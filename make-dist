--- conflicted
+++ resolved
@@ -356,13 +356,9 @@
   $top_level_ChangeLog
   MANIFEST aclocal.m4 configure
   admin/charsets/jisx2131-filter
-<<<<<<< HEAD
-  src/config.in exec/configure
-  exec/config.h.in
-=======
   src/config.in
+  exec/configure exec/config.h.in
   leim/small-ja-dic-option
->>>>>>> 4776d90c
 "$(
   find admin doc etc lisp \
    \( -name '*.el' -o -name '*.elc' -o -name '*.map' -o -name '*.stamp' \
