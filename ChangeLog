--- conflicted
+++ resolved
@@ -1,4 +1,7 @@
-<<<<<<< HEAD
+2012-11-21  Glenn Morris  <rgm@gnu.org>
+
+	* configure.ac (--enable-profiling): Doc fix.
+
 2012-11-20  Paul Eggert  <eggert@cs.ucla.edu>
 
 	Improve static checking of integer overflow and stack smashing.
@@ -57,11 +60,6 @@
 	* lib/fpending.h, m4/close-stream.m4, m4/fpending.m4:
 	New files, from gnulib.
 	* lib/gnulib.mk, m4/gnulib-comp.m4: Regenerate.
-=======
-2012-11-21  Glenn Morris  <rgm@gnu.org>
-
-	* configure.ac (--enable-profiling): Doc fix.
->>>>>>> b6729a18
 
 2012-11-03  Eli Zaretskii  <eliz@gnu.org>
 
