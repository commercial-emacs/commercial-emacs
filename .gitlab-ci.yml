--- conflicted
+++ resolved
@@ -24,7 +24,6 @@
 # Maintainer: Ted Zlatanov <tzz@lifelogs.com>
 # URL: https://emba.gnu.org/emacs/emacs
 
-<<<<<<< HEAD
 # Never run merge request pipelines, they usually duplicate push pipelines
 # see https://docs.gitlab.com/ee/ci/yaml/README.html#common-if-clauses-for-rules
 workflow:
@@ -195,7 +194,5 @@
   variables:
     target: emacs-inotify
     make_params: check-expensive
-=======
 # Just load from test/infra, to keep build automation files there.
-include: '/test/infra/gitlab-ci.yml'
->>>>>>> e5aaa125
+include: '/test/infra/gitlab-ci.yml'