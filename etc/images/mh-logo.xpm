--- conflicted
+++ resolved
@@ -1,5 +1,4 @@
 /* XPM */
-<<<<<<< HEAD
 /* MH-E Logo
  *
  * Copyright (C) 2003-2022 Free Software Foundation, Inc.
@@ -25,10 +24,6 @@
 /* width height num_colors chars_per_pixel */
 "    18    13        2            1",
 /* colors */
-=======
-static char *mh_logo_xpm[] = {
-"18 13 2 1",
->>>>>>> ca043773
 "# c #666699",
 ". c None s None",
 "........##........",
