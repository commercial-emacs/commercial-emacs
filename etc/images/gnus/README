COPYRIGHT AND LICENSE INFORMATION FOR IMAGE FILES

* The following icons are part of Emacs.  All are licensed under the
  GNU General Public License version 3 (see COPYING) or later.
  The file gnus.svg contains copyright and license information, but it
  is reproduced here for convenience.

Files: important.xpm, unimportant.xpm
Author: Simon Josefsson <simon@josefsson.org>
Copyright (C) 2001-2024 Free Software Foundation, Inc.

Files: catchup.pbm catchup.xpm cu-exit.pbm cu-exit.xpm
  describe-group.pbm describe-group.xpm exit-gnus.pbm exit-gnus.xpm
  exit-summ.pbm exit-summ.xpm followup.pbm followup.xpm fuwo.pbm
  fuwo.xpm get-news.pbm get-news.xpm gnntg.pbm gnntg.xpm gnus.xbm
  gnus.xpm gnus-pointer.xbm gnus-pointer.xpm mail-reply.pbm
  mail-reply.xpm next-ur.pbm next-ur.xpm post.pbm post.xpm prev-ur.pbm
  prev-ur.xpm preview.xbm preview.xpm receipt.xpm reply-wo.pbm
  reply-wo.xpm reply.pbm reply.xpm save-aif.pbm save-aif.xpm
  save-art.pbm save-art.xpm subscribe.pbm subscribe.xpm
  unsubscribe.pbm unsubscribe.xpm uu-decode.pbm uu-decode.xpm
  uu-post.pbm uu-post.xpm
Author: Luis Fernandes <elf@ee.ryerson.ca>
<<<<<<< HEAD
Copyright (C) 2001-2022 Free Software Foundation, Inc.

Files: gnus.png, gnus.svg
  Author: Francesc Rocher <rocher@member.fsf.org>
  Copyright (C) 2008-2022 Free Software Foundation, Inc.
=======
Copyright (C) 2001-2024 Free Software Foundation, Inc.

Files: gnus.png, gnus.svg
  Author: Francesc Rocher <rocher@member.fsf.org>
  Copyright (C) 2008-2024 Free Software Foundation, Inc.
>>>>>>> d2528f5c


* The following icons are from GNOME 2.x. They are not part of Emacs,
but are distributed and used by Emacs.  They are licensed under the
GNU General Public License version 2 or later.  See the source of the
gnome-icons-theme package for more information.

  toggle-subscription.xpm       (GNOME stock/document/stock_task-recurring)
  kill-group.pbm and kill-group.xpm are converted from close.xpm
  rot13.pbm and rot13.xpm are converted from lock.xpm
  mail-send.xpm  ?<|MERGE_RESOLUTION|>--- conflicted
+++ resolved
@@ -21,19 +21,11 @@
   unsubscribe.pbm unsubscribe.xpm uu-decode.pbm uu-decode.xpm
   uu-post.pbm uu-post.xpm
 Author: Luis Fernandes <elf@ee.ryerson.ca>
-<<<<<<< HEAD
 Copyright (C) 2001-2022 Free Software Foundation, Inc.
 
 Files: gnus.png, gnus.svg
   Author: Francesc Rocher <rocher@member.fsf.org>
   Copyright (C) 2008-2022 Free Software Foundation, Inc.
-=======
-Copyright (C) 2001-2024 Free Software Foundation, Inc.
-
-Files: gnus.png, gnus.svg
-  Author: Francesc Rocher <rocher@member.fsf.org>
-  Copyright (C) 2008-2024 Free Software Foundation, Inc.
->>>>>>> d2528f5c
 
 
 * The following icons are from GNOME 2.x. They are not part of Emacs,
