COPYRIGHT AND LICENSE INFORMATION FOR IMAGE FILES

Files: hicolor/16x16/apps/emacs.png hicolor/24x24/apps/emacs.png
       hicolor/32x32/apps/emacs.png hicolor/48x48/apps/emacs.png
       hicolor/128x128/apps/emacs.png hicolor/scalable/apps/emacs.svg
       hicolor/scalable/mimetypes/emacs-document.svg

Author: Nicolas Petton <nicolas@petton.fr>
Copyright (C) 2015-2024 Free Software Foundation, Inc.
License: GNU General Public License version 3 or later (see COPYING)

Files: hicolor/16x16/apps/emacs23.png hicolor/24x24/apps/emacs23.png
       hicolor/32x32/apps/emacs23.png hicolor/48x48/apps/emacs23.png
       hicolor/128x128/apps/emacs23.png hicolor/scalable/apps/emacs23.svg

Author: Kentaro Ohkouchi <nanasess@fsm.ne.jp>
<<<<<<< HEAD
Copyright (C) 2007-2022 Free Software Foundation, Inc.
=======
Copyright (C) 2007-2024 Free Software Foundation, Inc.
>>>>>>> d2528f5c
License: GNU General Public License version 3 or later (see COPYING)


Files: hicolor/16x16/apps/emacs22.png hicolor/24x24/apps/emacs22.png
       hicolor/32x32/apps/emacs22.png hicolor/48x48/apps/emacs22.png

Author: Andrew Zhilin <andrew_zhilin@yahoo.com>
<<<<<<< HEAD
Copyright (C) 2005-2022 Free Software Foundation, Inc.
=======
Copyright (C) 2005-2024 Free Software Foundation, Inc.
>>>>>>> d2528f5c
License: GNU General Public License version 3 or later (see COPYING)

Files: allout-widgets-dark-bg/closed.png
       allout-widgets-dark-bg/closed.xpm
       allout-widgets-dark-bg/empty.png
       allout-widgets-dark-bg/empty.xpm
       allout-widgets-dark-bg/encrypted-locked.png
       allout-widgets-dark-bg/encrypted-locked.xpm
       allout-widgets-dark-bg/encrypted-unlocked.png
       allout-widgets-dark-bg/encrypted-unlocked.xpm
       allout-widgets-dark-bg/end-connector.png
       allout-widgets-dark-bg/end-connector.xpm
       allout-widgets-dark-bg/extender-connector.png
       allout-widgets-dark-bg/extender-connector.xpm
       allout-widgets-dark-bg/leaf.png
       allout-widgets-dark-bg/leaf.xpm
       allout-widgets-dark-bg/mid-connector.png
       allout-widgets-dark-bg/mid-connector.xpm
       allout-widgets-dark-bg/opened.png
       allout-widgets-dark-bg/opened.xpm
       allout-widgets-dark-bg/skip-descender.png
       allout-widgets-dark-bg/skip-descender.xpm
       allout-widgets-dark-bg/through-descender.png
       allout-widgets-dark-bg/through-descender.xpm
       allout-widgets-light-bg/closed.png
       allout-widgets-light-bg/closed.xpm
       allout-widgets-light-bg/empty.png
       allout-widgets-light-bg/empty.xpm
       allout-widgets-light-bg/encrypted-locked.png
       allout-widgets-light-bg/encrypted-locked.xpm
       allout-widgets-light-bg/encrypted-unlocked.png
       allout-widgets-light-bg/encrypted-unlocked.xpm
       allout-widgets-light-bg/end-connector.png
       allout-widgets-light-bg/end-connector.xpm
       allout-widgets-light-bg/extender-connector.png
       allout-widgets-light-bg/extender-connector.xpm
       allout-widgets-light-bg/leaf.png
       allout-widgets-light-bg/leaf.xpm
       allout-widgets-light-bg/mid-connector.png
       allout-widgets-light-bg/mid-connector.xpm
       allout-widgets-light-bg/opened.png
       allout-widgets-light-bg/opened.xpm
       allout-widgets-light-bg/skip-descender.png
       allout-widgets-light-bg/skip-descender.xpm
       allout-widgets-light-bg/through-descender.png
       allout-widgets-light-bg/through-descender.xpm

Author: Ken Manheimer <ken.manheimer@gmail.com>
<<<<<<< HEAD
Copyright (C) 2011-2022 Free Software Foundation, Inc.
=======
Copyright (C) 2011-2024 Free Software Foundation, Inc.
>>>>>>> d2528f5c
License: GNU General Public License version 3 or later (see COPYING)<|MERGE_RESOLUTION|>--- conflicted
+++ resolved
@@ -14,11 +14,7 @@
        hicolor/128x128/apps/emacs23.png hicolor/scalable/apps/emacs23.svg
 
 Author: Kentaro Ohkouchi <nanasess@fsm.ne.jp>
-<<<<<<< HEAD
 Copyright (C) 2007-2022 Free Software Foundation, Inc.
-=======
-Copyright (C) 2007-2024 Free Software Foundation, Inc.
->>>>>>> d2528f5c
 License: GNU General Public License version 3 or later (see COPYING)
 
 
@@ -26,11 +22,7 @@
        hicolor/32x32/apps/emacs22.png hicolor/48x48/apps/emacs22.png
 
 Author: Andrew Zhilin <andrew_zhilin@yahoo.com>
-<<<<<<< HEAD
 Copyright (C) 2005-2022 Free Software Foundation, Inc.
-=======
-Copyright (C) 2005-2024 Free Software Foundation, Inc.
->>>>>>> d2528f5c
 License: GNU General Public License version 3 or later (see COPYING)
 
 Files: allout-widgets-dark-bg/closed.png
@@ -79,9 +71,5 @@
        allout-widgets-light-bg/through-descender.xpm
 
 Author: Ken Manheimer <ken.manheimer@gmail.com>
-<<<<<<< HEAD
 Copyright (C) 2011-2022 Free Software Foundation, Inc.
-=======
-Copyright (C) 2011-2024 Free Software Foundation, Inc.
->>>>>>> d2528f5c
 License: GNU General Public License version 3 or later (see COPYING)