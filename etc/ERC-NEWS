--- conflicted
+++ resolved
@@ -57,16 +57,10 @@
 nonstandard server passwords.  See the section entitled "auth-source"
 in the Integrations chapter of ERC's manual.
 
-<<<<<<< HEAD
 If you require SASL immediately, please participate in ERC development
 by volunteering to try (and give feedback on) edge features, one of
 which is SASL.  All known external offerings, past and present, are
 valiant efforts whose use is nevertheless discouraged.
-=======
-** Rudimentary SASL support has arrived.
-A new module, 'erc-sasl', now ships with ERC.  See Info node "(erc)
-SASL" in the manual for details.
->>>>>>> 6a677fd3
 
 ** Username argument for entry-point commands.
 Commands 'erc' and 'erc-tls' now accept a ':user' keyword argument,
