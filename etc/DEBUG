--- conflicted
+++ resolved
@@ -1099,161 +1099,6 @@
 about LLDB.  If you already know GDB, you will also find a mapping
 from GDB commands to corresponding LLDB commands there.
 
-<<<<<<< HEAD
-=======
-** Debugging Emacs on Android.
-
-Attaching GDB to Emacs running inside the Android application setup
-requires a special script found in the java/ directory, and a suitable
-GDB server binary to be present on the Android device, which is
-present on the free versions of Android.  Connecting to the device
-also requires the `adb' (Android Debug Bridge) utility, and telling
-the Android system to resume the Emacs process after startup requires
-the Java debugger (jdb).
-
-If all three of those tools are present, simply run (from the Emacs
-source directory):
-
-  ../java/debug.sh -- [any extra arguments you wish to pass to gdb]
-
-After which, upon waiting a while, the GDB prompt will show up.
-
-If Emacs crashes and "JNI ERROR" shows up in the Android system log,
-then placing a breakpoint on:
-
-  break art::JavaVMExt::JniAbort
-
-will let you find the source of the crash.
-
-If there is no `gdbserver' binary present on the device, then you can
-specify one to upload, like so:
-
-  ../java/debug.sh --gdbserver /path/to/gdbserver
-
-In addition, when Emacs runs as a 64-bit process on a system
-supporting both 64 and 32-bit binaries, you must specify the path to a
-64-bit gdbserver binary.
-
-On top of the debugging procedure described above, Android also
-maintains a "logcat" buffer, where it prints backtraces after each
-crash.  Its contents are of interest when performing post-mortem
-debugging after a crash, and can also be retrieved through the `adb'
-tool, like so:
-
-  $ adb logcat
-
-There are three forms of crash messages printed by Android.  The first
-form is printed when a crash arises within Java code, and should
-resemble the following when printed in the logcat buffer:
-
-E AndroidRuntime: FATAL EXCEPTION: main
-E AndroidRuntime: Process: org.gnu.emacs, PID: 18057
-E AndroidRuntime: java.lang.RuntimeException: sample crash
-E AndroidRuntime: 	at org.gnu.emacs.EmacsService.onCreate(EmacsService.java:308)
-E AndroidRuntime: 	at android.app.ActivityThread.handleCreateService(ActivityThread.java:4485)
-E AndroidRuntime: 	... 9 more
-
-The second form is printed when a fatal signal (such as an abort, or
-segmentation fault) is raised within C code.  Here is an example of
-such a crash:
-
-F libc    : Fatal signal 11 (SIGSEGV), code 1 (SEGV_MAPERR), fault addr 0x3 in tid 32644
- (Emacs main thre), pid 32619 (org.gnu.emacs)
-F DEBUG   : Cmdline: org.gnu.emacs
-F DEBUG   : pid: 32619, tid: 32644, name: Emacs main thre  >>> org.gnu.emacs <<<
-F DEBUG   :       #00 pc 002b27b0  /.../lib/arm64/libemacs.so (sfnt_read_cmap_table+32)
-F DEBUG   :       #01 pc 002c4ee8  /.../lib/arm64/libemacs.so (sfntfont_read_cmap+84)
-F DEBUG   :       #02 pc 002c4dc4  /.../lib/arm64/libemacs.so (sfntfont_lookup_char+396)
-F DEBUG   :       #03 pc 002c23d8  /.../lib/arm64/libemacs.so (sfntfont_list+1688)
-F DEBUG   :       #04 pc 0021112c  /.../lib/arm64/libemacs.so (font_list_entities+864)
-F DEBUG   :       #05 pc 002138d8  /.../lib/arm64/libemacs.so (font_find_for_lface+1532)
-F DEBUG   :       #06 pc 00280c50  /.../lib/arm64/libemacs.so (fontset_find_font+2760)
-F DEBUG   :       #07 pc 0027cadc  /.../lib/arm64/libemacs.so (fontset_font+792)
-F DEBUG   :       #08 pc 0027c710  /.../lib/arm64/libemacs.so (face_for_char+412)
-F DEBUG   :       #09 pc 00217314  /.../lib/arm64/libemacs.so (Finternal_char_font+324)
-F DEBUG   :       #10 pc 00240d78  /.../lib/arm64/libemacs.so (exec_byte_code+3112)
-F DEBUG   :       #11 pc 001f5ff8  /.../lib/arm64/libemacs.so (Ffuncall+392)
-F DEBUG   :       #12 pc 001f3cf0  /.../lib/arm64/libemacs.so (eval_sub+2260)
-F DEBUG   :       #13 pc 001f853c  /.../lib/arm64/libemacs.so (Feval+80)
-F DEBUG   :       #14 pc 00240d78  /.../lib/arm64/libemacs.so (exec_byte_code+3112)
-F DEBUG   :       #15 pc 00240130  /.../lib/arm64/libemacs.so (Fbyte_code+120)
-F DEBUG   :       #16 pc 001f3d84  /.../lib/arm64/libemacs.so (eval_sub+2408)
-F DEBUG   :       #17 pc 00221d7c  /.../lib/arm64/libemacs.so (readevalloop+1748)
-F DEBUG   :       #18 pc 002201a0  /.../lib/arm64/libemacs.so (Fload+2544)
-F DEBUG   :       #19 pc 00221f3c  /.../lib/arm64/libemacs.so (save_match_data_load+88)
-F DEBUG   :       #20 pc 001f8414  /.../lib/arm64/libemacs.so (load_with_autoload_queue+252)
-F DEBUG   :       #21 pc 001f6550  /.../lib/arm64/libemacs.so (Fautoload_do_load+608)
-F DEBUG   :       #22 pc 00240d78  /.../lib/arm64/libemacs.so (exec_byte_code+3112)
-F DEBUG   :       #23 pc 001f5ff8  /.../lib/arm64/libemacs.so (Ffuncall+392)
-F DEBUG   :       #24 pc 001f1120  /.../lib/arm64/libemacs.so (Ffuncall_interactively+64)
-F DEBUG   :       #25 pc 001f5ff8  /.../lib/arm64/libemacs.so (Ffuncall+392)
-F DEBUG   :       #26 pc 001f8b8c  /.../lib/arm64/libemacs.so (Fapply+916)
-F DEBUG   :       #27 pc 001f137c  /.../lib/arm64/libemacs.so (Fcall_interactively+576)
-F DEBUG   :       #28 pc 00240d78  /.../lib/arm64/libemacs.so (exec_byte_code+3112)
-F DEBUG   :       #29 pc 001f5ff8  /.../lib/arm64/libemacs.so (Ffuncall+392)
-F DEBUG   :       #30 pc 0016d054  /.../lib/arm64/libemacs.so (command_loop_1+1344)
-F DEBUG   :       #31 pc 001f6d90  /.../lib/arm64/libemacs.so (internal_condition_case+92)
-F DEBUG   :       #32 pc 0016cafc  /.../lib/arm64/libemacs.so (command_loop_2+48)
-F DEBUG   :       #33 pc 001f6660  /.../lib/arm64/libemacs.so (internal_catch+84)
-F DEBUG   :       #34 pc 0016c288  /.../lib/arm64/libemacs.so (command_loop+264)
-F DEBUG   :       #35 pc 0016c0d8  /.../lib/arm64/libemacs.so (recursive_edit_1+144)
-F DEBUG   :       #36 pc 0016c4fc  /.../lib/arm64/libemacs.so (Frecursive_edit+348)
-F DEBUG   :       #37 pc 0016af9c  /.../lib/arm64/libemacs.so (android_emacs_init+7132)
-F DEBUG   :       #38 pc 002ab8d4  /.../lib/arm64/libemacs.so (Java_org_gnu_emacs_...+3816)
-
-Where the first line (the one containing "libc") mentions the number
-of the fatal signal, the address of any VM fault, and the name and ID
-of the thread which crashed.  Subsequent lines then contain a
-backtrace, recounting each function in the call stack culminating in
-the crash.
-
-The third form is printed when Emacs misuses the JVM in some fashion
-that is detected by the Android CheckJNI facility.  It looks like:
-
-A/art﹕ art/runtime/check_jni.cc:65] JNI DETECTED ERROR IN APPLICATION: ...
-A/art﹕ art/runtime/check_jni.cc:65]     in call to CallVoidMethodV
-A/art﹕ art/runtime/check_jni.cc:65]     from void android.os.MessageQueue.nativePollOnce(long, int)
-A/art﹕ art/runtime/check_jni.cc:65] "main" prio=5 tid=1 Runnable
-A/art﹕ art/runtime/check_jni.cc:65]   | group="main" sCount=0 dsCount=0 obj=0x87d30ef0 self=0xb4f07800
-A/art﹕ art/runtime/check_jni.cc:65]   | sysTid=18828 nice=-11 cgrp=apps sched=0/0 handle=0xb6fdeec8
-A/art﹕ art/runtime/check_jni.cc:65]   | state=R schedstat=( 2249126546 506089308 3210 ) utm=183 stm=41 core=3 HZ=100
-A/art﹕ art/runtime/check_jni.cc:65]   | stack=0xbe0c8000-0xbe0ca000 stackSize=8MB
-A/art﹕ art/runtime/check_jni.cc:65]   | held mutexes= "mutator lock"(shared held)
-A/art﹕ art/runtime/check_jni.cc:65]   native: #00 pc 00004640  /system/lib/libbacktrace_libc++.so (UnwindCurrent::Unwind(unsigned int, ucontext*)+23)
-A/art﹕ art/runtime/check_jni.cc:65]   native: #01 pc 00002e8d  /system/lib/libbacktrace_libc++.so (Backtrace::Unwind(unsigned int, ucontext*)+8)
-A/art﹕ art/runtime/check_jni.cc:65]   native: #02 pc 00248381  /system/lib/libart.so (art::DumpNativeStack(std::__1::basic_ostream<char, std::__1::char_traits<char> >&, int, char const*, art::mirror::ArtMethod*)+68)
-A/art﹕ art/runtime/check_jni.cc:65]   native: #03 pc 0022cd0b  /system/lib/libart.so (art::Thread::Dump(std::__1::basic_ostream<char, std::__1::char_traits<char> >&) const+146)
-A/art﹕ art/runtime/check_jni.cc:65]   native: #04 pc 000b189b  /system/lib/libart.so (art::JniAbort(char const*, char const*)+582)
-A/art﹕ art/runtime/check_jni.cc:65]   native: #05 pc 000b1fd5  /system/lib/libart.so (art::JniAbortF(char const*, char const*, ...)+60)
-A/art﹕ art/runtime/check_jni.cc:65]   native: #06 pc 000b50e5  /system/lib/libart.so (art::ScopedCheck::ScopedCheck(_JNIEnv*, int, char const*)+1284)
-A/art﹕ art/runtime/check_jni.cc:65]   native: #07 pc 000bc59f  /system/lib/libart.so (art::CheckJNI::CallVoidMethodV(_JNIEnv*, _jobject*, _jmethodID*, std::__va_list)+30)
-A/art﹕ art/runtime/check_jni.cc:65]   native: #08 pc 00063803  /system/lib/libandroid_runtime.so (???)
-A/art﹕ art/runtime/check_jni.cc:65]   native: #09 pc 000776bd  /system/lib/libandroid_runtime.so (android::NativeDisplayEventReceiver::dispatchVsync(long long, int, unsigned int)+40)
-A/art﹕ art/runtime/check_jni.cc:65]   native: #10 pc 00077885  /system/lib/libandroid_runtime.so (android::NativeDisplayEventReceiver::handleEvent(int, int, void*)+80)
-A/art﹕ art/runtime/check_jni.cc:65]   native: #11 pc 00010f6f  /system/lib/libutils.so (android::Looper::pollInner(int)+482)
-A/art﹕ art/runtime/check_jni.cc:65]   native: #12 pc 00011019  /system/lib/libutils.so (android::Looper::pollOnce(int, int*, int*, void**)+92)
-A/art﹕ art/runtime/check_jni.cc:65]   native: #13 pc 000830c1  /system/lib/libandroid_runtime.so (android::NativeMessageQueue::pollOnce(_JNIEnv*, int)+22)
-A/art﹕ art/runtime/check_jni.cc:65]   native: #14 pc 000b22d7  /system/framework/arm/boot.oat (Java_android_os_MessageQueue_nativePollOnce__JI+102)
-A/art﹕ art/runtime/check_jni.cc:65]   at android.os.MessageQueue.nativePollOnce(Native method)
-A/art﹕ art/runtime/check_jni.cc:65]   at android.os.MessageQueue.next(MessageQueue.java:143)
-A/art﹕ art/runtime/check_jni.cc:65]   at android.os.Looper.loop(Looper.java:130)
-A/art﹕ art/runtime/check_jni.cc:65]   at android.app.ActivityThread.main(ActivityThread.java:5832)
-A/art﹕ art/runtime/check_jni.cc:65]   at java.lang.reflect.Method.invoke!(Native method)
-A/art﹕ art/runtime/check_jni.cc:65]   at java.lang.reflect.Method.invoke(Method.java:372)
-A/art﹕ art/runtime/check_jni.cc:65]   at com.android.internal.os.ZygoteInit$MethodAndArgsCaller.run(ZygoteInit.java:1399)
-A/art﹕ art/runtime/check_jni.cc:65]   at com.android.internal.os.ZygoteInit.main(ZygoteInit.java:1194)
-A/art﹕ art/runtime/check_jni.cc:65]
-
-In such situations, the first line explains what infraction Emacs
-committed, while the ensuing ones print backtraces for each running
-Java thread at the time of the error.
-
-Since the logcat output is always rapidly being amended, it is worth
-piping it to a file or shell command buffer, and then searching for
-keywords such as "AndroidRuntime", "Fatal signal", or "JNI DETECTED
-ERROR IN APPLICATION".
-
->>>>>>> 305847f8
  
 This file is NOT part of GNU Emacs.
