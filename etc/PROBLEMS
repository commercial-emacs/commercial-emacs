Known Problems with GNU Emacs

Copyright (C) 1987-1989, 1993-1999, 2001-2023 Free Software Foundation,
Inc.
See the end of the file for license conditions.


This file describes various problems that have been encountered
in compiling, installing and running GNU Emacs.  Try doing C-c C-t
and browsing through the outline headers.  (See C-h m for help on
Outline mode.)  Information about systems that are no longer supported,
and old Emacs releases, has been removed.  Consult older versions of
this file if you are interested in that information.

* Mule-UCS doesn't work in Emacs 23 onwards

It's completely redundant now, as far as we know.

* Emacs startup failures

** Emacs fails to start, complaining about missing fonts.

A typical error message might be something like

  No fonts match ‘-*-fixed-medium-r-*--6-*-*-*-*-*-iso8859-1’

This happens because some X resource specifies a bad font family for
Emacs to use.  The possible places where this specification might be are:

  - in the X server resources database, often initialized from
    ~/.Xresources (use $ xrdb -query to find out the current state)

  - in your ~/.Xdefaults file

  - client-side X resource file, such as  ~/Emacs or
    /usr/share/X11/app-defaults/Emacs

One of these files might have bad or malformed specification of a
fontset that Emacs should use.  To fix the problem, you need to find
the problematic line(s) and correct them.

After correcting ~/.Xresources, the new data has to be merged into the
X server resources database.  Depending on the circumstances, the
following command may do the trick.  See xrdb(1) for more information.

  $ xrdb -merge ~/.Xresources

** Emacs compiled with Cairo crashes when restoring session from desktop file.

This can happen if the '.emacs.desktop' file contains setting for
'font-backend' frame parameter.  A workaround is to delete the
offending '.emacs.desktop' file, or edit it to remove the setting of
'font-backend'.

** Emacs aborts while starting up, only when run without X.

This problem often results from compiling Emacs with GCC when GCC was
installed incorrectly.  The usual error in installing GCC is to
specify --includedir=/usr/include.  Installation of GCC makes
corrected copies of the system header files.  GCC is supposed to use
the corrected copies in preference to the original system headers.
Specifying --includedir=/usr/include causes the original system header
files to be used.  On some systems, the definition of ioctl in the
original system header files is invalid for ANSI C and causes Emacs
not to work.

The fix is to reinstall GCC, and this time do not specify --includedir
when you configure it.  Then recompile Emacs.  Specifying --includedir
is appropriate only in very special cases and it should *never* be the
same directory where system header files are kept.

** Emacs does not start, complaining that it cannot open termcap database file.

If your system uses Terminfo rather than termcap (most modern
systems do), this could happen if the proper version of
ncurses is not visible to the Emacs configure script (i.e. it
cannot be found along the usual path the linker looks for
libraries).  It can happen because your version of ncurses is
obsolete, or is available only in form of binaries.

The solution is to install an up-to-date version of ncurses in
the developer's form (header files, static libraries and
symbolic links); in some GNU/Linux distributions (e.g. Debian)
it constitutes a separate package.

** Emacs 20 and later fails to load Lisp files at startup.

The typical error message might be like this:

  "Cannot open load file: fontset"

This could happen if you compress the file lisp/subdirs.el.  That file
tells Emacs what are the directories where it should look for Lisp
files.  Emacs cannot work with subdirs.el compressed, since the
Auto-compress mode it needs for this will not be loaded until later,
when your .emacs file is processed.  (The package 'fontset.el' is
required to set up fonts used to display text on window systems, and
it's loaded very early in the startup procedure.)

Similarly, any other .el file for which there's no corresponding .elc
file could fail to load if it is compressed.

The solution is to uncompress all .el files that don't have a .elc file.

Another possible reason for such failures is stale *.elc files
lurking somewhere on your load-path -- see the next section.

** Emacs prints an error at startup after upgrading from an earlier version.

An example of such an error is:

  x-complement-fontset-spec: "Wrong type argument: stringp, nil"

This can be another symptom of stale *.elc files in your load-path.
The following command will print any duplicate Lisp files that are
present in load-path:

    emacs -batch -f list-load-path-shadows

If this command prints any file names, some of these files are stale,
and should be deleted or their directories removed from your
load-path.

* Crash bugs

** When Emacs is compiled with Gtk+, closing a display kills Emacs.

There is a long-standing bug in GTK that prevents it from recovering
from disconnects: https://gitlab.gnome.org/GNOME/gtk/issues/221

Thus, for instance, when Emacs is run as a server on a text terminal,
and an X frame is created, and the X server for that frame crashes or
exits unexpectedly, Emacs must exit to prevent a GTK error that would
result in an endless loop.

If you need Emacs to be able to recover from closing displays, compile
it with the Lucid toolkit instead of GTK.

** Emacs compiled with GTK+ 3 crashes when run under some X servers.
This happens when the X server does not provide certain display
features that the underlying GTK+ 3 toolkit assumes.  For example, this
issue has been seen with remote X servers like X2Go.  The symptoms
are an Emacs crash, possibly triggered by the mouse entering the Emacs
window, or an attempt to resize the Emacs window.  The crash backtrace
contains a call to XQueryPointer.

This issue was fixed in the GTK+ 3 toolkit in commit 4b1c0256 in February 2018.

If your GTK+ 3 is still affected, you can avoid the issue by recompiling
Emacs with a different X toolkit, eg --with-toolkit=gtk2.

References:
https://gitlab.gnome.org/GNOME/gtk/commit/4b1c02560f0d8097bf5a11932e52fb72f3e9e94b
https://debbugs.gnu.org/24280
https://bugs.debian.org/901038
https://bugzilla.redhat.com/1483942
https://access.redhat.com/solutions/3410101

** Emacs compiled with GTK crashes at startup due to X protocol error.

This is known to happen on elementary OS GNU/Linux systems.

The error message is:

  X protocol error: BadMatch (invalid parameter attributes) on protocol request 140
  When compiled with GTK, Emacs cannot recover from X disconnects.
  This is a GTK bug: https://gitlab.gnome.org/GNOME/gtk/issues/221
  For details, see etc/PROBLEMS.
  Fatal error 6: Aborted

followed by a C backtrace.  (Sometimes the offending protocol request
number is 139.)

The relevant bug report is here:

  https://bugs.launchpad.net/elementaryos/+bug/1355274

A workaround is to set XLIB_SKIP_ARGB_VISUALS=1 in the environment
before starting Emacs, or run Emacs as root.

** Emacs crashes with SIGTRAP when trying to start a WebKit xwidget.

This could happen if the version of WebKitGTK installed on your system
is buggy, and errors out trying to start a subprocess through
Bubblewrap sandboxing.  You can avoid the crash by setting the
environment variables SNAP, SNAP_NAME and SNAP_REVISION, which will
make WebKit use GLib to launch subprocesses instead.  For example,
invoke Emacs like this (where "..." stands for the other command-line
arguments you intend to pass to Emacs):

  $ SNAP=1 SNAP_NAME=1 SNAP_REVISION=1 emacs ...

** Emacs crashes when you try to view a file with complex characters.

One possible reason for this could be a bug in the libotf or the
libm17n-flt/m17n-db libraries Emacs uses for displaying complex
scripts.

The easiest and the recommended way of solving these crashes is to
build Emacs with HarfBuzz as the shaping engine library instead of
libm17n-flt.  Building with HarfBuzz is the default since Emacs 27.1.

If you must use libm17n-flt, read on.

Make sure you have the latest versions of these libraries
installed.  If the problem still persists with the latest released
versions of these libraries, you can try building these libraries from
their CVS repository:

  cvs -z3 -d:pserver:anonymous@cvs.savannah.nongnu.org:/sources/m17n co libotf
  cvs -z3 -d:pserver:anonymous@cvs.savannah.nongnu.org:/sources/m17n co m17n-db
  cvs -z3 -d:pserver:anonymous@cvs.savannah.nongnu.org:/sources/m17n co m17n-lib

One known problem that causes such crashes is with using Noto Serif
Kannada fonts.  To work around that, force Emacs not to select these
fonts, by adding the following to your ~/.emacs init file:

  (push "Noto Serif Kannada" face-ignored-fonts)

You can try this interactively in a running Emacs session like this:

  M-: (push "Noto Serif Kannada" face-ignored-fonts) RET

Another set of problems is caused by an incompatible libotf library.
In this case, displaying the etc/HELLO file (as shown by C-h h)
triggers the following message to be shown in the terminal from which
you launched Emacs:

  symbol lookup error: /usr/bin/emacs: undefined symbol: OTF_open

This problem occurs because unfortunately there are two libraries
called "libotf".  One is the library for handling OpenType fonts,
https://www.nongnu.org/m17n/, which is the one that Emacs expects.
The other is a library for Open Trace Format, and is used by some
versions of the MPI message passing interface for parallel
programming.

For example, on RHEL6 GNU/Linux, the OpenMPI rpm provides a version
of "libotf.so" in /usr/lib/openmpi/lib.  This directory is not
normally in the ld search path, but if you want to use OpenMPI,
you must issue the command "module load openmpi".  This adds
/usr/lib/openmpi/lib to LD_LIBRARY_PATH.  If you then start Emacs from
the same shell, you will encounter this crash.
Ref: <URL:https://bugzilla.redhat.com/show_bug.cgi?id=844776>

There is no good solution to this problem if you need to use both
OpenMPI and Emacs with libotf support.  The best you can do is use a
wrapper shell script (or function) "emacs" that removes the offending
element from LD_LIBRARY_PATH before starting emacs proper.
Or you could recompile Emacs with an -Wl,-rpath option that
gives the location of the correct libotf.

** Emacs crashes in x-popup-dialog.

This can happen if the dialog widget cannot find the font it wants to
use.  You can work around the problem by specifying another font with
an X resource--for example, 'Emacs.dialog*.font: 9x15' (or any font that
happens to exist on your X server).

** Emacs crashes when you use Bibtex mode.

This happens if your system puts a small limit on stack size.  You can
prevent the problem by using a suitable shell command (often 'ulimit')
to raise the stack size limit before you run Emacs.

Patches to raise the stack size limit automatically in 'main'
(src/emacs.c) on various systems would be greatly appreciated.

** Error message 'Symbol’s value as variable is void: x', followed by
a segmentation fault and core dump.

This has been tracked to a bug in tar!  People report that tar erroneously
added a line like this at the beginning of files of Lisp code:

   x FILENAME, N bytes, B tape blocks

If your tar has this problem, install GNU tar--if you can manage to
untar it :-).

** Emacs crashes when running in a terminal, if compiled with GCC 4.5.0

This version of GCC is buggy: see

  https://debbugs.gnu.org/6031
  https://gcc.gnu.org/bugzilla/show_bug.cgi?id=43904

You can work around this error in gcc-4.5 by omitting sibling call
optimization.  To do this, configure Emacs with

 ./configure CFLAGS="-g -O2 -fno-optimize-sibling-calls"

** Emacs compiled with GCC 4.6.1 crashes on MS-Windows when C-g is pressed

This is known to happen when Emacs is compiled with MinGW GCC 4.6.1
with the -O2 option (which is the default in the Windows build).  The
reason is a bug in MinGW GCC 4.6.1; to work around, either add the
'-fno-omit-frame-pointer' switch to GCC or compile without
optimizations ('--no-opt' switch to the configure.bat script).

** Emacs can crash when displaying PNG images with transparency.

This is due to a bug introduced in ImageMagick 6.8.2-3.  The bug should
be fixed in ImageMagick 6.8.3-10.  See <URL:https://debbugs.gnu.org/13867>.

** Crashes when displaying GIF images in Emacs built with version
libungif-4.1.0 are resolved by using version libungif-4.1.0b1.
Configure checks for the correct version, but this problem could occur
if a binary built against a shared libungif is run on a system with an
older version.

** Emacs aborts inside the function 'tparam1'.

This can happen if Emacs was built without terminfo support, but the
terminal's capabilities use format that is only supported by terminfo.
If your system has ncurses installed, this might happen if your
version of ncurses is broken; upgrading to a newer version of ncurses
and reconfiguring and rebuilding Emacs should solve this.

All modern systems support terminfo, so even if ncurses is not the
problem, you should look for a way to configure Emacs so that it uses
terminfo when built.

** Emacs crashes when using some version of the Exceed X server.

Upgrading to a newer version of Exceed has been reported to prevent
these crashes.  You should consider switching to a free X server, such
as Xming or Cygwin/X.

** Emacs crashes with SIGSEGV in XtInitializeWidgetClass.

It crashes on X, but runs fine when called with option "-nw".

This has been observed when Emacs is linked with GNU ld but without passing
the -z nocombreloc flag.  Emacs normally knows to pass the -z nocombreloc
flag when needed, so if you come across a situation where the flag is
necessary but missing, please report it via M-x report-emacs-bug.

On platforms such as Solaris, you can also work around this problem by
configuring your compiler to use the native linker instead of GNU ld.

* Problems when reading or debugging Emacs C code

Because Emacs does not install a copy of its C source code, users
normally cannot easily read that code via commands like 'M-x
describe-function' (C-h f) that display the definition of a function.
However, some GNU/Linux systems provide separate packages containing
this source code which can get C-h f to work if you are willing to do
some tinkering, and some systems also provide packages containing
debug info, which when combined with the source can be used to debug
Emacs at the C level.

** Debian-based source and debuginfo

On recent Debian-based systems, you can obtain and use a source
package of Emacs as follows.

*** Add the appropriate URI to /etc/apt/sources.list.

To do this, become superuser and uncomment or add the appropriate
'deb-src' line.  Details depend on the distribution.

*** Execute a command like 'apt-get source emacs'.

On older systems, append the top-level version number, e.g., 'apt-get
source emacs25'.  The target directory for unpacking the source tree
is the current directory.

*** Set find-function-C-source-directory accordingly.

Once you have installed the source package, for example at
/home/myself/deb-src/emacs-27.1, add the following line to your
startup file:

     (setq find-function-C-source-directory
           "/home/myself/deb-src/emacs-27.1/src/")

The installation directory of the Emacs source package will contain
the exact package name and version number of Emacs that is installed
on your system.  If a new Emacs package is installed, the source
package must be reinstalled as well, and the setting in your startup
file must be updated.

*** Debian-based debuginfo

You can also install a debug package of Emacs with a command like
'apt-get install emacs-dbg' (on older systems, 'apt-get install
emacs25-dbg').  You need to arrange for GDB to find where you
installed the source code, e.g., by using GDB's 'directory' command.

** Red Hat-based source and debuginfo

On recent Red Hat-based systems, you can install source and debug info
via superuser commands like the following:

  # Add the *-debuginfo repositories (exact command depends on system).
  dnf config-manager --set-enabled fedora-debuginfo updates-debuginfo'

  # Install Emacs source and debug info.
  dnf install emacs-debugsource

To get describe-function and similar commands to work, you can then
add something like the following to your startup file:

     (setq find-function-C-source-directory
           "/usr/src/debug/emacs-27.1-1.fc31.x86_64/src/")

However, the exact directory name will depend on the system, and you
will need to both upgrade source and debug info when your system
upgrades or patches Emacs, and change your startup file accordingly.

** Source and debuginfo for other systems

If your system follows neither the Debian nor the Red Hat patterns,
you can obtain the source and debuginfo by obtaining the source code
of Emacs, building Emacs with the appropriate debug flags enabled, and
running the just-built Emacs.

* General runtime problems

** Lisp problems

*** Changes made to .el files do not take effect.

You may have forgotten to recompile them into .elc files.
Then the old .elc files will be loaded, and your changes
will not be seen.  To fix this, do M-x byte-recompile-directory
and specify the directory that contains the Lisp files.

Emacs prints a warning when loading a .elc file which is older
than the corresponding .el file.

Alternatively, if you set the option 'load-prefer-newer' non-nil,
Emacs will load whichever version of a file is the newest.

*** Watch out for the EMACSLOADPATH environment variable

EMACSLOADPATH overrides which directories the function "load" will search.

If you observe strange problems, check for this variable in your
environment.

** Keyboard problems

*** Unable to enter the M-| key on some German keyboards.
Some users have reported that M-| suffers from "keyboard ghosting".
This can't be fixed by Emacs, as the keypress never gets passed to it
at all (as can be verified using "xev").  You can work around this by
typing 'ESC |' instead.

*** "Compose Character" key does strange things when used as a Meta key.

If you define one key to serve as both Meta and Compose Character, you
will get strange results.  In previous Emacs versions, this "worked"
in that the key acted as Meta--that's because the older Emacs versions
did not try to support Compose Character.  Now Emacs tries to do
character composition in the standard X way.  This means that you
must pick one meaning or the other for any given key.

You can use both functions (Meta, and Compose Character) if you assign
them to two different keys.

*** C-z just refreshes the screen instead of suspending Emacs.

You are probably using a shell that doesn't support job control, even
though the system itself is capable of it.  Either use a different shell,
or set the variable 'cannot-suspend' to a non-nil value.

** Mailers and other helper programs

*** movemail compiled with POP support can't connect to the POP server.

This problem can occur if you do not configure --with-mailutils,
and don't have GNU Mailutils installed.  Then Emacs uses its own
version of movemail, which doesn't support secure POP connections.
To solve this, install GNU Mailutils.

Also, make sure that the 'pop' entry in /etc/services, or in the
services NIS map if your machine uses NIS, has the same port number as
the entry on the POP server.  A common error is for the POP server to
be listening on port 110, the assigned port for the POP3 protocol,
while the client is trying to connect on port 109, the assigned port
for the old POP protocol.

*** RMAIL gets error getting new mail.

RMAIL gets new mail from /usr/spool/mail/$USER using a program
called 'movemail'.  This program interlocks with /bin/mail using
the protocol defined by /bin/mail.

There are two different protocols in general use.  One of them uses
the 'flock' system call.  The other involves creating a lock file;
'movemail' must be able to write in /usr/spool/mail in order to do
this.  You control which one is used by defining, or not defining,
the macro MAIL_USE_FLOCK in config.h.
IF YOU DON'T USE THE FORM OF INTERLOCKING THAT IS NORMAL ON YOUR
SYSTEM, YOU CAN LOSE MAIL!

If your system uses the lock file protocol, and fascist restrictions
prevent ordinary users from writing the lock files in /usr/spool/mail,
you may need to make 'movemail' setgid to a suitable group such as
'mail'.  To do this,  use the following commands (as root) after doing the
make install.

        chgrp mail movemail
        chmod 2755 movemail

Installation normally copies movemail from the build directory to an
installation directory which is usually under /usr/local/lib.  The
installed copy of movemail is usually in the directory
/usr/local/lib/emacs/VERSION/TARGET.  You must change the group and
mode of the installed copy; changing the group and mode of the build
directory copy is ineffective.

*** rcs2log gives you the awk error message "too many fields".

This is due to an arbitrary limit in certain versions of awk.
The solution is to use gawk (GNU awk).

*** Saving a file encrypted with GnuPG via EasyPG hangs.

This is known to happen with GnuPG v2.4.1.  The only known workaround
is to downgrade to a version of GnuPG older than 2.4.1 (or, in the
future, upgrade to a newer version which solves the problem, when such
a fixed version becomes available).

** Problems with hostname resolution

*** Emacs does not know your host's fully-qualified domain name.

For example, (system-name) returns some variation on
"localhost.localdomain", rather the name you were expecting.

You need to configure your machine with a fully qualified domain name,
(i.e., a name with at least one "."), either in /etc/hostname
or wherever your system calls for specifying this.

If you cannot fix the configuration, you can set the Lisp variable
mail-host-address to the value you want.

** NFS

*** Emacs says it has saved a file, but the file does not actually
appear on disk.

This can happen on certain systems when you are using NFS, if the
remote disk is full.  It is due to a bug in NFS (or certain NFS
implementations), and there is apparently nothing Emacs can do to
detect the problem.  Emacs checks the failure codes of all the system
calls involved in writing a file, including 'close'; but in the case
where the problem occurs, none of those system calls fails.

** PSGML conflicts with sgml-mode.

PSGML package uses the same names of some variables (like keymap)
as built-in sgml-mode.el because it was created as a replacement
of that package.  The conflict will be shown if you load
sgml-mode.el before psgml.el.  E.g. this could happen if you edit
HTML page and then start to work with SGML or XML file.  html-mode
(from sgml-mode.el) is used for HTML file and loading of psgml.el
(for sgml-mode or xml-mode) will cause an error.

** PCL-CVS

*** Lines are not updated or new lines are added in the buffer upon commit.

When committing files located higher in the hierarchy than the examined
directory, some versions of the CVS program return an ambiguous message
from which PCL-CVS cannot extract the full location of the committed
files.  As a result, the corresponding lines in the PCL-CVS buffer are
not updated with the new revision of these files, and new lines are
added to the top-level directory.

This can happen with CVS versions 1.12.8 and 1.12.9.  Upgrade to CVS
1.12.10 or newer to fix this problem.

** Miscellaneous problems

<<<<<<< HEAD
*** Editing files with very long lines is slow.

For example, simply moving through a file that contains hundreds of
thousands of characters per line is slow, and consumes a lot of CPU.
This is a known limitation of Emacs with no solution at this time.
=======
*** 'set-mouse-color' and the '-ms' command line argument do not work.

Systems where the default cursors are not simple 1 bit-per-pixel
bitmaps usually forbid recoloring the cursor, since it is unclear
which colors should replace those already present within each cursor
image.  For example, 'set-mouse-color' and '-ms' have no function on X
systems with GNOME, KDE, and other recent desktop environments
employing cursor images containing colors and partial transparency.

Changing the cursor color is also impossible on MS-Windows and PGTK
systems.  In the former case, it is because the prerequisite code has
yet to be written.  In the latter, it is because GTK does not provide
for changing the color of cursor images.
>>>>>>> f789cb46

*** Display artifacts on GUI frames on X-based systems.

This is known to be caused by using double-buffering (which is enabled
by default in Emacs 26 and later).  The artifacts typically appear
after commands that cause Emacs to scroll the display.

You can disable double-buffering by evaluating the following form:

  (modify-all-frames-parameters '((inhibit-double-buffering . t)))

To make this permanent, add it to your ~/.emacs init file.

Note that disabling double-buffering will cause flickering of the
display in some situations.

*** Self-documentation messages are garbled.

This means that the file 'etc/DOC' doesn't properly correspond
with the Emacs executable.  Redumping Emacs and then installing the
corresponding pair of files should fix the problem.

*** Programs running under terminal emulator do not recognize 'emacs'
terminal type.

The cause of this is a shell startup file that sets the TERMCAP
environment variable.  The terminal emulator uses that variable to
provide the information on the special terminal type that Emacs emulates.

Rewrite your shell startup file so that it does not change TERMCAP
in such a case.  You could use the following conditional which sets
it only if it is undefined.

    if ( ! ${?TERMCAP} ) setenv TERMCAP ~/my-termcap-file

Or you could set TERMCAP only when you set TERM--which should not
happen in a non-login shell.

*** In Shell mode, you get a ^M at the end of every line.

This happens to people who use tcsh, because it is trying to be too
smart.  It sees that the Shell uses terminal type 'unknown' and turns
on the flag to output ^M at the end of each line.  You can fix the
problem by adding this to your .cshrc file:

    if ($?INSIDE_EMACS && $?tcsh)
        unset edit
        stty -icrnl -onlcr -echo susp ^Z
    endif

*** In Shell buffers using ksh, resizing a window inserts random characters.

The characters come from the PS2 prompt, but they are not followed by
a newline, which messes up the next command you type.  This strange
effect is caused by Emacs 25 and later telling the shell that its
screen size changed.

To work around the problem, customize the option
'window-adjust-process-window-size-function' to "Do not adjust process
window sizes" (Lisp value 'ignore').

*** Displaying PDF files in DocView produces an empty buffer.

This can happen if your Emacs is configured to convert PDF to SVG for
display, and the version of the MuPDF package you have installed has a
a known bug, whereby it sometimes produces invalid SVG images.
Version 1.21 of MuPDF is known to be affected.

The solution is either to upgrade or downgrade to a version of MuPDF
that doesn't have this bug, or to disable conversion of PDF files to
SVG images by customizing the user option 'doc-view-mupdf-use-svg'.
Emacs will then convert PDF to PNG images instead.

*** In Inferior Python mode, input is echoed and native completion doesn't work.
<https://debbugs.gnu.org/cgi/bugreport.cgi?bug=25753>

This happens when python uses a libedit based readline module, which
is the default on macOS.  This can be worked around by installing a
GNU readline based module instead, for example, using setuptools

    sudo easy_install gnureadline

And then rename the system's readline so that it won't be loaded:

    cd /Library/Frameworks/Python.framework/Versions/2.7/lib/python2.7/lib-dynload
    mv readline.so readline.so.bak

See <https://pypi.python.org/pypi/gnureadline> for more details on
installation.

*** On MS-Windows, invoking "M-x run-python" signals an error.

If the error says something like this:

  Python was not found; run with arguments to install
  from the Microsoft Store, or disable this shortcut
  from Settings > Manage App Execution Aliases.

  Process Python exited abnormally with code 49

then this is due to the MS-Windows "feature" that is intended to
encourage you to install the latest available Python version.  It
works by placing "fake" python.exe and python3.exe executables in a
special directory, and having that directory on your Path _before_ the
directory where the real Python executable is installed.  That "fake"
Python then decides whether to redirect you to the Microsoft Store or
invoke the actual Python.  The directory where Windows keeps those
"fake" executables is under your Windows user's 'AppData' directory,
typically 'C:\Users\<user>\AppData\Local\Microsoft\WindowsApps', where
"<user>" is the user name of your Windows user.

To solve this, you have several alternatives:

  . Go to "Settings > Manage App Execution Aliases" and turn OFF the
    aliases for python.exe and/or python3.exe.  This will affect only
    Python, and may require you to manage upgrades to your Python
    installation manually, instead of being automatically prompted by
    MS-Windows.
  . Move the directory with the "fake" executables to the end of Path,
    or at least after the directory where the real Python is
    installed.  Depending on the position in Path where you move it,
    it will affect Python and/or other programs which Windows monitors
    via the "App Execution Aliases" feature.
  . Manually remove python.exe and/or python3.exe from the above
    directory.  Again, this affects only your Python installation.

Whatever you do, you will need to restart Emacs to refresh its notion
of the directory where python.exe/python3.exe lives, because that is
recorded when Python mode is started.

*** Visiting files in some auto-mounted directories causes Emacs to print
'Error reading dir-locals: (file-error "Read error" "is a directory" ...'

This can happen if the auto-mounter mistakenly reports that
.dir-locals.el exists and is a directory.  There is nothing Emacs can
do about this, but you can avoid the issue by adding a suitable entry
to the variable 'locate-dominating-stop-dir-regexp'.  For example, if
the problem relates to "/smb/.dir-locals.el", set that variable
to a new value where you replace "net\\|afs" with "net\\|afs\\|smb".
(The default value already matches common auto-mount prefixes.)
See https://lists.gnu.org/r/help-gnu-emacs/2015-02/msg00461.html .

*** Attempting to visit remote files via ange-ftp fails.

If the error message is "ange-ftp-file-modtime: Specified time is not
representable", then this could happen when 'lukemftp' is used as the
ftp client.  This was reported to happen on Debian GNU/Linux, kernel
version 2.4.3, with 'lukemftp' 1.5-5, but might happen on other
systems as well.  To avoid this problem, switch to using the standard
ftp client.  On a Debian system, type

  update-alternatives --config ftp

and then choose /usr/bin/netkit-ftp.

*** Dired is very slow.

This could happen if getting a file system's status takes a long
time.  Possible reasons for this include:

  - ClearCase mounted filesystems (VOBs) that sometimes make 'df'
    response time extremely slow (dozens of seconds);

  - slow automounters on some old versions of Unix;

To work around the problem, you could use Git or some other
free-software program, instead of ClearCase.

*** Various commands that visit files on networked filesystems fail.

This could happen if the filesystem of those files is mounted in a way
that causes the files to be accessed via a symlink.  One such example
is the 'amd' automounter, which unmounts the filesystem after some
period of lack of use.  Another example is Emacs running on MS-Windows
that accesses files on remote server via symlinks whose target is a
UNC of the form '\\server\share'.

The reason for these problems is that some Emacs commands visit files
via their truename, resolving the symlink, which causes these files'
default-directory to also have the symlink resolved.  If the resolved
directory has access problems, subsequent commands from that file's
buffer could fail.  For example, the stock MS-Windows shell 'cmd.exe'
is unable to use a UNC-form directory as the current directory, so
'shell-command' and its callers will typically fail.  Similarly with
using targets of symlinks which no longer mount the remote filesystem
will fail.

You can solve these problems in several ways:

  - Write a 'find-file'hook' function which will change the value of
    'default-directory' to reference the symlink instead of its
    target.

  - Set up 'directory-abbrev-alist' to automatically convert the
    'default-directory' of such files in the same manner.

  - On MS-Windows, map a drive letter to the '\\server\share'
    directory and point your symlinks to a directory name that uses
    the drive letter.

*** On MS-Windows, visiting files in OneDrive fails.

This is known to happen when OneDrive is accessed via the so-called
"metered connections", whose use is charged by the volume of
transferred data.  Those are typically wireless links using a modem or
a mobile phone.  In these cases, files that are left in the cloud and
not downloaded to the local computer can produce various failures in
system calls that access the files or their meta-data.

The solution is to disable the "metered connection" status from the
WiFi properties (reachable from the Windows Settings menu).  This will
cause files to be downloaded to the local computer when they are
accessed (which could take some time, and Emacs functions accessing
the file will wait for that), avoiding the errors.

*** On systems with shared libraries you might encounter run-time errors
from the dynamic linker telling you that it is unable to find some
shared libraries, for instance those for Xaw3d or image support.
These errors mean Emacs has been linked with a library whose shared
library is not in the default search path of the dynamic linker.

Similar problems could prevent Emacs from building, since the build
process invokes Emacs several times.

On many systems, it is possible to set LD_LIBRARY_PATH in your
environment to specify additional directories where shared libraries
can be found.

Other systems allow to set LD_RUN_PATH in a similar way, but before
Emacs is linked.  With LD_RUN_PATH set, the linker will include a
specified run-time search path in the executable.

Please refer to the documentation of your dynamic linker for details.

*** When you run Ispell from Emacs, it reports a "misalignment" error.

This can happen if you compiled the Ispell program to use ASCII
characters only and then try to use it from Emacs with non-ASCII
characters, like Latin-1.  The solution is to recompile Ispell with
support for 8-bit characters.

To see whether your Ispell program supports 8-bit characters, type
this at your shell's prompt:

     ispell -vv

and look in the output for the string "NO8BIT".  If Ispell says
"!NO8BIT (8BIT)", your speller supports 8-bit characters; otherwise it
does not.

To rebuild Ispell with 8-bit character support, edit the local.h file
in the Ispell distribution and make sure it does _not_ define NO8BIT.
Then rebuild the speller.

Another possible cause for "misalignment" error messages is that the
version of Ispell installed on your machine is old.  Upgrade.

Yet another possibility is that you are trying to spell-check a word
in a language that doesn't fit the dictionary you choose for use by
Ispell.  (Ispell can only spell-check one language at a time, because
it uses a single dictionary.)  Make sure that the text you are
spelling and the dictionary used by Ispell conform to each other.

If your spell-checking program is Aspell, it has been reported that if
you have a personal configuration file (normally ~/.aspell.conf), it
can cause this error.  Remove that file, execute 'ispell-kill-ispell'
in Emacs, and then try spell-checking again.

*** TLS problems, e.g., Gnus hangs when fetching via imaps
https://debbugs.gnu.org/24247

gnutls-cli 3.5.3 (2016-08-09) does not generate a "- Handshake was
completed" message that tls.el relies upon, causing affected Emacs
functions to hang.  To work around the problem, use older or newer
versions of gnutls-cli, or use Emacs's built-in gnutls support.

*** SVG images may be cropped incorrectly with librsvg 2.45 or older.

Librsvg 2.46 and above have improved geometry code which Emacs is able
to take advantage of.

* Runtime problems related to font handling

** Some fonts are detected but not usable under Xft.

Some fonts might not be usable under Emacs even though they show up in
the font family list when Emacs is built with Xft.  This is because
Emacs prevents fonts that have color glyphs (such as color Emoji) from
being used, since they typically cause Xft crashes.

On some GNU/Linux systems, fonts (such as Source Code Pro) that do not
have color glyphs are reported as color fonts, causing them to be
unavailable when using Xft.  This is known to happen under Fedora
GNU/Linux 36 or later, and possibly other distributions as well.

If you encounter a such a font, you can enable it while ignoring other
fonts that actually have color glyphs by adding its family name to the
list `xft-color-font-whitelist'.

** Characters are displayed as empty boxes or with wrong font under X.

*** This may be due to your local fontconfig customization.
Try removing or moving aside "$XDG_CONFIG_HOME/fontconfig/conf.d" and
"$XDG_CONFIG_HOME/fontconfig/fonts.conf"
($XDG_CONFIG_HOME is treated as "~/.config" if not set)

Running Emacs as

    FC_DEBUG=1024 emacs

will cause fontconfig to output information about which configuration
files it is reading.  Running Emacs as

    FC_DEBUG=1 emacs

will result in information about the results of fontconfig's font
matching (including the filename(s) of the resulting fonts).

*** This can occur when two different versions of FontConfig are used.
For example, XFree86 4.3.0 has one version and Gnome usually comes
with a newer version.  Emacs compiled with Gtk+ will then use the
newer version.  In most cases the problem can be temporarily fixed by
stopping the application that has the error (it can be Emacs or any
other application), removing ~/.fonts.cache-1, and then starting the
application again.  If removing ~/.fonts.cache-1 and restarting
doesn't help, the application with problem must be recompiled with the
same version of FontConfig as the rest of the system uses.  For KDE,
it is sufficient to recompile Qt.

*** Some fonts have a missing glyph and no default character.  This is
known to occur for character number 160 (no-break space, U+A0) in some
fonts, such as Lucida but Emacs sets the display table for the unibyte
and Latin-1 version of this character to display a space.

*** Some of the fonts called for in your fontset may not exist on your
X server.

Each X font covers just a fraction of the characters that Emacs
supports.  To display the whole range of Emacs characters requires
many different fonts, collected into a fontset.  You can remedy the
problem by installing additional fonts.

The intlfonts distribution includes a full spectrum of fonts that can
display all the characters Emacs supports.  The etl-unicode collection
of fonts (available from
<https://ftp.nluug.nl/windowing/X/contrib/fonts/>) includes fonts that
can display many Unicode characters; they can also be used by ps-print
and ps-mule to print Unicode characters.

** Under X, some characters appear improperly aligned in their lines.

You may have bad fonts.

** Under X, some characters are unexpectedly wide.

e.g. recent versions of Inconsolata show this issue for almost all of
its characters.  Due to what is probably an Xft bug, the determination
of the width of some characters is incorrect.  One workaround is to
build emacs with Cairo enabled ("configure --with-cairo" and have the
appropriate Cairo development packages installed) as this
configuration does not suffer from this problem.  See
<https://github.com/googlefonts/Inconsolata/issues/42> and
<https://lists.gnu.org/r/bug-gnu-emacs/2020-01/msg00456.html>
for more discussion.

** Under X, an unexpected monospace font is used as the default font.

When compiled with XFT, Emacs tries to use a default font named
"monospace".  This is a "virtual font", which the operating system
(Fontconfig) redirects to a suitable font such as DejaVu Sans Mono.
On some systems, there exists a font that is actually named Monospace,
which takes over the virtual font.  This is considered an operating
system bug; see

https://lists.gnu.org/r/emacs-devel/2008-10/msg00696.html

If you encounter this problem, set the default font to a specific font
in your .Xresources or initialization file.  For instance, you can put
the following in your .Xresources:

Emacs.font: DejaVu Sans Mono 12

** Certain fonts make each line take one pixel more than it should.

This is because these fonts contain characters a little taller than
the font's nominal height.  Emacs needs to make sure that lines do not
overlap.

** Font Lock displays portions of the buffer in incorrect faces.

By far the most frequent cause of this is a parenthesis '(' or a brace
'{' in column zero.  Font Lock assumes that such a paren is outside of
any comment or string.  This is of course not true in general, but the
vast majority of well-formatted program source files don't have such
parens, and therefore this assumption is used to allow optimizations
in Font Lock's syntactical analysis.  These optimizations avoid some
pathological cases where jit-lock, the Just-in-Time fontification
introduced with Emacs 21.1, could significantly slow down scrolling
through the buffer, especially scrolling backwards, and also jumping
to the end of a very large buffer.

Beginning with version 22.1, a parenthesis or a brace in column zero
is highlighted in bold-red face if it is inside a string or a comment,
to indicate that it could interfere with Font Lock (and also with
indentation) and should be moved or escaped with a backslash.

If you don't use large buffers, or have a very fast machine which
makes the delays insignificant, you can avoid the incorrect
fontification by setting the variable
'font-lock-beginning-of-syntax-function' to a nil value.  (This must
be done _after_ turning on Font Lock.)

Another alternative is to avoid a paren in column zero.  For example,
in a Lisp string you could precede the paren with a backslash.

** Emacs pauses for several seconds when changing the default font.

This has been reported for fvwm 2.2.5 and the window manager of KDE
2.1.  The reason for the pause is Xt waiting for a ConfigureNotify
event from the window manager, which the window manager doesn't send.
Xt stops waiting after a default timeout of usually 5 seconds.

A workaround for this is to add something like

emacs.waitForWM: false

to your X resources.  Alternatively, add '(wait-for-wm . nil)' to a
frame's parameter list, like this:

   (modify-frame-parameters nil '((wait-for-wm . nil)))

(this should go into your '.emacs' file).

** Underlines appear at the wrong position.

This is caused by fonts having a wrong UNDERLINE_POSITION property.
To avoid this problem (seen in some very old X releases and font packages),
set x-use-underline-position-properties to nil.

To see what is the value of UNDERLINE_POSITION defined by the font,
type 'xlsfonts -lll FONT' and look at the font's UNDERLINE_POSITION property.

** When using Exceed, fonts sometimes appear too tall.

When the display is set to an Exceed X-server and fonts are specified
(either explicitly with the -fn option or implicitly with X resources)
then the fonts may appear "too tall".  The actual character sizes are
correct but there is too much vertical spacing between rows,  which
gives the appearance of "double spacing".

To prevent this, turn off the Exceed's "automatic font substitution"
feature (in the font part of the configuration window).

** Subscript/superscript text in TeX is hard to read.

If 'tex-fontify-script' is non-nil, tex-mode displays
subscript/superscript text in the faces subscript/superscript, which
are smaller than the normal font and lowered/raised.  With some fonts,
nested superscripts (say) can be hard to read.  Switching to a
different font, or changing your antialiasing setting (on an LCD
screen), can both make the problem disappear.  Alternatively, customize
the following variables: tex-font-script-display (how much to
lower/raise); tex-suscript-height-ratio (how much smaller than
normal); tex-suscript-height-minimum (minimum height).

** Screen refresh is slow when there are special characters for which no suitable font is available

If the display is too slow in refreshing when you scroll to a new
region, or when you edit the buffer, it might be due to the fact that
some characters cannot be displayed in the default font, and Emacs is
spending too much time in looking for a suitable font to display them.

You can suspect this if you have several characters that are displayed
as small rectangles containing a hexadecimal code inside.

The solution is to install the appropriate fonts on your machine. For
instance if you are editing a text with a lot of math symbols, then
installing a font like 'Symbola' should solve this problem.

Another reason for slow display is reportedly the nerd-fonts
installation, even when Symbola is installed as well.  Uninstalling
nerd-fonts was reported to solve the problem in that case.

** Emacs running on GNU/Linux system with the m17n library Ver.1.7.1 or the
earlier version has a problem with rendering Bengali script.

The problem can be fixed by installing the newer version of the m17n
library (if any), or by following this procedure:

1. Locate the file BENG-OTF.flt installed on your system as part of the
m17n library.  Usually it is under the directory /usr/share/m17n.

2. Apply the following patch to BENG-OTF.flt

------------------------------------------------------------
diff --git a/FLT/BENG-OTF.flt b/FLT/BENG-OTF.flt
index 45cc554..0cc5e76 100644
--- a/FLT/BENG-OTF.flt
+++ b/FLT/BENG-OTF.flt
@@ -232,7 +232,7 @@
  (lang-forms
   (cond
    ("(.H)J" (1 :otf=beng=half+))
-   (".H" :otf=beng=blwf,half,vatu+)
+   (".+H" :otf=beng=blwf,half,vatu+)
    ("." =)))

  (post
------------------------------------------------------------

If you can't modify that file directly, copy it to the directory
~/.m17n.d/ (create it if it doesn't exist), and apply the patch.

** Emacs running on GNU/Linux system with the m17n library Ver.1.7.1 or the
earlier version has a problem with rendering Lao script with OpenType font.

The problem can be fixed by installing the newer version of the m17n
library (if any), or by following this procedure:

1. Locate the file LAOO-OTF.flt installed on your system as part of the
m17n library.  Usually it is under the directory /usr/share/m17n.

2. Apply the following patch to LAOO-OTF.flt

------------------------------------------------------------
diff --git a/FLT/LAOO-OTF.flt b/FLT/LAOO-OTF.flt
index 5504171..431adf8 100644
--- a/FLT/LAOO-OTF.flt
+++ b/FLT/LAOO-OTF.flt
@@ -3,7 +3,7 @@
 ;; See the end for copying conditions.

 (font layouter laoo-otf nil
-      (font (nil phetsarath\ ot unicode-bmp)))
+      (font (nil nil unicode-bmp :otf=lao\ )))

 ;;; <li> LAOO-OTF.flt

------------------------------------------------------------

If you can't modify that file directly, copy it to the directory
~/.m17n.d/ (create it if it doesn't exist), and apply the patch.

** On Haiku, some proportionally-spaced fonts display with artifacting.

This is a Haiku bug: https://dev.haiku-os.org/ticket/17229, which can
be remedied by using a different font that does not exhibit this
problem, or by configuring Emacs '--with-be-cairo'.

So far, Bitstream Charter and Noto Sans have been known to exhibit
this problem, while Noto Sans Display is known to not do so.

** On MS-Windows, some characters display as boxes with hex code.

Also, some characters could display with wrong fonts.

This can happen if Emacs was compiled without HarfBuzz support, and/or
if the HarfBuzz DLLs are not available at run time.  Emacs will then
fall back to the Uniscribe as its shaping engine; Uniscribe was
deprecated by Microsoft, and sometimes fails to display correctly when
modern fonts are used, such as Noto Emoji or Ebrima.

The solution is to switch to a configuration that uses HarfBuzz as its
shaping engine, where these problems don't exist.

** On MS-Windows, selecting some fonts as the default font doesn't work.

This can happen if you select font variants such as "Light" or "Thin"
or "Semibold" or "Heavy", and some others.  The APIs used by Emacs on
Windows to enumerate fonts in a font family consider only 4 font
variants to belong to the same family: Regular, Italic, Bold, and
Bold-Italic.  All the other variants aren't returned by those APIs
when we request to list all the fonts in a family, and thus aren't
considered by Emacs to belong to the family.  So any font variant that
is not one of those 4 will likely not work as expected; in most cases
Emacs will select some other font instead.

The only workaround is not to choose such font variants as the default
font when running Emacs on MS-Windows.

* Internationalization problems

** M-{ does not work on a Spanish PC keyboard.

Many Spanish keyboards seem to ignore that combination.  Emacs can't
do anything about it.

** International characters aren't displayed under X.

** Accented ISO-8859-1 characters are displayed as | or _.

Try other font set sizes (S-mouse-1).  If the problem persists with
other sizes as well, your text is corrupted, probably through software
that is not 8-bit clean.  If the problem goes away with another font
size, it's probably because some fonts pretend to be ISO-8859-1 fonts
when they are really ASCII fonts.  In particular the schumacher-clean
fonts have this bug in some versions of X.

To see what glyphs are included in a font, use 'xfd', like this:

  xfd -fn -schumacher-clean-medium-r-normal--12-120-75-75-c-60-iso8859-1

If this shows only ASCII glyphs, the font is indeed the source of the problem.

The solution is to remove the corresponding lines from the appropriate
'fonts.alias' file, then run 'mkfontdir' in that directory, and then run
'xset fp rehash'.

** fcitx input methods don't work with xwidgets.

fcitx-based input methods might not work when xwidgets are displayed,
such as inside an xwidget-webkit buffer.  This manifests as the pre-edit
window of the input method disappearing, and the Emacs frame losing
input focus as soon as you try to type anything.  You can work around
this problem by switching to IBus, or by using a native Emacs input
method and disabling XIM altogether.  For example, you can add the
following line:

  Emacs.useXIM: false

In your ~/.Xresources file, then run

  $ xrdb ~/.Xresources

And restart Emacs.

** Emacs hangs when using XIM

This is due to an old bug in the implementation of the X protocol's
XIM transport: when an input method crashes for some reason, Xlib
cannot recover.  Emacs cannot do anything about this except wait for
the I-Bux developers to fix their crashes.  You can work around these
problems by disabling XIM in your X resources:

  Emacs.useXIM: false

** On Haiku, BeCJK doesn't work properly with Emacs

Some popular Haiku input methods such BeCJK are known to behave badly
when interacting with Emacs, in ways such as stealing input focus and
displaying popup windows that don't disappear.  If you are affected,
you should use an Emacs input method instead.

* X runtime problems

** X security problems

*** Emacs faces trouble when running as an untrusted client.

When Emacs is running as an untrusted client under X servers with the
Security extension, it is unable to use some window manager features
but reports them to the window manager anyway.  This can lead to
constant prompting by the window manager about Emacs being
unresponsive.  To resolve the problem, place:

  (setq x-detect-server-trust t)

in your early-init.el.

** X keyboard problems

*** `x-focus-frame' fails to activate the frame.

Some window managers prevent `x-focus-frame' from activating the given
frame when Emacs is in the background.

Emacs tries to work around this problem by default, but the workaround
does not work on all window managers.  You can try different
workarounds by changing the value of `x-allow-focus-stealing' (see its
doc string for more details).  The value `imitate-pager' may be
required on some versions of KWin.

*** You "lose characters" after typing Compose Character key.

This is because the Compose Character key is defined as the keysym
Multi_key, and Emacs (seeing that) does the proper X
character-composition processing.  If you don't want your Compose key
to do that, you can redefine it with xmodmap.

For example, here's one way to turn it into a Meta key:

    xmodmap -e "keysym Multi_key = Meta_L"

If all users at your site of a particular keyboard prefer Meta to
Compose, you can make the remapping happen automatically by adding the
xmodmap command to the xdm setup script for that display.

*** Using X Window System, control-shift-leftbutton makes Emacs hang.

Use the shell command 'xset bc' to make the old X Menu package work.

*** C-SPC fails to work on Fedora GNU/Linux (or with fcitx input method).

Fedora Core 4 steals the C-SPC key by default for the 'iiimx' program
which is the input method for some languages.  It blocks Emacs users
from using the C-SPC key for 'set-mark-command'.

One solutions is to remove the '<Ctrl>space' from the 'Iiimx' file
which can be found in the '/usr/lib/X11/app-defaults' directory.
However, that requires root access.

Another is to specify 'Emacs*useXIM: false' in your X resources.

Another is to build Emacs with the '--without-xim' configure option.

The same problem happens on any other system if you are using fcitx
(Chinese input method) which by default use C-SPC for toggling.  If
you want to use fcitx with Emacs, you have two choices.  Toggle fcitx
by another key (e.g. C-\) by modifying ~/.fcitx/config, or be
accustomed to use C-@ for 'set-mark-command'.

*** M-SPC seems to be ignored as input.

See if your X server is set up to use this as a command
for character composition.

*** The S-C-t key combination doesn't get passed to Emacs on X.

This happens because some X configurations assign the Ctrl-Shift-t
combination the same meaning as the Multi_key.  The offending
definition is in the file '...lib/X11/locale/iso8859-1/Compose'; there
might be other similar combinations which are grabbed by X for similar
purposes.

We think that this can be countermanded with the 'xmodmap' utility, if
you want to be able to bind one of these key sequences within Emacs.

*** Under X, C-v and/or other keys don't work.

These may have been intercepted by your window manager.
See the WM's documentation for how to change this.

*** Clicking C-mouse-2 in the scroll bar doesn't split the window.

This currently doesn't work with scroll-bar widgets (and we don't know
a good way of implementing it with widgets).  If Emacs is configured
--without-toolkit-scroll-bars, C-mouse-2 on the scroll bar does work.

*** Inability to send an Alt-modified key, when Emacs is communicating
directly with an X server.

If you have tried to bind an Alt-modified key as a command, and it
does not work to type the command, the first thing you should check is
whether the key is getting through to Emacs.  To do this, type C-h c
followed by the Alt-modified key.  C-h c should say what kind of event
it read.  If it says it read an Alt-modified key, then make sure you
have made the key binding correctly.

If C-h c reports an event that doesn't have the Alt modifier, it may
be because your X server has no key for the Alt modifier.  The X
server that comes from MIT does not set up the Alt modifier by default.

If your keyboard has keys named Alt, you can enable them as follows:

    xmodmap -e 'add mod2 = Alt_L'
    xmodmap -e 'add mod2 = Alt_R'

If the keyboard has just one key named Alt, then only one of those
commands is needed.  The modifier 'mod2' is a reasonable choice if you
are using an unmodified MIT version of X.  Otherwise, choose any
modifier bit not otherwise used.

If your keyboard does not have keys named Alt, you can use some other
keys.  Use the keysym command in xmodmap to turn a function key (or
some other 'spare' key) into Alt_L or into Alt_R, and then use the
commands show above to make them modifier keys.

Note that if you have Alt keys but no Meta keys, Emacs translates Alt
into Meta.  This is because of the great importance of Meta in Emacs.

*** Emacs hangs or crashes when a large portion of text is selected or killed.

This is caused by a bug in the clipboard management applets (it has
been observed in 'klipper' and 'clipit'), which periodically request
the X clipboard contents from applications.  After a while, Emacs may
print a message:

  Timed out waiting for property-notify event

A workaround is to not use 'klipper'/'clipit'.  Upgrading 'klipper' to
the one coming with KDE 3.3 or later might solve the problem; if it
doesn't, set 'select-active-regions' to 'only' or nil.

*** Emacs doesn't receive the key "C-.", displaying an input field instead.

This is caused by the IBus Emoji input panel, which is usually bound
to "C-.".  You can disable that panel by running the following
command:

  $ gsettings set org.freedesktop.ibus.panel.emoji hotkey "[]"


** Window-manager and toolkit-related problems

*** Emacs built with GTK+ displays giant tool bar icons in some cases

This is because some icon themes (such as the KDE Breeze icon theme)
have several incorrectly sized icons, which also causes the toolbar to
expand uncontrollably.  The fix is to switch to a different icon
theme, or to use Emacs's own toolbar icons by placing:

  (setq x-gtk-stock-map nil)

in your early-init.el.

*** Emacs built with GTK+ toolkit produces corrupted display on HiDPI screen

This can happen if you set GDK_SCALE=2 in the environment or in your
'.xinitrc' file.  (This setting is usually accompanied by
GDK_DPI_SCALE=0.5.)  Emacs can not support these settings correctly,
as it doesn't use GTK+ exclusively.  The result is that sometimes
widgets like the scroll bar are displayed incorrectly, and frames
could be displayed "cropped" to only part of the stuff that should be
displayed.

The workaround is to explicitly disable these settings when invoking
Emacs, for example (from a Posix shell prompt):

  $ GDK_SCALE=1 GDK_DPI_SCALE=1 emacs

*** Emacs built with GTK+ toolkit can unexpectedly widen frames

This resizing takes place when a frame is not wide enough to accommodate
its entire menu bar.  Typically, it occurs when switching buffers or
changing a buffer's major mode and the new mode adds entries to the menu
bar.  The frame is then widened by the window manager so that the menu
bar is fully shown.  Subsequently switching to another buffer or
changing the buffer's mode will not shrink the frame back to its
previous width.  The height of the frame remains unaltered.  Apparently,
the failure is also dependent on the chosen font.

The resizing is usually accompanied by console output like

Gtk-CRITICAL **: gtk_distribute_natural_allocation: assertion 'extra_space >= 0' failed

It's not clear whether the GTK version used has any impact on the
occurrence of the failure.  So far, the failure has been observed with
GTK+ versions 3.4.2, 3.14.5 and 3.18.7.  However, another 3.4.2 build
does not exhibit the bug.

Some window managers (Xfce) apparently work around this failure by
cropping the menu bar.  With other windows managers, it's possible to
shrink the frame manually after the problem occurs, e.g. by dragging the
frame's border with the mouse.  However, some window managers have been
reported to refuse such attempts and snap back to the width needed to
show the full menu bar (wmii) or at least cause the screen to flicker
during such resizing attempts (i3, IceWM).

See also https://debbugs.gnu.org/cgi/bugreport.cgi?bug=15700,
https://debbugs.gnu.org/cgi/bugreport.cgi?bug=22000,
https://debbugs.gnu.org/cgi/bugreport.cgi?bug=22898 and
https://lists.gnu.org/r/emacs-devel/2016-07/msg00154.html.

*** Metacity: Resizing Emacs or ALT-Tab causes X to be unresponsive.

This happens sometimes when using Metacity.  Resizing Emacs or ALT-Tab:bing
makes the system unresponsive to the mouse or the keyboard.  Killing Emacs
or shifting out from X and back again usually cures it (i.e. Ctrl-Alt-F1
and then Alt-F7).  A bug for it is here:
https://bugs.launchpad.net/ubuntu/+source/metacity/+bug/231034.
Note that a permanent fix seems to be to disable "assistive technologies".

*** Enlightenment: Frames not redrawn after switching virtual desktops

With Enlightenment version 0.25, Emacs frames may no be redrawn orderly
after switching back from another virtual desktop.  Setting the variable
'x-set-frame-visibility-more-laxly' to one of 'focus-in', 'expose' or
't' should fix this.

*** Gnome: Emacs receives input directly from the keyboard, bypassing XIM.

This seems to happen when gnome-settings-daemon version 2.12 or later
is running.  If gnome-settings-daemon is not running, Emacs receives
input through XIM without any problem.  Furthermore, this seems only
to happen in *.UTF-8 locales; zh_CN.GB2312 and zh_CN.GBK locales, for
example, work fine.  A bug report has been filed in the Gnome
bugzilla: https://bugzilla.gnome.org/show_bug.cgi?id=357032

*** Gnome: GPaste clipboard manager causes erratic behavior of 'yank'

The symptom is that 'kill-line' followed by 'yank' often (but not
always) doesn't insert the whitespace of the killed and yanked line.

The solution is to set the GPaste "trim items" option to OFF.

*** Gnome: Navigation from Nautilus to remote files.

If you navigate to a file, which belongs to a remote server, in
Nautilus via "Open With Emacs" you might not be able to save this file
once you have modified it in Emacs.  The reasons for the failure can
vary, and for some connection methods saving the file might even succeed.

If the remote connection in Nautilus uses ssh or sftp, you could
mitigate the problem by the following lines in your .emacs file:

(dir-locals-set-class-variables 'gvfs '((nil . ((create-lockfiles . nil)))))
(dir-locals-set-directory-class (format "/run/user/%d/gvfs" (user-uid)) 'gvfs)

A better approach might be to avoid navigation from Nautilus to Emacs
for such files, and instead to open the file in Emacs using Tramp
remote file name syntax.

*** Gnome: GTK builds with XInput2 freeze when making a frame fullscreen.

This problem exists with GTK 3.24.30 in GNOME 41.1 and possibly other
versions.  The solution is to upgrade GNOME Shell to the version that
comes with GNOME 41.2.

*** KDE: When running on KDE, colors or fonts are not as specified for Emacs,
or messed up.

For example, you could see background you set for Emacs only in the
empty portions of the Emacs display, while characters have some other
background.

This happens because KDE's defaults apply its color and font
definitions even to applications that weren't compiled for KDE.  The
solution is to uncheck the "Apply fonts and colors to non-KDE apps"
option in Preferences->Look&Feel->Style (KDE 2).  In KDE 3, this option
is in the "Colors" section, rather than "Style".

Alternatively, if you do want the KDE defaults to apply to other
applications, but not to Emacs, you could modify the file 'Emacs.ad'
(should be in the '/usr/share/apps/kdisplay/app-defaults/' directory)
so that it doesn't set the default background and foreground only for
Emacs.  For example, make sure the following resources are either not
present or commented out:

   Emacs.default.attributeForeground
   Emacs.default.attributeBackground
   Emacs*Foreground
   Emacs*Background

It is also reported that a bug in the gtk-engines-qt engine can cause this if
Emacs is compiled with Gtk+.
The bug is fixed in version 0.7 or newer of gtk-engines-qt.

*** KDE / Plasma 5: Emacs exhausts memory and needs to be killed

This problem occurs when large selections contain mixed line endings
(i.e. the buffer has LF line endings, but in some parts CRLF is used).
The source of the problem is currently under investigation, older
versions of Emacs up to 24.5 just hang for a few seconds and then
return with the message "Timed out waiting for property-notify event"
as described in the previous note.  As a workaround, go to the
settings dialog for the Clipboard widget and select the option "Ignore
Selection".

Note: Plasma 5 has replaced the separate klipper process from earlier
KDE versions with functionality directly integrated into plasmashell,
so even if you've previously did not use klipper this will affect you.
Also, all configuration you might have done to klipper is not used by
the new Clipboard widget / plasmoid since it uses its own settings.
You can hide the Clipboard widget by removing its entry from the
system tray settings "Extra Items", but it's not clear if the
underlying functionality in plasmashell gets fully disabled as well.
At least a restart of plasmashell is required for the clipboard
history to be cleared.

*** CDE: Frames may cover dialogs they created when using CDE.

This can happen if you have "Allow Primary Windows On Top" enabled which
seems to be the default in the Common Desktop Environment.
To change, go in to "Desktop Controls" -> "Window Style Manager"
and uncheck "Allow Primary Windows On Top".

*** Xaw3d : When using Xaw3d scroll bars without arrows, the very first mouse
click in a scroll bar might be ignored by the scroll bar widget.  This
is probably a bug in Xaw3d; when Xaw3d is compiled with arrows, the
problem disappears.

*** Xaw: There are known binary incompatibilities between Xaw, Xaw3d, neXtaw,
XawM and the few other derivatives of Xaw.  So when you compile with
one of these, it may not work to dynamically link with another one.
For example, strange problems, such as Emacs exiting when you type
"C-x 1", were reported when Emacs compiled with Xaw3d and libXaw was
used with neXtaw at run time.

The solution is to rebuild Emacs with the toolkit version you actually
want to use, or set LD_PRELOAD to preload the same toolkit version you
built Emacs with.

*** Open Motif: Problems with file dialogs in Emacs built with Open Motif.

When Emacs 21 is built with Open Motif 2.1, it can happen that the
graphical file dialog boxes do not work properly.  The "OK", "Filter"
and "Cancel" buttons do not respond to mouse clicks.  Dragging the
file dialog window usually causes the buttons to work again.

As a workaround, you can try building Emacs using Motif or LessTif instead.

Another workaround is not to use the mouse to trigger file prompts,
but to use the keyboard.  This way, you will be prompted for a file in
the minibuffer instead of a graphical file dialog.

*** LessTif: Problems in Emacs built with LessTif.

The problems seem to depend on the version of LessTif and the Motif
emulation for which it is set up.

Only the Motif 1.2 emulation seems to be stable enough in LessTif.
LessTif 0.92-17's Motif 1.2 emulation seems to work okay on FreeBSD.
On GNU/Linux systems, lesstif-0.92.6 configured with "./configure
--enable-build-12 --enable-default-12" is reported to be the most
successful.  The binary GNU/Linux package
lesstif-devel-0.92.0-1.i386.rpm was reported to have problems with
menu placement.

On some systems, Emacs occasionally locks up, grabbing all mouse and
keyboard events.  We don't know what causes these problems; they are
not reproducible by Emacs developers.

*** Motif: The Motif version of Emacs paints the screen a solid color.

This has been observed to result from the following X resource:

   Emacs*default.attributeFont:	-*-courier-medium-r-*-*-*-140-*-*-*-*-iso8859-*

That the resource has this effect indicates a bug in something, but we
do not know what.  If it is an Emacs bug, we hope someone can
explain what the bug is so we can fix it.  In the mean time, removing
the resource prevents the problem.

*** FVWM: Some versions of FVWM incorrectly set the 'sticky' frame parameter.

Version 2.6.4 of the FVWM can make a frame sticky (appear on all user
desktops) when setting the 'sticky' frame parameter to nil.  This may
happen without any special user interaction, for example, when Emacs
restores a saved desktop.  A fix is to install version 2.6.8 of FVWM,
see https://debbugs.gnu.org/cgi/bugreport.cgi?bug=31650.

** General X problems

*** Redisplay using X is much slower than previous Emacs versions.

We've noticed that certain X servers draw the text much slower when
scroll bars are on the left.  We don't know why this happens.  If this
happens to you, you can work around it by putting the scroll bars
on the right (as they were in Emacs 19).

Here's how to do this:

  (set-scroll-bar-mode 'right)

If you're not sure whether (or how much) this problem affects you,
try that and see how much difference it makes.  To set things back
to normal, do

  (set-scroll-bar-mode 'left)

*** Error messages about undefined colors on X.

The messages might say something like this:

   Unable to load color "grey95"

(typically, in the '*Messages*' buffer), or something like this:

  Error while displaying tooltip: (error Undefined color lightyellow)

These problems could happen if some other X program has used up too
many colors of the X palette, leaving Emacs with insufficient system
resources to load all the colors it needs.

A solution is to exit the offending X programs before starting Emacs.

"undefined color" messages can also occur if the RgbPath entry in the
X configuration file is incorrect, or the rgb.txt file is not where
X expects to find it.

*** Improving performance with slow X connections.

There are several ways to improve this performance, any subset of
which can be carried out at the same time:

1) Use the "--with-x-toolkit=no" build of Emacs.  By not relying on
   any toolkit (exhibiting potentially slow behavior), it has been
   made very fast over networks exhibiting high latency, but suitable
   bandwidth.

2) If you don't need X Input Methods (XIM) for entering text in some
   language you use, you can improve performance on WAN links by using
   the X resource useXIM to turn off use of XIM.  This does not affect
   the use of Emacs's own input methods, which are part of the Leim
   package.

3) If the connection is very slow, you might also want to consider
   switching off scroll bars, menu bar, and tool bar.  Adding the
   following forms to your .emacs file will accomplish that, but only
   after the initial frame is displayed:

    (scroll-bar-mode -1)
    (menu-bar-mode -1)
    (tool-bar-mode -1)

   For still quicker startup, put these X resources in your
   .Xresources or .Xdefaults file:

    Emacs.verticalScrollBars: off
    Emacs.menuBar: off
    Emacs.toolBar: off

4) Use ssh to forward the X connection, and enable compression on this
   forwarded X connection (ssh -XC remotehostname emacs ...).

   Keep in mind that this does not help with latency problems, only
   bandwidth ones.

5) Use lbxproxy on the remote end of the connection.  This is an
   interface to the low bandwidth X extension in some outdated X
   servers, which improves performance dramatically, at the slight
   expense of correctness of the X protocol.  lbxproxy achieves the
   performance gain by grouping several X requests in one TCP packet
   and sending them off together, instead of requiring a round-trip
   for each X request in a separate packet.  The switches that seem to
   work best for emacs are: -noatomsfile -nowinattr -cheaterrors
   -cheatevents Note that the -nograbcmap option is known to cause
   problems.  For more about lbxproxy, see:
   http://www.x.org/archive/X11R6.8.0/doc/lbxproxy.1.html

   Keep in mind that lbxproxy and the LBX extension are now obsolete.

6) If copying and killing is slow, try to disable the interaction with the
   native system's clipboard by adding these lines to your .emacs file:

     (setq interprogram-cut-function nil)
     (setq interprogram-paste-function nil)

7) If selecting text with the mouse is slow, the main culprit is
   likely `select-active-regions', coupled with a program monitoring
   the clipboard or primary selection on the X server you are
   connected to.  Try turning that off.

   However, over networks with moderate to high latency, with no
   clipboard monitor running, the bottleneck is likely to be
   `mouse-position' instead.  Set the variable
   `x-use-fast-mouse-position' to either any non-nil value, or to the
   symbol `really-fast' if that is still too slow.  Doing so will also
   cause Emacs features that relies on accurate mouse position
   reporting to stop working reliably.

8) If creating or resizing frames is slow, turn off
   `frame-resize-pixelwise' (this will not take effect until you
   create a new frame); then, enable `x-lax-frame-positioning'.  This
   means frame placement will be less accurate, but makes frame
   creation, movement, and resize visibly faster.

*** Emacs gives the error, Couldn't find per display information.

This can result if the X server runs out of memory because Emacs uses
a large number of fonts.  On systems where this happens, C-h h is
likely to cause it.

We do not know of a way to prevent the problem.

*** Emacs does not notice when you release the mouse.

There are reports that this happened with (some) Microsoft mice and
that replacing the mouse made it stop.

*** You can't select from submenus (in the X toolkit version).

On certain systems, mouse-tracking and selection in top-level menus
works properly with the X toolkit, but neither of them works when you
bring up a submenu (such as Bookmarks or Compare or Apply Patch, in
the Files menu).

This works on most systems.  There is speculation that the failure is
due to bugs in old versions of X toolkit libraries, but no one really
knows.  If someone debugs this and finds the precise cause, perhaps a
workaround can be found.

*** An error message such as 'X protocol error: BadMatch (invalid
parameter attributes) on protocol request 93'.

This comes from having an invalid X resource, such as
   emacs*Cursor:   black
(which is invalid because it specifies a color name for something
that isn't a color.)

The fix is to correct your X resources.

*** Slow startup on X11R6 with X windows.

If Emacs takes two minutes to start up on X11R6, see if your X
resources specify any Adobe fonts.  That causes the type-1 font
renderer to start up, even if the font you asked for is not a type-1
font.

One way to avoid this problem is to eliminate the type-1 fonts from
your font path, like this:

        xset -fp /usr/X11R6/lib/X11/fonts/Type1/

*** Pull-down menus appear in the wrong place, in the toolkit version of Emacs.

An X resource of this form can cause the problem:

   Emacs*geometry:	80x55+0+0

This resource is supposed to apply, and does apply, to the menus
individually as well as to Emacs frames.  If that is not what you
want, rewrite the resource.

To check thoroughly for such resource specifications, use 'xrdb
-query' to see what resources the X server records, and also look at
the user's ~/.Xdefaults and ~/.Xdefaults-* files.

*** Emacs running under X Window System does not handle mouse clicks.
*** 'emacs -geometry 80x20' finds a file named '80x20'.

One cause of such problems is having (setq term-file-prefix nil) in
your .emacs file.  Another cause is a bad value of EMACSLOADPATH in
the environment.

*** X doesn't work if DISPLAY uses a hostname.

People have reported kernel bugs in certain systems that cause Emacs
not to work with X if DISPLAY is set using a host name.  But
the problem does not occur if DISPLAY is set to 'unix:0.0'.  I think
the bug has to do with SIGIO or FIONREAD.

You may be able to compensate for the bug by doing (set-input-mode nil nil).
However, that has the disadvantage of turning off interrupts, so that
you are unable to quit out of a Lisp program by typing C-g.

*** Prevent double pastes in X

The problem:  a region, such as a command, is pasted twice when you copy
it with your mouse from GNU Emacs to an xterm or an RXVT shell in X.
The solution:  try the following in your X configuration file,
/etc/X11/xorg.conf  This should enable both PS/2 and USB mice for
single copies.  You do not need any other drivers or options.

    Section "InputDevice"
            Identifier	"Generic Mouse"
            Driver	"mousedev"
            Option	"Device"           "/dev/input/mice"
    EndSection

*** Emacs is slow to exit in X

After you use e.g. C-x C-c to exit, it takes many seconds before the
Emacs window disappears.  If Emacs was started from a terminal, you
see the message:

  Error saving to X clipboard manager.
  If the problem persists, set 'x-select-enable-clipboard-manager' to nil.

As the message suggests, this problem occurs when Emacs thinks you
have a clipboard manager program running, but has trouble contacting it.
If you don't want to use a clipboard manager, you can set the
suggested variable.  Or you can make Emacs not wait so long by
reducing the value of 'x-selection-timeout', either in .emacs or with
X resources.

Sometimes this problem is due to a bug in your clipboard manager.
Updating to the latest version of the manager can help.
For example, in the Xfce 4.8 desktop environment, the clipboard
manager in versions of xfce4-settings-helper before 4.8.2 is buggy;
https://bugzilla.xfce.org/show_bug.cgi?id=7588 .

*** Warning messages when running in Ubuntu

When you start Emacs you may see something like this:

(emacs:2286): LIBDBUSMENU-GTK-CRITICAL **: watch_submenu: assertion
'GTK_IS_MENU_SHELL(menu)' failed

This happens if the Emacs binary has been renamed.  The cause is the Ubuntu
appmenu concept.  It tries to track Emacs menus and show them in the top
panel, instead of in each Emacs window.  This is not properly implemented,
so it fails for Emacs.  The order of menus is wrong, and things like copy/paste
that depend on what state Emacs is in are usually wrong (i.e. paste disabled
even if you should be able to paste, and similar).

You can get back menus on each frame by starting emacs like this:
% env UBUNTU_MENUPROXY= emacs

*** Mouse click coordinates not recognized correctly on multiple monitors.

This happens on the proprietary X server ASTEC-X when the number of
monitors is changed after the server has started.  A workaround is to
restart the X server after the monitor configuration has been changed.

*** Touchpad gestures don't work and/or emit warning messages.

Support for touch gestures in Emacs requires a sufficiently new X
server.  We currently know of only one: version 21.1.0 or later of the
X.Org server, coupled with the xf86-input-libinput input driver.

Type 'M-: (x-server-input-extension-version) RET'; if that doesn't
return '(2 4)' (version 2.4) or later, your version of the X server
and libraries are too old and need to be upgraded.

When pinching or swiping on your touchpad, you might see a warning
message that looks like:

  XInputWireToCookie: Unknown generic event. type 28

This happens when your XInput headers support XInput 2.4, but the
actual version of libXi installed does not.  The solution is to
upgrade your libXi binaries to libXi 1.8.0 or later, to correspond
with your XInput headers.

*** Requesting a private colormap makes Emacs hang.

The part of Xlib that provides this feature is broken in modern
incarnations of Xlib, so it cannot possibly work.  The solution is to
remove anything that looks like this:

  Emacs.privateColormap: on

From your X defaults file.  Your X server might also provide a
different visual class that will do what you want.  You can experiment
with `TrueColor-8', by placing this:

  Emacs.visualClass: TrueColor-8

in your ~/.Xresources, and loading that file.

*** Colors messed up on Cairo or GTK builds.

If your display defaults to a visual where pixel values cannot be
directly converted to their corresponding real colors, a build with
Cairo drawing or GTK will display colors incorrectly.  This is because
Cairo and GTK foolishly assume that all RGB values can be converted
directly from their individual components, without asking the X server
to allocate the color.

Your X server might have a different visual which is decomposed and
not colormapped.  Try the following in your ~/.Xresources:

  Emacs.visualClass: TrueColor-N

where "N" is the bit depth of the visual your X server defaults to.
If that does not work, you lose.  Configure Emacs '--without-cairo'
and '--with-x-toolkit=lucid' instead.

*** GUI widgets don't display on GTK builds, except for scrollbars.

This can happen if your visual does not have a decomposed colormap,
and your X server has the X rendering extension.

To solve the problem, disable the X rendering extension on your X
server, or rebuild Emacs without GTK+.

*** On Accelerated X, the GTK 3 menu bar does not select items.

The solution is to run Emacs with the environment variable 'GDK_DEBUG'
set to "nograbs", like this (where "..." stands for the other
command-line arguments you intend to pass to Emacs):

  GDK_DEBUG=nograbs emacs ...

Accelerated X is a proprietary X server.  Aside from being
proprietary, it has many other disadvantages, such as not supporting
most recent hardware and most modern extensions to the X protocol.
Consider switching to a free X server, such as X.Org.

If setting GDK_DEBUG causes GTK to complain about not being built with
support for debugging options, then there is nothing you can do,
except switch to a free X server.

*** 'set-mouse-position' does not move the pointer on Xwayland.

This is because Wayland does not allow programs to warp the pointer.
There is nothing that can be done about this problem, except to switch
to an X session.

Some versions of the Xwayland server will pretend to warp the pointer,
so mouse-motion events might be sent to the position the mouse was
supposed to have moved to, even though the cursor displays at the same
on-screen position.

*** With X forwarding, mouse highlighting can make Emacs slow.

If you see slow updates when moving the mouse in an Emacs running on a
remote X server, try this:

    (setq mouse-highlight nil)

*** Dropping text on xterm doesn't work.

Emacs sends sythetic button events to legacy clients such as xterm
that do not support either the XDND or Motif drag-and-drop protocols
in order to "paste" the text that was dropped.  Unfortunately, xterm
is configured to ignore these events by default.  Add the following to
your X defaults file to avoid the problem:

  XTerm.*.allowSendEvents: True

Note that this can in theory pose a security risk, but in practice
modern X servers have so many other ways to send input to clients
without signifying that the event is synthesized that it does not
matter.

* Runtime problems on character terminals

** The meta key does not work on xterm.

Typing M-x rings the terminal bell, and inserts a string like ";120~".
For recent xterm versions (>= 216), Emacs uses xterm's modifyOtherKeys
feature to generate strings for key combinations that are not
otherwise usable.  One circumstance in which this can cause problems
is if you have specified the X resource

  xterm*VT100.Translations

to contain translations that use the meta key.  Then xterm will not
use meta in modified function-keys, which confuses Emacs.  To fix
this, you can remove the X resource or put this in your init file:

  (xterm-remove-modify-other-keys)

** The shift TAB key combination works as meta TAB on a Linux console.

This happens because on your keyboard layout, S-TAB produces the same
keycodes as typing ESC TAB individually.  The best way to solve this
is to modify your keyboard layout to produce different codes, and tell
Emacs what these new codes mean.

The current keyboard layout will probably be a .map.gz file somewhere
under /usr/share/keymaps.  Identify this file, possibly from a system
initialization file such as /etc/conf.d/keymaps.  Run gunzip on it to
decompress it, and amend the entries for keycode 15 to look something
like this:

keycode  15 = Tab
        alt     keycode  15 = Meta_Tab
        shift keycode 15 = F219
string F219 = "\033[4}\011"      # Shift+<tab>

After possibly saving this file under a different name, compress it
again using gzip.  Amend /etc/conf.d/keyamps, etc., if needed.
Further details can be found in the man page for loadkeys.

Then add the following line near the start of your site-start.el or
.emacs or init.el file:

(define-key input-decode-map "\e[4}\t" 'backtab)

** Emacs spontaneously displays "I-search: " at the bottom of the screen.

This means that Control-S/Control-Q (XON/XOFF) "flow control" is being
used.  C-s/C-q flow control is bad for Emacs editors because it takes
away C-s and C-q as user commands.  Since editors do not output long
streams of text without user commands, there is no need for a
user-issuable "stop output" command in an editor; therefore, a
properly designed flow control mechanism would transmit all possible
input characters without interference.  Designing such a mechanism is
easy, for a person with at least half a brain.

There are three possible reasons why flow control could be taking place:

  1) Terminal has not been told to disable flow control
  2) Insufficient padding for the terminal in use
  3) Some sort of terminal concentrator or line switch is responsible

First of all, many terminals have a set-up mode which controls whether
they generate XON/XOFF flow control characters.  This must be set to
"no XON/XOFF" in order for Emacs to work.  (For example, on a VT220
you may select "No XOFF" in the setup menu.)  Sometimes there is an
escape sequence that the computer can send to turn flow control off
and on.  If so, perhaps the termcap 'ti' string should turn flow
control off, and the 'te' string should turn it on.

Once the terminal has been told "no flow control", you may find it
needs more padding.  The amount of padding Emacs sends is controlled
by the termcap entry for the terminal in use, and by the output baud
rate as known by the kernel.  The shell command 'stty' will print
your output baud rate; 'stty' with suitable arguments will set it if
it is wrong.  Setting to a higher speed causes increased padding.  If
the results are wrong for the correct speed, there is probably a
problem in the termcap entry.  You must speak to a local Unix wizard
to fix this.  Perhaps you are just using the wrong terminal type.

For terminals that lack a "no flow control" mode, sometimes just
giving lots of padding will prevent actual generation of flow control
codes.  You might as well try it.

If you are really unlucky, your terminal is connected to the computer
through a concentrator which sends XON/XOFF flow control to the
computer, or it insists on sending flow control itself no matter how
much padding you give it.  Unless you can figure out how to turn flow
control off on this concentrator (again, refer to your local wizard),
you are screwed!  You should have the terminal or concentrator
replaced with a properly designed one.  In the mean time, some drastic
measures can make Emacs semi-work.

You can make Emacs ignore C-s and C-q and let the operating system
handle them.  To do this on a per-session basis, just type M-x
enable-flow-control RET.  You will see a message that C-\ and C-^ are
now translated to C-s and C-q.  (Use the same command M-x
enable-flow-control to turn *off* this special mode.  It toggles flow
control handling.)

If C-\ and C-^ are inconvenient for you (for example, if one of them
is the escape character of your terminal concentrator), you can choose
other characters by setting the variables flow-control-c-s-replacement
and flow-control-c-q-replacement.  But choose carefully, since all
other control characters are already used by emacs.

IMPORTANT: if you type C-s by accident while flow control is enabled,
Emacs output will freeze, and you will have to remember to type C-q in
order to continue.

If you work in an environment where a majority of terminals of a
certain type are flow control hobbled, you can use the function
'enable-flow-control-on' to turn on this flow control avoidance scheme
automatically.  Here is an example:

(enable-flow-control-on "vt200" "vt300" "vt101" "vt131")

If this isn't quite correct (e.g. you have a mixture of flow-control hobbled
and good vt200 terminals), you can still run enable-flow-control
manually.

I have no intention of ever redesigning the Emacs command set for the
assumption that terminals use C-s/C-q flow control.  XON/XOFF flow
control technique is a bad design, and terminals that need it are bad
merchandise and should not be purchased.  Now that X is becoming
widespread, XON/XOFF seems to be on the way out.  If you can get some
use out of GNU Emacs on inferior terminals, more power to you, but I
will not make Emacs worse for properly designed systems for the sake
of inferior systems.

** Control-S and Control-Q commands are ignored completely.

For some reason, your system is using brain-damaged C-s/C-q flow
control despite Emacs's attempts to turn it off.  Perhaps your
terminal is connected to the computer through a concentrator
that wants to use flow control.

You should first try to tell the concentrator not to use flow control.
If you succeed in this, try making the terminal work without
flow control, as described in the preceding section.

If that line of approach is not successful, map some other characters
into C-s and C-q using keyboard-translate-table.  The example above
shows how to do this with C-^ and C-\.

** Screen is updated wrong, but only on one kind of terminal.

This could mean that the termcap entry you are using for that
terminal is wrong, or it could mean that Emacs has a bug handling
the combination of features specified for that terminal.

The first step in tracking this down is to record what characters
Emacs is sending to the terminal.  Execute the Lisp expression
(open-termscript "./emacs-script") to make Emacs write all
terminal output into the file ~/emacs-script as well; then do
what makes the screen update wrong, and look at the file
and decode the characters using the manual for the terminal.
There are several possibilities:

1) The characters sent are correct, according to the terminal manual.

In this case, there is no obvious bug in Emacs, and most likely you
need more padding, or possibly the terminal manual is wrong.

2) The characters sent are incorrect, due to an obscure aspect
 of the terminal behavior not described in an obvious way by termcap.

This case is hard.  It will be necessary to think of a way for
Emacs to distinguish between terminals with this kind of behavior
and other terminals that behave subtly differently but are
classified the same by termcap; or else find an algorithm for
Emacs to use that avoids the difference.  Such changes must be
tested on many kinds of terminals.

3) The termcap entry is wrong.

See the file etc/TERMS for information on changes
that are known to be needed in commonly used termcap entries
for certain terminals.

4) The characters sent are incorrect, and clearly cannot be
 right for any terminal with the termcap entry you were using.

This is unambiguously an Emacs bug, and can probably be fixed
in termcap.c, tparam.c, term.c, scroll.c, cm.c or dispnew.c.

** Control-S and Control-Q commands are ignored completely on a net connection.

Some versions of rlogin (and possibly telnet) do not pass flow
control characters to the remote system to which they connect.
On such systems, emacs on the remote system cannot disable flow
control on the local system.  Sometimes 'rlogin -8' will avoid this problem.

One way to cure this is to disable flow control on the local host
(the one running rlogin, not the one running rlogind) using the
stty command, before starting the rlogin process.  On many systems,
"stty start u stop u" will do this.  On some systems, use
"stty -ixon" instead.

Some versions of tcsh will prevent even this from working.  One way
around this is to start another shell before starting rlogin, and
issue the stty command to disable flow control from that shell.

If none of these methods work, the best solution is to type
M-x enable-flow-control at the beginning of your emacs session, or
if you expect the problem to continue, add a line such as the
following to your .emacs (on the host running rlogind):

(enable-flow-control-on "vt200" "vt300" "vt101" "vt131")

See the entry about spontaneous display of I-search (above) for more info.

** Output from Control-V is slow.

On many bit-map terminals, scrolling operations are fairly slow.
Often the termcap entry for the type of terminal in use fails
to inform Emacs of this.  The two lines at the bottom of the screen
before a Control-V command are supposed to appear at the top after
the Control-V command.  If Emacs thinks scrolling the lines is fast,
it will scroll them to the top of the screen.

If scrolling is slow but Emacs thinks it is fast, the usual reason is
that the termcap entry for the terminal you are using does not
specify any padding time for the 'al' and 'dl' strings.  Emacs
concludes that these operations take only as much time as it takes to
send the commands at whatever line speed you are using.  You must
fix the termcap entry to specify, for the 'al' and 'dl', as much
time as the operations really take.

Currently Emacs thinks in terms of serial lines which send characters
at a fixed rate, so that any operation which takes time for the
terminal to execute must also be padded.  With bit-map terminals
operated across networks, often the network provides some sort of
flow control so that padding is never needed no matter how slow
an operation is.  You must still specify a padding time if you want
Emacs to realize that the operation takes a long time.  This will
cause padding characters to be sent unnecessarily, but they do
not really cost much.  They will be transmitted while the scrolling
is happening and then discarded quickly by the terminal.

Most bit-map terminals provide commands for inserting or deleting
multiple lines at once.  Define the 'AL' and 'DL' strings in the
termcap entry to say how to do these things, and you will have
fast output without wasted padding characters.  These strings should
each contain a single %-spec saying how to send the number of lines
to be scrolled.  These %-specs are like those in the termcap
'cm' string.

You should also define the 'IC' and 'DC' strings if your terminal
has a command to insert or delete multiple characters.  These
take the number of positions to insert or delete as an argument.

A 'cs' string to set the scrolling region will reduce the amount
of motion you see on the screen when part of the screen is scrolled.

** You type Control-H (Backspace) expecting to delete characters.

Put 'stty dec' in your .login file and your problems will disappear
after a day or two.

The choice of Backspace for erasure was based on confusion, caused by
the fact that backspacing causes erasure (later, when you type another
character) on most display terminals.  But it is a mistake.  Deletion
of text is not the same thing as backspacing followed by failure to
overprint.  I do not wish to propagate this confusion by conforming
to it.

For this reason, I believe 'stty dec' is the right mode to use,
and I have designed Emacs to go with that.  If there were a thousand
other control characters, I would define Control-h to delete as well;
but there are not very many other control characters, and I think
that providing the most mnemonic possible Help character is more
important than adapting to people who don't use 'stty dec'.

If you are obstinate about confusing buggy overprinting with deletion,
you can redefine Backspace in your .emacs file:
  (global-set-key "\b" 'delete-backward-char)
You can probably access  help-command  via f1.

** Colors are not available on a tty or in xterm.

Emacs 21 supports colors on character terminals and terminal
emulators, but this support relies on the terminfo or termcap database
entry to specify that the display supports color.  Emacs looks at the
"Co" capability for the terminal to find out how many colors are
supported; it should be non-zero to activate the color support within
Emacs.  (Most color terminals support 8 or 16 colors.)  If your system
uses terminfo, the name of the capability equivalent to "Co" is
"colors".

In addition to the "Co" capability, Emacs needs the "op" (for
"original pair") capability, which tells how to switch the terminal
back to the default foreground and background colors.  Emacs will not
use colors if this capability is not defined.  If your terminal entry
doesn't provide such a capability, try using the ANSI standard escape
sequence \E[00m (that is, define a new termcap/terminfo entry and make
it use your current terminal's entry plus \E[00m for the "op"
capability).

Finally, the "NC" capability (terminfo name: "ncv") tells Emacs which
attributes cannot be used with colors.  Setting this capability
incorrectly might have the effect of disabling colors; try setting
this capability to '0' (zero) and see if that helps.

Emacs uses the database entry for the terminal whose name is the value
of the environment variable TERM.  With 'xterm', a common terminal
entry that supports color is 'xterm-color', so setting TERM's value to
'xterm-color' might activate the color support on an xterm-compatible
emulator.

Beginning with version 22.1, Emacs supports the --color command-line
option which may be used to force Emacs to use one of a few popular
modes for getting colors on a tty.  For example, --color=ansi8 sets up
for using the ANSI-standard escape sequences that support 8 colors.

Some modes do not use colors unless you turn on the Font-lock mode.
Some people have long ago set their '~/.emacs' files to turn on
Font-lock on X only, so they won't see colors on a tty.  The
recommended way of turning on Font-lock is by typing "M-x
global-font-lock-mode RET" or by customizing the variable
'global-font-lock-mode'.

** Colors are not available or messed up on TTY frames inside 'screen'.

This can happen if you have COLORTERM=truecolor defined in the
environment when Emacs starts, but your version of 'screen' doesn't
actually support 24-bit true colors.

The COLORTERM environment variable is supposed to be set to the value
"truecolor" only if the terminal used by Emacs actually supports true
color.  Emacs does not have any means of verifying that this support
is available, it takes the fact that the variable is defined to this
value as an indication that true color support is, in fact, available,
and uses color setting commands that COLORTERM=truecolor presumes,
bypassing the usual Terminfo capabilities related to colors.

Some text-mode terminals, such as GNOME Terminal, are known to set
this environment variable, supposedly to announce their own support
for true color; however the setting is then inherited by any other
terminal emulators started from such a terminal, even though those
other terminal emulators might not themselves support true color using
the same commands as Emacs uses when it sees COLORTERM=truecolor.

The solution is to either upgrade to a newer version of 'screen'
(version 5.x or later reportedly supports true color), or to unset the
COLORTERM variable before starting 'screen', and let Emacs use the
color support provided by the terminal emulator as defined in the
Terminfo database.

** Unexpected characters inserted into the buffer when you start Emacs.
See e.g. <URL:https://debbugs.gnu.org/11129>

This can happen when you start Emacs in -nw mode in an Xterm.
For example, in the *scratch* buffer, you might see something like:

  0;276;0c

This is more likely to happen if you are using Emacs over a slow
connection, and begin typing before Emacs is ready to respond.

This occurs when Emacs tries to query the terminal to see what
capabilities it supports, and gets confused by the answer.
To avoid it, set xterm-extra-capabilities to a value other than
'check' (the default).  See that variable's documentation (in
term/xterm.el) for more details.

** Incorrect or corrupted display of some Unicode characters

*** Linux console problems with double-width characters

If possible, we recommend running Emacs inside fbterm, when in a Linux
console (see the node "Emacs in a Linux console" in the Emacs FAQ).
Most Unicode characters should then be displayed correctly.

If that is not possible, the following may be useful to alleviate the
problem of displaying Unicode characters in a raw console.

The Linux console declares UTF-8 encoding, but supports only a limited
number of Unicode characters, and can cause Emacs produce corrupted or
garbled display with some unusual characters and sequences.  Emacs 28
and later by default disables 'auto-composition-mode' on this console,
for that reason, but this might not be enough.  One known problem with
this console is that zero-width and double-width characters are
displayed incorrectly (as a single-column characters), and that causes
the cursor to be out of sync with the actual display.

One way of working around this is to use the display-table feature to
display the problematic characters as some other, less problematic
ones.  Here's an example of setting up the standard display table to
show the U+01F64F PERSON WITH FOLDED HANDS character as a diamond with
a special face:

  (or standard-display-table
      (setq standard-display-table (make-display-table)))
  (aset standard-display-table
	#x1f64f (vector (make-glyph-code #xFFFD 'escape-glyph)))

Similar setup can be done with any other problematic character.  If
the console cannot even display the U+FFFD REPLACEMENT CHARACTER, you
can use some ASCII character instead, like '?'; it will stand out due
to the 'escape-glyph' face.  The disadvantage of this method is that
all such characters will look the same on display, and the only way of
knowing what is the real codepoint in the buffer is to go to the
character and type "C-u C-x =".

*** Messed-up display on the Kitty text terminal

This terminal has its own peculiar ideas about display of unusual
characters.  For example, it hides the U+00AD SOFT HYPHEN characters
on display, which messes up Emacs cursor addressing, since Emacs
doesn't know these characters are effectively treated as zero-width
characters.

One way of working around such "hidden" characters is to tell Emacs to
display them as zero-width:

  (aset glyphless-char-display #xAD 'zero-width)

Another possibility is to use display-table to display SOFT HYPHEN as
a regular ASCII dash character '-':

  (or standard-display-table
      (setq standard-display-table (make-display-table)))
  (aset standard-display-table
        #xAD (vector (make-glyph-code ?- 'escape-glyph)))

Another workaround is to set 'nobreak-char-ascii-display' to a non-nil
value, which will cause any non-ASCII space and hyphen characters to
be displayed as their ASCII counterparts, with a special face.

Kitty also differs from many other character terminals in how it
handles character compositions.  As one example, Emoji sequences that
begin with a non-Emoji character and end in U+FE0F VARIATION SELECTOR
16 should be composed into an Emoji glyph; Kitty assumes that all such
Emoji glyphs have 2-column width, whereas Emacs and many other text
terminals display them as 1-column glyphs.  Again, this causes cursor
addressing to get out of sync and eventually messes up the display.

One possible workaround for problems caused by character composition
is to turn off 'auto-composition-mode' on Kitty terminals, e.g. by
customizing the 'auto-composition-mode' variable to have as value a
string that the 'tty-type' function returns on those terminals.

*** Display artifacts on the Alacritty text terminal

This terminal is known to cause problems with Emoji sequences: when
displaying them, the Emacs text-mode frame could show gaps and other
visual artifacts.

The solution is to disable 'auto-composition-mode' on these
terminals, for example, like this:

  (setq auto-composition-mode "alacritty")

This disables 'auto-composition-mode' on frames that display on
terminals of this type.

* Runtime problems specific to individual Unix variants

** GNU/Linux

*** GNU/Linux: profiler-report outputs nothing.

A few versions of the Linux kernel have timer bugs that break CPU
profiling; see Bug#34235.  To fix the problem, upgrade to one of the
kernel versions 4.14.97, 4.19.19, or 4.20.6, or later.

*** GNU/Linux: Remote access to CVS with SSH causes file corruption.

If you access a remote CVS repository via SSH, files may be corrupted
due to bad interaction between CVS, SSH, and libc.

To fix the problem, save the following script into a file, make it
executable, and set CVS_RSH environment variable to the file name of
the script:

#!/bin/bash
exec 2> >(exec cat >&2 2>/dev/null)
exec ssh "$@"

*** GNU/Linux: Truncated svn annotate output with SSH.
https://debbugs.gnu.org/7791

The symptoms are: you are accessing a svn repository over SSH.
You use vc-annotate on a large (several thousand line) file, and the
result is truncated around the 1000 line mark.  It works fine with
other access methods (e.g. http), or from outside Emacs.

This may be a similar libc/SSH issue to the one mentioned above for CVS.
A similar workaround seems to be effective: create a script with the
same contents as the one used above for CVS_RSH, and set the SVN_SSH
environment variable to point to it.

*** GNU/Linux: After upgrading to a newer version of Emacs,
the Meta key stops working.

This was reported to happen on a GNU/Linux system distributed by
Mandrake.  The reason is that the previous version of Emacs was
modified by Mandrake to make the Alt key act as the Meta key, on a
keyboard where the Windows key is the one which produces the Meta
modifier.  A user who started using a newer version of Emacs, which
was not hacked by Mandrake, expected the Alt key to continue to act as
Meta, and was astonished when that didn't happen.

The solution is to find out what key on your keyboard produces the Meta
modifier, and use that key instead.  Try all of the keys to the left
and to the right of the space bar, together with the 'x' key, and see
which combination produces "M-x" in the echo area.  You can also use
the 'xmodmap' utility to show all the keys which produce a Meta
modifier:

         xmodmap -pk | grep -Ei "meta|alt"

A more convenient way of finding out which keys produce a Meta modifier
is to use the 'xkbprint' utility, if it's available on your system:

         xkbprint 0:0 /tmp/k.ps

This produces a PostScript file '/tmp/k.ps' with a picture of your
keyboard; printing that file on a PostScript printer will show what
keys can serve as Meta.

The 'xkeycaps' also shows a visual representation of the current
keyboard settings.  It also allows to modify them.

*** GNU/Linux: slow startup on Linux-based GNU systems.

People using systems based on the Linux kernel sometimes report that
startup takes 10 to 15 seconds longer than 'usual'.

This is because Emacs looks up the host name when it starts.
Normally, this takes negligible time; the extra delay is due to
improper system configuration.  This problem can occur for both
networked and non-networked machines.

Here is how to fix the configuration.  It requires being root.

**** Networked Case.

First, make sure the files '/etc/hosts' and '/etc/host.conf' both
exist.  The first line in the '/etc/hosts' file should look like this
(replace HOSTNAME with your host name):

    127.0.0.1      HOSTNAME

Also make sure that the '/etc/host.conf' files contains the following
lines:

    order hosts, bind
    multi on

Any changes, permanent and temporary, to the host name should be
indicated in the '/etc/hosts' file, since it acts a limited local
database of addresses and names (e.g., some SLIP connections
dynamically allocate ip addresses).

**** Non-Networked Case.

The solution described in the networked case applies here as well.
However, if you never intend to network your machine, you can use a
simpler solution: create an empty '/etc/host.conf' file.  The command
'touch /etc/host.conf' suffices to create the file.  The '/etc/hosts'
file is not necessary with this approach.

*** GNU/Linux: Emacs on a tty switches the cursor to large blinking block.

This was reported to happen on some GNU/Linux systems which use
ncurses version 5.0, but could be relevant for other versions as well.
These versions of ncurses come with a 'linux' terminfo entry, where
the "cvvis" capability (termcap "vs") is defined as "\E[?25h\E[?8c"
(show cursor, change size).  This escape sequence switches on a
blinking hardware text-mode cursor whose size is a full character
cell.  This blinking cannot be stopped, since a hardware cursor
always blinks.

A work-around is to redefine the "cvvis" capability so that it
enables a *software* cursor.  The software cursor works by inverting
the colors of the character at point, so what you see is a block
cursor that doesn't blink.  For this to work, you need to redefine
the "cnorm" capability as well, so that it operates on the software
cursor instead of the hardware cursor.

To this end, run "infocmp linux > linux-term", edit the file
'linux-term' to make both the "cnorm" and "cvvis" capabilities send
the sequence "\E[?25h\E[?17;0;64c", and then run "tic linux-term" to
produce a modified terminfo entry.

Alternatively, if you want a blinking underscore as your Emacs cursor,
set the 'visible-cursor' variable to nil in your ~/.emacs:
  (setq visible-cursor nil)

Still other way is to change the "cvvis" capability to send the
"\E[?25h\E[?0c" command.

** FreeBSD

*** FreeBSD: Getting a Meta key on the console.

By default, neither Alt nor any other key acts as a Meta key on
FreeBSD, but this can be changed using kbdcontrol(1).  Dump the
current keymap to a file with the command

  $ kbdcontrol -d >emacs.kbd

Edit emacs.kbd, and give the key you want to be the Meta key the
definition 'meta'.  For instance, if your keyboard has a "Windows"
key with scan code 105, change the line for scan code 105 in emacs.kbd
to look like this

  105   meta   meta   meta   meta   meta   meta   meta   meta    O

to make the Windows key the Meta key.  Load the new keymap with

  $ kbdcontrol -l emacs.kbd

** HP-UX

*** HP/UX : Shell mode gives the message, "`tty`: Ambiguous".

christos@theory.tn.cornell.edu says:

The problem is that in your .cshrc you have something that tries to
execute 'tty'.  If you are not running the shell on a real tty then
tty will print "not a tty".  Csh expects one word in some places,
but tty is giving it back 3.

The solution is to add a pair of quotes around `tty` to make it a single
word:

if (`tty` == "/dev/console")

should be changed to:

if ("`tty`" == "/dev/console")

Even better, move things that set up terminal sections out of .cshrc
and into .login.

*** HP/UX: 'Pid xxx killed due to text modification or page I/O error'.

On HP/UX, you can get that error when the Emacs executable is on an NFS
file system.  HP/UX responds this way if it tries to swap in a page and
does not get a response from the server within a timeout whose default
value is just ten seconds.

If this happens to you, extend the timeout period.

*** HP/UX: The right Alt key works wrong on German HP keyboards (and perhaps
other non-English HP keyboards too).

This is because HP-UX defines the modifiers wrong in X.  Here is a
shell script to fix the problem; be sure that it is run after VUE
configures the X server.

    xmodmap 2> /dev/null - << EOF
    keysym Alt_L = Meta_L
    keysym Alt_R = Meta_R
    EOF

    xmodmap - << EOF
    clear mod1
    keysym Mode_switch = NoSymbol
    add mod1 = Meta_L
    keysym Meta_R = Mode_switch
    add mod2 = Mode_switch
    EOF

*** HP/UX: Emacs does not recognize the AltGr key.

To fix this, set up a file ~/.dt/sessions/sessionetc with executable
rights, containing this text:

--------------------------------
xmodmap 2> /dev/null - << EOF
keysym Alt_L = Meta_L
keysym Alt_R = Meta_R
EOF

xmodmap - << EOF
clear mod1
keysym Mode_switch = NoSymbol
add mod1 = Meta_L
keysym Meta_R = Mode_switch
add mod2 = Mode_switch
EOF
--------------------------------

*** HP/UX 11.0: Emacs makes HP/UX 11.0 crash.

This is a bug in HPUX; HPUX patch PHKL_16260 is said to fix it.

** AIX

*** AIX: Trouble using ptys.

People often install the pty devices on AIX incorrectly.
Use 'smit pty' to reinstall them properly.

*** AIXterm: Your Delete key sends a Backspace to the terminal.

The solution is to include in your .Xdefaults the lines:

   *aixterm.Translations: #override <Key>BackSpace: string(0x7f)
   aixterm*ttyModes: erase ^?

This makes your Backspace key send DEL (ASCII 127).

*** AIX: If linking fails because libXbsd isn't found, check if you
are compiling with the system's 'cc' and CFLAGS containing '-O5'.  If
so, you have hit a compiler bug.  Please make sure to re-configure
Emacs so that it isn't compiled with '-O5'.

** Solaris

We list bugs in current versions here.  See also the section on legacy
systems.

*** On Solaris 10, running 'configure' with "/bin/sh" produces errors.
The "/bin/sh" shell on Solaris is an ancient and non-POSIX shell, so
we recommend not to use it.  The Emacs 'configure' script should find
an appropriate shell and re-exec itself with that shell, unless you
force it to use "/bin/sh" by using "CONFIG_SHELL=/bin/sh" on the
'configure' command line.  So either don't use CONFIG_SHELL, or, if
you'd rather pick the shell yourself, choose "/bin/bash" or "/bin/ksh"
or "/usr/xpg4/bin/sh" instead.

*** On Solaris 10 sparc, Emacs crashes during the build while saving state.
This was observed for Emacs 28.1 on Solaris 10 32-bit sparc, with
Oracle Developer Studio 12.6 (Sun C 5.15).  The failure was intermittent,
and running GNU Make a second time would typically finish the build.

*** On Solaris 10, Emacs crashes during the build process.
(This applies only with './configure --with-unexec=yes', which is rare.)
This was reported for Emacs 25.2 on i386-pc-solaris2.10 with Sun
Studio 12 (Sun C 5.9) and with Oracle Developer Studio 12.6 (Sun C
5.15), and intermittently for sparc-sun-solaris2.10 with Oracle
Developer Studio 12.5 (Sun C 5.14).  Disabling compiler optimization
seems to fix the bug, as does upgrading the Solaris 10 operating
system to Update 11.  The cause of the bug is unknown: it may be that
Emacs's archaic memory-allocation scheme is not compatible with
slightly-older versions of Solaris and/or Oracle Studio, or it may be
something else.  Since the cause is not known, possibly the bug is
still present in newer versions of Emacs, Oracle Studio, and/or
Solaris.  See Bug#26638.

*** On Solaris, C-x doesn't get through to Emacs when you use the console.

This is a Solaris feature (at least on Intel x86 cpus).  Type C-r
C-r C-t, to toggle whether C-x gets through to Emacs.

* Runtime problems specific to MS-Windows

** Emacs with native compilation crashes/signals errors accessing *.eln files

This is known to be caused by some flavors of Windows anti-virus
software.  The problem could manifest itself in several ways:

  . Emacs crashes when it tries to load certain *.eln files
  . Emacs signals an error when it tries to load some *.eln files,
    claiming they are "not GPL compatible"
  . Emacs crashes during GC when it calls unload_comp_unit

This was specifically reported to happen with *.eln files in
directories under the C:\Users directory, which is where Emacs on
Windows places the emulated HOME directory, and thus also the
~/.emacs.d/eln-cache directory holding the *.eln files compiled during
Emacs sessions (as opposed to those that came precompiled and were
installed with the rest of Emacs distribution).

If you cannot disable such anti-virus software or switch to another
one, you could use the following workarounds:

  . Define the HOME environment variable to point to a directory
    outside of the C:\Users tree, then copy/move your ~/.emacs.d
    directory to that new home directory.
  . Move all the *.eln files from ~/.emacs.d/eln-cache to a directory
    out of the C:\Users tree, and customize Emacs to use that
    directory for *.eln files.  This requires to call the function
    startup-redirect-eln-cache in your init file, to force Emacs to
    write *.eln files compiled at run time to that directory.
  . Delete all *.eln files in your ~/.emacs.d/eln-cache directory, and
    then disable run-time native compilation.  To disable native
    compilation, set the variables native-comp-jit-compilation and
    native-comp-enable-subr-trampolines to nil.
  . Install Emacs built without native compilation.

With any of the above methods, you'd need to restart Emacs (and
preferably also your Windows system) after making the changes, to have
them take effect.

*** MinGW64 Emacs built with -D_FORTIFY_SOURCE=2 misbehaves

Using this preprocessor option when building Emacs with MinGW64
produces an Emacs binary that behaves incorrectly.  In particular,
running asynchronous shell command, e.g., with 'M-&', causes Emacs to
use 100% of CPU and start allocating a lot of memory.  For the same
reason, asynchronous native-compilation will hang Emacs (which could
wedge Emacs during startup, if your Emacs is configured to download
and install packages via package.el every startup).  'M-x run-python',
'M-x shell', and similar commands also hang.  Other commands might
also cause high CPU and/or memory usage.

The workaround is to rebuild Emacs without the -D_FORTIFY_SOURCE=2
option.

** Emacs on Windows 9X requires UNICOWS.DLL

If that DLL is not available, Emacs will display an error dialog
stating its absence, and refuse to run.

This is because Emacs 24.4 and later uses functions whose non-stub
implementation is only available in UNICOWS.DLL, which implements the
Microsoft Layer for Unicode on Windows 9X, or "MSLU".  This article on
MSDN:

  https://web.archive.org/web/20151224032644/https://msdn.microsoft.com/en-us/goglobal/bb688166.aspx

includes a short description of MSLU and a link where it can be
downloaded.

** Emacs refuses to start on Windows 9X because ctime64 function is missing

This is a sign that Emacs was compiled with MinGW runtime version
4.0.x or later.  These versions of runtime call in their startup code
the ctime64 function, which does not exist in MSVCRT.DLL, the C
runtime shared library, distributed with Windows 9X.

A workaround is to build Emacs with MinGW runtime 3.x (the latest
version is 3.20).

** A few seconds delay is seen at startup and for many file operations

This happens when the Net Logon service is enabled.  During Emacs
startup, this service issues many DNS requests looking up for the
Windows Domain Controller.  When Emacs accesses files on networked
drives, it automatically logs on the user into those drives, which
again causes delays when Net Logon is running.

The solution seems to be to disable Net Logon with this command typed
at the Windows shell prompt:

  net stop netlogon

To start the service again, type "net start netlogon".  (You can also
stop and start the service from the Computer Management application,
accessible by right-clicking "My Computer" or "Computer", selecting
"Manage", then clicking on "Services".)

** Emacs crashes when exiting the Emacs session

This was reported to happen when some optional DLLs, such as those
used for displaying images or the GnuTLS library or zlib compression
library, which are loaded on-demand, have a runtime dependency on the
libgcc DLL, libgcc_s_dw2-1.dll.  The reason seems to be a bug in
libgcc which rears its ugly head whenever the libgcc DLL is loaded
after Emacs has started.

One solution for this problem is to find an alternative build of the
same optional library that does not depend on the libgcc DLL.

Another possibility is to rebuild Emacs with the -shared-libgcc
switch, which will force Emacs to load libgcc_s_dw2-1.dll on startup,
ahead of any optional DLLs loaded on-demand later in the session.

** File selection dialog opens in incorrect directories

Invoking the file selection dialog on Windows 7 or later shows a
directory that is different from what was passed to 'read-file-name'
or 'x-file-dialog' via their arguments.

This is due to a deliberate change in behavior of the file selection
dialogs introduced in Windows 7.  It is explicitly described in the
MSDN documentation of the GetOpenFileName API used by Emacs to pop up
the file selection dialog.  For the details, see

  https://msdn.microsoft.com/en-us/library/windows/desktop/ms646839%28v=vs.85%29.aspx

The dialog shows the last directory in which the user selected a file
in a previous invocation of the dialog with the same initial
directory.

You can reset this "memory" of that directory by invoking the file
selection dialog with a different initial directory.

** PATH can contain unexpanded environment variables

Old releases of TCC (version 9) and 4NT (up to version 8) do not correctly
expand App Paths entries of type REG_EXPAND_SZ.  When Emacs is run from TCC
and such an entry exists for emacs.exe, exec-path will contain the
unexpanded entry.  This has been fixed in TCC 10.  For more information,
see bug#2062.

** Setting w32-pass-rwindow-to-system and w32-pass-lwindow-to-system to nil
does not prevent the Start menu from popping up when the left or right
"Windows" key is pressed.

This was reported to happen when XKeymacs is installed.  At least with
XKeymacs Version 3.47, deactivating XKeymacs when Emacs is active is
not enough to avoid its messing with the keyboard input.  Exiting
XKeymacs completely is reported to solve the problem.

** Pasting from Windows clipboard into Emacs doesn't work.

This was reported to be the result of an anti-virus software blocking
the clipboard-related operations when a Web browser is open, for
security reasons.  The solution is to close the Web browser while
working in Emacs, or to add emacs.exe to the list of applications that
are allowed to use the clipboard when the Web browser is open.

** "Pinning" Emacs to the taskbar doesn't work on Windows 10

"Doesn't work" here means that if you invoke Emacs by clicking on the
pinned icon, a separate button appears on the taskbar, instead of the
expected effect of the icon you clicked on being converted to that
button.

This is due to a bug in early versions of Windows 10, reportedly fixed
in build 1511 of Windows 10 (a.k.a. "Windows 10 SP1").  If you cannot
upgrade, read the work-around described below.

First, be sure to edit the Properties of the pinned icon to invoke
runemacs.exe, not emacs.exe.  (The latter will cause an extra cmd
window to appear when you invoke Emacs from the pinned icon.)

But the real cause of the problem is the fact that the pinned icon
(which is really a shortcut in a special directory) lacks a unique
application-defined Application User Model ID (AppUserModelID) that
identifies the current process to the taskbar.  This identifier allows
an application to group its associated processes and windows under a
single taskbar button.  Emacs on Windows specifies a unique
AppUserModelID when it starts, but Windows 10, unlike previous
versions of MS-Windows, does not propagate that ID to the pinned icon.

To work around this, use some utility, such as 'win7appid', to set the
AppUserModelID of the pinned icon to the string "Gnu.Emacs".  The
shortcut files corresponding to icons you pinned are stored by Windows
in the following subdirectory of your user's directory (by default
C:\Users\<UserName>\):

 AppData\Roaming\Microsoft\Internet Explorer\Quick Launch\User Pinned\TaskBar

Look for the file 'emacs.lnk' there.

** Emacs exits with "X protocol error" when run with an X server for MS-Windows.

A certain X server for Windows had a bug which caused this.
Supposedly the newer 32-bit version of this server doesn't have the
problem.

** Emacs crashes when opening a file with a UNC path and rails-mode is loaded.

Loading rails-mode seems to interfere with UNC path handling.  This has been
reported as a bug against both Emacs and rails-mode, so look for an updated
rails-mode that avoids this crash, or avoid using UNC paths if using
rails-mode.

** M-x term does not work on MS-Windows.

TTY emulation on Windows is undocumented, and programs such as stty
which are used on POSIX platforms to control tty emulation do not
exist for native windows terminals.

** Using create-fontset-from-ascii-font or the --font startup parameter
with a Chinese, Japanese or Korean font leads to display problems.
Use a Latin-only font as your default font.  If you want control over
which font is used to display Chinese, Japanese or Korean character,
use create-fontset-from-fontset-spec to define a fontset.

** Frames are not refreshed while dialogs or menus are displayed

This means no redisplay while the File or Font dialog or a pop-up menu
is displayed.  This also means tooltips with help text for pop-up
menus are not displayed at all (except in a TTY session, where the help
text is shown in the echo area).  This is because message handling
under Windows is synchronous, so we cannot handle repaint (or any
other) messages while waiting for a system function, which popped up
the menu/dialog, to return the result of the dialog or pop-up menu
interaction.

** Display problems with ClearType method of smoothing

When "ClearType" method is selected as the "method to smooth edges of
screen fonts" (in Display Properties, Appearance tab, under
"Effects"), there are various problems related to display of
characters:  Bold fonts can be hard to read, small portions of some
characters could appear chopped, etc.  This happens because, under
ClearType, characters are drawn outside their advertised bounding box.
Emacs 21 disabled the use of ClearType, whereas Emacs 22 allows it and
has some code to enlarge the width of the bounding box.  Apparently,
this display feature needs more changes to get it 100% right.  A
workaround is to disable ClearType.

** Cursor is displayed as a thin vertical bar and cannot be changed

This is known to happen if the Windows Magnifier is turned on before
the Emacs session starts.  The Magnifier affects the cursor shape and
prevents any changes to it by setting the 'cursor-type' variable or
frame parameter.

The solution is to log off and on again, and then start the Emacs
session only after turning the Magnifier off.

To turn the Windows Magnifier off, click "Start->All Programs", or
"All Apps", depending on your Windows version, then select
"Accessibility" and click "Magnifier".  In the Magnifier Settings
dialog that opens, click "Exit".

** Problems with mouse-tracking and focus management

There are problems with display if mouse-tracking is enabled and the
mouse is moved off a frame, over another frame then back over the first
frame.  A workaround is to click the left mouse button inside the frame
after moving back into it.

Some minor flickering still persists during mouse-tracking, although
not as severely as in 21.1.

An inactive cursor remains in an active window after the Windows
Manager driven switch of the focus, until a key is pressed.

** Problems with Windows input methods

Some of the Windows input methods cause the keyboard to send
characters encoded in the appropriate coding system (e.g., ISO 8859-1
for Latin-1 characters, ISO 8859-8 for Hebrew characters, etc.).  To
make these input methods work with Emacs on Windows 9X, you might need
to set the keyboard coding system to the appropriate value after you
activate the Windows input method.  For example, if you activate the
Hebrew input method, type this:

   C-x RET k hebrew-iso-8bit RET

In addition, to use these Windows input methods, you might need to set
your "Language for non-Unicode programs" (on Windows XP, this is on
the Advanced tab of Regional Settings) to the language of the input
method.

To bind keys that produce non-ASCII characters with modifiers, you
must specify raw byte codes.  For instance, if you want to bind
META-a-grave to a command, you need to specify this in your '~/.emacs':

  (global-set-key [?\M-\340] ...)

The above example is for the Latin-1 environment where the byte code
of the encoded a-grave is 340 octal.  For other environments, use the
encoding appropriate to that environment.

** Problems with the %b format specifier for format-time-string

The %b specifier for format-time-string does not produce abbreviated
month names with consistent widths for some locales on some versions
of Windows.  This is caused by a deficiency in the underlying system
library function.

** Non-US time zones.

Many non-US time zones are implemented incorrectly.  This is due to
over-simplistic handling of daylight savings switchovers by the
Windows libraries.

** Files larger than 4GB report wrong size in a 32-bit Windows build

Files larger than 4GB cause overflow in the size (represented as a
32-bit integer) reported by 'file-attributes'.  This affects Dired as
well, since the Windows port uses a Lisp emulation of 'ls', which relies
on 'file-attributes'.

** Playing sound doesn't support the :data method

Sound playing is not supported with the ':data DATA' key-value pair.
You _must_ use the ':file FILE' method.

** Typing Alt-Shift has strange effects on MS-Windows.

This combination of keys is a command to change keyboard layout.  If
you proceed to type another non-modifier key before you let go of Alt
and Shift, the Alt and Shift act as modifiers in the usual way.  A
more permanent work around is to change it to another key combination,
or disable it in the "Regional and Language Options" applet of the
Control Panel.  (The exact sequence of mouse clicks in the "Regional
and Language Options" applet needed to find the key combination that
changes the keyboard layout depends on your Windows version; for XP,
in the Languages tab, click "Details" and then "Key Settings".)

** Interrupting Cygwin port of Bash from Emacs doesn't work.

Cygwin 1.x builds of the ported Bash cannot be interrupted from the
MS-Windows version of Emacs.  This is due to some change in the Bash
port or in the Cygwin library which apparently make Bash ignore the
keyboard interrupt event sent by Emacs to Bash.  (Older Cygwin ports
of Bash, up to b20.1, did receive SIGINT from Emacs.)

** Accessing remote files with ange-ftp hangs the MS-Windows version of Emacs.

If the FTP client is the Cygwin port of GNU 'ftp', this appears to be
due to some bug in the Cygwin DLL or some incompatibility between it
and the implementation of asynchronous subprocesses in the Windows
port of Emacs.  Specifically, some parts of the FTP server responses
are not flushed out, apparently due to buffering issues, which
confuses ange-ftp.

The solution is to downgrade to an older version of the Cygwin DLL
(version 1.3.2 was reported to solve the problem), or use the stock
Windows FTP client, usually found in the 'C:\WINDOWS' or 'C:\WINNT'
directory.  To force ange-ftp use the stock Windows client, set the
variable 'ange-ftp-ftp-program-name' to the absolute file name of the
client's executable.  For example:

 (setq ange-ftp-ftp-program-name "c:/windows/ftp.exe")

If you want to stick with the Cygwin FTP client, you can work around
this problem by putting this in your '.emacs' file:

 (setq ange-ftp-ftp-program-args '("-i" "-n" "-g" "-v" "--prompt" "")

** lpr commands don't work on MS-Windows with some cheap printers.

This problem may also strike other platforms, but the solution is
likely to be a global one, and not Emacs specific.

Many cheap inkjet, and even some cheap laser printers, do not
print plain text anymore, they will only print through graphical
printer drivers.  A workaround on MS-Windows is to use Windows's basic
built in editor to print (this is possibly the only useful purpose it
has):

(setq printer-name "")         ; notepad takes the default
(setq lpr-command "notepad")   ; notepad
(setq lpr-switches nil)        ; not needed
(setq lpr-printer-switch "/P") ; run notepad as batch printer

** Antivirus software interacts badly with the MS-Windows version of Emacs.

The usual manifestation of these problems is that subprocesses don't
work or even wedge the entire system.  In particular, "M-x shell RET"
was reported to fail to work.  But other commands also sometimes don't
work when an antivirus package is installed.

The solution is to switch the antivirus software to a less aggressive
mode (e.g., disable the "auto-protect" feature), or even uninstall
or disable it entirely.

** Pressing the mouse button on MS-Windows does not give a mouse-2 event.

This is usually a problem with the mouse driver.  Because most Windows
programs do not do anything useful with the middle mouse button, many
mouse drivers allow you to define the wheel press to do something
different.  Some drivers do not even have the option to generate a
middle button press.  In such cases, setting the wheel press to
"scroll" sometimes works if you press the button twice.  Trying a
generic mouse driver might help.

One particular situation where this happens is when you have
"Microsoft Intellipoint" installed, which runs the program
ipoint.exe.  The fix is reportedly to uninstall this software.

** Scrolling the mouse wheel on MS-Windows always scrolls the top window.

This is another common problem with mouse drivers.  Instead of
generating scroll events, some mouse drivers try to fake scroll bar
movement.  But they are not intelligent enough to handle multiple
scroll bars within a frame.  Trying a generic mouse driver might help.

** Mail sent through Microsoft Exchange in some encodings appears to be
mangled and is not seen correctly in Rmail or Gnus.  We don't know
exactly what happens, but it isn't an Emacs problem in cases we've
seen.

** On MS-Windows, you cannot use the right-hand ALT key and the left-hand
CTRL key together to type a Control-Meta character.

This is a consequence of a misfeature beyond Emacs's control.

Under Windows, the AltGr key on international keyboards generates key
events with the modifiers Right-Alt and Left-Ctrl.  Since Emacs cannot
distinguish AltGr from an explicit Right-Alt and Left-Ctrl
combination, whenever it sees Right-Alt and Left-Ctrl it assumes that
AltGr has been pressed.  The variable 'w32-recognize-altgr' can be set
to nil to tell Emacs that AltGr is really Ctrl and Alt.

** Under some X-servers running on MS-Windows, Emacs's display is incorrect.

The symptoms are that Emacs does not completely erase blank areas of the
screen during scrolling or some other screen operations (e.g., selective
display or when killing a region).  M-x recenter will cause the screen
to be completely redisplayed and the "extra" characters will disappear.

This is known to occur under Exceed 6, and possibly earlier versions
as well; it is reportedly solved in version 6.2.0.16 and later.  The
problem lies in the X-server settings.

There are reports that you can solve the problem with Exceed by
running 'Xconfig' from within NT, choosing "X selection", then
un-checking the boxes "auto-copy X selection" and "auto-paste to X
selection".

If this does not work, please inform bug-gnu-emacs@gnu.org.  Then
please call support for your X-server and see if you can get a fix.
If you do, please send it to bug-gnu-emacs@gnu.org so we can list it here.


* Runtime problems specific to Cygwin

** Fork failures in a build with native compilation

To prevent fork failures, shared libraries on Cygwin need to be
rebased occasionally, for the reasons explained here:

  https://cygwin.com/cygwin-ug-net/highlights.html#ov-hi-process-problems

This includes the .eln files produced by an Emacs built with native
compilation.

Rebasing is handled by Cygwin's autorebase postinstall script every
time you run the Cygwin setup program (which you should do with no
Cygwin processes running).  This script knows about the .eln files
installed in the standard places (e.g.,
/usr/lib/emacs/28.1/native-lisp), but it does not know about those in
your user cache (e.g., /home/<username>/.emacs.d/eln-cache).  In order
for these to be automatically rebased, you must create a file

  /var/lib/rebase/userpath.d/<username>

with one line for each directory containing .eln files.  If you are
running an installed Emacs, it should suffice to list your cache
directory.  For example, if there is an Emacs user "kbrown", then
there should be a file

  /var/lib/rebase/userpath.d/kbrown

containing the single line

  /home/kbrown/.emacs.d/eln-cache

If you are running an Emacs that you have built but not installed,
then you will need an additional line giving the path to the
native-lisp subdirectory of your build directory.

If more than one user will be using Emacs on your system, there should
be a file like this for each user.

Rebasing is not currently done when new .eln files are created, so
fork failures are still possible between runs of Cygwin's setup
program.  If you ever see a fork failure whose error message refers to
a .eln file, you should be able to fix it temporarily by exiting emacs
and issuing the command

   find ~/.emacs.d/eln-cache -name '*.eln' | rebase -O -T -

This is called an "ephemeral" rebase.  Again, if you are running an
Emacs that has not been installed, you need to add the native-lisp
subdirectory of your build directory to this command.  Alternatively,
stop all Cygwin processes and run Cygwin's setup program to let the
autorebase postinstall script run.

It is hoped that the measures above will make native compilation
usable on 64-bit Cygwin, with only an occasional minor annoyance.  In
the 32-bit case, however, the limited address space makes frequent
fork failures extremely likely.  It is therefore strongly recommended
that you not build Emacs with native compilation on 32-bit Cygwin.
Indeed, the configure script will not allow this unless you use the
--with-cygwin32-native-compilation option.

See bug#50666 (https://debbugs.gnu.org/cgi/bugreport.cgi?bug=50666)
for further discussion.


* Runtime problems specific to macOS

** Error message when opening Emacs on macOS

When opening Emacs, you may see an error message saying something like
this:

  "Emacs" can't be opened because Apple cannot check it for malicious
  software. This software needs to be updated. Contact the developer
  for more information.

The reason is that Apple incorrectly catalogs Emacs as potentially
malicious software and thus shows this error message.

To avoid this alert, open Finder, go to Applications, control-click
the Emacs app icon, and then choose Open.  This adds a security
exception for Emacs and from now on you should be able to open it by
double-clicking on its icon, like any other app.

** macOS doesn't come with libxpm, so only XPM3 is supported.

Libxpm is available for macOS as part of the XQuartz project.

** Synthetic fonts on macOS

Synthetic bold looks thinner if the background is darker than the
foreground and font smoothing is turned on.  In such cases, you can
turn off synthetic bold for particular fonts and use overstriking
instead by customizing the variable 'face-ignored-fonts'.  For
instance, if the problem is with the Monaco font, you could put
something like the following in your init file:

(push "\\`-[^-]*-monaco-bold-" face-ignored-fonts)

** Native Compilation on macOS

Native compilation requires the libgccjit library to be installed and
its path available to Emacs.  Errors such as:

    libgccjit.so: error: error invoking gcc driver
    Error: Internal native compiler error failed to compile

indicate Emacs can't find the library in running time.  One can set
the "LIBRARY_PATH" environment variable in the early initialization
file; for example:

(setenv "LIBRARY_PATH"
  (string-join
    '("/usr/local/opt/gcc/lib/gcc/11"
      "/usr/local/opt/libgccjit/lib/gcc/11"
      "/usr/local/opt/gcc/lib/gcc/11/gcc/x86_64-apple-darwin20/11.2.0") ":"))

* Runtime problems specific to PGTK

** Giant tool bar icons are displayed in some cases

This is because some icon themes (such as the KDE Breeze icon theme)
have several incorrectly sized icons, which also causes the toolbar to
expand uncontrollably.  The fix is to switch to a different icon
theme, or to use Emacs's own toolbar icons by placing:

  (setq x-gtk-stock-map nil)

in your early-init.el.

** Some modifier keys doesn't work if Emacs is started in a systemd unit file.

Environment variables may be different if there is a difference in the
behavior of keys between when started in the systemd unit file and
when started from the command line.

Especially, PGTK Emacs needs environment variables LANG and
GTK_IM_MODULE.

** 'set-mouse-position' does nothing.

GTK does not allow programs to warp the pointer anymore.  There is
nothing that can be done about this problem.

** Certain keys such as 'C-S-u' are not reported correctly.

Some keys with modifiers such as Shift and Control might not be
reported correctly due to incorrectly written GTK input method
modules.  This is known to happen to 'C-S-u' and 'C->', which are
misreported as 'C-u' and '>'.

To disable the use of GTK input methods, evaluate:

  (pgtk-use-im-context nil)

This will also cause system input methods and features such as the
Compose key to stop working.

On X Windows, users should not use Emacs configured with PGTK, since
this and many other problems do not exist on the regular X builds.

* Build-time problems

** Configuration

*** 'configure' warns "accepted by the compiler, rejected by the preprocessor".

This indicates a mismatch between the C compiler and preprocessor that
configure is using.  For example, on Solaris 10 trying to use
CC=/opt/developerstudio12.6/bin/cc (the Oracle Developer Studio
compiler) together with CPP=/usr/lib/cpp can result in errors of
this form.

The solution is to tell configure to use the correct C preprocessor
for your C compiler (CPP="/opt/developerstudio12.6/bin/cc -E" in the
above example).

** Compilation

*** Link-time optimization with clang doesn't work on Fedora 20.

As of May 2014, Fedora 20 has broken LLVMgold.so plugin support in clang
(tested with clang-3.4-6.fc20) - 'clang --print-file-name=LLVMgold.so'
prints 'LLVMgold.so' instead of full path to plugin shared library, and
'clang -flto' is unable to find the plugin with the following error:

/bin/ld: error: /usr/bin/../lib/LLVMgold.so: could not load plugin library:
/usr/bin/../lib/LLVMgold.so: cannot open shared object file: No such file
or directory

The only way to avoid this is to build your own clang from source code
repositories, as described at http://clang.llvm.org/get_started.html.

*** Building Emacs over NFS fails with "Text file busy".

This was reported to happen when building Emacs on a GNU/Linux system
(Red Hat Linux 6.2) using a build directory automounted from Solaris
(SunOS 5.6) file server, but it might not be limited to that
configuration alone.  Presumably, the NFS server doesn't commit the
files' data to disk quickly enough, and the Emacs executable file is
left "busy" for several seconds after Emacs has finished dumping
itself.  This causes the subsequent commands which invoke the dumped
Emacs executable to fail with the above message.

In some of these cases, a time skew between the NFS server and the
machine where Emacs is built is detected and reported by GNU Make
(it says that some of the files have modification time in the future).
This might be a symptom of NFS-related problems.

If the NFS server runs on Solaris, apply the Solaris patch 105379-05
(Sunos 5.6: /kernel/misc/nfssrv patch).  If that doesn't work, or if
you have a different version of the OS or the NFS server, you can
force the NFS server to use 1KB blocks, which was reported to fix the
problem albeit at a price of slowing down file I/O.  You can force 1KB
blocks by specifying the "-o  rsize=1024,wsize=1024" options to the
'mount' command, or by adding ",rsize=1024,wsize=1024" to the mount
options in the appropriate system configuration file, such as
'/etc/auto.home'.

Alternatively, when Make fails due to this problem, you could wait for
a few seconds and then invoke Make again.  In one particular case,
waiting for 10 or more seconds between the two Make invocations seemed
to work around the problem.

Similar problems can happen if your machine NFS-mounts a directory
onto itself.  Suppose the Emacs sources live in '/usr/local/src' and
you are working on the host called 'marvin'.  Then an entry in the
'/etc/fstab' file like the following is asking for trouble:

    marvin:/usr/local/src /usr/local/src ...options.omitted...

The solution is to remove this line from '/etc/fstab'.

*** Building a 32-bit executable on a 64-bit GNU/Linux architecture.

First ensure that the necessary 32-bit system libraries and include
files are installed.  Then use:

  env CC="gcc -m32" ./configure --build=i386-linux-gnu --x-libraries=/usr/lib

(using the location of the 32-bit X libraries on your system).

*** Building on FreeBSD 11 fails at link time due to unresolved symbol

The symbol is sendmmsg@FBSD_1.4.  This is due to a faulty libgio
library on these systems.  The solution is to reconfigure Emacs while
disabling all the features that require libgio: rsvg, dbus, gconf, and
imagemagick.

*** Building Emacs 23.3 and later will fail under Cygwin 1.5.19

This is a consequence of a change to src/dired.c on 2010-07-27.  The
issue is that Cygwin 1.5.19 did not have d_ino in 'struct dirent'.
See

  https://lists.gnu.org/r/emacs-devel/2010-07/msg01266.html

*** Building the MS-Windows port with native compilation fails

This is known to happen when using MinGW64 GCC 13.1, and seems to
affect byte-compilation: the built Emacs crashes while byte-compiling
some Lisp files.  (This doesn't happen when building a release
tarball, because all the Lisp files are already byte-compiled there,
but then Emacs could crash later when you use it to byte-compile your
or third-party Lisp packages.)

The reason seems to be specific to MS-Windows or the MinGW64 port of
GCC 13.1, and is somehow related to optimizations in this GCC version.
There are several known workarounds:

  . Use non-default optimization flags.  For example, configuring the
    build like this will avoid the problem:

     CFLAGS='-O1 -gdwarf-4 -g3' ./configure ...

    (replace the ellipsis "..." with the rest of 'configure' options
    and arguments).

  . Prevent GCC from performing a specific optimization:

     CFLAGS='-O2 -gdwarf-4 -g3 -fno-optimize-sibling-calls' ./configure ...

    This is actually a variant of the previous workaround, except that
    it allows you to have almost the full set of optimizations used by
    -O2.

  . Downgrade to GCC 12.x.

  . Build Emacs without native compilation.

*** Building the native MS-Windows port fails due to unresolved externals

The linker error messages look like this:

 oo-spd/i386/ctags.o:ctags.c:(.text+0x156e): undefined reference to `_imp__re_set_syntax'
 collect2: ld returned 1 exit status

This happens because GCC finds an incompatible regex.h header
somewhere on the include path, before the version of regex.h supplied
with Emacs.  One such incompatible version of regex.h is part of the
GnuWin32 Regex package.

The solution is to remove the incompatible regex.h from the include
path, when compiling Emacs.  Alternatively, re-run the configure.bat
script with the "-isystem C:/GnuWin32/include" switch (adapt for your
system's place where you keep the GnuWin32 include files) -- this will
cause the compiler to search headers in the directories specified by
the Emacs Makefile _before_ it looks in the GnuWin32 include
directories.

*** Building the native MS-Windows port with Cygwin GCC can fail.

Emacs may not build using some Cygwin builds of GCC, such as Cygwin
version 1.1.8, using the default configure settings.  It appears to be
necessary to specify the -mwin32 flag when compiling, and define
__MSVCRT__, like so:

  configure --with-gcc --cflags -mwin32 --cflags -D__MSVCRT__

*** Building the MS-Windows port fails with a CreateProcess failure.

Some versions of mingw32 make on some versions of Windows do not seem
to detect the shell correctly.  Try "make SHELL=cmd.exe", or if that
fails, try running make from Cygwin bash instead.

*** Building 'ctags' for MS-Windows with the MinGW port of GCC fails.

This might happen due to a bug in the MinGW header assert.h, which
defines the 'assert' macro with a trailing semi-colon.  The following
patch to assert.h should solve this:

 *** include/assert.h.orig	Sun Nov  7 02:41:36 1999
 --- include/assert.h	Mon Jan 29 11:49:10 2001
 ***************
 *** 41,47 ****
   /*
    * If not debugging, assert does nothing.
    */
 ! #define assert(x)	((void)0);

   #else /* debugging enabled */

 --- 41,47 ----
   /*
    * If not debugging, assert does nothing.
    */
 ! #define assert(x)	((void)0)

   #else /* debugging enabled */


*** Building the MS-Windows port with Visual Studio 2005 fails.

Microsoft no longer ships the single threaded version of the C library
with their compiler, and the multithreaded static library is missing
some functions that Microsoft have deemed non-threadsafe.  The
dynamically linked C library has all the functions, but there is a
conflict between the versions of malloc in the DLL and in Emacs, which
is not resolvable due to the way Windows does dynamic linking.

We recommend the use of the MinGW port of GCC for compiling Emacs, as
not only does it not suffer these problems, but it is also Free
software like Emacs.

*** Building the MS-Windows port with Visual Studio fails compiling emacs.rc

If the build fails with the following message then the problem
described here most likely applies:

../nt/emacs.rc(1) : error RC2176 : old DIB in icons\emacs.ico; pass it
through SDKPAINT

The Emacs icon contains a high resolution PNG icon for Vista, which is
not recognized by older versions of the resource compiler.  There are
several workarounds for this problem:
	1. Use Free MinGW tools to compile, which do not have this problem.
	2. Install the latest Windows SDK.
	3. Replace emacs.ico with an older or edited icon.

*** Building the MS-Windows port complains about unknown escape sequences.

Errors and warnings can look like this:

 w32.c:1959:27: error: \x used with no following hex digits
 w32.c:1959:27: warning: unknown escape sequence '\i'

This happens when paths using backslashes are passed to the compiler or
linker (via -I and possibly other compiler flags); when these paths are
included in source code, the backslashes are interpreted as escape sequences.
See https://lists.gnu.org/r/emacs-devel/2010-07/msg00995.html

The fix is to use forward slashes in all paths passed to the compiler.

** Linking

*** Building Emacs with a system compiler fails to link because of an
undefined symbol such as __eprintf which does not appear in Emacs.

This can happen if some of the libraries linked into Emacs were built
with GCC, but Emacs itself is being linked with a compiler other than
GCC.  Object files compiled with GCC might need some helper functions
from libgcc.a, the library which comes with GCC, but the system
compiler does not instruct the linker to search libgcc.a during the
link stage.

A solution is to link with GCC, like this:

        make CC=gcc

Since the .o object files already exist, this will not recompile Emacs
with GCC, but just restart by trying again to link temacs.

*** Sun with acc: Link failure when using acc on a Sun.

To use acc, you need additional options just before the libraries, such as

   /usr/lang/SC2.0.1/values-Xt.o -L/usr/lang/SC2.0.1/cg87 -L/usr/lang/SC2.0.1

and you need to add -lansi just before -lc.

The precise file names depend on the compiler version, so we
cannot easily arrange to supply them.

*** 'tparam' reported as a multiply-defined symbol when linking with ncurses.

This problem results from an incompatible change in ncurses, in
version 1.9.9e approximately.  This version is unable to provide a
definition of tparm without also defining tparam.  This is also
incompatible with Terminfo; as a result, the Emacs Terminfo support
does not work with this version of ncurses.

The fix is to install a newer version of ncurses, such as version 4.2.

** Bootstrapping

Bootstrapping (compiling the .el files) is normally only necessary
with development builds, since the .elc files are pre-compiled in releases.

** Dumping

*** temacs.exe fails to run when invoked by the build for dumping

The error message might be something like

  make[2]: *** [Makefile:915: bootstrap-emacs.pdmp] Error 127

This happens if you try to build Emacs on versions of MS-Windows older
than the minimum version supported by MinGW-w64.  As of Dec 2022, the
minimum supported Windows version is 8.1, and the computer hardware
(CPU, memory, disk) should also match the minimum Windows 8.1
requirements.

*** Segfault during 'make'

If Emacs segfaults when 'make' executes one of these commands:

  LC_ALL=C ./temacs -batch -l loadup bootstrap
  LC_ALL=C ./temacs -batch -l loadup dump

the problem may be due to inadequate workarounds for address space
layout randomization (ASLR), an operating system feature that
randomizes the virtual address space of a process.  ASLR is commonly
enabled in Linux and NetBSD kernels, and is intended to deter exploits
of pointer-related bugs in applications.  If ASLR is enabled, the
command:

   cat /proc/sys/kernel/randomize_va_space  # GNU/Linux
   sysctl security.pax.aslr.global          # NetBSD

outputs a nonzero value.

These segfaults should not occur on most modern systems, because the
Emacs build procedure uses the command 'setfattr' or 'paxctl' to mark
the Emacs executable as requiring non-randomized address space, and
Emacs uses the 'personality' system call to disable address space
randomization when dumping.  However, older kernels may not support
'setfattr', 'paxctl', or 'personality', and newer Linux kernels have a
secure computing mode (seccomp) that can be configured to disable the
'personality' call.

It may be possible to work around the 'personality' problem in a newer
Linux kernel by configuring seccomp to allow the 'personality' call.
For example, if you are building Emacs under Docker, you can run the
Docker container with a security profile that allows 'personality' by
using Docker's --security-opt option with an appropriate profile; see
<https://docs.docker.com/engine/security/seccomp/>.

To work around the ASLR problem in either an older or a newer kernel,
you can temporarily disable the feature while building Emacs.  On
GNU/Linux you can do so using the following command (as root).

    echo 0 > /proc/sys/kernel/randomize_va_space

You can re-enable the feature when you are done, by echoing the
original value back to the file.  NetBSD uses a different command,
e.g., 'sysctl -w security.pax.aslr.global=0'.

Alternatively, you can try using the 'setarch' command when building
temacs like this, where -R disables address space randomization:

    setarch $(uname -m) -R make

ASLR is not the only problem that can break Emacs dumping.  Another
issue is that in Red Hat Linux kernels, Exec-shield is enabled by
default, and this creates a different memory layout.  Emacs should
handle this at build time, but if this fails the following
instructions may be useful.  Exec-shield is enabled on your system if

    cat /proc/sys/kernel/exec-shield

prints a nonzero value.  You can temporarily disable it as follows:

    echo 0 > /proc/sys/kernel/exec-shield

As with randomize_va_space, you can re-enable Exec-shield when you are
done, by echoing the original value back to the file.

*** temacs prints "Pure Lisp storage exhausted".

This means that the Lisp code loaded from the .elc and .el files during
'temacs --batch --load loadup dump' took up more space than was allocated.

This could be caused by
 1) adding code to the preloaded Lisp files
 2) adding more preloaded files in loadup.el
 3) having a site-init.el or site-load.el which loads files.
   Note that ANY site-init.el or site-load.el is nonstandard;
   if you have received Emacs from some other site and it contains a
   site-init.el or site-load.el file, consider deleting that file.
 4) getting the wrong .el or .elc files
   (not from the directory you expected).
 5) deleting some .elc files that are supposed to exist.
   This would cause the source files (.el files) to be
   loaded instead.  They take up more room, so you lose.
 6) a bug in the Emacs distribution which underestimates the space required.

If the need for more space is legitimate, change the definition
of PURESIZE in puresize.h.

But in some of the cases listed above, this problem is a consequence
of something else that is wrong.  Be sure to check and fix the real problem.

*** openSUSE 10.3: Segfault in bcopy during dumping.

This is due to a bug in the bcopy implementation in openSUSE 10.3.
It is/will be fixed in an openSUSE update.

** First execution

*** Emacs binary is not in executable format, and cannot be run.

This was reported to happen when Emacs is built in a directory mounted
via NFS, for some combinations of NFS client and NFS server.
Usually, the file 'emacs' produced in these cases is full of
binary null characters, and the 'file' utility says:

    emacs: ASCII text, with no line terminators

We don't know what exactly causes this failure.  A work-around is to
build Emacs in a directory on a local disk.

*** The dumped Emacs crashes when run, trying to write pure data.

On a system where getpagesize is not a system call, it is defined
as a macro.  If the definition (in both unex*.c and malloc.c) is wrong,
it can cause problems like this.  You might be able to find the correct
value in the man page for a.out(5).

* Problems on legacy systems

This section covers bugs reported on very old hardware or software.
If you are using hardware and an operating system shipped after 2000,
it is unlikely you will see any of these.

** GNU/Linux

*** Ubuntu 8.04 make 3.81-3build1: "No rule to make target"
Compiling the lisp files fails at random places, complaining:
"No rule to make target '/path/to/some/lisp.elc'".
The causes of this problem are not understood.  Using GNU make 3.81 compiled
from source, rather than the Ubuntu version, worked.
See <URL:https://debbugs.gnu.org/327>, <URL:https://debbugs.gnu.org/821>.

** Solaris

*** Problem with remote X server on Suns.

On a Sun, running Emacs on one machine with the X server on another
may not work if you have used the unshared system libraries.  This
is because the unshared libraries fail to use YP for host name lookup.
As a result, the host name you specify may not be recognized.

*** Solaris 2.6: Emacs crashes with SIGBUS or SIGSEGV on Solaris after you delete a frame.

We suspect that this is a bug in the X libraries provided by
Sun.  There is a report that one of these patches fixes the bug and
makes the problem stop:

105216-01 105393-01 105518-01 105621-01 105665-01 105615-02 105216-02
105667-01 105401-08 105615-03 105621-02 105686-02 105736-01 105755-03
106033-01 105379-01 105786-01 105181-04 105379-03 105786-04 105845-01
105284-05 105669-02 105837-01 105837-02 105558-01 106125-02 105407-01

Another person using a newer system (kernel patch level Generic_105181-06)
suspects that the bug was fixed by one of these more recent patches:

106040-07  SunOS 5.6: X Input & Output Method patch
106222-01  OpenWindows 3.6: filemgr (ff.core) fixes
105284-12  Motif 1.2.7: sparc Runtime library patch

*** Solaris 7 or 8: Emacs reports a BadAtom error (from X)

This happens when Emacs was built on some other version of Solaris.
Rebuild it on Solaris 8.

*** When using M-x dbx with the SparcWorks debugger, the 'up' and 'down'
commands do not move the arrow in Emacs.

You can fix this by adding the following line to '~/.dbxinit':

 dbxenv output_short_file_name off

*** On Solaris, CTRL-t is ignored by Emacs when you use
the fr.ISO-8859-15 locale (and maybe other related locales).

You can fix this by editing the file:

        /usr/openwin/lib/locale/iso8859-15/Compose

Near the bottom there is a line that reads:

        Ctrl<t> <quotedbl> <Y>                  : "\276"        threequarters

while it should read:

        Ctrl<T> <quotedbl> <Y>                  : "\276"        threequarters

Note the lower case <t>.  Changing this line should make C-t work.

*** On Solaris, Emacs fails to set menu-bar-update-hook on startup, with error
"Error in menu-bar-update-hook: (error Point before start of properties)".
This seems to be a GCC optimization bug that occurs for GCC 4.1.2 (-g
and -g -O2) and GCC 4.2.3 (-g -O and -g -O2).  You can fix this by
compiling with GCC 4.2.3 or CC 5.7, with no optimizations.

*** Other legacy Solaris problems

**** Strange results from format %d in a few cases, on a Sun.

Sun compiler version SC3.0 has been found to miscompile part of editfns.c.
The workaround is to compile with some other compiler such as GCC.

**** On Solaris, Emacs dumps core if lisp-complete-symbol is called.

If you compile Emacs with the -fast or -xO4 option with version 3.0.2
of the Sun C compiler, Emacs dumps core when lisp-complete-symbol is
called.  The problem does not happen if you compile with GCC.

**** On Solaris, Emacs crashes if you use (display-time).

This can happen if you configure Emacs without specifying the precise
version of Solaris that you are using.

**** Solaris 2.x: GCC complains "64 bit integer types not supported".

This suggests that GCC is not installed correctly.  Most likely you
are using GCC 2.7.2.3 (or earlier) on Solaris 2.6 (or later); this
does not work without patching.  To run GCC 2.7.2.3 on Solaris 2.6 or
later, you must patch fixinc.svr4 and reinstall GCC from scratch as
described in the Solaris FAQ
<http://www.wins.uva.nl/pub/solaris/solaris2.html>.  A better fix is
to upgrade to GCC 2.8.1 or later.

**** Solaris 2.7: Building Emacs with WorkShop Compilers 5.0 98/12/15
C 5.0 failed, apparently with non-default CFLAGS, most probably due to
compiler bugs.  Using Sun Solaris 2.7 Sun WorkShop 6 update 1 C
release was reported to work without problems.  It worked OK on
another system with Solaris 8 using apparently the same 5.0 compiler
and the default CFLAGS.

**** Solaris 2.6 and 7: the Compose key does not work.

This is a bug in Motif in Solaris.  Supposedly it has been fixed for
the next major release of Solaris.  However, if someone with Sun
support complains to Sun about the bug, they may release a patch.
If you do this, mention Sun bug #4188711.

One workaround is to use a locale that allows non-ASCII characters.
For example, before invoking emacs, set the LC_ALL environment
variable to "en_US" (American English).  The directory /usr/lib/locale
lists the supported locales; any locale other than "C" or "POSIX"
should do.

pen@lysator.liu.se says (Feb 1998) that the Compose key does work
if you link with the MIT X11 libraries instead of the Solaris X11 libraries.

** OpenBSD

*** OpenBSD 4.0 macppc: Segfault during dumping.

The build aborts with signal 11 when the command './temacs --batch
--load loadup bootstrap' tries to load files.el.  A workaround seems
to be to reduce the level of compiler optimization used during the
build (from -O2 to -O1).  It is possible this is an OpenBSD
GCC problem specific to the macppc architecture, possibly only
occurring with older versions of GCC (e.g. 3.3.5).

** AIX

*** AIX 4.3.x or 4.4: Compiling fails.

This could happen if you use /bin/c89 as your compiler, instead of
the default 'cc'.  /bin/c89 treats certain warnings, such as benign
redefinitions of macros, as errors, and fails the build.  A solution
is to use the default compiler 'cc'.

*** AIX 4: Some programs fail when run in a Shell buffer
with an error message like   No terminfo entry for "unknown".

On AIX, many terminal type definitions are not installed by default.
'unknown' is one of them.  Install the "Special Generic Terminal
Definitions" to make them defined.

** MS-Windows 95, 98, ME, and NT

*** MS-Windows 95: Networking.

To support server sockets, Emacs loads ws2_32.dll.  If this file is
missing, all Emacs networking features are disabled.

Old versions of Windows 95 may not have the required DLL.  To use
Emacs's networking features on Windows 95, you must install the
"Windows Socket 2" update available from MicroSoft's support Web.

*** MS-Windows NT4: addpm fails to run, complaining about Shell32.dll

This is likely to happen because Shell32.dll shipped with NT4 lacks
the updates required by Emacs.  Installing Internet Explorer 4 solves
the problem.  Note that it is NOT enough to install IE6, because doing
so will not install the Shell32.dll update.

*** MS-Windows NT/95: Problems running Perl under Emacs

'perl -de 0' just hangs when executed in an Emacs subshell.
The fault lies with Perl (indirectly with Windows NT/95).

The problem is that the Perl debugger explicitly opens a connection to
"CON", which is the DOS/NT equivalent of "/dev/tty", for interacting
with the user.

On Unix, this is okay, because Emacs (or the shell?) creates a
pseudo-tty so that /dev/tty is really the pipe Emacs is using to
communicate with the subprocess.

On NT, this fails because CON always refers to the handle for the
relevant console (approximately equivalent to a tty), and cannot be
redirected to refer to the pipe Emacs assigned to the subprocess as
stdin.

A workaround is to modify perldb.pl to use STDIN/STDOUT instead of CON.

For Perl 4:

    *** PERL/LIB/PERLDB.PL.orig	Wed May 26 08:24:18 1993
    --- PERL/LIB/PERLDB.PL	Mon Jul 01 15:28:16 1996
    ***************
    *** 68,74 ****
          $rcfile=".perldb";
      }
      else {
    !     $console = "con";
          $rcfile="perldb.ini";
      }

    --- 68,74 ----
          $rcfile=".perldb";
      }
      else {
    !     $console = "";
          $rcfile="perldb.ini";
      }


    For Perl 5:
    *** perl/5.001/lib/perl5db.pl.orig	Sun Jun 04 21:13:40 1995
    --- perl/5.001/lib/perl5db.pl	Mon Jul 01 17:00:08 1996
    ***************
    *** 22,28 ****
          $rcfile=".perldb";
      }
      elsif (-e "con") {
    !     $console = "con";
          $rcfile="perldb.ini";
      }
      else {
    --- 22,28 ----
          $rcfile=".perldb";
      }
      elsif (-e "con") {
    !     $console = "";
          $rcfile="perldb.ini";
      }
      else {

*** MS-Windows NT/95: Help text in tooltips does not work

Windows 95 and Windows NT up to version 4.0 do not support help text
for menus.  Help text is only available in later versions of Windows.

*** MS-Windows 95: Alt-f6 does not get through to Emacs.

This character seems to be trapped by the kernel in Windows 95.
You can enter M-f6 by typing ESC f6.

*** MS-Windows 95/98/ME: subprocesses do not terminate properly.

This is a limitation of the Operating System, and can cause problems
when shutting down Windows.  Ensure that all subprocesses are exited
cleanly before exiting Emacs.  For more details, see the Emacs on MS
Windows FAQ (info manual "efaq-w32").

*** MS-Windows 95/98/ME: crashes when Emacs invokes non-existent programs.

When a program you are trying to run is not found on the PATH,
Windows might respond by crashing or locking up your system.  In
particular, this has been reported when trying to compile a Java
program in JDEE when javac.exe is installed, but not on the system PATH.

** MS-DOS

*** When compiling with DJGPP on MS-Windows NT or later, "config msdos" fails.

If the error message is "VDM has been already loaded", this is because
Windows has a program called 'redir.exe' that is incompatible with a
program by the same name supplied with DJGPP, which is used by
config.bat.  To resolve this, move the DJGPP's 'bin' subdirectory to
the front of your PATH environment variable.

*** When Emacs compiled with DJGPP runs on Windows 2000 and later, it cannot
find your HOME directory.

This was reported to happen when you click on "Save for future
sessions" button in a Customize buffer.  You might see an error
message like this one:

  basic-save-buffer-2: c:/FOO/BAR/~dosuser/: no such directory

(The telltale sign is the "~USER" part at the end of the directory
Emacs complains about, where USER is your username or the literal
string "dosuser", which is the default username set up by the DJGPP
startup file DJGPP.ENV.)

This happens when the functions 'user-login-name' and
'user-real-login-name' return different strings for your username as
Emacs sees it.  To correct this, make sure both USER and USERNAME
environment variables are set to the same value.  Windows 2000 and
later sets USERNAME, so if you want to keep that, make sure USER is
set to the same value.  If you don't want to set USER globally, you
can do it in the [emacs] section of your DJGPP.ENV file.

*** When Emacs compiled with DJGPP runs on Vista, it runs out of memory.

If Emacs running on Vista displays "!MEM FULL!" in the mode line, you
are hitting the memory allocation bugs in the Vista DPMI server.  See
msdos/INSTALL for how to work around these bugs (search for "Vista").

*** When compiling with DJGPP on MS-Windows 95, Make fails for some targets
like make-docfile.

This can happen if long file name support (the setting of environment
variable LFN) when Emacs distribution was unpacked and during
compilation are not the same.  See msdos/INSTALL for the explanation
of how to avoid this problem.

*** Emacs compiled with DJGPP complains at startup:

  "Wrong type of argument: internal-facep, msdos-menu-active-face"

This can happen if you define an environment variable 'TERM'.  Emacs
on MSDOS uses an internal terminal emulator which is disabled if the
value of 'TERM' is anything but the string "internal".  Emacs then
works as if its terminal were a dumb glass teletype that doesn't
support faces.  To work around this, arrange for 'TERM' to be
undefined when Emacs runs.  The best way to do that is to add an
[emacs] section to the DJGPP.ENV file which defines an empty value for
'TERM'; this way, only Emacs gets the empty value, while the rest of
your system works as before.

*** MS-DOS: Emacs crashes at startup.

Some users report that Emacs 19.29 requires dpmi memory management,
and crashes on startup if the system does not have it.  We don't
know why this happens--perhaps these machines don't have enough real
memory, or perhaps something is wrong in Emacs or the compiler.
However, arranging to use dpmi support is a workaround.

You can find out if you have a dpmi host by running go32 without
arguments; it will tell you if it uses dpmi memory.  For more
information about dpmi memory, consult the djgpp FAQ.  (djgpp
is the GNU C compiler as packaged for MSDOS.)

Compiling Emacs under MSDOS is extremely sensitive for proper memory
configuration.  If you experience problems during compilation, consider
removing some or all memory resident programs (notably disk caches)
and make sure that your memory managers are properly configured.  See
the djgpp faq for configuration hints.

*** Emacs compiled with DJGPP for MS-DOS/MS-Windows cannot access files
in the directory with the special name 'dev' under the root of any
drive, e.g. 'c:/dev'.

This is an unfortunate side-effect of the support for Unix-style
device names such as /dev/null in the DJGPP runtime library.  A
work-around is to rename the problem directory to another name.

*** MS-DOS: Emacs compiled for MSDOS cannot find some Lisp files, or other
run-time support files, when long filename support is enabled.

Usually, this problem will manifest itself when Emacs exits
immediately after flashing the startup screen, because it cannot find
the Lisp files it needs to load at startup.  Redirect Emacs stdout
and stderr to a file to see the error message printed by Emacs.

Another manifestation of this problem is that Emacs is unable to load
the support for editing program sources in languages such as C and Lisp.

This can happen if the Emacs distribution was unzipped without LFN
support, thus causing long filenames to be truncated to the first 6
characters and a numeric tail that Windows 95 normally attaches to it.
You should unzip the files again with a utility that supports long
filenames (such as djtar from DJGPP or InfoZip's UnZip program
compiled with DJGPP v2).  The file msdos/INSTALL explains this issue
in more detail.

Another possible reason for such failures is that Emacs compiled for
MSDOS is used on Windows NT, where long file names are not supported
by this version of Emacs, but the distribution was unpacked by an
unzip program that preserved the long file names instead of truncating
them to DOS 8+3 limits.  To be useful on NT, the MSDOS port of Emacs
must be unzipped by a DOS utility, so that long file names are
properly truncated.

** Apple Macintosh operating systems

*** OS X 10.9 and earlier: symlinks autocomplete as directories

Autocompleting the name of a symbolic link incorrectly appends "/".
Building and running Emacs on OS X 10.10 (or later) fixes the problem.
Older operating systems are no longer supported by Apple.
https://bugs.gnu.org/31305

** Archaic window managers and toolkits

*** Open Look: Under Open Look, the Emacs window disappears when you type M-q.

Some versions of the Open Look window manager interpret M-q as a quit
command for whatever window you are typing at.  If you want to use
Emacs with that window manager, you should try to configure the window
manager to use some other command.   You can disable the
shortcut keys entirely by adding this line to ~/.OWdefaults:

    OpenWindows.WindowMenuAccelerators: False

*** twm: A position you specified in .Xdefaults is ignored, using twm.

twm normally ignores "program-specified" positions.
You can tell it to obey them with this command in your '.twmrc' file:

  UsePPosition	"on"		#allow clients to request a position

** Bugs related to old DEC hardware

*** The Compose key on a DEC keyboard does not work as Meta key.

This shell command should fix it:

  xmodmap -e 'keycode 0xb1 = Meta_L'

*** Keyboard input gets confused after a beep when using a DECserver
as a concentrator.

This problem seems to be a matter of configuring the DECserver to use
7 bit characters rather than 8 bit characters.

This file is NOT part of GNU Emacs.

GNU Emacs is free software: you can redistribute it and/or modify
it under the terms of the GNU General Public License as published by
the Free Software Foundation, either version 3 of the License, or
(at your option) any later version.

GNU Emacs is distributed in the hope that it will be useful,
but WITHOUT ANY WARRANTY; without even the implied warranty of
MERCHANTABILITY or FITNESS FOR A PARTICULAR PURPOSE.  See the
GNU General Public License for more details.

You should have received a copy of the GNU General Public License
along with GNU Emacs.  If not, see <https://www.gnu.org/licenses/>.


Local variables:
mode: outline
paragraph-separate: "[  ]*$"
end:<|MERGE_RESOLUTION|>--- conflicted
+++ resolved
@@ -575,27 +575,11 @@
 
 ** Miscellaneous problems
 
-<<<<<<< HEAD
 *** Editing files with very long lines is slow.
 
 For example, simply moving through a file that contains hundreds of
 thousands of characters per line is slow, and consumes a lot of CPU.
 This is a known limitation of Emacs with no solution at this time.
-=======
-*** 'set-mouse-color' and the '-ms' command line argument do not work.
-
-Systems where the default cursors are not simple 1 bit-per-pixel
-bitmaps usually forbid recoloring the cursor, since it is unclear
-which colors should replace those already present within each cursor
-image.  For example, 'set-mouse-color' and '-ms' have no function on X
-systems with GNOME, KDE, and other recent desktop environments
-employing cursor images containing colors and partial transparency.
-
-Changing the cursor color is also impossible on MS-Windows and PGTK
-systems.  In the former case, it is because the prerequisite code has
-yet to be written.  In the latter, it is because GTK does not provide
-for changing the color of cursor images.
->>>>>>> f789cb46
 
 *** Display artifacts on GUI frames on X-based systems.
 
