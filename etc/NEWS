GNU Emacs NEWS -- history of user-visible changes.

Copyright (C) 2022-2023 Free Software Foundation, Inc.
See the end of the file for license conditions.

Please send Emacs bug reports to 'bug-gnu-emacs@gnu.org'.
If possible, use 'M-x report-emacs-bug'.

This file is about changes in Emacs version 30.

See file HISTORY for a list of GNU Emacs versions and release dates.
See files NEWS.29, NEWS.28, ..., NEWS.18, and NEWS.1-17 for changes
in older Emacs versions.

You can narrow news to a specific version by calling 'view-emacs-news'
with a prefix argument or by typing 'C-u C-h C-n'.

Temporary note:
+++ indicates that all relevant manuals in doc/ have been updated.
--- means no change in the manuals is needed.
When you add a new item, use the appropriate mark if you are sure it
applies, and please also update docstrings as needed.


* Installation Changes in Emacs 30.1


* Startup Changes in Emacs 30.1


* Changes in Emacs 30.1

** X selection requests are now handled much faster and asynchronously.
This means it should be less necessary to disable the likes of
'select-active-regions' when Emacs is running over a slow network
connection.

** Emacs now updates invisible frames that are made visible by a compositor.
If an invisible or an iconified frame is shown to the user by the
compositing manager, Emacs will now redisplay such a frame even though
'frame-visible-p' returns nil or 'icon' for it.  This can happen, for
example, as part of preview for iconified frames.

+++
** 'write-region-inhibit-fsync' now defaults to t in interactive mode,
as it has in batch mode since Emacs 24.

+++
** New user option 'remote-file-name-inhibit-delete-by-moving-to-trash'.
When non-nil, this option suppresses moving remote files to the local
trash when deleting.  Default is nil.

+++
** New user option 'yes-or-no-prompt'.
This allows the user to customize the prompt that is appended by
'yes-or-no-p' when asking questions.  The default value is
"(yes or no) ".

---
** New face 'display-time-date-and-time'.
This is used for displaying the time and date components of
'display-time-mode'.


* Editing Changes in Emacs 30.1

---
** On X, Emacs now supports input methods which perform "string conversion".
This means an input method can now ask Emacs to delete text
surrounding point and replace it with something else, as well as query
Emacs for surrounding text.  If your input method allows you to "undo"
mistaken compositions, this will now work as well.

---
** New command 'kill-matching-buffers-no-ask'.
This works like 'kill-matching-buffers', but without asking for
confirmation.


* Changes in Specialized Modes and Packages in Emacs 30.1

---
** Variable order and truncation can now be configured in 'gdb-many-windows'.
The new user option 'gdb-locals-table-row-config' allows users to
configure the order and max length of various properties in the local
variables buffer when using 'gdb-many-windows'.

By default, this user option is set to write the properties in the order:
name, type and value, where the name and type are truncated to 20
characters, and the value is truncated according to the value of
'gdb-locals-value-limit'.

If you want to get back the old behavior, set the user option to the value

    (setopt gdb-locals-table-row-config
            `((type . 0) (name . 0) (value . ,gdb-locals-value-limit)))

** Compile

*** New user option 'grep-use-headings'.
When non-nil, the output of Grep is split into sections, one for each
file, instead of having file names prefixed to each line.  It is
equivalent to the "--heading" option of some tools such as 'git grep'
and 'rg'.  The headings are displayed using the new 'grep-heading'
face.

** VC

---
*** New user option 'vc-git-shortlog-switches'.
This is a string or a list of strings that specifies the Git log
switches for shortlogs, such as the one produced by 'C-x v L'.
'vc-git-log-switches' is no longer used for shortlogs.

** Diff Mode

+++
*** 'diff-ignore-whitespace-hunk' can now be applied to all hunks.
When called with a non-nil prefix argument,
'diff-ignore-whitespace-hunk' now iterates over all the hunks in the
current diff, regenerating them without whitespace changes.

+++
*** New user option 'diff-ignore-whitespace-switches'.
This allows changing which type of whitespace changes are ignored when
regenerating hunks with 'diff-ignore-whitespace-hunk'.  Defaults to
the previously hard-coded "-b".

** Buffer Selection

---
*** New user option 'bs-default-action-list'.
You can now configure how to display the "*buffer-selection*" buffer
using this new option.  (Or set 'display-buffer-alist' directly.)

** Eshell

+++
*** New splice operator for Eshell dollar expansions.
Dollar expansions in Eshell now let you splice the elements of the
expansion in-place using '$@expr'.  This makes it easier to fill lists
of arguments into a command, such as when defining aliases.  For more
information, see the "(eshell) Dollars Expansion" node in the Eshell
manual.

+++
*** Eshell now supports negative numbers and ranges for indices.
Now, you can retrieve the last element of a list with '$my-list[-1]'
or get a sublist of elements 2 through 4 with '$my-list[2..5]'.  For
more information, see the "(eshell) Dollars Expansion" node in the
Eshell manual.

---
*** Eshell now uses 'field' properties in its output.
In particular, this means that pressing the '<home>' key moves the
point to the beginning of your input, not the beginning of the whole
line.  If you want to go back to the old behavior, add something like
this to your configuration:

    (keymap-set eshell-mode-map "<home>" #'eshell-bol-ignoring-prompt)

---
*** You can now properly unload Eshell.
Calling '(unload-feature 'eshell)' no longer signals an error, and now
correctly unloads Eshell and all of its modules.

+++
*** 'eshell-read-aliases-list' is now an interactive command.
After manually editing 'eshell-aliases-file', you can use this command
to load the edited aliases.

** Prog Mode

+++
*** New command 'prog-fill-reindent-defun'.
This command either fills a single paragraph in a defun, such as a
docstring, or a comment, or (re)indents the surrounding defun if
point is not in a comment or a string.  It is by default bound to
'M-q' in 'prog-mode' and all its descendants.

** Tramp

+++
*** New connection method "toolbox".
This allows accessing system containers provided by Toolbox.

+++
*** New value 'suppress' for user option 'tramp-use-ssh-controlmaster-options'.
This user option allows now the values t, nil, and 'suppress'.  The
latter suppresses also "ControlMaster" settings in the user's
"~/.ssh/config" file.

** EWW

+++
*** 'eww-open-file' can now display the file in a new buffer.
By default, the command reuses the "*eww*" buffer, but if called with
the new argument NEW-BUFFER non-nil, it will use a new buffer instead.
Interactively, invoke 'eww-open-file' with a prefix argument to
activate this behavior.

** go-ts-mode

+++
*** New command 'go-ts-mode-docstring'.
This command adds a docstring comment to the current defun.  If a
comment already exists, point is only moved to the comment.  It is
bound to 'C-c C-d' in 'go-ts-mode'.

** Man-mode

+++
*** New user option 'Man-prefer-synchronous-call'.
When this is non-nil, call the 'man' program synchronously rather than
asynchronously (which is the default behavior).

** DocView

---
*** New face 'doc-view-svg-face'.
This replaces 'doc-view-svg-foreground' and 'doc-view-svg-background'.

** Shortdoc

+++
*** New function 'shortdoc-function-examples'.
This function returns examples of use of a given Emacs Lisp function
from the available shortdoc information.

+++
*** New function 'shortdoc-help-fns-examples-function'.
This function inserts into the current buffer examples of use of a
given Emacs Lisp function, which it gleans from the shortdoc
information.  If you want 'describe-function' ('C-h f') to insert
examples of using the function into regular "*Help*" buffers, add the
following to your init file:

    (add-hook 'help-fns-describe-function-functions
              #'shortdoc-help-fns-examples-function)


* New Modes and Packages in Emacs 30.1

<<<<<<< HEAD
=======
** New major modes based on the tree-sitter library

+++
*** New major mode 'html-ts-mode'.
An optional major mode based on the tree-sitter library for editing
HTML files.

---
*** New major mode 'heex-ts-mode'.
A major mode based on the tree-sitter library for editing HEEx files.

---
*** New major mode 'elixir-ts-mode'.
A major mode based on the tree-sitter library for editing Elixir
files.

>>>>>>> a0539190
---
** The highly accessible Modus themes collection has six items.
The 'modus-operandi' and 'modus-vivendi' are the main themes that have
been part of Emacs since version 28.  The former is light, the latter
dark.  In addition to these, we now have 'modus-operandi-tinted' and
'modus-vivendi-tinted' for easier legibility, as well as
'modus-operandi-deuteranopia' and 'modus-vivendi-deuteranopia' to
cover the needs of users with red-green color deficiency.  The Info
manual "(modus-themes) Top" describes the details and showcases all
their customization options.


* Incompatible Lisp Changes in Emacs 30.1

** User option 'tramp-completion-reread-directory-timeout' has been removed.
This user option has been obsoleted in Emacs 27, use
'remote-file-name-inhibit-cache' instead.

---
** User options 'eshell-NAME-unload-hook' are now obsolete.
These hooks were named incorrectly, and so they never actually ran
when unloading the correspending feature.  Instead, you should use
hooks named after the feature name, like 'esh-mode-unload-hook'.


* Lisp Changes in Emacs 30.1

** Functions and variables to transpose sexps

+++
*** New helper variable 'transpose-sexps-function'.
Emacs now can set this variable to customize the behavior of the
'transpose-sexps' function.

+++
*** New function 'transpose-sexps-default-function'.
The previous implementation is moved into its own function, to be
bound by 'transpose-sexps-function'.

*** New function 'treesit-transpose-sexps'.
Tree-sitter now unconditionally sets 'transpose-sexps-function' for all
tree-sitter enabled modes.  This functionality utilizes the new
'transpose-sexps-function'.

** Functions and variables to move by program statements

*** New variable 'forward-sentence-function'.
Major modes can now set this variable to customize the behavior of the
'forward-sentence' command.

*** New function 'forward-sentence-default-function'.
The previous implementation of 'forward-sentence' is moved into its
own function, to be bound by 'forward-sentence-function'.

*** New buffer-local variable 'treesit-sentence-type-regexp'.
Similarly to 'treesit-defun-type-regexp', this variable is used to
define "sentences" in tree-sitter enabled modes.

*** New function 'treesit-forward-sentence'.
All tree-sitter enabled modes that define 'treesit-sentence-type-regexp'
now set 'forward-sentence-function' to call 'treesit-forward-sentence'.

** Functions and variables to move by program sexps

*** New buffer-local variable 'treesit-sexp-type-regexp'.
Similarly to 'treesit-defun-type-regexp', this variable is used to
define "sexps" in tree-sitter enabled modes.

*** New function 'treesit-forward-sexp'.
Tree-sitter conditionally sets 'forward-sexp-function' for major modes
that have defined 'treesit-sexp-type-regexp' to enable sexp-related
motion commands.

** New or changed byte-compilation warnings

---
*** Warn about empty bodies for more special forms and macros.
The compiler now warns about an empty body argument to 'when',
'unless', 'ignore-error' and 'with-suppressed-warnings' in addition to
the existing warnings for 'let' and 'let*'.  Example:

    (when (> x 2))

This warning can be suppressed using 'with-suppressed-warnings' with
the warning name 'empty-body'.

---
*** Warn about quoted error names in 'condition-case' and 'ignore-error'.
The compiler now warns about quoted condition (error) names
in 'condition-case' and 'ignore-error'.  Example:

    (condition-case nil
        (/ x y)
      ('arith-error "division by zero"))

Quoting them adds the error name 'quote' to those handled or ignored
respectively, which was probably not intended.

---
*** Warn about comparison with literal constants without defined identity.
The compiler now warns about comparisons by identity with a literal
string, cons, vector, record, function, large integer or float as this
may not match any value at all.  Example:

    (eq x "hello")

Only literals for symbols and small integers (fixnums), including
characters, are guaranteed to have a consistent (unique) identity.
This warning applies to 'eq', 'eql', 'memq', 'memql', 'assq', 'rassq',
'remq' and 'delq'.

To compare by (structural) value, use 'equal', 'member', 'assoc',
'rassoc', 'remove' or 'delete' instead.  Floats and bignums can also
be compared using 'eql', '=' and 'memql'.  Function literals cannot be
compared reliably at all.

This warning can be suppressed using 'with-suppressed-warnings' with
the warning name 'suspicious'.

---
*** Warn about 'condition-case' without handlers.
The compiler now warns when the 'condition-case' form is used without
any actual handlers, as in

    (condition-case nil (read buffer))

because it has no effect other than the execution of the body form.
In particular, no errors are caught or suppressed.  If the intention
was to catch all errors, add an explicit handler for 'error', or use
'ignore-error' or 'ignore-errors'.

This warning can be suppressed using 'with-suppressed-warnings' with
the warning name 'suspicious'.

+++
** New function 'file-user-uid'.
This function is like 'user-uid', but is aware of file name handlers,
so it will return the remote UID for remote files (or -1 if the
connection has no associated user).

+++
** 'fset' and 'defalias' now signal an error for circular alias chains.
Previously, 'fset' and 'defalias' could be made to build circular
function indirection chains as in

    (defalias 'able 'baker)
    (defalias 'baker 'able)

but trying to call them would often make Emacs hang.  Now, an attempt
to create such a loop results in an error.

Since circular alias chains now cannot occur, 'function-alias-p' and
'indirect-function' will never signal an error.  Their second
'noerror' arguments have no effect and are therefore obsolete.


* Changes in Emacs 30.1 on Non-Free Operating Systems


----------------------------------------------------------------------
This file is NOT part of GNU Emacs.

GNU Emacs is free software: you can redistribute it and/or modify
it under the terms of the GNU General Public License as published by
the Free Software Foundation, either version 3 of the License, or
(at your option) any later version.

GNU Emacs is distributed in the hope that it will be useful,
but WITHOUT ANY WARRANTY; without even the implied warranty of
MERCHANTABILITY or FITNESS FOR A PARTICULAR PURPOSE.  See the
GNU General Public License for more details.

You should have received a copy of the GNU General Public License
along with GNU Emacs.  If not, see <https://www.gnu.org/licenses/>.


Local variables:
coding: utf-8
mode: outline
mode: emacs-news
paragraph-separate: "[ 	]*$"
end:<|MERGE_RESOLUTION|>--- conflicted
+++ resolved
@@ -247,25 +247,6 @@
 
 * New Modes and Packages in Emacs 30.1
 
-<<<<<<< HEAD
-=======
-** New major modes based on the tree-sitter library
-
-+++
-*** New major mode 'html-ts-mode'.
-An optional major mode based on the tree-sitter library for editing
-HTML files.
-
----
-*** New major mode 'heex-ts-mode'.
-A major mode based on the tree-sitter library for editing HEEx files.
-
----
-*** New major mode 'elixir-ts-mode'.
-A major mode based on the tree-sitter library for editing Elixir
-files.
-
->>>>>>> a0539190
 ---
 ** The highly accessible Modus themes collection has six items.
 The 'modus-operandi' and 'modus-vivendi' are the main themes that have
