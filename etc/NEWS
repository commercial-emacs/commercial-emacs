--- conflicted
+++ resolved
@@ -4251,11 +4251,6 @@
 coding: utf-8
 mode: outline
 mode: emacs-news
-<<<<<<< HEAD
 paragraph-separate: "[ 	 ]*$"
-=======
-paragraph-separate: "[ 	-]"
->>>>>>> d04433b9
 end: