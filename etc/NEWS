--- conflicted
+++ resolved
@@ -1563,39 +1563,6 @@
 If no packages are marked, 'x' will install the package under point if
 it isn't already, and remove it if it is installed.
 
-<<<<<<< HEAD
-=======
-+++
-*** New command 'package-vc-install'.
-Packages can now be installed directly from source by cloning from a
-repository.
-
-+++
-*** New command 'package-vc-install-from-checkout'.
-An existing checkout can now be loaded via package.el, by creating a
-symbolic link from the usual package directory to the checkout.
-
-+++
-*** New command 'package-vc-checkout'.
-Used to fetch the source of a package by cloning a repository without
-activating the package.
-
-+++
-*** New command 'package-vc-prepare-patch'.
-This command allows you to send patches to package maintainers, for
-packages checked out using 'package-vc-install'.
-
-+++
-*** New command 'package-report-bug'.
-This command helps you compose an email for sending bug reports to
-package maintainers.
-
-+++
-*** New user option 'package-vc-selected-packages'.
-By customizing this user option you can specify specific packages to
-install.
-
->>>>>>> 7ee71ab6
 ** Emacs Sessions (Desktop)
 
 +++
@@ -2936,47 +2903,6 @@
 This is a lightweight variant of 'js-mode' that is used by default
 when visiting JSON files.
 
-<<<<<<< HEAD
-=======
-** New mode 'typescript-ts-mode'.
-A major mode based on the tree-sitter library for editing programs
-in the TypeScript language.  It includes support for font-locking,
-indentation, and navigation.
-
-** New mode 'c-ts-mode'.
-A major mode based on the tree-sitter library for editing programs
-in the C language.  It includes support for font-locking,
-indentation, Imenu, which-func, and navigation.
-
-** New mode 'c++-ts-mode'.
-A major mode based on the tree-sitter library for editing programs
-in the C++ language.  It includes support for font-locking,
-indentation, Imenu, which-func, and navigation.
-
-** New mode 'java-ts-mode'.
-A major mode based on the tree-sitter library for editing programs
-in the Java language.  It includes support for font-locking,
-indentation, Imenu, which-func, and navigation.
-
-** New mode 'css-ts-mode'.
-A major mode based on the tree-sitter library for editing programs
-in the CSS language.  It includes support for font-locking,
-indentation, Imenu, which-func, and navigation.
-
-** New mode 'json-ts-mode'.
-A major mode based on the tree-sitter library for editing programs
-in the JSON language.  It includes support for font-locking,
-indentation, Imenu, which-func, and navigation.
-
-** New mode 'csharp-ts-mode'.
-A major mode based on the tree-sitter library for editing programs
-in the C# language.  It includes support for font-locking,
-indentation, Imenu, which-func, and navigation.
-
-** New mode 'csharp-mode'.
-A major mode based on CC Mode for editing programs in the C# language.
-
->>>>>>> 7ee71ab6
  
 * Incompatible Lisp Changes in Emacs 29.1
@@ -4388,7 +4314,6 @@
 GNU General Public License for more details.
 
 You should have received a copy of the GNU General Public License
-<<<<<<< HEAD
 along with GNU Emacs.  If not, see <https://www.gnu.org/licenses/>.
 
 @@ -4399,7 +4324,4 @@
 mode: emacs-news
 paragraph-separate: "[ 	 ]*$"
-end:
-=======
-along with GNU Emacs.  If not, see <https://www.gnu.org/licenses/>.
->>>>>>> 7ee71ab6
+end: