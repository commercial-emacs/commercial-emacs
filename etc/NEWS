GNU Emacs NEWS -- history of user-visible changes.

Copyright (C) 2022-2024 Free Software Foundation, Inc.
See the end of the file for license conditions.

Please send Emacs bug reports to 'bug-gnu-emacs@gnu.org'.
If possible, use 'M-x report-emacs-bug'.

This file is about changes in Emacs version 30.

See file HISTORY for a list of GNU Emacs versions and release dates.
See files NEWS.29, NEWS.28, ..., NEWS.18, and NEWS.1-17 for changes
in older Emacs versions.

You can narrow news to a specific version by calling 'view-emacs-news'
with a prefix argument or by typing 'C-u C-h C-n'.

Temporary note:
+++ indicates that all relevant manuals in doc/ have been updated.
--- means no change in the manuals is needed.
When you add a new item, use the appropriate mark if you are sure it
applies, and please also update docstrings as needed.


* Installation Changes in Emacs 30.1

---
** Emacs now defaults to ossaudio library for sound on NetBSD and OpenBSD.
Previously configure used ALSA libraries if installed on the
system when configured '--with-sound=yes' (which is the default), with
fallback to libossaudio.  The libossaudio library included with the
base system is now used even if ALSA is found to avoid relying on
external packages and to resolve potential incompatibilities between
Linux and BSD versions of ALSA.  Use '--with-sound=alsa' to build with
ALSA on these operating systems instead.


* Startup Changes in Emacs 30.1

** On GNU/Linux, Emacs is now the default application for 'org-protocol'.
Org mode provides a way to quickly capture bookmarks, notes, and links
using 'emacsclient':

    emacsclient "org-protocol://store-link?url=URL&title=TITLE"

Previously, users had to manually configure their GNU/Linux desktop
environment to open 'org-protocol' links in Emacs.  These links should
now open in Emacs automatically, as the "emacsclient.desktop" file now
arranges for Emacs to be the default application for the 'org-protocol'
URI scheme.  See the Org mode manual, Info node "(org) Protocols" for
more details.


* Incompatible Changes in Emacs 30.1

+++
** URL now never sends user email addresses in HTTP requests.
Emacs never sent email addresses by default, but it used to be
possible to customize 'url-privacy-level' so that the users email
address was sent along in HTTP requests.  This feature has now been
removed, as it was considered more dangerous than useful.  RFC 9110
(§ 10.1.2) also recommends against it.  The user option
'url-personal-mail-address' is now also obsolete.

To send an email address in the header of individual HTTP requests,
see the variable 'url-request-extra-headers'.

+++
** 'completion-auto-help' now affects 'icomplete-in-buffer'.
Previously, 'completion-auto-help' mostly affected only minibuffer
completion.  Now, if 'completion-auto-help' has the value 'lazy', then
Icomplete's in-buffer display of possible completions will only appear
after the 'completion-at-point' command has been invoked twice, and if
'completion-auto-help' is nil, then Icomplete's in-buffer display is
completely suppressed.  Thus, if you use 'icomplete-in-buffer', ensure
'completion-auto-help' is not customized to 'lazy' or nil.

+++
** The "*Completions*" buffer now always accompanies 'icomplete-in-buffer'.
Previously, it was not consistent whether the "*Completions*" buffer would
appear when using 'icomplete-in-buffer'.  Now the "*Completions*" buffer
and Icomplete's in-buffer display of possible completions always
appear together.  If you would prefer to see only Icomplete's
in-buffer display, and not the "*Completions*" buffer, you can add this
to your init:

    (advice-add 'completion-at-point :after #'minibuffer-hide-completions)


* Changes in Emacs 30.1

** 'advice-remove' is now an interactive command.
When called interactively, 'advice-remove' now prompts for an advised
function to the advice to remove.

** Emacs now supports Unicode Standard version 15.1.

** Network Security Manager

+++
*** The Network Security Manager now warns about 3DES by default.
This cypher is no longer recommended owing to a major vulnerability
disclosed in 2016, and its small 112 bit key size.  Emacs now warns
about its use also when 'network-security-level' is set to 'medium'
(the default).  See 'network-security-protocol-checks'.

---
*** The Network Security Manager now warns about <2048 bits in DH key exchange.
Emacs used to warn for Diffie-Hellman key exchanges with prime numbers
smaller than 1024 bits.  Since more servers now support it, this
number has been bumped to 2048 bits.

** Help

*** 'describe-function' shows function inferred type when available.
For native compiled Lisp functions 'describe-function' prints (after
the signature) the automatically inferred function type as well.

---
*** New user option 'describe-bindings-outline-rules'.
This user option controls outline visibility in the output buffer of
'describe-bindings' when 'describe-bindings-outline' is non-nil.

** X selection requests are now handled much faster and asynchronously.
This means it should be less necessary to disable the likes of
'select-active-regions' when Emacs is running over a slow network
connection.

** Emacs now updates invisible frames that are made visible by a compositor.
If an invisible or an iconified frame is shown to the user by the
compositing manager, Emacs will now redisplay such a frame even though
'frame-visible-p' returns nil or 'icon' for it.  This can happen, for
example, as part of preview for iconified frames.

+++
** 'write-region-inhibit-fsync' now defaults to t in interactive mode,
as it has in batch mode since Emacs 24.

+++
** New user option 'remote-file-name-inhibit-delete-by-moving-to-trash'.
When non-nil, this option suppresses moving remote files to the local
trash when deleting.  Default is nil.

---
** New user option 'remote-file-name-inhibit-auto-save'.
If this user option is non-nil, 'auto-save-mode' will not auto-save
remote buffers.  The default is nil.

+++
** New user option 'remote-file-name-access-timeout'.
When a positive number, this option limits the call of 'access-file'
for remote files to this number of seconds.  Default is nil.

+++
** New user option 'yes-or-no-prompt'.
This allows the user to customize the prompt that is appended by
'yes-or-no-p' when asking questions.  The default value is
"(yes or no) ".

---
** New face 'display-time-date-and-time'.
This is used for displaying the time and date components of
'display-time-mode'.

---
** New icon images for general use.
Several symbolic icons are added to "etc/images/symbols", including
plus, minus, check-mark, start, etc.

+++
** Tool bars can now be placed on the bottom on more systems.
The 'tool-bar-position' frame parameter can be set to 'bottom' on all
window systems other than Nextstep.

---
** New user option 'uniquify-dirname-transform'.
This can be used to customize how buffer names are uniquified, by
making arbitrary transforms on the buffer's directory name (whose
components are used to uniquify buffer names when they clash).  You
can use this to distinguish between buffers visiting files with the
same base name that belong to different projects by using the provided
transform function 'project-uniquify-dirname-transform'.

** 'insert-directory-program' is now a user option.
On *BSD and macOS systems, this user option now defaults to the "gls"
executable, if it exists.  This should remove the need to change its
value when installing GNU coreutils using something like ports or
Homebrew.

+++
** cl-print

+++
*** You can expand the "..." truncation everywhere.
The code that allowed "..." to be expanded in the "*Backtrace*" buffer
should now work anywhere the data is generated by 'cl-print'.

+++
*** The 'backtrace-ellipsis' button is replaced by 'cl-print-ellipsis'.

+++
*** hash-tables' contents can be expanded via the ellipsis.

+++
*** Modes can control the expansion via 'cl-print-expand-ellipsis-function'.

+++
*** New setting 'raw' for 'cl-print-compiled'.
This setting causes byte-compiled functions to be printed in full by
'prin1'.  A button on this output can be activated to disassemble the
function.

+++
*** There is a new chapter in the CL manual documenting cl-print.el.
See the Info node "(cl) Printing".

** Modeline elements can now be right-aligned.
Anything following the symbol 'mode-line-format-right-align' in
'mode-line-format' will be right-aligned.  Exactly where it is
right-aligned to is controlled by the new user option
'mode-line-right-align-edge'.

** Windows

*** New action alist entry 'post-command-select-window' for 'display-buffer'.
It specifies whether the window of the displayed buffer should be
selected or deselected at the end of executing the current command.

** Tab Bars and Tab Lines

*** New user option 'tab-bar-tab-name-format-functions'.
It can be used to add, remove and reorder functions that change
the appearance of every tab on the tab bar.

+++
** New optional argument for modifying directory-local variables.
The commands 'add-dir-local-variable', 'delete-dir-local-variable' and
'copy-file-locals-to-dir-locals' now take an optional prefix argument,
to enter the file you want to modify.

** Miscellaneous

---
*** New face 'appt-notification' for 'appt-display-mode-line'.
It can be used to customize the look of the appointment notification
displayed on the mode line when 'appt-display-mode-line' is non-nil.

---
*** Emacs now recognizes shebang lines that pass -S/--split-string to env.
When visiting a script that invokes 'env -S INTERPRETER ARGS...' in
its shebang line, Emacs will now skip over 'env -S' and deduce the
major mode based on the interpreter.

** Emacs Server and Client

---
*** 'server-eval-args-left' can be used to pop and eval subsequent args.
When '--eval' is passed to emacsclient and Emacs is evaluating each
argument, this variable is set to those arguments not yet evaluated.
It can be used to 'pop' arguments and process them by the function
called in the '--eval' expression, which is useful when those
arguments contain arbitrary characters that otherwise might require
elaborate and error-prone escaping (to protect them from the shell).

+++
** 'recover-file' can show diffs between auto save file and current file.
When answering the prompt with "diff" or "=", it now shows the diffs
between the auto save file and the current file.

---
** 'ffap-lax-url' now defaults to nil.
Previously, it was set to t but this broke remote file name detection.


* Editing Changes in Emacs 30.1

+++
** New user option 'gud-highlight-current-line'.
When enabled, Gud will visually emphasize the line being executed upon
pauses in the debugee's execution, such as those occasioned by
breakpoints being hit.

---
** On X, Emacs now supports input methods which perform "string conversion".
This means an input method can now ask Emacs to delete text
surrounding point and replace it with something else, as well as query
Emacs for surrounding text.  If your input method allows you to "undo"
mistaken compositions, this will now work as well.

---
** New command 'kill-matching-buffers-no-ask'.
This works like 'kill-matching-buffers', but without asking for
confirmation.

---
** New user option 'duplicate-region-final-position'.
It controls the placement of point and the region after duplicating a
region with 'duplicate-dwim'.


* Changes in Specialized Modes and Packages in Emacs 30.1

---
** Trace
In batch mode, tracing now sends the trace to stdout.

+++
** Mwheel
The 'wheel-up/down/left/right' events are now bound unconditionally,
and the 'mouse-wheel-up/down/left/right-event' variables are thus used
only to specify the 'mouse-4/5/6/7' events generated by older
configurations such as X11 when the X server does not support at least
version 2.1 of the X Input Extension, and 'xterm-mouse-mode'.

** 'xterm-mouse-mode'
This mode now emits 'wheel-up/down/right/left' events instead of
'mouse-4/5/6/7' events for the mouse wheel.
It uses the 'mouse-wheel-up/down/left/right-event'
variables to decide which button maps to which wheel event (if any).

** Info

---
*** New user option 'Info-url-alist'.
This user option associates manual names with URLs.  It affects the
'Info-goto-node-web' command.  By default, associations for all
Emacs-included manuals are set.  Further associations can be added for
arbitrary Info manuals.

+++
** New command 'lldb'.
Run the LLDB debugger, analogous to the 'gud-gdb' command.

** gdb-mi

---
*** Variable order and truncation can now be configured in 'gdb-many-windows'.
The new user option 'gdb-locals-table-row-config' allows users to
configure the order and max length of various properties in the local
variables buffer when using 'gdb-many-windows'.

By default, this user option is set to write the properties in the order:
name, type and value, where the name and type are truncated to 20
characters, and the value is truncated according to the value of
'gdb-locals-value-limit'.

If you want to get back the old behavior, set the user option to the value

    (setopt gdb-locals-table-row-config
            `((type . 0) (name . 0) (value . ,gdb-locals-value-limit)))

---
*** New user option 'gdb-display-io-buffer'.
If this is nil, 'M-x gdb' will neither create nor display a separate
buffer for the I/O of the program being debugged, but will instead
redirect the program's interaction to the GDB execution buffer.  The
default is t, to preserve previous behavior.

** Grep

*** New user option 'grep-use-headings'.
When non-nil, the output of Grep is split into sections, one for each
file, instead of having file names prefixed to each line.  It is
equivalent to the "--heading" option of some tools such as 'git grep'
and 'rg'.  The headings are displayed using the new 'grep-heading'
face.

** Compilation mode

---
*** The 'omake' matching rule is now disabled by default.
This is because it partly acts by modifying other rules which may
occasionally be surprising.  It can be re-enabled by adding 'omake' to
'compilation-error-regexp-alist'.

*** Lua errors and stack traces are now recognized.
Compilation mode now recognizes Lua language errors and stack traces.
Every Lua error is recognized as a compilation error, and every Lua
stack frame is recognized as a compilation info.

** Project

+++
*** New user option 'project-mode-line'.
When non-nil, display the name of the current project on the mode
line.  Clicking 'mouse-1' on the project name pops up the project
menu.  The default value is nil.

*** New user option 'project-file-history-behavior'.
Customizing it to 'relativize' makes commands like 'project-find-file'
and 'project-find-dir' display previous history entries relative to
the current project.

*** New user option 'project-key-prompt-style'.
The look of the key prompt in the project switcher has been changed
slightly.  To get the previous one, set this option to 'brackets'.

*** 'project-try-vc' tries harder to find the responsible VCS.
When 'project-vc-extra-root-markers' is non-nil, and causes a
subdirectory project to be detected which is not a VCS root, we now
additionally traverse the parent directories until a VCS root is found
(if any), so that the ignore rules for that repository are used, and
the file listing's performance is still optimized.

*** New commands 'project-any-command' and 'project-prefix-or-any-command'.
The former is now bound to 'C-x p o' by default.
The latter is designed primarily for use as a value of
'project-switch-commands'.  If instead of a short menu you prefer to
have access to all keys defined inside 'project-prefix-map', as well
as global bindings (to run other commands inside the project root),
you can add this to your init script:

    (setopt project-switch-commands #'project-prefix-or-any-command)

** VC

---
*** Log-Edit buffers now display a tool bar.
This tool bar contains items for committing log entries and editing or
generating log entries, among other editing operations.

---
*** New user option 'vc-git-shortlog-switches'.
This is a string or a list of strings that specifies the Git log
switches for shortlogs, such as the one produced by 'C-x v L'.
'vc-git-log-switches' is no longer used for shortlogs.

---
*** New value 'no-backend' for user option 'vc-display-status'.
With this value only the revision number is displayed on the mode-line.

---
*** Obsolete command 'vc-switch-backend' re-added as 'vc-change-backend'.
The command was previously obsoleted and unbound in Emacs 28.

*** Support for viewing VC change history across renames.
When a fileset's VC change history ('C-x v l') ends at a rename, we
now print the old name(s) and a button which jumps to their history.
Git and Hg are supported.  Naturally, 'vc-git-print-log-follow' should
be nil for this to work (or '--follow' should not be in
'vc-hg-print-log-switches', in Hg's case).  Unlike when the '--follow'
switch is used, commands to see the diff of the old revision ('d'),
check out an old file version ('f') or annotate it right away ('a'),
also work on revisions which precede renames.

---
*** 'vc-annotate' now abbreviates the Git revision in the buffer name.
When using the Git backend, 'vc-annotate' will use an abbreviated
revision identifier in its buffer name.  To restore the previous
behavior, set 'vc-annotate-use-short-revision' to nil.

*** New option 'vc-git-file-name-changes-switches'.
It allows tweaking the thresholds for rename and copy detection.

** Diff mode

+++
*** 'diff-ignore-whitespace-hunk' can now be applied to all hunks.
When called with a non-nil prefix argument,
'diff-ignore-whitespace-hunk' now iterates over all the hunks in the
current diff, regenerating them without whitespace changes.

+++
*** New user option 'diff-ignore-whitespace-switches'.
This allows changing which type of whitespace changes are ignored when
regenerating hunks with 'diff-ignore-whitespace-hunk'.  Defaults to
the previously hard-coded "-b".

*** New command 'diff-apply-buffer' bound to 'C-c RET a'.
It applies the diff in the entire diff buffer and
saves all modified file buffers.

** Isearch and Replace

*** New command 'replace-regexp-as-diff'.
It reads a regexp to search for and a string to replace with, then
displays a buffer with replacements as diffs.  After reviewing the
changes in the output buffer you can apply the replacements as
a patch to the current file buffer.  There are also new commands
'multi-file-replace-regexp-as-diff' that shows as diffs replacements
in a list of specified files, and 'dired-do-replace-regexp-as-diff'
that shows as diffs replacements in the marked files in Dired.

** Dired

---
*** New user option 'dired-movement-style'.
When non-nil, make 'dired-next-line', 'dired-previous-line',
'dired-next-dirline', 'dired-prev-dirline' skip empty lines.
It also controls how to move point when encountering a boundary
(e.g., if every line is visible, invoking 'dired-next-line' at
the last line will move to the first line).  The default is nil.

*** New user option 'dired-filename-display-length'.
It is an integer representing the maximum display length of filenames.
The middle part of a filename whose length exceeds the restriction is
hidden and an ellipsis is displayed instead.  A value of 'window'
means using the right edge of window as the display restriction.  The
default is nil.

*** New user option 'shell-command-guess-functions'.
It defines how to populate a list of commands available
for 'M-!', 'M-&', '!', '&' and the context menu "Open With"
based on marked files in Dired.  Possible backends are
'dired-guess-default', MIME types, XDG configuration
and a universal command such as "open" or "start"
that delegates to the OS.

*** New command 'dired-do-open'.
This command is bound to "Open" in the context menu; it "opens" the
marked or clicked on files according to the OS conventions.  For
example, on systems supporting XDG, this runs 'xdg-open' on the
files.

+++
*** 'dired-listing-switches' handles connection-local values if exist.
This allows to customize different switches for different remote machines.

** Registers

+++
*** New mode of prompting for register names and showing preview.
The new user option 'register-use-preview' can be customized to the
value t or insist to request a different user interface of prompting for
register names and previewing the registers: Emacs will require
confirmation for overwriting the value of a register, and will show
the preview of registers without delay.  You can also customize this
new option to disable the preview completely.

The default value of 'register-use-preview' preserves the behavior of
Emacs 29 and before.  See the Info node "(emacs) Registers" for more
details about the new UI and its variants.

** Ediff

---
*** New user option 'ediff-floating-control-frame'.
If non-nil, try making the control frame be floating rather than tiled.

Many X tiling window managers make the Ediff control frame a tiled
window equal in size to the main Emacs frame, which works poorly.
This option is useful to set if you use such a window manager.

** Buffer Selection

---
*** New user option 'bs-default-action-list'.
You can now configure how to display the "*buffer-selection*" buffer
using this new option.  (Or set 'display-buffer-alist' directly.)

** Eshell

+++
*** New builtin Eshell command 'compile'.
This command runs another command, sending its output to a compilation
buffer when the command would output interactively.  This can be useful
when defining aliases so that they produce a compilation buffer when
appropriate, but still allow piping the output elsewhere if desired.
For more information, see the "(eshell) Built-ins" node in the Eshell
manual.

+++
*** Eshell's 'env' command now supports running commands.
Like in many other shells, Eshell's 'env' command now lets you run a
command passed as arguments to 'env'.  If you pass any initial
arguments of the form 'VAR=VALUE', 'env' will first set 'VAR' to
'VALUE' before running the command.

---
*** Eshell's 'umask' command now supports setting the mask symbolically.
Now, you can pass an argument like "u+w,o-r" to Eshell's 'umask'
command, which will give write permission for owners of newly-created
files and deny read permission for users who are not members of the
file's group.  See the Info node "(coreutils) File permissions" for
more information on this notation.

+++
*** New special reference type '#<marker POSITION BUFFER>'.
This special reference type returns a marker at 'POSITION' in
'BUFFER'.  You can insert it by typing or using the new interactive
command 'eshell-insert-marker'.  You can also insert special
references of any type using the new interactive command
'eshell-insert-special-reference'.  See the "(eshell) Arguments" node
in the Eshell manual for more details.

+++
*** New splice operator for Eshell dollar expansions.
Dollar expansions in Eshell now let you splice the elements of the
expansion in-place using '$@expr'.  This makes it easier to fill lists
of arguments into a command, such as when defining aliases.  For more
information, see the "(eshell) Dollars Expansion" node in the Eshell
manual.

+++
*** You can now splice Eshell globs in-place into argument lists.
By setting 'eshell-glob-splice-results' to a non-nil value, Eshell
will expand glob results in-place as if you had typed each matching
file name individually.  For more information, see the "(eshell)
Globbing" node in the Eshell manual.

+++
*** Eshell now supports negative numbers and ranges for indices.
Now, you can retrieve the last element of a list with '$my-list[-1]'
or get a sublist of elements 2 through 4 with '$my-list[2..5]'.  For
more information, see the "(eshell) Dollars Expansion" node in the
Eshell manual.

+++
*** Eshell commands can now be explicitly-remote (or local).
By prefixing a command name in Eshell with a remote identifier, like
"/ssh:user@remote:whoami", you can now run commands on a particular
host no matter your current directory.  Likewise, you can run a
command on your local system no matter your current directory via
"/:whoami".  For more information, see the "(eshell) Remote Access"
node in the Eshell manual.

+++
*** Eshell's '$UID' and '$GID' variables are now connection-aware.
Now, when expanding '$UID' or '$GID' in a remote directory, the value
is the user or group ID associated with the remote connection.

---
*** Eshell now uses 'field' properties in its output.
In particular, this means that pressing the '<home>' key moves the
point to the beginning of your input, not the beginning of the whole
line.  If you want to go back to the old behavior, add something like
this to your configuration:

    (keymap-set eshell-mode-map "<home>" #'eshell-bol-ignoring-prompt)

This also means you no longer need to adjust 'eshell-prompt-regexp'
when customizing your Eshell prompt.

---
*** You can now properly unload Eshell.
Calling '(unload-feature 'eshell)' no longer signals an error, and now
correctly unloads Eshell and all of its modules.

+++
*** 'eshell-read-aliases-list' is now an interactive command.
After manually editing 'eshell-aliases-file', you can use this command
to load the edited aliases.

+++
*** 'rgrep' is now a builtin command.
Running 'rgrep' in Eshell now uses the Emacs grep facility instead of
calling external rgrep.

+++
*** If a command exits abnormally, the Eshell prompt now shows its exit code.

+++
*** New user option 'eshell-history-append'.
If non-nil, each Eshell session will save history by appending new
entries of that session to the history file rather than overwriting
the file with the whole history of the session.  The default is nil.

** Minibuffer and Completions

*** New commands 'previous-line-completion' and 'next-line-completion'.
Bound to '<up>' and '<down>' arrow keys, respectively, they navigate
the "*Completions*" buffer vertically by lines, wrapping at the
top/bottom when 'completion-auto-wrap' is non-nil.

*** New user option 'minibuffer-visible-completions'.
When customized to non-nil, you can use arrow keys in the minibuffer
to navigate the completions displayed in the "*Completions*" window.
Typing 'RET' selects the highlighted candidate.  'C-g' hides the
completions window.  When the completions window is not visible,
then all these keys have their usual meaning in the minibuffer.
This option is supported for in-buffer completion as well.

*** Selected completion candidates are deselected on typing.
When you type at the minibuffer prompt, the current completion
candidate will be un-highlighted, and point in the "*Completions*" window
will be moved off that candidate.  'minibuffer-choose-completion'
('M-RET') will still choose a previously-selected completion
candidate, but the new command 'minibuffer-choose-completion-or-exit'
(bound to 'RET' by 'minibuffer-visible-completions') will exit with
the minibuffer contents instead.  This deselection behavior can be
controlled with the new user option 'completion-auto-deselect', which
is t by default.

*** New value 'historical' for user option 'completions-sort'.
When 'completions-sort' is set to 'historical', completion candidates
will be first sorted alphabetically, and then re-sorted by their order
in the minibuffer history, with more recent candidates appearing first.

+++
*** 'completion-category-overrides' supports more metadata.
The new supported completion properties are 'cycle-sort-function',
'display-sort-function', 'annotation-function', 'affixation-function',
and 'group-function'.  You can now customize them for any category in
'completion-category-overrides' that will override the properties
defined in completion metadata.

+++
*** 'completion-extra-properties' supports more metadata.
The new supported completion properties are 'category',
'group-function', 'display-sort-function', and 'cycle-sort-function'.

** Pcomplete

---
*** New user option 'pcomplete-remote-file-ignore'.
When this option is non-nil, remote file names are not completed by
Pcomplete.  Packages, like 'shell-mode', could set this in order to
suppress remote file name completion at all.

---
*** Completion for the 'doas' command has been added.
Command completion for 'doas' in Eshell and Shell mode will now work.

** Shell mode

+++
*** New user option 'shell-get-old-input-include-continuation-lines'.
When this user option is non-nil, 'shell-get-old-input' ('C-RET')
includes multiple shell "\" continuation lines from command output.
Default is nil.

** Make mode

*** The Makefile browser is now obsolete.
The command 'makefile-switch-to-browser' command is now obsolete,
together with related commands used in the "*Macros and Targets*"
buffer.  We recommend using an alternative like 'imenu' instead.

** Prog mode

+++
*** New command 'prog-fill-reindent-defun'.
This command either fills a single paragraph in a defun, such as a
docstring, or a comment, or (re)indents the surrounding defun if
point is not in a comment or a string.  It is by default bound to
'M-q' in 'prog-mode' and all its descendants.

** Which Function mode

+++
*** Which Function mode can now display function names on the header line.
The new user option 'which-func-display' allows choosing where the
function name is displayed.  The default is 'mode' to display in the
mode line.  'header' will display in the header line;
'mode-and-header' displays in both the header line and mode line.

** Tramp

+++
*** New connection methods "toolbox" and "flatpak".
They allow accessing system containers provided by Toolbox or
sandboxes provided by Flatpak.

+++
*** Connection method "kubernetes" supports now optional container name.
The host name for Kubernetes connections can be of kind [CONTAINER.]POD,
in order to specify a dedicated container.  If there is just the pod
name, the first container in the pod is taken.  The new user options
'tramp-kubernetes-context' and 'tramp-kubernetes-namespace' allow
accessing pods with different context or namespace but the default one.

+++
*** Rename 'tramp-use-ssh-controlmaster-options' to 'tramp-use-connection-share'.
The old name still exists as obsolete variable alias.  This user
option controls now connection sharing for both ssh-based and
plink-based methods.  It allows the values t, nil, and 'suppress'.
The latter suppresses also "ControlMaster" settings in the user's
"~/.ssh/config" file, or connection share configuration in PuTTY
sessions, respectively.

+++
*** New command 'tramp-cleanup-some-buffers'.
It kills only a subset of opened remote buffers, subject to the user
option 'tramp-cleanup-some-buffers-hook'.

+++
*** New command 'inhibit-remote-files'.
This command disables the handling of file names with the special
remote file name syntax.  It should be applied only when remote files
won't be used in this Emacs instance.  It provides a slightly improved
performance of file name handling in Emacs.

+++
*** New macro 'without-remote-files'.
This macro could wrap code which handles local files only.  Due to the
temporary deactivation of remote files, it results in a slightly
improved performance of file name handling in Emacs.

+++
*** New user option 'tramp-completion-multi-hop-methods'.
It contains a list of connection methods for which completion should
be attempted at the end of a multi-hop chain.  This allows completion
candidates to include a list of, for example, containers running on a
remote docker host.

+++
*** New command 'tramp-revert-buffer-with-sudo'.
It reverts the current buffer to visit with "sudo" permissions.  The
buffer must either visit a file, or it must run 'dired-mode'.  Another
method but "sudo" can be configured with user option
'tramp-file-name-with-method'.

---
*** Direct asynchronous processes use 'tramp-remote-path'.
When a direct asynchronous process is invoked, it uses 'tramp-remote-path'
for setting the remote PATH environment variable.

** File Notifications

+++
*** All backends except w32notify detect unmounting of a watched filesystem now.

** EWW

+++
*** 'eww-open-file' can now display the file in a new buffer.
By default, the command reuses the "*eww*" buffer, but if called with
the new argument NEW-BUFFER non-nil, it will use a new buffer instead.
Interactively, invoke 'eww-open-file' with a prefix argument to
activate this behavior.

---
*** 'eww' URL or keyword prompt now has tab completion.
The interactive minibuffer prompt when invoking 'eww' now has support
for tab completion.

+++
*** 'eww' URL and keyword prompt now completes suggested URIs and bookmarks.
The interactive minibuffer prompt when invoking 'eww' now provides
completions from 'eww-suggest-uris'.  'eww-suggest-uris' now includes
bookmark URIs.

+++
*** New command 'eww-copy-alternate-url'.
It copies an alternate link on the page currently visited in EWW into
the kill ring.  Alternate links are optional metadata that HTML pages
use for linking to their alternative representations, such as
translated versions or associated RSS feeds.

+++
*** 'eww-open-in-new-buffer' supports the prefix argument.
When invoked with the prefix argument ('C-u'),
'eww-open-in-new-buffer' will not make the new buffer the current one.
This is useful for continuing reading the URL in the current buffer
when the new URL is fetched.

** go-ts-mode

+++
*** New command 'go-ts-mode-docstring'.
This command adds a docstring comment to the current defun.  If a
comment already exists, point is only moved to the comment.  It is
bound to 'C-c C-d' in 'go-ts-mode'.

** Man mode

+++
*** New user option 'Man-prefer-synchronous-call'.
When this is non-nil, run the 'man' command synchronously rather than
asynchronously (which is the default behavior).

+++
*** New user option 'Man-support-remote-systems'.
This option controls whether the man page is formatted on the remote
system when the current buffer's default-directory is remote.  You can
invoke the 'man' command with a prefix argument to countermand the
value of this option for the current invocation of 'man'.

** DocView

---
*** New face 'doc-view-svg-face'.
This replaces 'doc-view-svg-foreground' and 'doc-view-svg-background'.
If you don't like the colors produced by the default definition of
this new face when DocView displays documents, customize this face to
restore the colors you were used to, or to get colors more to your
liking.

** Shortdoc

+++
*** New function 'shortdoc-function-examples'.
This function returns examples of use of a given Emacs Lisp function
from the available shortdoc information.

+++
*** New function 'shortdoc-help-fns-examples-function'.
This function inserts into the current buffer examples of use of a
given Emacs Lisp function, which it gleans from the shortdoc
information.  If you want 'describe-function' ('C-h f') to insert
examples of using the function into regular "*Help*" buffers, add the
following to your init file:

    (add-hook 'help-fns-describe-function-functions
              #'shortdoc-help-fns-examples-function)

** Package

---
*** New user option 'package-vc-register-as-project'.
When non-nil, it will automatically register every package as a
project, that you can quickly select using 'project-switch-project'
('C-x p p').

---
*** New user option 'package-vc-allow-build-commands'.
Controls for which packages Emacs runs extra build commands when
installing directly from the package VCS repository.

---
*** New command to start an inferior Emacs loading only specific packages.
The new command 'package-isolate' will start a new Emacs process, as
a sub-process of Emacs where you invoke the command, in a way that
causes the new process to load only some of the installed packages.
The command prompts for the packages to activate in this
sub-process, and is intended for testing Emacs and/or the packages
in a clean environment.

** Flymake

+++
*** New user option 'flymake-show-diagnostics-at-end-of-line'.
When non-nil, Flymake shows summarized descriptions of diagnostics at
the end of the line.  Depending on your preference, this can either be
distracting and easily confused with actual code, or a significant
early aid that relieves you from moving the buffer or reaching for the
mouse to consult an error message.

** JS mode.
The binding 'M-.' has been removed from the major mode keymaps in
'js-mode' and 'js-ts-mode', having it default to the global binding
which calls 'xref-find-definitions'.  If the previous one worked
better for you, use 'define-key' in your init script to bind
'js-find-symbol' to that combination again.

** Json mode.
'js-json-mode' does not derive from 'js-mode' any more so as not
to confuse tools like Eglot or YASnippet into thinking that those
buffers contain Javascript code.

** Python mode

---
*** New user option 'python-indent-block-paren-deeper'.
If non-nil, increase the indentation of the lines inside parens in a
header of a block when they are indented to the same level as the body
of the block:

    if (some_expression
            and another_expression):
        do_something()

instead of:

    if (some_expression
        and another_expression):
        do_something()

*** New user option 'python-interpreter-args'.
This allows the user to specify command line arguments to the non
interactive Python interpreter specified by 'python-interpreter'.

** use-package

+++
*** New ':vc' keyword.
This keyword enables the user to install packages using 'package-vc'.

** Gnus

*** The 'nnweb-type' option 'gmane' has been removed.
The gmane.org website is, sadly, down since a number of years with no
prospect of it coming back.  Therefore, it is no longer valid to set
the user option 'nnweb-type' to 'gmane'.

** Rmail

---
*** New commands for reading mailing lists.
The new Rmail commands 'rmail-mailing-list-post',
'rmail-mailing-list-unsubscribe', 'rmail-mailing-list-help', and
'rmail-mailing-list-archive' allow, respectively, posting to,
unsubscribing from, requesting help about, and browsing the archives
of, the mailing list from which the current email message was
delivered.

** Dictionary

---
*** New user option 'dictionary-search-interface'.
Controls how the 'dictionary-search' command prompts for and displays
dictionary definitions.  Customize this user option to 'help' to have
'dictionary-search' display definitions in a "*Help*" buffer and
provide dictionary-based minibuffer completion for word selection.

---
*** New user option 'dictionary-read-word-prompt'.
This allows the user to customize the prompt that is used by
'dictionary-search' when asking for a word to search in the
dictionary.

---
*** New user option 'dictionary-display-definition-function'.
This allows the user to customize the way in which 'dictionary-search'
displays word definitions.  If non-nil, this user option should be set
to a function that displays a word definition obtained from a
dictionary server.  The new function
'dictionary-display-definition-in-help-buffer' can be used to display
the definition in a "*Help*" buffer, instead of the default
"*Dictionary*" buffer.

---
*** New user option 'dictionary-read-word-function'.
This allows the user to customize the way in which 'dictionary-search'
prompts for a word to search in the dictionary.  This user option
should be set to a function that lets the user select a word and
returns it as a string.  The new function
'dictionary-completing-read-word' can be used to prompt with
completion based on dictionary matches.

---
*** New user option 'dictionary-read-dictionary-function'.
This allows the user to customize the way in which 'dictionary-search'
prompts for a dictionary to search in.  This user option should be set
to a function that lets the user select a dictionary and returns its
name as a string.  The new function
'dictionary-completing-read-dictionary' can be used to prompt with
completion based on dictionaries that the server supports.

** Pp

*** New 'pp-default-function' user option replaces 'pp-use-max-width'.

*** New default pretty printing function, which tries to obey 'fill-column'.

*** 'pp-to-string' takes an additional PP-FUNCTION argument.
This argument specifies the prettifying algorithm to use.

** Emacs Lisp mode

---
*** ',@' now has 'prefix' syntax.
Previously, the '@' character, which normally has 'symbol' syntax,
would combine with a following Lisp symbol and interfere with symbol
searching.

---
*** 'emacs-lisp-docstring-fill-column' now defaults to 72.
It was previously 65.  The new default formats documentation strings to
fit on fewer lines without negatively impacting readability.

** CPerl mode

---
*** Subroutine signatures are now supported.
CPerl mode fontifies subroutine signatures like variable declarations
which makes them visually distinct from subroutine prototypes.

*** Syntax of Perl up to version 5.38 is supported.
CPerl mode supports the new keywords for exception handling and the
object oriented syntax which were added in Perl 5.36 and 5.38.

*** New user option 'cperl-fontify-trailer'.
This user option takes the values 'perl-code' or 'comment' and treats
text after an "__END__" or "__DATA__" token accordingly.  The default
value of 'perl-code' is useful for trailing POD and for AutoSplit
modules, the value 'comment' makes CPerl mode treat trailers as
comment, like Perl mode does.

*** New command 'cperl-file-style'.
This command sets the indentation style for the current buffer.  To
change the default style, either use the user option with the same name
or use the command 'cperl-set-style'.

*** Commands using the Perl info page are obsolete.
The Perl documentation in info format is no longer distributed with
Perl or on CPAN since more than 10 years.  Perl documentation can be
read with 'cperl-perldoc' instead.

*** Highlighting trailing whitespace has been removed.
The user option 'cperl-invalid-face' is now obsolete, and does
nothing.  See the user option 'show-trailing-whitespace' instead.

** Emacs Sessions (Desktop)

+++
*** Restoring buffers visiting remote files can now time out.
When a buffer is restored which visits a remote file, the restoration
of the session could hang if the remote host is off-line or slow to
respond.  Setting the user option 'remote-file-name-access-timeout' to
a positive number will abandon the attempt to restore such buffers
after a timeout of that many seconds, thus allowing the rest of
desktop restoration to continue.

** Recentf

+++
*** Checking recent remote files can now time out.
Similarly to buffer restoration by Desktop, 'recentf-mode' checking
of the accessibility of remote files can now time out if
'remote-file-name-access-timeout' is set to a positive number.

** Notifications

+++
*** Allow using Icon Naming Specification for ':app-icon'.
You can use a symbol as the value for ':app-icon' to provide icon name
without specifying a file, like this:

    (notifications-notify
      :title "I am playing music" :app-icon 'multimedia-player)

** Image Dired

*** New user option 'image-dired-thumb-naming'.
You can now configure how a thumbnail is named using this option.

** ERT

+++
*** New macro 'skip-when' to skip 'ert-deftest' tests.
This can help avoid some awkward skip conditions.  For example
'(skip-unless (not noninteractive))' can be changed to the easier
to read '(skip-when noninteractive)'.

+++
*** Syntax highlighting unit testing support.
An ERT extension ('ert-font-lock') now provides support for face
assignment unit testing.  For more information, see the "(ert) Syntax
Highlighting Tests" node in the ERT manual.

** URL

+++
*** 'url-gateway-broken-resolution' is now obsolete.
This option was intended for use on SunOS 4.x and Ultrix systems,
neither of which have been supported by Emacs since version 23.1.
The user option 'url-gateway-nslookup-program' and the function
'url-gateway-nslookup-host' are consequently also obsolete.

** Socks

+++
*** Socks supports version 4a.
The 'socks-server' user option accepts '4a' as a value for its version
field.

** Edmacro

+++
*** New command 'edmacro-set-macro-to-region-lines'.
Bound to 'C-c C-r', this command replaces the macro text with the
lines of the region.  If needed, the region is extended to include
whole lines.  If the region ends at the beginning of a line, that last
line is excluded.

+++
*** New user option 'edmacro-reverse-macro-lines'.
When this is non-nil, the lines of key sequences are displayed with
the most recent line first.  This is can be useful when working with
macros with many lines, such as from 'kmacro-edit-lossage'.

** Miscellaneous

---
*** Webjump now assumes URIs are HTTPS instead of HTTP.
For links in 'webjump-sites' without an explicit URI scheme, it was
previously assumed that they should be prefixed with "http://".  Such
URIs are now prefixed with "https://" instead.

---
*** 'bug-reference-mode' now supports 'thing-at-point'.
Now, calling '(thing-at-point 'url)' when point is on a bug reference
will return the URL for that bug.

+++
*** New user option 'rcirc-log-time-format'
This allows for rcirc logs to use a custom timestamp format, than the
chat buffers use by default.

** Customize

+++
*** New command 'customize-dirlocals'.
This command pops up a buffer to edit the settings in ".dir-locals.el".

** Calc

+++
*** Calc parses fractions written using U+2044 FRACTION SLASH.
Fractions of the form "123⁄456" are handled as if written "123:456".
Note in particular the difference in behavior from U+2215 DIVISION SLASH
and U+002F SOLIDUS, which result in division rather than a rational
fraction.  You may also be interested to know that precomposed fraction
characters, such as ½ (U+00BD VULGAR FRACTION ONE HALF), are also
recognized as rational fractions.  They have been since 2004, but it
looks like it was never mentioned in the NEWS, or even the manual.


* New Modes and Packages in Emacs 30.1

** New major modes based on the tree-sitter library

+++
*** New major mode 'html-ts-mode'.
An optional major mode based on the tree-sitter library for editing
HTML files.

---
*** New major mode 'heex-ts-mode'.
A major mode based on the tree-sitter library for editing HEEx files.

---
*** New major mode 'elixir-ts-mode'.
A major mode based on the tree-sitter library for editing Elixir files.

---
*** New major mode 'lua-ts-mode'.
A major mode based on the tree-sitter library for editing Lua files.

** Minibuffer and Completions

+++
*** New global minor mode 'minibuffer-regexp-mode'.
This is a minor mode for editing regular expressions in the minibuffer.
It highlights parens via ‘show-paren-mode’ and ‘blink-matching-paren’ in
a user-friendly way, avoids reporting alleged paren mismatches and makes
sexp navigation more intuitive.

+++
*** New minor mode 'completion-preview-mode'.
This minor mode shows you symbol completion suggestions as you type,
using an inline preview.  New user options in the 'completion-preview'
customization group control exactly when Emacs displays this preview.

---
** The highly accessible Modus themes collection has eight items.
The 'modus-operandi' and 'modus-vivendi' are the main themes that have
been part of Emacs since version 28.  The former is light, the latter
dark.  In addition to these, we now have 'modus-operandi-tinted' and
'modus-vivendi-tinted' for easier legibility, as well as
'modus-operandi-deuteranopia', 'modus-vivendi-deuteranopia',
'modus-operandi-tritanopia', and 'modus-vivendi-tritanopia' to cover
the needs of users with red-green or blue-yellow color deficiency.
The Info manual "(modus-themes) Top" describes the details and
showcases all their customization options.

+++
** New global minor mode 'etags-regen-mode'.
This minor mode generates the tags table automatically based on the
current project configuration, and later updates it as you edit the
files and save the changes.


* Incompatible Lisp Changes in Emacs 30.1

---
** Old derived.el functions removed.
The following functions have been deleted because they were only used
by code compiled with Emacs<21:
'derived-mode-init-mode-variables', 'derived-mode-merge-abbrev-tables',
'derived-mode-merge-keymaps', 'derived-mode-merge-syntax-tables',
'derived-mode-run-hooks', 'derived-mode-set-abbrev-table',
'derived-mode-set-keymap', 'derived-mode-set-syntax-table',
'derived-mode-setup-function-name'.

+++
** 'M-TAB' now invokes 'completion-at-point' also in Text mode.
By default, Text mode no longer binds 'M-TAB' to
'ispell-complete-word'.  Instead, this mode arranges for
'completion-at-point', globally bound to 'M-TAB', to perform word
completion as well.  You can have Text mode bind 'M-TAB' to
'ispell-complete-word' as it did in previous Emacs versions, or
disable Ispell word completion in Text mode altogether, by customizing
the new user option 'text-mode-ispell-word-completion'.

** 'pp' and 'pp-to-string' now always include a terminating newline.
In the past they included a terminating newline in most cases but not all.

** 'buffer-match-p' and 'match-buffers' take '&rest args'.
They used to take a single '&optional arg' and were documented to use
an unreliable hack to try and support condition predicates that
don't accept this optional arg.
The new semantics makes no such accommodation, but the code still
supports it (with a warning) for backward compatibility.

** 'post-gc-hook' runs after updating 'gcs-done' and 'gcs-elapsed'.

---
** The escape sequence '\x' not followed by hex digits is now an error.
Previously, '\x' without at least one hex digit denoted character code
zero (NUL) but as this was neither intended nor documented or even
known by anyone, it is now treated as an error by the Lisp reader.

---
** Connection-local variables are applied in buffers visiting a remote file.
This overrides possible directory-local or file-local variables with
the same name.

---
** User option 'tramp-completion-reread-directory-timeout' has been removed.
This user option has been obsoleted in Emacs 27, use
'remote-file-name-inhibit-cache' instead.

---
** User options 'eshell-NAME-unload-hook' are now obsolete.
These hooks were named incorrectly, and so they never actually ran
when unloading the corresponding feature.  Instead, you should use
hooks named after the feature name, like 'esh-mode-unload-hook'.

+++
** 'copy-tree' now copies records when its optional 2nd argument is non-nil.

+++
** Regexp zero-width assertions followed by operators are better defined.
Previously, regexps such as "xy\\B*" would have ill-defined behavior.
Now any operator following a zero-width assertion applies to that
assertion only (which is useless).  For historical compatibility, an
operator character following '^' or '\`' becomes literal, but we
advise against relying on this.

---
** Mode-line mnemonics for some coding-systems have changed.
The mode-line mnemonic for 'utf-7' is now the lowercase 'u', to be
consistent with the other encodings of this family.

The mode-line mnemonic for 'koi8-u' is now 'У', U+0423 CYRILLIC
CAPITAL LETTER U, to distinguish between this encoding and the
UTF-8/UTF-16 family.

If your terminal cannot display 'У', or if you want to get the old
behavior back for any other reason, you can do that using the
'coding-system-put' function.  For example, the following restores the
previous behavior of showing 'U' in the mode line for 'koi8-u':

    (coding-system-put 'koi8-u :mnemonic ?U)

---
** 'vietnamese-tcvn' is now a coding system alias for 'vietnamese-vscii'.
VSCII-1 and TCVN-5712 are different names for the same character
encoding.  Therefore, the duplicate coding system definition has been
dropped in favor of an alias.

The mode-line mnemonic for 'vietnamese-vscii' and its aliases is the
lowercase letter 'v'.

+++
** Infinities and NaNs no longer act as symbols on non-IEEE platforms.
On old platforms like the VAX that do not support IEEE floating-point,
tokens like 0.0e+NaN and 1.0e+INF are no longer read as symbols.
Instead, the Lisp reader approximates an infinity with the nearest
finite value, and a NaN with some other non-numeric object that
provokes an error if used numerically.

+++
** X color support compatibility aliases are now marked obsolete.
The compatibility aliases 'x-defined-colors', 'x-color-defined-p',
'x-color-values', and 'x-display-color-p' are now obsolete.

+++
** 'easy-mmode-define-{minor,global}-mode' aliases are now obsolete.
Use 'define-minor-mode' and 'define-globalized-minor-mode' instead.

** The obsolete calling convention of 'sit-for' has been removed.
That convention was: '(sit-for SECONDS MILLISEC &optional NODISP)'.


* Lisp Changes in Emacs 30.1

+++
<<<<<<< HEAD
=======
** 'define-advice' now sets the new advice's 'name' property to NAME.
Named advices defined with 'define-advice' can now be removed with
'(advice-remove SYMBOL NAME)' in addition to '(advice-remove SYMBOL
SYMBOL@NAME)'.

+++
** New function 'require-with-check' to detect new versions shadowing.
This is like 'require', but it checks whether the argument 'feature'
is already loaded, in which case it either signals an error or
forcibly reloads the file that defines the feature.

+++
** New variable 'lisp-eval-depth-reserve'.
It puts a limit to the amount by which Emacs can temporarily increase
'max-lisp-eval-depth' when handling signals.

+++
** New special form 'handler-bind'.
It provides a functionality similar to 'condition-case' except it runs
the handler code without unwinding the stack, such that we can record
the backtrace and other dynamic state at the point of the error.  See
the Info node "(elisp) Handling Errors".

+++
>>>>>>> 798310f0
** New 'pop-up-frames' action alist entry for 'display-buffer'.
This has the same effect as the variable of the same name and takes
precedence over the variable when present.

** New function 'merge-ordered-lists'.
Mostly used internally to do a kind of topological sort of
inheritance hierarchies.

** New function 'sort-on'.
This function implements the Schwartzian transform, and is appropriate
for sorting lists when the computation of the sort key of a list
element can be expensive.

** New API for 'derived-mode-p' and control of the graph of major modes.

*** 'derived-mode-p' now takes the list of modes as a single argument.
The same holds for 'provided-mode-derived-p'.
The old calling convention where multiple modes are passed as
separate arguments is deprecated.

*** New functions to access the graph of major modes.
While 'define-derived-mode' still only supports single inheritance,
modes can declare additional parents (for tests like 'derived-mode-p')
with 'derived-mode-add-parents'.
Accessing the 'derived-mode-parent' property directly is now
deprecated in favor of the new functions 'derived-mode-set-parent'
and 'derived-mode-all-parents'.

+++
** Drag-and-drop functions can now be called once for compound drops.
It is now possible for drag-and-drop handler functions to respond to
drops incorporating more than one URL.  Functions capable of this must
set their 'dnd-multiple-handler' symbol properties to a non-nil value.
See the Info node "(elisp) Drag and Drop".

Incident to this change, the function 'dnd-handle-one-url' has been
made obsolete, for it cannot take these new handlers into account.

** New function 're-disassemble' to see the innards of a regexp.
If you compiled with '--enable-checking', you can use this to help debug
either your regexp performance problems or the regexp engine.

+++
** XLFDs are no longer restricted to 255 characters.
'font-xlfd-name' now returns an XLFD even if it is greater than 255
characters in length, provided that the LONG_XLFDs argument is true.

Other features in Emacs which employ XLFDs have been modified to
produce and understand XLFDs larger than 255 characters.

** 'defadvice' is marked as obsolete.
See the "(elisp) Porting Old Advice" Info node for help converting
them to use 'advice-add' or 'define-advice' instead.

** 'cl-old-struct-compat-mode' is marked as obsolete.
You may need to recompile our code if it was compiled with Emacs < 24.3.

+++
** New macro 'static-if' for conditional compilation of code.
This macro hides a form from the compiler based on a compile-time
condition.  This is handy for avoiding byte-compilation warnings about
code that will never actually run under some conditions.

+++
** Desktop notifications are now supported on the Haiku operating system.
The new function 'haiku-notifications-notify' provides a subset of the
capabilities of the 'notifications-notify' function in a manner
analogous to 'w32-notification-notify'.

+++
** New value 'if-regular' for the REPLACE argument to 'insert-file-contents'.
It results in 'insert-file-contents' erasing the buffer instead of
preserving markers if the file being inserted is not a regular file,
rather than signaling an error.

+++
** New variable 'current-key-remap-sequence'.
It is bound to the key sequence that caused a call to a function bound
within 'function-key-map' or 'input-decode-map' around those calls.

+++
** New variables describing the names of built in programs.
The new variables 'ctags-program-name', 'ebrowse-program-name',
'etags-program-name', 'hexl-program-name', 'emacsclient-program-name'
and 'movemail-program-name' should be used instead of "ctags",
"ebrowse", "etags", "hexl", and "emacsclient", when starting one of
these built in programs in a subprocess.

+++
** New variable 'case-symbols-as-words' affects case operations for symbols.
If non-nil, then case operations such as 'upcase-initials' or
'replace-match' (with nil FIXEDCASE) will treat the entire symbol name
as a single word.  This is useful for programming languages and styles
where only the first letter of a symbol's name is ever capitalized.
The default value of this variable is nil.

+++
** 'x-popup-menu' now understands touch screen events.
When a 'touchscreen-begin' or 'touchscreen-end' event is passed as the
POSITION argument, it will behave as if that event was a mouse event.

+++
** New functions for handling touch screen events.
The new functions 'touch-screen-track-tap' and
'touch-screen-track-drag' handle tracking common touch screen gestures
from within a command.

** New user option 'safe-local-variable-directories'.
This user option names directories in which Emacs will treat all
directory-local variables as safe.

+++
** New parameter to 'touchscreen-end' events.
CANCEL non-nil establishes that the touch sequence has been
intercepted by programs such as window managers and should be ignored
with Emacs.

** New variable 'inhibit-auto-fill' to temporarily prevent auto-fill.

+++
** New variable 'secondary-tool-bar-map'.
If non-nil, this variable contains a keymap of menu items that are
displayed along tool bar items inside 'tool-bar-map'.

** New variable 'completion-lazy-hilit'.
Completion-presenting frontends may bind this variable non-nil around
calls to functions such as `completion-all-completions'.  This hints
at the underlying completion styles to skip eager fontification of
completion candidates, which increases performance.  Frontends then
use the 'completion-lazy-hilit' function to fontify just in time.

** Functions and variables to transpose sexps

+++
*** New helper variable 'transpose-sexps-function'.
Emacs now can set this variable to customize the behavior of the
'transpose-sexps' function.

+++
*** New function 'transpose-sexps-default-function'.
The previous implementation is moved into its own function, to be
bound by 'transpose-sexps-function'.

*** New function 'treesit-transpose-sexps'.
Tree-sitter now unconditionally sets 'transpose-sexps-function' for all
tree-sitter enabled modes.  This functionality utilizes the new
'transpose-sexps-function'.

** Functions and variables to move by program statements

*** New variable 'forward-sentence-function'.
Major modes can now set this variable to customize the behavior of the
'forward-sentence' command.

*** New function 'forward-sentence-default-function'.
The previous implementation of 'forward-sentence' is moved into its
own function, to be bound by 'forward-sentence-function'.

*** New function 'treesit-forward-sentence'.
All tree-sitter enabled modes that define 'sentence' in
'treesit-thing-settings' now set 'forward-sentence-function' to call
'treesit-forward-sentence'.

** Functions and variables to move by program sexps

*** New function 'treesit-forward-sexp'.
Tree-sitter conditionally sets 'forward-sexp-function' for major modes
that have defined 'sexp' in 'treesit-thing-settings' to enable
sexp-related motion commands.

** New or changed byte-compilation warnings

---
*** Warn about missing 'lexical-binding' directive.
The compiler now warns if an Elisp file lacks the standard
'-*- lexical-binding: ... -*-' cookie on the first line.
This line typically looks something like

    ;;; My little pony mode  -*- lexical-binding: t -*-

It is needed to inform the compiler about which dialect of ELisp
your code is using: the modern dialect with lexical binding or
the old dialect with only dynamic binding.

Lexical binding avoids some name conflicts and allows the compiler
to detect more mistakes and generate more efficient code.  To adapt
your code to lexical binding, see the "(elisp) Converting to Lexical
Binding" section in the manual.

If you are unable to convert the code to lexical binding, you can insert
the line

    ;;; -*- lexical-binding: nil -*-

first in the file to declare that it uses the old dialect.

---
*** Warn about empty bodies for more special forms and macros.
The compiler now warns about an empty body argument to 'when',
'unless', 'ignore-error' and 'with-suppressed-warnings' in addition to
the existing warnings for 'let' and 'let*'.  Example:

    (when (> x 2))

This warning can be suppressed using 'with-suppressed-warnings' with
the warning name 'empty-body'.

---
*** Warn about quoted error names in 'condition-case' and 'ignore-error'.
The compiler now warns about quoted condition (error) names
in 'condition-case' and 'ignore-error'.  Example:

    (condition-case nil
        (/ x y)
      ('arith-error "division by zero"))

Quoting them adds the error name 'quote' to those handled or ignored
respectively, which was probably not intended.

---
*** Warn about comparison with literal constants without defined identity.
The compiler now warns about comparisons by identity with a literal
string, cons, vector, record, function, large integer or float as this
may not match any value at all.  Example:

    (eq x "hello")

Only literals for symbols and small integers (fixnums), including
characters, are guaranteed to have a consistent (unique) identity.
This warning applies to 'eq', 'eql', 'memq', 'memql', 'assq', 'rassq',
'remq' and 'delq'.

To compare by (structural) value, use 'equal', 'member', 'assoc',
'rassoc', 'remove' or 'delete' instead.  Floats and bignums can also
be compared using 'eql', '=' and 'memql'.  Function literals cannot be
compared reliably at all.

This warning can be suppressed using 'with-suppressed-warnings' with
the warning name 'suspicious'.

---
*** Warn about 'condition-case' without handlers.
The compiler now warns when the 'condition-case' form is used without
any actual handlers, as in

    (condition-case nil (read buffer))

because it has no effect other than the execution of the body form.
In particular, no errors are caught or suppressed.  If the intention
was to catch all errors, add an explicit handler for 'error', or use
'ignore-error' or 'ignore-errors'.

This warning can be suppressed using 'with-suppressed-warnings' with
the warning name 'suspicious'.

---
*** Warn about 'unwind-protect' without unwind forms.
The compiler now warns when the 'unwind-protect' form is used without
any unwind forms, as in

    (unwind-protect (read buffer))

because the behavior is identical to that of the argument; there is
no protection of any kind.  Perhaps the intended unwind forms have
been misplaced or forgotten, or the use of 'unwind-protect' could be
simplified away.

This warning can be suppressed using 'with-suppressed-warnings' with
the warning name 'suspicious'.

---
*** Warn about useless trailing 'cond' clauses.
The compiler now warns when a 'cond' form contains clauses following a
default (unconditional) clause.  Example:

    (cond ((= x 0) (say "none"))
          (t (say "some"))
          (say "goodbye"))

Such a clause will never be executed but is likely to be a mistake,
perhaps due to misplaced brackets.

This warning can be suppressed using 'with-suppressed-warnings' with
the warning name 'suspicious'.

---
*** Warn about mutation of constant values.
The compiler now warns about code that modifies program constants in
some obvious cases.  Examples:

    (setcar '(1 2) 7)
    (aset [3 4] 0 8)
    (aset "abc" 1 ?d)

Such code may have unpredictable behavior because the constants are
part of the program, not data structures generated afresh during
execution, and the compiler does not expect them to change.

To avoid the warning, operate on an object created by the program
(maybe a copy of the constant), or use a non-destructive operation
instead.

This warning can be suppressed using 'with-suppressed-warnings' with
the warning name 'mutate-constant'.

---
*** Warn about more ignored function return values.
The compiler now warns when the return value from certain functions is
implicitly ignored.  Example:

    (progn (nreverse my-list) my-list)

will elicit a warning because it is usually pointless to call
'nreverse' on a list without using the returned value.

To silence the warning, make use of the value in some way, such as
assigning it to a variable.  You can also wrap the function call in
'(ignore ...)', or use 'with-suppressed-warnings' with the warning
name 'ignored-return-value'.

The warning will only be issued for calls to functions declared
'important-return-value' or 'side-effect-free' (but not 'error-free').

---
*** The warning about wide docstrings can now be disabled separately.
Its warning name is 'docstrings-wide'.

+++
** New function declaration and property 'important-return-value'.
The declaration '(important-return-value t)' sets the
'important-return-value' property which indicates that the function
return value should probably not be thrown away implicitly.

** Bytecode is now always loaded eagerly.
Bytecode compiled with older Emacs versions for lazy loading using
'byte-compile-dynamic' is now loaded all at once.
As a consequence, 'fetch-bytecode' has no use, does nothing, and is
now obsolete.  The variable 'byte-compile-dynamic' has no effect any
more; compilation will always yield bytecode for eager loading.

+++
** New functions 'file-user-uid' and 'file-group-gid'.
These functions are like 'user-uid' and 'group-gid', respectively, but
are aware of file name handlers, so they will return the remote UID or
GID for remote files (or -1 if the connection has no associated user).

+++
** 'fset', 'defalias' and 'defvaralias' now signal an error for cyclic aliases.
Previously, 'fset', 'defalias' and 'defvaralias' could be made to
build circular function and variable indirection chains as in

    (defalias 'able 'baker)
    (defalias 'baker 'able)

but trying to use them would sometimes make Emacs hang.  Now, an attempt
to create such a loop results in an error.

Since circular alias chains now cannot occur, 'function-alias-p',
'indirect-function' and 'indirect-variable' will never signal an error.
Their 'noerror' arguments have no effect and are therefore obsolete.

+++
** 'treesit-font-lock-rules' now accepts additional global keywords.
When supplied with ':default-language LANGUAGE', rules after it will
default to use 'LANGUAGE'.

---
** New optional argument to 'modify-dir-local-variable'.
A 5th argument, optional, has been added to
'modify-dir-local-variable'.  It can be used to specify which
dir-locals file to modify.

** Connection local variables

+++
*** New macros 'connection-local-p' and 'connection-local-value'.
The former macro returns non-nil if a variable has a connection-local
binding.  The latter macro returns the connection-local value of a
variable if any, or its current value.

** Hash tables

+++
*** ':rehash-size' and ':rehash-threshold' args no longer have any effect.
These keyword arguments are now ignored by 'make-hash-table'.  Emacs
manages the memory for all hash table objects in the same way.
The functions 'hash-table-rehash-size' and 'hash-table-rehash-threshold'
remain for compatibility but now always return the old default values.

+++
*** The printed representation has been shrunk and simplified.
The 'test' parameter is omitted if it is 'eql' (the default), as is
'data' if empty.  'rehash-size', 'rehash-threshold' and 'size' are
always omitted, and ignored if present when the object is read back in.

+++
** 'treesit-install-language-grammar' can handle local directory instead of URL.
It is now possible to pass a directory of a local repository as URL
inside 'treesit-language-source-alist', so that calling
'treesit-install-language-grammar' would avoid cloning the repository.
It may be useful, for example, for the purposes of bisecting a
treesitter grammar.


* Changes in Emacs 30.1 on Non-Free Operating Systems


----------------------------------------------------------------------
This file is NOT part of GNU Emacs.

GNU Emacs is free software: you can redistribute it and/or modify
it under the terms of the GNU General Public License as published by
the Free Software Foundation, either version 3 of the License, or
(at your option) any later version.

GNU Emacs is distributed in the hope that it will be useful,
but WITHOUT ANY WARRANTY; without even the implied warranty of
MERCHANTABILITY or FITNESS FOR A PARTICULAR PURPOSE.  See the
GNU General Public License for more details.

You should have received a copy of the GNU General Public License
along with GNU Emacs.  If not, see <https://www.gnu.org/licenses/>.


Local variables:
coding: utf-8
mode: outline
mode: emacs-news
paragraph-separate: "[ 	]*$"
end:<|MERGE_RESOLUTION|>--- conflicted
+++ resolved
@@ -1377,33 +1377,6 @@
 * Lisp Changes in Emacs 30.1
 
 +++
-<<<<<<< HEAD
-=======
-** 'define-advice' now sets the new advice's 'name' property to NAME.
-Named advices defined with 'define-advice' can now be removed with
-'(advice-remove SYMBOL NAME)' in addition to '(advice-remove SYMBOL
-SYMBOL@NAME)'.
-
-+++
-** New function 'require-with-check' to detect new versions shadowing.
-This is like 'require', but it checks whether the argument 'feature'
-is already loaded, in which case it either signals an error or
-forcibly reloads the file that defines the feature.
-
-+++
-** New variable 'lisp-eval-depth-reserve'.
-It puts a limit to the amount by which Emacs can temporarily increase
-'max-lisp-eval-depth' when handling signals.
-
-+++
-** New special form 'handler-bind'.
-It provides a functionality similar to 'condition-case' except it runs
-the handler code without unwinding the stack, such that we can record
-the backtrace and other dynamic state at the point of the error.  See
-the Info node "(elisp) Handling Errors".
-
-+++
->>>>>>> 798310f0
 ** New 'pop-up-frames' action alist entry for 'display-buffer'.
 This has the same effect as the variable of the same name and takes
 precedence over the variable when present.
