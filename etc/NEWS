GNU Emacs NEWS -- history of user-visible changes.

Copyright (C) 2022-2023 Free Software Foundation, Inc.
See the end of the file for license conditions.

Please send Emacs bug reports to 'bug-gnu-emacs@gnu.org'.
If possible, use 'M-x report-emacs-bug'.

This file is about changes in Emacs version 30.

See file HISTORY for a list of GNU Emacs versions and release dates.
See files NEWS.29, NEWS.28, ..., NEWS.18, and NEWS.1-17 for changes
in older Emacs versions.

You can narrow news to a specific version by calling 'view-emacs-news'
with a prefix argument or by typing 'C-u C-h C-n'.

Temporary note:
+++ indicates that all relevant manuals in doc/ have been updated.
--- means no change in the manuals is needed.
When you add a new item, use the appropriate mark if you are sure it
applies, and please also update docstrings as needed.


* Installation Changes in Emacs 30.1

---
** Emacs now defaults to ossaudio library for sound on NetBSD and OpenBSD.
Previously configure used ALSA libraries if installed on the
system when configured '--with-sound=yes' (which is the default), with
fallback to libossaudio.  The libossaudio library included with the
base system is now used even if ALSA is found to avoid relying on
external packages and to resolve potential incompatibilities between
Linux and BSD versions of ALSA.  Use '--with-sound=alsa' to build with
ALSA on these operating systems instead.


* Startup Changes in Emacs 30.1

** On GNU/Linux, Emacs is now the default application for 'org-protocol'.
Org mode provides a way to quickly capture bookmarks, notes, and links
using 'emacsclient':

    emacsclient "org-protocol://store-link?url=URL&title=TITLE"

Previously, users had to manually configure their GNU/Linux desktop
environment to open 'org-protocol' links in Emacs.  These links should
now open in Emacs automatically, as the "emacsclient.desktop" file now
arranges for Emacs to be the default application for the 'org-protocol'
URI scheme.  See the Org mode manual, Info node "(org) Protocols" for
more details.


* Changes in Emacs 30.1

** Emacs now supports Unicode Standard version 15.1.

** Network Security Manager

+++
*** The Network Security Manager now warns about 3DES by default.
This cypher is no longer recommended owing to a major vulnerability
disclosed in 2016, and its small 112 bit key size.  Emacs now warns
about its use also when 'network-security-level' is set to 'medium'
(the default).  See 'network-security-protocol-checks'.

---
*** The Network Security Manager now warns about <2048 bits in DH key exchange.
Emacs used to warn for Diffie-Hellman key exchanges with prime numbers
smaller than 1024 bits.  Since more servers now support it, this
number has been bumped to 2048 bits.

** Help

*** 'describe-function' shows function inferred type when available.
For native compiled Lisp functions 'describe-function' prints (after
the signature) the automatically inferred function type as well.

---
*** New user option 'describe-bindings-outline-rules'.
This user option controls outline visibility in the output buffer of
'describe-bindings' when 'describe-bindings-outline' is non-nil.

** X selection requests are now handled much faster and asynchronously.
This means it should be less necessary to disable the likes of
'select-active-regions' when Emacs is running over a slow network
connection.

** Emacs now updates invisible frames that are made visible by a compositor.
If an invisible or an iconified frame is shown to the user by the
compositing manager, Emacs will now redisplay such a frame even though
'frame-visible-p' returns nil or 'icon' for it.  This can happen, for
example, as part of preview for iconified frames.

+++
** 'write-region-inhibit-fsync' now defaults to t in interactive mode,
as it has in batch mode since Emacs 24.

+++
** New user option 'remote-file-name-inhibit-delete-by-moving-to-trash'.
When non-nil, this option suppresses moving remote files to the local
trash when deleting.  Default is nil.

---
** New user option 'remote-file-name-inhibit-auto-save'.
If this user option is non-nil, 'auto-save-mode' will not auto-save
remote buffers.  The default is nil.

+++
** New user option 'remote-file-name-access-timeout'.
When a positive number, this option limits the call of 'access-file'
for remote files to this number of seconds.  Default is nil.

+++
** New user option 'yes-or-no-prompt'.
This allows the user to customize the prompt that is appended by
'yes-or-no-p' when asking questions.  The default value is
"(yes or no) ".

---
** New face 'display-time-date-and-time'.
This is used for displaying the time and date components of
'display-time-mode'.

---
** New icon images for general use.
Several symbolic icons are added to "etc/images/symbols", including
plus, minus, check-mark, start, etc.

+++
** Tool bars can now be placed on the bottom on more systems.
The 'tool-bar-position' frame parameter can be set to 'bottom' on all
window systems other than Nextstep.

---
** New user option 'uniquify-dirname-transform'.
This can be used to customize how buffer names are uniquified, by
making arbitrary transforms on the buffer's directory name (whose
components are used to uniquify buffer names when they clash).  You
can use this to distinguish between buffers visiting files with the
same base name that belong to different projects by using the provided
transform function 'project-uniquify-dirname-transform'.

** 'insert-directory-program' is now a user option.
On *BSD and macOS systems, this user option now defaults to the "gls"
executable, if it exists.  This should remove the need to change its
value when installing GNU coreutils using something like ports or
Homebrew.

+++
** cl-print

+++
*** You can expand the "..." truncation everywhere.
The code that allowed "..." to be expanded in the "*Backtrace*" buffer
should now work anywhere the data is generated by 'cl-print'.

+++
*** The 'backtrace-ellipsis' button is replaced by 'cl-print-ellipsis'.

+++
*** hash-tables' contents can be expanded via the ellipsis.

+++
*** Modes can control the expansion via 'cl-print-expand-ellipsis-function'.

+++
*** New setting 'raw' for 'cl-print-compiled'.
This setting causes byte-compiled functions to be printed in full by
'prin1'.  A button on this output can be activated to disassemble the
function.

+++
*** There is a new chapter in the CL manual documenting cl-print.el.
See the Info node "(cl) Printing".

** Modeline elements can now be right-aligned.
Anything following the symbol 'mode-line-format-right-align' in
'mode-line-format' will be right-aligned.  Exactly where it is
right-aligned to is controlled by the new user option
'mode-line-right-align-edge'.

** Tab Bars and Tab Lines

*** New user option 'tab-bar-tab-name-format-functions'.
It can be used to add, remove and reorder functions that change
the appearance of every tab on the tab bar.

+++
** New optional argument for modifying directory-local variables.
The commands 'add-dir-local-variable', 'delete-dir-local-variable' and
'copy-file-locals-to-dir-locals' now take an optional prefix argument,
to enter the file you want to modify.

** Miscellaneous

---
*** New face 'appt-notification' for 'appt-display-mode-line'.
It can be used to customize the look of the appointment notification
displayed on the mode line when 'appt-display-mode-line' is non-nil.

** Emacs Server and Client

---
*** 'server-eval-args-left' can be used to pop and eval subsequent args.
When '--eval' is passed to emacsclient and Emacs is evaluating each
argument, this variable is set to those arguments not yet evaluated.
It can be used to 'pop' arguments and process them by the function
called in the '--eval' expression, which is useful when those
arguments contain arbitrary characters that otherwise might require
elaborate and error-prone escaping (to protect them from the shell).


* Editing Changes in Emacs 30.1

+++
** New user option 'gud-highlight-current-line'.
When enabled, Gud will visually emphasize the line being executed upon
pauses in the debugee's execution, such as those occasioned by
breakpoints being hit.

---
** On X, Emacs now supports input methods which perform "string conversion".
This means an input method can now ask Emacs to delete text
surrounding point and replace it with something else, as well as query
Emacs for surrounding text.  If your input method allows you to "undo"
mistaken compositions, this will now work as well.

---
** New command 'kill-matching-buffers-no-ask'.
This works like 'kill-matching-buffers', but without asking for
confirmation.

---
** New user option 'duplicate-region-final-position'.
It controls the placement of point and the region after duplicating a
region with 'duplicate-dwim'.


* Changes in Specialized Modes and Packages in Emacs 30.1

+++
** New command 'lldb'.
Run the LLDB debugger, analogous to the 'gud-gdb' command.  Note that
you might want to add these settings to your ".lldbinit" file, to reduce
the output in the LLDB output when stepping through source files.

    settings set stop-line-count-before 0
    settings set stop-line-count-after 0

** gdb-mi

---
*** Variable order and truncation can now be configured in 'gdb-many-windows'.
The new user option 'gdb-locals-table-row-config' allows users to
configure the order and max length of various properties in the local
variables buffer when using 'gdb-many-windows'.

By default, this user option is set to write the properties in the order:
name, type and value, where the name and type are truncated to 20
characters, and the value is truncated according to the value of
'gdb-locals-value-limit'.

If you want to get back the old behavior, set the user option to the value

    (setopt gdb-locals-table-row-config
            `((type . 0) (name . 0) (value . ,gdb-locals-value-limit)))

---
*** New user option 'gdb-display-io-buffer'.
If this is nil, 'M-x gdb' will neither create nor display a separate
buffer for the I/O of the program being debugged, but will instead
redirect the program's interaction to the GDB execution buffer.  The
default is t, to preserve previous behavior.

** Grep

*** New user option 'grep-use-headings'.
When non-nil, the output of Grep is split into sections, one for each
file, instead of having file names prefixed to each line.  It is
equivalent to the "--heading" option of some tools such as 'git grep'
and 'rg'.  The headings are displayed using the new 'grep-heading'
face.

** Compilation mode

---
*** The 'omake' matching rule is now disabled by default.
This is because it partly acts by modifying other rules which may
occasionally be surprising.  It can be re-enabled by adding 'omake' to
'compilation-error-regexp-alist'.

** VC

---
*** New user option 'vc-git-shortlog-switches'.
This is a string or a list of strings that specifies the Git log
switches for shortlogs, such as the one produced by 'C-x v L'.
'vc-git-log-switches' is no longer used for shortlogs.

---
*** Obsolete command 'vc-switch-backend' re-added as 'vc-change-backend'.
The command was previously obsoleted and unbound in Emacs 28.

** Diff mode

+++
*** 'diff-ignore-whitespace-hunk' can now be applied to all hunks.
When called with a non-nil prefix argument,
'diff-ignore-whitespace-hunk' now iterates over all the hunks in the
current diff, regenerating them without whitespace changes.

+++
*** New user option 'diff-ignore-whitespace-switches'.
This allows changing which type of whitespace changes are ignored when
regenerating hunks with 'diff-ignore-whitespace-hunk'.  Defaults to
the previously hard-coded "-b".

*** New command 'diff-apply-buffer' bound to 'C-c RET a'.
It applies the diff in the entire diff buffer and
saves all modified file buffers.

** Isearch and Replace

*** New command 'replace-regexp-as-diff'.
It reads a regexp to search for and a string to replace with, then
displays a buffer with replacements as diffs.  After reviewing the
changes in the output buffer you can apply the replacements as
a patch to the current file buffer.  There are also new commands
'multi-file-replace-regexp-as-diff' that shows as diffs replacements
in a list of specified files, and 'dired-do-replace-regexp-as-diff'
that shows as diffs replacements in the marked files in Dired.

** Dired

---
*** New user option 'dired-movement-style'.
When non-nil, make 'dired-next-line' and 'dired-previous-line' skip
empty lines.  It also controls how to move point when encountering a
boundary (e.g., if every line is visible, invoking 'dired-next-line'
at the last line will move to the first line).  The default is nil.

** Ediff

---
*** New user option 'ediff-floating-control-frame'.
If non-nil, try making the control frame be floating rather than tiled.

Many X tiling window managers make the Ediff control frame a tiled
window equal in size to the main Emacs frame, which works poorly.
This option is useful to set if you use such a window manager.

** Buffer Selection

---
*** New user option 'bs-default-action-list'.
You can now configure how to display the "*buffer-selection*" buffer
using this new option.  (Or set 'display-buffer-alist' directly.)

** Eshell

+++
*** New builtin Eshell command 'compile'.
This command runs another command, sending its output to a compilation
buffer when the command would output interactively.  This can be useful
when defining aliases so that they produce a compilation buffer when
appropriate, but still allow piping the output elsewhere if desired.
For more information, see the "(eshell) Built-ins" node in the Eshell
manual.

+++
*** New special reference type '#<marker POSITION BUFFER>'.
This special reference type returns a marker at 'POSITION' in
'BUFFER'.  You can insert it by typing or using the new interactive
command 'eshell-insert-marker'.  You can also insert markers of any
type with the new command 'eshell-insert-special-reference'.  See the
"(eshell) Arguments" node in the Eshell manual for more details.

+++
*** New splice operator for Eshell dollar expansions.
Dollar expansions in Eshell now let you splice the elements of the
expansion in-place using '$@expr'.  This makes it easier to fill lists
of arguments into a command, such as when defining aliases.  For more
information, see the "(eshell) Dollars Expansion" node in the Eshell
manual.

+++
*** You can now splice Eshell globs in-place into argument lists.
By setting 'eshell-glob-splice-results' to a non-nil value, Eshell
will expand glob results in-place as if you had typed each matching
file name individually.  For more information, see the "(eshell)
Globbing" node in the Eshell manual.

+++
*** Eshell now supports negative numbers and ranges for indices.
Now, you can retrieve the last element of a list with '$my-list[-1]'
or get a sublist of elements 2 through 4 with '$my-list[2..5]'.  For
more information, see the "(eshell) Dollars Expansion" node in the
Eshell manual.

+++
*** Eshell commands can now be explicitly-remote (or local).
By prefixing a command name in Eshell with a remote identifier, like
"/ssh:user@remote:whoami", you can now run commands on a particular
host no matter your current directory.  Likewise, you can run a
command on your local system no matter your current directory via
"/:whoami".  For more information, see the "(eshell) Remote Access"
node in the Eshell manual.

+++
*** Eshell's '$UID' and '$GID' variables are now connection-aware.
Now, when expanding '$UID' or '$GID' in a remote directory, the value
is the user or group ID associated with the remote connection.

---
*** Eshell now uses 'field' properties in its output.
In particular, this means that pressing the '<home>' key moves the
point to the beginning of your input, not the beginning of the whole
line.  If you want to go back to the old behavior, add something like
this to your configuration:

    (keymap-set eshell-mode-map "<home>" #'eshell-bol-ignoring-prompt)

This also means you no longer need to adjust 'eshell-prompt-regexp'
when customizing your Eshell prompt.

---
*** You can now properly unload Eshell.
Calling '(unload-feature 'eshell)' no longer signals an error, and now
correctly unloads Eshell and all of its modules.

+++
*** 'eshell-read-aliases-list' is now an interactive command.
After manually editing 'eshell-aliases-file', you can use this command
to load the edited aliases.

+++
*** 'rgrep' is now a builtin command.
Running 'rgrep' in Eshell now uses the Emacs grep facility instead of
calling external rgrep.

+++
*** If a command exits abnormally, the Eshell prompt now shows its exit code.

** Pcomplete

---
*** New user option 'pcomplete-remote-file-ignore'.
When this option is non-nil, remote file names are not completed by
Pcomplete.  Packages, like 'shell-mode', could set this in order to
suppress remote file name completion at all.

---
*** Completion for the 'doas' command has been added.
Command completion for 'doas' in Eshell and Shell mode will now work.

** Shell Mode

+++
*** New user option 'shell-get-old-input-include-continuation-lines'.
When this user option is non-nil, 'shell-get-old-input' ('C-RET')
includes multiple shell "\" continuation lines from command output.
Default is nil.

** Make mode

*** The Makefile browser is now obsolete.
The command 'makefile-switch-to-browser' command is now obsolete,
together with related commands used in the "*Macros and Targets*"
buffer.  We recommend using an alternative like 'imenu' instead.

** Prog mode

+++
*** New command 'prog-fill-reindent-defun'.
This command either fills a single paragraph in a defun, such as a
docstring, or a comment, or (re)indents the surrounding defun if
point is not in a comment or a string.  It is by default bound to
'M-q' in 'prog-mode' and all its descendants.

** Which Function mode

+++
*** Which Function mode can now display function names on the header line.
The new user option 'which-func-display' allows choosing where the
function name is displayed.  The default is 'mode' to display in the
mode line.  'header' will display in the header line;
'mode-and-header' displays in both the header line and mode line.

** Tramp

+++
*** New connection methods "toolbox" and "flatpak".
They allow accessing system containers provided by Toolbox or
sandboxes provided by Flatpak.

+++
*** Connection method "kubernetes" supports now optional container name.
The host name for Kubernetes connections can be of kind [CONTAINER.]POD,
in order to specify a dedicated container.  If there is just the pod
name, the first container in the pod is taken.  The new user options
'tramp-kubernetes-context' and 'tramp-kubernetes-namespace' allow
accessing pods with different context or namespace but the default one.

+++
*** Rename 'tramp-use-ssh-controlmaster-options' to 'tramp-use-connection-share'.
The old name still exists as obsolete variable alias.  This user
option controls now connection sharing for both ssh-based and
plink-based methods.  It allows the values t, nil, and 'suppress'.
The latter suppresses also "ControlMaster" settings in the user's
"~/.ssh/config" file, or connection share configuration in PuTTY
sessions, respectively.

+++
*** New command 'tramp-cleanup-some-buffers'.
It kills only a subset of opened remote buffers, subject to the user
option 'tramp-cleanup-some-buffers-hook'.

+++
*** New command 'inhibit-remote-files'.
This command disables the handling of file names with the special
remote file name syntax.  It should be applied only when remote files
won't be used in this Emacs instance.  It provides a slightly improved
performance of file name handling in Emacs.

+++
*** New macro 'without-remote-files'.
This macro could wrap code which handles local files only.  Due to the
temporary deactivation of remote files, it results in a slightly
improved performance of file name handling in Emacs.

+++
*** New user option 'tramp-completion-multi-hop-methods'.
It contains a list of connection methods for which completion should
be attempted at the end of a multi-hop chain.  This allows completion
candidates to include a list of, for example, containers running on a
remote docker host.

+++
*** New command 'tramp-revert-buffer-with-sudo'.
It reverts the current buffer to visit with "sudo" permissions.  The
buffer must either visit a file, or it must run 'dired-mode'.  Another
method but "sudo" can be configured with user option
'tramp-file-name-with-method'.

** File Notifications

+++
*** All backends except w32notify detect unmounting of a watched filesystem now.

** EWW

+++
*** 'eww-open-file' can now display the file in a new buffer.
By default, the command reuses the "*eww*" buffer, but if called with
the new argument NEW-BUFFER non-nil, it will use a new buffer instead.
Interactively, invoke 'eww-open-file' with a prefix argument to
activate this behavior.

---
*** 'eww' URL or keyword prompt now has tab completion.
The interactive minibuffer prompt when invoking 'eww' now has support
for tab completion.

+++
*** 'eww' URL and keyword prompt now completes suggested URIs and bookmarks.
The interactive minibuffer prompt when invoking 'eww' now provides
completions from 'eww-suggest-uris'.  'eww-suggest-uris' now includes
bookmark URIs.

+++
*** New command 'eww-copy-alternate-url'.
It copies an alternate link on the page currently visited in EWW into
the kill ring.  Alternate links are optional metadata that HTML pages
use for linking to their alternative representations, such as
translated versions or associated RSS feeds.

+++
*** 'eww-open-in-new-buffer' supports the prefix argument.
When invoked with the prefix argument ('C-u'),
'eww-open-in-new-buffer' will not make the new buffer the current one.
This is useful for continuing reading the URL in the current buffer
when the new URL is fetched.

** go-ts-mode

+++
*** New command 'go-ts-mode-docstring'.
This command adds a docstring comment to the current defun.  If a
comment already exists, point is only moved to the comment.  It is
bound to 'C-c C-d' in 'go-ts-mode'.

** Man mode

+++
*** New user option 'Man-prefer-synchronous-call'.
When this is non-nil, run the 'man' command synchronously rather than
asynchronously (which is the default behavior).

+++
*** New user option 'Man-support-remote-systems'.
This option controls whether the man page is taken from the remote
system when the current buffer is remote.  You can invoke the 'man'
command with a prefix argument to reverse the value of this option
only for the current invocation.

** DocView

---
*** New face 'doc-view-svg-face'.
This replaces 'doc-view-svg-foreground' and 'doc-view-svg-background'.
If you don't like the colors produced by the default definition of
this new face when DocView displays documents, customize this face to
restore the colors you were used to, or to get colors more to your
liking.

** Shortdoc

+++
*** New function 'shortdoc-function-examples'.
This function returns examples of use of a given Emacs Lisp function
from the available shortdoc information.

+++
*** New function 'shortdoc-help-fns-examples-function'.
This function inserts into the current buffer examples of use of a
given Emacs Lisp function, which it gleans from the shortdoc
information.  If you want 'describe-function' ('C-h f') to insert
examples of using the function into regular "*Help*" buffers, add the
following to your init file:

    (add-hook 'help-fns-describe-function-functions
              #'shortdoc-help-fns-examples-function)

** Package

---
*** New user option 'package-vc-register-as-project'.
When non-nil, it will automatically register every package as a
project, that you can quickly select using 'project-switch-project'
('C-x p p').

---
*** New user option 'package-vc-allow-build-commands'.
Controls for which packages Emacs runs extra build commands when
installing directly from the package VCS repository.

---
*** New command to start an inferior Emacs loading only specific packages.
The new command 'package-isolate' will start a new Emacs process, as
a sub-process of Emacs where you invoke the command, in a way that
causes the new process to load only some of the installed packages.
The command prompts for the packages to activate in this
sub-process, and is intended for testing Emacs and/or the packages
in a clean environment.

** Flymake

+++
*** New user option 'flymake-show-diagnostics-at-end-of-line'.
When non-nil, Flymake shows summarized descriptions of diagnostics at
the end of the line.  Depending on your preference, this can either be
distracting and easily confused with actual code, or a significant
early aid that relieves you from moving the buffer or reaching for the
mouse to consult an error message.

** Python mode

---
*** New user option 'python-indent-block-paren-deeper'.
If non-nil, increase the indentation of the lines inside parens in a
header of a block when they are indented to the same level as the body
of the block:

    if (some_expression
            and another_expression):
        do_something()

instead of:

    if (some_expression
        and another_expression):
        do_something()

*** New user option 'python-interpreter-args'.
This allows the user to specify command line arguments to the non
interactive Python interpreter specified by 'python-interpreter'.

** use-package

+++
*** New ':vc' keyword.
This keyword enables the user to install packages using 'package-vc'.

** Gnus

*** The 'nnweb-type' option 'gmane' has been removed.
The gmane.org website is, sadly, down since a number of years with no
prospect of it coming back.  Therefore, it is no longer valid to set
the user option 'nnweb-type' to 'gmane'.

** Rmail

---
*** New commands for reading mailing lists.
The new Rmail commands 'rmail-mailing-list-post',
'rmail-mailing-list-unsubscribe', 'rmail-mailing-list-help', and
'rmail-mailing-list-archive' allow, respectively, posting to,
unsubscribing from, requesting help about, and browsing the archives
of, the mailing list from which the current email message was
delivered.

** Dictionary

---
*** New user option 'dictionary-search-interface'.
Controls how the 'dictionary-search' command prompts for and displays
dictionary definitions.  Customize this user option to 'help' to have
'dictionary-search' display definitions in a "*Help*" buffer and
provide dictionary-based minibuffer completion for word selection.

---
*** New user option 'dictionary-read-word-prompt'.
This allows the user to customize the prompt that is used by
'dictionary-search' when asking for a word to search in the
dictionary.

---
*** New user option 'dictionary-display-definition-function'.
This allows the user to customize the way in which 'dictionary-search'
displays word definitions.  If non-nil, this user option should be set
to a function that displays a word definition obtained from a
dictionary server.  The new function
'dictionary-display-definition-in-help-buffer' can be used to display
the definition in a "*Help*" buffer, instead of the default
"*Dictionary*" buffer.

---
*** New user option 'dictionary-read-word-function'.
This allows the user to customize the way in which 'dictionary-search'
prompts for a word to search in the dictionary.  This user option
should be set to a function that lets the user select a word and
returns it as a string.  The new function
'dictionary-completing-read-word' can be used to prompt with
completion based on dictionary matches.

---
*** New user option 'dictionary-read-dictionary-function'.
This allows the user to customize the way in which 'dictionary-search'
prompts for a dictionary to search in.  This user option should be set
to a function that lets the user select a dictionary and returns its
name as a string.  The new function
'dictionary-completing-read-dictionary' can be used to prompt with
completion based on dictionaries that the server supports.

** Pp

*** New 'pp-default-function' user option replaces 'pp-use-max-width'.

*** New default pretty printing function, which tries to obey 'fill-column'.

*** 'pp-to-string' takes an additional PP-FUNCTION argument.
This argument specifies the prettifying algorithm to use.

** Emacs Lisp mode

---
*** ',@' now has 'prefix' syntax.
Previously, the '@' character, which normally has 'symbol' syntax,
would combine with a following Lisp symbol and interfere with symbol
searching.

** CPerl mode

---
*** Subroutine signatures are now supported.
CPerl mode fontifies subroutine signatures like variable declarations
which makes them visually distinct from subroutine prototypes.

*** Syntax of Perl up to version 5.38 is supported.
CPerl mode supports the new keywords for exception handling and the
object oriented syntax which were added in Perl 5.36 and 5.38.

*** New user option 'cperl-fontify-trailer'.
This user option takes the values 'perl-code' or 'comment' and treats
text after an "__END__" or "__DATA__" token accordingly.  The default
value of 'perl-code' is useful for trailing POD and for AutoSplit
modules, the value 'comment' makes CPerl mode treat trailers as
comment, like Perl mode does.

*** Commands using the Perl info page are obsolete.
The Perl documentation in info format is no longer distributed with
Perl or on CPAN since more than 10 years.  Perl documentation can be
read with 'cperl-perldoc' instead.

*** Highlighting trailing whitespace has been removed.
The user option 'cperl-invalid-face' is now obsolete, and does
nothing.  See the user option 'show-trailing-whitespace' instead.

** Emacs Sessions (Desktop)

+++
*** Restoring buffers visiting remote files can now time out.
When a buffer is restored which visits a remote file, the restoration
of the session could hang if the remote host is off-line or slow to
respond.  Setting the user option 'remote-file-name-access-timeout' to
a positive number will abandon the attempt to restore such buffers
after a timeout of that many seconds, thus allowing the rest of
desktop restoration to continue.

** Recentf

+++
*** Checking recent remote files can now time out.
Similarly to buffer restoration by Desktop, 'recentf-mode' checking
of the accessibility of remote files can now time out if
'remote-file-name-access-timeout' is set to a positive number.

** Notifications

+++
*** Allow using Icon Naming Specification for ':app-icon'.
You can use a symbol as the value for ':app-icon' to provide icon name
without specifying a file, like this:

    (notifications-notify
      :title "I am playing music" :app-icon 'multimedia-player)

** Image Dired

*** New user option 'image-dired-thumb-naming'.
You can now configure how a thumbnail is named using this option.

** ERT

+++
*** New macro 'skip-when' to skip 'ert-deftest' tests.
This can help avoid some awkward skip conditions.  For example
'(skip-unless (not noninteractive))' can be changed to the easier
to read '(skip-when noninteractive)'.

** URL

+++
*** 'url-gateway-broken-resolution' is now obsolete.
This option was intended for use on SunOS 4.x and Ultrix systems,
neither of which have been supported by Emacs since version 23.1.
The user option 'url-gateway-nslookup-program' and the function
'url-gateway-nslookup-host' are consequently also obsolete.

** Socks

+++
*** Socks supports version 4a.
The 'socks-server' user option accepts '4a' as a value for its version
field.

** Edmacro

+++
*** New command 'edmacro-set-macro-to-region-lines'.
Bound to 'C-c C-r', this command replaces the macro text with the
lines of the region.  If needed, the region is extended to include
whole lines.  If the region ends at the beginning of a line, that last
line is excluded.

+++
*** New user option 'edmacro-reverse-macro-lines'.
When this is non-nil, the lines of key sequences are displayed with
the most recent line first.  This is can be useful when working with
macros with many lines, such as from 'kmacro-edit-lossage'.

** Miscellaneous

---
*** Webjump now assumes URIs are HTTPS instead of HTTP.
For links in 'webjump-sites' without an explicit URI scheme, it was
previously assumed that they should be prefixed with "http://".  Such
URIs are now prefixed with "https://" instead.

** Customize

+++
*** New command 'customize-dirlocals'.
This command pops up a buffer to edit the settings in ".dir-locals.el".


* New Modes and Packages in Emacs 30.1

<<<<<<< HEAD
=======
** New major modes based on the tree-sitter library

+++
*** New major mode 'html-ts-mode'.
An optional major mode based on the tree-sitter library for editing
HTML files.

---
*** New major mode 'heex-ts-mode'.
A major mode based on the tree-sitter library for editing HEEx files.

---
*** New major mode 'elixir-ts-mode'.
A major mode based on the tree-sitter library for editing Elixir files.

---
*** New major mode 'lua-ts-mode'.
A major mode based on the tree-sitter library for editing Lua files.

** Minibuffer and Completions

*** New commands 'previous-line-completion' and 'next-line-completion'.
Bound to '<UP>' and '<DOWN>' arrow keys, respectively, they navigate
the "*Completions*" buffer vertically by lines, wrapping at the
top/bottom when 'completion-auto-wrap' is non-nil.

+++
*** New global minor mode 'minibuffer-regexp-mode'.
This is a minor mode for editing regular expressions in the minibuffer.
It highlights parens via ‘show-paren-mode’ and ‘blink-matching-paren’ in
a user-friendly way, avoids reporting alleged paren mismatches and makes
sexp navigation more intuitive.

>>>>>>> f5b2d23f
---
** The highly accessible Modus themes collection has eight items.
The 'modus-operandi' and 'modus-vivendi' are the main themes that have
been part of Emacs since version 28.  The former is light, the latter
dark.  In addition to these, we now have 'modus-operandi-tinted' and
'modus-vivendi-tinted' for easier legibility, as well as
'modus-operandi-deuteranopia', 'modus-vivendi-deuteranopia',
'modus-operandi-tritanopia', and 'modus-vivendi-tritanopia' to cover
the needs of users with red-green or blue-yellow color deficiency.
The Info manual "(modus-themes) Top" describes the details and
showcases all their customization options.

** Project

+++
*** New user option 'project-mode-line'.
When non-nil, display the name of the current project on the mode
line.  Clicking 'mouse-1' on the project name pops up the project
menu.  The default value is nil.

*** New user option 'project-file-history-behavior'.
Customizing it to 'relativize' makes commands like 'project-find-file'
and 'project-find-dir' display previous history entries relative to
the current project.

*** New user option 'project-key-prompt-style'.
The look of the key prompt in the project switcher has been changed
slightly.  To get the previous one, set this option to 'brackets'.

*** 'project-try-vc' tries harder to find the responsible VCS.
When 'project-vc-extra-root-markers' is non-nil, and causes
subdirectory project to be detected which is not a VCS root, we now
additionally traverse the parent directories until a VCS root is found
(if any), so that the ignore rules for that repository are used, and
the file listing's performance is still optimized.


* Incompatible Lisp Changes in Emacs 30.1

** 'buffer-match-p' and 'match-buffers' take '&rest args'.
They used to take a single '&optional arg' and were documented to use
an unreliable hack to try and support condition predicates that
don't accept this optional arg.
The new semantics makes no such accommodation, but the code still
supports it (with a warning) for backward compatibility.

** 'post-gc-hook' runs after updating 'gcs-done' and 'gcs-elapsed'.

---
** The escape sequence '\x' not followed by hex digits is now an error.
Previously, '\x' without at least one hex digit denoted character code
zero (NUL) but as this was neither intended nor documented or even
known by anyone, it is now treated as an error by the Lisp reader.

---
** Connection-local variables are applied in buffers visiting a remote file.
This overrides possible directory-local or file-local variables with
the same name.

---
** User option 'tramp-completion-reread-directory-timeout' has been removed.
This user option has been obsoleted in Emacs 27, use
'remote-file-name-inhibit-cache' instead.

---
** User options 'eshell-NAME-unload-hook' are now obsolete.
These hooks were named incorrectly, and so they never actually ran
when unloading the correspending feature.  Instead, you should use
hooks named after the feature name, like 'esh-mode-unload-hook'.

+++
** 'copy-tree' now copies records when its optional 2nd argument is non-nil.

+++
** Regexp zero-width assertions followed by operators are better defined.
Previously, regexps such as "xy\\B*" would have ill-defined behavior.
Now any operator following a zero-width assertion applies to that
assertion only (which is useless).  For historical compatibility, an
operator character following '^' or '\`' becomes literal, but we
advise against relying on this.

---
** Mode-line mnemonics for some coding-systems have changed.
The mode-line mnemonic for 'utf-7' is now the lowercase 'u', to be
consistent with the other encodings of this family.

The mode-line mnemonic for 'koi8-u' is now 'У', U+0423 CYRILLIC
CAPITAL LETTER U, to distinguish between this encoding and the
UTF-8/UTF-16 family.

If your terminal cannot display 'У', or if you want to get the old
behavior back for any other reason, you can do that using the
'coding-system-put' function.  For example, the following restores the
previous behavior of showing 'U' in the mode line for 'koi8-u':

    (coding-system-put 'koi8-u :mnemonic ?U)

---
** 'vietnamese-tcvn' is now a coding system alias for 'vietnamese-vscii'.
VSCII-1 and TCVN-5712 are different names for the same character
encoding.  Therefore, the duplicate coding system definition has been
dropped in favor of an alias.

The mode-line mnemonic for 'vietnamese-vscii' and its aliases is the
lowercase letter 'v'.

+++
** Infinities and NaNs no longer act as symbols on non-IEEE platforms.
On old platforms like the VAX that do not support IEEE floating-point,
tokens like 0.0e+NaN and 1.0e+INF are no longer read as symbols.
Instead, the Lisp reader approximates an infinity with the nearest
finite value, and a NaN with some other non-numeric object that
provokes an error if used numerically.

+++
** X color support compatibility aliases are now marked obsolete.
The compatibility aliases 'x-defined-colors', 'x-color-defined-p',
'x-color-values', and 'x-display-color-p' are now obsolete.

+++
** 'easy-mmode-define-{minor,global}-mode' aliases are now obsolete.
Use 'define-minor-mode' and 'define-globalized-minor-mode' instead.

** The obsolete calling convention of 'sit-for' has been removed.
That convention was: '(sit-for SECONDS MILLISEC &optional NODISP)'.


* Lisp Changes in Emacs 30.1

+++
** Drag-and-drop functions can now be called once for compound drops.
It is now possible for drag-and-drop handler functions to respond to
drops incorporating more than one URL.  Functions capable of this must
set their 'dnd-multiple-handler' symbol properties to a non-nil value.
See the Info node "(elisp) Drag and Drop".

Incident to this change, the function 'dnd-handle-one-url' has been
made obsolete, for it cannot take these new handlers into account.

** New function 're-disassemble' to see the innards of a regexp.
If you compiled with '--enable-checking', you can use this to help debug
either your regexp performance problems or the regexp engine.

+++
** XLFDs are no longer restricted to 255 characters.
'font-xlfd-name' now returns an XLFD even if it is greater than 255
characters in length, provided that the LONG_XLFDs argument is true.

Other features in Emacs which employ XLFDs have been modified to
produce and understand XLFDs larger than 255 characters.

** 'defadvice' is marked as obsolete.
See the "(elisp) Porting Old Advice" Info node for help converting
them to use 'advice-add' or 'define-advice' instead.

** 'cl-old-struct-compat-mode' is marked as obsolete.
You may need to recompile our code if it was compiled with Emacs < 24.3.

+++
** New macro 'static-if' for conditional compilation of code.
This macro hides a form from the compiler based on a compile-time
condition.  This is handy for avoiding byte-compilation warnings about
code that will never actually run under some conditions.

+++
** Desktop notifications are now supported on the Haiku operating system.
The new function 'haiku-notifications-notify' provides a subset of the
capabilities of the 'notifications-notify' function in a manner
analogous to 'w32-notification-notify'.

+++
** New value 'if-regular' for the REPLACE argument to 'insert-file-contents'.
It results in 'insert-file-contents' erasing the buffer instead of
preserving markers if the file being inserted is not a regular file,
rather than signaling an error.

+++
** New variable 'current-key-remap-sequence'.
It is bound to the key sequence that caused a call to a function bound
within 'function-key-map' or 'input-decode-map' around those calls.

+++
** New variables describing the names of built in programs.
The new variables 'ctags-program-name', 'ebrowse-program-name',
'etags-program-name', 'hexl-program-name', 'emacsclient-program-name'
and 'movemail-program-name' should be used instead of "ctags",
"ebrowse", "etags", "hexl", and "emacsclient", when starting one of
these built in programs in a subprocess.

+++
** New variable 'case-symbols-as-words' affects case operations for symbols.
If non-nil, then case operations such as 'upcase-initials' or
'replace-match' (with nil FIXEDCASE) will treat the entire symbol name
as a single word.  This is useful for programming languages and styles
where only the first letter of a symbol's name is ever capitalized.
The default value of this variable is nil.

+++
** 'x-popup-menu' now understands touch screen events.
When a 'touchscreen-begin' or 'touchscreen-end' event is passed as the
POSITION argument, it will behave as if that event was a mouse event.

+++
** New functions for handling touch screen events.
The new functions 'touch-screen-track-tap' and
'touch-screen-track-drag' handle tracking common touch screen gestures
from within a command.

** New user option 'safe-local-variable-directories'.
This user option names directories in which Emacs will treat all
directory-local variables as safe.

+++
** New parameter to 'touchscreen-end' events.
CANCEL non-nil establishes that the touch sequence has been
intercepted by programs such as window managers and should be ignored
with Emacs.

** New variable 'inhibit-auto-fill' to temporarily prevent auto-fill.

** Functions and variables to transpose sexps

+++
*** New helper variable 'transpose-sexps-function'.
Emacs now can set this variable to customize the behavior of the
'transpose-sexps' function.

+++
*** New function 'transpose-sexps-default-function'.
The previous implementation is moved into its own function, to be
bound by 'transpose-sexps-function'.

*** New function 'treesit-transpose-sexps'.
Tree-sitter now unconditionally sets 'transpose-sexps-function' for all
tree-sitter enabled modes.  This functionality utilizes the new
'transpose-sexps-function'.

** Functions and variables to move by program statements

*** New variable 'forward-sentence-function'.
Major modes can now set this variable to customize the behavior of the
'forward-sentence' command.

*** New function 'forward-sentence-default-function'.
The previous implementation of 'forward-sentence' is moved into its
own function, to be bound by 'forward-sentence-function'.

*** New function 'treesit-forward-sentence'.
All tree-sitter enabled modes that define 'sentence' in
'treesit-thing-settings' now set 'forward-sentence-function' to call
'treesit-forward-sentence'.

** Functions and variables to move by program sexps

*** New function 'treesit-forward-sexp'.
Tree-sitter conditionally sets 'forward-sexp-function' for major modes
that have defined 'sexp' in 'treesit-thing-settings' to enable
sexp-related motion commands.

** New or changed byte-compilation warnings

---
*** Warn about missing 'lexical-binding' directive.
The compiler now warns if an Elisp file lacks the standard
'-*- lexical-binding: ... -*-' cookie on the first line.
This line typically looks something like

    ;;; My little pony mode  -*- lexical-binding: t -*-

It is needed to inform the compiler about which dialect of ELisp
your code is using: the modern dialect with lexical binding or
the old dialect with only dynamic binding.

Lexical binding avoids some name conflicts and allows the compiler
to detect more mistakes and generate more efficient code.  To adapt
your code to lexical binding, see the "(elisp) Converting to Lexical
Binding" section in the manual.

If you are unable to convert the code to lexical binding, you can insert
the line

    ;;; -*- lexical-binding: nil -*-

first in the file to declare that it uses the old dialect.

---
*** Warn about empty bodies for more special forms and macros.
The compiler now warns about an empty body argument to 'when',
'unless', 'ignore-error' and 'with-suppressed-warnings' in addition to
the existing warnings for 'let' and 'let*'.  Example:

    (when (> x 2))

This warning can be suppressed using 'with-suppressed-warnings' with
the warning name 'empty-body'.

---
*** Warn about quoted error names in 'condition-case' and 'ignore-error'.
The compiler now warns about quoted condition (error) names
in 'condition-case' and 'ignore-error'.  Example:

    (condition-case nil
        (/ x y)
      ('arith-error "division by zero"))

Quoting them adds the error name 'quote' to those handled or ignored
respectively, which was probably not intended.

---
*** Warn about comparison with literal constants without defined identity.
The compiler now warns about comparisons by identity with a literal
string, cons, vector, record, function, large integer or float as this
may not match any value at all.  Example:

    (eq x "hello")

Only literals for symbols and small integers (fixnums), including
characters, are guaranteed to have a consistent (unique) identity.
This warning applies to 'eq', 'eql', 'memq', 'memql', 'assq', 'rassq',
'remq' and 'delq'.

To compare by (structural) value, use 'equal', 'member', 'assoc',
'rassoc', 'remove' or 'delete' instead.  Floats and bignums can also
be compared using 'eql', '=' and 'memql'.  Function literals cannot be
compared reliably at all.

This warning can be suppressed using 'with-suppressed-warnings' with
the warning name 'suspicious'.

---
*** Warn about 'condition-case' without handlers.
The compiler now warns when the 'condition-case' form is used without
any actual handlers, as in

    (condition-case nil (read buffer))

because it has no effect other than the execution of the body form.
In particular, no errors are caught or suppressed.  If the intention
was to catch all errors, add an explicit handler for 'error', or use
'ignore-error' or 'ignore-errors'.

This warning can be suppressed using 'with-suppressed-warnings' with
the warning name 'suspicious'.

---
*** Warn about 'unwind-protect' without unwind forms.
The compiler now warns when the 'unwind-protect' form is used without
any unwind forms, as in

    (unwind-protect (read buffer))

because the behavior is identical to that of the argument; there is
no protection of any kind.  Perhaps the intended unwind forms have
been misplaced or forgotten, or the use of 'unwind-protect' could be
simplified away.

This warning can be suppressed using 'with-suppressed-warnings' with
the warning name 'suspicious'.

---
*** Warn about useless trailing 'cond' clauses.
The compiler now warns when a 'cond' form contains clauses following a
default (unconditional) clause.  Example:

    (cond ((= x 0) (say "none"))
          (t (say "some"))
          (say "goodbye"))

Such a clause will never be executed but is likely to be a mistake,
perhaps due to misplaced brackets.

This warning can be suppressed using 'with-suppressed-warnings' with
the warning name 'suspicious'.

---
*** Warn about mutation of constant values.
The compiler now warns about code that modifies program constants in
some obvious cases.  Examples:

    (setcar '(1 2) 7)
    (aset [3 4] 0 8)
    (aset "abc" 1 ?d)

Such code may have unpredictable behavior because the constants are
part of the program, not data structures generated afresh during
execution, and the compiler does not expect them to change.

To avoid the warning, operate on an object created by the program
(maybe a copy of the constant), or use a non-destructive operation
instead.

This warning can be suppressed using 'with-suppressed-warnings' with
the warning name 'mutate-constant'.

---
*** Warn about more ignored function return values.
The compiler now warns when the return value from certain functions is
implicitly ignored.  Example:

    (progn (nreverse my-list) my-list)

will elicit a warning because it is usually pointless to call
'nreverse' on a list without using the returned value.

To silence the warning, make use of the value in some way, such as
assigning it to a variable.  You can also wrap the function call in
'(ignore ...)', or use 'with-suppressed-warnings' with the warning
name 'ignored-return-value'.

The warning will only be issued for calls to functions declared
'important-return-value' or 'side-effect-free' (but not 'error-free').

---
*** The warning about wide docstrings can now be disabled separately.
Its warning name is 'docstrings-wide'.

+++
** New function declaration and property 'important-return-value'.
The declaration '(important-return-value t)' sets the
'important-return-value' property which indicates that the function
return value should probably not be thrown away implicitly.

+++
** New functions 'file-user-uid' and 'file-group-gid'.
These functions are like 'user-uid' and 'group-gid', respectively, but
are aware of file name handlers, so they will return the remote UID or
GID for remote files (or -1 if the connection has no associated user).

+++
** 'fset', 'defalias' and 'defvaralias' now signal an error for cyclic aliases.
Previously, 'fset', 'defalias' and 'defvaralias' could be made to
build circular function and variable indirection chains as in

    (defalias 'able 'baker)
    (defalias 'baker 'able)

but trying to use them would sometimes make Emacs hang.  Now, an attempt
to create such a loop results in an error.

Since circular alias chains now cannot occur, 'function-alias-p',
'indirect-function' and 'indirect-variable' will never signal an error.
Their 'noerror' arguments have no effect and are therefore obsolete.

+++
** 'treesit-font-lock-rules' now accepts additional global keywords.
When supplied with ':default-language LANGUAGE', rules after it will
default to use 'LANGUAGE'.

---
** New optional argument to 'modify-dir-local-variable'.
A 5th argument, optional, has been added to
'modify-dir-local-variable'.  It can be used to specify which
dir-locals file to modify.


* Changes in Emacs 30.1 on Non-Free Operating Systems


----------------------------------------------------------------------
This file is NOT part of GNU Emacs.

GNU Emacs is free software: you can redistribute it and/or modify
it under the terms of the GNU General Public License as published by
the Free Software Foundation, either version 3 of the License, or
(at your option) any later version.

GNU Emacs is distributed in the hope that it will be useful,
but WITHOUT ANY WARRANTY; without even the implied warranty of
MERCHANTABILITY or FITNESS FOR A PARTICULAR PURPOSE.  See the
GNU General Public License for more details.

You should have received a copy of the GNU General Public License
along with GNU Emacs.  If not, see <https://www.gnu.org/licenses/>.


Local variables:
coding: utf-8
mode: outline
mode: emacs-news
paragraph-separate: "[ 	]*$"
end:<|MERGE_RESOLUTION|>--- conflicted
+++ resolved
@@ -893,42 +893,6 @@
 
 * New Modes and Packages in Emacs 30.1
 
-<<<<<<< HEAD
-=======
-** New major modes based on the tree-sitter library
-
-+++
-*** New major mode 'html-ts-mode'.
-An optional major mode based on the tree-sitter library for editing
-HTML files.
-
----
-*** New major mode 'heex-ts-mode'.
-A major mode based on the tree-sitter library for editing HEEx files.
-
----
-*** New major mode 'elixir-ts-mode'.
-A major mode based on the tree-sitter library for editing Elixir files.
-
----
-*** New major mode 'lua-ts-mode'.
-A major mode based on the tree-sitter library for editing Lua files.
-
-** Minibuffer and Completions
-
-*** New commands 'previous-line-completion' and 'next-line-completion'.
-Bound to '<UP>' and '<DOWN>' arrow keys, respectively, they navigate
-the "*Completions*" buffer vertically by lines, wrapping at the
-top/bottom when 'completion-auto-wrap' is non-nil.
-
-+++
-*** New global minor mode 'minibuffer-regexp-mode'.
-This is a minor mode for editing regular expressions in the minibuffer.
-It highlights parens via ‘show-paren-mode’ and ‘blink-matching-paren’ in
-a user-friendly way, avoids reporting alleged paren mismatches and makes
-sexp navigation more intuitive.
-
->>>>>>> f5b2d23f
 ---
 ** The highly accessible Modus themes collection has eight items.
 The 'modus-operandi' and 'modus-vivendi' are the main themes that have
