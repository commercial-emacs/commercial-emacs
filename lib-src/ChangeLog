--- conflicted
+++ resolved
@@ -1,12 +1,10 @@
-<<<<<<< HEAD
+2008-04-10  Jason Rumney  <jasonr@gnu.org>
+
+	* makefile.w32-in (CLIENTRES): New variable and target.
+	(TRES): Remove.
+	($(BLD)/emacsclientw.exe): Use $(CLIENTRES) instead of $(TRES).
+
 2008-04-19  Stefan Monnier  <monnier@iro.umontreal.ca>
-=======
-2008-04-18  Steve Grubb  <sgrubb@redhat.com>  (tiny change)
-
-	* vcdiff: Use mktemp (CVE-2008-1694).
-
-2008-04-10  Jason Rumney  <jasonr@gnu.org>
->>>>>>> 81fe843b
 
 	* vcdiff: Use "sccs get" rather than "get"; leave PATH alone.
 
