/* Lisp parsing and input streams.

Copyright (C) 1985-1989, 1993-1995, 1997-2024 Free Software Foundation,
Inc.

This file is NOT part of GNU Emacs.

GNU Emacs is free software: you can redistribute it and/or modify
it under the terms of the GNU General Public License as published by
the Free Software Foundation, either version 3 of the License, or (at
your option) any later version.

GNU Emacs is distributed in the hope that it will be useful,
but WITHOUT ANY WARRANTY; without even the implied warranty of
MERCHANTABILITY or FITNESS FOR A PARTICULAR PURPOSE.  See the
GNU General Public License for more details.

You should have received a copy of the GNU General Public License
along with GNU Emacs.  If not, see <https://www.gnu.org/licenses/>.  */

/* Tell globals.h to define tables needed by init_obarray.  */
#define DEFINE_SYMBOLS

#include <config.h>
#include "sysstdio.h"
#include <stdlib.h>
#include <sys/types.h>
#include <sys/stat.h>
#include <sys/file.h>
#include <errno.h>
#include <math.h>
#include <stat-time.h>
#include "lisp.h"
#include "dispextern.h"
#include "intervals.h"
#include "character.h"
#include "buffer.h"
#include "charset.h"
#include <epaths.h>
#include "commands.h"
#include "keyboard.h"
#include "systime.h"
#include "termhooks.h"
#include "blockinput.h"
#include "pdumper.h"
#include <c-ctype.h>
#include <vla.h>

#ifdef MSDOS
#include "msdos.h"
#endif

#ifdef HAVE_NS
#include "nsterm.h"
#endif

#include <unistd.h>

#ifdef HAVE_SETLOCALE
#include <locale.h>
#endif /* HAVE_SETLOCALE */

#include <fcntl.h>

#ifdef HAVE_FSEEKO
#define file_offset off_t
#define file_tell ftello
#else
#define file_offset long
#define file_tell ftell
#endif

#if IEEE_FLOATING_POINT
# include <ieee754.h>
# ifndef INFINITY
#  define INFINITY ((union ieee754_double) {.ieee = {.exponent = -1}}.d)
# endif
#else
# ifndef INFINITY
#  define INFINITY HUGE_VAL
# endif
#endif

/* The objects or placeholders read with the #n=object form.

   A hash table maps a number to either a placeholder (while the
   object is still being parsed, in case it's referenced within its
   own definition) or to the completed object.  With small integers
   for keys, it's effectively little more than a vector, but it'll
   manage any needed resizing for us.

   The variable must be reset to an empty hash table before all
   top-level calls to read0.  In between calls, it may be an empty
   hash table left unused from the previous call (to reduce
   allocations), or nil.  */
static Lisp_Object read_objects_map;

/* The recursive objects read with the #n=object form.

   Objects that might have circular references are stored here, so
   that recursive substitution knows not to keep processing them
   multiple times.

   Only objects that are completely processed, including substituting
   references to themselves (but not necessarily replacing
   placeholders for other objects still being read), are stored.

   A hash table is used for efficient lookups of keys.  We don't care
   what the value slots hold.  The variable must be set to an empty
   hash table before all top-level calls to read0.  In between calls,
   it may be an empty hash table left unused from the previous call
   (to reduce allocations), or nil.  */
static Lisp_Object read_objects_completed;

/* File and lookahead for get-file-char and get-emacs-mule-file-char
   to read from.  Used by Fload.  */
static struct infile
{
  /* The input stream.  */
  FILE *stream;

  /* Lookahead byte count.  */
  signed char lookahead;

  /* Lookahead bytes, in reverse order.  Keep these here because it is
     not portable to ungetc more than one byte at a time.  */
  unsigned char buf[MAX_MULTIBYTE_LENGTH - 1];
} *infile;

/* For use within read-from-string (this reader is non-reentrant!!)  */
static ptrdiff_t read_from_string_index;
static ptrdiff_t read_from_string_index_byte;
static ptrdiff_t read_from_string_limit;

static EMACS_INT readchar_charpos; /* one-indexed */

struct saved_string {
  char *string;		        /* string in allocated buffer */
  ptrdiff_t size;		/* allocated size of buffer */
  ptrdiff_t length;		/* length of string in buffer */
  file_offset position;		/* position in file the string came from */
};

/* The last two strings skipped with #@ (most recent first).  */
static struct saved_string saved_strings[2];

/* A list of file names for files being loaded in Fload.  Used to
   check for recursive loads.  */

static Lisp_Object Vloads_in_progress;

static int read_emacs_mule_char (int, int (*) (int, Lisp_Object),
                                 Lisp_Object);

static void readevalloop (Lisp_Object, struct infile *, Lisp_Object, bool,
                          Lisp_Object, Lisp_Object,
                          Lisp_Object, Lisp_Object);

static void build_load_history (Lisp_Object, bool);

static Lisp_Object oblookup_considering_shorthand (Lisp_Object, const char *,
						   ptrdiff_t, ptrdiff_t,
						   char **, ptrdiff_t *,
						   ptrdiff_t *);


/* Functions that read one byte from the current source READCHARFUN
   or unreads one byte.  If the integer argument C is -1, it returns
   one read byte, or -1 when there's no more byte in the source.  If C
   is 0 or positive, it unreads C, and the return value is not
   interesting.  */

static int readbyte_for_lambda (int, Lisp_Object);
static int readbyte_from_file (int, Lisp_Object);
static int readbyte_from_string (int, Lisp_Object);

/* Handle unreading and rereading of characters.
   Write READCHAR to read a character,
   UNREAD(c) to unread c to be read again.

   These macros correctly read/unread multibyte characters.  */

#define READCHAR readchar (readcharfun, NULL)
#define UNREAD(c) unreadchar (readcharfun, c)

/* Same as READCHAR but set *MULTIBYTE to the multibyteness of the source.  */
#define READCHAR_REPORT_MULTIBYTE(multibyte) readchar (readcharfun, multibyte)

/* When READCHARFUN is Qget_file_char, Qget_emacs_mule_file_char,
   Qlambda, or a cons, we use this to keep an unread character because
   a file stream can't handle multibyte-char unreading.  The value -1
   means that there's no unread character.  */
static int unread_char = -1;

static int
readchar (Lisp_Object readcharfun, bool *multibyte)
{
  Lisp_Object tem;
  register int c;
  int (*readbyte) (int, Lisp_Object);
  unsigned char buf[MAX_MULTIBYTE_LENGTH];
  int i, len;
  bool emacs_mule_encoding = 0;

  if (multibyte)
    *multibyte = 0;

  readchar_charpos++;

  if (BUFFERP (readcharfun))
    {
      register struct buffer *inbuffer = XBUFFER (readcharfun);

      ptrdiff_t pt_byte = BUF_PT_BYTE (inbuffer);

      if (!BUFFER_LIVE_P (inbuffer))
	return -1;

      if (pt_byte >= BUF_ZV_BYTE (inbuffer))
	return -1;

      if (!NILP (BVAR (inbuffer, enable_multibyte_characters)))
	{
	  /* Fetch the character code from the buffer.  */
	  unsigned char *p = BUF_BYTE_ADDRESS (inbuffer, pt_byte);
	  int clen;
	  c = string_char_and_length (p, &clen);
	  pt_byte += clen;
	  if (multibyte)
	    *multibyte = 1;
	}
      else
	{
	  c = BUF_FETCH_BYTE (inbuffer, pt_byte);
	  if (!ASCII_CHAR_P (c))
	    c = BYTE8_TO_CHAR (c);
	  pt_byte++;
	}
      SET_BUF_PT_BOTH (inbuffer, BUF_PT (inbuffer) + 1, pt_byte);

      return c;
    }
  if (MARKERP (readcharfun))
    {
      register struct buffer *inbuffer = XMARKER (readcharfun)->buffer;

      ptrdiff_t bytepos = marker_byte_position (readcharfun);

      if (bytepos >= BUF_ZV_BYTE (inbuffer))
	return -1;

      if (!NILP (BVAR (inbuffer, enable_multibyte_characters)))
	{
	  /* Fetch the character code from the buffer.  */
	  unsigned char *p = BUF_BYTE_ADDRESS (inbuffer, bytepos);
	  int clen;
	  c = string_char_and_length (p, &clen);
	  bytepos += clen;
	  if (multibyte)
	    *multibyte = 1;
	}
      else
	{
	  c = BUF_FETCH_BYTE (inbuffer, bytepos);
	  if (!ASCII_CHAR_P (c))
	    c = BYTE8_TO_CHAR (c);
	  bytepos++;
	}

      XMARKER (readcharfun)->bytepos = bytepos;
      XMARKER (readcharfun)->charpos++;

      return c;
    }

  if (EQ (readcharfun, Qlambda))
    {
      readbyte = readbyte_for_lambda;
      goto read_multibyte;
    }

  if (EQ (readcharfun, Qget_file_char))
    {
      eassert (infile);
      readbyte = readbyte_from_file;
      goto read_multibyte;
    }

  if (STRINGP (readcharfun))
    {
      if (read_from_string_index >= read_from_string_limit)
	c = -1;
      else if (STRING_MULTIBYTE (readcharfun))
	{
	  if (multibyte)
	    *multibyte = 1;
	  c = (fetch_string_char_advance_no_check
	       (readcharfun,
		&read_from_string_index,
		&read_from_string_index_byte));
	}
      else
	{
	  c = SREF (readcharfun, read_from_string_index_byte);
	  read_from_string_index++;
	  read_from_string_index_byte++;
	}
      return c;
    }

  if (CONSP (readcharfun) && STRINGP (XCAR (readcharfun)))
    {
      /* This is the case that read_vector is reading from a unibyte
	 string that contains a byte sequence previously skipped
	 because of #@NUMBER.  The car part of readcharfun is that
	 string, and the cdr part is a value of readcharfun given to
	 read_vector.  */
      readbyte = readbyte_from_string;
      eassert (infile);
      if (EQ (XCDR (readcharfun), Qget_emacs_mule_file_char))
	emacs_mule_encoding = 1;
      goto read_multibyte;
    }

  if (EQ (readcharfun, Qget_emacs_mule_file_char))
    {
      readbyte = readbyte_from_file;
      eassert (infile);
      emacs_mule_encoding = 1;
      goto read_multibyte;
    }

  tem = call0 (readcharfun);

  if (NILP (tem))
    return -1;
  return XFIXNUM (tem);

 read_multibyte:
  if (unread_char >= 0)
    {
      c = unread_char;
      unread_char = -1;
      return c;
    }
  c = (*readbyte) (-1, readcharfun);
  if (c < 0)
    return c;
  if (multibyte)
    *multibyte = 1;
  if (ASCII_CHAR_P (c))
    return c;
  if (emacs_mule_encoding)
    return read_emacs_mule_char (c, readbyte, readcharfun);
  i = 0;
  buf[i++] = c;
  len = BYTES_BY_CHAR_HEAD (c);
  while (i < len)
    {
      buf[i++] = c = (*readbyte) (-1, readcharfun);
      if (c < 0 || !TRAILING_CODE_P (c))
	{
	  for (i -= c < 0; 0 < --i; )
	    (*readbyte) (buf[i], readcharfun);
	  return BYTE8_TO_CHAR (buf[0]);
	}
    }
  return STRING_CHAR (buf);
}

#define FROM_FILE_P(readcharfun)			\
  (EQ (readcharfun, Qget_file_char)			\
   || EQ (readcharfun, Qget_emacs_mule_file_char))

static void
skip_dyn_bytes (Lisp_Object readcharfun, ptrdiff_t n)
{
  if (FROM_FILE_P (readcharfun))
    {
      block_input ();		/* FIXME: Not sure if it's needed.  */
      fseek (infile->stream, n - infile->lookahead, SEEK_CUR);
      unblock_input ();
      infile->lookahead = 0;
    }
  else
    { /* We're not reading directly from a file.  In that case, it's difficult
	 to reliably count bytes, since these are usually meant for the file's
	 encoding, whereas we're now typically in the internal encoding.
	 But luckily, skip_dyn_bytes is used to skip over a single
	 dynamic-docstring (or dynamic byte-code) which is always quoted such
	 that \037 is the final char.  */
      int c;
      do {
	c = READCHAR;
      } while (c >= 0 && c != '\037');
    }
}

static void
skip_dyn_eof (Lisp_Object readcharfun)
{
  if (FROM_FILE_P (readcharfun))
    {
      block_input ();		/* FIXME: Not sure if it's needed.  */
      fseek (infile->stream, 0, SEEK_END);
      unblock_input ();
      infile->lookahead = 0;
    }
  else
    while (READCHAR >= 0);
}

/* Unread the character C in the way appropriate for the stream READCHARFUN.
   If the stream is a user function, call it with the char as argument.  */

static void
unreadchar (Lisp_Object readcharfun, int c)
{
  readchar_charpos--;
  if (c == -1)
    /* Don't back up the pointer if we're unreading the end-of-input mark,
       since readchar didn't advance it when we read it.  */
    ;
  else if (BUFFERP (readcharfun))
    {
      struct buffer *b = XBUFFER (readcharfun);
      ptrdiff_t charpos = BUF_PT (b);
      ptrdiff_t bytepos = BUF_PT_BYTE (b);

      if (!NILP (BVAR (b, enable_multibyte_characters)))
	bytepos -= buf_prev_char_len (b, bytepos);
      else
	bytepos--;

      SET_BUF_PT_BOTH (b, charpos - 1, bytepos);
    }
  else if (MARKERP (readcharfun))
    {
      struct buffer *b = XMARKER (readcharfun)->buffer;
      ptrdiff_t bytepos = XMARKER (readcharfun)->bytepos;

      XMARKER (readcharfun)->charpos--;
      if (!NILP (BVAR (b, enable_multibyte_characters)))
	bytepos -= buf_prev_char_len (b, bytepos);
      else
	bytepos--;

      XMARKER (readcharfun)->bytepos = bytepos;
    }
  else if (STRINGP (readcharfun))
    {
      read_from_string_index--;
      read_from_string_index_byte
	= string_char_to_byte (readcharfun, read_from_string_index);
    }
  else if (CONSP (readcharfun) && STRINGP (XCAR (readcharfun)))
    {
      unread_char = c;
    }
  else if (EQ (readcharfun, Qlambda))
    {
      unread_char = c;
    }
  else if (FROM_FILE_P (readcharfun))
    {
      unread_char = c;
    }
  else
    call1 (readcharfun, make_fixnum (c));
}

static int
readbyte_for_lambda (int c, Lisp_Object readcharfun)
{
  return read_bytecode_char (c >= 0);
}

static int
readbyte_from_stdio (void)
{
  if (infile->lookahead)
    return infile->buf[--infile->lookahead];

  int c;
  FILE *instream = infile->stream;

  block_input ();

  /* Interrupted reads have been observed while reading over the network.  */
  while ((c = getc (instream)) == EOF && errno == EINTR && ferror (instream))
    {
      unblock_input ();
      maybe_quit ();
      block_input ();
      clearerr (instream);
    }

  unblock_input ();

  return (c == EOF ? -1 : c);
}

static int
readbyte_from_file (int c, Lisp_Object readcharfun)
{
  eassert (infile);
  if (c >= 0)
    {
      eassert (infile->lookahead < sizeof infile->buf);
      infile->buf[infile->lookahead++] = c;
      return 0;
    }

  return readbyte_from_stdio ();
}

static int
readbyte_from_string (int c, Lisp_Object readcharfun)
{
  Lisp_Object string = XCAR (readcharfun);

  if (c >= 0)
    {
      read_from_string_index--;
      read_from_string_index_byte
	= string_char_to_byte (string, read_from_string_index);
    }

  return (read_from_string_index < read_from_string_limit
	  ? fetch_string_char_advance (string,
				       &read_from_string_index,
				       &read_from_string_index_byte)
	  : -1);
}


/* Signal Qinvalid_read_syntax error.
   S is error string of length N (if > 0)  */

static AVOID
invalid_syntax_lisp (Lisp_Object s, Lisp_Object readcharfun)
{
  if (BUFFERP (readcharfun))
    {
      ptrdiff_t line, column;

      /* Get the line/column in the readcharfun buffer.  */
      {
	specpdl_ref count = SPECPDL_INDEX ();

	record_unwind_protect_excursion ();
	set_buffer_internal (XBUFFER (readcharfun));
	line = count_lines (BEGV_BYTE, PT_BYTE) + 1;
	column = current_column ();
	unbind_to (count, Qnil);
      }

      xsignal (Qinvalid_read_syntax,
	       list3 (s, make_fixnum (line), make_fixnum (column)));
    }
  else
    xsignal1 (Qinvalid_read_syntax, s);
}

static AVOID
invalid_syntax (const char *s, Lisp_Object readcharfun)
{
  invalid_syntax_lisp (build_string (s), readcharfun);
}


/* Read one non-ASCII character from INFILE.  The character is
   encoded in `emacs-mule' and the first byte is already read in
   C.  */

static int
read_emacs_mule_char (int c, int (*readbyte) (int, Lisp_Object), Lisp_Object readcharfun)
{
  /* Emacs-mule coding uses at most 4-byte for one character.  */
  unsigned char buf[4];
  int len = emacs_mule_bytes[c];
  struct charset *charset;
  int i;
  unsigned code;

  if (len == 1)
    /* C is not a valid leading-code of `emacs-mule'.  */
    return BYTE8_TO_CHAR (c);

  i = 0;
  buf[i++] = c;
  while (i < len)
    {
      buf[i++] = c = (*readbyte) (-1, readcharfun);
      if (c < 0xA0)
	{
	  for (i -= c < 0; 0 < --i; )
	    (*readbyte) (buf[i], readcharfun);
	  return BYTE8_TO_CHAR (buf[0]);
	}
    }

  if (len == 2)
    {
      charset = CHARSET_FROM_ID (emacs_mule_charset[buf[0]]);
      code = buf[1] & 0x7F;
    }
  else if (len == 3)
    {
      if (buf[0] == EMACS_MULE_LEADING_CODE_PRIVATE_11
	  || buf[0] == EMACS_MULE_LEADING_CODE_PRIVATE_12)
	{
	  charset = CHARSET_FROM_ID (emacs_mule_charset[buf[1]]);
	  code = buf[2] & 0x7F;
	}
      else
	{
	  charset = CHARSET_FROM_ID (emacs_mule_charset[buf[0]]);
	  code = ((buf[1] << 8) | buf[2]) & 0x7F7F;
	}
    }
  else
    {
      charset = CHARSET_FROM_ID (emacs_mule_charset[buf[1]]);
      code = ((buf[2] << 8) | buf[3]) & 0x7F7F;
    }
  c = DECODE_CHAR (charset, code);
  if (c < 0)
    invalid_syntax ("invalid multibyte form", readcharfun);
  return c;
}


/* An in-progress substitution of OBJECT for PLACEHOLDER.  */
struct subst
{
  Lisp_Object object;
  Lisp_Object placeholder;

  /* Hash table of subobjects of OBJECT that might be circular.  If
     Qt, all such objects might be circular.  */
  Lisp_Object completed;

  /* List of subobjects of OBJECT that have already been visited.  */
  Lisp_Object seen;
};

static Lisp_Object read_internal_start (Lisp_Object, Lisp_Object,
                                        Lisp_Object, bool);
static Lisp_Object read0 (Lisp_Object, bool);

static Lisp_Object substitute_object_recurse (struct subst *, Lisp_Object);
static void substitute_in_interval (INTERVAL *, void *);


/* Get a character from the tty.  */

/* Read input events until we get one that's acceptable for our purposes.

   If NO_SWITCH_FRAME, switch-frame events are stashed
   until we get a character we like, and then stuffed into
   unread_switch_frame.

   If ASCII_REQUIRED, check function key events to see
   if the unmodified version of the symbol has a Qascii_character
   property, and use that character, if present.

   If ERROR_NONASCII, signal an error if the input we
   get isn't an ASCII character with modifiers.  If it's false but
   ASCII_REQUIRED is true, just re-read until we get an ASCII
   character.

   If INPUT_METHOD, invoke the current input method
   if the character warrants that.

   If SECONDS is a number, wait that many seconds for input, and
   return Qnil if no input arrives within that time.  */

static Lisp_Object
read_filtered_event (bool no_switch_frame, bool ascii_required,
		     bool error_nonascii, bool input_method, Lisp_Object seconds)
{
  Lisp_Object val, delayed_switch_frame;
  struct timespec end_time;

#ifdef HAVE_WINDOW_SYSTEM
  cancel_hourglass ();
#endif

  delayed_switch_frame = Qnil;

  /* Compute timeout.  */
  if (NUMBERP (seconds))
    {
      double duration = XFLOATINT (seconds);
      struct timespec wait_time = dtotimespec (duration);
      end_time = timespec_add (current_timespec (), wait_time);
    }

  /* Read until we get an acceptable event.  */
 retry:
  do
    {
      val = read_char (0, Qnil, (input_method ? Qnil : Qt), 0,
		       NUMBERP (seconds) ? &end_time : NULL);
    }
  while (FIXNUMP (val) && XFIXNUM (val) == -2); /* wrong_kboard_jmpbuf */

  if (BUFFERP (val))
    goto retry;

  /* `switch-frame' events are put off until after the next ASCII
     character.  This is better than signaling an error just because
     the last characters were typed to a separate minibuffer frame,
     for example.  Eventually, some code which can deal with
     switch-frame events will read it and process it.  */
  if (no_switch_frame
      && EVENT_HAS_PARAMETERS (val)
      && EQ (EVENT_HEAD_KIND (EVENT_HEAD (val)), Qswitch_frame))
    {
      delayed_switch_frame = val;
      goto retry;
    }

  if (ascii_required && !(NUMBERP (seconds) && NILP (val)))
    {
      /* Convert certain symbols to their ASCII equivalents.  */
      if (SYMBOLP (val))
	{
	  Lisp_Object tem, tem1;
	  tem = Fget (val, Qevent_symbol_element_mask);
	  if (!NILP (tem))
	    {
	      tem1 = Fget (Fcar (tem), Qascii_character);
	      /* Merge this symbol's modifier bits
		 with the ASCII equivalent of its basic code.  */
	      if (!NILP (tem1))
		XSETFASTINT (val, XFIXNUM (tem1) | XFIXNUM (Fcar (Fcdr (tem))));
	    }
	}

      /* If we don't have a character now, deal with it appropriately.  */
      if (!FIXNUMP (val))
	{
	  if (error_nonascii)
	    {
	      Vunread_command_events = list1 (val);
	      error ("Non-character input-event");
	    }
	  else
	    goto retry;
	}
    }

  if (!NILP (delayed_switch_frame))
    unread_switch_frame = delayed_switch_frame;

#if 0

#ifdef HAVE_WINDOW_SYSTEM
  if (display_hourglass_p)
    start_hourglass ();
#endif

#endif

  return val;
}

DEFUN ("read-char", Fread_char, Sread_char, 0, 3, 0,
       doc: /* Read a character event from the command input (keyboard or macro).
It is returned as a number.
If the event has modifiers, they are resolved and reflected in the
returned character code if possible (e.g. C-SPC yields 0 and C-a yields 97).
If some of the modifiers cannot be reflected in the character code, the
returned value will include those modifiers, and will not be a valid
character code: it will fail the `characterp' test.  Use `event-basic-type'
to recover the character code with the modifiers removed.

If the user generates an event which is not a character (i.e. a mouse
click or function key event), `read-char' signals an error.  As an
exception, switch-frame events are put off until non-character events
can be read.
If you want to read non-character events, or ignore them, call
`read-event' or `read-char-exclusive' instead.

If the optional argument PROMPT is non-nil, display that as a prompt.
If PROMPT is nil or the string \"\", the key sequence/events that led
to the current command is used as the prompt.

If the optional argument INHERIT-INPUT-METHOD is non-nil and some
input method is turned on in the current buffer, that input method
is used for reading a character.

If the optional argument SECONDS is non-nil, it should be a number
specifying the maximum number of seconds to wait for input.  If no
input arrives in that time, return nil.  SECONDS may be a
floating-point value.

If `inhibit-interaction' is non-nil, this function will signal an
`inhibited-interaction' error.  */)
  (Lisp_Object prompt, Lisp_Object inherit_input_method, Lisp_Object seconds)
{
  Lisp_Object val;

  barf_if_interaction_inhibited ();

  if (!NILP (prompt))
    {
      cancel_echoing ();
      message_with_string ("%s", prompt, 0);
    }
  val = read_filtered_event (1, 1, 1, !NILP (inherit_input_method), seconds);

  return (NILP (val) ? Qnil
	  : make_fixnum (char_resolve_modifier_mask (XFIXNUM (val))));
}

DEFUN ("read-event", Fread_event, Sread_event, 0, 3, 0,
       doc: /* Read an event object from the input stream.

If you want to read non-character events, consider calling `read-key'
instead.  `read-key' will decode events via `input-decode-map' that
`read-event' will not.  On a terminal this includes function keys such
as <F7> and <RIGHT>, or mouse events generated by `xterm-mouse-mode'.

If the optional argument PROMPT is non-nil, display that as a prompt.
If PROMPT is nil or the string \"\", the key sequence/events that led
to the current command is used as the prompt.

If the optional argument INHERIT-INPUT-METHOD is non-nil and some
input method is turned on in the current buffer, that input method
is used for reading a character.

If the optional argument SECONDS is non-nil, it should be a number
specifying the maximum number of seconds to wait for input.  If no
input arrives in that time, return nil.  SECONDS may be a
floating-point value.

If `inhibit-interaction' is non-nil, this function will signal an
`inhibited-interaction' error.  */)
  (Lisp_Object prompt, Lisp_Object inherit_input_method, Lisp_Object seconds)
{
  barf_if_interaction_inhibited ();

  if (!NILP (prompt))
    {
      cancel_echoing ();
      message_with_string ("%s", prompt, 0);
    }
  return read_filtered_event (0, 0, 0, !NILP (inherit_input_method), seconds);
}

DEFUN ("read-char-exclusive", Fread_char_exclusive, Sread_char_exclusive, 0, 3, 0,
       doc: /* Read a character event from the command input (keyboard or macro).
It is returned as a number.  Non-character events are ignored.
If the event has modifiers, they are resolved and reflected in the
returned character code if possible (e.g. C-SPC yields 0 and C-a yields 97).
If some of the modifiers cannot be reflected in the character code, the
returned value will include those modifiers, and will not be a valid
character code: it will fail the `characterp' test.  Use `event-basic-type'
to recover the character code with the modifiers removed.

If the optional argument PROMPT is non-nil, display that as a prompt.
If PROMPT is nil or the string \"\", the key sequence/events that led
to the current command is used as the prompt.

If the optional argument INHERIT-INPUT-METHOD is non-nil and some
input method is turned on in the current buffer, that input method
is used for reading a character.

If the optional argument SECONDS is non-nil, it should be a number
specifying the maximum number of seconds to wait for input.  If no
input arrives in that time, return nil.  SECONDS may be a
floating-point value.

If `inhibit-interaction' is non-nil, this function will signal an
`inhibited-interaction' error.  */)
(Lisp_Object prompt, Lisp_Object inherit_input_method, Lisp_Object seconds)
{
  Lisp_Object val;

  barf_if_interaction_inhibited ();

  if (!NILP (prompt))
    {
      cancel_echoing ();
      message_with_string ("%s", prompt, 0);
    }

  val = read_filtered_event (1, 1, 0, !NILP (inherit_input_method), seconds);

  return (NILP (val) ? Qnil
	  : make_fixnum (char_resolve_modifier_mask (XFIXNUM (val))));
}

DEFUN ("get-file-char", Fget_file_char, Sget_file_char, 0, 0, 0,
       doc: /* Don't use this yourself.  */)
  (void)
{
  if (!infile)
    error ("get-file-char misused");
  return make_fixnum (readbyte_from_stdio ());
}

/* Return true if the lisp code read using READCHARFUN defines a non-nil
   `lexical-binding' file variable.  After returning, the stream is
   positioned following the first line, if it is a comment or #! line,
   otherwise nothing is read.  */

static bool
lisp_file_lexically_bound_p (Lisp_Object readcharfun)
{
  int ch = READCHAR;

  if (ch == '#')
    {
      ch = READCHAR;
      if (ch != '!')
        {
          UNREAD (ch);
          UNREAD ('#');
          return 0;
        }
      while (ch != '\n' && ch != EOF)
        ch = READCHAR;
      if (ch == '\n') ch = READCHAR;
      /* It is OK to leave the position after a #! line, since
	 that is what read0 does.  */
    }

  if (ch != ';')
    /* The first line isn't a comment, just give up.  */
    {
      UNREAD (ch);
      return 0;
    }
  else
    /* Look for an appropriate file-variable in the first line.  */
    {
      bool rv = 0;
      enum {
	NOMINAL, AFTER_FIRST_DASH, AFTER_ASTERIX
      } beg_end_state = NOMINAL;
      bool in_file_vars = 0;

#define UPDATE_BEG_END_STATE(ch)				\
  if (beg_end_state == NOMINAL)					\
    beg_end_state = (ch == '-' ? AFTER_FIRST_DASH : NOMINAL);	\
  else if (beg_end_state == AFTER_FIRST_DASH)			\
    beg_end_state = (ch == '*' ? AFTER_ASTERIX : NOMINAL);	\
  else if (beg_end_state == AFTER_ASTERIX)			\
    {								\
      if (ch == '-')						\
	in_file_vars = !in_file_vars;				\
      beg_end_state = NOMINAL;					\
    }

      /* Skip until we get to the file vars, if any.  */
      do
	{
	  ch = READCHAR;
	  UPDATE_BEG_END_STATE (ch);
	}
      while (!in_file_vars && ch != '\n' && ch != EOF);

      while (in_file_vars)
	{
	  char var[100], val[100];
	  unsigned i;

	  ch = READCHAR;

	  /* Read a variable name.  */
	  while (ch == ' ' || ch == '\t')
	    ch = READCHAR;

	  i = 0;
	  beg_end_state = NOMINAL;
	  while (ch != ':' && ch != '\n' && ch != EOF && in_file_vars)
	    {
	      if (i < sizeof var - 1)
		var[i++] = ch;
	      UPDATE_BEG_END_STATE (ch);
	      ch = READCHAR;
	    }

	  /* Stop scanning if no colon was found before end marker.  */
	  if (!in_file_vars || ch == '\n' || ch == EOF)
	    break;

	  while (i > 0 && (var[i - 1] == ' ' || var[i - 1] == '\t'))
	    i--;
	  var[i] = '\0';

	  if (ch == ':')
	    {
	      /* Read a variable value.  */
	      ch = READCHAR;

	      while (ch == ' ' || ch == '\t')
		ch = READCHAR;

	      i = 0;
	      beg_end_state = NOMINAL;
	      while (ch != ';' && ch != '\n' && ch != EOF && in_file_vars)
		{
		  if (i < sizeof val - 1)
		    val[i++] = ch;
		  UPDATE_BEG_END_STATE (ch);
		  ch = READCHAR;
		}
	      if (!in_file_vars)
		/* The value was terminated by an end-marker, which remove.  */
		i -= 3;
	      while (i > 0 && (val[i - 1] == ' ' || val[i - 1] == '\t'))
		i--;
	      val[i] = '\0';

	      if (strcmp (var, "lexical-binding") == 0)
		/* This is it...  */
		{
		  rv = (strcmp (val, "nil") != 0);
		  break;
		}
	    }
	}

      while (ch != '\n' && ch != EOF)
	ch = READCHAR;

      return rv;
    }
}

/* Value is a version number of byte compiled code if the file
   associated with file descriptor FD is a compiled Lisp file that's
   safe to load.  Only files compiled with Emacs can be loaded.  */

static int
safe_to_load_version (Lisp_Object file, int fd)
{
  struct stat st;
  char buf[512];
  int nbytes, i;
  int version = 1;

  /* If the file is not regular, then we cannot safely seek it.
     Assume that it is not safe to load as a compiled file.  */
  if (fstat (fd, &st) == 0 && !S_ISREG (st.st_mode))
    return 0;

  /* Read the first few bytes from the file, and look for a line
     specifying the byte compiler version used.  */
  nbytes = emacs_read_quit (fd, buf, sizeof buf);
  if (nbytes > 0)
    {
      /* Skip to the next newline, skipping over the initial `ELC'
	 with NUL bytes following it, but note the version.  */
      for (i = 0; i < nbytes && buf[i] != '\n'; ++i)
	if (i == 4)
	  version = buf[i];

      if (i >= nbytes
	  || fast_c_string_match_ignore_case (Vbytecomp_version_regexp,
					      buf + i, nbytes - i) < 0)
	version = 0;
    }

  if (lseek (fd, 0, SEEK_SET) < 0)
    report_file_error ("Seeking to start of file", file);

  return version;
}


/* Callback for record_unwind_protect.  Restore the old load list OLD,
   after loading a file successfully.  */

static void
record_load_unwind (Lisp_Object old)
{
  Vloads_in_progress = old;
}

/* This handler function is used via internal_condition_case_1.  */

static Lisp_Object
load_error_handler (Lisp_Object data)
{
  return Qnil;
}

static void
load_warn_unescaped_character_literals (Lisp_Object file)
{
  Lisp_Object warning =
    safe_calln (intern ("byte-run--unescaped-character-literals-warning"));
  if (!NILP (warning))
    {
      AUTO_STRING (format, "Loading `%s': %s");
      CALLN (Fmessage, format, file, warning);
    }
}

DEFUN ("get-load-suffixes", Fget_load_suffixes, Sget_load_suffixes, 0, 0, 0,
       doc: /* Return the suffixes that `load' should try if a suffix is \
required.
This uses the variables `load-suffixes' and `load-file-rep-suffixes'.  */)
  (void)
{
  Lisp_Object lst = Qnil, suffixes = Vload_suffixes;
  FOR_EACH_TAIL (suffixes)
    {
      Lisp_Object exts = Vload_file_rep_suffixes;
      Lisp_Object suffix = XCAR (suffixes);
      FOR_EACH_TAIL (exts)
	lst = Fcons (concat2 (suffix, XCAR (exts)), lst);
    }
  return Fnreverse (lst);
}

/* Return true if STRING ends with SUFFIX.  */
bool
suffix_p (Lisp_Object string, const char *suffix)
{
  ptrdiff_t suffix_len = strlen (suffix);
  ptrdiff_t string_len = SBYTES (string);

  return (suffix_len <= string_len
	  && strcmp (SSDATA (string) + string_len - suffix_len, suffix) == 0);
}

static void
close_infile_unwind (void *arg)
{
  struct infile *prev_infile = arg;
  eassert (infile && infile != prev_infile);
  fclose (infile->stream);
  infile = prev_infile;
}

/* Workaround for native comp horseshit that recovers .elc from
   .eln.  */

static Lisp_Object
elc_if_eln (Lisp_Object found)
{
  /* Reconstruct the .elc filename.  */
  Lisp_Object src_name =
    Fgethash (Ffile_name_nondirectory (found), Vcomp_eln_to_el_h, Qnil);

  if (NILP (src_name))
    /* Manual eln load.  */
    return found;

  if (suffix_p (src_name, "el.gz"))
    src_name = Fsubstring (src_name, make_fixnum (0), make_fixnum (-3));
  return concat2 (src_name, build_string ("c"));
}

static void
loadhist_initialize (Lisp_Object filename)
{
  eassert (STRINGP (filename) || NILP (filename));
  specbind (Qcurrent_load_list, Fcons (filename, Qnil));
}

DEFUN ("load", Fload, Sload, 1, 5, 0,
       doc: /* Execute a file of Lisp code named FILE.
First try FILE with '.elc' appended, then try with '.el', then try
with a system-dependent suffix of dynamic modules (see `load-suffixes'),
then try FILE unmodified (the exact suffixes in the exact order are
determined by `load-suffixes').  Environment variable references in
FILE are replaced with their values by calling `substitute-in-file-name'.
This function searches the directories in `load-path'.

If optional second arg NOERROR is non-nil,
report no error if FILE doesn't exist.
Print messages at start and end of loading unless
optional third arg NOMESSAGE is non-nil (but `force-load-messages'
overrides that).
If optional fourth arg NOSUFFIX is non-nil, don't try adding
suffixes to the specified name FILE.
If optional fifth arg MUST-SUFFIX is non-nil, insist on
the suffix `.elc' or `.el' or the module suffix; don't accept just
FILE unless it ends in one of those suffixes or includes a directory name.

If NOSUFFIX is nil, then if a file could not be found, try looking for
a different representation of the file by adding non-empty suffixes to
its name, before trying another file.  Emacs uses this feature to find
compressed versions of files when Auto Compression mode is enabled.
If NOSUFFIX is non-nil, disable this feature.

The suffixes that this function tries out, when NOSUFFIX is nil, are
given by the return value of `get-load-suffixes' and the values listed
in `load-file-rep-suffixes'.  If MUST-SUFFIX is non-nil, only the
return value of `get-load-suffixes' is used, i.e. the file name is
required to have a non-empty suffix.

When searching suffixes, this function normally stops at the first
one that exists.  If the option `load-prefer-newer' is non-nil,
however, it tries all suffixes, and uses whichever file is the newest.

Loading a file records its definitions, and its `provide' and
`require' calls, in an element of `load-history' whose
car is the file name loaded.  See `load-history'.

While the file is in the process of being loaded, the variable
`load-in-progress' is non-nil and the variable `load-file-name'
is bound to the file's name.

Return t if the file exists and loads successfully.  */)
  (Lisp_Object file, Lisp_Object noerror, Lisp_Object nomessage,
   Lisp_Object nosuffix, Lisp_Object must_suffix)
{
  FILE *stream UNINIT;
  int fd;
  specpdl_ref fd_index UNINIT;
  specpdl_ref count = SPECPDL_INDEX ();
  Lisp_Object found, efound, hist_file_name;
  /* True means we are loading a compiled file.  */
  bool compiled = 0;
  Lisp_Object handler;
  const char *fmode = "r" FOPEN_TEXT;
  int version;

  CHECK_STRING (file);

  /* If file name is magic, call the handler.  */
  handler = Ffind_file_name_handler (file, Qload);
  if (!NILP (handler))
    return call6 (handler, Qload, file, noerror, nomessage, nosuffix, must_suffix);

  /* The presence of this call is the result of a historical accident:
     it used to be in every file-operation and when it got removed
     everywhere, it accidentally stayed here.  Since then, enough people
     supposedly have things like (load "$PROJECT/foo.el") in their .emacs
     that it seemed risky to remove.  */
  if (!NILP (noerror))
    {
      file = internal_condition_case_1 (Fsubstitute_in_file_name, file,
					Qt, load_error_handler);
      if (NILP (file))
	return Qnil;
    }
  else
    file = Fsubstitute_in_file_name (file);

  bool no_native = suffix_p (file, ".elc");

  /* Avoid weird lossage with null string as arg,
     since it would try to load a directory as a Lisp file.  */
  if (SCHARS (file) == 0)
    {
      fd = -1;
      errno = ENOENT;
    }
  else
    {
      Lisp_Object suffixes;
      found = Qnil;

      if (!NILP (must_suffix))
	{
	  /* Don't insist on adding a suffix if FILE already ends with one.  */
	  if (suffix_p (file, ".el")
	      || suffix_p (file, ".elc")
#ifdef HAVE_MODULES
	      || suffix_p (file, MODULES_SUFFIX)
#ifdef MODULES_SECONDARY_SUFFIX
              || suffix_p (file, MODULES_SECONDARY_SUFFIX)
#endif
#endif
#ifdef HAVE_NATIVE_COMP
              || suffix_p (file, NATIVE_ELISP_SUFFIX)
#endif
	      )
	    must_suffix = Qnil;
	  /* Don't insist on adding a suffix
	     if the argument includes a directory name.  */
	  else if (!NILP (Ffile_name_directory (file)))
	    must_suffix = Qnil;
	}

      if (!NILP (nosuffix))
	suffixes = Qnil;
      else
	{
	  suffixes = Fget_load_suffixes ();
	  if (NILP (must_suffix))
	    suffixes = CALLN (Fappend, suffixes, Vload_file_rep_suffixes);
	}
      fd = openp (Vload_path, file, suffixes, &found, Qnil, load_prefer_newer,
		  no_native);
    }

  if (fd == -1)
    {
      if (NILP (noerror))
	report_file_error ("Cannot open load file", file);
      return Qnil;
    }

  /* Tell startup.el whether or not we found the user's init file.  */
  if (EQ (Qt, Vuser_init_file))
    Vuser_init_file = found;

  /* If FD is -2, that means openp found a magic file.  */
  if (fd == -2)
    {
      if (NILP (Fequal (found, file)))
	/* If FOUND is a different file name from FILE,
	   find its handler even if we have already inhibited
	   the `load' operation on FILE.  */
	handler = Ffind_file_name_handler (found, Qt);
      else
	handler = Ffind_file_name_handler (found, Qload);
      if (!NILP (handler))
	return call5 (handler, Qload, found, noerror, nomessage, Qt);
#ifdef DOS_NT
      /* Tramp has to deal with semi-broken packages that prepend
	 drive letters to remote files.  For that reason, Tramp
	 catches file operations that test for file existence, which
	 makes openp think X:/foo.elc files are remote.  However,
	 Tramp does not catch `load' operations for such files, so we
	 end up with a nil as the `load' handler above.  If we would
	 continue with fd = -2, we will behave wrongly, and in
	 particular try reading a .elc file in the "rt" mode instead
	 of "rb".  See bug #9311 for the results.  To work around
	 this, we try to open the file locally, and go with that if it
	 succeeds.  */
      fd = emacs_open (SSDATA (ENCODE_FILE (found)), O_RDONLY, 0);
      if (fd == -1)
	fd = -2;
#endif
    }

  if (0 <= fd)
    {
      fd_index = SPECPDL_INDEX ();
      record_unwind_protect_int (close_file_unwind, fd);
    }

#ifdef HAVE_MODULES
  bool is_module =
    suffix_p (found, MODULES_SUFFIX)
#ifdef MODULES_SECONDARY_SUFFIX
    || suffix_p (found, MODULES_SECONDARY_SUFFIX)
#endif
    ;
#else
  bool is_module = false;
#endif

#ifdef HAVE_NATIVE_COMP
  bool is_native_elisp = suffix_p (found, NATIVE_ELISP_SUFFIX);
#else
  bool is_native_elisp = false;
#endif

  /* Check if we're stuck in a recursive load cycle.

     2000-09-21: It's not possible to just check for the file loaded
     being a member of Vloads_in_progress.  This fails because of the
     way the byte compiler currently works; `provide's are not
     evaluated, see font-lock.el/jit-lock.el as an example.  This
     leads to a certain amount of ``normal'' recursion.

     Also, just loading a file recursively is not always an error in
     the general case; the second load may do something different.  */
  {
    int load_count = 0;
    Lisp_Object tem = Vloads_in_progress;
    FOR_EACH_TAIL_SAFE (tem)
      if (!NILP (Fequal (found, XCAR (tem))) && (++load_count > 3))
	signal_error ("Recursive load", Fcons (found, Vloads_in_progress));
    record_unwind_protect (record_load_unwind, Vloads_in_progress);
    Vloads_in_progress = Fcons (found, Vloads_in_progress);
  }

  /* Default to dynamic scoping now so Vload_source_file_function can
     override.  */
  specbind (Qlexical_binding, Qnil);

  hist_file_name = is_native_elisp ? elc_if_eln (found) : found;
  version = -1;

  /* Check for the presence of unescaped character literals and warn
     about them. */
  specbind (Qlread_unescaped_character_literals, Qnil);
  record_unwind_protect (load_warn_unescaped_character_literals, file);

  bool is_elc = suffix_p (found, ".elc");
  if (is_elc
      /* version = 1 means the file is empty, in which case we can
	 treat it as not byte-compiled.  */
      || (fd >= 0 && (version = safe_to_load_version (file, fd)) > 1))
    {
      if (fd != -2) /* not a handler-lacking remote */
	{
	  struct stat s1, s2;
	  if (version < 0 && !(version = safe_to_load_version (file, fd)))
	    error ("File `%s' was not compiled in Emacs", SDATA (found));

	  compiled = 1;

	  efound = ENCODE_FILE (found);
	  fmode = "r" FOPEN_BINARY;

          if (is_elc
	      && !load_prefer_newer
	      && 0 == emacs_fstatat (AT_FDCWD, SSDATA (efound), &s1, 0))
            {
	      bool report_newer;
	      SSET (efound, SBYTES (efound) - 1, 0); /* .elc to .el */
              report_newer = (0 == emacs_fstatat (AT_FDCWD, SSDATA (efound), &s2, 0)
			      && 0 > timespec_cmp (get_stat_mtime (&s1),
						   get_stat_mtime (&s2)));
	      SSET (efound, SBYTES (efound) - 1, 'c'); /* back to .elc from .el */
              if (report_newer)
		message_with_string ("Loading %s despite modified .el", found, 1);
            }
	}
    }
  else if (!is_module && !is_native_elisp)
    {
      if (!NILP (Vload_source_file_function)) /* too hard to write in C? */
	{
	  Lisp_Object val;
	  if (fd >= 0)
	    {
	      emacs_close (fd);
	      clear_unwind_protect (fd_index);
	    }
	  val = call4 (Vload_source_file_function, found,
		       concat2 (Ffile_name_directory (file),
				Ffile_name_nondirectory (hist_file_name)),
		       NILP (noerror) ? Qnil : Qt,
		       (NILP (nomessage) || force_load_messages) ? Qnil : Qt);
	  return unbind_to (count, val);
	}
    }

  if (fd < 0)
    {
      /* We somehow got here with fd == -2, meaning the file is deemed
	 to be remote.  Don't even try to reopen the file locally;
	 just force a failure.  */
      stream = NULL;
      errno = EINVAL;
    }
  else if (!is_module && !is_native_elisp)
    {
#ifdef WINDOWSNT
      emacs_close (fd);
      clear_unwind_protect (fd_index);
      efound = ENCODE_FILE (found);
      stream = emacs_fopen (SSDATA (efound), fmode);
#else
      stream = fdopen (fd, fmode);
#endif
    }

  /* Declare here rather than inside the else-part because the storage
     might be accessed by the unbind_to call below.  */
  struct infile input;

  if (is_module || is_native_elisp)
    {
      /* `module-load' uses the file name, so we can close the stream
         now.  */
      if (fd >= 0)
        {
          emacs_close (fd);
          clear_unwind_protect (fd_index);
        }
    }
  else
    {
      if (!stream)
        report_file_error ("Opening stdio stream", file);
      set_unwind_protect_ptr (fd_index, close_infile_unwind, infile);
      input.stream = stream;
      input.lookahead = 0;
      infile = &input;
      unread_char = -1;
    }

  if (NILP (nomessage) || force_load_messages)
    {
      if (is_module)
        message_with_string ("Loading %s (module)...", file, 1);
      else if (is_native_elisp)
        message_with_string ("Loading %s (native compiled elisp)...", file, 1);
      else if (!compiled)
	message_with_string ("Loading %s.el (source)...", file, 1);
      else /* The typical case; compiled file newer than source file.  */
	message_with_string ("Loading %s...", file, 1);
    }

  specbind (Qload_file_name, hist_file_name);
  specbind (Qload_true_file_name, found);
  specbind (Qinhibit_file_name_operation, Qnil);
  specbind (Qload_in_progress, Qt);

  if (is_module)
    {
#ifdef HAVE_MODULES
      loadhist_initialize (found);
      Fmodule_load (found);
      build_load_history (found, true);
#else
      /* This cannot happen.  */
      emacs_abort ();
#endif
    }
  else if (is_native_elisp)
    {
#ifdef HAVE_NATIVE_COMP
      loadhist_initialize (hist_file_name);
      Fnative_elisp_load (found, Qnil);
      build_load_history (hist_file_name, true);
#else
      /* This cannot happen.  */
      emacs_abort ();
#endif

    }
  else
    {
      if (lisp_file_lexically_bound_p (Qget_file_char))
	set_internal (Qlexical_binding, Qt, Qnil, SET_INTERNAL_SET);

      if (!version || version >= 22)
        readevalloop (Qget_file_char, &input, hist_file_name,
                      0, Qnil, Qnil, Qnil, Qnil);
      else
        {
          /* We can't handle a file which was compiled with
             byte-compile-dynamic by older version of Emacs.  */
          specbind (Qload_force_doc_strings, Qt);
          readevalloop (Qget_emacs_mule_file_char, &input, hist_file_name,
                        0, Qnil, Qnil, Qnil, Qnil);
        }
    }
  unbind_to (count, Qnil);

  /* Run any eval-after-load forms for this file.  */
  if (!NILP (Ffboundp (Qdo_after_load_evaluation)))
    call1 (Qdo_after_load_evaluation, hist_file_name) ;

  for (int i = 0; i < ARRAYELTS (saved_strings); i++)
    {
      xfree (saved_strings[i].string);
      saved_strings[i].string = NULL;
      saved_strings[i].size = 0;
    }

  if (!noninteractive && (NILP (nomessage) || force_load_messages))
    {
      if (is_module)
        message_with_string ("Loading %s (module)...done", file, 1);
      else if (is_native_elisp)
	message_with_string ("Loading %s (native compiled elisp)...done", file, 1);
      else if (!compiled)
	message_with_string ("Loading %s (source)...done", file, 1);
      else /* The typical case; compiled file newer than source file.  */
	message_with_string ("Loading %s...done", file, 1);
    }

  return Qt;
}

Lisp_Object
save_match_data_load (Lisp_Object file, Lisp_Object noerror,
		      Lisp_Object nomessage, Lisp_Object nosuffix,
		      Lisp_Object must_suffix)
{
  specpdl_ref count = SPECPDL_INDEX ();
  record_unwind_save_match_data ();
  Lisp_Object result = Fload (file, noerror, nomessage, nosuffix, must_suffix);
  return unbind_to (count, result);
}

static bool
complete_filename_p (Lisp_Object pathname)
{
  const unsigned char *s = SDATA (pathname);
  return (IS_DIRECTORY_SEP (s[0])
	  || (SCHARS (pathname) > 2
	      && IS_DEVICE_SEP (s[1]) && IS_DIRECTORY_SEP (s[2])));
}

DEFUN ("locate-file-internal", Flocate_file_internal, Slocate_file_internal, 2, 4, 0,
       doc: /* Search for FILENAME through PATH.
Returns the file's name in absolute form, or nil if not found.
If SUFFIXES is non-nil, it should be a list of suffixes to append to
file name when searching.
If non-nil, PREDICATE is used instead of `file-readable-p'.
PREDICATE can also be an integer to pass to the faccessat(2) function,
in which case file-name-handlers are ignored.
This function will normally skip directories, so if you want it to find
directories, make sure the PREDICATE function returns `dir-ok' for them.  */)
  (Lisp_Object filename, Lisp_Object path, Lisp_Object suffixes, Lisp_Object predicate)
{
  Lisp_Object file;
  int fd = openp (path, filename, suffixes, &file, predicate, false, true);
  if (NILP (predicate) && fd >= 0)
    emacs_close (fd);
  return file;
}

#ifdef HAVE_NATIVE_COMP
static bool
maybe_swap_for_eln1 (Lisp_Object src_name, Lisp_Object eln_name,
		     Lisp_Object *filename, int *fd, struct timespec mtime)
{
  struct stat eln_st;
  int eln_fd = emacs_open (SSDATA (ENCODE_FILE (eln_name)), O_RDONLY, 0);

  if (eln_fd > 0)
    {
      if (fstat (eln_fd, &eln_st) || S_ISDIR (eln_st.st_mode))
	emacs_close (eln_fd);
      else
	{
	  struct timespec eln_mtime = get_stat_mtime (&eln_st);
	  if (timespec_cmp (eln_mtime, mtime) >= 0)
	    {
	      emacs_close (*fd);
	      *fd = eln_fd;
	      *filename = eln_name;
	      /* Store the eln -> el relation.  */
	      Fputhash (Ffile_name_nondirectory (eln_name),
			src_name, Vcomp_eln_to_el_h);
	      return true;
	    }
	  else
	    emacs_close (eln_fd);
	}
    }

  return false;
}
#endif

/* Look for a suitable .eln file to be loaded in place of FILENAME.
   If found replace the content of FILENAME and FD. */

static void
maybe_swap_for_eln (bool no_native, Lisp_Object *filename, int *fd,
		    struct timespec mtime)
{
#ifdef HAVE_NATIVE_COMP

  if (no_native
      || load_no_native)
    Fputhash (*filename, Qt, V_comp_no_native_file_h);
  else
    Fremhash (*filename, V_comp_no_native_file_h);

  if (no_native
      || load_no_native
      || !suffix_p (*filename, ".elc"))
    return;

  /* Search eln in the eln-cache directories.  */
  Lisp_Object eln_path_tail = Vnative_comp_eln_load_path;
  Lisp_Object src_name =
    Fsubstring (*filename, Qnil, make_fixnum (-1));
  if (NILP (Ffile_exists_p (src_name)))
    {
      src_name = concat2 (src_name, build_string (".gz"));
      if (NILP (Ffile_exists_p (src_name)))
	{
	  if (! NILP (find_symbol_value (XSYMBOL (Qnative_comp_warning_on_missing_source),
					 NULL)))
	    {
	      /* If we have an installation without any .el files,
		 there's really no point in giving a warning here,
		 because that will trigger a cascade of warnings.  So
		 just do a sanity check and refuse to do anything if we
		 can't find even central .el files.  */
	      if (NILP (Flocate_file_internal (build_string ("simple.el"),
					       Vload_path,
					       Qnil, Qnil)))
		return;
	      Vdelayed_warnings_list
		= Fcons (list2
			 (Qcomp,
			  CALLN (Fformat,
				 build_string ("Cannot look up eln "
					       "file as no source file "
					       "was found for %s"),
				 *filename)),
			 Vdelayed_warnings_list);
	      return;
	    }
	}
    }
  Lisp_Object eln_rel_name = Fcomp_el_to_eln_rel_filename (src_name);

  Lisp_Object dir = Qnil;
  FOR_EACH_TAIL_SAFE (eln_path_tail)
    {
      dir = XCAR (eln_path_tail);
      Lisp_Object eln_name =
	Fexpand_file_name (eln_rel_name,
			   Fexpand_file_name (Vcomp_native_version_dir, dir));
      if (maybe_swap_for_eln1 (src_name, eln_name, filename, fd, mtime))
	return;
    }

  /* Look also in preloaded subfolder of the last entry in
     `comp-eln-load-path'.  */
  dir = Fexpand_file_name (build_string ("preloaded"),
			   Fexpand_file_name (Vcomp_native_version_dir,
					      dir));
  maybe_swap_for_eln1 (src_name, Fexpand_file_name (eln_rel_name, dir),
		       filename, fd, mtime);
#endif
}

/* Search for a file whose name is STR, looking in directories
   in the Lisp list PATH, and trying suffixes from SUFFIX.
   On success, return a file descriptor (or 1 or -2 as described below).
   On failure, return -1 and set errno.

   SUFFIXES is a list of strings containing possible suffixes.
   The empty suffix is automatically added if the list is empty.

   PREDICATE t means the files are binary.
   PREDICATE non-nil and non-t means don't open the files,
   just look for one that satisfies the predicate.  In this case,
   return -2 on success.  The predicate can be a lisp function or
   an integer to pass to `access' (in which case file-name-handlers
   are ignored).

   If STOREPTR is nonzero, it points to a slot where the name of
   the file actually found should be stored as a Lisp string.
   nil is stored there on failure.

   If the file we find is remote, return -2
   but store the found remote file name in *STOREPTR.

   If NEWER is true, try all SUFFIXes and return the result for the
   newest file that exists.  Does not apply to remote files,
   or if a non-nil and non-t PREDICATE is specified.

   if NO_NATIVE is true do not try to load native code.  */

int
openp (Lisp_Object path, Lisp_Object str, Lisp_Object suffixes,
       Lisp_Object *storeptr, Lisp_Object predicate, bool newer,
       bool no_native)
{
  ptrdiff_t fn_size = 100;
  char buf[100];
  char *fn = buf;
  bool absolute;
  ptrdiff_t want_length;
  Lisp_Object filename;
  Lisp_Object string, tail, encoded_fn, save_string;
  ptrdiff_t max_suffix_len = 0;
  int last_errno = ENOENT;
  int save_fd = -1;
  USE_SAFE_ALLOCA;

  /* The last-modified time of the newest matching file found.
     Initialize it to something less than all valid timestamps.  */
  struct timespec save_mtime = make_timespec (TYPE_MINIMUM (time_t), -1);

  CHECK_STRING (str);

  tail = suffixes;
  FOR_EACH_TAIL_SAFE (tail)
    {
      CHECK_STRING_CAR (tail);
      max_suffix_len = max (max_suffix_len,
			    SBYTES (XCAR (tail)));
    }

  string = filename = encoded_fn = save_string = Qnil;

  if (storeptr)
    *storeptr = Qnil;

  absolute = complete_filename_p (str);

  AUTO_LIST1 (just_use_str, Qnil);
  if (NILP (path))
    path = just_use_str;

  /* Go through all entries in the path and see whether we find the
     executable. */
  FOR_EACH_TAIL_SAFE (path)
   {
    ptrdiff_t baselen, prefixlen;

    if (EQ (path, just_use_str))
      filename = str;
    else
      filename = Fexpand_file_name (str, XCAR (path));
    if (!complete_filename_p (filename))
      /* If there are non-absolute elts in PATH (eg ".").  */
      /* Of course, this could conceivably lose if luser sets
	 default-directory to be something non-absolute...  */
      {
	filename = Fexpand_file_name (filename, BVAR (current_buffer, directory));
	if (!complete_filename_p (filename))
	  /* Give up on this path element!  */
	  continue;
      }

    /* Calculate maximum length of any filename made from
       this path element/specified file name and any possible suffix.  */
    want_length = max_suffix_len + SBYTES (filename);
    if (fn_size <= want_length)
      {
	fn_size = 100 + want_length;
	fn = SAFE_ALLOCA (fn_size);
      }

    /* Copy FILENAME's data to FN but remove starting /: if any.  */
    prefixlen = ((SCHARS (filename) > 2
		  && SREF (filename, 0) == '/'
		  && SREF (filename, 1) == ':')
		 ? 2 : 0);
    baselen = SBYTES (filename) - prefixlen;
    memcpy (fn, SDATA (filename) + prefixlen, baselen);

    /* Loop over suffixes.  */
    AUTO_LIST1 (empty_string_only, empty_unibyte_string);
    tail = NILP (suffixes) ? empty_string_only : suffixes;
    FOR_EACH_TAIL_SAFE (tail)
      {
	Lisp_Object suffix = XCAR (tail);
	ptrdiff_t fnlen, lsuffix = SBYTES (suffix);
	Lisp_Object handler;

	/* Make complete filename by appending SUFFIX.  */
	memcpy (fn + baselen, SDATA (suffix), lsuffix + 1);
	fnlen = baselen + lsuffix;

	if (!STRING_MULTIBYTE (filename) && !STRING_MULTIBYTE (suffix))
	  /* Strongly prefer raw unibyte to let loadup decide (loadup
	     switches between several default-file-name-coding-system).  */
	  string = make_unibyte_string (fn, fnlen);
	else
	  string = make_string (fn, fnlen);
	handler = Ffind_file_name_handler (string, Qfile_exists_p);
	if ((!NILP (handler) || (!NILP (predicate) && !EQ (predicate, Qt)))
	    && !FIXNATP (predicate))
	  {
	    bool exists;
	    if (NILP (predicate) || EQ (predicate, Qt))
	      exists = !NILP (Ffile_readable_p (string));
	    else
	      {
		Lisp_Object tmp = call1 (predicate, string);
		if (NILP (tmp))
		  exists = false;
		else if (EQ (tmp, Qdir_ok)
			 || NILP (Ffile_directory_p (string)))
		  exists = true;
		else
		  {
		    exists = false;
		    last_errno = EISDIR;
		  }
	      }

	    if (exists)
	      {
		/* We succeeded; return this descriptor and filename.  */
		if (storeptr)
		  *storeptr = string;
		SAFE_FREE ();
		return -2;
	      }
	  }
	else
	  {
	    int fd;
	    const char *pfn;
	    struct stat st;

	    encoded_fn = ENCODE_FILE (string);
	    pfn = SSDATA (encoded_fn);

	    /* Check that we can access or open it.  */
	    if (FIXNATP (predicate))
	      {
		fd = -1;
		if (INT_MAX < XFIXNAT (predicate))
		  last_errno = EINVAL;
		else if (faccessat (AT_FDCWD, pfn, XFIXNAT (predicate),
				    AT_EACCESS)
			 == 0)
		  {
		    if (file_directory_p (encoded_fn))
		      last_errno = EISDIR;
		    else if (errno == ENOENT || errno == ENOTDIR)
		      fd = 1;
		    else
		      last_errno = errno;
		  }
		else if (!(errno == ENOENT || errno == ENOTDIR))
		  last_errno = errno;
	      }
	    else
	      {
                /*  In some systems (like Windows) finding out if a
                    file exists is cheaper to do than actually opening
                    it.  Only open the file when we are sure that it
                    exists.  */
#ifdef WINDOWSNT
                if (faccessat (AT_FDCWD, pfn, R_OK, AT_EACCESS))
                  fd = -1;
                else
#endif
                  fd = emacs_open (pfn, O_RDONLY, 0);

		if (fd < 0)
		  {
		    if (!(errno == ENOENT || errno == ENOTDIR))
		      last_errno = errno;
		  }
		else
		  {
		    int err = (fstat (fd, &st) != 0 ? errno
			       : S_ISDIR (st.st_mode) ? EISDIR : 0);
		    if (err)
		      {
			last_errno = err;
			emacs_close (fd);
			fd = -1;
		      }
		  }
	      }

	    if (fd >= 0)
	      {
		if (newer && !FIXNATP (predicate))
		  {
		    struct timespec mtime = get_stat_mtime (&st);

		    if (timespec_cmp (mtime, save_mtime) <= 0)
		      emacs_close (fd);
		    else
		      {
			if (0 <= save_fd)
			  emacs_close (save_fd);
			save_fd = fd;
			save_mtime = mtime;
			save_string = string;
		      }
		  }
		else
		  {
		    maybe_swap_for_eln (no_native, &string, &fd,
					get_stat_mtime (&st));
		    /* We succeeded; return this descriptor and filename.  */
		    if (storeptr)
		      *storeptr = string;
		    SAFE_FREE ();
		    return fd;
		  }
	      }

	    /* No more suffixes.  Return the newest.  */
	    if (0 <= save_fd && !CONSP (XCDR (tail)))
	      {
		maybe_swap_for_eln (no_native, &save_string, &save_fd,
				    save_mtime);
		if (storeptr)
		  *storeptr = save_string;
		SAFE_FREE ();
		return save_fd;
	      }
	  }
      }
    if (absolute)
      break;
   }

  SAFE_FREE ();
  errno = last_errno;
  return -1;
}


/* Merge the list we've accumulated of globals from the current input source
   into the load_history variable.  The details depend on whether
   the source has an associated file name or not.

   FILENAME is the file name that we are loading from.

   ENTIRE is true if loading that entire file, false if evaluating
   part of it.  */

static void
build_load_history (Lisp_Object filename, bool entire)
{
  Lisp_Object tail, prev, newelt;
  Lisp_Object tem, tem2;
  bool foundit = 0;

  tail = Vload_history;
  prev = Qnil;

  FOR_EACH_TAIL (tail)
    {
      tem = XCAR (tail);

      /* Find the feature's previous assoc list...  */
      if (!NILP (Fequal (filename, Fcar (tem))))
	{
	  foundit = 1;

	  /*  If we're loading the entire file, remove old data.  */
	  if (entire)
	    {
	      if (NILP (prev))
		Vload_history = XCDR (tail);
	      else
		Fsetcdr (prev, XCDR (tail));
	    }

	  /*  Otherwise, cons on new symbols that are not already members.  */
	  else
	    {
	      tem2 = Vcurrent_load_list;

	      FOR_EACH_TAIL (tem2)
		{
		  newelt = XCAR (tem2);
		  if (NILP (Fmember (newelt, tem)))
		    Fsetcar (tail, Fcons (XCAR (tem),
		     			  Fcons (newelt, XCDR (tem))));
		}
	    }
	}
      else
	prev = tail;
    }

  /* If we're loading an entire file, cons the new assoc onto the
     front of load-history, the most-recently-loaded position.  Also
     do this if we didn't find an existing member for the file.  */
  if (entire || !foundit)
    {
      Lisp_Object tem = Fnreverse (Vcurrent_load_list);
      eassert (EQ (filename, Fcar (tem)));
      Vload_history = Fcons (tem, Vload_history);
      /* FIXME: There should be an unbind_to right after calling us which
         should re-establish the previous value of Vcurrent_load_list.  */
      Vcurrent_load_list = Qt;
    }
}

static void
readevalloop_1 (int old)
{
  load_convert_to_unibyte = old;
}

/* Signal an `end-of-file' error, if possible with file name
   information.  */

static AVOID
end_of_file_error (void)
{
  if (STRINGP (Vload_true_file_name))
    xsignal1 (Qend_of_file, Vload_true_file_name);

  xsignal0 (Qend_of_file);
}

static Lisp_Object
readevalloop_eager_expand_eval (Lisp_Object val, Lisp_Object macroexpand)
{
  /* If we macroexpand the toplevel form non-recursively and it ends
     up being a `progn' (or if it was a progn to start), treat each
     form in the progn as a top-level form.  This way, if one form in
     the progn defines a macro, that macro is in effect when we expand
     the remaining forms.  See similar code in bytecomp.el.  */
  val = call2 (macroexpand, val, Qnil);
  if (EQ (CAR_SAFE (val), Qprogn))
    {
      Lisp_Object subforms = XCDR (val);
      val = Qnil;
      FOR_EACH_TAIL (subforms)
	val = readevalloop_eager_expand_eval (XCAR (subforms), macroexpand);
    }
  else
      val = eval_form (call2 (macroexpand, val, Qt));
  return val;
}

/* UNIBYTE specifies how to set load_convert_to_unibyte
   for this invocation.
   READFUN, if non-nil, is used instead of `read'.

   START, END specify region to read in current buffer (from eval-region).
   If the input is not from a buffer, they must be nil.  */

static void
readevalloop (Lisp_Object readcharfun,
	      struct infile *infile0,
	      Lisp_Object sourcename,
	      bool printflag,
	      Lisp_Object unibyte, Lisp_Object readfun,
	      Lisp_Object start, Lisp_Object end)
{
  int c;
  Lisp_Object val;
  specpdl_ref count = SPECPDL_INDEX ();
  struct buffer *b = 0;
  bool continue_reading_p;
  /* True if reading an entire buffer.  */
  bool whole_buffer = 0;
  /* True on the first time around.  */
  bool first_sexp = 1;
  Lisp_Object macroexpand = intern ("internal-macroexpand-for-load");

  if (!NILP (sourcename))
    CHECK_STRING (sourcename);

  if (NILP (Ffboundp (macroexpand))
      || (STRINGP (sourcename) && suffix_p (sourcename, ".elc")))
    /* Don't macroexpand before the corresponding function is defined
       and don't bother macroexpanding in .elc files, since it should have
       been done already.  */
    macroexpand = Qnil;

  if (MARKERP (readcharfun))
    {
      if (NILP (start))
	start = readcharfun;
    }

  if (BUFFERP (readcharfun))
    b = XBUFFER (readcharfun);
  else if (MARKERP (readcharfun))
    b = XMARKER (readcharfun)->buffer;

  /* We assume START is nil when input is not from a buffer.  */
  if (!NILP (start) && !b)
    emacs_abort ();

  specbind (Qstandard_input, readcharfun);
  record_unwind_protect_int (readevalloop_1, load_convert_to_unibyte);
  load_convert_to_unibyte = !NILP (unibyte);

  Lisp_Object lexical_p = find_symbol_value (XSYMBOL (Qlexical_binding),
					     current_buffer);
  record_lexical_environment ();
  current_thread->lexical_environment = !NILP (lexical_p) && !EQ (lexical_p, Qunbound)
    ? list1 (Qt) : Qnil;

  specbind (Qmacroexp__dynvars, Vmacroexp__dynvars);

  /* Ensure sourcename is absolute, except whilst preloading.  */
  if (!will_dump_p ()
      && !NILP (sourcename) && !NILP (Ffile_name_absolute_p (sourcename)))
    sourcename = Fexpand_file_name (sourcename, Qnil);

  loadhist_initialize (sourcename);

  continue_reading_p = 1;
  while (continue_reading_p)
    {
      specpdl_ref count1 = SPECPDL_INDEX ();

      if (b != 0 && !BUFFER_LIVE_P (b))
	error ("Reading from killed buffer");

      if (!NILP (start))
	{
	  /* Switch to the buffer we are reading from.  */
	  record_unwind_protect_excursion ();
	  set_buffer_internal (b);

	  /* Save point in it.  */
	  record_unwind_protect_excursion ();
	  /* Save ZV in it.  */
	  record_unwind_protect (save_restriction_restore, save_restriction_save ());
	  /* Those get unbound after we read one expression.  */

	  /* Set point and ZV around stuff to be read.  */
	  Fgoto_char (start);
	  if (!NILP (end))
	    Fnarrow_to_region (make_fixnum (BEGV), end);

	  /* Just for cleanliness, convert END to a marker
	     if it is an integer.  */
	  if (FIXNUMP (end))
	    end = Fpoint_max_marker ();
	}

      /* On the first cycle, we can easily test here
	 whether we are reading the whole buffer.  */
      if (b && first_sexp)
	whole_buffer = (BUF_PT (b) == BUF_BEG (b) && BUF_ZV (b) == BUF_Z (b));

      eassert (!infile0 || infile == infile0);
    read_next:
      c = READCHAR;
      if (c == ';')
	{
	  while ((c = READCHAR) != '\n' && c != -1);
	  goto read_next;
	}
      if (c < 0)
	{
	  unbind_to (count1, Qnil);
	  break;
	}

      /* Ignore whitespace here, so we can detect eof.  */
      if (c == ' ' || c == '\t' || c == '\n' || c == '\f' || c == '\r'
	  || c == NO_BREAK_SPACE)
	goto read_next;
      UNREAD (c);

      if (!HASH_TABLE_P (read_objects_map)
	  || XHASH_TABLE (read_objects_map)->count)
	read_objects_map
	  = make_hash_table (&hashtest_eq, DEFAULT_HASH_SIZE, Weak_None, false);
      if (!HASH_TABLE_P (read_objects_completed)
	  || XHASH_TABLE (read_objects_completed)->count)
	read_objects_completed
	  = make_hash_table (&hashtest_eq, DEFAULT_HASH_SIZE, Weak_None, false);
      if (!NILP (Vpdumper__pure_pool) && c == '(')
	val = read0 (readcharfun, false);
      else
	{
	  if (!NILP (readfun))
	    {
	      val = call1 (readfun, readcharfun);

	      /* If READCHARFUN has set point to ZV, we should
	         stop reading, even if the form read sets point
		 to a different value when evaluated.  */
	      if (BUFFERP (readcharfun))
		{
		  struct buffer *buf = XBUFFER (readcharfun);
		  if (BUF_PT (buf) == BUF_ZV (buf))
		    continue_reading_p = 0;
		}
	    }
	  else if (!NILP (Vload_read_function))
	    val = call1 (Vload_read_function, readcharfun);
	  else
	    val = read_internal_start (readcharfun, Qnil, Qnil, false);
	}
      /* Empty hashes can be reused; otherwise, reset on next call.  */
      if (HASH_TABLE_P (read_objects_map)
	  && XHASH_TABLE (read_objects_map)->count > 0)
	read_objects_map = Qnil;
      if (HASH_TABLE_P (read_objects_completed)
	  && XHASH_TABLE (read_objects_completed)->count > 0)
	read_objects_completed = Qnil;

      if (!NILP (start) && continue_reading_p)
	start = Fpoint_marker ();

      /* Restore saved point and BEGV.  */
      unbind_to (count1, Qnil);

      /* Now eval what we just read.  */
      if (!NILP (macroexpand))
        val = readevalloop_eager_expand_eval (val, macroexpand);
      else
        val = eval_form (val);

      if (printflag)
	{
	  Vvalues = Fcons (val, Vvalues);
	  if (EQ (Vstandard_output, Qt))
	    Fprin1 (val, Qnil, Qnil);
	  else
	    Fprint (val, Qnil);
	}

      first_sexp = 0;
    }

  build_load_history (sourcename,
		      infile0 || whole_buffer);

  unbind_to (count, Qnil);
}

DEFUN ("eval-buffer", Feval_buffer, Seval_buffer, 0, 5, "",
       doc: /* Execute the accessible portion of current buffer as Lisp code.
You can use \\[narrow-to-region] to limit the part of buffer to be evaluated.
When called from a Lisp program (i.e., not interactively), this
function accepts up to five optional arguments:
BUFFER is the buffer to evaluate (nil means use current buffer),
 or a name of a buffer (a string).
PRINTFLAG controls printing of output by any output functions in the
 evaluated code, such as `print', `princ', and `prin1':
  a value of nil means discard it; anything else is the stream to print to.
  See Info node `(elisp)Output Streams' for details on streams.
FILENAME specifies the file name to use for `load-history'.
UNIBYTE, if non-nil, specifies `load-convert-to-unibyte' for this
 invocation.
DO-ALLOW-PRINT, if non-nil, specifies that output functions in the
 evaluated code should work normally even if PRINTFLAG is nil, in
 which case the output is displayed in the echo area.

This function ignores the current value of the `lexical-binding'
variable.  Instead it will heed any
  -*- lexical-binding: t -*-
settings in the buffer, and if there is no such setting, the buffer
will be evaluated without lexical binding.

This function preserves the position of point.  */)
  (Lisp_Object buffer, Lisp_Object printflag, Lisp_Object filename, Lisp_Object unibyte, Lisp_Object do_allow_print)
{
  specpdl_ref count = SPECPDL_INDEX ();
  Lisp_Object tem, buf;

  if (NILP (buffer))
    buf = Fcurrent_buffer ();
  else
    buf = Fget_buffer (buffer);
  if (NILP (buf))
    error ("No such buffer");

  if (NILP (printflag) && NILP (do_allow_print))
    tem = Qsymbolp;
  else
    tem = printflag;

  if (NILP (filename))
    filename = BVAR (XBUFFER (buf), filename);

  specbind (Qeval_buffer_list, Fcons (buf, Veval_buffer_list));
  specbind (Qstandard_output, tem);
  record_unwind_protect_excursion ();
  BUF_TEMP_SET_PT (XBUFFER (buf), BUF_BEGV (XBUFFER (buf)));
  specbind (Qlexical_binding, lisp_file_lexically_bound_p (buf) ? Qt : Qnil);
  BUF_TEMP_SET_PT (XBUFFER (buf), BUF_BEGV (XBUFFER (buf)));
  readevalloop (buf, 0, filename,
		!NILP (printflag), unibyte, Qnil, Qnil, Qnil);
  return unbind_to (count, Qnil);
}

DEFUN ("eval-region", Feval_region, Seval_region, 2, 4, "r",
       doc: /* Execute the region as Lisp code.
When called from programs, expects two arguments,
giving starting and ending indices in the current buffer
of the text to be executed.
Programs can pass third argument PRINTFLAG which controls output:
 a value of nil means discard it; anything else is stream for printing it.
 See Info node `(elisp)Output Streams' for details on streams.
Also the fourth argument READ-FUNCTION, if non-nil, is used
instead of `read' to read each expression.  It gets one argument
which is the input stream for reading characters.

This function does not move point.  */)
  (Lisp_Object start, Lisp_Object end, Lisp_Object printflag, Lisp_Object read_function)
{
  /* FIXME: Do the eval-sexp-add-defvars dance!  */
  specpdl_ref count = SPECPDL_INDEX ();
  Lisp_Object tem, cbuf;

  cbuf = Fcurrent_buffer ();

  if (NILP (printflag))
    tem = Qsymbolp;
  else
    tem = printflag;
  specbind (Qstandard_output, tem);
  specbind (Qeval_buffer_list, Fcons (cbuf, Veval_buffer_list));

  /* `readevalloop' calls functions which check the type of start and end.  */
  readevalloop (cbuf, 0, BVAR (XBUFFER (cbuf), filename),
		!NILP (printflag), Qnil, read_function,
		start, end);

  return unbind_to (count, Qnil);
}

DEFUN ("read-annotated", Fread_annotated, Sread_annotated, 1, 1, 0,
       doc: /* Return parsed s-expr as `read' with each atom bundled
with its charpos as (CHARPOS . ATOM).  */)
  (Lisp_Object buffer)
{
  Lisp_Object retval, warning;
  specpdl_ref count = SPECPDL_INDEX ();

  CHECK_BUFFER (buffer);
  specbind (Qlread_unescaped_character_literals, Qnil);
  retval = read_internal_start (buffer, Qnil, Qnil, true);

  warning = safe_calln (intern ("byte-run--unescaped-character-literals-warning"));
  if (!NILP (warning))
    call2 (intern ("byte-compile-warn"), build_string ("%s"), warning);

  return unbind_to (count, retval);
}

DEFUN ("read", Fread, Sread, 0, 1, 0,
       doc: /* Read one Lisp expression as text from STREAM, return as Lisp object.
If STREAM is nil, use the value of `standard-input' (which see).
STREAM or the value of `standard-input' may be:
 a buffer (read from point and advance it)
 a marker (read from where it points and advance it)
 a function (call it with no arguments for each character,
     call it with a char as argument to push a char back)
 a string (takes text from string, starting at the beginning)
 t (read text line using minibuffer and use it, or read from
    standard input in batch mode).  */)
  (Lisp_Object stream)
{
  if (NILP (stream))
    stream = Vstandard_input;
  if (EQ (stream, Qt))
    stream = Qread_char;
  if (EQ (stream, Qread_char))
    /* FIXME: ?! This is used when the reader is called from the
       minibuffer without a stream, as in (read).  But is this feature
       ever used, and if so, why?  IOW, will anything break if this
       feature is removed !?  */
    return call1 (intern ("read-minibuffer"),
		  build_string ("Lisp expression: "));

  return read_internal_start (stream, Qnil, Qnil, false);
}

DEFUN ("read-from-string", Fread_from_string, Sread_from_string, 1, 3, 0,
       doc: /* Read one Lisp expression which is represented as text by STRING.
Returns a cons: (OBJECT-READ . FINAL-STRING-INDEX).
FINAL-STRING-INDEX is an integer giving the position of the next
remaining character in STRING.  START and END optionally delimit
a substring of STRING from which to read;  they default to 0 and
\(length STRING) respectively.  Negative values are counted from
the end of STRING.  */)
  (Lisp_Object string, Lisp_Object start, Lisp_Object end)
{
  Lisp_Object ret;
  CHECK_STRING (string);
  /* `read_internal_start' sets `read_from_string_index'.  */
  ret = read_internal_start (string, start, end, false);
  return Fcons (ret, make_fixnum (read_from_string_index));
}

/* Function to set up the global context we need in toplevel read
   calls.  START and END only used when STREAM is a string.  */
static Lisp_Object
read_internal_start (Lisp_Object stream, Lisp_Object start,
		     Lisp_Object end, bool annotated)
{
  Lisp_Object retval;

  readchar_charpos = BUFFERP (stream) ? XBUFFER (stream)->pt : 1;
  /* We can get called from readevalloop which may have set these
     already.  */
  if (!HASH_TABLE_P (read_objects_map)
      || XHASH_TABLE (read_objects_map)->count)
    read_objects_map
      = make_hash_table (&hashtest_eq, DEFAULT_HASH_SIZE, Weak_None, false);
  if (!HASH_TABLE_P (read_objects_completed)
      || XHASH_TABLE (read_objects_completed)->count)
    read_objects_completed
      = make_hash_table (&hashtest_eq, DEFAULT_HASH_SIZE, Weak_None, false);

  if (STRINGP (stream)
      || ((CONSP (stream) && STRINGP (XCAR (stream)))))
    {
      ptrdiff_t startval, endval;
      Lisp_Object string;

      if (STRINGP (stream))
	string = stream;
      else
	string = XCAR (stream);

      validate_subarray (string, start, end, SCHARS (string),
			 &startval, &endval);

      read_from_string_index = startval;
      read_from_string_index_byte = string_char_to_byte (string, startval);
      read_from_string_limit = endval;
    }

  retval = read0 (stream, annotated);
  if (HASH_TABLE_P (read_objects_map)
      && XHASH_TABLE (read_objects_map)->count > 0)
    read_objects_map = Qnil;
  if (HASH_TABLE_P (read_objects_completed)
      && XHASH_TABLE (read_objects_completed)->count > 0)
    read_objects_completed = Qnil;
  return retval;
}

/* Grow a read buffer BUF that contains OFFSET useful bytes of data,
   by at least MAX_MULTIBYTE_LENGTH bytes.  Update *BUF_ADDR and
   *BUF_SIZE accordingly; 0 <= OFFSET <= *BUF_SIZE.  If *BUF_ADDR is
   initially null, BUF is on the stack: copy its data to the new heap
   buffer.  Otherwise, BUF must equal *BUF_ADDR and can simply be
   reallocated.  Either way, remember the heap allocation (which is at
   pdl slot COUNT) so that it can be freed when unwinding the stack.*/

static char *
grow_read_buffer (char *buf, ptrdiff_t offset,
		  char **buf_addr, ptrdiff_t *buf_size, specpdl_ref count)
{
  char *p = xpalloc (*buf_addr, buf_size, MAX_MULTIBYTE_LENGTH, -1, 1);
  if (!*buf_addr)
    {
      memcpy (p, buf, offset);
      record_unwind_protect_ptr (xfree, p);
    }
  else
    set_unwind_protect_ptr (count, xfree, p);
  *buf_addr = p;
  return p;
}

/* Return the scalar value that has the Unicode character name NAME.
   Raise 'invalid-read-syntax' if there is no such character.  */
static int
character_name_to_code (char const *name, ptrdiff_t name_len,
			Lisp_Object readcharfun)
{
  /* For "U+XXXX", pass the leading '+' to string_to_number to reject
     monstrosities like "U+-0000".  */
  ptrdiff_t len = name_len - 1;
  Lisp_Object code
    = (name[0] == 'U' && name[1] == '+'
       ? string_to_number (name + 1, 16, &len)
       : call2 (Qchar_from_name, make_unibyte_string (name, name_len), Qt));

  if (!RANGED_FIXNUMP (0, code, MAX_UNICODE_CHAR)
      || len != name_len - 1
      || char_surrogate_p (XFIXNUM (code)))
    {
      AUTO_STRING (format, "\\N{%s}");
      AUTO_STRING_WITH_LEN (namestr, name, name_len);
      invalid_syntax_lisp (CALLN (Fformat, format, namestr), readcharfun);
    }

  return XFIXNUM (code);
}

/* Bound on the length of a Unicode character name.  As of
   Unicode 9.0.0 the maximum is 83, so this should be safe.  */
enum { UNICODE_CHARACTER_NAME_LENGTH_BOUND = 200 };

/* Read a character escape sequence, assuming we just read a backslash
   and one more character (next_char).  */
static int
read_char_escape (Lisp_Object readcharfun, int next_char)
{
  int modifiers = 0;
  ptrdiff_t ncontrol = 0;
  int chr;

 again: ;
  int c = next_char;
  int unicode_hex_count;
  int mod;

  switch (c)
    {
    case -1:
      end_of_file_error ();

    case 'a': chr = '\a'; break;
    case 'b': chr = '\b'; break;
    case 'd': chr =  127; break;
    case 'e': chr =   27; break;
    case 'f': chr = '\f'; break;
    case 'n': chr = '\n'; break;
    case 'r': chr = '\r'; break;
    case 't': chr = '\t'; break;
    case 'v': chr = '\v'; break;

    case '\n':
      /* ?\LF is an error; it's probably a user mistake.  */
      error ("Invalid escape char syntax: \\<newline>");

    /* \M-x etc: set modifier bit and parse the char to which it applies,
       allowing for chains such as \M-\S-\A-\H-\s-\C-q.  */
    case 'M': mod = meta_modifier;  goto mod_key;
    case 'S': mod = shift_modifier; goto mod_key;
    case 'H': mod = hyper_modifier; goto mod_key;
    case 'A': mod = alt_modifier;   goto mod_key;
    case 's': mod = super_modifier; goto mod_key;

    mod_key:
      {
	int c1 = READCHAR;
	if (c1 != '-')
	  {
	    if (c == 's')
	      {
		/* \s not followed by a hyphen is SPC.  */
		UNREAD (c1);
		chr = ' ';
		break;
	      }
	    else
	      /* \M, \S, \H, \A not followed by a hyphen is an error.  */
	      error ("Invalid escape char syntax: \\%c not followed by -", c);
	  }
	modifiers |= mod;
	c1 = READCHAR;
	if (c1 == '\\')
	  {
	    next_char = READCHAR;
	    goto again;
	  }
	chr = c1;
	break;
      }

    /* Control modifiers (\C-x or \^x) are messy and not actually idempotent.
       For example, ?\C-\C-a = ?\C-\001 = 0x4000001.
       Keep a count of them and apply them separately.  */
    case 'C':
      {
	int c1 = READCHAR;
	if (c1 != '-')
	  error ("Invalid escape char syntax: \\%c not followed by -", c);
      }
      FALLTHROUGH;
    /* The prefixes \C- and \^ are equivalent.  */
    case '^':
      {
	ncontrol++;
	int c1 = READCHAR;
	if (c1 == '\\')
	  {
	    next_char = READCHAR;
	    goto again;
	  }
	chr = c1;
	break;
      }

    /* 1-3 octal digits.  Values in 0x80..0xff are encoded as raw bytes.  */
    case '0': case '1': case '2': case '3':
    case '4': case '5': case '6': case '7':
      {
	int i = c - '0';
	int count = 0;
	while (count < 2)
	  {
	    int c = READCHAR;
	    if (c < '0' || c > '7')
	      {
		UNREAD (c);
		break;
	      }
	    i = (i << 3) + (c - '0');
	    count++;
	  }

	if (i >= 0x80 && i < 0x100)
	  i = BYTE8_TO_CHAR (i);
	chr = i;
	break;
      }

    /* 1 or more hex digits.  Values may encode modifiers.
       Values in 0x80..0xff using 2 hex digits are encoded as raw bytes.  */
    case 'x':
      {
	unsigned int i = 0;
	int count = 0;
	while (1)
	  {
	    int c = READCHAR;
	    int digit = char_hexdigit (c);
	    if (digit < 0)
	      {
		UNREAD (c);
		break;
	      }
	    i = (i << 4) + digit;
	    /* Allow hex escapes as large as ?\xfffffff, because some
	       packages use them to denote characters with modifiers.  */
	    if (i > (CHAR_META | (CHAR_META - 1)))
	      error ("Hex character out of range: \\x%x...", i);
	    count += count < 3;
	  }

	if (count == 0)
	  error ("Invalid escape char syntax: \\x not followed by hex digit");
	if (count < 3 && i >= 0x80)
	  i = BYTE8_TO_CHAR (i);
	modifiers |= i & CHAR_MODIFIER_MASK;
	chr = i & ~CHAR_MODIFIER_MASK;
	break;
      }

    /* 8-digit Unicode hex escape: \UHHHHHHHH */
    case 'U':
      unicode_hex_count = 8;
      goto unicode_hex;

    /* 4-digit Unicode hex escape: \uHHHH */
    case 'u':
      unicode_hex_count = 4;
    unicode_hex:
      {
	unsigned int i = 0;
	for (int count = 0; count < unicode_hex_count; count++)
	  {
	    int c = READCHAR;
	    if (c < 0)
	      error ("Malformed Unicode escape: \\%c%x",
		     unicode_hex_count == 4 ? 'u' : 'U', i);
	    int digit = char_hexdigit (c);
	    if (digit < 0)
	      error ("Non-hex character used for Unicode escape: %c (%d)",
		     c, c);
	    i = (i << 4) + digit;
	  }
	if (i > 0x10FFFF)
	  error ("Non-Unicode character: 0x%x", i);
	chr = i;
	break;
      }

    /* Named character: \N{name} */
    case 'N':
      {
        int c = READCHAR;
        if (c != '{')
          invalid_syntax ("Expected opening brace after \\N", readcharfun);
        char name[UNICODE_CHARACTER_NAME_LENGTH_BOUND + 1];
        bool whitespace = false;
        ptrdiff_t length = 0;
        while (true)
          {
            int c = READCHAR;
            if (c < 0)
              end_of_file_error ();
            if (c == '}')
              break;
            if (c >= 0x80)
              {
                AUTO_STRING (format,
                             "Invalid character U+%04X in character name");
		invalid_syntax_lisp (CALLN (Fformat, format,
					    make_fixed_natnum (c)),
				     readcharfun);
              }
            /* Treat multiple adjacent whitespace characters as a
               single space character.  This makes it easier to use
               character names in e.g. multi-line strings.  */
            if (c_isspace (c))
              {
                if (whitespace)
                  continue;
                c = ' ';
                whitespace = true;
              }
            else
              whitespace = false;
            name[length++] = c;
            if (length >= sizeof name)
              invalid_syntax ("Character name too long", readcharfun);
          }
        if (length == 0)
          invalid_syntax ("Empty character name", readcharfun);
	name[length] = '\0';

	/* character_name_to_code can invoke read0, recursively.
	   This is why read0 needs to be re-entrant.  */
	chr = character_name_to_code (name, length, readcharfun);
	break;
      }

    default:
      chr = c;
      break;
    }
  eassert (chr >= 0 && chr < (1 << CHARACTERBITS));

  /* Apply Control modifiers, using the rules:
     \C-X = ascii_ctrl(nomod(X)) | mods(X)  if nomod(X) is one of:
                                                A-Z a-z ? @ [ \ ] ^ _

            X | ctrl_modifier               otherwise

     where
         nomod(c) = c without modifiers
	 mods(c)  = the modifiers of c
         ascii_ctrl(c) = 127       if c = '?'
                         c & 0x1f  otherwise
  */
  while (ncontrol > 0)
    {
      if ((chr >= '@' && chr <= '_') || (chr >= 'a' && chr <= 'z'))
	chr &= 0x1f;
      else if (chr == '?')
	chr = 127;
      else
	modifiers |= ctrl_modifier;
      ncontrol--;
    }

  return chr | modifiers;
}

/* Return the digit that CHARACTER stands for in the given BASE.
   Return -1 if CHARACTER is out of range for BASE,
   and -2 if CHARACTER is not valid for any supported BASE.  */
static int
digit_to_number (int character, int base)
{
  int digit;

  if ('0' <= character && character <= '9')
    digit = character - '0';
  else if ('a' <= character && character <= 'z')
    digit = character - 'a' + 10;
  else if ('A' <= character && character <= 'Z')
    digit = character - 'A' + 10;
  else
    return -2;

  return digit < base ? digit : -1;
}

static void
invalid_radix_integer (EMACS_INT radix, Lisp_Object readcharfun)
{
  char buf[64];
  int n = snprintf (buf, sizeof buf, "integer, radix %"pI"d", radix);
  eassert (n < sizeof buf);
  invalid_syntax (buf, readcharfun);
}

/* Read an integer in radix RADIX using READCHARFUN to read
   characters.  RADIX must be in the interval [2..36].
   Value is the integer read.
   Signal an error if encountering invalid read syntax.  */

static Lisp_Object
read_integer (Lisp_Object readcharfun, int radix)
{
  char stackbuf[20];
  char *read_buffer = stackbuf;
  ptrdiff_t read_buffer_size = sizeof stackbuf;
  char *p = read_buffer;
  char *heapbuf = NULL;
  int valid = -1; /* 1 if valid, 0 if not, -1 if incomplete.  */
  specpdl_ref count = SPECPDL_INDEX ();

  int c = READCHAR;
  if (c == '-' || c == '+')
    {
      *p++ = c;
      c = READCHAR;
    }

  if (c == '0')
    {
      *p++ = c;
      valid = 1;

      /* Ignore redundant leading zeros, so the buffer doesn't
	 fill up with them.  */
      do
	c = READCHAR;
      while (c == '0');
    }

  for (int digit; (digit = digit_to_number (c, radix)) >= -1; )
    {
      if (digit == -1)
	valid = 0;
      if (valid < 0)
	valid = 1;
      /* Allow 1 extra byte for the \0.  */
      if (p + 1 == read_buffer + read_buffer_size)
	{
	  ptrdiff_t offset = p - read_buffer;
	  read_buffer = grow_read_buffer (read_buffer, offset,
					  &heapbuf, &read_buffer_size,
					  count);
	  p = read_buffer + offset;
	}
      *p++ = c;
      c = READCHAR;
    }

  UNREAD (c);

  if (valid != 1)
    invalid_radix_integer (radix, readcharfun);

  *p = '\0';
  return unbind_to (count, string_to_number (read_buffer, radix, NULL));
}

/* Read a character literal (preceded by `?').  */
static Lisp_Object
read_char_literal (Lisp_Object readcharfun)
{
  int ch = READCHAR;
  if (ch < 0)
    end_of_file_error ();

  /* Accept `single space' syntax like (list ? x) where the
     whitespace character is SPC or TAB.
     Other literal whitespace like NL, CR, and FF are not accepted,
     as there are well-established escape sequences for these.  */
  if (ch == ' ' || ch == '\t')
    return make_fixnum (ch);

  if (   ch == '(' || ch == ')' || ch == '[' || ch == ']'
      || ch == '"' || ch == ';')
    {
      CHECK_LIST (Vlread_unescaped_character_literals);
      Lisp_Object char_obj = make_fixed_natnum (ch);
      if (NILP (Fmemq (char_obj, Vlread_unescaped_character_literals)))
	Vlread_unescaped_character_literals =
	  Fcons (char_obj, Vlread_unescaped_character_literals);
    }

  if (ch == '\\')
    ch = read_char_escape (readcharfun, READCHAR);

  int modifiers = ch & CHAR_MODIFIER_MASK;
  ch &= ~CHAR_MODIFIER_MASK;
  if (CHAR_BYTE8_P (ch))
    ch = CHAR_TO_BYTE8 (ch);
  ch |= modifiers;

  int nch = READCHAR;
  UNREAD (nch);
  if (nch <= 32
      || nch == '"' || nch == '\'' || nch == ';' || nch == '('
      || nch == ')' || nch == '['  || nch == ']' || nch == '#'
      || nch == '?' || nch == '`'  || nch == ',' || nch == '.')
    return make_fixnum (ch);

  invalid_syntax ("?", readcharfun);
}

/* Read a string literal (preceded by '"').  */
static Lisp_Object
read_string_literal (Lisp_Object readcharfun)
{
  char stackbuf[1024];
  char *read_buffer = stackbuf;
  ptrdiff_t read_buffer_size = sizeof stackbuf;
  specpdl_ref count = SPECPDL_INDEX ();
  char *heapbuf = NULL;
  char *p = read_buffer;
  char *end = read_buffer + read_buffer_size;
  /* True if we saw an escape sequence specifying
     a multibyte character.  */
  bool force_multibyte = false;
  /* True if we saw an escape sequence specifying
     a single-byte character.  */
  bool force_singlebyte = false;
  ptrdiff_t nchars = 0;

  int ch;
  while ((ch = READCHAR) >= 0 && ch != '\"')
    {
      if (end - p < MAX_MULTIBYTE_LENGTH)
	{
	  ptrdiff_t offset = p - read_buffer;
	  read_buffer = grow_read_buffer (read_buffer, offset,
					  &heapbuf, &read_buffer_size,
					  count);
	  p = read_buffer + offset;
	  end = read_buffer + read_buffer_size;
	}

      if (ch == '\\')
	{
	  /* First apply string-specific escape rules:  */
	  ch = READCHAR;
	  switch (ch)
	    {
	    case 's':
	      /* `\s' is always a space in strings.  */
	      ch = ' ';
	      break;
	    case ' ':
	    case '\n':
	      /* `\SPC' and `\LF' generate no characters at all.  */
	      continue;
	    default:
	      ch = read_char_escape (readcharfun, ch);
	      break;
	    }

	  int modifiers = ch & CHAR_MODIFIER_MASK;
	  ch &= ~CHAR_MODIFIER_MASK;

	  if (CHAR_BYTE8_P (ch))
	    force_singlebyte = true;
	  else if (!ASCII_CHAR_P (ch))
	    force_multibyte = true;
	  else		/* I.e. ASCII_CHAR_P (ch).  */
	    {
	      /* Allow `\C-SPC' and `\^SPC'.  This is done here because
		 the literals ?\C-SPC and ?\^SPC (rather inconsistently)
		 yield (' ' | CHAR_CTL); see bug#55738.  */
	      if (modifiers == CHAR_CTL && ch == ' ')
		{
		  ch = 0;
		  modifiers = 0;
		}
	      if (modifiers & CHAR_SHIFT)
		{
		  /* Shift modifier is valid only with [A-Za-z].  */
		  if (ch >= 'A' && ch <= 'Z')
		    modifiers &= ~CHAR_SHIFT;
		  else if (ch >= 'a' && ch <= 'z')
		    {
		      ch -= ('a' - 'A');
		      modifiers &= ~CHAR_SHIFT;
		    }
		}

	      if (modifiers & CHAR_META)
		{
		  /* Move the meta bit to the right place for a
		     string.  */
		  modifiers &= ~CHAR_META;
		  ch = BYTE8_TO_CHAR (ch | 0x80);
		  force_singlebyte = true;
		}
	    }

	  /* Any modifiers remaining are invalid.  */
	  if (modifiers)
	    invalid_syntax ("Invalid modifier in string", readcharfun);
	  p += CHAR_STRING (ch, (unsigned char *) p);
	}
      else
	{
	  p += CHAR_STRING (ch, (unsigned char *) p);
	  if (CHAR_BYTE8_P (ch))
	    force_singlebyte = true;
	  else if (!ASCII_CHAR_P (ch))
	    force_multibyte = true;
	}
      nchars++;
    }

  if (ch < 0)
    end_of_file_error ();

  if (!force_multibyte && force_singlebyte)
    {
      /* READ_BUFFER contains raw 8-bit bytes and no multibyte
	 forms.  Convert it to unibyte.  */
      nchars = str_as_unibyte ((unsigned char *) read_buffer,
			       p - read_buffer);
      p = read_buffer + nchars;
    }
  Lisp_Object obj = (force_multibyte || (nchars != p - read_buffer))
    ? make_multibyte_string (read_buffer, nchars, p - read_buffer)
    : make_unibyte_string (read_buffer, p - read_buffer);
  return unbind_to (count, obj);
}

/* Make a hash table from the constructor plist.  */
static Lisp_Object
hash_table_from_plist (Lisp_Object plist)
{
  Lisp_Object params[4 * 2];
  Lisp_Object *par = params;

  /* This is repetitive but fast and simple.  */
#define ADDPARAM(name)					\
  do {							\
    Lisp_Object val = plist_get (plist, Q ## name);	\
    if (!NILP (val))					\
      {							\
	*par++ = QC ## name;				\
	*par++ = val;					\
      }							\
  } while (0)

  ADDPARAM (test);
  ADDPARAM (weakness);
  ADDPARAM (purecopy);

  Lisp_Object data = plist_get (plist, Qdata);
  if (!(NILP (data) || CONSP (data)))
    error ("Hash table data is not a list");
  ptrdiff_t data_len = list_length (data);
  if (data_len & 1)
    error ("Hash table data length is odd");
  *par++ = QCsize;
  *par++ = make_fixnum (data_len / 2);

  /* Now use params to make a new hash table and fill it.  */
  Lisp_Object ht = Fmake_hash_table (par - params, params);

  while (!NILP (data))
    {
      Lisp_Object key = XCAR (data);
      data = XCDR (data);
      Lisp_Object val = XCAR (data);
      Fputhash (key, val, ht);
      data = XCDR (data);
    }

  return ht;
}

static Lisp_Object
record_from_list (Lisp_Object elems)
{
  ptrdiff_t size = list_length (elems);
  Lisp_Object obj = Fmake_record (XCAR (elems),
				  make_fixnum (size - 1),
				  Qnil);
  Lisp_Object tl = XCDR (elems);
  for (int i = 1; i < size; i++)
    {
      ASET (obj, i, XCAR (tl));
      tl = XCDR (tl);
    }
  return obj;
}

/* Turn a reversed list into a vector.  */
static Lisp_Object
vector_from_rev_list (Lisp_Object elems)
{
  ptrdiff_t size = list_length (elems);
  Lisp_Object obj = initialize_vector (size, Qnil);
  Lisp_Object *vec = XVECTOR (obj)->contents;
  for (ptrdiff_t i = size - 1; i >= 0; i--)
    {
      vec[i] = XCAR (elems);
      Lisp_Object next = XCDR (elems);
      free_cons (XCONS (elems));
      elems = next;
    }
  return obj;
}

static Lisp_Object get_lazy_string (Lisp_Object val);

static Lisp_Object
bytecode_from_rev_list (Lisp_Object elems, Lisp_Object readcharfun)
{
  Lisp_Object obj = vector_from_rev_list (elems);
  Lisp_Object *vec = XVECTOR (obj)->contents;
  ptrdiff_t size = ASIZE (obj);

  if (infile && size >= COMPILED_CONSTANTS)
    {
      /* Always read 'lazily-loaded' bytecode (generated by the
         `byte-compile-dynamic' feature prior to Emacs 30) eagerly, to
         avoid code in the fast path during execution.  */
      if (CONSP (vec[COMPILED_BYTECODE])
          && FIXNUMP (XCDR (vec[COMPILED_BYTECODE])))
        vec[COMPILED_BYTECODE] = get_lazy_string (vec[COMPILED_BYTECODE]);

      /* Lazily-loaded bytecode is represented by the constant slot being nil
         and the bytecode slot a (lazily loaded) string containing the
         print representation of (BYTECODE . CONSTANTS).  Unpack the
         pieces by coerceing the string to unibyte and reading the result.  */
      if (NILP (vec[COMPILED_CONSTANTS]) && STRINGP (vec[COMPILED_BYTECODE]))
        {
          Lisp_Object enc = vec[COMPILED_BYTECODE];
          Lisp_Object pair = Fread (Fcons (enc, readcharfun));
          if (!CONSP (pair))
	    invalid_syntax ("Invalid byte-code object", readcharfun);

          vec[COMPILED_BYTECODE] = XCAR (pair);
          vec[COMPILED_CONSTANTS] = XCDR (pair);
        }
    }

  if (!(size >= COMPILED_STACK_DEPTH + 1 && size <= COMPILED_INTERACTIVE + 1
	&& (FIXNUMP (vec[COMPILED_ARGLIST])
	    || CONSP (vec[COMPILED_ARGLIST])
	    || NILP (vec[COMPILED_ARGLIST]))
	&& STRINGP (vec[COMPILED_BYTECODE])
	&& VECTORP (vec[COMPILED_CONSTANTS])
	&& FIXNATP (vec[COMPILED_STACK_DEPTH])))
    invalid_syntax ("Invalid byte-code object", readcharfun);

  if (STRING_MULTIBYTE (vec[COMPILED_BYTECODE]))
    /* BYTESTR must have been produced by Emacs 20.2 or earlier
       because it produced a raw 8-bit string for byte-code and
       now such a byte-code string is loaded as multibyte with
       raw 8-bit characters converted to multibyte form.
       Convert them back to the original unibyte form.  */
    vec[COMPILED_BYTECODE] = Fstring_as_unibyte (vec[COMPILED_BYTECODE]);

  /* Bytecode must be immovable.  */
  pin_string (vec[COMPILED_BYTECODE]);

  XSETPVECTYPE (XVECTOR (obj), PVEC_COMPILED);
  return obj;
}

static Lisp_Object
char_table_from_rev_list (Lisp_Object elems, Lisp_Object readcharfun)
{
  Lisp_Object obj = vector_from_rev_list (elems);
  if (ASIZE (obj) < CHAR_TABLE_STANDARD_SLOTS)
    invalid_syntax ("Invalid size char-table", readcharfun);
  XSETPVECTYPE (XVECTOR (obj), PVEC_CHAR_TABLE);
  return obj;
}

static Lisp_Object
sub_char_table_from_rev_list (Lisp_Object elems, Lisp_Object readcharfun)
{
  /* A sub-char-table can't be read as a regular vector because of two
     C integer fields.  */
  elems = Fnreverse (elems);
  ptrdiff_t size = list_length (elems);
  if (size < 2)
    error ("Invalid size of sub-char-table");

  if (!RANGED_FIXNUMP (1, XCAR (elems), 3))
    error ("Invalid depth in sub-char-table");
  int depth = XFIXNUM (XCAR (elems));

  if (chartab_size[depth] != size - 2)
    error ("Invalid size in sub-char-table");
  elems = XCDR (elems);

  if (!RANGED_FIXNUMP (0, XCAR (elems), MAX_CHAR))
    error ("Invalid minimum character in sub-char-table");
  int min_char = XFIXNUM (XCAR (elems));
  elems = XCDR (elems);

  Lisp_Object tbl = make_sub_char_table (depth, min_char);
  for (int i = 0; i < size - 2; i++)
    {
      XSUB_CHAR_TABLE (tbl)->contents[i] = XCAR (elems);
      elems = XCDR (elems);
    }
  return tbl;
}

static Lisp_Object
string_props_from_rev_list (Lisp_Object elems, Lisp_Object readcharfun)
{
  elems = Fnreverse (elems);
  if (NILP (elems) || !STRINGP (XCAR (elems)))
    invalid_syntax ("#", readcharfun);
  Lisp_Object obj = XCAR (elems);
  for (Lisp_Object tl = XCDR (elems); !NILP (tl);)
    {
      Lisp_Object beg = XCAR (tl);
      tl = XCDR (tl);
      if (NILP (tl))
	invalid_syntax ("Invalid string property list", readcharfun);
      Lisp_Object end = XCAR (tl);
      tl = XCDR (tl);
      if (NILP (tl))
	invalid_syntax ("Invalid string property list", readcharfun);
      Lisp_Object plist = XCAR (tl);
      tl = XCDR (tl);
      Fset_text_properties (beg, end, plist, obj);
    }
  return obj;
}

/* Read a bool vector (preceded by "#&").  */
static Lisp_Object
read_bool_vector (Lisp_Object readcharfun)
{
  ptrdiff_t length = 0;
  for (;;)
    {
      int c = READCHAR;
      if (c < '0' || c > '9')
	{
	  if (c != '"')
	    invalid_syntax ("#&", readcharfun);
	  break;
	}
      if (ckd_mul (&length, length, 10)
	  || ckd_add (&length, length, c - '0'))
	invalid_syntax ("#&", readcharfun);
    }

  ptrdiff_t size_in_chars = bool_vector_bytes (length);
  Lisp_Object str = read_string_literal (readcharfun);
  if (STRING_MULTIBYTE (str)
      || !(size_in_chars == SCHARS (str)
	   /* We used to print 1 char too many when the number of bits
	      was a multiple of 8.  Accept such input in case it came
	      from an old version.  */
	   || length == (SCHARS (str) - 1) * BOOL_VECTOR_BITS_PER_CHAR))
    invalid_syntax ("#&...", readcharfun);

  Lisp_Object obj = make_bool_vector (length);
  unsigned char *data = bool_vector_uchar_data (obj);
  memcpy (data, SDATA (str), size_in_chars);
  /* Clear the extraneous bits in the last byte.  */
  if (length != size_in_chars * BOOL_VECTOR_BITS_PER_CHAR)
    data[size_in_chars - 1] &= (1 << (length % BOOL_VECTOR_BITS_PER_CHAR)) - 1;
  return obj;
}

/* Skip (and optionally remember) a lazily-loaded string
   preceded by "#@".  Return true if this was a normal skip,
   false if we read #@00 (which skips to EOB/EOF).  */
static bool
skip_lazy_string (Lisp_Object readcharfun)
{
  ptrdiff_t nskip = 0;
  ptrdiff_t digits = 0;
  for (;;)
    {
      int c = READCHAR;
      if (c < '0' || c > '9')
	{
	  if (nskip > 0)
	    /* We can't use UNREAD here, because in the code below we side-step
	       READCHAR.  Instead, assume the first char after #@NNN occupies
	       a single byte, which is the case normally since it's just
	       a space.  */
	    nskip--;
	  else
	    UNREAD (c);
	  break;
	}
      if (ckd_mul (&nskip, nskip, 10)
	  || ckd_add (&nskip, nskip, c - '0'))
	invalid_syntax ("#@", readcharfun);
      digits++;
      if (digits == 2 && nskip == 0)
	{
	  /* #@00 means "read nil and skip to end" */
	  skip_dyn_eof (readcharfun);
	  return false;
	}
    }

  if (load_force_doc_strings && FROM_FILE_P (readcharfun))
    {
      /* If we are supposed to force doc strings into core right now,
	 record the last string that we skipped,
	 and record where in the file it comes from.  */

      /* First exchange the two saved_strings.  */
      verify (ARRAYELTS (saved_strings) == 2);
      struct saved_string t = saved_strings[0];
      saved_strings[0] = saved_strings[1];
      saved_strings[1] = t;

      enum { extra = 100 };
      struct saved_string *ss = &saved_strings[0];
      if (ss->size == 0)
	{
	  ss->size = nskip + extra;
	  ss->string = xmalloc (ss->size);
	}
      else if (nskip > ss->size)
	{
	  ss->size = nskip + extra;
	  ss->string = xrealloc (ss->string, ss->size);
	}

      FILE *instream = infile->stream;
      ss->position = (file_tell (instream) - infile->lookahead);

      /* Copy that many bytes into the saved string.  */
      ptrdiff_t i = 0;
      int c = 0;
      for (int n = min (nskip, infile->lookahead); n > 0; n--)
	ss->string[i++] = c = infile->buf[--infile->lookahead];
      block_input ();
      for (; i < nskip && c >= 0; i++)
	ss->string[i] = c = getc (instream);
      unblock_input ();

      ss->length = i;
    }
  else
    /* Skip that many bytes.  */
    skip_dyn_bytes (readcharfun, nskip);

  return true;
}

/* Given a lazy-loaded string designator VAL, return the actual string.
   VAL is (FILENAME . POS).  */
static Lisp_Object
get_lazy_string (Lisp_Object val)
{
  /* Get a doc string from the file we are loading.
     If it's in a saved string, get it from there.

     Here, we don't know if the string is a bytecode string or a doc
     string.  As a bytecode string must be unibyte, we always return a
     unibyte string.  If it is actually a doc string, caller must make
     it multibyte.  */

  /* We used to emit negative positions for 'user variables' (whose doc
     strings started with an asterisk); take the absolute value for
     compatibility.  */
  EMACS_INT pos = eabs (XFIXNUM (XCDR (val)));
  struct saved_string *ss = &saved_strings[0];
  struct saved_string *ssend = ss + ARRAYELTS (saved_strings);
  while (ss < ssend
	 && !(pos >= ss->position && pos < ss->position + ss->length))
    ss++;
  if (ss >= ssend)
    return get_doc_string (val, 1, 0);

  ptrdiff_t start = pos - ss->position;
  char *str = ss->string;
  ptrdiff_t from = start;
  ptrdiff_t to = start;

  /* Process quoting with ^A, and find the end of the string,
     which is marked with ^_ (037).  */
  while (str[from] != 037)
    {
      int c = str[from++];
      if (c == 1)
	{
	  c = str[from++];
	  str[to++] = (c == 1 ? c
		       : c == '0' ? 0
		       : c == '_' ? 037
		       : c);
	}
      else
	str[to++] = c;
    }

  return make_unibyte_string (str + start, to - start);
}

/* Length of prefix only consisting of symbol constituent characters.  */
static ptrdiff_t
symbol_char_span (const char *s)
{
  const char *p = s;
  while (   *p == '^' || *p == '*' || *p == '+' || *p == '-' || *p == '/'
	 || *p == '<' || *p == '=' || *p == '>' || *p == '_' || *p == '|')
    p++;
  return p - s;
}

static void
skip_space_and_comments (Lisp_Object readcharfun)
{
  int c;
  do
    {
      c = READCHAR;
      if (c == ';')
	do
	  c = READCHAR;
	while (c >= 0 && c != '\n');
      if (c < 0)
	end_of_file_error ();
    }
  while (c <= 32 || c == NO_BREAK_SPACE);
  UNREAD (c);
}

/* When an object is read, the type of the top read stack entry indicates
   the syntactic context.  */
enum read_entry_type
{
				/* preceding syntactic context */

  RE_vector,			/* "[" (* OBJECT) */
  RE_record,			/* "#s(" (* OBJECT) */
  RE_char_table,		/* "#^[" (* OBJECT) */
  RE_sub_char_table,		/* "#^^[" (* OBJECT) */
  RE_byte_code,			/* "#[" (* OBJECT) */
  RE_string_props,		/* "#(" (* OBJECT) */
  RE_special,			/* "'" | "#'" | "`" | "," | ",@" */
  RE_quoted_max,                /* preclude ANNOTATE for earlier types */

  RE_list_start,		/* "(" */

  RE_list,			/* "(" (+ OBJECT) */
  RE_list_dot,			/* "(" (+ OBJECT) "." */

  RE_numbered,			/* "#" (+ DIGIT) "=" */
};

struct read_stack_entry
{
  enum read_entry_type type;
  union {
    /* RE_list, RE_list_dot */
    struct {
      Lisp_Object head;		/* first cons of list */
      Lisp_Object tail;		/* last cons of list */
    } list;

    /* RE_vector, RE_record, RE_char_table, RE_sub_char_table,
       RE_byte_code, RE_string_props */
    struct {
      Lisp_Object elems;	/* list of elements in reverse order */
    } vector;

    /* RE_special */
    struct {
      Lisp_Object symbol;	/* symbol from special syntax */
    } special;

    /* RE_numbered */
    struct {
      Lisp_Object number;	/* number as a fixnum */
      Lisp_Object placeholder;	/* placeholder object */
    } numbered;
  } u;
};

struct read_stack
{
  struct read_stack_entry *stack;  /* base of stack */
  ptrdiff_t size;		   /* allocated size in entries */
  ptrdiff_t sp;			   /* current number of entries */
};

static struct read_stack rdstack = {NULL, 0, 0};

static size_t quoted_counts[RE_quoted_max];

static inline bool
quoted_parse_state (void)
{
  for (ptrdiff_t i = 0; i < RE_quoted_max; ++i)
    if (quoted_counts[i])
      return true;
  return false;
}

#define ANNOTATE(atom)					\
  (annotated && !quoted_parse_state()			\
   ? Fcons (make_fixnum (initial_charpos), atom)	\
   : atom)

void
mark_lread (void)
{
  /* Mark the read stack, which may contain data not otherwise traced */
  for (ptrdiff_t i = 0; i < rdstack.sp; i++)
    {
      struct read_stack_entry *e = &rdstack.stack[i];
      switch (e->type)
	{
	case RE_list_start:
	  break;
	case RE_list:
	case RE_list_dot:
	  mark_object (&e->u.list.head);
	  mark_object (&e->u.list.tail);
	  break;
	case RE_vector:
	case RE_record:
	case RE_char_table:
	case RE_sub_char_table:
	case RE_byte_code:
	case RE_string_props:
	  mark_object (&e->u.vector.elems);
	  break;
	case RE_special:
	  mark_object (&e->u.special.symbol);
	  break;
	case RE_numbered:
	  mark_object (&e->u.numbered.number);
	  mark_object (&e->u.numbered.placeholder);
	  break;
	default:
	  emacs_abort ();
	  break;
	}
    }
}

static inline struct read_stack_entry *
read_stack_top (void)
{
  eassume (rdstack.sp > 0);
  return &rdstack.stack[rdstack.sp - 1];
}

static inline struct read_stack_entry *
read_stack_pop (void)
{
  eassume (rdstack.sp > 0);
  ptrdiff_t quote_type = read_stack_top ()->type;
  if (quote_type < RE_quoted_max)
    quoted_counts[quote_type]--;
  return &rdstack.stack[--rdstack.sp];
}

static inline bool
read_stack_empty_p (ptrdiff_t base_sp)
{
  return rdstack.sp <= base_sp;
}

NO_INLINE static void
grow_read_stack (void)
{
  struct read_stack *rs = &rdstack;
  eassert (rs->sp == rs->size);
  rs->stack = xpalloc (rs->stack, &rs->size, 1, -1, sizeof *rs->stack);
  eassert (rs->sp < rs->size);
}

static inline void
read_stack_push (struct read_stack_entry e)
{
  if (rdstack.sp >= rdstack.size)
    grow_read_stack ();
  rdstack.stack[rdstack.sp++] = e;
  ptrdiff_t quote_type = read_stack_top ()->type;
  if (quote_type < RE_quoted_max)
    quoted_counts[quote_type]++;
}

static void
read_stack_reset (intmax_t sp)
{
  eassert (sp <= rdstack.sp);
  rdstack.sp = sp;
}

/* Read a Lisp object.  */
static Lisp_Object
read0 (Lisp_Object readcharfun, bool annotated)
{
  char stackbuf[64];
  char *read_buffer = stackbuf;
  ptrdiff_t read_buffer_size = sizeof stackbuf;
  char *heapbuf = NULL;

  specpdl_ref base_pdl = SPECPDL_INDEX ();
  ptrdiff_t base_sp = rdstack.sp;
  record_unwind_protect_intmax (read_stack_reset, base_sp);
  specpdl_ref count = SPECPDL_INDEX ();

  EMACS_INT initial_charpos;
  bool uninterned_symbol;
  bool skip_shorthand;

  Lisp_Object obj;
  bool multibyte;

  /* Read an object into `obj'.  */
 read_obj: ;
  initial_charpos = readchar_charpos;
  int c = READCHAR_REPORT_MULTIBYTE (&multibyte);
  if (c < 0)
    end_of_file_error ();

  switch (c)
    {
    case '(':
      read_stack_push ((struct read_stack_entry) {.type = RE_list_start});
      goto read_obj;

    case ')':
      if (read_stack_empty_p (base_sp))
	invalid_syntax (")", readcharfun);
      switch (read_stack_top ()->type)
	{
	case RE_list_start:
	  read_stack_pop ();
	  obj = ANNOTATE (Qnil);
	  break;
	case RE_list:
	  obj = read_stack_pop ()->u.list.head;
	  break;
	case RE_record:
	  {
	    Lisp_Object elems = Fnreverse (read_stack_pop ()->u.vector.elems);
	    if (NILP (elems))
	      invalid_syntax ("#s", readcharfun);

	    if (EQ (XCAR (elems), Qhash_table))
	      obj = ANNOTATE (hash_table_from_plist (XCDR (elems)));
	    else
	      obj = ANNOTATE (record_from_list (elems));
	    break;
	  }
	case RE_string_props:
	  obj = string_props_from_rev_list (read_stack_pop ()->u.vector.elems,
					    readcharfun);
	  obj = ANNOTATE (obj);
	  break;
	default:
	  invalid_syntax (")", readcharfun);
	  break;
	}
      break;

    case '[':
      read_stack_push ((struct read_stack_entry) {
	  .type = RE_vector,
	  .u.vector.elems = Qnil,
	});
      goto read_obj;

    case ']':
      if (read_stack_empty_p (base_sp))
	invalid_syntax ("]", readcharfun);
      switch (read_stack_top ()->type)
	{
	case RE_vector:
	  obj = vector_from_rev_list (read_stack_pop ()->u.vector.elems);
	  break;
	case RE_byte_code:
	  obj = bytecode_from_rev_list (read_stack_pop ()->u.vector.elems,
					readcharfun);
	  break;
	case RE_char_table:
	  obj = char_table_from_rev_list (read_stack_pop ()->u.vector.elems,
					  readcharfun);
	  break;
	case RE_sub_char_table:
	  obj = sub_char_table_from_rev_list (read_stack_pop ()->u.vector.elems,
					      readcharfun);
	  break;
	default:
	  invalid_syntax ("]", readcharfun);
	  break;
	}
      obj = ANNOTATE (obj);
      break;

    case '#':
      {
	int ch = READCHAR;
	switch (ch)
	  {
	  case '\'':
	    /* #'X -- special syntax for (function X) */
	    read_stack_push ((struct read_stack_entry) {
		.type = RE_special,
		.u.special.symbol = Qfunction,
	      });
	    goto read_obj;

	  case '#':
	    /* ## -- the empty symbol */
	    obj = ANNOTATE (Fintern (empty_unibyte_string, Qnil));
	    break;

	  case 's':
	    /* #s(...) -- a record or hash-table */
	    ch = READCHAR;
	    if (ch != '(')
	      {
		UNREAD (ch);
		invalid_syntax ("#s", readcharfun);
	      }
	    read_stack_push ((struct read_stack_entry) {
		.type = RE_record,
		.u.vector.elems = Qnil,
	      });
	    goto read_obj;

	  case '^':
	    /* #^[...]  -- char-table
	       #^^[...] -- sub-char-table */
	    ch = READCHAR;
	    if (ch == '^')
	      {
		ch = READCHAR;
		if (ch == '[')
		  {
		    read_stack_push ((struct read_stack_entry) {
			.type = RE_sub_char_table,
			.u.vector.elems = Qnil,
		      });
		    goto read_obj;
		  }
		else
		  {
		    UNREAD (ch);
		    invalid_syntax ("#^^", readcharfun);
		  }
	      }
	    else if (ch == '[')
	      {
		read_stack_push ((struct read_stack_entry) {
		    .type = RE_char_table,
		    .u.vector.elems = Qnil,
		  });
		goto read_obj;
	      }
	    else
	      {
		UNREAD (ch);
		invalid_syntax ("#^", readcharfun);
	      }

	  case '(':
	    /* #(...) -- string with properties */
	    read_stack_push ((struct read_stack_entry) {
		.type = RE_string_props,
		.u.vector.elems = Qnil,
	      });
	    goto read_obj;

	  case '[':
	    /* #[...] -- byte-code */
	    read_stack_push ((struct read_stack_entry) {
		.type = RE_byte_code,
		.u.vector.elems = Qnil,
	      });
	    goto read_obj;

	  case '&':
	    /* #&N"..." -- bool-vector */
	    obj = ANNOTATE (read_bool_vector (readcharfun));
	    break;

	  case '!':
	    /* #! appears at the beginning of an executable file.
	       Skip the rest of the line.  */
	    {
	      int c;
	      do
		c = READCHAR;
	      while (c >= 0 && c != '\n');
	      goto read_obj;
	    }

	  case 'x':
	  case 'X':
	    obj = ANNOTATE (read_integer (readcharfun, 16));
	    break;

	  case 'o':
	  case 'O':
	    obj = ANNOTATE (read_integer (readcharfun, 8));
	    break;

	  case 'b':
	  case 'B':
	    obj = ANNOTATE (read_integer (readcharfun, 2));
	    break;

	  case '@':
	    /* #@NUMBER is used to skip NUMBER following bytes.
	       That's used in .elc files to skip over doc strings
	       and function definitions that can be loaded lazily.  */
	    if (skip_lazy_string (readcharfun))
	      goto read_obj;
	    obj = Qnil;	      /* #@00 skips to EOB/EOF and yields nil.  */
	    break;

	  case '$':
	    /* #$ -- reference to lazy-loaded string */
	    obj = ANNOTATE (Vload_file_name);
	    break;

	  case ':':
	    /* #:X -- uninterned symbol */
	    c = READCHAR;
	    if (c <= 32 || c == NO_BREAK_SPACE
		|| c == '"' || c == '\'' || c == ';' || c == '#'
		|| c == '(' || c == ')'  || c == '[' || c == ']'
		|| c == '`' || c == ',')
	      {
		/* No symbol character follows: this is the empty symbol.  */
		UNREAD (c);
		obj = ANNOTATE (Fmake_symbol (empty_unibyte_string));
		break;
	      }
	    uninterned_symbol = true;
	    skip_shorthand = false;
	    goto read_symbol;

	  case '_':
	    /* #_X -- symbol without shorthand */
	    c = READCHAR;
	    if (c <= 32 || c == NO_BREAK_SPACE
		|| c == '"' || c == '\'' || c == ';' || c == '#'
		|| c == '(' || c == ')'  || c == '[' || c == ']'
		|| c == '`' || c == ',')
	      {
		/* No symbol character follows: this is the empty symbol.  */
		UNREAD (c);
		obj = ANNOTATE (Fintern (empty_unibyte_string, Qnil));
		break;
	      }
	    uninterned_symbol = false;
	    skip_shorthand = true;
	    goto read_symbol;

	  default:
	    if (ch >= '0' && ch <= '9')
	      {
		/* #N=OBJ or #N# -- first read the number N */
		EMACS_INT n = ch - '0';
		int c;
		for (;;)
		  {
		    c = READCHAR;
		    if (c < '0' || c > '9')
		      break;
		    if (ckd_mul (&n, n, 10)
			|| ckd_add (&n, n, c - '0'))
		      invalid_syntax ("#", readcharfun);
		  }
		if (c == 'r' || c == 'R')
		  {
		    /* #NrDIGITS -- radix-N number */
		    if (n < 0 || n > 36)
		      invalid_radix_integer (n, readcharfun);
		    obj = ANNOTATE (read_integer (readcharfun, n));
		    break;
		  }
		else if (n <= MOST_POSITIVE_FIXNUM && !NILP (Vread_circle))
		  {
		    if (c == '=')
		      {
			/* #N=OBJ -- assign number N to OBJ */
			Lisp_Object placeholder = Fcons (Qnil, Qnil);

			struct Lisp_Hash_Table *h
			  = XHASH_TABLE (read_objects_map);
			Lisp_Object number = make_fixnum (n);
			hash_hash_t hash;
			ptrdiff_t i = hash_lookup_get_hash (h, number, &hash);
			if (i >= 0)
			  /* Not normal, but input could be malformed.  */
			  set_hash_value_slot (h, i, placeholder);
			else
			  hash_put (h, number, placeholder, hash);
			read_stack_push ((struct read_stack_entry) {
			    .type = RE_numbered,
			    .u.numbered.number = number,
			    .u.numbered.placeholder = placeholder,
			  });
			goto read_obj;
		      }
		    else if (c == '#')
		      {
			/* #N# -- reference to numbered object */
			struct Lisp_Hash_Table *h
			  = XHASH_TABLE (read_objects_map);
			ptrdiff_t i = hash_lookup (h, make_fixnum (n));
			if (i < 0)
			  invalid_syntax ("#", readcharfun);
			obj = ANNOTATE (HASH_VALUE (h, i));
			break;
		      }
		    else
		      invalid_syntax ("#", readcharfun);
		  }
		else
		  invalid_syntax ("#", readcharfun);
	      }
	    else
	      invalid_syntax ("#", readcharfun);
	    break;
	  }
	break;
      }

    case '?':
      obj = ANNOTATE (read_char_literal (readcharfun));
      break;

    case '"':
      obj = ANNOTATE (read_string_literal (readcharfun));
      break;

    case '\'':
      read_stack_push ((struct read_stack_entry) {
	  .type = RE_special,
	  .u.special.symbol = Qquote,
	});
      goto read_obj;

    case '`':
      read_stack_push ((struct read_stack_entry) {
	  .type = RE_special,
	  .u.special.symbol = Qbackquote,
	});
      goto read_obj;

    case ',':
      {
	int ch = READCHAR;
	Lisp_Object sym;
	if (ch == '@')
	  sym = Qcomma_at;
	else
	  {
	    if (ch >= 0)
	      UNREAD (ch);
	    sym = Qcomma;
	  }
	read_stack_push ((struct read_stack_entry) {
	    .type = RE_special,
	    .u.special.symbol = sym,
	  });
	goto read_obj;
      }

    case ';':
      {
	int c;
	do
	  c = READCHAR;
	while (c >= 0 && c != '\n');
	goto read_obj;
      }

    case '.':
      {
	int nch = READCHAR;
	UNREAD (nch);
	if (nch <= 32 || nch == NO_BREAK_SPACE
	    || nch == '"' || nch == '\'' || nch == ';'
	    || nch == '(' || nch == '[' || nch == '#'
	    || nch == '?' || nch == '`' || nch == ',')
	  {
	    if (!read_stack_empty_p (base_sp)
		&& read_stack_top ()->type ==  RE_list)
	      {
		read_stack_top ()->type = RE_list_dot;
		goto read_obj;
	      }
	    invalid_syntax (".", readcharfun);
	  }
      }
      /* may be a number or symbol starting with a dot */
      FALLTHROUGH;

    default:
      if (c <= 32 || c == NO_BREAK_SPACE)
	goto read_obj;

      uninterned_symbol = false;
      skip_shorthand = false;
      /* symbol or number */
    read_symbol:
      {
	char *p = read_buffer;
	char *end = read_buffer + read_buffer_size;
	bool quoted = false;
	ptrdiff_t nchars = 0;
	Lisp_Object result = Qnil;

	do
	  {
	    if (end - p < MAX_MULTIBYTE_LENGTH + 1)
	      {
		ptrdiff_t offset = p - read_buffer;
		read_buffer = grow_read_buffer (read_buffer, offset,
						&heapbuf, &read_buffer_size,
						count);
		p = read_buffer + offset;
		end = read_buffer + read_buffer_size;
	      }

	    if (c == '\\')
	      {
		c = READCHAR;
		if (c < 0)
		  end_of_file_error ();
		quoted = true;
	      }

	    if (multibyte)
	      p += CHAR_STRING (c, (unsigned char *) p);
	    else
	      *p++ = c;
	    c = READCHAR;
	  }
	while (c > 32
	       && c != NO_BREAK_SPACE
	       && (c >= 128
		   || !(   c == '"' || c == '\'' || c == ';' || c == '#'
			|| c == '(' || c == ')'  || c == '[' || c == ']'
			|| c == '`' || c == ',')));

	*p = 0;
	ptrdiff_t nbytes = p - read_buffer;
	UNREAD (c);

	/* Only attempt to parse the token as a number if it starts as one.  */
	char c0 = read_buffer[0];
	if (((c0 >= '0' && c0 <= '9') || c0 == '.' || c0 == '-' || c0 == '+')
	    && !quoted && !uninterned_symbol && !skip_shorthand)
	  {
	    ptrdiff_t len;
	    result = string_to_number (read_buffer, 10, &len);
	    if (!NILP (result) && len == nbytes)
	      {
		obj = ANNOTATE (result);
		break;
	      }
	  }

	/* symbol, possibly uninterned */
	nchars = (multibyte
		  ? multibyte_chars_in_text ((unsigned char *)read_buffer, nbytes)
		  : nbytes);
	if (uninterned_symbol)
	  {
	    Lisp_Object name = !NILP (Vpdumper__pure_pool)
	      ? make_pure_string (read_buffer, nchars, nbytes, multibyte)
	      : make_specified_string (read_buffer, nbytes, multibyte);
	    result = Fmake_symbol (name);
	  }
	else
	  {
	    /* Intern NAME if not already registered with Vobarray.
	       Then assign RESULT to the interned symbol.  */
	    Lisp_Object found;
	    Lisp_Object obarray = check_obarray (Vobarray);
	    char *longhand = NULL;
	    ptrdiff_t longhand_chars = 0, longhand_bytes = 0;

	    if (skip_shorthand
		/* Symbols composed entirely of "symbol constituents"
		   are exempt from shorthands.  */
		|| symbol_char_span (read_buffer) >= nbytes)
	      found = oblookup (obarray, read_buffer, nchars, nbytes);
	    else
	      found = oblookup_considering_shorthand (obarray, read_buffer,
						      nchars, nbytes, &longhand,
						      &longhand_chars,
						      &longhand_bytes);
	    if (SYMBOLP (found))
	      result = found;
	    else if (longhand)
	      {
		Lisp_Object name
		  = (multibyte
		     ? make_multibyte_string (longhand, longhand_chars, longhand_bytes)
		     : make_unibyte_string (longhand, longhand_bytes));
		xfree (longhand);
		result = intern_driver (name, Vobarray, found);
	      }
	    else
	      {
		Lisp_Object name
		  = (multibyte
		     ? make_multibyte_string (read_buffer, nchars, nbytes)
		     : make_unibyte_string (read_buffer, nbytes));
		result = intern_driver (name, Vobarray, found);
	      }
	  }

	obj = ANNOTATE (result);
	break;
      }
    }

  /* Now figure what to do with OBJ.  */
  while (rdstack.sp > base_sp)
    {
      struct read_stack_entry *e = read_stack_top ();
      switch (e->type)
	{
	case RE_list_start:
	  e->type = RE_list;
	  e->u.list.head = e->u.list.tail = Fcons (obj, Qnil);
	  goto read_obj;

	case RE_list:
	  {
	    Lisp_Object tl = Fcons (obj, Qnil);
	    XSETCDR (e->u.list.tail, tl);
	    e->u.list.tail = tl;
	    goto read_obj;
	  }

	case RE_list_dot:
	  {
	    skip_space_and_comments (readcharfun);
	    int ch = READCHAR;
	    if (ch != ')')
	      invalid_syntax ("expected )", readcharfun);
	    XSETCDR (e->u.list.tail, obj);
	    read_stack_pop ();
	    obj = e->u.list.head;

	    /* Hack: immediately convert (#$ . FIXNUM) to the corresponding
	       string if load-force-doc-strings is set.  */
	    if (load_force_doc_strings
		&& EQ (XCAR (obj), Vload_file_name)
		&& !NILP (XCAR (obj))
		&& FIXNUMP (XCDR (obj)))
	      obj = get_lazy_string (obj);

	    break;
	  }

	case RE_vector:
	case RE_record:
	case RE_char_table:
	case RE_sub_char_table:
	case RE_byte_code:
	case RE_string_props:
	  e->u.vector.elems = Fcons (obj, e->u.vector.elems);
	  goto read_obj;

	case RE_special:
	  read_stack_pop ();
	  obj = ANNOTATE (list2 (e->u.special.symbol, obj));
	  break;

	case RE_numbered:
	  {
	    read_stack_pop ();
	    Lisp_Object placeholder = e->u.numbered.placeholder;
	    if (CONSP (obj))
	      {
		if (EQ (obj, placeholder))
		  /* Catch silly games like #1=#1# */
		  invalid_syntax ("nonsensical self-reference", readcharfun);

		/* Optimization: since the placeholder is already
		   a cons, repurpose it as the actual value.
		   This allows us to skip the substitution below,
		   since the placeholder is already referenced
		   inside OBJ at the appropriate places.  */
		Fsetcar (placeholder, XCAR (obj));
		Fsetcdr (placeholder, XCDR (obj));

		struct Lisp_Hash_Table *h2
		  = XHASH_TABLE (read_objects_completed);
		hash_hash_t hash;
		ptrdiff_t i = hash_lookup_get_hash (h2, placeholder, &hash);
		eassert (i < 0);
		hash_put (h2, placeholder, Qnil, hash);
		obj = placeholder;
	      }
	    else
	      {
		/* If it can be recursive, remember it for future
		   substitutions.  */
		if (!SYMBOLP (obj) && !NUMBERP (obj)
		    && !(STRINGP (obj) && !string_intervals (obj)))
		  {
		    struct Lisp_Hash_Table *h2
		      = XHASH_TABLE (read_objects_completed);
		    hash_hash_t hash;
		    ptrdiff_t i = hash_lookup_get_hash (h2, obj, &hash);
		    eassert (i < 0);
		    hash_put (h2, obj, Qnil, hash);
		  }

		/* Now put it everywhere the placeholder was...  */
		Flread__substitute_object_in_subtree (obj, placeholder,
						      read_objects_completed);

		/* ...and #n# will use the real value from now on.  */
		struct Lisp_Hash_Table *h = XHASH_TABLE (read_objects_map);
		hash_hash_t hash;
		ptrdiff_t i = hash_lookup_get_hash (h, e->u.numbered.number,
						    &hash);
		eassert (i >= 0);
		set_hash_value_slot (h, i, obj);
	      }
	    break;
	  }
	default:
	  emacs_abort ();
	  break;
	}
    }

  return unbind_to (base_pdl, obj);
}

DEFUN ("lread--substitute-object-in-subtree",
       Flread__substitute_object_in_subtree,
       Slread__substitute_object_in_subtree, 3, 3, 0,
       doc: /* In OBJECT, replace every occurrence of PLACEHOLDER with OBJECT.
COMPLETED is a hash table of objects that might be circular, or is t
if any object might be circular.  */)
  (Lisp_Object object, Lisp_Object placeholder, Lisp_Object completed)
{
  struct subst subst = { object, placeholder, completed, Qnil };
  Lisp_Object check_object = substitute_object_recurse (&subst, object);

  /* The returned object here is expected to always eq the
     original.  */
  if (!EQ (check_object, object))
    error ("Unexpected mutation error in reader");
  return Qnil;
}

static Lisp_Object
substitute_object_recurse (struct subst *subst, Lisp_Object subtree)
{
  /* If we find the placeholder, return the target object.  */
  if (EQ (subst->placeholder, subtree))
    return subst->object;

  /* For common object types that can't contain other objects, don't
     bother looking them up; we're done.  */
  if (SYMBOLP (subtree)
      || (STRINGP (subtree) && !string_intervals (subtree))
      || NUMBERP (subtree))
    return subtree;

  /* If we've been to this node before, don't explore it again.  */
  if (!NILP (Fmemq (subtree, subst->seen)))
    return subtree;

  /* If this node can be the entry point to a cycle, remember that
     we've seen it.  It can only be such an entry point if it was made
     by #n=, which means that we can find it as a value in
     COMPLETED.  */
  if (EQ (subst->completed, Qt)
      || hash_lookup (XHASH_TABLE (subst->completed), subtree) >= 0)
    subst->seen = Fcons (subtree, subst->seen);

  /* Recurse according to subtree's type.
     Every branch must return a Lisp_Object.  */
  switch (XTYPE (subtree))
    {
    case Lisp_Vectorlike:
      {
	ptrdiff_t i = 0, length = 0;
	if (BOOL_VECTOR_P (subtree))
	  return subtree;		/* No sub-objects anyway.  */
	else if (CHAR_TABLE_P (subtree) || SUB_CHAR_TABLE_P (subtree)
		 || COMPILEDP (subtree) || HASH_TABLE_P (subtree)
		 || RECORDP (subtree) || VECTORP (subtree))
	  length = PVSIZE (subtree);
	else
	  /* An unknown pseudovector may contain non-Lisp fields, so we
	     can't just blindly traverse all its fields.  We used to call
	     `Flength' which signaled `sequencep', so I just preserved this
	     behavior.  */
	  wrong_type_argument (Qsequencep, subtree);

	if (SUB_CHAR_TABLE_P (subtree))
	  i = 2;
	for ( ; i < length; i++)
	  ASET (subtree, i,
		substitute_object_recurse (subst, AREF (subtree, i)));
	return subtree;
      }

    case Lisp_Cons:
      XSETCAR (subtree, substitute_object_recurse (subst, XCAR (subtree)));
      XSETCDR (subtree, substitute_object_recurse (subst, XCDR (subtree)));
      return subtree;

    case Lisp_String:
      {
	/* Check for text properties in each interval.
	   substitute_in_interval contains part of the logic.  */

	INTERVAL root_interval = string_intervals (subtree);
	traverse_intervals_noorder (&root_interval,
				    substitute_in_interval, subst);
	return subtree;
      }

      /* Other types don't recurse any further.  */
    default:
      return subtree;
    }
}

/*  Helper function for substitute_object_recurse.  */
static void
substitute_in_interval (INTERVAL *interval, void *arg)
{
  set_interval_plist (*interval,
		      substitute_object_recurse (arg, (*interval)->plist));
}


/* Convert the initial prefix of STRING to a number, assuming base BASE.
   If the prefix has floating point syntax and BASE is 10, return a
   nearest float; otherwise, if the prefix has integer syntax, return
   the integer; otherwise, return nil.  (On antique platforms that lack
   support for NaNs, if the prefix has NaN syntax return a Lisp object that
   will provoke an error if used as a number.)  If PLEN, set *PLEN to the
   length of the numeric prefix if there is one, otherwise *PLEN is
   unspecified.  */

Lisp_Object
string_to_number (char const *string, int base, ptrdiff_t *plen)
{
  char const *cp = string;
  bool float_syntax = false;
  double value = 0;

  /* Negate the value ourselves.  This treats 0, NaNs, and infinity properly on
     IEEE floating point hosts, and works around a formerly-common bug where
     atof ("-0.0") drops the sign.  */
  bool negative = *cp == '-';
  bool positive = *cp == '+';

  bool signedp = negative | positive;
  cp += signedp;

  enum { INTOVERFLOW = 1, LEAD_INT = 2, TRAIL_INT = 4, E_EXP = 16 };
  int state = 0;
  int leading_digit = digit_to_number (*cp, base);
  uintmax_t n = leading_digit;
  if (leading_digit >= 0)
    {
      state |= LEAD_INT;
      for (int digit; 0 <= (digit = digit_to_number (*++cp, base)); )
	{
	  if (INT_MULTIPLY_OVERFLOW (n, base))
	    state |= INTOVERFLOW;
	  n *= base;
	  if (INT_ADD_OVERFLOW (n, digit))
	    state |= INTOVERFLOW;
	  n += digit;
	}
    }
  char const *after_digits = cp;
  if (*cp == '.')
    {
      cp++;
    }

  if (base == 10)
    {
      if ('0' <= *cp && *cp <= '9')
	{
	  state |= TRAIL_INT;
	  do
	    cp++;
	  while ('0' <= *cp && *cp <= '9');
	}
      if (*cp == 'e' || *cp == 'E')
	{
	  char const *ecp = cp;
	  cp++;
	  if (*cp == '+' || *cp == '-')
	    cp++;
	  if ('0' <= *cp && *cp <= '9')
	    {
	      state |= E_EXP;
	      do
		cp++;
	      while ('0' <= *cp && *cp <= '9');
	    }
	  else if (cp[-1] == '+'
		   && cp[0] == 'I' && cp[1] == 'N' && cp[2] == 'F')
	    {
	      state |= E_EXP;
	      cp += 3;
	      value = INFINITY;
	    }
	  else if (cp[-1] == '+'
		   && cp[0] == 'N' && cp[1] == 'a' && cp[2] == 'N')
	    {
	      state |= E_EXP;
	      cp += 3;
#if IEEE_FLOATING_POINT
	      union ieee754_double u
		= { .ieee_nan = { .exponent = 0x7ff, .quiet_nan = 1,
				  .mantissa0 = n >> 31 >> 1, .mantissa1 = n }};
	      value = u.d;
#else
	      if (plen)
		*plen = cp - string;
	      return not_a_number[negative];
#endif
	    }
	  else
	    cp = ecp;
	}

      /* A float has digits after the dot or an exponent.
	 This excludes numbers like "1." which are lexed as integers. */
      float_syntax = ((state & TRAIL_INT)
		      || ((state & LEAD_INT) && (state & E_EXP)));
    }

  if (plen)
    *plen = cp - string;

  /* Return a float if the number uses float syntax.  */
  if (float_syntax)
    {
      /* Convert to floating point, unless the value is already known
	 because it is infinite or a NaN.  */
      if (!value)
	value = atof (string + signedp);
      return make_float (negative ? -value : value);
    }

  /* Return nil if the number uses invalid syntax.  */
  if (!(state & LEAD_INT))
    return Qnil;

  /* Fast path if the integer (san sign) fits in uintmax_t.  */
  if (!(state & INTOVERFLOW))
    {
      if (!negative)
	return make_uint (n);
      if (-MOST_NEGATIVE_FIXNUM < n)
	return make_neg_biguint (n);
      EMACS_INT signed_n = n;
      return make_fixnum (-signed_n);
    }

  /* Trim any leading "+" and trailing nondigits, then return a bignum.  */
  string += positive;
  if (!*after_digits)
    return make_bignum_str (string, base);
  ptrdiff_t trimmed_len = after_digits - string;
  USE_SAFE_ALLOCA;
  char *trimmed = SAFE_ALLOCA (trimmed_len + 1);
  memcpy (trimmed, string, trimmed_len);
  trimmed[trimmed_len] = '\0';
  Lisp_Object result = make_bignum_str (trimmed, base);
  SAFE_FREE ();
  return result;
}

static Lisp_Object initial_obarray;

/* `oblookup' stores the bucket number here, for the sake of Funintern.  */

static size_t oblookup_last_bucket_number;

static Lisp_Object make_obarray (unsigned bits);

/* Slow path obarray check: return the obarray to use or signal an error.  */
Lisp_Object
check_obarray_slow (Lisp_Object obarray)
{
  /* For compatibility, we accept vectors whose first element is 0,
     and store an obarray object there.  */
  if (VECTORP (obarray) && ASIZE (obarray) > 0)
    {
      Lisp_Object obj = AREF (obarray, 0);
      if (OBARRAYP (obj))
	return obj;
      if (BASE_EQ (obj, make_fixnum (0)))
	{
	  /* Put an actual obarray object in the first slot.
	     The rest of the vector remains unused.  */
	  obj = make_obarray (0);
	  ASET (obarray, 0, obj);
	  return obj;
	}
    }
  /* Reset Vobarray to the standard obarray for nicer error handling. */
  if (BASE_EQ (Vobarray, obarray)) Vobarray = initial_obarray;

  wrong_type_argument (Qobarrayp, obarray);
}

static void grow_obarray (struct Lisp_Obarray *o);

/* Intern symbol SYM in OBARRAY using bucket INDEX.  */

/* FIXME: retype arguments as pure C types */
static Lisp_Object
intern_sym (Lisp_Object sym, Lisp_Object obarray, Lisp_Object index)
{
<<<<<<< HEAD
  Lisp_Object *ptr;

  XSYMBOL (sym)->u.s.interned = (EQ (obarray, initial_obarray)
				 ? SYMBOL_INTERNED_IN_INITIAL_OBARRAY
				 : SYMBOL_INTERNED);
=======
  eassert (BARE_SYMBOL_P (sym) && OBARRAYP (obarray) && FIXNUMP (index));
  struct Lisp_Symbol *s = XBARE_SYMBOL (sym);
  s->u.s.interned = (BASE_EQ (obarray, initial_obarray)
		     ? SYMBOL_INTERNED_IN_INITIAL_OBARRAY
		     : SYMBOL_INTERNED);
>>>>>>> a8f16754

  if (SREF (SYMBOL_NAME (sym), 0) == ':' && EQ (obarray, initial_obarray))
    {
      make_symbol_constant (sym);
      XSYMBOL (sym)->u.s.type = SYMBOL_PLAINVAL;
      /* Mark keywords as special.  This makes (let ((:key 'foo)) ...)
	 in lexically bound elisp signal an error, as documented.  */
      XSYMBOL (sym)->u.s.declared_special = true;
      SET_SYMBOL_VAL (XSYMBOL (sym), sym);
    }

<<<<<<< HEAD
  ptr = aref_addr (obarray, XFIXNUM (index));
  set_symbol_next (sym, SYMBOLP (*ptr) ? XSYMBOL (*ptr) : NULL);
=======
  struct Lisp_Obarray *o = XOBARRAY (obarray);
  Lisp_Object *ptr = o->buckets + XFIXNUM (index);
  s->u.s.next = BARE_SYMBOL_P (*ptr) ? XBARE_SYMBOL (*ptr) : NULL;
>>>>>>> a8f16754
  *ptr = sym;
  o->count++;
  if (o->count > obarray_size (o))
    grow_obarray (o);
  return sym;
}

/* Intern a symbol with name STRING in OBARRAY using bucket INDEX.  */

Lisp_Object
intern_driver (Lisp_Object string, Lisp_Object obarray, Lisp_Object index)
{
  SET_SYMBOL_VAL (XSYMBOL (Qobarray_cache), Qnil);
  return intern_sym (Fmake_symbol (string), obarray, index);
}

/* Intern the C string STR: return a symbol with that name,
   interned in the current obarray.  */

Lisp_Object
intern (const char *str)
{
  const ptrdiff_t len = strlen (str);
  Lisp_Object obarray = check_obarray (Vobarray);
  Lisp_Object tem = oblookup (obarray, str, len, len);

  return (SYMBOLP (tem) ? tem
	  /* The above `oblookup' was done on the basis of nchars==nbytes, so
	     the string has to be unibyte.  */
	  : intern_driver (make_unibyte_string (str, len),
			   obarray, tem));
}

Lisp_Object
intern_c_string (const char *str)
{
  const ptrdiff_t len = strlen (str);
  Lisp_Object obarray = check_obarray (Vobarray);
  Lisp_Object val = oblookup (obarray, str, len, len);
  return SYMBOLP (val)
    ? val
    : intern_driver (!NILP (Vpdumper__pure_pool)
		     ? make_pure_c_string (str, len)
		     : make_string (str, len),
		     obarray, val);
}

static void
define_symbol (Lisp_Object sym, char const *str)
{
  ptrdiff_t len = strlen (str);
  Lisp_Object string = make_pure_c_string (str, len);
  init_symbol (sym, string);

  /* Qunbound is uninterned, thus distinct from the symbol 'unbound.  */
  if (!EQ (sym, Qunbound))
    {
      Lisp_Object bucket = oblookup (initial_obarray, str, len, len);
      eassert (FIXNUMP (bucket));
      intern_sym (sym, initial_obarray, bucket);
    }
}

DEFUN ("intern", Fintern, Sintern, 1, 2, 0,
       doc: /* Return the canonical symbol whose name is STRING.
If there is none, one is created by this function and returned.
A second optional argument specifies the obarray to use;
it defaults to the value of `obarray'.  */)
  (Lisp_Object string, Lisp_Object obarray)
{
  Lisp_Object tem;

  obarray = check_obarray (NILP (obarray) ? Vobarray : obarray);
  CHECK_STRING (string);

  char* longhand = NULL;
  ptrdiff_t longhand_chars = 0, longhand_bytes = 0;
  tem = oblookup_considering_shorthand (obarray, SSDATA (string),
					SCHARS (string), SBYTES (string),
					&longhand, &longhand_chars,
					&longhand_bytes);

  if (!SYMBOLP (tem))
    {
      if (longhand)
	{
	  eassert (longhand_chars >= 0);
	  tem = intern_driver (make_multibyte_string
			       (longhand, longhand_chars, longhand_bytes),
			       obarray, tem);
	  xfree (longhand);
	}
      else
	tem = intern_driver (!NILP (Vpdumper__pure_pool) ? Fpurecopy_maybe (string) : string,
			     obarray, tem);
    }
  return tem;
}

DEFUN ("intern-soft", Fintern_soft, Sintern_soft, 1, 2, 0,
       doc: /* Return the canonical symbol named NAME, or nil if none exists.
NAME may be a string or a symbol.  If it is a symbol, that exact
symbol is searched for.
A second optional argument specifies the obarray to use;
it defaults to the value of `obarray'.  */)
  (Lisp_Object name, Lisp_Object obarray)
{
  register Lisp_Object tem, string;

  if (NILP (obarray)) obarray = Vobarray;
  obarray = check_obarray (obarray);

  if (!SYMBOLP (name))
    {
      char *longhand = NULL;
      ptrdiff_t longhand_chars = 0, longhand_bytes = 0;

      CHECK_STRING (name);
      string = name;
      tem = oblookup_considering_shorthand (obarray, SSDATA (string),
					    SCHARS (string), SBYTES (string),
					    &longhand, &longhand_chars,
					    &longhand_bytes);
      if (longhand)
	xfree (longhand);
      return FIXNUMP (tem) ? Qnil : tem;
    }
  else
    {
      /* If already a symbol, we don't do shorthand-longhand translation,
	 as promised in the docstring.  */
      string = SYMBOL_NAME (name);
      tem = oblookup (obarray, SSDATA (string), SCHARS (string), SBYTES (string));
      return EQ (name, tem) ? name : Qnil;
    }
}

DEFUN ("unintern", Funintern, Sunintern, 1, 2, 0,
       doc: /* Delete the symbol named NAME, if any, from OBARRAY.
The value is t if a symbol was found and deleted, nil otherwise.
NAME may be a string or a symbol.  If it is a symbol, that symbol
is deleted, if it belongs to OBARRAY--no other symbol is deleted.
OBARRAY, if nil, defaults to the value of the variable `obarray'.
usage: (unintern NAME OBARRAY)  */)
  (Lisp_Object name, Lisp_Object obarray)
{
  register Lisp_Object tem;
  Lisp_Object string;

  if (NILP (obarray)) obarray = Vobarray;
  obarray = check_obarray (obarray);

  if (SYMBOLP (name))
    string = SYMBOL_NAME (name);
  else
    {
      CHECK_STRING (name);
      string = name;
    }

  char *longhand = NULL;
  ptrdiff_t longhand_chars = 0;
  ptrdiff_t longhand_bytes = 0;
  tem = oblookup_considering_shorthand (obarray, SSDATA (string),
					SCHARS (string), SBYTES (string),
					&longhand, &longhand_chars,
					&longhand_bytes);
  if (longhand)
    xfree(longhand);

  if (FIXNUMP (tem))
    return Qnil;
  /* If arg was a symbol, don't delete anything but that symbol itself.  */
  if (SYMBOLP (name) && !EQ (name, tem))
    return Qnil;

  /* There are plenty of other symbols which will screw up the Emacs
     session if we unintern them, as well as even more ways to use
     `setq' or `fset' or whatnot to make the Emacs session
     unusable.  Let's not go down this silly road.  --Stef  */
  /* if (NILP (tem) || EQ (tem, Qt))
       error ("Attempt to unintern t or nil"); */

<<<<<<< HEAD
  XSYMBOL (tem)->u.s.interned = SYMBOL_UNINTERNED;
=======
  struct Lisp_Symbol *sym = XBARE_SYMBOL (tem);
  sym->u.s.interned = SYMBOL_UNINTERNED;
>>>>>>> a8f16754

  ptrdiff_t idx = oblookup_last_bucket_number;
  Lisp_Object *loc = &XOBARRAY (obarray)->buckets[idx];

<<<<<<< HEAD
  if (EQ (AREF (obarray, hash), tem))
    {
      if (XSYMBOL (tem)->u.s.next)
	{
	  Lisp_Object sym;
	  XSETSYMBOL (sym, XSYMBOL (tem)->u.s.next);
	  ASET (obarray, hash, sym);
	}
      else
	ASET (obarray, hash, make_fixnum (0));
    }
=======
  eassert (BARE_SYMBOL_P (*loc));
  struct Lisp_Symbol *prev = XBARE_SYMBOL (*loc);
  if (sym == prev)
    *loc = sym->u.s.next ? make_lisp_symbol (sym->u.s.next) : make_fixnum (0);
>>>>>>> a8f16754
  else
    while (1)
      {
	struct Lisp_Symbol *next = prev->u.s.next;
	if (next == sym)
	  {
	    prev->u.s.next = next->u.s.next;
	    break;
	  }
	prev = next;
      }

<<<<<<< HEAD
      for (tail = AREF (obarray, hash);
	   XSYMBOL (tail)->u.s.next;
	   tail = following)
	{
	  XSETSYMBOL (following, XSYMBOL (tail)->u.s.next);
	  if (EQ (following, tem))
	    {
	      set_symbol_next (tail, XSYMBOL (following)->u.s.next);
	      break;
	    }
	}
    }

  return Qt;
}
=======
  XOBARRAY (obarray)->count--;

  return Qt;
}


/* Bucket index of the string STR of length SIZE_BYTE bytes in obarray OA.  */
static ptrdiff_t
obarray_index (struct Lisp_Obarray *oa, const char *str, ptrdiff_t size_byte)
{
  EMACS_UINT hash = hash_string (str, size_byte);
  return knuth_hash (reduce_emacs_uint_to_hash_hash (hash), oa->size_bits);
}
>>>>>>> a8f16754

/* Return the symbol in OBARRAY whose names matches the string
   of SIZE characters (SIZE_BYTE bytes) at PTR.
   If there is no such symbol, return the integer bucket number of
   where the symbol would be if it were present.

   Also store the bucket number in oblookup_last_bucket_number.  */

Lisp_Object
oblookup (Lisp_Object obarray, register const char *ptr, ptrdiff_t size, ptrdiff_t size_byte)
{
  struct Lisp_Obarray *o = XOBARRAY (obarray);
  ptrdiff_t idx = obarray_index (o, ptr, size_byte);
  Lisp_Object bucket = o->buckets[idx];

<<<<<<< HEAD
  obarray = check_obarray (obarray);
  /* This is sometimes needed in the middle of GC.  */
  obsize = ASIZE (obarray);
  hash = hash_string (ptr, size_byte) % obsize;
  bucket = AREF (obarray, hash);
  oblookup_last_bucket_number = hash;
  if (EQ (bucket, make_fixnum (0)))
    ;
  else if (!SYMBOLP (bucket))
    /* Like CADR error message.  */
    xsignal2 (Qwrong_type_argument, Qobarrayp,
	      build_string ("Bad data in guts of obarray"));
  else
    for (tail = bucket; ; XSETSYMBOL (tail, XSYMBOL (tail)->u.s.next))
      {
	if (SBYTES (SYMBOL_NAME (tail)) == size_byte
	    && SCHARS (SYMBOL_NAME (tail)) == size
	    && !memcmp (SDATA (SYMBOL_NAME (tail)), ptr, size_byte))
	  return tail;
	else if (XSYMBOL (tail)->u.s.next == 0)
	  break;
      }
  XSETINT (tem, hash);
  return tem;
=======
  oblookup_last_bucket_number = idx;
  if (!BASE_EQ (bucket, make_fixnum (0)))
    {
      Lisp_Object sym = bucket;
      while (1)
	{
	  struct Lisp_Symbol *s = XBARE_SYMBOL (sym);
	  Lisp_Object name = s->u.s.name;
	  if (SBYTES (name) == size_byte && SCHARS (name) == size
	      && memcmp (SDATA (name), ptr, size_byte) == 0)
	    return sym;
	  if (s->u.s.next == NULL)
	    break;
	  sym = make_lisp_symbol(s->u.s.next);
	}
    }
  return make_fixnum (idx);
>>>>>>> a8f16754
}

/* Like 'oblookup', but considers 'Vread_symbol_shorthands',
   potentially recognizing that IN is shorthand for some other
   longhand name, which is then placed in OUT.  In that case,
   memory is malloc'ed for OUT (which the caller must free) while
   SIZE_OUT and SIZE_BYTE_OUT respectively hold the character and byte
   sizes of the transformed symbol name.  If IN is not recognized
   shorthand for any other symbol, OUT is set to point to NULL and
   'oblookup' is called.  */

Lisp_Object
oblookup_considering_shorthand (Lisp_Object obarray, const char *in,
				ptrdiff_t size, ptrdiff_t size_byte, char **out,
				ptrdiff_t *size_out, ptrdiff_t *size_byte_out)
{
  Lisp_Object tail = Vread_symbol_shorthands;

  /* First, assume no transformation will take place.  */
  *out = NULL;
  /* Then, iterate each pair in Vread_symbol_shorthands.  */
  FOR_EACH_TAIL_SAFE (tail)
    {
      Lisp_Object pair = XCAR (tail);
      /* Be lenient to 'read-symbol-shorthands': if some element isn't a
	 cons, or some member of that cons isn't a string, just skip
	 to the next element.  */
      if (!CONSP (pair))
	continue;
      Lisp_Object sh_prefix = XCAR (pair);
      Lisp_Object lh_prefix = XCDR (pair);
      if (!STRINGP (sh_prefix) || !STRINGP (lh_prefix))
	continue;
      ptrdiff_t sh_prefix_size = SBYTES (sh_prefix);

      /* Compare the prefix of the transformation pair to the symbol
	 name.  If a match occurs, do the renaming and exit the loop.
	 In other words, only one such transformation may take place.
	 Calculate the amount of memory to allocate for the longhand
	 version of the symbol name with xrealloc.  This isn't
	 strictly needed, but it could later be used as a way for
	 multiple transformations on a single symbol name.  */
      if (sh_prefix_size <= size_byte
	  && memcmp (SSDATA (sh_prefix), in, sh_prefix_size) == 0)
	{
	  ptrdiff_t lh_prefix_size = SBYTES (lh_prefix);
	  ptrdiff_t suffix_size = size_byte - sh_prefix_size;
	  *out = xrealloc (*out, lh_prefix_size + suffix_size);
	  memcpy (*out, SSDATA(lh_prefix), lh_prefix_size);
	  memcpy (*out + lh_prefix_size, in + sh_prefix_size, suffix_size);
	  *size_out = SCHARS (lh_prefix) - SCHARS (sh_prefix) + size;
	  *size_byte_out = lh_prefix_size + suffix_size;
	  break;
	}
    }
  /* Now, as promised, call oblookup with the "final" symbol name to
     lookup.  That function remains oblivious to whether a
     transformation happened here or not, but the caller of this
     function can tell by inspecting the OUT parameter.  */
  if (*out)
    return oblookup (obarray, *out, *size_out, *size_byte_out);
  else
    return oblookup (obarray, in, size, size_byte);
}

<<<<<<< HEAD

void
map_obarray (Lisp_Object obarray, void (*fn) (Lisp_Object, Lisp_Object), Lisp_Object arg)
=======

static struct Lisp_Obarray *
allocate_obarray (void)
{
  return ALLOCATE_PLAIN_PSEUDOVECTOR (struct Lisp_Obarray, PVEC_OBARRAY);
}

static Lisp_Object
make_obarray (unsigned bits)
{
  struct Lisp_Obarray *o = allocate_obarray ();
  o->count = 0;
  o->size_bits = bits;
  ptrdiff_t size = (ptrdiff_t)1 << bits;
  o->buckets = hash_table_alloc_bytes (size * sizeof *o->buckets);
  for (ptrdiff_t i = 0; i < size; i++)
    o->buckets[i] = make_fixnum (0);
  return make_lisp_obarray (o);
}

enum {
  obarray_default_bits = 3,
  word_size_log2 = word_size < 8 ? 5 : 6,  /* good enough */
  obarray_max_bits = min (8 * sizeof (int),
			  8 * sizeof (ptrdiff_t) - word_size_log2) - 1,
};

static void
grow_obarray (struct Lisp_Obarray *o)
>>>>>>> a8f16754
{
  ptrdiff_t old_size = obarray_size (o);
  eassert (o->count > old_size);
  Lisp_Object *old_buckets = o->buckets;

  int new_bits = o->size_bits + 1;
  if (new_bits > obarray_max_bits)
    error ("Obarray too big");
  ptrdiff_t new_size = (ptrdiff_t)1 << new_bits;
  o->buckets = hash_table_alloc_bytes (new_size * sizeof *o->buckets);
  for (ptrdiff_t i = 0; i < new_size; i++)
    o->buckets[i] = make_fixnum (0);
  o->size_bits = new_bits;

  /* Rehash symbols.
     FIXME: this is expensive since we need to recompute the hash for every
     symbol name.  Would it be reasonable to store it in the symbol?  */
  for (ptrdiff_t i = 0; i < old_size; i++)
    {
<<<<<<< HEAD
      tail = AREF (obarray, i);
      if (SYMBOLP (tail))
	while (1)
	  {
	    (*fn) (tail, arg);
	    if (XSYMBOL (tail)->u.s.next == 0)
	      break;
	    XSETSYMBOL (tail, XSYMBOL (tail)->u.s.next);
	  }
=======
      Lisp_Object obj = old_buckets[i];
      if (BARE_SYMBOL_P (obj))
	{
	  struct Lisp_Symbol *s = XBARE_SYMBOL (obj);
	  while (1)
	    {
	      Lisp_Object name = s->u.s.name;
	      ptrdiff_t idx = obarray_index (o, SSDATA (name), SBYTES (name));
	      Lisp_Object *loc = o->buckets + idx;
	      struct Lisp_Symbol *next = s->u.s.next;
	      s->u.s.next = BARE_SYMBOL_P (*loc) ? XBARE_SYMBOL (*loc) : NULL;
	      *loc = make_lisp_symbol (s);
	      if (next == NULL)
		break;
	      s = next;
	    }
	}
    }

  hash_table_free_bytes (old_buckets, old_size * sizeof *old_buckets);
}

DEFUN ("obarray-make", Fobarray_make, Sobarray_make, 0, 1, 0,
       doc: /* Return a new obarray of size SIZE.
The obarray will grow to accommodate any number of symbols; the size, if
given, is only a hint for the expected number.  */)
  (Lisp_Object size)
{
  int bits;
  if (NILP (size))
    bits = obarray_default_bits;
  else
    {
      CHECK_FIXNAT (size);
      EMACS_UINT n = XFIXNUM (size);
      bits = elogb (n) + 1;
      if (bits > obarray_max_bits)
	xsignal (Qargs_out_of_range, size);
>>>>>>> a8f16754
    }
  return make_obarray (bits);
}

DEFUN ("obarrayp", Fobarrayp, Sobarrayp, 1, 1, 0,
       doc: /* Return t iff OBJECT is an obarray.  */)
  (Lisp_Object object)
{
  return OBARRAYP (object) ? Qt : Qnil;
}

DEFUN ("obarray-clear", Fobarray_clear, Sobarray_clear, 1, 1, 0,
       doc: /* Remove all symbols from OBARRAY.  */)
  (Lisp_Object obarray)
{
  CHECK_OBARRAY (obarray);
  struct Lisp_Obarray *o = XOBARRAY (obarray);

  /* This function does not bother setting the status of its contained symbols
     to uninterned.  It doesn't matter very much.  */
  int new_bits = obarray_default_bits;
  int new_size = (ptrdiff_t)1 << new_bits;
  Lisp_Object *new_buckets
    = hash_table_alloc_bytes (new_size * sizeof *new_buckets);
  for (ptrdiff_t i = 0; i < new_size; i++)
    new_buckets[i] = make_fixnum (0);

  int old_size = obarray_size (o);
  hash_table_free_bytes (o->buckets, old_size * sizeof *o->buckets);
  o->buckets = new_buckets;
  o->size_bits = new_bits;
  o->count = 0;

  return Qnil;
}

void
map_obarray (Lisp_Object obarray,
	     void (*fn) (Lisp_Object, Lisp_Object), Lisp_Object arg)
{
  CHECK_OBARRAY (obarray);
  DOOBARRAY (XOBARRAY (obarray), it)
    (*fn) (obarray_iter_symbol (&it), arg);
}

static void
mapatoms_1 (Lisp_Object sym, Lisp_Object function)
{
  call1 (function, sym);
}

DEFUN ("mapatoms", Fmapatoms, Smapatoms, 1, 2, 0,
       doc: /* Call FUNCTION on every symbol in OBARRAY.
OBARRAY defaults to the value of `obarray'.  */)
  (Lisp_Object function, Lisp_Object obarray)
{
  if (NILP (obarray)) obarray = Vobarray;
  obarray = check_obarray (obarray);

  map_obarray (obarray, mapatoms_1, function);
  return Qnil;
}

DEFUN ("internal--obarray-buckets",
       Finternal__obarray_buckets, Sinternal__obarray_buckets, 1, 1, 0,
       doc: /* Symbols in each bucket of OBARRAY.  Internal use only.  */)
    (Lisp_Object obarray)
{
  obarray = check_obarray (obarray);
  ptrdiff_t size = obarray_size (XOBARRAY (obarray));

  Lisp_Object ret = Qnil;
  for (ptrdiff_t i = 0; i < size; i++)
    {
      Lisp_Object bucket = Qnil;
<<<<<<< HEAD
      Lisp_Object sym = AREF (obarray, i);
      if (SYMBOLP (sym))
=======
      Lisp_Object sym = XOBARRAY (obarray)->buckets[i];
      if (BARE_SYMBOL_P (sym))
>>>>>>> a8f16754
	while (1)
	  {
	    bucket = Fcons (sym, bucket);
	    struct Lisp_Symbol *s = XSYMBOL (sym)->u.s.next;
	    if (!s)
	      break;
	    XSETSYMBOL(sym, s);
	  }
      ret = Fcons (Fnreverse (bucket), ret);
    }
  return Fnreverse (ret);
}

void
init_obarray_once (void)
{
<<<<<<< HEAD
  Vobarray = initialize_vector (OBARRAY_SIZE, make_fixnum (0));
=======
  Vobarray = make_obarray (15);
>>>>>>> a8f16754
  initial_obarray = Vobarray;
  staticpro (&initial_obarray);

  for (int i = 0; i < ARRAYELTS (lispsym); i++)
    define_symbol (builtin_lisp_symbol (i), defsym_name[i]);

  DEFSYM (Qunbound, "unbound");

  DEFSYM (Qnil, "nil");
  SET_SYMBOL_VAL (XSYMBOL (Qnil), Qnil);
  make_symbol_constant (Qnil);
  XSYMBOL (Qnil)->u.s.declared_special = true;

  DEFSYM (Qt, "t");
  SET_SYMBOL_VAL (XSYMBOL (Qt), Qt);
  make_symbol_constant (Qt);
  XSYMBOL (Qt)->u.s.declared_special = true;

  DEFSYM (Qvariable_documentation, "variable-documentation");
}


void
defsubr (union Aligned_Lisp_Subr *aname)
{
  struct Lisp_Subr *sname = &aname->s;
  Lisp_Object sym, tem;
  sym = intern_c_string (sname->symbol_name);
  XSETPVECTYPE (sname, PVEC_SUBR);
  XSETSUBR (tem, sname);
  set_symbol_function (sym, tem);
#ifdef HAVE_NATIVE_COMP
  eassert (NILP (Vcomp_abi_hash));
  Vcomp_subr_list = Fpurecopy_maybe (Fcons (tem, Vcomp_subr_list));
#endif
}

#ifdef NOTDEF /* Use fset in subr.el now!  */
void
defalias (struct Lisp_Subr *sname, char *string)
{
  Lisp_Object sym;
  sym = intern (string);
  XSETSUBR (XSYMBOL (sym)->u.s.function, sname);
}
#endif /* NOTDEF */

/* Define a global Lisp symbol whose value is forwarded to a C
   variable of type intmax_t.  */
void
defvar_int (struct Lisp_Intfwd const *i_fwd, char const *namestring)
{
  Lisp_Object sym = intern_c_string (namestring);
  XSYMBOL (sym)->u.s.declared_special = true;
  XSYMBOL (sym)->u.s.type = SYMBOL_FORWARDED;
  SET_SYMBOL_FWD (XSYMBOL (sym), i_fwd);
  XSYMBOL (sym)->u.s.c_variable.fwdptr = i_fwd;
}

/* Similar but define a variable whose value is t if 1, nil if 0.  */
void
defvar_bool (struct Lisp_Boolfwd const *b_fwd, char const *namestring)
{
  Lisp_Object sym = intern_c_string (namestring);
  XSYMBOL (sym)->u.s.declared_special = true;
  XSYMBOL (sym)->u.s.type = SYMBOL_FORWARDED;
  SET_SYMBOL_FWD (XSYMBOL (sym), b_fwd);
  XSYMBOL (sym)->u.s.c_variable.fwdptr = b_fwd;
  Vbyte_boolean_vars = Fcons (sym, Vbyte_boolean_vars);
}

/* Marking the same slot twice "can cause trouble with strings," so
   for those variables known to be exogenously marked, don't
   staticpro.  */
void
defvar_lisp_nopro (struct Lisp_Objfwd const *o_fwd, char const *namestring)
{
  Lisp_Object sym = intern_c_string (namestring);
  XSYMBOL (sym)->u.s.declared_special = true;
  XSYMBOL (sym)->u.s.type = SYMBOL_FORWARDED;
  SET_SYMBOL_FWD (XSYMBOL (sym), o_fwd);
  XSYMBOL (sym)->u.s.c_variable.fwdptr = o_fwd;
}

void
defvar_lisp (struct Lisp_Objfwd const *o_fwd, char const *namestring)
{
  defvar_lisp_nopro (o_fwd, namestring);
  staticpro (o_fwd->objvar);
}

/* Similar but define a variable whose value is the Lisp Object stored
   at a particular offset in the current kboard object.  */

void
defvar_kboard (struct Lisp_Kboard_Objfwd const *ko_fwd, char const *namestring)
{
  Lisp_Object sym = intern_c_string (namestring);
  XSYMBOL (sym)->u.s.declared_special = true;
  XSYMBOL (sym)->u.s.type = SYMBOL_KBOARD;
  SET_SYMBOL_FWD (XSYMBOL (sym), ko_fwd);
  XSYMBOL (sym)->u.s.c_variable.fwdptr = ko_fwd;
}

/* Check that the elements of lpath exist.  */

static void
load_path_check (Lisp_Object lpath)
{
  Lisp_Object path_tail;

  /* The only elements that might not exist are those from
     PATH_LOADSEARCH, EMACSLOADPATH.  Anything else is only added if
     it exists.  */
  for (path_tail = lpath; !NILP (path_tail); path_tail = XCDR (path_tail))
    {
      Lisp_Object dirfile;
      dirfile = Fcar (path_tail);
      if (STRINGP (dirfile))
        {
          dirfile = Fdirectory_file_name (dirfile);
          if (!file_accessible_directory_p (dirfile))
            dir_warning ("Lisp directory", XCAR (path_tail));
        }
    }
}

/* Dig toplevel LOAD-PATH out of epaths.h.  */

static Lisp_Object
load_path_default (void)
{
  if (will_dump_p ())
    /* PATH_DUMPLOADSEARCH is the lisp dir in the source directory.  */
    return decode_env_path (0, PATH_DUMPLOADSEARCH, 0);

  Lisp_Object lpath = decode_env_path (0, PATH_LOADSEARCH, 0);

  /* Counter-intuitively Vinstallation_directory is nil for
     invocations of the `make install` executable, and is
     Vsource_directory for invocations of the within-repo `make`
     executable.
  */
  if (!NILP (Vinstallation_directory))
    {
      Lisp_Object tem = Fexpand_file_name (build_string ("lisp"),
					   Vinstallation_directory),
	tem1 = Ffile_accessible_directory_p (tem);

      if (NILP (tem1))
	/* Use build-time dirs instead.  */
	lpath = nconc2 (lpath, decode_env_path (0, PATH_DUMPLOADSEARCH, 0));
      else if (NILP (Fmember (tem, lpath)))
	/* Override the inchoate LOAD-PATH.  */
	lpath = list1 (tem);

      /* Add the within-repo site-lisp (unusual).  */
      if (!no_site_lisp)
        {
          tem = Fexpand_file_name (build_string ("site-lisp"),
                                   Vinstallation_directory);
          tem1 = Ffile_accessible_directory_p (tem);
          if (!NILP (tem1) && (NILP (Fmember (tem, lpath))))
	    lpath = Fcons (tem, lpath);
        }

      if (NILP (Fequal (Vinstallation_directory, Vsource_directory)))
        {
	  /* An out-of-tree build (unusual).  */
          tem = Fexpand_file_name (build_string ("src/Makefile"),
                                   Vinstallation_directory);
          tem1 = Fexpand_file_name (build_string ("src/Makefile.in"),
				    Vinstallation_directory);

          /* Don't be fooled if they moved the entire source tree
             AFTER dumping Emacs.  If the build directory is indeed
             different from the source dir, src/Makefile.in and
             src/Makefile will not be found together.  */
          if (!NILP (Ffile_exists_p (tem)) && NILP (Ffile_exists_p (tem1)))
            {
              tem = Fexpand_file_name (build_string ("lisp"),
                                       Vsource_directory);
              if (NILP (Fmember (tem, lpath)))
                lpath = Fcons (tem, lpath);
              if (!no_site_lisp)
                {
                  tem = Fexpand_file_name (build_string ("site-lisp"),
                                           Vsource_directory);
                  if (!NILP (tem) && (NILP (Fmember (tem, lpath))))
		    lpath = Fcons (tem, lpath);
                }
            }
        }
    }

  return lpath;
}

void
init_lread (void)
{
  /* First, set Vload_path.  */

  /* Ignore EMACSLOADPATH when dumping.  */
  bool use_loadpath = !will_dump_p ();

  if (use_loadpath && egetenv ("EMACSLOADPATH"))
    {
      Vload_path = decode_env_path ("EMACSLOADPATH", 0, 1);

      /* Check (non-nil) user-supplied elements.  */
      load_path_check (Vload_path);

      /* If no nils in the environment variable, use as-is.
         Otherwise, replace any nils with the default.  */
      if (!NILP (Fmemq (Qnil, Vload_path)))
        {
          Lisp_Object elem, elpath = Vload_path;
          Lisp_Object default_lpath = load_path_default ();

          /* Check defaults, before adding site-lisp.  */
          load_path_check (default_lpath);

          /* Add the site-lisp directories to the front of the default.  */
          if (!no_site_lisp && PATH_SITELOADSEARCH[0] != '\0')
            {
              Lisp_Object sitelisp = decode_env_path (0, PATH_SITELOADSEARCH, 0);
              if (!NILP (sitelisp))
                default_lpath = nconc2 (sitelisp, default_lpath);
            }

          Vload_path = Qnil;

          /* Replace nils from EMACSLOADPATH by default.  */
          while (CONSP (elpath))
            {
              elem = XCAR (elpath);
              elpath = XCDR (elpath);
              Vload_path = CALLN (Fappend, Vload_path,
				  NILP (elem) ? default_lpath : list1 (elem));
            }
        }
    }
  else
    {
      Vload_path = load_path_default ();

      /* Check before adding site-lisp directories.
         The install should have created them, but they are not
         required, so no need to warn if they are absent.
         Or we might be running before installation.  */
      load_path_check (Vload_path);

      /* Add the site-lisp directories at the front.  */
      if (!will_dump_p () && !no_site_lisp && PATH_SITELOADSEARCH[0] != '\0')
        {
          Lisp_Object sitelisp = decode_env_path (0, PATH_SITELOADSEARCH, 0);
          if (!NILP (sitelisp))
	    Vload_path = nconc2 (sitelisp, Vload_path);
        }
    }

  Vvalues = Qnil;

  load_in_progress = 0;
  Vload_file_name = Qnil;
  Vload_true_file_name = Qnil;
  Vstandard_input = Qt;
  Vloads_in_progress = Qnil;
}

/* Print a warning that directory intended for use USE and with name
   DIRNAME cannot be accessed.  On entry, errno should correspond to
   the access failure.  Print the warning on stderr and put it in
   *Messages*.  */

void
dir_warning (char const *use, Lisp_Object dirname)
{
  static char const format[] = "Warning: %s '%s': %s\n";
  char *diagnostic = emacs_strerror (errno);
  fprintf (stderr, format, use, SSDATA (ENCODE_SYSTEM (dirname)), diagnostic);

  /* Don't log the warning before we've initialized!!  */
  if (initialized)
    {
      ptrdiff_t diaglen = strlen (diagnostic);
      AUTO_STRING_WITH_LEN (diag, diagnostic, diaglen);
      if (!NILP (Vlocale_coding_system))
	{
	  Lisp_Object s
	    = code_convert_string_norecord (diag, Vlocale_coding_system, false);
	  diagnostic = SSDATA (s);
	  diaglen = SBYTES (s);
	}
      USE_SAFE_ALLOCA;
      char *buffer = SAFE_ALLOCA (sizeof format - 3 * (sizeof "%s" - 1)
				  + strlen (use) + SBYTES (dirname) + diaglen);
      ptrdiff_t message_len = esprintf (buffer, format, use, SSDATA (dirname),
					diagnostic);
      message_dolog (buffer, message_len, 0, STRING_MULTIBYTE (dirname));
      SAFE_FREE ();
    }
}

void
syms_of_lread (void)
{
  defsubr (&Sread);
  defsubr (&Sread_from_string);
  defsubr (&Sread_annotated);
  defsubr (&Slread__substitute_object_in_subtree);
  defsubr (&Sintern);
  defsubr (&Sintern_soft);
  defsubr (&Sunintern);
  defsubr (&Sget_load_suffixes);
  defsubr (&Sload);
  defsubr (&Seval_buffer);
  defsubr (&Seval_region);
  defsubr (&Sread_char);
  defsubr (&Sread_char_exclusive);
  defsubr (&Sread_event);
  defsubr (&Sget_file_char);
  defsubr (&Smapatoms);
  defsubr (&Slocate_file_internal);
  defsubr (&Sinternal__obarray_buckets);
  defsubr (&Sobarray_make);
  defsubr (&Sobarrayp);
  defsubr (&Sobarray_clear);

  DEFVAR_LISP ("obarray", Vobarray,
	       doc: /* Symbol table for use by `intern' and `read'.
It is a vector whose length ought to be prime for best results.
The vector's contents don't make sense if examined from Lisp programs;
to find all the symbols in an obarray, use `mapatoms'.  */);

  DEFVAR_LISP ("values", Vvalues,
	       doc: /* List of values of all expressions which were read, evaluated and printed.
Order is reverse chronological.
This variable is obsolete as of Emacs 28.1 and should not be used.  */);
  XSYMBOL (intern ("values"))->u.s.declared_special = false;

  DEFVAR_LISP ("standard-input", Vstandard_input,
	       doc: /* Stream for read to get input from.
See documentation of `read' for possible values.  */);
  Vstandard_input = Qt;

  DEFVAR_LISP ("read-circle", Vread_circle,
	       doc: /* Non-nil means read recursive structures using #N= and #N# syntax.  */);
  Vread_circle = Qt;

  DEFVAR_LISP ("load-path", Vload_path,
	       doc: /* List of directories to search for files to load.
Each element is a string (directory file name) or nil (meaning
`default-directory').
This list is consulted by the `require' function.
Initialized during startup as described in Info node `(elisp)Library Search'.
Use `directory-file-name' when adding items to this path.  However, Lisp
programs that process this list should tolerate directories both with
and without trailing slashes.  */);

  DEFVAR_LISP ("load-suffixes", Vload_suffixes,
	       doc: /* List of suffixes for Emacs Lisp files and dynamic modules.
This list includes suffixes for both compiled and source Emacs Lisp files.
This list should not include the empty string.
`load' and related functions try to append these suffixes, in order,
to the specified file name if a suffix is allowed or required.  */);
  Vload_suffixes = list2 (build_pure_c_string (".elc"),
			  build_pure_c_string (".el"));
#ifdef HAVE_MODULES
  Vload_suffixes = Fcons (build_pure_c_string (MODULES_SUFFIX), Vload_suffixes);
#ifdef MODULES_SECONDARY_SUFFIX
  Vload_suffixes =
    Fcons (build_pure_c_string (MODULES_SECONDARY_SUFFIX), Vload_suffixes);
#endif
#endif
  DEFVAR_LISP ("module-file-suffix", Vmodule_file_suffix,
	       doc: /* Suffix of loadable module file, or nil if modules are not supported.  */);
#ifdef HAVE_MODULES
  Vmodule_file_suffix = build_pure_c_string (MODULES_SUFFIX);
#else
  Vmodule_file_suffix = Qnil;
#endif

  DEFVAR_LISP ("dynamic-library-suffixes", Vdynamic_library_suffixes,
	       doc: /* A list of suffixes for loadable dynamic libraries.  */);

#ifndef MSDOS
  Vdynamic_library_suffixes
    = Fcons (build_pure_c_string (DYNAMIC_LIB_SECONDARY_SUFFIX), Qnil);
  Vdynamic_library_suffixes
    = Fcons (build_pure_c_string (DYNAMIC_LIB_SUFFIX),
	     Vdynamic_library_suffixes);
#else
  Vdynamic_library_suffixes = Qnil;
#endif

  DEFVAR_LISP ("load-file-rep-suffixes", Vload_file_rep_suffixes,
	       doc: /* List of suffixes that indicate representations of \
the same file.
This list should normally start with the empty string.

Enabling Auto Compression mode appends the suffixes in
`jka-compr-load-suffixes' to this list and disabling Auto Compression
mode removes them again.  `load' and related functions use this list to
determine whether they should look for compressed versions of a file
and, if so, which suffixes they should try to append to the file name
in order to do so.  However, if you want to customize which suffixes
the loading functions recognize as compression suffixes, you should
customize `jka-compr-load-suffixes' rather than the present variable.  */);
  Vload_file_rep_suffixes = list1 (empty_unibyte_string);

  DEFVAR_BOOL ("load-in-progress", load_in_progress,
	       doc: /* Non-nil if inside of `load'.  */);
  DEFSYM (Qload_in_progress, "load-in-progress");

  DEFVAR_LISP ("after-load-alist", Vafter_load_alist,
	       doc: /* An alist of functions to be evalled when particular files are loaded.
Each element looks like (REGEXP-OR-FEATURE FUNCS...).

REGEXP-OR-FEATURE is either a regular expression to match file names, or
a symbol (a feature name).

When `load' is run and the file-name argument matches an element's
REGEXP-OR-FEATURE, or when `provide' is run and provides the symbol
REGEXP-OR-FEATURE, the FUNCS in the element are called.

An error in FUNCS does not undo the load, but does prevent calling
the rest of the FUNCS.  */);
  Vafter_load_alist = Qnil;

  DEFVAR_LISP ("load-history", Vload_history,
	       doc: /* Alist mapping loaded file names to symbols and features.
Each alist element should be a list (FILE-NAME ENTRIES...), where
FILE-NAME is the name of a file that has been loaded into Emacs.
The file name is absolute and true (i.e. it doesn't contain symlinks).
As an exception, one of the alist elements may have FILE-NAME nil,
for symbols and features not associated with any file.

The remaining ENTRIES in the alist element describe the functions and
variables defined in that file, the features provided, and the
features required.  Each entry has the form `(provide . FEATURE)',
`(require . FEATURE)', `(defun . FUNCTION)', `(defface . SYMBOL)',
 `(define-type . SYMBOL)', or `(cl-defmethod METHOD SPECIALIZERS)'.
In addition, entries may also be single symbols,
which means that symbol was defined by `defvar' or `defconst'.

During preloading, the file name recorded is relative to the main Lisp
directory.  These file names are converted to absolute at startup.  */);
  Vload_history = Qnil;

  DEFVAR_LISP ("load-file-name", Vload_file_name,
	       doc: /* Full name of file being loaded by `load'.

In case of native code being loaded this is indicating the
corresponding bytecode filename.  Use `load-true-file-name' to obtain
the .eln filename.  */);
  Vload_file_name = Qnil;

  DEFVAR_LISP ("load-true-file-name", Vload_true_file_name,
	       doc: /* Full name of file being loaded by `load'.  */);
  Vload_true_file_name = Qnil;

  DEFVAR_LISP ("user-init-file", Vuser_init_file,
	       doc: /* File name, including directory, of user's initialization file.
If the file loaded had extension `.elc', and the corresponding source file
exists, this variable contains the name of source file, suitable for use
by functions like `custom-save-all' which edit the init file.
While Emacs loads and evaluates any init file, value is the real name
of the file, regardless of whether or not it has the `.elc' extension.  */);
  Vuser_init_file = Qnil;

  DEFVAR_LISP ("current-load-list", Vcurrent_load_list,
	       doc: /* Used for internal purposes by `load'.  */);
  Vcurrent_load_list = Qnil;

  DEFVAR_LISP ("load-read-function", Vload_read_function,
	       doc: /* Function used for reading expressions.
It is used by `load' and `eval-region'.

Called with a single argument (the stream from which to read).
The default is to use the function `read'.  */);
  DEFSYM (Qread, "read");
  Vload_read_function = Qread;

  DEFVAR_LISP ("load-source-file-function", Vload_source_file_function,
	       doc: /* Function called in `load' to load an Emacs Lisp source file.
The value should be a function for doing code conversion before
reading a source file.  It can also be nil, in which case loading is
done without any code conversion.

If the value is a function, it is called with four arguments,
FULLNAME, FILE, NOERROR, NOMESSAGE.  FULLNAME is the absolute name of
the file to load, FILE is the non-absolute name (for messages etc.),
and NOERROR and NOMESSAGE are the corresponding arguments passed to
`load'.  The function should return t if the file was loaded.  */);
  Vload_source_file_function = Qnil;

  DEFVAR_BOOL ("load-force-doc-strings", load_force_doc_strings,
	       doc: /* Non-nil means `load' should force-load all dynamic doc strings.
This is useful when the file being loaded is a temporary copy.  */);
  load_force_doc_strings = 0;

  DEFVAR_BOOL ("load-convert-to-unibyte", load_convert_to_unibyte,
	       doc: /* Non-nil means `read' converts strings to unibyte whenever possible.
This is normally bound by `load' and `eval-buffer' to control `read',
and is not meant for users to change.  */);
  load_convert_to_unibyte = 0;

  DEFVAR_LISP ("source-directory", Vsource_directory,
	       doc: /* Directory in which Emacs sources were found when Emacs was built.
You cannot count on them to still be there!  */);
  Vsource_directory
    = Fexpand_file_name (build_string ("../"),
			 Fcar (decode_env_path (0, PATH_DUMPLOADSEARCH, 0)));

  DEFVAR_LISP ("installed-directory", Vinstalled_directory,
	       doc: /* Install path of built-in lisp libraries.
This directory contains the `etc`, `lisp`, and `site-lisp`
installables, and is determined at configure time in the epaths-force
make target.  Not to be confused with the legacy
`installation-directory' nor `invocation-directory'.  */);
  Vinstalled_directory
    = Fexpand_file_name (build_string ("../"),
			 Fcar (decode_env_path (0, PATH_LOADSEARCH, 0)));

  DEFVAR_LISP ("preloaded-file-list", Vpreloaded_file_list,
	       doc: /* Legacy variable.  */);
  Vpreloaded_file_list = Qnil;

  DEFVAR_LISP ("byte-boolean-vars", Vbyte_boolean_vars,
	       doc: /* List of all DEFVAR_BOOL variables, used by the byte code optimizer.  */);
  Vbyte_boolean_vars = Qnil;

  DEFVAR_BOOL ("load-dangerous-libraries", load_dangerous_libraries,
	       doc: /* Non-nil means load dangerous compiled Lisp files.
Some versions of XEmacs use different byte codes than Emacs.  These
incompatible byte codes can make Emacs crash when it tries to execute
them.  */);
  load_dangerous_libraries = 0;

  DEFVAR_BOOL ("force-load-messages", force_load_messages,
	       doc: /* Non-nil means force printing messages when loading Lisp files.
This overrides the value of the NOMESSAGE argument to `load'.  */);
  force_load_messages = 0;

  DEFVAR_LISP ("bytecomp-version-regexp", Vbytecomp_version_regexp,
	       doc: /* Regular expression matching safe to load compiled Lisp files.
When Emacs loads a compiled Lisp file, it reads the first 512 bytes
from the file, and matches them against this regular expression.
When the regular expression matches, the file is considered to be safe
to load.  */);
  Vbytecomp_version_regexp
    = build_pure_c_string
        ("^;;;.\\(?:in Emacs version\\|bytecomp version FSF\\)");

  DEFSYM (Qlexical_binding, "lexical-binding");
  DEFVAR_LISP ("lexical-binding", Vlexical_binding,
	       doc: /* Whether to use lexical binding when evaluating code.
Non-nil means that the code in the current buffer should be evaluated
with lexical binding.
This variable is automatically set from the file variables of an
interpreted Lisp file read using `load'.  Unlike other file local
variables, this must be set in the first line of a file.  */);
  Vlexical_binding = Qnil;
  Fmake_variable_buffer_local (Qlexical_binding);

  DEFVAR_LISP ("eval-buffer-list", Veval_buffer_list,
	       doc: /* List of buffers being read from by calls to `eval-buffer' and `eval-region'.  */);
  Veval_buffer_list = Qnil;

  DEFVAR_LISP ("lread--unescaped-character-literals",
               Vlread_unescaped_character_literals,
               doc: /* List of deprecated unescaped character literals encountered by `read'.
For internal use only.  */);
  Vlread_unescaped_character_literals = Qnil;
  DEFSYM (Qlread_unescaped_character_literals,
          "lread--unescaped-character-literals");

  DEFVAR_BOOL ("load-prefer-newer", load_prefer_newer,
               doc: /* Load the newer of .el and .elc.
The `load' function loads an explicitly suffixed library file name.
If unsuffixed, a nil `load-prefer-newer' loads the first readable file among
`load-suffixes' or `load-file-rep-suffixes'.  A non-nil `load-prefer-newer'
loads the most recently modified readable file.  */);
  load_prefer_newer = false;

  DEFVAR_BOOL ("load-no-native", load_no_native,
               doc: /* Non-nil means not to load a .eln file when a .elc was requested.  */);
  load_no_native = false;

  /* Vsource_directory was initialized in init_lread.  */

  DEFSYM (Qcurrent_load_list, "current-load-list");
  DEFSYM (Qstandard_input, "standard-input");
  DEFSYM (Qread_char, "read-char");
  DEFSYM (Qget_file_char, "get-file-char");

  /* Used instead of Qget_file_char while loading *.elc files compiled
     by Emacs 21 or older.  */
  DEFSYM (Qget_emacs_mule_file_char, "get-emacs-mule-file-char");

  DEFSYM (Qload_force_doc_strings, "load-force-doc-strings");

  DEFSYM (Qbackquote, "`");
  DEFSYM (Qcomma, ",");
  DEFSYM (Qcomma_at, ",@");

#if !IEEE_FLOATING_POINT
  for (int negative = 0; negative < 2; negative++)
    {
      not_a_number[negative] = build_pure_c_string (&"-0.0e+NaN"[!negative]);
      staticpro (&not_a_number[negative]);
    }
#endif

  DEFSYM (Qinhibit_file_name_operation, "inhibit-file-name-operation");
  DEFSYM (Qascii_character, "ascii-character");
  DEFSYM (Qfunction, "function");
  DEFSYM (Qload, "load");
  DEFSYM (Qload_file_name, "load-file-name");
  DEFSYM (Qload_true_file_name, "load-true-file-name");
  DEFSYM (Qeval_buffer_list, "eval-buffer-list");
  DEFSYM (Qdir_ok, "dir-ok");
  DEFSYM (Qdo_after_load_evaluation, "do-after-load-evaluation");

  staticpro (&read_objects_map);
  read_objects_map = Qnil;
  staticpro (&read_objects_completed);
  read_objects_completed = Qnil;

  Vloads_in_progress = Qnil;
  staticpro (&Vloads_in_progress);

  DEFSYM (Qhash_table, "hash-table");
  DEFSYM (Qdata, "data");
  DEFSYM (Qtest, "test");
  DEFSYM (Qsize, "size");
  DEFSYM (Qpurecopy, "purecopy");
  DEFSYM (Qweakness, "weakness");

  DEFSYM (Qchar_from_name, "char-from-name");

  DEFVAR_LISP ("read-symbol-shorthands", Vread_symbol_shorthands,
          doc: /* Alist of known symbol-name shorthands.
This variable's value can only be set via file-local variables.
See Info node `(elisp)Shorthands' for more details.  */);
  Vread_symbol_shorthands = Qnil;
  DEFSYM (Qobarray_cache, "obarray-cache");
  DEFSYM (Qobarrayp, "obarrayp");

  DEFSYM (Qmacroexp__dynvars, "macroexp--dynvars");
  DEFVAR_LISP ("macroexp--dynvars", Vmacroexp__dynvars,
        doc:   /* List of variables declared dynamic in the current scope.
Only valid during macro-expansion.  Internal use only. */);
  Vmacroexp__dynvars = Qnil;
}<|MERGE_RESOLUTION|>--- conflicted
+++ resolved
@@ -4576,19 +4576,11 @@
 static Lisp_Object
 intern_sym (Lisp_Object sym, Lisp_Object obarray, Lisp_Object index)
 {
-<<<<<<< HEAD
   Lisp_Object *ptr;
 
   XSYMBOL (sym)->u.s.interned = (EQ (obarray, initial_obarray)
 				 ? SYMBOL_INTERNED_IN_INITIAL_OBARRAY
 				 : SYMBOL_INTERNED);
-=======
-  eassert (BARE_SYMBOL_P (sym) && OBARRAYP (obarray) && FIXNUMP (index));
-  struct Lisp_Symbol *s = XBARE_SYMBOL (sym);
-  s->u.s.interned = (BASE_EQ (obarray, initial_obarray)
-		     ? SYMBOL_INTERNED_IN_INITIAL_OBARRAY
-		     : SYMBOL_INTERNED);
->>>>>>> a8f16754
 
   if (SREF (SYMBOL_NAME (sym), 0) == ':' && EQ (obarray, initial_obarray))
     {
@@ -4600,14 +4592,8 @@
       SET_SYMBOL_VAL (XSYMBOL (sym), sym);
     }
 
-<<<<<<< HEAD
   ptr = aref_addr (obarray, XFIXNUM (index));
   set_symbol_next (sym, SYMBOLP (*ptr) ? XSYMBOL (*ptr) : NULL);
-=======
-  struct Lisp_Obarray *o = XOBARRAY (obarray);
-  Lisp_Object *ptr = o->buckets + XFIXNUM (index);
-  s->u.s.next = BARE_SYMBOL_P (*ptr) ? XBARE_SYMBOL (*ptr) : NULL;
->>>>>>> a8f16754
   *ptr = sym;
   o->count++;
   if (o->count > obarray_size (o))
@@ -4791,17 +4777,11 @@
   /* if (NILP (tem) || EQ (tem, Qt))
        error ("Attempt to unintern t or nil"); */
 
-<<<<<<< HEAD
   XSYMBOL (tem)->u.s.interned = SYMBOL_UNINTERNED;
-=======
-  struct Lisp_Symbol *sym = XBARE_SYMBOL (tem);
-  sym->u.s.interned = SYMBOL_UNINTERNED;
->>>>>>> a8f16754
 
   ptrdiff_t idx = oblookup_last_bucket_number;
   Lisp_Object *loc = &XOBARRAY (obarray)->buckets[idx];
 
-<<<<<<< HEAD
   if (EQ (AREF (obarray, hash), tem))
     {
       if (XSYMBOL (tem)->u.s.next)
@@ -4813,12 +4793,6 @@
       else
 	ASET (obarray, hash, make_fixnum (0));
     }
-=======
-  eassert (BARE_SYMBOL_P (*loc));
-  struct Lisp_Symbol *prev = XBARE_SYMBOL (*loc);
-  if (sym == prev)
-    *loc = sym->u.s.next ? make_lisp_symbol (sym->u.s.next) : make_fixnum (0);
->>>>>>> a8f16754
   else
     while (1)
       {
@@ -4831,7 +4805,6 @@
 	prev = next;
       }
 
-<<<<<<< HEAD
       for (tail = AREF (obarray, hash);
 	   XSYMBOL (tail)->u.s.next;
 	   tail = following)
@@ -4847,22 +4820,6 @@
 
   return Qt;
 }
-=======
-  XOBARRAY (obarray)->count--;
-
-  return Qt;
-}
--
-
-/* Bucket index of the string STR of length SIZE_BYTE bytes in obarray OA.  */
-static ptrdiff_t
-obarray_index (struct Lisp_Obarray *oa, const char *str, ptrdiff_t size_byte)
-{
-  EMACS_UINT hash = hash_string (str, size_byte);
-  return knuth_hash (reduce_emacs_uint_to_hash_hash (hash), oa->size_bits);
-}
->>>>>>> a8f16754
 
 /* Return the symbol in OBARRAY whose names matches the string
    of SIZE characters (SIZE_BYTE bytes) at PTR.
@@ -4878,7 +4835,6 @@
   ptrdiff_t idx = obarray_index (o, ptr, size_byte);
   Lisp_Object bucket = o->buckets[idx];
 
-<<<<<<< HEAD
   obarray = check_obarray (obarray);
   /* This is sometimes needed in the middle of GC.  */
   obsize = ASIZE (obarray);
@@ -4903,25 +4859,6 @@
       }
   XSETINT (tem, hash);
   return tem;
-=======
-  oblookup_last_bucket_number = idx;
-  if (!BASE_EQ (bucket, make_fixnum (0)))
-    {
-      Lisp_Object sym = bucket;
-      while (1)
-	{
-	  struct Lisp_Symbol *s = XBARE_SYMBOL (sym);
-	  Lisp_Object name = s->u.s.name;
-	  if (SBYTES (name) == size_byte && SCHARS (name) == size
-	      && memcmp (SDATA (name), ptr, size_byte) == 0)
-	    return sym;
-	  if (s->u.s.next == NULL)
-	    break;
-	  sym = make_lisp_symbol(s->u.s.next);
-	}
-    }
-  return make_fixnum (idx);
->>>>>>> a8f16754
 }
 
 /* Like 'oblookup', but considers 'Vread_symbol_shorthands',
@@ -4987,42 +4924,9 @@
     return oblookup (obarray, in, size, size_byte);
 }
 
-<<<<<<< HEAD
 
 void
 map_obarray (Lisp_Object obarray, void (*fn) (Lisp_Object, Lisp_Object), Lisp_Object arg)
-=======
--
-static struct Lisp_Obarray *
-allocate_obarray (void)
-{
-  return ALLOCATE_PLAIN_PSEUDOVECTOR (struct Lisp_Obarray, PVEC_OBARRAY);
-}
-
-static Lisp_Object
-make_obarray (unsigned bits)
-{
-  struct Lisp_Obarray *o = allocate_obarray ();
-  o->count = 0;
-  o->size_bits = bits;
-  ptrdiff_t size = (ptrdiff_t)1 << bits;
-  o->buckets = hash_table_alloc_bytes (size * sizeof *o->buckets);
-  for (ptrdiff_t i = 0; i < size; i++)
-    o->buckets[i] = make_fixnum (0);
-  return make_lisp_obarray (o);
-}
-
-enum {
-  obarray_default_bits = 3,
-  word_size_log2 = word_size < 8 ? 5 : 6,  /* good enough */
-  obarray_max_bits = min (8 * sizeof (int),
-			  8 * sizeof (ptrdiff_t) - word_size_log2) - 1,
-};
-
-static void
-grow_obarray (struct Lisp_Obarray *o)
->>>>>>> a8f16754
 {
   ptrdiff_t old_size = obarray_size (o);
   eassert (o->count > old_size);
@@ -5042,7 +4946,6 @@
      symbol name.  Would it be reasonable to store it in the symbol?  */
   for (ptrdiff_t i = 0; i < old_size; i++)
     {
-<<<<<<< HEAD
       tail = AREF (obarray, i);
       if (SYMBOLP (tail))
 	while (1)
@@ -5052,46 +4955,6 @@
 	      break;
 	    XSETSYMBOL (tail, XSYMBOL (tail)->u.s.next);
 	  }
-=======
-      Lisp_Object obj = old_buckets[i];
-      if (BARE_SYMBOL_P (obj))
-	{
-	  struct Lisp_Symbol *s = XBARE_SYMBOL (obj);
-	  while (1)
-	    {
-	      Lisp_Object name = s->u.s.name;
-	      ptrdiff_t idx = obarray_index (o, SSDATA (name), SBYTES (name));
-	      Lisp_Object *loc = o->buckets + idx;
-	      struct Lisp_Symbol *next = s->u.s.next;
-	      s->u.s.next = BARE_SYMBOL_P (*loc) ? XBARE_SYMBOL (*loc) : NULL;
-	      *loc = make_lisp_symbol (s);
-	      if (next == NULL)
-		break;
-	      s = next;
-	    }
-	}
-    }
-
-  hash_table_free_bytes (old_buckets, old_size * sizeof *old_buckets);
-}
-
-DEFUN ("obarray-make", Fobarray_make, Sobarray_make, 0, 1, 0,
-       doc: /* Return a new obarray of size SIZE.
-The obarray will grow to accommodate any number of symbols; the size, if
-given, is only a hint for the expected number.  */)
-  (Lisp_Object size)
-{
-  int bits;
-  if (NILP (size))
-    bits = obarray_default_bits;
-  else
-    {
-      CHECK_FIXNAT (size);
-      EMACS_UINT n = XFIXNUM (size);
-      bits = elogb (n) + 1;
-      if (bits > obarray_max_bits)
-	xsignal (Qargs_out_of_range, size);
->>>>>>> a8f16754
     }
   return make_obarray (bits);
 }
@@ -5167,13 +5030,8 @@
   for (ptrdiff_t i = 0; i < size; i++)
     {
       Lisp_Object bucket = Qnil;
-<<<<<<< HEAD
       Lisp_Object sym = AREF (obarray, i);
       if (SYMBOLP (sym))
-=======
-      Lisp_Object sym = XOBARRAY (obarray)->buckets[i];
-      if (BARE_SYMBOL_P (sym))
->>>>>>> a8f16754
 	while (1)
 	  {
 	    bucket = Fcons (sym, bucket);
@@ -5190,11 +5048,7 @@
 void
 init_obarray_once (void)
 {
-<<<<<<< HEAD
   Vobarray = initialize_vector (OBARRAY_SIZE, make_fixnum (0));
-=======
-  Vobarray = make_obarray (15);
->>>>>>> a8f16754
   initial_obarray = Vobarray;
   staticpro (&initial_obarray);
 
