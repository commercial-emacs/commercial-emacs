--- conflicted
+++ resolved
@@ -3676,19 +3676,7 @@
     quoted_counts[quote_type]++;
 }
 
-<<<<<<< HEAD
 /* Read a Lisp object.  */
-=======
-static void
-read_stack_reset (intmax_t sp)
-{
-  eassert (sp <= rdstack.sp);
-  rdstack.sp = sp;
-}
-
-/* Read a Lisp object.
-   If LOCATE_SYMS is true, symbols are read with position.  */
->>>>>>> c0bb1aac
 static Lisp_Object
 read0 (Lisp_Object readcharfun, bool annotated)
 {
