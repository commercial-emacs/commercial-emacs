/* Lisp parsing and input streams.

Copyright (C) 1985-1989, 1993-1995, 1997-2022 Free Software Foundation,
Inc.

This file is NOT part of GNU Emacs.

GNU Emacs is free software: you can redistribute it and/or modify
it under the terms of the GNU General Public License as published by
the Free Software Foundation, either version 3 of the License, or (at
your option) any later version.

GNU Emacs is distributed in the hope that it will be useful,
but WITHOUT ANY WARRANTY; without even the implied warranty of
MERCHANTABILITY or FITNESS FOR A PARTICULAR PURPOSE.  See the
GNU General Public License for more details.

You should have received a copy of the GNU General Public License
along with GNU Emacs.  If not, see <https://www.gnu.org/licenses/>.  */

/* Tell globals.h to define tables needed by init_obarray.  */
#define DEFINE_SYMBOLS

#include <config.h>
#include "sysstdio.h"
#include <stdlib.h>
#include <sys/types.h>
#include <sys/stat.h>
#include <sys/file.h>
#include <errno.h>
#include <math.h>
#include <stat-time.h>
#include "lisp.h"
#include "dispextern.h"
#include "intervals.h"
#include "character.h"
#include "buffer.h"
#include "charset.h"
#include <epaths.h>
#include "commands.h"
#include "keyboard.h"
#include "systime.h"
#include "termhooks.h"
#include "blockinput.h"
#include "pdumper.h"
#include <c-ctype.h>
#include <vla.h>

#ifdef MSDOS
#include "msdos.h"
#endif

#ifdef HAVE_NS
#include "nsterm.h"
#endif

#include <unistd.h>

#ifdef HAVE_SETLOCALE
#include <locale.h>
#endif /* HAVE_SETLOCALE */

#include <fcntl.h>

#ifdef HAVE_FSEEKO
#define file_offset off_t
#define file_tell ftello
#else
#define file_offset long
#define file_tell ftell
#endif

#if IEEE_FLOATING_POINT
# include <ieee754.h>
# ifndef INFINITY
#  define INFINITY ((union ieee754_double) {.ieee = {.exponent = -1}}.d)
# endif
#endif

/* The objects or placeholders read with the #n=object form.

   A hash table maps a number to either a placeholder (while the
   object is still being parsed, in case it's referenced within its
   own definition) or to the completed object.  With small integers
   for keys, it's effectively little more than a vector, but it'll
   manage any needed resizing for us.

   The variable must be reset to an empty hash table before all
   top-level calls to read0.  In between calls, it may be an empty
   hash table left unused from the previous call (to reduce
   allocations), or nil.  */
static Lisp_Object read_objects_map;

/* The recursive objects read with the #n=object form.

   Objects that might have circular references are stored here, so
   that recursive substitution knows not to keep processing them
   multiple times.

   Only objects that are completely processed, including substituting
   references to themselves (but not necessarily replacing
   placeholders for other objects still being read), are stored.

   A hash table is used for efficient lookups of keys.  We don't care
   what the value slots hold.  The variable must be set to an empty
   hash table before all top-level calls to read0.  In between calls,
   it may be an empty hash table left unused from the previous call
   (to reduce allocations), or nil.  */
static Lisp_Object read_objects_completed;

/* File and lookahead for get-file-char and get-emacs-mule-file-char
   to read from.  Used by Fload.  */
static struct infile
{
  /* The input stream.  */
  FILE *stream;

  /* Lookahead byte count.  */
  signed char lookahead;

  /* Lookahead bytes, in reverse order.  Keep these here because it is
     not portable to ungetc more than one byte at a time.  */
  unsigned char buf[MAX_MULTIBYTE_LENGTH - 1];
} *infile;

/* For use within read-from-string (this reader is non-reentrant!!)  */
static ptrdiff_t read_from_string_index;
static ptrdiff_t read_from_string_index_byte;
static ptrdiff_t read_from_string_limit;

static EMACS_INT readchar_charpos; /* one-indexed */

struct saved_string {
  char *string;		        /* string in allocated buffer */
  ptrdiff_t size;		/* allocated size of buffer */
  ptrdiff_t length;		/* length of string in buffer */
  file_offset position;		/* position in file the string came from */
};

/* The last two strings skipped with #@ (most recent first).  */
static struct saved_string saved_strings[2];

/* A list of file names for files being loaded in Fload.  Used to
   check for recursive loads.  */

static Lisp_Object Vloads_in_progress;

static int read_emacs_mule_char (int, int (*) (int, Lisp_Object),
                                 Lisp_Object);

static void readevalloop (Lisp_Object, struct infile *, Lisp_Object, bool,
                          Lisp_Object, Lisp_Object,
                          Lisp_Object, Lisp_Object);

static void build_load_history (Lisp_Object, bool);

static Lisp_Object oblookup_considering_shorthand (Lisp_Object, const char *,
						   ptrdiff_t, ptrdiff_t,
						   char **, ptrdiff_t *,
						   ptrdiff_t *);


/* Functions that read one byte from the current source READCHARFUN
   or unreads one byte.  If the integer argument C is -1, it returns
   one read byte, or -1 when there's no more byte in the source.  If C
   is 0 or positive, it unreads C, and the return value is not
   interesting.  */

static int readbyte_for_lambda (int, Lisp_Object);
static int readbyte_from_file (int, Lisp_Object);
static int readbyte_from_string (int, Lisp_Object);

/* Handle unreading and rereading of characters.
   Write READCHAR to read a character,
   UNREAD(c) to unread c to be read again.

   These macros correctly read/unread multibyte characters.  */

#define READCHAR readchar (readcharfun, NULL)
#define UNREAD(c) unreadchar (readcharfun, c)

/* Same as READCHAR but set *MULTIBYTE to the multibyteness of the source.  */
#define READCHAR_REPORT_MULTIBYTE(multibyte) readchar (readcharfun, multibyte)

/* When READCHARFUN is Qget_file_char, Qget_emacs_mule_file_char,
   Qlambda, or a cons, we use this to keep an unread character because
   a file stream can't handle multibyte-char unreading.  The value -1
   means that there's no unread character.  */
static int unread_char = -1;

static int
readchar (Lisp_Object readcharfun, bool *multibyte)
{
  Lisp_Object tem;
  register int c;
  int (*readbyte) (int, Lisp_Object);
  unsigned char buf[MAX_MULTIBYTE_LENGTH];
  int i, len;
  bool emacs_mule_encoding = 0;

  if (multibyte)
    *multibyte = 0;

  readchar_charpos++;

  if (BUFFERP (readcharfun))
    {
      register struct buffer *inbuffer = XBUFFER (readcharfun);

      ptrdiff_t pt_byte = BUF_PT_BYTE (inbuffer);

      if (! BUFFER_LIVE_P (inbuffer))
	return -1;

      if (pt_byte >= BUF_ZV_BYTE (inbuffer))
	return -1;

      if (! NILP (BVAR (inbuffer, enable_multibyte_characters)))
	{
	  /* Fetch the character code from the buffer.  */
	  unsigned char *p = BUF_BYTE_ADDRESS (inbuffer, pt_byte);
	  int clen;
	  c = string_char_and_length (p, &clen);
	  pt_byte += clen;
	  if (multibyte)
	    *multibyte = 1;
	}
      else
	{
	  c = BUF_FETCH_BYTE (inbuffer, pt_byte);
	  if (! ASCII_CHAR_P (c))
	    c = BYTE8_TO_CHAR (c);
	  pt_byte++;
	}
      SET_BUF_PT_BOTH (inbuffer, BUF_PT (inbuffer) + 1, pt_byte);

      return c;
    }
  if (MARKERP (readcharfun))
    {
      register struct buffer *inbuffer = XMARKER (readcharfun)->buffer;

      ptrdiff_t bytepos = marker_byte_position (readcharfun);

      if (bytepos >= BUF_ZV_BYTE (inbuffer))
	return -1;

      if (! NILP (BVAR (inbuffer, enable_multibyte_characters)))
	{
	  /* Fetch the character code from the buffer.  */
	  unsigned char *p = BUF_BYTE_ADDRESS (inbuffer, bytepos);
	  int clen;
	  c = string_char_and_length (p, &clen);
	  bytepos += clen;
	  if (multibyte)
	    *multibyte = 1;
	}
      else
	{
	  c = BUF_FETCH_BYTE (inbuffer, bytepos);
	  if (! ASCII_CHAR_P (c))
	    c = BYTE8_TO_CHAR (c);
	  bytepos++;
	}

      XMARKER (readcharfun)->bytepos = bytepos;
      XMARKER (readcharfun)->charpos++;

      return c;
    }

  if (EQ (readcharfun, Qlambda))
    {
      readbyte = readbyte_for_lambda;
      goto read_multibyte;
    }

  if (EQ (readcharfun, Qget_file_char))
    {
      eassert (infile);
      readbyte = readbyte_from_file;
      goto read_multibyte;
    }

  if (STRINGP (readcharfun))
    {
      if (read_from_string_index >= read_from_string_limit)
	c = -1;
      else if (STRING_MULTIBYTE (readcharfun))
	{
	  if (multibyte)
	    *multibyte = 1;
	  c = (fetch_string_char_advance_no_check
	       (readcharfun,
		&read_from_string_index,
		&read_from_string_index_byte));
	}
      else
	{
	  c = SREF (readcharfun, read_from_string_index_byte);
	  read_from_string_index++;
	  read_from_string_index_byte++;
	}
      return c;
    }

  if (CONSP (readcharfun) && STRINGP (XCAR (readcharfun)))
    {
      /* This is the case that read_vector is reading from a unibyte
	 string that contains a byte sequence previously skipped
	 because of #@NUMBER.  The car part of readcharfun is that
	 string, and the cdr part is a value of readcharfun given to
	 read_vector.  */
      readbyte = readbyte_from_string;
      eassert (infile);
      if (EQ (XCDR (readcharfun), Qget_emacs_mule_file_char))
	emacs_mule_encoding = 1;
      goto read_multibyte;
    }

  if (EQ (readcharfun, Qget_emacs_mule_file_char))
    {
      readbyte = readbyte_from_file;
      eassert (infile);
      emacs_mule_encoding = 1;
      goto read_multibyte;
    }

  tem = call0 (readcharfun);

  if (NILP (tem))
    return -1;
  return XFIXNUM (tem);

 read_multibyte:
  if (unread_char >= 0)
    {
      c = unread_char;
      unread_char = -1;
      return c;
    }
  c = (*readbyte) (-1, readcharfun);
  if (c < 0)
    return c;
  if (multibyte)
    *multibyte = 1;
  if (ASCII_CHAR_P (c))
    return c;
  if (emacs_mule_encoding)
    return read_emacs_mule_char (c, readbyte, readcharfun);
  i = 0;
  buf[i++] = c;
  len = BYTES_BY_CHAR_HEAD (c);
  while (i < len)
    {
      buf[i++] = c = (*readbyte) (-1, readcharfun);
      if (c < 0 || ! TRAILING_CODE_P (c))
	{
	  for (i -= c < 0; 0 < --i; )
	    (*readbyte) (buf[i], readcharfun);
	  return BYTE8_TO_CHAR (buf[0]);
	}
    }
  return STRING_CHAR (buf);
}

#define FROM_FILE_P(readcharfun)			\
  (EQ (readcharfun, Qget_file_char)			\
   || EQ (readcharfun, Qget_emacs_mule_file_char))

static void
skip_dyn_bytes (Lisp_Object readcharfun, ptrdiff_t n)
{
  if (FROM_FILE_P (readcharfun))
    {
      block_input ();		/* FIXME: Not sure if it's needed.  */
      fseek (infile->stream, n - infile->lookahead, SEEK_CUR);
      unblock_input ();
      infile->lookahead = 0;
    }
  else
    { /* We're not reading directly from a file.  In that case, it's difficult
	 to reliably count bytes, since these are usually meant for the file's
	 encoding, whereas we're now typically in the internal encoding.
	 But luckily, skip_dyn_bytes is used to skip over a single
	 dynamic-docstring (or dynamic byte-code) which is always quoted such
	 that \037 is the final char.  */
      int c;
      do {
	c = READCHAR;
      } while (c >= 0 && c != '\037');
    }
}

static void
skip_dyn_eof (Lisp_Object readcharfun)
{
  if (FROM_FILE_P (readcharfun))
    {
      block_input ();		/* FIXME: Not sure if it's needed.  */
      fseek (infile->stream, 0, SEEK_END);
      unblock_input ();
      infile->lookahead = 0;
    }
  else
    while (READCHAR >= 0);
}

/* Unread the character C in the way appropriate for the stream READCHARFUN.
   If the stream is a user function, call it with the char as argument.  */

static void
unreadchar (Lisp_Object readcharfun, int c)
{
  readchar_charpos--;
  if (c == -1)
    /* Don't back up the pointer if we're unreading the end-of-input mark,
       since readchar didn't advance it when we read it.  */
    ;
  else if (BUFFERP (readcharfun))
    {
      struct buffer *b = XBUFFER (readcharfun);
      ptrdiff_t charpos = BUF_PT (b);
      ptrdiff_t bytepos = BUF_PT_BYTE (b);

      if (! NILP (BVAR (b, enable_multibyte_characters)))
	bytepos -= buf_prev_char_len (b, bytepos);
      else
	bytepos--;

      SET_BUF_PT_BOTH (b, charpos - 1, bytepos);
    }
  else if (MARKERP (readcharfun))
    {
      struct buffer *b = XMARKER (readcharfun)->buffer;
      ptrdiff_t bytepos = XMARKER (readcharfun)->bytepos;

      XMARKER (readcharfun)->charpos--;
      if (! NILP (BVAR (b, enable_multibyte_characters)))
	bytepos -= buf_prev_char_len (b, bytepos);
      else
	bytepos--;

      XMARKER (readcharfun)->bytepos = bytepos;
    }
  else if (STRINGP (readcharfun))
    {
      read_from_string_index--;
      read_from_string_index_byte
	= string_char_to_byte (readcharfun, read_from_string_index);
    }
  else if (CONSP (readcharfun) && STRINGP (XCAR (readcharfun)))
    {
      unread_char = c;
    }
  else if (EQ (readcharfun, Qlambda))
    {
      unread_char = c;
    }
  else if (FROM_FILE_P (readcharfun))
    {
      unread_char = c;
    }
  else
    call1 (readcharfun, make_fixnum (c));
}

static int
readbyte_for_lambda (int c, Lisp_Object readcharfun)
{
  return read_bytecode_char (c >= 0);
}

static int
readbyte_from_stdio (void)
{
  if (infile->lookahead)
    return infile->buf[--infile->lookahead];

  int c;
  FILE *instream = infile->stream;

  block_input ();

  /* Interrupted reads have been observed while reading over the network.  */
  while ((c = getc (instream)) == EOF && errno == EINTR && ferror (instream))
    {
      unblock_input ();
      maybe_quit ();
      block_input ();
      clearerr (instream);
    }

  unblock_input ();

  return (c == EOF ? -1 : c);
}

static int
readbyte_from_file (int c, Lisp_Object readcharfun)
{
  eassert (infile);
  if (c >= 0)
    {
      eassert (infile->lookahead < sizeof infile->buf);
      infile->buf[infile->lookahead++] = c;
      return 0;
    }

  return readbyte_from_stdio ();
}

static int
readbyte_from_string (int c, Lisp_Object readcharfun)
{
  Lisp_Object string = XCAR (readcharfun);

  if (c >= 0)
    {
      read_from_string_index--;
      read_from_string_index_byte
	= string_char_to_byte (string, read_from_string_index);
    }

  return (read_from_string_index < read_from_string_limit
	  ? fetch_string_char_advance (string,
				       &read_from_string_index,
				       &read_from_string_index_byte)
	  : -1);
}


/* Signal Qinvalid_read_syntax error.
   S is error string of length N (if > 0)  */

static AVOID
invalid_syntax_lisp (Lisp_Object s, Lisp_Object readcharfun)
{
  if (BUFFERP (readcharfun))
    {
      ptrdiff_t line, column;

      /* Get the line/column in the readcharfun buffer.  */
      {
	specpdl_ref count = SPECPDL_INDEX ();

	record_unwind_protect_excursion ();
	set_buffer_internal (XBUFFER (readcharfun));
	line = count_lines (BEGV_BYTE, PT_BYTE) + 1;
	column = current_column ();
	unbind_to (count, Qnil);
      }

      xsignal (Qinvalid_read_syntax,
	       list3 (s, make_fixnum (line), make_fixnum (column)));
    }
  else
    xsignal1 (Qinvalid_read_syntax, s);
}

static AVOID
invalid_syntax (const char *s, Lisp_Object readcharfun)
{
  invalid_syntax_lisp (build_string (s), readcharfun);
}


/* Read one non-ASCII character from INFILE.  The character is
   encoded in `emacs-mule' and the first byte is already read in
   C.  */

static int
read_emacs_mule_char (int c, int (*readbyte) (int, Lisp_Object), Lisp_Object readcharfun)
{
  /* Emacs-mule coding uses at most 4-byte for one character.  */
  unsigned char buf[4];
  int len = emacs_mule_bytes[c];
  struct charset *charset;
  int i;
  unsigned code;

  if (len == 1)
    /* C is not a valid leading-code of `emacs-mule'.  */
    return BYTE8_TO_CHAR (c);

  i = 0;
  buf[i++] = c;
  while (i < len)
    {
      buf[i++] = c = (*readbyte) (-1, readcharfun);
      if (c < 0xA0)
	{
	  for (i -= c < 0; 0 < --i; )
	    (*readbyte) (buf[i], readcharfun);
	  return BYTE8_TO_CHAR (buf[0]);
	}
    }

  if (len == 2)
    {
      charset = CHARSET_FROM_ID (emacs_mule_charset[buf[0]]);
      code = buf[1] & 0x7F;
    }
  else if (len == 3)
    {
      if (buf[0] == EMACS_MULE_LEADING_CODE_PRIVATE_11
	  || buf[0] == EMACS_MULE_LEADING_CODE_PRIVATE_12)
	{
	  charset = CHARSET_FROM_ID (emacs_mule_charset[buf[1]]);
	  code = buf[2] & 0x7F;
	}
      else
	{
	  charset = CHARSET_FROM_ID (emacs_mule_charset[buf[0]]);
	  code = ((buf[1] << 8) | buf[2]) & 0x7F7F;
	}
    }
  else
    {
      charset = CHARSET_FROM_ID (emacs_mule_charset[buf[1]]);
      code = ((buf[2] << 8) | buf[3]) & 0x7F7F;
    }
  c = DECODE_CHAR (charset, code);
  if (c < 0)
    invalid_syntax ("invalid multibyte form", readcharfun);
  return c;
}


/* An in-progress substitution of OBJECT for PLACEHOLDER.  */
struct subst
{
  Lisp_Object object;
  Lisp_Object placeholder;

  /* Hash table of subobjects of OBJECT that might be circular.  If
     Qt, all such objects might be circular.  */
  Lisp_Object completed;

  /* List of subobjects of OBJECT that have already been visited.  */
  Lisp_Object seen;
};

static Lisp_Object read_internal_start (Lisp_Object, Lisp_Object,
                                        Lisp_Object, bool);
static Lisp_Object read0 (Lisp_Object, bool);

static Lisp_Object substitute_object_recurse (struct subst *, Lisp_Object);
static void substitute_in_interval (INTERVAL *, void *);


/* Get a character from the tty.  */

/* Read input events until we get one that's acceptable for our purposes.

   If NO_SWITCH_FRAME, switch-frame events are stashed
   until we get a character we like, and then stuffed into
   unread_switch_frame.

   If ASCII_REQUIRED, check function key events to see
   if the unmodified version of the symbol has a Qascii_character
   property, and use that character, if present.

   If ERROR_NONASCII, signal an error if the input we
   get isn't an ASCII character with modifiers.  If it's false but
   ASCII_REQUIRED is true, just re-read until we get an ASCII
   character.

   If INPUT_METHOD, invoke the current input method
   if the character warrants that.

   If SECONDS is a number, wait that many seconds for input, and
   return Qnil if no input arrives within that time.  */

static Lisp_Object
read_filtered_event (bool no_switch_frame, bool ascii_required,
		     bool error_nonascii, bool input_method, Lisp_Object seconds)
{
  Lisp_Object val, delayed_switch_frame;
  struct timespec end_time;

#ifdef HAVE_WINDOW_SYSTEM
  if (display_hourglass_p)
    cancel_hourglass ();
#endif

  delayed_switch_frame = Qnil;

  /* Compute timeout.  */
  if (NUMBERP (seconds))
    {
      double duration = XFLOATINT (seconds);
      struct timespec wait_time = dtotimespec (duration);
      end_time = timespec_add (current_timespec (), wait_time);
    }

  /* Read until we get an acceptable event.  */
 retry:
  do
    {
      val = read_char (0, Qnil, (input_method ? Qnil : Qt), 0,
		       NUMBERP (seconds) ? &end_time : NULL);
    }
  while (FIXNUMP (val) && XFIXNUM (val) == -2); /* wrong_kboard_jmpbuf */

  if (BUFFERP (val))
    goto retry;

  /* `switch-frame' events are put off until after the next ASCII
     character.  This is better than signaling an error just because
     the last characters were typed to a separate minibuffer frame,
     for example.  Eventually, some code which can deal with
     switch-frame events will read it and process it.  */
  if (no_switch_frame
      && EVENT_HAS_PARAMETERS (val)
      && EQ (EVENT_HEAD_KIND (EVENT_HEAD (val)), Qswitch_frame))
    {
      delayed_switch_frame = val;
      goto retry;
    }

  if (ascii_required && !(NUMBERP (seconds) && NILP (val)))
    {
      /* Convert certain symbols to their ASCII equivalents.  */
      if (SYMBOLP (val))
	{
	  Lisp_Object tem, tem1;
	  tem = Fget (val, Qevent_symbol_element_mask);
	  if (! NILP (tem))
	    {
	      tem1 = Fget (Fcar (tem), Qascii_character);
	      /* Merge this symbol's modifier bits
		 with the ASCII equivalent of its basic code.  */
	      if (! NILP (tem1))
		XSETFASTINT (val, XFIXNUM (tem1) | XFIXNUM (Fcar (Fcdr (tem))));
	    }
	}

      /* If we don't have a character now, deal with it appropriately.  */
      if (!FIXNUMP (val))
	{
	  if (error_nonascii)
	    {
	      Vunread_command_events = list1 (val);
	      error ("Non-character input-event");
	    }
	  else
	    goto retry;
	}
    }

  if (! NILP (delayed_switch_frame))
    unread_switch_frame = delayed_switch_frame;

#if 0

#ifdef HAVE_WINDOW_SYSTEM
  if (display_hourglass_p)
    start_hourglass ();
#endif

#endif

  return val;
}

DEFUN ("read-char", Fread_char, Sread_char, 0, 3, 0,
       doc: /* Read a character event from the command input (keyboard or macro).
It is returned as a number.
If the event has modifiers, they are resolved and reflected in the
returned character code if possible (e.g. C-SPC yields 0 and C-a yields 97).
If some of the modifiers cannot be reflected in the character code, the
returned value will include those modifiers, and will not be a valid
character code: it will fail the `characterp' test.  Use `event-basic-type'
to recover the character code with the modifiers removed.

If the user generates an event which is not a character (i.e. a mouse
click or function key event), `read-char' signals an error.  As an
exception, switch-frame events are put off until non-character events
can be read.
If you want to read non-character events, or ignore them, call
`read-event' or `read-char-exclusive' instead.

If the optional argument PROMPT is non-nil, display that as a prompt.
If PROMPT is nil or the string \"\", the key sequence/events that led
to the current command is used as the prompt.

If the optional argument INHERIT-INPUT-METHOD is non-nil and some
input method is turned on in the current buffer, that input method
is used for reading a character.

If the optional argument SECONDS is non-nil, it should be a number
specifying the maximum number of seconds to wait for input.  If no
input arrives in that time, return nil.  SECONDS may be a
floating-point value.

If `inhibit-interaction' is non-nil, this function will signal an
`inhibited-interaction' error.  */)
  (Lisp_Object prompt, Lisp_Object inherit_input_method, Lisp_Object seconds)
{
  Lisp_Object val;

  barf_if_interaction_inhibited ();

  if (! NILP (prompt))
    {
      cancel_echoing ();
      message_with_string ("%s", prompt, 0);
    }
  val = read_filtered_event (1, 1, 1, ! NILP (inherit_input_method), seconds);

  return (NILP (val) ? Qnil
	  : make_fixnum (char_resolve_modifier_mask (XFIXNUM (val))));
}

DEFUN ("read-event", Fread_event, Sread_event, 0, 3, 0,
       doc: /* Read an event object from the input stream.

If you want to read non-character events, consider calling `read-key'
instead.  `read-key' will decode events via `input-decode-map' that
`read-event' will not.  On a terminal this includes function keys such
as <F7> and <RIGHT>, or mouse events generated by `xterm-mouse-mode'.

If the optional argument PROMPT is non-nil, display that as a prompt.
If PROMPT is nil or the string \"\", the key sequence/events that led
to the current command is used as the prompt.

If the optional argument INHERIT-INPUT-METHOD is non-nil and some
input method is turned on in the current buffer, that input method
is used for reading a character.

If the optional argument SECONDS is non-nil, it should be a number
specifying the maximum number of seconds to wait for input.  If no
input arrives in that time, return nil.  SECONDS may be a
floating-point value.

If `inhibit-interaction' is non-nil, this function will signal an
`inhibited-interaction' error.  */)
  (Lisp_Object prompt, Lisp_Object inherit_input_method, Lisp_Object seconds)
{
  barf_if_interaction_inhibited ();

  if (! NILP (prompt))
    {
      cancel_echoing ();
      message_with_string ("%s", prompt, 0);
    }
  return read_filtered_event (0, 0, 0, ! NILP (inherit_input_method), seconds);
}

DEFUN ("read-char-exclusive", Fread_char_exclusive, Sread_char_exclusive, 0, 3, 0,
       doc: /* Read a character event from the command input (keyboard or macro).
It is returned as a number.  Non-character events are ignored.
If the event has modifiers, they are resolved and reflected in the
returned character code if possible (e.g. C-SPC yields 0 and C-a yields 97).
If some of the modifiers cannot be reflected in the character code, the
returned value will include those modifiers, and will not be a valid
character code: it will fail the `characterp' test.  Use `event-basic-type'
to recover the character code with the modifiers removed.

If the optional argument PROMPT is non-nil, display that as a prompt.
If PROMPT is nil or the string \"\", the key sequence/events that led
to the current command is used as the prompt.

If the optional argument INHERIT-INPUT-METHOD is non-nil and some
input method is turned on in the current buffer, that input method
is used for reading a character.

If the optional argument SECONDS is non-nil, it should be a number
specifying the maximum number of seconds to wait for input.  If no
input arrives in that time, return nil.  SECONDS may be a
floating-point value.

If `inhibit-interaction' is non-nil, this function will signal an
`inhibited-interaction' error.  */)
(Lisp_Object prompt, Lisp_Object inherit_input_method, Lisp_Object seconds)
{
  Lisp_Object val;

  barf_if_interaction_inhibited ();

  if (! NILP (prompt))
    {
      cancel_echoing ();
      message_with_string ("%s", prompt, 0);
    }

  val = read_filtered_event (1, 1, 0, ! NILP (inherit_input_method), seconds);

  return (NILP (val) ? Qnil
	  : make_fixnum (char_resolve_modifier_mask (XFIXNUM (val))));
}

DEFUN ("get-file-char", Fget_file_char, Sget_file_char, 0, 0, 0,
       doc: /* Don't use this yourself.  */)
  (void)
{
  if (!infile)
    error ("get-file-char misused");
  return make_fixnum (readbyte_from_stdio ());
}




/* Return true if the lisp code read using READCHARFUN defines a non-nil
   `lexical-binding' file variable.  After returning, the stream is
   positioned following the first line, if it is a comment or #! line,
   otherwise nothing is read.  */

static bool
lisp_file_lexically_bound_p (Lisp_Object readcharfun)
{
  int ch = READCHAR;

  if (ch == '#')
    {
      ch = READCHAR;
      if (ch != '!')
        {
          UNREAD (ch);
          UNREAD ('#');
          return 0;
        }
      while (ch != '\n' && ch != EOF)
        ch = READCHAR;
      if (ch == '\n') ch = READCHAR;
      /* It is OK to leave the position after a #! line, since
	 that is what read0 does.  */
    }

  if (ch != ';')
    /* The first line isn't a comment, just give up.  */
    {
      UNREAD (ch);
      return 0;
    }
  else
    /* Look for an appropriate file-variable in the first line.  */
    {
      bool rv = 0;
      enum {
	NOMINAL, AFTER_FIRST_DASH, AFTER_ASTERIX
      } beg_end_state = NOMINAL;
      bool in_file_vars = 0;

#define UPDATE_BEG_END_STATE(ch)				\
  if (beg_end_state == NOMINAL)					\
    beg_end_state = (ch == '-' ? AFTER_FIRST_DASH : NOMINAL);	\
  else if (beg_end_state == AFTER_FIRST_DASH)			\
    beg_end_state = (ch == '*' ? AFTER_ASTERIX : NOMINAL);	\
  else if (beg_end_state == AFTER_ASTERIX)			\
    {								\
      if (ch == '-')						\
	in_file_vars = !in_file_vars;				\
      beg_end_state = NOMINAL;					\
    }

      /* Skip until we get to the file vars, if any.  */
      do
	{
	  ch = READCHAR;
	  UPDATE_BEG_END_STATE (ch);
	}
      while (!in_file_vars && ch != '\n' && ch != EOF);

      while (in_file_vars)
	{
	  char var[100], val[100];
	  unsigned i;

	  ch = READCHAR;

	  /* Read a variable name.  */
	  while (ch == ' ' || ch == '\t')
	    ch = READCHAR;

	  i = 0;
	  beg_end_state = NOMINAL;
	  while (ch != ':' && ch != '\n' && ch != EOF && in_file_vars)
	    {
	      if (i < sizeof var - 1)
		var[i++] = ch;
	      UPDATE_BEG_END_STATE (ch);
	      ch = READCHAR;
	    }

	  /* Stop scanning if no colon was found before end marker.  */
	  if (!in_file_vars || ch == '\n' || ch == EOF)
	    break;

	  while (i > 0 && (var[i - 1] == ' ' || var[i - 1] == '\t'))
	    i--;
	  var[i] = '\0';

	  if (ch == ':')
	    {
	      /* Read a variable value.  */
	      ch = READCHAR;

	      while (ch == ' ' || ch == '\t')
		ch = READCHAR;

	      i = 0;
	      beg_end_state = NOMINAL;
	      while (ch != ';' && ch != '\n' && ch != EOF && in_file_vars)
		{
		  if (i < sizeof val - 1)
		    val[i++] = ch;
		  UPDATE_BEG_END_STATE (ch);
		  ch = READCHAR;
		}
	      if (! in_file_vars)
		/* The value was terminated by an end-marker, which remove.  */
		i -= 3;
	      while (i > 0 && (val[i - 1] == ' ' || val[i - 1] == '\t'))
		i--;
	      val[i] = '\0';

	      if (strcmp (var, "lexical-binding") == 0)
		/* This is it...  */
		{
		  rv = (strcmp (val, "nil") != 0);
		  break;
		}
	    }
	}

      while (ch != '\n' && ch != EOF)
	ch = READCHAR;

      return rv;
    }
}

/* Value is a version number of byte compiled code if the file
   associated with file descriptor FD is a compiled Lisp file that's
   safe to load.  Only files compiled with Emacs can be loaded.  */

static int
safe_to_load_version (Lisp_Object file, int fd)
{
  struct stat st;
  char buf[512];
  int nbytes, i;
  int version = 1;

  /* If the file is not regular, then we cannot safely seek it.
     Assume that it is not safe to load as a compiled file.  */
  if (fstat (fd, &st) == 0 && !S_ISREG (st.st_mode))
    return 0;

  /* Read the first few bytes from the file, and look for a line
     specifying the byte compiler version used.  */
  nbytes = emacs_read_quit (fd, buf, sizeof buf);
  if (nbytes > 0)
    {
      /* Skip to the next newline, skipping over the initial `ELC'
	 with NUL bytes following it, but note the version.  */
      for (i = 0; i < nbytes && buf[i] != '\n'; ++i)
	if (i == 4)
	  version = buf[i];

      if (i >= nbytes
	  || fast_c_string_match_ignore_case (Vbytecomp_version_regexp,
					      buf + i, nbytes - i) < 0)
	version = 0;
    }

  if (lseek (fd, 0, SEEK_SET) < 0)
    report_file_error ("Seeking to start of file", file);

  return version;
}


/* Callback for record_unwind_protect.  Restore the old load list OLD,
   after loading a file successfully.  */

static void
record_load_unwind (Lisp_Object old)
{
  Vloads_in_progress = old;
}

/* This handler function is used via internal_condition_case_1.  */

static Lisp_Object
load_error_handler (Lisp_Object data)
{
  return Qnil;
}

static void
load_warn_unescaped_character_literals (Lisp_Object file)
{
  Lisp_Object warning =
    safe_call (1, intern ("byte-run--unescaped-character-literals-warning"));
  if (! NILP (warning))
    {
      AUTO_STRING (format, "Loading `%s': %s");
      CALLN (Fmessage, format, file, warning);
    }
}

DEFUN ("get-load-suffixes", Fget_load_suffixes, Sget_load_suffixes, 0, 0, 0,
       doc: /* Return the suffixes that `load' should try if a suffix is \
required.
This uses the variables `load-suffixes' and `load-file-rep-suffixes'.  */)
  (void)
{
  Lisp_Object lst = Qnil, suffixes = Vload_suffixes;
  FOR_EACH_TAIL (suffixes)
    {
      Lisp_Object exts = Vload_file_rep_suffixes;
      Lisp_Object suffix = XCAR (suffixes);
      FOR_EACH_TAIL (exts)
	lst = Fcons (concat2 (suffix, XCAR (exts)), lst);
    }
  return Fnreverse (lst);
}

/* Return true if STRING ends with SUFFIX.  */
bool
suffix_p (Lisp_Object string, const char *suffix)
{
  ptrdiff_t suffix_len = strlen (suffix);
  ptrdiff_t string_len = SBYTES (string);

  return (suffix_len <= string_len
	  && strcmp (SSDATA (string) + string_len - suffix_len, suffix) == 0);
}

static void
close_infile_unwind (void *arg)
{
  struct infile *prev_infile = arg;
  eassert (infile && infile != prev_infile);
  fclose (infile->stream);
  infile = prev_infile;
}

/* Compute the filename we want in `load-history' and `load-file-name'.  */

static Lisp_Object
compute_found_effective (Lisp_Object found)
{
  /* Reconstruct the .elc filename.  */
  Lisp_Object src_name =
    Fgethash (Ffile_name_nondirectory (found), Vcomp_eln_to_el_h, Qnil);

  if (NILP (src_name))
    /* Manual eln load.  */
    return found;

  if (suffix_p (src_name, "el.gz"))
    src_name = Fsubstring (src_name, make_fixnum (0), make_fixnum (-3));
  return concat2 (src_name, build_string ("c"));
}

static void
loadhist_initialize (Lisp_Object filename)
{
  eassert (STRINGP (filename) || NILP (filename));
  specbind (Qcurrent_load_list, Fcons (filename, Qnil));
}

DEFUN ("load", Fload, Sload, 1, 5, 0,
       doc: /* Execute a file of Lisp code named FILE.
First try FILE with `.elc' appended, then try with `.el', then try
with a system-dependent suffix of dynamic modules (see `load-suffixes'),
then try FILE unmodified (the exact suffixes in the exact order are
determined by `load-suffixes').  Environment variable references in
FILE are replaced with their values by calling `substitute-in-file-name'.
This function searches the directories in `load-path'.

If optional second arg NOERROR is non-nil,
report no error if FILE doesn't exist.
Print messages at start and end of loading unless
optional third arg NOMESSAGE is non-nil (but `force-load-messages'
overrides that).
If optional fourth arg NOSUFFIX is non-nil, don't try adding
suffixes to the specified name FILE.
If optional fifth arg MUST-SUFFIX is non-nil, insist on
the suffix `.elc' or `.el' or the module suffix; don't accept just
FILE unless it ends in one of those suffixes or includes a directory name.

If NOSUFFIX is nil, then if a file could not be found, try looking for
a different representation of the file by adding non-empty suffixes to
its name, before trying another file.  Emacs uses this feature to find
compressed versions of files when Auto Compression mode is enabled.
If NOSUFFIX is non-nil, disable this feature.

The suffixes that this function tries out, when NOSUFFIX is nil, are
given by the return value of `get-load-suffixes' and the values listed
in `load-file-rep-suffixes'.  If MUST-SUFFIX is non-nil, only the
return value of `get-load-suffixes' is used, i.e. the file name is
required to have a non-empty suffix.

When searching suffixes, this function normally stops at the first
one that exists.  If the option `load-prefer-newer' is non-nil,
however, it tries all suffixes, and uses whichever file is the newest.

Loading a file records its definitions, and its `provide' and
`require' calls, in an element of `load-history' whose
car is the file name loaded.  See `load-history'.

While the file is in the process of being loaded, the variable
`load-in-progress' is non-nil and the variable `load-file-name'
is bound to the file's name.

Return t if the file exists and loads successfully.  */)
  (Lisp_Object file, Lisp_Object noerror, Lisp_Object nomessage,
   Lisp_Object nosuffix, Lisp_Object must_suffix)
{
  FILE *stream UNINIT;
  int fd;
  specpdl_ref fd_index UNINIT;
  specpdl_ref count = SPECPDL_INDEX ();
  Lisp_Object found, efound, hist_file_name;
  /* True means we printed the ".el is newer" message.  */
  bool newer = 0;
  /* True means we are loading a compiled file.  */
  bool compiled = 0;
  Lisp_Object handler;
  const char *fmode = "r" FOPEN_TEXT;
  int version;

  CHECK_STRING (file);

  /* If file name is magic, call the handler.  */
  handler = Ffind_file_name_handler (file, Qload);
  if (! NILP (handler))
    return call5 (handler, Qload, file, noerror, nomessage, nosuffix);

  /* The presence of this call is the result of a historical accident:
     it used to be in every file-operation and when it got removed
     everywhere, it accidentally stayed here.  Since then, enough people
     supposedly have things like (load "$PROJECT/foo.el") in their .emacs
     that it seemed risky to remove.  */
  if (! NILP (noerror))
    {
      file = internal_condition_case_1 (Fsubstitute_in_file_name, file,
					Qt, load_error_handler);
      if (NILP (file))
	return Qnil;
    }
  else
    file = Fsubstitute_in_file_name (file);

  bool no_native = suffix_p (file, ".elc");

  /* Avoid weird lossage with null string as arg,
     since it would try to load a directory as a Lisp file.  */
  if (SCHARS (file) == 0)
    {
      fd = -1;
      errno = ENOENT;
    }
  else
    {
      Lisp_Object suffixes;
      found = Qnil;

      if (! NILP (must_suffix))
	{
	  /* Don't insist on adding a suffix if FILE already ends with one.  */
	  if (suffix_p (file, ".el")
	      || suffix_p (file, ".elc")
#ifdef HAVE_MODULES
	      || suffix_p (file, MODULES_SUFFIX)
#ifdef MODULES_SECONDARY_SUFFIX
              || suffix_p (file, MODULES_SECONDARY_SUFFIX)
#endif
#endif
#ifdef HAVE_NATIVE_COMP
              || suffix_p (file, NATIVE_ELISP_SUFFIX)
#endif
	      )
	    must_suffix = Qnil;
	  /* Don't insist on adding a suffix
	     if the argument includes a directory name.  */
	  else if (! NILP (Ffile_name_directory (file)))
	    must_suffix = Qnil;
	}

      if (! NILP (nosuffix))
	suffixes = Qnil;
      else
	{
	  suffixes = Fget_load_suffixes ();
	  if (NILP (must_suffix))
	    suffixes = CALLN (Fappend, suffixes, Vload_file_rep_suffixes);
	}

      fd =
	openp (Vload_path, file, suffixes, &found, Qnil, load_prefer_newer,
	       no_native);
    }

  if (fd == -1)
    {
      if (NILP (noerror))
	report_file_error ("Cannot open load file", file);
      return Qnil;
    }

  /* Tell startup.el whether or not we found the user's init file.  */
  if (EQ (Qt, Vuser_init_file))
    Vuser_init_file = found;

  /* If FD is -2, that means openp found a magic file.  */
  if (fd == -2)
    {
      if (NILP (Fequal (found, file)))
	/* If FOUND is a different file name from FILE,
	   find its handler even if we have already inhibited
	   the `load' operation on FILE.  */
	handler = Ffind_file_name_handler (found, Qt);
      else
	handler = Ffind_file_name_handler (found, Qload);
      if (! NILP (handler))
	return call5 (handler, Qload, found, noerror, nomessage, Qt);
#ifdef DOS_NT
      /* Tramp has to deal with semi-broken packages that prepend
	 drive letters to remote files.  For that reason, Tramp
	 catches file operations that test for file existence, which
	 makes openp think X:/foo.elc files are remote.  However,
	 Tramp does not catch `load' operations for such files, so we
	 end up with a nil as the `load' handler above.  If we would
	 continue with fd = -2, we will behave wrongly, and in
	 particular try reading a .elc file in the "rt" mode instead
	 of "rb".  See bug #9311 for the results.  To work around
	 this, we try to open the file locally, and go with that if it
	 succeeds.  */
      fd = emacs_open (SSDATA (ENCODE_FILE (found)), O_RDONLY, 0);
      if (fd == -1)
	fd = -2;
#endif
    }

  if (0 <= fd)
    {
      fd_index = SPECPDL_INDEX ();
      record_unwind_protect_int (close_file_unwind, fd);
    }

#ifdef HAVE_MODULES
  bool is_module =
    suffix_p (found, MODULES_SUFFIX)
#ifdef MODULES_SECONDARY_SUFFIX
    || suffix_p (found, MODULES_SECONDARY_SUFFIX)
#endif
    ;
#else
  bool is_module = false;
#endif

#ifdef HAVE_NATIVE_COMP
  bool is_native_elisp = suffix_p (found, NATIVE_ELISP_SUFFIX);
#else
  bool is_native_elisp = false;
#endif

  /* Check if we're stuck in a recursive load cycle.

     2000-09-21: It's not possible to just check for the file loaded
     being a member of Vloads_in_progress.  This fails because of the
     way the byte compiler currently works; `provide's are not
     evaluated, see font-lock.el/jit-lock.el as an example.  This
     leads to a certain amount of ``normal'' recursion.

     Also, just loading a file recursively is not always an error in
     the general case; the second load may do something different.  */
  {
    int load_count = 0;
    Lisp_Object tem = Vloads_in_progress;
    FOR_EACH_TAIL_SAFE (tem)
      if (! NILP (Fequal (found, XCAR (tem))) && (++load_count > 3))
	signal_error ("Recursive load", Fcons (found, Vloads_in_progress));
    record_unwind_protect (record_load_unwind, Vloads_in_progress);
    Vloads_in_progress = Fcons (found, Vloads_in_progress);
  }

  /* All loads are by default dynamic, unless the file itself specifies
     otherwise using a file-variable in the first line.  This is bound here
     so that it takes effect whether or not we use
     Vload_source_file_function.  */
  specbind (Qlexical_binding, Qnil);

  Lisp_Object found_eff =
    is_native_elisp
    ? compute_found_effective (found)
    : found;

  hist_file_name = (! NILP (Vloadup_pure_table)
                    ? concat2 (Ffile_name_directory (file),
                               Ffile_name_nondirectory (found_eff))
                    : found_eff);

  version = -1;

  /* Check for the presence of unescaped character literals and warn
     about them. */
  specbind (Qlread_unescaped_character_literals, Qnil);
  record_unwind_protect (load_warn_unescaped_character_literals, file);

  bool is_elc = suffix_p (found, ".elc");
  if (is_elc
      /* version = 1 means the file is empty, in which case we can
	 treat it as not byte-compiled.  */
      || (fd >= 0 && (version = safe_to_load_version (file, fd)) > 1))
    /* Load .elc files directly, but not when they are
       remote and have no handler!  */
    {
      if (fd != -2)
	{
	  struct stat s1, s2;
	  int result;

	  struct timespec epoch_timespec = {(time_t)0, 0}; /* 1970-01-01T00:00 UTC */
	  if (version < 0 && !(version = safe_to_load_version (file, fd)))
	    error ("File `%s' was not compiled in Emacs", SDATA (found));

	  compiled = 1;

	  efound = ENCODE_FILE (found);
	  fmode = "r" FOPEN_BINARY;

          /* openp already checked for newness, no point doing it again.
             FIXME would be nice to get a message when openp
             ignores suffix order due to load_prefer_newer.  */
          if (!load_prefer_newer && is_elc)
            {
	      result = emacs_fstatat (AT_FDCWD, SSDATA (efound), &s1, 0);
              if (result == 0)
                {
                  SSET (efound, SBYTES (efound) - 1, 0);
		  result = emacs_fstatat (AT_FDCWD, SSDATA (efound), &s2, 0);
                  SSET (efound, SBYTES (efound) - 1, 'c');
                }

              if (result == 0
                  && timespec_cmp (get_stat_mtime (&s1), get_stat_mtime (&s2)) < 0)
                {
                  /* Make the progress messages mention that source is newer.  */
                  newer = 1;

                  /* If we won't print another message, mention this anyway.  */
<<<<<<< HEAD
                  if (! NILP (nomessage) && !force_load_messages)
=======
                  if (!NILP (nomessage) && !force_load_messages
		      /* We don't want this message during
			 bootstrapping for the "compile-first" .elc
			 files, which have had their timestamps set to
			 the epoch.  See bug #58224.  */
		      && timespec_cmp (get_stat_mtime (&s1), epoch_timespec))
>>>>>>> 3cc1706c
                    {
                      Lisp_Object msg_file;
                      msg_file = Fsubstring (found, make_fixnum (0), make_fixnum (-1));
                      message_with_string ("Source file `%s' newer than byte-compiled file; using older file",
                                           msg_file, 1);
                    }
                }
            } /* !load_prefer_newer */
	}
    }
  else if (!is_module && !is_native_elisp)
    {
      /* We are loading a source file (*.el).  */
      if (! NILP (Vload_source_file_function))
	{
	  Lisp_Object val;

	  if (fd >= 0)
	    {
	      emacs_close (fd);
	      clear_unwind_protect (fd_index);
	    }
	  val = call4 (Vload_source_file_function, found, hist_file_name,
		       NILP (noerror) ? Qnil : Qt,
		       (NILP (nomessage) || force_load_messages) ? Qnil : Qt);
	  return unbind_to (count, val);
	}
    }

  if (fd < 0)
    {
      /* We somehow got here with fd == -2, meaning the file is deemed
	 to be remote.  Don't even try to reopen the file locally;
	 just force a failure.  */
      stream = NULL;
      errno = EINVAL;
    }
  else if (!is_module && !is_native_elisp)
    {
#ifdef WINDOWSNT
      emacs_close (fd);
      clear_unwind_protect (fd_index);
      efound = ENCODE_FILE (found);
      stream = emacs_fopen (SSDATA (efound), fmode);
#else
      stream = fdopen (fd, fmode);
#endif
    }

  /* Declare here rather than inside the else-part because the storage
     might be accessed by the unbind_to call below.  */
  struct infile input;

  if (is_module || is_native_elisp)
    {
      /* `module-load' uses the file name, so we can close the stream
         now.  */
      if (fd >= 0)
        {
          emacs_close (fd);
          clear_unwind_protect (fd_index);
        }
    }
  else
    {
      if (! stream)
        report_file_error ("Opening stdio stream", file);
      set_unwind_protect_ptr (fd_index, close_infile_unwind, infile);
      input.stream = stream;
      input.lookahead = 0;
      infile = &input;
      unread_char = -1;
    }

  if (! NILP (Vloadup_pure_table))
    Vpreloaded_file_list = Fcons (Fpurecopy (file), Vpreloaded_file_list);

  if (NILP (nomessage) || force_load_messages)
    {
      if (is_module)
        message_with_string ("Loading %s (module)...", file, 1);
      else if (is_native_elisp)
        message_with_string ("Loading %s (native compiled elisp)...", file, 1);
      else if (!compiled)
	message_with_string ("Loading %s (source)...", file, 1);
      else if (newer)
	message_with_string ("Loading %s (compiled; note, source file is newer)...",
		 file, 1);
      else /* The typical case; compiled file newer than source file.  */
	message_with_string ("Loading %s...", file, 1);
    }

  specbind (Qload_file_name, hist_file_name);
  specbind (Qload_true_file_name, found);
  specbind (Qinhibit_file_name_operation, Qnil);
  specbind (Qload_in_progress, Qt);

  if (is_module)
    {
#ifdef HAVE_MODULES
      loadhist_initialize (found);
      Fmodule_load (found);
      build_load_history (found, true);
#else
      /* This cannot happen.  */
      emacs_abort ();
#endif
    }
  else if (is_native_elisp)
    {
#ifdef HAVE_NATIVE_COMP
      loadhist_initialize (hist_file_name);
      Fnative_elisp_load (found, Qnil);
      build_load_history (hist_file_name, true);
#else
      /* This cannot happen.  */
      emacs_abort ();
#endif

    }
  else
    {
      if (lisp_file_lexically_bound_p (Qget_file_char))
        Fset (Qlexical_binding, Qt);

      if (! version || version >= 22)
        readevalloop (Qget_file_char, &input, hist_file_name,
                      0, Qnil, Qnil, Qnil, Qnil);
      else
        {
          /* We can't handle a file which was compiled with
             byte-compile-dynamic by older version of Emacs.  */
          specbind (Qload_force_doc_strings, Qt);
          readevalloop (Qget_emacs_mule_file_char, &input, hist_file_name,
                        0, Qnil, Qnil, Qnil, Qnil);
        }
    }
  unbind_to (count, Qnil);

  /* Run any eval-after-load forms for this file.  */
  if (! NILP (Ffboundp (Qdo_after_load_evaluation)))
    call1 (Qdo_after_load_evaluation, hist_file_name) ;

  for (int i = 0; i < ARRAYELTS (saved_strings); i++)
    {
      xfree (saved_strings[i].string);
      saved_strings[i].string = NULL;
      saved_strings[i].size = 0;
    }

  if (!noninteractive && (NILP (nomessage) || force_load_messages))
    {
      if (is_module)
        message_with_string ("Loading %s (module)...done", file, 1);
      else if (is_native_elisp)
	message_with_string ("Loading %s (native compiled elisp)...done", file, 1);
      else if (!compiled)
	message_with_string ("Loading %s (source)...done", file, 1);
      else if (newer)
	message_with_string ("Loading %s (compiled; note, source file is newer)...done",
		 file, 1);
      else /* The typical case; compiled file newer than source file.  */
	message_with_string ("Loading %s...done", file, 1);
    }

  return Qt;
}

Lisp_Object
save_match_data_load (Lisp_Object file, Lisp_Object noerror,
		      Lisp_Object nomessage, Lisp_Object nosuffix,
		      Lisp_Object must_suffix)
{
  specpdl_ref count = SPECPDL_INDEX ();
  record_unwind_save_match_data ();
  Lisp_Object result = Fload (file, noerror, nomessage, nosuffix, must_suffix);
  return unbind_to (count, result);
}

static bool
complete_filename_p (Lisp_Object pathname)
{
  const unsigned char *s = SDATA (pathname);
  return (IS_DIRECTORY_SEP (s[0])
	  || (SCHARS (pathname) > 2
	      && IS_DEVICE_SEP (s[1]) && IS_DIRECTORY_SEP (s[2])));
}

DEFUN ("locate-file-internal", Flocate_file_internal, Slocate_file_internal, 2, 4, 0,
       doc: /* Search for FILENAME through PATH.
Returns the file's name in absolute form, or nil if not found.
If SUFFIXES is non-nil, it should be a list of suffixes to append to
file name when searching.
If non-nil, PREDICATE is used instead of `file-readable-p'.
PREDICATE can also be an integer to pass to the faccessat(2) function,
in which case file-name-handlers are ignored.
This function will normally skip directories, so if you want it to find
directories, make sure the PREDICATE function returns `dir-ok' for them.  */)
  (Lisp_Object filename, Lisp_Object path, Lisp_Object suffixes, Lisp_Object predicate)
{
  Lisp_Object file;
  int fd = openp (path, filename, suffixes, &file, predicate, false, true);
  if (NILP (predicate) && fd >= 0)
    emacs_close (fd);
  return file;
}

#ifdef HAVE_NATIVE_COMP
static bool
maybe_swap_for_eln1 (Lisp_Object src_name, Lisp_Object eln_name,
		     Lisp_Object *filename, int *fd, struct timespec mtime)
{
  struct stat eln_st;
  int eln_fd = emacs_open (SSDATA (ENCODE_FILE (eln_name)), O_RDONLY, 0);

  if (eln_fd > 0)
    {
      if (fstat (eln_fd, &eln_st) || S_ISDIR (eln_st.st_mode))
	emacs_close (eln_fd);
      else
	{
	  struct timespec eln_mtime = get_stat_mtime (&eln_st);
	  if (timespec_cmp (eln_mtime, mtime) >= 0)
	    {
	      emacs_close (*fd);
	      *fd = eln_fd;
	      *filename = eln_name;
	      /* Store the eln -> el relation.  */
	      Fputhash (Ffile_name_nondirectory (eln_name),
			src_name, Vcomp_eln_to_el_h);
	      return true;
	    }
	  else
	    emacs_close (eln_fd);
	}
    }

  return false;
}
#endif

/* Look for a suitable .eln file to be loaded in place of FILENAME.
   If found replace the content of FILENAME and FD. */

static void
maybe_swap_for_eln (bool no_native, Lisp_Object *filename, int *fd,
		    struct timespec mtime)
{
#ifdef HAVE_NATIVE_COMP

  if (no_native
      || load_no_native)
    Fputhash (*filename, Qt, V_comp_no_native_file_h);
  else
    Fremhash (*filename, V_comp_no_native_file_h);

  if (no_native
      || load_no_native
      || !suffix_p (*filename, ".elc"))
    return;

  /* Search eln in the eln-cache directories.  */
  Lisp_Object eln_path_tail = Vnative_comp_eln_load_path;
  Lisp_Object src_name =
    Fsubstring (*filename, Qnil, make_fixnum (-1));
  if (NILP (Ffile_exists_p (src_name)))
    {
      src_name = concat2 (src_name, build_string (".gz"));
      if (NILP (Ffile_exists_p (src_name)))
	{
	  if (! NILP (find_symbol_value (Qnative_comp_warning_on_missing_source,
					 NULL)))
	    {
	      /* If we have an installation without any .el files,
		 there's really no point in giving a warning here,
		 because that will trigger a cascade of warnings.  So
		 just do a sanity check and refuse to do anything if we
		 can't find even central .el files.  */
	      if (NILP (Flocate_file_internal (build_string ("simple.el"),
					       Vload_path,
					       Qnil, Qnil)))
		return;
	      call2 (intern_c_string ("display-warning"),
		     Qcomp,
		     CALLN (Fformat,
			    build_string ("Cannot look up eln file as "
					  "no source file was found for %s"),
			    *filename));
	      return;
	    }
	}
    }
  Lisp_Object eln_rel_name = Fcomp_el_to_eln_rel_filename (src_name);

  Lisp_Object dir = Qnil;
  FOR_EACH_TAIL_SAFE (eln_path_tail)
    {
      dir = XCAR (eln_path_tail);
      Lisp_Object eln_name =
	Fexpand_file_name (eln_rel_name,
			   Fexpand_file_name (Vcomp_native_version_dir, dir));
      if (maybe_swap_for_eln1 (src_name, eln_name, filename, fd, mtime))
	return;
    }

  /* Look also in preloaded subfolder of the last entry in
     `comp-eln-load-path'.  */
  dir = Fexpand_file_name (build_string ("preloaded"),
			   Fexpand_file_name (Vcomp_native_version_dir,
					      dir));
  maybe_swap_for_eln1 (src_name, Fexpand_file_name (eln_rel_name, dir),
		       filename, fd, mtime);
#endif
}

/* Search for a file whose name is STR, looking in directories
   in the Lisp list PATH, and trying suffixes from SUFFIX.
   On success, return a file descriptor (or 1 or -2 as described below).
   On failure, return -1 and set errno.

   SUFFIXES is a list of strings containing possible suffixes.
   The empty suffix is automatically added if the list is empty.

   PREDICATE t means the files are binary.
   PREDICATE non-nil and non-t means don't open the files,
   just look for one that satisfies the predicate.  In this case,
   return -2 on success.  The predicate can be a lisp function or
   an integer to pass to `access' (in which case file-name-handlers
   are ignored).

   If STOREPTR is nonzero, it points to a slot where the name of
   the file actually found should be stored as a Lisp string.
   nil is stored there on failure.

   If the file we find is remote, return -2
   but store the found remote file name in *STOREPTR.

   If NEWER is true, try all SUFFIXes and return the result for the
   newest file that exists.  Does not apply to remote files,
   or if a non-nil and non-t PREDICATE is specified.

   if NO_NATIVE is true do not try to load native code.  */

int
openp (Lisp_Object path, Lisp_Object str, Lisp_Object suffixes,
       Lisp_Object *storeptr, Lisp_Object predicate, bool newer,
       bool no_native)
{
  ptrdiff_t fn_size = 100;
  char buf[100];
  char *fn = buf;
  bool absolute;
  ptrdiff_t want_length;
  Lisp_Object filename;
  Lisp_Object string, tail, encoded_fn, save_string;
  ptrdiff_t max_suffix_len = 0;
  int last_errno = ENOENT;
  int save_fd = -1;
  USE_SAFE_ALLOCA;

  /* The last-modified time of the newest matching file found.
     Initialize it to something less than all valid timestamps.  */
  struct timespec save_mtime = make_timespec (TYPE_MINIMUM (time_t), -1);

  CHECK_STRING (str);

  tail = suffixes;
  FOR_EACH_TAIL_SAFE (tail)
    {
      CHECK_STRING_CAR (tail);
      max_suffix_len = max (max_suffix_len,
			    SBYTES (XCAR (tail)));
    }

  string = filename = encoded_fn = save_string = Qnil;

  if (storeptr)
    *storeptr = Qnil;

  absolute = complete_filename_p (str);

  AUTO_LIST1 (just_use_str, Qnil);
  if (NILP (path))
    path = just_use_str;

  /* Go through all entries in the path and see whether we find the
     executable. */
  FOR_EACH_TAIL_SAFE (path)
   {
    ptrdiff_t baselen, prefixlen;

    if (EQ (path, just_use_str))
      filename = str;
    else
      filename = Fexpand_file_name (str, XCAR (path));
    if (!complete_filename_p (filename))
      /* If there are non-absolute elts in PATH (eg ".").  */
      /* Of course, this could conceivably lose if luser sets
	 default-directory to be something non-absolute...  */
      {
	filename = Fexpand_file_name (filename, BVAR (current_buffer, directory));
	if (!complete_filename_p (filename))
	  /* Give up on this path element!  */
	  continue;
      }

    /* Calculate maximum length of any filename made from
       this path element/specified file name and any possible suffix.  */
    want_length = max_suffix_len + SBYTES (filename);
    if (fn_size <= want_length)
      {
	fn_size = 100 + want_length;
	fn = SAFE_ALLOCA (fn_size);
      }

    /* Copy FILENAME's data to FN but remove starting /: if any.  */
    prefixlen = ((SCHARS (filename) > 2
		  && SREF (filename, 0) == '/'
		  && SREF (filename, 1) == ':')
		 ? 2 : 0);
    baselen = SBYTES (filename) - prefixlen;
    memcpy (fn, SDATA (filename) + prefixlen, baselen);

    /* Loop over suffixes.  */
    AUTO_LIST1 (empty_string_only, empty_unibyte_string);
    tail = NILP (suffixes) ? empty_string_only : suffixes;
    FOR_EACH_TAIL_SAFE (tail)
      {
	Lisp_Object suffix = XCAR (tail);
	ptrdiff_t fnlen, lsuffix = SBYTES (suffix);
	Lisp_Object handler;

	/* Make complete filename by appending SUFFIX.  */
	memcpy (fn + baselen, SDATA (suffix), lsuffix + 1);
	fnlen = baselen + lsuffix;

	if (! STRING_MULTIBYTE (filename) && ! STRING_MULTIBYTE (suffix))
	  /* Strongly prefer raw unibyte to let loadup decide (loadup
	     switches between several default-file-name-coding-system).  */
	  string = make_unibyte_string (fn, fnlen);
	else
	  string = make_string (fn, fnlen);
	handler = Ffind_file_name_handler (string, Qfile_exists_p);
	if ((! NILP (handler) || (! NILP (predicate) && !EQ (predicate, Qt)))
	    && !FIXNATP (predicate))
	  {
	    bool exists;
	    if (NILP (predicate) || EQ (predicate, Qt))
	      exists = ! NILP (Ffile_readable_p (string));
	    else
	      {
		Lisp_Object tmp = call1 (predicate, string);
		if (NILP (tmp))
		  exists = false;
		else if (EQ (tmp, Qdir_ok)
			 || NILP (Ffile_directory_p (string)))
		  exists = true;
		else
		  {
		    exists = false;
		    last_errno = EISDIR;
		  }
	      }

	    if (exists)
	      {
		/* We succeeded; return this descriptor and filename.  */
		if (storeptr)
		  *storeptr = string;
		SAFE_FREE ();
		return -2;
	      }
	  }
	else
	  {
	    int fd;
	    const char *pfn;
	    struct stat st;

	    encoded_fn = ENCODE_FILE (string);
	    pfn = SSDATA (encoded_fn);

	    /* Check that we can access or open it.  */
	    if (FIXNATP (predicate))
	      {
		fd = -1;
		if (INT_MAX < XFIXNAT (predicate))
		  last_errno = EINVAL;
		else if (faccessat (AT_FDCWD, pfn, XFIXNAT (predicate),
				    AT_EACCESS)
			 == 0)
		  {
		    if (file_directory_p (encoded_fn))
		      last_errno = EISDIR;
		    else if (errno == ENOENT || errno == ENOTDIR)
		      fd = 1;
		    else
		      last_errno = errno;
		  }
		else if (! (errno == ENOENT || errno == ENOTDIR))
		  last_errno = errno;
	      }
	    else
	      {
                /*  In some systems (like Windows) finding out if a
                    file exists is cheaper to do than actually opening
                    it.  Only open the file when we are sure that it
                    exists.  */
#ifdef WINDOWSNT
                if (faccessat (AT_FDCWD, pfn, R_OK, AT_EACCESS))
                  fd = -1;
                else
#endif
                  fd = emacs_open (pfn, O_RDONLY, 0);

		if (fd < 0)
		  {
		    if (! (errno == ENOENT || errno == ENOTDIR))
		      last_errno = errno;
		  }
		else
		  {
		    int err = (fstat (fd, &st) != 0 ? errno
			       : S_ISDIR (st.st_mode) ? EISDIR : 0);
		    if (err)
		      {
			last_errno = err;
			emacs_close (fd);
			fd = -1;
		      }
		  }
	      }

	    if (fd >= 0)
	      {
		if (newer && !FIXNATP (predicate))
		  {
		    struct timespec mtime = get_stat_mtime (&st);

		    if (timespec_cmp (mtime, save_mtime) <= 0)
		      emacs_close (fd);
		    else
		      {
			if (0 <= save_fd)
			  emacs_close (save_fd);
			save_fd = fd;
			save_mtime = mtime;
			save_string = string;
		      }
		  }
		else
		  {
		    maybe_swap_for_eln (no_native, &string, &fd,
					get_stat_mtime (&st));
		    /* We succeeded; return this descriptor and filename.  */
		    if (storeptr)
		      *storeptr = string;
		    SAFE_FREE ();
		    return fd;
		  }
	      }

	    /* No more suffixes.  Return the newest.  */
	    if (0 <= save_fd && ! CONSP (XCDR (tail)))
	      {
		maybe_swap_for_eln (no_native, &save_string, &save_fd,
				    save_mtime);
		if (storeptr)
		  *storeptr = save_string;
		SAFE_FREE ();
		return save_fd;
	      }
	  }
      }
    if (absolute)
      break;
   }

  SAFE_FREE ();
  errno = last_errno;
  return -1;
}


/* Merge the list we've accumulated of globals from the current input source
   into the load_history variable.  The details depend on whether
   the source has an associated file name or not.

   FILENAME is the file name that we are loading from.

   ENTIRE is true if loading that entire file, false if evaluating
   part of it.  */

static void
build_load_history (Lisp_Object filename, bool entire)
{
  Lisp_Object tail, prev, newelt;
  Lisp_Object tem, tem2;
  bool foundit = 0;

  tail = Vload_history;
  prev = Qnil;

  FOR_EACH_TAIL (tail)
    {
      tem = XCAR (tail);

      /* Find the feature's previous assoc list...  */
      if (! NILP (Fequal (filename, Fcar (tem))))
	{
	  foundit = 1;

	  /*  If we're loading the entire file, remove old data.  */
	  if (entire)
	    {
	      if (NILP (prev))
		Vload_history = XCDR (tail);
	      else
		Fsetcdr (prev, XCDR (tail));
	    }

	  /*  Otherwise, cons on new symbols that are not already members.  */
	  else
	    {
	      tem2 = Vcurrent_load_list;

	      FOR_EACH_TAIL (tem2)
		{
		  newelt = XCAR (tem2);

		  if (NILP (Fmember (newelt, tem)))
		    Fsetcar (tail, Fcons (XCAR (tem),
		     			  Fcons (newelt, XCDR (tem))));
		  maybe_quit ();
		}
	    }
	}
      else
	prev = tail;
      maybe_quit ();
    }

  /* If we're loading an entire file, cons the new assoc onto the
     front of load-history, the most-recently-loaded position.  Also
     do this if we didn't find an existing member for the file.  */
  if (entire || !foundit)
    Vload_history = Fcons (Fnreverse (Vcurrent_load_list),
			   Vload_history);
}

static void
readevalloop_1 (int old)
{
  load_convert_to_unibyte = old;
}

/* Signal an `end-of-file' error, if possible with file name
   information.  */

static AVOID
end_of_file_error (void)
{
  if (STRINGP (Vload_true_file_name))
    xsignal1 (Qend_of_file, Vload_true_file_name);

  xsignal0 (Qend_of_file);
}

static Lisp_Object
readevalloop_eager_expand_eval (Lisp_Object val, Lisp_Object macroexpand)
{
  /* If we macroexpand the toplevel form non-recursively and it ends
     up being a `progn' (or if it was a progn to start), treat each
     form in the progn as a top-level form.  This way, if one form in
     the progn defines a macro, that macro is in effect when we expand
     the remaining forms.  See similar code in bytecomp.el.  */
  val = call2 (macroexpand, val, Qnil);
  if (EQ (CAR_SAFE (val), Qprogn))
    {
      Lisp_Object subforms = XCDR (val);
      val = Qnil;
      FOR_EACH_TAIL (subforms)
	val = readevalloop_eager_expand_eval (XCAR (subforms), macroexpand);
    }
  else
      val = eval_sub (call2 (macroexpand, val, Qt));
  return val;
}

/* UNIBYTE specifies how to set load_convert_to_unibyte
   for this invocation.
   READFUN, if non-nil, is used instead of `read'.

   START, END specify region to read in current buffer (from eval-region).
   If the input is not from a buffer, they must be nil.  */

static void
readevalloop (Lisp_Object readcharfun,
	      struct infile *infile0,
	      Lisp_Object sourcename,
	      bool printflag,
	      Lisp_Object unibyte, Lisp_Object readfun,
	      Lisp_Object start, Lisp_Object end)
{
  int c;
  Lisp_Object val;
  specpdl_ref count = SPECPDL_INDEX ();
  struct buffer *b = 0;
  bool continue_reading_p;
  Lisp_Object lex_bound;
  /* True if reading an entire buffer.  */
  bool whole_buffer = 0;
  /* True on the first time around.  */
  bool first_sexp = 1;
  Lisp_Object macroexpand = intern ("internal-macroexpand-for-load");

  if (!NILP (sourcename))
    CHECK_STRING (sourcename);

  if (NILP (Ffboundp (macroexpand))
      || (STRINGP (sourcename) && suffix_p (sourcename, ".elc")))
    /* Don't macroexpand before the corresponding function is defined
       and don't bother macroexpanding in .elc files, since it should have
       been done already.  */
    macroexpand = Qnil;

  if (MARKERP (readcharfun))
    {
      if (NILP (start))
	start = readcharfun;
    }

  if (BUFFERP (readcharfun))
    b = XBUFFER (readcharfun);
  else if (MARKERP (readcharfun))
    b = XMARKER (readcharfun)->buffer;

  /* We assume START is nil when input is not from a buffer.  */
  if (! NILP (start) && !b)
    emacs_abort ();

  specbind (Qstandard_input, readcharfun);
  record_unwind_protect_int (readevalloop_1, load_convert_to_unibyte);
  load_convert_to_unibyte = ! NILP (unibyte);

  /* If lexical binding is active (either because it was specified in
     the file's header, or via a buffer-local variable), create an empty
     lexical environment, otherwise, turn off lexical binding.  */
  lex_bound = find_symbol_value (Qlexical_binding, NULL);
  specbind (Qinternal_interpreter_environment,
	    (NILP (lex_bound) || EQ (lex_bound, Qunbound)
	     ? Qnil : list1 (Qt)));
  specbind (Qmacroexp__dynvars, Vmacroexp__dynvars);

  /* Ensure sourcename is absolute, except whilst preloading.  */
  if (!will_dump_p ()
      && ! NILP (sourcename) && ! NILP (Ffile_name_absolute_p (sourcename)))
    sourcename = Fexpand_file_name (sourcename, Qnil);

  loadhist_initialize (sourcename);

  continue_reading_p = 1;
  while (continue_reading_p)
    {
      specpdl_ref count1 = SPECPDL_INDEX ();

      if (b != 0 && !BUFFER_LIVE_P (b))
	error ("Reading from killed buffer");

      if (! NILP (start))
	{
	  /* Switch to the buffer we are reading from.  */
	  record_unwind_protect_excursion ();
	  set_buffer_internal (b);

	  /* Save point in it.  */
	  record_unwind_protect_excursion ();
	  /* Save ZV in it.  */
	  record_unwind_protect (save_restriction_restore, save_restriction_save ());
	  /* Those get unbound after we read one expression.  */

	  /* Set point and ZV around stuff to be read.  */
	  Fgoto_char (start);
	  if (! NILP (end))
	    Fnarrow_to_region (make_fixnum (BEGV), end);

	  /* Just for cleanliness, convert END to a marker
	     if it is an integer.  */
	  if (FIXNUMP (end))
	    end = Fpoint_max_marker ();
	}

      /* On the first cycle, we can easily test here
	 whether we are reading the whole buffer.  */
      if (b && first_sexp)
	whole_buffer = (BUF_PT (b) == BUF_BEG (b) && BUF_ZV (b) == BUF_Z (b));

      eassert (!infile0 || infile == infile0);
    read_next:
      c = READCHAR;
      if (c == ';')
	{
	  while ((c = READCHAR) != '\n' && c != -1);
	  goto read_next;
	}
      if (c < 0)
	{
	  unbind_to (count1, Qnil);
	  break;
	}

      /* Ignore whitespace here, so we can detect eof.  */
      if (c == ' ' || c == '\t' || c == '\n' || c == '\f' || c == '\r'
	  || c == NO_BREAK_SPACE)
	goto read_next;
      UNREAD (c);

      if (! HASH_TABLE_P (read_objects_map)
	  || XHASH_TABLE (read_objects_map)->count)
	read_objects_map
	  = make_hash_table (hashtest_eq, DEFAULT_HASH_SIZE,
			     DEFAULT_REHASH_SIZE, DEFAULT_REHASH_THRESHOLD,
			     Qnil, false);
      if (! HASH_TABLE_P (read_objects_completed)
	  || XHASH_TABLE (read_objects_completed)->count)
	read_objects_completed
	  = make_hash_table (hashtest_eq, DEFAULT_HASH_SIZE,
			     DEFAULT_REHASH_SIZE, DEFAULT_REHASH_THRESHOLD,
			     Qnil, false);
      if (! NILP (Vloadup_pure_table) && c == '(')
	val = read0 (readcharfun, false);
      else
	{
	  if (! NILP (readfun))
	    {
	      val = call1 (readfun, readcharfun);

	      /* If READCHARFUN has set point to ZV, we should
	         stop reading, even if the form read sets point
		 to a different value when evaluated.  */
	      if (BUFFERP (readcharfun))
		{
		  struct buffer *buf = XBUFFER (readcharfun);
		  if (BUF_PT (buf) == BUF_ZV (buf))
		    continue_reading_p = 0;
		}
	    }
	  else if (! NILP (Vload_read_function))
	    val = call1 (Vload_read_function, readcharfun);
	  else
	    val = read_internal_start (readcharfun, Qnil, Qnil, false);
	}
      /* Empty hashes can be reused; otherwise, reset on next call.  */
      if (HASH_TABLE_P (read_objects_map)
	  && XHASH_TABLE (read_objects_map)->count > 0)
	read_objects_map = Qnil;
      if (HASH_TABLE_P (read_objects_completed)
	  && XHASH_TABLE (read_objects_completed)->count > 0)
	read_objects_completed = Qnil;

      if (! NILP (start) && continue_reading_p)
	start = Fpoint_marker ();

      /* Restore saved point and BEGV.  */
      unbind_to (count1, Qnil);

      /* Now eval what we just read.  */
      if (! NILP (macroexpand))
        val = readevalloop_eager_expand_eval (val, macroexpand);
      else
        val = eval_sub (val);

      if (printflag)
	{
	  Vvalues = Fcons (val, Vvalues);
	  if (EQ (Vstandard_output, Qt))
	    Fprin1 (val, Qnil, Qnil);
	  else
	    Fprint (val, Qnil);
	}

      first_sexp = 0;
    }

  build_load_history (sourcename,
		      infile0 || whole_buffer);

  unbind_to (count, Qnil);
}

DEFUN ("eval-buffer", Feval_buffer, Seval_buffer, 0, 5, "",
       doc: /* Execute the accessible portion of current buffer as Lisp code.
You can use \\[narrow-to-region] to limit the part of buffer to be evaluated.
When called from a Lisp program (i.e., not interactively), this
function accepts up to five optional arguments:
BUFFER is the buffer to evaluate (nil means use current buffer),
 or a name of a buffer (a string).
PRINTFLAG controls printing of output by any output functions in the
 evaluated code, such as `print', `princ', and `prin1':
  a value of nil means discard it; anything else is the stream to print to.
  See Info node `(elisp)Output Streams' for details on streams.
FILENAME specifies the file name to use for `load-history'.
UNIBYTE, if non-nil, specifies `load-convert-to-unibyte' for this
 invocation.
DO-ALLOW-PRINT, if non-nil, specifies that output functions in the
 evaluated code should work normally even if PRINTFLAG is nil, in
 which case the output is displayed in the echo area.

This function ignores the current value of the `lexical-binding'
variable.  Instead it will heed any
  -*- lexical-binding: t -*-
settings in the buffer, and if there is no such setting, the buffer
will be evaluated without lexical binding.

This function preserves the position of point.  */)
  (Lisp_Object buffer, Lisp_Object printflag, Lisp_Object filename, Lisp_Object unibyte, Lisp_Object do_allow_print)
{
  specpdl_ref count = SPECPDL_INDEX ();
  Lisp_Object tem, buf;

  if (NILP (buffer))
    buf = Fcurrent_buffer ();
  else
    buf = Fget_buffer (buffer);
  if (NILP (buf))
    error ("No such buffer");

  if (NILP (printflag) && NILP (do_allow_print))
    tem = Qsymbolp;
  else
    tem = printflag;

  if (NILP (filename))
    filename = BVAR (XBUFFER (buf), filename);

  specbind (Qeval_buffer_list, Fcons (buf, Veval_buffer_list));
  specbind (Qstandard_output, tem);
  record_unwind_protect_excursion ();
  BUF_TEMP_SET_PT (XBUFFER (buf), BUF_BEGV (XBUFFER (buf)));
  specbind (Qlexical_binding, lisp_file_lexically_bound_p (buf) ? Qt : Qnil);
  BUF_TEMP_SET_PT (XBUFFER (buf), BUF_BEGV (XBUFFER (buf)));
  readevalloop (buf, 0, filename,
		! NILP (printflag), unibyte, Qnil, Qnil, Qnil);
  return unbind_to (count, Qnil);
}

DEFUN ("eval-region", Feval_region, Seval_region, 2, 4, "r",
       doc: /* Execute the region as Lisp code.
When called from programs, expects two arguments,
giving starting and ending indices in the current buffer
of the text to be executed.
Programs can pass third argument PRINTFLAG which controls output:
 a value of nil means discard it; anything else is stream for printing it.
 See Info node `(elisp)Output Streams' for details on streams.
Also the fourth argument READ-FUNCTION, if non-nil, is used
instead of `read' to read each expression.  It gets one argument
which is the input stream for reading characters.

This function does not move point.  */)
  (Lisp_Object start, Lisp_Object end, Lisp_Object printflag, Lisp_Object read_function)
{
  /* FIXME: Do the eval-sexp-add-defvars dance!  */
  specpdl_ref count = SPECPDL_INDEX ();
  Lisp_Object tem, cbuf;

  cbuf = Fcurrent_buffer ();

  if (NILP (printflag))
    tem = Qsymbolp;
  else
    tem = printflag;
  specbind (Qstandard_output, tem);
  specbind (Qeval_buffer_list, Fcons (cbuf, Veval_buffer_list));

  /* `readevalloop' calls functions which check the type of start and end.  */
  readevalloop (cbuf, 0, BVAR (XBUFFER (cbuf), filename),
		! NILP (printflag), Qnil, read_function,
		start, end);

  return unbind_to (count, Qnil);
}

DEFUN ("read-annotated", Fread_annotated, Sread_annotated, 1, 1, 0,
       doc: /* Return parsed s-expr as `read' with each atom bundled
with its charpos as (CHARPOS . ATOM).  */)
  (Lisp_Object buffer)
{
  Lisp_Object retval, warning;
  specpdl_ref count = SPECPDL_INDEX ();

  CHECK_BUFFER (buffer);
  specbind (Qlread_unescaped_character_literals, Qnil);
  retval = read_internal_start (buffer, Qnil, Qnil, true);

  warning = safe_call (1, intern ("byte-run--unescaped-character-literals-warning"));
  if (! NILP (warning))
    call2 (intern ("byte-compile-warn"), build_string ("%s"), warning);

  return unbind_to (count, retval);
}

DEFUN ("read", Fread, Sread, 0, 1, 0,
       doc: /* Read one Lisp expression as text from STREAM, return as Lisp object.
If STREAM is nil, use the value of `standard-input' (which see).
STREAM or the value of `standard-input' may be:
 a buffer (read from point and advance it)
 a marker (read from where it points and advance it)
 a function (call it with no arguments for each character,
     call it with a char as argument to push a char back)
 a string (takes text from string, starting at the beginning)
 t (read text line using minibuffer and use it, or read from
    standard input in batch mode).  */)
  (Lisp_Object stream)
{
  if (NILP (stream))
    stream = Vstandard_input;
  if (EQ (stream, Qt))
    stream = Qread_char;
  if (EQ (stream, Qread_char))
    /* FIXME: ?! This is used when the reader is called from the
       minibuffer without a stream, as in (read).  But is this feature
       ever used, and if so, why?  IOW, will anything break if this
       feature is removed !?  */
    return call1 (intern ("read-minibuffer"),
		  build_string ("Lisp expression: "));

  return read_internal_start (stream, Qnil, Qnil, false);
}

DEFUN ("read-from-string", Fread_from_string, Sread_from_string, 1, 3, 0,
       doc: /* Read one Lisp expression which is represented as text by STRING.
Returns a cons: (OBJECT-READ . FINAL-STRING-INDEX).
FINAL-STRING-INDEX is an integer giving the position of the next
remaining character in STRING.  START and END optionally delimit
a substring of STRING from which to read;  they default to 0 and
\(length STRING) respectively.  Negative values are counted from
the end of STRING.  */)
  (Lisp_Object string, Lisp_Object start, Lisp_Object end)
{
  Lisp_Object ret;
  CHECK_STRING (string);
  /* `read_internal_start' sets `read_from_string_index'.  */
  ret = read_internal_start (string, start, end, false);
  return Fcons (ret, make_fixnum (read_from_string_index));
}

/* Function to set up the global context we need in toplevel read
   calls.  START and END only used when STREAM is a string.  */
static Lisp_Object
read_internal_start (Lisp_Object stream, Lisp_Object start,
		     Lisp_Object end, bool annotated)
{
  Lisp_Object retval;

  readchar_charpos = BUFFERP (stream) ? XBUFFER (stream)->pt : 1;
  /* We can get called from readevalloop which may have set these
     already.  */
  if (! HASH_TABLE_P (read_objects_map)
      || XHASH_TABLE (read_objects_map)->count)
    read_objects_map
      = make_hash_table (hashtest_eq, DEFAULT_HASH_SIZE, DEFAULT_REHASH_SIZE,
			 DEFAULT_REHASH_THRESHOLD, Qnil, false);
  if (! HASH_TABLE_P (read_objects_completed)
      || XHASH_TABLE (read_objects_completed)->count)
    read_objects_completed
      = make_hash_table (hashtest_eq, DEFAULT_HASH_SIZE, DEFAULT_REHASH_SIZE,
			 DEFAULT_REHASH_THRESHOLD, Qnil, false);

  if (STRINGP (stream)
      || ((CONSP (stream) && STRINGP (XCAR (stream)))))
    {
      ptrdiff_t startval, endval;
      Lisp_Object string;

      if (STRINGP (stream))
	string = stream;
      else
	string = XCAR (stream);

      validate_subarray (string, start, end, SCHARS (string),
			 &startval, &endval);

      read_from_string_index = startval;
      read_from_string_index_byte = string_char_to_byte (string, startval);
      read_from_string_limit = endval;
    }

  retval = read0 (stream, annotated);
  if (HASH_TABLE_P (read_objects_map)
      && XHASH_TABLE (read_objects_map)->count > 0)
    read_objects_map = Qnil;
  if (HASH_TABLE_P (read_objects_completed)
      && XHASH_TABLE (read_objects_completed)->count > 0)
    read_objects_completed = Qnil;
  return retval;
}

/* Grow a read buffer BUF that contains OFFSET useful bytes of data,
   by at least MAX_MULTIBYTE_LENGTH bytes.  Update *BUF_ADDR and
   *BUF_SIZE accordingly; 0 <= OFFSET <= *BUF_SIZE.  If *BUF_ADDR is
   initially null, BUF is on the stack: copy its data to the new heap
   buffer.  Otherwise, BUF must equal *BUF_ADDR and can simply be
   reallocated.  Either way, remember the heap allocation (which is at
   pdl slot COUNT) so that it can be freed when unwinding the stack.*/

static char *
grow_read_buffer (char *buf, ptrdiff_t offset,
		  char **buf_addr, ptrdiff_t *buf_size, specpdl_ref count)
{
  char *p = xpalloc (*buf_addr, buf_size, MAX_MULTIBYTE_LENGTH, -1, 1);
  if (!*buf_addr)
    {
      memcpy (p, buf, offset);
      record_unwind_protect_ptr (xfree, p);
    }
  else
    set_unwind_protect_ptr (count, xfree, p);
  *buf_addr = p;
  return p;
}

/* Return the scalar value that has the Unicode character name NAME.
   Raise 'invalid-read-syntax' if there is no such character.  */
static int
character_name_to_code (char const *name, ptrdiff_t name_len,
			Lisp_Object readcharfun)
{
  /* For "U+XXXX", pass the leading '+' to string_to_number to reject
     monstrosities like "U+-0000".  */
  ptrdiff_t len = name_len - 1;
  Lisp_Object code
    = (name[0] == 'U' && name[1] == '+'
       ? string_to_number (name + 1, 16, &len)
       : call2 (Qchar_from_name, make_unibyte_string (name, name_len), Qt));

  if (! RANGED_FIXNUMP (0, code, MAX_UNICODE_CHAR)
      || len != name_len - 1
      || char_surrogate_p (XFIXNUM (code)))
    {
      AUTO_STRING (format, "\\N{%s}");
      AUTO_STRING_WITH_LEN (namestr, name, name_len);
      invalid_syntax_lisp (CALLN (Fformat, format, namestr), readcharfun);
    }

  return XFIXNUM (code);
}

/* Bound on the length of a Unicode character name.  As of
   Unicode 9.0.0 the maximum is 83, so this should be safe.  */
enum { UNICODE_CHARACTER_NAME_LENGTH_BOUND = 200 };

/* Read a \-escape sequence, assuming we already read the `\'.
   If the escape sequence forces unibyte, return eight-bit char.  */

static int
read_escape (Lisp_Object readcharfun)
{
  int c = READCHAR;
  /* \u allows up to four hex digits, \U up to eight.  Default to the
     behavior for \u, and change this value in the case that \U is seen.  */
  int unicode_hex_count = 4;

  switch (c)
    {
    case -1:
      end_of_file_error ();

    case 'a':
      return '\007';
    case 'b':
      return '\b';
    case 'd':
      return 0177;
    case 'e':
      return 033;
    case 'f':
      return '\f';
    case 'n':
      return '\n';
    case 'r':
      return '\r';
    case 't':
      return '\t';
    case 'v':
      return '\v';

    case '\n':
      /* ?\LF is an error; it's probably a user mistake.  */
      error ("Invalid escape character syntax");

    case 'M':
      c = READCHAR;
      if (c != '-')
	error ("Invalid escape character syntax");
      c = READCHAR;
      if (c == '\\')
	c = read_escape (readcharfun);
      return c | meta_modifier;

    case 'S':
      c = READCHAR;
      if (c != '-')
	error ("Invalid escape character syntax");
      c = READCHAR;
      if (c == '\\')
	c = read_escape (readcharfun);
      return c | shift_modifier;

    case 'H':
      c = READCHAR;
      if (c != '-')
	error ("Invalid escape character syntax");
      c = READCHAR;
      if (c == '\\')
	c = read_escape (readcharfun);
      return c | hyper_modifier;

    case 'A':
      c = READCHAR;
      if (c != '-')
	error ("Invalid escape character syntax");
      c = READCHAR;
      if (c == '\\')
	c = read_escape (readcharfun);
      return c | alt_modifier;

    case 's':
      c = READCHAR;
      if (c != '-')
	{
	  UNREAD (c);
	  return ' ';
	}
      c = READCHAR;
      if (c == '\\')
	c = read_escape (readcharfun);
      return c | super_modifier;

    case 'C':
      c = READCHAR;
      if (c != '-')
	error ("Invalid escape character syntax");
      FALLTHROUGH;
    case '^':
      c = READCHAR;
      if (c == '\\')
	c = read_escape (readcharfun);
      if ((c & ~CHAR_MODIFIER_MASK) == '?')
	return 0177 | (c & CHAR_MODIFIER_MASK);
      else if (! ASCII_CHAR_P ((c & ~CHAR_MODIFIER_MASK)))
	return c | ctrl_modifier;
      /* ASCII control chars are made from letters (both cases),
	 as well as the non-letters within 0100...0137.  */
      else if ((c & 0137) >= 0101 && (c & 0137) <= 0132)
	return (c & (037 | ~0177));
      else if ((c & 0177) >= 0100 && (c & 0177) <= 0137)
	return (c & (037 | ~0177));
      else
	return c | ctrl_modifier;

    case '0':
    case '1':
    case '2':
    case '3':
    case '4':
    case '5':
    case '6':
    case '7':
      /* An octal escape, as in ANSI C.  */
      {
	register int i = c - '0';
	register int count = 0;
	while (++count < 3)
	  {
	    if ((c = READCHAR) >= '0' && c <= '7')
	      {
		i *= 8;
		i += c - '0';
	      }
	    else
	      {
		UNREAD (c);
		break;
	      }
	  }

	if (i >= 0x80 && i < 0x100)
	  i = BYTE8_TO_CHAR (i);
	return i;
      }

    case 'x':
      /* A hex escape, as in ANSI C.  */
      {
	unsigned int i = 0;
	int count = 0;
	while (1)
	  {
	    c = READCHAR;
	    int digit = char_hexdigit (c);
	    if (digit < 0)
	      {
		UNREAD (c);
		break;
	      }
	    i = (i << 4) + digit;
	    /* Allow hex escapes as large as ?\xfffffff, because some
	       packages use them to denote characters with modifiers.  */
	    if ((CHAR_META | (CHAR_META - 1)) < i)
	      error ("Hex character out of range: \\x%x...", i);
	    count += count < 3;
	  }

	if (count < 3 && i >= 0x80)
	  return BYTE8_TO_CHAR (i);
	return i;
      }

    case 'U':
      /* Post-Unicode-2.0: Up to eight hex chars.  */
      unicode_hex_count = 8;
      FALLTHROUGH;
    case 'u':

      /* A Unicode escape.  We only permit them in strings and characters,
	 not arbitrarily in the source code, as in some other languages.  */
      {
	unsigned int i = 0;
	int count = 0;

	while (++count <= unicode_hex_count)
	  {
	    c = READCHAR;
	    if (c < 0)
	      {
		if (unicode_hex_count > 4)
		  error ("Malformed Unicode escape: \\U%x", i);
		else
		  error ("Malformed Unicode escape: \\u%x", i);
	      }
	    /* `isdigit' and `isalpha' may be locale-specific, which we don't
	       want.  */
	    int digit = char_hexdigit (c);
	    if (digit < 0)
	      error ("Non-hex character used for Unicode escape: %c (%d)",
		     c, c);
	    i = (i << 4) + digit;
	  }
	if (i > 0x10FFFF)
	  error ("Non-Unicode character: 0x%x", i);
	return i;
      }

    case 'N':
      /* Named character.  */
      {
        c = READCHAR;
        if (c != '{')
          invalid_syntax ("Expected opening brace after \\N", readcharfun);
        char name[UNICODE_CHARACTER_NAME_LENGTH_BOUND + 1];
        bool whitespace = false;
        ptrdiff_t length = 0;
        while (true)
          {
            c = READCHAR;
            if (c < 0)
              end_of_file_error ();
            if (c == '}')
              break;
            if (! (0 < c && c < 0x80))
              {
                AUTO_STRING (format,
                             "Invalid character U+%04X in character name");
		invalid_syntax_lisp (CALLN (Fformat, format,
					    make_fixed_natnum (c)),
				     readcharfun);
              }
            /* Treat multiple adjacent whitespace characters as a
               single space character.  This makes it easier to use
               character names in e.g. multi-line strings.  */
            if (c_isspace (c))
              {
                if (whitespace)
                  continue;
                c = ' ';
                whitespace = true;
              }
            else
              whitespace = false;
            name[length++] = c;
            if (length >= sizeof name)
              invalid_syntax ("Character name too long", readcharfun);
          }
        if (length == 0)
          invalid_syntax ("Empty character name", readcharfun);
	name[length] = '\0';

	/* character_name_to_code can invoke read0, recursively.
	   This is why read0's buffer is not static.  */
	return character_name_to_code (name, length, readcharfun);
      }

    default:
      return c;
    }
}

/* Return the digit that CHARACTER stands for in the given BASE.
   Return -1 if CHARACTER is out of range for BASE,
   and -2 if CHARACTER is not valid for any supported BASE.  */
static int
digit_to_number (int character, int base)
{
  int digit;

  if ('0' <= character && character <= '9')
    digit = character - '0';
  else if ('a' <= character && character <= 'z')
    digit = character - 'a' + 10;
  else if ('A' <= character && character <= 'Z')
    digit = character - 'A' + 10;
  else
    return -2;

  return digit < base ? digit : -1;
}

static void
invalid_radix_integer (EMACS_INT radix, Lisp_Object readcharfun)
{
  char buf[64];
  int n = snprintf (buf, sizeof buf, "integer, radix %"pI"d", radix);
  eassert (n < sizeof buf);
  invalid_syntax (buf, readcharfun);
}

/* Read an integer in radix RADIX using READCHARFUN to read
   characters.  RADIX must be in the interval [2..36].
   Value is the integer read.
   Signal an error if encountering invalid read syntax.  */

static Lisp_Object
read_integer (Lisp_Object readcharfun, int radix)
{
  char stackbuf[20];
  char *read_buffer = stackbuf;
  ptrdiff_t read_buffer_size = sizeof stackbuf;
  char *p = read_buffer;
  char *heapbuf = NULL;
  int valid = -1; /* 1 if valid, 0 if not, -1 if incomplete.  */
  specpdl_ref count = SPECPDL_INDEX ();

  int c = READCHAR;
  if (c == '-' || c == '+')
    {
      *p++ = c;
      c = READCHAR;
    }

  if (c == '0')
    {
      *p++ = c;
      valid = 1;

      /* Ignore redundant leading zeros, so the buffer doesn't
	 fill up with them.  */
      do
	c = READCHAR;
      while (c == '0');
    }

  for (int digit; (digit = digit_to_number (c, radix)) >= -1; )
    {
      if (digit == -1)
	valid = 0;
      if (valid < 0)
	valid = 1;
      /* Allow 1 extra byte for the \0.  */
      if (p + 1 == read_buffer + read_buffer_size)
	{
	  ptrdiff_t offset = p - read_buffer;
	  read_buffer = grow_read_buffer (read_buffer, offset,
					  &heapbuf, &read_buffer_size,
					  count);
	  p = read_buffer + offset;
	}
      *p++ = c;
      c = READCHAR;
    }

  UNREAD (c);

  if (valid != 1)
    invalid_radix_integer (radix, readcharfun);

  *p = '\0';
  return unbind_to (count, string_to_number (read_buffer, radix, NULL));
}

/* Read a character literal (preceded by `?').  */
static Lisp_Object
read_char_literal (Lisp_Object readcharfun)
{
  int ch = READCHAR;
  if (ch < 0)
    end_of_file_error ();

  /* Accept `single space' syntax like (list ? x) where the
     whitespace character is SPC or TAB.
     Other literal whitespace like NL, CR, and FF are not accepted,
     as there are well-established escape sequences for these.  */
  if (ch == ' ' || ch == '\t')
    return make_fixnum (ch);

  if (   ch == '(' || ch == ')' || ch == '[' || ch == ']'
      || ch == '"' || ch == ';')
    {
      CHECK_LIST (Vlread_unescaped_character_literals);
      Lisp_Object char_obj = make_fixed_natnum (ch);
      if (NILP (Fmemq (char_obj, Vlread_unescaped_character_literals)))
	Vlread_unescaped_character_literals =
	  Fcons (char_obj, Vlread_unescaped_character_literals);
    }

  if (ch == '\\')
    ch = read_escape (readcharfun);

  int modifiers = ch & CHAR_MODIFIER_MASK;
  ch &= ~CHAR_MODIFIER_MASK;
  if (CHAR_BYTE8_P (ch))
    ch = CHAR_TO_BYTE8 (ch);
  ch |= modifiers;

  int nch = READCHAR;
  UNREAD (nch);
  if (nch <= 32
      || nch == '"' || nch == '\'' || nch == ';' || nch == '('
      || nch == ')' || nch == '['  || nch == ']' || nch == '#'
      || nch == '?' || nch == '`'  || nch == ',' || nch == '.')
    return make_fixnum (ch);

  invalid_syntax ("?", readcharfun);
}

/* Read a string literal (preceded by '"').  */
static Lisp_Object
read_string_literal (Lisp_Object readcharfun)
{
  char stackbuf[1024];
  char *read_buffer = stackbuf;
  ptrdiff_t read_buffer_size = sizeof stackbuf;
  specpdl_ref count = SPECPDL_INDEX ();
  char *heapbuf = NULL;
  char *p = read_buffer;
  char *end = read_buffer + read_buffer_size;
  /* True if we saw an escape sequence specifying
     a multibyte character.  */
  bool force_multibyte = false;
  /* True if we saw an escape sequence specifying
     a single-byte character.  */
  bool force_singlebyte = false;
  ptrdiff_t nchars = 0;

  int ch;
  while ((ch = READCHAR) >= 0 && ch != '\"')
    {
      if (end - p < MAX_MULTIBYTE_LENGTH)
	{
	  ptrdiff_t offset = p - read_buffer;
	  read_buffer = grow_read_buffer (read_buffer, offset,
					  &heapbuf, &read_buffer_size,
					  count);
	  p = read_buffer + offset;
	  end = read_buffer + read_buffer_size;
	}

      if (ch == '\\')
	{
	  /* First apply string-specific escape rules:  */
	  ch = READCHAR;
	  switch (ch)
	    {
	    case 's':
	      /* `\s' is always a space in strings.  */
	      ch = ' ';
	      break;
	    case ' ':
	    case '\n':
	      /* `\SPC' and `\LF' generate no characters at all.  */
	      continue;
	    default:
	      UNREAD (ch);
	      ch = read_escape (readcharfun);
	      break;
	    }

	  int modifiers = ch & CHAR_MODIFIER_MASK;
	  ch &= ~CHAR_MODIFIER_MASK;

	  if (CHAR_BYTE8_P (ch))
	    force_singlebyte = true;
	  else if (! ASCII_CHAR_P (ch))
	    force_multibyte = true;
	  else		/* I.e. ASCII_CHAR_P (ch).  */
	    {
	      /* Allow `\C-SPC' and `\^SPC'.  This is done here because
		 the literals ?\C-SPC and ?\^SPC (rather inconsistently)
		 yield (' ' | CHAR_CTL); see bug#55738.  */
	      if (modifiers == CHAR_CTL && ch == ' ')
		{
		  ch = 0;
		  modifiers = 0;
		}
	      if (modifiers & CHAR_SHIFT)
		{
		  /* Shift modifier is valid only with [A-Za-z].  */
		  if (ch >= 'A' && ch <= 'Z')
		    modifiers &= ~CHAR_SHIFT;
		  else if (ch >= 'a' && ch <= 'z')
		    {
		      ch -= ('a' - 'A');
		      modifiers &= ~CHAR_SHIFT;
		    }
		}

	      if (modifiers & CHAR_META)
		{
		  /* Move the meta bit to the right place for a
		     string.  */
		  modifiers &= ~CHAR_META;
		  ch = BYTE8_TO_CHAR (ch | 0x80);
		  force_singlebyte = true;
		}
	    }

	  /* Any modifiers remaining are invalid.  */
	  if (modifiers)
	    invalid_syntax ("Invalid modifier in string", readcharfun);
	  p += CHAR_STRING (ch, (unsigned char *) p);
	}
      else
	{
	  p += CHAR_STRING (ch, (unsigned char *) p);
	  if (CHAR_BYTE8_P (ch))
	    force_singlebyte = true;
	  else if (! ASCII_CHAR_P (ch))
	    force_multibyte = true;
	}
      nchars++;
    }

  if (ch < 0)
    end_of_file_error ();

  if (! force_multibyte && force_singlebyte)
    {
      /* READ_BUFFER contains raw 8-bit bytes and no multibyte
	 forms.  Convert it to unibyte.  */
      nchars = str_as_unibyte ((unsigned char *) read_buffer,
			       p - read_buffer);
      p = read_buffer + nchars;
    }
  Lisp_Object obj = (force_multibyte || (nchars != p - read_buffer))
    ? make_multibyte_string (read_buffer, nchars, p - read_buffer)
    : make_unibyte_string (read_buffer, p - read_buffer);
  return unbind_to (count, obj);
}

/* Make a hash table from the constructor plist.  */
static Lisp_Object
hash_table_from_plist (Lisp_Object plist)
{
  Lisp_Object params[12];
  Lisp_Object *par = params;

  /* This is repetitive but fast and simple.  */
#define ADDPARAM(name)					\
  do {							\
    Lisp_Object val = plist_get (plist, Q ## name);	\
    if (!NILP (val))					\
      {							\
	*par++ = QC ## name;				\
	*par++ = val;					\
      }							\
  } while (0)

  ADDPARAM (size);
  ADDPARAM (test);
  ADDPARAM (weakness);
  ADDPARAM (rehash_size);
  ADDPARAM (rehash_threshold);
  ADDPARAM (purecopy);

  Lisp_Object data = plist_get (plist, Qdata);

  /* Now use params to make a new hash table and fill it.  */
  Lisp_Object ht = Fmake_hash_table (par - params, params);

  Lisp_Object last = data;
  FOR_EACH_TAIL_SAFE (data)
    {
      Lisp_Object key = XCAR (data);
      data = XCDR (data);
      if (!CONSP (data))
	break;
      Lisp_Object val = XCAR (data);
      last = XCDR (data);
      Fputhash (key, val, ht);
    }
  if (!NILP (last))
    error ("Hash table data is not a list of even length");

  return ht;
}

static Lisp_Object
record_from_list (Lisp_Object elems)
{
  ptrdiff_t size = list_length (elems);
  Lisp_Object obj = Fmake_record (XCAR (elems),
				  make_fixnum (size - 1),
				  Qnil);
  Lisp_Object tl = XCDR (elems);
  for (int i = 1; i < size; i++)
    {
      ASET (obj, i, XCAR (tl));
      tl = XCDR (tl);
    }
  return obj;
}

/* Turn a reversed list into a vector.  */
static Lisp_Object
vector_from_rev_list (Lisp_Object elems)
{
  ptrdiff_t size = list_length (elems);
  Lisp_Object obj = initialize_vector (size, Qnil);
  Lisp_Object *vec = XVECTOR (obj)->contents;
  for (ptrdiff_t i = size - 1; i >= 0; i--)
    {
      vec[i] = XCAR (elems);
      Lisp_Object next = XCDR (elems);
      free_cons (XCONS (elems));
      elems = next;
    }
  return obj;
}

static Lisp_Object
bytecode_from_rev_list (Lisp_Object elems, Lisp_Object readcharfun)
{
  Lisp_Object obj = vector_from_rev_list (elems);
  Lisp_Object *vec = XVECTOR (obj)->contents;
  ptrdiff_t size = ASIZE (obj);

  if (!(size >= COMPILED_STACK_DEPTH + 1 && size <= COMPILED_INTERACTIVE + 1
	&& (FIXNUMP (vec[COMPILED_ARGLIST])
	    || CONSP (vec[COMPILED_ARGLIST])
	    || NILP (vec[COMPILED_ARGLIST]))
	&& FIXNATP (vec[COMPILED_STACK_DEPTH])))
    invalid_syntax ("Invalid byte-code object", readcharfun);

  if (load_force_doc_strings
      && NILP (vec[COMPILED_CONSTANTS])
      && STRINGP (vec[COMPILED_BYTECODE]))
    {
      /* Lazily-loaded bytecode is represented by the constant slot being nil
	 and the bytecode slot a (lazily loaded) string containing the
	 print representation of (BYTECODE . CONSTANTS).  Unpack the
	 pieces by coerceing the string to unibyte and reading the result.  */
      Lisp_Object enc = vec[COMPILED_BYTECODE];
      Lisp_Object pair = Fread (Fcons (enc, readcharfun));
      if (!CONSP (pair))
	invalid_syntax ("Invalid byte-code object", readcharfun);

      vec[COMPILED_BYTECODE] = XCAR (pair);
      vec[COMPILED_CONSTANTS] = XCDR (pair);
    }

  if (!((STRINGP (vec[COMPILED_BYTECODE])
	 && VECTORP (vec[COMPILED_CONSTANTS]))
	|| CONSP (vec[COMPILED_BYTECODE])))
    invalid_syntax ("Invalid byte-code object", readcharfun);

  if (STRINGP (vec[COMPILED_BYTECODE]))
    {
      if (STRING_MULTIBYTE (vec[COMPILED_BYTECODE]))
	{
	  /* BYTESTR must have been produced by Emacs 20.2 or earlier
	     because it produced a raw 8-bit string for byte-code and
	     now such a byte-code string is loaded as multibyte with
	     raw 8-bit characters converted to multibyte form.
	     Convert them back to the original unibyte form.  */
	  vec[COMPILED_BYTECODE] = Fstring_as_unibyte (vec[COMPILED_BYTECODE]);
	}
      // Bytecode must be immovable.
      pin_string (vec[COMPILED_BYTECODE]);
    }

  XSETPVECTYPE (XVECTOR (obj), PVEC_COMPILED);
  return obj;
}

static Lisp_Object
char_table_from_rev_list (Lisp_Object elems, Lisp_Object readcharfun)
{
  Lisp_Object obj = vector_from_rev_list (elems);
  if (ASIZE (obj) < CHAR_TABLE_STANDARD_SLOTS)
    invalid_syntax ("Invalid size char-table", readcharfun);
  XSETPVECTYPE (XVECTOR (obj), PVEC_CHAR_TABLE);
  return obj;
}

static Lisp_Object
sub_char_table_from_rev_list (Lisp_Object elems, Lisp_Object readcharfun)
{
  /* A sub-char-table can't be read as a regular vector because of two
     C integer fields.  */
  elems = Fnreverse (elems);
  ptrdiff_t size = list_length (elems);
  if (size < 2)
    error ("Invalid size of sub-char-table");

  if (!RANGED_FIXNUMP (1, XCAR (elems), 3))
    error ("Invalid depth in sub-char-table");
  int depth = XFIXNUM (XCAR (elems));

  if (chartab_size[depth] != size - 2)
    error ("Invalid size in sub-char-table");
  elems = XCDR (elems);

  if (! RANGED_FIXNUMP (0, XCAR (elems), MAX_CHAR))
    error ("Invalid minimum character in sub-char-table");
  int min_char = XFIXNUM (XCAR (elems));
  elems = XCDR (elems);

  Lisp_Object tbl = make_sub_char_table (depth, min_char);
  for (int i = 0; i < size - 2; i++)
    {
      XSUB_CHAR_TABLE (tbl)->contents[i] = XCAR (elems);
      elems = XCDR (elems);
    }
  return tbl;
}

static Lisp_Object
string_props_from_rev_list (Lisp_Object elems, Lisp_Object readcharfun)
{
  elems = Fnreverse (elems);
  if (NILP (elems) || !STRINGP (XCAR (elems)))
    invalid_syntax ("#", readcharfun);
  Lisp_Object obj = XCAR (elems);
  for (Lisp_Object tl = XCDR (elems); !NILP (tl);)
    {
      Lisp_Object beg = XCAR (tl);
      tl = XCDR (tl);
      if (NILP (tl))
	invalid_syntax ("Invalid string property list", readcharfun);
      Lisp_Object end = XCAR (tl);
      tl = XCDR (tl);
      if (NILP (tl))
	invalid_syntax ("Invalid string property list", readcharfun);
      Lisp_Object plist = XCAR (tl);
      tl = XCDR (tl);
      Fset_text_properties (beg, end, plist, obj);
    }
  return obj;
}

/* Read a bool vector (preceded by "#&").  */
static Lisp_Object
read_bool_vector (Lisp_Object readcharfun)
{
  ptrdiff_t length = 0;
  for (;;)
    {
      int c = READCHAR;
      if (c < '0' || c > '9')
	{
	  if (c != '"')
	    invalid_syntax ("#&", readcharfun);
	  break;
	}
      if (INT_MULTIPLY_WRAPV (length, 10, &length)
	  | INT_ADD_WRAPV (length, c - '0', &length))
	invalid_syntax ("#&", readcharfun);
    }

  ptrdiff_t size_in_chars = bool_vector_bytes (length);
  Lisp_Object str = read_string_literal (readcharfun);
  if (STRING_MULTIBYTE (str)
      || !(size_in_chars == SCHARS (str)
	   /* We used to print 1 char too many when the number of bits
	      was a multiple of 8.  Accept such input in case it came
	      from an old version.  */
	   || length == (SCHARS (str) - 1) * BOOL_VECTOR_BITS_PER_CHAR))
    invalid_syntax ("#&...", readcharfun);

  Lisp_Object obj = make_bool_vector (length);
  unsigned char *data = bool_vector_uchar_data (obj);
  memcpy (data, SDATA (str), size_in_chars);
  /* Clear the extraneous bits in the last byte.  */
  if (length != size_in_chars * BOOL_VECTOR_BITS_PER_CHAR)
    data[size_in_chars - 1] &= (1 << (length % BOOL_VECTOR_BITS_PER_CHAR)) - 1;
  return obj;
}

/* Skip (and optionally remember) a lazily-loaded string
   preceded by "#@".  */
static void
skip_lazy_string (Lisp_Object readcharfun)
{
  ptrdiff_t nskip = 0;
  ptrdiff_t digits = 0;
  for (;;)
    {
      int c = READCHAR;
      if (c < '0' || c > '9')
	{
	  if (nskip > 0)
	    /* We can't use UNREAD here, because in the code below we side-step
	       READCHAR.  Instead, assume the first char after #@NNN occupies
	       a single byte, which is the case normally since it's just
	       a space.  */
	    nskip--;
	  else
	    UNREAD (c);
	  break;
	}
      if (INT_MULTIPLY_WRAPV (nskip, 10, &nskip)
	  | INT_ADD_WRAPV (nskip, c - '0', &nskip))
	invalid_syntax ("#@", readcharfun);
      digits++;
      if (digits == 2 && nskip == 0)
	{
	  /* #@00 means "skip to end" */
	  skip_dyn_eof (readcharfun);
	  return;
	}
    }

  if (load_force_doc_strings && FROM_FILE_P (readcharfun))
    {
      /* If we are supposed to force doc strings into core right now,
	 record the last string that we skipped,
	 and record where in the file it comes from.  */

      /* First exchange the two saved_strings.  */
      verify (ARRAYELTS (saved_strings) == 2);
      struct saved_string t = saved_strings[0];
      saved_strings[0] = saved_strings[1];
      saved_strings[1] = t;

      enum { extra = 100 };
      struct saved_string *ss = &saved_strings[0];
      if (ss->size == 0)
	{
	  ss->size = nskip + extra;
	  ss->string = xmalloc (ss->size);
	}
      else if (nskip > ss->size)
	{
	  ss->size = nskip + extra;
	  ss->string = xrealloc (ss->string, ss->size);
	}

      FILE *instream = infile->stream;
      ss->position = (file_tell (instream) - infile->lookahead);

      /* Copy that many bytes into the saved string.  */
      ptrdiff_t i = 0;
      int c = 0;
      for (int n = min (nskip, infile->lookahead); n > 0; n--)
	ss->string[i++] = c = infile->buf[--infile->lookahead];
      block_input ();
      for (; i < nskip && c >= 0; i++)
	ss->string[i] = c = getc (instream);
      unblock_input ();

      ss->length = i;
    }
  else
    /* Skip that many bytes.  */
    skip_dyn_bytes (readcharfun, nskip);
}

/* Given a lazy-loaded string designator VAL, return the actual string.
   VAL is (FILENAME . POS).  */
static Lisp_Object
get_lazy_string (Lisp_Object val)
{
  /* Get a doc string from the file we are loading.
     If it's in a saved string, get it from there.

     Here, we don't know if the string is a bytecode string or a doc
     string.  As a bytecode string must be unibyte, we always return a
     unibyte string.  If it is actually a doc string, caller must make
     it multibyte.  */

  /* We used to emit negative positions for 'user variables' (whose doc
     strings started with an asterisk); take the absolute value for
     compatibility.  */
  EMACS_INT pos = eabs (XFIXNUM (XCDR (val)));
  struct saved_string *ss = &saved_strings[0];
  struct saved_string *ssend = ss + ARRAYELTS (saved_strings);
  while (ss < ssend
	 && !(pos >= ss->position && pos < ss->position + ss->length))
    ss++;
  if (ss >= ssend)
    return get_doc_string (val, 1, 0);

  ptrdiff_t start = pos - ss->position;
  char *str = ss->string;
  ptrdiff_t from = start;
  ptrdiff_t to = start;

  /* Process quoting with ^A, and find the end of the string,
     which is marked with ^_ (037).  */
  while (str[from] != 037)
    {
      int c = str[from++];
      if (c == 1)
	{
	  c = str[from++];
	  str[to++] = (c == 1 ? c
		       : c == '0' ? 0
		       : c == '_' ? 037
		       : c);
	}
      else
	str[to++] = c;
    }

  return make_unibyte_string (str + start, to - start);
}

/* Length of prefix only consisting of symbol constituent characters.  */
static ptrdiff_t
symbol_char_span (const char *s)
{
  const char *p = s;
  while (   *p == '^' || *p == '*' || *p == '+' || *p == '-' || *p == '/'
	 || *p == '<' || *p == '=' || *p == '>' || *p == '_' || *p == '|')
    p++;
  return p - s;
}

static void
skip_space_and_comments (Lisp_Object readcharfun)
{
  int c;
  do
    {
      c = READCHAR;
      if (c == ';')
	do
	  c = READCHAR;
	while (c >= 0 && c != '\n');
      if (c < 0)
	end_of_file_error ();
    }
  while (c <= 32 || c == NO_BREAK_SPACE);
  UNREAD (c);
}

/* When an object is read, the type of the top read stack entry indicates
   the syntactic context.  */
enum read_entry_type
{
				/* preceding syntactic context */

  RE_vector,			/* "[" (* OBJECT) */
  RE_record,			/* "#s(" (* OBJECT) */
  RE_char_table,		/* "#^[" (* OBJECT) */
  RE_sub_char_table,		/* "#^^[" (* OBJECT) */
  RE_byte_code,			/* "#[" (* OBJECT) */
  RE_string_props,		/* "#(" (* OBJECT) */
  RE_special,			/* "'" | "#'" | "`" | "," | ",@" */
  RE_quoted_max,                /* preclude ANNOTATE for earlier types */

  RE_list_start,		/* "(" */

  RE_list,			/* "(" (+ OBJECT) */
  RE_list_dot,			/* "(" (+ OBJECT) "." */

  RE_numbered,			/* "#" (+ DIGIT) "=" */
};

struct read_stack_entry
{
  enum read_entry_type type;
  union {
    /* RE_list, RE_list_dot */
    struct {
      Lisp_Object head;		/* first cons of list */
      Lisp_Object tail;		/* last cons of list */
    } list;

    /* RE_vector, RE_record, RE_char_table, RE_sub_char_table,
       RE_byte_code, RE_string_props */
    struct {
      Lisp_Object elems;	/* list of elements in reverse order */
    } vector;

    /* RE_special */
    struct {
      Lisp_Object symbol;	/* symbol from special syntax */
    } special;

    /* RE_numbered */
    struct {
      Lisp_Object number;	/* number as a fixnum */
      Lisp_Object placeholder;	/* placeholder object */
    } numbered;
  } u;
};

struct read_stack
{
  struct read_stack_entry *stack;  /* base of stack */
  ptrdiff_t size;		   /* allocated size in entries */
  ptrdiff_t sp;			   /* current number of entries */
};

static struct read_stack rdstack = {NULL, 0, 0};

static size_t quoted_counts[RE_quoted_max];

static inline bool
quoted_parse_state (void)
{
  for (ptrdiff_t i = 0; i < RE_quoted_max; ++i)
    if (quoted_counts[i])
      return true;
  return false;
}

#define ANNOTATE(atom)					\
  (annotated && ! quoted_parse_state()			\
   ? Fcons (make_fixnum (initial_charpos), atom)	\
   : atom)

void
mark_lread (void)
{
  /* Mark the read stack, which may contain data not otherwise traced */
  for (ptrdiff_t i = 0; i < rdstack.sp; i++)
    {
      struct read_stack_entry *e = &rdstack.stack[i];
      switch (e->type)
	{
	case RE_list_start:
	  break;
	case RE_list:
	case RE_list_dot:
	  mark_object (&e->u.list.head);
	  mark_object (&e->u.list.tail);
	  break;
	case RE_vector:
	case RE_record:
	case RE_char_table:
	case RE_sub_char_table:
	case RE_byte_code:
	case RE_string_props:
	  mark_object (&e->u.vector.elems);
	  break;
	case RE_special:
	  mark_object (&e->u.special.symbol);
	  break;
	case RE_numbered:
	  mark_object (&e->u.numbered.number);
	  mark_object (&e->u.numbered.placeholder);
	  break;
	default:
	  emacs_abort ();
	  break;
	}
    }
}

static inline struct read_stack_entry *
read_stack_top (void)
{
  eassume (rdstack.sp > 0);
  return &rdstack.stack[rdstack.sp - 1];
}

static inline struct read_stack_entry *
read_stack_pop (void)
{
  eassume (rdstack.sp > 0);
  ptrdiff_t quote_type = read_stack_top ()->type;
  if (quote_type < RE_quoted_max)
    quoted_counts[quote_type]--;
  return &rdstack.stack[--rdstack.sp];
}

static inline bool
read_stack_empty_p (ptrdiff_t base_sp)
{
  return rdstack.sp <= base_sp;
}

NO_INLINE static void
grow_read_stack (void)
{
  struct read_stack *rs = &rdstack;
  eassert (rs->sp == rs->size);
  rs->stack = xpalloc (rs->stack, &rs->size, 1, -1, sizeof *rs->stack);
  eassert (rs->sp < rs->size);
}

static inline void
read_stack_push (struct read_stack_entry e)
{
  if (rdstack.sp >= rdstack.size)
    grow_read_stack ();
  rdstack.stack[rdstack.sp++] = e;
  ptrdiff_t quote_type = read_stack_top ()->type;
  if (quote_type < RE_quoted_max)
    quoted_counts[quote_type]++;
}

static void
read_stack_reset (intmax_t sp)
{
  eassert (sp <= rdstack.sp);
  rdstack.sp = sp;
}

/* Read a Lisp object.  */
static Lisp_Object
read0 (Lisp_Object readcharfun, bool annotated)
{
  char stackbuf[64];
  char *read_buffer = stackbuf;
  ptrdiff_t read_buffer_size = sizeof stackbuf;
  char *heapbuf = NULL;

  specpdl_ref base_pdl = SPECPDL_INDEX ();
  ptrdiff_t base_sp = rdstack.sp;
  record_unwind_protect_intmax (read_stack_reset, base_sp);
  specpdl_ref count = SPECPDL_INDEX ();

  EMACS_INT initial_charpos;
  bool uninterned_symbol;
  bool skip_shorthand;

  Lisp_Object obj;
  bool multibyte;

  /* Read an object into `obj'.  */
 read_obj: ;
  initial_charpos = readchar_charpos;
  int c = READCHAR_REPORT_MULTIBYTE (&multibyte);
  if (c < 0)
    end_of_file_error ();

  switch (c)
    {
    case '(':
      read_stack_push ((struct read_stack_entry) {.type = RE_list_start});
      goto read_obj;

    case ')':
      if (read_stack_empty_p (base_sp))
	invalid_syntax (")", readcharfun);
      switch (read_stack_top ()->type)
	{
	case RE_list_start:
	  read_stack_pop ();
	  obj = ANNOTATE (Qnil);
	  break;
	case RE_list:
	  obj = read_stack_pop ()->u.list.head;
	  break;
	case RE_record:
	  {
	    Lisp_Object elems = Fnreverse (read_stack_pop ()->u.vector.elems);
	    if (NILP (elems))
	      invalid_syntax ("#s", readcharfun);

	    if (EQ (XCAR (elems), Qhash_table))
	      obj = ANNOTATE (hash_table_from_plist (XCDR (elems)));
	    else
	      obj = ANNOTATE (record_from_list (elems));
	    break;
	  }
	case RE_string_props:
	  obj = string_props_from_rev_list (read_stack_pop ()->u.vector.elems,
					    readcharfun);
	  obj = ANNOTATE (obj);
	  break;
	default:
	  invalid_syntax (")", readcharfun);
	  break;
	}
      break;

    case '[':
      read_stack_push ((struct read_stack_entry) {
	  .type = RE_vector,
	  .u.vector.elems = Qnil,
	});
      goto read_obj;

    case ']':
      if (read_stack_empty_p (base_sp))
	invalid_syntax ("]", readcharfun);
      switch (read_stack_top ()->type)
	{
	case RE_vector:
	  obj = vector_from_rev_list (read_stack_pop ()->u.vector.elems);
	  break;
	case RE_byte_code:
	  obj = bytecode_from_rev_list (read_stack_pop ()->u.vector.elems,
					readcharfun);
	  break;
	case RE_char_table:
	  obj = char_table_from_rev_list (read_stack_pop ()->u.vector.elems,
					  readcharfun);
	  break;
	case RE_sub_char_table:
	  obj = sub_char_table_from_rev_list (read_stack_pop ()->u.vector.elems,
					      readcharfun);
	  break;
	default:
	  invalid_syntax ("]", readcharfun);
	  break;
	}
      obj = ANNOTATE (obj);
      break;

    case '#':
      {
	int ch = READCHAR;
	switch (ch)
	  {
	  case '\'':
	    /* #'X -- special syntax for (function X) */
	    read_stack_push ((struct read_stack_entry) {
		.type = RE_special,
		.u.special.symbol = Qfunction,
	      });
	    goto read_obj;

	  case '#':
	    /* ## -- the empty symbol */
	    obj = ANNOTATE (Fintern (empty_unibyte_string, Qnil));
	    break;

	  case 's':
	    /* #s(...) -- a record or hash-table */
	    ch = READCHAR;
	    if (ch != '(')
	      {
		UNREAD (ch);
		invalid_syntax ("#s", readcharfun);
	      }
	    read_stack_push ((struct read_stack_entry) {
		.type = RE_record,
		.u.vector.elems = Qnil,
	      });
	    goto read_obj;

	  case '^':
	    /* #^[...]  -- char-table
	       #^^[...] -- sub-char-table */
	    ch = READCHAR;
	    if (ch == '^')
	      {
		ch = READCHAR;
		if (ch == '[')
		  {
		    read_stack_push ((struct read_stack_entry) {
			.type = RE_sub_char_table,
			.u.vector.elems = Qnil,
		      });
		    goto read_obj;
		  }
		else
		  {
		    UNREAD (ch);
		    invalid_syntax ("#^^", readcharfun);
		  }
	      }
	    else if (ch == '[')
	      {
		read_stack_push ((struct read_stack_entry) {
		    .type = RE_char_table,
		    .u.vector.elems = Qnil,
		  });
		goto read_obj;
	      }
	    else
	      {
		UNREAD (ch);
		invalid_syntax ("#^", readcharfun);
	      }

	  case '(':
	    /* #(...) -- string with properties */
	    read_stack_push ((struct read_stack_entry) {
		.type = RE_string_props,
		.u.vector.elems = Qnil,
	      });
	    goto read_obj;

	  case '[':
	    /* #[...] -- byte-code */
	    read_stack_push ((struct read_stack_entry) {
		.type = RE_byte_code,
		.u.vector.elems = Qnil,
	      });
	    goto read_obj;

	  case '&':
	    /* #&N"..." -- bool-vector */
	    obj = ANNOTATE (read_bool_vector (readcharfun));
	    break;

	  case '!':
	    /* #! appears at the beginning of an executable file.
	       Skip the rest of the line.  */
	    {
	      int c;
	      do
		c = READCHAR;
	      while (c >= 0 && c != '\n');
	      goto read_obj;
	    }

	  case 'x':
	  case 'X':
	    obj = ANNOTATE (read_integer (readcharfun, 16));
	    break;

	  case 'o':
	  case 'O':
	    obj = ANNOTATE (read_integer (readcharfun, 8));
	    break;

	  case 'b':
	  case 'B':
	    obj = ANNOTATE (read_integer (readcharfun, 2));
	    break;

	  case '@':
	    /* #@NUMBER is used to skip NUMBER following bytes.
	       That's used in .elc files to skip over doc strings
	       and function definitions that can be loaded lazily.  */
	    skip_lazy_string (readcharfun);
	    goto read_obj;

	  case '$':
	    /* #$ -- reference to lazy-loaded string */
	    obj = ANNOTATE (Vload_file_name);
	    break;

	  case ':':
	    /* #:X -- uninterned symbol */
	    c = READCHAR;
	    if (c <= 32 || c == NO_BREAK_SPACE
		|| c == '"' || c == '\'' || c == ';' || c == '#'
		|| c == '(' || c == ')'  || c == '[' || c == ']'
		|| c == '`' || c == ',')
	      {
		/* No symbol character follows: this is the empty symbol.  */
		UNREAD (c);
		obj = ANNOTATE (Fmake_symbol (empty_unibyte_string));
		break;
	      }
	    uninterned_symbol = true;
	    skip_shorthand = false;
	    goto read_symbol;

	  case '_':
	    /* #_X -- symbol without shorthand */
	    c = READCHAR;
	    if (c <= 32 || c == NO_BREAK_SPACE
		|| c == '"' || c == '\'' || c == ';' || c == '#'
		|| c == '(' || c == ')'  || c == '[' || c == ']'
		|| c == '`' || c == ',')
	      {
		/* No symbol character follows: this is the empty symbol.  */
		UNREAD (c);
		obj = ANNOTATE (Fintern (empty_unibyte_string, Qnil));
		break;
	      }
	    uninterned_symbol = false;
	    skip_shorthand = true;
	    goto read_symbol;

	  default:
	    if (ch >= '0' && ch <= '9')
	      {
		/* #N=OBJ or #N# -- first read the number N */
		EMACS_INT n = ch - '0';
		int c;
		for (;;)
		  {
		    c = READCHAR;
		    if (c < '0' || c > '9')
		      break;
		    if (INT_MULTIPLY_WRAPV (n, 10, &n)
			|| INT_ADD_WRAPV (n, c - '0', &n))
		      invalid_syntax ("#", readcharfun);
		  }
		if (c == 'r' || c == 'R')
		  {
		    /* #NrDIGITS -- radix-N number */
		    if (n < 0 || n > 36)
		      invalid_radix_integer (n, readcharfun);
		    obj = ANNOTATE (read_integer (readcharfun, n));
		    break;
		  }
		else if (n <= MOST_POSITIVE_FIXNUM && !NILP (Vread_circle))
		  {
		    if (c == '=')
		      {
			/* #N=OBJ -- assign number N to OBJ */
			Lisp_Object placeholder = Fcons (Qnil, Qnil);

			struct Lisp_Hash_Table *h
			  = XHASH_TABLE (read_objects_map);
			Lisp_Object number = make_fixnum (n);
			Lisp_Object hash;
			ptrdiff_t i = hash_lookup (h, number, &hash);
			if (i >= 0)
			  /* Not normal, but input could be malformed.  */
			  set_hash_value_slot (h, i, placeholder);
			else
			  hash_put (h, number, placeholder, hash);
			read_stack_push ((struct read_stack_entry) {
			    .type = RE_numbered,
			    .u.numbered.number = number,
			    .u.numbered.placeholder = placeholder,
			  });
			goto read_obj;
		      }
		    else if (c == '#')
		      {
			/* #N# -- reference to numbered object */
			struct Lisp_Hash_Table *h
			  = XHASH_TABLE (read_objects_map);
			ptrdiff_t i = hash_lookup (h, make_fixnum (n), NULL);
			if (i < 0)
			  invalid_syntax ("#", readcharfun);
			obj = ANNOTATE (HASH_VALUE (h, i));
			break;
		      }
		    else
		      invalid_syntax ("#", readcharfun);
		  }
		else
		  invalid_syntax ("#", readcharfun);
	      }
	    else
	      invalid_syntax ("#", readcharfun);
	    break;
	  }
	break;
      }

    case '?':
      obj = ANNOTATE (read_char_literal (readcharfun));
      break;

    case '"':
      obj = ANNOTATE (read_string_literal (readcharfun));
      break;

    case '\'':
      read_stack_push ((struct read_stack_entry) {
	  .type = RE_special,
	  .u.special.symbol = Qquote,
	});
      goto read_obj;

    case '`':
      read_stack_push ((struct read_stack_entry) {
	  .type = RE_special,
	  .u.special.symbol = Qbackquote,
	});
      goto read_obj;

    case ',':
      {
	int ch = READCHAR;
	Lisp_Object sym;
	if (ch == '@')
	  sym = Qcomma_at;
	else
	  {
	    if (ch >= 0)
	      UNREAD (ch);
	    sym = Qcomma;
	  }
	read_stack_push ((struct read_stack_entry) {
	    .type = RE_special,
	    .u.special.symbol = sym,
	  });
	goto read_obj;
      }

    case ';':
      {
	int c;
	do
	  c = READCHAR;
	while (c >= 0 && c != '\n');
	goto read_obj;
      }

    case '.':
      {
	int nch = READCHAR;
	UNREAD (nch);
	if (nch <= 32 || nch == NO_BREAK_SPACE
	    || nch == '"' || nch == '\'' || nch == ';'
	    || nch == '(' || nch == '[' || nch == '#'
	    || nch == '?' || nch == '`' || nch == ',')
	  {
	    if (!read_stack_empty_p (base_sp)
		&& read_stack_top ()->type ==  RE_list)
	      {
		read_stack_top ()->type = RE_list_dot;
		goto read_obj;
	      }
	    invalid_syntax (".", readcharfun);
	  }
      }
      /* may be a number or symbol starting with a dot */
      FALLTHROUGH;

    default:
      if (c <= 32 || c == NO_BREAK_SPACE)
	goto read_obj;

      uninterned_symbol = false;
      skip_shorthand = false;
      /* symbol or number */
    read_symbol:
      {
	char *p = read_buffer;
	char *end = read_buffer + read_buffer_size;
	bool quoted = false;
	ptrdiff_t nchars = 0;
	Lisp_Object result = Qnil;

	do
	  {
	    if (end - p < MAX_MULTIBYTE_LENGTH + 1)
	      {
		ptrdiff_t offset = p - read_buffer;
		read_buffer = grow_read_buffer (read_buffer, offset,
						&heapbuf, &read_buffer_size,
						count);
		p = read_buffer + offset;
		end = read_buffer + read_buffer_size;
	      }

	    if (c == '\\')
	      {
		c = READCHAR;
		if (c < 0)
		  end_of_file_error ();
		quoted = true;
	      }

	    if (multibyte)
	      p += CHAR_STRING (c, (unsigned char *) p);
	    else
	      *p++ = c;
	    c = READCHAR;
	  }
	while (c > 32
	       && c != NO_BREAK_SPACE
	       && (c >= 128
		   || !(   c == '"' || c == '\'' || c == ';' || c == '#'
			|| c == '(' || c == ')'  || c == '[' || c == ']'
			|| c == '`' || c == ',')));

	*p = 0;
	ptrdiff_t nbytes = p - read_buffer;
	UNREAD (c);

	/* Only attempt to parse the token as a number if it starts as one.  */
	char c0 = read_buffer[0];
	if (((c0 >= '0' && c0 <= '9') || c0 == '.' || c0 == '-' || c0 == '+')
	    && ! quoted && ! uninterned_symbol && ! skip_shorthand)
	  {
	    ptrdiff_t len;
	    result = string_to_number (read_buffer, 10, &len);
	    if (! NILP (result) && len == nbytes)
	      {
		obj = ANNOTATE (result);
		break;
	      }
	  }

	/* symbol, possibly uninterned */
	nchars = (multibyte
		  ? multibyte_chars_in_text ((unsigned char *)read_buffer, nbytes)
		  : nbytes);
	if (uninterned_symbol)
	  {
	    Lisp_Object name
	      = (NILP (Vloadup_pure_table)
		 ? make_specified_string (read_buffer, nbytes, multibyte)
		 : make_pure_string (read_buffer, nchars, nbytes, multibyte));
	    result = Fmake_symbol (name);
	  }
	else
	  {
	    /* Intern NAME if not already registered with Vobarray.
	       Then assign RESULT to the interned symbol.  */
	    Lisp_Object found;
	    Lisp_Object obarray = check_obarray (Vobarray);
	    char *longhand = NULL;
	    ptrdiff_t longhand_chars = 0, longhand_bytes = 0;

	    if (skip_shorthand
		/* Symbols composed entirely of "symbol constituents"
		   are exempt from shorthands.  */
		|| symbol_char_span (read_buffer) >= nbytes)
	      found = oblookup (obarray, read_buffer, nchars, nbytes);
	    else
	      found = oblookup_considering_shorthand (obarray, read_buffer,
						      nchars, nbytes, &longhand,
						      &longhand_chars,
						      &longhand_bytes);
	    if (SYMBOLP (found))
	      result = found;
	    else if (longhand)
	      {
		Lisp_Object name
		  = (multibyte
		     ? make_multibyte_string (longhand, longhand_chars, longhand_bytes)
		     : make_unibyte_string (longhand, longhand_bytes));
		xfree (longhand);
		result = intern_driver (name, Vobarray, found);
	      }
	    else
	      {
		Lisp_Object name
		  = (multibyte
		     ? make_multibyte_string (read_buffer, nchars, nbytes)
		     : make_unibyte_string (read_buffer, nbytes));
		result = intern_driver (name, Vobarray, found);
	      }
	  }

	obj = ANNOTATE (result);
	break;
      }
    }

  /* Now figure what to do with OBJ.  */
  while (rdstack.sp > base_sp)
    {
      struct read_stack_entry *e = read_stack_top ();
      switch (e->type)
	{
	case RE_list_start:
	  e->type = RE_list;
	  e->u.list.head = e->u.list.tail = Fcons (obj, Qnil);
	  goto read_obj;

	case RE_list:
	  {
	    Lisp_Object tl = Fcons (obj, Qnil);
	    XSETCDR (e->u.list.tail, tl);
	    e->u.list.tail = tl;
	    goto read_obj;
	  }

	case RE_list_dot:
	  {
	    skip_space_and_comments (readcharfun);
	    int ch = READCHAR;
	    if (ch != ')')
	      invalid_syntax ("expected )", readcharfun);
	    XSETCDR (e->u.list.tail, obj);
	    read_stack_pop ();
	    obj = e->u.list.head;

	    /* Hack: immediately convert (#$ . FIXNUM) to the corresponding
	       string if load-force-doc-strings is set.  */
	    if (load_force_doc_strings
		&& EQ (XCAR (obj), Vload_file_name)
		&& !NILP (XCAR (obj))
		&& FIXNUMP (XCDR (obj)))
	      obj = get_lazy_string (obj);

	    break;
	  }

	case RE_vector:
	case RE_record:
	case RE_char_table:
	case RE_sub_char_table:
	case RE_byte_code:
	case RE_string_props:
	  e->u.vector.elems = Fcons (obj, e->u.vector.elems);
	  goto read_obj;

	case RE_special:
	  read_stack_pop ();
	  obj = ANNOTATE (list2 (e->u.special.symbol, obj));
	  break;

	case RE_numbered:
	  {
	    read_stack_pop ();
	    Lisp_Object placeholder = e->u.numbered.placeholder;
	    if (CONSP (obj))
	      {
		if (EQ (obj, placeholder))
		  /* Catch silly games like #1=#1# */
		  invalid_syntax ("nonsensical self-reference", readcharfun);

		/* Optimization: since the placeholder is already
		   a cons, repurpose it as the actual value.
		   This allows us to skip the substitution below,
		   since the placeholder is already referenced
		   inside OBJ at the appropriate places.  */
		Fsetcar (placeholder, XCAR (obj));
		Fsetcdr (placeholder, XCDR (obj));

		struct Lisp_Hash_Table *h2
		  = XHASH_TABLE (read_objects_completed);
		Lisp_Object hash;
		ptrdiff_t i = hash_lookup (h2, placeholder, &hash);
		eassert (i < 0);
		hash_put (h2, placeholder, Qnil, hash);
		obj = placeholder;
	      }
	    else
	      {
		/* If it can be recursive, remember it for future
		   substitutions.  */
		if (! SYMBOLP (obj) && ! NUMBERP (obj)
		    && ! (STRINGP (obj) && ! string_intervals (obj)))
		  {
		    struct Lisp_Hash_Table *h2
		      = XHASH_TABLE (read_objects_completed);
		    Lisp_Object hash;
		    ptrdiff_t i = hash_lookup (h2, obj, &hash);
		    eassert (i < 0);
		    hash_put (h2, obj, Qnil, hash);
		  }

		/* Now put it everywhere the placeholder was...  */
		Flread__substitute_object_in_subtree (obj, placeholder,
						      read_objects_completed);

		/* ...and #n# will use the real value from now on.  */
		struct Lisp_Hash_Table *h = XHASH_TABLE (read_objects_map);
		Lisp_Object hash;
		ptrdiff_t i = hash_lookup (h, e->u.numbered.number, &hash);
		eassert (i >= 0);
		set_hash_value_slot (h, i, obj);
	      }
	    break;
	  }
	default:
	  emacs_abort ();
	  break;
	}
    }

  return unbind_to (base_pdl, obj);
}

DEFUN ("lread--substitute-object-in-subtree",
       Flread__substitute_object_in_subtree,
       Slread__substitute_object_in_subtree, 3, 3, 0,
       doc: /* In OBJECT, replace every occurrence of PLACEHOLDER with OBJECT.
COMPLETED is a hash table of objects that might be circular, or is t
if any object might be circular.  */)
  (Lisp_Object object, Lisp_Object placeholder, Lisp_Object completed)
{
  struct subst subst = { object, placeholder, completed, Qnil };
  Lisp_Object check_object = substitute_object_recurse (&subst, object);

  /* The returned object here is expected to always eq the
     original.  */
  if (!EQ (check_object, object))
    error ("Unexpected mutation error in reader");
  return Qnil;
}

static Lisp_Object
substitute_object_recurse (struct subst *subst, Lisp_Object subtree)
{
  /* If we find the placeholder, return the target object.  */
  if (EQ (subst->placeholder, subtree))
    return subst->object;

  /* For common object types that can't contain other objects, don't
     bother looking them up; we're done.  */
  if (SYMBOLP (subtree)
      || (STRINGP (subtree) && !string_intervals (subtree))
      || NUMBERP (subtree))
    return subtree;

  /* If we've been to this node before, don't explore it again.  */
  if (! NILP (Fmemq (subtree, subst->seen)))
    return subtree;

  /* If this node can be the entry point to a cycle, remember that
     we've seen it.  It can only be such an entry point if it was made
     by #n=, which means that we can find it as a value in
     COMPLETED.  */
  if (EQ (subst->completed, Qt)
      || hash_lookup (XHASH_TABLE (subst->completed), subtree, NULL) >= 0)
    subst->seen = Fcons (subtree, subst->seen);

  /* Recurse according to subtree's type.
     Every branch must return a Lisp_Object.  */
  switch (XTYPE (subtree))
    {
    case Lisp_Vectorlike:
      {
	ptrdiff_t i = 0, length = 0;
	if (BOOL_VECTOR_P (subtree))
	  return subtree;		/* No sub-objects anyway.  */
	else if (CHAR_TABLE_P (subtree) || SUB_CHAR_TABLE_P (subtree)
		 || COMPILEDP (subtree) || HASH_TABLE_P (subtree)
		 || RECORDP (subtree) || VECTORP (subtree))
	  length = PVSIZE (subtree);
	else
	  /* An unknown pseudovector may contain non-Lisp fields, so we
	     can't just blindly traverse all its fields.  We used to call
	     `Flength' which signaled `sequencep', so I just preserved this
	     behavior.  */
	  wrong_type_argument (Qsequencep, subtree);

	if (SUB_CHAR_TABLE_P (subtree))
	  i = 2;
	for ( ; i < length; i++)
	  ASET (subtree, i,
		substitute_object_recurse (subst, AREF (subtree, i)));
	return subtree;
      }

    case Lisp_Cons:
      XSETCAR (subtree, substitute_object_recurse (subst, XCAR (subtree)));
      XSETCDR (subtree, substitute_object_recurse (subst, XCDR (subtree)));
      return subtree;

    case Lisp_String:
      {
	/* Check for text properties in each interval.
	   substitute_in_interval contains part of the logic.  */

	INTERVAL root_interval = string_intervals (subtree);
	traverse_intervals_noorder (&root_interval,
				    substitute_in_interval, subst);
	return subtree;
      }

      /* Other types don't recurse any further.  */
    default:
      return subtree;
    }
}

/*  Helper function for substitute_object_recurse.  */
static void
substitute_in_interval (INTERVAL *interval, void *arg)
{
  set_interval_plist (*interval,
		      substitute_object_recurse (arg, (*interval)->plist));
}


/* Convert the initial prefix of STRING to a number, assuming base BASE.
   If the prefix has floating point syntax and BASE is 10, return a
   nearest float; otherwise, if the prefix has integer syntax, return
   the integer; otherwise, return nil.  If PLEN, set *PLEN to the
   length of the numeric prefix if there is one, otherwise *PLEN is
   unspecified.  */

Lisp_Object
string_to_number (char const *string, int base, ptrdiff_t *plen)
{
  char const *cp = string;
  bool float_syntax = false;
  double value = 0;

  /* Negate the value ourselves.  This treats 0, NaNs, and infinity properly on
     IEEE floating point hosts, and works around a formerly-common bug where
     atof ("-0.0") drops the sign.  */
  bool negative = *cp == '-';
  bool positive = *cp == '+';

  bool signedp = negative | positive;
  cp += signedp;

  enum { INTOVERFLOW = 1, LEAD_INT = 2, TRAIL_INT = 4, E_EXP = 16 };
  int state = 0;
  int leading_digit = digit_to_number (*cp, base);
  uintmax_t n = leading_digit;
  if (leading_digit >= 0)
    {
      state |= LEAD_INT;
      for (int digit; 0 <= (digit = digit_to_number (*++cp, base)); )
	{
	  if (INT_MULTIPLY_OVERFLOW (n, base))
	    state |= INTOVERFLOW;
	  n *= base;
	  if (INT_ADD_OVERFLOW (n, digit))
	    state |= INTOVERFLOW;
	  n += digit;
	}
    }
  char const *after_digits = cp;
  if (*cp == '.')
    {
      cp++;
    }

  if (base == 10)
    {
      if ('0' <= *cp && *cp <= '9')
	{
	  state |= TRAIL_INT;
	  do
	    cp++;
	  while ('0' <= *cp && *cp <= '9');
	}
      if (*cp == 'e' || *cp == 'E')
	{
	  char const *ecp = cp;
	  cp++;
	  if (*cp == '+' || *cp == '-')
	    cp++;
	  if ('0' <= *cp && *cp <= '9')
	    {
	      state |= E_EXP;
	      do
		cp++;
	      while ('0' <= *cp && *cp <= '9');
	    }
#if IEEE_FLOATING_POINT
	  else if (cp[-1] == '+'
		   && cp[0] == 'I' && cp[1] == 'N' && cp[2] == 'F')
	    {
	      state |= E_EXP;
	      cp += 3;
	      value = INFINITY;
	    }
	  else if (cp[-1] == '+'
		   && cp[0] == 'N' && cp[1] == 'a' && cp[2] == 'N')
	    {
	      state |= E_EXP;
	      cp += 3;
	      union ieee754_double u
		= { .ieee_nan = { .exponent = 0x7ff, .quiet_nan = 1,
				  .mantissa0 = n >> 31 >> 1, .mantissa1 = n }};
	      value = u.d;
	    }
#endif
	  else
	    cp = ecp;
	}

      /* A float has digits after the dot or an exponent.
	 This excludes numbers like "1." which are lexed as integers. */
      float_syntax = ((state & TRAIL_INT)
		      || ((state & LEAD_INT) && (state & E_EXP)));
    }

  if (plen)
    *plen = cp - string;

  /* Return a float if the number uses float syntax.  */
  if (float_syntax)
    {
      /* Convert to floating point, unless the value is already known
	 because it is infinite or a NaN.  */
      if (! value)
	value = atof (string + signedp);
      return make_float (negative ? -value : value);
    }

  /* Return nil if the number uses invalid syntax.  */
  if (! (state & LEAD_INT))
    return Qnil;

  /* Fast path if the integer (san sign) fits in uintmax_t.  */
  if (! (state & INTOVERFLOW))
    {
      if (!negative)
	return make_uint (n);
      if (-MOST_NEGATIVE_FIXNUM < n)
	return make_neg_biguint (n);
      EMACS_INT signed_n = n;
      return make_fixnum (-signed_n);
    }

  /* Trim any leading "+" and trailing nondigits, then return a bignum.  */
  string += positive;
  if (!*after_digits)
    return make_bignum_str (string, base);
  ptrdiff_t trimmed_len = after_digits - string;
  USE_SAFE_ALLOCA;
  char *trimmed = SAFE_ALLOCA (trimmed_len + 1);
  memcpy (trimmed, string, trimmed_len);
  trimmed[trimmed_len] = '\0';
  Lisp_Object result = make_bignum_str (trimmed, base);
  SAFE_FREE ();
  return result;
}

static Lisp_Object initial_obarray;

/* `oblookup' stores the bucket number here, for the sake of Funintern.  */

static size_t oblookup_last_bucket_number;

/* Get an error if OBARRAY is not an obarray.
   If it is one, return it.  */

Lisp_Object
check_obarray (Lisp_Object obarray)
{
  /* We don't want to signal a wrong-type-argument error when we are
     shutting down due to a fatal error, and we don't want to hit
     assertions in VECTORP and ASIZE if the fatal error was during GC.  */
  if (!fatal_error_in_progress
      && (!VECTORP (obarray) || ASIZE (obarray) == 0))
    {
      /* If Vobarray is now invalid, force it to be valid.  */
      if (EQ (Vobarray, obarray)) Vobarray = initial_obarray;
      wrong_type_argument (Qvectorp, obarray);
    }
  return obarray;
}

/* Intern symbol SYM in OBARRAY using bucket INDEX.  */

static Lisp_Object
intern_sym (Lisp_Object sym, Lisp_Object obarray, Lisp_Object index)
{
  Lisp_Object *ptr;

  XSYMBOL (sym)->u.s.interned = (EQ (obarray, initial_obarray)
				 ? SYMBOL_INTERNED_IN_INITIAL_OBARRAY
				 : SYMBOL_INTERNED);

  if (SREF (SYMBOL_NAME (sym), 0) == ':' && EQ (obarray, initial_obarray))
    {
      make_symbol_constant (sym);
      XSYMBOL (sym)->u.s.redirect = SYMBOL_PLAINVAL;
      /* Mark keywords as special.  This makes (let ((:key 'foo)) ...)
	 in lexically bound elisp signal an error, as documented.  */
      XSYMBOL (sym)->u.s.declared_special = true;
      SET_SYMBOL_VAL (XSYMBOL (sym), sym);
    }

  ptr = aref_addr (obarray, XFIXNUM (index));
  set_symbol_next (sym, SYMBOLP (*ptr) ? XSYMBOL (*ptr) : NULL);
  *ptr = sym;
  return sym;
}

/* Intern a symbol with name STRING in OBARRAY using bucket INDEX.  */

Lisp_Object
intern_driver (Lisp_Object string, Lisp_Object obarray, Lisp_Object index)
{
  SET_SYMBOL_VAL (XSYMBOL (Qobarray_cache), Qnil);
  return intern_sym (Fmake_symbol (string), obarray, index);
}

/* Intern the C string STR: return a symbol with that name,
   interned in the current obarray.  */

Lisp_Object
intern_1 (const char *str, ptrdiff_t len)
{
  Lisp_Object obarray = check_obarray (Vobarray);
  Lisp_Object tem = oblookup (obarray, str, len, len);

  return (SYMBOLP (tem) ? tem
	  /* The above `oblookup' was done on the basis of nchars==nbytes, so
	     the string has to be unibyte.  */
	  : intern_driver (make_unibyte_string (str, len),
			   obarray, tem));
}

Lisp_Object
intern_c_string_1 (const char *str, ptrdiff_t len)
{
  Lisp_Object obarray = check_obarray (Vobarray);
  Lisp_Object tem = oblookup (obarray, str, len, len);

  if (!SYMBOLP (tem))
    {
      Lisp_Object string;

      if (NILP (Vloadup_pure_table))
	string = make_string (str, len);
      else
	string = make_pure_c_string (str, len);

      tem = intern_driver (string, obarray, tem);
    }
  return tem;
}

static void
define_symbol (Lisp_Object sym, char const *str)
{
  ptrdiff_t len = strlen (str);
  Lisp_Object string = make_pure_c_string (str, len);
  init_symbol (sym, string);

  /* Qunbound is uninterned, thus distinct from the symbol 'unbound.  */
  if (! EQ (sym, Qunbound))
    {
      Lisp_Object bucket = oblookup (initial_obarray, str, len, len);
      eassert (FIXNUMP (bucket));
      intern_sym (sym, initial_obarray, bucket);
    }
}

DEFUN ("intern", Fintern, Sintern, 1, 2, 0,
       doc: /* Return the canonical symbol whose name is STRING.
If there is none, one is created by this function and returned.
A second optional argument specifies the obarray to use;
it defaults to the value of `obarray'.  */)
  (Lisp_Object string, Lisp_Object obarray)
{
  Lisp_Object tem;

  obarray = check_obarray (NILP (obarray) ? Vobarray : obarray);
  CHECK_STRING (string);

  char* longhand = NULL;
  ptrdiff_t longhand_chars = 0, longhand_bytes = 0;
  tem = oblookup_considering_shorthand (obarray, SSDATA (string),
					SCHARS (string), SBYTES (string),
					&longhand, &longhand_chars,
					&longhand_bytes);

  if (!SYMBOLP (tem))
    {
      if (longhand)
	{
	  eassert (longhand_chars >= 0);
	  tem = intern_driver (make_multibyte_string
			       (longhand, longhand_chars, longhand_bytes),
			       obarray, tem);
	  xfree (longhand);
	}
      else
	tem = intern_driver (NILP (Vloadup_pure_table) ? string : Fpurecopy (string),
			     obarray, tem);
    }
  return tem;
}

DEFUN ("intern-soft", Fintern_soft, Sintern_soft, 1, 2, 0,
       doc: /* Return the canonical symbol named NAME, or nil if none exists.
NAME may be a string or a symbol.  If it is a symbol, that exact
symbol is searched for.
A second optional argument specifies the obarray to use;
it defaults to the value of `obarray'.  */)
  (Lisp_Object name, Lisp_Object obarray)
{
  register Lisp_Object tem, string;

  if (NILP (obarray)) obarray = Vobarray;
  obarray = check_obarray (obarray);

  if (! SYMBOLP (name))
    {
      char *longhand = NULL;
      ptrdiff_t longhand_chars = 0, longhand_bytes = 0;

      CHECK_STRING (name);
      string = name;
      tem = oblookup_considering_shorthand (obarray, SSDATA (string),
					    SCHARS (string), SBYTES (string),
					    &longhand, &longhand_chars,
					    &longhand_bytes);
      if (longhand)
	xfree (longhand);
      return FIXNUMP (tem) ? Qnil : tem;
    }
  else
    {
      /* If already a symbol, we don't do shorthand-longhand translation,
	 as promised in the docstring.  */
      string = SYMBOL_NAME (name);
      tem = oblookup (obarray, SSDATA (string), SCHARS (string), SBYTES (string));
      return EQ (name, tem) ? name : Qnil;
    }
}

DEFUN ("unintern", Funintern, Sunintern, 1, 2, 0,
       doc: /* Delete the symbol named NAME, if any, from OBARRAY.
The value is t if a symbol was found and deleted, nil otherwise.
NAME may be a string or a symbol.  If it is a symbol, that symbol
is deleted, if it belongs to OBARRAY--no other symbol is deleted.
OBARRAY, if nil, defaults to the value of the variable `obarray'.
usage: (unintern NAME OBARRAY)  */)
  (Lisp_Object name, Lisp_Object obarray)
{
  register Lisp_Object tem;
  Lisp_Object string;
  size_t hash;

  if (NILP (obarray)) obarray = Vobarray;
  obarray = check_obarray (obarray);

  if (SYMBOLP (name))
    string = SYMBOL_NAME (name);
  else
    {
      CHECK_STRING (name);
      string = name;
    }

  char *longhand = NULL;
  ptrdiff_t longhand_chars = 0;
  ptrdiff_t longhand_bytes = 0;
  tem = oblookup_considering_shorthand (obarray, SSDATA (string),
					SCHARS (string), SBYTES (string),
					&longhand, &longhand_chars,
					&longhand_bytes);
  if (longhand)
    xfree(longhand);

  if (FIXNUMP (tem))
    return Qnil;
  /* If arg was a symbol, don't delete anything but that symbol itself.  */
  if (SYMBOLP (name) && !EQ (name, tem))
    return Qnil;

  /* There are plenty of other symbols which will screw up the Emacs
     session if we unintern them, as well as even more ways to use
     `setq' or `fset' or whatnot to make the Emacs session
     unusable.  Let's not go down this silly road.  --Stef  */
  /* if (NILP (tem) || EQ (tem, Qt))
       error ("Attempt to unintern t or nil"); */

  XSYMBOL (tem)->u.s.interned = SYMBOL_UNINTERNED;

  hash = oblookup_last_bucket_number;

  if (EQ (AREF (obarray, hash), tem))
    {
      if (XSYMBOL (tem)->u.s.next)
	{
	  Lisp_Object sym;
	  XSETSYMBOL (sym, XSYMBOL (tem)->u.s.next);
	  ASET (obarray, hash, sym);
	}
      else
	ASET (obarray, hash, make_fixnum (0));
    }
  else
    {
      Lisp_Object tail, following;

      for (tail = AREF (obarray, hash);
	   XSYMBOL (tail)->u.s.next;
	   tail = following)
	{
	  XSETSYMBOL (following, XSYMBOL (tail)->u.s.next);
	  if (EQ (following, tem))
	    {
	      set_symbol_next (tail, XSYMBOL (following)->u.s.next);
	      break;
	    }
	}
    }

  return Qt;
}

/* Return the symbol in OBARRAY whose names matches the string
   of SIZE characters (SIZE_BYTE bytes) at PTR.
   If there is no such symbol, return the integer bucket number of
   where the symbol would be if it were present.

   Also store the bucket number in oblookup_last_bucket_number.  */

Lisp_Object
oblookup (Lisp_Object obarray, register const char *ptr, ptrdiff_t size, ptrdiff_t size_byte)
{
  size_t hash;
  size_t obsize;
  register Lisp_Object tail;
  Lisp_Object bucket, tem;

  obarray = check_obarray (obarray);
  /* This is sometimes needed in the middle of GC.  */
  obsize = ASIZE (obarray);
  hash = hash_string (ptr, size_byte) % obsize;
  bucket = AREF (obarray, hash);
  oblookup_last_bucket_number = hash;
  if (EQ (bucket, make_fixnum (0)))
    ;
  else if (!SYMBOLP (bucket))
    /* Like CADR error message.  */
    xsignal2 (Qwrong_type_argument, Qobarrayp,
	      build_string ("Bad data in guts of obarray"));
  else
    for (tail = bucket; ; XSETSYMBOL (tail, XSYMBOL (tail)->u.s.next))
      {
	if (SBYTES (SYMBOL_NAME (tail)) == size_byte
	    && SCHARS (SYMBOL_NAME (tail)) == size
	    && !memcmp (SDATA (SYMBOL_NAME (tail)), ptr, size_byte))
	  return tail;
	else if (XSYMBOL (tail)->u.s.next == 0)
	  break;
      }
  XSETINT (tem, hash);
  return tem;
}

/* Like 'oblookup', but considers 'Vread_symbol_shorthands',
   potentially recognizing that IN is shorthand for some other
   longhand name, which is then placed in OUT.  In that case,
   memory is malloc'ed for OUT (which the caller must free) while
   SIZE_OUT and SIZE_BYTE_OUT respectively hold the character and byte
   sizes of the transformed symbol name.  If IN is not recognized
   shorthand for any other symbol, OUT is set to point to NULL and
   'oblookup' is called.  */

Lisp_Object
oblookup_considering_shorthand (Lisp_Object obarray, const char *in,
				ptrdiff_t size, ptrdiff_t size_byte, char **out,
				ptrdiff_t *size_out, ptrdiff_t *size_byte_out)
{
  Lisp_Object tail = Vread_symbol_shorthands;

  /* First, assume no transformation will take place.  */
  *out = NULL;
  /* Then, iterate each pair in Vread_symbol_shorthands.  */
  FOR_EACH_TAIL_SAFE (tail)
    {
      Lisp_Object pair = XCAR (tail);
      /* Be lenient to 'read-symbol-shorthands': if some element isn't a
	 cons, or some member of that cons isn't a string, just skip
	 to the next element.  */
      if (!CONSP (pair))
	continue;
      Lisp_Object sh_prefix = XCAR (pair);
      Lisp_Object lh_prefix = XCDR (pair);
      if (!STRINGP (sh_prefix) || !STRINGP (lh_prefix))
	continue;
      ptrdiff_t sh_prefix_size = SBYTES (sh_prefix);

      /* Compare the prefix of the transformation pair to the symbol
	 name.  If a match occurs, do the renaming and exit the loop.
	 In other words, only one such transformation may take place.
	 Calculate the amount of memory to allocate for the longhand
	 version of the symbol name with xrealloc.  This isn't
	 strictly needed, but it could later be used as a way for
	 multiple transformations on a single symbol name.  */
      if (sh_prefix_size <= size_byte
	  && memcmp (SSDATA (sh_prefix), in, sh_prefix_size) == 0)
	{
	  ptrdiff_t lh_prefix_size = SBYTES (lh_prefix);
	  ptrdiff_t suffix_size = size_byte - sh_prefix_size;
	  *out = xrealloc (*out, lh_prefix_size + suffix_size);
	  memcpy (*out, SSDATA(lh_prefix), lh_prefix_size);
	  memcpy (*out + lh_prefix_size, in + sh_prefix_size, suffix_size);
	  *size_out = SCHARS (lh_prefix) - SCHARS (sh_prefix) + size;
	  *size_byte_out = lh_prefix_size + suffix_size;
	  break;
	}
    }
  /* Now, as promised, call oblookup with the "final" symbol name to
     lookup.  That function remains oblivious to whether a
     transformation happened here or not, but the caller of this
     function can tell by inspecting the OUT parameter.  */
  if (*out)
    return oblookup (obarray, *out, *size_out, *size_byte_out);
  else
    return oblookup (obarray, in, size, size_byte);
}


void
map_obarray (Lisp_Object obarray, void (*fn) (Lisp_Object, Lisp_Object), Lisp_Object arg)
{
  ptrdiff_t i;
  register Lisp_Object tail;
  CHECK_VECTOR (obarray);
  for (i = ASIZE (obarray) - 1; i >= 0; i--)
    {
      tail = AREF (obarray, i);
      if (SYMBOLP (tail))
	while (1)
	  {
	    (*fn) (tail, arg);
	    if (XSYMBOL (tail)->u.s.next == 0)
	      break;
	    XSETSYMBOL (tail, XSYMBOL (tail)->u.s.next);
	  }
    }
}

static void
mapatoms_1 (Lisp_Object sym, Lisp_Object function)
{
  call1 (function, sym);
}

DEFUN ("mapatoms", Fmapatoms, Smapatoms, 1, 2, 0,
       doc: /* Call FUNCTION on every symbol in OBARRAY.
OBARRAY defaults to the value of `obarray'.  */)
  (Lisp_Object function, Lisp_Object obarray)
{
  if (NILP (obarray)) obarray = Vobarray;
  obarray = check_obarray (obarray);

  map_obarray (obarray, mapatoms_1, function);
  return Qnil;
}

void
init_obarray_once (void)
{
  Vobarray = initialize_vector (OBARRAY_SIZE, make_fixnum (0));
  initial_obarray = Vobarray;
  staticpro (&initial_obarray);

  for (int i = 0; i < ARRAYELTS (lispsym); i++)
    define_symbol (builtin_lisp_symbol (i), defsym_name[i]);

  DEFSYM (Qunbound, "unbound");

  DEFSYM (Qnil, "nil");
  SET_SYMBOL_VAL (XSYMBOL (Qnil), Qnil);
  make_symbol_constant (Qnil);
  XSYMBOL (Qnil)->u.s.declared_special = true;

  DEFSYM (Qt, "t");
  SET_SYMBOL_VAL (XSYMBOL (Qt), Qt);
  make_symbol_constant (Qt);
  XSYMBOL (Qt)->u.s.declared_special = true;

  DEFSYM (Qvariable_documentation, "variable-documentation");
}


void
defsubr (union Aligned_Lisp_Subr *aname)
{
  struct Lisp_Subr *sname = &aname->s;
  Lisp_Object sym, tem;
  sym = intern_c_string (sname->symbol_name);
  XSETPVECTYPE (sname, PVEC_SUBR);
  XSETSUBR (tem, sname);
  set_symbol_function (sym, tem);
#ifdef HAVE_NATIVE_COMP
  eassert (NILP (Vcomp_abi_hash));
  Vcomp_subr_list = Fpurecopy (Fcons (tem, Vcomp_subr_list));
#endif
}

#ifdef NOTDEF /* Use fset in subr.el now!  */
void
defalias (struct Lisp_Subr *sname, char *string)
{
  Lisp_Object sym;
  sym = intern (string);
  XSETSUBR (XSYMBOL (sym)->u.s.function, sname);
}
#endif /* NOTDEF */

/* Define an "integer variable"; a symbol whose value is forwarded to a
   C variable of type intmax_t.  Sample call (with "xx" to fool make-docfile):
   DEFxxVAR_INT ("emacs-priority", &emacs_priority, "Documentation");  */
void
defvar_int (struct Lisp_Intfwd const *i_fwd, char const *namestring)
{
  Lisp_Object sym = intern_c_string (namestring);
  XSYMBOL (sym)->u.s.declared_special = true;
  XSYMBOL (sym)->u.s.redirect = SYMBOL_FORWARDED;
  SET_SYMBOL_FWD (XSYMBOL (sym), i_fwd);
}

/* Similar but define a variable whose value is t if 1, nil if 0.  */
void
defvar_bool (struct Lisp_Boolfwd const *b_fwd, char const *namestring)
{
  Lisp_Object sym = intern_c_string (namestring);
  XSYMBOL (sym)->u.s.declared_special = true;
  XSYMBOL (sym)->u.s.redirect = SYMBOL_FORWARDED;
  SET_SYMBOL_FWD (XSYMBOL (sym), b_fwd);
  Vbyte_boolean_vars = Fcons (sym, Vbyte_boolean_vars);
}

/* Similar but define a variable whose value is the Lisp Object stored
   at address.  Two versions: with and without gc-marking of the C
   variable.  The nopro version is used when that variable will be
   gc-marked for some other reason, since marking the same slot twice
   can cause trouble with strings.  */
void
defvar_lisp_nopro (struct Lisp_Objfwd const *o_fwd, char const *namestring)
{
  Lisp_Object sym = intern_c_string (namestring);
  XSYMBOL (sym)->u.s.declared_special = true;
  XSYMBOL (sym)->u.s.redirect = SYMBOL_FORWARDED;
  SET_SYMBOL_FWD (XSYMBOL (sym), o_fwd);
}

void
defvar_lisp (struct Lisp_Objfwd const *o_fwd, char const *namestring)
{
  defvar_lisp_nopro (o_fwd, namestring);
  staticpro (o_fwd->objvar);
}

/* Similar but define a variable whose value is the Lisp Object stored
   at a particular offset in the current kboard object.  */

void
defvar_kboard (struct Lisp_Kboard_Objfwd const *ko_fwd, char const *namestring)
{
  Lisp_Object sym = intern_c_string (namestring);
  XSYMBOL (sym)->u.s.declared_special = true;
  XSYMBOL (sym)->u.s.redirect = SYMBOL_FORWARDED;
  SET_SYMBOL_FWD (XSYMBOL (sym), ko_fwd);
}

/* Check that the elements of lpath exist.  */

static void
load_path_check (Lisp_Object lpath)
{
  Lisp_Object path_tail;

  /* The only elements that might not exist are those from
     PATH_LOADSEARCH, EMACSLOADPATH.  Anything else is only added if
     it exists.  */
  for (path_tail = lpath; ! NILP (path_tail); path_tail = XCDR (path_tail))
    {
      Lisp_Object dirfile;
      dirfile = Fcar (path_tail);
      if (STRINGP (dirfile))
        {
          dirfile = Fdirectory_file_name (dirfile);
          if (! file_accessible_directory_p (dirfile))
            dir_warning ("Lisp directory", XCAR (path_tail));
        }
    }
}

/* Dig toplevel LOAD-PATH out of epaths.h.  */

static Lisp_Object
load_path_default (void)
{
  if (will_dump_p ())
    /* PATH_DUMPLOADSEARCH is the lisp dir in the source directory.  */
    return decode_env_path (0, PATH_DUMPLOADSEARCH, 0);

  Lisp_Object lpath = decode_env_path (0, PATH_LOADSEARCH, 0);

  /* Counter-intuitively Vinstallation_directory is nil for
     invocations of the `make install` executable, and is
     Vsource_directory for invocations of the within-repo `make`
     executable.
  */
  if (! NILP (Vinstallation_directory))
    {
      Lisp_Object tem = Fexpand_file_name (build_string ("lisp"),
					   Vinstallation_directory),
	tem1 = Ffile_accessible_directory_p (tem);

      if (NILP (tem1))
	/* Use build-time dirs instead.  */
	lpath = nconc2 (lpath, decode_env_path (0, PATH_DUMPLOADSEARCH, 0));
      else if (NILP (Fmember (tem, lpath)))
	/* Override the inchoate LOAD-PATH.  */
	lpath = list1 (tem);

      /* Add the within-repo site-lisp (unusual).  */
      if (! no_site_lisp)
        {
          tem = Fexpand_file_name (build_string ("site-lisp"),
                                   Vinstallation_directory);
          tem1 = Ffile_accessible_directory_p (tem);
          if (! NILP (tem1) && (NILP (Fmember (tem, lpath))))
	    lpath = Fcons (tem, lpath);
        }

      if (NILP (Fequal (Vinstallation_directory, Vsource_directory)))
        {
	  /* An out-of-tree build (unusual).  */
          tem = Fexpand_file_name (build_string ("src/Makefile"),
                                   Vinstallation_directory);
          tem1 = Fexpand_file_name (build_string ("src/Makefile.in"),
				    Vinstallation_directory);

          /* Don't be fooled if they moved the entire source tree
             AFTER dumping Emacs.  If the build directory is indeed
             different from the source dir, src/Makefile.in and
             src/Makefile will not be found together.  */
          if (! NILP (Ffile_exists_p (tem)) && NILP (Ffile_exists_p (tem1)))
            {
              tem = Fexpand_file_name (build_string ("lisp"),
                                       Vsource_directory);
              if (NILP (Fmember (tem, lpath)))
                lpath = Fcons (tem, lpath);
              if (! no_site_lisp)
                {
                  tem = Fexpand_file_name (build_string ("site-lisp"),
                                           Vsource_directory);
                  if (! NILP (tem) && (NILP (Fmember (tem, lpath))))
		    lpath = Fcons (tem, lpath);
                }
            }
        }
    }

  return lpath;
}

void
init_lread (void)
{
  /* First, set Vload_path.  */

  /* Ignore EMACSLOADPATH when dumping.  */
  bool use_loadpath = ! will_dump_p ();

  if (use_loadpath && egetenv ("EMACSLOADPATH"))
    {
      Vload_path = decode_env_path ("EMACSLOADPATH", 0, 1);

      /* Check (non-nil) user-supplied elements.  */
      load_path_check (Vload_path);

      /* If no nils in the environment variable, use as-is.
         Otherwise, replace any nils with the default.  */
      if (! NILP (Fmemq (Qnil, Vload_path)))
        {
          Lisp_Object elem, elpath = Vload_path;
          Lisp_Object default_lpath = load_path_default ();

          /* Check defaults, before adding site-lisp.  */
          load_path_check (default_lpath);

          /* Add the site-lisp directories to the front of the default.  */
          if (! no_site_lisp && PATH_SITELOADSEARCH[0] != '\0')
            {
              Lisp_Object sitelisp = decode_env_path (0, PATH_SITELOADSEARCH, 0);
              if (! NILP (sitelisp))
                default_lpath = nconc2 (sitelisp, default_lpath);
            }

          Vload_path = Qnil;

          /* Replace nils from EMACSLOADPATH by default.  */
          while (CONSP (elpath))
            {
              elem = XCAR (elpath);
              elpath = XCDR (elpath);
              Vload_path = CALLN (Fappend, Vload_path,
				  NILP (elem) ? default_lpath : list1 (elem));
            }
        }
    }
  else
    {
      Vload_path = load_path_default ();

      /* Check before adding site-lisp directories.
         The install should have created them, but they are not
         required, so no need to warn if they are absent.
         Or we might be running before installation.  */
      load_path_check (Vload_path);

      /* Add the site-lisp directories at the front.  */
      if (! will_dump_p () && !no_site_lisp && PATH_SITELOADSEARCH[0] != '\0')
        {
          Lisp_Object sitelisp = decode_env_path (0, PATH_SITELOADSEARCH, 0);
          if (! NILP (sitelisp))
	    Vload_path = nconc2 (sitelisp, Vload_path);
        }
    }

  Vvalues = Qnil;

  load_in_progress = 0;
  Vload_file_name = Qnil;
  Vload_true_file_name = Qnil;
  Vstandard_input = Qt;
  Vloads_in_progress = Qnil;
}

/* Print a warning that directory intended for use USE and with name
   DIRNAME cannot be accessed.  On entry, errno should correspond to
   the access failure.  Print the warning on stderr and put it in
   *Messages*.  */

void
dir_warning (char const *use, Lisp_Object dirname)
{
  static char const format[] = "Warning: %s '%s': %s\n";
  char *diagnostic = emacs_strerror (errno);
  fprintf (stderr, format, use, SSDATA (ENCODE_SYSTEM (dirname)), diagnostic);

  /* Don't log the warning before we've initialized!!  */
  if (initialized)
    {
      ptrdiff_t diaglen = strlen (diagnostic);
      AUTO_STRING_WITH_LEN (diag, diagnostic, diaglen);
      if (! NILP (Vlocale_coding_system))
	{
	  Lisp_Object s
	    = code_convert_string_norecord (diag, Vlocale_coding_system, false);
	  diagnostic = SSDATA (s);
	  diaglen = SBYTES (s);
	}
      USE_SAFE_ALLOCA;
      char *buffer = SAFE_ALLOCA (sizeof format - 3 * (sizeof "%s" - 1)
				  + strlen (use) + SBYTES (dirname) + diaglen);
      ptrdiff_t message_len = esprintf (buffer, format, use, SSDATA (dirname),
					diagnostic);
      message_dolog (buffer, message_len, 0, STRING_MULTIBYTE (dirname));
      SAFE_FREE ();
    }
}

void
syms_of_lread (void)
{
  defsubr (&Sread);
  defsubr (&Sread_from_string);
  defsubr (&Sread_annotated);
  defsubr (&Slread__substitute_object_in_subtree);
  defsubr (&Sintern);
  defsubr (&Sintern_soft);
  defsubr (&Sunintern);
  defsubr (&Sget_load_suffixes);
  defsubr (&Sload);
  defsubr (&Seval_buffer);
  defsubr (&Seval_region);
  defsubr (&Sread_char);
  defsubr (&Sread_char_exclusive);
  defsubr (&Sread_event);
  defsubr (&Sget_file_char);
  defsubr (&Smapatoms);
  defsubr (&Slocate_file_internal);

  DEFVAR_LISP ("obarray", Vobarray,
	       doc: /* Symbol table for use by `intern' and `read'.
It is a vector whose length ought to be prime for best results.
The vector's contents don't make sense if examined from Lisp programs;
to find all the symbols in an obarray, use `mapatoms'.  */);

  DEFVAR_LISP ("values", Vvalues,
	       doc: /* List of values of all expressions which were read, evaluated and printed.
Order is reverse chronological.
This variable is obsolete as of Emacs 28.1 and should not be used.  */);
  XSYMBOL (intern ("values"))->u.s.declared_special = false;

  DEFVAR_LISP ("standard-input", Vstandard_input,
	       doc: /* Stream for read to get input from.
See documentation of `read' for possible values.  */);
  Vstandard_input = Qt;

  DEFVAR_LISP ("read-circle", Vread_circle,
	       doc: /* Non-nil means read recursive structures using #N= and #N# syntax.  */);
  Vread_circle = Qt;

  DEFVAR_LISP ("load-path", Vload_path,
	       doc: /* List of directories to search for files to load.
Each element is a string (directory file name) or nil (meaning
`default-directory').
This list is consulted by the `require' function.
Initialized during startup as described in Info node `(elisp)Library Search'.
Use `directory-file-name' when adding items to this path.  However, Lisp
programs that process this list should tolerate directories both with
and without trailing slashes.  */);

  DEFVAR_LISP ("load-suffixes", Vload_suffixes,
	       doc: /* List of suffixes for Emacs Lisp files and dynamic modules.
This list includes suffixes for both compiled and source Emacs Lisp files.
This list should not include the empty string.
`load' and related functions try to append these suffixes, in order,
to the specified file name if a suffix is allowed or required.  */);
  Vload_suffixes = list2 (build_pure_c_string (".elc"),
			  build_pure_c_string (".el"));
#ifdef HAVE_MODULES
  Vload_suffixes = Fcons (build_pure_c_string (MODULES_SUFFIX), Vload_suffixes);
#ifdef MODULES_SECONDARY_SUFFIX
  Vload_suffixes =
    Fcons (build_pure_c_string (MODULES_SECONDARY_SUFFIX), Vload_suffixes);
#endif

#endif
  DEFVAR_LISP ("module-file-suffix", Vmodule_file_suffix,
	       doc: /* Suffix of loadable module file, or nil if modules are not supported.  */);
#ifdef HAVE_MODULES
  Vmodule_file_suffix = build_pure_c_string (MODULES_SUFFIX);
#else
  Vmodule_file_suffix = Qnil;
#endif
  DEFVAR_LISP ("load-file-rep-suffixes", Vload_file_rep_suffixes,
	       doc: /* List of suffixes that indicate representations of \
the same file.
This list should normally start with the empty string.

Enabling Auto Compression mode appends the suffixes in
`jka-compr-load-suffixes' to this list and disabling Auto Compression
mode removes them again.  `load' and related functions use this list to
determine whether they should look for compressed versions of a file
and, if so, which suffixes they should try to append to the file name
in order to do so.  However, if you want to customize which suffixes
the loading functions recognize as compression suffixes, you should
customize `jka-compr-load-suffixes' rather than the present variable.  */);
  Vload_file_rep_suffixes = list1 (empty_unibyte_string);

  DEFVAR_BOOL ("load-in-progress", load_in_progress,
	       doc: /* Non-nil if inside of `load'.  */);
  DEFSYM (Qload_in_progress, "load-in-progress");

  DEFVAR_LISP ("after-load-alist", Vafter_load_alist,
	       doc: /* An alist of functions to be evalled when particular files are loaded.
Each element looks like (REGEXP-OR-FEATURE FUNCS...).

REGEXP-OR-FEATURE is either a regular expression to match file names, or
a symbol (a feature name).

When `load' is run and the file-name argument matches an element's
REGEXP-OR-FEATURE, or when `provide' is run and provides the symbol
REGEXP-OR-FEATURE, the FUNCS in the element are called.

An error in FUNCS does not undo the load, but does prevent calling
the rest of the FUNCS.  */);
  Vafter_load_alist = Qnil;

  DEFVAR_LISP ("load-history", Vload_history,
	       doc: /* Alist mapping loaded file names to symbols and features.
Each alist element should be a list (FILE-NAME ENTRIES...), where
FILE-NAME is the name of a file that has been loaded into Emacs.
The file name is absolute and true (i.e. it doesn't contain symlinks).
As an exception, one of the alist elements may have FILE-NAME nil,
for symbols and features not associated with any file.

The remaining ENTRIES in the alist element describe the functions and
variables defined in that file, the features provided, and the
features required.  Each entry has the form `(provide . FEATURE)',
`(require . FEATURE)', `(defun . FUNCTION)', `(defface . SYMBOL)',
 `(define-type . SYMBOL)', or `(cl-defmethod METHOD SPECIALIZERS)'.
In addition, entries may also be single symbols,
which means that symbol was defined by `defvar' or `defconst'.

During preloading, the file name recorded is relative to the main Lisp
directory.  These file names are converted to absolute at startup.  */);
  Vload_history = Qnil;

  DEFVAR_LISP ("load-file-name", Vload_file_name,
	       doc: /* Full name of file being loaded by `load'.

In case of native code being loaded this is indicating the
corresponding bytecode filename.  Use `load-true-file-name' to obtain
the .eln filename.  */);
  Vload_file_name = Qnil;

  DEFVAR_LISP ("load-true-file-name", Vload_true_file_name,
	       doc: /* Full name of file being loaded by `load'.  */);
  Vload_true_file_name = Qnil;

  DEFVAR_LISP ("user-init-file", Vuser_init_file,
	       doc: /* File name, including directory, of user's initialization file.
If the file loaded had extension `.elc', and the corresponding source file
exists, this variable contains the name of source file, suitable for use
by functions like `custom-save-all' which edit the init file.
While Emacs loads and evaluates any init file, value is the real name
of the file, regardless of whether or not it has the `.elc' extension.  */);
  Vuser_init_file = Qnil;

  DEFVAR_LISP ("current-load-list", Vcurrent_load_list,
	       doc: /* Used for internal purposes by `load'.  */);
  Vcurrent_load_list = Qnil;

  DEFVAR_LISP ("load-read-function", Vload_read_function,
	       doc: /* Function used for reading expressions.
It is used by `load' and `eval-region'.

Called with a single argument (the stream from which to read).
The default is to use the function `read'.  */);
  DEFSYM (Qread, "read");
  Vload_read_function = Qread;

  DEFVAR_LISP ("load-source-file-function", Vload_source_file_function,
	       doc: /* Function called in `load' to load an Emacs Lisp source file.
The value should be a function for doing code conversion before
reading a source file.  It can also be nil, in which case loading is
done without any code conversion.

If the value is a function, it is called with four arguments,
FULLNAME, FILE, NOERROR, NOMESSAGE.  FULLNAME is the absolute name of
the file to load, FILE is the non-absolute name (for messages etc.),
and NOERROR and NOMESSAGE are the corresponding arguments passed to
`load'.  The function should return t if the file was loaded.  */);
  Vload_source_file_function = Qnil;

  DEFVAR_BOOL ("load-force-doc-strings", load_force_doc_strings,
	       doc: /* Non-nil means `load' should force-load all dynamic doc strings.
This is useful when the file being loaded is a temporary copy.  */);
  load_force_doc_strings = 0;

  DEFVAR_BOOL ("load-convert-to-unibyte", load_convert_to_unibyte,
	       doc: /* Non-nil means `read' converts strings to unibyte whenever possible.
This is normally bound by `load' and `eval-buffer' to control `read',
and is not meant for users to change.  */);
  load_convert_to_unibyte = 0;

  DEFVAR_LISP ("source-directory", Vsource_directory,
	       doc: /* Directory in which Emacs sources were found when Emacs was built.
You cannot count on them to still be there!  */);
  Vsource_directory
    = Fexpand_file_name (build_string ("../"),
			 Fcar (decode_env_path (0, PATH_DUMPLOADSEARCH, 0)));

  DEFVAR_LISP ("installed-directory", Vinstalled_directory,
	       doc: /* Install path of built-in lisp libraries.
This directory contains the `etc`, `lisp`, and `site-lisp`
installables, and is determined at configure time in the epaths-force
make target.  Not to be confused with the legacy
`installation-directory' nor `invocation-directory'.  */);
  Vinstalled_directory
    = Fexpand_file_name (build_string ("../"),
			 Fcar (decode_env_path (0, PATH_LOADSEARCH, 0)));

  DEFVAR_LISP ("preloaded-file-list", Vpreloaded_file_list,
	       doc: /* List of files that were preloaded (when dumping Emacs).  */);
  Vpreloaded_file_list = Qnil;

  DEFVAR_LISP ("byte-boolean-vars", Vbyte_boolean_vars,
	       doc: /* List of all DEFVAR_BOOL variables, used by the byte code optimizer.  */);
  Vbyte_boolean_vars = Qnil;

  DEFVAR_BOOL ("load-dangerous-libraries", load_dangerous_libraries,
	       doc: /* Non-nil means load dangerous compiled Lisp files.
Some versions of XEmacs use different byte codes than Emacs.  These
incompatible byte codes can make Emacs crash when it tries to execute
them.  */);
  load_dangerous_libraries = 0;

  DEFVAR_BOOL ("force-load-messages", force_load_messages,
	       doc: /* Non-nil means force printing messages when loading Lisp files.
This overrides the value of the NOMESSAGE argument to `load'.  */);
  force_load_messages = 0;

  DEFVAR_LISP ("bytecomp-version-regexp", Vbytecomp_version_regexp,
	       doc: /* Regular expression matching safe to load compiled Lisp files.
When Emacs loads a compiled Lisp file, it reads the first 512 bytes
from the file, and matches them against this regular expression.
When the regular expression matches, the file is considered to be safe
to load.  */);
  Vbytecomp_version_regexp
    = build_pure_c_string ("^;;;.\\(in Emacs version\\|bytecomp version FSF\\)");

  DEFSYM (Qlexical_binding, "lexical-binding");
  DEFVAR_LISP ("lexical-binding", Vlexical_binding,
	       doc: /* Whether to use lexical binding when evaluating code.
Non-nil means that the code in the current buffer should be evaluated
with lexical binding.
This variable is automatically set from the file variables of an
interpreted Lisp file read using `load'.  Unlike other file local
variables, this must be set in the first line of a file.  */);
  Vlexical_binding = Qnil;
  Fmake_variable_buffer_local (Qlexical_binding);

  DEFVAR_LISP ("eval-buffer-list", Veval_buffer_list,
	       doc: /* List of buffers being read from by calls to `eval-buffer' and `eval-region'.  */);
  Veval_buffer_list = Qnil;

  DEFVAR_LISP ("lread--unescaped-character-literals",
               Vlread_unescaped_character_literals,
               doc: /* List of deprecated unescaped character literals encountered by `read'.
For internal use only.  */);
  Vlread_unescaped_character_literals = Qnil;
  DEFSYM (Qlread_unescaped_character_literals,
          "lread--unescaped-character-literals");

  DEFVAR_BOOL ("load-prefer-newer", load_prefer_newer,
               doc: /* Non-nil means `load' prefers the newest version of a file.
This applies when a filename suffix is not explicitly specified and
`load' is trying various possible suffixes (see `load-suffixes' and
`load-file-rep-suffixes').  Normally, it stops at the first file
that exists unless you explicitly specify one or the other.  If this
option is non-nil, it checks all suffixes and uses whichever file is
newest.
Note that if you customize this, obviously it will not affect files
that are loaded before your customizations are read!  */);
  load_prefer_newer = 0;

  DEFVAR_BOOL ("load-no-native", load_no_native,
               doc: /* Non-nil means not to load a .eln file when a .elc was requested.  */);
  load_no_native = false;

  /* Vsource_directory was initialized in init_lread.  */

  DEFSYM (Qcurrent_load_list, "current-load-list");
  DEFSYM (Qstandard_input, "standard-input");
  DEFSYM (Qread_char, "read-char");
  DEFSYM (Qget_file_char, "get-file-char");

  /* Used instead of Qget_file_char while loading *.elc files compiled
     by Emacs 21 or older.  */
  DEFSYM (Qget_emacs_mule_file_char, "get-emacs-mule-file-char");

  DEFSYM (Qload_force_doc_strings, "load-force-doc-strings");

  DEFSYM (Qbackquote, "`");
  DEFSYM (Qcomma, ",");
  DEFSYM (Qcomma_at, ",@");

  DEFSYM (Qinhibit_file_name_operation, "inhibit-file-name-operation");
  DEFSYM (Qascii_character, "ascii-character");
  DEFSYM (Qfunction, "function");
  DEFSYM (Qload, "load");
  DEFSYM (Qload_file_name, "load-file-name");
  DEFSYM (Qload_true_file_name, "load-true-file-name");
  DEFSYM (Qeval_buffer_list, "eval-buffer-list");
  DEFSYM (Qdir_ok, "dir-ok");
  DEFSYM (Qdo_after_load_evaluation, "do-after-load-evaluation");

  staticpro (&read_objects_map);
  read_objects_map = Qnil;
  staticpro (&read_objects_completed);
  read_objects_completed = Qnil;

  Vloads_in_progress = Qnil;
  staticpro (&Vloads_in_progress);

  DEFSYM (Qhash_table, "hash-table");
  DEFSYM (Qdata, "data");
  DEFSYM (Qtest, "test");
  DEFSYM (Qsize, "size");
  DEFSYM (Qpurecopy, "purecopy");
  DEFSYM (Qweakness, "weakness");
  DEFSYM (Qrehash_size, "rehash-size");
  DEFSYM (Qrehash_threshold, "rehash-threshold");

  DEFSYM (Qchar_from_name, "char-from-name");

  DEFVAR_LISP ("read-symbol-shorthands", Vread_symbol_shorthands,
          doc: /* Alist of known symbol-name shorthands.
This variable's value can only be set via file-local variables.
See Info node `(elisp)Shorthands' for more details.  */);
  Vread_symbol_shorthands = Qnil;
  DEFSYM (Qobarray_cache, "obarray-cache");
  DEFSYM (Qobarrayp, "obarrayp");

  DEFSYM (Qmacroexp__dynvars, "macroexp--dynvars");
  DEFVAR_LISP ("macroexp--dynvars", Vmacroexp__dynvars,
        doc:   /* List of variables declared dynamic in the current scope.
Only valid during macro-expansion.  Internal use only. */);
  Vmacroexp__dynvars = Qnil;
}<|MERGE_RESOLUTION|>--- conflicted
+++ resolved
@@ -1447,16 +1447,7 @@
                   newer = 1;
 
                   /* If we won't print another message, mention this anyway.  */
-<<<<<<< HEAD
                   if (! NILP (nomessage) && !force_load_messages)
-=======
-                  if (!NILP (nomessage) && !force_load_messages
-		      /* We don't want this message during
-			 bootstrapping for the "compile-first" .elc
-			 files, which have had their timestamps set to
-			 the epoch.  See bug #58224.  */
-		      && timespec_cmp (get_stat_mtime (&s1), epoch_timespec))
->>>>>>> 3cc1706c
                     {
                       Lisp_Object msg_file;
                       msg_file = Fsubstring (found, make_fixnum (0), make_fixnum (-1));
