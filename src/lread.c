/* Lisp parsing and input streams.

Copyright (C) 1985-1989, 1993-1995, 1997-2023 Free Software Foundation,
Inc.

This file is NOT part of GNU Emacs.

GNU Emacs is free software: you can redistribute it and/or modify
it under the terms of the GNU General Public License as published by
the Free Software Foundation, either version 3 of the License, or (at
your option) any later version.

GNU Emacs is distributed in the hope that it will be useful,
but WITHOUT ANY WARRANTY; without even the implied warranty of
MERCHANTABILITY or FITNESS FOR A PARTICULAR PURPOSE.  See the
GNU General Public License for more details.

You should have received a copy of the GNU General Public License
along with GNU Emacs.  If not, see <https://www.gnu.org/licenses/>.  */

/* Tell globals.h to define tables needed by init_obarray.  */
#define DEFINE_SYMBOLS

#include <config.h>
#include "sysstdio.h"
#include <stdlib.h>
#include <sys/types.h>
#include <sys/stat.h>
#include <sys/file.h>
#include <errno.h>
#include <math.h>
#include <stat-time.h>
#include "lisp.h"
#include "dispextern.h"
#include "intervals.h"
#include "character.h"
#include "buffer.h"
#include "charset.h"
#include <epaths.h>
#include "commands.h"
#include "keyboard.h"
#include "systime.h"
#include "termhooks.h"
#include "blockinput.h"
#include "pdumper.h"
#include <c-ctype.h>
#include <vla.h>

#ifdef MSDOS
#include "msdos.h"
#endif

#ifdef HAVE_NS
#include "nsterm.h"
#endif

#include <unistd.h>

#ifdef HAVE_SETLOCALE
#include <locale.h>
#endif /* HAVE_SETLOCALE */

#include <fcntl.h>

#ifdef HAVE_FSEEKO
#define file_offset off_t
#define file_tell ftello
#else
#define file_offset long
#define file_tell ftell
#endif

#if IEEE_FLOATING_POINT
# include <ieee754.h>
# ifndef INFINITY
#  define INFINITY ((union ieee754_double) {.ieee = {.exponent = -1}}.d)
# endif
#else
# ifndef INFINITY
#  define INFINITY HUGE_VAL
# endif
#endif

/* The objects or placeholders read with the #n=object form.

   A hash table maps a number to either a placeholder (while the
   object is still being parsed, in case it's referenced within its
   own definition) or to the completed object.  With small integers
   for keys, it's effectively little more than a vector, but it'll
   manage any needed resizing for us.

   The variable must be reset to an empty hash table before all
   top-level calls to read0.  In between calls, it may be an empty
   hash table left unused from the previous call (to reduce
   allocations), or nil.  */
static Lisp_Object read_objects_map;

/* The recursive objects read with the #n=object form.

   Objects that might have circular references are stored here, so
   that recursive substitution knows not to keep processing them
   multiple times.

   Only objects that are completely processed, including substituting
   references to themselves (but not necessarily replacing
   placeholders for other objects still being read), are stored.

   A hash table is used for efficient lookups of keys.  We don't care
   what the value slots hold.  The variable must be set to an empty
   hash table before all top-level calls to read0.  In between calls,
   it may be an empty hash table left unused from the previous call
   (to reduce allocations), or nil.  */
static Lisp_Object read_objects_completed;

/* File and lookahead for get-file-char and get-emacs-mule-file-char
   to read from.  Used by Fload.  */
static struct infile
{
  /* The input stream.  */
  FILE *stream;

  /* Lookahead byte count.  */
  signed char lookahead;

  /* Lookahead bytes, in reverse order.  Keep these here because it is
     not portable to ungetc more than one byte at a time.  */
  unsigned char buf[MAX_MULTIBYTE_LENGTH - 1];
} *infile;

/* For use within read-from-string (this reader is non-reentrant!!)  */
static ptrdiff_t read_from_string_index;
static ptrdiff_t read_from_string_index_byte;
static ptrdiff_t read_from_string_limit;

static EMACS_INT readchar_charpos; /* one-indexed */

struct saved_string {
  char *string;		        /* string in allocated buffer */
  ptrdiff_t size;		/* allocated size of buffer */
  ptrdiff_t length;		/* length of string in buffer */
  file_offset position;		/* position in file the string came from */
};

/* The last two strings skipped with #@ (most recent first).  */
static struct saved_string saved_strings[2];

/* A list of file names for files being loaded in Fload.  Used to
   check for recursive loads.  */

static Lisp_Object Vloads_in_progress;

static int read_emacs_mule_char (int, int (*) (int, Lisp_Object),
                                 Lisp_Object);

static void readevalloop (Lisp_Object, struct infile *, Lisp_Object, bool,
                          Lisp_Object, Lisp_Object,
                          Lisp_Object, Lisp_Object);

static void build_load_history (Lisp_Object, bool);

static Lisp_Object oblookup_considering_shorthand (Lisp_Object, const char *,
						   ptrdiff_t, ptrdiff_t,
						   char **, ptrdiff_t *,
						   ptrdiff_t *);


/* Functions that read one byte from the current source READCHARFUN
   or unreads one byte.  If the integer argument C is -1, it returns
   one read byte, or -1 when there's no more byte in the source.  If C
   is 0 or positive, it unreads C, and the return value is not
   interesting.  */

static int readbyte_for_lambda (int, Lisp_Object);
static int readbyte_from_file (int, Lisp_Object);
static int readbyte_from_string (int, Lisp_Object);

/* Handle unreading and rereading of characters.
   Write READCHAR to read a character,
   UNREAD(c) to unread c to be read again.

   These macros correctly read/unread multibyte characters.  */

#define READCHAR readchar (readcharfun, NULL)
#define UNREAD(c) unreadchar (readcharfun, c)

/* Same as READCHAR but set *MULTIBYTE to the multibyteness of the source.  */
#define READCHAR_REPORT_MULTIBYTE(multibyte) readchar (readcharfun, multibyte)

/* When READCHARFUN is Qget_file_char, Qget_emacs_mule_file_char,
   Qlambda, or a cons, we use this to keep an unread character because
   a file stream can't handle multibyte-char unreading.  The value -1
   means that there's no unread character.  */
static int unread_char = -1;

static int
readchar (Lisp_Object readcharfun, bool *multibyte)
{
  Lisp_Object tem;
  register int c;
  int (*readbyte) (int, Lisp_Object);
  unsigned char buf[MAX_MULTIBYTE_LENGTH];
  int i, len;
  bool emacs_mule_encoding = 0;

  if (multibyte)
    *multibyte = 0;

  readchar_charpos++;

  if (BUFFERP (readcharfun))
    {
      register struct buffer *inbuffer = XBUFFER (readcharfun);

      ptrdiff_t pt_byte = BUF_PT_BYTE (inbuffer);

      if (! BUFFER_LIVE_P (inbuffer))
	return -1;

      if (pt_byte >= BUF_ZV_BYTE (inbuffer))
	return -1;

      if (! NILP (BVAR (inbuffer, enable_multibyte_characters)))
	{
	  /* Fetch the character code from the buffer.  */
	  unsigned char *p = BUF_BYTE_ADDRESS (inbuffer, pt_byte);
	  int clen;
	  c = string_char_and_length (p, &clen);
	  pt_byte += clen;
	  if (multibyte)
	    *multibyte = 1;
	}
      else
	{
	  c = BUF_FETCH_BYTE (inbuffer, pt_byte);
	  if (! ASCII_CHAR_P (c))
	    c = BYTE8_TO_CHAR (c);
	  pt_byte++;
	}
      SET_BUF_PT_BOTH (inbuffer, BUF_PT (inbuffer) + 1, pt_byte);

      return c;
    }
  if (MARKERP (readcharfun))
    {
      register struct buffer *inbuffer = XMARKER (readcharfun)->buffer;

      ptrdiff_t bytepos = marker_byte_position (readcharfun);

      if (bytepos >= BUF_ZV_BYTE (inbuffer))
	return -1;

      if (! NILP (BVAR (inbuffer, enable_multibyte_characters)))
	{
	  /* Fetch the character code from the buffer.  */
	  unsigned char *p = BUF_BYTE_ADDRESS (inbuffer, bytepos);
	  int clen;
	  c = string_char_and_length (p, &clen);
	  bytepos += clen;
	  if (multibyte)
	    *multibyte = 1;
	}
      else
	{
	  c = BUF_FETCH_BYTE (inbuffer, bytepos);
	  if (! ASCII_CHAR_P (c))
	    c = BYTE8_TO_CHAR (c);
	  bytepos++;
	}

      XMARKER (readcharfun)->bytepos = bytepos;
      XMARKER (readcharfun)->charpos++;

      return c;
    }

  if (EQ (readcharfun, Qlambda))
    {
      readbyte = readbyte_for_lambda;
      goto read_multibyte;
    }

  if (EQ (readcharfun, Qget_file_char))
    {
      eassert (infile);
      readbyte = readbyte_from_file;
      goto read_multibyte;
    }

  if (STRINGP (readcharfun))
    {
      if (read_from_string_index >= read_from_string_limit)
	c = -1;
      else if (STRING_MULTIBYTE (readcharfun))
	{
	  if (multibyte)
	    *multibyte = 1;
	  c = (fetch_string_char_advance_no_check
	       (readcharfun,
		&read_from_string_index,
		&read_from_string_index_byte));
	}
      else
	{
	  c = SREF (readcharfun, read_from_string_index_byte);
	  read_from_string_index++;
	  read_from_string_index_byte++;
	}
      return c;
    }

  if (CONSP (readcharfun) && STRINGP (XCAR (readcharfun)))
    {
      /* This is the case that read_vector is reading from a unibyte
	 string that contains a byte sequence previously skipped
	 because of #@NUMBER.  The car part of readcharfun is that
	 string, and the cdr part is a value of readcharfun given to
	 read_vector.  */
      readbyte = readbyte_from_string;
      eassert (infile);
      if (EQ (XCDR (readcharfun), Qget_emacs_mule_file_char))
	emacs_mule_encoding = 1;
      goto read_multibyte;
    }

  if (EQ (readcharfun, Qget_emacs_mule_file_char))
    {
      readbyte = readbyte_from_file;
      eassert (infile);
      emacs_mule_encoding = 1;
      goto read_multibyte;
    }

  tem = call0 (readcharfun);

  if (NILP (tem))
    return -1;
  return XFIXNUM (tem);

 read_multibyte:
  if (unread_char >= 0)
    {
      c = unread_char;
      unread_char = -1;
      return c;
    }
  c = (*readbyte) (-1, readcharfun);
  if (c < 0)
    return c;
  if (multibyte)
    *multibyte = 1;
  if (ASCII_CHAR_P (c))
    return c;
  if (emacs_mule_encoding)
    return read_emacs_mule_char (c, readbyte, readcharfun);
  i = 0;
  buf[i++] = c;
  len = BYTES_BY_CHAR_HEAD (c);
  while (i < len)
    {
      buf[i++] = c = (*readbyte) (-1, readcharfun);
      if (c < 0 || ! TRAILING_CODE_P (c))
	{
	  for (i -= c < 0; 0 < --i; )
	    (*readbyte) (buf[i], readcharfun);
	  return BYTE8_TO_CHAR (buf[0]);
	}
    }
  return STRING_CHAR (buf);
}

#define FROM_FILE_P(readcharfun)			\
  (EQ (readcharfun, Qget_file_char)			\
   || EQ (readcharfun, Qget_emacs_mule_file_char))

static void
skip_dyn_bytes (Lisp_Object readcharfun, ptrdiff_t n)
{
  if (FROM_FILE_P (readcharfun))
    {
      block_input ();		/* FIXME: Not sure if it's needed.  */
      fseek (infile->stream, n - infile->lookahead, SEEK_CUR);
      unblock_input ();
      infile->lookahead = 0;
    }
  else
    { /* We're not reading directly from a file.  In that case, it's difficult
	 to reliably count bytes, since these are usually meant for the file's
	 encoding, whereas we're now typically in the internal encoding.
	 But luckily, skip_dyn_bytes is used to skip over a single
	 dynamic-docstring (or dynamic byte-code) which is always quoted such
	 that \037 is the final char.  */
      int c;
      do {
	c = READCHAR;
      } while (c >= 0 && c != '\037');
    }
}

static void
skip_dyn_eof (Lisp_Object readcharfun)
{
  if (FROM_FILE_P (readcharfun))
    {
      block_input ();		/* FIXME: Not sure if it's needed.  */
      fseek (infile->stream, 0, SEEK_END);
      unblock_input ();
      infile->lookahead = 0;
    }
  else
    while (READCHAR >= 0);
}

/* Unread the character C in the way appropriate for the stream READCHARFUN.
   If the stream is a user function, call it with the char as argument.  */

static void
unreadchar (Lisp_Object readcharfun, int c)
{
  readchar_charpos--;
  if (c == -1)
    /* Don't back up the pointer if we're unreading the end-of-input mark,
       since readchar didn't advance it when we read it.  */
    ;
  else if (BUFFERP (readcharfun))
    {
      struct buffer *b = XBUFFER (readcharfun);
      ptrdiff_t charpos = BUF_PT (b);
      ptrdiff_t bytepos = BUF_PT_BYTE (b);

      if (! NILP (BVAR (b, enable_multibyte_characters)))
	bytepos -= buf_prev_char_len (b, bytepos);
      else
	bytepos--;

      SET_BUF_PT_BOTH (b, charpos - 1, bytepos);
    }
  else if (MARKERP (readcharfun))
    {
      struct buffer *b = XMARKER (readcharfun)->buffer;
      ptrdiff_t bytepos = XMARKER (readcharfun)->bytepos;

      XMARKER (readcharfun)->charpos--;
      if (! NILP (BVAR (b, enable_multibyte_characters)))
	bytepos -= buf_prev_char_len (b, bytepos);
      else
	bytepos--;

      XMARKER (readcharfun)->bytepos = bytepos;
    }
  else if (STRINGP (readcharfun))
    {
      read_from_string_index--;
      read_from_string_index_byte
	= string_char_to_byte (readcharfun, read_from_string_index);
    }
  else if (CONSP (readcharfun) && STRINGP (XCAR (readcharfun)))
    {
      unread_char = c;
    }
  else if (EQ (readcharfun, Qlambda))
    {
      unread_char = c;
    }
  else if (FROM_FILE_P (readcharfun))
    {
      unread_char = c;
    }
  else
    call1 (readcharfun, make_fixnum (c));
}

static int
readbyte_for_lambda (int c, Lisp_Object readcharfun)
{
  return read_bytecode_char (c >= 0);
}

static int
readbyte_from_stdio (void)
{
  if (infile->lookahead)
    return infile->buf[--infile->lookahead];

  int c;
  FILE *instream = infile->stream;

  block_input ();

  /* Interrupted reads have been observed while reading over the network.  */
  while ((c = getc (instream)) == EOF && errno == EINTR && ferror (instream))
    {
      unblock_input ();
      maybe_quit ();
      block_input ();
      clearerr (instream);
    }

  unblock_input ();

  return (c == EOF ? -1 : c);
}

static int
readbyte_from_file (int c, Lisp_Object readcharfun)
{
  eassert (infile);
  if (c >= 0)
    {
      eassert (infile->lookahead < sizeof infile->buf);
      infile->buf[infile->lookahead++] = c;
      return 0;
    }

  return readbyte_from_stdio ();
}

static int
readbyte_from_string (int c, Lisp_Object readcharfun)
{
  Lisp_Object string = XCAR (readcharfun);

  if (c >= 0)
    {
      read_from_string_index--;
      read_from_string_index_byte
	= string_char_to_byte (string, read_from_string_index);
    }

  return (read_from_string_index < read_from_string_limit
	  ? fetch_string_char_advance (string,
				       &read_from_string_index,
				       &read_from_string_index_byte)
	  : -1);
}


/* Signal Qinvalid_read_syntax error.
   S is error string of length N (if > 0)  */

static AVOID
invalid_syntax_lisp (Lisp_Object s, Lisp_Object readcharfun)
{
  if (BUFFERP (readcharfun))
    {
      ptrdiff_t line, column;

      /* Get the line/column in the readcharfun buffer.  */
      {
	specpdl_ref count = SPECPDL_INDEX ();

	record_unwind_protect_excursion ();
	set_buffer_internal (XBUFFER (readcharfun));
	line = count_lines (BEGV_BYTE, PT_BYTE) + 1;
	column = current_column ();
	unbind_to (count, Qnil);
      }

      xsignal (Qinvalid_read_syntax,
	       list3 (s, make_fixnum (line), make_fixnum (column)));
    }
  else
    xsignal1 (Qinvalid_read_syntax, s);
}

static AVOID
invalid_syntax (const char *s, Lisp_Object readcharfun)
{
  invalid_syntax_lisp (build_string (s), readcharfun);
}


/* Read one non-ASCII character from INFILE.  The character is
   encoded in `emacs-mule' and the first byte is already read in
   C.  */

static int
read_emacs_mule_char (int c, int (*readbyte) (int, Lisp_Object), Lisp_Object readcharfun)
{
  /* Emacs-mule coding uses at most 4-byte for one character.  */
  unsigned char buf[4];
  int len = emacs_mule_bytes[c];
  struct charset *charset;
  int i;
  unsigned code;

  if (len == 1)
    /* C is not a valid leading-code of `emacs-mule'.  */
    return BYTE8_TO_CHAR (c);

  i = 0;
  buf[i++] = c;
  while (i < len)
    {
      buf[i++] = c = (*readbyte) (-1, readcharfun);
      if (c < 0xA0)
	{
	  for (i -= c < 0; 0 < --i; )
	    (*readbyte) (buf[i], readcharfun);
	  return BYTE8_TO_CHAR (buf[0]);
	}
    }

  if (len == 2)
    {
      charset = CHARSET_FROM_ID (emacs_mule_charset[buf[0]]);
      code = buf[1] & 0x7F;
    }
  else if (len == 3)
    {
      if (buf[0] == EMACS_MULE_LEADING_CODE_PRIVATE_11
	  || buf[0] == EMACS_MULE_LEADING_CODE_PRIVATE_12)
	{
	  charset = CHARSET_FROM_ID (emacs_mule_charset[buf[1]]);
	  code = buf[2] & 0x7F;
	}
      else
	{
	  charset = CHARSET_FROM_ID (emacs_mule_charset[buf[0]]);
	  code = ((buf[1] << 8) | buf[2]) & 0x7F7F;
	}
    }
  else
    {
      charset = CHARSET_FROM_ID (emacs_mule_charset[buf[1]]);
      code = ((buf[2] << 8) | buf[3]) & 0x7F7F;
    }
  c = DECODE_CHAR (charset, code);
  if (c < 0)
    invalid_syntax ("invalid multibyte form", readcharfun);
  return c;
}


/* An in-progress substitution of OBJECT for PLACEHOLDER.  */
struct subst
{
  Lisp_Object object;
  Lisp_Object placeholder;

  /* Hash table of subobjects of OBJECT that might be circular.  If
     Qt, all such objects might be circular.  */
  Lisp_Object completed;

  /* List of subobjects of OBJECT that have already been visited.  */
  Lisp_Object seen;
};

static Lisp_Object read_internal_start (Lisp_Object, Lisp_Object,
                                        Lisp_Object, bool);
static Lisp_Object read0 (Lisp_Object, bool);

static Lisp_Object substitute_object_recurse (struct subst *, Lisp_Object);
static void substitute_in_interval (INTERVAL *, void *);


/* Get a character from the tty.  */

/* Read input events until we get one that's acceptable for our purposes.

   If NO_SWITCH_FRAME, switch-frame events are stashed
   until we get a character we like, and then stuffed into
   unread_switch_frame.

   If ASCII_REQUIRED, check function key events to see
   if the unmodified version of the symbol has a Qascii_character
   property, and use that character, if present.

   If ERROR_NONASCII, signal an error if the input we
   get isn't an ASCII character with modifiers.  If it's false but
   ASCII_REQUIRED is true, just re-read until we get an ASCII
   character.

   If INPUT_METHOD, invoke the current input method
   if the character warrants that.

   If SECONDS is a number, wait that many seconds for input, and
   return Qnil if no input arrives within that time.  */

static Lisp_Object
read_filtered_event (bool no_switch_frame, bool ascii_required,
		     bool error_nonascii, bool input_method, Lisp_Object seconds)
{
  Lisp_Object val, delayed_switch_frame;
  struct timespec end_time;

#ifdef HAVE_WINDOW_SYSTEM
  cancel_hourglass ();
#endif

  delayed_switch_frame = Qnil;

  /* Compute timeout.  */
  if (NUMBERP (seconds))
    {
      double duration = XFLOATINT (seconds);
      struct timespec wait_time = dtotimespec (duration);
      end_time = timespec_add (current_timespec (), wait_time);
    }

  /* Read until we get an acceptable event.  */
 retry:
  do
    {
      val = read_char (0, Qnil, (input_method ? Qnil : Qt), 0,
		       NUMBERP (seconds) ? &end_time : NULL);
    }
  while (FIXNUMP (val) && XFIXNUM (val) == -2); /* wrong_kboard_jmpbuf */

  if (BUFFERP (val))
    goto retry;

  /* `switch-frame' events are put off until after the next ASCII
     character.  This is better than signaling an error just because
     the last characters were typed to a separate minibuffer frame,
     for example.  Eventually, some code which can deal with
     switch-frame events will read it and process it.  */
  if (no_switch_frame
      && EVENT_HAS_PARAMETERS (val)
      && EQ (EVENT_HEAD_KIND (EVENT_HEAD (val)), Qswitch_frame))
    {
      delayed_switch_frame = val;
      goto retry;
    }

  if (ascii_required && !(NUMBERP (seconds) && NILP (val)))
    {
      /* Convert certain symbols to their ASCII equivalents.  */
      if (SYMBOLP (val))
	{
	  Lisp_Object tem, tem1;
	  tem = Fget (val, Qevent_symbol_element_mask);
	  if (! NILP (tem))
	    {
	      tem1 = Fget (Fcar (tem), Qascii_character);
	      /* Merge this symbol's modifier bits
		 with the ASCII equivalent of its basic code.  */
	      if (! NILP (tem1))
		XSETFASTINT (val, XFIXNUM (tem1) | XFIXNUM (Fcar (Fcdr (tem))));
	    }
	}

      /* If we don't have a character now, deal with it appropriately.  */
      if (!FIXNUMP (val))
	{
	  if (error_nonascii)
	    {
	      Vunread_command_events = list1 (val);
	      error ("Non-character input-event");
	    }
	  else
	    goto retry;
	}
    }

  if (! NILP (delayed_switch_frame))
    unread_switch_frame = delayed_switch_frame;

#if 0

#ifdef HAVE_WINDOW_SYSTEM
  if (display_hourglass_p)
    start_hourglass ();
#endif

#endif

  return val;
}

DEFUN ("read-char", Fread_char, Sread_char, 0, 3, 0,
       doc: /* Read a character event from the command input (keyboard or macro).
It is returned as a number.
If the event has modifiers, they are resolved and reflected in the
returned character code if possible (e.g. C-SPC yields 0 and C-a yields 97).
If some of the modifiers cannot be reflected in the character code, the
returned value will include those modifiers, and will not be a valid
character code: it will fail the `characterp' test.  Use `event-basic-type'
to recover the character code with the modifiers removed.

If the user generates an event which is not a character (i.e. a mouse
click or function key event), `read-char' signals an error.  As an
exception, switch-frame events are put off until non-character events
can be read.
If you want to read non-character events, or ignore them, call
`read-event' or `read-char-exclusive' instead.

If the optional argument PROMPT is non-nil, display that as a prompt.
If PROMPT is nil or the string \"\", the key sequence/events that led
to the current command is used as the prompt.

If the optional argument INHERIT-INPUT-METHOD is non-nil and some
input method is turned on in the current buffer, that input method
is used for reading a character.

If the optional argument SECONDS is non-nil, it should be a number
specifying the maximum number of seconds to wait for input.  If no
input arrives in that time, return nil.  SECONDS may be a
floating-point value.

If `inhibit-interaction' is non-nil, this function will signal an
`inhibited-interaction' error.  */)
  (Lisp_Object prompt, Lisp_Object inherit_input_method, Lisp_Object seconds)
{
  Lisp_Object val;

  barf_if_interaction_inhibited ();

  if (! NILP (prompt))
    {
      cancel_echoing ();
      message_with_string ("%s", prompt, 0);
    }
  val = read_filtered_event (1, 1, 1, ! NILP (inherit_input_method), seconds);

  return (NILP (val) ? Qnil
	  : make_fixnum (char_resolve_modifier_mask (XFIXNUM (val))));
}

DEFUN ("read-event", Fread_event, Sread_event, 0, 3, 0,
       doc: /* Read an event object from the input stream.

If you want to read non-character events, consider calling `read-key'
instead.  `read-key' will decode events via `input-decode-map' that
`read-event' will not.  On a terminal this includes function keys such
as <F7> and <RIGHT>, or mouse events generated by `xterm-mouse-mode'.

If the optional argument PROMPT is non-nil, display that as a prompt.
If PROMPT is nil or the string \"\", the key sequence/events that led
to the current command is used as the prompt.

If the optional argument INHERIT-INPUT-METHOD is non-nil and some
input method is turned on in the current buffer, that input method
is used for reading a character.

If the optional argument SECONDS is non-nil, it should be a number
specifying the maximum number of seconds to wait for input.  If no
input arrives in that time, return nil.  SECONDS may be a
floating-point value.

If `inhibit-interaction' is non-nil, this function will signal an
`inhibited-interaction' error.  */)
  (Lisp_Object prompt, Lisp_Object inherit_input_method, Lisp_Object seconds)
{
  barf_if_interaction_inhibited ();

  if (! NILP (prompt))
    {
      cancel_echoing ();
      message_with_string ("%s", prompt, 0);
    }
  return read_filtered_event (0, 0, 0, ! NILP (inherit_input_method), seconds);
}

DEFUN ("read-char-exclusive", Fread_char_exclusive, Sread_char_exclusive, 0, 3, 0,
       doc: /* Read a character event from the command input (keyboard or macro).
It is returned as a number.  Non-character events are ignored.
If the event has modifiers, they are resolved and reflected in the
returned character code if possible (e.g. C-SPC yields 0 and C-a yields 97).
If some of the modifiers cannot be reflected in the character code, the
returned value will include those modifiers, and will not be a valid
character code: it will fail the `characterp' test.  Use `event-basic-type'
to recover the character code with the modifiers removed.

If the optional argument PROMPT is non-nil, display that as a prompt.
If PROMPT is nil or the string \"\", the key sequence/events that led
to the current command is used as the prompt.

If the optional argument INHERIT-INPUT-METHOD is non-nil and some
input method is turned on in the current buffer, that input method
is used for reading a character.

If the optional argument SECONDS is non-nil, it should be a number
specifying the maximum number of seconds to wait for input.  If no
input arrives in that time, return nil.  SECONDS may be a
floating-point value.

If `inhibit-interaction' is non-nil, this function will signal an
`inhibited-interaction' error.  */)
(Lisp_Object prompt, Lisp_Object inherit_input_method, Lisp_Object seconds)
{
  Lisp_Object val;

  barf_if_interaction_inhibited ();

  if (! NILP (prompt))
    {
      cancel_echoing ();
      message_with_string ("%s", prompt, 0);
    }

  val = read_filtered_event (1, 1, 0, ! NILP (inherit_input_method), seconds);

  return (NILP (val) ? Qnil
	  : make_fixnum (char_resolve_modifier_mask (XFIXNUM (val))));
}

DEFUN ("get-file-char", Fget_file_char, Sget_file_char, 0, 0, 0,
       doc: /* Don't use this yourself.  */)
  (void)
{
  if (!infile)
    error ("get-file-char misused");
  return make_fixnum (readbyte_from_stdio ());
}




/* Return true if the lisp code read using READCHARFUN defines a non-nil
   `lexical-binding' file variable.  After returning, the stream is
   positioned following the first line, if it is a comment or #! line,
   otherwise nothing is read.  */

static bool
lisp_file_lexically_bound_p (Lisp_Object readcharfun)
{
  int ch = READCHAR;

  if (ch == '#')
    {
      ch = READCHAR;
      if (ch != '!')
        {
          UNREAD (ch);
          UNREAD ('#');
          return 0;
        }
      while (ch != '\n' && ch != EOF)
        ch = READCHAR;
      if (ch == '\n') ch = READCHAR;
      /* It is OK to leave the position after a #! line, since
	 that is what read0 does.  */
    }

  if (ch != ';')
    /* The first line isn't a comment, just give up.  */
    {
      UNREAD (ch);
      return 0;
    }
  else
    /* Look for an appropriate file-variable in the first line.  */
    {
      bool rv = 0;
      enum {
	NOMINAL, AFTER_FIRST_DASH, AFTER_ASTERIX
      } beg_end_state = NOMINAL;
      bool in_file_vars = 0;

#define UPDATE_BEG_END_STATE(ch)				\
  if (beg_end_state == NOMINAL)					\
    beg_end_state = (ch == '-' ? AFTER_FIRST_DASH : NOMINAL);	\
  else if (beg_end_state == AFTER_FIRST_DASH)			\
    beg_end_state = (ch == '*' ? AFTER_ASTERIX : NOMINAL);	\
  else if (beg_end_state == AFTER_ASTERIX)			\
    {								\
      if (ch == '-')						\
	in_file_vars = !in_file_vars;				\
      beg_end_state = NOMINAL;					\
    }

      /* Skip until we get to the file vars, if any.  */
      do
	{
	  ch = READCHAR;
	  UPDATE_BEG_END_STATE (ch);
	}
      while (!in_file_vars && ch != '\n' && ch != EOF);

      while (in_file_vars)
	{
	  char var[100], val[100];
	  unsigned i;

	  ch = READCHAR;

	  /* Read a variable name.  */
	  while (ch == ' ' || ch == '\t')
	    ch = READCHAR;

	  i = 0;
	  beg_end_state = NOMINAL;
	  while (ch != ':' && ch != '\n' && ch != EOF && in_file_vars)
	    {
	      if (i < sizeof var - 1)
		var[i++] = ch;
	      UPDATE_BEG_END_STATE (ch);
	      ch = READCHAR;
	    }

	  /* Stop scanning if no colon was found before end marker.  */
	  if (!in_file_vars || ch == '\n' || ch == EOF)
	    break;

	  while (i > 0 && (var[i - 1] == ' ' || var[i - 1] == '\t'))
	    i--;
	  var[i] = '\0';

	  if (ch == ':')
	    {
	      /* Read a variable value.  */
	      ch = READCHAR;

	      while (ch == ' ' || ch == '\t')
		ch = READCHAR;

	      i = 0;
	      beg_end_state = NOMINAL;
	      while (ch != ';' && ch != '\n' && ch != EOF && in_file_vars)
		{
		  if (i < sizeof val - 1)
		    val[i++] = ch;
		  UPDATE_BEG_END_STATE (ch);
		  ch = READCHAR;
		}
	      if (! in_file_vars)
		/* The value was terminated by an end-marker, which remove.  */
		i -= 3;
	      while (i > 0 && (val[i - 1] == ' ' || val[i - 1] == '\t'))
		i--;
	      val[i] = '\0';

	      if (strcmp (var, "lexical-binding") == 0)
		/* This is it...  */
		{
		  rv = (strcmp (val, "nil") != 0);
		  break;
		}
	    }
	}

      while (ch != '\n' && ch != EOF)
	ch = READCHAR;

      return rv;
    }
}

/* Value is a version number of byte compiled code if the file
   associated with file descriptor FD is a compiled Lisp file that's
   safe to load.  Only files compiled with Emacs can be loaded.  */

static int
safe_to_load_version (Lisp_Object file, int fd)
{
  struct stat st;
  char buf[512];
  int nbytes, i;
  int version = 1;

  /* If the file is not regular, then we cannot safely seek it.
     Assume that it is not safe to load as a compiled file.  */
  if (fstat (fd, &st) == 0 && !S_ISREG (st.st_mode))
    return 0;

  /* Read the first few bytes from the file, and look for a line
     specifying the byte compiler version used.  */
  nbytes = emacs_read_quit (fd, buf, sizeof buf);
  if (nbytes > 0)
    {
      /* Skip to the next newline, skipping over the initial `ELC'
	 with NUL bytes following it, but note the version.  */
      for (i = 0; i < nbytes && buf[i] != '\n'; ++i)
	if (i == 4)
	  version = buf[i];

      if (i >= nbytes
	  || fast_c_string_match_ignore_case (Vbytecomp_version_regexp,
					      buf + i, nbytes - i) < 0)
	version = 0;
    }

  if (lseek (fd, 0, SEEK_SET) < 0)
    report_file_error ("Seeking to start of file", file);

  return version;
}


/* Callback for record_unwind_protect.  Restore the old load list OLD,
   after loading a file successfully.  */

static void
record_load_unwind (Lisp_Object old)
{
  Vloads_in_progress = old;
}

/* This handler function is used via internal_condition_case_1.  */

static Lisp_Object
load_error_handler (Lisp_Object data)
{
  return Qnil;
}

static void
load_warn_unescaped_character_literals (Lisp_Object file)
{
  Lisp_Object warning =
    safe_call (1, intern ("byte-run--unescaped-character-literals-warning"));
  if (! NILP (warning))
    {
      AUTO_STRING (format, "Loading `%s': %s");
      CALLN (Fmessage, format, file, warning);
    }
}

DEFUN ("get-load-suffixes", Fget_load_suffixes, Sget_load_suffixes, 0, 0, 0,
       doc: /* Return the suffixes that `load' should try if a suffix is \
required.
This uses the variables `load-suffixes' and `load-file-rep-suffixes'.  */)
  (void)
{
  Lisp_Object lst = Qnil, suffixes = Vload_suffixes;
  FOR_EACH_TAIL (suffixes)
    {
      Lisp_Object exts = Vload_file_rep_suffixes;
      Lisp_Object suffix = XCAR (suffixes);
      FOR_EACH_TAIL (exts)
	lst = Fcons (concat2 (suffix, XCAR (exts)), lst);
    }
  return Fnreverse (lst);
}

/* Return true if STRING ends with SUFFIX.  */
bool
suffix_p (Lisp_Object string, const char *suffix)
{
  ptrdiff_t suffix_len = strlen (suffix);
  ptrdiff_t string_len = SBYTES (string);

  return (suffix_len <= string_len
	  && strcmp (SSDATA (string) + string_len - suffix_len, suffix) == 0);
}

static void
close_infile_unwind (void *arg)
{
  struct infile *prev_infile = arg;
  eassert (infile && infile != prev_infile);
  fclose (infile->stream);
  infile = prev_infile;
}

/* Compute the filename we want in `load-history' and `load-file-name'.  */

static Lisp_Object
compute_found_effective (Lisp_Object found)
{
  /* Reconstruct the .elc filename.  */
  Lisp_Object src_name =
    Fgethash (Ffile_name_nondirectory (found), Vcomp_eln_to_el_h, Qnil);

  if (NILP (src_name))
    /* Manual eln load.  */
    return found;

  if (suffix_p (src_name, "el.gz"))
    src_name = Fsubstring (src_name, make_fixnum (0), make_fixnum (-3));
  return concat2 (src_name, build_string ("c"));
}

static void
loadhist_initialize (Lisp_Object filename)
{
  eassert (STRINGP (filename) || NILP (filename));
  specbind (Qcurrent_load_list, Fcons (filename, Qnil));
}

DEFUN ("load", Fload, Sload, 1, 5, 0,
       doc: /* Execute a file of Lisp code named FILE.
First try FILE with `.elc' appended, then try with `.el', then try
with a system-dependent suffix of dynamic modules (see `load-suffixes'),
then try FILE unmodified (the exact suffixes in the exact order are
determined by `load-suffixes').  Environment variable references in
FILE are replaced with their values by calling `substitute-in-file-name'.
This function searches the directories in `load-path'.

If optional second arg NOERROR is non-nil,
report no error if FILE doesn't exist.
Print messages at start and end of loading unless
optional third arg NOMESSAGE is non-nil (but `force-load-messages'
overrides that).
If optional fourth arg NOSUFFIX is non-nil, don't try adding
suffixes to the specified name FILE.
If optional fifth arg MUST-SUFFIX is non-nil, insist on
the suffix `.elc' or `.el' or the module suffix; don't accept just
FILE unless it ends in one of those suffixes or includes a directory name.

If NOSUFFIX is nil, then if a file could not be found, try looking for
a different representation of the file by adding non-empty suffixes to
its name, before trying another file.  Emacs uses this feature to find
compressed versions of files when Auto Compression mode is enabled.
If NOSUFFIX is non-nil, disable this feature.

The suffixes that this function tries out, when NOSUFFIX is nil, are
given by the return value of `get-load-suffixes' and the values listed
in `load-file-rep-suffixes'.  If MUST-SUFFIX is non-nil, only the
return value of `get-load-suffixes' is used, i.e. the file name is
required to have a non-empty suffix.

When searching suffixes, this function normally stops at the first
one that exists.  If the option `load-prefer-newer' is non-nil,
however, it tries all suffixes, and uses whichever file is the newest.

Loading a file records its definitions, and its `provide' and
`require' calls, in an element of `load-history' whose
car is the file name loaded.  See `load-history'.

While the file is in the process of being loaded, the variable
`load-in-progress' is non-nil and the variable `load-file-name'
is bound to the file's name.

Return t if the file exists and loads successfully.  */)
  (Lisp_Object file, Lisp_Object noerror, Lisp_Object nomessage,
   Lisp_Object nosuffix, Lisp_Object must_suffix)
{
  FILE *stream UNINIT;
  int fd;
  specpdl_ref fd_index UNINIT;
  specpdl_ref count = SPECPDL_INDEX ();
  Lisp_Object found, efound, hist_file_name;
  /* True means we are loading a compiled file.  */
  bool compiled = 0;
  Lisp_Object handler;
  const char *fmode = "r" FOPEN_TEXT;
  int version;

  CHECK_STRING (file);

  /* If file name is magic, call the handler.  */
  handler = Ffind_file_name_handler (file, Qload);
  if (! NILP (handler))
    return call6 (handler, Qload, file, noerror, nomessage, nosuffix, must_suffix);

  /* The presence of this call is the result of a historical accident:
     it used to be in every file-operation and when it got removed
     everywhere, it accidentally stayed here.  Since then, enough people
     supposedly have things like (load "$PROJECT/foo.el") in their .emacs
     that it seemed risky to remove.  */
  if (! NILP (noerror))
    {
      file = internal_condition_case_1 (Fsubstitute_in_file_name, file,
					Qt, load_error_handler);
      if (NILP (file))
	return Qnil;
    }
  else
    file = Fsubstitute_in_file_name (file);

  bool no_native = suffix_p (file, ".elc");

  /* Avoid weird lossage with null string as arg,
     since it would try to load a directory as a Lisp file.  */
  if (SCHARS (file) == 0)
    {
      fd = -1;
      errno = ENOENT;
    }
  else
    {
      Lisp_Object suffixes;
      found = Qnil;

      if (! NILP (must_suffix))
	{
	  /* Don't insist on adding a suffix if FILE already ends with one.  */
	  if (suffix_p (file, ".el")
	      || suffix_p (file, ".elc")
#ifdef HAVE_MODULES
	      || suffix_p (file, MODULES_SUFFIX)
#ifdef MODULES_SECONDARY_SUFFIX
              || suffix_p (file, MODULES_SECONDARY_SUFFIX)
#endif
#endif
#ifdef HAVE_NATIVE_COMP
              || suffix_p (file, NATIVE_ELISP_SUFFIX)
#endif
	      )
	    must_suffix = Qnil;
	  /* Don't insist on adding a suffix
	     if the argument includes a directory name.  */
	  else if (! NILP (Ffile_name_directory (file)))
	    must_suffix = Qnil;
	}

      if (! NILP (nosuffix))
	suffixes = Qnil;
      else
	{
	  suffixes = Fget_load_suffixes ();
	  if (NILP (must_suffix))
	    suffixes = CALLN (Fappend, suffixes, Vload_file_rep_suffixes);
	}
      fd = openp (Vload_path, file, suffixes, &found, Qnil, load_prefer_newer,
		  no_native);
    }

  if (fd == -1)
    {
      if (NILP (noerror))
	report_file_error ("Cannot open load file", file);
      return Qnil;
    }

  /* Tell startup.el whether or not we found the user's init file.  */
  if (EQ (Qt, Vuser_init_file))
    Vuser_init_file = found;

  /* If FD is -2, that means openp found a magic file.  */
  if (fd == -2)
    {
      if (NILP (Fequal (found, file)))
	/* If FOUND is a different file name from FILE,
	   find its handler even if we have already inhibited
	   the `load' operation on FILE.  */
	handler = Ffind_file_name_handler (found, Qt);
      else
	handler = Ffind_file_name_handler (found, Qload);
      if (! NILP (handler))
	return call5 (handler, Qload, found, noerror, nomessage, Qt);
#ifdef DOS_NT
      /* Tramp has to deal with semi-broken packages that prepend
	 drive letters to remote files.  For that reason, Tramp
	 catches file operations that test for file existence, which
	 makes openp think X:/foo.elc files are remote.  However,
	 Tramp does not catch `load' operations for such files, so we
	 end up with a nil as the `load' handler above.  If we would
	 continue with fd = -2, we will behave wrongly, and in
	 particular try reading a .elc file in the "rt" mode instead
	 of "rb".  See bug #9311 for the results.  To work around
	 this, we try to open the file locally, and go with that if it
	 succeeds.  */
      fd = emacs_open (SSDATA (ENCODE_FILE (found)), O_RDONLY, 0);
      if (fd == -1)
	fd = -2;
#endif
    }

  if (0 <= fd)
    {
      fd_index = SPECPDL_INDEX ();
      record_unwind_protect_int (close_file_unwind, fd);
    }

#ifdef HAVE_MODULES
  bool is_module =
    suffix_p (found, MODULES_SUFFIX)
#ifdef MODULES_SECONDARY_SUFFIX
    || suffix_p (found, MODULES_SECONDARY_SUFFIX)
#endif
    ;
#else
  bool is_module = false;
#endif

#ifdef HAVE_NATIVE_COMP
  bool is_native_elisp = suffix_p (found, NATIVE_ELISP_SUFFIX);
#else
  bool is_native_elisp = false;
#endif

  /* Check if we're stuck in a recursive load cycle.

     2000-09-21: It's not possible to just check for the file loaded
     being a member of Vloads_in_progress.  This fails because of the
     way the byte compiler currently works; `provide's are not
     evaluated, see font-lock.el/jit-lock.el as an example.  This
     leads to a certain amount of ``normal'' recursion.

     Also, just loading a file recursively is not always an error in
     the general case; the second load may do something different.  */
  {
    int load_count = 0;
    Lisp_Object tem = Vloads_in_progress;
    FOR_EACH_TAIL_SAFE (tem)
      if (! NILP (Fequal (found, XCAR (tem))) && (++load_count > 3))
	signal_error ("Recursive load", Fcons (found, Vloads_in_progress));
    record_unwind_protect (record_load_unwind, Vloads_in_progress);
    Vloads_in_progress = Fcons (found, Vloads_in_progress);
  }

  /* All loads are by default dynamic, unless the file itself specifies
     otherwise using a file-variable in the first line.  This is bound here
     so that it takes effect whether or not we use
     Vload_source_file_function.  */
  specbind (Qlexical_binding, Qnil);

  Lisp_Object found_eff =
    is_native_elisp
    ? compute_found_effective (found)
    : found;

  hist_file_name = (! NILP (Vloadup_pure_table)
                    ? concat2 (Ffile_name_directory (file),
                               Ffile_name_nondirectory (found_eff))
                    : found_eff);

  version = -1;

  /* Check for the presence of unescaped character literals and warn
     about them. */
  specbind (Qlread_unescaped_character_literals, Qnil);
  record_unwind_protect (load_warn_unescaped_character_literals, file);

  bool is_elc = suffix_p (found, ".elc");
  if (is_elc
      /* version = 1 means the file is empty, in which case we can
	 treat it as not byte-compiled.  */
      || (fd >= 0 && (version = safe_to_load_version (file, fd)) > 1))
    /* Load .elc files directly, but not when they are
       remote and have no handler!  */
    {
      if (fd != -2)
	{
	  struct stat s1, s2;
	  if (version < 0 && !(version = safe_to_load_version (file, fd)))
	    error ("File `%s' was not compiled in Emacs", SDATA (found));

	  compiled = 1;

	  efound = ENCODE_FILE (found);
	  fmode = "r" FOPEN_BINARY;

          if (is_elc
	      && ! load_prefer_newer
	      && 0 == emacs_fstatat (AT_FDCWD, SSDATA (efound), &s1, 0))
            {
	      bool report_newer;
	      SSET (efound, SBYTES (efound) - 1, 0); /* .elc to .el */
              report_newer = (0 == emacs_fstatat (AT_FDCWD, SSDATA (efound), &s2, 0)
			      /* the "compile-first" make targets
				 have their timestamps shunted to epoch.
				 Bug#58224.  */
			      && 0 != timespec_cmp (get_stat_mtime (&s1),
						    (struct timespec) {
						      (time_t) 0, 0
						    })
			      && 0 > timespec_cmp (get_stat_mtime (&s1),
						   get_stat_mtime (&s2)));
	      SSET (efound, SBYTES (efound) - 1, 'c'); /* back to .elc from .el */
              if (report_newer)
		message_with_string ("Source file `%s' newer than byte-compiled file; using older file",
				     Fsubstring (found, make_fixnum (0), make_fixnum (-1)), 1);
            }
	}
    }
  else if (!is_module && !is_native_elisp)
    {
      /* We are loading a source file (*.el).  */
      if (! NILP (Vload_source_file_function))
	{
	  Lisp_Object val;

	  if (fd >= 0)
	    {
	      emacs_close (fd);
	      clear_unwind_protect (fd_index);
	    }
	  val = call4 (Vload_source_file_function, found, hist_file_name,
		       NILP (noerror) ? Qnil : Qt,
		       (NILP (nomessage) || force_load_messages) ? Qnil : Qt);
	  return unbind_to (count, val);
	}
    }

  if (fd < 0)
    {
      /* We somehow got here with fd == -2, meaning the file is deemed
	 to be remote.  Don't even try to reopen the file locally;
	 just force a failure.  */
      stream = NULL;
      errno = EINVAL;
    }
  else if (!is_module && !is_native_elisp)
    {
#ifdef WINDOWSNT
      emacs_close (fd);
      clear_unwind_protect (fd_index);
      efound = ENCODE_FILE (found);
      stream = emacs_fopen (SSDATA (efound), fmode);
#else
      stream = fdopen (fd, fmode);
#endif
    }

  /* Declare here rather than inside the else-part because the storage
     might be accessed by the unbind_to call below.  */
  struct infile input;

  if (is_module || is_native_elisp)
    {
      /* `module-load' uses the file name, so we can close the stream
         now.  */
      if (fd >= 0)
        {
          emacs_close (fd);
          clear_unwind_protect (fd_index);
        }
    }
  else
    {
      if (! stream)
        report_file_error ("Opening stdio stream", file);
      set_unwind_protect_ptr (fd_index, close_infile_unwind, infile);
      input.stream = stream;
      input.lookahead = 0;
      infile = &input;
      unread_char = -1;
    }

  if (! NILP (Vloadup_pure_table))
    Vpreloaded_file_list = Fcons (Fpurecopy (file), Vpreloaded_file_list);

  if (NILP (nomessage) || force_load_messages)
    {
      if (is_module)
        message_with_string ("Loading %s (module)...", file, 1);
      else if (is_native_elisp)
        message_with_string ("Loading %s (native compiled elisp)...", file, 1);
      else if (!compiled)
	message_with_string ("Loading %s (source)...", file, 1);
      else /* The typical case; compiled file newer than source file.  */
	message_with_string ("Loading %s...", file, 1);
    }

  specbind (Qload_file_name, hist_file_name);
  specbind (Qload_true_file_name, found);
  specbind (Qinhibit_file_name_operation, Qnil);
  specbind (Qload_in_progress, Qt);

  if (is_module)
    {
#ifdef HAVE_MODULES
      loadhist_initialize (found);
      Fmodule_load (found);
      build_load_history (found, true);
#else
      /* This cannot happen.  */
      emacs_abort ();
#endif
    }
  else if (is_native_elisp)
    {
#ifdef HAVE_NATIVE_COMP
      loadhist_initialize (hist_file_name);
      Fnative_elisp_load (found, Qnil);
      build_load_history (hist_file_name, true);
#else
      /* This cannot happen.  */
      emacs_abort ();
#endif

    }
  else
    {
      if (lisp_file_lexically_bound_p (Qget_file_char))
        Fset (Qlexical_binding, Qt);

      if (! version || version >= 22)
        readevalloop (Qget_file_char, &input, hist_file_name,
                      0, Qnil, Qnil, Qnil, Qnil);
      else
        {
          /* We can't handle a file which was compiled with
             byte-compile-dynamic by older version of Emacs.  */
          specbind (Qload_force_doc_strings, Qt);
          readevalloop (Qget_emacs_mule_file_char, &input, hist_file_name,
                        0, Qnil, Qnil, Qnil, Qnil);
        }
    }
  unbind_to (count, Qnil);

  /* Run any eval-after-load forms for this file.  */
  if (! NILP (Ffboundp (Qdo_after_load_evaluation)))
    call1 (Qdo_after_load_evaluation, hist_file_name) ;

  for (int i = 0; i < ARRAYELTS (saved_strings); i++)
    {
      xfree (saved_strings[i].string);
      saved_strings[i].string = NULL;
      saved_strings[i].size = 0;
    }

  if (! noninteractive && (NILP (nomessage) || force_load_messages))
    {
      if (is_module)
        message_with_string ("Loading %s (module)...done", file, 1);
      else if (is_native_elisp)
	message_with_string ("Loading %s (native compiled elisp)...done", file, 1);
      else if (!compiled)
	message_with_string ("Loading %s (source)...done", file, 1);
      else /* The typical case; compiled file newer than source file.  */
	message_with_string ("Loading %s...done", file, 1);
    }

  return Qt;
}

Lisp_Object
save_match_data_load (Lisp_Object file, Lisp_Object noerror,
		      Lisp_Object nomessage, Lisp_Object nosuffix,
		      Lisp_Object must_suffix)
{
  specpdl_ref count = SPECPDL_INDEX ();
  record_unwind_save_match_data ();
  Lisp_Object result = Fload (file, noerror, nomessage, nosuffix, must_suffix);
  return unbind_to (count, result);
}

static bool
complete_filename_p (Lisp_Object pathname)
{
  const unsigned char *s = SDATA (pathname);
  return (IS_DIRECTORY_SEP (s[0])
	  || (SCHARS (pathname) > 2
	      && IS_DEVICE_SEP (s[1]) && IS_DIRECTORY_SEP (s[2])));
}

DEFUN ("locate-file-internal", Flocate_file_internal, Slocate_file_internal, 2, 4, 0,
       doc: /* Search for FILENAME through PATH.
Returns the file's name in absolute form, or nil if not found.
If SUFFIXES is non-nil, it should be a list of suffixes to append to
file name when searching.
If non-nil, PREDICATE is used instead of `file-readable-p'.
PREDICATE can also be an integer to pass to the faccessat(2) function,
in which case file-name-handlers are ignored.
This function will normally skip directories, so if you want it to find
directories, make sure the PREDICATE function returns `dir-ok' for them.  */)
  (Lisp_Object filename, Lisp_Object path, Lisp_Object suffixes, Lisp_Object predicate)
{
  Lisp_Object file;
  int fd = openp (path, filename, suffixes, &file, predicate, false, true);
  if (NILP (predicate) && fd >= 0)
    emacs_close (fd);
  return file;
}

#ifdef HAVE_NATIVE_COMP
static bool
maybe_swap_for_eln1 (Lisp_Object src_name, Lisp_Object eln_name,
		     Lisp_Object *filename, int *fd, struct timespec mtime)
{
  struct stat eln_st;
  int eln_fd = emacs_open (SSDATA (ENCODE_FILE (eln_name)), O_RDONLY, 0);

  if (eln_fd > 0)
    {
      if (fstat (eln_fd, &eln_st) || S_ISDIR (eln_st.st_mode))
	emacs_close (eln_fd);
      else
	{
	  struct timespec eln_mtime = get_stat_mtime (&eln_st);
	  if (timespec_cmp (eln_mtime, mtime) >= 0)
	    {
	      emacs_close (*fd);
	      *fd = eln_fd;
	      *filename = eln_name;
	      /* Store the eln -> el relation.  */
	      Fputhash (Ffile_name_nondirectory (eln_name),
			src_name, Vcomp_eln_to_el_h);
	      return true;
	    }
	  else
	    emacs_close (eln_fd);
	}
    }

  return false;
}
#endif

/* Look for a suitable .eln file to be loaded in place of FILENAME.
   If found replace the content of FILENAME and FD. */

static void
maybe_swap_for_eln (bool no_native, Lisp_Object *filename, int *fd,
		    struct timespec mtime)
{
#ifdef HAVE_NATIVE_COMP

  if (no_native
      || load_no_native)
    Fputhash (*filename, Qt, V_comp_no_native_file_h);
  else
    Fremhash (*filename, V_comp_no_native_file_h);

  if (no_native
      || load_no_native
      || !suffix_p (*filename, ".elc"))
    return;

  /* Search eln in the eln-cache directories.  */
  Lisp_Object eln_path_tail = Vnative_comp_eln_load_path;
  Lisp_Object src_name =
    Fsubstring (*filename, Qnil, make_fixnum (-1));
  if (NILP (Ffile_exists_p (src_name)))
    {
      src_name = concat2 (src_name, build_string (".gz"));
      if (NILP (Ffile_exists_p (src_name)))
	{
	  if (! NILP (find_symbol_value (Qnative_comp_warning_on_missing_source,
					 NULL)))
	    {
	      /* If we have an installation without any .el files,
		 there's really no point in giving a warning here,
		 because that will trigger a cascade of warnings.  So
		 just do a sanity check and refuse to do anything if we
		 can't find even central .el files.  */
	      if (NILP (Flocate_file_internal (build_string ("simple.el"),
					       Vload_path,
					       Qnil, Qnil)))
		return;
	      Vdelayed_warnings_list
		= Fcons (list2
			 (Qcomp,
			  CALLN (Fformat,
				 build_string ("Cannot look up eln "
					       "file as no source file "
					       "was found for %s"),
				 *filename)),
			 Vdelayed_warnings_list);
	      return;
	    }
	}
    }
  Lisp_Object eln_rel_name = Fcomp_el_to_eln_rel_filename (src_name);

  Lisp_Object dir = Qnil;
  FOR_EACH_TAIL_SAFE (eln_path_tail)
    {
      dir = XCAR (eln_path_tail);
      Lisp_Object eln_name =
	Fexpand_file_name (eln_rel_name,
			   Fexpand_file_name (Vcomp_native_version_dir, dir));
      if (maybe_swap_for_eln1 (src_name, eln_name, filename, fd, mtime))
	return;
    }

  /* Look also in preloaded subfolder of the last entry in
     `comp-eln-load-path'.  */
  dir = Fexpand_file_name (build_string ("preloaded"),
			   Fexpand_file_name (Vcomp_native_version_dir,
					      dir));
  maybe_swap_for_eln1 (src_name, Fexpand_file_name (eln_rel_name, dir),
		       filename, fd, mtime);
#endif
}

/* Search for a file whose name is STR, looking in directories
   in the Lisp list PATH, and trying suffixes from SUFFIX.
   On success, return a file descriptor (or 1 or -2 as described below).
   On failure, return -1 and set errno.

   SUFFIXES is a list of strings containing possible suffixes.
   The empty suffix is automatically added if the list is empty.

   PREDICATE t means the files are binary.
   PREDICATE non-nil and non-t means don't open the files,
   just look for one that satisfies the predicate.  In this case,
   return -2 on success.  The predicate can be a lisp function or
   an integer to pass to `access' (in which case file-name-handlers
   are ignored).

   If STOREPTR is nonzero, it points to a slot where the name of
   the file actually found should be stored as a Lisp string.
   nil is stored there on failure.

   If the file we find is remote, return -2
   but store the found remote file name in *STOREPTR.

   If NEWER is true, try all SUFFIXes and return the result for the
   newest file that exists.  Does not apply to remote files,
   or if a non-nil and non-t PREDICATE is specified.

   if NO_NATIVE is true do not try to load native code.  */

int
openp (Lisp_Object path, Lisp_Object str, Lisp_Object suffixes,
       Lisp_Object *storeptr, Lisp_Object predicate, bool newer,
       bool no_native)
{
  ptrdiff_t fn_size = 100;
  char buf[100];
  char *fn = buf;
  bool absolute;
  ptrdiff_t want_length;
  Lisp_Object filename;
  Lisp_Object string, tail, encoded_fn, save_string;
  ptrdiff_t max_suffix_len = 0;
  int last_errno = ENOENT;
  int save_fd = -1;
  USE_SAFE_ALLOCA;

  /* The last-modified time of the newest matching file found.
     Initialize it to something less than all valid timestamps.  */
  struct timespec save_mtime = make_timespec (TYPE_MINIMUM (time_t), -1);

  CHECK_STRING (str);

  tail = suffixes;
  FOR_EACH_TAIL_SAFE (tail)
    {
      CHECK_STRING_CAR (tail);
      max_suffix_len = max (max_suffix_len,
			    SBYTES (XCAR (tail)));
    }

  string = filename = encoded_fn = save_string = Qnil;

  if (storeptr)
    *storeptr = Qnil;

  absolute = complete_filename_p (str);

  AUTO_LIST1 (just_use_str, Qnil);
  if (NILP (path))
    path = just_use_str;

  /* Go through all entries in the path and see whether we find the
     executable. */
  FOR_EACH_TAIL_SAFE (path)
   {
    ptrdiff_t baselen, prefixlen;

    if (EQ (path, just_use_str))
      filename = str;
    else
      filename = Fexpand_file_name (str, XCAR (path));
    if (!complete_filename_p (filename))
      /* If there are non-absolute elts in PATH (eg ".").  */
      /* Of course, this could conceivably lose if luser sets
	 default-directory to be something non-absolute...  */
      {
	filename = Fexpand_file_name (filename, BVAR (current_buffer, directory));
	if (!complete_filename_p (filename))
	  /* Give up on this path element!  */
	  continue;
      }

    /* Calculate maximum length of any filename made from
       this path element/specified file name and any possible suffix.  */
    want_length = max_suffix_len + SBYTES (filename);
    if (fn_size <= want_length)
      {
	fn_size = 100 + want_length;
	fn = SAFE_ALLOCA (fn_size);
      }

    /* Copy FILENAME's data to FN but remove starting /: if any.  */
    prefixlen = ((SCHARS (filename) > 2
		  && SREF (filename, 0) == '/'
		  && SREF (filename, 1) == ':')
		 ? 2 : 0);
    baselen = SBYTES (filename) - prefixlen;
    memcpy (fn, SDATA (filename) + prefixlen, baselen);

    /* Loop over suffixes.  */
    AUTO_LIST1 (empty_string_only, empty_unibyte_string);
    tail = NILP (suffixes) ? empty_string_only : suffixes;
    FOR_EACH_TAIL_SAFE (tail)
      {
	Lisp_Object suffix = XCAR (tail);
	ptrdiff_t fnlen, lsuffix = SBYTES (suffix);
	Lisp_Object handler;

	/* Make complete filename by appending SUFFIX.  */
	memcpy (fn + baselen, SDATA (suffix), lsuffix + 1);
	fnlen = baselen + lsuffix;

	if (! STRING_MULTIBYTE (filename) && ! STRING_MULTIBYTE (suffix))
	  /* Strongly prefer raw unibyte to let loadup decide (loadup
	     switches between several default-file-name-coding-system).  */
	  string = make_unibyte_string (fn, fnlen);
	else
	  string = make_string (fn, fnlen);
	handler = Ffind_file_name_handler (string, Qfile_exists_p);
	if ((! NILP (handler) || (! NILP (predicate) && !EQ (predicate, Qt)))
	    && !FIXNATP (predicate))
	  {
	    bool exists;
	    if (NILP (predicate) || EQ (predicate, Qt))
	      exists = ! NILP (Ffile_readable_p (string));
	    else
	      {
		Lisp_Object tmp = call1 (predicate, string);
		if (NILP (tmp))
		  exists = false;
		else if (EQ (tmp, Qdir_ok)
			 || NILP (Ffile_directory_p (string)))
		  exists = true;
		else
		  {
		    exists = false;
		    last_errno = EISDIR;
		  }
	      }

	    if (exists)
	      {
		/* We succeeded; return this descriptor and filename.  */
		if (storeptr)
		  *storeptr = string;
		SAFE_FREE ();
		return -2;
	      }
	  }
	else
	  {
	    int fd;
	    const char *pfn;
	    struct stat st;

	    encoded_fn = ENCODE_FILE (string);
	    pfn = SSDATA (encoded_fn);

	    /* Check that we can access or open it.  */
	    if (FIXNATP (predicate))
	      {
		fd = -1;
		if (INT_MAX < XFIXNAT (predicate))
		  last_errno = EINVAL;
		else if (faccessat (AT_FDCWD, pfn, XFIXNAT (predicate),
				    AT_EACCESS)
			 == 0)
		  {
		    if (file_directory_p (encoded_fn))
		      last_errno = EISDIR;
		    else if (errno == ENOENT || errno == ENOTDIR)
		      fd = 1;
		    else
		      last_errno = errno;
		  }
		else if (! (errno == ENOENT || errno == ENOTDIR))
		  last_errno = errno;
	      }
	    else
	      {
                /*  In some systems (like Windows) finding out if a
                    file exists is cheaper to do than actually opening
                    it.  Only open the file when we are sure that it
                    exists.  */
#ifdef WINDOWSNT
                if (faccessat (AT_FDCWD, pfn, R_OK, AT_EACCESS))
                  fd = -1;
                else
#endif
                  fd = emacs_open (pfn, O_RDONLY, 0);

		if (fd < 0)
		  {
		    if (! (errno == ENOENT || errno == ENOTDIR))
		      last_errno = errno;
		  }
		else
		  {
		    int err = (fstat (fd, &st) != 0 ? errno
			       : S_ISDIR (st.st_mode) ? EISDIR : 0);
		    if (err)
		      {
			last_errno = err;
			emacs_close (fd);
			fd = -1;
		      }
		  }
	      }

	    if (fd >= 0)
	      {
		if (newer && !FIXNATP (predicate))
		  {
		    struct timespec mtime = get_stat_mtime (&st);

		    if (timespec_cmp (mtime, save_mtime) <= 0)
		      emacs_close (fd);
		    else
		      {
			if (0 <= save_fd)
			  emacs_close (save_fd);
			save_fd = fd;
			save_mtime = mtime;
			save_string = string;
		      }
		  }
		else
		  {
		    maybe_swap_for_eln (no_native, &string, &fd,
					get_stat_mtime (&st));
		    /* We succeeded; return this descriptor and filename.  */
		    if (storeptr)
		      *storeptr = string;
		    SAFE_FREE ();
		    return fd;
		  }
	      }

	    /* No more suffixes.  Return the newest.  */
	    if (0 <= save_fd && ! CONSP (XCDR (tail)))
	      {
		maybe_swap_for_eln (no_native, &save_string, &save_fd,
				    save_mtime);
		if (storeptr)
		  *storeptr = save_string;
		SAFE_FREE ();
		return save_fd;
	      }
	  }
      }
    if (absolute)
      break;
   }

  SAFE_FREE ();
  errno = last_errno;
  return -1;
}


/* Merge the list we've accumulated of globals from the current input source
   into the load_history variable.  The details depend on whether
   the source has an associated file name or not.

   FILENAME is the file name that we are loading from.

   ENTIRE is true if loading that entire file, false if evaluating
   part of it.  */

static void
build_load_history (Lisp_Object filename, bool entire)
{
  Lisp_Object tail, prev, newelt;
  Lisp_Object tem, tem2;
  bool foundit = 0;

  tail = Vload_history;
  prev = Qnil;

  FOR_EACH_TAIL (tail)
    {
      tem = XCAR (tail);

      /* Find the feature's previous assoc list...  */
      if (! NILP (Fequal (filename, Fcar (tem))))
	{
	  foundit = 1;

	  /*  If we're loading the entire file, remove old data.  */
	  if (entire)
	    {
	      if (NILP (prev))
		Vload_history = XCDR (tail);
	      else
		Fsetcdr (prev, XCDR (tail));
	    }

	  /*  Otherwise, cons on new symbols that are not already members.  */
	  else
	    {
	      tem2 = Vcurrent_load_list;

	      FOR_EACH_TAIL (tem2)
		{
		  newelt = XCAR (tem2);

		  if (NILP (Fmember (newelt, tem)))
		    Fsetcar (tail, Fcons (XCAR (tem),
		     			  Fcons (newelt, XCDR (tem))));
		  maybe_quit ();
		}
	    }
	}
      else
	prev = tail;
      maybe_quit ();
    }

  /* If we're loading an entire file, cons the new assoc onto the
     front of load-history, the most-recently-loaded position.  Also
     do this if we didn't find an existing member for the file.  */
  if (entire || !foundit)
    Vload_history = Fcons (Fnreverse (Vcurrent_load_list),
			   Vload_history);
}

static void
readevalloop_1 (int old)
{
  load_convert_to_unibyte = old;
}

/* Signal an `end-of-file' error, if possible with file name
   information.  */

static AVOID
end_of_file_error (void)
{
  if (STRINGP (Vload_true_file_name))
    xsignal1 (Qend_of_file, Vload_true_file_name);

  xsignal0 (Qend_of_file);
}

static Lisp_Object
readevalloop_eager_expand_eval (Lisp_Object val, Lisp_Object macroexpand)
{
  /* If we macroexpand the toplevel form non-recursively and it ends
     up being a `progn' (or if it was a progn to start), treat each
     form in the progn as a top-level form.  This way, if one form in
     the progn defines a macro, that macro is in effect when we expand
     the remaining forms.  See similar code in bytecomp.el.  */
  val = call2 (macroexpand, val, Qnil);
  if (EQ (CAR_SAFE (val), Qprogn))
    {
      Lisp_Object subforms = XCDR (val);
      val = Qnil;
      FOR_EACH_TAIL (subforms)
	val = readevalloop_eager_expand_eval (XCAR (subforms), macroexpand);
    }
  else
      val = eval_sub (call2 (macroexpand, val, Qt));
  return val;
}

/* UNIBYTE specifies how to set load_convert_to_unibyte
   for this invocation.
   READFUN, if non-nil, is used instead of `read'.

   START, END specify region to read in current buffer (from eval-region).
   If the input is not from a buffer, they must be nil.  */

static void
readevalloop (Lisp_Object readcharfun,
	      struct infile *infile0,
	      Lisp_Object sourcename,
	      bool printflag,
	      Lisp_Object unibyte, Lisp_Object readfun,
	      Lisp_Object start, Lisp_Object end)
{
  int c;
  Lisp_Object val;
  specpdl_ref count = SPECPDL_INDEX ();
  struct buffer *b = 0;
  bool continue_reading_p;
  Lisp_Object lex_bound;
  /* True if reading an entire buffer.  */
  bool whole_buffer = 0;
  /* True on the first time around.  */
  bool first_sexp = 1;
  Lisp_Object macroexpand = intern ("internal-macroexpand-for-load");

  if (!NILP (sourcename))
    CHECK_STRING (sourcename);

  if (NILP (Ffboundp (macroexpand))
      || (STRINGP (sourcename) && suffix_p (sourcename, ".elc")))
    /* Don't macroexpand before the corresponding function is defined
       and don't bother macroexpanding in .elc files, since it should have
       been done already.  */
    macroexpand = Qnil;

  if (MARKERP (readcharfun))
    {
      if (NILP (start))
	start = readcharfun;
    }

  if (BUFFERP (readcharfun))
    b = XBUFFER (readcharfun);
  else if (MARKERP (readcharfun))
    b = XMARKER (readcharfun)->buffer;

  /* We assume START is nil when input is not from a buffer.  */
  if (! NILP (start) && !b)
    emacs_abort ();

  specbind (Qstandard_input, readcharfun);
  record_unwind_protect_int (readevalloop_1, load_convert_to_unibyte);
  load_convert_to_unibyte = ! NILP (unibyte);

  /* If lexical binding is active (either because it was specified in
     the file's header, or via a buffer-local variable), create an empty
     lexical environment, otherwise, turn off lexical binding.  */
  lex_bound = find_symbol_value (Qlexical_binding, NULL);
  specbind (Qinternal_interpreter_environment,
	    (NILP (lex_bound) || EQ (lex_bound, Qunbound)
	     ? Qnil : list1 (Qt)));
  specbind (Qmacroexp__dynvars, Vmacroexp__dynvars);

  /* Ensure sourcename is absolute, except whilst preloading.  */
  if (!will_dump_p ()
      && ! NILP (sourcename) && ! NILP (Ffile_name_absolute_p (sourcename)))
    sourcename = Fexpand_file_name (sourcename, Qnil);

  loadhist_initialize (sourcename);

  continue_reading_p = 1;
  while (continue_reading_p)
    {
      specpdl_ref count1 = SPECPDL_INDEX ();

      if (b != 0 && !BUFFER_LIVE_P (b))
	error ("Reading from killed buffer");

      if (! NILP (start))
	{
	  /* Switch to the buffer we are reading from.  */
	  record_unwind_protect_excursion ();
	  set_buffer_internal (b);

	  /* Save point in it.  */
	  record_unwind_protect_excursion ();
	  /* Save ZV in it.  */
	  record_unwind_protect (save_restriction_restore, save_restriction_save ());
	  /* Those get unbound after we read one expression.  */

	  /* Set point and ZV around stuff to be read.  */
	  Fgoto_char (start);
	  if (! NILP (end))
	    Fnarrow_to_region (make_fixnum (BEGV), end);

	  /* Just for cleanliness, convert END to a marker
	     if it is an integer.  */
	  if (FIXNUMP (end))
	    end = Fpoint_max_marker ();
	}

      /* On the first cycle, we can easily test here
	 whether we are reading the whole buffer.  */
      if (b && first_sexp)
	whole_buffer = (BUF_PT (b) == BUF_BEG (b) && BUF_ZV (b) == BUF_Z (b));

      eassert (!infile0 || infile == infile0);
    read_next:
      c = READCHAR;
      if (c == ';')
	{
	  while ((c = READCHAR) != '\n' && c != -1);
	  goto read_next;
	}
      if (c < 0)
	{
	  unbind_to (count1, Qnil);
	  break;
	}

      /* Ignore whitespace here, so we can detect eof.  */
      if (c == ' ' || c == '\t' || c == '\n' || c == '\f' || c == '\r'
	  || c == NO_BREAK_SPACE)
	goto read_next;
      UNREAD (c);

      if (! HASH_TABLE_P (read_objects_map)
	  || XHASH_TABLE (read_objects_map)->count)
	read_objects_map
	  = make_hash_table (hashtest_eq, DEFAULT_HASH_SIZE,
			     DEFAULT_REHASH_SIZE, DEFAULT_REHASH_THRESHOLD,
			     Qnil, false);
      if (! HASH_TABLE_P (read_objects_completed)
	  || XHASH_TABLE (read_objects_completed)->count)
	read_objects_completed
	  = make_hash_table (hashtest_eq, DEFAULT_HASH_SIZE,
			     DEFAULT_REHASH_SIZE, DEFAULT_REHASH_THRESHOLD,
			     Qnil, false);
      if (! NILP (Vloadup_pure_table) && c == '(')
	val = read0 (readcharfun, false);
      else
	{
	  if (! NILP (readfun))
	    {
	      val = call1 (readfun, readcharfun);

	      /* If READCHARFUN has set point to ZV, we should
	         stop reading, even if the form read sets point
		 to a different value when evaluated.  */
	      if (BUFFERP (readcharfun))
		{
		  struct buffer *buf = XBUFFER (readcharfun);
		  if (BUF_PT (buf) == BUF_ZV (buf))
		    continue_reading_p = 0;
		}
	    }
	  else if (! NILP (Vload_read_function))
	    val = call1 (Vload_read_function, readcharfun);
	  else
	    val = read_internal_start (readcharfun, Qnil, Qnil, false);
	}
      /* Empty hashes can be reused; otherwise, reset on next call.  */
      if (HASH_TABLE_P (read_objects_map)
	  && XHASH_TABLE (read_objects_map)->count > 0)
	read_objects_map = Qnil;
      if (HASH_TABLE_P (read_objects_completed)
	  && XHASH_TABLE (read_objects_completed)->count > 0)
	read_objects_completed = Qnil;

      if (! NILP (start) && continue_reading_p)
	start = Fpoint_marker ();

      /* Restore saved point and BEGV.  */
      unbind_to (count1, Qnil);

      /* Now eval what we just read.  */
      if (! NILP (macroexpand))
        val = readevalloop_eager_expand_eval (val, macroexpand);
      else
        val = eval_sub (val);

      if (printflag)
	{
	  Vvalues = Fcons (val, Vvalues);
	  if (EQ (Vstandard_output, Qt))
	    Fprin1 (val, Qnil, Qnil);
	  else
	    Fprint (val, Qnil);
	}

      first_sexp = 0;
    }

  build_load_history (sourcename,
		      infile0 || whole_buffer);

  unbind_to (count, Qnil);
}

DEFUN ("eval-buffer", Feval_buffer, Seval_buffer, 0, 5, "",
       doc: /* Execute the accessible portion of current buffer as Lisp code.
You can use \\[narrow-to-region] to limit the part of buffer to be evaluated.
When called from a Lisp program (i.e., not interactively), this
function accepts up to five optional arguments:
BUFFER is the buffer to evaluate (nil means use current buffer),
 or a name of a buffer (a string).
PRINTFLAG controls printing of output by any output functions in the
 evaluated code, such as `print', `princ', and `prin1':
  a value of nil means discard it; anything else is the stream to print to.
  See Info node `(elisp)Output Streams' for details on streams.
FILENAME specifies the file name to use for `load-history'.
UNIBYTE, if non-nil, specifies `load-convert-to-unibyte' for this
 invocation.
DO-ALLOW-PRINT, if non-nil, specifies that output functions in the
 evaluated code should work normally even if PRINTFLAG is nil, in
 which case the output is displayed in the echo area.

This function ignores the current value of the `lexical-binding'
variable.  Instead it will heed any
  -*- lexical-binding: t -*-
settings in the buffer, and if there is no such setting, the buffer
will be evaluated without lexical binding.

This function preserves the position of point.  */)
  (Lisp_Object buffer, Lisp_Object printflag, Lisp_Object filename, Lisp_Object unibyte, Lisp_Object do_allow_print)
{
  specpdl_ref count = SPECPDL_INDEX ();
  Lisp_Object tem, buf;

  if (NILP (buffer))
    buf = Fcurrent_buffer ();
  else
    buf = Fget_buffer (buffer);
  if (NILP (buf))
    error ("No such buffer");

  if (NILP (printflag) && NILP (do_allow_print))
    tem = Qsymbolp;
  else
    tem = printflag;

  if (NILP (filename))
    filename = BVAR (XBUFFER (buf), filename);

  specbind (Qeval_buffer_list, Fcons (buf, Veval_buffer_list));
  specbind (Qstandard_output, tem);
  record_unwind_protect_excursion ();
  BUF_TEMP_SET_PT (XBUFFER (buf), BUF_BEGV (XBUFFER (buf)));
  specbind (Qlexical_binding, lisp_file_lexically_bound_p (buf) ? Qt : Qnil);
  BUF_TEMP_SET_PT (XBUFFER (buf), BUF_BEGV (XBUFFER (buf)));
  readevalloop (buf, 0, filename,
		! NILP (printflag), unibyte, Qnil, Qnil, Qnil);
  return unbind_to (count, Qnil);
}

DEFUN ("eval-region", Feval_region, Seval_region, 2, 4, "r",
       doc: /* Execute the region as Lisp code.
When called from programs, expects two arguments,
giving starting and ending indices in the current buffer
of the text to be executed.
Programs can pass third argument PRINTFLAG which controls output:
 a value of nil means discard it; anything else is stream for printing it.
 See Info node `(elisp)Output Streams' for details on streams.
Also the fourth argument READ-FUNCTION, if non-nil, is used
instead of `read' to read each expression.  It gets one argument
which is the input stream for reading characters.

This function does not move point.  */)
  (Lisp_Object start, Lisp_Object end, Lisp_Object printflag, Lisp_Object read_function)
{
  /* FIXME: Do the eval-sexp-add-defvars dance!  */
  specpdl_ref count = SPECPDL_INDEX ();
  Lisp_Object tem, cbuf;

  cbuf = Fcurrent_buffer ();

  if (NILP (printflag))
    tem = Qsymbolp;
  else
    tem = printflag;
  specbind (Qstandard_output, tem);
  specbind (Qeval_buffer_list, Fcons (cbuf, Veval_buffer_list));

  /* `readevalloop' calls functions which check the type of start and end.  */
  readevalloop (cbuf, 0, BVAR (XBUFFER (cbuf), filename),
		! NILP (printflag), Qnil, read_function,
		start, end);

  return unbind_to (count, Qnil);
}

DEFUN ("read-annotated", Fread_annotated, Sread_annotated, 1, 1, 0,
       doc: /* Return parsed s-expr as `read' with each atom bundled
with its charpos as (CHARPOS . ATOM).  */)
  (Lisp_Object buffer)
{
  Lisp_Object retval, warning;
  specpdl_ref count = SPECPDL_INDEX ();

  CHECK_BUFFER (buffer);
  specbind (Qlread_unescaped_character_literals, Qnil);
  retval = read_internal_start (buffer, Qnil, Qnil, true);

  warning = safe_call (1, intern ("byte-run--unescaped-character-literals-warning"));
  if (! NILP (warning))
    call2 (intern ("byte-compile-warn"), build_string ("%s"), warning);

  return unbind_to (count, retval);
}

DEFUN ("read", Fread, Sread, 0, 1, 0,
       doc: /* Read one Lisp expression as text from STREAM, return as Lisp object.
If STREAM is nil, use the value of `standard-input' (which see).
STREAM or the value of `standard-input' may be:
 a buffer (read from point and advance it)
 a marker (read from where it points and advance it)
 a function (call it with no arguments for each character,
     call it with a char as argument to push a char back)
 a string (takes text from string, starting at the beginning)
 t (read text line using minibuffer and use it, or read from
    standard input in batch mode).  */)
  (Lisp_Object stream)
{
  if (NILP (stream))
    stream = Vstandard_input;
  if (EQ (stream, Qt))
    stream = Qread_char;
  if (EQ (stream, Qread_char))
    /* FIXME: ?! This is used when the reader is called from the
       minibuffer without a stream, as in (read).  But is this feature
       ever used, and if so, why?  IOW, will anything break if this
       feature is removed !?  */
    return call1 (intern ("read-minibuffer"),
		  build_string ("Lisp expression: "));

  return read_internal_start (stream, Qnil, Qnil, false);
}

DEFUN ("read-from-string", Fread_from_string, Sread_from_string, 1, 3, 0,
       doc: /* Read one Lisp expression which is represented as text by STRING.
Returns a cons: (OBJECT-READ . FINAL-STRING-INDEX).
FINAL-STRING-INDEX is an integer giving the position of the next
remaining character in STRING.  START and END optionally delimit
a substring of STRING from which to read;  they default to 0 and
\(length STRING) respectively.  Negative values are counted from
the end of STRING.  */)
  (Lisp_Object string, Lisp_Object start, Lisp_Object end)
{
  Lisp_Object ret;
  CHECK_STRING (string);
  /* `read_internal_start' sets `read_from_string_index'.  */
  ret = read_internal_start (string, start, end, false);
  return Fcons (ret, make_fixnum (read_from_string_index));
}

/* Function to set up the global context we need in toplevel read
   calls.  START and END only used when STREAM is a string.  */
static Lisp_Object
read_internal_start (Lisp_Object stream, Lisp_Object start,
		     Lisp_Object end, bool annotated)
{
  Lisp_Object retval;

  readchar_charpos = BUFFERP (stream) ? XBUFFER (stream)->pt : 1;
  /* We can get called from readevalloop which may have set these
     already.  */
  if (! HASH_TABLE_P (read_objects_map)
      || XHASH_TABLE (read_objects_map)->count)
    read_objects_map
      = make_hash_table (hashtest_eq, DEFAULT_HASH_SIZE, DEFAULT_REHASH_SIZE,
			 DEFAULT_REHASH_THRESHOLD, Qnil, false);
  if (! HASH_TABLE_P (read_objects_completed)
      || XHASH_TABLE (read_objects_completed)->count)
    read_objects_completed
      = make_hash_table (hashtest_eq, DEFAULT_HASH_SIZE, DEFAULT_REHASH_SIZE,
			 DEFAULT_REHASH_THRESHOLD, Qnil, false);

  if (STRINGP (stream)
      || ((CONSP (stream) && STRINGP (XCAR (stream)))))
    {
      ptrdiff_t startval, endval;
      Lisp_Object string;

      if (STRINGP (stream))
	string = stream;
      else
	string = XCAR (stream);

      validate_subarray (string, start, end, SCHARS (string),
			 &startval, &endval);

      read_from_string_index = startval;
      read_from_string_index_byte = string_char_to_byte (string, startval);
      read_from_string_limit = endval;
    }

  retval = read0 (stream, annotated);
  if (HASH_TABLE_P (read_objects_map)
      && XHASH_TABLE (read_objects_map)->count > 0)
    read_objects_map = Qnil;
  if (HASH_TABLE_P (read_objects_completed)
      && XHASH_TABLE (read_objects_completed)->count > 0)
    read_objects_completed = Qnil;
  return retval;
}

/* Grow a read buffer BUF that contains OFFSET useful bytes of data,
   by at least MAX_MULTIBYTE_LENGTH bytes.  Update *BUF_ADDR and
   *BUF_SIZE accordingly; 0 <= OFFSET <= *BUF_SIZE.  If *BUF_ADDR is
   initially null, BUF is on the stack: copy its data to the new heap
   buffer.  Otherwise, BUF must equal *BUF_ADDR and can simply be
   reallocated.  Either way, remember the heap allocation (which is at
   pdl slot COUNT) so that it can be freed when unwinding the stack.*/

static char *
grow_read_buffer (char *buf, ptrdiff_t offset,
		  char **buf_addr, ptrdiff_t *buf_size, specpdl_ref count)
{
  char *p = xpalloc (*buf_addr, buf_size, MAX_MULTIBYTE_LENGTH, -1, 1);
  if (!*buf_addr)
    {
      memcpy (p, buf, offset);
      record_unwind_protect_ptr (xfree, p);
    }
  else
    set_unwind_protect_ptr (count, xfree, p);
  *buf_addr = p;
  return p;
}

/* Return the scalar value that has the Unicode character name NAME.
   Raise 'invalid-read-syntax' if there is no such character.  */
static int
character_name_to_code (char const *name, ptrdiff_t name_len,
			Lisp_Object readcharfun)
{
  /* For "U+XXXX", pass the leading '+' to string_to_number to reject
     monstrosities like "U+-0000".  */
  ptrdiff_t len = name_len - 1;
  Lisp_Object code
    = (name[0] == 'U' && name[1] == '+'
       ? string_to_number (name + 1, 16, &len)
       : call2 (Qchar_from_name, make_unibyte_string (name, name_len), Qt));

  if (! RANGED_FIXNUMP (0, code, MAX_UNICODE_CHAR)
      || len != name_len - 1
      || char_surrogate_p (XFIXNUM (code)))
    {
      AUTO_STRING (format, "\\N{%s}");
      AUTO_STRING_WITH_LEN (namestr, name, name_len);
      invalid_syntax_lisp (CALLN (Fformat, format, namestr), readcharfun);
    }

  return XFIXNUM (code);
}

/* Bound on the length of a Unicode character name.  As of
   Unicode 9.0.0 the maximum is 83, so this should be safe.  */
enum { UNICODE_CHARACTER_NAME_LENGTH_BOUND = 200 };

/* Read a character escape sequence, assuming we just read a backslash
   and one more character (next_char).  */
static int
read_char_escape (Lisp_Object readcharfun, int next_char)
{
  int modifiers = 0;
  ptrdiff_t ncontrol = 0;
  int chr;

 again: ;
  int c = next_char;
  int unicode_hex_count;
  int mod;

  switch (c)
    {
    case -1:
      end_of_file_error ();

    case 'a': chr = '\a'; break;
    case 'b': chr = '\b'; break;
    case 'd': chr =  127; break;
    case 'e': chr =   27; break;
    case 'f': chr = '\f'; break;
    case 'n': chr = '\n'; break;
    case 'r': chr = '\r'; break;
    case 't': chr = '\t'; break;
    case 'v': chr = '\v'; break;

    case '\n':
      /* ?\LF is an error; it's probably a user mistake.  */
      error ("Invalid escape char syntax: \\<newline>");

    /* \M-x etc: set modifier bit and parse the char to which it applies,
       allowing for chains such as \M-\S-\A-\H-\s-\C-q.  */
    case 'M': mod = meta_modifier;  goto mod_key;
    case 'S': mod = shift_modifier; goto mod_key;
    case 'H': mod = hyper_modifier; goto mod_key;
    case 'A': mod = alt_modifier;   goto mod_key;
    case 's': mod = super_modifier; goto mod_key;

    mod_key:
      {
	int c1 = READCHAR;
	if (c1 != '-')
	  {
	    if (c == 's')
	      {
		/* \s not followed by a hyphen is SPC.  */
		UNREAD (c1);
		chr = ' ';
		break;
	      }
	    else
	      /* \M, \S, \H, \A not followed by a hyphen is an error.  */
	      error ("Invalid escape char syntax: \\%c not followed by -", c);
	  }
	modifiers |= mod;
	c1 = READCHAR;
	if (c1 == '\\')
	  {
	    next_char = READCHAR;
	    goto again;
	  }
	chr = c1;
	break;
      }

    /* Control modifiers (\C-x or \^x) are messy and not actually idempotent.
       For example, ?\C-\C-a = ?\C-\001 = 0x4000001.
       Keep a count of them and apply them separately.  */
    case 'C':
      {
	int c1 = READCHAR;
	if (c1 != '-')
	  error ("Invalid escape char syntax: \\%c not followed by -", c);
      }
      FALLTHROUGH;
    /* The prefixes \C- and \^ are equivalent.  */
    case '^':
      {
	ncontrol++;
	int c1 = READCHAR;
	if (c1 == '\\')
	  {
	    next_char = READCHAR;
	    goto again;
	  }
	chr = c1;
	break;
      }

    /* 1-3 octal digits.  Values in 0x80..0xff are encoded as raw bytes.  */
    case '0': case '1': case '2': case '3':
    case '4': case '5': case '6': case '7':
      {
	int i = c - '0';
	int count = 0;
	while (count < 2)
	  {
	    int c = READCHAR;
	    if (c < '0' || c > '7')
	      {
		UNREAD (c);
		break;
	      }
	    i = (i << 3) + (c - '0');
	    count++;
	  }

	if (i >= 0x80 && i < 0x100)
	  i = BYTE8_TO_CHAR (i);
	chr = i;
	break;
      }

    /* 1 or more hex digits.  Values may encode modifiers.
       Values in 0x80..0xff using 2 hex digits are encoded as raw bytes.  */
    case 'x':
      {
	unsigned int i = 0;
	int count = 0;
	while (1)
	  {
	    int c = READCHAR;
	    int digit = char_hexdigit (c);
	    if (digit < 0)
	      {
		UNREAD (c);
		break;
	      }
	    i = (i << 4) + digit;
	    /* Allow hex escapes as large as ?\xfffffff, because some
	       packages use them to denote characters with modifiers.  */
	    if (i > (CHAR_META | (CHAR_META - 1)))
	      error ("Hex character out of range: \\x%x...", i);
	    count += count < 3;
	  }

	if (count == 0)
	  error ("Invalid escape char syntax: \\x not followed by hex digit");
	if (count < 3 && i >= 0x80)
	  i = BYTE8_TO_CHAR (i);
	modifiers |= i & CHAR_MODIFIER_MASK;
	chr = i & ~CHAR_MODIFIER_MASK;
	break;
      }

    /* 8-digit Unicode hex escape: \UHHHHHHHH */
    case 'U':
      unicode_hex_count = 8;
      goto unicode_hex;

    /* 4-digit Unicode hex escape: \uHHHH */
    case 'u':
      unicode_hex_count = 4;
    unicode_hex:
      {
	unsigned int i = 0;
	for (int count = 0; count < unicode_hex_count; count++)
	  {
	    int c = READCHAR;
	    if (c < 0)
	      error ("Malformed Unicode escape: \\%c%x",
		     unicode_hex_count == 4 ? 'u' : 'U', i);
	    int digit = char_hexdigit (c);
	    if (digit < 0)
	      error ("Non-hex character used for Unicode escape: %c (%d)",
		     c, c);
	    i = (i << 4) + digit;
	  }
	if (i > 0x10FFFF)
	  error ("Non-Unicode character: 0x%x", i);
	chr = i;
	break;
      }

    /* Named character: \N{name} */
    case 'N':
      {
        int c = READCHAR;
        if (c != '{')
          invalid_syntax ("Expected opening brace after \\N", readcharfun);
        char name[UNICODE_CHARACTER_NAME_LENGTH_BOUND + 1];
        bool whitespace = false;
        ptrdiff_t length = 0;
        while (true)
          {
            int c = READCHAR;
            if (c < 0)
              end_of_file_error ();
            if (c == '}')
              break;
            if (c >= 0x80)
              {
                AUTO_STRING (format,
                             "Invalid character U+%04X in character name");
		invalid_syntax_lisp (CALLN (Fformat, format,
					    make_fixed_natnum (c)),
				     readcharfun);
              }
            /* Treat multiple adjacent whitespace characters as a
               single space character.  This makes it easier to use
               character names in e.g. multi-line strings.  */
            if (c_isspace (c))
              {
                if (whitespace)
                  continue;
                c = ' ';
                whitespace = true;
              }
            else
              whitespace = false;
            name[length++] = c;
            if (length >= sizeof name)
              invalid_syntax ("Character name too long", readcharfun);
          }
        if (length == 0)
          invalid_syntax ("Empty character name", readcharfun);
	name[length] = '\0';

	/* character_name_to_code can invoke read0, recursively.
	   This is why read0 needs to be re-entrant.  */
	chr = character_name_to_code (name, length, readcharfun);
	break;
      }

    default:
      chr = c;
      break;
    }
  eassert (chr >= 0 && chr < (1 << CHARACTERBITS));

  /* Apply Control modifiers, using the rules:
     \C-X = ascii_ctrl(nomod(X)) | mods(X)  if nomod(X) is one of:
                                                A-Z a-z ? @ [ \ ] ^ _

            X | ctrl_modifier               otherwise

     where
         nomod(c) = c without modifiers
	 mods(c)  = the modifiers of c
         ascii_ctrl(c) = 127       if c = '?'
                         c & 0x1f  otherwise
  */
  while (ncontrol > 0)
    {
      if ((chr >= '@' && chr <= '_') || (chr >= 'a' && chr <= 'z'))
	chr &= 0x1f;
      else if (chr == '?')
	chr = 127;
      else
	modifiers |= ctrl_modifier;
      ncontrol--;
    }

  return chr | modifiers;
}

/* Return the digit that CHARACTER stands for in the given BASE.
   Return -1 if CHARACTER is out of range for BASE,
   and -2 if CHARACTER is not valid for any supported BASE.  */
static int
digit_to_number (int character, int base)
{
  int digit;

  if ('0' <= character && character <= '9')
    digit = character - '0';
  else if ('a' <= character && character <= 'z')
    digit = character - 'a' + 10;
  else if ('A' <= character && character <= 'Z')
    digit = character - 'A' + 10;
  else
    return -2;

  return digit < base ? digit : -1;
}

static void
invalid_radix_integer (EMACS_INT radix, Lisp_Object readcharfun)
{
  char buf[64];
  int n = snprintf (buf, sizeof buf, "integer, radix %"pI"d", radix);
  eassert (n < sizeof buf);
  invalid_syntax (buf, readcharfun);
}

/* Read an integer in radix RADIX using READCHARFUN to read
   characters.  RADIX must be in the interval [2..36].
   Value is the integer read.
   Signal an error if encountering invalid read syntax.  */

static Lisp_Object
read_integer (Lisp_Object readcharfun, int radix)
{
  char stackbuf[20];
  char *read_buffer = stackbuf;
  ptrdiff_t read_buffer_size = sizeof stackbuf;
  char *p = read_buffer;
  char *heapbuf = NULL;
  int valid = -1; /* 1 if valid, 0 if not, -1 if incomplete.  */
  specpdl_ref count = SPECPDL_INDEX ();

  int c = READCHAR;
  if (c == '-' || c == '+')
    {
      *p++ = c;
      c = READCHAR;
    }

  if (c == '0')
    {
      *p++ = c;
      valid = 1;

      /* Ignore redundant leading zeros, so the buffer doesn't
	 fill up with them.  */
      do
	c = READCHAR;
      while (c == '0');
    }

  for (int digit; (digit = digit_to_number (c, radix)) >= -1; )
    {
      if (digit == -1)
	valid = 0;
      if (valid < 0)
	valid = 1;
      /* Allow 1 extra byte for the \0.  */
      if (p + 1 == read_buffer + read_buffer_size)
	{
	  ptrdiff_t offset = p - read_buffer;
	  read_buffer = grow_read_buffer (read_buffer, offset,
					  &heapbuf, &read_buffer_size,
					  count);
	  p = read_buffer + offset;
	}
      *p++ = c;
      c = READCHAR;
    }

  UNREAD (c);

  if (valid != 1)
    invalid_radix_integer (radix, readcharfun);

  *p = '\0';
  return unbind_to (count, string_to_number (read_buffer, radix, NULL));
}

/* Read a character literal (preceded by `?').  */
static Lisp_Object
read_char_literal (Lisp_Object readcharfun)
{
  int ch = READCHAR;
  if (ch < 0)
    end_of_file_error ();

  /* Accept `single space' syntax like (list ? x) where the
     whitespace character is SPC or TAB.
     Other literal whitespace like NL, CR, and FF are not accepted,
     as there are well-established escape sequences for these.  */
  if (ch == ' ' || ch == '\t')
    return make_fixnum (ch);

  if (   ch == '(' || ch == ')' || ch == '[' || ch == ']'
      || ch == '"' || ch == ';')
    {
      CHECK_LIST (Vlread_unescaped_character_literals);
      Lisp_Object char_obj = make_fixed_natnum (ch);
      if (NILP (Fmemq (char_obj, Vlread_unescaped_character_literals)))
	Vlread_unescaped_character_literals =
	  Fcons (char_obj, Vlread_unescaped_character_literals);
    }

  if (ch == '\\')
    ch = read_char_escape (readcharfun, READCHAR);

  int modifiers = ch & CHAR_MODIFIER_MASK;
  ch &= ~CHAR_MODIFIER_MASK;
  if (CHAR_BYTE8_P (ch))
    ch = CHAR_TO_BYTE8 (ch);
  ch |= modifiers;

  int nch = READCHAR;
  UNREAD (nch);
  if (nch <= 32
      || nch == '"' || nch == '\'' || nch == ';' || nch == '('
      || nch == ')' || nch == '['  || nch == ']' || nch == '#'
      || nch == '?' || nch == '`'  || nch == ',' || nch == '.')
    return make_fixnum (ch);

  invalid_syntax ("?", readcharfun);
}

/* Read a string literal (preceded by '"').  */
static Lisp_Object
read_string_literal (Lisp_Object readcharfun)
{
  char stackbuf[1024];
  char *read_buffer = stackbuf;
  ptrdiff_t read_buffer_size = sizeof stackbuf;
  specpdl_ref count = SPECPDL_INDEX ();
  char *heapbuf = NULL;
  char *p = read_buffer;
  char *end = read_buffer + read_buffer_size;
  /* True if we saw an escape sequence specifying
     a multibyte character.  */
  bool force_multibyte = false;
  /* True if we saw an escape sequence specifying
     a single-byte character.  */
  bool force_singlebyte = false;
  ptrdiff_t nchars = 0;

  int ch;
  while ((ch = READCHAR) >= 0 && ch != '\"')
    {
      if (end - p < MAX_MULTIBYTE_LENGTH)
	{
	  ptrdiff_t offset = p - read_buffer;
	  read_buffer = grow_read_buffer (read_buffer, offset,
					  &heapbuf, &read_buffer_size,
					  count);
	  p = read_buffer + offset;
	  end = read_buffer + read_buffer_size;
	}

      if (ch == '\\')
	{
	  /* First apply string-specific escape rules:  */
	  ch = READCHAR;
	  switch (ch)
	    {
	    case 's':
	      /* `\s' is always a space in strings.  */
	      ch = ' ';
	      break;
	    case ' ':
	    case '\n':
	      /* `\SPC' and `\LF' generate no characters at all.  */
	      continue;
	    default:
	      ch = read_char_escape (readcharfun, ch);
	      break;
	    }

	  int modifiers = ch & CHAR_MODIFIER_MASK;
	  ch &= ~CHAR_MODIFIER_MASK;

	  if (CHAR_BYTE8_P (ch))
	    force_singlebyte = true;
	  else if (! ASCII_CHAR_P (ch))
	    force_multibyte = true;
	  else		/* I.e. ASCII_CHAR_P (ch).  */
	    {
	      /* Allow `\C-SPC' and `\^SPC'.  This is done here because
		 the literals ?\C-SPC and ?\^SPC (rather inconsistently)
		 yield (' ' | CHAR_CTL); see bug#55738.  */
	      if (modifiers == CHAR_CTL && ch == ' ')
		{
		  ch = 0;
		  modifiers = 0;
		}
	      if (modifiers & CHAR_SHIFT)
		{
		  /* Shift modifier is valid only with [A-Za-z].  */
		  if (ch >= 'A' && ch <= 'Z')
		    modifiers &= ~CHAR_SHIFT;
		  else if (ch >= 'a' && ch <= 'z')
		    {
		      ch -= ('a' - 'A');
		      modifiers &= ~CHAR_SHIFT;
		    }
		}

	      if (modifiers & CHAR_META)
		{
		  /* Move the meta bit to the right place for a
		     string.  */
		  modifiers &= ~CHAR_META;
		  ch = BYTE8_TO_CHAR (ch | 0x80);
		  force_singlebyte = true;
		}
	    }

	  /* Any modifiers remaining are invalid.  */
	  if (modifiers)
	    invalid_syntax ("Invalid modifier in string", readcharfun);
	  p += CHAR_STRING (ch, (unsigned char *) p);
	}
      else
	{
	  p += CHAR_STRING (ch, (unsigned char *) p);
	  if (CHAR_BYTE8_P (ch))
	    force_singlebyte = true;
	  else if (! ASCII_CHAR_P (ch))
	    force_multibyte = true;
	}
      nchars++;
    }

  if (ch < 0)
    end_of_file_error ();

  if (! force_multibyte && force_singlebyte)
    {
      /* READ_BUFFER contains raw 8-bit bytes and no multibyte
	 forms.  Convert it to unibyte.  */
      nchars = str_as_unibyte ((unsigned char *) read_buffer,
			       p - read_buffer);
      p = read_buffer + nchars;
    }
  Lisp_Object obj = (force_multibyte || (nchars != p - read_buffer))
    ? make_multibyte_string (read_buffer, nchars, p - read_buffer)
    : make_unibyte_string (read_buffer, p - read_buffer);
  return unbind_to (count, obj);
}

/* Make a hash table from the constructor plist.  */
static Lisp_Object
hash_table_from_plist (Lisp_Object plist)
{
  Lisp_Object params[12];
  Lisp_Object *par = params;

  /* This is repetitive but fast and simple.  */
#define ADDPARAM(name)					\
  do {							\
    Lisp_Object val = plist_get (plist, Q ## name);	\
    if (!NILP (val))					\
      {							\
	*par++ = QC ## name;				\
	*par++ = val;					\
      }							\
  } while (0)

  ADDPARAM (size);
  ADDPARAM (test);
  ADDPARAM (weakness);
  ADDPARAM (rehash_size);
  ADDPARAM (rehash_threshold);
  ADDPARAM (purecopy);

  Lisp_Object data = plist_get (plist, Qdata);

  /* Now use params to make a new hash table and fill it.  */
  Lisp_Object ht = Fmake_hash_table (par - params, params);

  Lisp_Object last = data;
  FOR_EACH_TAIL_SAFE (data)
    {
      Lisp_Object key = XCAR (data);
      data = XCDR (data);
      if (!CONSP (data))
	break;
      Lisp_Object val = XCAR (data);
      last = XCDR (data);
      Fputhash (key, val, ht);
    }
  if (!NILP (last))
    error ("Hash table data is not a list of even length");

  return ht;
}

static Lisp_Object
record_from_list (Lisp_Object elems)
{
  ptrdiff_t size = list_length (elems);
  Lisp_Object obj = Fmake_record (XCAR (elems),
				  make_fixnum (size - 1),
				  Qnil);
  Lisp_Object tl = XCDR (elems);
  for (int i = 1; i < size; i++)
    {
      ASET (obj, i, XCAR (tl));
      tl = XCDR (tl);
    }
  return obj;
}

/* Turn a reversed list into a vector.  */
static Lisp_Object
vector_from_rev_list (Lisp_Object elems)
{
  ptrdiff_t size = list_length (elems);
  Lisp_Object obj = initialize_vector (size, Qnil);
  Lisp_Object *vec = XVECTOR (obj)->contents;
  for (ptrdiff_t i = size - 1; i >= 0; i--)
    {
      vec[i] = XCAR (elems);
      Lisp_Object next = XCDR (elems);
      free_cons (XCONS (elems));
      elems = next;
    }
  return obj;
}

static Lisp_Object
bytecode_from_rev_list (Lisp_Object elems, Lisp_Object readcharfun)
{
  Lisp_Object obj = vector_from_rev_list (elems);
  Lisp_Object *vec = XVECTOR (obj)->contents;
  ptrdiff_t size = ASIZE (obj);

  if (!(size >= COMPILED_STACK_DEPTH + 1 && size <= COMPILED_INTERACTIVE + 1
	&& (FIXNUMP (vec[COMPILED_ARGLIST])
	    || CONSP (vec[COMPILED_ARGLIST])
	    || NILP (vec[COMPILED_ARGLIST]))
	&& FIXNATP (vec[COMPILED_STACK_DEPTH])))
    invalid_syntax ("Invalid byte-code object", readcharfun);

  if (load_force_doc_strings
      && NILP (vec[COMPILED_CONSTANTS])
      && STRINGP (vec[COMPILED_BYTECODE]))
    {
      /* Lazily-loaded bytecode is represented by the constant slot being nil
	 and the bytecode slot a (lazily loaded) string containing the
	 print representation of (BYTECODE . CONSTANTS).  Unpack the
	 pieces by coerceing the string to unibyte and reading the result.  */
      Lisp_Object enc = vec[COMPILED_BYTECODE];
      Lisp_Object pair = Fread (Fcons (enc, readcharfun));
      if (!CONSP (pair))
	invalid_syntax ("Invalid byte-code object", readcharfun);

      vec[COMPILED_BYTECODE] = XCAR (pair);
      vec[COMPILED_CONSTANTS] = XCDR (pair);
    }

  if (!((STRINGP (vec[COMPILED_BYTECODE])
	 && VECTORP (vec[COMPILED_CONSTANTS]))
	|| CONSP (vec[COMPILED_BYTECODE])))
    invalid_syntax ("Invalid byte-code object", readcharfun);

  if (STRINGP (vec[COMPILED_BYTECODE]))
    {
      if (STRING_MULTIBYTE (vec[COMPILED_BYTECODE]))
	{
	  /* BYTESTR must have been produced by Emacs 20.2 or earlier
	     because it produced a raw 8-bit string for byte-code and
	     now such a byte-code string is loaded as multibyte with
	     raw 8-bit characters converted to multibyte form.
	     Convert them back to the original unibyte form.  */
	  vec[COMPILED_BYTECODE] = Fstring_as_unibyte (vec[COMPILED_BYTECODE]);
	}
      /* Bytecode must be immovable.  */
      pin_string (vec[COMPILED_BYTECODE]);
    }

  XSETPVECTYPE (XVECTOR (obj), PVEC_COMPILED);
  return obj;
}

static Lisp_Object
char_table_from_rev_list (Lisp_Object elems, Lisp_Object readcharfun)
{
  Lisp_Object obj = vector_from_rev_list (elems);
  if (ASIZE (obj) < CHAR_TABLE_STANDARD_SLOTS)
    invalid_syntax ("Invalid size char-table", readcharfun);
  XSETPVECTYPE (XVECTOR (obj), PVEC_CHAR_TABLE);
  return obj;
}

static Lisp_Object
sub_char_table_from_rev_list (Lisp_Object elems, Lisp_Object readcharfun)
{
  /* A sub-char-table can't be read as a regular vector because of two
     C integer fields.  */
  elems = Fnreverse (elems);
  ptrdiff_t size = list_length (elems);
  if (size < 2)
    error ("Invalid size of sub-char-table");

  if (!RANGED_FIXNUMP (1, XCAR (elems), 3))
    error ("Invalid depth in sub-char-table");
  int depth = XFIXNUM (XCAR (elems));

  if (chartab_size[depth] != size - 2)
    error ("Invalid size in sub-char-table");
  elems = XCDR (elems);

  if (! RANGED_FIXNUMP (0, XCAR (elems), MAX_CHAR))
    error ("Invalid minimum character in sub-char-table");
  int min_char = XFIXNUM (XCAR (elems));
  elems = XCDR (elems);

  Lisp_Object tbl = make_sub_char_table (depth, min_char);
  for (int i = 0; i < size - 2; i++)
    {
      XSUB_CHAR_TABLE (tbl)->contents[i] = XCAR (elems);
      elems = XCDR (elems);
    }
  return tbl;
}

static Lisp_Object
string_props_from_rev_list (Lisp_Object elems, Lisp_Object readcharfun)
{
  elems = Fnreverse (elems);
  if (NILP (elems) || !STRINGP (XCAR (elems)))
    invalid_syntax ("#", readcharfun);
  Lisp_Object obj = XCAR (elems);
  for (Lisp_Object tl = XCDR (elems); !NILP (tl);)
    {
      Lisp_Object beg = XCAR (tl);
      tl = XCDR (tl);
      if (NILP (tl))
	invalid_syntax ("Invalid string property list", readcharfun);
      Lisp_Object end = XCAR (tl);
      tl = XCDR (tl);
      if (NILP (tl))
	invalid_syntax ("Invalid string property list", readcharfun);
      Lisp_Object plist = XCAR (tl);
      tl = XCDR (tl);
      Fset_text_properties (beg, end, plist, obj);
    }
  return obj;
}

/* Read a bool vector (preceded by "#&").  */
static Lisp_Object
read_bool_vector (Lisp_Object readcharfun)
{
  ptrdiff_t length = 0;
  for (;;)
    {
      int c = READCHAR;
      if (c < '0' || c > '9')
	{
	  if (c != '"')
	    invalid_syntax ("#&", readcharfun);
	  break;
	}
      if (ckd_mul (&length, length, 10)
	  || ckd_add (&length, length, c - '0'))
	invalid_syntax ("#&", readcharfun);
    }

  ptrdiff_t size_in_chars = bool_vector_bytes (length);
  Lisp_Object str = read_string_literal (readcharfun);
  if (STRING_MULTIBYTE (str)
      || !(size_in_chars == SCHARS (str)
	   /* We used to print 1 char too many when the number of bits
	      was a multiple of 8.  Accept such input in case it came
	      from an old version.  */
	   || length == (SCHARS (str) - 1) * BOOL_VECTOR_BITS_PER_CHAR))
    invalid_syntax ("#&...", readcharfun);

  Lisp_Object obj = make_bool_vector (length);
  unsigned char *data = bool_vector_uchar_data (obj);
  memcpy (data, SDATA (str), size_in_chars);
  /* Clear the extraneous bits in the last byte.  */
  if (length != size_in_chars * BOOL_VECTOR_BITS_PER_CHAR)
    data[size_in_chars - 1] &= (1 << (length % BOOL_VECTOR_BITS_PER_CHAR)) - 1;
  return obj;
}

/* Skip (and optionally remember) a lazily-loaded string
   preceded by "#@".  Return true if this was a normal skip,
   false if we read #@00 (which skips to EOB/EOF).  */
static bool
skip_lazy_string (Lisp_Object readcharfun)
{
  ptrdiff_t nskip = 0;
  ptrdiff_t digits = 0;
  for (;;)
    {
      int c = READCHAR;
      if (c < '0' || c > '9')
	{
	  if (nskip > 0)
	    /* We can't use UNREAD here, because in the code below we side-step
	       READCHAR.  Instead, assume the first char after #@NNN occupies
	       a single byte, which is the case normally since it's just
	       a space.  */
	    nskip--;
	  else
	    UNREAD (c);
	  break;
	}
      if (ckd_mul (&nskip, nskip, 10)
	  || ckd_add (&nskip, nskip, c - '0'))
	invalid_syntax ("#@", readcharfun);
      digits++;
      if (digits == 2 && nskip == 0)
	{
	  /* #@00 means "read nil and skip to end" */
	  skip_dyn_eof (readcharfun);
	  return false;
	}
    }

  if (load_force_doc_strings && FROM_FILE_P (readcharfun))
    {
      /* If we are supposed to force doc strings into core right now,
	 record the last string that we skipped,
	 and record where in the file it comes from.  */

      /* First exchange the two saved_strings.  */
      verify (ARRAYELTS (saved_strings) == 2);
      struct saved_string t = saved_strings[0];
      saved_strings[0] = saved_strings[1];
      saved_strings[1] = t;

      enum { extra = 100 };
      struct saved_string *ss = &saved_strings[0];
      if (ss->size == 0)
	{
	  ss->size = nskip + extra;
	  ss->string = xmalloc (ss->size);
	}
      else if (nskip > ss->size)
	{
	  ss->size = nskip + extra;
	  ss->string = xrealloc (ss->string, ss->size);
	}

      FILE *instream = infile->stream;
      ss->position = (file_tell (instream) - infile->lookahead);

      /* Copy that many bytes into the saved string.  */
      ptrdiff_t i = 0;
      int c = 0;
      for (int n = min (nskip, infile->lookahead); n > 0; n--)
	ss->string[i++] = c = infile->buf[--infile->lookahead];
      block_input ();
      for (; i < nskip && c >= 0; i++)
	ss->string[i] = c = getc (instream);
      unblock_input ();

      ss->length = i;
    }
  else
    /* Skip that many bytes.  */
    skip_dyn_bytes (readcharfun, nskip);

  return true;
}

/* Given a lazy-loaded string designator VAL, return the actual string.
   VAL is (FILENAME . POS).  */
static Lisp_Object
get_lazy_string (Lisp_Object val)
{
  /* Get a doc string from the file we are loading.
     If it's in a saved string, get it from there.

     Here, we don't know if the string is a bytecode string or a doc
     string.  As a bytecode string must be unibyte, we always return a
     unibyte string.  If it is actually a doc string, caller must make
     it multibyte.  */

  /* We used to emit negative positions for 'user variables' (whose doc
     strings started with an asterisk); take the absolute value for
     compatibility.  */
  EMACS_INT pos = eabs (XFIXNUM (XCDR (val)));
  struct saved_string *ss = &saved_strings[0];
  struct saved_string *ssend = ss + ARRAYELTS (saved_strings);
  while (ss < ssend
	 && !(pos >= ss->position && pos < ss->position + ss->length))
    ss++;
  if (ss >= ssend)
    return get_doc_string (val, 1, 0);

  ptrdiff_t start = pos - ss->position;
  char *str = ss->string;
  ptrdiff_t from = start;
  ptrdiff_t to = start;

  /* Process quoting with ^A, and find the end of the string,
     which is marked with ^_ (037).  */
  while (str[from] != 037)
    {
      int c = str[from++];
      if (c == 1)
	{
	  c = str[from++];
	  str[to++] = (c == 1 ? c
		       : c == '0' ? 0
		       : c == '_' ? 037
		       : c);
	}
      else
	str[to++] = c;
    }

  return make_unibyte_string (str + start, to - start);
}

/* Length of prefix only consisting of symbol constituent characters.  */
static ptrdiff_t
symbol_char_span (const char *s)
{
  const char *p = s;
  while (   *p == '^' || *p == '*' || *p == '+' || *p == '-' || *p == '/'
	 || *p == '<' || *p == '=' || *p == '>' || *p == '_' || *p == '|')
    p++;
  return p - s;
}

static void
skip_space_and_comments (Lisp_Object readcharfun)
{
  int c;
  do
    {
      c = READCHAR;
      if (c == ';')
	do
	  c = READCHAR;
	while (c >= 0 && c != '\n');
      if (c < 0)
	end_of_file_error ();
    }
  while (c <= 32 || c == NO_BREAK_SPACE);
  UNREAD (c);
}

/* When an object is read, the type of the top read stack entry indicates
   the syntactic context.  */
enum read_entry_type
{
				/* preceding syntactic context */

  RE_vector,			/* "[" (* OBJECT) */
  RE_record,			/* "#s(" (* OBJECT) */
  RE_char_table,		/* "#^[" (* OBJECT) */
  RE_sub_char_table,		/* "#^^[" (* OBJECT) */
  RE_byte_code,			/* "#[" (* OBJECT) */
  RE_string_props,		/* "#(" (* OBJECT) */
  RE_special,			/* "'" | "#'" | "`" | "," | ",@" */
  RE_quoted_max,                /* preclude ANNOTATE for earlier types */

  RE_list_start,		/* "(" */

  RE_list,			/* "(" (+ OBJECT) */
  RE_list_dot,			/* "(" (+ OBJECT) "." */

  RE_numbered,			/* "#" (+ DIGIT) "=" */
};

struct read_stack_entry
{
  enum read_entry_type type;
  union {
    /* RE_list, RE_list_dot */
    struct {
      Lisp_Object head;		/* first cons of list */
      Lisp_Object tail;		/* last cons of list */
    } list;

    /* RE_vector, RE_record, RE_char_table, RE_sub_char_table,
       RE_byte_code, RE_string_props */
    struct {
      Lisp_Object elems;	/* list of elements in reverse order */
    } vector;

    /* RE_special */
    struct {
      Lisp_Object symbol;	/* symbol from special syntax */
    } special;

    /* RE_numbered */
    struct {
      Lisp_Object number;	/* number as a fixnum */
      Lisp_Object placeholder;	/* placeholder object */
    } numbered;
  } u;
};

struct read_stack
{
  struct read_stack_entry *stack;  /* base of stack */
  ptrdiff_t size;		   /* allocated size in entries */
  ptrdiff_t sp;			   /* current number of entries */
};

static struct read_stack rdstack = {NULL, 0, 0};

static size_t quoted_counts[RE_quoted_max];

static inline bool
quoted_parse_state (void)
{
  for (ptrdiff_t i = 0; i < RE_quoted_max; ++i)
    if (quoted_counts[i])
      return true;
  return false;
}

#define ANNOTATE(atom)					\
  (annotated && ! quoted_parse_state()			\
   ? Fcons (make_fixnum (initial_charpos), atom)	\
   : atom)

void
mark_lread (void)
{
  /* Mark the read stack, which may contain data not otherwise traced */
  for (ptrdiff_t i = 0; i < rdstack.sp; i++)
    {
      struct read_stack_entry *e = &rdstack.stack[i];
      switch (e->type)
	{
	case RE_list_start:
	  break;
	case RE_list:
	case RE_list_dot:
	  mark_object (&e->u.list.head);
	  mark_object (&e->u.list.tail);
	  break;
	case RE_vector:
	case RE_record:
	case RE_char_table:
	case RE_sub_char_table:
	case RE_byte_code:
	case RE_string_props:
	  mark_object (&e->u.vector.elems);
	  break;
	case RE_special:
	  mark_object (&e->u.special.symbol);
	  break;
	case RE_numbered:
	  mark_object (&e->u.numbered.number);
	  mark_object (&e->u.numbered.placeholder);
	  break;
	default:
	  emacs_abort ();
	  break;
	}
    }
}

static inline struct read_stack_entry *
read_stack_top (void)
{
  eassume (rdstack.sp > 0);
  return &rdstack.stack[rdstack.sp - 1];
}

static inline struct read_stack_entry *
read_stack_pop (void)
{
  eassume (rdstack.sp > 0);
  ptrdiff_t quote_type = read_stack_top ()->type;
  if (quote_type < RE_quoted_max)
    quoted_counts[quote_type]--;
  return &rdstack.stack[--rdstack.sp];
}

static inline bool
read_stack_empty_p (ptrdiff_t base_sp)
{
  return rdstack.sp <= base_sp;
}

NO_INLINE static void
grow_read_stack (void)
{
  struct read_stack *rs = &rdstack;
  eassert (rs->sp == rs->size);
  rs->stack = xpalloc (rs->stack, &rs->size, 1, -1, sizeof *rs->stack);
  eassert (rs->sp < rs->size);
}

static inline void
read_stack_push (struct read_stack_entry e)
{
  if (rdstack.sp >= rdstack.size)
    grow_read_stack ();
  rdstack.stack[rdstack.sp++] = e;
  ptrdiff_t quote_type = read_stack_top ()->type;
  if (quote_type < RE_quoted_max)
    quoted_counts[quote_type]++;
}

static void
read_stack_reset (intmax_t sp)
{
  eassert (sp <= rdstack.sp);
  rdstack.sp = sp;
}

/* Read a Lisp object.  */
static Lisp_Object
read0 (Lisp_Object readcharfun, bool annotated)
{
  char stackbuf[64];
  char *read_buffer = stackbuf;
  ptrdiff_t read_buffer_size = sizeof stackbuf;
  char *heapbuf = NULL;

  specpdl_ref base_pdl = SPECPDL_INDEX ();
  ptrdiff_t base_sp = rdstack.sp;
  record_unwind_protect_intmax (read_stack_reset, base_sp);
  specpdl_ref count = SPECPDL_INDEX ();

  EMACS_INT initial_charpos;
  bool uninterned_symbol;
  bool skip_shorthand;

  Lisp_Object obj;
  bool multibyte;

  /* Read an object into `obj'.  */
 read_obj: ;
  initial_charpos = readchar_charpos;
  int c = READCHAR_REPORT_MULTIBYTE (&multibyte);
  if (c < 0)
    end_of_file_error ();

  switch (c)
    {
    case '(':
      read_stack_push ((struct read_stack_entry) {.type = RE_list_start});
      goto read_obj;

    case ')':
      if (read_stack_empty_p (base_sp))
	invalid_syntax (")", readcharfun);
      switch (read_stack_top ()->type)
	{
	case RE_list_start:
	  read_stack_pop ();
	  obj = ANNOTATE (Qnil);
	  break;
	case RE_list:
	  obj = read_stack_pop ()->u.list.head;
	  break;
	case RE_record:
	  {
	    Lisp_Object elems = Fnreverse (read_stack_pop ()->u.vector.elems);
	    if (NILP (elems))
	      invalid_syntax ("#s", readcharfun);

	    if (EQ (XCAR (elems), Qhash_table))
	      obj = ANNOTATE (hash_table_from_plist (XCDR (elems)));
	    else
	      obj = ANNOTATE (record_from_list (elems));
	    break;
	  }
	case RE_string_props:
	  obj = string_props_from_rev_list (read_stack_pop ()->u.vector.elems,
					    readcharfun);
	  obj = ANNOTATE (obj);
	  break;
	default:
	  invalid_syntax (")", readcharfun);
	  break;
	}
      break;

    case '[':
      read_stack_push ((struct read_stack_entry) {
	  .type = RE_vector,
	  .u.vector.elems = Qnil,
	});
      goto read_obj;

    case ']':
      if (read_stack_empty_p (base_sp))
	invalid_syntax ("]", readcharfun);
      switch (read_stack_top ()->type)
	{
	case RE_vector:
	  obj = vector_from_rev_list (read_stack_pop ()->u.vector.elems);
	  break;
	case RE_byte_code:
	  obj = bytecode_from_rev_list (read_stack_pop ()->u.vector.elems,
					readcharfun);
	  break;
	case RE_char_table:
	  obj = char_table_from_rev_list (read_stack_pop ()->u.vector.elems,
					  readcharfun);
	  break;
	case RE_sub_char_table:
	  obj = sub_char_table_from_rev_list (read_stack_pop ()->u.vector.elems,
					      readcharfun);
	  break;
	default:
	  invalid_syntax ("]", readcharfun);
	  break;
	}
      obj = ANNOTATE (obj);
      break;

    case '#':
      {
	int ch = READCHAR;
	switch (ch)
	  {
	  case '\'':
	    /* #'X -- special syntax for (function X) */
	    read_stack_push ((struct read_stack_entry) {
		.type = RE_special,
		.u.special.symbol = Qfunction,
	      });
	    goto read_obj;

	  case '#':
	    /* ## -- the empty symbol */
	    obj = ANNOTATE (Fintern (empty_unibyte_string, Qnil));
	    break;

	  case 's':
	    /* #s(...) -- a record or hash-table */
	    ch = READCHAR;
	    if (ch != '(')
	      {
		UNREAD (ch);
		invalid_syntax ("#s", readcharfun);
	      }
	    read_stack_push ((struct read_stack_entry) {
		.type = RE_record,
		.u.vector.elems = Qnil,
	      });
	    goto read_obj;

	  case '^':
	    /* #^[...]  -- char-table
	       #^^[...] -- sub-char-table */
	    ch = READCHAR;
	    if (ch == '^')
	      {
		ch = READCHAR;
		if (ch == '[')
		  {
		    read_stack_push ((struct read_stack_entry) {
			.type = RE_sub_char_table,
			.u.vector.elems = Qnil,
		      });
		    goto read_obj;
		  }
		else
		  {
		    UNREAD (ch);
		    invalid_syntax ("#^^", readcharfun);
		  }
	      }
	    else if (ch == '[')
	      {
		read_stack_push ((struct read_stack_entry) {
		    .type = RE_char_table,
		    .u.vector.elems = Qnil,
		  });
		goto read_obj;
	      }
	    else
	      {
		UNREAD (ch);
		invalid_syntax ("#^", readcharfun);
	      }

	  case '(':
	    /* #(...) -- string with properties */
	    read_stack_push ((struct read_stack_entry) {
		.type = RE_string_props,
		.u.vector.elems = Qnil,
	      });
	    goto read_obj;

	  case '[':
	    /* #[...] -- byte-code */
	    read_stack_push ((struct read_stack_entry) {
		.type = RE_byte_code,
		.u.vector.elems = Qnil,
	      });
	    goto read_obj;

	  case '&':
	    /* #&N"..." -- bool-vector */
	    obj = ANNOTATE (read_bool_vector (readcharfun));
	    break;

	  case '!':
	    /* #! appears at the beginning of an executable file.
	       Skip the rest of the line.  */
	    {
	      int c;
	      do
		c = READCHAR;
	      while (c >= 0 && c != '\n');
	      goto read_obj;
	    }

	  case 'x':
	  case 'X':
	    obj = ANNOTATE (read_integer (readcharfun, 16));
	    break;

	  case 'o':
	  case 'O':
	    obj = ANNOTATE (read_integer (readcharfun, 8));
	    break;

	  case 'b':
	  case 'B':
	    obj = ANNOTATE (read_integer (readcharfun, 2));
	    break;

	  case '@':
	    /* #@NUMBER is used to skip NUMBER following bytes.
	       That's used in .elc files to skip over doc strings
	       and function definitions that can be loaded lazily.  */
	    if (skip_lazy_string (readcharfun))
	      goto read_obj;
	    obj = Qnil;	      /* #@00 skips to EOB/EOF and yields nil.  */
	    break;

	  case '$':
	    /* #$ -- reference to lazy-loaded string */
	    obj = ANNOTATE (Vload_file_name);
	    break;

	  case ':':
	    /* #:X -- uninterned symbol */
	    c = READCHAR;
	    if (c <= 32 || c == NO_BREAK_SPACE
		|| c == '"' || c == '\'' || c == ';' || c == '#'
		|| c == '(' || c == ')'  || c == '[' || c == ']'
		|| c == '`' || c == ',')
	      {
		/* No symbol character follows: this is the empty symbol.  */
		UNREAD (c);
		obj = ANNOTATE (Fmake_symbol (empty_unibyte_string));
		break;
	      }
	    uninterned_symbol = true;
	    skip_shorthand = false;
	    goto read_symbol;

	  case '_':
	    /* #_X -- symbol without shorthand */
	    c = READCHAR;
	    if (c <= 32 || c == NO_BREAK_SPACE
		|| c == '"' || c == '\'' || c == ';' || c == '#'
		|| c == '(' || c == ')'  || c == '[' || c == ']'
		|| c == '`' || c == ',')
	      {
		/* No symbol character follows: this is the empty symbol.  */
		UNREAD (c);
		obj = ANNOTATE (Fintern (empty_unibyte_string, Qnil));
		break;
	      }
	    uninterned_symbol = false;
	    skip_shorthand = true;
	    goto read_symbol;

	  default:
	    if (ch >= '0' && ch <= '9')
	      {
		/* #N=OBJ or #N# -- first read the number N */
		EMACS_INT n = ch - '0';
		int c;
		for (;;)
		  {
		    c = READCHAR;
		    if (c < '0' || c > '9')
		      break;
		    if (ckd_mul (&n, n, 10)
			|| ckd_add (&n, n, c - '0'))
		      invalid_syntax ("#", readcharfun);
		  }
		if (c == 'r' || c == 'R')
		  {
		    /* #NrDIGITS -- radix-N number */
		    if (n < 0 || n > 36)
		      invalid_radix_integer (n, readcharfun);
		    obj = ANNOTATE (read_integer (readcharfun, n));
		    break;
		  }
		else if (n <= MOST_POSITIVE_FIXNUM && !NILP (Vread_circle))
		  {
		    if (c == '=')
		      {
			/* #N=OBJ -- assign number N to OBJ */
			Lisp_Object placeholder = Fcons (Qnil, Qnil);

			struct Lisp_Hash_Table *h
			  = XHASH_TABLE (read_objects_map);
			Lisp_Object number = make_fixnum (n);
			Lisp_Object hash;
			ptrdiff_t i = hash_lookup (h, number, &hash);
			if (i >= 0)
			  /* Not normal, but input could be malformed.  */
			  set_hash_value_slot (h, i, placeholder);
			else
			  hash_put (h, number, placeholder, hash);
			read_stack_push ((struct read_stack_entry) {
			    .type = RE_numbered,
			    .u.numbered.number = number,
			    .u.numbered.placeholder = placeholder,
			  });
			goto read_obj;
		      }
		    else if (c == '#')
		      {
			/* #N# -- reference to numbered object */
			struct Lisp_Hash_Table *h
			  = XHASH_TABLE (read_objects_map);
			ptrdiff_t i = hash_lookup (h, make_fixnum (n), NULL);
			if (i < 0)
			  invalid_syntax ("#", readcharfun);
			obj = ANNOTATE (HASH_VALUE (h, i));
			break;
		      }
		    else
		      invalid_syntax ("#", readcharfun);
		  }
		else
		  invalid_syntax ("#", readcharfun);
	      }
	    else
	      invalid_syntax ("#", readcharfun);
	    break;
	  }
	break;
      }

    case '?':
      obj = ANNOTATE (read_char_literal (readcharfun));
      break;

    case '"':
      obj = ANNOTATE (read_string_literal (readcharfun));
      break;

    case '\'':
      read_stack_push ((struct read_stack_entry) {
	  .type = RE_special,
	  .u.special.symbol = Qquote,
	});
      goto read_obj;

    case '`':
      read_stack_push ((struct read_stack_entry) {
	  .type = RE_special,
	  .u.special.symbol = Qbackquote,
	});
      goto read_obj;

    case ',':
      {
	int ch = READCHAR;
	Lisp_Object sym;
	if (ch == '@')
	  sym = Qcomma_at;
	else
	  {
	    if (ch >= 0)
	      UNREAD (ch);
	    sym = Qcomma;
	  }
	read_stack_push ((struct read_stack_entry) {
	    .type = RE_special,
	    .u.special.symbol = sym,
	  });
	goto read_obj;
      }

    case ';':
      {
	int c;
	do
	  c = READCHAR;
	while (c >= 0 && c != '\n');
	goto read_obj;
      }

    case '.':
      {
	int nch = READCHAR;
	UNREAD (nch);
	if (nch <= 32 || nch == NO_BREAK_SPACE
	    || nch == '"' || nch == '\'' || nch == ';'
	    || nch == '(' || nch == '[' || nch == '#'
	    || nch == '?' || nch == '`' || nch == ',')
	  {
	    if (!read_stack_empty_p (base_sp)
		&& read_stack_top ()->type ==  RE_list)
	      {
		read_stack_top ()->type = RE_list_dot;
		goto read_obj;
	      }
	    invalid_syntax (".", readcharfun);
	  }
      }
      /* may be a number or symbol starting with a dot */
      FALLTHROUGH;

    default:
      if (c <= 32 || c == NO_BREAK_SPACE)
	goto read_obj;

      uninterned_symbol = false;
      skip_shorthand = false;
      /* symbol or number */
    read_symbol:
      {
	char *p = read_buffer;
	char *end = read_buffer + read_buffer_size;
	bool quoted = false;
	ptrdiff_t nchars = 0;
	Lisp_Object result = Qnil;

	do
	  {
	    if (end - p < MAX_MULTIBYTE_LENGTH + 1)
	      {
		ptrdiff_t offset = p - read_buffer;
		read_buffer = grow_read_buffer (read_buffer, offset,
						&heapbuf, &read_buffer_size,
						count);
		p = read_buffer + offset;
		end = read_buffer + read_buffer_size;
	      }

	    if (c == '\\')
	      {
		c = READCHAR;
		if (c < 0)
		  end_of_file_error ();
		quoted = true;
	      }

	    if (multibyte)
	      p += CHAR_STRING (c, (unsigned char *) p);
	    else
	      *p++ = c;
	    c = READCHAR;
	  }
	while (c > 32
	       && c != NO_BREAK_SPACE
	       && (c >= 128
		   || !(   c == '"' || c == '\'' || c == ';' || c == '#'
			|| c == '(' || c == ')'  || c == '[' || c == ']'
			|| c == '`' || c == ',')));

	*p = 0;
	ptrdiff_t nbytes = p - read_buffer;
	UNREAD (c);

	/* Only attempt to parse the token as a number if it starts as one.  */
	char c0 = read_buffer[0];
	if (((c0 >= '0' && c0 <= '9') || c0 == '.' || c0 == '-' || c0 == '+')
	    && ! quoted && ! uninterned_symbol && ! skip_shorthand)
	  {
	    ptrdiff_t len;
	    result = string_to_number (read_buffer, 10, &len);
	    if (! NILP (result) && len == nbytes)
	      {
		obj = ANNOTATE (result);
		break;
	      }
	  }

	/* symbol, possibly uninterned */
	nchars = (multibyte
		  ? multibyte_chars_in_text ((unsigned char *)read_buffer, nbytes)
		  : nbytes);
	if (uninterned_symbol)
	  {
	    Lisp_Object name
	      = (NILP (Vloadup_pure_table)
		 ? make_specified_string (read_buffer, nbytes, multibyte)
		 : make_pure_string (read_buffer, nchars, nbytes, multibyte));
	    result = Fmake_symbol (name);
	  }
	else
	  {
	    /* Intern NAME if not already registered with Vobarray.
	       Then assign RESULT to the interned symbol.  */
	    Lisp_Object found;
	    Lisp_Object obarray = check_obarray (Vobarray);
	    char *longhand = NULL;
	    ptrdiff_t longhand_chars = 0, longhand_bytes = 0;

	    if (skip_shorthand
		/* Symbols composed entirely of "symbol constituents"
		   are exempt from shorthands.  */
		|| symbol_char_span (read_buffer) >= nbytes)
	      found = oblookup (obarray, read_buffer, nchars, nbytes);
	    else
	      found = oblookup_considering_shorthand (obarray, read_buffer,
						      nchars, nbytes, &longhand,
						      &longhand_chars,
						      &longhand_bytes);
	    if (SYMBOLP (found))
	      result = found;
	    else if (longhand)
	      {
		Lisp_Object name
		  = (multibyte
		     ? make_multibyte_string (longhand, longhand_chars, longhand_bytes)
		     : make_unibyte_string (longhand, longhand_bytes));
		xfree (longhand);
		result = intern_driver (name, Vobarray, found);
	      }
	    else
	      {
		Lisp_Object name
		  = (multibyte
		     ? make_multibyte_string (read_buffer, nchars, nbytes)
		     : make_unibyte_string (read_buffer, nbytes));
		result = intern_driver (name, Vobarray, found);
	      }
	  }

	obj = ANNOTATE (result);
	break;
      }
    }

  /* Now figure what to do with OBJ.  */
  while (rdstack.sp > base_sp)
    {
      struct read_stack_entry *e = read_stack_top ();
      switch (e->type)
	{
	case RE_list_start:
	  e->type = RE_list;
	  e->u.list.head = e->u.list.tail = Fcons (obj, Qnil);
	  goto read_obj;

	case RE_list:
	  {
	    Lisp_Object tl = Fcons (obj, Qnil);
	    XSETCDR (e->u.list.tail, tl);
	    e->u.list.tail = tl;
	    goto read_obj;
	  }

	case RE_list_dot:
	  {
	    skip_space_and_comments (readcharfun);
	    int ch = READCHAR;
	    if (ch != ')')
	      invalid_syntax ("expected )", readcharfun);
	    XSETCDR (e->u.list.tail, obj);
	    read_stack_pop ();
	    obj = e->u.list.head;

	    /* Hack: immediately convert (#$ . FIXNUM) to the corresponding
	       string if load-force-doc-strings is set.  */
	    if (load_force_doc_strings
		&& EQ (XCAR (obj), Vload_file_name)
		&& !NILP (XCAR (obj))
		&& FIXNUMP (XCDR (obj)))
	      obj = get_lazy_string (obj);

	    break;
	  }

	case RE_vector:
	case RE_record:
	case RE_char_table:
	case RE_sub_char_table:
	case RE_byte_code:
	case RE_string_props:
	  e->u.vector.elems = Fcons (obj, e->u.vector.elems);
	  goto read_obj;

	case RE_special:
	  read_stack_pop ();
	  obj = ANNOTATE (list2 (e->u.special.symbol, obj));
	  break;

	case RE_numbered:
	  {
	    read_stack_pop ();
	    Lisp_Object placeholder = e->u.numbered.placeholder;
	    if (CONSP (obj))
	      {
		if (EQ (obj, placeholder))
		  /* Catch silly games like #1=#1# */
		  invalid_syntax ("nonsensical self-reference", readcharfun);

		/* Optimization: since the placeholder is already
		   a cons, repurpose it as the actual value.
		   This allows us to skip the substitution below,
		   since the placeholder is already referenced
		   inside OBJ at the appropriate places.  */
		Fsetcar (placeholder, XCAR (obj));
		Fsetcdr (placeholder, XCDR (obj));

		struct Lisp_Hash_Table *h2
		  = XHASH_TABLE (read_objects_completed);
		Lisp_Object hash;
		ptrdiff_t i = hash_lookup (h2, placeholder, &hash);
		eassert (i < 0);
		hash_put (h2, placeholder, Qnil, hash);
		obj = placeholder;
	      }
	    else
	      {
		/* If it can be recursive, remember it for future
		   substitutions.  */
		if (! SYMBOLP (obj) && ! NUMBERP (obj)
		    && ! (STRINGP (obj) && ! string_intervals (obj)))
		  {
		    struct Lisp_Hash_Table *h2
		      = XHASH_TABLE (read_objects_completed);
		    Lisp_Object hash;
		    ptrdiff_t i = hash_lookup (h2, obj, &hash);
		    eassert (i < 0);
		    hash_put (h2, obj, Qnil, hash);
		  }

		/* Now put it everywhere the placeholder was...  */
		Flread__substitute_object_in_subtree (obj, placeholder,
						      read_objects_completed);

		/* ...and #n# will use the real value from now on.  */
		struct Lisp_Hash_Table *h = XHASH_TABLE (read_objects_map);
		Lisp_Object hash;
		ptrdiff_t i = hash_lookup (h, e->u.numbered.number, &hash);
		eassert (i >= 0);
		set_hash_value_slot (h, i, obj);
	      }
	    break;
	  }
	default:
	  emacs_abort ();
	  break;
	}
    }

  return unbind_to (base_pdl, obj);
}

DEFUN ("lread--substitute-object-in-subtree",
       Flread__substitute_object_in_subtree,
       Slread__substitute_object_in_subtree, 3, 3, 0,
       doc: /* In OBJECT, replace every occurrence of PLACEHOLDER with OBJECT.
COMPLETED is a hash table of objects that might be circular, or is t
if any object might be circular.  */)
  (Lisp_Object object, Lisp_Object placeholder, Lisp_Object completed)
{
  struct subst subst = { object, placeholder, completed, Qnil };
  Lisp_Object check_object = substitute_object_recurse (&subst, object);

  /* The returned object here is expected to always eq the
     original.  */
  if (!EQ (check_object, object))
    error ("Unexpected mutation error in reader");
  return Qnil;
}

static Lisp_Object
substitute_object_recurse (struct subst *subst, Lisp_Object subtree)
{
  /* If we find the placeholder, return the target object.  */
  if (EQ (subst->placeholder, subtree))
    return subst->object;

  /* For common object types that can't contain other objects, don't
     bother looking them up; we're done.  */
  if (SYMBOLP (subtree)
      || (STRINGP (subtree) && !string_intervals (subtree))
      || NUMBERP (subtree))
    return subtree;

  /* If we've been to this node before, don't explore it again.  */
  if (! NILP (Fmemq (subtree, subst->seen)))
    return subtree;

  /* If this node can be the entry point to a cycle, remember that
     we've seen it.  It can only be such an entry point if it was made
     by #n=, which means that we can find it as a value in
     COMPLETED.  */
  if (EQ (subst->completed, Qt)
      || hash_lookup (XHASH_TABLE (subst->completed), subtree, NULL) >= 0)
    subst->seen = Fcons (subtree, subst->seen);

  /* Recurse according to subtree's type.
     Every branch must return a Lisp_Object.  */
  switch (XTYPE (subtree))
    {
    case Lisp_Vectorlike:
      {
	ptrdiff_t i = 0, length = 0;
	if (BOOL_VECTOR_P (subtree))
	  return subtree;		/* No sub-objects anyway.  */
	else if (CHAR_TABLE_P (subtree) || SUB_CHAR_TABLE_P (subtree)
		 || COMPILEDP (subtree) || HASH_TABLE_P (subtree)
		 || RECORDP (subtree) || VECTORP (subtree))
	  length = PVSIZE (subtree);
	else
	  /* An unknown pseudovector may contain non-Lisp fields, so we
	     can't just blindly traverse all its fields.  We used to call
	     `Flength' which signaled `sequencep', so I just preserved this
	     behavior.  */
	  wrong_type_argument (Qsequencep, subtree);

	if (SUB_CHAR_TABLE_P (subtree))
	  i = 2;
	for ( ; i < length; i++)
	  ASET (subtree, i,
		substitute_object_recurse (subst, AREF (subtree, i)));
	return subtree;
      }

    case Lisp_Cons:
      XSETCAR (subtree, substitute_object_recurse (subst, XCAR (subtree)));
      XSETCDR (subtree, substitute_object_recurse (subst, XCDR (subtree)));
      return subtree;

    case Lisp_String:
      {
	/* Check for text properties in each interval.
	   substitute_in_interval contains part of the logic.  */

	INTERVAL root_interval = string_intervals (subtree);
	traverse_intervals_noorder (&root_interval,
				    substitute_in_interval, subst);
	return subtree;
      }

      /* Other types don't recurse any further.  */
    default:
      return subtree;
    }
}

/*  Helper function for substitute_object_recurse.  */
static void
substitute_in_interval (INTERVAL *interval, void *arg)
{
  set_interval_plist (*interval,
		      substitute_object_recurse (arg, (*interval)->plist));
}

<<<<<<< HEAD
=======

#if !IEEE_FLOATING_POINT
/* Strings that stand in for +NaN, -NaN, respectively.  */
static Lisp_Object not_a_number[2];
#endif
>>>>>>> 0cd51997

/* Convert the initial prefix of STRING to a number, assuming base BASE.
   If the prefix has floating point syntax and BASE is 10, return a
   nearest float; otherwise, if the prefix has integer syntax, return
   the integer; otherwise, return nil.  (On antique platforms that lack
   support for NaNs, if the prefix has NaN syntax return a Lisp object that
   will provoke an error if used as a number.)  If PLEN, set *PLEN to the
   length of the numeric prefix if there is one, otherwise *PLEN is
   unspecified.  */

Lisp_Object
string_to_number (char const *string, int base, ptrdiff_t *plen)
{
  char const *cp = string;
  bool float_syntax = false;
  double value = 0;

  /* Negate the value ourselves.  This treats 0, NaNs, and infinity properly on
     IEEE floating point hosts, and works around a formerly-common bug where
     atof ("-0.0") drops the sign.  */
  bool negative = *cp == '-';
  bool positive = *cp == '+';

  bool signedp = negative | positive;
  cp += signedp;

  enum { INTOVERFLOW = 1, LEAD_INT = 2, TRAIL_INT = 4, E_EXP = 16 };
  int state = 0;
  int leading_digit = digit_to_number (*cp, base);
  uintmax_t n = leading_digit;
  if (leading_digit >= 0)
    {
      state |= LEAD_INT;
      for (int digit; 0 <= (digit = digit_to_number (*++cp, base)); )
	{
	  if (INT_MULTIPLY_OVERFLOW (n, base))
	    state |= INTOVERFLOW;
	  n *= base;
	  if (INT_ADD_OVERFLOW (n, digit))
	    state |= INTOVERFLOW;
	  n += digit;
	}
    }
  char const *after_digits = cp;
  if (*cp == '.')
    {
      cp++;
    }

  if (base == 10)
    {
      if ('0' <= *cp && *cp <= '9')
	{
	  state |= TRAIL_INT;
	  do
	    cp++;
	  while ('0' <= *cp && *cp <= '9');
	}
      if (*cp == 'e' || *cp == 'E')
	{
	  char const *ecp = cp;
	  cp++;
	  if (*cp == '+' || *cp == '-')
	    cp++;
	  if ('0' <= *cp && *cp <= '9')
	    {
	      state |= E_EXP;
	      do
		cp++;
	      while ('0' <= *cp && *cp <= '9');
	    }
	  else if (cp[-1] == '+'
		   && cp[0] == 'I' && cp[1] == 'N' && cp[2] == 'F')
	    {
	      state |= E_EXP;
	      cp += 3;
	      value = INFINITY;
	    }
	  else if (cp[-1] == '+'
		   && cp[0] == 'N' && cp[1] == 'a' && cp[2] == 'N')
	    {
	      state |= E_EXP;
	      cp += 3;
#if IEEE_FLOATING_POINT
	      union ieee754_double u
		= { .ieee_nan = { .exponent = 0x7ff, .quiet_nan = 1,
				  .mantissa0 = n >> 31 >> 1, .mantissa1 = n }};
	      value = u.d;
#else
	      if (plen)
		*plen = cp - string;
	      return not_a_number[negative];
#endif
	    }
	  else
	    cp = ecp;
	}

      /* A float has digits after the dot or an exponent.
	 This excludes numbers like "1." which are lexed as integers. */
      float_syntax = ((state & TRAIL_INT)
		      || ((state & LEAD_INT) && (state & E_EXP)));
    }

  if (plen)
    *plen = cp - string;

  /* Return a float if the number uses float syntax.  */
  if (float_syntax)
    {
      /* Convert to floating point, unless the value is already known
	 because it is infinite or a NaN.  */
      if (! value)
	value = atof (string + signedp);
      return make_float (negative ? -value : value);
    }

  /* Return nil if the number uses invalid syntax.  */
  if (! (state & LEAD_INT))
    return Qnil;

  /* Fast path if the integer (san sign) fits in uintmax_t.  */
  if (! (state & INTOVERFLOW))
    {
      if (!negative)
	return make_uint (n);
      if (-MOST_NEGATIVE_FIXNUM < n)
	return make_neg_biguint (n);
      EMACS_INT signed_n = n;
      return make_fixnum (-signed_n);
    }

  /* Trim any leading "+" and trailing nondigits, then return a bignum.  */
  string += positive;
  if (!*after_digits)
    return make_bignum_str (string, base);
  ptrdiff_t trimmed_len = after_digits - string;
  USE_SAFE_ALLOCA;
  char *trimmed = SAFE_ALLOCA (trimmed_len + 1);
  memcpy (trimmed, string, trimmed_len);
  trimmed[trimmed_len] = '\0';
  Lisp_Object result = make_bignum_str (trimmed, base);
  SAFE_FREE ();
  return result;
}

static Lisp_Object initial_obarray;

/* `oblookup' stores the bucket number here, for the sake of Funintern.  */

static size_t oblookup_last_bucket_number;

/* Get an error if OBARRAY is not an obarray.
   If it is one, return it.  */

Lisp_Object
check_obarray (Lisp_Object obarray)
{
  /* We don't want to signal a wrong-type-argument error when we are
     shutting down due to a fatal error, and we don't want to hit
     assertions in VECTORP and ASIZE if the fatal error was during GC.  */
  if (!fatal_error_in_progress
      && (!VECTORP (obarray) || ASIZE (obarray) == 0))
    {
      /* If Vobarray is now invalid, force it to be valid.  */
      if (EQ (Vobarray, obarray)) Vobarray = initial_obarray;
      wrong_type_argument (Qvectorp, obarray);
    }
  return obarray;
}

/* Intern symbol SYM in OBARRAY using bucket INDEX.  */

static Lisp_Object
intern_sym (Lisp_Object sym, Lisp_Object obarray, Lisp_Object index)
{
  Lisp_Object *ptr;

  XSYMBOL (sym)->u.s.interned = (EQ (obarray, initial_obarray)
				 ? SYMBOL_INTERNED_IN_INITIAL_OBARRAY
				 : SYMBOL_INTERNED);

  if (SREF (SYMBOL_NAME (sym), 0) == ':' && EQ (obarray, initial_obarray))
    {
      make_symbol_constant (sym);
      XSYMBOL (sym)->u.s.redirect = SYMBOL_PLAINVAL;
      /* Mark keywords as special.  This makes (let ((:key 'foo)) ...)
	 in lexically bound elisp signal an error, as documented.  */
      XSYMBOL (sym)->u.s.declared_special = true;
      SET_SYMBOL_VAL (XSYMBOL (sym), sym);
    }

  ptr = aref_addr (obarray, XFIXNUM (index));
  set_symbol_next (sym, SYMBOLP (*ptr) ? XSYMBOL (*ptr) : NULL);
  *ptr = sym;
  return sym;
}

/* Intern a symbol with name STRING in OBARRAY using bucket INDEX.  */

Lisp_Object
intern_driver (Lisp_Object string, Lisp_Object obarray, Lisp_Object index)
{
  SET_SYMBOL_VAL (XSYMBOL (Qobarray_cache), Qnil);
  return intern_sym (Fmake_symbol (string), obarray, index);
}

/* Intern the C string STR: return a symbol with that name,
   interned in the current obarray.  */

Lisp_Object
intern_1 (const char *str, ptrdiff_t len)
{
  Lisp_Object obarray = check_obarray (Vobarray);
  Lisp_Object tem = oblookup (obarray, str, len, len);

  return (SYMBOLP (tem) ? tem
	  /* The above `oblookup' was done on the basis of nchars==nbytes, so
	     the string has to be unibyte.  */
	  : intern_driver (make_unibyte_string (str, len),
			   obarray, tem));
}

Lisp_Object
intern_c_string_1 (const char *str, ptrdiff_t len)
{
  Lisp_Object obarray = check_obarray (Vobarray);
  Lisp_Object tem = oblookup (obarray, str, len, len);

  if (!SYMBOLP (tem))
    {
      Lisp_Object string;

      if (NILP (Vloadup_pure_table))
	string = make_string (str, len);
      else
	string = make_pure_c_string (str, len);

      tem = intern_driver (string, obarray, tem);
    }
  return tem;
}

static void
define_symbol (Lisp_Object sym, char const *str)
{
  ptrdiff_t len = strlen (str);
  Lisp_Object string = make_pure_c_string (str, len);
  init_symbol (sym, string);

  /* Qunbound is uninterned, thus distinct from the symbol 'unbound.  */
  if (! EQ (sym, Qunbound))
    {
      Lisp_Object bucket = oblookup (initial_obarray, str, len, len);
      eassert (FIXNUMP (bucket));
      intern_sym (sym, initial_obarray, bucket);
    }
}

DEFUN ("intern", Fintern, Sintern, 1, 2, 0,
       doc: /* Return the canonical symbol whose name is STRING.
If there is none, one is created by this function and returned.
A second optional argument specifies the obarray to use;
it defaults to the value of `obarray'.  */)
  (Lisp_Object string, Lisp_Object obarray)
{
  Lisp_Object tem;

  obarray = check_obarray (NILP (obarray) ? Vobarray : obarray);
  CHECK_STRING (string);

  char* longhand = NULL;
  ptrdiff_t longhand_chars = 0, longhand_bytes = 0;
  tem = oblookup_considering_shorthand (obarray, SSDATA (string),
					SCHARS (string), SBYTES (string),
					&longhand, &longhand_chars,
					&longhand_bytes);

  if (!SYMBOLP (tem))
    {
      if (longhand)
	{
	  eassert (longhand_chars >= 0);
	  tem = intern_driver (make_multibyte_string
			       (longhand, longhand_chars, longhand_bytes),
			       obarray, tem);
	  xfree (longhand);
	}
      else
	tem = intern_driver (NILP (Vloadup_pure_table) ? string : Fpurecopy (string),
			     obarray, tem);
    }
  return tem;
}

DEFUN ("intern-soft", Fintern_soft, Sintern_soft, 1, 2, 0,
       doc: /* Return the canonical symbol named NAME, or nil if none exists.
NAME may be a string or a symbol.  If it is a symbol, that exact
symbol is searched for.
A second optional argument specifies the obarray to use;
it defaults to the value of `obarray'.  */)
  (Lisp_Object name, Lisp_Object obarray)
{
  register Lisp_Object tem, string;

  if (NILP (obarray)) obarray = Vobarray;
  obarray = check_obarray (obarray);

  if (! SYMBOLP (name))
    {
      char *longhand = NULL;
      ptrdiff_t longhand_chars = 0, longhand_bytes = 0;

      CHECK_STRING (name);
      string = name;
      tem = oblookup_considering_shorthand (obarray, SSDATA (string),
					    SCHARS (string), SBYTES (string),
					    &longhand, &longhand_chars,
					    &longhand_bytes);
      if (longhand)
	xfree (longhand);
      return FIXNUMP (tem) ? Qnil : tem;
    }
  else
    {
      /* If already a symbol, we don't do shorthand-longhand translation,
	 as promised in the docstring.  */
      string = SYMBOL_NAME (name);
      tem = oblookup (obarray, SSDATA (string), SCHARS (string), SBYTES (string));
      return EQ (name, tem) ? name : Qnil;
    }
}

DEFUN ("unintern", Funintern, Sunintern, 1, 2, 0,
       doc: /* Delete the symbol named NAME, if any, from OBARRAY.
The value is t if a symbol was found and deleted, nil otherwise.
NAME may be a string or a symbol.  If it is a symbol, that symbol
is deleted, if it belongs to OBARRAY--no other symbol is deleted.
OBARRAY, if nil, defaults to the value of the variable `obarray'.
usage: (unintern NAME OBARRAY)  */)
  (Lisp_Object name, Lisp_Object obarray)
{
  register Lisp_Object tem;
  Lisp_Object string;
  size_t hash;

  if (NILP (obarray)) obarray = Vobarray;
  obarray = check_obarray (obarray);

  if (SYMBOLP (name))
    string = SYMBOL_NAME (name);
  else
    {
      CHECK_STRING (name);
      string = name;
    }

  char *longhand = NULL;
  ptrdiff_t longhand_chars = 0;
  ptrdiff_t longhand_bytes = 0;
  tem = oblookup_considering_shorthand (obarray, SSDATA (string),
					SCHARS (string), SBYTES (string),
					&longhand, &longhand_chars,
					&longhand_bytes);
  if (longhand)
    xfree(longhand);

  if (FIXNUMP (tem))
    return Qnil;
  /* If arg was a symbol, don't delete anything but that symbol itself.  */
  if (SYMBOLP (name) && !EQ (name, tem))
    return Qnil;

  /* There are plenty of other symbols which will screw up the Emacs
     session if we unintern them, as well as even more ways to use
     `setq' or `fset' or whatnot to make the Emacs session
     unusable.  Let's not go down this silly road.  --Stef  */
  /* if (NILP (tem) || EQ (tem, Qt))
       error ("Attempt to unintern t or nil"); */

  XSYMBOL (tem)->u.s.interned = SYMBOL_UNINTERNED;

  hash = oblookup_last_bucket_number;

  if (EQ (AREF (obarray, hash), tem))
    {
      if (XSYMBOL (tem)->u.s.next)
	{
	  Lisp_Object sym;
	  XSETSYMBOL (sym, XSYMBOL (tem)->u.s.next);
	  ASET (obarray, hash, sym);
	}
      else
	ASET (obarray, hash, make_fixnum (0));
    }
  else
    {
      Lisp_Object tail, following;

      for (tail = AREF (obarray, hash);
	   XSYMBOL (tail)->u.s.next;
	   tail = following)
	{
	  XSETSYMBOL (following, XSYMBOL (tail)->u.s.next);
	  if (EQ (following, tem))
	    {
	      set_symbol_next (tail, XSYMBOL (following)->u.s.next);
	      break;
	    }
	}
    }

  return Qt;
}

/* Return the symbol in OBARRAY whose names matches the string
   of SIZE characters (SIZE_BYTE bytes) at PTR.
   If there is no such symbol, return the integer bucket number of
   where the symbol would be if it were present.

   Also store the bucket number in oblookup_last_bucket_number.  */

Lisp_Object
oblookup (Lisp_Object obarray, register const char *ptr, ptrdiff_t size, ptrdiff_t size_byte)
{
  size_t hash;
  size_t obsize;
  register Lisp_Object tail;
  Lisp_Object bucket, tem;

  obarray = check_obarray (obarray);
  /* This is sometimes needed in the middle of GC.  */
  obsize = ASIZE (obarray);
  hash = hash_string (ptr, size_byte) % obsize;
  bucket = AREF (obarray, hash);
  oblookup_last_bucket_number = hash;
  if (EQ (bucket, make_fixnum (0)))
    ;
  else if (!SYMBOLP (bucket))
    /* Like CADR error message.  */
    xsignal2 (Qwrong_type_argument, Qobarrayp,
	      build_string ("Bad data in guts of obarray"));
  else
    for (tail = bucket; ; XSETSYMBOL (tail, XSYMBOL (tail)->u.s.next))
      {
	if (SBYTES (SYMBOL_NAME (tail)) == size_byte
	    && SCHARS (SYMBOL_NAME (tail)) == size
	    && !memcmp (SDATA (SYMBOL_NAME (tail)), ptr, size_byte))
	  return tail;
	else if (XSYMBOL (tail)->u.s.next == 0)
	  break;
      }
  XSETINT (tem, hash);
  return tem;
}

/* Like 'oblookup', but considers 'Vread_symbol_shorthands',
   potentially recognizing that IN is shorthand for some other
   longhand name, which is then placed in OUT.  In that case,
   memory is malloc'ed for OUT (which the caller must free) while
   SIZE_OUT and SIZE_BYTE_OUT respectively hold the character and byte
   sizes of the transformed symbol name.  If IN is not recognized
   shorthand for any other symbol, OUT is set to point to NULL and
   'oblookup' is called.  */

Lisp_Object
oblookup_considering_shorthand (Lisp_Object obarray, const char *in,
				ptrdiff_t size, ptrdiff_t size_byte, char **out,
				ptrdiff_t *size_out, ptrdiff_t *size_byte_out)
{
  Lisp_Object tail = Vread_symbol_shorthands;

  /* First, assume no transformation will take place.  */
  *out = NULL;
  /* Then, iterate each pair in Vread_symbol_shorthands.  */
  FOR_EACH_TAIL_SAFE (tail)
    {
      Lisp_Object pair = XCAR (tail);
      /* Be lenient to 'read-symbol-shorthands': if some element isn't a
	 cons, or some member of that cons isn't a string, just skip
	 to the next element.  */
      if (!CONSP (pair))
	continue;
      Lisp_Object sh_prefix = XCAR (pair);
      Lisp_Object lh_prefix = XCDR (pair);
      if (!STRINGP (sh_prefix) || !STRINGP (lh_prefix))
	continue;
      ptrdiff_t sh_prefix_size = SBYTES (sh_prefix);

      /* Compare the prefix of the transformation pair to the symbol
	 name.  If a match occurs, do the renaming and exit the loop.
	 In other words, only one such transformation may take place.
	 Calculate the amount of memory to allocate for the longhand
	 version of the symbol name with xrealloc.  This isn't
	 strictly needed, but it could later be used as a way for
	 multiple transformations on a single symbol name.  */
      if (sh_prefix_size <= size_byte
	  && memcmp (SSDATA (sh_prefix), in, sh_prefix_size) == 0)
	{
	  ptrdiff_t lh_prefix_size = SBYTES (lh_prefix);
	  ptrdiff_t suffix_size = size_byte - sh_prefix_size;
	  *out = xrealloc (*out, lh_prefix_size + suffix_size);
	  memcpy (*out, SSDATA(lh_prefix), lh_prefix_size);
	  memcpy (*out + lh_prefix_size, in + sh_prefix_size, suffix_size);
	  *size_out = SCHARS (lh_prefix) - SCHARS (sh_prefix) + size;
	  *size_byte_out = lh_prefix_size + suffix_size;
	  break;
	}
    }
  /* Now, as promised, call oblookup with the "final" symbol name to
     lookup.  That function remains oblivious to whether a
     transformation happened here or not, but the caller of this
     function can tell by inspecting the OUT parameter.  */
  if (*out)
    return oblookup (obarray, *out, *size_out, *size_byte_out);
  else
    return oblookup (obarray, in, size, size_byte);
}


void
map_obarray (Lisp_Object obarray, void (*fn) (Lisp_Object, Lisp_Object), Lisp_Object arg)
{
  ptrdiff_t i;
  register Lisp_Object tail;
  CHECK_VECTOR (obarray);
  for (i = ASIZE (obarray) - 1; i >= 0; i--)
    {
      tail = AREF (obarray, i);
      if (SYMBOLP (tail))
	while (1)
	  {
	    (*fn) (tail, arg);
	    if (XSYMBOL (tail)->u.s.next == 0)
	      break;
	    XSETSYMBOL (tail, XSYMBOL (tail)->u.s.next);
	  }
    }
}

static void
mapatoms_1 (Lisp_Object sym, Lisp_Object function)
{
  call1 (function, sym);
}

DEFUN ("mapatoms", Fmapatoms, Smapatoms, 1, 2, 0,
       doc: /* Call FUNCTION on every symbol in OBARRAY.
OBARRAY defaults to the value of `obarray'.  */)
  (Lisp_Object function, Lisp_Object obarray)
{
  if (NILP (obarray)) obarray = Vobarray;
  obarray = check_obarray (obarray);

  map_obarray (obarray, mapatoms_1, function);
  return Qnil;
}

void
init_obarray_once (void)
{
  Vobarray = initialize_vector (OBARRAY_SIZE, make_fixnum (0));
  initial_obarray = Vobarray;
  staticpro (&initial_obarray);

  for (int i = 0; i < ARRAYELTS (lispsym); i++)
    define_symbol (builtin_lisp_symbol (i), defsym_name[i]);

  DEFSYM (Qunbound, "unbound");

  DEFSYM (Qnil, "nil");
  SET_SYMBOL_VAL (XSYMBOL (Qnil), Qnil);
  make_symbol_constant (Qnil);
  XSYMBOL (Qnil)->u.s.declared_special = true;

  DEFSYM (Qt, "t");
  SET_SYMBOL_VAL (XSYMBOL (Qt), Qt);
  make_symbol_constant (Qt);
  XSYMBOL (Qt)->u.s.declared_special = true;

  DEFSYM (Qvariable_documentation, "variable-documentation");
}


void
defsubr (union Aligned_Lisp_Subr *aname)
{
  struct Lisp_Subr *sname = &aname->s;
  Lisp_Object sym, tem;
  sym = intern_c_string (sname->symbol_name);
  XSETPVECTYPE (sname, PVEC_SUBR);
  XSETSUBR (tem, sname);
  set_symbol_function (sym, tem);
#ifdef HAVE_NATIVE_COMP
  eassert (NILP (Vcomp_abi_hash));
  Vcomp_subr_list = Fpurecopy (Fcons (tem, Vcomp_subr_list));
#endif
}

#ifdef NOTDEF /* Use fset in subr.el now!  */
void
defalias (struct Lisp_Subr *sname, char *string)
{
  Lisp_Object sym;
  sym = intern (string);
  XSETSUBR (XSYMBOL (sym)->u.s.function, sname);
}
#endif /* NOTDEF */

/* Define an "integer variable"; a symbol whose value is forwarded to a
   C variable of type intmax_t.  Sample call (with "xx" to fool make-docfile):
   DEFxxVAR_INT ("emacs-priority", &emacs_priority, "Documentation");  */
void
defvar_int (struct Lisp_Intfwd const *i_fwd, char const *namestring)
{
  Lisp_Object sym = intern_c_string (namestring);
  XSYMBOL (sym)->u.s.declared_special = true;
  XSYMBOL (sym)->u.s.redirect = SYMBOL_FORWARDED;
  SET_SYMBOL_FWD (XSYMBOL (sym), i_fwd);
}

/* Similar but define a variable whose value is t if 1, nil if 0.  */
void
defvar_bool (struct Lisp_Boolfwd const *b_fwd, char const *namestring)
{
  Lisp_Object sym = intern_c_string (namestring);
  XSYMBOL (sym)->u.s.declared_special = true;
  XSYMBOL (sym)->u.s.redirect = SYMBOL_FORWARDED;
  SET_SYMBOL_FWD (XSYMBOL (sym), b_fwd);
  Vbyte_boolean_vars = Fcons (sym, Vbyte_boolean_vars);
}

/* Similar but define a variable whose value is the Lisp Object stored
   at address.  Two versions: with and without gc-marking of the C
   variable.  The nopro version is used when that variable will be
   gc-marked for some other reason, since marking the same slot twice
   can cause trouble with strings.  */
void
defvar_lisp_nopro (struct Lisp_Objfwd const *o_fwd, char const *namestring)
{
  Lisp_Object sym = intern_c_string (namestring);
  XSYMBOL (sym)->u.s.declared_special = true;
  XSYMBOL (sym)->u.s.redirect = SYMBOL_FORWARDED;
  SET_SYMBOL_FWD (XSYMBOL (sym), o_fwd);
}

void
defvar_lisp (struct Lisp_Objfwd const *o_fwd, char const *namestring)
{
  defvar_lisp_nopro (o_fwd, namestring);
  staticpro (o_fwd->objvar);
}

/* Similar but define a variable whose value is the Lisp Object stored
   at a particular offset in the current kboard object.  */

void
defvar_kboard (struct Lisp_Kboard_Objfwd const *ko_fwd, char const *namestring)
{
  Lisp_Object sym = intern_c_string (namestring);
  XSYMBOL (sym)->u.s.declared_special = true;
  XSYMBOL (sym)->u.s.redirect = SYMBOL_FORWARDED;
  SET_SYMBOL_FWD (XSYMBOL (sym), ko_fwd);
}

/* Check that the elements of lpath exist.  */

static void
load_path_check (Lisp_Object lpath)
{
  Lisp_Object path_tail;

  /* The only elements that might not exist are those from
     PATH_LOADSEARCH, EMACSLOADPATH.  Anything else is only added if
     it exists.  */
  for (path_tail = lpath; ! NILP (path_tail); path_tail = XCDR (path_tail))
    {
      Lisp_Object dirfile;
      dirfile = Fcar (path_tail);
      if (STRINGP (dirfile))
        {
          dirfile = Fdirectory_file_name (dirfile);
          if (! file_accessible_directory_p (dirfile))
            dir_warning ("Lisp directory", XCAR (path_tail));
        }
    }
}

/* Dig toplevel LOAD-PATH out of epaths.h.  */

static Lisp_Object
load_path_default (void)
{
  if (will_dump_p ())
    /* PATH_DUMPLOADSEARCH is the lisp dir in the source directory.  */
    return decode_env_path (0, PATH_DUMPLOADSEARCH, 0);

  Lisp_Object lpath = decode_env_path (0, PATH_LOADSEARCH, 0);

  /* Counter-intuitively Vinstallation_directory is nil for
     invocations of the `make install` executable, and is
     Vsource_directory for invocations of the within-repo `make`
     executable.
  */
  if (! NILP (Vinstallation_directory))
    {
      Lisp_Object tem = Fexpand_file_name (build_string ("lisp"),
					   Vinstallation_directory),
	tem1 = Ffile_accessible_directory_p (tem);

      if (NILP (tem1))
	/* Use build-time dirs instead.  */
	lpath = nconc2 (lpath, decode_env_path (0, PATH_DUMPLOADSEARCH, 0));
      else if (NILP (Fmember (tem, lpath)))
	/* Override the inchoate LOAD-PATH.  */
	lpath = list1 (tem);

      /* Add the within-repo site-lisp (unusual).  */
      if (! no_site_lisp)
        {
          tem = Fexpand_file_name (build_string ("site-lisp"),
                                   Vinstallation_directory);
          tem1 = Ffile_accessible_directory_p (tem);
          if (! NILP (tem1) && (NILP (Fmember (tem, lpath))))
	    lpath = Fcons (tem, lpath);
        }

      if (NILP (Fequal (Vinstallation_directory, Vsource_directory)))
        {
	  /* An out-of-tree build (unusual).  */
          tem = Fexpand_file_name (build_string ("src/Makefile"),
                                   Vinstallation_directory);
          tem1 = Fexpand_file_name (build_string ("src/Makefile.in"),
				    Vinstallation_directory);

          /* Don't be fooled if they moved the entire source tree
             AFTER dumping Emacs.  If the build directory is indeed
             different from the source dir, src/Makefile.in and
             src/Makefile will not be found together.  */
          if (! NILP (Ffile_exists_p (tem)) && NILP (Ffile_exists_p (tem1)))
            {
              tem = Fexpand_file_name (build_string ("lisp"),
                                       Vsource_directory);
              if (NILP (Fmember (tem, lpath)))
                lpath = Fcons (tem, lpath);
              if (! no_site_lisp)
                {
                  tem = Fexpand_file_name (build_string ("site-lisp"),
                                           Vsource_directory);
                  if (! NILP (tem) && (NILP (Fmember (tem, lpath))))
		    lpath = Fcons (tem, lpath);
                }
            }
        }
    }

  return lpath;
}

void
init_lread (void)
{
  /* First, set Vload_path.  */

  /* Ignore EMACSLOADPATH when dumping.  */
  bool use_loadpath = ! will_dump_p ();

  if (use_loadpath && egetenv ("EMACSLOADPATH"))
    {
      Vload_path = decode_env_path ("EMACSLOADPATH", 0, 1);

      /* Check (non-nil) user-supplied elements.  */
      load_path_check (Vload_path);

      /* If no nils in the environment variable, use as-is.
         Otherwise, replace any nils with the default.  */
      if (! NILP (Fmemq (Qnil, Vload_path)))
        {
          Lisp_Object elem, elpath = Vload_path;
          Lisp_Object default_lpath = load_path_default ();

          /* Check defaults, before adding site-lisp.  */
          load_path_check (default_lpath);

          /* Add the site-lisp directories to the front of the default.  */
          if (! no_site_lisp && PATH_SITELOADSEARCH[0] != '\0')
            {
              Lisp_Object sitelisp = decode_env_path (0, PATH_SITELOADSEARCH, 0);
              if (! NILP (sitelisp))
                default_lpath = nconc2 (sitelisp, default_lpath);
            }

          Vload_path = Qnil;

          /* Replace nils from EMACSLOADPATH by default.  */
          while (CONSP (elpath))
            {
              elem = XCAR (elpath);
              elpath = XCDR (elpath);
              Vload_path = CALLN (Fappend, Vload_path,
				  NILP (elem) ? default_lpath : list1 (elem));
            }
        }
    }
  else
    {
      Vload_path = load_path_default ();

      /* Check before adding site-lisp directories.
         The install should have created them, but they are not
         required, so no need to warn if they are absent.
         Or we might be running before installation.  */
      load_path_check (Vload_path);

      /* Add the site-lisp directories at the front.  */
      if (! will_dump_p () && !no_site_lisp && PATH_SITELOADSEARCH[0] != '\0')
        {
          Lisp_Object sitelisp = decode_env_path (0, PATH_SITELOADSEARCH, 0);
          if (! NILP (sitelisp))
	    Vload_path = nconc2 (sitelisp, Vload_path);
        }
    }

  Vvalues = Qnil;

  load_in_progress = 0;
  Vload_file_name = Qnil;
  Vload_true_file_name = Qnil;
  Vstandard_input = Qt;
  Vloads_in_progress = Qnil;
}

/* Print a warning that directory intended for use USE and with name
   DIRNAME cannot be accessed.  On entry, errno should correspond to
   the access failure.  Print the warning on stderr and put it in
   *Messages*.  */

void
dir_warning (char const *use, Lisp_Object dirname)
{
  static char const format[] = "Warning: %s '%s': %s\n";
  char *diagnostic = emacs_strerror (errno);
  fprintf (stderr, format, use, SSDATA (ENCODE_SYSTEM (dirname)), diagnostic);

  /* Don't log the warning before we've initialized!!  */
  if (initialized)
    {
      ptrdiff_t diaglen = strlen (diagnostic);
      AUTO_STRING_WITH_LEN (diag, diagnostic, diaglen);
      if (! NILP (Vlocale_coding_system))
	{
	  Lisp_Object s
	    = code_convert_string_norecord (diag, Vlocale_coding_system, false);
	  diagnostic = SSDATA (s);
	  diaglen = SBYTES (s);
	}
      USE_SAFE_ALLOCA;
      char *buffer = SAFE_ALLOCA (sizeof format - 3 * (sizeof "%s" - 1)
				  + strlen (use) + SBYTES (dirname) + diaglen);
      ptrdiff_t message_len = esprintf (buffer, format, use, SSDATA (dirname),
					diagnostic);
      message_dolog (buffer, message_len, 0, STRING_MULTIBYTE (dirname));
      SAFE_FREE ();
    }
}

void
syms_of_lread (void)
{
  defsubr (&Sread);
  defsubr (&Sread_from_string);
  defsubr (&Sread_annotated);
  defsubr (&Slread__substitute_object_in_subtree);
  defsubr (&Sintern);
  defsubr (&Sintern_soft);
  defsubr (&Sunintern);
  defsubr (&Sget_load_suffixes);
  defsubr (&Sload);
  defsubr (&Seval_buffer);
  defsubr (&Seval_region);
  defsubr (&Sread_char);
  defsubr (&Sread_char_exclusive);
  defsubr (&Sread_event);
  defsubr (&Sget_file_char);
  defsubr (&Smapatoms);
  defsubr (&Slocate_file_internal);

  DEFVAR_LISP ("obarray", Vobarray,
	       doc: /* Symbol table for use by `intern' and `read'.
It is a vector whose length ought to be prime for best results.
The vector's contents don't make sense if examined from Lisp programs;
to find all the symbols in an obarray, use `mapatoms'.  */);

  DEFVAR_LISP ("values", Vvalues,
	       doc: /* List of values of all expressions which were read, evaluated and printed.
Order is reverse chronological.
This variable is obsolete as of Emacs 28.1 and should not be used.  */);
  XSYMBOL (intern ("values"))->u.s.declared_special = false;

  DEFVAR_LISP ("standard-input", Vstandard_input,
	       doc: /* Stream for read to get input from.
See documentation of `read' for possible values.  */);
  Vstandard_input = Qt;

  DEFVAR_LISP ("read-circle", Vread_circle,
	       doc: /* Non-nil means read recursive structures using #N= and #N# syntax.  */);
  Vread_circle = Qt;

  DEFVAR_LISP ("load-path", Vload_path,
	       doc: /* List of directories to search for files to load.
Each element is a string (directory file name) or nil (meaning
`default-directory').
This list is consulted by the `require' function.
Initialized during startup as described in Info node `(elisp)Library Search'.
Use `directory-file-name' when adding items to this path.  However, Lisp
programs that process this list should tolerate directories both with
and without trailing slashes.  */);

  DEFVAR_LISP ("load-suffixes", Vload_suffixes,
	       doc: /* List of suffixes for Emacs Lisp files and dynamic modules.
This list includes suffixes for both compiled and source Emacs Lisp files.
This list should not include the empty string.
`load' and related functions try to append these suffixes, in order,
to the specified file name if a suffix is allowed or required.  */);
  Vload_suffixes = list2 (build_pure_c_string (".elc"),
			  build_pure_c_string (".el"));
#ifdef HAVE_MODULES
  Vload_suffixes = Fcons (build_pure_c_string (MODULES_SUFFIX), Vload_suffixes);
#ifdef MODULES_SECONDARY_SUFFIX
  Vload_suffixes =
    Fcons (build_pure_c_string (MODULES_SECONDARY_SUFFIX), Vload_suffixes);
#endif
#endif
  DEFVAR_LISP ("module-file-suffix", Vmodule_file_suffix,
	       doc: /* Suffix of loadable module file, or nil if modules are not supported.  */);
#ifdef HAVE_MODULES
  Vmodule_file_suffix = build_pure_c_string (MODULES_SUFFIX);
#else
  Vmodule_file_suffix = Qnil;
#endif

  DEFVAR_LISP ("dynamic-library-suffixes", Vdynamic_library_suffixes,
	       doc: /* A list of suffixes for loadable dynamic libraries.  */);

#ifndef MSDOS
  Vdynamic_library_suffixes
    = Fcons (build_pure_c_string (DYNAMIC_LIB_SECONDARY_SUFFIX), Qnil);
  Vdynamic_library_suffixes
    = Fcons (build_pure_c_string (DYNAMIC_LIB_SUFFIX),
	     Vdynamic_library_suffixes);
#else
  Vdynamic_library_suffixes = Qnil;
#endif

  DEFVAR_LISP ("load-file-rep-suffixes", Vload_file_rep_suffixes,
	       doc: /* List of suffixes that indicate representations of \
the same file.
This list should normally start with the empty string.

Enabling Auto Compression mode appends the suffixes in
`jka-compr-load-suffixes' to this list and disabling Auto Compression
mode removes them again.  `load' and related functions use this list to
determine whether they should look for compressed versions of a file
and, if so, which suffixes they should try to append to the file name
in order to do so.  However, if you want to customize which suffixes
the loading functions recognize as compression suffixes, you should
customize `jka-compr-load-suffixes' rather than the present variable.  */);
  Vload_file_rep_suffixes = list1 (empty_unibyte_string);

  DEFVAR_BOOL ("load-in-progress", load_in_progress,
	       doc: /* Non-nil if inside of `load'.  */);
  DEFSYM (Qload_in_progress, "load-in-progress");

  DEFVAR_LISP ("after-load-alist", Vafter_load_alist,
	       doc: /* An alist of functions to be evalled when particular files are loaded.
Each element looks like (REGEXP-OR-FEATURE FUNCS...).

REGEXP-OR-FEATURE is either a regular expression to match file names, or
a symbol (a feature name).

When `load' is run and the file-name argument matches an element's
REGEXP-OR-FEATURE, or when `provide' is run and provides the symbol
REGEXP-OR-FEATURE, the FUNCS in the element are called.

An error in FUNCS does not undo the load, but does prevent calling
the rest of the FUNCS.  */);
  Vafter_load_alist = Qnil;

  DEFVAR_LISP ("load-history", Vload_history,
	       doc: /* Alist mapping loaded file names to symbols and features.
Each alist element should be a list (FILE-NAME ENTRIES...), where
FILE-NAME is the name of a file that has been loaded into Emacs.
The file name is absolute and true (i.e. it doesn't contain symlinks).
As an exception, one of the alist elements may have FILE-NAME nil,
for symbols and features not associated with any file.

The remaining ENTRIES in the alist element describe the functions and
variables defined in that file, the features provided, and the
features required.  Each entry has the form `(provide . FEATURE)',
`(require . FEATURE)', `(defun . FUNCTION)', `(defface . SYMBOL)',
 `(define-type . SYMBOL)', or `(cl-defmethod METHOD SPECIALIZERS)'.
In addition, entries may also be single symbols,
which means that symbol was defined by `defvar' or `defconst'.

During preloading, the file name recorded is relative to the main Lisp
directory.  These file names are converted to absolute at startup.  */);
  Vload_history = Qnil;

  DEFVAR_LISP ("load-file-name", Vload_file_name,
	       doc: /* Full name of file being loaded by `load'.

In case of native code being loaded this is indicating the
corresponding bytecode filename.  Use `load-true-file-name' to obtain
the .eln filename.  */);
  Vload_file_name = Qnil;

  DEFVAR_LISP ("load-true-file-name", Vload_true_file_name,
	       doc: /* Full name of file being loaded by `load'.  */);
  Vload_true_file_name = Qnil;

  DEFVAR_LISP ("user-init-file", Vuser_init_file,
	       doc: /* File name, including directory, of user's initialization file.
If the file loaded had extension `.elc', and the corresponding source file
exists, this variable contains the name of source file, suitable for use
by functions like `custom-save-all' which edit the init file.
While Emacs loads and evaluates any init file, value is the real name
of the file, regardless of whether or not it has the `.elc' extension.  */);
  Vuser_init_file = Qnil;

  DEFVAR_LISP ("current-load-list", Vcurrent_load_list,
	       doc: /* Used for internal purposes by `load'.  */);
  Vcurrent_load_list = Qnil;

  DEFVAR_LISP ("load-read-function", Vload_read_function,
	       doc: /* Function used for reading expressions.
It is used by `load' and `eval-region'.

Called with a single argument (the stream from which to read).
The default is to use the function `read'.  */);
  DEFSYM (Qread, "read");
  Vload_read_function = Qread;

  DEFVAR_LISP ("load-source-file-function", Vload_source_file_function,
	       doc: /* Function called in `load' to load an Emacs Lisp source file.
The value should be a function for doing code conversion before
reading a source file.  It can also be nil, in which case loading is
done without any code conversion.

If the value is a function, it is called with four arguments,
FULLNAME, FILE, NOERROR, NOMESSAGE.  FULLNAME is the absolute name of
the file to load, FILE is the non-absolute name (for messages etc.),
and NOERROR and NOMESSAGE are the corresponding arguments passed to
`load'.  The function should return t if the file was loaded.  */);
  Vload_source_file_function = Qnil;

  DEFVAR_BOOL ("load-force-doc-strings", load_force_doc_strings,
	       doc: /* Non-nil means `load' should force-load all dynamic doc strings.
This is useful when the file being loaded is a temporary copy.  */);
  load_force_doc_strings = 0;

  DEFVAR_BOOL ("load-convert-to-unibyte", load_convert_to_unibyte,
	       doc: /* Non-nil means `read' converts strings to unibyte whenever possible.
This is normally bound by `load' and `eval-buffer' to control `read',
and is not meant for users to change.  */);
  load_convert_to_unibyte = 0;

  DEFVAR_LISP ("source-directory", Vsource_directory,
	       doc: /* Directory in which Emacs sources were found when Emacs was built.
You cannot count on them to still be there!  */);
  Vsource_directory
    = Fexpand_file_name (build_string ("../"),
			 Fcar (decode_env_path (0, PATH_DUMPLOADSEARCH, 0)));

  DEFVAR_LISP ("installed-directory", Vinstalled_directory,
	       doc: /* Install path of built-in lisp libraries.
This directory contains the `etc`, `lisp`, and `site-lisp`
installables, and is determined at configure time in the epaths-force
make target.  Not to be confused with the legacy
`installation-directory' nor `invocation-directory'.  */);
  Vinstalled_directory
    = Fexpand_file_name (build_string ("../"),
			 Fcar (decode_env_path (0, PATH_LOADSEARCH, 0)));

  DEFVAR_LISP ("preloaded-file-list", Vpreloaded_file_list,
	       doc: /* List of files that were preloaded (when dumping Emacs).  */);
  Vpreloaded_file_list = Qnil;

  DEFVAR_LISP ("byte-boolean-vars", Vbyte_boolean_vars,
	       doc: /* List of all DEFVAR_BOOL variables, used by the byte code optimizer.  */);
  Vbyte_boolean_vars = Qnil;

  DEFVAR_BOOL ("load-dangerous-libraries", load_dangerous_libraries,
	       doc: /* Non-nil means load dangerous compiled Lisp files.
Some versions of XEmacs use different byte codes than Emacs.  These
incompatible byte codes can make Emacs crash when it tries to execute
them.  */);
  load_dangerous_libraries = 0;

  DEFVAR_BOOL ("force-load-messages", force_load_messages,
	       doc: /* Non-nil means force printing messages when loading Lisp files.
This overrides the value of the NOMESSAGE argument to `load'.  */);
  force_load_messages = 0;

  DEFVAR_LISP ("bytecomp-version-regexp", Vbytecomp_version_regexp,
	       doc: /* Regular expression matching safe to load compiled Lisp files.
When Emacs loads a compiled Lisp file, it reads the first 512 bytes
from the file, and matches them against this regular expression.
When the regular expression matches, the file is considered to be safe
to load.  */);
  Vbytecomp_version_regexp
    = build_pure_c_string
        ("^;;;.\\(?:in Emacs version\\|bytecomp version FSF\\)");

  DEFSYM (Qlexical_binding, "lexical-binding");
  DEFVAR_LISP ("lexical-binding", Vlexical_binding,
	       doc: /* Whether to use lexical binding when evaluating code.
Non-nil means that the code in the current buffer should be evaluated
with lexical binding.
This variable is automatically set from the file variables of an
interpreted Lisp file read using `load'.  Unlike other file local
variables, this must be set in the first line of a file.  */);
  Vlexical_binding = Qnil;
  Fmake_variable_buffer_local (Qlexical_binding);

  DEFVAR_LISP ("eval-buffer-list", Veval_buffer_list,
	       doc: /* List of buffers being read from by calls to `eval-buffer' and `eval-region'.  */);
  Veval_buffer_list = Qnil;

  DEFVAR_LISP ("lread--unescaped-character-literals",
               Vlread_unescaped_character_literals,
               doc: /* List of deprecated unescaped character literals encountered by `read'.
For internal use only.  */);
  Vlread_unescaped_character_literals = Qnil;
  DEFSYM (Qlread_unescaped_character_literals,
          "lread--unescaped-character-literals");

  DEFVAR_BOOL ("load-prefer-newer", load_prefer_newer,
               doc: /* Load the newer of .el and .elc.
The `load' function loads an explicitly suffixed library file name.
If unsuffixed, a nil `load-prefer-newer' loads the first readable file among
`load-suffixes' or `load-file-rep-suffixes'.  A non-nil `load-prefer-newer'
loads the most recently modified readable file.  */);
  load_prefer_newer = false;

  DEFVAR_BOOL ("load-no-native", load_no_native,
               doc: /* Non-nil means not to load a .eln file when a .elc was requested.  */);
  load_no_native = false;

  /* Vsource_directory was initialized in init_lread.  */

  DEFSYM (Qcurrent_load_list, "current-load-list");
  DEFSYM (Qstandard_input, "standard-input");
  DEFSYM (Qread_char, "read-char");
  DEFSYM (Qget_file_char, "get-file-char");

  /* Used instead of Qget_file_char while loading *.elc files compiled
     by Emacs 21 or older.  */
  DEFSYM (Qget_emacs_mule_file_char, "get-emacs-mule-file-char");

  DEFSYM (Qload_force_doc_strings, "load-force-doc-strings");

  DEFSYM (Qbackquote, "`");
  DEFSYM (Qcomma, ",");
  DEFSYM (Qcomma_at, ",@");

#if !IEEE_FLOATING_POINT
  for (int negative = 0; negative < 2; negative++)
    {
      not_a_number[negative] = build_pure_c_string (&"-0.0e+NaN"[!negative]);
      staticpro (&not_a_number[negative]);
    }
#endif

  DEFSYM (Qinhibit_file_name_operation, "inhibit-file-name-operation");
  DEFSYM (Qascii_character, "ascii-character");
  DEFSYM (Qfunction, "function");
  DEFSYM (Qload, "load");
  DEFSYM (Qload_file_name, "load-file-name");
  DEFSYM (Qload_true_file_name, "load-true-file-name");
  DEFSYM (Qeval_buffer_list, "eval-buffer-list");
  DEFSYM (Qdir_ok, "dir-ok");
  DEFSYM (Qdo_after_load_evaluation, "do-after-load-evaluation");

  staticpro (&read_objects_map);
  read_objects_map = Qnil;
  staticpro (&read_objects_completed);
  read_objects_completed = Qnil;

  Vloads_in_progress = Qnil;
  staticpro (&Vloads_in_progress);

  DEFSYM (Qhash_table, "hash-table");
  DEFSYM (Qdata, "data");
  DEFSYM (Qtest, "test");
  DEFSYM (Qsize, "size");
  DEFSYM (Qpurecopy, "purecopy");
  DEFSYM (Qweakness, "weakness");
  DEFSYM (Qrehash_size, "rehash-size");
  DEFSYM (Qrehash_threshold, "rehash-threshold");

  DEFSYM (Qchar_from_name, "char-from-name");

  DEFVAR_LISP ("read-symbol-shorthands", Vread_symbol_shorthands,
          doc: /* Alist of known symbol-name shorthands.
This variable's value can only be set via file-local variables.
See Info node `(elisp)Shorthands' for more details.  */);
  Vread_symbol_shorthands = Qnil;
  DEFSYM (Qobarray_cache, "obarray-cache");
  DEFSYM (Qobarrayp, "obarrayp");

  DEFSYM (Qmacroexp__dynvars, "macroexp--dynvars");
  DEFVAR_LISP ("macroexp--dynvars", Vmacroexp__dynvars,
        doc:   /* List of variables declared dynamic in the current scope.
Only valid during macro-expansion.  Internal use only. */);
  Vmacroexp__dynvars = Qnil;
}<|MERGE_RESOLUTION|>--- conflicted
+++ resolved
@@ -4417,15 +4417,6 @@
 		      substitute_object_recurse (arg, (*interval)->plist));
 }
 
-<<<<<<< HEAD
-=======
--
-#if !IEEE_FLOATING_POINT
-/* Strings that stand in for +NaN, -NaN, respectively.  */
-static Lisp_Object not_a_number[2];
-#endif
->>>>>>> 0cd51997
 
 /* Convert the initial prefix of STRING to a number, assuming base BASE.
    If the prefix has floating point syntax and BASE is 10, return a
