/* Lisp parsing and input streams.

Copyright (C) 1985-1989, 1993-1995, 1997-2022 Free Software Foundation,
Inc.

This file is NOT part of GNU Emacs.

GNU Emacs is free software: you can redistribute it and/or modify
it under the terms of the GNU General Public License as published by
the Free Software Foundation, either version 3 of the License, or (at
your option) any later version.

GNU Emacs is distributed in the hope that it will be useful,
but WITHOUT ANY WARRANTY; without even the implied warranty of
MERCHANTABILITY or FITNESS FOR A PARTICULAR PURPOSE.  See the
GNU General Public License for more details.

You should have received a copy of the GNU General Public License
along with GNU Emacs.  If not, see <https://www.gnu.org/licenses/>.  */

/* Tell globals.h to define tables needed by init_obarray.  */
#define DEFINE_SYMBOLS

#include <config.h>
#include "sysstdio.h"
#include <stdlib.h>
#include <sys/types.h>
#include <sys/stat.h>
#include <sys/file.h>
#include <errno.h>
#include <math.h>
#include <stat-time.h>
#include "lisp.h"
#include "dispextern.h"
#include "intervals.h"
#include "character.h"
#include "buffer.h"
#include "charset.h"
#include <epaths.h>
#include "commands.h"
#include "keyboard.h"
#include "systime.h"
#include "termhooks.h"
#include "blockinput.h"
#include "pdumper.h"
#include <c-ctype.h>
#include <vla.h>

#ifdef MSDOS
#include "msdos.h"
#endif

#ifdef HAVE_NS
#include "nsterm.h"
#endif

#include <unistd.h>

#ifdef HAVE_SETLOCALE
#include <locale.h>
#endif /* HAVE_SETLOCALE */

#include <fcntl.h>

#ifdef HAVE_FSEEKO
#define file_offset off_t
#define file_tell ftello
#else
#define file_offset long
#define file_tell ftell
#endif

#if IEEE_FLOATING_POINT
# include <ieee754.h>
# ifndef INFINITY
#  define INFINITY ((union ieee754_double) {.ieee = {.exponent = -1}}.d)
# endif
#endif

/* The objects or placeholders read with the #n=object form.

   A hash table maps a number to either a placeholder (while the
   object is still being parsed, in case it's referenced within its
   own definition) or to the completed object.  With small integers
   for keys, it's effectively little more than a vector, but it'll
   manage any needed resizing for us.

   The variable must be reset to an empty hash table before all
   top-level calls to read0.  In between calls, it may be an empty
   hash table left unused from the previous call (to reduce
   allocations), or nil.  */
static Lisp_Object read_objects_map;

/* The recursive objects read with the #n=object form.

   Objects that might have circular references are stored here, so
   that recursive substitution knows not to keep processing them
   multiple times.

   Only objects that are completely processed, including substituting
   references to themselves (but not necessarily replacing
   placeholders for other objects still being read), are stored.

   A hash table is used for efficient lookups of keys.  We don't care
   what the value slots hold.  The variable must be set to an empty
   hash table before all top-level calls to read0.  In between calls,
   it may be an empty hash table left unused from the previous call
   (to reduce allocations), or nil.  */
static Lisp_Object read_objects_completed;

/* File and lookahead for get-file-char and get-emacs-mule-file-char
   to read from.  Used by Fload.  */
static struct infile
{
  /* The input stream.  */
  FILE *stream;

  /* Lookahead byte count.  */
  signed char lookahead;

  /* Lookahead bytes, in reverse order.  Keep these here because it is
     not portable to ungetc more than one byte at a time.  */
  unsigned char buf[MAX_MULTIBYTE_LENGTH - 1];
} *infile;

/* For use within read-from-string (this reader is non-reentrant!!)  */
static ptrdiff_t read_from_string_index;
static ptrdiff_t read_from_string_index_byte;
static ptrdiff_t read_from_string_limit;

static EMACS_INT readchar_charpos; /* one-indexed */

struct saved_string {
  char *string;		        /* string in allocated buffer */
  ptrdiff_t size;		/* allocated size of buffer */
  ptrdiff_t length;		/* length of string in buffer */
  file_offset position;		/* position in file the string came from */
};

/* The last two strings skipped with #@ (most recent first).  */
static struct saved_string saved_strings[2];

/* A list of file names for files being loaded in Fload.  Used to
   check for recursive loads.  */

static Lisp_Object Vloads_in_progress;

static int read_emacs_mule_char (int, int (*) (int, Lisp_Object),
                                 Lisp_Object);

static void readevalloop (Lisp_Object, struct infile *, Lisp_Object, bool,
                          Lisp_Object, Lisp_Object,
                          Lisp_Object, Lisp_Object);

static void build_load_history (Lisp_Object, bool);

static Lisp_Object oblookup_considering_shorthand (Lisp_Object, const char *,
						   ptrdiff_t, ptrdiff_t,
						   char **, ptrdiff_t *,
						   ptrdiff_t *);


/* Functions that read one byte from the current source READCHARFUN
   or unreads one byte.  If the integer argument C is -1, it returns
   one read byte, or -1 when there's no more byte in the source.  If C
   is 0 or positive, it unreads C, and the return value is not
   interesting.  */

static int readbyte_for_lambda (int, Lisp_Object);
static int readbyte_from_file (int, Lisp_Object);
static int readbyte_from_string (int, Lisp_Object);

/* Handle unreading and rereading of characters.
   Write READCHAR to read a character,
   UNREAD(c) to unread c to be read again.

   These macros correctly read/unread multibyte characters.  */

#define READCHAR readchar (readcharfun, NULL)
#define UNREAD(c) unreadchar (readcharfun, c)

/* Same as READCHAR but set *MULTIBYTE to the multibyteness of the source.  */
#define READCHAR_REPORT_MULTIBYTE(multibyte) readchar (readcharfun, multibyte)

/* When READCHARFUN is Qget_file_char, Qget_emacs_mule_file_char,
   Qlambda, or a cons, we use this to keep an unread character because
   a file stream can't handle multibyte-char unreading.  The value -1
   means that there's no unread character.  */
static int unread_char = -1;

static int
readchar (Lisp_Object readcharfun, bool *multibyte)
{
  Lisp_Object tem;
  register int c;
  int (*readbyte) (int, Lisp_Object);
  unsigned char buf[MAX_MULTIBYTE_LENGTH];
  int i, len;
  bool emacs_mule_encoding = 0;

  if (multibyte)
    *multibyte = 0;

  readchar_charpos++;

  if (BUFFERP (readcharfun))
    {
      register struct buffer *inbuffer = XBUFFER (readcharfun);

      ptrdiff_t pt_byte = BUF_PT_BYTE (inbuffer);

      if (! BUFFER_LIVE_P (inbuffer))
	return -1;

      if (pt_byte >= BUF_ZV_BYTE (inbuffer))
	return -1;

      if (! NILP (BVAR (inbuffer, enable_multibyte_characters)))
	{
	  /* Fetch the character code from the buffer.  */
	  unsigned char *p = BUF_BYTE_ADDRESS (inbuffer, pt_byte);
	  int clen;
	  c = string_char_and_length (p, &clen);
	  pt_byte += clen;
	  if (multibyte)
	    *multibyte = 1;
	}
      else
	{
	  c = BUF_FETCH_BYTE (inbuffer, pt_byte);
	  if (! ASCII_CHAR_P (c))
	    c = BYTE8_TO_CHAR (c);
	  pt_byte++;
	}
      SET_BUF_PT_BOTH (inbuffer, BUF_PT (inbuffer) + 1, pt_byte);

      return c;
    }
  if (MARKERP (readcharfun))
    {
      register struct buffer *inbuffer = XMARKER (readcharfun)->buffer;

      ptrdiff_t bytepos = marker_byte_position (readcharfun);

      if (bytepos >= BUF_ZV_BYTE (inbuffer))
	return -1;

      if (! NILP (BVAR (inbuffer, enable_multibyte_characters)))
	{
	  /* Fetch the character code from the buffer.  */
	  unsigned char *p = BUF_BYTE_ADDRESS (inbuffer, bytepos);
	  int clen;
	  c = string_char_and_length (p, &clen);
	  bytepos += clen;
	  if (multibyte)
	    *multibyte = 1;
	}
      else
	{
	  c = BUF_FETCH_BYTE (inbuffer, bytepos);
	  if (! ASCII_CHAR_P (c))
	    c = BYTE8_TO_CHAR (c);
	  bytepos++;
	}

      XMARKER (readcharfun)->bytepos = bytepos;
      XMARKER (readcharfun)->charpos++;

      return c;
    }

  if (EQ (readcharfun, Qlambda))
    {
      readbyte = readbyte_for_lambda;
      goto read_multibyte;
    }

  if (EQ (readcharfun, Qget_file_char))
    {
      eassert (infile);
      readbyte = readbyte_from_file;
      goto read_multibyte;
    }

  if (STRINGP (readcharfun))
    {
      if (read_from_string_index >= read_from_string_limit)
	c = -1;
      else if (STRING_MULTIBYTE (readcharfun))
	{
	  if (multibyte)
	    *multibyte = 1;
	  c = (fetch_string_char_advance_no_check
	       (readcharfun,
		&read_from_string_index,
		&read_from_string_index_byte));
	}
      else
	{
	  c = SREF (readcharfun, read_from_string_index_byte);
	  read_from_string_index++;
	  read_from_string_index_byte++;
	}
      return c;
    }

  if (CONSP (readcharfun) && STRINGP (XCAR (readcharfun)))
    {
      /* This is the case that read_vector is reading from a unibyte
	 string that contains a byte sequence previously skipped
	 because of #@NUMBER.  The car part of readcharfun is that
	 string, and the cdr part is a value of readcharfun given to
	 read_vector.  */
      readbyte = readbyte_from_string;
      eassert (infile);
      if (EQ (XCDR (readcharfun), Qget_emacs_mule_file_char))
	emacs_mule_encoding = 1;
      goto read_multibyte;
    }

  if (EQ (readcharfun, Qget_emacs_mule_file_char))
    {
      readbyte = readbyte_from_file;
      eassert (infile);
      emacs_mule_encoding = 1;
      goto read_multibyte;
    }

  tem = call0 (readcharfun);

  if (NILP (tem))
    return -1;
  return XFIXNUM (tem);

 read_multibyte:
  if (unread_char >= 0)
    {
      c = unread_char;
      unread_char = -1;
      return c;
    }
  c = (*readbyte) (-1, readcharfun);
  if (c < 0)
    return c;
  if (multibyte)
    *multibyte = 1;
  if (ASCII_CHAR_P (c))
    return c;
  if (emacs_mule_encoding)
    return read_emacs_mule_char (c, readbyte, readcharfun);
  i = 0;
  buf[i++] = c;
  len = BYTES_BY_CHAR_HEAD (c);
  while (i < len)
    {
      buf[i++] = c = (*readbyte) (-1, readcharfun);
      if (c < 0 || ! TRAILING_CODE_P (c))
	{
	  for (i -= c < 0; 0 < --i; )
	    (*readbyte) (buf[i], readcharfun);
	  return BYTE8_TO_CHAR (buf[0]);
	}
    }
  return STRING_CHAR (buf);
}

#define FROM_FILE_P(readcharfun)			\
  (EQ (readcharfun, Qget_file_char)			\
   || EQ (readcharfun, Qget_emacs_mule_file_char))

static void
skip_dyn_bytes (Lisp_Object readcharfun, ptrdiff_t n)
{
  if (FROM_FILE_P (readcharfun))
    {
      block_input ();		/* FIXME: Not sure if it's needed.  */
      fseek (infile->stream, n - infile->lookahead, SEEK_CUR);
      unblock_input ();
      infile->lookahead = 0;
    }
  else
    { /* We're not reading directly from a file.  In that case, it's difficult
	 to reliably count bytes, since these are usually meant for the file's
	 encoding, whereas we're now typically in the internal encoding.
	 But luckily, skip_dyn_bytes is used to skip over a single
	 dynamic-docstring (or dynamic byte-code) which is always quoted such
	 that \037 is the final char.  */
      int c;
      do {
	c = READCHAR;
      } while (c >= 0 && c != '\037');
    }
}

static void
skip_dyn_eof (Lisp_Object readcharfun)
{
  if (FROM_FILE_P (readcharfun))
    {
      block_input ();		/* FIXME: Not sure if it's needed.  */
      fseek (infile->stream, 0, SEEK_END);
      unblock_input ();
      infile->lookahead = 0;
    }
  else
    while (READCHAR >= 0);
}

/* Unread the character C in the way appropriate for the stream READCHARFUN.
   If the stream is a user function, call it with the char as argument.  */

static void
unreadchar (Lisp_Object readcharfun, int c)
{
  readchar_charpos--;
  if (c == -1)
    /* Don't back up the pointer if we're unreading the end-of-input mark,
       since readchar didn't advance it when we read it.  */
    ;
  else if (BUFFERP (readcharfun))
    {
      struct buffer *b = XBUFFER (readcharfun);
      ptrdiff_t charpos = BUF_PT (b);
      ptrdiff_t bytepos = BUF_PT_BYTE (b);

      if (! NILP (BVAR (b, enable_multibyte_characters)))
	bytepos -= buf_prev_char_len (b, bytepos);
      else
	bytepos--;

      SET_BUF_PT_BOTH (b, charpos - 1, bytepos);
    }
  else if (MARKERP (readcharfun))
    {
      struct buffer *b = XMARKER (readcharfun)->buffer;
      ptrdiff_t bytepos = XMARKER (readcharfun)->bytepos;

      XMARKER (readcharfun)->charpos--;
      if (! NILP (BVAR (b, enable_multibyte_characters)))
	bytepos -= buf_prev_char_len (b, bytepos);
      else
	bytepos--;

      XMARKER (readcharfun)->bytepos = bytepos;
    }
  else if (STRINGP (readcharfun))
    {
      read_from_string_index--;
      read_from_string_index_byte
	= string_char_to_byte (readcharfun, read_from_string_index);
    }
  else if (CONSP (readcharfun) && STRINGP (XCAR (readcharfun)))
    {
      unread_char = c;
    }
  else if (EQ (readcharfun, Qlambda))
    {
      unread_char = c;
    }
  else if (FROM_FILE_P (readcharfun))
    {
      unread_char = c;
    }
  else
    call1 (readcharfun, make_fixnum (c));
}

static int
readbyte_for_lambda (int c, Lisp_Object readcharfun)
{
  return read_bytecode_char (c >= 0);
}

static int
readbyte_from_stdio (void)
{
  if (infile->lookahead)
    return infile->buf[--infile->lookahead];

  int c;
  FILE *instream = infile->stream;

  block_input ();

  /* Interrupted reads have been observed while reading over the network.  */
  while ((c = getc (instream)) == EOF && errno == EINTR && ferror (instream))
    {
      unblock_input ();
      maybe_quit ();
      block_input ();
      clearerr (instream);
    }

  unblock_input ();

  return (c == EOF ? -1 : c);
}

static int
readbyte_from_file (int c, Lisp_Object readcharfun)
{
  eassert (infile);
  if (c >= 0)
    {
      eassert (infile->lookahead < sizeof infile->buf);
      infile->buf[infile->lookahead++] = c;
      return 0;
    }

  return readbyte_from_stdio ();
}

static int
readbyte_from_string (int c, Lisp_Object readcharfun)
{
  Lisp_Object string = XCAR (readcharfun);

  if (c >= 0)
    {
      read_from_string_index--;
      read_from_string_index_byte
	= string_char_to_byte (string, read_from_string_index);
    }

  return (read_from_string_index < read_from_string_limit
	  ? fetch_string_char_advance (string,
				       &read_from_string_index,
				       &read_from_string_index_byte)
	  : -1);
}


/* Signal Qinvalid_read_syntax error.
   S is error string of length N (if > 0)  */

static AVOID
invalid_syntax_lisp (Lisp_Object s, Lisp_Object readcharfun)
{
  if (BUFFERP (readcharfun))
    {
      ptrdiff_t line, column;

      /* Get the line/column in the readcharfun buffer.  */
      {
	specpdl_ref count = SPECPDL_INDEX ();

	record_unwind_protect_excursion ();
	set_buffer_internal (XBUFFER (readcharfun));
	line = count_lines (BEGV_BYTE, PT_BYTE) + 1;
	column = current_column ();
	unbind_to (count, Qnil);
      }

      xsignal (Qinvalid_read_syntax,
	       list3 (s, make_fixnum (line), make_fixnum (column)));
    }
  else
    xsignal1 (Qinvalid_read_syntax, s);
}

static AVOID
invalid_syntax (const char *s, Lisp_Object readcharfun)
{
  invalid_syntax_lisp (build_string (s), readcharfun);
}


/* Read one non-ASCII character from INFILE.  The character is
   encoded in `emacs-mule' and the first byte is already read in
   C.  */

static int
read_emacs_mule_char (int c, int (*readbyte) (int, Lisp_Object), Lisp_Object readcharfun)
{
  /* Emacs-mule coding uses at most 4-byte for one character.  */
  unsigned char buf[4];
  int len = emacs_mule_bytes[c];
  struct charset *charset;
  int i;
  unsigned code;

  if (len == 1)
    /* C is not a valid leading-code of `emacs-mule'.  */
    return BYTE8_TO_CHAR (c);

  i = 0;
  buf[i++] = c;
  while (i < len)
    {
      buf[i++] = c = (*readbyte) (-1, readcharfun);
      if (c < 0xA0)
	{
	  for (i -= c < 0; 0 < --i; )
	    (*readbyte) (buf[i], readcharfun);
	  return BYTE8_TO_CHAR (buf[0]);
	}
    }

  if (len == 2)
    {
      charset = CHARSET_FROM_ID (emacs_mule_charset[buf[0]]);
      code = buf[1] & 0x7F;
    }
  else if (len == 3)
    {
      if (buf[0] == EMACS_MULE_LEADING_CODE_PRIVATE_11
	  || buf[0] == EMACS_MULE_LEADING_CODE_PRIVATE_12)
	{
	  charset = CHARSET_FROM_ID (emacs_mule_charset[buf[1]]);
	  code = buf[2] & 0x7F;
	}
      else
	{
	  charset = CHARSET_FROM_ID (emacs_mule_charset[buf[0]]);
	  code = ((buf[1] << 8) | buf[2]) & 0x7F7F;
	}
    }
  else
    {
      charset = CHARSET_FROM_ID (emacs_mule_charset[buf[1]]);
      code = ((buf[2] << 8) | buf[3]) & 0x7F7F;
    }
  c = DECODE_CHAR (charset, code);
  if (c < 0)
    invalid_syntax ("invalid multibyte form", readcharfun);
  return c;
}


/* An in-progress substitution of OBJECT for PLACEHOLDER.  */
struct subst
{
  Lisp_Object object;
  Lisp_Object placeholder;

  /* Hash table of subobjects of OBJECT that might be circular.  If
     Qt, all such objects might be circular.  */
  Lisp_Object completed;

  /* List of subobjects of OBJECT that have already been visited.  */
  Lisp_Object seen;
};

static Lisp_Object read_internal_start (Lisp_Object, Lisp_Object,
                                        Lisp_Object, bool);
static Lisp_Object read0 (Lisp_Object, bool);

static Lisp_Object substitute_object_recurse (struct subst *, Lisp_Object);
static void substitute_in_interval (INTERVAL *, void *);


/* Get a character from the tty.  */

/* Read input events until we get one that's acceptable for our purposes.

   If NO_SWITCH_FRAME, switch-frame events are stashed
   until we get a character we like, and then stuffed into
   unread_switch_frame.

   If ASCII_REQUIRED, check function key events to see
   if the unmodified version of the symbol has a Qascii_character
   property, and use that character, if present.

   If ERROR_NONASCII, signal an error if the input we
   get isn't an ASCII character with modifiers.  If it's false but
   ASCII_REQUIRED is true, just re-read until we get an ASCII
   character.

   If INPUT_METHOD, invoke the current input method
   if the character warrants that.

   If SECONDS is a number, wait that many seconds for input, and
   return Qnil if no input arrives within that time.  */

static Lisp_Object
read_filtered_event (bool no_switch_frame, bool ascii_required,
		     bool error_nonascii, bool input_method, Lisp_Object seconds)
{
  Lisp_Object val, delayed_switch_frame;
  struct timespec end_time;

#ifdef HAVE_WINDOW_SYSTEM
  if (display_hourglass_p)
    cancel_hourglass ();
#endif

  delayed_switch_frame = Qnil;

  /* Compute timeout.  */
  if (NUMBERP (seconds))
    {
      double duration = XFLOATINT (seconds);
      struct timespec wait_time = dtotimespec (duration);
      end_time = timespec_add (current_timespec (), wait_time);
    }

  /* Read until we get an acceptable event.  */
 retry:
  do
    {
      val = read_char (0, Qnil, (input_method ? Qnil : Qt), 0,
		       NUMBERP (seconds) ? &end_time : NULL);
    }
  while (FIXNUMP (val) && XFIXNUM (val) == -2); /* wrong_kboard_jmpbuf */

  if (BUFFERP (val))
    goto retry;

  /* `switch-frame' events are put off until after the next ASCII
     character.  This is better than signaling an error just because
     the last characters were typed to a separate minibuffer frame,
     for example.  Eventually, some code which can deal with
     switch-frame events will read it and process it.  */
  if (no_switch_frame
      && EVENT_HAS_PARAMETERS (val)
      && EQ (EVENT_HEAD_KIND (EVENT_HEAD (val)), Qswitch_frame))
    {
      delayed_switch_frame = val;
      goto retry;
    }

  if (ascii_required && !(NUMBERP (seconds) && NILP (val)))
    {
      /* Convert certain symbols to their ASCII equivalents.  */
      if (SYMBOLP (val))
	{
	  Lisp_Object tem, tem1;
	  tem = Fget (val, Qevent_symbol_element_mask);
	  if (! NILP (tem))
	    {
	      tem1 = Fget (Fcar (tem), Qascii_character);
	      /* Merge this symbol's modifier bits
		 with the ASCII equivalent of its basic code.  */
	      if (! NILP (tem1))
		XSETFASTINT (val, XFIXNUM (tem1) | XFIXNUM (Fcar (Fcdr (tem))));
	    }
	}

      /* If we don't have a character now, deal with it appropriately.  */
      if (!FIXNUMP (val))
	{
	  if (error_nonascii)
	    {
	      Vunread_command_events = list1 (val);
	      error ("Non-character input-event");
	    }
	  else
	    goto retry;
	}
    }

  if (! NILP (delayed_switch_frame))
    unread_switch_frame = delayed_switch_frame;

#if 0

#ifdef HAVE_WINDOW_SYSTEM
  if (display_hourglass_p)
    start_hourglass ();
#endif

#endif

  return val;
}

DEFUN ("read-char", Fread_char, Sread_char, 0, 3, 0,
       doc: /* Read a character event from the command input (keyboard or macro).
It is returned as a number.
If the event has modifiers, they are resolved and reflected in the
returned character code if possible (e.g. C-SPC yields 0 and C-a yields 97).
If some of the modifiers cannot be reflected in the character code, the
returned value will include those modifiers, and will not be a valid
character code: it will fail the `characterp' test.  Use `event-basic-type'
to recover the character code with the modifiers removed.

If the user generates an event which is not a character (i.e. a mouse
click or function key event), `read-char' signals an error.  As an
exception, switch-frame events are put off until non-character events
can be read.
If you want to read non-character events, or ignore them, call
`read-event' or `read-char-exclusive' instead.

If the optional argument PROMPT is non-nil, display that as a prompt.
If PROMPT is nil or the string \"\", the key sequence/events that led
to the current command is used as the prompt.

If the optional argument INHERIT-INPUT-METHOD is non-nil and some
input method is turned on in the current buffer, that input method
is used for reading a character.

If the optional argument SECONDS is non-nil, it should be a number
specifying the maximum number of seconds to wait for input.  If no
input arrives in that time, return nil.  SECONDS may be a
floating-point value.

If `inhibit-interaction' is non-nil, this function will signal an
`inhibited-interaction' error.  */)
  (Lisp_Object prompt, Lisp_Object inherit_input_method, Lisp_Object seconds)
{
  Lisp_Object val;

  barf_if_interaction_inhibited ();

  if (! NILP (prompt))
    {
      cancel_echoing ();
      message_with_string ("%s", prompt, 0);
    }
  val = read_filtered_event (1, 1, 1, ! NILP (inherit_input_method), seconds);

  return (NILP (val) ? Qnil
	  : make_fixnum (char_resolve_modifier_mask (XFIXNUM (val))));
}

DEFUN ("read-event", Fread_event, Sread_event, 0, 3, 0,
       doc: /* Read an event object from the input stream.

If you want to read non-character events, consider calling `read-key'
instead.  `read-key' will decode events via `input-decode-map' that
`read-event' will not.  On a terminal this includes function keys such
as <F7> and <RIGHT>, or mouse events generated by `xterm-mouse-mode'.

If the optional argument PROMPT is non-nil, display that as a prompt.
If PROMPT is nil or the string \"\", the key sequence/events that led
to the current command is used as the prompt.

If the optional argument INHERIT-INPUT-METHOD is non-nil and some
input method is turned on in the current buffer, that input method
is used for reading a character.

If the optional argument SECONDS is non-nil, it should be a number
specifying the maximum number of seconds to wait for input.  If no
input arrives in that time, return nil.  SECONDS may be a
floating-point value.

If `inhibit-interaction' is non-nil, this function will signal an
`inhibited-interaction' error.  */)
  (Lisp_Object prompt, Lisp_Object inherit_input_method, Lisp_Object seconds)
{
  barf_if_interaction_inhibited ();

  if (! NILP (prompt))
    {
      cancel_echoing ();
      message_with_string ("%s", prompt, 0);
    }
  return read_filtered_event (0, 0, 0, ! NILP (inherit_input_method), seconds);
}

DEFUN ("read-char-exclusive", Fread_char_exclusive, Sread_char_exclusive, 0, 3, 0,
       doc: /* Read a character event from the command input (keyboard or macro).
It is returned as a number.  Non-character events are ignored.
If the event has modifiers, they are resolved and reflected in the
returned character code if possible (e.g. C-SPC yields 0 and C-a yields 97).
If some of the modifiers cannot be reflected in the character code, the
returned value will include those modifiers, and will not be a valid
character code: it will fail the `characterp' test.  Use `event-basic-type'
to recover the character code with the modifiers removed.

If the optional argument PROMPT is non-nil, display that as a prompt.
If PROMPT is nil or the string \"\", the key sequence/events that led
to the current command is used as the prompt.

If the optional argument INHERIT-INPUT-METHOD is non-nil and some
input method is turned on in the current buffer, that input method
is used for reading a character.

If the optional argument SECONDS is non-nil, it should be a number
specifying the maximum number of seconds to wait for input.  If no
input arrives in that time, return nil.  SECONDS may be a
floating-point value.

If `inhibit-interaction' is non-nil, this function will signal an
`inhibited-interaction' error.  */)
(Lisp_Object prompt, Lisp_Object inherit_input_method, Lisp_Object seconds)
{
  Lisp_Object val;

  barf_if_interaction_inhibited ();

  if (! NILP (prompt))
    {
      cancel_echoing ();
      message_with_string ("%s", prompt, 0);
    }

  val = read_filtered_event (1, 1, 0, ! NILP (inherit_input_method), seconds);

  return (NILP (val) ? Qnil
	  : make_fixnum (char_resolve_modifier_mask (XFIXNUM (val))));
}

DEFUN ("get-file-char", Fget_file_char, Sget_file_char, 0, 0, 0,
       doc: /* Don't use this yourself.  */)
  (void)
{
  if (!infile)
    error ("get-file-char misused");
  return make_fixnum (readbyte_from_stdio ());
}




/* Return true if the lisp code read using READCHARFUN defines a non-nil
   `lexical-binding' file variable.  After returning, the stream is
   positioned following the first line, if it is a comment or #! line,
   otherwise nothing is read.  */

static bool
lisp_file_lexically_bound_p (Lisp_Object readcharfun)
{
  int ch = READCHAR;

  if (ch == '#')
    {
      ch = READCHAR;
      if (ch != '!')
        {
          UNREAD (ch);
          UNREAD ('#');
          return 0;
        }
      while (ch != '\n' && ch != EOF)
        ch = READCHAR;
      if (ch == '\n') ch = READCHAR;
      /* It is OK to leave the position after a #! line, since
	 that is what read0 does.  */
    }

  if (ch != ';')
    /* The first line isn't a comment, just give up.  */
    {
      UNREAD (ch);
      return 0;
    }
  else
    /* Look for an appropriate file-variable in the first line.  */
    {
      bool rv = 0;
      enum {
	NOMINAL, AFTER_FIRST_DASH, AFTER_ASTERIX
      } beg_end_state = NOMINAL;
      bool in_file_vars = 0;

#define UPDATE_BEG_END_STATE(ch)				\
  if (beg_end_state == NOMINAL)					\
    beg_end_state = (ch == '-' ? AFTER_FIRST_DASH : NOMINAL);	\
  else if (beg_end_state == AFTER_FIRST_DASH)			\
    beg_end_state = (ch == '*' ? AFTER_ASTERIX : NOMINAL);	\
  else if (beg_end_state == AFTER_ASTERIX)			\
    {								\
      if (ch == '-')						\
	in_file_vars = !in_file_vars;				\
      beg_end_state = NOMINAL;					\
    }

      /* Skip until we get to the file vars, if any.  */
      do
	{
	  ch = READCHAR;
	  UPDATE_BEG_END_STATE (ch);
	}
      while (!in_file_vars && ch != '\n' && ch != EOF);

      while (in_file_vars)
	{
	  char var[100], val[100];
	  unsigned i;

	  ch = READCHAR;

	  /* Read a variable name.  */
	  while (ch == ' ' || ch == '\t')
	    ch = READCHAR;

	  i = 0;
	  beg_end_state = NOMINAL;
	  while (ch != ':' && ch != '\n' && ch != EOF && in_file_vars)
	    {
	      if (i < sizeof var - 1)
		var[i++] = ch;
	      UPDATE_BEG_END_STATE (ch);
	      ch = READCHAR;
	    }

	  /* Stop scanning if no colon was found before end marker.  */
	  if (!in_file_vars || ch == '\n' || ch == EOF)
	    break;

	  while (i > 0 && (var[i - 1] == ' ' || var[i - 1] == '\t'))
	    i--;
	  var[i] = '\0';

	  if (ch == ':')
	    {
	      /* Read a variable value.  */
	      ch = READCHAR;

	      while (ch == ' ' || ch == '\t')
		ch = READCHAR;

	      i = 0;
	      beg_end_state = NOMINAL;
	      while (ch != ';' && ch != '\n' && ch != EOF && in_file_vars)
		{
		  if (i < sizeof val - 1)
		    val[i++] = ch;
		  UPDATE_BEG_END_STATE (ch);
		  ch = READCHAR;
		}
	      if (! in_file_vars)
		/* The value was terminated by an end-marker, which remove.  */
		i -= 3;
	      while (i > 0 && (val[i - 1] == ' ' || val[i - 1] == '\t'))
		i--;
	      val[i] = '\0';

	      if (strcmp (var, "lexical-binding") == 0)
		/* This is it...  */
		{
		  rv = (strcmp (val, "nil") != 0);
		  break;
		}
	    }
	}

      while (ch != '\n' && ch != EOF)
	ch = READCHAR;

      return rv;
    }
}

/* Value is a version number of byte compiled code if the file
   associated with file descriptor FD is a compiled Lisp file that's
   safe to load.  Only files compiled with Emacs can be loaded.  */

static int
safe_to_load_version (Lisp_Object file, int fd)
{
  struct stat st;
  char buf[512];
  int nbytes, i;
  int version = 1;

  /* If the file is not regular, then we cannot safely seek it.
     Assume that it is not safe to load as a compiled file.  */
  if (fstat (fd, &st) == 0 && !S_ISREG (st.st_mode))
    return 0;

  /* Read the first few bytes from the file, and look for a line
     specifying the byte compiler version used.  */
  nbytes = emacs_read_quit (fd, buf, sizeof buf);
  if (nbytes > 0)
    {
      /* Skip to the next newline, skipping over the initial `ELC'
	 with NUL bytes following it, but note the version.  */
      for (i = 0; i < nbytes && buf[i] != '\n'; ++i)
	if (i == 4)
	  version = buf[i];

      if (i >= nbytes
	  || fast_c_string_match_ignore_case (Vbytecomp_version_regexp,
					      buf + i, nbytes - i) < 0)
	version = 0;
    }

  if (lseek (fd, 0, SEEK_SET) < 0)
    report_file_error ("Seeking to start of file", file);

  return version;
}


/* Callback for record_unwind_protect.  Restore the old load list OLD,
   after loading a file successfully.  */

static void
record_load_unwind (Lisp_Object old)
{
  Vloads_in_progress = old;
}

/* This handler function is used via internal_condition_case_1.  */

static Lisp_Object
load_error_handler (Lisp_Object data)
{
  return Qnil;
}

static void
load_warn_unescaped_character_literals (Lisp_Object file)
{
  Lisp_Object warning =
    safe_call (1, intern ("byte-run--unescaped-character-literals-warning"));
  if (! NILP (warning))
    {
      AUTO_STRING (format, "Loading `%s': %s");
      CALLN (Fmessage, format, file, warning);
    }
}

DEFUN ("get-load-suffixes", Fget_load_suffixes, Sget_load_suffixes, 0, 0, 0,
       doc: /* Return the suffixes that `load' should try if a suffix is \
required.
This uses the variables `load-suffixes' and `load-file-rep-suffixes'.  */)
  (void)
{
  Lisp_Object lst = Qnil, suffixes = Vload_suffixes;
  FOR_EACH_TAIL (suffixes)
    {
      Lisp_Object exts = Vload_file_rep_suffixes;
      Lisp_Object suffix = XCAR (suffixes);
      FOR_EACH_TAIL (exts)
	lst = Fcons (concat2 (suffix, XCAR (exts)), lst);
    }
  return Fnreverse (lst);
}

/* Return true if STRING ends with SUFFIX.  */
bool
suffix_p (Lisp_Object string, const char *suffix)
{
  ptrdiff_t suffix_len = strlen (suffix);
  ptrdiff_t string_len = SBYTES (string);

  return (suffix_len <= string_len
	  && strcmp (SSDATA (string) + string_len - suffix_len, suffix) == 0);
}

static void
close_infile_unwind (void *arg)
{
  struct infile *prev_infile = arg;
  eassert (infile && infile != prev_infile);
  fclose (infile->stream);
  infile = prev_infile;
}

/* Compute the filename we want in `load-history' and `load-file-name'.  */

static Lisp_Object
compute_found_effective (Lisp_Object found)
{
  /* Reconstruct the .elc filename.  */
  Lisp_Object src_name =
    Fgethash (Ffile_name_nondirectory (found), Vcomp_eln_to_el_h, Qnil);

  if (NILP (src_name))
    /* Manual eln load.  */
    return found;

  if (suffix_p (src_name, "el.gz"))
    src_name = Fsubstring (src_name, make_fixnum (0), make_fixnum (-3));
  return concat2 (src_name, build_string ("c"));
}

static void
loadhist_initialize (Lisp_Object filename)
{
  eassert (STRINGP (filename) || NILP (filename));
  specbind (Qcurrent_load_list, Fcons (filename, Qnil));
}

DEFUN ("load", Fload, Sload, 1, 5, 0,
       doc: /* Execute a file of Lisp code named FILE.
First try FILE with `.elc' appended, then try with `.el', then try
with a system-dependent suffix of dynamic modules (see `load-suffixes'),
then try FILE unmodified (the exact suffixes in the exact order are
determined by `load-suffixes').  Environment variable references in
FILE are replaced with their values by calling `substitute-in-file-name'.
This function searches the directories in `load-path'.

If optional second arg NOERROR is non-nil,
report no error if FILE doesn't exist.
Print messages at start and end of loading unless
optional third arg NOMESSAGE is non-nil (but `force-load-messages'
overrides that).
If optional fourth arg NOSUFFIX is non-nil, don't try adding
suffixes to the specified name FILE.
If optional fifth arg MUST-SUFFIX is non-nil, insist on
the suffix `.elc' or `.el' or the module suffix; don't accept just
FILE unless it ends in one of those suffixes or includes a directory name.

If NOSUFFIX is nil, then if a file could not be found, try looking for
a different representation of the file by adding non-empty suffixes to
its name, before trying another file.  Emacs uses this feature to find
compressed versions of files when Auto Compression mode is enabled.
If NOSUFFIX is non-nil, disable this feature.

The suffixes that this function tries out, when NOSUFFIX is nil, are
given by the return value of `get-load-suffixes' and the values listed
in `load-file-rep-suffixes'.  If MUST-SUFFIX is non-nil, only the
return value of `get-load-suffixes' is used, i.e. the file name is
required to have a non-empty suffix.

When searching suffixes, this function normally stops at the first
one that exists.  If the option `load-prefer-newer' is non-nil,
however, it tries all suffixes, and uses whichever file is the newest.

Loading a file records its definitions, and its `provide' and
`require' calls, in an element of `load-history' whose
car is the file name loaded.  See `load-history'.

While the file is in the process of being loaded, the variable
`load-in-progress' is non-nil and the variable `load-file-name'
is bound to the file's name.

Return t if the file exists and loads successfully.  */)
  (Lisp_Object file, Lisp_Object noerror, Lisp_Object nomessage,
   Lisp_Object nosuffix, Lisp_Object must_suffix)
{
  FILE *stream UNINIT;
  int fd;
  specpdl_ref fd_index UNINIT;
  specpdl_ref count = SPECPDL_INDEX ();
  Lisp_Object found, efound, hist_file_name;
  /* True means we printed the ".el is newer" message.  */
  bool newer = 0;
  /* True means we are loading a compiled file.  */
  bool compiled = 0;
  Lisp_Object handler;
  const char *fmode = "r" FOPEN_TEXT;
  int version;

  CHECK_STRING (file);

  /* If file name is magic, call the handler.  */
  handler = Ffind_file_name_handler (file, Qload);
  if (! NILP (handler))
    return call5 (handler, Qload, file, noerror, nomessage, nosuffix);

  /* The presence of this call is the result of a historical accident:
     it used to be in every file-operation and when it got removed
     everywhere, it accidentally stayed here.  Since then, enough people
     supposedly have things like (load "$PROJECT/foo.el") in their .emacs
     that it seemed risky to remove.  */
  if (! NILP (noerror))
    {
      file = internal_condition_case_1 (Fsubstitute_in_file_name, file,
					Qt, load_error_handler);
      if (NILP (file))
	return Qnil;
    }
  else
    file = Fsubstitute_in_file_name (file);

  bool no_native = suffix_p (file, ".elc");

  /* Avoid weird lossage with null string as arg,
     since it would try to load a directory as a Lisp file.  */
  if (SCHARS (file) == 0)
    {
      fd = -1;
      errno = ENOENT;
    }
  else
    {
      Lisp_Object suffixes;
      found = Qnil;

      if (! NILP (must_suffix))
	{
	  /* Don't insist on adding a suffix if FILE already ends with one.  */
	  if (suffix_p (file, ".el")
	      || suffix_p (file, ".elc")
#ifdef HAVE_MODULES
	      || suffix_p (file, MODULES_SUFFIX)
#ifdef MODULES_SECONDARY_SUFFIX
              || suffix_p (file, MODULES_SECONDARY_SUFFIX)
#endif
#endif
#ifdef HAVE_NATIVE_COMP
              || suffix_p (file, NATIVE_ELISP_SUFFIX)
#endif
	      )
	    must_suffix = Qnil;
	  /* Don't insist on adding a suffix
	     if the argument includes a directory name.  */
	  else if (! NILP (Ffile_name_directory (file)))
	    must_suffix = Qnil;
	}

      if (! NILP (nosuffix))
	suffixes = Qnil;
      else
	{
	  suffixes = Fget_load_suffixes ();
	  if (NILP (must_suffix))
	    suffixes = CALLN (Fappend, suffixes, Vload_file_rep_suffixes);
	}

      fd =
	openp (Vload_path, file, suffixes, &found, Qnil, load_prefer_newer,
	       no_native);
    }

  if (fd == -1)
    {
      if (NILP (noerror))
	report_file_error ("Cannot open load file", file);
      return Qnil;
    }

  /* Tell startup.el whether or not we found the user's init file.  */
  if (EQ (Qt, Vuser_init_file))
    Vuser_init_file = found;

  /* If FD is -2, that means openp found a magic file.  */
  if (fd == -2)
    {
      if (NILP (Fequal (found, file)))
	/* If FOUND is a different file name from FILE,
	   find its handler even if we have already inhibited
	   the `load' operation on FILE.  */
	handler = Ffind_file_name_handler (found, Qt);
      else
	handler = Ffind_file_name_handler (found, Qload);
      if (! NILP (handler))
	return call5 (handler, Qload, found, noerror, nomessage, Qt);
#ifdef DOS_NT
      /* Tramp has to deal with semi-broken packages that prepend
	 drive letters to remote files.  For that reason, Tramp
	 catches file operations that test for file existence, which
	 makes openp think X:/foo.elc files are remote.  However,
	 Tramp does not catch `load' operations for such files, so we
	 end up with a nil as the `load' handler above.  If we would
	 continue with fd = -2, we will behave wrongly, and in
	 particular try reading a .elc file in the "rt" mode instead
	 of "rb".  See bug #9311 for the results.  To work around
	 this, we try to open the file locally, and go with that if it
	 succeeds.  */
      fd = emacs_open (SSDATA (ENCODE_FILE (found)), O_RDONLY, 0);
      if (fd == -1)
	fd = -2;
#endif
    }

  if (0 <= fd)
    {
      fd_index = SPECPDL_INDEX ();
      record_unwind_protect_int (close_file_unwind, fd);
    }

#ifdef HAVE_MODULES
  bool is_module =
    suffix_p (found, MODULES_SUFFIX)
#ifdef MODULES_SECONDARY_SUFFIX
    || suffix_p (found, MODULES_SECONDARY_SUFFIX)
#endif
    ;
#else
  bool is_module = false;
#endif

#ifdef HAVE_NATIVE_COMP
  bool is_native_elisp = suffix_p (found, NATIVE_ELISP_SUFFIX);
#else
  bool is_native_elisp = false;
#endif

  /* Check if we're stuck in a recursive load cycle.

     2000-09-21: It's not possible to just check for the file loaded
     being a member of Vloads_in_progress.  This fails because of the
     way the byte compiler currently works; `provide's are not
     evaluated, see font-lock.el/jit-lock.el as an example.  This
     leads to a certain amount of ``normal'' recursion.

     Also, just loading a file recursively is not always an error in
     the general case; the second load may do something different.  */
  {
    int load_count = 0;
    Lisp_Object tem = Vloads_in_progress;
    FOR_EACH_TAIL_SAFE (tem)
      if (! NILP (Fequal (found, XCAR (tem))) && (++load_count > 3))
	signal_error ("Recursive load", Fcons (found, Vloads_in_progress));
    record_unwind_protect (record_load_unwind, Vloads_in_progress);
    Vloads_in_progress = Fcons (found, Vloads_in_progress);
  }

  /* All loads are by default dynamic, unless the file itself specifies
     otherwise using a file-variable in the first line.  This is bound here
     so that it takes effect whether or not we use
     Vload_source_file_function.  */
  specbind (Qlexical_binding, Qnil);

  Lisp_Object found_eff =
    is_native_elisp
    ? compute_found_effective (found)
    : found;

  hist_file_name = (! NILP (Vloadup_pure_table)
                    ? concat2 (Ffile_name_directory (file),
                               Ffile_name_nondirectory (found_eff))
                    : found_eff);

  version = -1;

  /* Check for the presence of unescaped character literals and warn
     about them. */
  specbind (Qlread_unescaped_character_literals, Qnil);
  record_unwind_protect (load_warn_unescaped_character_literals, file);

  bool is_elc = suffix_p (found, ".elc");
  if (is_elc
      /* version = 1 means the file is empty, in which case we can
	 treat it as not byte-compiled.  */
      || (fd >= 0 && (version = safe_to_load_version (file, fd)) > 1))
    /* Load .elc files directly, but not when they are
       remote and have no handler!  */
    {
      if (fd != -2)
	{
	  struct stat s1, s2;
	  int result;

	  if (version < 0 && !(version = safe_to_load_version (file, fd)))
	    error ("File `%s' was not compiled in Emacs", SDATA (found));

	  compiled = 1;

	  efound = ENCODE_FILE (found);
	  fmode = "r" FOPEN_BINARY;

          /* openp already checked for newness, no point doing it again.
             FIXME would be nice to get a message when openp
             ignores suffix order due to load_prefer_newer.  */
          if (!load_prefer_newer && is_elc)
            {
	      result = emacs_fstatat (AT_FDCWD, SSDATA (efound), &s1, 0);
              if (result == 0)
                {
                  SSET (efound, SBYTES (efound) - 1, 0);
		  result = emacs_fstatat (AT_FDCWD, SSDATA (efound), &s2, 0);
                  SSET (efound, SBYTES (efound) - 1, 'c');
                }

              if (result == 0
                  && timespec_cmp (get_stat_mtime (&s1), get_stat_mtime (&s2)) < 0)
                {
                  /* Make the progress messages mention that source is newer.  */
                  newer = 1;

                  /* If we won't print another message, mention this anyway.  */
                  if (! NILP (nomessage) && !force_load_messages)
                    {
                      Lisp_Object msg_file;
                      msg_file = Fsubstring (found, make_fixnum (0), make_fixnum (-1));
                      message_with_string ("Source file `%s' newer than byte-compiled file; using older file",
                                           msg_file, 1);
                    }
                }
            } /* !load_prefer_newer */
	}
    }
  else if (!is_module && !is_native_elisp)
    {
      /* We are loading a source file (*.el).  */
      if (! NILP (Vload_source_file_function))
	{
	  Lisp_Object val;

	  if (fd >= 0)
	    {
	      emacs_close (fd);
	      clear_unwind_protect (fd_index);
	    }
	  val = call4 (Vload_source_file_function, found, hist_file_name,
		       NILP (noerror) ? Qnil : Qt,
		       (NILP (nomessage) || force_load_messages) ? Qnil : Qt);
	  return unbind_to (count, val);
	}
    }

  if (fd < 0)
    {
      /* We somehow got here with fd == -2, meaning the file is deemed
	 to be remote.  Don't even try to reopen the file locally;
	 just force a failure.  */
      stream = NULL;
      errno = EINVAL;
    }
  else if (!is_module && !is_native_elisp)
    {
#ifdef WINDOWSNT
      emacs_close (fd);
      clear_unwind_protect (fd_index);
      efound = ENCODE_FILE (found);
      stream = emacs_fopen (SSDATA (efound), fmode);
#else
      stream = fdopen (fd, fmode);
#endif
    }

  /* Declare here rather than inside the else-part because the storage
     might be accessed by the unbind_to call below.  */
  struct infile input;

  if (is_module || is_native_elisp)
    {
      /* `module-load' uses the file name, so we can close the stream
         now.  */
      if (fd >= 0)
        {
          emacs_close (fd);
          clear_unwind_protect (fd_index);
        }
    }
  else
    {
      if (! stream)
        report_file_error ("Opening stdio stream", file);
      set_unwind_protect_ptr (fd_index, close_infile_unwind, infile);
      input.stream = stream;
      input.lookahead = 0;
      infile = &input;
      unread_char = -1;
    }

  if (! NILP (Vloadup_pure_table))
    Vpreloaded_file_list = Fcons (Fpurecopy (file), Vpreloaded_file_list);

  if (NILP (nomessage) || force_load_messages)
    {
      if (is_module)
        message_with_string ("Loading %s (module)...", file, 1);
      else if (is_native_elisp)
        message_with_string ("Loading %s (native compiled elisp)...", file, 1);
      else if (!compiled)
	message_with_string ("Loading %s (source)...", file, 1);
      else if (newer)
	message_with_string ("Loading %s (compiled; note, source file is newer)...",
		 file, 1);
      else /* The typical case; compiled file newer than source file.  */
	message_with_string ("Loading %s...", file, 1);
    }

  specbind (Qload_file_name, hist_file_name);
  specbind (Qload_true_file_name, found);
  specbind (Qinhibit_file_name_operation, Qnil);
  specbind (Qload_in_progress, Qt);

  if (is_module)
    {
#ifdef HAVE_MODULES
      loadhist_initialize (found);
      Fmodule_load (found);
      build_load_history (found, true);
#else
      /* This cannot happen.  */
      emacs_abort ();
#endif
    }
  else if (is_native_elisp)
    {
#ifdef HAVE_NATIVE_COMP
      loadhist_initialize (hist_file_name);
      Fnative_elisp_load (found, Qnil);
      build_load_history (hist_file_name, true);
#else
      /* This cannot happen.  */
      emacs_abort ();
#endif

    }
  else
    {
      if (lisp_file_lexically_bound_p (Qget_file_char))
        Fset (Qlexical_binding, Qt);

      if (! version || version >= 22)
        readevalloop (Qget_file_char, &input, hist_file_name,
                      0, Qnil, Qnil, Qnil, Qnil);
      else
        {
          /* We can't handle a file which was compiled with
             byte-compile-dynamic by older version of Emacs.  */
          specbind (Qload_force_doc_strings, Qt);
          readevalloop (Qget_emacs_mule_file_char, &input, hist_file_name,
                        0, Qnil, Qnil, Qnil, Qnil);
        }
    }
  unbind_to (count, Qnil);

  /* Run any eval-after-load forms for this file.  */
  if (! NILP (Ffboundp (Qdo_after_load_evaluation)))
    call1 (Qdo_after_load_evaluation, hist_file_name) ;

  for (int i = 0; i < ARRAYELTS (saved_strings); i++)
    {
      xfree (saved_strings[i].string);
      saved_strings[i].string = NULL;
      saved_strings[i].size = 0;
    }

  if (!noninteractive && (NILP (nomessage) || force_load_messages))
    {
      if (is_module)
        message_with_string ("Loading %s (module)...done", file, 1);
      else if (is_native_elisp)
	message_with_string ("Loading %s (native compiled elisp)...done", file, 1);
      else if (!compiled)
	message_with_string ("Loading %s (source)...done", file, 1);
      else if (newer)
	message_with_string ("Loading %s (compiled; note, source file is newer)...done",
		 file, 1);
      else /* The typical case; compiled file newer than source file.  */
	message_with_string ("Loading %s...done", file, 1);
    }

  return Qt;
}

Lisp_Object
save_match_data_load (Lisp_Object file, Lisp_Object noerror,
		      Lisp_Object nomessage, Lisp_Object nosuffix,
		      Lisp_Object must_suffix)
{
  specpdl_ref count = SPECPDL_INDEX ();
  record_unwind_save_match_data ();
  Lisp_Object result = Fload (file, noerror, nomessage, nosuffix, must_suffix);
  return unbind_to (count, result);
}

static bool
complete_filename_p (Lisp_Object pathname)
{
  const unsigned char *s = SDATA (pathname);
  return (IS_DIRECTORY_SEP (s[0])
	  || (SCHARS (pathname) > 2
	      && IS_DEVICE_SEP (s[1]) && IS_DIRECTORY_SEP (s[2])));
}

DEFUN ("locate-file-internal", Flocate_file_internal, Slocate_file_internal, 2, 4, 0,
       doc: /* Search for FILENAME through PATH.
Returns the file's name in absolute form, or nil if not found.
If SUFFIXES is non-nil, it should be a list of suffixes to append to
file name when searching.
If non-nil, PREDICATE is used instead of `file-readable-p'.
PREDICATE can also be an integer to pass to the faccessat(2) function,
in which case file-name-handlers are ignored.
This function will normally skip directories, so if you want it to find
directories, make sure the PREDICATE function returns `dir-ok' for them.  */)
  (Lisp_Object filename, Lisp_Object path, Lisp_Object suffixes, Lisp_Object predicate)
{
  Lisp_Object file;
  int fd = openp (path, filename, suffixes, &file, predicate, false, true);
  if (NILP (predicate) && fd >= 0)
    emacs_close (fd);
  return file;
}

#ifdef HAVE_NATIVE_COMP
static bool
maybe_swap_for_eln1 (Lisp_Object src_name, Lisp_Object eln_name,
		     Lisp_Object *filename, int *fd, struct timespec mtime)
{
  struct stat eln_st;
  int eln_fd = emacs_open (SSDATA (ENCODE_FILE (eln_name)), O_RDONLY, 0);

  if (eln_fd > 0)
    {
      if (fstat (eln_fd, &eln_st) || S_ISDIR (eln_st.st_mode))
	emacs_close (eln_fd);
      else
	{
	  struct timespec eln_mtime = get_stat_mtime (&eln_st);
	  if (timespec_cmp (eln_mtime, mtime) >= 0)
	    {
	      emacs_close (*fd);
	      *fd = eln_fd;
	      *filename = eln_name;
	      /* Store the eln -> el relation.  */
	      Fputhash (Ffile_name_nondirectory (eln_name),
			src_name, Vcomp_eln_to_el_h);
	      return true;
	    }
	  else
	    emacs_close (eln_fd);
	}
    }

  return false;
}
#endif

/* Look for a suitable .eln file to be loaded in place of FILENAME.
   If found replace the content of FILENAME and FD. */

static void
maybe_swap_for_eln (bool no_native, Lisp_Object *filename, int *fd,
		    struct timespec mtime)
{
#ifdef HAVE_NATIVE_COMP

  if (no_native
      || load_no_native)
    Fputhash (*filename, Qt, V_comp_no_native_file_h);
  else
    Fremhash (*filename, V_comp_no_native_file_h);

  if (no_native
      || load_no_native
      || !suffix_p (*filename, ".elc"))
    return;

  /* Search eln in the eln-cache directories.  */
  Lisp_Object eln_path_tail = Vnative_comp_eln_load_path;
  Lisp_Object src_name =
    Fsubstring (*filename, Qnil, make_fixnum (-1));
  if (NILP (Ffile_exists_p (src_name)))
    {
      src_name = concat2 (src_name, build_string (".gz"));
      if (NILP (Ffile_exists_p (src_name)))
	{
	  if (! NILP (find_symbol_value (Qnative_comp_warning_on_missing_source,
					 NULL)))
	    {
	      /* If we have an installation without any .el files,
		 there's really no point in giving a warning here,
		 because that will trigger a cascade of warnings.  So
		 just do a sanity check and refuse to do anything if we
		 can't find even central .el files.  */
	      if (NILP (Flocate_file_internal (build_string ("simple.el"),
					       Vload_path,
					       Qnil, Qnil)))
		return;
	      call2 (intern_c_string ("display-warning"),
		     Qcomp,
		     CALLN (Fformat,
			    build_string ("Cannot look up eln file as "
					  "no source file was found for %s"),
			    *filename));
	      return;
	    }
	}
    }
  Lisp_Object eln_rel_name = Fcomp_el_to_eln_rel_filename (src_name);

  Lisp_Object dir = Qnil;
  FOR_EACH_TAIL_SAFE (eln_path_tail)
    {
      dir = XCAR (eln_path_tail);
      Lisp_Object eln_name =
	Fexpand_file_name (eln_rel_name,
			   Fexpand_file_name (Vcomp_native_version_dir, dir));
      if (maybe_swap_for_eln1 (src_name, eln_name, filename, fd, mtime))
	return;
    }

  /* Look also in preloaded subfolder of the last entry in
     `comp-eln-load-path'.  */
  dir = Fexpand_file_name (build_string ("preloaded"),
			   Fexpand_file_name (Vcomp_native_version_dir,
					      dir));
  maybe_swap_for_eln1 (src_name, Fexpand_file_name (eln_rel_name, dir),
		       filename, fd, mtime);
#endif
}

/* Search for a file whose name is STR, looking in directories
   in the Lisp list PATH, and trying suffixes from SUFFIX.
   On success, return a file descriptor (or 1 or -2 as described below).
   On failure, return -1 and set errno.

   SUFFIXES is a list of strings containing possible suffixes.
   The empty suffix is automatically added if the list is empty.

   PREDICATE t means the files are binary.
   PREDICATE non-nil and non-t means don't open the files,
   just look for one that satisfies the predicate.  In this case,
   return -2 on success.  The predicate can be a lisp function or
   an integer to pass to `access' (in which case file-name-handlers
   are ignored).

   If STOREPTR is nonzero, it points to a slot where the name of
   the file actually found should be stored as a Lisp string.
   nil is stored there on failure.

   If the file we find is remote, return -2
   but store the found remote file name in *STOREPTR.

   If NEWER is true, try all SUFFIXes and return the result for the
   newest file that exists.  Does not apply to remote files,
   or if a non-nil and non-t PREDICATE is specified.

   if NO_NATIVE is true do not try to load native code.  */

int
openp (Lisp_Object path, Lisp_Object str, Lisp_Object suffixes,
       Lisp_Object *storeptr, Lisp_Object predicate, bool newer,
       bool no_native)
{
  ptrdiff_t fn_size = 100;
  char buf[100];
  char *fn = buf;
  bool absolute;
  ptrdiff_t want_length;
  Lisp_Object filename;
  Lisp_Object string, tail, encoded_fn, save_string;
  ptrdiff_t max_suffix_len = 0;
  int last_errno = ENOENT;
  int save_fd = -1;
  USE_SAFE_ALLOCA;

  /* The last-modified time of the newest matching file found.
     Initialize it to something less than all valid timestamps.  */
  struct timespec save_mtime = make_timespec (TYPE_MINIMUM (time_t), -1);

  CHECK_STRING (str);

  tail = suffixes;
  FOR_EACH_TAIL_SAFE (tail)
    {
      CHECK_STRING_CAR (tail);
      max_suffix_len = max (max_suffix_len,
			    SBYTES (XCAR (tail)));
    }

  string = filename = encoded_fn = save_string = Qnil;

  if (storeptr)
    *storeptr = Qnil;

  absolute = complete_filename_p (str);

  AUTO_LIST1 (just_use_str, Qnil);
  if (NILP (path))
    path = just_use_str;

  /* Go through all entries in the path and see whether we find the
     executable. */
  FOR_EACH_TAIL_SAFE (path)
   {
    ptrdiff_t baselen, prefixlen;

    if (EQ (path, just_use_str))
      filename = str;
    else
      filename = Fexpand_file_name (str, XCAR (path));
    if (!complete_filename_p (filename))
      /* If there are non-absolute elts in PATH (eg ".").  */
      /* Of course, this could conceivably lose if luser sets
	 default-directory to be something non-absolute...  */
      {
	filename = Fexpand_file_name (filename, BVAR (current_buffer, directory));
	if (!complete_filename_p (filename))
	  /* Give up on this path element!  */
	  continue;
      }

    /* Calculate maximum length of any filename made from
       this path element/specified file name and any possible suffix.  */
    want_length = max_suffix_len + SBYTES (filename);
    if (fn_size <= want_length)
      {
	fn_size = 100 + want_length;
	fn = SAFE_ALLOCA (fn_size);
      }

    /* Copy FILENAME's data to FN but remove starting /: if any.  */
    prefixlen = ((SCHARS (filename) > 2
		  && SREF (filename, 0) == '/'
		  && SREF (filename, 1) == ':')
		 ? 2 : 0);
    baselen = SBYTES (filename) - prefixlen;
    memcpy (fn, SDATA (filename) + prefixlen, baselen);

    /* Loop over suffixes.  */
    AUTO_LIST1 (empty_string_only, empty_unibyte_string);
    tail = NILP (suffixes) ? empty_string_only : suffixes;
    FOR_EACH_TAIL_SAFE (tail)
      {
	Lisp_Object suffix = XCAR (tail);
	ptrdiff_t fnlen, lsuffix = SBYTES (suffix);
	Lisp_Object handler;

	/* Make complete filename by appending SUFFIX.  */
	memcpy (fn + baselen, SDATA (suffix), lsuffix + 1);
	fnlen = baselen + lsuffix;

	if (! STRING_MULTIBYTE (filename) && ! STRING_MULTIBYTE (suffix))
	  /* Strongly prefer raw unibyte to let loadup decide (loadup
	     switches between several default-file-name-coding-system).  */
	  string = make_unibyte_string (fn, fnlen);
	else
	  string = make_string (fn, fnlen);
	handler = Ffind_file_name_handler (string, Qfile_exists_p);
	if ((! NILP (handler) || (! NILP (predicate) && !EQ (predicate, Qt)))
	    && !FIXNATP (predicate))
	  {
	    bool exists;
	    if (NILP (predicate) || EQ (predicate, Qt))
	      exists = ! NILP (Ffile_readable_p (string));
	    else
	      {
		Lisp_Object tmp = call1 (predicate, string);
		if (NILP (tmp))
		  exists = false;
		else if (EQ (tmp, Qdir_ok)
			 || NILP (Ffile_directory_p (string)))
		  exists = true;
		else
		  {
		    exists = false;
		    last_errno = EISDIR;
		  }
	      }

	    if (exists)
	      {
		/* We succeeded; return this descriptor and filename.  */
		if (storeptr)
		  *storeptr = string;
		SAFE_FREE ();
		return -2;
	      }
	  }
	else
	  {
	    int fd;
	    const char *pfn;
	    struct stat st;

	    encoded_fn = ENCODE_FILE (string);
	    pfn = SSDATA (encoded_fn);

	    /* Check that we can access or open it.  */
	    if (FIXNATP (predicate))
	      {
		fd = -1;
		if (INT_MAX < XFIXNAT (predicate))
		  last_errno = EINVAL;
		else if (faccessat (AT_FDCWD, pfn, XFIXNAT (predicate),
				    AT_EACCESS)
			 == 0)
		  {
		    if (file_directory_p (encoded_fn))
		      last_errno = EISDIR;
		    else if (errno == ENOENT || errno == ENOTDIR)
		      fd = 1;
		    else
		      last_errno = errno;
		  }
		else if (! (errno == ENOENT || errno == ENOTDIR))
		  last_errno = errno;
	      }
	    else
	      {
                /*  In some systems (like Windows) finding out if a
                    file exists is cheaper to do than actually opening
                    it.  Only open the file when we are sure that it
                    exists.  */
#ifdef WINDOWSNT
                if (faccessat (AT_FDCWD, pfn, R_OK, AT_EACCESS))
                  fd = -1;
                else
#endif
                  fd = emacs_open (pfn, O_RDONLY, 0);

		if (fd < 0)
		  {
		    if (! (errno == ENOENT || errno == ENOTDIR))
		      last_errno = errno;
		  }
		else
		  {
		    int err = (fstat (fd, &st) != 0 ? errno
			       : S_ISDIR (st.st_mode) ? EISDIR : 0);
		    if (err)
		      {
			last_errno = err;
			emacs_close (fd);
			fd = -1;
		      }
		  }
	      }

	    if (fd >= 0)
	      {
		if (newer && !FIXNATP (predicate))
		  {
		    struct timespec mtime = get_stat_mtime (&st);

		    if (timespec_cmp (mtime, save_mtime) <= 0)
		      emacs_close (fd);
		    else
		      {
			if (0 <= save_fd)
			  emacs_close (save_fd);
			save_fd = fd;
			save_mtime = mtime;
			save_string = string;
		      }
		  }
		else
		  {
		    maybe_swap_for_eln (no_native, &string, &fd,
					get_stat_mtime (&st));
		    /* We succeeded; return this descriptor and filename.  */
		    if (storeptr)
		      *storeptr = string;
		    SAFE_FREE ();
		    return fd;
		  }
	      }

	    /* No more suffixes.  Return the newest.  */
	    if (0 <= save_fd && ! CONSP (XCDR (tail)))
	      {
		maybe_swap_for_eln (no_native, &save_string, &save_fd,
				    save_mtime);
		if (storeptr)
		  *storeptr = save_string;
		SAFE_FREE ();
		return save_fd;
	      }
	  }
      }
    if (absolute)
      break;
   }

  SAFE_FREE ();
  errno = last_errno;
  return -1;
}


/* Merge the list we've accumulated of globals from the current input source
   into the load_history variable.  The details depend on whether
   the source has an associated file name or not.

   FILENAME is the file name that we are loading from.

   ENTIRE is true if loading that entire file, false if evaluating
   part of it.  */

static void
build_load_history (Lisp_Object filename, bool entire)
{
  Lisp_Object tail, prev, newelt;
  Lisp_Object tem, tem2;
  bool foundit = 0;

  tail = Vload_history;
  prev = Qnil;

  FOR_EACH_TAIL (tail)
    {
      tem = XCAR (tail);

      /* Find the feature's previous assoc list...  */
      if (! NILP (Fequal (filename, Fcar (tem))))
	{
	  foundit = 1;

	  /*  If we're loading the entire file, remove old data.  */
	  if (entire)
	    {
	      if (NILP (prev))
		Vload_history = XCDR (tail);
	      else
		Fsetcdr (prev, XCDR (tail));
	    }

	  /*  Otherwise, cons on new symbols that are not already members.  */
	  else
	    {
	      tem2 = Vcurrent_load_list;

	      FOR_EACH_TAIL (tem2)
		{
		  newelt = XCAR (tem2);

		  if (NILP (Fmember (newelt, tem)))
		    Fsetcar (tail, Fcons (XCAR (tem),
		     			  Fcons (newelt, XCDR (tem))));
		  maybe_quit ();
		}
	    }
	}
      else
	prev = tail;
      maybe_quit ();
    }

  /* If we're loading an entire file, cons the new assoc onto the
     front of load-history, the most-recently-loaded position.  Also
     do this if we didn't find an existing member for the file.  */
  if (entire || !foundit)
    Vload_history = Fcons (Fnreverse (Vcurrent_load_list),
			   Vload_history);
}

static void
readevalloop_1 (int old)
{
  load_convert_to_unibyte = old;
}

/* Signal an `end-of-file' error, if possible with file name
   information.  */

static AVOID
end_of_file_error (void)
{
  if (STRINGP (Vload_true_file_name))
    xsignal1 (Qend_of_file, Vload_true_file_name);

  xsignal0 (Qend_of_file);
}

static Lisp_Object
readevalloop_eager_expand_eval (Lisp_Object val, Lisp_Object macroexpand)
{
  /* If we macroexpand the toplevel form non-recursively and it ends
     up being a `progn' (or if it was a progn to start), treat each
     form in the progn as a top-level form.  This way, if one form in
     the progn defines a macro, that macro is in effect when we expand
     the remaining forms.  See similar code in bytecomp.el.  */
  val = call2 (macroexpand, val, Qnil);
  if (EQ (CAR_SAFE (val), Qprogn))
    {
      Lisp_Object subforms = XCDR (val);
      val = Qnil;
      FOR_EACH_TAIL (subforms)
	val = readevalloop_eager_expand_eval (XCAR (subforms), macroexpand);
    }
  else
      val = eval_sub (call2 (macroexpand, val, Qt));
  return val;
}

/* UNIBYTE specifies how to set load_convert_to_unibyte
   for this invocation.
   READFUN, if non-nil, is used instead of `read'.

   START, END specify region to read in current buffer (from eval-region).
   If the input is not from a buffer, they must be nil.  */

static void
readevalloop (Lisp_Object readcharfun,
	      struct infile *infile0,
	      Lisp_Object sourcename,
	      bool printflag,
	      Lisp_Object unibyte, Lisp_Object readfun,
	      Lisp_Object start, Lisp_Object end)
{
  int c;
  Lisp_Object val;
  specpdl_ref count = SPECPDL_INDEX ();
  struct buffer *b = 0;
  bool continue_reading_p;
  Lisp_Object lex_bound;
  /* True if reading an entire buffer.  */
  bool whole_buffer = 0;
  /* True on the first time around.  */
  bool first_sexp = 1;
  Lisp_Object macroexpand = intern ("internal-macroexpand-for-load");

  if (!NILP (sourcename))
    CHECK_STRING (sourcename);

  if (NILP (Ffboundp (macroexpand))
      || (STRINGP (sourcename) && suffix_p (sourcename, ".elc")))
    /* Don't macroexpand before the corresponding function is defined
       and don't bother macroexpanding in .elc files, since it should have
       been done already.  */
    macroexpand = Qnil;

  if (MARKERP (readcharfun))
    {
      if (NILP (start))
	start = readcharfun;
    }

  if (BUFFERP (readcharfun))
    b = XBUFFER (readcharfun);
  else if (MARKERP (readcharfun))
    b = XMARKER (readcharfun)->buffer;

  /* We assume START is nil when input is not from a buffer.  */
  if (! NILP (start) && !b)
    emacs_abort ();

  specbind (Qstandard_input, readcharfun);
  record_unwind_protect_int (readevalloop_1, load_convert_to_unibyte);
  load_convert_to_unibyte = ! NILP (unibyte);

  /* If lexical binding is active (either because it was specified in
     the file's header, or via a buffer-local variable), create an empty
     lexical environment, otherwise, turn off lexical binding.  */
  lex_bound = find_symbol_value (Qlexical_binding, NULL);
  specbind (Qinternal_interpreter_environment,
	    (NILP (lex_bound) || EQ (lex_bound, Qunbound)
	     ? Qnil : list1 (Qt)));
  specbind (Qmacroexp__dynvars, Vmacroexp__dynvars);

  /* Ensure sourcename is absolute, except whilst preloading.  */
  if (!will_dump_p ()
      && ! NILP (sourcename) && ! NILP (Ffile_name_absolute_p (sourcename)))
    sourcename = Fexpand_file_name (sourcename, Qnil);

  loadhist_initialize (sourcename);

  continue_reading_p = 1;
  while (continue_reading_p)
    {
      specpdl_ref count1 = SPECPDL_INDEX ();

      if (b != 0 && !BUFFER_LIVE_P (b))
	error ("Reading from killed buffer");

      if (! NILP (start))
	{
	  /* Switch to the buffer we are reading from.  */
	  record_unwind_protect_excursion ();
	  set_buffer_internal (b);

	  /* Save point in it.  */
	  record_unwind_protect_excursion ();
	  /* Save ZV in it.  */
	  record_unwind_protect (save_restriction_restore, save_restriction_save ());
	  /* Those get unbound after we read one expression.  */

	  /* Set point and ZV around stuff to be read.  */
	  Fgoto_char (start);
	  if (! NILP (end))
	    Fnarrow_to_region (make_fixnum (BEGV), end);

	  /* Just for cleanliness, convert END to a marker
	     if it is an integer.  */
	  if (FIXNUMP (end))
	    end = Fpoint_max_marker ();
	}

      /* On the first cycle, we can easily test here
	 whether we are reading the whole buffer.  */
      if (b && first_sexp)
	whole_buffer = (BUF_PT (b) == BUF_BEG (b) && BUF_ZV (b) == BUF_Z (b));

      eassert (!infile0 || infile == infile0);
    read_next:
      c = READCHAR;
      if (c == ';')
	{
	  while ((c = READCHAR) != '\n' && c != -1);
	  goto read_next;
	}
      if (c < 0)
	{
	  unbind_to (count1, Qnil);
	  break;
	}

      /* Ignore whitespace here, so we can detect eof.  */
      if (c == ' ' || c == '\t' || c == '\n' || c == '\f' || c == '\r'
	  || c == NO_BREAK_SPACE)
	goto read_next;
      UNREAD (c);

      if (! HASH_TABLE_P (read_objects_map)
	  || XHASH_TABLE (read_objects_map)->count)
	read_objects_map
	  = make_hash_table (hashtest_eq, DEFAULT_HASH_SIZE,
			     DEFAULT_REHASH_SIZE, DEFAULT_REHASH_THRESHOLD,
			     Qnil, false);
      if (! HASH_TABLE_P (read_objects_completed)
	  || XHASH_TABLE (read_objects_completed)->count)
	read_objects_completed
	  = make_hash_table (hashtest_eq, DEFAULT_HASH_SIZE,
			     DEFAULT_REHASH_SIZE, DEFAULT_REHASH_THRESHOLD,
			     Qnil, false);
      if (! NILP (Vloadup_pure_table) && c == '(')
	val = read0 (readcharfun, false);
      else
	{
	  if (! NILP (readfun))
	    {
	      val = call1 (readfun, readcharfun);

	      /* If READCHARFUN has set point to ZV, we should
	         stop reading, even if the form read sets point
		 to a different value when evaluated.  */
	      if (BUFFERP (readcharfun))
		{
		  struct buffer *buf = XBUFFER (readcharfun);
		  if (BUF_PT (buf) == BUF_ZV (buf))
		    continue_reading_p = 0;
		}
	    }
	  else if (! NILP (Vload_read_function))
	    val = call1 (Vload_read_function, readcharfun);
	  else
	    val = read_internal_start (readcharfun, Qnil, Qnil, false);
	}
      /* Empty hashes can be reused; otherwise, reset on next call.  */
      if (HASH_TABLE_P (read_objects_map)
	  && XHASH_TABLE (read_objects_map)->count > 0)
	read_objects_map = Qnil;
      if (HASH_TABLE_P (read_objects_completed)
	  && XHASH_TABLE (read_objects_completed)->count > 0)
	read_objects_completed = Qnil;

      if (! NILP (start) && continue_reading_p)
	start = Fpoint_marker ();

      /* Restore saved point and BEGV.  */
      unbind_to (count1, Qnil);

      /* Now eval what we just read.  */
      if (! NILP (macroexpand))
        val = readevalloop_eager_expand_eval (val, macroexpand);
      else
        val = eval_sub (val);

      if (printflag)
	{
	  Vvalues = Fcons (val, Vvalues);
	  if (EQ (Vstandard_output, Qt))
	    Fprin1 (val, Qnil, Qnil);
	  else
	    Fprint (val, Qnil);
	}

      first_sexp = 0;
    }

  build_load_history (sourcename,
		      infile0 || whole_buffer);

  unbind_to (count, Qnil);
}

DEFUN ("eval-buffer", Feval_buffer, Seval_buffer, 0, 5, "",
       doc: /* Execute the accessible portion of current buffer as Lisp code.
You can use \\[narrow-to-region] to limit the part of buffer to be evaluated.
When called from a Lisp program (i.e., not interactively), this
function accepts up to five optional arguments:
BUFFER is the buffer to evaluate (nil means use current buffer),
 or a name of a buffer (a string).
PRINTFLAG controls printing of output by any output functions in the
 evaluated code, such as `print', `princ', and `prin1':
  a value of nil means discard it; anything else is the stream to print to.
  See Info node `(elisp)Output Streams' for details on streams.
FILENAME specifies the file name to use for `load-history'.
UNIBYTE, if non-nil, specifies `load-convert-to-unibyte' for this
 invocation.
DO-ALLOW-PRINT, if non-nil, specifies that output functions in the
 evaluated code should work normally even if PRINTFLAG is nil, in
 which case the output is displayed in the echo area.

This function ignores the current value of the `lexical-binding'
variable.  Instead it will heed any
  -*- lexical-binding: t -*-
settings in the buffer, and if there is no such setting, the buffer
will be evaluated without lexical binding.

This function preserves the position of point.  */)
  (Lisp_Object buffer, Lisp_Object printflag, Lisp_Object filename, Lisp_Object unibyte, Lisp_Object do_allow_print)
{
  specpdl_ref count = SPECPDL_INDEX ();
  Lisp_Object tem, buf;

  if (NILP (buffer))
    buf = Fcurrent_buffer ();
  else
    buf = Fget_buffer (buffer);
  if (NILP (buf))
    error ("No such buffer");

  if (NILP (printflag) && NILP (do_allow_print))
    tem = Qsymbolp;
  else
    tem = printflag;

  if (NILP (filename))
    filename = BVAR (XBUFFER (buf), filename);

  specbind (Qeval_buffer_list, Fcons (buf, Veval_buffer_list));
  specbind (Qstandard_output, tem);
  record_unwind_protect_excursion ();
  BUF_TEMP_SET_PT (XBUFFER (buf), BUF_BEGV (XBUFFER (buf)));
  specbind (Qlexical_binding, lisp_file_lexically_bound_p (buf) ? Qt : Qnil);
  BUF_TEMP_SET_PT (XBUFFER (buf), BUF_BEGV (XBUFFER (buf)));
  readevalloop (buf, 0, filename,
		! NILP (printflag), unibyte, Qnil, Qnil, Qnil);
  return unbind_to (count, Qnil);
}

DEFUN ("eval-region", Feval_region, Seval_region, 2, 4, "r",
       doc: /* Execute the region as Lisp code.
When called from programs, expects two arguments,
giving starting and ending indices in the current buffer
of the text to be executed.
Programs can pass third argument PRINTFLAG which controls output:
 a value of nil means discard it; anything else is stream for printing it.
 See Info node `(elisp)Output Streams' for details on streams.
Also the fourth argument READ-FUNCTION, if non-nil, is used
instead of `read' to read each expression.  It gets one argument
which is the input stream for reading characters.

This function does not move point.  */)
  (Lisp_Object start, Lisp_Object end, Lisp_Object printflag, Lisp_Object read_function)
{
  /* FIXME: Do the eval-sexp-add-defvars dance!  */
  specpdl_ref count = SPECPDL_INDEX ();
  Lisp_Object tem, cbuf;

  cbuf = Fcurrent_buffer ();

  if (NILP (printflag))
    tem = Qsymbolp;
  else
    tem = printflag;
  specbind (Qstandard_output, tem);
  specbind (Qeval_buffer_list, Fcons (cbuf, Veval_buffer_list));

  /* `readevalloop' calls functions which check the type of start and end.  */
  readevalloop (cbuf, 0, BVAR (XBUFFER (cbuf), filename),
		! NILP (printflag), Qnil, read_function,
		start, end);

  return unbind_to (count, Qnil);
}

DEFUN ("read-annotated", Fread_annotated, Sread_annotated, 1, 1, 0,
       doc: /* Return parsed s-expr as `read' with each atom bundled
with its charpos as (CHARPOS . ATOM).  */)
  (Lisp_Object buffer)
{
  Lisp_Object retval, warning;
  specpdl_ref count = SPECPDL_INDEX ();

  CHECK_BUFFER (buffer);
  specbind (Qlread_unescaped_character_literals, Qnil);
  retval = read_internal_start (buffer, Qnil, Qnil, true);

  warning = safe_call (1, intern ("byte-run--unescaped-character-literals-warning"));
  if (! NILP (warning))
    call2 (intern ("byte-compile-warn"), build_string ("%s"), warning);

  return unbind_to (count, retval);
}

DEFUN ("read", Fread, Sread, 0, 1, 0,
       doc: /* Read one Lisp expression as text from STREAM, return as Lisp object.
If STREAM is nil, use the value of `standard-input' (which see).
STREAM or the value of `standard-input' may be:
 a buffer (read from point and advance it)
 a marker (read from where it points and advance it)
 a function (call it with no arguments for each character,
     call it with a char as argument to push a char back)
 a string (takes text from string, starting at the beginning)
 t (read text line using minibuffer and use it, or read from
    standard input in batch mode).  */)
  (Lisp_Object stream)
{
  if (NILP (stream))
    stream = Vstandard_input;
  if (EQ (stream, Qt))
    stream = Qread_char;
  if (EQ (stream, Qread_char))
    /* FIXME: ?! This is used when the reader is called from the
       minibuffer without a stream, as in (read).  But is this feature
       ever used, and if so, why?  IOW, will anything break if this
       feature is removed !?  */
    return call1 (intern ("read-minibuffer"),
		  build_string ("Lisp expression: "));

  return read_internal_start (stream, Qnil, Qnil, false);
}

DEFUN ("read-from-string", Fread_from_string, Sread_from_string, 1, 3, 0,
       doc: /* Read one Lisp expression which is represented as text by STRING.
Returns a cons: (OBJECT-READ . FINAL-STRING-INDEX).
FINAL-STRING-INDEX is an integer giving the position of the next
remaining character in STRING.  START and END optionally delimit
a substring of STRING from which to read;  they default to 0 and
\(length STRING) respectively.  Negative values are counted from
the end of STRING.  */)
  (Lisp_Object string, Lisp_Object start, Lisp_Object end)
{
  Lisp_Object ret;
  CHECK_STRING (string);
  /* `read_internal_start' sets `read_from_string_index'.  */
  ret = read_internal_start (string, start, end, false);
  return Fcons (ret, make_fixnum (read_from_string_index));
}

/* Function to set up the global context we need in toplevel read
   calls.  START and END only used when STREAM is a string.  */
static Lisp_Object
read_internal_start (Lisp_Object stream, Lisp_Object start,
		     Lisp_Object end, bool annotated)
{
  Lisp_Object retval;

  readchar_charpos = BUFFERP (stream) ? XBUFFER (stream)->pt : 1;
  /* We can get called from readevalloop which may have set these
     already.  */
  if (! HASH_TABLE_P (read_objects_map)
      || XHASH_TABLE (read_objects_map)->count)
    read_objects_map
      = make_hash_table (hashtest_eq, DEFAULT_HASH_SIZE, DEFAULT_REHASH_SIZE,
			 DEFAULT_REHASH_THRESHOLD, Qnil, false);
  if (! HASH_TABLE_P (read_objects_completed)
      || XHASH_TABLE (read_objects_completed)->count)
    read_objects_completed
      = make_hash_table (hashtest_eq, DEFAULT_HASH_SIZE, DEFAULT_REHASH_SIZE,
			 DEFAULT_REHASH_THRESHOLD, Qnil, false);

  if (STRINGP (stream)
      || ((CONSP (stream) && STRINGP (XCAR (stream)))))
    {
      ptrdiff_t startval, endval;
      Lisp_Object string;

      if (STRINGP (stream))
	string = stream;
      else
	string = XCAR (stream);

      validate_subarray (string, start, end, SCHARS (string),
			 &startval, &endval);

      read_from_string_index = startval;
      read_from_string_index_byte = string_char_to_byte (string, startval);
      read_from_string_limit = endval;
    }

  retval = read0 (stream, annotated);
  if (HASH_TABLE_P (read_objects_map)
      && XHASH_TABLE (read_objects_map)->count > 0)
    read_objects_map = Qnil;
  if (HASH_TABLE_P (read_objects_completed)
      && XHASH_TABLE (read_objects_completed)->count > 0)
    read_objects_completed = Qnil;
  return retval;
}

/* Grow a read buffer BUF that contains OFFSET useful bytes of data,
   by at least MAX_MULTIBYTE_LENGTH bytes.  Update *BUF_ADDR and
   *BUF_SIZE accordingly; 0 <= OFFSET <= *BUF_SIZE.  If *BUF_ADDR is
   initially null, BUF is on the stack: copy its data to the new heap
   buffer.  Otherwise, BUF must equal *BUF_ADDR and can simply be
   reallocated.  Either way, remember the heap allocation (which is at
   pdl slot COUNT) so that it can be freed when unwinding the stack.*/

static char *
grow_read_buffer (char *buf, ptrdiff_t offset,
		  char **buf_addr, ptrdiff_t *buf_size, specpdl_ref count)
{
  char *p = xpalloc (*buf_addr, buf_size, MAX_MULTIBYTE_LENGTH, -1, 1);
  if (!*buf_addr)
    {
      memcpy (p, buf, offset);
      record_unwind_protect_ptr (xfree, p);
    }
  else
    set_unwind_protect_ptr (count, xfree, p);
  *buf_addr = p;
  return p;
}

/* Return the scalar value that has the Unicode character name NAME.
   Raise 'invalid-read-syntax' if there is no such character.  */
static int
character_name_to_code (char const *name, ptrdiff_t name_len,
			Lisp_Object readcharfun)
{
  /* For "U+XXXX", pass the leading '+' to string_to_number to reject
     monstrosities like "U+-0000".  */
  ptrdiff_t len = name_len - 1;
  Lisp_Object code
    = (name[0] == 'U' && name[1] == '+'
       ? string_to_number (name + 1, 16, &len)
       : call2 (Qchar_from_name, make_unibyte_string (name, name_len), Qt));

  if (! RANGED_FIXNUMP (0, code, MAX_UNICODE_CHAR)
      || len != name_len - 1
      || char_surrogate_p (XFIXNUM (code)))
    {
      AUTO_STRING (format, "\\N{%s}");
      AUTO_STRING_WITH_LEN (namestr, name, name_len);
      invalid_syntax_lisp (CALLN (Fformat, format, namestr), readcharfun);
    }

  return XFIXNUM (code);
}

/* Bound on the length of a Unicode character name.  As of
   Unicode 9.0.0 the maximum is 83, so this should be safe.  */
enum { UNICODE_CHARACTER_NAME_LENGTH_BOUND = 200 };

/* Read a \-escape sequence, assuming we already read the `\'.
   If the escape sequence forces unibyte, return eight-bit char.  */

static int
read_escape (Lisp_Object readcharfun)
{
  int c = READCHAR;
  /* \u allows up to four hex digits, \U up to eight.  Default to the
     behavior for \u, and change this value in the case that \U is seen.  */
  int unicode_hex_count = 4;

  switch (c)
    {
    case -1:
      end_of_file_error ();

    case 'a':
      return '\007';
    case 'b':
      return '\b';
    case 'd':
      return 0177;
    case 'e':
      return 033;
    case 'f':
      return '\f';
    case 'n':
      return '\n';
    case 'r':
      return '\r';
    case 't':
      return '\t';
    case 'v':
      return '\v';

    case '\n':
      /* ?\LF is an error; it's probably a user mistake.  */
      error ("Invalid escape character syntax");

    case 'M':
      c = READCHAR;
      if (c != '-')
	error ("Invalid escape character syntax");
      c = READCHAR;
      if (c == '\\')
	c = read_escape (readcharfun);
      return c | meta_modifier;

    case 'S':
      c = READCHAR;
      if (c != '-')
	error ("Invalid escape character syntax");
      c = READCHAR;
      if (c == '\\')
	c = read_escape (readcharfun);
      return c | shift_modifier;

    case 'H':
      c = READCHAR;
      if (c != '-')
	error ("Invalid escape character syntax");
      c = READCHAR;
      if (c == '\\')
	c = read_escape (readcharfun);
      return c | hyper_modifier;

    case 'A':
      c = READCHAR;
      if (c != '-')
	error ("Invalid escape character syntax");
      c = READCHAR;
      if (c == '\\')
	c = read_escape (readcharfun);
      return c | alt_modifier;

    case 's':
      c = READCHAR;
      if (c != '-')
	{
	  UNREAD (c);
	  return ' ';
	}
      c = READCHAR;
      if (c == '\\')
	c = read_escape (readcharfun);
      return c | super_modifier;

    case 'C':
      c = READCHAR;
      if (c != '-')
	error ("Invalid escape character syntax");
      FALLTHROUGH;
    case '^':
      c = READCHAR;
      if (c == '\\')
	c = read_escape (readcharfun);
      if ((c & ~CHAR_MODIFIER_MASK) == '?')
	return 0177 | (c & CHAR_MODIFIER_MASK);
      else if (! ASCII_CHAR_P ((c & ~CHAR_MODIFIER_MASK)))
	return c | ctrl_modifier;
      /* ASCII control chars are made from letters (both cases),
	 as well as the non-letters within 0100...0137.  */
      else if ((c & 0137) >= 0101 && (c & 0137) <= 0132)
	return (c & (037 | ~0177));
      else if ((c & 0177) >= 0100 && (c & 0177) <= 0137)
	return (c & (037 | ~0177));
      else
	return c | ctrl_modifier;

    case '0':
    case '1':
    case '2':
    case '3':
    case '4':
    case '5':
    case '6':
    case '7':
      /* An octal escape, as in ANSI C.  */
      {
	register int i = c - '0';
	register int count = 0;
	while (++count < 3)
	  {
	    if ((c = READCHAR) >= '0' && c <= '7')
	      {
		i *= 8;
		i += c - '0';
	      }
	    else
	      {
		UNREAD (c);
		break;
	      }
	  }

	if (i >= 0x80 && i < 0x100)
	  i = BYTE8_TO_CHAR (i);
	return i;
      }

    case 'x':
      /* A hex escape, as in ANSI C.  */
      {
	unsigned int i = 0;
	int count = 0;
	while (1)
	  {
	    c = READCHAR;
	    int digit = char_hexdigit (c);
	    if (digit < 0)
	      {
		UNREAD (c);
		break;
	      }
	    i = (i << 4) + digit;
	    /* Allow hex escapes as large as ?\xfffffff, because some
	       packages use them to denote characters with modifiers.  */
	    if ((CHAR_META | (CHAR_META - 1)) < i)
	      error ("Hex character out of range: \\x%x...", i);
	    count += count < 3;
	  }

	if (count < 3 && i >= 0x80)
	  return BYTE8_TO_CHAR (i);
	return i;
      }

    case 'U':
      /* Post-Unicode-2.0: Up to eight hex chars.  */
      unicode_hex_count = 8;
      FALLTHROUGH;
    case 'u':

      /* A Unicode escape.  We only permit them in strings and characters,
	 not arbitrarily in the source code, as in some other languages.  */
      {
	unsigned int i = 0;
	int count = 0;

	while (++count <= unicode_hex_count)
	  {
	    c = READCHAR;
	    if (c < 0)
	      {
		if (unicode_hex_count > 4)
		  error ("Malformed Unicode escape: \\U%x", i);
		else
		  error ("Malformed Unicode escape: \\u%x", i);
	      }
	    /* `isdigit' and `isalpha' may be locale-specific, which we don't
	       want.  */
	    int digit = char_hexdigit (c);
	    if (digit < 0)
	      error ("Non-hex character used for Unicode escape: %c (%d)",
		     c, c);
	    i = (i << 4) + digit;
	  }
	if (i > 0x10FFFF)
	  error ("Non-Unicode character: 0x%x", i);
	return i;
      }

    case 'N':
      /* Named character.  */
      {
        c = READCHAR;
        if (c != '{')
          invalid_syntax ("Expected opening brace after \\N", readcharfun);
        char name[UNICODE_CHARACTER_NAME_LENGTH_BOUND + 1];
        bool whitespace = false;
        ptrdiff_t length = 0;
        while (true)
          {
            c = READCHAR;
            if (c < 0)
              end_of_file_error ();
            if (c == '}')
              break;
            if (! (0 < c && c < 0x80))
              {
                AUTO_STRING (format,
                             "Invalid character U+%04X in character name");
		invalid_syntax_lisp (CALLN (Fformat, format,
					    make_fixed_natnum (c)),
				     readcharfun);
              }
            /* Treat multiple adjacent whitespace characters as a
               single space character.  This makes it easier to use
               character names in e.g. multi-line strings.  */
            if (c_isspace (c))
              {
                if (whitespace)
                  continue;
                c = ' ';
                whitespace = true;
              }
            else
              whitespace = false;
            name[length++] = c;
            if (length >= sizeof name)
              invalid_syntax ("Character name too long", readcharfun);
          }
        if (length == 0)
          invalid_syntax ("Empty character name", readcharfun);
	name[length] = '\0';

	/* character_name_to_code can invoke read0, recursively.
	   This is why read0's buffer is not static.  */
	return character_name_to_code (name, length, readcharfun);
      }

    default:
      return c;
    }
}

/* Return the digit that CHARACTER stands for in the given BASE.
   Return -1 if CHARACTER is out of range for BASE,
   and -2 if CHARACTER is not valid for any supported BASE.  */
static int
digit_to_number (int character, int base)
{
  int digit;

  if ('0' <= character && character <= '9')
    digit = character - '0';
  else if ('a' <= character && character <= 'z')
    digit = character - 'a' + 10;
  else if ('A' <= character && character <= 'Z')
    digit = character - 'A' + 10;
  else
    return -2;

  return digit < base ? digit : -1;
}

static void
invalid_radix_integer (EMACS_INT radix, Lisp_Object readcharfun)
{
  char buf[64];
  int n = snprintf (buf, sizeof buf, "integer, radix %"pI"d", radix);
  eassert (n < sizeof buf);
  invalid_syntax (buf, readcharfun);
}

/* Size of the fixed-size buffer used during reading.  */
enum { stackbufsize = 1024 };

/* Read an integer in radix RADIX using READCHARFUN to read
   characters.  RADIX must be in the interval [2..36].  Use STACKBUF
   for temporary storage as needed.  Value is the integer read.
   Signal an error if encountering invalid read syntax.  */

static Lisp_Object
read_integer (Lisp_Object readcharfun, int radix,
	      char stackbuf[VLA_ELEMS (stackbufsize)])
{
  char *read_buffer = stackbuf;
  ptrdiff_t read_buffer_size = stackbufsize;
  char *p = read_buffer;
  char *heapbuf = NULL;
  int valid = -1; /* 1 if valid, 0 if not, -1 if incomplete.  */
  specpdl_ref count = SPECPDL_INDEX ();

  int c = READCHAR;
  if (c == '-' || c == '+')
    {
      *p++ = c;
      c = READCHAR;
    }

  if (c == '0')
    {
      *p++ = c;
      valid = 1;

      /* Ignore redundant leading zeros, so the buffer doesn't
	 fill up with them.  */
      do
	c = READCHAR;
      while (c == '0');
    }

  for (int digit; (digit = digit_to_number (c, radix)) >= -1; )
    {
      if (digit == -1)
	valid = 0;
      if (valid < 0)
	valid = 1;
      /* Allow 1 extra byte for the \0.  */
      if (p + 1 == read_buffer + read_buffer_size)
	{
	  ptrdiff_t offset = p - read_buffer;
	  read_buffer = grow_read_buffer (read_buffer, offset,
					  &heapbuf, &read_buffer_size,
					  count);
	  p = read_buffer + offset;
	}
      *p++ = c;
      c = READCHAR;
    }

  UNREAD (c);

  if (valid != 1)
    invalid_radix_integer (radix, readcharfun);

  *p = '\0';
  return unbind_to (count, string_to_number (read_buffer, radix, NULL));
}

/* Read a character literal (preceded by `?').  */
static Lisp_Object
read_char_literal (Lisp_Object readcharfun)
{
  int ch = READCHAR;
  if (ch < 0)
    end_of_file_error ();

  /* Accept `single space' syntax like (list ? x) where the
     whitespace character is SPC or TAB.
     Other literal whitespace like NL, CR, and FF are not accepted,
     as there are well-established escape sequences for these.  */
  if (ch == ' ' || ch == '\t')
    return make_fixnum (ch);

  if (   ch == '(' || ch == ')' || ch == '[' || ch == ']'
      || ch == '"' || ch == ';')
    {
      CHECK_LIST (Vlread_unescaped_character_literals);
      Lisp_Object char_obj = make_fixed_natnum (ch);
      if (NILP (Fmemq (char_obj, Vlread_unescaped_character_literals)))
	Vlread_unescaped_character_literals =
	  Fcons (char_obj, Vlread_unescaped_character_literals);
    }

  if (ch == '\\')
    ch = read_escape (readcharfun);

  int modifiers = ch & CHAR_MODIFIER_MASK;
  ch &= ~CHAR_MODIFIER_MASK;
  if (CHAR_BYTE8_P (ch))
    ch = CHAR_TO_BYTE8 (ch);
  ch |= modifiers;

  int nch = READCHAR;
  UNREAD (nch);
  if (nch <= 32
      || nch == '"' || nch == '\'' || nch == ';' || nch == '('
      || nch == ')' || nch == '['  || nch == ']' || nch == '#'
      || nch == '?' || nch == '`'  || nch == ',' || nch == '.')
    return make_fixnum (ch);

  invalid_syntax ("?", readcharfun);
}

/* Read a string literal (preceded by '"').  */
static Lisp_Object
read_string_literal (char stackbuf[VLA_ELEMS (stackbufsize)],
		     Lisp_Object readcharfun)
{
  char *read_buffer = stackbuf;
  ptrdiff_t read_buffer_size = stackbufsize;
  specpdl_ref count = SPECPDL_INDEX ();
  char *heapbuf = NULL;
  char *p = read_buffer;
  char *end = read_buffer + read_buffer_size;
  /* True if we saw an escape sequence specifying
     a multibyte character.  */
  bool force_multibyte = false;
  /* True if we saw an escape sequence specifying
     a single-byte character.  */
  bool force_singlebyte = false;
  ptrdiff_t nchars = 0;

  int ch;
  while ((ch = READCHAR) >= 0 && ch != '\"')
    {
      if (end - p < MAX_MULTIBYTE_LENGTH)
	{
	  ptrdiff_t offset = p - read_buffer;
	  read_buffer = grow_read_buffer (read_buffer, offset,
					  &heapbuf, &read_buffer_size,
					  count);
	  p = read_buffer + offset;
	  end = read_buffer + read_buffer_size;
	}

      if (ch == '\\')
	{
	  /* First apply string-specific escape rules:  */
	  ch = READCHAR;
	  switch (ch)
	    {
	    case 's':
	      /* `\s' is always a space in strings.  */
	      ch = ' ';
	      break;
	    case ' ':
	    case '\n':
	      /* `\SPC' and `\LF' generate no characters at all.  */
	      continue;
	    default:
	      UNREAD (ch);
	      ch = read_escape (readcharfun);
	      break;
	    }

	  int modifiers = ch & CHAR_MODIFIER_MASK;
	  ch &= ~CHAR_MODIFIER_MASK;

	  if (CHAR_BYTE8_P (ch))
	    force_singlebyte = true;
	  else if (! ASCII_CHAR_P (ch))
	    force_multibyte = true;
	  else		/* I.e. ASCII_CHAR_P (ch).  */
	    {
	      /* Allow `\C-SPC' and `\^SPC'.  This is done here because
		 the literals ?\C-SPC and ?\^SPC (rather inconsistently)
		 yield (' ' | CHAR_CTL); see bug#55738.  */
	      if (modifiers == CHAR_CTL && ch == ' ')
		{
		  ch = 0;
		  modifiers = 0;
		}
	      if (modifiers & CHAR_SHIFT)
		{
		  /* Shift modifier is valid only with [A-Za-z].  */
		  if (ch >= 'A' && ch <= 'Z')
		    modifiers &= ~CHAR_SHIFT;
		  else if (ch >= 'a' && ch <= 'z')
		    {
		      ch -= ('a' - 'A');
		      modifiers &= ~CHAR_SHIFT;
		    }
		}

	      if (modifiers & CHAR_META)
		{
		  /* Move the meta bit to the right place for a
		     string.  */
		  modifiers &= ~CHAR_META;
		  ch = BYTE8_TO_CHAR (ch | 0x80);
		  force_singlebyte = true;
		}
	    }

	  /* Any modifiers remaining are invalid.  */
	  if (modifiers)
	    invalid_syntax ("Invalid modifier in string", readcharfun);
	  p += CHAR_STRING (ch, (unsigned char *) p);
	}
      else
	{
	  p += CHAR_STRING (ch, (unsigned char *) p);
	  if (CHAR_BYTE8_P (ch))
	    force_singlebyte = true;
	  else if (! ASCII_CHAR_P (ch))
	    force_multibyte = true;
	}
      nchars++;
    }

  if (ch < 0)
    end_of_file_error ();

  if (! force_multibyte && force_singlebyte)
    {
      /* READ_BUFFER contains raw 8-bit bytes and no multibyte
	 forms.  Convert it to unibyte.  */
      nchars = str_as_unibyte ((unsigned char *) read_buffer,
			       p - read_buffer);
      p = read_buffer + nchars;
    }
  Lisp_Object obj = (force_multibyte || (nchars != p - read_buffer))
    ? make_multibyte_string (read_buffer, nchars, p - read_buffer)
    : make_unibyte_string (read_buffer, p - read_buffer);
  return unbind_to (count, obj);
}

/* Make a hash table from the constructor plist.  */
static Lisp_Object
hash_table_from_plist (Lisp_Object plist)
{
  Lisp_Object params[12];
  Lisp_Object *par = params;

  /* This is repetitive but fast and simple.  */
#define ADDPARAM(name)					\
  do {							\
    Lisp_Object val = plist_get (plist, Q ## name);	\
    if (!NILP (val))					\
      {							\
	*par++ = QC ## name;				\
	*par++ = val;					\
      }							\
  } while (0)

  ADDPARAM (size);
  ADDPARAM (test);
  ADDPARAM (weakness);
  ADDPARAM (rehash_size);
  ADDPARAM (rehash_threshold);
  ADDPARAM (purecopy);

  Lisp_Object data = plist_get (plist, Qdata);

  /* Now use params to make a new hash table and fill it.  */
  Lisp_Object ht = Fmake_hash_table (par - params, params);

  Lisp_Object last = data;
  FOR_EACH_TAIL_SAFE (data)
    {
      Lisp_Object key = XCAR (data);
      data = XCDR (data);
      if (!CONSP (data))
	break;
      Lisp_Object val = XCAR (data);
      last = XCDR (data);
      Fputhash (key, val, ht);
    }
  if (!NILP (last))
    error ("Hash table data is not a list of even length");

  return ht;
}

static Lisp_Object
record_from_list (Lisp_Object elems)
{
  ptrdiff_t size = list_length (elems);
  Lisp_Object obj = Fmake_record (XCAR (elems),
				  make_fixnum (size - 1),
				  Qnil);
  Lisp_Object tl = XCDR (elems);
  for (int i = 1; i < size; i++)
    {
      ASET (obj, i, XCAR (tl));
      tl = XCDR (tl);
    }
  return obj;
}

/* Turn a reversed list into a vector.  */
static Lisp_Object
vector_from_rev_list (Lisp_Object elems)
{
  ptrdiff_t size = list_length (elems);
  Lisp_Object obj = initialize_vector (size, Qnil);
  Lisp_Object *vec = XVECTOR (obj)->contents;
  for (ptrdiff_t i = size - 1; i >= 0; i--)
    {
      vec[i] = XCAR (elems);
      Lisp_Object next = XCDR (elems);
      free_cons (XCONS (elems));
      elems = next;
    }
  return obj;
}

static Lisp_Object
bytecode_from_rev_list (Lisp_Object elems, Lisp_Object readcharfun)
{
  Lisp_Object obj = vector_from_rev_list (elems);
  Lisp_Object *vec = XVECTOR (obj)->contents;
  ptrdiff_t size = ASIZE (obj);

  if (!(size >= COMPILED_STACK_DEPTH + 1 && size <= COMPILED_INTERACTIVE + 1
	&& (FIXNUMP (vec[COMPILED_ARGLIST])
	    || CONSP (vec[COMPILED_ARGLIST])
	    || NILP (vec[COMPILED_ARGLIST]))
	&& FIXNATP (vec[COMPILED_STACK_DEPTH])))
    invalid_syntax ("Invalid byte-code object", readcharfun);

  if (load_force_doc_strings
      && NILP (vec[COMPILED_CONSTANTS])
      && STRINGP (vec[COMPILED_BYTECODE]))
    {
      /* Lazily-loaded bytecode is represented by the constant slot being nil
	 and the bytecode slot a (lazily loaded) string containing the
	 print representation of (BYTECODE . CONSTANTS).  Unpack the
	 pieces by coerceing the string to unibyte and reading the result.  */
      Lisp_Object enc = vec[COMPILED_BYTECODE];
      Lisp_Object pair = Fread (Fcons (enc, readcharfun));
      if (!CONSP (pair))
	invalid_syntax ("Invalid byte-code object", readcharfun);

      vec[COMPILED_BYTECODE] = XCAR (pair);
      vec[COMPILED_CONSTANTS] = XCDR (pair);
    }

  if (!((STRINGP (vec[COMPILED_BYTECODE])
	 && VECTORP (vec[COMPILED_CONSTANTS]))
	|| CONSP (vec[COMPILED_BYTECODE])))
    invalid_syntax ("Invalid byte-code object", readcharfun);

  if (STRINGP (vec[COMPILED_BYTECODE]))
    {
      if (STRING_MULTIBYTE (vec[COMPILED_BYTECODE]))
	{
	  /* BYTESTR must have been produced by Emacs 20.2 or earlier
	     because it produced a raw 8-bit string for byte-code and
	     now such a byte-code string is loaded as multibyte with
	     raw 8-bit characters converted to multibyte form.
	     Convert them back to the original unibyte form.  */
	  vec[COMPILED_BYTECODE] = Fstring_as_unibyte (vec[COMPILED_BYTECODE]);
	}
      // Bytecode must be immovable.
      pin_string (vec[COMPILED_BYTECODE]);
    }

  XSETPVECTYPE (XVECTOR (obj), PVEC_COMPILED);
  return obj;
}

static Lisp_Object
char_table_from_rev_list (Lisp_Object elems, Lisp_Object readcharfun)
{
  Lisp_Object obj = vector_from_rev_list (elems);
  if (ASIZE (obj) < CHAR_TABLE_STANDARD_SLOTS)
    invalid_syntax ("Invalid size char-table", readcharfun);
  XSETPVECTYPE (XVECTOR (obj), PVEC_CHAR_TABLE);
  return obj;
}

static Lisp_Object
sub_char_table_from_rev_list (Lisp_Object elems, Lisp_Object readcharfun)
{
  /* A sub-char-table can't be read as a regular vector because of two
     C integer fields.  */
  elems = Fnreverse (elems);
  ptrdiff_t size = list_length (elems);
  if (size < 2)
    error ("Invalid size of sub-char-table");

  if (!RANGED_FIXNUMP (1, XCAR (elems), 3))
    error ("Invalid depth in sub-char-table");
  int depth = XFIXNUM (XCAR (elems));

  if (chartab_size[depth] != size - 2)
    error ("Invalid size in sub-char-table");
  elems = XCDR (elems);

  if (! RANGED_FIXNUMP (0, XCAR (elems), MAX_CHAR))
    error ("Invalid minimum character in sub-char-table");
  int min_char = XFIXNUM (XCAR (elems));
  elems = XCDR (elems);

  Lisp_Object tbl = make_sub_char_table (depth, min_char);
  for (int i = 0; i < size - 2; i++)
    {
      XSUB_CHAR_TABLE (tbl)->contents[i] = XCAR (elems);
      elems = XCDR (elems);
    }
  return tbl;
}

static Lisp_Object
string_props_from_rev_list (Lisp_Object elems, Lisp_Object readcharfun)
{
  elems = Fnreverse (elems);
  if (NILP (elems) || !STRINGP (XCAR (elems)))
    invalid_syntax ("#", readcharfun);
  Lisp_Object obj = XCAR (elems);
  for (Lisp_Object tl = XCDR (elems); !NILP (tl);)
    {
      Lisp_Object beg = XCAR (tl);
      tl = XCDR (tl);
      if (NILP (tl))
	invalid_syntax ("Invalid string property list", readcharfun);
      Lisp_Object end = XCAR (tl);
      tl = XCDR (tl);
      if (NILP (tl))
	invalid_syntax ("Invalid string property list", readcharfun);
      Lisp_Object plist = XCAR (tl);
      tl = XCDR (tl);
      Fset_text_properties (beg, end, plist, obj);
    }
  return obj;
}

/* Read a bool vector (preceded by "#&").  */
static Lisp_Object
read_bool_vector (char stackbuf[VLA_ELEMS (stackbufsize)],
		  Lisp_Object readcharfun)
{
  ptrdiff_t length = 0;
  for (;;)
    {
      int c = READCHAR;
      if (c < '0' || c > '9')
	{
	  if (c != '"')
	    invalid_syntax ("#&", readcharfun);
	  break;
	}
      if (INT_MULTIPLY_WRAPV (length, 10, &length)
	  | INT_ADD_WRAPV (length, c - '0', &length))
	invalid_syntax ("#&", readcharfun);
    }

  ptrdiff_t size_in_chars = bool_vector_bytes (length);
  Lisp_Object str = read_string_literal (stackbuf, readcharfun);
  if (STRING_MULTIBYTE (str)
      || !(size_in_chars == SCHARS (str)
	   /* We used to print 1 char too many when the number of bits
	      was a multiple of 8.  Accept such input in case it came
	      from an old version.  */
	   || length == (SCHARS (str) - 1) * BOOL_VECTOR_BITS_PER_CHAR))
    invalid_syntax ("#&...", readcharfun);

  Lisp_Object obj = make_bool_vector (length);
  unsigned char *data = bool_vector_uchar_data (obj);
  memcpy (data, SDATA (str), size_in_chars);
  /* Clear the extraneous bits in the last byte.  */
  if (length != size_in_chars * BOOL_VECTOR_BITS_PER_CHAR)
    data[size_in_chars - 1] &= (1 << (length % BOOL_VECTOR_BITS_PER_CHAR)) - 1;
  return obj;
}

/* Skip (and optionally remember) a lazily-loaded string
   preceded by "#@".  */
static void
skip_lazy_string (Lisp_Object readcharfun)
{
  ptrdiff_t nskip = 0;
  ptrdiff_t digits = 0;
  for (;;)
    {
      int c = READCHAR;
      if (c < '0' || c > '9')
	{
	  if (nskip > 0)
	    /* We can't use UNREAD here, because in the code below we side-step
	       READCHAR.  Instead, assume the first char after #@NNN occupies
	       a single byte, which is the case normally since it's just
	       a space.  */
	    nskip--;
	  else
	    UNREAD (c);
	  break;
	}
      if (INT_MULTIPLY_WRAPV (nskip, 10, &nskip)
	  | INT_ADD_WRAPV (nskip, c - '0', &nskip))
	invalid_syntax ("#@", readcharfun);
      digits++;
      if (digits == 2 && nskip == 0)
	{
	  /* #@00 means "skip to end" */
	  skip_dyn_eof (readcharfun);
	  return;
	}
    }

  if (load_force_doc_strings && FROM_FILE_P (readcharfun))
    {
      /* If we are supposed to force doc strings into core right now,
	 record the last string that we skipped,
	 and record where in the file it comes from.  */

      /* First exchange the two saved_strings.  */
      verify (ARRAYELTS (saved_strings) == 2);
      struct saved_string t = saved_strings[0];
      saved_strings[0] = saved_strings[1];
      saved_strings[1] = t;

      enum { extra = 100 };
      struct saved_string *ss = &saved_strings[0];
      if (ss->size == 0)
	{
	  ss->size = nskip + extra;
	  ss->string = xmalloc (ss->size);
	}
      else if (nskip > ss->size)
	{
	  ss->size = nskip + extra;
	  ss->string = xrealloc (ss->string, ss->size);
	}

      FILE *instream = infile->stream;
      ss->position = (file_tell (instream) - infile->lookahead);

      /* Copy that many bytes into the saved string.  */
      ptrdiff_t i = 0;
      int c = 0;
      for (int n = min (nskip, infile->lookahead); n > 0; n--)
	ss->string[i++] = c = infile->buf[--infile->lookahead];
      block_input ();
      for (; i < nskip && c >= 0; i++)
	ss->string[i] = c = getc (instream);
      unblock_input ();

      ss->length = i;
    }
  else
    /* Skip that many bytes.  */
    skip_dyn_bytes (readcharfun, nskip);
}

/* Given a lazy-loaded string designator VAL, return the actual string.
   VAL is (FILENAME . POS).  */
static Lisp_Object
get_lazy_string (Lisp_Object val)
{
  /* Get a doc string from the file we are loading.
     If it's in a saved string, get it from there.

     Here, we don't know if the string is a bytecode string or a doc
     string.  As a bytecode string must be unibyte, we always return a
     unibyte string.  If it is actually a doc string, caller must make
     it multibyte.  */

  /* We used to emit negative positions for 'user variables' (whose doc
     strings started with an asterisk); take the absolute value for
     compatibility.  */
  EMACS_INT pos = eabs (XFIXNUM (XCDR (val)));
  struct saved_string *ss = &saved_strings[0];
  struct saved_string *ssend = ss + ARRAYELTS (saved_strings);
  while (ss < ssend
	 && !(pos >= ss->position && pos < ss->position + ss->length))
    ss++;
  if (ss >= ssend)
    return get_doc_string (val, 1, 0);

  ptrdiff_t start = pos - ss->position;
  char *str = ss->string;
  ptrdiff_t from = start;
  ptrdiff_t to = start;

  /* Process quoting with ^A, and find the end of the string,
     which is marked with ^_ (037).  */
  while (str[from] != 037)
    {
      int c = str[from++];
      if (c == 1)
	{
	  c = str[from++];
	  str[to++] = (c == 1 ? c
		       : c == '0' ? 0
		       : c == '_' ? 037
		       : c);
	}
      else
	str[to++] = c;
    }

  return make_unibyte_string (str + start, to - start);
}

/* Length of prefix only consisting of symbol constituent characters.  */
static ptrdiff_t
symbol_char_span (const char *s)
{
  const char *p = s;
  while (   *p == '^' || *p == '*' || *p == '+' || *p == '-' || *p == '/'
	 || *p == '<' || *p == '=' || *p == '>' || *p == '_' || *p == '|')
    p++;
  return p - s;
}

static void
skip_space_and_comments (Lisp_Object readcharfun)
{
  int c;
  do
    {
      c = READCHAR;
      if (c == ';')
	do
	  c = READCHAR;
	while (c >= 0 && c != '\n');
      if (c < 0)
	end_of_file_error ();
    }
  while (c <= 32 || c == NO_BREAK_SPACE);
  UNREAD (c);
}

/* When an object is read, the type of the top read stack entry indicates
   the syntactic context.  */
enum read_entry_type
{
				/* preceding syntactic context */

  RE_vector,			/* "[" (* OBJECT) */
  RE_record,			/* "#s(" (* OBJECT) */
  RE_char_table,		/* "#^[" (* OBJECT) */
  RE_sub_char_table,		/* "#^^[" (* OBJECT) */
  RE_byte_code,			/* "#[" (* OBJECT) */
  RE_string_props,		/* "#(" (* OBJECT) */
  RE_special,			/* "'" | "#'" | "`" | "," | ",@" */
  RE_quoted_max,                /* preclude ANNOTATE for earlier types */

  RE_list_start,		/* "(" */

  RE_list,			/* "(" (+ OBJECT) */
  RE_list_dot,			/* "(" (+ OBJECT) "." */

  RE_numbered,			/* "#" (+ DIGIT) "=" */
};

struct read_stack_entry
{
  enum read_entry_type type;
  union {
    /* RE_list, RE_list_dot */
    struct {
      Lisp_Object head;		/* first cons of list */
      Lisp_Object tail;		/* last cons of list */
    } list;

    /* RE_vector, RE_record, RE_char_table, RE_sub_char_table,
       RE_byte_code, RE_string_props */
    struct {
      Lisp_Object elems;	/* list of elements in reverse order */
    } vector;

    /* RE_special */
    struct {
      Lisp_Object symbol;	/* symbol from special syntax */
    } special;

    /* RE_numbered */
    struct {
      Lisp_Object number;	/* number as a fixnum */
      Lisp_Object placeholder;	/* placeholder object */
    } numbered;
  } u;
};

struct read_stack
{
  struct read_stack_entry *stack;  /* base of stack */
  ptrdiff_t size;		   /* allocated size in entries */
  ptrdiff_t sp;			   /* current number of entries */
};

static struct read_stack rdstack = {NULL, 0, 0};

static size_t quoted_counts[RE_quoted_max];

static inline bool
quoted_parse_state (void)
{
  for (ptrdiff_t i = 0; i < RE_quoted_max; ++i)
    if (quoted_counts[i])
      return true;
  return false;
}

#define ANNOTATE(atom)					\
  (annotated && ! quoted_parse_state()			\
   ? Fcons (make_fixnum (initial_charpos), atom)	\
   : atom)

void
mark_lread (void)
{
  /* Mark the read stack, which may contain data not otherwise traced */
  for (ptrdiff_t i = 0; i < rdstack.sp; i++)
    {
      struct read_stack_entry *e = &rdstack.stack[i];
      switch (e->type)
	{
	case RE_list_start:
	  break;
	case RE_list:
	case RE_list_dot:
	  mark_object (&e->u.list.head);
	  mark_object (&e->u.list.tail);
	  break;
	case RE_vector:
	case RE_record:
	case RE_char_table:
	case RE_sub_char_table:
	case RE_byte_code:
	case RE_string_props:
	  mark_object (&e->u.vector.elems);
	  break;
	case RE_special:
	  mark_object (&e->u.special.symbol);
	  break;
	case RE_numbered:
	  mark_object (&e->u.numbered.number);
	  mark_object (&e->u.numbered.placeholder);
	  break;
	default:
	  emacs_abort ();
	  break;
	}
    }
}

static inline struct read_stack_entry *
read_stack_top (void)
{
  eassume (rdstack.sp > 0);
  return &rdstack.stack[rdstack.sp - 1];
}

static inline struct read_stack_entry *
read_stack_pop (void)
{
  eassume (rdstack.sp > 0);
  ptrdiff_t quote_type = read_stack_top ()->type;
  if (quote_type < RE_quoted_max)
    quoted_counts[quote_type]--;
  return &rdstack.stack[--rdstack.sp];
}

static inline bool
read_stack_empty_p (ptrdiff_t base_sp)
{
  return rdstack.sp <= base_sp;
}

NO_INLINE static void
grow_read_stack (void)
{
  struct read_stack *rs = &rdstack;
  eassert (rs->sp == rs->size);
  rs->stack = xpalloc (rs->stack, &rs->size, 1, -1, sizeof *rs->stack);
  eassert (rs->sp < rs->size);
}

static inline void
read_stack_push (struct read_stack_entry e)
{
  if (rdstack.sp >= rdstack.size)
    grow_read_stack ();
  rdstack.stack[rdstack.sp++] = e;
  ptrdiff_t quote_type = read_stack_top ()->type;
  if (quote_type < RE_quoted_max)
    quoted_counts[quote_type]++;
}

static void
read_stack_reset (intmax_t sp)
{
  eassert (sp <= rdstack.sp);
  rdstack.sp = sp;
}

/* Read a Lisp object.  */
static Lisp_Object
read0 (Lisp_Object readcharfun, bool annotated)
{
  char stackbuf[stackbufsize];
  char *read_buffer = stackbuf;
  ptrdiff_t read_buffer_size = sizeof stackbuf;
  char *heapbuf = NULL;

  specpdl_ref base_pdl = SPECPDL_INDEX ();
  ptrdiff_t base_sp = rdstack.sp;
  record_unwind_protect_intmax (read_stack_reset, base_sp);
  specpdl_ref count = SPECPDL_INDEX ();

  EMACS_INT initial_charpos;
  bool uninterned_symbol;
  bool skip_shorthand;

  Lisp_Object obj;
  bool multibyte;

  /* Read an object into `obj'.  */
 read_obj: ;
  initial_charpos = readchar_charpos;
  int c = READCHAR_REPORT_MULTIBYTE (&multibyte);
  if (c < 0)
    end_of_file_error ();

  switch (c)
    {
    case '(':
      read_stack_push ((struct read_stack_entry) {.type = RE_list_start});
      goto read_obj;

    case ')':
      if (read_stack_empty_p (base_sp))
	invalid_syntax (")", readcharfun);
      switch (read_stack_top ()->type)
	{
	case RE_list_start:
	  read_stack_pop ();
	  obj = ANNOTATE (Qnil);
	  break;
	case RE_list:
	  obj = read_stack_pop ()->u.list.head;
	  break;
	case RE_record:
	  {
	    Lisp_Object elems = Fnreverse (read_stack_pop ()->u.vector.elems);
	    if (NILP (elems))
	      invalid_syntax ("#s", readcharfun);

	    if (EQ (XCAR (elems), Qhash_table))
	      obj = ANNOTATE (hash_table_from_plist (XCDR (elems)));
	    else
	      obj = ANNOTATE (record_from_list (elems));
	    break;
	  }
	case RE_string_props:
	  obj = string_props_from_rev_list (read_stack_pop ()->u.vector.elems,
					    readcharfun);
	  obj = ANNOTATE (obj);
	  break;
	default:
	  invalid_syntax (")", readcharfun);
	  break;
	}
      break;

    case '[':
      read_stack_push ((struct read_stack_entry) {
	  .type = RE_vector,
	  .u.vector.elems = Qnil,
	});
      goto read_obj;

    case ']':
      if (read_stack_empty_p (base_sp))
	invalid_syntax ("]", readcharfun);
      switch (read_stack_top ()->type)
	{
	case RE_vector:
	  obj = vector_from_rev_list (read_stack_pop ()->u.vector.elems);
	  break;
	case RE_byte_code:
	  obj = bytecode_from_rev_list (read_stack_pop ()->u.vector.elems,
					readcharfun);
	  break;
	case RE_char_table:
	  obj = char_table_from_rev_list (read_stack_pop ()->u.vector.elems,
					  readcharfun);
	  break;
	case RE_sub_char_table:
	  obj = sub_char_table_from_rev_list (read_stack_pop ()->u.vector.elems,
					      readcharfun);
	  break;
	default:
	  invalid_syntax ("]", readcharfun);
	  break;
	}
      obj = ANNOTATE (obj);
      break;

    case '#':
      {
	int ch = READCHAR;
	switch (ch)
	  {
	  case '\'':
	    /* #'X -- special syntax for (function X) */
	    read_stack_push ((struct read_stack_entry) {
		.type = RE_special,
		.u.special.symbol = Qfunction,
	      });
	    goto read_obj;

	  case '#':
	    /* ## -- the empty symbol */
	    obj = ANNOTATE (Fintern (empty_unibyte_string, Qnil));
	    break;

	  case 's':
	    /* #s(...) -- a record or hash-table */
	    ch = READCHAR;
	    if (ch != '(')
	      {
		UNREAD (ch);
		invalid_syntax ("#s", readcharfun);
	      }
	    read_stack_push ((struct read_stack_entry) {
		.type = RE_record,
		.u.vector.elems = Qnil,
	      });
	    goto read_obj;

	  case '^':
	    /* #^[...]  -- char-table
	       #^^[...] -- sub-char-table */
	    ch = READCHAR;
	    if (ch == '^')
	      {
		ch = READCHAR;
		if (ch == '[')
		  {
		    read_stack_push ((struct read_stack_entry) {
			.type = RE_sub_char_table,
			.u.vector.elems = Qnil,
		      });
		    goto read_obj;
		  }
		else
		  {
		    UNREAD (ch);
		    invalid_syntax ("#^^", readcharfun);
		  }
	      }
	    else if (ch == '[')
	      {
		read_stack_push ((struct read_stack_entry) {
		    .type = RE_char_table,
		    .u.vector.elems = Qnil,
		  });
		goto read_obj;
	      }
	    else
	      {
		UNREAD (ch);
		invalid_syntax ("#^", readcharfun);
	      }

	  case '(':
	    /* #(...) -- string with properties */
	    read_stack_push ((struct read_stack_entry) {
		.type = RE_string_props,
		.u.vector.elems = Qnil,
	      });
	    goto read_obj;

	  case '[':
	    /* #[...] -- byte-code */
	    read_stack_push ((struct read_stack_entry) {
		.type = RE_byte_code,
		.u.vector.elems = Qnil,
	      });
	    goto read_obj;

	  case '&':
	    /* #&N"..." -- bool-vector */
	    obj = ANNOTATE (read_bool_vector (stackbuf, readcharfun));
	    break;

	  case '!':
	    /* #! appears at the beginning of an executable file.
	       Skip the rest of the line.  */
	    {
	      int c;
	      do
		c = READCHAR;
	      while (c >= 0 && c != '\n');
	      goto read_obj;
	    }

	  case 'x':
	  case 'X':
	    obj = ANNOTATE (read_integer (readcharfun, 16, stackbuf));
	    break;

	  case 'o':
	  case 'O':
	    obj = ANNOTATE (read_integer (readcharfun, 8, stackbuf));
	    break;

	  case 'b':
	  case 'B':
	    obj = ANNOTATE (read_integer (readcharfun, 2, stackbuf));
	    break;

	  case '@':
	    /* #@NUMBER is used to skip NUMBER following bytes.
	       That's used in .elc files to skip over doc strings
	       and function definitions that can be loaded lazily.  */
	    skip_lazy_string (readcharfun);
	    goto read_obj;

	  case '$':
	    /* #$ -- reference to lazy-loaded string */
	    obj = ANNOTATE (Vload_file_name);
	    break;

	  case ':':
	    /* #:X -- uninterned symbol */
	    c = READCHAR;
	    if (c <= 32 || c == NO_BREAK_SPACE
		|| c == '"' || c == '\'' || c == ';' || c == '#'
		|| c == '(' || c == ')'  || c == '[' || c == ']'
		|| c == '`' || c == ',')
	      {
		/* No symbol character follows: this is the empty symbol.  */
		UNREAD (c);
		obj = ANNOTATE (Fmake_symbol (empty_unibyte_string));
		break;
	      }
	    uninterned_symbol = true;
	    skip_shorthand = false;
	    goto read_symbol;

	  case '_':
	    /* #_X -- symbol without shorthand */
	    c = READCHAR;
	    if (c <= 32 || c == NO_BREAK_SPACE
		|| c == '"' || c == '\'' || c == ';' || c == '#'
		|| c == '(' || c == ')'  || c == '[' || c == ']'
		|| c == '`' || c == ',')
	      {
		/* No symbol character follows: this is the empty symbol.  */
		UNREAD (c);
		obj = ANNOTATE (Fintern (empty_unibyte_string, Qnil));
		break;
	      }
	    uninterned_symbol = false;
	    skip_shorthand = true;
	    goto read_symbol;

	  default:
	    if (ch >= '0' && ch <= '9')
	      {
		/* #N=OBJ or #N# -- first read the number N */
		EMACS_INT n = ch - '0';
		int c;
		for (;;)
		  {
		    c = READCHAR;
		    if (c < '0' || c > '9')
		      break;
		    if (INT_MULTIPLY_WRAPV (n, 10, &n)
			|| INT_ADD_WRAPV (n, c - '0', &n))
		      invalid_syntax ("#", readcharfun);
		  }
		if (c == 'r' || c == 'R')
		  {
		    /* #NrDIGITS -- radix-N number */
		    if (n < 0 || n > 36)
<<<<<<< HEAD
		      invalid_radix_integer (n, stackbuf, readcharfun);
		    obj = ANNOTATE (read_integer (readcharfun, n, stackbuf));
=======
		      invalid_radix_integer (n, readcharfun);
		    obj = read_integer (readcharfun, n, stackbuf);
>>>>>>> e1e60e51
		    break;
		  }
		else if (n <= MOST_POSITIVE_FIXNUM && !NILP (Vread_circle))
		  {
		    if (c == '=')
		      {
			/* #N=OBJ -- assign number N to OBJ */
			Lisp_Object placeholder = Fcons (Qnil, Qnil);

			struct Lisp_Hash_Table *h
			  = XHASH_TABLE (read_objects_map);
			Lisp_Object number = make_fixnum (n);
			Lisp_Object hash;
			ptrdiff_t i = hash_lookup (h, number, &hash);
			if (i >= 0)
			  /* Not normal, but input could be malformed.  */
			  set_hash_value_slot (h, i, placeholder);
			else
			  hash_put (h, number, placeholder, hash);
			read_stack_push ((struct read_stack_entry) {
			    .type = RE_numbered,
			    .u.numbered.number = number,
			    .u.numbered.placeholder = placeholder,
			  });
			goto read_obj;
		      }
		    else if (c == '#')
		      {
			/* #N# -- reference to numbered object */
			struct Lisp_Hash_Table *h
			  = XHASH_TABLE (read_objects_map);
			ptrdiff_t i = hash_lookup (h, make_fixnum (n), NULL);
			if (i < 0)
			  invalid_syntax ("#", readcharfun);
			obj = ANNOTATE (HASH_VALUE (h, i));
			break;
		      }
		    else
		      invalid_syntax ("#", readcharfun);
		  }
		else
		  invalid_syntax ("#", readcharfun);
	      }
	    else
	      invalid_syntax ("#", readcharfun);
	    break;
	  }
	break;
      }

    case '?':
      obj = ANNOTATE (read_char_literal (readcharfun));
      break;

    case '"':
      obj = ANNOTATE (read_string_literal (stackbuf, readcharfun));
      break;

    case '\'':
      read_stack_push ((struct read_stack_entry) {
	  .type = RE_special,
	  .u.special.symbol = Qquote,
	});
      goto read_obj;

    case '`':
      read_stack_push ((struct read_stack_entry) {
	  .type = RE_special,
	  .u.special.symbol = Qbackquote,
	});
      goto read_obj;

    case ',':
      {
	int ch = READCHAR;
	Lisp_Object sym;
	if (ch == '@')
	  sym = Qcomma_at;
	else
	  {
	    if (ch >= 0)
	      UNREAD (ch);
	    sym = Qcomma;
	  }
	read_stack_push ((struct read_stack_entry) {
	    .type = RE_special,
	    .u.special.symbol = sym,
	  });
	goto read_obj;
      }

    case ';':
      {
	int c;
	do
	  c = READCHAR;
	while (c >= 0 && c != '\n');
	goto read_obj;
      }

    case '.':
      {
	int nch = READCHAR;
	UNREAD (nch);
	if (nch <= 32 || nch == NO_BREAK_SPACE
	    || nch == '"' || nch == '\'' || nch == ';'
	    || nch == '(' || nch == '[' || nch == '#'
	    || nch == '?' || nch == '`' || nch == ',')
	  {
	    if (!read_stack_empty_p (base_sp)
		&& read_stack_top ()->type ==  RE_list)
	      {
		read_stack_top ()->type = RE_list_dot;
		goto read_obj;
	      }
	    invalid_syntax (".", readcharfun);
	  }
      }
      /* may be a number or symbol starting with a dot */
      FALLTHROUGH;

    default:
      if (c <= 32 || c == NO_BREAK_SPACE)
	goto read_obj;

      uninterned_symbol = false;
      skip_shorthand = false;
      /* symbol or number */
    read_symbol:
      {
	char *p = read_buffer;
	char *end = read_buffer + read_buffer_size;
	bool quoted = false;
	ptrdiff_t nchars = 0;
	Lisp_Object result = Qnil;

	do
	  {
	    if (end - p < MAX_MULTIBYTE_LENGTH + 1)
	      {
		ptrdiff_t offset = p - read_buffer;
		read_buffer = grow_read_buffer (read_buffer, offset,
						&heapbuf, &read_buffer_size,
						count);
		p = read_buffer + offset;
		end = read_buffer + read_buffer_size;
	      }

	    if (c == '\\')
	      {
		c = READCHAR;
		if (c < 0)
		  end_of_file_error ();
		quoted = true;
	      }

	    if (multibyte)
	      p += CHAR_STRING (c, (unsigned char *) p);
	    else
	      *p++ = c;
	    c = READCHAR;
	  }
	while (c > 32
	       && c != NO_BREAK_SPACE
	       && (c >= 128
		   || !(   c == '"' || c == '\'' || c == ';' || c == '#'
			|| c == '(' || c == ')'  || c == '[' || c == ']'
			|| c == '`' || c == ',')));

	*p = 0;
	ptrdiff_t nbytes = p - read_buffer;
	UNREAD (c);

	/* Only attempt to parse the token as a number if it starts as one.  */
	char c0 = read_buffer[0];
	if (((c0 >= '0' && c0 <= '9') || c0 == '.' || c0 == '-' || c0 == '+')
	    && ! quoted && ! uninterned_symbol && ! skip_shorthand)
	  {
	    ptrdiff_t len;
	    result = string_to_number (read_buffer, 10, &len);
	    if (! NILP (result) && len == nbytes)
	      {
		obj = ANNOTATE (result);
		break;
	      }
	  }

	/* symbol, possibly uninterned */
	nchars = (multibyte
		  ? multibyte_chars_in_text ((unsigned char *)read_buffer, nbytes)
		  : nbytes);
	if (uninterned_symbol)
	  {
	    Lisp_Object name
	      = (NILP (Vloadup_pure_table)
		 ? make_specified_string (read_buffer, nbytes, multibyte)
		 : make_pure_string (read_buffer, nchars, nbytes, multibyte));
	    result = Fmake_symbol (name);
	  }
	else
	  {
	    /* Intern NAME if not already registered with Vobarray.
	       Then assign RESULT to the interned symbol.  */
	    Lisp_Object found;
	    Lisp_Object obarray = check_obarray (Vobarray);
	    char *longhand = NULL;
	    ptrdiff_t longhand_chars = 0, longhand_bytes = 0;

	    if (skip_shorthand
		/* Symbols composed entirely of "symbol constituents"
		   are exempt from shorthands.  */
		|| symbol_char_span (read_buffer) >= nbytes)
	      found = oblookup (obarray, read_buffer, nchars, nbytes);
	    else
	      found = oblookup_considering_shorthand (obarray, read_buffer,
						      nchars, nbytes, &longhand,
						      &longhand_chars,
						      &longhand_bytes);
	    if (SYMBOLP (found))
	      result = found;
	    else if (longhand)
	      {
		Lisp_Object name
		  = (multibyte
		     ? make_multibyte_string (longhand, longhand_chars, longhand_bytes)
		     : make_unibyte_string (longhand, longhand_bytes));
		xfree (longhand);
		result = intern_driver (name, Vobarray, found);
	      }
	    else
	      {
		Lisp_Object name
		  = (multibyte
		     ? make_multibyte_string (read_buffer, nchars, nbytes)
		     : make_unibyte_string (read_buffer, nbytes));
		result = intern_driver (name, Vobarray, found);
	      }
	  }

	obj = ANNOTATE (result);
	break;
      }
    }

  /* Now figure what to do with OBJ.  */
  while (rdstack.sp > base_sp)
    {
      struct read_stack_entry *e = read_stack_top ();
      switch (e->type)
	{
	case RE_list_start:
	  e->type = RE_list;
	  e->u.list.head = e->u.list.tail = Fcons (obj, Qnil);
	  goto read_obj;

	case RE_list:
	  {
	    Lisp_Object tl = Fcons (obj, Qnil);
	    XSETCDR (e->u.list.tail, tl);
	    e->u.list.tail = tl;
	    goto read_obj;
	  }

	case RE_list_dot:
	  {
	    skip_space_and_comments (readcharfun);
	    int ch = READCHAR;
	    if (ch != ')')
	      invalid_syntax ("expected )", readcharfun);
	    XSETCDR (e->u.list.tail, obj);
	    read_stack_pop ();
	    obj = e->u.list.head;

	    /* Hack: immediately convert (#$ . FIXNUM) to the corresponding
	       string if load-force-doc-strings is set.  */
	    if (load_force_doc_strings
		&& EQ (XCAR (obj), Vload_file_name)
		&& !NILP (XCAR (obj))
		&& FIXNUMP (XCDR (obj)))
	      obj = get_lazy_string (obj);

	    break;
	  }

	case RE_vector:
	case RE_record:
	case RE_char_table:
	case RE_sub_char_table:
	case RE_byte_code:
	case RE_string_props:
	  e->u.vector.elems = Fcons (obj, e->u.vector.elems);
	  goto read_obj;

	case RE_special:
	  read_stack_pop ();
	  obj = ANNOTATE (list2 (e->u.special.symbol, obj));
	  break;

	case RE_numbered:
	  {
	    read_stack_pop ();
	    Lisp_Object placeholder = e->u.numbered.placeholder;
	    if (CONSP (obj))
	      {
		if (EQ (obj, placeholder))
		  /* Catch silly games like #1=#1# */
		  invalid_syntax ("nonsensical self-reference", readcharfun);

		/* Optimization: since the placeholder is already
		   a cons, repurpose it as the actual value.
		   This allows us to skip the substitution below,
		   since the placeholder is already referenced
		   inside OBJ at the appropriate places.  */
		Fsetcar (placeholder, XCAR (obj));
		Fsetcdr (placeholder, XCDR (obj));

		struct Lisp_Hash_Table *h2
		  = XHASH_TABLE (read_objects_completed);
		Lisp_Object hash;
		ptrdiff_t i = hash_lookup (h2, placeholder, &hash);
		eassert (i < 0);
		hash_put (h2, placeholder, Qnil, hash);
		obj = placeholder;
	      }
	    else
	      {
		/* If it can be recursive, remember it for future
		   substitutions.  */
		if (! SYMBOLP (obj) && ! NUMBERP (obj)
		    && ! (STRINGP (obj) && ! string_intervals (obj)))
		  {
		    struct Lisp_Hash_Table *h2
		      = XHASH_TABLE (read_objects_completed);
		    Lisp_Object hash;
		    ptrdiff_t i = hash_lookup (h2, obj, &hash);
		    eassert (i < 0);
		    hash_put (h2, obj, Qnil, hash);
		  }

		/* Now put it everywhere the placeholder was...  */
		Flread__substitute_object_in_subtree (obj, placeholder,
						      read_objects_completed);

		/* ...and #n# will use the real value from now on.  */
		struct Lisp_Hash_Table *h = XHASH_TABLE (read_objects_map);
		Lisp_Object hash;
		ptrdiff_t i = hash_lookup (h, e->u.numbered.number, &hash);
		eassert (i >= 0);
		set_hash_value_slot (h, i, obj);
	      }
	    break;
	  }
	default:
	  emacs_abort ();
	  break;
	}
    }

  return unbind_to (base_pdl, obj);
}

DEFUN ("lread--substitute-object-in-subtree",
       Flread__substitute_object_in_subtree,
       Slread__substitute_object_in_subtree, 3, 3, 0,
       doc: /* In OBJECT, replace every occurrence of PLACEHOLDER with OBJECT.
COMPLETED is a hash table of objects that might be circular, or is t
if any object might be circular.  */)
  (Lisp_Object object, Lisp_Object placeholder, Lisp_Object completed)
{
  struct subst subst = { object, placeholder, completed, Qnil };
  Lisp_Object check_object = substitute_object_recurse (&subst, object);

  /* The returned object here is expected to always eq the
     original.  */
  if (!EQ (check_object, object))
    error ("Unexpected mutation error in reader");
  return Qnil;
}

static Lisp_Object
substitute_object_recurse (struct subst *subst, Lisp_Object subtree)
{
  /* If we find the placeholder, return the target object.  */
  if (EQ (subst->placeholder, subtree))
    return subst->object;

  /* For common object types that can't contain other objects, don't
     bother looking them up; we're done.  */
  if (SYMBOLP (subtree)
      || (STRINGP (subtree) && !string_intervals (subtree))
      || NUMBERP (subtree))
    return subtree;

  /* If we've been to this node before, don't explore it again.  */
  if (! NILP (Fmemq (subtree, subst->seen)))
    return subtree;

  /* If this node can be the entry point to a cycle, remember that
     we've seen it.  It can only be such an entry point if it was made
     by #n=, which means that we can find it as a value in
     COMPLETED.  */
  if (EQ (subst->completed, Qt)
      || hash_lookup (XHASH_TABLE (subst->completed), subtree, NULL) >= 0)
    subst->seen = Fcons (subtree, subst->seen);

  /* Recurse according to subtree's type.
     Every branch must return a Lisp_Object.  */
  switch (XTYPE (subtree))
    {
    case Lisp_Vectorlike:
      {
	ptrdiff_t i = 0, length = 0;
	if (BOOL_VECTOR_P (subtree))
	  return subtree;		/* No sub-objects anyway.  */
	else if (CHAR_TABLE_P (subtree) || SUB_CHAR_TABLE_P (subtree)
		 || COMPILEDP (subtree) || HASH_TABLE_P (subtree)
		 || RECORDP (subtree) || VECTORP (subtree))
	  length = PVSIZE (subtree);
	else
	  /* An unknown pseudovector may contain non-Lisp fields, so we
	     can't just blindly traverse all its fields.  We used to call
	     `Flength' which signaled `sequencep', so I just preserved this
	     behavior.  */
	  wrong_type_argument (Qsequencep, subtree);

	if (SUB_CHAR_TABLE_P (subtree))
	  i = 2;
	for ( ; i < length; i++)
	  ASET (subtree, i,
		substitute_object_recurse (subst, AREF (subtree, i)));
	return subtree;
      }

    case Lisp_Cons:
      XSETCAR (subtree, substitute_object_recurse (subst, XCAR (subtree)));
      XSETCDR (subtree, substitute_object_recurse (subst, XCDR (subtree)));
      return subtree;

    case Lisp_String:
      {
	/* Check for text properties in each interval.
	   substitute_in_interval contains part of the logic.  */

	INTERVAL root_interval = string_intervals (subtree);
	traverse_intervals_noorder (&root_interval,
				    substitute_in_interval, subst);
	return subtree;
      }

      /* Other types don't recurse any further.  */
    default:
      return subtree;
    }
}

/*  Helper function for substitute_object_recurse.  */
static void
substitute_in_interval (INTERVAL *interval, void *arg)
{
  set_interval_plist (*interval,
		      substitute_object_recurse (arg, (*interval)->plist));
}


/* Convert the initial prefix of STRING to a number, assuming base BASE.
   If the prefix has floating point syntax and BASE is 10, return a
   nearest float; otherwise, if the prefix has integer syntax, return
   the integer; otherwise, return nil.  If PLEN, set *PLEN to the
   length of the numeric prefix if there is one, otherwise *PLEN is
   unspecified.  */

Lisp_Object
string_to_number (char const *string, int base, ptrdiff_t *plen)
{
  char const *cp = string;
  bool float_syntax = false;
  double value = 0;

  /* Negate the value ourselves.  This treats 0, NaNs, and infinity properly on
     IEEE floating point hosts, and works around a formerly-common bug where
     atof ("-0.0") drops the sign.  */
  bool negative = *cp == '-';
  bool positive = *cp == '+';

  bool signedp = negative | positive;
  cp += signedp;

  enum { INTOVERFLOW = 1, LEAD_INT = 2, TRAIL_INT = 4, E_EXP = 16 };
  int state = 0;
  int leading_digit = digit_to_number (*cp, base);
  uintmax_t n = leading_digit;
  if (leading_digit >= 0)
    {
      state |= LEAD_INT;
      for (int digit; 0 <= (digit = digit_to_number (*++cp, base)); )
	{
	  if (INT_MULTIPLY_OVERFLOW (n, base))
	    state |= INTOVERFLOW;
	  n *= base;
	  if (INT_ADD_OVERFLOW (n, digit))
	    state |= INTOVERFLOW;
	  n += digit;
	}
    }
  char const *after_digits = cp;
  if (*cp == '.')
    {
      cp++;
    }

  if (base == 10)
    {
      if ('0' <= *cp && *cp <= '9')
	{
	  state |= TRAIL_INT;
	  do
	    cp++;
	  while ('0' <= *cp && *cp <= '9');
	}
      if (*cp == 'e' || *cp == 'E')
	{
	  char const *ecp = cp;
	  cp++;
	  if (*cp == '+' || *cp == '-')
	    cp++;
	  if ('0' <= *cp && *cp <= '9')
	    {
	      state |= E_EXP;
	      do
		cp++;
	      while ('0' <= *cp && *cp <= '9');
	    }
#if IEEE_FLOATING_POINT
	  else if (cp[-1] == '+'
		   && cp[0] == 'I' && cp[1] == 'N' && cp[2] == 'F')
	    {
	      state |= E_EXP;
	      cp += 3;
	      value = INFINITY;
	    }
	  else if (cp[-1] == '+'
		   && cp[0] == 'N' && cp[1] == 'a' && cp[2] == 'N')
	    {
	      state |= E_EXP;
	      cp += 3;
	      union ieee754_double u
		= { .ieee_nan = { .exponent = 0x7ff, .quiet_nan = 1,
				  .mantissa0 = n >> 31 >> 1, .mantissa1 = n }};
	      value = u.d;
	    }
#endif
	  else
	    cp = ecp;
	}

      /* A float has digits after the dot or an exponent.
	 This excludes numbers like "1." which are lexed as integers. */
      float_syntax = ((state & TRAIL_INT)
		      || ((state & LEAD_INT) && (state & E_EXP)));
    }

  if (plen)
    *plen = cp - string;

  /* Return a float if the number uses float syntax.  */
  if (float_syntax)
    {
      /* Convert to floating point, unless the value is already known
	 because it is infinite or a NaN.  */
      if (! value)
	value = atof (string + signedp);
      return make_float (negative ? -value : value);
    }

  /* Return nil if the number uses invalid syntax.  */
  if (! (state & LEAD_INT))
    return Qnil;

  /* Fast path if the integer (san sign) fits in uintmax_t.  */
  if (! (state & INTOVERFLOW))
    {
      if (!negative)
	return make_uint (n);
      if (-MOST_NEGATIVE_FIXNUM < n)
	return make_neg_biguint (n);
      EMACS_INT signed_n = n;
      return make_fixnum (-signed_n);
    }

  /* Trim any leading "+" and trailing nondigits, then return a bignum.  */
  string += positive;
  if (!*after_digits)
    return make_bignum_str (string, base);
  ptrdiff_t trimmed_len = after_digits - string;
  USE_SAFE_ALLOCA;
  char *trimmed = SAFE_ALLOCA (trimmed_len + 1);
  memcpy (trimmed, string, trimmed_len);
  trimmed[trimmed_len] = '\0';
  Lisp_Object result = make_bignum_str (trimmed, base);
  SAFE_FREE ();
  return result;
}

static Lisp_Object initial_obarray;

/* `oblookup' stores the bucket number here, for the sake of Funintern.  */

static size_t oblookup_last_bucket_number;

/* Get an error if OBARRAY is not an obarray.
   If it is one, return it.  */

Lisp_Object
check_obarray (Lisp_Object obarray)
{
  /* We don't want to signal a wrong-type-argument error when we are
     shutting down due to a fatal error, and we don't want to hit
     assertions in VECTORP and ASIZE if the fatal error was during GC.  */
  if (!fatal_error_in_progress
      && (!VECTORP (obarray) || ASIZE (obarray) == 0))
    {
      /* If Vobarray is now invalid, force it to be valid.  */
      if (EQ (Vobarray, obarray)) Vobarray = initial_obarray;
      wrong_type_argument (Qvectorp, obarray);
    }
  return obarray;
}

/* Intern symbol SYM in OBARRAY using bucket INDEX.  */

static Lisp_Object
intern_sym (Lisp_Object sym, Lisp_Object obarray, Lisp_Object index)
{
  Lisp_Object *ptr;

  XSYMBOL (sym)->u.s.interned = (EQ (obarray, initial_obarray)
				 ? SYMBOL_INTERNED_IN_INITIAL_OBARRAY
				 : SYMBOL_INTERNED);

  if (SREF (SYMBOL_NAME (sym), 0) == ':' && EQ (obarray, initial_obarray))
    {
      make_symbol_constant (sym);
      XSYMBOL (sym)->u.s.redirect = SYMBOL_PLAINVAL;
      /* Mark keywords as special.  This makes (let ((:key 'foo)) ...)
	 in lexically bound elisp signal an error, as documented.  */
      XSYMBOL (sym)->u.s.declared_special = true;
      SET_SYMBOL_VAL (XSYMBOL (sym), sym);
    }

  ptr = aref_addr (obarray, XFIXNUM (index));
  set_symbol_next (sym, SYMBOLP (*ptr) ? XSYMBOL (*ptr) : NULL);
  *ptr = sym;
  return sym;
}

/* Intern a symbol with name STRING in OBARRAY using bucket INDEX.  */

Lisp_Object
intern_driver (Lisp_Object string, Lisp_Object obarray, Lisp_Object index)
{
  SET_SYMBOL_VAL (XSYMBOL (Qobarray_cache), Qnil);
  return intern_sym (Fmake_symbol (string), obarray, index);
}

/* Intern the C string STR: return a symbol with that name,
   interned in the current obarray.  */

Lisp_Object
intern_1 (const char *str, ptrdiff_t len)
{
  Lisp_Object obarray = check_obarray (Vobarray);
  Lisp_Object tem = oblookup (obarray, str, len, len);

  return (SYMBOLP (tem) ? tem
	  /* The above `oblookup' was done on the basis of nchars==nbytes, so
	     the string has to be unibyte.  */
	  : intern_driver (make_unibyte_string (str, len),
			   obarray, tem));
}

Lisp_Object
intern_c_string_1 (const char *str, ptrdiff_t len)
{
  Lisp_Object obarray = check_obarray (Vobarray);
  Lisp_Object tem = oblookup (obarray, str, len, len);

  if (!SYMBOLP (tem))
    {
      Lisp_Object string;

      if (NILP (Vloadup_pure_table))
	string = make_string (str, len);
      else
	string = make_pure_c_string (str, len);

      tem = intern_driver (string, obarray, tem);
    }
  return tem;
}

static void
define_symbol (Lisp_Object sym, char const *str)
{
  ptrdiff_t len = strlen (str);
  Lisp_Object string = make_pure_c_string (str, len);
  init_symbol (sym, string);

  /* Qunbound is uninterned, thus distinct from the symbol 'unbound.  */
  if (! EQ (sym, Qunbound))
    {
      Lisp_Object bucket = oblookup (initial_obarray, str, len, len);
      eassert (FIXNUMP (bucket));
      intern_sym (sym, initial_obarray, bucket);
    }
}

DEFUN ("intern", Fintern, Sintern, 1, 2, 0,
       doc: /* Return the canonical symbol whose name is STRING.
If there is none, one is created by this function and returned.
A second optional argument specifies the obarray to use;
it defaults to the value of `obarray'.  */)
  (Lisp_Object string, Lisp_Object obarray)
{
  Lisp_Object tem;

  obarray = check_obarray (NILP (obarray) ? Vobarray : obarray);
  CHECK_STRING (string);

  char* longhand = NULL;
  ptrdiff_t longhand_chars = 0, longhand_bytes = 0;
  tem = oblookup_considering_shorthand (obarray, SSDATA (string),
					SCHARS (string), SBYTES (string),
					&longhand, &longhand_chars,
					&longhand_bytes);

  if (!SYMBOLP (tem))
    {
      if (longhand)
	{
	  eassert (longhand_chars >= 0);
	  tem = intern_driver (make_multibyte_string
			       (longhand, longhand_chars, longhand_bytes),
			       obarray, tem);
	  xfree (longhand);
	}
      else
	tem = intern_driver (NILP (Vloadup_pure_table) ? string : Fpurecopy (string),
			     obarray, tem);
    }
  return tem;
}

DEFUN ("intern-soft", Fintern_soft, Sintern_soft, 1, 2, 0,
       doc: /* Return the canonical symbol named NAME, or nil if none exists.
NAME may be a string or a symbol.  If it is a symbol, that exact
symbol is searched for.
A second optional argument specifies the obarray to use;
it defaults to the value of `obarray'.  */)
  (Lisp_Object name, Lisp_Object obarray)
{
  register Lisp_Object tem, string;

  if (NILP (obarray)) obarray = Vobarray;
  obarray = check_obarray (obarray);

  if (! SYMBOLP (name))
    {
      char *longhand = NULL;
      ptrdiff_t longhand_chars = 0, longhand_bytes = 0;

      CHECK_STRING (name);
      string = name;
      tem = oblookup_considering_shorthand (obarray, SSDATA (string),
					    SCHARS (string), SBYTES (string),
					    &longhand, &longhand_chars,
					    &longhand_bytes);
      if (longhand)
	xfree (longhand);
      return FIXNUMP (tem) ? Qnil : tem;
    }
  else
    {
      /* If already a symbol, we don't do shorthand-longhand translation,
	 as promised in the docstring.  */
      string = SYMBOL_NAME (name);
      tem = oblookup (obarray, SSDATA (string), SCHARS (string), SBYTES (string));
      return EQ (name, tem) ? name : Qnil;
    }
}

DEFUN ("unintern", Funintern, Sunintern, 1, 2, 0,
       doc: /* Delete the symbol named NAME, if any, from OBARRAY.
The value is t if a symbol was found and deleted, nil otherwise.
NAME may be a string or a symbol.  If it is a symbol, that symbol
is deleted, if it belongs to OBARRAY--no other symbol is deleted.
OBARRAY, if nil, defaults to the value of the variable `obarray'.
usage: (unintern NAME OBARRAY)  */)
  (Lisp_Object name, Lisp_Object obarray)
{
  register Lisp_Object tem;
  Lisp_Object string;
  size_t hash;

  if (NILP (obarray)) obarray = Vobarray;
  obarray = check_obarray (obarray);

  if (SYMBOLP (name))
    string = SYMBOL_NAME (name);
  else
    {
      CHECK_STRING (name);
      string = name;
    }

  char *longhand = NULL;
  ptrdiff_t longhand_chars = 0;
  ptrdiff_t longhand_bytes = 0;
  tem = oblookup_considering_shorthand (obarray, SSDATA (string),
					SCHARS (string), SBYTES (string),
					&longhand, &longhand_chars,
					&longhand_bytes);
  if (longhand)
    xfree(longhand);

  if (FIXNUMP (tem))
    return Qnil;
  /* If arg was a symbol, don't delete anything but that symbol itself.  */
  if (SYMBOLP (name) && !EQ (name, tem))
    return Qnil;

  /* There are plenty of other symbols which will screw up the Emacs
     session if we unintern them, as well as even more ways to use
     `setq' or `fset' or whatnot to make the Emacs session
     unusable.  Let's not go down this silly road.  --Stef  */
  /* if (NILP (tem) || EQ (tem, Qt))
       error ("Attempt to unintern t or nil"); */

  XSYMBOL (tem)->u.s.interned = SYMBOL_UNINTERNED;

  hash = oblookup_last_bucket_number;

  if (EQ (AREF (obarray, hash), tem))
    {
      if (XSYMBOL (tem)->u.s.next)
	{
	  Lisp_Object sym;
	  XSETSYMBOL (sym, XSYMBOL (tem)->u.s.next);
	  ASET (obarray, hash, sym);
	}
      else
	ASET (obarray, hash, make_fixnum (0));
    }
  else
    {
      Lisp_Object tail, following;

      for (tail = AREF (obarray, hash);
	   XSYMBOL (tail)->u.s.next;
	   tail = following)
	{
	  XSETSYMBOL (following, XSYMBOL (tail)->u.s.next);
	  if (EQ (following, tem))
	    {
	      set_symbol_next (tail, XSYMBOL (following)->u.s.next);
	      break;
	    }
	}
    }

  return Qt;
}

/* Return the symbol in OBARRAY whose names matches the string
   of SIZE characters (SIZE_BYTE bytes) at PTR.
   If there is no such symbol, return the integer bucket number of
   where the symbol would be if it were present.

   Also store the bucket number in oblookup_last_bucket_number.  */

Lisp_Object
oblookup (Lisp_Object obarray, register const char *ptr, ptrdiff_t size, ptrdiff_t size_byte)
{
  size_t hash;
  size_t obsize;
  register Lisp_Object tail;
  Lisp_Object bucket, tem;

  obarray = check_obarray (obarray);
  /* This is sometimes needed in the middle of GC.  */
  obsize = ASIZE (obarray);
  hash = hash_string (ptr, size_byte) % obsize;
  bucket = AREF (obarray, hash);
  oblookup_last_bucket_number = hash;
  if (EQ (bucket, make_fixnum (0)))
    ;
  else if (!SYMBOLP (bucket))
    /* Like CADR error message.  */
    xsignal2 (Qwrong_type_argument, Qobarrayp,
	      build_string ("Bad data in guts of obarray"));
  else
    for (tail = bucket; ; XSETSYMBOL (tail, XSYMBOL (tail)->u.s.next))
      {
	if (SBYTES (SYMBOL_NAME (tail)) == size_byte
	    && SCHARS (SYMBOL_NAME (tail)) == size
	    && !memcmp (SDATA (SYMBOL_NAME (tail)), ptr, size_byte))
	  return tail;
	else if (XSYMBOL (tail)->u.s.next == 0)
	  break;
      }
  XSETINT (tem, hash);
  return tem;
}

/* Like 'oblookup', but considers 'Vread_symbol_shorthands',
   potentially recognizing that IN is shorthand for some other
   longhand name, which is then placed in OUT.  In that case,
   memory is malloc'ed for OUT (which the caller must free) while
   SIZE_OUT and SIZE_BYTE_OUT respectively hold the character and byte
   sizes of the transformed symbol name.  If IN is not recognized
   shorthand for any other symbol, OUT is set to point to NULL and
   'oblookup' is called.  */

Lisp_Object
oblookup_considering_shorthand (Lisp_Object obarray, const char *in,
				ptrdiff_t size, ptrdiff_t size_byte, char **out,
				ptrdiff_t *size_out, ptrdiff_t *size_byte_out)
{
  Lisp_Object tail = Vread_symbol_shorthands;

  /* First, assume no transformation will take place.  */
  *out = NULL;
  /* Then, iterate each pair in Vread_symbol_shorthands.  */
  FOR_EACH_TAIL_SAFE (tail)
    {
      Lisp_Object pair = XCAR (tail);
      /* Be lenient to 'read-symbol-shorthands': if some element isn't a
	 cons, or some member of that cons isn't a string, just skip
	 to the next element.  */
      if (!CONSP (pair))
	continue;
      Lisp_Object sh_prefix = XCAR (pair);
      Lisp_Object lh_prefix = XCDR (pair);
      if (!STRINGP (sh_prefix) || !STRINGP (lh_prefix))
	continue;
      ptrdiff_t sh_prefix_size = SBYTES (sh_prefix);

      /* Compare the prefix of the transformation pair to the symbol
	 name.  If a match occurs, do the renaming and exit the loop.
	 In other words, only one such transformation may take place.
	 Calculate the amount of memory to allocate for the longhand
	 version of the symbol name with xrealloc.  This isn't
	 strictly needed, but it could later be used as a way for
	 multiple transformations on a single symbol name.  */
      if (sh_prefix_size <= size_byte
	  && memcmp (SSDATA (sh_prefix), in, sh_prefix_size) == 0)
	{
	  ptrdiff_t lh_prefix_size = SBYTES (lh_prefix);
	  ptrdiff_t suffix_size = size_byte - sh_prefix_size;
	  *out = xrealloc (*out, lh_prefix_size + suffix_size);
	  memcpy (*out, SSDATA(lh_prefix), lh_prefix_size);
	  memcpy (*out + lh_prefix_size, in + sh_prefix_size, suffix_size);
	  *size_out = SCHARS (lh_prefix) - SCHARS (sh_prefix) + size;
	  *size_byte_out = lh_prefix_size + suffix_size;
	  break;
	}
    }
  /* Now, as promised, call oblookup with the "final" symbol name to
     lookup.  That function remains oblivious to whether a
     transformation happened here or not, but the caller of this
     function can tell by inspecting the OUT parameter.  */
  if (*out)
    return oblookup (obarray, *out, *size_out, *size_byte_out);
  else
    return oblookup (obarray, in, size, size_byte);
}


void
map_obarray (Lisp_Object obarray, void (*fn) (Lisp_Object, Lisp_Object), Lisp_Object arg)
{
  ptrdiff_t i;
  register Lisp_Object tail;
  CHECK_VECTOR (obarray);
  for (i = ASIZE (obarray) - 1; i >= 0; i--)
    {
      tail = AREF (obarray, i);
      if (SYMBOLP (tail))
	while (1)
	  {
	    (*fn) (tail, arg);
	    if (XSYMBOL (tail)->u.s.next == 0)
	      break;
	    XSETSYMBOL (tail, XSYMBOL (tail)->u.s.next);
	  }
    }
}

static void
mapatoms_1 (Lisp_Object sym, Lisp_Object function)
{
  call1 (function, sym);
}

DEFUN ("mapatoms", Fmapatoms, Smapatoms, 1, 2, 0,
       doc: /* Call FUNCTION on every symbol in OBARRAY.
OBARRAY defaults to the value of `obarray'.  */)
  (Lisp_Object function, Lisp_Object obarray)
{
  if (NILP (obarray)) obarray = Vobarray;
  obarray = check_obarray (obarray);

  map_obarray (obarray, mapatoms_1, function);
  return Qnil;
}

void
init_obarray_once (void)
{
  Vobarray = initialize_vector (OBARRAY_SIZE, make_fixnum (0));
  initial_obarray = Vobarray;
  staticpro (&initial_obarray);

  for (int i = 0; i < ARRAYELTS (lispsym); i++)
    define_symbol (builtin_lisp_symbol (i), defsym_name[i]);

  DEFSYM (Qunbound, "unbound");

  DEFSYM (Qnil, "nil");
  SET_SYMBOL_VAL (XSYMBOL (Qnil), Qnil);
  make_symbol_constant (Qnil);
  XSYMBOL (Qnil)->u.s.declared_special = true;

  DEFSYM (Qt, "t");
  SET_SYMBOL_VAL (XSYMBOL (Qt), Qt);
  make_symbol_constant (Qt);
  XSYMBOL (Qt)->u.s.declared_special = true;

  DEFSYM (Qvariable_documentation, "variable-documentation");
}


void
defsubr (union Aligned_Lisp_Subr *aname)
{
  struct Lisp_Subr *sname = &aname->s;
  Lisp_Object sym, tem;
  sym = intern_c_string (sname->symbol_name);
  XSETPVECTYPE (sname, PVEC_SUBR);
  XSETSUBR (tem, sname);
  set_symbol_function (sym, tem);
#ifdef HAVE_NATIVE_COMP
  eassert (NILP (Vcomp_abi_hash));
  Vcomp_subr_list = Fpurecopy (Fcons (tem, Vcomp_subr_list));
#endif
}

#ifdef NOTDEF /* Use fset in subr.el now!  */
void
defalias (struct Lisp_Subr *sname, char *string)
{
  Lisp_Object sym;
  sym = intern (string);
  XSETSUBR (XSYMBOL (sym)->u.s.function, sname);
}
#endif /* NOTDEF */

/* Define an "integer variable"; a symbol whose value is forwarded to a
   C variable of type intmax_t.  Sample call (with "xx" to fool make-docfile):
   DEFxxVAR_INT ("emacs-priority", &emacs_priority, "Documentation");  */
void
defvar_int (struct Lisp_Intfwd const *i_fwd, char const *namestring)
{
  Lisp_Object sym = intern_c_string (namestring);
  XSYMBOL (sym)->u.s.declared_special = true;
  XSYMBOL (sym)->u.s.redirect = SYMBOL_FORWARDED;
  SET_SYMBOL_FWD (XSYMBOL (sym), i_fwd);
}

/* Similar but define a variable whose value is t if 1, nil if 0.  */
void
defvar_bool (struct Lisp_Boolfwd const *b_fwd, char const *namestring)
{
  Lisp_Object sym = intern_c_string (namestring);
  XSYMBOL (sym)->u.s.declared_special = true;
  XSYMBOL (sym)->u.s.redirect = SYMBOL_FORWARDED;
  SET_SYMBOL_FWD (XSYMBOL (sym), b_fwd);
  Vbyte_boolean_vars = Fcons (sym, Vbyte_boolean_vars);
}

/* Similar but define a variable whose value is the Lisp Object stored
   at address.  Two versions: with and without gc-marking of the C
   variable.  The nopro version is used when that variable will be
   gc-marked for some other reason, since marking the same slot twice
   can cause trouble with strings.  */
void
defvar_lisp_nopro (struct Lisp_Objfwd const *o_fwd, char const *namestring)
{
  Lisp_Object sym = intern_c_string (namestring);
  XSYMBOL (sym)->u.s.declared_special = true;
  XSYMBOL (sym)->u.s.redirect = SYMBOL_FORWARDED;
  SET_SYMBOL_FWD (XSYMBOL (sym), o_fwd);
}

void
defvar_lisp (struct Lisp_Objfwd const *o_fwd, char const *namestring)
{
  defvar_lisp_nopro (o_fwd, namestring);
  staticpro (o_fwd->objvar);
}

/* Similar but define a variable whose value is the Lisp Object stored
   at a particular offset in the current kboard object.  */

void
defvar_kboard (struct Lisp_Kboard_Objfwd const *ko_fwd, char const *namestring)
{
  Lisp_Object sym = intern_c_string (namestring);
  XSYMBOL (sym)->u.s.declared_special = true;
  XSYMBOL (sym)->u.s.redirect = SYMBOL_FORWARDED;
  SET_SYMBOL_FWD (XSYMBOL (sym), ko_fwd);
}

/* Check that the elements of lpath exist.  */

static void
load_path_check (Lisp_Object lpath)
{
  Lisp_Object path_tail;

  /* The only elements that might not exist are those from
     PATH_LOADSEARCH, EMACSLOADPATH.  Anything else is only added if
     it exists.  */
  for (path_tail = lpath; ! NILP (path_tail); path_tail = XCDR (path_tail))
    {
      Lisp_Object dirfile;
      dirfile = Fcar (path_tail);
      if (STRINGP (dirfile))
        {
          dirfile = Fdirectory_file_name (dirfile);
          if (! file_accessible_directory_p (dirfile))
            dir_warning ("Lisp directory", XCAR (path_tail));
        }
    }
}

/* Dig toplevel LOAD-PATH out of epaths.h.  */

static Lisp_Object
load_path_default (void)
{
  if (will_dump_p ())
    /* PATH_DUMPLOADSEARCH is the lisp dir in the source directory.  */
    return decode_env_path (0, PATH_DUMPLOADSEARCH, 0);

  Lisp_Object lpath = decode_env_path (0, PATH_LOADSEARCH, 0);

  /* Counter-intuitively Vinstallation_directory is nil for
     invocations of the `make install` executable, and is
     Vsource_directory for invocations of the within-repo `make`
     executable.
  */
  if (! NILP (Vinstallation_directory))
    {
      Lisp_Object tem = Fexpand_file_name (build_string ("lisp"),
					   Vinstallation_directory),
	tem1 = Ffile_accessible_directory_p (tem);

      if (NILP (tem1))
	/* Use build-time dirs instead.  */
	lpath = nconc2 (lpath, decode_env_path (0, PATH_DUMPLOADSEARCH, 0));
      else if (NILP (Fmember (tem, lpath)))
	/* Override the inchoate LOAD-PATH.  */
	lpath = list1 (tem);

      /* Add the within-repo site-lisp (unusual).  */
      if (! no_site_lisp)
        {
          tem = Fexpand_file_name (build_string ("site-lisp"),
                                   Vinstallation_directory);
          tem1 = Ffile_accessible_directory_p (tem);
          if (! NILP (tem1) && (NILP (Fmember (tem, lpath))))
	    lpath = Fcons (tem, lpath);
        }

      if (NILP (Fequal (Vinstallation_directory, Vsource_directory)))
        {
	  /* An out-of-tree build (unusual).  */
          tem = Fexpand_file_name (build_string ("src/Makefile"),
                                   Vinstallation_directory);
          tem1 = Fexpand_file_name (build_string ("src/Makefile.in"),
				    Vinstallation_directory);

          /* Don't be fooled if they moved the entire source tree
             AFTER dumping Emacs.  If the build directory is indeed
             different from the source dir, src/Makefile.in and
             src/Makefile will not be found together.  */
          if (! NILP (Ffile_exists_p (tem)) && NILP (Ffile_exists_p (tem1)))
            {
              tem = Fexpand_file_name (build_string ("lisp"),
                                       Vsource_directory);
              if (NILP (Fmember (tem, lpath)))
                lpath = Fcons (tem, lpath);
              if (! no_site_lisp)
                {
                  tem = Fexpand_file_name (build_string ("site-lisp"),
                                           Vsource_directory);
                  if (! NILP (tem) && (NILP (Fmember (tem, lpath))))
		    lpath = Fcons (tem, lpath);
                }
            }
        }
    }

  return lpath;
}

void
init_lread (void)
{
  /* First, set Vload_path.  */

  /* Ignore EMACSLOADPATH when dumping.  */
  bool use_loadpath = ! will_dump_p ();

  if (use_loadpath && egetenv ("EMACSLOADPATH"))
    {
      Vload_path = decode_env_path ("EMACSLOADPATH", 0, 1);

      /* Check (non-nil) user-supplied elements.  */
      load_path_check (Vload_path);

      /* If no nils in the environment variable, use as-is.
         Otherwise, replace any nils with the default.  */
      if (! NILP (Fmemq (Qnil, Vload_path)))
        {
          Lisp_Object elem, elpath = Vload_path;
          Lisp_Object default_lpath = load_path_default ();

          /* Check defaults, before adding site-lisp.  */
          load_path_check (default_lpath);

          /* Add the site-lisp directories to the front of the default.  */
          if (! no_site_lisp && PATH_SITELOADSEARCH[0] != '\0')
            {
              Lisp_Object sitelisp = decode_env_path (0, PATH_SITELOADSEARCH, 0);
              if (! NILP (sitelisp))
                default_lpath = nconc2 (sitelisp, default_lpath);
            }

          Vload_path = Qnil;

          /* Replace nils from EMACSLOADPATH by default.  */
          while (CONSP (elpath))
            {
              elem = XCAR (elpath);
              elpath = XCDR (elpath);
              Vload_path = CALLN (Fappend, Vload_path,
				  NILP (elem) ? default_lpath : list1 (elem));
            }
        }
    }
  else
    {
      Vload_path = load_path_default ();

      /* Check before adding site-lisp directories.
         The install should have created them, but they are not
         required, so no need to warn if they are absent.
         Or we might be running before installation.  */
      load_path_check (Vload_path);

      /* Add the site-lisp directories at the front.  */
      if (! will_dump_p () && !no_site_lisp && PATH_SITELOADSEARCH[0] != '\0')
        {
          Lisp_Object sitelisp = decode_env_path (0, PATH_SITELOADSEARCH, 0);
          if (! NILP (sitelisp))
	    Vload_path = nconc2 (sitelisp, Vload_path);
        }
    }

  Vvalues = Qnil;

  load_in_progress = 0;
  Vload_file_name = Qnil;
  Vload_true_file_name = Qnil;
  Vstandard_input = Qt;
  Vloads_in_progress = Qnil;
}

/* Print a warning that directory intended for use USE and with name
   DIRNAME cannot be accessed.  On entry, errno should correspond to
   the access failure.  Print the warning on stderr and put it in
   *Messages*.  */

void
dir_warning (char const *use, Lisp_Object dirname)
{
  static char const format[] = "Warning: %s '%s': %s\n";
  char *diagnostic = emacs_strerror (errno);
  fprintf (stderr, format, use, SSDATA (ENCODE_SYSTEM (dirname)), diagnostic);

  /* Don't log the warning before we've initialized!!  */
  if (initialized)
    {
      ptrdiff_t diaglen = strlen (diagnostic);
      AUTO_STRING_WITH_LEN (diag, diagnostic, diaglen);
      if (! NILP (Vlocale_coding_system))
	{
	  Lisp_Object s
	    = code_convert_string_norecord (diag, Vlocale_coding_system, false);
	  diagnostic = SSDATA (s);
	  diaglen = SBYTES (s);
	}
      USE_SAFE_ALLOCA;
      char *buffer = SAFE_ALLOCA (sizeof format - 3 * (sizeof "%s" - 1)
				  + strlen (use) + SBYTES (dirname) + diaglen);
      ptrdiff_t message_len = esprintf (buffer, format, use, SSDATA (dirname),
					diagnostic);
      message_dolog (buffer, message_len, 0, STRING_MULTIBYTE (dirname));
      SAFE_FREE ();
    }
}

void
syms_of_lread (void)
{
  defsubr (&Sread);
  defsubr (&Sread_from_string);
  defsubr (&Sread_annotated);
  defsubr (&Slread__substitute_object_in_subtree);
  defsubr (&Sintern);
  defsubr (&Sintern_soft);
  defsubr (&Sunintern);
  defsubr (&Sget_load_suffixes);
  defsubr (&Sload);
  defsubr (&Seval_buffer);
  defsubr (&Seval_region);
  defsubr (&Sread_char);
  defsubr (&Sread_char_exclusive);
  defsubr (&Sread_event);
  defsubr (&Sget_file_char);
  defsubr (&Smapatoms);
  defsubr (&Slocate_file_internal);

  DEFVAR_LISP ("obarray", Vobarray,
	       doc: /* Symbol table for use by `intern' and `read'.
It is a vector whose length ought to be prime for best results.
The vector's contents don't make sense if examined from Lisp programs;
to find all the symbols in an obarray, use `mapatoms'.  */);

  DEFVAR_LISP ("values", Vvalues,
	       doc: /* List of values of all expressions which were read, evaluated and printed.
Order is reverse chronological.
This variable is obsolete as of Emacs 28.1 and should not be used.  */);
  XSYMBOL (intern ("values"))->u.s.declared_special = false;

  DEFVAR_LISP ("standard-input", Vstandard_input,
	       doc: /* Stream for read to get input from.
See documentation of `read' for possible values.  */);
  Vstandard_input = Qt;

  DEFVAR_LISP ("read-circle", Vread_circle,
	       doc: /* Non-nil means read recursive structures using #N= and #N# syntax.  */);
  Vread_circle = Qt;

  DEFVAR_LISP ("load-path", Vload_path,
	       doc: /* List of directories to search for files to load.
Each element is a string (directory file name) or nil (meaning
`default-directory').
This list is consulted by the `require' function.
Initialized during startup as described in Info node `(elisp)Library Search'.
Use `directory-file-name' when adding items to this path.  However, Lisp
programs that process this list should tolerate directories both with
and without trailing slashes.  */);

  DEFVAR_LISP ("load-suffixes", Vload_suffixes,
	       doc: /* List of suffixes for Emacs Lisp files and dynamic modules.
This list includes suffixes for both compiled and source Emacs Lisp files.
This list should not include the empty string.
`load' and related functions try to append these suffixes, in order,
to the specified file name if a suffix is allowed or required.  */);
  Vload_suffixes = list2 (build_pure_c_string (".elc"),
			  build_pure_c_string (".el"));
#ifdef HAVE_MODULES
  Vload_suffixes = Fcons (build_pure_c_string (MODULES_SUFFIX), Vload_suffixes);
#ifdef MODULES_SECONDARY_SUFFIX
  Vload_suffixes =
    Fcons (build_pure_c_string (MODULES_SECONDARY_SUFFIX), Vload_suffixes);
#endif

#endif
  DEFVAR_LISP ("module-file-suffix", Vmodule_file_suffix,
	       doc: /* Suffix of loadable module file, or nil if modules are not supported.  */);
#ifdef HAVE_MODULES
  Vmodule_file_suffix = build_pure_c_string (MODULES_SUFFIX);
#else
  Vmodule_file_suffix = Qnil;
#endif
  DEFVAR_LISP ("load-file-rep-suffixes", Vload_file_rep_suffixes,
	       doc: /* List of suffixes that indicate representations of \
the same file.
This list should normally start with the empty string.

Enabling Auto Compression mode appends the suffixes in
`jka-compr-load-suffixes' to this list and disabling Auto Compression
mode removes them again.  `load' and related functions use this list to
determine whether they should look for compressed versions of a file
and, if so, which suffixes they should try to append to the file name
in order to do so.  However, if you want to customize which suffixes
the loading functions recognize as compression suffixes, you should
customize `jka-compr-load-suffixes' rather than the present variable.  */);
  Vload_file_rep_suffixes = list1 (empty_unibyte_string);

  DEFVAR_BOOL ("load-in-progress", load_in_progress,
	       doc: /* Non-nil if inside of `load'.  */);
  DEFSYM (Qload_in_progress, "load-in-progress");

  DEFVAR_LISP ("after-load-alist", Vafter_load_alist,
	       doc: /* An alist of functions to be evalled when particular files are loaded.
Each element looks like (REGEXP-OR-FEATURE FUNCS...).

REGEXP-OR-FEATURE is either a regular expression to match file names, or
a symbol (a feature name).

When `load' is run and the file-name argument matches an element's
REGEXP-OR-FEATURE, or when `provide' is run and provides the symbol
REGEXP-OR-FEATURE, the FUNCS in the element are called.

An error in FUNCS does not undo the load, but does prevent calling
the rest of the FUNCS.  */);
  Vafter_load_alist = Qnil;

  DEFVAR_LISP ("load-history", Vload_history,
	       doc: /* Alist mapping loaded file names to symbols and features.
Each alist element should be a list (FILE-NAME ENTRIES...), where
FILE-NAME is the name of a file that has been loaded into Emacs.
The file name is absolute and true (i.e. it doesn't contain symlinks).
As an exception, one of the alist elements may have FILE-NAME nil,
for symbols and features not associated with any file.

The remaining ENTRIES in the alist element describe the functions and
variables defined in that file, the features provided, and the
features required.  Each entry has the form `(provide . FEATURE)',
`(require . FEATURE)', `(defun . FUNCTION)', `(defface . SYMBOL)',
 `(define-type . SYMBOL)', or `(cl-defmethod METHOD SPECIALIZERS)'.
In addition, entries may also be single symbols,
which means that symbol was defined by `defvar' or `defconst'.

During preloading, the file name recorded is relative to the main Lisp
directory.  These file names are converted to absolute at startup.  */);
  Vload_history = Qnil;

  DEFVAR_LISP ("load-file-name", Vload_file_name,
	       doc: /* Full name of file being loaded by `load'.

In case of native code being loaded this is indicating the
corresponding bytecode filename.  Use `load-true-file-name' to obtain
the .eln filename.  */);
  Vload_file_name = Qnil;

  DEFVAR_LISP ("load-true-file-name", Vload_true_file_name,
	       doc: /* Full name of file being loaded by `load'.  */);
  Vload_true_file_name = Qnil;

  DEFVAR_LISP ("user-init-file", Vuser_init_file,
	       doc: /* File name, including directory, of user's initialization file.
If the file loaded had extension `.elc', and the corresponding source file
exists, this variable contains the name of source file, suitable for use
by functions like `custom-save-all' which edit the init file.
While Emacs loads and evaluates any init file, value is the real name
of the file, regardless of whether or not it has the `.elc' extension.  */);
  Vuser_init_file = Qnil;

  DEFVAR_LISP ("current-load-list", Vcurrent_load_list,
	       doc: /* Used for internal purposes by `load'.  */);
  Vcurrent_load_list = Qnil;

  DEFVAR_LISP ("load-read-function", Vload_read_function,
	       doc: /* Function used for reading expressions.
It is used by `load' and `eval-region'.

Called with a single argument (the stream from which to read).
The default is to use the function `read'.  */);
  DEFSYM (Qread, "read");
  Vload_read_function = Qread;

  DEFVAR_LISP ("load-source-file-function", Vload_source_file_function,
	       doc: /* Function called in `load' to load an Emacs Lisp source file.
The value should be a function for doing code conversion before
reading a source file.  It can also be nil, in which case loading is
done without any code conversion.

If the value is a function, it is called with four arguments,
FULLNAME, FILE, NOERROR, NOMESSAGE.  FULLNAME is the absolute name of
the file to load, FILE is the non-absolute name (for messages etc.),
and NOERROR and NOMESSAGE are the corresponding arguments passed to
`load'.  The function should return t if the file was loaded.  */);
  Vload_source_file_function = Qnil;

  DEFVAR_BOOL ("load-force-doc-strings", load_force_doc_strings,
	       doc: /* Non-nil means `load' should force-load all dynamic doc strings.
This is useful when the file being loaded is a temporary copy.  */);
  load_force_doc_strings = 0;

  DEFVAR_BOOL ("load-convert-to-unibyte", load_convert_to_unibyte,
	       doc: /* Non-nil means `read' converts strings to unibyte whenever possible.
This is normally bound by `load' and `eval-buffer' to control `read',
and is not meant for users to change.  */);
  load_convert_to_unibyte = 0;

  DEFVAR_LISP ("source-directory", Vsource_directory,
	       doc: /* Directory in which Emacs sources were found when Emacs was built.
You cannot count on them to still be there!  */);
  Vsource_directory
    = Fexpand_file_name (build_string ("../"),
			 Fcar (decode_env_path (0, PATH_DUMPLOADSEARCH, 0)));

  DEFVAR_LISP ("installed-directory", Vinstalled_directory,
	       doc: /* Install path of built-in lisp libraries.
This directory contains the `etc`, `lisp`, and `site-lisp`
installables, and is determined at configure time in the epaths-force
make target.  Not to be confused with the legacy
`installation-directory' nor `invocation-directory'.  */);
  Vinstalled_directory
    = Fexpand_file_name (build_string ("../"),
			 Fcar (decode_env_path (0, PATH_LOADSEARCH, 0)));

  DEFVAR_LISP ("preloaded-file-list", Vpreloaded_file_list,
	       doc: /* List of files that were preloaded (when dumping Emacs).  */);
  Vpreloaded_file_list = Qnil;

  DEFVAR_LISP ("byte-boolean-vars", Vbyte_boolean_vars,
	       doc: /* List of all DEFVAR_BOOL variables, used by the byte code optimizer.  */);
  Vbyte_boolean_vars = Qnil;

  DEFVAR_BOOL ("load-dangerous-libraries", load_dangerous_libraries,
	       doc: /* Non-nil means load dangerous compiled Lisp files.
Some versions of XEmacs use different byte codes than Emacs.  These
incompatible byte codes can make Emacs crash when it tries to execute
them.  */);
  load_dangerous_libraries = 0;

  DEFVAR_BOOL ("force-load-messages", force_load_messages,
	       doc: /* Non-nil means force printing messages when loading Lisp files.
This overrides the value of the NOMESSAGE argument to `load'.  */);
  force_load_messages = 0;

  DEFVAR_LISP ("bytecomp-version-regexp", Vbytecomp_version_regexp,
	       doc: /* Regular expression matching safe to load compiled Lisp files.
When Emacs loads a compiled Lisp file, it reads the first 512 bytes
from the file, and matches them against this regular expression.
When the regular expression matches, the file is considered to be safe
to load.  */);
  Vbytecomp_version_regexp
    = build_pure_c_string ("^;;;.\\(in Emacs version\\|bytecomp version FSF\\)");

  DEFSYM (Qlexical_binding, "lexical-binding");
  DEFVAR_LISP ("lexical-binding", Vlexical_binding,
	       doc: /* Whether to use lexical binding when evaluating code.
Non-nil means that the code in the current buffer should be evaluated
with lexical binding.
This variable is automatically set from the file variables of an
interpreted Lisp file read using `load'.  Unlike other file local
variables, this must be set in the first line of a file.  */);
  Vlexical_binding = Qnil;
  Fmake_variable_buffer_local (Qlexical_binding);

  DEFVAR_LISP ("eval-buffer-list", Veval_buffer_list,
	       doc: /* List of buffers being read from by calls to `eval-buffer' and `eval-region'.  */);
  Veval_buffer_list = Qnil;

  DEFVAR_LISP ("lread--unescaped-character-literals",
               Vlread_unescaped_character_literals,
               doc: /* List of deprecated unescaped character literals encountered by `read'.
For internal use only.  */);
  Vlread_unescaped_character_literals = Qnil;
  DEFSYM (Qlread_unescaped_character_literals,
          "lread--unescaped-character-literals");

  DEFVAR_BOOL ("load-prefer-newer", load_prefer_newer,
               doc: /* Non-nil means `load' prefers the newest version of a file.
This applies when a filename suffix is not explicitly specified and
`load' is trying various possible suffixes (see `load-suffixes' and
`load-file-rep-suffixes').  Normally, it stops at the first file
that exists unless you explicitly specify one or the other.  If this
option is non-nil, it checks all suffixes and uses whichever file is
newest.
Note that if you customize this, obviously it will not affect files
that are loaded before your customizations are read!  */);
  load_prefer_newer = 0;

  DEFVAR_BOOL ("load-no-native", load_no_native,
               doc: /* Non-nil means not to load a .eln file when a .elc was requested.  */);
  load_no_native = false;

  /* Vsource_directory was initialized in init_lread.  */

  DEFSYM (Qcurrent_load_list, "current-load-list");
  DEFSYM (Qstandard_input, "standard-input");
  DEFSYM (Qread_char, "read-char");
  DEFSYM (Qget_file_char, "get-file-char");

  /* Used instead of Qget_file_char while loading *.elc files compiled
     by Emacs 21 or older.  */
  DEFSYM (Qget_emacs_mule_file_char, "get-emacs-mule-file-char");

  DEFSYM (Qload_force_doc_strings, "load-force-doc-strings");

  DEFSYM (Qbackquote, "`");
  DEFSYM (Qcomma, ",");
  DEFSYM (Qcomma_at, ",@");

  DEFSYM (Qinhibit_file_name_operation, "inhibit-file-name-operation");
  DEFSYM (Qascii_character, "ascii-character");
  DEFSYM (Qfunction, "function");
  DEFSYM (Qload, "load");
  DEFSYM (Qload_file_name, "load-file-name");
  DEFSYM (Qload_true_file_name, "load-true-file-name");
  DEFSYM (Qeval_buffer_list, "eval-buffer-list");
  DEFSYM (Qdir_ok, "dir-ok");
  DEFSYM (Qdo_after_load_evaluation, "do-after-load-evaluation");

  staticpro (&read_objects_map);
  read_objects_map = Qnil;
  staticpro (&read_objects_completed);
  read_objects_completed = Qnil;

  Vloads_in_progress = Qnil;
  staticpro (&Vloads_in_progress);

  DEFSYM (Qhash_table, "hash-table");
  DEFSYM (Qdata, "data");
  DEFSYM (Qtest, "test");
  DEFSYM (Qsize, "size");
  DEFSYM (Qpurecopy, "purecopy");
  DEFSYM (Qweakness, "weakness");
  DEFSYM (Qrehash_size, "rehash-size");
  DEFSYM (Qrehash_threshold, "rehash-threshold");

  DEFSYM (Qchar_from_name, "char-from-name");

  DEFVAR_LISP ("read-symbol-shorthands", Vread_symbol_shorthands,
          doc: /* Alist of known symbol-name shorthands.
This variable's value can only be set via file-local variables.
See Info node `(elisp)Shorthands' for more details.  */);
  Vread_symbol_shorthands = Qnil;
  DEFSYM (Qobarray_cache, "obarray-cache");
  DEFSYM (Qobarrayp, "obarrayp");

  DEFSYM (Qmacroexp__dynvars, "macroexp--dynvars");
  DEFVAR_LISP ("macroexp--dynvars", Vmacroexp__dynvars,
        doc:   /* List of variables declared dynamic in the current scope.
Only valid during macro-expansion.  Internal use only. */);
  Vmacroexp__dynvars = Qnil;
}<|MERGE_RESOLUTION|>--- conflicted
+++ resolved
@@ -3963,13 +3963,8 @@
 		  {
 		    /* #NrDIGITS -- radix-N number */
 		    if (n < 0 || n > 36)
-<<<<<<< HEAD
 		      invalid_radix_integer (n, stackbuf, readcharfun);
 		    obj = ANNOTATE (read_integer (readcharfun, n, stackbuf));
-=======
-		      invalid_radix_integer (n, readcharfun);
-		    obj = read_integer (readcharfun, n, stackbuf);
->>>>>>> e1e60e51
 		    break;
 		  }
 		else if (n <= MOST_POSITIVE_FIXNUM && !NILP (Vread_circle))
