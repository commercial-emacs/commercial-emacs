/* Lisp parsing and input streams.

Copyright (C) 1985-1989, 1993-1995, 1997-2024 Free Software Foundation,
Inc.

This file is NOT part of GNU Emacs.

GNU Emacs is free software: you can redistribute it and/or modify
it under the terms of the GNU General Public License as published by
the Free Software Foundation, either version 3 of the License, or (at
your option) any later version.

GNU Emacs is distributed in the hope that it will be useful,
but WITHOUT ANY WARRANTY; without even the implied warranty of
MERCHANTABILITY or FITNESS FOR A PARTICULAR PURPOSE.  See the
GNU General Public License for more details.

You should have received a copy of the GNU General Public License
along with GNU Emacs.  If not, see <https://www.gnu.org/licenses/>.  */

/* Tell globals.h to define tables needed by init_obarray.  */
#define DEFINE_SYMBOLS

#include <config.h>
#include "sysstdio.h"
#include <stdlib.h>
#include <sys/types.h>
#include <sys/stat.h>
#include <sys/file.h>
#include <errno.h>
#include <math.h>
#include <stat-time.h>
#include "lisp.h"
#include "dispextern.h"
#include "intervals.h"
#include "character.h"
#include "buffer.h"
#include "charset.h"
#include <epaths.h>
#include "commands.h"
#include "keyboard.h"
#include "systime.h"
#include "termhooks.h"
#include "blockinput.h"
#include "pdumper.h"
#include <c-ctype.h>
#include <vla.h>

#ifdef MSDOS
#include "msdos.h"
#endif

#ifdef HAVE_NS
#include "nsterm.h"
#endif

#include <unistd.h>

#ifdef HAVE_SETLOCALE
#include <locale.h>
#endif /* HAVE_SETLOCALE */

#include <fcntl.h>

#ifdef HAVE_FSEEKO
#define file_offset off_t
#define file_tell ftello
#else
#define file_offset long
#define file_tell ftell
#endif

#if IEEE_FLOATING_POINT
# include <ieee754.h>
# ifndef INFINITY
#  define INFINITY ((union ieee754_double) {.ieee = {.exponent = -1}}.d)
# endif
#else
# ifndef INFINITY
#  define INFINITY HUGE_VAL
# endif
#endif

/* The objects or placeholders read with the #n=object form.

   A hash table maps a number to either a placeholder (while the
   object is still being parsed, in case it's referenced within its
   own definition) or to the completed object.  With small integers
   for keys, it's effectively little more than a vector, but it'll
   manage any needed resizing for us.

   The variable must be reset to an empty hash table before all
   top-level calls to read0.  In between calls, it may be an empty
   hash table left unused from the previous call (to reduce
   allocations), or nil.  */
static Lisp_Object read_objects_map;

/* The recursive objects read with the #n=object form.

   Objects that might have circular references are stored here, so
   that recursive substitution knows not to keep processing them
   multiple times.

   Only objects that are completely processed, including substituting
   references to themselves (but not necessarily replacing
   placeholders for other objects still being read), are stored.

   A hash table is used for efficient lookups of keys.  We don't care
   what the value slots hold.  The variable must be set to an empty
   hash table before all top-level calls to read0.  In between calls,
   it may be an empty hash table left unused from the previous call
   (to reduce allocations), or nil.  */
static Lisp_Object read_objects_completed;

/* File and lookahead for get-file-char and get-emacs-mule-file-char
   to read from.  Used by Fload.  */
static struct infile
{
  /* The input stream.  */
  FILE *stream;

  /* Lookahead byte count.  */
  signed char lookahead;

  /* Lookahead bytes, in reverse order.  Keep these here because it is
     not portable to ungetc more than one byte at a time.  */
  unsigned char buf[MAX_MULTIBYTE_LENGTH - 1];
} *infile;

/* For use within read-from-string (this reader is non-reentrant!!)  */
static ptrdiff_t read_from_string_index;
static ptrdiff_t read_from_string_index_byte;
static ptrdiff_t read_from_string_limit;

static EMACS_INT readchar_charpos; /* one-indexed */

struct saved_string {
  char *string;		        /* string in allocated buffer */
  ptrdiff_t size;		/* allocated size of buffer */
  ptrdiff_t length;		/* length of string in buffer */
  file_offset position;		/* position in file the string came from */
};

/* The last two strings skipped with #@ (most recent first).  */
static struct saved_string saved_strings[2];

/* A list of file names for files being loaded in Fload.  Used to
   check for recursive loads.  */

static Lisp_Object Vloads_in_progress;

static int read_emacs_mule_char (int, int (*) (int, Lisp_Object),
                                 Lisp_Object);

static void readevalloop (Lisp_Object, struct infile *, Lisp_Object, bool,
                          Lisp_Object, Lisp_Object,
                          Lisp_Object, Lisp_Object);

static void build_load_history (Lisp_Object, bool);

static Lisp_Object oblookup_considering_shorthand (Lisp_Object, const char *,
						   ptrdiff_t, ptrdiff_t,
						   char **, ptrdiff_t *,
						   ptrdiff_t *);


/* Functions that read one byte from the current source READCHARFUN
   or unreads one byte.  If the integer argument C is -1, it returns
   one read byte, or -1 when there's no more byte in the source.  If C
   is 0 or positive, it unreads C, and the return value is not
   interesting.  */

static int readbyte_for_lambda (int, Lisp_Object);
static int readbyte_from_file (int, Lisp_Object);
static int readbyte_from_string (int, Lisp_Object);

/* Handle unreading and rereading of characters.
   Write READCHAR to read a character,
   UNREAD(c) to unread c to be read again.

   These macros correctly read/unread multibyte characters.  */

#define READCHAR readchar (readcharfun, NULL)
#define UNREAD(c) unreadchar (readcharfun, c)

/* Same as READCHAR but set *MULTIBYTE to the multibyteness of the source.  */
#define READCHAR_REPORT_MULTIBYTE(multibyte) readchar (readcharfun, multibyte)

/* When READCHARFUN is Qget_file_char, Qget_emacs_mule_file_char,
   Qlambda, or a cons, we use this to keep an unread character because
   a file stream can't handle multibyte-char unreading.  The value -1
   means that there's no unread character.  */
static int unread_char = -1;

static int
readchar (Lisp_Object readcharfun, bool *multibyte)
{
  Lisp_Object tem;
  register int c;
  int (*readbyte) (int, Lisp_Object);
  unsigned char buf[MAX_MULTIBYTE_LENGTH];
  int i, len;
  bool emacs_mule_encoding = 0;

  if (multibyte)
    *multibyte = 0;

  readchar_charpos++;

  if (BUFFERP (readcharfun))
    {
      register struct buffer *inbuffer = XBUFFER (readcharfun);

      ptrdiff_t pt_byte = BUF_PT_BYTE (inbuffer);

      if (! BUFFER_LIVE_P (inbuffer))
	return -1;

      if (pt_byte >= BUF_ZV_BYTE (inbuffer))
	return -1;

      if (! NILP (BVAR (inbuffer, enable_multibyte_characters)))
	{
	  /* Fetch the character code from the buffer.  */
	  unsigned char *p = BUF_BYTE_ADDRESS (inbuffer, pt_byte);
	  int clen;
	  c = string_char_and_length (p, &clen);
	  pt_byte += clen;
	  if (multibyte)
	    *multibyte = 1;
	}
      else
	{
	  c = BUF_FETCH_BYTE (inbuffer, pt_byte);
	  if (! ASCII_CHAR_P (c))
	    c = BYTE8_TO_CHAR (c);
	  pt_byte++;
	}
      SET_BUF_PT_BOTH (inbuffer, BUF_PT (inbuffer) + 1, pt_byte);

      return c;
    }
  if (MARKERP (readcharfun))
    {
      register struct buffer *inbuffer = XMARKER (readcharfun)->buffer;

      ptrdiff_t bytepos = marker_byte_position (readcharfun);

      if (bytepos >= BUF_ZV_BYTE (inbuffer))
	return -1;

      if (! NILP (BVAR (inbuffer, enable_multibyte_characters)))
	{
	  /* Fetch the character code from the buffer.  */
	  unsigned char *p = BUF_BYTE_ADDRESS (inbuffer, bytepos);
	  int clen;
	  c = string_char_and_length (p, &clen);
	  bytepos += clen;
	  if (multibyte)
	    *multibyte = 1;
	}
      else
	{
	  c = BUF_FETCH_BYTE (inbuffer, bytepos);
	  if (! ASCII_CHAR_P (c))
	    c = BYTE8_TO_CHAR (c);
	  bytepos++;
	}

      XMARKER (readcharfun)->bytepos = bytepos;
      XMARKER (readcharfun)->charpos++;

      return c;
    }

  if (EQ (readcharfun, Qlambda))
    {
      readbyte = readbyte_for_lambda;
      goto read_multibyte;
    }

  if (EQ (readcharfun, Qget_file_char))
    {
      eassert (infile);
      readbyte = readbyte_from_file;
      goto read_multibyte;
    }

  if (STRINGP (readcharfun))
    {
      if (read_from_string_index >= read_from_string_limit)
	c = -1;
      else if (STRING_MULTIBYTE (readcharfun))
	{
	  if (multibyte)
	    *multibyte = 1;
	  c = (fetch_string_char_advance_no_check
	       (readcharfun,
		&read_from_string_index,
		&read_from_string_index_byte));
	}
      else
	{
	  c = SREF (readcharfun, read_from_string_index_byte);
	  read_from_string_index++;
	  read_from_string_index_byte++;
	}
      return c;
    }

  if (CONSP (readcharfun) && STRINGP (XCAR (readcharfun)))
    {
      /* This is the case that read_vector is reading from a unibyte
	 string that contains a byte sequence previously skipped
	 because of #@NUMBER.  The car part of readcharfun is that
	 string, and the cdr part is a value of readcharfun given to
	 read_vector.  */
      readbyte = readbyte_from_string;
      eassert (infile);
      if (EQ (XCDR (readcharfun), Qget_emacs_mule_file_char))
	emacs_mule_encoding = 1;
      goto read_multibyte;
    }

  if (EQ (readcharfun, Qget_emacs_mule_file_char))
    {
      readbyte = readbyte_from_file;
      eassert (infile);
      emacs_mule_encoding = 1;
      goto read_multibyte;
    }

  tem = call0 (readcharfun);

  if (NILP (tem))
    return -1;
  return XFIXNUM (tem);

 read_multibyte:
  if (unread_char >= 0)
    {
      c = unread_char;
      unread_char = -1;
      return c;
    }
  c = (*readbyte) (-1, readcharfun);
  if (c < 0)
    return c;
  if (multibyte)
    *multibyte = 1;
  if (ASCII_CHAR_P (c))
    return c;
  if (emacs_mule_encoding)
    return read_emacs_mule_char (c, readbyte, readcharfun);
  i = 0;
  buf[i++] = c;
  len = BYTES_BY_CHAR_HEAD (c);
  while (i < len)
    {
      buf[i++] = c = (*readbyte) (-1, readcharfun);
      if (c < 0 || ! TRAILING_CODE_P (c))
	{
	  for (i -= c < 0; 0 < --i; )
	    (*readbyte) (buf[i], readcharfun);
	  return BYTE8_TO_CHAR (buf[0]);
	}
    }
  return STRING_CHAR (buf);
}

#define FROM_FILE_P(readcharfun)			\
  (EQ (readcharfun, Qget_file_char)			\
   || EQ (readcharfun, Qget_emacs_mule_file_char))

static void
skip_dyn_bytes (Lisp_Object readcharfun, ptrdiff_t n)
{
  if (FROM_FILE_P (readcharfun))
    {
      block_input ();		/* FIXME: Not sure if it's needed.  */
      fseek (infile->stream, n - infile->lookahead, SEEK_CUR);
      unblock_input ();
      infile->lookahead = 0;
    }
  else
    { /* We're not reading directly from a file.  In that case, it's difficult
	 to reliably count bytes, since these are usually meant for the file's
	 encoding, whereas we're now typically in the internal encoding.
	 But luckily, skip_dyn_bytes is used to skip over a single
	 dynamic-docstring (or dynamic byte-code) which is always quoted such
	 that \037 is the final char.  */
      int c;
      do {
	c = READCHAR;
      } while (c >= 0 && c != '\037');
    }
}

static void
skip_dyn_eof (Lisp_Object readcharfun)
{
  if (FROM_FILE_P (readcharfun))
    {
      block_input ();		/* FIXME: Not sure if it's needed.  */
      fseek (infile->stream, 0, SEEK_END);
      unblock_input ();
      infile->lookahead = 0;
    }
  else
    while (READCHAR >= 0);
}

/* Unread the character C in the way appropriate for the stream READCHARFUN.
   If the stream is a user function, call it with the char as argument.  */

static void
unreadchar (Lisp_Object readcharfun, int c)
{
  readchar_charpos--;
  if (c == -1)
    /* Don't back up the pointer if we're unreading the end-of-input mark,
       since readchar didn't advance it when we read it.  */
    ;
  else if (BUFFERP (readcharfun))
    {
      struct buffer *b = XBUFFER (readcharfun);
      ptrdiff_t charpos = BUF_PT (b);
      ptrdiff_t bytepos = BUF_PT_BYTE (b);

      if (! NILP (BVAR (b, enable_multibyte_characters)))
	bytepos -= buf_prev_char_len (b, bytepos);
      else
	bytepos--;

      SET_BUF_PT_BOTH (b, charpos - 1, bytepos);
    }
  else if (MARKERP (readcharfun))
    {
      struct buffer *b = XMARKER (readcharfun)->buffer;
      ptrdiff_t bytepos = XMARKER (readcharfun)->bytepos;

      XMARKER (readcharfun)->charpos--;
      if (! NILP (BVAR (b, enable_multibyte_characters)))
	bytepos -= buf_prev_char_len (b, bytepos);
      else
	bytepos--;

      XMARKER (readcharfun)->bytepos = bytepos;
    }
  else if (STRINGP (readcharfun))
    {
      read_from_string_index--;
      read_from_string_index_byte
	= string_char_to_byte (readcharfun, read_from_string_index);
    }
  else if (CONSP (readcharfun) && STRINGP (XCAR (readcharfun)))
    {
      unread_char = c;
    }
  else if (EQ (readcharfun, Qlambda))
    {
      unread_char = c;
    }
  else if (FROM_FILE_P (readcharfun))
    {
      unread_char = c;
    }
  else
    call1 (readcharfun, make_fixnum (c));
}

static int
readbyte_for_lambda (int c, Lisp_Object readcharfun)
{
  return read_bytecode_char (c >= 0);
}

static int
readbyte_from_stdio (void)
{
  if (infile->lookahead)
    return infile->buf[--infile->lookahead];

  int c;
  FILE *instream = infile->stream;

  block_input ();

  /* Interrupted reads have been observed while reading over the network.  */
  while ((c = getc (instream)) == EOF && errno == EINTR && ferror (instream))
    {
      unblock_input ();
      maybe_quit ();
      block_input ();
      clearerr (instream);
    }

  unblock_input ();

  return (c == EOF ? -1 : c);
}

static int
readbyte_from_file (int c, Lisp_Object readcharfun)
{
  eassert (infile);
  if (c >= 0)
    {
      eassert (infile->lookahead < sizeof infile->buf);
      infile->buf[infile->lookahead++] = c;
      return 0;
    }

  return readbyte_from_stdio ();
}

static int
readbyte_from_string (int c, Lisp_Object readcharfun)
{
  Lisp_Object string = XCAR (readcharfun);

  if (c >= 0)
    {
      read_from_string_index--;
      read_from_string_index_byte
	= string_char_to_byte (string, read_from_string_index);
    }

  return (read_from_string_index < read_from_string_limit
	  ? fetch_string_char_advance (string,
				       &read_from_string_index,
				       &read_from_string_index_byte)
	  : -1);
}


/* Signal Qinvalid_read_syntax error.
   S is error string of length N (if > 0)  */

static AVOID
invalid_syntax_lisp (Lisp_Object s, Lisp_Object readcharfun)
{
  if (BUFFERP (readcharfun))
    {
      ptrdiff_t line, column;

      /* Get the line/column in the readcharfun buffer.  */
      {
	specpdl_ref count = SPECPDL_INDEX ();

	record_unwind_protect_excursion ();
	set_buffer_internal (XBUFFER (readcharfun));
	line = count_lines (BEGV_BYTE, PT_BYTE) + 1;
	column = current_column ();
	unbind_to (count, Qnil);
      }

      xsignal (Qinvalid_read_syntax,
	       list3 (s, make_fixnum (line), make_fixnum (column)));
    }
  else
    xsignal1 (Qinvalid_read_syntax, s);
}

static AVOID
invalid_syntax (const char *s, Lisp_Object readcharfun)
{
  invalid_syntax_lisp (build_string (s), readcharfun);
}


/* Read one non-ASCII character from INFILE.  The character is
   encoded in `emacs-mule' and the first byte is already read in
   C.  */

static int
read_emacs_mule_char (int c, int (*readbyte) (int, Lisp_Object), Lisp_Object readcharfun)
{
  /* Emacs-mule coding uses at most 4-byte for one character.  */
  unsigned char buf[4];
  int len = emacs_mule_bytes[c];
  struct charset *charset;
  int i;
  unsigned code;

  if (len == 1)
    /* C is not a valid leading-code of `emacs-mule'.  */
    return BYTE8_TO_CHAR (c);

  i = 0;
  buf[i++] = c;
  while (i < len)
    {
      buf[i++] = c = (*readbyte) (-1, readcharfun);
      if (c < 0xA0)
	{
	  for (i -= c < 0; 0 < --i; )
	    (*readbyte) (buf[i], readcharfun);
	  return BYTE8_TO_CHAR (buf[0]);
	}
    }

  if (len == 2)
    {
      charset = CHARSET_FROM_ID (emacs_mule_charset[buf[0]]);
      code = buf[1] & 0x7F;
    }
  else if (len == 3)
    {
      if (buf[0] == EMACS_MULE_LEADING_CODE_PRIVATE_11
	  || buf[0] == EMACS_MULE_LEADING_CODE_PRIVATE_12)
	{
	  charset = CHARSET_FROM_ID (emacs_mule_charset[buf[1]]);
	  code = buf[2] & 0x7F;
	}
      else
	{
	  charset = CHARSET_FROM_ID (emacs_mule_charset[buf[0]]);
	  code = ((buf[1] << 8) | buf[2]) & 0x7F7F;
	}
    }
  else
    {
      charset = CHARSET_FROM_ID (emacs_mule_charset[buf[1]]);
      code = ((buf[2] << 8) | buf[3]) & 0x7F7F;
    }
  c = DECODE_CHAR (charset, code);
  if (c < 0)
    invalid_syntax ("invalid multibyte form", readcharfun);
  return c;
}


/* An in-progress substitution of OBJECT for PLACEHOLDER.  */
struct subst
{
  Lisp_Object object;
  Lisp_Object placeholder;

  /* Hash table of subobjects of OBJECT that might be circular.  If
     Qt, all such objects might be circular.  */
  Lisp_Object completed;

  /* List of subobjects of OBJECT that have already been visited.  */
  Lisp_Object seen;
};

static Lisp_Object read_internal_start (Lisp_Object, Lisp_Object,
                                        Lisp_Object, bool);
static Lisp_Object read0 (Lisp_Object, bool);

static Lisp_Object substitute_object_recurse (struct subst *, Lisp_Object);
static void substitute_in_interval (INTERVAL *, void *);


/* Get a character from the tty.  */

/* Read input events until we get one that's acceptable for our purposes.

   If NO_SWITCH_FRAME, switch-frame events are stashed
   until we get a character we like, and then stuffed into
   unread_switch_frame.

   If ASCII_REQUIRED, check function key events to see
   if the unmodified version of the symbol has a Qascii_character
   property, and use that character, if present.

   If ERROR_NONASCII, signal an error if the input we
   get isn't an ASCII character with modifiers.  If it's false but
   ASCII_REQUIRED is true, just re-read until we get an ASCII
   character.

   If INPUT_METHOD, invoke the current input method
   if the character warrants that.

   If SECONDS is a number, wait that many seconds for input, and
   return Qnil if no input arrives within that time.  */

static Lisp_Object
read_filtered_event (bool no_switch_frame, bool ascii_required,
		     bool error_nonascii, bool input_method, Lisp_Object seconds)
{
  Lisp_Object val, delayed_switch_frame;
  struct timespec end_time;

#ifdef HAVE_WINDOW_SYSTEM
  cancel_hourglass ();
#endif

  delayed_switch_frame = Qnil;

  /* Compute timeout.  */
  if (NUMBERP (seconds))
    {
      double duration = XFLOATINT (seconds);
      struct timespec wait_time = dtotimespec (duration);
      end_time = timespec_add (current_timespec (), wait_time);
    }

  /* Read until we get an acceptable event.  */
 retry:
  do
    {
      val = read_char (0, Qnil, (input_method ? Qnil : Qt), 0,
		       NUMBERP (seconds) ? &end_time : NULL);
    }
  while (FIXNUMP (val) && XFIXNUM (val) == -2); /* wrong_kboard_jmpbuf */

  if (BUFFERP (val))
    goto retry;

  /* `switch-frame' events are put off until after the next ASCII
     character.  This is better than signaling an error just because
     the last characters were typed to a separate minibuffer frame,
     for example.  Eventually, some code which can deal with
     switch-frame events will read it and process it.  */
  if (no_switch_frame
      && EVENT_HAS_PARAMETERS (val)
      && EQ (EVENT_HEAD_KIND (EVENT_HEAD (val)), Qswitch_frame))
    {
      delayed_switch_frame = val;
      goto retry;
    }

  if (ascii_required && !(NUMBERP (seconds) && NILP (val)))
    {
      /* Convert certain symbols to their ASCII equivalents.  */
      if (SYMBOLP (val))
	{
	  Lisp_Object tem, tem1;
	  tem = Fget (val, Qevent_symbol_element_mask);
	  if (! NILP (tem))
	    {
	      tem1 = Fget (Fcar (tem), Qascii_character);
	      /* Merge this symbol's modifier bits
		 with the ASCII equivalent of its basic code.  */
	      if (! NILP (tem1))
		XSETFASTINT (val, XFIXNUM (tem1) | XFIXNUM (Fcar (Fcdr (tem))));
	    }
	}

      /* If we don't have a character now, deal with it appropriately.  */
      if (!FIXNUMP (val))
	{
	  if (error_nonascii)
	    {
	      Vunread_command_events = list1 (val);
	      error ("Non-character input-event");
	    }
	  else
	    goto retry;
	}
    }

  if (! NILP (delayed_switch_frame))
    unread_switch_frame = delayed_switch_frame;

#if 0

#ifdef HAVE_WINDOW_SYSTEM
  if (display_hourglass_p)
    start_hourglass ();
#endif

#endif

  return val;
}

DEFUN ("read-char", Fread_char, Sread_char, 0, 3, 0,
       doc: /* Read a character event from the command input (keyboard or macro).
It is returned as a number.
If the event has modifiers, they are resolved and reflected in the
returned character code if possible (e.g. C-SPC yields 0 and C-a yields 97).
If some of the modifiers cannot be reflected in the character code, the
returned value will include those modifiers, and will not be a valid
character code: it will fail the `characterp' test.  Use `event-basic-type'
to recover the character code with the modifiers removed.

If the user generates an event which is not a character (i.e. a mouse
click or function key event), `read-char' signals an error.  As an
exception, switch-frame events are put off until non-character events
can be read.
If you want to read non-character events, or ignore them, call
`read-event' or `read-char-exclusive' instead.

If the optional argument PROMPT is non-nil, display that as a prompt.
If PROMPT is nil or the string \"\", the key sequence/events that led
to the current command is used as the prompt.

If the optional argument INHERIT-INPUT-METHOD is non-nil and some
input method is turned on in the current buffer, that input method
is used for reading a character.

If the optional argument SECONDS is non-nil, it should be a number
specifying the maximum number of seconds to wait for input.  If no
input arrives in that time, return nil.  SECONDS may be a
floating-point value.

If `inhibit-interaction' is non-nil, this function will signal an
`inhibited-interaction' error.  */)
  (Lisp_Object prompt, Lisp_Object inherit_input_method, Lisp_Object seconds)
{
  Lisp_Object val;

  barf_if_interaction_inhibited ();

  if (! NILP (prompt))
    {
      cancel_echoing ();
      message_with_string ("%s", prompt, 0);
    }
  val = read_filtered_event (1, 1, 1, ! NILP (inherit_input_method), seconds);

  return (NILP (val) ? Qnil
	  : make_fixnum (char_resolve_modifier_mask (XFIXNUM (val))));
}

DEFUN ("read-event", Fread_event, Sread_event, 0, 3, 0,
       doc: /* Read an event object from the input stream.

If you want to read non-character events, consider calling `read-key'
instead.  `read-key' will decode events via `input-decode-map' that
`read-event' will not.  On a terminal this includes function keys such
as <F7> and <RIGHT>, or mouse events generated by `xterm-mouse-mode'.

If the optional argument PROMPT is non-nil, display that as a prompt.
If PROMPT is nil or the string \"\", the key sequence/events that led
to the current command is used as the prompt.

If the optional argument INHERIT-INPUT-METHOD is non-nil and some
input method is turned on in the current buffer, that input method
is used for reading a character.

If the optional argument SECONDS is non-nil, it should be a number
specifying the maximum number of seconds to wait for input.  If no
input arrives in that time, return nil.  SECONDS may be a
floating-point value.

If `inhibit-interaction' is non-nil, this function will signal an
`inhibited-interaction' error.  */)
  (Lisp_Object prompt, Lisp_Object inherit_input_method, Lisp_Object seconds)
{
  barf_if_interaction_inhibited ();

  if (! NILP (prompt))
    {
      cancel_echoing ();
      message_with_string ("%s", prompt, 0);
    }
  return read_filtered_event (0, 0, 0, ! NILP (inherit_input_method), seconds);
}

DEFUN ("read-char-exclusive", Fread_char_exclusive, Sread_char_exclusive, 0, 3, 0,
       doc: /* Read a character event from the command input (keyboard or macro).
It is returned as a number.  Non-character events are ignored.
If the event has modifiers, they are resolved and reflected in the
returned character code if possible (e.g. C-SPC yields 0 and C-a yields 97).
If some of the modifiers cannot be reflected in the character code, the
returned value will include those modifiers, and will not be a valid
character code: it will fail the `characterp' test.  Use `event-basic-type'
to recover the character code with the modifiers removed.

If the optional argument PROMPT is non-nil, display that as a prompt.
If PROMPT is nil or the string \"\", the key sequence/events that led
to the current command is used as the prompt.

If the optional argument INHERIT-INPUT-METHOD is non-nil and some
input method is turned on in the current buffer, that input method
is used for reading a character.

If the optional argument SECONDS is non-nil, it should be a number
specifying the maximum number of seconds to wait for input.  If no
input arrives in that time, return nil.  SECONDS may be a
floating-point value.

If `inhibit-interaction' is non-nil, this function will signal an
`inhibited-interaction' error.  */)
(Lisp_Object prompt, Lisp_Object inherit_input_method, Lisp_Object seconds)
{
  Lisp_Object val;

  barf_if_interaction_inhibited ();

  if (! NILP (prompt))
    {
      cancel_echoing ();
      message_with_string ("%s", prompt, 0);
    }

  val = read_filtered_event (1, 1, 0, ! NILP (inherit_input_method), seconds);

  return (NILP (val) ? Qnil
	  : make_fixnum (char_resolve_modifier_mask (XFIXNUM (val))));
}

DEFUN ("get-file-char", Fget_file_char, Sget_file_char, 0, 0, 0,
       doc: /* Don't use this yourself.  */)
  (void)
{
  if (!infile)
    error ("get-file-char misused");
  return make_fixnum (readbyte_from_stdio ());
}

/* Return true if the lisp code read using READCHARFUN defines a non-nil
   `lexical-binding' file variable.  After returning, the stream is
   positioned following the first line, if it is a comment or #! line,
   otherwise nothing is read.  */

static bool
lisp_file_lexically_bound_p (Lisp_Object readcharfun)
{
  int ch = READCHAR;

  if (ch == '#')
    {
      ch = READCHAR;
      if (ch != '!')
        {
          UNREAD (ch);
          UNREAD ('#');
          return 0;
        }
      while (ch != '\n' && ch != EOF)
        ch = READCHAR;
      if (ch == '\n') ch = READCHAR;
      /* It is OK to leave the position after a #! line, since
	 that is what read0 does.  */
    }

  if (ch != ';')
    /* The first line isn't a comment, just give up.  */
    {
      UNREAD (ch);
      return 0;
    }
  else
    /* Look for an appropriate file-variable in the first line.  */
    {
      bool rv = 0;
      enum {
	NOMINAL, AFTER_FIRST_DASH, AFTER_ASTERIX
      } beg_end_state = NOMINAL;
      bool in_file_vars = 0;

#define UPDATE_BEG_END_STATE(ch)				\
  if (beg_end_state == NOMINAL)					\
    beg_end_state = (ch == '-' ? AFTER_FIRST_DASH : NOMINAL);	\
  else if (beg_end_state == AFTER_FIRST_DASH)			\
    beg_end_state = (ch == '*' ? AFTER_ASTERIX : NOMINAL);	\
  else if (beg_end_state == AFTER_ASTERIX)			\
    {								\
      if (ch == '-')						\
	in_file_vars = !in_file_vars;				\
      beg_end_state = NOMINAL;					\
    }

      /* Skip until we get to the file vars, if any.  */
      do
	{
	  ch = READCHAR;
	  UPDATE_BEG_END_STATE (ch);
	}
      while (!in_file_vars && ch != '\n' && ch != EOF);

      while (in_file_vars)
	{
	  char var[100], val[100];
	  unsigned i;

	  ch = READCHAR;

	  /* Read a variable name.  */
	  while (ch == ' ' || ch == '\t')
	    ch = READCHAR;

	  i = 0;
	  beg_end_state = NOMINAL;
	  while (ch != ':' && ch != '\n' && ch != EOF && in_file_vars)
	    {
	      if (i < sizeof var - 1)
		var[i++] = ch;
	      UPDATE_BEG_END_STATE (ch);
	      ch = READCHAR;
	    }

	  /* Stop scanning if no colon was found before end marker.  */
	  if (!in_file_vars || ch == '\n' || ch == EOF)
	    break;

	  while (i > 0 && (var[i - 1] == ' ' || var[i - 1] == '\t'))
	    i--;
	  var[i] = '\0';

	  if (ch == ':')
	    {
	      /* Read a variable value.  */
	      ch = READCHAR;

	      while (ch == ' ' || ch == '\t')
		ch = READCHAR;

	      i = 0;
	      beg_end_state = NOMINAL;
	      while (ch != ';' && ch != '\n' && ch != EOF && in_file_vars)
		{
		  if (i < sizeof val - 1)
		    val[i++] = ch;
		  UPDATE_BEG_END_STATE (ch);
		  ch = READCHAR;
		}
	      if (! in_file_vars)
		/* The value was terminated by an end-marker, which remove.  */
		i -= 3;
	      while (i > 0 && (val[i - 1] == ' ' || val[i - 1] == '\t'))
		i--;
	      val[i] = '\0';

	      if (strcmp (var, "lexical-binding") == 0)
		/* This is it...  */
		{
		  rv = (strcmp (val, "nil") != 0);
		  break;
		}
	    }
	}

      while (ch != '\n' && ch != EOF)
	ch = READCHAR;

      return rv;
    }
}

/* Value is a version number of byte compiled code if the file
   associated with file descriptor FD is a compiled Lisp file that's
   safe to load.  Only files compiled with Emacs can be loaded.  */

static int
safe_to_load_version (Lisp_Object file, int fd)
{
  struct stat st;
  char buf[512];
  int nbytes, i;
  int version = 1;

  /* If the file is not regular, then we cannot safely seek it.
     Assume that it is not safe to load as a compiled file.  */
  if (fstat (fd, &st) == 0 && !S_ISREG (st.st_mode))
    return 0;

  /* Read the first few bytes from the file, and look for a line
     specifying the byte compiler version used.  */
  nbytes = emacs_read_quit (fd, buf, sizeof buf);
  if (nbytes > 0)
    {
      /* Skip to the next newline, skipping over the initial `ELC'
	 with NUL bytes following it, but note the version.  */
      for (i = 0; i < nbytes && buf[i] != '\n'; ++i)
	if (i == 4)
	  version = buf[i];

      if (i >= nbytes
	  || fast_c_string_match_ignore_case (Vbytecomp_version_regexp,
					      buf + i, nbytes - i) < 0)
	version = 0;
    }

  if (lseek (fd, 0, SEEK_SET) < 0)
    report_file_error ("Seeking to start of file", file);

  return version;
}


/* Callback for record_unwind_protect.  Restore the old load list OLD,
   after loading a file successfully.  */

static void
record_load_unwind (Lisp_Object old)
{
  Vloads_in_progress = old;
}

/* This handler function is used via internal_condition_case_1.  */

static Lisp_Object
load_error_handler (Lisp_Object data)
{
  return Qnil;
}

static void
load_warn_unescaped_character_literals (Lisp_Object file)
{
  Lisp_Object warning =
    safe_calln (intern ("byte-run--unescaped-character-literals-warning"));
  if (! NILP (warning))
    {
      AUTO_STRING (format, "Loading `%s': %s");
      CALLN (Fmessage, format, file, warning);
    }
}

DEFUN ("get-load-suffixes", Fget_load_suffixes, Sget_load_suffixes, 0, 0, 0,
       doc: /* Return the suffixes that `load' should try if a suffix is \
required.
This uses the variables `load-suffixes' and `load-file-rep-suffixes'.  */)
  (void)
{
  Lisp_Object lst = Qnil, suffixes = Vload_suffixes;
  FOR_EACH_TAIL (suffixes)
    {
      Lisp_Object exts = Vload_file_rep_suffixes;
      Lisp_Object suffix = XCAR (suffixes);
      FOR_EACH_TAIL (exts)
	lst = Fcons (concat2 (suffix, XCAR (exts)), lst);
    }
  return Fnreverse (lst);
}

/* Return true if STRING ends with SUFFIX.  */
bool
suffix_p (Lisp_Object string, const char *suffix)
{
  ptrdiff_t suffix_len = strlen (suffix);
  ptrdiff_t string_len = SBYTES (string);

  return (suffix_len <= string_len
	  && strcmp (SSDATA (string) + string_len - suffix_len, suffix) == 0);
}

static void
close_infile_unwind (void *arg)
{
  struct infile *prev_infile = arg;
  eassert (infile && infile != prev_infile);
  fclose (infile->stream);
  infile = prev_infile;
}

/* Compute the filename we want in `load-history' and `load-file-name'.  */

static Lisp_Object
compute_found_effective (Lisp_Object found)
{
  /* Reconstruct the .elc filename.  */
  Lisp_Object src_name =
    Fgethash (Ffile_name_nondirectory (found), Vcomp_eln_to_el_h, Qnil);

  if (NILP (src_name))
    /* Manual eln load.  */
    return found;

  if (suffix_p (src_name, "el.gz"))
    src_name = Fsubstring (src_name, make_fixnum (0), make_fixnum (-3));
  return concat2 (src_name, build_string ("c"));
}

static void
loadhist_initialize (Lisp_Object filename)
{
  eassert (STRINGP (filename) || NILP (filename));
  specbind (Qcurrent_load_list, Fcons (filename, Qnil));
}

DEFUN ("load", Fload, Sload, 1, 5, 0,
       doc: /* Execute a file of Lisp code named FILE.
First try FILE with `.elc' appended, then try with `.el', then try
with a system-dependent suffix of dynamic modules (see `load-suffixes'),
then try FILE unmodified (the exact suffixes in the exact order are
determined by `load-suffixes').  Environment variable references in
FILE are replaced with their values by calling `substitute-in-file-name'.
This function searches the directories in `load-path'.

If optional second arg NOERROR is non-nil,
report no error if FILE doesn't exist.
Print messages at start and end of loading unless
optional third arg NOMESSAGE is non-nil (but `force-load-messages'
overrides that).
If optional fourth arg NOSUFFIX is non-nil, don't try adding
suffixes to the specified name FILE.
If optional fifth arg MUST-SUFFIX is non-nil, insist on
the suffix `.elc' or `.el' or the module suffix; don't accept just
FILE unless it ends in one of those suffixes or includes a directory name.

If NOSUFFIX is nil, then if a file could not be found, try looking for
a different representation of the file by adding non-empty suffixes to
its name, before trying another file.  Emacs uses this feature to find
compressed versions of files when Auto Compression mode is enabled.
If NOSUFFIX is non-nil, disable this feature.

The suffixes that this function tries out, when NOSUFFIX is nil, are
given by the return value of `get-load-suffixes' and the values listed
in `load-file-rep-suffixes'.  If MUST-SUFFIX is non-nil, only the
return value of `get-load-suffixes' is used, i.e. the file name is
required to have a non-empty suffix.

When searching suffixes, this function normally stops at the first
one that exists.  If the option `load-prefer-newer' is non-nil,
however, it tries all suffixes, and uses whichever file is the newest.

Loading a file records its definitions, and its `provide' and
`require' calls, in an element of `load-history' whose
car is the file name loaded.  See `load-history'.

While the file is in the process of being loaded, the variable
`load-in-progress' is non-nil and the variable `load-file-name'
is bound to the file's name.

Return t if the file exists and loads successfully.  */)
  (Lisp_Object file, Lisp_Object noerror, Lisp_Object nomessage,
   Lisp_Object nosuffix, Lisp_Object must_suffix)
{
  FILE *stream UNINIT;
  int fd;
  specpdl_ref fd_index UNINIT;
  specpdl_ref count = SPECPDL_INDEX ();
  Lisp_Object found, efound, hist_file_name;
  /* True means we are loading a compiled file.  */
  bool compiled = 0;
  Lisp_Object handler;
  const char *fmode = "r" FOPEN_TEXT;
  int version;

  CHECK_STRING (file);

  /* If file name is magic, call the handler.  */
  handler = Ffind_file_name_handler (file, Qload);
  if (! NILP (handler))
    return call6 (handler, Qload, file, noerror, nomessage, nosuffix, must_suffix);

  /* The presence of this call is the result of a historical accident:
     it used to be in every file-operation and when it got removed
     everywhere, it accidentally stayed here.  Since then, enough people
     supposedly have things like (load "$PROJECT/foo.el") in their .emacs
     that it seemed risky to remove.  */
  if (! NILP (noerror))
    {
      file = internal_condition_case_1 (Fsubstitute_in_file_name, file,
					Qt, load_error_handler);
      if (NILP (file))
	return Qnil;
    }
  else
    file = Fsubstitute_in_file_name (file);

  bool no_native = suffix_p (file, ".elc");

  /* Avoid weird lossage with null string as arg,
     since it would try to load a directory as a Lisp file.  */
  if (SCHARS (file) == 0)
    {
      fd = -1;
      errno = ENOENT;
    }
  else
    {
      Lisp_Object suffixes;
      found = Qnil;

      if (! NILP (must_suffix))
	{
	  /* Don't insist on adding a suffix if FILE already ends with one.  */
	  if (suffix_p (file, ".el")
	      || suffix_p (file, ".elc")
#ifdef HAVE_MODULES
	      || suffix_p (file, MODULES_SUFFIX)
#ifdef MODULES_SECONDARY_SUFFIX
              || suffix_p (file, MODULES_SECONDARY_SUFFIX)
#endif
#endif
#ifdef HAVE_NATIVE_COMP
              || suffix_p (file, NATIVE_ELISP_SUFFIX)
#endif
	      )
	    must_suffix = Qnil;
	  /* Don't insist on adding a suffix
	     if the argument includes a directory name.  */
	  else if (! NILP (Ffile_name_directory (file)))
	    must_suffix = Qnil;
	}

      if (! NILP (nosuffix))
	suffixes = Qnil;
      else
	{
	  suffixes = Fget_load_suffixes ();
	  if (NILP (must_suffix))
	    suffixes = CALLN (Fappend, suffixes, Vload_file_rep_suffixes);
	}
      fd = openp (Vload_path, file, suffixes, &found, Qnil, load_prefer_newer,
		  no_native);
    }

  if (fd == -1)
    {
      if (NILP (noerror))
	report_file_error ("Cannot open load file", file);
      return Qnil;
    }

  /* Tell startup.el whether or not we found the user's init file.  */
  if (EQ (Qt, Vuser_init_file))
    Vuser_init_file = found;

  /* If FD is -2, that means openp found a magic file.  */
  if (fd == -2)
    {
      if (NILP (Fequal (found, file)))
	/* If FOUND is a different file name from FILE,
	   find its handler even if we have already inhibited
	   the `load' operation on FILE.  */
	handler = Ffind_file_name_handler (found, Qt);
      else
	handler = Ffind_file_name_handler (found, Qload);
      if (! NILP (handler))
	return call5 (handler, Qload, found, noerror, nomessage, Qt);
#ifdef DOS_NT
      /* Tramp has to deal with semi-broken packages that prepend
	 drive letters to remote files.  For that reason, Tramp
	 catches file operations that test for file existence, which
	 makes openp think X:/foo.elc files are remote.  However,
	 Tramp does not catch `load' operations for such files, so we
	 end up with a nil as the `load' handler above.  If we would
	 continue with fd = -2, we will behave wrongly, and in
	 particular try reading a .elc file in the "rt" mode instead
	 of "rb".  See bug #9311 for the results.  To work around
	 this, we try to open the file locally, and go with that if it
	 succeeds.  */
      fd = emacs_open (SSDATA (ENCODE_FILE (found)), O_RDONLY, 0);
      if (fd == -1)
	fd = -2;
#endif
    }

  if (0 <= fd)
    {
      fd_index = SPECPDL_INDEX ();
      record_unwind_protect_int (close_file_unwind, fd);
    }

#ifdef HAVE_MODULES
  bool is_module =
    suffix_p (found, MODULES_SUFFIX)
#ifdef MODULES_SECONDARY_SUFFIX
    || suffix_p (found, MODULES_SECONDARY_SUFFIX)
#endif
    ;
#else
  bool is_module = false;
#endif

#ifdef HAVE_NATIVE_COMP
  bool is_native_elisp = suffix_p (found, NATIVE_ELISP_SUFFIX);
#else
  bool is_native_elisp = false;
#endif

  /* Check if we're stuck in a recursive load cycle.

     2000-09-21: It's not possible to just check for the file loaded
     being a member of Vloads_in_progress.  This fails because of the
     way the byte compiler currently works; `provide's are not
     evaluated, see font-lock.el/jit-lock.el as an example.  This
     leads to a certain amount of ``normal'' recursion.

     Also, just loading a file recursively is not always an error in
     the general case; the second load may do something different.  */
  {
    int load_count = 0;
    Lisp_Object tem = Vloads_in_progress;
    FOR_EACH_TAIL_SAFE (tem)
      if (! NILP (Fequal (found, XCAR (tem))) && (++load_count > 3))
	signal_error ("Recursive load", Fcons (found, Vloads_in_progress));
    record_unwind_protect (record_load_unwind, Vloads_in_progress);
    Vloads_in_progress = Fcons (found, Vloads_in_progress);
  }

  /* Default to dynamic scoping now so Vload_source_file_function can
     override.  */
  specbind (Qlexical_binding, Qnil);

  Lisp_Object found_eff = is_native_elisp
    ? compute_found_effective (found)
    : found;

  hist_file_name = (! NILP (Vloadup_pure_table)
                    ? concat2 (Ffile_name_directory (file),
                               Ffile_name_nondirectory (found_eff))
                    : found_eff);

  version = -1;

  /* Check for the presence of unescaped character literals and warn
     about them. */
  specbind (Qlread_unescaped_character_literals, Qnil);
  record_unwind_protect (load_warn_unescaped_character_literals, file);

  bool is_elc = suffix_p (found, ".elc");
  if (is_elc
      /* version = 1 means the file is empty, in which case we can
	 treat it as not byte-compiled.  */
      || (fd >= 0 && (version = safe_to_load_version (file, fd)) > 1))
    /* Load .elc files directly, but not when they are
       remote and have no handler!  */
    {
      if (fd != -2)
	{
	  struct stat s1, s2;
	  if (version < 0 && !(version = safe_to_load_version (file, fd)))
	    error ("File `%s' was not compiled in Emacs", SDATA (found));

	  compiled = 1;

	  efound = ENCODE_FILE (found);
	  fmode = "r" FOPEN_BINARY;

          if (is_elc
	      && ! load_prefer_newer
	      && 0 == emacs_fstatat (AT_FDCWD, SSDATA (efound), &s1, 0))
            {
	      bool report_newer;
	      SSET (efound, SBYTES (efound) - 1, 0); /* .elc to .el */
              report_newer = (0 == emacs_fstatat (AT_FDCWD, SSDATA (efound), &s2, 0)
			      && 0 > timespec_cmp (get_stat_mtime (&s1),
						   get_stat_mtime (&s2)));
	      SSET (efound, SBYTES (efound) - 1, 'c'); /* back to .elc from .el */
              if (report_newer)
		message_with_string ("Source file `%s' newer than byte-compiled file; using older file",
				     Fsubstring (found, make_fixnum (0), make_fixnum (-1)), 1);
            }
	}
    }
  else if (!is_module && !is_native_elisp)
    {
      /* We are loading a source file (*.el).  */
      if (! NILP (Vload_source_file_function))
	{
	  Lisp_Object val;

	  if (fd >= 0)
	    {
	      emacs_close (fd);
	      clear_unwind_protect (fd_index);
	    }
	  val = call4 (Vload_source_file_function, found, hist_file_name,
		       NILP (noerror) ? Qnil : Qt,
		       (NILP (nomessage) || force_load_messages) ? Qnil : Qt);
	  return unbind_to (count, val);
	}
    }

  if (fd < 0)
    {
      /* We somehow got here with fd == -2, meaning the file is deemed
	 to be remote.  Don't even try to reopen the file locally;
	 just force a failure.  */
      stream = NULL;
      errno = EINVAL;
    }
  else if (!is_module && !is_native_elisp)
    {
#ifdef WINDOWSNT
      emacs_close (fd);
      clear_unwind_protect (fd_index);
      efound = ENCODE_FILE (found);
      stream = emacs_fopen (SSDATA (efound), fmode);
#else
      stream = fdopen (fd, fmode);
#endif
    }

  /* Declare here rather than inside the else-part because the storage
     might be accessed by the unbind_to call below.  */
  struct infile input;

  if (is_module || is_native_elisp)
    {
      /* `module-load' uses the file name, so we can close the stream
         now.  */
      if (fd >= 0)
        {
          emacs_close (fd);
          clear_unwind_protect (fd_index);
        }
    }
  else
    {
      if (! stream)
        report_file_error ("Opening stdio stream", file);
      set_unwind_protect_ptr (fd_index, close_infile_unwind, infile);
      input.stream = stream;
      input.lookahead = 0;
      infile = &input;
      unread_char = -1;
    }

  if (! NILP (Vloadup_pure_table))
    Vpreloaded_file_list = Fcons (Fpurecopy (file), Vpreloaded_file_list);

  if (NILP (nomessage) || force_load_messages)
    {
      if (is_module)
        message_with_string ("Loading %s (module)...", file, 1);
      else if (is_native_elisp)
        message_with_string ("Loading %s (native compiled elisp)...", file, 1);
      else if (!compiled)
	message_with_string ("Loading %s (source)...", file, 1);
      else /* The typical case; compiled file newer than source file.  */
	message_with_string ("Loading %s...", file, 1);
    }

  specbind (Qload_file_name, hist_file_name);
  specbind (Qload_true_file_name, found);
  specbind (Qinhibit_file_name_operation, Qnil);
  specbind (Qload_in_progress, Qt);

  if (is_module)
    {
#ifdef HAVE_MODULES
      loadhist_initialize (found);
      Fmodule_load (found);
      build_load_history (found, true);
#else
      /* This cannot happen.  */
      emacs_abort ();
#endif
    }
  else if (is_native_elisp)
    {
#ifdef HAVE_NATIVE_COMP
      loadhist_initialize (hist_file_name);
      Fnative_elisp_load (found, Qnil);
      build_load_history (hist_file_name, true);
#else
      /* This cannot happen.  */
      emacs_abort ();
#endif

    }
  else
    {
      if (lisp_file_lexically_bound_p (Qget_file_char))
	set_internal (Qlexical_binding, Qt, Qnil, SET_INTERNAL_SET);

      if (! version || version >= 22)
        readevalloop (Qget_file_char, &input, hist_file_name,
                      0, Qnil, Qnil, Qnil, Qnil);
      else
        {
          /* We can't handle a file which was compiled with
             byte-compile-dynamic by older version of Emacs.  */
          specbind (Qload_force_doc_strings, Qt);
          readevalloop (Qget_emacs_mule_file_char, &input, hist_file_name,
                        0, Qnil, Qnil, Qnil, Qnil);
        }
    }
  unbind_to (count, Qnil);

  /* Run any eval-after-load forms for this file.  */
  if (! NILP (Ffboundp (Qdo_after_load_evaluation)))
    call1 (Qdo_after_load_evaluation, hist_file_name) ;

  for (int i = 0; i < ARRAYELTS (saved_strings); i++)
    {
      xfree (saved_strings[i].string);
      saved_strings[i].string = NULL;
      saved_strings[i].size = 0;
    }

  if (! noninteractive && (NILP (nomessage) || force_load_messages))
    {
      if (is_module)
        message_with_string ("Loading %s (module)...done", file, 1);
      else if (is_native_elisp)
	message_with_string ("Loading %s (native compiled elisp)...done", file, 1);
      else if (!compiled)
	message_with_string ("Loading %s (source)...done", file, 1);
      else /* The typical case; compiled file newer than source file.  */
	message_with_string ("Loading %s...done", file, 1);
    }

  return Qt;
}

Lisp_Object
save_match_data_load (Lisp_Object file, Lisp_Object noerror,
		      Lisp_Object nomessage, Lisp_Object nosuffix,
		      Lisp_Object must_suffix)
{
  specpdl_ref count = SPECPDL_INDEX ();
  record_unwind_save_match_data ();
  Lisp_Object result = Fload (file, noerror, nomessage, nosuffix, must_suffix);
  return unbind_to (count, result);
}

static bool
complete_filename_p (Lisp_Object pathname)
{
  const unsigned char *s = SDATA (pathname);
  return (IS_DIRECTORY_SEP (s[0])
	  || (SCHARS (pathname) > 2
	      && IS_DEVICE_SEP (s[1]) && IS_DIRECTORY_SEP (s[2])));
}

DEFUN ("locate-file-internal", Flocate_file_internal, Slocate_file_internal, 2, 4, 0,
       doc: /* Search for FILENAME through PATH.
Returns the file's name in absolute form, or nil if not found.
If SUFFIXES is non-nil, it should be a list of suffixes to append to
file name when searching.
If non-nil, PREDICATE is used instead of `file-readable-p'.
PREDICATE can also be an integer to pass to the faccessat(2) function,
in which case file-name-handlers are ignored.
This function will normally skip directories, so if you want it to find
directories, make sure the PREDICATE function returns `dir-ok' for them.  */)
  (Lisp_Object filename, Lisp_Object path, Lisp_Object suffixes, Lisp_Object predicate)
{
  Lisp_Object file;
  int fd = openp (path, filename, suffixes, &file, predicate, false, true);
  if (NILP (predicate) && fd >= 0)
    emacs_close (fd);
  return file;
}

#ifdef HAVE_NATIVE_COMP
static bool
maybe_swap_for_eln1 (Lisp_Object src_name, Lisp_Object eln_name,
		     Lisp_Object *filename, int *fd, struct timespec mtime)
{
  struct stat eln_st;
  int eln_fd = emacs_open (SSDATA (ENCODE_FILE (eln_name)), O_RDONLY, 0);

  if (eln_fd > 0)
    {
      if (fstat (eln_fd, &eln_st) || S_ISDIR (eln_st.st_mode))
	emacs_close (eln_fd);
      else
	{
	  struct timespec eln_mtime = get_stat_mtime (&eln_st);
	  if (timespec_cmp (eln_mtime, mtime) >= 0)
	    {
	      emacs_close (*fd);
	      *fd = eln_fd;
	      *filename = eln_name;
	      /* Store the eln -> el relation.  */
	      Fputhash (Ffile_name_nondirectory (eln_name),
			src_name, Vcomp_eln_to_el_h);
	      return true;
	    }
	  else
	    emacs_close (eln_fd);
	}
    }

  return false;
}
#endif

/* Look for a suitable .eln file to be loaded in place of FILENAME.
   If found replace the content of FILENAME and FD. */

static void
maybe_swap_for_eln (bool no_native, Lisp_Object *filename, int *fd,
		    struct timespec mtime)
{
#ifdef HAVE_NATIVE_COMP

  if (no_native
      || load_no_native)
    Fputhash (*filename, Qt, V_comp_no_native_file_h);
  else
    Fremhash (*filename, V_comp_no_native_file_h);

  if (no_native
      || load_no_native
      || !suffix_p (*filename, ".elc"))
    return;

  /* Search eln in the eln-cache directories.  */
  Lisp_Object eln_path_tail = Vnative_comp_eln_load_path;
  Lisp_Object src_name =
    Fsubstring (*filename, Qnil, make_fixnum (-1));
  if (NILP (Ffile_exists_p (src_name)))
    {
      src_name = concat2 (src_name, build_string (".gz"));
      if (NILP (Ffile_exists_p (src_name)))
	{
	  if (! NILP (find_symbol_value (XSYMBOL (Qnative_comp_warning_on_missing_source),
					 NULL)))
	    {
	      /* If we have an installation without any .el files,
		 there's really no point in giving a warning here,
		 because that will trigger a cascade of warnings.  So
		 just do a sanity check and refuse to do anything if we
		 can't find even central .el files.  */
	      if (NILP (Flocate_file_internal (build_string ("simple.el"),
					       Vload_path,
					       Qnil, Qnil)))
		return;
	      Vdelayed_warnings_list
		= Fcons (list2
			 (Qcomp,
			  CALLN (Fformat,
				 build_string ("Cannot look up eln "
					       "file as no source file "
					       "was found for %s"),
				 *filename)),
			 Vdelayed_warnings_list);
	      return;
	    }
	}
    }
  Lisp_Object eln_rel_name = Fcomp_el_to_eln_rel_filename (src_name);

  Lisp_Object dir = Qnil;
  FOR_EACH_TAIL_SAFE (eln_path_tail)
    {
      dir = XCAR (eln_path_tail);
      Lisp_Object eln_name =
	Fexpand_file_name (eln_rel_name,
			   Fexpand_file_name (Vcomp_native_version_dir, dir));
      if (maybe_swap_for_eln1 (src_name, eln_name, filename, fd, mtime))
	return;
    }

  /* Look also in preloaded subfolder of the last entry in
     `comp-eln-load-path'.  */
  dir = Fexpand_file_name (build_string ("preloaded"),
			   Fexpand_file_name (Vcomp_native_version_dir,
					      dir));
  maybe_swap_for_eln1 (src_name, Fexpand_file_name (eln_rel_name, dir),
		       filename, fd, mtime);
#endif
}

/* Search for a file whose name is STR, looking in directories
   in the Lisp list PATH, and trying suffixes from SUFFIX.
   On success, return a file descriptor (or 1 or -2 as described below).
   On failure, return -1 and set errno.

   SUFFIXES is a list of strings containing possible suffixes.
   The empty suffix is automatically added if the list is empty.

   PREDICATE t means the files are binary.
   PREDICATE non-nil and non-t means don't open the files,
   just look for one that satisfies the predicate.  In this case,
   return -2 on success.  The predicate can be a lisp function or
   an integer to pass to `access' (in which case file-name-handlers
   are ignored).

   If STOREPTR is nonzero, it points to a slot where the name of
   the file actually found should be stored as a Lisp string.
   nil is stored there on failure.

   If the file we find is remote, return -2
   but store the found remote file name in *STOREPTR.

   If NEWER is true, try all SUFFIXes and return the result for the
   newest file that exists.  Does not apply to remote files,
   or if a non-nil and non-t PREDICATE is specified.

   if NO_NATIVE is true do not try to load native code.  */

int
openp (Lisp_Object path, Lisp_Object str, Lisp_Object suffixes,
       Lisp_Object *storeptr, Lisp_Object predicate, bool newer,
       bool no_native)
{
  ptrdiff_t fn_size = 100;
  char buf[100];
  char *fn = buf;
  bool absolute;
  ptrdiff_t want_length;
  Lisp_Object filename;
  Lisp_Object string, tail, encoded_fn, save_string;
  ptrdiff_t max_suffix_len = 0;
  int last_errno = ENOENT;
  int save_fd = -1;
  USE_SAFE_ALLOCA;

  /* The last-modified time of the newest matching file found.
     Initialize it to something less than all valid timestamps.  */
  struct timespec save_mtime = make_timespec (TYPE_MINIMUM (time_t), -1);

  CHECK_STRING (str);

  tail = suffixes;
  FOR_EACH_TAIL_SAFE (tail)
    {
      CHECK_STRING_CAR (tail);
      max_suffix_len = max (max_suffix_len,
			    SBYTES (XCAR (tail)));
    }

  string = filename = encoded_fn = save_string = Qnil;

  if (storeptr)
    *storeptr = Qnil;

  absolute = complete_filename_p (str);

  AUTO_LIST1 (just_use_str, Qnil);
  if (NILP (path))
    path = just_use_str;

  /* Go through all entries in the path and see whether we find the
     executable. */
  FOR_EACH_TAIL_SAFE (path)
   {
    ptrdiff_t baselen, prefixlen;

    if (EQ (path, just_use_str))
      filename = str;
    else
      filename = Fexpand_file_name (str, XCAR (path));
    if (!complete_filename_p (filename))
      /* If there are non-absolute elts in PATH (eg ".").  */
      /* Of course, this could conceivably lose if luser sets
	 default-directory to be something non-absolute...  */
      {
	filename = Fexpand_file_name (filename, BVAR (current_buffer, directory));
	if (!complete_filename_p (filename))
	  /* Give up on this path element!  */
	  continue;
      }

    /* Calculate maximum length of any filename made from
       this path element/specified file name and any possible suffix.  */
    want_length = max_suffix_len + SBYTES (filename);
    if (fn_size <= want_length)
      {
	fn_size = 100 + want_length;
	fn = SAFE_ALLOCA (fn_size);
      }

    /* Copy FILENAME's data to FN but remove starting /: if any.  */
    prefixlen = ((SCHARS (filename) > 2
		  && SREF (filename, 0) == '/'
		  && SREF (filename, 1) == ':')
		 ? 2 : 0);
    baselen = SBYTES (filename) - prefixlen;
    memcpy (fn, SDATA (filename) + prefixlen, baselen);

    /* Loop over suffixes.  */
    AUTO_LIST1 (empty_string_only, empty_unibyte_string);
    tail = NILP (suffixes) ? empty_string_only : suffixes;
    FOR_EACH_TAIL_SAFE (tail)
      {
	Lisp_Object suffix = XCAR (tail);
	ptrdiff_t fnlen, lsuffix = SBYTES (suffix);
	Lisp_Object handler;

	/* Make complete filename by appending SUFFIX.  */
	memcpy (fn + baselen, SDATA (suffix), lsuffix + 1);
	fnlen = baselen + lsuffix;

	if (! STRING_MULTIBYTE (filename) && ! STRING_MULTIBYTE (suffix))
	  /* Strongly prefer raw unibyte to let loadup decide (loadup
	     switches between several default-file-name-coding-system).  */
	  string = make_unibyte_string (fn, fnlen);
	else
	  string = make_string (fn, fnlen);
	handler = Ffind_file_name_handler (string, Qfile_exists_p);
	if ((! NILP (handler) || (! NILP (predicate) && !EQ (predicate, Qt)))
	    && !FIXNATP (predicate))
	  {
	    bool exists;
	    if (NILP (predicate) || EQ (predicate, Qt))
	      exists = ! NILP (Ffile_readable_p (string));
	    else
	      {
		Lisp_Object tmp = call1 (predicate, string);
		if (NILP (tmp))
		  exists = false;
		else if (EQ (tmp, Qdir_ok)
			 || NILP (Ffile_directory_p (string)))
		  exists = true;
		else
		  {
		    exists = false;
		    last_errno = EISDIR;
		  }
	      }

	    if (exists)
	      {
		/* We succeeded; return this descriptor and filename.  */
		if (storeptr)
		  *storeptr = string;
		SAFE_FREE ();
		return -2;
	      }
	  }
	else
	  {
	    int fd;
	    const char *pfn;
	    struct stat st;

	    encoded_fn = ENCODE_FILE (string);
	    pfn = SSDATA (encoded_fn);

	    /* Check that we can access or open it.  */
	    if (FIXNATP (predicate))
	      {
		fd = -1;
		if (INT_MAX < XFIXNAT (predicate))
		  last_errno = EINVAL;
		else if (faccessat (AT_FDCWD, pfn, XFIXNAT (predicate),
				    AT_EACCESS)
			 == 0)
		  {
		    if (file_directory_p (encoded_fn))
		      last_errno = EISDIR;
		    else if (errno == ENOENT || errno == ENOTDIR)
		      fd = 1;
		    else
		      last_errno = errno;
		  }
		else if (! (errno == ENOENT || errno == ENOTDIR))
		  last_errno = errno;
	      }
	    else
	      {
                /*  In some systems (like Windows) finding out if a
                    file exists is cheaper to do than actually opening
                    it.  Only open the file when we are sure that it
                    exists.  */
#ifdef WINDOWSNT
                if (faccessat (AT_FDCWD, pfn, R_OK, AT_EACCESS))
                  fd = -1;
                else
#endif
                  fd = emacs_open (pfn, O_RDONLY, 0);

		if (fd < 0)
		  {
		    if (! (errno == ENOENT || errno == ENOTDIR))
		      last_errno = errno;
		  }
		else
		  {
		    int err = (fstat (fd, &st) != 0 ? errno
			       : S_ISDIR (st.st_mode) ? EISDIR : 0);
		    if (err)
		      {
			last_errno = err;
			emacs_close (fd);
			fd = -1;
		      }
		  }
	      }

	    if (fd >= 0)
	      {
		if (newer && !FIXNATP (predicate))
		  {
		    struct timespec mtime = get_stat_mtime (&st);

		    if (timespec_cmp (mtime, save_mtime) <= 0)
		      emacs_close (fd);
		    else
		      {
			if (0 <= save_fd)
			  emacs_close (save_fd);
			save_fd = fd;
			save_mtime = mtime;
			save_string = string;
		      }
		  }
		else
		  {
		    maybe_swap_for_eln (no_native, &string, &fd,
					get_stat_mtime (&st));
		    /* We succeeded; return this descriptor and filename.  */
		    if (storeptr)
		      *storeptr = string;
		    SAFE_FREE ();
		    return fd;
		  }
	      }

	    /* No more suffixes.  Return the newest.  */
	    if (0 <= save_fd && ! CONSP (XCDR (tail)))
	      {
		maybe_swap_for_eln (no_native, &save_string, &save_fd,
				    save_mtime);
		if (storeptr)
		  *storeptr = save_string;
		SAFE_FREE ();
		return save_fd;
	      }
	  }
      }
    if (absolute)
      break;
   }

  SAFE_FREE ();
  errno = last_errno;
  return -1;
}


/* Merge the list we've accumulated of globals from the current input source
   into the load_history variable.  The details depend on whether
   the source has an associated file name or not.

   FILENAME is the file name that we are loading from.

   ENTIRE is true if loading that entire file, false if evaluating
   part of it.  */

static void
build_load_history (Lisp_Object filename, bool entire)
{
  Lisp_Object tail, prev, newelt;
  Lisp_Object tem, tem2;
  bool foundit = 0;

  tail = Vload_history;
  prev = Qnil;

  FOR_EACH_TAIL (tail)
    {
      tem = XCAR (tail);

      /* Find the feature's previous assoc list...  */
      if (! NILP (Fequal (filename, Fcar (tem))))
	{
	  foundit = 1;

	  /*  If we're loading the entire file, remove old data.  */
	  if (entire)
	    {
	      if (NILP (prev))
		Vload_history = XCDR (tail);
	      else
		Fsetcdr (prev, XCDR (tail));
	    }

	  /*  Otherwise, cons on new symbols that are not already members.  */
	  else
	    {
	      tem2 = Vcurrent_load_list;

	      FOR_EACH_TAIL (tem2)
		{
		  newelt = XCAR (tem2);

		  if (NILP (Fmember (newelt, tem)))
		    Fsetcar (tail, Fcons (XCAR (tem),
		     			  Fcons (newelt, XCDR (tem))));
		  maybe_quit ();
		}
	    }
	}
      else
	prev = tail;
      maybe_quit ();
    }

  /* If we're loading an entire file, cons the new assoc onto the
     front of load-history, the most-recently-loaded position.  Also
     do this if we didn't find an existing member for the file.  */
  if (entire || !foundit)
    Vload_history = Fcons (Fnreverse (Vcurrent_load_list),
			   Vload_history);
}

static void
readevalloop_1 (int old)
{
  load_convert_to_unibyte = old;
}

/* Signal an `end-of-file' error, if possible with file name
   information.  */

static AVOID
end_of_file_error (void)
{
  if (STRINGP (Vload_true_file_name))
    xsignal1 (Qend_of_file, Vload_true_file_name);

  xsignal0 (Qend_of_file);
}

static Lisp_Object
readevalloop_eager_expand_eval (Lisp_Object val, Lisp_Object macroexpand)
{
  /* If we macroexpand the toplevel form non-recursively and it ends
     up being a `progn' (or if it was a progn to start), treat each
     form in the progn as a top-level form.  This way, if one form in
     the progn defines a macro, that macro is in effect when we expand
     the remaining forms.  See similar code in bytecomp.el.  */
  val = call2 (macroexpand, val, Qnil);
  if (EQ (CAR_SAFE (val), Qprogn))
    {
      Lisp_Object subforms = XCDR (val);
      val = Qnil;
      FOR_EACH_TAIL (subforms)
	val = readevalloop_eager_expand_eval (XCAR (subforms), macroexpand);
    }
  else
      val = eval_form (call2 (macroexpand, val, Qt));
  return val;
}

/* UNIBYTE specifies how to set load_convert_to_unibyte
   for this invocation.
   READFUN, if non-nil, is used instead of `read'.

   START, END specify region to read in current buffer (from eval-region).
   If the input is not from a buffer, they must be nil.  */

static void
readevalloop (Lisp_Object readcharfun,
	      struct infile *infile0,
	      Lisp_Object sourcename,
	      bool printflag,
	      Lisp_Object unibyte, Lisp_Object readfun,
	      Lisp_Object start, Lisp_Object end)
{
  int c;
  Lisp_Object val;
  specpdl_ref count = SPECPDL_INDEX ();
  struct buffer *b = 0;
  bool continue_reading_p;
  /* True if reading an entire buffer.  */
  bool whole_buffer = 0;
  /* True on the first time around.  */
  bool first_sexp = 1;
  Lisp_Object macroexpand = intern ("internal-macroexpand-for-load");

  if (!NILP (sourcename))
    CHECK_STRING (sourcename);

  if (NILP (Ffboundp (macroexpand))
      || (STRINGP (sourcename) && suffix_p (sourcename, ".elc")))
    /* Don't macroexpand before the corresponding function is defined
       and don't bother macroexpanding in .elc files, since it should have
       been done already.  */
    macroexpand = Qnil;

  if (MARKERP (readcharfun))
    {
      if (NILP (start))
	start = readcharfun;
    }

  if (BUFFERP (readcharfun))
    b = XBUFFER (readcharfun);
  else if (MARKERP (readcharfun))
    b = XMARKER (readcharfun)->buffer;

  /* We assume START is nil when input is not from a buffer.  */
  if (! NILP (start) && !b)
    emacs_abort ();

  specbind (Qstandard_input, readcharfun);
  record_unwind_protect_int (readevalloop_1, load_convert_to_unibyte);
  load_convert_to_unibyte = ! NILP (unibyte);

  Lisp_Object lexical_p = find_symbol_value (XSYMBOL (Qlexical_binding),
					     current_buffer);
  record_lexical_environment ();
  current_thread->lexical_environment = ! NILP (lexical_p) && ! EQ (lexical_p, Qunbound)
    ? list1 (Qt) : Qnil;

  specbind (Qmacroexp__dynvars, Vmacroexp__dynvars);

  /* Ensure sourcename is absolute, except whilst preloading.  */
  if (! will_dump_p ()
      && ! NILP (sourcename) && ! NILP (Ffile_name_absolute_p (sourcename)))
    sourcename = Fexpand_file_name (sourcename, Qnil);

  loadhist_initialize (sourcename);

  continue_reading_p = 1;
  while (continue_reading_p)
    {
      specpdl_ref count1 = SPECPDL_INDEX ();

      if (b != 0 && !BUFFER_LIVE_P (b))
	error ("Reading from killed buffer");

      if (! NILP (start))
	{
	  /* Switch to the buffer we are reading from.  */
	  record_unwind_protect_excursion ();
	  set_buffer_internal (b);

	  /* Save point in it.  */
	  record_unwind_protect_excursion ();
	  /* Save ZV in it.  */
	  record_unwind_protect (save_restriction_restore, save_restriction_save ());
	  /* Those get unbound after we read one expression.  */

	  /* Set point and ZV around stuff to be read.  */
	  Fgoto_char (start);
	  if (! NILP (end))
	    Fnarrow_to_region (make_fixnum (BEGV), end);

	  /* Just for cleanliness, convert END to a marker
	     if it is an integer.  */
	  if (FIXNUMP (end))
	    end = Fpoint_max_marker ();
	}

      /* On the first cycle, we can easily test here
	 whether we are reading the whole buffer.  */
      if (b && first_sexp)
	whole_buffer = (BUF_PT (b) == BUF_BEG (b) && BUF_ZV (b) == BUF_Z (b));

      eassert (!infile0 || infile == infile0);
    read_next:
      c = READCHAR;
      if (c == ';')
	{
	  while ((c = READCHAR) != '\n' && c != -1);
	  goto read_next;
	}
      if (c < 0)
	{
	  unbind_to (count1, Qnil);
	  break;
	}

      /* Ignore whitespace here, so we can detect eof.  */
      if (c == ' ' || c == '\t' || c == '\n' || c == '\f' || c == '\r'
	  || c == NO_BREAK_SPACE)
	goto read_next;
      UNREAD (c);

      if (! HASH_TABLE_P (read_objects_map)
	  || XHASH_TABLE (read_objects_map)->count)
	read_objects_map
	  = make_hash_table (&hashtest_eq, DEFAULT_HASH_SIZE, Weak_None, false);
      if (! HASH_TABLE_P (read_objects_completed)
	  || XHASH_TABLE (read_objects_completed)->count)
	read_objects_completed
<<<<<<< HEAD
	  = make_hash_table (hashtest_eq, DEFAULT_HASH_SIZE,
			     DEFAULT_REHASH_SIZE, DEFAULT_REHASH_THRESHOLD,
			     Qnil, false);
      if (! NILP (Vloadup_pure_table) && c == '(')
=======
	  = make_hash_table (&hashtest_eq, DEFAULT_HASH_SIZE, Weak_None, false);
      if (!NILP (Vpurify_flag) && c == '(')
>>>>>>> d2c3a983
	val = read0 (readcharfun, false);
      else
	{
	  if (! NILP (readfun))
	    {
	      val = call1 (readfun, readcharfun);

	      /* If READCHARFUN has set point to ZV, we should
	         stop reading, even if the form read sets point
		 to a different value when evaluated.  */
	      if (BUFFERP (readcharfun))
		{
		  struct buffer *buf = XBUFFER (readcharfun);
		  if (BUF_PT (buf) == BUF_ZV (buf))
		    continue_reading_p = 0;
		}
	    }
	  else if (! NILP (Vload_read_function))
	    val = call1 (Vload_read_function, readcharfun);
	  else
	    val = read_internal_start (readcharfun, Qnil, Qnil, false);
	}
      /* Empty hashes can be reused; otherwise, reset on next call.  */
      if (HASH_TABLE_P (read_objects_map)
	  && XHASH_TABLE (read_objects_map)->count > 0)
	read_objects_map = Qnil;
      if (HASH_TABLE_P (read_objects_completed)
	  && XHASH_TABLE (read_objects_completed)->count > 0)
	read_objects_completed = Qnil;

      if (! NILP (start) && continue_reading_p)
	start = Fpoint_marker ();

      /* Restore saved point and BEGV.  */
      unbind_to (count1, Qnil);

      /* Now eval what we just read.  */
      if (! NILP (macroexpand))
        val = readevalloop_eager_expand_eval (val, macroexpand);
      else
        val = eval_form (val);

      if (printflag)
	{
	  Vvalues = Fcons (val, Vvalues);
	  if (EQ (Vstandard_output, Qt))
	    Fprin1 (val, Qnil, Qnil);
	  else
	    Fprint (val, Qnil);
	}

      first_sexp = 0;
    }

  build_load_history (sourcename,
		      infile0 || whole_buffer);

  unbind_to (count, Qnil);
}

DEFUN ("eval-buffer", Feval_buffer, Seval_buffer, 0, 5, "",
       doc: /* Execute the accessible portion of current buffer as Lisp code.
You can use \\[narrow-to-region] to limit the part of buffer to be evaluated.
When called from a Lisp program (i.e., not interactively), this
function accepts up to five optional arguments:
BUFFER is the buffer to evaluate (nil means use current buffer),
 or a name of a buffer (a string).
PRINTFLAG controls printing of output by any output functions in the
 evaluated code, such as `print', `princ', and `prin1':
  a value of nil means discard it; anything else is the stream to print to.
  See Info node `(elisp)Output Streams' for details on streams.
FILENAME specifies the file name to use for `load-history'.
UNIBYTE, if non-nil, specifies `load-convert-to-unibyte' for this
 invocation.
DO-ALLOW-PRINT, if non-nil, specifies that output functions in the
 evaluated code should work normally even if PRINTFLAG is nil, in
 which case the output is displayed in the echo area.

This function ignores the current value of the `lexical-binding'
variable.  Instead it will heed any
  -*- lexical-binding: t -*-
settings in the buffer, and if there is no such setting, the buffer
will be evaluated without lexical binding.

This function preserves the position of point.  */)
  (Lisp_Object buffer, Lisp_Object printflag, Lisp_Object filename, Lisp_Object unibyte, Lisp_Object do_allow_print)
{
  specpdl_ref count = SPECPDL_INDEX ();
  Lisp_Object tem, buf;

  if (NILP (buffer))
    buf = Fcurrent_buffer ();
  else
    buf = Fget_buffer (buffer);
  if (NILP (buf))
    error ("No such buffer");

  if (NILP (printflag) && NILP (do_allow_print))
    tem = Qsymbolp;
  else
    tem = printflag;

  if (NILP (filename))
    filename = BVAR (XBUFFER (buf), filename);

  specbind (Qeval_buffer_list, Fcons (buf, Veval_buffer_list));
  specbind (Qstandard_output, tem);
  record_unwind_protect_excursion ();
  BUF_TEMP_SET_PT (XBUFFER (buf), BUF_BEGV (XBUFFER (buf)));
  specbind (Qlexical_binding, lisp_file_lexically_bound_p (buf) ? Qt : Qnil);
  BUF_TEMP_SET_PT (XBUFFER (buf), BUF_BEGV (XBUFFER (buf)));
  readevalloop (buf, 0, filename,
		! NILP (printflag), unibyte, Qnil, Qnil, Qnil);
  return unbind_to (count, Qnil);
}

DEFUN ("eval-region", Feval_region, Seval_region, 2, 4, "r",
       doc: /* Execute the region as Lisp code.
When called from programs, expects two arguments,
giving starting and ending indices in the current buffer
of the text to be executed.
Programs can pass third argument PRINTFLAG which controls output:
 a value of nil means discard it; anything else is stream for printing it.
 See Info node `(elisp)Output Streams' for details on streams.
Also the fourth argument READ-FUNCTION, if non-nil, is used
instead of `read' to read each expression.  It gets one argument
which is the input stream for reading characters.

This function does not move point.  */)
  (Lisp_Object start, Lisp_Object end, Lisp_Object printflag, Lisp_Object read_function)
{
  /* FIXME: Do the eval-sexp-add-defvars dance!  */
  specpdl_ref count = SPECPDL_INDEX ();
  Lisp_Object tem, cbuf;

  cbuf = Fcurrent_buffer ();

  if (NILP (printflag))
    tem = Qsymbolp;
  else
    tem = printflag;
  specbind (Qstandard_output, tem);
  specbind (Qeval_buffer_list, Fcons (cbuf, Veval_buffer_list));

  /* `readevalloop' calls functions which check the type of start and end.  */
  readevalloop (cbuf, 0, BVAR (XBUFFER (cbuf), filename),
		! NILP (printflag), Qnil, read_function,
		start, end);

  return unbind_to (count, Qnil);
}

DEFUN ("read-annotated", Fread_annotated, Sread_annotated, 1, 1, 0,
       doc: /* Return parsed s-expr as `read' with each atom bundled
with its charpos as (CHARPOS . ATOM).  */)
  (Lisp_Object buffer)
{
  Lisp_Object retval, warning;
  specpdl_ref count = SPECPDL_INDEX ();

  CHECK_BUFFER (buffer);
  specbind (Qlread_unescaped_character_literals, Qnil);
  retval = read_internal_start (buffer, Qnil, Qnil, true);

  warning = safe_calln (intern ("byte-run--unescaped-character-literals-warning"));
  if (! NILP (warning))
    call2 (intern ("byte-compile-warn"), build_string ("%s"), warning);

  return unbind_to (count, retval);
}

DEFUN ("read", Fread, Sread, 0, 1, 0,
       doc: /* Read one Lisp expression as text from STREAM, return as Lisp object.
If STREAM is nil, use the value of `standard-input' (which see).
STREAM or the value of `standard-input' may be:
 a buffer (read from point and advance it)
 a marker (read from where it points and advance it)
 a function (call it with no arguments for each character,
     call it with a char as argument to push a char back)
 a string (takes text from string, starting at the beginning)
 t (read text line using minibuffer and use it, or read from
    standard input in batch mode).  */)
  (Lisp_Object stream)
{
  if (NILP (stream))
    stream = Vstandard_input;
  if (EQ (stream, Qt))
    stream = Qread_char;
  if (EQ (stream, Qread_char))
    /* FIXME: ?! This is used when the reader is called from the
       minibuffer without a stream, as in (read).  But is this feature
       ever used, and if so, why?  IOW, will anything break if this
       feature is removed !?  */
    return call1 (intern ("read-minibuffer"),
		  build_string ("Lisp expression: "));

  return read_internal_start (stream, Qnil, Qnil, false);
}

DEFUN ("read-from-string", Fread_from_string, Sread_from_string, 1, 3, 0,
       doc: /* Read one Lisp expression which is represented as text by STRING.
Returns a cons: (OBJECT-READ . FINAL-STRING-INDEX).
FINAL-STRING-INDEX is an integer giving the position of the next
remaining character in STRING.  START and END optionally delimit
a substring of STRING from which to read;  they default to 0 and
\(length STRING) respectively.  Negative values are counted from
the end of STRING.  */)
  (Lisp_Object string, Lisp_Object start, Lisp_Object end)
{
  Lisp_Object ret;
  CHECK_STRING (string);
  /* `read_internal_start' sets `read_from_string_index'.  */
  ret = read_internal_start (string, start, end, false);
  return Fcons (ret, make_fixnum (read_from_string_index));
}

/* Function to set up the global context we need in toplevel read
   calls.  START and END only used when STREAM is a string.  */
static Lisp_Object
read_internal_start (Lisp_Object stream, Lisp_Object start,
		     Lisp_Object end, bool annotated)
{
  Lisp_Object retval;

  readchar_charpos = BUFFERP (stream) ? XBUFFER (stream)->pt : 1;
  /* We can get called from readevalloop which may have set these
     already.  */
  if (! HASH_TABLE_P (read_objects_map)
      || XHASH_TABLE (read_objects_map)->count)
    read_objects_map
      = make_hash_table (&hashtest_eq, DEFAULT_HASH_SIZE, Weak_None, false);
  if (! HASH_TABLE_P (read_objects_completed)
      || XHASH_TABLE (read_objects_completed)->count)
    read_objects_completed
      = make_hash_table (&hashtest_eq, DEFAULT_HASH_SIZE, Weak_None, false);

  if (STRINGP (stream)
      || ((CONSP (stream) && STRINGP (XCAR (stream)))))
    {
      ptrdiff_t startval, endval;
      Lisp_Object string;

      if (STRINGP (stream))
	string = stream;
      else
	string = XCAR (stream);

      validate_subarray (string, start, end, SCHARS (string),
			 &startval, &endval);

      read_from_string_index = startval;
      read_from_string_index_byte = string_char_to_byte (string, startval);
      read_from_string_limit = endval;
    }

  retval = read0 (stream, annotated);
  if (HASH_TABLE_P (read_objects_map)
      && XHASH_TABLE (read_objects_map)->count > 0)
    read_objects_map = Qnil;
  if (HASH_TABLE_P (read_objects_completed)
      && XHASH_TABLE (read_objects_completed)->count > 0)
    read_objects_completed = Qnil;
  return retval;
}

/* Grow a read buffer BUF that contains OFFSET useful bytes of data,
   by at least MAX_MULTIBYTE_LENGTH bytes.  Update *BUF_ADDR and
   *BUF_SIZE accordingly; 0 <= OFFSET <= *BUF_SIZE.  If *BUF_ADDR is
   initially null, BUF is on the stack: copy its data to the new heap
   buffer.  Otherwise, BUF must equal *BUF_ADDR and can simply be
   reallocated.  Either way, remember the heap allocation (which is at
   pdl slot COUNT) so that it can be freed when unwinding the stack.*/

static char *
grow_read_buffer (char *buf, ptrdiff_t offset,
		  char **buf_addr, ptrdiff_t *buf_size, specpdl_ref count)
{
  char *p = xpalloc (*buf_addr, buf_size, MAX_MULTIBYTE_LENGTH, -1, 1);
  if (!*buf_addr)
    {
      memcpy (p, buf, offset);
      record_unwind_protect_ptr (xfree, p);
    }
  else
    set_unwind_protect_ptr (count, xfree, p);
  *buf_addr = p;
  return p;
}

/* Return the scalar value that has the Unicode character name NAME.
   Raise 'invalid-read-syntax' if there is no such character.  */
static int
character_name_to_code (char const *name, ptrdiff_t name_len,
			Lisp_Object readcharfun)
{
  /* For "U+XXXX", pass the leading '+' to string_to_number to reject
     monstrosities like "U+-0000".  */
  ptrdiff_t len = name_len - 1;
  Lisp_Object code
    = (name[0] == 'U' && name[1] == '+'
       ? string_to_number (name + 1, 16, &len)
       : call2 (Qchar_from_name, make_unibyte_string (name, name_len), Qt));

  if (! RANGED_FIXNUMP (0, code, MAX_UNICODE_CHAR)
      || len != name_len - 1
      || char_surrogate_p (XFIXNUM (code)))
    {
      AUTO_STRING (format, "\\N{%s}");
      AUTO_STRING_WITH_LEN (namestr, name, name_len);
      invalid_syntax_lisp (CALLN (Fformat, format, namestr), readcharfun);
    }

  return XFIXNUM (code);
}

/* Bound on the length of a Unicode character name.  As of
   Unicode 9.0.0 the maximum is 83, so this should be safe.  */
enum { UNICODE_CHARACTER_NAME_LENGTH_BOUND = 200 };

/* Read a character escape sequence, assuming we just read a backslash
   and one more character (next_char).  */
static int
read_char_escape (Lisp_Object readcharfun, int next_char)
{
  int modifiers = 0;
  ptrdiff_t ncontrol = 0;
  int chr;

 again: ;
  int c = next_char;
  int unicode_hex_count;
  int mod;

  switch (c)
    {
    case -1:
      end_of_file_error ();

    case 'a': chr = '\a'; break;
    case 'b': chr = '\b'; break;
    case 'd': chr =  127; break;
    case 'e': chr =   27; break;
    case 'f': chr = '\f'; break;
    case 'n': chr = '\n'; break;
    case 'r': chr = '\r'; break;
    case 't': chr = '\t'; break;
    case 'v': chr = '\v'; break;

    case '\n':
      /* ?\LF is an error; it's probably a user mistake.  */
      error ("Invalid escape char syntax: \\<newline>");

    /* \M-x etc: set modifier bit and parse the char to which it applies,
       allowing for chains such as \M-\S-\A-\H-\s-\C-q.  */
    case 'M': mod = meta_modifier;  goto mod_key;
    case 'S': mod = shift_modifier; goto mod_key;
    case 'H': mod = hyper_modifier; goto mod_key;
    case 'A': mod = alt_modifier;   goto mod_key;
    case 's': mod = super_modifier; goto mod_key;

    mod_key:
      {
	int c1 = READCHAR;
	if (c1 != '-')
	  {
	    if (c == 's')
	      {
		/* \s not followed by a hyphen is SPC.  */
		UNREAD (c1);
		chr = ' ';
		break;
	      }
	    else
	      /* \M, \S, \H, \A not followed by a hyphen is an error.  */
	      error ("Invalid escape char syntax: \\%c not followed by -", c);
	  }
	modifiers |= mod;
	c1 = READCHAR;
	if (c1 == '\\')
	  {
	    next_char = READCHAR;
	    goto again;
	  }
	chr = c1;
	break;
      }

    /* Control modifiers (\C-x or \^x) are messy and not actually idempotent.
       For example, ?\C-\C-a = ?\C-\001 = 0x4000001.
       Keep a count of them and apply them separately.  */
    case 'C':
      {
	int c1 = READCHAR;
	if (c1 != '-')
	  error ("Invalid escape char syntax: \\%c not followed by -", c);
      }
      FALLTHROUGH;
    /* The prefixes \C- and \^ are equivalent.  */
    case '^':
      {
	ncontrol++;
	int c1 = READCHAR;
	if (c1 == '\\')
	  {
	    next_char = READCHAR;
	    goto again;
	  }
	chr = c1;
	break;
      }

    /* 1-3 octal digits.  Values in 0x80..0xff are encoded as raw bytes.  */
    case '0': case '1': case '2': case '3':
    case '4': case '5': case '6': case '7':
      {
	int i = c - '0';
	int count = 0;
	while (count < 2)
	  {
	    int c = READCHAR;
	    if (c < '0' || c > '7')
	      {
		UNREAD (c);
		break;
	      }
	    i = (i << 3) + (c - '0');
	    count++;
	  }

	if (i >= 0x80 && i < 0x100)
	  i = BYTE8_TO_CHAR (i);
	chr = i;
	break;
      }

    /* 1 or more hex digits.  Values may encode modifiers.
       Values in 0x80..0xff using 2 hex digits are encoded as raw bytes.  */
    case 'x':
      {
	unsigned int i = 0;
	int count = 0;
	while (1)
	  {
	    int c = READCHAR;
	    int digit = char_hexdigit (c);
	    if (digit < 0)
	      {
		UNREAD (c);
		break;
	      }
	    i = (i << 4) + digit;
	    /* Allow hex escapes as large as ?\xfffffff, because some
	       packages use them to denote characters with modifiers.  */
	    if (i > (CHAR_META | (CHAR_META - 1)))
	      error ("Hex character out of range: \\x%x...", i);
	    count += count < 3;
	  }

	if (count == 0)
	  error ("Invalid escape char syntax: \\x not followed by hex digit");
	if (count < 3 && i >= 0x80)
	  i = BYTE8_TO_CHAR (i);
	modifiers |= i & CHAR_MODIFIER_MASK;
	chr = i & ~CHAR_MODIFIER_MASK;
	break;
      }

    /* 8-digit Unicode hex escape: \UHHHHHHHH */
    case 'U':
      unicode_hex_count = 8;
      goto unicode_hex;

    /* 4-digit Unicode hex escape: \uHHHH */
    case 'u':
      unicode_hex_count = 4;
    unicode_hex:
      {
	unsigned int i = 0;
	for (int count = 0; count < unicode_hex_count; count++)
	  {
	    int c = READCHAR;
	    if (c < 0)
	      error ("Malformed Unicode escape: \\%c%x",
		     unicode_hex_count == 4 ? 'u' : 'U', i);
	    int digit = char_hexdigit (c);
	    if (digit < 0)
	      error ("Non-hex character used for Unicode escape: %c (%d)",
		     c, c);
	    i = (i << 4) + digit;
	  }
	if (i > 0x10FFFF)
	  error ("Non-Unicode character: 0x%x", i);
	chr = i;
	break;
      }

    /* Named character: \N{name} */
    case 'N':
      {
        int c = READCHAR;
        if (c != '{')
          invalid_syntax ("Expected opening brace after \\N", readcharfun);
        char name[UNICODE_CHARACTER_NAME_LENGTH_BOUND + 1];
        bool whitespace = false;
        ptrdiff_t length = 0;
        while (true)
          {
            int c = READCHAR;
            if (c < 0)
              end_of_file_error ();
            if (c == '}')
              break;
            if (c >= 0x80)
              {
                AUTO_STRING (format,
                             "Invalid character U+%04X in character name");
		invalid_syntax_lisp (CALLN (Fformat, format,
					    make_fixed_natnum (c)),
				     readcharfun);
              }
            /* Treat multiple adjacent whitespace characters as a
               single space character.  This makes it easier to use
               character names in e.g. multi-line strings.  */
            if (c_isspace (c))
              {
                if (whitespace)
                  continue;
                c = ' ';
                whitespace = true;
              }
            else
              whitespace = false;
            name[length++] = c;
            if (length >= sizeof name)
              invalid_syntax ("Character name too long", readcharfun);
          }
        if (length == 0)
          invalid_syntax ("Empty character name", readcharfun);
	name[length] = '\0';

	/* character_name_to_code can invoke read0, recursively.
	   This is why read0 needs to be re-entrant.  */
	chr = character_name_to_code (name, length, readcharfun);
	break;
      }

    default:
      chr = c;
      break;
    }
  eassert (chr >= 0 && chr < (1 << CHARACTERBITS));

  /* Apply Control modifiers, using the rules:
     \C-X = ascii_ctrl(nomod(X)) | mods(X)  if nomod(X) is one of:
                                                A-Z a-z ? @ [ \ ] ^ _

            X | ctrl_modifier               otherwise

     where
         nomod(c) = c without modifiers
	 mods(c)  = the modifiers of c
         ascii_ctrl(c) = 127       if c = '?'
                         c & 0x1f  otherwise
  */
  while (ncontrol > 0)
    {
      if ((chr >= '@' && chr <= '_') || (chr >= 'a' && chr <= 'z'))
	chr &= 0x1f;
      else if (chr == '?')
	chr = 127;
      else
	modifiers |= ctrl_modifier;
      ncontrol--;
    }

  return chr | modifiers;
}

/* Return the digit that CHARACTER stands for in the given BASE.
   Return -1 if CHARACTER is out of range for BASE,
   and -2 if CHARACTER is not valid for any supported BASE.  */
static int
digit_to_number (int character, int base)
{
  int digit;

  if ('0' <= character && character <= '9')
    digit = character - '0';
  else if ('a' <= character && character <= 'z')
    digit = character - 'a' + 10;
  else if ('A' <= character && character <= 'Z')
    digit = character - 'A' + 10;
  else
    return -2;

  return digit < base ? digit : -1;
}

static void
invalid_radix_integer (EMACS_INT radix, Lisp_Object readcharfun)
{
  char buf[64];
  int n = snprintf (buf, sizeof buf, "integer, radix %"pI"d", radix);
  eassert (n < sizeof buf);
  invalid_syntax (buf, readcharfun);
}

/* Read an integer in radix RADIX using READCHARFUN to read
   characters.  RADIX must be in the interval [2..36].
   Value is the integer read.
   Signal an error if encountering invalid read syntax.  */

static Lisp_Object
read_integer (Lisp_Object readcharfun, int radix)
{
  char stackbuf[20];
  char *read_buffer = stackbuf;
  ptrdiff_t read_buffer_size = sizeof stackbuf;
  char *p = read_buffer;
  char *heapbuf = NULL;
  int valid = -1; /* 1 if valid, 0 if not, -1 if incomplete.  */
  specpdl_ref count = SPECPDL_INDEX ();

  int c = READCHAR;
  if (c == '-' || c == '+')
    {
      *p++ = c;
      c = READCHAR;
    }

  if (c == '0')
    {
      *p++ = c;
      valid = 1;

      /* Ignore redundant leading zeros, so the buffer doesn't
	 fill up with them.  */
      do
	c = READCHAR;
      while (c == '0');
    }

  for (int digit; (digit = digit_to_number (c, radix)) >= -1; )
    {
      if (digit == -1)
	valid = 0;
      if (valid < 0)
	valid = 1;
      /* Allow 1 extra byte for the \0.  */
      if (p + 1 == read_buffer + read_buffer_size)
	{
	  ptrdiff_t offset = p - read_buffer;
	  read_buffer = grow_read_buffer (read_buffer, offset,
					  &heapbuf, &read_buffer_size,
					  count);
	  p = read_buffer + offset;
	}
      *p++ = c;
      c = READCHAR;
    }

  UNREAD (c);

  if (valid != 1)
    invalid_radix_integer (radix, readcharfun);

  *p = '\0';
  return unbind_to (count, string_to_number (read_buffer, radix, NULL));
}

/* Read a character literal (preceded by `?').  */
static Lisp_Object
read_char_literal (Lisp_Object readcharfun)
{
  int ch = READCHAR;
  if (ch < 0)
    end_of_file_error ();

  /* Accept `single space' syntax like (list ? x) where the
     whitespace character is SPC or TAB.
     Other literal whitespace like NL, CR, and FF are not accepted,
     as there are well-established escape sequences for these.  */
  if (ch == ' ' || ch == '\t')
    return make_fixnum (ch);

  if (   ch == '(' || ch == ')' || ch == '[' || ch == ']'
      || ch == '"' || ch == ';')
    {
      CHECK_LIST (Vlread_unescaped_character_literals);
      Lisp_Object char_obj = make_fixed_natnum (ch);
      if (NILP (Fmemq (char_obj, Vlread_unescaped_character_literals)))
	Vlread_unescaped_character_literals =
	  Fcons (char_obj, Vlread_unescaped_character_literals);
    }

  if (ch == '\\')
    ch = read_char_escape (readcharfun, READCHAR);

  int modifiers = ch & CHAR_MODIFIER_MASK;
  ch &= ~CHAR_MODIFIER_MASK;
  if (CHAR_BYTE8_P (ch))
    ch = CHAR_TO_BYTE8 (ch);
  ch |= modifiers;

  int nch = READCHAR;
  UNREAD (nch);
  if (nch <= 32
      || nch == '"' || nch == '\'' || nch == ';' || nch == '('
      || nch == ')' || nch == '['  || nch == ']' || nch == '#'
      || nch == '?' || nch == '`'  || nch == ',' || nch == '.')
    return make_fixnum (ch);

  invalid_syntax ("?", readcharfun);
}

/* Read a string literal (preceded by '"').  */
static Lisp_Object
read_string_literal (Lisp_Object readcharfun)
{
  char stackbuf[1024];
  char *read_buffer = stackbuf;
  ptrdiff_t read_buffer_size = sizeof stackbuf;
  specpdl_ref count = SPECPDL_INDEX ();
  char *heapbuf = NULL;
  char *p = read_buffer;
  char *end = read_buffer + read_buffer_size;
  /* True if we saw an escape sequence specifying
     a multibyte character.  */
  bool force_multibyte = false;
  /* True if we saw an escape sequence specifying
     a single-byte character.  */
  bool force_singlebyte = false;
  ptrdiff_t nchars = 0;

  int ch;
  while ((ch = READCHAR) >= 0 && ch != '\"')
    {
      if (end - p < MAX_MULTIBYTE_LENGTH)
	{
	  ptrdiff_t offset = p - read_buffer;
	  read_buffer = grow_read_buffer (read_buffer, offset,
					  &heapbuf, &read_buffer_size,
					  count);
	  p = read_buffer + offset;
	  end = read_buffer + read_buffer_size;
	}

      if (ch == '\\')
	{
	  /* First apply string-specific escape rules:  */
	  ch = READCHAR;
	  switch (ch)
	    {
	    case 's':
	      /* `\s' is always a space in strings.  */
	      ch = ' ';
	      break;
	    case ' ':
	    case '\n':
	      /* `\SPC' and `\LF' generate no characters at all.  */
	      continue;
	    default:
	      ch = read_char_escape (readcharfun, ch);
	      break;
	    }

	  int modifiers = ch & CHAR_MODIFIER_MASK;
	  ch &= ~CHAR_MODIFIER_MASK;

	  if (CHAR_BYTE8_P (ch))
	    force_singlebyte = true;
	  else if (! ASCII_CHAR_P (ch))
	    force_multibyte = true;
	  else		/* I.e. ASCII_CHAR_P (ch).  */
	    {
	      /* Allow `\C-SPC' and `\^SPC'.  This is done here because
		 the literals ?\C-SPC and ?\^SPC (rather inconsistently)
		 yield (' ' | CHAR_CTL); see bug#55738.  */
	      if (modifiers == CHAR_CTL && ch == ' ')
		{
		  ch = 0;
		  modifiers = 0;
		}
	      if (modifiers & CHAR_SHIFT)
		{
		  /* Shift modifier is valid only with [A-Za-z].  */
		  if (ch >= 'A' && ch <= 'Z')
		    modifiers &= ~CHAR_SHIFT;
		  else if (ch >= 'a' && ch <= 'z')
		    {
		      ch -= ('a' - 'A');
		      modifiers &= ~CHAR_SHIFT;
		    }
		}

	      if (modifiers & CHAR_META)
		{
		  /* Move the meta bit to the right place for a
		     string.  */
		  modifiers &= ~CHAR_META;
		  ch = BYTE8_TO_CHAR (ch | 0x80);
		  force_singlebyte = true;
		}
	    }

	  /* Any modifiers remaining are invalid.  */
	  if (modifiers)
	    invalid_syntax ("Invalid modifier in string", readcharfun);
	  p += CHAR_STRING (ch, (unsigned char *) p);
	}
      else
	{
	  p += CHAR_STRING (ch, (unsigned char *) p);
	  if (CHAR_BYTE8_P (ch))
	    force_singlebyte = true;
	  else if (! ASCII_CHAR_P (ch))
	    force_multibyte = true;
	}
      nchars++;
    }

  if (ch < 0)
    end_of_file_error ();

  if (! force_multibyte && force_singlebyte)
    {
      /* READ_BUFFER contains raw 8-bit bytes and no multibyte
	 forms.  Convert it to unibyte.  */
      nchars = str_as_unibyte ((unsigned char *) read_buffer,
			       p - read_buffer);
      p = read_buffer + nchars;
    }
  Lisp_Object obj = (force_multibyte || (nchars != p - read_buffer))
    ? make_multibyte_string (read_buffer, nchars, p - read_buffer)
    : make_unibyte_string (read_buffer, p - read_buffer);
  return unbind_to (count, obj);
}

/* Make a hash table from the constructor plist.  */
static Lisp_Object
hash_table_from_plist (Lisp_Object plist)
{
  Lisp_Object params[4 * 2];
  Lisp_Object *par = params;

  /* This is repetitive but fast and simple.  */
#define ADDPARAM(name)					\
  do {							\
    Lisp_Object val = plist_get (plist, Q ## name);	\
    if (!NILP (val))					\
      {							\
	*par++ = QC ## name;				\
	*par++ = val;					\
      }							\
  } while (0)

  ADDPARAM (test);
  ADDPARAM (weakness);
  ADDPARAM (purecopy);

  Lisp_Object data = plist_get (plist, Qdata);
  if (!(NILP (data) || CONSP (data)))
    error ("Hash table data is not a list");
  ptrdiff_t data_len = list_length (data);
  if (data_len & 1)
    error ("Hash table data length is odd");
  *par++ = QCsize;
  *par++ = make_fixnum (data_len / 2);

  /* Now use params to make a new hash table and fill it.  */
  Lisp_Object ht = Fmake_hash_table (par - params, params);

  while (!NILP (data))
    {
      Lisp_Object key = XCAR (data);
      data = XCDR (data);
      Lisp_Object val = XCAR (data);
      Fputhash (key, val, ht);
      data = XCDR (data);
    }

  return ht;
}

static Lisp_Object
record_from_list (Lisp_Object elems)
{
  ptrdiff_t size = list_length (elems);
  Lisp_Object obj = Fmake_record (XCAR (elems),
				  make_fixnum (size - 1),
				  Qnil);
  Lisp_Object tl = XCDR (elems);
  for (int i = 1; i < size; i++)
    {
      ASET (obj, i, XCAR (tl));
      tl = XCDR (tl);
    }
  return obj;
}

/* Turn a reversed list into a vector.  */
static Lisp_Object
vector_from_rev_list (Lisp_Object elems)
{
  ptrdiff_t size = list_length (elems);
  Lisp_Object obj = initialize_vector (size, Qnil);
  Lisp_Object *vec = XVECTOR (obj)->contents;
  for (ptrdiff_t i = size - 1; i >= 0; i--)
    {
      vec[i] = XCAR (elems);
      Lisp_Object next = XCDR (elems);
      free_cons (XCONS (elems));
      elems = next;
    }
  return obj;
}

static Lisp_Object
bytecode_from_rev_list (Lisp_Object elems, Lisp_Object readcharfun)
{
  Lisp_Object obj = vector_from_rev_list (elems);
  Lisp_Object *vec = XVECTOR (obj)->contents;
  ptrdiff_t size = ASIZE (obj);

  if (!(size >= COMPILED_STACK_DEPTH + 1 && size <= COMPILED_INTERACTIVE + 1
	&& (FIXNUMP (vec[COMPILED_ARGLIST])
	    || CONSP (vec[COMPILED_ARGLIST])
	    || NILP (vec[COMPILED_ARGLIST]))
	&& FIXNATP (vec[COMPILED_STACK_DEPTH])))
    invalid_syntax ("Invalid byte-code object", readcharfun);

  if (load_force_doc_strings
      && NILP (vec[COMPILED_CONSTANTS])
      && STRINGP (vec[COMPILED_BYTECODE]))
    {
      /* Lazily-loaded bytecode is represented by the constant slot being nil
	 and the bytecode slot a (lazily loaded) string containing the
	 print representation of (BYTECODE . CONSTANTS).  Unpack the
	 pieces by coerceing the string to unibyte and reading the result.  */
      Lisp_Object enc = vec[COMPILED_BYTECODE];
      Lisp_Object pair = Fread (Fcons (enc, readcharfun));
      if (!CONSP (pair))
	invalid_syntax ("Invalid byte-code object", readcharfun);

      vec[COMPILED_BYTECODE] = XCAR (pair);
      vec[COMPILED_CONSTANTS] = XCDR (pair);
    }

  if (!((STRINGP (vec[COMPILED_BYTECODE])
	 && VECTORP (vec[COMPILED_CONSTANTS]))
	|| CONSP (vec[COMPILED_BYTECODE])))
    invalid_syntax ("Invalid byte-code object", readcharfun);

  if (STRINGP (vec[COMPILED_BYTECODE]))
    {
      if (STRING_MULTIBYTE (vec[COMPILED_BYTECODE]))
	{
	  /* BYTESTR must have been produced by Emacs 20.2 or earlier
	     because it produced a raw 8-bit string for byte-code and
	     now such a byte-code string is loaded as multibyte with
	     raw 8-bit characters converted to multibyte form.
	     Convert them back to the original unibyte form.  */
	  vec[COMPILED_BYTECODE] = Fstring_as_unibyte (vec[COMPILED_BYTECODE]);
	}
      /* Bytecode must be immovable.  */
      pin_string (vec[COMPILED_BYTECODE]);
    }

  XSETPVECTYPE (XVECTOR (obj), PVEC_COMPILED);
  return obj;
}

static Lisp_Object
char_table_from_rev_list (Lisp_Object elems, Lisp_Object readcharfun)
{
  Lisp_Object obj = vector_from_rev_list (elems);
  if (ASIZE (obj) < CHAR_TABLE_STANDARD_SLOTS)
    invalid_syntax ("Invalid size char-table", readcharfun);
  XSETPVECTYPE (XVECTOR (obj), PVEC_CHAR_TABLE);
  return obj;
}

static Lisp_Object
sub_char_table_from_rev_list (Lisp_Object elems, Lisp_Object readcharfun)
{
  /* A sub-char-table can't be read as a regular vector because of two
     C integer fields.  */
  elems = Fnreverse (elems);
  ptrdiff_t size = list_length (elems);
  if (size < 2)
    error ("Invalid size of sub-char-table");

  if (!RANGED_FIXNUMP (1, XCAR (elems), 3))
    error ("Invalid depth in sub-char-table");
  int depth = XFIXNUM (XCAR (elems));

  if (chartab_size[depth] != size - 2)
    error ("Invalid size in sub-char-table");
  elems = XCDR (elems);

  if (! RANGED_FIXNUMP (0, XCAR (elems), MAX_CHAR))
    error ("Invalid minimum character in sub-char-table");
  int min_char = XFIXNUM (XCAR (elems));
  elems = XCDR (elems);

  Lisp_Object tbl = make_sub_char_table (depth, min_char);
  for (int i = 0; i < size - 2; i++)
    {
      XSUB_CHAR_TABLE (tbl)->contents[i] = XCAR (elems);
      elems = XCDR (elems);
    }
  return tbl;
}

static Lisp_Object
string_props_from_rev_list (Lisp_Object elems, Lisp_Object readcharfun)
{
  elems = Fnreverse (elems);
  if (NILP (elems) || !STRINGP (XCAR (elems)))
    invalid_syntax ("#", readcharfun);
  Lisp_Object obj = XCAR (elems);
  for (Lisp_Object tl = XCDR (elems); !NILP (tl);)
    {
      Lisp_Object beg = XCAR (tl);
      tl = XCDR (tl);
      if (NILP (tl))
	invalid_syntax ("Invalid string property list", readcharfun);
      Lisp_Object end = XCAR (tl);
      tl = XCDR (tl);
      if (NILP (tl))
	invalid_syntax ("Invalid string property list", readcharfun);
      Lisp_Object plist = XCAR (tl);
      tl = XCDR (tl);
      Fset_text_properties (beg, end, plist, obj);
    }
  return obj;
}

/* Read a bool vector (preceded by "#&").  */
static Lisp_Object
read_bool_vector (Lisp_Object readcharfun)
{
  ptrdiff_t length = 0;
  for (;;)
    {
      int c = READCHAR;
      if (c < '0' || c > '9')
	{
	  if (c != '"')
	    invalid_syntax ("#&", readcharfun);
	  break;
	}
      if (ckd_mul (&length, length, 10)
	  || ckd_add (&length, length, c - '0'))
	invalid_syntax ("#&", readcharfun);
    }

  ptrdiff_t size_in_chars = bool_vector_bytes (length);
  Lisp_Object str = read_string_literal (readcharfun);
  if (STRING_MULTIBYTE (str)
      || !(size_in_chars == SCHARS (str)
	   /* We used to print 1 char too many when the number of bits
	      was a multiple of 8.  Accept such input in case it came
	      from an old version.  */
	   || length == (SCHARS (str) - 1) * BOOL_VECTOR_BITS_PER_CHAR))
    invalid_syntax ("#&...", readcharfun);

  Lisp_Object obj = make_bool_vector (length);
  unsigned char *data = bool_vector_uchar_data (obj);
  memcpy (data, SDATA (str), size_in_chars);
  /* Clear the extraneous bits in the last byte.  */
  if (length != size_in_chars * BOOL_VECTOR_BITS_PER_CHAR)
    data[size_in_chars - 1] &= (1 << (length % BOOL_VECTOR_BITS_PER_CHAR)) - 1;
  return obj;
}

/* Skip (and optionally remember) a lazily-loaded string
   preceded by "#@".  Return true if this was a normal skip,
   false if we read #@00 (which skips to EOB/EOF).  */
static bool
skip_lazy_string (Lisp_Object readcharfun)
{
  ptrdiff_t nskip = 0;
  ptrdiff_t digits = 0;
  for (;;)
    {
      int c = READCHAR;
      if (c < '0' || c > '9')
	{
	  if (nskip > 0)
	    /* We can't use UNREAD here, because in the code below we side-step
	       READCHAR.  Instead, assume the first char after #@NNN occupies
	       a single byte, which is the case normally since it's just
	       a space.  */
	    nskip--;
	  else
	    UNREAD (c);
	  break;
	}
      if (ckd_mul (&nskip, nskip, 10)
	  || ckd_add (&nskip, nskip, c - '0'))
	invalid_syntax ("#@", readcharfun);
      digits++;
      if (digits == 2 && nskip == 0)
	{
	  /* #@00 means "read nil and skip to end" */
	  skip_dyn_eof (readcharfun);
	  return false;
	}
    }

  if (load_force_doc_strings && FROM_FILE_P (readcharfun))
    {
      /* If we are supposed to force doc strings into core right now,
	 record the last string that we skipped,
	 and record where in the file it comes from.  */

      /* First exchange the two saved_strings.  */
      verify (ARRAYELTS (saved_strings) == 2);
      struct saved_string t = saved_strings[0];
      saved_strings[0] = saved_strings[1];
      saved_strings[1] = t;

      enum { extra = 100 };
      struct saved_string *ss = &saved_strings[0];
      if (ss->size == 0)
	{
	  ss->size = nskip + extra;
	  ss->string = xmalloc (ss->size);
	}
      else if (nskip > ss->size)
	{
	  ss->size = nskip + extra;
	  ss->string = xrealloc (ss->string, ss->size);
	}

      FILE *instream = infile->stream;
      ss->position = (file_tell (instream) - infile->lookahead);

      /* Copy that many bytes into the saved string.  */
      ptrdiff_t i = 0;
      int c = 0;
      for (int n = min (nskip, infile->lookahead); n > 0; n--)
	ss->string[i++] = c = infile->buf[--infile->lookahead];
      block_input ();
      for (; i < nskip && c >= 0; i++)
	ss->string[i] = c = getc (instream);
      unblock_input ();

      ss->length = i;
    }
  else
    /* Skip that many bytes.  */
    skip_dyn_bytes (readcharfun, nskip);

  return true;
}

/* Given a lazy-loaded string designator VAL, return the actual string.
   VAL is (FILENAME . POS).  */
static Lisp_Object
get_lazy_string (Lisp_Object val)
{
  /* Get a doc string from the file we are loading.
     If it's in a saved string, get it from there.

     Here, we don't know if the string is a bytecode string or a doc
     string.  As a bytecode string must be unibyte, we always return a
     unibyte string.  If it is actually a doc string, caller must make
     it multibyte.  */

  /* We used to emit negative positions for 'user variables' (whose doc
     strings started with an asterisk); take the absolute value for
     compatibility.  */
  EMACS_INT pos = eabs (XFIXNUM (XCDR (val)));
  struct saved_string *ss = &saved_strings[0];
  struct saved_string *ssend = ss + ARRAYELTS (saved_strings);
  while (ss < ssend
	 && !(pos >= ss->position && pos < ss->position + ss->length))
    ss++;
  if (ss >= ssend)
    return get_doc_string (val, 1, 0);

  ptrdiff_t start = pos - ss->position;
  char *str = ss->string;
  ptrdiff_t from = start;
  ptrdiff_t to = start;

  /* Process quoting with ^A, and find the end of the string,
     which is marked with ^_ (037).  */
  while (str[from] != 037)
    {
      int c = str[from++];
      if (c == 1)
	{
	  c = str[from++];
	  str[to++] = (c == 1 ? c
		       : c == '0' ? 0
		       : c == '_' ? 037
		       : c);
	}
      else
	str[to++] = c;
    }

  return make_unibyte_string (str + start, to - start);
}

/* Length of prefix only consisting of symbol constituent characters.  */
static ptrdiff_t
symbol_char_span (const char *s)
{
  const char *p = s;
  while (   *p == '^' || *p == '*' || *p == '+' || *p == '-' || *p == '/'
	 || *p == '<' || *p == '=' || *p == '>' || *p == '_' || *p == '|')
    p++;
  return p - s;
}

static void
skip_space_and_comments (Lisp_Object readcharfun)
{
  int c;
  do
    {
      c = READCHAR;
      if (c == ';')
	do
	  c = READCHAR;
	while (c >= 0 && c != '\n');
      if (c < 0)
	end_of_file_error ();
    }
  while (c <= 32 || c == NO_BREAK_SPACE);
  UNREAD (c);
}

/* When an object is read, the type of the top read stack entry indicates
   the syntactic context.  */
enum read_entry_type
{
				/* preceding syntactic context */

  RE_vector,			/* "[" (* OBJECT) */
  RE_record,			/* "#s(" (* OBJECT) */
  RE_char_table,		/* "#^[" (* OBJECT) */
  RE_sub_char_table,		/* "#^^[" (* OBJECT) */
  RE_byte_code,			/* "#[" (* OBJECT) */
  RE_string_props,		/* "#(" (* OBJECT) */
  RE_special,			/* "'" | "#'" | "`" | "," | ",@" */
  RE_quoted_max,                /* preclude ANNOTATE for earlier types */

  RE_list_start,		/* "(" */

  RE_list,			/* "(" (+ OBJECT) */
  RE_list_dot,			/* "(" (+ OBJECT) "." */

  RE_numbered,			/* "#" (+ DIGIT) "=" */
};

struct read_stack_entry
{
  enum read_entry_type type;
  union {
    /* RE_list, RE_list_dot */
    struct {
      Lisp_Object head;		/* first cons of list */
      Lisp_Object tail;		/* last cons of list */
    } list;

    /* RE_vector, RE_record, RE_char_table, RE_sub_char_table,
       RE_byte_code, RE_string_props */
    struct {
      Lisp_Object elems;	/* list of elements in reverse order */
    } vector;

    /* RE_special */
    struct {
      Lisp_Object symbol;	/* symbol from special syntax */
    } special;

    /* RE_numbered */
    struct {
      Lisp_Object number;	/* number as a fixnum */
      Lisp_Object placeholder;	/* placeholder object */
    } numbered;
  } u;
};

struct read_stack
{
  struct read_stack_entry *stack;  /* base of stack */
  ptrdiff_t size;		   /* allocated size in entries */
  ptrdiff_t sp;			   /* current number of entries */
};

static struct read_stack rdstack = {NULL, 0, 0};

static size_t quoted_counts[RE_quoted_max];

static inline bool
quoted_parse_state (void)
{
  for (ptrdiff_t i = 0; i < RE_quoted_max; ++i)
    if (quoted_counts[i])
      return true;
  return false;
}

#define ANNOTATE(atom)					\
  (annotated && ! quoted_parse_state()			\
   ? Fcons (make_fixnum (initial_charpos), atom)	\
   : atom)

void
mark_lread (void)
{
  /* Mark the read stack, which may contain data not otherwise traced */
  for (ptrdiff_t i = 0; i < rdstack.sp; i++)
    {
      struct read_stack_entry *e = &rdstack.stack[i];
      switch (e->type)
	{
	case RE_list_start:
	  break;
	case RE_list:
	case RE_list_dot:
	  mark_object (&e->u.list.head);
	  mark_object (&e->u.list.tail);
	  break;
	case RE_vector:
	case RE_record:
	case RE_char_table:
	case RE_sub_char_table:
	case RE_byte_code:
	case RE_string_props:
	  mark_object (&e->u.vector.elems);
	  break;
	case RE_special:
	  mark_object (&e->u.special.symbol);
	  break;
	case RE_numbered:
	  mark_object (&e->u.numbered.number);
	  mark_object (&e->u.numbered.placeholder);
	  break;
	default:
	  emacs_abort ();
	  break;
	}
    }
}

static inline struct read_stack_entry *
read_stack_top (void)
{
  eassume (rdstack.sp > 0);
  return &rdstack.stack[rdstack.sp - 1];
}

static inline struct read_stack_entry *
read_stack_pop (void)
{
  eassume (rdstack.sp > 0);
  ptrdiff_t quote_type = read_stack_top ()->type;
  if (quote_type < RE_quoted_max)
    quoted_counts[quote_type]--;
  return &rdstack.stack[--rdstack.sp];
}

static inline bool
read_stack_empty_p (ptrdiff_t base_sp)
{
  return rdstack.sp <= base_sp;
}

NO_INLINE static void
grow_read_stack (void)
{
  struct read_stack *rs = &rdstack;
  eassert (rs->sp == rs->size);
  rs->stack = xpalloc (rs->stack, &rs->size, 1, -1, sizeof *rs->stack);
  eassert (rs->sp < rs->size);
}

static inline void
read_stack_push (struct read_stack_entry e)
{
  if (rdstack.sp >= rdstack.size)
    grow_read_stack ();
  rdstack.stack[rdstack.sp++] = e;
  ptrdiff_t quote_type = read_stack_top ()->type;
  if (quote_type < RE_quoted_max)
    quoted_counts[quote_type]++;
}

static void
read_stack_reset (intmax_t sp)
{
  eassert (sp <= rdstack.sp);
  rdstack.sp = sp;
}

/* Read a Lisp object.  */
static Lisp_Object
read0 (Lisp_Object readcharfun, bool annotated)
{
  char stackbuf[64];
  char *read_buffer = stackbuf;
  ptrdiff_t read_buffer_size = sizeof stackbuf;
  char *heapbuf = NULL;

  specpdl_ref base_pdl = SPECPDL_INDEX ();
  ptrdiff_t base_sp = rdstack.sp;
  record_unwind_protect_intmax (read_stack_reset, base_sp);
  specpdl_ref count = SPECPDL_INDEX ();

  EMACS_INT initial_charpos;
  bool uninterned_symbol;
  bool skip_shorthand;

  Lisp_Object obj;
  bool multibyte;

  /* Read an object into `obj'.  */
 read_obj: ;
  initial_charpos = readchar_charpos;
  int c = READCHAR_REPORT_MULTIBYTE (&multibyte);
  if (c < 0)
    end_of_file_error ();

  switch (c)
    {
    case '(':
      read_stack_push ((struct read_stack_entry) {.type = RE_list_start});
      goto read_obj;

    case ')':
      if (read_stack_empty_p (base_sp))
	invalid_syntax (")", readcharfun);
      switch (read_stack_top ()->type)
	{
	case RE_list_start:
	  read_stack_pop ();
	  obj = ANNOTATE (Qnil);
	  break;
	case RE_list:
	  obj = read_stack_pop ()->u.list.head;
	  break;
	case RE_record:
	  {
	    Lisp_Object elems = Fnreverse (read_stack_pop ()->u.vector.elems);
	    if (NILP (elems))
	      invalid_syntax ("#s", readcharfun);

	    if (EQ (XCAR (elems), Qhash_table))
	      obj = ANNOTATE (hash_table_from_plist (XCDR (elems)));
	    else
	      obj = ANNOTATE (record_from_list (elems));
	    break;
	  }
	case RE_string_props:
	  obj = string_props_from_rev_list (read_stack_pop ()->u.vector.elems,
					    readcharfun);
	  obj = ANNOTATE (obj);
	  break;
	default:
	  invalid_syntax (")", readcharfun);
	  break;
	}
      break;

    case '[':
      read_stack_push ((struct read_stack_entry) {
	  .type = RE_vector,
	  .u.vector.elems = Qnil,
	});
      goto read_obj;

    case ']':
      if (read_stack_empty_p (base_sp))
	invalid_syntax ("]", readcharfun);
      switch (read_stack_top ()->type)
	{
	case RE_vector:
	  obj = vector_from_rev_list (read_stack_pop ()->u.vector.elems);
	  break;
	case RE_byte_code:
	  obj = bytecode_from_rev_list (read_stack_pop ()->u.vector.elems,
					readcharfun);
	  break;
	case RE_char_table:
	  obj = char_table_from_rev_list (read_stack_pop ()->u.vector.elems,
					  readcharfun);
	  break;
	case RE_sub_char_table:
	  obj = sub_char_table_from_rev_list (read_stack_pop ()->u.vector.elems,
					      readcharfun);
	  break;
	default:
	  invalid_syntax ("]", readcharfun);
	  break;
	}
      obj = ANNOTATE (obj);
      break;

    case '#':
      {
	int ch = READCHAR;
	switch (ch)
	  {
	  case '\'':
	    /* #'X -- special syntax for (function X) */
	    read_stack_push ((struct read_stack_entry) {
		.type = RE_special,
		.u.special.symbol = Qfunction,
	      });
	    goto read_obj;

	  case '#':
	    /* ## -- the empty symbol */
	    obj = ANNOTATE (Fintern (empty_unibyte_string, Qnil));
	    break;

	  case 's':
	    /* #s(...) -- a record or hash-table */
	    ch = READCHAR;
	    if (ch != '(')
	      {
		UNREAD (ch);
		invalid_syntax ("#s", readcharfun);
	      }
	    read_stack_push ((struct read_stack_entry) {
		.type = RE_record,
		.u.vector.elems = Qnil,
	      });
	    goto read_obj;

	  case '^':
	    /* #^[...]  -- char-table
	       #^^[...] -- sub-char-table */
	    ch = READCHAR;
	    if (ch == '^')
	      {
		ch = READCHAR;
		if (ch == '[')
		  {
		    read_stack_push ((struct read_stack_entry) {
			.type = RE_sub_char_table,
			.u.vector.elems = Qnil,
		      });
		    goto read_obj;
		  }
		else
		  {
		    UNREAD (ch);
		    invalid_syntax ("#^^", readcharfun);
		  }
	      }
	    else if (ch == '[')
	      {
		read_stack_push ((struct read_stack_entry) {
		    .type = RE_char_table,
		    .u.vector.elems = Qnil,
		  });
		goto read_obj;
	      }
	    else
	      {
		UNREAD (ch);
		invalid_syntax ("#^", readcharfun);
	      }

	  case '(':
	    /* #(...) -- string with properties */
	    read_stack_push ((struct read_stack_entry) {
		.type = RE_string_props,
		.u.vector.elems = Qnil,
	      });
	    goto read_obj;

	  case '[':
	    /* #[...] -- byte-code */
	    read_stack_push ((struct read_stack_entry) {
		.type = RE_byte_code,
		.u.vector.elems = Qnil,
	      });
	    goto read_obj;

	  case '&':
	    /* #&N"..." -- bool-vector */
	    obj = ANNOTATE (read_bool_vector (readcharfun));
	    break;

	  case '!':
	    /* #! appears at the beginning of an executable file.
	       Skip the rest of the line.  */
	    {
	      int c;
	      do
		c = READCHAR;
	      while (c >= 0 && c != '\n');
	      goto read_obj;
	    }

	  case 'x':
	  case 'X':
	    obj = ANNOTATE (read_integer (readcharfun, 16));
	    break;

	  case 'o':
	  case 'O':
	    obj = ANNOTATE (read_integer (readcharfun, 8));
	    break;

	  case 'b':
	  case 'B':
	    obj = ANNOTATE (read_integer (readcharfun, 2));
	    break;

	  case '@':
	    /* #@NUMBER is used to skip NUMBER following bytes.
	       That's used in .elc files to skip over doc strings
	       and function definitions that can be loaded lazily.  */
	    if (skip_lazy_string (readcharfun))
	      goto read_obj;
	    obj = Qnil;	      /* #@00 skips to EOB/EOF and yields nil.  */
	    break;

	  case '$':
	    /* #$ -- reference to lazy-loaded string */
	    obj = ANNOTATE (Vload_file_name);
	    break;

	  case ':':
	    /* #:X -- uninterned symbol */
	    c = READCHAR;
	    if (c <= 32 || c == NO_BREAK_SPACE
		|| c == '"' || c == '\'' || c == ';' || c == '#'
		|| c == '(' || c == ')'  || c == '[' || c == ']'
		|| c == '`' || c == ',')
	      {
		/* No symbol character follows: this is the empty symbol.  */
		UNREAD (c);
		obj = ANNOTATE (Fmake_symbol (empty_unibyte_string));
		break;
	      }
	    uninterned_symbol = true;
	    skip_shorthand = false;
	    goto read_symbol;

	  case '_':
	    /* #_X -- symbol without shorthand */
	    c = READCHAR;
	    if (c <= 32 || c == NO_BREAK_SPACE
		|| c == '"' || c == '\'' || c == ';' || c == '#'
		|| c == '(' || c == ')'  || c == '[' || c == ']'
		|| c == '`' || c == ',')
	      {
		/* No symbol character follows: this is the empty symbol.  */
		UNREAD (c);
		obj = ANNOTATE (Fintern (empty_unibyte_string, Qnil));
		break;
	      }
	    uninterned_symbol = false;
	    skip_shorthand = true;
	    goto read_symbol;

	  default:
	    if (ch >= '0' && ch <= '9')
	      {
		/* #N=OBJ or #N# -- first read the number N */
		EMACS_INT n = ch - '0';
		int c;
		for (;;)
		  {
		    c = READCHAR;
		    if (c < '0' || c > '9')
		      break;
		    if (ckd_mul (&n, n, 10)
			|| ckd_add (&n, n, c - '0'))
		      invalid_syntax ("#", readcharfun);
		  }
		if (c == 'r' || c == 'R')
		  {
		    /* #NrDIGITS -- radix-N number */
		    if (n < 0 || n > 36)
		      invalid_radix_integer (n, readcharfun);
		    obj = ANNOTATE (read_integer (readcharfun, n));
		    break;
		  }
		else if (n <= MOST_POSITIVE_FIXNUM && !NILP (Vread_circle))
		  {
		    if (c == '=')
		      {
			/* #N=OBJ -- assign number N to OBJ */
			Lisp_Object placeholder = Fcons (Qnil, Qnil);

			struct Lisp_Hash_Table *h
			  = XHASH_TABLE (read_objects_map);
			Lisp_Object number = make_fixnum (n);
			hash_hash_t hash;
			ptrdiff_t i = hash_lookup_get_hash (h, number, &hash);
			if (i >= 0)
			  /* Not normal, but input could be malformed.  */
			  set_hash_value_slot (h, i, placeholder);
			else
			  hash_put (h, number, placeholder, hash);
			read_stack_push ((struct read_stack_entry) {
			    .type = RE_numbered,
			    .u.numbered.number = number,
			    .u.numbered.placeholder = placeholder,
			  });
			goto read_obj;
		      }
		    else if (c == '#')
		      {
			/* #N# -- reference to numbered object */
			struct Lisp_Hash_Table *h
			  = XHASH_TABLE (read_objects_map);
			ptrdiff_t i = hash_lookup (h, make_fixnum (n));
			if (i < 0)
			  invalid_syntax ("#", readcharfun);
			obj = ANNOTATE (HASH_VALUE (h, i));
			break;
		      }
		    else
		      invalid_syntax ("#", readcharfun);
		  }
		else
		  invalid_syntax ("#", readcharfun);
	      }
	    else
	      invalid_syntax ("#", readcharfun);
	    break;
	  }
	break;
      }

    case '?':
      obj = ANNOTATE (read_char_literal (readcharfun));
      break;

    case '"':
      obj = ANNOTATE (read_string_literal (readcharfun));
      break;

    case '\'':
      read_stack_push ((struct read_stack_entry) {
	  .type = RE_special,
	  .u.special.symbol = Qquote,
	});
      goto read_obj;

    case '`':
      read_stack_push ((struct read_stack_entry) {
	  .type = RE_special,
	  .u.special.symbol = Qbackquote,
	});
      goto read_obj;

    case ',':
      {
	int ch = READCHAR;
	Lisp_Object sym;
	if (ch == '@')
	  sym = Qcomma_at;
	else
	  {
	    if (ch >= 0)
	      UNREAD (ch);
	    sym = Qcomma;
	  }
	read_stack_push ((struct read_stack_entry) {
	    .type = RE_special,
	    .u.special.symbol = sym,
	  });
	goto read_obj;
      }

    case ';':
      {
	int c;
	do
	  c = READCHAR;
	while (c >= 0 && c != '\n');
	goto read_obj;
      }

    case '.':
      {
	int nch = READCHAR;
	UNREAD (nch);
	if (nch <= 32 || nch == NO_BREAK_SPACE
	    || nch == '"' || nch == '\'' || nch == ';'
	    || nch == '(' || nch == '[' || nch == '#'
	    || nch == '?' || nch == '`' || nch == ',')
	  {
	    if (!read_stack_empty_p (base_sp)
		&& read_stack_top ()->type ==  RE_list)
	      {
		read_stack_top ()->type = RE_list_dot;
		goto read_obj;
	      }
	    invalid_syntax (".", readcharfun);
	  }
      }
      /* may be a number or symbol starting with a dot */
      FALLTHROUGH;

    default:
      if (c <= 32 || c == NO_BREAK_SPACE)
	goto read_obj;

      uninterned_symbol = false;
      skip_shorthand = false;
      /* symbol or number */
    read_symbol:
      {
	char *p = read_buffer;
	char *end = read_buffer + read_buffer_size;
	bool quoted = false;
	ptrdiff_t nchars = 0;
	Lisp_Object result = Qnil;

	do
	  {
	    if (end - p < MAX_MULTIBYTE_LENGTH + 1)
	      {
		ptrdiff_t offset = p - read_buffer;
		read_buffer = grow_read_buffer (read_buffer, offset,
						&heapbuf, &read_buffer_size,
						count);
		p = read_buffer + offset;
		end = read_buffer + read_buffer_size;
	      }

	    if (c == '\\')
	      {
		c = READCHAR;
		if (c < 0)
		  end_of_file_error ();
		quoted = true;
	      }

	    if (multibyte)
	      p += CHAR_STRING (c, (unsigned char *) p);
	    else
	      *p++ = c;
	    c = READCHAR;
	  }
	while (c > 32
	       && c != NO_BREAK_SPACE
	       && (c >= 128
		   || !(   c == '"' || c == '\'' || c == ';' || c == '#'
			|| c == '(' || c == ')'  || c == '[' || c == ']'
			|| c == '`' || c == ',')));

	*p = 0;
	ptrdiff_t nbytes = p - read_buffer;
	UNREAD (c);

	/* Only attempt to parse the token as a number if it starts as one.  */
	char c0 = read_buffer[0];
	if (((c0 >= '0' && c0 <= '9') || c0 == '.' || c0 == '-' || c0 == '+')
	    && ! quoted && ! uninterned_symbol && ! skip_shorthand)
	  {
	    ptrdiff_t len;
	    result = string_to_number (read_buffer, 10, &len);
	    if (! NILP (result) && len == nbytes)
	      {
		obj = ANNOTATE (result);
		break;
	      }
	  }

	/* symbol, possibly uninterned */
	nchars = (multibyte
		  ? multibyte_chars_in_text ((unsigned char *)read_buffer, nbytes)
		  : nbytes);
	if (uninterned_symbol)
	  {
	    Lisp_Object name
	      = (NILP (Vloadup_pure_table)
		 ? make_specified_string (read_buffer, nbytes, multibyte)
		 : make_pure_string (read_buffer, nchars, nbytes, multibyte));
	    result = Fmake_symbol (name);
	  }
	else
	  {
	    /* Intern NAME if not already registered with Vobarray.
	       Then assign RESULT to the interned symbol.  */
	    Lisp_Object found;
	    Lisp_Object obarray = check_obarray (Vobarray);
	    char *longhand = NULL;
	    ptrdiff_t longhand_chars = 0, longhand_bytes = 0;

	    if (skip_shorthand
		/* Symbols composed entirely of "symbol constituents"
		   are exempt from shorthands.  */
		|| symbol_char_span (read_buffer) >= nbytes)
	      found = oblookup (obarray, read_buffer, nchars, nbytes);
	    else
	      found = oblookup_considering_shorthand (obarray, read_buffer,
						      nchars, nbytes, &longhand,
						      &longhand_chars,
						      &longhand_bytes);
	    if (SYMBOLP (found))
	      result = found;
	    else if (longhand)
	      {
		Lisp_Object name
		  = (multibyte
		     ? make_multibyte_string (longhand, longhand_chars, longhand_bytes)
		     : make_unibyte_string (longhand, longhand_bytes));
		xfree (longhand);
		result = intern_driver (name, Vobarray, found);
	      }
	    else
	      {
		Lisp_Object name
		  = (multibyte
		     ? make_multibyte_string (read_buffer, nchars, nbytes)
		     : make_unibyte_string (read_buffer, nbytes));
		result = intern_driver (name, Vobarray, found);
	      }
	  }

	obj = ANNOTATE (result);
	break;
      }
    }

  /* Now figure what to do with OBJ.  */
  while (rdstack.sp > base_sp)
    {
      struct read_stack_entry *e = read_stack_top ();
      switch (e->type)
	{
	case RE_list_start:
	  e->type = RE_list;
	  e->u.list.head = e->u.list.tail = Fcons (obj, Qnil);
	  goto read_obj;

	case RE_list:
	  {
	    Lisp_Object tl = Fcons (obj, Qnil);
	    XSETCDR (e->u.list.tail, tl);
	    e->u.list.tail = tl;
	    goto read_obj;
	  }

	case RE_list_dot:
	  {
	    skip_space_and_comments (readcharfun);
	    int ch = READCHAR;
	    if (ch != ')')
	      invalid_syntax ("expected )", readcharfun);
	    XSETCDR (e->u.list.tail, obj);
	    read_stack_pop ();
	    obj = e->u.list.head;

	    /* Hack: immediately convert (#$ . FIXNUM) to the corresponding
	       string if load-force-doc-strings is set.  */
	    if (load_force_doc_strings
		&& EQ (XCAR (obj), Vload_file_name)
		&& !NILP (XCAR (obj))
		&& FIXNUMP (XCDR (obj)))
	      obj = get_lazy_string (obj);

	    break;
	  }

	case RE_vector:
	case RE_record:
	case RE_char_table:
	case RE_sub_char_table:
	case RE_byte_code:
	case RE_string_props:
	  e->u.vector.elems = Fcons (obj, e->u.vector.elems);
	  goto read_obj;

	case RE_special:
	  read_stack_pop ();
	  obj = ANNOTATE (list2 (e->u.special.symbol, obj));
	  break;

	case RE_numbered:
	  {
	    read_stack_pop ();
	    Lisp_Object placeholder = e->u.numbered.placeholder;
	    if (CONSP (obj))
	      {
		if (EQ (obj, placeholder))
		  /* Catch silly games like #1=#1# */
		  invalid_syntax ("nonsensical self-reference", readcharfun);

		/* Optimization: since the placeholder is already
		   a cons, repurpose it as the actual value.
		   This allows us to skip the substitution below,
		   since the placeholder is already referenced
		   inside OBJ at the appropriate places.  */
		Fsetcar (placeholder, XCAR (obj));
		Fsetcdr (placeholder, XCDR (obj));

		struct Lisp_Hash_Table *h2
		  = XHASH_TABLE (read_objects_completed);
		hash_hash_t hash;
		ptrdiff_t i = hash_lookup_get_hash (h2, placeholder, &hash);
		eassert (i < 0);
		hash_put (h2, placeholder, Qnil, hash);
		obj = placeholder;
	      }
	    else
	      {
		/* If it can be recursive, remember it for future
		   substitutions.  */
		if (! SYMBOLP (obj) && ! NUMBERP (obj)
		    && ! (STRINGP (obj) && ! string_intervals (obj)))
		  {
		    struct Lisp_Hash_Table *h2
		      = XHASH_TABLE (read_objects_completed);
		    hash_hash_t hash;
		    ptrdiff_t i = hash_lookup_get_hash (h2, obj, &hash);
		    eassert (i < 0);
		    hash_put (h2, obj, Qnil, hash);
		  }

		/* Now put it everywhere the placeholder was...  */
		Flread__substitute_object_in_subtree (obj, placeholder,
						      read_objects_completed);

		/* ...and #n# will use the real value from now on.  */
		struct Lisp_Hash_Table *h = XHASH_TABLE (read_objects_map);
		hash_hash_t hash;
		ptrdiff_t i = hash_lookup_get_hash (h, e->u.numbered.number,
						    &hash);
		eassert (i >= 0);
		set_hash_value_slot (h, i, obj);
	      }
	    break;
	  }
	default:
	  emacs_abort ();
	  break;
	}
    }

  return unbind_to (base_pdl, obj);
}

DEFUN ("lread--substitute-object-in-subtree",
       Flread__substitute_object_in_subtree,
       Slread__substitute_object_in_subtree, 3, 3, 0,
       doc: /* In OBJECT, replace every occurrence of PLACEHOLDER with OBJECT.
COMPLETED is a hash table of objects that might be circular, or is t
if any object might be circular.  */)
  (Lisp_Object object, Lisp_Object placeholder, Lisp_Object completed)
{
  struct subst subst = { object, placeholder, completed, Qnil };
  Lisp_Object check_object = substitute_object_recurse (&subst, object);

  /* The returned object here is expected to always eq the
     original.  */
  if (!EQ (check_object, object))
    error ("Unexpected mutation error in reader");
  return Qnil;
}

static Lisp_Object
substitute_object_recurse (struct subst *subst, Lisp_Object subtree)
{
  /* If we find the placeholder, return the target object.  */
  if (EQ (subst->placeholder, subtree))
    return subst->object;

  /* For common object types that can't contain other objects, don't
     bother looking them up; we're done.  */
  if (SYMBOLP (subtree)
      || (STRINGP (subtree) && !string_intervals (subtree))
      || NUMBERP (subtree))
    return subtree;

  /* If we've been to this node before, don't explore it again.  */
  if (! NILP (Fmemq (subtree, subst->seen)))
    return subtree;

  /* If this node can be the entry point to a cycle, remember that
     we've seen it.  It can only be such an entry point if it was made
     by #n=, which means that we can find it as a value in
     COMPLETED.  */
  if (EQ (subst->completed, Qt)
      || hash_lookup (XHASH_TABLE (subst->completed), subtree) >= 0)
    subst->seen = Fcons (subtree, subst->seen);

  /* Recurse according to subtree's type.
     Every branch must return a Lisp_Object.  */
  switch (XTYPE (subtree))
    {
    case Lisp_Vectorlike:
      {
	ptrdiff_t i = 0, length = 0;
	if (BOOL_VECTOR_P (subtree))
	  return subtree;		/* No sub-objects anyway.  */
	else if (CHAR_TABLE_P (subtree) || SUB_CHAR_TABLE_P (subtree)
		 || COMPILEDP (subtree) || HASH_TABLE_P (subtree)
		 || RECORDP (subtree) || VECTORP (subtree))
	  length = PVSIZE (subtree);
	else
	  /* An unknown pseudovector may contain non-Lisp fields, so we
	     can't just blindly traverse all its fields.  We used to call
	     `Flength' which signaled `sequencep', so I just preserved this
	     behavior.  */
	  wrong_type_argument (Qsequencep, subtree);

	if (SUB_CHAR_TABLE_P (subtree))
	  i = 2;
	for ( ; i < length; i++)
	  ASET (subtree, i,
		substitute_object_recurse (subst, AREF (subtree, i)));
	return subtree;
      }

    case Lisp_Cons:
      XSETCAR (subtree, substitute_object_recurse (subst, XCAR (subtree)));
      XSETCDR (subtree, substitute_object_recurse (subst, XCDR (subtree)));
      return subtree;

    case Lisp_String:
      {
	/* Check for text properties in each interval.
	   substitute_in_interval contains part of the logic.  */

	INTERVAL root_interval = string_intervals (subtree);
	traverse_intervals_noorder (&root_interval,
				    substitute_in_interval, subst);
	return subtree;
      }

      /* Other types don't recurse any further.  */
    default:
      return subtree;
    }
}

/*  Helper function for substitute_object_recurse.  */
static void
substitute_in_interval (INTERVAL *interval, void *arg)
{
  set_interval_plist (*interval,
		      substitute_object_recurse (arg, (*interval)->plist));
}


/* Convert the initial prefix of STRING to a number, assuming base BASE.
   If the prefix has floating point syntax and BASE is 10, return a
   nearest float; otherwise, if the prefix has integer syntax, return
   the integer; otherwise, return nil.  (On antique platforms that lack
   support for NaNs, if the prefix has NaN syntax return a Lisp object that
   will provoke an error if used as a number.)  If PLEN, set *PLEN to the
   length of the numeric prefix if there is one, otherwise *PLEN is
   unspecified.  */

Lisp_Object
string_to_number (char const *string, int base, ptrdiff_t *plen)
{
  char const *cp = string;
  bool float_syntax = false;
  double value = 0;

  /* Negate the value ourselves.  This treats 0, NaNs, and infinity properly on
     IEEE floating point hosts, and works around a formerly-common bug where
     atof ("-0.0") drops the sign.  */
  bool negative = *cp == '-';
  bool positive = *cp == '+';

  bool signedp = negative | positive;
  cp += signedp;

  enum { INTOVERFLOW = 1, LEAD_INT = 2, TRAIL_INT = 4, E_EXP = 16 };
  int state = 0;
  int leading_digit = digit_to_number (*cp, base);
  uintmax_t n = leading_digit;
  if (leading_digit >= 0)
    {
      state |= LEAD_INT;
      for (int digit; 0 <= (digit = digit_to_number (*++cp, base)); )
	{
	  if (INT_MULTIPLY_OVERFLOW (n, base))
	    state |= INTOVERFLOW;
	  n *= base;
	  if (INT_ADD_OVERFLOW (n, digit))
	    state |= INTOVERFLOW;
	  n += digit;
	}
    }
  char const *after_digits = cp;
  if (*cp == '.')
    {
      cp++;
    }

  if (base == 10)
    {
      if ('0' <= *cp && *cp <= '9')
	{
	  state |= TRAIL_INT;
	  do
	    cp++;
	  while ('0' <= *cp && *cp <= '9');
	}
      if (*cp == 'e' || *cp == 'E')
	{
	  char const *ecp = cp;
	  cp++;
	  if (*cp == '+' || *cp == '-')
	    cp++;
	  if ('0' <= *cp && *cp <= '9')
	    {
	      state |= E_EXP;
	      do
		cp++;
	      while ('0' <= *cp && *cp <= '9');
	    }
	  else if (cp[-1] == '+'
		   && cp[0] == 'I' && cp[1] == 'N' && cp[2] == 'F')
	    {
	      state |= E_EXP;
	      cp += 3;
	      value = INFINITY;
	    }
	  else if (cp[-1] == '+'
		   && cp[0] == 'N' && cp[1] == 'a' && cp[2] == 'N')
	    {
	      state |= E_EXP;
	      cp += 3;
#if IEEE_FLOATING_POINT
	      union ieee754_double u
		= { .ieee_nan = { .exponent = 0x7ff, .quiet_nan = 1,
				  .mantissa0 = n >> 31 >> 1, .mantissa1 = n }};
	      value = u.d;
#else
	      if (plen)
		*plen = cp - string;
	      return not_a_number[negative];
#endif
	    }
	  else
	    cp = ecp;
	}

      /* A float has digits after the dot or an exponent.
	 This excludes numbers like "1." which are lexed as integers. */
      float_syntax = ((state & TRAIL_INT)
		      || ((state & LEAD_INT) && (state & E_EXP)));
    }

  if (plen)
    *plen = cp - string;

  /* Return a float if the number uses float syntax.  */
  if (float_syntax)
    {
      /* Convert to floating point, unless the value is already known
	 because it is infinite or a NaN.  */
      if (! value)
	value = atof (string + signedp);
      return make_float (negative ? -value : value);
    }

  /* Return nil if the number uses invalid syntax.  */
  if (! (state & LEAD_INT))
    return Qnil;

  /* Fast path if the integer (san sign) fits in uintmax_t.  */
  if (! (state & INTOVERFLOW))
    {
      if (!negative)
	return make_uint (n);
      if (-MOST_NEGATIVE_FIXNUM < n)
	return make_neg_biguint (n);
      EMACS_INT signed_n = n;
      return make_fixnum (-signed_n);
    }

  /* Trim any leading "+" and trailing nondigits, then return a bignum.  */
  string += positive;
  if (!*after_digits)
    return make_bignum_str (string, base);
  ptrdiff_t trimmed_len = after_digits - string;
  USE_SAFE_ALLOCA;
  char *trimmed = SAFE_ALLOCA (trimmed_len + 1);
  memcpy (trimmed, string, trimmed_len);
  trimmed[trimmed_len] = '\0';
  Lisp_Object result = make_bignum_str (trimmed, base);
  SAFE_FREE ();
  return result;
}

static Lisp_Object initial_obarray;

/* `oblookup' stores the bucket number here, for the sake of Funintern.  */

static size_t oblookup_last_bucket_number;

/* Get an error if OBARRAY is not an obarray.
   If it is one, return it.  */

Lisp_Object
check_obarray (Lisp_Object obarray)
{
  /* We don't want to signal a wrong-type-argument error when we are
     shutting down due to a fatal error, and we don't want to hit
     assertions in VECTORP and ASIZE if the fatal error was during GC.  */
  if (!fatal_error_in_progress
      && (!VECTORP (obarray) || ASIZE (obarray) == 0))
    {
      /* If Vobarray is now invalid, force it to be valid.  */
      if (EQ (Vobarray, obarray)) Vobarray = initial_obarray;
      wrong_type_argument (Qvectorp, obarray);
    }
  return obarray;
}

/* Intern symbol SYM in OBARRAY using bucket INDEX.  */

static Lisp_Object
intern_sym (Lisp_Object sym, Lisp_Object obarray, Lisp_Object index)
{
  Lisp_Object *ptr;

  XSYMBOL (sym)->u.s.interned = (EQ (obarray, initial_obarray)
				 ? SYMBOL_INTERNED_IN_INITIAL_OBARRAY
				 : SYMBOL_INTERNED);

  if (SREF (SYMBOL_NAME (sym), 0) == ':' && EQ (obarray, initial_obarray))
    {
      make_symbol_constant (sym);
      XSYMBOL (sym)->u.s.type = SYMBOL_PLAINVAL;
      /* Mark keywords as special.  This makes (let ((:key 'foo)) ...)
	 in lexically bound elisp signal an error, as documented.  */
      XSYMBOL (sym)->u.s.declared_special = true;
      SET_SYMBOL_VAL (XSYMBOL (sym), sym);
    }

  ptr = aref_addr (obarray, XFIXNUM (index));
  set_symbol_next (sym, SYMBOLP (*ptr) ? XSYMBOL (*ptr) : NULL);
  *ptr = sym;
  return sym;
}

/* Intern a symbol with name STRING in OBARRAY using bucket INDEX.  */

Lisp_Object
intern_driver (Lisp_Object string, Lisp_Object obarray, Lisp_Object index)
{
  SET_SYMBOL_VAL (XSYMBOL (Qobarray_cache), Qnil);
  return intern_sym (Fmake_symbol (string), obarray, index);
}

/* Intern the C string STR: return a symbol with that name,
   interned in the current obarray.  */

Lisp_Object
intern (const char *str)
{
  const ptrdiff_t len = strlen (str);
  Lisp_Object obarray = check_obarray (Vobarray);
  Lisp_Object tem = oblookup (obarray, str, len, len);

  return (SYMBOLP (tem) ? tem
	  /* The above `oblookup' was done on the basis of nchars==nbytes, so
	     the string has to be unibyte.  */
	  : intern_driver (make_unibyte_string (str, len),
			   obarray, tem));
}

Lisp_Object
intern_c_string (const char *str)
{
  const ptrdiff_t len = strlen (str);
  Lisp_Object obarray = check_obarray (Vobarray);
  Lisp_Object tem = oblookup (obarray, str, len, len);

  if (!SYMBOLP (tem))
    {
      Lisp_Object string;

      if (NILP (Vloadup_pure_table))
	string = make_string (str, len);
      else
	string = make_pure_c_string (str, len);

      tem = intern_driver (string, obarray, tem);
    }
  return tem;
}

static void
define_symbol (Lisp_Object sym, char const *str)
{
  ptrdiff_t len = strlen (str);
  Lisp_Object string = make_pure_c_string (str, len);
  init_symbol (sym, string);

  /* Qunbound is uninterned, thus distinct from the symbol 'unbound.  */
  if (! EQ (sym, Qunbound))
    {
      Lisp_Object bucket = oblookup (initial_obarray, str, len, len);
      eassert (FIXNUMP (bucket));
      intern_sym (sym, initial_obarray, bucket);
    }
}

DEFUN ("intern", Fintern, Sintern, 1, 2, 0,
       doc: /* Return the canonical symbol whose name is STRING.
If there is none, one is created by this function and returned.
A second optional argument specifies the obarray to use;
it defaults to the value of `obarray'.  */)
  (Lisp_Object string, Lisp_Object obarray)
{
  Lisp_Object tem;

  obarray = check_obarray (NILP (obarray) ? Vobarray : obarray);
  CHECK_STRING (string);

  char* longhand = NULL;
  ptrdiff_t longhand_chars = 0, longhand_bytes = 0;
  tem = oblookup_considering_shorthand (obarray, SSDATA (string),
					SCHARS (string), SBYTES (string),
					&longhand, &longhand_chars,
					&longhand_bytes);

  if (!SYMBOLP (tem))
    {
      if (longhand)
	{
	  eassert (longhand_chars >= 0);
	  tem = intern_driver (make_multibyte_string
			       (longhand, longhand_chars, longhand_bytes),
			       obarray, tem);
	  xfree (longhand);
	}
      else
	tem = intern_driver (NILP (Vloadup_pure_table) ? string : Fpurecopy (string),
			     obarray, tem);
    }
  return tem;
}

DEFUN ("intern-soft", Fintern_soft, Sintern_soft, 1, 2, 0,
       doc: /* Return the canonical symbol named NAME, or nil if none exists.
NAME may be a string or a symbol.  If it is a symbol, that exact
symbol is searched for.
A second optional argument specifies the obarray to use;
it defaults to the value of `obarray'.  */)
  (Lisp_Object name, Lisp_Object obarray)
{
  register Lisp_Object tem, string;

  if (NILP (obarray)) obarray = Vobarray;
  obarray = check_obarray (obarray);

  if (! SYMBOLP (name))
    {
      char *longhand = NULL;
      ptrdiff_t longhand_chars = 0, longhand_bytes = 0;

      CHECK_STRING (name);
      string = name;
      tem = oblookup_considering_shorthand (obarray, SSDATA (string),
					    SCHARS (string), SBYTES (string),
					    &longhand, &longhand_chars,
					    &longhand_bytes);
      if (longhand)
	xfree (longhand);
      return FIXNUMP (tem) ? Qnil : tem;
    }
  else
    {
      /* If already a symbol, we don't do shorthand-longhand translation,
	 as promised in the docstring.  */
      string = SYMBOL_NAME (name);
      tem = oblookup (obarray, SSDATA (string), SCHARS (string), SBYTES (string));
      return EQ (name, tem) ? name : Qnil;
    }
}

DEFUN ("unintern", Funintern, Sunintern, 1, 2, 0,
       doc: /* Delete the symbol named NAME, if any, from OBARRAY.
The value is t if a symbol was found and deleted, nil otherwise.
NAME may be a string or a symbol.  If it is a symbol, that symbol
is deleted, if it belongs to OBARRAY--no other symbol is deleted.
OBARRAY, if nil, defaults to the value of the variable `obarray'.
usage: (unintern NAME OBARRAY)  */)
  (Lisp_Object name, Lisp_Object obarray)
{
  register Lisp_Object tem;
  Lisp_Object string;
  size_t hash;

  if (NILP (obarray)) obarray = Vobarray;
  obarray = check_obarray (obarray);

  if (SYMBOLP (name))
    string = SYMBOL_NAME (name);
  else
    {
      CHECK_STRING (name);
      string = name;
    }

  char *longhand = NULL;
  ptrdiff_t longhand_chars = 0;
  ptrdiff_t longhand_bytes = 0;
  tem = oblookup_considering_shorthand (obarray, SSDATA (string),
					SCHARS (string), SBYTES (string),
					&longhand, &longhand_chars,
					&longhand_bytes);
  if (longhand)
    xfree(longhand);

  if (FIXNUMP (tem))
    return Qnil;
  /* If arg was a symbol, don't delete anything but that symbol itself.  */
  if (SYMBOLP (name) && !EQ (name, tem))
    return Qnil;

  /* There are plenty of other symbols which will screw up the Emacs
     session if we unintern them, as well as even more ways to use
     `setq' or `fset' or whatnot to make the Emacs session
     unusable.  Let's not go down this silly road.  --Stef  */
  /* if (NILP (tem) || EQ (tem, Qt))
       error ("Attempt to unintern t or nil"); */

  XSYMBOL (tem)->u.s.interned = SYMBOL_UNINTERNED;

  hash = oblookup_last_bucket_number;

  if (EQ (AREF (obarray, hash), tem))
    {
      if (XSYMBOL (tem)->u.s.next)
	{
	  Lisp_Object sym;
	  XSETSYMBOL (sym, XSYMBOL (tem)->u.s.next);
	  ASET (obarray, hash, sym);
	}
      else
	ASET (obarray, hash, make_fixnum (0));
    }
  else
    {
      Lisp_Object tail, following;

      for (tail = AREF (obarray, hash);
	   XSYMBOL (tail)->u.s.next;
	   tail = following)
	{
	  XSETSYMBOL (following, XSYMBOL (tail)->u.s.next);
	  if (EQ (following, tem))
	    {
	      set_symbol_next (tail, XSYMBOL (following)->u.s.next);
	      break;
	    }
	}
    }

  return Qt;
}

/* Return the symbol in OBARRAY whose names matches the string
   of SIZE characters (SIZE_BYTE bytes) at PTR.
   If there is no such symbol, return the integer bucket number of
   where the symbol would be if it were present.

   Also store the bucket number in oblookup_last_bucket_number.  */

Lisp_Object
oblookup (Lisp_Object obarray, register const char *ptr, ptrdiff_t size, ptrdiff_t size_byte)
{
  size_t hash;
  size_t obsize;
  register Lisp_Object tail;
  Lisp_Object bucket, tem;

  obarray = check_obarray (obarray);
  /* This is sometimes needed in the middle of GC.  */
  obsize = ASIZE (obarray);
  hash = hash_string (ptr, size_byte) % obsize;
  bucket = AREF (obarray, hash);
  oblookup_last_bucket_number = hash;
  if (EQ (bucket, make_fixnum (0)))
    ;
  else if (!SYMBOLP (bucket))
    /* Like CADR error message.  */
    xsignal2 (Qwrong_type_argument, Qobarrayp,
	      build_string ("Bad data in guts of obarray"));
  else
    for (tail = bucket; ; XSETSYMBOL (tail, XSYMBOL (tail)->u.s.next))
      {
	if (SBYTES (SYMBOL_NAME (tail)) == size_byte
	    && SCHARS (SYMBOL_NAME (tail)) == size
	    && !memcmp (SDATA (SYMBOL_NAME (tail)), ptr, size_byte))
	  return tail;
	else if (XSYMBOL (tail)->u.s.next == 0)
	  break;
      }
  XSETINT (tem, hash);
  return tem;
}

/* Like 'oblookup', but considers 'Vread_symbol_shorthands',
   potentially recognizing that IN is shorthand for some other
   longhand name, which is then placed in OUT.  In that case,
   memory is malloc'ed for OUT (which the caller must free) while
   SIZE_OUT and SIZE_BYTE_OUT respectively hold the character and byte
   sizes of the transformed symbol name.  If IN is not recognized
   shorthand for any other symbol, OUT is set to point to NULL and
   'oblookup' is called.  */

Lisp_Object
oblookup_considering_shorthand (Lisp_Object obarray, const char *in,
				ptrdiff_t size, ptrdiff_t size_byte, char **out,
				ptrdiff_t *size_out, ptrdiff_t *size_byte_out)
{
  Lisp_Object tail = Vread_symbol_shorthands;

  /* First, assume no transformation will take place.  */
  *out = NULL;
  /* Then, iterate each pair in Vread_symbol_shorthands.  */
  FOR_EACH_TAIL_SAFE (tail)
    {
      Lisp_Object pair = XCAR (tail);
      /* Be lenient to 'read-symbol-shorthands': if some element isn't a
	 cons, or some member of that cons isn't a string, just skip
	 to the next element.  */
      if (!CONSP (pair))
	continue;
      Lisp_Object sh_prefix = XCAR (pair);
      Lisp_Object lh_prefix = XCDR (pair);
      if (!STRINGP (sh_prefix) || !STRINGP (lh_prefix))
	continue;
      ptrdiff_t sh_prefix_size = SBYTES (sh_prefix);

      /* Compare the prefix of the transformation pair to the symbol
	 name.  If a match occurs, do the renaming and exit the loop.
	 In other words, only one such transformation may take place.
	 Calculate the amount of memory to allocate for the longhand
	 version of the symbol name with xrealloc.  This isn't
	 strictly needed, but it could later be used as a way for
	 multiple transformations on a single symbol name.  */
      if (sh_prefix_size <= size_byte
	  && memcmp (SSDATA (sh_prefix), in, sh_prefix_size) == 0)
	{
	  ptrdiff_t lh_prefix_size = SBYTES (lh_prefix);
	  ptrdiff_t suffix_size = size_byte - sh_prefix_size;
	  *out = xrealloc (*out, lh_prefix_size + suffix_size);
	  memcpy (*out, SSDATA(lh_prefix), lh_prefix_size);
	  memcpy (*out + lh_prefix_size, in + sh_prefix_size, suffix_size);
	  *size_out = SCHARS (lh_prefix) - SCHARS (sh_prefix) + size;
	  *size_byte_out = lh_prefix_size + suffix_size;
	  break;
	}
    }
  /* Now, as promised, call oblookup with the "final" symbol name to
     lookup.  That function remains oblivious to whether a
     transformation happened here or not, but the caller of this
     function can tell by inspecting the OUT parameter.  */
  if (*out)
    return oblookup (obarray, *out, *size_out, *size_byte_out);
  else
    return oblookup (obarray, in, size, size_byte);
}


void
map_obarray (Lisp_Object obarray, void (*fn) (Lisp_Object, Lisp_Object), Lisp_Object arg)
{
  ptrdiff_t i;
  register Lisp_Object tail;
  CHECK_VECTOR (obarray);
  for (i = ASIZE (obarray) - 1; i >= 0; i--)
    {
      tail = AREF (obarray, i);
      if (SYMBOLP (tail))
	while (1)
	  {
	    (*fn) (tail, arg);
	    if (XSYMBOL (tail)->u.s.next == 0)
	      break;
	    XSETSYMBOL (tail, XSYMBOL (tail)->u.s.next);
	  }
    }
}

static void
mapatoms_1 (Lisp_Object sym, Lisp_Object function)
{
  call1 (function, sym);
}

DEFUN ("mapatoms", Fmapatoms, Smapatoms, 1, 2, 0,
       doc: /* Call FUNCTION on every symbol in OBARRAY.
OBARRAY defaults to the value of `obarray'.  */)
  (Lisp_Object function, Lisp_Object obarray)
{
  if (NILP (obarray)) obarray = Vobarray;
  obarray = check_obarray (obarray);

  map_obarray (obarray, mapatoms_1, function);
  return Qnil;
}

void
init_obarray_once (void)
{
  Vobarray = initialize_vector (OBARRAY_SIZE, make_fixnum (0));
  initial_obarray = Vobarray;
  staticpro (&initial_obarray);

  for (int i = 0; i < ARRAYELTS (lispsym); i++)
    define_symbol (builtin_lisp_symbol (i), defsym_name[i]);

  DEFSYM (Qunbound, "unbound");

  DEFSYM (Qnil, "nil");
  SET_SYMBOL_VAL (XSYMBOL (Qnil), Qnil);
  make_symbol_constant (Qnil);
  XSYMBOL (Qnil)->u.s.declared_special = true;

  DEFSYM (Qt, "t");
  SET_SYMBOL_VAL (XSYMBOL (Qt), Qt);
  make_symbol_constant (Qt);
  XSYMBOL (Qt)->u.s.declared_special = true;

  DEFSYM (Qvariable_documentation, "variable-documentation");
}


void
defsubr (union Aligned_Lisp_Subr *aname)
{
  struct Lisp_Subr *sname = &aname->s;
  Lisp_Object sym, tem;
  sym = intern_c_string (sname->symbol_name);
  XSETPVECTYPE (sname, PVEC_SUBR);
  XSETSUBR (tem, sname);
  set_symbol_function (sym, tem);
#ifdef HAVE_NATIVE_COMP
  eassert (NILP (Vcomp_abi_hash));
  Vcomp_subr_list = Fpurecopy (Fcons (tem, Vcomp_subr_list));
#endif
}

#ifdef NOTDEF /* Use fset in subr.el now!  */
void
defalias (struct Lisp_Subr *sname, char *string)
{
  Lisp_Object sym;
  sym = intern (string);
  XSETSUBR (XSYMBOL (sym)->u.s.function, sname);
}
#endif /* NOTDEF */

/* Define a global Lisp symbol whose value is forwarded to a C
   variable of type intmax_t.  */
void
defvar_int (struct Lisp_Intfwd const *i_fwd, char const *namestring)
{
  Lisp_Object sym = intern_c_string (namestring);
  XSYMBOL (sym)->u.s.declared_special = true;
  XSYMBOL (sym)->u.s.type = SYMBOL_FORWARDED;
  SET_SYMBOL_FWD (XSYMBOL (sym), i_fwd);
  XSYMBOL (sym)->u.s.c_variable.fwdptr = i_fwd;
}

/* Similar but define a variable whose value is t if 1, nil if 0.  */
void
defvar_bool (struct Lisp_Boolfwd const *b_fwd, char const *namestring)
{
  Lisp_Object sym = intern_c_string (namestring);
  XSYMBOL (sym)->u.s.declared_special = true;
  XSYMBOL (sym)->u.s.type = SYMBOL_FORWARDED;
  SET_SYMBOL_FWD (XSYMBOL (sym), b_fwd);
  XSYMBOL (sym)->u.s.c_variable.fwdptr = b_fwd;
  Vbyte_boolean_vars = Fcons (sym, Vbyte_boolean_vars);
}

/* Marking the same slot twice "can cause trouble with strings," so
   for those variables known to be exogenously marked, don't
   staticpro.  */
void
defvar_lisp_nopro (struct Lisp_Objfwd const *o_fwd, char const *namestring)
{
  Lisp_Object sym = intern_c_string (namestring);
  XSYMBOL (sym)->u.s.declared_special = true;
  XSYMBOL (sym)->u.s.type = SYMBOL_FORWARDED;
  SET_SYMBOL_FWD (XSYMBOL (sym), o_fwd);
  XSYMBOL (sym)->u.s.c_variable.fwdptr = o_fwd;
}

void
defvar_lisp (struct Lisp_Objfwd const *o_fwd, char const *namestring)
{
  defvar_lisp_nopro (o_fwd, namestring);
  staticpro (o_fwd->objvar);
}

/* Similar but define a variable whose value is the Lisp Object stored
   at a particular offset in the current kboard object.  */

void
defvar_kboard (struct Lisp_Kboard_Objfwd const *ko_fwd, char const *namestring)
{
  Lisp_Object sym = intern_c_string (namestring);
  XSYMBOL (sym)->u.s.declared_special = true;
  XSYMBOL (sym)->u.s.type = SYMBOL_KBOARD;
  SET_SYMBOL_FWD (XSYMBOL (sym), ko_fwd);
  XSYMBOL (sym)->u.s.c_variable.fwdptr = ko_fwd;
}

/* Check that the elements of lpath exist.  */

static void
load_path_check (Lisp_Object lpath)
{
  Lisp_Object path_tail;

  /* The only elements that might not exist are those from
     PATH_LOADSEARCH, EMACSLOADPATH.  Anything else is only added if
     it exists.  */
  for (path_tail = lpath; ! NILP (path_tail); path_tail = XCDR (path_tail))
    {
      Lisp_Object dirfile;
      dirfile = Fcar (path_tail);
      if (STRINGP (dirfile))
        {
          dirfile = Fdirectory_file_name (dirfile);
          if (! file_accessible_directory_p (dirfile))
            dir_warning ("Lisp directory", XCAR (path_tail));
        }
    }
}

/* Dig toplevel LOAD-PATH out of epaths.h.  */

static Lisp_Object
load_path_default (void)
{
  if (will_dump_p ())
    /* PATH_DUMPLOADSEARCH is the lisp dir in the source directory.  */
    return decode_env_path (0, PATH_DUMPLOADSEARCH, 0);

  Lisp_Object lpath = decode_env_path (0, PATH_LOADSEARCH, 0);

  /* Counter-intuitively Vinstallation_directory is nil for
     invocations of the `make install` executable, and is
     Vsource_directory for invocations of the within-repo `make`
     executable.
  */
  if (! NILP (Vinstallation_directory))
    {
      Lisp_Object tem = Fexpand_file_name (build_string ("lisp"),
					   Vinstallation_directory),
	tem1 = Ffile_accessible_directory_p (tem);

      if (NILP (tem1))
	/* Use build-time dirs instead.  */
	lpath = nconc2 (lpath, decode_env_path (0, PATH_DUMPLOADSEARCH, 0));
      else if (NILP (Fmember (tem, lpath)))
	/* Override the inchoate LOAD-PATH.  */
	lpath = list1 (tem);

      /* Add the within-repo site-lisp (unusual).  */
      if (! no_site_lisp)
        {
          tem = Fexpand_file_name (build_string ("site-lisp"),
                                   Vinstallation_directory);
          tem1 = Ffile_accessible_directory_p (tem);
          if (! NILP (tem1) && (NILP (Fmember (tem, lpath))))
	    lpath = Fcons (tem, lpath);
        }

      if (NILP (Fequal (Vinstallation_directory, Vsource_directory)))
        {
	  /* An out-of-tree build (unusual).  */
          tem = Fexpand_file_name (build_string ("src/Makefile"),
                                   Vinstallation_directory);
          tem1 = Fexpand_file_name (build_string ("src/Makefile.in"),
				    Vinstallation_directory);

          /* Don't be fooled if they moved the entire source tree
             AFTER dumping Emacs.  If the build directory is indeed
             different from the source dir, src/Makefile.in and
             src/Makefile will not be found together.  */
          if (! NILP (Ffile_exists_p (tem)) && NILP (Ffile_exists_p (tem1)))
            {
              tem = Fexpand_file_name (build_string ("lisp"),
                                       Vsource_directory);
              if (NILP (Fmember (tem, lpath)))
                lpath = Fcons (tem, lpath);
              if (! no_site_lisp)
                {
                  tem = Fexpand_file_name (build_string ("site-lisp"),
                                           Vsource_directory);
                  if (! NILP (tem) && (NILP (Fmember (tem, lpath))))
		    lpath = Fcons (tem, lpath);
                }
            }
        }
    }

  return lpath;
}

void
init_lread (void)
{
  /* First, set Vload_path.  */

  /* Ignore EMACSLOADPATH when dumping.  */
  bool use_loadpath = ! will_dump_p ();

  if (use_loadpath && egetenv ("EMACSLOADPATH"))
    {
      Vload_path = decode_env_path ("EMACSLOADPATH", 0, 1);

      /* Check (non-nil) user-supplied elements.  */
      load_path_check (Vload_path);

      /* If no nils in the environment variable, use as-is.
         Otherwise, replace any nils with the default.  */
      if (! NILP (Fmemq (Qnil, Vload_path)))
        {
          Lisp_Object elem, elpath = Vload_path;
          Lisp_Object default_lpath = load_path_default ();

          /* Check defaults, before adding site-lisp.  */
          load_path_check (default_lpath);

          /* Add the site-lisp directories to the front of the default.  */
          if (! no_site_lisp && PATH_SITELOADSEARCH[0] != '\0')
            {
              Lisp_Object sitelisp = decode_env_path (0, PATH_SITELOADSEARCH, 0);
              if (! NILP (sitelisp))
                default_lpath = nconc2 (sitelisp, default_lpath);
            }

          Vload_path = Qnil;

          /* Replace nils from EMACSLOADPATH by default.  */
          while (CONSP (elpath))
            {
              elem = XCAR (elpath);
              elpath = XCDR (elpath);
              Vload_path = CALLN (Fappend, Vload_path,
				  NILP (elem) ? default_lpath : list1 (elem));
            }
        }
    }
  else
    {
      Vload_path = load_path_default ();

      /* Check before adding site-lisp directories.
         The install should have created them, but they are not
         required, so no need to warn if they are absent.
         Or we might be running before installation.  */
      load_path_check (Vload_path);

      /* Add the site-lisp directories at the front.  */
      if (! will_dump_p () && !no_site_lisp && PATH_SITELOADSEARCH[0] != '\0')
        {
          Lisp_Object sitelisp = decode_env_path (0, PATH_SITELOADSEARCH, 0);
          if (! NILP (sitelisp))
	    Vload_path = nconc2 (sitelisp, Vload_path);
        }
    }

  Vvalues = Qnil;

  load_in_progress = 0;
  Vload_file_name = Qnil;
  Vload_true_file_name = Qnil;
  Vstandard_input = Qt;
  Vloads_in_progress = Qnil;
}

/* Print a warning that directory intended for use USE and with name
   DIRNAME cannot be accessed.  On entry, errno should correspond to
   the access failure.  Print the warning on stderr and put it in
   *Messages*.  */

void
dir_warning (char const *use, Lisp_Object dirname)
{
  static char const format[] = "Warning: %s '%s': %s\n";
  char *diagnostic = emacs_strerror (errno);
  fprintf (stderr, format, use, SSDATA (ENCODE_SYSTEM (dirname)), diagnostic);

  /* Don't log the warning before we've initialized!!  */
  if (initialized)
    {
      ptrdiff_t diaglen = strlen (diagnostic);
      AUTO_STRING_WITH_LEN (diag, diagnostic, diaglen);
      if (! NILP (Vlocale_coding_system))
	{
	  Lisp_Object s
	    = code_convert_string_norecord (diag, Vlocale_coding_system, false);
	  diagnostic = SSDATA (s);
	  diaglen = SBYTES (s);
	}
      USE_SAFE_ALLOCA;
      char *buffer = SAFE_ALLOCA (sizeof format - 3 * (sizeof "%s" - 1)
				  + strlen (use) + SBYTES (dirname) + diaglen);
      ptrdiff_t message_len = esprintf (buffer, format, use, SSDATA (dirname),
					diagnostic);
      message_dolog (buffer, message_len, 0, STRING_MULTIBYTE (dirname));
      SAFE_FREE ();
    }
}

void
syms_of_lread (void)
{
  defsubr (&Sread);
  defsubr (&Sread_from_string);
  defsubr (&Sread_annotated);
  defsubr (&Slread__substitute_object_in_subtree);
  defsubr (&Sintern);
  defsubr (&Sintern_soft);
  defsubr (&Sunintern);
  defsubr (&Sget_load_suffixes);
  defsubr (&Sload);
  defsubr (&Seval_buffer);
  defsubr (&Seval_region);
  defsubr (&Sread_char);
  defsubr (&Sread_char_exclusive);
  defsubr (&Sread_event);
  defsubr (&Sget_file_char);
  defsubr (&Smapatoms);
  defsubr (&Slocate_file_internal);

  DEFVAR_LISP ("obarray", Vobarray,
	       doc: /* Symbol table for use by `intern' and `read'.
It is a vector whose length ought to be prime for best results.
The vector's contents don't make sense if examined from Lisp programs;
to find all the symbols in an obarray, use `mapatoms'.  */);

  DEFVAR_LISP ("values", Vvalues,
	       doc: /* List of values of all expressions which were read, evaluated and printed.
Order is reverse chronological.
This variable is obsolete as of Emacs 28.1 and should not be used.  */);
  XSYMBOL (intern ("values"))->u.s.declared_special = false;

  DEFVAR_LISP ("standard-input", Vstandard_input,
	       doc: /* Stream for read to get input from.
See documentation of `read' for possible values.  */);
  Vstandard_input = Qt;

  DEFVAR_LISP ("read-circle", Vread_circle,
	       doc: /* Non-nil means read recursive structures using #N= and #N# syntax.  */);
  Vread_circle = Qt;

  DEFVAR_LISP ("load-path", Vload_path,
	       doc: /* List of directories to search for files to load.
Each element is a string (directory file name) or nil (meaning
`default-directory').
This list is consulted by the `require' function.
Initialized during startup as described in Info node `(elisp)Library Search'.
Use `directory-file-name' when adding items to this path.  However, Lisp
programs that process this list should tolerate directories both with
and without trailing slashes.  */);

  DEFVAR_LISP ("load-suffixes", Vload_suffixes,
	       doc: /* List of suffixes for Emacs Lisp files and dynamic modules.
This list includes suffixes for both compiled and source Emacs Lisp files.
This list should not include the empty string.
`load' and related functions try to append these suffixes, in order,
to the specified file name if a suffix is allowed or required.  */);
  Vload_suffixes = list2 (build_pure_c_string (".elc"),
			  build_pure_c_string (".el"));
#ifdef HAVE_MODULES
  Vload_suffixes = Fcons (build_pure_c_string (MODULES_SUFFIX), Vload_suffixes);
#ifdef MODULES_SECONDARY_SUFFIX
  Vload_suffixes =
    Fcons (build_pure_c_string (MODULES_SECONDARY_SUFFIX), Vload_suffixes);
#endif
#endif
  DEFVAR_LISP ("module-file-suffix", Vmodule_file_suffix,
	       doc: /* Suffix of loadable module file, or nil if modules are not supported.  */);
#ifdef HAVE_MODULES
  Vmodule_file_suffix = build_pure_c_string (MODULES_SUFFIX);
#else
  Vmodule_file_suffix = Qnil;
#endif

  DEFVAR_LISP ("dynamic-library-suffixes", Vdynamic_library_suffixes,
	       doc: /* A list of suffixes for loadable dynamic libraries.  */);

#ifndef MSDOS
  Vdynamic_library_suffixes
    = Fcons (build_pure_c_string (DYNAMIC_LIB_SECONDARY_SUFFIX), Qnil);
  Vdynamic_library_suffixes
    = Fcons (build_pure_c_string (DYNAMIC_LIB_SUFFIX),
	     Vdynamic_library_suffixes);
#else
  Vdynamic_library_suffixes = Qnil;
#endif

  DEFVAR_LISP ("load-file-rep-suffixes", Vload_file_rep_suffixes,
	       doc: /* List of suffixes that indicate representations of \
the same file.
This list should normally start with the empty string.

Enabling Auto Compression mode appends the suffixes in
`jka-compr-load-suffixes' to this list and disabling Auto Compression
mode removes them again.  `load' and related functions use this list to
determine whether they should look for compressed versions of a file
and, if so, which suffixes they should try to append to the file name
in order to do so.  However, if you want to customize which suffixes
the loading functions recognize as compression suffixes, you should
customize `jka-compr-load-suffixes' rather than the present variable.  */);
  Vload_file_rep_suffixes = list1 (empty_unibyte_string);

  DEFVAR_BOOL ("load-in-progress", load_in_progress,
	       doc: /* Non-nil if inside of `load'.  */);
  DEFSYM (Qload_in_progress, "load-in-progress");

  DEFVAR_LISP ("after-load-alist", Vafter_load_alist,
	       doc: /* An alist of functions to be evalled when particular files are loaded.
Each element looks like (REGEXP-OR-FEATURE FUNCS...).

REGEXP-OR-FEATURE is either a regular expression to match file names, or
a symbol (a feature name).

When `load' is run and the file-name argument matches an element's
REGEXP-OR-FEATURE, or when `provide' is run and provides the symbol
REGEXP-OR-FEATURE, the FUNCS in the element are called.

An error in FUNCS does not undo the load, but does prevent calling
the rest of the FUNCS.  */);
  Vafter_load_alist = Qnil;

  DEFVAR_LISP ("load-history", Vload_history,
	       doc: /* Alist mapping loaded file names to symbols and features.
Each alist element should be a list (FILE-NAME ENTRIES...), where
FILE-NAME is the name of a file that has been loaded into Emacs.
The file name is absolute and true (i.e. it doesn't contain symlinks).
As an exception, one of the alist elements may have FILE-NAME nil,
for symbols and features not associated with any file.

The remaining ENTRIES in the alist element describe the functions and
variables defined in that file, the features provided, and the
features required.  Each entry has the form `(provide . FEATURE)',
`(require . FEATURE)', `(defun . FUNCTION)', `(defface . SYMBOL)',
 `(define-type . SYMBOL)', or `(cl-defmethod METHOD SPECIALIZERS)'.
In addition, entries may also be single symbols,
which means that symbol was defined by `defvar' or `defconst'.

During preloading, the file name recorded is relative to the main Lisp
directory.  These file names are converted to absolute at startup.  */);
  Vload_history = Qnil;

  DEFVAR_LISP ("load-file-name", Vload_file_name,
	       doc: /* Full name of file being loaded by `load'.

In case of native code being loaded this is indicating the
corresponding bytecode filename.  Use `load-true-file-name' to obtain
the .eln filename.  */);
  Vload_file_name = Qnil;

  DEFVAR_LISP ("load-true-file-name", Vload_true_file_name,
	       doc: /* Full name of file being loaded by `load'.  */);
  Vload_true_file_name = Qnil;

  DEFVAR_LISP ("user-init-file", Vuser_init_file,
	       doc: /* File name, including directory, of user's initialization file.
If the file loaded had extension `.elc', and the corresponding source file
exists, this variable contains the name of source file, suitable for use
by functions like `custom-save-all' which edit the init file.
While Emacs loads and evaluates any init file, value is the real name
of the file, regardless of whether or not it has the `.elc' extension.  */);
  Vuser_init_file = Qnil;

  DEFVAR_LISP ("current-load-list", Vcurrent_load_list,
	       doc: /* Used for internal purposes by `load'.  */);
  Vcurrent_load_list = Qnil;

  DEFVAR_LISP ("load-read-function", Vload_read_function,
	       doc: /* Function used for reading expressions.
It is used by `load' and `eval-region'.

Called with a single argument (the stream from which to read).
The default is to use the function `read'.  */);
  DEFSYM (Qread, "read");
  Vload_read_function = Qread;

  DEFVAR_LISP ("load-source-file-function", Vload_source_file_function,
	       doc: /* Function called in `load' to load an Emacs Lisp source file.
The value should be a function for doing code conversion before
reading a source file.  It can also be nil, in which case loading is
done without any code conversion.

If the value is a function, it is called with four arguments,
FULLNAME, FILE, NOERROR, NOMESSAGE.  FULLNAME is the absolute name of
the file to load, FILE is the non-absolute name (for messages etc.),
and NOERROR and NOMESSAGE are the corresponding arguments passed to
`load'.  The function should return t if the file was loaded.  */);
  Vload_source_file_function = Qnil;

  DEFVAR_BOOL ("load-force-doc-strings", load_force_doc_strings,
	       doc: /* Non-nil means `load' should force-load all dynamic doc strings.
This is useful when the file being loaded is a temporary copy.  */);
  load_force_doc_strings = 0;

  DEFVAR_BOOL ("load-convert-to-unibyte", load_convert_to_unibyte,
	       doc: /* Non-nil means `read' converts strings to unibyte whenever possible.
This is normally bound by `load' and `eval-buffer' to control `read',
and is not meant for users to change.  */);
  load_convert_to_unibyte = 0;

  DEFVAR_LISP ("source-directory", Vsource_directory,
	       doc: /* Directory in which Emacs sources were found when Emacs was built.
You cannot count on them to still be there!  */);
  Vsource_directory
    = Fexpand_file_name (build_string ("../"),
			 Fcar (decode_env_path (0, PATH_DUMPLOADSEARCH, 0)));

  DEFVAR_LISP ("installed-directory", Vinstalled_directory,
	       doc: /* Install path of built-in lisp libraries.
This directory contains the `etc`, `lisp`, and `site-lisp`
installables, and is determined at configure time in the epaths-force
make target.  Not to be confused with the legacy
`installation-directory' nor `invocation-directory'.  */);
  Vinstalled_directory
    = Fexpand_file_name (build_string ("../"),
			 Fcar (decode_env_path (0, PATH_LOADSEARCH, 0)));

  DEFVAR_LISP ("preloaded-file-list", Vpreloaded_file_list,
	       doc: /* List of files that were preloaded (when dumping Emacs).  */);
  Vpreloaded_file_list = Qnil;

  DEFVAR_LISP ("byte-boolean-vars", Vbyte_boolean_vars,
	       doc: /* List of all DEFVAR_BOOL variables, used by the byte code optimizer.  */);
  Vbyte_boolean_vars = Qnil;

  DEFVAR_BOOL ("load-dangerous-libraries", load_dangerous_libraries,
	       doc: /* Non-nil means load dangerous compiled Lisp files.
Some versions of XEmacs use different byte codes than Emacs.  These
incompatible byte codes can make Emacs crash when it tries to execute
them.  */);
  load_dangerous_libraries = 0;

  DEFVAR_BOOL ("force-load-messages", force_load_messages,
	       doc: /* Non-nil means force printing messages when loading Lisp files.
This overrides the value of the NOMESSAGE argument to `load'.  */);
  force_load_messages = 0;

  DEFVAR_LISP ("bytecomp-version-regexp", Vbytecomp_version_regexp,
	       doc: /* Regular expression matching safe to load compiled Lisp files.
When Emacs loads a compiled Lisp file, it reads the first 512 bytes
from the file, and matches them against this regular expression.
When the regular expression matches, the file is considered to be safe
to load.  */);
  Vbytecomp_version_regexp
    = build_pure_c_string
        ("^;;;.\\(?:in Emacs version\\|bytecomp version FSF\\)");

  DEFSYM (Qlexical_binding, "lexical-binding");
  DEFVAR_LISP ("lexical-binding", Vlexical_binding,
	       doc: /* Whether to use lexical binding when evaluating code.
Non-nil means that the code in the current buffer should be evaluated
with lexical binding.
This variable is automatically set from the file variables of an
interpreted Lisp file read using `load'.  Unlike other file local
variables, this must be set in the first line of a file.  */);
  Vlexical_binding = Qnil;
  Fmake_variable_buffer_local (Qlexical_binding);

  DEFVAR_LISP ("eval-buffer-list", Veval_buffer_list,
	       doc: /* List of buffers being read from by calls to `eval-buffer' and `eval-region'.  */);
  Veval_buffer_list = Qnil;

  DEFVAR_LISP ("lread--unescaped-character-literals",
               Vlread_unescaped_character_literals,
               doc: /* List of deprecated unescaped character literals encountered by `read'.
For internal use only.  */);
  Vlread_unescaped_character_literals = Qnil;
  DEFSYM (Qlread_unescaped_character_literals,
          "lread--unescaped-character-literals");

  DEFVAR_BOOL ("load-prefer-newer", load_prefer_newer,
               doc: /* Load the newer of .el and .elc.
The `load' function loads an explicitly suffixed library file name.
If unsuffixed, a nil `load-prefer-newer' loads the first readable file among
`load-suffixes' or `load-file-rep-suffixes'.  A non-nil `load-prefer-newer'
loads the most recently modified readable file.  */);
  load_prefer_newer = false;

  DEFVAR_BOOL ("load-no-native", load_no_native,
               doc: /* Non-nil means not to load a .eln file when a .elc was requested.  */);
  load_no_native = false;

  /* Vsource_directory was initialized in init_lread.  */

  DEFSYM (Qcurrent_load_list, "current-load-list");
  DEFSYM (Qstandard_input, "standard-input");
  DEFSYM (Qread_char, "read-char");
  DEFSYM (Qget_file_char, "get-file-char");

  /* Used instead of Qget_file_char while loading *.elc files compiled
     by Emacs 21 or older.  */
  DEFSYM (Qget_emacs_mule_file_char, "get-emacs-mule-file-char");

  DEFSYM (Qload_force_doc_strings, "load-force-doc-strings");

  DEFSYM (Qbackquote, "`");
  DEFSYM (Qcomma, ",");
  DEFSYM (Qcomma_at, ",@");

#if !IEEE_FLOATING_POINT
  for (int negative = 0; negative < 2; negative++)
    {
      not_a_number[negative] = build_pure_c_string (&"-0.0e+NaN"[!negative]);
      staticpro (&not_a_number[negative]);
    }
#endif

  DEFSYM (Qinhibit_file_name_operation, "inhibit-file-name-operation");
  DEFSYM (Qascii_character, "ascii-character");
  DEFSYM (Qfunction, "function");
  DEFSYM (Qload, "load");
  DEFSYM (Qload_file_name, "load-file-name");
  DEFSYM (Qload_true_file_name, "load-true-file-name");
  DEFSYM (Qeval_buffer_list, "eval-buffer-list");
  DEFSYM (Qdir_ok, "dir-ok");
  DEFSYM (Qdo_after_load_evaluation, "do-after-load-evaluation");

  staticpro (&read_objects_map);
  read_objects_map = Qnil;
  staticpro (&read_objects_completed);
  read_objects_completed = Qnil;

  Vloads_in_progress = Qnil;
  staticpro (&Vloads_in_progress);

  DEFSYM (Qhash_table, "hash-table");
  DEFSYM (Qdata, "data");
  DEFSYM (Qtest, "test");
  DEFSYM (Qsize, "size");
  DEFSYM (Qpurecopy, "purecopy");
  DEFSYM (Qweakness, "weakness");

  DEFSYM (Qchar_from_name, "char-from-name");

  DEFVAR_LISP ("read-symbol-shorthands", Vread_symbol_shorthands,
          doc: /* Alist of known symbol-name shorthands.
This variable's value can only be set via file-local variables.
See Info node `(elisp)Shorthands' for more details.  */);
  Vread_symbol_shorthands = Qnil;
  DEFSYM (Qobarray_cache, "obarray-cache");
  DEFSYM (Qobarrayp, "obarrayp");

  DEFSYM (Qmacroexp__dynvars, "macroexp--dynvars");
  DEFVAR_LISP ("macroexp--dynvars", Vmacroexp__dynvars,
        doc:   /* List of variables declared dynamic in the current scope.
Only valid during macro-expansion.  Internal use only. */);
  Vmacroexp__dynvars = Qnil;
}<|MERGE_RESOLUTION|>--- conflicted
+++ resolved
@@ -2242,15 +2242,10 @@
       if (! HASH_TABLE_P (read_objects_completed)
 	  || XHASH_TABLE (read_objects_completed)->count)
 	read_objects_completed
-<<<<<<< HEAD
 	  = make_hash_table (hashtest_eq, DEFAULT_HASH_SIZE,
 			     DEFAULT_REHASH_SIZE, DEFAULT_REHASH_THRESHOLD,
 			     Qnil, false);
       if (! NILP (Vloadup_pure_table) && c == '(')
-=======
-	  = make_hash_table (&hashtest_eq, DEFAULT_HASH_SIZE, Weak_None, false);
-      if (!NILP (Vpurify_flag) && c == '(')
->>>>>>> d2c3a983
 	val = read0 (readcharfun, false);
       else
 	{
