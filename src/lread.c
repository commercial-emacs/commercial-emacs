--- conflicted
+++ resolved
@@ -3696,12 +3696,7 @@
   ptrdiff_t base_sp = rdstack.sp;
   record_unwind_protect_intmax (read_stack_reset, base_sp);
 
-<<<<<<< HEAD
   EMACS_INT initial_charpos;
-=======
-  specpdl_ref count = SPECPDL_INDEX ();
-
->>>>>>> 8954fcb9
   bool uninterned_symbol;
   bool skip_shorthand;
 
