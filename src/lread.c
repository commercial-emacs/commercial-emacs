/* Lisp parsing and input streams.

Copyright (C) 1985-1989, 1993-1995, 1997-2022 Free Software Foundation,
Inc.

This file is NOT part of GNU Emacs.

GNU Emacs is free software: you can redistribute it and/or modify
it under the terms of the GNU General Public License as published by
the Free Software Foundation, either version 3 of the License, or (at
your option) any later version.

GNU Emacs is distributed in the hope that it will be useful,
but WITHOUT ANY WARRANTY; without even the implied warranty of
MERCHANTABILITY or FITNESS FOR A PARTICULAR PURPOSE.  See the
GNU General Public License for more details.

You should have received a copy of the GNU General Public License
along with GNU Emacs.  If not, see <https://www.gnu.org/licenses/>.  */

/* Tell globals.h to define tables needed by init_obarray.  */
#define DEFINE_SYMBOLS

#include <config.h>
#include "sysstdio.h"
#include <stdlib.h>
#include <sys/types.h>
#include <sys/stat.h>
#include <sys/file.h>
#include <errno.h>
#include <math.h>
#include <stat-time.h>
#include "lisp.h"
#include "dispextern.h"
#include "intervals.h"
#include "character.h"
#include "buffer.h"
#include "charset.h"
#include <epaths.h>
#include "commands.h"
#include "keyboard.h"
#include "systime.h"
#include "termhooks.h"
#include "blockinput.h"
#include "pdumper.h"
#include <c-ctype.h>
#include <vla.h>

#ifdef MSDOS
#include "msdos.h"
#endif

#ifdef HAVE_NS
#include "nsterm.h"
#endif

#include <unistd.h>

#ifdef HAVE_SETLOCALE
#include <locale.h>
#endif /* HAVE_SETLOCALE */

#include <fcntl.h>

#ifdef HAVE_FSEEKO
#define file_offset off_t
#define file_tell ftello
#else
#define file_offset long
#define file_tell ftell
#endif

#if IEEE_FLOATING_POINT
# include <ieee754.h>
# ifndef INFINITY
#  define INFINITY ((union ieee754_double) {.ieee = {.exponent = -1}}.d)
# endif
#endif

/* The objects or placeholders read with the #n=object form.

   A hash table maps a number to either a placeholder (while the
   object is still being parsed, in case it's referenced within its
   own definition) or to the completed object.  With small integers
   for keys, it's effectively little more than a vector, but it'll
   manage any needed resizing for us.

   The variable must be reset to an empty hash table before all
   top-level calls to read0.  In between calls, it may be an empty
   hash table left unused from the previous call (to reduce
   allocations), or nil.  */
static Lisp_Object read_objects_map;

/* The recursive objects read with the #n=object form.

   Objects that might have circular references are stored here, so
   that recursive substitution knows not to keep processing them
   multiple times.

   Only objects that are completely processed, including substituting
   references to themselves (but not necessarily replacing
   placeholders for other objects still being read), are stored.

   A hash table is used for efficient lookups of keys.  We don't care
   what the value slots hold.  The variable must be set to an empty
   hash table before all top-level calls to read0.  In between calls,
   it may be an empty hash table left unused from the previous call
   (to reduce allocations), or nil.  */
static Lisp_Object read_objects_completed;

/* File and lookahead for get-file-char and get-emacs-mule-file-char
   to read from.  Used by Fload.  */
static struct infile
{
  /* The input stream.  */
  FILE *stream;

  /* Lookahead byte count.  */
  signed char lookahead;

  /* Lookahead bytes, in reverse order.  Keep these here because it is
     not portable to ungetc more than one byte at a time.  */
  unsigned char buf[MAX_MULTIBYTE_LENGTH - 1];
} *infile;

/* For use within read-from-string (this reader is non-reentrant!!)  */
static ptrdiff_t read_from_string_index;
static ptrdiff_t read_from_string_index_byte;
static ptrdiff_t read_from_string_limit;

static EMACS_INT readchar_charpos; /* one-indexed */

struct saved_string {
  char *string;		        /* string in allocated buffer */
  ptrdiff_t size;		/* allocated size of buffer */
  ptrdiff_t length;		/* length of string in buffer */
  file_offset position;		/* position in file the string came from */
};

/* The last two strings skipped with #@ (most recent first).  */
static struct saved_string saved_strings[2];

/* A list of file names for files being loaded in Fload.  Used to
   check for recursive loads.  */

static Lisp_Object Vloads_in_progress;

static int read_emacs_mule_char (int, int (*) (int, Lisp_Object),
                                 Lisp_Object);

static void readevalloop (Lisp_Object, struct infile *, Lisp_Object, bool,
                          Lisp_Object, Lisp_Object,
                          Lisp_Object, Lisp_Object);

static void build_load_history (Lisp_Object, bool);

static Lisp_Object oblookup_considering_shorthand (Lisp_Object, const char *,
						   ptrdiff_t, ptrdiff_t,
						   char **, ptrdiff_t *,
						   ptrdiff_t *);


/* Functions that read one byte from the current source READCHARFUN
   or unreads one byte.  If the integer argument C is -1, it returns
   one read byte, or -1 when there's no more byte in the source.  If C
   is 0 or positive, it unreads C, and the return value is not
   interesting.  */

static int readbyte_for_lambda (int, Lisp_Object);
static int readbyte_from_file (int, Lisp_Object);
static int readbyte_from_string (int, Lisp_Object);

/* Handle unreading and rereading of characters.
   Write READCHAR to read a character,
   UNREAD(c) to unread c to be read again.

   These macros correctly read/unread multibyte characters.  */

#define READCHAR readchar (readcharfun, NULL)
#define UNREAD(c) unreadchar (readcharfun, c)

/* Same as READCHAR but set *MULTIBYTE to the multibyteness of the source.  */
#define READCHAR_REPORT_MULTIBYTE(multibyte) readchar (readcharfun, multibyte)

/* When READCHARFUN is Qget_file_char, Qget_emacs_mule_file_char,
   Qlambda, or a cons, we use this to keep an unread character because
   a file stream can't handle multibyte-char unreading.  The value -1
   means that there's no unread character.  */
static int unread_char = -1;

static int
readchar (Lisp_Object readcharfun, bool *multibyte)
{
  Lisp_Object tem;
  register int c;
  int (*readbyte) (int, Lisp_Object);
  unsigned char buf[MAX_MULTIBYTE_LENGTH];
  int i, len;
  bool emacs_mule_encoding = 0;

  if (multibyte)
    *multibyte = 0;

  readchar_charpos++;

  if (BUFFERP (readcharfun))
    {
      register struct buffer *inbuffer = XBUFFER (readcharfun);

      ptrdiff_t pt_byte = BUF_PT_BYTE (inbuffer);

      if (! BUFFER_LIVE_P (inbuffer))
	return -1;

      if (pt_byte >= BUF_ZV_BYTE (inbuffer))
	return -1;

      if (! NILP (BVAR (inbuffer, enable_multibyte_characters)))
	{
	  /* Fetch the character code from the buffer.  */
	  unsigned char *p = BUF_BYTE_ADDRESS (inbuffer, pt_byte);
	  int clen;
	  c = string_char_and_length (p, &clen);
	  pt_byte += clen;
	  if (multibyte)
	    *multibyte = 1;
	}
      else
	{
	  c = BUF_FETCH_BYTE (inbuffer, pt_byte);
	  if (! ASCII_CHAR_P (c))
	    c = BYTE8_TO_CHAR (c);
	  pt_byte++;
	}
      SET_BUF_PT_BOTH (inbuffer, BUF_PT (inbuffer) + 1, pt_byte);

      return c;
    }
  if (MARKERP (readcharfun))
    {
      register struct buffer *inbuffer = XMARKER (readcharfun)->buffer;

      ptrdiff_t bytepos = marker_byte_position (readcharfun);

      if (bytepos >= BUF_ZV_BYTE (inbuffer))
	return -1;

      if (! NILP (BVAR (inbuffer, enable_multibyte_characters)))
	{
	  /* Fetch the character code from the buffer.  */
	  unsigned char *p = BUF_BYTE_ADDRESS (inbuffer, bytepos);
	  int clen;
	  c = string_char_and_length (p, &clen);
	  bytepos += clen;
	  if (multibyte)
	    *multibyte = 1;
	}
      else
	{
	  c = BUF_FETCH_BYTE (inbuffer, bytepos);
	  if (! ASCII_CHAR_P (c))
	    c = BYTE8_TO_CHAR (c);
	  bytepos++;
	}

      XMARKER (readcharfun)->bytepos = bytepos;
      XMARKER (readcharfun)->charpos++;

      return c;
    }

  if (EQ (readcharfun, Qlambda))
    {
      readbyte = readbyte_for_lambda;
      goto read_multibyte;
    }

  if (EQ (readcharfun, Qget_file_char))
    {
      eassert (infile);
      readbyte = readbyte_from_file;
      goto read_multibyte;
    }

  if (STRINGP (readcharfun))
    {
      if (read_from_string_index >= read_from_string_limit)
	c = -1;
      else if (STRING_MULTIBYTE (readcharfun))
	{
	  if (multibyte)
	    *multibyte = 1;
	  c = (fetch_string_char_advance_no_check
	       (readcharfun,
		&read_from_string_index,
		&read_from_string_index_byte));
	}
      else
	{
	  c = SREF (readcharfun, read_from_string_index_byte);
	  read_from_string_index++;
	  read_from_string_index_byte++;
	}
      return c;
    }

  if (CONSP (readcharfun) && STRINGP (XCAR (readcharfun)))
    {
      /* This is the case that read_vector is reading from a unibyte
	 string that contains a byte sequence previously skipped
	 because of #@NUMBER.  The car part of readcharfun is that
	 string, and the cdr part is a value of readcharfun given to
	 read_vector.  */
      readbyte = readbyte_from_string;
      eassert (infile);
      if (EQ (XCDR (readcharfun), Qget_emacs_mule_file_char))
	emacs_mule_encoding = 1;
      goto read_multibyte;
    }

  if (EQ (readcharfun, Qget_emacs_mule_file_char))
    {
      readbyte = readbyte_from_file;
      eassert (infile);
      emacs_mule_encoding = 1;
      goto read_multibyte;
    }

  tem = call0 (readcharfun);

  if (NILP (tem))
    return -1;
  return XFIXNUM (tem);

 read_multibyte:
  if (unread_char >= 0)
    {
      c = unread_char;
      unread_char = -1;
      return c;
    }
  c = (*readbyte) (-1, readcharfun);
  if (c < 0)
    return c;
  if (multibyte)
    *multibyte = 1;
  if (ASCII_CHAR_P (c))
    return c;
  if (emacs_mule_encoding)
    return read_emacs_mule_char (c, readbyte, readcharfun);
  i = 0;
  buf[i++] = c;
  len = BYTES_BY_CHAR_HEAD (c);
  while (i < len)
    {
      buf[i++] = c = (*readbyte) (-1, readcharfun);
      if (c < 0 || ! TRAILING_CODE_P (c))
	{
	  for (i -= c < 0; 0 < --i; )
	    (*readbyte) (buf[i], readcharfun);
	  return BYTE8_TO_CHAR (buf[0]);
	}
    }
  return STRING_CHAR (buf);
}

#define FROM_FILE_P(readcharfun)			\
  (EQ (readcharfun, Qget_file_char)			\
   || EQ (readcharfun, Qget_emacs_mule_file_char))

static void
skip_dyn_bytes (Lisp_Object readcharfun, ptrdiff_t n)
{
  if (FROM_FILE_P (readcharfun))
    {
      block_input ();		/* FIXME: Not sure if it's needed.  */
      fseek (infile->stream, n - infile->lookahead, SEEK_CUR);
      unblock_input ();
      infile->lookahead = 0;
    }
  else
    { /* We're not reading directly from a file.  In that case, it's difficult
	 to reliably count bytes, since these are usually meant for the file's
	 encoding, whereas we're now typically in the internal encoding.
	 But luckily, skip_dyn_bytes is used to skip over a single
	 dynamic-docstring (or dynamic byte-code) which is always quoted such
	 that \037 is the final char.  */
      int c;
      do {
	c = READCHAR;
      } while (c >= 0 && c != '\037');
    }
}

static void
skip_dyn_eof (Lisp_Object readcharfun)
{
  if (FROM_FILE_P (readcharfun))
    {
      block_input ();		/* FIXME: Not sure if it's needed.  */
      fseek (infile->stream, 0, SEEK_END);
      unblock_input ();
      infile->lookahead = 0;
    }
  else
    while (READCHAR >= 0);
}

/* Unread the character C in the way appropriate for the stream READCHARFUN.
   If the stream is a user function, call it with the char as argument.  */

static void
unreadchar (Lisp_Object readcharfun, int c)
{
  readchar_charpos--;
  if (c == -1)
    /* Don't back up the pointer if we're unreading the end-of-input mark,
       since readchar didn't advance it when we read it.  */
    ;
  else if (BUFFERP (readcharfun))
    {
      struct buffer *b = XBUFFER (readcharfun);
      ptrdiff_t charpos = BUF_PT (b);
      ptrdiff_t bytepos = BUF_PT_BYTE (b);

      if (! NILP (BVAR (b, enable_multibyte_characters)))
	bytepos -= buf_prev_char_len (b, bytepos);
      else
	bytepos--;

      SET_BUF_PT_BOTH (b, charpos - 1, bytepos);
    }
  else if (MARKERP (readcharfun))
    {
      struct buffer *b = XMARKER (readcharfun)->buffer;
      ptrdiff_t bytepos = XMARKER (readcharfun)->bytepos;

      XMARKER (readcharfun)->charpos--;
      if (! NILP (BVAR (b, enable_multibyte_characters)))
	bytepos -= buf_prev_char_len (b, bytepos);
      else
	bytepos--;

      XMARKER (readcharfun)->bytepos = bytepos;
    }
  else if (STRINGP (readcharfun))
    {
      read_from_string_index--;
      read_from_string_index_byte
	= string_char_to_byte (readcharfun, read_from_string_index);
    }
  else if (CONSP (readcharfun) && STRINGP (XCAR (readcharfun)))
    {
      unread_char = c;
    }
  else if (EQ (readcharfun, Qlambda))
    {
      unread_char = c;
    }
  else if (FROM_FILE_P (readcharfun))
    {
      unread_char = c;
    }
  else
    call1 (readcharfun, make_fixnum (c));
}

static int
readbyte_for_lambda (int c, Lisp_Object readcharfun)
{
  return read_bytecode_char (c >= 0);
}

static int
readbyte_from_stdio (void)
{
  if (infile->lookahead)
    return infile->buf[--infile->lookahead];

  int c;
  FILE *instream = infile->stream;

  block_input ();

  /* Interrupted reads have been observed while reading over the network.  */
  while ((c = getc (instream)) == EOF && errno == EINTR && ferror (instream))
    {
      unblock_input ();
      maybe_quit ();
      block_input ();
      clearerr (instream);
    }

  unblock_input ();

  return (c == EOF ? -1 : c);
}

static int
readbyte_from_file (int c, Lisp_Object readcharfun)
{
  eassert (infile);
  if (c >= 0)
    {
      eassert (infile->lookahead < sizeof infile->buf);
      infile->buf[infile->lookahead++] = c;
      return 0;
    }

  return readbyte_from_stdio ();
}

static int
readbyte_from_string (int c, Lisp_Object readcharfun)
{
  Lisp_Object string = XCAR (readcharfun);

  if (c >= 0)
    {
      read_from_string_index--;
      read_from_string_index_byte
	= string_char_to_byte (string, read_from_string_index);
    }

  return (read_from_string_index < read_from_string_limit
	  ? fetch_string_char_advance (string,
				       &read_from_string_index,
				       &read_from_string_index_byte)
	  : -1);
}


/* Signal Qinvalid_read_syntax error.
   S is error string of length N (if > 0)  */

static AVOID
invalid_syntax_lisp (Lisp_Object s, Lisp_Object readcharfun)
{
  if (BUFFERP (readcharfun))
    {
      ptrdiff_t line, column;

      /* Get the line/column in the readcharfun buffer.  */
      {
	specpdl_ref count = SPECPDL_INDEX ();

	record_unwind_protect_excursion ();
	set_buffer_internal (XBUFFER (readcharfun));
	line = count_lines (BEGV_BYTE, PT_BYTE) + 1;
	column = current_column ();
	unbind_to (count, Qnil);
      }

      xsignal (Qinvalid_read_syntax,
	       list3 (s, make_fixnum (line), make_fixnum (column)));
    }
  else
    xsignal1 (Qinvalid_read_syntax, s);
}

static AVOID
invalid_syntax (const char *s, Lisp_Object readcharfun)
{
  invalid_syntax_lisp (build_string (s), readcharfun);
}


/* Read one non-ASCII character from INFILE.  The character is
   encoded in `emacs-mule' and the first byte is already read in
   C.  */

static int
read_emacs_mule_char (int c, int (*readbyte) (int, Lisp_Object), Lisp_Object readcharfun)
{
  /* Emacs-mule coding uses at most 4-byte for one character.  */
  unsigned char buf[4];
  int len = emacs_mule_bytes[c];
  struct charset *charset;
  int i;
  unsigned code;

  if (len == 1)
    /* C is not a valid leading-code of `emacs-mule'.  */
    return BYTE8_TO_CHAR (c);

  i = 0;
  buf[i++] = c;
  while (i < len)
    {
      buf[i++] = c = (*readbyte) (-1, readcharfun);
      if (c < 0xA0)
	{
	  for (i -= c < 0; 0 < --i; )
	    (*readbyte) (buf[i], readcharfun);
	  return BYTE8_TO_CHAR (buf[0]);
	}
    }

  if (len == 2)
    {
      charset = CHARSET_FROM_ID (emacs_mule_charset[buf[0]]);
      code = buf[1] & 0x7F;
    }
  else if (len == 3)
    {
      if (buf[0] == EMACS_MULE_LEADING_CODE_PRIVATE_11
	  || buf[0] == EMACS_MULE_LEADING_CODE_PRIVATE_12)
	{
	  charset = CHARSET_FROM_ID (emacs_mule_charset[buf[1]]);
	  code = buf[2] & 0x7F;
	}
      else
	{
	  charset = CHARSET_FROM_ID (emacs_mule_charset[buf[0]]);
	  code = ((buf[1] << 8) | buf[2]) & 0x7F7F;
	}
    }
  else
    {
      charset = CHARSET_FROM_ID (emacs_mule_charset[buf[1]]);
      code = ((buf[2] << 8) | buf[3]) & 0x7F7F;
    }
  c = DECODE_CHAR (charset, code);
  if (c < 0)
    invalid_syntax ("invalid multibyte form", readcharfun);
  return c;
}


/* An in-progress substitution of OBJECT for PLACEHOLDER.  */
struct subst
{
  Lisp_Object object;
  Lisp_Object placeholder;

  /* Hash table of subobjects of OBJECT that might be circular.  If
     Qt, all such objects might be circular.  */
  Lisp_Object completed;

  /* List of subobjects of OBJECT that have already been visited.  */
  Lisp_Object seen;
};

static Lisp_Object read_internal_start (Lisp_Object, Lisp_Object,
                                        Lisp_Object, bool);
static Lisp_Object read0 (Lisp_Object, bool);

static Lisp_Object substitute_object_recurse (struct subst *, Lisp_Object);
static void substitute_in_interval (INTERVAL *, void *);


/* Get a character from the tty.  */

/* Read input events until we get one that's acceptable for our purposes.

   If NO_SWITCH_FRAME, switch-frame events are stashed
   until we get a character we like, and then stuffed into
   unread_switch_frame.

   If ASCII_REQUIRED, check function key events to see
   if the unmodified version of the symbol has a Qascii_character
   property, and use that character, if present.

   If ERROR_NONASCII, signal an error if the input we
   get isn't an ASCII character with modifiers.  If it's false but
   ASCII_REQUIRED is true, just re-read until we get an ASCII
   character.

   If INPUT_METHOD, invoke the current input method
   if the character warrants that.

   If SECONDS is a number, wait that many seconds for input, and
   return Qnil if no input arrives within that time.  */

static Lisp_Object
read_filtered_event (bool no_switch_frame, bool ascii_required,
		     bool error_nonascii, bool input_method, Lisp_Object seconds)
{
  Lisp_Object val, delayed_switch_frame;
  struct timespec end_time;

#ifdef HAVE_WINDOW_SYSTEM
  if (display_hourglass_p)
    cancel_hourglass ();
#endif

  delayed_switch_frame = Qnil;

  /* Compute timeout.  */
  if (NUMBERP (seconds))
    {
      double duration = XFLOATINT (seconds);
      struct timespec wait_time = dtotimespec (duration);
      end_time = timespec_add (current_timespec (), wait_time);
    }

  /* Read until we get an acceptable event.  */
 retry:
  do
    {
      val = read_char (0, Qnil, (input_method ? Qnil : Qt), 0,
		       NUMBERP (seconds) ? &end_time : NULL);
    }
  while (FIXNUMP (val) && XFIXNUM (val) == -2); /* wrong_kboard_jmpbuf */

  if (BUFFERP (val))
    goto retry;

  /* `switch-frame' events are put off until after the next ASCII
     character.  This is better than signaling an error just because
     the last characters were typed to a separate minibuffer frame,
     for example.  Eventually, some code which can deal with
     switch-frame events will read it and process it.  */
  if (no_switch_frame
      && EVENT_HAS_PARAMETERS (val)
      && EQ (EVENT_HEAD_KIND (EVENT_HEAD (val)), Qswitch_frame))
    {
      delayed_switch_frame = val;
      goto retry;
    }

  if (ascii_required && !(NUMBERP (seconds) && NILP (val)))
    {
      /* Convert certain symbols to their ASCII equivalents.  */
      if (SYMBOLP (val))
	{
	  Lisp_Object tem, tem1;
	  tem = Fget (val, Qevent_symbol_element_mask);
	  if (! NILP (tem))
	    {
	      tem1 = Fget (Fcar (tem), Qascii_character);
	      /* Merge this symbol's modifier bits
		 with the ASCII equivalent of its basic code.  */
	      if (! NILP (tem1))
		XSETFASTINT (val, XFIXNUM (tem1) | XFIXNUM (Fcar (Fcdr (tem))));
	    }
	}

      /* If we don't have a character now, deal with it appropriately.  */
      if (!FIXNUMP (val))
	{
	  if (error_nonascii)
	    {
	      Vunread_command_events = list1 (val);
	      error ("Non-character input-event");
	    }
	  else
	    goto retry;
	}
    }

  if (! NILP (delayed_switch_frame))
    unread_switch_frame = delayed_switch_frame;

#if 0

#ifdef HAVE_WINDOW_SYSTEM
  if (display_hourglass_p)
    start_hourglass ();
#endif

#endif

  return val;
}

DEFUN ("read-char", Fread_char, Sread_char, 0, 3, 0,
       doc: /* Read a character event from the command input (keyboard or macro).
It is returned as a number.
If the event has modifiers, they are resolved and reflected in the
returned character code if possible (e.g. C-SPC yields 0 and C-a yields 97).
If some of the modifiers cannot be reflected in the character code, the
returned value will include those modifiers, and will not be a valid
character code: it will fail the `characterp' test.  Use `event-basic-type'
to recover the character code with the modifiers removed.

If the user generates an event which is not a character (i.e. a mouse
click or function key event), `read-char' signals an error.  As an
exception, switch-frame events are put off until non-character events
can be read.
If you want to read non-character events, or ignore them, call
`read-event' or `read-char-exclusive' instead.

If the optional argument PROMPT is non-nil, display that as a prompt.
If PROMPT is nil or the string \"\", the key sequence/events that led
to the current command is used as the prompt.

If the optional argument INHERIT-INPUT-METHOD is non-nil and some
input method is turned on in the current buffer, that input method
is used for reading a character.

If the optional argument SECONDS is non-nil, it should be a number
specifying the maximum number of seconds to wait for input.  If no
input arrives in that time, return nil.  SECONDS may be a
floating-point value.

If `inhibit-interaction' is non-nil, this function will signal an
`inhibited-interaction' error.  */)
  (Lisp_Object prompt, Lisp_Object inherit_input_method, Lisp_Object seconds)
{
  Lisp_Object val;

  barf_if_interaction_inhibited ();

  if (! NILP (prompt))
    {
      cancel_echoing ();
      message_with_string ("%s", prompt, 0);
    }
  val = read_filtered_event (1, 1, 1, ! NILP (inherit_input_method), seconds);

  return (NILP (val) ? Qnil
	  : make_fixnum (char_resolve_modifier_mask (XFIXNUM (val))));
}

DEFUN ("read-event", Fread_event, Sread_event, 0, 3, 0,
       doc: /* Read an event object from the input stream.

If you want to read non-character events, consider calling `read-key'
instead.  `read-key' will decode events via `input-decode-map' that
`read-event' will not.  On a terminal this includes function keys such
as <F7> and <RIGHT>, or mouse events generated by `xterm-mouse-mode'.

If the optional argument PROMPT is non-nil, display that as a prompt.
If PROMPT is nil or the string \"\", the key sequence/events that led
to the current command is used as the prompt.

If the optional argument INHERIT-INPUT-METHOD is non-nil and some
input method is turned on in the current buffer, that input method
is used for reading a character.

If the optional argument SECONDS is non-nil, it should be a number
specifying the maximum number of seconds to wait for input.  If no
input arrives in that time, return nil.  SECONDS may be a
floating-point value.

If `inhibit-interaction' is non-nil, this function will signal an
`inhibited-interaction' error.  */)
  (Lisp_Object prompt, Lisp_Object inherit_input_method, Lisp_Object seconds)
{
  barf_if_interaction_inhibited ();

  if (! NILP (prompt))
    {
      cancel_echoing ();
      message_with_string ("%s", prompt, 0);
    }
  return read_filtered_event (0, 0, 0, ! NILP (inherit_input_method), seconds);
}

DEFUN ("read-char-exclusive", Fread_char_exclusive, Sread_char_exclusive, 0, 3, 0,
       doc: /* Read a character event from the command input (keyboard or macro).
It is returned as a number.  Non-character events are ignored.
If the event has modifiers, they are resolved and reflected in the
returned character code if possible (e.g. C-SPC yields 0 and C-a yields 97).
If some of the modifiers cannot be reflected in the character code, the
returned value will include those modifiers, and will not be a valid
character code: it will fail the `characterp' test.  Use `event-basic-type'
to recover the character code with the modifiers removed.

If the optional argument PROMPT is non-nil, display that as a prompt.
If PROMPT is nil or the string \"\", the key sequence/events that led
to the current command is used as the prompt.

If the optional argument INHERIT-INPUT-METHOD is non-nil and some
input method is turned on in the current buffer, that input method
is used for reading a character.

If the optional argument SECONDS is non-nil, it should be a number
specifying the maximum number of seconds to wait for input.  If no
input arrives in that time, return nil.  SECONDS may be a
floating-point value.

If `inhibit-interaction' is non-nil, this function will signal an
`inhibited-interaction' error.  */)
(Lisp_Object prompt, Lisp_Object inherit_input_method, Lisp_Object seconds)
{
  Lisp_Object val;

  barf_if_interaction_inhibited ();

  if (! NILP (prompt))
    {
      cancel_echoing ();
      message_with_string ("%s", prompt, 0);
    }

  val = read_filtered_event (1, 1, 0, ! NILP (inherit_input_method), seconds);

  return (NILP (val) ? Qnil
	  : make_fixnum (char_resolve_modifier_mask (XFIXNUM (val))));
}

DEFUN ("get-file-char", Fget_file_char, Sget_file_char, 0, 0, 0,
       doc: /* Don't use this yourself.  */)
  (void)
{
  if (!infile)
    error ("get-file-char misused");
  return make_fixnum (readbyte_from_stdio ());
}




/* Return true if the lisp code read using READCHARFUN defines a non-nil
   `lexical-binding' file variable.  After returning, the stream is
   positioned following the first line, if it is a comment or #! line,
   otherwise nothing is read.  */

static bool
lisp_file_lexically_bound_p (Lisp_Object readcharfun)
{
  int ch = READCHAR;

  if (ch == '#')
    {
      ch = READCHAR;
      if (ch != '!')
        {
          UNREAD (ch);
          UNREAD ('#');
          return 0;
        }
      while (ch != '\n' && ch != EOF)
        ch = READCHAR;
      if (ch == '\n') ch = READCHAR;
      /* It is OK to leave the position after a #! line, since
	 that is what read0 does.  */
    }

  if (ch != ';')
    /* The first line isn't a comment, just give up.  */
    {
      UNREAD (ch);
      return 0;
    }
  else
    /* Look for an appropriate file-variable in the first line.  */
    {
      bool rv = 0;
      enum {
	NOMINAL, AFTER_FIRST_DASH, AFTER_ASTERIX
      } beg_end_state = NOMINAL;
      bool in_file_vars = 0;

#define UPDATE_BEG_END_STATE(ch)				\
  if (beg_end_state == NOMINAL)					\
    beg_end_state = (ch == '-' ? AFTER_FIRST_DASH : NOMINAL);	\
  else if (beg_end_state == AFTER_FIRST_DASH)			\
    beg_end_state = (ch == '*' ? AFTER_ASTERIX : NOMINAL);	\
  else if (beg_end_state == AFTER_ASTERIX)			\
    {								\
      if (ch == '-')						\
	in_file_vars = !in_file_vars;				\
      beg_end_state = NOMINAL;					\
    }

      /* Skip until we get to the file vars, if any.  */
      do
	{
	  ch = READCHAR;
	  UPDATE_BEG_END_STATE (ch);
	}
      while (!in_file_vars && ch != '\n' && ch != EOF);

      while (in_file_vars)
	{
	  char var[100], val[100];
	  unsigned i;

	  ch = READCHAR;

	  /* Read a variable name.  */
	  while (ch == ' ' || ch == '\t')
	    ch = READCHAR;

	  i = 0;
	  beg_end_state = NOMINAL;
	  while (ch != ':' && ch != '\n' && ch != EOF && in_file_vars)
	    {
	      if (i < sizeof var - 1)
		var[i++] = ch;
	      UPDATE_BEG_END_STATE (ch);
	      ch = READCHAR;
	    }

	  /* Stop scanning if no colon was found before end marker.  */
	  if (!in_file_vars || ch == '\n' || ch == EOF)
	    break;

	  while (i > 0 && (var[i - 1] == ' ' || var[i - 1] == '\t'))
	    i--;
	  var[i] = '\0';

	  if (ch == ':')
	    {
	      /* Read a variable value.  */
	      ch = READCHAR;

	      while (ch == ' ' || ch == '\t')
		ch = READCHAR;

	      i = 0;
	      beg_end_state = NOMINAL;
	      while (ch != ';' && ch != '\n' && ch != EOF && in_file_vars)
		{
		  if (i < sizeof val - 1)
		    val[i++] = ch;
		  UPDATE_BEG_END_STATE (ch);
		  ch = READCHAR;
		}
	      if (! in_file_vars)
		/* The value was terminated by an end-marker, which remove.  */
		i -= 3;
	      while (i > 0 && (val[i - 1] == ' ' || val[i - 1] == '\t'))
		i--;
	      val[i] = '\0';

	      if (strcmp (var, "lexical-binding") == 0)
		/* This is it...  */
		{
		  rv = (strcmp (val, "nil") != 0);
		  break;
		}
	    }
	}

      while (ch != '\n' && ch != EOF)
	ch = READCHAR;

      return rv;
    }
}

/* Value is a version number of byte compiled code if the file
   associated with file descriptor FD is a compiled Lisp file that's
   safe to load.  Only files compiled with Emacs can be loaded.  */

static int
safe_to_load_version (Lisp_Object file, int fd)
{
  struct stat st;
  char buf[512];
  int nbytes, i;
  int version = 1;

  /* If the file is not regular, then we cannot safely seek it.
     Assume that it is not safe to load as a compiled file.  */
  if (fstat (fd, &st) == 0 && !S_ISREG (st.st_mode))
    return 0;

  /* Read the first few bytes from the file, and look for a line
     specifying the byte compiler version used.  */
  nbytes = emacs_read_quit (fd, buf, sizeof buf);
  if (nbytes > 0)
    {
      /* Skip to the next newline, skipping over the initial `ELC'
	 with NUL bytes following it, but note the version.  */
      for (i = 0; i < nbytes && buf[i] != '\n'; ++i)
	if (i == 4)
	  version = buf[i];

      if (i >= nbytes
	  || fast_c_string_match_ignore_case (Vbytecomp_version_regexp,
					      buf + i, nbytes - i) < 0)
	version = 0;
    }

  if (lseek (fd, 0, SEEK_SET) < 0)
    report_file_error ("Seeking to start of file", file);

  return version;
}


/* Callback for record_unwind_protect.  Restore the old load list OLD,
   after loading a file successfully.  */

static void
record_load_unwind (Lisp_Object old)
{
  Vloads_in_progress = old;
}

/* This handler function is used via internal_condition_case_1.  */

static Lisp_Object
load_error_handler (Lisp_Object data)
{
  return Qnil;
}

static void
load_warn_unescaped_character_literals (Lisp_Object file)
{
  Lisp_Object warning =
    safe_call (1, intern ("byte-run--unescaped-character-literals-warning"));
  if (! NILP (warning))
    {
      AUTO_STRING (format, "Loading `%s': %s");
      CALLN (Fmessage, format, file, warning);
    }
}

DEFUN ("get-load-suffixes", Fget_load_suffixes, Sget_load_suffixes, 0, 0, 0,
       doc: /* Return the suffixes that `load' should try if a suffix is \
required.
This uses the variables `load-suffixes' and `load-file-rep-suffixes'.  */)
  (void)
{
  Lisp_Object lst = Qnil, suffixes = Vload_suffixes;
  FOR_EACH_TAIL (suffixes)
    {
      Lisp_Object exts = Vload_file_rep_suffixes;
      Lisp_Object suffix = XCAR (suffixes);
      FOR_EACH_TAIL (exts)
	lst = Fcons (concat2 (suffix, XCAR (exts)), lst);
    }
  return Fnreverse (lst);
}

/* Return true if STRING ends with SUFFIX.  */
bool
suffix_p (Lisp_Object string, const char *suffix)
{
  ptrdiff_t suffix_len = strlen (suffix);
  ptrdiff_t string_len = SBYTES (string);

  return (suffix_len <= string_len
	  && strcmp (SSDATA (string) + string_len - suffix_len, suffix) == 0);
}

static void
close_infile_unwind (void *arg)
{
  struct infile *prev_infile = arg;
  eassert (infile && infile != prev_infile);
  fclose (infile->stream);
  infile = prev_infile;
}

/* Compute the filename we want in `load-history' and `load-file-name'.  */

static Lisp_Object
compute_found_effective (Lisp_Object found)
{
  /* Reconstruct the .elc filename.  */
  Lisp_Object src_name =
    Fgethash (Ffile_name_nondirectory (found), Vcomp_eln_to_el_h, Qnil);

  if (NILP (src_name))
    /* Manual eln load.  */
    return found;

  if (suffix_p (src_name, "el.gz"))
    src_name = Fsubstring (src_name, make_fixnum (0), make_fixnum (-3));
  return concat2 (src_name, build_string ("c"));
}

static void
loadhist_initialize (Lisp_Object filename)
{
  eassert (STRINGP (filename) || NILP (filename));
  specbind (Qcurrent_load_list, Fcons (filename, Qnil));
}

DEFUN ("load", Fload, Sload, 1, 5, 0,
       doc: /* Execute a file of Lisp code named FILE.
First try FILE with `.elc' appended, then try with `.el', then try
with a system-dependent suffix of dynamic modules (see `load-suffixes'),
then try FILE unmodified (the exact suffixes in the exact order are
determined by `load-suffixes').  Environment variable references in
FILE are replaced with their values by calling `substitute-in-file-name'.
This function searches the directories in `load-path'.

If optional second arg NOERROR is non-nil,
report no error if FILE doesn't exist.
Print messages at start and end of loading unless
optional third arg NOMESSAGE is non-nil (but `force-load-messages'
overrides that).
If optional fourth arg NOSUFFIX is non-nil, don't try adding
suffixes to the specified name FILE.
If optional fifth arg MUST-SUFFIX is non-nil, insist on
the suffix `.elc' or `.el' or the module suffix; don't accept just
FILE unless it ends in one of those suffixes or includes a directory name.

If NOSUFFIX is nil, then if a file could not be found, try looking for
a different representation of the file by adding non-empty suffixes to
its name, before trying another file.  Emacs uses this feature to find
compressed versions of files when Auto Compression mode is enabled.
If NOSUFFIX is non-nil, disable this feature.

The suffixes that this function tries out, when NOSUFFIX is nil, are
given by the return value of `get-load-suffixes' and the values listed
in `load-file-rep-suffixes'.  If MUST-SUFFIX is non-nil, only the
return value of `get-load-suffixes' is used, i.e. the file name is
required to have a non-empty suffix.

When searching suffixes, this function normally stops at the first
one that exists.  If the option `load-prefer-newer' is non-nil,
however, it tries all suffixes, and uses whichever file is the newest.

Loading a file records its definitions, and its `provide' and
`require' calls, in an element of `load-history' whose
car is the file name loaded.  See `load-history'.

While the file is in the process of being loaded, the variable
`load-in-progress' is non-nil and the variable `load-file-name'
is bound to the file's name.

Return t if the file exists and loads successfully.  */)
  (Lisp_Object file, Lisp_Object noerror, Lisp_Object nomessage,
   Lisp_Object nosuffix, Lisp_Object must_suffix)
{
  FILE *stream UNINIT;
  int fd;
  specpdl_ref fd_index UNINIT;
  specpdl_ref count = SPECPDL_INDEX ();
  Lisp_Object found, efound, hist_file_name;
  /* True means we printed the ".el is newer" message.  */
  bool newer = 0;
  /* True means we are loading a compiled file.  */
  bool compiled = 0;
  Lisp_Object handler;
  const char *fmode = "r" FOPEN_TEXT;
  int version;

  CHECK_STRING (file);

  /* If file name is magic, call the handler.  */
  handler = Ffind_file_name_handler (file, Qload);
  if (! NILP (handler))
    return call5 (handler, Qload, file, noerror, nomessage, nosuffix);

  /* The presence of this call is the result of a historical accident:
     it used to be in every file-operation and when it got removed
     everywhere, it accidentally stayed here.  Since then, enough people
     supposedly have things like (load "$PROJECT/foo.el") in their .emacs
     that it seemed risky to remove.  */
  if (! NILP (noerror))
    {
      file = internal_condition_case_1 (Fsubstitute_in_file_name, file,
					Qt, load_error_handler);
      if (NILP (file))
	return Qnil;
    }
  else
    file = Fsubstitute_in_file_name (file);

  bool no_native = suffix_p (file, ".elc");

  /* Avoid weird lossage with null string as arg,
     since it would try to load a directory as a Lisp file.  */
  if (SCHARS (file) == 0)
    {
      fd = -1;
      errno = ENOENT;
    }
  else
    {
      Lisp_Object suffixes;
      found = Qnil;

      if (! NILP (must_suffix))
	{
	  /* Don't insist on adding a suffix if FILE already ends with one.  */
	  if (suffix_p (file, ".el")
	      || suffix_p (file, ".elc")
#ifdef HAVE_MODULES
	      || suffix_p (file, MODULES_SUFFIX)
#ifdef MODULES_SECONDARY_SUFFIX
              || suffix_p (file, MODULES_SECONDARY_SUFFIX)
#endif
#endif
#ifdef HAVE_NATIVE_COMP
              || suffix_p (file, NATIVE_ELISP_SUFFIX)
#endif
	      )
	    must_suffix = Qnil;
	  /* Don't insist on adding a suffix
	     if the argument includes a directory name.  */
	  else if (! NILP (Ffile_name_directory (file)))
	    must_suffix = Qnil;
	}

      if (! NILP (nosuffix))
	suffixes = Qnil;
      else
	{
	  suffixes = Fget_load_suffixes ();
	  if (NILP (must_suffix))
	    suffixes = CALLN (Fappend, suffixes, Vload_file_rep_suffixes);
	}

      fd =
	openp (Vload_path, file, suffixes, &found, Qnil, load_prefer_newer,
	       no_native);
    }

  if (fd == -1)
    {
      if (NILP (noerror))
	report_file_error ("Cannot open load file", file);
      return Qnil;
    }

  /* Tell startup.el whether or not we found the user's init file.  */
  if (EQ (Qt, Vuser_init_file))
    Vuser_init_file = found;

  /* If FD is -2, that means openp found a magic file.  */
  if (fd == -2)
    {
      if (NILP (Fequal (found, file)))
	/* If FOUND is a different file name from FILE,
	   find its handler even if we have already inhibited
	   the `load' operation on FILE.  */
	handler = Ffind_file_name_handler (found, Qt);
      else
	handler = Ffind_file_name_handler (found, Qload);
      if (! NILP (handler))
	return call5 (handler, Qload, found, noerror, nomessage, Qt);
#ifdef DOS_NT
      /* Tramp has to deal with semi-broken packages that prepend
	 drive letters to remote files.  For that reason, Tramp
	 catches file operations that test for file existence, which
	 makes openp think X:/foo.elc files are remote.  However,
	 Tramp does not catch `load' operations for such files, so we
	 end up with a nil as the `load' handler above.  If we would
	 continue with fd = -2, we will behave wrongly, and in
	 particular try reading a .elc file in the "rt" mode instead
	 of "rb".  See bug #9311 for the results.  To work around
	 this, we try to open the file locally, and go with that if it
	 succeeds.  */
      fd = emacs_open (SSDATA (ENCODE_FILE (found)), O_RDONLY, 0);
      if (fd == -1)
	fd = -2;
#endif
    }

  if (0 <= fd)
    {
      fd_index = SPECPDL_INDEX ();
      record_unwind_protect_int (close_file_unwind, fd);
    }

#ifdef HAVE_MODULES
  bool is_module =
    suffix_p (found, MODULES_SUFFIX)
#ifdef MODULES_SECONDARY_SUFFIX
    || suffix_p (found, MODULES_SECONDARY_SUFFIX)
#endif
    ;
#else
  bool is_module = false;
#endif

#ifdef HAVE_NATIVE_COMP
  bool is_native_elisp = suffix_p (found, NATIVE_ELISP_SUFFIX);
#else
  bool is_native_elisp = false;
#endif

  /* Check if we're stuck in a recursive load cycle.

     2000-09-21: It's not possible to just check for the file loaded
     being a member of Vloads_in_progress.  This fails because of the
     way the byte compiler currently works; `provide's are not
     evaluated, see font-lock.el/jit-lock.el as an example.  This
     leads to a certain amount of ``normal'' recursion.

     Also, just loading a file recursively is not always an error in
     the general case; the second load may do something different.  */
  {
    int load_count = 0;
    Lisp_Object tem = Vloads_in_progress;
    FOR_EACH_TAIL_SAFE (tem)
      if (! NILP (Fequal (found, XCAR (tem))) && (++load_count > 3))
	signal_error ("Recursive load", Fcons (found, Vloads_in_progress));
    record_unwind_protect (record_load_unwind, Vloads_in_progress);
    Vloads_in_progress = Fcons (found, Vloads_in_progress);
  }

  /* All loads are by default dynamic, unless the file itself specifies
     otherwise using a file-variable in the first line.  This is bound here
     so that it takes effect whether or not we use
     Vload_source_file_function.  */
  specbind (Qlexical_binding, Qnil);

  Lisp_Object found_eff =
    is_native_elisp
    ? compute_found_effective (found)
    : found;

  hist_file_name = (! NILP (Vloadup_pure_table)
                    ? concat2 (Ffile_name_directory (file),
                               Ffile_name_nondirectory (found_eff))
                    : found_eff);

  version = -1;

  /* Check for the presence of unescaped character literals and warn
     about them. */
  specbind (Qlread_unescaped_character_literals, Qnil);
  record_unwind_protect (load_warn_unescaped_character_literals, file);

  bool is_elc = suffix_p (found, ".elc");
  if (is_elc
      /* version = 1 means the file is empty, in which case we can
	 treat it as not byte-compiled.  */
      || (fd >= 0 && (version = safe_to_load_version (file, fd)) > 1))
    /* Load .elc files directly, but not when they are
       remote and have no handler!  */
    {
      if (fd != -2)
	{
	  struct stat s1, s2;
	  int result;

	  if (version < 0 && !(version = safe_to_load_version (file, fd)))
	    error ("File `%s' was not compiled in Emacs", SDATA (found));

	  compiled = 1;

	  efound = ENCODE_FILE (found);
	  fmode = "r" FOPEN_BINARY;

          /* openp already checked for newness, no point doing it again.
             FIXME would be nice to get a message when openp
             ignores suffix order due to load_prefer_newer.  */
          if (!load_prefer_newer && is_elc)
            {
	      result = emacs_fstatat (AT_FDCWD, SSDATA (efound), &s1, 0);
              if (result == 0)
                {
                  SSET (efound, SBYTES (efound) - 1, 0);
		  result = emacs_fstatat (AT_FDCWD, SSDATA (efound), &s2, 0);
                  SSET (efound, SBYTES (efound) - 1, 'c');
                }

              if (result == 0
                  && timespec_cmp (get_stat_mtime (&s1), get_stat_mtime (&s2)) < 0)
                {
                  /* Make the progress messages mention that source is newer.  */
                  newer = 1;

                  /* If we won't print another message, mention this anyway.  */
                  if (! NILP (nomessage) && !force_load_messages)
                    {
                      Lisp_Object msg_file;
                      msg_file = Fsubstring (found, make_fixnum (0), make_fixnum (-1));
                      message_with_string ("Source file `%s' newer than byte-compiled file; using older file",
                                           msg_file, 1);
                    }
                }
            } /* !load_prefer_newer */
	}
    }
  else if (!is_module && !is_native_elisp)
    {
      /* We are loading a source file (*.el).  */
      if (! NILP (Vload_source_file_function))
	{
	  Lisp_Object val;

	  if (fd >= 0)
	    {
	      emacs_close (fd);
	      clear_unwind_protect (fd_index);
	    }
	  val = call4 (Vload_source_file_function, found, hist_file_name,
		       NILP (noerror) ? Qnil : Qt,
		       (NILP (nomessage) || force_load_messages) ? Qnil : Qt);
	  return unbind_to (count, val);
	}
    }

  if (fd < 0)
    {
      /* We somehow got here with fd == -2, meaning the file is deemed
	 to be remote.  Don't even try to reopen the file locally;
	 just force a failure.  */
      stream = NULL;
      errno = EINVAL;
    }
  else if (!is_module && !is_native_elisp)
    {
#ifdef WINDOWSNT
      emacs_close (fd);
      clear_unwind_protect (fd_index);
      efound = ENCODE_FILE (found);
      stream = emacs_fopen (SSDATA (efound), fmode);
#else
      stream = fdopen (fd, fmode);
#endif
    }

  /* Declare here rather than inside the else-part because the storage
     might be accessed by the unbind_to call below.  */
  struct infile input;

  if (is_module || is_native_elisp)
    {
      /* `module-load' uses the file name, so we can close the stream
         now.  */
      if (fd >= 0)
        {
          emacs_close (fd);
          clear_unwind_protect (fd_index);
        }
    }
  else
    {
      if (! stream)
        report_file_error ("Opening stdio stream", file);
      set_unwind_protect_ptr (fd_index, close_infile_unwind, infile);
      input.stream = stream;
      input.lookahead = 0;
      infile = &input;
      unread_char = -1;
    }

  if (! NILP (Vloadup_pure_table))
    Vpreloaded_file_list = Fcons (Fpurecopy (file), Vpreloaded_file_list);

  if (NILP (nomessage) || force_load_messages)
    {
      if (is_module)
        message_with_string ("Loading %s (module)...", file, 1);
      else if (is_native_elisp)
        message_with_string ("Loading %s (native compiled elisp)...", file, 1);
      else if (!compiled)
	message_with_string ("Loading %s (source)...", file, 1);
      else if (newer)
	message_with_string ("Loading %s (compiled; note, source file is newer)...",
		 file, 1);
      else /* The typical case; compiled file newer than source file.  */
	message_with_string ("Loading %s...", file, 1);
    }

  specbind (Qload_file_name, hist_file_name);
  specbind (Qload_true_file_name, found);
  specbind (Qinhibit_file_name_operation, Qnil);
  specbind (Qload_in_progress, Qt);

  if (is_module)
    {
#ifdef HAVE_MODULES
      loadhist_initialize (found);
      Fmodule_load (found);
      build_load_history (found, true);
#else
      /* This cannot happen.  */
      emacs_abort ();
#endif
    }
  else if (is_native_elisp)
    {
#ifdef HAVE_NATIVE_COMP
      loadhist_initialize (hist_file_name);
      Fnative_elisp_load (found, Qnil);
      build_load_history (hist_file_name, true);
#else
      /* This cannot happen.  */
      emacs_abort ();
#endif

    }
  else
    {
      if (lisp_file_lexically_bound_p (Qget_file_char))
        Fset (Qlexical_binding, Qt);

      if (! version || version >= 22)
        readevalloop (Qget_file_char, &input, hist_file_name,
                      0, Qnil, Qnil, Qnil, Qnil);
      else
        {
          /* We can't handle a file which was compiled with
             byte-compile-dynamic by older version of Emacs.  */
          specbind (Qload_force_doc_strings, Qt);
          readevalloop (Qget_emacs_mule_file_char, &input, hist_file_name,
                        0, Qnil, Qnil, Qnil, Qnil);
        }
    }
  unbind_to (count, Qnil);

  /* Run any eval-after-load forms for this file.  */
  if (! NILP (Ffboundp (Qdo_after_load_evaluation)))
    call1 (Qdo_after_load_evaluation, hist_file_name) ;

  for (int i = 0; i < ARRAYELTS (saved_strings); i++)
    {
      xfree (saved_strings[i].string);
      saved_strings[i].string = NULL;
      saved_strings[i].size = 0;
    }

  if (!noninteractive && (NILP (nomessage) || force_load_messages))
    {
      if (is_module)
        message_with_string ("Loading %s (module)...done", file, 1);
      else if (is_native_elisp)
	message_with_string ("Loading %s (native compiled elisp)...done", file, 1);
      else if (!compiled)
	message_with_string ("Loading %s (source)...done", file, 1);
      else if (newer)
	message_with_string ("Loading %s (compiled; note, source file is newer)...done",
		 file, 1);
      else /* The typical case; compiled file newer than source file.  */
	message_with_string ("Loading %s...done", file, 1);
    }

  return Qt;
}

Lisp_Object
save_match_data_load (Lisp_Object file, Lisp_Object noerror,
		      Lisp_Object nomessage, Lisp_Object nosuffix,
		      Lisp_Object must_suffix)
{
  specpdl_ref count = SPECPDL_INDEX ();
  record_unwind_save_match_data ();
  Lisp_Object result = Fload (file, noerror, nomessage, nosuffix, must_suffix);
  return unbind_to (count, result);
}

static bool
complete_filename_p (Lisp_Object pathname)
{
  const unsigned char *s = SDATA (pathname);
  return (IS_DIRECTORY_SEP (s[0])
	  || (SCHARS (pathname) > 2
	      && IS_DEVICE_SEP (s[1]) && IS_DIRECTORY_SEP (s[2])));
}

DEFUN ("locate-file-internal", Flocate_file_internal, Slocate_file_internal, 2, 4, 0,
       doc: /* Search for FILENAME through PATH.
Returns the file's name in absolute form, or nil if not found.
If SUFFIXES is non-nil, it should be a list of suffixes to append to
file name when searching.
If non-nil, PREDICATE is used instead of `file-readable-p'.
PREDICATE can also be an integer to pass to the faccessat(2) function,
in which case file-name-handlers are ignored.
This function will normally skip directories, so if you want it to find
directories, make sure the PREDICATE function returns `dir-ok' for them.  */)
  (Lisp_Object filename, Lisp_Object path, Lisp_Object suffixes, Lisp_Object predicate)
{
  Lisp_Object file;
  int fd = openp (path, filename, suffixes, &file, predicate, false, true);
  if (NILP (predicate) && fd >= 0)
    emacs_close (fd);
  return file;
}

#ifdef HAVE_NATIVE_COMP
static bool
maybe_swap_for_eln1 (Lisp_Object src_name, Lisp_Object eln_name,
		     Lisp_Object *filename, int *fd, struct timespec mtime)
{
  struct stat eln_st;
  int eln_fd = emacs_open (SSDATA (ENCODE_FILE (eln_name)), O_RDONLY, 0);

  if (eln_fd > 0)
    {
      if (fstat (eln_fd, &eln_st) || S_ISDIR (eln_st.st_mode))
	emacs_close (eln_fd);
      else
	{
	  struct timespec eln_mtime = get_stat_mtime (&eln_st);
	  if (timespec_cmp (eln_mtime, mtime) >= 0)
	    {
	      emacs_close (*fd);
	      *fd = eln_fd;
	      *filename = eln_name;
	      /* Store the eln -> el relation.  */
	      Fputhash (Ffile_name_nondirectory (eln_name),
			src_name, Vcomp_eln_to_el_h);
	      return true;
	    }
	  else
	    emacs_close (eln_fd);
	}
    }

  return false;
}
#endif

/* Look for a suitable .eln file to be loaded in place of FILENAME.
   If found replace the content of FILENAME and FD. */

static void
maybe_swap_for_eln (bool no_native, Lisp_Object *filename, int *fd,
		    struct timespec mtime)
{
#ifdef HAVE_NATIVE_COMP

  if (no_native
      || load_no_native)
    Fputhash (*filename, Qt, V_comp_no_native_file_h);
  else
    Fremhash (*filename, V_comp_no_native_file_h);

  if (no_native
      || load_no_native
      || !suffix_p (*filename, ".elc"))
    return;

  /* Search eln in the eln-cache directories.  */
  Lisp_Object eln_path_tail = Vnative_comp_eln_load_path;
  Lisp_Object src_name =
    Fsubstring (*filename, Qnil, make_fixnum (-1));
  if (NILP (Ffile_exists_p (src_name)))
    {
      src_name = concat2 (src_name, build_string (".gz"));
      if (NILP (Ffile_exists_p (src_name)))
	{
	  if (! NILP (find_symbol_value (Qnative_comp_warning_on_missing_source,
					 NULL)))
	    {
	      /* If we have an installation without any .el files,
		 there's really no point in giving a warning here,
		 because that will trigger a cascade of warnings.  So
		 just do a sanity check and refuse to do anything if we
		 can't find even central .el files.  */
	      if (NILP (Flocate_file_internal (build_string ("simple.el"),
					       Vload_path,
					       Qnil, Qnil)))
		return;
	      call2 (intern_c_string ("display-warning"),
		     Qcomp,
		     CALLN (Fformat,
			    build_string ("Cannot look up eln file as "
					  "no source file was found for %s"),
			    *filename));
	      return;
	    }
	}
    }
  Lisp_Object eln_rel_name = Fcomp_el_to_eln_rel_filename (src_name);

  Lisp_Object dir = Qnil;
  FOR_EACH_TAIL_SAFE (eln_path_tail)
    {
      dir = XCAR (eln_path_tail);
      Lisp_Object eln_name =
	Fexpand_file_name (eln_rel_name,
			   Fexpand_file_name (Vcomp_native_version_dir, dir));
      if (maybe_swap_for_eln1 (src_name, eln_name, filename, fd, mtime))
	return;
    }

  /* Look also in preloaded subfolder of the last entry in
     `comp-eln-load-path'.  */
  dir = Fexpand_file_name (build_string ("preloaded"),
			   Fexpand_file_name (Vcomp_native_version_dir,
					      dir));
  maybe_swap_for_eln1 (src_name, Fexpand_file_name (eln_rel_name, dir),
		       filename, fd, mtime);
#endif
}

/* Search for a file whose name is STR, looking in directories
   in the Lisp list PATH, and trying suffixes from SUFFIX.
   On success, return a file descriptor (or 1 or -2 as described below).
   On failure, return -1 and set errno.

   SUFFIXES is a list of strings containing possible suffixes.
   The empty suffix is automatically added if the list is empty.

   PREDICATE t means the files are binary.
   PREDICATE non-nil and non-t means don't open the files,
   just look for one that satisfies the predicate.  In this case,
   return -2 on success.  The predicate can be a lisp function or
   an integer to pass to `access' (in which case file-name-handlers
   are ignored).

   If STOREPTR is nonzero, it points to a slot where the name of
   the file actually found should be stored as a Lisp string.
   nil is stored there on failure.

   If the file we find is remote, return -2
   but store the found remote file name in *STOREPTR.

   If NEWER is true, try all SUFFIXes and return the result for the
   newest file that exists.  Does not apply to remote files,
   or if a non-nil and non-t PREDICATE is specified.

   if NO_NATIVE is true do not try to load native code.  */

int
openp (Lisp_Object path, Lisp_Object str, Lisp_Object suffixes,
       Lisp_Object *storeptr, Lisp_Object predicate, bool newer,
       bool no_native)
{
  ptrdiff_t fn_size = 100;
  char buf[100];
  char *fn = buf;
  bool absolute;
  ptrdiff_t want_length;
  Lisp_Object filename;
  Lisp_Object string, tail, encoded_fn, save_string;
  ptrdiff_t max_suffix_len = 0;
  int last_errno = ENOENT;
  int save_fd = -1;
  USE_SAFE_ALLOCA;

  /* The last-modified time of the newest matching file found.
     Initialize it to something less than all valid timestamps.  */
  struct timespec save_mtime = make_timespec (TYPE_MINIMUM (time_t), -1);

  CHECK_STRING (str);

  tail = suffixes;
  FOR_EACH_TAIL_SAFE (tail)
    {
      CHECK_STRING_CAR (tail);
      max_suffix_len = max (max_suffix_len,
			    SBYTES (XCAR (tail)));
    }

  string = filename = encoded_fn = save_string = Qnil;

  if (storeptr)
    *storeptr = Qnil;

  absolute = complete_filename_p (str);

  AUTO_LIST1 (just_use_str, Qnil);
  if (NILP (path))
    path = just_use_str;

  /* Go through all entries in the path and see whether we find the
     executable. */
  FOR_EACH_TAIL_SAFE (path)
   {
    ptrdiff_t baselen, prefixlen;

    if (EQ (path, just_use_str))
      filename = str;
    else
      filename = Fexpand_file_name (str, XCAR (path));
    if (!complete_filename_p (filename))
      /* If there are non-absolute elts in PATH (eg ".").  */
      /* Of course, this could conceivably lose if luser sets
	 default-directory to be something non-absolute...  */
      {
	filename = Fexpand_file_name (filename, BVAR (current_buffer, directory));
	if (!complete_filename_p (filename))
	  /* Give up on this path element!  */
	  continue;
      }

    /* Calculate maximum length of any filename made from
       this path element/specified file name and any possible suffix.  */
    want_length = max_suffix_len + SBYTES (filename);
    if (fn_size <= want_length)
      {
	fn_size = 100 + want_length;
	fn = SAFE_ALLOCA (fn_size);
      }

    /* Copy FILENAME's data to FN but remove starting /: if any.  */
    prefixlen = ((SCHARS (filename) > 2
		  && SREF (filename, 0) == '/'
		  && SREF (filename, 1) == ':')
		 ? 2 : 0);
    baselen = SBYTES (filename) - prefixlen;
    memcpy (fn, SDATA (filename) + prefixlen, baselen);

    /* Loop over suffixes.  */
    AUTO_LIST1 (empty_string_only, empty_unibyte_string);
    tail = NILP (suffixes) ? empty_string_only : suffixes;
    FOR_EACH_TAIL_SAFE (tail)
      {
	Lisp_Object suffix = XCAR (tail);
	ptrdiff_t fnlen, lsuffix = SBYTES (suffix);
	Lisp_Object handler;

	/* Make complete filename by appending SUFFIX.  */
	memcpy (fn + baselen, SDATA (suffix), lsuffix + 1);
	fnlen = baselen + lsuffix;

	if (! STRING_MULTIBYTE (filename) && ! STRING_MULTIBYTE (suffix))
	  /* Strongly prefer raw unibyte to let loadup decide (loadup
	     switches between several default-file-name-coding-system).  */
	  string = make_unibyte_string (fn, fnlen);
	else
	  string = make_string (fn, fnlen);
	handler = Ffind_file_name_handler (string, Qfile_exists_p);
	if ((! NILP (handler) || (! NILP (predicate) && !EQ (predicate, Qt)))
	    && !FIXNATP (predicate))
	  {
	    bool exists;
	    if (NILP (predicate) || EQ (predicate, Qt))
	      exists = ! NILP (Ffile_readable_p (string));
	    else
	      {
		Lisp_Object tmp = call1 (predicate, string);
		if (NILP (tmp))
		  exists = false;
		else if (EQ (tmp, Qdir_ok)
			 || NILP (Ffile_directory_p (string)))
		  exists = true;
		else
		  {
		    exists = false;
		    last_errno = EISDIR;
		  }
	      }

	    if (exists)
	      {
		/* We succeeded; return this descriptor and filename.  */
		if (storeptr)
		  *storeptr = string;
		SAFE_FREE ();
		return -2;
	      }
	  }
	else
	  {
	    int fd;
	    const char *pfn;
	    struct stat st;

	    encoded_fn = ENCODE_FILE (string);
	    pfn = SSDATA (encoded_fn);

	    /* Check that we can access or open it.  */
	    if (FIXNATP (predicate))
	      {
		fd = -1;
		if (INT_MAX < XFIXNAT (predicate))
		  last_errno = EINVAL;
		else if (faccessat (AT_FDCWD, pfn, XFIXNAT (predicate),
				    AT_EACCESS)
			 == 0)
		  {
		    if (file_directory_p (encoded_fn))
		      last_errno = EISDIR;
		    else if (errno == ENOENT || errno == ENOTDIR)
		      fd = 1;
		    else
		      last_errno = errno;
		  }
		else if (! (errno == ENOENT || errno == ENOTDIR))
		  last_errno = errno;
	      }
	    else
	      {
                /*  In some systems (like Windows) finding out if a
                    file exists is cheaper to do than actually opening
                    it.  Only open the file when we are sure that it
                    exists.  */
#ifdef WINDOWSNT
                if (faccessat (AT_FDCWD, pfn, R_OK, AT_EACCESS))
                  fd = -1;
                else
#endif
                  fd = emacs_open (pfn, O_RDONLY, 0);

		if (fd < 0)
		  {
		    if (! (errno == ENOENT || errno == ENOTDIR))
		      last_errno = errno;
		  }
		else
		  {
		    int err = (fstat (fd, &st) != 0 ? errno
			       : S_ISDIR (st.st_mode) ? EISDIR : 0);
		    if (err)
		      {
			last_errno = err;
			emacs_close (fd);
			fd = -1;
		      }
		  }
	      }

	    if (fd >= 0)
	      {
		if (newer && !FIXNATP (predicate))
		  {
		    struct timespec mtime = get_stat_mtime (&st);

		    if (timespec_cmp (mtime, save_mtime) <= 0)
		      emacs_close (fd);
		    else
		      {
			if (0 <= save_fd)
			  emacs_close (save_fd);
			save_fd = fd;
			save_mtime = mtime;
			save_string = string;
		      }
		  }
		else
		  {
		    maybe_swap_for_eln (no_native, &string, &fd,
					get_stat_mtime (&st));
		    /* We succeeded; return this descriptor and filename.  */
		    if (storeptr)
		      *storeptr = string;
		    SAFE_FREE ();
		    return fd;
		  }
	      }

	    /* No more suffixes.  Return the newest.  */
	    if (0 <= save_fd && ! CONSP (XCDR (tail)))
	      {
		maybe_swap_for_eln (no_native, &save_string, &save_fd,
				    save_mtime);
		if (storeptr)
		  *storeptr = save_string;
		SAFE_FREE ();
		return save_fd;
	      }
	  }
      }
    if (absolute)
      break;
   }

  SAFE_FREE ();
  errno = last_errno;
  return -1;
}


/* Merge the list we've accumulated of globals from the current input source
   into the load_history variable.  The details depend on whether
   the source has an associated file name or not.

   FILENAME is the file name that we are loading from.

   ENTIRE is true if loading that entire file, false if evaluating
   part of it.  */

static void
build_load_history (Lisp_Object filename, bool entire)
{
  Lisp_Object tail, prev, newelt;
  Lisp_Object tem, tem2;
  bool foundit = 0;

  tail = Vload_history;
  prev = Qnil;

  FOR_EACH_TAIL (tail)
    {
      tem = XCAR (tail);

      /* Find the feature's previous assoc list...  */
      if (! NILP (Fequal (filename, Fcar (tem))))
	{
	  foundit = 1;

	  /*  If we're loading the entire file, remove old data.  */
	  if (entire)
	    {
	      if (NILP (prev))
		Vload_history = XCDR (tail);
	      else
		Fsetcdr (prev, XCDR (tail));
	    }

	  /*  Otherwise, cons on new symbols that are not already members.  */
	  else
	    {
	      tem2 = Vcurrent_load_list;

	      FOR_EACH_TAIL (tem2)
		{
		  newelt = XCAR (tem2);

		  if (NILP (Fmember (newelt, tem)))
		    Fsetcar (tail, Fcons (XCAR (tem),
		     			  Fcons (newelt, XCDR (tem))));
		  maybe_quit ();
		}
	    }
	}
      else
	prev = tail;
      maybe_quit ();
    }

  /* If we're loading an entire file, cons the new assoc onto the
     front of load-history, the most-recently-loaded position.  Also
     do this if we didn't find an existing member for the file.  */
  if (entire || !foundit)
    Vload_history = Fcons (Fnreverse (Vcurrent_load_list),
			   Vload_history);
}

static void
readevalloop_1 (int old)
{
  load_convert_to_unibyte = old;
}

/* Signal an `end-of-file' error, if possible with file name
   information.  */

static AVOID
end_of_file_error (void)
{
  if (STRINGP (Vload_true_file_name))
    xsignal1 (Qend_of_file, Vload_true_file_name);

  xsignal0 (Qend_of_file);
}

static Lisp_Object
readevalloop_eager_expand_eval (Lisp_Object val, Lisp_Object macroexpand)
{
  /* If we macroexpand the toplevel form non-recursively and it ends
     up being a `progn' (or if it was a progn to start), treat each
     form in the progn as a top-level form.  This way, if one form in
     the progn defines a macro, that macro is in effect when we expand
     the remaining forms.  See similar code in bytecomp.el.  */
  val = call2 (macroexpand, val, Qnil);
  if (EQ (CAR_SAFE (val), Qprogn))
    {
      Lisp_Object subforms = XCDR (val);
      val = Qnil;
      FOR_EACH_TAIL (subforms)
	val = readevalloop_eager_expand_eval (XCAR (subforms), macroexpand);
    }
  else
      val = eval_sub (call2 (macroexpand, val, Qt));
  return val;
}

/* UNIBYTE specifies how to set load_convert_to_unibyte
   for this invocation.
   READFUN, if non-nil, is used instead of `read'.

   START, END specify region to read in current buffer (from eval-region).
   If the input is not from a buffer, they must be nil.  */

static void
readevalloop (Lisp_Object readcharfun,
	      struct infile *infile0,
	      Lisp_Object sourcename,
	      bool printflag,
	      Lisp_Object unibyte, Lisp_Object readfun,
	      Lisp_Object start, Lisp_Object end)
{
  int c;
  Lisp_Object val;
  specpdl_ref count = SPECPDL_INDEX ();
  struct buffer *b = 0;
  bool continue_reading_p;
  Lisp_Object lex_bound;
  /* True if reading an entire buffer.  */
  bool whole_buffer = 0;
  /* True on the first time around.  */
  bool first_sexp = 1;
  Lisp_Object macroexpand = intern ("internal-macroexpand-for-load");

  if (!NILP (sourcename))
    CHECK_STRING (sourcename);

  if (NILP (Ffboundp (macroexpand))
      || (STRINGP (sourcename) && suffix_p (sourcename, ".elc")))
    /* Don't macroexpand before the corresponding function is defined
       and don't bother macroexpanding in .elc files, since it should have
       been done already.  */
    macroexpand = Qnil;

  if (MARKERP (readcharfun))
    {
      if (NILP (start))
	start = readcharfun;
    }

  if (BUFFERP (readcharfun))
    b = XBUFFER (readcharfun);
  else if (MARKERP (readcharfun))
    b = XMARKER (readcharfun)->buffer;

  /* We assume START is nil when input is not from a buffer.  */
  if (! NILP (start) && !b)
    emacs_abort ();

  specbind (Qstandard_input, readcharfun);
  record_unwind_protect_int (readevalloop_1, load_convert_to_unibyte);
  load_convert_to_unibyte = ! NILP (unibyte);

  /* If lexical binding is active (either because it was specified in
     the file's header, or via a buffer-local variable), create an empty
     lexical environment, otherwise, turn off lexical binding.  */
  lex_bound = find_symbol_value (Qlexical_binding, NULL);
  specbind (Qinternal_interpreter_environment,
	    (NILP (lex_bound) || EQ (lex_bound, Qunbound)
	     ? Qnil : list1 (Qt)));
  specbind (Qmacroexp__dynvars, Vmacroexp__dynvars);

  /* Ensure sourcename is absolute, except whilst preloading.  */
  if (!will_dump_p ()
      && ! NILP (sourcename) && ! NILP (Ffile_name_absolute_p (sourcename)))
    sourcename = Fexpand_file_name (sourcename, Qnil);

  loadhist_initialize (sourcename);

  continue_reading_p = 1;
  while (continue_reading_p)
    {
      specpdl_ref count1 = SPECPDL_INDEX ();

      if (b != 0 && !BUFFER_LIVE_P (b))
	error ("Reading from killed buffer");

      if (! NILP (start))
	{
	  /* Switch to the buffer we are reading from.  */
	  record_unwind_protect_excursion ();
	  set_buffer_internal (b);

	  /* Save point in it.  */
	  record_unwind_protect_excursion ();
	  /* Save ZV in it.  */
	  record_unwind_protect (save_restriction_restore, save_restriction_save ());
	  /* Those get unbound after we read one expression.  */

	  /* Set point and ZV around stuff to be read.  */
	  Fgoto_char (start);
	  if (! NILP (end))
	    Fnarrow_to_region (make_fixnum (BEGV), end);

	  /* Just for cleanliness, convert END to a marker
	     if it is an integer.  */
	  if (FIXNUMP (end))
	    end = Fpoint_max_marker ();
	}

      /* On the first cycle, we can easily test here
	 whether we are reading the whole buffer.  */
      if (b && first_sexp)
	whole_buffer = (BUF_PT (b) == BUF_BEG (b) && BUF_ZV (b) == BUF_Z (b));

      eassert (!infile0 || infile == infile0);
    read_next:
      c = READCHAR;
      if (c == ';')
	{
	  while ((c = READCHAR) != '\n' && c != -1);
	  goto read_next;
	}
      if (c < 0)
	{
	  unbind_to (count1, Qnil);
	  break;
	}

      /* Ignore whitespace here, so we can detect eof.  */
      if (c == ' ' || c == '\t' || c == '\n' || c == '\f' || c == '\r'
	  || c == NO_BREAK_SPACE)
	goto read_next;
      UNREAD (c);

      if (! HASH_TABLE_P (read_objects_map)
	  || XHASH_TABLE (read_objects_map)->count)
	read_objects_map
	  = make_hash_table (hashtest_eq, DEFAULT_HASH_SIZE,
			     DEFAULT_REHASH_SIZE, DEFAULT_REHASH_THRESHOLD,
			     Qnil, false);
      if (! HASH_TABLE_P (read_objects_completed)
	  || XHASH_TABLE (read_objects_completed)->count)
	read_objects_completed
	  = make_hash_table (hashtest_eq, DEFAULT_HASH_SIZE,
			     DEFAULT_REHASH_SIZE, DEFAULT_REHASH_THRESHOLD,
			     Qnil, false);
      if (! NILP (Vloadup_pure_table) && c == '(')
	val = read0 (readcharfun, false);
      else
	{
	  if (! NILP (readfun))
	    {
	      val = call1 (readfun, readcharfun);

	      /* If READCHARFUN has set point to ZV, we should
	         stop reading, even if the form read sets point
		 to a different value when evaluated.  */
	      if (BUFFERP (readcharfun))
		{
		  struct buffer *buf = XBUFFER (readcharfun);
		  if (BUF_PT (buf) == BUF_ZV (buf))
		    continue_reading_p = 0;
		}
	    }
	  else if (! NILP (Vload_read_function))
	    val = call1 (Vload_read_function, readcharfun);
	  else
	    val = read_internal_start (readcharfun, Qnil, Qnil, false);
	}
      /* Empty hashes can be reused; otherwise, reset on next call.  */
      if (HASH_TABLE_P (read_objects_map)
	  && XHASH_TABLE (read_objects_map)->count > 0)
	read_objects_map = Qnil;
      if (HASH_TABLE_P (read_objects_completed)
	  && XHASH_TABLE (read_objects_completed)->count > 0)
	read_objects_completed = Qnil;

      if (! NILP (start) && continue_reading_p)
	start = Fpoint_marker ();

      /* Restore saved point and BEGV.  */
      unbind_to (count1, Qnil);

      /* Now eval what we just read.  */
      if (! NILP (macroexpand))
        val = readevalloop_eager_expand_eval (val, macroexpand);
      else
        val = eval_sub (val);

      if (printflag)
	{
	  Vvalues = Fcons (val, Vvalues);
	  if (EQ (Vstandard_output, Qt))
	    Fprin1 (val, Qnil, Qnil);
	  else
	    Fprint (val, Qnil);
	}

      first_sexp = 0;
    }

  build_load_history (sourcename,
		      infile0 || whole_buffer);

  unbind_to (count, Qnil);
}

DEFUN ("eval-buffer", Feval_buffer, Seval_buffer, 0, 5, "",
       doc: /* Execute the accessible portion of current buffer as Lisp code.
You can use \\[narrow-to-region] to limit the part of buffer to be evaluated.
When called from a Lisp program (i.e., not interactively), this
function accepts up to five optional arguments:
BUFFER is the buffer to evaluate (nil means use current buffer),
 or a name of a buffer (a string).
PRINTFLAG controls printing of output by any output functions in the
 evaluated code, such as `print', `princ', and `prin1':
  a value of nil means discard it; anything else is the stream to print to.
  See Info node `(elisp)Output Streams' for details on streams.
FILENAME specifies the file name to use for `load-history'.
UNIBYTE, if non-nil, specifies `load-convert-to-unibyte' for this
 invocation.
DO-ALLOW-PRINT, if non-nil, specifies that output functions in the
 evaluated code should work normally even if PRINTFLAG is nil, in
 which case the output is displayed in the echo area.

This function ignores the current value of the `lexical-binding'
variable.  Instead it will heed any
  -*- lexical-binding: t -*-
settings in the buffer, and if there is no such setting, the buffer
will be evaluated without lexical binding.

This function preserves the position of point.  */)
  (Lisp_Object buffer, Lisp_Object printflag, Lisp_Object filename, Lisp_Object unibyte, Lisp_Object do_allow_print)
{
  specpdl_ref count = SPECPDL_INDEX ();
  Lisp_Object tem, buf;

  if (NILP (buffer))
    buf = Fcurrent_buffer ();
  else
    buf = Fget_buffer (buffer);
  if (NILP (buf))
    error ("No such buffer");

  if (NILP (printflag) && NILP (do_allow_print))
    tem = Qsymbolp;
  else
    tem = printflag;

  if (NILP (filename))
    filename = BVAR (XBUFFER (buf), filename);

  specbind (Qeval_buffer_list, Fcons (buf, Veval_buffer_list));
  specbind (Qstandard_output, tem);
  record_unwind_protect_excursion ();
  BUF_TEMP_SET_PT (XBUFFER (buf), BUF_BEGV (XBUFFER (buf)));
  specbind (Qlexical_binding, lisp_file_lexically_bound_p (buf) ? Qt : Qnil);
  BUF_TEMP_SET_PT (XBUFFER (buf), BUF_BEGV (XBUFFER (buf)));
  readevalloop (buf, 0, filename,
		! NILP (printflag), unibyte, Qnil, Qnil, Qnil);
  return unbind_to (count, Qnil);
}

DEFUN ("eval-region", Feval_region, Seval_region, 2, 4, "r",
       doc: /* Execute the region as Lisp code.
When called from programs, expects two arguments,
giving starting and ending indices in the current buffer
of the text to be executed.
Programs can pass third argument PRINTFLAG which controls output:
 a value of nil means discard it; anything else is stream for printing it.
 See Info node `(elisp)Output Streams' for details on streams.
Also the fourth argument READ-FUNCTION, if non-nil, is used
instead of `read' to read each expression.  It gets one argument
which is the input stream for reading characters.

This function does not move point.  */)
  (Lisp_Object start, Lisp_Object end, Lisp_Object printflag, Lisp_Object read_function)
{
  /* FIXME: Do the eval-sexp-add-defvars dance!  */
  specpdl_ref count = SPECPDL_INDEX ();
  Lisp_Object tem, cbuf;

  cbuf = Fcurrent_buffer ();

  if (NILP (printflag))
    tem = Qsymbolp;
  else
    tem = printflag;
  specbind (Qstandard_output, tem);
  specbind (Qeval_buffer_list, Fcons (cbuf, Veval_buffer_list));

  /* `readevalloop' calls functions which check the type of start and end.  */
  readevalloop (cbuf, 0, BVAR (XBUFFER (cbuf), filename),
		! NILP (printflag), Qnil, read_function,
		start, end);

  return unbind_to (count, Qnil);
}

DEFUN ("read-annotated", Fread_annotated, Sread_annotated, 1, 1, 0,
       doc: /* Return parsed s-expr as `read' with each atom bundled
with its charpos as (CHARPOS . ATOM).  */)
  (Lisp_Object buffer)
{
  Lisp_Object retval, warning;
  specpdl_ref count = SPECPDL_INDEX ();

  CHECK_BUFFER (buffer);
  specbind (Qlread_unescaped_character_literals, Qnil);
  retval = read_internal_start (buffer, Qnil, Qnil, true);

  warning = safe_call (1, intern ("byte-run--unescaped-character-literals-warning"));
  if (! NILP (warning))
    call2 (intern ("byte-compile-warn"), build_string ("%s"), warning);

  return unbind_to (count, retval);
}

DEFUN ("read", Fread, Sread, 0, 1, 0,
       doc: /* Read one Lisp expression as text from STREAM, return as Lisp object.
If STREAM is nil, use the value of `standard-input' (which see).
STREAM or the value of `standard-input' may be:
 a buffer (read from point and advance it)
 a marker (read from where it points and advance it)
 a function (call it with no arguments for each character,
     call it with a char as argument to push a char back)
 a string (takes text from string, starting at the beginning)
 t (read text line using minibuffer and use it, or read from
    standard input in batch mode).  */)
  (Lisp_Object stream)
{
  if (NILP (stream))
    stream = Vstandard_input;
  if (EQ (stream, Qt))
    stream = Qread_char;
  if (EQ (stream, Qread_char))
    /* FIXME: ?! This is used when the reader is called from the
       minibuffer without a stream, as in (read).  But is this feature
       ever used, and if so, why?  IOW, will anything break if this
       feature is removed !?  */
    return call1 (intern ("read-minibuffer"),
		  build_string ("Lisp expression: "));

  return read_internal_start (stream, Qnil, Qnil, false);
}

DEFUN ("read-from-string", Fread_from_string, Sread_from_string, 1, 3, 0,
       doc: /* Read one Lisp expression which is represented as text by STRING.
Returns a cons: (OBJECT-READ . FINAL-STRING-INDEX).
FINAL-STRING-INDEX is an integer giving the position of the next
remaining character in STRING.  START and END optionally delimit
a substring of STRING from which to read;  they default to 0 and
\(length STRING) respectively.  Negative values are counted from
the end of STRING.  */)
  (Lisp_Object string, Lisp_Object start, Lisp_Object end)
{
  Lisp_Object ret;
  CHECK_STRING (string);
  /* `read_internal_start' sets `read_from_string_index'.  */
  ret = read_internal_start (string, start, end, false);
  return Fcons (ret, make_fixnum (read_from_string_index));
}

/* Function to set up the global context we need in toplevel read
   calls.  START and END only used when STREAM is a string.  */
static Lisp_Object
read_internal_start (Lisp_Object stream, Lisp_Object start,
		     Lisp_Object end, bool annotated)
{
  Lisp_Object retval;

  readchar_charpos = BUFFERP (stream) ? XBUFFER (stream)->pt : 1;
  /* We can get called from readevalloop which may have set these
     already.  */
  if (! HASH_TABLE_P (read_objects_map)
      || XHASH_TABLE (read_objects_map)->count)
    read_objects_map
      = make_hash_table (hashtest_eq, DEFAULT_HASH_SIZE, DEFAULT_REHASH_SIZE,
			 DEFAULT_REHASH_THRESHOLD, Qnil, false);
  if (! HASH_TABLE_P (read_objects_completed)
      || XHASH_TABLE (read_objects_completed)->count)
    read_objects_completed
      = make_hash_table (hashtest_eq, DEFAULT_HASH_SIZE, DEFAULT_REHASH_SIZE,
			 DEFAULT_REHASH_THRESHOLD, Qnil, false);

  if (STRINGP (stream)
      || ((CONSP (stream) && STRINGP (XCAR (stream)))))
    {
      ptrdiff_t startval, endval;
      Lisp_Object string;

      if (STRINGP (stream))
	string = stream;
      else
	string = XCAR (stream);

      validate_subarray (string, start, end, SCHARS (string),
			 &startval, &endval);

      read_from_string_index = startval;
      read_from_string_index_byte = string_char_to_byte (string, startval);
      read_from_string_limit = endval;
    }

  retval = read0 (stream, annotated);
  if (HASH_TABLE_P (read_objects_map)
      && XHASH_TABLE (read_objects_map)->count > 0)
    read_objects_map = Qnil;
  if (HASH_TABLE_P (read_objects_completed)
      && XHASH_TABLE (read_objects_completed)->count > 0)
    read_objects_completed = Qnil;
  return retval;
}

/* Grow a read buffer BUF that contains OFFSET useful bytes of data,
   by at least MAX_MULTIBYTE_LENGTH bytes.  Update *BUF_ADDR and
   *BUF_SIZE accordingly; 0 <= OFFSET <= *BUF_SIZE.  If *BUF_ADDR is
   initially null, BUF is on the stack: copy its data to the new heap
   buffer.  Otherwise, BUF must equal *BUF_ADDR and can simply be
   reallocated.  Either way, remember the heap allocation (which is at
   pdl slot COUNT) so that it can be freed when unwinding the stack.*/

static char *
grow_read_buffer (char *buf, ptrdiff_t offset,
		  char **buf_addr, ptrdiff_t *buf_size, specpdl_ref count)
{
  char *p = xpalloc (*buf_addr, buf_size, MAX_MULTIBYTE_LENGTH, -1, 1);
  if (!*buf_addr)
    {
      memcpy (p, buf, offset);
      record_unwind_protect_ptr (xfree, p);
    }
  else
    set_unwind_protect_ptr (count, xfree, p);
  *buf_addr = p;
  return p;
}

/* Return the scalar value that has the Unicode character name NAME.
   Raise 'invalid-read-syntax' if there is no such character.  */
static int
character_name_to_code (char const *name, ptrdiff_t name_len,
			Lisp_Object readcharfun)
{
  /* For "U+XXXX", pass the leading '+' to string_to_number to reject
     monstrosities like "U+-0000".  */
  ptrdiff_t len = name_len - 1;
  Lisp_Object code
    = (name[0] == 'U' && name[1] == '+'
       ? string_to_number (name + 1, 16, &len)
       : call2 (Qchar_from_name, make_unibyte_string (name, name_len), Qt));

  if (! RANGED_FIXNUMP (0, code, MAX_UNICODE_CHAR)
      || len != name_len - 1
      || char_surrogate_p (XFIXNUM (code)))
    {
      AUTO_STRING (format, "\\N{%s}");
      AUTO_STRING_WITH_LEN (namestr, name, name_len);
      invalid_syntax_lisp (CALLN (Fformat, format, namestr), readcharfun);
    }

  return XFIXNUM (code);
}

/* Bound on the length of a Unicode character name.  As of
   Unicode 9.0.0 the maximum is 83, so this should be safe.  */
enum { UNICODE_CHARACTER_NAME_LENGTH_BOUND = 200 };

/* Read a \-escape sequence, assuming we already read the `\'.
   If the escape sequence forces unibyte, return eight-bit char.  */

static int
read_escape (Lisp_Object readcharfun)
{
  int c = READCHAR;
  /* \u allows up to four hex digits, \U up to eight.  Default to the
     behavior for \u, and change this value in the case that \U is seen.  */
  int unicode_hex_count = 4;

  switch (c)
    {
    case -1:
      end_of_file_error ();

    case 'a':
      return '\007';
    case 'b':
      return '\b';
    case 'd':
      return 0177;
    case 'e':
      return 033;
    case 'f':
      return '\f';
    case 'n':
      return '\n';
    case 'r':
      return '\r';
    case 't':
      return '\t';
    case 'v':
      return '\v';

    case '\n':
      /* ?\LF is an error; it's probably a user mistake.  */
      error ("Invalid escape character syntax");

    case 'M':
      c = READCHAR;
      if (c != '-')
	error ("Invalid escape character syntax");
      c = READCHAR;
      if (c == '\\')
	c = read_escape (readcharfun);
      return c | meta_modifier;

    case 'S':
      c = READCHAR;
      if (c != '-')
	error ("Invalid escape character syntax");
      c = READCHAR;
      if (c == '\\')
	c = read_escape (readcharfun);
      return c | shift_modifier;

    case 'H':
      c = READCHAR;
      if (c != '-')
	error ("Invalid escape character syntax");
      c = READCHAR;
      if (c == '\\')
	c = read_escape (readcharfun);
      return c | hyper_modifier;

    case 'A':
      c = READCHAR;
      if (c != '-')
	error ("Invalid escape character syntax");
      c = READCHAR;
      if (c == '\\')
	c = read_escape (readcharfun);
      return c | alt_modifier;

    case 's':
      c = READCHAR;
      if (c != '-')
	{
	  UNREAD (c);
	  return ' ';
	}
      c = READCHAR;
      if (c == '\\')
	c = read_escape (readcharfun);
      return c | super_modifier;

    case 'C':
      c = READCHAR;
      if (c != '-')
	error ("Invalid escape character syntax");
      FALLTHROUGH;
    case '^':
      c = READCHAR;
      if (c == '\\')
	c = read_escape (readcharfun);
      if ((c & ~CHAR_MODIFIER_MASK) == '?')
	return 0177 | (c & CHAR_MODIFIER_MASK);
      else if (! ASCII_CHAR_P ((c & ~CHAR_MODIFIER_MASK)))
	return c | ctrl_modifier;
      /* ASCII control chars are made from letters (both cases),
	 as well as the non-letters within 0100...0137.  */
      else if ((c & 0137) >= 0101 && (c & 0137) <= 0132)
	return (c & (037 | ~0177));
      else if ((c & 0177) >= 0100 && (c & 0177) <= 0137)
	return (c & (037 | ~0177));
      else
	return c | ctrl_modifier;

    case '0':
    case '1':
    case '2':
    case '3':
    case '4':
    case '5':
    case '6':
    case '7':
      /* An octal escape, as in ANSI C.  */
      {
	register int i = c - '0';
	register int count = 0;
	while (++count < 3)
	  {
	    if ((c = READCHAR) >= '0' && c <= '7')
	      {
		i *= 8;
		i += c - '0';
	      }
	    else
	      {
		UNREAD (c);
		break;
	      }
	  }

	if (i >= 0x80 && i < 0x100)
	  i = BYTE8_TO_CHAR (i);
	return i;
      }

    case 'x':
      /* A hex escape, as in ANSI C.  */
      {
	unsigned int i = 0;
	int count = 0;
	while (1)
	  {
	    c = READCHAR;
	    int digit = char_hexdigit (c);
	    if (digit < 0)
	      {
		UNREAD (c);
		break;
	      }
	    i = (i << 4) + digit;
	    /* Allow hex escapes as large as ?\xfffffff, because some
	       packages use them to denote characters with modifiers.  */
	    if ((CHAR_META | (CHAR_META - 1)) < i)
	      error ("Hex character out of range: \\x%x...", i);
	    count += count < 3;
	  }

	if (count < 3 && i >= 0x80)
	  return BYTE8_TO_CHAR (i);
	return i;
      }

    case 'U':
      /* Post-Unicode-2.0: Up to eight hex chars.  */
      unicode_hex_count = 8;
      FALLTHROUGH;
    case 'u':

      /* A Unicode escape.  We only permit them in strings and characters,
	 not arbitrarily in the source code, as in some other languages.  */
      {
	unsigned int i = 0;
	int count = 0;

	while (++count <= unicode_hex_count)
	  {
	    c = READCHAR;
	    if (c < 0)
	      {
		if (unicode_hex_count > 4)
		  error ("Malformed Unicode escape: \\U%x", i);
		else
		  error ("Malformed Unicode escape: \\u%x", i);
	      }
	    /* `isdigit' and `isalpha' may be locale-specific, which we don't
	       want.  */
	    int digit = char_hexdigit (c);
	    if (digit < 0)
	      error ("Non-hex character used for Unicode escape: %c (%d)",
		     c, c);
	    i = (i << 4) + digit;
	  }
	if (i > 0x10FFFF)
	  error ("Non-Unicode character: 0x%x", i);
	return i;
      }

    case 'N':
      /* Named character.  */
      {
        c = READCHAR;
        if (c != '{')
          invalid_syntax ("Expected opening brace after \\N", readcharfun);
        char name[UNICODE_CHARACTER_NAME_LENGTH_BOUND + 1];
        bool whitespace = false;
        ptrdiff_t length = 0;
        while (true)
          {
            c = READCHAR;
            if (c < 0)
              end_of_file_error ();
            if (c == '}')
              break;
            if (! (0 < c && c < 0x80))
              {
                AUTO_STRING (format,
                             "Invalid character U+%04X in character name");
		invalid_syntax_lisp (CALLN (Fformat, format,
					    make_fixed_natnum (c)),
				     readcharfun);
              }
            /* Treat multiple adjacent whitespace characters as a
               single space character.  This makes it easier to use
               character names in e.g. multi-line strings.  */
            if (c_isspace (c))
              {
                if (whitespace)
                  continue;
                c = ' ';
                whitespace = true;
              }
            else
              whitespace = false;
            name[length++] = c;
            if (length >= sizeof name)
              invalid_syntax ("Character name too long", readcharfun);
          }
        if (length == 0)
          invalid_syntax ("Empty character name", readcharfun);
	name[length] = '\0';

	/* character_name_to_code can invoke read0, recursively.
	   This is why read0's buffer is not static.  */
	return character_name_to_code (name, length, readcharfun);
      }

    default:
      return c;
    }
}

/* Return the digit that CHARACTER stands for in the given BASE.
   Return -1 if CHARACTER is out of range for BASE,
   and -2 if CHARACTER is not valid for any supported BASE.  */
static int
digit_to_number (int character, int base)
{
  int digit;

  if ('0' <= character && character <= '9')
    digit = character - '0';
  else if ('a' <= character && character <= 'z')
    digit = character - 'a' + 10;
  else if ('A' <= character && character <= 'Z')
    digit = character - 'A' + 10;
  else
    return -2;

  return digit < base ? digit : -1;
}

/* Size of the fixed-size buffer used during reading.
   It should be at least big enough for `invalid_radix_integer' but
   can usefully be much bigger than that.  */
enum { stackbufsize = 1024 };

static void
invalid_radix_integer (EMACS_INT radix, char stackbuf[VLA_ELEMS (stackbufsize)],
		       Lisp_Object readcharfun)
{
  int n = snprintf (stackbuf, stackbufsize, "integer, radix %"pI"d", radix);
  eassert (n < stackbufsize);
  invalid_syntax (stackbuf, readcharfun);
}

/* Read an integer in radix RADIX using READCHARFUN to read
   characters.  RADIX must be in the interval [2..36].  Use STACKBUF
   for temporary storage as needed.  Value is the integer read.
   Signal an error if encountering invalid read syntax.  */

static Lisp_Object
read_integer (Lisp_Object readcharfun, int radix,
	      char stackbuf[VLA_ELEMS (stackbufsize)])
{
  char *read_buffer = stackbuf;
  ptrdiff_t read_buffer_size = stackbufsize;
  char *p = read_buffer;
  char *heapbuf = NULL;
  int valid = -1; /* 1 if valid, 0 if not, -1 if incomplete.  */
  specpdl_ref count = SPECPDL_INDEX ();

  int c = READCHAR;
  if (c == '-' || c == '+')
    {
      *p++ = c;
      c = READCHAR;
    }

  if (c == '0')
    {
      *p++ = c;
      valid = 1;

      /* Ignore redundant leading zeros, so the buffer doesn't
	 fill up with them.  */
      do
	c = READCHAR;
      while (c == '0');
    }

  for (int digit; (digit = digit_to_number (c, radix)) >= -1; )
    {
      if (digit == -1)
	valid = 0;
      if (valid < 0)
	valid = 1;
      /* Allow 1 extra byte for the \0.  */
      if (p + 1 == read_buffer + read_buffer_size)
	{
	  ptrdiff_t offset = p - read_buffer;
	  read_buffer = grow_read_buffer (read_buffer, offset,
					  &heapbuf, &read_buffer_size,
					  count);
	  p = read_buffer + offset;
	}
      *p++ = c;
      c = READCHAR;
    }

  UNREAD (c);

  if (valid != 1)
    invalid_radix_integer (radix, stackbuf, readcharfun);

  *p = '\0';
  return unbind_to (count, string_to_number (read_buffer, radix, NULL));
}

/* Read a character literal (preceded by `?').  */
static Lisp_Object
read_char_literal (Lisp_Object readcharfun)
{
  int ch = READCHAR;
  if (ch < 0)
    end_of_file_error ();

  /* Accept `single space' syntax like (list ? x) where the
     whitespace character is SPC or TAB.
     Other literal whitespace like NL, CR, and FF are not accepted,
     as there are well-established escape sequences for these.  */
  if (ch == ' ' || ch == '\t')
    return make_fixnum (ch);

  if (   ch == '(' || ch == ')' || ch == '[' || ch == ']'
      || ch == '"' || ch == ';')
    {
      CHECK_LIST (Vlread_unescaped_character_literals);
      Lisp_Object char_obj = make_fixed_natnum (ch);
      if (NILP (Fmemq (char_obj, Vlread_unescaped_character_literals)))
	Vlread_unescaped_character_literals =
	  Fcons (char_obj, Vlread_unescaped_character_literals);
    }

  if (ch == '\\')
    ch = read_escape (readcharfun);

  int modifiers = ch & CHAR_MODIFIER_MASK;
  ch &= ~CHAR_MODIFIER_MASK;
  if (CHAR_BYTE8_P (ch))
    ch = CHAR_TO_BYTE8 (ch);
  ch |= modifiers;

  int nch = READCHAR;
  UNREAD (nch);
  if (nch <= 32
      || nch == '"' || nch == '\'' || nch == ';' || nch == '('
      || nch == ')' || nch == '['  || nch == ']' || nch == '#'
      || nch == '?' || nch == '`'  || nch == ',' || nch == '.')
    return make_fixnum (ch);

  invalid_syntax ("?", readcharfun);
}

/* Read a string literal (preceded by '"').  */
static Lisp_Object
read_string_literal (char stackbuf[VLA_ELEMS (stackbufsize)],
		     Lisp_Object readcharfun)
{
  char *read_buffer = stackbuf;
  ptrdiff_t read_buffer_size = stackbufsize;
  specpdl_ref count = SPECPDL_INDEX ();
  char *heapbuf = NULL;
  char *p = read_buffer;
  char *end = read_buffer + read_buffer_size;
  /* True if we saw an escape sequence specifying
     a multibyte character.  */
  bool force_multibyte = false;
  /* True if we saw an escape sequence specifying
     a single-byte character.  */
  bool force_singlebyte = false;
  ptrdiff_t nchars = 0;

  int ch;
  while ((ch = READCHAR) >= 0 && ch != '\"')
    {
      if (end - p < MAX_MULTIBYTE_LENGTH)
	{
	  ptrdiff_t offset = p - read_buffer;
	  read_buffer = grow_read_buffer (read_buffer, offset,
					  &heapbuf, &read_buffer_size,
					  count);
	  p = read_buffer + offset;
	  end = read_buffer + read_buffer_size;
	}

      if (ch == '\\')
	{
	  /* First apply string-specific escape rules:  */
	  ch = READCHAR;
	  switch (ch)
	    {
	    case 's':
	      /* `\s' is always a space in strings.  */
	      ch = ' ';
	      break;
	    case ' ':
	    case '\n':
	      /* `\SPC' and `\LF' generate no characters at all.  */
	      continue;
	    default:
	      UNREAD (ch);
	      ch = read_escape (readcharfun);
	      break;
	    }

	  int modifiers = ch & CHAR_MODIFIER_MASK;
	  ch &= ~CHAR_MODIFIER_MASK;

	  if (CHAR_BYTE8_P (ch))
	    force_singlebyte = true;
	  else if (! ASCII_CHAR_P (ch))
	    force_multibyte = true;
	  else		/* I.e. ASCII_CHAR_P (ch).  */
	    {
	      /* Allow `\C-SPC' and `\^SPC'.  This is done here because
		 the literals ?\C-SPC and ?\^SPC (rather inconsistently)
		 yield (' ' | CHAR_CTL); see bug#55738.  */
	      if (modifiers == CHAR_CTL && ch == ' ')
		{
		  ch = 0;
		  modifiers = 0;
		}
	      if (modifiers & CHAR_SHIFT)
		{
		  /* Shift modifier is valid only with [A-Za-z].  */
		  if (ch >= 'A' && ch <= 'Z')
		    modifiers &= ~CHAR_SHIFT;
		  else if (ch >= 'a' && ch <= 'z')
		    {
		      ch -= ('a' - 'A');
		      modifiers &= ~CHAR_SHIFT;
		    }
		}

	      if (modifiers & CHAR_META)
		{
		  /* Move the meta bit to the right place for a
		     string.  */
		  modifiers &= ~CHAR_META;
		  ch = BYTE8_TO_CHAR (ch | 0x80);
		  force_singlebyte = true;
		}
	    }

	  /* Any modifiers remaining are invalid.  */
	  if (modifiers)
	    invalid_syntax ("Invalid modifier in string", readcharfun);
	  p += CHAR_STRING (ch, (unsigned char *) p);
	}
      else
	{
	  p += CHAR_STRING (ch, (unsigned char *) p);
	  if (CHAR_BYTE8_P (ch))
	    force_singlebyte = true;
	  else if (! ASCII_CHAR_P (ch))
	    force_multibyte = true;
	}
      nchars++;
    }

  if (ch < 0)
    end_of_file_error ();

  if (! force_multibyte && force_singlebyte)
    {
      /* READ_BUFFER contains raw 8-bit bytes and no multibyte
	 forms.  Convert it to unibyte.  */
      nchars = str_as_unibyte ((unsigned char *) read_buffer,
			       p - read_buffer);
      p = read_buffer + nchars;
    }
  Lisp_Object obj = (force_multibyte || (nchars != p - read_buffer))
    ? make_multibyte_string (read_buffer, nchars, p - read_buffer)
    : make_unibyte_string (read_buffer, p - read_buffer);
  return unbind_to (count, obj);
}

/* Make a hash table from the constructor plist.  */
static Lisp_Object
hash_table_from_plist (Lisp_Object plist)
{
  Lisp_Object params[12];
  Lisp_Object *par = params;

  /* This is repetitive but fast and simple.  */
#define ADDPARAM(name)					\
  do {							\
    Lisp_Object val = plist_get (plist, Q ## name);	\
    if (!NILP (val))					\
      {							\
	*par++ = QC ## name;				\
	*par++ = val;					\
      }							\
  } while (0)

  ADDPARAM (size);
  ADDPARAM (test);
  ADDPARAM (weakness);
  ADDPARAM (rehash_size);
  ADDPARAM (rehash_threshold);
  ADDPARAM (purecopy);

  Lisp_Object data = plist_get (plist, Qdata);

  /* Now use params to make a new hash table and fill it.  */
  Lisp_Object ht = Fmake_hash_table (par - params, params);

  Lisp_Object last = data;
  FOR_EACH_TAIL_SAFE (data)
    {
      Lisp_Object key = XCAR (data);
      data = XCDR (data);
      if (!CONSP (data))
	break;
      Lisp_Object val = XCAR (data);
      last = XCDR (data);
      Fputhash (key, val, ht);
    }
  if (!NILP (last))
    error ("Hash table data is not a list of even length");

  return ht;
}

static Lisp_Object
record_from_list (Lisp_Object elems)
{
  ptrdiff_t size = list_length (elems);
  Lisp_Object obj = Fmake_record (XCAR (elems),
				  make_fixnum (size - 1),
				  Qnil);
  Lisp_Object tl = XCDR (elems);
  for (int i = 1; i < size; i++)
    {
      ASET (obj, i, XCAR (tl));
      tl = XCDR (tl);
    }
  return obj;
}

/* Turn a reversed list into a vector.  */
static Lisp_Object
vector_from_rev_list (Lisp_Object elems)
{
  ptrdiff_t size = list_length (elems);
  Lisp_Object obj = initialize_vector (size, Qnil);
  Lisp_Object *vec = XVECTOR (obj)->contents;
  for (ptrdiff_t i = size - 1; i >= 0; i--)
    {
      vec[i] = XCAR (elems);
      Lisp_Object next = XCDR (elems);
      free_cons (XCONS (elems));
      elems = next;
    }
  return obj;
}

static Lisp_Object
bytecode_from_rev_list (Lisp_Object elems, Lisp_Object readcharfun)
{
  Lisp_Object obj = vector_from_rev_list (elems);
  Lisp_Object *vec = XVECTOR (obj)->contents;
  ptrdiff_t size = ASIZE (obj);

  if (!(size >= COMPILED_STACK_DEPTH + 1 && size <= COMPILED_INTERACTIVE + 1
	&& (FIXNUMP (vec[COMPILED_ARGLIST])
	    || CONSP (vec[COMPILED_ARGLIST])
	    || NILP (vec[COMPILED_ARGLIST]))
	&& FIXNATP (vec[COMPILED_STACK_DEPTH])))
    invalid_syntax ("Invalid byte-code object", readcharfun);

  if (load_force_doc_strings
      && NILP (vec[COMPILED_CONSTANTS])
      && STRINGP (vec[COMPILED_BYTECODE]))
    {
      /* Lazily-loaded bytecode is represented by the constant slot being nil
	 and the bytecode slot a (lazily loaded) string containing the
	 print representation of (BYTECODE . CONSTANTS).  Unpack the
	 pieces by coerceing the string to unibyte and reading the result.  */
      Lisp_Object enc = vec[COMPILED_BYTECODE];
      Lisp_Object pair = Fread (Fcons (enc, readcharfun));
      if (!CONSP (pair))
	invalid_syntax ("Invalid byte-code object", readcharfun);

      vec[COMPILED_BYTECODE] = XCAR (pair);
      vec[COMPILED_CONSTANTS] = XCDR (pair);
    }

  if (!((STRINGP (vec[COMPILED_BYTECODE])
	 && VECTORP (vec[COMPILED_CONSTANTS]))
	|| CONSP (vec[COMPILED_BYTECODE])))
    invalid_syntax ("Invalid byte-code object", readcharfun);

  if (STRINGP (vec[COMPILED_BYTECODE]))
    {
      if (STRING_MULTIBYTE (vec[COMPILED_BYTECODE]))
	{
	  /* BYTESTR must have been produced by Emacs 20.2 or earlier
	     because it produced a raw 8-bit string for byte-code and
	     now such a byte-code string is loaded as multibyte with
	     raw 8-bit characters converted to multibyte form.
	     Convert them back to the original unibyte form.  */
	  vec[COMPILED_BYTECODE] = Fstring_as_unibyte (vec[COMPILED_BYTECODE]);
	}
      // Bytecode must be immovable.
      pin_string (vec[COMPILED_BYTECODE]);
    }

  XSETPVECTYPE (XVECTOR (obj), PVEC_COMPILED);
  return obj;
}

static Lisp_Object
char_table_from_rev_list (Lisp_Object elems, Lisp_Object readcharfun)
{
  Lisp_Object obj = vector_from_rev_list (elems);
  if (ASIZE (obj) < CHAR_TABLE_STANDARD_SLOTS)
    invalid_syntax ("Invalid size char-table", readcharfun);
  XSETPVECTYPE (XVECTOR (obj), PVEC_CHAR_TABLE);
  return obj;
}

static Lisp_Object
sub_char_table_from_rev_list (Lisp_Object elems, Lisp_Object readcharfun)
{
  /* A sub-char-table can't be read as a regular vector because of two
     C integer fields.  */
  elems = Fnreverse (elems);
  ptrdiff_t size = list_length (elems);
  if (size < 2)
    error ("Invalid size of sub-char-table");

  if (!RANGED_FIXNUMP (1, XCAR (elems), 3))
    error ("Invalid depth in sub-char-table");
  int depth = XFIXNUM (XCAR (elems));

  if (chartab_size[depth] != size - 2)
    error ("Invalid size in sub-char-table");
  elems = XCDR (elems);

  if (! RANGED_FIXNUMP (0, XCAR (elems), MAX_CHAR))
    error ("Invalid minimum character in sub-char-table");
  int min_char = XFIXNUM (XCAR (elems));
  elems = XCDR (elems);

  Lisp_Object tbl = make_sub_char_table (depth, min_char);
  for (int i = 0; i < size - 2; i++)
    {
      XSUB_CHAR_TABLE (tbl)->contents[i] = XCAR (elems);
      elems = XCDR (elems);
    }
  return tbl;
}

static Lisp_Object
string_props_from_rev_list (Lisp_Object elems, Lisp_Object readcharfun)
{
  elems = Fnreverse (elems);
  if (NILP (elems) || !STRINGP (XCAR (elems)))
    invalid_syntax ("#", readcharfun);
  Lisp_Object obj = XCAR (elems);
  for (Lisp_Object tl = XCDR (elems); !NILP (tl);)
    {
      Lisp_Object beg = XCAR (tl);
      tl = XCDR (tl);
      if (NILP (tl))
	invalid_syntax ("Invalid string property list", readcharfun);
      Lisp_Object end = XCAR (tl);
      tl = XCDR (tl);
      if (NILP (tl))
	invalid_syntax ("Invalid string property list", readcharfun);
      Lisp_Object plist = XCAR (tl);
      tl = XCDR (tl);
      Fset_text_properties (beg, end, plist, obj);
    }
  return obj;
}

/* Read a bool vector (preceded by "#&").  */
static Lisp_Object
read_bool_vector (char stackbuf[VLA_ELEMS (stackbufsize)],
		  Lisp_Object readcharfun)
{
  ptrdiff_t length = 0;
  for (;;)
    {
      int c = READCHAR;
      if (c < '0' || c > '9')
	{
	  if (c != '"')
	    invalid_syntax ("#&", readcharfun);
	  break;
	}
      if (INT_MULTIPLY_WRAPV (length, 10, &length)
	  | INT_ADD_WRAPV (length, c - '0', &length))
	invalid_syntax ("#&", readcharfun);
    }

  ptrdiff_t size_in_chars = bool_vector_bytes (length);
  Lisp_Object str = read_string_literal (stackbuf, readcharfun);
  if (STRING_MULTIBYTE (str)
      || !(size_in_chars == SCHARS (str)
	   /* We used to print 1 char too many when the number of bits
	      was a multiple of 8.  Accept such input in case it came
	      from an old version.  */
	   || length == (SCHARS (str) - 1) * BOOL_VECTOR_BITS_PER_CHAR))
    invalid_syntax ("#&...", readcharfun);

  Lisp_Object obj = make_bool_vector (length);
  unsigned char *data = bool_vector_uchar_data (obj);
  memcpy (data, SDATA (str), size_in_chars);
  /* Clear the extraneous bits in the last byte.  */
  if (length != size_in_chars * BOOL_VECTOR_BITS_PER_CHAR)
    data[size_in_chars - 1] &= (1 << (length % BOOL_VECTOR_BITS_PER_CHAR)) - 1;
  return obj;
}

/* Skip (and optionally remember) a lazily-loaded string
   preceded by "#@".  */
static void
skip_lazy_string (Lisp_Object readcharfun)
{
  ptrdiff_t nskip = 0;
  ptrdiff_t digits = 0;
  for (;;)
    {
      int c = READCHAR;
      if (c < '0' || c > '9')
	{
	  if (nskip > 0)
	    /* We can't use UNREAD here, because in the code below we side-step
	       READCHAR.  Instead, assume the first char after #@NNN occupies
	       a single byte, which is the case normally since it's just
	       a space.  */
	    nskip--;
	  else
	    UNREAD (c);
	  break;
	}
      if (INT_MULTIPLY_WRAPV (nskip, 10, &nskip)
	  | INT_ADD_WRAPV (nskip, c - '0', &nskip))
	invalid_syntax ("#@", readcharfun);
      digits++;
      if (digits == 2 && nskip == 0)
	{
	  /* #@00 means "skip to end" */
	  skip_dyn_eof (readcharfun);
	  return;
	}
    }

  if (load_force_doc_strings && FROM_FILE_P (readcharfun))
    {
      /* If we are supposed to force doc strings into core right now,
	 record the last string that we skipped,
	 and record where in the file it comes from.  */

      /* First exchange the two saved_strings.  */
      verify (ARRAYELTS (saved_strings) == 2);
      struct saved_string t = saved_strings[0];
      saved_strings[0] = saved_strings[1];
      saved_strings[1] = t;

      enum { extra = 100 };
      struct saved_string *ss = &saved_strings[0];
      if (ss->size == 0)
	{
	  ss->size = nskip + extra;
	  ss->string = xmalloc (ss->size);
	}
      else if (nskip > ss->size)
	{
	  ss->size = nskip + extra;
	  ss->string = xrealloc (ss->string, ss->size);
	}

      FILE *instream = infile->stream;
      ss->position = (file_tell (instream) - infile->lookahead);

      /* Copy that many bytes into the saved string.  */
      ptrdiff_t i = 0;
      int c = 0;
      for (int n = min (nskip, infile->lookahead); n > 0; n--)
	ss->string[i++] = c = infile->buf[--infile->lookahead];
      block_input ();
      for (; i < nskip && c >= 0; i++)
	ss->string[i] = c = getc (instream);
      unblock_input ();

      ss->length = i;
    }
  else
    /* Skip that many bytes.  */
    skip_dyn_bytes (readcharfun, nskip);
}

<<<<<<< HEAD
=======
/* Given a lazy-loaded string designator VAL, return the actual string.
   VAL is (FILENAME . POS).  */
static Lisp_Object
get_lazy_string (Lisp_Object val)
{
  /* Get a doc string from the file we are loading.
     If it's in a saved string, get it from there.

     Here, we don't know if the string is a bytecode string or a doc
     string.  As a bytecode string must be unibyte, we always return a
     unibyte string.  If it is actually a doc string, caller must make
     it multibyte.  */

  /* We used to emit negative positions for 'user variables' (whose doc
     strings started with an asterisk); take the absolute value for
     compatibility.  */
  EMACS_INT pos = eabs (XFIXNUM (XCDR (val)));
  struct saved_string *ss = &saved_strings[0];
  struct saved_string *ssend = ss + ARRAYELTS (saved_strings);
  while (ss < ssend
	 && !(pos >= ss->position && pos < ss->position + ss->length))
    ss++;
  if (ss >= ssend)
    return get_doc_string (val, 1, 0);

  ptrdiff_t start = pos - ss->position;
  char *str = ss->string;
  ptrdiff_t from = start;
  ptrdiff_t to = start;

  /* Process quoting with ^A, and find the end of the string,
     which is marked with ^_ (037).  */
  while (str[from] != 037)
    {
      int c = str[from++];
      if (c == 1)
	{
	  c = str[from++];
	  str[to++] = (c == 1 ? c
		       : c == '0' ? 0
		       : c == '_' ? 037
		       : c);
	}
      else
	str[to++] = c;
    }

  return make_unibyte_string (str + start, to - start);
}


>>>>>>> 08a74ab0
/* Length of prefix only consisting of symbol constituent characters.  */
static ptrdiff_t
symbol_char_span (const char *s)
{
  const char *p = s;
  while (   *p == '^' || *p == '*' || *p == '+' || *p == '-' || *p == '/'
	 || *p == '<' || *p == '=' || *p == '>' || *p == '_' || *p == '|')
    p++;
  return p - s;
}

static void
skip_space_and_comments (Lisp_Object readcharfun)
{
  int c;
  do
    {
      c = READCHAR;
      if (c == ';')
	do
	  c = READCHAR;
	while (c >= 0 && c != '\n');
      if (c < 0)
	end_of_file_error ();
    }
  while (c <= 32 || c == NO_BREAK_SPACE);
  UNREAD (c);
}

/* When an object is read, the type of the top read stack entry indicates
   the syntactic context.  */
enum read_entry_type
{
				/* preceding syntactic context */

  RE_vector,			/* "[" (* OBJECT) */
  RE_record,			/* "#s(" (* OBJECT) */
  RE_char_table,		/* "#^[" (* OBJECT) */
  RE_sub_char_table,		/* "#^^[" (* OBJECT) */
  RE_byte_code,			/* "#[" (* OBJECT) */
  RE_string_props,		/* "#(" (* OBJECT) */
  RE_special,			/* "'" | "#'" | "`" | "," | ",@" */
  RE_quoted_max,                /* preclude ANNOTATE for earlier types */

  RE_list_start,		/* "(" */

  RE_list,			/* "(" (+ OBJECT) */
  RE_list_dot,			/* "(" (+ OBJECT) "." */

  RE_numbered,			/* "#" (+ DIGIT) "=" */
};

struct read_stack_entry
{
  enum read_entry_type type;
  union {
    /* RE_list, RE_list_dot */
    struct {
      Lisp_Object head;		/* first cons of list */
      Lisp_Object tail;		/* last cons of list */
    } list;

    /* RE_vector, RE_record, RE_char_table, RE_sub_char_table,
       RE_byte_code, RE_string_props */
    struct {
      Lisp_Object elems;	/* list of elements in reverse order */
    } vector;

    /* RE_special */
    struct {
      Lisp_Object symbol;	/* symbol from special syntax */
    } special;

    /* RE_numbered */
    struct {
      Lisp_Object number;	/* number as a fixnum */
      Lisp_Object placeholder;	/* placeholder object */
    } numbered;
  } u;
};

struct read_stack
{
  struct read_stack_entry *stack;  /* base of stack */
  ptrdiff_t size;		   /* allocated size in entries */
  ptrdiff_t sp;			   /* current number of entries */
};

static struct read_stack rdstack = {NULL, 0, 0};

static size_t quoted_counts[RE_quoted_max];

static inline bool
quoted_parse_state (void)
{
  for (ptrdiff_t i = 0; i < RE_quoted_max; ++i)
    if (quoted_counts[i])
      return true;
  return false;
}

#define ANNOTATE(atom)					\
  (annotated && ! quoted_parse_state()			\
   ? Fcons (make_fixnum (initial_charpos), atom)	\
   : atom)

void
mark_lread (void)
{
  /* Mark the read stack, which may contain data not otherwise traced */
  for (ptrdiff_t i = 0; i < rdstack.sp; i++)
    {
      struct read_stack_entry *e = &rdstack.stack[i];
      switch (e->type)
	{
	case RE_list_start:
	  break;
	case RE_list:
	case RE_list_dot:
	  mark_object (&e->u.list.head);
	  mark_object (&e->u.list.tail);
	  break;
	case RE_vector:
	case RE_record:
	case RE_char_table:
	case RE_sub_char_table:
	case RE_byte_code:
	case RE_string_props:
	  mark_object (&e->u.vector.elems);
	  break;
	case RE_special:
	  mark_object (&e->u.special.symbol);
	  break;
	case RE_numbered:
	  mark_object (&e->u.numbered.number);
	  mark_object (&e->u.numbered.placeholder);
	  break;
	default:
	  emacs_abort ();
	  break;
	}
    }
}

static inline struct read_stack_entry *
read_stack_top (void)
{
  eassume (rdstack.sp > 0);
  return &rdstack.stack[rdstack.sp - 1];
}

static inline struct read_stack_entry *
read_stack_pop (void)
{
  eassume (rdstack.sp > 0);
  ptrdiff_t quote_type = read_stack_top ()->type;
  if (quote_type < RE_quoted_max)
    quoted_counts[quote_type]--;
  return &rdstack.stack[--rdstack.sp];
}

static inline bool
read_stack_empty_p (ptrdiff_t base_sp)
{
  return rdstack.sp <= base_sp;
}

NO_INLINE static void
grow_read_stack (void)
{
  struct read_stack *rs = &rdstack;
  eassert (rs->sp == rs->size);
  rs->stack = xpalloc (rs->stack, &rs->size, 1, -1, sizeof *rs->stack);
  eassert (rs->sp < rs->size);
}

static inline void
read_stack_push (struct read_stack_entry e)
{
  if (rdstack.sp >= rdstack.size)
    grow_read_stack ();
  rdstack.stack[rdstack.sp++] = e;
  ptrdiff_t quote_type = read_stack_top ()->type;
  if (quote_type < RE_quoted_max)
    quoted_counts[quote_type]++;
}

/* Read a Lisp object.  */
static Lisp_Object
read0 (Lisp_Object readcharfun, bool annotated)
{
  char stackbuf[stackbufsize];
  char *read_buffer = stackbuf;
  ptrdiff_t read_buffer_size = sizeof stackbuf;
  char *heapbuf = NULL;
  specpdl_ref count = SPECPDL_INDEX ();

  ptrdiff_t base_sp = rdstack.sp;

  EMACS_INT initial_charpos;
  bool uninterned_symbol;
  bool skip_shorthand;

  Lisp_Object obj;
  bool multibyte;

  /* Read an object into `obj'.  */
 read_obj: ;
  initial_charpos = readchar_charpos;
  int c = READCHAR_REPORT_MULTIBYTE (&multibyte);
  if (c < 0)
    end_of_file_error ();

  switch (c)
    {
    case '(':
      read_stack_push ((struct read_stack_entry) {.type = RE_list_start});
      goto read_obj;

    case ')':
      if (read_stack_empty_p (base_sp))
	invalid_syntax (")", readcharfun);
      switch (read_stack_top ()->type)
	{
	case RE_list_start:
	  read_stack_pop ();
	  obj = ANNOTATE (Qnil);
	  break;
	case RE_list:
	  obj = read_stack_pop ()->u.list.head;
	  break;
	case RE_record:
	  {
	    Lisp_Object elems = Fnreverse (read_stack_pop ()->u.vector.elems);
	    if (NILP (elems))
	      invalid_syntax ("#s", readcharfun);

	    if (EQ (XCAR (elems), Qhash_table))
	      obj = ANNOTATE (hash_table_from_plist (XCDR (elems)));
	    else
	      obj = ANNOTATE (record_from_list (elems));
	    break;
	  }
	case RE_string_props:
	  obj = string_props_from_rev_list (read_stack_pop ()->u.vector.elems,
					    readcharfun);
	  obj = ANNOTATE (obj);
	  break;
	default:
	  invalid_syntax (")", readcharfun);
	  break;
	}
      break;

    case '[':
      read_stack_push ((struct read_stack_entry) {
	  .type = RE_vector,
	  .u.vector.elems = Qnil,
	});
      goto read_obj;

    case ']':
      if (read_stack_empty_p (base_sp))
	invalid_syntax ("]", readcharfun);
      switch (read_stack_top ()->type)
	{
	case RE_vector:
	  obj = vector_from_rev_list (read_stack_pop ()->u.vector.elems);
	  break;
	case RE_byte_code:
	  obj = bytecode_from_rev_list (read_stack_pop ()->u.vector.elems,
					readcharfun);
	  break;
	case RE_char_table:
	  obj = char_table_from_rev_list (read_stack_pop ()->u.vector.elems,
					  readcharfun);
	  break;
	case RE_sub_char_table:
	  obj = sub_char_table_from_rev_list (read_stack_pop ()->u.vector.elems,
					      readcharfun);
	  break;
	default:
	  invalid_syntax ("]", readcharfun);
	  break;
	}
      obj = ANNOTATE (obj);
      break;

    case '#':
      {
	int ch = READCHAR;
	switch (ch)
	  {
	  case '\'':
	    /* #'X -- special syntax for (function X) */
	    read_stack_push ((struct read_stack_entry) {
		.type = RE_special,
		.u.special.symbol = Qfunction,
	      });
	    goto read_obj;

	  case '#':
	    /* ## -- the empty symbol */
	    obj = ANNOTATE (Fintern (empty_unibyte_string, Qnil));
	    break;

	  case 's':
	    /* #s(...) -- a record or hash-table */
	    ch = READCHAR;
	    if (ch != '(')
	      {
		UNREAD (ch);
		invalid_syntax ("#s", readcharfun);
	      }
	    read_stack_push ((struct read_stack_entry) {
		.type = RE_record,
		.u.vector.elems = Qnil,
	      });
	    goto read_obj;

	  case '^':
	    /* #^[...]  -- char-table
	       #^^[...] -- sub-char-table */
	    ch = READCHAR;
	    if (ch == '^')
	      {
		ch = READCHAR;
		if (ch == '[')
		  {
		    read_stack_push ((struct read_stack_entry) {
			.type = RE_sub_char_table,
			.u.vector.elems = Qnil,
		      });
		    goto read_obj;
		  }
		else
		  {
		    UNREAD (ch);
		    invalid_syntax ("#^^", readcharfun);
		  }
	      }
	    else if (ch == '[')
	      {
		read_stack_push ((struct read_stack_entry) {
		    .type = RE_char_table,
		    .u.vector.elems = Qnil,
		  });
		goto read_obj;
	      }
	    else
	      {
		UNREAD (ch);
		invalid_syntax ("#^", readcharfun);
	      }

	  case '(':
	    /* #(...) -- string with properties */
	    read_stack_push ((struct read_stack_entry) {
		.type = RE_string_props,
		.u.vector.elems = Qnil,
	      });
	    goto read_obj;

	  case '[':
	    /* #[...] -- byte-code */
	    read_stack_push ((struct read_stack_entry) {
		.type = RE_byte_code,
		.u.vector.elems = Qnil,
	      });
	    goto read_obj;

	  case '&':
	    /* #&N"..." -- bool-vector */
	    obj = ANNOTATE (read_bool_vector (stackbuf, readcharfun));
	    break;

	  case '!':
	    /* #! appears at the beginning of an executable file.
	       Skip the rest of the line.  */
	    {
	      int c;
	      do
		c = READCHAR;
	      while (c >= 0 && c != '\n');
	      goto read_obj;
	    }

	  case 'x':
	  case 'X':
	    obj = ANNOTATE (read_integer (readcharfun, 16, stackbuf));
	    break;

	  case 'o':
	  case 'O':
	    obj = ANNOTATE (read_integer (readcharfun, 8, stackbuf));
	    break;

	  case 'b':
	  case 'B':
	    obj = ANNOTATE (read_integer (readcharfun, 2, stackbuf));
	    break;

	  case '@':
	    /* #@NUMBER is used to skip NUMBER following bytes.
	       That's used in .elc files to skip over doc strings
	       and function definitions that can be loaded lazily.  */
	    skip_lazy_string (readcharfun);
	    goto read_obj;

	  case '$':
	    /* #$ -- reference to lazy-loaded string */
	    obj = ANNOTATE (Vload_file_name);
	    break;

	  case ':':
	    /* #:X -- uninterned symbol */
	    c = READCHAR;
	    if (c <= 32 || c == NO_BREAK_SPACE
		|| c == '"' || c == '\'' || c == ';' || c == '#'
		|| c == '(' || c == ')'  || c == '[' || c == ']'
		|| c == '`' || c == ',')
	      {
		/* No symbol character follows: this is the empty symbol.  */
		UNREAD (c);
		obj = ANNOTATE (Fmake_symbol (empty_unibyte_string));
		break;
	      }
	    uninterned_symbol = true;
	    skip_shorthand = false;
	    goto read_symbol;

	  case '_':
	    /* #_X -- symbol without shorthand */
	    c = READCHAR;
	    if (c <= 32 || c == NO_BREAK_SPACE
		|| c == '"' || c == '\'' || c == ';' || c == '#'
		|| c == '(' || c == ')'  || c == '[' || c == ']'
		|| c == '`' || c == ',')
	      {
		/* No symbol character follows: this is the empty symbol.  */
		UNREAD (c);
		obj = ANNOTATE (Fintern (empty_unibyte_string, Qnil));
		break;
	      }
	    uninterned_symbol = false;
	    skip_shorthand = true;
	    goto read_symbol;

	  default:
	    if (ch >= '0' && ch <= '9')
	      {
		/* #N=OBJ or #N# -- first read the number N */
		EMACS_INT n = ch - '0';
		int c;
		for (;;)
		  {
		    c = READCHAR;
		    if (c < '0' || c > '9')
		      break;
		    if (INT_MULTIPLY_WRAPV (n, 10, &n)
			|| INT_ADD_WRAPV (n, c - '0', &n))
		      invalid_syntax ("#", readcharfun);
		  }
		if (c == 'r' || c == 'R')
		  {
		    /* #NrDIGITS -- radix-N number */
		    if (n < 0 || n > 36)
		      invalid_radix_integer (n, stackbuf, readcharfun);
		    obj = ANNOTATE (read_integer (readcharfun, n, stackbuf));
		    break;
		  }
		else if (n <= MOST_POSITIVE_FIXNUM && !NILP (Vread_circle))
		  {
		    if (c == '=')
		      {
			/* #N=OBJ -- assign number N to OBJ */
			Lisp_Object placeholder = Fcons (Qnil, Qnil);

			struct Lisp_Hash_Table *h
			  = XHASH_TABLE (read_objects_map);
			Lisp_Object number = make_fixnum (n);
			Lisp_Object hash;
			ptrdiff_t i = hash_lookup (h, number, &hash);
			if (i >= 0)
			  /* Not normal, but input could be malformed.  */
			  set_hash_value_slot (h, i, placeholder);
			else
			  hash_put (h, number, placeholder, hash);
			read_stack_push ((struct read_stack_entry) {
			    .type = RE_numbered,
			    .u.numbered.number = number,
			    .u.numbered.placeholder = placeholder,
			  });
			goto read_obj;
		      }
		    else if (c == '#')
		      {
			/* #N# -- reference to numbered object */
			struct Lisp_Hash_Table *h
			  = XHASH_TABLE (read_objects_map);
			ptrdiff_t i = hash_lookup (h, make_fixnum (n), NULL);
			if (i < 0)
			  invalid_syntax ("#", readcharfun);
			obj = ANNOTATE (HASH_VALUE (h, i));
			break;
		      }
		    else
		      invalid_syntax ("#", readcharfun);
		  }
		else
		  invalid_syntax ("#", readcharfun);
	      }
	    else
	      invalid_syntax ("#", readcharfun);
	    break;
	  }
	break;
      }

    case '?':
      obj = ANNOTATE (read_char_literal (readcharfun));
      break;

    case '"':
      obj = ANNOTATE (read_string_literal (stackbuf, readcharfun));
      break;

    case '\'':
      read_stack_push ((struct read_stack_entry) {
	  .type = RE_special,
	  .u.special.symbol = Qquote,
	});
      goto read_obj;

    case '`':
      read_stack_push ((struct read_stack_entry) {
	  .type = RE_special,
	  .u.special.symbol = Qbackquote,
	});
      goto read_obj;

    case ',':
      {
	int ch = READCHAR;
	Lisp_Object sym;
	if (ch == '@')
	  sym = Qcomma_at;
	else
	  {
	    if (ch >= 0)
	      UNREAD (ch);
	    sym = Qcomma;
	  }
	read_stack_push ((struct read_stack_entry) {
	    .type = RE_special,
	    .u.special.symbol = sym,
	  });
	goto read_obj;
      }

    case ';':
      {
	int c;
	do
	  c = READCHAR;
	while (c >= 0 && c != '\n');
	goto read_obj;
      }

    case '.':
      {
	int nch = READCHAR;
	UNREAD (nch);
	if (nch <= 32 || nch == NO_BREAK_SPACE
	    || nch == '"' || nch == '\'' || nch == ';'
	    || nch == '(' || nch == '[' || nch == '#'
	    || nch == '?' || nch == '`' || nch == ',')
	  {
	    if (!read_stack_empty_p (base_sp)
		&& read_stack_top ()->type ==  RE_list)
	      {
		read_stack_top ()->type = RE_list_dot;
		goto read_obj;
	      }
	    invalid_syntax (".", readcharfun);
	  }
      }
      /* may be a number or symbol starting with a dot */
      FALLTHROUGH;

    default:
      if (c <= 32 || c == NO_BREAK_SPACE)
	goto read_obj;

      uninterned_symbol = false;
      skip_shorthand = false;
      /* symbol or number */
    read_symbol:
      {
	char *p = read_buffer;
	char *end = read_buffer + read_buffer_size;
	bool quoted = false;
	ptrdiff_t nchars = 0;
	Lisp_Object result = Qnil;

	do
	  {
	    if (end - p < MAX_MULTIBYTE_LENGTH + 1)
	      {
		ptrdiff_t offset = p - read_buffer;
		read_buffer = grow_read_buffer (read_buffer, offset,
						&heapbuf, &read_buffer_size,
						count);
		p = read_buffer + offset;
		end = read_buffer + read_buffer_size;
	      }

	    if (c == '\\')
	      {
		c = READCHAR;
		if (c < 0)
		  end_of_file_error ();
		quoted = true;
	      }

	    if (multibyte)
	      p += CHAR_STRING (c, (unsigned char *) p);
	    else
	      *p++ = c;
	    c = READCHAR;
	  }
	while (c > 32
	       && c != NO_BREAK_SPACE
	       && (c >= 128
		   || !(   c == '"' || c == '\'' || c == ';' || c == '#'
			|| c == '(' || c == ')'  || c == '[' || c == ']'
			|| c == '`' || c == ',')));

	*p = 0;
	ptrdiff_t nbytes = p - read_buffer;
	UNREAD (c);

	/* Only attempt to parse the token as a number if it starts as one.  */
	char c0 = read_buffer[0];
	if (((c0 >= '0' && c0 <= '9') || c0 == '.' || c0 == '-' || c0 == '+')
	    && ! quoted && ! uninterned_symbol && ! skip_shorthand)
	  {
	    ptrdiff_t len;
	    result = string_to_number (read_buffer, 10, &len);
	    if (! NILP (result) && len == nbytes)
	      {
		obj = ANNOTATE (result);
		break;
	      }
	  }

	/* symbol, possibly uninterned */
	nchars = (multibyte
		  ? multibyte_chars_in_text ((unsigned char *)read_buffer, nbytes)
		  : nbytes);
	if (uninterned_symbol)
	  {
	    Lisp_Object name
	      = (NILP (Vloadup_pure_table)
		 ? make_specified_string (read_buffer, nbytes, multibyte)
		 : make_pure_string (read_buffer, nchars, nbytes, multibyte));
	    result = Fmake_symbol (name);
	  }
	else
	  {
	    /* Intern NAME if not already registered with Vobarray.
	       Then assign RESULT to the interned symbol.  */
	    Lisp_Object found;
	    Lisp_Object obarray = check_obarray (Vobarray);
	    char *longhand = NULL;
	    ptrdiff_t longhand_chars = 0, longhand_bytes = 0;

	    if (skip_shorthand
		/* Symbols composed entirely of "symbol constituents"
		   are exempt from shorthands.  */
		|| symbol_char_span (read_buffer) >= nbytes)
	      found = oblookup (obarray, read_buffer, nchars, nbytes);
	    else
	      found = oblookup_considering_shorthand (obarray, read_buffer,
						      nchars, nbytes, &longhand,
						      &longhand_chars,
						      &longhand_bytes);
	    if (SYMBOLP (found))
	      result = found;
	    else if (longhand)
	      {
		Lisp_Object name
		  = (multibyte
		     ? make_multibyte_string (longhand, longhand_chars, longhand_bytes)
		     : make_unibyte_string (longhand, longhand_bytes));
		xfree (longhand);
		result = intern_driver (name, Vobarray, found);
	      }
	    else
	      {
		Lisp_Object name
		  = (multibyte
		     ? make_multibyte_string (read_buffer, nchars, nbytes)
		     : make_unibyte_string (read_buffer, nbytes));
		result = intern_driver (name, Vobarray, found);
	      }
	  }

	obj = ANNOTATE (result);
	break;
      }
    }

  /* Now figure what to do with OBJ.  */
  while (rdstack.sp > base_sp)
    {
      struct read_stack_entry *e = read_stack_top ();
      switch (e->type)
	{
	case RE_list_start:
	  e->type = RE_list;
	  e->u.list.head = e->u.list.tail = Fcons (obj, Qnil);
	  goto read_obj;

	case RE_list:
	  {
	    Lisp_Object tl = Fcons (obj, Qnil);
	    XSETCDR (e->u.list.tail, tl);
	    e->u.list.tail = tl;
	    goto read_obj;
	  }

	case RE_list_dot:
	  {
	    skip_space_and_comments (readcharfun);
	    int ch = READCHAR;
	    if (ch != ')')
	      invalid_syntax ("expected )", readcharfun);
	    XSETCDR (e->u.list.tail, obj);
	    read_stack_pop ();
	    obj = e->u.list.head;

	    /* Hack: immediately convert (#$ . FIXNUM) to the corresponding
	       string if load-force-doc-strings is set.  */
	    if (load_force_doc_strings
		&& BASE_EQ (XCAR (obj), Vload_file_name)
		&& !NILP (XCAR (obj))
		&& FIXNUMP (XCDR (obj)))
	      obj = get_lazy_string (obj);

	    break;
	  }

	case RE_vector:
	case RE_record:
	case RE_char_table:
	case RE_sub_char_table:
	case RE_byte_code:
	case RE_string_props:
	  e->u.vector.elems = Fcons (obj, e->u.vector.elems);
	  goto read_obj;

	case RE_special:
	  read_stack_pop ();
	  obj = ANNOTATE (list2 (e->u.special.symbol, obj));
	  break;

	case RE_numbered:
	  {
	    read_stack_pop ();
	    Lisp_Object placeholder = e->u.numbered.placeholder;
	    if (CONSP (obj))
	      {
		if (EQ (obj, placeholder))
		  /* Catch silly games like #1=#1# */
		  invalid_syntax ("nonsensical self-reference", readcharfun);

		/* Optimization: since the placeholder is already
		   a cons, repurpose it as the actual value.
		   This allows us to skip the substitution below,
		   since the placeholder is already referenced
		   inside OBJ at the appropriate places.  */
		Fsetcar (placeholder, XCAR (obj));
		Fsetcdr (placeholder, XCDR (obj));

		struct Lisp_Hash_Table *h2
		  = XHASH_TABLE (read_objects_completed);
		Lisp_Object hash;
		ptrdiff_t i = hash_lookup (h2, placeholder, &hash);
		eassert (i < 0);
		hash_put (h2, placeholder, Qnil, hash);
		obj = placeholder;
	      }
	    else
	      {
		/* If it can be recursive, remember it for future
		   substitutions.  */
		if (! SYMBOLP (obj) && ! NUMBERP (obj)
		    && ! (STRINGP (obj) && ! string_intervals (obj)))
		  {
		    struct Lisp_Hash_Table *h2
		      = XHASH_TABLE (read_objects_completed);
		    Lisp_Object hash;
		    ptrdiff_t i = hash_lookup (h2, obj, &hash);
		    eassert (i < 0);
		    hash_put (h2, obj, Qnil, hash);
		  }

		/* Now put it everywhere the placeholder was...  */
		Flread__substitute_object_in_subtree (obj, placeholder,
						      read_objects_completed);

		/* ...and #n# will use the real value from now on.  */
		struct Lisp_Hash_Table *h = XHASH_TABLE (read_objects_map);
		Lisp_Object hash;
		ptrdiff_t i = hash_lookup (h, e->u.numbered.number, &hash);
		eassert (i >= 0);
		set_hash_value_slot (h, i, obj);
	      }
	    break;
	  }
	default:
	  emacs_abort ();
	  break;
	}
    }

  return unbind_to (count, obj);
}

DEFUN ("lread--substitute-object-in-subtree",
       Flread__substitute_object_in_subtree,
       Slread__substitute_object_in_subtree, 3, 3, 0,
       doc: /* In OBJECT, replace every occurrence of PLACEHOLDER with OBJECT.
COMPLETED is a hash table of objects that might be circular, or is t
if any object might be circular.  */)
  (Lisp_Object object, Lisp_Object placeholder, Lisp_Object completed)
{
  struct subst subst = { object, placeholder, completed, Qnil };
  Lisp_Object check_object = substitute_object_recurse (&subst, object);

  /* The returned object here is expected to always eq the
     original.  */
  if (!EQ (check_object, object))
    error ("Unexpected mutation error in reader");
  return Qnil;
}

static Lisp_Object
substitute_object_recurse (struct subst *subst, Lisp_Object subtree)
{
  /* If we find the placeholder, return the target object.  */
  if (EQ (subst->placeholder, subtree))
    return subst->object;

  /* For common object types that can't contain other objects, don't
     bother looking them up; we're done.  */
  if (SYMBOLP (subtree)
      || (STRINGP (subtree) && !string_intervals (subtree))
      || NUMBERP (subtree))
    return subtree;

  /* If we've been to this node before, don't explore it again.  */
  if (! NILP (Fmemq (subtree, subst->seen)))
    return subtree;

  /* If this node can be the entry point to a cycle, remember that
     we've seen it.  It can only be such an entry point if it was made
     by #n=, which means that we can find it as a value in
     COMPLETED.  */
  if (EQ (subst->completed, Qt)
      || hash_lookup (XHASH_TABLE (subst->completed), subtree, NULL) >= 0)
    subst->seen = Fcons (subtree, subst->seen);

  /* Recurse according to subtree's type.
     Every branch must return a Lisp_Object.  */
  switch (XTYPE (subtree))
    {
    case Lisp_Vectorlike:
      {
	ptrdiff_t i = 0, length = 0;
	if (BOOL_VECTOR_P (subtree))
	  return subtree;		/* No sub-objects anyway.  */
	else if (CHAR_TABLE_P (subtree) || SUB_CHAR_TABLE_P (subtree)
		 || COMPILEDP (subtree) || HASH_TABLE_P (subtree)
		 || RECORDP (subtree) || VECTORP (subtree))
	  length = PVSIZE (subtree);
	else
	  /* An unknown pseudovector may contain non-Lisp fields, so we
	     can't just blindly traverse all its fields.  We used to call
	     `Flength' which signaled `sequencep', so I just preserved this
	     behavior.  */
	  wrong_type_argument (Qsequencep, subtree);

	if (SUB_CHAR_TABLE_P (subtree))
	  i = 2;
	for ( ; i < length; i++)
	  ASET (subtree, i,
		substitute_object_recurse (subst, AREF (subtree, i)));
	return subtree;
      }

    case Lisp_Cons:
      XSETCAR (subtree, substitute_object_recurse (subst, XCAR (subtree)));
      XSETCDR (subtree, substitute_object_recurse (subst, XCDR (subtree)));
      return subtree;

    case Lisp_String:
      {
	/* Check for text properties in each interval.
	   substitute_in_interval contains part of the logic.  */

	INTERVAL root_interval = string_intervals (subtree);
	traverse_intervals_noorder (&root_interval,
				    substitute_in_interval, subst);
	return subtree;
      }

      /* Other types don't recurse any further.  */
    default:
      return subtree;
    }
}

/*  Helper function for substitute_object_recurse.  */
static void
substitute_in_interval (INTERVAL *interval, void *arg)
{
  set_interval_plist (*interval,
		      substitute_object_recurse (arg, (*interval)->plist));
}


/* Convert the initial prefix of STRING to a number, assuming base BASE.
   If the prefix has floating point syntax and BASE is 10, return a
   nearest float; otherwise, if the prefix has integer syntax, return
   the integer; otherwise, return nil.  If PLEN, set *PLEN to the
   length of the numeric prefix if there is one, otherwise *PLEN is
   unspecified.  */

Lisp_Object
string_to_number (char const *string, int base, ptrdiff_t *plen)
{
  char const *cp = string;
  bool float_syntax = false;
  double value = 0;

  /* Negate the value ourselves.  This treats 0, NaNs, and infinity properly on
     IEEE floating point hosts, and works around a formerly-common bug where
     atof ("-0.0") drops the sign.  */
  bool negative = *cp == '-';
  bool positive = *cp == '+';

  bool signedp = negative | positive;
  cp += signedp;

  enum { INTOVERFLOW = 1, LEAD_INT = 2, TRAIL_INT = 4, E_EXP = 16 };
  int state = 0;
  int leading_digit = digit_to_number (*cp, base);
  uintmax_t n = leading_digit;
  if (leading_digit >= 0)
    {
      state |= LEAD_INT;
      for (int digit; 0 <= (digit = digit_to_number (*++cp, base)); )
	{
	  if (INT_MULTIPLY_OVERFLOW (n, base))
	    state |= INTOVERFLOW;
	  n *= base;
	  if (INT_ADD_OVERFLOW (n, digit))
	    state |= INTOVERFLOW;
	  n += digit;
	}
    }
  char const *after_digits = cp;
  if (*cp == '.')
    {
      cp++;
    }

  if (base == 10)
    {
      if ('0' <= *cp && *cp <= '9')
	{
	  state |= TRAIL_INT;
	  do
	    cp++;
	  while ('0' <= *cp && *cp <= '9');
	}
      if (*cp == 'e' || *cp == 'E')
	{
	  char const *ecp = cp;
	  cp++;
	  if (*cp == '+' || *cp == '-')
	    cp++;
	  if ('0' <= *cp && *cp <= '9')
	    {
	      state |= E_EXP;
	      do
		cp++;
	      while ('0' <= *cp && *cp <= '9');
	    }
#if IEEE_FLOATING_POINT
	  else if (cp[-1] == '+'
		   && cp[0] == 'I' && cp[1] == 'N' && cp[2] == 'F')
	    {
	      state |= E_EXP;
	      cp += 3;
	      value = INFINITY;
	    }
	  else if (cp[-1] == '+'
		   && cp[0] == 'N' && cp[1] == 'a' && cp[2] == 'N')
	    {
	      state |= E_EXP;
	      cp += 3;
	      union ieee754_double u
		= { .ieee_nan = { .exponent = 0x7ff, .quiet_nan = 1,
				  .mantissa0 = n >> 31 >> 1, .mantissa1 = n }};
	      value = u.d;
	    }
#endif
	  else
	    cp = ecp;
	}

      /* A float has digits after the dot or an exponent.
	 This excludes numbers like "1." which are lexed as integers. */
      float_syntax = ((state & TRAIL_INT)
		      || ((state & LEAD_INT) && (state & E_EXP)));
    }

  if (plen)
    *plen = cp - string;

  /* Return a float if the number uses float syntax.  */
  if (float_syntax)
    {
      /* Convert to floating point, unless the value is already known
	 because it is infinite or a NaN.  */
      if (! value)
	value = atof (string + signedp);
      return make_float (negative ? -value : value);
    }

  /* Return nil if the number uses invalid syntax.  */
  if (! (state & LEAD_INT))
    return Qnil;

  /* Fast path if the integer (san sign) fits in uintmax_t.  */
  if (! (state & INTOVERFLOW))
    {
      if (!negative)
	return make_uint (n);
      if (-MOST_NEGATIVE_FIXNUM < n)
	return make_neg_biguint (n);
      EMACS_INT signed_n = n;
      return make_fixnum (-signed_n);
    }

  /* Trim any leading "+" and trailing nondigits, then return a bignum.  */
  string += positive;
  if (!*after_digits)
    return make_bignum_str (string, base);
  ptrdiff_t trimmed_len = after_digits - string;
  USE_SAFE_ALLOCA;
  char *trimmed = SAFE_ALLOCA (trimmed_len + 1);
  memcpy (trimmed, string, trimmed_len);
  trimmed[trimmed_len] = '\0';
  Lisp_Object result = make_bignum_str (trimmed, base);
  SAFE_FREE ();
  return result;
}

static Lisp_Object initial_obarray;

/* `oblookup' stores the bucket number here, for the sake of Funintern.  */

static size_t oblookup_last_bucket_number;

/* Get an error if OBARRAY is not an obarray.
   If it is one, return it.  */

Lisp_Object
check_obarray (Lisp_Object obarray)
{
  /* We don't want to signal a wrong-type-argument error when we are
     shutting down due to a fatal error, and we don't want to hit
     assertions in VECTORP and ASIZE if the fatal error was during GC.  */
  if (!fatal_error_in_progress
      && (!VECTORP (obarray) || ASIZE (obarray) == 0))
    {
      /* If Vobarray is now invalid, force it to be valid.  */
      if (EQ (Vobarray, obarray)) Vobarray = initial_obarray;
      wrong_type_argument (Qvectorp, obarray);
    }
  return obarray;
}

/* Intern symbol SYM in OBARRAY using bucket INDEX.  */

static Lisp_Object
intern_sym (Lisp_Object sym, Lisp_Object obarray, Lisp_Object index)
{
  Lisp_Object *ptr;

  XSYMBOL (sym)->u.s.interned = (EQ (obarray, initial_obarray)
				 ? SYMBOL_INTERNED_IN_INITIAL_OBARRAY
				 : SYMBOL_INTERNED);

  if (SREF (SYMBOL_NAME (sym), 0) == ':' && EQ (obarray, initial_obarray))
    {
      make_symbol_constant (sym);
      XSYMBOL (sym)->u.s.redirect = SYMBOL_PLAINVAL;
      /* Mark keywords as special.  This makes (let ((:key 'foo)) ...)
	 in lexically bound elisp signal an error, as documented.  */
      XSYMBOL (sym)->u.s.declared_special = true;
      SET_SYMBOL_VAL (XSYMBOL (sym), sym);
    }

  ptr = aref_addr (obarray, XFIXNUM (index));
  set_symbol_next (sym, SYMBOLP (*ptr) ? XSYMBOL (*ptr) : NULL);
  *ptr = sym;
  return sym;
}

/* Intern a symbol with name STRING in OBARRAY using bucket INDEX.  */

Lisp_Object
intern_driver (Lisp_Object string, Lisp_Object obarray, Lisp_Object index)
{
  SET_SYMBOL_VAL (XSYMBOL (Qobarray_cache), Qnil);
  return intern_sym (Fmake_symbol (string), obarray, index);
}

/* Intern the C string STR: return a symbol with that name,
   interned in the current obarray.  */

Lisp_Object
intern_1 (const char *str, ptrdiff_t len)
{
  Lisp_Object obarray = check_obarray (Vobarray);
  Lisp_Object tem = oblookup (obarray, str, len, len);

  return (SYMBOLP (tem) ? tem
	  /* The above `oblookup' was done on the basis of nchars==nbytes, so
	     the string has to be unibyte.  */
	  : intern_driver (make_unibyte_string (str, len),
			   obarray, tem));
}

Lisp_Object
intern_c_string_1 (const char *str, ptrdiff_t len)
{
  Lisp_Object obarray = check_obarray (Vobarray);
  Lisp_Object tem = oblookup (obarray, str, len, len);

  if (!SYMBOLP (tem))
    {
      Lisp_Object string;

      if (NILP (Vloadup_pure_table))
	string = make_string (str, len);
      else
	string = make_pure_c_string (str, len);

      tem = intern_driver (string, obarray, tem);
    }
  return tem;
}

static void
define_symbol (Lisp_Object sym, char const *str)
{
  ptrdiff_t len = strlen (str);
  Lisp_Object string = make_pure_c_string (str, len);
  init_symbol (sym, string);

  /* Qunbound is uninterned, thus distinct from the symbol 'unbound.  */
  if (! EQ (sym, Qunbound))
    {
      Lisp_Object bucket = oblookup (initial_obarray, str, len, len);
      eassert (FIXNUMP (bucket));
      intern_sym (sym, initial_obarray, bucket);
    }
}

DEFUN ("intern", Fintern, Sintern, 1, 2, 0,
       doc: /* Return the canonical symbol whose name is STRING.
If there is none, one is created by this function and returned.
A second optional argument specifies the obarray to use;
it defaults to the value of `obarray'.  */)
  (Lisp_Object string, Lisp_Object obarray)
{
  Lisp_Object tem;

  obarray = check_obarray (NILP (obarray) ? Vobarray : obarray);
  CHECK_STRING (string);

  char* longhand = NULL;
  ptrdiff_t longhand_chars = 0, longhand_bytes = 0;
  tem = oblookup_considering_shorthand (obarray, SSDATA (string),
					SCHARS (string), SBYTES (string),
					&longhand, &longhand_chars,
					&longhand_bytes);

  if (!SYMBOLP (tem))
    {
      if (longhand)
	{
	  eassert (longhand_chars >= 0);
	  tem = intern_driver (make_multibyte_string
			       (longhand, longhand_chars, longhand_bytes),
			       obarray, tem);
	  xfree (longhand);
	}
      else
	tem = intern_driver (NILP (Vloadup_pure_table) ? string : Fpurecopy (string),
			     obarray, tem);
    }
  return tem;
}

DEFUN ("intern-soft", Fintern_soft, Sintern_soft, 1, 2, 0,
       doc: /* Return the canonical symbol named NAME, or nil if none exists.
NAME may be a string or a symbol.  If it is a symbol, that exact
symbol is searched for.
A second optional argument specifies the obarray to use;
it defaults to the value of `obarray'.  */)
  (Lisp_Object name, Lisp_Object obarray)
{
  register Lisp_Object tem, string;

  if (NILP (obarray)) obarray = Vobarray;
  obarray = check_obarray (obarray);

  if (! SYMBOLP (name))
    {
      char *longhand = NULL;
      ptrdiff_t longhand_chars = 0, longhand_bytes = 0;

      CHECK_STRING (name);
      string = name;
      tem = oblookup_considering_shorthand (obarray, SSDATA (string),
					    SCHARS (string), SBYTES (string),
					    &longhand, &longhand_chars,
					    &longhand_bytes);
      if (longhand)
	xfree (longhand);
      return FIXNUMP (tem) ? Qnil : tem;
    }
  else
    {
      /* If already a symbol, we don't do shorthand-longhand translation,
	 as promised in the docstring.  */
      string = SYMBOL_NAME (name);
      tem = oblookup (obarray, SSDATA (string), SCHARS (string), SBYTES (string));
      return EQ (name, tem) ? name : Qnil;
    }
}

DEFUN ("unintern", Funintern, Sunintern, 1, 2, 0,
       doc: /* Delete the symbol named NAME, if any, from OBARRAY.
The value is t if a symbol was found and deleted, nil otherwise.
NAME may be a string or a symbol.  If it is a symbol, that symbol
is deleted, if it belongs to OBARRAY--no other symbol is deleted.
OBARRAY, if nil, defaults to the value of the variable `obarray'.
usage: (unintern NAME OBARRAY)  */)
  (Lisp_Object name, Lisp_Object obarray)
{
  register Lisp_Object tem;
  Lisp_Object string;
  size_t hash;

  if (NILP (obarray)) obarray = Vobarray;
  obarray = check_obarray (obarray);

  if (SYMBOLP (name))
    string = SYMBOL_NAME (name);
  else
    {
      CHECK_STRING (name);
      string = name;
    }

  char *longhand = NULL;
  ptrdiff_t longhand_chars = 0;
  ptrdiff_t longhand_bytes = 0;
  tem = oblookup_considering_shorthand (obarray, SSDATA (string),
					SCHARS (string), SBYTES (string),
					&longhand, &longhand_chars,
					&longhand_bytes);
  if (longhand)
    xfree(longhand);

  if (FIXNUMP (tem))
    return Qnil;
  /* If arg was a symbol, don't delete anything but that symbol itself.  */
  if (SYMBOLP (name) && !EQ (name, tem))
    return Qnil;

  /* There are plenty of other symbols which will screw up the Emacs
     session if we unintern them, as well as even more ways to use
     `setq' or `fset' or whatnot to make the Emacs session
     unusable.  Let's not go down this silly road.  --Stef  */
  /* if (NILP (tem) || EQ (tem, Qt))
       error ("Attempt to unintern t or nil"); */

  XSYMBOL (tem)->u.s.interned = SYMBOL_UNINTERNED;

  hash = oblookup_last_bucket_number;

  if (EQ (AREF (obarray, hash), tem))
    {
      if (XSYMBOL (tem)->u.s.next)
	{
	  Lisp_Object sym;
	  XSETSYMBOL (sym, XSYMBOL (tem)->u.s.next);
	  ASET (obarray, hash, sym);
	}
      else
	ASET (obarray, hash, make_fixnum (0));
    }
  else
    {
      Lisp_Object tail, following;

      for (tail = AREF (obarray, hash);
	   XSYMBOL (tail)->u.s.next;
	   tail = following)
	{
	  XSETSYMBOL (following, XSYMBOL (tail)->u.s.next);
	  if (EQ (following, tem))
	    {
	      set_symbol_next (tail, XSYMBOL (following)->u.s.next);
	      break;
	    }
	}
    }

  return Qt;
}

/* Return the symbol in OBARRAY whose names matches the string
   of SIZE characters (SIZE_BYTE bytes) at PTR.
   If there is no such symbol, return the integer bucket number of
   where the symbol would be if it were present.

   Also store the bucket number in oblookup_last_bucket_number.  */

Lisp_Object
oblookup (Lisp_Object obarray, register const char *ptr, ptrdiff_t size, ptrdiff_t size_byte)
{
  size_t hash;
  size_t obsize;
  register Lisp_Object tail;
  Lisp_Object bucket, tem;

  obarray = check_obarray (obarray);
  /* This is sometimes needed in the middle of GC.  */
  obsize = ASIZE (obarray);
  hash = hash_string (ptr, size_byte) % obsize;
  bucket = AREF (obarray, hash);
  oblookup_last_bucket_number = hash;
  if (EQ (bucket, make_fixnum (0)))
    ;
  else if (!SYMBOLP (bucket))
    /* Like CADR error message.  */
    xsignal2 (Qwrong_type_argument, Qobarrayp,
	      build_string ("Bad data in guts of obarray"));
  else
    for (tail = bucket; ; XSETSYMBOL (tail, XSYMBOL (tail)->u.s.next))
      {
	if (SBYTES (SYMBOL_NAME (tail)) == size_byte
	    && SCHARS (SYMBOL_NAME (tail)) == size
	    && !memcmp (SDATA (SYMBOL_NAME (tail)), ptr, size_byte))
	  return tail;
	else if (XSYMBOL (tail)->u.s.next == 0)
	  break;
      }
  XSETINT (tem, hash);
  return tem;
}

/* Like 'oblookup', but considers 'Vread_symbol_shorthands',
   potentially recognizing that IN is shorthand for some other
   longhand name, which is then placed in OUT.  In that case,
   memory is malloc'ed for OUT (which the caller must free) while
   SIZE_OUT and SIZE_BYTE_OUT respectively hold the character and byte
   sizes of the transformed symbol name.  If IN is not recognized
   shorthand for any other symbol, OUT is set to point to NULL and
   'oblookup' is called.  */

Lisp_Object
oblookup_considering_shorthand (Lisp_Object obarray, const char *in,
				ptrdiff_t size, ptrdiff_t size_byte, char **out,
				ptrdiff_t *size_out, ptrdiff_t *size_byte_out)
{
  Lisp_Object tail = Vread_symbol_shorthands;

  /* First, assume no transformation will take place.  */
  *out = NULL;
  /* Then, iterate each pair in Vread_symbol_shorthands.  */
  FOR_EACH_TAIL_SAFE (tail)
    {
      Lisp_Object pair = XCAR (tail);
      /* Be lenient to 'read-symbol-shorthands': if some element isn't a
	 cons, or some member of that cons isn't a string, just skip
	 to the next element.  */
      if (!CONSP (pair))
	continue;
      Lisp_Object sh_prefix = XCAR (pair);
      Lisp_Object lh_prefix = XCDR (pair);
      if (!STRINGP (sh_prefix) || !STRINGP (lh_prefix))
	continue;
      ptrdiff_t sh_prefix_size = SBYTES (sh_prefix);

      /* Compare the prefix of the transformation pair to the symbol
	 name.  If a match occurs, do the renaming and exit the loop.
	 In other words, only one such transformation may take place.
	 Calculate the amount of memory to allocate for the longhand
	 version of the symbol name with xrealloc.  This isn't
	 strictly needed, but it could later be used as a way for
	 multiple transformations on a single symbol name.  */
      if (sh_prefix_size <= size_byte
	  && memcmp (SSDATA (sh_prefix), in, sh_prefix_size) == 0)
	{
	  ptrdiff_t lh_prefix_size = SBYTES (lh_prefix);
	  ptrdiff_t suffix_size = size_byte - sh_prefix_size;
	  *out = xrealloc (*out, lh_prefix_size + suffix_size);
	  memcpy (*out, SSDATA(lh_prefix), lh_prefix_size);
	  memcpy (*out + lh_prefix_size, in + sh_prefix_size, suffix_size);
	  *size_out = SCHARS (lh_prefix) - SCHARS (sh_prefix) + size;
	  *size_byte_out = lh_prefix_size + suffix_size;
	  break;
	}
    }
  /* Now, as promised, call oblookup with the "final" symbol name to
     lookup.  That function remains oblivious to whether a
     transformation happened here or not, but the caller of this
     function can tell by inspecting the OUT parameter.  */
  if (*out)
    return oblookup (obarray, *out, *size_out, *size_byte_out);
  else
    return oblookup (obarray, in, size, size_byte);
}


void
map_obarray (Lisp_Object obarray, void (*fn) (Lisp_Object, Lisp_Object), Lisp_Object arg)
{
  ptrdiff_t i;
  register Lisp_Object tail;
  CHECK_VECTOR (obarray);
  for (i = ASIZE (obarray) - 1; i >= 0; i--)
    {
      tail = AREF (obarray, i);
      if (SYMBOLP (tail))
	while (1)
	  {
	    (*fn) (tail, arg);
	    if (XSYMBOL (tail)->u.s.next == 0)
	      break;
	    XSETSYMBOL (tail, XSYMBOL (tail)->u.s.next);
	  }
    }
}

static void
mapatoms_1 (Lisp_Object sym, Lisp_Object function)
{
  call1 (function, sym);
}

DEFUN ("mapatoms", Fmapatoms, Smapatoms, 1, 2, 0,
       doc: /* Call FUNCTION on every symbol in OBARRAY.
OBARRAY defaults to the value of `obarray'.  */)
  (Lisp_Object function, Lisp_Object obarray)
{
  if (NILP (obarray)) obarray = Vobarray;
  obarray = check_obarray (obarray);

  map_obarray (obarray, mapatoms_1, function);
  return Qnil;
}

void
init_obarray_once (void)
{
  Vobarray = initialize_vector (OBARRAY_SIZE, make_fixnum (0));
  initial_obarray = Vobarray;
  staticpro (&initial_obarray);

  for (int i = 0; i < ARRAYELTS (lispsym); i++)
    define_symbol (builtin_lisp_symbol (i), defsym_name[i]);

  DEFSYM (Qunbound, "unbound");

  DEFSYM (Qnil, "nil");
  SET_SYMBOL_VAL (XSYMBOL (Qnil), Qnil);
  make_symbol_constant (Qnil);
  XSYMBOL (Qnil)->u.s.declared_special = true;

  DEFSYM (Qt, "t");
  SET_SYMBOL_VAL (XSYMBOL (Qt), Qt);
  make_symbol_constant (Qt);
  XSYMBOL (Qt)->u.s.declared_special = true;

  DEFSYM (Qvariable_documentation, "variable-documentation");
}


void
defsubr (union Aligned_Lisp_Subr *aname)
{
  struct Lisp_Subr *sname = &aname->s;
  Lisp_Object sym, tem;
  sym = intern_c_string (sname->symbol_name);
  XSETPVECTYPE (sname, PVEC_SUBR);
  XSETSUBR (tem, sname);
  set_symbol_function (sym, tem);
#ifdef HAVE_NATIVE_COMP
  eassert (NILP (Vcomp_abi_hash));
  Vcomp_subr_list = Fpurecopy (Fcons (tem, Vcomp_subr_list));
#endif
}

#ifdef NOTDEF /* Use fset in subr.el now!  */
void
defalias (struct Lisp_Subr *sname, char *string)
{
  Lisp_Object sym;
  sym = intern (string);
  XSETSUBR (XSYMBOL (sym)->u.s.function, sname);
}
#endif /* NOTDEF */

/* Define an "integer variable"; a symbol whose value is forwarded to a
   C variable of type intmax_t.  Sample call (with "xx" to fool make-docfile):
   DEFxxVAR_INT ("emacs-priority", &emacs_priority, "Documentation");  */
void
defvar_int (struct Lisp_Intfwd const *i_fwd, char const *namestring)
{
  Lisp_Object sym = intern_c_string (namestring);
  XSYMBOL (sym)->u.s.declared_special = true;
  XSYMBOL (sym)->u.s.redirect = SYMBOL_FORWARDED;
  SET_SYMBOL_FWD (XSYMBOL (sym), i_fwd);
}

/* Similar but define a variable whose value is t if 1, nil if 0.  */
void
defvar_bool (struct Lisp_Boolfwd const *b_fwd, char const *namestring)
{
  Lisp_Object sym = intern_c_string (namestring);
  XSYMBOL (sym)->u.s.declared_special = true;
  XSYMBOL (sym)->u.s.redirect = SYMBOL_FORWARDED;
  SET_SYMBOL_FWD (XSYMBOL (sym), b_fwd);
  Vbyte_boolean_vars = Fcons (sym, Vbyte_boolean_vars);
}

/* Similar but define a variable whose value is the Lisp Object stored
   at address.  Two versions: with and without gc-marking of the C
   variable.  The nopro version is used when that variable will be
   gc-marked for some other reason, since marking the same slot twice
   can cause trouble with strings.  */
void
defvar_lisp_nopro (struct Lisp_Objfwd const *o_fwd, char const *namestring)
{
  Lisp_Object sym = intern_c_string (namestring);
  XSYMBOL (sym)->u.s.declared_special = true;
  XSYMBOL (sym)->u.s.redirect = SYMBOL_FORWARDED;
  SET_SYMBOL_FWD (XSYMBOL (sym), o_fwd);
}

void
defvar_lisp (struct Lisp_Objfwd const *o_fwd, char const *namestring)
{
  defvar_lisp_nopro (o_fwd, namestring);
  staticpro (o_fwd->objvar);
}

/* Similar but define a variable whose value is the Lisp Object stored
   at a particular offset in the current kboard object.  */

void
defvar_kboard (struct Lisp_Kboard_Objfwd const *ko_fwd, char const *namestring)
{
  Lisp_Object sym = intern_c_string (namestring);
  XSYMBOL (sym)->u.s.declared_special = true;
  XSYMBOL (sym)->u.s.redirect = SYMBOL_FORWARDED;
  SET_SYMBOL_FWD (XSYMBOL (sym), ko_fwd);
}

/* Check that the elements of lpath exist.  */

static void
load_path_check (Lisp_Object lpath)
{
  Lisp_Object path_tail;

  /* The only elements that might not exist are those from
     PATH_LOADSEARCH, EMACSLOADPATH.  Anything else is only added if
     it exists.  */
  for (path_tail = lpath; ! NILP (path_tail); path_tail = XCDR (path_tail))
    {
      Lisp_Object dirfile;
      dirfile = Fcar (path_tail);
      if (STRINGP (dirfile))
        {
          dirfile = Fdirectory_file_name (dirfile);
          if (! file_accessible_directory_p (dirfile))
            dir_warning ("Lisp directory", XCAR (path_tail));
        }
    }
}

/* Dig toplevel LOAD-PATH out of epaths.h.  */

static Lisp_Object
load_path_default (void)
{
  if (will_dump_p ())
    /* PATH_DUMPLOADSEARCH is the lisp dir in the source directory.  */
    return decode_env_path (0, PATH_DUMPLOADSEARCH, 0);

  Lisp_Object lpath = decode_env_path (0, PATH_LOADSEARCH, 0);

  /* Counter-intuitively Vinstallation_directory is nil for
     invocations of the `make install` executable, and is
     Vsource_directory for invocations of the within-repo `make`
     executable.
  */
  if (! NILP (Vinstallation_directory))
    {
      Lisp_Object tem = Fexpand_file_name (build_string ("lisp"),
					   Vinstallation_directory),
	tem1 = Ffile_accessible_directory_p (tem);

      if (NILP (tem1))
	/* Use build-time dirs instead.  */
	lpath = nconc2 (lpath, decode_env_path (0, PATH_DUMPLOADSEARCH, 0));
      else if (NILP (Fmember (tem, lpath)))
	/* Override the inchoate LOAD-PATH.  */
	lpath = list1 (tem);

      /* Add the within-repo site-lisp (unusual).  */
      if (! no_site_lisp)
        {
          tem = Fexpand_file_name (build_string ("site-lisp"),
                                   Vinstallation_directory);
          tem1 = Ffile_accessible_directory_p (tem);
          if (! NILP (tem1) && (NILP (Fmember (tem, lpath))))
	    lpath = Fcons (tem, lpath);
        }

      if (NILP (Fequal (Vinstallation_directory, Vsource_directory)))
        {
	  /* An out-of-tree build (unusual).  */
          tem = Fexpand_file_name (build_string ("src/Makefile"),
                                   Vinstallation_directory);
          tem1 = Fexpand_file_name (build_string ("src/Makefile.in"),
				    Vinstallation_directory);

          /* Don't be fooled if they moved the entire source tree
             AFTER dumping Emacs.  If the build directory is indeed
             different from the source dir, src/Makefile.in and
             src/Makefile will not be found together.  */
          if (! NILP (Ffile_exists_p (tem)) && NILP (Ffile_exists_p (tem1)))
            {
              tem = Fexpand_file_name (build_string ("lisp"),
                                       Vsource_directory);
              if (NILP (Fmember (tem, lpath)))
                lpath = Fcons (tem, lpath);
              if (! no_site_lisp)
                {
                  tem = Fexpand_file_name (build_string ("site-lisp"),
                                           Vsource_directory);
                  if (! NILP (tem) && (NILP (Fmember (tem, lpath))))
		    lpath = Fcons (tem, lpath);
                }
            }
        }
    }

  return lpath;
}

void
init_lread (void)
{
  /* First, set Vload_path.  */

  /* Ignore EMACSLOADPATH when dumping.  */
  bool use_loadpath = ! will_dump_p ();

  if (use_loadpath && egetenv ("EMACSLOADPATH"))
    {
      Vload_path = decode_env_path ("EMACSLOADPATH", 0, 1);

      /* Check (non-nil) user-supplied elements.  */
      load_path_check (Vload_path);

      /* If no nils in the environment variable, use as-is.
         Otherwise, replace any nils with the default.  */
      if (! NILP (Fmemq (Qnil, Vload_path)))
        {
          Lisp_Object elem, elpath = Vload_path;
          Lisp_Object default_lpath = load_path_default ();

          /* Check defaults, before adding site-lisp.  */
          load_path_check (default_lpath);

          /* Add the site-lisp directories to the front of the default.  */
          if (! no_site_lisp && PATH_SITELOADSEARCH[0] != '\0')
            {
              Lisp_Object sitelisp = decode_env_path (0, PATH_SITELOADSEARCH, 0);
              if (! NILP (sitelisp))
                default_lpath = nconc2 (sitelisp, default_lpath);
            }

          Vload_path = Qnil;

          /* Replace nils from EMACSLOADPATH by default.  */
          while (CONSP (elpath))
            {
              elem = XCAR (elpath);
              elpath = XCDR (elpath);
              Vload_path = CALLN (Fappend, Vload_path,
				  NILP (elem) ? default_lpath : list1 (elem));
            }
        }
    }
  else
    {
      Vload_path = load_path_default ();

      /* Check before adding site-lisp directories.
         The install should have created them, but they are not
         required, so no need to warn if they are absent.
         Or we might be running before installation.  */
      load_path_check (Vload_path);

      /* Add the site-lisp directories at the front.  */
      if (! will_dump_p () && !no_site_lisp && PATH_SITELOADSEARCH[0] != '\0')
        {
          Lisp_Object sitelisp = decode_env_path (0, PATH_SITELOADSEARCH, 0);
          if (! NILP (sitelisp))
	    Vload_path = nconc2 (sitelisp, Vload_path);
        }
    }

  Vvalues = Qnil;

  load_in_progress = 0;
  Vload_file_name = Qnil;
  Vload_true_file_name = Qnil;
  Vstandard_input = Qt;
  Vloads_in_progress = Qnil;
}

/* Print a warning that directory intended for use USE and with name
   DIRNAME cannot be accessed.  On entry, errno should correspond to
   the access failure.  Print the warning on stderr and put it in
   *Messages*.  */

void
dir_warning (char const *use, Lisp_Object dirname)
{
  static char const format[] = "Warning: %s '%s': %s\n";
  char *diagnostic = emacs_strerror (errno);
  fprintf (stderr, format, use, SSDATA (ENCODE_SYSTEM (dirname)), diagnostic);

  /* Don't log the warning before we've initialized!!  */
  if (initialized)
    {
      ptrdiff_t diaglen = strlen (diagnostic);
      AUTO_STRING_WITH_LEN (diag, diagnostic, diaglen);
      if (! NILP (Vlocale_coding_system))
	{
	  Lisp_Object s
	    = code_convert_string_norecord (diag, Vlocale_coding_system, false);
	  diagnostic = SSDATA (s);
	  diaglen = SBYTES (s);
	}
      USE_SAFE_ALLOCA;
      char *buffer = SAFE_ALLOCA (sizeof format - 3 * (sizeof "%s" - 1)
				  + strlen (use) + SBYTES (dirname) + diaglen);
      ptrdiff_t message_len = esprintf (buffer, format, use, SSDATA (dirname),
					diagnostic);
      message_dolog (buffer, message_len, 0, STRING_MULTIBYTE (dirname));
      SAFE_FREE ();
    }
}

void
syms_of_lread (void)
{
  defsubr (&Sread);
  defsubr (&Sread_from_string);
  defsubr (&Sread_annotated);
  defsubr (&Slread__substitute_object_in_subtree);
  defsubr (&Sintern);
  defsubr (&Sintern_soft);
  defsubr (&Sunintern);
  defsubr (&Sget_load_suffixes);
  defsubr (&Sload);
  defsubr (&Seval_buffer);
  defsubr (&Seval_region);
  defsubr (&Sread_char);
  defsubr (&Sread_char_exclusive);
  defsubr (&Sread_event);
  defsubr (&Sget_file_char);
  defsubr (&Smapatoms);
  defsubr (&Slocate_file_internal);

  DEFVAR_LISP ("obarray", Vobarray,
	       doc: /* Symbol table for use by `intern' and `read'.
It is a vector whose length ought to be prime for best results.
The vector's contents don't make sense if examined from Lisp programs;
to find all the symbols in an obarray, use `mapatoms'.  */);

  DEFVAR_LISP ("values", Vvalues,
	       doc: /* List of values of all expressions which were read, evaluated and printed.
Order is reverse chronological.
This variable is obsolete as of Emacs 28.1 and should not be used.  */);
  XSYMBOL (intern ("values"))->u.s.declared_special = false;

  DEFVAR_LISP ("standard-input", Vstandard_input,
	       doc: /* Stream for read to get input from.
See documentation of `read' for possible values.  */);
  Vstandard_input = Qt;

  DEFVAR_LISP ("read-circle", Vread_circle,
	       doc: /* Non-nil means read recursive structures using #N= and #N# syntax.  */);
  Vread_circle = Qt;

  DEFVAR_LISP ("load-path", Vload_path,
	       doc: /* List of directories to search for files to load.
Each element is a string (directory file name) or nil (meaning
`default-directory').
This list is consulted by the `require' function.
Initialized during startup as described in Info node `(elisp)Library Search'.
Use `directory-file-name' when adding items to this path.  However, Lisp
programs that process this list should tolerate directories both with
and without trailing slashes.  */);

  DEFVAR_LISP ("load-suffixes", Vload_suffixes,
	       doc: /* List of suffixes for Emacs Lisp files and dynamic modules.
This list includes suffixes for both compiled and source Emacs Lisp files.
This list should not include the empty string.
`load' and related functions try to append these suffixes, in order,
to the specified file name if a suffix is allowed or required.  */);
  Vload_suffixes = list2 (build_pure_c_string (".elc"),
			  build_pure_c_string (".el"));
#ifdef HAVE_MODULES
  Vload_suffixes = Fcons (build_pure_c_string (MODULES_SUFFIX), Vload_suffixes);
#ifdef MODULES_SECONDARY_SUFFIX
  Vload_suffixes =
    Fcons (build_pure_c_string (MODULES_SECONDARY_SUFFIX), Vload_suffixes);
#endif

#endif
  DEFVAR_LISP ("module-file-suffix", Vmodule_file_suffix,
	       doc: /* Suffix of loadable module file, or nil if modules are not supported.  */);
#ifdef HAVE_MODULES
  Vmodule_file_suffix = build_pure_c_string (MODULES_SUFFIX);
#else
  Vmodule_file_suffix = Qnil;
#endif
  DEFVAR_LISP ("load-file-rep-suffixes", Vload_file_rep_suffixes,
	       doc: /* List of suffixes that indicate representations of \
the same file.
This list should normally start with the empty string.

Enabling Auto Compression mode appends the suffixes in
`jka-compr-load-suffixes' to this list and disabling Auto Compression
mode removes them again.  `load' and related functions use this list to
determine whether they should look for compressed versions of a file
and, if so, which suffixes they should try to append to the file name
in order to do so.  However, if you want to customize which suffixes
the loading functions recognize as compression suffixes, you should
customize `jka-compr-load-suffixes' rather than the present variable.  */);
  Vload_file_rep_suffixes = list1 (empty_unibyte_string);

  DEFVAR_BOOL ("load-in-progress", load_in_progress,
	       doc: /* Non-nil if inside of `load'.  */);
  DEFSYM (Qload_in_progress, "load-in-progress");

  DEFVAR_LISP ("after-load-alist", Vafter_load_alist,
	       doc: /* An alist of functions to be evalled when particular files are loaded.
Each element looks like (REGEXP-OR-FEATURE FUNCS...).

REGEXP-OR-FEATURE is either a regular expression to match file names, or
a symbol (a feature name).

When `load' is run and the file-name argument matches an element's
REGEXP-OR-FEATURE, or when `provide' is run and provides the symbol
REGEXP-OR-FEATURE, the FUNCS in the element are called.

An error in FUNCS does not undo the load, but does prevent calling
the rest of the FUNCS.  */);
  Vafter_load_alist = Qnil;

  DEFVAR_LISP ("load-history", Vload_history,
	       doc: /* Alist mapping loaded file names to symbols and features.
Each alist element should be a list (FILE-NAME ENTRIES...), where
FILE-NAME is the name of a file that has been loaded into Emacs.
The file name is absolute and true (i.e. it doesn't contain symlinks).
As an exception, one of the alist elements may have FILE-NAME nil,
for symbols and features not associated with any file.

The remaining ENTRIES in the alist element describe the functions and
variables defined in that file, the features provided, and the
features required.  Each entry has the form `(provide . FEATURE)',
`(require . FEATURE)', `(defun . FUNCTION)', `(defface . SYMBOL)',
 `(define-type . SYMBOL)', or `(cl-defmethod METHOD SPECIALIZERS)'.
In addition, entries may also be single symbols,
which means that symbol was defined by `defvar' or `defconst'.

During preloading, the file name recorded is relative to the main Lisp
directory.  These file names are converted to absolute at startup.  */);
  Vload_history = Qnil;

  DEFVAR_LISP ("load-file-name", Vload_file_name,
	       doc: /* Full name of file being loaded by `load'.

In case of native code being loaded this is indicating the
corresponding bytecode filename.  Use `load-true-file-name' to obtain
the .eln filename.  */);
  Vload_file_name = Qnil;

  DEFVAR_LISP ("load-true-file-name", Vload_true_file_name,
	       doc: /* Full name of file being loaded by `load'.  */);
  Vload_true_file_name = Qnil;

  DEFVAR_LISP ("user-init-file", Vuser_init_file,
	       doc: /* File name, including directory, of user's initialization file.
If the file loaded had extension `.elc', and the corresponding source file
exists, this variable contains the name of source file, suitable for use
by functions like `custom-save-all' which edit the init file.
While Emacs loads and evaluates any init file, value is the real name
of the file, regardless of whether or not it has the `.elc' extension.  */);
  Vuser_init_file = Qnil;

  DEFVAR_LISP ("current-load-list", Vcurrent_load_list,
	       doc: /* Used for internal purposes by `load'.  */);
  Vcurrent_load_list = Qnil;

  DEFVAR_LISP ("load-read-function", Vload_read_function,
	       doc: /* Function used for reading expressions.
It is used by `load' and `eval-region'.

Called with a single argument (the stream from which to read).
The default is to use the function `read'.  */);
  DEFSYM (Qread, "read");
  Vload_read_function = Qread;

  DEFVAR_LISP ("load-source-file-function", Vload_source_file_function,
	       doc: /* Function called in `load' to load an Emacs Lisp source file.
The value should be a function for doing code conversion before
reading a source file.  It can also be nil, in which case loading is
done without any code conversion.

If the value is a function, it is called with four arguments,
FULLNAME, FILE, NOERROR, NOMESSAGE.  FULLNAME is the absolute name of
the file to load, FILE is the non-absolute name (for messages etc.),
and NOERROR and NOMESSAGE are the corresponding arguments passed to
`load'.  The function should return t if the file was loaded.  */);
  Vload_source_file_function = Qnil;

  DEFVAR_BOOL ("load-force-doc-strings", load_force_doc_strings,
	       doc: /* Non-nil means `load' should force-load all dynamic doc strings.
This is useful when the file being loaded is a temporary copy.  */);
  load_force_doc_strings = 0;

  DEFVAR_BOOL ("load-convert-to-unibyte", load_convert_to_unibyte,
	       doc: /* Non-nil means `read' converts strings to unibyte whenever possible.
This is normally bound by `load' and `eval-buffer' to control `read',
and is not meant for users to change.  */);
  load_convert_to_unibyte = 0;

  DEFVAR_LISP ("source-directory", Vsource_directory,
	       doc: /* Directory in which Emacs sources were found when Emacs was built.
You cannot count on them to still be there!  */);
  Vsource_directory
    = Fexpand_file_name (build_string ("../"),
			 Fcar (decode_env_path (0, PATH_DUMPLOADSEARCH, 0)));

  DEFVAR_LISP ("installed-directory", Vinstalled_directory,
	       doc: /* Install path of built-in lisp libraries.
This directory contains the `etc`, `lisp`, and `site-lisp`
installables, and is determined at configure time in the epaths-force
make target.  Not to be confused with the legacy
`installation-directory' nor `invocation-directory'.  */);
  Vinstalled_directory
    = Fexpand_file_name (build_string ("../"),
			 Fcar (decode_env_path (0, PATH_LOADSEARCH, 0)));

  DEFVAR_LISP ("preloaded-file-list", Vpreloaded_file_list,
	       doc: /* List of files that were preloaded (when dumping Emacs).  */);
  Vpreloaded_file_list = Qnil;

  DEFVAR_LISP ("byte-boolean-vars", Vbyte_boolean_vars,
	       doc: /* List of all DEFVAR_BOOL variables, used by the byte code optimizer.  */);
  Vbyte_boolean_vars = Qnil;

  DEFVAR_BOOL ("load-dangerous-libraries", load_dangerous_libraries,
	       doc: /* Non-nil means load dangerous compiled Lisp files.
Some versions of XEmacs use different byte codes than Emacs.  These
incompatible byte codes can make Emacs crash when it tries to execute
them.  */);
  load_dangerous_libraries = 0;

  DEFVAR_BOOL ("force-load-messages", force_load_messages,
	       doc: /* Non-nil means force printing messages when loading Lisp files.
This overrides the value of the NOMESSAGE argument to `load'.  */);
  force_load_messages = 0;

  DEFVAR_LISP ("bytecomp-version-regexp", Vbytecomp_version_regexp,
	       doc: /* Regular expression matching safe to load compiled Lisp files.
When Emacs loads a compiled Lisp file, it reads the first 512 bytes
from the file, and matches them against this regular expression.
When the regular expression matches, the file is considered to be safe
to load.  */);
  Vbytecomp_version_regexp
    = build_pure_c_string ("^;;;.\\(in Emacs version\\|bytecomp version FSF\\)");

  DEFSYM (Qlexical_binding, "lexical-binding");
  DEFVAR_LISP ("lexical-binding", Vlexical_binding,
	       doc: /* Whether to use lexical binding when evaluating code.
Non-nil means that the code in the current buffer should be evaluated
with lexical binding.
This variable is automatically set from the file variables of an
interpreted Lisp file read using `load'.  Unlike other file local
variables, this must be set in the first line of a file.  */);
  Vlexical_binding = Qnil;
  Fmake_variable_buffer_local (Qlexical_binding);

  DEFVAR_LISP ("eval-buffer-list", Veval_buffer_list,
	       doc: /* List of buffers being read from by calls to `eval-buffer' and `eval-region'.  */);
  Veval_buffer_list = Qnil;

  DEFVAR_LISP ("lread--unescaped-character-literals",
               Vlread_unescaped_character_literals,
               doc: /* List of deprecated unescaped character literals encountered by `read'.
For internal use only.  */);
  Vlread_unescaped_character_literals = Qnil;
  DEFSYM (Qlread_unescaped_character_literals,
          "lread--unescaped-character-literals");

  DEFVAR_BOOL ("load-prefer-newer", load_prefer_newer,
               doc: /* Non-nil means `load' prefers the newest version of a file.
This applies when a filename suffix is not explicitly specified and
`load' is trying various possible suffixes (see `load-suffixes' and
`load-file-rep-suffixes').  Normally, it stops at the first file
that exists unless you explicitly specify one or the other.  If this
option is non-nil, it checks all suffixes and uses whichever file is
newest.
Note that if you customize this, obviously it will not affect files
that are loaded before your customizations are read!  */);
  load_prefer_newer = 0;

  DEFVAR_BOOL ("load-no-native", load_no_native,
               doc: /* Non-nil means not to load a .eln file when a .elc was requested.  */);
  load_no_native = false;

  /* Vsource_directory was initialized in init_lread.  */

  DEFSYM (Qcurrent_load_list, "current-load-list");
  DEFSYM (Qstandard_input, "standard-input");
  DEFSYM (Qread_char, "read-char");
  DEFSYM (Qget_file_char, "get-file-char");

  /* Used instead of Qget_file_char while loading *.elc files compiled
     by Emacs 21 or older.  */
  DEFSYM (Qget_emacs_mule_file_char, "get-emacs-mule-file-char");

  DEFSYM (Qload_force_doc_strings, "load-force-doc-strings");

  DEFSYM (Qbackquote, "`");
  DEFSYM (Qcomma, ",");
  DEFSYM (Qcomma_at, ",@");

  DEFSYM (Qinhibit_file_name_operation, "inhibit-file-name-operation");
  DEFSYM (Qascii_character, "ascii-character");
  DEFSYM (Qfunction, "function");
  DEFSYM (Qload, "load");
  DEFSYM (Qload_file_name, "load-file-name");
  DEFSYM (Qload_true_file_name, "load-true-file-name");
  DEFSYM (Qeval_buffer_list, "eval-buffer-list");
  DEFSYM (Qdir_ok, "dir-ok");
  DEFSYM (Qdo_after_load_evaluation, "do-after-load-evaluation");

  staticpro (&read_objects_map);
  read_objects_map = Qnil;
  staticpro (&read_objects_completed);
  read_objects_completed = Qnil;

  Vloads_in_progress = Qnil;
  staticpro (&Vloads_in_progress);

  DEFSYM (Qhash_table, "hash-table");
  DEFSYM (Qdata, "data");
  DEFSYM (Qtest, "test");
  DEFSYM (Qsize, "size");
  DEFSYM (Qpurecopy, "purecopy");
  DEFSYM (Qweakness, "weakness");
  DEFSYM (Qrehash_size, "rehash-size");
  DEFSYM (Qrehash_threshold, "rehash-threshold");

  DEFSYM (Qchar_from_name, "char-from-name");

  DEFVAR_LISP ("read-symbol-shorthands", Vread_symbol_shorthands,
          doc: /* Alist of known symbol-name shorthands.
This variable's value can only be set via file-local variables.
See Info node `(elisp)Shorthands' for more details.  */);
  Vread_symbol_shorthands = Qnil;
  DEFSYM (Qobarray_cache, "obarray-cache");
  DEFSYM (Qobarrayp, "obarrayp");

  DEFSYM (Qmacroexp__dynvars, "macroexp--dynvars");
  DEFVAR_LISP ("macroexp--dynvars", Vmacroexp__dynvars,
        doc:   /* List of variables declared dynamic in the current scope.
Only valid during macro-expansion.  Internal use only. */);
  Vmacroexp__dynvars = Qnil;
}<|MERGE_RESOLUTION|>--- conflicted
+++ resolved
@@ -3439,60 +3439,6 @@
     skip_dyn_bytes (readcharfun, nskip);
 }
 
-<<<<<<< HEAD
-=======
-/* Given a lazy-loaded string designator VAL, return the actual string.
-   VAL is (FILENAME . POS).  */
-static Lisp_Object
-get_lazy_string (Lisp_Object val)
-{
-  /* Get a doc string from the file we are loading.
-     If it's in a saved string, get it from there.
-
-     Here, we don't know if the string is a bytecode string or a doc
-     string.  As a bytecode string must be unibyte, we always return a
-     unibyte string.  If it is actually a doc string, caller must make
-     it multibyte.  */
-
-  /* We used to emit negative positions for 'user variables' (whose doc
-     strings started with an asterisk); take the absolute value for
-     compatibility.  */
-  EMACS_INT pos = eabs (XFIXNUM (XCDR (val)));
-  struct saved_string *ss = &saved_strings[0];
-  struct saved_string *ssend = ss + ARRAYELTS (saved_strings);
-  while (ss < ssend
-	 && !(pos >= ss->position && pos < ss->position + ss->length))
-    ss++;
-  if (ss >= ssend)
-    return get_doc_string (val, 1, 0);
-
-  ptrdiff_t start = pos - ss->position;
-  char *str = ss->string;
-  ptrdiff_t from = start;
-  ptrdiff_t to = start;
-
-  /* Process quoting with ^A, and find the end of the string,
-     which is marked with ^_ (037).  */
-  while (str[from] != 037)
-    {
-      int c = str[from++];
-      if (c == 1)
-	{
-	  c = str[from++];
-	  str[to++] = (c == 1 ? c
-		       : c == '0' ? 0
-		       : c == '_' ? 037
-		       : c);
-	}
-      else
-	str[to++] = c;
-    }
-
-  return make_unibyte_string (str + start, to - start);
-}
-
-
->>>>>>> 08a74ab0
 /* Length of prefix only consisting of symbol constituent characters.  */
 static ptrdiff_t
 symbol_char_span (const char *s)
