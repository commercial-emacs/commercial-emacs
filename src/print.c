--- conflicted
+++ resolved
@@ -2136,13 +2136,8 @@
       if (print_depth >= PRINT_CIRCLE)
 	error ("Apparently circular structure being printed");
 
-<<<<<<< HEAD
       for (i = 0; i < print_depth; i++)
 	if (EQ (obj, being_printed[i]))
-=======
-      for (int i = 0; i < print_depth; i++)
-	if (BASE_EQ (obj, being_printed[i]))
->>>>>>> 7969e416
 	  {
 	    int len = sprintf (buf, "#%d", i);
 	    strout (buf, len, len, printcharfun);
