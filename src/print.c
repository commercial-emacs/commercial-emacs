/* Lisp object printing and output streams.

Copyright (C) 1985-1986, 1988, 1993-1995, 1997-2022 Free Software
Foundation, Inc.

This file is NOT part of GNU Emacs.

GNU Emacs is free software: you can redistribute it and/or modify
it under the terms of the GNU General Public License as published by
the Free Software Foundation, either version 3 of the License, or (at
your option) any later version.

GNU Emacs is distributed in the hope that it will be useful,
but WITHOUT ANY WARRANTY; without even the implied warranty of
MERCHANTABILITY or FITNESS FOR A PARTICULAR PURPOSE.  See the
GNU General Public License for more details.

You should have received a copy of the GNU General Public License
along with GNU Emacs.  If not, see <https://www.gnu.org/licenses/>.  */


#include <config.h>
#include "sysstdio.h"

#include "lisp.h"
#include "character.h"
#include "coding.h"
#include "buffer.h"
#include "charset.h"
#include "frame.h"
#include "process.h"
#include "disptab.h"
#include "intervals.h"
#include "blockinput.h"
#include "xwidget.h"
#include "dynlib.h"

#include <c-ctype.h>
#include <float.h>
#include <ftoastr.h>
#include <math.h>

#if IEEE_FLOATING_POINT
# include <ieee754.h>
#endif

#ifdef WINDOWSNT
# include <sys/socket.h> /* for F_DUPFD_CLOEXEC */
#endif

#ifdef HAVE_TREE_SITTER
#include "tree-sitter.h"
#endif

#ifdef HAVE_SQLITE3
#include <sqlite.h>
#endif

struct terminal;

/* Avoid actual stack overflow in print.  */
static ptrdiff_t print_depth;

/* Level of nesting inside outputting backquote in new style.  */
static ptrdiff_t new_backquote_output;

/* Detect most circularities to print finite output.  */
#define PRINT_CIRCLE 200
static Lisp_Object being_printed[PRINT_CIRCLE];

/* Last char printed to stdout by printchar.  */
static unsigned int printchar_stdout_last;

struct print_buffer {
  char *buffer;			/* Allocated buffer.  */
  ptrdiff_t size;		/* Size of allocated buffer.  */
  ptrdiff_t pos;		/* Chars stored in buffer.  */
  ptrdiff_t pos_byte;		/* Bytes stored in buffer.  */
};

/* When printing into a buffer, first we put the text in this
   block, then insert it all at once.  */
static struct print_buffer print_buffer;

/* Vprint_number_table is a table, that keeps objects that are going to
   be printed, to allow use of #n= and #n# to express sharing.
   For any given object, the table can give the following values:
     t    the object will be printed only once.
     -N   the object will be printed several times and will take number N.
     N    the object has been printed so we can refer to it as #N#.
   print_number_index holds the largest N already used.
   N has to be strictly larger than 0 since we need to distinguish -N.  */
static ptrdiff_t print_number_index;
static void print_interval (INTERVAL interval, Lisp_Object printcharfun);

/* GDB resets this to zero on W32 to disable OutputDebugString calls.  */
bool print_output_debug_flag EXTERNALLY_VISIBLE = 1;


/* Low level output routines for characters and strings.  */

<<<<<<< HEAD
/* Lisp functions to do output using a stream
   must have the stream in a variable called printcharfun
   and must start with PRINTPREPARE, end with PRINTFINISH.
   Use printchar to output one character,
   or call strout to output a block of characters.  */

#define PRINTPREPARE							\
   ptrdiff_t old_point = -1, start_point = -1;				\
   ptrdiff_t old_point_byte = -1, start_point_byte = -1;		\
   specpdl_ref specpdl_count = SPECPDL_INDEX ();			\
   bool multibyte							\
     = !NILP (BVAR (current_buffer, enable_multibyte_characters));	\
   Lisp_Object original = printcharfun;					\
   record_unwind_current_buffer ();					\
   specbind(Qprint__unreadable_callback_buffer, Fcurrent_buffer ());	\
   if (NILP (printcharfun)) printcharfun = Qt;				\
   if (BUFFERP (printcharfun))						\
     {									\
       if (XBUFFER (printcharfun) != current_buffer)			\
	 Fset_buffer (printcharfun);					\
       printcharfun = Qnil;						\
     }									\
   if (MARKERP (printcharfun))						\
     {									\
       ptrdiff_t marker_pos;						\
       if (! XMARKER (printcharfun)->buffer)				\
         error ("Marker does not point anywhere");			\
       if (XMARKER (printcharfun)->buffer != current_buffer)		\
         set_buffer_internal (XMARKER (printcharfun)->buffer);		\
       marker_pos = marker_position (printcharfun);			\
       if (marker_pos < BEGV || marker_pos > ZV)			\
	 signal_error ("Marker is outside the accessible "		\
		       "part of the buffer", printcharfun);		\
       old_point = PT;							\
       old_point_byte = PT_BYTE;					\
       SET_PT_BOTH (marker_pos,						\
		    marker_byte_position (printcharfun));		\
       start_point = PT;						\
       start_point_byte = PT_BYTE;					\
       printcharfun = Qnil;						\
     }									\
   if (NILP (printcharfun))						\
     {									\
       Lisp_Object string;						\
       if (NILP (BVAR (current_buffer, enable_multibyte_characters))	\
	   && ! print_escape_multibyte)					\
         specbind (Qprint_escape_multibyte, Qt);			\
       if (! NILP (BVAR (current_buffer, enable_multibyte_characters))	\
	   && ! print_escape_nonascii)					\
         specbind (Qprint_escape_nonascii, Qt);				\
       if (print_buffer != NULL)					\
	 {								\
	   string = make_multibyte_string (print_buffer,		\
					   print_buffer_pos,		\
					   print_buffer_pos_byte);	\
	   record_unwind_protect (print_unwind, string);		\
	 }								\
       else								\
	 {								\
	   int new_size = 1000;						\
	   print_buffer = xmalloc (new_size);				\
	   print_buffer_size = new_size;				\
	   record_unwind_protect_void (print_free_buffer);		\
	 }								\
       print_buffer_pos = 0;						\
       print_buffer_pos_byte = 0;					\
     }									\
   if (EQ (printcharfun, Qt) && ! noninteractive)			\
     setup_echo_area_for_printing (multibyte);

#define PRINTFINISH							\
   if (NILP (printcharfun))						\
     {									\
       if (print_buffer_pos != print_buffer_pos_byte			\
	   && NILP (BVAR (current_buffer, enable_multibyte_characters)))\
	 {								\
	   USE_SAFE_ALLOCA;						\
	   unsigned char *temp = SAFE_ALLOCA (print_buffer_pos + 1);	\
	   copy_text ((unsigned char *) print_buffer, temp,		\
		      print_buffer_pos_byte, 1, 0);			\
	   insert_1_both ((char *) temp, print_buffer_pos,		\
			  print_buffer_pos, 0, 1, 0);			\
	   SAFE_FREE ();						\
	 }								\
       else								\
	 insert_1_both (print_buffer, print_buffer_pos,			\
			print_buffer_pos_byte, 0, 1, 0);		\
       signal_after_change (PT - print_buffer_pos, 0, print_buffer_pos);\
     }									\
   if (MARKERP (original))						\
     set_marker_both (original, Qnil, PT, PT_BYTE);			\
   if (old_point >= 0)							\
     SET_PT_BOTH (old_point + (old_point >= start_point			\
			       ? PT - start_point : 0),			\
		  old_point_byte + (old_point_byte >= start_point_byte	\
				    ? PT_BYTE - start_point_byte : 0)); \
   unbind_to (specpdl_count, Qnil);

=======
>>>>>>> cf30432a
/* This is used to free the print buffer; we don't simply record xfree
   since print_buffer can be reallocated during the printing.  */
static void
print_free_buffer (void)
{
  xfree (print_buffer.buffer);
  print_buffer.buffer = NULL;
}

/* This is used to restore the saved contents of print_buffer
   when there is a recursive call to print.  */
static void
print_unwind (Lisp_Object saved_text)
{
  memcpy (print_buffer.buffer, SDATA (saved_text), SCHARS (saved_text));
}

/* Lisp functions to do output using a stream must start with a call to
   print_prepare, and end with calling print_finish.
   Use printchar to output one character, or call strout to output a
   block of characters.  */

/* State carried between print_prepare and print_finish.  */
struct print_context {
  Lisp_Object printcharfun;
  Lisp_Object old_printcharfun;
  ptrdiff_t old_point, start_point;
  ptrdiff_t old_point_byte, start_point_byte;
  specpdl_ref specpdl_count;
};

static inline struct print_context
print_prepare (Lisp_Object printcharfun)
{
  struct print_context pc = {
    .old_printcharfun = printcharfun,
    .old_point = -1,
    .start_point = -1,
    .old_point_byte = -1,
    .start_point_byte = -1,
    .specpdl_count = SPECPDL_INDEX (),
  };
  bool multibyte = !NILP (BVAR (current_buffer, enable_multibyte_characters));
  record_unwind_current_buffer ();
  specbind(Qprint__unreadable_callback_buffer, Fcurrent_buffer ());
  if (NILP (printcharfun))
    printcharfun = Qt;
  if (BUFFERP (printcharfun))
    {
      if (XBUFFER (printcharfun) != current_buffer)
	Fset_buffer (printcharfun);
      printcharfun = Qnil;
    }
  if (MARKERP (printcharfun))
    {
      if (! XMARKER (printcharfun)->buffer)
	error ("Marker does not point anywhere");
      if (XMARKER (printcharfun)->buffer != current_buffer)
	set_buffer_internal (XMARKER (printcharfun)->buffer);
      ptrdiff_t marker_pos = marker_position (printcharfun);
      if (marker_pos < BEGV || marker_pos > ZV)
	signal_error ("Marker is outside the accessible part of the buffer",
		      printcharfun);
      pc.old_point = PT;
      pc.old_point_byte = PT_BYTE;
      SET_PT_BOTH (marker_pos, marker_byte_position (printcharfun));
      pc.start_point = PT;
      pc.start_point_byte = PT_BYTE;
      printcharfun = Qnil;
    }
  if (NILP (printcharfun))
    {
      if (NILP (BVAR (current_buffer, enable_multibyte_characters))
	  && ! print_escape_multibyte)
	specbind (Qprint_escape_multibyte, Qt);
      if (! NILP (BVAR (current_buffer, enable_multibyte_characters))
	  && ! print_escape_nonascii)
	specbind (Qprint_escape_nonascii, Qt);
      if (print_buffer.buffer != NULL)
	{
	  Lisp_Object string = make_string_from_bytes (print_buffer.buffer,
						       print_buffer.pos,
						       print_buffer.pos_byte);
	  record_unwind_protect (print_unwind, string);
	}
      else
	{
	  int new_size = 1000;
	  print_buffer.buffer = xmalloc (new_size);
	  print_buffer.size = new_size;
	  record_unwind_protect_void (print_free_buffer);
	}
      print_buffer.pos = 0;
      print_buffer.pos_byte = 0;
    }
  if (EQ (printcharfun, Qt) && ! noninteractive)
    setup_echo_area_for_printing (multibyte);
  pc.printcharfun = printcharfun;
  return pc;
}

static inline void
print_finish (struct print_context *pc)
{
  if (NILP (pc->printcharfun))
    {
      if (print_buffer.pos != print_buffer.pos_byte
	  && NILP (BVAR (current_buffer, enable_multibyte_characters)))
	{
	  USE_SAFE_ALLOCA;
	  unsigned char *temp = SAFE_ALLOCA (print_buffer.pos + 1);
	  copy_text ((unsigned char *) print_buffer.buffer, temp,
		     print_buffer.pos_byte, 1, 0);
	  insert_1_both ((char *) temp, print_buffer.pos,
			 print_buffer.pos, 0, 1, 0);
	  SAFE_FREE ();
	}
      else
	insert_1_both (print_buffer.buffer, print_buffer.pos,
		       print_buffer.pos_byte, 0, 1, 0);
      signal_after_change (PT - print_buffer.pos, 0, print_buffer.pos);
    }
  if (MARKERP (pc->old_printcharfun))
    set_marker_both (pc->old_printcharfun, Qnil, PT, PT_BYTE);
  if (pc->old_point >= 0)
    SET_PT_BOTH (pc->old_point
		 + (pc->old_point >= pc->start_point
		    ? PT - pc->start_point : 0),
		 pc->old_point_byte
		 + (pc->old_point_byte >= pc->start_point_byte
		    ? PT_BYTE - pc->start_point_byte : 0));
  unbind_to (pc->specpdl_count, Qnil);
}

/* Print character CH to the stdio stream STREAM.  */

static void
printchar_to_stream (unsigned int ch, FILE *stream)
{
  Lisp_Object dv UNINIT;
  ptrdiff_t i = 0, n = 1;
  Lisp_Object coding_system = Vlocale_coding_system;
  bool encode_p = false;

  if (!NILP (Vcoding_system_for_write))
    coding_system = Vcoding_system_for_write;
  if (!NILP (coding_system))
    encode_p = true;

  if (CHAR_VALID_P (ch) && DISP_TABLE_P (Vstandard_display_table))
    {
      dv = DISP_CHAR_VECTOR (XCHAR_TABLE (Vstandard_display_table), ch);
      if (VECTORP (dv))
	{
	  n = ASIZE (dv);
	  goto next_char;
	}
    }

  while (true)
    {
      if (ASCII_CHAR_P (ch))
	{
	  putc (ch, stream);
#ifdef WINDOWSNT
	  /* Send the output to a debugger (nothing happens if there
	     isn't one).  */
	  if (print_output_debug_flag && stream == stderr)
	    OutputDebugString ((char []) {ch, '\0'});
#endif
	}
      else
	{
	  unsigned char mbstr[MAX_MULTIBYTE_LENGTH];
	  int len = CHAR_STRING (ch, mbstr);
	  Lisp_Object encoded_ch =
	    make_multibyte_string ((char *) mbstr, 1, len);

	  if (encode_p)
	    encoded_ch = code_convert_string_norecord (encoded_ch,
						       coding_system, true);
	  fwrite (SSDATA (encoded_ch), 1, SBYTES (encoded_ch), stream);
#ifdef WINDOWSNT
	  if (print_output_debug_flag && stream == stderr)
	    OutputDebugString (SSDATA (encoded_ch));
#endif
	}

      i++;

    next_char:
      for (; i < n; i++)
	if (CHARACTERP (AREF (dv, i)))
	  break;
      if (! (i < n))
	break;
      ch = XFIXNAT (AREF (dv, i));
    }
}

/* Print character CH using method FUN.  FUN nil means print to
   print_buffer.  FUN t means print to echo area or stdout if
   non-interactive.  If FUN is neither nil nor t, call FUN with CH as
   argument.  */

static void
printchar (unsigned int ch, Lisp_Object fun)
{
  if (!NILP (fun) && !EQ (fun, Qt))
    call1 (fun, make_fixnum (ch));
  else
    {
      unsigned char str[MAX_MULTIBYTE_LENGTH];
      int len = CHAR_STRING (ch, str);

      maybe_quit ();

      if (NILP (fun))
	{
	  ptrdiff_t incr = len - (print_buffer.size - print_buffer.pos_byte);
	  if (incr > 0)
	    print_buffer.buffer = xpalloc (print_buffer.buffer,
					   &print_buffer.size,
					   incr, -1, 1);
	  memcpy (print_buffer.buffer + print_buffer.pos_byte, str, len);
	  print_buffer.pos += 1;
	  print_buffer.pos_byte += len;
	}
      else if (noninteractive)
	{
	  printchar_stdout_last = ch;
	  if (DISP_TABLE_P (Vstandard_display_table))
	    printchar_to_stream (ch, stdout);
	  else
	    fwrite (str, 1, len, stdout);
	  noninteractive_need_newline = 1;
	}
      else
	{
	  bool multibyte_p
	    = !NILP (BVAR (current_buffer, enable_multibyte_characters));

	  setup_echo_area_for_printing (multibyte_p);
	  insert_char (ch);
	  message_dolog ((char *) str, len, 0, multibyte_p);
	}
    }
}

/* Output an octal escape for C.  If C is less than '\100' consult the
   following character (if any) to see whether to use three octal
   digits to avoid misinterpretation of the next character.  The next
   character after C will be taken from DATA, starting at byte
   location I, if I is less than SIZE.  Use PRINTCHARFUN to output
   each character.  */

static void
octalout (unsigned char c, unsigned char *data, ptrdiff_t i, ptrdiff_t size,
	  Lisp_Object printcharfun)
{
  int digits = (c > '\77' || (i < size && '0' <= data[i] && data[i] <= '7')
		? 3
		: c > '\7' ? 2 : 1);
  printchar ('\\', printcharfun);
  do
    printchar ('0' + ((c >> (3 * --digits)) & 7), printcharfun);
  while (digits != 0);
}

/* Output SIZE characters, SIZE_BYTE bytes from string PTR using
   method PRINTCHARFUN.  PRINTCHARFUN nil means output to
   print_buffer.  PRINTCHARFUN t means output to the echo area or to
   stdout if non-interactive.  If neither nil nor t, call Lisp
   function PRINTCHARFUN for each character printed.  MULTIBYTE
   non-zero means PTR contains multibyte characters.

   In the case where PRINTCHARFUN is nil, it is safe for PTR to point
   to data in a Lisp string.  Otherwise that is not safe.  */

static void
strout (const char *ptr, ptrdiff_t size, ptrdiff_t size_byte,
	Lisp_Object printcharfun)
{
  if (NILP (printcharfun))
    {
      ptrdiff_t incr = size_byte - (print_buffer.size - print_buffer.pos_byte);
      if (incr > 0)
	print_buffer.buffer = xpalloc (print_buffer.buffer,
				       &print_buffer.size, incr, -1, 1);
      memcpy (print_buffer.buffer + print_buffer.pos_byte, ptr, size_byte);
      print_buffer.pos += size;
      print_buffer.pos_byte += size_byte;
    }
  else if (noninteractive && EQ (printcharfun, Qt))
    {
      if (DISP_TABLE_P (Vstandard_display_table))
	{
	  int len;
	  for (ptrdiff_t i = 0; i < size_byte; i += len)
	    {
	      int ch = string_char_and_length ((const unsigned char *) ptr + i,
					       &len);
	      printchar_to_stream (ch, stdout);
	    }
	}
      else
	fwrite (ptr, 1, size_byte, stdout);

      noninteractive_need_newline = 1;
    }
  else if (EQ (printcharfun, Qt))
    {
      /* Output to echo area.  We're trying to avoid a little overhead
	 here, that's the reason we don't call printchar to do the
	 job.  */
      int i;
      bool multibyte_p
	= !NILP (BVAR (current_buffer, enable_multibyte_characters));

      setup_echo_area_for_printing (multibyte_p);
      message_dolog (ptr, size_byte, 0, multibyte_p);

      if (size == size_byte)
	{
	  for (i = 0; i < size; ++i)
	    insert_char ((unsigned char) *ptr++);
	}
      else
	{
	  int len;
	  for (i = 0; i < size_byte; i += len)
	    {
	      int ch = string_char_and_length ((const unsigned char *) ptr + i,
					       &len);
	      insert_char (ch);
	    }
	}
    }
  else
    {
      /* PRINTCHARFUN is a Lisp function.  */
      ptrdiff_t i = 0;

      if (size == size_byte)
	{
	  while (i < size_byte)
	    {
	      int ch = ptr[i++];
	      printchar (ch, printcharfun);
	    }
	}
      else
	{
	  while (i < size_byte)
	    {
	      /* Here, we must convert each multi-byte form to the
		 corresponding character code before handing it to
		 PRINTCHAR.  */
	      int len, ch = (string_char_and_length
			     ((const unsigned char *) ptr + i, &len));
	      printchar (ch, printcharfun);
	      i += len;
	    }
	}
    }
}

/* Print the contents of a string STRING using PRINTCHARFUN.
   It isn't safe to use strout in many cases,
   because printing one char can relocate.  */

static void
print_string (Lisp_Object string, Lisp_Object printcharfun)
{
  if (EQ (printcharfun, Qt) || NILP (printcharfun))
    {
      ptrdiff_t chars;

      if (print_escape_nonascii)
	string = string_escape_byte8 (string);

      if (STRING_MULTIBYTE (string))
	chars = SCHARS (string);
      else if (! print_escape_nonascii
	       && (EQ (printcharfun, Qt)
		   ? ! NILP (BVAR (&buffer_slot_defaults, enable_multibyte_characters))
		   : ! NILP (BVAR (current_buffer, enable_multibyte_characters))))
	{
	  /* If unibyte string STRING contains 8-bit codes, we must
	     convert STRING to a multibyte string containing the same
	     character codes.  */
	  Lisp_Object newstr;
	  ptrdiff_t bytes;

	  chars = SBYTES (string);
	  bytes = count_size_as_multibyte (SDATA (string), chars);
	  if (chars < bytes)
	    {
	      newstr = make_multibyte_string (NULL, chars, bytes);
	      str_to_multibyte (SDATA (newstr), SDATA (string), chars);
	      string = newstr;
	    }
	}
      else
	chars = SBYTES (string);

      if (EQ (printcharfun, Qt))
	{
	  /* Output to echo area.  */
	  ptrdiff_t nbytes = SBYTES (string);

	  /* Copy the string contents so that relocation of STRING by
	     GC does not cause trouble.  */
	  USE_SAFE_ALLOCA;
	  char *buffer = SAFE_ALLOCA (nbytes);
	  memcpy (buffer, SDATA (string), nbytes);

	  strout (buffer, chars, nbytes, printcharfun);

	  SAFE_FREE ();
	}
      else
	/* No need to copy, since output to print_buffer can't GC.  */
	strout (SSDATA (string), chars, SBYTES (string), printcharfun);
    }
  else
    {
      /* Otherwise, string may be relocated by printing one char.
	 So re-fetch the string address for each character.  */
      ptrdiff_t i;
      ptrdiff_t size = SCHARS (string);
      ptrdiff_t size_byte = SBYTES (string);
      if (size == size_byte)
	for (i = 0; i < size; i++)
	  printchar (SREF (string, i), printcharfun);
      else
	for (i = 0; i < size_byte; )
	  {
	    /* Here, we must convert each multi-byte form to the
	       corresponding character code before handing it to PRINTCHAR.  */
	    int len, ch = string_char_and_length (SDATA (string) + i, &len);
	    printchar (ch, printcharfun);
	    i += len;
	  }
    }
}

DEFUN ("write-char", Fwrite_char, Swrite_char, 1, 2, 0,
       doc: /* Output character CHARACTER to stream PRINTCHARFUN.
PRINTCHARFUN defaults to the value of `standard-output' (which see).  */)
  (Lisp_Object character, Lisp_Object printcharfun)
{
  if (NILP (printcharfun))
    printcharfun = Vstandard_output;
  CHECK_FIXNUM (character);
  struct print_context pc = print_prepare (printcharfun);
  printchar (XFIXNUM (character), pc.printcharfun);
  print_finish (&pc);
  return character;
}

/* Print the contents of a unibyte C string STRING using PRINTCHARFUN.
   The caller should arrange to put this inside print_prepare and print_finish.
   Do not use this on the contents of a Lisp string.  */

static void
print_c_string (char const *string, Lisp_Object printcharfun)
{
  ptrdiff_t len = strlen (string);
  strout (string, len, len, printcharfun);
}

/* Print unibyte C string at DATA on a specified stream PRINTCHARFUN.
   Do not use this on the contents of a Lisp string.  */

static void
write_string (const char *data, Lisp_Object printcharfun)
{
  struct print_context pc = print_prepare (printcharfun);
  print_c_string (data, pc.printcharfun);
  print_finish (&pc);
}


void
temp_output_buffer_setup (const char *bufname)
{
  specpdl_ref count = SPECPDL_INDEX ();
  register struct buffer *old = current_buffer;
  register Lisp_Object buf;

  record_unwind_current_buffer ();

  Fset_buffer (Fget_buffer_create (build_string (bufname), Qnil));

  Fkill_all_local_variables (Qnil);
  delete_all_overlays (current_buffer);
  bset_directory (current_buffer, BVAR (old, directory));
  bset_read_only (current_buffer, Qnil);
  bset_filename (current_buffer, Qnil);
  bset_undo_list (current_buffer, Qt);
  eassert (current_buffer->overlays_before == NULL);
  eassert (current_buffer->overlays_after == NULL);
  bset_enable_multibyte_characters
    (current_buffer, BVAR (&buffer_slot_defaults, enable_multibyte_characters));
  specbind (Qinhibit_read_only, Qt);
  specbind (Qinhibit_modification_hooks, Qt);
  Ferase_buffer ();
  XSETBUFFER (buf, current_buffer);

  run_hook (Qtemp_buffer_setup_hook);

  unbind_to (count, Qnil);

  specbind (Qstandard_output, buf);
}

static void print (Lisp_Object, Lisp_Object, bool);
static void print_preprocess (Lisp_Object);
static void print_preprocess_string (INTERVAL *, void *);
static void print_object (Lisp_Object, Lisp_Object, bool);

DEFUN ("terpri", Fterpri, Sterpri, 0, 2, 0,
       doc: /* Output a newline to stream PRINTCHARFUN.
If ENSURE is non-nil only output a newline if not already at the
beginning of a line.  Value is non-nil if a newline is printed.
If PRINTCHARFUN is omitted or nil, the value of `standard-output' is used.  */)
  (Lisp_Object printcharfun, Lisp_Object ensure)
{
  Lisp_Object val;

  if (NILP (printcharfun))
    printcharfun = Vstandard_output;
  struct print_context pc = print_prepare (printcharfun);

  if (NILP (ensure))
    val = Qt;
  /* Difficult to check if at line beginning so abort.  */
  else if (FUNCTIONP (pc.printcharfun))
    signal_error ("Unsupported function argument", pc.printcharfun);
  else if (noninteractive && !NILP (pc.printcharfun))
    val = printchar_stdout_last == 10 ? Qnil : Qt;
  else
    val = NILP (Fbolp ()) ? Qt : Qnil;

  if (!NILP (val))
    printchar ('\n', pc.printcharfun);
  print_finish (&pc);
  return val;
}

static Lisp_Object Vprint_variable_mapping;

static void
print_bind_all_defaults (void)
{
  for (Lisp_Object vars = Vprint_variable_mapping; !NILP (vars);
       vars = XCDR (vars))
    {
      Lisp_Object elem = XCDR (XCAR (vars));
      specbind (XCAR (elem), XCAR (XCDR (elem)));
    }
}

static void
print_create_variable_mapping (void)
{
  Lisp_Object total[] = {
    list3 (intern ("length"), intern ("print-length"), Qnil),
    list3 (intern ("level"), intern ("print-level"), Qnil),
    list3 (intern ("circle"), intern ("print-circle"), Qnil),
    list3 (intern ("quoted"), intern ("print-quoted"), Qt),
    list3 (intern ("escape-newlines"), intern ("print-escape-newlines"), Qnil),
    list3 (intern ("escape-control-characters"),
	   intern ("print-escape-control-characters"), Qnil),
    list3 (intern ("escape-nonascii"), intern ("print-escape-nonascii"), Qnil),
    list3 (intern ("escape-multibyte"),
	   intern ("print-escape-multibyte"), Qnil),
    list3 (intern ("charset-text-property"),
	   intern ("print-charset-text-property"), Qnil),
    list3 (intern ("unreadeable-function"),
	   intern ("print-unreadable-function"), Qnil),
    list3 (intern ("gensym"), intern ("print-gensym"), Qnil),
    list3 (intern ("continuous-numbering"),
	   intern ("print-continuous-numbering"), Qnil),
    list3 (intern ("number-table"), intern ("print-number-table"), Qnil),
    list3 (intern ("float-format"), intern ("float-output-format"), Qnil),
    list3 (intern ("integers-as-characters"),
	   intern ("print-integers-as-characters"), Qnil),
  };

  Vprint_variable_mapping = CALLMANY (Flist, total);
}

static void
print_bind_overrides (Lisp_Object overrides)
{
  if (NILP (Vprint_variable_mapping))
    print_create_variable_mapping ();

  if (EQ (overrides, Qt))
    print_bind_all_defaults ();
  else if (!CONSP (overrides))
    xsignal (Qwrong_type_argument, Qconsp);
  else
    {
      while (!NILP (overrides))
	{
	  Lisp_Object setting = XCAR (overrides);
	  if (EQ (setting, Qt))
	    print_bind_all_defaults ();
	  else if (!CONSP (setting))
	    xsignal (Qwrong_type_argument, Qconsp);
	  else
	    {
	      Lisp_Object key = XCAR (setting),
		value = XCDR (setting);
	      Lisp_Object map = Fassq (key, Vprint_variable_mapping);
	      if (NILP (map))
		xsignal2 (Qwrong_type_argument, Qsymbolp, map);
	      specbind (XCAR (XCDR (map)), value);
	    }

	  if (!NILP (XCDR (overrides)) && !CONSP (XCDR (overrides)))
	    xsignal (Qwrong_type_argument, Qconsp);
	  overrides = XCDR (overrides);
	}
    }
}

DEFUN ("prin1", Fprin1, Sprin1, 1, 3, 0,
       doc: /* Output the printed representation of OBJECT, any Lisp object.
Quoting characters are printed when needed to make output that `read'
can handle, whenever this is possible.  For complex objects, the behavior
is controlled by `print-level' and `print-length', which see.

OBJECT is any of the Lisp data types: a number, a string, a symbol,
a list, a buffer, a window, a frame, etc.

A printed representation of an object is text which describes that object.

Optional argument PRINTCHARFUN is the output stream, which can be one
of these:

   - a buffer, in which case output is inserted into that buffer at point;
   - a marker, in which case output is inserted at marker's position;
   - a function, in which case that function is called once for each
     character of OBJECT's printed representation;
   - a symbol, in which case that symbol's function definition is called; or
   - t, in which case the output is displayed in the echo area.

If PRINTCHARFUN is omitted, the value of `standard-output' (which see)
is used instead.

Optional argument OVERRIDES should be a list of settings for print-related
variables.  An element in this list can be the symbol t, which means "reset
all the values to their defaults".  Otherwise, an element should be a pair,
where the `car' or the pair is the setting symbol, and the `cdr' is the
value of the setting to use for this `prin1' call.

For instance:

  (prin1 object nil \\='((length . 100) (circle . t))).

See the manual entry `(elisp)Output Overrides' for a list of possible
values.

As a special case, OVERRIDES can also simply be the symbol t, which
means "use default values for all the print-related settings".  */)
  (Lisp_Object object, Lisp_Object printcharfun, Lisp_Object overrides)
{
  specpdl_ref count = SPECPDL_INDEX ();

  if (NILP (printcharfun))
    printcharfun = Vstandard_output;
  if (!NILP (overrides))
    print_bind_overrides (overrides);

  struct print_context pc = print_prepare (printcharfun);
  print (object, pc.printcharfun, 1);
  print_finish (&pc);

  return unbind_to (count, object);
}

/* A buffer which is used to hold output being built by prin1-to-string.  */
Lisp_Object Vprin1_to_string_buffer;

DEFUN ("prin1-to-string", Fprin1_to_string, Sprin1_to_string, 1, 3, 0,
       doc: /* Return a string containing the printed representation of OBJECT.
OBJECT can be any Lisp object.  This function outputs quoting characters
when necessary to make output that `read' can handle, whenever possible,
unless the optional second argument NOESCAPE is non-nil.  For complex objects,
the behavior is controlled by `print-level' and `print-length', which see.

OBJECT is any of the Lisp data types: a number, a string, a symbol,
a list, a buffer, a window, a frame, etc.

See `prin1' for the meaning of OVERRIDES.

A printed representation of an object is text which describes that object.  */)
  (Lisp_Object object, Lisp_Object noescape, Lisp_Object overrides)
{
  specpdl_ref count = SPECPDL_INDEX ();

  specbind (Qinhibit_modification_hooks, Qt);

  if (!NILP (overrides))
    print_bind_overrides (overrides);

  /* Save and restore this: we are altering a buffer
     but we don't want to deactivate the mark just for that.
     No need for specbind, since errors deactivate the mark.  */
  Lisp_Object save_deactivate_mark = Vdeactivate_mark;

  struct print_context pc = print_prepare (Vprin1_to_string_buffer);
  print (object, pc.printcharfun, NILP (noescape));
  /* Make Vprin1_to_string_buffer be the default buffer after print_finish */
  print_finish (&pc);

  struct buffer *previous = current_buffer;
  set_buffer_internal (XBUFFER (Vprin1_to_string_buffer));
  object = Fbuffer_string ();
  if (SBYTES (object) == SCHARS (object))
    STRING_SET_UNIBYTE (object);

  /* Note that this won't make prepare_to_modify_buffer call
     ask-user-about-supersession-threat because this buffer
     does not visit a file.  */
  Ferase_buffer ();
  set_buffer_internal (previous);

  Vdeactivate_mark = save_deactivate_mark;

  return unbind_to (count, object);
}

DEFUN ("princ", Fprinc, Sprinc, 1, 2, 0,
       doc: /* Output the printed representation of OBJECT, any Lisp object.
No quoting characters are used; no delimiters are printed around
the contents of strings.

OBJECT is any of the Lisp data types: a number, a string, a symbol,
a list, a buffer, a window, a frame, etc.

A printed representation of an object is text which describes that object.

Optional argument PRINTCHARFUN is the output stream, which can be one
of these:

   - a buffer, in which case output is inserted into that buffer at point;
   - a marker, in which case output is inserted at marker's position;
   - a function, in which case that function is called once for each
     character of OBJECT's printed representation;
   - a symbol, in which case that symbol's function definition is called; or
   - t, in which case the output is displayed in the echo area.

If PRINTCHARFUN is omitted, the value of `standard-output' (which see)
is used instead.  */)
  (Lisp_Object object, Lisp_Object printcharfun)
{
  if (NILP (printcharfun))
    printcharfun = Vstandard_output;
  struct print_context pc = print_prepare (printcharfun);
  if (STRINGP (object)
      && !string_intervals (object)
      && NILP (Vprint_continuous_numbering))
    /* fast path for plain strings */
    print_string (object, pc.printcharfun);
  else
    print (object, pc.printcharfun, 0);
  print_finish (&pc);
  return object;
}

DEFUN ("print", Fprint, Sprint, 1, 2, 0,
       doc: /* Output the printed representation of OBJECT, with newlines around it.
Quoting characters are printed when needed to make output that `read'
can handle, whenever this is possible.  For complex objects, the behavior
is controlled by `print-level' and `print-length', which see.

OBJECT is any of the Lisp data types: a number, a string, a symbol,
a list, a buffer, a window, a frame, etc.

A printed representation of an object is text which describes that object.

Optional argument PRINTCHARFUN is the output stream, which can be one
of these:

   - a buffer, in which case output is inserted into that buffer at point;
   - a marker, in which case output is inserted at marker's position;
   - a function, in which case that function is called once for each
     character of OBJECT's printed representation;
   - a symbol, in which case that symbol's function definition is called; or
   - t, in which case the output is displayed in the echo area.

If PRINTCHARFUN is omitted, the value of `standard-output' (which see)
is used instead.  */)
  (Lisp_Object object, Lisp_Object printcharfun)
{
  if (NILP (printcharfun))
    printcharfun = Vstandard_output;
  struct print_context pc = print_prepare (printcharfun);
  printchar ('\n', pc.printcharfun);
  print (object, pc.printcharfun, 1);
  printchar ('\n', pc.printcharfun);
  print_finish (&pc);
  return object;
}

DEFUN ("flush-standard-output", Fflush_standard_output, Sflush_standard_output,
       0, 0, 0,
       doc: /* Flush standard-output.
This can be useful after using `princ' and the like in scripts.  */)
  (void)
{
  fflush (stdout);
  return Qnil;
}

DEFUN ("external-debugging-output", Fexternal_debugging_output, Sexternal_debugging_output, 1, 1, 0,
       doc: /* Write CHARACTER to stderr.
You can call `print' while debugging emacs, and pass it this function
to make it write to the debugging output.  */)
  (Lisp_Object character)
{
  CHECK_FIXNUM (character);
  printchar_to_stream (XFIXNUM (character), stderr);
  return character;
}

/* This function is never called.  Its purpose is to prevent
   print_output_debug_flag from being optimized away.  */

extern void debug_output_compilation_hack (bool) EXTERNALLY_VISIBLE;
void
debug_output_compilation_hack (bool x)
{
  print_output_debug_flag = x;
}

DEFUN ("redirect-debugging-output", Fredirect_debugging_output, Sredirect_debugging_output,
       1, 2,
       "FDebug output file: \nP",
       doc: /* Redirect debugging output (stderr stream) to file FILE.
If FILE is nil, reset target to the initial stderr stream.
Optional arg APPEND non-nil (interactively, with prefix arg) means
append to existing target file.  */)
  (Lisp_Object file, Lisp_Object append)
{
  /* If equal to STDERR_FILENO, stderr has not been duplicated and is OK as-is.
     Otherwise, this is a close-on-exec duplicate of the original stderr. */
  static int stderr_dup = STDERR_FILENO;
  int fd = stderr_dup;

  if (! NILP (file))
    {
      file = Fexpand_file_name (file, Qnil);

      if (stderr_dup == STDERR_FILENO)
	{
	  int n = fcntl (STDERR_FILENO, F_DUPFD_CLOEXEC, STDERR_FILENO + 1);
	  if (n < 0)
	    report_file_error ("dup", file);
	  stderr_dup = n;
	}

      fd = emacs_open (SSDATA (ENCODE_FILE (file)),
		       (O_WRONLY | O_CREAT
			| (! NILP (append) ? O_APPEND : O_TRUNC)),
		       0666);
      if (fd < 0)
	report_file_error ("Cannot open debugging output stream", file);
    }

  fflush (stderr);
  if (dup2 (fd, STDERR_FILENO) < 0)
    report_file_error ("dup2", file);
  if (fd != stderr_dup)
    emacs_close (fd);
  return Qnil;
}


/* This is the interface for debugging printing.  */

void
debug_print (Lisp_Object arg)
{
  Fprin1 (arg, Qexternal_debugging_output, Qnil);
  fputs ("\r\n", stderr);
}

void safe_debug_print (Lisp_Object) EXTERNALLY_VISIBLE;
void
safe_debug_print (Lisp_Object arg)
{
  int valid = valid_lisp_object_p (arg);

  if (valid > 0)
    debug_print (arg);
  else
    {
      EMACS_UINT n = XLI (arg);
      fprintf (stderr, "#<%s_LISP_OBJECT 0x%08"pI"x>\r\n",
	       !valid ? "INVALID" : "SOME",
	       n);
    }
}

/* This function formats the given object and returns the result as a
   string. Use this in contexts where you can inspect strings, but
   where stderr output won't work --- e.g., while replaying rr
   recordings.  */
const char * debug_format (const char *, Lisp_Object) EXTERNALLY_VISIBLE;
const char *
debug_format (const char *fmt, Lisp_Object arg)
{
  return SSDATA (CALLN (Fformat, build_string (fmt), arg));
}


DEFUN ("error-message-string", Ferror_message_string, Serror_message_string,
       1, 1, 0,
       doc: /* Convert an error value (ERROR-SYMBOL . DATA) to an error message.
See Info anchor `(elisp)Definition of signal' for some details on how this
error message is constructed.  */)
  (Lisp_Object obj)
{
  struct buffer *old = current_buffer;
  Lisp_Object value;

  /* If OBJ is (error STRING), just return STRING.
     That is not only faster, it also avoids the need to allocate
     space here when the error is due to memory full.  */
  if (CONSP (obj) && EQ (XCAR (obj), Qerror)
      && CONSP (XCDR (obj))
      && STRINGP (XCAR (XCDR (obj)))
      && NILP (XCDR (XCDR (obj))))
    return XCAR (XCDR (obj));

  print_error_message (obj, Vprin1_to_string_buffer, 0);

  set_buffer_internal (XBUFFER (Vprin1_to_string_buffer));
  value = Fbuffer_string ();

  Ferase_buffer ();
  set_buffer_internal (old);

  return value;
}

/* Print an error message for the error DATA onto Lisp output stream
   STREAM (suitable for the print functions).
   CONTEXT is a C string describing the context of the error.
   CALLER is the Lisp function inside which the error was signaled.  */

void
print_error_message (Lisp_Object data, Lisp_Object stream, const char *context)
{
  Lisp_Object errname, errmsg, file_error, tail;

  if (context != 0)
    write_string (context, stream);

  errname = Fcar (data);

  if (EQ (errname, Qerror))
    {
      data = Fcdr (data);
      if (!CONSP (data))
	data = Qnil;
      errmsg = Fcar (data);
      file_error = Qnil;
    }
  else
    {
      Lisp_Object error_conditions = Fget (errname, Qerror_conditions);
      errmsg = Fget (errname, Qerror_message);
      /* During loadup 'substitute-command-keys' might not be available.  */
      if (!NILP (Ffboundp (Qsubstitute_command_keys)))
	{
	  /* `substitute-command-keys' may bug out, which would lead
	     to infinite recursion when we're called from
	     skip_debugger, so ignore errors.  */
	  Lisp_Object subs = safe_call1 (Qsubstitute_command_keys, errmsg);
	  if (!NILP (subs))
	    errmsg = subs;
	}

      file_error = Fmemq (Qfile_error, error_conditions);
    }

  /* Print an error message including the data items.  */

  tail = Fcdr_safe (data);

  /* For file-error, make error message by concatenating
     all the data items.  They are all strings.  */
  if (!NILP (file_error) && CONSP (tail))
    errmsg = XCAR (tail), tail = XCDR (tail);

  {
    const char *sep = ": ";

    if (!STRINGP (errmsg))
      write_string ("peculiar error", stream);
    else if (SCHARS (errmsg))
      Fprinc (errmsg, stream);
    else
      sep = NULL;

    FOR_EACH_TAIL (tail)
      {
	if (sep)
	  write_string (sep, stream);
	sep = ", ";
	Lisp_Object obj = XCAR (tail);
	if (!NILP (file_error)
	    || EQ (errname, Qend_of_file) || EQ (errname, Quser_error))
	  Fprinc (obj, stream);
	else
	  Fprin1 (obj, stream, Qnil);
      }
  }
}



/*
 * The buffer should be at least as large as the max string size of the
 * largest float, printed in the biggest notation.  This is undoubtedly
 * 20d float_output_format, with the negative of the C-constant "HUGE"
 * from <math.h>.
 *
 * On the vax the worst case is -1e38 in 20d format which takes 61 bytes.
 *
 * I assume that IEEE-754 format numbers can take 329 bytes for the worst
 * case of -1e307 in 20d float_output_format. What is one to do (short of
 * re-writing _doprnt to be more sane)?
 * 			-wsr
 * Given the above, the buffer must be least FLOAT_TO_STRING_BUFSIZE bytes.
 */

int
float_to_string (char *buf, double data)
{
  char *cp;
  int width;
  int len;

  if (isinf (data))
    {
      static char const minus_infinity_string[] = "-1.0e+INF";
      bool positive = 0 < data;
      strcpy (buf, minus_infinity_string + positive);
      return sizeof minus_infinity_string - 1 - positive;
    }
#if IEEE_FLOATING_POINT
  if (isnan (data))
    {
      union ieee754_double u = { .d = data };
      uintmax_t hi = u.ieee_nan.mantissa0;
      return sprintf (buf, &"-%"PRIuMAX".0e+NaN"[!u.ieee_nan.negative],
		      (hi << 31 << 1) + u.ieee_nan.mantissa1);
    }
#endif

  if (NILP (Vfloat_output_format)
      || !STRINGP (Vfloat_output_format))
  lose:
    {
      /* Generate the fewest number of digits that represent the
	 floating point value without losing information.  */
      len = dtoastr (buf, FLOAT_TO_STRING_BUFSIZE - 2, 0, 0, data);
      /* The decimal point must be printed, or the byte compiler can
	 get confused (Bug#8033). */
      width = 1;
    }
  else			/* oink oink */
    {
      /* Check that the spec we have is fully valid.
	 This means not only valid for printf,
	 but meant for floats, and reasonable.  */
      cp = SSDATA (Vfloat_output_format);

      if (cp[0] != '%')
	goto lose;
      if (cp[1] != '.')
	goto lose;

      cp += 2;

      /* Check the width specification.  */
      width = -1;
      if ('0' <= *cp && *cp <= '9')
	{
	  width = 0;
	  do
	    {
	      width = (width * 10) + (*cp++ - '0');
	      if (DBL_DIG < width)
		goto lose;
	    }
	  while (*cp >= '0' && *cp <= '9');

	  /* A precision of zero is valid only for %f.  */
	  if (width == 0 && *cp != 'f')
	    goto lose;
	}

      if (*cp != 'e' && *cp != 'f' && *cp != 'g')
	goto lose;

      if (cp[1] != 0)
	goto lose;

      len = sprintf (buf, SSDATA (Vfloat_output_format), data);
    }

  /* Make sure there is a decimal point with digit after, or an
     exponent, so that the value is readable as a float.  But don't do
     this with "%.0f"; it's valid for that not to produce a decimal
     point.  Note that width can be 0 only for %.0f.  */
  if (width != 0)
    {
      for (cp = buf; *cp; cp++)
	if ((*cp < '0' || *cp > '9') && *cp != '-')
	  break;

      if (*cp == '.' && cp[1] == 0)
	{
	  cp[1] = '0';
	  cp[2] = 0;
	  len++;
	}
      else if (*cp == 0)
	{
	  *cp++ = '.';
	  *cp++ = '0';
	  *cp++ = 0;
	  len += 2;
	}
    }

  return len;
}


static void
print (Lisp_Object obj, Lisp_Object printcharfun, bool escapeflag)
{
  new_backquote_output = 0;

  /* Reset print_number_index and Vprint_number_table only when
     the variable Vprint_continuous_numbering is nil.  Otherwise,
     the values of these variables will be kept between several
     print functions.  */
  if (NILP (Vprint_continuous_numbering)
      || NILP (Vprint_number_table))
    {
      print_number_index = 0;
      Vprint_number_table = Qnil;
    }

  /* Construct Vprint_number_table for print-circle.  */
  if (!NILP (Vprint_circle))
    {
      /* Construct Vprint_number_table.
	 This increments print_number_index for the objects added.  */
      print_preprocess (obj);

      if (HASH_TABLE_P (Vprint_number_table))
	{ /* Remove unnecessary objects, which appear only once in OBJ;
	     that is, whose status is Qt.  */
	  struct Lisp_Hash_Table *h = XHASH_TABLE (Vprint_number_table);
	  ptrdiff_t i;

	  for (i = 0; i < HASH_TABLE_SIZE (h); ++i)
            {
              Lisp_Object key =  HASH_KEY (h, i);
	      if (!EQ (key, Qunbound)
		  && EQ (HASH_VALUE (h, i), Qt))
	        Fremhash (key, Vprint_number_table);
            }
	}
    }

  print_depth = 0;
  print_object (obj, printcharfun, escapeflag);
}

#define PRINT_CIRCLE_CANDIDATE_P(obj)			   \
  (STRINGP (obj)                                           \
   || CONSP (obj)					   \
   || (VECTORLIKEP (obj)				   \
       && (VECTORP (obj) || COMPILEDP (obj)		   \
	   || CHAR_TABLE_P (obj) || SUB_CHAR_TABLE_P (obj) \
	   || HASH_TABLE_P (obj) || FONTP (obj)		   \
	   || RECORDP (obj)))				   \
   || (! NILP (Vprint_gensym)				   \
       && SYMBOLP (obj)					   \
       && !SYMBOL_INTERNED_P (obj)))

/* The print preprocess stack, used to traverse data structures.  */

struct print_pp_entry {
  ptrdiff_t n;			/* number of values, or 0 if a single value */
  union {
    Lisp_Object value;		/* when n = 0 */
    Lisp_Object *values;	/* when n > 0 */
  } u;
};

struct print_pp_stack {
  struct print_pp_entry *stack;	 /* base of stack */
  ptrdiff_t size;		 /* allocated size in entries */
  ptrdiff_t sp;			 /* current number of entries */
};

static struct print_pp_stack ppstack = {NULL, 0, 0};

NO_INLINE static void
grow_pp_stack (void)
{
  struct print_pp_stack *ps = &ppstack;
  eassert (ps->sp == ps->size);
  ps->stack = xpalloc (ps->stack, &ps->size, 1, -1, sizeof *ps->stack);
  eassert (ps->sp < ps->size);
}

static inline void
pp_stack_push_value (Lisp_Object value)
{
  if (ppstack.sp >= ppstack.size)
    grow_pp_stack ();
  ppstack.stack[ppstack.sp++] = (struct print_pp_entry){.n = 0,
							.u.value = value};
}

static inline void
pp_stack_push_values (Lisp_Object *values, ptrdiff_t n)
{
  eassume (n >= 0);
  if (n == 0)
    return;
  if (ppstack.sp >= ppstack.size)
    grow_pp_stack ();
  ppstack.stack[ppstack.sp++] = (struct print_pp_entry){.n = n,
							.u.values = values};
}

static inline bool
pp_stack_empty_p (void)
{
  return ppstack.sp <= 0;
}

static inline Lisp_Object
pp_stack_pop (void)
{
  eassume (!pp_stack_empty_p ());
  struct print_pp_entry *e = &ppstack.stack[ppstack.sp - 1];
  if (e->n == 0)		/* single value */
    {
      --ppstack.sp;
      return e->u.value;
    }
  /* Array of values: pop them left to right, which seems to be slightly
     faster than right to left.  */
  e->n--;
  if (e->n == 0)
    --ppstack.sp;		/* last value consumed */
  return (++e->u.values)[-1];
}

/* Construct Vprint_number_table for the print-circle feature
   according to the structure of OBJ.  OBJ itself and all its elements
   will be added to Vprint_number_table recursively if it is a list,
   vector, compiled function, char-table, string (its text properties
   will be traced), or a symbol that has no obarray (this is for the
   print-gensym feature).  The status fields of Vprint_number_table
   mean whether each object appears more than once in OBJ: Qnil at the
   first time, and Qt after that.  */
static void
print_preprocess (Lisp_Object obj)
{
  eassert (! NILP (Vprint_circle));
  ptrdiff_t base_sp = ppstack.sp;

  for (;;)
    {
      if (PRINT_CIRCLE_CANDIDATE_P (obj))
	{
	  if (! HASH_TABLE_P (Vprint_number_table))
	    Vprint_number_table = CALLN (Fmake_hash_table, QCtest, Qeq);

	  Lisp_Object num = Fgethash (obj, Vprint_number_table, Qnil);
	  if (! NILP (num)
	      /* If Vprint_continuous_numbering is non-nil and OBJ is a gensym,
		 always print the gensym with a number.  This is a special for
		 the lisp function byte-compile-output-docform.  */
	      || (! NILP (Vprint_continuous_numbering)
		  && SYMBOLP (obj)
		  && !SYMBOL_INTERNED_P (obj)))
	    { /* OBJ appears more than once.  Let's remember that.  */
	      if (! FIXNUMP (num))
		{
		  print_number_index++;
		  /* Negative number indicates it hasn't been printed yet.  */
		  Fputhash (obj, make_fixnum (- print_number_index),
			    Vprint_number_table);
		}
	    }
	  else
	    {
	      /* OBJ is not yet recorded.  Let's add to the table.  */
	      Fputhash (obj, Qt, Vprint_number_table);

	      switch (XTYPE (obj))
		{
		case Lisp_String:
		  /* A string may have text properties,
		     which can be circular. */
		  {
		    INTERVAL interval = string_intervals (obj);
		    traverse_intervals_noorder (&interval,
						print_preprocess_string, NULL);
		  }
		  break;

		case Lisp_Cons:
		  if (! NILP (XCDR (obj)))
		    pp_stack_push_value (XCDR (obj));
		  obj = XCAR (obj);
		  continue;

		case Lisp_Vectorlike:
		  {
		    struct Lisp_Vector *vec = XVECTOR (obj);
		    ptrdiff_t size = ASIZE (obj);
		    if (size & PSEUDOVECTOR_FLAG)
		      size &= PSEUDOVECTOR_SIZE_MASK;
		    ptrdiff_t start = (SUB_CHAR_TABLE_P (obj)
				       ? SUB_CHAR_TABLE_OFFSET : 0);
		    pp_stack_push_values (vec->contents + start, size - start);
		    if (HASH_TABLE_P (obj))
		      {
			struct Lisp_Hash_Table *h = XHASH_TABLE (obj);
			obj = h->key_and_value;
			continue;
		      }
		    break;
		  }

		default:
		  break;
		}
	    }
	}

      if (ppstack.sp <= base_sp)
	break;
      obj = pp_stack_pop ();
    }
}

DEFUN ("print--preprocess", Fprint_preprocess, Sprint_preprocess, 1, 1, 0,
       doc: /* Extract sharing info from OBJECT needed to print it.
Fills `print-number-table' if `print-circle' is non-nil.  Does nothing
if `print-circle' is nil.  */)
     (Lisp_Object object)
{
  if (!NILP (Vprint_circle))
    {
      print_number_index = 0;
      print_preprocess (object);
    }
  return Qnil;
}

static void
print_preprocess_string (INTERVAL *interval, void *arg)
{
  print_preprocess ((*interval)->plist);
}

static void print_check_string_charset_prop (INTERVAL interval, Lisp_Object string);

#define PRINT_STRING_NON_CHARSET_FOUND 1
#define PRINT_STRING_UNSAFE_CHARSET_FOUND 2

/* Bitwise or of the above macros.  */
static int print_check_string_result;

static void
print_check_string_charset_prop (INTERVAL interval, Lisp_Object string)
{
  Lisp_Object val;

  if (NILP (interval->plist)
      || (print_check_string_result == (PRINT_STRING_NON_CHARSET_FOUND
					| PRINT_STRING_UNSAFE_CHARSET_FOUND)))
    return;
  for (val = interval->plist; CONSP (val) && ! EQ (XCAR (val), Qcharset);
       val = XCDR (XCDR (val)));
  if (! CONSP (val))
    {
      print_check_string_result |= PRINT_STRING_NON_CHARSET_FOUND;
      return;
    }
  if (! (print_check_string_result & PRINT_STRING_NON_CHARSET_FOUND))
    {
      if (! EQ (val, interval->plist)
	  || CONSP (XCDR (XCDR (val))))
	print_check_string_result |= PRINT_STRING_NON_CHARSET_FOUND;
    }
  if (! (print_check_string_result & PRINT_STRING_UNSAFE_CHARSET_FOUND))
    {
      ptrdiff_t charpos = interval->position;
      ptrdiff_t bytepos = string_char_to_byte (string, charpos);
      Lisp_Object charset = XCAR (XCDR (val));

      for (ptrdiff_t i = 0; i < LENGTH (interval); i++)
	{
	  int c = fetch_string_char_advance (string, &charpos, &bytepos);
	  if (! ASCII_CHAR_P (c)
	      && ! EQ (CHARSET_NAME (CHAR_CHARSET (c)), charset))
	    {
	      print_check_string_result |= PRINT_STRING_UNSAFE_CHARSET_FOUND;
	      break;
	    }
	}
    }
}

/* The value is (charset . nil).  */
static Lisp_Object print_prune_charset_plist;

static Lisp_Object
print_prune_string_charset (Lisp_Object string)
{
  print_check_string_result = 0;
  traverse_intervals (string_intervals (string), 0,
		      print_check_string_charset_prop, string);
  if (NILP (Vprint_charset_text_property)
      || ! (print_check_string_result & PRINT_STRING_UNSAFE_CHARSET_FOUND))
    {
      string = Fcopy_sequence (string);
      if (print_check_string_result & PRINT_STRING_NON_CHARSET_FOUND)
	{
	  if (NILP (print_prune_charset_plist))
	    print_prune_charset_plist = list1 (Qcharset);
	  Fremove_text_properties (make_fixnum (0),
				   make_fixnum (SCHARS (string)),
				   print_prune_charset_plist, string);
	}
      else
	Fset_text_properties (make_fixnum (0), make_fixnum (SCHARS (string)),
			      Qnil, string);
    }
  return string;
}

#ifdef HAVE_MODULES
/* Return a data pointer equal to FUNCPTR.  */

static void const *
data_from_funcptr (void (*funcptr) (void))
{
  /* The module code, and the POSIX API for dynamic linking, already
     assume that function and data pointers are represented
     interchangeably, so it's OK to assume that here too.  */
  return (void const *) funcptr;
}

/* Print the value of the pointer PTR.  */

static void
print_pointer (Lisp_Object printcharfun, char *buf, const char *prefix,
               const void *ptr)
{
  uintptr_t ui = (uintptr_t) ptr;

  /* In theory this assignment could lose info on pre-C99 hosts, but
     in practice it doesn't.  */
  uintmax_t up = ui;

  int len = sprintf (buf, "%s 0x%" PRIxMAX, prefix, up);
  strout (buf, len, len, printcharfun);
}
#endif

static bool
print_vectorlike (Lisp_Object obj, Lisp_Object printcharfun, bool escapeflag,
		  char *buf)
{
  /* First do all the vectorlike types that have a readable syntax.  */
  switch (PVTYPE (XVECTOR (obj)))
    {
    case PVEC_BIGNUM:
      {
	ptrdiff_t size = bignum_bufsize (obj, 10);
	USE_SAFE_ALLOCA;
	char *str = SAFE_ALLOCA (size);
	ptrdiff_t len = bignum_to_c_string (str, size, obj, 10);
	strout (str, len, len, printcharfun);
	SAFE_FREE ();
      }
      return true;

    case PVEC_BOOL_VECTOR:
      {
	EMACS_INT size = bool_vector_size (obj);
	ptrdiff_t size_in_bytes = bool_vector_bytes (size);
	ptrdiff_t real_size_in_bytes = size_in_bytes;
	unsigned char *data = bool_vector_uchar_data (obj);

	int len = sprintf (buf, "#&%"pI"d\"", size);
	strout (buf, len, len, printcharfun);

	/* Don't print more bytes than the specified maximum.
	   Negative values of print-length are invalid.  Treat them
	   like a print-length of nil.  */
	if (FIXNATP (Vprint_length)
	    && XFIXNAT (Vprint_length) < size_in_bytes)
	  size_in_bytes = XFIXNAT (Vprint_length);

	for (ptrdiff_t i = 0; i < size_in_bytes; i++)
	  {
	    maybe_quit ();
	    unsigned char c = data[i];
	    if (c == '\n' && print_escape_newlines)
	      print_c_string ("\\n", printcharfun);
	    else if (c == '\f' && print_escape_newlines)
	      print_c_string ("\\f", printcharfun);
	    else if (c > '\177'
		     || (print_escape_control_characters && c_iscntrl (c)))
	      {
		/* Use octal escapes to avoid encoding issues.  */
		octalout (c, data, i + 1, size_in_bytes, printcharfun);
	      }
	    else
	      {
		if (c == '\"' || c == '\\')
		  printchar ('\\', printcharfun);
		printchar (c, printcharfun);
	      }
	  }

	if (size_in_bytes < real_size_in_bytes)
	  print_c_string (" ...", printcharfun);
	printchar ('\"', printcharfun);
      }
      return true;

    default:
      break;
    }

  /* Then do all the pseudovector types that don't have a readable
     syntax.  First check whether this is handled by
     `print-unreadable-function'.  */
  if (!NILP (Vprint_unreadable_function)
      && FUNCTIONP (Vprint_unreadable_function))
    {
      specpdl_ref count = SPECPDL_INDEX ();
      /* Bind `print-unreadable-function' to nil to avoid accidental
	 infinite recursion in the function called.  */
      Lisp_Object func = Vprint_unreadable_function;
      specbind (Qprint_unreadable_function, Qnil);

      /* If we're being called from `prin1-to-string' or the like,
	 we're now in the secret " prin1" buffer.  This can lead to
	 problems if, for instance, the callback function switches a
	 window to this buffer -- this will make Emacs segfault.  */
      if (!NILP (Vprint__unreadable_callback_buffer)
	  && !NILP (Fbuffer_live_p (Vprint__unreadable_callback_buffer)))
	{
	  record_unwind_current_buffer ();
	  set_buffer_internal (XBUFFER (Vprint__unreadable_callback_buffer));
	}
      Lisp_Object result = CALLN (Ffuncall, func, obj,
				  escapeflag? Qt: Qnil);
      unbind_to (count, Qnil);

      if (!NILP (result))
	{
	  if (STRINGP (result))
	    print_string (result, printcharfun);
	  /* It's handled, so stop processing here.  */
	  return true;
	}
    }

  /* Not handled; print unreadable object.  */
  switch (PVTYPE (XVECTOR (obj)))
    {
    case PVEC_MARKER:
      print_c_string ("#<marker ", printcharfun);
      /* Do you think this is necessary?  */
      if (XMARKER (obj)->insertion_type != 0)
	print_c_string ("(moves after insertion) ", printcharfun);
      if (! XMARKER (obj)->buffer)
	print_c_string ("in no buffer", printcharfun);
      else
	{
	  int len = sprintf (buf, "at %"pD"d in ", marker_position (obj));
	  strout (buf, len, len, printcharfun);
	  print_string (BVAR (XMARKER (obj)->buffer, name), printcharfun);
	}
      printchar ('>', printcharfun);
      break;

    case PVEC_OVERLAY:
      print_c_string ("#<overlay ", printcharfun);
      if (! XMARKER (OVERLAY_START (obj))->buffer)
	print_c_string ("in no buffer", printcharfun);
      else
	{
	  int len = sprintf (buf, "from %"pD"d to %"pD"d in ",
			     marker_position (OVERLAY_START (obj)),
			     marker_position (OVERLAY_END   (obj)));
	  strout (buf, len, len, printcharfun);
	  print_string (BVAR (XMARKER (OVERLAY_START (obj))->buffer, name),
			printcharfun);
	}
      printchar ('>', printcharfun);
      break;

    case PVEC_USER_PTR:
      {
	print_c_string ("#<user-ptr ", printcharfun);
	int i = sprintf (buf, "ptr=%p finalizer=%p",
			 XUSER_PTR (obj)->p,
			 (void *) XUSER_PTR (obj)->finalizer);
	strout (buf, i, i, printcharfun);
	printchar ('>', printcharfun);
      }
      break;

    case PVEC_FINALIZER:
      print_c_string ("#<finalizer", printcharfun);
      if (NILP (XFINALIZER (obj)->function))
	print_c_string (" used", printcharfun);
      printchar ('>', printcharfun);
      break;

    case PVEC_MISC_PTR:
      {
	/* This shouldn't happen in normal usage, but let's
	   print it anyway for the benefit of the debugger.  */
	int i = sprintf (buf, "#<ptr %p>", xmint_pointer (obj));
	strout (buf, i, i, printcharfun);
      }
      break;

    case PVEC_PROCESS:
      if (escapeflag)
	{
	  print_c_string ("#<process ", printcharfun);
	  print_string (XPROCESS (obj)->name, printcharfun);
	  printchar ('>', printcharfun);
	}
      else
	print_string (XPROCESS (obj)->name, printcharfun);
      break;

    case PVEC_SUBR:
      print_c_string ("#<subr ", printcharfun);
      print_c_string (XSUBR (obj)->symbol_name, printcharfun);
      printchar ('>', printcharfun);
      break;

    case PVEC_XWIDGET:
#ifdef HAVE_XWIDGETS
      {
	if (NILP (XXWIDGET (obj)->buffer))
	  print_c_string ("#<killed xwidget>", printcharfun);
	else
	  {
#ifdef USE_GTK
	    int len = sprintf (buf, "#<xwidget %u %p>",
			       XXWIDGET (obj)->xwidget_id,
			       XXWIDGET (obj)->widget_osr);
#else
	    int len = sprintf (buf, "#<xwidget %u %p>",
			       XXWIDGET (obj)->xwidget_id,
			       XXWIDGET (obj)->xwWidget);
#endif
	    strout (buf, len, len, printcharfun);
	  }
	break;
      }
#else
      emacs_abort ();
#endif
    case PVEC_XWIDGET_VIEW:
      print_c_string ("#<xwidget view", printcharfun);
      printchar ('>', printcharfun);
      break;

    case PVEC_WINDOW:
      {
	int len = sprintf (buf, "#<window %"pI"d",
			   XWINDOW (obj)->sequence_number);
	strout (buf, len, len, printcharfun);
	if (BUFFERP (XWINDOW (obj)->contents))
	  {
	    print_c_string (" on ", printcharfun);
	    print_string (BVAR (XBUFFER (XWINDOW (obj)->contents), name),
			  printcharfun);
	  }
	printchar ('>', printcharfun);
      }
      break;

    case PVEC_TERMINAL:
      {
	struct terminal *t = XTERMINAL (obj);
	int len = sprintf (buf, "#<terminal %d", t->id);
	strout (buf, len, len, printcharfun);
	if (t->name)
	  {
	    print_c_string (" on ", printcharfun);
	    print_c_string (t->name, printcharfun);
	  }
	printchar ('>', printcharfun);
      }
      break;

    case PVEC_BUFFER:
      if (!BUFFER_LIVE_P (XBUFFER (obj)))
	print_c_string ("#<killed buffer>", printcharfun);
      else if (escapeflag)
	{
	  print_c_string ("#<buffer ", printcharfun);
	  print_string (BVAR (XBUFFER (obj), name), printcharfun);
	  printchar ('>', printcharfun);
	}
      else
	print_string (BVAR (XBUFFER (obj), name), printcharfun);
      break;

    case PVEC_WINDOW_CONFIGURATION:
      print_c_string ("#<window-configuration>", printcharfun);
      break;

    case PVEC_FRAME:
      {
	void *ptr = XFRAME (obj);
	Lisp_Object frame_name = XFRAME (obj)->name;

	print_c_string ((FRAME_LIVE_P (XFRAME (obj))
			 ? "#<frame "
			 : "#<dead frame "),
			printcharfun);
	if (!STRINGP (frame_name))
	  {
	    /* A frame could be too young and have no name yet;
	       don't crash.  */
	    if (SYMBOLP (frame_name))
	      frame_name = Fsymbol_name (frame_name);
	    else	/* can't happen: name should be either nil or string */
	      frame_name = build_string ("*INVALID*FRAME*NAME*");
	  }
	print_string (frame_name, printcharfun);
	int len = sprintf (buf, " %p>", ptr);
	strout (buf, len, len, printcharfun);
      }
      break;

    case PVEC_FONT:
      {
	if (! FONT_OBJECT_P (obj))
	  {
	    if (FONT_SPEC_P (obj))
	      print_c_string ("#<font-spec", printcharfun);
	    else
	      print_c_string ("#<font-entity", printcharfun);
	    for (int i = 0; i < FONT_SPEC_MAX; i++)
	      {
		printchar (' ', printcharfun);
		if (i < FONT_WEIGHT_INDEX || i > FONT_WIDTH_INDEX)
		  print_object (AREF (obj, i), printcharfun, escapeflag);
		else
		  print_object (font_style_symbolic (obj, i, 0),
				printcharfun, escapeflag);
	      }
	  }
	else
	  {
	    print_c_string ("#<font-object ", printcharfun);
	    print_object (AREF (obj, FONT_NAME_INDEX), printcharfun,
			  escapeflag);
	  }
	printchar ('>', printcharfun);
      }
      break;

    case PVEC_THREAD:
      print_c_string ("#<thread ", printcharfun);
      if (STRINGP (XTHREAD (obj)->name))
	print_string (XTHREAD (obj)->name, printcharfun);
      else
	{
	  void *p = XTHREAD (obj);
	  int len = sprintf (buf, "%p", p);
	  strout (buf, len, len, printcharfun);
	}
      printchar ('>', printcharfun);
      break;

    case PVEC_MUTEX:
      print_c_string ("#<mutex ", printcharfun);
      if (STRINGP (XMUTEX (obj)->name))
	print_string (XMUTEX (obj)->name, printcharfun);
      else
	{
	  void *p = XMUTEX (obj);
	  int len = sprintf (buf, "%p", p);
	  strout (buf, len, len, printcharfun);
	}
      printchar ('>', printcharfun);
      break;

    case PVEC_CONDVAR:
      print_c_string ("#<condvar ", printcharfun);
      if (STRINGP (XCONDVAR (obj)->name))
	print_string (XCONDVAR (obj)->name, printcharfun);
      else
	{
	  void *p = XCONDVAR (obj);
	  int len = sprintf (buf, "%p", p);
	  strout (buf, len, len, printcharfun);
	}
      printchar ('>', printcharfun);
      break;

#ifdef HAVE_MODULES
    case PVEC_MODULE_FUNCTION:
      {
	print_c_string ("#<module function ", printcharfun);
        const struct Lisp_Module_Function *function = XMODULE_FUNCTION (obj);
        module_funcptr ptr = module_function_address (function);
	char const *file;
	char const *symbol;
	dynlib_addr (ptr, &file, &symbol);

	if (symbol == NULL)
          print_pointer (printcharfun, buf, "at", data_from_funcptr (ptr));
        else
	  print_c_string (symbol, printcharfun);

        void *data = module_function_data (function);
        if (data != NULL)
          print_pointer (printcharfun, buf, " with data", data);

        if (file != NULL)
	  {
	    print_c_string (" from ", printcharfun);
	    print_c_string (file, printcharfun);
	  }

	printchar ('>', printcharfun);
      }
      break;
#endif
#ifdef HAVE_NATIVE_COMP
    case PVEC_NATIVE_COMP_UNIT:
      {
	struct Lisp_Native_Comp_Unit *cu = XNATIVE_COMP_UNIT (obj);
	print_c_string ("#<native compilation unit: ", printcharfun);
	print_string (cu->file, printcharfun);
	printchar (' ', printcharfun);
	print_object (cu->optimize_qualities, printcharfun, escapeflag);
	printchar ('>', printcharfun);
      }
      break;
#endif
#ifdef HAVE_TREE_SITTER
    case PVEC_TREE_SITTER:
      {
	int len;
	print_c_string ("#<tree-sitter for ", printcharfun);
	print_object (XTREE_SITTER (obj)->progmode, printcharfun, escapeflag);
	printchar (' ', printcharfun);
	len = sprintf (buf, "%p", XTREE_SITTER (obj));
	strout (buf, len, len, printcharfun);
	printchar ('>', printcharfun);
      }
      break;
    case PVEC_TREE_SITTER_NODE:
      {
	int len;
	print_c_string ("#<tree-sitter-node for ", printcharfun);
	len = sprintf (buf, "%p", XTREE_SITTER_NODE (obj));
	strout (buf, len, len, printcharfun);
	printchar ('>', printcharfun);
      }
      break;
    case PVEC_TREE_SITTER_CURSOR:
      {
	int len;
	print_c_string ("#<tree-sitter-cursor for ", printcharfun);
	len = sprintf (buf, "%p", XTREE_SITTER_CURSOR (obj));
	strout (buf, len, len, printcharfun);
	printchar ('>', printcharfun);
      }
      break;
#endif
#ifdef HAVE_SQLITE3
    case PVEC_SQLITE:
      {
	int i;
        print_c_string ("#<sqlite ", printcharfun);
        i = sprintf (buf, "db=%p", XSQLITE (obj)->db);
        strout (buf, i, i, printcharfun);
        if (XSQLITE (obj)->is_statement)
          {
            i = sprintf (buf, " stmt=%p", XSQLITE (obj)->stmt);
            strout (buf, i, i, printcharfun);
          }
        i = sprintf (buf, " name=%s", XSQLITE (obj)->name);
        strout (buf, i, i, printcharfun);
        printchar ('>', printcharfun);
      }
      break;
#endif
    default:
      emacs_abort ();
    }

  return true;
}

static char
named_escape (int i)
{
  switch (i)
    {
    case '\b': return 'b';
    case '\t': return 't';
    case '\n': return 'n';
    case '\f': return 'f';
    case '\r': return 'r';
    case ' ':  return 's';
      /* \a, \v, \e and \d are excluded from printing as escapes since
         they are somewhat rare as characters and more likely to be
         plain integers. */
    }
  return 0;
}

enum print_entry_type
  {
    PE_list,			/* print rest of list */
    PE_rbrac,			/* print ")" */
    PE_vector,			/* print rest of vector */
    PE_hash,			/* print rest of hash data */
  };

struct print_stack_entry
{
  enum print_entry_type type;

  union
  {
    struct
    {
      Lisp_Object last;		/* cons whose car was just printed  */
      intmax_t maxlen;		/* max number of elements left to print */
      /* State for Brent cycle detection.  See
	 Brent RP. BIT. 1980;20(2):176-184. doi:10.1007/BF01933190
	 https://maths-people.anu.edu.au/~brent/pd/rpb051i.pdf */
      Lisp_Object tortoise;     /* slow pointer */
      ptrdiff_t n;		/* tortoise step countdown */
      ptrdiff_t m;		/* tortoise step period */
      intmax_t tortoise_idx;	/* index of tortoise */
    } list;

    struct
    {
      Lisp_Object obj;		/* object to print after " . " */
    } dotted_cdr;

    struct
    {
      Lisp_Object obj;		/* vector object */
      ptrdiff_t size;		/* length of vector */
      ptrdiff_t idx;		/* index of next element */
      const char *end;		/* string to print at end */
      bool truncated;		/* whether to print "..." before end */
    } vector;

    struct
    {
      Lisp_Object obj;		/* hash-table object */
      ptrdiff_t nobjs;		/* number of keys and values to print */
      ptrdiff_t idx;		/* index of key-value pair */
      ptrdiff_t printed;	/* number of keys and values printed */
      bool truncated;		/* whether to print "..." before end */
    } hash;
  } u;
};

struct print_stack
{
  struct print_stack_entry *stack;  /* base of stack */
  ptrdiff_t size;		    /* allocated size in entries */
  ptrdiff_t sp;			    /* current number of entries */
};

static struct print_stack prstack = {NULL, 0, 0};

NO_INLINE static void
grow_print_stack (void)
{
  struct print_stack *ps = &prstack;
  eassert (ps->sp == ps->size);
  ps->stack = xpalloc (ps->stack, &ps->size, 1, -1, sizeof *ps->stack);
  eassert (ps->sp < ps->size);
}

static inline void
print_stack_push (struct print_stack_entry e)
{
  if (prstack.sp >= prstack.size)
    grow_print_stack ();
  prstack.stack[prstack.sp++] = e;
}

static void
print_stack_push_vector (const char *lbrac, const char *rbrac,
			 Lisp_Object obj, ptrdiff_t start, ptrdiff_t size,
			 Lisp_Object printcharfun)
{
  print_c_string (lbrac, printcharfun);

  ptrdiff_t print_size = ((FIXNATP (Vprint_length)
			   && XFIXNAT (Vprint_length) < size)
			  ? XFIXNAT (Vprint_length) : size);
  print_stack_push ((struct print_stack_entry){
      .type = PE_vector,
      .u.vector.obj = obj,
      .u.vector.size = print_size,
      .u.vector.idx = start,
      .u.vector.end = rbrac,
      .u.vector.truncated = (print_size < size),
    });
}

static void
print_object (Lisp_Object obj, Lisp_Object printcharfun, bool escapeflag)
{
  ptrdiff_t base_depth = print_depth;
  ptrdiff_t base_sp = prstack.sp;
  char buf[max (sizeof "from..to..in " + 2 * INT_STRLEN_BOUND (EMACS_INT),
		max (sizeof " . #" + INT_STRLEN_BOUND (intmax_t),
		     max ((sizeof " with data 0x"
			   + (sizeof (uintmax_t) * CHAR_BIT + 4 - 1) / 4),
			  40)))];
  /* As print_object() is highly recursive, 9dee1c8 updates stack_top
     for the benefit of stack_overflow().  */
  current_thread->stack_top = buf;


 print_obj:
  maybe_quit ();

  /* Detect circularities and truncate them.  */
  if (NILP (Vprint_circle))
    {
      /* Simple but incomplete way.  */
      if (print_depth >= PRINT_CIRCLE)
	error ("Apparently circular structure being printed");

      for (int i = 0; i < print_depth; i++)
	if (EQ (obj, being_printed[i]))
	  {
	    int len = sprintf (buf, "#%d", i);
	    strout (buf, len, len, printcharfun);
	    goto next_obj;
	  }
      being_printed[print_depth] = obj;
    }
  else if (PRINT_CIRCLE_CANDIDATE_P (obj))
    {
      /* With the print-circle feature.  */
      Lisp_Object num = Fgethash (obj, Vprint_number_table, Qnil);
      if (FIXNUMP (num))
	{
	  EMACS_INT n = XFIXNUM (num);
	  if (n < 0)
	    { /* Add a prefix #n= if OBJ has not yet been printed;
		 that is, its status field is nil.  */
	      int len = sprintf (buf, "#%"pI"d=", -n);
	      strout (buf, len, len, printcharfun);
	      /* OBJ is going to be printed.  Remember that fact.  */
	      Fputhash (obj, make_fixnum (- n), Vprint_number_table);
	    }
	  else
	    {
	      /* Just print #n# if OBJ has already been printed.  */
	      int len = sprintf (buf, "#%"pI"d#", n);
	      strout (buf, len, len, printcharfun);
	      goto next_obj;
	    }
	}
    }

  print_depth++;

  switch (XTYPE (obj))
    {
    case_Lisp_Int:
      {
        EMACS_INT i = XFIXNUM (obj);
        char escaped_name;

	if (print_integers_as_characters && i >= 0 && i <= MAX_UNICODE_CHAR
            && ((escaped_name = named_escape (i))
                || graphic_base_p (i)))
	  {
	    printchar ('?', printcharfun);
            if (escaped_name)
              {
                printchar ('\\', printcharfun);
                i = escaped_name;
              }
            else if (escapeflag
                     && (i == ';' || i == '\"' || i == '\'' || i == '\\'
                         || i == '(' || i == ')'
                         || i == '{' || i == '}'
                         || i == '[' || i == ']'))
	      printchar ('\\', printcharfun);
	    printchar (i, printcharfun);
	  }
	else
	  {
	    char *end = buf + sizeof buf;
	    char *start = fixnum_to_string (i, buf, end);
	    ptrdiff_t len = end - start;
	    strout (start, len, len, printcharfun);
	  }
      }
      break;

    case Lisp_Float:
      {
	char pigbuf[FLOAT_TO_STRING_BUFSIZE];
	int len = float_to_string (pigbuf, XFLOAT_DATA (obj));
	strout (pigbuf, len, len, printcharfun);
      }
      break;

    case Lisp_String:
      if (!escapeflag)
	print_string (obj, printcharfun);
      else
	{
	  ptrdiff_t i, i_byte;
	  ptrdiff_t size_byte;
	  /* True means we must ensure that the next character we output
	     cannot be taken as part of a hex character escape.	 */
	  bool need_nonhex = false;
	  bool multibyte = STRING_MULTIBYTE (obj);

	  if (! EQ (Vprint_charset_text_property, Qt))
	    obj = print_prune_string_charset (obj);

	  if (string_intervals (obj))
	    print_c_string ("#(", printcharfun);

	  printchar ('\"', printcharfun);
	  size_byte = SBYTES (obj);

	  for (i = 0, i_byte = 0; i_byte < size_byte;)
	    {
	      /* Here, we must convert each multi-byte form to the
		 corresponding character code before handing it to
		 printchar.  */
	      int c = fetch_string_char_advance (obj, &i, &i_byte);

	      maybe_quit ();

	      if (multibyte
		  ? (CHAR_BYTE8_P (c) && (c = CHAR_TO_BYTE8 (c), true))
		  : (SINGLE_BYTE_CHAR_P (c) && ! ASCII_CHAR_P (c)
		     && print_escape_nonascii))
		{
		  /* When printing a raw 8-bit byte in a multibyte buffer, or
		     (when requested) a non-ASCII character in a unibyte buffer,
		     print single-byte non-ASCII string chars
		     using octal escapes.  */
		  octalout (c, SDATA (obj), i_byte, size_byte, printcharfun);
		  need_nonhex = false;
		}
	      else if (multibyte
		       && ! ASCII_CHAR_P (c) && print_escape_multibyte)
		{
		  /* When requested, print multibyte chars using
		     hex escapes.  */
		  char outbuf[sizeof "\\x" + INT_STRLEN_BOUND (c)];
		  int len = sprintf (outbuf, "\\x%04x", c + 0u);
		  strout (outbuf, len, len, printcharfun);
		  need_nonhex = true;
		}
	      else
		{
		  /* If we just had a hex escape, and this character
		     could be taken as part of it,
		     output `\ ' to prevent that.  */
		  if (c_isxdigit (c))
		    {
		      if (need_nonhex)
			print_c_string ("\\ ", printcharfun);
		      printchar (c, printcharfun);
		    }
		  else if (c == '\n' && print_escape_newlines
			   ? (c = 'n', true)
			   : c == '\f' && print_escape_newlines
			   ? (c = 'f', true)
			   : c == '\"' || c == '\\')
		    {
		      printchar ('\\', printcharfun);
		      printchar (c, printcharfun);
		    }
		  else if (print_escape_control_characters && c_iscntrl (c))
		    octalout (c, SDATA (obj), i_byte, size_byte, printcharfun);
		  else if (!multibyte
			   && SINGLE_BYTE_CHAR_P (c)
			   && !ASCII_CHAR_P (c))
		    printchar (BYTE8_TO_CHAR (c), printcharfun);
		  else
		    printchar (c, printcharfun);
		  need_nonhex = false;
		}
	    }
	  printchar ('\"', printcharfun);

	  if (string_intervals (obj))
	    {
	      traverse_intervals (string_intervals (obj),
				  0, print_interval, printcharfun);
	      printchar (')', printcharfun);
	    }
	}
      break;

    case Lisp_Symbol:
      {
	Lisp_Object name = SYMBOL_NAME (obj);
	ptrdiff_t size_byte = SBYTES (name);

	char *p = SSDATA (name);
	bool signedp = *p == '-' || *p == '+';
	ptrdiff_t len;
	bool confusing =
	  /* Set CONFUSING if NAME looks like a number, calling
	     string_to_number for non-obvious cases.  */
	  ((c_isdigit (p[signedp]) || p[signedp] == '.')
	   && !NILP (string_to_number (p, 10, &len))
	   && len == size_byte)
	  /* We don't escape "." or "?" (unless they're the first
	     character in the symbol name).  */
	  || *p == '?'
	  || *p == '.';

	if (! NILP (Vprint_gensym)
	    && !SYMBOL_INTERNED_IN_INITIAL_OBARRAY_P (obj))
	  print_c_string ("#:", printcharfun);
	else if (size_byte == 0)
	  {
	    print_c_string ("##", printcharfun);
	    break;
	  }

	ptrdiff_t i = 0;
	for (ptrdiff_t i_byte = 0; i_byte < size_byte; )
	  {
	    /* Here, we must convert each multi-byte form to the
	       corresponding character code before handing it to PRINTCHAR.  */
	    int c = fetch_string_char_advance (name, &i, &i_byte);
	    maybe_quit ();

	    if (escapeflag)
	      {
		if (c == '\"' || c == '\\' || c == '\''
		    || c == ';' || c == '#' || c == '(' || c == ')'
		    || c == ',' || c == '`'
		    || c == '[' || c == ']' || c <= 040
		    || c == NO_BREAK_SPACE
		    || confusing)
		  {
		    printchar ('\\', printcharfun);
		    confusing = false;
		  }
	      }
	    printchar (c, printcharfun);
	  }
      }
      break;

    case Lisp_Cons:
      /* If deeper than spec'd depth, print placeholder.  */
      if (FIXNUMP (Vprint_level)
	  && print_depth > XFIXNUM (Vprint_level))
	print_c_string ("...", printcharfun);
      else if (print_quoted && CONSP (XCDR (obj)) && NILP (XCDR (XCDR (obj)))
	       && EQ (XCAR (obj), Qquote))
	{
	  printchar ('\'', printcharfun);
	  obj = XCAR (XCDR (obj));
	  --print_depth;	/* tail recursion */
	  goto print_obj;
	}
      else if (print_quoted && CONSP (XCDR (obj)) && NILP (XCDR (XCDR (obj)))
	       && EQ (XCAR (obj), Qfunction))
	{
	  print_c_string ("#'", printcharfun);
	  obj = XCAR (XCDR (obj));
	  --print_depth;	/* tail recursion */
	  goto print_obj;
	}
      /* FIXME: Do we really need the new_backquote_output gating of
	 special syntax for comma and comma-at?  There is basically no
	 benefit from it at all, and it would be nice to get rid of
	 the recursion here without additional complexity.  */
      else if (print_quoted && CONSP (XCDR (obj)) && NILP (XCDR (XCDR (obj)))
	       && EQ (XCAR (obj), Qbackquote))
	{
	  printchar ('`', printcharfun);
	  new_backquote_output++;
	  print_object (XCAR (XCDR (obj)), printcharfun, escapeflag);
	  new_backquote_output--;
	}
      else if (print_quoted && CONSP (XCDR (obj)) && NILP (XCDR (XCDR (obj)))
	       && (EQ (XCAR (obj), Qcomma)
		   || EQ (XCAR (obj), Qcomma_at))
	       && new_backquote_output)
	{
	  print_object (XCAR (obj), printcharfun, false);
	  new_backquote_output--;
	  print_object (XCAR (XCDR (obj)), printcharfun, escapeflag);
	  new_backquote_output++;
	}
      else
	{
	  printchar ('(', printcharfun);
	  /* Negative values of print-length are invalid in CL.
	     Treat them like nil, as CMUCL does.  */
	  intmax_t print_length = (FIXNATP (Vprint_length)
				   ? XFIXNAT (Vprint_length)
				   : INTMAX_MAX);
	  if (print_length == 0)
	    print_c_string ("...)", printcharfun);
	  else
	    {
	      print_stack_push ((struct print_stack_entry){
		  .type = PE_list,
		  .u.list.last = obj,
		  .u.list.maxlen = print_length,
		  .u.list.tortoise = obj,
		  .u.list.n = 2,
		  .u.list.m = 2,
		  .u.list.tortoise_idx = 0,
		});
	      /* print the car */
	      obj = XCAR (obj);
	      goto print_obj;
	    }
	}
      break;

    case Lisp_Vectorlike:
      /* First do all the vectorlike types that have a readable syntax.  */
      switch (PVTYPE (XVECTOR (obj)))
	{
	case PVEC_NORMAL_VECTOR:
	  {
	    print_stack_push_vector ("[", "]", obj, 0, ASIZE (obj),
				     printcharfun);
	    goto next_obj;
	  }
	case PVEC_RECORD:
	  {
	    print_stack_push_vector ("#s(", ")", obj, 0, PVSIZE (obj),
				     printcharfun);
	    goto next_obj;
	  }
	case PVEC_COMPILED:
	  {
	    print_stack_push_vector ("#[", "]", obj, 0, PVSIZE (obj),
				     printcharfun);
	    goto next_obj;
	  }
	case PVEC_CHAR_TABLE:
	  {
	    print_stack_push_vector ("#^[", "]", obj, 0, PVSIZE (obj),
				     printcharfun);
	    goto next_obj;
	  }
	case PVEC_SUB_CHAR_TABLE:
	  {
	    /* Make each lowest sub_char_table start a new line.
	       Otherwise we'll make a line extremely long, which
	       results in slow redisplay.  */
	    if (XSUB_CHAR_TABLE (obj)->depth == 3)
	      printchar ('\n', printcharfun);
	    print_c_string ("#^^[", printcharfun);
	    int n = sprintf (buf, "%d %d",
			     XSUB_CHAR_TABLE (obj)->depth,
			     XSUB_CHAR_TABLE (obj)->min_char);
	    strout (buf, n, n, printcharfun);
	    print_stack_push_vector ("", "]", obj,
				     SUB_CHAR_TABLE_OFFSET, PVSIZE (obj),
				     printcharfun);
	    goto next_obj;
	  }
	case PVEC_HASH_TABLE:
	  {
	    struct Lisp_Hash_Table *h = XHASH_TABLE (obj);
	    /* Implement a readable output, e.g.:
	       #s(hash-table size 2 test equal data (k1 v1 k2 v2)) */
	    /* Always print the size.  */
	    int len = sprintf (buf, "#s(hash-table size %"pD"d",
			       HASH_TABLE_SIZE (h));
	    strout (buf, len, len, printcharfun);

	    if (!NILP (h->test.name))
	      {
		print_c_string (" test ", printcharfun);
		print_object (h->test.name, printcharfun, escapeflag);
	      }

	    if (!NILP (h->weak))
	      {
		print_c_string (" weakness ", printcharfun);
		print_object (h->weak, printcharfun, escapeflag);
	      }

	    print_c_string (" rehash-size ", printcharfun);
	    print_object (Fhash_table_rehash_size (obj),
			  printcharfun, escapeflag);

	    print_c_string (" rehash-threshold ", printcharfun);
	    print_object (Fhash_table_rehash_threshold (obj),
			  printcharfun, escapeflag);

	    if (h->purecopy)
	      print_c_string (" purecopy t", printcharfun);

	    print_c_string (" data (", printcharfun);

	    ptrdiff_t size = h->count;
	    /* Don't print more elements than the specified maximum.  */
	    if (FIXNATP (Vprint_length) && XFIXNAT (Vprint_length) < size)
	      size = XFIXNAT (Vprint_length);

	    print_stack_push ((struct print_stack_entry){
		.type = PE_hash,
		.u.hash.obj = obj,
		.u.hash.nobjs = size * 2,
		.u.hash.idx = 0,
		.u.hash.printed = 0,
		.u.hash.truncated = (size < h->count),
	      });
	    goto next_obj;
	  }

	default:
	  break;
	}

      if (print_vectorlike (obj, printcharfun, escapeflag, buf))
	break;
      FALLTHROUGH;

    default:
      {
	int len;
	/* We're in trouble if this happens!
	   Probably should just emacs_abort ().	 */
	print_c_string ("#<EMACS BUG: INVALID DATATYPE ", printcharfun);
	if (VECTORLIKEP (obj))
	  len = sprintf (buf, "(PVEC 0x%08zx)", (size_t) ASIZE (obj));
	else
	  len = sprintf (buf, "(0x%02x)", (unsigned) XTYPE (obj));
	strout (buf, len, len, printcharfun);
	print_c_string ((" Save your buffers immediately"
			 " and please report this bug>"),
			printcharfun);
	break;
      }
    }
  print_depth--;

 next_obj:
  if (prstack.sp > base_sp)
    {
      /* Handle a continuation on the print stack.  */
      struct print_stack_entry *e = &prstack.stack[prstack.sp - 1];
      switch (e->type)
	{
	case PE_list:
	  {
	    /* after "(" ELEM (* " " ELEM) */
	    Lisp_Object next = XCDR (e->u.list.last);
	    if (NILP (next))
	      {
		/* end of list: print ")" */
		printchar (')', printcharfun);
		--prstack.sp;
		--print_depth;
		goto next_obj;
	      }
	    else if (CONSP (next))
	      {
		if (!NILP (Vprint_circle))
		  {
		    /* With the print-circle feature.  */
		    Lisp_Object num = Fgethash (next, Vprint_number_table,
						Qnil);
		    if (FIXNUMP (num))
		      {
			print_c_string (" . ", printcharfun);
			obj = next;
			e->type = PE_rbrac;
			goto print_obj;
		      }
		  }

		/* list continues: print " " ELEM ... */

		printchar (' ', printcharfun);

		--e->u.list.maxlen;
		if (e->u.list.maxlen <= 0)
		  {
		    print_c_string ("...)", printcharfun);
		    --prstack.sp;
		    --print_depth;
		    goto next_obj;
		  }

		e->u.list.last = next;
		e->u.list.n--;
		if (e->u.list.n == 0)
		  {
		    /* Double tortoise update period and teleport it.  */
		    e->u.list.tortoise_idx += e->u.list.m;
		    e->u.list.m <<= 1;
		    e->u.list.n = e->u.list.m;
		    e->u.list.tortoise = next;
		  }
		else if (EQ (next, e->u.list.tortoise))
		  {
		    /* FIXME: This #N tail index is somewhat ambiguous;
		       see bug#55395.  */
		    int len = sprintf (buf, ". #%" PRIdMAX ")",
				       e->u.list.tortoise_idx);
		    strout (buf, len, len, printcharfun);
		    --prstack.sp;
		    --print_depth;
		    goto next_obj;
		  }
		obj = XCAR (next);
	      }
	    else
	      {
		/* non-nil ending: print " . " ELEM ")" */
		print_c_string (" . ", printcharfun);
		obj = next;
		e->type = PE_rbrac;
	      }
	    break;
	  }

	case PE_rbrac:
	  printchar (')', printcharfun);
	  --prstack.sp;
	  --print_depth;
	  goto next_obj;

	case PE_vector:
	  if (e->u.vector.idx >= e->u.vector.size)
	    {
	      if (e->u.vector.truncated)
		{
		  if (e->u.vector.idx > 0)
		    printchar (' ', printcharfun);
		  print_c_string ("...", printcharfun);
		}
	      print_c_string (e->u.vector.end, printcharfun);
	      --prstack.sp;
	      --print_depth;
	      goto next_obj;
	    }
	  if (e->u.vector.idx > 0)
	    printchar (' ', printcharfun);
	  obj = AREF (e->u.vector.obj, e->u.vector.idx);
	  e->u.vector.idx++;
	  break;

	case PE_hash:
	  if (e->u.hash.printed >= e->u.hash.nobjs)
	    {
	      if (e->u.hash.truncated)
		{
		  if (e->u.hash.printed)
		    printchar (' ', printcharfun);
		  print_c_string ("...", printcharfun);
		}
	      print_c_string ("))", printcharfun);
	      --prstack.sp;
	      --print_depth;
	      goto next_obj;
	    }

	  if (e->u.hash.printed)
	    printchar (' ', printcharfun);

	  struct Lisp_Hash_Table *h = XHASH_TABLE (e->u.hash.obj);
	  if ((e->u.hash.printed & 1) == 0)
	    {
	      Lisp_Object key;
	      ptrdiff_t idx = e->u.hash.idx;
	      while (EQ ((key = HASH_KEY (h, idx)), Qunbound))
		idx++;
	      e->u.hash.idx = idx;
	      obj = key;
	    }
	  else
	    {
	      obj = HASH_VALUE (h, e->u.hash.idx);
	      e->u.hash.idx++;
	    }
	  e->u.hash.printed++;
	  break;
	}
      goto print_obj;
    }
  eassert (print_depth == base_depth);
}


/* Print a description of INTERVAL using PRINTCHARFUN.
   This is part of printing a string that has text properties.  */

static void
print_interval (INTERVAL interval, Lisp_Object printcharfun)
{
  if (NILP (interval->plist))
    return;
  printchar (' ', printcharfun);
  print_object (make_fixnum (interval->position), printcharfun, 1);
  printchar (' ', printcharfun);
  print_object (make_fixnum (interval->position + LENGTH (interval)),
		printcharfun, 1);
  printchar (' ', printcharfun);
  print_object (interval->plist, printcharfun, 1);
}

/* Initialize debug_print stuff early to have it working from the very
   beginning.  */

void
init_print_once (void)
{
  /* The subroutine object for external-debugging-output is kept here
     for the convenience of the debugger.  */
  DEFSYM (Qexternal_debugging_output, "external-debugging-output");

  defsubr (&Sexternal_debugging_output);
}

void
syms_of_print (void)
{
  DEFSYM (Qtemp_buffer_setup_hook, "temp-buffer-setup-hook");

  DEFVAR_LISP ("standard-output", Vstandard_output,
	       doc: /* Output stream `print' uses by default for outputting a character.
This may be any function of one argument.
It may also be a buffer (output is inserted before point)
or a marker (output is inserted and the marker is advanced)
or the symbol t (output appears in the echo area).  */);
  Vstandard_output = Qt;
  DEFSYM (Qstandard_output, "standard-output");

  DEFVAR_LISP ("float-output-format", Vfloat_output_format,
	       doc: /* The format descriptor string used to print floats.
This is a %-spec like those accepted by `printf' in C,
but with some restrictions.  It must start with the two characters `%.'.
After that comes an integer precision specification,
and then a letter which controls the format.
The letters allowed are `e', `f' and `g'.
Use `e' for exponential notation \"DIG.DIGITSeEXPT\"
Use `f' for decimal point notation \"DIGITS.DIGITS\".
Use `g' to choose the shorter of those two formats for the number at hand.
The precision in any of these cases is the number of digits following
the decimal point.  With `f', a precision of 0 means to omit the
decimal point.  0 is not allowed with `e' or `g'.

A value of nil means to use the shortest notation
that represents the number without losing information.  */);
  Vfloat_output_format = Qnil;

  DEFVAR_BOOL ("print-integers-as-characters", print_integers_as_characters,
	       doc: /* Non-nil means integers are printed using characters syntax.
Only independent graphic characters, and control characters with named
escape sequences such as newline, are printed this way.  Other
integers, including those corresponding to raw bytes, are printed
as numbers the usual way.  */);
  print_integers_as_characters = false;

  DEFVAR_LISP ("print-length", Vprint_length,
	       doc: /* Maximum length of list to print before abbreviating.
A value of nil means no limit.  See also `eval-expression-print-length'.  */);
  Vprint_length = Qnil;

  DEFVAR_LISP ("print-level", Vprint_level,
	       doc: /* Maximum depth of list nesting to print before abbreviating.
A value of nil means no limit.  See also `eval-expression-print-level'.  */);
  Vprint_level = Qnil;

  DEFVAR_BOOL ("print-escape-newlines", print_escape_newlines,
	       doc: /* Non-nil means print newlines in strings as `\\n'.
Also print formfeeds as `\\f'.  */);
  print_escape_newlines = 0;

  DEFVAR_BOOL ("print-escape-control-characters", print_escape_control_characters,
	       doc: /* Non-nil means print control characters in strings as `\\OOO'.
\(OOO is the octal representation of the character code.)*/);
  print_escape_control_characters = 0;

  DEFVAR_BOOL ("print-escape-nonascii", print_escape_nonascii,
	       doc: /* Non-nil means print unibyte non-ASCII chars in strings as \\OOO.
\(OOO is the octal representation of the character code.)
Only single-byte characters are affected, and only in `prin1'.
When the output goes in a multibyte buffer, this feature is
enabled regardless of the value of the variable.  */);
  print_escape_nonascii = 0;

  DEFVAR_BOOL ("print-escape-multibyte", print_escape_multibyte,
	       doc: /* Non-nil means print multibyte characters in strings as \\xXXXX.
\(XXXX is the hex representation of the character code.)
This affects only `prin1'.  */);
  print_escape_multibyte = 0;

  DEFVAR_BOOL ("print-quoted", print_quoted,
	       doc: /* Non-nil means print quoted forms with reader syntax.
I.e., (quote foo) prints as \\='foo, (function foo) as #\\='foo.  */);
  print_quoted = true;

  DEFVAR_LISP ("print-gensym", Vprint_gensym,
	       doc: /* Non-nil means print uninterned symbols so they will read as uninterned.
I.e., the value of (make-symbol \"foobar\") prints as #:foobar.
When the uninterned symbol appears multiple times within the printed
expression, and `print-circle' is non-nil, in addition use the #N#
and #N= constructs as needed, so that multiple references to the same
symbol are shared once again when the text is read back.  */);
  Vprint_gensym = Qnil;

  DEFVAR_LISP ("print-circle", Vprint_circle,
	       doc: /* Non-nil means print recursive structures using #N= and #N# syntax.
If nil, printing proceeds recursively and may lead to
`max-lisp-eval-depth' being exceeded or an error may occur:
\"Apparently circular structure being printed.\"  Also see
`print-length' and `print-level'.
If non-nil, shared substructures anywhere in the structure are printed
with `#N=' before the first occurrence (in the order of the print
representation) and `#N#' in place of each subsequent occurrence,
where N is a positive decimal integer.  */);
  Vprint_circle = Qnil;

  DEFVAR_LISP ("print-continuous-numbering", Vprint_continuous_numbering,
	       doc: /* Non-nil means number continuously across print calls.
This affects the numbers printed for #N= labels and #M# references.
See also `print-circle', `print-gensym', and `print-number-table'.
This variable should not be set with `setq'; bind it with a `let' instead.  */);
  Vprint_continuous_numbering = Qnil;

  DEFVAR_LISP ("print-number-table", Vprint_number_table,
	       doc: /* A vector used internally to produce `#N=' labels and `#N#' references.
The Lisp printer uses this vector to detect Lisp objects referenced more
than once.

When you bind `print-continuous-numbering' to t, you should probably
also bind `print-number-table' to nil.  This ensures that the value of
`print-number-table' can be garbage-collected once the printing is
done.  If all elements of `print-number-table' are nil, it means that
the printing done so far has not found any shared structure or objects
that need to be recorded in the table.  */);
  Vprint_number_table = Qnil;

  DEFVAR_LISP ("print-charset-text-property", Vprint_charset_text_property,
	       doc: /* A flag to control printing of `charset' text property on printing a string.
The value should be nil, t, or `default'.

If the value is nil, don't print the text property `charset'.

If the value is t, always print the text property `charset'.

If the value is `default', print the text property `charset' only when
the value is different from what is guessed in the current charset
priorities.  Values other than nil or t are also treated as
`default'.  */);
  Vprint_charset_text_property = Qdefault;

  /* prin1_to_string_buffer initialized in init_buffer_once in buffer.c */
  staticpro (&Vprin1_to_string_buffer);

  defsubr (&Sprin1);
  defsubr (&Sprin1_to_string);
  defsubr (&Serror_message_string);
  defsubr (&Sprinc);
  defsubr (&Sprint);
  defsubr (&Sterpri);
  defsubr (&Swrite_char);
  defsubr (&Sredirect_debugging_output);
  defsubr (&Sprint_preprocess);

  DEFSYM (Qprint_escape_multibyte, "print-escape-multibyte");
  DEFSYM (Qprint_escape_nonascii, "print-escape-nonascii");

  print_prune_charset_plist = Qnil;
  staticpro (&print_prune_charset_plist);

  DEFVAR_LISP ("print-unreadable-function", Vprint_unreadable_function,
	       doc: /* If non-nil, a function to call when printing unreadable objects.
By default, Emacs printing functions (like `prin1') print unreadable
objects as \"#<...>\", where \"...\" describes the object (for
instance, \"#<marker in no buffer>\").

If non-nil, it should be a function that will be called with two
arguments: the object to be printed, and the NOESCAPE flag (see
`prin1-to-string').  If this function returns nil, the object will be
printed as usual.  If it returns a string, that string will then be
printed.  If the function returns anything else, the object will not
be printed.  */);
  Vprint_unreadable_function = Qnil;
  DEFSYM (Qprint_unreadable_function, "print-unreadable-function");

  DEFVAR_LISP ("print--unreadable-callback-buffer",
	       Vprint__unreadable_callback_buffer,
	       doc: /* Dynamically bound to indicate current buffer.  */);
  Vprint__unreadable_callback_buffer = Qnil;
  DEFSYM (Qprint__unreadable_callback_buffer,
	  "print--unreadable-callback-buffer");
  /* Don't export this variable to Elisp.  */
  Funintern (Qprint__unreadable_callback_buffer, Qnil);

  defsubr (&Sflush_standard_output);

  /* Initialized in print_create_variable_mapping.  */
  staticpro (&Vprint_variable_mapping);
}<|MERGE_RESOLUTION|>--- conflicted
+++ resolved
@@ -100,7 +100,6 @@
 
 /* Low level output routines for characters and strings.  */
 
-<<<<<<< HEAD
 /* Lisp functions to do output using a stream
    must have the stream in a variable called printcharfun
    and must start with PRINTPREPARE, end with PRINTFINISH.
@@ -199,8 +198,6 @@
 				    ? PT_BYTE - start_point_byte : 0)); \
    unbind_to (specpdl_count, Qnil);
 
-=======
->>>>>>> cf30432a
 /* This is used to free the print buffer; we don't simply record xfree
    since print_buffer can be reallocated during the printing.  */
 static void
