/* Lisp object printing and output streams.

Copyright (C) 1985-2023 Free Software Foundation, Inc.

This file is NOT part of GNU Emacs.

GNU Emacs is free software: you can redistribute it and/or modify
it under the terms of the GNU General Public License as published by
the Free Software Foundation, either version 3 of the License, or (at
your option) any later version.

GNU Emacs is distributed in the hope that it will be useful,
but WITHOUT ANY WARRANTY; without even the implied warranty of
MERCHANTABILITY or FITNESS FOR A PARTICULAR PURPOSE.  See the
GNU General Public License for more details.

You should have received a copy of the GNU General Public License
along with GNU Emacs.  If not, see <https://www.gnu.org/licenses/>.  */


#include <config.h>
#include "sysstdio.h"

#include "lisp.h"
#include "character.h"
#include "coding.h"
#include "buffer.h"
#include "charset.h"
#include "frame.h"
#include "process.h"
#include "disptab.h"
#include "intervals.h"
#include "blockinput.h"
#include "xwidget.h"
#include "dynlib.h"

#include <c-ctype.h>
#include <float.h>
#include <ftoastr.h>
#include <math.h>

#if IEEE_FLOATING_POINT
# include <ieee754.h>
#endif

#ifdef WINDOWSNT
# include <sys/socket.h> /* for F_DUPFD_CLOEXEC */
#endif

#ifdef HAVE_TREE_SITTER
#include "tree-sitter.h"
#endif

#ifdef HAVE_SQLITE3
#include <sqlite.h>
#endif

struct terminal;

/* Avoid actual stack overflow in print.  */
static ptrdiff_t print_depth;

/* Level of nesting inside outputting backquote in new style.  */
static ptrdiff_t new_backquote_output;

/* Detect most circularities to print finite output.  */
#define PRINT_CIRCLE 200
static Lisp_Object being_printed[PRINT_CIRCLE];

/* Last char printed to stdout by printchar.  */
static unsigned int printchar_stdout_last;

struct print_buffer
{
  char *buffer;			/* Allocated buffer.  */
  ptrdiff_t size;		/* Size of allocated buffer.  */
  ptrdiff_t pos;		/* Chars stored in buffer.  */
  ptrdiff_t pos_byte;		/* Bytes stored in buffer.  */
};

/* When printing into a buffer, first we put the text in this
   block, then insert it all at once.  */
static struct print_buffer print_buffer;

/* Vprint_number_table is a table, that keeps objects that are going to
   be printed, to allow use of #n= and #n# to express sharing.
   For any given object, the table can give the following values:
     t    the object will be printed only once.
     -N   the object will be printed several times and will take number N.
     N    the object has been printed so we can refer to it as #N#.
   print_number_index holds the largest N already used.
   N has to be strictly larger than 0 since we need to distinguish -N.  */
static ptrdiff_t print_number_index;
static void print_interval (INTERVAL interval, Lisp_Object printcharfun);

/* GDB resets this to zero on W32 to disable OutputDebugString calls.  */
bool print_output_debug_flag EXTERNALLY_VISIBLE = 1;


/* Low level output routines for characters and strings.  */

/* This is used to free the print buffer; we don't simply record xfree
   since print_buffer can be reallocated during the printing.  */
static void
print_free_buffer (void)
{
  xfree (print_buffer.buffer);
  print_buffer.buffer = NULL;
}

/* This is used to restore the saved contents of print_buffer
   when there is a recursive call to print.  */
static void
print_unwind (Lisp_Object saved_text)
{
  memcpy (print_buffer.buffer, SDATA (saved_text), SCHARS (saved_text));
}

/* Lisp functions to do output using a stream must start with a call to
   print_prepare, and end with calling print_finish.
   Use printchar to output one character, or call strout to output a
   block of characters.  */

/* State carried between print_prepare and print_finish.  */
struct print_context
{
  Lisp_Object printcharfun;
  Lisp_Object old_printcharfun;
  ptrdiff_t old_point, start_point;
  ptrdiff_t old_point_byte, start_point_byte;
  specpdl_ref specpdl_count;
};

static inline struct print_context
print_prepare (Lisp_Object printcharfun)
{
  struct print_context pc = {
    .old_printcharfun = printcharfun,
    .old_point = -1,
    .start_point = -1,
    .old_point_byte = -1,
    .start_point_byte = -1,
    .specpdl_count = SPECPDL_INDEX (),
  };
  bool multibyte = !NILP (BVAR (current_buffer, enable_multibyte_characters));
  record_unwind_current_buffer ();
  specbind(Qprint__unreadable_callback_buffer, Fcurrent_buffer ());
  if (NILP (printcharfun))
    printcharfun = Qt;
  if (BUFFERP (printcharfun))
    {
      if (XBUFFER (printcharfun) != current_buffer)
	Fset_buffer (printcharfun);
      printcharfun = Qnil;
    }
  if (MARKERP (printcharfun))
    {
      if (! XMARKER (printcharfun)->buffer)
	error ("Marker does not point anywhere");
      if (XMARKER (printcharfun)->buffer != current_buffer)
	set_buffer_internal (XMARKER (printcharfun)->buffer);
      ptrdiff_t marker_pos = marker_position (printcharfun);
      if (marker_pos < BEGV || marker_pos > ZV)
	signal_error ("Marker is outside the accessible part of the buffer",
		      printcharfun);
      pc.old_point = PT;
      pc.old_point_byte = PT_BYTE;
      SET_PT_BOTH (marker_pos, marker_byte_position (printcharfun));
      pc.start_point = PT;
      pc.start_point_byte = PT_BYTE;
      printcharfun = Qnil;
    }
  if (NILP (printcharfun))
    {
      if (NILP (BVAR (current_buffer, enable_multibyte_characters))
	  && ! print_escape_multibyte)
	specbind (Qprint_escape_multibyte, Qt);
      if (! NILP (BVAR (current_buffer, enable_multibyte_characters))
	  && ! print_escape_nonascii)
	specbind (Qprint_escape_nonascii, Qt);
      if (print_buffer.buffer != NULL)
	{
	  Lisp_Object string = make_multibyte_string (print_buffer.buffer,
						      print_buffer.pos,
						      print_buffer.pos_byte);
	  record_unwind_protect (print_unwind, string);
	}
      else
	{
	  int new_size = 1000;
	  print_buffer.buffer = xmalloc (new_size);
	  print_buffer.size = new_size;
	  record_unwind_protect_void (print_free_buffer);
	}
      print_buffer.pos = 0;
      print_buffer.pos_byte = 0;
    }
  if (EQ (printcharfun, Qt) && ! noninteractive)
    setup_echo_area_for_printing (multibyte);
  pc.printcharfun = printcharfun;
  return pc;
}

static inline void
print_finish (struct print_context *pc)
{
  if (NILP (pc->printcharfun))
    {
      if (print_buffer.pos != print_buffer.pos_byte
	  && NILP (BVAR (current_buffer, enable_multibyte_characters)))
	{
	  USE_SAFE_ALLOCA;
	  unsigned char *temp = SAFE_ALLOCA (print_buffer.pos + 1);
	  copy_text ((unsigned char *) print_buffer.buffer, temp,
		     print_buffer.pos_byte, 1, 0);
	  insert_1_both ((char *) temp, print_buffer.pos,
			 print_buffer.pos, 0, 1, 0);
	  SAFE_FREE ();
	}
      else
	insert_1_both (print_buffer.buffer, print_buffer.pos,
		       print_buffer.pos_byte, 0, 1, 0);
      signal_after_change (PT - print_buffer.pos, 0, print_buffer.pos);
    }
  if (MARKERP (pc->old_printcharfun))
    set_marker_both (pc->old_printcharfun, Qnil, PT, PT_BYTE);
  if (pc->old_point >= 0)
    SET_PT_BOTH (pc->old_point
		 + (pc->old_point >= pc->start_point
		    ? PT - pc->start_point : 0),
		 pc->old_point_byte
		 + (pc->old_point_byte >= pc->start_point_byte
		    ? PT_BYTE - pc->start_point_byte : 0));
  unbind_to (pc->specpdl_count, Qnil);
}

/* Print character CH to the stdio stream STREAM.  */

static void
printchar_to_stream (unsigned int ch, FILE *stream)
{
  Lisp_Object dv UNINIT;
  ptrdiff_t i = 0, n = 1;
  Lisp_Object coding_system = Vlocale_coding_system;
  bool encode_p = false;

  if (!NILP (Vcoding_system_for_write))
    coding_system = Vcoding_system_for_write;
  if (!NILP (coding_system))
    encode_p = true;

  if (CHAR_VALID_P (ch) && DISP_TABLE_P (Vstandard_display_table))
    {
      dv = DISP_CHAR_VECTOR (XCHAR_TABLE (Vstandard_display_table), ch);
      if (VECTORP (dv))
	{
	  n = ASIZE (dv);
	  goto next_char;
	}
    }

  while (true)
    {
      if (ASCII_CHAR_P (ch))
	{
	  putc (ch, stream);
#ifdef WINDOWSNT
	  /* Send the output to a debugger (nothing happens if there
	     isn't one).  */
	  if (print_output_debug_flag && stream == stderr)
	    OutputDebugString ((char []) {ch, '\0'});
#endif
	}
      else
	{
	  unsigned char mbstr[MAX_MULTIBYTE_LENGTH];
	  int len = CHAR_STRING (ch, mbstr);
	  Lisp_Object encoded_ch =
	    make_multibyte_string ((char *) mbstr, 1, len);

	  if (encode_p)
	    encoded_ch = code_convert_string_norecord (encoded_ch,
						       coding_system, true);
	  fwrite (SSDATA (encoded_ch), 1, SBYTES (encoded_ch), stream);
#ifdef WINDOWSNT
	  if (print_output_debug_flag && stream == stderr)
	    OutputDebugString (SSDATA (encoded_ch));
#endif
	}

      i++;

    next_char:
      for (; i < n; i++)
	if (CHARACTERP (AREF (dv, i)))
	  break;
      if (! (i < n))
	break;
      ch = XFIXNAT (AREF (dv, i));
    }
}

/* Print character CH using method FUN.  FUN nil means print to
   print_buffer.  FUN t means print to echo area or stdout if
   non-interactive.  If FUN is neither nil nor t, call FUN with CH as
   argument.  */

static void
printchar (unsigned int ch, Lisp_Object fun)
{
  if (!NILP (fun) && !EQ (fun, Qt))
    call1 (fun, make_fixnum (ch));
  else
    {
      unsigned char str[MAX_MULTIBYTE_LENGTH];
      int len = CHAR_STRING (ch, str);

      maybe_quit ();

      if (NILP (fun))
	{
	  ptrdiff_t incr = len - (print_buffer.size - print_buffer.pos_byte);
	  if (incr > 0)
	    print_buffer.buffer = xpalloc (print_buffer.buffer,
					   &print_buffer.size,
					   incr, -1, 1);
	  memcpy (print_buffer.buffer + print_buffer.pos_byte, str, len);
	  print_buffer.pos += 1;
	  print_buffer.pos_byte += len;
	}
      else if (noninteractive)
	{
	  printchar_stdout_last = ch;
	  if (DISP_TABLE_P (Vstandard_display_table))
	    printchar_to_stream (ch, stdout);
	  else
	    fwrite (str, 1, len, stdout);
	  noninteractive_need_newline = 1;
	}
      else
	{
	  bool multibyte_p
	    = !NILP (BVAR (current_buffer, enable_multibyte_characters));

	  setup_echo_area_for_printing (multibyte_p);
	  insert_char (ch);
	  message_dolog ((char *) str, len, 0, multibyte_p);
	}
    }
}

/* Output an octal escape for C.  If C is less than '\100' consult the
   following character (if any) to see whether to use three octal
   digits to avoid misinterpretation of the next character.  The next
   character after C will be taken from DATA, starting at byte
   location I, if I is less than SIZE.  Use PRINTCHARFUN to output
   each character.  */

static void
octalout (unsigned char c, unsigned char *data, ptrdiff_t i, ptrdiff_t size,
	  Lisp_Object printcharfun)
{
  int digits = (c > '\77' || (i < size && '0' <= data[i] && data[i] <= '7')
		? 3
		: c > '\7' ? 2 : 1);
  printchar ('\\', printcharfun);
  do
    printchar ('0' + ((c >> (3 * --digits)) & 7), printcharfun);
  while (digits != 0);
}

/* Output SIZE characters, SIZE_BYTE bytes from string PTR using
   method PRINTCHARFUN.  PRINTCHARFUN nil means output to
   print_buffer.  PRINTCHARFUN t means output to the echo area or to
   stdout if non-interactive.  If neither nil nor t, call Lisp
   function PRINTCHARFUN for each character printed.  MULTIBYTE
   non-zero means PTR contains multibyte characters.

   In the case where PRINTCHARFUN is nil, it is safe for PTR to point
   to data in a Lisp string.  Otherwise that is not safe.  */

static void
strout (const char *ptr, ptrdiff_t size, ptrdiff_t size_byte,
	Lisp_Object printcharfun)
{
  if (NILP (printcharfun))
    {
      ptrdiff_t incr = size_byte - (print_buffer.size - print_buffer.pos_byte);
      if (incr > 0)
	print_buffer.buffer = xpalloc (print_buffer.buffer,
				       &print_buffer.size, incr, -1, 1);
      memcpy (print_buffer.buffer + print_buffer.pos_byte, ptr, size_byte);
      print_buffer.pos += size;
      print_buffer.pos_byte += size_byte;
    }
  else if (noninteractive && EQ (printcharfun, Qt))
    {
      if (DISP_TABLE_P (Vstandard_display_table))
	{
	  int len;
	  for (ptrdiff_t i = 0; i < size_byte; i += len)
	    {
	      int ch = string_char_and_length ((const unsigned char *) ptr + i,
					       &len);
	      printchar_to_stream (ch, stdout);
	    }
	}
      else
	fwrite (ptr, 1, size_byte, stdout);

      noninteractive_need_newline = 1;
    }
  else if (EQ (printcharfun, Qt))
    {
      /* Output to echo area.  We're trying to avoid a little overhead
	 here, that's the reason we don't call printchar to do the
	 job.  */
      int i;
      bool multibyte_p
	= !NILP (BVAR (current_buffer, enable_multibyte_characters));

      setup_echo_area_for_printing (multibyte_p);
      message_dolog (ptr, size_byte, 0, multibyte_p);

      if (size == size_byte)
	{
	  for (i = 0; i < size; ++i)
	    insert_char ((unsigned char) *ptr++);
	}
      else
	{
	  int len;
	  for (i = 0; i < size_byte; i += len)
	    {
	      int ch = string_char_and_length ((const unsigned char *) ptr + i,
					       &len);
	      insert_char (ch);
	    }
	}
    }
  else
    {
      /* PRINTCHARFUN is a Lisp function.  */
      ptrdiff_t i = 0;

      if (size == size_byte)
	{
	  while (i < size_byte)
	    {
	      int ch = ptr[i++];
	      printchar (ch, printcharfun);
	    }
	}
      else
	{
	  while (i < size_byte)
	    {
	      /* Here, we must convert each multi-byte form to the
		 corresponding character code before handing it to
		 PRINTCHAR.  */
	      int len, ch = (string_char_and_length
			     ((const unsigned char *) ptr + i, &len));
	      printchar (ch, printcharfun);
	      i += len;
	    }
	}
    }
}

/* Print the contents of a string STRING using PRINTCHARFUN.
   It isn't safe to use strout in many cases,
   because printing one char can relocate.  */

static void
print_string (Lisp_Object string, Lisp_Object printcharfun)
{
  if (EQ (printcharfun, Qt) || NILP (printcharfun))
    {
      ptrdiff_t chars;

      if (print_escape_nonascii)
	string = string_escape_byte8 (string);

      if (STRING_MULTIBYTE (string))
	chars = SCHARS (string);
      else if (! print_escape_nonascii
	       && (EQ (printcharfun, Qt)
		   ? ! NILP (BVAR (&buffer_slot_defaults, enable_multibyte_characters))
		   : ! NILP (BVAR (current_buffer, enable_multibyte_characters))))
	{
	  /* If unibyte string STRING contains 8-bit codes, we must
	     convert STRING to a multibyte string containing the same
	     character codes.  */
	  Lisp_Object newstr;
	  ptrdiff_t bytes;

	  chars = SBYTES (string);
	  bytes = count_size_as_multibyte (SDATA (string), chars);
	  if (chars < bytes)
	    {
	      newstr = make_multibyte_string (NULL, chars, bytes);
	      str_to_multibyte (SDATA (newstr), SDATA (string), chars);
	      string = newstr;
	    }
	}
      else
	chars = SBYTES (string);

      if (EQ (printcharfun, Qt))
	{
	  /* Output to echo area.  */
	  ptrdiff_t nbytes = SBYTES (string);

	  /* Copy the string contents so that relocation of STRING by
	     GC does not cause trouble.  */
	  USE_SAFE_ALLOCA;
	  char *buffer = SAFE_ALLOCA (nbytes);
	  memcpy (buffer, SDATA (string), nbytes);

	  strout (buffer, chars, nbytes, printcharfun);

	  SAFE_FREE ();
	}
      else
	/* No need to copy, since output to print_buffer can't GC.  */
	strout (SSDATA (string), chars, SBYTES (string), printcharfun);
    }
  else
    {
      /* Otherwise, string may be relocated by printing one char.
	 So re-fetch the string address for each character.  */
      ptrdiff_t i;
      ptrdiff_t size = SCHARS (string);
      ptrdiff_t size_byte = SBYTES (string);
      if (size == size_byte)
	for (i = 0; i < size; i++)
	  printchar (SREF (string, i), printcharfun);
      else
	for (i = 0; i < size_byte; )
	  {
	    /* Here, we must convert each multi-byte form to the
	       corresponding character code before handing it to PRINTCHAR.  */
	    int len, ch = string_char_and_length (SDATA (string) + i, &len);
	    printchar (ch, printcharfun);
	    i += len;
	  }
    }
}

DEFUN ("write-char", Fwrite_char, Swrite_char, 1, 2, 0,
       doc: /* Output character CHARACTER to stream PRINTCHARFUN.
PRINTCHARFUN defaults to the value of `standard-output' (which see).  */)
  (Lisp_Object character, Lisp_Object printcharfun)
{
  if (NILP (printcharfun))
    printcharfun = Vstandard_output;
  CHECK_FIXNUM (character);
  struct print_context pc = print_prepare (printcharfun);
  printchar (XFIXNUM (character), pc.printcharfun);
  print_finish (&pc);
  return character;
}

/* Print the contents of a unibyte C string STRING using PRINTCHARFUN.
   The caller should arrange to put this inside print_prepare and print_finish.
   Do not use this on the contents of a Lisp string.  */

static void
print_c_string (char const *string, Lisp_Object printcharfun)
{
  ptrdiff_t len = strlen (string);
  strout (string, len, len, printcharfun);
}

/* Print unibyte C string at DATA on a specified stream PRINTCHARFUN.
   Do not use this on the contents of a Lisp string.  */

static void
write_string (const char *data, Lisp_Object printcharfun)
{
  struct print_context pc = print_prepare (printcharfun);
  print_c_string (data, pc.printcharfun);
  print_finish (&pc);
}


void
temp_output_buffer_setup (const char *bufname)
{
  specpdl_ref count = SPECPDL_INDEX ();
  register struct buffer *old = current_buffer;
  register Lisp_Object buf;

  record_unwind_current_buffer ();

  Fset_buffer (Fget_buffer_create (build_string (bufname), Qnil));

  Fkill_all_local_variables (Qnil);
  delete_all_overlays (current_buffer);
  bset_directory (current_buffer, BVAR (old, directory));
  bset_read_only (current_buffer, Qnil);
  bset_filename (current_buffer, Qnil);
  bset_undo_list (current_buffer, Qt);
  eassert (current_buffer->overlays == NULL);
  bset_enable_multibyte_characters
    (current_buffer, BVAR (&buffer_slot_defaults, enable_multibyte_characters));
  specbind (Qinhibit_read_only, Qt);
  specbind (Qinhibit_modification_hooks, Qt);
  Ferase_buffer ();
  XSETBUFFER (buf, current_buffer);

  run_hook (Qtemp_buffer_setup_hook);

  unbind_to (count, Qnil);

  specbind (Qstandard_output, buf);
}

static void print (Lisp_Object, Lisp_Object, bool);
static void print_preprocess (Lisp_Object);
static void print_preprocess_string (INTERVAL *, void *);
static void print_object (Lisp_Object, Lisp_Object, bool);

DEFUN ("terpri", Fterpri, Sterpri, 0, 2, 0,
       doc: /* Output a newline to stream PRINTCHARFUN.
If ENSURE is non-nil only output a newline if not already at the
beginning of a line.  Value is non-nil if a newline is printed.
If PRINTCHARFUN is omitted or nil, the value of `standard-output' is used.  */)
  (Lisp_Object printcharfun, Lisp_Object ensure)
{
  Lisp_Object val;

  if (NILP (printcharfun))
    printcharfun = Vstandard_output;
  struct print_context pc = print_prepare (printcharfun);

  if (NILP (ensure))
    val = Qt;
  /* Difficult to check if at line beginning so abort.  */
  else if (FUNCTIONP (pc.printcharfun))
    signal_error ("Unsupported function argument", pc.printcharfun);
  else if (noninteractive && !NILP (pc.printcharfun))
    val = printchar_stdout_last == 10 ? Qnil : Qt;
  else
    val = NILP (Fbolp ()) ? Qt : Qnil;

  if (!NILP (val))
    printchar ('\n', pc.printcharfun);
  print_finish (&pc);
  return val;
}

static Lisp_Object Vprint_variable_mapping;

static void
print_bind_all_defaults (void)
{
  for (Lisp_Object vars = Vprint_variable_mapping; !NILP (vars);
       vars = XCDR (vars))
    {
      Lisp_Object elem = XCDR (XCAR (vars));
      specbind (XCAR (elem), XCAR (XCDR (elem)));
    }
}

static void
print_create_variable_mapping (void)
{
  Lisp_Object total[] = {
    list3 (intern ("length"), intern ("print-length"), Qnil),
    list3 (intern ("level"), intern ("print-level"), Qnil),
    list3 (intern ("circle"), intern ("print-circle"), Qnil),
    list3 (intern ("quoted"), intern ("print-quoted"), Qt),
    list3 (intern ("escape-newlines"), intern ("print-escape-newlines"), Qnil),
    list3 (intern ("escape-control-characters"),
	   intern ("print-escape-control-characters"), Qnil),
    list3 (intern ("escape-nonascii"), intern ("print-escape-nonascii"), Qnil),
    list3 (intern ("escape-multibyte"),
	   intern ("print-escape-multibyte"), Qnil),
    list3 (intern ("charset-text-property"),
	   intern ("print-charset-text-property"), Qnil),
    list3 (intern ("unreadeable-function"),
	   intern ("print-unreadable-function"), Qnil),
    list3 (intern ("gensym"), intern ("print-gensym"), Qnil),
    list3 (intern ("continuous-numbering"),
	   intern ("print-continuous-numbering"), Qnil),
    list3 (intern ("number-table"), intern ("print-number-table"), Qnil),
    list3 (intern ("float-format"), intern ("float-output-format"), Qnil),
    list3 (intern ("integers-as-characters"),
	   intern ("print-integers-as-characters"), Qnil),
  };

  Vprint_variable_mapping = CALLMANY (Flist, total);
}

static void
print_bind_overrides (Lisp_Object overrides)
{
  if (NILP (Vprint_variable_mapping))
    print_create_variable_mapping ();

  if (EQ (overrides, Qt))
    print_bind_all_defaults ();
  else if (!CONSP (overrides))
    xsignal (Qwrong_type_argument, Qconsp);
  else
    {
      while (!NILP (overrides))
	{
	  Lisp_Object setting = XCAR (overrides);
	  if (EQ (setting, Qt))
	    print_bind_all_defaults ();
	  else if (!CONSP (setting))
	    xsignal (Qwrong_type_argument, Qconsp);
	  else
	    {
	      Lisp_Object key = XCAR (setting),
		value = XCDR (setting);
	      Lisp_Object map = Fassq (key, Vprint_variable_mapping);
	      if (NILP (map))
		xsignal2 (Qwrong_type_argument, Qsymbolp, map);
	      specbind (XCAR (XCDR (map)), value);
	    }

	  if (!NILP (XCDR (overrides)) && !CONSP (XCDR (overrides)))
	    xsignal (Qwrong_type_argument, Qconsp);
	  overrides = XCDR (overrides);
	}
    }
}

DEFUN ("prin1", Fprin1, Sprin1, 1, 3, 0,
       doc: /* Output the printed representation of OBJECT, any Lisp object.
Quoting characters are printed when needed to make output that `read'
can handle, whenever this is possible.  For complex objects, the behavior
is controlled by `print-level' and `print-length', which see.

OBJECT is any of the Lisp data types: a number, a string, a symbol,
a list, a buffer, a window, a frame, etc.

A printed representation of an object is text which describes that object.

Optional argument PRINTCHARFUN is the output stream, which can be one
of these:

   - a buffer, in which case output is inserted into that buffer at point;
   - a marker, in which case output is inserted at marker's position;
   - a function, in which case that function is called once for each
     character of OBJECT's printed representation;
   - a symbol, in which case that symbol's function definition is called; or
   - t, in which case the output is displayed in the echo area.

If PRINTCHARFUN is omitted, the value of `standard-output' (which see)
is used instead.

Optional argument OVERRIDES should be a list of settings for print-related
variables.  An element in this list can be the symbol t, which means "reset
all the values to their defaults".  Otherwise, an element should be a pair,
where the `car' or the pair is the setting symbol, and the `cdr' is the
value of the setting to use for this `prin1' call.

For instance:

  (prin1 object nil \\='((length . 100) (circle . t))).

See Info node `(elisp)Output Overrides' for a list of possible values.

As a special case, OVERRIDES can also simply be the symbol t, which
means "use default values for all the print-related settings".  */)
  (Lisp_Object object, Lisp_Object printcharfun, Lisp_Object overrides)
{
  specpdl_ref count = SPECPDL_INDEX ();

  if (NILP (printcharfun))
    printcharfun = Vstandard_output;
  if (!NILP (overrides))
    print_bind_overrides (overrides);

  struct print_context pc = print_prepare (printcharfun);
  print (object, pc.printcharfun, 1);
  print_finish (&pc);

  return unbind_to (count, object);
}

/* A buffer which is used to hold output being built by prin1-to-string.  */
Lisp_Object Vprin1_to_string_buffer;

DEFUN ("prin1-to-string", Fprin1_to_string, Sprin1_to_string, 1, 3, 0,
       doc: /* Return a string containing the printed representation of OBJECT.
OBJECT can be any Lisp object.  This function outputs quoting characters
when necessary to make output that `read' can handle, whenever possible,
unless the optional second argument NOESCAPE is non-nil.  For complex objects,
the behavior is controlled by `print-level' and `print-length', which see.

OBJECT is any of the Lisp data types: a number, a string, a symbol,
a list, a buffer, a window, a frame, etc.

See `prin1' for the meaning of OVERRIDES.

A printed representation of an object is text which describes that object.  */)
  (Lisp_Object object, Lisp_Object noescape, Lisp_Object overrides)
{
  specpdl_ref count = SPECPDL_INDEX ();

  specbind (Qinhibit_modification_hooks, Qt);

  if (!NILP (overrides))
    print_bind_overrides (overrides);

  /* Save and restore this: we are altering a buffer
     but we don't want to deactivate the mark just for that.
     No need for specbind, since errors deactivate the mark.  */
  Lisp_Object save_deactivate_mark = Vdeactivate_mark;

  struct print_context pc = print_prepare (Vprin1_to_string_buffer);
  print (object, pc.printcharfun, NILP (noescape));
  /* Make Vprin1_to_string_buffer be the default buffer after print_finish */
  print_finish (&pc);

  struct buffer *previous = current_buffer;
  set_buffer_internal (XBUFFER (Vprin1_to_string_buffer));
  object = Fbuffer_string ();
  if (SBYTES (object) == SCHARS (object))
    STRING_SET_UNIBYTE (object);

  /* Note that this won't make prepare_to_modify_buffer call
     ask-user-about-supersession-threat because this buffer
     does not visit a file.  */
  Ferase_buffer ();
  set_buffer_internal (previous);

  Vdeactivate_mark = save_deactivate_mark;

  return unbind_to (count, object);
}

DEFUN ("princ", Fprinc, Sprinc, 1, 2, 0,
       doc: /* Output the printed representation of OBJECT, any Lisp object.
No quoting characters are used; no delimiters are printed around
the contents of strings.

OBJECT is any of the Lisp data types: a number, a string, a symbol,
a list, a buffer, a window, a frame, etc.

A printed representation of an object is text which describes that object.

Optional argument PRINTCHARFUN is the output stream, which can be one
of these:

   - a buffer, in which case output is inserted into that buffer at point;
   - a marker, in which case output is inserted at marker's position;
   - a function, in which case that function is called once for each
     character of OBJECT's printed representation;
   - a symbol, in which case that symbol's function definition is called; or
   - t, in which case the output is displayed in the echo area.

If PRINTCHARFUN is omitted, the value of `standard-output' (which see)
is used instead.  */)
  (Lisp_Object object, Lisp_Object printcharfun)
{
  if (NILP (printcharfun))
    printcharfun = Vstandard_output;
  struct print_context pc = print_prepare (printcharfun);
  if (STRINGP (object)
      && !string_intervals (object)
      && NILP (Vprint_continuous_numbering))
    /* fast path for plain strings */
    print_string (object, pc.printcharfun);
  else
    print (object, pc.printcharfun, 0);
  print_finish (&pc);
  return object;
}

DEFUN ("print", Fprint, Sprint, 1, 2, 0,
       doc: /* Output the printed representation of OBJECT, with newlines around it.
Quoting characters are printed when needed to make output that `read'
can handle, whenever this is possible.  For complex objects, the behavior
is controlled by `print-level' and `print-length', which see.

OBJECT is any of the Lisp data types: a number, a string, a symbol,
a list, a buffer, a window, a frame, etc.

A printed representation of an object is text which describes that object.

Optional argument PRINTCHARFUN is the output stream, which can be one
of these:

   - a buffer, in which case output is inserted into that buffer at point;
   - a marker, in which case output is inserted at marker's position;
   - a function, in which case that function is called once for each
     character of OBJECT's printed representation;
   - a symbol, in which case that symbol's function definition is called; or
   - t, in which case the output is displayed in the echo area.

If PRINTCHARFUN is omitted, the value of `standard-output' (which see)
is used instead.  */)
  (Lisp_Object object, Lisp_Object printcharfun)
{
  if (NILP (printcharfun))
    printcharfun = Vstandard_output;
  struct print_context pc = print_prepare (printcharfun);
  printchar ('\n', pc.printcharfun);
  print (object, pc.printcharfun, 1);
  printchar ('\n', pc.printcharfun);
  print_finish (&pc);
  return object;
}

DEFUN ("flush-standard-output", Fflush_standard_output, Sflush_standard_output,
       0, 0, 0,
       doc: /* Flush standard-output.
This can be useful after using `princ' and the like in scripts.  */)
  (void)
{
  fflush (stdout);
  return Qnil;
}

DEFUN ("external-debugging-output", Fexternal_debugging_output, Sexternal_debugging_output, 1, 1, 0,
       doc: /* Write CHARACTER to stderr.
You can call `print' while debugging emacs, and pass it this function
to make it write to the debugging output.  */)
  (Lisp_Object character)
{
  CHECK_FIXNUM (character);
  printchar_to_stream (XFIXNUM (character), stderr);
  return character;
}

/* This function is never called.  Its purpose is to prevent
   print_output_debug_flag from being optimized away.  */

extern void debug_output_compilation_hack (bool) EXTERNALLY_VISIBLE;
void
debug_output_compilation_hack (bool x)
{
  print_output_debug_flag = x;
}

DEFUN ("redirect-debugging-output", Fredirect_debugging_output, Sredirect_debugging_output,
       1, 2,
       "FDebug output file: \nP",
       doc: /* Redirect debugging output (stderr stream) to file FILE.
If FILE is nil, reset target to the initial stderr stream.
Optional arg APPEND non-nil (interactively, with prefix arg) means
append to existing target file.  */)
  (Lisp_Object file, Lisp_Object append)
{
  /* If equal to STDERR_FILENO, stderr has not been duplicated and is OK as-is.
     Otherwise, this is a close-on-exec duplicate of the original stderr. */
  static int stderr_dup = STDERR_FILENO;
  int fd = stderr_dup;

  if (! NILP (file))
    {
      file = Fexpand_file_name (file, Qnil);

      if (stderr_dup == STDERR_FILENO)
	{
	  int n = fcntl (STDERR_FILENO, F_DUPFD_CLOEXEC, STDERR_FILENO + 1);
	  if (n < 0)
	    report_file_error ("dup", file);
	  stderr_dup = n;
	}

      fd = emacs_open (SSDATA (ENCODE_FILE (file)),
		       (O_WRONLY | O_CREAT
			| (! NILP (append) ? O_APPEND : O_TRUNC)),
		       0666);
      if (fd < 0)
	report_file_error ("Cannot open debugging output stream", file);
    }

  fflush (stderr);
  if (dup2 (fd, STDERR_FILENO) < 0)
    report_file_error ("dup2", file);
  if (fd != stderr_dup)
    emacs_close (fd);
  return Qnil;
}


/* This is the interface for debugging printing.  */

void
debug_print (Lisp_Object arg)
{
  Fprin1 (arg, Qexternal_debugging_output, Qnil);
  fputs ("\r\n", stderr);
}

void safe_debug_print (Lisp_Object) EXTERNALLY_VISIBLE;

void
safe_debug_print (Lisp_Object arg)
{
  int valid = valid_lisp_object_p (arg);

  if (valid > 0)
    debug_print (arg);
  else
    {
      EMACS_UINT n = XLI (arg);
      fprintf (stderr, "#<%s_LISP_OBJECT 0x%08"pI"x>\r\n",
	       !valid ? "INVALID" : "SOME",
	       n);
    }
}

/* This function formats the given object and returns the result as a
   string. Use this in contexts where you can inspect strings, but
   where stderr output won't work --- e.g., while replaying rr
   recordings.  */
const char * debug_format (const char *, Lisp_Object) EXTERNALLY_VISIBLE;
const char *
debug_format (const char *fmt, Lisp_Object arg)
{
  return SSDATA (CALLN (Fformat, build_string (fmt), arg));
}


DEFUN ("error-message-string", Ferror_message_string, Serror_message_string,
       1, 1, 0,
       doc: /* Convert an error value (ERROR-SYMBOL . DATA) to an error message.
See Info anchor `(elisp)Definition of signal' for some details on how this
error message is constructed.  */)
  (Lisp_Object obj)
{
  struct buffer *old = current_buffer;
  Lisp_Object value;

  /* If OBJ is (error STRING), just return STRING.
     That is not only faster, it also avoids the need to allocate
     space here when the error is due to memory full.  */
  if (CONSP (obj) && EQ (XCAR (obj), Qerror)
      && CONSP (XCDR (obj))
      && STRINGP (XCAR (XCDR (obj)))
      && NILP (XCDR (XCDR (obj))))
    return XCAR (XCDR (obj));

  print_error_message (obj, Vprin1_to_string_buffer, 0);

  set_buffer_internal (XBUFFER (Vprin1_to_string_buffer));
  value = Fbuffer_string ();

  Ferase_buffer ();
  set_buffer_internal (old);

  return value;
}

/* Print an error message for the error DATA onto Lisp output stream
   STREAM (suitable for the print functions).
   CONTEXT is a C string describing the context of the error.
   CALLER is the Lisp function inside which the error was signaled.  */

void
print_error_message (Lisp_Object data, Lisp_Object stream, const char *context)
{
  Lisp_Object errname, errmsg, file_error, tail;

  if (context != 0)
    write_string (context, stream);

  errname = Fcar (data);

  if (EQ (errname, Qerror))
    {
      data = Fcdr (data);
      if (!CONSP (data))
	data = Qnil;
      errmsg = Fcar (data);
      file_error = Qnil;
    }
  else
    {
      Lisp_Object error_conditions = Fget (errname, Qerror_conditions);
      errmsg = Fget (errname, Qerror_message);
      /* During loadup 'substitute-command-keys' might not be available.  */
      if (!NILP (Ffboundp (Qsubstitute_command_keys)))
	{
	  /* `substitute-command-keys' may bug out, which would lead
	     to infinite recursion when we're called from
	     skip_debugger, so ignore errors.  */
	  Lisp_Object subs = safe_call1 (Qsubstitute_command_keys, errmsg);
	  if (!NILP (subs))
	    errmsg = subs;
	}

      file_error = Fmemq (Qfile_error, error_conditions);
    }

  /* Print an error message including the data items.  */

  tail = Fcdr_safe (data);

  /* For file-error, make error message by concatenating
     all the data items.  They are all strings.  */
  if (!NILP (file_error) && CONSP (tail))
    errmsg = XCAR (tail), tail = XCDR (tail);

  {
    const char *sep = ": ";

    if (!STRINGP (errmsg))
      write_string ("peculiar error", stream);
    else if (SCHARS (errmsg))
      Fprinc (errmsg, stream);
    else
      sep = NULL;

    FOR_EACH_TAIL (tail)
      {
	if (sep)
	  write_string (sep, stream);
	sep = ", ";
	Lisp_Object obj = XCAR (tail);
	if (!NILP (file_error)
	    || EQ (errname, Qend_of_file) || EQ (errname, Quser_error))
	  Fprinc (obj, stream);
	else
	  Fprin1 (obj, stream, Qnil);
      }
  }
}



/*
 * The buffer should be at least as large as the max string size of the
 * largest float, printed in the biggest notation.  This is undoubtedly
 * 20d float_output_format, with the negative of the C-constant "HUGE"
 * from <math.h>.
 *
 * On the vax the worst case is -1e38 in 20d format which takes 61 bytes.
 *
 * I assume that IEEE-754 format numbers can take 329 bytes for the worst
 * case of -1e307 in 20d float_output_format. What is one to do (short of
 * re-writing _doprnt to be more sane)?
 * 			-wsr
 * Given the above, the buffer must be least FLOAT_TO_STRING_BUFSIZE bytes.
 */

int
float_to_string (char *buf, double data)
{
  char *cp;
  int width;
  int len;

  if (isinf (data))
    {
      static char const minus_infinity_string[] = "-1.0e+INF";
      bool positive = 0 < data;
      strcpy (buf, minus_infinity_string + positive);
      return sizeof minus_infinity_string - 1 - positive;
    }
#if IEEE_FLOATING_POINT
  if (isnan (data))
    {
      union ieee754_double u = { .d = data };
      uintmax_t hi = u.ieee_nan.mantissa0;
      return sprintf (buf, &"-%"PRIuMAX".0e+NaN"[!u.ieee_nan.negative],
		      (hi << 31 << 1) + u.ieee_nan.mantissa1);
    }
#endif

  if (NILP (Vfloat_output_format)
      || !STRINGP (Vfloat_output_format))
  lose:
    {
      /* Generate the fewest number of digits that represent the
	 floating point value without losing information.  */
      len = dtoastr (buf, FLOAT_TO_STRING_BUFSIZE - 2, 0, 0, data);
      /* The decimal point must be printed, or the byte compiler can
	 get confused (Bug#8033). */
      width = 1;
    }
  else			/* oink oink */
    {
      /* Check that the spec we have is fully valid.
	 This means not only valid for printf,
	 but meant for floats, and reasonable.  */
      cp = SSDATA (Vfloat_output_format);

      if (cp[0] != '%')
	goto lose;
      if (cp[1] != '.')
	goto lose;

      cp += 2;

      /* Check the width specification.  */
      width = -1;
      if ('0' <= *cp && *cp <= '9')
	{
	  width = 0;
	  do
	    {
	      width = (width * 10) + (*cp++ - '0');
	      if (DBL_DIG < width)
		goto lose;
	    }
	  while (*cp >= '0' && *cp <= '9');

	  /* A precision of zero is valid only for %f.  */
	  if (width == 0 && *cp != 'f')
	    goto lose;
	}

      if (*cp != 'e' && *cp != 'f' && *cp != 'g')
	goto lose;

      if (cp[1] != 0)
	goto lose;

      len = sprintf (buf, SSDATA (Vfloat_output_format), data);
    }

  /* Make sure there is a decimal point with digit after, or an
     exponent, so that the value is readable as a float.  But don't do
     this with "%.0f"; it's valid for that not to produce a decimal
     point.  Note that width can be 0 only for %.0f.  */
  if (width != 0)
    {
      for (cp = buf; *cp; cp++)
	if ((*cp < '0' || *cp > '9') && *cp != '-')
	  break;

      if (*cp == '.' && cp[1] == 0)
	{
	  cp[1] = '0';
	  cp[2] = 0;
	  len++;
	}
      else if (*cp == 0)
	{
	  *cp++ = '.';
	  *cp++ = '0';
	  *cp++ = 0;
	  len += 2;
	}
    }

  return len;
}


static void
print (Lisp_Object obj, Lisp_Object printcharfun, bool escapeflag)
{
  new_backquote_output = 0;

  /* Reset print_number_index and Vprint_number_table only when
     the variable Vprint_continuous_numbering is nil.  Otherwise,
     the values of these variables will be kept between several
     print functions.  */
  if (NILP (Vprint_continuous_numbering)
      || NILP (Vprint_number_table))
    {
      print_number_index = 0;
      Vprint_number_table = Qnil;
    }

  /* Construct Vprint_number_table for print-circle.  */
  if (!NILP (Vprint_circle))
    {
      /* Construct Vprint_number_table.
	 This increments print_number_index for the objects added.  */
      print_preprocess (obj);

      if (HASH_TABLE_P (Vprint_number_table))
	{ /* Remove unnecessary objects, which appear only once in OBJ;
	     that is, whose status is Qt.  */
	  struct Lisp_Hash_Table *h = XHASH_TABLE (Vprint_number_table);
	  ptrdiff_t i;

	  for (i = 0; i < HASH_TABLE_SIZE (h); ++i)
            {
              Lisp_Object key =  HASH_KEY (h, i);
	      if (!EQ (key, Qunbound)
		  && EQ (HASH_VALUE (h, i), Qt))
	        Fremhash (key, Vprint_number_table);
            }
	}
    }

  print_depth = 0;
  print_object (obj, printcharfun, escapeflag);
}

#define PRINT_CIRCLE_CANDIDATE_P(obj)			   \
  (STRINGP (obj)                                           \
   || CONSP (obj)					   \
   || (VECTORLIKEP (obj)				   \
       && (VECTORP (obj) || COMPILEDP (obj)		   \
	   || CHAR_TABLE_P (obj) || SUB_CHAR_TABLE_P (obj) \
	   || HASH_TABLE_P (obj) || FONTP (obj)		   \
	   || RECORDP (obj)))				   \
   || (! NILP (Vprint_gensym)				   \
       && SYMBOLP (obj)					   \
       && !SYMBOL_INTERNED_P (obj)))

/* The print preprocess stack, used to traverse data structures.  */

struct print_pp_entry {
  ptrdiff_t n;			/* number of values, or 0 if a single value */
  union {
    Lisp_Object value;		/* when n = 0 */
    Lisp_Object *values;	/* when n > 0 */
  } u;
};

struct print_pp_stack {
  struct print_pp_entry *stack;	 /* base of stack */
  ptrdiff_t size;		 /* allocated size in entries */
  ptrdiff_t sp;			 /* current number of entries */
};

static struct print_pp_stack ppstack = {NULL, 0, 0};

NO_INLINE static void
grow_pp_stack (void)
{
  struct print_pp_stack *ps = &ppstack;
  eassert (ps->sp == ps->size);
  ps->stack = xpalloc (ps->stack, &ps->size, 1, -1, sizeof *ps->stack);
  eassert (ps->sp < ps->size);
}

static inline void
pp_stack_push_value (Lisp_Object value)
{
  if (ppstack.sp >= ppstack.size)
    grow_pp_stack ();
  ppstack.stack[ppstack.sp++] = (struct print_pp_entry){.n = 0,
							.u.value = value};
}

static inline void
pp_stack_push_values (Lisp_Object *values, ptrdiff_t n)
{
  eassume (n >= 0);
  if (n == 0)
    return;
  if (ppstack.sp >= ppstack.size)
    grow_pp_stack ();
  ppstack.stack[ppstack.sp++] = (struct print_pp_entry){.n = n,
							.u.values = values};
}

static inline bool
pp_stack_empty_p (void)
{
  return ppstack.sp <= 0;
}

static inline Lisp_Object
pp_stack_pop (void)
{
  eassume (!pp_stack_empty_p ());
  struct print_pp_entry *e = &ppstack.stack[ppstack.sp - 1];
  if (e->n == 0)		/* single value */
    {
      --ppstack.sp;
      return e->u.value;
    }
  /* Array of values: pop them left to right, which seems to be slightly
     faster than right to left.  */
  e->n--;
  if (e->n == 0)
    --ppstack.sp;		/* last value consumed */
  return (++e->u.values)[-1];
}

/* Construct Vprint_number_table for the print-circle feature
   according to the structure of OBJ.  OBJ itself and all its elements
   will be added to Vprint_number_table recursively if it is a list,
   vector, compiled function, char-table, string (its text properties
   will be traced), or a symbol that has no obarray (this is for the
   print-gensym feature).  The status fields of Vprint_number_table
   mean whether each object appears more than once in OBJ: Qnil at the
   first time, and Qt after that.  */
static void
print_preprocess (Lisp_Object obj)
{
  eassert (! NILP (Vprint_circle));
  ptrdiff_t base_sp = ppstack.sp;

  for (;;)
    {
      if (PRINT_CIRCLE_CANDIDATE_P (obj))
	{
	  if (! HASH_TABLE_P (Vprint_number_table))
	    Vprint_number_table = CALLN (Fmake_hash_table, QCtest, Qeq);

	  Lisp_Object num = Fgethash (obj, Vprint_number_table, Qnil);
	  if (! NILP (num)
	      /* If Vprint_continuous_numbering is non-nil and OBJ is a gensym,
		 always print the gensym with a number.  This is a special for
		 the lisp function byte-compile-output-docform.  */
	      || (! NILP (Vprint_continuous_numbering)
		  && SYMBOLP (obj)
		  && !SYMBOL_INTERNED_P (obj)))
	    { /* OBJ appears more than once.  Let's remember that.  */
	      if (! FIXNUMP (num))
		{
		  print_number_index++;
		  /* Negative number indicates it hasn't been printed yet.  */
		  Fputhash (obj, make_fixnum (- print_number_index),
			    Vprint_number_table);
		}
	    }
	  else
	    {
	      /* OBJ is not yet recorded.  Let's add to the table.  */
	      Fputhash (obj, Qt, Vprint_number_table);

	      switch (XTYPE (obj))
		{
		case Lisp_String:
		  /* A string may have text properties,
		     which can be circular. */
		  {
		    INTERVAL interval = string_intervals (obj);
		    traverse_intervals_noorder (&interval,
						print_preprocess_string, NULL);
		  }
		  break;

		case Lisp_Cons:
		  if (! NILP (XCDR (obj)))
		    pp_stack_push_value (XCDR (obj));
		  obj = XCAR (obj);
		  continue;

		case Lisp_Vectorlike:
		  {
		    struct Lisp_Vector *vec = XVECTOR (obj);
		    ptrdiff_t size = ASIZE (obj);
		    if (size & PSEUDOVECTOR_FLAG)
		      size &= PSEUDOVECTOR_SIZE_MASK;
		    ptrdiff_t start = (SUB_CHAR_TABLE_P (obj)
				       ? SUB_CHAR_TABLE_OFFSET : 0);
		    pp_stack_push_values (vec->contents + start, size - start);
		    if (HASH_TABLE_P (obj))
		      {
			struct Lisp_Hash_Table *h = XHASH_TABLE (obj);
			obj = h->key_and_value;
			continue;
		      }
		    break;
		  }

		default:
		  break;
		}
	    }
	}

      if (ppstack.sp <= base_sp)
	break;
      obj = pp_stack_pop ();
    }
}

DEFUN ("print--preprocess", Fprint_preprocess, Sprint_preprocess, 1, 1, 0,
       doc: /* Extract sharing info from OBJECT needed to print it.
Fills `print-number-table' if `print-circle' is non-nil.  Does nothing
if `print-circle' is nil.  */)
     (Lisp_Object object)
{
  if (!NILP (Vprint_circle))
    {
      print_number_index = 0;
      print_preprocess (object);
    }
  return Qnil;
}

static void
print_preprocess_string (INTERVAL *interval, void *arg)
{
  print_preprocess ((*interval)->plist);
}

static void print_check_string_charset_prop (INTERVAL interval, Lisp_Object string);

#define PRINT_STRING_NON_CHARSET_FOUND 1
#define PRINT_STRING_UNSAFE_CHARSET_FOUND 2

/* Bitwise or of the above macros.  */
static int print_check_string_result;

static void
print_check_string_charset_prop (INTERVAL interval, Lisp_Object string)
{
  Lisp_Object val;

  if (NILP (interval->plist)
      || (print_check_string_result == (PRINT_STRING_NON_CHARSET_FOUND
					| PRINT_STRING_UNSAFE_CHARSET_FOUND)))
    return;
  for (val = interval->plist; CONSP (val) && ! EQ (XCAR (val), Qcharset);
       val = XCDR (XCDR (val)));
  if (! CONSP (val))
    {
      print_check_string_result |= PRINT_STRING_NON_CHARSET_FOUND;
      return;
    }
  if (! (print_check_string_result & PRINT_STRING_NON_CHARSET_FOUND))
    {
      if (! EQ (val, interval->plist)
	  || CONSP (XCDR (XCDR (val))))
	print_check_string_result |= PRINT_STRING_NON_CHARSET_FOUND;
    }
  if (! (print_check_string_result & PRINT_STRING_UNSAFE_CHARSET_FOUND))
    {
      ptrdiff_t charpos = interval->position;
      ptrdiff_t bytepos = string_char_to_byte (string, charpos);
      Lisp_Object charset = XCAR (XCDR (val));

      for (ptrdiff_t i = 0; i < LENGTH (interval); i++)
	{
	  int c = fetch_string_char_advance (string, &charpos, &bytepos);
	  if (! ASCII_CHAR_P (c)
	      && ! EQ (CHARSET_NAME (CHAR_CHARSET (c)), charset))
	    {
	      print_check_string_result |= PRINT_STRING_UNSAFE_CHARSET_FOUND;
	      break;
	    }
	}
    }
}

/* The value is (charset . nil).  */
static Lisp_Object print_prune_charset_plist;

static Lisp_Object
print_prune_string_charset (Lisp_Object string)
{
  print_check_string_result = 0;
  traverse_intervals (string_intervals (string), 0,
		      print_check_string_charset_prop, string);
  if (NILP (Vprint_charset_text_property)
      || ! (print_check_string_result & PRINT_STRING_UNSAFE_CHARSET_FOUND))
    {
      string = Fcopy_sequence (string);
      if (print_check_string_result & PRINT_STRING_NON_CHARSET_FOUND)
	{
	  if (NILP (print_prune_charset_plist))
	    print_prune_charset_plist = list1 (Qcharset);
	  Fremove_text_properties (make_fixnum (0),
				   make_fixnum (SCHARS (string)),
				   print_prune_charset_plist, string);
	}
      else
	Fset_text_properties (make_fixnum (0), make_fixnum (SCHARS (string)),
			      Qnil, string);
    }
  return string;
}

#ifdef HAVE_MODULES
/* Return a data pointer equal to FUNCPTR.  */

static void const *
data_from_funcptr (void (*funcptr) (void))
{
  /* The module code, and the POSIX API for dynamic linking, already
     assume that function and data pointers are represented
     interchangeably, so it's OK to assume that here too.  */
  return (void const *) funcptr;
}

/* Print the value of the pointer PTR.  */

static void
print_pointer (Lisp_Object printcharfun, char *buf, const char *prefix,
               const void *ptr)
{
  uintptr_t ui = (uintptr_t) ptr;

  /* In theory this assignment could lose info on pre-C99 hosts, but
     in practice it doesn't.  */
  uintmax_t up = ui;

  int len = sprintf (buf, "%s 0x%" PRIxMAX, prefix, up);
  strout (buf, len, len, printcharfun);
}
#endif

static void
print_bignum (Lisp_Object obj, Lisp_Object printcharfun)
{
<<<<<<< HEAD
  /* First do all the vectorlike types that have a readable syntax.  */
  switch (PVTYPE (XVECTOR (obj)))
    {
    case PVEC_BIGNUM:
      {
	ptrdiff_t size = bignum_bufsize (obj, 10);
	USE_SAFE_ALLOCA;
	char *str = SAFE_ALLOCA (size);
	ptrdiff_t len = bignum_to_c_string (str, size, obj, 10);
	strout (str, len, len, printcharfun);
	SAFE_FREE ();
      }
      return true;

    case PVEC_BOOL_VECTOR:
      {
	EMACS_INT size = bool_vector_size (obj);
	ptrdiff_t size_in_bytes = bool_vector_bytes (size);
	ptrdiff_t real_size_in_bytes = size_in_bytes;
	unsigned char *data = bool_vector_uchar_data (obj);

	int len = sprintf (buf, "#&%"pI"d\"", size);
	strout (buf, len, len, printcharfun);
=======
  ptrdiff_t size = bignum_bufsize (obj, 10);
  USE_SAFE_ALLOCA;
  char *str = SAFE_ALLOCA (size);
  ptrdiff_t len = bignum_to_c_string (str, size, obj, 10);
  strout (str, len, len, printcharfun);
  SAFE_FREE ();
}
>>>>>>> 278a6e19

static void
print_bool_vector (Lisp_Object obj, Lisp_Object printcharfun)
{
  EMACS_INT size = bool_vector_size (obj);
  ptrdiff_t size_in_bytes = bool_vector_bytes (size);
  ptrdiff_t real_size_in_bytes = size_in_bytes;
  unsigned char *data = bool_vector_uchar_data (obj);

  char buf[sizeof "#&" + INT_STRLEN_BOUND (ptrdiff_t)];
  int len = sprintf (buf, "#&%"pI"d\"", size);
  strout (buf, len, len, printcharfun);

  /* Don't print more bytes than the specified maximum.
     Negative values of print-length are invalid.  Treat them
     like a print-length of nil.  */
  if (FIXNATP (Vprint_length)
      && XFIXNAT (Vprint_length) < size_in_bytes)
    size_in_bytes = XFIXNAT (Vprint_length);

  for (ptrdiff_t i = 0; i < size_in_bytes; i++)
    {
      maybe_quit ();
      unsigned char c = data[i];
      if (c == '\n' && print_escape_newlines)
	print_c_string ("\\n", printcharfun);
      else if (c == '\f' && print_escape_newlines)
	print_c_string ("\\f", printcharfun);
      else if (c > '\177'
	       || (print_escape_control_characters && c_iscntrl (c)))
	{
	  /* Use octal escapes to avoid encoding issues.  */
	  octalout (c, data, i + 1, size_in_bytes, printcharfun);
	}
      else
	{
	  if (c == '\"' || c == '\\')
	    printchar ('\\', printcharfun);
	  printchar (c, printcharfun);
	}
    }

  if (size_in_bytes < real_size_in_bytes)
    print_c_string (" ...", printcharfun);
  printchar ('\"', printcharfun);
}

/* Print a pseudovector that has no readable syntax.  */
static void
print_vectorlike_unreadable (Lisp_Object obj, Lisp_Object printcharfun,
			     bool escapeflag, char *buf)
{
  /* First check whether this is handled by `print-unreadable-function'.  */
  if (!NILP (Vprint_unreadable_function)
      && FUNCTIONP (Vprint_unreadable_function))
    {
      specpdl_ref count = SPECPDL_INDEX ();
      /* Bind `print-unreadable-function' to nil to avoid accidental
	 infinite recursion in the function called.  */
      Lisp_Object func = Vprint_unreadable_function;
      specbind (Qprint_unreadable_function, Qnil);

      /* If we're being called from `prin1-to-string' or the like,
	 we're now in the secret " prin1" buffer.  This can lead to
	 problems if, for instance, the callback function switches a
	 window to this buffer -- this will make Emacs segfault.  */
      if (!NILP (Vprint__unreadable_callback_buffer)
	  && !NILP (Fbuffer_live_p (Vprint__unreadable_callback_buffer)))
	{
	  record_unwind_current_buffer ();
	  set_buffer_internal (XBUFFER (Vprint__unreadable_callback_buffer));
	}
      Lisp_Object result = CALLN (Ffuncall, func, obj,
				  escapeflag? Qt: Qnil);
      unbind_to (count, Qnil);

      if (!NILP (result))
	{
	  if (STRINGP (result))
	    print_string (result, printcharfun);
	  /* It's handled, so stop processing here.  */
	  return;
	}
    }

  /* Not handled; print unreadable object.  */
  switch (PVTYPE (XVECTOR (obj)))
    {
    case PVEC_MARKER:
      print_c_string ("#<marker ", printcharfun);
      /* Do you think this is necessary?  */
      if (XMARKER (obj)->insertion_type != 0)
	print_c_string ("(moves after insertion) ", printcharfun);
      if (! XMARKER (obj)->buffer)
	print_c_string ("in no buffer", printcharfun);
      else
	{
	  int len = sprintf (buf, "at %"pD"d in ", marker_position (obj));
	  strout (buf, len, len, printcharfun);
	  print_string (BVAR (XMARKER (obj)->buffer, name), printcharfun);
	}
      printchar ('>', printcharfun);
      return;

<<<<<<< HEAD
=======
    case PVEC_SYMBOL_WITH_POS:
      {
        struct Lisp_Symbol_With_Pos *sp = XSYMBOL_WITH_POS (obj);
        if (print_symbols_bare)
          print_object (sp->sym, printcharfun, escapeflag);
        else
          {
            print_c_string ("#<symbol ", printcharfun);
            if (BARE_SYMBOL_P (sp->sym))
              print_object (sp->sym, printcharfun, escapeflag);
            else
              print_c_string ("NOT A SYMBOL!!", printcharfun);
            if (FIXNUMP (sp->pos))
              {
                print_c_string (" at ", printcharfun);
                print_object (sp->pos, printcharfun, escapeflag);
              }
            else
              print_c_string (" NOT A POSITION!!", printcharfun);
            printchar ('>', printcharfun);
          }
      }
      return;

>>>>>>> 278a6e19
    case PVEC_OVERLAY:
      print_c_string ("#<overlay ", printcharfun);
      if (! OVERLAY_BUFFER (obj))
	print_c_string ("in no buffer", printcharfun);
      else
	{
	  int len = sprintf (buf, "from %"pD"d to %"pD"d in ",
			     OVERLAY_START (obj),
			     OVERLAY_END   (obj));
	  strout (buf, len, len, printcharfun);
	  print_string (BVAR (OVERLAY_BUFFER (obj), name),
			printcharfun);
	}
      printchar ('>', printcharfun);
      return;

    case PVEC_USER_PTR:
      {
	print_c_string ("#<user-ptr ", printcharfun);
	int i = sprintf (buf, "ptr=%p finalizer=%p",
			 XUSER_PTR (obj)->p,
			 (void *) XUSER_PTR (obj)->finalizer);
	strout (buf, i, i, printcharfun);
	printchar ('>', printcharfun);
      }
      return;

    case PVEC_FINALIZER:
      print_c_string ("#<finalizer", printcharfun);
      if (NILP (XFINALIZER (obj)->function))
	print_c_string (" used", printcharfun);
      printchar ('>', printcharfun);
      return;

    case PVEC_MISC_PTR:
      {
	/* This shouldn't happen in normal usage, but let's
	   print it anyway for the benefit of the debugger.  */
	int i = sprintf (buf, "#<ptr %p>", xmint_pointer (obj));
	strout (buf, i, i, printcharfun);
      }
      return;

    case PVEC_PROCESS:
      if (escapeflag)
	{
	  print_c_string ("#<process ", printcharfun);
	  print_string (XPROCESS (obj)->name, printcharfun);
	  printchar ('>', printcharfun);
	}
      else
	print_string (XPROCESS (obj)->name, printcharfun);
      return;

    case PVEC_SUBR:
      print_c_string ("#<subr ", printcharfun);
      print_c_string (XSUBR (obj)->symbol_name, printcharfun);
      printchar ('>', printcharfun);
      return;

    case PVEC_XWIDGET:
#ifdef HAVE_XWIDGETS
      {
	if (NILP (XXWIDGET (obj)->buffer))
	  print_c_string ("#<killed xwidget>", printcharfun);
	else
	  {
#ifdef USE_GTK
	    int len = sprintf (buf, "#<xwidget %u %p>",
			       XXWIDGET (obj)->xwidget_id,
			       XXWIDGET (obj)->widget_osr);
#else
	    int len = sprintf (buf, "#<xwidget %u %p>",
			       XXWIDGET (obj)->xwidget_id,
			       XXWIDGET (obj)->xwWidget);
#endif
	    strout (buf, len, len, printcharfun);
	  }
	return;
      }
#endif
      break;

    case PVEC_XWIDGET_VIEW:
      print_c_string ("#<xwidget view", printcharfun);
      printchar ('>', printcharfun);
      return;

    case PVEC_WINDOW:
      {
	int len = sprintf (buf, "#<window %"pI"d",
			   XWINDOW (obj)->sequence_number);
	strout (buf, len, len, printcharfun);
	if (BUFFERP (XWINDOW (obj)->contents))
	  {
	    print_c_string (" on ", printcharfun);
	    print_string (BVAR (XBUFFER (XWINDOW (obj)->contents), name),
			  printcharfun);
	  }
	printchar ('>', printcharfun);
      }
      return;

    case PVEC_TERMINAL:
      {
	struct terminal *t = XTERMINAL (obj);
	int len = sprintf (buf, "#<terminal %d", t->id);
	strout (buf, len, len, printcharfun);
	if (t->name)
	  {
	    print_c_string (" on ", printcharfun);
	    print_c_string (t->name, printcharfun);
	  }
	printchar ('>', printcharfun);
      }
      return;

    case PVEC_BUFFER:
      if (!BUFFER_LIVE_P (XBUFFER (obj)))
	print_c_string ("#<killed buffer>", printcharfun);
      else if (escapeflag)
	{
	  print_c_string ("#<buffer ", printcharfun);
	  print_string (BVAR (XBUFFER (obj), name), printcharfun);
	  printchar ('>', printcharfun);
	}
      else
	print_string (BVAR (XBUFFER (obj), name), printcharfun);
      return;

    case PVEC_WINDOW_CONFIGURATION:
      print_c_string ("#<window-configuration>", printcharfun);
      return;

    case PVEC_FRAME:
      {
	void *ptr = XFRAME (obj);
	Lisp_Object frame_name = XFRAME (obj)->name;

	print_c_string ((FRAME_LIVE_P (XFRAME (obj))
			 ? "#<frame "
			 : "#<dead frame "),
			printcharfun);
	if (!STRINGP (frame_name))
	  {
	    /* A frame could be too young and have no name yet;
	       don't crash.  */
	    if (SYMBOLP (frame_name))
	      frame_name = Fsymbol_name (frame_name);
	    else	/* can't happen: name should be either nil or string */
	      frame_name = build_string ("*INVALID*FRAME*NAME*");
	  }
	print_string (frame_name, printcharfun);
	int len = sprintf (buf, " %p>", ptr);
	strout (buf, len, len, printcharfun);
      }
      return;

    case PVEC_FONT:
      {
	if (! FONT_OBJECT_P (obj))
	  {
	    if (FONT_SPEC_P (obj))
	      print_c_string ("#<font-spec", printcharfun);
	    else
	      print_c_string ("#<font-entity", printcharfun);
	    for (int i = 0; i < FONT_SPEC_MAX; i++)
	      {
		printchar (' ', printcharfun);
		if (i < FONT_WEIGHT_INDEX || i > FONT_WIDTH_INDEX)
		  print_object (AREF (obj, i), printcharfun, escapeflag);
		else
		  print_object (font_style_symbolic (obj, i, 0),
				printcharfun, escapeflag);
	      }
	  }
	else
	  {
	    print_c_string ("#<font-object ", printcharfun);
	    print_object (AREF (obj, FONT_NAME_INDEX), printcharfun,
			  escapeflag);
	  }
	printchar ('>', printcharfun);
      }
      return;

    case PVEC_THREAD:
      print_c_string ("#<thread ", printcharfun);
      if (STRINGP (XTHREAD (obj)->name))
	print_string (XTHREAD (obj)->name, printcharfun);
      else
	{
	  void *p = XTHREAD (obj);
	  int len = sprintf (buf, "%p", p);
	  strout (buf, len, len, printcharfun);
	}
      printchar ('>', printcharfun);
      return;

    case PVEC_MUTEX:
      print_c_string ("#<mutex ", printcharfun);
      if (STRINGP (XMUTEX (obj)->name))
	print_string (XMUTEX (obj)->name, printcharfun);
      else
	{
	  void *p = XMUTEX (obj);
	  int len = sprintf (buf, "%p", p);
	  strout (buf, len, len, printcharfun);
	}
      printchar ('>', printcharfun);
      return;

    case PVEC_CONDVAR:
      print_c_string ("#<condvar ", printcharfun);
      if (STRINGP (XCONDVAR (obj)->name))
	print_string (XCONDVAR (obj)->name, printcharfun);
      else
	{
	  void *p = XCONDVAR (obj);
	  int len = sprintf (buf, "%p", p);
	  strout (buf, len, len, printcharfun);
	}
      printchar ('>', printcharfun);
      return;

    case PVEC_MODULE_FUNCTION:
#ifdef HAVE_MODULES
      {
	print_c_string ("#<module function ", printcharfun);
        const struct Lisp_Module_Function *function = XMODULE_FUNCTION (obj);
        module_funcptr ptr = module_function_address (function);
	char const *file;
	char const *symbol;
	dynlib_addr (ptr, &file, &symbol);

	if (symbol == NULL)
          print_pointer (printcharfun, buf, "at", data_from_funcptr (ptr));
        else
	  print_c_string (symbol, printcharfun);

        void *data = module_function_data (function);
        if (data != NULL)
          print_pointer (printcharfun, buf, " with data", data);

        if (file != NULL)
	  {
	    print_c_string (" from ", printcharfun);
	    print_c_string (file, printcharfun);
	  }

	printchar ('>', printcharfun);
	return;
      }
#endif
      break;

    case PVEC_NATIVE_COMP_UNIT:
#ifdef HAVE_NATIVE_COMP
      {
	struct Lisp_Native_Comp_Unit *cu = XNATIVE_COMP_UNIT (obj);
	print_c_string ("#<native compilation unit: ", printcharfun);
	print_object (cu->file, printcharfun, escapeflag);
	printchar (' ', printcharfun);
	print_object (cu->optimize_qualities, printcharfun, escapeflag);
	printchar ('>', printcharfun);
	return;
      }
#endif
<<<<<<< HEAD
#ifdef HAVE_TREE_SITTER
    case PVEC_TREE_SITTER:
      {
	int len;
	print_c_string ("#<tree-sitter for ", printcharfun);
	print_object (XTREE_SITTER (obj)->progmode, printcharfun, escapeflag);
	printchar (' ', printcharfun);
	len = sprintf (buf, "%p", XTREE_SITTER (obj));
	strout (buf, len, len, printcharfun);
	printchar ('>', printcharfun);
      }
      break;
    case PVEC_TREE_SITTER_NODE:
      {
	int len;
	print_c_string ("#<tree-sitter-node for ", printcharfun);
	len = sprintf (buf, "%p", XTREE_SITTER_NODE (obj));
	strout (buf, len, len, printcharfun);
	printchar ('>', printcharfun);
      }
      break;
    case PVEC_TREE_SITTER_CURSOR:
      {
	int len;
	print_c_string ("#<tree-sitter-cursor for ", printcharfun);
	len = sprintf (buf, "%p", XTREE_SITTER_CURSOR (obj));
	strout (buf, len, len, printcharfun);
	printchar ('>', printcharfun);
      }
      break;
#endif
#ifdef HAVE_SQLITE3
=======
      break;

    case PVEC_TS_PARSER:
#ifdef HAVE_TREE_SITTER
      print_c_string ("#<treesit-parser for ", printcharfun);
      Lisp_Object language = XTS_PARSER (obj)->language_symbol;
      /* No need to print the buffer because it's not that useful: we
	 usually know which buffer a parser belongs to.  */
      print_string (Fsymbol_name (language), printcharfun);
      printchar ('>', printcharfun);
      return;
#endif
      break;

    case PVEC_TS_NODE:
#ifdef HAVE_TREE_SITTER
      /* Prints #<treesit-node (identifier) in 12-15> or
         #<treesit-node "keyword" in 28-31>. */
      print_c_string ("#<treesit-node", printcharfun);
      if (!treesit_node_uptodate_p (obj))
	{
	  print_c_string ("-outdated>", printcharfun);
	  return;
	}
      printchar (' ', printcharfun);
      /* Now the node must be up-to-date, and calling functions like
	 Ftreesit_node_start will not signal.  */
      bool named = treesit_named_node_p (XTS_NODE (obj)->node);
      /* We used to use () as delimiters for named nodes, but that
	 confuses pretty-printing a tad bit.  There might be more
	 little breakages here and there if we print parenthesizes
	 inside an object, so I guess better not do it.
	 (bug#60696)  */
      const char *delim1 = named ? "" : "\"";
      const char *delim2 = named ? "" : "\"";
      print_c_string (delim1, printcharfun);
      print_string (Ftreesit_node_type (obj), printcharfun);
      print_c_string (delim2, printcharfun);
      print_c_string (" in ", printcharfun);
      print_object (Ftreesit_node_start (obj), printcharfun, escapeflag);
      printchar ('-', printcharfun);
      print_object (Ftreesit_node_end (obj), printcharfun, escapeflag);
      printchar ('>', printcharfun);
      return;
#endif
      break;

    case PVEC_TS_COMPILED_QUERY:
#ifdef HAVE_TREE_SITTER
      print_c_string ("#<treesit-compiled-query>", printcharfun);
      return;
#endif
      break;

>>>>>>> 278a6e19
    case PVEC_SQLITE:
      {
	int i;
        print_c_string ("#<sqlite ", printcharfun);
        i = sprintf (buf, "db=%p", XSQLITE (obj)->db);
        strout (buf, i, i, printcharfun);
        if (XSQLITE (obj)->is_statement)
          {
            i = sprintf (buf, " stmt=%p", XSQLITE (obj)->stmt);
            strout (buf, i, i, printcharfun);
          }
        i = sprintf (buf, " name=%s", XSQLITE (obj)->name);
        strout (buf, i, i, printcharfun);
        printchar ('>', printcharfun);
      }
<<<<<<< HEAD
      break;
#endif
    default:
      emacs_abort ();
=======
      return;

    /* Types handled earlier.  */
    case PVEC_NORMAL_VECTOR:
    case PVEC_RECORD:
    case PVEC_COMPILED:
    case PVEC_CHAR_TABLE:
    case PVEC_SUB_CHAR_TABLE:
    case PVEC_HASH_TABLE:
    case PVEC_BIGNUM:
    case PVEC_BOOL_VECTOR:
    /* Impossible cases.  */
    case PVEC_FREE:
    case PVEC_OTHER:
      break;
>>>>>>> 278a6e19
    }
  emacs_abort ();
}

static char
named_escape (int i)
{
  switch (i)
    {
    case '\b': return 'b';
    case '\t': return 't';
    case '\n': return 'n';
    case '\f': return 'f';
    case '\r': return 'r';
    case ' ':  return 's';
      /* \a, \v, \e and \d are excluded from printing as escapes since
         they are somewhat rare as characters and more likely to be
         plain integers. */
    }
  return 0;
}

enum print_entry_type
  {
    PE_list,			/* print rest of list */
    PE_rbrac,			/* print ")" */
    PE_vector,			/* print rest of vector */
    PE_hash,			/* print rest of hash data */
  };

struct print_stack_entry
{
  enum print_entry_type type;

  union
  {
    struct
    {
      Lisp_Object last;		/* cons whose car was just printed  */
      intmax_t maxlen;		/* max number of elements left to print */
      /* State for Brent cycle detection.  See
	 Brent RP. BIT. 1980;20(2):176-184. doi:10.1007/BF01933190
	 https://maths-people.anu.edu.au/~brent/pd/rpb051i.pdf */
      Lisp_Object tortoise;     /* slow pointer */
      ptrdiff_t n;		/* tortoise step countdown */
      ptrdiff_t m;		/* tortoise step period */
      intmax_t tortoise_idx;	/* index of tortoise */
    } list;

    struct
    {
      Lisp_Object obj;		/* object to print after " . " */
    } dotted_cdr;

    struct
    {
      Lisp_Object obj;		/* vector object */
      ptrdiff_t size;		/* length of vector */
      ptrdiff_t idx;		/* index of next element */
      const char *end;		/* string to print at end */
      bool truncated;		/* whether to print "..." before end */
    } vector;

    struct
    {
      Lisp_Object obj;		/* hash-table object */
      ptrdiff_t nobjs;		/* number of keys and values to print */
      ptrdiff_t idx;		/* index of key-value pair */
      ptrdiff_t printed;	/* number of keys and values printed */
      bool truncated;		/* whether to print "..." before end */
    } hash;
  } u;
};

struct print_stack
{
  struct print_stack_entry *stack;  /* base of stack */
  ptrdiff_t size;		    /* allocated size in entries */
  ptrdiff_t sp;			    /* current number of entries */
};

static struct print_stack prstack = {NULL, 0, 0};

NO_INLINE static void
grow_print_stack (void)
{
  struct print_stack *ps = &prstack;
  eassert (ps->sp == ps->size);
  ps->stack = xpalloc (ps->stack, &ps->size, 1, -1, sizeof *ps->stack);
  eassert (ps->sp < ps->size);
}

static inline void
print_stack_push (struct print_stack_entry e)
{
  if (prstack.sp >= prstack.size)
    grow_print_stack ();
  prstack.stack[prstack.sp++] = e;
}

static void
print_stack_push_vector (const char *lbrac, const char *rbrac,
			 Lisp_Object obj, ptrdiff_t start, ptrdiff_t size,
			 Lisp_Object printcharfun)
{
  print_c_string (lbrac, printcharfun);

  ptrdiff_t print_size = ((FIXNATP (Vprint_length)
			   && XFIXNAT (Vprint_length) < size)
			  ? XFIXNAT (Vprint_length) : size);
  print_stack_push ((struct print_stack_entry){
      .type = PE_vector,
      .u.vector.obj = obj,
      .u.vector.size = print_size,
      .u.vector.idx = start,
      .u.vector.end = rbrac,
      .u.vector.truncated = (print_size < size),
    });
}

static void
print_object (Lisp_Object obj, Lisp_Object printcharfun, bool escapeflag)
{
  ptrdiff_t base_depth = print_depth;
  ptrdiff_t base_sp = prstack.sp;
  char buf[max (sizeof "from..to..in " + 2 * INT_STRLEN_BOUND (EMACS_INT),
		max (sizeof " . #" + INT_STRLEN_BOUND (intmax_t),
		     max ((sizeof " with data 0x"
			   + (UINTMAX_WIDTH + 4 - 1) / 4),
			  40)))];
  /* As print_object() is highly recursive, 9dee1c8 updates stack_top
     for the benefit of stack_overflow().  */
  current_thread->stack_top = buf;

 print_obj:
  maybe_quit ();

  /* Detect circularities and truncate them.  */
  if (NILP (Vprint_circle))
    {
      /* Simple but incomplete way.  */
      if (print_depth >= PRINT_CIRCLE)
	error ("Apparently circular structure being printed");

      for (int i = 0; i < print_depth; i++)
	if (EQ (obj, being_printed[i]))
	  {
	    int len = sprintf (buf, "#%d", i);
	    strout (buf, len, len, printcharfun);
	    goto next_obj;
	  }
      being_printed[print_depth] = obj;
    }
  else if (PRINT_CIRCLE_CANDIDATE_P (obj))
    {
      /* With the print-circle feature.  */
      Lisp_Object num = Fgethash (obj, Vprint_number_table, Qnil);
      if (FIXNUMP (num))
	{
	  EMACS_INT n = XFIXNUM (num);
	  if (n < 0)
	    { /* Add a prefix #n= if OBJ has not yet been printed;
		 that is, its status field is nil.  */
	      int len = sprintf (buf, "#%"pI"d=", -n);
	      strout (buf, len, len, printcharfun);
	      /* OBJ is going to be printed.  Remember that fact.  */
	      Fputhash (obj, make_fixnum (- n), Vprint_number_table);
	    }
	  else
	    {
	      /* Just print #n# if OBJ has already been printed.  */
	      int len = sprintf (buf, "#%"pI"d#", n);
	      strout (buf, len, len, printcharfun);
	      goto next_obj;
	    }
	}
    }

  print_depth++;

  switch (XTYPE (obj))
    {
    case_Lisp_Int:
      {
        EMACS_INT i = XFIXNUM (obj);
        char escaped_name;

	if (print_integers_as_characters && i >= 0 && i <= MAX_UNICODE_CHAR
            && ((escaped_name = named_escape (i))
                || graphic_base_p (i)))
	  {
	    printchar ('?', printcharfun);
            if (escaped_name)
              {
                printchar ('\\', printcharfun);
                i = escaped_name;
              }
            else if (escapeflag
                     && (i == ';' || i == '\"' || i == '\'' || i == '\\'
                         || i == '(' || i == ')'
                         || i == '{' || i == '}'
                         || i == '[' || i == ']'))
	      printchar ('\\', printcharfun);
	    printchar (i, printcharfun);
	  }
	else
	  {
	    char *end = buf + sizeof buf;
	    char *start = fixnum_to_string (i, buf, end);
	    ptrdiff_t len = end - start;
	    strout (start, len, len, printcharfun);
	  }
      }
      break;

    case Lisp_Float:
      {
	char pigbuf[FLOAT_TO_STRING_BUFSIZE];
	int len = float_to_string (pigbuf, XFLOAT_DATA (obj));
	strout (pigbuf, len, len, printcharfun);
      }
      break;

    case Lisp_String:
      if (!escapeflag)
	print_string (obj, printcharfun);
      else
	{
	  ptrdiff_t size_byte;
	  /* True means we must ensure that the next character we output
	     cannot be taken as part of a hex character escape.	 */
	  bool need_nonhex = false;
	  bool multibyte = STRING_MULTIBYTE (obj);

	  if (! EQ (Vprint_charset_text_property, Qt))
	    obj = print_prune_string_charset (obj);

	  if (string_intervals (obj))
	    print_c_string ("#(", printcharfun);

	  printchar ('\"', printcharfun);
	  size_byte = SBYTES (obj);

	  for (ptrdiff_t i = 0, i_byte = 0; i_byte < size_byte;)
	    {
	      /* Here, we must convert each multi-byte form to the
		 corresponding character code before handing it to
		 printchar.  */
	      int c = fetch_string_char_advance (obj, &i, &i_byte);

	      maybe_quit ();

	      if (multibyte
		  ? (CHAR_BYTE8_P (c) && (c = CHAR_TO_BYTE8 (c), true))
		  : (SINGLE_BYTE_CHAR_P (c) && ! ASCII_CHAR_P (c)
		     && print_escape_nonascii))
		{
		  /* When printing a raw 8-bit byte in a multibyte buffer, or
		     (when requested) a non-ASCII character in a unibyte buffer,
		     print single-byte non-ASCII string chars
		     using octal escapes.  */
		  octalout (c, SDATA (obj), i_byte, size_byte, printcharfun);
		  need_nonhex = false;
		}
	      else if (multibyte
		       && ! ASCII_CHAR_P (c) && print_escape_multibyte)
		{
		  /* When requested, print multibyte chars using
		     hex escapes.  */
		  char outbuf[sizeof "\\x" + INT_STRLEN_BOUND (c)];
		  int len = sprintf (outbuf, "\\x%04x", c + 0u);
		  strout (outbuf, len, len, printcharfun);
		  need_nonhex = true;
		}
	      else
		{
		  /* If we just had a hex escape, and this character
		     could be taken as part of it,
		     output `\ ' to prevent that.  */
		  if (c_isxdigit (c))
		    {
		      if (need_nonhex)
			print_c_string ("\\ ", printcharfun);
		      printchar (c, printcharfun);
		    }
		  else if (c == '\n' && print_escape_newlines
			   ? (c = 'n', true)
			   : c == '\f' && print_escape_newlines
			   ? (c = 'f', true)
			   : c == '\"' || c == '\\')
		    {
		      printchar ('\\', printcharfun);
		      printchar (c, printcharfun);
		    }
		  else if (print_escape_control_characters && c_iscntrl (c))
		    octalout (c, SDATA (obj), i_byte, size_byte, printcharfun);
		  else if (!multibyte
			   && SINGLE_BYTE_CHAR_P (c)
			   && !ASCII_CHAR_P (c))
		    printchar (BYTE8_TO_CHAR (c), printcharfun);
		  else
		    printchar (c, printcharfun);
		  need_nonhex = false;
		}
	    }
	  printchar ('\"', printcharfun);

	  if (string_intervals (obj))
	    {
	      traverse_intervals (string_intervals (obj),
				  0, print_interval, printcharfun);
	      printchar (')', printcharfun);
	    }
	}
      break;

    case Lisp_Symbol:
      {
	Lisp_Object name = SYMBOL_NAME (obj);
	ptrdiff_t size_byte = SBYTES (name);

	char *p = SSDATA (name);
	bool signedp = *p == '-' || *p == '+';
	ptrdiff_t len;
	bool confusing =
	  /* Set CONFUSING if NAME looks like a number, calling
	     string_to_number for non-obvious cases.  */
	  ((c_isdigit (p[signedp]) || p[signedp] == '.')
	   && !NILP (string_to_number (p, 10, &len))
	   && len == size_byte)
	  /* We don't escape "." or "?" (unless they're the first
	     character in the symbol name).  */
	  || *p == '?'
	  || *p == '.';

	if (! NILP (Vprint_gensym)
	    && !SYMBOL_INTERNED_IN_INITIAL_OBARRAY_P (obj))
	  print_c_string ("#:", printcharfun);
	else if (size_byte == 0)
	  {
	    print_c_string ("##", printcharfun);
	    break;
	  }

	ptrdiff_t i = 0;
	for (ptrdiff_t i_byte = 0; i_byte < size_byte; )
	  {
	    /* Here, we must convert each multi-byte form to the
	       corresponding character code before handing it to PRINTCHAR.  */
	    int c = fetch_string_char_advance (name, &i, &i_byte);
	    maybe_quit ();

	    if (escapeflag)
	      {
		if (c == '\"' || c == '\\' || c == '\''
		    || c == ';' || c == '#' || c == '(' || c == ')'
		    || c == ',' || c == '`'
		    || c == '[' || c == ']' || c <= 040
		    || c == NO_BREAK_SPACE
		    || confusing)
		  {
		    printchar ('\\', printcharfun);
		    confusing = false;
		  }
	      }
	    printchar (c, printcharfun);
	  }
      }
      break;

    case Lisp_Cons:
      /* If deeper than spec'd depth, print placeholder.  */
      if (FIXNUMP (Vprint_level)
	  && print_depth > XFIXNUM (Vprint_level))
	print_c_string ("...", printcharfun);
      else if (print_quoted && CONSP (XCDR (obj)) && NILP (XCDR (XCDR (obj)))
	       && EQ (XCAR (obj), Qquote))
	{
	  printchar ('\'', printcharfun);
	  obj = XCAR (XCDR (obj));
	  --print_depth;	/* tail recursion */
	  goto print_obj;
	}
      else if (print_quoted && CONSP (XCDR (obj)) && NILP (XCDR (XCDR (obj)))
	       && EQ (XCAR (obj), Qfunction))
	{
	  print_c_string ("#'", printcharfun);
	  obj = XCAR (XCDR (obj));
	  --print_depth;	/* tail recursion */
	  goto print_obj;
	}
      /* FIXME: Do we really need the new_backquote_output gating of
	 special syntax for comma and comma-at?  There is basically no
	 benefit from it at all, and it would be nice to get rid of
	 the recursion here without additional complexity.  */
      else if (print_quoted && CONSP (XCDR (obj)) && NILP (XCDR (XCDR (obj)))
	       && EQ (XCAR (obj), Qbackquote))
	{
	  printchar ('`', printcharfun);
	  new_backquote_output++;
	  print_object (XCAR (XCDR (obj)), printcharfun, escapeflag);
	  new_backquote_output--;
	}
      else if (print_quoted && CONSP (XCDR (obj)) && NILP (XCDR (XCDR (obj)))
	       && (EQ (XCAR (obj), Qcomma)
		   || EQ (XCAR (obj), Qcomma_at))
	       && new_backquote_output)
	{
	  print_object (XCAR (obj), printcharfun, false);
	  new_backquote_output--;
	  print_object (XCAR (XCDR (obj)), printcharfun, escapeflag);
	  new_backquote_output++;
	}
      else
	{
	  printchar ('(', printcharfun);
	  /* Negative values of print-length are invalid in CL.
	     Treat them like nil, as CMUCL does.  */
	  intmax_t print_length = (FIXNATP (Vprint_length)
				   ? XFIXNAT (Vprint_length)
				   : INTMAX_MAX);
	  if (print_length == 0)
	    print_c_string ("...)", printcharfun);
	  else
	    {
	      print_stack_push ((struct print_stack_entry){
		  .type = PE_list,
		  .u.list.last = obj,
		  .u.list.maxlen = print_length,
		  .u.list.tortoise = obj,
		  .u.list.n = 2,
		  .u.list.m = 2,
		  .u.list.tortoise_idx = 0,
		});
	      /* print the car */
	      obj = XCAR (obj);
	      goto print_obj;
	    }
	}
      break;

    case Lisp_Vectorlike:
      /* First do all the vectorlike types that have a readable syntax.  */
      switch (PVTYPE (XVECTOR (obj)))
	{
	case PVEC_NORMAL_VECTOR:
	  print_stack_push_vector ("[", "]", obj, 0, ASIZE (obj),
				   printcharfun);
	  goto next_obj;
	case PVEC_RECORD:
	  print_stack_push_vector ("#s(", ")", obj, 0, PVSIZE (obj),
				   printcharfun);
	  goto next_obj;
	case PVEC_COMPILED:
	  print_stack_push_vector ("#[", "]", obj, 0, PVSIZE (obj),
				   printcharfun);
	  goto next_obj;
	case PVEC_CHAR_TABLE:
	  print_stack_push_vector ("#^[", "]", obj, 0, PVSIZE (obj),
				   printcharfun);
	  goto next_obj;
	case PVEC_SUB_CHAR_TABLE:
	  {
	    /* Make each lowest sub_char_table start a new line.
	       Otherwise we'll make a line extremely long, which
	       results in slow redisplay.  */
	    if (XSUB_CHAR_TABLE (obj)->depth == 3)
	      printchar ('\n', printcharfun);
	    print_c_string ("#^^[", printcharfun);
	    int n = sprintf (buf, "%d %d",
			     XSUB_CHAR_TABLE (obj)->depth,
			     XSUB_CHAR_TABLE (obj)->min_char);
	    strout (buf, n, n, printcharfun);
	    print_stack_push_vector ("", "]", obj,
				     SUB_CHAR_TABLE_OFFSET, PVSIZE (obj),
				     printcharfun);
	    goto next_obj;
	  }
	case PVEC_HASH_TABLE:
	  {
	    struct Lisp_Hash_Table *h = XHASH_TABLE (obj);
	    /* Implement a readable output, e.g.:
	       #s(hash-table size 2 test equal data (k1 v1 k2 v2)) */
	    /* Always print the size.  */
	    int len = sprintf (buf, "#s(hash-table size %"pD"d",
			       HASH_TABLE_SIZE (h));
	    strout (buf, len, len, printcharfun);

	    if (!NILP (h->test.name))
	      {
		print_c_string (" test ", printcharfun);
		print_object (h->test.name, printcharfun, escapeflag);
	      }

	    if (!NILP (h->weak))
	      {
		print_c_string (" weakness ", printcharfun);
		print_object (h->weak, printcharfun, escapeflag);
	      }

	    print_c_string (" rehash-size ", printcharfun);
	    print_object (Fhash_table_rehash_size (obj),
			  printcharfun, escapeflag);

	    print_c_string (" rehash-threshold ", printcharfun);
	    print_object (Fhash_table_rehash_threshold (obj),
			  printcharfun, escapeflag);

	    if (h->purecopy)
	      print_c_string (" purecopy t", printcharfun);

	    print_c_string (" data (", printcharfun);

	    ptrdiff_t size = h->count;
	    /* Don't print more elements than the specified maximum.  */
	    if (FIXNATP (Vprint_length) && XFIXNAT (Vprint_length) < size)
	      size = XFIXNAT (Vprint_length);

	    print_stack_push ((struct print_stack_entry){
		.type = PE_hash,
		.u.hash.obj = obj,
		.u.hash.nobjs = size * 2,
		.u.hash.idx = 0,
		.u.hash.printed = 0,
		.u.hash.truncated = (size < h->count),
	      });
	    goto next_obj;
	  }

	case PVEC_BIGNUM:
	  print_bignum (obj, printcharfun);
	  break;

	case PVEC_BOOL_VECTOR:
	  print_bool_vector (obj, printcharfun);
	  break;

	default:
	  print_vectorlike_unreadable (obj, printcharfun, escapeflag, buf);
	  break;
	}
	break;

    default:
      emacs_abort ();
    }
  print_depth--;

 next_obj:
  if (prstack.sp > base_sp)
    {
      /* Handle a continuation on the print stack.  */
      struct print_stack_entry *e = &prstack.stack[prstack.sp - 1];
      switch (e->type)
	{
	case PE_list:
	  {
	    /* after "(" ELEM (* " " ELEM) */
	    Lisp_Object next = XCDR (e->u.list.last);
	    if (NILP (next))
	      {
		/* end of list: print ")" */
		printchar (')', printcharfun);
		--prstack.sp;
		--print_depth;
		goto next_obj;
	      }
	    else if (CONSP (next))
	      {
		if (!NILP (Vprint_circle))
		  {
		    /* With the print-circle feature.  */
		    Lisp_Object num = Fgethash (next, Vprint_number_table,
						Qnil);
		    if (FIXNUMP (num))
		      {
			print_c_string (" . ", printcharfun);
			obj = next;
			e->type = PE_rbrac;
			goto print_obj;
		      }
		  }

		/* list continues: print " " ELEM ... */

		printchar (' ', printcharfun);

		--e->u.list.maxlen;
		if (e->u.list.maxlen <= 0)
		  {
		    print_c_string ("...)", printcharfun);
		    --prstack.sp;
		    --print_depth;
		    goto next_obj;
		  }

		e->u.list.last = next;
		e->u.list.n--;
		if (e->u.list.n == 0)
		  {
		    /* Double tortoise update period and teleport it.  */
		    e->u.list.tortoise_idx += e->u.list.m;
		    e->u.list.m <<= 1;
		    e->u.list.n = e->u.list.m;
		    e->u.list.tortoise = next;
		  }
		else if (EQ (next, e->u.list.tortoise))
		  {
		    /* FIXME: This #N tail index is somewhat ambiguous;
		       see bug#55395.  */
		    int len = sprintf (buf, ". #%" PRIdMAX ")",
				       e->u.list.tortoise_idx);
		    strout (buf, len, len, printcharfun);
		    --prstack.sp;
		    --print_depth;
		    goto next_obj;
		  }
		obj = XCAR (next);
	      }
	    else
	      {
		/* non-nil ending: print " . " ELEM ")" */
		print_c_string (" . ", printcharfun);
		obj = next;
		e->type = PE_rbrac;
	      }
	    break;
	  }

	case PE_rbrac:
	  printchar (')', printcharfun);
	  --prstack.sp;
	  --print_depth;
	  goto next_obj;

	case PE_vector:
	  if (e->u.vector.idx >= e->u.vector.size)
	    {
	      if (e->u.vector.truncated)
		{
		  if (e->u.vector.idx > 0)
		    printchar (' ', printcharfun);
		  print_c_string ("...", printcharfun);
		}
	      print_c_string (e->u.vector.end, printcharfun);
	      --prstack.sp;
	      --print_depth;
	      goto next_obj;
	    }
	  if (e->u.vector.idx > 0)
	    printchar (' ', printcharfun);
	  obj = AREF (e->u.vector.obj, e->u.vector.idx);
	  e->u.vector.idx++;
	  break;

	case PE_hash:
	  if (e->u.hash.printed >= e->u.hash.nobjs)
	    {
	      if (e->u.hash.truncated)
		{
		  if (e->u.hash.printed)
		    printchar (' ', printcharfun);
		  print_c_string ("...", printcharfun);
		}
	      print_c_string ("))", printcharfun);
	      --prstack.sp;
	      --print_depth;
	      goto next_obj;
	    }

	  if (e->u.hash.printed)
	    printchar (' ', printcharfun);

	  struct Lisp_Hash_Table *h = XHASH_TABLE (e->u.hash.obj);
	  if ((e->u.hash.printed & 1) == 0)
	    {
	      Lisp_Object key;
	      ptrdiff_t idx = e->u.hash.idx;
	      while (EQ ((key = HASH_KEY (h, idx)), Qunbound))
		idx++;
	      e->u.hash.idx = idx;
	      obj = key;
	    }
	  else
	    {
	      obj = HASH_VALUE (h, e->u.hash.idx);
	      e->u.hash.idx++;
	    }
	  e->u.hash.printed++;
	  break;
	}
      goto print_obj;
    }
  eassert (print_depth == base_depth);
}


/* Print a description of INTERVAL using PRINTCHARFUN.
   This is part of printing a string that has text properties.  */

static void
print_interval (INTERVAL interval, Lisp_Object printcharfun)
{
  if (NILP (interval->plist))
    return;
  printchar (' ', printcharfun);
  print_object (make_fixnum (interval->position), printcharfun, 1);
  printchar (' ', printcharfun);
  print_object (make_fixnum (interval->position + LENGTH (interval)),
		printcharfun, 1);
  printchar (' ', printcharfun);
  print_object (interval->plist, printcharfun, 1);
}

/* Initialize debug_print stuff early to have it working from the very
   beginning.  */

void
init_print_once (void)
{
  /* The subroutine object for external-debugging-output is kept here
     for the convenience of the debugger.  */
  DEFSYM (Qexternal_debugging_output, "external-debugging-output");

  defsubr (&Sexternal_debugging_output);
}

void
syms_of_print (void)
{
  DEFSYM (Qtemp_buffer_setup_hook, "temp-buffer-setup-hook");

  DEFVAR_LISP ("standard-output", Vstandard_output,
	       doc: /* Output stream `print' uses by default for outputting a character.
This may be any function of one argument.
It may also be a buffer (output is inserted before point)
or a marker (output is inserted and the marker is advanced)
or the symbol t (output appears in the echo area).  */);
  Vstandard_output = Qt;
  DEFSYM (Qstandard_output, "standard-output");

  DEFVAR_LISP ("float-output-format", Vfloat_output_format,
	       doc: /* The format descriptor string used to print floats.
This is a %-spec like those accepted by `printf' in C,
but with some restrictions.  It must start with the two characters `%.'.
After that comes an integer precision specification,
and then a letter which controls the format.
The letters allowed are `e', `f' and `g'.
Use `e' for exponential notation \"DIG.DIGITSeEXPT\"
Use `f' for decimal point notation \"DIGITS.DIGITS\".
Use `g' to choose the shorter of those two formats for the number at hand.
The precision in any of these cases is the number of digits following
the decimal point.  With `f', a precision of 0 means to omit the
decimal point.  0 is not allowed with `e' or `g'.

A value of nil means to use the shortest notation
that represents the number without losing information.  */);
  Vfloat_output_format = Qnil;

  DEFVAR_BOOL ("print-integers-as-characters", print_integers_as_characters,
	       doc: /* Non-nil means integers are printed using characters syntax.
Only independent graphic characters, and control characters with named
escape sequences such as newline, are printed this way.  Other
integers, including those corresponding to raw bytes, are printed
as numbers the usual way.  */);
  print_integers_as_characters = false;

  DEFVAR_LISP ("print-length", Vprint_length,
	       doc: /* Maximum length of list to print before abbreviating.
A value of nil means no limit.  See also `eval-expression-print-length'.  */);
  Vprint_length = Qnil;

  DEFVAR_LISP ("print-level", Vprint_level,
	       doc: /* Maximum depth of list nesting to print before abbreviating.
A value of nil means no limit.  See also `eval-expression-print-level'.  */);
  Vprint_level = Qnil;

  DEFVAR_BOOL ("print-escape-newlines", print_escape_newlines,
	       doc: /* Non-nil means print newlines in strings as `\\n'.
Also print formfeeds as `\\f'.  */);
  print_escape_newlines = 0;

  DEFVAR_BOOL ("print-escape-control-characters", print_escape_control_characters,
	       doc: /* Non-nil means print control characters in strings as `\\OOO'.
\(OOO is the octal representation of the character code.)*/);
  print_escape_control_characters = 0;

  DEFVAR_BOOL ("print-escape-nonascii", print_escape_nonascii,
	       doc: /* Non-nil means print unibyte non-ASCII chars in strings as \\OOO.
\(OOO is the octal representation of the character code.)
Only single-byte characters are affected, and only in `prin1'.
When the output goes in a multibyte buffer, this feature is
enabled regardless of the value of the variable.  */);
  print_escape_nonascii = 0;

  DEFVAR_BOOL ("print-escape-multibyte", print_escape_multibyte,
	       doc: /* Non-nil means print multibyte characters in strings as \\xXXXX.
\(XXXX is the hex representation of the character code.)
This affects only `prin1'.  */);
  print_escape_multibyte = 0;

  DEFVAR_BOOL ("print-quoted", print_quoted,
	       doc: /* Non-nil means print quoted forms with reader syntax.
I.e., (quote foo) prints as \\='foo, (function foo) as #\\='foo.  */);
  print_quoted = true;

  DEFVAR_LISP ("print-gensym", Vprint_gensym,
	       doc: /* Non-nil means print uninterned symbols so they will read as uninterned.
I.e., the value of (make-symbol \"foobar\") prints as #:foobar.
When the uninterned symbol appears multiple times within the printed
expression, and `print-circle' is non-nil, in addition use the #N#
and #N= constructs as needed, so that multiple references to the same
symbol are shared once again when the text is read back.  */);
  Vprint_gensym = Qnil;

  DEFVAR_LISP ("print-circle", Vprint_circle,
	       doc: /* Non-nil means print recursive structures using #N= and #N# syntax.
If nil, printing proceeds recursively and may lead to
`max-lisp-eval-depth' being exceeded or an error may occur:
\"Apparently circular structure being printed.\"  Also see
`print-length' and `print-level'.
If non-nil, shared substructures anywhere in the structure are printed
with `#N=' before the first occurrence (in the order of the print
representation) and `#N#' in place of each subsequent occurrence,
where N is a positive decimal integer.  */);
  Vprint_circle = Qnil;

  DEFVAR_LISP ("print-continuous-numbering", Vprint_continuous_numbering,
	       doc: /* Non-nil means number continuously across print calls.
This affects the numbers printed for #N= labels and #M# references.
See also `print-circle', `print-gensym', and `print-number-table'.
This variable should not be set with `setq'; bind it with a `let' instead.  */);
  Vprint_continuous_numbering = Qnil;

  DEFVAR_LISP ("print-number-table", Vprint_number_table,
	       doc: /* A vector used internally to produce `#N=' labels and `#N#' references.
The Lisp printer uses this vector to detect Lisp objects referenced more
than once.

When you bind `print-continuous-numbering' to t, you should probably
also bind `print-number-table' to nil.  This ensures that the value of
`print-number-table' can be garbage-collected once the printing is
done.  If all elements of `print-number-table' are nil, it means that
the printing done so far has not found any shared structure or objects
that need to be recorded in the table.  */);
  Vprint_number_table = Qnil;

  DEFVAR_LISP ("print-charset-text-property", Vprint_charset_text_property,
	       doc: /* A flag to control printing of `charset' text property on printing a string.
The value should be nil, t, or `default'.

If the value is nil, don't print the text property `charset'.

If the value is t, always print the text property `charset'.

If the value is `default', print the text property `charset' only when
the value is different from what is guessed in the current charset
priorities.  Values other than nil or t are also treated as
`default'.  */);
  Vprint_charset_text_property = Qdefault;

  /* prin1_to_string_buffer initialized in init_buffer_once in buffer.c */
  staticpro (&Vprin1_to_string_buffer);

  defsubr (&Sprin1);
  defsubr (&Sprin1_to_string);
  defsubr (&Serror_message_string);
  defsubr (&Sprinc);
  defsubr (&Sprint);
  defsubr (&Sterpri);
  defsubr (&Swrite_char);
  defsubr (&Sredirect_debugging_output);
  defsubr (&Sprint_preprocess);

  DEFSYM (Qprint_escape_multibyte, "print-escape-multibyte");
  DEFSYM (Qprint_escape_nonascii, "print-escape-nonascii");

  print_prune_charset_plist = Qnil;
  staticpro (&print_prune_charset_plist);

  DEFVAR_LISP ("print-unreadable-function", Vprint_unreadable_function,
	       doc: /* If non-nil, a function to call when printing unreadable objects.
By default, Emacs printing functions (like `prin1') print unreadable
objects as \"#<...>\", where \"...\" describes the object (for
instance, \"#<marker in no buffer>\").

If non-nil, it should be a function that will be called with two
arguments: the object to be printed, and the NOESCAPE flag (see
`prin1-to-string').  If this function returns nil, the object will be
printed as usual.  If it returns a string, that string will then be
printed.  If the function returns anything else, the object will not
be printed.  */);
  Vprint_unreadable_function = Qnil;
  DEFSYM (Qprint_unreadable_function, "print-unreadable-function");

  DEFVAR_LISP ("print--unreadable-callback-buffer",
	       Vprint__unreadable_callback_buffer,
	       doc: /* Dynamically bound to indicate current buffer.  */);
  Vprint__unreadable_callback_buffer = Qnil;
  DEFSYM (Qprint__unreadable_callback_buffer,
	  "print--unreadable-callback-buffer");
  /* Don't export this variable to Elisp.  */
  Funintern (Qprint__unreadable_callback_buffer, Qnil);

  defsubr (&Sflush_standard_output);

  /* Initialized in print_create_variable_mapping.  */
  staticpro (&Vprint_variable_mapping);
}<|MERGE_RESOLUTION|>--- conflicted
+++ resolved
@@ -1595,7 +1595,6 @@
 static void
 print_bignum (Lisp_Object obj, Lisp_Object printcharfun)
 {
-<<<<<<< HEAD
   /* First do all the vectorlike types that have a readable syntax.  */
   switch (PVTYPE (XVECTOR (obj)))
     {
@@ -1619,15 +1618,6 @@
 
 	int len = sprintf (buf, "#&%"pI"d\"", size);
 	strout (buf, len, len, printcharfun);
-=======
-  ptrdiff_t size = bignum_bufsize (obj, 10);
-  USE_SAFE_ALLOCA;
-  char *str = SAFE_ALLOCA (size);
-  ptrdiff_t len = bignum_to_c_string (str, size, obj, 10);
-  strout (str, len, len, printcharfun);
-  SAFE_FREE ();
-}
->>>>>>> 278a6e19
 
 static void
 print_bool_vector (Lisp_Object obj, Lisp_Object printcharfun)
@@ -1732,33 +1722,6 @@
       printchar ('>', printcharfun);
       return;
 
-<<<<<<< HEAD
-=======
-    case PVEC_SYMBOL_WITH_POS:
-      {
-        struct Lisp_Symbol_With_Pos *sp = XSYMBOL_WITH_POS (obj);
-        if (print_symbols_bare)
-          print_object (sp->sym, printcharfun, escapeflag);
-        else
-          {
-            print_c_string ("#<symbol ", printcharfun);
-            if (BARE_SYMBOL_P (sp->sym))
-              print_object (sp->sym, printcharfun, escapeflag);
-            else
-              print_c_string ("NOT A SYMBOL!!", printcharfun);
-            if (FIXNUMP (sp->pos))
-              {
-                print_c_string (" at ", printcharfun);
-                print_object (sp->pos, printcharfun, escapeflag);
-              }
-            else
-              print_c_string (" NOT A POSITION!!", printcharfun);
-            printchar ('>', printcharfun);
-          }
-      }
-      return;
-
->>>>>>> 278a6e19
     case PVEC_OVERLAY:
       print_c_string ("#<overlay ", printcharfun);
       if (! OVERLAY_BUFFER (obj))
@@ -2027,7 +1990,6 @@
 	return;
       }
 #endif
-<<<<<<< HEAD
 #ifdef HAVE_TREE_SITTER
     case PVEC_TREE_SITTER:
       {
@@ -2060,62 +2022,6 @@
       break;
 #endif
 #ifdef HAVE_SQLITE3
-=======
-      break;
-
-    case PVEC_TS_PARSER:
-#ifdef HAVE_TREE_SITTER
-      print_c_string ("#<treesit-parser for ", printcharfun);
-      Lisp_Object language = XTS_PARSER (obj)->language_symbol;
-      /* No need to print the buffer because it's not that useful: we
-	 usually know which buffer a parser belongs to.  */
-      print_string (Fsymbol_name (language), printcharfun);
-      printchar ('>', printcharfun);
-      return;
-#endif
-      break;
-
-    case PVEC_TS_NODE:
-#ifdef HAVE_TREE_SITTER
-      /* Prints #<treesit-node (identifier) in 12-15> or
-         #<treesit-node "keyword" in 28-31>. */
-      print_c_string ("#<treesit-node", printcharfun);
-      if (!treesit_node_uptodate_p (obj))
-	{
-	  print_c_string ("-outdated>", printcharfun);
-	  return;
-	}
-      printchar (' ', printcharfun);
-      /* Now the node must be up-to-date, and calling functions like
-	 Ftreesit_node_start will not signal.  */
-      bool named = treesit_named_node_p (XTS_NODE (obj)->node);
-      /* We used to use () as delimiters for named nodes, but that
-	 confuses pretty-printing a tad bit.  There might be more
-	 little breakages here and there if we print parenthesizes
-	 inside an object, so I guess better not do it.
-	 (bug#60696)  */
-      const char *delim1 = named ? "" : "\"";
-      const char *delim2 = named ? "" : "\"";
-      print_c_string (delim1, printcharfun);
-      print_string (Ftreesit_node_type (obj), printcharfun);
-      print_c_string (delim2, printcharfun);
-      print_c_string (" in ", printcharfun);
-      print_object (Ftreesit_node_start (obj), printcharfun, escapeflag);
-      printchar ('-', printcharfun);
-      print_object (Ftreesit_node_end (obj), printcharfun, escapeflag);
-      printchar ('>', printcharfun);
-      return;
-#endif
-      break;
-
-    case PVEC_TS_COMPILED_QUERY:
-#ifdef HAVE_TREE_SITTER
-      print_c_string ("#<treesit-compiled-query>", printcharfun);
-      return;
-#endif
-      break;
-
->>>>>>> 278a6e19
     case PVEC_SQLITE:
       {
 	int i;
@@ -2131,28 +2037,10 @@
         strout (buf, i, i, printcharfun);
         printchar ('>', printcharfun);
       }
-<<<<<<< HEAD
       break;
 #endif
     default:
       emacs_abort ();
-=======
-      return;
-
-    /* Types handled earlier.  */
-    case PVEC_NORMAL_VECTOR:
-    case PVEC_RECORD:
-    case PVEC_COMPILED:
-    case PVEC_CHAR_TABLE:
-    case PVEC_SUB_CHAR_TABLE:
-    case PVEC_HASH_TABLE:
-    case PVEC_BIGNUM:
-    case PVEC_BOOL_VECTOR:
-    /* Impossible cases.  */
-    case PVEC_FREE:
-    case PVEC_OTHER:
-      break;
->>>>>>> 278a6e19
     }
   emacs_abort ();
 }
