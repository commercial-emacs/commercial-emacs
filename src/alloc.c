--- conflicted
+++ resolved
@@ -2792,12 +2792,7 @@
 	 && FIXNATP (args[COMPILED_STACK_DEPTH])))
     error ("Invalid byte-code object");
 
-<<<<<<< HEAD
   pin_string (args[COMPILED_BYTECODE]); /* Bytecode is immovable. */
-=======
-  /* Bytecode must be immovable.  */
-  pin_string (args[COMPILED_BYTECODE]);
->>>>>>> a798a29f
 
   /* Under lexical binding, closures can no longer be pure copied. */
   val = Fvector (nargs, args);
