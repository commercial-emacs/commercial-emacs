--- conflicted
+++ resolved
@@ -115,7 +115,6 @@
 #include <semaphore.h>
 static sem_t sem_main_halted, sem_main_resumed, sem_nonmain_halted, sem_nonmain_resumed;
 #endif
-<<<<<<< HEAD
 Lisp_Object Vmemory_full;
 PER_THREAD EMACS_INT bytes_since_gc;
 EMACS_INT bytes_between_gc;
@@ -135,115 +134,6 @@
 } gcstat;
 
 enum _GL_ATTRIBUTE_PACKED sdata_type
-=======
-
-/* True during GC.  */
-
-bool gc_in_progress;
-
-/* System byte and object counts reported by GC.  */
-
-/* Assume byte counts fit in uintptr_t and object counts fit into
-   intptr_t.  */
-typedef uintptr_t byte_ct;
-typedef intptr_t object_ct;
-
-/* Large-magnitude value for a threshold count, which fits in EMACS_INT.
-   Using only half the EMACS_INT range avoids overflow hassles.
-   There is no need to fit these counts into fixnums.  */
-#define HI_THRESHOLD (EMACS_INT_MAX / 2)
-
-/* Number of live and free conses etc. counted by the most-recent GC.  */
-
-static struct gcstat
-{
-  object_ct total_conses, total_free_conses;
-  object_ct total_symbols, total_free_symbols;
-  object_ct total_strings, total_free_strings;
-  byte_ct total_string_bytes;
-  object_ct total_vectors, total_vector_slots, total_free_vector_slots;
-  object_ct total_floats, total_free_floats;
-  object_ct total_intervals, total_free_intervals;
-  object_ct total_buffers;
-
-  /* Size of the ancillary arrays of live hash-table objects.
-     The objects themselves are not included (counted as vectors above).  */
-  byte_ct total_hash_table_bytes;
-} gcstat;
-
-/* Total size of ancillary arrays of all allocated hash-table objects,
-   both dead and alive.  This number is always kept up-to-date.  */
-static ptrdiff_t hash_table_allocated_bytes = 0;
-
-/* Points to memory space allocated as "spare", to be freed if we run
-   out of memory.  We keep one large block, four cons-blocks, and
-   two string blocks.  */
-
-static char *spare_memory[7];
-
-/* Amount of spare memory to keep in large reserve block, or to see
-   whether this much is available when malloc fails on a larger request.  */
-
-#define SPARE_MEMORY (1 << 14)
-
-/* Initialize it to a nonzero value to force it into data space
-   (rather than bss space).  That way unexec will remap it into text
-   space (pure), on some systems.  We have not implemented the
-   remapping on more recent systems because this is less important
-   nowadays than in the days of small memories and timesharing.  */
-
-EMACS_INT pure[(PURESIZE + sizeof (EMACS_INT) - 1) / sizeof (EMACS_INT)] = {1,};
-#define PUREBEG (char *) pure
-
-/* Pointer to the pure area, and its size.  */
-
-static char *purebeg;
-static ptrdiff_t pure_size;
-
-/* Number of bytes of pure storage used before pure storage overflowed.
-   If this is non-zero, this implies that an overflow occurred.  */
-
-static ptrdiff_t pure_bytes_used_before_overflow;
-
-/* Index in pure at which next pure Lisp object will be allocated..  */
-
-static ptrdiff_t pure_bytes_used_lisp;
-
-/* Number of bytes allocated for non-Lisp objects in pure storage.  */
-
-static ptrdiff_t pure_bytes_used_non_lisp;
-
-/* If positive, garbage collection is inhibited.  Otherwise, zero.  */
-
-intptr_t garbage_collection_inhibited;
-
-/* The GC threshold in bytes, the last time it was calculated
-   from gc-cons-threshold and gc-cons-percentage.  */
-static EMACS_INT gc_threshold;
-
-/* If nonzero, this is a warning delivered by malloc and not yet
-   displayed.  */
-
-const char *pending_malloc_warning;
-
-/* Maximum amount of C stack to save when a GC happens.  */
-
-#ifndef MAX_SAVE_STACK
-#define MAX_SAVE_STACK 16000
-#endif
-
-/* Buffer in which we save a copy of the C stack at each GC.  */
-
-#if MAX_SAVE_STACK > 0
-static char *stack_copy;
-static ptrdiff_t stack_copy_size;
-
-/* Copy to DEST a block of memory from SRC of size SIZE bytes,
-   avoiding any address sanitization.  */
-
-static void * ATTRIBUTE_NO_SANITIZE_ADDRESS
-no_sanitize_memcpy (void *dest, void const *src, size_t size)
->>>>>>> d2c3a983
 {
   Sdata_Unibyte = -1,
   Sdata_Pure = -2,
@@ -2267,7 +2157,6 @@
 	  ts_parser_delete(lisp_parser->parser);
       }
       break;
-<<<<<<< HEAD
     case PVEC_TREE_SITTER_NODE:
       /* currently nothing to clean up.  */
       break;
@@ -2280,41 +2169,6 @@
       break;
 #endif
 #ifdef HAVE_SQLITE3
-=======
-    case PVEC_HASH_TABLE:
-      {
-	struct Lisp_Hash_Table *h = PSEUDOVEC_STRUCT (vector, Lisp_Hash_Table);
-	if (h->table_size > 0)
-	  {
-	    eassert (h->index_size > 1);
-	    xfree (h->index);
-	    xfree (h->key_and_value);
-	    xfree (h->next);
-	    xfree (h->hash);
-	    ptrdiff_t bytes = (h->table_size * (2 * sizeof *h->key_and_value
-						+ sizeof *h->hash
-						+ sizeof *h->next)
-			       + h->index_size * sizeof *h->index);
-	    hash_table_allocated_bytes -= bytes;
-	  }
-      }
-    /* Keep the switch exhaustive.  */
-    case PVEC_NORMAL_VECTOR:
-    case PVEC_FREE:
-    case PVEC_SYMBOL_WITH_POS:
-    case PVEC_MISC_PTR:
-    case PVEC_PROCESS:
-    case PVEC_FRAME:
-    case PVEC_WINDOW:
-    case PVEC_BOOL_VECTOR:
-    case PVEC_BUFFER:
-    case PVEC_TERMINAL:
-    case PVEC_WINDOW_CONFIGURATION:
-    case PVEC_OTHER:
-    case PVEC_XWIDGET:
-    case PVEC_XWIDGET_VIEW:
-    case PVEC_TS_NODE:
->>>>>>> d2c3a983
     case PVEC_SQLITE:
       /* clean s___ up.  To be implemented.  */
       break;
@@ -3799,35 +3653,6 @@
   return 0;
 }
 
-<<<<<<< HEAD
-=======
-/* Like xmalloc, but makes allocation count toward the total consing.
-   Return NULL for a zero-sized allocation.  */
-void *
-hash_table_alloc_bytes (ptrdiff_t nbytes)
-{
-  if (nbytes == 0)
-    return NULL;
-  tally_consing (nbytes);
-  hash_table_allocated_bytes += nbytes;
-  return xmalloc (nbytes);
-}
-
-/* Like xfree, but makes allocation count toward the total consing.  */
-void
-hash_table_free_bytes (void *p, ptrdiff_t nbytes)
-{
-  tally_consing (-nbytes);
-  hash_table_allocated_bytes -= nbytes;
-  xfree (p);
-}
-
-
-/***********************************************************************
-		       Pure Storage Management
- ***********************************************************************/
-
->>>>>>> d2c3a983
 /* Allocate room for SIZE bytes from pure Lisp storage and return a
    pointer to it.  TYPE is the Lisp type for which the memory is
    allocated.  TYPE < 0 means it's not used for a Lisp object,
@@ -4081,11 +3906,7 @@
       /* Do not purify hash tables which haven't been defined with
          :purecopy as non-nil or are weak - they aren't guaranteed to
          not change.  */
-<<<<<<< HEAD
       if (! NILP (table->weak) || !table->purecopy)
-=======
-      if (table->weakness != Weak_None || !table->purecopy)
->>>>>>> d2c3a983
         {
           /* Instead, add the hash table to the list of pinned objects,
              so that it will be marked during GC.  */
@@ -4177,7 +3998,6 @@
 static size_t
 total_bytes_of_live_objects (void)
 {
-<<<<<<< HEAD
   return gcstat.total_conses * sizeof (struct Lisp_Cons)
     + gcstat.total_symbols * sizeof (struct Lisp_Symbol)
     + gcstat.total_string_bytes
@@ -4185,18 +4005,6 @@
     + gcstat.total_floats * sizeof (struct Lisp_Float)
     + gcstat.total_intervals * sizeof (struct interval)
     + gcstat.total_strings * sizeof (struct Lisp_String);
-=======
-  byte_ct tot = 0;
-  tot += object_bytes (gcstat.total_conses, sizeof (struct Lisp_Cons));
-  tot += object_bytes (gcstat.total_symbols, sizeof (struct Lisp_Symbol));
-  tot += gcstat.total_string_bytes;
-  tot += object_bytes (gcstat.total_vector_slots, word_size);
-  tot += object_bytes (gcstat.total_floats, sizeof (struct Lisp_Float));
-  tot += object_bytes (gcstat.total_intervals, sizeof (struct interval));
-  tot += object_bytes (gcstat.total_strings, sizeof (struct Lisp_String));
-  tot += gcstat.total_hash_table_bytes;
-  return tot;
->>>>>>> d2c3a983
 }
 
 #ifdef HAVE_WINDOW_SYSTEM
@@ -4348,165 +4156,7 @@
     mark_object ((Lisp_Object *)staticvec[i]);
 }
 
-<<<<<<< HEAD
 /* Merely a local register.  NULL on gc entry and exit.  */
-=======
-static inline bool mark_stack_empty_p (void);
-
-/* Subroutine of Fgarbage_collect that does most of the work.  */
-void
-garbage_collect (void)
-{
-  Lisp_Object tail, buffer;
-  char stack_top_variable;
-  bool message_p;
-  specpdl_ref count = SPECPDL_INDEX ();
-  struct timespec start;
-
-  eassert (weak_hash_tables == NULL);
-
-  if (garbage_collection_inhibited)
-    return;
-
-  eassert(mark_stack_empty_p ());
-
-  /* Record this function, so it appears on the profiler's backtraces.  */
-  record_in_backtrace (QAutomatic_GC, 0, 0);
-
-  /* Don't keep undo information around forever.
-     Do this early on, so it is no problem if the user quits.  */
-  FOR_EACH_LIVE_BUFFER (tail, buffer)
-    compact_buffer (XBUFFER (buffer));
-
-  byte_ct tot_before = (profiler_memory_running
-			? total_bytes_of_live_objects ()
-			: (byte_ct) -1);
-
-  start = current_timespec ();
-
-  /* In case user calls debug_print during GC,
-     don't let that cause a recursive GC.  */
-  consing_until_gc = HI_THRESHOLD;
-
-  /* Save what's currently displayed in the echo area.  Don't do that
-     if we are GC'ing because we've run out of memory, since
-     push_message will cons, and we might have no memory for that.  */
-  if (NILP (Vmemory_full))
-    {
-      message_p = push_message ();
-      record_unwind_protect_void (pop_message_unwind);
-    }
-  else
-    message_p = false;
-
-  /* Save a copy of the contents of the stack, for debugging.  */
-#if MAX_SAVE_STACK > 0
-  if (NILP (Vpurify_flag))
-    {
-      char const *stack;
-      ptrdiff_t stack_size;
-      if (&stack_top_variable < stack_bottom)
-	{
-	  stack = &stack_top_variable;
-	  stack_size = stack_bottom - &stack_top_variable;
-	}
-      else
-	{
-	  stack = stack_bottom;
-	  stack_size = &stack_top_variable - stack_bottom;
-	}
-      if (stack_size <= MAX_SAVE_STACK)
-	{
-	  if (stack_copy_size < stack_size)
-	    {
-	      stack_copy = xrealloc (stack_copy, stack_size);
-	      stack_copy_size = stack_size;
-	    }
-	  no_sanitize_memcpy (stack_copy, stack, stack_size);
-	}
-    }
-#endif /* MAX_SAVE_STACK > 0 */
-
-  if (garbage_collection_messages)
-    message1_nolog ("Garbage collecting...");
-
-  block_input ();
-
-  shrink_regexp_cache ();
-
-  gc_in_progress = 1;
-
-  /* Mark all the special slots that serve as the roots of accessibility.  */
-
-  struct gc_root_visitor visitor = { .visit = mark_object_root_visitor };
-  visit_static_gc_roots (visitor);
-
-  mark_pinned_objects ();
-  mark_pinned_symbols ();
-  mark_lread ();
-  mark_terminals ();
-  mark_kboards ();
-  mark_threads ();
-  mark_profiler ();
-#ifdef HAVE_PGTK
-  mark_pgtkterm ();
-#endif
-
-#ifdef USE_GTK
-  xg_mark_data ();
-#endif
-
-#ifdef HAVE_HAIKU
-  mark_haiku_display ();
-#endif
-
-#ifdef HAVE_WINDOW_SYSTEM
-  mark_fringe_data ();
-#endif
-
-#ifdef HAVE_X_WINDOWS
-  mark_xterm ();
-  mark_xselect ();
-#endif
-
-#ifdef HAVE_ANDROID
-  mark_androidterm ();
-#ifndef ANDROID_STUBIFY
-  mark_sfntfont ();
-#endif
-#endif
-
-#ifdef HAVE_NS
-  mark_nsterm ();
-#endif
-  mark_fns ();
-
-  /* Everything is now marked, except for the data in font caches,
-     undo lists, and finalizers.  The first two are compacted by
-     removing any items which aren't reachable otherwise.  */
-
-  compact_font_caches ();
-
-  FOR_EACH_LIVE_BUFFER (tail, buffer)
-    {
-      struct buffer *nextb = XBUFFER (buffer);
-      if (!EQ (BVAR (nextb, undo_list), Qt))
-	bset_undo_list (nextb, compact_undo_list (BVAR (nextb, undo_list)));
-      /* Now that we have stripped the elements that need not be
-	 in the undo_list any more, we can finally mark the list.  */
-      mark_object (BVAR (nextb, undo_list));
-    }
-
-  /* Now pre-sweep finalizers.  Here, we add any unmarked finalizers
-     to doomed_finalizers so we can run their associated functions
-     after GC.  It's important to scan finalizers at this stage so
-     that we can be sure that unmarked finalizers are really
-     unreachable except for references from their associated functions
-     and from other finalizers.  */
-
-  queue_doomed_finalizers (&doomed_finalizers, &finalizers);
-  mark_finalizer_list (&doomed_finalizers);
->>>>>>> d2c3a983
 
 static struct Lisp_Hash_Table *weak_hash_tables;
 
@@ -5245,7 +4895,6 @@
 	      }
 	    else if (mgc_xpntr_p (ptr))
 	      {
-<<<<<<< HEAD
 		XSETVECTOR (*objp, mgc_flip_xpntr (ptr, Space_Vectorlike));
 		ptr = XVECTOR (*objp);
 		ptrdiff_t size = ptr->header.size;
@@ -5289,34 +4938,6 @@
 			  weak_hash_tables = h;
 			  set_vector_marked (XVECTOR (h->key_and_value));
 			}
-=======
-	      case PVEC_BUFFER:
-		mark_buffer ((struct buffer *) ptr);
-		break;
-
-	      case PVEC_FRAME:
-		mark_frame (ptr);
-		break;
-
-	      case PVEC_WINDOW:
-		mark_window (ptr);
-		break;
-
-	      case PVEC_HASH_TABLE:
-		{
-		  struct Lisp_Hash_Table *h = (struct Lisp_Hash_Table *)ptr;
-		  set_vector_marked (ptr);
-		  if (h->weakness == Weak_None)
-		    mark_stack_push_values (h->key_and_value,
-					    2 * h->table_size);
-		  else
-		    {
-		      /* For weak tables, don't mark the
-			 contents --- that's what makes it weak.  */
-		      eassert (h->next_weak == NULL);
-		      h->next_weak = weak_hash_tables;
-		      weak_hash_tables = h;
->>>>>>> d2c3a983
 		    }
 		    break;
 		  case PVEC_CHAR_TABLE:
