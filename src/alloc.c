--- conflicted
+++ resolved
@@ -115,7 +115,6 @@
 #include <semaphore.h>
 static sem_t sem_main_halted, sem_main_resumed, sem_nonmain_halted, sem_nonmain_resumed;
 #endif
-<<<<<<< HEAD
 Lisp_Object Vmemory_full;
 PER_THREAD EMACS_INT bytes_since_gc;
 EMACS_INT bytes_between_gc;
@@ -133,39 +132,6 @@
   size_t total_intervals, total_free_intervals;
   size_t total_buffers;
   /* Size of the ancillary arrays of live hash-table objects.
-=======
-
-/* True during GC.  */
-
-bool gc_in_progress;
-
-/* System byte and object counts reported by GC.  */
-
-/* Assume byte counts fit in uintptr_t and object counts fit into
-   intptr_t.  */
-typedef uintptr_t byte_ct;
-typedef intptr_t object_ct;
-
-/* Large-magnitude value for a threshold count, which fits in EMACS_INT.
-   Using only half the EMACS_INT range avoids overflow hassles.
-   There is no need to fit these counts into fixnums.  */
-#define HI_THRESHOLD (EMACS_INT_MAX / 2)
-
-/* Number of live and free conses etc. counted by the most-recent GC.  */
-
-static struct gcstat
-{
-  object_ct total_conses, total_free_conses;
-  object_ct total_symbols, total_free_symbols;
-  object_ct total_strings, total_free_strings;
-  byte_ct total_string_bytes;
-  object_ct total_vectors, total_vector_slots, total_free_vector_slots;
-  object_ct total_floats, total_free_floats;
-  object_ct total_intervals, total_free_intervals;
-  object_ct total_buffers;
-
-  /* Size of the ancillary arrays of live hash-table and obarray objects.
->>>>>>> a8f16754
      The objects themselves are not included (counted as vectors above).  */
   size_t total_hash_table_bytes;
 } gcstat;
@@ -2195,7 +2161,6 @@
 	  }
       }
       break;
-<<<<<<< HEAD
 #ifdef HAVE_TREE_SITTER
     case PVEC_TREE_SITTER:
       {
@@ -2229,32 +2194,6 @@
       break;
 #endif
 #ifdef HAVE_SQLITE3
-=======
-    case PVEC_OBARRAY:
-      {
-	struct Lisp_Obarray *o = PSEUDOVEC_STRUCT (vector, Lisp_Obarray);
-	xfree (o->buckets);
-	ptrdiff_t bytes = obarray_size (o) * sizeof *o->buckets;
-	hash_table_allocated_bytes -= bytes;
-      }
-      break;
-    /* Keep the switch exhaustive.  */
-    case PVEC_NORMAL_VECTOR:
-    case PVEC_FREE:
-    case PVEC_SYMBOL_WITH_POS:
-    case PVEC_MISC_PTR:
-    case PVEC_PROCESS:
-    case PVEC_FRAME:
-    case PVEC_WINDOW:
-    case PVEC_BOOL_VECTOR:
-    case PVEC_BUFFER:
-    case PVEC_TERMINAL:
-    case PVEC_WINDOW_CONFIGURATION:
-    case PVEC_OTHER:
-    case PVEC_XWIDGET:
-    case PVEC_XWIDGET_VIEW:
-    case PVEC_TS_NODE:
->>>>>>> a8f16754
     case PVEC_SQLITE:
       /* clean s___ up.  To be implemented.  */
       break;
@@ -4873,27 +4812,12 @@
 	malloc_probe (min (tot_before - tot_after, SIZE_MAX));
     }
 
-<<<<<<< HEAD
   if (!NILP (Vpost_gc_hook))
     {
       specpdl_ref gc_count = inhibit_garbage_collection ();
       safe_run_hooks (Qpost_gc_hook);
       unbind_to (gc_count, Qnil);
     }
-=======
-	      case PVEC_OBARRAY:
-		{
-		  struct Lisp_Obarray *o = (struct Lisp_Obarray *)ptr;
-		  set_vector_marked (ptr);
-		  mark_stack_push_values (o->buckets, obarray_size (o));
-		  break;
-		}
-
-	      case PVEC_CHAR_TABLE:
-	      case PVEC_SUB_CHAR_TABLE:
-		mark_char_table (ptr, (enum pvec_type) pvectype);
-		break;
->>>>>>> a8f16754
 
   return finalizer_run;
 }
