--- conflicted
+++ resolved
@@ -2203,17 +2203,10 @@
 #endif
 #ifdef HAVE_SQLITE3
     case PVEC_SQLITE:
-<<<<<<< HEAD
       /* clean s___ up.  To be implemented.  */
       break;
 #endif
     default:
-=======
-    case PVEC_CLOSURE:
-    case PVEC_CHAR_TABLE:
-    case PVEC_SUB_CHAR_TABLE:
-    case PVEC_RECORD:
->>>>>>> f2bccae2
       break;
     }
 }
@@ -2532,7 +2525,6 @@
 */)
   (ptrdiff_t nargs, Lisp_Object *args)
 {
-<<<<<<< HEAD
   Lisp_Object val;
   if (!((FIXNUMP (args[COMPILED_ARGLIST])
 	  || CONSP (args[COMPILED_ARGLIST])
@@ -2548,29 +2540,6 @@
   /* Under lexical binding, closures can no longer be pure copied. */
   val = Fvector (nargs, args);
   XSETPVECTYPE (XVECTOR (val), PVEC_COMPILED);
-=======
-  if (! ((FIXNUMP (args[CLOSURE_ARGLIST])
-	  || CONSP (args[CLOSURE_ARGLIST])
-	  || NILP (args[CLOSURE_ARGLIST]))
-	 && STRINGP (args[CLOSURE_CODE])
-	 && !STRING_MULTIBYTE (args[CLOSURE_CODE])
-	 && VECTORP (args[CLOSURE_CONSTANTS])
-	 && FIXNATP (args[CLOSURE_STACK_DEPTH])))
-    error ("Invalid byte-code object");
-
-  /* Bytecode must be immovable.  */
-  pin_string (args[CLOSURE_CODE]);
-
-  /* We used to purecopy everything here, if purify-flag was set.  This worked
-     OK for Emacs-23, but with Emacs-24's lexical binding code, it can be
-     dangerous, since make-byte-code is used during execution to build
-     closures, so any closure built during the preload phase would end up
-     copied into pure space, including its free variables, which is sometimes
-     just wasteful and other times plainly wrong (e.g. those free vars may want
-     to be setcar'd).  */
-  Lisp_Object val = Fvector (nargs, args);
-  XSETPVECTYPE (XVECTOR (val), PVEC_CLOSURE);
->>>>>>> f2bccae2
   return val;
 }
 
@@ -2600,19 +2569,11 @@
 
   /* Return a copy of the prototype function with the new constant vector. */
   ptrdiff_t protosize = PVSIZE (protofun);
-<<<<<<< HEAD
   struct Lisp_Vector *vec = static_vector_allocator (protosize, false);
   vec->header = XVECTOR (protofun)->header;
   memcpy (vec->contents, XVECTOR (protofun)->contents, protosize * word_size);
   vec->contents[COMPILED_CONSTANTS] = constvec;
   return make_lisp_ptr (vec, Lisp_Vectorlike);
-=======
-  struct Lisp_Vector *v = allocate_vectorlike (protosize, false);
-  v->header = XVECTOR (protofun)->header;
-  memcpy (v->contents, XVECTOR (protofun)->contents, protosize * word_size);
-  v->contents[CLOSURE_CONSTANTS] = constvec;
-  return make_lisp_ptr (v, Lisp_Vectorlike);
->>>>>>> f2bccae2
 }
 
 struct symbol_block
