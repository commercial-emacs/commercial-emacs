--- conflicted
+++ resolved
@@ -2322,14 +2322,7 @@
 static void
 free_by_pvtype (struct Lisp_Vector *vector)
 {
-<<<<<<< HEAD
   switch (PVTYPE (vector))
-=======
-  detect_suspicious_free (vector);
-  if ((vector->header.size & PSEUDOVECTOR_FLAG) == 0)
-    return;  /* nothing more to do for plain vectors */
-  switch (PSEUDOVECTOR_TYPE (vector))
->>>>>>> ea122300
     {
     case PVEC_BIGNUM:
       mpz_clear (PSEUDOVEC_STRUCT (vector, Lisp_Bignum)->value);
@@ -2338,18 +2331,12 @@
       {
 	struct Lisp_Overlay *ol = PSEUDOVEC_STRUCT (vector, Lisp_Overlay);
 	xfree (ol->interval);
-<<<<<<< HEAD
 	break;
       }
-=======
-      }
-      break;
->>>>>>> ea122300
     case PVEC_FINALIZER:
       unchain_finalizer (PSEUDOVEC_STRUCT (vector, Lisp_Finalizer));
       break;
     case PVEC_FONT:
-<<<<<<< HEAD
       if (FONT_OBJECT_MAX == (vector->header.size & PSEUDOVECTOR_SIZE_MASK))
 	{
 	  struct font *font = PSEUDOVEC_STRUCT (vector, font);
@@ -2362,33 +2349,6 @@
 	      drv->close_font (font);
 	    }
 	}
-=======
-      {
-	if ((vector->header.size & PSEUDOVECTOR_SIZE_MASK) == FONT_OBJECT_MAX)
-	  {
-	    struct font *font = PSEUDOVEC_STRUCT (vector, font);
-	    struct font_driver const *drv = font->driver;
-
-	    /* The font driver might sometimes be NULL, e.g. if Emacs was
-	       interrupted before it had time to set it up.  */
-	    if (drv)
-	      {
-		/* Attempt to catch subtle bugs like Bug#16140.  */
-		eassert (valid_font_driver (drv));
-		drv->close_font (font);
-	      }
-	  }
-
-#if defined HAVE_ANDROID && !defined ANDROID_STUBIFY
-	/* The Android font driver needs the ability to associate extra
-	   information with font entities.  */
-	if (((vector->header.size & PSEUDOVECTOR_SIZE_MASK)
-	     == FONT_ENTITY_MAX)
-	    && PSEUDOVEC_STRUCT (vector, font_entity)->is_android)
-	  android_finalize_font_entity (PSEUDOVEC_STRUCT (vector, font_entity));
-#endif
-      }
->>>>>>> ea122300
       break;
     case PVEC_THREAD:
       finalize_one_thread (PSEUDOVEC_STRUCT (vector, thread_state));
@@ -2400,11 +2360,7 @@
       finalize_one_condvar (PSEUDOVEC_STRUCT (vector, Lisp_CondVar));
       break;
     case PVEC_MARKER:
-<<<<<<< HEAD
       /* sweep_buffer() ought to have unchained it.  */
-=======
-      /* sweep_buffer should already have unchained this from its buffer.  */
->>>>>>> ea122300
       eassert (! PSEUDOVEC_STRUCT (vector, Lisp_Marker)->buffer);
       break;
     case PVEC_USER_PTR:
@@ -2414,37 +2370,18 @@
 	  uptr->finalizer (uptr->p);
       }
       break;
-<<<<<<< HEAD
 #ifdef HAVE_MODULES
     case PVEC_MODULE_FUNCTION:
-=======
-    case PVEC_TS_PARSER:
-#ifdef HAVE_TREE_SITTER
-      treesit_delete_parser (PSEUDOVEC_STRUCT (vector, Lisp_TS_Parser));
-#endif
-      break;
-    case PVEC_TS_COMPILED_QUERY:
-#ifdef HAVE_TREE_SITTER
-      treesit_delete_query (PSEUDOVEC_STRUCT (vector, Lisp_TS_Query));
-#endif
-      break;
-    case PVEC_MODULE_FUNCTION:
-#ifdef HAVE_MODULES
->>>>>>> ea122300
       {
 	ATTRIBUTE_MAY_ALIAS struct Lisp_Module_Function *function
 	  = (struct Lisp_Module_Function *) vector;
 	module_finalize_function (function);
       }
-<<<<<<< HEAD
       break;
-=======
->>>>>>> ea122300
 #endif
       break;
     case PVEC_NATIVE_COMP_UNIT:
 #ifdef HAVE_NATIVE_COMP
-<<<<<<< HEAD
     case PVEC_NATIVE_COMP_UNIT:
       {
 	struct Lisp_Native_Comp_Unit *cu
@@ -2501,50 +2438,6 @@
       break;
 #endif
     default:
-=======
-      {
-	struct Lisp_Native_Comp_Unit *cu =
-	  PSEUDOVEC_STRUCT (vector, Lisp_Native_Comp_Unit);
-	unload_comp_unit (cu);
-      }
-#endif
-      break;
-    case PVEC_SUBR:
-#ifdef HAVE_NATIVE_COMP
-      {
-	struct Lisp_Subr *subr = PSEUDOVEC_STRUCT (vector, Lisp_Subr);
-	if (!NILP (subr->native_comp_u))
-	  {
-	    /* FIXME Alternative and non invasive solution to this cast?  */
-	    xfree ((char *)subr->symbol_name);
-	    xfree (subr->native_c_name);
-	  }
-      }
-#endif
-      break;
-    /* Keep the switch exhaustive.  */
-    case PVEC_NORMAL_VECTOR:
-    case PVEC_FREE:
-    case PVEC_SYMBOL_WITH_POS:
-    case PVEC_MISC_PTR:
-    case PVEC_PROCESS:
-    case PVEC_FRAME:
-    case PVEC_WINDOW:
-    case PVEC_BOOL_VECTOR:
-    case PVEC_BUFFER:
-    case PVEC_HASH_TABLE:
-    case PVEC_TERMINAL:
-    case PVEC_WINDOW_CONFIGURATION:
-    case PVEC_OTHER:
-    case PVEC_XWIDGET:
-    case PVEC_XWIDGET_VIEW:
-    case PVEC_TS_NODE:
-    case PVEC_SQLITE:
-    case PVEC_COMPILED:
-    case PVEC_CHAR_TABLE:
-    case PVEC_SUB_CHAR_TABLE:
-    case PVEC_RECORD:
->>>>>>> ea122300
       break;
     }
 }
