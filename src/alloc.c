--- conflicted
+++ resolved
@@ -6349,11 +6349,6 @@
   if (garbage_collection_inhibited)
     return Qnil;
 
-<<<<<<< HEAD
-=======
-  specpdl_ref count = SPECPDL_INDEX ();
-  specbind (Qsymbols_with_pos_enabled, Qnil);
->>>>>>> 09fecae8
   garbage_collect ();
   struct gcstat gcst = gcstat;
 
