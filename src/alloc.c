/* Allocator and garbage collector.

Copyright (C) 1985-2024 Free Software Foundation, Inc.

This file is NOT part of GNU Emacs.

GNU Emacs is free software: you can redistribute it and/or modify
it under the terms of the GNU General Public License as published by
the Free Software Foundation, either version 3 of the License, or (at
your option) any later version.

GNU Emacs is distributed in the hope that it will be useful,
but WITHOUT ANY WARRANTY; without even the implied warranty of
MERCHANTABILITY or FITNESS FOR A PARTICULAR PURPOSE.  See the
GNU General Public License for more details.

You should have received a copy of the GNU General Public License
along with GNU Emacs.  If not, see <https://www.gnu.org/licenses/>.  */

/* The core gc task is marking Lisp objects in so-called vectorlikes,
   an unfortunate umbrella term for Emacs's various structs (buffers,
   windows, frames, etc.). "Vectorlikes" is meant to capture their
   role as containers of both Lisp_Objects (the "vector" part) and
   non-Lisp fields (the "like" part).  Not content with just one
   confusing moniker, Emacs also refers to vectorlikes as
   "pseudovectors".

   Pervasive in the GC code is casting the vectorlike as a `struct
   Lisp_Vector *`, then iterating over its N Lisp objects, say to mark
   them from reclamation, where N is masked off from a specialized
   header (PSEUDOVECTOR_SIZE_MASK).

   The vectorlike is an obfuscator, yes, but also a mnemonic to remind
   us that it must be so cast-able, that is, led by the word-sized
   header, then immediately followed by a variable number of
   Lisp_Objects.  Non-lisp fields must be placed at the end, and
   are cleaned up outside the gc in free_by_pvtype().

   The confabulation of Lisp_String and `struct sdata`.

   Lisp_Strings are doled from `struct string_block`s, and hold no
   actual data.

   Storage for actual data is doled from `struct sblock`s in units of
   `struct sdata`.  Strings larger than LARGE_STRING_THRESH, get their
   own sblock.

   A back-pointer from sdata points to its parent Lisp_String.  The
   Lisp_String, sadly, does not point to its sdata, but rather its
   sdata's DATA member field.  This necessitates the obfuscatory macro
   SDATA_OF_LISP_STRING() which performs an offset calculation to
   recover the whole sdata.  Sadly, again, SDATA_OF_LISP_STRING() is
   easily confused with SDATA() and SSDATA(), the latter two taking
   Lisp_Object (not `struct Lisp_String`) as the argument and
   returning its sdata's DATA member field (not the whole sdata).
*/

#include "alloc.h"
#include "mem_node.h"
#include "syssignal.h"

#ifdef HAVE_GCC_TLS
# define mem_root (current_thread->m_mem_root)
# define interval_blocks (current_thread->m_interval_blocks)
# define interval_block_index (current_thread->m_interval_block_index)
# define interval_free_list (current_thread->m_interval_free_list)
# define oldest_sblock (current_thread->m_oldest_sblock)
# define current_sblock (current_thread->m_current_sblock)
# define large_sblocks (current_thread->m_large_sblocks)
# define string_blocks (current_thread->m_string_blocks)
# define string_free_list (current_thread->m_string_free_list)
# define float_blocks (current_thread->m_float_blocks)
# define float_block_index (current_thread->m_float_block_index)
# define float_free_list (current_thread->m_float_free_list)
# define cons_blocks (current_thread->m_cons_blocks)
# define cons_block_index (current_thread->m_cons_block_index)
# define cons_free_list (current_thread->m_cons_free_list)
# define vector_blocks (current_thread->m_vector_blocks)
# define vector_free_lists (current_thread->m_vector_free_lists)
# define most_recent_free_slot (current_thread->m_most_recent_free_slot)
# define large_vectors (current_thread->m_large_vectors)
# define symbol_blocks (current_thread->m_symbol_blocks)
# define symbol_block_index (current_thread->m_symbol_block_index)
# define symbol_free_list (current_thread->m_symbol_free_list)
#else
# define mem_root (main_thread->m_mem_root)
# define interval_blocks (main_thread->m_interval_blocks)
# define interval_block_index (main_thread->m_interval_block_index)
# define interval_free_list (main_thread->m_interval_free_list)
# define oldest_sblock (main_thread->m_oldest_sblock)
# define current_sblock (main_thread->m_current_sblock)
# define large_sblocks (main_thread->m_large_sblocks)
# define string_blocks (main_thread->m_string_blocks)
# define string_free_list (main_thread->m_string_free_list)
# define float_blocks (main_thread->m_float_blocks)
# define float_block_index (main_thread->m_float_block_index)
# define float_free_list (main_thread->m_float_free_list)
# define cons_blocks (main_thread->m_cons_blocks)
# define cons_block_index (main_thread->m_cons_block_index)
# define cons_free_list (main_thread->m_cons_free_list)
# define vector_blocks (main_thread->m_vector_blocks)
# define vector_free_lists (main_thread->m_vector_free_lists)
# define most_recent_free_slot (main_thread->m_most_recent_free_slot)
# define large_vectors (main_thread->m_large_vectors)
# define symbol_blocks (main_thread->m_symbol_blocks)
# define symbol_block_index (main_thread->m_symbol_block_index)
# define symbol_free_list (main_thread->m_symbol_free_list)
#endif

struct Lisp_String *(*static_string_allocator) (void);
struct Lisp_Vector *(*static_vector_allocator) (ptrdiff_t len, bool q_clear);
INTERVAL (*static_interval_allocator) (void);

#ifdef HAVE_GCC_TLS
#include <semaphore.h>
static sem_t sem_main_halted, sem_main_resumed, sem_nonmain_halted, sem_nonmain_resumed;
#endif
Lisp_Object Vmemory_full;
PER_THREAD EMACS_INT bytes_since_gc;
EMACS_INT bytes_between_gc;
static bool gc_inhibited;

/* Last recorded live and free-list counts.  */
PER_THREAD_STATIC struct
{
  size_t total_conses, total_free_conses;
  size_t total_symbols, total_free_symbols;
  size_t total_strings, total_free_strings;
  size_t total_string_bytes;
  size_t total_vectors, total_vector_slots, total_free_vector_slots;
  size_t total_floats, total_free_floats;
  size_t total_intervals, total_free_intervals;
  size_t total_buffers;
  /* Size of the ancillary arrays of live hash-table and obarray objects.
     The objects themselves are not included (counted as vectors above).  */
  size_t total_hash_table_bytes;
} gcstat;

/* Total size of ancillary arrays of all allocated hash-table and obarray
   objects, both dead and alive.  This number is always kept up-to-date.  */
static ptrdiff_t hash_table_allocated_bytes = 0;

enum _GL_ATTRIBUTE_PACKED sdata_type
{
  Sdata_Unibyte = -1,
  Sdata_Pure = -2,
  Sdata_Pinned = -3,
};

#define MALLOC_PROBE(size)			\
  do {						\
    if (profiler_memory_running)		\
      malloc_probe (size);			\
  } while (0)

static void unchain_finalizer (struct Lisp_Finalizer *);
static void mark_terminals (void);
static void gc_sweep (void);
static Lisp_Object make_pure_vector (ptrdiff_t);
static void mark_buffer (struct buffer *);

static void sweep_sdata (struct thread_state *);
extern Lisp_Object which_symbols (Lisp_Object, EMACS_INT) EXTERNALLY_VISIBLE;

static bool vectorlike_marked_p (const union vectorlike_header *);
static void set_vectorlike_marked (union vectorlike_header *);
static bool vector_marked_p (const struct Lisp_Vector *);
static void set_vector_marked (struct Lisp_Vector *);
static bool interval_marked_p (INTERVAL);
static void set_interval_marked (INTERVAL);
static void mark_interval_tree (INTERVAL *i);

static bool
deadp (Lisp_Object x)
{
  return EQ (x, dead_object ());
}

Lisp_Object const *staticvec[NSTATICS];

/* Index of next unused slot in staticvec.  */

int staticidx;

/* Return PTR rounded up to the next multiple of ALIGNMENT.  */

static void *
pointer_align (void *ptr, int alignment)
{
  return (void *) ROUNDUP ((uintptr_t) ptr, alignment);
}

/* Extract the lisp struct payload of A.  */

static ATTRIBUTE_NO_SANITIZE_UNDEFINED void *
XPNTR (Lisp_Object a)
{
  return (SYMBOLP (a)
	  ? (char *) lispsym + (XLI (a) - LISP_WORD_TAG (Lisp_Symbol))
	  : (char *) XLP (a) - (XLI (a) & ~VALMASK));
}

static void
XFLOAT_INIT (Lisp_Object f, double n)
{
  XFLOAT (f)->u.data = n;
}

/* Head of a circularly-linked list of extant finalizers. */
struct Lisp_Finalizer finalizers;

/* Head of a circularly-linked list of finalizers that must be invoked
   because we deemed them unreachable.  This list must be global, and
   not a local inside garbage_collect, in case we GC again while
   running finalizers.  */
struct Lisp_Finalizer doomed_finalizers;

#if (defined HAVE_ALIGNED_ALLOC			\
     || (defined HYBRID_MALLOC			\
	 ? defined HAVE_POSIX_MEMALIGN		\
	 : !defined SYSTEM_MALLOC))
# define USE_ALIGNED_ALLOC 1
#elif !defined HYBRID_MALLOC && defined HAVE_POSIX_MEMALIGN
# define USE_ALIGNED_ALLOC 1
# define aligned_alloc my_aligned_alloc /* Avoid collision with lisp.h.  */
static void *
aligned_alloc (size_t alignment, size_t size)
{
  void *p;
  return posix_memalign (&p, alignment, size) == 0 ? p : 0;
}
/* Verify POSIX invariant ALIGNMENT = (2^x) * sizeof (void *).  */
verify (BLOCK_ALIGN % sizeof (void *) == 0
	&& POWER_OF_2 (BLOCK_ALIGN / sizeof (void *)));
verify (malloc_laligned ()
	|| (LISP_ALIGNMENT % sizeof (void *) == 0
	    && POWER_OF_2 (LISP_ALIGNMENT / sizeof (void *))));
#endif

static inline bool
malloc_laligned (void)
{
  return 0 == alignof (max_align_t) % LISP_ALIGNMENT;
}

/* Return true if malloc-returned P is lisp-aligned, or
   if SIZE doesn't require P to be lisp-aligned.  */

static inline bool
laligned (void *p, size_t size)
{
  return (malloc_laligned ()
	  || (intptr_t) p % LISP_ALIGNMENT == 0
	  || size % LISP_ALIGNMENT != 0);
}

/* Return allocation of at least SIZE bytes, ensuring Lisp alignment.

   Q_CLEAR uses calloc() instead of malloc().
*/

static void *
lmalloc (size_t size, bool q_clear)
{
  /* Callers assume a non-NULL return value, even for zero SIZE.  */
  size_t adjsize = MALLOC_0_IS_NONNULL ? size : max (size, LISP_ALIGNMENT);
  void *p = NULL;

#ifdef USE_ALIGNED_ALLOC
  /* When not malloc_laligned (rare), else-clause risks infloop.  */
  if (!malloc_laligned () && (adjsize % LISP_ALIGNMENT == 0))
    {
      p = aligned_alloc (LISP_ALIGNMENT, adjsize);
      if (q_clear && p && adjsize)
	memclear (p, adjsize);
    }
  else
#endif
    {
      for (;;)
	{
	  p = q_clear ? calloc (1, adjsize) : malloc (adjsize);
	  if (p == NULL || laligned (p, adjsize))
	    break;
	  free (p);
	  adjsize = max (adjsize, adjsize + LISP_ALIGNMENT);
	}
    }
  eassert (p == NULL || laligned (p, adjsize));
  return p;
}

static void *
lrealloc (void *p, size_t size)
{
  /* xrealloc() relies on lrealloc() returning non-NULL even for size
     == 0.  MALLOC_0_IS_NONNULL does not mean REALLOC_0_IS_NONNULL.  */
  size_t adjsize = max (size, LISP_ALIGNMENT);
  void *newp = p;
  for (;;)
    {
      newp = realloc (newp, adjsize);
      if (!adjsize || !newp || laligned (newp, adjsize))
	break;
      adjsize = max (adjsize, adjsize + LISP_ALIGNMENT);
    }
  eassert (!newp || laligned (newp, adjsize));
  return newp;
}

/* Like malloc but check for no memory and block interrupt input.  */

void *
xmalloc (size_t size)
{
  void *val = lmalloc (size, false);
  if (!val)
    memory_full (size);
  MALLOC_PROBE (size);
  return val;
}

/* Like the above, but zeroes out the memory just allocated.  */

void *
xzalloc (size_t size)
{
  void *val = lmalloc (size, true);
  if (!val)
    memory_full (size);
  MALLOC_PROBE (size);
  return val;
}

/* Like realloc but check for no memory and block interrupt input.  */

void *
xrealloc (void *block, size_t size)
{
  /* We can but won't assume realloc (NULL, size) works.  */
  void *val = block ? lrealloc (block, size) : lmalloc (size, false);
  if (!val)
    memory_full (size);
  MALLOC_PROBE (size);
  return val;
}

/* Like free() but check pdumper_object_p().  */

void
xfree (void *block)
{
  if (block && !pdumper_object_p (block))
    free (block);
}

/* Other parts of Emacs pass large int values to allocator functions
   expecting ptrdiff_t.  This is portable in practice, but check it to
   be safe.  */
verify (INT_MAX <= PTRDIFF_MAX);

/* Allocate an array of NITEMS items, each of size ITEM_SIZE.
   Signal an error on memory exhaustion, and block interrupt input.  */

void *
xnmalloc (ptrdiff_t nitems, ptrdiff_t item_size)
{
  eassert (0 <= nitems && 0 < item_size);
  ptrdiff_t nbytes;
  if (ckd_mul (&nbytes, nitems, item_size) || SIZE_MAX < nbytes)
    memory_full (SIZE_MAX);
  return xmalloc (nbytes);
}

/* Reallocate an array PA to make it of NITEMS items, each of size ITEM_SIZE.
   Signal an error on memory exhaustion, and block interrupt input.  */

void *
xnrealloc (void *pa, ptrdiff_t nitems, ptrdiff_t item_size)
{
  eassert (0 <= nitems && 0 < item_size);
  ptrdiff_t nbytes;
  if (ckd_mul (&nbytes, nitems, item_size) || SIZE_MAX < nbytes)
    memory_full (SIZE_MAX);
  return xrealloc (pa, nbytes);
}

/* Grow PA, which points to an array of *NITEMS items, and return the
   location of the reallocated array, updating *NITEMS to reflect its
   new size.  The new array will contain at least NITEMS_INCR_MIN more
   items, but will not contain more than NITEMS_MAX items total.
   ITEM_SIZE is the size of each item, in bytes.

   ITEM_SIZE and NITEMS_INCR_MIN must be positive.  *NITEMS must be
   nonnegative.  If NITEMS_MAX is -1, it is treated as if it were
   infinity.

   If PA is null, then allocate a new array instead of reallocating
   the old one.

   Block interrupt input as needed.  If memory exhaustion occurs, set
   *NITEMS to zero if PA is null, and signal an error (i.e., do not
   return).

   Thus, to grow an array A without saving its old contents, do
   { xfree (A); A = NULL; A = xpalloc (NULL, &AITEMS, ...); }.
   The A = NULL avoids a dangling pointer if xpalloc exhausts memory
   and signals an error, and later this code is reexecuted and
   attempts to free A.  */

void *
xpalloc (void *pa, ptrdiff_t *nitems, ptrdiff_t nitems_incr_min,
	 ptrdiff_t nitems_max, ptrdiff_t item_size)
{
  ptrdiff_t n0 = *nitems;
  eassume (0 < item_size && 0 < nitems_incr_min && 0 <= n0 && -1 <= nitems_max);

  /* The approximate size to use for initial small allocation
     requests.  This is the largest "small" request for the GNU C
     library malloc.  */
  enum { DEFAULT_MXFAST = 64 * sizeof (size_t) / 4 };

  /* If the array is tiny, grow it to about (but no greater than)
     DEFAULT_MXFAST bytes.  Otherwise, grow it by about 50%.
     Adjust the growth according to three constraints: NITEMS_INCR_MIN,
     NITEMS_MAX, and what the C language can represent safely.  */

  ptrdiff_t n, nbytes;
  if (ckd_add (&n, n0, n0 >> 1))
    n = PTRDIFF_MAX;
  if (0 <= nitems_max && nitems_max < n)
    n = nitems_max;

  ptrdiff_t adjusted_nbytes
    = ((ckd_mul (&nbytes, n, item_size) || SIZE_MAX < nbytes)
       ? min (PTRDIFF_MAX, SIZE_MAX)
       : nbytes < DEFAULT_MXFAST ? DEFAULT_MXFAST : 0);
  if (adjusted_nbytes)
    {
      n = adjusted_nbytes / item_size;
      nbytes = adjusted_nbytes - adjusted_nbytes % item_size;
    }

  if (!pa)
    *nitems = 0;
  if (n - n0 < nitems_incr_min
      && (ckd_add (&n, n0, nitems_incr_min)
	  || (0 <= nitems_max && nitems_max < n)
	  || ckd_mul (&nbytes, n, item_size)))
    memory_full (SIZE_MAX);
  pa = xrealloc (pa, nbytes);
  *nitems = n;
  return pa;
}

/* Like strdup(), but uses xmalloc().  */

char *
xstrdup (const char *s)
{
  ptrdiff_t size;
  eassert (s);
  size = strlen (s) + 1;
  return memcpy (xmalloc (size), s, size);
}

/* Like above, but duplicates Lisp string to C string.  */

char *
xlispstrdup (Lisp_Object string)
{
  ptrdiff_t size = SBYTES (string) + 1;
  return memcpy (xmalloc (size), SSDATA (string), size);
}

/* Assign to *PTR a copy of STRING, freeing any storage *PTR formerly
   pointed to.  If STRING is null, assign it without copying anything.
   Allocate before freeing, to avoid a dangling pointer if allocation
   fails.  */

void
dupstring (char **ptr, char const *string)
{
  char *old = *ptr;
  *ptr = string ? xstrdup (string) : 0;
  xfree (old);
}

/* Like putenv, but (1) use the equivalent of xmalloc and (2) the
   argument is a const pointer.  */

void
xputenv (char const *string)
{
  if (putenv ((char *) string) != 0)
    memory_full (0);
}

/* Return a block of SIZE bytes, remembering to free it when
   unwinding.  */

void *
record_xmalloc (size_t size)
{
  void *p = xmalloc (size);
  record_unwind_protect_ptr (xfree, p);
  return p;
}

/* Return a lisp-aligned block of NBYTES, registering it to the
   address-to-block lookup.  */

static void *
lisp_malloc (size_t nbytes, bool q_clear, enum mem_type mtype)
{
  void *val = lmalloc (nbytes, q_clear);
  if (!val)
    memory_full (nbytes);
  else if (mtype != MEM_TYPE_NON_LISP)
    mem_insert (val, (char *) val + nbytes, mtype, &mem_root);
  MALLOC_PROBE (nbytes);
  return val;
}

/* Free BLOCK.  This must be called to free memory allocated with a
   call to lisp_malloc.  */

static void
lisp_free (struct thread_state *thr, void *block)
{
  if (block && !pdumper_object_p (block))
    {
      free (block);
      mem_delete (mem_find (thr, block), &THREAD_FIELD (thr, m_mem_root));
    }
}

// should someone decide to muck with VBLOCK_ALIGN...
verify (VBLOCK_ALIGN % LISP_ALIGNMENT == 0);
verify (VBLOCK_ALIGN <= (1 << PSEUDOVECTOR_SIZE_BITS));

/* An aligned block of memory.  */
struct ablock
{
  union
  {
    char payload[BLOCK_NBYTES];
    struct ablock *next;
  } x;

  /* It's complicated.  See ABLOCK_ABASE and ABASE_SENTINEL.  */
  intptr_t overloaded;
};
verify (sizeof (struct ablock) % BLOCK_ALIGN == 0);

#define ABLOCKS_NBLOCKS (1 << 4)
struct ablocks
{
  struct ablock blocks[ABLOCKS_NBLOCKS];
};
verify (sizeof (struct ablocks) % BLOCK_ALIGN == 0);
verify (offsetof (struct ablocks, blocks) == 0);

/* Sentinel conflates the alignedness bool (at most 1) and the obtuse
   double-counting ablock refcount (at most ABLOCK_NBLOCKS * 2).  */
enum { MAX_SENTINEL = (1 + 2 * ABLOCKS_NBLOCKS) };

/* Each ABLOCK *except the first* stores its parent ABLOCKS's (note
   plural) aligned starting address (so-called abase) in the
   OVERLOADED field.

   So if the OVERLOADED member cannot be a sentinel, it must be the
   desired stored address.

   Otherwise, assume the ABLOCK is the first, and merely return
   itself.

   This was a poor design by a first-year graduate student.
*/
#define ABLOCK_ABASE(ablock)				\
  (((uintptr_t) (ablock)->overloaded) > MAX_SENTINEL	\
   ? (struct ablocks *) (ablock)->overloaded		\
   : (struct ablocks *) (ablock))

/* The special first ablock's OVERLOADED is a sentinel value, not an
   abase address.

   Upon creation of an ABLOCKS (note plural), we assign the value
   0 to the sentinel when the true base differs from the abase, and
   1 otherwise.

   Each time a component ablock of ABLOCKS is requisitioned, we
   increment the sentinel by 2 (thus preserving the even-odd bit
   indicating alignedness).

   The sentinel falling below 2 implies all component ablocks were
   free-listed, and we can harvest its ABLOCKS back to OS.

   Enough RAM existed in 2003 that the first-year graduate student did
   not need to obfuscatedly conflate the refcount with the alignedness
   in a single value.
*/
#define ABASE_SENTINEL(abase) ((abase)->blocks[0].overloaded)

/* The true base is the address malloc returned.  It may not
   be aligned, thus the notion of its corresponding ABASE.  */
#ifdef USE_ALIGNED_ALLOC
/* POSIX systems: don't worry.  */
# define ABASE_TRUE_BASE(abase) (abase)
#else
/* Windows: do worry.  An even-valued sentinel means a nontrivial true
   base which we've stored in the slop between BASE and ABASE.  */
# define ABASE_TRUE_BASE(abase)						\
  (1 & (intptr_t) ABASE_SENTINEL (abase) ? abase : ((void **) (abase))[-1])
#endif

#if GC_ASAN_POISON_OBJECTS
# define ASAN_POISON_ABLOCK(b) \
  __asan_poison_memory_region (&(b)->x, sizeof ((b)->x))
# define ASAN_UNPOISON_ABLOCK(b) \
  __asan_unpoison_memory_region (&(b)->x, sizeof ((b)->x))
#else
# define ASAN_POISON_ABLOCK(b) ((void) 0)
# define ASAN_UNPOISON_ABLOCK(b) ((void) 0)
#endif

/* Allocate an aligned block of NBYTES.  */
static void *
lisp_align_malloc (struct thread_state *thr, size_t nbytes, enum mem_type type)
{
  if (!THREAD_FIELD (thr, m_free_ablocks))
    {
      void *base;
      struct ablocks *abase;
#ifdef USE_ALIGNED_ALLOC
      abase = base = aligned_alloc (BLOCK_ALIGN, sizeof (struct ablocks));
#else
      base = malloc (sizeof (struct ablocks));
      abase = pointer_align (base, BLOCK_ALIGN);
      if (base != abase)
	eassert (abase > base);
#endif
      if (!base) memory_full (sizeof (struct ablocks));

      /* Like string blocks, begin ablock's life on free list.  */
      for (int i = 0; i < ABLOCKS_NBLOCKS; ++i)
	{
	  if (base != abase && i >= ABLOCKS_NBLOCKS - 1)
	    {
	      /* Since ABASE exceeds BASE, the last slot of BLOCKS is
		 off limits.  Stow the true BASE address in the slop
		 between BASE and ABASE. */
	      ((void **) abase)[-1] = base;
	      eassert (ABASE_TRUE_BASE (abase) == base);
	      continue;
	    }
	  else if (i == 0) // special first block store sentinel
	    abase->blocks[i].overloaded = (intptr_t) (base == abase);
	  else
	    abase->blocks[i].overloaded = (intptr_t) abase;
	  abase->blocks[i].x.next = THREAD_FIELD (thr, m_free_ablocks);
	  THREAD_FIELD (thr, m_free_ablocks) = &abase->blocks[i];
	  ASAN_POISON_ABLOCK (&abase->blocks[i]);
	}
      eassert ((uintptr_t) abase % BLOCK_ALIGN == 0);
      eassert (ABLOCK_ABASE (&abase->blocks[3]) == abase); /* 3 is arbitrary */
      eassert (ABLOCK_ABASE (&abase->blocks[0]) == abase);
      eassert (ABASE_SENTINEL (abase) == abase->blocks[0].overloaded);
      eassert (ABASE_TRUE_BASE (abase) == base);
      eassert ((intptr_t) ABASE_SENTINEL (abase) == (base == abase));
    }

  /* Pop retval off free list.  */
  struct ablock *val = THREAD_FIELD (thr, m_free_ablocks);
  ASAN_UNPOISON_ABLOCK (val);
  THREAD_FIELD (thr, m_free_ablocks) = val->x.next;

  struct ablocks *abase = ABLOCK_ABASE (val);
  /* Increment reference count (by 2 to preserve even-odd bit).  */
  ABASE_SENTINEL (abase) = 2 + ABASE_SENTINEL (abase);

  /* Register with block lookup */
  if (type != MEM_TYPE_NON_LISP)
    mem_insert (val, (char *) val + nbytes, type, &THREAD_FIELD (thr, m_mem_root));

  MALLOC_PROBE (nbytes);
  eassert (0 == (uintptr_t) val % BLOCK_ALIGN);
  return val;
}

static void
lisp_align_free (struct thread_state *thr, void *block)
{
  /* Deregister from block lookup.  */
  mem_delete (mem_find (thr, block), &THREAD_FIELD (thr, m_mem_root));

  /* Put on free list.  */
  struct ablock *ablock = block;
  ablock->x.next = THREAD_FIELD (thr, m_free_ablocks);
  THREAD_FIELD (thr, m_free_ablocks) = ablock;
  ASAN_POISON_ABLOCK (ablock);

  /* Decrement reference count (by 2 to preserve even-odd bit).  */
  struct ablocks *abase = ABLOCK_ABASE (ablock);
  ABASE_SENTINEL (abase) = ABASE_SENTINEL (abase) - 2;

  if (ABASE_SENTINEL (abase) < 2)
    { /* all ABASE's ablocks have been free'd.  */
      int ncollapsed = 0;
      const int nblocks = ABLOCKS_NBLOCKS - (ABASE_SENTINEL (abase) ? 0 : 1);
      struct ablock *const abase_end = &abase->blocks[nblocks];

#ifdef HAVE_GCC_TLS
      for (struct thread_state *thr = all_threads;
	   thr != NULL;
	   thr = thr->next_thread)
#endif
	{
	  /* Traverse m_free_ablocks, collapsing ABASE's blocks. */
	  struct ablock **pptr = &THREAD_FIELD (thr, m_free_ablocks);
	  while (*pptr)
	    {
#if GC_ASAN_POISON_OBJECTS
	      /* shouldn't this be in collapsed clause? */
	      __asan_unpoison_memory_region (&(*pptr)->x, sizeof ((*pptr)->x));
#endif
	      if ((struct ablock *) abase <= *pptr && *pptr < abase_end)
		{
		  ++ncollapsed;
		  *pptr = (*pptr)->x.next;
		}
	      else
		pptr = &(*pptr)->x.next;
	    }
	}
      eassert (ncollapsed == nblocks);
#ifdef USE_POSIX_MEMALIGN
      eassert ((uintptr_t) ABASE_TRUE_BASE (abase) % BLOCK_ALIGN == 0);
#endif
      free (ABASE_TRUE_BASE (abase));
    }
}

struct interval_block
{
  /* Data first, to preserve alignment.  */
  struct interval intervals[BLOCK_NINTERVALS];
  struct interval_block *next;
};

#if GC_ASAN_POISON_OBJECTS
# define ASAN_POISON_INTERVAL_BLOCK(b)         \
  __asan_poison_memory_region ((b)->intervals, \
			       sizeof ((b)->intervals))
# define ASAN_UNPOISON_INTERVAL_BLOCK(b)         \
  __asan_unpoison_memory_region ((b)->intervals, \
				 sizeof ((b)->intervals))
# define ASAN_POISON_INTERVAL(i) \
  __asan_poison_memory_region (i, sizeof *(i))
# define ASAN_UNPOISON_INTERVAL(i) \
  __asan_unpoison_memory_region (i, sizeof *(i))
#else
# define ASAN_POISON_INTERVAL_BLOCK(b) ((void) 0)
# define ASAN_UNPOISON_INTERVAL_BLOCK(b) ((void) 0)
# define ASAN_POISON_INTERVAL(i) ((void) 0)
# define ASAN_UNPOISON_INTERVAL(i) ((void) 0)
#endif

/* Return a new interval.  */

static INTERVAL
allocate_interval (void)
{
  INTERVAL val = interval_free_list;
  if (val)
    {
      interval_free_list = INTERVAL_PARENT (val);
    }
  else
    {
      if (interval_block_index == BLOCK_NINTERVALS)
	{
	  struct interval_block *newblk
	    = lisp_malloc (sizeof *newblk, false, MEM_TYPE_NON_LISP);
	  newblk->next = interval_blocks;
	  interval_blocks = newblk;
	  interval_block_index = 0;
	  ASAN_POISON_INTERVAL_BLOCK (newblk);
	}
      val = &interval_blocks->intervals[interval_block_index++];
    }
  ASAN_UNPOISON_INTERVAL (val);
  bytes_since_gc += sizeof (struct interval);
  ++intervals_consed;
  RESET_INTERVAL (val);
  val->gcmarkbit = false;
  return val;
}

static void
mark_interval_tree_functor (INTERVAL *i, void *dummy)
{
  eassert (!interval_marked_p (*i));
  set_interval_marked (*i);
  mark_object (&(*i)->plist);
}

static void
mark_interval_tree_functor_mgc (INTERVAL *i, void *dummy)
{
  eassert (!interval_marked_p (*i));
  if (mgc_xpntr_p (*i) && !mgc_fwd_xpntr (*i))
    {
      *i = mgc_flip_xpntr (*i, Space_Interval);
      if (INTERVAL_HAS_OBJECT (*i))
	mark_object (&(*i)->up.obj);
      else if (INTERVAL_HAS_PARENT (*i))
	mark_interval_tree (&(*i)->up.interval);
      mark_object (&(*i)->plist);
    }
}

/* Mark the interval tree rooted in I.  */

static void
mark_interval_tree (INTERVAL *i)
{
  if (!*i)
    return;
  if (mgc_xpntr_p (*i))
    {
      /* INTERVAL *root = i;
	 for ( ; ! NULL_PARENT (*root); root = &(*root)->up.interval);
	 eassert (mgc_xpntr_p (*root));
	 traverse_intervals_noorder (i, mark_interval_tree_functor_mgc, NULL)
      */
      traverse_intervals_noorder (i, mark_interval_tree_functor_mgc, NULL);
    }
  else if (!interval_marked_p (*i))
    traverse_intervals_noorder (i, mark_interval_tree_functor, NULL);
}

struct sblock
{
  struct sblock *next; /* points in direction of oldest_sblock to
			  current_sblock */

  sdata *data_slot;  /* one-after last populated DATA slot. */

  sdata data[FLEXIBLE_ARRAY_MEMBER];
};

struct string_block
{
  /* Data first, to preserve alignment.  */
  struct Lisp_String strings[BLOCK_NSTRINGS];
  struct string_block *next;
};

#ifdef ENABLE_CHECKING
# define GC_STRING_OVERRUN_COOKIE_SIZE ROUNDUP (4, alignof (sdata))
/* Check for overrun in string data blocks by appending a small
   "cookie" after each allocated string data block, and check for the
   presence of this cookie during GC.  */
static char const string_overrun_cookie[GC_STRING_OVERRUN_COOKIE_SIZE] =
  { '\xde', '\xad', '\xbe', '\xef', /* Perhaps some zeros here.  */ };
#else
# define GC_STRING_OVERRUN_COOKIE_SIZE 0
static char const *string_overrun_cookie = { '\0' };
#endif

/* Return the size of an sdata structure large enough to hold N bytes
   of string data.  This counts the sdata structure, the N bytes, a
   terminating NUL byte, and alignment padding.  */

static ptrdiff_t
sdata_size (ptrdiff_t n)
{
  /* Reserve space for the nbytes union member even when N + 1 is less
     than the size of that member.  */
  ptrdiff_t unaligned_size = max (FLEXSIZEOF (struct sdata, data, 0) + n + 1,
				  sizeof (sdata));
  int sdata_align = max (FLEXALIGNOF (sdata), alignof (sdata));
  return (unaligned_size + sdata_align - 1) & ~(sdata_align - 1);
}

/* A string can neither exceed STRING_BYTES_BOUND, nor be so long that
   the size_t arithmetic in allocate_sdata could overflow.  */
static ptrdiff_t const STRING_BYTES_MAX =
  min (STRING_BYTES_BOUND,
       ((SIZE_MAX
	 - GC_STRING_OVERRUN_COOKIE_SIZE
	 - FLEXSIZEOF (struct sblock, data, 0)
	 - FLEXSIZEOF (struct sdata, data, 0))
	& ~(sizeof (EMACS_INT) - 1)));

static void
init_strings (void)
{
  empty_unibyte_string = make_pure_string ("", 0, 0, 0);
  staticpro (&empty_unibyte_string);
  empty_multibyte_string = make_pure_string ("", 0, 0, 1);
  staticpro (&empty_multibyte_string);
}

#if GC_ASAN_POISON_OBJECTS
/* Prepare s for denoting a free sdata struct, i.e, poison all bytes
   in the flexible array member, except the first SDATA_OFFSET bytes.
   This is only effective for strings of size n where n > sdata_size(n).
 */
# define ASAN_PREPARE_DEAD_SDATA(s, size)                          \
  do {                                                             \
    __asan_poison_memory_region (s, sdata_size (size));		   \
    __asan_unpoison_memory_region (&(s)->string,		   \
				   sizeof (struct Lisp_String *)); \
    __asan_unpoison_memory_region (&SDATA_NBYTES (s),		   \
				   sizeof SDATA_NBYTES (s));	   \
   } while (false)
/* Prepare s for storing string data for NBYTES bytes.  */
# define ASAN_PREPARE_LIVE_SDATA(s, nbytes) \
  __asan_unpoison_memory_region (s, sdata_size (nbytes))
# define ASAN_POISON_SBLOCK_DATA(b, size) \
  __asan_poison_memory_region ((b)->data, size)
# define ASAN_POISON_STRING_BLOCK(b) \
  __asan_poison_memory_region ((b)->strings, STRING_BLOCK_SIZE)
# define ASAN_UNPOISON_STRING_BLOCK(b) \
  __asan_unpoison_memory_region ((b)->strings, STRING_BLOCK_SIZE)
# define ASAN_POISON_STRING(s) \
  __asan_poison_memory_region (s, sizeof *(s))
# define ASAN_UNPOISON_STRING(s) \
  __asan_unpoison_memory_region (s, sizeof *(s))
#else
# define ASAN_PREPARE_DEAD_SDATA(s, size) ((void) 0)
# define ASAN_PREPARE_LIVE_SDATA(s, nbytes) ((void) 0)
# define ASAN_POISON_SBLOCK_DATA(b, size) ((void) 0)
# define ASAN_POISON_STRING_BLOCK(b) ((void) 0)
# define ASAN_UNPOISON_STRING_BLOCK(b) ((void) 0)
# define ASAN_POISON_STRING(s) ((void) 0)
# define ASAN_UNPOISON_STRING(s) ((void) 0)
#endif

#ifdef ENABLE_CHECKING

PER_THREAD_STATIC int check_string_bytes_count;

void
check_string_bytes (struct Lisp_String *s, ptrdiff_t nbytes)
{
  eassume (PURE_P (s) || pdumper_object_p (s) || ! s->u.s.data
	   || nbytes == SDATA_OF_LISP_STRING (s)->nbytes);
}

/* Validate string_bytes member in B.  */

static void
check_sblock (struct sblock *b)
{
  for (sdata *from = b->data, *end = b->data_slot; from < end; )
    {
      ptrdiff_t nbytes = sdata_size (from->string
				     ? STRING_BYTES (from->string)
				     : from->nbytes);
      from = (sdata *) ((char *) from + nbytes + GC_STRING_OVERRUN_COOKIE_SIZE);
    }
}

static void
check_all_sblocks (struct thread_state *thr)
{
  for (struct sblock *b = THREAD_FIELD (thr, m_large_sblocks); b != NULL; b = b->next)
    {
      struct Lisp_String *s = b->data[0].string;
      if (s)
	STRING_BYTES (s);
    }
  for (struct sblock *b = THREAD_FIELD (thr, m_oldest_sblock); b != NULL; b = b->next)
    check_sblock (b);
}

/* Walk the free list looking for bogus next pointers.
   This may catch buffer overrun from a previous string.  */

static void
check_string_free_list (struct thread_state *thr)
{
  for (struct Lisp_String *s = THREAD_FIELD (thr, m_string_free_list);
       s != NULL;
       s = s->u.next)
    eassume ((uintptr_t) s >= BLOCK_ALIGN);
}

#endif /* ENABLE_CHECKING */

/* Return a new Lisp_String.  */

static struct Lisp_String *
allocate_string (void)
{
  struct Lisp_String *s;

  /* Our normal scheme: chunks begin life on a newly allocated block,
     then get reclaimed as links in the free list.

     For strings, however, chunks begin life on the free list.

     It's largely a bureacratic distinction since in either scheme, we
     only allocate new blocks when all the free list is spoken for.  */
  if (string_free_list == NULL)
    {
      struct string_block *b = lisp_malloc (sizeof *b, false, MEM_TYPE_STRING);
      b->next = string_blocks;
      string_blocks = b;

      for (int i = BLOCK_NSTRINGS - 1; i >= 0; --i)
	{
	  s = b->strings + i;
	  s->u.s.data = NULL; /* invariant for free-list strings */
	  s->u.next = string_free_list;
	  string_free_list = s;
	}
      ASAN_POISON_STRING_BLOCK (b);
    }

  /* Pop a Lisp_String off the free list.  */
  s = string_free_list;
  string_free_list = s->u.next;
  ASAN_UNPOISON_STRING (s);

  ++strings_consed;
  bytes_since_gc += sizeof *s;

#ifdef ENABLE_CHECKING
  if (check_string_bytes_count > (INT_MAX >> 1))
    check_string_bytes_count = 0; // avoid overflow
  if (++check_string_bytes_count % 200 == 0)
    check_all_sblocks (current_thread);
  else if (current_sblock)
    check_sblock (current_sblock);
#endif

  return s;
}

/* Populate S with the next free sdata in CURRENT_SBLOCK.
   Large strings get their own sblock in LARGE_SBLOCKS.
*/

static void
allocate_sdata (struct Lisp_String *s,
		EMACS_INT nchars, EMACS_INT nbytes,
		bool immovable)
{
  eassert (nbytes >= nchars);
  if (nbytes > STRING_BYTES_MAX)
    error ("Requested %ld bytes exceeds %ld", nbytes, STRING_BYTES_MAX);

  ptrdiff_t sdata_nbytes = sdata_size (nbytes);
  struct sblock *b = current_sblock;
  if (nbytes > LARGE_STRING_THRESH || immovable)
    {
      const size_t size = FLEXSIZEOF (struct sblock, data, sdata_nbytes);
      b = lisp_malloc (size + GC_STRING_OVERRUN_COOKIE_SIZE, false, MEM_TYPE_NON_LISP);
      b->next = large_sblocks;
      large_sblocks = b;
      b->data_slot = b->data;
      ASAN_POISON_SBLOCK_DATA (b, size);
    }
  else if (b == NULL
	   || ((SBLOCK_NBYTES - GC_STRING_OVERRUN_COOKIE_SIZE) <
	       ((char *) b->data_slot - (char *) b + sdata_nbytes)))
    {
      /* Not enough room in the current sblock.  */
      b = lisp_malloc (SBLOCK_NBYTES, false, MEM_TYPE_NON_LISP);
      b->next = NULL;
      b->data_slot = b->data;
      if (current_sblock)
	current_sblock->next = b;
      else
	oldest_sblock = b;
      current_sblock = b;
      ASAN_POISON_SBLOCK_DATA (b, SBLOCK_SIZE);
    }

  ASAN_PREPARE_LIVE_SDATA (data, nbytes);
  b->data_slot->string = s;
  b->data_slot->nbytes = nbytes;
  s->u.s.data = b->data_slot->data;
  s->u.s.size = nchars;
  s->u.s.size_byte = nbytes;
  s->u.s.data[nbytes] = '\0'; /* NBYTES is exclusive of the NUL terminator. */

  /* advance DATA_SLOT */
  char *next_slot = (char *) b->data_slot + sdata_nbytes;
  eassume (memcpy (next_slot, string_overrun_cookie, GC_STRING_OVERRUN_COOKIE_SIZE));
  b->data_slot = (sdata *) (next_slot + GC_STRING_OVERRUN_COOKIE_SIZE);
  eassert ((uintptr_t) b->data_slot % alignof (sdata) == 0);
  bytes_since_gc += sdata_nbytes;
}

/* Reallocate multibyte STRING data when a single character is replaced.
   The character is at byte offset CIDX_BYTE in the string.
   The character being replaced is CLEN bytes long,
   and the character that will replace it is NEW_CLEN bytes long.
   Return the address where the caller should store the new character.  */

unsigned char *
resize_string_data (Lisp_Object string, ptrdiff_t cidx_byte,
		    int clen, int new_clen)
{
  eassume (STRING_MULTIBYTE (string));
  sdata *old_sdata = SDATA_OF_LISP_STRING (XSTRING (string));
  ptrdiff_t nchars = SCHARS (string);
  ptrdiff_t nbytes = SBYTES (string);
  ptrdiff_t new_nbytes = nbytes + (new_clen - clen);
  unsigned char *data = SDATA (string);
  unsigned char *new_charaddr;

  if (sdata_size (nbytes) == sdata_size (new_nbytes))
    {
      /* No need to reallocate, as the size change falls within the
	 alignment slop.  */
      XSTRING (string)->u.s.size_byte = new_nbytes;
      old_sdata->nbytes = new_nbytes;
      new_charaddr = data + cidx_byte;
      memmove (new_charaddr + new_clen, new_charaddr + clen,
	       nbytes - (cidx_byte + (clen - 1)));
    }
  else
    {
      allocate_sdata (XSTRING (string), nchars, new_nbytes, false);
      unsigned char *new_data = SDATA (string);
      new_charaddr = new_data + cidx_byte;
      memcpy (new_charaddr + new_clen, data + cidx_byte + clen,
	      nbytes - (cidx_byte + clen));
      memcpy (new_data, data, cidx_byte);

      /* Mark old string data as free by setting its string back-pointer
	 to null, and record the size of the data in it.  */
      old_sdata->nbytes = nbytes;
      old_sdata->string = NULL;
    }

  clear_string_char_byte_cache ();

  return new_charaddr;
}

static void
sweep_strings (struct thread_state *thr)
{
  struct string_block *live_blocks = NULL;

  gcstat.total_string_bytes
    = gcstat.total_strings
    = gcstat.total_free_strings
    = 0;
  THREAD_FIELD (thr, m_string_free_list) = NULL;

  for (struct string_block *next, *b = THREAD_FIELD (thr, m_string_blocks);
       b != NULL; b = next)
    {
      struct Lisp_String *restore_free_list = THREAD_FIELD (thr, m_string_free_list);
      int nfree = 0;

      ASAN_UNPOISON_STRING_BLOCK (b);
      next = b->next; /* B might not exist later, so store NEXT now.  */

      for (int i = 0; i < BLOCK_NSTRINGS; ++i)
	{
	  struct Lisp_String *s = b->strings + i;
	  ASAN_UNPOISON_STRING (s);
	  if (s->u.s.data != NULL) /* means S is live but is it marked?  */
	    {
	      if (XSTRING_MARKED_P (s))
		{
		  /* S shall remain in live state.  */
		  XUNMARK_STRING (s);

		  /* Do not use string_(set|get)_intervals here.  */
		  s->u.s.intervals = balance_intervals (s->u.s.intervals);

		  ++gcstat.total_strings;
		  gcstat.total_string_bytes += STRING_BYTES (s);
		}
	      else
		{
		  /* S goes to dead state.  */
		  sdata *data = SDATA_OF_LISP_STRING (s);

		  /* Save length so that sweep_sdata() knows how far
		     to move the hare-tortoise pointers.  */
		  eassert (data->nbytes == STRING_BYTES (s));

		  /* sweep_sdata() needs this for compaction.  */
		  data->string = NULL;

		  /* Invariant of free-list Lisp_Strings.  */
		  s->u.s.data = NULL;

		  /* Put on free list.  */
		  s->u.next = THREAD_FIELD (thr, m_string_free_list);
		  THREAD_FIELD (thr, m_string_free_list) = s;
		  ++nfree;
		  ASAN_POISON_STRING (s);
		  ASAN_PREPARE_DEAD_SDATA (data, SDATA_NBYTES (data));
		}
	    }
	  else /* s->u.s.data == NULL */
	    {
	      /* Put just allocated S onto free list.  */
	      s->u.next = THREAD_FIELD (thr, m_string_free_list);
	      THREAD_FIELD (thr, m_string_free_list) = s;
	      ++nfree;
	      ASAN_POISON_STRING (s);
	    }
	} /* for each Lisp_String in block B.  */

      if (/* B contains only free-list entries...  */
	  nfree >= BLOCK_NSTRINGS
	  /* ... and B not among first two such reclaimed blocks.  */
	  && gcstat.total_free_strings > BLOCK_NSTRINGS)
	{
	  /* Harvest B back to OS.  */
	  lisp_free (thr, b);
	  THREAD_FIELD (thr, m_string_free_list) = restore_free_list;
	}
      else
	{
	  gcstat.total_free_strings += nfree;
	  b->next = live_blocks;
	  live_blocks = b;
	}
    } /* for each string block B.  */

  THREAD_FIELD (thr, m_string_blocks) = live_blocks;
  sweep_sdata (thr);

#ifdef ENABLE_CHECKING
  check_string_free_list (thr);
  check_all_sblocks (thr);
#endif
}

static void
sweep_sdata (struct thread_state *thr)
{
  /* Simple sweep of large sblocks.  Side effect: reverses list.  */
  struct sblock *swept_large_sblocks = NULL;
  for (struct sblock *next, *b = THREAD_FIELD (thr, m_large_sblocks);
       b != NULL; b = next)
    {
      next = b->next;

      if (b->data[0].string == NULL)
	lisp_free (thr, b);
      else
	{
	  b->next = swept_large_sblocks;
	  swept_large_sblocks = b;
	}
    }
  THREAD_FIELD (thr, m_large_sblocks) = swept_large_sblocks;

  /* Less simple compaction of non-large sblocks.

     TB is the "to block", or the prevailing memmove destination sblock.
     B is the "from block", or the current memmove source sblock.

     The TO sdata tortoise lags with TB.
     The FROM sdata hare iterates over current B.

     We memmove FROM to TO for all B in the sblock list
     (oldest_sblock...current_sblock), and therein lies the
     compaction.
  */
  struct sblock *tb = THREAD_FIELD (thr, m_oldest_sblock);
  if (tb)
    {
      sdata *end_tb = (sdata *) ((char *) tb + SBLOCK_NBYTES);
      sdata *to = tb->data;

      for (struct sblock *b = tb; b != NULL; b = b->next)
	{
	  eassert ((char *) b->data_slot <= (char *) b + SBLOCK_NBYTES);
	  for (sdata *next_from, *end_from = b->data_slot, *from = b->data;
	       from < end_from;
	       from = next_from)
	    {
	      struct Lisp_String *s = from->string;
	      const ptrdiff_t nbytes = from->nbytes;
	      const ptrdiff_t step = sdata_size (nbytes) + GC_STRING_OVERRUN_COOKIE_SIZE;
	      eassert (!s || !XSTRING_MARKED_P (s));
	      eassert (nbytes <= LARGE_STRING_THRESH);

	      /* Check that the string size recorded in the string is the
		 same as the one recorded in the sdata structure.  */
	      eassume (!s || STRING_BYTES (s) == from->nbytes);

	      /* Compute NEXT_FROM now before FROM can mutate.  */
	      next_from = (sdata *) ((char *) from + step);

	      eassume (!memcmp (string_overrun_cookie,
				 (char *) next_from - GC_STRING_OVERRUN_COOKIE_SIZE,
				 GC_STRING_OVERRUN_COOKIE_SIZE));

	      if (s != NULL) /* a live string to be compacted */
		{
		  sdata *next_to = (sdata *) ((char *) to + step);
		  if (next_to > end_tb)
		    {
		      /* TB is full, proceed with the next sblock.  */
		      tb->data_slot = to;
		      tb = tb->next;
		      end_tb = (sdata *) ((char *) tb + SBLOCK_NBYTES);
		      to = tb->data;
		      next_to = (sdata *) ((char *) to + step);
		    }

		  if (from != to)
		    {
		      eassert (tb != b || to < from);
		      ASAN_PREPARE_LIVE_SDATA (to, nbytes);
		      memmove (to, from, step);
		      to->string->u.s.data = to->data;
		    }

		  to = next_to;
		}
	    }
	}

      /* Any sblocks following TB can be free'd.  */
      for (struct sblock *b = tb->next; b != NULL; )
	{
	  struct sblock *next = b->next;
	  lisp_free (thr, b);
	  b = next;
	}

      tb->data_slot = to;
      tb->next = NULL;
    }
  THREAD_FIELD (thr, m_current_sblock) = tb;
}

static Lisp_Object new_lisp_string (EMACS_INT, EMACS_INT, bool);

DEFUN ("make-string", Fmake_string, Smake_string, 2, 3, 0,
       doc: /* Make a string.
Return a string of LENGTH instances of INIT, which should
be a numeric character code, e.g., ?x.
The string is unibyte unless INIT is not ASCII or MULTIBYTE is non-nil.
*/)
  (Lisp_Object length, Lisp_Object init, Lisp_Object multibyte)
{
  Lisp_Object val;
  int init_char;
  CHECK_FIXNAT (length);
  CHECK_CHARACTER (init);
  init_char = XFIXNAT (init);

  if (ASCII_CHAR_P (init_char) && NILP (multibyte))
    {
      EMACS_INT nbytes = XFIXNUM (length);
      val = new_lisp_string (nbytes, nbytes, false);
      memset (SDATA (val), init_char, nbytes);
      SDATA (val)[nbytes] = 0;
    }
  else
    {
      unsigned char str[MAX_MULTIBYTE_LENGTH];
      ptrdiff_t len = CHAR_STRING (init_char, str);
      EMACS_INT nbytes, string_len = XFIXNUM (length);

      if (INT_MULTIPLY_WRAPV (len, string_len, &nbytes))
	error ("Product of %ld * %ld overflows", len, string_len);

      val = new_lisp_string (string_len, nbytes, true);
      unsigned char *beg = SDATA (val), *end = beg + nbytes;
      for (unsigned char *p = beg; p < end; p += len)
	{
	  /* First time we just copy STR to the data of VAL.  */
	  if (p == beg)
	    memcpy (p, str, len);
	  else
	    {
	      /* Next time we copy largest possible chunk from
		 initialized to uninitialized part of VAL.  */
	      len = min (p - beg, end - p);
	      memcpy (p, beg, len);
	    }
	}
    }
  return val;
}

/* Fill A with 1 bits if INIT is non-nil, and with 0 bits otherwise.
   Return A.  */

Lisp_Object
bool_vector_fill (Lisp_Object a, Lisp_Object init)
{
  EMACS_INT nbits = bool_vector_size (a);
  if (0 < nbits)
    {
      unsigned char *data = bool_vector_uchar_data (a);
      int pattern = NILP (init) ? 0 : (1 << BOOL_VECTOR_BITS_PER_CHAR) - 1;
      ptrdiff_t nbytes = bool_vector_bytes (nbits);
      int last_mask = ~ (~0u << ((nbits - 1) % BOOL_VECTOR_BITS_PER_CHAR + 1));
      memset (data, pattern, nbytes - 1);
      data[nbytes - 1] = pattern & last_mask;
    }
  return a;
}

/* Return a newly allocated, uninitialized bool vector of size NBITS.  */

Lisp_Object
make_bool_vector (EMACS_INT nbits)
{
  Lisp_Object val;
  EMACS_INT words = bool_vector_words (nbits);
  EMACS_INT word_bytes = words * sizeof (bits_word);
  EMACS_INT needed_elements = ((bool_header_size - header_size + word_bytes
				+ word_size - 1)
			       / word_size);
  if (PTRDIFF_MAX < needed_elements)
    memory_full (SIZE_MAX);
  struct Lisp_Bool_Vector *p
    = (struct Lisp_Bool_Vector *) static_vector_allocator (needed_elements, false);
  XSETVECTOR (val, p);
  XSETPVECTYPESIZE (XVECTOR (val), PVEC_BOOL_VECTOR, 0, 0);
  p->size = nbits;

  /* Clear padding at the end.  */
  if (words)
    p->data[words - 1] = 0;

  return val;
}

DEFUN ("make-bool-vector", Fmake_bool_vector, Smake_bool_vector, 2, 2, 0,
       doc: /* Return a new bool-vector of length LENGTH, using INIT for each element.
LENGTH must be a number.  INIT matters only in whether it is t or nil.  */)
  (Lisp_Object length, Lisp_Object init)
{
  Lisp_Object val;

  CHECK_FIXNAT (length);
  val = make_bool_vector (XFIXNAT (length));
  return bool_vector_fill (val, init);
}

DEFUN ("bool-vector", Fbool_vector, Sbool_vector, 0, MANY, 0,
       doc: /* Return a new bool-vector with specified arguments as elements.
Allows any number of arguments, including zero.
usage: (bool-vector &rest OBJECTS)  */)
  (ptrdiff_t nargs, Lisp_Object *args)
{
  ptrdiff_t i;
  Lisp_Object vector;

  vector = make_bool_vector (nargs);
  for (i = 0; i < nargs; ++i)
    bool_vector_set (vector, i, !NILP (args[i]));

  return vector;
}

/* Make a string from NBYTES bytes at CONTENTS, and compute the number
   of characters from the contents.  This string may be unibyte or
   multibyte, depending on the contents.  */

Lisp_Object
make_string (const char *contents, ptrdiff_t nbytes)
{
  register Lisp_Object val;
  ptrdiff_t nchars, multibyte_nbytes;

  parse_str_as_multibyte ((const unsigned char *) contents, nbytes,
			  &nchars, &multibyte_nbytes);
  if (nbytes == nchars || nbytes != multibyte_nbytes)
    /* CONTENTS contains no multibyte sequences or contains an invalid
       multibyte sequence.  We must make unibyte string.  */
    val = make_unibyte_string (contents, nbytes);
  else
    val = make_multibyte_string (contents, nchars, nbytes);
  return val;
}

/* Make a unibyte string from LENGTH bytes at CONTENTS.

   If CONTENTS is NULL, leave string uninitialized.  */

Lisp_Object
make_unibyte_string (const char *contents, ptrdiff_t length)
{
  register Lisp_Object val;
  val = new_lisp_string (length, length, false);
  if (contents)
    memcpy (SDATA (val), contents, length);
  return val;
}

/* If NCHARS is -1 we attempt calculating NCHARS.

   If CONTENTS is NULL, leave string uninitialized.  */

Lisp_Object
make_multibyte_string (const char *contents, ptrdiff_t nchars, ptrdiff_t nbytes)
{
  Lisp_Object val = Qnil;
  if (contents && nchars < 0)
    {
      nchars = multibyte_chars_in_text
	((const unsigned char *) contents, nbytes);
      eassert (nbytes >= nchars);
    }
  if (nchars >= 0)
    {
      val = new_lisp_string (nchars, nbytes, true);
      if (contents)
	memcpy (SDATA (val), contents, nbytes);
    }
  return val;
}

Lisp_Object
new_lisp_string (EMACS_INT nchars, EMACS_INT nbytes, bool multibyte)
{
  Lisp_Object string;
  struct Lisp_String *s;

  eassume (nchars >= 0 && nbytes >= nchars);
  if (nbytes == 0)
    return multibyte ? empty_multibyte_string : empty_unibyte_string;

  s = static_string_allocator ();
  s->u.s.intervals = NULL;
  allocate_sdata (s, nchars, nbytes, false);
  XSETSTRING (string, s);
  string_chars_consed += nbytes;
  if (!multibyte)
    STRING_SET_UNIBYTE (string);
  return string;
}

/* Print arguments to BUF according to a FORMAT, then return
   a Lisp_String initialized with the data from BUF.  */

Lisp_Object
make_formatted_string (char *buf, const char *format, ...)
{
  va_list ap;
  int length;

  va_start (ap, format);
  length = vsprintf (buf, format, ap);
  va_end (ap);
  return make_string (buf, length);
}

/* Pin a unibyte string in place so that it won't move during GC.  */
void
pin_string (Lisp_Object string)
{
  eassert (STRINGP (string) && !STRING_MULTIBYTE (string));
  struct Lisp_String *s = XSTRING (string);
  ptrdiff_t size = STRING_BYTES (s);
  unsigned char *data = s->u.s.data;

  if (size <= LARGE_STRING_THRESH
      && !PURE_P (data) && !pdumper_object_p (data)
      && s->u.s.size_byte != Sdata_Pinned)
    {
      eassert (s->u.s.size_byte == Sdata_Unibyte);
      eassert (s->u.s.data != NULL);
      sdata *old_sdata = SDATA_OF_LISP_STRING (s);
      allocate_sdata (s, size, size, true);
      memcpy (s->u.s.data, data, size);
      old_sdata->string = NULL;
      eassert (old_sdata->nbytes == size);
      ASAN_PREPARE_DEAD_SDATA (old_sdata, size);
    }
  s->u.s.size_byte = Sdata_Pinned;
}

#define GETMARKBIT(block,n)				\
  (((block)->gcmarkbits[(n) / BITS_PER_BITS_WORD]	\
    >> ((n) % BITS_PER_BITS_WORD))			\
   & 1)

#define SETMARKBIT(block,n)				\
  ((block)->gcmarkbits[(n) / BITS_PER_BITS_WORD]	\
   |= (bits_word) 1 << ((n) % BITS_PER_BITS_WORD))

#define UNSETMARKBIT(block,n)				\
  ((block)->gcmarkbits[(n) / BITS_PER_BITS_WORD]	\
   &= ~((bits_word) 1 << ((n) % BITS_PER_BITS_WORD)))

#define FLOAT_BLOCK(fptr) \
  (eassert (!pdumper_object_p (fptr)),                                  \
   ((struct float_block *) (((uintptr_t) (fptr)) & ~(BLOCK_ALIGN - 1))))

#define FLOAT_INDEX(fptr) \
  ((((uintptr_t) (fptr)) & (BLOCK_ALIGN - 1)) / sizeof (struct Lisp_Float))

struct float_block
{
  /* Data first, to preserve alignment.  */
  struct Lisp_Float floats[BLOCK_NFLOATS];
  bits_word gcmarkbits[1 + BLOCK_NFLOATS / BITS_PER_BITS_WORD];
  struct float_block *next;
};

#define XFLOAT_MARKED_P(fptr) \
  GETMARKBIT (FLOAT_BLOCK (fptr), FLOAT_INDEX (fptr))

#define XFLOAT_MARK(fptr) \
  SETMARKBIT (FLOAT_BLOCK (fptr), FLOAT_INDEX (fptr))

#define XFLOAT_UNMARK(fptr) \
  UNSETMARKBIT (FLOAT_BLOCK (fptr), FLOAT_INDEX (fptr))

#if GC_ASAN_POISON_OBJECTS
# define ASAN_POISON_FLOAT_BLOCK(fblk)         \
  __asan_poison_memory_region ((fblk)->floats, \
			       sizeof ((fblk)->floats))
# define ASAN_UNPOISON_FLOAT_BLOCK(fblk)         \
  __asan_unpoison_memory_region ((fblk)->floats, \
				 sizeof ((fblk)->floats))
# define ASAN_POISON_FLOAT(p) \
  __asan_poison_memory_region (p, sizeof (struct Lisp_Float))
# define ASAN_UNPOISON_FLOAT(p) \
  __asan_unpoison_memory_region (p, sizeof (struct Lisp_Float))
#else
# define ASAN_POISON_FLOAT_BLOCK(fblk) ((void) 0)
# define ASAN_UNPOISON_FLOAT_BLOCK(fblk) ((void) 0)
# define ASAN_POISON_FLOAT(p) ((void) 0)
# define ASAN_UNPOISON_FLOAT(p) ((void) 0)
#endif

Lisp_Object
make_float (double float_value)
{
  Lisp_Object val;
  if (float_free_list)
    {
      XSETFLOAT (val, float_free_list);
      float_free_list = float_free_list->u.chain;
      ASAN_UNPOISON_FLOAT (float_free_list);
    }
  else
    {
      if (float_block_index == BLOCK_NFLOATS)
	{
	  struct float_block *newblk
	    = lisp_align_malloc (current_thread, sizeof *newblk, MEM_TYPE_FLOAT);
	  newblk->next = float_blocks;
	  memset (newblk->gcmarkbits, 0, sizeof newblk->gcmarkbits);
	  float_blocks = newblk;
	  float_block_index = 0;
	  ASAN_POISON_FLOAT_BLOCK (newblk);
	}
      ASAN_UNPOISON_FLOAT (&float_blocks->floats[float_block_index]);
      XSETFLOAT (val, &float_blocks->floats[float_block_index]);
      ++float_block_index;
    }

  XFLOAT_INIT (val, float_value);
  eassert (!XFLOAT_MARKED_P (XFLOAT (val)));
  bytes_since_gc += sizeof (struct Lisp_Float);
  ++floats_consed;
  return val;
}

#define CONS_BLOCK(fptr) \
  (eassert (!pdumper_object_p (fptr)),                                  \
   ((struct cons_block *) ((uintptr_t) (fptr) & ~(BLOCK_ALIGN - 1))))

#define CONS_INDEX(fptr) \
  (((uintptr_t) (fptr) & (BLOCK_ALIGN - 1)) / sizeof (struct Lisp_Cons))

struct cons_block
{
  /* Data first, to preserve alignment.  */
  struct Lisp_Cons conses[BLOCK_NCONS];
  bits_word gcmarkbits[1 + BLOCK_NCONS / BITS_PER_BITS_WORD];
  struct cons_block *next;
};

#define XCONS_MARKED_P(fptr) \
  GETMARKBIT (CONS_BLOCK (fptr), CONS_INDEX (fptr))

#define XMARK_CONS(fptr) \
  SETMARKBIT (CONS_BLOCK (fptr), CONS_INDEX (fptr))

#define XUNMARK_CONS(fptr) \
  UNSETMARKBIT (CONS_BLOCK (fptr), CONS_INDEX (fptr))

#if GC_ASAN_POISON_OBJECTS
# define ASAN_POISON_CONS_BLOCK(b) \
  __asan_poison_memory_region ((b)->conses, sizeof ((b)->conses))
# define ASAN_POISON_CONS(p) \
  __asan_poison_memory_region (p, sizeof (struct Lisp_Cons))
# define ASAN_UNPOISON_CONS(p) \
  __asan_unpoison_memory_region (p, sizeof (struct Lisp_Cons))
#else
# define ASAN_POISON_CONS_BLOCK(b) ((void) 0)
# define ASAN_POISON_CONS(p) ((void) 0)
# define ASAN_UNPOISON_CONS(p) ((void) 0)
#endif

/* Explicitly free a cons cell by putting it on the free-list.  */

void
free_cons (struct Lisp_Cons *ptr)
{
  ptr->u.s.u.chain = cons_free_list;
  ptr->u.s.car = dead_object ();
  cons_free_list = ptr;
  ptrdiff_t nbytes = sizeof *ptr;
  bytes_since_gc -= nbytes;
  ASAN_POISON_CONS (ptr);
}

DEFUN ("cons", Fcons, Scons, 2, 2, 0,
       doc: /* Create a new cons, give it CAR and CDR as components, and return it.  */)
  (Lisp_Object car, Lisp_Object cdr)
{
  register Lisp_Object val;

  if (cons_free_list)
    {
      ASAN_UNPOISON_CONS (cons_free_list);
      XSETCONS (val, cons_free_list);
      cons_free_list = cons_free_list->u.s.u.chain;
    }
  else
    {
      if (cons_block_index == BLOCK_NCONS)
	{
	  struct cons_block *newblk
	    = lisp_align_malloc (current_thread, sizeof *newblk, MEM_TYPE_CONS);
	  memset (newblk->gcmarkbits, 0, sizeof newblk->gcmarkbits);
	  newblk->next = cons_blocks;
	  cons_blocks = newblk;
	  cons_block_index = 0;
	  ASAN_POISON_CONS_BLOCK (newblk);
	}
      ASAN_UNPOISON_CONS (&cons_blocks->conses[cons_block_index]);
      XSETCONS (val, &cons_blocks->conses[cons_block_index]);
      ++cons_block_index;
    }

  XSETCAR (val, car);
  XSETCDR (val, cdr);
  eassert (!XCONS_MARKED_P (XCONS (val)));
  bytes_since_gc += sizeof (struct Lisp_Cons);
  ++cons_cells_consed;

  return val;
}

/* Make a list of 1, 2, 3, 4 or 5 specified objects.  */

Lisp_Object
list1 (Lisp_Object arg1)
{
  return Fcons (arg1, Qnil);
}

Lisp_Object
list2 (Lisp_Object arg1, Lisp_Object arg2)
{
  return Fcons (arg1, Fcons (arg2, Qnil));
}


Lisp_Object
list3 (Lisp_Object arg1, Lisp_Object arg2, Lisp_Object arg3)
{
  return Fcons (arg1, Fcons (arg2, Fcons (arg3, Qnil)));
}

Lisp_Object
list4 (Lisp_Object arg1, Lisp_Object arg2, Lisp_Object arg3, Lisp_Object arg4)
{
  return Fcons (arg1, Fcons (arg2, Fcons (arg3, Fcons (arg4, Qnil))));
}

Lisp_Object
list5 (Lisp_Object arg1, Lisp_Object arg2, Lisp_Object arg3, Lisp_Object arg4,
       Lisp_Object arg5)
{
  return Fcons (arg1, Fcons (arg2, Fcons (arg3, Fcons (arg4,
						       Fcons (arg5, Qnil)))));
}

/* Make a list of COUNT Lisp_Objects, where ARG is the first one.
   Use CONS to construct the pairs.  AP has any remaining args.  */
static Lisp_Object
cons_listn (ptrdiff_t count, Lisp_Object arg,
	    Lisp_Object (*cons) (Lisp_Object, Lisp_Object), va_list ap)
{
  eassume (0 < count);
  Lisp_Object val = cons (arg, Qnil);
  Lisp_Object tail = val;
  for (ptrdiff_t i = 1; i < count; ++i)
    {
      Lisp_Object elem = cons (va_arg (ap, Lisp_Object), Qnil);
      XSETCDR (tail, elem);
      tail = elem;
    }
  return val;
}

/* Make a list of COUNT Lisp_Objects, where ARG1 is the first one.  */
Lisp_Object
listn (ptrdiff_t count, Lisp_Object arg1, ...)
{
  va_list ap;
  va_start (ap, arg1);
  Lisp_Object val = cons_listn (count, arg1, Fcons, ap);
  va_end (ap);
  return val;
}

/* Make a pure list of COUNT Lisp_Objects, where ARG1 is the first one.  */
Lisp_Object
pure_listn (ptrdiff_t count, Lisp_Object arg1, ...)
{
  va_list ap;
  va_start (ap, arg1);
  Lisp_Object val = cons_listn (count, arg1, pure_cons, ap);
  va_end (ap);
  return val;
}

DEFUN ("list", Flist, Slist, 0, MANY, 0,
       doc: /* Return a newly created list with specified arguments as elements.
Allows any number of arguments, including zero.
usage: (list &rest OBJECTS)  */)
  (ptrdiff_t nargs, Lisp_Object *args)
{
  register Lisp_Object val;
  val = Qnil;

  while (nargs > 0)
    {
      nargs--;
      val = Fcons (args[nargs], val);
    }
  return val;
}

DEFUN ("make-list", Fmake_list, Smake_list, 2, 2, 0,
       doc: /* Return a newly created list of length LENGTH, with each element being INIT.  */)
  (Lisp_Object length, Lisp_Object init)
{
  Lisp_Object val = Qnil;
  CHECK_FIXNAT (length);

  for (EMACS_INT size = XFIXNAT (length); 0 < size; size--)
    {
      val = Fcons (init, val);
      rarely_quit (size);
    }

  return val;
}

/* vector_free_lists[slot] needs to chain Lisp_Vector structs.  Since
   struct Lisp_Vector lacks a next pointer, we cannibalize its
   CONTENTS member.  What then of the Lisp_Vector's actual contents?
   There aren't any since vector_free_lists are reclamations.
*/

static struct Lisp_Vector *
vector_next (struct Lisp_Vector *v)
{
  return XUNTAG (v->contents[0], Lisp_Int0, struct Lisp_Vector);
}

/* The comment for vector_next() explains why we can cavalierly use
   CONTENTS as a poor but profligate man's next-pointer.  */

static void
vector_set_next (struct Lisp_Vector *v, struct Lisp_Vector *p)
{
  v->contents[0] = make_lisp_ptr (p, Lisp_Int0);
}

/* Advance vector pointer over a block data.  */

static struct Lisp_Vector *
ADVANCE (struct Lisp_Vector *v, ptrdiff_t nbytes)
{
  void *vv = v;
  char *cv = vv;
  void *p = cv + nbytes;
  return p;
}

/*
   Each SLOT (index) in vector_free_lists points to a chain of vectors
   of word-length SLOT+1.

   When a new block of VBLOCK_NBYTES is requisitioned, its free list
   slot gradually percolates downwards as subsequent allocation
   requests consume it piecemeal.  Thus, vector_free_lists slots after
   LARGE_VECTOR_THRESH_WORDS would be sparse (requests beyond the
   threshold eschew vector_free_lists altogether).

   To avoid scanning a sparse range we size VBLOCK_NFREE_LISTS as
   LARGE_VECTOR_THRESH_WORDS, and reserve the final index
   VBLOCK_NFREE_LISTS - 1 as an omnibus slot for free vectors sized
   LARGE_VECTOR_THRESH and greater.
*/

static ptrdiff_t
free_slot (ptrdiff_t nbytes)
{
  eassume (LISP_VECTOR_MIN <= nbytes);
  return min ((nbytes - LISP_VECTOR_MIN) / word_size, VBLOCK_NFREE_LISTS - 1);
}

/* So-called large vectors are managed outside vector blocks.

   As C99 does not allow one struct to hold a
   flexible-array-containing struct such as Lisp_Vector, we append the
   Lisp_Vector to the large_vector in memory, and retrieve it via
   large_vector_contents().
*/

struct large_vector
{
  struct large_vector *next;
};

enum
  {
    large_vector_contents_offset = ROUNDUP (sizeof (struct large_vector), LISP_ALIGNMENT)
  };

static struct Lisp_Vector *
large_vector_contents (struct large_vector *p)
{
  return (struct Lisp_Vector *) ((char *) p + large_vector_contents_offset);
}

/* This internal type is used to maintain an underlying storage
   for small vectors.  */

struct vector_block
{
  char data[VBLOCK_NBYTES];
  struct vector_block *next;
};

/* The only vector with 0 slots, allocated from pure space.  */

Lisp_Object zero_vector;

#if GC_ASAN_POISON_OBJECTS
# define ASAN_POISON_VECTOR_CONTENTS(v, bytes) \
  __asan_poison_memory_region ((v)->contents, bytes)
# define ASAN_UNPOISON_VECTOR_CONTENTS(v, bytes) \
  __asan_unpoison_memory_region ((v)->contents, bytes)
# define ASAN_UNPOISON_VECTOR_BLOCK(b) \
  __asan_unpoison_memory_region ((b)->data, sizeof (b)->data)
#else
# define ASAN_POISON_VECTOR_CONTENTS(v, bytes) ((void) 0)
# define ASAN_UNPOISON_VECTOR_CONTENTS(v, bytes) ((void) 0)
# define ASAN_UNPOISON_VECTOR_BLOCK(b) ((void) 0)
#endif

static void
add_vector_free_lists (struct thread_state *thr,
		       struct Lisp_Vector *v,
		       ptrdiff_t nbytes)
{
  eassume (header_size <= nbytes);
  ptrdiff_t nwords = (nbytes - header_size) / word_size;
  XSETPVECTYPESIZE (v, PVEC_FREE, 0, nwords);
  eassert (nbytes % word_size == 0);
  ptrdiff_t slot = free_slot (nbytes);
  THREAD_FIELD (thr, m_most_recent_free_slot) = slot;
  vector_set_next (v, THREAD_FIELD (thr, m_vector_free_lists[slot]));
  THREAD_FIELD (thr, m_vector_free_lists[slot]) = v;
  ASAN_POISON_VECTOR_CONTENTS (v, nbytes - header_size);
}

static struct vector_block *
allocate_vector_block (void)
{
  struct vector_block *newblk = xmalloc (sizeof *newblk);
  mem_insert (newblk->data, newblk->data + VBLOCK_NBYTES,
	      MEM_TYPE_VBLOCK, &mem_root);
  newblk->next = vector_blocks;
  vector_blocks = newblk;
  return newblk;
}

static void
init_vectors (void)
{
  zero_vector = make_pure_vector (0);
  staticpro (&zero_vector);
}

/* Nonzero if VECTOR pointer is valid pointer inside BLOCK.  */

#define VECTOR_IN_BLOCK(vector, block)		\
  ((char *) (vector) <= (block)->data		\
   + VBLOCK_NBYTES - LISP_VECTOR_MIN)

/* Memory footprint in bytes of a pseudovector other than a bool-vector.  */
static ptrdiff_t
pv_nwords (const union vectorlike_header *hdr)
{
  return ((hdr->size & PSEUDOVECTOR_SIZE_MASK)
	  + ((hdr->size & PSEUDOVECTOR_REST_MASK) >> PSEUDOVECTOR_SIZE_BITS));
}

/* Return nbytes of vector with HDR.  */

ptrdiff_t
vectorlike_nbytes (const union vectorlike_header *hdr)
{
  ptrdiff_t nwords;
  ptrdiff_t size = hdr->size & ~ARRAY_MARK_FLAG;

  switch (PVTYPE ((const struct Lisp_Vector *) hdr))
    {
    case PVEC_NORMAL_VECTOR:
      nwords = size;
      break;
    case PVEC_BOOL_VECTOR:
      {
	struct Lisp_Bool_Vector *bv = (struct Lisp_Bool_Vector *) hdr;
	ptrdiff_t word_bytes = (bool_vector_words (bv->size)
				* sizeof (bits_word));
	ptrdiff_t boolvec_bytes = bool_header_size + word_bytes;
	verify (header_size <= bool_header_size);
	nwords = (boolvec_bytes - header_size + word_size - 1) / word_size;
      }
      break;
    default:
      eassert (size & PSEUDOVECTOR_FLAG);
      nwords = pv_nwords (hdr);
      break;
    }
  return header_size + (word_size * nwords);
}

/* Convert a pseudovector pointer P to its underlying struct T pointer.
   Verify that the struct is small, since free_by_pvtype() is called
   only on small vector-like objects.  */

#define PSEUDOVEC_STRUCT(p, t) \
  verify_expr ((header_size + VECSIZE (struct t) * word_size \
		<= LARGE_VECTOR_THRESH), \
	       (struct t *) (p))

/* Release extra resources still in use by VECTOR, which may be any
   small vector-like object.  */

static void
free_by_pvtype (struct Lisp_Vector *vector)
{
  switch (PVTYPE (vector))
    {
    case PVEC_BIGNUM:
      mpz_clear (PSEUDOVEC_STRUCT (vector, Lisp_Bignum)->value);
      break;
    case PVEC_OVERLAY:
      {
	struct Lisp_Overlay *ol = PSEUDOVEC_STRUCT (vector, Lisp_Overlay);
	xfree (ol->interval);
	break;
      }
    case PVEC_FINALIZER:
      unchain_finalizer (PSEUDOVEC_STRUCT (vector, Lisp_Finalizer));
      break;
    case PVEC_FONT:
      if (FONT_OBJECT_MAX == (vector->header.size & PSEUDOVECTOR_SIZE_MASK))
	{
	  struct font *font = PSEUDOVEC_STRUCT (vector, font);
	  struct font_driver const *drv = font->driver;
	  if (drv) /* NULL when Bug#16140.  */
	    {
	      eassume (valid_font_driver (drv));
	      drv->close_font (font);
	    }
	}
      break;
    case PVEC_THREAD:
      finalize_one_thread (PSEUDOVEC_STRUCT (vector, thread_state));
      break;
    case PVEC_MUTEX:
      finalize_one_mutex (PSEUDOVEC_STRUCT (vector, Lisp_Mutex));
      break;
    case PVEC_CONDVAR:
      finalize_one_condvar (PSEUDOVEC_STRUCT (vector, Lisp_CondVar));
      break;
    case PVEC_MARKER:
      /* sweep_buffer() ought to have unchained it.  */
      eassert (!PSEUDOVEC_STRUCT (vector, Lisp_Marker)->buffer);
      break;
    case PVEC_USER_PTR:
      {
	struct Lisp_User_Ptr *uptr = PSEUDOVEC_STRUCT (vector, Lisp_User_Ptr);
	if (uptr->finalizer)
	  uptr->finalizer (uptr->p);
      }
      break;
#ifdef HAVE_MODULES
    case PVEC_MODULE_FUNCTION:
      {
	ATTRIBUTE_MAY_ALIAS struct Lisp_Module_Function *function
	  = (struct Lisp_Module_Function *) vector;
	module_finalize_function (function);
      }
      break;
#endif
#ifdef HAVE_NATIVE_COMP
    case PVEC_NATIVE_COMP_UNIT:
      {
	struct Lisp_Native_Comp_Unit *cu
	  = PSEUDOVEC_STRUCT (vector, Lisp_Native_Comp_Unit);
	unload_comp_unit (cu);
      }
      break;
    case PVEC_SUBR:
      {
	struct Lisp_Subr *subr = PSEUDOVEC_STRUCT (vector, Lisp_Subr);
	if (! NILP (subr->native_comp_u))
	  {
	    xfree ((char *) subr->symbol_name);
	    xfree (subr->native_c_name);
	  }
      }
      break;
#endif
    case PVEC_HASH_TABLE:
      {
	struct Lisp_Hash_Table *h = PSEUDOVEC_STRUCT (vector, Lisp_Hash_Table);
	if (h->table_size > 0)
	  {
	    eassert (h->index_bits > 0);
	    xfree (h->index);
	    xfree (h->key_and_value);
	    xfree (h->next);
	    xfree (h->hash);
	    ptrdiff_t bytes = (h->table_size * (2 * sizeof *h->key_and_value
						+ sizeof *h->hash
						+ sizeof *h->next)
			       + hash_table_index_size (h) * sizeof *h->index);
	    hash_table_allocated_bytes -= bytes;
	  }
      }
      break;
    case PVEC_OBARRAY:
      {
	struct Lisp_Obarray *o = PSEUDOVEC_STRUCT (vector, Lisp_Obarray);
	xfree (o->buckets);
	ptrdiff_t bytes = obarray_size (o) * sizeof *o->buckets;
	hash_table_allocated_bytes -= bytes;
      }
      break;
#ifdef HAVE_TREE_SITTER
    case PVEC_TREE_SITTER:
      {
	struct Lisp_Tree_Sitter *lisp_parser
	  = PSEUDOVEC_STRUCT (vector, Lisp_Tree_Sitter);
	if (lisp_parser->highlight_names != NULL)
	  xfree (lisp_parser->highlight_names);
	if (lisp_parser->highlights_query != NULL)
	  xfree (lisp_parser->highlights_query);
	if (lisp_parser->highlighter != NULL)
	  ts_highlighter_delete (lisp_parser->highlighter);
	if (lisp_parser->tree != NULL)
	  ts_tree_delete(lisp_parser->tree);
	if (lisp_parser->prev_tree != NULL)
	  ts_tree_delete(lisp_parser->prev_tree);
	if (lisp_parser->indents_query != NULL)
	  ts_query_delete (lisp_parser->indents_query);
	if (lisp_parser->parser != NULL)
	  ts_parser_delete(lisp_parser->parser);
      }
      break;
    case PVEC_TREE_SITTER_NODE:
      /* currently nothing to clean up.  */
      break;
    case PVEC_TREE_SITTER_CURSOR:
      {
	struct Lisp_Tree_Sitter_Cursor *cursor
	  = PSEUDOVEC_STRUCT (vector, Lisp_Tree_Sitter_Cursor);
	ts_tree_cursor_delete (&cursor->cursor);
      }
      break;
#endif
#ifdef HAVE_SQLITE3
    case PVEC_SQLITE:
      /* clean s___ up.  To be implemented.  */
      break;
#endif
    default:
      break;
    }
}

/* Reclaim space used by unmarked vectors.  */

static void
sweep_vectors (struct thread_state *thr)
{
  gcstat.total_vectors =
    gcstat.total_vector_slots =
    gcstat.total_free_vector_slots = 0;

  memset (THREAD_FIELD (thr, m_vector_free_lists), 0,
	  VBLOCK_NFREE_LISTS * sizeof (struct Lisp_Vector *));
  THREAD_FIELD (thr, m_most_recent_free_slot) = VBLOCK_NFREE_LISTS;

  /* Non-large vectors in M_VECTOR_BLOCKS.  */
  for (struct vector_block *block = THREAD_FIELD (thr, m_vector_blocks),
	 **bprev = &THREAD_FIELD (thr, m_vector_blocks);
       block != NULL;
       block = *bprev)
    {
      ptrdiff_t run_bytes = 0;
      struct Lisp_Vector *run_vector = NULL;
      for (struct Lisp_Vector *vector = (struct Lisp_Vector *) block->data;
	   VECTOR_IN_BLOCK (vector, block);
	   (void) vector)
	{
	  ptrdiff_t nbytes = vector_nbytes (vector);
	  ASAN_UNPOISON_VECTOR_BLOCK (block);
	  if (vector_marked_p (vector))
	    {
	      if (run_vector)
		{
		  eassume (run_bytes && run_bytes % word_size == 0);
		  add_vector_free_lists (thr, run_vector, run_bytes);
		  gcstat.total_free_vector_slots += run_bytes / word_size;
		  run_bytes = 0;
		  run_vector = NULL;
		}
	      XUNMARK_VECTOR (vector);
	      ++gcstat.total_vectors;
	      gcstat.total_vector_slots += nbytes / word_size;
	    }
	  else
	    {
	      free_by_pvtype (vector);
	      if (run_vector == NULL)
		{
		  eassert (run_bytes == 0);
		  run_vector = vector;
		}
	      run_bytes += nbytes;
	    }
	  vector = ADVANCE (vector, nbytes);
	}

      if (run_vector == (struct Lisp_Vector *) block->data)
	{
	  /* If RUN_VECTOR never wavered from its initial
	     assignment, then nothing in the block was marked.
	     Harvest it back to OS.  */
	  struct mem_node *node = mem_find (thr, block->data);
	  eassert (node != mem_nil);
	  mem_delete (node, &THREAD_FIELD (thr, m_mem_root));
	  *bprev = block->next;
	  xfree (block);
	}
      else
	{
	  bprev = &block->next;
	  if (run_vector)
	    {
	      /* block ended in an unmarked vector */
	      add_vector_free_lists (thr, run_vector, run_bytes);
	      gcstat.total_free_vector_slots += run_bytes / word_size;
	    }
	}
    }

  /* Free floating large vectors.  */
  for (struct large_vector *lv = THREAD_FIELD (thr, m_large_vectors),
	 **lvprev = &THREAD_FIELD (thr, m_large_vectors);
       lv != NULL;
       lv = *lvprev)
    {
      struct Lisp_Vector *vector = large_vector_contents (lv);
      if (XVECTOR_MARKED_P (vector))
	{
	  XUNMARK_VECTOR (vector);
	  ++gcstat.total_vectors;
	  gcstat.total_vector_slots
	    += (vector->header.size & PSEUDOVECTOR_FLAG
		? vector_nbytes (vector) / word_size
		: header_size / word_size + vector->header.size);
	  lvprev = &lv->next;
	}
      else
	{
	  *lvprev = lv->next;
	  lisp_free (thr, lv);
	}
    }

  gcstat.total_hash_table_bytes = hash_table_allocated_bytes;
}

/* Maximum number of elements in a vector.  This is a macro so that it
   can be used in an integer constant expression.  */

#define VECTOR_ELTS_MAX \
  ((ptrdiff_t) \
   min (((min (PTRDIFF_MAX, SIZE_MAX) - header_size - large_vector_contents_offset) \
	 / word_size), \
	MOST_POSITIVE_FIXNUM))

/* Return a newly allocated Lisp_Vector.

   For whatever reason, LEN words consuming more than half VBLOCK_NBYTES
   is considered "large."
*/
static struct Lisp_Vector *
allocate_vector (ptrdiff_t len, bool q_clear)
{
  ptrdiff_t nbytes = header_size + len * word_size;
  struct Lisp_Vector *p = NULL;

  if (len == 0)
    return XVECTOR (zero_vector);

  if (len > VECTOR_ELTS_MAX)
    error ("Requested %ld > %ld vector elements", len, VECTOR_ELTS_MAX);

  if (nbytes > LARGE_VECTOR_THRESH)
    {
      struct large_vector *lv = lisp_malloc (large_vector_contents_offset + nbytes,
					     q_clear, MEM_TYPE_VECTORLIKE);
      lv->next = large_vectors;
      large_vectors = lv;
      p = large_vector_contents (lv);
    }
  else
    {
      ptrdiff_t restbytes = 0;

      eassume (LISP_VECTOR_MIN <= nbytes && nbytes <= LARGE_VECTOR_THRESH);
      eassume (nbytes % word_size == 0);

      for (ptrdiff_t exact = free_slot (nbytes),
	     index = max (exact, most_recent_free_slot);
	   index < VBLOCK_NFREE_LISTS; ++index)
	{
	  p = vector_free_lists[index];
	  if (p != NULL)
	    {
	      ptrdiff_t nwords = pv_nwords (&p->header);
	      restbytes = header_size + (nwords * word_size) - nbytes;
	      eassert (restbytes || index == exact);
	      /* Either leave no residual or one big enough to sustain a
		 non-degenerate vector.  A hanging chad of MEM_TYPE_VBLOCK
		 triggers all manner of ENABLE_CHECKING failures.  */
	      if (!restbytes || restbytes >= LISP_VECTOR_MIN)
		{
		  ASAN_UNPOISON_VECTOR_CONTENTS (p, nbytes - header_size);
		  vector_free_lists[index] = vector_next (p);
		  break;
		}
	      p = NULL;
	    }
	}

      if (!p)
	{
	  /* Need new block */
	  p = (struct Lisp_Vector *) allocate_vector_block ()->data;
	  restbytes = VBLOCK_NBYTES - nbytes;
	}

      if (restbytes)
	{
	  /* Tack onto free list corresponding to free_slot(RESTBYTES).  */
	  eassert (restbytes % word_size == 0);
	  eassert (restbytes >= LISP_VECTOR_MIN);
	  add_vector_free_lists (current_thread, ADVANCE (p, nbytes), restbytes);
	}

      if (q_clear)
	memclear (p, nbytes);
    }

  bytes_since_gc += nbytes;
  vector_cells_consed += len;

  p->header.size = len;
  return p;
}

struct Lisp_Vector *
allocate_pseudovector (int memlen, int lisplen,
		       int zerolen, enum pvec_type tag)
{
  /* Catch bogus values.  */
  enum { size_max = VBLOCK_ALIGN - 1 };
  enum { rest_max = (1 << PSEUDOVECTOR_REST_BITS) - 1 };
  verify (size_max + rest_max <= VECTOR_ELTS_MAX);
  eassert (0 <= tag && tag <= PVEC_TAG_MAX);
  eassert (0 <= lisplen && lisplen <= zerolen && zerolen <= memlen);
  eassert (lisplen <= size_max);
  eassert (memlen <= size_max + rest_max);

  struct Lisp_Vector *vec = static_vector_allocator (memlen, false);
  /* Only the first LISPLEN slots will be traced normally by the GC.  */
  memclear (vec->contents, zerolen * word_size);
  XSETPVECTYPESIZE (vec, tag, lisplen, memlen - lisplen);
  return vec;
}

struct buffer *
allocate_buffer (void)
{
  struct buffer *b
    = ALLOCATE_PSEUDOVECTOR (struct buffer, cursor_in_non_selected_windows_,
			     PVEC_BUFFER);
  BUFFER_PVEC_INIT (b);
  /* Note that the rest fields of B are not initialized.  */
  return b;
}

/* Allocate a record with COUNT slots.  COUNT must be positive, and
   includes the type slot.  */

static struct Lisp_Vector *
allocate_record (EMACS_INT count)
{
  if (count > PSEUDOVECTOR_SIZE_MASK)
    error ("Attempt to allocate a record of %"pI"d slots; max is %d",
	   count, PSEUDOVECTOR_SIZE_MASK);
  struct Lisp_Vector *p = static_vector_allocator (count, false);
  p->header.size = count;
  XSETPVECTYPE (p, PVEC_RECORD);
  return p;
}


DEFUN ("make-record", Fmake_record, Smake_record, 3, 3, 0,
       doc: /* Create a new record.
TYPE is its type as returned by `type-of'; it should be either a
symbol or a type descriptor.  SLOTS is the number of non-type slots,
each initialized to INIT.  */)
  (Lisp_Object type, Lisp_Object slots, Lisp_Object init)
{
  CHECK_FIXNAT (slots);
  EMACS_INT size = XFIXNAT (slots) + 1;
  struct Lisp_Vector *p = allocate_record (size);
  p->contents[0] = type;
  for (ptrdiff_t i = 1; i < size; ++i)
    p->contents[i] = init;
  return make_lisp_ptr (p, Lisp_Vectorlike);
}

DEFUN ("record", Frecord, Srecord, 1, MANY, 0,
       doc: /* Create a new record.
TYPE is its type as returned by `type-of'; it should be either a
symbol or a type descriptor.  SLOTS is used to initialize the record
slots with shallow copies of the arguments.
usage: (record TYPE &rest SLOTS) */)
  (ptrdiff_t nargs, Lisp_Object *args)
{
  struct Lisp_Vector *p = allocate_record (nargs);
  memcpy (p->contents, args, nargs * sizeof *args);
  return make_lisp_ptr (p, Lisp_Vectorlike);
}

DEFUN ("make-vector", Fmake_vector, Smake_vector, 2, 2, 0,
       doc: /* Return a new vector of LENGTH instances of INIT.  */)
  (Lisp_Object length, Lisp_Object init)
{
  CHECK_TYPE (FIXNATP (length) && XFIXNAT (length) <= PTRDIFF_MAX,
	      Qwholenump, length);
  return initialize_vector (XFIXNAT (length), init);
}

Lisp_Object
initialize_vector (ptrdiff_t length, Lisp_Object init)
{
  struct Lisp_Vector *p = static_vector_allocator (length, NILP (init));
  if (!NILP (init))
    for (ptrdiff_t i = 0; i < length; ++i)
      p->contents[i] = init;
  return make_lisp_ptr (p, Lisp_Vectorlike);
}

DEFUN ("vector", Fvector, Svector, 0, MANY, 0,
       doc: /* Return a new vector containing the specified ARGS.
usage: (vector &rest ARGS)
ARGS can be empty, yielding the empty vector.  */)
  (ptrdiff_t nargs, Lisp_Object *args)
{
  Lisp_Object val = make_vector (nargs);
  struct Lisp_Vector *p = XVECTOR (val);
  memcpy (p->contents, args, nargs * sizeof *args);
  return val;
}

DEFUN ("make-byte-code", Fmake_byte_code, Smake_byte_code, 4, MANY, 0,
       doc: /* Create a byte-code object.
usage: (make-byte-code ARGLIST BYTE-CODE CONSTANTS DEPTH &optional DOCSTRING INTERACTIVE-SPEC &rest ELEMENTS)

ARGLIST is either a list of formal args to be dynamically bound
(congruent to that of a lambda expresssion), or a short-length bit
sequence NNNNNNNRMMMMMMM instructing the runtime how to interpret the
object's static arguments.  The 7 bits MMMMMMM specify the minimum
arity, the 7 bits NNNNNNN specify the maximum arity (ignoring &rest),
and the R bit flags the presence of &rest arguments.
*/)
  (ptrdiff_t nargs, Lisp_Object *args)
{
  Lisp_Object val;
  if (!((FIXNUMP (args[COMPILED_ARGLIST])
	  || CONSP (args[COMPILED_ARGLIST])
	  || NILP (args[COMPILED_ARGLIST]))
	 && STRINGP (args[COMPILED_BYTECODE])
	 && !STRING_MULTIBYTE (args[COMPILED_BYTECODE])
	 && VECTORP (args[COMPILED_CONSTANTS])
	 && FIXNATP (args[COMPILED_STACK_DEPTH])))
    error ("Invalid byte-code object");

  pin_string (args[COMPILED_BYTECODE]); /* Bytecode is immovable. */

  /* Under lexical binding, closures can no longer be pure copied. */
  val = Fvector (nargs, args);
  XSETPVECTYPE (XVECTOR (val), PVEC_COMPILED);
  return val;
}

DEFUN ("make-closure", Fmake_closure, Smake_closure, 1, MANY, 0,
       doc: /* Create a byte-code closure from PROTOTYPE and CLOSURE-VARS.
Return a copy of PROTOTYPE, a byte-code object, with CLOSURE-VARS
replacing the elements in the beginning of the constant-vector.
usage: (make-closure PROTOTYPE &rest CLOSURE-VARS) */)
  (ptrdiff_t nargs, Lisp_Object *args)
{
  Lisp_Object protofun = args[0];
  CHECK_TYPE (COMPILEDP (protofun), Qbyte_code_function_p, protofun);

  /* Create a copy of the constant vector, filling it with the closure
     variables in the beginning.  (The overwritten part should just
     contain placeholder values.) */
  Lisp_Object proto_constvec = AREF (protofun, COMPILED_CONSTANTS);
  ptrdiff_t constsize = ASIZE (proto_constvec);
  ptrdiff_t nvars = nargs - 1;
  if (nvars > constsize)
    error ("Closure vars do not fit in constvec");
  Lisp_Object constvec = make_vector (constsize);
  memcpy (XVECTOR (constvec)->contents, args + 1, nvars * word_size);
  memcpy (XVECTOR (constvec)->contents + nvars,
	  XVECTOR (proto_constvec)->contents + nvars,
	  (constsize - nvars) * word_size);

  /* Return a copy of the prototype function with the new constant vector. */
  ptrdiff_t protosize = PVSIZE (protofun);
  struct Lisp_Vector *vec = static_vector_allocator (protosize, false);
  vec->header = XVECTOR (protofun)->header;
  memcpy (vec->contents, XVECTOR (protofun)->contents, protosize * word_size);
  vec->contents[COMPILED_CONSTANTS] = constvec;
  return make_lisp_ptr (vec, Lisp_Vectorlike);
}

struct symbol_block
{
  /* Data first, to preserve alignment.  */
  struct Lisp_Symbol symbols[BLOCK_NSYMBOLS];
  struct symbol_block *next;
};

#if GC_ASAN_POISON_OBJECTS
# define ASAN_POISON_SYMBOL_BLOCK(s) \
  __asan_poison_memory_region ((s)->symbols, sizeof ((s)->symbols))
# define ASAN_UNPOISON_SYMBOL_BLOCK(s) \
  __asan_unpoison_memory_region ((s)->symbols, sizeof ((s)->symbols))
# define ASAN_POISON_SYMBOL(sym) \
  __asan_poison_memory_region (sym, sizeof *(sym))
# define ASAN_UNPOISON_SYMBOL(sym) \
  __asan_unpoison_memory_region (sym, sizeof *(sym))

#else
# define ASAN_POISON_SYMBOL_BLOCK(s) ((void) 0)
# define ASAN_UNPOISON_SYMBOL_BLOCK(s) ((void) 0)
# define ASAN_POISON_SYMBOL(sym) ((void) 0)
# define ASAN_UNPOISON_SYMBOL(sym) ((void) 0)
#endif

static void
set_symbol_name (Lisp_Object sym, Lisp_Object name)
{
  XSYMBOL (sym)->u.s.name = name;
}

void
init_symbol (Lisp_Object val, Lisp_Object name)
{
  struct Lisp_Symbol *p = XSYMBOL (val);
  set_symbol_name (val, name);
  set_symbol_plist (val, Qnil);
  p->u.s.type = SYMBOL_PLAINVAL;
  SET_SYMBOL_VAL (p, Qunbound);
  set_symbol_function (val, Qnil);
  set_symbol_next (val, NULL);
  p->u.s.gcmarkbit = false;
  p->u.s.interned = SYMBOL_UNINTERNED;
  p->u.s.trapped_write = SYMBOL_UNTRAPPED_WRITE;
  p->u.s.declared_special = false;
  p->u.s.pinned = false;
  p->u.s.buffer_local_only = false;
  p->u.s.buffer_local_default = Qunbound;
  p->u.s.c_variable = (lispfwd) { NULL };
  p->u.s.buffer_local_buffer = Qnil;
}

DEFUN ("make-symbol", Fmake_symbol, Smake_symbol, 1, 1, 0,
       doc: /* Return an uninterned, unbound symbol whose name is NAME. */)
  (Lisp_Object name)
{
  Lisp_Object val;

  CHECK_STRING (name);

  if (symbol_free_list)
    {
      ASAN_UNPOISON_SYMBOL (symbol_free_list);
      val = make_lisp_symbol (symbol_free_list);
      symbol_free_list = symbol_free_list->u.s.next;
    }
  else
    {
      if (symbol_block_index == BLOCK_NSYMBOLS)
	{
	  struct symbol_block *new
	    = lisp_malloc (sizeof *new, false, MEM_TYPE_SYMBOL);
	  new->next = symbol_blocks;
	  symbol_blocks = new;
	  symbol_block_index = 0;
	  ASAN_POISON_SYMBOL_BLOCK (new);
	}

<<<<<<< HEAD
      ASAN_UNPOISON_SYMBOL (&symbol_blocks->symbols[symbol_block_index]);
      XSETSYMBOL (val, &symbol_blocks->symbols[symbol_block_index]);
      ++symbol_block_index;
=======
      ASAN_UNPOISON_SYMBOL (&symbol_block->symbols[symbol_block_index]);
      val = make_lisp_symbol (&symbol_block->symbols[symbol_block_index]);
      symbol_block_index++;
>>>>>>> 0503657a
    }

  init_symbol (val, name);
  bytes_since_gc += sizeof (struct Lisp_Symbol);
  ++symbols_consed;
  return val;
}

Lisp_Object
make_misc_ptr (void *a)
{
  struct Lisp_Misc_Ptr *p = ALLOCATE_PLAIN_PSEUDOVECTOR (struct Lisp_Misc_Ptr,
							 PVEC_MISC_PTR);
  p->pointer = a;
  return make_lisp_ptr (p, Lisp_Vectorlike);
}

/* Return a new (deleted) overlay with PLIST.  */

Lisp_Object
build_overlay (bool front_advance, bool rear_advance,
               Lisp_Object plist)
{
  struct Lisp_Overlay *p = ALLOCATE_PSEUDOVECTOR (struct Lisp_Overlay, plist,
						  PVEC_OVERLAY);
  Lisp_Object overlay = make_lisp_ptr (p, Lisp_Vectorlike);
  struct itree_node *node = xmalloc (sizeof (*node));
  itree_node_init (node, front_advance, rear_advance, overlay);
  p->interval = node;
  p->buffer = NULL;
  set_overlay_plist (overlay, plist);
  return overlay;
}

DEFUN ("make-marker", Fmake_marker, Smake_marker, 0, 0, 0,
       doc: /* Return a newly allocated marker which does not point at any place.  */)
  (void)
{
  struct Lisp_Marker *p = ALLOCATE_PLAIN_PSEUDOVECTOR (struct Lisp_Marker,
						       PVEC_MARKER);
  p->buffer = 0;
  p->bytepos = 0;
  p->charpos = 0;
  p->next = NULL;
  p->insertion_type = 0;
  p->need_adjustment = 0;
  return make_lisp_ptr (p, Lisp_Vectorlike);
}

/* Return a newly allocated marker which points into BUF
   at character position CHARPOS and byte position BYTEPOS.  */

Lisp_Object
build_marker (struct buffer *buf, ptrdiff_t charpos, ptrdiff_t bytepos)
{
  /* No dead buffers here.  */
  eassert (BUFFER_LIVE_P (buf));

  /* Every character is at least one byte.  */
  eassert (charpos <= bytepos);

  struct Lisp_Marker *m = ALLOCATE_PLAIN_PSEUDOVECTOR (struct Lisp_Marker,
						       PVEC_MARKER);
  m->buffer = buf;
  m->charpos = charpos;
  m->bytepos = bytepos;
  m->insertion_type = 0;
  m->need_adjustment = 0;
  m->next = BUF_MARKERS (buf);
  BUF_MARKERS (buf) = m;
  return make_lisp_ptr (m, Lisp_Vectorlike);
}


/* Return a newly created vector or string with specified arguments as
   elements.  If all the arguments are characters that can fit
   in a string of events, make a string; otherwise, make a vector.

   Allows any number of arguments, including zero.  */

Lisp_Object
make_event_array (ptrdiff_t nargs, Lisp_Object *args)
{
  ptrdiff_t i;

  for (i = 0; i < nargs; ++i)
    /* The things that fit in a string
       are characters that are in 0...127,
       after discarding the meta bit and all the bits above it.  */
    if (!FIXNUMP (args[i])
	|| (XFIXNUM (args[i]) & ~(-CHAR_META)) >= 0200)
      return Fvector (nargs, args);

  /* Since the loop exited, we know that all the things in it are
     characters, so we can make a string.  */
  {
    Lisp_Object result;

    result = Fmake_string (make_fixnum (nargs), make_fixnum (0), Qnil);
    for (i = 0; i < nargs; ++i)
      {
	SSET (result, i, XFIXNUM (args[i]));
	/* Move the meta bit to the right place for a string char.  */
	if (XFIXNUM (args[i]) & CHAR_META)
	  SSET (result, i, SREF (result, i) | 0x80);
      }

    return result;
  }
}

#ifdef HAVE_MODULES
/* Create a new module user ptr object.  */
Lisp_Object
make_user_ptr (void (*finalizer) (void *), void *p)
{
  struct Lisp_User_Ptr *uptr
    = ALLOCATE_PLAIN_PSEUDOVECTOR (struct Lisp_User_Ptr, PVEC_USER_PTR);
  uptr->finalizer = finalizer;
  uptr->p = p;
  return make_lisp_ptr (uptr, Lisp_Vectorlike);
}
#endif

static void
init_finalizer_list (struct Lisp_Finalizer *head)
{
  head->prev = head->next = head;
}

/* Insert FINALIZER before ELEMENT.  */

static void
finalizer_insert (struct Lisp_Finalizer *element,
                  struct Lisp_Finalizer *finalizer)
{
  eassert (finalizer->prev == NULL);
  eassert (finalizer->next == NULL);
  finalizer->next = element;
  finalizer->prev = element->prev;
  finalizer->prev->next = finalizer;
  element->prev = finalizer;
}

static void
unchain_finalizer (struct Lisp_Finalizer *finalizer)
{
  if (finalizer->prev != NULL)
    {
      eassert (finalizer->next != NULL);
      finalizer->prev->next = finalizer->next;
      finalizer->next->prev = finalizer->prev;
      finalizer->prev = finalizer->next = NULL;
    }
}

static void
mark_finalizer_list (struct Lisp_Finalizer *head)
{
  for (struct Lisp_Finalizer *finalizer = head->next;
       finalizer != head;
       finalizer = finalizer->next)
    {
      set_vectorlike_marked (&finalizer->header);
      mark_object (&finalizer->function);
    }
}

/* Move doomed finalizers to list DEST from list SRC.  A doomed
   finalizer is one that is not GC-reachable and whose
   finalizer->function is non-nil.  */

static void
queue_doomed_finalizers (struct Lisp_Finalizer *dest,
                         struct Lisp_Finalizer *src)
{
  for (struct Lisp_Finalizer *current = src->next,
	 *next = current->next;
       current != src;
       current = next, next = current->next)
    {
      if (!vectorlike_marked_p (&current->header)
          && !NILP (current->function))
        {
          unchain_finalizer (current);
          finalizer_insert (dest, current);
        }
    }
}

static Lisp_Object
run_finalizer_handler (Lisp_Object args)
{
  add_to_log ("finalizer failed: %S", args);
  return Qnil;
}

static void
run_finalizer_function (Lisp_Object function)
{
  specpdl_ref count = SPECPDL_INDEX ();
  specbind (Qinhibit_quit, Qt);
  internal_condition_case_1 (call0, function, Qt, run_finalizer_handler);
  unbind_to (count, Qnil);
}

static bool
run_finalizers (struct Lisp_Finalizer *finalizers)
{
  struct Lisp_Finalizer *finalizer;
  Lisp_Object function;
  bool finalizer_run = false;

  while (finalizers->next != finalizers)
    {
      finalizer = finalizers->next;
      unchain_finalizer (finalizer);
      function = finalizer->function;
      if (!NILP (function))
	{
	  finalizer_run = true;
	  finalizer->function = Qnil;
	  run_finalizer_function (function);
	}
    }
  return finalizer_run;
}

DEFUN ("make-finalizer", Fmake_finalizer, Smake_finalizer, 1, 1, 0,
       doc: /* Wrap FUNCTION in a finalizer (similar to destructor).
FUNCTION is called in an end-run around gc once its finalizer object
becomes unreachable or only reachable from other finalizers.  */)
  (Lisp_Object function)
{
  CHECK_TYPE (FUNCTIONP (function), Qfunctionp, function);
  struct Lisp_Finalizer *finalizer
    = ALLOCATE_PSEUDOVECTOR (struct Lisp_Finalizer, function, PVEC_FINALIZER);
  finalizer->function = function;
  finalizer->prev = finalizer->next = NULL;
  finalizer_insert (&finalizers, finalizer);
  return make_lisp_ptr (finalizer, Lisp_Vectorlike);
}

static bool
vector_marked_p (const struct Lisp_Vector *v)
{
  bool ret;
  eassert (!mgc_xpntr_p (v));
  if (pdumper_object_p (v))
    {
      /* Checking "cold" saves faulting in vector header.  */
      if (pdumper_cold_object_p (v))
        {
          eassert (PVTYPE (v) == PVEC_BOOL_VECTOR);
          ret = true;
        }
      else
	ret = pdumper_marked_p (v);
    }
  else
    ret = XVECTOR_MARKED_P (v);
  return ret;
}

static void
set_vector_marked (struct Lisp_Vector *v)
{
  eassert (!vector_marked_p (v));
  if (pdumper_object_p (v))
    {
      eassert (PVTYPE (v) != PVEC_BOOL_VECTOR);
      pdumper_set_marked (v);
    }
  else
    XMARK_VECTOR (v);
}

static bool
vectorlike_marked_p (const union vectorlike_header *header)
{
  return vector_marked_p ((const struct Lisp_Vector *) header);
}

static void
set_vectorlike_marked (union vectorlike_header *header)
{
  if (!vectorlike_marked_p (header))
    set_vector_marked ((struct Lisp_Vector *) header);
}

static bool
cons_marked_p (const struct Lisp_Cons *c)
{
  return pdumper_object_p (c)
    ? pdumper_marked_p (c)
    : XCONS_MARKED_P (c);
}

static void
set_cons_marked (struct Lisp_Cons *c)
{
  if (pdumper_object_p (c))
    pdumper_set_marked (c);
  else
    XMARK_CONS (c);
}

static bool
string_marked_p (const struct Lisp_String *s)
{
  bool ret;
  eassert (!mgc_xpntr_p (s));
  if (pdumper_object_p (s))
    ret = pdumper_marked_p (s);
  else
    ret = XSTRING_MARKED_P (s);
  return ret;
}

static void
set_string_marked (struct Lisp_String *s)
{
  eassert (!string_marked_p (s));
  if (pdumper_object_p (s))
    pdumper_set_marked (s);
  else
    XMARK_STRING (s);
}

static bool
symbol_marked_p (const struct Lisp_Symbol *s)
{
  return pdumper_object_p (s)
    ? pdumper_marked_p (s)
    : s->u.s.gcmarkbit;
}

static void
set_symbol_marked (struct Lisp_Symbol *s)
{
  if (pdumper_object_p (s))
    pdumper_set_marked (s);
  else
    s->u.s.gcmarkbit = true;
}

static bool
interval_marked_p (INTERVAL i)
{
  return pdumper_object_p (i)
    ? pdumper_marked_p (i)
    : i->gcmarkbit;
}

static void
set_interval_marked (INTERVAL i)
{
  if (pdumper_object_p (i))
    pdumper_set_marked (i);
  else
    i->gcmarkbit = true;
}

void
memory_full (size_t nbytes)
{
  const size_t enough = (1 << 14);

  if (!initialized)
    fatal ("memory exhausted");

  Vmemory_full = Qt;
  if (nbytes > enough)
    {
      void *p = malloc (enough);
      if (p)
	{
	  Vmemory_full = Qnil;
	  free (p);
	}
    }

  Fthrow (Qtop_level, Qt);
}

/* Return P "made whole" as a Lisp_Cons if P's mem_block M
   corresponds to a Lisp_Cons data field.  */

/* Return P "made whole" as a Lisp_String if P's mem_block M
   corresponds to a Lisp_String data field.  */

static struct Lisp_String *
live_string_holding (struct thread_state *thr, struct mem_node *m, void *p)
{
  struct string_block *b = m->start;
  char *cp = p;
  ptrdiff_t distance = cp - (char *) &b->strings[0];

  (void) thr;
  eassert (m->type == MEM_TYPE_STRING);
#if GC_ASAN_POISON_OBJECTS
  if (__asan_address_is_poisoned (p))
    return NULL;
#endif

  /* P must be on a Lisp_String boundary, and not free-listed.  */
  if (0 <= distance && distance < sizeof b->strings)
    {
      ptrdiff_t off = distance % sizeof b->strings[0];
      if (off == Lisp_String
	   || off == 0
	   /* Since compilers can optimize away struct fields, scan all
	      offsets.  See Bug#28213.  */
	   || off == offsetof (struct Lisp_String, u.s.size_byte)
	   || off == offsetof (struct Lisp_String, u.s.intervals)
	   || off == offsetof (struct Lisp_String, u.s.data))
	{
	  struct Lisp_String *s = p = cp -= off;
#if GC_ASAN_POISON_OBJECTS
	  if (__asan_region_is_poisoned (s, sizeof (*s)))
	    return NULL;
#endif
	  if (s->u.s.data)
	    return s;
	}
    }
  return NULL;
}

static struct Lisp_Cons *
live_cons_holding (struct thread_state *thr, struct mem_node *m, void *p)
{
  struct cons_block *b = m->start;
  char *cp = p;
  ptrdiff_t distance = cp - (char *) &b->conses[0];

  eassert (m->type == MEM_TYPE_CONS);
#if GC_ASAN_POISON_OBJECTS
  if (__asan_address_is_poisoned (p))
    return NULL;
#endif

  /* P must be on a Lisp_Cons boundary, and behind cons_block_index,
     and not free-listed.  */
  if (0 <= distance && distance < sizeof b->conses
      && (b != THREAD_FIELD (thr, m_cons_blocks)
	  || distance / sizeof b->conses[0] < THREAD_FIELD (thr, m_cons_block_index)))
    {
      ptrdiff_t off = distance % sizeof b->conses[0];
      if (off == Lisp_Cons
	  || off == 0
	  || off == offsetof (struct Lisp_Cons, u.s.u.cdr))
	{
	  struct Lisp_Cons *s = p = cp -= off;
#if GC_ASAN_POISON_OBJECTS
	  if (__asan_region_is_poisoned (s, sizeof (*s)))
	    return NULL;
#endif
	  if (!deadp (s->u.s.car))
	    return s;
	}
    }
  return NULL;
}

/* Return P "made whole" as a Lisp_Symbol if P's mem_block M
   corresponds to a Lisp_Symbol data field.  */

static struct Lisp_Symbol *
live_symbol_holding (struct thread_state *thr, struct mem_node *m, void *p)
{
  struct symbol_block *b = m->start;
  char *cp = p;
  ptrdiff_t distance = cp - (char *) &b->symbols[0];

  eassert (m->type == MEM_TYPE_SYMBOL);
#if GC_ASAN_POISON_OBJECTS
  if (__asan_address_is_poisoned (p))
    return NULL;
#endif

  /* P must be on a Lisp_Symbol boundary, and behind
     symbol_block_index, and not free-listed.  */
  if (0 <= distance && distance < sizeof b->symbols
      && (b != THREAD_FIELD (thr, m_symbol_blocks)
	  || distance / sizeof b->symbols[0] < THREAD_FIELD (thr, m_symbol_block_index)))
    {
      ptrdiff_t off = distance % sizeof b->symbols[0];
      if (off == Lisp_Symbol
	  /* Plain '|| off == 0' would run afoul of GCC 10.2
	     -Wlogical-op, as Lisp_Symbol happens to be zero.  */
	  || (Lisp_Symbol != 0 && off == 0)
	  || off == offsetof (struct Lisp_Symbol, u.s.name)
	  || off == offsetof (struct Lisp_Symbol, u.s.val)
	  || off == offsetof (struct Lisp_Symbol, u.s.function)
	  || off == offsetof (struct Lisp_Symbol, u.s.plist)
	  || off == offsetof (struct Lisp_Symbol, u.s.next))
	{
	  struct Lisp_Symbol *s = p = cp -= off;
#if GC_ASAN_POISON_OBJECTS
	  if (__asan_region_is_poisoned (s, sizeof (*s)))
	    return NULL;
#endif
	  if (!deadp (s->u.s.function))
	    return s;
	}
    }
  return NULL;
}

/* Return P "made whole" as a Lisp_Float if P's mem_block M
   corresponds to a Lisp_Float data field.  */

static struct Lisp_Float *
live_float_holding (struct thread_state *thr, struct mem_node *m, void *p)
{
  struct float_block *b = m->start;
  char *cp = p;
  ptrdiff_t distance = cp - (char *) &b->floats[0];

  eassert (m->type == MEM_TYPE_FLOAT);
#if GC_ASAN_POISON_OBJECTS
  if (__asan_address_is_poisoned (p))
    return NULL;
#endif

  if (0 <= distance && distance < sizeof b->floats)
    {
      ptrdiff_t off = distance % sizeof b->floats[0];
      /* P be on a Lisp_Float boundary, and behind float_block_index.  */
      if ((off == Lisp_Float || off == 0)
	  && (b != THREAD_FIELD (thr, m_float_blocks) // not the wip block
	      || distance / sizeof b->floats[0] < THREAD_FIELD (thr, m_float_block_index)))
	{
	  struct Lisp_Float *f = (struct Lisp_Float *) (cp - off);
#if GC_ASAN_POISON_OBJECTS
	  if (__asan_region_is_poisoned (f, sizeof (*f)))
	    return NULL;
#endif
	  return f;
	}
    }
  return NULL;
}

/* Return VECTOR if P points within it, NULL otherwise.  */

static struct Lisp_Vector *
live_vector_pointer (struct Lisp_Vector *vector, void *p)
{
  void *vvector = vector;
  char *cvector = vvector;
  char *cp = p;
  ptrdiff_t distance = cp - cvector;
  return ((distance == Lisp_Vectorlike
	   || distance == 0
	   || (sizeof vector->header <= distance
	       && distance < vector_nbytes (vector)
	       && (!(vector->header.size & PSEUDOVECTOR_FLAG)
		   ? (offsetof (struct Lisp_Vector, contents) <= distance
		      && (((distance - offsetof (struct Lisp_Vector, contents))
			   % word_size)
			  == 0))
		   /* For non-bool-vector pseudovectors, treat any pointer
		      past the header as valid since it's too much of a pain
		      to write special-case code for every pseudovector.  */
		   : (PVTYPE (vector) != PVEC_BOOL_VECTOR
		      || distance == offsetof (struct Lisp_Bool_Vector, size)
		      || (offsetof (struct Lisp_Bool_Vector, data) <= distance
			  && (((distance
				- offsetof (struct Lisp_Bool_Vector, data))
			       % sizeof (bits_word))
			      == 0))))))
	  ? vector : NULL);
}

/* Return M "made whole" as a large Lisp_Vector if P points within it.  */

static struct Lisp_Vector *
live_large_vector_holding (struct thread_state *thr, struct mem_node *m, void *p)
{
  eassert (m->type == MEM_TYPE_VECTORLIKE);
  (void) thr;
  return live_vector_pointer (large_vector_contents (m->start), p);
}

/* Return M "made whole" as a non-large Lisp_Vector if P points within it.  */

static struct Lisp_Vector *
live_small_vector_holding (struct thread_state *thr, struct mem_node *m, void *p)
{
  struct Lisp_Vector *vp = p;
  struct vector_block *block = m->start;
  struct Lisp_Vector *vector = (struct Lisp_Vector *) block->data;

  eassert (m->type == MEM_TYPE_VBLOCK);
  (void) thr;

  /* P is in the block's allocation range.  Scan the block
     up to P and see whether P points to the start of some
     vector which is not on a free list.  FIXME: check whether
     some allocation patterns (probably a lot of short vectors)
     may cause a substantial overhead of this loop.  */
  while (VECTOR_IN_BLOCK (vector, block) && vector <= vp)
    {
      struct Lisp_Vector *next = ADVANCE (vector, vector_nbytes (vector));
      if (vp < next && PVTYPE (vector) != PVEC_FREE)
	return live_vector_pointer (vector, vp);
      vector = next;
    }
  return NULL;
}

/* Workhorse of conservative stack scanning.

   If P looks like it points to Lisp data, mark it and return true.  */

static bool
mark_maybe_pointer (void *const *p)
{
  bool ret = false;
  uintptr_t mask = VALMASK & UINTPTR_MAX;
  struct mem_node *m;
  enum Space_Type xpntr_type;
  void *xpntr, *p_sym;
  struct thread_state *thr = NULL;

  /* Research Bug#41321.  If we didn't special-case Lisp_Symbol
     to subtract off lispsym in make_lisp_ptr(), this hack wouldn't
     be necessary.
  */
  INT_ADD_WRAPV ((uintptr_t) *p, (uintptr_t) lispsym, (uintptr_t *) &p_sym);
#if USE_VALGRIND
  VALGRIND_MAKE_MEM_DEFINED (p, sizeof (*p));
#endif
  if (pdumper_object_p (*p))
    {
      uintptr_t masked_p = (uintptr_t) *p & mask;
      void *po = (void *) masked_p;
      char *cp = *p;
      char *cpo = po;
      int type = pdumper_find_object_type (po);
      ret = (pdumper_valid_object_type_p (type)
	     // Verify P’s tag, if any, matches pdumper-reported type.
	     && (!USE_LSB_TAG || *p == po || cp - cpo == type));
      if (ret)
	mark_automatic_object (make_lisp_ptr (po, type));
    }
  else if (pdumper_object_p (p_sym))
    {
      uintptr_t masked_p = (uintptr_t) p_sym & mask;
      void *po = (void *) masked_p;
      char *cp = p_sym;
      char *cpo = po;
      ret = (pdumper_find_object_type (po) == Lisp_Symbol
	     // Verify P’s tag, if any, matches pdumper-reported type.
	     && (!USE_LSB_TAG || p_sym == po || cp - cpo == Lisp_Symbol));
      if (ret)
	mark_automatic_object (make_lisp_ptr (po, Lisp_Symbol));
    }
  else if ((xpntr_type = mgc_find_xpntr (*p, &xpntr)) != Space_Type_Max
	   || (xpntr_type = mgc_find_xpntr (p_sym, &xpntr)) != Space_Type_Max)
    {
      /* analogous logic to set_string_marked() */
      ptrdiff_t offset;
      void *forwarded = mgc_fwd_xpntr (xpntr);
      if (!forwarded)
	{
	  ret = true;
	  if ((enum Lisp_Type) xpntr_type < Lisp_Type_Max)
	    mark_automatic_object (make_lisp_ptr (xpntr, (enum Lisp_Type) xpntr_type));
	  else if (xpntr_type == Space_Interval)
	    mark_interval_tree ((INTERVAL *) &xpntr);
	  else
	    emacs_abort ();
	  forwarded = mgc_fwd_xpntr (xpntr);
	}
      eassert (forwarded);
      INT_SUBTRACT_WRAPV ((uintptr_t) *p, (uintptr_t) xpntr, &offset);
      INT_ADD_WRAPV ((uintptr_t) forwarded, offset, (uintptr_t *) p);
    }
  else if ((m = mem_find_which_thread (*p, &thr)) != mem_nil)
    {
      switch (m->type)
	{
	case MEM_TYPE_NON_LISP:
	  break;
	case MEM_TYPE_CONS:
	  {
	    struct Lisp_Cons *h = live_cons_holding (thr, m, *p);
	    if (h)
	      {
		mark_automatic_object (make_lisp_ptr (h, Lisp_Cons));
		ret = true;
	      }
	  }
	  break;
	case MEM_TYPE_STRING:
	  {
	    struct Lisp_String *h = live_string_holding (thr, m, *p);
	    if (h)
	      {
		mark_automatic_object (make_lisp_ptr (h, Lisp_String));
		ret = true;
	      }
	  }
	  break;
	case MEM_TYPE_SYMBOL:
	  {
	    struct Lisp_Symbol *h = live_symbol_holding (thr, m, *p);
	    if (h)
	      {
		mark_automatic_object (make_lisp_ptr (h, Lisp_Symbol));
		ret = true;
	      }
	  }
	  break;
	case MEM_TYPE_FLOAT:
	  {
	    struct Lisp_Float *h = live_float_holding (thr, m, *p);
	    if (h)
	      {
		mark_automatic_object (make_lisp_ptr (h, Lisp_Float));
		ret = true;
	      }
	  }
	  break;
	case MEM_TYPE_VECTORLIKE:
	  {
	    struct Lisp_Vector *h = live_large_vector_holding (thr, m, *p);
	    if (h)
	      {
		mark_automatic_object (make_lisp_ptr (h, Lisp_Vectorlike));
		ret = true;
	      }
	  }
	  break;
	case MEM_TYPE_VBLOCK:
	  {
	    struct Lisp_Vector *h = live_small_vector_holding (thr, m, *p);
	    if (h)
	      {
		mark_automatic_object (make_lisp_ptr (h, Lisp_Vectorlike));
		ret = true;
	      }
	  }
	  break;
	default:
	  emacs_abort ();
	  break;
	}
    }
  else if ((m = mem_find_which_thread (p_sym, &thr)) != mem_nil
	   && m->type == MEM_TYPE_SYMBOL)
    {
      struct Lisp_Symbol *h = live_symbol_holding (thr, m, p_sym);
      if (h)
	{
	  mark_automatic_object (make_lisp_ptr (h, Lisp_Symbol));
	  ret = true;
	}
    }
  return ret;
}

/* Alignment of pointer values.  Use alignof, as it sometimes returns
   a smaller alignment than GCC's __alignof__ and mark_memory might
   miss objects if __alignof__ were used.  */
#define GC_POINTER_ALIGNMENT alignof (void *)

/* Mark live Lisp objects on the C stack.

   When porting this to new architectures consider the following.

   Processor Registers

   If __builtin_unwind_init is available, it should suffice to save
   registers in with_flushed_stack().  This presumably is always
   the case for platforms of interest to Commercial Emacs.  We
   preserve the legacy else-branch that calls test_setjmp() to verify
   the sys_jmp_buf saves registers.

   Stack Layout

   Architectures differ in their organization of the stack.  Consider:

     +----------------+
     |  Lisp_Object   |  size = 4
     +----------------+
     | something else |  size = 2
     +----------------+
     |  Lisp_Object   |  size = 4
     +----------------+
     |	...	      |

   In such a case, not every Lisp_Object will be aligned equally.  To
   find all Lisp_Object on the stack it won't be sufficient to walk
   the stack in steps of 4 bytes.  Instead, two passes will be
   necessary, one starting at the start of the stack, and a second
   pass starting at the start of the stack + 2.  Likewise, if the
   minimal alignment of Lisp_Objects on the stack is 1, four passes
   would be necessary, each one starting with one byte more offset
   from the stack start.  */

void ATTRIBUTE_NO_SANITIZE_ADDRESS
mark_memory (void const *start, void const *end)
{
  char const *pp;

  /* Allow inverted arguments.  */
  if (end < start)
    {
      void const *tem = start;
      start = end;
      end = tem;
    }

  eassert (((uintptr_t) start) % GC_POINTER_ALIGNMENT == 0);

  /* Ours is not a precise gc, in which all object references
     are unambiguous and markable.  Here, for example,

       Lisp_Object obj = build_string ("test");
       struct Lisp_String *ptr = XSTRING (obj);
       garbage_collect ();
       fprintf (stderr, "test '%s'\n", ptr->u.s.data);

     the compiler is liable to optimize away OBJ, so our
     conservative gc must recognize that PTR references Lisp
     data.  */

  for (pp = start; (void const *) pp < end; pp += GC_POINTER_ALIGNMENT)
    {
      // void *p = *(void *const *) pp;
      mark_maybe_pointer ((void *const *) pp);
    }
}

#ifndef HAVE___BUILTIN_UNWIND_INIT
# ifdef __sparc__
   /* This trick flushes the register windows so that all the state of
      the process is contained in the stack.
      FreeBSD does not have a ta 3 handler, so handle it specially.  */
#  if defined __sparc64__ && defined __FreeBSD__
#   define __builtin_unwind_init() asm ("flushw")
#  else
#   define __builtin_unwind_init() asm ("ta 3")
#  endif
# else
#  define __builtin_unwind_init() ((void) 0)
# endif

# ifdef GC_SETJMP_WORKS
static void
test_setjmp (void)
{
}
# else

static bool setjmp_tested_p;
static int longjmps_done;

/* Perform a quick check if it looks like setjmp saves registers in a
   jmp_buf.  Print a message to stderr saying so.  When this test
   succeeds, this is _not_ a proof that setjmp is sufficient for
   conservative stack marking.  Only the sources or a disassembly
   can prove that.  */

static void
test_setjmp (void)
{
  if (setjmp_tested_p)
    return;
  setjmp_tested_p = true;
  char buf[10];
  register int x;
  sys_jmp_buf jbuf;

  /* Arrange for X to be put in a register.  */
  sprintf (buf, "1");
  x = strlen (buf);
  x = 2 * x - 1;

  sys_setjmp (jbuf);
  if (longjmps_done == 1)
    {
      /* Gets here after the sys_longjmp().  */
      if (x != 1)
	/* Didn't restore the register before the setjmp!  */
	emacs_abort ();
    }

  ++longjmps_done;
  x = 2;
  if (longjmps_done == 1)
    sys_longjmp (jbuf, 1);
}
# endif /* ! GC_SETJMP_WORKS */
#endif /* ! HAVE___BUILTIN_UNWIND_INIT */

/* In the absence of built-in stack facilities, the address of the ad
   hoc Lisp_Object O should suffice as top of the stack. */
typedef union
{
  Lisp_Object o;
  void *p;
#ifndef HAVE___BUILTIN_UNWIND_INIT
  sys_jmp_buf j;
  char c;
#endif
} stacktop_sentry;

#ifdef HAVE___BUILTIN_FRAME_ADDRESS
# define STACK_TOP_ADDRESS(addr) ((void) (addr), __builtin_frame_address (0))
#else
# define STACK_TOP_ADDRESS(addr) (addr)
#endif

/* Before calling any FUNC that results in a context switch, ensure
   cpu registers fully flushed to C stack so that mark_memory() has
   complete information.

   FUNC must not run any Lisp code nor allocate any Lisp objects!
*/
NO_INLINE /* Crucial.  Ensures registers are spilled.  */
void
with_flushed_stack (void (*func) (void *arg), void *arg)
{
  stacktop_sentry sentry;
  struct thread_state *self = current_thread;

  /* STACK_TOP_ADDRESS() returns the bp not the sp [1], thus GC would
     miss marking callee-saved registers.  Calling
     __builtin_unwind_init() precludes insidious Bug#41357.

     [1] https://gcc.gnu.org/onlinedocs/gcc/Return-Address.html
  */
  __builtin_unwind_init ();

#ifndef HAVE___BUILTIN_UNWIND_INIT
  test_setjmp ();
  sys_setjmp (sentry.j);
  current_thread->stack_top = STACK_TOP_ADDRESS (&sentry + (stack_bottom < &sentry.c));
#else
  current_thread->stack_top = STACK_TOP_ADDRESS (&sentry);
#endif

  func (arg);
  eassume (current_thread == self);
}

/* Return 2 if OBJ is a killed or special buffer object, 1 if OBJ is a
   valid lisp object, 0 if OBJ is NOT a valid lisp object, or -1 if we
   cannot validate OBJ.  */

int
valid_lisp_object_p (Lisp_Object obj)
{
#ifdef ENABLE_CHECKING
  if (FIXNUMP (obj))
    return 1;

  void *p = XPNTR (obj);
  if (PURE_P (p) || mgc_xpntr_p (p))
    return 1;

  if (SYMBOLP (obj) && c_symbol_p (p))
    return ((char *) p - (char *) lispsym) % sizeof lispsym[0] == 0;

  if (p == &buffer_slot_defaults || p == &buffer_slot_symbols)
    return 2;

  if (pdumper_object_p (p))
    return pdumper_object_p_precise (p) ? 1 : 0;

  struct thread_state *thr = NULL;
  struct mem_node *m = mem_find_which_thread (p, &thr);
  if (m == mem_nil)
    {
      int valid = -1; /* whether P is a valid pointer */
      eassert (thr == NULL);
#ifdef WINDOWSNT
      valid = w32_valid_pointer_p (p, 16);
#else
      if (ADDRESS_SANITIZER)
	valid = p ? -1 : 0;
      else
	{
	  /* Would use NULL_DEVICE if emacs_write would still validate
	     P in its presence.  */
	  int fd[2];
	  if (emacs_pipe (fd) == 0)
	    {
	      valid = (emacs_write (fd[1], p, 16) == 16 ? 1 : 0);
	      emacs_close (fd[1]);
	      emacs_close (fd[0]);
	    }
	}
#endif /* WINDOWSNT */
      return valid <= 0
	? valid
	/* Strings and conses produced by AUTO_STRING etc. all get here.  */
	: (SUBRP (obj) || STRINGP (obj) || CONSP (obj))
	? 1 : 0;
    }

  eassert (thr != NULL);
  switch (m->type)
    {
    case MEM_TYPE_NON_LISP:
      return 0;
    case MEM_TYPE_CONS:
      return live_cons_holding (thr, m, p) == p;
    case MEM_TYPE_STRING:
      return live_string_holding (thr, m, p) == p;
    case MEM_TYPE_SYMBOL:
      return live_symbol_holding (thr, m, p) == p;
    case MEM_TYPE_FLOAT:
      return live_float_holding (thr, m, p) == p;
    case MEM_TYPE_VECTORLIKE:
      return live_large_vector_holding (thr, m, p) == p;
    case MEM_TYPE_VBLOCK:
      return live_small_vector_holding (thr, m, p) == p;
    default:
      break;
    }
#endif /* ENABLE_CHECKING */
  return 0;
}

/* Like xmalloc, but makes allocation count toward the total consing
   and hash table or obarray usage.
   Return NULL for a zero-sized allocation.  */
void *
hash_table_alloc_bytes (ptrdiff_t nbytes)
{
  if (nbytes == 0)
    return NULL;
  bytes_since_gc += nbytes;
  hash_table_allocated_bytes += nbytes;
  return xmalloc (nbytes);
}

/* Like xfree, but makes allocation count toward the total consing.  */
void
hash_table_free_bytes (void *p, ptrdiff_t nbytes)
{
  bytes_since_gc -= nbytes;
  hash_table_allocated_bytes -= nbytes;
  xfree (p);
}

/* Allocate room for SIZE bytes from pure Lisp storage and return a
   pointer to it.  TYPE is the Lisp type for which the memory is
   allocated.  TYPE < 0 means it's not used for a Lisp object,
   and that the result should have an alignment of -TYPE.

   The bytes are initially zero.

   If pure space is exhausted, allocate space from the heap.  This is
   merely an expedient to let Emacs warn that pure space was exhausted
   and that Emacs should be rebuilt with a larger pure space.  */

EMACS_INT pure[(PURESIZE + sizeof (EMACS_INT) - 1) / sizeof (EMACS_INT)] = {1,};

static void *
pure_alloc (size_t size, int alignment)
{
  /* Initializing nonzero forces into data space, not bss space. */
  static ptrdiff_t lisp_bytes, non_lisp_bytes;
  void *result;

  if (alignment == 0)
    {
      /* Allocate Lisp object from PURE beginning.  */
      result = pointer_align ((char *) pure + lisp_bytes, LISP_ALIGNMENT);
      lisp_bytes = ((char *) result - (char *) pure) + size;
    }
  else
    {
      /* Allocate non-Lisp object from PURE end.  */
      ptrdiff_t new_offs = non_lisp_bytes + size;
      char *addr = (char *) pure + PURESIZE - new_offs;
      int shim = (intptr_t) addr & (-1 + alignment);
      non_lisp_bytes = new_offs + shim;
      result = addr - shim;
    }

  if (PURESIZE <= lisp_bytes + non_lisp_bytes)
    emacs_abort ();
  return result;
}

/* Return a string allocated in pure space.  DATA is a buffer holding
   NCHARS characters, and NBYTES bytes of string data.  MULTIBYTE
   means make the result string multibyte.

   Must get an error if pure storage is full, since if it cannot hold
   a large string it may be able to hold conses that point to that
   string; then the string is not protected from gc.  */

Lisp_Object
make_pure_string (const char *data,
		  ptrdiff_t nchars, ptrdiff_t nbytes, bool multibyte)
{
  static void *pure_nul = NULL;
  Lisp_Object string;
  struct Lisp_String *s = pure_alloc (sizeof *s, 0);
  if (nbytes == 0 && pure_nul != NULL)
    s->u.s.data = pure_nul;
  else
    {
      s->u.s.data = pure_alloc (nbytes + 1, 0);
      memcpy (s->u.s.data, data, nbytes);
      s->u.s.data[nbytes] = '\0';
      if (nbytes == 0)
	pure_nul = s->u.s.data;
    }
  s->u.s.size = nchars;
  s->u.s.size_byte = multibyte ? nbytes : Sdata_Unibyte;
  s->u.s.intervals = NULL;
  XSETSTRING (string, s);
  return string;
}

/* Return a string allocated in pure space.  Do not
   allocate the string data, just point to DATA.  */

Lisp_Object
make_pure_c_string (const char *data, ptrdiff_t nchars)
{
  Lisp_Object string;
  struct Lisp_String *s = pure_alloc (sizeof *s, 0);
  s->u.s.size = nchars;
  s->u.s.size_byte = Sdata_Pure;
  s->u.s.data = (unsigned char *) data;
  s->u.s.intervals = NULL;
  XSETSTRING (string, s);
  return string;
}

static Lisp_Object purecopy (Lisp_Object obj);

/* Return a cons allocated from pure space.  Give it pure copies
   of CAR as car and CDR as cdr.  */

Lisp_Object
pure_cons (Lisp_Object car, Lisp_Object cdr)
{
  Lisp_Object new;
  struct Lisp_Cons *p = pure_alloc (sizeof *p, 0);
  XSETCONS (new, p);
  XSETCAR (new, purecopy (car));
  XSETCDR (new, purecopy (cdr));
  return new;
}

/* Value is a float object with value NUM allocated from pure space.  */

static Lisp_Object
make_pure_float (double num)
{
  Lisp_Object new;
  struct Lisp_Float *p = pure_alloc (sizeof *p, 0);
  XSETFLOAT (new, p);
  XFLOAT_INIT (new, num);
  return new;
}

/* Value is a bignum object with value VALUE allocated from pure
   space.  */

static Lisp_Object
make_pure_bignum (Lisp_Object value)
{
  mpz_t const *n = xbignum_val (value);
  size_t i, nlimbs = mpz_size (*n);
  size_t nbytes = nlimbs * sizeof (mp_limb_t);
  mp_limb_t *pure_limbs;
  mp_size_t new_size;

  struct Lisp_Bignum *b = pure_alloc (sizeof *b, 0);
  XSETPVECTYPESIZE (b, PVEC_BIGNUM, 0, VECSIZE (struct Lisp_Bignum));

  pure_limbs = pure_alloc (nbytes, 0);
  for (i = 0; i < nlimbs; ++i)
    pure_limbs[i] = mpz_getlimbn (*n, i);

  new_size = nlimbs;
  if (mpz_sgn (*n) < 0)
    new_size = -new_size;

  mpz_roinit_n (b->value, pure_limbs, new_size);

  return make_lisp_ptr (b, Lisp_Vectorlike);
}

/* Return a vector with room for LEN Lisp_Objects allocated from
   pure space.  */

static Lisp_Object
make_pure_vector (ptrdiff_t len)
{
  Lisp_Object new;
  size_t size = header_size + len * word_size;
  struct Lisp_Vector *p = pure_alloc (size, 0);
  XSETVECTOR (new, p);
  XVECTOR (new)->header.size = len;
  return new;
}

/* Copy all contents and parameters of TABLE to a new table allocated
   from pure space, return the purified table.  */
static struct Lisp_Hash_Table *
purecopy_hash_table (struct Lisp_Hash_Table *table)
{
  eassert (table->weakness == Weak_None);
  eassert (table->purecopy);

  struct Lisp_Hash_Table *pure = pure_alloc (sizeof *pure, 0);
  *pure = *table;
  pure->mutable = false;

  if (table->table_size > 0)
    {
      ptrdiff_t hash_bytes = table->table_size * sizeof *table->hash;
      pure->hash = pure_alloc (hash_bytes, (int)sizeof *table->hash);
      memcpy (pure->hash, table->hash, hash_bytes);

      ptrdiff_t next_bytes = table->table_size * sizeof *table->next;
      pure->next = pure_alloc (next_bytes, (int)sizeof *table->next);
      memcpy (pure->next, table->next, next_bytes);

      ptrdiff_t nvalues = table->table_size * 2;
      ptrdiff_t kv_bytes = nvalues * sizeof *table->key_and_value;
      pure->key_and_value = pure_alloc (kv_bytes,
					(int)sizeof *table->key_and_value);
      for (ptrdiff_t i = 0; i < nvalues; i++)
	pure->key_and_value[i] = purecopy (table->key_and_value[i]);

      ptrdiff_t index_bytes = hash_table_index_size (table)
	                      * sizeof *table->index;
      pure->index = pure_alloc (index_bytes, (int)sizeof *table->index);
      memcpy (pure->index, table->index, index_bytes);
    }

  return pure;
}

DEFUN ("purecopy-maybe", Fpurecopy_maybe, Spurecopy_maybe, 1, 1, 0,
       doc: /* Monnier's half-measure to reduce pdump footprint.  */)
  (register Lisp_Object obj)
{
  if (NILP (Vpdumper__pure_pool)
      || MARKERP (obj)
      || OVERLAYP (obj)
      || SYMBOLP (obj))
    return obj; /* Can't purify OBJ.  */
  return purecopy (obj);
}

static struct pinned_object
{
  Lisp_Object object;
  struct pinned_object *next;
} *pinned_objects;

static struct symbol_block *first_block_pinned;

static Lisp_Object
purecopy (Lisp_Object obj)
{
  if (FIXNUMP (obj)
      || (!SYMBOLP (obj) && PURE_P (XPNTR (obj)))
      || SUBRP (obj))
    return obj;    /* Already pure.  */

  if (STRINGP (obj) && XSTRING (obj)->u.s.intervals)
    message_with_string ("Dropping text-properties while making string `%s' pure",
			 obj, true);

  if (!NILP (Vpdumper__pure_pool))
    {
      Lisp_Object pooled = Fgethash (obj, Vpdumper__pure_pool, Qnil);
      if (!NILP (pooled))
	return pooled;
    }

  if (CONSP (obj))
    obj = pure_cons (XCAR (obj), XCDR (obj));
  else if (FLOATP (obj))
    obj = make_pure_float (XFLOAT_DATA (obj));
  else if (STRINGP (obj))
    obj = make_pure_string (SSDATA (obj), SCHARS (obj),
			    SBYTES (obj),
			    STRING_MULTIBYTE (obj));
  else if (HASH_TABLE_P (obj))
    {
      struct Lisp_Hash_Table *table = XHASH_TABLE (obj);
      /* Do not purify hash tables which haven't been defined with
         :purecopy as non-nil or are weak - they aren't guaranteed to
         not change.  */
      if (table->weakness != Weak_None || !table->purecopy)
        {
          /* Instead, add the hash table to the list of pinned objects,
             so that it will be marked during GC.  */
          struct pinned_object *o = xmalloc (sizeof *o);
          o->object = obj;
          o->next = pinned_objects;
          pinned_objects = o;
          return obj; /* Don't hash cons it.  */
        }

      obj = make_lisp_hash_table (purecopy_hash_table (table));
    }
  else if (COMPILEDP (obj) || VECTORP (obj) || RECORDP (obj))
    {
      struct Lisp_Vector *objp = XVECTOR (obj);
      ptrdiff_t nbytes = vector_nbytes (objp);
      struct Lisp_Vector *vec = pure_alloc (nbytes, 0);
      register ptrdiff_t i;
      ptrdiff_t size = ASIZE (obj);
      if (size & PSEUDOVECTOR_FLAG)
	size &= PSEUDOVECTOR_SIZE_MASK;
      memcpy (vec, objp, nbytes);
      for (i = 0; i < size; ++i)
	vec->contents[i] = purecopy (vec->contents[i]);
      /* Byte code strings must be pinned.  */
      if (COMPILEDP (obj) && size >= 2 && STRINGP (vec->contents[1])
	  && !STRING_MULTIBYTE (vec->contents[1]))
	pin_string (vec->contents[1]);
      XSETVECTOR (obj, vec);
    }
  else if (SYMBOLP (obj))
    {
      if (!XSYMBOL (obj)->u.s.pinned && !c_symbol_p (XSYMBOL (obj)))
	{
	  /* As of 2014, recording first block containing pinned
	     symbols in FIRST_BLOCK_PINNED saves us scanning 15K
	     symbols out of typically 30K.  */
	  XSYMBOL (obj)->u.s.pinned = true;
	  first_block_pinned = symbol_blocks;
	}
      /* Don't hash-cons it.  */
      return obj;
    }
  else if (BIGNUMP (obj))
    obj = make_pure_bignum (obj);
  else
    {
      AUTO_STRING (fmt, "Don't know how to purify: %S");
      Fsignal (Qerror, list1 (CALLN (Fformat, fmt, obj)));
    }

  if (!NILP (Vpdumper__pure_pool))
    Fputhash (obj, obj, Vpdumper__pure_pool);

  return obj;
}

/* Put an entry in staticvec, pointing at the variable with address
   VARADDRESS.  */

void
staticpro (Lisp_Object const *varaddress)
{
  for (int i = 0; i < staticidx; ++i)
    eassert (staticvec[i] != varaddress);
  if (staticidx >= NSTATICS)
    fatal ("NSTATICS exceeded");
  staticvec[staticidx++] = varaddress;
}

static void
allow_garbage_collection (void)
{
  gc_inhibited = false;
}

specpdl_ref
inhibit_garbage_collection (void)
{
  specpdl_ref count = SPECPDL_INDEX ();
  record_unwind_protect_void (allow_garbage_collection);
  gc_inhibited = true;
  return count;
}

/* Calculate total bytes of live objects.  */

static size_t
total_bytes_of_live_objects (void)
{
  return gcstat.total_conses * sizeof (struct Lisp_Cons)
    + gcstat.total_symbols * sizeof (struct Lisp_Symbol)
    + gcstat.total_string_bytes
    + gcstat.total_vector_slots * word_size
    + gcstat.total_floats * sizeof (struct Lisp_Float)
    + gcstat.total_intervals * sizeof (struct interval)
    + gcstat.total_strings * sizeof (struct Lisp_String)
    + gcstat.total_hash_table_bytes;
}

#ifdef HAVE_WINDOW_SYSTEM
/* Remove unmarked font-spec and font-entity objects from ENTRY, which is
   (DRIVER-TYPE NUM-FRAMES FONT-CACHE-DATA ...), and return changed entry.  */

static Lisp_Object
compact_font_cache_entry (Lisp_Object entry)
{
  for (Lisp_Object tail = entry, *prev = &entry;
       CONSP (tail);
       tail = XCDR (tail))
    {
      bool drop = false;
      Lisp_Object obj = XCAR (tail);

      /* Consider OBJ if it is (font-spec . [font-entity font-entity ...]).  */
      if (CONSP (obj)
	  && GC_FONT_SPEC_P (XCAR (obj))
	  && !vectorlike_marked_p (&GC_XFONT_SPEC (XCAR (obj))->header)
	  && VECTORP (XCDR (obj)))
	{
	  ptrdiff_t i, size = ASIZE (XCDR (obj));
	  Lisp_Object obj_cdr = XCDR (obj);

	  /* If font-spec is not marked, most likely all font-entities
	     are not marked too.  But we must be sure that nothing is
	     marked within OBJ before we really drop it.  */
	  for (i = 0; i < size; ++i)
            {
              Lisp_Object objlist;

              if (vectorlike_marked_p (
                    &GC_XFONT_ENTITY (AREF (obj_cdr, i))->header))
                break;

              objlist = AREF (AREF (obj_cdr, i), FONT_OBJLIST_INDEX);
              for (; CONSP (objlist); objlist = XCDR (objlist))
                {
                  Lisp_Object val = XCAR (objlist);
                  struct font *font = GC_XFONT_OBJECT (val);

                  if (!NILP (AREF (val, FONT_TYPE_INDEX))
                      && vectorlike_marked_p (&font->header))
                    break;
                }
              if (CONSP (objlist))
		{
		  /* Found a marked font, bail out.  */
		  break;
		}
            }

	  if (i == size)
	    {
	      /* No marked fonts were found, so this entire font
		 entity can be dropped.  */
	      drop = true;
	    }
	}
      if (drop)
	*prev = XCDR (tail);
      else
	prev = xcdr_addr (tail);
    }
  return entry;
}

static void
mark_font_caches (void)
{
  for (struct terminal *t = terminal_list; t != NULL; t = t->next_terminal)
    {
      Lisp_Object cache = TERMINAL_FONT_CACHE (t);
      if (!inhibit_compacting_font_caches && CONSP (cache))
	/* compact before marking */
	for (Lisp_Object entry = XCDR (cache); CONSP (entry); entry = XCDR (entry))
	  XSETCAR (entry, compact_font_cache_entry (XCAR (entry)));
      mark_object (&cache);
    }
}
#endif /* HAVE_WINDOW_SYSTEM */

/* Remove (MARKER . DATA) entries with unmarked MARKER
   from buffer undo LIST and return changed list.  */

static Lisp_Object
compact_undo_list (Lisp_Object list)
{
  Lisp_Object tail, *prev = &list;

  for (tail = list; CONSP (tail); tail = XCDR (tail))
    {
      if (CONSP (XCAR (tail))
	  && MARKERP (XCAR (XCAR (tail)))
	  && !vectorlike_marked_p (&XMARKER (XCAR (XCAR (tail)))->header))
	*prev = XCDR (tail);
      else
	prev = xcdr_addr (tail);
    }
  return list;
}

static void
mark_pinned_objects (void)
{
  for (struct pinned_object *pobj = pinned_objects;
       pobj != NULL;
       pobj = pobj->next)
    mark_object (&pobj->object);
}

static void
mark_pinned_symbols (void)
{
  for (struct symbol_block *sblk = first_block_pinned;
       sblk != NULL;
       sblk = sblk->next)
    {
      for (struct Lisp_Symbol *sym = sblk->symbols,
	     *end = sym + (first_block_pinned == symbol_blocks
			   ? symbol_block_index : BLOCK_NSYMBOLS);
	   sym < end;
	   ++sym)
	if (sym->u.s.pinned)
	  mark_automatic_object (make_lisp_ptr (sym, Lisp_Symbol));
    }
}

static void
mark_most_objects (void)
{
  struct Lisp_Vector *vbuffer_slot_defaults =
    (struct Lisp_Vector *) &buffer_slot_defaults;
  struct Lisp_Vector *vbuffer_slot_symbols =
    (struct Lisp_Vector *) &buffer_slot_symbols;

  for (int i = 0; i < BUFFER_LISP_SIZE; ++i)
    {
      mark_object (&vbuffer_slot_defaults->contents[i]);
      mark_object (&vbuffer_slot_symbols->contents[i]);
    }

  for (int i = 0; i < ARRAYELTS (lispsym); ++i)
    mark_automatic_object (builtin_lisp_symbol (i));

  // defvar_lisp calls staticpro.
  for (int i = 0; i < staticidx; ++i)
    mark_object ((Lisp_Object *)staticvec[i]);
}

/* Merely a local register.  NULL on gc entry and exit.  */

static struct Lisp_Hash_Table *weak_hash_tables;

/* Consider a value-weak table A containing an entry X -> Y, where Y
   is used in a key-weak table B, Z -> Y.  If A preedes B in the
   list of tables, the likely removal of X -> Y  would break B.
*/

static void
mark_and_sweep_weak_table_contents (void)
{
  /* Keep making marking passes until no-op.  */
  for (bool marked = true; marked; )
    {
      marked = false;
      for (struct Lisp_Hash_Table *h = weak_hash_tables;
	   h != NULL;
	   h = h->next_weak)
	marked |= sweep_weak_table (h, false);
    }

  /* Clear local register WEAK_HASH_TABLES.  */
  while (weak_hash_tables)
    {
      struct Lisp_Hash_Table *h = weak_hash_tables;
      weak_hash_tables = h->next_weak;
      h->next_weak = NULL;
      sweep_weak_table (h, true);
    }
}

/* The looser of the threshold and percentage constraints prevails.  */
static void
update_bytes_between_gc (void)
{
  bytes_between_gc = gc_cons_threshold;
  if (FLOATP (Vgc_cons_percentage))
    bytes_between_gc = max (bytes_between_gc,
			    XFLOAT_DATA (Vgc_cons_percentage) *
			    total_bytes_of_live_objects ());
}

/* Immediately adjust bytes_between_gc for changes to
   gc-cons-threshold.  */
static Lisp_Object
watch_gc_cons_threshold (Lisp_Object symbol, Lisp_Object newval,
			 Lisp_Object operation, Lisp_Object where)
{
  if (INTEGERP (newval))
    {
      intmax_t threshold;
      if (integer_to_intmax (newval, &threshold))
	{
	  gc_cons_threshold = max (threshold, GC_DEFAULT_THRESHOLD >> 3);
	  update_bytes_between_gc ();
	}
    }
  return Qnil;
}

/* Immediately adjust bytes_between_gc for changes to
   gc-cons-percentage.  */
static Lisp_Object
watch_gc_cons_percentage (Lisp_Object symbol, Lisp_Object newval,
			  Lisp_Object operation, Lisp_Object where)
{
  if (FLOATP (newval))
    {
      Vgc_cons_percentage = newval;
      update_bytes_between_gc ();
    }
  return Qnil;
}

DEFUN ("garbage-collect", Fgarbage_collect, Sgarbage_collect, 0, 0, "",
       doc: /* Reclaim storage for no longer referenced objects.
For further details, see Info node `(elisp)Garbage Collection'.  */)
  (void)
{
  garbage_collect ();
  return Fgc_counts ();
}

DEFUN ("gc-counts", Fgc_counts, Sgc_counts, 0, 0, 0,
       doc: /* Return a list of entries of the form (NAME SIZE USED FREE), where:
- NAME is the Lisp data type, e.g., "conses".
- SIZE is per-object bytes.
- USED is the live count.
- FREE is the free-list count, i.e., reclaimed and redeployable objects.
*/)
  (void)
{
  Lisp_Object total[] = {
    list4 (Qconses, make_fixnum (sizeof (struct Lisp_Cons)),
	   make_int (gcstat.total_conses),
	   make_int (gcstat.total_free_conses)),
    list4 (Qsymbols, make_fixnum (sizeof (struct Lisp_Symbol)),
	   make_int (gcstat.total_symbols),
	   make_int (gcstat.total_free_symbols)),
    list4 (Qstrings, make_fixnum (sizeof (struct Lisp_String)),
	   make_int (gcstat.total_strings),
	   make_int (gcstat.total_free_strings)),
    list3 (Qstring_bytes, make_fixnum (1),
	   make_int (gcstat.total_string_bytes)),
    list3 (Qvectors,
	   make_fixnum (header_size + sizeof (Lisp_Object)),
	   make_int (gcstat.total_vectors)),
    list4 (Qvector_slots, make_fixnum (word_size),
	   make_int (gcstat.total_vector_slots),
	   make_int (gcstat.total_free_vector_slots)),
    list4 (Qfloats, make_fixnum (sizeof (struct Lisp_Float)),
	   make_int (gcstat.total_floats),
	   make_int (gcstat.total_free_floats)),
    list4 (Qintervals, make_fixnum (sizeof (struct interval)),
	   make_int (gcstat.total_intervals),
	   make_int (gcstat.total_free_intervals)),
    list3 (Qbuffers, make_fixnum (sizeof (struct buffer)),
	   make_int (gcstat.total_buffers)),
  };
  return CALLMANY (Flist, total);
}

DEFUN ("garbage-collect-maybe", Fgarbage_collect_maybe,
Sgarbage_collect_maybe, 1, 1, 0,
       doc: /* Call `garbage-collect' if enough allocation happened.
FACTOR determines what "enough" means here:
If FACTOR is a positive number N, it means to run GC if more than
1/Nth of the allocations needed to trigger automatic allocation took
place.
Therefore, as N gets higher, this is more likely to perform a GC.
Returns non-nil if GC happened, and nil otherwise.  */)
  (Lisp_Object factor)
{
  CHECK_FIXNAT (factor);
  EMACS_INT fact = XFIXNAT (factor);

  if (fact >= 1 && bytes_since_gc > bytes_between_gc / fact)
    {
      garbage_collect ();
      return Qt;
    }
  return Qnil;
}

/* Mark Lisp objects in glyph matrix MATRIX.  Currently the
   only interesting objects referenced from glyphs are strings.  */

static void
mark_glyph_matrix (struct glyph_matrix *matrix)
{
  struct glyph_row *row = matrix->rows;
  struct glyph_row *end = row + matrix->nrows;

  for (; row < end; ++row)
    if (row->enabled_p)
      {
	int area;
	for (area = LEFT_MARGIN_AREA; area < LAST_AREA; ++area)
	  {
	    struct glyph *glyph = row->glyphs[area];
	    struct glyph *end_glyph = glyph + row->used[area];

	    for (; glyph < end_glyph; ++glyph)
	      if (STRINGP (glyph->object)
		  && !string_marked_p (XSTRING (glyph->object)))
		mark_object (&glyph->object);
	  }
      }
}

static void
mark_vectorlike (union vectorlike_header *header)
{
  struct Lisp_Vector *ptr = (struct Lisp_Vector *) header;
  ptrdiff_t size = ptr->header.size;

  if (size & PSEUDOVECTOR_FLAG)
    size &= PSEUDOVECTOR_SIZE_MASK;

  eassert (!vectorlike_marked_p (header));
  set_vectorlike_marked (header);
  mark_objects (ptr->contents, size);
}

/* Like mark_vectorlike but optimized for char-tables (and
   sub-char-tables) assuming that the contents are mostly integers or
   symbols.  */

static void
mark_char_table (struct Lisp_Vector *ptr, enum pvec_type pvectype)
{
  set_vector_marked (ptr);
  for (int size = ptr->header.size & PSEUDOVECTOR_SIZE_MASK,
	 /* Consult Lisp_Sub_Char_Table layout before changing this.  */
	 i = (pvectype == PVEC_SUB_CHAR_TABLE ? SUB_CHAR_TABLE_OFFSET : 0);
       i < size;
       ++i)
    {
      Lisp_Object *val = &ptr->contents[i];
      if (!FIXNUMP (*val) &&
	  (!SYMBOLP (*val) || !symbol_marked_p (XSYMBOL (*val))))
	{
	  if (SUB_CHAR_TABLE_P (*val))
	    {
	      if (!vector_marked_p (XVECTOR (*val)))
		mark_char_table (XVECTOR (*val), PVEC_SUB_CHAR_TABLE);
	    }
	  else
	    mark_object (val);
	}
    }
}

/* Mark the chain of overlays starting at PTR.  */

static void
mark_overlay (struct Lisp_Overlay *ov)
{
  /* We don't mark the `itree_node` object, because it is managed manually
     rather than by the GC.  */
  eassert (EQ (ov->interval->data, make_lisp_ptr (ov, Lisp_Vectorlike)));
  set_vectorlike_marked (&ov->header);
  mark_object (&ov->plist);
}

/* Mark the overlay subtree rooted at NODE.  */

static void
mark_overlays (struct itree_node *node)
{
  if (node == NULL)
    return;
  mark_object (&node->data);
  mark_overlays (node->left);
  mark_overlays (node->right);
}

/* Mark Lisp_Objects and special pointers in BUFFER.  */

static void
mark_buffer (struct buffer *buffer)
{
  /* This is handled much like other pseudovectors...  */
  mark_vectorlike (&buffer->header);

  /* ...but there are some buffer-specific things.  */

  mark_interval_tree (&buffer->text->intervals);

  /* For now, we just don't mark the undo_list.  It's done later in
     a special way just before the sweep phase, and after stripping
     some of its elements that are not needed any more.
     Note: this later processing is only done for live buffers, so
     for dead buffers, the undo_list should be nil (set by Fkill_buffer),
     but just to be on the safe side, we mark it here.  */
  if (!BUFFER_LIVE_P (buffer))
      mark_object (&BVAR (buffer, undo_list));

  if (!itree_empty_p (buffer->overlays))
    mark_overlays (buffer->overlays->root);

  /* If this is an indirect buffer, mark its base buffer.  */
  if (buffer->base_buffer &&
      !vectorlike_marked_p (&buffer->base_buffer->header))
    mark_buffer (buffer->base_buffer);
}

/* Mark Lisp faces in the face cache C.  */

static void
mark_face_cache (struct face_cache *c)
{
  if (c)
    {
      for (int i = 0; i < c->used; ++i)
	{
	  struct face *face = FACE_FROM_ID_OR_NULL (c->f, i);

	  if (face)
	    {
	      if (face->font && !vectorlike_marked_p (&face->font->header))
		mark_vectorlike (&face->font->header);

	      mark_objects (face->lface, LFACE_VECTOR_SIZE);
	    }
	}
    }
}

/* Remove killed buffers or items whose car is a killed buffer from
   LIST, and mark other items.  Return changed LIST, which is marked.  */

static Lisp_Object
mark_discard_killed_buffers (Lisp_Object list)
{
  Lisp_Object tail, *prev = &list;

  for (tail = list; CONSP (tail) && !cons_marked_p (XCONS (tail));
       tail = XCDR (tail))
    {
      Lisp_Object tem = XCAR (tail);
      if (CONSP (tem))
	tem = XCAR (tem);
      if (BUFFERP (tem) && !BUFFER_LIVE_P (XBUFFER (tem)))
	*prev = XCDR (tail);
      else
	{
	  set_cons_marked (XCONS (tail));
	  mark_automatic_object (XCAR (tail));
	  prev = xcdr_addr (tail);
	}
    }
  mark_automatic_object (tail);
  return list;
}

static void
mark_frame (struct Lisp_Vector *ptr)
{
  struct frame *f = (struct frame *) ptr;
  mark_vectorlike (&ptr->header);
  mark_face_cache (f->face_cache);
#ifdef HAVE_WINDOW_SYSTEM
  if (FRAME_WINDOW_P (f) && FRAME_OUTPUT_DATA (f))
    {
      struct font *font = FRAME_FONT (f);

      if (font && !vectorlike_marked_p (&font->header))
        mark_vectorlike (&font->header);
    }
#endif
}

static void
mark_window (struct Lisp_Vector *ptr)
{
  struct window *w = (struct window *) ptr;

  mark_vectorlike (&ptr->header);

  /* Marking just window matrices is sufficient since frame matrices
     use the same glyph memory.  */
  if (w->current_matrix)
    {
      mark_glyph_matrix (w->current_matrix);
      mark_glyph_matrix (w->desired_matrix);
    }

  wset_prev_buffers
    (w, mark_discard_killed_buffers (w->prev_buffers));
  wset_next_buffers
    (w, mark_discard_killed_buffers (w->next_buffers));
}

/* Entry of the mark stack.  */
struct mark_entry
{
  ptrdiff_t n;
  Lisp_Object *values;
};

/* This stack is used during marking for traversing data structures without
   using C recursion.  */
struct mark_stack
{
  struct mark_entry *stack;	/* base of stack */
  ptrdiff_t size;		/* allocated size in entries */
  ptrdiff_t sp;			/* current number of entries */
};

PER_THREAD_STATIC struct mark_stack mark_stk = {NULL, 0, 0};

static inline bool
mark_stack_empty_p (void)
{
  return mark_stk.sp <= 0;
}

/* Pop and return a value from the mark stack (which must be nonempty).  */
static inline Lisp_Object *
mark_stack_pop (void)
{
  Lisp_Object *ret;
  struct mark_entry *entry;
  eassume (!mark_stack_empty_p ());

  entry = &mark_stk.stack[mark_stk.sp - 1];
  eassert (entry->n > 0);
  if (--entry->n == 0)
    --mark_stk.sp;
  ret = entry->values++;
  return ret;
}

static void
grow_mark_stack (void)
{
  struct mark_stack *ms = &mark_stk;
  eassert (ms->sp == ms->size);
  ptrdiff_t min_incr = ms->sp == 0 ? 8192 : 1;
  ms->stack = xpalloc (ms->stack, &ms->size, min_incr, -1, sizeof *ms->stack);
  eassert (ms->sp < ms->size);
}

static inline void
mark_stack_push_n (Lisp_Object *values, ptrdiff_t n)
{
  eassert (n >= 0);
  if (n > 0)
    {
      if (mark_stk.sp >= mark_stk.size)
	grow_mark_stack ();
      mark_stk.stack[mark_stk.sp++] = (struct mark_entry)
	{
	  .n = n,
	  .values = values,
	};
    }
}

static inline void
mark_stack_push (Lisp_Object *value)
{
  return mark_stack_push_n (value, 1);
}

#ifdef HAVE_GCC_TLS
/* Nonmain threads are currently allowed to blow up.  */
void
maybe_garbage_collect (void)
{
  if (main_thread_p (current_thread))
    {
      if (q_garbage_collect ())
	{
	  static sigset_t oldset;
	  int main_halted, nonmain_halted;

	  if (sem_getvalue (&sem_main_halted, &main_halted) != 0
	      || sem_getvalue (&sem_nonmain_halted, &nonmain_halted) != 0)
	    return;

	  if (! main_halted)
	    {
	      block_child_signal (&oldset); // also blocks SIGINT
	      sem_post (&sem_main_halted);
	      sem_init (&sem_nonmain_resumed, 0, 0);
	    }

	  if (nonmain_halted == n_running_threads () - 1) // -1 for main
	    {
	      sem_wait_ (&sem_main_halted, current_thread);
	      garbage_collect ();
	      if (nonmain_halted)
		{
		  sem_init (&sem_nonmain_resumed, 0, nonmain_halted);
		  sem_wait_ (&sem_main_resumed, current_thread);
		}
	      restore_signal_mask (&oldset);
	    }
	  // else wait til next time
	}
    }
  else /* nonmain thread */
    {
      int main_halted;

      if (sem_getvalue (&sem_main_halted, &main_halted) != 0)
	return; /* til next time */

      if (main_halted)
	{
	  int nonmain_halted;

	  // gc began, halt myself
	  if (sem_post (&sem_nonmain_halted) != 0)
	    return; /* til next time */

	  // wait until main gc's
	  sem_wait_ (&sem_nonmain_resumed, current_thread);

	  // one step closer to main's release
	  sem_wait_ (&sem_nonmain_halted, current_thread);

	  if (sem_getvalue (&sem_nonmain_halted, &nonmain_halted) != 0)
	    sem_post (&sem_main_resumed); /* abort abort abort */
	  else if (nonmain_halted == 0)
	    sem_post (&sem_main_resumed); /* home free */
	}
    }
}
#endif /* HAVE_GCC_TLS */

/* Subroutine of Fgarbage_collect that does most of the work.  */

bool
garbage_collect (void)
{
  static struct timespec gc_elapsed = { 0, 0 };
  specpdl_ref count = SPECPDL_INDEX ();

#ifdef HAVE_GCC_TLS
  reap_threads (); // as good a place for this as any
#endif

  if (gc_inhibited)
    return false;

  block_input ();

  /* Show up in profiler.  */
  record_in_backtrace (QAutomatic_GC, 0, 0);

  const size_t tot_before = (profiler_memory_running
			     ? total_bytes_of_live_objects ()
			     : (size_t) -1);

  const struct timespec start = current_timespec ();

  /* Discretionary trimming before marking.  */
  Lisp_Object tail, buffer;
  FOR_EACH_LIVE_BUFFER (tail, buffer)
    compact_buffer (XBUFFER (buffer));
  compact_regexp_cache ();

  eassert (weak_hash_tables == NULL && mark_stack_empty_p ());
  mark_most_objects ();
  mark_pinned_objects ();
  mark_pinned_symbols ();
  mark_lread ();
  mark_terminals ();
  mark_kboards ();
  mark_threads ();
  mark_charset ();
  mark_composite ();
  mark_profiler ();
#ifdef HAVE_PGTK
  mark_pgtkterm ();
#endif
#ifdef USE_GTK
  xg_mark_data ();
#endif
#ifdef HAVE_HAIKU
  mark_haiku_display ();
#endif
#ifdef HAVE_WINDOW_SYSTEM
  mark_fringe_data ();
#endif
#ifdef HAVE_X_WINDOWS
  mark_xterm ();
  mark_xselect ();
#endif
#ifdef HAVE_WINDOW_SYSTEM
  mark_font_caches ();
#endif
#ifdef HAVE_NS
  mark_nsterm ();
#endif
  mark_fns ();

  /* Mark the undo lists after compacting away unmarked markers.  */
  FOR_EACH_LIVE_BUFFER (tail, buffer)
    {
      struct buffer *b = XBUFFER (buffer);
      if (!EQ (BVAR (b, undo_list), Qt))
	bset_undo_list (b, compact_undo_list (BVAR (b, undo_list)));
      mark_object (&BVAR (b, undo_list));
    }

  /* Persist any unmarked finalizers since they still need to run
     after sweep.  */
  queue_doomed_finalizers (&doomed_finalizers, &finalizers);
  mark_finalizer_list (&doomed_finalizers);

  /* Must happen after all other marking.  */
  mark_and_sweep_weak_table_contents ();
  eassert (weak_hash_tables == NULL && mark_stack_empty_p ());

  mgc_flip_space ();

  gc_sweep ();

  unmark_main_thread ();

  bytes_since_gc = 0;

  update_bytes_between_gc ();

  /* Unblock as late as possible since it could signal (Bug#43389).  */
  unblock_input ();

  unbind_to (count, Qnil);

  /* GC is complete: now we can run our finalizer callbacks.  */
  bool finalizer_run = run_finalizers (&doomed_finalizers);

  if (main_thread_p (current_thread))
    {
      gc_elapsed = timespec_add (gc_elapsed, timespec_sub (current_timespec (), start));
      Vgc_elapsed = make_float (timespectod (gc_elapsed));
      ++gcs_done;
    }

  /* Collect profiling data.  */
  if (tot_before != (size_t) -1)
    {
      const size_t tot_after = total_bytes_of_live_objects ();
      if (tot_after < tot_before)
	malloc_probe (min (tot_before - tot_after, SIZE_MAX));
    }

  if (!NILP (Vpost_gc_hook))
    {
      specpdl_ref gc_count = inhibit_garbage_collection ();
      safe_run_hooks (Qpost_gc_hook);
      unbind_to (gc_count, Qnil);
    }

  return finalizer_run;
}

static void
gc_process_string (Lisp_Object *objp)
{
  struct Lisp_String *s = XSTRING (*objp);
  void *forwarded = mgc_fwd_xpntr (s);
  if (forwarded)
    {
      XSETSTRING (*objp, forwarded);
      eassert (!XSTRING_MARKED_P (s));
    }
  else if (mgc_xpntr_p (s))
    {
      /* Do not use string_(set|get)_intervals here.  */
      XSETSTRING (*objp, mgc_flip_xpntr (s, Space_String));
      forwarded = mgc_fwd_xpntr (s);
      struct Lisp_String *s1 = (struct Lisp_String *) forwarded;
      eassert ((void *) XSTRING (*objp) == (void *) s1);
      SDATA_OF_LISP_STRING (s1)->string = s1;
      s1->u.s.intervals = balance_intervals (s1->u.s.intervals);
      mark_interval_tree (&s1->u.s.intervals);
    }
  else if (!string_marked_p (s))
    {
      set_string_marked (s);
      mark_interval_tree (&s->u.s.intervals);
    }
}

/* Verify mem type associated with XPNTR, i.e., a struct Lisp_String
   comes from a MEM_TYPE_STRING block, and is not free-listed.  */

static inline bool
check_live (void *xpntr, enum mem_type mtype)
{
#ifdef ENABLE_CHECKING
  if (pdumper_object_p (xpntr))
    {
      eassume (pdumper_object_p_precise (xpntr));
      return true;
    }
  else if (mgc_fwd_xpntr (xpntr) || mgc_xpntr_p (xpntr))
    {
      return true;
    }
  else
    {
      struct thread_state *thr = NULL;
      struct mem_node *m = mem_find_which_thread (xpntr, &thr);
      if (m == mem_nil && thr == NULL)
	return false;
      switch (mtype)
	{
	case MEM_TYPE_CONS:
	  return m->type == mtype
	    && live_cons_holding (thr, m, xpntr) == xpntr;
	  break;
	case MEM_TYPE_SYMBOL:
	  return m->type == mtype
	    && live_symbol_holding (thr, m, xpntr) == xpntr;
	  break;
	case MEM_TYPE_FLOAT:
	  return m->type == mtype
	    && live_float_holding (thr, m, xpntr) == xpntr;
	  break;
	case MEM_TYPE_STRING:
	  return m->type == mtype
	    && live_string_holding (thr, m, xpntr) == xpntr;
	  break;
	case MEM_TYPE_VECTORLIKE:
	  if (m->type == MEM_TYPE_VECTORLIKE)
	    return live_large_vector_holding (thr, m, xpntr) == xpntr;
	  else
	    return live_small_vector_holding (thr, m, xpntr) == xpntr;
	  break;
	default:
	  break;
	}
    }
  return false;
#else
  (void) xpntr;
  (void) mtype;
  return true;
#endif /* defined ENABLE_CHECKING */
}

/* Mark the MARK_STK above BASE_SP.

   Until commit 7a8798d, recursively calling mark_object() could
   easily overwhelm the call stack, which MARK_STK deftly circumvents.
   However, we still recursively mark_object() not-as-common Lisp types
   like pseudovectors whose object depths presumably wouldn't trigger
   our pre-7a8798d problems.  */

static void
process_mark_stack (ptrdiff_t base_sp)
{
  eassume (mark_stk.sp >= base_sp && base_sp >= 0);
  while (mark_stk.sp > base_sp)
    {
      Lisp_Object *objp = mark_stack_pop ();

      void *xpntr = XPNTR (*objp);
      if (PURE_P (xpntr))
	continue;

      switch (XTYPE (*objp))
	{
	case Lisp_String:
	  eassert (check_live (xpntr, MEM_TYPE_STRING));
	  gc_process_string (objp);
	  break;
	case Lisp_Vectorlike:
	  {
	    struct Lisp_Vector *ptr = XVECTOR (*objp);
	    void *forwarded = mgc_fwd_xpntr (ptr);
	    if (forwarded)
	      {
		XSETVECTOR (*objp, forwarded);
		eassert (!XVECTOR_MARKED_P (ptr));
	      }
	    else if (mgc_xpntr_p (ptr))
	      {
		XSETVECTOR (*objp, mgc_flip_xpntr (ptr, Space_Vectorlike));
		ptr = XVECTOR (*objp);
		ptrdiff_t size = ptr->header.size;
		if (size & PSEUDOVECTOR_FLAG)
		  size &= PSEUDOVECTOR_SIZE_MASK;
		mark_stack_push_n (ptr->contents, size);
	      }
	    else if (!vector_marked_p (ptr))
	      {
		if (!PSEUDOVECTORP (*objp, PVEC_SUBR)
		    && !PSEUDOVECTORP (*objp, PVEC_THREAD))
		  eassert (check_live (xpntr, MEM_TYPE_VECTORLIKE));
		switch (PVTYPE (ptr))
		  {
		  case PVEC_BUFFER:
		    mark_buffer ((struct buffer *) ptr);
		    break;
		  case PVEC_FRAME:
		    mark_frame (ptr);
		    break;
		  case PVEC_WINDOW:
		    mark_window (ptr);
		    break;
		  case PVEC_HASH_TABLE:
		    {
		      struct Lisp_Hash_Table *h = (struct Lisp_Hash_Table *)ptr;
		      set_vector_marked (ptr);
		      if (h->weakness == Weak_None)
			/* The values pushed here may include
			   HASH_UNUSED_ENTRY_KEY, which this function must
			   cope with.  */
			mark_stack_push_n (h->key_and_value, 2 * h->table_size);
		      else
			{
			  /* For weak tables, don't mark the
			    contents --- that's what makes it weak.  */
			  eassert (h->next_weak == NULL);
			  h->next_weak = weak_hash_tables;
			  weak_hash_tables = h;
			}
		    }
		    break;
		  case PVEC_OBARRAY:
		    {
		      struct Lisp_Obarray *o = (struct Lisp_Obarray *)ptr;
		      set_vector_marked (ptr);
		      mark_stack_push_n (o->buckets, obarray_size (o));
		    }
		    break;
		  case PVEC_CHAR_TABLE:
		  case PVEC_SUB_CHAR_TABLE:
		    mark_char_table (ptr, PVTYPE (ptr));
		    break;
		  case PVEC_BOOL_VECTOR:
		    /* Can't be dumped bool vector since they're
		       always marked (they're in the old section
		       and don't have mark bits), and we're in a
		       ! vector_marked_p() block */
		    eassert (!vector_marked_p (ptr)
			     && !pdumper_object_p (ptr));
		    set_vector_marked (ptr);
		    break;
		  case PVEC_OVERLAY:
		    mark_overlay (XOVERLAY (*objp));
		    break;
		  case PVEC_SUBR:
#ifdef HAVE_NATIVE_COMP
		    if (SUBR_NATIVE_COMPILEDP (*objp))
		      {
			set_vector_marked (ptr);
			struct Lisp_Subr *subr = XSUBR (*objp);
			mark_stack_push (&subr->intspec.native);
			mark_stack_push (&subr->command_modes);
			mark_stack_push (&subr->native_comp_u);
			mark_stack_push (&subr->lambda_list);
			mark_stack_push (&subr->type);
		      }
#endif
		    break;
		  case PVEC_FREE:
		    emacs_abort ();
		    break;
		  default:
		    {
		      /* Same as mark_vectorlike() except stack push
			 versus recursive call to mark_objects().  */
		      ptrdiff_t size = ptr->header.size;
		      if (size & PSEUDOVECTOR_FLAG)
			size &= PSEUDOVECTOR_SIZE_MASK;
		      set_vector_marked (ptr);
		      mark_stack_push_n (ptr->contents, size);
		    }
		    break;
		  }
	      }
	  }
	  break;
	case Lisp_Symbol:
	  {
	    struct Lisp_Symbol *ptr = XSYMBOL (*objp);
	    if (mgc_xpntr_p (ptr))
	      {
		void *forwarded = mgc_fwd_xpntr (ptr);
                if (forwarded)
                  {
                    XSETSYMBOL (*objp, forwarded);
                    eassert (!symbol_marked_p (ptr));
                    break; /* !!! */
                  }
                XSETSYMBOL (*objp, mgc_flip_xpntr (ptr, Space_Symbol));
		ptr = XSYMBOL (*objp);
	      }
	    else
	      {
		if (symbol_marked_p (ptr))
		  break; /* !!! */
		else if (!c_symbol_p (ptr))
		  eassert (check_live (xpntr, MEM_TYPE_SYMBOL));
		eassert (valid_lisp_object_p (ptr->u.s.function));
		set_symbol_marked (ptr);
	      }
	    mark_stack_push (&ptr->u.s.function);
	    mark_stack_push (&ptr->u.s.plist);
	    mark_stack_push (&ptr->u.s.buffer_local_default);
	    mark_stack_push (&ptr->u.s.buffer_local_buffer);
	    switch (ptr->u.s.type)
	      {
	      case SYMBOL_PLAINVAL:
		mark_stack_push (&ptr->u.s.val.value);
		break;
	      case SYMBOL_VARALIAS:
<<<<<<< HEAD
		mark_automatic_object (make_lisp_ptr (SYMBOL_ALIAS (ptr),
						      Lisp_Symbol));
=======
		mark_stack_push_value (make_lisp_symbol (SYMBOL_ALIAS (ptr)));
		break;
	      case SYMBOL_LOCALIZED:
		{
		  struct Lisp_Buffer_Local_Value *blv = SYMBOL_BLV (ptr);
		  Lisp_Object where = blv->where;
		  /* If the value is set up for a killed buffer,
		     restore its global binding.  */
		  if (BUFFERP (where) && !BUFFER_LIVE_P (XBUFFER (where)))
		    swap_in_global_binding (ptr);
		  mark_stack_push_value (blv->where);
		  mark_stack_push_value (blv->valcell);
		  mark_stack_push_value (blv->defcell);
		}
>>>>>>> 0503657a
		break;
	      case SYMBOL_LOCAL_SOMEWHERE:
	      case SYMBOL_FORWARDED:
		/* Either not a Lisp_Object var, or already staticpro'd.  */
	      case SYMBOL_PER_BUFFER:
	      case SYMBOL_KBOARD:
		/* Marked when we see the corresponding object.  */
		break;
	      default:
		emacs_abort ();
		break;
	      }

	    if (!PURE_P (XSTRING (ptr->u.s.name)))
	      gc_process_string (&ptr->u.s.name);

	    if (ptr->u.s.next)
	      mark_automatic_object (make_lisp_ptr (ptr->u.s.next, Lisp_Symbol));
	  }
	  break;
	case Lisp_Cons:
	  {
	    struct Lisp_Cons *ptr = XCONS (*objp);

	    if (mgc_xpntr_p (ptr))
	      {
		void *forwarded = mgc_fwd_xpntr (ptr);
                if (forwarded)
                  {
                    XSETCONS (*objp, forwarded);
                    eassert (!cons_marked_p (ptr));
                    break; /* !!! */
                  }
                XSETCONS (*objp, mgc_flip_xpntr (ptr, Space_Cons));
		ptr = XCONS (*objp);
	      }
	    else
	      {
		if (cons_marked_p (ptr))
		  break; /* !!! */
		eassert (check_live (xpntr, MEM_TYPE_CONS));
		set_cons_marked (ptr);
	      }

	    /* Put cdr, then car onto stack.  */
	    if (!NILP (ptr->u.s.u.cdr))
	      mark_stack_push (&ptr->u.s.u.cdr);
	    mark_stack_push (&ptr->u.s.car);
	  }
	  break;
	case Lisp_Float:
	  {
	    struct Lisp_Float *ptr = XFLOAT (*objp);
	    if (ptr) /* else HASH_UNUSED_ENTRY_KEY */
	      {
		if (pdumper_object_p (ptr))
		  /* pdumper floats are "cold" and lack mark bits.  */
		  eassert (pdumper_cold_object_p (ptr));
		else if (mgc_xpntr_p (ptr))
		  {
		    void *forwarded = mgc_fwd_xpntr (ptr);
		    if (forwarded)
		      {
			XSETFLOAT (*objp, forwarded);
			eassert (!XFLOAT_MARKED_P (ptr));
			break; /* !!! */
		      }
		    XSETFLOAT (*objp, mgc_flip_xpntr (ptr, Space_Float));
		    /* !!! reset ptr to XFLOAT (*objp) if more to do */
		  }
		else
		  {
		    eassert (check_live (xpntr, MEM_TYPE_FLOAT));
		    if (!XFLOAT_MARKED_P (ptr))
		      XFLOAT_MARK (ptr);
		  }
	      }
	  }
	  break;
	case_Lisp_Int:
	  break;
	default:
	  emacs_abort ();
	}
    }
}

void
mark_objects (Lisp_Object *objs, ptrdiff_t n)
{
  ptrdiff_t sp = mark_stk.sp;
  mark_stack_push_n (objs, n);
  process_mark_stack (sp);
}

/* Mark the Lisp pointers in the terminal objects.
   Called by Fgarbage_collect.  */

static void
mark_terminals (void)
{
  for (struct terminal *t = terminal_list;
       t != NULL;
       t = t->next_terminal)
    {
      eassert (t->name != NULL);
#ifdef HAVE_WINDOW_SYSTEM
      mark_image_cache (t->image_cache);
#endif /* HAVE_WINDOW_SYSTEM */
      if (!vectorlike_marked_p (&t->header))
	mark_vectorlike (&t->header);
    }
}

/* Value is non-zero if OBJ will survive the current GC because it's
   either marked or does not need to be marked to survive.  */

bool
survives_gc_p (Lisp_Object obj)
{
  bool survives_p;

  switch (XTYPE (obj))
    {
    case_Lisp_Int:
      survives_p = true;
      break;
    case Lisp_Symbol:
      survives_p = symbol_marked_p (XSYMBOL (obj));
      break;
    case Lisp_String:
      survives_p = string_marked_p (XSTRING (obj));
      break;
    case Lisp_Vectorlike:
      survives_p =
	(SUBRP (obj) && !SUBR_NATIVE_COMPILEDP (obj)) ||
	vector_marked_p (XVECTOR (obj));
      break;
    case Lisp_Cons:
      survives_p = cons_marked_p (XCONS (obj));
      break;
    case Lisp_Float:
      survives_p =
        XFLOAT_MARKED_P (XFLOAT (obj)) ||
        pdumper_object_p (XFLOAT (obj));
      break;
    default:
      emacs_abort ();
    }

  return survives_p || PURE_P (XPNTR (obj));
}

/* Formerly two functions sweep_conses() and sweep_floats() which
   did the same thing modulo epsilon.

   A probably un-portable and certainly incomprehensible foray into
   void-star-star gymnastics.
*/
static void
sweep_void (struct thread_state *thr,
	    void **free_list,
	    int block_index,
	    void **current_block,
	    enum Lisp_Type xtype,
	    size_t block_nitems,
	    ptrdiff_t offset_items,
	    ptrdiff_t offset_chain_from_item,
	    ptrdiff_t offset_next,
	    size_t xsize,
	    size_t *tally_used,
	    size_t *tally_free)
{
  size_t cum_free = 0, cum_used = 0;
  int blk_end = block_index;

  eassume (offset_items == 0);
  *free_list = NULL;

  /* NEXT pointers point from CURRENT_BLOCK into the past.  The first
     iteration processes CURRENT_BLOCK to the prevailing BLOCK_INDEX.
     Subsequent iterations process whole blocks of BLOCK_NITEMS items.  */
  for (void **prev = current_block, *blk = *prev;
       blk != NULL;
       blk = *prev, blk_end = block_nitems)
    {
      size_t blk_free = 0;
      switch (xtype)
        {
        case Lisp_Float:
          ASAN_UNPOISON_FLOAT_BLOCK ((struct Lisp_Float *) *blk);
          break;
        case Lisp_Cons:
          break;
        default:
          emacs_abort ();
          break;
        }

      /* Currently BLOCK_NITEMS < BITS_PER_BITS_WORD (gcmarkbits needs
	 but one word to describe all items in the block), so the
	 WEND assignment effectively rounds up to 1.  */
      int wend = (blk_end + BITS_PER_BITS_WORD - 1) / BITS_PER_BITS_WORD;
      for (int w = 0; w < wend; ++w)
	for (int start = w * BITS_PER_BITS_WORD, c = start;
	     c < start + min (blk_end - start, BITS_PER_BITS_WORD);
	     ++c)
	  {
	    void *xpntr = (void *) ((uintptr_t) blk + offset_items + c * xsize);
	    bool marked = false;

	    switch (xtype)
	      {
	      case Lisp_Float:
		marked = XFLOAT_MARKED_P (xpntr);
		break;
	      case Lisp_Cons:
		marked = XCONS_MARKED_P (xpntr);
		break;
	      default:
		emacs_abort ();
		break;
	      }

	    if (marked)
	      {
		++cum_used;
		switch (xtype)
		  {
		  case Lisp_Float:
		    XFLOAT_UNMARK (xpntr);
		    break;
		  case Lisp_Cons:
		    XUNMARK_CONS (xpntr);
		    break;
		  default:
		    emacs_abort ();
		    break;
		  }
	      }
	    else
	      {
		++blk_free;
		/* prepend RECLAIM to free list. */
		void *reclaim = (void *) ((uintptr_t) blk + offset_items + c * xsize),
		  *reclaim_next = (void *) ((uintptr_t) reclaim + offset_chain_from_item);
		switch (xtype)
		  {
		  case Lisp_Cons:
		    {
		      struct Lisp_Cons *reclaimed_cons
			= (struct Lisp_Cons *) reclaim;
                      ASAN_UNPOISON_CONS (reclaimed_cons);
		      *(struct Lisp_Cons **) reclaim_next
			= *(struct Lisp_Cons **) free_list;
		      *(struct Lisp_Cons **) free_list
			= reclaimed_cons;
		      reclaimed_cons->u.s.car = dead_object ();
                      ASAN_UNPOISON_CONS (reclaimed_cons);
		    }
		    break;
		  case Lisp_Float:
		    {
		      *(struct Lisp_Float **) reclaim_next
			= *(struct Lisp_Float **) free_list;
		      *(struct Lisp_Float **) free_list
			= (struct Lisp_Float *) reclaim;
                      ASAN_POISON_FLOAT (reclaim);
		    }
		    break;
		  default:
		    emacs_abort ();
		    break;
		  }
	      }
	  }

      void *block_next = (void *) ((uintptr_t) blk + offset_next);

      /* If BLK contains only free items and cumulative free items
         would exceed two blocks worth, deallocate BLK.  */
      if (blk_free >= block_nitems && cum_free > block_nitems)
        {
	  void *free_next = (void *) ((uintptr_t) blk + offset_items
				      + 0 * xsize + offset_chain_from_item);
	  switch (xtype)
	    {
	    case Lisp_Cons:
	      {
		*(struct Lisp_Cons **) prev
		  = *(struct Lisp_Cons **) block_next;
		*(struct Lisp_Cons **) free_list
		  = *(struct Lisp_Cons **) free_next;
	      }
	      break;
	    case Lisp_Float:
	      {
		*(struct Lisp_Float **) prev
		  = *(struct Lisp_Float **) block_next;
		*(struct Lisp_Float **) free_list
		  = *(struct Lisp_Float **) free_next;
	      }
	      break;
	    default:
	      emacs_abort ();
	      break;
	    }
	  lisp_align_free (thr, blk);
        }
      else
        {
          prev = block_next;
	  cum_free += blk_free;
        }
    }

  *tally_used = cum_used;
  *tally_free = cum_free;
}

static void
sweep_intervals (struct thread_state *thr)
{
  struct interval_block **iprev = &THREAD_FIELD (thr, m_interval_blocks);
  size_t cum_free = 0, cum_used = 0;

  THREAD_FIELD (thr, m_interval_free_list) = NULL;
  for (struct interval_block *iblk; (iblk = *iprev); )
    {
      int blk_free = 0;
      ASAN_UNPOISON_INTERVAL_BLOCK (iblk);
      for (int i = 0;
	   /* For first block, process up to prevailing
	      INTERVAL_BLOCK_INDEX.  Subsequent blocks should contain
	      BLOCK_NINTERVALS items. */
	   i < (iblk == THREAD_FIELD (thr, m_interval_blocks)
		? THREAD_FIELD (thr, m_interval_block_index)
		: BLOCK_NINTERVALS);
	   ++i)
        {
          if (!iblk->intervals[i].gcmarkbit)
            {
              set_interval_parent (&iblk->intervals[i], THREAD_FIELD (thr, m_interval_free_list));
              interval_free_list = &iblk->intervals[i];
              ++blk_free;
	      ASAN_POISON_INTERVAL (&iblk->intervals[i]);
            }
          else
            {
              ++cum_used;
              iblk->intervals[i].gcmarkbit = false;
            }
        }

      /* If BLK contains only free items and we've already seen more
         than two such blocks, then deallocate BLK.  */
      if (blk_free >= BLOCK_NINTERVALS && cum_free > BLOCK_NINTERVALS)
        {
          *iprev = iblk->next;
          /* Unhook from the free list.  */
	  ASAN_UNPOISON_INTERVAL (&iblk->intervals[0]);
          THREAD_FIELD (thr, m_interval_free_list) = INTERVAL_PARENT (&iblk->intervals[0]);
          lisp_free (thr, iblk);
        }
      else
        {
          cum_free += blk_free;
          iprev = &iblk->next;
        }
    }
  gcstat.total_intervals = cum_used;
  gcstat.total_free_intervals = cum_free;
}

static void
sweep_symbols (struct thread_state *thr)
{
  struct symbol_block *sblk;
  struct symbol_block **sprev = &THREAD_FIELD (thr, m_symbol_blocks);
  size_t cum_free = 0, cum_used = ARRAYELTS (lispsym);

  THREAD_FIELD (thr, m_symbol_free_list) = NULL;
  for (int i = 0; i < ARRAYELTS (lispsym); ++i)
    lispsym[i].u.s.gcmarkbit = false;

  for (sblk = THREAD_FIELD (thr, m_symbol_blocks); sblk != NULL; sblk = *sprev)
    {
      ASAN_UNPOISON_SYMBOL_BLOCK (sblk);
      int blk_free = 0;
      struct Lisp_Symbol *sym = sblk->symbols;

      /* First iteration processes up to prevailing
	 SYMBOL_BLOCK_INDEX.  Subsequent iterations traverse whole
	 blocks of BLOCK_NSYMBOLS. */
      struct Lisp_Symbol *end
	= sym + (sblk == THREAD_FIELD (thr, m_symbol_blocks)
		 ? THREAD_FIELD (thr, m_symbol_block_index)
		 : BLOCK_NSYMBOLS);

      for (; sym < end; ++sym)
        {
          if (sym->u.s.gcmarkbit)
            {
              ++cum_used;
              sym->u.s.gcmarkbit = false;
            }
	  else
            {
              if (sym->u.s.type == SYMBOL_LOCAL_SOMEWHERE)
		{
                  /* Avoid re-free (bug#29066).  */
                  sym->u.s.type = SYMBOL_PLAINVAL;
                }
              sym->u.s.next = THREAD_FIELD (thr, m_symbol_free_list);
	      sym->u.s.function = dead_object ();
              THREAD_FIELD (thr, m_symbol_free_list) = sym;
              ++blk_free;
	      ASAN_POISON_SYMBOL (sym);
            }
        }

      /* If BLK contains only free items and we've already seen more
         than two such blocks, then deallocate BLK.  */
      if (blk_free >= BLOCK_NSYMBOLS && cum_free > BLOCK_NSYMBOLS)
        {
          *sprev = sblk->next;
          /* Unhook from the free list.  */
	  ASAN_UNPOISON_SYMBOL (&sblk->symbols[0]);
          THREAD_FIELD (thr, m_symbol_free_list) = sblk->symbols[0].u.s.next;
          lisp_free (thr, sblk);
        }
      else
        {
          cum_free += blk_free;
          sprev = &sblk->next;
        }
    }
  gcstat.total_symbols = cum_used;
  gcstat.total_free_symbols = cum_free;
}

/* Markers are weak pointers.  Invalidate all markers pointing to the
   swept BUFFER.  */
static void
unchain_dead_markers (struct buffer *buffer)
{
  struct Lisp_Marker *this, **prev = &BUF_MARKERS (buffer);

  while ((this = *prev))
    if (vectorlike_marked_p (&this->header))
      prev = &this->next;
    else
      {
        this->buffer = NULL;
        *prev = this->next;
      }
}

static void
sweep_buffers (struct thread_state *thr)
{
  Lisp_Object tail, buf;
  (void) thr;

  gcstat.total_buffers = 0;
  FOR_EACH_LIVE_BUFFER (tail, buf)
    {
      struct buffer *buffer = XBUFFER (buf);
      /* Do not use buffer_(set|get)_intervals here.  */
      buffer->text->intervals = balance_intervals (buffer->text->intervals);
      unchain_dead_markers (buffer);
      ++gcstat.total_buffers;
    }
}

static void
gc_sweep (void)
{
#ifdef HAVE_GCC_TLS
  for (struct thread_state *thr = all_threads;
       thr != NULL;
       thr = thr->next_thread)
#else
  struct thread_state *thr = current_thread;
#endif
  {
    sweep_strings (thr);
    sweep_void (thr,
		(void **) &THREAD_FIELD (thr, m_cons_free_list),
		THREAD_FIELD (thr, m_cons_block_index),
		(void **) &THREAD_FIELD (thr, m_cons_blocks),
		Lisp_Cons,
		BLOCK_NCONS,
		offsetof (struct cons_block, conses),
		offsetof (struct Lisp_Cons, u.s.u.chain),
		offsetof (struct cons_block, next),
		sizeof (struct Lisp_Cons),
		&gcstat.total_conses,
		&gcstat.total_free_conses);
    sweep_void (thr,
		(void **) &THREAD_FIELD (thr, m_float_free_list),
		THREAD_FIELD (thr, m_float_block_index),
		(void **) &THREAD_FIELD (thr, m_float_blocks),
		Lisp_Float,
		BLOCK_NFLOATS,
		offsetof (struct float_block, floats),
		offsetof (struct Lisp_Float, u.chain),
		offsetof (struct float_block, next),
		sizeof (struct Lisp_Float),
		&gcstat.total_floats,
		&gcstat.total_free_floats);
    sweep_intervals (thr);
    sweep_symbols (thr);
    sweep_buffers (thr);
    sweep_vectors (thr);
  }
  pdumper_clear_marks ();
}

#ifdef HAVE_GCC_TLS
/* Come home.  */

void
reap_thread_allocations (struct thread_state *thr)
{
  mem_merge_into (&main_thread->m_mem_root, thr->m_mem_root);
  mem_delete_root (&thr->m_mem_root);
  eassume (thr->m_mem_root == mem_nil);

#ifdef ENABLE_CHECKING
#define CHECKSUM_BEFORE(type, next, what)				\
  do {									\
    for (struct type *p = thr->what; p != NULL; p = p->next)		\
      ++len_thr;							\
    for (struct type *p = main_thread->what; p != NULL; p = p->next)	\
      ++len_main;							\
  } while (0);
#define CHECKSUM_AFTER(type, next, what)				\
  do {									\
    for (struct type *p = main_thread->what; p != NULL; p = p->next)	\
      ++len_sum;							\
  } while (0);
#else
#define CHECKSUM_BEFORE(type, next, what)	\
  do {						\
    (void) len_thr;				\
    (void) len_main;				\
    (void) len_sum;				\
  } while (0);
#define CHECKSUM_AFTER(type, next, what)
#endif /* ENABLE_CHECKING */

#define PREPEND_ONTO_MAIN(type, next, what)			\
  do {								\
    int len_thr = 0, len_main = 0, len_sum = 0;			\
    CHECKSUM_BEFORE (type, next, what);				\
    for (struct type *p = thr->what; p != NULL; p = p->next)	\
      {								\
	if (p->next == NULL)					\
	  {							\
	    p->next = main_thread->what;			\
	    main_thread->what = thr->what;			\
	    break;						\
	  }							\
      }								\
    CHECKSUM_AFTER (type, next, what);				\
    eassert (len_sum == len_thr + len_main);			\
  } while (0);

  if (thr->m_free_ablocks)
    {
      PREPEND_ONTO_MAIN (ablock, x.next, m_free_ablocks);
    }

  if (thr->m_large_sblocks)
    {
      PREPEND_ONTO_MAIN (sblock, next, m_large_sblocks);
    }

  if (thr->m_large_vectors)
    {
      PREPEND_ONTO_MAIN (large_vector, next, m_large_vectors);
    }

  if (thr->m_current_sblock)
    {
      thr->m_current_sblock->next = main_thread->m_oldest_sblock;
      main_thread->m_oldest_sblock = thr->m_oldest_sblock;
      if (! main_thread->m_current_sblock)
	main_thread->m_current_sblock = thr->m_current_sblock;
    }

  if (thr->m_string_blocks)
    {
      PREPEND_ONTO_MAIN (string_block, next, m_string_blocks);
    }

  if (thr->m_string_free_list)
    {
      PREPEND_ONTO_MAIN (Lisp_String, u.next, m_string_free_list);
    }

  if (thr->m_interval_blocks)
    {
      PREPEND_ONTO_MAIN (interval_block, next, m_interval_blocks);
      main_thread->m_interval_block_index = thr->m_interval_block_index;
    }

  if (thr->m_interval_free_list)
    {
      for (INTERVAL p = thr->m_interval_free_list; ; p = INTERVAL_PARENT (p))
	if (INTERVAL_PARENT (p) == NULL) {
	  set_interval_parent (p, main_thread->m_interval_free_list);
	  main_thread->m_interval_free_list = thr->m_interval_free_list;
	  break;
	}
    }

  if (thr->m_float_blocks)
    {
      PREPEND_ONTO_MAIN (float_block, next, m_float_blocks);
      main_thread->m_float_block_index = thr->m_float_block_index;
    }

  if (thr->m_float_free_list)
    {
      PREPEND_ONTO_MAIN (Lisp_Float, u.chain, m_float_free_list);
    }

  if (thr->m_cons_blocks)
    {
      PREPEND_ONTO_MAIN (cons_block, next, m_cons_blocks);
      main_thread->m_cons_block_index = thr->m_cons_block_index;
    }

  if (thr->m_cons_free_list)
    {
      PREPEND_ONTO_MAIN (Lisp_Cons, u.s.u.chain, m_cons_free_list);
    }

  if (thr->m_vector_free_lists)
    {
      for (int slot = 0; slot < VBLOCK_NFREE_LISTS; ++slot)
	{
	  for (struct Lisp_Vector *p = thr->m_vector_free_lists[slot];
	       p != NULL;
	       p = vector_next (p))
	    if (vector_next (p) == NULL) {
	      vector_set_next (p, main_thread->m_vector_free_lists[slot]);
	      main_thread->m_vector_free_lists[slot] = p;
	      break;
	    }
	}
    }

  if (thr->m_vector_blocks)
    {
      PREPEND_ONTO_MAIN (vector_block, next, m_vector_blocks);
    }

  if (thr->m_symbol_blocks)
    {
      PREPEND_ONTO_MAIN (symbol_block, next, m_symbol_blocks);
      main_thread->m_symbol_block_index = thr->m_symbol_block_index;
    }

  if (thr->m_symbol_free_list)
    {
      PREPEND_ONTO_MAIN (Lisp_Symbol, u.s.next, m_symbol_free_list);
    }
}
#undef PREPEND_ONTO_MAIN
#undef CHECKSUM_BEFORE
#undef CHECKSUM_AFTER
#endif /* HAVE_GCC_TLS */

DEFUN ("memory-full", Fmemory_full, Smemory_full, 0, 0, 0,
       doc: /* Non-nil means Emacs cannot get much more Lisp memory.  */)
  (void)
{
  return Vmemory_full;
}

DEFUN ("memory-info", Fmemory_info, Smemory_info, 0, 0, 0,
       doc: /* Return a list of (TOTAL-RAM FREE-RAM TOTAL-SWAP FREE-SWAP).
All values are in Kbytes.  If there is no swap space,
last two values are zero.  If the system is not supported
or memory information can't be obtained, return nil.
If `default-directory' is remote, return memory information of the
respective remote host.  */)
  (void)
{
  Lisp_Object handler
    = Ffind_file_name_handler (BVAR (current_buffer, directory),
			       Qmemory_info);
  if (!NILP (handler))
    return call1 (handler, Qmemory_info);

#if defined HAVE_LINUX_SYSINFO
  struct sysinfo si;
  uintmax_t units;

  if (sysinfo (&si))
    return Qnil;
#ifdef LINUX_SYSINFO_UNIT
  units = si.mem_unit;
#else
  units = 1;
#endif
  return list4i ((uintmax_t) si.totalram * units / BLOCK_ALIGN,
		 (uintmax_t) si.freeram * units / BLOCK_ALIGN,
		 (uintmax_t) si.totalswap * units / BLOCK_ALIGN,
		 (uintmax_t) si.freeswap * units / BLOCK_ALIGN);
#elif defined WINDOWSNT
  unsigned long long totalram, freeram, totalswap, freeswap;

  if (w32_memory_info (&totalram, &freeram, &totalswap, &freeswap) == 0)
    return list4i ((uintmax_t) totalram / BLOCK_ALIGN,
		   (uintmax_t) freeram / BLOCK_ALIGN,
		   (uintmax_t) totalswap / BLOCK_ALIGN,
		   (uintmax_t) freeswap / BLOCK_ALIGN);
  else
    return Qnil;
#elif defined MSDOS
  unsigned long totalram, freeram, totalswap, freeswap;

  if (dos_memory_info (&totalram, &freeram, &totalswap, &freeswap) == 0)
    return list4i ((uintmax_t) totalram / BLOCK_ALIGN,
		   (uintmax_t) freeram / BLOCK_ALIGN,
		   (uintmax_t) totalswap / BLOCK_ALIGN,
		   (uintmax_t) freeswap / BLOCK_ALIGN);
  else
    return Qnil;
#else /* not HAVE_LINUX_SYSINFO, not WINDOWSNT, not MSDOS */
  /* FIXME: add more systems.  */
  return Qnil;
#endif /* HAVE_LINUX_SYSINFO, not WINDOWSNT, not MSDOS */
}

DEFUN ("memory-use-counts", Fmemory_use_counts, Smemory_use_counts, 0, 0, 0,
       doc: /* Return list of consing tallies.
Elements are
  (CONSES FLOATS VECTOR-CELLS SYMBOLS STRING-CHARS INTERVALS STRINGS).

Tallies count across the process's lifetime, and only increment.  Note
pseudovectors like frames, windows, buffers (but not their contents),
etc. contribute to VECTOR-CELLS.  */)
  (void)
{
  return list (make_int (cons_cells_consed),
	       make_int (floats_consed),
	       make_int (vector_cells_consed),
	       make_int (symbols_consed),
	       make_int (string_chars_consed),
	       make_int (intervals_consed),
	       make_int (strings_consed));
}

#if defined GNU_LINUX && defined __GLIBC__ && \
  (__GLIBC__ > 2 || __GLIBC_MINOR__ >= 10)
DEFUN ("malloc-info", Fmalloc_info, Smalloc_info, 0, 0, "",
       doc: /* Report malloc information to stderr.
This function outputs to stderr an XML-formatted
description of the current state of the memory-allocation
arenas.  */)
  (void)
{
  if (malloc_info (0, stderr))
    error ("malloc_info failed: %s", emacs_strerror (errno));
  return Qnil;
}
#endif

#ifdef HAVE_MALLOC_TRIM
DEFUN ("malloc-trim", Fmalloc_trim, Smalloc_trim, 0, 1, "",
       doc: /* Release free heap memory to the OS.
This function asks libc to return unused heap memory back to the operating
system.  This function isn't guaranteed to do anything, and is mainly
meant as a debugging tool.

If LEAVE_PADDING is given, ask the system to leave that much unused
space in the heap of the Emacs process.  This should be an integer, and if
not given, it defaults to 0.

This function returns nil if no memory could be returned to the
system, and non-nil if some memory could be returned.  */)
  (Lisp_Object leave_padding)
{
  int pad = 0;

  if (!NILP (leave_padding))
    {
      CHECK_FIXNAT (leave_padding);
      pad = XFIXNUM (leave_padding);
    }

  /* 1 means that memory was released to the system.  */
  if (malloc_trim (pad) == 1)
    return Qt;
  else
    return Qnil;
}
#endif

static bool
symbol_uses_obj (Lisp_Object symbol, Lisp_Object obj)
{
  struct Lisp_Symbol *sym = XSYMBOL (symbol);
  Lisp_Object val = find_symbol_value (sym, NULL);
  return (EQ (val, obj)
	  || EQ (sym->u.s.function, obj)
	  || (!NILP (sym->u.s.function)
	      && COMPILEDP (sym->u.s.function)
	      && EQ (AREF (sym->u.s.function, COMPILED_BYTECODE), obj))
	  || (!NILP (val)
	      && COMPILEDP (val)
	      && EQ (AREF (val, COMPILED_BYTECODE), obj)));
}

/* Find at most FIND_MAX symbols which have OBJ as their value or
   function.  This is used in gdbinit's `xwhichsymbols' command.  */

Lisp_Object
which_symbols (Lisp_Object obj, EMACS_INT find_max)
{
   struct symbol_block *sblk;
   specpdl_ref gc_count = inhibit_garbage_collection ();
   Lisp_Object found = Qnil;

   if (!deadp (obj))
     {
       for (int i = 0; i < ARRAYELTS (lispsym); ++i)
	 {
	   Lisp_Object sym = builtin_lisp_symbol (i);
	   if (symbol_uses_obj (sym, obj))
	     {
	       found = Fcons (sym, found);
	       if (--find_max == 0)
		 goto out;
	     }
	 }

       for (sblk = symbol_blocks; sblk != NULL; sblk = sblk->next)
	 {
	   struct Lisp_Symbol *asym = sblk->symbols;
	   for (int bn = 0; bn < BLOCK_NSYMBOLS; ++bn, ++asym)
	     {
	       if (sblk == symbol_blocks && bn >= symbol_block_index)
		 break;

	       Lisp_Object sym = make_lisp_ptr (asym, Lisp_Symbol);
	       if (symbol_uses_obj (sym, obj))
		 {
		   found = Fcons (sym, found);
		   if (--find_max == 0)
		     goto out;
		 }
	     }
	 }
     }

  out:
   return unbind_to (gc_count, found);
}

#ifdef ENABLE_CHECKING

bool suppress_checking;

void
die (const char *msg, const char *file, int line)
{
  fprintf (stderr, "\r\n%s:%d: Emacs fatal error: assertion failed: %s\r\n",
	   file, line, msg);
  terminate_due_to_signal (SIGABRT, INT_MAX);
}

#endif /* ENABLE_CHECKING */

#if defined (ENABLE_CHECKING) && USE_STACK_LISP_OBJECTS

/* Stress alloca with inconveniently sized requests and check
   whether all allocated areas may be used for Lisp_Object.  */

static void
verify_alloca (void)
{
  /* Start from smallest Lisp object.  */
  for (int i = sizeof (struct Lisp_Cons); i <= (1 << 8); ++i)
    make_lisp_ptr (alloca (i), Lisp_Cons);
}

#else /* not ENABLE_CHECKING && USE_STACK_LISP_OBJECTS */

#define verify_alloca() ((void) 0)

#endif /* ENABLE_CHECKING && USE_STACK_LISP_OBJECTS */

static void init_runtime (void);

/* Like all init_*_once(), we should only ever call this in the
   bootstrap.

   Via pdumper_do_now_and_after_load(), the initialization
   of the runtime alloc infra happens in init_runtime().
*/

void
init_alloc_once (void)
{
  gc_cons_threshold = GC_DEFAULT_THRESHOLD;

  PDUMPER_REMEMBER_SCALAR (buffer_slot_defaults.header);
  PDUMPER_REMEMBER_SCALAR (buffer_slot_symbols.header);

  /* Nothing can be malloc'd until init_runtime().  */
  pdumper_do_now_and_after_load (init_runtime);

  update_bytes_between_gc ();
  verify_alloca ();
  init_strings ();
  init_vectors ();
}

static void
init_runtime (void)
{
  static_string_allocator = &allocate_string;
  static_vector_allocator = &allocate_vector;
  static_interval_allocator = &allocate_interval;
  mem_nil->left = mem_nil->right = mem_nil;
  mem_nil->parent = NULL;
  mem_nil->color = MEM_BLACK;
  mem_nil->start = mem_nil->end = NULL;
  eassume (main_thread_p (current_thread));
  mem_root = mem_nil;
  interval_block_index = BLOCK_NINTERVALS;
  float_block_index = BLOCK_NFLOATS;
  cons_block_index = BLOCK_NCONS;
  symbol_block_index = BLOCK_NSYMBOLS;
  most_recent_free_slot = VBLOCK_NFREE_LISTS;
  vector_free_lists = xzalloc (VBLOCK_NFREE_LISTS * sizeof (struct Lisp_Vector *));
  init_finalizer_list (&finalizers);
  init_finalizer_list (&doomed_finalizers);
  mgc_initialize_spaces ();
}

void
syms_of_alloc (void)
{
  static struct Lisp_Objfwd const o_fwd
    = {Lisp_Fwd_Obj, &Vmemory_full};
  Vmemory_full = Qnil;
  defvar_lisp (&o_fwd, "memory-full"); // calls staticpro

  DEFVAR_INT ("gc-cons-threshold", gc_cons_threshold,
	      doc: /* Number of bytes of consing between garbage collections.
Garbage collection can happen automatically once this many bytes have been
allocated since the last garbage collection.  All data types count.

Garbage collection happens automatically only when `eval' is called.

By binding this temporarily to a large number, you can effectively
prevent garbage collection during a part of the program.  But be
sure to get back to the normal value soon enough, to avoid system-wide
memory pressure, and never use a too-high value for prolonged periods
of time.
See also `gc-cons-percentage'.  */);

  DEFVAR_LISP ("gc-cons-percentage", Vgc_cons_percentage,
	       doc: /* Portion of the heap used for allocation.
Garbage collection can happen automatically once this portion of the heap
has been allocated since the last garbage collection.

By binding this temporarily to a large number, you can effectively
prevent garbage collection during a part of the program.  But be
sure to get back to the normal value soon enough, to avoid system-wide
memory pressure, and never use a too-high value for prolonged periods
of time.

If this portion is smaller than `gc-cons-threshold', this is ignored.  */);
  Vgc_cons_percentage = make_float (0.1);

  DEFVAR_INT ("cons-cells-consed", cons_cells_consed,
	      doc: /* Number of cons cells that have been consed so far.  */);

  DEFVAR_INT ("floats-consed", floats_consed,
	      doc: /* Number of floats that have been consed so far.  */);

  DEFVAR_INT ("vector-cells-consed", vector_cells_consed,
	      doc: /* Number of vector cells that have been consed so far.  */);

  DEFVAR_INT ("symbols-consed", symbols_consed,
	      doc: /* Number of symbols that have been consed so far.  */);
  symbols_consed += ARRAYELTS (lispsym);

  DEFVAR_INT ("string-chars-consed", string_chars_consed,
	      doc: /* Number of string characters that have been consed so far.  */);

  DEFVAR_INT ("intervals-consed", intervals_consed,
	      doc: /* Number of intervals that have been consed so far.  */);

  DEFVAR_INT ("strings-consed", strings_consed,
	      doc: /* Number of strings that have been consed so far.  */);

  DEFVAR_LISP ("post-gc-hook", Vpost_gc_hook,
	       doc: /* Hook run after garbage collection has finished.  */);
  Vpost_gc_hook = Qnil;
  DEFSYM (Qpost_gc_hook, "post-gc-hook");

  DEFSYM (Qmemory_info, "memory-info");
  DEFSYM (Qconses, "conses");
  DEFSYM (Qsymbols, "symbols");
  DEFSYM (Qstrings, "strings");
  DEFSYM (Qvectors, "vectors");
  DEFSYM (Qfloats, "floats");
  DEFSYM (Qintervals, "intervals");
  DEFSYM (Qbuffers, "buffers");
  DEFSYM (Qstring_bytes, "string-bytes");
  DEFSYM (Qvector_slots, "vector-slots");
  DEFSYM (Qheap, "heap");
  DEFSYM (QAutomatic_GC, "Automatic GC");

  DEFSYM (Qgc_cons_percentage, "gc-cons-percentage");
  DEFSYM (Qgc_cons_threshold, "gc-cons-threshold");
  DEFSYM (Qchar_table_extra_slots, "char-table-extra-slots");

  DEFVAR_LISP ("gc-elapsed", Vgc_elapsed,
	       doc: /* Accumulated time elapsed in garbage collections.
The time is in seconds as a floating point value.  */);

  DEFVAR_INT ("gcs-done", gcs_done,
              doc: /* Accumulated number of garbage collections done.  */);
  gcs_done = 0;

  DEFVAR_INT ("integer-width", integer_width,
	      doc: /* Maximum number N of bits in safely-calculated integers.
Integers with absolute values less than 2**N do not signal a range error.
N should be nonnegative.  */);

  defsubr (&Scons);
  defsubr (&Slist);
  defsubr (&Svector);
  defsubr (&Srecord);
  defsubr (&Sbool_vector);
  defsubr (&Smake_byte_code);
  defsubr (&Smake_closure);
  defsubr (&Smake_list);
  defsubr (&Smake_vector);
  defsubr (&Smake_record);
  defsubr (&Smake_string);
  defsubr (&Smake_bool_vector);
  defsubr (&Smake_symbol);
  defsubr (&Smake_marker);
  defsubr (&Smake_finalizer);
  defsubr (&Spurecopy_maybe);
  defsubr (&Sgarbage_collect);
  defsubr (&Sgarbage_collect_maybe);
  defsubr (&Sgc_counts);
  defsubr (&Smemory_info);
  defsubr (&Smemory_full);
  defsubr (&Smemory_use_counts);
#if defined GNU_LINUX && defined __GLIBC__ && \
  (__GLIBC__ > 2 || __GLIBC_MINOR__ >= 10)

  defsubr (&Smalloc_info);
#endif
#ifdef HAVE_MALLOC_TRIM
  defsubr (&Smalloc_trim);
#endif
  Lisp_Object watcher;

  static union Aligned_Lisp_Subr Swatch_gc_cons_threshold =
     {{{ PSEUDOVECTOR_FLAG | (PVEC_SUBR << PSEUDOVECTOR_AREA_BITS) },
       { .a4 = watch_gc_cons_threshold },
       4, 4, "watch_gc_cons_threshold", {0}, lisp_h_Qnil}};
  XSETSUBR (watcher, &Swatch_gc_cons_threshold.s);
  Fadd_variable_watcher (Qgc_cons_threshold, watcher);

  static union Aligned_Lisp_Subr Swatch_gc_cons_percentage =
     {{{ PSEUDOVECTOR_FLAG | (PVEC_SUBR << PSEUDOVECTOR_AREA_BITS) },
       { .a4 = watch_gc_cons_percentage },
       4, 4, "watch_gc_cons_percentage", {0}, lisp_h_Qnil}};
  XSETSUBR (watcher, &Swatch_gc_cons_percentage.s);
  Fadd_variable_watcher (Qgc_cons_percentage, watcher);
}

#ifdef HAVE_X_WINDOWS
enum defined_HAVE_X_WINDOWS { defined_HAVE_X_WINDOWS = true };
#else
enum defined_HAVE_X_WINDOWS { defined_HAVE_X_WINDOWS = false };
#endif

#ifdef HAVE_PGTK
enum defined_HAVE_PGTK { defined_HAVE_PGTK = true };
#else
enum defined_HAVE_PGTK { defined_HAVE_PGTK = false };
#endif

/* When compiled with GCC, GDB might say "No enum type named
   pvec_type" if we don't have at least one symbol with that type, and
   then xbacktrace could fail.  Similarly for the other enums and
   their values.  Some non-GCC compilers don't like these constructs.  */
#ifdef __GNUC__
union
{
  enum CHARTAB_SIZE_BITS CHARTAB_SIZE_BITS;
  enum char_table_specials char_table_specials;
  enum char_bits char_bits;
  enum CHECK_LISP_OBJECT_TYPE CHECK_LISP_OBJECT_TYPE;
  enum DEFAULT_HASH_SIZE DEFAULT_HASH_SIZE;
  enum Lisp_Bits Lisp_Bits;
  enum Lisp_Compiled Lisp_Compiled;
  enum maxargs maxargs;
  enum MAX_ALLOCA MAX_ALLOCA;
  enum More_Lisp_Bits More_Lisp_Bits;
  enum pvec_type pvec_type;
  enum defined_HAVE_X_WINDOWS defined_HAVE_X_WINDOWS;
  enum defined_HAVE_PGTK defined_HAVE_PGTK;
} const EXTERNALLY_VISIBLE gdb_make_enums_visible = {0};
#endif	/* __GNUC__ */<|MERGE_RESOLUTION|>--- conflicted
+++ resolved
@@ -2653,15 +2653,9 @@
 	  ASAN_POISON_SYMBOL_BLOCK (new);
 	}
 
-<<<<<<< HEAD
       ASAN_UNPOISON_SYMBOL (&symbol_blocks->symbols[symbol_block_index]);
       XSETSYMBOL (val, &symbol_blocks->symbols[symbol_block_index]);
       ++symbol_block_index;
-=======
-      ASAN_UNPOISON_SYMBOL (&symbol_block->symbols[symbol_block_index]);
-      val = make_lisp_symbol (&symbol_block->symbols[symbol_block_index]);
-      symbol_block_index++;
->>>>>>> 0503657a
     }
 
   init_symbol (val, name);
@@ -5090,25 +5084,8 @@
 		mark_stack_push (&ptr->u.s.val.value);
 		break;
 	      case SYMBOL_VARALIAS:
-<<<<<<< HEAD
 		mark_automatic_object (make_lisp_ptr (SYMBOL_ALIAS (ptr),
 						      Lisp_Symbol));
-=======
-		mark_stack_push_value (make_lisp_symbol (SYMBOL_ALIAS (ptr)));
-		break;
-	      case SYMBOL_LOCALIZED:
-		{
-		  struct Lisp_Buffer_Local_Value *blv = SYMBOL_BLV (ptr);
-		  Lisp_Object where = blv->where;
-		  /* If the value is set up for a killed buffer,
-		     restore its global binding.  */
-		  if (BUFFERP (where) && !BUFFER_LIVE_P (XBUFFER (where)))
-		    swap_in_global_binding (ptr);
-		  mark_stack_push_value (blv->where);
-		  mark_stack_push_value (blv->valcell);
-		  mark_stack_push_value (blv->defcell);
-		}
->>>>>>> 0503657a
 		break;
 	      case SYMBOL_LOCAL_SOMEWHERE:
 	      case SYMBOL_FORWARDED:
