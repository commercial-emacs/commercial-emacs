/* Allocator and garbage collector.

Copyright (C) 1985-2022  Free Software Foundation, Inc.

This file is NOT part of GNU Emacs.

GNU Emacs is free software: you can redistribute it and/or modify
it under the terms of the GNU General Public License as published by
the Free Software Foundation, either version 3 of the License, or (at
your option) any later version.

GNU Emacs is distributed in the hope that it will be useful,
but WITHOUT ANY WARRANTY; without even the implied warranty of
MERCHANTABILITY or FITNESS FOR A PARTICULAR PURPOSE.  See the
GNU General Public License for more details.

You should have received a copy of the GNU General Public License
along with GNU Emacs.  If not, see <https://www.gnu.org/licenses/>.  */

/* The core gc task is marking Lisp objects in so-called vectorlikes,
   an unfortunate umbrella term for Emacs's various structs (buffers,
   windows, frames, etc.). "Vectorlikes" is meant to capture their
   role as containers of both Lisp_Objects (the "vector" part) and
   non-Lisp fields (the "like" part).  Not content with just one
   confusing moniker, Emacs also refers to vectorlikes as
   "pseudovectors".

   Pervasive in the GC code is casting the vectorlike as a `struct
   Lisp_Vector *`, then iterating over its N Lisp objects, say to mark
   them from reclamation, where N is masked off from a specialized
   header (PSEUDOVECTOR_SIZE_MASK).

   The vectorlike is an obfuscator, yes, but also a mnemonic to remind
   us that it must be so cast-able, that is, led by the word-sized
   header, then immediately followed by a variable number of
   Lisp_Objects.  Non-lisp fields must be placed at the end, and
   are cleaned up outside the gc in free_by_pvtype().

   The confabulation of Lisp_String and `struct sdata`.

   Lisp_Strings are doled from `struct string_block`s, and hold no
   actual data.

   Storage for actual data is doled from `struct sblock`s in units of
   `struct sdata`.  Strings larger than LARGE_STRING_THRESH, get their
   own sblock.

   A back-pointer from sdata points to its parent Lisp_String.  The
   Lisp_String, sadly, does not point to its sdata, but rather its
   sdata's DATA member field.  This necessitates the obfuscatory macro
   SDATA_OF_LISP_STRING() which performs an offset calculation to
   recover the whole sdata.  Sadly, again, SDATA_OF_LISP_STRING() is
   easily confused with SDATA() and SSDATA(), the latter two taking
   Lisp_Object (not `struct Lisp_String`) as the argument and
   returning its sdata's DATA member field (not the whole sdata).
*/

#include "alloc.h"

/* MALLOC_SIZE_NEAR (N) is a good number to pass to malloc when
   allocating a block of memory with size close to N bytes.
   For best results N should be a power of 2.

   When calculating how much memory to allocate, GNU malloc (SIZE)
   adds sizeof (size_t) to SIZE for internal overhead, and then rounds
   up to a multiple of MALLOC_ALIGNMENT.  Emacs can improve
   performance a bit on GNU platforms by arranging for the resulting
   size to be a power of two.  This heuristic is good for glibc 2.26
   (2017) and later, and does not affect correctness on other
   platforms.  */

#define MALLOC_SIZE_NEAR(n) \
  (ROUNDUP (max (n, sizeof (size_t)), MALLOC_ALIGNMENT) - sizeof (size_t))
#ifdef __i386
enum { MALLOC_ALIGNMENT = 16 };
#else
enum { MALLOC_ALIGNMENT = max (2 * sizeof (size_t), alignof (long double)) };
#endif

static bool gc_inhibited;
struct Lisp_String *(*static_string_allocator) (void);
struct Lisp_Vector *(*static_vector_allocator) (ptrdiff_t len, bool q_clear);
INTERVAL (*static_interval_allocator) (void);

#ifdef HAVE_PDUMPER
/* Number of finalizers run: used to loop over GC until we stop
   generating garbage.  */
int number_finalizers_run;
#endif

/* Exposed to lisp.h so that maybe_garbage_collect() can inline.  */

EMACS_INT bytes_since_gc;
EMACS_INT bytes_between_gc;
Lisp_Object Vmemory_full;
bool gc_in_progress;

/* Last recorded live and free-list counts.  */
static struct
{
  size_t total_conses, total_free_conses;
  size_t total_symbols, total_free_symbols;
  size_t total_strings, total_free_strings;
  size_t total_string_bytes;
  size_t total_vectors, total_vector_slots, total_free_vector_slots;
  size_t total_floats, total_free_floats;
  size_t total_intervals, total_free_intervals;
  size_t total_buffers;
} gcstat;

enum _GL_ATTRIBUTE_PACKED sdata_type
{
  Sdata_Unibyte = -1,
  Sdata_Pure = -2,
  Sdata_Pinned = -3,
};

/* Conservative stack scanning (mark_maybe_pointer) needs to
   trace an arbitrary address back to its respective memory block.

   To make these searches efficient, new blocks are stored in a global
   red-black tree which is "fixed" after every insertion or deletion
   such that:

   1. Every node is either red or black.
   2. Every leaf is black.
   3. If a node is red, then both its children are black.
   4. Every simple path from a node to a descendant leaf contains
      the same number of black nodes.
   5. The root is always black.

   These invariants balance the tree so that its height can be no
   greater than 2 log(N+1), where N is the number of internal nodes.
   Searches, insertions and deletions are done in O(log N).
  */

struct mem_node
{
  /* Children of this node.  These pointers are never NULL.  When there
     is no child, the value is CMEM_NIL, which points to a dummy node.  */
  struct mem_node *left, *right;

  /* The parent of this node.  In the root node, this is NULL.  */
  struct mem_node *parent;

  /* Start and end of allocated region.  */
  void *start, *end;

  /* Node color.  */
  enum {MEM_BLACK, MEM_RED} color;

  /* Memory type.  */
  enum mem_type type;
};

struct mem_node mem_z;
#define MEM_NIL &mem_z

/* True if malloc (N) is known to return storage suitably aligned for
   Lisp objects whenever N is a multiple of LISP_ALIGNMENT, or,
   equivalently when alignof (max_align_t) is a multiple of
   LISP_ALIGNMENT.  This works even for buggy platforms like MinGW
   circa 2020, where alignof (max_align_t) is 16 even though the
   malloc alignment is only 8, and where Emacs still works because it
   never does anything that requires an alignment of 16.  */
enum { MALLOC_IS_LISP_ALIGNED = alignof (max_align_t) % LISP_ALIGNMENT == 0 };

#define MALLOC_PROBE(size)			\
  do {						\
    if (profiler_memory_running)		\
      malloc_probe (size);			\
  } while (0)

/* Initialize it to a nonzero value to force it into data space
   (rather than bss space).  That way unexec will remap it into text
   space (pure), on some systems.  We have not implemented the
   remapping on more recent systems because this is less important
   nowadays than in the days of small memories and timesharing.  */

EMACS_INT pure[(PURESIZE + sizeof (EMACS_INT) - 1) / sizeof (EMACS_INT)] = {1,};
#define PUREBEG (char *) pure

/* Pointer to the pure area, and its size.  */

static char *purebeg;
static ptrdiff_t pure_size;

/* Number of bytes of pure storage used before pure storage overflowed.
   If this is non-zero, this implies that an overflow occurred.  */

static ptrdiff_t pure_bytes_used_before_overflow;

/* Index in pure at which next pure Lisp object will be allocated..  */

static ptrdiff_t pure_bytes_used_lisp;

/* Number of bytes allocated for non-Lisp objects in pure storage.  */

static ptrdiff_t pure_bytes_used_non_lisp;

/* If nonzero, this is a warning delivered by malloc and not yet
   displayed.  */

const char *pending_malloc_warning;

/* Pointer sanity only on request.  FIXME: Code depending on
   SUSPICIOUS_OBJECT_CHECKING is obsolete; remove it entirely.  */
#ifdef ENABLE_CHECKING
#define SUSPICIOUS_OBJECT_CHECKING 1
#endif

#ifdef SUSPICIOUS_OBJECT_CHECKING
struct suspicious_free_record
{
  void *suspicious_object;
  void *backtrace[128];
};
static void *suspicious_objects[32];
static int suspicious_object_index;
struct suspicious_free_record suspicious_free_history[64] EXTERNALLY_VISIBLE;
static int suspicious_free_history_index;
/* Find the first currently-monitored suspicious pointer in range
   [begin,end) or NULL if no such pointer exists.  */
static void *find_suspicious_object_in_range (void *begin, void *end);
static void detect_suspicious_free (void *ptr);
#else
# define find_suspicious_object_in_range(begin, end) ((void *) NULL)
# define detect_suspicious_free(ptr) ((void) 0)
#endif

static void unchain_finalizer (struct Lisp_Finalizer *);
static void mark_terminals (void);
static void gc_sweep (void);
static Lisp_Object make_pure_vector (ptrdiff_t);
static void mark_buffer (struct buffer *);

static void sweep_sdata (void);
extern Lisp_Object which_symbols (Lisp_Object, EMACS_INT) EXTERNALLY_VISIBLE;

static bool vectorlike_marked_p (const union vectorlike_header *);
static void set_vectorlike_marked (union vectorlike_header *);
static bool vector_marked_p (const struct Lisp_Vector *);
static void set_vector_marked (struct Lisp_Vector *);
static bool interval_marked_p (INTERVAL);
static void set_interval_marked (INTERVAL);
static void mark_interval_tree (INTERVAL *i);

static bool
deadp (Lisp_Object x)
{
  return EQ (x, dead_object ());
}

/* Root of the tree describing allocated Lisp memory.  */

static struct mem_node *mem_root;

/* Lowest and highest known address in the heap.  */

static void *min_heap_address, *max_heap_address;

/* Sentinel node of the tree.  */

static struct mem_node *mem_insert (void *, void *, enum mem_type);
static void mem_insert_fixup (struct mem_node *);
static void mem_rotate_left (struct mem_node *);
static void mem_rotate_right (struct mem_node *);
static void mem_delete (struct mem_node *);
static void mem_delete_fixup (struct mem_node *);

/* Addresses of staticpro'd variables.  Initialize it to a nonzero
   value if we might unexec; otherwise some compilers put it into
   BSS.  */

Lisp_Object const *staticvec[NSTATICS];

/* Index of next unused slot in staticvec.  */

int staticidx;

static void *pure_alloc (size_t, int);

/* Return PTR rounded up to the next multiple of ALIGNMENT.  */

static void *
pointer_align (void *ptr, int alignment)
{
  return (void *) ROUNDUP ((uintptr_t) ptr, alignment);
}

/* Extract the lisp struct payload of A.  */

static ATTRIBUTE_NO_SANITIZE_UNDEFINED void *
XPNTR (Lisp_Object a)
{
  return (SYMBOLP (a)
	  ? (char *) lispsym + (XLI (a) - LISP_WORD_TAG (Lisp_Symbol))
	  : (char *) XLP (a) - (XLI (a) & ~VALMASK));
}

static void
XFLOAT_INIT (Lisp_Object f, double n)
{
  XFLOAT (f)->u.data = n;
}

/* Head of a circularly-linked list of extant finalizers. */
struct Lisp_Finalizer finalizers;

/* Head of a circularly-linked list of finalizers that must be invoked
   because we deemed them unreachable.  This list must be global, and
   not a local inside garbage_collect, in case we GC again while
   running finalizers.  */
struct Lisp_Finalizer doomed_finalizers;

#if defined SIGDANGER || (!defined SYSTEM_MALLOC && !defined HYBRID_MALLOC)

/* Function malloc calls this if it finds we are near exhausting storage.  */

void
malloc_warning (const char *str)
{
  pending_malloc_warning = str;
}

#endif

/* Display an already-pending malloc warning.  */

void
display_malloc_warning (void)
{
  call3 (intern ("display-warning"),
	 intern ("alloc"),
	 build_string (pending_malloc_warning),
	 intern (":emergency"));
  pending_malloc_warning = 0;
}

/* True if a malloc-returned pointer P is suitably aligned for SIZE,
   where Lisp object alignment may be needed if SIZE is a multiple of
   LISP_ALIGNMENT.  */

static bool
laligned (void *p, size_t size)
{
  return (MALLOC_IS_LISP_ALIGNED
	  || (intptr_t) p % LISP_ALIGNMENT == 0
	  || size % LISP_ALIGNMENT != 0);
}

/* Like malloc but check for no memory and block interrupt input.  */

void *
xmalloc (size_t size)
{
  void *val = lmalloc (size, false);
  if (! val)
    memory_full (size);
  MALLOC_PROBE (size);
  return val;
}

/* Like the above, but zeroes out the memory just allocated.  */

void *
xzalloc (size_t size)
{
  void *val = lmalloc (size, true);
  if (! val)
    memory_full (size);
  MALLOC_PROBE (size);
  return val;
}

/* Like realloc but check for no memory and block interrupt input.  */

void *
xrealloc (void *block, size_t size)
{
  /* We can but won't assume realloc (NULL, size) works.  */
  void *val = block ? lrealloc (block, size) : lmalloc (size, false);
  if (! val)
    memory_full (size);
  MALLOC_PROBE (size);
  return val;
}

/* Like free() but check pdumper_object_p().  */

void
xfree (void *block)
{
  if (block && ! pdumper_object_p (block))
    free (block);
}

/* Other parts of Emacs pass large int values to allocator functions
   expecting ptrdiff_t.  This is portable in practice, but check it to
   be safe.  */
verify (INT_MAX <= PTRDIFF_MAX);

/* Allocate an array of NITEMS items, each of size ITEM_SIZE.
   Signal an error on memory exhaustion, and block interrupt input.  */

void *
xnmalloc (ptrdiff_t nitems, ptrdiff_t item_size)
{
  eassert (0 <= nitems && 0 < item_size);
  ptrdiff_t nbytes;
  if (INT_MULTIPLY_WRAPV (nitems, item_size, &nbytes) || SIZE_MAX < nbytes)
    memory_full (SIZE_MAX);
  return xmalloc (nbytes);
}

/* Reallocate an array PA to make it of NITEMS items, each of size ITEM_SIZE.
   Signal an error on memory exhaustion, and block interrupt input.  */

void *
xnrealloc (void *pa, ptrdiff_t nitems, ptrdiff_t item_size)
{
  eassert (0 <= nitems && 0 < item_size);
  ptrdiff_t nbytes;
  if (INT_MULTIPLY_WRAPV (nitems, item_size, &nbytes) || SIZE_MAX < nbytes)
    memory_full (SIZE_MAX);
  return xrealloc (pa, nbytes);
}

/* Grow PA, which points to an array of *NITEMS items, and return the
   location of the reallocated array, updating *NITEMS to reflect its
   new size.  The new array will contain at least NITEMS_INCR_MIN more
   items, but will not contain more than NITEMS_MAX items total.
   ITEM_SIZE is the size of each item, in bytes.

   ITEM_SIZE and NITEMS_INCR_MIN must be positive.  *NITEMS must be
   nonnegative.  If NITEMS_MAX is -1, it is treated as if it were
   infinity.

   If PA is null, then allocate a new array instead of reallocating
   the old one.

   Block interrupt input as needed.  If memory exhaustion occurs, set
   *NITEMS to zero if PA is null, and signal an error (i.e., do not
   return).

   Thus, to grow an array A without saving its old contents, do
   { xfree (A); A = NULL; A = xpalloc (NULL, &AITEMS, ...); }.
   The A = NULL avoids a dangling pointer if xpalloc exhausts memory
   and signals an error, and later this code is reexecuted and
   attempts to free A.  */

void *
xpalloc (void *pa, ptrdiff_t *nitems, ptrdiff_t nitems_incr_min,
	 ptrdiff_t nitems_max, ptrdiff_t item_size)
{
  ptrdiff_t n0 = *nitems;
  eassume (0 < item_size && 0 < nitems_incr_min && 0 <= n0 && -1 <= nitems_max);

  /* The approximate size to use for initial small allocation
     requests.  This is the largest "small" request for the GNU C
     library malloc.  */
  enum { DEFAULT_MXFAST = 64 * sizeof (size_t) / 4 };

  /* If the array is tiny, grow it to about (but no greater than)
     DEFAULT_MXFAST bytes.  Otherwise, grow it by about 50%.
     Adjust the growth according to three constraints: NITEMS_INCR_MIN,
     NITEMS_MAX, and what the C language can represent safely.  */

  ptrdiff_t n, nbytes;
  if (INT_ADD_WRAPV (n0, n0 >> 1, &n))
    n = PTRDIFF_MAX;
  if (0 <= nitems_max && nitems_max < n)
    n = nitems_max;

  ptrdiff_t adjusted_nbytes
    = ((INT_MULTIPLY_WRAPV (n, item_size, &nbytes) || SIZE_MAX < nbytes)
       ? min (PTRDIFF_MAX, SIZE_MAX)
       : nbytes < DEFAULT_MXFAST ? DEFAULT_MXFAST : 0);
  if (adjusted_nbytes)
    {
      n = adjusted_nbytes / item_size;
      nbytes = adjusted_nbytes - adjusted_nbytes % item_size;
    }

  if (! pa)
    *nitems = 0;
  if (n - n0 < nitems_incr_min
      && (INT_ADD_WRAPV (n0, nitems_incr_min, &n)
	  || (0 <= nitems_max && nitems_max < n)
	  || INT_MULTIPLY_WRAPV (n, item_size, &nbytes)))
    memory_full (SIZE_MAX);
  pa = xrealloc (pa, nbytes);
  *nitems = n;
  return pa;
}

/* Like strdup(), but uses xmalloc().  */

char *
xstrdup (const char *s)
{
  ptrdiff_t size;
  eassert (s);
  size = strlen (s) + 1;
  return memcpy (xmalloc (size), s, size);
}

/* Like above, but duplicates Lisp string to C string.  */

char *
xlispstrdup (Lisp_Object string)
{
  ptrdiff_t size = SBYTES (string) + 1;
  return memcpy (xmalloc (size), SSDATA (string), size);
}

/* Assign to *PTR a copy of STRING, freeing any storage *PTR formerly
   pointed to.  If STRING is null, assign it without copying anything.
   Allocate before freeing, to avoid a dangling pointer if allocation
   fails.  */

void
dupstring (char **ptr, char const *string)
{
  char *old = *ptr;
  *ptr = string ? xstrdup (string) : 0;
  xfree (old);
}

/* Like putenv, but (1) use the equivalent of xmalloc and (2) the
   argument is a const pointer.  */

void
xputenv (char const *string)
{
  if (putenv ((char *) string) != 0)
    memory_full (0);
}

/* Return a newly allocated memory block of SIZE bytes, remembering
   to free it when unwinding.  */
void *
record_xmalloc (size_t size)
{
  void *p = xmalloc (size);
  record_unwind_protect_ptr (xfree, p);
  return p;
}

/* Like malloc but used for allocating Lisp data.  NBYTES is the
   number of bytes to allocate, TYPE describes the intended use of the
   allocated memory block (for strings, for conses, ...).  */

#if ! USE_LSB_TAG
void *lisp_malloc_loser EXTERNALLY_VISIBLE;
#endif

static void *
lisp_malloc (size_t nbytes, bool q_clear, enum mem_type type)
{
  register void *val;
  val = lmalloc (nbytes, q_clear);

#if ! USE_LSB_TAG
  /* If the memory just allocated cannot be addressed thru a Lisp
     object's pointer, and it needs to be, that's equivalent to
     running out of memory.  */
  if (val && type != MEM_TYPE_NON_LISP)
    {
      Lisp_Object tem;
      XSETCONS (tem, (char *) val + nbytes - 1);
      if ((char *) XCONS (tem) != (char *) val + nbytes - 1)
	{
	  lisp_malloc_loser = val;
	  free (val);
	  val = 0;
	}
    }
#endif

  if (val && type != MEM_TYPE_NON_LISP)
    mem_insert (val, (char *) val + nbytes, type);

  if (! val)
    memory_full (nbytes);
  MALLOC_PROBE (nbytes);
  return val;
}

/* Free BLOCK.  This must be called to free memory allocated with a
   call to lisp_malloc.  */

static void
lisp_free (void *block)
{
  if (block && ! pdumper_object_p (block))
    {
      free (block);
      mem_delete (mem_find (block));
    }
}

/* The allocator malloc's blocks of BLOCK_ALIGN bytes.

   Structs for blocks are statically defined, so calculate (at compile-time)
   how many of each type will fit into its respective block.

   For simpler blocks consisting only of an object array and a next pointer,
   the numerator need only subtract off the size of the next pointer.

   For blocks with an additional gcmarkbits array, say float_block, we
   solve for y in the inequality:

     BLOCK_ALIGN > y * sizeof (Lisp_Float) + sizeof (bits_word) * (y /
     BITS_PER_BITS_WORD + 1) + sizeof (struct float_block *)
*/

enum
{
  /* Arbitrarily set in 2012 in commit 0dd6d66.  */
  GC_DEFAULT_THRESHOLD = (1 << 17) * word_size,

  BLOCK_NBITS = 10,
  BLOCK_ALIGN = 1 << BLOCK_NBITS,
  BLOCK_NBYTES = BLOCK_ALIGN - sizeof (uintptr_t), // subtract next ptr
  BLOCK_NINTERVALS = (BLOCK_NBYTES) / sizeof (struct interval),
  BLOCK_NSTRINGS = (BLOCK_NBYTES) / sizeof (struct Lisp_String),
  BLOCK_NSYMBOLS = (BLOCK_NBYTES) / sizeof (struct Lisp_Symbol),
  BLOCK_NFLOATS = ((BITS_PER_BITS_WORD / sizeof (bits_word))
		   * (BLOCK_NBYTES - sizeof (bits_word))
		   / ((BITS_PER_BITS_WORD / sizeof (bits_word))
		      * sizeof (struct Lisp_Float)
		      + 1)),
  BLOCK_NCONS = ((BITS_PER_BITS_WORD / sizeof (bits_word))
		 * (BLOCK_NBYTES - sizeof (bits_word))
		 / ((BITS_PER_BITS_WORD / sizeof (bits_word))
		    * sizeof (struct Lisp_Cons)
		    + 1)),

  /* Size `struct vector_block` */
  VBLOCK_ALIGN = (1 << PSEUDOVECTOR_SIZE_BITS),
  VBLOCK_NBYTES = VBLOCK_ALIGN - sizeof (uintptr_t), // subtract next ptr
  LISP_VECTOR_MIN = header_size + sizeof (Lisp_Object), // vector of one
  LARGE_VECTOR_THRESH = (VBLOCK_NBYTES >> 1) - word_size,

  /* Amazingly, free list per vector word-length.  */
  VBLOCK_NFREE_LISTS = 1 + (VBLOCK_NBYTES - LISP_VECTOR_MIN) / word_size,

  SBLOCK_NBITS = 13,
  SBLOCK_NBYTES = MALLOC_SIZE_NEAR(1 << SBLOCK_NBITS),
  LARGE_STRING_THRESH = (SBLOCK_NBYTES >> 3),
};
// should someone decide to muck with VBLOCK_ALIGN...
verify (VBLOCK_ALIGN % LISP_ALIGNMENT == 0);
verify (VBLOCK_ALIGN <= (1 << PSEUDOVECTOR_SIZE_BITS));

#if (defined HAVE_ALIGNED_ALLOC			\
     || (defined HYBRID_MALLOC			\
	 ? defined HAVE_POSIX_MEMALIGN		\
	 : !defined SYSTEM_MALLOC))
# define USE_ALIGNED_ALLOC 1
#elif !defined HYBRID_MALLOC && defined HAVE_POSIX_MEMALIGN
# define USE_ALIGNED_ALLOC 1
# define aligned_alloc my_aligned_alloc /* Avoid collision with lisp.h.  */
static void *
aligned_alloc (size_t alignment, size_t size)
{
  /* Permit suspect assumption that ALIGNMENT is either BLOCK_ALIGN or
     LISP_ALIGNMENT since we'll rarely get here.  */
  eassume (alignment == BLOCK_ALIGN
	   || (! MALLOC_IS_LISP_ALIGNED && alignment == LISP_ALIGNMENT));

  /* Verify POSIX invariant ALIGNMENT = (2^x) * sizeof (void *).  */
  verify (BLOCK_ALIGN % sizeof (void *) == 0
	  && POWER_OF_2 (BLOCK_ALIGN / sizeof (void *)));
  verify (MALLOC_IS_LISP_ALIGNED
	  || (LISP_ALIGNMENT % sizeof (void *) == 0
	      && POWER_OF_2 (LISP_ALIGNMENT / sizeof (void *))));

  void *p;
  return posix_memalign (&p, alignment, size) == 0 ? p : 0;
}
#endif

/* Request at least SIZE bytes from malloc, ensuring returned
   pointer is Lisp-aligned.

   If T is an enum Lisp_Type and L = make_lisp_ptr (P, T), then
   code seeking P such that XPNTR (L) == P and XTYPE (L) == T, or,
   in less formal terms, seeking to allocate a Lisp object, should
   call lmalloc().

   Q_CLEAR uses calloc() instead of malloc().
*/

void *
lmalloc (size_t size, bool q_clear)
{
  /* xrealloc() relies on lmalloc() returning non-NULL even for SIZE
     == 0.  So, if ! MALLOC_0_IS_NONNULL, must avoid malloc'ing 0.  */
  size_t adjsize = MALLOC_0_IS_NONNULL ? size : max (size, LISP_ALIGNMENT);

  /* Prefer malloc() but if ! MALLOC_IS_LISP_ALIGNED, an exceptional
     case, then prefer aligned_alloc(), provided SIZE is a multiple of
     ALIGNMENT which aligned_alloc() requires.  */
#ifdef USE_ALIGNED_ALLOC
  if (! MALLOC_IS_LISP_ALIGNED)
    {
      if (adjsize % LISP_ALIGNMENT == 0)
	{
	  void *p = aligned_alloc (LISP_ALIGNMENT, adjsize);
	  if (q_clear && p && adjsize)
	    memclear (p, adjsize);
	  return p;
	}
      else
	{
	  /* Otherwise resign ourselves to loop that may never
	     terminate.  */
	}
    }
#endif
  void *p = NULL;
  for (;;)
    {
      p = q_clear ? calloc (1, adjsize) : malloc (adjsize);
      if (! p || MALLOC_IS_LISP_ALIGNED || laligned (p, adjsize))
	break;
      free (p);
      adjsize = max (adjsize, adjsize + LISP_ALIGNMENT);
    }
  eassert (! p || laligned (p, adjsize));
  return p;
}

void *
lrealloc (void *p, size_t size)
{
  /* xrealloc() relies on lrealloc() returning non-NULL even for size
     == 0.  MALLOC_0_IS_NONNULL does not mean REALLOC_0_IS_NONNULL.  */
  size_t adjsize = max (size, LISP_ALIGNMENT);
  void *newp = p;
  for (;;)
    {
      newp = realloc (newp, adjsize);
      if (! adjsize || ! newp || MALLOC_IS_LISP_ALIGNED || laligned (newp, adjsize))
	break;
      adjsize = max (adjsize, adjsize + LISP_ALIGNMENT);
    }
  eassert (! newp || laligned (newp, adjsize));
  return newp;
}

/* An aligned block of memory.  */
struct ablock
{
  union
  {
    char payload[BLOCK_NBYTES];
    struct ablock *next_free;
  } x;

  /* ABASE is the aligned base of the ablocks.  It is overloaded to
     hold a virtual "busy" field that counts twice the number of used
     ablock values in the parent ablocks, plus one if the real base of
     the parent ablocks is ABASE (if the "busy" field is even, the
     word before the first ablock holds a pointer to the real base).
     The first ablock has a "busy" ABASE, and the others have an
     ordinary pointer ABASE.  To tell the difference, the code assumes
     that pointers, when cast to uintptr_t, are at least 2 *
     ABLOCKS_NBLOCKS + 1.  */
  struct ablocks *abase;
};
verify (sizeof (struct ablock) % BLOCK_ALIGN == 0);

#define ABLOCKS_NBLOCKS (1 << 4)

struct ablocks
{
  struct ablock blocks[ABLOCKS_NBLOCKS];
};
verify (sizeof (struct ablocks) % BLOCK_ALIGN == 0);

#define ABLOCK_ABASE(block) \
  (((uintptr_t) (block)->abase) <= (1 + 2 * ABLOCKS_NBLOCKS)	\
   ? (struct ablocks *) (block)					\
   : (block)->abase)

/* Virtual "busy" field.  */
#define ABLOCKS_BUSY(a_base) ((a_base)->blocks[0].abase)

/* Pointer to the (not necessarily aligned) malloc block.  */
#ifdef USE_ALIGNED_ALLOC
#define ABLOCKS_BASE(abase) (abase)
#else
#define ABLOCKS_BASE(abase) \
  (1 & (intptr_t) ABLOCKS_BUSY (abase) ? abase : ((void **) (abase))[-1])
#endif

static struct ablock *free_ablock;

/* Allocate an aligned block of NBYTES.  */
static void *
lisp_align_malloc (size_t nbytes, enum mem_type type)
{
  void *base, *val;
  struct ablocks *abase;

  eassert (nbytes < BLOCK_ALIGN);

  if (! free_ablock)
    {
      int i;
      bool aligned;

#ifdef USE_ALIGNED_ALLOC
      abase = base = aligned_alloc (BLOCK_ALIGN, sizeof (struct ablocks));
#else
      base = malloc (sizeof (struct ablocks));
      abase = pointer_align (base, BLOCK_ALIGN);
#endif

      if (! base)
	memory_full (sizeof (struct ablocks));

      aligned = (base == abase);
      if (! aligned)
	((void **) abase)[-1] = base;

#if ! USE_LSB_TAG
      /* If the memory just allocated cannot be addressed thru a Lisp
	 object's pointer, and it needs to be, that's equivalent to
	 running out of memory.  */
      if (type != MEM_TYPE_NON_LISP)
	{
	  Lisp_Object tem;
	  char *end = (char *) base + sizeof (struct ablocks) - 1;
	  XSETCONS (tem, end);
	  if ((char *) XCONS (tem) != end)
	    {
	      lisp_malloc_loser = base;
	      free (base);
	      memory_full (SIZE_MAX);
	    }
	}
#endif

      /* Initialize the blocks and put them on the free list.
	 If BASE was not properly aligned, we can't use the last block.  */
      for (i = 0; i < (aligned ? ABLOCKS_NBLOCKS : ABLOCKS_NBLOCKS - 1); ++i)
	{
	  abase->blocks[i].abase = abase;
	  abase->blocks[i].x.next_free = free_ablock;
	  free_ablock = &abase->blocks[i];
	}
      intptr_t ialigned = aligned;
      ABLOCKS_BUSY (abase) = (struct ablocks *) ialigned;

      eassert ((uintptr_t) abase % BLOCK_ALIGN == 0);
      eassert (ABLOCK_ABASE (&abase->blocks[3]) == abase); /* 3 is arbitrary */
      eassert (ABLOCK_ABASE (&abase->blocks[0]) == abase);
      eassert (ABLOCKS_BASE (abase) == base);
      eassert ((intptr_t) ABLOCKS_BUSY (abase) == aligned);
    }

  abase = ABLOCK_ABASE (free_ablock);
  ABLOCKS_BUSY (abase)
    = (struct ablocks *) (2 + (intptr_t) ABLOCKS_BUSY (abase));
  val = free_ablock;
  free_ablock = free_ablock->x.next_free;

  if (type != MEM_TYPE_NON_LISP)
    mem_insert (val, (char *) val + nbytes, type);

  MALLOC_PROBE (nbytes);

  eassert (0 == ((uintptr_t) val) % BLOCK_ALIGN);
  return val;
}

static void
lisp_align_free (void *block)
{
  struct ablock *ablock = block;
  struct ablocks *abase = ABLOCK_ABASE (ablock);

  mem_delete (mem_find (block));

  /* Put on free list.  */
  ablock->x.next_free = free_ablock;
  free_ablock = ablock;
  /* Update busy count.  */
  intptr_t busy = (intptr_t) ABLOCKS_BUSY (abase) - 2;
  eassume (0 <= busy && busy <= 2 * ABLOCKS_NBLOCKS - 1);
  ABLOCKS_BUSY (abase) = (struct ablocks *) busy;

  if (busy < 2)
    { /* All the blocks are free.  */
      int i = 0;
      bool aligned = busy;
      struct ablock **tem = &free_ablock;
      struct ablock *atop = &abase->blocks[aligned ? ABLOCKS_NBLOCKS : ABLOCKS_NBLOCKS - 1];

      while (*tem)
	{
	  if (*tem >= (struct ablock *) abase && *tem < atop)
	    {
	      i++;
	      *tem = (*tem)->x.next_free;
	    }
	  else
	    tem = &(*tem)->x.next_free;
	}
      eassert ((aligned & 1) == aligned);
      eassert (i == (aligned ? ABLOCKS_NBLOCKS : ABLOCKS_NBLOCKS - 1));
#ifdef USE_POSIX_MEMALIGN
      eassert ((uintptr_t) ABLOCKS_BASE (abase) % BLOCK_ALIGN == 0);
#endif
      free (ABLOCKS_BASE (abase));
    }
}

struct interval_block
{
  /* Data first, to preserve alignment.  */
  struct interval intervals[BLOCK_NINTERVALS];
  struct interval_block *next;
};

static struct interval_block *interval_block;
static int interval_block_index = BLOCK_NINTERVALS;
static INTERVAL interval_free_list;

static INTERVAL
allocate_interval (void)
{
  INTERVAL val;

  if (interval_free_list)
    {
      val = interval_free_list;
      interval_free_list = INTERVAL_PARENT (interval_free_list);
    }
  else
    {
      if (interval_block_index == BLOCK_NINTERVALS)
	{
	  struct interval_block *newi
	    = lisp_malloc (sizeof *newi, false, MEM_TYPE_NON_LISP);

	  newi->next = interval_block;
	  interval_block = newi;
	  interval_block_index = 0;
	}
      val = &interval_block->intervals[interval_block_index++];
    }

  bytes_since_gc += sizeof (struct interval);
  intervals_consed++;
  RESET_INTERVAL (val);
  val->gcmarkbit = false;
  return val;
}

static void
mark_interval_tree_functor (INTERVAL *i, void *dummy)
{
  eassert (! interval_marked_p (*i));
  set_interval_marked (*i);
  mark_object (&(*i)->plist);
}

static void
mark_interval_tree_functor_mgc (INTERVAL *i, void *dummy)
{
  eassert (! interval_marked_p (*i));
  if (mgc_xpntr_p (*i) && ! mgc_fwd_xpntr (*i))
    {
      *i = mgc_flip_xpntr (*i, Space_Interval);
      if (INTERVAL_HAS_OBJECT (*i))
	mark_object (&(*i)->up.obj);
      else if (INTERVAL_HAS_PARENT (*i))
	mark_interval_tree (&(*i)->up.interval);
      mark_object (&(*i)->plist);
    }
}

/* Mark the interval tree rooted in I.  */

static void
mark_interval_tree (INTERVAL *i)
{
  if (! *i)
    return;
  if (mgc_xpntr_p (*i))
    {
      /* INTERVAL *root = i;
	 for ( ; ! NULL_PARENT (*root); root = &(*root)->up.interval);
	 eassert (mgc_xpntr_p (*root));
	 traverse_intervals_noorder (i, mark_interval_tree_functor_mgc, NULL)
      */
      traverse_intervals_noorder (i, mark_interval_tree_functor_mgc, NULL);
    }
  else if (! interval_marked_p (*i))
    traverse_intervals_noorder (i, mark_interval_tree_functor, NULL);
}

struct sblock
{
  struct sblock *next;

  /* Points to next available sdata in DATA.
     Points past end of sblock if none available.  */
  sdata *next_free;
  sdata data[FLEXIBLE_ARRAY_MEMBER];
};

struct string_block
{
  /* Data first, to preserve alignment.  */
  struct Lisp_String strings[BLOCK_NSTRINGS];
  struct string_block *next;
};

/* The NEXT pointers point in the direction of oldest_sblock to
   current_sblock.  We always allocate from current_sblock.  */

#define NEXT_FREE_LISP_STRING(S) ((S)->u.next)

static struct sblock *oldest_sblock, *current_sblock;
static struct sblock *large_sblocks;
static struct string_block *string_blocks;
static struct Lisp_String *string_free_list;

#ifdef GC_CHECK_STRING_OVERRUN

/* Check for overrun in string data blocks by appending a small
   "cookie" after each allocated string data block, and check for the
   presence of this cookie during GC.  */
# define GC_STRING_OVERRUN_COOKIE_SIZE ROUNDUP (4, alignof (sdata))
static char const string_overrun_cookie[GC_STRING_OVERRUN_COOKIE_SIZE] =
  { '\xde', '\xad', '\xbe', '\xef', /* Perhaps some zeros here.  */ };

#else
# define GC_STRING_OVERRUN_COOKIE_SIZE 0
#endif

/* Return the size of an sdata structure large enough to hold N bytes
   of string data.  This counts the sdata structure, the N bytes, a
   terminating NUL byte, and alignment padding.  */

static ptrdiff_t
sdata_size (ptrdiff_t n)
{
  /* Reserve space for the nbytes union member even when N + 1 is less
     than the size of that member.  */
  ptrdiff_t unaligned_size = max (FLEXSIZEOF (struct sdata, data, 0) + n + 1,
				  sizeof (sdata));
  int sdata_align = max (FLEXALIGNOF (sdata), alignof (sdata));
  return (unaligned_size + sdata_align - 1) & ~(sdata_align - 1);
}

/* Extra bytes to allocate for each string.  */
#define GC_STRING_EXTRA GC_STRING_OVERRUN_COOKIE_SIZE

/* Exact bound on the number of bytes in a string, not counting the
   terminating null.  A string cannot contain more bytes than
   STRING_BYTES_BOUND, nor can it be so long that the size_t
   arithmetic in allocate_sdata would overflow while it is
   calculating a value to be passed to malloc.  */
static ptrdiff_t const STRING_BYTES_MAX =
  min (STRING_BYTES_BOUND,
       ((SIZE_MAX
	 - GC_STRING_EXTRA
	 - FLEXSIZEOF (struct sblock, data, 0)
	 - FLEXSIZEOF (struct sdata, data, 0))
	& ~(sizeof (EMACS_INT) - 1)));

static void
init_strings (void)
{
  empty_unibyte_string = make_pure_string ("", 0, 0, 0);
  staticpro (&empty_unibyte_string);
  empty_multibyte_string = make_pure_string ("", 0, 0, 1);
  staticpro (&empty_multibyte_string);
}

#ifdef GC_CHECK_STRING_BYTES

static int check_string_bytes_count;

/* Like macro STRING_BYTES, but with debugging check.  Can be
   called during GC, so pay attention to the mark bit.  */

ptrdiff_t
string_bytes (struct Lisp_String *s)
{
  ptrdiff_t nbytes =
    (s->u.s.size_byte < 0 ? s->u.s.size & ~ARRAY_MARK_FLAG : s->u.s.size_byte);

  if (! PURE_P (s) && ! pdumper_object_p (s) && s->u.s.data
      && nbytes != SDATA_OF_LISP_STRING (s)->nbytes)
    emacs_abort ();
  return nbytes;
}

/* Check validity of Lisp strings' string_bytes member in B.  */

static void
check_sblock (struct sblock *b)
{
  for (sdata *from = b->data, *end = b->next_free; from < end; )
    {
      ptrdiff_t nbytes = sdata_size (from->string
				     ? string_bytes (from->string)
				     : from->nbytes);
      from = (sdata *) ((char *) from + nbytes + GC_STRING_EXTRA);
    }
}

/* Check validity of Lisp strings' string_bytes member.  ALL_P
   means check all strings, otherwise check only most
   recently allocated strings.  Used for hunting a bug.  */

static void
check_string_bytes (bool all_p)
{
  if (all_p)
    {
      struct sblock *b;

      for (b = large_sblocks; b; b = b->next)
	{
	  struct Lisp_String *s = b->data[0].string;
	  if (s)
	    string_bytes (s);
	}

      for (b = oldest_sblock; b; b = b->next)
	check_sblock (b);
    }
  else if (current_sblock)
    check_sblock (current_sblock);
}

#else /* not GC_CHECK_STRING_BYTES */

#define check_string_bytes(all) ((void) 0)

#endif /* GC_CHECK_STRING_BYTES */

#ifdef GC_CHECK_STRING_FREE_LIST

/* Walk through the string free list looking for bogus next pointers.
   This may catch buffer overrun from a previous string.  */

static void
check_string_free_list (void)
{
  struct Lisp_String *s;

  /* Pop a Lisp_String off the free list.  */
  s = string_free_list;
  while (s != NULL)
    {
      if ((uintptr_t) s < BLOCK_ALIGN)
	emacs_abort ();
      s = NEXT_FREE_LISP_STRING (s);
    }
}
#else
#define check_string_free_list()
#endif

/* Return a new Lisp_String.  */

static struct Lisp_String *
allocate_string (void)
{
  struct Lisp_String *s;

  /* Our normal scheme: chunks begin life on a newly allocated block,
     then get reclaimed as links in the free list.

     For strings, however, chunks begin life on the free list.

     It's largely a bureacratic distinction since in either scheme, we
     only allocate new blocks when all the free list is spoken for.  */
  if (string_free_list == NULL)
    {
      struct string_block *b = lisp_malloc (sizeof *b, false, MEM_TYPE_STRING);
      b->next = string_blocks;
      string_blocks = b;

      for (int i = BLOCK_NSTRINGS - 1; i >= 0; --i)
	{
	  s = b->strings + i;
	  s->u.s.data = NULL; /* invariant for free-list strings */
	  NEXT_FREE_LISP_STRING (s) = string_free_list;
	  string_free_list = s;
	}
    }

  check_string_free_list ();

  /* Pop a Lisp_String off the free list.  */
  s = string_free_list;
  string_free_list = NEXT_FREE_LISP_STRING (s);

  ++strings_consed;
  bytes_since_gc += sizeof *s;

#ifdef GC_CHECK_STRING_BYTES
  if (! noninteractive)
    {
      if (++check_string_bytes_count == 200)
	{
	  check_string_bytes_count = 0;
	  check_string_bytes (1);
	}
      else
	check_string_bytes (0);
    }
#endif /* GC_CHECK_STRING_BYTES */

  return s;
}

/* Populate S with the next free sdata in CURRENT_SBLOCK.

   Large strings get their own sblock in LARGE_SBLOCKS.
*/

static void
allocate_sdata (struct Lisp_String *s,
		EMACS_INT nchars, EMACS_INT nbytes,
		bool immovable)
{
  sdata *the_data;
  struct sblock *b;
  ptrdiff_t sdata_nbytes;

  eassert (nbytes >= nchars);

  if (nbytes > STRING_BYTES_MAX)
    error ("Requested %ld bytes exceeds %ld", nbytes, STRING_BYTES_MAX);

  sdata_nbytes = sdata_size (nbytes);

  if (nbytes > LARGE_STRING_THRESH || immovable)
    {
      size_t size = FLEXSIZEOF (struct sblock, data, sdata_nbytes);
      b = lisp_malloc (size + GC_STRING_EXTRA, false, MEM_TYPE_NON_LISP);
      the_data = b->data;
      b->next = large_sblocks;
      b->next_free = the_data;
      large_sblocks = b;
    }
  else
    {
      b = current_sblock;

      if (b == NULL
	  || ((SBLOCK_NBYTES - GC_STRING_EXTRA) <
	      ((char *) b->next_free - (char *) b + sdata_nbytes)))
	{
	  /* Not enough room in the current sblock.  */
	  b = lisp_malloc (SBLOCK_NBYTES, false, MEM_TYPE_NON_LISP);
	  the_data = b->data;
	  b->next = NULL;
	  b->next_free = the_data;

	  if (current_sblock)
	    current_sblock->next = b;
	  else
	    oldest_sblock = b;
	  current_sblock = b;
	}

      the_data = b->next_free;
    }

  the_data->string = s;
  b->next_free = (sdata *) ((char *) the_data + sdata_nbytes + GC_STRING_EXTRA);
  eassert ((uintptr_t) b->next_free % alignof (sdata) == 0);

  the_data->nbytes = nbytes;
  s->u.s.data = the_data->data;
  s->u.s.size = nchars;
  s->u.s.size_byte = nbytes;
  s->u.s.data[nbytes] = '\0'; /* NBYTES is exclusive of the NUL terminator. */
#ifdef GC_CHECK_STRING_OVERRUN
  memcpy ((char *) the_data + sdata_nbytes, string_overrun_cookie,
	  GC_STRING_OVERRUN_COOKIE_SIZE);
#endif

  bytes_since_gc += sdata_nbytes;
}

/* Reallocate multibyte STRING data when a single character is replaced.
   The character is at byte offset CIDX_BYTE in the string.
   The character being replaced is CLEN bytes long,
   and the character that will replace it is NEW_CLEN bytes long.
   Return the address where the caller should store the new character.  */

unsigned char *
resize_string_data (Lisp_Object string, ptrdiff_t cidx_byte,
		    int clen, int new_clen)
{
  eassume (STRING_MULTIBYTE (string));
  sdata *old_sdata = SDATA_OF_LISP_STRING (XSTRING (string));
  ptrdiff_t nchars = SCHARS (string);
  ptrdiff_t nbytes = SBYTES (string);
  ptrdiff_t new_nbytes = nbytes + (new_clen - clen);
  unsigned char *data = SDATA (string);
  unsigned char *new_charaddr;

  if (sdata_size (nbytes) == sdata_size (new_nbytes))
    {
      /* No need to reallocate, as the size change falls within the
	 alignment slop.  */
      XSTRING (string)->u.s.size_byte = new_nbytes;
      old_sdata->nbytes = new_nbytes;
      new_charaddr = data + cidx_byte;
      memmove (new_charaddr + new_clen, new_charaddr + clen,
	       nbytes - (cidx_byte + (clen - 1)));
    }
  else
    {
      allocate_sdata (XSTRING (string), nchars, new_nbytes, false);
      unsigned char *new_data = SDATA (string);
      new_charaddr = new_data + cidx_byte;
      memcpy (new_charaddr + new_clen, data + cidx_byte + clen,
	      nbytes - (cidx_byte + clen));
      memcpy (new_data, data, cidx_byte);

      /* Mark old string data as free by setting its string back-pointer
	 to null, and record the size of the data in it.  */
      old_sdata->nbytes = nbytes;
      old_sdata->string = NULL;
    }

  clear_string_char_byte_cache ();

  return new_charaddr;
}

static void
sweep_strings (void)
{
  struct string_block *live_blocks = NULL;

  gcstat.total_string_bytes
    = gcstat.total_strings
    = gcstat.total_free_strings
    = 0;

  string_free_list = NULL;

  for (struct string_block *next, *b = string_blocks; b != NULL; b = next)
    {
      int i, nfree = 0;
      struct Lisp_String *restore_free_list = string_free_list;

      next = b->next; /* B might not exist later, so store NEXT now.  */

      for (i = 0; i < BLOCK_NSTRINGS; ++i)
	{
	  struct Lisp_String *s = b->strings + i;
	  if (s->u.s.data != NULL) /* means S is live but is it marked?  */
	    {
	      if (XSTRING_MARKED_P (s))
		{
		  /* S shall remain in live state.  */
		  XUNMARK_STRING (s);

		  /* Do not use string_(set|get)_intervals here.  */
		  s->u.s.intervals = balance_intervals (s->u.s.intervals);

		  gcstat.total_strings++;
		  gcstat.total_string_bytes += STRING_BYTES (s);
		}
	      else
		{
		  /* S goes to dead state.  */
		  sdata *data = SDATA_OF_LISP_STRING (s);

		  /* Save length so that sweep_sdata() knows how far
		     to move the hare-tortoise pointers.  */
		  eassert (data->nbytes == STRING_BYTES (s));

		  /* sweep_sdata() needs this for compaction.  */
		  data->string = NULL;

		  /* Invariant of free-list Lisp_Strings.  */
		  s->u.s.data = NULL;

		  /* Put on free list.  */
		  NEXT_FREE_LISP_STRING (s) = string_free_list;
		  string_free_list = s;
		  ++nfree;
		}
	    }
	  else /* s->u.s.data == NULL */
	    {
	      /* S inexplicably not already on free list.  */
	      NEXT_FREE_LISP_STRING (s) = string_free_list;
	      string_free_list = s;
	      ++nfree;
	    }
	} /* for each Lisp_String in block B.  */

      if (/* B contains only free-list entries...  */
	  nfree >= BLOCK_NSTRINGS
	  /* ... and B not among first two such reclaimed blocks.  */
	  && gcstat.total_free_strings > BLOCK_NSTRINGS)
	{
	  /* Harvest B back to OS.  */
	  lisp_free (b);
	  string_free_list = restore_free_list;
	}
      else
	{
	  gcstat.total_free_strings += nfree;
	  b->next = live_blocks;
	  live_blocks = b;
	}
    } /* for each string block B.  */

  check_string_free_list ();

  string_blocks = live_blocks;
  sweep_sdata ();

  check_string_free_list ();
}

static void
sweep_sdata (void)
{
  /* Simple sweep of large sblocks.  Side effect: reverses list.  */
  struct sblock *swept_large_sblocks = NULL;
  for (struct sblock *next, *b = large_sblocks; b != NULL; b = next)
    {
      next = b->next;

      if (b->data[0].string == NULL)
	lisp_free (b);
      else
	{
	  b->next = swept_large_sblocks;
	  swept_large_sblocks = b;
	}
    }
  large_sblocks = swept_large_sblocks;

  /* Less simple compaction of non-large sblocks.

     TB is the "to block", or the prevailing memmove destination sblock.
     B is the "from block", or the current memmove source sblock.

     The TO sdata tortoise lags with TB.
     The FROM sdata hare iterates over current B.

     We memmove FROM to TO for all B in the sblock list
     (oldest_sblock...current_sblock), and therein lies the
     compaction.
  */
  struct sblock *tb = oldest_sblock;
  if (tb)
    {
      sdata *end_tb = (sdata *) ((char *) tb + SBLOCK_NBYTES);
      sdata *to = tb->data;

      for (struct sblock *b = tb; b != NULL; b = b->next)
	{
	  eassert ((char *) b->next_free <= (char *) b + SBLOCK_NBYTES);
	  for (sdata *next_from, *end_from = b->next_free, *from = b->data;
	       from < end_from;
	       from = next_from)
	    {
	      struct Lisp_String *s = from->string;
	      const ptrdiff_t nbytes = from->nbytes;
	      const ptrdiff_t step = sdata_size (nbytes) + GC_STRING_EXTRA;
	      eassert (!s || ! XSTRING_MARKED_P (s));
	      eassert (nbytes <= LARGE_STRING_THRESH);

#ifdef GC_CHECK_STRING_BYTES
	      /* Check that the string size recorded in the string is the
		 same as the one recorded in the sdata structure.  */
	      if (s && string_bytes (s) != from->nbytes)
		emacs_abort ();
#endif /* GC_CHECK_STRING_BYTES */

	      /* Compute NEXT_FROM now before FROM can mutate.  */
	      next_from = (sdata *) ((char *) from + step);

#ifdef GC_CHECK_STRING_OVERRUN
	      if (memcmp (string_overrun_cookie,
			  (char *) next_from - GC_STRING_OVERRUN_COOKIE_SIZE,
			  GC_STRING_OVERRUN_COOKIE_SIZE))
		emacs_abort ();
#endif

	      if (s != NULL) /* a live string to be compacted */
		{
		  sdata *next_to = (sdata *) ((char *) to + step);
		  if (next_to > end_tb)
		    {
		      /* TB is full, proceed with the next sblock.  */
		      tb->next_free = to;
		      tb = tb->next;
		      end_tb = (sdata *) ((char *) tb + SBLOCK_NBYTES);
		      to = tb->data;
		      next_to = (sdata *) ((char *) to + step);
		    }

		  if (from != to)
		    {
		      eassert (tb != b || to < from);
		      memmove (to, from, step);
		      to->string->u.s.data = to->data;
		    }

		  to = next_to;
		}
	    }
	}

      /* Any sblocks following TB can be free'd.  */
      for (struct sblock *b = tb->next; b != NULL; )
	{
	  struct sblock *next = b->next;
	  lisp_free (b);
	  b = next;
	}

      tb->next_free = to;
      tb->next = NULL;
    }
  current_sblock = tb;
}

static Lisp_Object new_lisp_string (EMACS_INT, EMACS_INT, bool);

DEFUN ("make-string", Fmake_string, Smake_string, 2, 3, 0,
       doc: /* Make a string.
Return a string of LENGTH instances of INIT, which should
be a numeric character code, e.g., ?x.
The string is unibyte unless INIT is not ASCII or MULTIBYTE is non-nil.
*/)
  (Lisp_Object length, Lisp_Object init, Lisp_Object multibyte)
{
  Lisp_Object val;
  int init_char;
  CHECK_FIXNAT (length);
  CHECK_CHARACTER (init);
  init_char = XFIXNAT (init);

  if (ASCII_CHAR_P (init_char) && NILP (multibyte))
    {
      EMACS_INT nbytes = XFIXNUM (length);
      val = new_lisp_string (nbytes, nbytes, false);
      memset (SDATA (val), init_char, nbytes);
      SDATA (val)[nbytes] = 0;
    }
  else
    {
      unsigned char str[MAX_MULTIBYTE_LENGTH];
      ptrdiff_t len = CHAR_STRING (init_char, str);
      EMACS_INT nbytes, string_len = XFIXNUM (length);

      if (INT_MULTIPLY_WRAPV (len, string_len, &nbytes))
	error ("Product of %ld * %ld overflows", len, string_len);

      val = new_lisp_string (string_len, nbytes, true);
      unsigned char *beg = SDATA (val), *end = beg + nbytes;
      for (unsigned char *p = beg; p < end; p += len)
	{
	  /* First time we just copy STR to the data of VAL.  */
	  if (p == beg)
	    memcpy (p, str, len);
	  else
	    {
	      /* Next time we copy largest possible chunk from
		 initialized to uninitialized part of VAL.  */
	      len = min (p - beg, end - p);
	      memcpy (p, beg, len);
	    }
	}
    }
  return val;
}

/* Fill A with 1 bits if INIT is non-nil, and with 0 bits otherwise.
   Return A.  */

Lisp_Object
bool_vector_fill (Lisp_Object a, Lisp_Object init)
{
  EMACS_INT nbits = bool_vector_size (a);
  if (0 < nbits)
    {
      unsigned char *data = bool_vector_uchar_data (a);
      int pattern = NILP (init) ? 0 : (1 << BOOL_VECTOR_BITS_PER_CHAR) - 1;
      ptrdiff_t nbytes = bool_vector_bytes (nbits);
      int last_mask = ~ (~0u << ((nbits - 1) % BOOL_VECTOR_BITS_PER_CHAR + 1));
      memset (data, pattern, nbytes - 1);
      data[nbytes - 1] = pattern & last_mask;
    }
  return a;
}

/* Return a newly allocated, uninitialized bool vector of size NBITS.  */

Lisp_Object
make_bool_vector (EMACS_INT nbits)
{
  Lisp_Object val;
  EMACS_INT words = bool_vector_words (nbits);
  EMACS_INT word_bytes = words * sizeof (bits_word);
  EMACS_INT needed_elements = ((bool_header_size - header_size + word_bytes
				+ word_size - 1)
			       / word_size);
  if (PTRDIFF_MAX < needed_elements)
    memory_full (SIZE_MAX);
  struct Lisp_Bool_Vector *p
    = (struct Lisp_Bool_Vector *) static_vector_allocator (needed_elements, false);
  XSETVECTOR (val, p);
  XSETPVECTYPESIZE (XVECTOR (val), PVEC_BOOL_VECTOR, 0, 0);
  p->size = nbits;

  /* Clear padding at the end.  */
  if (words)
    p->data[words - 1] = 0;

  return val;
}

DEFUN ("make-bool-vector", Fmake_bool_vector, Smake_bool_vector, 2, 2, 0,
       doc: /* Return a new bool-vector of length LENGTH, using INIT for each element.
LENGTH must be a number.  INIT matters only in whether it is t or nil.  */)
  (Lisp_Object length, Lisp_Object init)
{
  Lisp_Object val;

  CHECK_FIXNAT (length);
  val = make_bool_vector (XFIXNAT (length));
  return bool_vector_fill (val, init);
}

DEFUN ("bool-vector", Fbool_vector, Sbool_vector, 0, MANY, 0,
       doc: /* Return a new bool-vector with specified arguments as elements.
Allows any number of arguments, including zero.
usage: (bool-vector &rest OBJECTS)  */)
  (ptrdiff_t nargs, Lisp_Object *args)
{
  ptrdiff_t i;
  Lisp_Object vector;

  vector = make_bool_vector (nargs);
  for (i = 0; i < nargs; i++)
    bool_vector_set (vector, i, ! NILP (args[i]));

  return vector;
}

/* Make a string from NBYTES bytes at CONTENTS, and compute the number
   of characters from the contents.  This string may be unibyte or
   multibyte, depending on the contents.  */

Lisp_Object
make_string (const char *contents, ptrdiff_t nbytes)
{
  register Lisp_Object val;
  ptrdiff_t nchars, multibyte_nbytes;

  parse_str_as_multibyte ((const unsigned char *) contents, nbytes,
			  &nchars, &multibyte_nbytes);
  if (nbytes == nchars || nbytes != multibyte_nbytes)
    /* CONTENTS contains no multibyte sequences or contains an invalid
       multibyte sequence.  We must make unibyte string.  */
    val = make_unibyte_string (contents, nbytes);
  else
    val = make_multibyte_string (contents, nchars, nbytes);
  return val;
}

/* Make a unibyte string from LENGTH bytes at CONTENTS.

   If CONTENTS is NULL, leave string uninitialized.  */

Lisp_Object
make_unibyte_string (const char *contents, ptrdiff_t length)
{
  register Lisp_Object val;
  val = new_lisp_string (length, length, false);
  if (contents)
    memcpy (SDATA (val), contents, length);
  return val;
}

/* If NCHARS is -1 we attempt calculating NCHARS.

   If CONTENTS is NULL, leave string uninitialized.  */

Lisp_Object
make_multibyte_string (const char *contents, ptrdiff_t nchars, ptrdiff_t nbytes)
{
  Lisp_Object val = Qnil;
  if (contents && nchars < 0)
    {
      nchars = multibyte_chars_in_text
	((const unsigned char *) contents, nbytes);
      eassert (nbytes >= nchars);
    }
  if (nchars >= 0)
    {
      val = new_lisp_string (nchars, nbytes, true);
      if (contents)
	memcpy (SDATA (val), contents, nbytes);
    }
  return val;
}

Lisp_Object
new_lisp_string (EMACS_INT nchars, EMACS_INT nbytes, bool multibyte)
{
  Lisp_Object string;
  struct Lisp_String *s;

  eassume (nchars >= 0 && nbytes >= nchars);
  if (nbytes == 0)
    return multibyte ? empty_multibyte_string : empty_unibyte_string;

  s = static_string_allocator ();
  s->u.s.intervals = NULL;
  allocate_sdata (s, nchars, nbytes, false);
  XSETSTRING (string, s);
  string_chars_consed += nbytes;
  if (! multibyte)
    STRING_SET_UNIBYTE (string);
  return string;
}

/* Print arguments to BUF according to a FORMAT, then return
   a Lisp_String initialized with the data from BUF.  */

Lisp_Object
make_formatted_string (char *buf, const char *format, ...)
{
  va_list ap;
  int length;

  va_start (ap, format);
  length = vsprintf (buf, format, ap);
  va_end (ap);
  return make_string (buf, length);
}

/* Pin a unibyte string in place so that it won't move during GC.  */
void
pin_string (Lisp_Object string)
{
  eassert (STRINGP (string) && ! STRING_MULTIBYTE (string));
  struct Lisp_String *s = XSTRING (string);
  ptrdiff_t size = STRING_BYTES (s);
  unsigned char *data = s->u.s.data;

  if (size <= LARGE_STRING_THRESH
      && ! PURE_P (data) && ! pdumper_object_p (data)
      && s->u.s.size_byte != Sdata_Pinned)
    {
      eassert (s->u.s.size_byte == Sdata_Unibyte);
      eassert (s->u.s.data != NULL);
      sdata *old_sdata = SDATA_OF_LISP_STRING (s);
      allocate_sdata (s, size, size, true);
      memcpy (s->u.s.data, data, size);
      old_sdata->string = NULL;
      eassert (old_sdata->nbytes == size);
    }
  s->u.s.size_byte = Sdata_Pinned;
}

#define GETMARKBIT(block,n)				\
  (((block)->gcmarkbits[(n) / BITS_PER_BITS_WORD]	\
    >> ((n) % BITS_PER_BITS_WORD))			\
   & 1)

#define SETMARKBIT(block,n)				\
  ((block)->gcmarkbits[(n) / BITS_PER_BITS_WORD]	\
   |= (bits_word) 1 << ((n) % BITS_PER_BITS_WORD))

#define UNSETMARKBIT(block,n)				\
  ((block)->gcmarkbits[(n) / BITS_PER_BITS_WORD]	\
   &= ~((bits_word) 1 << ((n) % BITS_PER_BITS_WORD)))

#define FLOAT_BLOCK(fptr) \
  (eassert (! pdumper_object_p (fptr)),                                  \
   ((struct float_block *) (((uintptr_t) (fptr)) & ~(BLOCK_ALIGN - 1))))

#define FLOAT_INDEX(fptr) \
  ((((uintptr_t) (fptr)) & (BLOCK_ALIGN - 1)) / sizeof (struct Lisp_Float))

struct float_block
{
  /* Data first, to preserve alignment.  */
  struct Lisp_Float floats[BLOCK_NFLOATS];
  bits_word gcmarkbits[1 + BLOCK_NFLOATS / BITS_PER_BITS_WORD];
  struct float_block *next;
};

#define XFLOAT_MARKED_P(fptr) \
  GETMARKBIT (FLOAT_BLOCK (fptr), FLOAT_INDEX ((fptr)))

#define XFLOAT_MARK(fptr) \
  SETMARKBIT (FLOAT_BLOCK (fptr), FLOAT_INDEX ((fptr)))

#define XFLOAT_UNMARK(fptr) \
  UNSETMARKBIT (FLOAT_BLOCK (fptr), FLOAT_INDEX ((fptr)))

static struct float_block *float_block;
static int float_block_index = BLOCK_NFLOATS;
static struct Lisp_Float *float_free_list;

Lisp_Object
make_float (double float_value)
{
  register Lisp_Object val;

  if (float_free_list)
    {
      XSETFLOAT (val, float_free_list);
      float_free_list = float_free_list->u.chain;
    }
  else
    {
      if (float_block_index == BLOCK_NFLOATS)
	{
	  struct float_block *new
	    = lisp_align_malloc (sizeof *new, MEM_TYPE_FLOAT);
	  new->next = float_block;
	  memset (new->gcmarkbits, 0, sizeof new->gcmarkbits);
	  float_block = new;
	  float_block_index = 0;
	}
      XSETFLOAT (val, &float_block->floats[float_block_index]);
      float_block_index++;
    }

  XFLOAT_INIT (val, float_value);
  eassert (! XFLOAT_MARKED_P (XFLOAT (val)));
  bytes_since_gc += sizeof (struct Lisp_Float);
  floats_consed++;
  return val;
}

#define CONS_BLOCK(fptr) \
  (eassert (! pdumper_object_p (fptr)),                                  \
   ((struct cons_block *) ((uintptr_t) (fptr) & ~(BLOCK_ALIGN - 1))))

#define CONS_INDEX(fptr) \
  (((uintptr_t) (fptr) & (BLOCK_ALIGN - 1)) / sizeof (struct Lisp_Cons))

struct cons_block
{
  /* Data first, to preserve alignment.  */
  struct Lisp_Cons conses[BLOCK_NCONS];
  bits_word gcmarkbits[1 + BLOCK_NCONS / BITS_PER_BITS_WORD];
  struct cons_block *next;
};

#define XCONS_MARKED_P(fptr) \
  GETMARKBIT (CONS_BLOCK (fptr), CONS_INDEX ((fptr)))

#define XMARK_CONS(fptr) \
  SETMARKBIT (CONS_BLOCK (fptr), CONS_INDEX ((fptr)))

#define XUNMARK_CONS(fptr) \
  UNSETMARKBIT (CONS_BLOCK (fptr), CONS_INDEX ((fptr)))

static struct cons_block *cons_block;
static int cons_block_index = BLOCK_NCONS;
static struct Lisp_Cons *cons_free_list;

/* Explicitly free a cons cell by putting it on the free list.  */

void
free_cons (struct Lisp_Cons *ptr)
{
  ptr->u.s.u.chain = cons_free_list;
  ptr->u.s.car = dead_object ();
  cons_free_list = ptr;
  ptrdiff_t nbytes = sizeof *ptr;
  bytes_since_gc -= nbytes;
}

DEFUN ("cons", Fcons, Scons, 2, 2, 0,
       doc: /* Create a new cons, give it CAR and CDR as components, and return it.  */)
  (Lisp_Object car, Lisp_Object cdr)
{
  register Lisp_Object val;

  if (cons_free_list)
    {
      XSETCONS (val, cons_free_list);
      cons_free_list = cons_free_list->u.s.u.chain;
    }
  else
    {
      if (cons_block_index == BLOCK_NCONS)
	{
	  struct cons_block *new
	    = lisp_align_malloc (sizeof *new, MEM_TYPE_CONS);
	  memset (new->gcmarkbits, 0, sizeof new->gcmarkbits);
	  new->next = cons_block;
	  cons_block = new;
	  cons_block_index = 0;
	}
      XSETCONS (val, &cons_block->conses[cons_block_index]);
      cons_block_index++;
    }

  XSETCAR (val, car);
  XSETCDR (val, cdr);
  eassert (! XCONS_MARKED_P (XCONS (val)));
  bytes_since_gc += sizeof (struct Lisp_Cons);
  cons_cells_consed++;

  return val;
}

/* Make a list of 1, 2, 3, 4 or 5 specified objects.  */

Lisp_Object
list1 (Lisp_Object arg1)
{
  return Fcons (arg1, Qnil);
}

Lisp_Object
list2 (Lisp_Object arg1, Lisp_Object arg2)
{
  return Fcons (arg1, Fcons (arg2, Qnil));
}


Lisp_Object
list3 (Lisp_Object arg1, Lisp_Object arg2, Lisp_Object arg3)
{
  return Fcons (arg1, Fcons (arg2, Fcons (arg3, Qnil)));
}

Lisp_Object
list4 (Lisp_Object arg1, Lisp_Object arg2, Lisp_Object arg3, Lisp_Object arg4)
{
  return Fcons (arg1, Fcons (arg2, Fcons (arg3, Fcons (arg4, Qnil))));
}

Lisp_Object
list5 (Lisp_Object arg1, Lisp_Object arg2, Lisp_Object arg3, Lisp_Object arg4,
       Lisp_Object arg5)
{
  return Fcons (arg1, Fcons (arg2, Fcons (arg3, Fcons (arg4,
						       Fcons (arg5, Qnil)))));
}

/* Make a list of COUNT Lisp_Objects, where ARG is the first one.
   Use CONS to construct the pairs.  AP has any remaining args.  */
static Lisp_Object
cons_listn (ptrdiff_t count, Lisp_Object arg,
	    Lisp_Object (*cons) (Lisp_Object, Lisp_Object), va_list ap)
{
  eassume (0 < count);
  Lisp_Object val = cons (arg, Qnil);
  Lisp_Object tail = val;
  for (ptrdiff_t i = 1; i < count; i++)
    {
      Lisp_Object elem = cons (va_arg (ap, Lisp_Object), Qnil);
      XSETCDR (tail, elem);
      tail = elem;
    }
  return val;
}

/* Make a list of COUNT Lisp_Objects, where ARG1 is the first one.  */
Lisp_Object
listn (ptrdiff_t count, Lisp_Object arg1, ...)
{
  va_list ap;
  va_start (ap, arg1);
  Lisp_Object val = cons_listn (count, arg1, Fcons, ap);
  va_end (ap);
  return val;
}

/* Make a pure list of COUNT Lisp_Objects, where ARG1 is the first one.  */
Lisp_Object
pure_listn (ptrdiff_t count, Lisp_Object arg1, ...)
{
  va_list ap;
  va_start (ap, arg1);
  Lisp_Object val = cons_listn (count, arg1, pure_cons, ap);
  va_end (ap);
  return val;
}

DEFUN ("list", Flist, Slist, 0, MANY, 0,
       doc: /* Return a newly created list with specified arguments as elements.
Allows any number of arguments, including zero.
usage: (list &rest OBJECTS)  */)
  (ptrdiff_t nargs, Lisp_Object *args)
{
  register Lisp_Object val;
  val = Qnil;

  while (nargs > 0)
    {
      nargs--;
      val = Fcons (args[nargs], val);
    }
  return val;
}

DEFUN ("make-list", Fmake_list, Smake_list, 2, 2, 0,
       doc: /* Return a newly created list of length LENGTH, with each element being INIT.  */)
  (Lisp_Object length, Lisp_Object init)
{
  Lisp_Object val = Qnil;
  CHECK_FIXNAT (length);

  for (EMACS_INT size = XFIXNAT (length); 0 < size; size--)
    {
      val = Fcons (init, val);
      rarely_quit (size);
    }

  return val;
}

/* Sometimes a vector's contents are merely a pointer internally used
   in vector allocation code.  On the rare platforms where a null
   pointer cannot be tagged, represent it with a Lisp 0.
   Usually you don't want to touch this.  */

static struct Lisp_Vector *
next_vector (struct Lisp_Vector *v)
{
  return XUNTAG (v->contents[0], Lisp_Int0, struct Lisp_Vector);
}

static void
set_next_vector (struct Lisp_Vector *v, struct Lisp_Vector *p)
{
  v->contents[0] = make_lisp_ptr (p, Lisp_Int0);
}

/* Advance vector pointer over a block data.  */

static struct Lisp_Vector *
ADVANCE (struct Lisp_Vector *v, ptrdiff_t nbytes)
{
  void *vv = v;
  char *cv = vv;
  void *p = cv + nbytes;
  return p;
}

static ptrdiff_t
VINDEX (ptrdiff_t nbytes)
{
  eassume (LISP_VECTOR_MIN <= nbytes);
  return (nbytes - LISP_VECTOR_MIN) / word_size;
}

/* So-called large vectors are managed outside vector blocks.

   As C99 does not allow one struct to hold a
   flexible-array-containing struct such as Lisp_Vector, we append the
   Lisp_Vector to the large_vector in memory, and retrieve it via
   large_vector_contents().
*/

struct large_vector
{
  struct large_vector *next;
};

enum
  {
    large_vector_contents_offset = ROUNDUP (sizeof (struct large_vector), LISP_ALIGNMENT)
  };

static struct Lisp_Vector *
large_vector_contents (struct large_vector *p)
{
  return (struct Lisp_Vector *) ((char *) p + large_vector_contents_offset);
}

/* This internal type is used to maintain an underlying storage
   for small vectors.  */

struct vector_block
{
  char data[VBLOCK_NBYTES];
  struct vector_block *next;
};

/* Chain of vector blocks.  */

static struct vector_block *vector_blocks;

/* Each IDX points to a chain of vectors of word-length IDX+1.  */

static struct Lisp_Vector *vector_free_lists[VBLOCK_NFREE_LISTS];

/* Singly-linked list of large vectors.  */

static struct large_vector *large_vectors;

/* The only vector with 0 slots, allocated from pure space.  */

Lisp_Object zero_vector;

static void
add_vector_free_lists (struct Lisp_Vector *v, ptrdiff_t nbytes)
{
  eassume (header_size <= nbytes);
  ptrdiff_t nwords = (nbytes - header_size) / word_size;
  XSETPVECTYPESIZE (v, PVEC_FREE, 0, nwords);
  eassert (nbytes % word_size == 0);
  ptrdiff_t vindex = VINDEX (nbytes);
  eassert (vindex < VBLOCK_NFREE_LISTS);
  set_next_vector (v, vector_free_lists[vindex]);
  vector_free_lists[vindex] = v;
}

static struct vector_block *
allocate_vector_block (void)
{
  struct vector_block *block = xmalloc (sizeof *block);

  mem_insert (block->data, block->data + VBLOCK_NBYTES,
	      MEM_TYPE_VBLOCK);

  block->next = vector_blocks;
  vector_blocks = block;
  return block;
}

static void
init_vectors (void)
{
  zero_vector = make_pure_vector (0);
  staticpro (&zero_vector);
}

/* Nonzero if VECTOR pointer is valid pointer inside BLOCK.  */

#define VECTOR_IN_BLOCK(vector, block)		\
  ((char *) (vector) <= (block)->data		\
   + VBLOCK_NBYTES - LISP_VECTOR_MIN)

/* Return nbytes of vector with HDR.  */

ptrdiff_t
vectorlike_nbytes (const union vectorlike_header *hdr)
{
  ptrdiff_t nwords;
  ptrdiff_t size = hdr->size & ~ARRAY_MARK_FLAG;

  switch (PVTYPE ((const struct Lisp_Vector *) hdr))
    {
    case PVEC_NORMAL_VECTOR:
      nwords = size;
      break;
    case PVEC_BOOL_VECTOR:
      {
	struct Lisp_Bool_Vector *bv = (struct Lisp_Bool_Vector *) hdr;
	ptrdiff_t word_bytes = (bool_vector_words (bv->size)
				* sizeof (bits_word));
	ptrdiff_t boolvec_bytes = bool_header_size + word_bytes;
	verify (header_size <= bool_header_size);
	nwords = (boolvec_bytes - header_size + word_size - 1) / word_size;
      }
      break;
    default:
      eassert (size & PSEUDOVECTOR_FLAG);
      nwords = ((size & PSEUDOVECTOR_SIZE_MASK)
		+ ((size & PSEUDOVECTOR_REST_MASK)
		   >> PSEUDOVECTOR_SIZE_BITS));
      break;
    }
  return header_size + word_size * nwords;
}

/* Convert a pseudovector pointer P to its underlying struct T pointer.
   Verify that the struct is small, since free_by_pvtype() is called
   only on small vector-like objects.  */

#define PSEUDOVEC_STRUCT(p, t) \
  verify_expr ((header_size + VECSIZE (struct t) * word_size \
		<= LARGE_VECTOR_THRESH), \
	       (struct t *) (p))

/* Release extra resources still in use by VECTOR, which may be any
   small vector-like object.  */

static void
free_by_pvtype (struct Lisp_Vector *vector)
{
  detect_suspicious_free (vector);

  switch (PVTYPE (vector))
    {
    case PVEC_BIGNUM:
      mpz_clear (PSEUDOVEC_STRUCT (vector, Lisp_Bignum)->value);
      break;
    case PVEC_OVERLAY:
      {
	struct Lisp_Overlay *ol = PSEUDOVEC_STRUCT (vector, Lisp_Overlay);
	xfree (ol->interval);
	break;
      }
    case PVEC_FINALIZER:
      unchain_finalizer (PSEUDOVEC_STRUCT (vector, Lisp_Finalizer));
      break;
    case PVEC_FONT:
      if (FONT_OBJECT_MAX == (vector->header.size & PSEUDOVECTOR_SIZE_MASK))
	{
	  struct font *font = PSEUDOVEC_STRUCT (vector, font);
	  struct font_driver const *drv = font->driver;

	  /* DRV could be NULL for interrupts on startup. Bug#16140  */
	  if (drv)
	    {
	      eassume (valid_font_driver (drv));
	      drv->close_font (font);
	    }
	}
      break;
    case PVEC_THREAD:
      finalize_one_thread (PSEUDOVEC_STRUCT (vector, thread_state));
      break;
    case PVEC_MUTEX:
      finalize_one_mutex (PSEUDOVEC_STRUCT (vector, Lisp_Mutex));
      break;
    case PVEC_CONDVAR:
      finalize_one_condvar (PSEUDOVEC_STRUCT (vector, Lisp_CondVar));
      break;
    case PVEC_MARKER:
      /* sweep_buffer() ought to have unchained it.  */
      eassert (! PSEUDOVEC_STRUCT (vector, Lisp_Marker)->buffer);
      break;
    case PVEC_USER_PTR:
      {
	struct Lisp_User_Ptr *uptr = PSEUDOVEC_STRUCT (vector, Lisp_User_Ptr);
	if (uptr->finalizer)
	  uptr->finalizer (uptr->p);
      }
      break;
#ifdef HAVE_MODULES
    case PVEC_MODULE_FUNCTION:
      {
	ATTRIBUTE_MAY_ALIAS struct Lisp_Module_Function *function
	  = (struct Lisp_Module_Function *) vector;
	module_finalize_function (function);
      }
      break;
#endif
#ifdef HAVE_NATIVE_COMP
    case PVEC_NATIVE_COMP_UNIT:
      {
	struct Lisp_Native_Comp_Unit *cu
	  = PSEUDOVEC_STRUCT (vector, Lisp_Native_Comp_Unit);
	unload_comp_unit (cu);
      }
      break;
    case PVEC_SUBR:
      {
	struct Lisp_Subr *subr = PSEUDOVEC_STRUCT (vector, Lisp_Subr);
	if (! NILP (subr->native_comp_u))
	  {
	    xfree ((char *) subr->symbol_name);
	    xfree (subr->native_c_name);
	  }
      }
      break;
#endif
#ifdef HAVE_TREE_SITTER
    case PVEC_TREE_SITTER:
      {
	struct Lisp_Tree_Sitter *lisp_parser
	  = PSEUDOVEC_STRUCT (vector, Lisp_Tree_Sitter);
	if (lisp_parser->highlight_names != NULL)
	  xfree (lisp_parser->highlight_names);
	if (lisp_parser->highlights_query != NULL)
	  xfree (lisp_parser->highlights_query);
	if (lisp_parser->highlighter != NULL)
	  ts_highlighter_delete (lisp_parser->highlighter);
	if (lisp_parser->tree != NULL)
	  ts_tree_delete(lisp_parser->tree);
	if (lisp_parser->prev_tree != NULL)
	  ts_tree_delete(lisp_parser->prev_tree);
	if (lisp_parser->indents_query != NULL)
	  ts_query_delete (lisp_parser->indents_query);
	if (lisp_parser->parser != NULL)
	  ts_parser_delete(lisp_parser->parser);
      }
      break;
    case PVEC_TREE_SITTER_NODE:
      /* currently nothing to clean up.  */
      break;
    case PVEC_TREE_SITTER_CURSOR:
      {
	struct Lisp_Tree_Sitter_Cursor *cursor
	  = PSEUDOVEC_STRUCT (vector, Lisp_Tree_Sitter_Cursor);
	ts_tree_cursor_delete (&cursor->cursor);
      }
      break;
#endif
#ifdef HAVE_SQLITE3
    case PVEC_SQLITE:
      /* clean s___ up.  To be implemented.  */
      break;
#endif
    default:
      break;
    }
}

/* Reclaim space used by unmarked vectors.  */

static void
sweep_vectors (void)
{
  memset (vector_free_lists, 0, sizeof (vector_free_lists));

  gcstat.total_vectors =
    gcstat.total_vector_slots =
    gcstat.total_free_vector_slots = 0;

  /* Non-large vectors in VECTOR_BLOCKS.  */
  for (struct vector_block *block = vector_blocks,
	 **bprev = &vector_blocks;
       block != NULL;
       block = *bprev)
    {
      ptrdiff_t run_bytes = 0;
      struct Lisp_Vector *run_vector = NULL;
      for (struct Lisp_Vector *vector = (struct Lisp_Vector *) block->data;
	   VECTOR_IN_BLOCK (vector, block);
	   (void) vector)
	{
	  ptrdiff_t nbytes = vector_nbytes (vector);
	  if (vector_marked_p (vector))
	    {
	      if (run_vector)
		{
		  eassume (run_bytes && run_bytes % word_size == 0);
		  add_vector_free_lists (run_vector, run_bytes);
		  gcstat.total_free_vector_slots += run_bytes / word_size;
		  run_bytes = 0;
		  run_vector = NULL;
		}
	      XUNMARK_VECTOR (vector);
	      gcstat.total_vectors++;
	      gcstat.total_vector_slots += nbytes / word_size;
	    }
	  else
	    {
	      free_by_pvtype (vector);
	      if (run_vector == NULL)
		{
		  eassert (run_bytes == 0);
		  run_vector = vector;
		}
	      run_bytes += nbytes;
	    }
	  vector = ADVANCE (vector, nbytes);
	}

      if (run_vector == (struct Lisp_Vector *) block->data)
	{
	  /* If RUN_VECTOR never wavered from its initial
	     assignment, then nothing in the block was marked.
	     Harvest it back to OS.  */
	  *bprev = block->next;
	  mem_delete (mem_find (block->data));
	  xfree (block);
	}
      else
	{
	  bprev = &block->next;
	  if (run_vector)
	    {
	      /* block ended in an unmarked vector */
	      add_vector_free_lists (run_vector, run_bytes);
	      gcstat.total_free_vector_slots += run_bytes / word_size;
	    }
	}
    }

  /* Free floating large vectors.  */
  for (struct large_vector *lv = large_vectors,
	 **lvprev = &large_vectors;
       lv != NULL;
       lv = *lvprev)
    {
      struct Lisp_Vector *vector = large_vector_contents (lv);
      if (XVECTOR_MARKED_P (vector))
	{
	  XUNMARK_VECTOR (vector);
	  gcstat.total_vectors++;
	  gcstat.total_vector_slots
	    += (vector->header.size & PSEUDOVECTOR_FLAG
		? vector_nbytes (vector) / word_size
		: header_size / word_size + vector->header.size);
	  lvprev = &lv->next;
	}
      else
	{
	  *lvprev = lv->next;
	  lisp_free (lv);
	}
    }
}

/* Maximum number of elements in a vector.  This is a macro so that it
   can be used in an integer constant expression.  */

#define VECTOR_ELTS_MAX \
  ((ptrdiff_t) \
   min (((min (PTRDIFF_MAX, SIZE_MAX) - header_size - large_vector_contents_offset) \
	 / word_size), \
	MOST_POSITIVE_FIXNUM))

/* Return a newly allocated Lisp_Vector.

   For whatever reason, LEN words consuming more than half VBLOCK_NBYTES
   is considered "large."
  */

static struct Lisp_Vector *
allocate_vector (ptrdiff_t len, bool q_clear)
{
  ptrdiff_t nbytes = header_size + len * word_size;
  struct Lisp_Vector *p = NULL;

  if (len == 0)
    return XVECTOR (zero_vector);

  if (len > VECTOR_ELTS_MAX)
    error ("Requested %ld > %ld vector elements", len, VECTOR_ELTS_MAX);

  if (nbytes > LARGE_VECTOR_THRESH)
    {
      struct large_vector *lv = lisp_malloc (large_vector_contents_offset + nbytes,
					     q_clear, MEM_TYPE_VECTORLIKE);
      lv->next = large_vectors;
      large_vectors = lv;
      p = large_vector_contents (lv);
    }
  else
    {
      ptrdiff_t restbytes = 0;

      eassume (LISP_VECTOR_MIN <= nbytes && nbytes <= LARGE_VECTOR_THRESH);
      eassume (nbytes % word_size == 0);

      for (ptrdiff_t exact = VINDEX (nbytes), index = exact;
	   index < VBLOCK_NFREE_LISTS; ++index)
	{
	  restbytes = index * word_size + LISP_VECTOR_MIN - nbytes;
	  eassert (restbytes || index == exact);
	  /* Either leave no residual or one big enough to sustain a
	     non-degenerate vector.  A hanging chad of MEM_TYPE_VBLOCK
	     triggers all manner of ENABLE_CHECKING failures.  */
	  if (! restbytes || restbytes >= LISP_VECTOR_MIN)
	    if (vector_free_lists[index])
	      {
		p = vector_free_lists[index];
		vector_free_lists[index] = next_vector (p);
		break;
	      }
	}

      if (! p)
	{
	  /* Need new block */
	  p = (struct Lisp_Vector *) allocate_vector_block ()->data;
	  restbytes = VBLOCK_NBYTES - nbytes;
	}

      if (restbytes)
	{
	  /* Tack onto free list corresponding to VINDEX(RESTBYTES).  */
	  eassert (restbytes % word_size == 0);
	  eassert (restbytes >= LISP_VECTOR_MIN);
	  add_vector_free_lists (ADVANCE (p, nbytes), restbytes);
	}

      if (q_clear)
	memclear (p, nbytes);
    }

  if (find_suspicious_object_in_range (p, (char *) p + nbytes))
    emacs_abort ();

  bytes_since_gc += nbytes;
  vector_cells_consed += len;

  p->header.size = len;
  return p;
}

struct Lisp_Vector *
allocate_pseudovector (int memlen, int lisplen,
		       int zerolen, enum pvec_type tag)
{
  /* Catch bogus values.  */
  enum { size_max = VBLOCK_ALIGN - 1 };
  enum { rest_max = (1 << PSEUDOVECTOR_REST_BITS) - 1 };
  verify (size_max + rest_max <= VECTOR_ELTS_MAX);
  eassert (0 <= tag && tag <= PVEC_FONT);
  eassert (0 <= lisplen && lisplen <= zerolen && zerolen <= memlen);
  eassert (lisplen <= size_max);
  eassert (memlen <= size_max + rest_max);

  struct Lisp_Vector *vec = static_vector_allocator (memlen, false);
  /* Only the first LISPLEN slots will be traced normally by the GC.  */
  memclear (vec->contents, zerolen * word_size);
  XSETPVECTYPESIZE (vec, tag, lisplen, memlen - lisplen);
  return vec;
}

struct buffer *
allocate_buffer (void)
{
  struct buffer *b
    = ALLOCATE_PSEUDOVECTOR (struct buffer, cursor_in_non_selected_windows_,
			     PVEC_BUFFER);
  BUFFER_PVEC_INIT (b);
  /* Note that the rest fields of B are not initialized.  */
  return b;
}

/* Allocate a record with COUNT slots.  COUNT must be positive, and
   includes the type slot.  */

static struct Lisp_Vector *
allocate_record (EMACS_INT count)
{
  if (count > PSEUDOVECTOR_SIZE_MASK)
    error ("Attempt to allocate a record of %"pI"d slots; max is %d",
	   count, PSEUDOVECTOR_SIZE_MASK);
  struct Lisp_Vector *p = static_vector_allocator (count, false);
  p->header.size = count;
  XSETPVECTYPE (p, PVEC_RECORD);
  return p;
}


DEFUN ("make-record", Fmake_record, Smake_record, 3, 3, 0,
       doc: /* Create a new record.
TYPE is its type as returned by `type-of'; it should be either a
symbol or a type descriptor.  SLOTS is the number of non-type slots,
each initialized to INIT.  */)
  (Lisp_Object type, Lisp_Object slots, Lisp_Object init)
{
  CHECK_FIXNAT (slots);
  EMACS_INT size = XFIXNAT (slots) + 1;
  struct Lisp_Vector *p = allocate_record (size);
  p->contents[0] = type;
  for (ptrdiff_t i = 1; i < size; i++)
    p->contents[i] = init;
  return make_lisp_ptr (p, Lisp_Vectorlike);
}

DEFUN ("record", Frecord, Srecord, 1, MANY, 0,
       doc: /* Create a new record.
TYPE is its type as returned by `type-of'; it should be either a
symbol or a type descriptor.  SLOTS is used to initialize the record
slots with shallow copies of the arguments.
usage: (record TYPE &rest SLOTS) */)
  (ptrdiff_t nargs, Lisp_Object *args)
{
  struct Lisp_Vector *p = allocate_record (nargs);
  memcpy (p->contents, args, nargs * sizeof *args);
  return make_lisp_ptr (p, Lisp_Vectorlike);
}

DEFUN ("make-vector", Fmake_vector, Smake_vector, 2, 2, 0,
       doc: /* Return a new vector of LENGTH instances of INIT.  */)
  (Lisp_Object length, Lisp_Object init)
{
  CHECK_TYPE (FIXNATP (length) && XFIXNAT (length) <= PTRDIFF_MAX,
	      Qwholenump, length);
  return initialize_vector (XFIXNAT (length), init);
}

Lisp_Object
initialize_vector (ptrdiff_t length, Lisp_Object init)
{
  struct Lisp_Vector *p = static_vector_allocator (length, NILP (init));
  if (! NILP (init))
    for (ptrdiff_t i = 0; i < length; ++i)
      p->contents[i] = init;
  return make_lisp_ptr (p, Lisp_Vectorlike);
}

DEFUN ("vector", Fvector, Svector, 0, MANY, 0,
       doc: /* Return a new vector containing the specified ARGS.
usage: (vector &rest ARGS)
ARGS can be empty, yielding the empty vector.  */)
  (ptrdiff_t nargs, Lisp_Object *args)
{
  Lisp_Object val = make_vector (nargs);
  struct Lisp_Vector *p = XVECTOR (val);
  memcpy (p->contents, args, nargs * sizeof *args);
  return val;
}

DEFUN ("make-byte-code", Fmake_byte_code, Smake_byte_code, 4, MANY, 0,
       doc: /* Create a byte-code object.
usage: (make-byte-code ARGLIST BYTE-CODE CONSTANTS DEPTH &optional DOCSTRING INTERACTIVE-SPEC &rest ELEMENTS)

ARGLIST is either a list of formal args to be dynamically bound
(congruent to that of a lambda expresssion), or a short-length bit
sequence NNNNNNNRMMMMMMM instructing the runtime how to interpret the
object's static arguments.  The 7 bits MMMMMMM specify the minimum
arity, the 7 bits NNNNNNN specify the maximum arity (ignoring &rest),
and the R bit flags the presence of &rest arguments.
*/)
  (ptrdiff_t nargs, Lisp_Object *args)
{
  Lisp_Object val;
  if (! ((FIXNUMP (args[COMPILED_ARGLIST])
	  || CONSP (args[COMPILED_ARGLIST])
	  || NILP (args[COMPILED_ARGLIST]))
	 && STRINGP (args[COMPILED_BYTECODE])
	 && ! STRING_MULTIBYTE (args[COMPILED_BYTECODE])
	 && VECTORP (args[COMPILED_CONSTANTS])
	 && FIXNATP (args[COMPILED_STACK_DEPTH])))
    error ("Invalid byte-code object");

  pin_string (args[COMPILED_BYTECODE]); /* Bytecode is immovable. */

  /* Under lexical binding, closures can no longer be pure copied. */
  val = Fvector (nargs, args);
  XSETPVECTYPE (XVECTOR (val), PVEC_COMPILED);
  return val;
}

DEFUN ("make-closure", Fmake_closure, Smake_closure, 1, MANY, 0,
       doc: /* Create a byte-code closure from PROTOTYPE and CLOSURE-VARS.
Return a copy of PROTOTYPE, a byte-code object, with CLOSURE-VARS
replacing the elements in the beginning of the constant-vector.
usage: (make-closure PROTOTYPE &rest CLOSURE-VARS) */)
  (ptrdiff_t nargs, Lisp_Object *args)
{
  Lisp_Object protofun = args[0];
  CHECK_TYPE (COMPILEDP (protofun), Qbyte_code_function_p, protofun);

  /* Create a copy of the constant vector, filling it with the closure
     variables in the beginning.  (The overwritten part should just
     contain placeholder values.) */
  Lisp_Object proto_constvec = AREF (protofun, COMPILED_CONSTANTS);
  ptrdiff_t constsize = ASIZE (proto_constvec);
  ptrdiff_t nvars = nargs - 1;
  if (nvars > constsize)
    error ("Closure vars do not fit in constvec");
  Lisp_Object constvec = make_vector (constsize);
  memcpy (XVECTOR (constvec)->contents, args + 1, nvars * word_size);
  memcpy (XVECTOR (constvec)->contents + nvars,
	  XVECTOR (proto_constvec)->contents + nvars,
	  (constsize - nvars) * word_size);

  /* Return a copy of the prototype function with the new constant vector. */
  ptrdiff_t protosize = PVSIZE (protofun);
  struct Lisp_Vector *vec = static_vector_allocator (protosize, false);
  vec->header = XVECTOR (protofun)->header;
  memcpy (vec->contents, XVECTOR (protofun)->contents, protosize * word_size);
  vec->contents[COMPILED_CONSTANTS] = constvec;
  return make_lisp_ptr (vec, Lisp_Vectorlike);
}

struct symbol_block
{
  /* Data first, to preserve alignment.  */
  struct Lisp_Symbol symbols[BLOCK_NSYMBOLS];
  struct symbol_block *next;
};

/* Current symbol block and index of first unused Lisp_Symbol
   structure in it.  */

static struct symbol_block *symbol_block;
static int symbol_block_index = BLOCK_NSYMBOLS;
/* Pointer to the first symbol_block that contains pinned symbols.
   Tests for 24.4 showed that at dump-time, Emacs contains about 15K symbols,
   10K of which are pinned (and all but 250 of them are interned in obarray),
   whereas a "typical session" has in the order of 30K symbols.
   symbol_block_pinned lets mark_pinned_symbols scan only 15K symbols rather
   than 30K to find the 10K symbols we need to mark.  */
static struct symbol_block *symbol_block_pinned;
static struct Lisp_Symbol *symbol_free_list;

static void
set_symbol_name (Lisp_Object sym, Lisp_Object name)
{
  XSYMBOL (sym)->u.s.name = name;
}

void
init_symbol (Lisp_Object val, Lisp_Object name)
{
  struct Lisp_Symbol *p = XSYMBOL (val);
  set_symbol_name (val, name);
  set_symbol_plist (val, Qnil);
  p->u.s.redirect = SYMBOL_PLAINVAL;
  SET_SYMBOL_VAL (p, Qunbound);
  set_symbol_function (val, Qnil);
  set_symbol_next (val, NULL);
  p->u.s.gcmarkbit = false;
  p->u.s.interned = SYMBOL_UNINTERNED;
  p->u.s.trapped_write = SYMBOL_UNTRAPPED_WRITE;
  p->u.s.declared_special = false;
  p->u.s.pinned = false;
}

DEFUN ("make-symbol", Fmake_symbol, Smake_symbol, 1, 1, 0,
       doc: /* Return an uninterned, unbound symbol whose name is NAME. */)
  (Lisp_Object name)
{
  Lisp_Object val;

  CHECK_STRING (name);

  if (symbol_free_list)
    {
      XSETSYMBOL (val, symbol_free_list);
      symbol_free_list = symbol_free_list->u.s.next;
    }
  else
    {
      if (symbol_block_index == BLOCK_NSYMBOLS)
	{
	  struct symbol_block *new
	    = lisp_malloc (sizeof *new, false, MEM_TYPE_SYMBOL);
	  new->next = symbol_block;
	  symbol_block = new;
	  symbol_block_index = 0;
	}
      XSETSYMBOL (val, &symbol_block->symbols[symbol_block_index]);
      symbol_block_index++;
    }

  init_symbol (val, name);
  bytes_since_gc += sizeof (struct Lisp_Symbol);
  symbols_consed++;
  return val;
}

Lisp_Object
make_misc_ptr (void *a)
{
  struct Lisp_Misc_Ptr *p = ALLOCATE_PLAIN_PSEUDOVECTOR (struct Lisp_Misc_Ptr,
							 PVEC_MISC_PTR);
  p->pointer = a;
  return make_lisp_ptr (p, Lisp_Vectorlike);
}

/* Return a new (deleted) overlay with PLIST.  */

Lisp_Object
build_overlay (bool front_advance, bool rear_advance,
               Lisp_Object plist)
{
  struct Lisp_Overlay *p = ALLOCATE_PSEUDOVECTOR (struct Lisp_Overlay, plist,
						  PVEC_OVERLAY);
  Lisp_Object overlay = make_lisp_ptr (p, Lisp_Vectorlike);
  struct itree_node *node = xmalloc (sizeof (*node));
  itree_node_init (node, front_advance, rear_advance, overlay);
  p->interval = node;
  p->buffer = NULL;
  set_overlay_plist (overlay, plist);
  return overlay;
}

DEFUN ("make-marker", Fmake_marker, Smake_marker, 0, 0, 0,
       doc: /* Return a newly allocated marker which does not point at any place.  */)
  (void)
{
  struct Lisp_Marker *p = ALLOCATE_PLAIN_PSEUDOVECTOR (struct Lisp_Marker,
						       PVEC_MARKER);
  p->buffer = 0;
  p->bytepos = 0;
  p->charpos = 0;
  p->next = NULL;
  p->insertion_type = 0;
  p->need_adjustment = 0;
  return make_lisp_ptr (p, Lisp_Vectorlike);
}

/* Return a newly allocated marker which points into BUF
   at character position CHARPOS and byte position BYTEPOS.  */

Lisp_Object
build_marker (struct buffer *buf, ptrdiff_t charpos, ptrdiff_t bytepos)
{
  /* No dead buffers here.  */
  eassert (BUFFER_LIVE_P (buf));

  /* Every character is at least one byte.  */
  eassert (charpos <= bytepos);

  struct Lisp_Marker *m = ALLOCATE_PLAIN_PSEUDOVECTOR (struct Lisp_Marker,
						       PVEC_MARKER);
  m->buffer = buf;
  m->charpos = charpos;
  m->bytepos = bytepos;
  m->insertion_type = 0;
  m->need_adjustment = 0;
  m->next = BUF_MARKERS (buf);
  BUF_MARKERS (buf) = m;
  return make_lisp_ptr (m, Lisp_Vectorlike);
}


/* Return a newly created vector or string with specified arguments as
   elements.  If all the arguments are characters that can fit
   in a string of events, make a string; otherwise, make a vector.

   Allows any number of arguments, including zero.  */

Lisp_Object
make_event_array (ptrdiff_t nargs, Lisp_Object *args)
{
  ptrdiff_t i;

  for (i = 0; i < nargs; i++)
    /* The things that fit in a string
       are characters that are in 0...127,
       after discarding the meta bit and all the bits above it.  */
    if (!FIXNUMP (args[i])
	|| (XFIXNUM (args[i]) & ~(-CHAR_META)) >= 0200)
      return Fvector (nargs, args);

  /* Since the loop exited, we know that all the things in it are
     characters, so we can make a string.  */
  {
    Lisp_Object result;

    result = Fmake_string (make_fixnum (nargs), make_fixnum (0), Qnil);
    for (i = 0; i < nargs; i++)
      {
	SSET (result, i, XFIXNUM (args[i]));
	/* Move the meta bit to the right place for a string char.  */
	if (XFIXNUM (args[i]) & CHAR_META)
	  SSET (result, i, SREF (result, i) | 0x80);
      }

    return result;
  }
}

#ifdef HAVE_MODULES
/* Create a new module user ptr object.  */
Lisp_Object
make_user_ptr (void (*finalizer) (void *), void *p)
{
  struct Lisp_User_Ptr *uptr
    = ALLOCATE_PLAIN_PSEUDOVECTOR (struct Lisp_User_Ptr, PVEC_USER_PTR);
  uptr->finalizer = finalizer;
  uptr->p = p;
  return make_lisp_ptr (uptr, Lisp_Vectorlike);
}
#endif

static void
init_finalizer_list (struct Lisp_Finalizer *head)
{
  head->prev = head->next = head;
}

/* Insert FINALIZER before ELEMENT.  */

static void
finalizer_insert (struct Lisp_Finalizer *element,
                  struct Lisp_Finalizer *finalizer)
{
  eassert (finalizer->prev == NULL);
  eassert (finalizer->next == NULL);
  finalizer->next = element;
  finalizer->prev = element->prev;
  finalizer->prev->next = finalizer;
  element->prev = finalizer;
}

static void
unchain_finalizer (struct Lisp_Finalizer *finalizer)
{
  if (finalizer->prev != NULL)
    {
      eassert (finalizer->next != NULL);
      finalizer->prev->next = finalizer->next;
      finalizer->next->prev = finalizer->prev;
      finalizer->prev = finalizer->next = NULL;
    }
}

static void
mark_finalizer_list (struct Lisp_Finalizer *head)
{
  for (struct Lisp_Finalizer *finalizer = head->next;
       finalizer != head;
       finalizer = finalizer->next)
    {
      set_vectorlike_marked (&finalizer->header);
      mark_object (&finalizer->function);
    }
}

/* Move doomed finalizers to list DEST from list SRC.  A doomed
   finalizer is one that is not GC-reachable and whose
   finalizer->function is non-nil.  */

static void
queue_doomed_finalizers (struct Lisp_Finalizer *dest,
                         struct Lisp_Finalizer *src)
{
  for (struct Lisp_Finalizer *current = src->next,
	 *next = current->next;
       current != src;
       current = next, next = current->next)
    {
      if (! vectorlike_marked_p (&current->header)
          && ! NILP (current->function))
        {
          unchain_finalizer (current);
          finalizer_insert (dest, current);
        }
    }
}

static Lisp_Object
run_finalizer_handler (Lisp_Object args)
{
  add_to_log ("finalizer failed: %S", args);
  return Qnil;
}

static void
run_finalizer_function (Lisp_Object function)
{
  specpdl_ref count = SPECPDL_INDEX ();
#ifdef HAVE_PDUMPER
  ++number_finalizers_run;
#endif

  specbind (Qinhibit_quit, Qt);
  internal_condition_case_1 (call0, function, Qt, run_finalizer_handler);
  unbind_to (count, Qnil);
}

static void
run_finalizers (struct Lisp_Finalizer *finalizers)
{
  struct Lisp_Finalizer *finalizer;
  Lisp_Object function;

  while (finalizers->next != finalizers)
    {
      finalizer = finalizers->next;
      unchain_finalizer (finalizer);
      function = finalizer->function;
      if (! NILP (function))
	{
	  finalizer->function = Qnil;
	  run_finalizer_function (function);
	}
    }
}

DEFUN ("make-finalizer", Fmake_finalizer, Smake_finalizer, 1, 1, 0,
       doc: /* Wrap FUNCTION in a finalizer (similar to destructor).
FUNCTION is called in an end-run around gc once its finalizer object
becomes unreachable or only reachable from other finalizers.  */)
  (Lisp_Object function)
{
  CHECK_TYPE (FUNCTIONP (function), Qfunctionp, function);
  struct Lisp_Finalizer *finalizer
    = ALLOCATE_PSEUDOVECTOR (struct Lisp_Finalizer, function, PVEC_FINALIZER);
  finalizer->function = function;
  finalizer->prev = finalizer->next = NULL;
  finalizer_insert (&finalizers, finalizer);
  return make_lisp_ptr (finalizer, Lisp_Vectorlike);
}


/* With the rare exception of functions implementing block-based
   allocation of various types, you should not directly test or set GC
   mark bits on objects.  Some objects might live in special memory
   regions (e.g., a dump image) and might store their mark bits
   elsewhere.  */

static bool
vector_marked_p (const struct Lisp_Vector *v)
{
  bool ret;
  eassert (! mgc_xpntr_p (v));
  if (pdumper_object_p (v))
    {
      /* Checking "cold" saves faulting in vector header.  */
      if (pdumper_cold_object_p (v))
        {
          eassert (PVTYPE (v) == PVEC_BOOL_VECTOR);
          ret = true;
        }
      else
	ret = pdumper_marked_p (v);
    }
  else
    ret = XVECTOR_MARKED_P (v);
  return ret;
}

static void
set_vector_marked (struct Lisp_Vector *v)
{
  eassert (! vector_marked_p (v));
  if (pdumper_object_p (v))
    {
      eassert (PVTYPE (v) != PVEC_BOOL_VECTOR);
      pdumper_set_marked (v);
    }
  else
    XMARK_VECTOR (v);
}

static bool
vectorlike_marked_p (const union vectorlike_header *header)
{
  return vector_marked_p ((const struct Lisp_Vector *) header);
}

static void
set_vectorlike_marked (union vectorlike_header *header)
{
  if (! vectorlike_marked_p (header))
    set_vector_marked ((struct Lisp_Vector *) header);
}

static bool
cons_marked_p (const struct Lisp_Cons *c)
{
  return pdumper_object_p (c)
    ? pdumper_marked_p (c)
    : XCONS_MARKED_P (c);
}

static void
set_cons_marked (struct Lisp_Cons *c)
{
  if (pdumper_object_p (c))
    pdumper_set_marked (c);
  else
    XMARK_CONS (c);
}

static bool
string_marked_p (const struct Lisp_String *s)
{
  bool ret;
  eassert (! mgc_xpntr_p (s));
  if (pdumper_object_p (s))
    ret = pdumper_marked_p (s);
  else
    ret = XSTRING_MARKED_P (s);
  return ret;
}

static void
set_string_marked (struct Lisp_String *s)
{
  eassert (! string_marked_p (s));
  if (pdumper_object_p (s))
    pdumper_set_marked (s);
  else
    XMARK_STRING (s);
}

static bool
symbol_marked_p (const struct Lisp_Symbol *s)
{
  return pdumper_object_p (s)
    ? pdumper_marked_p (s)
    : s->u.s.gcmarkbit;
}

static void
set_symbol_marked (struct Lisp_Symbol *s)
{
  if (pdumper_object_p (s))
    pdumper_set_marked (s);
  else
    s->u.s.gcmarkbit = true;
}

static bool
interval_marked_p (INTERVAL i)
{
  return pdumper_object_p (i)
    ? pdumper_marked_p (i)
    : i->gcmarkbit;
}

static void
set_interval_marked (INTERVAL i)
{
  if (pdumper_object_p (i))
    pdumper_set_marked (i);
  else
    i->gcmarkbit = true;
}

void
memory_full (size_t nbytes)
{
  const size_t enough = (1 << 14);

  if (! initialized)
    fatal ("memory exhausted");

  Vmemory_full = Qt;
  if (nbytes > enough)
    {
      void *p = malloc (enough);
      if (p)
	{
	  Vmemory_full = Qnil;
	  free (p);
	}
    }

  xsignal (Qnil, Vmemory_signal_data);
}

static void
mem_init (void)
{
  mem_z.left = mem_z.right = MEM_NIL;
  mem_z.parent = NULL;
  mem_z.color = MEM_BLACK;
  mem_z.start = mem_z.end = NULL;
  mem_root = MEM_NIL;
}

/* Return mem_node containing START or failing that, MEM_NIL.  */

struct mem_node *
mem_find (void *start)
{
  struct mem_node *p;

  if (start < min_heap_address || start > max_heap_address)
    return MEM_NIL;

  /* Make the search always successful to speed up the loop below.  */
  mem_z.start = start;
  mem_z.end = (char *) start + 1;

  p = mem_root;
  while (start < p->start || start >= p->end)
    p = start < p->start ? p->left : p->right;
  return p;
}

/* Insert node representing mem block of TYPE spanning START and END.
   Return the inserted node.  */

static struct mem_node *
mem_insert (void *start, void *end, enum mem_type type)
{
  struct mem_node *c, *parent, *x;

  if (min_heap_address == NULL || start < min_heap_address)
    min_heap_address = start;
  if (max_heap_address == NULL || end > max_heap_address)
    max_heap_address = end;

  /* See where in the tree a node for START belongs.  In this
     particular application, it shouldn't happen that a node is already
     present.  For debugging purposes, let's check that.  */
  c = mem_root;
  parent = NULL;

  while (c != MEM_NIL)
    {
      parent = c;
      c = start < c->start ? c->left : c->right;
    }

  /* Create a new node.  */
  x = xmalloc (sizeof *x);
  x->start = start;
  x->end = end;
  x->type = type;
  x->parent = parent;
  x->left = x->right = MEM_NIL;
  x->color = MEM_RED;

  /* Insert it as child of PARENT or install it as root.  */
  if (parent)
    {
      if (start < parent->start)
	parent->left = x;
      else
	parent->right = x;
    }
  else
    mem_root = x;

  /* Re-establish red-black tree properties.  */
  mem_insert_fixup (x);

  return x;
}

/* Insert node X, then rebalance red-black tree.  X is always red.  */

static void
mem_insert_fixup (struct mem_node *x)
{
  while (x != mem_root && x->parent->color == MEM_RED)
    {
      /* X is red and its parent is red.  This is a violation of
	 red-black tree property #3.  */

      if (x->parent == x->parent->parent->left)
	{
	  /* We're on the left side of our grandparent, and Y is our
	     "uncle".  */
	  struct mem_node *y = x->parent->parent->right;

	  if (y->color == MEM_RED)
	    {
	      /* Uncle and parent are red but should be black because
		 X is red.  Change the colors accordingly and proceed
		 with the grandparent.  */
	      x->parent->color = MEM_BLACK;
	      y->color = MEM_BLACK;
	      x->parent->parent->color = MEM_RED;
	      x = x->parent->parent;
            }
	  else
	    {
	      /* Parent and uncle have different colors; parent is
		 red, uncle is black.  */
	      if (x == x->parent->right)
		{
		  x = x->parent;
		  mem_rotate_left (x);
                }

	      x->parent->color = MEM_BLACK;
	      x->parent->parent->color = MEM_RED;
	      mem_rotate_right (x->parent->parent);
            }
        }
      else
	{
	  /* This is the symmetrical case of above.  */
	  struct mem_node *y = x->parent->parent->left;

	  if (y->color == MEM_RED)
	    {
	      x->parent->color = MEM_BLACK;
	      y->color = MEM_BLACK;
	      x->parent->parent->color = MEM_RED;
	      x = x->parent->parent;
            }
	  else
	    {
	      if (x == x->parent->left)
		{
		  x = x->parent;
		  mem_rotate_right (x);
		}

	      x->parent->color = MEM_BLACK;
	      x->parent->parent->color = MEM_RED;
	      mem_rotate_left (x->parent->parent);
            }
        }
    }

  /* The root may have been changed to red due to the algorithm.  Set
     it to black so that property #5 is satisfied.  */
  mem_root->color = MEM_BLACK;
}

/*   (x)                   (y)
     / \                   / \
    a   (y)      ===>    (x)  c
        / \              / \
       b   c            a   b  */

static void
mem_rotate_left (struct mem_node *x)
{
  struct mem_node *y;

  /* Turn y's left sub-tree into x's right sub-tree.  */
  y = x->right;
  x->right = y->left;
  if (y->left != MEM_NIL)
    y->left->parent = x;

  /* Y's parent was x's parent.  */
  if (y != MEM_NIL)
    y->parent = x->parent;

  /* Get the parent to point to y instead of x.  */
  if (x->parent)
    {
      if (x == x->parent->left)
	x->parent->left = y;
      else
	x->parent->right = y;
    }
  else
    mem_root = y;

  /* Put x on y's left.  */
  y->left = x;
  if (x != MEM_NIL)
    x->parent = y;
}

/*     (x)                (Y)
       / \                / \
     (y)  c      ===>    a  (x)
     / \                    / \
    a   b                  b   c  */

static void
mem_rotate_right (struct mem_node *x)
{
  struct mem_node *y = x->left;

  x->left = y->right;
  if (y->right != MEM_NIL)
    y->right->parent = x;

  if (y != MEM_NIL)
    y->parent = x->parent;
  if (x->parent)
    {
      if (x == x->parent->right)
	x->parent->right = y;
      else
	x->parent->left = y;
    }
  else
    mem_root = y;

  y->right = x;
  if (x != MEM_NIL)
    x->parent = y;
}

static void
mem_delete (struct mem_node *z)
{
  struct mem_node *x, *y;

  if (!z || z == MEM_NIL)
    return;

  if (z->left == MEM_NIL || z->right == MEM_NIL)
    y = z;
  else
    {
      y = z->right;
      while (y->left != MEM_NIL)
	y = y->left;
    }

  if (y->left != MEM_NIL)
    x = y->left;
  else
    x = y->right;

  x->parent = y->parent;
  if (y->parent)
    {
      if (y == y->parent->left)
	y->parent->left = x;
      else
	y->parent->right = x;
    }
  else
    mem_root = x;

  if (y != z)
    {
      z->start = y->start;
      z->end = y->end;
      z->type = y->type;
    }

  if (y->color == MEM_BLACK)
    mem_delete_fixup (x);

  xfree (y);
}

/* Delete X, then rebalance red-black tree.  */

static void
mem_delete_fixup (struct mem_node *x)
{
  while (x != mem_root && x->color == MEM_BLACK)
    {
      if (x == x->parent->left)
	{
	  struct mem_node *w = x->parent->right;

	  if (w->color == MEM_RED)
	    {
	      w->color = MEM_BLACK;
	      x->parent->color = MEM_RED;
	      mem_rotate_left (x->parent);
	      w = x->parent->right;
            }

	  if (w->left->color == MEM_BLACK && w->right->color == MEM_BLACK)
	    {
	      w->color = MEM_RED;
	      x = x->parent;
            }
	  else
	    {
	      if (w->right->color == MEM_BLACK)
		{
		  w->left->color = MEM_BLACK;
		  w->color = MEM_RED;
		  mem_rotate_right (w);
		  w = x->parent->right;
                }
	      w->color = x->parent->color;
	      x->parent->color = MEM_BLACK;
	      w->right->color = MEM_BLACK;
	      mem_rotate_left (x->parent);
	      x = mem_root;
            }
        }
      else
	{
	  struct mem_node *w = x->parent->left;

	  if (w->color == MEM_RED)
	    {
	      w->color = MEM_BLACK;
	      x->parent->color = MEM_RED;
	      mem_rotate_right (x->parent);
	      w = x->parent->left;
            }

	  if (w->right->color == MEM_BLACK && w->left->color == MEM_BLACK)
	    {
	      w->color = MEM_RED;
	      x = x->parent;
            }
	  else
	    {
	      if (w->left->color == MEM_BLACK)
		{
		  w->right->color = MEM_BLACK;
		  w->color = MEM_RED;
		  mem_rotate_left (w);
		  w = x->parent->left;
                }

	      w->color = x->parent->color;
	      x->parent->color = MEM_BLACK;
	      w->left->color = MEM_BLACK;
	      mem_rotate_right (x->parent);
	      x = mem_root;
            }
        }
    }

  x->color = MEM_BLACK;
}

/* Return P "made whole" as a Lisp_String if P's mem_block M
   corresponds to a Lisp_String data field.  */

static struct Lisp_String *
live_string_holding (struct mem_node *m, void *p)
{
  eassert (m->type == MEM_TYPE_STRING);
  struct string_block *b = m->start;
  char *cp = p;
  ptrdiff_t distance = cp - (char *) &b->strings[0];

  /* P must point into a Lisp_String structure, and it
     must not be on the free list.  */
  if (0 <= distance && distance < sizeof b->strings)
    {
      ptrdiff_t off = distance % sizeof b->strings[0];
      /* Since compilers can optimize away struct fields, scan all
	 offsets.  See Bug#28213.  */
      if (off == Lisp_String
	  || off == 0
	  || off == offsetof (struct Lisp_String, u.s.size_byte)
	  || off == offsetof (struct Lisp_String, u.s.intervals)
	  || off == offsetof (struct Lisp_String, u.s.data))
	{
	  struct Lisp_String *s = p = cp -= off;
	  if (s->u.s.data)
	    return s;
	}
    }
  return NULL;
}

static bool
live_string_p (struct mem_node *m, void *p)
{
  return live_string_holding (m, p) == p;
}

/* Return P "made whole" as a Lisp_Cons if P's mem_block M
   corresponds to a Lisp_Cons data field.  */

static struct Lisp_Cons *
live_cons_holding (struct mem_node *m, void *p)
{
  eassert (m->type == MEM_TYPE_CONS);
  struct cons_block *b = m->start;
  char *cp = p;
  ptrdiff_t distance = cp - (char *) &b->conses[0];

  /* P must point into a Lisp_Cons, not be
     one of the unused cells in the current cons block,
     and not be on the free list.  */
  if (0 <= distance && distance < sizeof b->conses
      && (b != cons_block
	  || distance / sizeof b->conses[0] < cons_block_index))
    {
      ptrdiff_t off = distance % sizeof b->conses[0];
      if (off == Lisp_Cons
	  || off == 0
	  || off == offsetof (struct Lisp_Cons, u.s.u.cdr))
	{
	  struct Lisp_Cons *s = p = cp -= off;
	  if (! deadp (s->u.s.car))
	    return s;
	}
    }
  return NULL;
}

static bool
live_cons_p (struct mem_node *m, void *p)
{
  return live_cons_holding (m, p) == p;
}


/* Return P "made whole" as a Lisp_Symbol if P's mem_block M
   corresponds to a Lisp_Symbol data field.  */

static struct Lisp_Symbol *
live_symbol_holding (struct mem_node *m, void *p)
{
  eassert (m->type == MEM_TYPE_SYMBOL);
  struct symbol_block *b = m->start;
  char *cp = p;
  ptrdiff_t distance = cp - (char *) &b->symbols[0];

  /* P must point into the Lisp_Symbol, not be
     one of the unused cells in the current symbol block,
     and not be on the free list.  */
  if (0 <= distance && distance < sizeof b->symbols
      && (b != symbol_block
	  || distance / sizeof b->symbols[0] < symbol_block_index))
    {
      ptrdiff_t off = distance % sizeof b->symbols[0];
      if (off == Lisp_Symbol

	  /* Plain '|| off == 0' would run afoul of GCC 10.2
	     -Wlogical-op, as Lisp_Symbol happens to be zero.  */
	  || (Lisp_Symbol != 0 && off == 0)

	  || off == offsetof (struct Lisp_Symbol, u.s.name)
	  || off == offsetof (struct Lisp_Symbol, u.s.val)
	  || off == offsetof (struct Lisp_Symbol, u.s.function)
	  || off == offsetof (struct Lisp_Symbol, u.s.plist)
	  || off == offsetof (struct Lisp_Symbol, u.s.next))
	{
	  struct Lisp_Symbol *s = p = cp -= off;
	  if (! deadp (s->u.s.function))
	    return s;
	}
    }
  return NULL;
}

static bool
live_symbol_p (struct mem_node *m, void *p)
{
  return live_symbol_holding (m, p) == p;
}


/* Return P "made whole" as a Lisp_Float if P's mem_block M
   corresponds to a Lisp_Float data field.  */

static struct Lisp_Float *
live_float_holding (struct mem_node *m, void *p)
{
  eassert (m->type == MEM_TYPE_FLOAT);
  struct float_block *b = m->start;
  char *cp = p;
  ptrdiff_t distance = cp - (char *) &b->floats[0];

  /* P must point to (or be a tagged pointer to) the start of a
     Lisp_Float and not be one of the unused cells in the current
     float block.  */
  if (0 <= distance && distance < sizeof b->floats)
    {
      int off = distance % sizeof b->floats[0];
      if ((off == Lisp_Float || off == 0)
	  && (b != float_block
	      || distance / sizeof b->floats[0] < float_block_index))
	{
	  p = cp - off;
	  return p;
	}
    }
  return NULL;
}

static bool
live_float_p (struct mem_node *m, void *p)
{
  return live_float_holding (m, p) == p;
}

/* Return VECTOR if P points within it, NULL otherwise.  */

static struct Lisp_Vector *
live_vector_pointer (struct Lisp_Vector *vector, void *p)
{
  void *vvector = vector;
  char *cvector = vvector;
  char *cp = p;
  ptrdiff_t distance = cp - cvector;
  return ((distance == Lisp_Vectorlike
	   || distance == 0
	   || (sizeof vector->header <= distance
	       && distance < vector_nbytes (vector)
	       && (! (vector->header.size & PSEUDOVECTOR_FLAG)
		   ? (offsetof (struct Lisp_Vector, contents) <= distance
		      && (((distance - offsetof (struct Lisp_Vector, contents))
			   % word_size)
			  == 0))
		   /* For non-bool-vector pseudovectors, treat any pointer
		      past the header as valid since it's too much of a pain
		      to write special-case code for every pseudovector.  */
		   : (PVTYPE (vector) != PVEC_BOOL_VECTOR
		      || distance == offsetof (struct Lisp_Bool_Vector, size)
		      || (offsetof (struct Lisp_Bool_Vector, data) <= distance
			  && (((distance
				- offsetof (struct Lisp_Bool_Vector, data))
			       % sizeof (bits_word))
			      == 0))))))
	  ? vector : NULL);
}

/* Return M "made whole" as a large Lisp_Vector if P points within it.  */

static struct Lisp_Vector *
live_large_vector_holding (struct mem_node *m, void *p)
{
  eassert (m->type == MEM_TYPE_VECTORLIKE);
  return live_vector_pointer (large_vector_contents (m->start), p);
}

static bool
live_large_vector_p (struct mem_node *m, void *p)
{
  return live_large_vector_holding (m, p) == p;
}

/* Return M "made whole" as a non-large Lisp_Vector if P points within it.  */

static struct Lisp_Vector *
live_small_vector_holding (struct mem_node *m, void *p)
{
  eassert (m->type == MEM_TYPE_VBLOCK);
  struct Lisp_Vector *vp = p;
  struct vector_block *block = m->start;
  struct Lisp_Vector *vector = (struct Lisp_Vector *) block->data;

  /* P is in the block's allocation range.  Scan the block
     up to P and see whether P points to the start of some
     vector which is not on a free list.  FIXME: check whether
     some allocation patterns (probably a lot of short vectors)
     may cause a substantial overhead of this loop.  */
  while (VECTOR_IN_BLOCK (vector, block) && vector <= vp)
    {
      struct Lisp_Vector *next = ADVANCE (vector, vector_nbytes (vector));
      if (vp < next && PVTYPE (vector) != PVEC_FREE)
	return live_vector_pointer (vector, vp);
      vector = next;
    }
  return NULL;
}

static bool
live_small_vector_p (struct mem_node *m, void *p)
{
  return live_small_vector_holding (m, p) == p;
}

/* Workhorse of conservative stack scanning.

   If P looks like it points to Lisp data, mark it and return true.  */

static bool
mark_maybe_pointer (void *const * p)
{
  bool ret = false;
  uintptr_t mask = VALMASK & UINTPTR_MAX;
  struct mem_node *m;
  enum Space_Type xpntr_type;
  void *xpntr;

  /* Research Bug#41321.  If we didn't special-case Lisp_Symbol
     to subtract off lispsym in make_lisp_ptr(), this hack wouldn't
     be necessary.
  */
  void *p_sym;
  INT_ADD_WRAPV ((uintptr_t) *p, (uintptr_t) lispsym, (uintptr_t *) &p_sym);

#if USE_VALGRIND
  VALGRIND_MAKE_MEM_DEFINED (p, sizeof (*p));
#endif

  if (pdumper_object_p (*p))
    {
      uintptr_t masked_p = (uintptr_t) *p & mask;
      void *po = (void *) masked_p;
      char *cp = *p;
      char *cpo = po;
      int type = pdumper_find_object_type (po);
      ret = (pdumper_valid_object_type_p (type)
	     // Verify P’s tag, if any, matches pdumper-reported type.
	     && (! USE_LSB_TAG || *p == po || cp - cpo == type));
      if (ret)
	mark_automatic_object (make_lisp_ptr (po, type));
    }
  else if (pdumper_object_p (p_sym))
    {
      uintptr_t masked_p = (uintptr_t) p_sym & mask;
      void *po = (void *) masked_p;
      char *cp = p_sym;
      char *cpo = po;
      ret = (pdumper_find_object_type (po) == Lisp_Symbol
	     // Verify P’s tag, if any, matches pdumper-reported type.
	     && (! USE_LSB_TAG || p_sym == po || cp - cpo == Lisp_Symbol));
      if (ret)
	mark_automatic_object (make_lisp_ptr (po, Lisp_Symbol));
    }
  else if ((xpntr_type = mgc_find_xpntr (*p, &xpntr)) != Space_Type_Max
	   || (xpntr_type = mgc_find_xpntr (p_sym, &xpntr)) != Space_Type_Max)
    {
      /* analogous logic to set_string_marked() */
      void *forwarded = mgc_fwd_xpntr (xpntr);
      if (! forwarded)
	{
	  ret = true;
	  if ((enum Lisp_Type) xpntr_type < Lisp_Type_Max)
	    mark_automatic_object (make_lisp_ptr (xpntr, (enum Lisp_Type) xpntr_type));
	  else if (xpntr_type == Space_Interval)
	    mark_interval_tree ((INTERVAL *) &xpntr);
	  else
	    emacs_abort ();
	  forwarded = mgc_fwd_xpntr (xpntr);
	}
      eassert (forwarded);
      ptrdiff_t offset;
      INT_SUBTRACT_WRAPV ((uintptr_t) *p, (uintptr_t) xpntr, &offset);
      INT_ADD_WRAPV ((uintptr_t) forwarded, offset, (uintptr_t *) p);
    }
  else if ((m = mem_find (*p)) != MEM_NIL)
    {
      switch (m->type)
	{
	case MEM_TYPE_NON_LISP:
	  break;

	case MEM_TYPE_CONS:
	  {
	    struct Lisp_Cons *h = live_cons_holding (m, *p);
	    if (h)
	      {
		mark_automatic_object (make_lisp_ptr (h, Lisp_Cons));
		ret = true;
	      }
	  }
	  break;

	case MEM_TYPE_STRING:
	  {
	    struct Lisp_String *h = live_string_holding (m, *p);
	    if (h)
	      {
		mark_automatic_object (make_lisp_ptr (h, Lisp_String));
		ret = true;
	      }
	  }
	  break;

	case MEM_TYPE_SYMBOL:
	  {
	    struct Lisp_Symbol *h = live_symbol_holding (m, *p);
	    if (h)
	      {
		mark_automatic_object (make_lisp_ptr (h, Lisp_Symbol));
		ret = true;
	      }
	  }
	  break;

	case MEM_TYPE_FLOAT:
	  {
	    struct Lisp_Float *h = live_float_holding (m, *p);
	    if (h)
	      {
		mark_automatic_object (make_lisp_ptr (h, Lisp_Float));
		ret = true;
	      }
	  }
	  break;

	case MEM_TYPE_VECTORLIKE:
	  {
	    struct Lisp_Vector *h = live_large_vector_holding (m, *p);
	    if (h)
	      {
		mark_automatic_object (make_lisp_ptr (h, Lisp_Vectorlike));
		ret = true;
	      }
	  }
	  break;

	case MEM_TYPE_VBLOCK:
	  {
	    struct Lisp_Vector *h = live_small_vector_holding (m, *p);
	    if (h)
	      {
		mark_automatic_object (make_lisp_ptr (h, Lisp_Vectorlike));
		ret = true;
	      }
	  }
	  break;

	default:
	  emacs_abort ();
	}
    }
  else if ((m = mem_find (p_sym)) != MEM_NIL && m->type == MEM_TYPE_SYMBOL)
    {
      struct Lisp_Symbol *h = live_symbol_holding (m, p_sym);
      if (h)
	{
	  mark_automatic_object (make_lisp_ptr (h, Lisp_Symbol));
	  ret = true;
	}
    }
  return ret;
}

/* Alignment of pointer values.  Use alignof, as it sometimes returns
   a smaller alignment than GCC's __alignof__ and mark_memory might
   miss objects if __alignof__ were used.  */
#define GC_POINTER_ALIGNMENT alignof (void *)

/* Mark live Lisp objects on the C stack.

   When porting this to new architectures consider the following.

   Processor Registers

   If __builtin_unwind_init is available, it should suffice to save
   registers in with_flushed_stack().  This presumably is always
   the case for platforms of interest to Commercial Emacs.  We
   preserve the legacy else-branch that calls test_setjmp() to verify
   the sys_jmp_buf saves registers.

   Stack Layout

   Architectures differ in their organization of the stack.  Consider:

     +----------------+
     |  Lisp_Object   |  size = 4
     +----------------+
     | something else |  size = 2
     +----------------+
     |  Lisp_Object   |  size = 4
     +----------------+
     |	...	      |

   In such a case, not every Lisp_Object will be aligned equally.  To
   find all Lisp_Object on the stack it won't be sufficient to walk
   the stack in steps of 4 bytes.  Instead, two passes will be
   necessary, one starting at the start of the stack, and a second
   pass starting at the start of the stack + 2.  Likewise, if the
   minimal alignment of Lisp_Objects on the stack is 1, four passes
   would be necessary, each one starting with one byte more offset
   from the stack start.  */

void ATTRIBUTE_NO_SANITIZE_ADDRESS
mark_memory (void const *start, void const *end)
{
  char const *pp;

  /* Allow inverted arguments.  */
  if (end < start)
    {
      void const *tem = start;
      start = end;
      end = tem;
    }

  eassert (((uintptr_t) start) % GC_POINTER_ALIGNMENT == 0);

  /* Ours is not a "precise" gc, in which all object references
     are unambiguous and markable.  Here, for example,

       Lisp_Object obj = build_string ("test");
       struct Lisp_String *ptr = XSTRING (obj);
       garbage_collect ();
       fprintf (stderr, "test '%s'\n", ptr->u.s.data);

     the compiler is liable to optimize away OBJ, so our
     "conservative" gc must recognize that PTR references Lisp
     data.  */

  for (pp = start; (void const *) pp < end; pp += GC_POINTER_ALIGNMENT)
    {
      // void *p = *(void *const *) pp;
      mark_maybe_pointer ((void *const *) pp);
    }
}

#ifndef HAVE___BUILTIN_UNWIND_INIT
# ifdef __sparc__
   /* This trick flushes the register windows so that all the state of
      the process is contained in the stack.
      FreeBSD does not have a ta 3 handler, so handle it specially.  */
#  if defined __sparc64__ && defined __FreeBSD__
#   define __builtin_unwind_init() asm ("flushw")
#  else
#   define __builtin_unwind_init() asm ("ta 3")
#  endif
# else
#  define __builtin_unwind_init() ((void) 0)
# endif

# ifdef GC_SETJMP_WORKS
static void
test_setjmp (void)
{
}
# else

static bool setjmp_tested_p;
static int longjmps_done;

/* Perform a quick check if it looks like setjmp saves registers in a
   jmp_buf.  Print a message to stderr saying so.  When this test
   succeeds, this is _not_ a proof that setjmp is sufficient for
   conservative stack marking.  Only the sources or a disassembly
   can prove that.  */

static void
test_setjmp (void)
{
  if (setjmp_tested_p)
    return;
  setjmp_tested_p = true;
  char buf[10];
  register int x;
  sys_jmp_buf jbuf;

  /* Arrange for X to be put in a register.  */
  sprintf (buf, "1");
  x = strlen (buf);
  x = 2 * x - 1;

  sys_setjmp (jbuf);
  if (longjmps_done == 1)
    {
      /* Gets here after the sys_longjmp().  */
      if (x != 1)
	/* Didn't restore the register before the setjmp!  */
	emacs_abort ();
    }

  ++longjmps_done;
  x = 2;
  if (longjmps_done == 1)
    sys_longjmp (jbuf, 1);
}
# endif /* ! GC_SETJMP_WORKS */
#endif /* ! HAVE___BUILTIN_UNWIND_INIT */

/* In the absence of built-in stack facilities, the address of the ad
   hoc Lisp_Object O should suffice as top of the stack. */
typedef union
{
  Lisp_Object o;
  void *p;
#ifndef HAVE___BUILTIN_UNWIND_INIT
  sys_jmp_buf j;
  char c;
#endif
} stacktop_sentry;

#ifdef HAVE___BUILTIN_FRAME_ADDRESS
# define STACK_TOP_ADDRESS(addr) ((void) (addr), __builtin_frame_address (0))
#else
# define STACK_TOP_ADDRESS(addr) (addr)
#endif

/* Before calling any FUNC that results in a context switch, ensure
   cpu registers fully flushed to C stack so that mark_memory() has
   complete information.

   FUNC must not run any Lisp code nor allocate any Lisp objects!
*/
NO_INLINE /* Crucial.  Ensures registers are spilled.  */
void
with_flushed_stack (void (*func) (void *arg), void *arg)
{
  stacktop_sentry sentry;
  struct thread_state *self = current_thread;

  /* STACK_TOP_ADDRESS() returns the bp not the sp [1], thus GC would
     miss marking callee-saved registers.  Calling
     __builtin_unwind_init() precludes insidious Bug#41357.

     [1] https://gcc.gnu.org/onlinedocs/gcc/Return-Address.html
  */
  __builtin_unwind_init ();

#ifndef HAVE___BUILTIN_UNWIND_INIT
  test_setjmp ();
  sys_setjmp (sentry.j);
  current_thread->stack_top = STACK_TOP_ADDRESS (&sentry + (stack_bottom < &sentry.c));
#else
  current_thread->stack_top = STACK_TOP_ADDRESS (&sentry);
#endif

  func (arg);
  eassert (current_thread == self);
}

/* Determine whether it is safe to access memory at address P.  */
static int
valid_pointer_p (void *p)
{
#ifdef WINDOWSNT
  return w32_valid_pointer_p (p, 16);
#else

  if (ADDRESS_SANITIZER)
    return p ? -1 : 0;

  int fd[2];
  static int under_rr_state;

  if (!under_rr_state)
    under_rr_state = getenv ("RUNNING_UNDER_RR") ? -1 : 1;
  if (under_rr_state < 0)
    return under_rr_state;

  /* Obviously, we cannot just access it (we would SEGV trying), so we
     trick the o/s to tell us whether p is a valid pointer.
     Unfortunately, we cannot use NULL_DEVICE here, as emacs_write may
     not validate p in that case.  */

  if (emacs_pipe (fd) == 0)
    {
      bool valid = emacs_write (fd[1], p, 16) == 16;
      emacs_close (fd[1]);
      emacs_close (fd[0]);
      return valid;
    }

  return -1;
#endif
}

/* Return 2 if OBJ is a killed or special buffer object, 1 if OBJ is a
   valid lisp object, 0 if OBJ is NOT a valid lisp object, or -1 if we
   cannot validate OBJ.  This function can be quite slow, and is used
   only in debugging.  */

int
valid_lisp_object_p (Lisp_Object obj)
{
  if (FIXNUMP (obj))
    return 1;

  void *p = XPNTR (obj);
  if (PURE_P (p) || mgc_xpntr_p (p))
    return 1;

  if (SYMBOLP (obj) && c_symbol_p (p))
    return ((char *) p - (char *) lispsym) % sizeof lispsym[0] == 0;

  if (p == &buffer_slot_defaults || p == &buffer_slot_symbols)
    return 2;

  if (pdumper_object_p (p))
    return pdumper_object_p_precise (p) ? 1 : 0;

  struct mem_node *m = mem_find (p);

  if (m == MEM_NIL)
    {
      int valid = valid_pointer_p (p);
      if (valid <= 0)
	return valid;

      if (SUBRP (obj))
	return 1;

      return 0;
    }

  switch (m->type)
    {
    case MEM_TYPE_NON_LISP:
      return 0;

    case MEM_TYPE_CONS:
      return live_cons_p (m, p);

    case MEM_TYPE_STRING:
      return live_string_p (m, p);

    case MEM_TYPE_SYMBOL:
      return live_symbol_p (m, p);

    case MEM_TYPE_FLOAT:
      return live_float_p (m, p);

    case MEM_TYPE_VECTORLIKE:
      return live_large_vector_p (m, p);

    case MEM_TYPE_VBLOCK:
      return live_small_vector_p (m, p);

    default:
      break;
    }

  return 0;
}

/* Allocate room for SIZE bytes from pure Lisp storage and return a
   pointer to it.  TYPE is the Lisp type for which the memory is
   allocated.  TYPE < 0 means it's not used for a Lisp object,
   and that the result should have an alignment of -TYPE.

   The bytes are initially zero.

   If pure space is exhausted, allocate space from the heap.  This is
   merely an expedient to let Emacs warn that pure space was exhausted
   and that Emacs should be rebuilt with a larger pure space.  */

static void *
pure_alloc (size_t size, int type)
{
  void *result;
  static bool pure_overflow_warned = false;

 again:
  if (type >= 0)
    {
      /* Allocate space for a Lisp object from the beginning of the free
	 space with taking account of alignment.  */
      result = pointer_align (purebeg + pure_bytes_used_lisp, LISP_ALIGNMENT);
      pure_bytes_used_lisp = ((char *)result - (char *)purebeg) + size;
    }
  else
    {
      /* Allocate space for a non-Lisp object from the end of the free
	 space.  */
      ptrdiff_t unaligned_non_lisp = pure_bytes_used_non_lisp + size;
      char *unaligned = purebeg + pure_size - unaligned_non_lisp;
      int decr = (intptr_t) unaligned & (-1 - type);
      pure_bytes_used_non_lisp = unaligned_non_lisp + decr;
      result = unaligned - decr;
    }
  pure_bytes_used = pure_bytes_used_lisp + pure_bytes_used_non_lisp;

  if (pure_bytes_used <= pure_size)
    return result;

  if (!pure_overflow_warned)
    {
      message ("Pure Lisp storage overflowed");
      pure_overflow_warned = true;
    }

  /* Don't allocate a large amount here,
     because it might get mmap'd and then its address
     might not be usable.  */
  int small_amount = 10000;
  eassert (size <= small_amount - LISP_ALIGNMENT);
  purebeg = xzalloc (small_amount);
  pure_size = small_amount;
  pure_bytes_used_before_overflow += pure_bytes_used - size;
  pure_bytes_used = 0;
  pure_bytes_used_lisp = pure_bytes_used_non_lisp = 0;

  /* Can't GC if pure storage overflowed because we can't determine
     if something is a pure object or not.  */
  gc_inhibited = true;
  goto again;
}

/* Find the byte sequence {DATA[0], ..., DATA[NBYTES-1], '\0'} from
   the non-Lisp data pool of the pure storage, and return its start
   address.  Return NULL if not found.  */

static char *
find_string_data_in_pure (const char *data, ptrdiff_t nbytes)
{
  int i;
  ptrdiff_t skip, bm_skip[256], last_char_skip, infinity, start, start_max;
  const unsigned char *p;
  char *non_lisp_beg;

  if (pure_bytes_used_non_lisp <= nbytes)
    return NULL;

  /* Set up the Boyer-Moore table.  */
  skip = nbytes + 1;
  for (i = 0; i < 256; i++)
    bm_skip[i] = skip;

  p = (const unsigned char *) data;
  while (--skip > 0)
    bm_skip[*p++] = skip;

  last_char_skip = bm_skip['\0'];

  non_lisp_beg = purebeg + pure_size - pure_bytes_used_non_lisp;
  start_max = pure_bytes_used_non_lisp - (nbytes + 1);

  /* See the comments in the function `boyer_moore' (search.c) for the
     use of `infinity'.  */
  infinity = pure_bytes_used_non_lisp + 1;
  bm_skip['\0'] = infinity;

  p = (const unsigned char *) non_lisp_beg + nbytes;
  start = 0;
  do
    {
      /* Check the last character (== '\0').  */
      do
	{
	  start += bm_skip[*(p + start)];
	}
      while (start <= start_max);

      if (start < infinity)
	/* Couldn't find the last character.  */
	return NULL;

      /* No less than `infinity' means we could find the last
	 character at `p[start - infinity]'.  */
      start -= infinity;

      /* Check the remaining characters.  */
      if (memcmp (data, non_lisp_beg + start, nbytes) == 0)
	/* Found.  */
	return non_lisp_beg + start;

      start += last_char_skip;
    }
  while (start <= start_max);

  return NULL;
}


/* Return a string allocated in pure space.  DATA is a buffer holding
   NCHARS characters, and NBYTES bytes of string data.  MULTIBYTE
   means make the result string multibyte.

   Must get an error if pure storage is full, since if it cannot hold
   a large string it may be able to hold conses that point to that
   string; then the string is not protected from gc.  */

Lisp_Object
make_pure_string (const char *data,
		  ptrdiff_t nchars, ptrdiff_t nbytes, bool multibyte)
{
  Lisp_Object string;
  struct Lisp_String *s = pure_alloc (sizeof *s, Lisp_String);
  s->u.s.data = (unsigned char *) find_string_data_in_pure (data, nbytes);
  if (s->u.s.data == NULL)
    {
      s->u.s.data = pure_alloc (nbytes + 1, -1);
      memcpy (s->u.s.data, data, nbytes);
      s->u.s.data[nbytes] = '\0';
    }
  s->u.s.size = nchars;
  s->u.s.size_byte = multibyte ? nbytes : Sdata_Unibyte;
  s->u.s.intervals = NULL;
  XSETSTRING (string, s);
  return string;
}

/* Return a string allocated in pure space.  Do not
   allocate the string data, just point to DATA.  */

Lisp_Object
make_pure_c_string (const char *data, ptrdiff_t nchars)
{
  Lisp_Object string;
  struct Lisp_String *s = pure_alloc (sizeof *s, Lisp_String);
  s->u.s.size = nchars;
  s->u.s.size_byte = Sdata_Pure;
  s->u.s.data = (unsigned char *) data;
  s->u.s.intervals = NULL;
  XSETSTRING (string, s);
  return string;
}

static Lisp_Object purecopy (Lisp_Object obj);

/* Return a cons allocated from pure space.  Give it pure copies
   of CAR as car and CDR as cdr.  */

Lisp_Object
pure_cons (Lisp_Object car, Lisp_Object cdr)
{
  Lisp_Object new;
  struct Lisp_Cons *p = pure_alloc (sizeof *p, Lisp_Cons);
  XSETCONS (new, p);
  XSETCAR (new, purecopy (car));
  XSETCDR (new, purecopy (cdr));
  return new;
}


/* Value is a float object with value NUM allocated from pure space.  */

static Lisp_Object
make_pure_float (double num)
{
  Lisp_Object new;
  struct Lisp_Float *p = pure_alloc (sizeof *p, Lisp_Float);
  XSETFLOAT (new, p);
  XFLOAT_INIT (new, num);
  return new;
}

/* Value is a bignum object with value VALUE allocated from pure
   space.  */

static Lisp_Object
make_pure_bignum (Lisp_Object value)
{
  mpz_t const *n = xbignum_val (value);
  size_t i, nlimbs = mpz_size (*n);
  size_t nbytes = nlimbs * sizeof (mp_limb_t);
  mp_limb_t *pure_limbs;
  mp_size_t new_size;

  struct Lisp_Bignum *b = pure_alloc (sizeof *b, Lisp_Vectorlike);
  XSETPVECTYPESIZE (b, PVEC_BIGNUM, 0, VECSIZE (struct Lisp_Bignum));

  int limb_alignment = alignof (mp_limb_t);
  pure_limbs = pure_alloc (nbytes, - limb_alignment);
  for (i = 0; i < nlimbs; ++i)
    pure_limbs[i] = mpz_getlimbn (*n, i);

  new_size = nlimbs;
  if (mpz_sgn (*n) < 0)
    new_size = -new_size;

  mpz_roinit_n (b->value, pure_limbs, new_size);

  return make_lisp_ptr (b, Lisp_Vectorlike);
}

/* Return a vector with room for LEN Lisp_Objects allocated from
   pure space.  */

static Lisp_Object
make_pure_vector (ptrdiff_t len)
{
  Lisp_Object new;
  size_t size = header_size + len * word_size;
  struct Lisp_Vector *p = pure_alloc (size, Lisp_Vectorlike);
  XSETVECTOR (new, p);
  XVECTOR (new)->header.size = len;
  return new;
}

/* Copy all contents and parameters of TABLE to a new table allocated
   from pure space, return the purified table.  */
static struct Lisp_Hash_Table *
purecopy_hash_table (struct Lisp_Hash_Table *table)
{
  eassert (NILP (table->weak));
  eassert (table->purecopy);

  struct Lisp_Hash_Table *pure = pure_alloc (sizeof *pure, Lisp_Vectorlike);
  struct hash_table_test pure_test = table->test;

  /* Purecopy the hash table test.  */
  pure_test.name = purecopy (table->test.name);
  pure_test.user_hash_function = purecopy (table->test.user_hash_function);
  pure_test.user_cmp_function = purecopy (table->test.user_cmp_function);

  pure->header = table->header;
  pure->weak = purecopy (Qnil);
  pure->hash = purecopy (table->hash);
  pure->next = purecopy (table->next);
  pure->index = purecopy (table->index);
  pure->count = table->count;
  pure->next_free = table->next_free;
  pure->purecopy = table->purecopy;
  eassert (!pure->mutable);
  pure->rehash_threshold = table->rehash_threshold;
  pure->rehash_size = table->rehash_size;
  pure->key_and_value = purecopy (table->key_and_value);
  pure->test = pure_test;

  return pure;
}

DEFUN ("purecopy", Fpurecopy, Spurecopy, 1, 1, 0,
       doc: /* Make a copy of object OBJ in pure storage.
Recursively copies contents of vectors and cons cells.
Does not copy symbols.  Copies strings without text properties.  */)
  (register Lisp_Object obj)
{
  if (NILP (Vloadup_pure_table))
    return obj;
  else if (MARKERP (obj) || OVERLAYP (obj) || SYMBOLP (obj))
    /* Can't purify those.  */
    return obj;
  else
    return purecopy (obj);
}

/* Pinned objects are marked before every GC cycle.  */
static struct pinned_object
{
  Lisp_Object object;
  struct pinned_object *next;
} *pinned_objects;

static Lisp_Object
purecopy (Lisp_Object obj)
{
  if (FIXNUMP (obj)
      || (! SYMBOLP (obj) && PURE_P (XPNTR (obj)))
      || SUBRP (obj))
    return obj;    /* Already pure.  */

  if (STRINGP (obj) && XSTRING (obj)->u.s.intervals)
    message_with_string ("Dropping text-properties while making string `%s' pure",
			 obj, true);

  if (! NILP (Vloadup_pure_table)) /* Hash consing.  */
    {
      Lisp_Object tmp = Fgethash (obj, Vloadup_pure_table, Qnil);
      if (! NILP (tmp))
	return tmp;
    }

  if (CONSP (obj))
    obj = pure_cons (XCAR (obj), XCDR (obj));
  else if (FLOATP (obj))
    obj = make_pure_float (XFLOAT_DATA (obj));
  else if (STRINGP (obj))
    obj = make_pure_string (SSDATA (obj), SCHARS (obj),
			    SBYTES (obj),
			    STRING_MULTIBYTE (obj));
  else if (HASH_TABLE_P (obj))
    {
      struct Lisp_Hash_Table *table = XHASH_TABLE (obj);
      /* Do not purify hash tables which haven't been defined with
         :purecopy as non-nil or are weak - they aren't guaranteed to
         not change.  */
      if (! NILP (table->weak) || !table->purecopy)
        {
          /* Instead, add the hash table to the list of pinned objects,
             so that it will be marked during GC.  */
          struct pinned_object *o = xmalloc (sizeof *o);
          o->object = obj;
          o->next = pinned_objects;
          pinned_objects = o;
          return obj; /* Don't hash cons it.  */
        }

      struct Lisp_Hash_Table *h = purecopy_hash_table (table);
      XSET_HASH_TABLE (obj, h);
    }
  else if (COMPILEDP (obj) || VECTORP (obj) || RECORDP (obj))
    {
      struct Lisp_Vector *objp = XVECTOR (obj);
      ptrdiff_t nbytes = vector_nbytes (objp);
      struct Lisp_Vector *vec = pure_alloc (nbytes, Lisp_Vectorlike);
      register ptrdiff_t i;
      ptrdiff_t size = ASIZE (obj);
      if (size & PSEUDOVECTOR_FLAG)
	size &= PSEUDOVECTOR_SIZE_MASK;
      memcpy (vec, objp, nbytes);
      for (i = 0; i < size; i++)
	vec->contents[i] = purecopy (vec->contents[i]);
      // Byte code strings must be pinned.
      if (COMPILEDP (obj) && size >= 2 && STRINGP (vec->contents[1])
	  && !STRING_MULTIBYTE (vec->contents[1]))
	pin_string (vec->contents[1]);
      XSETVECTOR (obj, vec);
    }
  else if (SYMBOLP (obj))
    {
      if (! XSYMBOL (obj)->u.s.pinned && ! c_symbol_p (XSYMBOL (obj)))
	{ /* We can't purify them, but they appear in many pure objects.
	     Mark them as `pinned' so we know to mark them at every GC cycle.  */
	  XSYMBOL (obj)->u.s.pinned = true;
	  symbol_block_pinned = symbol_block;
	}
      /* Don't hash-cons it.  */
      return obj;
    }
  else if (BIGNUMP (obj))
    obj = make_pure_bignum (obj);
  else
    {
      AUTO_STRING (fmt, "Don't know how to purify: %S");
      Fsignal (Qerror, list1 (CALLN (Fformat, fmt, obj)));
    }

  if (! NILP (Vloadup_pure_table)) /* Hash consing.  */
    Fputhash (obj, obj, Vloadup_pure_table);

  return obj;
}



/* Put an entry in staticvec, pointing at the variable with address
   VARADDRESS.  */

void
staticpro (Lisp_Object const *varaddress)
{
  for (int i = 0; i < staticidx; i++)
    eassert (staticvec[i] != varaddress);
  if (staticidx >= NSTATICS)
    fatal ("NSTATICS too small; try increasing and recompiling Emacs.");
  staticvec[staticidx++] = varaddress;
}

static void
allow_garbage_collection (void)
{
  gc_inhibited = false;
}

specpdl_ref
inhibit_garbage_collection (void)
{
  specpdl_ref count = SPECPDL_INDEX ();
  record_unwind_protect_void (allow_garbage_collection);
  gc_inhibited = true;
  return count;
}

/* Calculate total bytes of live objects.  */

static size_t
total_bytes_of_live_objects (void)
{
  return gcstat.total_conses * sizeof (struct Lisp_Cons)
    + gcstat.total_symbols * sizeof (struct Lisp_Symbol)
    + gcstat.total_string_bytes
    + gcstat.total_vector_slots * word_size
    + gcstat.total_floats * sizeof (struct Lisp_Float)
    + gcstat.total_intervals * sizeof (struct interval)
    + gcstat.total_strings * sizeof (struct Lisp_String);
}

#ifdef HAVE_WINDOW_SYSTEM

/* Remove unmarked font-spec and font-entity objects from ENTRY, which is
   (DRIVER-TYPE NUM-FRAMES FONT-CACHE-DATA ...), and return changed entry.  */

static Lisp_Object
compact_font_cache_entry (Lisp_Object entry)
{
  Lisp_Object tail, *prev = &entry;

  for (tail = entry; CONSP (tail); tail = XCDR (tail))
    {
      bool drop = 0;
      Lisp_Object obj = XCAR (tail);

      /* Consider OBJ if it is (font-spec . [font-entity font-entity ...]).  */
      if (CONSP (obj)
	  && GC_FONT_SPEC_P (XCAR (obj))
	  && ! vectorlike_marked_p (&GC_XFONT_SPEC (XCAR (obj))->header)
	  && VECTORP (XCDR (obj)))
	{
	  ptrdiff_t i, size = ASIZE (XCDR (obj));
	  Lisp_Object obj_cdr = XCDR (obj);

	  /* If font-spec is not marked, most likely all font-entities
	     are not marked too.  But we must be sure that nothing is
	     marked within OBJ before we really drop it.  */
	  for (i = 0; i < size; i++)
            {
              Lisp_Object objlist;

              if (vectorlike_marked_p (
                    &GC_XFONT_ENTITY (AREF (obj_cdr, i))->header))
                break;

              objlist = AREF (AREF (obj_cdr, i), FONT_OBJLIST_INDEX);
              for (; CONSP (objlist); objlist = XCDR (objlist))
                {
                  Lisp_Object val = XCAR (objlist);
                  struct font *font = GC_XFONT_OBJECT (val);

                  if (! NILP (AREF (val, FONT_TYPE_INDEX))
                      && vectorlike_marked_p (&font->header))
                    break;
                }
              if (CONSP (objlist))
		{
		  /* Found a marked font, bail out.  */
		  break;
		}
            }

	  if (i == size)
	    {
	      /* No marked fonts were found, so this entire font
		 entity can be dropped.  */
	      drop = 1;
	    }
	}
      if (drop)
	*prev = XCDR (tail);
      else
	prev = xcdr_addr (tail);
    }
  return entry;
}

/* Compact font caches on all terminals and mark
   everything which is still here after compaction.  */

static void
compact_font_caches (void)
{
  struct terminal *t;

  for (t = terminal_list; t; t = t->next_terminal)
    {
      Lisp_Object cache = TERMINAL_FONT_CACHE (t);
      /* Inhibit compacting the caches if the user so wishes.  Some of
	 the users don't mind a larger memory footprint, but do mind
	 slower redisplay.  */
      if (!inhibit_compacting_font_caches
	  && CONSP (cache))
	{
	  Lisp_Object entry;

	  for (entry = XCDR (cache); CONSP (entry); entry = XCDR (entry))
	    XSETCAR (entry, compact_font_cache_entry (XCAR (entry)));
	}
      mark_object (&cache);
    }
}

#else /* not HAVE_WINDOW_SYSTEM */

#define compact_font_caches() (void)(0)

#endif /* HAVE_WINDOW_SYSTEM */

/* Remove (MARKER . DATA) entries with unmarked MARKER
   from buffer undo LIST and return changed list.  */

static Lisp_Object
compact_undo_list (Lisp_Object list)
{
  Lisp_Object tail, *prev = &list;

  for (tail = list; CONSP (tail); tail = XCDR (tail))
    {
      if (CONSP (XCAR (tail))
	  && MARKERP (XCAR (XCAR (tail)))
	  && !vectorlike_marked_p (&XMARKER (XCAR (XCAR (tail)))->header))
	*prev = XCDR (tail);
      else
	prev = xcdr_addr (tail);
    }
  return list;
}

static void
mark_pinned_objects (void)
{
  for (struct pinned_object *pobj = pinned_objects; pobj; pobj = pobj->next)
    mark_object (&pobj->object);
}

static void
mark_pinned_symbols (void)
{
  struct symbol_block *sblk;
  int lim = (symbol_block_pinned == symbol_block
	     ? symbol_block_index : BLOCK_NSYMBOLS);

  for (sblk = symbol_block_pinned; sblk; sblk = sblk->next)
    {
      struct Lisp_Symbol *sym = sblk->symbols, *end = sym + lim;
      for (; sym < end; ++sym)
	if (sym->u.s.pinned)
	  mark_automatic_object (make_lisp_ptr (sym, Lisp_Symbol));

      lim = BLOCK_NSYMBOLS;
    }
}

static void
mark_most_objects (void)
{
  struct Lisp_Vector *vbuffer_slot_defaults =
    (struct Lisp_Vector *) &buffer_slot_defaults;
  struct Lisp_Vector *vbuffer_slot_symbols =
    (struct Lisp_Vector *) &buffer_slot_symbols;

  for (int i = 0; i < BUFFER_LISP_SIZE; ++i)
    {
      mark_object (&vbuffer_slot_defaults->contents[i]);
      mark_object (&vbuffer_slot_symbols->contents[i]);
    }

  for (int i = 0; i < ARRAYELTS (lispsym); ++i)
    mark_automatic_object (builtin_lisp_symbol (i));

  // defvar_lisp calls staticpro.
  for (int i = 0; i < staticidx; ++i)
    mark_object ((Lisp_Object *)staticvec[i]);
}

/* List of weak hash tables we found during marking the Lisp heap.
   NULL on entry to garbage_collect and after it returns.  */
static struct Lisp_Hash_Table *weak_hash_tables;

static void
mark_and_sweep_weak_table_contents (void)
{
  /* Mark all keys and values that are in use.  Keep on marking until
     there is no more change.  This is necessary for cases like
     value-weak table A containing an entry X -> Y, where Y is used in a
     key-weak table B, Z -> Y.  If B comes after A in the list of weak
     tables, X -> Y might be removed from A, although when looking at B
     one finds that it shouldn't.  */
  for (bool marked = true; marked; )
    {
      marked = false;
      for (struct Lisp_Hash_Table *h = weak_hash_tables;
	   h != NULL;
	   h = h->next_weak)
        marked |= sweep_weak_table (h, false);
    }

  /* Remove hash table entries that aren't used.  */
  while (weak_hash_tables)
    {
      struct Lisp_Hash_Table *h = weak_hash_tables;
      weak_hash_tables = h->next_weak;
      h->next_weak = NULL;
      sweep_weak_table (h, true);
    }
}

/* The looser of the threshold and percentage constraints prevails.  */
static void
update_bytes_between_gc (void)
{
  intmax_t threshold0 = gc_cons_threshold;
  intmax_t threshold1 = FLOATP (Vgc_cons_percentage)
    ? XFLOAT_DATA (Vgc_cons_percentage) * total_bytes_of_live_objects ()
    : threshold0;
  bytes_between_gc = max (threshold0, threshold1);
}

/* Immediately adjust bytes_between_gc for changes to
   gc-cons-threshold.  */
static Lisp_Object
watch_gc_cons_threshold (Lisp_Object symbol, Lisp_Object newval,
			 Lisp_Object operation, Lisp_Object where)
{
  if (INTEGERP (newval))
    {
      intmax_t threshold;
      if (integer_to_intmax (newval, &threshold))
	{
	  gc_cons_threshold = max (threshold, GC_DEFAULT_THRESHOLD >> 3);
	  update_bytes_between_gc ();
	}
    }
  return Qnil;
}

/* Immediately adjust bytes_between_gc for changes to
   gc-cons-percentage.  */
static Lisp_Object
watch_gc_cons_percentage (Lisp_Object symbol, Lisp_Object newval,
			  Lisp_Object operation, Lisp_Object where)
{
  if (FLOATP (newval))
    {
      Vgc_cons_percentage = newval;
      update_bytes_between_gc ();
    }
  return Qnil;
}

static inline bool mark_stack_empty_p (void);

/* Subroutine of Fgarbage_collect that does most of the work.  */
void
garbage_collect (void)
{
  static struct timespec gc_elapsed = {0, 0};
  Lisp_Object tail, buffer;
  bool message_p = false;
  specpdl_ref count = SPECPDL_INDEX ();
  struct timespec start;

  eassert (weak_hash_tables == NULL);

  if (gc_inhibited || gc_in_progress)
    return;

  gc_in_progress = true;

  eassert (mark_stack_empty_p ());

  /* Show up in profiler.  */
  record_in_backtrace (QAutomatic_GC, 0, 0);

  /* Do this early in case user quits.  */
  FOR_EACH_LIVE_BUFFER (tail, buffer)
    compact_buffer (XBUFFER (buffer));

  size_t tot_before = (profiler_memory_running
		       ? total_bytes_of_live_objects ()
		       : (size_t) -1);

  start = current_timespec ();

  /* Restore what's currently displayed in the echo area.  */
  if (NILP (Vmemory_full))
    {
      message_p = push_message ();
      record_unwind_protect_void (pop_message_unwind);
    }

  if (garbage_collection_messages)
    message1_nolog ("Garbage collecting...");

  block_input ();

  shrink_regexp_cache ();

  mark_most_objects ();
  mark_pinned_objects ();
  mark_pinned_symbols ();
  mark_lread ();
  mark_terminals ();
  mark_kboards ();
  mark_threads ();

#ifdef HAVE_PGTK
  mark_pgtkterm ();
#endif

#ifdef USE_GTK
  xg_mark_data ();
#endif

#ifdef HAVE_HAIKU
  mark_haiku_display ();
#endif

#ifdef HAVE_WINDOW_SYSTEM
  mark_fringe_data ();
#endif

#ifdef HAVE_X_WINDOWS
  mark_xterm ();
#endif

  /* Everything is now marked, except for font caches, undo lists, and
     finalizers.  The first two admit compaction before marking.
     All finalizers, even unmarked ones, need to run after sweep,
     so survive the unmarked ones in doomed_finalizers.  */

  compact_font_caches ();

  FOR_EACH_LIVE_BUFFER (tail, buffer)
    {
      struct buffer *b = XBUFFER (buffer);
      if (! EQ (BVAR (b, undo_list), Qt))
	bset_undo_list (b, compact_undo_list (BVAR (b, undo_list)));
      mark_object (&BVAR (b, undo_list));
    }

  queue_doomed_finalizers (&doomed_finalizers, &finalizers);
  mark_finalizer_list (&doomed_finalizers);

  /* Must happen after all other marking and before gc_sweep.  */
  mark_and_sweep_weak_table_contents ();
  eassert (weak_hash_tables == NULL);

  eassert (mark_stack_empty_p ());

  gc_sweep ();

  unmark_main_thread ();

  bytes_since_gc = 0;

  update_bytes_between_gc ();

  /* Unblock as late as possible since it could signal (Bug#43389).  */
  unblock_input ();

  if (garbage_collection_messages && NILP (Vmemory_full))
    {
      if (message_p || minibuf_level > 0)
	restore_message ();
      else
	message1_nolog ("Garbage collecting...done");
    }

  unbind_to (count, Qnil);

  /* GC is complete: now we can run our finalizer callbacks.  */
  run_finalizers (&doomed_finalizers);

  if (! NILP (Vpost_gc_hook))
    {
      specpdl_ref gc_count = inhibit_garbage_collection ();
      safe_run_hooks (Qpost_gc_hook);
      unbind_to (gc_count, Qnil);
    }

  gc_in_progress = false;
  gc_elapsed = timespec_add (gc_elapsed,
			     timespec_sub (current_timespec (), start));
  Vgc_elapsed = make_float (timespectod (gc_elapsed));
  gcs_done++;

  /* Collect profiling data.  */
  if (tot_before != (size_t) -1)
    {
      size_t tot_after = total_bytes_of_live_objects ();
      if (tot_after < tot_before)
	malloc_probe (min (tot_before - tot_after, SIZE_MAX));
    }
}

DEFUN ("garbage-collect", Fgarbage_collect, Sgarbage_collect, 0, 0, "",
       doc: /* Reclaim storage for no longer referenced objects.
For further details, see Info node `(elisp)Garbage Collection'.  */)
  (void)
{
  garbage_collect ();
  return Fgc_counts ();
}

DEFUN ("gc-counts", Fgc_counts, Sgc_counts, 0, 0, 0,
       doc: /* Return a list of entries of the form (NAME SIZE USED FREE), where:
- NAME is the Lisp data type, e.g., "conses".
- SIZE is per-object bytes.
- USED is the live count.
- FREE is the free-list count, i.e., reclaimed and redeployable objects.
*/)
  (void)
{
  Lisp_Object total[] = {
    list4 (Qconses, make_fixnum (sizeof (struct Lisp_Cons)),
	   make_int (gcstat.total_conses),
	   make_int (gcstat.total_free_conses)),
    list4 (Qsymbols, make_fixnum (sizeof (struct Lisp_Symbol)),
	   make_int (gcstat.total_symbols),
	   make_int (gcstat.total_free_symbols)),
    list4 (Qstrings, make_fixnum (sizeof (struct Lisp_String)),
	   make_int (gcstat.total_strings),
	   make_int (gcstat.total_free_strings)),
    list3 (Qstring_bytes, make_fixnum (1),
	   make_int (gcstat.total_string_bytes)),
    list3 (Qvectors,
	   make_fixnum (header_size + sizeof (Lisp_Object)),
	   make_int (gcstat.total_vectors)),
    list4 (Qvector_slots, make_fixnum (word_size),
	   make_int (gcstat.total_vector_slots),
	   make_int (gcstat.total_free_vector_slots)),
    list4 (Qfloats, make_fixnum (sizeof (struct Lisp_Float)),
	   make_int (gcstat.total_floats),
	   make_int (gcstat.total_free_floats)),
    list4 (Qintervals, make_fixnum (sizeof (struct interval)),
	   make_int (gcstat.total_intervals),
	   make_int (gcstat.total_free_intervals)),
    list3 (Qbuffers, make_fixnum (sizeof (struct buffer)),
	   make_int (gcstat.total_buffers)),
  };
  return CALLMANY (Flist, total);
}

DEFUN ("garbage-collect-maybe", Fgarbage_collect_maybe,
Sgarbage_collect_maybe, 1, 1, 0,
       doc: /* Call `garbage-collect' if enough allocation happened.
FACTOR determines what "enough" means here:
If FACTOR is a positive number N, it means to run GC if more than
1/Nth of the allocations needed to trigger automatic allocation took
place.
Therefore, as N gets higher, this is more likely to perform a GC.
Returns non-nil if GC happened, and nil otherwise.  */)
  (Lisp_Object factor)
{
  CHECK_FIXNAT (factor);
  EMACS_INT fact = XFIXNAT (factor);

  if (fact >= 1 && bytes_since_gc > bytes_between_gc / fact)
    {
      garbage_collect ();
      return Qt;
    }
  return Qnil;
}

/* Mark Lisp objects in glyph matrix MATRIX.  Currently the
   only interesting objects referenced from glyphs are strings.  */

static void
mark_glyph_matrix (struct glyph_matrix *matrix)
{
  struct glyph_row *row = matrix->rows;
  struct glyph_row *end = row + matrix->nrows;

  for (; row < end; ++row)
    if (row->enabled_p)
      {
	int area;
	for (area = LEFT_MARGIN_AREA; area < LAST_AREA; ++area)
	  {
	    struct glyph *glyph = row->glyphs[area];
	    struct glyph *end_glyph = glyph + row->used[area];

	    for (; glyph < end_glyph; ++glyph)
	      if (STRINGP (glyph->object)
		  && ! string_marked_p (XSTRING (glyph->object)))
		mark_object (&glyph->object);
	  }
      }
}

/* Whether to remember a few of the last marked values for debugging.  */
#define GC_REMEMBER_LAST_MARKED 0

#if GC_REMEMBER_LAST_MARKED
enum { LAST_MARKED_SIZE = 1 << 9 }; /* Must be a power of 2.  */
Lisp_Object last_marked[LAST_MARKED_SIZE] EXTERNALLY_VISIBLE;
static int last_marked_index;
#endif

/* Whether to enable the mark_object_loop_halt debugging feature.  */
#define GC_CDR_COUNT 0

#if GC_CDR_COUNT
/* For debugging--call abort when we cdr down this many
   links of a list, in mark_object.  In debugging,
   the call to abort will hit a breakpoint.
   Normally this is zero and the check never goes off.  */
ptrdiff_t mark_object_loop_halt EXTERNALLY_VISIBLE;
#endif

static void
mark_vectorlike (union vectorlike_header *header)
{
  struct Lisp_Vector *ptr = (struct Lisp_Vector *) header;
  ptrdiff_t size = ptr->header.size;

  if (size & PSEUDOVECTOR_FLAG)
    size &= PSEUDOVECTOR_SIZE_MASK;

  eassert (! vectorlike_marked_p (header));
  set_vectorlike_marked (header);
  mark_objects (ptr->contents, size);
}

/* Like mark_vectorlike but optimized for char-tables (and
   sub-char-tables) assuming that the contents are mostly integers or
   symbols.  */

static void
mark_char_table (struct Lisp_Vector *ptr, enum pvec_type pvectype)
{
  set_vector_marked (ptr);
  for (int size = ptr->header.size & PSEUDOVECTOR_SIZE_MASK,
	 /* Consult Lisp_Sub_Char_Table layout before changing this.  */
	 i = (pvectype == PVEC_SUB_CHAR_TABLE ? SUB_CHAR_TABLE_OFFSET : 0);
       i < size;
       ++i)
    {
      Lisp_Object *val = &ptr->contents[i];
      if (! FIXNUMP (*val) &&
	  (! SYMBOLP (*val) || ! symbol_marked_p (XSYMBOL (*val))))
	{
	  if (SUB_CHAR_TABLE_P (*val))
	    {
	      if (! vector_marked_p (XVECTOR (*val)))
		mark_char_table (XVECTOR (*val), PVEC_SUB_CHAR_TABLE);
	    }
	  else
	    mark_object (val);
	}
    }
}

/* Mark the chain of overlays starting at PTR.  */

static void
mark_overlay (struct Lisp_Overlay *ov)
{
  /* We don't mark the `itree_node` object, because it is managed manually
     rather than by the GC.  */
  eassert (EQ (ov->interval->data, make_lisp_ptr (ov, Lisp_Vectorlike)));
  set_vectorlike_marked (&ov->header);
  mark_object (&ov->plist);
}

/* Mark the overlay subtree rooted at NODE.  */

static void
mark_overlays (struct itree_node *node)
{
  if (node == NULL)
    return;
  mark_object (&node->data);
  mark_overlays (node->left);
  mark_overlays (node->right);
}

/* Mark Lisp_Objects and special pointers in BUFFER.  */

static void
mark_buffer (struct buffer *buffer)
{
  /* This is handled much like other pseudovectors...  */
  mark_vectorlike (&buffer->header);

  /* ...but there are some buffer-specific things.  */

  mark_interval_tree (&buffer->text->intervals);

  /* For now, we just don't mark the undo_list.  It's done later in
     a special way just before the sweep phase, and after stripping
     some of its elements that are not needed any more.
     Note: this later processing is only done for live buffers, so
     for dead buffers, the undo_list should be nil (set by Fkill_buffer),
     but just to be on the safe side, we mark it here.  */
  if (! BUFFER_LIVE_P (buffer))
      mark_object (&BVAR (buffer, undo_list));

  if (buffer->overlays)
    mark_overlays (buffer->overlays->root);

  /* If this is an indirect buffer, mark its base buffer.  */
  if (buffer->base_buffer &&
      !vectorlike_marked_p (&buffer->base_buffer->header))
    mark_buffer (buffer->base_buffer);
}

/* Mark Lisp faces in the face cache C.  */

static void
mark_face_cache (struct face_cache *c)
{
  if (c)
    {
      for (int i = 0; i < c->used; i++)
	{
	  struct face *face = FACE_FROM_ID_OR_NULL (c->f, i);

	  if (face)
	    {
	      if (face->font && !vectorlike_marked_p (&face->font->header))
		mark_vectorlike (&face->font->header);

	      mark_objects (face->lface, LFACE_VECTOR_SIZE);
	    }
	}
    }
}

/* Remove killed buffers or items whose car is a killed buffer from
   LIST, and mark other items.  Return changed LIST, which is marked.  */

static Lisp_Object
mark_discard_killed_buffers (Lisp_Object list)
{
  Lisp_Object tail, *prev = &list;

  for (tail = list; CONSP (tail) && ! cons_marked_p (XCONS (tail));
       tail = XCDR (tail))
    {
      Lisp_Object tem = XCAR (tail);
      if (CONSP (tem))
	tem = XCAR (tem);
      if (BUFFERP (tem) && ! BUFFER_LIVE_P (XBUFFER (tem)))
	*prev = XCDR (tail);
      else
	{
	  set_cons_marked (XCONS (tail));
	  mark_automatic_object (XCAR (tail));
	  prev = xcdr_addr (tail);
	}
    }
  mark_automatic_object (tail);
  return list;
}

static void
mark_frame (struct Lisp_Vector *ptr)
{
  struct frame *f = (struct frame *) ptr;
  mark_vectorlike (&ptr->header);
  mark_face_cache (f->face_cache);
#ifdef HAVE_WINDOW_SYSTEM
  if (FRAME_WINDOW_P (f) && FRAME_OUTPUT_DATA (f))
    {
      struct font *font = FRAME_FONT (f);

      if (font && !vectorlike_marked_p (&font->header))
        mark_vectorlike (&font->header);
    }
#endif
}

static void
mark_window (struct Lisp_Vector *ptr)
{
  struct window *w = (struct window *) ptr;

  mark_vectorlike (&ptr->header);

  /* Marking just window matrices is sufficient since frame matrices
     use the same glyph memory.  */
  if (w->current_matrix)
    {
      mark_glyph_matrix (w->current_matrix);
      mark_glyph_matrix (w->desired_matrix);
    }

  wset_prev_buffers
    (w, mark_discard_killed_buffers (w->prev_buffers));
  wset_next_buffers
    (w, mark_discard_killed_buffers (w->next_buffers));
}

/* Entry of the mark stack.  */
struct mark_entry
{
  ptrdiff_t n;
  Lisp_Object *values;
};

/* This stack is used during marking for traversing data structures without
   using C recursion.  */
struct mark_stack
{
  struct mark_entry *stack;	/* base of stack */
  ptrdiff_t size;		/* allocated size in entries */
  ptrdiff_t sp;			/* current number of entries */
};

static struct mark_stack mark_stk = {NULL, 0, 0};

static inline bool
mark_stack_empty_p (void)
{
  return mark_stk.sp <= 0;
}

/* Pop and return a value from the mark stack (which must be nonempty).  */
static inline Lisp_Object *
mark_stack_pop (void)
{
  Lisp_Object *ret;
  struct mark_entry *entry;
  eassume (! mark_stack_empty_p ());

  entry = &mark_stk.stack[mark_stk.sp - 1];
  eassert (entry->n > 0);
  if (--entry->n == 0)
    --mark_stk.sp;
  ret = entry->values++;
  return ret;
}

static void
grow_mark_stack (void)
{
  struct mark_stack *ms = &mark_stk;
  eassert (ms->sp == ms->size);
  ptrdiff_t min_incr = ms->sp == 0 ? 8192 : 1;
  ms->stack = xpalloc (ms->stack, &ms->size, min_incr, -1, sizeof *ms->stack);
  eassert (ms->sp < ms->size);
}

static inline void
mark_stack_push_n (Lisp_Object *values, ptrdiff_t n)
{
  eassert (n >= 0);
  if (n > 0)
    {
      if (mark_stk.sp >= mark_stk.size)
	grow_mark_stack ();
      mark_stk.stack[mark_stk.sp++] = (struct mark_entry)
	{
	  .n = n,
	  .values = values,
	};
    }
}

static inline void
mark_stack_push (Lisp_Object *value)
{
  return mark_stack_push_n (value, 1);
}

static void
gc_process_string (Lisp_Object *objp)
{
  struct Lisp_String *s = XSTRING (*objp);
  void *forwarded = mgc_fwd_xpntr (s);
  if (forwarded)
    {
      XSETSTRING (*objp, forwarded);
      eassert (! XSTRING_MARKED_P (s));
    }
  else if (mgc_xpntr_p (s))
    {
      /* Do not use string_(set|get)_intervals here.  */
      XSETSTRING (*objp, mgc_flip_xpntr (s, Space_String));
      forwarded = mgc_fwd_xpntr (s);
      struct Lisp_String *s1 = (struct Lisp_String *) forwarded;
      eassert ((void *) XSTRING (*objp) == (void *) s1);
      SDATA_OF_LISP_STRING (s1)->string = s1;
      s1->u.s.intervals = balance_intervals (s1->u.s.intervals);
      mark_interval_tree (&s1->u.s.intervals);
    }
  else if (! string_marked_p (s))
    {
      set_string_marked (s);
      mark_interval_tree (&s->u.s.intervals);
    }
}

/* Mark the MARK_STK above BASE_SP.

   Until commit 7a8798d, recursively calling mark_object() could
   easily overwhelm the call stack, which MARK_STK deftly circumvents.
   However, we still recursively mark_object() less common Lisp types
   like pseudovectors whose object depths presumably wouldn't trigger
   our pre-7a8798d problems.  */

static void
process_mark_stack (ptrdiff_t base_sp)
{
#if GC_CHECK_MARKED_OBJECTS
  struct mem_node *m = NULL;
#endif
#if GC_CDR_COUNT
  ptrdiff_t cdr_count = 0;
#endif

  eassume (mark_stk.sp >= base_sp && base_sp >= 0);

  while (mark_stk.sp > base_sp)
    {
      Lisp_Object *objp = mark_stack_pop ();

      void *xpntr = XPNTR (*objp);
      if (PURE_P (xpntr))
	continue;

#if GC_REMEMBER_LAST_MARKED
      last_marked[last_marked_index++] = *objp;
      last_marked_index &= LAST_MARKED_SIZE - 1;
#endif

#if GC_CHECK_MARKED_OBJECTS

      /* Under ENABLE_CHECKING, ensure OBJ's xpntr, e.g., struct
         Lisp_Symbol *, points to a block previously registered with
         MEM_ROOT via lisp_malloc().  */
#define CHECK_ALLOCATED()				\
      do {						\
	if (pdumper_object_p (xpntr))			\
	  {						\
	    if (! pdumper_object_p_precise (xpntr))	\
	      emacs_abort ();				\
	    break;					\
	  }						\
	if (mgc_fwd_xpntr (xpntr)			\
	    || mgc_xpntr_p (xpntr))			\
	  break;					\
	m = mem_find (xpntr);				\
	if (m == MEM_NIL)				\
	  emacs_abort ();				\
      } while (0)

      /* Under ENABLE_CHECKING, ensure OBJ's xpntr, e.g., struct
         Lisp_Symbol *, points within a block of the appropriate
         mem_type (a struct Lisp_String should come from a
         MEM_TYPE_STRING block), and is also not a free-list cell, as
         determined by argument function LIVEP.  */
#define CHECK_LIVE(LIVEP, MEM_TYPE)				\
      do {							\
	if (pdumper_object_p (xpntr))				\
	  break;						\
	if (mgc_fwd_xpntr (xpntr)				\
	    || mgc_xpntr_p (xpntr))				\
	  break;						\
	if (! (m->type == MEM_TYPE && LIVEP (m, xpntr)))	\
	  emacs_abort ();					\
      } while (0)

      /* Check both of the above conditions, for non-symbols.  */
#define CHECK_ALLOCATED_AND_LIVE(LIVEP, MEM_TYPE)	\
      do {						\
	CHECK_ALLOCATED ();				\
	CHECK_LIVE (LIVEP, MEM_TYPE);			\
      } while (false)

      /* Check both of the above conditions, for symbols.  */
#define CHECK_ALLOCATED_AND_LIVE_SYMBOL()			\
      do {							\
	if (! c_symbol_p (ptr))					\
	  {							\
	    CHECK_ALLOCATED ();					\
	    CHECK_LIVE (live_symbol_p, MEM_TYPE_SYMBOL);	\
	  }							\
	eassert (valid_lisp_object_p (ptr->u.s.function));	\
      } while (false)

#else /* not GC_CHECK_MARKED_OBJECTS */

#define CHECK_ALLOCATED_AND_LIVE(LIVEP, MEM_TYPE)	((void) 0)
#define CHECK_ALLOCATED_AND_LIVE_SYMBOL()		((void) 0)

#endif /* not GC_CHECK_MARKED_OBJECTS */

      switch (XTYPE (*objp))
	{
	case Lisp_String:
	  CHECK_ALLOCATED_AND_LIVE (live_string_p, MEM_TYPE_STRING);
	  gc_process_string (objp);
	  break;

	case Lisp_Vectorlike:
	  {
	    struct Lisp_Vector *ptr = XVECTOR (*objp);
	    void *forwarded = mgc_fwd_xpntr (ptr);
	    if (forwarded)
	      {
		XSETVECTOR (*objp, forwarded);
		eassert (! XVECTOR_MARKED_P (ptr));
	      }
	    else if (mgc_xpntr_p (ptr))
	      {
		XSETVECTOR (*objp, mgc_flip_xpntr (ptr, Space_Vectorlike));
		ptr = XVECTOR (*objp);
		ptrdiff_t size = ptr->header.size;
		if (size & PSEUDOVECTOR_FLAG)
		  size &= PSEUDOVECTOR_SIZE_MASK;
		mark_stack_push_n (ptr->contents, size);
	      }
	    else if (! vector_marked_p (ptr))
	      {
#ifdef GC_CHECK_MARKED_OBJECTS
		if (! pdumper_object_p (xpntr)
		    && ! SUBRP (*objp)
		    && ! main_thread_p (xpntr))
		  {
		    m = mem_find (xpntr);
		    if (m == MEM_NIL)
		      emacs_abort ();
		    if (m->type == MEM_TYPE_VECTORLIKE)
		      CHECK_LIVE (live_large_vector_p, MEM_TYPE_VECTORLIKE);
		    else
		      CHECK_LIVE (live_small_vector_p, MEM_TYPE_VBLOCK);
		  }
#endif

		switch (PVTYPE (ptr))
		  {
		  case PVEC_BUFFER:
		    mark_buffer ((struct buffer *) ptr);
		    break;

		  case PVEC_FRAME:
		    mark_frame (ptr);
		    break;

		  case PVEC_WINDOW:
		    mark_window (ptr);
		    break;

		  case PVEC_HASH_TABLE:
		    {
		      struct Lisp_Hash_Table *h = (struct Lisp_Hash_Table *)ptr;
		      ptrdiff_t size = ptr->header.size & PSEUDOVECTOR_SIZE_MASK;
		      set_vector_marked (ptr);
		      mark_stack_push_n (ptr->contents, size);
		      mark_stack_push (&h->test.name);
		      mark_stack_push (&h->test.user_hash_function);
		      mark_stack_push (&h->test.user_cmp_function);
		      if (NILP (h->weak))
			mark_stack_push (&h->key_and_value);
		      else
			{
			  /* A weak table marks only the vector, not
			     its contents.  */
			  eassert (h->next_weak == NULL);
			  h->next_weak = weak_hash_tables;
			  weak_hash_tables = h;
			  set_vector_marked (XVECTOR (h->key_and_value));
			}
		      break;
		    }

		  case PVEC_CHAR_TABLE:
		  case PVEC_SUB_CHAR_TABLE:
		    mark_char_table (ptr, PVTYPE (ptr));
		    break;

		  case PVEC_BOOL_VECTOR:
		    /* Can't be dumped bool vector since they're
		       always marked (they're in the old section
		       and don't have mark bits), and we're in a
		       ! vector_marked_p() block */
		    eassert (! vector_marked_p (ptr)
			     && ! pdumper_object_p (ptr));
		    set_vector_marked (ptr);
		    break;

		  case PVEC_OVERLAY:
		    mark_overlay (XOVERLAY (*objp));
		    break;

		  case PVEC_SUBR:
#ifdef HAVE_NATIVE_COMP
		    if (SUBR_NATIVE_COMPILEDP (*objp))
		      {
			set_vector_marked (ptr);
			struct Lisp_Subr *subr = XSUBR (*objp);
			mark_stack_push (&subr->intspec.native);
			mark_stack_push (&subr->command_modes);
			mark_stack_push (&subr->native_comp_u);
			mark_stack_push (&subr->lambda_list);
			mark_stack_push (&subr->type);
		      }
#endif
		    break;

		  case PVEC_FREE:
		    emacs_abort ();

		  default:
		    {
		      /* Same as mark_vectorlike() except stack push
			 versus recursive call to mark_objects().  */
		      ptrdiff_t size = ptr->header.size;
		      if (size & PSEUDOVECTOR_FLAG)
			size &= PSEUDOVECTOR_SIZE_MASK;
		      set_vector_marked (ptr);
		      mark_stack_push_n (ptr->contents, size);
		    }
		    break;
		  }
	      }
	  }
	  break;

	case Lisp_Symbol:
	  {
	    struct Lisp_Symbol *ptr = XSYMBOL (*objp);
	    if (mgc_xpntr_p (ptr))
	      {
		void *forwarded = mgc_fwd_xpntr (ptr);
                if (forwarded)
                  {
                    XSETSYMBOL (*objp, forwarded);
                    eassert (! symbol_marked_p (ptr));
                    break; /* !!! */
                  }
                XSETSYMBOL (*objp, mgc_flip_xpntr (ptr, Space_Symbol));
		ptr = XSYMBOL (*objp);
	      }
	    else
	      {
		if (symbol_marked_p (ptr))
		  break; /* !!! */
		CHECK_ALLOCATED_AND_LIVE_SYMBOL ();
		set_symbol_marked (ptr);
	      }
	    mark_stack_push (&ptr->u.s.function);
	    mark_stack_push (&ptr->u.s.plist);
	    switch (ptr->u.s.redirect)
	      {
	      case SYMBOL_PLAINVAL:
		mark_stack_push (&ptr->u.s.val.value);
		break;
	      case SYMBOL_VARALIAS:
		mark_automatic_object (make_lisp_ptr (SYMBOL_ALIAS (ptr),
						      Lisp_Symbol));
		break;
	      case SYMBOL_LOCALIZED:
		{
		  struct Lisp_Buffer_Local_Value *blv = SYMBOL_BLV (ptr);
		  /* If the value is set up for a killed buffer
		     restore its global binding.  */
		  if (BUFFERP (blv->where)
		      && ! BUFFER_LIVE_P (XBUFFER (blv->where)))
		    symval_restore_default (ptr);
		  mark_stack_push (&blv->where);
		  mark_stack_push (&blv->valcell);
		  mark_stack_push (&blv->defcell);
		}
		break;
	      case SYMBOL_FORWARDED:
		/* If the value is forwarded to a buffer or keyboard field,
		   these are marked when we see the corresponding object.
		   And if it's forwarded to a C variable, either it's not
		   a Lisp_Object var, or it's staticpro'd already.  */
		break;
	      default:
		emacs_abort ();
		break;
	      }

	    if (! PURE_P (XSTRING (ptr->u.s.name)))
	      gc_process_string (&ptr->u.s.name);

	    if (ptr->u.s.next)
	      mark_automatic_object (make_lisp_ptr (ptr->u.s.next, Lisp_Symbol));
	  }
	  break;

	case Lisp_Cons:
	  {
	    struct Lisp_Cons *ptr = XCONS (*objp);

	    if (mgc_xpntr_p (ptr))
	      {
		void *forwarded = mgc_fwd_xpntr (ptr);
                if (forwarded)
                  {
                    XSETCONS (*objp, forwarded);
                    eassert (! cons_marked_p (ptr));
                    break; /* !!! */
                  }
                XSETCONS (*objp, mgc_flip_xpntr (ptr, Space_Cons));
		ptr = XCONS (*objp);
	      }
	    else
	      {
		if (cons_marked_p (ptr))
		  break; /* !!! */
		CHECK_ALLOCATED_AND_LIVE (live_cons_p, MEM_TYPE_CONS);
		set_cons_marked (ptr);
	      }

	    /* Put cdr, then car onto stack.  */
	    if (! NILP (ptr->u.s.u.cdr))
	      {
		mark_stack_push (&ptr->u.s.u.cdr);
#if GC_CDR_COUNT
		if (++cdr_count >= mark_object_loop_halt)
		  emacs_abort ();
#endif
	      }
	    mark_stack_push (&ptr->u.s.car);
	  }
	  break;

	case Lisp_Float:
	  {
	    struct Lisp_Float *ptr = XFLOAT (*objp);
	    if (pdumper_object_p (ptr))
	      /* pdumper floats are "cold" and lack mark bits.  */
	      eassert (pdumper_cold_object_p (ptr));
	    else if (mgc_xpntr_p (ptr))
	      {
		void *forwarded = mgc_fwd_xpntr (ptr);
                if (forwarded)
                  {
                    XSETFLOAT (*objp, forwarded);
                    eassert (! XFLOAT_MARKED_P (ptr));
                    break; /* !!! */
                  }
                XSETFLOAT (*objp, mgc_flip_xpntr (ptr, Space_Float));
		ptr = XFLOAT (*objp);  /* in case we do more with PTR */
		(void) ptr;
	      }
	    else
	      {
		CHECK_ALLOCATED_AND_LIVE (live_float_p, MEM_TYPE_FLOAT);
		if (! XFLOAT_MARKED_P (ptr))
		  XFLOAT_MARK (ptr);
	      }
	  }
	  break;

	case_Lisp_Int:
	  break;

	default:
	  emacs_abort ();
	}
    }

#undef CHECK_LIVE
#undef CHECK_ALLOCATED
#undef CHECK_ALLOCATED_AND_LIVE
}

void
mark_objects (Lisp_Object *objs, ptrdiff_t n)
{
  ptrdiff_t sp = mark_stk.sp;
  mark_stack_push_n (objs, n);
  process_mark_stack (sp);
}

/* Mark the Lisp pointers in the terminal objects.
   Called by Fgarbage_collect.  */

static void
mark_terminals (void)
{
  for (struct terminal *t = terminal_list;
       t != NULL;
       t = t->next_terminal)
    {
      eassert (t->name != NULL);
#ifdef HAVE_WINDOW_SYSTEM
      mark_image_cache (t->image_cache);
#endif /* HAVE_WINDOW_SYSTEM */
      if (! vectorlike_marked_p (&t->header))
	mark_vectorlike (&t->header);
    }
}

/* Value is non-zero if OBJ will survive the current GC because it's
   either marked or does not need to be marked to survive.  */

bool
survives_gc_p (Lisp_Object obj)
{
  bool survives_p;

  switch (XTYPE (obj))
    {
    case_Lisp_Int:
      survives_p = true;
      break;

    case Lisp_Symbol:
      survives_p = symbol_marked_p (XSYMBOL (obj));
      break;

    case Lisp_String:
      survives_p = string_marked_p (XSTRING (obj));
      break;

    case Lisp_Vectorlike:
      survives_p =
	(SUBRP (obj) && !SUBR_NATIVE_COMPILEDP (obj)) ||
	vector_marked_p (XVECTOR (obj));
      break;

    case Lisp_Cons:
      survives_p = cons_marked_p (XCONS (obj));
      break;

    case Lisp_Float:
      survives_p =
        XFLOAT_MARKED_P (XFLOAT (obj)) ||
        pdumper_object_p (XFLOAT (obj));
      break;

    default:
      emacs_abort ();
    }

  return survives_p || PURE_P (XPNTR (obj));
}

/* Formerly two functions sweep_conses() and sweep_floats() which
   did the same thing modulo epsilon.

   A probably un-portable and certainly incomprehensible foray into
   void-star-star gymnastics.
*/
static void
sweep_void (void **free_list,
	    int block_index,
	    void **current_block,
	    enum Lisp_Type xtype,
	    size_t block_nitems,
	    ptrdiff_t offset_items,
	    ptrdiff_t offset_chain_from_item,
	    ptrdiff_t offset_next,
	    size_t xsize,
	    size_t *tally_used,
	    size_t *tally_free)
{
  size_t cum_free = 0, cum_used = 0;
  int blk_end = block_index;

  eassume (offset_items == 0);
  *free_list = NULL;

  /* NEXT pointers point from CURRENT_BLOCK into the past.  The first
     iteration processes items through the prevailing BLOCK_INDEX.
     Subsequent iterations process whole blocks of BLOCK_NITEMS items.  */
  for (void **prev = current_block, *blk = *prev;
       blk != NULL;
       blk = *prev, blk_end = block_nitems)
    {
      size_t blk_free = 0;

      /* Currently BLOCK_NITEMS < BITS_PER_BITS_WORD (gcmarkbits needs
	 but one word to describe all items in the block), so the
	 WEND assignment effectively rounds up to 1.  */
      int wend = (blk_end + BITS_PER_BITS_WORD - 1) / BITS_PER_BITS_WORD;
      for (int w = 0; w < wend; ++w)
	for (int start = w * BITS_PER_BITS_WORD, c = start;
	     c < start + min (blk_end - start, BITS_PER_BITS_WORD);
	     ++c)
	  {
	    void *xpntr = (void *) ((uintptr_t) blk + offset_items + c * xsize);
	    bool marked = false;

	    switch (xtype)
	      {
	      case Lisp_Float:
		marked = XFLOAT_MARKED_P (xpntr);
		break;
	      case Lisp_Cons:
		marked = XCONS_MARKED_P (xpntr);
		break;
	      default:
		emacs_abort ();
		break;
	      }

	    if (marked)
	      {
		cum_used++;
		switch (xtype)
		  {
		  case Lisp_Float:
		    XFLOAT_UNMARK (xpntr);
		    break;
		  case Lisp_Cons:
		    XUNMARK_CONS (xpntr);
		    break;
		  default:
		    emacs_abort ();
		    break;
		  }
	      }
	    else
	      {
		blk_free++;

		/* splice RECLAIM into free list. */
		void *reclaim = (void *) ((uintptr_t) blk + offset_items + c * xsize),
		  *reclaim_next = (void *) ((uintptr_t) reclaim + offset_chain_from_item);
		switch (xtype)
		  {
		  case Lisp_Cons:
		    {
		      struct Lisp_Cons *reclaimed_cons
			= (struct Lisp_Cons *) reclaim;
		      *(struct Lisp_Cons **) reclaim_next
			= *(struct Lisp_Cons **) free_list;
		      *(struct Lisp_Cons **) free_list
			= reclaimed_cons;
		      reclaimed_cons->u.s.car = dead_object ();
		    }
		    break;
		  case Lisp_Float:
		    {
		      *(struct Lisp_Float **) reclaim_next
			= *(struct Lisp_Float **) free_list;
		      *(struct Lisp_Float **) free_list
			= (struct Lisp_Float *) reclaim;
		    }
		    break;
		  default:
		    emacs_abort ();
		    break;
		  }
	      }
	  }

      void *block_next = (void *) ((uintptr_t) blk + offset_next);

      /* If BLK contains only free items and we've already seen more
         than two such blocks, then deallocate BLK.  */
      if (blk_free >= block_nitems && cum_free > block_nitems)
        {
	  void *free_next = (void *) ((uintptr_t) blk + offset_items
				      + 0 * xsize + offset_chain_from_item);
	  switch (xtype)
	    {
	    case Lisp_Cons:
	      {
		*(struct Lisp_Cons **) prev
		  = *(struct Lisp_Cons **) block_next;
		*(struct Lisp_Cons **) free_list
		  = *(struct Lisp_Cons **) free_next;
	      }
	      break;
	    case Lisp_Float:
	      {
		*(struct Lisp_Float **) prev
		  = *(struct Lisp_Float **) block_next;
		*(struct Lisp_Float **) free_list
		  = *(struct Lisp_Float **) free_next;
	      }
	      break;
	    default:
	      emacs_abort ();
	      break;
	    }
	  lisp_align_free (blk);
        }
      else
        {
          prev = block_next;
	  cum_free += blk_free;
        }
    }

  *tally_used = cum_used;
  *tally_free = cum_free;
}

static void
sweep_intervals (void)
{
  struct interval_block **iprev = &interval_block;
  size_t cum_free = 0, cum_used = 0;

  interval_free_list = 0;

  for (struct interval_block *iblk; (iblk = *iprev); )
    {
      int blk_free = 0;
      for (int i = 0;
	   /* For first block, process up to prevailing
	      INTERVAL_BLOCK_INDEX.  Subsequent blocks should contain
	      BLOCK_NINTERVALS items. */
	   i < (iblk == interval_block
		? interval_block_index
		: BLOCK_NINTERVALS);
	   i++)
        {
          if (! iblk->intervals[i].gcmarkbit)
            {
              set_interval_parent (&iblk->intervals[i], interval_free_list);
              interval_free_list = &iblk->intervals[i];
              blk_free++;
            }
          else
            {
              cum_used++;
              iblk->intervals[i].gcmarkbit = false;
            }
        }

      /* If BLK contains only free items and we've already seen more
         than two such blocks, then deallocate BLK.  */
      if (blk_free >= BLOCK_NINTERVALS && cum_free > BLOCK_NINTERVALS)
        {
          *iprev = iblk->next;
          /* Unhook from the free list.  */
          interval_free_list = INTERVAL_PARENT (&iblk->intervals[0]);
          lisp_free (iblk);
        }
      else
        {
          cum_free += blk_free;
          iprev = &iblk->next;
        }
    }
  gcstat.total_intervals = cum_used;
  gcstat.total_free_intervals = cum_free;
}

static void
sweep_symbols (void)
{
  struct symbol_block *sblk;
  struct symbol_block **sprev = &symbol_block;
  size_t cum_free = 0, cum_used = ARRAYELTS (lispsym);

  symbol_free_list = NULL;

  for (int i = 0; i < ARRAYELTS (lispsym); i++)
    lispsym[i].u.s.gcmarkbit = false;

  for (sblk = symbol_block; sblk; sblk = *sprev)
    {
      int blk_free = 0;
      struct Lisp_Symbol *sym = sblk->symbols;

      /* First iteration processes up to prevailing
	 SYMBOL_BLOCK_INDEX.  Subsequent iterations traverse whole
	 blocks of BLOCK_NSYMBOLS. */
      struct Lisp_Symbol *end
	= sym + (sblk == symbol_block ? symbol_block_index : BLOCK_NSYMBOLS);

      for (; sym < end; ++sym)
        {
          if (sym->u.s.gcmarkbit)
            {
              ++cum_used;
              sym->u.s.gcmarkbit = false;
              eassert (valid_lisp_object_p (sym->u.s.function));
            }
	  else
            {
              if (sym->u.s.redirect == SYMBOL_LOCALIZED)
		{
                  xfree (SYMBOL_BLV (sym));
                  /* Avoid re-free (bug#29066).  */
                  sym->u.s.redirect = SYMBOL_PLAINVAL;
                }
              sym->u.s.next = symbol_free_list;
              symbol_free_list = sym;
              symbol_free_list->u.s.function = dead_object ();
              ++blk_free;
            }
        }

      /* If BLK contains only free items and we've already seen more
         than two such blocks, then deallocate BLK.  */
      if (blk_free >= BLOCK_NSYMBOLS && cum_free > BLOCK_NSYMBOLS)
        {
          *sprev = sblk->next;
          /* Unhook from the free list.  */
          symbol_free_list = sblk->symbols[0].u.s.next;
          lisp_free (sblk);
        }
      else
        {
          cum_free += blk_free;
          sprev = &sblk->next;
        }
    }
  gcstat.total_symbols = cum_used;
  gcstat.total_free_symbols = cum_free;
}

/* Markers are weak pointers.  Invalidate all markers pointing to the
   swept BUFFER.  */
static void
unchain_dead_markers (struct buffer *buffer)
{
  struct Lisp_Marker *this, **prev = &BUF_MARKERS (buffer);

  while ((this = *prev))
    if (vectorlike_marked_p (&this->header))
      prev = &this->next;
    else
      {
        this->buffer = NULL;
        *prev = this->next;
      }
}

static void
sweep_buffers (void)
{
  Lisp_Object tail, buf;

  gcstat.total_buffers = 0;
  FOR_EACH_LIVE_BUFFER (tail, buf)
    {
      struct buffer *buffer = XBUFFER (buf);
      /* Do not use buffer_(set|get)_intervals here.  */
      buffer->text->intervals = balance_intervals (buffer->text->intervals);
      unchain_dead_markers (buffer);
      gcstat.total_buffers++;
    }
}

static void
gc_sweep (void)
{
  mgc_flip_space ();
  sweep_strings ();
  check_string_bytes (! noninteractive);
  sweep_void ((void **) &cons_free_list, cons_block_index,
	      (void **) &cons_block, Lisp_Cons, BLOCK_NCONS,
	      offsetof (struct cons_block, conses),
	      offsetof (struct Lisp_Cons, u.s.u.chain),
	      offsetof (struct cons_block, next),
	      sizeof (struct Lisp_Cons),
	      &gcstat.total_conses,
	      &gcstat.total_free_conses);
  sweep_void ((void **) &float_free_list, float_block_index,
	      (void **) &float_block, Lisp_Float, BLOCK_NFLOATS,
	      offsetof (struct float_block, floats),
	      offsetof (struct Lisp_Float, u.chain),
	      offsetof (struct float_block, next),
	      sizeof (struct Lisp_Float),
	      &gcstat.total_floats,
	      &gcstat.total_free_floats);
  sweep_intervals ();
  sweep_symbols ();
  sweep_buffers ();
  sweep_vectors ();
  pdumper_clear_marks ();
  check_string_bytes (! noninteractive);
}

DEFUN ("memory-full", Fmemory_full, Smemory_full, 0, 0, 0,
       doc: /* Non-nil means Emacs cannot get much more Lisp memory.  */)
  (void)
{
  return Vmemory_full;
}

DEFUN ("memory-info", Fmemory_info, Smemory_info, 0, 0, 0,
       doc: /* Return a list of (TOTAL-RAM FREE-RAM TOTAL-SWAP FREE-SWAP).
All values are in Kbytes.  If there is no swap space,
last two values are zero.  If the system is not supported
or memory information can't be obtained, return nil.
If `default-directory’ is remote, return memory information of the
respective remote host.  */)
  (void)
{
  Lisp_Object handler
    = Ffind_file_name_handler (BVAR (current_buffer, directory),
			       Qmemory_info);
  if (!NILP (handler))
    return call1 (handler, Qmemory_info);

#if defined HAVE_LINUX_SYSINFO
  struct sysinfo si;
  uintmax_t units;

  if (sysinfo (&si))
    return Qnil;
#ifdef LINUX_SYSINFO_UNIT
  units = si.mem_unit;
#else
  units = 1;
#endif
  return list4i ((uintmax_t) si.totalram * units / BLOCK_ALIGN,
		 (uintmax_t) si.freeram * units / BLOCK_ALIGN,
		 (uintmax_t) si.totalswap * units / BLOCK_ALIGN,
		 (uintmax_t) si.freeswap * units / BLOCK_ALIGN);
#elif defined WINDOWSNT
  unsigned long long totalram, freeram, totalswap, freeswap;

  if (w32_memory_info (&totalram, &freeram, &totalswap, &freeswap) == 0)
    return list4i ((uintmax_t) totalram / BLOCK_ALIGN,
		   (uintmax_t) freeram / BLOCK_ALIGN,
		   (uintmax_t) totalswap / BLOCK_ALIGN,
		   (uintmax_t) freeswap / BLOCK_ALIGN);
  else
    return Qnil;
#elif defined MSDOS
  unsigned long totalram, freeram, totalswap, freeswap;

  if (dos_memory_info (&totalram, &freeram, &totalswap, &freeswap) == 0)
    return list4i ((uintmax_t) totalram / BLOCK_ALIGN,
		   (uintmax_t) freeram / BLOCK_ALIGN,
		   (uintmax_t) totalswap / BLOCK_ALIGN,
		   (uintmax_t) freeswap / BLOCK_ALIGN);
  else
    return Qnil;
#else /* not HAVE_LINUX_SYSINFO, not WINDOWSNT, not MSDOS */
  /* FIXME: add more systems.  */
  return Qnil;
#endif /* HAVE_LINUX_SYSINFO, not WINDOWSNT, not MSDOS */
}

DEFUN ("memory-use-counts", Fmemory_use_counts, Smemory_use_counts, 0, 0, 0,
       doc: /* Return list of consing tallies.
Elements are
  (CONSES FLOATS VECTOR-CELLS SYMBOLS STRING-CHARS INTERVALS STRINGS).

Tallies count across the process's lifetime, and only increment.  Note
pseudovectors like frames, windows, buffers (but not their contents),
etc. contribute to VECTOR-CELLS.  */)
  (void)
{
  return list (make_int (cons_cells_consed),
	       make_int (floats_consed),
	       make_int (vector_cells_consed),
	       make_int (symbols_consed),
	       make_int (string_chars_consed),
	       make_int (intervals_consed),
	       make_int (strings_consed));
}

#if defined GNU_LINUX && defined __GLIBC__ && \
  (__GLIBC__ > 2 || __GLIBC_MINOR__ >= 10)
DEFUN ("malloc-info", Fmalloc_info, Smalloc_info, 0, 0, "",
       doc: /* Report malloc information to stderr.
This function outputs to stderr an XML-formatted
description of the current state of the memory-allocation
arenas.  */)
  (void)
{
  if (malloc_info (0, stderr))
    error ("malloc_info failed: %s", emacs_strerror (errno));
  return Qnil;
}
#endif

#ifdef HAVE_MALLOC_TRIM
DEFUN ("malloc-trim", Fmalloc_trim, Smalloc_trim, 0, 1, "",
       doc: /* Release free heap memory to the OS.
This function asks libc to return unused heap memory back to the operating
system.  This function isn't guaranteed to do anything, and is mainly
meant as a debugging tool.

If LEAVE_PADDING is given, ask the system to leave that much unused
space in the heap of the Emacs process.  This should be an integer, and if
not given, it defaults to 0.

This function returns nil if no memory could be returned to the
system, and non-nil if some memory could be returned.  */)
  (Lisp_Object leave_padding)
{
  int pad = 0;

  if (! NILP (leave_padding))
    {
      CHECK_FIXNAT (leave_padding);
      pad = XFIXNUM (leave_padding);
    }

  /* 1 means that memory was released to the system.  */
  if (malloc_trim (pad) == 1)
    return Qt;
  else
    return Qnil;
}
#endif

static bool
symbol_uses_obj (Lisp_Object symbol, Lisp_Object obj)
{
  struct Lisp_Symbol *sym = XSYMBOL (symbol);
  Lisp_Object val = find_symbol_value (symbol, NULL);
  return (EQ (val, obj)
	  || EQ (sym->u.s.function, obj)
	  || (! NILP (sym->u.s.function)
	      && COMPILEDP (sym->u.s.function)
	      && EQ (AREF (sym->u.s.function, COMPILED_BYTECODE), obj))
	  || (! NILP (val)
	      && COMPILEDP (val)
	      && EQ (AREF (val, COMPILED_BYTECODE), obj)));
}

/* Find at most FIND_MAX symbols which have OBJ as their value or
   function.  This is used in gdbinit's `xwhichsymbols' command.  */

Lisp_Object
which_symbols (Lisp_Object obj, EMACS_INT find_max)
{
   struct symbol_block *sblk;
   specpdl_ref gc_count = inhibit_garbage_collection ();
   Lisp_Object found = Qnil;

   if (! deadp (obj))
     {
       for (int i = 0; i < ARRAYELTS (lispsym); i++)
	 {
	   Lisp_Object sym = builtin_lisp_symbol (i);
	   if (symbol_uses_obj (sym, obj))
	     {
	       found = Fcons (sym, found);
	       if (--find_max == 0)
		 goto out;
	     }
	 }

       for (sblk = symbol_block; sblk; sblk = sblk->next)
	 {
	   struct Lisp_Symbol *asym = sblk->symbols;
	   int bn;

	   for (bn = 0; bn < BLOCK_NSYMBOLS; bn++, asym++)
	     {
	       if (sblk == symbol_block && bn >= symbol_block_index)
		 break;

	       Lisp_Object sym = make_lisp_ptr (asym, Lisp_Symbol);
	       if (symbol_uses_obj (sym, obj))
		 {
		   found = Fcons (sym, found);
		   if (--find_max == 0)
		     goto out;
		 }
	     }
	 }
     }

  out:
   return unbind_to (gc_count, found);
}

#ifdef SUSPICIOUS_OBJECT_CHECKING

static void *
find_suspicious_object_in_range (void *begin, void *end)
{
  char *begin_a = begin;
  char *end_a = end;
  int i;

  for (i = 0; i < ARRAYELTS (suspicious_objects); ++i)
    {
      char *suspicious_object = suspicious_objects[i];
      if (begin_a <= suspicious_object && suspicious_object < end_a)
	return suspicious_object;
    }

  return NULL;
}

static void
note_suspicious_free (void *ptr)
{
  struct suspicious_free_record *rec;

  rec = &suspicious_free_history[suspicious_free_history_index++];
  if (suspicious_free_history_index ==
      ARRAYELTS (suspicious_free_history))
    {
      suspicious_free_history_index = 0;
    }

  memset (rec, 0, sizeof (*rec));
  rec->suspicious_object = ptr;
  backtrace (&rec->backtrace[0], ARRAYELTS (rec->backtrace));
}

static void
detect_suspicious_free (void *ptr)
{
  int i;

  eassert (ptr != NULL);

  for (i = 0; i < ARRAYELTS (suspicious_objects); ++i)
    if (suspicious_objects[i] == ptr)
      {
        note_suspicious_free (ptr);
        suspicious_objects[i] = NULL;
      }
}

#endif /* SUSPICIOUS_OBJECT_CHECKING */

DEFUN ("suspicious-object", Fsuspicious_object, Ssuspicious_object, 1, 1, 0,
       doc: /* Return OBJ, maybe marking it for extra scrutiny.
If Emacs is compiled with suspicious object checking, capture
a stack trace when OBJ is freed in order to help track down
garbage collection bugs.  Otherwise, do nothing and return OBJ.   */)
   (Lisp_Object obj)
{
#ifdef SUSPICIOUS_OBJECT_CHECKING
  /* Right now, we care only about vectors.  */
  if (VECTORLIKEP (obj))
    {
      suspicious_objects[suspicious_object_index++] = XVECTOR (obj);
      if (suspicious_object_index == ARRAYELTS (suspicious_objects))
	suspicious_object_index = 0;
    }
#endif
  return obj;
}

#ifdef ENABLE_CHECKING

bool suppress_checking;

void
die (const char *msg, const char *file, int line)
{
  fprintf (stderr, "\r\n%s:%d: Emacs fatal error: assertion failed: %s\r\n",
	   file, line, msg);
  terminate_due_to_signal (SIGABRT, INT_MAX);
}

#endif /* ENABLE_CHECKING */

#if defined (ENABLE_CHECKING) && USE_STACK_LISP_OBJECTS

/* Stress alloca with inconveniently sized requests and check
   whether all allocated areas may be used for Lisp_Object.  */

static void
verify_alloca (void)
{
  int i;
  enum { ALLOCA_CHECK_MAX = 256 };
  /* Start from size of the smallest Lisp object.  */
  for (i = sizeof (struct Lisp_Cons); i <= ALLOCA_CHECK_MAX; i++)
    {
      void *ptr = alloca (i);
      make_lisp_ptr (ptr, Lisp_Cons);
    }
}

#else /* not ENABLE_CHECKING && USE_STACK_LISP_OBJECTS */

#define verify_alloca() ((void) 0)

#endif /* ENABLE_CHECKING && USE_STACK_LISP_OBJECTS */

static void init_runtime (void);

/* Like all init_*_once(), we should only ever call this in the
   bootstrap.

   Via pdumper_do_now_and_after_load(), the initialization
   of the runtime alloc infra happens in init_runtime().
*/

void
init_alloc_once (void)
{
  gc_inhibited = false;
  gc_cons_threshold = GC_DEFAULT_THRESHOLD;

  PDUMPER_REMEMBER_SCALAR (buffer_slot_defaults.header);
  PDUMPER_REMEMBER_SCALAR (buffer_slot_symbols.header);

  /* Nothing can be malloc'ed until init_runtime().  */
  pdumper_do_now_and_after_load (init_runtime);

  Vloadup_pure_table = CALLN (Fmake_hash_table, QCtest, Qequal, QCsize,
                              make_fixed_natnum (80000));
  update_bytes_between_gc ();
  verify_alloca ();
  init_strings ();
  init_vectors ();
}

static void
init_runtime (void)
{
  purebeg = PUREBEG;
  pure_size = PURESIZE;
  static_string_allocator = &allocate_string;
  static_vector_allocator = &allocate_vector;
  static_interval_allocator = &allocate_interval;
  mem_init ();
  init_finalizer_list (&finalizers);
  init_finalizer_list (&doomed_finalizers);
  mgc_initialize_spaces ();
}

void
syms_of_alloc (void)
{
  static struct Lisp_Objfwd const o_fwd
    = {Lisp_Fwd_Obj, &Vmemory_full};
  Vmemory_full = Qnil;
  defvar_lisp (&o_fwd, "memory-full"); // calls staticpro

  DEFVAR_INT ("gc-cons-threshold", gc_cons_threshold,
	      doc: /* Number of bytes of consing between garbage collections.
Garbage collection can happen automatically once this many bytes have been
allocated since the last garbage collection.  All data types count.

Garbage collection happens automatically only when `eval' is called.

By binding this temporarily to a large number, you can effectively
prevent garbage collection during a part of the program.  But be
sure to get back to the normal value soon enough, to avoid system-wide
memory pressure, and never use a too-high value for prolonged periods
of time.
See also `gc-cons-percentage'.  */);

  DEFVAR_LISP ("gc-cons-percentage", Vgc_cons_percentage,
	       doc: /* Portion of the heap used for allocation.
Garbage collection can happen automatically once this portion of the heap
has been allocated since the last garbage collection.

By binding this temporarily to a large number, you can effectively
prevent garbage collection during a part of the program.  But be
sure to get back to the normal value soon enough, to avoid system-wide
memory pressure, and never use a too-high value for prolonged periods
of time.

If this portion is smaller than `gc-cons-threshold', this is ignored.  */);
  Vgc_cons_percentage = make_float (0.1);

  DEFVAR_INT ("pure-bytes-used", pure_bytes_used,
	      doc: /* Number of bytes of shareable Lisp data allocated so far.  */);

  DEFVAR_INT ("cons-cells-consed", cons_cells_consed,
	      doc: /* Number of cons cells that have been consed so far.  */);

  DEFVAR_INT ("floats-consed", floats_consed,
	      doc: /* Number of floats that have been consed so far.  */);

  DEFVAR_INT ("vector-cells-consed", vector_cells_consed,
	      doc: /* Number of vector cells that have been consed so far.  */);

  DEFVAR_INT ("symbols-consed", symbols_consed,
	      doc: /* Number of symbols that have been consed so far.  */);
  symbols_consed += ARRAYELTS (lispsym);

  DEFVAR_INT ("string-chars-consed", string_chars_consed,
	      doc: /* Number of string characters that have been consed so far.  */);

  DEFVAR_INT ("intervals-consed", intervals_consed,
	      doc: /* Number of intervals that have been consed so far.  */);

  DEFVAR_INT ("strings-consed", strings_consed,
	      doc: /* Number of strings that have been consed so far.  */);

  DEFVAR_LISP ("loadup-pure-table", Vloadup_pure_table,
	       doc: /* Allocate objects in pure space during loadup.el.  */);
  Vloadup_pure_table = Qnil;

  DEFVAR_BOOL ("garbage-collection-messages", garbage_collection_messages,
	       doc: /* Non-nil means display messages at start and end of garbage collection.  */);
  garbage_collection_messages = 0;

  DEFVAR_LISP ("post-gc-hook", Vpost_gc_hook,
	       doc: /* Hook run after garbage collection has finished.  */);
  Vpost_gc_hook = Qnil;
  DEFSYM (Qpost_gc_hook, "post-gc-hook");

  DEFVAR_LISP ("memory-signal-data", Vmemory_signal_data,
	       doc: /* Precomputed `signal' argument for memory-full error.  */);
  /* We build this in advance because if we wait until we need it, we might
     not be able to allocate the memory to hold it.  */
  Vmemory_signal_data
    = pure_list (Qerror,
		 build_pure_c_string ("Memory exhausted--use"
				      " M-x save-some-buffers then"
				      " exit and restart Emacs"));

<<<<<<< HEAD
=======
  DEFVAR_LISP ("memory-full", Vmemory_full,
	       doc: /* Non-nil means Emacs cannot get much more Lisp memory.  */);
  Vmemory_full = Qnil;

  DEFSYM (Qmemory_info, "memory-info");

>>>>>>> 7ee71ab6
  DEFSYM (Qconses, "conses");
  DEFSYM (Qsymbols, "symbols");
  DEFSYM (Qstrings, "strings");
  DEFSYM (Qvectors, "vectors");
  DEFSYM (Qfloats, "floats");
  DEFSYM (Qintervals, "intervals");
  DEFSYM (Qbuffers, "buffers");
  DEFSYM (Qstring_bytes, "string-bytes");
  DEFSYM (Qvector_slots, "vector-slots");
  DEFSYM (Qheap, "heap");
  DEFSYM (QAutomatic_GC, "Automatic GC");

  DEFSYM (Qgc_cons_percentage, "gc-cons-percentage");
  DEFSYM (Qgc_cons_threshold, "gc-cons-threshold");
  DEFSYM (Qchar_table_extra_slots, "char-table-extra-slots");

  DEFVAR_LISP ("gc-elapsed", Vgc_elapsed,
	       doc: /* Accumulated time elapsed in garbage collections.
The time is in seconds as a floating point value.  */);

  DEFVAR_INT ("gcs-done", gcs_done,
              doc: /* Accumulated number of garbage collections done.  */);
  gcs_done = 0;

  DEFVAR_INT ("integer-width", integer_width,
	      doc: /* Maximum number N of bits in safely-calculated integers.
Integers with absolute values less than 2**N do not signal a range error.
N should be nonnegative.  */);

  defsubr (&Scons);
  defsubr (&Slist);
  defsubr (&Svector);
  defsubr (&Srecord);
  defsubr (&Sbool_vector);
  defsubr (&Smake_byte_code);
  defsubr (&Smake_closure);
  defsubr (&Smake_list);
  defsubr (&Smake_vector);
  defsubr (&Smake_record);
  defsubr (&Smake_string);
  defsubr (&Smake_bool_vector);
  defsubr (&Smake_symbol);
  defsubr (&Smake_marker);
  defsubr (&Smake_finalizer);
  defsubr (&Spurecopy);
  defsubr (&Sgarbage_collect);
  defsubr (&Sgarbage_collect_maybe);
  defsubr (&Sgc_counts);
  defsubr (&Smemory_info);
  defsubr (&Smemory_full);
  defsubr (&Smemory_use_counts);
#if defined GNU_LINUX && defined __GLIBC__ && \
  (__GLIBC__ > 2 || __GLIBC_MINOR__ >= 10)

  defsubr (&Smalloc_info);
#endif
#ifdef HAVE_MALLOC_TRIM
  defsubr (&Smalloc_trim);
#endif
  defsubr (&Ssuspicious_object);

  Lisp_Object watcher;

  static union Aligned_Lisp_Subr Swatch_gc_cons_threshold =
     {{{ PSEUDOVECTOR_FLAG | (PVEC_SUBR << PSEUDOVECTOR_AREA_BITS) },
       { .a4 = watch_gc_cons_threshold },
       4, 4, "watch_gc_cons_threshold", {0}, lisp_h_Qnil}};
  XSETSUBR (watcher, &Swatch_gc_cons_threshold.s);
  Fadd_variable_watcher (Qgc_cons_threshold, watcher);

  static union Aligned_Lisp_Subr Swatch_gc_cons_percentage =
     {{{ PSEUDOVECTOR_FLAG | (PVEC_SUBR << PSEUDOVECTOR_AREA_BITS) },
       { .a4 = watch_gc_cons_percentage },
       4, 4, "watch_gc_cons_percentage", {0}, lisp_h_Qnil}};
  XSETSUBR (watcher, &Swatch_gc_cons_percentage.s);
  Fadd_variable_watcher (Qgc_cons_percentage, watcher);
}

#ifdef HAVE_X_WINDOWS
enum defined_HAVE_X_WINDOWS { defined_HAVE_X_WINDOWS = true };
#else
enum defined_HAVE_X_WINDOWS { defined_HAVE_X_WINDOWS = false };
#endif

#ifdef HAVE_PGTK
enum defined_HAVE_PGTK { defined_HAVE_PGTK = true };
#else
enum defined_HAVE_PGTK { defined_HAVE_PGTK = false };
#endif

/* When compiled with GCC, GDB might say "No enum type named
   pvec_type" if we don't have at least one symbol with that type, and
   then xbacktrace could fail.  Similarly for the other enums and
   their values.  Some non-GCC compilers don't like these constructs.  */
#ifdef __GNUC__
union
{
  enum CHARTAB_SIZE_BITS CHARTAB_SIZE_BITS;
  enum char_table_specials char_table_specials;
  enum char_bits char_bits;
  enum CHECK_LISP_OBJECT_TYPE CHECK_LISP_OBJECT_TYPE;
  enum DEFAULT_HASH_SIZE DEFAULT_HASH_SIZE;
  enum Lisp_Bits Lisp_Bits;
  enum Lisp_Compiled Lisp_Compiled;
  enum maxargs maxargs;
  enum MAX_ALLOCA MAX_ALLOCA;
  enum More_Lisp_Bits More_Lisp_Bits;
  enum pvec_type pvec_type;
  enum defined_HAVE_X_WINDOWS defined_HAVE_X_WINDOWS;
  enum defined_HAVE_PGTK defined_HAVE_PGTK;
} const EXTERNALLY_VISIBLE gdb_make_enums_visible = {0};
#endif	/* __GNUC__ */<|MERGE_RESOLUTION|>--- conflicted
+++ resolved
@@ -6602,15 +6602,6 @@
 				      " M-x save-some-buffers then"
 				      " exit and restart Emacs"));
 
-<<<<<<< HEAD
-=======
-  DEFVAR_LISP ("memory-full", Vmemory_full,
-	       doc: /* Non-nil means Emacs cannot get much more Lisp memory.  */);
-  Vmemory_full = Qnil;
-
-  DEFSYM (Qmemory_info, "memory-info");
-
->>>>>>> 7ee71ab6
   DEFSYM (Qconses, "conses");
   DEFSYM (Qsymbols, "symbols");
   DEFSYM (Qstrings, "strings");
