/* Allocator and garbage collector.

Copyright (C) 1985-1986, 1988, 1993-1995, 1997-2022 Free Software
Foundation, Inc.

This file is NOT part of GNU Emacs.

GNU Emacs is free software: you can redistribute it and/or modify
it under the terms of the GNU General Public License as published by
the Free Software Foundation, either version 3 of the License, or (at
your option) any later version.

GNU Emacs is distributed in the hope that it will be useful,
but WITHOUT ANY WARRANTY; without even the implied warranty of
MERCHANTABILITY or FITNESS FOR A PARTICULAR PURPOSE.  See the
GNU General Public License for more details.

You should have received a copy of the GNU General Public License
along with GNU Emacs.  If not, see <https://www.gnu.org/licenses/>.  */

/* The core gc task is marking Lisp objects in so-called vectorlikes,
   an unfortunate umbrella term for Emacs's various structs (buffers,
   windows, frames, etc.). "Vectorlikes" is meant to capture their
   role as containers of both Lisp_Objects (the "vector" part) and
   non-Lisp fields (the "like" part).  Not content with just one
   confusing moniker, Emacs also refers to vectorlikes as
   "pseudovectors".

   Pervasive in the GC code is casting the vectorlike as a `struct
   Lisp_Vector *`, then iterating over its N Lisp objects, say to mark
   them from reclamation, where N is masked off from a specialized
   header (PSEUDOVECTOR_SIZE_MASK).

   The vectorlike is an obfuscator, yes, but also a mnemonic to remind
   us that it must be so cast-able, that is, led by the word-sized
   header, then immediately followed by a variable number of
   Lisp_Objects.  Non-lisp fields must be placed at the end, and
   are cleaned up outside the gc in free_by_pvtype().

   The confabulation of Lisp_String and `struct sdata`.

   Lisp_Strings are doled from `struct string_block`s, and hold no
   actual data.

   Storage for actual data is doled from `struct sblock`s in units of
   `struct sdata`.  Strings larger than LARGE_STRING_THRESH, get their
   own sblock.

   A back-pointer from sdata points to its parent Lisp_String.  The
   Lisp_String, sadly, does not point to its sdata, but rather its
   sdata's DATA member field.  This necessitates the obfuscatory macro
   SDATA_OF_LISP_STRING() which performs an offset calculation to
   recover the whole sdata.  Sadly, again, SDATA_OF_LISP_STRING() is
   easily confused with SDATA() and SSDATA(), the latter two taking
   Lisp_Object (not `struct Lisp_String`) as the argument and
   returning its sdata's DATA member field (not the whole sdata).
*/

#include "alloc.h"

/* MALLOC_SIZE_NEAR (N) is a good number to pass to malloc when
   allocating a block of memory with size close to N bytes.
   For best results N should be a power of 2.

   When calculating how much memory to allocate, GNU malloc (SIZE)
   adds sizeof (size_t) to SIZE for internal overhead, and then rounds
   up to a multiple of MALLOC_ALIGNMENT.  Emacs can improve
   performance a bit on GNU platforms by arranging for the resulting
   size to be a power of two.  This heuristic is good for glibc 2.26
   (2017) and later, and does not affect correctness on other
   platforms.  */

#define MALLOC_SIZE_NEAR(n) \
  (ROUNDUP (max (n, sizeof (size_t)), MALLOC_ALIGNMENT) - sizeof (size_t))
#ifdef __i386
enum { MALLOC_ALIGNMENT = 16 };
#else
enum { MALLOC_ALIGNMENT = max (2 * sizeof (size_t), alignof (long double)) };
#endif

static bool gc_inhibited;
struct Lisp_String *(*static_string_allocator) (void);
struct Lisp_Vector *(*static_vector_allocator) (ptrdiff_t len, bool q_clear);
INTERVAL (*static_interval_allocator) (void);

#ifdef HAVE_PDUMPER
/* Number of finalizers run: used to loop over GC until we stop
   generating garbage.  */
int number_finalizers_run;
#endif

/* Exposed to lisp.h so that maybe_garbage_collect() can inline.  */

EMACS_INT bytes_since_gc;
EMACS_INT bytes_between_gc;
Lisp_Object Vmemory_full;
bool gc_in_progress;

/* Last recorded live and free-list counts.  */
static struct
{
  size_t total_conses, total_free_conses;
  size_t total_symbols, total_free_symbols;
  size_t total_strings, total_free_strings;
  size_t total_string_bytes;
  size_t total_vectors, total_vector_slots, total_free_vector_slots;
  size_t total_floats, total_free_floats;
  size_t total_intervals, total_free_intervals;
  size_t total_buffers;
} gcstat;

enum _GL_ATTRIBUTE_PACKED sdata_type
{
  Sdata_Unibyte = -1,
  Sdata_Pure = -2,
  Sdata_Pinned = -3,
};

/* Conservative stack scanning (mark_maybe_pointer) needs to
   trace an arbitrary address back to its respective memory block.

   To make these searches efficient, new blocks are stored in a global
   red-black tree which is "fixed" after every insertion or deletion
   such that:

   1. Every node is either red or black.
   2. Every leaf is black.
   3. If a node is red, then both its children are black.
   4. Every simple path from a node to a descendant leaf contains
      the same number of black nodes.
   5. The root is always black.

   These invariants balance the tree so that its height can be no
   greater than 2 log(N+1), where N is the number of internal nodes.
   Searches, insertions and deletions are done in O(log N).
  */

struct mem_node
{
  /* Children of this node.  These pointers are never NULL.  When there
     is no child, the value is CMEM_NIL, which points to a dummy node.  */
  struct mem_node *left, *right;

  /* The parent of this node.  In the root node, this is NULL.  */
  struct mem_node *parent;

  /* Start and end of allocated region.  */
  void *start, *end;

  /* Node color.  */
  enum {MEM_BLACK, MEM_RED} color;

  /* Memory type.  */
  enum mem_type type;
};

struct mem_node mem_z;
#define MEM_NIL &mem_z

/* True if malloc (N) is known to return storage suitably aligned for
   Lisp objects whenever N is a multiple of LISP_ALIGNMENT, or,
   equivalently when alignof (max_align_t) is a multiple of
   LISP_ALIGNMENT.  This works even for buggy platforms like MinGW
   circa 2020, where alignof (max_align_t) is 16 even though the
   malloc alignment is only 8, and where Emacs still works because it
   never does anything that requires an alignment of 16.  */
enum { MALLOC_IS_LISP_ALIGNED = alignof (max_align_t) % LISP_ALIGNMENT == 0 };

#define MALLOC_PROBE(size)			\
  do {						\
    if (profiler_memory_running)		\
      malloc_probe (size);			\
  } while (0)

/* Initialize it to a nonzero value to force it into data space
   (rather than bss space).  That way unexec will remap it into text
   space (pure), on some systems.  We have not implemented the
   remapping on more recent systems because this is less important
   nowadays than in the days of small memories and timesharing.  */

EMACS_INT pure[(PURESIZE + sizeof (EMACS_INT) - 1) / sizeof (EMACS_INT)] = {1,};
#define PUREBEG (char *) pure

/* Pointer to the pure area, and its size.  */

static char *purebeg;
static ptrdiff_t pure_size;

/* Number of bytes of pure storage used before pure storage overflowed.
   If this is non-zero, this implies that an overflow occurred.  */

static ptrdiff_t pure_bytes_used_before_overflow;

/* Index in pure at which next pure Lisp object will be allocated..  */

static ptrdiff_t pure_bytes_used_lisp;

/* Number of bytes allocated for non-Lisp objects in pure storage.  */

static ptrdiff_t pure_bytes_used_non_lisp;

/* If nonzero, this is a warning delivered by malloc and not yet
   displayed.  */

const char *pending_malloc_warning;

/* Pointer sanity only on request.  FIXME: Code depending on
   SUSPICIOUS_OBJECT_CHECKING is obsolete; remove it entirely.  */
#ifdef ENABLE_CHECKING
#define SUSPICIOUS_OBJECT_CHECKING 1
#endif

#ifdef SUSPICIOUS_OBJECT_CHECKING
struct suspicious_free_record
{
  void *suspicious_object;
  void *backtrace[128];
};
static void *suspicious_objects[32];
static int suspicious_object_index;
struct suspicious_free_record suspicious_free_history[64] EXTERNALLY_VISIBLE;
static int suspicious_free_history_index;
/* Find the first currently-monitored suspicious pointer in range
   [begin,end) or NULL if no such pointer exists.  */
static void *find_suspicious_object_in_range (void *begin, void *end);
static void detect_suspicious_free (void *ptr);
#else
# define find_suspicious_object_in_range(begin, end) ((void *) NULL)
# define detect_suspicious_free(ptr) ((void) 0)
#endif

static void unchain_finalizer (struct Lisp_Finalizer *);
static void mark_terminals (void);
static void gc_sweep (void);
static Lisp_Object make_pure_vector (ptrdiff_t);
static void mark_buffer (struct buffer *);

static void sweep_sdata (void);
extern Lisp_Object which_symbols (Lisp_Object, EMACS_INT) EXTERNALLY_VISIBLE;

static bool vectorlike_marked_p (const union vectorlike_header *);
static void set_vectorlike_marked (union vectorlike_header *);
static bool vector_marked_p (const struct Lisp_Vector *);
static void set_vector_marked (struct Lisp_Vector *);
static bool interval_marked_p (INTERVAL);
static void set_interval_marked (INTERVAL);
static void mark_interval_tree (INTERVAL *i);

static bool
deadp (Lisp_Object x)
{
  return EQ (x, dead_object ());
}

/* Root of the tree describing allocated Lisp memory.  */

static struct mem_node *mem_root;

/* Lowest and highest known address in the heap.  */

static void *min_heap_address, *max_heap_address;

/* Sentinel node of the tree.  */

static struct mem_node *mem_insert (void *, void *, enum mem_type);
static void mem_insert_fixup (struct mem_node *);
static void mem_rotate_left (struct mem_node *);
static void mem_rotate_right (struct mem_node *);
static void mem_delete (struct mem_node *);
static void mem_delete_fixup (struct mem_node *);

/* Addresses of staticpro'd variables.  Initialize it to a nonzero
   value if we might unexec; otherwise some compilers put it into
   BSS.  */

Lisp_Object const *staticvec[NSTATICS];

/* Index of next unused slot in staticvec.  */

int staticidx;

static void *pure_alloc (size_t, int);

/* Return PTR rounded up to the next multiple of ALIGNMENT.  */

static void *
pointer_align (void *ptr, int alignment)
{
  return (void *) ROUNDUP ((uintptr_t) ptr, alignment);
}

/* Extract the lisp struct payload of A.  */

static ATTRIBUTE_NO_SANITIZE_UNDEFINED void *
XPNTR (Lisp_Object a)
{
  return (SYMBOLP (a)
	  ? (char *) lispsym + (XLI (a) - LISP_WORD_TAG (Lisp_Symbol))
	  : (char *) XLP (a) - (XLI (a) & ~VALMASK));
}

static void
XFLOAT_INIT (Lisp_Object f, double n)
{
  XFLOAT (f)->u.data = n;
}

/* Head of a circularly-linked list of extant finalizers. */
struct Lisp_Finalizer finalizers;

/* Head of a circularly-linked list of finalizers that must be invoked
   because we deemed them unreachable.  This list must be global, and
   not a local inside garbage_collect, in case we GC again while
   running finalizers.  */
struct Lisp_Finalizer doomed_finalizers;

#if defined SIGDANGER || (!defined SYSTEM_MALLOC && !defined HYBRID_MALLOC)

/* Function malloc calls this if it finds we are near exhausting storage.  */

void
malloc_warning (const char *str)
{
  pending_malloc_warning = str;
}

#endif

/* Display an already-pending malloc warning.  */

void
display_malloc_warning (void)
{
  call3 (intern ("display-warning"),
	 intern ("alloc"),
	 build_string (pending_malloc_warning),
	 intern (":emergency"));
  pending_malloc_warning = 0;
}

/* True if a malloc-returned pointer P is suitably aligned for SIZE,
   where Lisp object alignment may be needed if SIZE is a multiple of
   LISP_ALIGNMENT.  */

static bool
laligned (void *p, size_t size)
{
  return (MALLOC_IS_LISP_ALIGNED
	  || (intptr_t) p % LISP_ALIGNMENT == 0
	  || size % LISP_ALIGNMENT != 0);
}

/* Like malloc but check for no memory and block interrupt input.  */

void *
xmalloc (size_t size)
{
  void *val = lmalloc (size, false);
  if (! val)
    memory_full (size);
  MALLOC_PROBE (size);
  return val;
}

/* Like the above, but zeroes out the memory just allocated.  */

void *
xzalloc (size_t size)
{
  void *val = lmalloc (size, true);
  if (! val)
    memory_full (size);
  MALLOC_PROBE (size);
  return val;
}

/* Like realloc but check for no memory and block interrupt input.  */

void *
xrealloc (void *block, size_t size)
{
  /* We can but won't assume realloc (NULL, size) works.  */
  void *val = block ? lrealloc (block, size) : lmalloc (size, false);
  if (! val)
    memory_full (size);
  MALLOC_PROBE (size);
  return val;
}

/* Like free() but check pdumper_object_p().  */

void
xfree (void *block)
{
  if (block && ! pdumper_object_p (block))
    free (block);
}

/* Other parts of Emacs pass large int values to allocator functions
   expecting ptrdiff_t.  This is portable in practice, but check it to
   be safe.  */
verify (INT_MAX <= PTRDIFF_MAX);

/* Allocate an array of NITEMS items, each of size ITEM_SIZE.
   Signal an error on memory exhaustion, and block interrupt input.  */

void *
xnmalloc (ptrdiff_t nitems, ptrdiff_t item_size)
{
  eassert (0 <= nitems && 0 < item_size);
  ptrdiff_t nbytes;
  if (INT_MULTIPLY_WRAPV (nitems, item_size, &nbytes) || SIZE_MAX < nbytes)
    memory_full (SIZE_MAX);
  return xmalloc (nbytes);
}

/* Reallocate an array PA to make it of NITEMS items, each of size ITEM_SIZE.
   Signal an error on memory exhaustion, and block interrupt input.  */

void *
xnrealloc (void *pa, ptrdiff_t nitems, ptrdiff_t item_size)
{
  eassert (0 <= nitems && 0 < item_size);
  ptrdiff_t nbytes;
  if (INT_MULTIPLY_WRAPV (nitems, item_size, &nbytes) || SIZE_MAX < nbytes)
    memory_full (SIZE_MAX);
  return xrealloc (pa, nbytes);
}

/* Grow PA, which points to an array of *NITEMS items, and return the
   location of the reallocated array, updating *NITEMS to reflect its
   new size.  The new array will contain at least NITEMS_INCR_MIN more
   items, but will not contain more than NITEMS_MAX items total.
   ITEM_SIZE is the size of each item, in bytes.

   ITEM_SIZE and NITEMS_INCR_MIN must be positive.  *NITEMS must be
   nonnegative.  If NITEMS_MAX is -1, it is treated as if it were
   infinity.

   If PA is null, then allocate a new array instead of reallocating
   the old one.

   Block interrupt input as needed.  If memory exhaustion occurs, set
   *NITEMS to zero if PA is null, and signal an error (i.e., do not
   return).

   Thus, to grow an array A without saving its old contents, do
   { xfree (A); A = NULL; A = xpalloc (NULL, &AITEMS, ...); }.
   The A = NULL avoids a dangling pointer if xpalloc exhausts memory
   and signals an error, and later this code is reexecuted and
   attempts to free A.  */

void *
xpalloc (void *pa, ptrdiff_t *nitems, ptrdiff_t nitems_incr_min,
	 ptrdiff_t nitems_max, ptrdiff_t item_size)
{
  ptrdiff_t n0 = *nitems;
  eassume (0 < item_size && 0 < nitems_incr_min && 0 <= n0 && -1 <= nitems_max);

  /* The approximate size to use for initial small allocation
     requests.  This is the largest "small" request for the GNU C
     library malloc.  */
  enum { DEFAULT_MXFAST = 64 * sizeof (size_t) / 4 };

  /* If the array is tiny, grow it to about (but no greater than)
     DEFAULT_MXFAST bytes.  Otherwise, grow it by about 50%.
     Adjust the growth according to three constraints: NITEMS_INCR_MIN,
     NITEMS_MAX, and what the C language can represent safely.  */

  ptrdiff_t n, nbytes;
  if (INT_ADD_WRAPV (n0, n0 >> 1, &n))
    n = PTRDIFF_MAX;
  if (0 <= nitems_max && nitems_max < n)
    n = nitems_max;

  ptrdiff_t adjusted_nbytes
    = ((INT_MULTIPLY_WRAPV (n, item_size, &nbytes) || SIZE_MAX < nbytes)
       ? min (PTRDIFF_MAX, SIZE_MAX)
       : nbytes < DEFAULT_MXFAST ? DEFAULT_MXFAST : 0);
  if (adjusted_nbytes)
    {
      n = adjusted_nbytes / item_size;
      nbytes = adjusted_nbytes - adjusted_nbytes % item_size;
    }

  if (! pa)
    *nitems = 0;
  if (n - n0 < nitems_incr_min
      && (INT_ADD_WRAPV (n0, nitems_incr_min, &n)
	  || (0 <= nitems_max && nitems_max < n)
	  || INT_MULTIPLY_WRAPV (n, item_size, &nbytes)))
    memory_full (SIZE_MAX);
  pa = xrealloc (pa, nbytes);
  *nitems = n;
  return pa;
}

/* Like strdup(), but uses xmalloc().  */

char *
xstrdup (const char *s)
{
  ptrdiff_t size;
  eassert (s);
  size = strlen (s) + 1;
  return memcpy (xmalloc (size), s, size);
}

/* Like above, but duplicates Lisp string to C string.  */

char *
xlispstrdup (Lisp_Object string)
{
  ptrdiff_t size = SBYTES (string) + 1;
  return memcpy (xmalloc (size), SSDATA (string), size);
}

/* Assign to *PTR a copy of STRING, freeing any storage *PTR formerly
   pointed to.  If STRING is null, assign it without copying anything.
   Allocate before freeing, to avoid a dangling pointer if allocation
   fails.  */

void
dupstring (char **ptr, char const *string)
{
  char *old = *ptr;
  *ptr = string ? xstrdup (string) : 0;
  xfree (old);
}

/* Like putenv, but (1) use the equivalent of xmalloc and (2) the
   argument is a const pointer.  */

void
xputenv (char const *string)
{
  if (putenv ((char *) string) != 0)
    memory_full (0);
}

/* Return a newly allocated memory block of SIZE bytes, remembering
   to free it when unwinding.  */
void *
record_xmalloc (size_t size)
{
  void *p = xmalloc (size);
  record_unwind_protect_ptr (xfree, p);
  return p;
}

/* Like malloc but used for allocating Lisp data.  NBYTES is the
   number of bytes to allocate, TYPE describes the intended use of the
   allocated memory block (for strings, for conses, ...).  */

#if ! USE_LSB_TAG
void *lisp_malloc_loser EXTERNALLY_VISIBLE;
#endif

static void *
lisp_malloc (size_t nbytes, bool q_clear, enum mem_type type)
{
  register void *val;
  val = lmalloc (nbytes, q_clear);

#if ! USE_LSB_TAG
  /* If the memory just allocated cannot be addressed thru a Lisp
     object's pointer, and it needs to be, that's equivalent to
     running out of memory.  */
  if (val && type != MEM_TYPE_NON_LISP)
    {
      Lisp_Object tem;
      XSETCONS (tem, (char *) val + nbytes - 1);
      if ((char *) XCONS (tem) != (char *) val + nbytes - 1)
	{
	  lisp_malloc_loser = val;
	  free (val);
	  val = 0;
	}
    }
#endif

  if (val && type != MEM_TYPE_NON_LISP)
    mem_insert (val, (char *) val + nbytes, type);

  if (! val)
    memory_full (nbytes);
  MALLOC_PROBE (nbytes);
  return val;
}

/* Free BLOCK.  This must be called to free memory allocated with a
   call to lisp_malloc.  */

static void
lisp_free (void *block)
{
  if (block && ! pdumper_object_p (block))
    {
      free (block);
      mem_delete (mem_find (block));
    }
}

/* The allocator malloc's blocks of BLOCK_ALIGN bytes.

   Structs for blocks are statically defined, so calculate (at compile-time)
   how many of each type will fit into its respective block.

   For simpler blocks consisting only of an object array and a next pointer,
   the numerator need only subtract off the size of the next pointer.

   For blocks with an additional gcmarkbits array, say float_block, we
   solve for y in the inequality:

     BLOCK_ALIGN > y * sizeof (Lisp_Float) + sizeof (bits_word) * (y /
     BITS_PER_BITS_WORD + 1) + sizeof (struct float_block *)
*/

enum
{
  /* Arbitrarily set in 2012 in commit 0dd6d66.  */
  GC_DEFAULT_THRESHOLD = (1 << 17) * word_size,

  BLOCK_NBITS = 10,
  BLOCK_ALIGN = 1 << BLOCK_NBITS,
  BLOCK_NBYTES = BLOCK_ALIGN - sizeof (uintptr_t), // subtract next ptr
  BLOCK_NINTERVALS = (BLOCK_NBYTES) / sizeof (struct interval),
  BLOCK_NSTRINGS = (BLOCK_NBYTES) / sizeof (struct Lisp_String),
  BLOCK_NSYMBOLS = (BLOCK_NBYTES) / sizeof (struct Lisp_Symbol),
  BLOCK_NFLOATS = ((BITS_PER_BITS_WORD / sizeof (bits_word))
		   * (BLOCK_NBYTES - sizeof (bits_word))
		   / ((BITS_PER_BITS_WORD / sizeof (bits_word))
		      * sizeof (struct Lisp_Float)
		      + 1)),
  BLOCK_NCONS = ((BITS_PER_BITS_WORD / sizeof (bits_word))
		 * (BLOCK_NBYTES - sizeof (bits_word))
		 / ((BITS_PER_BITS_WORD / sizeof (bits_word))
		    * sizeof (struct Lisp_Cons)
		    + 1)),

  /* Size `struct vector_block` */
  VBLOCK_ALIGN = (1 << PSEUDOVECTOR_SIZE_BITS),
  VBLOCK_NBYTES = VBLOCK_ALIGN - sizeof (uintptr_t), // subtract next ptr
  LISP_VECTOR_MIN = header_size + sizeof (Lisp_Object), // vector of one
  LARGE_VECTOR_THRESH = (VBLOCK_NBYTES >> 1) - word_size,

  /* Amazingly, free list per vector word-length.  */
  VBLOCK_NFREE_LISTS = 1 + (VBLOCK_NBYTES - LISP_VECTOR_MIN) / word_size,

  SBLOCK_NBITS = 13,
  SBLOCK_NBYTES = MALLOC_SIZE_NEAR(1 << SBLOCK_NBITS),
  LARGE_STRING_THRESH = (SBLOCK_NBYTES >> 3),
};
// should someone decide to muck with VBLOCK_ALIGN...
verify (VBLOCK_ALIGN % LISP_ALIGNMENT == 0);
verify (VBLOCK_ALIGN <= (1 << PSEUDOVECTOR_SIZE_BITS));

#if (defined HAVE_ALIGNED_ALLOC			\
     || (defined HYBRID_MALLOC			\
	 ? defined HAVE_POSIX_MEMALIGN		\
	 : !defined SYSTEM_MALLOC))
# define USE_ALIGNED_ALLOC 1
#elif !defined HYBRID_MALLOC && defined HAVE_POSIX_MEMALIGN
# define USE_ALIGNED_ALLOC 1
# define aligned_alloc my_aligned_alloc /* Avoid collision with lisp.h.  */
static void *
aligned_alloc (size_t alignment, size_t size)
{
  /* Permit suspect assumption that ALIGNMENT is either BLOCK_ALIGN or
     LISP_ALIGNMENT since we'll rarely get here.  */
  eassume (alignment == BLOCK_ALIGN
	   || (! MALLOC_IS_LISP_ALIGNED && alignment == LISP_ALIGNMENT));

  /* Verify POSIX invariant ALIGNMENT = (2^x) * sizeof (void *).  */
  verify (BLOCK_ALIGN % sizeof (void *) == 0
	  && POWER_OF_2 (BLOCK_ALIGN / sizeof (void *)));
  verify (MALLOC_IS_LISP_ALIGNED
	  || (LISP_ALIGNMENT % sizeof (void *) == 0
	      && POWER_OF_2 (LISP_ALIGNMENT / sizeof (void *))));

  void *p;
  return posix_memalign (&p, alignment, size) == 0 ? p : 0;
}
#endif

/* Request at least SIZE bytes from malloc, ensuring returned
   pointer is Lisp-aligned.

   If T is an enum Lisp_Type and L = make_lisp_ptr (P, T), then
   code seeking P such that XPNTR (L) == P and XTYPE (L) == T, or,
   in less formal terms, seeking to allocate a Lisp object, should
   call lmalloc().

   Q_CLEAR uses calloc() instead of malloc().
*/

void *
lmalloc (size_t size, bool q_clear)
{
  /* xrealloc() relies on lmalloc() returning non-NULL even for SIZE
     == 0.  So, if ! MALLOC_0_IS_NONNULL, must avoid malloc'ing 0.  */
  size_t adjsize = MALLOC_0_IS_NONNULL ? size : max (size, LISP_ALIGNMENT);

  /* Prefer malloc() but if ! MALLOC_IS_LISP_ALIGNED, an exceptional
     case, then prefer aligned_alloc(), provided SIZE is a multiple of
     ALIGNMENT which aligned_alloc() requires.  */
#ifdef USE_ALIGNED_ALLOC
  if (! MALLOC_IS_LISP_ALIGNED)
    {
      if (adjsize % LISP_ALIGNMENT == 0)
	{
	  void *p = aligned_alloc (LISP_ALIGNMENT, adjsize);
	  if (q_clear && p && adjsize)
	    memclear (p, adjsize);
	  return p;
	}
      else
	{
	  /* Otherwise resign ourselves to loop that may never
	     terminate.  */
	}
    }
#endif
  void *p = NULL;
  for (;;)
    {
      p = q_clear ? calloc (1, adjsize) : malloc (adjsize);
      if (! p || MALLOC_IS_LISP_ALIGNED || laligned (p, adjsize))
	break;
      free (p);
      adjsize = max (adjsize, adjsize + LISP_ALIGNMENT);
    }
  eassert (! p || laligned (p, adjsize));
  return p;
}

void *
lrealloc (void *p, size_t size)
{
  /* xrealloc() relies on lrealloc() returning non-NULL even for size
     == 0.  MALLOC_0_IS_NONNULL does not mean REALLOC_0_IS_NONNULL.  */
  size_t adjsize = max (size, LISP_ALIGNMENT);
  void *newp = p;
  for (;;)
    {
      newp = realloc (newp, adjsize);
      if (! adjsize || ! newp || MALLOC_IS_LISP_ALIGNED || laligned (newp, adjsize))
	break;
      adjsize = max (adjsize, adjsize + LISP_ALIGNMENT);
    }
  eassert (! newp || laligned (newp, adjsize));
  return newp;
}

/* An aligned block of memory.  */
struct ablock
{
  union
  {
    char payload[BLOCK_NBYTES];
    struct ablock *next_free;
  } x;

  /* ABASE is the aligned base of the ablocks.  It is overloaded to
     hold a virtual "busy" field that counts twice the number of used
     ablock values in the parent ablocks, plus one if the real base of
     the parent ablocks is ABASE (if the "busy" field is even, the
     word before the first ablock holds a pointer to the real base).
     The first ablock has a "busy" ABASE, and the others have an
     ordinary pointer ABASE.  To tell the difference, the code assumes
     that pointers, when cast to uintptr_t, are at least 2 *
     ABLOCKS_NBLOCKS + 1.  */
  struct ablocks *abase;
};
verify (sizeof (struct ablock) % BLOCK_ALIGN == 0);

#define ABLOCKS_NBLOCKS (1 << 4)

struct ablocks
{
  struct ablock blocks[ABLOCKS_NBLOCKS];
};
verify (sizeof (struct ablocks) % BLOCK_ALIGN == 0);

#define ABLOCK_ABASE(block) \
  (((uintptr_t) (block)->abase) <= (1 + 2 * ABLOCKS_NBLOCKS)	\
   ? (struct ablocks *) (block)					\
   : (block)->abase)

/* Virtual "busy" field.  */
#define ABLOCKS_BUSY(a_base) ((a_base)->blocks[0].abase)

/* Pointer to the (not necessarily aligned) malloc block.  */
#ifdef USE_ALIGNED_ALLOC
#define ABLOCKS_BASE(abase) (abase)
#else
#define ABLOCKS_BASE(abase) \
  (1 & (intptr_t) ABLOCKS_BUSY (abase) ? abase : ((void **) (abase))[-1])
#endif

static struct ablock *free_ablock;

/* Allocate an aligned block of NBYTES.  */
static void *
lisp_align_malloc (size_t nbytes, enum mem_type type)
{
  void *base, *val;
  struct ablocks *abase;

  eassert (nbytes < BLOCK_ALIGN);

  if (! free_ablock)
    {
      int i;
      bool aligned;

#ifdef USE_ALIGNED_ALLOC
      abase = base = aligned_alloc (BLOCK_ALIGN, sizeof (struct ablocks));
#else
      base = malloc (sizeof (struct ablocks));
      abase = pointer_align (base, BLOCK_ALIGN);
#endif

      if (! base)
	memory_full (sizeof (struct ablocks));

      aligned = (base == abase);
      if (! aligned)
	((void **) abase)[-1] = base;

#if ! USE_LSB_TAG
      /* If the memory just allocated cannot be addressed thru a Lisp
	 object's pointer, and it needs to be, that's equivalent to
	 running out of memory.  */
      if (type != MEM_TYPE_NON_LISP)
	{
	  Lisp_Object tem;
	  char *end = (char *) base + sizeof (struct ablocks) - 1;
	  XSETCONS (tem, end);
	  if ((char *) XCONS (tem) != end)
	    {
	      lisp_malloc_loser = base;
	      free (base);
	      memory_full (SIZE_MAX);
	    }
	}
#endif

      /* Initialize the blocks and put them on the free list.
	 If BASE was not properly aligned, we can't use the last block.  */
      for (i = 0; i < (aligned ? ABLOCKS_NBLOCKS : ABLOCKS_NBLOCKS - 1); ++i)
	{
	  abase->blocks[i].abase = abase;
	  abase->blocks[i].x.next_free = free_ablock;
	  free_ablock = &abase->blocks[i];
	}
      intptr_t ialigned = aligned;
      ABLOCKS_BUSY (abase) = (struct ablocks *) ialigned;

      eassert ((uintptr_t) abase % BLOCK_ALIGN == 0);
      eassert (ABLOCK_ABASE (&abase->blocks[3]) == abase); /* 3 is arbitrary */
      eassert (ABLOCK_ABASE (&abase->blocks[0]) == abase);
      eassert (ABLOCKS_BASE (abase) == base);
      eassert ((intptr_t) ABLOCKS_BUSY (abase) == aligned);
    }

  abase = ABLOCK_ABASE (free_ablock);
  ABLOCKS_BUSY (abase)
    = (struct ablocks *) (2 + (intptr_t) ABLOCKS_BUSY (abase));
  val = free_ablock;
  free_ablock = free_ablock->x.next_free;

  if (type != MEM_TYPE_NON_LISP)
    mem_insert (val, (char *) val + nbytes, type);

  MALLOC_PROBE (nbytes);

  eassert (0 == ((uintptr_t) val) % BLOCK_ALIGN);
  return val;
}

static void
lisp_align_free (void *block)
{
  struct ablock *ablock = block;
  struct ablocks *abase = ABLOCK_ABASE (ablock);

  mem_delete (mem_find (block));

  /* Put on free list.  */
  ablock->x.next_free = free_ablock;
  free_ablock = ablock;
  /* Update busy count.  */
  intptr_t busy = (intptr_t) ABLOCKS_BUSY (abase) - 2;
  eassume (0 <= busy && busy <= 2 * ABLOCKS_NBLOCKS - 1);
  ABLOCKS_BUSY (abase) = (struct ablocks *) busy;

  if (busy < 2)
    { /* All the blocks are free.  */
      int i = 0;
      bool aligned = busy;
      struct ablock **tem = &free_ablock;
      struct ablock *atop = &abase->blocks[aligned ? ABLOCKS_NBLOCKS : ABLOCKS_NBLOCKS - 1];

      while (*tem)
	{
	  if (*tem >= (struct ablock *) abase && *tem < atop)
	    {
	      i++;
	      *tem = (*tem)->x.next_free;
	    }
	  else
	    tem = &(*tem)->x.next_free;
	}
      eassert ((aligned & 1) == aligned);
      eassert (i == (aligned ? ABLOCKS_NBLOCKS : ABLOCKS_NBLOCKS - 1));
#ifdef USE_POSIX_MEMALIGN
      eassert ((uintptr_t) ABLOCKS_BASE (abase) % BLOCK_ALIGN == 0);
#endif
      free (ABLOCKS_BASE (abase));
    }
}

struct interval_block
{
  /* Data first, to preserve alignment.  */
  struct interval intervals[BLOCK_NINTERVALS];
  struct interval_block *next;
};

static struct interval_block *interval_block;
static int interval_block_index = BLOCK_NINTERVALS;
static INTERVAL interval_free_list;

static INTERVAL
allocate_interval (void)
{
  INTERVAL val;

  if (interval_free_list)
    {
      val = interval_free_list;
      interval_free_list = INTERVAL_PARENT (interval_free_list);
    }
  else
    {
      if (interval_block_index == BLOCK_NINTERVALS)
	{
	  struct interval_block *newi
	    = lisp_malloc (sizeof *newi, false, MEM_TYPE_NON_LISP);

	  newi->next = interval_block;
	  interval_block = newi;
	  interval_block_index = 0;
	}
      val = &interval_block->intervals[interval_block_index++];
    }

  bytes_since_gc += sizeof (struct interval);
  intervals_consed++;
  RESET_INTERVAL (val);
  val->gcmarkbit = false;
  return val;
}

static void
mark_interval_tree_functor (INTERVAL *i, void *dummy)
{
  eassert (! interval_marked_p (*i));
  set_interval_marked (*i);
  mark_object (&(*i)->plist);
}

static void
mark_interval_tree_functor_mgc (INTERVAL *i, void *dummy)
{
  eassert (! interval_marked_p (*i));
  if (mgc_xpntr_p (*i) && ! mgc_fwd_xpntr (*i))
    {
      *i = mgc_flip_xpntr (*i, Space_Interval);
      if (INTERVAL_HAS_OBJECT (*i))
	mark_object (&(*i)->up.obj);
      else if (INTERVAL_HAS_PARENT (*i))
	mark_interval_tree (&(*i)->up.interval);
      mark_object (&(*i)->plist);
    }
}

/* Mark the interval tree rooted in I.  */

static void
mark_interval_tree (INTERVAL *i)
{
  if (! *i)
    return;
  if (mgc_xpntr_p (*i))
    {
      /* INTERVAL *root = i;
	 for ( ; ! NULL_PARENT (*root); root = &(*root)->up.interval);
	 eassert (mgc_xpntr_p (*root));
	 traverse_intervals_noorder (i, mark_interval_tree_functor_mgc, NULL)
      */
      traverse_intervals_noorder (i, mark_interval_tree_functor_mgc, NULL);
    }
  else if (! interval_marked_p (*i))
    traverse_intervals_noorder (i, mark_interval_tree_functor, NULL);
}

struct sblock
{
  struct sblock *next;

  /* Points to next available sdata in DATA.
     Points past end of sblock if none available.  */
  sdata *next_free;
  sdata data[FLEXIBLE_ARRAY_MEMBER];
};

struct string_block
{
  /* Data first, to preserve alignment.  */
  struct Lisp_String strings[BLOCK_NSTRINGS];
  struct string_block *next;
};

/* The NEXT pointers point in the direction of oldest_sblock to
   current_sblock.  We always allocate from current_sblock.  */

#define NEXT_FREE_LISP_STRING(S) ((S)->u.next)

static struct sblock *oldest_sblock, *current_sblock;
static struct sblock *large_sblocks;
static struct string_block *string_blocks;
static struct Lisp_String *string_free_list;

#ifdef GC_CHECK_STRING_OVERRUN

/* Check for overrun in string data blocks by appending a small
   "cookie" after each allocated string data block, and check for the
   presence of this cookie during GC.  */
# define GC_STRING_OVERRUN_COOKIE_SIZE ROUNDUP (4, alignof (sdata))
static char const string_overrun_cookie[GC_STRING_OVERRUN_COOKIE_SIZE] =
  { '\xde', '\xad', '\xbe', '\xef', /* Perhaps some zeros here.  */ };

#else
# define GC_STRING_OVERRUN_COOKIE_SIZE 0
#endif

/* Return the size of an sdata structure large enough to hold N bytes
   of string data.  This counts the sdata structure, the N bytes, a
   terminating NUL byte, and alignment padding.  */

static ptrdiff_t
sdata_size (ptrdiff_t n)
{
  /* Reserve space for the nbytes union member even when N + 1 is less
     than the size of that member.  */
  ptrdiff_t unaligned_size = max (FLEXSIZEOF (struct sdata, data, 0) + n + 1,
				  sizeof (sdata));
  int sdata_align = max (FLEXALIGNOF (sdata), alignof (sdata));
  return (unaligned_size + sdata_align - 1) & ~(sdata_align - 1);
}

/* Extra bytes to allocate for each string.  */
#define GC_STRING_EXTRA GC_STRING_OVERRUN_COOKIE_SIZE

/* Exact bound on the number of bytes in a string, not counting the
   terminating null.  A string cannot contain more bytes than
   STRING_BYTES_BOUND, nor can it be so long that the size_t
   arithmetic in allocate_sdata would overflow while it is
   calculating a value to be passed to malloc.  */
static ptrdiff_t const STRING_BYTES_MAX =
  min (STRING_BYTES_BOUND,
       ((SIZE_MAX
	 - GC_STRING_EXTRA
	 - FLEXSIZEOF (struct sblock, data, 0)
	 - FLEXSIZEOF (struct sdata, data, 0))
	& ~(sizeof (EMACS_INT) - 1)));

static void
init_strings (void)
{
  empty_unibyte_string = make_pure_string ("", 0, 0, 0);
  staticpro (&empty_unibyte_string);
  empty_multibyte_string = make_pure_string ("", 0, 0, 1);
  staticpro (&empty_multibyte_string);
}

#ifdef GC_CHECK_STRING_BYTES

static int check_string_bytes_count;

/* Like macro STRING_BYTES, but with debugging check.  Can be
   called during GC, so pay attention to the mark bit.  */

ptrdiff_t
string_bytes (struct Lisp_String *s)
{
  ptrdiff_t nbytes =
    (s->u.s.size_byte < 0 ? s->u.s.size & ~ARRAY_MARK_FLAG : s->u.s.size_byte);

  if (! PURE_P (s) && ! pdumper_object_p (s) && s->u.s.data
      && nbytes != SDATA_OF_LISP_STRING (s)->nbytes)
    emacs_abort ();
  return nbytes;
}

/* Check validity of Lisp strings' string_bytes member in B.  */

static void
check_sblock (struct sblock *b)
{
  for (sdata *from = b->data, *end = b->next_free; from < end; )
    {
      ptrdiff_t nbytes = sdata_size (from->string
				     ? string_bytes (from->string)
				     : from->nbytes);
      from = (sdata *) ((char *) from + nbytes + GC_STRING_EXTRA);
    }
}

/* Check validity of Lisp strings' string_bytes member.  ALL_P
   means check all strings, otherwise check only most
   recently allocated strings.  Used for hunting a bug.  */

static void
check_string_bytes (bool all_p)
{
  if (all_p)
    {
      struct sblock *b;

      for (b = large_sblocks; b; b = b->next)
	{
	  struct Lisp_String *s = b->data[0].string;
	  if (s)
	    string_bytes (s);
	}

      for (b = oldest_sblock; b; b = b->next)
	check_sblock (b);
    }
  else if (current_sblock)
    check_sblock (current_sblock);
}

#else /* not GC_CHECK_STRING_BYTES */

#define check_string_bytes(all) ((void) 0)

#endif /* GC_CHECK_STRING_BYTES */

#ifdef GC_CHECK_STRING_FREE_LIST

/* Walk through the string free list looking for bogus next pointers.
   This may catch buffer overrun from a previous string.  */

static void
check_string_free_list (void)
{
  struct Lisp_String *s;

  /* Pop a Lisp_String off the free list.  */
  s = string_free_list;
  while (s != NULL)
    {
      if ((uintptr_t) s < BLOCK_ALIGN)
	emacs_abort ();
      s = NEXT_FREE_LISP_STRING (s);
    }
}
#else
#define check_string_free_list()
#endif

/* Return a new Lisp_String.  */

static struct Lisp_String *
allocate_string (void)
{
  struct Lisp_String *s;

  /* Our normal scheme: chunks begin life on a newly allocated block,
     then get reclaimed as links in the free list.

     For strings, however, chunks begin life on the free list.

     It's largely a bureacratic distinction since in either scheme, we
     only allocate new blocks when all the free list is spoken for.  */
  if (string_free_list == NULL)
    {
      struct string_block *b = lisp_malloc (sizeof *b, false, MEM_TYPE_STRING);
      b->next = string_blocks;
      string_blocks = b;

      for (int i = BLOCK_NSTRINGS - 1; i >= 0; --i)
	{
	  s = b->strings + i;
	  s->u.s.data = NULL; /* invariant for free-list strings */
	  NEXT_FREE_LISP_STRING (s) = string_free_list;
	  string_free_list = s;
	}
    }

  check_string_free_list ();

  /* Pop a Lisp_String off the free list.  */
  s = string_free_list;
  string_free_list = NEXT_FREE_LISP_STRING (s);

  ++strings_consed;
  bytes_since_gc += sizeof *s;

#ifdef GC_CHECK_STRING_BYTES
  if (! noninteractive)
    {
      if (++check_string_bytes_count == 200)
	{
	  check_string_bytes_count = 0;
	  check_string_bytes (1);
	}
      else
	check_string_bytes (0);
    }
#endif /* GC_CHECK_STRING_BYTES */

  return s;
}

/* Populate S with the next free sdata in CURRENT_SBLOCK.

   Large strings get their own sblock in LARGE_SBLOCKS.
*/

static void
allocate_sdata (struct Lisp_String *s,
		EMACS_INT nchars, EMACS_INT nbytes,
		bool immovable)
{
  sdata *the_data;
  struct sblock *b;
  ptrdiff_t sdata_nbytes;

  eassert (nbytes >= nchars);

  if (nbytes > STRING_BYTES_MAX)
    error ("Requested %ld bytes exceeds %ld", nbytes, STRING_BYTES_MAX);

  sdata_nbytes = sdata_size (nbytes);

  if (nbytes > LARGE_STRING_THRESH || immovable)
    {
      size_t size = FLEXSIZEOF (struct sblock, data, sdata_nbytes);
      b = lisp_malloc (size + GC_STRING_EXTRA, false, MEM_TYPE_NON_LISP);
      the_data = b->data;
      b->next = large_sblocks;
      b->next_free = the_data;
      large_sblocks = b;
    }
  else
    {
      b = current_sblock;

      if (b == NULL
	  || ((SBLOCK_NBYTES - GC_STRING_EXTRA) <
	      ((char *) b->next_free - (char *) b + sdata_nbytes)))
	{
	  /* Not enough room in the current sblock.  */
	  b = lisp_malloc (SBLOCK_NBYTES, false, MEM_TYPE_NON_LISP);
	  the_data = b->data;
	  b->next = NULL;
	  b->next_free = the_data;

	  if (current_sblock)
	    current_sblock->next = b;
	  else
	    oldest_sblock = b;
	  current_sblock = b;
	}

      the_data = b->next_free;
    }

  the_data->string = s;
  b->next_free = (sdata *) ((char *) the_data + sdata_nbytes + GC_STRING_EXTRA);
  eassert ((uintptr_t) b->next_free % alignof (sdata) == 0);

  the_data->nbytes = nbytes;
  s->u.s.data = the_data->data;
  s->u.s.size = nchars;
  s->u.s.size_byte = nbytes;
  s->u.s.data[nbytes] = '\0'; /* NBYTES is exclusive of the NUL terminator. */
#ifdef GC_CHECK_STRING_OVERRUN
  memcpy ((char *) the_data + sdata_nbytes, string_overrun_cookie,
	  GC_STRING_OVERRUN_COOKIE_SIZE);
#endif

  bytes_since_gc += sdata_nbytes;
}

/* Reallocate multibyte STRING data when a single character is replaced.
   The character is at byte offset CIDX_BYTE in the string.
   The character being replaced is CLEN bytes long,
   and the character that will replace it is NEW_CLEN bytes long.
   Return the address where the caller should store the new character.  */

unsigned char *
resize_string_data (Lisp_Object string, ptrdiff_t cidx_byte,
		    int clen, int new_clen)
{
  eassume (STRING_MULTIBYTE (string));
  sdata *old_sdata = SDATA_OF_LISP_STRING (XSTRING (string));
  ptrdiff_t nchars = SCHARS (string);
  ptrdiff_t nbytes = SBYTES (string);
  ptrdiff_t new_nbytes = nbytes + (new_clen - clen);
  unsigned char *data = SDATA (string);
  unsigned char *new_charaddr;

  if (sdata_size (nbytes) == sdata_size (new_nbytes))
    {
      /* No need to reallocate, as the size change falls within the
	 alignment slop.  */
      XSTRING (string)->u.s.size_byte = new_nbytes;
      old_sdata->nbytes = new_nbytes;
      new_charaddr = data + cidx_byte;
      memmove (new_charaddr + new_clen, new_charaddr + clen,
	       nbytes - (cidx_byte + (clen - 1)));
    }
  else
    {
      allocate_sdata (XSTRING (string), nchars, new_nbytes, false);
      unsigned char *new_data = SDATA (string);
      new_charaddr = new_data + cidx_byte;
      memcpy (new_charaddr + new_clen, data + cidx_byte + clen,
	      nbytes - (cidx_byte + clen));
      memcpy (new_data, data, cidx_byte);

      /* Mark old string data as free by setting its string back-pointer
	 to null, and record the size of the data in it.  */
      old_sdata->nbytes = nbytes;
      old_sdata->string = NULL;
    }

  clear_string_char_byte_cache ();

  return new_charaddr;
}

static void
sweep_strings (void)
{
  struct string_block *live_blocks = NULL;

  gcstat.total_string_bytes
    = gcstat.total_strings
    = gcstat.total_free_strings
    = 0;

  string_free_list = NULL;

  for (struct string_block *next, *b = string_blocks; b != NULL; b = next)
    {
      int i, nfree = 0;
      struct Lisp_String *restore_free_list = string_free_list;

      next = b->next; /* B might not exist later, so store NEXT now.  */

      for (i = 0; i < BLOCK_NSTRINGS; ++i)
	{
	  struct Lisp_String *s = b->strings + i;
	  if (s->u.s.data != NULL) /* means S is live but is it marked?  */
	    {
	      if (XSTRING_MARKED_P (s))
		{
		  /* S shall remain in live state.  */
		  XUNMARK_STRING (s);

		  /* Do not use string_(set|get)_intervals here.  */
		  s->u.s.intervals = balance_intervals (s->u.s.intervals);

		  gcstat.total_strings++;
		  gcstat.total_string_bytes += STRING_BYTES (s);
		}
	      else
		{
		  /* S goes to dead state.  */
		  sdata *data = SDATA_OF_LISP_STRING (s);

		  /* Save length so that sweep_sdata() knows how far
		     to move the hare-tortoise pointers.  */
		  eassert (data->nbytes == STRING_BYTES (s));

		  /* sweep_sdata() needs this for compaction.  */
		  data->string = NULL;

		  /* Invariant of free-list Lisp_Strings.  */
		  s->u.s.data = NULL;

		  /* Put on free list.  */
		  NEXT_FREE_LISP_STRING (s) = string_free_list;
		  string_free_list = s;
		  ++nfree;
		}
	    }
	  else /* s->u.s.data == NULL */
	    {
	      /* S inexplicably not already on free list.  */
	      NEXT_FREE_LISP_STRING (s) = string_free_list;
	      string_free_list = s;
	      ++nfree;
	    }
	} /* for each Lisp_String in block B.  */

      if (/* B contains only free-list entries...  */
	  nfree >= BLOCK_NSTRINGS
	  /* ... and B not among first two such reclaimed blocks.  */
	  && gcstat.total_free_strings > BLOCK_NSTRINGS)
	{
	  /* Harvest B back to OS.  */
	  lisp_free (b);
	  string_free_list = restore_free_list;
	}
      else
	{
	  gcstat.total_free_strings += nfree;
	  b->next = live_blocks;
	  live_blocks = b;
	}
    } /* for each string block B.  */

  check_string_free_list ();

  string_blocks = live_blocks;
  sweep_sdata ();

  check_string_free_list ();
}

static void
sweep_sdata (void)
{
  /* Simple sweep of large sblocks.  Side effect: reverses list.  */
  struct sblock *swept_large_sblocks = NULL;
  for (struct sblock *next, *b = large_sblocks; b != NULL; b = next)
    {
      next = b->next;

      if (b->data[0].string == NULL)
	lisp_free (b);
      else
	{
	  b->next = swept_large_sblocks;
	  swept_large_sblocks = b;
	}
    }
  large_sblocks = swept_large_sblocks;

  /* Less simple compaction of non-large sblocks.

     TB is the "to block", or the prevailing memmove destination sblock.
     B is the "from block", or the current memmove source sblock.

     The TO sdata tortoise lags with TB.
     The FROM sdata hare iterates over current B.

     We memmove FROM to TO for all B in the sblock list
     (oldest_sblock...current_sblock), and therein lies the
     compaction.
  */
  struct sblock *tb = oldest_sblock;
  if (tb)
    {
      sdata *end_tb = (sdata *) ((char *) tb + SBLOCK_NBYTES);
      sdata *to = tb->data;

      for (struct sblock *b = tb; b != NULL; b = b->next)
	{
	  eassert ((char *) b->next_free <= (char *) b + SBLOCK_NBYTES);
	  for (sdata *next_from, *end_from = b->next_free, *from = b->data;
	       from < end_from;
	       from = next_from)
	    {
	      struct Lisp_String *s = from->string;
	      const ptrdiff_t nbytes = from->nbytes;
	      const ptrdiff_t step = sdata_size (nbytes) + GC_STRING_EXTRA;
	      eassert (!s || ! XSTRING_MARKED_P (s));
	      eassert (nbytes <= LARGE_STRING_THRESH);

#ifdef GC_CHECK_STRING_BYTES
	      /* Check that the string size recorded in the string is the
		 same as the one recorded in the sdata structure.  */
	      if (s && string_bytes (s) != from->nbytes)
		emacs_abort ();
#endif /* GC_CHECK_STRING_BYTES */

	      /* Compute NEXT_FROM now before FROM can mutate.  */
	      next_from = (sdata *) ((char *) from + step);

#ifdef GC_CHECK_STRING_OVERRUN
	      if (memcmp (string_overrun_cookie,
			  (char *) next_from - GC_STRING_OVERRUN_COOKIE_SIZE,
			  GC_STRING_OVERRUN_COOKIE_SIZE))
		emacs_abort ();
#endif

	      if (s != NULL) /* a live string to be compacted */
		{
		  sdata *next_to = (sdata *) ((char *) to + step);
		  if (next_to > end_tb)
		    {
		      /* TB is full, proceed with the next sblock.  */
		      tb->next_free = to;
		      tb = tb->next;
		      end_tb = (sdata *) ((char *) tb + SBLOCK_NBYTES);
		      to = tb->data;
		      next_to = (sdata *) ((char *) to + step);
		    }

		  if (from != to)
		    {
		      eassert (tb != b || to < from);
		      memmove (to, from, step);
		      to->string->u.s.data = to->data;
		    }

		  to = next_to;
		}
	    }
	}

      /* Any sblocks following TB can be free'd.  */
      for (struct sblock *b = tb->next; b != NULL; )
	{
	  struct sblock *next = b->next;
	  lisp_free (b);
	  b = next;
	}

      tb->next_free = to;
      tb->next = NULL;
    }
  current_sblock = tb;
}

static Lisp_Object new_lisp_string (EMACS_INT, EMACS_INT, bool);

DEFUN ("make-string", Fmake_string, Smake_string, 2, 3, 0,
       doc: /* Make a string.
Return a string of LENGTH instances of INIT, which should
be a numeric character code, e.g., ?x.
The string is unibyte unless INIT is not ASCII or MULTIBYTE is non-nil.
*/)
  (Lisp_Object length, Lisp_Object init, Lisp_Object multibyte)
{
  Lisp_Object val;
  int init_char;
  CHECK_FIXNAT (length);
  CHECK_CHARACTER (init);
  init_char = XFIXNAT (init);

  if (ASCII_CHAR_P (init_char) && NILP (multibyte))
    {
      EMACS_INT nbytes = XFIXNUM (length);
      val = new_lisp_string (nbytes, nbytes, false);
      memset (SDATA (val), init_char, nbytes);
      SDATA (val)[nbytes] = 0;
    }
  else
    {
      unsigned char str[MAX_MULTIBYTE_LENGTH];
      ptrdiff_t len = CHAR_STRING (init_char, str);
      EMACS_INT nbytes, string_len = XFIXNUM (length);

      if (INT_MULTIPLY_WRAPV (len, string_len, &nbytes))
	error ("Product of %ld * %ld overflows", len, string_len);

      val = new_lisp_string (string_len, nbytes, true);
      unsigned char *beg = SDATA (val), *end = beg + nbytes;
      for (unsigned char *p = beg; p < end; p += len)
	{
	  /* First time we just copy STR to the data of VAL.  */
	  if (p == beg)
	    memcpy (p, str, len);
	  else
	    {
	      /* Next time we copy largest possible chunk from
		 initialized to uninitialized part of VAL.  */
	      len = min (p - beg, end - p);
	      memcpy (p, beg, len);
	    }
	}
    }
  return val;
}

/* Fill A with 1 bits if INIT is non-nil, and with 0 bits otherwise.
   Return A.  */

Lisp_Object
bool_vector_fill (Lisp_Object a, Lisp_Object init)
{
  EMACS_INT nbits = bool_vector_size (a);
  if (0 < nbits)
    {
      unsigned char *data = bool_vector_uchar_data (a);
      int pattern = NILP (init) ? 0 : (1 << BOOL_VECTOR_BITS_PER_CHAR) - 1;
      ptrdiff_t nbytes = bool_vector_bytes (nbits);
      int last_mask = ~ (~0u << ((nbits - 1) % BOOL_VECTOR_BITS_PER_CHAR + 1));
      memset (data, pattern, nbytes - 1);
      data[nbytes - 1] = pattern & last_mask;
    }
  return a;
}

/* Return a newly allocated, uninitialized bool vector of size NBITS.  */

Lisp_Object
make_bool_vector (EMACS_INT nbits)
{
  Lisp_Object val;
  EMACS_INT words = bool_vector_words (nbits);
  EMACS_INT word_bytes = words * sizeof (bits_word);
  EMACS_INT needed_elements = ((bool_header_size - header_size + word_bytes
				+ word_size - 1)
			       / word_size);
  if (PTRDIFF_MAX < needed_elements)
    memory_full (SIZE_MAX);
  struct Lisp_Bool_Vector *p
    = (struct Lisp_Bool_Vector *) static_vector_allocator (needed_elements, false);
  XSETVECTOR (val, p);
  XSETPVECTYPESIZE (XVECTOR (val), PVEC_BOOL_VECTOR, 0, 0);
  p->size = nbits;

  /* Clear padding at the end.  */
  if (words)
    p->data[words - 1] = 0;

  return val;
}

DEFUN ("make-bool-vector", Fmake_bool_vector, Smake_bool_vector, 2, 2, 0,
       doc: /* Return a new bool-vector of length LENGTH, using INIT for each element.
LENGTH must be a number.  INIT matters only in whether it is t or nil.  */)
  (Lisp_Object length, Lisp_Object init)
{
  Lisp_Object val;

  CHECK_FIXNAT (length);
  val = make_bool_vector (XFIXNAT (length));
  return bool_vector_fill (val, init);
}

DEFUN ("bool-vector", Fbool_vector, Sbool_vector, 0, MANY, 0,
       doc: /* Return a new bool-vector with specified arguments as elements.
Allows any number of arguments, including zero.
usage: (bool-vector &rest OBJECTS)  */)
  (ptrdiff_t nargs, Lisp_Object *args)
{
  ptrdiff_t i;
  Lisp_Object vector;

  vector = make_bool_vector (nargs);
  for (i = 0; i < nargs; i++)
    bool_vector_set (vector, i, ! NILP (args[i]));

  return vector;
}

/* Make a string from NBYTES bytes at CONTENTS, and compute the number
   of characters from the contents.  This string may be unibyte or
   multibyte, depending on the contents.  */

Lisp_Object
make_string (const char *contents, ptrdiff_t nbytes)
{
  register Lisp_Object val;
  ptrdiff_t nchars, multibyte_nbytes;

  parse_str_as_multibyte ((const unsigned char *) contents, nbytes,
			  &nchars, &multibyte_nbytes);
  if (nbytes == nchars || nbytes != multibyte_nbytes)
    /* CONTENTS contains no multibyte sequences or contains an invalid
       multibyte sequence.  We must make unibyte string.  */
    val = make_unibyte_string (contents, nbytes);
  else
    val = make_multibyte_string (contents, nchars, nbytes);
  return val;
}

/* Make a unibyte string from LENGTH bytes at CONTENTS.

   If CONTENTS is NULL, leave string uninitialized.  */

Lisp_Object
make_unibyte_string (const char *contents, ptrdiff_t length)
{
  register Lisp_Object val;
  val = new_lisp_string (length, length, false);
  if (contents)
    memcpy (SDATA (val), contents, length);
  return val;
}

/* If NCHARS is -1 we attempt calculating NCHARS.

   If CONTENTS is NULL, leave string uninitialized.  */

Lisp_Object
make_multibyte_string (const char *contents, ptrdiff_t nchars, ptrdiff_t nbytes)
{
  Lisp_Object val = Qnil;
  if (contents && nchars < 0)
    {
      nchars = multibyte_chars_in_text
	((const unsigned char *) contents, nbytes);
      eassert (nbytes >= nchars);
    }
  if (nchars >= 0)
    {
      val = new_lisp_string (nchars, nbytes, true);
      if (contents)
	memcpy (SDATA (val), contents, nbytes);
    }
  return val;
}

Lisp_Object
new_lisp_string (EMACS_INT nchars, EMACS_INT nbytes, bool multibyte)
{
  Lisp_Object string;
  struct Lisp_String *s;

  eassume (nchars >= 0 && nbytes >= nchars);
  if (nbytes == 0)
    return multibyte ? empty_multibyte_string : empty_unibyte_string;

  s = static_string_allocator ();
  s->u.s.intervals = NULL;
  allocate_sdata (s, nchars, nbytes, false);
  XSETSTRING (string, s);
  string_chars_consed += nbytes;
  if (! multibyte)
    STRING_SET_UNIBYTE (string);
  return string;
}

/* Print arguments to BUF according to a FORMAT, then return
   a Lisp_String initialized with the data from BUF.  */

Lisp_Object
make_formatted_string (char *buf, const char *format, ...)
{
  va_list ap;
  int length;

  va_start (ap, format);
  length = vsprintf (buf, format, ap);
  va_end (ap);
  return make_string (buf, length);
}

/* Pin a unibyte string in place so that it won't move during GC.  */
void
pin_string (Lisp_Object string)
{
  eassert (STRINGP (string) && ! STRING_MULTIBYTE (string));
  struct Lisp_String *s = XSTRING (string);
  ptrdiff_t size = STRING_BYTES (s);
  unsigned char *data = s->u.s.data;

  if (size <= LARGE_STRING_THRESH
      && ! PURE_P (data) && ! pdumper_object_p (data)
      && s->u.s.size_byte != Sdata_Pinned)
    {
      eassert (s->u.s.size_byte == Sdata_Unibyte);
      eassert (s->u.s.data != NULL);
      sdata *old_sdata = SDATA_OF_LISP_STRING (s);
      allocate_sdata (s, size, size, true);
      memcpy (s->u.s.data, data, size);
      old_sdata->string = NULL;
      eassert (old_sdata->nbytes == size);
    }
  s->u.s.size_byte = Sdata_Pinned;
}

#define GETMARKBIT(block,n)				\
  (((block)->gcmarkbits[(n) / BITS_PER_BITS_WORD]	\
    >> ((n) % BITS_PER_BITS_WORD))			\
   & 1)

#define SETMARKBIT(block,n)				\
  ((block)->gcmarkbits[(n) / BITS_PER_BITS_WORD]	\
   |= (bits_word) 1 << ((n) % BITS_PER_BITS_WORD))

#define UNSETMARKBIT(block,n)				\
  ((block)->gcmarkbits[(n) / BITS_PER_BITS_WORD]	\
   &= ~((bits_word) 1 << ((n) % BITS_PER_BITS_WORD)))

#define FLOAT_BLOCK(fptr) \
  (eassert (! pdumper_object_p (fptr)),                                  \
   ((struct float_block *) (((uintptr_t) (fptr)) & ~(BLOCK_ALIGN - 1))))

#define FLOAT_INDEX(fptr) \
  ((((uintptr_t) (fptr)) & (BLOCK_ALIGN - 1)) / sizeof (struct Lisp_Float))

struct float_block
{
  /* Data first, to preserve alignment.  */
  struct Lisp_Float floats[BLOCK_NFLOATS];
  bits_word gcmarkbits[1 + BLOCK_NFLOATS / BITS_PER_BITS_WORD];
  struct float_block *next;
};

#define XFLOAT_MARKED_P(fptr) \
  GETMARKBIT (FLOAT_BLOCK (fptr), FLOAT_INDEX ((fptr)))

#define XFLOAT_MARK(fptr) \
  SETMARKBIT (FLOAT_BLOCK (fptr), FLOAT_INDEX ((fptr)))

#define XFLOAT_UNMARK(fptr) \
  UNSETMARKBIT (FLOAT_BLOCK (fptr), FLOAT_INDEX ((fptr)))

static struct float_block *float_block;
static int float_block_index = BLOCK_NFLOATS;
static struct Lisp_Float *float_free_list;

Lisp_Object
make_float (double float_value)
{
  register Lisp_Object val;

  if (float_free_list)
    {
      XSETFLOAT (val, float_free_list);
      float_free_list = float_free_list->u.chain;
    }
  else
    {
      if (float_block_index == BLOCK_NFLOATS)
	{
	  struct float_block *new
	    = lisp_align_malloc (sizeof *new, MEM_TYPE_FLOAT);
	  new->next = float_block;
	  memset (new->gcmarkbits, 0, sizeof new->gcmarkbits);
	  float_block = new;
	  float_block_index = 0;
	}
      XSETFLOAT (val, &float_block->floats[float_block_index]);
      float_block_index++;
    }

  XFLOAT_INIT (val, float_value);
  eassert (! XFLOAT_MARKED_P (XFLOAT (val)));
  bytes_since_gc += sizeof (struct Lisp_Float);
  floats_consed++;
  return val;
}

#define CONS_BLOCK(fptr) \
  (eassert (! pdumper_object_p (fptr)),                                  \
   ((struct cons_block *) ((uintptr_t) (fptr) & ~(BLOCK_ALIGN - 1))))

#define CONS_INDEX(fptr) \
  (((uintptr_t) (fptr) & (BLOCK_ALIGN - 1)) / sizeof (struct Lisp_Cons))

struct cons_block
{
  /* Data first, to preserve alignment.  */
  struct Lisp_Cons conses[BLOCK_NCONS];
  bits_word gcmarkbits[1 + BLOCK_NCONS / BITS_PER_BITS_WORD];
  struct cons_block *next;
};

#define XCONS_MARKED_P(fptr) \
  GETMARKBIT (CONS_BLOCK (fptr), CONS_INDEX ((fptr)))

#define XMARK_CONS(fptr) \
  SETMARKBIT (CONS_BLOCK (fptr), CONS_INDEX ((fptr)))

#define XUNMARK_CONS(fptr) \
  UNSETMARKBIT (CONS_BLOCK (fptr), CONS_INDEX ((fptr)))

static struct cons_block *cons_block;
static int cons_block_index = BLOCK_NCONS;
static struct Lisp_Cons *cons_free_list;

/* Explicitly free a cons cell by putting it on the free list.  */

void
free_cons (struct Lisp_Cons *ptr)
{
  ptr->u.s.u.chain = cons_free_list;
  ptr->u.s.car = dead_object ();
  cons_free_list = ptr;
  ptrdiff_t nbytes = sizeof *ptr;
  bytes_since_gc -= nbytes;
}

DEFUN ("cons", Fcons, Scons, 2, 2, 0,
       doc: /* Create a new cons, give it CAR and CDR as components, and return it.  */)
  (Lisp_Object car, Lisp_Object cdr)
{
  register Lisp_Object val;

  if (cons_free_list)
    {
      XSETCONS (val, cons_free_list);
      cons_free_list = cons_free_list->u.s.u.chain;
    }
  else
    {
      if (cons_block_index == BLOCK_NCONS)
	{
	  struct cons_block *new
	    = lisp_align_malloc (sizeof *new, MEM_TYPE_CONS);
	  memset (new->gcmarkbits, 0, sizeof new->gcmarkbits);
	  new->next = cons_block;
	  cons_block = new;
	  cons_block_index = 0;
	}
      XSETCONS (val, &cons_block->conses[cons_block_index]);
      cons_block_index++;
    }

  XSETCAR (val, car);
  XSETCDR (val, cdr);
  eassert (! XCONS_MARKED_P (XCONS (val)));
  bytes_since_gc += sizeof (struct Lisp_Cons);
  cons_cells_consed++;

  return val;
}

/* Make a list of 1, 2, 3, 4 or 5 specified objects.  */

Lisp_Object
list1 (Lisp_Object arg1)
{
  return Fcons (arg1, Qnil);
}

Lisp_Object
list2 (Lisp_Object arg1, Lisp_Object arg2)
{
  return Fcons (arg1, Fcons (arg2, Qnil));
}


Lisp_Object
list3 (Lisp_Object arg1, Lisp_Object arg2, Lisp_Object arg3)
{
  return Fcons (arg1, Fcons (arg2, Fcons (arg3, Qnil)));
}

Lisp_Object
list4 (Lisp_Object arg1, Lisp_Object arg2, Lisp_Object arg3, Lisp_Object arg4)
{
  return Fcons (arg1, Fcons (arg2, Fcons (arg3, Fcons (arg4, Qnil))));
}

Lisp_Object
list5 (Lisp_Object arg1, Lisp_Object arg2, Lisp_Object arg3, Lisp_Object arg4,
       Lisp_Object arg5)
{
  return Fcons (arg1, Fcons (arg2, Fcons (arg3, Fcons (arg4,
						       Fcons (arg5, Qnil)))));
}

/* Make a list of COUNT Lisp_Objects, where ARG is the first one.
   Use CONS to construct the pairs.  AP has any remaining args.  */
static Lisp_Object
cons_listn (ptrdiff_t count, Lisp_Object arg,
	    Lisp_Object (*cons) (Lisp_Object, Lisp_Object), va_list ap)
{
  eassume (0 < count);
  Lisp_Object val = cons (arg, Qnil);
  Lisp_Object tail = val;
  for (ptrdiff_t i = 1; i < count; i++)
    {
      Lisp_Object elem = cons (va_arg (ap, Lisp_Object), Qnil);
      XSETCDR (tail, elem);
      tail = elem;
    }
  return val;
}

/* Make a list of COUNT Lisp_Objects, where ARG1 is the first one.  */
Lisp_Object
listn (ptrdiff_t count, Lisp_Object arg1, ...)
{
  va_list ap;
  va_start (ap, arg1);
  Lisp_Object val = cons_listn (count, arg1, Fcons, ap);
  va_end (ap);
  return val;
}

/* Make a pure list of COUNT Lisp_Objects, where ARG1 is the first one.  */
Lisp_Object
pure_listn (ptrdiff_t count, Lisp_Object arg1, ...)
{
  va_list ap;
  va_start (ap, arg1);
  Lisp_Object val = cons_listn (count, arg1, pure_cons, ap);
  va_end (ap);
  return val;
}

DEFUN ("list", Flist, Slist, 0, MANY, 0,
       doc: /* Return a newly created list with specified arguments as elements.
Allows any number of arguments, including zero.
usage: (list &rest OBJECTS)  */)
  (ptrdiff_t nargs, Lisp_Object *args)
{
  register Lisp_Object val;
  val = Qnil;

  while (nargs > 0)
    {
      nargs--;
      val = Fcons (args[nargs], val);
    }
  return val;
}

DEFUN ("make-list", Fmake_list, Smake_list, 2, 2, 0,
       doc: /* Return a newly created list of length LENGTH, with each element being INIT.  */)
  (Lisp_Object length, Lisp_Object init)
{
  Lisp_Object val = Qnil;
  CHECK_FIXNAT (length);

  for (EMACS_INT size = XFIXNAT (length); 0 < size; size--)
    {
      val = Fcons (init, val);
      rarely_quit (size);
    }

  return val;
}

/* Sometimes a vector's contents are merely a pointer internally used
   in vector allocation code.  On the rare platforms where a null
   pointer cannot be tagged, represent it with a Lisp 0.
   Usually you don't want to touch this.  */

static struct Lisp_Vector *
next_vector (struct Lisp_Vector *v)
{
  return XUNTAG (v->contents[0], Lisp_Int0, struct Lisp_Vector);
}

static void
set_next_vector (struct Lisp_Vector *v, struct Lisp_Vector *p)
{
  v->contents[0] = make_lisp_ptr (p, Lisp_Int0);
}

/* Advance vector pointer over a block data.  */

static struct Lisp_Vector *
ADVANCE (struct Lisp_Vector *v, ptrdiff_t nbytes)
{
  void *vv = v;
  char *cv = vv;
  void *p = cv + nbytes;
  return p;
}

static ptrdiff_t
VINDEX (ptrdiff_t nbytes)
{
  eassume (LISP_VECTOR_MIN <= nbytes);
  return (nbytes - LISP_VECTOR_MIN) / word_size;
}

/* So-called large vectors are managed outside vector blocks.

   As C99 does not allow one struct to hold a
   flexible-array-containing struct such as Lisp_Vector, we append the
   Lisp_Vector to the large_vector in memory, and retrieve it via
   large_vector_contents().
*/

struct large_vector
{
  struct large_vector *next;
};

enum
  {
    large_vector_contents_offset = ROUNDUP (sizeof (struct large_vector), LISP_ALIGNMENT)
  };

static struct Lisp_Vector *
large_vector_contents (struct large_vector *p)
{
  return (struct Lisp_Vector *) ((char *) p + large_vector_contents_offset);
}

/* This internal type is used to maintain an underlying storage
   for small vectors.  */

struct vector_block
{
  char data[VBLOCK_NBYTES];
  struct vector_block *next;
};

/* Chain of vector blocks.  */

static struct vector_block *vector_blocks;

/* Each IDX points to a chain of vectors of word-length IDX+1.  */

static struct Lisp_Vector *vector_free_lists[VBLOCK_NFREE_LISTS];

/* Singly-linked list of large vectors.  */

static struct large_vector *large_vectors;

/* The only vector with 0 slots, allocated from pure space.  */

Lisp_Object zero_vector;

static void
add_vector_free_lists (struct Lisp_Vector *v, ptrdiff_t nbytes)
{
  eassume (header_size <= nbytes);
  ptrdiff_t nwords = (nbytes - header_size) / word_size;
  XSETPVECTYPESIZE (v, PVEC_FREE, 0, nwords);
  eassert (nbytes % word_size == 0);
  ptrdiff_t vindex = VINDEX (nbytes);
  eassert (vindex < VBLOCK_NFREE_LISTS);
  set_next_vector (v, vector_free_lists[vindex]);
  vector_free_lists[vindex] = v;
}

static struct vector_block *
allocate_vector_block (void)
{
  struct vector_block *block = xmalloc (sizeof *block);

  mem_insert (block->data, block->data + VBLOCK_NBYTES,
	      MEM_TYPE_VBLOCK);

  block->next = vector_blocks;
  vector_blocks = block;
  return block;
}

static void
init_vectors (void)
{
  zero_vector = make_pure_vector (0);
  staticpro (&zero_vector);
}

/* Nonzero if VECTOR pointer is valid pointer inside BLOCK.  */

#define VECTOR_IN_BLOCK(vector, block)		\
  ((char *) (vector) <= (block)->data		\
   + VBLOCK_NBYTES - LISP_VECTOR_MIN)

/* Return nbytes of vector with HDR.  */

ptrdiff_t
vectorlike_nbytes (const union vectorlike_header *hdr)
{
  ptrdiff_t nwords;
  ptrdiff_t size = hdr->size & ~ARRAY_MARK_FLAG;

  switch (PVTYPE ((const struct Lisp_Vector *) hdr))
    {
    case PVEC_NORMAL_VECTOR:
      nwords = size;
      break;
    case PVEC_BOOL_VECTOR:
      {
	struct Lisp_Bool_Vector *bv = (struct Lisp_Bool_Vector *) hdr;
	ptrdiff_t word_bytes = (bool_vector_words (bv->size)
				* sizeof (bits_word));
	ptrdiff_t boolvec_bytes = bool_header_size + word_bytes;
	verify (header_size <= bool_header_size);
	nwords = (boolvec_bytes - header_size + word_size - 1) / word_size;
      }
      break;
    default:
      eassert (size & PSEUDOVECTOR_FLAG);
      nwords = ((size & PSEUDOVECTOR_SIZE_MASK)
		+ ((size & PSEUDOVECTOR_REST_MASK)
		   >> PSEUDOVECTOR_SIZE_BITS));
      break;
    }
  return header_size + word_size * nwords;
}

/* Convert a pseudovector pointer P to its underlying struct T pointer.
   Verify that the struct is small, since free_by_pvtype() is called
   only on small vector-like objects.  */

#define PSEUDOVEC_STRUCT(p, t) \
  verify_expr ((header_size + VECSIZE (struct t) * word_size \
		<= LARGE_VECTOR_THRESH), \
	       (struct t *) (p))

/* Release extra resources still in use by VECTOR, which may be any
   small vector-like object.  */

static void
free_by_pvtype (struct Lisp_Vector *vector)
{
  detect_suspicious_free (vector);

  switch (PVTYPE (vector))
    {
    case PVEC_BIGNUM:
      mpz_clear (PSEUDOVEC_STRUCT (vector, Lisp_Bignum)->value);
      break;
    case PVEC_FINALIZER:
      unchain_finalizer (PSEUDOVEC_STRUCT (vector, Lisp_Finalizer));
      break;
    case PVEC_FONT:
      if (FONT_OBJECT_MAX == (vector->header.size & PSEUDOVECTOR_SIZE_MASK))
	{
	  struct font *font = PSEUDOVEC_STRUCT (vector, font);
	  struct font_driver const *drv = font->driver;

	  /* DRV could be NULL for interrupts on startup. Bug#16140  */
	  if (drv)
	    {
	      eassume (valid_font_driver (drv));
	      drv->close_font (font);
	    }
	}
      break;
    case PVEC_THREAD:
      finalize_one_thread (PSEUDOVEC_STRUCT (vector, thread_state));
      break;
    case PVEC_MUTEX:
      finalize_one_mutex (PSEUDOVEC_STRUCT (vector, Lisp_Mutex));
      break;
    case PVEC_CONDVAR:
      finalize_one_condvar (PSEUDOVEC_STRUCT (vector, Lisp_CondVar));
      break;
    case PVEC_MARKER:
      /* sweep_buffer() ought to have unchained it.  */
      eassert (! PSEUDOVEC_STRUCT (vector, Lisp_Marker)->buffer);
      break;
    case PVEC_USER_PTR:
      {
	struct Lisp_User_Ptr *uptr = PSEUDOVEC_STRUCT (vector, Lisp_User_Ptr);
	if (uptr->finalizer)
	  uptr->finalizer (uptr->p);
      }
      break;
#ifdef HAVE_MODULES
    case PVEC_MODULE_FUNCTION:
      {
	ATTRIBUTE_MAY_ALIAS struct Lisp_Module_Function *function
	  = (struct Lisp_Module_Function *) vector;
	module_finalize_function (function);
      }
      break;
#endif
#ifdef HAVE_NATIVE_COMP
    case PVEC_NATIVE_COMP_UNIT:
      {
	struct Lisp_Native_Comp_Unit *cu
	  = PSEUDOVEC_STRUCT (vector, Lisp_Native_Comp_Unit);
	unload_comp_unit (cu);
      }
      break;
    case PVEC_SUBR:
      {
	struct Lisp_Subr *subr = PSEUDOVEC_STRUCT (vector, Lisp_Subr);
	if (! NILP (subr->native_comp_u))
	  {
	    xfree ((char *) subr->symbol_name);
	    xfree (subr->native_c_name);
	  }
      }
      break;
#endif
#ifdef HAVE_TREE_SITTER
    case PVEC_TREE_SITTER:
      {
	struct Lisp_Tree_Sitter *lisp_parser
	  = PSEUDOVEC_STRUCT (vector, Lisp_Tree_Sitter);
	if (lisp_parser->highlight_names != NULL)
	  xfree (lisp_parser->highlight_names);
	if (lisp_parser->highlights_query != NULL)
	  xfree (lisp_parser->highlights_query);
	if (lisp_parser->highlighter != NULL)
	  ts_highlighter_delete (lisp_parser->highlighter);
	if (lisp_parser->tree != NULL)
	  ts_tree_delete(lisp_parser->tree);
	if (lisp_parser->prev_tree != NULL)
	  ts_tree_delete(lisp_parser->prev_tree);
	if (lisp_parser->parser != NULL)
	  ts_parser_delete(lisp_parser->parser);
      }
      break;
    case PVEC_TREE_SITTER_NODE:
      /* currently nothing to clean up.  */
      break;
    case PVEC_TREE_SITTER_CURSOR:
      {
	struct Lisp_Tree_Sitter_Cursor *cursor
	  = PSEUDOVEC_STRUCT (vector, Lisp_Tree_Sitter_Cursor);
	ts_tree_cursor_delete (&cursor->cursor);
      }
      break;
#endif
#ifdef HAVE_SQLITE3
    case PVEC_SQLITE:
      /* clean s___ up.  To be implemented.  */
      break;
#endif
    default:
      break;
    }
}

/* Reclaim space used by unmarked vectors.  */

static void
sweep_vectors (void)
{
  memset (vector_free_lists, 0, sizeof (vector_free_lists));

  gcstat.total_vectors =
    gcstat.total_vector_slots =
    gcstat.total_free_vector_slots = 0;

  /* Non-large vectors in VECTOR_BLOCKS.  */
  for (struct vector_block *block = vector_blocks,
	 **bprev = &vector_blocks;
       block != NULL;
       block = *bprev)
    {
      ptrdiff_t run_bytes = 0;
      struct Lisp_Vector *run_vector = NULL;
      for (struct Lisp_Vector *vector = (struct Lisp_Vector *) block->data;
	   VECTOR_IN_BLOCK (vector, block);
	   (void) vector)
	{
	  ptrdiff_t nbytes = vector_nbytes (vector);
	  if (vector_marked_p (vector))
	    {
	      if (run_vector)
		{
		  eassume (run_bytes && run_bytes % word_size == 0);
		  add_vector_free_lists (run_vector, run_bytes);
		  gcstat.total_free_vector_slots += run_bytes / word_size;
		  run_bytes = 0;
		  run_vector = NULL;
		}
	      XUNMARK_VECTOR (vector);
	      gcstat.total_vectors++;
	      gcstat.total_vector_slots += nbytes / word_size;
	    }
	  else
	    {
	      free_by_pvtype (vector);
	      if (run_vector == NULL)
		{
		  eassert (run_bytes == 0);
		  run_vector = vector;
		}
	      run_bytes += nbytes;
	    }
	  vector = ADVANCE (vector, nbytes);
	}

      if (run_vector == (struct Lisp_Vector *) block->data)
	{
	  /* If RUN_VECTOR never wavered from its initial
	     assignment, then nothing in the block was marked.
	     Harvest it back to OS.  */
	  *bprev = block->next;
	  mem_delete (mem_find (block->data));
	  xfree (block);
	}
      else
	{
	  bprev = &block->next;
	  if (run_vector)
	    {
	      /* block ended in an unmarked vector */
	      add_vector_free_lists (run_vector, run_bytes);
	      gcstat.total_free_vector_slots += run_bytes / word_size;
	    }
	}
    }

  /* Free floating large vectors.  */
  for (struct large_vector *lv = large_vectors,
	 **lvprev = &large_vectors;
       lv != NULL;
       lv = *lvprev)
    {
      struct Lisp_Vector *vector = large_vector_contents (lv);
      if (XVECTOR_MARKED_P (vector))
	{
	  XUNMARK_VECTOR (vector);
	  gcstat.total_vectors++;
	  gcstat.total_vector_slots
	    += (vector->header.size & PSEUDOVECTOR_FLAG
		? vector_nbytes (vector) / word_size
		: header_size / word_size + vector->header.size);
	  lvprev = &lv->next;
	}
      else
	{
	  *lvprev = lv->next;
	  lisp_free (lv);
	}
    }
}

/* Maximum number of elements in a vector.  This is a macro so that it
   can be used in an integer constant expression.  */

#define VECTOR_ELTS_MAX \
  ((ptrdiff_t) \
   min (((min (PTRDIFF_MAX, SIZE_MAX) - header_size - large_vector_contents_offset) \
	 / word_size), \
	MOST_POSITIVE_FIXNUM))

/* Return a newly allocated Lisp_Vector.

   For whatever reason, LEN words consuming more than half VBLOCK_NBYTES
   is considered "large."
  */

static struct Lisp_Vector *
allocate_vector (ptrdiff_t len, bool q_clear)
{
  ptrdiff_t nbytes = header_size + len * word_size;
  struct Lisp_Vector *p = NULL;

  if (len == 0)
    return XVECTOR (zero_vector);

  if (len > VECTOR_ELTS_MAX)
    error ("Requested %ld > %ld vector elements", len, VECTOR_ELTS_MAX);

  if (nbytes > LARGE_VECTOR_THRESH)
    {
      struct large_vector *lv = lisp_malloc (large_vector_contents_offset + nbytes,
					     q_clear, MEM_TYPE_VECTORLIKE);
      lv->next = large_vectors;
      large_vectors = lv;
      p = large_vector_contents (lv);
    }
  else
    {
      ptrdiff_t restbytes = 0;

      eassume (LISP_VECTOR_MIN <= nbytes && nbytes <= LARGE_VECTOR_THRESH);
      eassume (nbytes % word_size == 0);

      for (ptrdiff_t exact = VINDEX (nbytes), index = exact;
	   index < VBLOCK_NFREE_LISTS; ++index)
	{
	  restbytes = index * word_size + LISP_VECTOR_MIN - nbytes;
	  eassert (restbytes || index == exact);
	  /* Either leave no residual or one big enough to sustain a
	     non-degenerate vector.  A hanging chad of MEM_TYPE_VBLOCK
	     triggers all manner of ENABLE_CHECKING failures.  */
	  if (! restbytes || restbytes >= LISP_VECTOR_MIN)
	    if (vector_free_lists[index])
	      {
		p = vector_free_lists[index];
		vector_free_lists[index] = next_vector (p);
		break;
	      }
	}

      if (! p)
	{
	  /* Need new block */
	  p = (struct Lisp_Vector *) allocate_vector_block ()->data;
	  restbytes = VBLOCK_NBYTES - nbytes;
	}

      if (restbytes)
	{
	  /* Tack onto free list corresponding to VINDEX(RESTBYTES).  */
	  eassert (restbytes % word_size == 0);
	  eassert (restbytes >= LISP_VECTOR_MIN);
	  add_vector_free_lists (ADVANCE (p, nbytes), restbytes);
	}

      if (q_clear)
	memclear (p, nbytes);
    }

  if (find_suspicious_object_in_range (p, (char *) p + nbytes))
    emacs_abort ();

  bytes_since_gc += nbytes;
  vector_cells_consed += len;

  p->header.size = len;
  return p;
}

struct Lisp_Vector *
allocate_pseudovector (int memlen, int lisplen,
		       int zerolen, enum pvec_type tag)
{
  /* Catch bogus values.  */
  enum { size_max = VBLOCK_ALIGN - 1 };
  enum { rest_max = (1 << PSEUDOVECTOR_REST_BITS) - 1 };
  verify (size_max + rest_max <= VECTOR_ELTS_MAX);
  eassert (0 <= tag && tag <= PVEC_FONT);
  eassert (0 <= lisplen && lisplen <= zerolen && zerolen <= memlen);
  eassert (lisplen <= size_max);
  eassert (memlen <= size_max + rest_max);

  struct Lisp_Vector *vec = static_vector_allocator (memlen, false);
  /* Only the first LISPLEN slots will be traced normally by the GC.  */
  memclear (vec->contents, zerolen * word_size);
  XSETPVECTYPESIZE (vec, tag, lisplen, memlen - lisplen);
  return vec;
}

struct buffer *
allocate_buffer (void)
{
  struct buffer *b
    = ALLOCATE_PSEUDOVECTOR (struct buffer, cursor_in_non_selected_windows_,
			     PVEC_BUFFER);
  BUFFER_PVEC_INIT (b);
  /* Note that the rest fields of B are not initialized.  */
  return b;
}

/* Allocate a record with COUNT slots.  COUNT must be positive, and
   includes the type slot.  */

static struct Lisp_Vector *
allocate_record (EMACS_INT count)
{
  if (count > PSEUDOVECTOR_SIZE_MASK)
    error ("Attempt to allocate a record of %"pI"d slots; max is %d",
	   count, PSEUDOVECTOR_SIZE_MASK);
  struct Lisp_Vector *p = static_vector_allocator (count, false);
  p->header.size = count;
  XSETPVECTYPE (p, PVEC_RECORD);
  return p;
}


DEFUN ("make-record", Fmake_record, Smake_record, 3, 3, 0,
       doc: /* Create a new record.
TYPE is its type as returned by `type-of'; it should be either a
symbol or a type descriptor.  SLOTS is the number of non-type slots,
each initialized to INIT.  */)
  (Lisp_Object type, Lisp_Object slots, Lisp_Object init)
{
  CHECK_FIXNAT (slots);
  EMACS_INT size = XFIXNAT (slots) + 1;
  struct Lisp_Vector *p = allocate_record (size);
  p->contents[0] = type;
  for (ptrdiff_t i = 1; i < size; i++)
    p->contents[i] = init;
  return make_lisp_ptr (p, Lisp_Vectorlike);
}

DEFUN ("record", Frecord, Srecord, 1, MANY, 0,
       doc: /* Create a new record.
TYPE is its type as returned by `type-of'; it should be either a
symbol or a type descriptor.  SLOTS is used to initialize the record
slots with shallow copies of the arguments.
usage: (record TYPE &rest SLOTS) */)
  (ptrdiff_t nargs, Lisp_Object *args)
{
  struct Lisp_Vector *p = allocate_record (nargs);
  memcpy (p->contents, args, nargs * sizeof *args);
  return make_lisp_ptr (p, Lisp_Vectorlike);
}

DEFUN ("make-vector", Fmake_vector, Smake_vector, 2, 2, 0,
       doc: /* Return a new vector of LENGTH instances of INIT.  */)
  (Lisp_Object length, Lisp_Object init)
{
  CHECK_TYPE (FIXNATP (length) && XFIXNAT (length) <= PTRDIFF_MAX,
	      Qwholenump, length);
  return initialize_vector (XFIXNAT (length), init);
}

Lisp_Object
initialize_vector (ptrdiff_t length, Lisp_Object init)
{
  struct Lisp_Vector *p = static_vector_allocator (length, NILP (init));
  if (! NILP (init))
    for (ptrdiff_t i = 0; i < length; ++i)
      p->contents[i] = init;
  return make_lisp_ptr (p, Lisp_Vectorlike);
}

DEFUN ("vector", Fvector, Svector, 0, MANY, 0,
       doc: /* Return a new vector containing the specified ARGS.
usage: (vector &rest ARGS)
ARGS can be empty, yielding the empty vector.  */)
  (ptrdiff_t nargs, Lisp_Object *args)
{
  Lisp_Object val = make_vector (nargs);
  struct Lisp_Vector *p = XVECTOR (val);
  memcpy (p->contents, args, nargs * sizeof *args);
  return val;
}

DEFUN ("make-byte-code", Fmake_byte_code, Smake_byte_code, 4, MANY, 0,
       doc: /* Create a byte-code object.
usage: (make-byte-code ARGLIST BYTE-CODE CONSTANTS DEPTH &optional DOCSTRING INTERACTIVE-SPEC &rest ELEMENTS)

ARGLIST is either a list of formal args to be dynamically bound
(congruent to that of a lambda expresssion), or a short-length bit
sequence NNNNNNNRMMMMMMM instructing the runtime how to interpret the
object's static arguments.  The 7 bits MMMMMMM specify the minimum
arity, the 7 bits NNNNNNN specify the maximum arity (ignoring &rest),
and the R bit flags the presence of &rest arguments.
*/)
  (ptrdiff_t nargs, Lisp_Object *args)
{
  Lisp_Object val;
  if (! ((FIXNUMP (args[COMPILED_ARGLIST])
	  || CONSP (args[COMPILED_ARGLIST])
	  || NILP (args[COMPILED_ARGLIST]))
	 && STRINGP (args[COMPILED_BYTECODE])
	 && ! STRING_MULTIBYTE (args[COMPILED_BYTECODE])
	 && VECTORP (args[COMPILED_CONSTANTS])
	 && FIXNATP (args[COMPILED_STACK_DEPTH])))
    error ("Invalid byte-code object");

  pin_string (args[COMPILED_BYTECODE]); /* Bytecode is immovable. */

  /* Under lexical binding, closures can no longer be pure copied. */
  val = Fvector (nargs, args);
  XSETPVECTYPE (XVECTOR (val), PVEC_COMPILED);
  return val;
}

DEFUN ("make-closure", Fmake_closure, Smake_closure, 1, MANY, 0,
       doc: /* Create a byte-code closure from PROTOTYPE and CLOSURE-VARS.
Return a copy of PROTOTYPE, a byte-code object, with CLOSURE-VARS
replacing the elements in the beginning of the constant-vector.
usage: (make-closure PROTOTYPE &rest CLOSURE-VARS) */)
  (ptrdiff_t nargs, Lisp_Object *args)
{
  Lisp_Object protofun = args[0];
  CHECK_TYPE (COMPILEDP (protofun), Qbyte_code_function_p, protofun);

  /* Create a copy of the constant vector, filling it with the closure
     variables in the beginning.  (The overwritten part should just
     contain placeholder values.) */
  Lisp_Object proto_constvec = AREF (protofun, COMPILED_CONSTANTS);
  ptrdiff_t constsize = ASIZE (proto_constvec);
  ptrdiff_t nvars = nargs - 1;
  if (nvars > constsize)
    error ("Closure vars do not fit in constvec");
  Lisp_Object constvec = make_vector (constsize);
  memcpy (XVECTOR (constvec)->contents, args + 1, nvars * word_size);
  memcpy (XVECTOR (constvec)->contents + nvars,
	  XVECTOR (proto_constvec)->contents + nvars,
	  (constsize - nvars) * word_size);

  /* Return a copy of the prototype function with the new constant vector. */
  ptrdiff_t protosize = PVSIZE (protofun);
  struct Lisp_Vector *vec = static_vector_allocator (protosize, false);
  vec->header = XVECTOR (protofun)->header;
  memcpy (vec->contents, XVECTOR (protofun)->contents, protosize * word_size);
  vec->contents[COMPILED_CONSTANTS] = constvec;
  return make_lisp_ptr (vec, Lisp_Vectorlike);
}

struct symbol_block
{
  /* Data first, to preserve alignment.  */
  struct Lisp_Symbol symbols[BLOCK_NSYMBOLS];
  struct symbol_block *next;
};

/* Current symbol block and index of first unused Lisp_Symbol
   structure in it.  */

static struct symbol_block *symbol_block;
static int symbol_block_index = BLOCK_NSYMBOLS;
/* Pointer to the first symbol_block that contains pinned symbols.
   Tests for 24.4 showed that at dump-time, Emacs contains about 15K symbols,
   10K of which are pinned (and all but 250 of them are interned in obarray),
   whereas a "typical session" has in the order of 30K symbols.
   symbol_block_pinned lets mark_pinned_symbols scan only 15K symbols rather
   than 30K to find the 10K symbols we need to mark.  */
static struct symbol_block *symbol_block_pinned;
static struct Lisp_Symbol *symbol_free_list;

static void
set_symbol_name (Lisp_Object sym, Lisp_Object name)
{
  XSYMBOL (sym)->u.s.name = name;
}

void
init_symbol (Lisp_Object val, Lisp_Object name)
{
  struct Lisp_Symbol *p = XSYMBOL (val);
  set_symbol_name (val, name);
  set_symbol_plist (val, Qnil);
  p->u.s.redirect = SYMBOL_PLAINVAL;
  SET_SYMBOL_VAL (p, Qunbound);
  set_symbol_function (val, Qnil);
  set_symbol_next (val, NULL);
  p->u.s.gcmarkbit = false;
  p->u.s.interned = SYMBOL_UNINTERNED;
  p->u.s.trapped_write = SYMBOL_UNTRAPPED_WRITE;
  p->u.s.declared_special = false;
  p->u.s.pinned = false;
}

DEFUN ("make-symbol", Fmake_symbol, Smake_symbol, 1, 1, 0,
       doc: /* Return an uninterned, unbound symbol whose name is NAME. */)
  (Lisp_Object name)
{
  Lisp_Object val;

  CHECK_STRING (name);

  if (symbol_free_list)
    {
      XSETSYMBOL (val, symbol_free_list);
      symbol_free_list = symbol_free_list->u.s.next;
    }
  else
    {
      if (symbol_block_index == BLOCK_NSYMBOLS)
	{
	  struct symbol_block *new
	    = lisp_malloc (sizeof *new, false, MEM_TYPE_SYMBOL);
	  new->next = symbol_block;
	  symbol_block = new;
	  symbol_block_index = 0;
	}
      XSETSYMBOL (val, &symbol_block->symbols[symbol_block_index]);
      symbol_block_index++;
    }

  init_symbol (val, name);
  bytes_since_gc += sizeof (struct Lisp_Symbol);
  symbols_consed++;
  return val;
}

Lisp_Object
make_misc_ptr (void *a)
{
  struct Lisp_Misc_Ptr *p = ALLOCATE_PLAIN_PSEUDOVECTOR (struct Lisp_Misc_Ptr,
							 PVEC_MISC_PTR);
  p->pointer = a;
  return make_lisp_ptr (p, Lisp_Vectorlike);
}

/* Return a new overlay with specified START, END and PLIST.  */

Lisp_Object
build_overlay (Lisp_Object start, Lisp_Object end, Lisp_Object plist)
{
  struct Lisp_Overlay *p = ALLOCATE_PSEUDOVECTOR (struct Lisp_Overlay, plist,
						  PVEC_OVERLAY);
  Lisp_Object overlay = make_lisp_ptr (p, Lisp_Vectorlike);
  OVERLAY_START (overlay) = start;
  OVERLAY_END (overlay) = end;
  set_overlay_plist (overlay, plist);
  p->next = NULL;
  return overlay;
}

DEFUN ("make-marker", Fmake_marker, Smake_marker, 0, 0, 0,
       doc: /* Return a newly allocated marker which does not point at any place.  */)
  (void)
{
  struct Lisp_Marker *p = ALLOCATE_PLAIN_PSEUDOVECTOR (struct Lisp_Marker,
						       PVEC_MARKER);
  p->buffer = 0;
  p->bytepos = 0;
  p->charpos = 0;
  p->next = NULL;
  p->insertion_type = 0;
  p->need_adjustment = 0;
  return make_lisp_ptr (p, Lisp_Vectorlike);
}

/* Return a newly allocated marker which points into BUF
   at character position CHARPOS and byte position BYTEPOS.  */

Lisp_Object
build_marker (struct buffer *buf, ptrdiff_t charpos, ptrdiff_t bytepos)
{
  /* No dead buffers here.  */
  eassert (BUFFER_LIVE_P (buf));

  /* Every character is at least one byte.  */
  eassert (charpos <= bytepos);

  struct Lisp_Marker *m = ALLOCATE_PLAIN_PSEUDOVECTOR (struct Lisp_Marker,
						       PVEC_MARKER);
  m->buffer = buf;
  m->charpos = charpos;
  m->bytepos = bytepos;
  m->insertion_type = 0;
  m->need_adjustment = 0;
  m->next = BUF_MARKERS (buf);
  BUF_MARKERS (buf) = m;
  return make_lisp_ptr (m, Lisp_Vectorlike);
}


/* Return a newly created vector or string with specified arguments as
   elements.  If all the arguments are characters that can fit
   in a string of events, make a string; otherwise, make a vector.

   Allows any number of arguments, including zero.  */

Lisp_Object
make_event_array (ptrdiff_t nargs, Lisp_Object *args)
{
  ptrdiff_t i;

  for (i = 0; i < nargs; i++)
    /* The things that fit in a string
       are characters that are in 0...127,
       after discarding the meta bit and all the bits above it.  */
    if (!FIXNUMP (args[i])
	|| (XFIXNUM (args[i]) & ~(-CHAR_META)) >= 0200)
      return Fvector (nargs, args);

  /* Since the loop exited, we know that all the things in it are
     characters, so we can make a string.  */
  {
    Lisp_Object result;

    result = Fmake_string (make_fixnum (nargs), make_fixnum (0), Qnil);
    for (i = 0; i < nargs; i++)
      {
	SSET (result, i, XFIXNUM (args[i]));
	/* Move the meta bit to the right place for a string char.  */
	if (XFIXNUM (args[i]) & CHAR_META)
	  SSET (result, i, SREF (result, i) | 0x80);
      }

    return result;
  }
}

#ifdef HAVE_MODULES
/* Create a new module user ptr object.  */
Lisp_Object
make_user_ptr (void (*finalizer) (void *), void *p)
{
  struct Lisp_User_Ptr *uptr
    = ALLOCATE_PLAIN_PSEUDOVECTOR (struct Lisp_User_Ptr, PVEC_USER_PTR);
  uptr->finalizer = finalizer;
  uptr->p = p;
  return make_lisp_ptr (uptr, Lisp_Vectorlike);
}
#endif

static void
init_finalizer_list (struct Lisp_Finalizer *head)
{
  head->prev = head->next = head;
}

/* Insert FINALIZER before ELEMENT.  */

static void
finalizer_insert (struct Lisp_Finalizer *element,
                  struct Lisp_Finalizer *finalizer)
{
  eassert (finalizer->prev == NULL);
  eassert (finalizer->next == NULL);
  finalizer->next = element;
  finalizer->prev = element->prev;
  finalizer->prev->next = finalizer;
  element->prev = finalizer;
}

static void
unchain_finalizer (struct Lisp_Finalizer *finalizer)
{
  if (finalizer->prev != NULL)
    {
      eassert (finalizer->next != NULL);
      finalizer->prev->next = finalizer->next;
      finalizer->next->prev = finalizer->prev;
      finalizer->prev = finalizer->next = NULL;
    }
}

static void
mark_finalizer_list (struct Lisp_Finalizer *head)
{
  for (struct Lisp_Finalizer *finalizer = head->next;
       finalizer != head;
       finalizer = finalizer->next)
    {
      set_vectorlike_marked (&finalizer->header);
      mark_object (&finalizer->function);
    }
}

/* Move doomed finalizers to list DEST from list SRC.  A doomed
   finalizer is one that is not GC-reachable and whose
   finalizer->function is non-nil.  */

static void
queue_doomed_finalizers (struct Lisp_Finalizer *dest,
                         struct Lisp_Finalizer *src)
{
  for (struct Lisp_Finalizer *current = src->next,
	 *next = current->next;
       current != src;
       current = next, next = current->next)
    {
      if (! vectorlike_marked_p (&current->header)
          && ! NILP (current->function))
        {
          unchain_finalizer (current);
          finalizer_insert (dest, current);
        }
    }
}

static Lisp_Object
run_finalizer_handler (Lisp_Object args)
{
  add_to_log ("finalizer failed: %S", args);
  return Qnil;
}

static void
run_finalizer_function (Lisp_Object function)
{
  specpdl_ref count = SPECPDL_INDEX ();
#ifdef HAVE_PDUMPER
  ++number_finalizers_run;
#endif

  specbind (Qinhibit_quit, Qt);
  internal_condition_case_1 (call0, function, Qt, run_finalizer_handler);
  unbind_to (count, Qnil);
}

static void
run_finalizers (struct Lisp_Finalizer *finalizers)
{
  struct Lisp_Finalizer *finalizer;
  Lisp_Object function;

  while (finalizers->next != finalizers)
    {
      finalizer = finalizers->next;
      unchain_finalizer (finalizer);
      function = finalizer->function;
      if (! NILP (function))
	{
	  finalizer->function = Qnil;
	  run_finalizer_function (function);
	}
    }
}

DEFUN ("make-finalizer", Fmake_finalizer, Smake_finalizer, 1, 1, 0,
       doc: /* Wrap FUNCTION in a finalizer (similar to destructor).
FUNCTION is called in an end-run around gc once its finalizer object
becomes unreachable or only reachable from other finalizers.  */)
  (Lisp_Object function)
{
  CHECK_TYPE (FUNCTIONP (function), Qfunctionp, function);
  struct Lisp_Finalizer *finalizer
    = ALLOCATE_PSEUDOVECTOR (struct Lisp_Finalizer, function, PVEC_FINALIZER);
  finalizer->function = function;
  finalizer->prev = finalizer->next = NULL;
  finalizer_insert (&finalizers, finalizer);
  return make_lisp_ptr (finalizer, Lisp_Vectorlike);
}


/* With the rare exception of functions implementing block-based
   allocation of various types, you should not directly test or set GC
   mark bits on objects.  Some objects might live in special memory
   regions (e.g., a dump image) and might store their mark bits
   elsewhere.  */

static bool
vector_marked_p (const struct Lisp_Vector *v)
{
  bool ret;
  eassert (! mgc_xpntr_p (v));
  if (pdumper_object_p (v))
    {
      /* Checking "cold" saves faulting in vector header.  */
      if (pdumper_cold_object_p (v))
        {
          eassert (PVTYPE (v) == PVEC_BOOL_VECTOR);
          ret = true;
        }
      else
	ret = pdumper_marked_p (v);
    }
  else
    ret = XVECTOR_MARKED_P (v);
  return ret;
}

static void
set_vector_marked (struct Lisp_Vector *v)
{
  eassert (! vector_marked_p (v));
  if (pdumper_object_p (v))
    {
      eassert (PVTYPE (v) != PVEC_BOOL_VECTOR);
      pdumper_set_marked (v);
    }
  else
    XMARK_VECTOR (v);
}

static bool
vectorlike_marked_p (const union vectorlike_header *header)
{
  return vector_marked_p ((const struct Lisp_Vector *) header);
}

static void
set_vectorlike_marked (union vectorlike_header *header)
{
  if (! vectorlike_marked_p (header))
    set_vector_marked ((struct Lisp_Vector *) header);
}

static bool
cons_marked_p (const struct Lisp_Cons *c)
{
  return pdumper_object_p (c)
    ? pdumper_marked_p (c)
    : XCONS_MARKED_P (c);
}

static void
set_cons_marked (struct Lisp_Cons *c)
{
  if (pdumper_object_p (c))
    pdumper_set_marked (c);
  else
    XMARK_CONS (c);
}

static bool
string_marked_p (const struct Lisp_String *s)
{
  bool ret;
  eassert (! mgc_xpntr_p (s));
  if (pdumper_object_p (s))
    ret = pdumper_marked_p (s);
  else
    ret = XSTRING_MARKED_P (s);
  return ret;
}

static void
set_string_marked (struct Lisp_String *s)
{
  eassert (! string_marked_p (s));
  if (pdumper_object_p (s))
    pdumper_set_marked (s);
  else
    XMARK_STRING (s);
}

static bool
symbol_marked_p (const struct Lisp_Symbol *s)
{
  return pdumper_object_p (s)
    ? pdumper_marked_p (s)
    : s->u.s.gcmarkbit;
}

static void
set_symbol_marked (struct Lisp_Symbol *s)
{
  if (pdumper_object_p (s))
    pdumper_set_marked (s);
  else
    s->u.s.gcmarkbit = true;
}

static bool
interval_marked_p (INTERVAL i)
{
  return pdumper_object_p (i)
    ? pdumper_marked_p (i)
    : i->gcmarkbit;
}

static void
set_interval_marked (INTERVAL i)
{
  if (pdumper_object_p (i))
    pdumper_set_marked (i);
  else
    i->gcmarkbit = true;
}

void
memory_full (size_t nbytes)
{
  const size_t enough = (1 << 14);

  if (! initialized)
    fatal ("memory exhausted");

  Vmemory_full = Qt;
  if (nbytes > enough)
    {
      void *p = malloc (enough);
      if (p)
	{
	  Vmemory_full = Qnil;
	  free (p);
	}
    }

  xsignal (Qnil, Vmemory_signal_data);
}

static void
mem_init (void)
{
  mem_z.left = mem_z.right = MEM_NIL;
  mem_z.parent = NULL;
  mem_z.color = MEM_BLACK;
  mem_z.start = mem_z.end = NULL;
  mem_root = MEM_NIL;
}

/* Return mem_node containing START or failing that, MEM_NIL.  */

struct mem_node *
mem_find (void *start)
{
  struct mem_node *p;

  if (start < min_heap_address || start > max_heap_address)
    return MEM_NIL;

  /* Make the search always successful to speed up the loop below.  */
  mem_z.start = start;
  mem_z.end = (char *) start + 1;

  p = mem_root;
  while (start < p->start || start >= p->end)
    p = start < p->start ? p->left : p->right;
  return p;
}

/* Insert node representing mem block of TYPE spanning START and END.
   Return the inserted node.  */

static struct mem_node *
mem_insert (void *start, void *end, enum mem_type type)
{
  struct mem_node *c, *parent, *x;

  if (min_heap_address == NULL || start < min_heap_address)
    min_heap_address = start;
  if (max_heap_address == NULL || end > max_heap_address)
    max_heap_address = end;

  /* See where in the tree a node for START belongs.  In this
     particular application, it shouldn't happen that a node is already
     present.  For debugging purposes, let's check that.  */
  c = mem_root;
  parent = NULL;

  while (c != MEM_NIL)
    {
      parent = c;
      c = start < c->start ? c->left : c->right;
    }

  /* Create a new node.  */
  x = xmalloc (sizeof *x);
  x->start = start;
  x->end = end;
  x->type = type;
  x->parent = parent;
  x->left = x->right = MEM_NIL;
  x->color = MEM_RED;

  /* Insert it as child of PARENT or install it as root.  */
  if (parent)
    {
      if (start < parent->start)
	parent->left = x;
      else
	parent->right = x;
    }
  else
    mem_root = x;

  /* Re-establish red-black tree properties.  */
  mem_insert_fixup (x);

  return x;
}

/* Insert node X, then rebalance red-black tree.  X is always red.  */

static void
mem_insert_fixup (struct mem_node *x)
{
  while (x != mem_root && x->parent->color == MEM_RED)
    {
      /* X is red and its parent is red.  This is a violation of
	 red-black tree property #3.  */

      if (x->parent == x->parent->parent->left)
	{
	  /* We're on the left side of our grandparent, and Y is our
	     "uncle".  */
	  struct mem_node *y = x->parent->parent->right;

	  if (y->color == MEM_RED)
	    {
	      /* Uncle and parent are red but should be black because
		 X is red.  Change the colors accordingly and proceed
		 with the grandparent.  */
	      x->parent->color = MEM_BLACK;
	      y->color = MEM_BLACK;
	      x->parent->parent->color = MEM_RED;
	      x = x->parent->parent;
            }
	  else
	    {
	      /* Parent and uncle have different colors; parent is
		 red, uncle is black.  */
	      if (x == x->parent->right)
		{
		  x = x->parent;
		  mem_rotate_left (x);
                }

	      x->parent->color = MEM_BLACK;
	      x->parent->parent->color = MEM_RED;
	      mem_rotate_right (x->parent->parent);
            }
        }
      else
	{
	  /* This is the symmetrical case of above.  */
	  struct mem_node *y = x->parent->parent->left;

	  if (y->color == MEM_RED)
	    {
	      x->parent->color = MEM_BLACK;
	      y->color = MEM_BLACK;
	      x->parent->parent->color = MEM_RED;
	      x = x->parent->parent;
            }
	  else
	    {
	      if (x == x->parent->left)
		{
		  x = x->parent;
		  mem_rotate_right (x);
		}

	      x->parent->color = MEM_BLACK;
	      x->parent->parent->color = MEM_RED;
	      mem_rotate_left (x->parent->parent);
            }
        }
    }

  /* The root may have been changed to red due to the algorithm.  Set
     it to black so that property #5 is satisfied.  */
  mem_root->color = MEM_BLACK;
}

/*   (x)                   (y)
     / \                   / \
    a   (y)      ===>    (x)  c
        / \              / \
       b   c            a   b  */

static void
mem_rotate_left (struct mem_node *x)
{
  struct mem_node *y;

  /* Turn y's left sub-tree into x's right sub-tree.  */
  y = x->right;
  x->right = y->left;
  if (y->left != MEM_NIL)
    y->left->parent = x;

  /* Y's parent was x's parent.  */
  if (y != MEM_NIL)
    y->parent = x->parent;

  /* Get the parent to point to y instead of x.  */
  if (x->parent)
    {
      if (x == x->parent->left)
	x->parent->left = y;
      else
	x->parent->right = y;
    }
  else
    mem_root = y;

  /* Put x on y's left.  */
  y->left = x;
  if (x != MEM_NIL)
    x->parent = y;
}

/*     (x)                (Y)
       / \                / \
     (y)  c      ===>    a  (x)
     / \                    / \
    a   b                  b   c  */

static void
mem_rotate_right (struct mem_node *x)
{
  struct mem_node *y = x->left;

  x->left = y->right;
  if (y->right != MEM_NIL)
    y->right->parent = x;

  if (y != MEM_NIL)
    y->parent = x->parent;
  if (x->parent)
    {
      if (x == x->parent->right)
	x->parent->right = y;
      else
	x->parent->left = y;
    }
  else
    mem_root = y;

  y->right = x;
  if (x != MEM_NIL)
    x->parent = y;
}

static void
mem_delete (struct mem_node *z)
{
  struct mem_node *x, *y;

  if (!z || z == MEM_NIL)
    return;

  if (z->left == MEM_NIL || z->right == MEM_NIL)
    y = z;
  else
    {
      y = z->right;
      while (y->left != MEM_NIL)
	y = y->left;
    }

  if (y->left != MEM_NIL)
    x = y->left;
  else
    x = y->right;

  x->parent = y->parent;
  if (y->parent)
    {
      if (y == y->parent->left)
	y->parent->left = x;
      else
	y->parent->right = x;
    }
  else
    mem_root = x;

  if (y != z)
    {
      z->start = y->start;
      z->end = y->end;
      z->type = y->type;
    }

  if (y->color == MEM_BLACK)
    mem_delete_fixup (x);

  xfree (y);
}

/* Delete X, then rebalance red-black tree.  */

static void
mem_delete_fixup (struct mem_node *x)
{
  while (x != mem_root && x->color == MEM_BLACK)
    {
      if (x == x->parent->left)
	{
	  struct mem_node *w = x->parent->right;

	  if (w->color == MEM_RED)
	    {
	      w->color = MEM_BLACK;
	      x->parent->color = MEM_RED;
	      mem_rotate_left (x->parent);
	      w = x->parent->right;
            }

	  if (w->left->color == MEM_BLACK && w->right->color == MEM_BLACK)
	    {
	      w->color = MEM_RED;
	      x = x->parent;
            }
	  else
	    {
	      if (w->right->color == MEM_BLACK)
		{
		  w->left->color = MEM_BLACK;
		  w->color = MEM_RED;
		  mem_rotate_right (w);
		  w = x->parent->right;
                }
	      w->color = x->parent->color;
	      x->parent->color = MEM_BLACK;
	      w->right->color = MEM_BLACK;
	      mem_rotate_left (x->parent);
	      x = mem_root;
            }
        }
      else
	{
	  struct mem_node *w = x->parent->left;

	  if (w->color == MEM_RED)
	    {
	      w->color = MEM_BLACK;
	      x->parent->color = MEM_RED;
	      mem_rotate_right (x->parent);
	      w = x->parent->left;
            }

	  if (w->right->color == MEM_BLACK && w->left->color == MEM_BLACK)
	    {
	      w->color = MEM_RED;
	      x = x->parent;
            }
	  else
	    {
	      if (w->left->color == MEM_BLACK)
		{
		  w->right->color = MEM_BLACK;
		  w->color = MEM_RED;
		  mem_rotate_left (w);
		  w = x->parent->left;
                }

	      w->color = x->parent->color;
	      x->parent->color = MEM_BLACK;
	      w->left->color = MEM_BLACK;
	      mem_rotate_right (x->parent);
	      x = mem_root;
            }
        }
    }

  x->color = MEM_BLACK;
}

/* Return P "made whole" as a Lisp_String if P's mem_block M
   corresponds to a Lisp_String data field.  */

static struct Lisp_String *
live_string_holding (struct mem_node *m, void *p)
{
  eassert (m->type == MEM_TYPE_STRING);
  struct string_block *b = m->start;
  char *cp = p;
  ptrdiff_t distance = cp - (char *) &b->strings[0];

  /* P must point into a Lisp_String structure, and it
     must not be on the free list.  */
  if (0 <= distance && distance < sizeof b->strings)
    {
      ptrdiff_t off = distance % sizeof b->strings[0];
      /* Since compilers can optimize away struct fields, scan all
	 offsets.  See Bug#28213.  */
      if (off == Lisp_String
	  || off == 0
	  || off == offsetof (struct Lisp_String, u.s.size_byte)
	  || off == offsetof (struct Lisp_String, u.s.intervals)
	  || off == offsetof (struct Lisp_String, u.s.data))
	{
	  struct Lisp_String *s = p = cp -= off;
	  if (s->u.s.data)
	    return s;
	}
    }
  return NULL;
}

static bool
live_string_p (struct mem_node *m, void *p)
{
  return live_string_holding (m, p) == p;
}

/* Return P "made whole" as a Lisp_Cons if P's mem_block M
   corresponds to a Lisp_Cons data field.  */

static struct Lisp_Cons *
live_cons_holding (struct mem_node *m, void *p)
{
  eassert (m->type == MEM_TYPE_CONS);
  struct cons_block *b = m->start;
  char *cp = p;
  ptrdiff_t distance = cp - (char *) &b->conses[0];

  /* P must point into a Lisp_Cons, not be
     one of the unused cells in the current cons block,
     and not be on the free list.  */
  if (0 <= distance && distance < sizeof b->conses
      && (b != cons_block
	  || distance / sizeof b->conses[0] < cons_block_index))
    {
      ptrdiff_t off = distance % sizeof b->conses[0];
      if (off == Lisp_Cons
	  || off == 0
	  || off == offsetof (struct Lisp_Cons, u.s.u.cdr))
	{
	  struct Lisp_Cons *s = p = cp -= off;
	  if (! deadp (s->u.s.car))
	    return s;
	}
    }
  return NULL;
}

static bool
live_cons_p (struct mem_node *m, void *p)
{
  return live_cons_holding (m, p) == p;
}


/* Return P "made whole" as a Lisp_Symbol if P's mem_block M
   corresponds to a Lisp_Symbol data field.  */

static struct Lisp_Symbol *
live_symbol_holding (struct mem_node *m, void *p)
{
  eassert (m->type == MEM_TYPE_SYMBOL);
  struct symbol_block *b = m->start;
  char *cp = p;
  ptrdiff_t distance = cp - (char *) &b->symbols[0];

  /* P must point into the Lisp_Symbol, not be
     one of the unused cells in the current symbol block,
     and not be on the free list.  */
  if (0 <= distance && distance < sizeof b->symbols
      && (b != symbol_block
	  || distance / sizeof b->symbols[0] < symbol_block_index))
    {
      ptrdiff_t off = distance % sizeof b->symbols[0];
      if (off == Lisp_Symbol

	  /* Plain '|| off == 0' would run afoul of GCC 10.2
	     -Wlogical-op, as Lisp_Symbol happens to be zero.  */
	  || (Lisp_Symbol != 0 && off == 0)

	  || off == offsetof (struct Lisp_Symbol, u.s.name)
	  || off == offsetof (struct Lisp_Symbol, u.s.val)
	  || off == offsetof (struct Lisp_Symbol, u.s.function)
	  || off == offsetof (struct Lisp_Symbol, u.s.plist)
	  || off == offsetof (struct Lisp_Symbol, u.s.next))
	{
	  struct Lisp_Symbol *s = p = cp -= off;
	  if (! deadp (s->u.s.function))
	    return s;
	}
    }
  return NULL;
}

static bool
live_symbol_p (struct mem_node *m, void *p)
{
  return live_symbol_holding (m, p) == p;
}


/* Return P "made whole" as a Lisp_Float if P's mem_block M
   corresponds to a Lisp_Float data field.  */

static struct Lisp_Float *
live_float_holding (struct mem_node *m, void *p)
{
  eassert (m->type == MEM_TYPE_FLOAT);
  struct float_block *b = m->start;
  char *cp = p;
  ptrdiff_t distance = cp - (char *) &b->floats[0];

  /* P must point to (or be a tagged pointer to) the start of a
     Lisp_Float and not be one of the unused cells in the current
     float block.  */
  if (0 <= distance && distance < sizeof b->floats)
    {
      int off = distance % sizeof b->floats[0];
      if ((off == Lisp_Float || off == 0)
	  && (b != float_block
	      || distance / sizeof b->floats[0] < float_block_index))
	{
	  p = cp - off;
	  return p;
	}
    }
  return NULL;
}

static bool
live_float_p (struct mem_node *m, void *p)
{
  return live_float_holding (m, p) == p;
}

/* Return VECTOR if P points within it, NULL otherwise.  */

static struct Lisp_Vector *
live_vector_pointer (struct Lisp_Vector *vector, void *p)
{
  void *vvector = vector;
  char *cvector = vvector;
  char *cp = p;
  ptrdiff_t distance = cp - cvector;
  return ((distance == Lisp_Vectorlike
	   || distance == 0
	   || (sizeof vector->header <= distance
	       && distance < vector_nbytes (vector)
	       && (! (vector->header.size & PSEUDOVECTOR_FLAG)
		   ? (offsetof (struct Lisp_Vector, contents) <= distance
		      && (((distance - offsetof (struct Lisp_Vector, contents))
			   % word_size)
			  == 0))
		   /* For non-bool-vector pseudovectors, treat any pointer
		      past the header as valid since it's too much of a pain
		      to write special-case code for every pseudovector.  */
		   : (PVTYPE (vector) != PVEC_BOOL_VECTOR
		      || distance == offsetof (struct Lisp_Bool_Vector, size)
		      || (offsetof (struct Lisp_Bool_Vector, data) <= distance
			  && (((distance
				- offsetof (struct Lisp_Bool_Vector, data))
			       % sizeof (bits_word))
			      == 0))))))
	  ? vector : NULL);
}

/* Return M "made whole" as a large Lisp_Vector if P points within it.  */

static struct Lisp_Vector *
live_large_vector_holding (struct mem_node *m, void *p)
{
  eassert (m->type == MEM_TYPE_VECTORLIKE);
  return live_vector_pointer (large_vector_contents (m->start), p);
}

static bool
live_large_vector_p (struct mem_node *m, void *p)
{
  return live_large_vector_holding (m, p) == p;
}

/* Return M "made whole" as a non-large Lisp_Vector if P points within it.  */

static struct Lisp_Vector *
live_small_vector_holding (struct mem_node *m, void *p)
{
  eassert (m->type == MEM_TYPE_VBLOCK);
  struct Lisp_Vector *vp = p;
  struct vector_block *block = m->start;
  struct Lisp_Vector *vector = (struct Lisp_Vector *) block->data;

  /* P is in the block's allocation range.  Scan the block
     up to P and see whether P points to the start of some
     vector which is not on a free list.  FIXME: check whether
     some allocation patterns (probably a lot of short vectors)
     may cause a substantial overhead of this loop.  */
  while (VECTOR_IN_BLOCK (vector, block) && vector <= vp)
    {
      struct Lisp_Vector *next = ADVANCE (vector, vector_nbytes (vector));
      if (vp < next && PVTYPE (vector) != PVEC_FREE)
	return live_vector_pointer (vector, vp);
      vector = next;
    }
  return NULL;
}

static bool
live_small_vector_p (struct mem_node *m, void *p)
{
  return live_small_vector_holding (m, p) == p;
}

/* Workhorse of conservative stack scanning.

   If P looks like it points to Lisp data, mark it and return true.  */

static bool
mark_maybe_pointer (void *const * p)
{
  bool ret = false;
  uintptr_t mask = VALMASK & UINTPTR_MAX;
  struct mem_node *m;
  enum Space_Type xpntr_type;
  void *xpntr;

  /* Research Bug#41321.  If we didn't special-case Lisp_Symbol
     to subtract off lispsym in make_lisp_ptr(), this hack wouldn't
     be necessary.
  */
  void *p_sym;
  INT_ADD_WRAPV ((uintptr_t) *p, (uintptr_t) lispsym, (uintptr_t *) &p_sym);

#if USE_VALGRIND
  VALGRIND_MAKE_MEM_DEFINED (p, sizeof (*p));
#endif

  if (pdumper_object_p (*p))
    {
      uintptr_t masked_p = (uintptr_t) *p & mask;
      void *po = (void *) masked_p;
      char *cp = *p;
      char *cpo = po;
      int type = pdumper_find_object_type (po);
      ret = (pdumper_valid_object_type_p (type)
	     // Verify P’s tag, if any, matches pdumper-reported type.
	     && (! USE_LSB_TAG || *p == po || cp - cpo == type));
      if (ret)
	mark_automatic_object (make_lisp_ptr (po, type));
    }
  else if (pdumper_object_p (p_sym))
    {
      uintptr_t masked_p = (uintptr_t) p_sym & mask;
      void *po = (void *) masked_p;
      char *cp = p_sym;
      char *cpo = po;
      ret = (pdumper_find_object_type (po) == Lisp_Symbol
	     // Verify P’s tag, if any, matches pdumper-reported type.
	     && (! USE_LSB_TAG || p_sym == po || cp - cpo == Lisp_Symbol));
      if (ret)
	mark_automatic_object (make_lisp_ptr (po, Lisp_Symbol));
    }
  else if ((xpntr_type = mgc_find_xpntr (*p, &xpntr)) != Space_Type_Max
	   || (xpntr_type = mgc_find_xpntr (p_sym, &xpntr)) != Space_Type_Max)
    {
      /* analogous logic to set_string_marked() */
      void *forwarded = mgc_fwd_xpntr (xpntr);
      if (! forwarded)
	{
	  ret = true;
	  if ((enum Lisp_Type) xpntr_type < Lisp_Type_Max)
	    mark_automatic_object (make_lisp_ptr (xpntr, (enum Lisp_Type) xpntr_type));
	  else if (xpntr_type == Space_Interval)
	    mark_interval_tree ((INTERVAL *) &xpntr);
	  else
	    emacs_abort ();
	  forwarded = mgc_fwd_xpntr (xpntr);
	}
      eassert (forwarded);
      ptrdiff_t offset;
      INT_SUBTRACT_WRAPV ((uintptr_t) *p, (uintptr_t) xpntr, &offset);
      INT_ADD_WRAPV ((uintptr_t) forwarded, offset, (uintptr_t *) p);
    }
  else if ((m = mem_find (*p)) != MEM_NIL)
    {
      switch (m->type)
	{
	case MEM_TYPE_NON_LISP:
	  break;

	case MEM_TYPE_CONS:
	  {
	    struct Lisp_Cons *h = live_cons_holding (m, *p);
	    if (h)
	      {
		mark_automatic_object (make_lisp_ptr (h, Lisp_Cons));
		ret = true;
	      }
	  }
	  break;

	case MEM_TYPE_STRING:
	  {
	    struct Lisp_String *h = live_string_holding (m, *p);
	    if (h)
	      {
		mark_automatic_object (make_lisp_ptr (h, Lisp_String));
		ret = true;
	      }
	  }
	  break;

	case MEM_TYPE_SYMBOL:
	  {
	    struct Lisp_Symbol *h = live_symbol_holding (m, *p);
	    if (h)
	      {
		mark_automatic_object (make_lisp_ptr (h, Lisp_Symbol));
		ret = true;
	      }
	  }
	  break;

	case MEM_TYPE_FLOAT:
	  {
	    struct Lisp_Float *h = live_float_holding (m, *p);
	    if (h)
	      {
		mark_automatic_object (make_lisp_ptr (h, Lisp_Float));
		ret = true;
	      }
	  }
	  break;

	case MEM_TYPE_VECTORLIKE:
	  {
	    struct Lisp_Vector *h = live_large_vector_holding (m, *p);
	    if (h)
	      {
		mark_automatic_object (make_lisp_ptr (h, Lisp_Vectorlike));
		ret = true;
	      }
	  }
	  break;

	case MEM_TYPE_VBLOCK:
	  {
	    struct Lisp_Vector *h = live_small_vector_holding (m, *p);
	    if (h)
	      {
		mark_automatic_object (make_lisp_ptr (h, Lisp_Vectorlike));
		ret = true;
	      }
	  }
	  break;

	default:
	  emacs_abort ();
	}
    }
  else if ((m = mem_find (p_sym)) != MEM_NIL && m->type == MEM_TYPE_SYMBOL)
    {
      struct Lisp_Symbol *h = live_symbol_holding (m, p_sym);
      if (h)
	{
	  mark_automatic_object (make_lisp_ptr (h, Lisp_Symbol));
	  ret = true;
	}
    }
  return ret;
}

/* Alignment of pointer values.  Use alignof, as it sometimes returns
   a smaller alignment than GCC's __alignof__ and mark_memory might
   miss objects if __alignof__ were used.  */
#define GC_POINTER_ALIGNMENT alignof (void *)

/* Mark live Lisp objects on the C stack.

   When porting this to new architectures consider the following.

   Processor Registers

   If __builtin_unwind_init is available, it should suffice to save
   registers in with_flushed_stack().  This presumably is always
   the case for platforms of interest to Commercial Emacs.  We
   preserve the legacy else-branch that calls test_setjmp() to verify
   the sys_jmp_buf saves registers.

   Stack Layout

   Architectures differ in their organization of the stack.  Consider:

     +----------------+
     |  Lisp_Object   |  size = 4
     +----------------+
     | something else |  size = 2
     +----------------+
     |  Lisp_Object   |  size = 4
     +----------------+
     |	...	      |

   In such a case, not every Lisp_Object will be aligned equally.  To
   find all Lisp_Object on the stack it won't be sufficient to walk
   the stack in steps of 4 bytes.  Instead, two passes will be
   necessary, one starting at the start of the stack, and a second
   pass starting at the start of the stack + 2.  Likewise, if the
   minimal alignment of Lisp_Objects on the stack is 1, four passes
   would be necessary, each one starting with one byte more offset
   from the stack start.  */

void ATTRIBUTE_NO_SANITIZE_ADDRESS
mark_memory (void const *start, void const *end)
{
  char const *pp;

  /* Allow inverted arguments.  */
  if (end < start)
    {
      void const *tem = start;
      start = end;
      end = tem;
    }

  eassert (((uintptr_t) start) % GC_POINTER_ALIGNMENT == 0);

  /* Ours is not a "precise" gc, in which all object references
     are unambiguous and markable.  Here, for example,

       Lisp_Object obj = build_string ("test");
       struct Lisp_String *ptr = XSTRING (obj);
       garbage_collect ();
       fprintf (stderr, "test '%s'\n", ptr->u.s.data);

     the compiler is liable to optimize away OBJ, so our
     "conservative" gc must recognize that PTR references Lisp
     data.  */

  for (pp = start; (void const *) pp < end; pp += GC_POINTER_ALIGNMENT)
    {
      // void *p = *(void *const *) pp;
      mark_maybe_pointer ((void *const *) pp);
    }
}

#ifndef HAVE___BUILTIN_UNWIND_INIT
# ifdef __sparc__
   /* This trick flushes the register windows so that all the state of
      the process is contained in the stack.
      FreeBSD does not have a ta 3 handler, so handle it specially.  */
#  if defined __sparc64__ && defined __FreeBSD__
#   define __builtin_unwind_init() asm ("flushw")
#  else
#   define __builtin_unwind_init() asm ("ta 3")
#  endif
# else
#  define __builtin_unwind_init() ((void) 0)
# endif

# ifdef GC_SETJMP_WORKS
static void
test_setjmp (void)
{
}
# else

static bool setjmp_tested_p;
static int longjmps_done;

/* Perform a quick check if it looks like setjmp saves registers in a
   jmp_buf.  Print a message to stderr saying so.  When this test
   succeeds, this is _not_ a proof that setjmp is sufficient for
   conservative stack marking.  Only the sources or a disassembly
   can prove that.  */

static void
test_setjmp (void)
{
  if (setjmp_tested_p)
    return;
  setjmp_tested_p = true;
  char buf[10];
  register int x;
  sys_jmp_buf jbuf;

  /* Arrange for X to be put in a register.  */
  sprintf (buf, "1");
  x = strlen (buf);
  x = 2 * x - 1;

  sys_setjmp (jbuf);
  if (longjmps_done == 1)
    {
      /* Gets here after the sys_longjmp().  */
      if (x != 1)
	/* Didn't restore the register before the setjmp!  */
	emacs_abort ();
    }

  ++longjmps_done;
  x = 2;
  if (longjmps_done == 1)
    sys_longjmp (jbuf, 1);
}
# endif /* ! GC_SETJMP_WORKS */
#endif /* ! HAVE___BUILTIN_UNWIND_INIT */

/* In the absence of built-in stack facilities, the address of the ad
   hoc Lisp_Object O should suffice as top of the stack. */
typedef union
{
  Lisp_Object o;
  void *p;
#ifndef HAVE___BUILTIN_UNWIND_INIT
  sys_jmp_buf j;
  char c;
#endif
} stacktop_sentry;

#ifdef HAVE___BUILTIN_FRAME_ADDRESS
# define STACK_TOP_ADDRESS(addr) ((void) (addr), __builtin_frame_address (0))
#else
# define STACK_TOP_ADDRESS(addr) (addr)
#endif

/* Before calling any FUNC that results in a context switch, ensure
   cpu registers fully flushed to C stack so that mark_memory() has
   complete information.

   FUNC must not run any Lisp code nor allocate any Lisp objects!
*/
NO_INLINE /* Crucial.  Ensures registers are spilled.  */
void
with_flushed_stack (void (*func) (void *arg), void *arg)
{
  stacktop_sentry sentry;
  struct thread_state *self = current_thread;

  /* STACK_TOP_ADDRESS() returns the bp not the sp [1], thus GC would
     miss marking callee-saved registers.  Calling
     __builtin_unwind_init() precludes insidious Bug#41357.

     [1] https://gcc.gnu.org/onlinedocs/gcc/Return-Address.html
  */
  __builtin_unwind_init ();

#ifndef HAVE___BUILTIN_UNWIND_INIT
  test_setjmp ();
  sys_setjmp (sentry.j);
  current_thread->stack_top = STACK_TOP_ADDRESS (&sentry + (stack_bottom < &sentry.c));
#else
  current_thread->stack_top = STACK_TOP_ADDRESS (&sentry);
#endif

  func (arg);
  eassert (current_thread == self);
}

/* Determine whether it is safe to access memory at address P.  */
static int
valid_pointer_p (void *p)
{
#ifdef WINDOWSNT
  return w32_valid_pointer_p (p, 16);
#else

  if (ADDRESS_SANITIZER)
    return p ? -1 : 0;

  int fd[2];
  static int under_rr_state;

  if (!under_rr_state)
    under_rr_state = getenv ("RUNNING_UNDER_RR") ? -1 : 1;
  if (under_rr_state < 0)
    return under_rr_state;

  /* Obviously, we cannot just access it (we would SEGV trying), so we
     trick the o/s to tell us whether p is a valid pointer.
     Unfortunately, we cannot use NULL_DEVICE here, as emacs_write may
     not validate p in that case.  */

  if (emacs_pipe (fd) == 0)
    {
      bool valid = emacs_write (fd[1], p, 16) == 16;
      emacs_close (fd[1]);
      emacs_close (fd[0]);
      return valid;
    }

  return -1;
#endif
}

/* Return 2 if OBJ is a killed or special buffer object, 1 if OBJ is a
   valid lisp object, 0 if OBJ is NOT a valid lisp object, or -1 if we
   cannot validate OBJ.  This function can be quite slow, and is used
   only in debugging.  */

int
valid_lisp_object_p (Lisp_Object obj)
{
  if (FIXNUMP (obj))
    return 1;

  void *p = XPNTR (obj);
  if (PURE_P (p) || mgc_xpntr_p (p))
    return 1;

  if (SYMBOLP (obj) && c_symbol_p (p))
    return ((char *) p - (char *) lispsym) % sizeof lispsym[0] == 0;

  if (p == &buffer_slot_defaults || p == &buffer_slot_symbols)
    return 2;

  if (pdumper_object_p (p))
    return pdumper_object_p_precise (p) ? 1 : 0;

  struct mem_node *m = mem_find (p);

  if (m == MEM_NIL)
    {
      int valid = valid_pointer_p (p);
      if (valid <= 0)
	return valid;

      if (SUBRP (obj))
	return 1;

      return 0;
    }

  switch (m->type)
    {
    case MEM_TYPE_NON_LISP:
      return 0;

    case MEM_TYPE_CONS:
      return live_cons_p (m, p);

    case MEM_TYPE_STRING:
      return live_string_p (m, p);

    case MEM_TYPE_SYMBOL:
      return live_symbol_p (m, p);

    case MEM_TYPE_FLOAT:
      return live_float_p (m, p);

    case MEM_TYPE_VECTORLIKE:
      return live_large_vector_p (m, p);

    case MEM_TYPE_VBLOCK:
      return live_small_vector_p (m, p);

    default:
      break;
    }

  return 0;
}

/* Allocate room for SIZE bytes from pure Lisp storage and return a
   pointer to it.  TYPE is the Lisp type for which the memory is
   allocated.  TYPE < 0 means it's not used for a Lisp object,
   and that the result should have an alignment of -TYPE.

   The bytes are initially zero.

   If pure space is exhausted, allocate space from the heap.  This is
   merely an expedient to let Emacs warn that pure space was exhausted
   and that Emacs should be rebuilt with a larger pure space.  */

static void *
pure_alloc (size_t size, int type)
{
  void *result;
  static bool pure_overflow_warned = false;

 again:
  if (type >= 0)
    {
      /* Allocate space for a Lisp object from the beginning of the free
	 space with taking account of alignment.  */
      result = pointer_align (purebeg + pure_bytes_used_lisp, LISP_ALIGNMENT);
      pure_bytes_used_lisp = ((char *)result - (char *)purebeg) + size;
    }
  else
    {
      /* Allocate space for a non-Lisp object from the end of the free
	 space.  */
      ptrdiff_t unaligned_non_lisp = pure_bytes_used_non_lisp + size;
      char *unaligned = purebeg + pure_size - unaligned_non_lisp;
      int decr = (intptr_t) unaligned & (-1 - type);
      pure_bytes_used_non_lisp = unaligned_non_lisp + decr;
      result = unaligned - decr;
    }
  pure_bytes_used = pure_bytes_used_lisp + pure_bytes_used_non_lisp;

  if (pure_bytes_used <= pure_size)
    return result;

  if (!pure_overflow_warned)
    {
      message ("Pure Lisp storage overflowed");
      pure_overflow_warned = true;
    }

  /* Don't allocate a large amount here,
     because it might get mmap'd and then its address
     might not be usable.  */
  int small_amount = 10000;
  eassert (size <= small_amount - LISP_ALIGNMENT);
  purebeg = xzalloc (small_amount);
  pure_size = small_amount;
  pure_bytes_used_before_overflow += pure_bytes_used - size;
  pure_bytes_used = 0;
  pure_bytes_used_lisp = pure_bytes_used_non_lisp = 0;

  /* Can't GC if pure storage overflowed because we can't determine
     if something is a pure object or not.  */
  gc_inhibited = true;
  goto again;
}

<<<<<<< HEAD
=======
/* Print a warning if PURESIZE is too small.  */

void
check_pure_size (void)
{
  if (pure_bytes_used_before_overflow)
    message (("emacs:0:Pure Lisp storage overflow (approx. %"pI"d"
	      " bytes needed)"),
	     pure_bytes_used + pure_bytes_used_before_overflow);
}

>>>>>>> 5dc27459
/* Find the byte sequence {DATA[0], ..., DATA[NBYTES-1], '\0'} from
   the non-Lisp data pool of the pure storage, and return its start
   address.  Return NULL if not found.  */

static char *
find_string_data_in_pure (const char *data, ptrdiff_t nbytes)
{
  int i;
  ptrdiff_t skip, bm_skip[256], last_char_skip, infinity, start, start_max;
  const unsigned char *p;
  char *non_lisp_beg;

  if (pure_bytes_used_non_lisp <= nbytes)
    return NULL;

  /* Set up the Boyer-Moore table.  */
  skip = nbytes + 1;
  for (i = 0; i < 256; i++)
    bm_skip[i] = skip;

  p = (const unsigned char *) data;
  while (--skip > 0)
    bm_skip[*p++] = skip;

  last_char_skip = bm_skip['\0'];

  non_lisp_beg = purebeg + pure_size - pure_bytes_used_non_lisp;
  start_max = pure_bytes_used_non_lisp - (nbytes + 1);

  /* See the comments in the function `boyer_moore' (search.c) for the
     use of `infinity'.  */
  infinity = pure_bytes_used_non_lisp + 1;
  bm_skip['\0'] = infinity;

  p = (const unsigned char *) non_lisp_beg + nbytes;
  start = 0;
  do
    {
      /* Check the last character (== '\0').  */
      do
	{
	  start += bm_skip[*(p + start)];
	}
      while (start <= start_max);

      if (start < infinity)
	/* Couldn't find the last character.  */
	return NULL;

      /* No less than `infinity' means we could find the last
	 character at `p[start - infinity]'.  */
      start -= infinity;

      /* Check the remaining characters.  */
      if (memcmp (data, non_lisp_beg + start, nbytes) == 0)
	/* Found.  */
	return non_lisp_beg + start;

      start += last_char_skip;
    }
  while (start <= start_max);

  return NULL;
}


/* Return a string allocated in pure space.  DATA is a buffer holding
   NCHARS characters, and NBYTES bytes of string data.  MULTIBYTE
   means make the result string multibyte.

   Must get an error if pure storage is full, since if it cannot hold
   a large string it may be able to hold conses that point to that
   string; then the string is not protected from gc.  */

Lisp_Object
make_pure_string (const char *data,
		  ptrdiff_t nchars, ptrdiff_t nbytes, bool multibyte)
{
  Lisp_Object string;
  struct Lisp_String *s = pure_alloc (sizeof *s, Lisp_String);
  s->u.s.data = (unsigned char *) find_string_data_in_pure (data, nbytes);
  if (s->u.s.data == NULL)
    {
      s->u.s.data = pure_alloc (nbytes + 1, -1);
      memcpy (s->u.s.data, data, nbytes);
      s->u.s.data[nbytes] = '\0';
    }
  s->u.s.size = nchars;
  s->u.s.size_byte = multibyte ? nbytes : Sdata_Unibyte;
  s->u.s.intervals = NULL;
  XSETSTRING (string, s);
  return string;
}

/* Return a string allocated in pure space.  Do not
   allocate the string data, just point to DATA.  */

Lisp_Object
make_pure_c_string (const char *data, ptrdiff_t nchars)
{
  Lisp_Object string;
  struct Lisp_String *s = pure_alloc (sizeof *s, Lisp_String);
  s->u.s.size = nchars;
  s->u.s.size_byte = Sdata_Pure;
  s->u.s.data = (unsigned char *) data;
  s->u.s.intervals = NULL;
  XSETSTRING (string, s);
  return string;
}

static Lisp_Object purecopy (Lisp_Object obj);

/* Return a cons allocated from pure space.  Give it pure copies
   of CAR as car and CDR as cdr.  */

Lisp_Object
pure_cons (Lisp_Object car, Lisp_Object cdr)
{
  Lisp_Object new;
  struct Lisp_Cons *p = pure_alloc (sizeof *p, Lisp_Cons);
  XSETCONS (new, p);
  XSETCAR (new, purecopy (car));
  XSETCDR (new, purecopy (cdr));
  return new;
}


/* Value is a float object with value NUM allocated from pure space.  */

static Lisp_Object
make_pure_float (double num)
{
  Lisp_Object new;
  struct Lisp_Float *p = pure_alloc (sizeof *p, Lisp_Float);
  XSETFLOAT (new, p);
  XFLOAT_INIT (new, num);
  return new;
}

/* Value is a bignum object with value VALUE allocated from pure
   space.  */

static Lisp_Object
make_pure_bignum (Lisp_Object value)
{
  mpz_t const *n = xbignum_val (value);
  size_t i, nlimbs = mpz_size (*n);
  size_t nbytes = nlimbs * sizeof (mp_limb_t);
  mp_limb_t *pure_limbs;
  mp_size_t new_size;

  struct Lisp_Bignum *b = pure_alloc (sizeof *b, Lisp_Vectorlike);
  XSETPVECTYPESIZE (b, PVEC_BIGNUM, 0, VECSIZE (struct Lisp_Bignum));

  int limb_alignment = alignof (mp_limb_t);
  pure_limbs = pure_alloc (nbytes, - limb_alignment);
  for (i = 0; i < nlimbs; ++i)
    pure_limbs[i] = mpz_getlimbn (*n, i);

  new_size = nlimbs;
  if (mpz_sgn (*n) < 0)
    new_size = -new_size;

  mpz_roinit_n (b->value, pure_limbs, new_size);

  return make_lisp_ptr (b, Lisp_Vectorlike);
}

/* Return a vector with room for LEN Lisp_Objects allocated from
   pure space.  */

static Lisp_Object
make_pure_vector (ptrdiff_t len)
{
  Lisp_Object new;
  size_t size = header_size + len * word_size;
  struct Lisp_Vector *p = pure_alloc (size, Lisp_Vectorlike);
  XSETVECTOR (new, p);
  XVECTOR (new)->header.size = len;
  return new;
}

/* Copy all contents and parameters of TABLE to a new table allocated
   from pure space, return the purified table.  */
static struct Lisp_Hash_Table *
purecopy_hash_table (struct Lisp_Hash_Table *table)
{
  eassert (NILP (table->weak));
  eassert (table->purecopy);

  struct Lisp_Hash_Table *pure = pure_alloc (sizeof *pure, Lisp_Vectorlike);
  struct hash_table_test pure_test = table->test;

  /* Purecopy the hash table test.  */
  pure_test.name = purecopy (table->test.name);
  pure_test.user_hash_function = purecopy (table->test.user_hash_function);
  pure_test.user_cmp_function = purecopy (table->test.user_cmp_function);

  pure->header = table->header;
  pure->weak = purecopy (Qnil);
  pure->hash = purecopy (table->hash);
  pure->next = purecopy (table->next);
  pure->index = purecopy (table->index);
  pure->count = table->count;
  pure->next_free = table->next_free;
  pure->purecopy = table->purecopy;
  eassert (!pure->mutable);
  pure->rehash_threshold = table->rehash_threshold;
  pure->rehash_size = table->rehash_size;
  pure->key_and_value = purecopy (table->key_and_value);
  pure->test = pure_test;

  return pure;
}

DEFUN ("purecopy", Fpurecopy, Spurecopy, 1, 1, 0,
       doc: /* Make a copy of object OBJ in pure storage.
Recursively copies contents of vectors and cons cells.
Does not copy symbols.  Copies strings without text properties.  */)
  (register Lisp_Object obj)
{
  if (NILP (Vloadup_pure_table))
    return obj;
  else if (MARKERP (obj) || OVERLAYP (obj) || SYMBOLP (obj))
    /* Can't purify those.  */
    return obj;
  else
    return purecopy (obj);
}

/* Pinned objects are marked before every GC cycle.  */
static struct pinned_object
{
  Lisp_Object object;
  struct pinned_object *next;
} *pinned_objects;

static Lisp_Object
purecopy (Lisp_Object obj)
{
  if (FIXNUMP (obj)
      || (! SYMBOLP (obj) && PURE_P (XPNTR (obj)))
      || SUBRP (obj))
    return obj;    /* Already pure.  */

  if (STRINGP (obj) && XSTRING (obj)->u.s.intervals)
    message_with_string ("Dropping text-properties while making string `%s' pure",
			 obj, true);

  if (! NILP (Vloadup_pure_table)) /* Hash consing.  */
    {
      Lisp_Object tmp = Fgethash (obj, Vloadup_pure_table, Qnil);
      if (! NILP (tmp))
	return tmp;
    }

  if (CONSP (obj))
    obj = pure_cons (XCAR (obj), XCDR (obj));
  else if (FLOATP (obj))
    obj = make_pure_float (XFLOAT_DATA (obj));
  else if (STRINGP (obj))
    obj = make_pure_string (SSDATA (obj), SCHARS (obj),
			    SBYTES (obj),
			    STRING_MULTIBYTE (obj));
  else if (HASH_TABLE_P (obj))
    {
      struct Lisp_Hash_Table *table = XHASH_TABLE (obj);
      /* Do not purify hash tables which haven't been defined with
         :purecopy as non-nil or are weak - they aren't guaranteed to
         not change.  */
      if (! NILP (table->weak) || !table->purecopy)
        {
          /* Instead, add the hash table to the list of pinned objects,
             so that it will be marked during GC.  */
          struct pinned_object *o = xmalloc (sizeof *o);
          o->object = obj;
          o->next = pinned_objects;
          pinned_objects = o;
          return obj; /* Don't hash cons it.  */
        }

      struct Lisp_Hash_Table *h = purecopy_hash_table (table);
      XSET_HASH_TABLE (obj, h);
    }
  else if (COMPILEDP (obj) || VECTORP (obj) || RECORDP (obj))
    {
      struct Lisp_Vector *objp = XVECTOR (obj);
      ptrdiff_t nbytes = vector_nbytes (objp);
      struct Lisp_Vector *vec = pure_alloc (nbytes, Lisp_Vectorlike);
      register ptrdiff_t i;
      ptrdiff_t size = ASIZE (obj);
      if (size & PSEUDOVECTOR_FLAG)
	size &= PSEUDOVECTOR_SIZE_MASK;
      memcpy (vec, objp, nbytes);
      for (i = 0; i < size; i++)
	vec->contents[i] = purecopy (vec->contents[i]);
      // Byte code strings must be pinned.
      if (COMPILEDP (obj) && size >= 2 && STRINGP (vec->contents[1])
	  && !STRING_MULTIBYTE (vec->contents[1]))
	pin_string (vec->contents[1]);
      XSETVECTOR (obj, vec);
    }
  else if (SYMBOLP (obj))
    {
      if (! XSYMBOL (obj)->u.s.pinned && ! c_symbol_p (XSYMBOL (obj)))
	{ /* We can't purify them, but they appear in many pure objects.
	     Mark them as `pinned' so we know to mark them at every GC cycle.  */
	  XSYMBOL (obj)->u.s.pinned = true;
	  symbol_block_pinned = symbol_block;
	}
      /* Don't hash-cons it.  */
      return obj;
    }
  else if (BIGNUMP (obj))
    obj = make_pure_bignum (obj);
  else
    {
      AUTO_STRING (fmt, "Don't know how to purify: %S");
      Fsignal (Qerror, list1 (CALLN (Fformat, fmt, obj)));
    }

  if (! NILP (Vloadup_pure_table)) /* Hash consing.  */
    Fputhash (obj, obj, Vloadup_pure_table);

  return obj;
}



/* Put an entry in staticvec, pointing at the variable with address
   VARADDRESS.  */

void
staticpro (Lisp_Object const *varaddress)
{
  for (int i = 0; i < staticidx; i++)
    eassert (staticvec[i] != varaddress);
  if (staticidx >= NSTATICS)
    fatal ("NSTATICS too small; try increasing and recompiling Emacs.");
  staticvec[staticidx++] = varaddress;
}

static void
allow_garbage_collection (void)
{
  gc_inhibited = false;
}

specpdl_ref
inhibit_garbage_collection (void)
{
  specpdl_ref count = SPECPDL_INDEX ();
  record_unwind_protect_void (allow_garbage_collection);
  gc_inhibited = true;
  return count;
}

/* Calculate total bytes of live objects.  */

static size_t
total_bytes_of_live_objects (void)
{
  return gcstat.total_conses * sizeof (struct Lisp_Cons)
    + gcstat.total_symbols * sizeof (struct Lisp_Symbol)
    + gcstat.total_string_bytes
    + gcstat.total_vector_slots * word_size
    + gcstat.total_floats * sizeof (struct Lisp_Float)
    + gcstat.total_intervals * sizeof (struct interval)
    + gcstat.total_strings * sizeof (struct Lisp_String);
}

#ifdef HAVE_WINDOW_SYSTEM

/* Remove unmarked font-spec and font-entity objects from ENTRY, which is
   (DRIVER-TYPE NUM-FRAMES FONT-CACHE-DATA ...), and return changed entry.  */

static Lisp_Object
compact_font_cache_entry (Lisp_Object entry)
{
  Lisp_Object tail, *prev = &entry;

  for (tail = entry; CONSP (tail); tail = XCDR (tail))
    {
      bool drop = 0;
      Lisp_Object obj = XCAR (tail);

      /* Consider OBJ if it is (font-spec . [font-entity font-entity ...]).  */
      if (CONSP (obj)
	  && GC_FONT_SPEC_P (XCAR (obj))
	  && ! vectorlike_marked_p (&GC_XFONT_SPEC (XCAR (obj))->header)
	  && VECTORP (XCDR (obj)))
	{
	  ptrdiff_t i, size = ASIZE (XCDR (obj));
	  Lisp_Object obj_cdr = XCDR (obj);

	  /* If font-spec is not marked, most likely all font-entities
	     are not marked too.  But we must be sure that nothing is
	     marked within OBJ before we really drop it.  */
	  for (i = 0; i < size; i++)
            {
              Lisp_Object objlist;

              if (vectorlike_marked_p (
                    &GC_XFONT_ENTITY (AREF (obj_cdr, i))->header))
                break;

              objlist = AREF (AREF (obj_cdr, i), FONT_OBJLIST_INDEX);
              for (; CONSP (objlist); objlist = XCDR (objlist))
                {
                  Lisp_Object val = XCAR (objlist);
                  struct font *font = GC_XFONT_OBJECT (val);

                  if (! NILP (AREF (val, FONT_TYPE_INDEX))
                      && vectorlike_marked_p (&font->header))
                    break;
                }
              if (CONSP (objlist))
		{
		  /* Found a marked font, bail out.  */
		  break;
		}
            }

	  if (i == size)
	    {
	      /* No marked fonts were found, so this entire font
		 entity can be dropped.  */
	      drop = 1;
	    }
	}
      if (drop)
	*prev = XCDR (tail);
      else
	prev = xcdr_addr (tail);
    }
  return entry;
}

/* Compact font caches on all terminals and mark
   everything which is still here after compaction.  */

static void
compact_font_caches (void)
{
  struct terminal *t;

  for (t = terminal_list; t; t = t->next_terminal)
    {
      Lisp_Object cache = TERMINAL_FONT_CACHE (t);
      /* Inhibit compacting the caches if the user so wishes.  Some of
	 the users don't mind a larger memory footprint, but do mind
	 slower redisplay.  */
      if (!inhibit_compacting_font_caches
	  && CONSP (cache))
	{
	  Lisp_Object entry;

	  for (entry = XCDR (cache); CONSP (entry); entry = XCDR (entry))
	    XSETCAR (entry, compact_font_cache_entry (XCAR (entry)));
	}
      mark_object (&cache);
    }
}

#else /* not HAVE_WINDOW_SYSTEM */

#define compact_font_caches() (void)(0)

#endif /* HAVE_WINDOW_SYSTEM */

/* Remove (MARKER . DATA) entries with unmarked MARKER
   from buffer undo LIST and return changed list.  */

static Lisp_Object
compact_undo_list (Lisp_Object list)
{
  Lisp_Object tail, *prev = &list;

  for (tail = list; CONSP (tail); tail = XCDR (tail))
    {
      if (CONSP (XCAR (tail))
	  && MARKERP (XCAR (XCAR (tail)))
	  && !vectorlike_marked_p (&XMARKER (XCAR (XCAR (tail)))->header))
	*prev = XCDR (tail);
      else
	prev = xcdr_addr (tail);
    }
  return list;
}

static void
mark_pinned_objects (void)
{
  for (struct pinned_object *pobj = pinned_objects; pobj; pobj = pobj->next)
    mark_object (&pobj->object);
}

static void
mark_pinned_symbols (void)
{
  struct symbol_block *sblk;
  int lim = (symbol_block_pinned == symbol_block
	     ? symbol_block_index : BLOCK_NSYMBOLS);

  for (sblk = symbol_block_pinned; sblk; sblk = sblk->next)
    {
      struct Lisp_Symbol *sym = sblk->symbols, *end = sym + lim;
      for (; sym < end; ++sym)
	if (sym->u.s.pinned)
	  mark_automatic_object (make_lisp_ptr (sym, Lisp_Symbol));

      lim = BLOCK_NSYMBOLS;
    }
}

static void
mark_most_objects (void)
{
  struct Lisp_Vector *vbuffer_slot_defaults =
    (struct Lisp_Vector *) &buffer_slot_defaults;
  struct Lisp_Vector *vbuffer_slot_symbols =
    (struct Lisp_Vector *) &buffer_slot_symbols;

  for (int i = 0; i < BUFFER_LISP_SIZE; ++i)
    {
      mark_object (&vbuffer_slot_defaults->contents[i]);
      mark_object (&vbuffer_slot_symbols->contents[i]);
    }

  for (int i = 0; i < ARRAYELTS (lispsym); ++i)
    mark_automatic_object (builtin_lisp_symbol (i));

  // defvar_lisp calls staticpro.
  for (int i = 0; i < staticidx; ++i)
    mark_object ((Lisp_Object *)staticvec[i]);
}

/* List of weak hash tables we found during marking the Lisp heap.
   NULL on entry to garbage_collect and after it returns.  */
static struct Lisp_Hash_Table *weak_hash_tables;

static void
mark_and_sweep_weak_table_contents (void)
{
  /* Mark all keys and values that are in use.  Keep on marking until
     there is no more change.  This is necessary for cases like
     value-weak table A containing an entry X -> Y, where Y is used in a
     key-weak table B, Z -> Y.  If B comes after A in the list of weak
     tables, X -> Y might be removed from A, although when looking at B
     one finds that it shouldn't.  */
  for (bool marked = true; marked; )
    {
      marked = false;
      for (struct Lisp_Hash_Table *h = weak_hash_tables;
	   h != NULL;
	   h = h->next_weak)
        marked |= sweep_weak_table (h, false);
    }

  /* Remove hash table entries that aren't used.  */
  while (weak_hash_tables)
    {
      struct Lisp_Hash_Table *h = weak_hash_tables;
      weak_hash_tables = h->next_weak;
      h->next_weak = NULL;
      sweep_weak_table (h, true);
    }
}

/* The looser of the threshold and percentage constraints prevails.  */
static void
update_bytes_between_gc (void)
{
  intmax_t threshold0 = gc_cons_threshold;
  intmax_t threshold1 = FLOATP (Vgc_cons_percentage)
    ? XFLOAT_DATA (Vgc_cons_percentage) * total_bytes_of_live_objects ()
    : threshold0;
  bytes_between_gc = max (threshold0, threshold1);
}

/* Immediately adjust bytes_between_gc for changes to
   gc-cons-threshold.  */
static Lisp_Object
watch_gc_cons_threshold (Lisp_Object symbol, Lisp_Object newval,
			 Lisp_Object operation, Lisp_Object where)
{
  if (INTEGERP (newval))
    {
      intmax_t threshold;
      if (integer_to_intmax (newval, &threshold))
	{
	  gc_cons_threshold = max (threshold, GC_DEFAULT_THRESHOLD >> 3);
	  update_bytes_between_gc ();
	}
    }
  return Qnil;
}

/* Immediately adjust bytes_between_gc for changes to
   gc-cons-percentage.  */
static Lisp_Object
watch_gc_cons_percentage (Lisp_Object symbol, Lisp_Object newval,
			  Lisp_Object operation, Lisp_Object where)
{
  if (FLOATP (newval))
    {
      Vgc_cons_percentage = newval;
      update_bytes_between_gc ();
    }
  return Qnil;
}

static inline bool mark_stack_empty_p (void);

/* Subroutine of Fgarbage_collect that does most of the work.  */
void
garbage_collect (void)
{
  static struct timespec gc_elapsed = {0, 0};
  Lisp_Object tail, buffer;
  bool message_p = false;
  specpdl_ref count = SPECPDL_INDEX ();
  struct timespec start;

  eassert (weak_hash_tables == NULL);

  if (gc_inhibited || gc_in_progress)
    return;

  gc_in_progress = true;

  eassert (mark_stack_empty_p ());

  /* Show up in profiler.  */
  record_in_backtrace (QAutomatic_GC, 0, 0);

  /* Do this early in case user quits.  */
  FOR_EACH_LIVE_BUFFER (tail, buffer)
    compact_buffer (XBUFFER (buffer));

  size_t tot_before = (profiler_memory_running
		       ? total_bytes_of_live_objects ()
		       : (size_t) -1);

  start = current_timespec ();

  /* Restore what's currently displayed in the echo area.  */
  if (NILP (Vmemory_full))
    {
      message_p = push_message ();
      record_unwind_protect_void (pop_message_unwind);
    }

  if (garbage_collection_messages)
    message1_nolog ("Garbage collecting...");

  block_input ();

  shrink_regexp_cache ();

  mark_most_objects ();
  mark_pinned_objects ();
  mark_pinned_symbols ();
  mark_lread ();
  mark_terminals ();
  mark_kboards ();
  mark_threads ();

#ifdef HAVE_PGTK
  mark_pgtkterm ();
#endif

#ifdef USE_GTK
  xg_mark_data ();
#endif

#ifdef HAVE_HAIKU
  mark_haiku_display ();
#endif

#ifdef HAVE_WINDOW_SYSTEM
  mark_fringe_data ();
#endif

#ifdef HAVE_X_WINDOWS
  mark_xterm ();
#endif

  /* Everything is now marked, except for font caches, undo lists, and
     finalizers.  The first two admit compaction before marking.
     All finalizers, even unmarked ones, need to run after sweep,
     so survive the unmarked ones in doomed_finalizers.  */

  compact_font_caches ();

  FOR_EACH_LIVE_BUFFER (tail, buffer)
    {
      struct buffer *b = XBUFFER (buffer);
      if (! EQ (BVAR (b, undo_list), Qt))
	bset_undo_list (b, compact_undo_list (BVAR (b, undo_list)));
      mark_object (&BVAR (b, undo_list));
    }

  queue_doomed_finalizers (&doomed_finalizers, &finalizers);
  mark_finalizer_list (&doomed_finalizers);

  /* Must happen after all other marking and before gc_sweep.  */
  mark_and_sweep_weak_table_contents ();
  eassert (weak_hash_tables == NULL);

  eassert (mark_stack_empty_p ());

  gc_sweep ();

  unmark_main_thread ();

  bytes_since_gc = 0;

  update_bytes_between_gc ();

  /* Unblock as late as possible since it could signal (Bug#43389).  */
  unblock_input ();

  if (garbage_collection_messages && NILP (Vmemory_full))
    {
      if (message_p || minibuf_level > 0)
	restore_message ();
      else
	message1_nolog ("Garbage collecting...done");
    }

  unbind_to (count, Qnil);

  /* GC is complete: now we can run our finalizer callbacks.  */
  run_finalizers (&doomed_finalizers);

  if (! NILP (Vpost_gc_hook))
    {
      specpdl_ref gc_count = inhibit_garbage_collection ();
      safe_run_hooks (Qpost_gc_hook);
      unbind_to (gc_count, Qnil);
    }

  gc_in_progress = false;
  gc_elapsed = timespec_add (gc_elapsed,
			     timespec_sub (current_timespec (), start));
  Vgc_elapsed = make_float (timespectod (gc_elapsed));
  gcs_done++;

  /* Collect profiling data.  */
  if (tot_before != (size_t) -1)
    {
      size_t tot_after = total_bytes_of_live_objects ();
      if (tot_after < tot_before)
	malloc_probe (min (tot_before - tot_after, SIZE_MAX));
    }
}

DEFUN ("garbage-collect", Fgarbage_collect, Sgarbage_collect, 0, 0, "",
       doc: /* Reclaim storage for no longer referenced objects.
For further details, see Info node `(elisp)Garbage Collection'.  */)
  (void)
{
  garbage_collect ();
  return Fgc_counts ();
}

DEFUN ("gc-counts", Fgc_counts, Sgc_counts, 0, 0, 0,
       doc: /* Return a list of entries of the form (NAME SIZE USED FREE), where:
- NAME is the Lisp data type, e.g., "conses".
- SIZE is per-object bytes.
- USED is the live count.
- FREE is the free-list count, i.e., reclaimed and redeployable objects.
*/)
  (void)
{
  Lisp_Object total[] = {
    list4 (Qconses, make_fixnum (sizeof (struct Lisp_Cons)),
	   make_int (gcstat.total_conses),
	   make_int (gcstat.total_free_conses)),
    list4 (Qsymbols, make_fixnum (sizeof (struct Lisp_Symbol)),
	   make_int (gcstat.total_symbols),
	   make_int (gcstat.total_free_symbols)),
    list4 (Qstrings, make_fixnum (sizeof (struct Lisp_String)),
	   make_int (gcstat.total_strings),
	   make_int (gcstat.total_free_strings)),
    list3 (Qstring_bytes, make_fixnum (1),
	   make_int (gcstat.total_string_bytes)),
    list3 (Qvectors,
	   make_fixnum (header_size + sizeof (Lisp_Object)),
	   make_int (gcstat.total_vectors)),
    list4 (Qvector_slots, make_fixnum (word_size),
	   make_int (gcstat.total_vector_slots),
	   make_int (gcstat.total_free_vector_slots)),
    list4 (Qfloats, make_fixnum (sizeof (struct Lisp_Float)),
	   make_int (gcstat.total_floats),
	   make_int (gcstat.total_free_floats)),
    list4 (Qintervals, make_fixnum (sizeof (struct interval)),
	   make_int (gcstat.total_intervals),
	   make_int (gcstat.total_free_intervals)),
    list3 (Qbuffers, make_fixnum (sizeof (struct buffer)),
	   make_int (gcstat.total_buffers)),
  };
  return CALLMANY (Flist, total);
}

DEFUN ("garbage-collect-maybe", Fgarbage_collect_maybe,
Sgarbage_collect_maybe, 1, 1, 0,
       doc: /* Call `garbage-collect' if enough allocation happened.
FACTOR determines what "enough" means here:
If FACTOR is a positive number N, it means to run GC if more than
1/Nth of the allocations needed to trigger automatic allocation took
place.
Therefore, as N gets higher, this is more likely to perform a GC.
Returns non-nil if GC happened, and nil otherwise.  */)
  (Lisp_Object factor)
{
  CHECK_FIXNAT (factor);
  EMACS_INT fact = XFIXNAT (factor);

  if (fact >= 1 && bytes_since_gc > bytes_between_gc / fact)
    {
      garbage_collect ();
      return Qt;
    }
  return Qnil;
}

/* Mark Lisp objects in glyph matrix MATRIX.  Currently the
   only interesting objects referenced from glyphs are strings.  */

static void
mark_glyph_matrix (struct glyph_matrix *matrix)
{
  struct glyph_row *row = matrix->rows;
  struct glyph_row *end = row + matrix->nrows;

  for (; row < end; ++row)
    if (row->enabled_p)
      {
	int area;
	for (area = LEFT_MARGIN_AREA; area < LAST_AREA; ++area)
	  {
	    struct glyph *glyph = row->glyphs[area];
	    struct glyph *end_glyph = glyph + row->used[area];

	    for (; glyph < end_glyph; ++glyph)
	      if (STRINGP (glyph->object)
		  && ! string_marked_p (XSTRING (glyph->object)))
		mark_object (&glyph->object);
	  }
      }
}

/* Whether to remember a few of the last marked values for debugging.  */
#define GC_REMEMBER_LAST_MARKED 0

#if GC_REMEMBER_LAST_MARKED
enum { LAST_MARKED_SIZE = 1 << 9 }; /* Must be a power of 2.  */
Lisp_Object last_marked[LAST_MARKED_SIZE] EXTERNALLY_VISIBLE;
static int last_marked_index;
#endif

/* Whether to enable the mark_object_loop_halt debugging feature.  */
#define GC_CDR_COUNT 0

#if GC_CDR_COUNT
/* For debugging--call abort when we cdr down this many
   links of a list, in mark_object.  In debugging,
   the call to abort will hit a breakpoint.
   Normally this is zero and the check never goes off.  */
ptrdiff_t mark_object_loop_halt EXTERNALLY_VISIBLE;
#endif

static void
mark_vectorlike (union vectorlike_header *header)
{
  struct Lisp_Vector *ptr = (struct Lisp_Vector *) header;
  ptrdiff_t size = ptr->header.size;

  if (size & PSEUDOVECTOR_FLAG)
    size &= PSEUDOVECTOR_SIZE_MASK;

  eassert (! vectorlike_marked_p (header));
  set_vectorlike_marked (header);
  mark_objects (ptr->contents, size);
}

/* Like mark_vectorlike but optimized for char-tables (and
   sub-char-tables) assuming that the contents are mostly integers or
   symbols.  */

static void
mark_char_table (struct Lisp_Vector *ptr, enum pvec_type pvectype)
{
  set_vector_marked (ptr);
  for (int size = ptr->header.size & PSEUDOVECTOR_SIZE_MASK,
	 /* Consult Lisp_Sub_Char_Table layout before changing this.  */
	 i = (pvectype == PVEC_SUB_CHAR_TABLE ? SUB_CHAR_TABLE_OFFSET : 0);
       i < size;
       ++i)
    {
      Lisp_Object *val = &ptr->contents[i];
      if (! FIXNUMP (*val) &&
	  (! SYMBOLP (*val) || ! symbol_marked_p (XSYMBOL (*val))))
	{
	  if (SUB_CHAR_TABLE_P (*val))
	    {
	      if (! vector_marked_p (XVECTOR (*val)))
		mark_char_table (XVECTOR (*val), PVEC_SUB_CHAR_TABLE);
	    }
	  else
	    mark_object (val);
	}
    }
}

/* Mark the chain of overlays starting at PTR.  */

static void
mark_overlay (struct Lisp_Overlay *ptr)
{
  for (; ptr && ! vectorlike_marked_p (&ptr->header); ptr = ptr->next)
    {
      set_vectorlike_marked (&ptr->header);
      /* These two are always markers and can be marked fast.  */
      set_vectorlike_marked (&XMARKER (ptr->start)->header);
      set_vectorlike_marked (&XMARKER (ptr->end)->header);
      mark_object (&ptr->plist);
    }
}

/* Mark Lisp_Objects and special pointers in BUFFER.  */

static void
mark_buffer (struct buffer *buffer)
{
  /* This is handled much like other pseudovectors...  */
  mark_vectorlike (&buffer->header);

  /* ...but there are some buffer-specific things.  */

  mark_interval_tree (&buffer->text->intervals);

  /* For now, we just don't mark the undo_list.  It's done later in
     a special way just before the sweep phase, and after stripping
     some of its elements that are not needed any more.
     Note: this later processing is only done for live buffers, so
     for dead buffers, the undo_list should be nil (set by Fkill_buffer),
     but just to be on the safe side, we mark it here.  */
  if (! BUFFER_LIVE_P (buffer))
      mark_object (&BVAR (buffer, undo_list));

  mark_overlay (buffer->overlays_before);
  mark_overlay (buffer->overlays_after);

  /* If this is an indirect buffer, mark its base buffer.  */
  if (buffer->base_buffer &&
      !vectorlike_marked_p (&buffer->base_buffer->header))
    mark_buffer (buffer->base_buffer);
}

/* Mark Lisp faces in the face cache C.  */

static void
mark_face_cache (struct face_cache *c)
{
  if (c)
    {
      for (int i = 0; i < c->used; i++)
	{
	  struct face *face = FACE_FROM_ID_OR_NULL (c->f, i);

	  if (face)
	    {
	      if (face->font && !vectorlike_marked_p (&face->font->header))
		mark_vectorlike (&face->font->header);

	      mark_objects (face->lface, LFACE_VECTOR_SIZE);
	    }
	}
    }
}

/* Remove killed buffers or items whose car is a killed buffer from
   LIST, and mark other items.  Return changed LIST, which is marked.  */

static Lisp_Object
mark_discard_killed_buffers (Lisp_Object list)
{
  Lisp_Object tail, *prev = &list;

  for (tail = list; CONSP (tail) && ! cons_marked_p (XCONS (tail));
       tail = XCDR (tail))
    {
      Lisp_Object tem = XCAR (tail);
      if (CONSP (tem))
	tem = XCAR (tem);
      if (BUFFERP (tem) && ! BUFFER_LIVE_P (XBUFFER (tem)))
	*prev = XCDR (tail);
      else
	{
	  set_cons_marked (XCONS (tail));
	  mark_automatic_object (XCAR (tail));
	  prev = xcdr_addr (tail);
	}
    }
  mark_automatic_object (tail);
  return list;
}

static void
mark_frame (struct Lisp_Vector *ptr)
{
  struct frame *f = (struct frame *) ptr;
  mark_vectorlike (&ptr->header);
  mark_face_cache (f->face_cache);
#ifdef HAVE_WINDOW_SYSTEM
  if (FRAME_WINDOW_P (f) && FRAME_OUTPUT_DATA (f))
    {
      struct font *font = FRAME_FONT (f);

      if (font && !vectorlike_marked_p (&font->header))
        mark_vectorlike (&font->header);
    }
#endif
}

static void
mark_window (struct Lisp_Vector *ptr)
{
  struct window *w = (struct window *) ptr;

  mark_vectorlike (&ptr->header);

  /* Marking just window matrices is sufficient since frame matrices
     use the same glyph memory.  */
  if (w->current_matrix)
    {
      mark_glyph_matrix (w->current_matrix);
      mark_glyph_matrix (w->desired_matrix);
    }

  wset_prev_buffers
    (w, mark_discard_killed_buffers (w->prev_buffers));
  wset_next_buffers
    (w, mark_discard_killed_buffers (w->next_buffers));
}

/* Entry of the mark stack.  */
struct mark_entry
{
  ptrdiff_t n;
  Lisp_Object *values;
};

/* This stack is used during marking for traversing data structures without
   using C recursion.  */
struct mark_stack
{
  struct mark_entry *stack;	/* base of stack */
  ptrdiff_t size;		/* allocated size in entries */
  ptrdiff_t sp;			/* current number of entries */
};

static struct mark_stack mark_stk = {NULL, 0, 0};

static inline bool
mark_stack_empty_p (void)
{
  return mark_stk.sp <= 0;
}

/* Pop and return a value from the mark stack (which must be nonempty).  */
static inline Lisp_Object *
mark_stack_pop (void)
{
  Lisp_Object *ret;
  struct mark_entry *entry;
  eassume (! mark_stack_empty_p ());

  entry = &mark_stk.stack[mark_stk.sp - 1];
  eassert (entry->n > 0);
  if (--entry->n == 0)
    --mark_stk.sp;
  ret = entry->values++;
  return ret;
}

static void
grow_mark_stack (void)
{
  struct mark_stack *ms = &mark_stk;
  eassert (ms->sp == ms->size);
  ptrdiff_t min_incr = ms->sp == 0 ? 8192 : 1;
  ms->stack = xpalloc (ms->stack, &ms->size, min_incr, -1, sizeof *ms->stack);
  eassert (ms->sp < ms->size);
}

static inline void
mark_stack_push_n (Lisp_Object *values, ptrdiff_t n)
{
  eassert (n >= 0);
  if (n > 0)
    {
      if (mark_stk.sp >= mark_stk.size)
	grow_mark_stack ();
      mark_stk.stack[mark_stk.sp++] = (struct mark_entry)
	{
	  .n = n,
	  .values = values,
	};
    }
}

static inline void
mark_stack_push (Lisp_Object *value)
{
  return mark_stack_push_n (value, 1);
}

static void
gc_process_string (Lisp_Object *objp)
{
  struct Lisp_String *s = XSTRING (*objp);
  void *forwarded = mgc_fwd_xpntr (s);
  if (forwarded)
    {
      XSETSTRING (*objp, forwarded);
      eassert (! XSTRING_MARKED_P (s));
    }
  else if (mgc_xpntr_p (s))
    {
      /* Do not use string_(set|get)_intervals here.  */
      XSETSTRING (*objp, mgc_flip_xpntr (s, Space_String));
      forwarded = mgc_fwd_xpntr (s);
      struct Lisp_String *s1 = (struct Lisp_String *) forwarded;
      eassert ((void *) XSTRING (*objp) == (void *) s1);
      SDATA_OF_LISP_STRING (s1)->string = s1;
      s1->u.s.intervals = balance_intervals (s1->u.s.intervals);
      mark_interval_tree (&s1->u.s.intervals);
    }
  else if (! string_marked_p (s))
    {
      set_string_marked (s);
      mark_interval_tree (&s->u.s.intervals);
    }
}

/* Mark the MARK_STK above BASE_SP.

   Until commit 7a8798d, recursively calling mark_object() could
   easily overwhelm the call stack, which MARK_STK deftly circumvents.
   However, we still recursively mark_object() less common Lisp types
   like pseudovectors whose object depths presumably wouldn't trigger
   our pre-7a8798d problems.  */

static void
process_mark_stack (ptrdiff_t base_sp)
{
#if GC_CHECK_MARKED_OBJECTS
  struct mem_node *m = NULL;
#endif
#if GC_CDR_COUNT
  ptrdiff_t cdr_count = 0;
#endif

  eassume (mark_stk.sp >= base_sp && base_sp >= 0);

  while (mark_stk.sp > base_sp)
    {
      Lisp_Object *objp = mark_stack_pop ();

      void *xpntr = XPNTR (*objp);
      if (PURE_P (xpntr))
	continue;

#if GC_REMEMBER_LAST_MARKED
      last_marked[last_marked_index++] = *objp;
      last_marked_index &= LAST_MARKED_SIZE - 1;
#endif

#if GC_CHECK_MARKED_OBJECTS

      /* Under ENABLE_CHECKING, ensure OBJ's xpntr, e.g., struct
         Lisp_Symbol *, points to a block previously registered with
         MEM_ROOT via lisp_malloc().  */
#define CHECK_ALLOCATED()				\
      do {						\
	if (pdumper_object_p (xpntr))			\
	  {						\
	    if (! pdumper_object_p_precise (xpntr))	\
	      emacs_abort ();				\
	    break;					\
	  }						\
	if (mgc_fwd_xpntr (xpntr)			\
	    || mgc_xpntr_p (xpntr))			\
	  break;					\
	m = mem_find (xpntr);				\
	if (m == MEM_NIL)				\
	  emacs_abort ();				\
      } while (0)

      /* Under ENABLE_CHECKING, ensure OBJ's xpntr, e.g., struct
         Lisp_Symbol *, points within a block of the appropriate
         mem_type (a struct Lisp_String should come from a
         MEM_TYPE_STRING block), and is also not a free-list cell, as
         determined by argument function LIVEP.  */
#define CHECK_LIVE(LIVEP, MEM_TYPE)				\
      do {							\
	if (pdumper_object_p (xpntr))				\
	  break;						\
	if (mgc_fwd_xpntr (xpntr)				\
	    || mgc_xpntr_p (xpntr))				\
	  break;						\
	if (! (m->type == MEM_TYPE && LIVEP (m, xpntr)))	\
	  emacs_abort ();					\
      } while (0)

      /* Check both of the above conditions, for non-symbols.  */
#define CHECK_ALLOCATED_AND_LIVE(LIVEP, MEM_TYPE)	\
      do {						\
	CHECK_ALLOCATED ();				\
	CHECK_LIVE (LIVEP, MEM_TYPE);			\
      } while (false)

      /* Check both of the above conditions, for symbols.  */
#define CHECK_ALLOCATED_AND_LIVE_SYMBOL()			\
      do {							\
	if (! c_symbol_p (ptr))					\
	  {							\
	    CHECK_ALLOCATED ();					\
	    CHECK_LIVE (live_symbol_p, MEM_TYPE_SYMBOL);	\
	  }							\
	eassert (valid_lisp_object_p (ptr->u.s.function));	\
      } while (false)

#else /* not GC_CHECK_MARKED_OBJECTS */

#define CHECK_ALLOCATED_AND_LIVE(LIVEP, MEM_TYPE)	((void) 0)
#define CHECK_ALLOCATED_AND_LIVE_SYMBOL()		((void) 0)

#endif /* not GC_CHECK_MARKED_OBJECTS */

      switch (XTYPE (*objp))
	{
	case Lisp_String:
	  CHECK_ALLOCATED_AND_LIVE (live_string_p, MEM_TYPE_STRING);
	  gc_process_string (objp);
	  break;

	case Lisp_Vectorlike:
	  {
	    struct Lisp_Vector *ptr = XVECTOR (*objp);
	    void *forwarded = mgc_fwd_xpntr (ptr);
	    if (forwarded)
	      {
		XSETVECTOR (*objp, forwarded);
		eassert (! XVECTOR_MARKED_P (ptr));
	      }
	    else if (mgc_xpntr_p (ptr))
	      {
		XSETVECTOR (*objp, mgc_flip_xpntr (ptr, Space_Vectorlike));
		ptr = XVECTOR (*objp);
		ptrdiff_t size = ptr->header.size;
		if (size & PSEUDOVECTOR_FLAG)
		  size &= PSEUDOVECTOR_SIZE_MASK;
		mark_stack_push_n (ptr->contents, size);
	      }
	    else if (! vector_marked_p (ptr))
	      {
#ifdef GC_CHECK_MARKED_OBJECTS
		if (! pdumper_object_p (xpntr)
		    && ! SUBRP (*objp)
		    && ! main_thread_p (xpntr))
		  {
		    m = mem_find (xpntr);
		    if (m == MEM_NIL)
		      emacs_abort ();
		    if (m->type == MEM_TYPE_VECTORLIKE)
		      CHECK_LIVE (live_large_vector_p, MEM_TYPE_VECTORLIKE);
		    else
		      CHECK_LIVE (live_small_vector_p, MEM_TYPE_VBLOCK);
		  }
#endif

		switch (PVTYPE (ptr))
		  {
		  case PVEC_BUFFER:
		    mark_buffer ((struct buffer *) ptr);
		    break;

		  case PVEC_FRAME:
		    mark_frame (ptr);
		    break;

		  case PVEC_WINDOW:
		    mark_window (ptr);
		    break;

		  case PVEC_HASH_TABLE:
		    {
		      struct Lisp_Hash_Table *h = (struct Lisp_Hash_Table *)ptr;
		      ptrdiff_t size = ptr->header.size & PSEUDOVECTOR_SIZE_MASK;
		      set_vector_marked (ptr);
		      mark_stack_push_n (ptr->contents, size);
		      mark_stack_push (&h->test.name);
		      mark_stack_push (&h->test.user_hash_function);
		      mark_stack_push (&h->test.user_cmp_function);
		      if (NILP (h->weak))
			mark_stack_push (&h->key_and_value);
		      else
			{
			  /* A weak table marks only the vector, not
			     its contents.  */
			  eassert (h->next_weak == NULL);
			  h->next_weak = weak_hash_tables;
			  weak_hash_tables = h;
			  set_vector_marked (XVECTOR (h->key_and_value));
			}
		      break;
		    }

		  case PVEC_CHAR_TABLE:
		  case PVEC_SUB_CHAR_TABLE:
		    mark_char_table (ptr, PVTYPE (ptr));
		    break;

		  case PVEC_BOOL_VECTOR:
		    /* Can't be dumped bool vector since they're
		       always marked (they're in the old section
		       and don't have mark bits), and we're in a
		       ! vector_marked_p() block */
		    eassert (! vector_marked_p (ptr)
			     && ! pdumper_object_p (ptr));
		    set_vector_marked (ptr);
		    break;

		  case PVEC_OVERLAY:
		    mark_overlay (XOVERLAY (*objp));
		    break;

		  case PVEC_SUBR:
#ifdef HAVE_NATIVE_COMP
		    if (SUBR_NATIVE_COMPILEDP (*objp))
		      {
			set_vector_marked (ptr);
			struct Lisp_Subr *subr = XSUBR (*objp);
			mark_stack_push (&subr->intspec.native);
			mark_stack_push (&subr->command_modes);
			mark_stack_push (&subr->native_comp_u);
			mark_stack_push (&subr->lambda_list);
			mark_stack_push (&subr->type);
		      }
#endif
		    break;

		  case PVEC_FREE:
		    emacs_abort ();

		  default:
		    {
		      /* Same as mark_vectorlike() except stack push
			 versus recursive call to mark_objects().  */
		      ptrdiff_t size = ptr->header.size;
		      if (size & PSEUDOVECTOR_FLAG)
			size &= PSEUDOVECTOR_SIZE_MASK;
		      set_vector_marked (ptr);
		      mark_stack_push_n (ptr->contents, size);
		    }
		    break;
		  }
	      }
	  }
	  break;

	case Lisp_Symbol:
	  {
	    struct Lisp_Symbol *ptr = XSYMBOL (*objp);
	    if (mgc_xpntr_p (ptr))
	      {
		void *forwarded = mgc_fwd_xpntr (ptr);
                if (forwarded)
                  {
                    XSETSYMBOL (*objp, forwarded);
                    eassert (! symbol_marked_p (ptr));
                    break; /* !!! */
                  }
                XSETSYMBOL (*objp, mgc_flip_xpntr (ptr, Space_Symbol));
		ptr = XSYMBOL (*objp);
	      }
	    else
	      {
		if (symbol_marked_p (ptr))
		  break; /* !!! */
		CHECK_ALLOCATED_AND_LIVE_SYMBOL ();
		set_symbol_marked (ptr);
	      }
	    mark_stack_push (&ptr->u.s.function);
	    mark_stack_push (&ptr->u.s.plist);
	    switch (ptr->u.s.redirect)
	      {
	      case SYMBOL_PLAINVAL:
		mark_stack_push (&ptr->u.s.val.value);
		break;
	      case SYMBOL_VARALIAS:
		mark_automatic_object (make_lisp_ptr (SYMBOL_ALIAS (ptr),
						      Lisp_Symbol));
		break;
	      case SYMBOL_LOCALIZED:
		{
		  struct Lisp_Buffer_Local_Value *blv = SYMBOL_BLV (ptr);
		  /* If the value is set up for a killed buffer
		     restore its global binding.  */
		  if (BUFFERP (blv->where)
		      && ! BUFFER_LIVE_P (XBUFFER (blv->where)))
		    symval_restore_default (ptr);
		  mark_stack_push (&blv->where);
		  mark_stack_push (&blv->valcell);
		  mark_stack_push (&blv->defcell);
		}
		break;
	      case SYMBOL_FORWARDED:
		/* If the value is forwarded to a buffer or keyboard field,
		   these are marked when we see the corresponding object.
		   And if it's forwarded to a C variable, either it's not
		   a Lisp_Object var, or it's staticpro'd already.  */
		break;
	      default:
		emacs_abort ();
		break;
	      }

	    if (! PURE_P (XSTRING (ptr->u.s.name)))
	      gc_process_string (&ptr->u.s.name);

	    if (ptr->u.s.next)
	      mark_automatic_object (make_lisp_ptr (ptr->u.s.next, Lisp_Symbol));
	  }
	  break;

	case Lisp_Cons:
	  {
	    struct Lisp_Cons *ptr = XCONS (*objp);

	    if (mgc_xpntr_p (ptr))
	      {
		void *forwarded = mgc_fwd_xpntr (ptr);
                if (forwarded)
                  {
                    XSETCONS (*objp, forwarded);
                    eassert (! cons_marked_p (ptr));
                    break; /* !!! */
                  }
                XSETCONS (*objp, mgc_flip_xpntr (ptr, Space_Cons));
		ptr = XCONS (*objp);
	      }
	    else
	      {
		if (cons_marked_p (ptr))
		  break; /* !!! */
		CHECK_ALLOCATED_AND_LIVE (live_cons_p, MEM_TYPE_CONS);
		set_cons_marked (ptr);
	      }

	    /* Put cdr, then car onto stack.  */
	    if (! NILP (ptr->u.s.u.cdr))
	      {
		mark_stack_push (&ptr->u.s.u.cdr);
#if GC_CDR_COUNT
		if (++cdr_count >= mark_object_loop_halt)
		  emacs_abort ();
#endif
	      }
	    mark_stack_push (&ptr->u.s.car);
	  }
	  break;

	case Lisp_Float:
	  {
	    struct Lisp_Float *ptr = XFLOAT (*objp);
	    if (pdumper_object_p (ptr))
	      /* pdumper floats are "cold" and lack mark bits.  */
	      eassert (pdumper_cold_object_p (ptr));
	    else if (mgc_xpntr_p (ptr))
	      {
		void *forwarded = mgc_fwd_xpntr (ptr);
                if (forwarded)
                  {
                    XSETFLOAT (*objp, forwarded);
                    eassert (! XFLOAT_MARKED_P (ptr));
                    break; /* !!! */
                  }
                XSETFLOAT (*objp, mgc_flip_xpntr (ptr, Space_Float));
		ptr = XFLOAT (*objp);  /* in case we do more with PTR */
		(void) ptr;
	      }
	    else
	      {
		CHECK_ALLOCATED_AND_LIVE (live_float_p, MEM_TYPE_FLOAT);
		if (! XFLOAT_MARKED_P (ptr))
		  XFLOAT_MARK (ptr);
	      }
	  }
	  break;

	case_Lisp_Int:
	  break;

	default:
	  emacs_abort ();
	}
    }

#undef CHECK_LIVE
#undef CHECK_ALLOCATED
#undef CHECK_ALLOCATED_AND_LIVE
}

void
mark_objects (Lisp_Object *objs, ptrdiff_t n)
{
  ptrdiff_t sp = mark_stk.sp;
  mark_stack_push_n (objs, n);
  process_mark_stack (sp);
}

/* Mark the Lisp pointers in the terminal objects.
   Called by Fgarbage_collect.  */

static void
mark_terminals (void)
{
  for (struct terminal *t = terminal_list;
       t != NULL;
       t = t->next_terminal)
    {
      eassert (t->name != NULL);
#ifdef HAVE_WINDOW_SYSTEM
      mark_image_cache (t->image_cache);
#endif /* HAVE_WINDOW_SYSTEM */
      if (! vectorlike_marked_p (&t->header))
	mark_vectorlike (&t->header);
    }
}

/* Value is non-zero if OBJ will survive the current GC because it's
   either marked or does not need to be marked to survive.  */

bool
survives_gc_p (Lisp_Object obj)
{
  bool survives_p;

  switch (XTYPE (obj))
    {
    case_Lisp_Int:
      survives_p = true;
      break;

    case Lisp_Symbol:
      survives_p = symbol_marked_p (XSYMBOL (obj));
      break;

    case Lisp_String:
      survives_p = string_marked_p (XSTRING (obj));
      break;

    case Lisp_Vectorlike:
      survives_p =
	(SUBRP (obj) && !SUBR_NATIVE_COMPILEDP (obj)) ||
	vector_marked_p (XVECTOR (obj));
      break;

    case Lisp_Cons:
      survives_p = cons_marked_p (XCONS (obj));
      break;

    case Lisp_Float:
      survives_p =
        XFLOAT_MARKED_P (XFLOAT (obj)) ||
        pdumper_object_p (XFLOAT (obj));
      break;

    default:
      emacs_abort ();
    }

  return survives_p || PURE_P (XPNTR (obj));
}

/* Formerly two functions sweep_conses() and sweep_floats() which
   did the same thing modulo epsilon.

   A probably un-portable and certainly incomprehensible foray into
   void-star-star gymnastics.
*/
static void
sweep_void (void **free_list,
	    int block_index,
	    void **current_block,
	    enum Lisp_Type xtype,
	    size_t block_nitems,
	    ptrdiff_t offset_items,
	    ptrdiff_t offset_chain_from_item,
	    ptrdiff_t offset_next,
	    size_t xsize,
	    size_t *tally_used,
	    size_t *tally_free)
{
  size_t cum_free = 0, cum_used = 0;
  int blk_end = block_index;

  eassume (offset_items == 0);
  *free_list = NULL;

  /* NEXT pointers point from CURRENT_BLOCK into the past.  The first
     iteration processes items through the prevailing BLOCK_INDEX.
     Subsequent iterations process whole blocks of BLOCK_NITEMS items.  */
  for (void **prev = current_block, *blk = *prev;
       blk != NULL;
       blk = *prev, blk_end = block_nitems)
    {
      size_t blk_free = 0;

      /* Currently BLOCK_NITEMS < BITS_PER_BITS_WORD (gcmarkbits needs
	 but one word to describe all items in the block), so the
	 WEND assignment effectively rounds up to 1.  */
      int wend = (blk_end + BITS_PER_BITS_WORD - 1) / BITS_PER_BITS_WORD;
      for (int w = 0; w < wend; ++w)
	for (int start = w * BITS_PER_BITS_WORD, c = start;
	     c < start + min (blk_end - start, BITS_PER_BITS_WORD);
	     ++c)
	  {
	    void *xpntr = (void *) ((uintptr_t) blk + offset_items + c * xsize);
	    bool marked = false;

	    switch (xtype)
	      {
	      case Lisp_Float:
		marked = XFLOAT_MARKED_P (xpntr);
		break;
	      case Lisp_Cons:
		marked = XCONS_MARKED_P (xpntr);
		break;
	      default:
		emacs_abort ();
		break;
	      }

	    if (marked)
	      {
		cum_used++;
		switch (xtype)
		  {
		  case Lisp_Float:
		    XFLOAT_UNMARK (xpntr);
		    break;
		  case Lisp_Cons:
		    XUNMARK_CONS (xpntr);
		    break;
		  default:
		    emacs_abort ();
		    break;
		  }
	      }
	    else
	      {
		blk_free++;

		/* splice RECLAIM into free list. */
		void *reclaim = (void *) ((uintptr_t) blk + offset_items + c * xsize),
		  *reclaim_next = (void *) ((uintptr_t) reclaim + offset_chain_from_item);
		switch (xtype)
		  {
		  case Lisp_Cons:
		    {
		      struct Lisp_Cons *reclaimed_cons
			= (struct Lisp_Cons *) reclaim;
		      *(struct Lisp_Cons **) reclaim_next
			= *(struct Lisp_Cons **) free_list;
		      *(struct Lisp_Cons **) free_list
			= reclaimed_cons;
		      reclaimed_cons->u.s.car = dead_object ();
		    }
		    break;
		  case Lisp_Float:
		    {
		      *(struct Lisp_Float **) reclaim_next
			= *(struct Lisp_Float **) free_list;
		      *(struct Lisp_Float **) free_list
			= (struct Lisp_Float *) reclaim;
		    }
		    break;
		  default:
		    emacs_abort ();
		    break;
		  }
	      }
	  }

      void *block_next = (void *) ((uintptr_t) blk + offset_next);

      /* If BLK contains only free items and we've already seen more
         than two such blocks, then deallocate BLK.  */
      if (blk_free >= block_nitems && cum_free > block_nitems)
        {
	  void *free_next = (void *) ((uintptr_t) blk + offset_items
				      + 0 * xsize + offset_chain_from_item);
	  switch (xtype)
	    {
	    case Lisp_Cons:
	      {
		*(struct Lisp_Cons **) prev
		  = *(struct Lisp_Cons **) block_next;
		*(struct Lisp_Cons **) free_list
		  = *(struct Lisp_Cons **) free_next;
	      }
	      break;
	    case Lisp_Float:
	      {
		*(struct Lisp_Float **) prev
		  = *(struct Lisp_Float **) block_next;
		*(struct Lisp_Float **) free_list
		  = *(struct Lisp_Float **) free_next;
	      }
	      break;
	    default:
	      emacs_abort ();
	      break;
	    }
	  lisp_align_free (blk);
        }
      else
        {
          prev = block_next;
	  cum_free += blk_free;
        }
    }

  *tally_used = cum_used;
  *tally_free = cum_free;
}

static void
sweep_intervals (void)
{
  struct interval_block **iprev = &interval_block;
  size_t cum_free = 0, cum_used = 0;

  interval_free_list = 0;

  for (struct interval_block *iblk; (iblk = *iprev); )
    {
      int blk_free = 0;
      for (int i = 0;
	   /* For first block, process up to prevailing
	      INTERVAL_BLOCK_INDEX.  Subsequent blocks should contain
	      BLOCK_NINTERVALS items. */
	   i < (iblk == interval_block
		? interval_block_index
		: BLOCK_NINTERVALS);
	   i++)
        {
          if (! iblk->intervals[i].gcmarkbit)
            {
              set_interval_parent (&iblk->intervals[i], interval_free_list);
              interval_free_list = &iblk->intervals[i];
              blk_free++;
            }
          else
            {
              cum_used++;
              iblk->intervals[i].gcmarkbit = false;
            }
        }

      /* If BLK contains only free items and we've already seen more
         than two such blocks, then deallocate BLK.  */
      if (blk_free >= BLOCK_NINTERVALS && cum_free > BLOCK_NINTERVALS)
        {
          *iprev = iblk->next;
          /* Unhook from the free list.  */
          interval_free_list = INTERVAL_PARENT (&iblk->intervals[0]);
          lisp_free (iblk);
        }
      else
        {
          cum_free += blk_free;
          iprev = &iblk->next;
        }
    }
  gcstat.total_intervals = cum_used;
  gcstat.total_free_intervals = cum_free;
}

static void
sweep_symbols (void)
{
  struct symbol_block *sblk;
  struct symbol_block **sprev = &symbol_block;
  size_t cum_free = 0, cum_used = ARRAYELTS (lispsym);

  symbol_free_list = NULL;

  for (int i = 0; i < ARRAYELTS (lispsym); i++)
    lispsym[i].u.s.gcmarkbit = false;

  for (sblk = symbol_block; sblk; sblk = *sprev)
    {
      int blk_free = 0;
      struct Lisp_Symbol *sym = sblk->symbols;

      /* First iteration processes up to prevailing
	 SYMBOL_BLOCK_INDEX.  Subsequent iterations traverse whole
	 blocks of BLOCK_NSYMBOLS. */
      struct Lisp_Symbol *end
	= sym + (sblk == symbol_block ? symbol_block_index : BLOCK_NSYMBOLS);

      for (; sym < end; ++sym)
        {
          if (sym->u.s.gcmarkbit)
            {
              ++cum_used;
              sym->u.s.gcmarkbit = false;
              eassert (valid_lisp_object_p (sym->u.s.function));
            }
	  else
            {
              if (sym->u.s.redirect == SYMBOL_LOCALIZED)
		{
                  xfree (SYMBOL_BLV (sym));
                  /* Avoid re-free (bug#29066).  */
                  sym->u.s.redirect = SYMBOL_PLAINVAL;
                }
              sym->u.s.next = symbol_free_list;
              symbol_free_list = sym;
              symbol_free_list->u.s.function = dead_object ();
              ++blk_free;
            }
        }

      /* If BLK contains only free items and we've already seen more
         than two such blocks, then deallocate BLK.  */
      if (blk_free >= BLOCK_NSYMBOLS && cum_free > BLOCK_NSYMBOLS)
        {
          *sprev = sblk->next;
          /* Unhook from the free list.  */
          symbol_free_list = sblk->symbols[0].u.s.next;
          lisp_free (sblk);
        }
      else
        {
          cum_free += blk_free;
          sprev = &sblk->next;
        }
    }
  gcstat.total_symbols = cum_used;
  gcstat.total_free_symbols = cum_free;
}

/* Markers are weak pointers.  Invalidate all markers pointing to the
   swept BUFFER.  */
static void
unchain_dead_markers (struct buffer *buffer)
{
  struct Lisp_Marker *this, **prev = &BUF_MARKERS (buffer);

  while ((this = *prev))
    if (vectorlike_marked_p (&this->header))
      prev = &this->next;
    else
      {
        this->buffer = NULL;
        *prev = this->next;
      }
}

static void
sweep_buffers (void)
{
  Lisp_Object tail, buf;

  gcstat.total_buffers = 0;
  FOR_EACH_LIVE_BUFFER (tail, buf)
    {
      struct buffer *buffer = XBUFFER (buf);
      /* Do not use buffer_(set|get)_intervals here.  */
      buffer->text->intervals = balance_intervals (buffer->text->intervals);
      unchain_dead_markers (buffer);
      gcstat.total_buffers++;
    }
}

static void
gc_sweep (void)
{
  mgc_flip_space ();
  sweep_strings ();
  check_string_bytes (! noninteractive);
  sweep_void ((void **) &cons_free_list, cons_block_index,
	      (void **) &cons_block, Lisp_Cons, BLOCK_NCONS,
	      offsetof (struct cons_block, conses),
	      offsetof (struct Lisp_Cons, u.s.u.chain),
	      offsetof (struct cons_block, next),
	      sizeof (struct Lisp_Cons),
	      &gcstat.total_conses,
	      &gcstat.total_free_conses);
  sweep_void ((void **) &float_free_list, float_block_index,
	      (void **) &float_block, Lisp_Float, BLOCK_NFLOATS,
	      offsetof (struct float_block, floats),
	      offsetof (struct Lisp_Float, u.chain),
	      offsetof (struct float_block, next),
	      sizeof (struct Lisp_Float),
	      &gcstat.total_floats,
	      &gcstat.total_free_floats);
  sweep_intervals ();
  sweep_symbols ();
  sweep_buffers ();
  sweep_vectors ();
  pdumper_clear_marks ();
  check_string_bytes (! noninteractive);
}

DEFUN ("memory-full", Fmemory_full, Smemory_full, 0, 0, 0,
       doc: /* Non-nil means Emacs cannot get much more Lisp memory.  */)
  (void)
{
  return Vmemory_full;
}

DEFUN ("memory-info", Fmemory_info, Smemory_info, 0, 0, 0,
       doc: /* Return a list of (TOTAL-RAM FREE-RAM TOTAL-SWAP FREE-SWAP).
All values are in Kbytes.  If there is no swap space,
last two values are zero.  If the system is not supported
or memory information can't be obtained, return nil.  */)
  (void)
{
#if defined HAVE_LINUX_SYSINFO
  struct sysinfo si;
  uintmax_t units;

  if (sysinfo (&si))
    return Qnil;
#ifdef LINUX_SYSINFO_UNIT
  units = si.mem_unit;
#else
  units = 1;
#endif
  return list4i ((uintmax_t) si.totalram * units / BLOCK_ALIGN,
		 (uintmax_t) si.freeram * units / BLOCK_ALIGN,
		 (uintmax_t) si.totalswap * units / BLOCK_ALIGN,
		 (uintmax_t) si.freeswap * units / BLOCK_ALIGN);
#elif defined WINDOWSNT
  unsigned long long totalram, freeram, totalswap, freeswap;

  if (w32_memory_info (&totalram, &freeram, &totalswap, &freeswap) == 0)
    return list4i ((uintmax_t) totalram / BLOCK_ALIGN,
		   (uintmax_t) freeram / BLOCK_ALIGN,
		   (uintmax_t) totalswap / BLOCK_ALIGN,
		   (uintmax_t) freeswap / BLOCK_ALIGN);
  else
    return Qnil;
#elif defined MSDOS
  unsigned long totalram, freeram, totalswap, freeswap;

  if (dos_memory_info (&totalram, &freeram, &totalswap, &freeswap) == 0)
    return list4i ((uintmax_t) totalram / BLOCK_ALIGN,
		   (uintmax_t) freeram / BLOCK_ALIGN,
		   (uintmax_t) totalswap / BLOCK_ALIGN,
		   (uintmax_t) freeswap / BLOCK_ALIGN);
  else
    return Qnil;
#else /* not HAVE_LINUX_SYSINFO, not WINDOWSNT, not MSDOS */
  /* FIXME: add more systems.  */
  return Qnil;
#endif /* HAVE_LINUX_SYSINFO, not WINDOWSNT, not MSDOS */
}

DEFUN ("memory-use-counts", Fmemory_use_counts, Smemory_use_counts, 0, 0, 0,
       doc: /* Return list of consing tallies.
Elements are
  (CONSES FLOATS VECTOR-CELLS SYMBOLS STRING-CHARS INTERVALS STRINGS).

Tallies count across the process's lifetime, and only increment.  Note
pseudovectors like frames, windows, buffers (but not their contents),
etc. contribute to VECTOR-CELLS.  */)
  (void)
{
  return list (make_int (cons_cells_consed),
	       make_int (floats_consed),
	       make_int (vector_cells_consed),
	       make_int (symbols_consed),
	       make_int (string_chars_consed),
	       make_int (intervals_consed),
	       make_int (strings_consed));
}

#if defined GNU_LINUX && defined __GLIBC__ && \
  (__GLIBC__ > 2 || __GLIBC_MINOR__ >= 10)
DEFUN ("malloc-info", Fmalloc_info, Smalloc_info, 0, 0, "",
       doc: /* Report malloc information to stderr.
This function outputs to stderr an XML-formatted
description of the current state of the memory-allocation
arenas.  */)
  (void)
{
  if (malloc_info (0, stderr))
    error ("malloc_info failed: %s", emacs_strerror (errno));
  return Qnil;
}
#endif

#ifdef HAVE_MALLOC_TRIM
DEFUN ("malloc-trim", Fmalloc_trim, Smalloc_trim, 0, 1, "",
       doc: /* Release free heap memory to the OS.
This function asks libc to return unused heap memory back to the operating
system.  This function isn't guaranteed to do anything, and is mainly
meant as a debugging tool.

If LEAVE_PADDING is given, ask the system to leave that much unused
space in the heap of the Emacs process.  This should be an integer, and if
not given, it defaults to 0.

This function returns nil if no memory could be returned to the
system, and non-nil if some memory could be returned.  */)
  (Lisp_Object leave_padding)
{
  int pad = 0;

  if (! NILP (leave_padding))
    {
      CHECK_FIXNAT (leave_padding);
      pad = XFIXNUM (leave_padding);
    }

  /* 1 means that memory was released to the system.  */
  if (malloc_trim (pad) == 1)
    return Qt;
  else
    return Qnil;
}
#endif

static bool
symbol_uses_obj (Lisp_Object symbol, Lisp_Object obj)
{
  struct Lisp_Symbol *sym = XSYMBOL (symbol);
  Lisp_Object val = find_symbol_value (symbol, NULL);
  return (EQ (val, obj)
	  || EQ (sym->u.s.function, obj)
	  || (! NILP (sym->u.s.function)
	      && COMPILEDP (sym->u.s.function)
	      && EQ (AREF (sym->u.s.function, COMPILED_BYTECODE), obj))
	  || (! NILP (val)
	      && COMPILEDP (val)
	      && EQ (AREF (val, COMPILED_BYTECODE), obj)));
}

/* Find at most FIND_MAX symbols which have OBJ as their value or
   function.  This is used in gdbinit's `xwhichsymbols' command.  */

Lisp_Object
which_symbols (Lisp_Object obj, EMACS_INT find_max)
{
   struct symbol_block *sblk;
   specpdl_ref gc_count = inhibit_garbage_collection ();
   Lisp_Object found = Qnil;

   if (! deadp (obj))
     {
       for (int i = 0; i < ARRAYELTS (lispsym); i++)
	 {
	   Lisp_Object sym = builtin_lisp_symbol (i);
	   if (symbol_uses_obj (sym, obj))
	     {
	       found = Fcons (sym, found);
	       if (--find_max == 0)
		 goto out;
	     }
	 }

       for (sblk = symbol_block; sblk; sblk = sblk->next)
	 {
	   struct Lisp_Symbol *asym = sblk->symbols;
	   int bn;

	   for (bn = 0; bn < BLOCK_NSYMBOLS; bn++, asym++)
	     {
	       if (sblk == symbol_block && bn >= symbol_block_index)
		 break;

	       Lisp_Object sym = make_lisp_ptr (asym, Lisp_Symbol);
	       if (symbol_uses_obj (sym, obj))
		 {
		   found = Fcons (sym, found);
		   if (--find_max == 0)
		     goto out;
		 }
	     }
	 }
     }

  out:
   return unbind_to (gc_count, found);
}

#ifdef SUSPICIOUS_OBJECT_CHECKING

static void *
find_suspicious_object_in_range (void *begin, void *end)
{
  char *begin_a = begin;
  char *end_a = end;
  int i;

  for (i = 0; i < ARRAYELTS (suspicious_objects); ++i)
    {
      char *suspicious_object = suspicious_objects[i];
      if (begin_a <= suspicious_object && suspicious_object < end_a)
	return suspicious_object;
    }

  return NULL;
}

static void
note_suspicious_free (void *ptr)
{
  struct suspicious_free_record *rec;

  rec = &suspicious_free_history[suspicious_free_history_index++];
  if (suspicious_free_history_index ==
      ARRAYELTS (suspicious_free_history))
    {
      suspicious_free_history_index = 0;
    }

  memset (rec, 0, sizeof (*rec));
  rec->suspicious_object = ptr;
  backtrace (&rec->backtrace[0], ARRAYELTS (rec->backtrace));
}

static void
detect_suspicious_free (void *ptr)
{
  int i;

  eassert (ptr != NULL);

  for (i = 0; i < ARRAYELTS (suspicious_objects); ++i)
    if (suspicious_objects[i] == ptr)
      {
        note_suspicious_free (ptr);
        suspicious_objects[i] = NULL;
      }
}

#endif /* SUSPICIOUS_OBJECT_CHECKING */

DEFUN ("suspicious-object", Fsuspicious_object, Ssuspicious_object, 1, 1, 0,
       doc: /* Return OBJ, maybe marking it for extra scrutiny.
If Emacs is compiled with suspicious object checking, capture
a stack trace when OBJ is freed in order to help track down
garbage collection bugs.  Otherwise, do nothing and return OBJ.   */)
   (Lisp_Object obj)
{
#ifdef SUSPICIOUS_OBJECT_CHECKING
  /* Right now, we care only about vectors.  */
  if (VECTORLIKEP (obj))
    {
      suspicious_objects[suspicious_object_index++] = XVECTOR (obj);
      if (suspicious_object_index == ARRAYELTS (suspicious_objects))
	suspicious_object_index = 0;
    }
#endif
  return obj;
}

#ifdef ENABLE_CHECKING

bool suppress_checking;

void
die (const char *msg, const char *file, int line)
{
  fprintf (stderr, "\r\n%s:%d: Emacs fatal error: assertion failed: %s\r\n",
	   file, line, msg);
  terminate_due_to_signal (SIGABRT, INT_MAX);
}

#endif /* ENABLE_CHECKING */

#if defined (ENABLE_CHECKING) && USE_STACK_LISP_OBJECTS

/* Stress alloca with inconveniently sized requests and check
   whether all allocated areas may be used for Lisp_Object.  */

static void
verify_alloca (void)
{
  int i;
  enum { ALLOCA_CHECK_MAX = 256 };
  /* Start from size of the smallest Lisp object.  */
  for (i = sizeof (struct Lisp_Cons); i <= ALLOCA_CHECK_MAX; i++)
    {
      void *ptr = alloca (i);
      make_lisp_ptr (ptr, Lisp_Cons);
    }
}

#else /* not ENABLE_CHECKING && USE_STACK_LISP_OBJECTS */

#define verify_alloca() ((void) 0)

#endif /* ENABLE_CHECKING && USE_STACK_LISP_OBJECTS */

static void init_runtime (void);

/* Like all init_*_once(), we should only ever call this in the
   bootstrap.

   Via pdumper_do_now_and_after_load(), the initialization
   of the runtime alloc infra happens in init_runtime().
*/

void
init_alloc_once (void)
{
  gc_inhibited = false;
  gc_cons_threshold = GC_DEFAULT_THRESHOLD;

  PDUMPER_REMEMBER_SCALAR (buffer_slot_defaults.header);
  PDUMPER_REMEMBER_SCALAR (buffer_slot_symbols.header);

  /* Nothing can be malloc'ed until init_runtime().  */
  pdumper_do_now_and_after_load (init_runtime);

  Vloadup_pure_table = CALLN (Fmake_hash_table, QCtest, Qequal, QCsize,
                              make_fixed_natnum (80000));
  update_bytes_between_gc ();
  verify_alloca ();
  init_strings ();
  init_vectors ();
}

static void
init_runtime (void)
{
  purebeg = PUREBEG;
  pure_size = PURESIZE;
  static_string_allocator = &allocate_string;
  static_vector_allocator = &allocate_vector;
  static_interval_allocator = &allocate_interval;
  mem_init ();
  init_finalizer_list (&finalizers);
  init_finalizer_list (&doomed_finalizers);
  mgc_initialize_spaces ();
}

void
syms_of_alloc (void)
{
  static struct Lisp_Objfwd const o_fwd
    = {Lisp_Fwd_Obj, &Vmemory_full};
  Vmemory_full = Qnil;
  defvar_lisp (&o_fwd, "memory-full"); // calls staticpro

  DEFVAR_INT ("gc-cons-threshold", gc_cons_threshold,
	      doc: /* Number of bytes of consing between garbage collections.
Garbage collection can happen automatically once this many bytes have been
allocated since the last garbage collection.  All data types count.

Garbage collection happens automatically only when `eval' is called.

By binding this temporarily to a large number, you can effectively
prevent garbage collection during a part of the program.
See also `gc-cons-percentage'.  */);

  DEFVAR_LISP ("gc-cons-percentage", Vgc_cons_percentage,
	       doc: /* Portion of the heap used for allocation.
Garbage collection can happen automatically once this portion of the heap
has been allocated since the last garbage collection.
If this portion is smaller than `gc-cons-threshold', this is ignored.  */);
  Vgc_cons_percentage = make_float (0.1);

  DEFVAR_INT ("pure-bytes-used", pure_bytes_used,
	      doc: /* Number of bytes of shareable Lisp data allocated so far.  */);

  DEFVAR_INT ("cons-cells-consed", cons_cells_consed,
	      doc: /* Number of cons cells that have been consed so far.  */);

  DEFVAR_INT ("floats-consed", floats_consed,
	      doc: /* Number of floats that have been consed so far.  */);

  DEFVAR_INT ("vector-cells-consed", vector_cells_consed,
	      doc: /* Number of vector cells that have been consed so far.  */);

  DEFVAR_INT ("symbols-consed", symbols_consed,
	      doc: /* Number of symbols that have been consed so far.  */);
  symbols_consed += ARRAYELTS (lispsym);

  DEFVAR_INT ("string-chars-consed", string_chars_consed,
	      doc: /* Number of string characters that have been consed so far.  */);

  DEFVAR_INT ("intervals-consed", intervals_consed,
	      doc: /* Number of intervals that have been consed so far.  */);

  DEFVAR_INT ("strings-consed", strings_consed,
	      doc: /* Number of strings that have been consed so far.  */);

  DEFVAR_LISP ("loadup-pure-table", Vloadup_pure_table,
	       doc: /* Allocate objects in pure space during loadup.el.  */);
  Vloadup_pure_table = Qnil;

  DEFVAR_BOOL ("garbage-collection-messages", garbage_collection_messages,
	       doc: /* Non-nil means display messages at start and end of garbage collection.  */);
  garbage_collection_messages = 0;

  DEFVAR_LISP ("post-gc-hook", Vpost_gc_hook,
	       doc: /* Hook run after garbage collection has finished.  */);
  Vpost_gc_hook = Qnil;
  DEFSYM (Qpost_gc_hook, "post-gc-hook");

  DEFVAR_LISP ("memory-signal-data", Vmemory_signal_data,
	       doc: /* Precomputed `signal' argument for memory-full error.  */);
  /* We build this in advance because if we wait until we need it, we might
     not be able to allocate the memory to hold it.  */
  Vmemory_signal_data
    = pure_list (Qerror,
		 build_pure_c_string ("Memory exhausted--use"
				      " M-x save-some-buffers then"
				      " exit and restart Emacs"));

  DEFSYM (Qconses, "conses");
  DEFSYM (Qsymbols, "symbols");
  DEFSYM (Qstrings, "strings");
  DEFSYM (Qvectors, "vectors");
  DEFSYM (Qfloats, "floats");
  DEFSYM (Qintervals, "intervals");
  DEFSYM (Qbuffers, "buffers");
  DEFSYM (Qstring_bytes, "string-bytes");
  DEFSYM (Qvector_slots, "vector-slots");
  DEFSYM (Qheap, "heap");
  DEFSYM (QAutomatic_GC, "Automatic GC");

  DEFSYM (Qgc_cons_percentage, "gc-cons-percentage");
  DEFSYM (Qgc_cons_threshold, "gc-cons-threshold");
  DEFSYM (Qchar_table_extra_slots, "char-table-extra-slots");

  DEFVAR_LISP ("gc-elapsed", Vgc_elapsed,
	       doc: /* Accumulated time elapsed in garbage collections.
The time is in seconds as a floating point value.  */);

  DEFVAR_INT ("gcs-done", gcs_done,
              doc: /* Accumulated number of garbage collections done.  */);
  gcs_done = 0;

  DEFVAR_INT ("integer-width", integer_width,
	      doc: /* Maximum number N of bits in safely-calculated integers.
Integers with absolute values less than 2**N do not signal a range error.
N should be nonnegative.  */);

  defsubr (&Scons);
  defsubr (&Slist);
  defsubr (&Svector);
  defsubr (&Srecord);
  defsubr (&Sbool_vector);
  defsubr (&Smake_byte_code);
  defsubr (&Smake_closure);
  defsubr (&Smake_list);
  defsubr (&Smake_vector);
  defsubr (&Smake_record);
  defsubr (&Smake_string);
  defsubr (&Smake_bool_vector);
  defsubr (&Smake_symbol);
  defsubr (&Smake_marker);
  defsubr (&Smake_finalizer);
  defsubr (&Spurecopy);
  defsubr (&Sgarbage_collect);
  defsubr (&Sgarbage_collect_maybe);
  defsubr (&Sgc_counts);
  defsubr (&Smemory_info);
  defsubr (&Smemory_full);
  defsubr (&Smemory_use_counts);
#if defined GNU_LINUX && defined __GLIBC__ && \
  (__GLIBC__ > 2 || __GLIBC_MINOR__ >= 10)

  defsubr (&Smalloc_info);
#endif
#ifdef HAVE_MALLOC_TRIM
  defsubr (&Smalloc_trim);
#endif
  defsubr (&Ssuspicious_object);

  Lisp_Object watcher;

  static union Aligned_Lisp_Subr Swatch_gc_cons_threshold =
     {{{ PSEUDOVECTOR_FLAG | (PVEC_SUBR << PSEUDOVECTOR_AREA_BITS) },
       { .a4 = watch_gc_cons_threshold },
       4, 4, "watch_gc_cons_threshold", {0}, lisp_h_Qnil}};
  XSETSUBR (watcher, &Swatch_gc_cons_threshold.s);
  Fadd_variable_watcher (Qgc_cons_threshold, watcher);

  static union Aligned_Lisp_Subr Swatch_gc_cons_percentage =
     {{{ PSEUDOVECTOR_FLAG | (PVEC_SUBR << PSEUDOVECTOR_AREA_BITS) },
       { .a4 = watch_gc_cons_percentage },
       4, 4, "watch_gc_cons_percentage", {0}, lisp_h_Qnil}};
  XSETSUBR (watcher, &Swatch_gc_cons_percentage.s);
  Fadd_variable_watcher (Qgc_cons_percentage, watcher);
}

#ifdef HAVE_X_WINDOWS
enum defined_HAVE_X_WINDOWS { defined_HAVE_X_WINDOWS = true };
#else
enum defined_HAVE_X_WINDOWS { defined_HAVE_X_WINDOWS = false };
#endif

#ifdef HAVE_PGTK
enum defined_HAVE_PGTK { defined_HAVE_PGTK = true };
#else
enum defined_HAVE_PGTK { defined_HAVE_PGTK = false };
#endif

/* When compiled with GCC, GDB might say "No enum type named
   pvec_type" if we don't have at least one symbol with that type, and
   then xbacktrace could fail.  Similarly for the other enums and
   their values.  Some non-GCC compilers don't like these constructs.  */
#ifdef __GNUC__
union
{
  enum CHARTAB_SIZE_BITS CHARTAB_SIZE_BITS;
  enum char_table_specials char_table_specials;
  enum char_bits char_bits;
  enum CHECK_LISP_OBJECT_TYPE CHECK_LISP_OBJECT_TYPE;
  enum DEFAULT_HASH_SIZE DEFAULT_HASH_SIZE;
  enum Lisp_Bits Lisp_Bits;
  enum Lisp_Compiled Lisp_Compiled;
  enum maxargs maxargs;
  enum MAX_ALLOCA MAX_ALLOCA;
  enum More_Lisp_Bits More_Lisp_Bits;
  enum pvec_type pvec_type;
  enum defined_HAVE_X_WINDOWS defined_HAVE_X_WINDOWS;
  enum defined_HAVE_PGTK defined_HAVE_PGTK;
} const EXTERNALLY_VISIBLE gdb_make_enums_visible = {0};
#endif	/* __GNUC__ */<|MERGE_RESOLUTION|>--- conflicted
+++ resolved
@@ -4232,20 +4232,6 @@
   goto again;
 }
 
-<<<<<<< HEAD
-=======
-/* Print a warning if PURESIZE is too small.  */
-
-void
-check_pure_size (void)
-{
-  if (pure_bytes_used_before_overflow)
-    message (("emacs:0:Pure Lisp storage overflow (approx. %"pI"d"
-	      " bytes needed)"),
-	     pure_bytes_used + pure_bytes_used_before_overflow);
-}
-
->>>>>>> 5dc27459
 /* Find the byte sequence {DATA[0], ..., DATA[NBYTES-1], '\0'} from
    the non-Lisp data pool of the pure storage, and return its start
    address.  Return NULL if not found.  */
