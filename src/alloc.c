/* Allocator and garbage collector.

Copyright (C) 1985-2023 Free Software Foundation, Inc.

This file is NOT part of GNU Emacs.

GNU Emacs is free software: you can redistribute it and/or modify
it under the terms of the GNU General Public License as published by
the Free Software Foundation, either version 3 of the License, or (at
your option) any later version.

GNU Emacs is distributed in the hope that it will be useful,
but WITHOUT ANY WARRANTY; without even the implied warranty of
MERCHANTABILITY or FITNESS FOR A PARTICULAR PURPOSE.  See the
GNU General Public License for more details.

You should have received a copy of the GNU General Public License
along with GNU Emacs.  If not, see <https://www.gnu.org/licenses/>.  */

/* The core gc task is marking Lisp objects in so-called vectorlikes,
   an unfortunate umbrella term for Emacs's various structs (buffers,
   windows, frames, etc.). "Vectorlikes" is meant to capture their
   role as containers of both Lisp_Objects (the "vector" part) and
   non-Lisp fields (the "like" part).  Not content with just one
   confusing moniker, Emacs also refers to vectorlikes as
   "pseudovectors".

   Pervasive in the GC code is casting the vectorlike as a `struct
   Lisp_Vector *`, then iterating over its N Lisp objects, say to mark
   them from reclamation, where N is masked off from a specialized
   header (PSEUDOVECTOR_SIZE_MASK).

   The vectorlike is an obfuscator, yes, but also a mnemonic to remind
   us that it must be so cast-able, that is, led by the word-sized
   header, then immediately followed by a variable number of
   Lisp_Objects.  Non-lisp fields must be placed at the end, and
   are cleaned up outside the gc in free_by_pvtype().

   The confabulation of Lisp_String and `struct sdata`.

   Lisp_Strings are doled from `struct string_block`s, and hold no
   actual data.

   Storage for actual data is doled from `struct sblock`s in units of
   `struct sdata`.  Strings larger than LARGE_STRING_THRESH, get their
   own sblock.

   A back-pointer from sdata points to its parent Lisp_String.  The
   Lisp_String, sadly, does not point to its sdata, but rather its
   sdata's DATA member field.  This necessitates the obfuscatory macro
   SDATA_OF_LISP_STRING() which performs an offset calculation to
   recover the whole sdata.  Sadly, again, SDATA_OF_LISP_STRING() is
   easily confused with SDATA() and SSDATA(), the latter two taking
   Lisp_Object (not `struct Lisp_String`) as the argument and
   returning its sdata's DATA member field (not the whole sdata).
*/

#include "alloc.h"

/* At least for glibc 2.26, malloc adds "sizeof size_t" for internal
   overhead, then rounds up to a multiple of MALLOC_ALIGNMENT.  Eggert
   claims a perf fillip if the final sum is a power of two.  */

#define MALLOC_SIZE_NEAR(n) \
  (ROUNDUP (max (n, sizeof (size_t)), MALLOC_ALIGNMENT) - sizeof (size_t))
#ifdef __i386
enum { MALLOC_ALIGNMENT = 16 };
#else
enum { MALLOC_ALIGNMENT = max (2 * sizeof (size_t), alignof (long double)) };
#endif

PER_THREAD bool gc_inhibited;

struct Lisp_String *(*static_string_allocator) (void);
struct Lisp_Vector *(*static_vector_allocator) (ptrdiff_t len, bool q_clear);
INTERVAL (*static_interval_allocator) (void);

#ifdef HAVE_PDUMPER
/* Number of finalizers run: used to loop over GC until we stop
   generating garbage.  */
int number_finalizers_run;
#endif

/* Exposed to lisp.h so that maybe_garbage_collect() can inline.  */

EMACS_INT bytes_since_gc;
EMACS_INT bytes_between_gc;
Lisp_Object Vmemory_full;
PER_THREAD bool gc_in_progress;

/* Last recorded live and free-list counts.  */
PER_THREAD_STATIC struct
{
  size_t total_conses, total_free_conses;
  size_t total_symbols, total_free_symbols;
  size_t total_strings, total_free_strings;
  size_t total_string_bytes;
  size_t total_vectors, total_vector_slots, total_free_vector_slots;
  size_t total_floats, total_free_floats;
  size_t total_intervals, total_free_intervals;
  size_t total_buffers;
} gcstat;

enum _GL_ATTRIBUTE_PACKED sdata_type
{
  Sdata_Unibyte = -1,
  Sdata_Pure = -2,
  Sdata_Pinned = -3,
};

/* Conservative stack scanning (mark_maybe_pointer) needs to
   trace an arbitrary address back to its respective memory block.

   To make these searches efficient, new blocks are stored in a global
   red-black tree which is "fixed" after every insertion or deletion
   such that:

   1. Every node is either red or black.
   2. Every leaf is black.
   3. If a node is red, then both its children are black.
   4. Every simple path from a node to a descendant leaf contains
      the same number of black nodes.
   5. The root is always black.

   These invariants balance the tree so that its height can be no
   greater than 2 log(N+1), where N is the number of internal nodes.
   Searches, insertions and deletions are done in O(log N).
  */

struct mem_node
{
  /* Children of node, or mem_nil (but not NULL).  */
  struct mem_node *left, *right;

  /* The parent of this node.  In the root node, this is NULL.  */
  struct mem_node *parent;

  /* Start and end of allocated region.  */
  void *start, *end;

  /* Node color.  */
  enum {MEM_BLACK, MEM_RED} color;

  /* Memory type.  */
  enum mem_type type;
};

static struct mem_node _mem_nil, *mem_nil = &_mem_nil;

#define MALLOC_PROBE(size)			\
  do {						\
    if (profiler_memory_running)		\
      malloc_probe (size);			\
  } while (0)

/* If nonzero, this is a warning delivered by malloc and not yet
   displayed.  */

const char *pending_malloc_warning;

static void unchain_finalizer (struct Lisp_Finalizer *);
static void mark_terminals (void);
static void gc_sweep (void);
static Lisp_Object make_pure_vector (ptrdiff_t);
static void mark_buffer (struct buffer *);

static void sweep_sdata (void);
extern Lisp_Object which_symbols (Lisp_Object, EMACS_INT) EXTERNALLY_VISIBLE;

static bool vectorlike_marked_p (const union vectorlike_header *);
static void set_vectorlike_marked (union vectorlike_header *);
static bool vector_marked_p (const struct Lisp_Vector *);
static void set_vector_marked (struct Lisp_Vector *);
static bool interval_marked_p (INTERVAL);
static void set_interval_marked (INTERVAL);
static void mark_interval_tree (INTERVAL *i);

static bool
deadp (Lisp_Object x)
{
  return EQ (x, dead_object ());
}

/* Root of the tree describing allocated Lisp memory.  */

static struct mem_node *mem_root;

/* Lowest and highest known address in the heap.  */

static void *min_heap_address, *max_heap_address;

/* Sentinel node of the tree.  */

static struct mem_node *mem_insert (void *, void *, enum mem_type);
static void mem_insert_fixup (struct mem_node *);
static void mem_rotate_left (struct mem_node *);
static void mem_rotate_right (struct mem_node *);
static void mem_delete (struct mem_node *);
static void mem_delete_fixup (struct mem_node *);

Lisp_Object const *staticvec[NSTATICS];

/* Index of next unused slot in staticvec.  */

int staticidx;

/* Return PTR rounded up to the next multiple of ALIGNMENT.  */

static void *
pointer_align (void *ptr, int alignment)
{
  return (void *) ROUNDUP ((uintptr_t) ptr, alignment);
}

/* Extract the lisp struct payload of A.  */

static ATTRIBUTE_NO_SANITIZE_UNDEFINED void *
XPNTR (Lisp_Object a)
{
  return (SYMBOLP (a)
	  ? (char *) lispsym + (XLI (a) - LISP_WORD_TAG (Lisp_Symbol))
	  : (char *) XLP (a) - (XLI (a) & ~VALMASK));
}

static void
XFLOAT_INIT (Lisp_Object f, double n)
{
  XFLOAT (f)->u.data = n;
}

/* Head of a circularly-linked list of extant finalizers. */
struct Lisp_Finalizer finalizers;

/* Head of a circularly-linked list of finalizers that must be invoked
   because we deemed them unreachable.  This list must be global, and
   not a local inside garbage_collect, in case we GC again while
   running finalizers.  */
struct Lisp_Finalizer doomed_finalizers;

#if defined SIGDANGER || (!defined SYSTEM_MALLOC && !defined HYBRID_MALLOC)

/* Function malloc calls this if it finds we are near exhausting storage.  */

void
malloc_warning (const char *str)
{
  pending_malloc_warning = str;
}

#endif

/* Display an already-pending malloc warning.  */

void
display_malloc_warning (void)
{
  call3 (intern ("display-warning"),
	 intern ("alloc"),
	 build_string (pending_malloc_warning),
	 intern (":emergency"));
  pending_malloc_warning = 0;
}

static inline bool
malloc_laligned (void)
{
  return 0 == alignof (max_align_t) % LISP_ALIGNMENT;
}

/* Return true if malloc-returned P is lisp-aligned, or
   if SIZE doesn't require P to be lisp-aligned.  */

static inline bool
laligned (void *p, size_t size)
{
  return (malloc_laligned ()
	  || (intptr_t) p % LISP_ALIGNMENT == 0
	  || size % LISP_ALIGNMENT != 0);
}

/* Like malloc but check for no memory and block interrupt input.  */

void *
xmalloc (size_t size)
{
  void *val = lmalloc (size, false);
  if (! val)
    memory_full (size);
  MALLOC_PROBE (size);
  return val;
}

/* Like the above, but zeroes out the memory just allocated.  */

void *
xzalloc (size_t size)
{
  void *val = lmalloc (size, true);
  if (! val)
    memory_full (size);
  MALLOC_PROBE (size);
  return val;
}

/* Like realloc but check for no memory and block interrupt input.  */

void *
xrealloc (void *block, size_t size)
{
  /* We can but won't assume realloc (NULL, size) works.  */
  void *val = block ? lrealloc (block, size) : lmalloc (size, false);
  if (! val)
    memory_full (size);
  MALLOC_PROBE (size);
  return val;
}

/* Like free() but check pdumper_object_p().  */

void
xfree (void *block)
{
  if (block && ! pdumper_object_p (block))
    free (block);
}

/* Other parts of Emacs pass large int values to allocator functions
   expecting ptrdiff_t.  This is portable in practice, but check it to
   be safe.  */
verify (INT_MAX <= PTRDIFF_MAX);

/* Allocate an array of NITEMS items, each of size ITEM_SIZE.
   Signal an error on memory exhaustion, and block interrupt input.  */

void *
xnmalloc (ptrdiff_t nitems, ptrdiff_t item_size)
{
  eassert (0 <= nitems && 0 < item_size);
  ptrdiff_t nbytes;
  if (ckd_mul (&nbytes, nitems, item_size) || SIZE_MAX < nbytes)
    memory_full (SIZE_MAX);
  return xmalloc (nbytes);
}

/* Reallocate an array PA to make it of NITEMS items, each of size ITEM_SIZE.
   Signal an error on memory exhaustion, and block interrupt input.  */

void *
xnrealloc (void *pa, ptrdiff_t nitems, ptrdiff_t item_size)
{
  eassert (0 <= nitems && 0 < item_size);
  ptrdiff_t nbytes;
  if (ckd_mul (&nbytes, nitems, item_size) || SIZE_MAX < nbytes)
    memory_full (SIZE_MAX);
  return xrealloc (pa, nbytes);
}

/* Grow PA, which points to an array of *NITEMS items, and return the
   location of the reallocated array, updating *NITEMS to reflect its
   new size.  The new array will contain at least NITEMS_INCR_MIN more
   items, but will not contain more than NITEMS_MAX items total.
   ITEM_SIZE is the size of each item, in bytes.

   ITEM_SIZE and NITEMS_INCR_MIN must be positive.  *NITEMS must be
   nonnegative.  If NITEMS_MAX is -1, it is treated as if it were
   infinity.

   If PA is null, then allocate a new array instead of reallocating
   the old one.

   Block interrupt input as needed.  If memory exhaustion occurs, set
   *NITEMS to zero if PA is null, and signal an error (i.e., do not
   return).

   Thus, to grow an array A without saving its old contents, do
   { xfree (A); A = NULL; A = xpalloc (NULL, &AITEMS, ...); }.
   The A = NULL avoids a dangling pointer if xpalloc exhausts memory
   and signals an error, and later this code is reexecuted and
   attempts to free A.  */

void *
xpalloc (void *pa, ptrdiff_t *nitems, ptrdiff_t nitems_incr_min,
	 ptrdiff_t nitems_max, ptrdiff_t item_size)
{
  ptrdiff_t n0 = *nitems;
  eassume (0 < item_size && 0 < nitems_incr_min && 0 <= n0 && -1 <= nitems_max);

  /* The approximate size to use for initial small allocation
     requests.  This is the largest "small" request for the GNU C
     library malloc.  */
  enum { DEFAULT_MXFAST = 64 * sizeof (size_t) / 4 };

  /* If the array is tiny, grow it to about (but no greater than)
     DEFAULT_MXFAST bytes.  Otherwise, grow it by about 50%.
     Adjust the growth according to three constraints: NITEMS_INCR_MIN,
     NITEMS_MAX, and what the C language can represent safely.  */

  ptrdiff_t n, nbytes;
  if (ckd_add (&n, n0, n0 >> 1))
    n = PTRDIFF_MAX;
  if (0 <= nitems_max && nitems_max < n)
    n = nitems_max;

  ptrdiff_t adjusted_nbytes
    = ((ckd_mul (&nbytes, n, item_size) || SIZE_MAX < nbytes)
       ? min (PTRDIFF_MAX, SIZE_MAX)
       : nbytes < DEFAULT_MXFAST ? DEFAULT_MXFAST : 0);
  if (adjusted_nbytes)
    {
      n = adjusted_nbytes / item_size;
      nbytes = adjusted_nbytes - adjusted_nbytes % item_size;
    }

  if (! pa)
    *nitems = 0;
  if (n - n0 < nitems_incr_min
      && (ckd_add (&n, n0, nitems_incr_min)
	  || (0 <= nitems_max && nitems_max < n)
	  || ckd_mul (&nbytes, n, item_size)))
    memory_full (SIZE_MAX);
  pa = xrealloc (pa, nbytes);
  *nitems = n;
  return pa;
}

/* Like strdup(), but uses xmalloc().  */

char *
xstrdup (const char *s)
{
  ptrdiff_t size;
  eassert (s);
  size = strlen (s) + 1;
  return memcpy (xmalloc (size), s, size);
}

/* Like above, but duplicates Lisp string to C string.  */

char *
xlispstrdup (Lisp_Object string)
{
  ptrdiff_t size = SBYTES (string) + 1;
  return memcpy (xmalloc (size), SSDATA (string), size);
}

/* Assign to *PTR a copy of STRING, freeing any storage *PTR formerly
   pointed to.  If STRING is null, assign it without copying anything.
   Allocate before freeing, to avoid a dangling pointer if allocation
   fails.  */

void
dupstring (char **ptr, char const *string)
{
  char *old = *ptr;
  *ptr = string ? xstrdup (string) : 0;
  xfree (old);
}

/* Like putenv, but (1) use the equivalent of xmalloc and (2) the
   argument is a const pointer.  */

void
xputenv (char const *string)
{
  if (putenv ((char *) string) != 0)
    memory_full (0);
}

/* Return a newly allocated memory block of SIZE bytes, remembering
   to free it when unwinding.  */
void *
record_xmalloc (size_t size)
{
  void *p = xmalloc (size);
  record_unwind_protect_ptr (xfree, p);
  return p;
}

/* Like malloc but used for allocating Lisp data.  NBYTES is the
   number of bytes to allocate, TYPE describes the intended use of the
   allocated memory block (for strings, for conses, ...).  */

#if ! USE_LSB_TAG
void *lisp_malloc_loser EXTERNALLY_VISIBLE;
#endif

static void *
lisp_malloc (size_t nbytes, bool q_clear, enum mem_type type)
{
  register void *val;
  val = lmalloc (nbytes, q_clear);

#if ! USE_LSB_TAG
  /* If the memory just allocated cannot be addressed thru a Lisp
     object's pointer, and it needs to be, that's equivalent to
     running out of memory.  */
  if (val && type != MEM_TYPE_NON_LISP)
    {
      Lisp_Object tem;
      XSETCONS (tem, (char *) val + nbytes - 1);
      if ((char *) XCONS (tem) != (char *) val + nbytes - 1)
	{
	  lisp_malloc_loser = val;
	  free (val);
	  val = 0;
	}
    }
#endif

  if (val && type != MEM_TYPE_NON_LISP)
    mem_insert (val, (char *) val + nbytes, type);

  if (! val)
    memory_full (nbytes);
  MALLOC_PROBE (nbytes);
  return val;
}

/* Free BLOCK.  This must be called to free memory allocated with a
   call to lisp_malloc.  */

static void
lisp_free (void *block)
{
  if (block && ! pdumper_object_p (block))
    {
      free (block);
      mem_delete (mem_find (block));
    }
}

/* The allocator malloc's blocks of BLOCK_ALIGN bytes.

   Structs for blocks are statically defined, so calculate (at compile-time)
   how many of each type will fit into its respective block.

   For simpler blocks consisting only of an object array and a next pointer,
   the numerator need only subtract off the size of the next pointer.

   For blocks with an additional gcmarkbits array, say float_block, we
   solve for y in the inequality:

     BLOCK_ALIGN > y * sizeof (Lisp_Float) + sizeof (bits_word) * (y /
     BITS_PER_BITS_WORD + 1) + sizeof (struct float_block *)
*/

enum
{
  /* Arbitrarily set in 2012 in commit 0dd6d66.  */
  GC_DEFAULT_THRESHOLD = (1 << 17) * word_size,

  BLOCK_NBITS = 15,
  BLOCK_ALIGN = 1 << BLOCK_NBITS,
  BLOCK_NBYTES = BLOCK_ALIGN - sizeof (uintptr_t), // subtract next ptr
  BLOCK_NINTERVALS = (BLOCK_NBYTES) / sizeof (struct interval),
  BLOCK_NSTRINGS = (BLOCK_NBYTES) / sizeof (struct Lisp_String),
  BLOCK_NSYMBOLS = (BLOCK_NBYTES) / sizeof (struct Lisp_Symbol),
  BLOCK_NFLOATS = ((BITS_PER_BITS_WORD / sizeof (bits_word))
		   * (BLOCK_NBYTES - sizeof (bits_word))
		   / ((BITS_PER_BITS_WORD / sizeof (bits_word))
		      * sizeof (struct Lisp_Float)
		      + 1)),
  BLOCK_NCONS = ((BITS_PER_BITS_WORD / sizeof (bits_word))
		 * (BLOCK_NBYTES - sizeof (bits_word))
		 / ((BITS_PER_BITS_WORD / sizeof (bits_word))
		    * sizeof (struct Lisp_Cons)
		    + 1)),

  /* Size `struct vector_block` */
  VBLOCK_ALIGN = (1 << PSEUDOVECTOR_SIZE_BITS),
  VBLOCK_NBYTES = VBLOCK_ALIGN - sizeof (uintptr_t), // subtract next ptr
  LISP_VECTOR_MIN = header_size + sizeof (Lisp_Object), // vector of one
  LARGE_VECTOR_THRESH = (VBLOCK_NBYTES >> 1) - word_size,

  /* Amazingly, free list per vector word-length.  */
  VBLOCK_NFREE_LISTS = 1 + (VBLOCK_NBYTES - LISP_VECTOR_MIN) / word_size,

  SBLOCK_NBITS = 13,
  SBLOCK_NBYTES = MALLOC_SIZE_NEAR(1 << SBLOCK_NBITS),
  LARGE_STRING_THRESH = (SBLOCK_NBYTES >> 3),
};
// should someone decide to muck with VBLOCK_ALIGN...
verify (VBLOCK_ALIGN % LISP_ALIGNMENT == 0);
verify (VBLOCK_ALIGN <= (1 << PSEUDOVECTOR_SIZE_BITS));

#if (defined HAVE_ALIGNED_ALLOC			\
     || (defined HYBRID_MALLOC			\
	 ? defined HAVE_POSIX_MEMALIGN		\
	 : !defined SYSTEM_MALLOC))
# define USE_ALIGNED_ALLOC 1
#elif !defined HYBRID_MALLOC && defined HAVE_POSIX_MEMALIGN
# define USE_ALIGNED_ALLOC 1
# define aligned_alloc my_aligned_alloc /* Avoid collision with lisp.h.  */
static void *
aligned_alloc (size_t alignment, size_t size)
{
  /* Permit suspect assumption that ALIGNMENT is either BLOCK_ALIGN or
     LISP_ALIGNMENT since we'll rarely get here.  */
  eassume (alignment == BLOCK_ALIGN
	   || (! malloc_laligned () && alignment == LISP_ALIGNMENT));

  /* Verify POSIX invariant ALIGNMENT = (2^x) * sizeof (void *).  */
  verify (BLOCK_ALIGN % sizeof (void *) == 0
	  && POWER_OF_2 (BLOCK_ALIGN / sizeof (void *)));
  verify (malloc_laligned ()
	  || (LISP_ALIGNMENT % sizeof (void *) == 0
	      && POWER_OF_2 (LISP_ALIGNMENT / sizeof (void *))));

  void *p;
  return posix_memalign (&p, alignment, size) == 0 ? p : 0;
}
#endif

/* Request at least SIZE bytes from malloc, ensuring returned
   pointer is Lisp-aligned.

   If T is an enum Lisp_Type and L = make_lisp_ptr (P, T), then
   code seeking P such that XPNTR (L) == P and XTYPE (L) == T, or,
   in less formal terms, seeking to allocate a Lisp object, should
   call lmalloc().

   Q_CLEAR uses calloc() instead of malloc().
*/

void *
lmalloc (size_t size, bool q_clear)
{
  /* xrealloc() relies on lmalloc() returning non-NULL even for SIZE
     == 0.  So, if ! MALLOC_0_IS_NONNULL, must avoid malloc'ing 0.  */
  size_t adjsize = MALLOC_0_IS_NONNULL ? size : max (size, LISP_ALIGNMENT);

  /* Prefer malloc() but if ! malloc_laligned (), an exceptional
     case, then prefer aligned_alloc(), provided SIZE is a multiple of
     ALIGNMENT which aligned_alloc() requires.  */
#ifdef USE_ALIGNED_ALLOC
  if (! malloc_laligned ())
    {
      if (adjsize % LISP_ALIGNMENT == 0)
	{
	  void *p = aligned_alloc (LISP_ALIGNMENT, adjsize);
	  if (q_clear && p && adjsize)
	    memclear (p, adjsize);
	  return p;
	}
      else
	{
	  /* Otherwise resign ourselves to loop that may never
	     terminate.  */
	}
    }
#endif
  void *p = NULL;
  for (;;)
    {
      p = q_clear ? calloc (1, adjsize) : malloc (adjsize);
      if (! p || laligned (p, adjsize))
	break;
      free (p);
      adjsize = max (adjsize, adjsize + LISP_ALIGNMENT);
    }
  eassert (! p || laligned (p, adjsize));
  return p;
}

void *
lrealloc (void *p, size_t size)
{
  /* xrealloc() relies on lrealloc() returning non-NULL even for size
     == 0.  MALLOC_0_IS_NONNULL does not mean REALLOC_0_IS_NONNULL.  */
  size_t adjsize = max (size, LISP_ALIGNMENT);
  void *newp = p;
  for (;;)
    {
      newp = realloc (newp, adjsize);
      if (! adjsize || ! newp || laligned (newp, adjsize))
	break;
      adjsize = max (adjsize, adjsize + LISP_ALIGNMENT);
    }
  eassert (! newp || laligned (newp, adjsize));
  return newp;
}

/* An aligned block of memory.  */
struct ablock
{
  union
  {
    char payload[BLOCK_NBYTES];
    struct ablock *next_free;
  } x;

  /* ABASE is the aligned base of the ablocks.  It is overloaded to
     hold a virtual "busy" field that counts twice the number of used
     ablock values in the parent ablocks, plus one if the real base of
     the parent ablocks is ABASE (if the "busy" field is even, the
     word before the first ablock holds a pointer to the real base).
     The first ablock has a "busy" ABASE, and the others have an
     ordinary pointer ABASE.  To tell the difference, the code assumes
     that pointers, when cast to uintptr_t, are at least 2 *
     ABLOCKS_NBLOCKS + 1.  */
  struct ablocks *abase;
};
verify (sizeof (struct ablock) % BLOCK_ALIGN == 0);

#define ABLOCKS_NBLOCKS (1 << 4)

struct ablocks
{
  struct ablock blocks[ABLOCKS_NBLOCKS];
};
verify (sizeof (struct ablocks) % BLOCK_ALIGN == 0);

#define ABLOCK_ABASE(block) \
  (((uintptr_t) (block)->abase) <= (1 + 2 * ABLOCKS_NBLOCKS)	\
   ? (struct ablocks *) (block)					\
   : (block)->abase)

/* Virtual "busy" field.  */
#define ABLOCKS_BUSY(a_base) ((a_base)->blocks[0].abase)

/* Pointer to the (not necessarily aligned) malloc block.  */
#ifdef USE_ALIGNED_ALLOC
#define ABLOCKS_BASE(abase) (abase)
#else
#define ABLOCKS_BASE(abase) \
  (1 & (intptr_t) ABLOCKS_BUSY (abase) ? abase : ((void **) (abase))[-1])
#endif

#if GC_ASAN_POISON_OBJECTS
# define ASAN_POISON_ABLOCK(b) \
  __asan_poison_memory_region (&(b)->x, sizeof ((b)->x))
# define ASAN_UNPOISON_ABLOCK(b) \
  __asan_unpoison_memory_region (&(b)->x, sizeof ((b)->x))
#else
# define ASAN_POISON_ABLOCK(b) ((void) 0)
# define ASAN_UNPOISON_ABLOCK(b) ((void) 0)
#endif

/* The list of free ablock.   */
static struct ablock *free_ablock;

/* Allocate an aligned block of NBYTES.  */
static void *
lisp_align_malloc (size_t nbytes, enum mem_type type)
{
  void *base, *val;
  struct ablocks *abase;

  eassert (nbytes < BLOCK_ALIGN);

  if (! free_ablock)
    {
      int i;
      bool aligned;

#ifdef USE_ALIGNED_ALLOC
      abase = base = aligned_alloc (BLOCK_ALIGN, sizeof (struct ablocks));
#else
      base = malloc (sizeof (struct ablocks));
      abase = pointer_align (base, BLOCK_ALIGN);
#endif

      if (! base)
	memory_full (sizeof (struct ablocks));

      aligned = (base == abase);
      if (! aligned)
	((void **) abase)[-1] = base;

#if ! USE_LSB_TAG
      /* If the memory just allocated cannot be addressed thru a Lisp
	 object's pointer, and it needs to be, that's equivalent to
	 running out of memory.  */
      if (type != MEM_TYPE_NON_LISP)
	{
	  Lisp_Object tem;
	  char *end = (char *) base + sizeof (struct ablocks) - 1;
	  XSETCONS (tem, end);
	  if ((char *) XCONS (tem) != end)
	    {
	      lisp_malloc_loser = base;
	      free (base);
	      memory_full (SIZE_MAX);
	    }
	}
#endif

      /* Initialize the blocks and put them on the free list.
	 If BASE was not properly aligned, we can't use the last block.  */
      for (i = 0; i < (aligned ? ABLOCKS_NBLOCKS : ABLOCKS_NBLOCKS - 1); ++i)
	{
	  abase->blocks[i].abase = abase;
	  abase->blocks[i].x.next_free = free_ablock;
	  ASAN_POISON_ABLOCK (&abase->blocks[i]);
	  free_ablock = &abase->blocks[i];
	}
      intptr_t ialigned = aligned;
      ABLOCKS_BUSY (abase) = (struct ablocks *) ialigned;

      eassert ((uintptr_t) abase % BLOCK_ALIGN == 0);
      eassert (ABLOCK_ABASE (&abase->blocks[3]) == abase); /* 3 is arbitrary */
      eassert (ABLOCK_ABASE (&abase->blocks[0]) == abase);
      eassert (ABLOCKS_BASE (abase) == base);
      eassert ((intptr_t) ABLOCKS_BUSY (abase) == aligned);
    }

  ASAN_UNPOISON_ABLOCK (free_ablock);
  abase = ABLOCK_ABASE (free_ablock);
  ABLOCKS_BUSY (abase)
    = (struct ablocks *) (2 + (intptr_t) ABLOCKS_BUSY (abase));
  val = free_ablock;
  free_ablock = free_ablock->x.next_free;

  if (type != MEM_TYPE_NON_LISP)
    mem_insert (val, (char *) val + nbytes, type);

  MALLOC_PROBE (nbytes);

  eassert (0 == ((uintptr_t) val) % BLOCK_ALIGN);
  return val;
}

static void
lisp_align_free (void *block)
{
  struct ablock *ablock = block;
  struct ablocks *abase = ABLOCK_ABASE (ablock);

  mem_delete (mem_find (block));

  /* Put on free list.  */
  ablock->x.next_free = free_ablock;
  ASAN_POISON_ABLOCK (ablock);
  free_ablock = ablock;
  /* Update busy count.  */
  intptr_t busy = (intptr_t) ABLOCKS_BUSY (abase) - 2;
  eassume (0 <= busy && busy <= 2 * ABLOCKS_NBLOCKS - 1);
  ABLOCKS_BUSY (abase) = (struct ablocks *) busy;

  if (busy < 2)
    { /* All the blocks are free.  */
      int i = 0;
      bool aligned = busy;
      struct ablock **tem = &free_ablock;
      struct ablock *atop = &abase->blocks[aligned ? ABLOCKS_NBLOCKS : ABLOCKS_NBLOCKS - 1];

      while (*tem)
	{
#if GC_ASAN_POISON_OBJECTS
	  __asan_unpoison_memory_region (&(*tem)->x,
					 sizeof ((*tem)->x));
#endif
	  if (*tem >= (struct ablock *) abase && *tem < atop)
	    {
	      i++;
	      *tem = (*tem)->x.next_free;
	    }
	  else
	    tem = &(*tem)->x.next_free;
	}
      eassert ((aligned & 1) == aligned);
      eassert (i == (aligned ? ABLOCKS_NBLOCKS : ABLOCKS_NBLOCKS - 1));
#ifdef USE_POSIX_MEMALIGN
      eassert ((uintptr_t) ABLOCKS_BASE (abase) % BLOCK_ALIGN == 0);
#endif
      free (ABLOCKS_BASE (abase));
    }
}

struct interval_block
{
  /* Data first, to preserve alignment.  */
  struct interval intervals[BLOCK_NINTERVALS];
  struct interval_block *next;
};

static struct interval_block *interval_block;
static int interval_block_index = BLOCK_NINTERVALS;
static INTERVAL interval_free_list;

#if GC_ASAN_POISON_OBJECTS
# define ASAN_POISON_INTERVAL_BLOCK(b)         \
  __asan_poison_memory_region ((b)->intervals, \
			       sizeof ((b)->intervals))
# define ASAN_UNPOISON_INTERVAL_BLOCK(b)         \
  __asan_unpoison_memory_region ((b)->intervals, \
				 sizeof ((b)->intervals))
# define ASAN_POISON_INTERVAL(i) \
  __asan_poison_memory_region ((i), sizeof (*(i)))
# define ASAN_UNPOISON_INTERVAL(i) \
  __asan_unpoison_memory_region ((i), sizeof (*(i)))
#else
# define ASAN_POISON_INTERVAL_BLOCK(b) ((void) 0)
# define ASAN_UNPOISON_INTERVAL_BLOCK(b) ((void) 0)
# define ASAN_POISON_INTERVAL(i) ((void) 0)
# define ASAN_UNPOISON_INTERVAL(i) ((void) 0)
#endif

/* Return a new interval.  */

static INTERVAL
allocate_interval (void)
{
  INTERVAL val;

  if (interval_free_list)
    {
      val = interval_free_list;
      ASAN_UNPOISON_INTERVAL (val);
      interval_free_list = INTERVAL_PARENT (interval_free_list);
    }
  else
    {
      if (interval_block_index == BLOCK_NINTERVALS)
	{
	  struct interval_block *newi
	    = lisp_malloc (sizeof *newi, false, MEM_TYPE_NON_LISP);

	  newi->next = interval_block;
	  ASAN_POISON_INTERVAL_BLOCK (newi);
	  interval_block = newi;
	  interval_block_index = 0;
	}
      val = &interval_block->intervals[interval_block_index++];
      ASAN_UNPOISON_INTERVAL (val);
    }

  bytes_since_gc += sizeof (struct interval);
  intervals_consed++;
  RESET_INTERVAL (val);
  val->gcmarkbit = false;
  return val;
}

static void
mark_interval_tree_functor (INTERVAL *i, void *dummy)
{
  eassert (! interval_marked_p (*i));
  set_interval_marked (*i);
  mark_object (&(*i)->plist);
}

static void
mark_interval_tree_functor_mgc (INTERVAL *i, void *dummy)
{
  eassert (! interval_marked_p (*i));
  if (mgc_xpntr_p (*i) && ! mgc_fwd_xpntr (*i))
    {
      *i = mgc_flip_xpntr (*i, Space_Interval);
      if (INTERVAL_HAS_OBJECT (*i))
	mark_object (&(*i)->up.obj);
      else if (INTERVAL_HAS_PARENT (*i))
	mark_interval_tree (&(*i)->up.interval);
      mark_object (&(*i)->plist);
    }
}

/* Mark the interval tree rooted in I.  */

static void
mark_interval_tree (INTERVAL *i)
{
  if (! *i)
    return;
  if (mgc_xpntr_p (*i))
    {
      /* INTERVAL *root = i;
	 for ( ; ! NULL_PARENT (*root); root = &(*root)->up.interval);
	 eassert (mgc_xpntr_p (*root));
	 traverse_intervals_noorder (i, mark_interval_tree_functor_mgc, NULL)
      */
      traverse_intervals_noorder (i, mark_interval_tree_functor_mgc, NULL);
    }
  else if (! interval_marked_p (*i))
    traverse_intervals_noorder (i, mark_interval_tree_functor, NULL);
}

struct sblock
{
  struct sblock *next;

  /* Points to next available sdata in DATA.
     Points past end of sblock if none available.  */
  sdata *next_free;
  sdata data[FLEXIBLE_ARRAY_MEMBER];
};

struct string_block
{
  /* Data first, to preserve alignment.  */
  struct Lisp_String strings[BLOCK_NSTRINGS];
  struct string_block *next;
};

/* The NEXT pointers point in the direction of oldest_sblock to
   current_sblock.  We always allocate from current_sblock.  */

#define NEXT_FREE_LISP_STRING(S) ((S)->u.next)

static struct sblock *oldest_sblock, *current_sblock;
static struct sblock *large_sblocks;
static struct string_block *string_blocks;
static struct Lisp_String *string_free_list;

#ifdef GC_CHECK_STRING_OVERRUN

/* Check for overrun in string data blocks by appending a small
   "cookie" after each allocated string data block, and check for the
   presence of this cookie during GC.  */
# define GC_STRING_OVERRUN_COOKIE_SIZE ROUNDUP (4, alignof (sdata))
static char const string_overrun_cookie[GC_STRING_OVERRUN_COOKIE_SIZE] =
  { '\xde', '\xad', '\xbe', '\xef', /* Perhaps some zeros here.  */ };

#else
# define GC_STRING_OVERRUN_COOKIE_SIZE 0
#endif

/* Return the size of an sdata structure large enough to hold N bytes
   of string data.  This counts the sdata structure, the N bytes, a
   terminating NUL byte, and alignment padding.  */

static ptrdiff_t
sdata_size (ptrdiff_t n)
{
  /* Reserve space for the nbytes union member even when N + 1 is less
     than the size of that member.  */
  ptrdiff_t unaligned_size = max (FLEXSIZEOF (struct sdata, data, 0) + n + 1,
				  sizeof (sdata));
  int sdata_align = max (FLEXALIGNOF (sdata), alignof (sdata));
  return (unaligned_size + sdata_align - 1) & ~(sdata_align - 1);
}

/* Extra bytes to allocate for each string.  */
#define GC_STRING_EXTRA GC_STRING_OVERRUN_COOKIE_SIZE

/* Exact bound on the number of bytes in a string, not counting the
   terminating null.  A string cannot contain more bytes than
   STRING_BYTES_BOUND, nor can it be so long that the size_t
   arithmetic in allocate_sdata would overflow while it is
   calculating a value to be passed to malloc.  */
static ptrdiff_t const STRING_BYTES_MAX =
  min (STRING_BYTES_BOUND,
       ((SIZE_MAX
	 - GC_STRING_EXTRA
	 - FLEXSIZEOF (struct sblock, data, 0)
	 - FLEXSIZEOF (struct sdata, data, 0))
	& ~(sizeof (EMACS_INT) - 1)));

static void
init_strings (void)
{
  empty_unibyte_string = make_pure_string ("", 0, 0, 0);
  staticpro (&empty_unibyte_string);
  empty_multibyte_string = make_pure_string ("", 0, 0, 1);
  staticpro (&empty_multibyte_string);
}

#if GC_ASAN_POISON_OBJECTS
/* Prepare s for denoting a free sdata struct, i.e, poison all bytes
   in the flexible array member, except the first SDATA_OFFSET bytes.
   This is only effective for strings of size n where n > sdata_size(n).
 */
# define ASAN_PREPARE_DEAD_SDATA(s, size)                          \
  do {                                                             \
    __asan_poison_memory_region ((s), sdata_size ((size)));        \
    __asan_unpoison_memory_region (&(((s))->string),                 \
				   sizeof (struct Lisp_String *)); \
    __asan_unpoison_memory_region (&SDATA_NBYTES ((s)),            \
				   sizeof (SDATA_NBYTES ((s))));   \
   } while (false)
/* Prepare s for storing string data for NBYTES bytes.  */
# define ASAN_PREPARE_LIVE_SDATA(s, nbytes) \
  __asan_unpoison_memory_region ((s), sdata_size ((nbytes)))
# define ASAN_POISON_SBLOCK_DATA(b, size) \
  __asan_poison_memory_region ((b)->data, (size))
# define ASAN_POISON_STRING_BLOCK(b) \
  __asan_poison_memory_region ((b)->strings, STRING_BLOCK_SIZE)
# define ASAN_UNPOISON_STRING_BLOCK(b) \
  __asan_unpoison_memory_region ((b)->strings, STRING_BLOCK_SIZE)
# define ASAN_POISON_STRING(s) \
  __asan_poison_memory_region ((s), sizeof (*(s)))
# define ASAN_UNPOISON_STRING(s) \
  __asan_unpoison_memory_region ((s), sizeof (*(s)))
#else
# define ASAN_PREPARE_DEAD_SDATA(s, size) ((void) 0)
# define ASAN_PREPARE_LIVE_SDATA(s, nbytes) ((void) 0)
# define ASAN_POISON_SBLOCK_DATA(b, size) ((void) 0)
# define ASAN_POISON_STRING_BLOCK(b) ((void) 0)
# define ASAN_UNPOISON_STRING_BLOCK(b) ((void) 0)
# define ASAN_POISON_STRING(s) ((void) 0)
# define ASAN_UNPOISON_STRING(s) ((void) 0)
#endif

#ifdef GC_CHECK_STRING_BYTES

static int check_string_bytes_count;

/* Like macro STRING_BYTES, but with debugging check.  Can be
   called during GC, so pay attention to the mark bit.  */

ptrdiff_t
string_bytes (struct Lisp_String *s)
{
  ptrdiff_t nbytes =
    (s->u.s.size_byte < 0 ? s->u.s.size & ~ARRAY_MARK_FLAG : s->u.s.size_byte);

  if (! PURE_P (s) && ! pdumper_object_p (s) && s->u.s.data
      && nbytes != SDATA_OF_LISP_STRING (s)->nbytes)
    emacs_abort ();
  return nbytes;
}

/* Check validity of Lisp strings' string_bytes member in B.  */

static void
check_sblock (struct sblock *b)
{
  for (sdata *from = b->data, *end = b->next_free; from < end; )
    {
      ptrdiff_t nbytes = sdata_size (from->string
				     ? string_bytes (from->string)
				     : from->nbytes);
      from = (sdata *) ((char *) from + nbytes + GC_STRING_EXTRA);
    }
}

/* Check validity of Lisp strings' string_bytes member.  ALL_P
   means check all strings, otherwise check only most
   recently allocated strings.  Used for hunting a bug.  */

static void
check_string_bytes (bool all_p)
{
  if (all_p)
    {
      struct sblock *b;

      for (b = large_sblocks; b; b = b->next)
	{
	  struct Lisp_String *s = b->data[0].string;
	  if (s)
	    string_bytes (s);
	}

      for (b = oldest_sblock; b; b = b->next)
	check_sblock (b);
    }
  else if (current_sblock)
    check_sblock (current_sblock);
}

#else /* not GC_CHECK_STRING_BYTES */

#define check_string_bytes(all) ((void) 0)

#endif /* GC_CHECK_STRING_BYTES */

#ifdef GC_CHECK_STRING_FREE_LIST

/* Walk through the string free list looking for bogus next pointers.
   This may catch buffer overrun from a previous string.  */

static void
check_string_free_list (void)
{
  struct Lisp_String *s;

  /* Pop a Lisp_String off the free list.  */
  s = string_free_list;
  while (s != NULL)
    {
      if ((uintptr_t) s < BLOCK_ALIGN)
	emacs_abort ();
      s = NEXT_FREE_LISP_STRING (s);
    }
}
#else
#define check_string_free_list()
#endif

/* Return a new Lisp_String.  */

static struct Lisp_String *
allocate_string (void)
{
  struct Lisp_String *s;

  /* Our normal scheme: chunks begin life on a newly allocated block,
     then get reclaimed as links in the free list.

     For strings, however, chunks begin life on the free list.

     It's largely a bureacratic distinction since in either scheme, we
     only allocate new blocks when all the free list is spoken for.  */
  if (string_free_list == NULL)
    {
      struct string_block *b = lisp_malloc (sizeof *b, false, MEM_TYPE_STRING);
      b->next = string_blocks;
      string_blocks = b;

      for (int i = BLOCK_NSTRINGS - 1; i >= 0; --i)
	{
	  s = b->strings + i;
	  s->u.s.data = NULL; /* invariant for free-list strings */
	  NEXT_FREE_LISP_STRING (s) = string_free_list;
	  string_free_list = s;
	}
      ASAN_POISON_STRING_BLOCK (b);
    }

  check_string_free_list ();

  /* Pop a Lisp_String off the free list.  */
  s = string_free_list;
  ASAN_UNPOISON_STRING (s);
  string_free_list = NEXT_FREE_LISP_STRING (s);

  ++strings_consed;
  bytes_since_gc += sizeof *s;

#ifdef GC_CHECK_STRING_BYTES
  if (! noninteractive)
    {
      if (++check_string_bytes_count == 200)
	{
	  check_string_bytes_count = 0;
	  check_string_bytes (1);
	}
      else
	check_string_bytes (0);
    }
#endif /* GC_CHECK_STRING_BYTES */

  return s;
}

/* Populate S with the next free sdata in CURRENT_SBLOCK.

   Large strings get their own sblock in LARGE_SBLOCKS.
*/

static void
allocate_sdata (struct Lisp_String *s,
		EMACS_INT nchars, EMACS_INT nbytes,
		bool immovable)
{
  sdata *the_data;
  struct sblock *b;
  ptrdiff_t sdata_nbytes;

  eassert (nbytes >= nchars);

  if (nbytes > STRING_BYTES_MAX)
    error ("Requested %ld bytes exceeds %ld", nbytes, STRING_BYTES_MAX);

  sdata_nbytes = sdata_size (nbytes);

  if (nbytes > LARGE_STRING_THRESH || immovable)
    {
      size_t size = FLEXSIZEOF (struct sblock, data, sdata_nbytes);
      b = lisp_malloc (size + GC_STRING_EXTRA, false, MEM_TYPE_NON_LISP);
      ASAN_POISON_SBLOCK_DATA (b, size);
      the_data = b->data;
      b->next = large_sblocks;
      b->next_free = the_data;
      large_sblocks = b;
    }
  else
    {
      b = current_sblock;

      if (b == NULL
	  || ((SBLOCK_NBYTES - GC_STRING_EXTRA) <
	      ((char *) b->next_free - (char *) b + sdata_nbytes)))
	{
	  /* Not enough room in the current sblock.  */
	  b = lisp_malloc (SBLOCK_NBYTES, false, MEM_TYPE_NON_LISP);
	  ASAN_POISON_SBLOCK_DATA (b, SBLOCK_SIZE);
	  the_data = b->data;
	  b->next = NULL;
	  b->next_free = the_data;

	  if (current_sblock)
	    current_sblock->next = b;
	  else
	    oldest_sblock = b;
	  current_sblock = b;
	}

      the_data = b->next_free;
    }

  ASAN_PREPARE_LIVE_SDATA (data, nbytes);
  the_data->string = s;
  b->next_free = (sdata *) ((char *) the_data + sdata_nbytes + GC_STRING_EXTRA);
  eassert ((uintptr_t) b->next_free % alignof (sdata) == 0);

  the_data->nbytes = nbytes;
  s->u.s.data = the_data->data;
  s->u.s.size = nchars;
  s->u.s.size_byte = nbytes;
  s->u.s.data[nbytes] = '\0'; /* NBYTES is exclusive of the NUL terminator. */
#ifdef GC_CHECK_STRING_OVERRUN
  memcpy ((char *) the_data + sdata_nbytes, string_overrun_cookie,
	  GC_STRING_OVERRUN_COOKIE_SIZE);
#endif

  bytes_since_gc += sdata_nbytes;
}

/* Reallocate multibyte STRING data when a single character is replaced.
   The character is at byte offset CIDX_BYTE in the string.
   The character being replaced is CLEN bytes long,
   and the character that will replace it is NEW_CLEN bytes long.
   Return the address where the caller should store the new character.  */

unsigned char *
resize_string_data (Lisp_Object string, ptrdiff_t cidx_byte,
		    int clen, int new_clen)
{
  eassume (STRING_MULTIBYTE (string));
  sdata *old_sdata = SDATA_OF_LISP_STRING (XSTRING (string));
  ptrdiff_t nchars = SCHARS (string);
  ptrdiff_t nbytes = SBYTES (string);
  ptrdiff_t new_nbytes = nbytes + (new_clen - clen);
  unsigned char *data = SDATA (string);
  unsigned char *new_charaddr;

  if (sdata_size (nbytes) == sdata_size (new_nbytes))
    {
      /* No need to reallocate, as the size change falls within the
	 alignment slop.  */
      XSTRING (string)->u.s.size_byte = new_nbytes;
      old_sdata->nbytes = new_nbytes;
      new_charaddr = data + cidx_byte;
      memmove (new_charaddr + new_clen, new_charaddr + clen,
	       nbytes - (cidx_byte + (clen - 1)));
    }
  else
    {
      allocate_sdata (XSTRING (string), nchars, new_nbytes, false);
      unsigned char *new_data = SDATA (string);
      new_charaddr = new_data + cidx_byte;
      memcpy (new_charaddr + new_clen, data + cidx_byte + clen,
	      nbytes - (cidx_byte + clen));
      memcpy (new_data, data, cidx_byte);

      /* Mark old string data as free by setting its string back-pointer
	 to null, and record the size of the data in it.  */
      old_sdata->nbytes = nbytes;
      old_sdata->string = NULL;
    }

  clear_string_char_byte_cache ();

  return new_charaddr;
}

static void
sweep_strings (void)
{
  struct string_block *live_blocks = NULL;

  gcstat.total_string_bytes
    = gcstat.total_strings
    = gcstat.total_free_strings
    = 0;

  string_free_list = NULL;

  for (struct string_block *next, *b = string_blocks; b != NULL; b = next)
    {
      int i, nfree = 0;
      struct Lisp_String *restore_free_list = string_free_list;

      ASAN_UNPOISON_STRING_BLOCK (b);
      next = b->next; /* B might not exist later, so store NEXT now.  */

      for (i = 0; i < BLOCK_NSTRINGS; ++i)
	{
	  struct Lisp_String *s = b->strings + i;
	  ASAN_UNPOISON_STRING (s);
	  if (s->u.s.data != NULL) /* means S is live but is it marked?  */
	    {
	      if (XSTRING_MARKED_P (s))
		{
		  /* S shall remain in live state.  */
		  XUNMARK_STRING (s);

		  /* Do not use string_(set|get)_intervals here.  */
		  s->u.s.intervals = balance_intervals (s->u.s.intervals);

		  gcstat.total_strings++;
		  gcstat.total_string_bytes += STRING_BYTES (s);
		}
	      else
		{
		  /* S goes to dead state.  */
		  sdata *data = SDATA_OF_LISP_STRING (s);

		  /* Save length so that sweep_sdata() knows how far
		     to move the hare-tortoise pointers.  */
		  eassert (data->nbytes == STRING_BYTES (s));

		  /* sweep_sdata() needs this for compaction.  */
		  data->string = NULL;

		  /* Invariant of free-list Lisp_Strings.  */
		  s->u.s.data = NULL;

		  /* Put on free list.  */
		  NEXT_FREE_LISP_STRING (s) = string_free_list;
		  ASAN_POISON_STRING (s);
		  ASAN_PREPARE_DEAD_SDATA (data, SDATA_NBYTES (data));
		  string_free_list = s;
		  ++nfree;
		}
	    }
	  else /* s->u.s.data == NULL */
	    {
	      /* S inexplicably not already on free list.  */
	      NEXT_FREE_LISP_STRING (s) = string_free_list;
	      ASAN_POISON_STRING (s);

	      string_free_list = s;
	      ++nfree;
	    }
	} /* for each Lisp_String in block B.  */

      if (/* B contains only free-list entries...  */
	  nfree >= BLOCK_NSTRINGS
	  /* ... and B not among first two such reclaimed blocks.  */
	  && gcstat.total_free_strings > BLOCK_NSTRINGS)
	{
	  /* Harvest B back to OS.  */
	  lisp_free (b);
	  string_free_list = restore_free_list;
	}
      else
	{
	  gcstat.total_free_strings += nfree;
	  b->next = live_blocks;
	  live_blocks = b;
	}
    } /* for each string block B.  */

  check_string_free_list ();

  string_blocks = live_blocks;
  sweep_sdata ();

  check_string_free_list ();
}

static void
sweep_sdata (void)
{
  /* Simple sweep of large sblocks.  Side effect: reverses list.  */
  struct sblock *swept_large_sblocks = NULL;
  for (struct sblock *next, *b = large_sblocks; b != NULL; b = next)
    {
      next = b->next;

      if (b->data[0].string == NULL)
	lisp_free (b);
      else
	{
	  b->next = swept_large_sblocks;
	  swept_large_sblocks = b;
	}
    }
  large_sblocks = swept_large_sblocks;

  /* Less simple compaction of non-large sblocks.

     TB is the "to block", or the prevailing memmove destination sblock.
     B is the "from block", or the current memmove source sblock.

     The TO sdata tortoise lags with TB.
     The FROM sdata hare iterates over current B.

     We memmove FROM to TO for all B in the sblock list
     (oldest_sblock...current_sblock), and therein lies the
     compaction.
  */
  struct sblock *tb = oldest_sblock;
  if (tb)
    {
      sdata *end_tb = (sdata *) ((char *) tb + SBLOCK_NBYTES);
      sdata *to = tb->data;

      for (struct sblock *b = tb; b != NULL; b = b->next)
	{
	  eassert ((char *) b->next_free <= (char *) b + SBLOCK_NBYTES);
	  for (sdata *next_from, *end_from = b->next_free, *from = b->data;
	       from < end_from;
	       from = next_from)
	    {
	      struct Lisp_String *s = from->string;
	      const ptrdiff_t nbytes = from->nbytes;
	      const ptrdiff_t step = sdata_size (nbytes) + GC_STRING_EXTRA;
	      eassert (!s || ! XSTRING_MARKED_P (s));
	      eassert (nbytes <= LARGE_STRING_THRESH);

#ifdef GC_CHECK_STRING_BYTES
	      /* Check that the string size recorded in the string is the
		 same as the one recorded in the sdata structure.  */
	      if (s && string_bytes (s) != from->nbytes)
		emacs_abort ();
#endif /* GC_CHECK_STRING_BYTES */

	      /* Compute NEXT_FROM now before FROM can mutate.  */
	      next_from = (sdata *) ((char *) from + step);

#ifdef GC_CHECK_STRING_OVERRUN
	      if (memcmp (string_overrun_cookie,
			  (char *) next_from - GC_STRING_OVERRUN_COOKIE_SIZE,
			  GC_STRING_OVERRUN_COOKIE_SIZE))
		emacs_abort ();
#endif

	      if (s != NULL) /* a live string to be compacted */
		{
		  sdata *next_to = (sdata *) ((char *) to + step);
		  if (next_to > end_tb)
		    {
		      /* TB is full, proceed with the next sblock.  */
		      tb->next_free = to;
		      tb = tb->next;
		      end_tb = (sdata *) ((char *) tb + SBLOCK_NBYTES);
		      to = tb->data;
		      next_to = (sdata *) ((char *) to + step);
		    }

		  if (from != to)
		    {
		      eassert (tb != b || to < from);
		      ASAN_PREPARE_LIVE_SDATA (to, nbytes);
		      memmove (to, from, step);
		      to->string->u.s.data = to->data;
		    }

		  to = next_to;
		}
	    }
	}

      /* Any sblocks following TB can be free'd.  */
      for (struct sblock *b = tb->next; b != NULL; )
	{
	  struct sblock *next = b->next;
	  lisp_free (b);
	  b = next;
	}

      tb->next_free = to;
      tb->next = NULL;
    }
  current_sblock = tb;
}

static Lisp_Object new_lisp_string (EMACS_INT, EMACS_INT, bool);

DEFUN ("make-string", Fmake_string, Smake_string, 2, 3, 0,
       doc: /* Make a string.
Return a string of LENGTH instances of INIT, which should
be a numeric character code, e.g., ?x.
The string is unibyte unless INIT is not ASCII or MULTIBYTE is non-nil.
*/)
  (Lisp_Object length, Lisp_Object init, Lisp_Object multibyte)
{
  Lisp_Object val;
  int init_char;
  CHECK_FIXNAT (length);
  CHECK_CHARACTER (init);
  init_char = XFIXNAT (init);

  if (ASCII_CHAR_P (init_char) && NILP (multibyte))
    {
      EMACS_INT nbytes = XFIXNUM (length);
      val = new_lisp_string (nbytes, nbytes, false);
      memset (SDATA (val), init_char, nbytes);
      SDATA (val)[nbytes] = 0;
    }
  else
    {
      unsigned char str[MAX_MULTIBYTE_LENGTH];
      ptrdiff_t len = CHAR_STRING (init_char, str);
      EMACS_INT nbytes, string_len = XFIXNUM (length);

      if (INT_MULTIPLY_WRAPV (len, string_len, &nbytes))
	error ("Product of %ld * %ld overflows", len, string_len);

      val = new_lisp_string (string_len, nbytes, true);
      unsigned char *beg = SDATA (val), *end = beg + nbytes;
      for (unsigned char *p = beg; p < end; p += len)
	{
	  /* First time we just copy STR to the data of VAL.  */
	  if (p == beg)
	    memcpy (p, str, len);
	  else
	    {
	      /* Next time we copy largest possible chunk from
		 initialized to uninitialized part of VAL.  */
	      len = min (p - beg, end - p);
	      memcpy (p, beg, len);
	    }
	}
    }
  return val;
}

/* Fill A with 1 bits if INIT is non-nil, and with 0 bits otherwise.
   Return A.  */

Lisp_Object
bool_vector_fill (Lisp_Object a, Lisp_Object init)
{
  EMACS_INT nbits = bool_vector_size (a);
  if (0 < nbits)
    {
      unsigned char *data = bool_vector_uchar_data (a);
      int pattern = NILP (init) ? 0 : (1 << BOOL_VECTOR_BITS_PER_CHAR) - 1;
      ptrdiff_t nbytes = bool_vector_bytes (nbits);
      int last_mask = ~ (~0u << ((nbits - 1) % BOOL_VECTOR_BITS_PER_CHAR + 1));
      memset (data, pattern, nbytes - 1);
      data[nbytes - 1] = pattern & last_mask;
    }
  return a;
}

/* Return a newly allocated, uninitialized bool vector of size NBITS.  */

Lisp_Object
make_bool_vector (EMACS_INT nbits)
{
  Lisp_Object val;
  EMACS_INT words = bool_vector_words (nbits);
  EMACS_INT word_bytes = words * sizeof (bits_word);
  EMACS_INT needed_elements = ((bool_header_size - header_size + word_bytes
				+ word_size - 1)
			       / word_size);
  if (PTRDIFF_MAX < needed_elements)
    memory_full (SIZE_MAX);
  struct Lisp_Bool_Vector *p
    = (struct Lisp_Bool_Vector *) static_vector_allocator (needed_elements, false);
  XSETVECTOR (val, p);
  XSETPVECTYPESIZE (XVECTOR (val), PVEC_BOOL_VECTOR, 0, 0);
  p->size = nbits;

  /* Clear padding at the end.  */
  if (words)
    p->data[words - 1] = 0;

  return val;
}

DEFUN ("make-bool-vector", Fmake_bool_vector, Smake_bool_vector, 2, 2, 0,
       doc: /* Return a new bool-vector of length LENGTH, using INIT for each element.
LENGTH must be a number.  INIT matters only in whether it is t or nil.  */)
  (Lisp_Object length, Lisp_Object init)
{
  Lisp_Object val;

  CHECK_FIXNAT (length);
  val = make_bool_vector (XFIXNAT (length));
  return bool_vector_fill (val, init);
}

DEFUN ("bool-vector", Fbool_vector, Sbool_vector, 0, MANY, 0,
       doc: /* Return a new bool-vector with specified arguments as elements.
Allows any number of arguments, including zero.
usage: (bool-vector &rest OBJECTS)  */)
  (ptrdiff_t nargs, Lisp_Object *args)
{
  ptrdiff_t i;
  Lisp_Object vector;

  vector = make_bool_vector (nargs);
  for (i = 0; i < nargs; i++)
    bool_vector_set (vector, i, ! NILP (args[i]));

  return vector;
}

/* Make a string from NBYTES bytes at CONTENTS, and compute the number
   of characters from the contents.  This string may be unibyte or
   multibyte, depending on the contents.  */

Lisp_Object
make_string (const char *contents, ptrdiff_t nbytes)
{
  register Lisp_Object val;
  ptrdiff_t nchars, multibyte_nbytes;

  parse_str_as_multibyte ((const unsigned char *) contents, nbytes,
			  &nchars, &multibyte_nbytes);
  if (nbytes == nchars || nbytes != multibyte_nbytes)
    /* CONTENTS contains no multibyte sequences or contains an invalid
       multibyte sequence.  We must make unibyte string.  */
    val = make_unibyte_string (contents, nbytes);
  else
    val = make_multibyte_string (contents, nchars, nbytes);
  return val;
}

/* Make a unibyte string from LENGTH bytes at CONTENTS.

   If CONTENTS is NULL, leave string uninitialized.  */

Lisp_Object
make_unibyte_string (const char *contents, ptrdiff_t length)
{
  register Lisp_Object val;
  val = new_lisp_string (length, length, false);
  if (contents)
    memcpy (SDATA (val), contents, length);
  return val;
}

/* If NCHARS is -1 we attempt calculating NCHARS.

   If CONTENTS is NULL, leave string uninitialized.  */

Lisp_Object
make_multibyte_string (const char *contents, ptrdiff_t nchars, ptrdiff_t nbytes)
{
  Lisp_Object val = Qnil;
  if (contents && nchars < 0)
    {
      nchars = multibyte_chars_in_text
	((const unsigned char *) contents, nbytes);
      eassert (nbytes >= nchars);
    }
  if (nchars >= 0)
    {
      val = new_lisp_string (nchars, nbytes, true);
      if (contents)
	memcpy (SDATA (val), contents, nbytes);
    }
  return val;
}

Lisp_Object
new_lisp_string (EMACS_INT nchars, EMACS_INT nbytes, bool multibyte)
{
  Lisp_Object string;
  struct Lisp_String *s;

  eassume (nchars >= 0 && nbytes >= nchars);
  if (nbytes == 0)
    return multibyte ? empty_multibyte_string : empty_unibyte_string;

  s = static_string_allocator ();
  s->u.s.intervals = NULL;
  allocate_sdata (s, nchars, nbytes, false);
  XSETSTRING (string, s);
  string_chars_consed += nbytes;
  if (! multibyte)
    STRING_SET_UNIBYTE (string);
  return string;
}

/* Print arguments to BUF according to a FORMAT, then return
   a Lisp_String initialized with the data from BUF.  */

Lisp_Object
make_formatted_string (char *buf, const char *format, ...)
{
  va_list ap;
  int length;

  va_start (ap, format);
  length = vsprintf (buf, format, ap);
  va_end (ap);
  return make_string (buf, length);
}

/* Pin a unibyte string in place so that it won't move during GC.  */
void
pin_string (Lisp_Object string)
{
  eassert (STRINGP (string) && ! STRING_MULTIBYTE (string));
  struct Lisp_String *s = XSTRING (string);
  ptrdiff_t size = STRING_BYTES (s);
  unsigned char *data = s->u.s.data;

  if (size <= LARGE_STRING_THRESH
      && ! PURE_P (data) && ! pdumper_object_p (data)
      && s->u.s.size_byte != Sdata_Pinned)
    {
      eassert (s->u.s.size_byte == Sdata_Unibyte);
      eassert (s->u.s.data != NULL);
      sdata *old_sdata = SDATA_OF_LISP_STRING (s);
      allocate_sdata (s, size, size, true);
      memcpy (s->u.s.data, data, size);
      old_sdata->string = NULL;
      eassert (old_sdata->nbytes == size);
      ASAN_PREPARE_DEAD_SDATA (old_sdata, size);
    }
  s->u.s.size_byte = Sdata_Pinned;
}

#define GETMARKBIT(block,n)				\
  (((block)->gcmarkbits[(n) / BITS_PER_BITS_WORD]	\
    >> ((n) % BITS_PER_BITS_WORD))			\
   & 1)

#define SETMARKBIT(block,n)				\
  ((block)->gcmarkbits[(n) / BITS_PER_BITS_WORD]	\
   |= (bits_word) 1 << ((n) % BITS_PER_BITS_WORD))

#define UNSETMARKBIT(block,n)				\
  ((block)->gcmarkbits[(n) / BITS_PER_BITS_WORD]	\
   &= ~((bits_word) 1 << ((n) % BITS_PER_BITS_WORD)))

#define FLOAT_BLOCK(fptr) \
  (eassert (! pdumper_object_p (fptr)),                                  \
   ((struct float_block *) (((uintptr_t) (fptr)) & ~(BLOCK_ALIGN - 1))))

#define FLOAT_INDEX(fptr) \
  ((((uintptr_t) (fptr)) & (BLOCK_ALIGN - 1)) / sizeof (struct Lisp_Float))

struct float_block
{
  /* Data first, to preserve alignment.  */
  struct Lisp_Float floats[BLOCK_NFLOATS];
  bits_word gcmarkbits[1 + BLOCK_NFLOATS / BITS_PER_BITS_WORD];
  struct float_block *next;
};

#define XFLOAT_MARKED_P(fptr) \
  GETMARKBIT (FLOAT_BLOCK (fptr), FLOAT_INDEX ((fptr)))

#define XFLOAT_MARK(fptr) \
  SETMARKBIT (FLOAT_BLOCK (fptr), FLOAT_INDEX ((fptr)))

#define XFLOAT_UNMARK(fptr) \
  UNSETMARKBIT (FLOAT_BLOCK (fptr), FLOAT_INDEX ((fptr)))

#if GC_ASAN_POISON_OBJECTS
# define ASAN_POISON_FLOAT_BLOCK(fblk)         \
  __asan_poison_memory_region ((fblk)->floats, \
			       sizeof ((fblk)->floats))
# define ASAN_UNPOISON_FLOAT_BLOCK(fblk)         \
  __asan_unpoison_memory_region ((fblk)->floats, \
				 sizeof ((fblk)->floats))
# define ASAN_POISON_FLOAT(p) \
  __asan_poison_memory_region ((p), sizeof (struct Lisp_Float))
# define ASAN_UNPOISON_FLOAT(p) \
  __asan_unpoison_memory_region ((p), sizeof (struct Lisp_Float))
#else
# define ASAN_POISON_FLOAT_BLOCK(fblk) ((void) 0)
# define ASAN_UNPOISON_FLOAT_BLOCK(fblk) ((void) 0)
# define ASAN_POISON_FLOAT(p) ((void) 0)
# define ASAN_UNPOISON_FLOAT(p) ((void) 0)
#endif

/* Current float_block.  */

static struct float_block *float_block;
static int float_block_index = BLOCK_NFLOATS;
static struct Lisp_Float *float_free_list;

Lisp_Object
make_float (double float_value)
{
  register Lisp_Object val;

  if (float_free_list)
    {
      XSETFLOAT (val, float_free_list);
      ASAN_UNPOISON_FLOAT (float_free_list);
      float_free_list = float_free_list->u.chain;
    }
  else
    {
      if (float_block_index == BLOCK_NFLOATS)
	{
	  struct float_block *new
	    = lisp_align_malloc (sizeof *new, MEM_TYPE_FLOAT);
	  new->next = float_block;
	  memset (new->gcmarkbits, 0, sizeof new->gcmarkbits);
	  ASAN_POISON_FLOAT_BLOCK (new);
	  float_block = new;
	  float_block_index = 0;
	}
      ASAN_UNPOISON_FLOAT (&float_block->floats[float_block_index]);
      XSETFLOAT (val, &float_block->floats[float_block_index]);
      float_block_index++;
    }

  XFLOAT_INIT (val, float_value);
  eassert (! XFLOAT_MARKED_P (XFLOAT (val)));
  bytes_since_gc += sizeof (struct Lisp_Float);
  floats_consed++;
  return val;
}

#define CONS_BLOCK(fptr) \
  (eassert (! pdumper_object_p (fptr)),                                  \
   ((struct cons_block *) ((uintptr_t) (fptr) & ~(BLOCK_ALIGN - 1))))

#define CONS_INDEX(fptr) \
  (((uintptr_t) (fptr) & (BLOCK_ALIGN - 1)) / sizeof (struct Lisp_Cons))

struct cons_block
{
  /* Data first, to preserve alignment.  */
  struct Lisp_Cons conses[BLOCK_NCONS];
  bits_word gcmarkbits[1 + BLOCK_NCONS / BITS_PER_BITS_WORD];
  struct cons_block *next;
};

#define XCONS_MARKED_P(fptr) \
  GETMARKBIT (CONS_BLOCK (fptr), CONS_INDEX ((fptr)))

#define XMARK_CONS(fptr) \
  SETMARKBIT (CONS_BLOCK (fptr), CONS_INDEX ((fptr)))

#define XUNMARK_CONS(fptr) \
  UNSETMARKBIT (CONS_BLOCK (fptr), CONS_INDEX ((fptr)))

static struct cons_block *cons_block;
static int cons_block_index = BLOCK_NCONS;
static struct Lisp_Cons *cons_free_list;

#if GC_ASAN_POISON_OBJECTS
# define ASAN_POISON_CONS_BLOCK(b) \
  __asan_poison_memory_region ((b)->conses, sizeof ((b)->conses))
# define ASAN_POISON_CONS(p) \
  __asan_poison_memory_region ((p), sizeof (struct Lisp_Cons))
# define ASAN_UNPOISON_CONS(p) \
  __asan_unpoison_memory_region ((p), sizeof (struct Lisp_Cons))
#else
# define ASAN_POISON_CONS_BLOCK(b) ((void) 0)
# define ASAN_POISON_CONS(p) ((void) 0)
# define ASAN_UNPOISON_CONS(p) ((void) 0)
#endif

/* Explicitly free a cons cell by putting it on the free-list.  */

void
free_cons (struct Lisp_Cons *ptr)
{
  ptr->u.s.u.chain = cons_free_list;
  ptr->u.s.car = dead_object ();
  cons_free_list = ptr;
  ptrdiff_t nbytes = sizeof *ptr;
  bytes_since_gc -= nbytes;
  ASAN_POISON_CONS (ptr);
}

DEFUN ("cons", Fcons, Scons, 2, 2, 0,
       doc: /* Create a new cons, give it CAR and CDR as components, and return it.  */)
  (Lisp_Object car, Lisp_Object cdr)
{
  register Lisp_Object val;

  if (cons_free_list)
    {
      ASAN_UNPOISON_CONS (cons_free_list);
      XSETCONS (val, cons_free_list);
      cons_free_list = cons_free_list->u.s.u.chain;
    }
  else
    {
      if (cons_block_index == BLOCK_NCONS)
	{
	  struct cons_block *new
	    = lisp_align_malloc (sizeof *new, MEM_TYPE_CONS);
	  memset (new->gcmarkbits, 0, sizeof new->gcmarkbits);
	  ASAN_POISON_CONS_BLOCK (new);
	  new->next = cons_block;
	  cons_block = new;
	  cons_block_index = 0;
	}
      ASAN_UNPOISON_CONS (&cons_block->conses[cons_block_index]);
      XSETCONS (val, &cons_block->conses[cons_block_index]);
      cons_block_index++;
    }

  XSETCAR (val, car);
  XSETCDR (val, cdr);
  eassert (! XCONS_MARKED_P (XCONS (val)));
  bytes_since_gc += sizeof (struct Lisp_Cons);
  cons_cells_consed++;

  return val;
}

/* Make a list of 1, 2, 3, 4 or 5 specified objects.  */

Lisp_Object
list1 (Lisp_Object arg1)
{
  return Fcons (arg1, Qnil);
}

Lisp_Object
list2 (Lisp_Object arg1, Lisp_Object arg2)
{
  return Fcons (arg1, Fcons (arg2, Qnil));
}


Lisp_Object
list3 (Lisp_Object arg1, Lisp_Object arg2, Lisp_Object arg3)
{
  return Fcons (arg1, Fcons (arg2, Fcons (arg3, Qnil)));
}

Lisp_Object
list4 (Lisp_Object arg1, Lisp_Object arg2, Lisp_Object arg3, Lisp_Object arg4)
{
  return Fcons (arg1, Fcons (arg2, Fcons (arg3, Fcons (arg4, Qnil))));
}

Lisp_Object
list5 (Lisp_Object arg1, Lisp_Object arg2, Lisp_Object arg3, Lisp_Object arg4,
       Lisp_Object arg5)
{
  return Fcons (arg1, Fcons (arg2, Fcons (arg3, Fcons (arg4,
						       Fcons (arg5, Qnil)))));
}

/* Make a list of COUNT Lisp_Objects, where ARG is the first one.
   Use CONS to construct the pairs.  AP has any remaining args.  */
static Lisp_Object
cons_listn (ptrdiff_t count, Lisp_Object arg,
	    Lisp_Object (*cons) (Lisp_Object, Lisp_Object), va_list ap)
{
  eassume (0 < count);
  Lisp_Object val = cons (arg, Qnil);
  Lisp_Object tail = val;
  for (ptrdiff_t i = 1; i < count; i++)
    {
      Lisp_Object elem = cons (va_arg (ap, Lisp_Object), Qnil);
      XSETCDR (tail, elem);
      tail = elem;
    }
  return val;
}

/* Make a list of COUNT Lisp_Objects, where ARG1 is the first one.  */
Lisp_Object
listn (ptrdiff_t count, Lisp_Object arg1, ...)
{
  va_list ap;
  va_start (ap, arg1);
  Lisp_Object val = cons_listn (count, arg1, Fcons, ap);
  va_end (ap);
  return val;
}

/* Make a pure list of COUNT Lisp_Objects, where ARG1 is the first one.  */
Lisp_Object
pure_listn (ptrdiff_t count, Lisp_Object arg1, ...)
{
  va_list ap;
  va_start (ap, arg1);
  Lisp_Object val = cons_listn (count, arg1, pure_cons, ap);
  va_end (ap);
  return val;
}

DEFUN ("list", Flist, Slist, 0, MANY, 0,
       doc: /* Return a newly created list with specified arguments as elements.
Allows any number of arguments, including zero.
usage: (list &rest OBJECTS)  */)
  (ptrdiff_t nargs, Lisp_Object *args)
{
  register Lisp_Object val;
  val = Qnil;

  while (nargs > 0)
    {
      nargs--;
      val = Fcons (args[nargs], val);
    }
  return val;
}

DEFUN ("make-list", Fmake_list, Smake_list, 2, 2, 0,
       doc: /* Return a newly created list of length LENGTH, with each element being INIT.  */)
  (Lisp_Object length, Lisp_Object init)
{
  Lisp_Object val = Qnil;
  CHECK_FIXNAT (length);

  for (EMACS_INT size = XFIXNAT (length); 0 < size; size--)
    {
      val = Fcons (init, val);
      rarely_quit (size);
    }

  return val;
}

/* Sometimes a vector's contents are merely a pointer internally used
   in vector allocation code.  On the rare platforms where a null
   pointer cannot be tagged, represent it with a Lisp 0.
   Usually you don't want to touch this.  */

static struct Lisp_Vector *
next_vector (struct Lisp_Vector *v)
{
  return XUNTAG (v->contents[0], Lisp_Int0, struct Lisp_Vector);
}

static void
set_next_vector (struct Lisp_Vector *v, struct Lisp_Vector *p)
{
  v->contents[0] = make_lisp_ptr (p, Lisp_Int0);
}

<<<<<<< HEAD
/* Advance vector pointer over a block data.  */
=======
/* This value is balanced well enough to avoid too much internal overhead
   for the most common cases; it's not required to be a power of two, but
   it's expected to be a mult-of-ROUNDUP_SIZE (see below).  */

enum { VECTOR_BLOCK_SIZE = 4096 };

/* Vector size requests are a multiple of this.  */
enum { roundup_size = COMMON_MULTIPLE (LISP_ALIGNMENT, word_size) };

/* Verify assumption described above.  */
verify (VECTOR_BLOCK_SIZE % roundup_size == 0);

/* Round up X to nearest mult-of-ROUNDUP_SIZE --- use at compile time.  */
#define vroundup_ct(x) ROUNDUP (x, roundup_size)
/* Round up X to nearest mult-of-ROUNDUP_SIZE --- use at runtime.  */
#define vroundup(x) (eassume ((x) >= 0), vroundup_ct (x))

/* Rounding helps to maintain alignment constraints if USE_LSB_TAG.  */

enum {VECTOR_BLOCK_BYTES = VECTOR_BLOCK_SIZE - vroundup_ct (sizeof (void *))};

/* The current code expects to be able to represent an unused block by
   a single PVEC_FREE object, whose size is limited by the header word.
   (Of course we could use multiple such objects.)  */
verify (VECTOR_BLOCK_BYTES <= (word_size << PSEUDOVECTOR_REST_BITS));

/* Size of the minimal vector allocated from block.  */

enum { VBLOCK_BYTES_MIN = vroundup_ct (header_size + sizeof (Lisp_Object)) };

/* Size of the largest vector allocated from block.  */

enum { VBLOCK_BYTES_MAX = vroundup_ct ((VECTOR_BLOCK_BYTES / 2) - word_size) };

/* We maintain one free list for each possible block-allocated
   vector size, one for blocks one word bigger,
   and one for all free vectors larger than that.  */
enum { VECTOR_FREE_LIST_ARRAY_SIZE =
       (VBLOCK_BYTES_MAX - VBLOCK_BYTES_MIN) / roundup_size + 1 + 2 };

/* Common shortcut to advance vector pointer over a block data.  */
>>>>>>> 091b8de5

static struct Lisp_Vector *
ADVANCE (struct Lisp_Vector *v, ptrdiff_t nbytes)
{
  void *vv = v;
  char *cv = vv;
  void *p = cv + nbytes;
  return p;
}

static ptrdiff_t
VINDEX (ptrdiff_t nbytes)
{
  eassume (LISP_VECTOR_MIN <= nbytes);
  return (nbytes - LISP_VECTOR_MIN) / word_size;
}

/* So-called large vectors are managed outside vector blocks.

   As C99 does not allow one struct to hold a
   flexible-array-containing struct such as Lisp_Vector, we append the
   Lisp_Vector to the large_vector in memory, and retrieve it via
   large_vector_contents().
*/

struct large_vector
{
  struct large_vector *next;
};

enum
  {
    large_vector_contents_offset = ROUNDUP (sizeof (struct large_vector), LISP_ALIGNMENT)
  };

static struct Lisp_Vector *
large_vector_contents (struct large_vector *p)
{
  return (struct Lisp_Vector *) ((char *) p + large_vector_contents_offset);
}

/* This internal type is used to maintain an underlying storage
   for small vectors.  */

struct vector_block
{
  char data[VBLOCK_NBYTES];
  struct vector_block *next;
};

/* Chain of vector blocks.  */

static struct vector_block *vector_blocks;

<<<<<<< HEAD
/* Each IDX points to a chain of vectors of word-length IDX+1.  */

static struct Lisp_Vector *vector_free_lists[VBLOCK_NFREE_LISTS];
=======
/* Vector free lists, where NTH item points to a chain of free
   vectors of the same NBYTES size, so NTH == VINDEX (NBYTES),
   except for the last element which may contain larger vectors.

   I.e., for each vector V in vector_free_lists[I] the following holds:
   - V has type PVEC_FREE
   - V's total size in bytes, BS(V) = PVSIZE(V) * word_size + header_size
   - For I < VECTOR_FREE_LIST_ARRAY_SIZE-1, VINDEX(BS(V)) = I
   - For I = VECTOR_FREE_LIST_ARRAY_SIZE-1, VINDEX(BS(V)) ≥ I */
static struct Lisp_Vector *vector_free_lists[VECTOR_FREE_LIST_ARRAY_SIZE];

/* Index to the bucket in vector_free_lists into which we last inserted
   or split a free vector.  We use this as a heuristic telling us where
   to start looking for free vectors when the exact-size bucket is empty.  */
static ptrdiff_t last_inserted_vector_free_idx = VECTOR_FREE_LIST_ARRAY_SIZE;
>>>>>>> 091b8de5

/* Singly-linked list of large vectors.  */

static struct large_vector *large_vectors;

/* The only vector with 0 slots, allocated from pure space.  */

Lisp_Object zero_vector;

#if GC_ASAN_POISON_OBJECTS
# define ASAN_POISON_VECTOR_CONTENTS(v, bytes) \
  __asan_poison_memory_region ((v)->contents, (bytes))
# define ASAN_UNPOISON_VECTOR_CONTENTS(v, bytes) \
  __asan_unpoison_memory_region ((v)->contents, (bytes))
# define ASAN_UNPOISON_VECTOR_BLOCK(b) \
  __asan_unpoison_memory_region ((b)->data, sizeof ((b)->data))
#else
# define ASAN_POISON_VECTOR_CONTENTS(v, bytes) ((void) 0)
# define ASAN_UNPOISON_VECTOR_CONTENTS(v, bytes) ((void) 0)
# define ASAN_UNPOISON_VECTOR_BLOCK(b) ((void) 0)
#endif

/* Common shortcut to setup vector on a free list.  */

static void
add_vector_free_lists (struct Lisp_Vector *v, ptrdiff_t nbytes)
{
  eassume (header_size <= nbytes);
  ptrdiff_t nwords = (nbytes - header_size) / word_size;
  XSETPVECTYPESIZE (v, PVEC_FREE, 0, nwords);
  eassert (nbytes % word_size == 0);
  ptrdiff_t vindex = VINDEX (nbytes);
<<<<<<< HEAD
  eassert (vindex < VBLOCK_NFREE_LISTS);
=======
  /* Anything too large goes into the last slot (overflow bin).  */
  vindex = min(vindex, VECTOR_FREE_LIST_ARRAY_SIZE - 1);
>>>>>>> 091b8de5
  set_next_vector (v, vector_free_lists[vindex]);
  ASAN_POISON_VECTOR_CONTENTS (v, nbytes - header_size);
  vector_free_lists[vindex] = v;
  last_inserted_vector_free_idx = vindex;
}

static struct vector_block *
allocate_vector_block (void)
{
  struct vector_block *block = xmalloc (sizeof *block);

  mem_insert (block->data, block->data + VBLOCK_NBYTES,
	      MEM_TYPE_VBLOCK);

  block->next = vector_blocks;
  vector_blocks = block;
  return block;
}

static void
init_vectors (void)
{
  zero_vector = make_pure_vector (0);
  staticpro (&zero_vector);
}

<<<<<<< HEAD
=======
/* Memory footprint in bytes of a pseudovector other than a bool-vector.  */
static ptrdiff_t
pseudovector_nbytes (const union vectorlike_header *hdr)
{
  eassert (!PSEUDOVECTOR_TYPEP (hdr, PVEC_BOOL_VECTOR));
  ptrdiff_t nwords = ((hdr->size & PSEUDOVECTOR_SIZE_MASK)
		      + ((hdr->size & PSEUDOVECTOR_REST_MASK)
			 >> PSEUDOVECTOR_SIZE_BITS));
  return vroundup (header_size + word_size * nwords);
}

/* Allocate vector from a vector block.  */

static struct Lisp_Vector *
allocate_vector_from_block (ptrdiff_t nbytes)
{
  struct Lisp_Vector *vector;
  struct vector_block *block;
  size_t index, restbytes;

  eassume (VBLOCK_BYTES_MIN <= nbytes && nbytes <= VBLOCK_BYTES_MAX);
  eassume (nbytes % roundup_size == 0);

  /* First, try to allocate from a free list
     containing vectors of the requested size.  */
  index = VINDEX (nbytes);
  if (vector_free_lists[index])
    {
      vector = vector_free_lists[index];
      ASAN_UNPOISON_VECTOR_CONTENTS (vector, nbytes - header_size);
      vector_free_lists[index] = next_vector (vector);
      return vector;
    }

  /* Next, check free lists containing larger vectors.  Since
     we will split the result, we should have remaining space
     large enough to use for one-slot vector at least.  */
  for (index = max (VINDEX (nbytes + VBLOCK_BYTES_MIN),
		    last_inserted_vector_free_idx);
       index < VECTOR_FREE_LIST_ARRAY_SIZE; index++)
    if (vector_free_lists[index])
      {
	/* This vector is larger than requested.  */
	vector = vector_free_lists[index];
	size_t vector_nbytes = pseudovector_nbytes (&vector->header);
	eassert (vector_nbytes > nbytes);
	ASAN_UNPOISON_VECTOR_CONTENTS (vector, nbytes - header_size);
	vector_free_lists[index] = next_vector (vector);

	/* Excess bytes are used for the smaller vector,
	   which should be set on an appropriate free list.  */
	restbytes = vector_nbytes - nbytes;
	eassert (restbytes % roundup_size == 0);
#if GC_ASAN_POISON_OBJECTS
	/* Ensure that accessing excess bytes does not trigger ASan.  */
	__asan_unpoison_memory_region (ADVANCE (vector, nbytes),
				       restbytes);
#endif
	setup_on_free_list (ADVANCE (vector, nbytes), restbytes);
	return vector;
      }

  /* Finally, need a new vector block.  */
  block = allocate_vector_block ();

  /* New vector will be at the beginning of this block.  */
  vector = (struct Lisp_Vector *) block->data;

  /* If the rest of space from this block is large enough
     for one-slot vector at least, set up it on a free list.  */
  restbytes = VECTOR_BLOCK_BYTES - nbytes;
  if (restbytes >= VBLOCK_BYTES_MIN)
    {
      eassert (restbytes % roundup_size == 0);
      setup_on_free_list (ADVANCE (vector, nbytes), restbytes);
    }
  return vector;
}

>>>>>>> 091b8de5
/* Nonzero if VECTOR pointer is valid pointer inside BLOCK.  */

#define VECTOR_IN_BLOCK(vector, block)		\
  ((char *) (vector) <= (block)->data		\
   + VBLOCK_NBYTES - LISP_VECTOR_MIN)

/* Return nbytes of vector with HDR.  */

ptrdiff_t
vectorlike_nbytes (const union vectorlike_header *hdr)
{
  ptrdiff_t nwords;
  ptrdiff_t size = hdr->size & ~ARRAY_MARK_FLAG;

  switch (PVTYPE ((const struct Lisp_Vector *) hdr))
    {
<<<<<<< HEAD
    case PVEC_NORMAL_VECTOR:
      nwords = size;
      break;
    case PVEC_BOOL_VECTOR:
      {
	struct Lisp_Bool_Vector *bv = (struct Lisp_Bool_Vector *) hdr;
	ptrdiff_t word_bytes = (bool_vector_words (bv->size)
				* sizeof (bits_word));
	ptrdiff_t boolvec_bytes = bool_header_size + word_bytes;
	verify (header_size <= bool_header_size);
	nwords = (boolvec_bytes - header_size + word_size - 1) / word_size;
      }
      break;
    default:
      eassert (size & PSEUDOVECTOR_FLAG);
      nwords = ((size & PSEUDOVECTOR_SIZE_MASK)
		+ ((size & PSEUDOVECTOR_REST_MASK)
		   >> PSEUDOVECTOR_SIZE_BITS));
      break;
=======
      if (PSEUDOVECTOR_TYPEP (hdr, PVEC_BOOL_VECTOR))
        {
          struct Lisp_Bool_Vector *bv = (struct Lisp_Bool_Vector *) hdr;
	  ptrdiff_t word_bytes = (bool_vector_words (bv->size)
				  * sizeof (bits_word));
	  ptrdiff_t boolvec_bytes = bool_header_size + word_bytes;
	  verify (header_size <= bool_header_size);
	  nwords = (boolvec_bytes - header_size + word_size - 1) / word_size;
        }
      else
	return pseudovector_nbytes (hdr);
>>>>>>> 091b8de5
    }
  return header_size + word_size * nwords;
}

/* Convert a pseudovector pointer P to its underlying struct T pointer.
   Verify that the struct is small, since free_by_pvtype() is called
   only on small vector-like objects.  */

#define PSEUDOVEC_STRUCT(p, t) \
  verify_expr ((header_size + VECSIZE (struct t) * word_size \
		<= LARGE_VECTOR_THRESH), \
	       (struct t *) (p))

/* Release extra resources still in use by VECTOR, which may be any
   small vector-like object.  */

static void
free_by_pvtype (struct Lisp_Vector *vector)
{
  switch (PVTYPE (vector))
    {
    case PVEC_BIGNUM:
      mpz_clear (PSEUDOVEC_STRUCT (vector, Lisp_Bignum)->value);
      break;
    case PVEC_OVERLAY:
      {
	struct Lisp_Overlay *ol = PSEUDOVEC_STRUCT (vector, Lisp_Overlay);
	xfree (ol->interval);
	break;
      }
    case PVEC_FINALIZER:
      unchain_finalizer (PSEUDOVEC_STRUCT (vector, Lisp_Finalizer));
      break;
    case PVEC_FONT:
      if (FONT_OBJECT_MAX == (vector->header.size & PSEUDOVECTOR_SIZE_MASK))
	{
	  struct font *font = PSEUDOVEC_STRUCT (vector, font);
	  struct font_driver const *drv = font->driver;

	  /* DRV could be NULL for interrupts on startup. Bug#16140  */
	  if (drv)
	    {
	      eassume (valid_font_driver (drv));
	      drv->close_font (font);
	    }
	}
      break;
    case PVEC_THREAD:
      finalize_one_thread (PSEUDOVEC_STRUCT (vector, thread_state));
      break;
    case PVEC_MUTEX:
      finalize_one_mutex (PSEUDOVEC_STRUCT (vector, Lisp_Mutex));
      break;
    case PVEC_CONDVAR:
      finalize_one_condvar (PSEUDOVEC_STRUCT (vector, Lisp_CondVar));
      break;
    case PVEC_MARKER:
      /* sweep_buffer() ought to have unchained it.  */
      eassert (! PSEUDOVEC_STRUCT (vector, Lisp_Marker)->buffer);
      break;
    case PVEC_USER_PTR:
      {
	struct Lisp_User_Ptr *uptr = PSEUDOVEC_STRUCT (vector, Lisp_User_Ptr);
	if (uptr->finalizer)
	  uptr->finalizer (uptr->p);
      }
      break;
#ifdef HAVE_MODULES
    case PVEC_MODULE_FUNCTION:
      {
	ATTRIBUTE_MAY_ALIAS struct Lisp_Module_Function *function
	  = (struct Lisp_Module_Function *) vector;
	module_finalize_function (function);
      }
      break;
#endif
#ifdef HAVE_NATIVE_COMP
    case PVEC_NATIVE_COMP_UNIT:
      {
	struct Lisp_Native_Comp_Unit *cu
	  = PSEUDOVEC_STRUCT (vector, Lisp_Native_Comp_Unit);
	unload_comp_unit (cu);
      }
      break;
    case PVEC_SUBR:
      {
	struct Lisp_Subr *subr = PSEUDOVEC_STRUCT (vector, Lisp_Subr);
	if (! NILP (subr->native_comp_u))
	  {
	    xfree ((char *) subr->symbol_name);
	    xfree (subr->native_c_name);
	  }
      }
      break;
#endif
#ifdef HAVE_TREE_SITTER
    case PVEC_TREE_SITTER:
      {
	struct Lisp_Tree_Sitter *lisp_parser
	  = PSEUDOVEC_STRUCT (vector, Lisp_Tree_Sitter);
	if (lisp_parser->highlight_names != NULL)
	  xfree (lisp_parser->highlight_names);
	if (lisp_parser->highlights_query != NULL)
	  xfree (lisp_parser->highlights_query);
	if (lisp_parser->highlighter != NULL)
	  ts_highlighter_delete (lisp_parser->highlighter);
	if (lisp_parser->tree != NULL)
	  ts_tree_delete(lisp_parser->tree);
	if (lisp_parser->prev_tree != NULL)
	  ts_tree_delete(lisp_parser->prev_tree);
	if (lisp_parser->indents_query != NULL)
	  ts_query_delete (lisp_parser->indents_query);
	if (lisp_parser->parser != NULL)
	  ts_parser_delete(lisp_parser->parser);
      }
      break;
    case PVEC_TREE_SITTER_NODE:
      /* currently nothing to clean up.  */
      break;
    case PVEC_TREE_SITTER_CURSOR:
      {
	struct Lisp_Tree_Sitter_Cursor *cursor
	  = PSEUDOVEC_STRUCT (vector, Lisp_Tree_Sitter_Cursor);
	ts_tree_cursor_delete (&cursor->cursor);
      }
      break;
#endif
#ifdef HAVE_SQLITE3
    case PVEC_SQLITE:
      /* clean s___ up.  To be implemented.  */
      break;
#endif
    default:
      break;
    }
}

/* Reclaim space used by unmarked vectors.  */

static void
sweep_vectors (void)
{
  memset (vector_free_lists, 0, sizeof (vector_free_lists));
  last_inserted_vector_free_idx = VECTOR_FREE_LIST_ARRAY_SIZE;

  gcstat.total_vectors =
    gcstat.total_vector_slots =
    gcstat.total_free_vector_slots = 0;

  /* Non-large vectors in VECTOR_BLOCKS.  */
  for (struct vector_block *block = vector_blocks,
	 **bprev = &vector_blocks;
       block != NULL;
       block = *bprev)
    {
      ptrdiff_t run_bytes = 0;
      struct Lisp_Vector *run_vector = NULL;
      for (struct Lisp_Vector *vector = (struct Lisp_Vector *) block->data;
	   VECTOR_IN_BLOCK (vector, block);
	   (void) vector)
	{
	  ptrdiff_t nbytes = vector_nbytes (vector);
	  ASAN_UNPOISON_VECTOR_BLOCK (block);
	  if (vector_marked_p (vector))
	    {
	      if (run_vector)
		{
		  eassume (run_bytes && run_bytes % word_size == 0);
		  add_vector_free_lists (run_vector, run_bytes);
		  gcstat.total_free_vector_slots += run_bytes / word_size;
		  run_bytes = 0;
		  run_vector = NULL;
		}
	      XUNMARK_VECTOR (vector);
	      gcstat.total_vectors++;
	      gcstat.total_vector_slots += nbytes / word_size;
	    }
	  else
	    {
	      free_by_pvtype (vector);
	      if (run_vector == NULL)
		{
		  eassert (run_bytes == 0);
		  run_vector = vector;
		}
	      run_bytes += nbytes;
	    }
	  vector = ADVANCE (vector, nbytes);
	}

      if (run_vector == (struct Lisp_Vector *) block->data)
	{
	  /* If RUN_VECTOR never wavered from its initial
	     assignment, then nothing in the block was marked.
	     Harvest it back to OS.  */
	  *bprev = block->next;
	  mem_delete (mem_find (block->data));
	  xfree (block);
	}
      else
	{
	  bprev = &block->next;
	  if (run_vector)
	    {
	      /* block ended in an unmarked vector */
	      add_vector_free_lists (run_vector, run_bytes);
	      gcstat.total_free_vector_slots += run_bytes / word_size;
	    }
	}
    }

  /* Free floating large vectors.  */
  for (struct large_vector *lv = large_vectors,
	 **lvprev = &large_vectors;
       lv != NULL;
       lv = *lvprev)
    {
      struct Lisp_Vector *vector = large_vector_contents (lv);
      if (XVECTOR_MARKED_P (vector))
	{
	  XUNMARK_VECTOR (vector);
	  gcstat.total_vectors++;
	  gcstat.total_vector_slots
	    += (vector->header.size & PSEUDOVECTOR_FLAG
		? vector_nbytes (vector) / word_size
		: header_size / word_size + vector->header.size);
	  lvprev = &lv->next;
	}
      else
	{
	  *lvprev = lv->next;
	  lisp_free (lv);
	}
    }
}

/* Maximum number of elements in a vector.  This is a macro so that it
   can be used in an integer constant expression.  */

#define VECTOR_ELTS_MAX \
  ((ptrdiff_t) \
   min (((min (PTRDIFF_MAX, SIZE_MAX) - header_size - large_vector_contents_offset) \
	 / word_size), \
	MOST_POSITIVE_FIXNUM))

/* Return a newly allocated Lisp_Vector.

   For whatever reason, LEN words consuming more than half VBLOCK_NBYTES
   is considered "large."
  */

static struct Lisp_Vector *
allocate_vector (ptrdiff_t len, bool q_clear)
{
  ptrdiff_t nbytes = header_size + len * word_size;
  struct Lisp_Vector *p = NULL;

  if (len == 0)
    return XVECTOR (zero_vector);

  if (len > VECTOR_ELTS_MAX)
    error ("Requested %ld > %ld vector elements", len, VECTOR_ELTS_MAX);

  if (nbytes > LARGE_VECTOR_THRESH)
    {
      struct large_vector *lv = lisp_malloc (large_vector_contents_offset + nbytes,
					     q_clear, MEM_TYPE_VECTORLIKE);
      lv->next = large_vectors;
      large_vectors = lv;
      p = large_vector_contents (lv);
    }
  else
    {
      ptrdiff_t restbytes = 0;

      eassume (LISP_VECTOR_MIN <= nbytes && nbytes <= LARGE_VECTOR_THRESH);
      eassume (nbytes % word_size == 0);

      for (ptrdiff_t exact = VINDEX (nbytes), index = exact;
	   index < VBLOCK_NFREE_LISTS; ++index)
	{
	  restbytes = index * word_size + LISP_VECTOR_MIN - nbytes;
	  eassert (restbytes || index == exact);
	  /* Either leave no residual or one big enough to sustain a
	     non-degenerate vector.  A hanging chad of MEM_TYPE_VBLOCK
	     triggers all manner of ENABLE_CHECKING failures.  */
	  if (! restbytes || restbytes >= LISP_VECTOR_MIN)
	    if (vector_free_lists[index])
	      {
		p = vector_free_lists[index];
                ASAN_UNPOISON_VECTOR_CONTENTS (p, nbytes - header_size);
		vector_free_lists[index] = next_vector (p);
		break;
	      }
	}

      if (! p)
	{
	  /* Need new block */
	  p = (struct Lisp_Vector *) allocate_vector_block ()->data;
	  restbytes = VBLOCK_NBYTES - nbytes;
	}

      if (restbytes)
	{
	  /* Tack onto free list corresponding to VINDEX(RESTBYTES).  */
	  eassert (restbytes % word_size == 0);
	  eassert (restbytes >= LISP_VECTOR_MIN);
	  add_vector_free_lists (ADVANCE (p, nbytes), restbytes);
	}

      if (q_clear)
	memclear (p, nbytes);
    }

  bytes_since_gc += nbytes;
  vector_cells_consed += len;

  p->header.size = len;
  return p;
}

struct Lisp_Vector *
allocate_pseudovector (int memlen, int lisplen,
		       int zerolen, enum pvec_type tag)
{
  /* Catch bogus values.  */
  enum { size_max = VBLOCK_ALIGN - 1 };
  enum { rest_max = (1 << PSEUDOVECTOR_REST_BITS) - 1 };
  verify (size_max + rest_max <= VECTOR_ELTS_MAX);
  eassert (0 <= tag && tag <= PVEC_TAG_MAX);
  eassert (0 <= lisplen && lisplen <= zerolen && zerolen <= memlen);
  eassert (lisplen <= size_max);
  eassert (memlen <= size_max + rest_max);

  struct Lisp_Vector *vec = static_vector_allocator (memlen, false);
  /* Only the first LISPLEN slots will be traced normally by the GC.  */
  memclear (vec->contents, zerolen * word_size);
  XSETPVECTYPESIZE (vec, tag, lisplen, memlen - lisplen);
  return vec;
}

struct buffer *
allocate_buffer (void)
{
  struct buffer *b
    = ALLOCATE_PSEUDOVECTOR (struct buffer, cursor_in_non_selected_windows_,
			     PVEC_BUFFER);
  BUFFER_PVEC_INIT (b);
  /* Note that the rest fields of B are not initialized.  */
  return b;
}

/* Allocate a record with COUNT slots.  COUNT must be positive, and
   includes the type slot.  */

static struct Lisp_Vector *
allocate_record (EMACS_INT count)
{
  if (count > PSEUDOVECTOR_SIZE_MASK)
    error ("Attempt to allocate a record of %"pI"d slots; max is %d",
	   count, PSEUDOVECTOR_SIZE_MASK);
  struct Lisp_Vector *p = static_vector_allocator (count, false);
  p->header.size = count;
  XSETPVECTYPE (p, PVEC_RECORD);
  return p;
}


DEFUN ("make-record", Fmake_record, Smake_record, 3, 3, 0,
       doc: /* Create a new record.
TYPE is its type as returned by `type-of'; it should be either a
symbol or a type descriptor.  SLOTS is the number of non-type slots,
each initialized to INIT.  */)
  (Lisp_Object type, Lisp_Object slots, Lisp_Object init)
{
  CHECK_FIXNAT (slots);
  EMACS_INT size = XFIXNAT (slots) + 1;
  struct Lisp_Vector *p = allocate_record (size);
  p->contents[0] = type;
  for (ptrdiff_t i = 1; i < size; i++)
    p->contents[i] = init;
  return make_lisp_ptr (p, Lisp_Vectorlike);
}

DEFUN ("record", Frecord, Srecord, 1, MANY, 0,
       doc: /* Create a new record.
TYPE is its type as returned by `type-of'; it should be either a
symbol or a type descriptor.  SLOTS is used to initialize the record
slots with shallow copies of the arguments.
usage: (record TYPE &rest SLOTS) */)
  (ptrdiff_t nargs, Lisp_Object *args)
{
  struct Lisp_Vector *p = allocate_record (nargs);
  memcpy (p->contents, args, nargs * sizeof *args);
  return make_lisp_ptr (p, Lisp_Vectorlike);
}

DEFUN ("make-vector", Fmake_vector, Smake_vector, 2, 2, 0,
       doc: /* Return a new vector of LENGTH instances of INIT.  */)
  (Lisp_Object length, Lisp_Object init)
{
  CHECK_TYPE (FIXNATP (length) && XFIXNAT (length) <= PTRDIFF_MAX,
	      Qwholenump, length);
  return initialize_vector (XFIXNAT (length), init);
}

Lisp_Object
initialize_vector (ptrdiff_t length, Lisp_Object init)
{
  struct Lisp_Vector *p = static_vector_allocator (length, NILP (init));
  if (! NILP (init))
    for (ptrdiff_t i = 0; i < length; ++i)
      p->contents[i] = init;
  return make_lisp_ptr (p, Lisp_Vectorlike);
}

DEFUN ("vector", Fvector, Svector, 0, MANY, 0,
       doc: /* Return a new vector containing the specified ARGS.
usage: (vector &rest ARGS)
ARGS can be empty, yielding the empty vector.  */)
  (ptrdiff_t nargs, Lisp_Object *args)
{
  Lisp_Object val = make_vector (nargs);
  struct Lisp_Vector *p = XVECTOR (val);
  memcpy (p->contents, args, nargs * sizeof *args);
  return val;
}

DEFUN ("make-byte-code", Fmake_byte_code, Smake_byte_code, 4, MANY, 0,
       doc: /* Create a byte-code object.
usage: (make-byte-code ARGLIST BYTE-CODE CONSTANTS DEPTH &optional DOCSTRING INTERACTIVE-SPEC &rest ELEMENTS)

ARGLIST is either a list of formal args to be dynamically bound
(congruent to that of a lambda expresssion), or a short-length bit
sequence NNNNNNNRMMMMMMM instructing the runtime how to interpret the
object's static arguments.  The 7 bits MMMMMMM specify the minimum
arity, the 7 bits NNNNNNN specify the maximum arity (ignoring &rest),
and the R bit flags the presence of &rest arguments.
*/)
  (ptrdiff_t nargs, Lisp_Object *args)
{
  Lisp_Object val;
  if (! ((FIXNUMP (args[COMPILED_ARGLIST])
	  || CONSP (args[COMPILED_ARGLIST])
	  || NILP (args[COMPILED_ARGLIST]))
	 && STRINGP (args[COMPILED_BYTECODE])
	 && ! STRING_MULTIBYTE (args[COMPILED_BYTECODE])
	 && VECTORP (args[COMPILED_CONSTANTS])
	 && FIXNATP (args[COMPILED_STACK_DEPTH])))
    error ("Invalid byte-code object");

  pin_string (args[COMPILED_BYTECODE]); /* Bytecode is immovable. */

  /* Under lexical binding, closures can no longer be pure copied. */
  val = Fvector (nargs, args);
  XSETPVECTYPE (XVECTOR (val), PVEC_COMPILED);
  return val;
}

DEFUN ("make-closure", Fmake_closure, Smake_closure, 1, MANY, 0,
       doc: /* Create a byte-code closure from PROTOTYPE and CLOSURE-VARS.
Return a copy of PROTOTYPE, a byte-code object, with CLOSURE-VARS
replacing the elements in the beginning of the constant-vector.
usage: (make-closure PROTOTYPE &rest CLOSURE-VARS) */)
  (ptrdiff_t nargs, Lisp_Object *args)
{
  Lisp_Object protofun = args[0];
  CHECK_TYPE (COMPILEDP (protofun), Qbyte_code_function_p, protofun);

  /* Create a copy of the constant vector, filling it with the closure
     variables in the beginning.  (The overwritten part should just
     contain placeholder values.) */
  Lisp_Object proto_constvec = AREF (protofun, COMPILED_CONSTANTS);
  ptrdiff_t constsize = ASIZE (proto_constvec);
  ptrdiff_t nvars = nargs - 1;
  if (nvars > constsize)
    error ("Closure vars do not fit in constvec");
  Lisp_Object constvec = make_vector (constsize);
  memcpy (XVECTOR (constvec)->contents, args + 1, nvars * word_size);
  memcpy (XVECTOR (constvec)->contents + nvars,
	  XVECTOR (proto_constvec)->contents + nvars,
	  (constsize - nvars) * word_size);

  /* Return a copy of the prototype function with the new constant vector. */
  ptrdiff_t protosize = PVSIZE (protofun);
  struct Lisp_Vector *vec = static_vector_allocator (protosize, false);
  vec->header = XVECTOR (protofun)->header;
  memcpy (vec->contents, XVECTOR (protofun)->contents, protosize * word_size);
  vec->contents[COMPILED_CONSTANTS] = constvec;
  return make_lisp_ptr (vec, Lisp_Vectorlike);
}

struct symbol_block
{
  /* Data first, to preserve alignment.  */
  struct Lisp_Symbol symbols[BLOCK_NSYMBOLS];
  struct symbol_block *next;
};

#if GC_ASAN_POISON_OBJECTS
# define ASAN_POISON_SYMBOL_BLOCK(s) \
  __asan_poison_memory_region ((s)->symbols, sizeof ((s)->symbols))
# define ASAN_UNPOISON_SYMBOL_BLOCK(s) \
  __asan_unpoison_memory_region ((s)->symbols, sizeof ((s)->symbols))
# define ASAN_POISON_SYMBOL(sym) \
  __asan_poison_memory_region ((sym), sizeof (*(sym)))
# define ASAN_UNPOISON_SYMBOL(sym) \
  __asan_unpoison_memory_region ((sym), sizeof (*(sym)))

#else
# define ASAN_POISON_SYMBOL_BLOCK(s) ((void) 0)
# define ASAN_UNPOISON_SYMBOL_BLOCK(s) ((void) 0)
# define ASAN_POISON_SYMBOL(sym) ((void) 0)
# define ASAN_UNPOISON_SYMBOL(sym) ((void) 0)
#endif

/* Current symbol block and index of first unused Lisp_Symbol
   structure in it.  */

static struct symbol_block *symbol_block;
static int symbol_block_index = BLOCK_NSYMBOLS;
/* Pointer to the first symbol_block that contains pinned symbols.
   Tests for 24.4 showed that at dump-time, Emacs contains about 15K symbols,
   10K of which are pinned (and all but 250 of them are interned in obarray),
   whereas a "typical session" has in the order of 30K symbols.
   symbol_block_pinned lets mark_pinned_symbols scan only 15K symbols rather
   than 30K to find the 10K symbols we need to mark.  */
static struct symbol_block *symbol_block_pinned;
static struct Lisp_Symbol *symbol_free_list;

static void
set_symbol_name (Lisp_Object sym, Lisp_Object name)
{
  XSYMBOL (sym)->u.s.name = name;
}

void
init_symbol (Lisp_Object val, Lisp_Object name)
{
  struct Lisp_Symbol *p = XSYMBOL (val);
  set_symbol_name (val, name);
  set_symbol_plist (val, Qnil);
  p->u.s.redirect = SYMBOL_PLAINVAL;
  SET_SYMBOL_VAL (p, Qunbound);
  set_symbol_function (val, Qnil);
  set_symbol_next (val, NULL);
  p->u.s.gcmarkbit = false;
  p->u.s.interned = SYMBOL_UNINTERNED;
  p->u.s.trapped_write = SYMBOL_UNTRAPPED_WRITE;
  p->u.s.declared_special = false;
  p->u.s.pinned = false;
}

DEFUN ("make-symbol", Fmake_symbol, Smake_symbol, 1, 1, 0,
       doc: /* Return an uninterned, unbound symbol whose name is NAME. */)
  (Lisp_Object name)
{
  Lisp_Object val;

  CHECK_STRING (name);

  if (symbol_free_list)
    {
      ASAN_UNPOISON_SYMBOL (symbol_free_list);
      XSETSYMBOL (val, symbol_free_list);
      symbol_free_list = symbol_free_list->u.s.next;
    }
  else
    {
      if (symbol_block_index == BLOCK_NSYMBOLS)
	{
	  struct symbol_block *new
	    = lisp_malloc (sizeof *new, false, MEM_TYPE_SYMBOL);
	  ASAN_POISON_SYMBOL_BLOCK (new);
	  new->next = symbol_block;
	  symbol_block = new;
	  symbol_block_index = 0;
	}

      ASAN_UNPOISON_SYMBOL (&symbol_block->symbols[symbol_block_index]);
      XSETSYMBOL (val, &symbol_block->symbols[symbol_block_index]);
      symbol_block_index++;
    }

  init_symbol (val, name);
  bytes_since_gc += sizeof (struct Lisp_Symbol);
  symbols_consed++;
  return val;
}

Lisp_Object
make_misc_ptr (void *a)
{
  struct Lisp_Misc_Ptr *p = ALLOCATE_PLAIN_PSEUDOVECTOR (struct Lisp_Misc_Ptr,
							 PVEC_MISC_PTR);
  p->pointer = a;
  return make_lisp_ptr (p, Lisp_Vectorlike);
}

/* Return a new (deleted) overlay with PLIST.  */

Lisp_Object
build_overlay (bool front_advance, bool rear_advance,
               Lisp_Object plist)
{
  struct Lisp_Overlay *p = ALLOCATE_PSEUDOVECTOR (struct Lisp_Overlay, plist,
						  PVEC_OVERLAY);
  Lisp_Object overlay = make_lisp_ptr (p, Lisp_Vectorlike);
  struct itree_node *node = xmalloc (sizeof (*node));
  itree_node_init (node, front_advance, rear_advance, overlay);
  p->interval = node;
  p->buffer = NULL;
  set_overlay_plist (overlay, plist);
  return overlay;
}

DEFUN ("make-marker", Fmake_marker, Smake_marker, 0, 0, 0,
       doc: /* Return a newly allocated marker which does not point at any place.  */)
  (void)
{
  struct Lisp_Marker *p = ALLOCATE_PLAIN_PSEUDOVECTOR (struct Lisp_Marker,
						       PVEC_MARKER);
  p->buffer = 0;
  p->bytepos = 0;
  p->charpos = 0;
  p->next = NULL;
  p->insertion_type = 0;
  p->need_adjustment = 0;
  return make_lisp_ptr (p, Lisp_Vectorlike);
}

/* Return a newly allocated marker which points into BUF
   at character position CHARPOS and byte position BYTEPOS.  */

Lisp_Object
build_marker (struct buffer *buf, ptrdiff_t charpos, ptrdiff_t bytepos)
{
  /* No dead buffers here.  */
  eassert (BUFFER_LIVE_P (buf));

  /* Every character is at least one byte.  */
  eassert (charpos <= bytepos);

  struct Lisp_Marker *m = ALLOCATE_PLAIN_PSEUDOVECTOR (struct Lisp_Marker,
						       PVEC_MARKER);
  m->buffer = buf;
  m->charpos = charpos;
  m->bytepos = bytepos;
  m->insertion_type = 0;
  m->need_adjustment = 0;
  m->next = BUF_MARKERS (buf);
  BUF_MARKERS (buf) = m;
  return make_lisp_ptr (m, Lisp_Vectorlike);
}


/* Return a newly created vector or string with specified arguments as
   elements.  If all the arguments are characters that can fit
   in a string of events, make a string; otherwise, make a vector.

   Allows any number of arguments, including zero.  */

Lisp_Object
make_event_array (ptrdiff_t nargs, Lisp_Object *args)
{
  ptrdiff_t i;

  for (i = 0; i < nargs; i++)
    /* The things that fit in a string
       are characters that are in 0...127,
       after discarding the meta bit and all the bits above it.  */
    if (!FIXNUMP (args[i])
	|| (XFIXNUM (args[i]) & ~(-CHAR_META)) >= 0200)
      return Fvector (nargs, args);

  /* Since the loop exited, we know that all the things in it are
     characters, so we can make a string.  */
  {
    Lisp_Object result;

    result = Fmake_string (make_fixnum (nargs), make_fixnum (0), Qnil);
    for (i = 0; i < nargs; i++)
      {
	SSET (result, i, XFIXNUM (args[i]));
	/* Move the meta bit to the right place for a string char.  */
	if (XFIXNUM (args[i]) & CHAR_META)
	  SSET (result, i, SREF (result, i) | 0x80);
      }

    return result;
  }
}

#ifdef HAVE_MODULES
/* Create a new module user ptr object.  */
Lisp_Object
make_user_ptr (void (*finalizer) (void *), void *p)
{
  struct Lisp_User_Ptr *uptr
    = ALLOCATE_PLAIN_PSEUDOVECTOR (struct Lisp_User_Ptr, PVEC_USER_PTR);
  uptr->finalizer = finalizer;
  uptr->p = p;
  return make_lisp_ptr (uptr, Lisp_Vectorlike);
}
#endif

static void
init_finalizer_list (struct Lisp_Finalizer *head)
{
  head->prev = head->next = head;
}

/* Insert FINALIZER before ELEMENT.  */

static void
finalizer_insert (struct Lisp_Finalizer *element,
                  struct Lisp_Finalizer *finalizer)
{
  eassert (finalizer->prev == NULL);
  eassert (finalizer->next == NULL);
  finalizer->next = element;
  finalizer->prev = element->prev;
  finalizer->prev->next = finalizer;
  element->prev = finalizer;
}

static void
unchain_finalizer (struct Lisp_Finalizer *finalizer)
{
  if (finalizer->prev != NULL)
    {
      eassert (finalizer->next != NULL);
      finalizer->prev->next = finalizer->next;
      finalizer->next->prev = finalizer->prev;
      finalizer->prev = finalizer->next = NULL;
    }
}

static void
mark_finalizer_list (struct Lisp_Finalizer *head)
{
  for (struct Lisp_Finalizer *finalizer = head->next;
       finalizer != head;
       finalizer = finalizer->next)
    {
      set_vectorlike_marked (&finalizer->header);
      mark_object (&finalizer->function);
    }
}

/* Move doomed finalizers to list DEST from list SRC.  A doomed
   finalizer is one that is not GC-reachable and whose
   finalizer->function is non-nil.  */

static void
queue_doomed_finalizers (struct Lisp_Finalizer *dest,
                         struct Lisp_Finalizer *src)
{
  for (struct Lisp_Finalizer *current = src->next,
	 *next = current->next;
       current != src;
       current = next, next = current->next)
    {
      if (! vectorlike_marked_p (&current->header)
          && ! NILP (current->function))
        {
          unchain_finalizer (current);
          finalizer_insert (dest, current);
        }
    }
}

static Lisp_Object
run_finalizer_handler (Lisp_Object args)
{
  add_to_log ("finalizer failed: %S", args);
  return Qnil;
}

static void
run_finalizer_function (Lisp_Object function)
{
  specpdl_ref count = SPECPDL_INDEX ();
#ifdef HAVE_PDUMPER
  ++number_finalizers_run;
#endif

  specbind (Qinhibit_quit, Qt);
  internal_condition_case_1 (call0, function, Qt, run_finalizer_handler);
  unbind_to (count, Qnil);
}

static void
run_finalizers (struct Lisp_Finalizer *finalizers)
{
  struct Lisp_Finalizer *finalizer;
  Lisp_Object function;

  while (finalizers->next != finalizers)
    {
      finalizer = finalizers->next;
      unchain_finalizer (finalizer);
      function = finalizer->function;
      if (! NILP (function))
	{
	  finalizer->function = Qnil;
	  run_finalizer_function (function);
	}
    }
}

DEFUN ("make-finalizer", Fmake_finalizer, Smake_finalizer, 1, 1, 0,
       doc: /* Wrap FUNCTION in a finalizer (similar to destructor).
FUNCTION is called in an end-run around gc once its finalizer object
becomes unreachable or only reachable from other finalizers.  */)
  (Lisp_Object function)
{
  CHECK_TYPE (FUNCTIONP (function), Qfunctionp, function);
  struct Lisp_Finalizer *finalizer
    = ALLOCATE_PSEUDOVECTOR (struct Lisp_Finalizer, function, PVEC_FINALIZER);
  finalizer->function = function;
  finalizer->prev = finalizer->next = NULL;
  finalizer_insert (&finalizers, finalizer);
  return make_lisp_ptr (finalizer, Lisp_Vectorlike);
}


/* With the rare exception of functions implementing block-based
   allocation of various types, you should not directly test or set GC
   mark bits on objects.  Some objects might live in special memory
   regions (e.g., a dump image) and might store their mark bits
   elsewhere.  */

static bool
vector_marked_p (const struct Lisp_Vector *v)
{
  bool ret;
  eassert (! mgc_xpntr_p (v));
  if (pdumper_object_p (v))
    {
      /* Checking "cold" saves faulting in vector header.  */
      if (pdumper_cold_object_p (v))
        {
          eassert (PVTYPE (v) == PVEC_BOOL_VECTOR);
          ret = true;
        }
      else
	ret = pdumper_marked_p (v);
    }
  else
    ret = XVECTOR_MARKED_P (v);
  return ret;
}

static void
set_vector_marked (struct Lisp_Vector *v)
{
  eassert (! vector_marked_p (v));
  if (pdumper_object_p (v))
    {
      eassert (PVTYPE (v) != PVEC_BOOL_VECTOR);
      pdumper_set_marked (v);
    }
  else
    XMARK_VECTOR (v);
}

static bool
vectorlike_marked_p (const union vectorlike_header *header)
{
  return vector_marked_p ((const struct Lisp_Vector *) header);
}

static void
set_vectorlike_marked (union vectorlike_header *header)
{
  if (! vectorlike_marked_p (header))
    set_vector_marked ((struct Lisp_Vector *) header);
}

static bool
cons_marked_p (const struct Lisp_Cons *c)
{
  return pdumper_object_p (c)
    ? pdumper_marked_p (c)
    : XCONS_MARKED_P (c);
}

static void
set_cons_marked (struct Lisp_Cons *c)
{
  if (pdumper_object_p (c))
    pdumper_set_marked (c);
  else
    XMARK_CONS (c);
}

static bool
string_marked_p (const struct Lisp_String *s)
{
  bool ret;
  eassert (! mgc_xpntr_p (s));
  if (pdumper_object_p (s))
    ret = pdumper_marked_p (s);
  else
    ret = XSTRING_MARKED_P (s);
  return ret;
}

static void
set_string_marked (struct Lisp_String *s)
{
  eassert (! string_marked_p (s));
  if (pdumper_object_p (s))
    pdumper_set_marked (s);
  else
    XMARK_STRING (s);
}

static bool
symbol_marked_p (const struct Lisp_Symbol *s)
{
  return pdumper_object_p (s)
    ? pdumper_marked_p (s)
    : s->u.s.gcmarkbit;
}

static void
set_symbol_marked (struct Lisp_Symbol *s)
{
  if (pdumper_object_p (s))
    pdumper_set_marked (s);
  else
    s->u.s.gcmarkbit = true;
}

static bool
interval_marked_p (INTERVAL i)
{
  return pdumper_object_p (i)
    ? pdumper_marked_p (i)
    : i->gcmarkbit;
}

static void
set_interval_marked (INTERVAL i)
{
  if (pdumper_object_p (i))
    pdumper_set_marked (i);
  else
    i->gcmarkbit = true;
}

void
memory_full (size_t nbytes)
{
  const size_t enough = (1 << 14);

  if (! initialized)
    fatal ("memory exhausted");

  Vmemory_full = Qt;
  if (nbytes > enough)
    {
      void *p = malloc (enough);
      if (p)
	{
	  Vmemory_full = Qnil;
	  free (p);
	}
    }

  xsignal (Qnil, Vmemory_signal_data);
}

/* Return mem_node containing START or failing that, mem_nil.  */

struct mem_node *
mem_find (void *start)
{
  struct mem_node *p = mem_root;
  if (start < min_heap_address || start > max_heap_address)
    p = mem_nil;
  while (p != mem_nil)
    {
      if (start < p->start)
	p = p->left;
      else if (start >= p->end)
	p = p->right;
      else
	break;
    }
  return p;
}

/* Insert node representing mem block of TYPE spanning START and END.
   Return the inserted node.  */

static struct mem_node *
mem_insert (void *start, void *end, enum mem_type type)
{
  struct mem_node *c, *parent, *x;

  if (min_heap_address == NULL || start < min_heap_address)
    min_heap_address = start;
  if (max_heap_address == NULL || end > max_heap_address)
    max_heap_address = end;

  /* See where in the tree a node for START belongs.  In this
     particular application, it shouldn't happen that a node is already
     present.  For debugging purposes, let's check that.  */
  c = mem_root;
  parent = NULL;

  while (c != mem_nil)
    {
      parent = c;
      c = start < c->start ? c->left : c->right;
    }

  /* Create a new node.  */
  x = xmalloc (sizeof *x);
  x->start = start;
  x->end = end;
  x->type = type;
  x->parent = parent;
  x->left = x->right = mem_nil;
  x->color = MEM_RED;

  /* Insert it as child of PARENT or install it as root.  */
  if (parent)
    {
      if (start < parent->start)
	parent->left = x;
      else
	parent->right = x;
    }
  else
    mem_root = x;

  /* Re-establish red-black tree properties.  */
  mem_insert_fixup (x);

  return x;
}

/* Insert node X, then rebalance red-black tree.  X is always red.  */

static void
mem_insert_fixup (struct mem_node *x)
{
  while (x != mem_root && x->parent->color == MEM_RED)
    {
      /* X is red and its parent is red.  This is a violation of
	 red-black tree property #3.  */

      if (x->parent == x->parent->parent->left)
	{
	  /* We're on the left side of our grandparent, and Y is our
	     "uncle".  */
	  struct mem_node *y = x->parent->parent->right;

	  if (y->color == MEM_RED)
	    {
	      /* Uncle and parent are red but should be black because
		 X is red.  Change the colors accordingly and proceed
		 with the grandparent.  */
	      x->parent->color = MEM_BLACK;
	      y->color = MEM_BLACK;
	      x->parent->parent->color = MEM_RED;
	      x = x->parent->parent;
            }
	  else
	    {
	      /* Parent and uncle have different colors; parent is
		 red, uncle is black.  */
	      if (x == x->parent->right)
		{
		  x = x->parent;
		  mem_rotate_left (x);
                }

	      x->parent->color = MEM_BLACK;
	      x->parent->parent->color = MEM_RED;
	      mem_rotate_right (x->parent->parent);
            }
        }
      else
	{
	  /* This is the symmetrical case of above.  */
	  struct mem_node *y = x->parent->parent->left;

	  if (y->color == MEM_RED)
	    {
	      x->parent->color = MEM_BLACK;
	      y->color = MEM_BLACK;
	      x->parent->parent->color = MEM_RED;
	      x = x->parent->parent;
            }
	  else
	    {
	      if (x == x->parent->left)
		{
		  x = x->parent;
		  mem_rotate_right (x);
		}

	      x->parent->color = MEM_BLACK;
	      x->parent->parent->color = MEM_RED;
	      mem_rotate_left (x->parent->parent);
            }
        }
    }

  /* The root may have been changed to red due to the algorithm.  Set
     it to black so that property #5 is satisfied.  */
  mem_root->color = MEM_BLACK;
}

/*   (x)                   (y)
     / \                   / \
    a   (y)      ===>    (x)  c
        / \              / \
       b   c            a   b  */

static void
mem_rotate_left (struct mem_node *x)
{
  struct mem_node *y;

  /* Turn y's left sub-tree into x's right sub-tree.  */
  y = x->right;
  x->right = y->left;
  if (y->left != mem_nil)
    y->left->parent = x;

  /* Y's parent was x's parent.  */
  if (y != mem_nil)
    y->parent = x->parent;

  /* Get the parent to point to y instead of x.  */
  if (x->parent)
    {
      if (x == x->parent->left)
	x->parent->left = y;
      else
	x->parent->right = y;
    }
  else
    mem_root = y;

  /* Put x on y's left.  */
  y->left = x;
  if (x != mem_nil)
    x->parent = y;
}

/*     (x)                (Y)
       / \                / \
     (y)  c      ===>    a  (x)
     / \                    / \
    a   b                  b   c  */

static void
mem_rotate_right (struct mem_node *x)
{
  struct mem_node *y = x->left;

  x->left = y->right;
  if (y->right != mem_nil)
    y->right->parent = x;

  if (y != mem_nil)
    y->parent = x->parent;
  if (x->parent)
    {
      if (x == x->parent->right)
	x->parent->right = y;
      else
	x->parent->left = y;
    }
  else
    mem_root = y;

  y->right = x;
  if (x != mem_nil)
    x->parent = y;
}

static void
mem_delete (struct mem_node *z)
{
  struct mem_node *x, *y;

  if (!z || z == mem_nil)
    return;

  if (z->left == mem_nil || z->right == mem_nil)
    y = z;
  else
    {
      y = z->right;
      while (y->left != mem_nil)
	y = y->left;
    }

  if (y->left != mem_nil)
    x = y->left;
  else
    x = y->right;

  x->parent = y->parent;
  if (y->parent)
    {
      if (y == y->parent->left)
	y->parent->left = x;
      else
	y->parent->right = x;
    }
  else
    mem_root = x;

  if (y != z)
    {
      z->start = y->start;
      z->end = y->end;
      z->type = y->type;
    }

  if (y->color == MEM_BLACK)
    mem_delete_fixup (x);

  xfree (y);
}

/* Delete X, then rebalance red-black tree.  */

static void
mem_delete_fixup (struct mem_node *x)
{
  while (x != mem_root && x->color == MEM_BLACK)
    {
      if (x == x->parent->left)
	{
	  struct mem_node *w = x->parent->right;

	  if (w->color == MEM_RED)
	    {
	      w->color = MEM_BLACK;
	      x->parent->color = MEM_RED;
	      mem_rotate_left (x->parent);
	      w = x->parent->right;
            }

	  if (w->left->color == MEM_BLACK && w->right->color == MEM_BLACK)
	    {
	      w->color = MEM_RED;
	      x = x->parent;
            }
	  else
	    {
	      if (w->right->color == MEM_BLACK)
		{
		  w->left->color = MEM_BLACK;
		  w->color = MEM_RED;
		  mem_rotate_right (w);
		  w = x->parent->right;
                }
	      w->color = x->parent->color;
	      x->parent->color = MEM_BLACK;
	      w->right->color = MEM_BLACK;
	      mem_rotate_left (x->parent);
	      x = mem_root;
            }
        }
      else
	{
	  struct mem_node *w = x->parent->left;

	  if (w->color == MEM_RED)
	    {
	      w->color = MEM_BLACK;
	      x->parent->color = MEM_RED;
	      mem_rotate_right (x->parent);
	      w = x->parent->left;
            }

	  if (w->right->color == MEM_BLACK && w->left->color == MEM_BLACK)
	    {
	      w->color = MEM_RED;
	      x = x->parent;
            }
	  else
	    {
	      if (w->left->color == MEM_BLACK)
		{
		  w->right->color = MEM_BLACK;
		  w->color = MEM_RED;
		  mem_rotate_left (w);
		  w = x->parent->left;
                }

	      w->color = x->parent->color;
	      x->parent->color = MEM_BLACK;
	      w->left->color = MEM_BLACK;
	      mem_rotate_right (x->parent);
	      x = mem_root;
            }
        }
    }

  x->color = MEM_BLACK;
}

/* Return P "made whole" as a Lisp_String if P's mem_block M
   corresponds to a Lisp_String data field.  */

static struct Lisp_String *
live_string_holding (struct mem_node *m, void *p)
{
  eassert (m->type == MEM_TYPE_STRING);
#if GC_ASAN_POISON_OBJECTS
  if (__asan_address_is_poisoned (p))
    return NULL;
#endif

  struct string_block *b = m->start;
  char *cp = p;
  ptrdiff_t distance = cp - (char *) &b->strings[0];

  /* P must point into a Lisp_String structure, and it
     must not be on the free list.  */
  if (0 <= distance && distance < sizeof b->strings)
    {
      ptrdiff_t off = distance % sizeof b->strings[0];
      /* Since compilers can optimize away struct fields, scan all
	 offsets.  See Bug#28213.  */
      if (off == Lisp_String
	  || off == 0
	  || off == offsetof (struct Lisp_String, u.s.size_byte)
	  || off == offsetof (struct Lisp_String, u.s.intervals)
	  || off == offsetof (struct Lisp_String, u.s.data))
	{
	  struct Lisp_String *s = p = cp -= off;
#if GC_ASAN_POISON_OBJECTS
	  if (__asan_region_is_poisoned (s, sizeof (*s)))
	    return NULL;
#endif
	  if (s->u.s.data)
	    return s;
	}
    }
  return NULL;
}

static bool
live_string_p (struct mem_node *m, void *p)
{
  return live_string_holding (m, p) == p;
}

/* Return P "made whole" as a Lisp_Cons if P's mem_block M
   corresponds to a Lisp_Cons data field.  */

static struct Lisp_Cons *
live_cons_holding (struct mem_node *m, void *p)
{
  eassert (m->type == MEM_TYPE_CONS);
#if GC_ASAN_POISON_OBJECTS
  if (__asan_address_is_poisoned (p))
    return NULL;
#endif

  struct cons_block *b = m->start;
  char *cp = p;
  ptrdiff_t distance = cp - (char *) &b->conses[0];

  /* P must point into a Lisp_Cons, not be
     one of the unused cells in the current cons block,
     and not be on the free list.  */
  if (0 <= distance && distance < sizeof b->conses
      && (b != cons_block
	  || distance / sizeof b->conses[0] < cons_block_index))
    {
      ptrdiff_t off = distance % sizeof b->conses[0];
      if (off == Lisp_Cons
	  || off == 0
	  || off == offsetof (struct Lisp_Cons, u.s.u.cdr))
	{
	  struct Lisp_Cons *s = p = cp -= off;
#if GC_ASAN_POISON_OBJECTS
	  if (__asan_region_is_poisoned (s, sizeof (*s)))
	    return NULL;
#endif
	  if (! deadp (s->u.s.car))
	    return s;
	}
    }
  return NULL;
}

static bool
live_cons_p (struct mem_node *m, void *p)
{
  return live_cons_holding (m, p) == p;
}


/* Return P "made whole" as a Lisp_Symbol if P's mem_block M
   corresponds to a Lisp_Symbol data field.  */

static struct Lisp_Symbol *
live_symbol_holding (struct mem_node *m, void *p)
{
  eassert (m->type == MEM_TYPE_SYMBOL);
#if GC_ASAN_POISON_OBJECTS
  if (__asan_address_is_poisoned (p))
    return NULL;
#endif
  struct symbol_block *b = m->start;
  char *cp = p;
  ptrdiff_t distance = cp - (char *) &b->symbols[0];

  /* P must point into the Lisp_Symbol, not be
     one of the unused cells in the current symbol block,
     and not be on the free list.  */
  if (0 <= distance && distance < sizeof b->symbols
      && (b != symbol_block
	  || distance / sizeof b->symbols[0] < symbol_block_index))
    {
      ptrdiff_t off = distance % sizeof b->symbols[0];
      if (off == Lisp_Symbol

	  /* Plain '|| off == 0' would run afoul of GCC 10.2
	     -Wlogical-op, as Lisp_Symbol happens to be zero.  */
	  || (Lisp_Symbol != 0 && off == 0)

	  || off == offsetof (struct Lisp_Symbol, u.s.name)
	  || off == offsetof (struct Lisp_Symbol, u.s.val)
	  || off == offsetof (struct Lisp_Symbol, u.s.function)
	  || off == offsetof (struct Lisp_Symbol, u.s.plist)
	  || off == offsetof (struct Lisp_Symbol, u.s.next))
	{
	  struct Lisp_Symbol *s = p = cp -= off;
#if GC_ASAN_POISON_OBJECTS
	  if (__asan_region_is_poisoned (s, sizeof (*s)))
	    return NULL;
#endif
	  if (! deadp (s->u.s.function))
	    return s;
	}
    }
  return NULL;
}

static bool
live_symbol_p (struct mem_node *m, void *p)
{
  return live_symbol_holding (m, p) == p;
}


/* Return P "made whole" as a Lisp_Float if P's mem_block M
   corresponds to a Lisp_Float data field.  */

static struct Lisp_Float *
live_float_holding (struct mem_node *m, void *p)
{
  eassert (m->type == MEM_TYPE_FLOAT);
#if GC_ASAN_POISON_OBJECTS
  if (__asan_address_is_poisoned (p))
    return NULL;
#endif

  struct float_block *b = m->start;
  char *cp = p;
  ptrdiff_t distance = cp - (char *) &b->floats[0];

  /* P must point to (or be a tagged pointer to) the start of a
     Lisp_Float and not be one of the unused cells in the current
     float block.  */
  if (0 <= distance && distance < sizeof b->floats)
    {
      int off = distance % sizeof b->floats[0];
      if ((off == Lisp_Float || off == 0)
	  && (b != float_block
	      || distance / sizeof b->floats[0] < float_block_index))
	{
	  struct Lisp_Float *f = (struct Lisp_Float *) (cp - off);
#if GC_ASAN_POISON_OBJECTS
	  if (__asan_region_is_poisoned (f, sizeof (*f)))
	    return NULL;
#endif
	  return f;
	}
    }
  return NULL;
}

static bool
live_float_p (struct mem_node *m, void *p)
{
  return live_float_holding (m, p) == p;
}

/* Return VECTOR if P points within it, NULL otherwise.  */

static struct Lisp_Vector *
live_vector_pointer (struct Lisp_Vector *vector, void *p)
{
  void *vvector = vector;
  char *cvector = vvector;
  char *cp = p;
  ptrdiff_t distance = cp - cvector;
  return ((distance == Lisp_Vectorlike
	   || distance == 0
	   || (sizeof vector->header <= distance
	       && distance < vector_nbytes (vector)
	       && (! (vector->header.size & PSEUDOVECTOR_FLAG)
		   ? (offsetof (struct Lisp_Vector, contents) <= distance
		      && (((distance - offsetof (struct Lisp_Vector, contents))
			   % word_size)
			  == 0))
		   /* For non-bool-vector pseudovectors, treat any pointer
		      past the header as valid since it's too much of a pain
		      to write special-case code for every pseudovector.  */
		   : (PVTYPE (vector) != PVEC_BOOL_VECTOR
		      || distance == offsetof (struct Lisp_Bool_Vector, size)
		      || (offsetof (struct Lisp_Bool_Vector, data) <= distance
			  && (((distance
				- offsetof (struct Lisp_Bool_Vector, data))
			       % sizeof (bits_word))
			      == 0))))))
	  ? vector : NULL);
}

/* Return M "made whole" as a large Lisp_Vector if P points within it.  */

static struct Lisp_Vector *
live_large_vector_holding (struct mem_node *m, void *p)
{
  eassert (m->type == MEM_TYPE_VECTORLIKE);
  return live_vector_pointer (large_vector_contents (m->start), p);
}

static bool
live_large_vector_p (struct mem_node *m, void *p)
{
  return live_large_vector_holding (m, p) == p;
}

/* Return M "made whole" as a non-large Lisp_Vector if P points within it.  */

static struct Lisp_Vector *
live_small_vector_holding (struct mem_node *m, void *p)
{
  eassert (m->type == MEM_TYPE_VBLOCK);
  struct Lisp_Vector *vp = p;
  struct vector_block *block = m->start;
  struct Lisp_Vector *vector = (struct Lisp_Vector *) block->data;

  /* P is in the block's allocation range.  Scan the block
     up to P and see whether P points to the start of some
     vector which is not on a free list.  FIXME: check whether
     some allocation patterns (probably a lot of short vectors)
     may cause a substantial overhead of this loop.  */
  while (VECTOR_IN_BLOCK (vector, block) && vector <= vp)
    {
      struct Lisp_Vector *next = ADVANCE (vector, vector_nbytes (vector));
      if (vp < next && PVTYPE (vector) != PVEC_FREE)
	return live_vector_pointer (vector, vp);
      vector = next;
    }
  return NULL;
}

static bool
live_small_vector_p (struct mem_node *m, void *p)
{
  return live_small_vector_holding (m, p) == p;
}

/* Workhorse of conservative stack scanning.

   If P looks like it points to Lisp data, mark it and return true.  */

static bool
mark_maybe_pointer (void *const * p)
{
  bool ret = false;
  uintptr_t mask = VALMASK & UINTPTR_MAX;
  struct mem_node *m;
  enum Space_Type xpntr_type;
  void *xpntr;

  /* Research Bug#41321.  If we didn't special-case Lisp_Symbol
     to subtract off lispsym in make_lisp_ptr(), this hack wouldn't
     be necessary.
  */
  void *p_sym;
  INT_ADD_WRAPV ((uintptr_t) *p, (uintptr_t) lispsym, (uintptr_t *) &p_sym);

#if USE_VALGRIND
  VALGRIND_MAKE_MEM_DEFINED (p, sizeof (*p));
#endif

  if (pdumper_object_p (*p))
    {
      uintptr_t masked_p = (uintptr_t) *p & mask;
      void *po = (void *) masked_p;
      char *cp = *p;
      char *cpo = po;
      int type = pdumper_find_object_type (po);
      ret = (pdumper_valid_object_type_p (type)
	     // Verify P’s tag, if any, matches pdumper-reported type.
	     && (! USE_LSB_TAG || *p == po || cp - cpo == type));
      if (ret)
	mark_automatic_object (make_lisp_ptr (po, type));
    }
  else if (pdumper_object_p (p_sym))
    {
      uintptr_t masked_p = (uintptr_t) p_sym & mask;
      void *po = (void *) masked_p;
      char *cp = p_sym;
      char *cpo = po;
      ret = (pdumper_find_object_type (po) == Lisp_Symbol
	     // Verify P’s tag, if any, matches pdumper-reported type.
	     && (! USE_LSB_TAG || p_sym == po || cp - cpo == Lisp_Symbol));
      if (ret)
	mark_automatic_object (make_lisp_ptr (po, Lisp_Symbol));
    }
  else if ((xpntr_type = mgc_find_xpntr (*p, &xpntr)) != Space_Type_Max
	   || (xpntr_type = mgc_find_xpntr (p_sym, &xpntr)) != Space_Type_Max)
    {
      /* analogous logic to set_string_marked() */
      void *forwarded = mgc_fwd_xpntr (xpntr);
      if (! forwarded)
	{
	  ret = true;
	  if ((enum Lisp_Type) xpntr_type < Lisp_Type_Max)
	    mark_automatic_object (make_lisp_ptr (xpntr, (enum Lisp_Type) xpntr_type));
	  else if (xpntr_type == Space_Interval)
	    mark_interval_tree ((INTERVAL *) &xpntr);
	  else
	    emacs_abort ();
	  forwarded = mgc_fwd_xpntr (xpntr);
	}
      eassert (forwarded);
      ptrdiff_t offset;
      INT_SUBTRACT_WRAPV ((uintptr_t) *p, (uintptr_t) xpntr, &offset);
      INT_ADD_WRAPV ((uintptr_t) forwarded, offset, (uintptr_t *) p);
    }
  else if ((m = mem_find (*p)) != mem_nil)
    {
      switch (m->type)
	{
	case MEM_TYPE_NON_LISP:
	  break;

	case MEM_TYPE_CONS:
	  {
	    struct Lisp_Cons *h = live_cons_holding (m, *p);
	    if (h)
	      {
		mark_automatic_object (make_lisp_ptr (h, Lisp_Cons));
		ret = true;
	      }
	  }
	  break;

	case MEM_TYPE_STRING:
	  {
	    struct Lisp_String *h = live_string_holding (m, *p);
	    if (h)
	      {
		mark_automatic_object (make_lisp_ptr (h, Lisp_String));
		ret = true;
	      }
	  }
	  break;

	case MEM_TYPE_SYMBOL:
	  {
	    struct Lisp_Symbol *h = live_symbol_holding (m, *p);
	    if (h)
	      {
		mark_automatic_object (make_lisp_ptr (h, Lisp_Symbol));
		ret = true;
	      }
	  }
	  break;

	case MEM_TYPE_FLOAT:
	  {
	    struct Lisp_Float *h = live_float_holding (m, *p);
	    if (h)
	      {
		mark_automatic_object (make_lisp_ptr (h, Lisp_Float));
		ret = true;
	      }
	  }
	  break;

	case MEM_TYPE_VECTORLIKE:
	  {
	    struct Lisp_Vector *h = live_large_vector_holding (m, *p);
	    if (h)
	      {
		mark_automatic_object (make_lisp_ptr (h, Lisp_Vectorlike));
		ret = true;
	      }
	  }
	  break;

	case MEM_TYPE_VBLOCK:
	  {
	    struct Lisp_Vector *h = live_small_vector_holding (m, *p);
	    if (h)
	      {
		mark_automatic_object (make_lisp_ptr (h, Lisp_Vectorlike));
		ret = true;
	      }
	  }
	  break;

	default:
	  emacs_abort ();
	}
    }
  else if ((m = mem_find (p_sym)) != mem_nil && m->type == MEM_TYPE_SYMBOL)
    {
      struct Lisp_Symbol *h = live_symbol_holding (m, p_sym);
      if (h)
	{
	  mark_automatic_object (make_lisp_ptr (h, Lisp_Symbol));
	  ret = true;
	}
    }
  return ret;
}

/* Alignment of pointer values.  Use alignof, as it sometimes returns
   a smaller alignment than GCC's __alignof__ and mark_memory might
   miss objects if __alignof__ were used.  */
#define GC_POINTER_ALIGNMENT alignof (void *)

/* Mark live Lisp objects on the C stack.

   When porting this to new architectures consider the following.

   Processor Registers

   If __builtin_unwind_init is available, it should suffice to save
   registers in with_flushed_stack().  This presumably is always
   the case for platforms of interest to Commercial Emacs.  We
   preserve the legacy else-branch that calls test_setjmp() to verify
   the sys_jmp_buf saves registers.

   Stack Layout

   Architectures differ in their organization of the stack.  Consider:

     +----------------+
     |  Lisp_Object   |  size = 4
     +----------------+
     | something else |  size = 2
     +----------------+
     |  Lisp_Object   |  size = 4
     +----------------+
     |	...	      |

   In such a case, not every Lisp_Object will be aligned equally.  To
   find all Lisp_Object on the stack it won't be sufficient to walk
   the stack in steps of 4 bytes.  Instead, two passes will be
   necessary, one starting at the start of the stack, and a second
   pass starting at the start of the stack + 2.  Likewise, if the
   minimal alignment of Lisp_Objects on the stack is 1, four passes
   would be necessary, each one starting with one byte more offset
   from the stack start.  */

void ATTRIBUTE_NO_SANITIZE_ADDRESS
mark_memory (void const *start, void const *end)
{
  char const *pp;

  /* Allow inverted arguments.  */
  if (end < start)
    {
      void const *tem = start;
      start = end;
      end = tem;
    }

  eassert (((uintptr_t) start) % GC_POINTER_ALIGNMENT == 0);

  /* Ours is not a "precise" gc, in which all object references
     are unambiguous and markable.  Here, for example,

       Lisp_Object obj = build_string ("test");
       struct Lisp_String *ptr = XSTRING (obj);
       garbage_collect ();
       fprintf (stderr, "test '%s'\n", ptr->u.s.data);

     the compiler is liable to optimize away OBJ, so our
     "conservative" gc must recognize that PTR references Lisp
     data.  */

  for (pp = start; (void const *) pp < end; pp += GC_POINTER_ALIGNMENT)
    {
      // void *p = *(void *const *) pp;
      mark_maybe_pointer ((void *const *) pp);
    }
}

#ifndef HAVE___BUILTIN_UNWIND_INIT
# ifdef __sparc__
   /* This trick flushes the register windows so that all the state of
      the process is contained in the stack.
      FreeBSD does not have a ta 3 handler, so handle it specially.  */
#  if defined __sparc64__ && defined __FreeBSD__
#   define __builtin_unwind_init() asm ("flushw")
#  else
#   define __builtin_unwind_init() asm ("ta 3")
#  endif
# else
#  define __builtin_unwind_init() ((void) 0)
# endif

# ifdef GC_SETJMP_WORKS
static void
test_setjmp (void)
{
}
# else

static bool setjmp_tested_p;
static int longjmps_done;

/* Perform a quick check if it looks like setjmp saves registers in a
   jmp_buf.  Print a message to stderr saying so.  When this test
   succeeds, this is _not_ a proof that setjmp is sufficient for
   conservative stack marking.  Only the sources or a disassembly
   can prove that.  */

static void
test_setjmp (void)
{
  if (setjmp_tested_p)
    return;
  setjmp_tested_p = true;
  char buf[10];
  register int x;
  sys_jmp_buf jbuf;

  /* Arrange for X to be put in a register.  */
  sprintf (buf, "1");
  x = strlen (buf);
  x = 2 * x - 1;

  sys_setjmp (jbuf);
  if (longjmps_done == 1)
    {
      /* Gets here after the sys_longjmp().  */
      if (x != 1)
	/* Didn't restore the register before the setjmp!  */
	emacs_abort ();
    }

  ++longjmps_done;
  x = 2;
  if (longjmps_done == 1)
    sys_longjmp (jbuf, 1);
}
# endif /* ! GC_SETJMP_WORKS */
#endif /* ! HAVE___BUILTIN_UNWIND_INIT */

/* In the absence of built-in stack facilities, the address of the ad
   hoc Lisp_Object O should suffice as top of the stack. */
typedef union
{
  Lisp_Object o;
  void *p;
#ifndef HAVE___BUILTIN_UNWIND_INIT
  sys_jmp_buf j;
  char c;
#endif
} stacktop_sentry;

#ifdef HAVE___BUILTIN_FRAME_ADDRESS
# define STACK_TOP_ADDRESS(addr) ((void) (addr), __builtin_frame_address (0))
#else
# define STACK_TOP_ADDRESS(addr) (addr)
#endif

/* Before calling any FUNC that results in a context switch, ensure
   cpu registers fully flushed to C stack so that mark_memory() has
   complete information.

   FUNC must not run any Lisp code nor allocate any Lisp objects!
*/
NO_INLINE /* Crucial.  Ensures registers are spilled.  */
void
with_flushed_stack (void (*func) (void *arg), void *arg)
{
  stacktop_sentry sentry;
  struct thread_state *self = current_thread;

  /* STACK_TOP_ADDRESS() returns the bp not the sp [1], thus GC would
     miss marking callee-saved registers.  Calling
     __builtin_unwind_init() precludes insidious Bug#41357.

     [1] https://gcc.gnu.org/onlinedocs/gcc/Return-Address.html
  */
  __builtin_unwind_init ();

#ifndef HAVE___BUILTIN_UNWIND_INIT
  test_setjmp ();
  sys_setjmp (sentry.j);
  current_thread->stack_top = STACK_TOP_ADDRESS (&sentry + (stack_bottom < &sentry.c));
#else
  current_thread->stack_top = STACK_TOP_ADDRESS (&sentry);
#endif

  func (arg);
  eassume (current_thread == self);
}

/* Determine whether it is safe to access memory at address P.  */
static int
valid_pointer_p (void *p)
{
#ifdef WINDOWSNT
  return w32_valid_pointer_p (p, 16);
#else

  if (ADDRESS_SANITIZER)
    return p ? -1 : 0;

  int fd[2];
  static int under_rr_state;

  if (!under_rr_state)
    under_rr_state = getenv ("RUNNING_UNDER_RR") ? -1 : 1;
  if (under_rr_state < 0)
    return under_rr_state;

  /* Obviously, we cannot just access it (we would SEGV trying), so we
     trick the o/s to tell us whether p is a valid pointer.
     Unfortunately, we cannot use NULL_DEVICE here, as emacs_write may
     not validate p in that case.  */

  if (emacs_pipe (fd) == 0)
    {
      bool valid = emacs_write (fd[1], p, 16) == 16;
      emacs_close (fd[1]);
      emacs_close (fd[0]);
      return valid;
    }

  return -1;
#endif
}

/* Return 2 if OBJ is a killed or special buffer object, 1 if OBJ is a
   valid lisp object, 0 if OBJ is NOT a valid lisp object, or -1 if we
   cannot validate OBJ.  This function can be quite slow, and is used
   only in debugging.  */

int
valid_lisp_object_p (Lisp_Object obj)
{
  if (FIXNUMP (obj))
    return 1;

  void *p = XPNTR (obj);
  if (PURE_P (p) || mgc_xpntr_p (p))
    return 1;

  if (SYMBOLP (obj) && c_symbol_p (p))
    return ((char *) p - (char *) lispsym) % sizeof lispsym[0] == 0;

  if (p == &buffer_slot_defaults || p == &buffer_slot_symbols)
    return 2;

  if (pdumper_object_p (p))
    return pdumper_object_p_precise (p) ? 1 : 0;

  struct mem_node *m = mem_find (p);

  if (m == mem_nil)
    {
      int valid = valid_pointer_p (p);
      if (valid <= 0)
	return valid;

      /* Strings and conses produced by AUTO_STRING etc. all get here.  */
      if (SUBRP (obj) || STRINGP (obj) || CONSP (obj))
	return 1;

      return 0;
    }

  switch (m->type)
    {
    case MEM_TYPE_NON_LISP:
      return 0;

    case MEM_TYPE_CONS:
      return live_cons_p (m, p);

    case MEM_TYPE_STRING:
      return live_string_p (m, p);

    case MEM_TYPE_SYMBOL:
      return live_symbol_p (m, p);

    case MEM_TYPE_FLOAT:
      return live_float_p (m, p);

    case MEM_TYPE_VECTORLIKE:
      return live_large_vector_p (m, p);

    case MEM_TYPE_VBLOCK:
      return live_small_vector_p (m, p);

    default:
      break;
    }

  return 0;
}

/* Allocate room for SIZE bytes from pure Lisp storage and return a
   pointer to it.  TYPE is the Lisp type for which the memory is
   allocated.  TYPE < 0 means it's not used for a Lisp object,
   and that the result should have an alignment of -TYPE.

   The bytes are initially zero.

   If pure space is exhausted, allocate space from the heap.  This is
   merely an expedient to let Emacs warn that pure space was exhausted
   and that Emacs should be rebuilt with a larger pure space.  */

EMACS_INT pure[(PURESIZE + sizeof (EMACS_INT) - 1) / sizeof (EMACS_INT)] = {1,};

static void *
pure_alloc (size_t size, int alignment)
{
  /* Initializing nonzero forces into data space, not bss space. */
  static ptrdiff_t lisp_bytes, non_lisp_bytes;
  void *result;

  if (alignment == 0)
    {
      /* Allocate Lisp object from PURE beginning.  */
      result = pointer_align ((char *) pure + lisp_bytes, LISP_ALIGNMENT);
      lisp_bytes = ((char *) result - (char *) pure) + size;
    }
  else
    {
      /* Allocate non-Lisp object from PURE end.  */
      ptrdiff_t new_offs = non_lisp_bytes + size;
      char *addr = (char *) pure + PURESIZE - new_offs;
      int shim = (intptr_t) addr & (alignment - 1);
      non_lisp_bytes = new_offs + shim;
      result = addr - shim;
    }

  if (PURESIZE <= lisp_bytes + non_lisp_bytes)
    emacs_abort ();
  return result;
}

/* Return a string allocated in pure space.  DATA is a buffer holding
   NCHARS characters, and NBYTES bytes of string data.  MULTIBYTE
   means make the result string multibyte.

   Must get an error if pure storage is full, since if it cannot hold
   a large string it may be able to hold conses that point to that
   string; then the string is not protected from gc.  */

Lisp_Object
make_pure_string (const char *data,
		  ptrdiff_t nchars, ptrdiff_t nbytes, bool multibyte)
{
  static void *pure_nul = NULL;
  Lisp_Object string;
  struct Lisp_String *s = pure_alloc (sizeof *s, 0);
  if (nbytes == 0 && pure_nul != NULL)
    s->u.s.data = pure_nul;
  else
    {
      s->u.s.data = pure_alloc (nbytes + 1, 1);
      memcpy (s->u.s.data, data, nbytes);
      s->u.s.data[nbytes] = '\0';
      if (nbytes == 0)
	pure_nul = s->u.s.data;
    }
  s->u.s.size = nchars;
  s->u.s.size_byte = multibyte ? nbytes : Sdata_Unibyte;
  s->u.s.intervals = NULL;
  XSETSTRING (string, s);
  return string;
}

/* Return a string allocated in pure space.  Do not
   allocate the string data, just point to DATA.  */

Lisp_Object
make_pure_c_string (const char *data, ptrdiff_t nchars)
{
  Lisp_Object string;
  struct Lisp_String *s = pure_alloc (sizeof *s, 0);
  s->u.s.size = nchars;
  s->u.s.size_byte = Sdata_Pure;
  s->u.s.data = (unsigned char *) data;
  s->u.s.intervals = NULL;
  XSETSTRING (string, s);
  return string;
}

static Lisp_Object purecopy (Lisp_Object obj);

/* Return a cons allocated from pure space.  Give it pure copies
   of CAR as car and CDR as cdr.  */

Lisp_Object
pure_cons (Lisp_Object car, Lisp_Object cdr)
{
  Lisp_Object new;
  struct Lisp_Cons *p = pure_alloc (sizeof *p, 0);
  XSETCONS (new, p);
  XSETCAR (new, purecopy (car));
  XSETCDR (new, purecopy (cdr));
  return new;
}


/* Value is a float object with value NUM allocated from pure space.  */

static Lisp_Object
make_pure_float (double num)
{
  Lisp_Object new;
  struct Lisp_Float *p = pure_alloc (sizeof *p, 0);
  XSETFLOAT (new, p);
  XFLOAT_INIT (new, num);
  return new;
}

/* Value is a bignum object with value VALUE allocated from pure
   space.  */

static Lisp_Object
make_pure_bignum (Lisp_Object value)
{
  mpz_t const *n = xbignum_val (value);
  size_t i, nlimbs = mpz_size (*n);
  size_t nbytes = nlimbs * sizeof (mp_limb_t);
  mp_limb_t *pure_limbs;
  mp_size_t new_size;

  struct Lisp_Bignum *b = pure_alloc (sizeof *b, 0);
  XSETPVECTYPESIZE (b, PVEC_BIGNUM, 0, VECSIZE (struct Lisp_Bignum));

  int limb_alignment = alignof (mp_limb_t);
  pure_limbs = pure_alloc (nbytes, limb_alignment);
  for (i = 0; i < nlimbs; ++i)
    pure_limbs[i] = mpz_getlimbn (*n, i);

  new_size = nlimbs;
  if (mpz_sgn (*n) < 0)
    new_size = -new_size;

  mpz_roinit_n (b->value, pure_limbs, new_size);

  return make_lisp_ptr (b, Lisp_Vectorlike);
}

/* Return a vector with room for LEN Lisp_Objects allocated from
   pure space.  */

static Lisp_Object
make_pure_vector (ptrdiff_t len)
{
  Lisp_Object new;
  size_t size = header_size + len * word_size;
  struct Lisp_Vector *p = pure_alloc (size, 0);
  XSETVECTOR (new, p);
  XVECTOR (new)->header.size = len;
  return new;
}

/* Copy all contents and parameters of TABLE to a new table allocated
   from pure space, return the purified table.  */
static struct Lisp_Hash_Table *
purecopy_hash_table (struct Lisp_Hash_Table *table)
{
  eassert (NILP (table->weak));
  eassert (table->purecopy);

  struct Lisp_Hash_Table *pure = pure_alloc (sizeof *pure, 0);
  struct hash_table_test pure_test = table->test;

  /* Purecopy the hash table test.  */
  pure_test.name = purecopy (table->test.name);
  pure_test.user_hash_function = purecopy (table->test.user_hash_function);
  pure_test.user_cmp_function = purecopy (table->test.user_cmp_function);

  pure->header = table->header;
  pure->weak = purecopy (Qnil);
  pure->hash = purecopy (table->hash);
  pure->next = purecopy (table->next);
  pure->index = purecopy (table->index);
  pure->count = table->count;
  pure->next_free = table->next_free;
  pure->purecopy = table->purecopy;
  eassert (!pure->mutable);
  pure->rehash_threshold = table->rehash_threshold;
  pure->rehash_size = table->rehash_size;
  pure->key_and_value = purecopy (table->key_and_value);
  pure->test = pure_test;

  return pure;
}

DEFUN ("purecopy", Fpurecopy, Spurecopy, 1, 1, 0,
       doc: /* Make a copy of object OBJ in pure storage.
Recursively copies contents of vectors and cons cells.
Does not copy symbols.  Copies strings without text properties.  */)
  (register Lisp_Object obj)
{
  if (NILP (Vloadup_pure_table))
    return obj;
  else if (MARKERP (obj) || OVERLAYP (obj) || SYMBOLP (obj))
    /* Can't purify those.  */
    return obj;
  else
    return purecopy (obj);
}

/* Pinned objects are marked before every GC cycle.  */
static struct pinned_object
{
  Lisp_Object object;
  struct pinned_object *next;
} *pinned_objects;

static Lisp_Object
purecopy (Lisp_Object obj)
{
  if (FIXNUMP (obj)
      || (! SYMBOLP (obj) && PURE_P (XPNTR (obj)))
      || SUBRP (obj))
    return obj;    /* Already pure.  */

  if (STRINGP (obj) && XSTRING (obj)->u.s.intervals)
    message_with_string ("Dropping text-properties while making string `%s' pure",
			 obj, true);

  if (! NILP (Vloadup_pure_table)) /* Hash consing.  */
    {
      Lisp_Object tmp = Fgethash (obj, Vloadup_pure_table, Qnil);
      if (! NILP (tmp))
	return tmp;
    }

  if (CONSP (obj))
    obj = pure_cons (XCAR (obj), XCDR (obj));
  else if (FLOATP (obj))
    obj = make_pure_float (XFLOAT_DATA (obj));
  else if (STRINGP (obj))
    obj = make_pure_string (SSDATA (obj), SCHARS (obj),
			    SBYTES (obj),
			    STRING_MULTIBYTE (obj));
  else if (HASH_TABLE_P (obj))
    {
      struct Lisp_Hash_Table *table = XHASH_TABLE (obj);
      /* Do not purify hash tables which haven't been defined with
         :purecopy as non-nil or are weak - they aren't guaranteed to
         not change.  */
      if (! NILP (table->weak) || !table->purecopy)
        {
          /* Instead, add the hash table to the list of pinned objects,
             so that it will be marked during GC.  */
          struct pinned_object *o = xmalloc (sizeof *o);
          o->object = obj;
          o->next = pinned_objects;
          pinned_objects = o;
          return obj; /* Don't hash cons it.  */
        }

      struct Lisp_Hash_Table *h = purecopy_hash_table (table);
      XSET_HASH_TABLE (obj, h);
    }
  else if (COMPILEDP (obj) || VECTORP (obj) || RECORDP (obj))
    {
      struct Lisp_Vector *objp = XVECTOR (obj);
      ptrdiff_t nbytes = vector_nbytes (objp);
      struct Lisp_Vector *vec = pure_alloc (nbytes, 0);
      register ptrdiff_t i;
      ptrdiff_t size = ASIZE (obj);
      if (size & PSEUDOVECTOR_FLAG)
	size &= PSEUDOVECTOR_SIZE_MASK;
      memcpy (vec, objp, nbytes);
      for (i = 0; i < size; i++)
	vec->contents[i] = purecopy (vec->contents[i]);
      /* Byte code strings must be pinned.  */
      if (COMPILEDP (obj) && size >= 2 && STRINGP (vec->contents[1])
	  && !STRING_MULTIBYTE (vec->contents[1]))
	pin_string (vec->contents[1]);
      XSETVECTOR (obj, vec);
    }
  else if (SYMBOLP (obj))
    {
      if (! XSYMBOL (obj)->u.s.pinned && ! c_symbol_p (XSYMBOL (obj)))
	{ /* We can't purify them, but they appear in many pure objects.
	     Mark them as `pinned' so we know to mark them at every GC cycle.  */
	  XSYMBOL (obj)->u.s.pinned = true;
	  symbol_block_pinned = symbol_block;
	}
      /* Don't hash-cons it.  */
      return obj;
    }
  else if (BIGNUMP (obj))
    obj = make_pure_bignum (obj);
  else
    {
      AUTO_STRING (fmt, "Don't know how to purify: %S");
      Fsignal (Qerror, list1 (CALLN (Fformat, fmt, obj)));
    }

  if (! NILP (Vloadup_pure_table)) /* Hash consing.  */
    Fputhash (obj, obj, Vloadup_pure_table);

  return obj;
}



/* Put an entry in staticvec, pointing at the variable with address
   VARADDRESS.  */

void
staticpro (Lisp_Object const *varaddress)
{
  for (int i = 0; i < staticidx; i++)
    eassert (staticvec[i] != varaddress);
  if (staticidx >= NSTATICS)
    fatal ("NSTATICS too small; try increasing and recompiling Emacs.");
  staticvec[staticidx++] = varaddress;
}

static void
allow_garbage_collection (void)
{
  gc_inhibited = false;
}

specpdl_ref
inhibit_garbage_collection (void)
{
  specpdl_ref count = SPECPDL_INDEX ();
  record_unwind_protect_void (allow_garbage_collection);
  gc_inhibited = true;
  return count;
}

/* Calculate total bytes of live objects.  */

static size_t
total_bytes_of_live_objects (void)
{
  return gcstat.total_conses * sizeof (struct Lisp_Cons)
    + gcstat.total_symbols * sizeof (struct Lisp_Symbol)
    + gcstat.total_string_bytes
    + gcstat.total_vector_slots * word_size
    + gcstat.total_floats * sizeof (struct Lisp_Float)
    + gcstat.total_intervals * sizeof (struct interval)
    + gcstat.total_strings * sizeof (struct Lisp_String);
}

#ifdef HAVE_WINDOW_SYSTEM

/* Remove unmarked font-spec and font-entity objects from ENTRY, which is
   (DRIVER-TYPE NUM-FRAMES FONT-CACHE-DATA ...), and return changed entry.  */

static Lisp_Object
compact_font_cache_entry (Lisp_Object entry)
{
  Lisp_Object tail, *prev = &entry;

  for (tail = entry; CONSP (tail); tail = XCDR (tail))
    {
      bool drop = 0;
      Lisp_Object obj = XCAR (tail);

      /* Consider OBJ if it is (font-spec . [font-entity font-entity ...]).  */
      if (CONSP (obj)
	  && GC_FONT_SPEC_P (XCAR (obj))
	  && ! vectorlike_marked_p (&GC_XFONT_SPEC (XCAR (obj))->header)
	  && VECTORP (XCDR (obj)))
	{
	  ptrdiff_t i, size = ASIZE (XCDR (obj));
	  Lisp_Object obj_cdr = XCDR (obj);

	  /* If font-spec is not marked, most likely all font-entities
	     are not marked too.  But we must be sure that nothing is
	     marked within OBJ before we really drop it.  */
	  for (i = 0; i < size; i++)
            {
              Lisp_Object objlist;

              if (vectorlike_marked_p (
                    &GC_XFONT_ENTITY (AREF (obj_cdr, i))->header))
                break;

              objlist = AREF (AREF (obj_cdr, i), FONT_OBJLIST_INDEX);
              for (; CONSP (objlist); objlist = XCDR (objlist))
                {
                  Lisp_Object val = XCAR (objlist);
                  struct font *font = GC_XFONT_OBJECT (val);

                  if (! NILP (AREF (val, FONT_TYPE_INDEX))
                      && vectorlike_marked_p (&font->header))
                    break;
                }
              if (CONSP (objlist))
		{
		  /* Found a marked font, bail out.  */
		  break;
		}
            }

	  if (i == size)
	    {
	      /* No marked fonts were found, so this entire font
		 entity can be dropped.  */
	      drop = 1;
	    }
	}
      if (drop)
	*prev = XCDR (tail);
      else
	prev = xcdr_addr (tail);
    }
  return entry;
}

/* Compact font caches on all terminals and mark
   everything which is still here after compaction.  */

static void
compact_font_caches (void)
{
  struct terminal *t;

  for (t = terminal_list; t; t = t->next_terminal)
    {
      Lisp_Object cache = TERMINAL_FONT_CACHE (t);
      /* Inhibit compacting the caches if the user so wishes.  Some of
	 the users don't mind a larger memory footprint, but do mind
	 slower redisplay.  */
      if (!inhibit_compacting_font_caches
	  && CONSP (cache))
	{
	  Lisp_Object entry;

	  for (entry = XCDR (cache); CONSP (entry); entry = XCDR (entry))
	    XSETCAR (entry, compact_font_cache_entry (XCAR (entry)));
	}
      mark_object (&cache);
    }
}

#else /* not HAVE_WINDOW_SYSTEM */

#define compact_font_caches() (void)(0)

#endif /* HAVE_WINDOW_SYSTEM */

/* Remove (MARKER . DATA) entries with unmarked MARKER
   from buffer undo LIST and return changed list.  */

static Lisp_Object
compact_undo_list (Lisp_Object list)
{
  Lisp_Object tail, *prev = &list;

  for (tail = list; CONSP (tail); tail = XCDR (tail))
    {
      if (CONSP (XCAR (tail))
	  && MARKERP (XCAR (XCAR (tail)))
	  && !vectorlike_marked_p (&XMARKER (XCAR (XCAR (tail)))->header))
	*prev = XCDR (tail);
      else
	prev = xcdr_addr (tail);
    }
  return list;
}

static void
mark_pinned_objects (void)
{
  for (struct pinned_object *pobj = pinned_objects; pobj; pobj = pobj->next)
    mark_object (&pobj->object);
}

static void
mark_pinned_symbols (void)
{
  struct symbol_block *sblk;
  int lim = (symbol_block_pinned == symbol_block
	     ? symbol_block_index : BLOCK_NSYMBOLS);

  for (sblk = symbol_block_pinned; sblk; sblk = sblk->next)
    {
      struct Lisp_Symbol *sym = sblk->symbols, *end = sym + lim;
      for (; sym < end; ++sym)
	if (sym->u.s.pinned)
	  mark_automatic_object (make_lisp_ptr (sym, Lisp_Symbol));

      lim = BLOCK_NSYMBOLS;
    }
}

static void
mark_most_objects (void)
{
  struct Lisp_Vector *vbuffer_slot_defaults =
    (struct Lisp_Vector *) &buffer_slot_defaults;
  struct Lisp_Vector *vbuffer_slot_symbols =
    (struct Lisp_Vector *) &buffer_slot_symbols;

  for (int i = 0; i < BUFFER_LISP_SIZE; ++i)
    {
      mark_object (&vbuffer_slot_defaults->contents[i]);
      mark_object (&vbuffer_slot_symbols->contents[i]);
    }

  for (int i = 0; i < ARRAYELTS (lispsym); ++i)
    mark_automatic_object (builtin_lisp_symbol (i));

  // defvar_lisp calls staticpro.
  for (int i = 0; i < staticidx; ++i)
    mark_object ((Lisp_Object *)staticvec[i]);
}

/* List of weak hash tables we found during marking the Lisp heap.
   NULL on entry to garbage_collect and after it returns.  */
static struct Lisp_Hash_Table *weak_hash_tables;

static void
mark_and_sweep_weak_table_contents (void)
{
  /* Mark all keys and values that are in use.  Keep on marking until
     there is no more change.  This is necessary for cases like
     value-weak table A containing an entry X -> Y, where Y is used in a
     key-weak table B, Z -> Y.  If B comes after A in the list of weak
     tables, X -> Y might be removed from A, although when looking at B
     one finds that it shouldn't.  */
  for (bool marked = true; marked; )
    {
      marked = false;
      for (struct Lisp_Hash_Table *h = weak_hash_tables;
	   h != NULL;
	   h = h->next_weak)
        marked |= sweep_weak_table (h, false);
    }

  /* Remove hash table entries that aren't used.  */
  while (weak_hash_tables)
    {
      struct Lisp_Hash_Table *h = weak_hash_tables;
      weak_hash_tables = h->next_weak;
      h->next_weak = NULL;
      sweep_weak_table (h, true);
    }
}

/* The looser of the threshold and percentage constraints prevails.  */
static void
update_bytes_between_gc (void)
{
  bytes_between_gc = gc_cons_threshold;
  if (FLOATP (Vgc_cons_percentage))
    bytes_between_gc = max (bytes_between_gc,
			    XFLOAT_DATA (Vgc_cons_percentage) *
			    total_bytes_of_live_objects ());
}

/* Immediately adjust bytes_between_gc for changes to
   gc-cons-threshold.  */
static Lisp_Object
watch_gc_cons_threshold (Lisp_Object symbol, Lisp_Object newval,
			 Lisp_Object operation, Lisp_Object where)
{
  if (INTEGERP (newval))
    {
      intmax_t threshold;
      if (integer_to_intmax (newval, &threshold))
	{
	  gc_cons_threshold = max (threshold, GC_DEFAULT_THRESHOLD >> 3);
	  update_bytes_between_gc ();
	}
    }
  return Qnil;
}

/* Immediately adjust bytes_between_gc for changes to
   gc-cons-percentage.  */
static Lisp_Object
watch_gc_cons_percentage (Lisp_Object symbol, Lisp_Object newval,
			  Lisp_Object operation, Lisp_Object where)
{
  if (FLOATP (newval))
    {
      Vgc_cons_percentage = newval;
      update_bytes_between_gc ();
    }
  return Qnil;
}

DEFUN ("garbage-collect", Fgarbage_collect, Sgarbage_collect, 0, 0, "",
       doc: /* Reclaim storage for no longer referenced objects.
For further details, see Info node `(elisp)Garbage Collection'.  */)
  (void)
{
  garbage_collect ();
  return Fgc_counts ();
}

DEFUN ("gc-counts", Fgc_counts, Sgc_counts, 0, 0, 0,
       doc: /* Return a list of entries of the form (NAME SIZE USED FREE), where:
- NAME is the Lisp data type, e.g., "conses".
- SIZE is per-object bytes.
- USED is the live count.
- FREE is the free-list count, i.e., reclaimed and redeployable objects.
*/)
  (void)
{
  Lisp_Object total[] = {
    list4 (Qconses, make_fixnum (sizeof (struct Lisp_Cons)),
	   make_int (gcstat.total_conses),
	   make_int (gcstat.total_free_conses)),
    list4 (Qsymbols, make_fixnum (sizeof (struct Lisp_Symbol)),
	   make_int (gcstat.total_symbols),
	   make_int (gcstat.total_free_symbols)),
    list4 (Qstrings, make_fixnum (sizeof (struct Lisp_String)),
	   make_int (gcstat.total_strings),
	   make_int (gcstat.total_free_strings)),
    list3 (Qstring_bytes, make_fixnum (1),
	   make_int (gcstat.total_string_bytes)),
    list3 (Qvectors,
	   make_fixnum (header_size + sizeof (Lisp_Object)),
	   make_int (gcstat.total_vectors)),
    list4 (Qvector_slots, make_fixnum (word_size),
	   make_int (gcstat.total_vector_slots),
	   make_int (gcstat.total_free_vector_slots)),
    list4 (Qfloats, make_fixnum (sizeof (struct Lisp_Float)),
	   make_int (gcstat.total_floats),
	   make_int (gcstat.total_free_floats)),
    list4 (Qintervals, make_fixnum (sizeof (struct interval)),
	   make_int (gcstat.total_intervals),
	   make_int (gcstat.total_free_intervals)),
    list3 (Qbuffers, make_fixnum (sizeof (struct buffer)),
	   make_int (gcstat.total_buffers)),
  };
  return CALLMANY (Flist, total);
}

DEFUN ("garbage-collect-maybe", Fgarbage_collect_maybe,
Sgarbage_collect_maybe, 1, 1, 0,
       doc: /* Call `garbage-collect' if enough allocation happened.
FACTOR determines what "enough" means here:
If FACTOR is a positive number N, it means to run GC if more than
1/Nth of the allocations needed to trigger automatic allocation took
place.
Therefore, as N gets higher, this is more likely to perform a GC.
Returns non-nil if GC happened, and nil otherwise.  */)
  (Lisp_Object factor)
{
  CHECK_FIXNAT (factor);
  EMACS_INT fact = XFIXNAT (factor);

  if (fact >= 1 && bytes_since_gc > bytes_between_gc / fact)
    {
      garbage_collect ();
      return Qt;
    }
  return Qnil;
}

/* Mark Lisp objects in glyph matrix MATRIX.  Currently the
   only interesting objects referenced from glyphs are strings.  */

static void
mark_glyph_matrix (struct glyph_matrix *matrix)
{
  struct glyph_row *row = matrix->rows;
  struct glyph_row *end = row + matrix->nrows;

  for (; row < end; ++row)
    if (row->enabled_p)
      {
	int area;
	for (area = LEFT_MARGIN_AREA; area < LAST_AREA; ++area)
	  {
	    struct glyph *glyph = row->glyphs[area];
	    struct glyph *end_glyph = glyph + row->used[area];

	    for (; glyph < end_glyph; ++glyph)
	      if (STRINGP (glyph->object)
		  && ! string_marked_p (XSTRING (glyph->object)))
		mark_object (&glyph->object);
	  }
      }
}

/* Whether to remember a few of the last marked values for debugging.  */
#define GC_REMEMBER_LAST_MARKED 0

#if GC_REMEMBER_LAST_MARKED
enum { LAST_MARKED_SIZE = 1 << 9 }; /* Must be a power of 2.  */
Lisp_Object last_marked[LAST_MARKED_SIZE] EXTERNALLY_VISIBLE;
static int last_marked_index;
#endif

/* Whether to enable the mark_object_loop_halt debugging feature.  */
#define GC_CDR_COUNT 0

#if GC_CDR_COUNT
/* For debugging--call abort when we cdr down this many
   links of a list, in mark_object.  In debugging,
   the call to abort will hit a breakpoint.
   Normally this is zero and the check never goes off.  */
ptrdiff_t mark_object_loop_halt EXTERNALLY_VISIBLE;
#endif

static void
mark_vectorlike (union vectorlike_header *header)
{
  struct Lisp_Vector *ptr = (struct Lisp_Vector *) header;
  ptrdiff_t size = ptr->header.size;

  if (size & PSEUDOVECTOR_FLAG)
    size &= PSEUDOVECTOR_SIZE_MASK;

  eassert (! vectorlike_marked_p (header));
  set_vectorlike_marked (header);
  mark_objects (ptr->contents, size);
}

/* Like mark_vectorlike but optimized for char-tables (and
   sub-char-tables) assuming that the contents are mostly integers or
   symbols.  */

static void
mark_char_table (struct Lisp_Vector *ptr, enum pvec_type pvectype)
{
  set_vector_marked (ptr);
  for (int size = ptr->header.size & PSEUDOVECTOR_SIZE_MASK,
	 /* Consult Lisp_Sub_Char_Table layout before changing this.  */
	 i = (pvectype == PVEC_SUB_CHAR_TABLE ? SUB_CHAR_TABLE_OFFSET : 0);
       i < size;
       ++i)
    {
      Lisp_Object *val = &ptr->contents[i];
      if (! FIXNUMP (*val) &&
	  (! SYMBOLP (*val) || ! symbol_marked_p (XSYMBOL (*val))))
	{
	  if (SUB_CHAR_TABLE_P (*val))
	    {
	      if (! vector_marked_p (XVECTOR (*val)))
		mark_char_table (XVECTOR (*val), PVEC_SUB_CHAR_TABLE);
	    }
	  else
	    mark_object (val);
	}
    }
}

/* Mark the chain of overlays starting at PTR.  */

static void
mark_overlay (struct Lisp_Overlay *ov)
{
  /* We don't mark the `itree_node` object, because it is managed manually
     rather than by the GC.  */
  eassert (EQ (ov->interval->data, make_lisp_ptr (ov, Lisp_Vectorlike)));
  set_vectorlike_marked (&ov->header);
  mark_object (&ov->plist);
}

/* Mark the overlay subtree rooted at NODE.  */

static void
mark_overlays (struct itree_node *node)
{
  if (node == NULL)
    return;
  mark_object (&node->data);
  mark_overlays (node->left);
  mark_overlays (node->right);
}

/* Mark Lisp_Objects and special pointers in BUFFER.  */

static void
mark_buffer (struct buffer *buffer)
{
  /* This is handled much like other pseudovectors...  */
  mark_vectorlike (&buffer->header);

  /* ...but there are some buffer-specific things.  */

  mark_interval_tree (&buffer->text->intervals);

  /* For now, we just don't mark the undo_list.  It's done later in
     a special way just before the sweep phase, and after stripping
     some of its elements that are not needed any more.
     Note: this later processing is only done for live buffers, so
     for dead buffers, the undo_list should be nil (set by Fkill_buffer),
     but just to be on the safe side, we mark it here.  */
  if (! BUFFER_LIVE_P (buffer))
      mark_object (&BVAR (buffer, undo_list));

  if (!itree_empty_p (buffer->overlays))
    mark_overlays (buffer->overlays->root);

  /* If this is an indirect buffer, mark its base buffer.  */
  if (buffer->base_buffer &&
      !vectorlike_marked_p (&buffer->base_buffer->header))
    mark_buffer (buffer->base_buffer);
}

/* Mark Lisp faces in the face cache C.  */

static void
mark_face_cache (struct face_cache *c)
{
  if (c)
    {
      for (int i = 0; i < c->used; i++)
	{
	  struct face *face = FACE_FROM_ID_OR_NULL (c->f, i);

	  if (face)
	    {
	      if (face->font && !vectorlike_marked_p (&face->font->header))
		mark_vectorlike (&face->font->header);

	      mark_objects (face->lface, LFACE_VECTOR_SIZE);
	    }
	}
    }
}

/* Remove killed buffers or items whose car is a killed buffer from
   LIST, and mark other items.  Return changed LIST, which is marked.  */

static Lisp_Object
mark_discard_killed_buffers (Lisp_Object list)
{
  Lisp_Object tail, *prev = &list;

  for (tail = list; CONSP (tail) && ! cons_marked_p (XCONS (tail));
       tail = XCDR (tail))
    {
      Lisp_Object tem = XCAR (tail);
      if (CONSP (tem))
	tem = XCAR (tem);
      if (BUFFERP (tem) && ! BUFFER_LIVE_P (XBUFFER (tem)))
	*prev = XCDR (tail);
      else
	{
	  set_cons_marked (XCONS (tail));
	  mark_automatic_object (XCAR (tail));
	  prev = xcdr_addr (tail);
	}
    }
  mark_automatic_object (tail);
  return list;
}

static void
mark_frame (struct Lisp_Vector *ptr)
{
  struct frame *f = (struct frame *) ptr;
  mark_vectorlike (&ptr->header);
  mark_face_cache (f->face_cache);
#ifdef HAVE_WINDOW_SYSTEM
  if (FRAME_WINDOW_P (f) && FRAME_OUTPUT_DATA (f))
    {
      struct font *font = FRAME_FONT (f);

      if (font && !vectorlike_marked_p (&font->header))
        mark_vectorlike (&font->header);
    }
#endif
}

static void
mark_window (struct Lisp_Vector *ptr)
{
  struct window *w = (struct window *) ptr;

  mark_vectorlike (&ptr->header);

  /* Marking just window matrices is sufficient since frame matrices
     use the same glyph memory.  */
  if (w->current_matrix)
    {
      mark_glyph_matrix (w->current_matrix);
      mark_glyph_matrix (w->desired_matrix);
    }

  wset_prev_buffers
    (w, mark_discard_killed_buffers (w->prev_buffers));
  wset_next_buffers
    (w, mark_discard_killed_buffers (w->next_buffers));
}

/* Entry of the mark stack.  */
struct mark_entry
{
  ptrdiff_t n;
  Lisp_Object *values;
};

/* This stack is used during marking for traversing data structures without
   using C recursion.  */
struct mark_stack
{
  struct mark_entry *stack;	/* base of stack */
  ptrdiff_t size;		/* allocated size in entries */
  ptrdiff_t sp;			/* current number of entries */
};

static struct mark_stack mark_stk = {NULL, 0, 0};

static inline bool
mark_stack_empty_p (void)
{
  return mark_stk.sp <= 0;
}

/* Pop and return a value from the mark stack (which must be nonempty).  */
static inline Lisp_Object *
mark_stack_pop (void)
{
  Lisp_Object *ret;
  struct mark_entry *entry;
  eassume (! mark_stack_empty_p ());

  entry = &mark_stk.stack[mark_stk.sp - 1];
  eassert (entry->n > 0);
  if (--entry->n == 0)
    --mark_stk.sp;
  ret = entry->values++;
  return ret;
}

static void
grow_mark_stack (void)
{
  struct mark_stack *ms = &mark_stk;
  eassert (ms->sp == ms->size);
  ptrdiff_t min_incr = ms->sp == 0 ? 8192 : 1;
  ms->stack = xpalloc (ms->stack, &ms->size, min_incr, -1, sizeof *ms->stack);
  eassert (ms->sp < ms->size);
}

static inline void
mark_stack_push_n (Lisp_Object *values, ptrdiff_t n)
{
  eassert (n >= 0);
  if (n > 0)
    {
      if (mark_stk.sp >= mark_stk.size)
	grow_mark_stack ();
      mark_stk.stack[mark_stk.sp++] = (struct mark_entry)
	{
	  .n = n,
	  .values = values,
	};
    }
}

static inline void
mark_stack_push (Lisp_Object *value)
{
  return mark_stack_push_n (value, 1);
}

/* Subroutine of Fgarbage_collect that does most of the work.  */
void
garbage_collect (void)
{
  static struct timespec gc_elapsed = { 0, 0 };
  Lisp_Object tail, buffer;
  bool message_p = false;
  specpdl_ref count = SPECPDL_INDEX ();
  struct timespec start;

  eassert (weak_hash_tables == NULL);

  if (gc_inhibited || gc_in_progress)
    return;

  block_input ();

  gc_in_progress = true;

  eassert (mark_stack_empty_p ());

  /* Show up in profiler.  */
  record_in_backtrace (QAutomatic_GC, 0, 0);

  /* Do this early in case user quits.  */
  FOR_EACH_LIVE_BUFFER (tail, buffer)
    compact_buffer (XBUFFER (buffer));

  size_t tot_before = (profiler_memory_running
		       ? total_bytes_of_live_objects ()
		       : (size_t) -1);

  start = current_timespec ();

  /* Restore what's currently displayed in the echo area.  */
  if (NILP (Vmemory_full))
    {
      message_p = push_message ();
      record_unwind_protect_void (pop_message_unwind);
    }

  if (garbage_collection_messages)
    message1_nolog ("Garbage collecting...");

  shrink_regexp_cache ();

  mark_most_objects ();
  mark_pinned_objects ();
  mark_pinned_symbols ();
  mark_lread ();
  mark_terminals ();
  mark_kboards ();
  mark_threads ();

#ifdef HAVE_PGTK
  mark_pgtkterm ();
#endif

#ifdef USE_GTK
  xg_mark_data ();
#endif

#ifdef HAVE_HAIKU
  mark_haiku_display ();
#endif

#ifdef HAVE_WINDOW_SYSTEM
  mark_fringe_data ();
#endif

#ifdef HAVE_X_WINDOWS
  mark_xterm ();
  mark_xselect ();
#endif

  /* Everything is now marked, except for font caches, undo lists, and
     finalizers.  The first two admit compaction before marking.
     All finalizers, even unmarked ones, need to run after sweep,
     so survive the unmarked ones in doomed_finalizers.  */

  compact_font_caches ();

  FOR_EACH_LIVE_BUFFER (tail, buffer)
    {
      struct buffer *b = XBUFFER (buffer);
      if (! EQ (BVAR (b, undo_list), Qt))
	bset_undo_list (b, compact_undo_list (BVAR (b, undo_list)));
      mark_object (&BVAR (b, undo_list));
    }

  queue_doomed_finalizers (&doomed_finalizers, &finalizers);
  mark_finalizer_list (&doomed_finalizers);

  /* Must happen after all other marking and before gc_sweep.  */
  mark_and_sweep_weak_table_contents ();
  eassert (weak_hash_tables == NULL);

  eassert (mark_stack_empty_p ());

  gc_sweep ();

  unmark_main_thread ();

  bytes_since_gc = 0;

  update_bytes_between_gc ();

  gc_in_progress = false;

  /* Unblock as late as possible since it could signal (Bug#43389).  */
  unblock_input ();

  if (garbage_collection_messages && NILP (Vmemory_full))
    {
      if (message_p || minibuf_level > 0)
	restore_message ();
      else
	message1_nolog ("Garbage collecting...done");
    }

  unbind_to (count, Qnil);

  /* GC is complete: now we can run our finalizer callbacks.  */
  run_finalizers (&doomed_finalizers);

  gc_elapsed = timespec_add (gc_elapsed,
			     timespec_sub (current_timespec (), start));
  Vgc_elapsed = make_float (timespectod (gc_elapsed));
  gcs_done++;

  /* Collect profiling data.  */
  if (tot_before != (size_t) -1)
    {
      size_t tot_after = total_bytes_of_live_objects ();
      if (tot_after < tot_before)
	malloc_probe (min (tot_before - tot_after, SIZE_MAX));
    }

  if (!NILP (Vpost_gc_hook))
    {
      specpdl_ref gc_count = inhibit_garbage_collection ();
      safe_run_hooks (Qpost_gc_hook);
      unbind_to (gc_count, Qnil);
    }
}

static void
gc_process_string (Lisp_Object *objp)
{
  struct Lisp_String *s = XSTRING (*objp);
  void *forwarded = mgc_fwd_xpntr (s);
  if (forwarded)
    {
      XSETSTRING (*objp, forwarded);
      eassert (! XSTRING_MARKED_P (s));
    }
  else if (mgc_xpntr_p (s))
    {
      /* Do not use string_(set|get)_intervals here.  */
      XSETSTRING (*objp, mgc_flip_xpntr (s, Space_String));
      forwarded = mgc_fwd_xpntr (s);
      struct Lisp_String *s1 = (struct Lisp_String *) forwarded;
      eassert ((void *) XSTRING (*objp) == (void *) s1);
      SDATA_OF_LISP_STRING (s1)->string = s1;
      s1->u.s.intervals = balance_intervals (s1->u.s.intervals);
      mark_interval_tree (&s1->u.s.intervals);
    }
  else if (! string_marked_p (s))
    {
      set_string_marked (s);
      mark_interval_tree (&s->u.s.intervals);
    }
}

/* Mark the MARK_STK above BASE_SP.

   Until commit 7a8798d, recursively calling mark_object() could
   easily overwhelm the call stack, which MARK_STK deftly circumvents.
   However, we still recursively mark_object() less common Lisp types
   like pseudovectors whose object depths presumably wouldn't trigger
   our pre-7a8798d problems.  */

static void
process_mark_stack (ptrdiff_t base_sp)
{
#if GC_CHECK_MARKED_OBJECTS
  struct mem_node *m = NULL;
#endif
#if GC_CDR_COUNT
  ptrdiff_t cdr_count = 0;
#endif

  eassume (mark_stk.sp >= base_sp && base_sp >= 0);

  while (mark_stk.sp > base_sp)
    {
      Lisp_Object *objp = mark_stack_pop ();

      void *xpntr = XPNTR (*objp);
      if (PURE_P (xpntr))
	continue;

#if GC_REMEMBER_LAST_MARKED
      last_marked[last_marked_index++] = *objp;
      last_marked_index &= LAST_MARKED_SIZE - 1;
#endif

#if GC_CHECK_MARKED_OBJECTS

      /* Under ENABLE_CHECKING, ensure OBJ's xpntr, e.g., struct
         Lisp_Symbol *, points to a block previously registered with
         MEM_ROOT via lisp_malloc().  */
#define CHECK_ALLOCATED()				\
      do {						\
	if (pdumper_object_p (xpntr))			\
	  {						\
	    if (! pdumper_object_p_precise (xpntr))	\
	      emacs_abort ();				\
	    break;					\
	  }						\
	if (mgc_fwd_xpntr (xpntr)			\
	    || mgc_xpntr_p (xpntr))			\
	  break;					\
	m = mem_find (xpntr);				\
	if (m == mem_nil)				\
	  emacs_abort ();				\
      } while (0)

      /* Under ENABLE_CHECKING, ensure OBJ's xpntr, e.g., struct
         Lisp_Symbol *, points within a block of the appropriate
         mem_type (a struct Lisp_String should come from a
         MEM_TYPE_STRING block), and is also not a free-list cell, as
         determined by argument function LIVEP.  */
#define CHECK_LIVE(LIVEP, MEM_TYPE)				\
      do {							\
	if (pdumper_object_p (xpntr))				\
	  break;						\
	if (mgc_fwd_xpntr (xpntr)				\
	    || mgc_xpntr_p (xpntr))				\
	  break;						\
	if (! (m->type == MEM_TYPE && LIVEP (m, xpntr)))	\
	  emacs_abort ();					\
      } while (0)

      /* Check both of the above conditions, for non-symbols.  */
#define CHECK_ALLOCATED_AND_LIVE(LIVEP, MEM_TYPE)	\
      do {						\
	CHECK_ALLOCATED ();				\
	CHECK_LIVE (LIVEP, MEM_TYPE);			\
      } while (false)

      /* Check both of the above conditions, for symbols.  */
#define CHECK_ALLOCATED_AND_LIVE_SYMBOL()			\
      do {							\
	if (! c_symbol_p (ptr))					\
	  {							\
	    CHECK_ALLOCATED ();					\
	    CHECK_LIVE (live_symbol_p, MEM_TYPE_SYMBOL);	\
	  }							\
	eassert (valid_lisp_object_p (ptr->u.s.function));	\
      } while (false)

#else /* not GC_CHECK_MARKED_OBJECTS */

#define CHECK_ALLOCATED_AND_LIVE(LIVEP, MEM_TYPE)	((void) 0)
#define CHECK_ALLOCATED_AND_LIVE_SYMBOL()		((void) 0)

#endif /* not GC_CHECK_MARKED_OBJECTS */

      switch (XTYPE (*objp))
	{
	case Lisp_String:
	  CHECK_ALLOCATED_AND_LIVE (live_string_p, MEM_TYPE_STRING);
	  gc_process_string (objp);
	  break;

	case Lisp_Vectorlike:
	  {
	    struct Lisp_Vector *ptr = XVECTOR (*objp);
	    void *forwarded = mgc_fwd_xpntr (ptr);
	    if (forwarded)
	      {
		XSETVECTOR (*objp, forwarded);
		eassert (! XVECTOR_MARKED_P (ptr));
	      }
	    else if (mgc_xpntr_p (ptr))
	      {
		XSETVECTOR (*objp, mgc_flip_xpntr (ptr, Space_Vectorlike));
		ptr = XVECTOR (*objp);
		ptrdiff_t size = ptr->header.size;
		if (size & PSEUDOVECTOR_FLAG)
		  size &= PSEUDOVECTOR_SIZE_MASK;
		mark_stack_push_n (ptr->contents, size);
	      }
	    else if (! vector_marked_p (ptr))
	      {
#ifdef GC_CHECK_MARKED_OBJECTS
		if (! pdumper_object_p (xpntr)
		    && ! SUBRP (*objp)
		    && ! main_thread_p (xpntr))
		  {
		    m = mem_find (xpntr);
		    if (m == mem_nil)
		      emacs_abort ();
		    if (m->type == MEM_TYPE_VECTORLIKE)
		      CHECK_LIVE (live_large_vector_p, MEM_TYPE_VECTORLIKE);
		    else
		      CHECK_LIVE (live_small_vector_p, MEM_TYPE_VBLOCK);
		  }
#endif

		switch (PVTYPE (ptr))
		  {
		  case PVEC_BUFFER:
		    mark_buffer ((struct buffer *) ptr);
		    break;

		  case PVEC_FRAME:
		    mark_frame (ptr);
		    break;

		  case PVEC_WINDOW:
		    mark_window (ptr);
		    break;

		  case PVEC_HASH_TABLE:
		    {
		      struct Lisp_Hash_Table *h = (struct Lisp_Hash_Table *)ptr;
		      ptrdiff_t size = ptr->header.size & PSEUDOVECTOR_SIZE_MASK;
		      set_vector_marked (ptr);
		      mark_stack_push_n (ptr->contents, size);
		      mark_stack_push (&h->test.name);
		      mark_stack_push (&h->test.user_hash_function);
		      mark_stack_push (&h->test.user_cmp_function);
		      if (NILP (h->weak))
			mark_stack_push (&h->key_and_value);
		      else
			{
			  /* A weak table marks only the vector, not
			     its contents.  */
			  eassert (h->next_weak == NULL);
			  h->next_weak = weak_hash_tables;
			  weak_hash_tables = h;
			  set_vector_marked (XVECTOR (h->key_and_value));
			}
		      break;
		    }

		  case PVEC_CHAR_TABLE:
		  case PVEC_SUB_CHAR_TABLE:
		    mark_char_table (ptr, PVTYPE (ptr));
		    break;

		  case PVEC_BOOL_VECTOR:
		    /* Can't be dumped bool vector since they're
		       always marked (they're in the old section
		       and don't have mark bits), and we're in a
		       ! vector_marked_p() block */
		    eassert (! vector_marked_p (ptr)
			     && ! pdumper_object_p (ptr));
		    set_vector_marked (ptr);
		    break;

		  case PVEC_OVERLAY:
		    mark_overlay (XOVERLAY (*objp));
		    break;

		  case PVEC_SUBR:
#ifdef HAVE_NATIVE_COMP
		    if (SUBR_NATIVE_COMPILEDP (*objp))
		      {
			set_vector_marked (ptr);
			struct Lisp_Subr *subr = XSUBR (*objp);
			mark_stack_push (&subr->intspec.native);
			mark_stack_push (&subr->command_modes);
			mark_stack_push (&subr->native_comp_u);
			mark_stack_push (&subr->lambda_list);
			mark_stack_push (&subr->type);
		      }
#endif
		    break;

		  case PVEC_FREE:
		    emacs_abort ();

		  default:
		    {
		      /* Same as mark_vectorlike() except stack push
			 versus recursive call to mark_objects().  */
		      ptrdiff_t size = ptr->header.size;
		      if (size & PSEUDOVECTOR_FLAG)
			size &= PSEUDOVECTOR_SIZE_MASK;
		      set_vector_marked (ptr);
		      mark_stack_push_n (ptr->contents, size);
		    }
		    break;
		  }
	      }
	  }
	  break;

	case Lisp_Symbol:
	  {
	    struct Lisp_Symbol *ptr = XSYMBOL (*objp);
	    if (mgc_xpntr_p (ptr))
	      {
		void *forwarded = mgc_fwd_xpntr (ptr);
                if (forwarded)
                  {
                    XSETSYMBOL (*objp, forwarded);
                    eassert (! symbol_marked_p (ptr));
                    break; /* !!! */
                  }
                XSETSYMBOL (*objp, mgc_flip_xpntr (ptr, Space_Symbol));
		ptr = XSYMBOL (*objp);
	      }
	    else
	      {
		if (symbol_marked_p (ptr))
		  break; /* !!! */
		CHECK_ALLOCATED_AND_LIVE_SYMBOL ();
		set_symbol_marked (ptr);
	      }
	    mark_stack_push (&ptr->u.s.function);
	    mark_stack_push (&ptr->u.s.plist);
	    switch (ptr->u.s.redirect)
	      {
	      case SYMBOL_PLAINVAL:
		mark_stack_push (&ptr->u.s.val.value);
		break;
	      case SYMBOL_VARALIAS:
		mark_automatic_object (make_lisp_ptr (SYMBOL_ALIAS (ptr),
						      Lisp_Symbol));
		break;
	      case SYMBOL_LOCALIZED:
		{
		  struct Lisp_Buffer_Local_Value *blv = SYMBOL_BLV (ptr);
		  /* If the value is set up for a killed buffer
		     restore its global binding.  */
		  if (BUFFERP (blv->where)
		      && ! BUFFER_LIVE_P (XBUFFER (blv->where)))
		    symval_restore_default (ptr);
		  mark_stack_push (&blv->where);
		  mark_stack_push (&blv->valcell);
		  mark_stack_push (&blv->defcell);
		}
		break;
	      case SYMBOL_FORWARDED:
		/* If the value is forwarded to a buffer or keyboard field,
		   these are marked when we see the corresponding object.
		   And if it's forwarded to a C variable, either it's not
		   a Lisp_Object var, or it's staticpro'd already.  */
		break;
	      default:
		emacs_abort ();
		break;
	      }

	    if (! PURE_P (XSTRING (ptr->u.s.name)))
	      gc_process_string (&ptr->u.s.name);

	    if (ptr->u.s.next)
	      mark_automatic_object (make_lisp_ptr (ptr->u.s.next, Lisp_Symbol));
	  }
	  break;

	case Lisp_Cons:
	  {
	    struct Lisp_Cons *ptr = XCONS (*objp);

	    if (mgc_xpntr_p (ptr))
	      {
		void *forwarded = mgc_fwd_xpntr (ptr);
                if (forwarded)
                  {
                    XSETCONS (*objp, forwarded);
                    eassert (! cons_marked_p (ptr));
                    break; /* !!! */
                  }
                XSETCONS (*objp, mgc_flip_xpntr (ptr, Space_Cons));
		ptr = XCONS (*objp);
	      }
	    else
	      {
		if (cons_marked_p (ptr))
		  break; /* !!! */
		CHECK_ALLOCATED_AND_LIVE (live_cons_p, MEM_TYPE_CONS);
		set_cons_marked (ptr);
	      }

	    /* Put cdr, then car onto stack.  */
	    if (! NILP (ptr->u.s.u.cdr))
	      {
		mark_stack_push (&ptr->u.s.u.cdr);
#if GC_CDR_COUNT
		if (++cdr_count >= mark_object_loop_halt)
		  emacs_abort ();
#endif
	      }
	    mark_stack_push (&ptr->u.s.car);
	  }
	  break;

	case Lisp_Float:
	  {
	    struct Lisp_Float *ptr = XFLOAT (*objp);
	    if (pdumper_object_p (ptr))
	      /* pdumper floats are "cold" and lack mark bits.  */
	      eassert (pdumper_cold_object_p (ptr));
	    else if (mgc_xpntr_p (ptr))
	      {
		void *forwarded = mgc_fwd_xpntr (ptr);
                if (forwarded)
                  {
                    XSETFLOAT (*objp, forwarded);
                    eassert (! XFLOAT_MARKED_P (ptr));
                    break; /* !!! */
                  }
                XSETFLOAT (*objp, mgc_flip_xpntr (ptr, Space_Float));
		ptr = XFLOAT (*objp);  /* in case we do more with PTR */
		(void) ptr;
	      }
	    else
	      {
		CHECK_ALLOCATED_AND_LIVE (live_float_p, MEM_TYPE_FLOAT);
		if (! XFLOAT_MARKED_P (ptr))
		  XFLOAT_MARK (ptr);
	      }
	  }
	  break;

	case_Lisp_Int:
	  break;

	default:
	  emacs_abort ();
	}
    }

#undef CHECK_LIVE
#undef CHECK_ALLOCATED
#undef CHECK_ALLOCATED_AND_LIVE
}

void
mark_objects (Lisp_Object *objs, ptrdiff_t n)
{
  ptrdiff_t sp = mark_stk.sp;
  mark_stack_push_n (objs, n);
  process_mark_stack (sp);
}

/* Mark the Lisp pointers in the terminal objects.
   Called by Fgarbage_collect.  */

static void
mark_terminals (void)
{
  for (struct terminal *t = terminal_list;
       t != NULL;
       t = t->next_terminal)
    {
      eassert (t->name != NULL);
#ifdef HAVE_WINDOW_SYSTEM
      mark_image_cache (t->image_cache);
#endif /* HAVE_WINDOW_SYSTEM */
      if (! vectorlike_marked_p (&t->header))
	mark_vectorlike (&t->header);
    }
}

/* Value is non-zero if OBJ will survive the current GC because it's
   either marked or does not need to be marked to survive.  */

bool
survives_gc_p (Lisp_Object obj)
{
  bool survives_p;

  switch (XTYPE (obj))
    {
    case_Lisp_Int:
      survives_p = true;
      break;

    case Lisp_Symbol:
      survives_p = symbol_marked_p (XSYMBOL (obj));
      break;

    case Lisp_String:
      survives_p = string_marked_p (XSTRING (obj));
      break;

    case Lisp_Vectorlike:
      survives_p =
	(SUBRP (obj) && !SUBR_NATIVE_COMPILEDP (obj)) ||
	vector_marked_p (XVECTOR (obj));
      break;

    case Lisp_Cons:
      survives_p = cons_marked_p (XCONS (obj));
      break;

    case Lisp_Float:
      survives_p =
        XFLOAT_MARKED_P (XFLOAT (obj)) ||
        pdumper_object_p (XFLOAT (obj));
      break;

    default:
      emacs_abort ();
    }

  return survives_p || PURE_P (XPNTR (obj));
}

/* Formerly two functions sweep_conses() and sweep_floats() which
   did the same thing modulo epsilon.

   A probably un-portable and certainly incomprehensible foray into
   void-star-star gymnastics.
*/
static void
sweep_void (void **free_list,
	    int block_index,
	    void **current_block,
	    enum Lisp_Type xtype,
	    size_t block_nitems,
	    ptrdiff_t offset_items,
	    ptrdiff_t offset_chain_from_item,
	    ptrdiff_t offset_next,
	    size_t xsize,
	    size_t *tally_used,
	    size_t *tally_free)
{
  size_t cum_free = 0, cum_used = 0;
  int blk_end = block_index;

  eassume (offset_items == 0);
  *free_list = NULL;

  /* NEXT pointers point from CURRENT_BLOCK into the past.  The first
     iteration processes items through the prevailing BLOCK_INDEX.
     Subsequent iterations process whole blocks of BLOCK_NITEMS items.  */
  for (void **prev = current_block, *blk = *prev;
       blk != NULL;
       blk = *prev, blk_end = block_nitems)
    {
      size_t blk_free = 0;
      switch (xtype)
        {
        case Lisp_Float:
          ASAN_UNPOISON_FLOAT_BLOCK ((struct Lisp_Float *) *blk);
          break;
        case Lisp_Cons:
          break;
        default:
          emacs_abort ();
          break;
        }

      /* Currently BLOCK_NITEMS < BITS_PER_BITS_WORD (gcmarkbits needs
	 but one word to describe all items in the block), so the
	 WEND assignment effectively rounds up to 1.  */
      int wend = (blk_end + BITS_PER_BITS_WORD - 1) / BITS_PER_BITS_WORD;
      for (int w = 0; w < wend; ++w)
	for (int start = w * BITS_PER_BITS_WORD, c = start;
	     c < start + min (blk_end - start, BITS_PER_BITS_WORD);
	     ++c)
	  {
	    void *xpntr = (void *) ((uintptr_t) blk + offset_items + c * xsize);
	    bool marked = false;

	    switch (xtype)
	      {
	      case Lisp_Float:
		marked = XFLOAT_MARKED_P (xpntr);
		break;
	      case Lisp_Cons:
		marked = XCONS_MARKED_P (xpntr);
		break;
	      default:
		emacs_abort ();
		break;
	      }

	    if (marked)
	      {
		cum_used++;
		switch (xtype)
		  {
		  case Lisp_Float:
		    XFLOAT_UNMARK (xpntr);
		    break;
		  case Lisp_Cons:
		    XUNMARK_CONS (xpntr);
		    break;
		  default:
		    emacs_abort ();
		    break;
		  }
	      }
	    else
	      {
		blk_free++;

		/* splice RECLAIM into free list. */
		void *reclaim = (void *) ((uintptr_t) blk + offset_items + c * xsize),
		  *reclaim_next = (void *) ((uintptr_t) reclaim + offset_chain_from_item);
		switch (xtype)
		  {
		  case Lisp_Cons:
		    {
		      struct Lisp_Cons *reclaimed_cons
			= (struct Lisp_Cons *) reclaim;
                      ASAN_UNPOISON_CONS (reclaimed_cons);
		      *(struct Lisp_Cons **) reclaim_next
			= *(struct Lisp_Cons **) free_list;
		      *(struct Lisp_Cons **) free_list
			= reclaimed_cons;
		      reclaimed_cons->u.s.car = dead_object ();
                      ASAN_UNPOISON_CONS (reclaimed_cons);
		    }
		    break;
		  case Lisp_Float:
		    {
		      *(struct Lisp_Float **) reclaim_next
			= *(struct Lisp_Float **) free_list;
                      ASAN_POISON_FLOAT (reclaim);
		      *(struct Lisp_Float **) free_list
			= (struct Lisp_Float *) reclaim;
		    }
		    break;
		  default:
		    emacs_abort ();
		    break;
		  }
	      }
	  }

      void *block_next = (void *) ((uintptr_t) blk + offset_next);

      /* If BLK contains only free items and we've already seen more
         than two such blocks, then deallocate BLK.  */
      if (blk_free >= block_nitems && cum_free > block_nitems)
        {
	  void *free_next = (void *) ((uintptr_t) blk + offset_items
				      + 0 * xsize + offset_chain_from_item);
	  switch (xtype)
	    {
	    case Lisp_Cons:
	      {
		*(struct Lisp_Cons **) prev
		  = *(struct Lisp_Cons **) block_next;
		*(struct Lisp_Cons **) free_list
		  = *(struct Lisp_Cons **) free_next;
	      }
	      break;
	    case Lisp_Float:
	      {
		*(struct Lisp_Float **) prev
		  = *(struct Lisp_Float **) block_next;
		*(struct Lisp_Float **) free_list
		  = *(struct Lisp_Float **) free_next;
	      }
	      break;
	    default:
	      emacs_abort ();
	      break;
	    }
	  lisp_align_free (blk);
        }
      else
        {
          prev = block_next;
	  cum_free += blk_free;
        }
    }

  *tally_used = cum_used;
  *tally_free = cum_free;
}

static void
sweep_intervals (void)
{
  struct interval_block **iprev = &interval_block;
  size_t cum_free = 0, cum_used = 0;

  interval_free_list = 0;

  for (struct interval_block *iblk; (iblk = *iprev); )
    {
      int blk_free = 0;
      ASAN_UNPOISON_INTERVAL_BLOCK (iblk);
      for (int i = 0;
	   /* For first block, process up to prevailing
	      INTERVAL_BLOCK_INDEX.  Subsequent blocks should contain
	      BLOCK_NINTERVALS items. */
	   i < (iblk == interval_block
		? interval_block_index
		: BLOCK_NINTERVALS);
	   i++)
        {
          if (! iblk->intervals[i].gcmarkbit)
            {
              set_interval_parent (&iblk->intervals[i], interval_free_list);
              interval_free_list = &iblk->intervals[i];
	      ASAN_POISON_INTERVAL (&iblk->intervals[i]);
              blk_free++;
            }
          else
            {
              cum_used++;
              iblk->intervals[i].gcmarkbit = false;
            }
        }

      /* If BLK contains only free items and we've already seen more
         than two such blocks, then deallocate BLK.  */
      if (blk_free >= BLOCK_NINTERVALS && cum_free > BLOCK_NINTERVALS)
        {
          *iprev = iblk->next;
          /* Unhook from the free list.  */
	  ASAN_UNPOISON_INTERVAL (&iblk->intervals[0]);
          interval_free_list = INTERVAL_PARENT (&iblk->intervals[0]);
          lisp_free (iblk);
        }
      else
        {
          cum_free += blk_free;
          iprev = &iblk->next;
        }
    }
  gcstat.total_intervals = cum_used;
  gcstat.total_free_intervals = cum_free;
}

static void
sweep_symbols (void)
{
  struct symbol_block *sblk;
  struct symbol_block **sprev = &symbol_block;
  size_t cum_free = 0, cum_used = ARRAYELTS (lispsym);

  symbol_free_list = NULL;

  for (int i = 0; i < ARRAYELTS (lispsym); i++)
    lispsym[i].u.s.gcmarkbit = false;

  for (sblk = symbol_block; sblk; sblk = *sprev)
    {
      ASAN_UNPOISON_SYMBOL_BLOCK (sblk);
      int blk_free = 0;
      struct Lisp_Symbol *sym = sblk->symbols;

      /* First iteration processes up to prevailing
	 SYMBOL_BLOCK_INDEX.  Subsequent iterations traverse whole
	 blocks of BLOCK_NSYMBOLS. */
      struct Lisp_Symbol *end
	= sym + (sblk == symbol_block ? symbol_block_index : BLOCK_NSYMBOLS);

      for (; sym < end; ++sym)
        {
          if (sym->u.s.gcmarkbit)
            {
              ++cum_used;
              sym->u.s.gcmarkbit = false;
              eassert (valid_lisp_object_p (sym->u.s.function));
            }
	  else
            {
              if (sym->u.s.redirect == SYMBOL_LOCALIZED)
		{
                  xfree (SYMBOL_BLV (sym));
                  /* Avoid re-free (bug#29066).  */
                  sym->u.s.redirect = SYMBOL_PLAINVAL;
                }
              sym->u.s.next = symbol_free_list;
              symbol_free_list = sym;
              symbol_free_list->u.s.function = dead_object ();
	      ASAN_POISON_SYMBOL (sym);
              ++blk_free;
            }
        }

      /* If BLK contains only free items and we've already seen more
         than two such blocks, then deallocate BLK.  */
      if (blk_free >= BLOCK_NSYMBOLS && cum_free > BLOCK_NSYMBOLS)
        {
          *sprev = sblk->next;
          /* Unhook from the free list.  */
	  ASAN_UNPOISON_SYMBOL (&sblk->symbols[0]);
          symbol_free_list = sblk->symbols[0].u.s.next;
          lisp_free (sblk);
        }
      else
        {
          cum_free += blk_free;
          sprev = &sblk->next;
        }
    }
  gcstat.total_symbols = cum_used;
  gcstat.total_free_symbols = cum_free;
}

/* Markers are weak pointers.  Invalidate all markers pointing to the
   swept BUFFER.  */
static void
unchain_dead_markers (struct buffer *buffer)
{
  struct Lisp_Marker *this, **prev = &BUF_MARKERS (buffer);

  while ((this = *prev))
    if (vectorlike_marked_p (&this->header))
      prev = &this->next;
    else
      {
        this->buffer = NULL;
        *prev = this->next;
      }
}

static void
sweep_buffers (void)
{
  Lisp_Object tail, buf;

  gcstat.total_buffers = 0;
  FOR_EACH_LIVE_BUFFER (tail, buf)
    {
      struct buffer *buffer = XBUFFER (buf);
      /* Do not use buffer_(set|get)_intervals here.  */
      buffer->text->intervals = balance_intervals (buffer->text->intervals);
      unchain_dead_markers (buffer);
      gcstat.total_buffers++;
    }
}

static void
gc_sweep (void)
{
  mgc_flip_space ();
  sweep_strings ();
  check_string_bytes (! noninteractive);
  sweep_void ((void **) &cons_free_list, cons_block_index,
	      (void **) &cons_block, Lisp_Cons, BLOCK_NCONS,
	      offsetof (struct cons_block, conses),
	      offsetof (struct Lisp_Cons, u.s.u.chain),
	      offsetof (struct cons_block, next),
	      sizeof (struct Lisp_Cons),
	      &gcstat.total_conses,
	      &gcstat.total_free_conses);
  sweep_void ((void **) &float_free_list, float_block_index,
	      (void **) &float_block, Lisp_Float, BLOCK_NFLOATS,
	      offsetof (struct float_block, floats),
	      offsetof (struct Lisp_Float, u.chain),
	      offsetof (struct float_block, next),
	      sizeof (struct Lisp_Float),
	      &gcstat.total_floats,
	      &gcstat.total_free_floats);
  sweep_intervals ();
  sweep_symbols ();
  sweep_buffers ();
  sweep_vectors ();
  pdumper_clear_marks ();
  check_string_bytes (! noninteractive);
}

DEFUN ("memory-full", Fmemory_full, Smemory_full, 0, 0, 0,
       doc: /* Non-nil means Emacs cannot get much more Lisp memory.  */)
  (void)
{
  return Vmemory_full;
}

DEFUN ("memory-info", Fmemory_info, Smemory_info, 0, 0, 0,
       doc: /* Return a list of (TOTAL-RAM FREE-RAM TOTAL-SWAP FREE-SWAP).
All values are in Kbytes.  If there is no swap space,
last two values are zero.  If the system is not supported
or memory information can't be obtained, return nil.
If `default-directory' is remote, return memory information of the
respective remote host.  */)
  (void)
{
  Lisp_Object handler
    = Ffind_file_name_handler (BVAR (current_buffer, directory),
			       Qmemory_info);
  if (!NILP (handler))
    return call1 (handler, Qmemory_info);

#if defined HAVE_LINUX_SYSINFO
  struct sysinfo si;
  uintmax_t units;

  if (sysinfo (&si))
    return Qnil;
#ifdef LINUX_SYSINFO_UNIT
  units = si.mem_unit;
#else
  units = 1;
#endif
  return list4i ((uintmax_t) si.totalram * units / BLOCK_ALIGN,
		 (uintmax_t) si.freeram * units / BLOCK_ALIGN,
		 (uintmax_t) si.totalswap * units / BLOCK_ALIGN,
		 (uintmax_t) si.freeswap * units / BLOCK_ALIGN);
#elif defined WINDOWSNT
  unsigned long long totalram, freeram, totalswap, freeswap;

  if (w32_memory_info (&totalram, &freeram, &totalswap, &freeswap) == 0)
    return list4i ((uintmax_t) totalram / BLOCK_ALIGN,
		   (uintmax_t) freeram / BLOCK_ALIGN,
		   (uintmax_t) totalswap / BLOCK_ALIGN,
		   (uintmax_t) freeswap / BLOCK_ALIGN);
  else
    return Qnil;
#elif defined MSDOS
  unsigned long totalram, freeram, totalswap, freeswap;

  if (dos_memory_info (&totalram, &freeram, &totalswap, &freeswap) == 0)
    return list4i ((uintmax_t) totalram / BLOCK_ALIGN,
		   (uintmax_t) freeram / BLOCK_ALIGN,
		   (uintmax_t) totalswap / BLOCK_ALIGN,
		   (uintmax_t) freeswap / BLOCK_ALIGN);
  else
    return Qnil;
#else /* not HAVE_LINUX_SYSINFO, not WINDOWSNT, not MSDOS */
  /* FIXME: add more systems.  */
  return Qnil;
#endif /* HAVE_LINUX_SYSINFO, not WINDOWSNT, not MSDOS */
}

DEFUN ("memory-use-counts", Fmemory_use_counts, Smemory_use_counts, 0, 0, 0,
       doc: /* Return list of consing tallies.
Elements are
  (CONSES FLOATS VECTOR-CELLS SYMBOLS STRING-CHARS INTERVALS STRINGS).

Tallies count across the process's lifetime, and only increment.  Note
pseudovectors like frames, windows, buffers (but not their contents),
etc. contribute to VECTOR-CELLS.  */)
  (void)
{
  return list (make_int (cons_cells_consed),
	       make_int (floats_consed),
	       make_int (vector_cells_consed),
	       make_int (symbols_consed),
	       make_int (string_chars_consed),
	       make_int (intervals_consed),
	       make_int (strings_consed));
}

#if defined GNU_LINUX && defined __GLIBC__ && \
  (__GLIBC__ > 2 || __GLIBC_MINOR__ >= 10)
DEFUN ("malloc-info", Fmalloc_info, Smalloc_info, 0, 0, "",
       doc: /* Report malloc information to stderr.
This function outputs to stderr an XML-formatted
description of the current state of the memory-allocation
arenas.  */)
  (void)
{
  if (malloc_info (0, stderr))
    error ("malloc_info failed: %s", emacs_strerror (errno));
  return Qnil;
}
#endif

#ifdef HAVE_MALLOC_TRIM
DEFUN ("malloc-trim", Fmalloc_trim, Smalloc_trim, 0, 1, "",
       doc: /* Release free heap memory to the OS.
This function asks libc to return unused heap memory back to the operating
system.  This function isn't guaranteed to do anything, and is mainly
meant as a debugging tool.

If LEAVE_PADDING is given, ask the system to leave that much unused
space in the heap of the Emacs process.  This should be an integer, and if
not given, it defaults to 0.

This function returns nil if no memory could be returned to the
system, and non-nil if some memory could be returned.  */)
  (Lisp_Object leave_padding)
{
  int pad = 0;

  if (! NILP (leave_padding))
    {
      CHECK_FIXNAT (leave_padding);
      pad = XFIXNUM (leave_padding);
    }

  /* 1 means that memory was released to the system.  */
  if (malloc_trim (pad) == 1)
    return Qt;
  else
    return Qnil;
}
#endif

static bool
symbol_uses_obj (Lisp_Object symbol, Lisp_Object obj)
{
  struct Lisp_Symbol *sym = XSYMBOL (symbol);
  Lisp_Object val = find_symbol_value (symbol, NULL);
  return (EQ (val, obj)
	  || EQ (sym->u.s.function, obj)
	  || (! NILP (sym->u.s.function)
	      && COMPILEDP (sym->u.s.function)
	      && EQ (AREF (sym->u.s.function, COMPILED_BYTECODE), obj))
	  || (! NILP (val)
	      && COMPILEDP (val)
	      && EQ (AREF (val, COMPILED_BYTECODE), obj)));
}

/* Find at most FIND_MAX symbols which have OBJ as their value or
   function.  This is used in gdbinit's `xwhichsymbols' command.  */

Lisp_Object
which_symbols (Lisp_Object obj, EMACS_INT find_max)
{
   struct symbol_block *sblk;
   specpdl_ref gc_count = inhibit_garbage_collection ();
   Lisp_Object found = Qnil;

   if (! deadp (obj))
     {
       for (int i = 0; i < ARRAYELTS (lispsym); i++)
	 {
	   Lisp_Object sym = builtin_lisp_symbol (i);
	   if (symbol_uses_obj (sym, obj))
	     {
	       found = Fcons (sym, found);
	       if (--find_max == 0)
		 goto out;
	     }
	 }

       for (sblk = symbol_block; sblk; sblk = sblk->next)
	 {
	   struct Lisp_Symbol *asym = sblk->symbols;
	   for (int bn = 0; bn < BLOCK_NSYMBOLS; bn++, asym++)
	     {
	       if (sblk == symbol_block && bn >= symbol_block_index)
		 break;

	       Lisp_Object sym = make_lisp_ptr (asym, Lisp_Symbol);
	       if (symbol_uses_obj (sym, obj))
		 {
		   found = Fcons (sym, found);
		   if (--find_max == 0)
		     goto out;
		 }
	     }
	 }
     }

  out:
   return unbind_to (gc_count, found);
}

#ifdef ENABLE_CHECKING

bool suppress_checking;

void
die (const char *msg, const char *file, int line)
{
  fprintf (stderr, "\r\n%s:%d: Emacs fatal error: assertion failed: %s\r\n",
	   file, line, msg);
  terminate_due_to_signal (SIGABRT, INT_MAX);
}

#endif /* ENABLE_CHECKING */

#if defined (ENABLE_CHECKING) && USE_STACK_LISP_OBJECTS

/* Stress alloca with inconveniently sized requests and check
   whether all allocated areas may be used for Lisp_Object.  */

static void
verify_alloca (void)
{
  int i;
  enum { ALLOCA_CHECK_MAX = 256 };
  /* Start from size of the smallest Lisp object.  */
  for (i = sizeof (struct Lisp_Cons); i <= ALLOCA_CHECK_MAX; i++)
    {
      void *ptr = alloca (i);
      make_lisp_ptr (ptr, Lisp_Cons);
    }
}

#else /* not ENABLE_CHECKING && USE_STACK_LISP_OBJECTS */

#define verify_alloca() ((void) 0)

#endif /* ENABLE_CHECKING && USE_STACK_LISP_OBJECTS */

static void init_runtime (void);

/* Like all init_*_once(), we should only ever call this in the
   bootstrap.

   Via pdumper_do_now_and_after_load(), the initialization
   of the runtime alloc infra happens in init_runtime().
*/

void
init_alloc_once (void)
{
  gc_inhibited = false;
  gc_cons_threshold = GC_DEFAULT_THRESHOLD;

  PDUMPER_REMEMBER_SCALAR (buffer_slot_defaults.header);
  PDUMPER_REMEMBER_SCALAR (buffer_slot_symbols.header);

  /* Nothing can be malloc'd until init_runtime().  */
  pdumper_do_now_and_after_load (init_runtime);

  Vloadup_pure_table = CALLN (Fmake_hash_table, QCtest, Qequal, QCsize,
                              make_fixed_natnum (80000));
  update_bytes_between_gc ();
  verify_alloca ();
  init_strings ();
  init_vectors ();
}

static void
init_runtime (void)
{
  static_string_allocator = &allocate_string;
  static_vector_allocator = &allocate_vector;
  static_interval_allocator = &allocate_interval;
  mem_root = mem_nil;
  mem_nil->left = mem_nil->right = mem_nil;
  mem_nil->parent = NULL;
  mem_nil->color = MEM_BLACK;
  mem_nil->start = mem_nil->end = NULL;
  init_finalizer_list (&finalizers);
  init_finalizer_list (&doomed_finalizers);
  mgc_initialize_spaces ();
}

void
syms_of_alloc (void)
{
  static struct Lisp_Objfwd const o_fwd
    = {Lisp_Fwd_Obj, &Vmemory_full};
  Vmemory_full = Qnil;
  defvar_lisp (&o_fwd, "memory-full"); // calls staticpro

  DEFVAR_INT ("gc-cons-threshold", gc_cons_threshold,
	      doc: /* Number of bytes of consing between garbage collections.
Garbage collection can happen automatically once this many bytes have been
allocated since the last garbage collection.  All data types count.

Garbage collection happens automatically only when `eval' is called.

By binding this temporarily to a large number, you can effectively
prevent garbage collection during a part of the program.  But be
sure to get back to the normal value soon enough, to avoid system-wide
memory pressure, and never use a too-high value for prolonged periods
of time.
See also `gc-cons-percentage'.  */);

  DEFVAR_LISP ("gc-cons-percentage", Vgc_cons_percentage,
	       doc: /* Portion of the heap used for allocation.
Garbage collection can happen automatically once this portion of the heap
has been allocated since the last garbage collection.

By binding this temporarily to a large number, you can effectively
prevent garbage collection during a part of the program.  But be
sure to get back to the normal value soon enough, to avoid system-wide
memory pressure, and never use a too-high value for prolonged periods
of time.

If this portion is smaller than `gc-cons-threshold', this is ignored.  */);
  Vgc_cons_percentage = make_float (0.1);

  DEFVAR_INT ("cons-cells-consed", cons_cells_consed,
	      doc: /* Number of cons cells that have been consed so far.  */);

  DEFVAR_INT ("floats-consed", floats_consed,
	      doc: /* Number of floats that have been consed so far.  */);

  DEFVAR_INT ("vector-cells-consed", vector_cells_consed,
	      doc: /* Number of vector cells that have been consed so far.  */);

  DEFVAR_INT ("symbols-consed", symbols_consed,
	      doc: /* Number of symbols that have been consed so far.  */);
  symbols_consed += ARRAYELTS (lispsym);

  DEFVAR_INT ("string-chars-consed", string_chars_consed,
	      doc: /* Number of string characters that have been consed so far.  */);

  DEFVAR_INT ("intervals-consed", intervals_consed,
	      doc: /* Number of intervals that have been consed so far.  */);

  DEFVAR_INT ("strings-consed", strings_consed,
	      doc: /* Number of strings that have been consed so far.  */);

  DEFVAR_LISP ("loadup-pure-table", Vloadup_pure_table,
	       doc: /* Allocate objects in pure space during loadup.el.  */);
  Vloadup_pure_table = Qnil;

  DEFVAR_BOOL ("garbage-collection-messages", garbage_collection_messages,
	       doc: /* Non-nil means display messages at start and end of garbage collection.  */);
  garbage_collection_messages = 0;

  DEFVAR_LISP ("post-gc-hook", Vpost_gc_hook,
	       doc: /* Hook run after garbage collection has finished.  */);
  Vpost_gc_hook = Qnil;
  DEFSYM (Qpost_gc_hook, "post-gc-hook");

  DEFVAR_LISP ("memory-signal-data", Vmemory_signal_data,
	       doc: /* Precomputed `signal' argument for memory-full error.  */);
  /* We build this in advance because if we wait until we need it, we might
     not be able to allocate the memory to hold it.  */
  Vmemory_signal_data
    = pure_list (Qerror,
		 build_pure_c_string ("Memory exhausted--use"
				      " M-x save-some-buffers then"
				      " exit and restart Emacs"));

  DEFSYM (Qmemory_info, "memory-info");
  DEFSYM (Qconses, "conses");
  DEFSYM (Qsymbols, "symbols");
  DEFSYM (Qstrings, "strings");
  DEFSYM (Qvectors, "vectors");
  DEFSYM (Qfloats, "floats");
  DEFSYM (Qintervals, "intervals");
  DEFSYM (Qbuffers, "buffers");
  DEFSYM (Qstring_bytes, "string-bytes");
  DEFSYM (Qvector_slots, "vector-slots");
  DEFSYM (Qheap, "heap");
  DEFSYM (QAutomatic_GC, "Automatic GC");

  DEFSYM (Qgc_cons_percentage, "gc-cons-percentage");
  DEFSYM (Qgc_cons_threshold, "gc-cons-threshold");
  DEFSYM (Qchar_table_extra_slots, "char-table-extra-slots");

  DEFVAR_LISP ("gc-elapsed", Vgc_elapsed,
	       doc: /* Accumulated time elapsed in garbage collections.
The time is in seconds as a floating point value.  */);

  DEFVAR_INT ("gcs-done", gcs_done,
              doc: /* Accumulated number of garbage collections done.  */);
  gcs_done = 0;

  DEFVAR_INT ("integer-width", integer_width,
	      doc: /* Maximum number N of bits in safely-calculated integers.
Integers with absolute values less than 2**N do not signal a range error.
N should be nonnegative.  */);

  defsubr (&Scons);
  defsubr (&Slist);
  defsubr (&Svector);
  defsubr (&Srecord);
  defsubr (&Sbool_vector);
  defsubr (&Smake_byte_code);
  defsubr (&Smake_closure);
  defsubr (&Smake_list);
  defsubr (&Smake_vector);
  defsubr (&Smake_record);
  defsubr (&Smake_string);
  defsubr (&Smake_bool_vector);
  defsubr (&Smake_symbol);
  defsubr (&Smake_marker);
  defsubr (&Smake_finalizer);
  defsubr (&Spurecopy);
  defsubr (&Sgarbage_collect);
  defsubr (&Sgarbage_collect_maybe);
  defsubr (&Sgc_counts);
  defsubr (&Smemory_info);
  defsubr (&Smemory_full);
  defsubr (&Smemory_use_counts);
#if defined GNU_LINUX && defined __GLIBC__ && \
  (__GLIBC__ > 2 || __GLIBC_MINOR__ >= 10)

  defsubr (&Smalloc_info);
#endif
#ifdef HAVE_MALLOC_TRIM
  defsubr (&Smalloc_trim);
#endif
  Lisp_Object watcher;

  static union Aligned_Lisp_Subr Swatch_gc_cons_threshold =
     {{{ PSEUDOVECTOR_FLAG | (PVEC_SUBR << PSEUDOVECTOR_AREA_BITS) },
       { .a4 = watch_gc_cons_threshold },
       4, 4, "watch_gc_cons_threshold", {0}, lisp_h_Qnil}};
  XSETSUBR (watcher, &Swatch_gc_cons_threshold.s);
  Fadd_variable_watcher (Qgc_cons_threshold, watcher);

  static union Aligned_Lisp_Subr Swatch_gc_cons_percentage =
     {{{ PSEUDOVECTOR_FLAG | (PVEC_SUBR << PSEUDOVECTOR_AREA_BITS) },
       { .a4 = watch_gc_cons_percentage },
       4, 4, "watch_gc_cons_percentage", {0}, lisp_h_Qnil}};
  XSETSUBR (watcher, &Swatch_gc_cons_percentage.s);
  Fadd_variable_watcher (Qgc_cons_percentage, watcher);
}

#ifdef HAVE_X_WINDOWS
enum defined_HAVE_X_WINDOWS { defined_HAVE_X_WINDOWS = true };
#else
enum defined_HAVE_X_WINDOWS { defined_HAVE_X_WINDOWS = false };
#endif

#ifdef HAVE_PGTK
enum defined_HAVE_PGTK { defined_HAVE_PGTK = true };
#else
enum defined_HAVE_PGTK { defined_HAVE_PGTK = false };
#endif

/* When compiled with GCC, GDB might say "No enum type named
   pvec_type" if we don't have at least one symbol with that type, and
   then xbacktrace could fail.  Similarly for the other enums and
   their values.  Some non-GCC compilers don't like these constructs.  */
#ifdef __GNUC__
union
{
  enum CHARTAB_SIZE_BITS CHARTAB_SIZE_BITS;
  enum char_table_specials char_table_specials;
  enum char_bits char_bits;
  enum CHECK_LISP_OBJECT_TYPE CHECK_LISP_OBJECT_TYPE;
  enum DEFAULT_HASH_SIZE DEFAULT_HASH_SIZE;
  enum Lisp_Bits Lisp_Bits;
  enum Lisp_Compiled Lisp_Compiled;
  enum maxargs maxargs;
  enum MAX_ALLOCA MAX_ALLOCA;
  enum More_Lisp_Bits More_Lisp_Bits;
  enum pvec_type pvec_type;
  enum defined_HAVE_X_WINDOWS defined_HAVE_X_WINDOWS;
  enum defined_HAVE_PGTK defined_HAVE_PGTK;
} const EXTERNALLY_VISIBLE gdb_make_enums_visible = {0};
#endif	/* __GNUC__ */<|MERGE_RESOLUTION|>--- conflicted
+++ resolved
@@ -2114,51 +2114,7 @@
   v->contents[0] = make_lisp_ptr (p, Lisp_Int0);
 }
 
-<<<<<<< HEAD
 /* Advance vector pointer over a block data.  */
-=======
-/* This value is balanced well enough to avoid too much internal overhead
-   for the most common cases; it's not required to be a power of two, but
-   it's expected to be a mult-of-ROUNDUP_SIZE (see below).  */
-
-enum { VECTOR_BLOCK_SIZE = 4096 };
-
-/* Vector size requests are a multiple of this.  */
-enum { roundup_size = COMMON_MULTIPLE (LISP_ALIGNMENT, word_size) };
-
-/* Verify assumption described above.  */
-verify (VECTOR_BLOCK_SIZE % roundup_size == 0);
-
-/* Round up X to nearest mult-of-ROUNDUP_SIZE --- use at compile time.  */
-#define vroundup_ct(x) ROUNDUP (x, roundup_size)
-/* Round up X to nearest mult-of-ROUNDUP_SIZE --- use at runtime.  */
-#define vroundup(x) (eassume ((x) >= 0), vroundup_ct (x))
-
-/* Rounding helps to maintain alignment constraints if USE_LSB_TAG.  */
-
-enum {VECTOR_BLOCK_BYTES = VECTOR_BLOCK_SIZE - vroundup_ct (sizeof (void *))};
-
-/* The current code expects to be able to represent an unused block by
-   a single PVEC_FREE object, whose size is limited by the header word.
-   (Of course we could use multiple such objects.)  */
-verify (VECTOR_BLOCK_BYTES <= (word_size << PSEUDOVECTOR_REST_BITS));
-
-/* Size of the minimal vector allocated from block.  */
-
-enum { VBLOCK_BYTES_MIN = vroundup_ct (header_size + sizeof (Lisp_Object)) };
-
-/* Size of the largest vector allocated from block.  */
-
-enum { VBLOCK_BYTES_MAX = vroundup_ct ((VECTOR_BLOCK_BYTES / 2) - word_size) };
-
-/* We maintain one free list for each possible block-allocated
-   vector size, one for blocks one word bigger,
-   and one for all free vectors larger than that.  */
-enum { VECTOR_FREE_LIST_ARRAY_SIZE =
-       (VBLOCK_BYTES_MAX - VBLOCK_BYTES_MIN) / roundup_size + 1 + 2 };
-
-/* Common shortcut to advance vector pointer over a block data.  */
->>>>>>> 091b8de5
 
 static struct Lisp_Vector *
 ADVANCE (struct Lisp_Vector *v, ptrdiff_t nbytes)
@@ -2213,27 +2169,9 @@
 
 static struct vector_block *vector_blocks;
 
-<<<<<<< HEAD
 /* Each IDX points to a chain of vectors of word-length IDX+1.  */
 
 static struct Lisp_Vector *vector_free_lists[VBLOCK_NFREE_LISTS];
-=======
-/* Vector free lists, where NTH item points to a chain of free
-   vectors of the same NBYTES size, so NTH == VINDEX (NBYTES),
-   except for the last element which may contain larger vectors.
-
-   I.e., for each vector V in vector_free_lists[I] the following holds:
-   - V has type PVEC_FREE
-   - V's total size in bytes, BS(V) = PVSIZE(V) * word_size + header_size
-   - For I < VECTOR_FREE_LIST_ARRAY_SIZE-1, VINDEX(BS(V)) = I
-   - For I = VECTOR_FREE_LIST_ARRAY_SIZE-1, VINDEX(BS(V)) ≥ I */
-static struct Lisp_Vector *vector_free_lists[VECTOR_FREE_LIST_ARRAY_SIZE];
-
-/* Index to the bucket in vector_free_lists into which we last inserted
-   or split a free vector.  We use this as a heuristic telling us where
-   to start looking for free vectors when the exact-size bucket is empty.  */
-static ptrdiff_t last_inserted_vector_free_idx = VECTOR_FREE_LIST_ARRAY_SIZE;
->>>>>>> 091b8de5
 
 /* Singly-linked list of large vectors.  */
 
@@ -2266,12 +2204,7 @@
   XSETPVECTYPESIZE (v, PVEC_FREE, 0, nwords);
   eassert (nbytes % word_size == 0);
   ptrdiff_t vindex = VINDEX (nbytes);
-<<<<<<< HEAD
   eassert (vindex < VBLOCK_NFREE_LISTS);
-=======
-  /* Anything too large goes into the last slot (overflow bin).  */
-  vindex = min(vindex, VECTOR_FREE_LIST_ARRAY_SIZE - 1);
->>>>>>> 091b8de5
   set_next_vector (v, vector_free_lists[vindex]);
   ASAN_POISON_VECTOR_CONTENTS (v, nbytes - header_size);
   vector_free_lists[vindex] = v;
@@ -2298,88 +2231,6 @@
   staticpro (&zero_vector);
 }
 
-<<<<<<< HEAD
-=======
-/* Memory footprint in bytes of a pseudovector other than a bool-vector.  */
-static ptrdiff_t
-pseudovector_nbytes (const union vectorlike_header *hdr)
-{
-  eassert (!PSEUDOVECTOR_TYPEP (hdr, PVEC_BOOL_VECTOR));
-  ptrdiff_t nwords = ((hdr->size & PSEUDOVECTOR_SIZE_MASK)
-		      + ((hdr->size & PSEUDOVECTOR_REST_MASK)
-			 >> PSEUDOVECTOR_SIZE_BITS));
-  return vroundup (header_size + word_size * nwords);
-}
-
-/* Allocate vector from a vector block.  */
-
-static struct Lisp_Vector *
-allocate_vector_from_block (ptrdiff_t nbytes)
-{
-  struct Lisp_Vector *vector;
-  struct vector_block *block;
-  size_t index, restbytes;
-
-  eassume (VBLOCK_BYTES_MIN <= nbytes && nbytes <= VBLOCK_BYTES_MAX);
-  eassume (nbytes % roundup_size == 0);
-
-  /* First, try to allocate from a free list
-     containing vectors of the requested size.  */
-  index = VINDEX (nbytes);
-  if (vector_free_lists[index])
-    {
-      vector = vector_free_lists[index];
-      ASAN_UNPOISON_VECTOR_CONTENTS (vector, nbytes - header_size);
-      vector_free_lists[index] = next_vector (vector);
-      return vector;
-    }
-
-  /* Next, check free lists containing larger vectors.  Since
-     we will split the result, we should have remaining space
-     large enough to use for one-slot vector at least.  */
-  for (index = max (VINDEX (nbytes + VBLOCK_BYTES_MIN),
-		    last_inserted_vector_free_idx);
-       index < VECTOR_FREE_LIST_ARRAY_SIZE; index++)
-    if (vector_free_lists[index])
-      {
-	/* This vector is larger than requested.  */
-	vector = vector_free_lists[index];
-	size_t vector_nbytes = pseudovector_nbytes (&vector->header);
-	eassert (vector_nbytes > nbytes);
-	ASAN_UNPOISON_VECTOR_CONTENTS (vector, nbytes - header_size);
-	vector_free_lists[index] = next_vector (vector);
-
-	/* Excess bytes are used for the smaller vector,
-	   which should be set on an appropriate free list.  */
-	restbytes = vector_nbytes - nbytes;
-	eassert (restbytes % roundup_size == 0);
-#if GC_ASAN_POISON_OBJECTS
-	/* Ensure that accessing excess bytes does not trigger ASan.  */
-	__asan_unpoison_memory_region (ADVANCE (vector, nbytes),
-				       restbytes);
-#endif
-	setup_on_free_list (ADVANCE (vector, nbytes), restbytes);
-	return vector;
-      }
-
-  /* Finally, need a new vector block.  */
-  block = allocate_vector_block ();
-
-  /* New vector will be at the beginning of this block.  */
-  vector = (struct Lisp_Vector *) block->data;
-
-  /* If the rest of space from this block is large enough
-     for one-slot vector at least, set up it on a free list.  */
-  restbytes = VECTOR_BLOCK_BYTES - nbytes;
-  if (restbytes >= VBLOCK_BYTES_MIN)
-    {
-      eassert (restbytes % roundup_size == 0);
-      setup_on_free_list (ADVANCE (vector, nbytes), restbytes);
-    }
-  return vector;
-}
-
->>>>>>> 091b8de5
 /* Nonzero if VECTOR pointer is valid pointer inside BLOCK.  */
 
 #define VECTOR_IN_BLOCK(vector, block)		\
@@ -2396,7 +2247,6 @@
 
   switch (PVTYPE ((const struct Lisp_Vector *) hdr))
     {
-<<<<<<< HEAD
     case PVEC_NORMAL_VECTOR:
       nwords = size;
       break;
@@ -2416,19 +2266,6 @@
 		+ ((size & PSEUDOVECTOR_REST_MASK)
 		   >> PSEUDOVECTOR_SIZE_BITS));
       break;
-=======
-      if (PSEUDOVECTOR_TYPEP (hdr, PVEC_BOOL_VECTOR))
-        {
-          struct Lisp_Bool_Vector *bv = (struct Lisp_Bool_Vector *) hdr;
-	  ptrdiff_t word_bytes = (bool_vector_words (bv->size)
-				  * sizeof (bits_word));
-	  ptrdiff_t boolvec_bytes = bool_header_size + word_bytes;
-	  verify (header_size <= bool_header_size);
-	  nwords = (boolvec_bytes - header_size + word_size - 1) / word_size;
-        }
-      else
-	return pseudovector_nbytes (hdr);
->>>>>>> 091b8de5
     }
   return header_size + word_size * nwords;
 }
