--- conflicted
+++ resolved
@@ -3819,14 +3819,8 @@
   eassert (NILP (table->weak));
   eassert (table->purecopy);
 
-<<<<<<< HEAD
   struct Lisp_Hash_Table *pure = pure_alloc (sizeof *pure, 0);
   struct hash_table_test pure_test = table->test;
-=======
-  struct Lisp_Hash_Table *pure = pure_alloc (sizeof *pure, Lisp_Vectorlike);
-  *pure = *table;
-  pure->mutable = false;
->>>>>>> 8b7a6d7b
 
   pure->test.name = purecopy (table->test.name);
   pure->test.user_hash_function = purecopy (table->test.user_hash_function);
@@ -4145,191 +4139,7 @@
     mark_object ((Lisp_Object *)staticvec[i]);
 }
 
-<<<<<<< HEAD
 /* Merely a local register.  NULL on gc entry and exit.  */
-=======
-static inline bool mark_stack_empty_p (void);
-
-/* Subroutine of Fgarbage_collect that does most of the work.  */
-void
-garbage_collect (void)
-{
-  Lisp_Object tail, buffer;
-  char stack_top_variable;
-  bool message_p;
-  specpdl_ref count = SPECPDL_INDEX ();
-  struct timespec start;
-
-  eassert (weak_hash_tables == NULL);
-
-  if (garbage_collection_inhibited)
-    return;
-
-  eassert(mark_stack_empty_p ());
-
-  /* Record this function, so it appears on the profiler's backtraces.  */
-  record_in_backtrace (QAutomatic_GC, 0, 0);
-
-  /* Don't keep undo information around forever.
-     Do this early on, so it is no problem if the user quits.  */
-  FOR_EACH_LIVE_BUFFER (tail, buffer)
-    compact_buffer (XBUFFER (buffer));
-
-  byte_ct tot_before = (profiler_memory_running
-			? total_bytes_of_live_objects ()
-			: (byte_ct) -1);
-
-  start = current_timespec ();
-
-  /* In case user calls debug_print during GC,
-     don't let that cause a recursive GC.  */
-  consing_until_gc = HI_THRESHOLD;
-
-  /* Save what's currently displayed in the echo area.  Don't do that
-     if we are GC'ing because we've run out of memory, since
-     push_message will cons, and we might have no memory for that.  */
-  if (NILP (Vmemory_full))
-    {
-      message_p = push_message ();
-      record_unwind_protect_void (pop_message_unwind);
-    }
-  else
-    message_p = false;
-
-  /* Save a copy of the contents of the stack, for debugging.  */
-#if MAX_SAVE_STACK > 0
-  if (NILP (Vpurify_flag))
-    {
-      char const *stack;
-      ptrdiff_t stack_size;
-      if (&stack_top_variable < stack_bottom)
-	{
-	  stack = &stack_top_variable;
-	  stack_size = stack_bottom - &stack_top_variable;
-	}
-      else
-	{
-	  stack = stack_bottom;
-	  stack_size = &stack_top_variable - stack_bottom;
-	}
-      if (stack_size <= MAX_SAVE_STACK)
-	{
-	  if (stack_copy_size < stack_size)
-	    {
-	      stack_copy = xrealloc (stack_copy, stack_size);
-	      stack_copy_size = stack_size;
-	    }
-	  no_sanitize_memcpy (stack_copy, stack, stack_size);
-	}
-    }
-#endif /* MAX_SAVE_STACK > 0 */
-
-  if (garbage_collection_messages)
-    message1_nolog ("Garbage collecting...");
-
-  block_input ();
-
-  shrink_regexp_cache ();
-
-  gc_in_progress = 1;
-
-  /* Mark all the special slots that serve as the roots of accessibility.  */
-
-  struct gc_root_visitor visitor = { .visit = mark_object_root_visitor };
-  visit_static_gc_roots (visitor);
-
-  mark_pinned_objects ();
-  mark_pinned_symbols ();
-  mark_lread ();
-  mark_terminals ();
-  mark_kboards ();
-  mark_threads ();
-  mark_profiler ();
-#ifdef HAVE_PGTK
-  mark_pgtkterm ();
-#endif
-
-#ifdef USE_GTK
-  xg_mark_data ();
-#endif
-
-#ifdef HAVE_HAIKU
-  mark_haiku_display ();
-#endif
-
-#ifdef HAVE_WINDOW_SYSTEM
-  mark_fringe_data ();
-#endif
-
-#ifdef HAVE_X_WINDOWS
-  mark_xterm ();
-  mark_xselect ();
-#endif
-
-#ifdef HAVE_ANDROID
-  mark_androidterm ();
-#ifndef ANDROID_STUBIFY
-  mark_sfntfont ();
-#endif
-#endif
-
-#ifdef HAVE_NS
-  mark_nsterm ();
-#endif
-
-  /* Everything is now marked, except for the data in font caches,
-     undo lists, and finalizers.  The first two are compacted by
-     removing any items which aren't reachable otherwise.  */
-
-  compact_font_caches ();
-
-  FOR_EACH_LIVE_BUFFER (tail, buffer)
-    {
-      struct buffer *nextb = XBUFFER (buffer);
-      if (!EQ (BVAR (nextb, undo_list), Qt))
-	bset_undo_list (nextb, compact_undo_list (BVAR (nextb, undo_list)));
-      /* Now that we have stripped the elements that need not be
-	 in the undo_list any more, we can finally mark the list.  */
-      mark_object (BVAR (nextb, undo_list));
-    }
-
-  /* Now pre-sweep finalizers.  Here, we add any unmarked finalizers
-     to doomed_finalizers so we can run their associated functions
-     after GC.  It's important to scan finalizers at this stage so
-     that we can be sure that unmarked finalizers are really
-     unreachable except for references from their associated functions
-     and from other finalizers.  */
-
-  queue_doomed_finalizers (&doomed_finalizers, &finalizers);
-  mark_finalizer_list (&doomed_finalizers);
-
-  /* Must happen after all other marking and before gc_sweep.  */
-  mark_and_sweep_weak_table_contents ();
-  eassert (weak_hash_tables == NULL);
-
-  eassert (mark_stack_empty_p ());
-
-  gc_sweep ();
-
-  unmark_main_thread ();
-
-  gc_in_progress = 0;
-
-  consing_until_gc = gc_threshold
-    = consing_threshold (gc_cons_threshold, Vgc_cons_percentage, 0);
-
-  /* Unblock *after* re-setting `consing_until_gc` in case `unblock_input`
-     signals an error (see bug#43389).  */
-  unblock_input ();
-
-  if (garbage_collection_messages && NILP (Vmemory_full))
-    {
-      if (message_p || minibuf_level > 0)
-	restore_message ();
-      else
-	message1_nolog ("Garbage collecting...done");
-    }
->>>>>>> 8b7a6d7b
 
 static struct Lisp_Hash_Table *weak_hash_tables;
 
