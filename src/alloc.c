/* Allocator and garbage collector.

Copyright (C) 1985-2023 Free Software Foundation, Inc.

This file is NOT part of GNU Emacs.

GNU Emacs is free software: you can redistribute it and/or modify
it under the terms of the GNU General Public License as published by
the Free Software Foundation, either version 3 of the License, or (at
your option) any later version.

GNU Emacs is distributed in the hope that it will be useful,
but WITHOUT ANY WARRANTY; without even the implied warranty of
MERCHANTABILITY or FITNESS FOR A PARTICULAR PURPOSE.  See the
GNU General Public License for more details.

You should have received a copy of the GNU General Public License
along with GNU Emacs.  If not, see <https://www.gnu.org/licenses/>.  */

/* The core gc task is marking Lisp objects in so-called vectorlikes,
   an unfortunate umbrella term for Emacs's various structs (buffers,
   windows, frames, etc.). "Vectorlikes" is meant to capture their
   role as containers of both Lisp_Objects (the "vector" part) and
   non-Lisp fields (the "like" part).  Not content with just one
   confusing moniker, Emacs also refers to vectorlikes as
   "pseudovectors".

   Pervasive in the GC code is casting the vectorlike as a `struct
   Lisp_Vector *`, then iterating over its N Lisp objects, say to mark
   them from reclamation, where N is masked off from a specialized
   header (PSEUDOVECTOR_SIZE_MASK).

   The vectorlike is an obfuscator, yes, but also a mnemonic to remind
   us that it must be so cast-able, that is, led by the word-sized
   header, then immediately followed by a variable number of
   Lisp_Objects.  Non-lisp fields must be placed at the end, and
   are cleaned up outside the gc in free_by_pvtype().

   The confabulation of Lisp_String and `struct sdata`.

   Lisp_Strings are doled from `struct string_block`s, and hold no
   actual data.

   Storage for actual data is doled from `struct sblock`s in units of
   `struct sdata`.  Strings larger than LARGE_STRING_THRESH, get their
   own sblock.

   A back-pointer from sdata points to its parent Lisp_String.  The
   Lisp_String, sadly, does not point to its sdata, but rather its
   sdata's DATA member field.  This necessitates the obfuscatory macro
   SDATA_OF_LISP_STRING() which performs an offset calculation to
   recover the whole sdata.  Sadly, again, SDATA_OF_LISP_STRING() is
   easily confused with SDATA() and SSDATA(), the latter two taking
   Lisp_Object (not `struct Lisp_String`) as the argument and
   returning its sdata's DATA member field (not the whole sdata).
*/

#include "alloc.h"

/* MALLOC_SIZE_NEAR (N) is a good number to pass to malloc when
   allocating a block of memory with size close to N bytes.
   For best results N should be a power of 2.

   When calculating how much memory to allocate, GNU malloc (SIZE)
   adds sizeof (size_t) to SIZE for internal overhead, and then rounds
   up to a multiple of MALLOC_ALIGNMENT.  Emacs can improve
   performance a bit on GNU platforms by arranging for the resulting
   size to be a power of two.  This heuristic is good for glibc 2.26
   (2017) and later, and does not affect correctness on other
   platforms.  */

#define MALLOC_SIZE_NEAR(n) \
  (ROUNDUP (max (n, sizeof (size_t)), MALLOC_ALIGNMENT) - sizeof (size_t))
#ifdef __i386
enum { MALLOC_ALIGNMENT = 16 };
#else
enum { MALLOC_ALIGNMENT = max (2 * sizeof (size_t), alignof (long double)) };
#endif

static bool gc_inhibited;
struct Lisp_String *(*static_string_allocator) (void);
struct Lisp_Vector *(*static_vector_allocator) (ptrdiff_t len, bool q_clear);
INTERVAL (*static_interval_allocator) (void);

#ifdef HAVE_PDUMPER
/* Number of finalizers run: used to loop over GC until we stop
   generating garbage.  */
int number_finalizers_run;
#endif

/* Exposed to lisp.h so that maybe_garbage_collect() can inline.  */

EMACS_INT bytes_since_gc;
EMACS_INT bytes_between_gc;
Lisp_Object Vmemory_full;
bool gc_in_progress;

/* Last recorded live and free-list counts.  */
static struct
{
  size_t total_conses, total_free_conses;
  size_t total_symbols, total_free_symbols;
  size_t total_strings, total_free_strings;
  size_t total_string_bytes;
  size_t total_vectors, total_vector_slots, total_free_vector_slots;
  size_t total_floats, total_free_floats;
  size_t total_intervals, total_free_intervals;
  size_t total_buffers;
} gcstat;

enum _GL_ATTRIBUTE_PACKED sdata_type
{
  Sdata_Unibyte = -1,
  Sdata_Pure = -2,
  Sdata_Pinned = -3,
};

/* Conservative stack scanning (mark_maybe_pointer) needs to
   trace an arbitrary address back to its respective memory block.

   To make these searches efficient, new blocks are stored in a global
   red-black tree which is "fixed" after every insertion or deletion
   such that:

   1. Every node is either red or black.
   2. Every leaf is black.
   3. If a node is red, then both its children are black.
   4. Every simple path from a node to a descendant leaf contains
      the same number of black nodes.
   5. The root is always black.

   These invariants balance the tree so that its height can be no
   greater than 2 log(N+1), where N is the number of internal nodes.
   Searches, insertions and deletions are done in O(log N).
  */

struct mem_node
{
  /* Children of this node.  These pointers are never NULL.  When there
     is no child, the value is CMEM_NIL, which points to a dummy node.  */
  struct mem_node *left, *right;

  /* The parent of this node.  In the root node, this is NULL.  */
  struct mem_node *parent;

  /* Start and end of allocated region.  */
  void *start, *end;

  /* Node color.  */
  enum {MEM_BLACK, MEM_RED} color;

  /* Memory type.  */
  enum mem_type type;
};

struct mem_node mem_z;
#define MEM_NIL &mem_z

/* True if malloc (N) is known to return storage suitably aligned for
   Lisp objects whenever N is a multiple of LISP_ALIGNMENT, or,
   equivalently when alignof (max_align_t) is a multiple of
   LISP_ALIGNMENT.  This works even for buggy platforms like MinGW
   circa 2020, where alignof (max_align_t) is 16 even though the
   malloc alignment is only 8, and where Emacs still works because it
   never does anything that requires an alignment of 16.  */
enum { MALLOC_IS_LISP_ALIGNED = alignof (max_align_t) % LISP_ALIGNMENT == 0 };

#define MALLOC_PROBE(size)			\
  do {						\
    if (profiler_memory_running)		\
      malloc_probe (size);			\
  } while (0)

/* Initialize it to a nonzero value to force it into data space
   (rather than bss space).  That way unexec will remap it into text
   space (pure), on some systems.  We have not implemented the
   remapping on more recent systems because this is less important
   nowadays than in the days of small memories and timesharing.  */

EMACS_INT pure[(PURESIZE + sizeof (EMACS_INT) - 1) / sizeof (EMACS_INT)] = {1,};
#define PUREBEG (char *) pure

/* Pointer to the pure area, and its size.  */

static char *purebeg;
static ptrdiff_t pure_size;

/* Number of bytes of pure storage used before pure storage overflowed.
   If this is non-zero, this implies that an overflow occurred.  */

static ptrdiff_t pure_bytes_used_before_overflow;

/* Index in pure at which next pure Lisp object will be allocated..  */

static ptrdiff_t pure_bytes_used_lisp;

/* Number of bytes allocated for non-Lisp objects in pure storage.  */

static ptrdiff_t pure_bytes_used_non_lisp;

/* If nonzero, this is a warning delivered by malloc and not yet
   displayed.  */

const char *pending_malloc_warning;

/* Pointer sanity only on request.  FIXME: Code depending on
   SUSPICIOUS_OBJECT_CHECKING is obsolete; remove it entirely.  */
#ifdef ENABLE_CHECKING
#define SUSPICIOUS_OBJECT_CHECKING 1
#endif

#ifdef SUSPICIOUS_OBJECT_CHECKING
struct suspicious_free_record
{
  void *suspicious_object;
  void *backtrace[128];
};
static void *suspicious_objects[32];
static int suspicious_object_index;
struct suspicious_free_record suspicious_free_history[64] EXTERNALLY_VISIBLE;
static int suspicious_free_history_index;
/* Find the first currently-monitored suspicious pointer in range
   [begin,end) or NULL if no such pointer exists.  */
static void *find_suspicious_object_in_range (void *begin, void *end);
static void detect_suspicious_free (void *ptr);
#else
# define find_suspicious_object_in_range(begin, end) ((void *) NULL)
# define detect_suspicious_free(ptr) ((void) 0)
#endif

static void unchain_finalizer (struct Lisp_Finalizer *);
static void mark_terminals (void);
static void gc_sweep (void);
static Lisp_Object make_pure_vector (ptrdiff_t);
static void mark_buffer (struct buffer *);

static void sweep_sdata (void);
extern Lisp_Object which_symbols (Lisp_Object, EMACS_INT) EXTERNALLY_VISIBLE;

static bool vectorlike_marked_p (const union vectorlike_header *);
static void set_vectorlike_marked (union vectorlike_header *);
static bool vector_marked_p (const struct Lisp_Vector *);
static void set_vector_marked (struct Lisp_Vector *);
static bool interval_marked_p (INTERVAL);
static void set_interval_marked (INTERVAL);
static void mark_interval_tree (INTERVAL *i);

static bool
deadp (Lisp_Object x)
{
  return EQ (x, dead_object ());
}

/* Root of the tree describing allocated Lisp memory.  */

static struct mem_node *mem_root;

/* Lowest and highest known address in the heap.  */

static void *min_heap_address, *max_heap_address;

/* Sentinel node of the tree.  */

static struct mem_node *mem_insert (void *, void *, enum mem_type);
static void mem_insert_fixup (struct mem_node *);
static void mem_rotate_left (struct mem_node *);
static void mem_rotate_right (struct mem_node *);
static void mem_delete (struct mem_node *);
static void mem_delete_fixup (struct mem_node *);

/* Addresses of staticpro'd variables.  Initialize it to a nonzero
   value if we might unexec; otherwise some compilers put it into
   BSS.  */

Lisp_Object const *staticvec[NSTATICS];

/* Index of next unused slot in staticvec.  */

int staticidx;

static void *pure_alloc (size_t, int);

/* Return PTR rounded up to the next multiple of ALIGNMENT.  */

static void *
pointer_align (void *ptr, int alignment)
{
  return (void *) ROUNDUP ((uintptr_t) ptr, alignment);
}

/* Extract the lisp struct payload of A.  */

static ATTRIBUTE_NO_SANITIZE_UNDEFINED void *
XPNTR (Lisp_Object a)
{
  return (SYMBOLP (a)
	  ? (char *) lispsym + (XLI (a) - LISP_WORD_TAG (Lisp_Symbol))
	  : (char *) XLP (a) - (XLI (a) & ~VALMASK));
}

static void
XFLOAT_INIT (Lisp_Object f, double n)
{
  XFLOAT (f)->u.data = n;
}

/* Head of a circularly-linked list of extant finalizers. */
struct Lisp_Finalizer finalizers;

/* Head of a circularly-linked list of finalizers that must be invoked
   because we deemed them unreachable.  This list must be global, and
   not a local inside garbage_collect, in case we GC again while
   running finalizers.  */
struct Lisp_Finalizer doomed_finalizers;

#if defined SIGDANGER || (!defined SYSTEM_MALLOC && !defined HYBRID_MALLOC)

/* Function malloc calls this if it finds we are near exhausting storage.  */

void
malloc_warning (const char *str)
{
  pending_malloc_warning = str;
}

#endif

/* Display an already-pending malloc warning.  */

void
display_malloc_warning (void)
{
  call3 (intern ("display-warning"),
	 intern ("alloc"),
	 build_string (pending_malloc_warning),
	 intern (":emergency"));
  pending_malloc_warning = 0;
}

/* True if a malloc-returned pointer P is suitably aligned for SIZE,
   where Lisp object alignment may be needed if SIZE is a multiple of
   LISP_ALIGNMENT.  */

static bool
laligned (void *p, size_t size)
{
  return (MALLOC_IS_LISP_ALIGNED
	  || (intptr_t) p % LISP_ALIGNMENT == 0
	  || size % LISP_ALIGNMENT != 0);
}

/* Like malloc but check for no memory and block interrupt input.  */

void *
xmalloc (size_t size)
{
  void *val = lmalloc (size, false);
  if (! val)
    memory_full (size);
  MALLOC_PROBE (size);
  return val;
}

/* Like the above, but zeroes out the memory just allocated.  */

void *
xzalloc (size_t size)
{
  void *val = lmalloc (size, true);
  if (! val)
    memory_full (size);
  MALLOC_PROBE (size);
  return val;
}

/* Like realloc but check for no memory and block interrupt input.  */

void *
xrealloc (void *block, size_t size)
{
  /* We can but won't assume realloc (NULL, size) works.  */
  void *val = block ? lrealloc (block, size) : lmalloc (size, false);
  if (! val)
    memory_full (size);
  MALLOC_PROBE (size);
  return val;
}

/* Like free() but check pdumper_object_p().  */

void
xfree (void *block)
{
  if (block && ! pdumper_object_p (block))
    free (block);
}

/* Other parts of Emacs pass large int values to allocator functions
   expecting ptrdiff_t.  This is portable in practice, but check it to
   be safe.  */
verify (INT_MAX <= PTRDIFF_MAX);

/* Allocate an array of NITEMS items, each of size ITEM_SIZE.
   Signal an error on memory exhaustion, and block interrupt input.  */

void *
xnmalloc (ptrdiff_t nitems, ptrdiff_t item_size)
{
  eassert (0 <= nitems && 0 < item_size);
  ptrdiff_t nbytes;
  if (ckd_mul (&nbytes, nitems, item_size) || SIZE_MAX < nbytes)
    memory_full (SIZE_MAX);
  return xmalloc (nbytes);
}

/* Reallocate an array PA to make it of NITEMS items, each of size ITEM_SIZE.
   Signal an error on memory exhaustion, and block interrupt input.  */

void *
xnrealloc (void *pa, ptrdiff_t nitems, ptrdiff_t item_size)
{
  eassert (0 <= nitems && 0 < item_size);
  ptrdiff_t nbytes;
  if (ckd_mul (&nbytes, nitems, item_size) || SIZE_MAX < nbytes)
    memory_full (SIZE_MAX);
  return xrealloc (pa, nbytes);
}

/* Grow PA, which points to an array of *NITEMS items, and return the
   location of the reallocated array, updating *NITEMS to reflect its
   new size.  The new array will contain at least NITEMS_INCR_MIN more
   items, but will not contain more than NITEMS_MAX items total.
   ITEM_SIZE is the size of each item, in bytes.

   ITEM_SIZE and NITEMS_INCR_MIN must be positive.  *NITEMS must be
   nonnegative.  If NITEMS_MAX is -1, it is treated as if it were
   infinity.

   If PA is null, then allocate a new array instead of reallocating
   the old one.

   Block interrupt input as needed.  If memory exhaustion occurs, set
   *NITEMS to zero if PA is null, and signal an error (i.e., do not
   return).

   Thus, to grow an array A without saving its old contents, do
   { xfree (A); A = NULL; A = xpalloc (NULL, &AITEMS, ...); }.
   The A = NULL avoids a dangling pointer if xpalloc exhausts memory
   and signals an error, and later this code is reexecuted and
   attempts to free A.  */

void *
xpalloc (void *pa, ptrdiff_t *nitems, ptrdiff_t nitems_incr_min,
	 ptrdiff_t nitems_max, ptrdiff_t item_size)
{
  ptrdiff_t n0 = *nitems;
  eassume (0 < item_size && 0 < nitems_incr_min && 0 <= n0 && -1 <= nitems_max);

  /* The approximate size to use for initial small allocation
     requests.  This is the largest "small" request for the GNU C
     library malloc.  */
  enum { DEFAULT_MXFAST = 64 * sizeof (size_t) / 4 };

  /* If the array is tiny, grow it to about (but no greater than)
     DEFAULT_MXFAST bytes.  Otherwise, grow it by about 50%.
     Adjust the growth according to three constraints: NITEMS_INCR_MIN,
     NITEMS_MAX, and what the C language can represent safely.  */

  ptrdiff_t n, nbytes;
  if (ckd_add (&n, n0, n0 >> 1))
    n = PTRDIFF_MAX;
  if (0 <= nitems_max && nitems_max < n)
    n = nitems_max;

  ptrdiff_t adjusted_nbytes
    = ((ckd_mul (&nbytes, n, item_size) || SIZE_MAX < nbytes)
       ? min (PTRDIFF_MAX, SIZE_MAX)
       : nbytes < DEFAULT_MXFAST ? DEFAULT_MXFAST : 0);
  if (adjusted_nbytes)
    {
      n = adjusted_nbytes / item_size;
      nbytes = adjusted_nbytes - adjusted_nbytes % item_size;
    }

  if (! pa)
    *nitems = 0;
  if (n - n0 < nitems_incr_min
      && (ckd_add (&n, n0, nitems_incr_min)
	  || (0 <= nitems_max && nitems_max < n)
	  || ckd_mul (&nbytes, n, item_size)))
    memory_full (SIZE_MAX);
  pa = xrealloc (pa, nbytes);
  *nitems = n;
  return pa;
}

/* Like strdup(), but uses xmalloc().  */

char *
xstrdup (const char *s)
{
  ptrdiff_t size;
  eassert (s);
  size = strlen (s) + 1;
  return memcpy (xmalloc (size), s, size);
}

/* Like above, but duplicates Lisp string to C string.  */

char *
xlispstrdup (Lisp_Object string)
{
  ptrdiff_t size = SBYTES (string) + 1;
  return memcpy (xmalloc (size), SSDATA (string), size);
}

/* Assign to *PTR a copy of STRING, freeing any storage *PTR formerly
   pointed to.  If STRING is null, assign it without copying anything.
   Allocate before freeing, to avoid a dangling pointer if allocation
   fails.  */

void
dupstring (char **ptr, char const *string)
{
  char *old = *ptr;
  *ptr = string ? xstrdup (string) : 0;
  xfree (old);
}

/* Like putenv, but (1) use the equivalent of xmalloc and (2) the
   argument is a const pointer.  */

void
xputenv (char const *string)
{
  if (putenv ((char *) string) != 0)
    memory_full (0);
}

/* Return a newly allocated memory block of SIZE bytes, remembering
   to free it when unwinding.  */
void *
record_xmalloc (size_t size)
{
  void *p = xmalloc (size);
  record_unwind_protect_ptr (xfree, p);
  return p;
}

/* Like malloc but used for allocating Lisp data.  NBYTES is the
   number of bytes to allocate, TYPE describes the intended use of the
   allocated memory block (for strings, for conses, ...).  */

#if ! USE_LSB_TAG
void *lisp_malloc_loser EXTERNALLY_VISIBLE;
#endif

static void *
lisp_malloc (size_t nbytes, bool q_clear, enum mem_type type)
{
  register void *val;
  val = lmalloc (nbytes, q_clear);

#if ! USE_LSB_TAG
  /* If the memory just allocated cannot be addressed thru a Lisp
     object's pointer, and it needs to be, that's equivalent to
     running out of memory.  */
  if (val && type != MEM_TYPE_NON_LISP)
    {
      Lisp_Object tem;
      XSETCONS (tem, (char *) val + nbytes - 1);
      if ((char *) XCONS (tem) != (char *) val + nbytes - 1)
	{
	  lisp_malloc_loser = val;
	  free (val);
	  val = 0;
	}
    }
#endif

  if (val && type != MEM_TYPE_NON_LISP)
    mem_insert (val, (char *) val + nbytes, type);

  if (! val)
    memory_full (nbytes);
  MALLOC_PROBE (nbytes);
  return val;
}

/* Free BLOCK.  This must be called to free memory allocated with a
   call to lisp_malloc.  */

static void
lisp_free (void *block)
{
  if (block && ! pdumper_object_p (block))
    {
      free (block);
      mem_delete (mem_find (block));
    }
}

/* The allocator malloc's blocks of BLOCK_ALIGN bytes.

   Structs for blocks are statically defined, so calculate (at compile-time)
   how many of each type will fit into its respective block.

   For simpler blocks consisting only of an object array and a next pointer,
   the numerator need only subtract off the size of the next pointer.

   For blocks with an additional gcmarkbits array, say float_block, we
   solve for y in the inequality:

     BLOCK_ALIGN > y * sizeof (Lisp_Float) + sizeof (bits_word) * (y /
     BITS_PER_BITS_WORD + 1) + sizeof (struct float_block *)
*/

enum
{
  /* Arbitrarily set in 2012 in commit 0dd6d66.  */
  GC_DEFAULT_THRESHOLD = (1 << 17) * word_size,

  BLOCK_NBITS = 15,
  BLOCK_ALIGN = 1 << BLOCK_NBITS,
  BLOCK_NBYTES = BLOCK_ALIGN - sizeof (uintptr_t), // subtract next ptr
  BLOCK_NINTERVALS = (BLOCK_NBYTES) / sizeof (struct interval),
  BLOCK_NSTRINGS = (BLOCK_NBYTES) / sizeof (struct Lisp_String),
  BLOCK_NSYMBOLS = (BLOCK_NBYTES) / sizeof (struct Lisp_Symbol),
  BLOCK_NFLOATS = ((BITS_PER_BITS_WORD / sizeof (bits_word))
		   * (BLOCK_NBYTES - sizeof (bits_word))
		   / ((BITS_PER_BITS_WORD / sizeof (bits_word))
		      * sizeof (struct Lisp_Float)
		      + 1)),
  BLOCK_NCONS = ((BITS_PER_BITS_WORD / sizeof (bits_word))
		 * (BLOCK_NBYTES - sizeof (bits_word))
		 / ((BITS_PER_BITS_WORD / sizeof (bits_word))
		    * sizeof (struct Lisp_Cons)
		    + 1)),

  /* Size `struct vector_block` */
  VBLOCK_ALIGN = (1 << PSEUDOVECTOR_SIZE_BITS),
  VBLOCK_NBYTES = VBLOCK_ALIGN - sizeof (uintptr_t), // subtract next ptr
  LISP_VECTOR_MIN = header_size + sizeof (Lisp_Object), // vector of one
  LARGE_VECTOR_THRESH = (VBLOCK_NBYTES >> 1) - word_size,

  /* Amazingly, free list per vector word-length.  */
  VBLOCK_NFREE_LISTS = 1 + (VBLOCK_NBYTES - LISP_VECTOR_MIN) / word_size,

  SBLOCK_NBITS = 13,
  SBLOCK_NBYTES = MALLOC_SIZE_NEAR(1 << SBLOCK_NBITS),
  LARGE_STRING_THRESH = (SBLOCK_NBYTES >> 3),
};
// should someone decide to muck with VBLOCK_ALIGN...
verify (VBLOCK_ALIGN % LISP_ALIGNMENT == 0);
verify (VBLOCK_ALIGN <= (1 << PSEUDOVECTOR_SIZE_BITS));

#if (defined HAVE_ALIGNED_ALLOC			\
     || (defined HYBRID_MALLOC			\
	 ? defined HAVE_POSIX_MEMALIGN		\
	 : !defined SYSTEM_MALLOC))
# define USE_ALIGNED_ALLOC 1
#elif !defined HYBRID_MALLOC && defined HAVE_POSIX_MEMALIGN
# define USE_ALIGNED_ALLOC 1
# define aligned_alloc my_aligned_alloc /* Avoid collision with lisp.h.  */
static void *
aligned_alloc (size_t alignment, size_t size)
{
  /* Permit suspect assumption that ALIGNMENT is either BLOCK_ALIGN or
     LISP_ALIGNMENT since we'll rarely get here.  */
  eassume (alignment == BLOCK_ALIGN
	   || (! MALLOC_IS_LISP_ALIGNED && alignment == LISP_ALIGNMENT));

  /* Verify POSIX invariant ALIGNMENT = (2^x) * sizeof (void *).  */
  verify (BLOCK_ALIGN % sizeof (void *) == 0
	  && POWER_OF_2 (BLOCK_ALIGN / sizeof (void *)));
  verify (MALLOC_IS_LISP_ALIGNED
	  || (LISP_ALIGNMENT % sizeof (void *) == 0
	      && POWER_OF_2 (LISP_ALIGNMENT / sizeof (void *))));

  void *p;
  return posix_memalign (&p, alignment, size) == 0 ? p : 0;
}
#endif

/* Request at least SIZE bytes from malloc, ensuring returned
   pointer is Lisp-aligned.

   If T is an enum Lisp_Type and L = make_lisp_ptr (P, T), then
   code seeking P such that XPNTR (L) == P and XTYPE (L) == T, or,
   in less formal terms, seeking to allocate a Lisp object, should
   call lmalloc().

   Q_CLEAR uses calloc() instead of malloc().
*/

void *
lmalloc (size_t size, bool q_clear)
{
  /* xrealloc() relies on lmalloc() returning non-NULL even for SIZE
     == 0.  So, if ! MALLOC_0_IS_NONNULL, must avoid malloc'ing 0.  */
  size_t adjsize = MALLOC_0_IS_NONNULL ? size : max (size, LISP_ALIGNMENT);

  /* Prefer malloc() but if ! MALLOC_IS_LISP_ALIGNED, an exceptional
     case, then prefer aligned_alloc(), provided SIZE is a multiple of
     ALIGNMENT which aligned_alloc() requires.  */
#ifdef USE_ALIGNED_ALLOC
  if (! MALLOC_IS_LISP_ALIGNED)
    {
      if (adjsize % LISP_ALIGNMENT == 0)
	{
	  void *p = aligned_alloc (LISP_ALIGNMENT, adjsize);
	  if (q_clear && p && adjsize)
	    memclear (p, adjsize);
	  return p;
	}
      else
	{
	  /* Otherwise resign ourselves to loop that may never
	     terminate.  */
	}
    }
#endif
  void *p = NULL;
  for (;;)
    {
      p = q_clear ? calloc (1, adjsize) : malloc (adjsize);
      if (! p || MALLOC_IS_LISP_ALIGNED || laligned (p, adjsize))
	break;
      free (p);
      adjsize = max (adjsize, adjsize + LISP_ALIGNMENT);
    }
  eassert (! p || laligned (p, adjsize));
  return p;
}

void *
lrealloc (void *p, size_t size)
{
  /* xrealloc() relies on lrealloc() returning non-NULL even for size
     == 0.  MALLOC_0_IS_NONNULL does not mean REALLOC_0_IS_NONNULL.  */
  size_t adjsize = max (size, LISP_ALIGNMENT);
  void *newp = p;
  for (;;)
    {
      newp = realloc (newp, adjsize);
      if (! adjsize || ! newp || MALLOC_IS_LISP_ALIGNED || laligned (newp, adjsize))
	break;
      adjsize = max (adjsize, adjsize + LISP_ALIGNMENT);
    }
  eassert (! newp || laligned (newp, adjsize));
  return newp;
}

/* An aligned block of memory.  */
struct ablock
{
  union
  {
    char payload[BLOCK_NBYTES];
    struct ablock *next_free;
  } x;

  /* ABASE is the aligned base of the ablocks.  It is overloaded to
     hold a virtual "busy" field that counts twice the number of used
     ablock values in the parent ablocks, plus one if the real base of
     the parent ablocks is ABASE (if the "busy" field is even, the
     word before the first ablock holds a pointer to the real base).
     The first ablock has a "busy" ABASE, and the others have an
     ordinary pointer ABASE.  To tell the difference, the code assumes
     that pointers, when cast to uintptr_t, are at least 2 *
     ABLOCKS_NBLOCKS + 1.  */
  struct ablocks *abase;
};
verify (sizeof (struct ablock) % BLOCK_ALIGN == 0);

#define ABLOCKS_NBLOCKS (1 << 4)

struct ablocks
{
  struct ablock blocks[ABLOCKS_NBLOCKS];
};
verify (sizeof (struct ablocks) % BLOCK_ALIGN == 0);

#define ABLOCK_ABASE(block) \
  (((uintptr_t) (block)->abase) <= (1 + 2 * ABLOCKS_NBLOCKS)	\
   ? (struct ablocks *) (block)					\
   : (block)->abase)

/* Virtual "busy" field.  */
#define ABLOCKS_BUSY(a_base) ((a_base)->blocks[0].abase)

/* Pointer to the (not necessarily aligned) malloc block.  */
#ifdef USE_ALIGNED_ALLOC
#define ABLOCKS_BASE(abase) (abase)
#else
#define ABLOCKS_BASE(abase) \
  (1 & (intptr_t) ABLOCKS_BUSY (abase) ? abase : ((void **) (abase))[-1])
#endif

#if GC_ASAN_POISON_OBJECTS
# define ASAN_POISON_ABLOCK(b) \
  __asan_poison_memory_region (&(b)->x, sizeof ((b)->x))
# define ASAN_UNPOISON_ABLOCK(b) \
  __asan_unpoison_memory_region (&(b)->x, sizeof ((b)->x))
#else
# define ASAN_POISON_ABLOCK(b) ((void) 0)
# define ASAN_UNPOISON_ABLOCK(b) ((void) 0)
#endif

/* The list of free ablock.   */
static struct ablock *free_ablock;

/* Allocate an aligned block of NBYTES.  */
static void *
lisp_align_malloc (size_t nbytes, enum mem_type type)
{
  void *base, *val;
  struct ablocks *abase;

  eassert (nbytes < BLOCK_ALIGN);

  if (! free_ablock)
    {
      int i;
      bool aligned;

#ifdef USE_ALIGNED_ALLOC
      abase = base = aligned_alloc (BLOCK_ALIGN, sizeof (struct ablocks));
#else
      base = malloc (sizeof (struct ablocks));
      abase = pointer_align (base, BLOCK_ALIGN);
#endif

      if (! base)
	memory_full (sizeof (struct ablocks));

      aligned = (base == abase);
      if (! aligned)
	((void **) abase)[-1] = base;

#if ! USE_LSB_TAG
      /* If the memory just allocated cannot be addressed thru a Lisp
	 object's pointer, and it needs to be, that's equivalent to
	 running out of memory.  */
      if (type != MEM_TYPE_NON_LISP)
	{
	  Lisp_Object tem;
	  char *end = (char *) base + sizeof (struct ablocks) - 1;
	  XSETCONS (tem, end);
	  if ((char *) XCONS (tem) != end)
	    {
	      lisp_malloc_loser = base;
	      free (base);
	      memory_full (SIZE_MAX);
	    }
	}
#endif

      /* Initialize the blocks and put them on the free list.
	 If BASE was not properly aligned, we can't use the last block.  */
      for (i = 0; i < (aligned ? ABLOCKS_NBLOCKS : ABLOCKS_NBLOCKS - 1); ++i)
	{
	  abase->blocks[i].abase = abase;
	  abase->blocks[i].x.next_free = free_ablock;
	  ASAN_POISON_ABLOCK (&abase->blocks[i]);
	  free_ablock = &abase->blocks[i];
	}
      intptr_t ialigned = aligned;
      ABLOCKS_BUSY (abase) = (struct ablocks *) ialigned;

      eassert ((uintptr_t) abase % BLOCK_ALIGN == 0);
      eassert (ABLOCK_ABASE (&abase->blocks[3]) == abase); /* 3 is arbitrary */
      eassert (ABLOCK_ABASE (&abase->blocks[0]) == abase);
      eassert (ABLOCKS_BASE (abase) == base);
      eassert ((intptr_t) ABLOCKS_BUSY (abase) == aligned);
    }

  ASAN_UNPOISON_ABLOCK (free_ablock);
  abase = ABLOCK_ABASE (free_ablock);
  ABLOCKS_BUSY (abase)
    = (struct ablocks *) (2 + (intptr_t) ABLOCKS_BUSY (abase));
  val = free_ablock;
  free_ablock = free_ablock->x.next_free;

  if (type != MEM_TYPE_NON_LISP)
    mem_insert (val, (char *) val + nbytes, type);

  MALLOC_PROBE (nbytes);

  eassert (0 == ((uintptr_t) val) % BLOCK_ALIGN);
  return val;
}

static void
lisp_align_free (void *block)
{
  struct ablock *ablock = block;
  struct ablocks *abase = ABLOCK_ABASE (ablock);

  mem_delete (mem_find (block));

  /* Put on free list.  */
  ablock->x.next_free = free_ablock;
  ASAN_POISON_ABLOCK (ablock);
  free_ablock = ablock;
  /* Update busy count.  */
  intptr_t busy = (intptr_t) ABLOCKS_BUSY (abase) - 2;
  eassume (0 <= busy && busy <= 2 * ABLOCKS_NBLOCKS - 1);
  ABLOCKS_BUSY (abase) = (struct ablocks *) busy;

  if (busy < 2)
    { /* All the blocks are free.  */
      int i = 0;
      bool aligned = busy;
      struct ablock **tem = &free_ablock;
      struct ablock *atop = &abase->blocks[aligned ? ABLOCKS_NBLOCKS : ABLOCKS_NBLOCKS - 1];

      while (*tem)
	{
#if GC_ASAN_POISON_OBJECTS
	  __asan_unpoison_memory_region (&(*tem)->x,
					 sizeof ((*tem)->x));
#endif
	  if (*tem >= (struct ablock *) abase && *tem < atop)
	    {
	      i++;
	      *tem = (*tem)->x.next_free;
	    }
	  else
	    tem = &(*tem)->x.next_free;
	}
      eassert ((aligned & 1) == aligned);
      eassert (i == (aligned ? ABLOCKS_NBLOCKS : ABLOCKS_NBLOCKS - 1));
#ifdef USE_POSIX_MEMALIGN
      eassert ((uintptr_t) ABLOCKS_BASE (abase) % BLOCK_ALIGN == 0);
#endif
      free (ABLOCKS_BASE (abase));
    }
}

struct interval_block
{
  /* Data first, to preserve alignment.  */
  struct interval intervals[BLOCK_NINTERVALS];
  struct interval_block *next;
};

static struct interval_block *interval_block;
static int interval_block_index = BLOCK_NINTERVALS;
static INTERVAL interval_free_list;

#if GC_ASAN_POISON_OBJECTS
# define ASAN_POISON_INTERVAL_BLOCK(b)         \
  __asan_poison_memory_region ((b)->intervals, \
			       sizeof ((b)->intervals))
# define ASAN_UNPOISON_INTERVAL_BLOCK(b)         \
  __asan_unpoison_memory_region ((b)->intervals, \
				 sizeof ((b)->intervals))
# define ASAN_POISON_INTERVAL(i) \
  __asan_poison_memory_region ((i), sizeof (*(i)))
# define ASAN_UNPOISON_INTERVAL(i) \
  __asan_unpoison_memory_region ((i), sizeof (*(i)))
#else
# define ASAN_POISON_INTERVAL_BLOCK(b) ((void) 0)
# define ASAN_UNPOISON_INTERVAL_BLOCK(b) ((void) 0)
# define ASAN_POISON_INTERVAL(i) ((void) 0)
# define ASAN_UNPOISON_INTERVAL(i) ((void) 0)
#endif

/* Return a new interval.  */

static INTERVAL
allocate_interval (void)
{
  INTERVAL val;

  if (interval_free_list)
    {
      val = interval_free_list;
      ASAN_UNPOISON_INTERVAL (val);
      interval_free_list = INTERVAL_PARENT (interval_free_list);
    }
  else
    {
      if (interval_block_index == BLOCK_NINTERVALS)
	{
	  struct interval_block *newi
	    = lisp_malloc (sizeof *newi, false, MEM_TYPE_NON_LISP);

	  newi->next = interval_block;
	  ASAN_POISON_INTERVAL_BLOCK (newi);
	  interval_block = newi;
	  interval_block_index = 0;
	}
      val = &interval_block->intervals[interval_block_index++];
      ASAN_UNPOISON_INTERVAL (val);
    }

  bytes_since_gc += sizeof (struct interval);
  intervals_consed++;
  RESET_INTERVAL (val);
  val->gcmarkbit = false;
  return val;
}

static void
mark_interval_tree_functor (INTERVAL *i, void *dummy)
{
  eassert (! interval_marked_p (*i));
  set_interval_marked (*i);
  mark_object (&(*i)->plist);
}

static void
mark_interval_tree_functor_mgc (INTERVAL *i, void *dummy)
{
  eassert (! interval_marked_p (*i));
  if (mgc_xpntr_p (*i) && ! mgc_fwd_xpntr (*i))
    {
      *i = mgc_flip_xpntr (*i, Space_Interval);
      if (INTERVAL_HAS_OBJECT (*i))
	mark_object (&(*i)->up.obj);
      else if (INTERVAL_HAS_PARENT (*i))
	mark_interval_tree (&(*i)->up.interval);
      mark_object (&(*i)->plist);
    }
}

/* Mark the interval tree rooted in I.  */

static void
mark_interval_tree (INTERVAL *i)
{
  if (! *i)
    return;
  if (mgc_xpntr_p (*i))
    {
      /* INTERVAL *root = i;
	 for ( ; ! NULL_PARENT (*root); root = &(*root)->up.interval);
	 eassert (mgc_xpntr_p (*root));
	 traverse_intervals_noorder (i, mark_interval_tree_functor_mgc, NULL)
      */
      traverse_intervals_noorder (i, mark_interval_tree_functor_mgc, NULL);
    }
  else if (! interval_marked_p (*i))
    traverse_intervals_noorder (i, mark_interval_tree_functor, NULL);
}

struct sblock
{
  struct sblock *next;

  /* Points to next available sdata in DATA.
     Points past end of sblock if none available.  */
  sdata *next_free;
  sdata data[FLEXIBLE_ARRAY_MEMBER];
};

struct string_block
{
  /* Data first, to preserve alignment.  */
  struct Lisp_String strings[BLOCK_NSTRINGS];
  struct string_block *next;
};

/* The NEXT pointers point in the direction of oldest_sblock to
   current_sblock.  We always allocate from current_sblock.  */

#define NEXT_FREE_LISP_STRING(S) ((S)->u.next)

static struct sblock *oldest_sblock, *current_sblock;
static struct sblock *large_sblocks;
static struct string_block *string_blocks;
static struct Lisp_String *string_free_list;

#ifdef GC_CHECK_STRING_OVERRUN

/* Check for overrun in string data blocks by appending a small
   "cookie" after each allocated string data block, and check for the
   presence of this cookie during GC.  */
# define GC_STRING_OVERRUN_COOKIE_SIZE ROUNDUP (4, alignof (sdata))
static char const string_overrun_cookie[GC_STRING_OVERRUN_COOKIE_SIZE] =
  { '\xde', '\xad', '\xbe', '\xef', /* Perhaps some zeros here.  */ };

#else
# define GC_STRING_OVERRUN_COOKIE_SIZE 0
#endif

/* Return the size of an sdata structure large enough to hold N bytes
   of string data.  This counts the sdata structure, the N bytes, a
   terminating NUL byte, and alignment padding.  */

static ptrdiff_t
sdata_size (ptrdiff_t n)
{
  /* Reserve space for the nbytes union member even when N + 1 is less
     than the size of that member.  */
  ptrdiff_t unaligned_size = max (FLEXSIZEOF (struct sdata, data, 0) + n + 1,
				  sizeof (sdata));
  int sdata_align = max (FLEXALIGNOF (sdata), alignof (sdata));
  return (unaligned_size + sdata_align - 1) & ~(sdata_align - 1);
}

/* Extra bytes to allocate for each string.  */
#define GC_STRING_EXTRA GC_STRING_OVERRUN_COOKIE_SIZE

/* Exact bound on the number of bytes in a string, not counting the
   terminating null.  A string cannot contain more bytes than
   STRING_BYTES_BOUND, nor can it be so long that the size_t
   arithmetic in allocate_sdata would overflow while it is
   calculating a value to be passed to malloc.  */
static ptrdiff_t const STRING_BYTES_MAX =
  min (STRING_BYTES_BOUND,
       ((SIZE_MAX
	 - GC_STRING_EXTRA
	 - FLEXSIZEOF (struct sblock, data, 0)
	 - FLEXSIZEOF (struct sdata, data, 0))
	& ~(sizeof (EMACS_INT) - 1)));

static void
init_strings (void)
{
  empty_unibyte_string = make_pure_string ("", 0, 0, 0);
  staticpro (&empty_unibyte_string);
  empty_multibyte_string = make_pure_string ("", 0, 0, 1);
  staticpro (&empty_multibyte_string);
}

#if GC_ASAN_POISON_OBJECTS
/* Prepare s for denoting a free sdata struct, i.e, poison all bytes
   in the flexible array member, except the first SDATA_OFFSET bytes.
   This is only effective for strings of size n where n > sdata_size(n).
 */
# define ASAN_PREPARE_DEAD_SDATA(s, size)                          \
  do {                                                             \
    __asan_poison_memory_region ((s), sdata_size ((size)));        \
    __asan_unpoison_memory_region (&(((s))->string),                 \
				   sizeof (struct Lisp_String *)); \
    __asan_unpoison_memory_region (&SDATA_NBYTES ((s)),            \
				   sizeof (SDATA_NBYTES ((s))));   \
   } while (false)
/* Prepare s for storing string data for NBYTES bytes.  */
# define ASAN_PREPARE_LIVE_SDATA(s, nbytes) \
  __asan_unpoison_memory_region ((s), sdata_size ((nbytes)))
# define ASAN_POISON_SBLOCK_DATA(b, size) \
  __asan_poison_memory_region ((b)->data, (size))
# define ASAN_POISON_STRING_BLOCK(b) \
  __asan_poison_memory_region ((b)->strings, STRING_BLOCK_SIZE)
# define ASAN_UNPOISON_STRING_BLOCK(b) \
  __asan_unpoison_memory_region ((b)->strings, STRING_BLOCK_SIZE)
# define ASAN_POISON_STRING(s) \
  __asan_poison_memory_region ((s), sizeof (*(s)))
# define ASAN_UNPOISON_STRING(s) \
  __asan_unpoison_memory_region ((s), sizeof (*(s)))
#else
# define ASAN_PREPARE_DEAD_SDATA(s, size) ((void) 0)
# define ASAN_PREPARE_LIVE_SDATA(s, nbytes) ((void) 0)
# define ASAN_POISON_SBLOCK_DATA(b, size) ((void) 0)
# define ASAN_POISON_STRING_BLOCK(b) ((void) 0)
# define ASAN_UNPOISON_STRING_BLOCK(b) ((void) 0)
# define ASAN_POISON_STRING(s) ((void) 0)
# define ASAN_UNPOISON_STRING(s) ((void) 0)
#endif

#ifdef GC_CHECK_STRING_BYTES

static int check_string_bytes_count;

/* Like macro STRING_BYTES, but with debugging check.  Can be
   called during GC, so pay attention to the mark bit.  */

ptrdiff_t
string_bytes (struct Lisp_String *s)
{
  ptrdiff_t nbytes =
    (s->u.s.size_byte < 0 ? s->u.s.size & ~ARRAY_MARK_FLAG : s->u.s.size_byte);

  if (! PURE_P (s) && ! pdumper_object_p (s) && s->u.s.data
      && nbytes != SDATA_OF_LISP_STRING (s)->nbytes)
    emacs_abort ();
  return nbytes;
}

/* Check validity of Lisp strings' string_bytes member in B.  */

static void
check_sblock (struct sblock *b)
{
  for (sdata *from = b->data, *end = b->next_free; from < end; )
    {
      ptrdiff_t nbytes = sdata_size (from->string
				     ? string_bytes (from->string)
				     : from->nbytes);
      from = (sdata *) ((char *) from + nbytes + GC_STRING_EXTRA);
    }
}

/* Check validity of Lisp strings' string_bytes member.  ALL_P
   means check all strings, otherwise check only most
   recently allocated strings.  Used for hunting a bug.  */

static void
check_string_bytes (bool all_p)
{
  if (all_p)
    {
      struct sblock *b;

      for (b = large_sblocks; b; b = b->next)
	{
	  struct Lisp_String *s = b->data[0].string;
	  if (s)
	    string_bytes (s);
	}

      for (b = oldest_sblock; b; b = b->next)
	check_sblock (b);
    }
  else if (current_sblock)
    check_sblock (current_sblock);
}

#else /* not GC_CHECK_STRING_BYTES */

#define check_string_bytes(all) ((void) 0)

#endif /* GC_CHECK_STRING_BYTES */

#ifdef GC_CHECK_STRING_FREE_LIST

/* Walk through the string free list looking for bogus next pointers.
   This may catch buffer overrun from a previous string.  */

static void
check_string_free_list (void)
{
  struct Lisp_String *s;

  /* Pop a Lisp_String off the free list.  */
  s = string_free_list;
  while (s != NULL)
    {
      if ((uintptr_t) s < BLOCK_ALIGN)
	emacs_abort ();
      s = NEXT_FREE_LISP_STRING (s);
    }
}
#else
#define check_string_free_list()
#endif

/* Return a new Lisp_String.  */

static struct Lisp_String *
allocate_string (void)
{
  struct Lisp_String *s;

  /* Our normal scheme: chunks begin life on a newly allocated block,
     then get reclaimed as links in the free list.

     For strings, however, chunks begin life on the free list.

     It's largely a bureacratic distinction since in either scheme, we
     only allocate new blocks when all the free list is spoken for.  */
  if (string_free_list == NULL)
    {
      struct string_block *b = lisp_malloc (sizeof *b, false, MEM_TYPE_STRING);
      b->next = string_blocks;
      string_blocks = b;

      for (int i = BLOCK_NSTRINGS - 1; i >= 0; --i)
	{
	  s = b->strings + i;
	  s->u.s.data = NULL; /* invariant for free-list strings */
	  NEXT_FREE_LISP_STRING (s) = string_free_list;
	  string_free_list = s;
	}
      ASAN_POISON_STRING_BLOCK (b);
    }

  check_string_free_list ();

  /* Pop a Lisp_String off the free list.  */
  s = string_free_list;
  ASAN_UNPOISON_STRING (s);
  string_free_list = NEXT_FREE_LISP_STRING (s);

  ++strings_consed;
  bytes_since_gc += sizeof *s;

#ifdef GC_CHECK_STRING_BYTES
  if (! noninteractive)
    {
      if (++check_string_bytes_count == 200)
	{
	  check_string_bytes_count = 0;
	  check_string_bytes (1);
	}
      else
	check_string_bytes (0);
    }
#endif /* GC_CHECK_STRING_BYTES */

  return s;
}

/* Populate S with the next free sdata in CURRENT_SBLOCK.

   Large strings get their own sblock in LARGE_SBLOCKS.
*/

static void
allocate_sdata (struct Lisp_String *s,
		EMACS_INT nchars, EMACS_INT nbytes,
		bool immovable)
{
  sdata *the_data;
  struct sblock *b;
  ptrdiff_t sdata_nbytes;

  eassert (nbytes >= nchars);

  if (nbytes > STRING_BYTES_MAX)
    error ("Requested %ld bytes exceeds %ld", nbytes, STRING_BYTES_MAX);

  sdata_nbytes = sdata_size (nbytes);

  if (nbytes > LARGE_STRING_THRESH || immovable)
    {
      size_t size = FLEXSIZEOF (struct sblock, data, sdata_nbytes);
      b = lisp_malloc (size + GC_STRING_EXTRA, false, MEM_TYPE_NON_LISP);
      ASAN_POISON_SBLOCK_DATA (b, size);
      the_data = b->data;
      b->next = large_sblocks;
      b->next_free = the_data;
      large_sblocks = b;
    }
  else
    {
      b = current_sblock;

      if (b == NULL
	  || ((SBLOCK_NBYTES - GC_STRING_EXTRA) <
	      ((char *) b->next_free - (char *) b + sdata_nbytes)))
	{
	  /* Not enough room in the current sblock.  */
	  b = lisp_malloc (SBLOCK_NBYTES, false, MEM_TYPE_NON_LISP);
	  ASAN_POISON_SBLOCK_DATA (b, SBLOCK_SIZE);
	  the_data = b->data;
	  b->next = NULL;
	  b->next_free = the_data;

	  if (current_sblock)
	    current_sblock->next = b;
	  else
	    oldest_sblock = b;
	  current_sblock = b;
	}

      the_data = b->next_free;
    }

  ASAN_PREPARE_LIVE_SDATA (data, nbytes);
  the_data->string = s;
  b->next_free = (sdata *) ((char *) the_data + sdata_nbytes + GC_STRING_EXTRA);
  eassert ((uintptr_t) b->next_free % alignof (sdata) == 0);

  the_data->nbytes = nbytes;
  s->u.s.data = the_data->data;
  s->u.s.size = nchars;
  s->u.s.size_byte = nbytes;
  s->u.s.data[nbytes] = '\0'; /* NBYTES is exclusive of the NUL terminator. */
#ifdef GC_CHECK_STRING_OVERRUN
  memcpy ((char *) the_data + sdata_nbytes, string_overrun_cookie,
	  GC_STRING_OVERRUN_COOKIE_SIZE);
#endif

  bytes_since_gc += sdata_nbytes;
}

/* Reallocate multibyte STRING data when a single character is replaced.
   The character is at byte offset CIDX_BYTE in the string.
   The character being replaced is CLEN bytes long,
   and the character that will replace it is NEW_CLEN bytes long.
   Return the address where the caller should store the new character.  */

unsigned char *
resize_string_data (Lisp_Object string, ptrdiff_t cidx_byte,
		    int clen, int new_clen)
{
  eassume (STRING_MULTIBYTE (string));
  sdata *old_sdata = SDATA_OF_LISP_STRING (XSTRING (string));
  ptrdiff_t nchars = SCHARS (string);
  ptrdiff_t nbytes = SBYTES (string);
  ptrdiff_t new_nbytes = nbytes + (new_clen - clen);
  unsigned char *data = SDATA (string);
  unsigned char *new_charaddr;

  if (sdata_size (nbytes) == sdata_size (new_nbytes))
    {
      /* No need to reallocate, as the size change falls within the
	 alignment slop.  */
      XSTRING (string)->u.s.size_byte = new_nbytes;
      old_sdata->nbytes = new_nbytes;
      new_charaddr = data + cidx_byte;
      memmove (new_charaddr + new_clen, new_charaddr + clen,
	       nbytes - (cidx_byte + (clen - 1)));
    }
  else
    {
      allocate_sdata (XSTRING (string), nchars, new_nbytes, false);
      unsigned char *new_data = SDATA (string);
      new_charaddr = new_data + cidx_byte;
      memcpy (new_charaddr + new_clen, data + cidx_byte + clen,
	      nbytes - (cidx_byte + clen));
      memcpy (new_data, data, cidx_byte);

      /* Mark old string data as free by setting its string back-pointer
	 to null, and record the size of the data in it.  */
      old_sdata->nbytes = nbytes;
      old_sdata->string = NULL;
    }

  clear_string_char_byte_cache ();

  return new_charaddr;
}

static void
sweep_strings (void)
{
  struct string_block *live_blocks = NULL;

  gcstat.total_string_bytes
    = gcstat.total_strings
    = gcstat.total_free_strings
    = 0;

  string_free_list = NULL;

  for (struct string_block *next, *b = string_blocks; b != NULL; b = next)
    {
      int i, nfree = 0;
      struct Lisp_String *restore_free_list = string_free_list;

      ASAN_UNPOISON_STRING_BLOCK (b);
      next = b->next; /* B might not exist later, so store NEXT now.  */

      for (i = 0; i < BLOCK_NSTRINGS; ++i)
	{
	  struct Lisp_String *s = b->strings + i;
	  ASAN_UNPOISON_STRING (s);
	  if (s->u.s.data != NULL) /* means S is live but is it marked?  */
	    {
	      if (XSTRING_MARKED_P (s))
		{
		  /* S shall remain in live state.  */
		  XUNMARK_STRING (s);

		  /* Do not use string_(set|get)_intervals here.  */
		  s->u.s.intervals = balance_intervals (s->u.s.intervals);

		  gcstat.total_strings++;
		  gcstat.total_string_bytes += STRING_BYTES (s);
		}
	      else
		{
		  /* S goes to dead state.  */
		  sdata *data = SDATA_OF_LISP_STRING (s);

		  /* Save length so that sweep_sdata() knows how far
		     to move the hare-tortoise pointers.  */
		  eassert (data->nbytes == STRING_BYTES (s));

		  /* sweep_sdata() needs this for compaction.  */
		  data->string = NULL;

		  /* Invariant of free-list Lisp_Strings.  */
		  s->u.s.data = NULL;

		  /* Put on free list.  */
		  NEXT_FREE_LISP_STRING (s) = string_free_list;
		  ASAN_POISON_STRING (s);
		  ASAN_PREPARE_DEAD_SDATA (data, SDATA_NBYTES (data));
		  string_free_list = s;
		  ++nfree;
		}
	    }
	  else /* s->u.s.data == NULL */
	    {
	      /* S inexplicably not already on free list.  */
	      NEXT_FREE_LISP_STRING (s) = string_free_list;
	      ASAN_POISON_STRING (s);

	      string_free_list = s;
	      ++nfree;
	    }
	} /* for each Lisp_String in block B.  */

      if (/* B contains only free-list entries...  */
	  nfree >= BLOCK_NSTRINGS
	  /* ... and B not among first two such reclaimed blocks.  */
	  && gcstat.total_free_strings > BLOCK_NSTRINGS)
	{
	  /* Harvest B back to OS.  */
	  lisp_free (b);
	  string_free_list = restore_free_list;
	}
      else
	{
	  gcstat.total_free_strings += nfree;
	  b->next = live_blocks;
	  live_blocks = b;
	}
    } /* for each string block B.  */

  check_string_free_list ();

  string_blocks = live_blocks;
  sweep_sdata ();

  check_string_free_list ();
}

static void
sweep_sdata (void)
{
  /* Simple sweep of large sblocks.  Side effect: reverses list.  */
  struct sblock *swept_large_sblocks = NULL;
  for (struct sblock *next, *b = large_sblocks; b != NULL; b = next)
    {
      next = b->next;

      if (b->data[0].string == NULL)
	lisp_free (b);
      else
	{
	  b->next = swept_large_sblocks;
	  swept_large_sblocks = b;
	}
    }
  large_sblocks = swept_large_sblocks;

  /* Less simple compaction of non-large sblocks.

     TB is the "to block", or the prevailing memmove destination sblock.
     B is the "from block", or the current memmove source sblock.

     The TO sdata tortoise lags with TB.
     The FROM sdata hare iterates over current B.

     We memmove FROM to TO for all B in the sblock list
     (oldest_sblock...current_sblock), and therein lies the
     compaction.
  */
  struct sblock *tb = oldest_sblock;
  if (tb)
    {
      sdata *end_tb = (sdata *) ((char *) tb + SBLOCK_NBYTES);
      sdata *to = tb->data;

      for (struct sblock *b = tb; b != NULL; b = b->next)
	{
	  eassert ((char *) b->next_free <= (char *) b + SBLOCK_NBYTES);
	  for (sdata *next_from, *end_from = b->next_free, *from = b->data;
	       from < end_from;
	       from = next_from)
	    {
	      struct Lisp_String *s = from->string;
	      const ptrdiff_t nbytes = from->nbytes;
	      const ptrdiff_t step = sdata_size (nbytes) + GC_STRING_EXTRA;
	      eassert (!s || ! XSTRING_MARKED_P (s));
	      eassert (nbytes <= LARGE_STRING_THRESH);

#ifdef GC_CHECK_STRING_BYTES
	      /* Check that the string size recorded in the string is the
		 same as the one recorded in the sdata structure.  */
	      if (s && string_bytes (s) != from->nbytes)
		emacs_abort ();
#endif /* GC_CHECK_STRING_BYTES */

	      /* Compute NEXT_FROM now before FROM can mutate.  */
	      next_from = (sdata *) ((char *) from + step);

#ifdef GC_CHECK_STRING_OVERRUN
	      if (memcmp (string_overrun_cookie,
			  (char *) next_from - GC_STRING_OVERRUN_COOKIE_SIZE,
			  GC_STRING_OVERRUN_COOKIE_SIZE))
		emacs_abort ();
#endif

	      if (s != NULL) /* a live string to be compacted */
		{
		  sdata *next_to = (sdata *) ((char *) to + step);
		  if (next_to > end_tb)
		    {
		      /* TB is full, proceed with the next sblock.  */
		      tb->next_free = to;
		      tb = tb->next;
		      end_tb = (sdata *) ((char *) tb + SBLOCK_NBYTES);
		      to = tb->data;
		      next_to = (sdata *) ((char *) to + step);
		    }

		  if (from != to)
		    {
		      eassert (tb != b || to < from);
		      ASAN_PREPARE_LIVE_SDATA (to, nbytes);
		      memmove (to, from, step);
		      to->string->u.s.data = to->data;
		    }

		  to = next_to;
		}
	    }
	}

      /* Any sblocks following TB can be free'd.  */
      for (struct sblock *b = tb->next; b != NULL; )
	{
	  struct sblock *next = b->next;
	  lisp_free (b);
	  b = next;
	}

      tb->next_free = to;
      tb->next = NULL;
    }
  current_sblock = tb;
}

static Lisp_Object new_lisp_string (EMACS_INT, EMACS_INT, bool);

DEFUN ("make-string", Fmake_string, Smake_string, 2, 3, 0,
       doc: /* Make a string.
Return a string of LENGTH instances of INIT, which should
be a numeric character code, e.g., ?x.
The string is unibyte unless INIT is not ASCII or MULTIBYTE is non-nil.
*/)
  (Lisp_Object length, Lisp_Object init, Lisp_Object multibyte)
{
  Lisp_Object val;
  int init_char;
  CHECK_FIXNAT (length);
  CHECK_CHARACTER (init);
  init_char = XFIXNAT (init);

  if (ASCII_CHAR_P (init_char) && NILP (multibyte))
    {
      EMACS_INT nbytes = XFIXNUM (length);
      val = new_lisp_string (nbytes, nbytes, false);
      memset (SDATA (val), init_char, nbytes);
      SDATA (val)[nbytes] = 0;
    }
  else
    {
      unsigned char str[MAX_MULTIBYTE_LENGTH];
      ptrdiff_t len = CHAR_STRING (init_char, str);
      EMACS_INT nbytes, string_len = XFIXNUM (length);

      if (INT_MULTIPLY_WRAPV (len, string_len, &nbytes))
	error ("Product of %ld * %ld overflows", len, string_len);

      val = new_lisp_string (string_len, nbytes, true);
      unsigned char *beg = SDATA (val), *end = beg + nbytes;
      for (unsigned char *p = beg; p < end; p += len)
	{
	  /* First time we just copy STR to the data of VAL.  */
	  if (p == beg)
	    memcpy (p, str, len);
	  else
	    {
	      /* Next time we copy largest possible chunk from
		 initialized to uninitialized part of VAL.  */
	      len = min (p - beg, end - p);
	      memcpy (p, beg, len);
	    }
	}
    }
  return val;
}

/* Fill A with 1 bits if INIT is non-nil, and with 0 bits otherwise.
   Return A.  */

Lisp_Object
bool_vector_fill (Lisp_Object a, Lisp_Object init)
{
  EMACS_INT nbits = bool_vector_size (a);
  if (0 < nbits)
    {
      unsigned char *data = bool_vector_uchar_data (a);
      int pattern = NILP (init) ? 0 : (1 << BOOL_VECTOR_BITS_PER_CHAR) - 1;
      ptrdiff_t nbytes = bool_vector_bytes (nbits);
      int last_mask = ~ (~0u << ((nbits - 1) % BOOL_VECTOR_BITS_PER_CHAR + 1));
      memset (data, pattern, nbytes - 1);
      data[nbytes - 1] = pattern & last_mask;
    }
  return a;
}

/* Return a newly allocated, uninitialized bool vector of size NBITS.  */

Lisp_Object
make_bool_vector (EMACS_INT nbits)
{
  Lisp_Object val;
  EMACS_INT words = bool_vector_words (nbits);
  EMACS_INT word_bytes = words * sizeof (bits_word);
  EMACS_INT needed_elements = ((bool_header_size - header_size + word_bytes
				+ word_size - 1)
			       / word_size);
  if (PTRDIFF_MAX < needed_elements)
    memory_full (SIZE_MAX);
  struct Lisp_Bool_Vector *p
    = (struct Lisp_Bool_Vector *) static_vector_allocator (needed_elements, false);
  XSETVECTOR (val, p);
  XSETPVECTYPESIZE (XVECTOR (val), PVEC_BOOL_VECTOR, 0, 0);
  p->size = nbits;

  /* Clear padding at the end.  */
  if (words)
    p->data[words - 1] = 0;

  return val;
}

DEFUN ("make-bool-vector", Fmake_bool_vector, Smake_bool_vector, 2, 2, 0,
       doc: /* Return a new bool-vector of length LENGTH, using INIT for each element.
LENGTH must be a number.  INIT matters only in whether it is t or nil.  */)
  (Lisp_Object length, Lisp_Object init)
{
  Lisp_Object val;

  CHECK_FIXNAT (length);
  val = make_bool_vector (XFIXNAT (length));
  return bool_vector_fill (val, init);
}

DEFUN ("bool-vector", Fbool_vector, Sbool_vector, 0, MANY, 0,
       doc: /* Return a new bool-vector with specified arguments as elements.
Allows any number of arguments, including zero.
usage: (bool-vector &rest OBJECTS)  */)
  (ptrdiff_t nargs, Lisp_Object *args)
{
  ptrdiff_t i;
  Lisp_Object vector;

  vector = make_bool_vector (nargs);
  for (i = 0; i < nargs; i++)
    bool_vector_set (vector, i, ! NILP (args[i]));

  return vector;
}

/* Make a string from NBYTES bytes at CONTENTS, and compute the number
   of characters from the contents.  This string may be unibyte or
   multibyte, depending on the contents.  */

Lisp_Object
make_string (const char *contents, ptrdiff_t nbytes)
{
  register Lisp_Object val;
  ptrdiff_t nchars, multibyte_nbytes;

  parse_str_as_multibyte ((const unsigned char *) contents, nbytes,
			  &nchars, &multibyte_nbytes);
  if (nbytes == nchars || nbytes != multibyte_nbytes)
    /* CONTENTS contains no multibyte sequences or contains an invalid
       multibyte sequence.  We must make unibyte string.  */
    val = make_unibyte_string (contents, nbytes);
  else
    val = make_multibyte_string (contents, nchars, nbytes);
  return val;
}

/* Make a unibyte string from LENGTH bytes at CONTENTS.

   If CONTENTS is NULL, leave string uninitialized.  */

Lisp_Object
make_unibyte_string (const char *contents, ptrdiff_t length)
{
  register Lisp_Object val;
  val = new_lisp_string (length, length, false);
  if (contents)
    memcpy (SDATA (val), contents, length);
  return val;
}

/* If NCHARS is -1 we attempt calculating NCHARS.

   If CONTENTS is NULL, leave string uninitialized.  */

Lisp_Object
make_multibyte_string (const char *contents, ptrdiff_t nchars, ptrdiff_t nbytes)
{
  Lisp_Object val = Qnil;
  if (contents && nchars < 0)
    {
      nchars = multibyte_chars_in_text
	((const unsigned char *) contents, nbytes);
      eassert (nbytes >= nchars);
    }
  if (nchars >= 0)
    {
      val = new_lisp_string (nchars, nbytes, true);
      if (contents)
	memcpy (SDATA (val), contents, nbytes);
    }
  return val;
}

Lisp_Object
new_lisp_string (EMACS_INT nchars, EMACS_INT nbytes, bool multibyte)
{
  Lisp_Object string;
  struct Lisp_String *s;

  eassume (nchars >= 0 && nbytes >= nchars);
  if (nbytes == 0)
    return multibyte ? empty_multibyte_string : empty_unibyte_string;

  s = static_string_allocator ();
  s->u.s.intervals = NULL;
  allocate_sdata (s, nchars, nbytes, false);
  XSETSTRING (string, s);
  string_chars_consed += nbytes;
  if (! multibyte)
    STRING_SET_UNIBYTE (string);
  return string;
}

/* Print arguments to BUF according to a FORMAT, then return
   a Lisp_String initialized with the data from BUF.  */

Lisp_Object
make_formatted_string (char *buf, const char *format, ...)
{
  va_list ap;
  int length;

  va_start (ap, format);
  length = vsprintf (buf, format, ap);
  va_end (ap);
  return make_string (buf, length);
}

/* Pin a unibyte string in place so that it won't move during GC.  */
void
pin_string (Lisp_Object string)
{
  eassert (STRINGP (string) && ! STRING_MULTIBYTE (string));
  struct Lisp_String *s = XSTRING (string);
  ptrdiff_t size = STRING_BYTES (s);
  unsigned char *data = s->u.s.data;

  if (size <= LARGE_STRING_THRESH
      && ! PURE_P (data) && ! pdumper_object_p (data)
      && s->u.s.size_byte != Sdata_Pinned)
    {
      eassert (s->u.s.size_byte == Sdata_Unibyte);
      eassert (s->u.s.data != NULL);
      sdata *old_sdata = SDATA_OF_LISP_STRING (s);
      allocate_sdata (s, size, size, true);
      memcpy (s->u.s.data, data, size);
      old_sdata->string = NULL;
      eassert (old_sdata->nbytes == size);
      ASAN_PREPARE_DEAD_SDATA (old_sdata, size);
    }
  s->u.s.size_byte = Sdata_Pinned;
}

#define GETMARKBIT(block,n)				\
  (((block)->gcmarkbits[(n) / BITS_PER_BITS_WORD]	\
    >> ((n) % BITS_PER_BITS_WORD))			\
   & 1)

#define SETMARKBIT(block,n)				\
  ((block)->gcmarkbits[(n) / BITS_PER_BITS_WORD]	\
   |= (bits_word) 1 << ((n) % BITS_PER_BITS_WORD))

#define UNSETMARKBIT(block,n)				\
  ((block)->gcmarkbits[(n) / BITS_PER_BITS_WORD]	\
   &= ~((bits_word) 1 << ((n) % BITS_PER_BITS_WORD)))

#define FLOAT_BLOCK(fptr) \
  (eassert (! pdumper_object_p (fptr)),                                  \
   ((struct float_block *) (((uintptr_t) (fptr)) & ~(BLOCK_ALIGN - 1))))

#define FLOAT_INDEX(fptr) \
  ((((uintptr_t) (fptr)) & (BLOCK_ALIGN - 1)) / sizeof (struct Lisp_Float))

struct float_block
{
  /* Data first, to preserve alignment.  */
  struct Lisp_Float floats[BLOCK_NFLOATS];
  bits_word gcmarkbits[1 + BLOCK_NFLOATS / BITS_PER_BITS_WORD];
  struct float_block *next;
};

#define XFLOAT_MARKED_P(fptr) \
  GETMARKBIT (FLOAT_BLOCK (fptr), FLOAT_INDEX ((fptr)))

#define XFLOAT_MARK(fptr) \
  SETMARKBIT (FLOAT_BLOCK (fptr), FLOAT_INDEX ((fptr)))

#define XFLOAT_UNMARK(fptr) \
  UNSETMARKBIT (FLOAT_BLOCK (fptr), FLOAT_INDEX ((fptr)))

#if GC_ASAN_POISON_OBJECTS
# define ASAN_POISON_FLOAT_BLOCK(fblk)         \
  __asan_poison_memory_region ((fblk)->floats, \
			       sizeof ((fblk)->floats))
# define ASAN_UNPOISON_FLOAT_BLOCK(fblk)         \
  __asan_unpoison_memory_region ((fblk)->floats, \
				 sizeof ((fblk)->floats))
# define ASAN_POISON_FLOAT(p) \
  __asan_poison_memory_region ((p), sizeof (struct Lisp_Float))
# define ASAN_UNPOISON_FLOAT(p) \
  __asan_unpoison_memory_region ((p), sizeof (struct Lisp_Float))
#else
# define ASAN_POISON_FLOAT_BLOCK(fblk) ((void) 0)
# define ASAN_UNPOISON_FLOAT_BLOCK(fblk) ((void) 0)
# define ASAN_POISON_FLOAT(p) ((void) 0)
# define ASAN_UNPOISON_FLOAT(p) ((void) 0)
#endif

/* Current float_block.  */

static struct float_block *float_block;
static int float_block_index = BLOCK_NFLOATS;
static struct Lisp_Float *float_free_list;

Lisp_Object
make_float (double float_value)
{
  register Lisp_Object val;

  if (float_free_list)
    {
      XSETFLOAT (val, float_free_list);
      ASAN_UNPOISON_FLOAT (float_free_list);
      float_free_list = float_free_list->u.chain;
    }
  else
    {
      if (float_block_index == BLOCK_NFLOATS)
	{
	  struct float_block *new
	    = lisp_align_malloc (sizeof *new, MEM_TYPE_FLOAT);
	  new->next = float_block;
	  memset (new->gcmarkbits, 0, sizeof new->gcmarkbits);
	  ASAN_POISON_FLOAT_BLOCK (new);
	  float_block = new;
	  float_block_index = 0;
	}
      ASAN_UNPOISON_FLOAT (&float_block->floats[float_block_index]);
      XSETFLOAT (val, &float_block->floats[float_block_index]);
      float_block_index++;
    }

  XFLOAT_INIT (val, float_value);
  eassert (! XFLOAT_MARKED_P (XFLOAT (val)));
  bytes_since_gc += sizeof (struct Lisp_Float);
  floats_consed++;
  return val;
}

#define CONS_BLOCK(fptr) \
  (eassert (! pdumper_object_p (fptr)),                                  \
   ((struct cons_block *) ((uintptr_t) (fptr) & ~(BLOCK_ALIGN - 1))))

#define CONS_INDEX(fptr) \
  (((uintptr_t) (fptr) & (BLOCK_ALIGN - 1)) / sizeof (struct Lisp_Cons))

struct cons_block
{
  /* Data first, to preserve alignment.  */
  struct Lisp_Cons conses[BLOCK_NCONS];
  bits_word gcmarkbits[1 + BLOCK_NCONS / BITS_PER_BITS_WORD];
  struct cons_block *next;
};

#define XCONS_MARKED_P(fptr) \
  GETMARKBIT (CONS_BLOCK (fptr), CONS_INDEX ((fptr)))

#define XMARK_CONS(fptr) \
  SETMARKBIT (CONS_BLOCK (fptr), CONS_INDEX ((fptr)))

#define XUNMARK_CONS(fptr) \
  UNSETMARKBIT (CONS_BLOCK (fptr), CONS_INDEX ((fptr)))

static struct cons_block *cons_block;
static int cons_block_index = BLOCK_NCONS;
static struct Lisp_Cons *cons_free_list;

#if GC_ASAN_POISON_OBJECTS
# define ASAN_POISON_CONS_BLOCK(b) \
  __asan_poison_memory_region ((b)->conses, sizeof ((b)->conses))
# define ASAN_POISON_CONS(p) \
  __asan_poison_memory_region ((p), sizeof (struct Lisp_Cons))
# define ASAN_UNPOISON_CONS(p) \
  __asan_unpoison_memory_region ((p), sizeof (struct Lisp_Cons))
#else
# define ASAN_POISON_CONS_BLOCK(b) ((void) 0)
# define ASAN_POISON_CONS(p) ((void) 0)
# define ASAN_UNPOISON_CONS(p) ((void) 0)
#endif

/* Explicitly free a cons cell by putting it on the free-list.  */

void
free_cons (struct Lisp_Cons *ptr)
{
  ptr->u.s.u.chain = cons_free_list;
  ptr->u.s.car = dead_object ();
  cons_free_list = ptr;
  ptrdiff_t nbytes = sizeof *ptr;
  bytes_since_gc -= nbytes;
  ASAN_POISON_CONS (ptr);
}

DEFUN ("cons", Fcons, Scons, 2, 2, 0,
       doc: /* Create a new cons, give it CAR and CDR as components, and return it.  */)
  (Lisp_Object car, Lisp_Object cdr)
{
  register Lisp_Object val;

  if (cons_free_list)
    {
      ASAN_UNPOISON_CONS (cons_free_list);
      XSETCONS (val, cons_free_list);
      cons_free_list = cons_free_list->u.s.u.chain;
    }
  else
    {
      if (cons_block_index == BLOCK_NCONS)
	{
	  struct cons_block *new
	    = lisp_align_malloc (sizeof *new, MEM_TYPE_CONS);
	  memset (new->gcmarkbits, 0, sizeof new->gcmarkbits);
	  ASAN_POISON_CONS_BLOCK (new);
	  new->next = cons_block;
	  cons_block = new;
	  cons_block_index = 0;
	}
      ASAN_UNPOISON_CONS (&cons_block->conses[cons_block_index]);
      XSETCONS (val, &cons_block->conses[cons_block_index]);
      cons_block_index++;
    }

  XSETCAR (val, car);
  XSETCDR (val, cdr);
  eassert (! XCONS_MARKED_P (XCONS (val)));
  bytes_since_gc += sizeof (struct Lisp_Cons);
  cons_cells_consed++;

  return val;
}

/* Make a list of 1, 2, 3, 4 or 5 specified objects.  */

Lisp_Object
list1 (Lisp_Object arg1)
{
  return Fcons (arg1, Qnil);
}

Lisp_Object
list2 (Lisp_Object arg1, Lisp_Object arg2)
{
  return Fcons (arg1, Fcons (arg2, Qnil));
}


Lisp_Object
list3 (Lisp_Object arg1, Lisp_Object arg2, Lisp_Object arg3)
{
  return Fcons (arg1, Fcons (arg2, Fcons (arg3, Qnil)));
}

Lisp_Object
list4 (Lisp_Object arg1, Lisp_Object arg2, Lisp_Object arg3, Lisp_Object arg4)
{
  return Fcons (arg1, Fcons (arg2, Fcons (arg3, Fcons (arg4, Qnil))));
}

Lisp_Object
list5 (Lisp_Object arg1, Lisp_Object arg2, Lisp_Object arg3, Lisp_Object arg4,
       Lisp_Object arg5)
{
  return Fcons (arg1, Fcons (arg2, Fcons (arg3, Fcons (arg4,
						       Fcons (arg5, Qnil)))));
}

/* Make a list of COUNT Lisp_Objects, where ARG is the first one.
   Use CONS to construct the pairs.  AP has any remaining args.  */
static Lisp_Object
cons_listn (ptrdiff_t count, Lisp_Object arg,
	    Lisp_Object (*cons) (Lisp_Object, Lisp_Object), va_list ap)
{
  eassume (0 < count);
  Lisp_Object val = cons (arg, Qnil);
  Lisp_Object tail = val;
  for (ptrdiff_t i = 1; i < count; i++)
    {
      Lisp_Object elem = cons (va_arg (ap, Lisp_Object), Qnil);
      XSETCDR (tail, elem);
      tail = elem;
    }
  return val;
}

/* Make a list of COUNT Lisp_Objects, where ARG1 is the first one.  */
Lisp_Object
listn (ptrdiff_t count, Lisp_Object arg1, ...)
{
  va_list ap;
  va_start (ap, arg1);
  Lisp_Object val = cons_listn (count, arg1, Fcons, ap);
  va_end (ap);
  return val;
}

/* Make a pure list of COUNT Lisp_Objects, where ARG1 is the first one.  */
Lisp_Object
pure_listn (ptrdiff_t count, Lisp_Object arg1, ...)
{
  va_list ap;
  va_start (ap, arg1);
  Lisp_Object val = cons_listn (count, arg1, pure_cons, ap);
  va_end (ap);
  return val;
}

DEFUN ("list", Flist, Slist, 0, MANY, 0,
       doc: /* Return a newly created list with specified arguments as elements.
Allows any number of arguments, including zero.
usage: (list &rest OBJECTS)  */)
  (ptrdiff_t nargs, Lisp_Object *args)
{
  register Lisp_Object val;
  val = Qnil;

  while (nargs > 0)
    {
      nargs--;
      val = Fcons (args[nargs], val);
    }
  return val;
}

DEFUN ("make-list", Fmake_list, Smake_list, 2, 2, 0,
       doc: /* Return a newly created list of length LENGTH, with each element being INIT.  */)
  (Lisp_Object length, Lisp_Object init)
{
  Lisp_Object val = Qnil;
  CHECK_FIXNAT (length);

  for (EMACS_INT size = XFIXNAT (length); 0 < size; size--)
    {
      val = Fcons (init, val);
      rarely_quit (size);
    }

  return val;
}

/* Sometimes a vector's contents are merely a pointer internally used
   in vector allocation code.  On the rare platforms where a null
   pointer cannot be tagged, represent it with a Lisp 0.
   Usually you don't want to touch this.  */

static struct Lisp_Vector *
next_vector (struct Lisp_Vector *v)
{
  return XUNTAG (v->contents[0], Lisp_Int0, struct Lisp_Vector);
}

static void
set_next_vector (struct Lisp_Vector *v, struct Lisp_Vector *p)
{
  v->contents[0] = make_lisp_ptr (p, Lisp_Int0);
}

/* Advance vector pointer over a block data.  */

static struct Lisp_Vector *
ADVANCE (struct Lisp_Vector *v, ptrdiff_t nbytes)
{
  void *vv = v;
  char *cv = vv;
  void *p = cv + nbytes;
  return p;
}

static ptrdiff_t
VINDEX (ptrdiff_t nbytes)
{
  eassume (LISP_VECTOR_MIN <= nbytes);
  return (nbytes - LISP_VECTOR_MIN) / word_size;
}

/* So-called large vectors are managed outside vector blocks.

   As C99 does not allow one struct to hold a
   flexible-array-containing struct such as Lisp_Vector, we append the
   Lisp_Vector to the large_vector in memory, and retrieve it via
   large_vector_contents().
*/

struct large_vector
{
  struct large_vector *next;
};

enum
  {
    large_vector_contents_offset = ROUNDUP (sizeof (struct large_vector), LISP_ALIGNMENT)
  };

static struct Lisp_Vector *
large_vector_contents (struct large_vector *p)
{
  return (struct Lisp_Vector *) ((char *) p + large_vector_contents_offset);
}

/* This internal type is used to maintain an underlying storage
   for small vectors.  */

struct vector_block
{
  char data[VBLOCK_NBYTES];
  struct vector_block *next;
};

/* Chain of vector blocks.  */

static struct vector_block *vector_blocks;

/* Each IDX points to a chain of vectors of word-length IDX+1.  */

static struct Lisp_Vector *vector_free_lists[VBLOCK_NFREE_LISTS];

/* Singly-linked list of large vectors.  */

static struct large_vector *large_vectors;

/* The only vector with 0 slots, allocated from pure space.  */

Lisp_Object zero_vector;

#if GC_ASAN_POISON_OBJECTS
# define ASAN_POISON_VECTOR_CONTENTS(v, bytes) \
  __asan_poison_memory_region ((v)->contents, (bytes))
# define ASAN_UNPOISON_VECTOR_CONTENTS(v, bytes) \
  __asan_unpoison_memory_region ((v)->contents, (bytes))
# define ASAN_UNPOISON_VECTOR_BLOCK(b) \
  __asan_unpoison_memory_region ((b)->data, sizeof ((b)->data))
#else
# define ASAN_POISON_VECTOR_CONTENTS(v, bytes) ((void) 0)
# define ASAN_UNPOISON_VECTOR_CONTENTS(v, bytes) ((void) 0)
# define ASAN_UNPOISON_VECTOR_BLOCK(b) ((void) 0)
#endif

/* Common shortcut to setup vector on a free list.  */

static void
add_vector_free_lists (struct Lisp_Vector *v, ptrdiff_t nbytes)
{
  eassume (header_size <= nbytes);
  ptrdiff_t nwords = (nbytes - header_size) / word_size;
  XSETPVECTYPESIZE (v, PVEC_FREE, 0, nwords);
  eassert (nbytes % word_size == 0);
  ptrdiff_t vindex = VINDEX (nbytes);
  eassert (vindex < VBLOCK_NFREE_LISTS);
  set_next_vector (v, vector_free_lists[vindex]);
  ASAN_POISON_VECTOR_CONTENTS (v, nbytes - header_size);
  vector_free_lists[vindex] = v;
}

static struct vector_block *
allocate_vector_block (void)
{
  struct vector_block *block = xmalloc (sizeof *block);

  mem_insert (block->data, block->data + VBLOCK_NBYTES,
	      MEM_TYPE_VBLOCK);

  block->next = vector_blocks;
  vector_blocks = block;
  return block;
}

static void
init_vectors (void)
{
  zero_vector = make_pure_vector (0);
  staticpro (&zero_vector);
}

/* Nonzero if VECTOR pointer is valid pointer inside BLOCK.  */

#define VECTOR_IN_BLOCK(vector, block)		\
  ((char *) (vector) <= (block)->data		\
   + VBLOCK_NBYTES - LISP_VECTOR_MIN)

/* Return nbytes of vector with HDR.  */

ptrdiff_t
vectorlike_nbytes (const union vectorlike_header *hdr)
{
  ptrdiff_t nwords;
  ptrdiff_t size = hdr->size & ~ARRAY_MARK_FLAG;

  switch (PVTYPE ((const struct Lisp_Vector *) hdr))
    {
    case PVEC_NORMAL_VECTOR:
      nwords = size;
      break;
    case PVEC_BOOL_VECTOR:
      {
	struct Lisp_Bool_Vector *bv = (struct Lisp_Bool_Vector *) hdr;
	ptrdiff_t word_bytes = (bool_vector_words (bv->size)
				* sizeof (bits_word));
	ptrdiff_t boolvec_bytes = bool_header_size + word_bytes;
	verify (header_size <= bool_header_size);
	nwords = (boolvec_bytes - header_size + word_size - 1) / word_size;
      }
      break;
    default:
      eassert (size & PSEUDOVECTOR_FLAG);
      nwords = ((size & PSEUDOVECTOR_SIZE_MASK)
		+ ((size & PSEUDOVECTOR_REST_MASK)
		   >> PSEUDOVECTOR_SIZE_BITS));
      break;
    }
  return header_size + word_size * nwords;
}

/* Convert a pseudovector pointer P to its underlying struct T pointer.
   Verify that the struct is small, since free_by_pvtype() is called
   only on small vector-like objects.  */

#define PSEUDOVEC_STRUCT(p, t) \
  verify_expr ((header_size + VECSIZE (struct t) * word_size \
		<= LARGE_VECTOR_THRESH), \
	       (struct t *) (p))

/* Release extra resources still in use by VECTOR, which may be any
   small vector-like object.  */

static void
free_by_pvtype (struct Lisp_Vector *vector)
{
  detect_suspicious_free (vector);

  switch (PVTYPE (vector))
    {
    case PVEC_BIGNUM:
      mpz_clear (PSEUDOVEC_STRUCT (vector, Lisp_Bignum)->value);
      break;
    case PVEC_OVERLAY:
      {
	struct Lisp_Overlay *ol = PSEUDOVEC_STRUCT (vector, Lisp_Overlay);
	xfree (ol->interval);
	break;
      }
    case PVEC_FINALIZER:
      unchain_finalizer (PSEUDOVEC_STRUCT (vector, Lisp_Finalizer));
      break;
    case PVEC_FONT:
      if (FONT_OBJECT_MAX == (vector->header.size & PSEUDOVECTOR_SIZE_MASK))
	{
	  struct font *font = PSEUDOVEC_STRUCT (vector, font);
	  struct font_driver const *drv = font->driver;

	  /* DRV could be NULL for interrupts on startup. Bug#16140  */
	  if (drv)
	    {
	      eassume (valid_font_driver (drv));
	      drv->close_font (font);
	    }
	}
      break;
    case PVEC_THREAD:
      finalize_one_thread (PSEUDOVEC_STRUCT (vector, thread_state));
      break;
    case PVEC_MUTEX:
      finalize_one_mutex (PSEUDOVEC_STRUCT (vector, Lisp_Mutex));
      break;
    case PVEC_CONDVAR:
      finalize_one_condvar (PSEUDOVEC_STRUCT (vector, Lisp_CondVar));
      break;
    case PVEC_MARKER:
      /* sweep_buffer() ought to have unchained it.  */
      eassert (! PSEUDOVEC_STRUCT (vector, Lisp_Marker)->buffer);
      break;
    case PVEC_USER_PTR:
      {
	struct Lisp_User_Ptr *uptr = PSEUDOVEC_STRUCT (vector, Lisp_User_Ptr);
	if (uptr->finalizer)
	  uptr->finalizer (uptr->p);
      }
      break;
#ifdef HAVE_MODULES
    case PVEC_MODULE_FUNCTION:
      {
	ATTRIBUTE_MAY_ALIAS struct Lisp_Module_Function *function
	  = (struct Lisp_Module_Function *) vector;
	module_finalize_function (function);
      }
      break;
#endif
#ifdef HAVE_NATIVE_COMP
    case PVEC_NATIVE_COMP_UNIT:
      {
	struct Lisp_Native_Comp_Unit *cu
	  = PSEUDOVEC_STRUCT (vector, Lisp_Native_Comp_Unit);
	unload_comp_unit (cu);
      }
      break;
    case PVEC_SUBR:
      {
	struct Lisp_Subr *subr = PSEUDOVEC_STRUCT (vector, Lisp_Subr);
	if (! NILP (subr->native_comp_u))
	  {
	    xfree ((char *) subr->symbol_name);
	    xfree (subr->native_c_name);
	  }
      }
      break;
#endif
#ifdef HAVE_TREE_SITTER
    case PVEC_TREE_SITTER:
      {
	struct Lisp_Tree_Sitter *lisp_parser
	  = PSEUDOVEC_STRUCT (vector, Lisp_Tree_Sitter);
	if (lisp_parser->highlight_names != NULL)
	  xfree (lisp_parser->highlight_names);
	if (lisp_parser->highlights_query != NULL)
	  xfree (lisp_parser->highlights_query);
	if (lisp_parser->highlighter != NULL)
	  ts_highlighter_delete (lisp_parser->highlighter);
	if (lisp_parser->tree != NULL)
	  ts_tree_delete(lisp_parser->tree);
	if (lisp_parser->prev_tree != NULL)
	  ts_tree_delete(lisp_parser->prev_tree);
	if (lisp_parser->indents_query != NULL)
	  ts_query_delete (lisp_parser->indents_query);
	if (lisp_parser->parser != NULL)
	  ts_parser_delete(lisp_parser->parser);
      }
      break;
    case PVEC_TREE_SITTER_NODE:
      /* currently nothing to clean up.  */
      break;
    case PVEC_TREE_SITTER_CURSOR:
      {
	struct Lisp_Tree_Sitter_Cursor *cursor
	  = PSEUDOVEC_STRUCT (vector, Lisp_Tree_Sitter_Cursor);
	ts_tree_cursor_delete (&cursor->cursor);
      }
      break;
#endif
#ifdef HAVE_SQLITE3
    case PVEC_SQLITE:
      /* clean s___ up.  To be implemented.  */
      break;
#endif
    default:
      break;
    }
}

/* Reclaim space used by unmarked vectors.  */

static void
sweep_vectors (void)
{
  memset (vector_free_lists, 0, sizeof (vector_free_lists));

  gcstat.total_vectors =
    gcstat.total_vector_slots =
    gcstat.total_free_vector_slots = 0;

  /* Non-large vectors in VECTOR_BLOCKS.  */
  for (struct vector_block *block = vector_blocks,
	 **bprev = &vector_blocks;
       block != NULL;
       block = *bprev)
    {
      ptrdiff_t run_bytes = 0;
      struct Lisp_Vector *run_vector = NULL;
      for (struct Lisp_Vector *vector = (struct Lisp_Vector *) block->data;
	   VECTOR_IN_BLOCK (vector, block);
	   (void) vector)
	{
	  ptrdiff_t nbytes = vector_nbytes (vector);
	  ASAN_UNPOISON_VECTOR_BLOCK (block);
	  if (vector_marked_p (vector))
	    {
	      if (run_vector)
		{
		  eassume (run_bytes && run_bytes % word_size == 0);
		  add_vector_free_lists (run_vector, run_bytes);
		  gcstat.total_free_vector_slots += run_bytes / word_size;
		  run_bytes = 0;
		  run_vector = NULL;
		}
	      XUNMARK_VECTOR (vector);
	      gcstat.total_vectors++;
	      gcstat.total_vector_slots += nbytes / word_size;
	    }
	  else
	    {
	      free_by_pvtype (vector);
	      if (run_vector == NULL)
		{
		  eassert (run_bytes == 0);
		  run_vector = vector;
		}
	      run_bytes += nbytes;
	    }
	  vector = ADVANCE (vector, nbytes);
	}

      if (run_vector == (struct Lisp_Vector *) block->data)
	{
	  /* If RUN_VECTOR never wavered from its initial
	     assignment, then nothing in the block was marked.
	     Harvest it back to OS.  */
	  *bprev = block->next;
	  mem_delete (mem_find (block->data));
	  xfree (block);
	}
      else
	{
	  bprev = &block->next;
	  if (run_vector)
	    {
	      /* block ended in an unmarked vector */
	      add_vector_free_lists (run_vector, run_bytes);
	      gcstat.total_free_vector_slots += run_bytes / word_size;
	    }
	}
    }

  /* Free floating large vectors.  */
  for (struct large_vector *lv = large_vectors,
	 **lvprev = &large_vectors;
       lv != NULL;
       lv = *lvprev)
    {
      struct Lisp_Vector *vector = large_vector_contents (lv);
      if (XVECTOR_MARKED_P (vector))
	{
	  XUNMARK_VECTOR (vector);
	  gcstat.total_vectors++;
	  gcstat.total_vector_slots
	    += (vector->header.size & PSEUDOVECTOR_FLAG
		? vector_nbytes (vector) / word_size
		: header_size / word_size + vector->header.size);
	  lvprev = &lv->next;
	}
      else
	{
	  *lvprev = lv->next;
	  lisp_free (lv);
	}
    }
}

/* Maximum number of elements in a vector.  This is a macro so that it
   can be used in an integer constant expression.  */

#define VECTOR_ELTS_MAX \
  ((ptrdiff_t) \
   min (((min (PTRDIFF_MAX, SIZE_MAX) - header_size - large_vector_contents_offset) \
	 / word_size), \
	MOST_POSITIVE_FIXNUM))

/* Return a newly allocated Lisp_Vector.

   For whatever reason, LEN words consuming more than half VBLOCK_NBYTES
   is considered "large."
  */

static struct Lisp_Vector *
allocate_vector (ptrdiff_t len, bool q_clear)
{
  ptrdiff_t nbytes = header_size + len * word_size;
  struct Lisp_Vector *p = NULL;

  if (len == 0)
    return XVECTOR (zero_vector);

  if (len > VECTOR_ELTS_MAX)
    error ("Requested %ld > %ld vector elements", len, VECTOR_ELTS_MAX);

  if (nbytes > LARGE_VECTOR_THRESH)
    {
      struct large_vector *lv = lisp_malloc (large_vector_contents_offset + nbytes,
					     q_clear, MEM_TYPE_VECTORLIKE);
      lv->next = large_vectors;
      large_vectors = lv;
      p = large_vector_contents (lv);
    }
  else
    {
      ptrdiff_t restbytes = 0;

      eassume (LISP_VECTOR_MIN <= nbytes && nbytes <= LARGE_VECTOR_THRESH);
      eassume (nbytes % word_size == 0);

      for (ptrdiff_t exact = VINDEX (nbytes), index = exact;
	   index < VBLOCK_NFREE_LISTS; ++index)
	{
	  restbytes = index * word_size + LISP_VECTOR_MIN - nbytes;
	  eassert (restbytes || index == exact);
	  /* Either leave no residual or one big enough to sustain a
	     non-degenerate vector.  A hanging chad of MEM_TYPE_VBLOCK
	     triggers all manner of ENABLE_CHECKING failures.  */
	  if (! restbytes || restbytes >= LISP_VECTOR_MIN)
	    if (vector_free_lists[index])
	      {
		p = vector_free_lists[index];
                ASAN_UNPOISON_VECTOR_CONTENTS (p, nbytes - header_size);
		vector_free_lists[index] = next_vector (p);
		break;
	      }
	}

      if (! p)
	{
	  /* Need new block */
	  p = (struct Lisp_Vector *) allocate_vector_block ()->data;
	  restbytes = VBLOCK_NBYTES - nbytes;
	}

      if (restbytes)
	{
	  /* Tack onto free list corresponding to VINDEX(RESTBYTES).  */
	  eassert (restbytes % word_size == 0);
	  eassert (restbytes >= LISP_VECTOR_MIN);
	  add_vector_free_lists (ADVANCE (p, nbytes), restbytes);
	}

      if (q_clear)
	memclear (p, nbytes);
    }

  if (find_suspicious_object_in_range (p, (char *) p + nbytes))
    emacs_abort ();

  bytes_since_gc += nbytes;
  vector_cells_consed += len;

  p->header.size = len;
  return p;
}

struct Lisp_Vector *
allocate_pseudovector (int memlen, int lisplen,
		       int zerolen, enum pvec_type tag)
{
  /* Catch bogus values.  */
  enum { size_max = VBLOCK_ALIGN - 1 };
  enum { rest_max = (1 << PSEUDOVECTOR_REST_BITS) - 1 };
  verify (size_max + rest_max <= VECTOR_ELTS_MAX);
  eassert (0 <= tag && tag <= PVEC_TAG_MAX);
  eassert (0 <= lisplen && lisplen <= zerolen && zerolen <= memlen);
  eassert (lisplen <= size_max);
  eassert (memlen <= size_max + rest_max);

  struct Lisp_Vector *vec = static_vector_allocator (memlen, false);
  /* Only the first LISPLEN slots will be traced normally by the GC.  */
  memclear (vec->contents, zerolen * word_size);
  XSETPVECTYPESIZE (vec, tag, lisplen, memlen - lisplen);
  return vec;
}

struct buffer *
allocate_buffer (void)
{
  struct buffer *b
    = ALLOCATE_PSEUDOVECTOR (struct buffer, cursor_in_non_selected_windows_,
			     PVEC_BUFFER);
  BUFFER_PVEC_INIT (b);
  /* Note that the rest fields of B are not initialized.  */
  return b;
}

/* Allocate a record with COUNT slots.  COUNT must be positive, and
   includes the type slot.  */

static struct Lisp_Vector *
allocate_record (EMACS_INT count)
{
  if (count > PSEUDOVECTOR_SIZE_MASK)
    error ("Attempt to allocate a record of %"pI"d slots; max is %d",
	   count, PSEUDOVECTOR_SIZE_MASK);
  struct Lisp_Vector *p = static_vector_allocator (count, false);
  p->header.size = count;
  XSETPVECTYPE (p, PVEC_RECORD);
  return p;
}


DEFUN ("make-record", Fmake_record, Smake_record, 3, 3, 0,
       doc: /* Create a new record.
TYPE is its type as returned by `type-of'; it should be either a
symbol or a type descriptor.  SLOTS is the number of non-type slots,
each initialized to INIT.  */)
  (Lisp_Object type, Lisp_Object slots, Lisp_Object init)
{
  CHECK_FIXNAT (slots);
  EMACS_INT size = XFIXNAT (slots) + 1;
  struct Lisp_Vector *p = allocate_record (size);
  p->contents[0] = type;
  for (ptrdiff_t i = 1; i < size; i++)
    p->contents[i] = init;
  return make_lisp_ptr (p, Lisp_Vectorlike);
}

DEFUN ("record", Frecord, Srecord, 1, MANY, 0,
       doc: /* Create a new record.
TYPE is its type as returned by `type-of'; it should be either a
symbol or a type descriptor.  SLOTS is used to initialize the record
slots with shallow copies of the arguments.
usage: (record TYPE &rest SLOTS) */)
  (ptrdiff_t nargs, Lisp_Object *args)
{
  struct Lisp_Vector *p = allocate_record (nargs);
  memcpy (p->contents, args, nargs * sizeof *args);
  return make_lisp_ptr (p, Lisp_Vectorlike);
}

DEFUN ("make-vector", Fmake_vector, Smake_vector, 2, 2, 0,
       doc: /* Return a new vector of LENGTH instances of INIT.  */)
  (Lisp_Object length, Lisp_Object init)
{
  CHECK_TYPE (FIXNATP (length) && XFIXNAT (length) <= PTRDIFF_MAX,
	      Qwholenump, length);
  return initialize_vector (XFIXNAT (length), init);
}

Lisp_Object
initialize_vector (ptrdiff_t length, Lisp_Object init)
{
  struct Lisp_Vector *p = static_vector_allocator (length, NILP (init));
  if (! NILP (init))
    for (ptrdiff_t i = 0; i < length; ++i)
      p->contents[i] = init;
  return make_lisp_ptr (p, Lisp_Vectorlike);
}

DEFUN ("vector", Fvector, Svector, 0, MANY, 0,
       doc: /* Return a new vector containing the specified ARGS.
usage: (vector &rest ARGS)
ARGS can be empty, yielding the empty vector.  */)
  (ptrdiff_t nargs, Lisp_Object *args)
{
  Lisp_Object val = make_vector (nargs);
  struct Lisp_Vector *p = XVECTOR (val);
  memcpy (p->contents, args, nargs * sizeof *args);
  return val;
}

DEFUN ("make-byte-code", Fmake_byte_code, Smake_byte_code, 4, MANY, 0,
       doc: /* Create a byte-code object.
usage: (make-byte-code ARGLIST BYTE-CODE CONSTANTS DEPTH &optional DOCSTRING INTERACTIVE-SPEC &rest ELEMENTS)

ARGLIST is either a list of formal args to be dynamically bound
(congruent to that of a lambda expresssion), or a short-length bit
sequence NNNNNNNRMMMMMMM instructing the runtime how to interpret the
object's static arguments.  The 7 bits MMMMMMM specify the minimum
arity, the 7 bits NNNNNNN specify the maximum arity (ignoring &rest),
and the R bit flags the presence of &rest arguments.
*/)
  (ptrdiff_t nargs, Lisp_Object *args)
{
  Lisp_Object val;
  if (! ((FIXNUMP (args[COMPILED_ARGLIST])
	  || CONSP (args[COMPILED_ARGLIST])
	  || NILP (args[COMPILED_ARGLIST]))
	 && STRINGP (args[COMPILED_BYTECODE])
	 && ! STRING_MULTIBYTE (args[COMPILED_BYTECODE])
	 && VECTORP (args[COMPILED_CONSTANTS])
	 && FIXNATP (args[COMPILED_STACK_DEPTH])))
    error ("Invalid byte-code object");

  pin_string (args[COMPILED_BYTECODE]); /* Bytecode is immovable. */

  /* Under lexical binding, closures can no longer be pure copied. */
  val = Fvector (nargs, args);
  XSETPVECTYPE (XVECTOR (val), PVEC_COMPILED);
  return val;
}

DEFUN ("make-closure", Fmake_closure, Smake_closure, 1, MANY, 0,
       doc: /* Create a byte-code closure from PROTOTYPE and CLOSURE-VARS.
Return a copy of PROTOTYPE, a byte-code object, with CLOSURE-VARS
replacing the elements in the beginning of the constant-vector.
usage: (make-closure PROTOTYPE &rest CLOSURE-VARS) */)
  (ptrdiff_t nargs, Lisp_Object *args)
{
  Lisp_Object protofun = args[0];
  CHECK_TYPE (COMPILEDP (protofun), Qbyte_code_function_p, protofun);

  /* Create a copy of the constant vector, filling it with the closure
     variables in the beginning.  (The overwritten part should just
     contain placeholder values.) */
  Lisp_Object proto_constvec = AREF (protofun, COMPILED_CONSTANTS);
  ptrdiff_t constsize = ASIZE (proto_constvec);
  ptrdiff_t nvars = nargs - 1;
  if (nvars > constsize)
    error ("Closure vars do not fit in constvec");
  Lisp_Object constvec = make_vector (constsize);
  memcpy (XVECTOR (constvec)->contents, args + 1, nvars * word_size);
  memcpy (XVECTOR (constvec)->contents + nvars,
	  XVECTOR (proto_constvec)->contents + nvars,
	  (constsize - nvars) * word_size);

  /* Return a copy of the prototype function with the new constant vector. */
  ptrdiff_t protosize = PVSIZE (protofun);
  struct Lisp_Vector *vec = static_vector_allocator (protosize, false);
  vec->header = XVECTOR (protofun)->header;
  memcpy (vec->contents, XVECTOR (protofun)->contents, protosize * word_size);
  vec->contents[COMPILED_CONSTANTS] = constvec;
  return make_lisp_ptr (vec, Lisp_Vectorlike);
}

struct symbol_block
{
  /* Data first, to preserve alignment.  */
  struct Lisp_Symbol symbols[BLOCK_NSYMBOLS];
  struct symbol_block *next;
};

#if GC_ASAN_POISON_OBJECTS
# define ASAN_POISON_SYMBOL_BLOCK(s) \
  __asan_poison_memory_region ((s)->symbols, sizeof ((s)->symbols))
# define ASAN_UNPOISON_SYMBOL_BLOCK(s) \
  __asan_unpoison_memory_region ((s)->symbols, sizeof ((s)->symbols))
# define ASAN_POISON_SYMBOL(sym) \
  __asan_poison_memory_region ((sym), sizeof (*(sym)))
# define ASAN_UNPOISON_SYMBOL(sym) \
  __asan_unpoison_memory_region ((sym), sizeof (*(sym)))

#else
# define ASAN_POISON_SYMBOL_BLOCK(s) ((void) 0)
# define ASAN_UNPOISON_SYMBOL_BLOCK(s) ((void) 0)
# define ASAN_POISON_SYMBOL(sym) ((void) 0)
# define ASAN_UNPOISON_SYMBOL(sym) ((void) 0)
#endif

/* Current symbol block and index of first unused Lisp_Symbol
   structure in it.  */

static struct symbol_block *symbol_block;
static int symbol_block_index = BLOCK_NSYMBOLS;
/* Pointer to the first symbol_block that contains pinned symbols.
   Tests for 24.4 showed that at dump-time, Emacs contains about 15K symbols,
   10K of which are pinned (and all but 250 of them are interned in obarray),
   whereas a "typical session" has in the order of 30K symbols.
   symbol_block_pinned lets mark_pinned_symbols scan only 15K symbols rather
   than 30K to find the 10K symbols we need to mark.  */
static struct symbol_block *symbol_block_pinned;
static struct Lisp_Symbol *symbol_free_list;

static void
set_symbol_name (Lisp_Object sym, Lisp_Object name)
{
  XSYMBOL (sym)->u.s.name = name;
}

void
init_symbol (Lisp_Object val, Lisp_Object name)
{
  struct Lisp_Symbol *p = XSYMBOL (val);
  set_symbol_name (val, name);
  set_symbol_plist (val, Qnil);
  p->u.s.redirect = SYMBOL_PLAINVAL;
  SET_SYMBOL_VAL (p, Qunbound);
  set_symbol_function (val, Qnil);
  set_symbol_next (val, NULL);
  p->u.s.gcmarkbit = false;
  p->u.s.interned = SYMBOL_UNINTERNED;
  p->u.s.trapped_write = SYMBOL_UNTRAPPED_WRITE;
  p->u.s.declared_special = false;
  p->u.s.pinned = false;
}

DEFUN ("make-symbol", Fmake_symbol, Smake_symbol, 1, 1, 0,
       doc: /* Return an uninterned, unbound symbol whose name is NAME. */)
  (Lisp_Object name)
{
  Lisp_Object val;

  CHECK_STRING (name);

  if (symbol_free_list)
    {
      ASAN_UNPOISON_SYMBOL (symbol_free_list);
      XSETSYMBOL (val, symbol_free_list);
      symbol_free_list = symbol_free_list->u.s.next;
    }
  else
    {
      if (symbol_block_index == BLOCK_NSYMBOLS)
	{
	  struct symbol_block *new
	    = lisp_malloc (sizeof *new, false, MEM_TYPE_SYMBOL);
	  ASAN_POISON_SYMBOL_BLOCK (new);
	  new->next = symbol_block;
	  symbol_block = new;
	  symbol_block_index = 0;
	}

      ASAN_UNPOISON_SYMBOL (&symbol_block->symbols[symbol_block_index]);
      XSETSYMBOL (val, &symbol_block->symbols[symbol_block_index]);
      symbol_block_index++;
    }

  init_symbol (val, name);
  bytes_since_gc += sizeof (struct Lisp_Symbol);
  symbols_consed++;
  return val;
}

Lisp_Object
make_misc_ptr (void *a)
{
  struct Lisp_Misc_Ptr *p = ALLOCATE_PLAIN_PSEUDOVECTOR (struct Lisp_Misc_Ptr,
							 PVEC_MISC_PTR);
  p->pointer = a;
  return make_lisp_ptr (p, Lisp_Vectorlike);
}

/* Return a new (deleted) overlay with PLIST.  */

Lisp_Object
build_overlay (bool front_advance, bool rear_advance,
               Lisp_Object plist)
{
  struct Lisp_Overlay *p = ALLOCATE_PSEUDOVECTOR (struct Lisp_Overlay, plist,
						  PVEC_OVERLAY);
  Lisp_Object overlay = make_lisp_ptr (p, Lisp_Vectorlike);
  struct itree_node *node = xmalloc (sizeof (*node));
  itree_node_init (node, front_advance, rear_advance, overlay);
  p->interval = node;
  p->buffer = NULL;
  set_overlay_plist (overlay, plist);
  return overlay;
}

DEFUN ("make-marker", Fmake_marker, Smake_marker, 0, 0, 0,
       doc: /* Return a newly allocated marker which does not point at any place.  */)
  (void)
{
  struct Lisp_Marker *p = ALLOCATE_PLAIN_PSEUDOVECTOR (struct Lisp_Marker,
						       PVEC_MARKER);
  p->buffer = 0;
  p->bytepos = 0;
  p->charpos = 0;
  p->next = NULL;
  p->insertion_type = 0;
  p->need_adjustment = 0;
  return make_lisp_ptr (p, Lisp_Vectorlike);
}

/* Return a newly allocated marker which points into BUF
   at character position CHARPOS and byte position BYTEPOS.  */

Lisp_Object
build_marker (struct buffer *buf, ptrdiff_t charpos, ptrdiff_t bytepos)
{
  /* No dead buffers here.  */
  eassert (BUFFER_LIVE_P (buf));

  /* Every character is at least one byte.  */
  eassert (charpos <= bytepos);

  struct Lisp_Marker *m = ALLOCATE_PLAIN_PSEUDOVECTOR (struct Lisp_Marker,
						       PVEC_MARKER);
  m->buffer = buf;
  m->charpos = charpos;
  m->bytepos = bytepos;
  m->insertion_type = 0;
  m->need_adjustment = 0;
  m->next = BUF_MARKERS (buf);
  BUF_MARKERS (buf) = m;
  return make_lisp_ptr (m, Lisp_Vectorlike);
}


/* Return a newly created vector or string with specified arguments as
   elements.  If all the arguments are characters that can fit
   in a string of events, make a string; otherwise, make a vector.

   Allows any number of arguments, including zero.  */

Lisp_Object
make_event_array (ptrdiff_t nargs, Lisp_Object *args)
{
  ptrdiff_t i;

  for (i = 0; i < nargs; i++)
    /* The things that fit in a string
       are characters that are in 0...127,
       after discarding the meta bit and all the bits above it.  */
    if (!FIXNUMP (args[i])
	|| (XFIXNUM (args[i]) & ~(-CHAR_META)) >= 0200)
      return Fvector (nargs, args);

  /* Since the loop exited, we know that all the things in it are
     characters, so we can make a string.  */
  {
    Lisp_Object result;

    result = Fmake_string (make_fixnum (nargs), make_fixnum (0), Qnil);
    for (i = 0; i < nargs; i++)
      {
	SSET (result, i, XFIXNUM (args[i]));
	/* Move the meta bit to the right place for a string char.  */
	if (XFIXNUM (args[i]) & CHAR_META)
	  SSET (result, i, SREF (result, i) | 0x80);
      }

    return result;
  }
}

#ifdef HAVE_MODULES
/* Create a new module user ptr object.  */
Lisp_Object
make_user_ptr (void (*finalizer) (void *), void *p)
{
  struct Lisp_User_Ptr *uptr
    = ALLOCATE_PLAIN_PSEUDOVECTOR (struct Lisp_User_Ptr, PVEC_USER_PTR);
  uptr->finalizer = finalizer;
  uptr->p = p;
  return make_lisp_ptr (uptr, Lisp_Vectorlike);
}
#endif

static void
init_finalizer_list (struct Lisp_Finalizer *head)
{
  head->prev = head->next = head;
}

/* Insert FINALIZER before ELEMENT.  */

static void
finalizer_insert (struct Lisp_Finalizer *element,
                  struct Lisp_Finalizer *finalizer)
{
  eassert (finalizer->prev == NULL);
  eassert (finalizer->next == NULL);
  finalizer->next = element;
  finalizer->prev = element->prev;
  finalizer->prev->next = finalizer;
  element->prev = finalizer;
}

static void
unchain_finalizer (struct Lisp_Finalizer *finalizer)
{
  if (finalizer->prev != NULL)
    {
      eassert (finalizer->next != NULL);
      finalizer->prev->next = finalizer->next;
      finalizer->next->prev = finalizer->prev;
      finalizer->prev = finalizer->next = NULL;
    }
}

static void
mark_finalizer_list (struct Lisp_Finalizer *head)
{
  for (struct Lisp_Finalizer *finalizer = head->next;
       finalizer != head;
       finalizer = finalizer->next)
    {
      set_vectorlike_marked (&finalizer->header);
      mark_object (&finalizer->function);
    }
}

/* Move doomed finalizers to list DEST from list SRC.  A doomed
   finalizer is one that is not GC-reachable and whose
   finalizer->function is non-nil.  */

static void
queue_doomed_finalizers (struct Lisp_Finalizer *dest,
                         struct Lisp_Finalizer *src)
{
  for (struct Lisp_Finalizer *current = src->next,
	 *next = current->next;
       current != src;
       current = next, next = current->next)
    {
      if (! vectorlike_marked_p (&current->header)
          && ! NILP (current->function))
        {
          unchain_finalizer (current);
          finalizer_insert (dest, current);
        }
    }
}

static Lisp_Object
run_finalizer_handler (Lisp_Object args)
{
  add_to_log ("finalizer failed: %S", args);
  return Qnil;
}

static void
run_finalizer_function (Lisp_Object function)
{
  specpdl_ref count = SPECPDL_INDEX ();
#ifdef HAVE_PDUMPER
  ++number_finalizers_run;
#endif

  specbind (Qinhibit_quit, Qt);
  internal_condition_case_1 (call0, function, Qt, run_finalizer_handler);
  unbind_to (count, Qnil);
}

static void
run_finalizers (struct Lisp_Finalizer *finalizers)
{
  struct Lisp_Finalizer *finalizer;
  Lisp_Object function;

  while (finalizers->next != finalizers)
    {
      finalizer = finalizers->next;
      unchain_finalizer (finalizer);
      function = finalizer->function;
      if (! NILP (function))
	{
	  finalizer->function = Qnil;
	  run_finalizer_function (function);
	}
    }
}

DEFUN ("make-finalizer", Fmake_finalizer, Smake_finalizer, 1, 1, 0,
       doc: /* Wrap FUNCTION in a finalizer (similar to destructor).
FUNCTION is called in an end-run around gc once its finalizer object
becomes unreachable or only reachable from other finalizers.  */)
  (Lisp_Object function)
{
  CHECK_TYPE (FUNCTIONP (function), Qfunctionp, function);
  struct Lisp_Finalizer *finalizer
    = ALLOCATE_PSEUDOVECTOR (struct Lisp_Finalizer, function, PVEC_FINALIZER);
  finalizer->function = function;
  finalizer->prev = finalizer->next = NULL;
  finalizer_insert (&finalizers, finalizer);
  return make_lisp_ptr (finalizer, Lisp_Vectorlike);
}


/* With the rare exception of functions implementing block-based
   allocation of various types, you should not directly test or set GC
   mark bits on objects.  Some objects might live in special memory
   regions (e.g., a dump image) and might store their mark bits
   elsewhere.  */

static bool
vector_marked_p (const struct Lisp_Vector *v)
{
  bool ret;
  eassert (! mgc_xpntr_p (v));
  if (pdumper_object_p (v))
    {
      /* Checking "cold" saves faulting in vector header.  */
      if (pdumper_cold_object_p (v))
        {
          eassert (PVTYPE (v) == PVEC_BOOL_VECTOR);
          ret = true;
        }
      else
	ret = pdumper_marked_p (v);
    }
  else
    ret = XVECTOR_MARKED_P (v);
  return ret;
}

static void
set_vector_marked (struct Lisp_Vector *v)
{
  eassert (! vector_marked_p (v));
  if (pdumper_object_p (v))
    {
      eassert (PVTYPE (v) != PVEC_BOOL_VECTOR);
      pdumper_set_marked (v);
    }
  else
    XMARK_VECTOR (v);
}

static bool
vectorlike_marked_p (const union vectorlike_header *header)
{
  return vector_marked_p ((const struct Lisp_Vector *) header);
}

static void
set_vectorlike_marked (union vectorlike_header *header)
{
  if (! vectorlike_marked_p (header))
    set_vector_marked ((struct Lisp_Vector *) header);
}

static bool
cons_marked_p (const struct Lisp_Cons *c)
{
  return pdumper_object_p (c)
    ? pdumper_marked_p (c)
    : XCONS_MARKED_P (c);
}

static void
set_cons_marked (struct Lisp_Cons *c)
{
  if (pdumper_object_p (c))
    pdumper_set_marked (c);
  else
    XMARK_CONS (c);
}

static bool
string_marked_p (const struct Lisp_String *s)
{
  bool ret;
  eassert (! mgc_xpntr_p (s));
  if (pdumper_object_p (s))
    ret = pdumper_marked_p (s);
  else
    ret = XSTRING_MARKED_P (s);
  return ret;
}

static void
set_string_marked (struct Lisp_String *s)
{
  eassert (! string_marked_p (s));
  if (pdumper_object_p (s))
    pdumper_set_marked (s);
  else
    XMARK_STRING (s);
}

static bool
symbol_marked_p (const struct Lisp_Symbol *s)
{
  return pdumper_object_p (s)
    ? pdumper_marked_p (s)
    : s->u.s.gcmarkbit;
}

static void
set_symbol_marked (struct Lisp_Symbol *s)
{
  if (pdumper_object_p (s))
    pdumper_set_marked (s);
  else
    s->u.s.gcmarkbit = true;
}

static bool
interval_marked_p (INTERVAL i)
{
  return pdumper_object_p (i)
    ? pdumper_marked_p (i)
    : i->gcmarkbit;
}

static void
set_interval_marked (INTERVAL i)
{
  if (pdumper_object_p (i))
    pdumper_set_marked (i);
  else
    i->gcmarkbit = true;
}

void
memory_full (size_t nbytes)
{
  const size_t enough = (1 << 14);

  if (! initialized)
    fatal ("memory exhausted");

  Vmemory_full = Qt;
  if (nbytes > enough)
    {
      void *p = malloc (enough);
      if (p)
	{
	  Vmemory_full = Qnil;
	  free (p);
	}
    }

  xsignal (Qnil, Vmemory_signal_data);
}

static void
mem_init (void)
{
  mem_z.left = mem_z.right = MEM_NIL;
  mem_z.parent = NULL;
  mem_z.color = MEM_BLACK;
  mem_z.start = mem_z.end = NULL;
  mem_root = MEM_NIL;
}

/* Return mem_node containing START or failing that, MEM_NIL.  */

struct mem_node *
mem_find (void *start)
{
  struct mem_node *p;

  if (start < min_heap_address || start > max_heap_address)
    return MEM_NIL;

  /* Make the search always successful to speed up the loop below.  */
  mem_z.start = start;
  mem_z.end = (char *) start + 1;

  p = mem_root;
  while (start < p->start || start >= p->end)
    p = start < p->start ? p->left : p->right;
  return p;
}

/* Insert node representing mem block of TYPE spanning START and END.
   Return the inserted node.  */

static struct mem_node *
mem_insert (void *start, void *end, enum mem_type type)
{
  struct mem_node *c, *parent, *x;

  if (min_heap_address == NULL || start < min_heap_address)
    min_heap_address = start;
  if (max_heap_address == NULL || end > max_heap_address)
    max_heap_address = end;

  /* See where in the tree a node for START belongs.  In this
     particular application, it shouldn't happen that a node is already
     present.  For debugging purposes, let's check that.  */
  c = mem_root;
  parent = NULL;

  while (c != MEM_NIL)
    {
      parent = c;
      c = start < c->start ? c->left : c->right;
    }

  /* Create a new node.  */
  x = xmalloc (sizeof *x);
  x->start = start;
  x->end = end;
  x->type = type;
  x->parent = parent;
  x->left = x->right = MEM_NIL;
  x->color = MEM_RED;

  /* Insert it as child of PARENT or install it as root.  */
  if (parent)
    {
      if (start < parent->start)
	parent->left = x;
      else
	parent->right = x;
    }
  else
    mem_root = x;

  /* Re-establish red-black tree properties.  */
  mem_insert_fixup (x);

  return x;
}

/* Insert node X, then rebalance red-black tree.  X is always red.  */

static void
mem_insert_fixup (struct mem_node *x)
{
  while (x != mem_root && x->parent->color == MEM_RED)
    {
      /* X is red and its parent is red.  This is a violation of
	 red-black tree property #3.  */

      if (x->parent == x->parent->parent->left)
	{
	  /* We're on the left side of our grandparent, and Y is our
	     "uncle".  */
	  struct mem_node *y = x->parent->parent->right;

	  if (y->color == MEM_RED)
	    {
	      /* Uncle and parent are red but should be black because
		 X is red.  Change the colors accordingly and proceed
		 with the grandparent.  */
	      x->parent->color = MEM_BLACK;
	      y->color = MEM_BLACK;
	      x->parent->parent->color = MEM_RED;
	      x = x->parent->parent;
            }
	  else
	    {
	      /* Parent and uncle have different colors; parent is
		 red, uncle is black.  */
	      if (x == x->parent->right)
		{
		  x = x->parent;
		  mem_rotate_left (x);
                }

	      x->parent->color = MEM_BLACK;
	      x->parent->parent->color = MEM_RED;
	      mem_rotate_right (x->parent->parent);
            }
        }
      else
	{
	  /* This is the symmetrical case of above.  */
	  struct mem_node *y = x->parent->parent->left;

	  if (y->color == MEM_RED)
	    {
	      x->parent->color = MEM_BLACK;
	      y->color = MEM_BLACK;
	      x->parent->parent->color = MEM_RED;
	      x = x->parent->parent;
            }
	  else
	    {
	      if (x == x->parent->left)
		{
		  x = x->parent;
		  mem_rotate_right (x);
		}

	      x->parent->color = MEM_BLACK;
	      x->parent->parent->color = MEM_RED;
	      mem_rotate_left (x->parent->parent);
            }
        }
    }

  /* The root may have been changed to red due to the algorithm.  Set
     it to black so that property #5 is satisfied.  */
  mem_root->color = MEM_BLACK;
}

/*   (x)                   (y)
     / \                   / \
    a   (y)      ===>    (x)  c
        / \              / \
       b   c            a   b  */

static void
mem_rotate_left (struct mem_node *x)
{
  struct mem_node *y;

  /* Turn y's left sub-tree into x's right sub-tree.  */
  y = x->right;
  x->right = y->left;
  if (y->left != MEM_NIL)
    y->left->parent = x;

  /* Y's parent was x's parent.  */
  if (y != MEM_NIL)
    y->parent = x->parent;

  /* Get the parent to point to y instead of x.  */
  if (x->parent)
    {
      if (x == x->parent->left)
	x->parent->left = y;
      else
	x->parent->right = y;
    }
  else
    mem_root = y;

  /* Put x on y's left.  */
  y->left = x;
  if (x != MEM_NIL)
    x->parent = y;
}

/*     (x)                (Y)
       / \                / \
     (y)  c      ===>    a  (x)
     / \                    / \
    a   b                  b   c  */

static void
mem_rotate_right (struct mem_node *x)
{
  struct mem_node *y = x->left;

  x->left = y->right;
  if (y->right != MEM_NIL)
    y->right->parent = x;

  if (y != MEM_NIL)
    y->parent = x->parent;
  if (x->parent)
    {
      if (x == x->parent->right)
	x->parent->right = y;
      else
	x->parent->left = y;
    }
  else
    mem_root = y;

  y->right = x;
  if (x != MEM_NIL)
    x->parent = y;
}

static void
mem_delete (struct mem_node *z)
{
  struct mem_node *x, *y;

  if (!z || z == MEM_NIL)
    return;

  if (z->left == MEM_NIL || z->right == MEM_NIL)
    y = z;
  else
    {
      y = z->right;
      while (y->left != MEM_NIL)
	y = y->left;
    }

  if (y->left != MEM_NIL)
    x = y->left;
  else
    x = y->right;

  x->parent = y->parent;
  if (y->parent)
    {
      if (y == y->parent->left)
	y->parent->left = x;
      else
	y->parent->right = x;
    }
  else
    mem_root = x;

  if (y != z)
    {
      z->start = y->start;
      z->end = y->end;
      z->type = y->type;
    }

  if (y->color == MEM_BLACK)
    mem_delete_fixup (x);

  xfree (y);
}

/* Delete X, then rebalance red-black tree.  */

static void
mem_delete_fixup (struct mem_node *x)
{
  while (x != mem_root && x->color == MEM_BLACK)
    {
      if (x == x->parent->left)
	{
	  struct mem_node *w = x->parent->right;

	  if (w->color == MEM_RED)
	    {
	      w->color = MEM_BLACK;
	      x->parent->color = MEM_RED;
	      mem_rotate_left (x->parent);
	      w = x->parent->right;
            }

	  if (w->left->color == MEM_BLACK && w->right->color == MEM_BLACK)
	    {
	      w->color = MEM_RED;
	      x = x->parent;
            }
	  else
	    {
	      if (w->right->color == MEM_BLACK)
		{
		  w->left->color = MEM_BLACK;
		  w->color = MEM_RED;
		  mem_rotate_right (w);
		  w = x->parent->right;
                }
	      w->color = x->parent->color;
	      x->parent->color = MEM_BLACK;
	      w->right->color = MEM_BLACK;
	      mem_rotate_left (x->parent);
	      x = mem_root;
            }
        }
      else
	{
	  struct mem_node *w = x->parent->left;

	  if (w->color == MEM_RED)
	    {
	      w->color = MEM_BLACK;
	      x->parent->color = MEM_RED;
	      mem_rotate_right (x->parent);
	      w = x->parent->left;
            }

	  if (w->right->color == MEM_BLACK && w->left->color == MEM_BLACK)
	    {
	      w->color = MEM_RED;
	      x = x->parent;
            }
	  else
	    {
	      if (w->left->color == MEM_BLACK)
		{
		  w->right->color = MEM_BLACK;
		  w->color = MEM_RED;
		  mem_rotate_left (w);
		  w = x->parent->left;
                }

	      w->color = x->parent->color;
	      x->parent->color = MEM_BLACK;
	      w->left->color = MEM_BLACK;
	      mem_rotate_right (x->parent);
	      x = mem_root;
            }
        }
    }

  x->color = MEM_BLACK;
}

/* Return P "made whole" as a Lisp_String if P's mem_block M
   corresponds to a Lisp_String data field.  */

static struct Lisp_String *
live_string_holding (struct mem_node *m, void *p)
{
  eassert (m->type == MEM_TYPE_STRING);
#if GC_ASAN_POISON_OBJECTS
  if (__asan_address_is_poisoned (p))
    return NULL;
#endif

  struct string_block *b = m->start;
  char *cp = p;
  ptrdiff_t distance = cp - (char *) &b->strings[0];

  /* P must point into a Lisp_String structure, and it
     must not be on the free list.  */
  if (0 <= distance && distance < sizeof b->strings)
    {
      ptrdiff_t off = distance % sizeof b->strings[0];
      /* Since compilers can optimize away struct fields, scan all
	 offsets.  See Bug#28213.  */
      if (off == Lisp_String
	  || off == 0
	  || off == offsetof (struct Lisp_String, u.s.size_byte)
	  || off == offsetof (struct Lisp_String, u.s.intervals)
	  || off == offsetof (struct Lisp_String, u.s.data))
	{
	  struct Lisp_String *s = p = cp -= off;
#if GC_ASAN_POISON_OBJECTS
	  if (__asan_region_is_poisoned (s, sizeof (*s)))
	    return NULL;
#endif
	  if (s->u.s.data)
	    return s;
	}
    }
  return NULL;
}

static bool
live_string_p (struct mem_node *m, void *p)
{
  return live_string_holding (m, p) == p;
}

/* Return P "made whole" as a Lisp_Cons if P's mem_block M
   corresponds to a Lisp_Cons data field.  */

static struct Lisp_Cons *
live_cons_holding (struct mem_node *m, void *p)
{
  eassert (m->type == MEM_TYPE_CONS);
#if GC_ASAN_POISON_OBJECTS
  if (__asan_address_is_poisoned (p))
    return NULL;
#endif

  struct cons_block *b = m->start;
  char *cp = p;
  ptrdiff_t distance = cp - (char *) &b->conses[0];

  /* P must point into a Lisp_Cons, not be
     one of the unused cells in the current cons block,
     and not be on the free list.  */
  if (0 <= distance && distance < sizeof b->conses
      && (b != cons_block
	  || distance / sizeof b->conses[0] < cons_block_index))
    {
      ptrdiff_t off = distance % sizeof b->conses[0];
      if (off == Lisp_Cons
	  || off == 0
	  || off == offsetof (struct Lisp_Cons, u.s.u.cdr))
	{
	  struct Lisp_Cons *s = p = cp -= off;
#if GC_ASAN_POISON_OBJECTS
	  if (__asan_region_is_poisoned (s, sizeof (*s)))
	    return NULL;
#endif
	  if (! deadp (s->u.s.car))
	    return s;
	}
    }
  return NULL;
}

static bool
live_cons_p (struct mem_node *m, void *p)
{
  return live_cons_holding (m, p) == p;
}


/* Return P "made whole" as a Lisp_Symbol if P's mem_block M
   corresponds to a Lisp_Symbol data field.  */

static struct Lisp_Symbol *
live_symbol_holding (struct mem_node *m, void *p)
{
  eassert (m->type == MEM_TYPE_SYMBOL);
#if GC_ASAN_POISON_OBJECTS
  if (__asan_address_is_poisoned (p))
    return NULL;
#endif
  struct symbol_block *b = m->start;
  char *cp = p;
  ptrdiff_t distance = cp - (char *) &b->symbols[0];

  /* P must point into the Lisp_Symbol, not be
     one of the unused cells in the current symbol block,
     and not be on the free list.  */
  if (0 <= distance && distance < sizeof b->symbols
      && (b != symbol_block
	  || distance / sizeof b->symbols[0] < symbol_block_index))
    {
      ptrdiff_t off = distance % sizeof b->symbols[0];
      if (off == Lisp_Symbol

	  /* Plain '|| off == 0' would run afoul of GCC 10.2
	     -Wlogical-op, as Lisp_Symbol happens to be zero.  */
	  || (Lisp_Symbol != 0 && off == 0)

	  || off == offsetof (struct Lisp_Symbol, u.s.name)
	  || off == offsetof (struct Lisp_Symbol, u.s.val)
	  || off == offsetof (struct Lisp_Symbol, u.s.function)
	  || off == offsetof (struct Lisp_Symbol, u.s.plist)
	  || off == offsetof (struct Lisp_Symbol, u.s.next))
	{
	  struct Lisp_Symbol *s = p = cp -= off;
#if GC_ASAN_POISON_OBJECTS
	  if (__asan_region_is_poisoned (s, sizeof (*s)))
	    return NULL;
#endif
	  if (! deadp (s->u.s.function))
	    return s;
	}
    }
  return NULL;
}

static bool
live_symbol_p (struct mem_node *m, void *p)
{
  return live_symbol_holding (m, p) == p;
}


/* Return P "made whole" as a Lisp_Float if P's mem_block M
   corresponds to a Lisp_Float data field.  */

static struct Lisp_Float *
live_float_holding (struct mem_node *m, void *p)
{
  eassert (m->type == MEM_TYPE_FLOAT);
#if GC_ASAN_POISON_OBJECTS
  if (__asan_address_is_poisoned (p))
    return NULL;
#endif

  struct float_block *b = m->start;
  char *cp = p;
  ptrdiff_t distance = cp - (char *) &b->floats[0];

  /* P must point to (or be a tagged pointer to) the start of a
     Lisp_Float and not be one of the unused cells in the current
     float block.  */
  if (0 <= distance && distance < sizeof b->floats)
    {
      int off = distance % sizeof b->floats[0];
      if ((off == Lisp_Float || off == 0)
	  && (b != float_block
	      || distance / sizeof b->floats[0] < float_block_index))
	{
	  struct Lisp_Float *f = (struct Lisp_Float *) (cp - off);
#if GC_ASAN_POISON_OBJECTS
	  if (__asan_region_is_poisoned (f, sizeof (*f)))
	    return NULL;
#endif
	  return f;
	}
    }
  return NULL;
}

static bool
live_float_p (struct mem_node *m, void *p)
{
  return live_float_holding (m, p) == p;
}

/* Return VECTOR if P points within it, NULL otherwise.  */

static struct Lisp_Vector *
live_vector_pointer (struct Lisp_Vector *vector, void *p)
{
  void *vvector = vector;
  char *cvector = vvector;
  char *cp = p;
  ptrdiff_t distance = cp - cvector;
  return ((distance == Lisp_Vectorlike
	   || distance == 0
	   || (sizeof vector->header <= distance
	       && distance < vector_nbytes (vector)
	       && (! (vector->header.size & PSEUDOVECTOR_FLAG)
		   ? (offsetof (struct Lisp_Vector, contents) <= distance
		      && (((distance - offsetof (struct Lisp_Vector, contents))
			   % word_size)
			  == 0))
		   /* For non-bool-vector pseudovectors, treat any pointer
		      past the header as valid since it's too much of a pain
		      to write special-case code for every pseudovector.  */
		   : (PVTYPE (vector) != PVEC_BOOL_VECTOR
		      || distance == offsetof (struct Lisp_Bool_Vector, size)
		      || (offsetof (struct Lisp_Bool_Vector, data) <= distance
			  && (((distance
				- offsetof (struct Lisp_Bool_Vector, data))
			       % sizeof (bits_word))
			      == 0))))))
	  ? vector : NULL);
}

/* Return M "made whole" as a large Lisp_Vector if P points within it.  */

static struct Lisp_Vector *
live_large_vector_holding (struct mem_node *m, void *p)
{
  eassert (m->type == MEM_TYPE_VECTORLIKE);
  return live_vector_pointer (large_vector_contents (m->start), p);
}

static bool
live_large_vector_p (struct mem_node *m, void *p)
{
  return live_large_vector_holding (m, p) == p;
}

/* Return M "made whole" as a non-large Lisp_Vector if P points within it.  */

static struct Lisp_Vector *
live_small_vector_holding (struct mem_node *m, void *p)
{
  eassert (m->type == MEM_TYPE_VBLOCK);
  struct Lisp_Vector *vp = p;
  struct vector_block *block = m->start;
  struct Lisp_Vector *vector = (struct Lisp_Vector *) block->data;

  /* P is in the block's allocation range.  Scan the block
     up to P and see whether P points to the start of some
     vector which is not on a free list.  FIXME: check whether
     some allocation patterns (probably a lot of short vectors)
     may cause a substantial overhead of this loop.  */
  while (VECTOR_IN_BLOCK (vector, block) && vector <= vp)
    {
      struct Lisp_Vector *next = ADVANCE (vector, vector_nbytes (vector));
      if (vp < next && PVTYPE (vector) != PVEC_FREE)
	return live_vector_pointer (vector, vp);
      vector = next;
    }
  return NULL;
}

static bool
live_small_vector_p (struct mem_node *m, void *p)
{
  return live_small_vector_holding (m, p) == p;
}

/* Workhorse of conservative stack scanning.

   If P looks like it points to Lisp data, mark it and return true.  */

static bool
mark_maybe_pointer (void *const * p)
{
  bool ret = false;
  uintptr_t mask = VALMASK & UINTPTR_MAX;
  struct mem_node *m;
  enum Space_Type xpntr_type;
  void *xpntr;

  /* Research Bug#41321.  If we didn't special-case Lisp_Symbol
     to subtract off lispsym in make_lisp_ptr(), this hack wouldn't
     be necessary.
  */
  void *p_sym;
  INT_ADD_WRAPV ((uintptr_t) *p, (uintptr_t) lispsym, (uintptr_t *) &p_sym);

#if USE_VALGRIND
  VALGRIND_MAKE_MEM_DEFINED (p, sizeof (*p));
#endif

  if (pdumper_object_p (*p))
    {
      uintptr_t masked_p = (uintptr_t) *p & mask;
      void *po = (void *) masked_p;
      char *cp = *p;
      char *cpo = po;
      int type = pdumper_find_object_type (po);
      ret = (pdumper_valid_object_type_p (type)
	     // Verify P’s tag, if any, matches pdumper-reported type.
	     && (! USE_LSB_TAG || *p == po || cp - cpo == type));
      if (ret)
	mark_automatic_object (make_lisp_ptr (po, type));
    }
  else if (pdumper_object_p (p_sym))
    {
      uintptr_t masked_p = (uintptr_t) p_sym & mask;
      void *po = (void *) masked_p;
      char *cp = p_sym;
      char *cpo = po;
      ret = (pdumper_find_object_type (po) == Lisp_Symbol
	     // Verify P’s tag, if any, matches pdumper-reported type.
	     && (! USE_LSB_TAG || p_sym == po || cp - cpo == Lisp_Symbol));
      if (ret)
	mark_automatic_object (make_lisp_ptr (po, Lisp_Symbol));
    }
  else if ((xpntr_type = mgc_find_xpntr (*p, &xpntr)) != Space_Type_Max
	   || (xpntr_type = mgc_find_xpntr (p_sym, &xpntr)) != Space_Type_Max)
    {
      /* analogous logic to set_string_marked() */
      void *forwarded = mgc_fwd_xpntr (xpntr);
      if (! forwarded)
	{
	  ret = true;
	  if ((enum Lisp_Type) xpntr_type < Lisp_Type_Max)
	    mark_automatic_object (make_lisp_ptr (xpntr, (enum Lisp_Type) xpntr_type));
	  else if (xpntr_type == Space_Interval)
	    mark_interval_tree ((INTERVAL *) &xpntr);
	  else
	    emacs_abort ();
	  forwarded = mgc_fwd_xpntr (xpntr);
	}
      eassert (forwarded);
      ptrdiff_t offset;
      INT_SUBTRACT_WRAPV ((uintptr_t) *p, (uintptr_t) xpntr, &offset);
      INT_ADD_WRAPV ((uintptr_t) forwarded, offset, (uintptr_t *) p);
    }
  else if ((m = mem_find (*p)) != MEM_NIL)
    {
      switch (m->type)
	{
	case MEM_TYPE_NON_LISP:
	  break;

	case MEM_TYPE_CONS:
	  {
	    struct Lisp_Cons *h = live_cons_holding (m, *p);
	    if (h)
	      {
		mark_automatic_object (make_lisp_ptr (h, Lisp_Cons));
		ret = true;
	      }
	  }
	  break;

	case MEM_TYPE_STRING:
	  {
	    struct Lisp_String *h = live_string_holding (m, *p);
	    if (h)
	      {
		mark_automatic_object (make_lisp_ptr (h, Lisp_String));
		ret = true;
	      }
	  }
	  break;

	case MEM_TYPE_SYMBOL:
	  {
	    struct Lisp_Symbol *h = live_symbol_holding (m, *p);
	    if (h)
	      {
		mark_automatic_object (make_lisp_ptr (h, Lisp_Symbol));
		ret = true;
	      }
	  }
	  break;

	case MEM_TYPE_FLOAT:
	  {
	    struct Lisp_Float *h = live_float_holding (m, *p);
	    if (h)
	      {
		mark_automatic_object (make_lisp_ptr (h, Lisp_Float));
		ret = true;
	      }
	  }
	  break;

	case MEM_TYPE_VECTORLIKE:
	  {
	    struct Lisp_Vector *h = live_large_vector_holding (m, *p);
	    if (h)
	      {
		mark_automatic_object (make_lisp_ptr (h, Lisp_Vectorlike));
		ret = true;
	      }
	  }
	  break;

	case MEM_TYPE_VBLOCK:
	  {
	    struct Lisp_Vector *h = live_small_vector_holding (m, *p);
	    if (h)
	      {
		mark_automatic_object (make_lisp_ptr (h, Lisp_Vectorlike));
		ret = true;
	      }
	  }
	  break;

	default:
	  emacs_abort ();
	}
    }
  else if ((m = mem_find (p_sym)) != MEM_NIL && m->type == MEM_TYPE_SYMBOL)
    {
      struct Lisp_Symbol *h = live_symbol_holding (m, p_sym);
      if (h)
	{
	  mark_automatic_object (make_lisp_ptr (h, Lisp_Symbol));
	  ret = true;
	}
    }
  return ret;
}

/* Alignment of pointer values.  Use alignof, as it sometimes returns
   a smaller alignment than GCC's __alignof__ and mark_memory might
   miss objects if __alignof__ were used.  */
#define GC_POINTER_ALIGNMENT alignof (void *)

/* Mark live Lisp objects on the C stack.

   When porting this to new architectures consider the following.

   Processor Registers

   If __builtin_unwind_init is available, it should suffice to save
   registers in with_flushed_stack().  This presumably is always
   the case for platforms of interest to Commercial Emacs.  We
   preserve the legacy else-branch that calls test_setjmp() to verify
   the sys_jmp_buf saves registers.

   Stack Layout

   Architectures differ in their organization of the stack.  Consider:

     +----------------+
     |  Lisp_Object   |  size = 4
     +----------------+
     | something else |  size = 2
     +----------------+
     |  Lisp_Object   |  size = 4
     +----------------+
     |	...	      |

   In such a case, not every Lisp_Object will be aligned equally.  To
   find all Lisp_Object on the stack it won't be sufficient to walk
   the stack in steps of 4 bytes.  Instead, two passes will be
   necessary, one starting at the start of the stack, and a second
   pass starting at the start of the stack + 2.  Likewise, if the
   minimal alignment of Lisp_Objects on the stack is 1, four passes
   would be necessary, each one starting with one byte more offset
   from the stack start.  */

void ATTRIBUTE_NO_SANITIZE_ADDRESS
mark_memory (void const *start, void const *end)
{
  char const *pp;

  /* Allow inverted arguments.  */
  if (end < start)
    {
      void const *tem = start;
      start = end;
      end = tem;
    }

  eassert (((uintptr_t) start) % GC_POINTER_ALIGNMENT == 0);

  /* Ours is not a "precise" gc, in which all object references
     are unambiguous and markable.  Here, for example,

       Lisp_Object obj = build_string ("test");
       struct Lisp_String *ptr = XSTRING (obj);
       garbage_collect ();
       fprintf (stderr, "test '%s'\n", ptr->u.s.data);

     the compiler is liable to optimize away OBJ, so our
     "conservative" gc must recognize that PTR references Lisp
     data.  */

  for (pp = start; (void const *) pp < end; pp += GC_POINTER_ALIGNMENT)
    {
      // void *p = *(void *const *) pp;
      mark_maybe_pointer ((void *const *) pp);
    }
}

#ifndef HAVE___BUILTIN_UNWIND_INIT
# ifdef __sparc__
   /* This trick flushes the register windows so that all the state of
      the process is contained in the stack.
      FreeBSD does not have a ta 3 handler, so handle it specially.  */
#  if defined __sparc64__ && defined __FreeBSD__
#   define __builtin_unwind_init() asm ("flushw")
#  else
#   define __builtin_unwind_init() asm ("ta 3")
#  endif
# else
#  define __builtin_unwind_init() ((void) 0)
# endif

# ifdef GC_SETJMP_WORKS
static void
test_setjmp (void)
{
}
# else

static bool setjmp_tested_p;
static int longjmps_done;

/* Perform a quick check if it looks like setjmp saves registers in a
   jmp_buf.  Print a message to stderr saying so.  When this test
   succeeds, this is _not_ a proof that setjmp is sufficient for
   conservative stack marking.  Only the sources or a disassembly
   can prove that.  */

static void
test_setjmp (void)
{
  if (setjmp_tested_p)
    return;
  setjmp_tested_p = true;
  char buf[10];
  register int x;
  sys_jmp_buf jbuf;

  /* Arrange for X to be put in a register.  */
  sprintf (buf, "1");
  x = strlen (buf);
  x = 2 * x - 1;

  sys_setjmp (jbuf);
  if (longjmps_done == 1)
    {
      /* Gets here after the sys_longjmp().  */
      if (x != 1)
	/* Didn't restore the register before the setjmp!  */
	emacs_abort ();
    }

  ++longjmps_done;
  x = 2;
  if (longjmps_done == 1)
    sys_longjmp (jbuf, 1);
}
# endif /* ! GC_SETJMP_WORKS */
#endif /* ! HAVE___BUILTIN_UNWIND_INIT */

/* In the absence of built-in stack facilities, the address of the ad
   hoc Lisp_Object O should suffice as top of the stack. */
typedef union
{
  Lisp_Object o;
  void *p;
#ifndef HAVE___BUILTIN_UNWIND_INIT
  sys_jmp_buf j;
  char c;
#endif
} stacktop_sentry;

#ifdef HAVE___BUILTIN_FRAME_ADDRESS
# define STACK_TOP_ADDRESS(addr) ((void) (addr), __builtin_frame_address (0))
#else
# define STACK_TOP_ADDRESS(addr) (addr)
#endif

/* Before calling any FUNC that results in a context switch, ensure
   cpu registers fully flushed to C stack so that mark_memory() has
   complete information.

   FUNC must not run any Lisp code nor allocate any Lisp objects!
*/
NO_INLINE /* Crucial.  Ensures registers are spilled.  */
void
with_flushed_stack (void (*func) (void *arg), void *arg)
{
  stacktop_sentry sentry;
  struct thread_state *self = current_thread;

  /* STACK_TOP_ADDRESS() returns the bp not the sp [1], thus GC would
     miss marking callee-saved registers.  Calling
     __builtin_unwind_init() precludes insidious Bug#41357.

     [1] https://gcc.gnu.org/onlinedocs/gcc/Return-Address.html
  */
  __builtin_unwind_init ();

#ifndef HAVE___BUILTIN_UNWIND_INIT
  test_setjmp ();
  sys_setjmp (sentry.j);
  current_thread->stack_top = STACK_TOP_ADDRESS (&sentry + (stack_bottom < &sentry.c));
#else
  current_thread->stack_top = STACK_TOP_ADDRESS (&sentry);
#endif

  func (arg);
  eassert (current_thread == self);
}

/* Determine whether it is safe to access memory at address P.  */
static int
valid_pointer_p (void *p)
{
#ifdef WINDOWSNT
  return w32_valid_pointer_p (p, 16);
#else

  if (ADDRESS_SANITIZER)
    return p ? -1 : 0;

  int fd[2];
  static int under_rr_state;

  if (!under_rr_state)
    under_rr_state = getenv ("RUNNING_UNDER_RR") ? -1 : 1;
  if (under_rr_state < 0)
    return under_rr_state;

  /* Obviously, we cannot just access it (we would SEGV trying), so we
     trick the o/s to tell us whether p is a valid pointer.
     Unfortunately, we cannot use NULL_DEVICE here, as emacs_write may
     not validate p in that case.  */

  if (emacs_pipe (fd) == 0)
    {
      bool valid = emacs_write (fd[1], p, 16) == 16;
      emacs_close (fd[1]);
      emacs_close (fd[0]);
      return valid;
    }

  return -1;
#endif
}

/* Return 2 if OBJ is a killed or special buffer object, 1 if OBJ is a
   valid lisp object, 0 if OBJ is NOT a valid lisp object, or -1 if we
   cannot validate OBJ.  This function can be quite slow, and is used
   only in debugging.  */

int
valid_lisp_object_p (Lisp_Object obj)
{
  if (FIXNUMP (obj))
    return 1;

  void *p = XPNTR (obj);
  if (PURE_P (p) || mgc_xpntr_p (p))
    return 1;

  if (SYMBOLP (obj) && c_symbol_p (p))
    return ((char *) p - (char *) lispsym) % sizeof lispsym[0] == 0;

  if (p == &buffer_slot_defaults || p == &buffer_slot_symbols)
    return 2;

  if (pdumper_object_p (p))
    return pdumper_object_p_precise (p) ? 1 : 0;

  struct mem_node *m = mem_find (p);

  if (m == MEM_NIL)
    {
      int valid = valid_pointer_p (p);
      if (valid <= 0)
	return valid;

      /* Strings and conses produced by AUTO_STRING etc. all get here.  */
      if (SUBRP (obj) || STRINGP (obj) || CONSP (obj))
	return 1;

      return 0;
    }

  switch (m->type)
    {
    case MEM_TYPE_NON_LISP:
      return 0;

    case MEM_TYPE_CONS:
      return live_cons_p (m, p);

    case MEM_TYPE_STRING:
      return live_string_p (m, p);

    case MEM_TYPE_SYMBOL:
      return live_symbol_p (m, p);

    case MEM_TYPE_FLOAT:
      return live_float_p (m, p);

    case MEM_TYPE_VECTORLIKE:
      return live_large_vector_p (m, p);

    case MEM_TYPE_VBLOCK:
      return live_small_vector_p (m, p);

    default:
      break;
    }

  return 0;
}

/* Allocate room for SIZE bytes from pure Lisp storage and return a
   pointer to it.  TYPE is the Lisp type for which the memory is
   allocated.  TYPE < 0 means it's not used for a Lisp object,
   and that the result should have an alignment of -TYPE.

   The bytes are initially zero.

   If pure space is exhausted, allocate space from the heap.  This is
   merely an expedient to let Emacs warn that pure space was exhausted
   and that Emacs should be rebuilt with a larger pure space.  */

static void *
pure_alloc (size_t size, int type)
{
  void *result;
  static bool pure_overflow_warned = false;

 again:
  if (type >= 0)
    {
      /* Allocate space for a Lisp object from the beginning of the free
	 space with taking account of alignment.  */
      result = pointer_align (purebeg + pure_bytes_used_lisp, LISP_ALIGNMENT);
      pure_bytes_used_lisp = ((char *)result - (char *)purebeg) + size;
    }
  else
    {
      /* Allocate space for a non-Lisp object from the end of the free
	 space.  */
      ptrdiff_t unaligned_non_lisp = pure_bytes_used_non_lisp + size;
      char *unaligned = purebeg + pure_size - unaligned_non_lisp;
      int decr = (intptr_t) unaligned & (-1 - type);
      pure_bytes_used_non_lisp = unaligned_non_lisp + decr;
      result = unaligned - decr;
    }
  pure_bytes_used = pure_bytes_used_lisp + pure_bytes_used_non_lisp;

  if (pure_bytes_used <= pure_size)
    return result;

  if (!pure_overflow_warned)
    {
      message ("Pure Lisp storage overflowed");
      pure_overflow_warned = true;
    }

  /* Don't allocate a large amount here,
     because it might get mmap'd and then its address
     might not be usable.  */
  int small_amount = 10000;
  eassert (size <= small_amount - LISP_ALIGNMENT);
  purebeg = xzalloc (small_amount);
  pure_size = small_amount;
  pure_bytes_used_before_overflow += pure_bytes_used - size;
  pure_bytes_used = 0;
  pure_bytes_used_lisp = pure_bytes_used_non_lisp = 0;

  /* Can't GC if pure storage overflowed because we can't determine
     if something is a pure object or not.  */
  gc_inhibited = true;
  goto again;
}

/* Find the byte sequence {DATA[0], ..., DATA[NBYTES-1], '\0'} from
   the non-Lisp data pool of the pure storage, and return its start
   address.  Return NULL if not found.  */

static char *
find_string_data_in_pure (const char *data, ptrdiff_t nbytes)
{
  int i;
  ptrdiff_t skip, bm_skip[256], last_char_skip, infinity, start, start_max;
  const unsigned char *p;
  char *non_lisp_beg;

  if (pure_bytes_used_non_lisp <= nbytes)
    return NULL;

  /* Set up the Boyer-Moore table.  */
  skip = nbytes + 1;
  for (i = 0; i < 256; i++)
    bm_skip[i] = skip;

  p = (const unsigned char *) data;
  while (--skip > 0)
    bm_skip[*p++] = skip;

  last_char_skip = bm_skip['\0'];

  non_lisp_beg = purebeg + pure_size - pure_bytes_used_non_lisp;
  start_max = pure_bytes_used_non_lisp - (nbytes + 1);

  /* See the comments in the function `boyer_moore' (search.c) for the
     use of `infinity'.  */
  infinity = pure_bytes_used_non_lisp + 1;
  bm_skip['\0'] = infinity;

  p = (const unsigned char *) non_lisp_beg + nbytes;
  start = 0;
  do
    {
      /* Check the last character (== '\0').  */
      do
	{
	  start += bm_skip[*(p + start)];
	}
      while (start <= start_max);

      if (start < infinity)
	/* Couldn't find the last character.  */
	return NULL;

      /* No less than `infinity' means we could find the last
	 character at `p[start - infinity]'.  */
      start -= infinity;

      /* Check the remaining characters.  */
      if (memcmp (data, non_lisp_beg + start, nbytes) == 0)
	/* Found.  */
	return non_lisp_beg + start;

      start += last_char_skip;
    }
  while (start <= start_max);

  return NULL;
}


/* Return a string allocated in pure space.  DATA is a buffer holding
   NCHARS characters, and NBYTES bytes of string data.  MULTIBYTE
   means make the result string multibyte.

   Must get an error if pure storage is full, since if it cannot hold
   a large string it may be able to hold conses that point to that
   string; then the string is not protected from gc.  */

Lisp_Object
make_pure_string (const char *data,
		  ptrdiff_t nchars, ptrdiff_t nbytes, bool multibyte)
{
  Lisp_Object string;
  struct Lisp_String *s = pure_alloc (sizeof *s, Lisp_String);
  s->u.s.data = (unsigned char *) find_string_data_in_pure (data, nbytes);
  if (s->u.s.data == NULL)
    {
      s->u.s.data = pure_alloc (nbytes + 1, -1);
      memcpy (s->u.s.data, data, nbytes);
      s->u.s.data[nbytes] = '\0';
    }
  s->u.s.size = nchars;
  s->u.s.size_byte = multibyte ? nbytes : Sdata_Unibyte;
  s->u.s.intervals = NULL;
  XSETSTRING (string, s);
  return string;
}

/* Return a string allocated in pure space.  Do not
   allocate the string data, just point to DATA.  */

Lisp_Object
make_pure_c_string (const char *data, ptrdiff_t nchars)
{
  Lisp_Object string;
  struct Lisp_String *s = pure_alloc (sizeof *s, Lisp_String);
  s->u.s.size = nchars;
  s->u.s.size_byte = Sdata_Pure;
  s->u.s.data = (unsigned char *) data;
  s->u.s.intervals = NULL;
  XSETSTRING (string, s);
  return string;
}

static Lisp_Object purecopy (Lisp_Object obj);

/* Return a cons allocated from pure space.  Give it pure copies
   of CAR as car and CDR as cdr.  */

Lisp_Object
pure_cons (Lisp_Object car, Lisp_Object cdr)
{
  Lisp_Object new;
  struct Lisp_Cons *p = pure_alloc (sizeof *p, Lisp_Cons);
  XSETCONS (new, p);
  XSETCAR (new, purecopy (car));
  XSETCDR (new, purecopy (cdr));
  return new;
}


/* Value is a float object with value NUM allocated from pure space.  */

static Lisp_Object
make_pure_float (double num)
{
  Lisp_Object new;
  struct Lisp_Float *p = pure_alloc (sizeof *p, Lisp_Float);
  XSETFLOAT (new, p);
  XFLOAT_INIT (new, num);
  return new;
}

/* Value is a bignum object with value VALUE allocated from pure
   space.  */

static Lisp_Object
make_pure_bignum (Lisp_Object value)
{
  mpz_t const *n = xbignum_val (value);
  size_t i, nlimbs = mpz_size (*n);
  size_t nbytes = nlimbs * sizeof (mp_limb_t);
  mp_limb_t *pure_limbs;
  mp_size_t new_size;

  struct Lisp_Bignum *b = pure_alloc (sizeof *b, Lisp_Vectorlike);
  XSETPVECTYPESIZE (b, PVEC_BIGNUM, 0, VECSIZE (struct Lisp_Bignum));

  int limb_alignment = alignof (mp_limb_t);
  pure_limbs = pure_alloc (nbytes, - limb_alignment);
  for (i = 0; i < nlimbs; ++i)
    pure_limbs[i] = mpz_getlimbn (*n, i);

  new_size = nlimbs;
  if (mpz_sgn (*n) < 0)
    new_size = -new_size;

  mpz_roinit_n (b->value, pure_limbs, new_size);

  return make_lisp_ptr (b, Lisp_Vectorlike);
}

/* Return a vector with room for LEN Lisp_Objects allocated from
   pure space.  */

static Lisp_Object
make_pure_vector (ptrdiff_t len)
{
  Lisp_Object new;
  size_t size = header_size + len * word_size;
  struct Lisp_Vector *p = pure_alloc (size, Lisp_Vectorlike);
  XSETVECTOR (new, p);
  XVECTOR (new)->header.size = len;
  return new;
}

/* Copy all contents and parameters of TABLE to a new table allocated
   from pure space, return the purified table.  */
static struct Lisp_Hash_Table *
purecopy_hash_table (struct Lisp_Hash_Table *table)
{
  eassert (NILP (table->weak));
  eassert (table->purecopy);

  struct Lisp_Hash_Table *pure = pure_alloc (sizeof *pure, Lisp_Vectorlike);
  struct hash_table_test pure_test = table->test;

  /* Purecopy the hash table test.  */
  pure_test.name = purecopy (table->test.name);
  pure_test.user_hash_function = purecopy (table->test.user_hash_function);
  pure_test.user_cmp_function = purecopy (table->test.user_cmp_function);

  pure->header = table->header;
  pure->weak = purecopy (Qnil);
  pure->hash = purecopy (table->hash);
  pure->next = purecopy (table->next);
  pure->index = purecopy (table->index);
  pure->count = table->count;
  pure->next_free = table->next_free;
  pure->purecopy = table->purecopy;
  eassert (!pure->mutable);
  pure->rehash_threshold = table->rehash_threshold;
  pure->rehash_size = table->rehash_size;
  pure->key_and_value = purecopy (table->key_and_value);
  pure->test = pure_test;

  return pure;
}

DEFUN ("purecopy", Fpurecopy, Spurecopy, 1, 1, 0,
       doc: /* Make a copy of object OBJ in pure storage.
Recursively copies contents of vectors and cons cells.
Does not copy symbols.  Copies strings without text properties.  */)
  (register Lisp_Object obj)
{
  if (NILP (Vloadup_pure_table))
    return obj;
  else if (MARKERP (obj) || OVERLAYP (obj) || SYMBOLP (obj))
    /* Can't purify those.  */
    return obj;
  else
    return purecopy (obj);
}

/* Pinned objects are marked before every GC cycle.  */
static struct pinned_object
{
  Lisp_Object object;
  struct pinned_object *next;
} *pinned_objects;

static Lisp_Object
purecopy (Lisp_Object obj)
{
  if (FIXNUMP (obj)
      || (! SYMBOLP (obj) && PURE_P (XPNTR (obj)))
      || SUBRP (obj))
    return obj;    /* Already pure.  */

  if (STRINGP (obj) && XSTRING (obj)->u.s.intervals)
    message_with_string ("Dropping text-properties while making string `%s' pure",
			 obj, true);

  if (! NILP (Vloadup_pure_table)) /* Hash consing.  */
    {
      Lisp_Object tmp = Fgethash (obj, Vloadup_pure_table, Qnil);
      if (! NILP (tmp))
	return tmp;
    }

  if (CONSP (obj))
    obj = pure_cons (XCAR (obj), XCDR (obj));
  else if (FLOATP (obj))
    obj = make_pure_float (XFLOAT_DATA (obj));
  else if (STRINGP (obj))
    obj = make_pure_string (SSDATA (obj), SCHARS (obj),
			    SBYTES (obj),
			    STRING_MULTIBYTE (obj));
  else if (HASH_TABLE_P (obj))
    {
      struct Lisp_Hash_Table *table = XHASH_TABLE (obj);
      /* Do not purify hash tables which haven't been defined with
         :purecopy as non-nil or are weak - they aren't guaranteed to
         not change.  */
      if (! NILP (table->weak) || !table->purecopy)
        {
          /* Instead, add the hash table to the list of pinned objects,
             so that it will be marked during GC.  */
          struct pinned_object *o = xmalloc (sizeof *o);
          o->object = obj;
          o->next = pinned_objects;
          pinned_objects = o;
          return obj; /* Don't hash cons it.  */
        }

      struct Lisp_Hash_Table *h = purecopy_hash_table (table);
      XSET_HASH_TABLE (obj, h);
    }
  else if (COMPILEDP (obj) || VECTORP (obj) || RECORDP (obj))
    {
      struct Lisp_Vector *objp = XVECTOR (obj);
      ptrdiff_t nbytes = vector_nbytes (objp);
      struct Lisp_Vector *vec = pure_alloc (nbytes, Lisp_Vectorlike);
      register ptrdiff_t i;
      ptrdiff_t size = ASIZE (obj);
      if (size & PSEUDOVECTOR_FLAG)
	size &= PSEUDOVECTOR_SIZE_MASK;
      memcpy (vec, objp, nbytes);
      for (i = 0; i < size; i++)
	vec->contents[i] = purecopy (vec->contents[i]);
      /* Byte code strings must be pinned.  */
      if (COMPILEDP (obj) && size >= 2 && STRINGP (vec->contents[1])
	  && !STRING_MULTIBYTE (vec->contents[1]))
	pin_string (vec->contents[1]);
      XSETVECTOR (obj, vec);
    }
  else if (SYMBOLP (obj))
    {
      if (! XSYMBOL (obj)->u.s.pinned && ! c_symbol_p (XSYMBOL (obj)))
	{ /* We can't purify them, but they appear in many pure objects.
	     Mark them as `pinned' so we know to mark them at every GC cycle.  */
	  XSYMBOL (obj)->u.s.pinned = true;
	  symbol_block_pinned = symbol_block;
	}
      /* Don't hash-cons it.  */
      return obj;
    }
  else if (BIGNUMP (obj))
    obj = make_pure_bignum (obj);
  else
    {
      AUTO_STRING (fmt, "Don't know how to purify: %S");
      Fsignal (Qerror, list1 (CALLN (Fformat, fmt, obj)));
    }

  if (! NILP (Vloadup_pure_table)) /* Hash consing.  */
    Fputhash (obj, obj, Vloadup_pure_table);

  return obj;
}



/* Put an entry in staticvec, pointing at the variable with address
   VARADDRESS.  */

void
staticpro (Lisp_Object const *varaddress)
{
  for (int i = 0; i < staticidx; i++)
    eassert (staticvec[i] != varaddress);
  if (staticidx >= NSTATICS)
    fatal ("NSTATICS too small; try increasing and recompiling Emacs.");
  staticvec[staticidx++] = varaddress;
}

static void
allow_garbage_collection (void)
{
  gc_inhibited = false;
}

specpdl_ref
inhibit_garbage_collection (void)
{
  specpdl_ref count = SPECPDL_INDEX ();
  record_unwind_protect_void (allow_garbage_collection);
  gc_inhibited = true;
  return count;
}

/* Calculate total bytes of live objects.  */

static size_t
total_bytes_of_live_objects (void)
{
  return gcstat.total_conses * sizeof (struct Lisp_Cons)
    + gcstat.total_symbols * sizeof (struct Lisp_Symbol)
    + gcstat.total_string_bytes
    + gcstat.total_vector_slots * word_size
    + gcstat.total_floats * sizeof (struct Lisp_Float)
    + gcstat.total_intervals * sizeof (struct interval)
    + gcstat.total_strings * sizeof (struct Lisp_String);
}

#ifdef HAVE_WINDOW_SYSTEM

/* Remove unmarked font-spec and font-entity objects from ENTRY, which is
   (DRIVER-TYPE NUM-FRAMES FONT-CACHE-DATA ...), and return changed entry.  */

static Lisp_Object
compact_font_cache_entry (Lisp_Object entry)
{
  Lisp_Object tail, *prev = &entry;

  for (tail = entry; CONSP (tail); tail = XCDR (tail))
    {
      bool drop = 0;
      Lisp_Object obj = XCAR (tail);

      /* Consider OBJ if it is (font-spec . [font-entity font-entity ...]).  */
      if (CONSP (obj)
	  && GC_FONT_SPEC_P (XCAR (obj))
	  && ! vectorlike_marked_p (&GC_XFONT_SPEC (XCAR (obj))->header)
	  && VECTORP (XCDR (obj)))
	{
	  ptrdiff_t i, size = ASIZE (XCDR (obj));
	  Lisp_Object obj_cdr = XCDR (obj);

	  /* If font-spec is not marked, most likely all font-entities
	     are not marked too.  But we must be sure that nothing is
	     marked within OBJ before we really drop it.  */
	  for (i = 0; i < size; i++)
            {
              Lisp_Object objlist;

              if (vectorlike_marked_p (
                    &GC_XFONT_ENTITY (AREF (obj_cdr, i))->header))
                break;

              objlist = AREF (AREF (obj_cdr, i), FONT_OBJLIST_INDEX);
              for (; CONSP (objlist); objlist = XCDR (objlist))
                {
                  Lisp_Object val = XCAR (objlist);
                  struct font *font = GC_XFONT_OBJECT (val);

                  if (! NILP (AREF (val, FONT_TYPE_INDEX))
                      && vectorlike_marked_p (&font->header))
                    break;
                }
              if (CONSP (objlist))
		{
		  /* Found a marked font, bail out.  */
		  break;
		}
            }

	  if (i == size)
	    {
	      /* No marked fonts were found, so this entire font
		 entity can be dropped.  */
	      drop = 1;
	    }
	}
      if (drop)
	*prev = XCDR (tail);
      else
	prev = xcdr_addr (tail);
    }
  return entry;
}

/* Compact font caches on all terminals and mark
   everything which is still here after compaction.  */

static void
compact_font_caches (void)
{
  struct terminal *t;

  for (t = terminal_list; t; t = t->next_terminal)
    {
      Lisp_Object cache = TERMINAL_FONT_CACHE (t);
      /* Inhibit compacting the caches if the user so wishes.  Some of
	 the users don't mind a larger memory footprint, but do mind
	 slower redisplay.  */
      if (!inhibit_compacting_font_caches
	  && CONSP (cache))
	{
	  Lisp_Object entry;

	  for (entry = XCDR (cache); CONSP (entry); entry = XCDR (entry))
	    XSETCAR (entry, compact_font_cache_entry (XCAR (entry)));
	}
      mark_object (&cache);
    }
}

#else /* not HAVE_WINDOW_SYSTEM */

#define compact_font_caches() (void)(0)

#endif /* HAVE_WINDOW_SYSTEM */

/* Remove (MARKER . DATA) entries with unmarked MARKER
   from buffer undo LIST and return changed list.  */

static Lisp_Object
compact_undo_list (Lisp_Object list)
{
  Lisp_Object tail, *prev = &list;

  for (tail = list; CONSP (tail); tail = XCDR (tail))
    {
      if (CONSP (XCAR (tail))
	  && MARKERP (XCAR (XCAR (tail)))
	  && !vectorlike_marked_p (&XMARKER (XCAR (XCAR (tail)))->header))
	*prev = XCDR (tail);
      else
	prev = xcdr_addr (tail);
    }
  return list;
}

static void
mark_pinned_objects (void)
{
  for (struct pinned_object *pobj = pinned_objects; pobj; pobj = pobj->next)
    mark_object (&pobj->object);
}

static void
mark_pinned_symbols (void)
{
  struct symbol_block *sblk;
  int lim = (symbol_block_pinned == symbol_block
	     ? symbol_block_index : BLOCK_NSYMBOLS);

  for (sblk = symbol_block_pinned; sblk; sblk = sblk->next)
    {
      struct Lisp_Symbol *sym = sblk->symbols, *end = sym + lim;
      for (; sym < end; ++sym)
	if (sym->u.s.pinned)
	  mark_automatic_object (make_lisp_ptr (sym, Lisp_Symbol));

      lim = BLOCK_NSYMBOLS;
    }
}

static void
mark_most_objects (void)
{
  struct Lisp_Vector *vbuffer_slot_defaults =
    (struct Lisp_Vector *) &buffer_slot_defaults;
  struct Lisp_Vector *vbuffer_slot_symbols =
    (struct Lisp_Vector *) &buffer_slot_symbols;

  for (int i = 0; i < BUFFER_LISP_SIZE; ++i)
    {
      mark_object (&vbuffer_slot_defaults->contents[i]);
      mark_object (&vbuffer_slot_symbols->contents[i]);
    }

  for (int i = 0; i < ARRAYELTS (lispsym); ++i)
    mark_automatic_object (builtin_lisp_symbol (i));

  // defvar_lisp calls staticpro.
  for (int i = 0; i < staticidx; ++i)
    mark_object ((Lisp_Object *)staticvec[i]);
}

/* List of weak hash tables we found during marking the Lisp heap.
   NULL on entry to garbage_collect and after it returns.  */
static struct Lisp_Hash_Table *weak_hash_tables;

static void
mark_and_sweep_weak_table_contents (void)
{
  /* Mark all keys and values that are in use.  Keep on marking until
     there is no more change.  This is necessary for cases like
     value-weak table A containing an entry X -> Y, where Y is used in a
     key-weak table B, Z -> Y.  If B comes after A in the list of weak
     tables, X -> Y might be removed from A, although when looking at B
     one finds that it shouldn't.  */
  for (bool marked = true; marked; )
    {
      marked = false;
      for (struct Lisp_Hash_Table *h = weak_hash_tables;
	   h != NULL;
	   h = h->next_weak)
        marked |= sweep_weak_table (h, false);
    }

  /* Remove hash table entries that aren't used.  */
  while (weak_hash_tables)
    {
      struct Lisp_Hash_Table *h = weak_hash_tables;
      weak_hash_tables = h->next_weak;
      h->next_weak = NULL;
      sweep_weak_table (h, true);
    }
}

/* The looser of the threshold and percentage constraints prevails.  */
static void
update_bytes_between_gc (void)
{
  intmax_t threshold0 = gc_cons_threshold;
  intmax_t threshold1 = FLOATP (Vgc_cons_percentage)
    ? XFLOAT_DATA (Vgc_cons_percentage) * total_bytes_of_live_objects ()
    : threshold0;
  bytes_between_gc = max (threshold0, threshold1);
}

/* Immediately adjust bytes_between_gc for changes to
   gc-cons-threshold.  */
static Lisp_Object
watch_gc_cons_threshold (Lisp_Object symbol, Lisp_Object newval,
			 Lisp_Object operation, Lisp_Object where)
{
  if (INTEGERP (newval))
    {
      intmax_t threshold;
      if (integer_to_intmax (newval, &threshold))
	{
	  gc_cons_threshold = max (threshold, GC_DEFAULT_THRESHOLD >> 3);
	  update_bytes_between_gc ();
	}
    }
  return Qnil;
}

/* Immediately adjust bytes_between_gc for changes to
   gc-cons-percentage.  */
static Lisp_Object
watch_gc_cons_percentage (Lisp_Object symbol, Lisp_Object newval,
			  Lisp_Object operation, Lisp_Object where)
{
  if (FLOATP (newval))
    {
      Vgc_cons_percentage = newval;
      update_bytes_between_gc ();
    }
  return Qnil;
}

static inline bool mark_stack_empty_p (void);

/* Subroutine of Fgarbage_collect that does most of the work.  */
void
garbage_collect (void)
{
  static struct timespec gc_elapsed = { 0, 0 };
  Lisp_Object tail, buffer;
  bool message_p = false;
  specpdl_ref count = SPECPDL_INDEX ();
  struct timespec start;

  eassert (weak_hash_tables == NULL);

  if (gc_inhibited || gc_in_progress)
    return;

  block_input ();

  gc_in_progress = true;

  eassert (mark_stack_empty_p ());

  /* Show up in profiler.  */
  record_in_backtrace (QAutomatic_GC, 0, 0);

  /* Do this early in case user quits.  */
  FOR_EACH_LIVE_BUFFER (tail, buffer)
    compact_buffer (XBUFFER (buffer));

  size_t tot_before = (profiler_memory_running
		       ? total_bytes_of_live_objects ()
		       : (size_t) -1);

  start = current_timespec ();

  /* Restore what's currently displayed in the echo area.  */
  if (NILP (Vmemory_full))
    {
      message_p = push_message ();
      record_unwind_protect_void (pop_message_unwind);
    }

  if (garbage_collection_messages)
    message1_nolog ("Garbage collecting...");

  shrink_regexp_cache ();

  mark_most_objects ();
  mark_pinned_objects ();
  mark_pinned_symbols ();
  mark_lread ();
  mark_terminals ();
  mark_kboards ();
  mark_threads ();

#ifdef HAVE_PGTK
  mark_pgtkterm ();
#endif

#ifdef USE_GTK
  xg_mark_data ();
#endif

#ifdef HAVE_HAIKU
  mark_haiku_display ();
#endif

#ifdef HAVE_WINDOW_SYSTEM
  mark_fringe_data ();
#endif

#ifdef HAVE_X_WINDOWS
  mark_xterm ();
  mark_xselect ();
#endif

  /* Everything is now marked, except for font caches, undo lists, and
     finalizers.  The first two admit compaction before marking.
     All finalizers, even unmarked ones, need to run after sweep,
     so survive the unmarked ones in doomed_finalizers.  */

  compact_font_caches ();

  FOR_EACH_LIVE_BUFFER (tail, buffer)
    {
      struct buffer *b = XBUFFER (buffer);
      if (! EQ (BVAR (b, undo_list), Qt))
	bset_undo_list (b, compact_undo_list (BVAR (b, undo_list)));
      mark_object (&BVAR (b, undo_list));
    }

  queue_doomed_finalizers (&doomed_finalizers, &finalizers);
  mark_finalizer_list (&doomed_finalizers);

  /* Must happen after all other marking and before gc_sweep.  */
  mark_and_sweep_weak_table_contents ();
  eassert (weak_hash_tables == NULL);

  eassert (mark_stack_empty_p ());

  gc_sweep ();

  unmark_main_thread ();

  bytes_since_gc = 0;

  update_bytes_between_gc ();

  gc_in_progress = false;

  /* Unblock as late as possible since it could signal (Bug#43389).  */
  unblock_input ();

  if (garbage_collection_messages && NILP (Vmemory_full))
    {
      if (message_p || minibuf_level > 0)
	restore_message ();
      else
	message1_nolog ("Garbage collecting...done");
    }

  unbind_to (count, Qnil);

  /* GC is complete: now we can run our finalizer callbacks.  */
  run_finalizers (&doomed_finalizers);

<<<<<<< HEAD
  if (! NILP (Vpost_gc_hook))
    {
      specpdl_ref gc_count = inhibit_garbage_collection ();
      safe_run_hooks (Qpost_gc_hook);
      unbind_to (gc_count, Qnil);
    }

  gc_elapsed = timespec_add (gc_elapsed,
			     timespec_sub (current_timespec (), start));
  Vgc_elapsed = make_float (timespectod (gc_elapsed));
=======
#ifdef HAVE_WINDOW_SYSTEM
  /* Eject unused image cache entries.  */
  image_prune_animation_caches (false);
#endif

  /* Accumulate statistics.  */
  if (FLOATP (Vgc_elapsed))
    {
      static struct timespec gc_elapsed;
      gc_elapsed = timespec_add (gc_elapsed,
				 timespec_sub (current_timespec (), start));
      Vgc_elapsed = make_float (timespectod (gc_elapsed));
    }

>>>>>>> 1e1f3e30
  gcs_done++;

  /* Collect profiling data.  */
  if (tot_before != (size_t) -1)
    {
      size_t tot_after = total_bytes_of_live_objects ();
      if (tot_after < tot_before)
	malloc_probe (min (tot_before - tot_after, SIZE_MAX));
    }

  if (!NILP (Vpost_gc_hook))
    {
      specpdl_ref gc_count = inhibit_garbage_collection ();
      safe_run_hooks (Qpost_gc_hook);
      unbind_to (gc_count, Qnil);
    }
}

DEFUN ("garbage-collect", Fgarbage_collect, Sgarbage_collect, 0, 0, "",
       doc: /* Reclaim storage for no longer referenced objects.
For further details, see Info node `(elisp)Garbage Collection'.  */)
  (void)
{
  garbage_collect ();
  return Fgc_counts ();
}

DEFUN ("gc-counts", Fgc_counts, Sgc_counts, 0, 0, 0,
       doc: /* Return a list of entries of the form (NAME SIZE USED FREE), where:
- NAME is the Lisp data type, e.g., "conses".
- SIZE is per-object bytes.
- USED is the live count.
- FREE is the free-list count, i.e., reclaimed and redeployable objects.
*/)
  (void)
{
  Lisp_Object total[] = {
    list4 (Qconses, make_fixnum (sizeof (struct Lisp_Cons)),
	   make_int (gcstat.total_conses),
	   make_int (gcstat.total_free_conses)),
    list4 (Qsymbols, make_fixnum (sizeof (struct Lisp_Symbol)),
	   make_int (gcstat.total_symbols),
	   make_int (gcstat.total_free_symbols)),
    list4 (Qstrings, make_fixnum (sizeof (struct Lisp_String)),
	   make_int (gcstat.total_strings),
	   make_int (gcstat.total_free_strings)),
    list3 (Qstring_bytes, make_fixnum (1),
	   make_int (gcstat.total_string_bytes)),
    list3 (Qvectors,
	   make_fixnum (header_size + sizeof (Lisp_Object)),
	   make_int (gcstat.total_vectors)),
    list4 (Qvector_slots, make_fixnum (word_size),
	   make_int (gcstat.total_vector_slots),
	   make_int (gcstat.total_free_vector_slots)),
    list4 (Qfloats, make_fixnum (sizeof (struct Lisp_Float)),
	   make_int (gcstat.total_floats),
	   make_int (gcstat.total_free_floats)),
    list4 (Qintervals, make_fixnum (sizeof (struct interval)),
	   make_int (gcstat.total_intervals),
	   make_int (gcstat.total_free_intervals)),
    list3 (Qbuffers, make_fixnum (sizeof (struct buffer)),
	   make_int (gcstat.total_buffers)),
  };
  return CALLMANY (Flist, total);
}

DEFUN ("garbage-collect-maybe", Fgarbage_collect_maybe,
Sgarbage_collect_maybe, 1, 1, 0,
       doc: /* Call `garbage-collect' if enough allocation happened.
FACTOR determines what "enough" means here:
If FACTOR is a positive number N, it means to run GC if more than
1/Nth of the allocations needed to trigger automatic allocation took
place.
Therefore, as N gets higher, this is more likely to perform a GC.
Returns non-nil if GC happened, and nil otherwise.  */)
  (Lisp_Object factor)
{
  CHECK_FIXNAT (factor);
  EMACS_INT fact = XFIXNAT (factor);

  if (fact >= 1 && bytes_since_gc > bytes_between_gc / fact)
    {
      garbage_collect ();
      return Qt;
    }
  return Qnil;
}

/* Mark Lisp objects in glyph matrix MATRIX.  Currently the
   only interesting objects referenced from glyphs are strings.  */

static void
mark_glyph_matrix (struct glyph_matrix *matrix)
{
  struct glyph_row *row = matrix->rows;
  struct glyph_row *end = row + matrix->nrows;

  for (; row < end; ++row)
    if (row->enabled_p)
      {
	int area;
	for (area = LEFT_MARGIN_AREA; area < LAST_AREA; ++area)
	  {
	    struct glyph *glyph = row->glyphs[area];
	    struct glyph *end_glyph = glyph + row->used[area];

	    for (; glyph < end_glyph; ++glyph)
	      if (STRINGP (glyph->object)
		  && ! string_marked_p (XSTRING (glyph->object)))
		mark_object (&glyph->object);
	  }
      }
}

/* Whether to remember a few of the last marked values for debugging.  */
#define GC_REMEMBER_LAST_MARKED 0

#if GC_REMEMBER_LAST_MARKED
enum { LAST_MARKED_SIZE = 1 << 9 }; /* Must be a power of 2.  */
Lisp_Object last_marked[LAST_MARKED_SIZE] EXTERNALLY_VISIBLE;
static int last_marked_index;
#endif

/* Whether to enable the mark_object_loop_halt debugging feature.  */
#define GC_CDR_COUNT 0

#if GC_CDR_COUNT
/* For debugging--call abort when we cdr down this many
   links of a list, in mark_object.  In debugging,
   the call to abort will hit a breakpoint.
   Normally this is zero and the check never goes off.  */
ptrdiff_t mark_object_loop_halt EXTERNALLY_VISIBLE;
#endif

static void
mark_vectorlike (union vectorlike_header *header)
{
  struct Lisp_Vector *ptr = (struct Lisp_Vector *) header;
  ptrdiff_t size = ptr->header.size;

  if (size & PSEUDOVECTOR_FLAG)
    size &= PSEUDOVECTOR_SIZE_MASK;

  eassert (! vectorlike_marked_p (header));
  set_vectorlike_marked (header);
  mark_objects (ptr->contents, size);
}

/* Like mark_vectorlike but optimized for char-tables (and
   sub-char-tables) assuming that the contents are mostly integers or
   symbols.  */

static void
mark_char_table (struct Lisp_Vector *ptr, enum pvec_type pvectype)
{
  set_vector_marked (ptr);
  for (int size = ptr->header.size & PSEUDOVECTOR_SIZE_MASK,
	 /* Consult Lisp_Sub_Char_Table layout before changing this.  */
	 i = (pvectype == PVEC_SUB_CHAR_TABLE ? SUB_CHAR_TABLE_OFFSET : 0);
       i < size;
       ++i)
    {
      Lisp_Object *val = &ptr->contents[i];
      if (! FIXNUMP (*val) &&
	  (! SYMBOLP (*val) || ! symbol_marked_p (XSYMBOL (*val))))
	{
	  if (SUB_CHAR_TABLE_P (*val))
	    {
	      if (! vector_marked_p (XVECTOR (*val)))
		mark_char_table (XVECTOR (*val), PVEC_SUB_CHAR_TABLE);
	    }
	  else
	    mark_object (val);
	}
    }
}

/* Mark the chain of overlays starting at PTR.  */

static void
mark_overlay (struct Lisp_Overlay *ov)
{
  /* We don't mark the `itree_node` object, because it is managed manually
     rather than by the GC.  */
  eassert (EQ (ov->interval->data, make_lisp_ptr (ov, Lisp_Vectorlike)));
  set_vectorlike_marked (&ov->header);
  mark_object (&ov->plist);
}

/* Mark the overlay subtree rooted at NODE.  */

static void
mark_overlays (struct itree_node *node)
{
  if (node == NULL)
    return;
  mark_object (&node->data);
  mark_overlays (node->left);
  mark_overlays (node->right);
}

/* Mark Lisp_Objects and special pointers in BUFFER.  */

static void
mark_buffer (struct buffer *buffer)
{
  /* This is handled much like other pseudovectors...  */
  mark_vectorlike (&buffer->header);

  /* ...but there are some buffer-specific things.  */

  mark_interval_tree (&buffer->text->intervals);

  /* For now, we just don't mark the undo_list.  It's done later in
     a special way just before the sweep phase, and after stripping
     some of its elements that are not needed any more.
     Note: this later processing is only done for live buffers, so
     for dead buffers, the undo_list should be nil (set by Fkill_buffer),
     but just to be on the safe side, we mark it here.  */
  if (! BUFFER_LIVE_P (buffer))
      mark_object (&BVAR (buffer, undo_list));

  if (!itree_empty_p (buffer->overlays))
    mark_overlays (buffer->overlays->root);

  /* If this is an indirect buffer, mark its base buffer.  */
  if (buffer->base_buffer &&
      !vectorlike_marked_p (&buffer->base_buffer->header))
    mark_buffer (buffer->base_buffer);
}

/* Mark Lisp faces in the face cache C.  */

static void
mark_face_cache (struct face_cache *c)
{
  if (c)
    {
      for (int i = 0; i < c->used; i++)
	{
	  struct face *face = FACE_FROM_ID_OR_NULL (c->f, i);

	  if (face)
	    {
	      if (face->font && !vectorlike_marked_p (&face->font->header))
		mark_vectorlike (&face->font->header);

	      mark_objects (face->lface, LFACE_VECTOR_SIZE);
	    }
	}
    }
}

/* Remove killed buffers or items whose car is a killed buffer from
   LIST, and mark other items.  Return changed LIST, which is marked.  */

static Lisp_Object
mark_discard_killed_buffers (Lisp_Object list)
{
  Lisp_Object tail, *prev = &list;

  for (tail = list; CONSP (tail) && ! cons_marked_p (XCONS (tail));
       tail = XCDR (tail))
    {
      Lisp_Object tem = XCAR (tail);
      if (CONSP (tem))
	tem = XCAR (tem);
      if (BUFFERP (tem) && ! BUFFER_LIVE_P (XBUFFER (tem)))
	*prev = XCDR (tail);
      else
	{
	  set_cons_marked (XCONS (tail));
	  mark_automatic_object (XCAR (tail));
	  prev = xcdr_addr (tail);
	}
    }
  mark_automatic_object (tail);
  return list;
}

static void
mark_frame (struct Lisp_Vector *ptr)
{
  struct frame *f = (struct frame *) ptr;
  mark_vectorlike (&ptr->header);
  mark_face_cache (f->face_cache);
#ifdef HAVE_WINDOW_SYSTEM
  if (FRAME_WINDOW_P (f) && FRAME_OUTPUT_DATA (f))
    {
      struct font *font = FRAME_FONT (f);

      if (font && !vectorlike_marked_p (&font->header))
        mark_vectorlike (&font->header);
    }
#endif
}

static void
mark_window (struct Lisp_Vector *ptr)
{
  struct window *w = (struct window *) ptr;

  mark_vectorlike (&ptr->header);

  /* Marking just window matrices is sufficient since frame matrices
     use the same glyph memory.  */
  if (w->current_matrix)
    {
      mark_glyph_matrix (w->current_matrix);
      mark_glyph_matrix (w->desired_matrix);
    }

  wset_prev_buffers
    (w, mark_discard_killed_buffers (w->prev_buffers));
  wset_next_buffers
    (w, mark_discard_killed_buffers (w->next_buffers));
}

/* Entry of the mark stack.  */
struct mark_entry
{
  ptrdiff_t n;
  Lisp_Object *values;
};

/* This stack is used during marking for traversing data structures without
   using C recursion.  */
struct mark_stack
{
  struct mark_entry *stack;	/* base of stack */
  ptrdiff_t size;		/* allocated size in entries */
  ptrdiff_t sp;			/* current number of entries */
};

static struct mark_stack mark_stk = {NULL, 0, 0};

static inline bool
mark_stack_empty_p (void)
{
  return mark_stk.sp <= 0;
}

/* Pop and return a value from the mark stack (which must be nonempty).  */
static inline Lisp_Object *
mark_stack_pop (void)
{
  Lisp_Object *ret;
  struct mark_entry *entry;
  eassume (! mark_stack_empty_p ());

  entry = &mark_stk.stack[mark_stk.sp - 1];
  eassert (entry->n > 0);
  if (--entry->n == 0)
    --mark_stk.sp;
  ret = entry->values++;
  return ret;
}

static void
grow_mark_stack (void)
{
  struct mark_stack *ms = &mark_stk;
  eassert (ms->sp == ms->size);
  ptrdiff_t min_incr = ms->sp == 0 ? 8192 : 1;
  ms->stack = xpalloc (ms->stack, &ms->size, min_incr, -1, sizeof *ms->stack);
  eassert (ms->sp < ms->size);
}

static inline void
mark_stack_push_n (Lisp_Object *values, ptrdiff_t n)
{
  eassert (n >= 0);
  if (n > 0)
    {
      if (mark_stk.sp >= mark_stk.size)
	grow_mark_stack ();
      mark_stk.stack[mark_stk.sp++] = (struct mark_entry)
	{
	  .n = n,
	  .values = values,
	};
    }
}

static inline void
mark_stack_push (Lisp_Object *value)
{
  return mark_stack_push_n (value, 1);
}

static void
gc_process_string (Lisp_Object *objp)
{
  struct Lisp_String *s = XSTRING (*objp);
  void *forwarded = mgc_fwd_xpntr (s);
  if (forwarded)
    {
      XSETSTRING (*objp, forwarded);
      eassert (! XSTRING_MARKED_P (s));
    }
  else if (mgc_xpntr_p (s))
    {
      /* Do not use string_(set|get)_intervals here.  */
      XSETSTRING (*objp, mgc_flip_xpntr (s, Space_String));
      forwarded = mgc_fwd_xpntr (s);
      struct Lisp_String *s1 = (struct Lisp_String *) forwarded;
      eassert ((void *) XSTRING (*objp) == (void *) s1);
      SDATA_OF_LISP_STRING (s1)->string = s1;
      s1->u.s.intervals = balance_intervals (s1->u.s.intervals);
      mark_interval_tree (&s1->u.s.intervals);
    }
  else if (! string_marked_p (s))
    {
      set_string_marked (s);
      mark_interval_tree (&s->u.s.intervals);
    }
}

/* Mark the MARK_STK above BASE_SP.

   Until commit 7a8798d, recursively calling mark_object() could
   easily overwhelm the call stack, which MARK_STK deftly circumvents.
   However, we still recursively mark_object() less common Lisp types
   like pseudovectors whose object depths presumably wouldn't trigger
   our pre-7a8798d problems.  */

static void
process_mark_stack (ptrdiff_t base_sp)
{
#if GC_CHECK_MARKED_OBJECTS
  struct mem_node *m = NULL;
#endif
#if GC_CDR_COUNT
  ptrdiff_t cdr_count = 0;
#endif

  eassume (mark_stk.sp >= base_sp && base_sp >= 0);

  while (mark_stk.sp > base_sp)
    {
      Lisp_Object *objp = mark_stack_pop ();

      void *xpntr = XPNTR (*objp);
      if (PURE_P (xpntr))
	continue;

#if GC_REMEMBER_LAST_MARKED
      last_marked[last_marked_index++] = *objp;
      last_marked_index &= LAST_MARKED_SIZE - 1;
#endif

#if GC_CHECK_MARKED_OBJECTS

      /* Under ENABLE_CHECKING, ensure OBJ's xpntr, e.g., struct
         Lisp_Symbol *, points to a block previously registered with
         MEM_ROOT via lisp_malloc().  */
#define CHECK_ALLOCATED()				\
      do {						\
	if (pdumper_object_p (xpntr))			\
	  {						\
	    if (! pdumper_object_p_precise (xpntr))	\
	      emacs_abort ();				\
	    break;					\
	  }						\
	if (mgc_fwd_xpntr (xpntr)			\
	    || mgc_xpntr_p (xpntr))			\
	  break;					\
	m = mem_find (xpntr);				\
	if (m == MEM_NIL)				\
	  emacs_abort ();				\
      } while (0)

      /* Under ENABLE_CHECKING, ensure OBJ's xpntr, e.g., struct
         Lisp_Symbol *, points within a block of the appropriate
         mem_type (a struct Lisp_String should come from a
         MEM_TYPE_STRING block), and is also not a free-list cell, as
         determined by argument function LIVEP.  */
#define CHECK_LIVE(LIVEP, MEM_TYPE)				\
      do {							\
	if (pdumper_object_p (xpntr))				\
	  break;						\
	if (mgc_fwd_xpntr (xpntr)				\
	    || mgc_xpntr_p (xpntr))				\
	  break;						\
	if (! (m->type == MEM_TYPE && LIVEP (m, xpntr)))	\
	  emacs_abort ();					\
      } while (0)

      /* Check both of the above conditions, for non-symbols.  */
#define CHECK_ALLOCATED_AND_LIVE(LIVEP, MEM_TYPE)	\
      do {						\
	CHECK_ALLOCATED ();				\
	CHECK_LIVE (LIVEP, MEM_TYPE);			\
      } while (false)

      /* Check both of the above conditions, for symbols.  */
#define CHECK_ALLOCATED_AND_LIVE_SYMBOL()			\
      do {							\
	if (! c_symbol_p (ptr))					\
	  {							\
	    CHECK_ALLOCATED ();					\
	    CHECK_LIVE (live_symbol_p, MEM_TYPE_SYMBOL);	\
	  }							\
	eassert (valid_lisp_object_p (ptr->u.s.function));	\
      } while (false)

#else /* not GC_CHECK_MARKED_OBJECTS */

#define CHECK_ALLOCATED_AND_LIVE(LIVEP, MEM_TYPE)	((void) 0)
#define CHECK_ALLOCATED_AND_LIVE_SYMBOL()		((void) 0)

#endif /* not GC_CHECK_MARKED_OBJECTS */

      switch (XTYPE (*objp))
	{
	case Lisp_String:
	  CHECK_ALLOCATED_AND_LIVE (live_string_p, MEM_TYPE_STRING);
	  gc_process_string (objp);
	  break;

	case Lisp_Vectorlike:
	  {
	    struct Lisp_Vector *ptr = XVECTOR (*objp);
	    void *forwarded = mgc_fwd_xpntr (ptr);
	    if (forwarded)
	      {
		XSETVECTOR (*objp, forwarded);
		eassert (! XVECTOR_MARKED_P (ptr));
	      }
	    else if (mgc_xpntr_p (ptr))
	      {
		XSETVECTOR (*objp, mgc_flip_xpntr (ptr, Space_Vectorlike));
		ptr = XVECTOR (*objp);
		ptrdiff_t size = ptr->header.size;
		if (size & PSEUDOVECTOR_FLAG)
		  size &= PSEUDOVECTOR_SIZE_MASK;
		mark_stack_push_n (ptr->contents, size);
	      }
	    else if (! vector_marked_p (ptr))
	      {
#ifdef GC_CHECK_MARKED_OBJECTS
		if (! pdumper_object_p (xpntr)
		    && ! SUBRP (*objp)
		    && ! main_thread_p (xpntr))
		  {
		    m = mem_find (xpntr);
		    if (m == MEM_NIL)
		      emacs_abort ();
		    if (m->type == MEM_TYPE_VECTORLIKE)
		      CHECK_LIVE (live_large_vector_p, MEM_TYPE_VECTORLIKE);
		    else
		      CHECK_LIVE (live_small_vector_p, MEM_TYPE_VBLOCK);
		  }
#endif

		switch (PVTYPE (ptr))
		  {
		  case PVEC_BUFFER:
		    mark_buffer ((struct buffer *) ptr);
		    break;

		  case PVEC_FRAME:
		    mark_frame (ptr);
		    break;

		  case PVEC_WINDOW:
		    mark_window (ptr);
		    break;

		  case PVEC_HASH_TABLE:
		    {
		      struct Lisp_Hash_Table *h = (struct Lisp_Hash_Table *)ptr;
		      ptrdiff_t size = ptr->header.size & PSEUDOVECTOR_SIZE_MASK;
		      set_vector_marked (ptr);
		      mark_stack_push_n (ptr->contents, size);
		      mark_stack_push (&h->test.name);
		      mark_stack_push (&h->test.user_hash_function);
		      mark_stack_push (&h->test.user_cmp_function);
		      if (NILP (h->weak))
			mark_stack_push (&h->key_and_value);
		      else
			{
			  /* A weak table marks only the vector, not
			     its contents.  */
			  eassert (h->next_weak == NULL);
			  h->next_weak = weak_hash_tables;
			  weak_hash_tables = h;
			  set_vector_marked (XVECTOR (h->key_and_value));
			}
		      break;
		    }

		  case PVEC_CHAR_TABLE:
		  case PVEC_SUB_CHAR_TABLE:
		    mark_char_table (ptr, PVTYPE (ptr));
		    break;

		  case PVEC_BOOL_VECTOR:
		    /* Can't be dumped bool vector since they're
		       always marked (they're in the old section
		       and don't have mark bits), and we're in a
		       ! vector_marked_p() block */
		    eassert (! vector_marked_p (ptr)
			     && ! pdumper_object_p (ptr));
		    set_vector_marked (ptr);
		    break;

		  case PVEC_OVERLAY:
		    mark_overlay (XOVERLAY (*objp));
		    break;

		  case PVEC_SUBR:
#ifdef HAVE_NATIVE_COMP
		    if (SUBR_NATIVE_COMPILEDP (*objp))
		      {
			set_vector_marked (ptr);
			struct Lisp_Subr *subr = XSUBR (*objp);
			mark_stack_push (&subr->intspec.native);
			mark_stack_push (&subr->command_modes);
			mark_stack_push (&subr->native_comp_u);
			mark_stack_push (&subr->lambda_list);
			mark_stack_push (&subr->type);
		      }
#endif
		    break;

		  case PVEC_FREE:
		    emacs_abort ();

		  default:
		    {
		      /* Same as mark_vectorlike() except stack push
			 versus recursive call to mark_objects().  */
		      ptrdiff_t size = ptr->header.size;
		      if (size & PSEUDOVECTOR_FLAG)
			size &= PSEUDOVECTOR_SIZE_MASK;
		      set_vector_marked (ptr);
		      mark_stack_push_n (ptr->contents, size);
		    }
		    break;
		  }
	      }
	  }
	  break;

	case Lisp_Symbol:
	  {
	    struct Lisp_Symbol *ptr = XSYMBOL (*objp);
	    if (mgc_xpntr_p (ptr))
	      {
		void *forwarded = mgc_fwd_xpntr (ptr);
                if (forwarded)
                  {
                    XSETSYMBOL (*objp, forwarded);
                    eassert (! symbol_marked_p (ptr));
                    break; /* !!! */
                  }
                XSETSYMBOL (*objp, mgc_flip_xpntr (ptr, Space_Symbol));
		ptr = XSYMBOL (*objp);
	      }
	    else
	      {
		if (symbol_marked_p (ptr))
		  break; /* !!! */
		CHECK_ALLOCATED_AND_LIVE_SYMBOL ();
		set_symbol_marked (ptr);
	      }
	    mark_stack_push (&ptr->u.s.function);
	    mark_stack_push (&ptr->u.s.plist);
	    switch (ptr->u.s.redirect)
	      {
	      case SYMBOL_PLAINVAL:
		mark_stack_push (&ptr->u.s.val.value);
		break;
	      case SYMBOL_VARALIAS:
		mark_automatic_object (make_lisp_ptr (SYMBOL_ALIAS (ptr),
						      Lisp_Symbol));
		break;
	      case SYMBOL_LOCALIZED:
		{
		  struct Lisp_Buffer_Local_Value *blv = SYMBOL_BLV (ptr);
		  /* If the value is set up for a killed buffer
		     restore its global binding.  */
		  if (BUFFERP (blv->where)
		      && ! BUFFER_LIVE_P (XBUFFER (blv->where)))
		    symval_restore_default (ptr);
		  mark_stack_push (&blv->where);
		  mark_stack_push (&blv->valcell);
		  mark_stack_push (&blv->defcell);
		}
		break;
	      case SYMBOL_FORWARDED:
		/* If the value is forwarded to a buffer or keyboard field,
		   these are marked when we see the corresponding object.
		   And if it's forwarded to a C variable, either it's not
		   a Lisp_Object var, or it's staticpro'd already.  */
		break;
	      default:
		emacs_abort ();
		break;
	      }

	    if (! PURE_P (XSTRING (ptr->u.s.name)))
	      gc_process_string (&ptr->u.s.name);

	    if (ptr->u.s.next)
	      mark_automatic_object (make_lisp_ptr (ptr->u.s.next, Lisp_Symbol));
	  }
	  break;

	case Lisp_Cons:
	  {
	    struct Lisp_Cons *ptr = XCONS (*objp);

	    if (mgc_xpntr_p (ptr))
	      {
		void *forwarded = mgc_fwd_xpntr (ptr);
                if (forwarded)
                  {
                    XSETCONS (*objp, forwarded);
                    eassert (! cons_marked_p (ptr));
                    break; /* !!! */
                  }
                XSETCONS (*objp, mgc_flip_xpntr (ptr, Space_Cons));
		ptr = XCONS (*objp);
	      }
	    else
	      {
		if (cons_marked_p (ptr))
		  break; /* !!! */
		CHECK_ALLOCATED_AND_LIVE (live_cons_p, MEM_TYPE_CONS);
		set_cons_marked (ptr);
	      }

	    /* Put cdr, then car onto stack.  */
	    if (! NILP (ptr->u.s.u.cdr))
	      {
		mark_stack_push (&ptr->u.s.u.cdr);
#if GC_CDR_COUNT
		if (++cdr_count >= mark_object_loop_halt)
		  emacs_abort ();
#endif
	      }
	    mark_stack_push (&ptr->u.s.car);
	  }
	  break;

	case Lisp_Float:
	  {
	    struct Lisp_Float *ptr = XFLOAT (*objp);
	    if (pdumper_object_p (ptr))
	      /* pdumper floats are "cold" and lack mark bits.  */
	      eassert (pdumper_cold_object_p (ptr));
	    else if (mgc_xpntr_p (ptr))
	      {
		void *forwarded = mgc_fwd_xpntr (ptr);
                if (forwarded)
                  {
                    XSETFLOAT (*objp, forwarded);
                    eassert (! XFLOAT_MARKED_P (ptr));
                    break; /* !!! */
                  }
                XSETFLOAT (*objp, mgc_flip_xpntr (ptr, Space_Float));
		ptr = XFLOAT (*objp);  /* in case we do more with PTR */
		(void) ptr;
	      }
	    else
	      {
		CHECK_ALLOCATED_AND_LIVE (live_float_p, MEM_TYPE_FLOAT);
		if (! XFLOAT_MARKED_P (ptr))
		  XFLOAT_MARK (ptr);
	      }
	  }
	  break;

	case_Lisp_Int:
	  break;

	default:
	  emacs_abort ();
	}
    }

#undef CHECK_LIVE
#undef CHECK_ALLOCATED
#undef CHECK_ALLOCATED_AND_LIVE
}

void
mark_objects (Lisp_Object *objs, ptrdiff_t n)
{
  ptrdiff_t sp = mark_stk.sp;
  mark_stack_push_n (objs, n);
  process_mark_stack (sp);
}

/* Mark the Lisp pointers in the terminal objects.
   Called by Fgarbage_collect.  */

static void
mark_terminals (void)
{
  for (struct terminal *t = terminal_list;
       t != NULL;
       t = t->next_terminal)
    {
      eassert (t->name != NULL);
#ifdef HAVE_WINDOW_SYSTEM
      mark_image_cache (t->image_cache);
#endif /* HAVE_WINDOW_SYSTEM */
      if (! vectorlike_marked_p (&t->header))
	mark_vectorlike (&t->header);
    }
}

/* Value is non-zero if OBJ will survive the current GC because it's
   either marked or does not need to be marked to survive.  */

bool
survives_gc_p (Lisp_Object obj)
{
  bool survives_p;

  switch (XTYPE (obj))
    {
    case_Lisp_Int:
      survives_p = true;
      break;

    case Lisp_Symbol:
      survives_p = symbol_marked_p (XSYMBOL (obj));
      break;

    case Lisp_String:
      survives_p = string_marked_p (XSTRING (obj));
      break;

    case Lisp_Vectorlike:
      survives_p =
	(SUBRP (obj) && !SUBR_NATIVE_COMPILEDP (obj)) ||
	vector_marked_p (XVECTOR (obj));
      break;

    case Lisp_Cons:
      survives_p = cons_marked_p (XCONS (obj));
      break;

    case Lisp_Float:
      survives_p =
        XFLOAT_MARKED_P (XFLOAT (obj)) ||
        pdumper_object_p (XFLOAT (obj));
      break;

    default:
      emacs_abort ();
    }

  return survives_p || PURE_P (XPNTR (obj));
}

/* Formerly two functions sweep_conses() and sweep_floats() which
   did the same thing modulo epsilon.

   A probably un-portable and certainly incomprehensible foray into
   void-star-star gymnastics.
*/
static void
sweep_void (void **free_list,
	    int block_index,
	    void **current_block,
	    enum Lisp_Type xtype,
	    size_t block_nitems,
	    ptrdiff_t offset_items,
	    ptrdiff_t offset_chain_from_item,
	    ptrdiff_t offset_next,
	    size_t xsize,
	    size_t *tally_used,
	    size_t *tally_free)
{
  size_t cum_free = 0, cum_used = 0;
  int blk_end = block_index;

  eassume (offset_items == 0);
  *free_list = NULL;

  /* NEXT pointers point from CURRENT_BLOCK into the past.  The first
     iteration processes items through the prevailing BLOCK_INDEX.
     Subsequent iterations process whole blocks of BLOCK_NITEMS items.  */
  for (void **prev = current_block, *blk = *prev;
       blk != NULL;
       blk = *prev, blk_end = block_nitems)
    {
      size_t blk_free = 0;
      switch (xtype)
        {
        case Lisp_Float:
          ASAN_UNPOISON_FLOAT_BLOCK ((struct Lisp_Float *) *blk);
          break;
        case Lisp_Cons:
          break;
        default:
          emacs_abort ();
          break;
        }

      /* Currently BLOCK_NITEMS < BITS_PER_BITS_WORD (gcmarkbits needs
	 but one word to describe all items in the block), so the
	 WEND assignment effectively rounds up to 1.  */
      int wend = (blk_end + BITS_PER_BITS_WORD - 1) / BITS_PER_BITS_WORD;
      for (int w = 0; w < wend; ++w)
	for (int start = w * BITS_PER_BITS_WORD, c = start;
	     c < start + min (blk_end - start, BITS_PER_BITS_WORD);
	     ++c)
	  {
	    void *xpntr = (void *) ((uintptr_t) blk + offset_items + c * xsize);
	    bool marked = false;

	    switch (xtype)
	      {
	      case Lisp_Float:
		marked = XFLOAT_MARKED_P (xpntr);
		break;
	      case Lisp_Cons:
		marked = XCONS_MARKED_P (xpntr);
		break;
	      default:
		emacs_abort ();
		break;
	      }

	    if (marked)
	      {
		cum_used++;
		switch (xtype)
		  {
		  case Lisp_Float:
		    XFLOAT_UNMARK (xpntr);
		    break;
		  case Lisp_Cons:
		    XUNMARK_CONS (xpntr);
		    break;
		  default:
		    emacs_abort ();
		    break;
		  }
	      }
	    else
	      {
		blk_free++;

		/* splice RECLAIM into free list. */
		void *reclaim = (void *) ((uintptr_t) blk + offset_items + c * xsize),
		  *reclaim_next = (void *) ((uintptr_t) reclaim + offset_chain_from_item);
		switch (xtype)
		  {
		  case Lisp_Cons:
		    {
		      struct Lisp_Cons *reclaimed_cons
			= (struct Lisp_Cons *) reclaim;
                      ASAN_UNPOISON_CONS (reclaimed_cons);
		      *(struct Lisp_Cons **) reclaim_next
			= *(struct Lisp_Cons **) free_list;
		      *(struct Lisp_Cons **) free_list
			= reclaimed_cons;
		      reclaimed_cons->u.s.car = dead_object ();
                      ASAN_UNPOISON_CONS (reclaimed_cons);
		    }
		    break;
		  case Lisp_Float:
		    {
		      *(struct Lisp_Float **) reclaim_next
			= *(struct Lisp_Float **) free_list;
                      ASAN_POISON_FLOAT (reclaim);
		      *(struct Lisp_Float **) free_list
			= (struct Lisp_Float *) reclaim;
		    }
		    break;
		  default:
		    emacs_abort ();
		    break;
		  }
	      }
	  }

      void *block_next = (void *) ((uintptr_t) blk + offset_next);

      /* If BLK contains only free items and we've already seen more
         than two such blocks, then deallocate BLK.  */
      if (blk_free >= block_nitems && cum_free > block_nitems)
        {
	  void *free_next = (void *) ((uintptr_t) blk + offset_items
				      + 0 * xsize + offset_chain_from_item);
	  switch (xtype)
	    {
	    case Lisp_Cons:
	      {
		*(struct Lisp_Cons **) prev
		  = *(struct Lisp_Cons **) block_next;
		*(struct Lisp_Cons **) free_list
		  = *(struct Lisp_Cons **) free_next;
	      }
	      break;
	    case Lisp_Float:
	      {
		*(struct Lisp_Float **) prev
		  = *(struct Lisp_Float **) block_next;
		*(struct Lisp_Float **) free_list
		  = *(struct Lisp_Float **) free_next;
	      }
	      break;
	    default:
	      emacs_abort ();
	      break;
	    }
	  lisp_align_free (blk);
        }
      else
        {
          prev = block_next;
	  cum_free += blk_free;
        }
    }

  *tally_used = cum_used;
  *tally_free = cum_free;
}

static void
sweep_intervals (void)
{
  struct interval_block **iprev = &interval_block;
  size_t cum_free = 0, cum_used = 0;

  interval_free_list = 0;

  for (struct interval_block *iblk; (iblk = *iprev); )
    {
      int blk_free = 0;
      ASAN_UNPOISON_INTERVAL_BLOCK (iblk);
      for (int i = 0;
	   /* For first block, process up to prevailing
	      INTERVAL_BLOCK_INDEX.  Subsequent blocks should contain
	      BLOCK_NINTERVALS items. */
	   i < (iblk == interval_block
		? interval_block_index
		: BLOCK_NINTERVALS);
	   i++)
        {
          if (! iblk->intervals[i].gcmarkbit)
            {
              set_interval_parent (&iblk->intervals[i], interval_free_list);
              interval_free_list = &iblk->intervals[i];
	      ASAN_POISON_INTERVAL (&iblk->intervals[i]);
              blk_free++;
            }
          else
            {
              cum_used++;
              iblk->intervals[i].gcmarkbit = false;
            }
        }

      /* If BLK contains only free items and we've already seen more
         than two such blocks, then deallocate BLK.  */
      if (blk_free >= BLOCK_NINTERVALS && cum_free > BLOCK_NINTERVALS)
        {
          *iprev = iblk->next;
          /* Unhook from the free list.  */
	  ASAN_UNPOISON_INTERVAL (&iblk->intervals[0]);
          interval_free_list = INTERVAL_PARENT (&iblk->intervals[0]);
          lisp_free (iblk);
        }
      else
        {
          cum_free += blk_free;
          iprev = &iblk->next;
        }
    }
  gcstat.total_intervals = cum_used;
  gcstat.total_free_intervals = cum_free;
}

static void
sweep_symbols (void)
{
  struct symbol_block *sblk;
  struct symbol_block **sprev = &symbol_block;
  size_t cum_free = 0, cum_used = ARRAYELTS (lispsym);

  symbol_free_list = NULL;

  for (int i = 0; i < ARRAYELTS (lispsym); i++)
    lispsym[i].u.s.gcmarkbit = false;

  for (sblk = symbol_block; sblk; sblk = *sprev)
    {
      ASAN_UNPOISON_SYMBOL_BLOCK (sblk);
      int blk_free = 0;
      struct Lisp_Symbol *sym = sblk->symbols;

      /* First iteration processes up to prevailing
	 SYMBOL_BLOCK_INDEX.  Subsequent iterations traverse whole
	 blocks of BLOCK_NSYMBOLS. */
      struct Lisp_Symbol *end
	= sym + (sblk == symbol_block ? symbol_block_index : BLOCK_NSYMBOLS);

      for (; sym < end; ++sym)
        {
          if (sym->u.s.gcmarkbit)
            {
              ++cum_used;
              sym->u.s.gcmarkbit = false;
              eassert (valid_lisp_object_p (sym->u.s.function));
            }
	  else
            {
              if (sym->u.s.redirect == SYMBOL_LOCALIZED)
		{
                  xfree (SYMBOL_BLV (sym));
                  /* Avoid re-free (bug#29066).  */
                  sym->u.s.redirect = SYMBOL_PLAINVAL;
                }
              sym->u.s.next = symbol_free_list;
              symbol_free_list = sym;
              symbol_free_list->u.s.function = dead_object ();
	      ASAN_POISON_SYMBOL (sym);
              ++blk_free;
            }
        }

      /* If BLK contains only free items and we've already seen more
         than two such blocks, then deallocate BLK.  */
      if (blk_free >= BLOCK_NSYMBOLS && cum_free > BLOCK_NSYMBOLS)
        {
          *sprev = sblk->next;
          /* Unhook from the free list.  */
	  ASAN_UNPOISON_SYMBOL (&sblk->symbols[0]);
          symbol_free_list = sblk->symbols[0].u.s.next;
          lisp_free (sblk);
        }
      else
        {
          cum_free += blk_free;
          sprev = &sblk->next;
        }
    }
  gcstat.total_symbols = cum_used;
  gcstat.total_free_symbols = cum_free;
}

/* Markers are weak pointers.  Invalidate all markers pointing to the
   swept BUFFER.  */
static void
unchain_dead_markers (struct buffer *buffer)
{
  struct Lisp_Marker *this, **prev = &BUF_MARKERS (buffer);

  while ((this = *prev))
    if (vectorlike_marked_p (&this->header))
      prev = &this->next;
    else
      {
        this->buffer = NULL;
        *prev = this->next;
      }
}

static void
sweep_buffers (void)
{
  Lisp_Object tail, buf;

  gcstat.total_buffers = 0;
  FOR_EACH_LIVE_BUFFER (tail, buf)
    {
      struct buffer *buffer = XBUFFER (buf);
      /* Do not use buffer_(set|get)_intervals here.  */
      buffer->text->intervals = balance_intervals (buffer->text->intervals);
      unchain_dead_markers (buffer);
      gcstat.total_buffers++;
    }
}

static void
gc_sweep (void)
{
  mgc_flip_space ();
  sweep_strings ();
  check_string_bytes (! noninteractive);
  sweep_void ((void **) &cons_free_list, cons_block_index,
	      (void **) &cons_block, Lisp_Cons, BLOCK_NCONS,
	      offsetof (struct cons_block, conses),
	      offsetof (struct Lisp_Cons, u.s.u.chain),
	      offsetof (struct cons_block, next),
	      sizeof (struct Lisp_Cons),
	      &gcstat.total_conses,
	      &gcstat.total_free_conses);
  sweep_void ((void **) &float_free_list, float_block_index,
	      (void **) &float_block, Lisp_Float, BLOCK_NFLOATS,
	      offsetof (struct float_block, floats),
	      offsetof (struct Lisp_Float, u.chain),
	      offsetof (struct float_block, next),
	      sizeof (struct Lisp_Float),
	      &gcstat.total_floats,
	      &gcstat.total_free_floats);
  sweep_intervals ();
  sweep_symbols ();
  sweep_buffers ();
  sweep_vectors ();
  pdumper_clear_marks ();
  check_string_bytes (! noninteractive);
}

DEFUN ("memory-full", Fmemory_full, Smemory_full, 0, 0, 0,
       doc: /* Non-nil means Emacs cannot get much more Lisp memory.  */)
  (void)
{
  return Vmemory_full;
}

DEFUN ("memory-info", Fmemory_info, Smemory_info, 0, 0, 0,
       doc: /* Return a list of (TOTAL-RAM FREE-RAM TOTAL-SWAP FREE-SWAP).
All values are in Kbytes.  If there is no swap space,
last two values are zero.  If the system is not supported
or memory information can't be obtained, return nil.
If `default-directory' is remote, return memory information of the
respective remote host.  */)
  (void)
{
  Lisp_Object handler
    = Ffind_file_name_handler (BVAR (current_buffer, directory),
			       Qmemory_info);
  if (!NILP (handler))
    return call1 (handler, Qmemory_info);

#if defined HAVE_LINUX_SYSINFO
  struct sysinfo si;
  uintmax_t units;

  if (sysinfo (&si))
    return Qnil;
#ifdef LINUX_SYSINFO_UNIT
  units = si.mem_unit;
#else
  units = 1;
#endif
  return list4i ((uintmax_t) si.totalram * units / BLOCK_ALIGN,
		 (uintmax_t) si.freeram * units / BLOCK_ALIGN,
		 (uintmax_t) si.totalswap * units / BLOCK_ALIGN,
		 (uintmax_t) si.freeswap * units / BLOCK_ALIGN);
#elif defined WINDOWSNT
  unsigned long long totalram, freeram, totalswap, freeswap;

  if (w32_memory_info (&totalram, &freeram, &totalswap, &freeswap) == 0)
    return list4i ((uintmax_t) totalram / BLOCK_ALIGN,
		   (uintmax_t) freeram / BLOCK_ALIGN,
		   (uintmax_t) totalswap / BLOCK_ALIGN,
		   (uintmax_t) freeswap / BLOCK_ALIGN);
  else
    return Qnil;
#elif defined MSDOS
  unsigned long totalram, freeram, totalswap, freeswap;

  if (dos_memory_info (&totalram, &freeram, &totalswap, &freeswap) == 0)
    return list4i ((uintmax_t) totalram / BLOCK_ALIGN,
		   (uintmax_t) freeram / BLOCK_ALIGN,
		   (uintmax_t) totalswap / BLOCK_ALIGN,
		   (uintmax_t) freeswap / BLOCK_ALIGN);
  else
    return Qnil;
#else /* not HAVE_LINUX_SYSINFO, not WINDOWSNT, not MSDOS */
  /* FIXME: add more systems.  */
  return Qnil;
#endif /* HAVE_LINUX_SYSINFO, not WINDOWSNT, not MSDOS */
}

DEFUN ("memory-use-counts", Fmemory_use_counts, Smemory_use_counts, 0, 0, 0,
       doc: /* Return list of consing tallies.
Elements are
  (CONSES FLOATS VECTOR-CELLS SYMBOLS STRING-CHARS INTERVALS STRINGS).

Tallies count across the process's lifetime, and only increment.  Note
pseudovectors like frames, windows, buffers (but not their contents),
etc. contribute to VECTOR-CELLS.  */)
  (void)
{
  return list (make_int (cons_cells_consed),
	       make_int (floats_consed),
	       make_int (vector_cells_consed),
	       make_int (symbols_consed),
	       make_int (string_chars_consed),
	       make_int (intervals_consed),
	       make_int (strings_consed));
}

#if defined GNU_LINUX && defined __GLIBC__ && \
  (__GLIBC__ > 2 || __GLIBC_MINOR__ >= 10)
DEFUN ("malloc-info", Fmalloc_info, Smalloc_info, 0, 0, "",
       doc: /* Report malloc information to stderr.
This function outputs to stderr an XML-formatted
description of the current state of the memory-allocation
arenas.  */)
  (void)
{
  if (malloc_info (0, stderr))
    error ("malloc_info failed: %s", emacs_strerror (errno));
  return Qnil;
}
#endif

#ifdef HAVE_MALLOC_TRIM
DEFUN ("malloc-trim", Fmalloc_trim, Smalloc_trim, 0, 1, "",
       doc: /* Release free heap memory to the OS.
This function asks libc to return unused heap memory back to the operating
system.  This function isn't guaranteed to do anything, and is mainly
meant as a debugging tool.

If LEAVE_PADDING is given, ask the system to leave that much unused
space in the heap of the Emacs process.  This should be an integer, and if
not given, it defaults to 0.

This function returns nil if no memory could be returned to the
system, and non-nil if some memory could be returned.  */)
  (Lisp_Object leave_padding)
{
  int pad = 0;

  if (! NILP (leave_padding))
    {
      CHECK_FIXNAT (leave_padding);
      pad = XFIXNUM (leave_padding);
    }

  /* 1 means that memory was released to the system.  */
  if (malloc_trim (pad) == 1)
    return Qt;
  else
    return Qnil;
}
#endif

static bool
symbol_uses_obj (Lisp_Object symbol, Lisp_Object obj)
{
  struct Lisp_Symbol *sym = XSYMBOL (symbol);
  Lisp_Object val = find_symbol_value (symbol, NULL);
  return (EQ (val, obj)
	  || EQ (sym->u.s.function, obj)
	  || (! NILP (sym->u.s.function)
	      && COMPILEDP (sym->u.s.function)
	      && EQ (AREF (sym->u.s.function, COMPILED_BYTECODE), obj))
	  || (! NILP (val)
	      && COMPILEDP (val)
	      && EQ (AREF (val, COMPILED_BYTECODE), obj)));
}

/* Find at most FIND_MAX symbols which have OBJ as their value or
   function.  This is used in gdbinit's `xwhichsymbols' command.  */

Lisp_Object
which_symbols (Lisp_Object obj, EMACS_INT find_max)
{
   struct symbol_block *sblk;
   specpdl_ref gc_count = inhibit_garbage_collection ();
   Lisp_Object found = Qnil;

   if (! deadp (obj))
     {
       for (int i = 0; i < ARRAYELTS (lispsym); i++)
	 {
	   Lisp_Object sym = builtin_lisp_symbol (i);
	   if (symbol_uses_obj (sym, obj))
	     {
	       found = Fcons (sym, found);
	       if (--find_max == 0)
		 goto out;
	     }
	 }

       for (sblk = symbol_block; sblk; sblk = sblk->next)
	 {
	   struct Lisp_Symbol *asym = sblk->symbols;
	   int bn;

	   for (bn = 0; bn < BLOCK_NSYMBOLS; bn++, asym++)
	     {
	       if (sblk == symbol_block && bn >= symbol_block_index)
		 break;

	       Lisp_Object sym = make_lisp_ptr (asym, Lisp_Symbol);
	       if (symbol_uses_obj (sym, obj))
		 {
		   found = Fcons (sym, found);
		   if (--find_max == 0)
		     goto out;
		 }
	     }
	 }
     }

  out:
   return unbind_to (gc_count, found);
}

#ifdef SUSPICIOUS_OBJECT_CHECKING

static void *
find_suspicious_object_in_range (void *begin, void *end)
{
  char *begin_a = begin;
  char *end_a = end;
  int i;

  for (i = 0; i < ARRAYELTS (suspicious_objects); ++i)
    {
      char *suspicious_object = suspicious_objects[i];
      if (begin_a <= suspicious_object && suspicious_object < end_a)
	return suspicious_object;
    }

  return NULL;
}

static void
note_suspicious_free (void *ptr)
{
  struct suspicious_free_record *rec;

  rec = &suspicious_free_history[suspicious_free_history_index++];
  if (suspicious_free_history_index ==
      ARRAYELTS (suspicious_free_history))
    {
      suspicious_free_history_index = 0;
    }

  memset (rec, 0, sizeof (*rec));
  rec->suspicious_object = ptr;
  backtrace (&rec->backtrace[0], ARRAYELTS (rec->backtrace));
}

static void
detect_suspicious_free (void *ptr)
{
  int i;

  eassert (ptr != NULL);

  for (i = 0; i < ARRAYELTS (suspicious_objects); ++i)
    if (suspicious_objects[i] == ptr)
      {
        note_suspicious_free (ptr);
        suspicious_objects[i] = NULL;
      }
}

#endif /* SUSPICIOUS_OBJECT_CHECKING */

DEFUN ("suspicious-object", Fsuspicious_object, Ssuspicious_object, 1, 1, 0,
       doc: /* Return OBJ, maybe marking it for extra scrutiny.
If Emacs is compiled with suspicious object checking, capture
a stack trace when OBJ is freed in order to help track down
garbage collection bugs.  Otherwise, do nothing and return OBJ.   */)
   (Lisp_Object obj)
{
#ifdef SUSPICIOUS_OBJECT_CHECKING
  /* Right now, we care only about vectors.  */
  if (VECTORLIKEP (obj))
    {
      suspicious_objects[suspicious_object_index++] = XVECTOR (obj);
      if (suspicious_object_index == ARRAYELTS (suspicious_objects))
	suspicious_object_index = 0;
    }
#endif
  return obj;
}

#ifdef ENABLE_CHECKING

bool suppress_checking;

void
die (const char *msg, const char *file, int line)
{
  fprintf (stderr, "\r\n%s:%d: Emacs fatal error: assertion failed: %s\r\n",
	   file, line, msg);
  terminate_due_to_signal (SIGABRT, INT_MAX);
}

#endif /* ENABLE_CHECKING */

#if defined (ENABLE_CHECKING) && USE_STACK_LISP_OBJECTS

/* Stress alloca with inconveniently sized requests and check
   whether all allocated areas may be used for Lisp_Object.  */

static void
verify_alloca (void)
{
  int i;
  enum { ALLOCA_CHECK_MAX = 256 };
  /* Start from size of the smallest Lisp object.  */
  for (i = sizeof (struct Lisp_Cons); i <= ALLOCA_CHECK_MAX; i++)
    {
      void *ptr = alloca (i);
      make_lisp_ptr (ptr, Lisp_Cons);
    }
}

#else /* not ENABLE_CHECKING && USE_STACK_LISP_OBJECTS */

#define verify_alloca() ((void) 0)

#endif /* ENABLE_CHECKING && USE_STACK_LISP_OBJECTS */

static void init_runtime (void);

/* Like all init_*_once(), we should only ever call this in the
   bootstrap.

   Via pdumper_do_now_and_after_load(), the initialization
   of the runtime alloc infra happens in init_runtime().
*/

void
init_alloc_once (void)
{
  gc_inhibited = false;
  gc_cons_threshold = GC_DEFAULT_THRESHOLD;

  PDUMPER_REMEMBER_SCALAR (buffer_slot_defaults.header);
  PDUMPER_REMEMBER_SCALAR (buffer_slot_symbols.header);

  /* Nothing can be malloc'ed until init_runtime().  */
  pdumper_do_now_and_after_load (init_runtime);

  Vloadup_pure_table = CALLN (Fmake_hash_table, QCtest, Qequal, QCsize,
                              make_fixed_natnum (80000));
  update_bytes_between_gc ();
  verify_alloca ();
  init_strings ();
  init_vectors ();
}

static void
init_runtime (void)
{
  purebeg = PUREBEG;
  pure_size = PURESIZE;
  static_string_allocator = &allocate_string;
  static_vector_allocator = &allocate_vector;
  static_interval_allocator = &allocate_interval;
  mem_init ();
  init_finalizer_list (&finalizers);
  init_finalizer_list (&doomed_finalizers);
  mgc_initialize_spaces ();
}

void
syms_of_alloc (void)
{
  static struct Lisp_Objfwd const o_fwd
    = {Lisp_Fwd_Obj, &Vmemory_full};
  Vmemory_full = Qnil;
  defvar_lisp (&o_fwd, "memory-full"); // calls staticpro

  DEFVAR_INT ("gc-cons-threshold", gc_cons_threshold,
	      doc: /* Number of bytes of consing between garbage collections.
Garbage collection can happen automatically once this many bytes have been
allocated since the last garbage collection.  All data types count.

Garbage collection happens automatically only when `eval' is called.

By binding this temporarily to a large number, you can effectively
prevent garbage collection during a part of the program.  But be
sure to get back to the normal value soon enough, to avoid system-wide
memory pressure, and never use a too-high value for prolonged periods
of time.
See also `gc-cons-percentage'.  */);

  DEFVAR_LISP ("gc-cons-percentage", Vgc_cons_percentage,
	       doc: /* Portion of the heap used for allocation.
Garbage collection can happen automatically once this portion of the heap
has been allocated since the last garbage collection.

By binding this temporarily to a large number, you can effectively
prevent garbage collection during a part of the program.  But be
sure to get back to the normal value soon enough, to avoid system-wide
memory pressure, and never use a too-high value for prolonged periods
of time.

If this portion is smaller than `gc-cons-threshold', this is ignored.  */);
  Vgc_cons_percentage = make_float (0.1);

  DEFVAR_INT ("pure-bytes-used", pure_bytes_used,
	      doc: /* Number of bytes of shareable Lisp data allocated so far.  */);

  DEFVAR_INT ("cons-cells-consed", cons_cells_consed,
	      doc: /* Number of cons cells that have been consed so far.  */);

  DEFVAR_INT ("floats-consed", floats_consed,
	      doc: /* Number of floats that have been consed so far.  */);

  DEFVAR_INT ("vector-cells-consed", vector_cells_consed,
	      doc: /* Number of vector cells that have been consed so far.  */);

  DEFVAR_INT ("symbols-consed", symbols_consed,
	      doc: /* Number of symbols that have been consed so far.  */);
  symbols_consed += ARRAYELTS (lispsym);

  DEFVAR_INT ("string-chars-consed", string_chars_consed,
	      doc: /* Number of string characters that have been consed so far.  */);

  DEFVAR_INT ("intervals-consed", intervals_consed,
	      doc: /* Number of intervals that have been consed so far.  */);

  DEFVAR_INT ("strings-consed", strings_consed,
	      doc: /* Number of strings that have been consed so far.  */);

  DEFVAR_LISP ("loadup-pure-table", Vloadup_pure_table,
	       doc: /* Allocate objects in pure space during loadup.el.  */);
  Vloadup_pure_table = Qnil;

  DEFVAR_BOOL ("garbage-collection-messages", garbage_collection_messages,
	       doc: /* Non-nil means display messages at start and end of garbage collection.  */);
  garbage_collection_messages = 0;

  DEFVAR_LISP ("post-gc-hook", Vpost_gc_hook,
	       doc: /* Hook run after garbage collection has finished.  */);
  Vpost_gc_hook = Qnil;
  DEFSYM (Qpost_gc_hook, "post-gc-hook");

  DEFVAR_LISP ("memory-signal-data", Vmemory_signal_data,
	       doc: /* Precomputed `signal' argument for memory-full error.  */);
  /* We build this in advance because if we wait until we need it, we might
     not be able to allocate the memory to hold it.  */
  Vmemory_signal_data
    = pure_list (Qerror,
		 build_pure_c_string ("Memory exhausted--use"
				      " M-x save-some-buffers then"
				      " exit and restart Emacs"));

  DEFSYM (Qmemory_info, "memory-info");
  DEFSYM (Qconses, "conses");
  DEFSYM (Qsymbols, "symbols");
  DEFSYM (Qstrings, "strings");
  DEFSYM (Qvectors, "vectors");
  DEFSYM (Qfloats, "floats");
  DEFSYM (Qintervals, "intervals");
  DEFSYM (Qbuffers, "buffers");
  DEFSYM (Qstring_bytes, "string-bytes");
  DEFSYM (Qvector_slots, "vector-slots");
  DEFSYM (Qheap, "heap");
  DEFSYM (QAutomatic_GC, "Automatic GC");

  DEFSYM (Qgc_cons_percentage, "gc-cons-percentage");
  DEFSYM (Qgc_cons_threshold, "gc-cons-threshold");
  DEFSYM (Qchar_table_extra_slots, "char-table-extra-slots");

  DEFVAR_LISP ("gc-elapsed", Vgc_elapsed,
	       doc: /* Accumulated time elapsed in garbage collections.
The time is in seconds as a floating point value.  */);

  DEFVAR_INT ("gcs-done", gcs_done,
              doc: /* Accumulated number of garbage collections done.  */);
  gcs_done = 0;

  DEFVAR_INT ("integer-width", integer_width,
	      doc: /* Maximum number N of bits in safely-calculated integers.
Integers with absolute values less than 2**N do not signal a range error.
N should be nonnegative.  */);

  defsubr (&Scons);
  defsubr (&Slist);
  defsubr (&Svector);
  defsubr (&Srecord);
  defsubr (&Sbool_vector);
  defsubr (&Smake_byte_code);
  defsubr (&Smake_closure);
  defsubr (&Smake_list);
  defsubr (&Smake_vector);
  defsubr (&Smake_record);
  defsubr (&Smake_string);
  defsubr (&Smake_bool_vector);
  defsubr (&Smake_symbol);
  defsubr (&Smake_marker);
  defsubr (&Smake_finalizer);
  defsubr (&Spurecopy);
  defsubr (&Sgarbage_collect);
  defsubr (&Sgarbage_collect_maybe);
  defsubr (&Sgc_counts);
  defsubr (&Smemory_info);
  defsubr (&Smemory_full);
  defsubr (&Smemory_use_counts);
#if defined GNU_LINUX && defined __GLIBC__ && \
  (__GLIBC__ > 2 || __GLIBC_MINOR__ >= 10)

  defsubr (&Smalloc_info);
#endif
#ifdef HAVE_MALLOC_TRIM
  defsubr (&Smalloc_trim);
#endif
  defsubr (&Ssuspicious_object);

  Lisp_Object watcher;

  static union Aligned_Lisp_Subr Swatch_gc_cons_threshold =
     {{{ PSEUDOVECTOR_FLAG | (PVEC_SUBR << PSEUDOVECTOR_AREA_BITS) },
       { .a4 = watch_gc_cons_threshold },
       4, 4, "watch_gc_cons_threshold", {0}, lisp_h_Qnil}};
  XSETSUBR (watcher, &Swatch_gc_cons_threshold.s);
  Fadd_variable_watcher (Qgc_cons_threshold, watcher);

  static union Aligned_Lisp_Subr Swatch_gc_cons_percentage =
     {{{ PSEUDOVECTOR_FLAG | (PVEC_SUBR << PSEUDOVECTOR_AREA_BITS) },
       { .a4 = watch_gc_cons_percentage },
       4, 4, "watch_gc_cons_percentage", {0}, lisp_h_Qnil}};
  XSETSUBR (watcher, &Swatch_gc_cons_percentage.s);
  Fadd_variable_watcher (Qgc_cons_percentage, watcher);
}

#ifdef HAVE_X_WINDOWS
enum defined_HAVE_X_WINDOWS { defined_HAVE_X_WINDOWS = true };
#else
enum defined_HAVE_X_WINDOWS { defined_HAVE_X_WINDOWS = false };
#endif

#ifdef HAVE_PGTK
enum defined_HAVE_PGTK { defined_HAVE_PGTK = true };
#else
enum defined_HAVE_PGTK { defined_HAVE_PGTK = false };
#endif

/* When compiled with GCC, GDB might say "No enum type named
   pvec_type" if we don't have at least one symbol with that type, and
   then xbacktrace could fail.  Similarly for the other enums and
   their values.  Some non-GCC compilers don't like these constructs.  */
#ifdef __GNUC__
union
{
  enum CHARTAB_SIZE_BITS CHARTAB_SIZE_BITS;
  enum char_table_specials char_table_specials;
  enum char_bits char_bits;
  enum CHECK_LISP_OBJECT_TYPE CHECK_LISP_OBJECT_TYPE;
  enum DEFAULT_HASH_SIZE DEFAULT_HASH_SIZE;
  enum Lisp_Bits Lisp_Bits;
  enum Lisp_Compiled Lisp_Compiled;
  enum maxargs maxargs;
  enum MAX_ALLOCA MAX_ALLOCA;
  enum More_Lisp_Bits More_Lisp_Bits;
  enum pvec_type pvec_type;
  enum defined_HAVE_X_WINDOWS defined_HAVE_X_WINDOWS;
  enum defined_HAVE_PGTK defined_HAVE_PGTK;
} const EXTERNALLY_VISIBLE gdb_make_enums_visible = {0};
#endif	/* __GNUC__ */<|MERGE_RESOLUTION|>--- conflicted
+++ resolved
@@ -5185,7 +5185,6 @@
   /* GC is complete: now we can run our finalizer callbacks.  */
   run_finalizers (&doomed_finalizers);
 
-<<<<<<< HEAD
   if (! NILP (Vpost_gc_hook))
     {
       specpdl_ref gc_count = inhibit_garbage_collection ();
@@ -5196,22 +5195,6 @@
   gc_elapsed = timespec_add (gc_elapsed,
 			     timespec_sub (current_timespec (), start));
   Vgc_elapsed = make_float (timespectod (gc_elapsed));
-=======
-#ifdef HAVE_WINDOW_SYSTEM
-  /* Eject unused image cache entries.  */
-  image_prune_animation_caches (false);
-#endif
-
-  /* Accumulate statistics.  */
-  if (FLOATP (Vgc_elapsed))
-    {
-      static struct timespec gc_elapsed;
-      gc_elapsed = timespec_add (gc_elapsed,
-				 timespec_sub (current_timespec (), start));
-      Vgc_elapsed = make_float (timespectod (gc_elapsed));
-    }
-
->>>>>>> 1e1f3e30
   gcs_done++;
 
   /* Collect profiling data.  */
