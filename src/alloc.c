--- conflicted
+++ resolved
@@ -17,7 +17,6 @@
 You should have received a copy of the GNU General Public License
 along with GNU Emacs.  If not, see <https://www.gnu.org/licenses/>.  */
 
-<<<<<<< HEAD
 /* The core gc task is marking Lisp objects in so-called vectorlikes,
    an unfortunate umbrella term for Emacs's various structs (buffers,
    windows, frames, etc.). "Vectorlikes" is meant to capture their
@@ -57,135 +56,6 @@
 */
 
 #include "alloc.h"
-=======
-#include <config.h>
-
-#include <errno.h>
-#include <stdint.h>
-#include <stdlib.h>
-#include <limits.h>		/* For CHAR_BIT.  */
-#include <signal.h>		/* For SIGABRT, SIGDANGER.  */
-
-#ifdef HAVE_PTHREAD
-#include <pthread.h>
-#endif
-
-#include "lisp.h"
-#include "bignum.h"
-#include "dispextern.h"
-#include "intervals.h"
-#include "puresize.h"
-#include "sheap.h"
-#include "sysstdio.h"
-#include "systime.h"
-#include "character.h"
-#include "buffer.h"
-#include "window.h"
-#include "keyboard.h"
-#include "frame.h"
-#include "blockinput.h"
-#include "pdumper.h"
-#include "termhooks.h"		/* For struct terminal.  */
-#include "itree.h"
-#ifdef HAVE_WINDOW_SYSTEM
-#include TERM_HEADER
-#endif /* HAVE_WINDOW_SYSTEM */
-
-#include <flexmember.h>
-#include <verify.h>
-#include <execinfo.h>           /* For backtrace.  */
-
-#ifdef HAVE_LINUX_SYSINFO
-#include <sys/sysinfo.h>
-#endif
-
-#ifdef MSDOS
-#include "dosfns.h"		/* For dos_memory_info.  */
-#endif
-
-#ifdef HAVE_MALLOC_H
-# include <malloc.h>
-#endif
-
-#if (defined ENABLE_CHECKING \
-     && defined HAVE_VALGRIND_VALGRIND_H && !defined USE_VALGRIND)
-# define USE_VALGRIND 1
-#endif
-
-#if USE_VALGRIND
-#include <valgrind/valgrind.h>
-#include <valgrind/memcheck.h>
-#endif
-
-/* GC_CHECK_MARKED_OBJECTS means do sanity checks on allocated objects.
-   We turn that on by default when ENABLE_CHECKING is defined;
-   define GC_CHECK_MARKED_OBJECTS to zero to disable.  */
-
-#if defined ENABLE_CHECKING && !defined GC_CHECK_MARKED_OBJECTS
-# define GC_CHECK_MARKED_OBJECTS 1
-#endif
-
-/* GC_MALLOC_CHECK defined means perform validity checks of malloc'd
-   memory.  Can do this only if using gmalloc.c and if not checking
-   marked objects.  */
-
-#if (defined SYSTEM_MALLOC || defined DOUG_LEA_MALLOC \
-     || defined HYBRID_MALLOC || GC_CHECK_MARKED_OBJECTS)
-#undef GC_MALLOC_CHECK
-#endif
-
-#include <unistd.h>
-#include <fcntl.h>
-
-#ifdef USE_GTK
-# include "gtkutil.h"
-#endif
-#ifdef WINDOWSNT
-#include "w32.h"
-#include "w32heap.h"	/* for sbrk */
-#endif
-
-/* A type with alignment at least as large as any object that Emacs
-   allocates.  This is not max_align_t because some platforms (e.g.,
-   mingw) have buggy malloc implementations that do not align for
-   max_align_t.  This union contains types of all GCALIGNED_STRUCT
-   components visible here.  */
-union emacs_align_type
-{
-  struct frame frame;
-  struct Lisp_Bignum Lisp_Bignum;
-  struct Lisp_Bool_Vector Lisp_Bool_Vector;
-  struct Lisp_Char_Table Lisp_Char_Table;
-  struct Lisp_CondVar Lisp_CondVar;
-  struct Lisp_Finalizer Lisp_Finalizer;
-  struct Lisp_Float Lisp_Float;
-  struct Lisp_Hash_Table Lisp_Hash_Table;
-  struct Lisp_Marker Lisp_Marker;
-  struct Lisp_Misc_Ptr Lisp_Misc_Ptr;
-  struct Lisp_Mutex Lisp_Mutex;
-  struct Lisp_Overlay Lisp_Overlay;
-  struct Lisp_Sub_Char_Table Lisp_Sub_Char_Table;
-  struct Lisp_Subr Lisp_Subr;
-  struct Lisp_Sqlite Lisp_Sqlite;
-  struct Lisp_User_Ptr Lisp_User_Ptr;
-  struct Lisp_Vector Lisp_Vector;
-  struct terminal terminal;
-  struct thread_state thread_state;
-  struct window window;
-
-  /* Omit the following since they would require including process.h
-     etc.  In practice their alignments never exceed that of the
-     structs already listed.  */
-#if 0
-  struct Lisp_Module_Function Lisp_Module_Function;
-  struct Lisp_Process Lisp_Process;
-  struct save_window_data save_window_data;
-  struct scroll_bar scroll_bar;
-  struct xwidget_view xwidget_view;
-  struct xwidget xwidget;
-#endif
-};
->>>>>>> 71589b10
 
 /* MALLOC_SIZE_NEAR (N) is a good number to pass to malloc when
    allocating a block of memory with size close to N bytes.
@@ -2341,20 +2211,7 @@
 {
   detect_suspicious_free (vector);
 
-<<<<<<< HEAD
   switch (PVTYPE (vector))
-=======
-  if (PSEUDOVECTOR_TYPEP (&vector->header, PVEC_BIGNUM))
-    mpz_clear (PSEUDOVEC_STRUCT (vector, Lisp_Bignum)->value);
-  else if (PSEUDOVECTOR_TYPEP (&vector->header, PVEC_OVERLAY))
-    {
-      struct Lisp_Overlay *ol = PSEUDOVEC_STRUCT (vector, Lisp_Overlay);
-      xfree (ol->interval);
-    }
-  else if (PSEUDOVECTOR_TYPEP (&vector->header, PVEC_FINALIZER))
-    unchain_finalizer (PSEUDOVEC_STRUCT (vector, Lisp_Finalizer));
-  else if (PSEUDOVECTOR_TYPEP (&vector->header, PVEC_FONT))
->>>>>>> 71589b10
     {
     case PVEC_BIGNUM:
       mpz_clear (PSEUDOVEC_STRUCT (vector, Lisp_Bignum)->value);
@@ -2908,26 +2765,7 @@
   return make_lisp_ptr (p, Lisp_Vectorlike);
 }
 
-<<<<<<< HEAD
 /* Return a new overlay with specified START, END and PLIST.  */
-=======
-/* Return a new symbol with position with the specified SYMBOL and POSITION. */
-Lisp_Object
-build_symbol_with_pos (Lisp_Object symbol, Lisp_Object position)
-{
-  Lisp_Object val;
-  struct Lisp_Symbol_With_Pos *p
-    = (struct Lisp_Symbol_With_Pos *) allocate_vector (2);
-  XSETVECTOR (val, p);
-  XSETPVECTYPESIZE (XVECTOR (val), PVEC_SYMBOL_WITH_POS, 2, 0);
-  p->sym = symbol;
-  p->pos = position;
-
-  return val;
-}
-
-/* Return a new (deleted) overlay with PLIST.  */
->>>>>>> 71589b10
 
 Lisp_Object
 build_overlay (bool front_advance, bool rear_advance,
@@ -4913,45 +4751,7 @@
 }
 
 static void
-<<<<<<< HEAD
 mark_most_objects (void)
-=======
-visit_vectorlike_root (struct gc_root_visitor visitor,
-                       struct Lisp_Vector *ptr,
-                       enum gc_root_type type)
-{
-  ptrdiff_t size = ptr->header.size;
-  ptrdiff_t i;
-
-  if (size & PSEUDOVECTOR_FLAG)
-    size &= PSEUDOVECTOR_SIZE_MASK;
-  for (i = 0; i < size; i++)
-    visitor.visit (&ptr->contents[i], type, visitor.data);
-}
-
-static void
-visit_buffer_root (struct gc_root_visitor visitor,
-                   struct buffer *buffer,
-                   enum gc_root_type type)
-{
-  /* Buffers that are roots don't have intervals, an undo list, or
-     other constructs that real buffers have.  */
-  eassert (buffer->base_buffer == NULL);
-  eassert (buffer->overlays == NULL);
-
-  /* Visit the buffer-locals.  */
-  visit_vectorlike_root (visitor, (struct Lisp_Vector *) buffer, type);
-}
-
-/* Visit GC roots stored in the Emacs data section.  Used by both core
-   GC and by the portable dumping code.
-
-   There are other GC roots of course, but these roots are dynamic
-   runtime data structures that pdump doesn't care about and so we can
-   continue to mark those directly in garbage_collect.  */
-void
-visit_static_gc_roots (struct gc_root_visitor visitor)
->>>>>>> 71589b10
 {
   struct Lisp_Vector *vbuffer_slot_defaults =
     (struct Lisp_Vector *) &buffer_slot_defaults;
@@ -5171,21 +4971,7 @@
   /* GC is complete: now we can run our finalizer callbacks.  */
   run_finalizers (&doomed_finalizers);
 
-<<<<<<< HEAD
   if (! NILP (Vpost_gc_hook))
-=======
-#ifdef HAVE_WINDOW_SYSTEM
-  /* Eject unused image cache entries.  */
-  image_prune_animation_caches (false);
-#endif
-
-  /* ELisp code run by `gc-post-hook' could result in itree iteration,
-     which must not happen while the itree is already busy.  See
-     bug#58639.  */
-  eassert (!itree_iterator_busy_p ());
-
-  if (!NILP (Vpost_gc_hook))
->>>>>>> 71589b10
     {
       specpdl_ref gc_count = inhibit_garbage_collection ();
       safe_run_hooks (Qpost_gc_hook);
@@ -5371,7 +5157,6 @@
 static void
 mark_overlay (struct Lisp_Overlay *ov)
 {
-<<<<<<< HEAD
   for (; ptr && ! vectorlike_marked_p (&ptr->header); ptr = ptr->next)
     {
       set_vectorlike_marked (&ptr->header);
@@ -5380,25 +5165,6 @@
       set_vectorlike_marked (&XMARKER (ptr->end)->header);
       mark_object (&ptr->plist);
     }
-=======
-  /* We don't mark the `interval_node` object, because it is managed manually
-     rather than by the GC.  */
-  eassert (BASE_EQ (ov->interval->data, make_lisp_ptr (ov, Lisp_Vectorlike)));
-  set_vectorlike_marked (&ov->header);
-  mark_object (ov->plist);
-}
-
-/* Mark the overlay subtree rooted at NODE.  */
-
-static void
-mark_overlays (struct itree_node *node)
-{
-  if (node == NULL)
-    return;
-  mark_object (node->data);
-  mark_overlays (node->left);
-  mark_overlays (node->right);
->>>>>>> 71589b10
 }
 
 /* Mark Lisp_Objects and special pointers in BUFFER.  */
