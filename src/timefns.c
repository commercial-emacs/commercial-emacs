/* Timestamp functions for Emacs

Copyright (C) 1985-1987, 1989, 1993-2022 Free Software Foundation, Inc.

This file is NOT part of GNU Emacs.

GNU Emacs is free software: you can redistribute it and/or modify
it under the terms of the GNU General Public License as published by
the Free Software Foundation, either version 3 of the License, or (at
your option) any later version.

GNU Emacs is distributed in the hope that it will be useful,
but WITHOUT ANY WARRANTY; without even the implied warranty of
MERCHANTABILITY or FITNESS FOR A PARTICULAR PURPOSE.  See the
GNU General Public License for more details.

You should have received a copy of the GNU General Public License
along with GNU Emacs.  If not, see <https://www.gnu.org/licenses/>.  */

#include <config.h>

/* Work around GCC bug 102671.  */
#if 10 <= __GNUC__
# pragma GCC diagnostic ignored "-Wanalyzer-null-dereference"
#endif

#include "systime.h"

#include "blockinput.h"
#include "bignum.h"
#include "coding.h"
#include "lisp.h"
#include "pdumper.h"

#include <strftime.h>

#include <errno.h>
#include <limits.h>
#include <math.h>
#include <stdio.h>
#include <stdlib.h>

#ifdef HAVE_TIMEZONE_T
# include <sys/param.h>
# if defined __NetBSD_Version__ && __NetBSD_Version__ < 700000000
#  define HAVE_TZALLOC_BUG true
# endif
#endif
#ifndef HAVE_TZALLOC_BUG
# define HAVE_TZALLOC_BUG false
#endif

enum { TM_YEAR_BASE = 1900 };

#ifndef HAVE_TM_GMTOFF
# define HAVE_TM_GMTOFF false
#endif

#ifndef TIME_T_MIN
# define TIME_T_MIN TYPE_MINIMUM (time_t)
#endif
#ifndef TIME_T_MAX
# define TIME_T_MAX TYPE_MAXIMUM (time_t)
#endif

/* Compile with -DFASTER_TIMEFNS=0 to disable common optimizations and
   allow easier testing of some slow-path code.  */
#ifndef FASTER_TIMEFNS
# define FASTER_TIMEFNS 1
#endif

/* current-time-list defaults to t, typically generating (HI LO US PS)
   timestamps.  To change the default to nil, generating (TICKS . HZ)
   timestamps, compile with -DCURRENT_TIME_LIST=0.  */
#ifndef CURRENT_TIME_LIST
enum { CURRENT_TIME_LIST = true };
#endif

#if FIXNUM_OVERFLOW_P (1000000000)
static Lisp_Object timespec_hz;
#else
# define timespec_hz make_fixnum (TIMESPEC_HZ)
#endif

#define TRILLION 1000000000000
#if FIXNUM_OVERFLOW_P (TRILLION)
static Lisp_Object trillion;
# define ztrillion (*xbignum_val (trillion))
#else
# define trillion make_fixnum (TRILLION)
# if ULONG_MAX < TRILLION || !FASTER_TIMEFNS
mpz_t ztrillion;
# endif
#endif

/* True if the nonzero Lisp integer HZ divides evenly into a trillion.  */
static bool
trillion_factor (Lisp_Object hz)
{
  if (FASTER_TIMEFNS)
    {
      if (FIXNUMP (hz))
	return TRILLION % XFIXNUM (hz) == 0;
      if (!FIXNUM_OVERFLOW_P (TRILLION))
	return false;
    }
  verify (TRILLION <= INTMAX_MAX);
  intmax_t ihz;
  return integer_to_intmax (hz, &ihz) && TRILLION % ihz == 0;
}

/* Return a struct timeval that is roughly equivalent to T.
   Use the least timeval not less than T.
   Return an extremal value if the result would overflow.  */
struct timeval
make_timeval (struct timespec t)
{
  struct timeval tv;
  tv.tv_sec = t.tv_sec;
  tv.tv_usec = t.tv_nsec / 1000;

  if (t.tv_nsec % 1000 != 0)
    {
      if (tv.tv_usec < 999999)
	tv.tv_usec++;
      else if (tv.tv_sec < TIME_T_MAX)
	{
	  tv.tv_sec++;
	  tv.tv_usec = 0;
	}
    }

  return tv;
}

/* Yield A's UTC offset, or an unspecified value if unknown.  */
static long int
tm_gmtoff (struct tm *a)
{
#if HAVE_TM_GMTOFF
  return a->tm_gmtoff;
#else
  return 0;
#endif
}

/* Yield A - B, measured in seconds.
   This function is copied from the GNU C Library.  */
static int
tm_diff (struct tm *a, struct tm *b)
{
  /* Compute intervening leap days correctly even if year is negative.
     Take care to avoid int overflow in leap day calculations,
     but it's OK to assume that A and B are close to each other.  */
  int a4 = (a->tm_year >> 2) + (TM_YEAR_BASE >> 2) - ! (a->tm_year & 3);
  int b4 = (b->tm_year >> 2) + (TM_YEAR_BASE >> 2) - ! (b->tm_year & 3);
  int a100 = a4 / 25 - (a4 % 25 < 0);
  int b100 = b4 / 25 - (b4 % 25 < 0);
  int a400 = a100 >> 2;
  int b400 = b100 >> 2;
  int intervening_leap_days = (a4 - b4) - (a100 - b100) + (a400 - b400);
  int years = a->tm_year - b->tm_year;
  int days = (365 * years + intervening_leap_days
	      + (a->tm_yday - b->tm_yday));
  return (60 * (60 * (24 * days + (a->tm_hour - b->tm_hour))
		+ (a->tm_min - b->tm_min))
	  + (a->tm_sec - b->tm_sec));
}

enum { tzeqlen = sizeof "TZ=" - 1 };

/* Time zones equivalent to current local time and to UTC, respectively.  */
static timezone_t local_tz;
static timezone_t const utc_tz = 0;

static struct tm *
emacs_localtime_rz (timezone_t tz, time_t const *t, struct tm *tm)
{
  tm = localtime_rz (tz, t, tm);
  if (!tm && errno == ENOMEM)
    memory_full (SIZE_MAX);
  return tm;
}

static AVOID
invalid_time_zone_specification (Lisp_Object zone)
{
  xsignal2 (Qerror, build_string ("Invalid time zone specification"), zone);
}

/* Free a timezone, except do not free the time zone for local time.
   Freeing utc_tz is also a no-op.  */
static void
xtzfree (timezone_t tz)
{
  if (tz != local_tz)
    tzfree (tz);
}

/* Convert the Lisp time zone rule ZONE to a timezone_t object.
   The returned value either is 0, or is LOCAL_TZ, or is newly allocated.
   If SETTZ, set Emacs local time to the time zone rule; otherwise,
   the caller should eventually pass the returned value to xtzfree.  */
static timezone_t
tzlookup (Lisp_Object zone, bool settz)
{
  static char const tzbuf_format[] = "<%+.*"pI"d>%s%"pI"d:%02d:%02d";
  char const *trailing_tzbuf_format = tzbuf_format + sizeof "<%+.*"pI"d" - 1;
  char tzbuf[sizeof tzbuf_format + 2 * INT_STRLEN_BOUND (EMACS_INT)];
  char const *zone_string;
  timezone_t new_tz;

  if (NILP (zone))
    return local_tz;
  else if (EQ (zone, Qt) || EQ (zone, make_fixnum (0)))
    {
      zone_string = "UTC0";
      new_tz = utc_tz;
    }
  else
    {
      bool plain_integer = FIXNUMP (zone);

      if (EQ (zone, Qwall))
	zone_string = 0;
      else if (STRINGP (zone))
	zone_string = SSDATA (ENCODE_SYSTEM (zone));
      else if (plain_integer || (CONSP (zone) && FIXNUMP (XCAR (zone))
				 && CONSP (XCDR (zone))))
	{
	  Lisp_Object abbr UNINIT;
	  if (!plain_integer)
	    {
	      abbr = XCAR (XCDR (zone));
	      zone = XCAR (zone);
	    }

	  EMACS_INT abszone = eabs (XFIXNUM (zone)), hour = abszone / (60 * 60);
	  int hour_remainder = abszone % (60 * 60);
	  int min = hour_remainder / 60, sec = hour_remainder % 60;

	  if (plain_integer)
	    {
	      int prec = 2;
	      EMACS_INT numzone = hour;
	      if (hour_remainder != 0)
		{
		  prec += 2, numzone = 100 * numzone + min;
		  if (sec != 0)
		    prec += 2, numzone = 100 * numzone + sec;
		}
	      sprintf (tzbuf, tzbuf_format, prec,
		       XFIXNUM (zone) < 0 ? -numzone : numzone,
		       &"-"[XFIXNUM (zone) < 0], hour, min, sec);
	      zone_string = tzbuf;
	    }
	  else
	    {
	      AUTO_STRING (leading, "<");
	      AUTO_STRING_WITH_LEN (trailing, tzbuf,
				    sprintf (tzbuf, trailing_tzbuf_format,
					     &"-"[XFIXNUM (zone) < 0],
					     hour, min, sec));
	      zone_string = SSDATA (concat3 (leading, ENCODE_SYSTEM (abbr),
					     trailing));
	    }
	}
      else
	invalid_time_zone_specification (zone);

      new_tz = tzalloc (zone_string);

      if (HAVE_TZALLOC_BUG && !new_tz && errno != ENOMEM && plain_integer
	  && XFIXNUM (zone) % (60 * 60) == 0)
	{
	  /* tzalloc mishandles POSIX strings; fall back on tzdb if
	     possible (Bug#30738).  */
	  sprintf (tzbuf, "Etc/GMT%+"pI"d", - (XFIXNUM (zone) / (60 * 60)));
	  new_tz = tzalloc (zone_string);
	}

      if (!new_tz)
	{
	  if (errno == ENOMEM)
	    memory_full (SIZE_MAX);
	  invalid_time_zone_specification (zone);
	}
    }

  if (settz)
    {
      block_input ();
      emacs_setenv_TZ (zone_string);
      tzset ();
      timezone_t old_tz = local_tz;
      local_tz = new_tz;
      tzfree (old_tz);
      unblock_input ();
    }

  return new_tz;
}

void
init_timefns (void)
{
#ifdef HAVE_UNEXEC
  /* A valid but unlikely setting for the TZ environment variable.
     It is OK (though a bit slower) if the user chooses this value.  */
  static char dump_tz_string[] = "TZ=UtC0";

  /* When just dumping out, set the time zone to a known unlikely value
     and skip the rest of this function.  */
  if (will_dump_with_unexec_p ())
    {
      xputenv (dump_tz_string);
      tzset ();
      return;
    }
#endif

  char *tz = getenv ("TZ");

#ifdef HAVE_UNEXEC
  /* If the execution TZ happens to be the same as the dump TZ,
     change it to some other value and then change it back,
     to force the underlying implementation to reload the TZ info.
     This is needed on implementations that load TZ info from files,
     since the TZ file contents may differ between dump and execution.  */
  if (tz && strcmp (tz, &dump_tz_string[tzeqlen]) == 0)
    {
      ++*tz;
      tzset ();
      --*tz;
    }
#endif

  /* Set the time zone rule now, so that the call to putenv is done
     before multiple threads are active.  */
  tzlookup (tz ? build_string (tz) : Qwall, true);
}

/* Report that a time value is out of range for Emacs.  */
static AVOID
time_overflow (void)
{
  error ("Specified time is not representable");
}

static AVOID
time_error (int err)
{
  switch (err)
    {
    case ENOMEM: memory_full (SIZE_MAX);
    case EOVERFLOW: time_overflow ();
    default: error ("Invalid time specification");
    }
}

static AVOID
invalid_hz (Lisp_Object hz)
{
  xsignal2 (Qerror, build_string ("Invalid time frequency"), hz);
}

/* Return the upper part of the time T (everything but the bottom 16 bits).  */
static Lisp_Object
hi_time (time_t t)
{
  return INT_TO_INTEGER (t >> LO_TIME_BITS);
}

/* Return the bottom bits of the time T.  */
static Lisp_Object
lo_time (time_t t)
{
  return make_fixnum (t & ((1 << LO_TIME_BITS) - 1));
}

/* When converting a double to a fraction TICKS / HZ, HZ is equal to
   FLT_RADIX * P where 0 <= P < FLT_RADIX_POWER_SIZE.  The tiniest
   nonzero double uses the maximum P.  */
enum { flt_radix_power_size = DBL_MANT_DIG - DBL_MIN_EXP + 1 };

/* A integer vector of size flt_radix_power_size.  The Pth entry
   equals FLT_RADIX**P.  */
static Lisp_Object flt_radix_power;

/* Convert the finite number T into an Emacs time *RESULT, truncating
   toward minus infinity.  Signal an error if unsuccessful.  */
static void
decode_float_time (double t, struct lisp_time *result)
{
  Lisp_Object ticks, hz;
  if (t == 0)
    {
      ticks = make_fixnum (0);
      hz = make_fixnum (1);
    }
  else
    {
      int scale = double_integer_scale (t);
      /* FIXME: `double_integer_scale` often returns values that are
         "pessimistic" (i.e. larger than necessary), so 3.5 gets converted
         to (7881299347898368 . 2251799813685248) rather than (7 . 2).
         On 64bit systems, this should not matter very much, tho.  */
      eassume (scale < flt_radix_power_size);

      if (scale < 0)
	{
	 /* T is finite but so large that HZ would be less than 1 if
	    T's precision were represented exactly.  SCALE must be
	    nonnegative, as the (TICKS . HZ) representation requires
	    HZ to be at least 1.  So use SCALE = 0, which converts T to
	    (T . 1), which is the exact numeric value with too-large HZ,
	    which is typically better than signaling overflow.  */
	  scale = 0;
	}

      /* Compute TICKS, HZ such that TICKS / HZ exactly equals T, where HZ is
	 T's frequency or 1, whichever is greater.  Here, “frequency” means
	 1/precision.  Cache HZ values in flt_radix_power.  */
      double scaled = scalbn (t, scale);
      eassert (trunc (scaled) == scaled);
      ticks = double_to_integer (scaled);
      hz = AREF (flt_radix_power, scale);
      if (NILP (hz))
	{
	  mpz_ui_pow_ui (mpz[0], FLT_RADIX, scale);
	  hz = make_integer_mpz ();
	  ASET (flt_radix_power, scale, hz);
	}
    }
  result->ticks = ticks;
  result->hz = hz;
}

/* Make a 4-element timestamp (HI LO US PS) from TICKS and HZ.
   Drop any excess precision.  */
static Lisp_Object
ticks_hz_list4 (Lisp_Object ticks, Lisp_Object hz)
{
  /* mpz[0] = floor ((ticks * trillion) / hz).  */
  mpz_t const *zticks = bignum_integer (&mpz[0], ticks);
#if FASTER_TIMEFNS && TRILLION <= ULONG_MAX
  mpz_mul_ui (mpz[0], *zticks, TRILLION);
#else
  mpz_mul (mpz[0], *zticks, ztrillion);
#endif
  mpz_fdiv_q (mpz[0], mpz[0], *bignum_integer (&mpz[1], hz));

  /* mpz[0] = floor (mpz[0] / trillion), with US = the high six digits of the
     12-digit remainder, and PS = the low six digits.  */
#if FASTER_TIMEFNS && TRILLION <= ULONG_MAX
  unsigned long int fullps = mpz_fdiv_q_ui (mpz[0], mpz[0], TRILLION);
  int us = fullps / 1000000;
  int ps = fullps % 1000000;
#else
  mpz_fdiv_qr (mpz[0], mpz[1], mpz[0], ztrillion);
  int ps = mpz_fdiv_q_ui (mpz[1], mpz[1], 1000000);
  int us = mpz_get_ui (mpz[1]);
#endif

  /* mpz[0] = floor (mpz[0] / 1 << LO_TIME_BITS), with lo = remainder.  */
  unsigned long ulo = mpz_get_ui (mpz[0]);
  if (mpz_sgn (mpz[0]) < 0)
    ulo = -ulo;
  int lo = ulo & ((1 << LO_TIME_BITS) - 1);
  mpz_fdiv_q_2exp (mpz[0], mpz[0], LO_TIME_BITS);

  return list4 (make_integer_mpz (), make_fixnum (lo),
		make_fixnum (us), make_fixnum (ps));
}

/* Set ROP to T.  */
static void
mpz_set_time (mpz_t rop, time_t t)
{
  if (EXPR_SIGNED (t))
    mpz_set_intmax (rop, t);
  else
    mpz_set_uintmax (rop, t);
}

/* Store into mpz[0] a clock tick count for T, assuming a
   TIMESPEC_HZ-frequency clock.  Use mpz[1] as a temp.  */
static void
timespec_mpz (struct timespec t)
{
  /* mpz[0] = sec * TIMESPEC_HZ + nsec.  */
  mpz_set_ui (mpz[0], t.tv_nsec);
  mpz_set_time (mpz[1], t.tv_sec);
  mpz_addmul_ui (mpz[0], mpz[1], TIMESPEC_HZ);
}

/* Convert T to a Lisp integer counting TIMESPEC_HZ ticks.  */
static Lisp_Object
timespec_ticks (struct timespec t)
{
  /* For speed, use intmax_t arithmetic if it will do.  */
  intmax_t accum;
  if (FASTER_TIMEFNS
      && !INT_MULTIPLY_WRAPV (t.tv_sec, TIMESPEC_HZ, &accum)
      && !INT_ADD_WRAPV (t.tv_nsec, accum, &accum))
    return make_int (accum);

  /* Fall back on bignum arithmetic.  */
  timespec_mpz (t);
  return make_integer_mpz ();
}

/* Convert T to a Lisp integer counting HZ ticks, taking the floor.
   Assume T is valid, but check HZ.  */
static Lisp_Object
lisp_time_hz_ticks (struct lisp_time t, Lisp_Object hz)
{
  /* The idea is to return the floor of ((T.ticks * HZ) / T.hz).  */

  /* For speed, just return T.ticks if T.hz == HZ.  */
  if (FASTER_TIMEFNS && EQ (t.hz, hz))
    return t.ticks;

  /* Check HZ for validity.  */
  if (FIXNUMP (hz))
    {
      if (XFIXNUM (hz) <= 0)
	invalid_hz (hz);

      /* For speed, use intmax_t arithmetic if it will do.  */
      intmax_t ticks;
      if (FASTER_TIMEFNS && FIXNUMP (t.ticks) && FIXNUMP (t.hz)
	  && !INT_MULTIPLY_WRAPV (XFIXNUM (t.ticks), XFIXNUM (hz), &ticks))
	return make_int (ticks / XFIXNUM (t.hz)
			 - (ticks % XFIXNUM (t.hz) < 0));
    }
  else if (! (BIGNUMP (hz) && 0 < mpz_sgn (*xbignum_val (hz))))
    invalid_hz (hz);

  /* Fall back on bignum arithmetic.  */
  mpz_mul (mpz[0],
	   *bignum_integer (&mpz[0], t.ticks),
	   *bignum_integer (&mpz[1], hz));
  mpz_fdiv_q (mpz[0], mpz[0], *bignum_integer (&mpz[1], t.hz));
  return make_integer_mpz ();
}

/* Convert T to a Lisp integer counting seconds, taking the floor.  */
static Lisp_Object
lisp_time_seconds (struct lisp_time t)
{
  /* The idea is to return the floor of T.ticks / T.hz.  */

  if (!FASTER_TIMEFNS)
    return lisp_time_hz_ticks (t, make_fixnum (1));

  /* For speed, use EMACS_INT arithmetic if it will do.  */
  if (FIXNUMP (t.ticks) && FIXNUMP (t.hz))
    return make_fixnum (XFIXNUM (t.ticks) / XFIXNUM (t.hz)
			- (XFIXNUM (t.ticks) % XFIXNUM (t.hz) < 0));

  /* For speed, inline what lisp_time_hz_ticks would do.  */
  mpz_fdiv_q (mpz[0],
	      *bignum_integer (&mpz[0], t.ticks),
	      *bignum_integer (&mpz[1], t.hz));
  return make_integer_mpz ();
}

/* Convert T to a Lisp timestamp.  */
Lisp_Object
make_lisp_time (struct timespec t)
{
  if (current_time_list)
    {
      time_t s = t.tv_sec;
      int ns = t.tv_nsec;
      return list4 (hi_time (s), lo_time (s),
		    make_fixnum (ns / 1000), make_fixnum (ns % 1000 * 1000));
    }
  else
    return timespec_to_lisp (t);
}

/* Return (TICKS . HZ) for time T.  */
Lisp_Object
timespec_to_lisp (struct timespec t)
{
  return Fcons (timespec_ticks (t), timespec_hz);
}

/* Return NUMERATOR / DENOMINATOR, rounded to the nearest double.
   Arguments must be Lisp integers, and DENOMINATOR must be positive.  */
static double
frac_to_double (Lisp_Object numerator, Lisp_Object denominator)
{
  intmax_t intmax_numerator, intmax_denominator;
  if (FASTER_TIMEFNS
      && integer_to_intmax (numerator, &intmax_numerator)
      && integer_to_intmax (denominator, &intmax_denominator)
      && intmax_numerator % intmax_denominator == 0)
    return intmax_numerator / intmax_denominator;

  /* Compute number of base-FLT_RADIX digits in numerator and denominator.  */
  mpz_t const *n = bignum_integer (&mpz[0], numerator);
  mpz_t const *d = bignum_integer (&mpz[1], denominator);
  ptrdiff_t ndig = mpz_sizeinbase (*n, FLT_RADIX);
  ptrdiff_t ddig = mpz_sizeinbase (*d, FLT_RADIX);

  /* Scale with SCALE when doing integer division.  That is, compute
     (N * FLT_RADIX**SCALE) / D [or, if SCALE is negative, N / (D *
     FLT_RADIX**-SCALE)] as a bignum, convert the bignum to double,
     then divide the double by FLT_RADIX**SCALE.  First scale N
     (or scale D, if SCALE is negative) ...  */
  ptrdiff_t scale = ddig - ndig + DBL_MANT_DIG;
  if (scale < 0)
    {
      mpz_mul_2exp (mpz[1], *d, - (scale * LOG2_FLT_RADIX));
      d = &mpz[1];
    }
  else
    {
      /* min so we don't scale tiny numbers as if they were normalized.  */
      scale = min (scale, flt_radix_power_size - 1);

      mpz_mul_2exp (mpz[0], *n, scale * LOG2_FLT_RADIX);
      n = &mpz[0];
    }
  /* ... and then divide, with quotient Q and remainder R.  */
  mpz_t *q = &mpz[2];
  mpz_t *r = &mpz[3];
  mpz_tdiv_qr (*q, *r, *n, *d);

  /* The amount to add to the absolute value of Q so that truncating
     it to double will round correctly.  */
  int incr;

  /* Round the quotient before converting it to double.
     If the quotient is less than FLT_RADIX ** DBL_MANT_DIG,
     round to the nearest integer; otherwise, it is less than
     FLT_RADIX ** (DBL_MANT_DIG + 1) and round it to the nearest
     multiple of FLT_RADIX.  Break ties to even.  */
  if (mpz_sizeinbase (*q, FLT_RADIX) <= DBL_MANT_DIG)
    {
      /* Converting to double will use the whole quotient so add 1 to
	 its absolute value as per round-to-even; i.e., if the doubled
	 remainder exceeds the denominator, or exactly equals the
	 denominator and adding 1 would make the quotient even.  */
      mpz_mul_2exp (*r, *r, 1);
      int cmp = mpz_cmpabs (*r, *d);
      incr = cmp > 0 || (cmp == 0 && (FASTER_TIMEFNS && FLT_RADIX == 2
				      ? mpz_odd_p (*q)
				      : mpz_tdiv_ui (*q, FLT_RADIX) & 1));
    }
  else
    {
      /* Converting to double will discard the quotient's low-order digit,
	 so add FLT_RADIX to its absolute value as per round-to-even.  */
      int lo_2digits = mpz_tdiv_ui (*q, FLT_RADIX * FLT_RADIX);
      eassume (0 <= lo_2digits && lo_2digits < FLT_RADIX * FLT_RADIX);
      int lo_digit = lo_2digits % FLT_RADIX;
      incr = ((lo_digit > FLT_RADIX / 2
	       || (lo_digit == FLT_RADIX / 2 && FLT_RADIX % 2 == 0
		   && ((lo_2digits / FLT_RADIX) & 1
		       || mpz_sgn (*r) != 0)))
	      ? FLT_RADIX : 0);
    }

  /* Increment the absolute value of the quotient by INCR.  */
  if (!FASTER_TIMEFNS || incr != 0)
    (mpz_sgn (*n) < 0 ? mpz_sub_ui : mpz_add_ui) (*q, *q, incr);

  /* Rescale the integer Q back to double.  This step does not round.  */
  return scalbn (mpz_get_d (*q), -scale);
}

/* From a valid timestamp (TICKS . HZ), generate the corresponding
   time values.

   If RESULT is not null, store into *RESULT the converted time.
   Otherwise, store into *DRESULT the number of seconds since the
   start of the POSIX Epoch.

   Return zero, which indicates success.  */
static int
decode_ticks_hz (Lisp_Object ticks, Lisp_Object hz,
		 struct lisp_time *result, double *dresult)
{
  if (result)
    {
      result->ticks = ticks;
      result->hz = hz;
    }
  else
    *dresult = frac_to_double (ticks, hz);
  return 0;
}

/* Lisp timestamp classification.  */
enum timeform
  {
   TIMEFORM_INVALID = 0,
   TIMEFORM_HI_LO, /* seconds in the form (HI << LO_TIME_BITS) + LO.  */
   TIMEFORM_HI_LO_US, /* seconds plus microseconds (HI LO US) */
   TIMEFORM_NIL, /* current time in nanoseconds */
   TIMEFORM_HI_LO_US_PS, /* seconds plus micro and picoseconds (HI LO US PS) */
   TIMEFORM_FLOAT, /* time as a float */
   TIMEFORM_TICKS_HZ /* fractional time: HI is ticks, LO is ticks per second */
  };

/* From the non-float form FORM and the time components HIGH, LOW, USEC
   and PSEC, generate the corresponding time value.  If LOW is
   floating point, the other components should be zero and FORM should
   not be TIMEFORM_TICKS_HZ.

   If RESULT is not null, store into *RESULT the converted time.
   Otherwise, store into *DRESULT the number of seconds since the
   start of the POSIX Epoch.  Unsuccessful calls may or may not store
   results.

   Return zero if successful, an error number otherwise.  */
static int
decode_time_components (enum timeform form,
			Lisp_Object high, Lisp_Object low,
			Lisp_Object usec, Lisp_Object psec,
			struct lisp_time *result, double *dresult)
{
  switch (form)
    {
    case TIMEFORM_INVALID:
      return EINVAL;

    case TIMEFORM_TICKS_HZ:
      if (INTEGERP (high)
	  && (!NILP (Fnatnump (low)) && !EQ (low, make_fixnum (0))))
	return decode_ticks_hz (high, low, result, dresult);
      return EINVAL;

    case TIMEFORM_FLOAT:
      eassume (false);

    case TIMEFORM_NIL:
      return decode_ticks_hz (timespec_ticks (current_timespec ()),
			      timespec_hz, result, dresult);

    default:
      break;
    }

  if (! (INTEGERP (high) && INTEGERP (low)
	 && FIXNUMP (usec) && FIXNUMP (psec)))
    return EINVAL;
  EMACS_INT us = XFIXNUM (usec);
  EMACS_INT ps = XFIXNUM (psec);

  /* Normalize out-of-range lower-order components by carrying
     each overflow into the next higher-order component.  */
  us += ps / 1000000 - (ps % 1000000 < 0);
  mpz_t *s = &mpz[1];
  mpz_set_intmax (*s, us / 1000000 - (us % 1000000 < 0));
  mpz_add (*s, *s, *bignum_integer (&mpz[0], low));
  mpz_addmul_ui (*s, *bignum_integer (&mpz[0], high), 1 << LO_TIME_BITS);
  ps = ps % 1000000 + 1000000 * (ps % 1000000 < 0);
  us = us % 1000000 + 1000000 * (us % 1000000 < 0);

  Lisp_Object hz;
  switch (form)
    {
    case TIMEFORM_HI_LO:
      /* Floats and nil were handled above, so it was an integer.  */
      mpz_swap (mpz[0], *s);
      hz = make_fixnum (1);
      break;

    case TIMEFORM_HI_LO_US:
      mpz_set_ui (mpz[0], us);
      mpz_addmul_ui (mpz[0], *s, 1000000);
      hz = make_fixnum (1000000);
      break;

    case TIMEFORM_HI_LO_US_PS:
      {
	#if FASTER_TIMEFNS && TRILLION <= ULONG_MAX
	  unsigned long i = us;
	  mpz_set_ui (mpz[0], i * 1000000 + ps);
	  mpz_addmul_ui (mpz[0], *s, TRILLION);
	#else
	  intmax_t i = us;
	  mpz_set_intmax (mpz[0], i * 1000000 + ps);
	  mpz_addmul (mpz[0], *s, ztrillion);
	#endif
	hz = trillion;
      }
      break;

    default:
      eassume (false);
    }

  return decode_ticks_hz (make_integer_mpz (), hz, result, dresult);
}

/* Decode a Lisp timestamp SPECIFIED_TIME that represents a time.

   If DECODE_SECS_ONLY, ignore and do not validate any sub-second
   components of an old-format SPECIFIED_TIME.

   If RESULT is not null, store into *RESULT the converted time;
   otherwise, store into *DRESULT the number of seconds since the
   start of the POSIX Epoch.  Unsuccessful calls may or may not store
   results.

   Return the form of SPECIFIED-TIME.  Signal an error if unsuccessful.  */
static enum timeform
decode_lisp_time (Lisp_Object specified_time, bool decode_secs_only,
		  struct lisp_time *result, double *dresult)
{
  Lisp_Object high = make_fixnum (0);
  Lisp_Object low = specified_time;
  Lisp_Object usec = make_fixnum (0);
  Lisp_Object psec = make_fixnum (0);
  enum timeform form = TIMEFORM_HI_LO;

  if (NILP (specified_time))
    form = TIMEFORM_NIL;
  else if (CONSP (specified_time))
    {
      high = XCAR (specified_time);
      low = XCDR (specified_time);
      if (CONSP (low))
	{
	  Lisp_Object low_tail = XCDR (low);
	  low = XCAR (low);
	  if (! decode_secs_only)
	    {
	      if (CONSP (low_tail))
		{
		  usec = XCAR (low_tail);
		  low_tail = XCDR (low_tail);
		  if (CONSP (low_tail))
		    {
		      psec = XCAR (low_tail);
		      form = TIMEFORM_HI_LO_US_PS;
		    }
		  else
		    form = TIMEFORM_HI_LO_US;
		}
	      else if (!NILP (low_tail))
		{
		  usec = low_tail;
		  form = TIMEFORM_HI_LO_US;
		}
	    }
	}
      else
	{
	  form = TIMEFORM_TICKS_HZ;
	}

      /* Require LOW to be an integer, as otherwise the computation
	 would be considerably trickier.  */
      if (! INTEGERP (low))
	form = TIMEFORM_INVALID;
    }
  else if (FASTER_TIMEFNS && INTEGERP (specified_time))
    {
      decode_ticks_hz (specified_time, make_fixnum (1), result, dresult);
      return form;
    }
  else if (FLOATP (specified_time))
    {
      double d = XFLOAT_DATA (specified_time);
      if (!isfinite (d))
	time_error (isnan (d) ? EDOM : EOVERFLOW);
      if (result)
	decode_float_time (d, result);
      else
	*dresult = d;
      return TIMEFORM_FLOAT;
    }

  int err = decode_time_components (form, high, low, usec, psec,
				    result, dresult);
  if (err)
    time_error (err);
  return form;
}

/* Convert a non-float Lisp timestamp SPECIFIED_TIME to double.
   Signal an error if unsuccessful.  */
double
float_time (Lisp_Object specified_time)
{
  double t;
  decode_lisp_time (specified_time, false, 0, &t);
  return t;
}

/* Convert Z to time_t, returning true if it fits.  */
static bool
mpz_time (mpz_t const z, time_t *t)
{
  if (TYPE_SIGNED (time_t))
    {
      intmax_t i;
      if (! (mpz_to_intmax (z, &i) && TIME_T_MIN <= i && i <= TIME_T_MAX))
	return false;
      *t = i;
    }
  else
    {
      uintmax_t i;
      if (! (mpz_to_uintmax (z, &i) && i <= TIME_T_MAX))
	return false;
      *t = i;
    }
  return true;
}

/* Convert T to struct timespec, returning an invalid timespec
   if T does not fit.  */
static struct timespec
lisp_to_timespec (struct lisp_time t)
{
  struct timespec result = invalid_timespec ();
  int ns;
  mpz_t *q = &mpz[0];
  mpz_t const *qt = q;

  /* Floor-divide (T.ticks * TIMESPEC_HZ) by T.hz,
     yielding quotient Q (tv_sec) and remainder NS (tv_nsec).
     Return an invalid timespec if Q does not fit in time_t.
     For speed, prefer fixnum arithmetic if it works.  */
  if (FASTER_TIMEFNS && EQ (t.hz, timespec_hz))
    {
      if (FIXNUMP (t.ticks))
	{
	  EMACS_INT s = XFIXNUM (t.ticks) / TIMESPEC_HZ;
	  ns = XFIXNUM (t.ticks) % TIMESPEC_HZ;
	  if (ns < 0)
	    s--, ns += TIMESPEC_HZ;
	  if ((TYPE_SIGNED (time_t) ? TIME_T_MIN <= s : 0 <= s)
	      && s <= TIME_T_MAX)
	    {
	      result.tv_sec = s;
	      result.tv_nsec = ns;
	    }
	  return result;
	}
      else
	ns = mpz_fdiv_q_ui (*q, *xbignum_val (t.ticks), TIMESPEC_HZ);
    }
  else if (FASTER_TIMEFNS && EQ (t.hz, make_fixnum (1)))
    {
      ns = 0;
      if (FIXNUMP (t.ticks))
	{
	  EMACS_INT s = XFIXNUM (t.ticks);
	  if ((TYPE_SIGNED (time_t) ? TIME_T_MIN <= s : 0 <= s)
	      && s <= TIME_T_MAX)
	    {
	      result.tv_sec = s;
	      result.tv_nsec = ns;
	    }
	  return result;
	}
      else
	qt = xbignum_val (t.ticks);
    }
  else
    {
      mpz_mul_ui (*q, *bignum_integer (q, t.ticks), TIMESPEC_HZ);
      mpz_fdiv_q (*q, *q, *bignum_integer (&mpz[1], t.hz));
      ns = mpz_fdiv_q_ui (*q, *q, TIMESPEC_HZ);
    }

  /* Check that Q fits in time_t, not merely in T.tv_sec.  With some versions
     of MinGW, tv_sec is a 64-bit type, whereas time_t is a 32-bit type.  */
  time_t sec;
  if (mpz_time (*qt, &sec))
    {
      result.tv_sec = sec;
      result.tv_nsec = ns;
    }
  return result;
}

/* Convert (HIGH LOW USEC PSEC) to struct timespec.
   Return true if successful.  */
bool
list4_to_timespec (Lisp_Object high, Lisp_Object low,
		   Lisp_Object usec, Lisp_Object psec,
		   struct timespec *result)
{
  struct lisp_time t;
  if (decode_time_components (TIMEFORM_HI_LO_US_PS, high, low, usec, psec,
			      &t, 0))
    return false;
  *result = lisp_to_timespec (t);
  return timespec_valid_p (*result);
}

/* Decode a Lisp list SPECIFIED_TIME that represents a time.
   If SPECIFIED_TIME is nil, use the current time.
   Signal an error if SPECIFIED_TIME does not represent a time.
   If PFORM, store the time's form into *PFORM.  */
static struct lisp_time
lisp_time_struct (Lisp_Object specified_time, enum timeform *pform)
{
  struct lisp_time t;
  enum timeform form = decode_lisp_time (specified_time, false, &t, 0);
  if (pform)
    *pform = form;
  return t;
}

/* Decode a Lisp list SPECIFIED_TIME that represents a time.
   Discard any low-order (sub-ns) resolution.
   If SPECIFIED_TIME is nil, use the current time.
   Signal an error if SPECIFIED_TIME does not represent a timespec.  */
struct timespec
lisp_time_argument (Lisp_Object specified_time)
{
  struct lisp_time lt = lisp_time_struct (specified_time, 0);
  struct timespec t = lisp_to_timespec (lt);
  if (! timespec_valid_p (t))
    time_overflow ();
  return t;
}

/* Like lisp_time_argument, except decode only the seconds part, and
   do not check the subseconds part.  */
static time_t
lisp_seconds_argument (Lisp_Object specified_time)
{
  struct lisp_time lt;
  decode_lisp_time (specified_time, true, &lt, 0);
  struct timespec t = lisp_to_timespec (lt);
  if (! timespec_valid_p (t))
    time_overflow ();
  return t.tv_sec;
}

/* Return the sum of the Lisp integers A and B.
   Subtract instead of adding if SUBTRACT.
   This function is tuned for small B.  */
static Lisp_Object
lispint_arith (Lisp_Object a, Lisp_Object b, bool subtract)
{
  bool mpz_done = false;

  if (FASTER_TIMEFNS && FIXNUMP (b))
    {
      if (EQ (b, make_fixnum (0)))
	return a;

      /* For speed, use EMACS_INT arithmetic if it will do.  */
      if (FIXNUMP (a))
	return make_int (subtract
			 ? XFIXNUM (a) - XFIXNUM (b)
			 : XFIXNUM (a) + XFIXNUM (b));

      /* For speed, use mpz_add_ui/mpz_sub_ui if it will do.  */
      if (eabs (XFIXNUM (b)) <= ULONG_MAX)
	{
	  ((XFIXNUM (b) < 0) == subtract ? mpz_add_ui : mpz_sub_ui)
	    (mpz[0], *xbignum_val (a), eabs (XFIXNUM (b)));
	  mpz_done = true;
	}
    }

  /* Fall back on bignum arithmetic if necessary.  */
  if (!mpz_done)
    (subtract ? mpz_sub : mpz_add) (mpz[0],
				    *bignum_integer (&mpz[0], a),
				    *bignum_integer (&mpz[1], b));
  return make_integer_mpz ();
}

/* Given Lisp operands A and B, add their values, and return the
   result as a Lisp timestamp.  Subtract instead of adding if SUBTRACT.  */
static Lisp_Object
time_arith (Lisp_Object a, Lisp_Object b, bool subtract)
{
  enum timeform aform, bform;
  struct lisp_time ta = lisp_time_struct (a, &aform);

  if (FLOATP (b) && !isfinite (XFLOAT_DATA (b)))
    return subtract ? make_float (-XFLOAT_DATA (b)) : b;

  /* Subtract nil from nil correctly, and handle other eq values
     quicker while we're at it.  Compare here rather than earlier, to
     handle NaNs and check formats.  */
  struct lisp_time tb;
  if (EQ (a, b))
    bform = aform, tb = ta;
  else
    tb = lisp_time_struct (b, &bform);

  Lisp_Object ticks, hz;

  if (FASTER_TIMEFNS && EQ (ta.hz, tb.hz))
    {
      hz = ta.hz;
      ticks = lispint_arith (ta.ticks, tb.ticks, subtract);
    }
  else
    {
      /* The plan is to decompose ta into na/da and tb into nb/db.
	 Start by computing da and db, their minimum (which will be
	 needed later) and the iticks temporary that will become
	 available once only their minimum is needed.  */
      mpz_t const *da = bignum_integer (&mpz[1], ta.hz);
      mpz_t const *db = bignum_integer (&mpz[2], tb.hz);
      bool da_lt_db = mpz_cmp (*da, *db) < 0;
      mpz_t const *hzmin = da_lt_db ? da : db;
      mpz_t *iticks = &mpz[da_lt_db + 1];

      /* The plan is to compute (na * (db/g) + nb * (da/g)) / lcm (da, db)
	 where g = gcd (da, db).  Start by computing g.  */
      mpz_t *g = &mpz[3];
      mpz_gcd (*g, *da, *db);

      /* fa = da/g, fb = db/g.  */
      mpz_t *fa = &mpz[4], *fb = &mpz[3];
      mpz_divexact (*fa, *da, *g);
      mpz_divexact (*fb, *db, *g);

      /* ihz = fa * db.  This is equal to lcm (da, db).  */
      mpz_t *ihz = &mpz[0];
      mpz_mul (*ihz, *fa, *db);

      /* iticks = (fb * na) OP (fa * nb), where OP is + or -.  */
      mpz_t const *na = bignum_integer (iticks, ta.ticks);
      mpz_mul (*iticks, *fb, *na);
      mpz_t const *nb = bignum_integer (&mpz[3], tb.ticks);
      (subtract ? mpz_submul : mpz_addmul) (*iticks, *fa, *nb);

      /* Normalize iticks/ihz by dividing both numerator and
	 denominator by ig = gcd (iticks, ihz).  For speed, though,
	 skip this division if ihz = 1.  */
      mpz_t *ig = &mpz[3];
      mpz_gcd (*ig, *iticks, *ihz);
      if (!FASTER_TIMEFNS || mpz_cmp_ui (*ig, 1) > 0)
	{
	  mpz_divexact (*iticks, *iticks, *ig);
	  mpz_divexact (*ihz, *ihz, *ig);

	  /* However, if dividing the denominator by ig would cause the
	     denominator to become less than hzmin, rescale the denominator
	     upwards by multiplying the normalized numerator and denominator
	     so that the resulting denominator becomes at least hzmin.
	     This rescaling avoids returning a timestamp that is less precise
	     than both a and b.  */
	  if (!FASTER_TIMEFNS || mpz_cmp (*ihz, *hzmin) < 0)
	    {
	      /* Rescale straightforwardly.  Although this might not
		 yield the minimal denominator that preserves numeric
		 value and is at least hzmin, calculating such a
		 denominator would be too expensive because it would
		 require testing multisets of factors of lcm (da, db).  */
	      mpz_t *rescale = &mpz[3];
	      mpz_cdiv_q (*rescale, *hzmin, *ihz);
	      mpz_mul (*iticks, *iticks, *rescale);
	      mpz_mul (*ihz, *ihz, *rescale);
	    }
	}

      /* mpz[0] and iticks now correspond to the (HZ . TICKS) pair.  */
      hz = make_integer_mpz ();
      mpz_swap (mpz[0], *iticks);
      ticks = make_integer_mpz ();
    }

  /* Return an integer if the timestamp resolution is 1,
     otherwise the (TICKS . HZ) form if !current_time_list or if
     either input used (TICKS . HZ) form or the result can't be expressed
     exactly in (HI LO US PS) form, otherwise the (HI LO US PS) form
     for backward compatibility.  */
  return (EQ (hz, make_fixnum (1))
	  ? ticks
	  : (!current_time_list
	     || aform == TIMEFORM_TICKS_HZ
	     || bform == TIMEFORM_TICKS_HZ
	     || !trillion_factor (hz))
	  ? Fcons (ticks, hz)
	  : ticks_hz_list4 (ticks, hz));
}

DEFUN ("time-add", Ftime_add, Stime_add, 2, 2, 0,
       doc: /* Return the sum of two time values A and B, as a time value.
See `format-time-string' for the various forms of a time value.
For example, nil stands for the current time.  */)
  (Lisp_Object a, Lisp_Object b)
{
  return time_arith (a, b, false);
}

DEFUN ("time-subtract", Ftime_subtract, Stime_subtract, 2, 2, 0,
       doc: /* Return the difference between two time values A and B, as a time value.
You can use `float-time' to convert the difference into elapsed seconds.
See `format-time-string' for the various forms of a time value.
For example, nil stands for the current time.  */)
  (Lisp_Object a, Lisp_Object b)
{
  /* Subtract nil from nil correctly, and handle other eq values
     quicker while we're at it.  This means (time-subtract X X) does
     not signal an error if X is not a valid time value, but that's OK.  */
  if (EQ (a, b))
    return timespec_to_lisp ((struct timespec) {0});

  return time_arith (a, b, true);
}

/* Return negative, 0, positive if A < B, A == B, A > B respectively.
   A and B should be Lisp time values.  */
static EMACS_INT
time_cmp (Lisp_Object a, Lisp_Object b)
{
  /* Compare nil to nil correctly, and handle other eq values quicker
     while we're at it.  Compare here rather than earlier, to handle
     NaNs.  This means (time-equal-p X X) does not signal an error if
     X is not a valid time value, but that's OK.  */
  if (EQ (a, b))
    return 0;

  /* Compare (X . Z) to (Y . Z) quickly if X and Y are fixnums.
<<<<<<< HEAD
     Do not inspect Z, as it is OK to not signal if A and B are invalid.  */
  if (FASTER_TIMEFNS && CONSP (a) && CONSP (b) && EQ (XCDR (a), XCDR (b))
      && FIXNUMP (XCAR (a)) && FIXNUMP (XCAR (b)))
    return XFIXNUM (XCAR (a)) - XFIXNUM (XCAR (b));
=======
     Do not inspect Z, as it is OK to not signal if A and B are invalid.
     Also, compare X to Y quickly if X and Y are fixnums.  */
  if (FASTER_TIMEFNS)
    {
      Lisp_Object x = a, y = b;
      if (CONSP (a) && CONSP (b) && BASE_EQ (XCDR (a), XCDR (b)))
	x = XCAR (a), y = XCAR (b);
      if (FIXNUMP (x) && FIXNUMP (y))
	return XFIXNUM (x) - XFIXNUM (y);
    }
>>>>>>> a64fe6f3

  /* Compare (ATICKS . AZ) to (BTICKS . BHZ) by comparing
     ATICKS * BHZ to BTICKS * AHZ.  */
  struct lisp_time ta = lisp_time_struct (a, 0);
  struct lisp_time tb = lisp_time_struct (b, 0);
  mpz_t const *za = bignum_integer (&mpz[0], ta.ticks);
  mpz_t const *zb = bignum_integer (&mpz[1], tb.ticks);
  if (! (FASTER_TIMEFNS && EQ (ta.hz, tb.hz)))
    {
      /* This could be sped up by looking at the signs, sizes, and
	 number of bits of the two sides; see how GMP does mpq_cmp.
	 It may not be worth the trouble here, though.  */
      mpz_mul (mpz[0], *za, *bignum_integer (&mpz[2], tb.hz));
      mpz_mul (mpz[1], *zb, *bignum_integer (&mpz[2], ta.hz));
      za = &mpz[0];
      zb = &mpz[1];
    }
  return mpz_cmp (*za, *zb);
}

DEFUN ("time-less-p", Ftime_less_p, Stime_less_p, 2, 2, 0,
       doc: /* Return non-nil if time value A is less than time value B.
See `format-time-string' for the various forms of a time value.
For example, nil stands for the current time.  */)
  (Lisp_Object a, Lisp_Object b)
{
  return time_cmp (a, b) < 0 ? Qt : Qnil;
}

DEFUN ("time-equal-p", Ftime_equal_p, Stime_equal_p, 2, 2, 0,
       doc: /* Return non-nil if A and B are equal time values.
See `format-time-string' for the various forms of a time value.  */)
  (Lisp_Object a, Lisp_Object b)
{
  /* A nil arg compares unequal to a non-nil arg.  This also saves the
     expense of current_timespec if either arg is nil.  */
  return NILP (a) == NILP (b) && time_cmp (a, b) == 0 ? Qt : Qnil;
}


DEFUN ("float-time", Ffloat_time, Sfloat_time, 0, 1, 0,
       doc: /* Return the current time, as a float number of seconds since the epoch.
If SPECIFIED-TIME is given, it is a time value to convert to float
instead of the current time.  See `format-time-string' for the various
forms of a time value.

WARNING: Since the result is floating point, it may not be exact.
If precise time stamps are required, use either `time-convert',
or (if you need time as a string) `format-time-string'.  */)
  (Lisp_Object specified_time)
{
  return (FLOATP (specified_time) ? specified_time
	  : make_float (float_time (specified_time)));
}

/* Write information into buffer S of size MAXSIZE, according to the
   FORMAT of length FORMAT_LEN, using time information taken from *TP.
   Use the time zone specified by TZ.
   Use NS as the number of nanoseconds in the %N directive.
   Return the number of bytes written, not including the terminating
   '\0'.  If S is NULL, nothing will be written anywhere; so to
   determine how many bytes would be written, use NULL for S and
   ((size_t) -1) for MAXSIZE.

   This function behaves like nstrftime, except it allows null
   bytes in FORMAT.  */
static size_t
emacs_nmemftime (char *s, size_t maxsize, const char *format,
		 size_t format_len, const struct tm *tp, timezone_t tz, int ns)
{
  int saved_errno = errno;
  size_t total = 0;

  /* Loop through all the null-terminated strings in the format
     argument.  Normally there's just one null-terminated string, but
     there can be arbitrarily many, concatenated together, if the
     format contains '\0' bytes.  nstrftime stops at the first
     '\0' byte so we must invoke it separately for each such string.  */
  for (;;)
    {
      errno = 0;
      size_t result = nstrftime (s, maxsize, format, tp, tz, ns);
      if (result == 0 && errno != 0)
	return result;
      if (s)
	s += result + 1;

      maxsize -= result + 1;
      total += result;
      size_t len = strlen (format);
      if (len == format_len)
	break;
      total++;
      format += len + 1;
      format_len -= len + 1;
    }

  errno = saved_errno;
  return total;
}

static Lisp_Object
format_time_string (char const *format, ptrdiff_t formatlen,
		    struct timespec t, Lisp_Object zone, struct tm *tmp)
{
  char buffer[4000];
  char *buf = buffer;
  ptrdiff_t size = sizeof buffer;
  size_t len;
  int ns = t.tv_nsec;
  USE_SAFE_ALLOCA;

  timezone_t tz = tzlookup (zone, false);
  /* On some systems, like 32-bit MinGW, tv_sec of struct timespec is
     a 64-bit type, but time_t is a 32-bit type.  emacs_localtime_rz
     expects a pointer to time_t value.  */
  time_t tsec = t.tv_sec;
  tmp = emacs_localtime_rz (tz, &tsec, tmp);
  if (! tmp)
    {
      int localtime_errno = errno;
      xtzfree (tz);
      time_error (localtime_errno);
    }
  synchronize_system_time_locale ();

  while (true)
    {
      errno = 0;
      len = emacs_nmemftime (buf, size, format, formatlen, tmp, tz, ns);
      if (len != 0 || errno == 0)
	break;
      eassert (errno == ERANGE);

      /* Buffer was too small, so make it bigger and try again.  */
      len = emacs_nmemftime (NULL, SIZE_MAX, format, formatlen, tmp, tz, ns);
      if (STRING_BYTES_BOUND <= len)
	{
	  xtzfree (tz);
	  string_overflow ();
	}
      size = len + 1;
      buf = SAFE_ALLOCA (size);
    }

  xtzfree (tz);
  AUTO_STRING_WITH_LEN (bufstring, buf, len);
  Lisp_Object result = code_convert_string_norecord (bufstring,
						     Vlocale_coding_system, 0);
  SAFE_FREE ();
  return result;
}

DEFUN ("format-time-string", Fformat_time_string, Sformat_time_string, 1, 3, 0,
       doc: /* Use FORMAT-STRING to format the time value TIME.
A time value that is omitted or nil stands for the current time,
a number stands for that many seconds, an integer pair (TICKS . HZ)
stands for TICKS/HZ seconds, and an integer list (HI LO US PS) stands
for HI*2**16 + LO + US/10**6 + PS/10**12 seconds.  This function
treats seconds as time since the epoch of 1970-01-01 00:00:00 UTC.

The optional ZONE is omitted or nil for Emacs local time, t for
Universal Time, `wall' for system wall clock time, or a string as in
the TZ environment variable.  It can also be a list (as from
`current-time-zone') or an integer (as from `decode-time') applied
without consideration for daylight saving time.

The value is a copy of FORMAT-STRING, but with certain constructs replaced
by text that describes the specified date and time in TIME:

%Y is the year, %y year without century, %C the century.
%G is the year corresponding to the ISO week, %g year corresponding
 to the ISO week, without century.
%m is the numeric month.
%b and %h are the locale's abbreviated month name, %B the full name.
 (%h is not supported on MS-Windows.)
%d is the day of the month, zero-padded, %e is blank-padded.
%u is the numeric day of week from 1 (Monday) to 7, %w from 0 (Sunday) to 6.
%a is the locale's abbreviated name of the day of week, %A the full name.
%U is the week number starting on Sunday, %W starting on Monday,
 %V the week number according to ISO 8601.
%j is the day of the year.

%H is the hour on a 24-hour clock, %I is on a 12-hour clock, %k is like %H
 only blank-padded, %l is like %I blank-padded.
%p is the locale's equivalent of either AM or PM.
%q is the calendar quarter (1–4).
%M is the minute (00-59).
%S is the second (00-59; 00-60 on platforms with leap seconds)
%s is the number of seconds since 1970-01-01 00:00:00 +0000.
%N is the nanosecond, %6N the microsecond, %3N the millisecond, etc.
%Z is the time zone abbreviation, %z is the numeric form.

%c is the locale's date and time format.
%x is the locale's "preferred" date format.
%D is like "%m/%d/%y".
%F is the ISO 8601 date format (like "%+4Y-%m-%d").

%R is like "%H:%M", %T is like "%H:%M:%S", %r is like "%I:%M:%S %p".
%X is the locale's "preferred" time format.

Finally, %n is a newline, %t is a tab, %% is a literal %, and
unrecognized %-sequences stand for themselves.

A %-sequence can contain optional flags, field width, and a modifier
(in that order) after the `%'.  The flags are:

`-' Do not pad the field.
`_' Pad with spaces.
`0' Pad with zeros.
`+' Pad with zeros and put `+' before nonnegative year numbers with >4 digits.
`^' Use upper case characters if possible.
`#' Use opposite case characters if possible.

A field width N is an unsigned decimal integer with a leading digit
nonzero.  %NX is like %X, but takes up at least N positions.  The
field width is (on GNU/Linux and some other systems) in measured in
bytes, not characters.  It depends on the locale what the width (in
characters) %NX will end up being, especially when there are non-ASCII
characters in %X.

The modifiers are:

`E' Use the locale's alternative version.
`O' Use the locale's number symbols.

For example, to produce full ISO 8601 format, use "%FT%T%z".

usage: (format-time-string FORMAT-STRING &optional TIME ZONE)  */)
  (Lisp_Object format_string, Lisp_Object timeval, Lisp_Object zone)
{
  struct timespec t = lisp_time_argument (timeval);
  struct tm tm;

  CHECK_STRING (format_string);
  format_string = code_convert_string_norecord (format_string,
						Vlocale_coding_system, 1);
  return format_time_string (SSDATA (format_string), SBYTES (format_string),
			     t, zone, &tm);
}

DEFUN ("decode-time", Fdecode_time, Sdecode_time, 0, 3, 0,
       doc: /* Decode a timestamp into (SEC MINUTE HOUR DAY MONTH YEAR DOW DST UTCOFF).
The optional TIME is the time value to convert.  See
`format-time-string' for the various forms of a time value.

The optional ZONE is omitted or nil for Emacs local time, t for
Universal Time, `wall' for system wall clock time, or a string as in
the TZ environment variable.  It can also be a list (as from
`current-time-zone') or an integer (the UTC offset in seconds) applied
without consideration for daylight saving time.

The optional FORM specifies the form of the SEC member.  If `integer',
SEC is an integer; if t, SEC is an integer or (TICKS . HZ) timestamp
with the same precision as TIME.  An omitted or nil FORM is currently
treated like `integer', but this may change in future Emacs versions.

To access (or alter) the elements in the time value, the
`decoded-time-second', `decoded-time-minute', `decoded-time-hour',
`decoded-time-day', `decoded-time-month', `decoded-time-year',
`decoded-time-weekday', `decoded-time-dst' and `decoded-time-zone'
accessors can be used.

The list has the following nine members: SEC is an integer or
Lisp timestamp representing a nonnegative value less than 60
\(or less than 61 if the operating system supports leap seconds).
MINUTE is an integer between 0 and 59.  HOUR is an integer
between 0 and 23.  DAY is an integer between 1 and 31.  MONTH is an
integer between 1 and 12.  YEAR is the year number, an integer; 0
represents 1 BC.  DOW is the day of week, an integer between 0 and 6,
where 0 is Sunday.  DST is t if daylight saving time is in effect,
nil if it is not in effect, and -1 if daylight saving information is
not available.  UTCOFF is an integer indicating the UTC offset in
seconds, i.e., the number of seconds east of Greenwich.  (Note that
Common Lisp has different meanings for DOW and UTCOFF, and its
SEC is always an integer between 0 and 59.)

usage: (decode-time &optional TIME ZONE FORM)  */)
  (Lisp_Object specified_time, Lisp_Object zone, Lisp_Object form)
{
  /* Compute broken-down local time LOCAL_TM from SPECIFIED_TIME and ZONE.  */
  struct lisp_time lt = lisp_time_struct (specified_time, 0);
  struct timespec ts = lisp_to_timespec (lt);
  if (! timespec_valid_p (ts))
    time_overflow ();
  time_t time_spec = ts.tv_sec;
  struct tm local_tm, gmt_tm;
  timezone_t tz = tzlookup (zone, false);
  struct tm *tm = emacs_localtime_rz (tz, &time_spec, &local_tm);
  int localtime_errno = errno;
  xtzfree (tz);

  if (!tm)
    time_error (localtime_errno);

  /* Let YEAR = LOCAL_TM.tm_year + TM_YEAR_BASE.  */
  Lisp_Object year;
  if (FASTER_TIMEFNS
      && MOST_NEGATIVE_FIXNUM - TM_YEAR_BASE <= local_tm.tm_year
      && local_tm.tm_year <= MOST_POSITIVE_FIXNUM - TM_YEAR_BASE)
    {
      /* Avoid overflow when INT_MAX - TM_YEAR_BASE < local_tm.tm_year.  */
      EMACS_INT tm_year_base = TM_YEAR_BASE;
      year = make_fixnum (local_tm.tm_year + tm_year_base);
    }
  else
    {
      mpz_set_si (mpz[0], local_tm.tm_year);
      mpz_add_ui (mpz[0], mpz[0], TM_YEAR_BASE);
      year = make_integer_mpz ();
    }

  /* Compute SEC from LOCAL_TM.tm_sec and HZ.  */
  Lisp_Object hz = lt.hz, sec;
  if (EQ (hz, make_fixnum (1)) || !EQ (form, Qt))
    sec = make_fixnum (local_tm.tm_sec);
  else
    {
      /* Let TICKS = HZ * LOCAL_TM.tm_sec + mod (LT.ticks, HZ)
	 and SEC = (TICKS . HZ).  */
      Lisp_Object ticks;
      intmax_t n;
      if (FASTER_TIMEFNS && FIXNUMP (lt.ticks) && FIXNUMP (hz)
	  && !INT_MULTIPLY_WRAPV (XFIXNUM (hz), local_tm.tm_sec, &n)
	  && ! (INT_ADD_WRAPV
		(n, (XFIXNUM (lt.ticks) % XFIXNUM (hz)
		     + (XFIXNUM (lt.ticks) % XFIXNUM (hz) < 0
			? XFIXNUM (hz) : 0)),
		 &n)))
	ticks = make_int (n);
      else
	{
	  mpz_fdiv_r (mpz[0],
		      *bignum_integer (&mpz[0], lt.ticks),
		      *bignum_integer (&mpz[1], hz));
	  mpz_addmul_ui (mpz[0], *bignum_integer (&mpz[1], hz),
			 local_tm.tm_sec);
	  ticks = make_integer_mpz ();
	}
      sec = Fcons (ticks, hz);
    }

  return CALLN (Flist,
		sec,
		make_fixnum (local_tm.tm_min),
		make_fixnum (local_tm.tm_hour),
		make_fixnum (local_tm.tm_mday),
		make_fixnum (local_tm.tm_mon + 1),
		year,
		make_fixnum (local_tm.tm_wday),
		(local_tm.tm_isdst < 0 ? make_fixnum (-1)
		 : local_tm.tm_isdst == 0 ? Qnil : Qt),
		(HAVE_TM_GMTOFF
		 ? make_fixnum (tm_gmtoff (&local_tm))
		 : gmtime_r (&time_spec, &gmt_tm)
		 ? make_fixnum (tm_diff (&local_tm, &gmt_tm))
		 : Qnil));
}

/* Return OBJ - OFFSET, checking that OBJ is a valid integer and that
   the result is representable as an int.  0 <= OFFSET <= TM_YEAR_BASE.  */
static int
check_tm_member (Lisp_Object obj, int offset)
{
  if (FASTER_TIMEFNS && INT_MAX <= MOST_POSITIVE_FIXNUM - TM_YEAR_BASE)
    {
      CHECK_FIXNUM (obj);
      EMACS_INT n = XFIXNUM (obj);
      int i;
      if (INT_SUBTRACT_WRAPV (n, offset, &i))
	time_overflow ();
      return i;
    }
  else
    {
      CHECK_INTEGER (obj);
      mpz_sub_ui (mpz[0], *bignum_integer (&mpz[0], obj), offset);
      intmax_t i;
      if (! (mpz_to_intmax (mpz[0], &i) && INT_MIN <= i && i <= INT_MAX))
	time_overflow ();
      return i;
    }
}

DEFUN ("encode-time", Fencode_time, Sencode_time, 1, MANY, 0,
       doc: /* Convert TIME to a timestamp.

TIME is a list (SECOND MINUTE HOUR DAY MONTH YEAR IGNORED DST ZONE)
in the style of `decode-time', so that (encode-time (decode-time ...)) works.
In this list, ZONE can be nil for Emacs local time, t for Universal
Time, `wall' for system wall clock time, or a string as in the TZ
environment variable.  ZONE can also be a list (as from
`current-time-zone') or an integer (as from `decode-time') applied
without consideration for daylight saving time.  If ZONE specifies a
time zone with daylight-saving transitions, DST is t for daylight
saving time, nil for standard time, and -1 to cause the daylight
saving flag to be guessed.

TIME can also be a list (SECOND MINUTE HOUR DAY MONTH YEAR), which is
equivalent to (SECOND MINUTE HOUR DAY MONTH YEAR nil -1 nil).

As an obsolescent calling convention, if this function is called with
6 or more arguments, the first 6 arguments are SECOND, MINUTE, HOUR,
DAY, MONTH, and YEAR, and specify the components of a decoded time.
If there are more than 6 arguments the *last* argument is used as ZONE
and any other extra arguments are ignored, so that (apply
#\\='encode-time (decode-time ...)) works.  In this obsolescent
convention, DST is -1 and ZONE defaults to nil.

The range of supported years is at least 1970 to the near future.
Out-of-range values for SECOND through MONTH are brought into range
via date arithmetic.  This can be tricky especially when combined with
DST; see Info node `(elisp)Time Conversion' for details and caveats.

usage: (encode-time TIME &rest OBSOLESCENT-ARGUMENTS)  */)
  (ptrdiff_t nargs, Lisp_Object *args)
{
  struct tm tm;
  Lisp_Object zone = Qnil;
  Lisp_Object a = args[0];
  Lisp_Object secarg, minarg, hourarg, mdayarg, monarg, yeararg;
  tm.tm_isdst = -1;

  if (nargs == 1)
    {
      Lisp_Object tail = a;
      for (int i = 0; i < 6; i++, tail = XCDR (tail))
	CHECK_CONS (tail);
      secarg = XCAR (a); a = XCDR (a);
      minarg = XCAR (a); a = XCDR (a);
      hourarg = XCAR (a); a = XCDR (a);
      mdayarg = XCAR (a); a = XCDR (a);
      monarg = XCAR (a); a = XCDR (a);
      yeararg = XCAR (a); a = XCDR (a);
      if (! NILP (a))
	{
	  CHECK_CONS (a);
	  a = XCDR (a);
	  CHECK_CONS (a);
	  Lisp_Object dstflag = XCAR (a); a = XCDR (a);
	  CHECK_CONS (a);
	  zone = XCAR (a);
	  if (SYMBOLP (dstflag) && !FIXNUMP (zone) && !CONSP (zone))
	    tm.tm_isdst = !NILP (dstflag);
	}
    }
  else if (nargs < 6)
    xsignal2 (Qwrong_number_of_arguments, Qencode_time, make_fixnum (nargs));
  else
    {
      if (6 < nargs)
	zone = args[nargs - 1];
      secarg = a;
      minarg = args[1];
      hourarg = args[2];
      mdayarg = args[3];
      monarg = args[4];
      yeararg = args[5];
    }

  /* Let SEC = floor (LT.ticks / HZ), with SUBSECTICKS the remainder.  */
  struct lisp_time lt;
  decode_lisp_time (secarg, false, &lt, 0);
  Lisp_Object hz = lt.hz, sec, subsecticks;
  if (FASTER_TIMEFNS && EQ (hz, make_fixnum (1)))
    {
      sec = lt.ticks;
      subsecticks = make_fixnum (0);
    }
  else
    {
      mpz_fdiv_qr (mpz[0], mpz[1],
		   *bignum_integer (&mpz[0], lt.ticks),
		   *bignum_integer (&mpz[1], hz));
      sec = make_integer_mpz ();
      mpz_swap (mpz[0], mpz[1]);
      subsecticks = make_integer_mpz ();
    }
  tm.tm_sec  = check_tm_member (sec, 0);
  tm.tm_min  = check_tm_member (minarg, 0);
  tm.tm_hour = check_tm_member (hourarg, 0);
  tm.tm_mday = check_tm_member (mdayarg, 0);
  tm.tm_mon  = check_tm_member (monarg, 1);
  tm.tm_year = check_tm_member (yeararg, TM_YEAR_BASE);

  timezone_t tz = tzlookup (zone, false);
  tm.tm_wday = -1;
  time_t value = mktime_z (tz, &tm);
  int mktime_errno = errno;
  xtzfree (tz);

  if (tm.tm_wday < 0)
    time_error (mktime_errno);

  if (EQ (hz, make_fixnum (1)))
    return (current_time_list
	    ? list2 (hi_time (value), lo_time (value))
	    : INT_TO_INTEGER (value));
  else
    {
      struct lisp_time val1 = { INT_TO_INTEGER (value), make_fixnum (1) };
      Lisp_Object secticks = lisp_time_hz_ticks (val1, hz);
      Lisp_Object ticks = lispint_arith (secticks, subsecticks, false);
      return Fcons (ticks, hz);
    }
}

DEFUN ("time-convert", Ftime_convert, Stime_convert, 1, 2, 0,
       doc: /* Convert TIME value to a Lisp timestamp of the given FORM.
Truncate the returned value toward minus infinity.

If FORM is a positive integer, return a pair of integers (TICKS . FORM),
where TICKS is the number of clock ticks and FORM is the clock frequency
in ticks per second.

If FORM is t, return (TICKS . PHZ), where PHZ is a suitable clock
frequency in ticks per second.

If FORM is `integer', return an integer count of seconds.

If FORM is `list', return an integer list (HIGH LOW USEC PSEC), where
HIGH has the most significant bits of the seconds, LOW has the least
significant 16 bits, and USEC and PSEC are the microsecond and
picosecond counts.

If FORM is nil, the behavior depends on `current-time-list',
but new code should not rely on it.  */)
     (Lisp_Object time, Lisp_Object form)
{
  /* FIXME: Any reason why we don't offer a `float` output format option as
     well, since we accept it as input?  */
  struct lisp_time t;
  enum timeform input_form = decode_lisp_time (time, false, &t, 0);
  if (NILP (form))
    form = current_time_list ? Qlist : Qt;
  if (EQ (form, Qlist))
    return ticks_hz_list4 (t.ticks, t.hz);
  if (EQ (form, Qinteger))
    return FASTER_TIMEFNS && INTEGERP (time) ? time : lisp_time_seconds (t);
  if (EQ (form, Qt))
    form = t.hz;
  if (FASTER_TIMEFNS
      && input_form == TIMEFORM_TICKS_HZ && EQ (form, XCDR (time)))
    return time;
  return Fcons (lisp_time_hz_ticks (t, form), form);
}

DEFUN ("current-time", Fcurrent_time, Scurrent_time, 0, 0, 0,
       doc: /* Return the current time, as the number of seconds since 1970-01-01 00:00:00.
If the variable `current-time-list' is nil, the time is returned as a
pair of integers (TICKS . HZ), where TICKS counts clock ticks and HZ
is the clock ticks per second.  Otherwise, the time is returned as a
list of integers (HIGH LOW USEC PSEC) where HIGH has the most
significant bits of the seconds, LOW has the least significant 16
bits, and USEC and PSEC are the microsecond and picosecond counts.

You can use `time-convert' to get a particular timestamp form
regardless of the value of `current-time-list'.  */)
  (void)
{
  return make_lisp_time (current_timespec ());
}

#ifdef CLOCKS_PER_SEC
DEFUN ("current-cpu-time", Fcurrent_cpu_time, Scurrent_cpu_time, 0, 0, 0,
       doc: /* Return the current CPU time along with its resolution.
The return value is a pair (CPU-TICKS . TICKS-PER-SEC).
The CPU-TICKS counter can wrap around, so values cannot be meaningfully
compared if too much time has passed between them.  */)
  (void)
{
  return Fcons (make_int (clock ()), make_int (CLOCKS_PER_SEC));
}
#endif

DEFUN ("current-time-string", Fcurrent_time_string, Scurrent_time_string,
       0, 2, 0,
       doc: /* Return the current local time, as a human-readable string.
Programs can use this function to decode a time,
since the number of columns in each field is fixed
if the year is in the range 1000-9999.
The format is `Sun Sep 16 01:03:52 1973'.
However, see also the functions `decode-time' and `format-time-string'
which provide a much more powerful and general facility.

If SPECIFIED-TIME is given, it is the time value to format instead of
the current time.  See `format-time-string' for the various forms of a
time value.

The optional ZONE is omitted or nil for Emacs local time, t for
Universal Time, `wall' for system wall clock time, or a string as in
the TZ environment variable.  It can also be a list (as from
`current-time-zone') or an integer (as from `decode-time') applied
without consideration for daylight saving time.  */)
  (Lisp_Object specified_time, Lisp_Object zone)
{
  time_t value = lisp_seconds_argument (specified_time);
  timezone_t tz = tzlookup (zone, false);

  /* Convert to a string in ctime format, except without the trailing
     newline, and without the 4-digit year limit.  Don't use asctime
     or ctime, as they might dump core if the year is outside the
     range -999 .. 9999.  */
  struct tm tm;
  struct tm *tmp = emacs_localtime_rz (tz, &value, &tm);
  int localtime_errno = errno;
  xtzfree (tz);
  if (! tmp)
    time_error (localtime_errno);

  static char const wday_name[][4] =
    { "Sun", "Mon", "Tue", "Wed", "Thu", "Fri", "Sat" };
  static char const mon_name[][4] =
    { "Jan", "Feb", "Mar", "Apr", "May", "Jun",
      "Jul", "Aug", "Sep", "Oct", "Nov", "Dec" };
  intmax_t year_base = TM_YEAR_BASE;
  char buf[sizeof "Mon Apr 30 12:49:17 " + INT_STRLEN_BOUND (int) + 1];
  int len = sprintf (buf, "%s %s%3d %02d:%02d:%02d %"PRIdMAX,
		     wday_name[tm.tm_wday], mon_name[tm.tm_mon], tm.tm_mday,
		     tm.tm_hour, tm.tm_min, tm.tm_sec,
		     tm.tm_year + year_base);

  return make_unibyte_string (buf, len);
}

DEFUN ("current-time-zone", Fcurrent_time_zone, Scurrent_time_zone, 0, 2, 0,
       doc: /* Return the offset and name for the local time zone.
This returns a list of the form (OFFSET NAME).
OFFSET is an integer number of seconds ahead of UTC (east of Greenwich).
    A negative value means west of Greenwich.
NAME is a string giving the name of the time zone.
If SPECIFIED-TIME is given, the time zone offset is determined from it
instead of using the current time.  The argument should be a Lisp
time value; see `format-time-string' for the various forms of a time
value.

The optional ZONE is omitted or nil for Emacs local time, t for
Universal Time, `wall' for system wall clock time, or a string as in
the TZ environment variable.  It can also be a list (as from
`current-time-zone') or an integer (as from `decode-time') applied
without consideration for daylight saving time.

Some operating systems cannot provide all this information to Emacs;
in this case, `current-time-zone' returns a list containing nil for
the data it can't find.  */)
  (Lisp_Object specified_time, Lisp_Object zone)
{
  struct timespec value;
  struct tm local_tm, gmt_tm;
  Lisp_Object zone_offset, zone_name;

  zone_offset = Qnil;
  value = make_timespec (lisp_seconds_argument (specified_time), 0);
  zone_name = format_time_string ("%Z", sizeof "%Z" - 1, value,
				  zone, &local_tm);

  /* gmtime_r expects a pointer to time_t, but tv_sec of struct
     timespec on some systems (MinGW) is a 64-bit field.  */
  time_t tsec = value.tv_sec;
  if (HAVE_TM_GMTOFF || gmtime_r (&tsec, &gmt_tm))
    {
      long int offset = (HAVE_TM_GMTOFF
			 ? tm_gmtoff (&local_tm)
			 : tm_diff (&local_tm, &gmt_tm));
      zone_offset = make_fixnum (offset);
      if (SCHARS (zone_name) == 0)
	{
	  /* No local time zone name is available; use numeric zone instead.  */
	  long int hour = offset / 3600;
	  int min_sec = offset % 3600;
	  int amin_sec = min_sec < 0 ? - min_sec : min_sec;
	  int min = amin_sec / 60;
	  int sec = amin_sec % 60;
	  int min_prec = min_sec ? 2 : 0;
	  int sec_prec = sec ? 2 : 0;
	  char buf[sizeof "+0000" + INT_STRLEN_BOUND (long int)];
	  zone_name = make_formatted_string (buf, "%c%.2ld%.*d%.*d",
					     (offset < 0 ? '-' : '+'),
					     hour, min_prec, min, sec_prec, sec);
	}
    }

  return list2 (zone_offset, zone_name);
}

DEFUN ("set-time-zone-rule", Fset_time_zone_rule, Sset_time_zone_rule, 1, 1, 0,
       doc: /* Set the Emacs local time zone using TZ, a string specifying a time zone rule.
If TZ is nil or `wall', use system wall clock time; this differs from
the usual Emacs convention where nil means current local time.  If TZ
is t, use Universal Time.  If TZ is a list (as from
`current-time-zone') or an integer (as from `decode-time'), use the
specified time zone without consideration for daylight saving time.

Instead of calling this function, you typically want something else.
To temporarily use a different time zone rule for just one invocation
of `decode-time', `encode-time', or `format-time-string', pass the
function a ZONE argument.  To change local time consistently
throughout Emacs, call (setenv "TZ" TZ): this changes both the
environment of the Emacs process and the variable
`process-environment', whereas `set-time-zone-rule' affects only the
former.  */)
  (Lisp_Object tz)
{
  tzlookup (NILP (tz) ? Qwall : tz, true);
  return Qnil;
}

/* A buffer holding a string of the form "TZ=value", intended
   to be part of the environment.  If TZ is supposed to be unset,
   the buffer string is "tZ=".  */
 static char *tzvalbuf;

/* Get the local time zone rule.  */
char *
emacs_getenv_TZ (void)
{
  return tzvalbuf[0] == 'T' ? tzvalbuf + tzeqlen : 0;
}

/* Set the local time zone rule to TZSTRING, which can be null to
   denote wall clock time.  Do not record the setting in LOCAL_TZ.

   This function is not thread-safe, in theory because putenv is not,
   but mostly because of the static storage it updates.  Other threads
   that invoke localtime etc. may be adversely affected while this
   function is executing.  */

int
emacs_setenv_TZ (const char *tzstring)
{
  static ptrdiff_t tzvalbufsize;
  ptrdiff_t tzstringlen = tzstring ? strlen (tzstring) : 0;
  char *tzval = tzvalbuf;
  bool new_tzvalbuf = tzvalbufsize <= tzeqlen + tzstringlen;

  if (new_tzvalbuf)
    {
      /* Do not attempt to free the old tzvalbuf, since another thread
	 may be using it.  In practice, the first allocation is large
	 enough and memory does not leak.  */
      tzval = xpalloc (NULL, &tzvalbufsize,
		       tzeqlen + tzstringlen - tzvalbufsize + 1, -1, 1);
      tzvalbuf = tzval;
      tzval[1] = 'Z';
      tzval[2] = '=';
    }

  if (tzstring)
    {
      /* Modify TZVAL in place.  Although this is dicey in a
	 multithreaded environment, we know of no portable alternative.
	 Calling putenv or setenv could crash some other thread.  */
      tzval[0] = 'T';
      strcpy (tzval + tzeqlen, tzstring);
    }
  else
    {
      /* Turn 'TZ=whatever' into an empty environment variable 'tZ='.
	 Although this is also dicey, calling unsetenv here can crash Emacs.
	 See Bug#8705.  */
      tzval[0] = 't';
      tzval[tzeqlen] = 0;
    }


#ifndef WINDOWSNT
  /* Modifying *TZVAL merely requires calling tzset (which is the
     caller's responsibility).  However, modifying TZVAL requires
     calling putenv; although this is not thread-safe, in practice this
     runs only on startup when there is only one thread.  */
  bool need_putenv = new_tzvalbuf;
#else
  /* MS-Windows 'putenv' copies the argument string into a block it
     allocates, so modifying *TZVAL will not change the environment.
     However, the other threads run by Emacs on MS-Windows never call
     'xputenv' or 'putenv' or 'unsetenv', so the original cause for the
     dicey in-place modification technique doesn't exist there in the
     first place.  */
  bool need_putenv = true;
#endif
  if (need_putenv)
    xputenv (tzval);

  return 0;
}

#if (ULONG_MAX < TRILLION || !FASTER_TIMEFNS) && !defined ztrillion
# define NEED_ZTRILLION_INIT 1
#endif

#ifdef NEED_ZTRILLION_INIT
static void
syms_of_timefns_for_pdumper (void)
{
  mpz_init_set_ui (ztrillion, 1000000);
  mpz_mul_ui (ztrillion, ztrillion, 1000000);
}
#endif

void
syms_of_timefns (void)
{
#ifndef timespec_hz
  timespec_hz = make_int (TIMESPEC_HZ);
  staticpro (&timespec_hz);
#endif
#ifndef trillion
  trillion = make_int (1000000000000);
  staticpro (&trillion);
#endif

  DEFSYM (Qencode_time, "encode-time");

  DEFVAR_BOOL ("current-time-list", current_time_list,
	       doc: /* Whether `current-time' should return list or (TICKS . HZ) form.

This boolean variable is a transition aid.  If t, `current-time' and
related functions return timestamps in list form, typically
\(HIGH LOW USEC PSEC); otherwise, they use (TICKS . HZ) form.
Currently this variable defaults to t, for behavior compatible with
previous Emacs versions.  Developers are encouraged to test
timestamp-related code with this variable set to nil, as it will
default to nil in a future Emacs version, and will be removed in some
version after that.  */);
  current_time_list = CURRENT_TIME_LIST;

  defsubr (&Scurrent_time);
#ifdef CLOCKS_PER_SEC
  defsubr (&Scurrent_cpu_time);
#endif
  defsubr (&Stime_convert);
  defsubr (&Stime_add);
  defsubr (&Stime_subtract);
  defsubr (&Stime_less_p);
  defsubr (&Stime_equal_p);
  defsubr (&Sformat_time_string);
  defsubr (&Sfloat_time);
  defsubr (&Sdecode_time);
  defsubr (&Sencode_time);
  defsubr (&Scurrent_time_string);
  defsubr (&Scurrent_time_zone);
  defsubr (&Sset_time_zone_rule);

  flt_radix_power = initialize_vector (flt_radix_power_size, Qnil);
  staticpro (&flt_radix_power);

#ifdef NEED_ZTRILLION_INIT
  pdumper_do_now_and_after_load (syms_of_timefns_for_pdumper);
#endif
}<|MERGE_RESOLUTION|>--- conflicted
+++ resolved
@@ -1224,23 +1224,10 @@
     return 0;
 
   /* Compare (X . Z) to (Y . Z) quickly if X and Y are fixnums.
-<<<<<<< HEAD
      Do not inspect Z, as it is OK to not signal if A and B are invalid.  */
   if (FASTER_TIMEFNS && CONSP (a) && CONSP (b) && EQ (XCDR (a), XCDR (b))
       && FIXNUMP (XCAR (a)) && FIXNUMP (XCAR (b)))
     return XFIXNUM (XCAR (a)) - XFIXNUM (XCAR (b));
-=======
-     Do not inspect Z, as it is OK to not signal if A and B are invalid.
-     Also, compare X to Y quickly if X and Y are fixnums.  */
-  if (FASTER_TIMEFNS)
-    {
-      Lisp_Object x = a, y = b;
-      if (CONSP (a) && CONSP (b) && BASE_EQ (XCDR (a), XCDR (b)))
-	x = XCAR (a), y = XCAR (b);
-      if (FIXNUMP (x) && FIXNUMP (y))
-	return XFIXNUM (x) - XFIXNUM (y);
-    }
->>>>>>> a64fe6f3
 
   /* Compare (ATICKS . AZ) to (BTICKS . BHZ) by comparing
      ATICKS * BHZ to BTICKS * AHZ.  */
