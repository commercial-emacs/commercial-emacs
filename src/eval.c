--- conflicted
+++ resolved
@@ -2854,7 +2854,6 @@
     xsignal2 (Qwrong_number_of_arguments, fun, make_fixnum (numargs));
 }
 
-<<<<<<< HEAD
 /* Call the compiled Lisp function FUN.  If we have not yet read FUN's
    bytecode string and constants vector, fetch them from the file first.  */
 
@@ -2871,42 +2870,6 @@
 /* Return the result of applying FUN to NARGS number of evaluated
    arguments in ARG_VECTOR.  FUN is one of a lambda-expression, a
    compiled-code object, or a module function.  */
-=======
-static Lisp_Object
-apply_lambda (Lisp_Object fun, Lisp_Object args, specpdl_ref count)
-{
-  Lisp_Object *arg_vector;
-  Lisp_Object tem;
-  USE_SAFE_ALLOCA;
-
-  ptrdiff_t numargs = list_length (args);
-  SAFE_ALLOCA_LISP (arg_vector, numargs);
-  Lisp_Object args_left = args;
-
-  for (ptrdiff_t i = 0; i < numargs; i++)
-    {
-      tem = Fcar (args_left), args_left = Fcdr (args_left);
-      tem = eval_sub (tem);
-      arg_vector[i] = tem;
-    }
-
-  set_backtrace_args (specpdl_ref_to_ptr (count), arg_vector, numargs);
-  tem = funcall_lambda (fun, numargs, arg_vector);
-
-  lisp_eval_depth--;
-  /* Do the debug-on-exit now, while arg_vector still exists.  */
-  if (backtrace_debug_on_exit (specpdl_ref_to_ptr (count)))
-    tem = call_debugger (list2 (Qexit, tem));
-  SAFE_FREE ();
-  specpdl_ptr--;
-  return tem;
-}
-
-/* Apply a Lisp function FUN to the NARGS evaluated arguments in ARG_VECTOR
-   and return the result of evaluation.
-   FUN must be either a lambda-expression, a compiled-code object,
-   or a module function.  */
->>>>>>> cd2c45a3
 
 static Lisp_Object
 funcall_lambda (Lisp_Object fun, ptrdiff_t nargs, Lisp_Object *arg_vector)
@@ -2953,22 +2916,6 @@
       else
 	xsignal1 (Qinvalid_function, fun);
     }
-<<<<<<< HEAD
-=======
-  else if (COMPILEDP (fun))
-    {
-      syms_left = AREF (fun, COMPILED_ARGLIST);
-      /* Bytecode objects using lexical binding have an integral
-	 ARGLIST slot value: pass the arguments to the byte-code
-	 engine directly.  */
-      if (FIXNUMP (syms_left))
-	return exec_byte_code (fun, XFIXNUM (syms_left), nargs, arg_vector);
-      /* Otherwise the bytecode object uses dynamic binding and the
-	 ARGLIST slot contains a standard formal argument list whose
-	 variables are bound dynamically below.  */
-      lexenv = Qnil;
-    }
->>>>>>> cd2c45a3
 #ifdef HAVE_MODULES
   else if (MODULE_FUNCTIONP (fun))
     return funcall_module (fun, nargs, arg_vector);
@@ -3040,11 +2987,6 @@
       record_lexical_environment ();
       current_thread->lexical_environment = lexenv;
     }
-<<<<<<< HEAD
-=======
-  else
-    val = exec_byte_code (fun, 0, 0, NULL);
->>>>>>> cd2c45a3
 
   eassert (!SUBR_NATIVE_COMPILEDP (fun)
 	   || SUBR_NATIVE_COMPILED_DYNP (fun));
@@ -3175,7 +3117,6 @@
   return Fcons (make_fixnum (minargs), make_fixnum (maxargs));
 }
 
-<<<<<<< HEAD
 DEFUN ("fetch-bytecode", Ffetch_bytecode, Sfetch_bytecode,
        1, 1, 0,
        doc: /* If byte-compiled OBJECT is lazy-loaded, fetch it now.  */)
@@ -3216,12 +3157,6 @@
     }
   return object;
 }
-=======
--
-/* Return true if SYMBOL's default currently has a let-binding
-   which was made in the buffer that is now current.  */
->>>>>>> cd2c45a3
 
 /* Return true in the circumstance where SYMBOL was let-bound when the
    buffer had not yet assigned its own bespoke buffer local value for
