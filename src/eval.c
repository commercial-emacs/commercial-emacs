--- conflicted
+++ resolved
@@ -526,18 +526,13 @@
   if (!NILP (XCDR (args)))
     xsignal2 (Qwrong_number_of_arguments, Qfunction, Flength (args));
 
-<<<<<<< HEAD
   if (!NILP (current_thread->lexical_environment)
       && CONSP (quoted)
-=======
-  if (CONSP (quoted)
->>>>>>> f2bccae2
       && EQ (XCAR (quoted), Qlambda))
     {
       /* A lambda expression within a lexical environment.  Return an
 	 interpreted closure.  */
       Lisp_Object cdr = XCDR (quoted);
-<<<<<<< HEAD
       Lisp_Object tmp = cdr;
       if (CONSP (tmp)
 	  && (tmp = XCDR (tmp), CONSP (tmp))
@@ -561,52 +556,6 @@
 		 Fcons (Qlambda, cdr),
 		 current_thread->lexical_environment)
 	: Fcons (Qclosure, Fcons (current_thread->lexical_environment, cdr));
-=======
-      Lisp_Object args = Fcar (cdr);
-      cdr = Fcdr (cdr);
-      Lisp_Object docstring = Qnil, iform = Qnil;
-      if (CONSP (cdr))
-        {
-          docstring = XCAR (cdr);
-          if (STRINGP (docstring))
-            {
-              Lisp_Object tmp = XCDR (cdr);
-              if (!NILP (tmp))
-                cdr = tmp;
-              else     /* It's not a docstring, it's a return value.  */
-                docstring = Qnil;
-            }
-          /* Handle the special (:documentation <form>) to build the docstring
-	     dynamically.  */
-          else if (CONSP (docstring)
-                   && EQ (QCdocumentation, XCAR (docstring))
-                   && (docstring = eval_sub (Fcar (XCDR (docstring))),
-                       true))
-            cdr = XCDR (cdr);
-          else
-            docstring = Qnil;   /* Not a docstring after all.  */
-        }
-      if (CONSP (cdr))
-        {
-          iform = XCAR (cdr);
-          if (CONSP (iform)
-              && EQ (Qinteractive, XCAR (iform)))
-            cdr = XCDR (cdr);
-          else
-            iform = Qnil;   /* Not an interactive-form after all.  */
-        }
-      if (NILP (cdr))
-        cdr = Fcons (Qnil, Qnil); /* Make sure the body is never empty! */
-
-      if (NILP (Vinternal_interpreter_environment)
-          || NILP (Vinternal_make_interpreted_closure_function))
-        return Fmake_interpreted_closure
-            (args, cdr, Vinternal_interpreter_environment, docstring, iform);
-      else
-        return call5 (Vinternal_make_interpreted_closure_function,
-                      args, cdr, Vinternal_interpreter_environment,
-                      docstring, iform);
->>>>>>> f2bccae2
     }
   else
     /* Simply quote the argument.  */
@@ -2380,30 +2329,12 @@
 	  SAFE_FREE ();
 	  xsignal1 (Qinvalid_function, original_fun);
 	}
-<<<<<<< HEAD
       else if (!SYMBOLP (XCAR (fun)))
 	{
 	  SAFE_FREE ();
 	  xsignal1 (Qinvalid_function, original_fun);
 	}
       else if (EQ (XCAR (fun), Qautoload))
-=======
-    }
-  else if (CLOSUREP (fun)
-	   || SUBR_NATIVE_COMPILED_DYNP (fun)
-	   || MODULE_FUNCTIONP (fun))
-    return apply_lambda (fun, original_args, count);
-  else
-    {
-      if (NILP (fun))
-	xsignal1 (Qvoid_function, original_fun);
-      if (!CONSP (fun))
-	xsignal1 (Qinvalid_function, original_fun);
-      funcar = XCAR (fun);
-      if (!SYMBOLP (funcar))
-	xsignal1 (Qinvalid_function, original_fun);
-      if (EQ (funcar, Qautoload))
->>>>>>> f2bccae2
 	{
 	  Fautoload_do_load (fun, original_fun, Qnil);
 	  goto retry;
@@ -2445,11 +2376,6 @@
 	  set_backtrace_args (specpdl_ref_to_ptr (count), evaluated_args, nargs);
 	  result = funcall_lambda (fun, nargs, evaluated_args);
 	}
-<<<<<<< HEAD
-=======
-      else if (EQ (funcar, Qlambda))
-	return apply_lambda (fun, original_args, count);
->>>>>>> f2bccae2
       else
 	{
 	  SAFE_FREE ();
@@ -2975,7 +2901,6 @@
     }
   else if (CONSP (fun))
     {
-<<<<<<< HEAD
       if (EQ (XCAR (fun), Qclosure))
 	{
 	  Lisp_Object cdr = XCDR (fun);	/* Drop 'closure.  */
@@ -2992,30 +2917,6 @@
       else
 	xsignal1 (Qinvalid_function, fun);
     }
-=======
-      lexenv = Qnil;
-      syms_left = XCDR (fun);
-      if (CONSP (syms_left))
-	syms_left = XCAR (syms_left);
-      else
-	xsignal1 (Qinvalid_function, fun);
-    }
-  else if (CLOSUREP (fun))
-    {
-      syms_left = AREF (fun, CLOSURE_ARGLIST);
-      /* Bytecode objects using lexical binding have an integral
-	 ARGLIST slot value: pass the arguments to the byte-code
-	 engine directly.  */
-      if (FIXNUMP (syms_left))
-	return exec_byte_code (fun, XFIXNUM (syms_left), nargs, arg_vector);
-      /* Otherwise the closure either is interpreted
-	 or uses dynamic binding and the ARGLIST slot contains a standard
-	 formal argument list whose variables are bound dynamically below.  */
-      lexenv = CONSP (AREF (fun, CLOSURE_CODE))
-               ? AREF (fun, CLOSURE_CONSTANTS)
-               : Qnil;
-    }
->>>>>>> f2bccae2
 #ifdef HAVE_MODULES
   else if (MODULE_FUNCTIONP (fun))
     return funcall_module (fun, nargs, arg_vector);
@@ -3087,18 +2988,6 @@
       record_lexical_environment ();
       current_thread->lexical_environment = lexenv;
     }
-<<<<<<< HEAD
-=======
-  else
-    {
-      eassert (CLOSUREP (fun));
-      val = CONSP (AREF (fun, CLOSURE_CODE))
-            /* Interpreted function.  */
-            ? Fprogn (AREF (fun, CLOSURE_CODE))
-            /* Dynbound bytecode.  */
-            : exec_byte_code (fun, 0, 0, NULL);
-    }
->>>>>>> f2bccae2
 
   eassert (!SUBR_NATIVE_COMPILEDP (fun)
 	   || SUBR_NATIVE_COMPILED_DYNP (fun));
