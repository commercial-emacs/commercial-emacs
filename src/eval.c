--- conflicted
+++ resolved
@@ -3417,11 +3417,6 @@
   /* First, qualify what kind of binding.  */
   switch (xsymbol->u.s.redirect)
     {
-<<<<<<< HEAD
-=======
-    case SYMBOL_VARALIAS:
-      sym = SYMBOL_ALIAS (sym); XSETSYMBOL (symbol, sym); goto start;
->>>>>>> c60b59e0
     case SYMBOL_PLAINVAL:
       specpdl_ptr->let.kind = SPECPDL_LET;
       specpdl_ptr->let.symbol = symbol;
