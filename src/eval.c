/* Evaluator for GNU Emacs Lisp interpreter.

Copyright (C) 1985-1987, 1993-1995, 1999-2023 Free Software Foundation,
Inc.

This file is NOT part of GNU Emacs.

GNU Emacs is free software: you can redistribute it and/or modify
it under the terms of the GNU General Public License as published by
the Free Software Foundation, either version 3 of the License, or (at
your option) any later version.

GNU Emacs is distributed in the hope that it will be useful,
but WITHOUT ANY WARRANTY; without even the implied warranty of
MERCHANTABILITY or FITNESS FOR A PARTICULAR PURPOSE.  See the
GNU General Public License for more details.

You should have received a copy of the GNU General Public License
along with GNU Emacs.  If not, see <https://www.gnu.org/licenses/>.  */

#include <config.h>
#include <limits.h>
#include <stdlib.h>
#include "lisp.h"
#include "blockinput.h"
#include "commands.h"
#include "keyboard.h"
#include "dispextern.h"
#include "buffer.h"
#include "pdumper.h"
#include "atimer.h"

/* CACHEABLE is ordinarily nothing, except it is 'volatile' if
   necessary to cajole GCC into not warning incorrectly that a
   variable should be volatile.  */
#if defined GCC_LINT || defined lint
# define CACHEABLE volatile
#else
# define CACHEABLE /* empty */
#endif

/* Non-nil means record all fset's and provide's, to be undone
   if the file being autoloaded is not fully loaded.
   They are recorded by being consed onto the front of Vautoload_queue:
   (FUN . ODEF) for a defun, (0 . OFEATURES) for a provide.  */

Lisp_Object Vautoload_queue;

/* This holds either the symbol `run-hooks' or nil.
   It is nil at an early stage of startup, and when Emacs
   is shutting down.  */
Lisp_Object Vrun_hooks;

/* These would ordinarily be static, but they need to be visible to GDB.  */
bool backtrace_p (union specbinding *) EXTERNALLY_VISIBLE;
Lisp_Object *backtrace_args (union specbinding *) EXTERNALLY_VISIBLE;
Lisp_Object backtrace_function (union specbinding *) EXTERNALLY_VISIBLE;
union specbinding *backtrace_next (union specbinding *) EXTERNALLY_VISIBLE;
union specbinding *backtrace_top (void) EXTERNALLY_VISIBLE;

static Lisp_Object funcall_lambda (Lisp_Object, ptrdiff_t, Lisp_Object *);
static Lisp_Object apply_lambda (Lisp_Object, Lisp_Object, specpdl_ref);
static Lisp_Object lambda_arity (Lisp_Object);

static Lisp_Object *
specpdl_symbol_addr (union specbinding *pdl)
{
  eassert (pdl->kind >= SPECPDL_LET);
  return &pdl->let.symbol;
}

static Lisp_Object
specpdl_symbol (union specbinding *pdl)
{
  return *specpdl_symbol_addr (pdl);
}

static enum specbind_tag
specpdl_kind (union specbinding *pdl)
{
  eassert (pdl->kind >= SPECPDL_LET);
  return pdl->let.kind;
}

static Lisp_Object *
specpdl_old_value_addr (union specbinding *pdl)
{
  eassert (pdl->kind >= SPECPDL_LET);
  return &pdl->let.old_value;
}

static Lisp_Object
specpdl_old_value (union specbinding *pdl)
{
  return *specpdl_old_value_addr (pdl);
}

static void
set_specpdl_old_value (union specbinding *pdl, Lisp_Object val)
{
  eassert (pdl->kind >= SPECPDL_LET);
  pdl->let.old_value = val;
}

static Lisp_Object *
specpdl_where_addr (union specbinding *pdl)
{
  eassert (pdl->kind > SPECPDL_LET);
  return &pdl->let.where;
}

static Lisp_Object
specpdl_where (union specbinding *pdl)
{
  return *specpdl_where_addr (pdl);
}

static Lisp_Object *
specpdl_arg_addr (union specbinding *pdl)
{
  eassert (pdl->kind == SPECPDL_UNWIND);
  return &pdl->unwind.arg;
}

static Lisp_Object *
backtrace_function_addr (union specbinding *pdl)
{
  eassert (pdl->kind == SPECPDL_BACKTRACE);
  return &pdl->bt.function;
}

Lisp_Object
backtrace_function (union specbinding *pdl)
{
  return *backtrace_function_addr (pdl);
}

static ptrdiff_t
backtrace_nargs (union specbinding *pdl)
{
  eassert (pdl->kind == SPECPDL_BACKTRACE);
  return pdl->bt.nargs;
}

Lisp_Object *
backtrace_args (union specbinding *pdl)
{
  eassert (pdl->kind == SPECPDL_BACKTRACE);
  return pdl->bt.args;
}

/* Functions to modify slots of backtrace records.  */

static void
set_backtrace_args (union specbinding *pdl, Lisp_Object *args, ptrdiff_t nargs)
{
  eassert (pdl->kind == SPECPDL_BACKTRACE);
  pdl->bt.args = args;
  pdl->bt.nargs = nargs;
}

static void
set_backtrace_debug_on_exit (union specbinding *pdl, bool doe)
{
  eassert (pdl->kind == SPECPDL_BACKTRACE);
  pdl->bt.debug_on_exit = doe;
}

/* Helper functions to scan the backtrace.  */

bool
backtrace_p (union specbinding *pdl)
{ return specpdl ? pdl >= specpdl : false; }

static bool
backtrace_thread_p (struct thread_state *tstate, union specbinding *pdl)
{ return pdl >= tstate->m_specpdl; }

union specbinding *
backtrace_top (void)
{
  /* This is so "xbacktrace" doesn't crash in pdumped Emacs if they
     invoke the command before init_eval_once_for_pdumper initializes
     specpdl machinery.  See also backtrace_p above.  */
  if (!specpdl)
    return NULL;

  union specbinding *pdl = specpdl_ptr - 1;
  while (backtrace_p (pdl) && pdl->kind != SPECPDL_BACKTRACE)
    pdl--;
  return pdl;
}

static union specbinding *
backtrace_thread_top (struct thread_state *tstate)
{
  union specbinding *pdl = tstate->m_specpdl_ptr - 1;
  while (backtrace_thread_p (tstate, pdl) && pdl->kind != SPECPDL_BACKTRACE)
    pdl--;
  return pdl;
}

union specbinding *
backtrace_next (union specbinding *pdl)
{
  pdl--;
  while (backtrace_p (pdl) && pdl->kind != SPECPDL_BACKTRACE)
    pdl--;
  return pdl;
}

static void init_eval_once_for_pdumper (void);

static union specbinding *
backtrace_thread_next (struct thread_state *tstate, union specbinding *pdl)
{
  pdl--;
  while (backtrace_thread_p (tstate, pdl) && pdl->kind != SPECPDL_BACKTRACE)
    pdl--;
  return pdl;
}

void
init_eval_once (void)
{
  /* Don't forget to update docs (lispref node "Eval").  */
  max_lisp_eval_depth = 1600;
  Vrun_hooks = Qnil;
  pdumper_do_now_and_after_load (init_eval_once_for_pdumper);
}

static void
init_eval_once_for_pdumper (void)
{
  enum { size = 50 };
  union specbinding *pdlvec = malloc ((size + 1) * sizeof *specpdl);
  specpdl = specpdl_ptr = pdlvec + 1;
  specpdl_end = specpdl + size;
}

void
init_eval (void)
{
  specpdl_ptr = specpdl;
  { /* Put a dummy catcher at top-level so that handlerlist is never NULL.
       This is important since handlerlist->nextfree holds the freelist
       which would otherwise leak every time we unwind back to top-level.   */
    handlerlist_sentinel = xzalloc (sizeof (struct handler));
    handlerlist = handlerlist_sentinel->nextfree = handlerlist_sentinel;
    struct handler *c = push_handler (Qunbound, CATCHER);
    eassert (c == handlerlist_sentinel);
    handlerlist_sentinel->nextfree = NULL;
    handlerlist_sentinel->next = NULL;
  }
  Vquit_flag = Qnil;
  debug_on_next_call = 0;
  lisp_eval_depth = 0;
  /* This is less than the initial value of num_nonmacro_input_events.  */
  when_entered_debugger = -1;
}

/* Ensure that *M is at least A + B if possible, or is its maximum
   value otherwise.  */

static void
max_ensure_room (intmax_t *m, intmax_t a, intmax_t b)
{
  intmax_t sum = INT_ADD_WRAPV (a, b, &sum) ? INTMAX_MAX : sum;
  *m = max (*m, sum);
}

/* Unwind-protect function used by call_debugger.  */

static void
restore_stack_limits (Lisp_Object data)
{
  integer_to_intmax (data, &max_lisp_eval_depth);
}

/* Call the Lisp debugger, giving it argument ARG.  */

Lisp_Object
call_debugger (Lisp_Object arg)
{
  bool debug_while_redisplaying;
  specpdl_ref count = SPECPDL_INDEX ();
  Lisp_Object val;
  intmax_t old_depth = max_lisp_eval_depth;

  /* The previous value of 40 is too small now that the debugger
     prints using cl-prin1 instead of prin1.  Printing lists nested 8
     deep (which is the value of print-level used in the debugger)
     currently requires 77 additional frames.  See bug#31919.  */
  max_ensure_room (&max_lisp_eval_depth, lisp_eval_depth, 100);

  /* Restore limits after leaving the debugger.  */
  record_unwind_protect (restore_stack_limits, make_int (old_depth));

#ifdef HAVE_WINDOW_SYSTEM
  cancel_hourglass ();
#endif

  debug_on_next_call = 0;
  when_entered_debugger = num_nonmacro_input_events;

  /* Resetting redisplaying_p to 0 makes sure that debug output is
     displayed if the debugger is invoked during redisplay.  */
  debug_while_redisplaying = redisplaying_p;
  redisplaying_p = false;
  specbind (intern ("debugger-may-continue"),
	    debug_while_redisplaying ? Qnil : Qt);
  specbind (Qinhibit_redisplay, Qnil);
  specbind (Qinhibit_debugger, Qt);

  /* If we are debugging an error while `inhibit-changing-match-data'
     is bound to non-nil (e.g., within a call to `string-match-p'),
     then make sure debugger code can still use match data.  */
  specbind (Qinhibit_changing_match_data, Qnil);

  val = apply1 (Vdebugger, arg);

  /* Interrupting redisplay and resuming it later is not safe under
     all circumstances.  So, when the debugger returns, abort the
     interrupted redisplay by going back to the top-level.  */
  if (debug_while_redisplaying)
    Ftop_level ();

  return unbind_to (count, val);
}

void
do_debug_on_call (Lisp_Object code, specpdl_ref count)
{
  debug_on_next_call = 0;
  set_backtrace_debug_on_exit (specpdl_ref_to_ptr (count), true);
  call_debugger (list1 (code));
}


DEFUN ("or", For, Sor, 0, UNEVALLED, 0,
       doc: /* Eval args until one of them yields non-nil, then return that value.
The remaining args are not evalled at all.
If all args return nil, return nil.
usage: (or CONDITIONS...)  */)
  (Lisp_Object args)
{
  Lisp_Object val = Qnil;

  while (CONSP (args))
    {
      Lisp_Object arg = XCAR (args);
      args = XCDR (args);
      val = eval_sub (arg);
      if (!NILP (val))
	break;
    }

  return val;
}

DEFUN ("and", Fand, Sand, 0, UNEVALLED, 0,
       doc: /* Eval args until one of them yields nil, then return nil.
The remaining args are not evalled at all.
If no arg yields nil, return the last arg's value.
usage: (and CONDITIONS...)  */)
  (Lisp_Object args)
{
  Lisp_Object val = Qt;

  while (CONSP (args))
    {
      Lisp_Object arg = XCAR (args);
      args = XCDR (args);
      val = eval_sub (arg);
      if (NILP (val))
	break;
    }

  return val;
}

DEFUN ("if", Fif, Sif, 2, UNEVALLED, 0,
       doc: /* If COND yields non-nil, do THEN, else do ELSE...
Returns the value of THEN or the value of the last of the ELSE's.
THEN must be one expression, but ELSE... can be zero or more expressions.
If COND yields nil, and there are no ELSE's, the value is nil.
usage: (if COND THEN ELSE...)  */)
  (Lisp_Object args)
{
  Lisp_Object cond;

  cond = eval_sub (XCAR (args));

  if (!NILP (cond))
    return eval_sub (Fcar (XCDR (args)));
  return Fprogn (Fcdr (XCDR (args)));
}

DEFUN ("cond", Fcond, Scond, 0, UNEVALLED, 0,
       doc: /* Try each clause until one succeeds.
Each clause looks like (CONDITION BODY...).  CONDITION is evaluated
and, if the value is non-nil, this clause succeeds:
then the expressions in BODY are evaluated and the last one's
value is the value of the cond-form.
If a clause has one element, as in (CONDITION), then the cond-form
returns CONDITION's value, if that is non-nil.
If no clause succeeds, cond returns nil.
usage: (cond CLAUSES...)  */)
  (Lisp_Object args)
{
  Lisp_Object val = args;

  while (CONSP (args))
    {
      Lisp_Object clause = XCAR (args);
      val = eval_sub (Fcar (clause));
      if (!NILP (val))
	{
	  if (!NILP (XCDR (clause)))
	    val = Fprogn (XCDR (clause));
	  break;
	}
      args = XCDR (args);
    }

  return val;
}

DEFUN ("progn", Fprogn, Sprogn, 0, UNEVALLED, 0,
       doc: /* Eval BODY forms sequentially and return value of last one.
usage: (progn BODY...)  */)
  (Lisp_Object body)
{
  Lisp_Object CACHEABLE val = Qnil;

  while (CONSP (body))
    {
      Lisp_Object form = XCAR (body);
      body = XCDR (body);
      val = eval_sub (form);
    }

  return val;
}

/* Evaluate BODY sequentially, discarding its value.  */

void
prog_ignore (Lisp_Object body)
{
  Fprogn (body);
}

DEFUN ("prog1", Fprog1, Sprog1, 1, UNEVALLED, 0,
       doc: /* Eval FIRST and BODY sequentially; return value from FIRST.
The value of FIRST is saved during the evaluation of the remaining args,
whose values are discarded.
usage: (prog1 FIRST BODY...)  */)
  (Lisp_Object args)
{
  Lisp_Object val = eval_sub (XCAR (args));
  prog_ignore (XCDR (args));
  return val;
}

DEFUN ("setq", Fsetq, Ssetq, 0, UNEVALLED, 0,
       doc: /* Set each SYM to the value of its VAL.
The symbols SYM are variables; they are literal (not evaluated).
The values VAL are expressions; they are evaluated.
Thus, (setq x (1+ y)) sets `x' to the value of `(1+ y)'.
The second VAL is not computed until after the first SYM is set, and so on;
each VAL can use the new value of variables set earlier in the `setq'.
The return value of the `setq' form is the value of the last VAL.
usage: (setq [SYM VAL]...)  */)
  (Lisp_Object args)
{
  Lisp_Object val = args, tail = args;

  for (EMACS_INT nargs = 0; CONSP (tail); nargs += 2)
    {
      Lisp_Object sym = XCAR (tail);
      tail = XCDR (tail);
      if (!CONSP (tail))
	xsignal2 (Qwrong_number_of_arguments, Qsetq, make_fixnum (nargs + 1));
      Lisp_Object arg = XCAR (tail);
      tail = XCDR (tail);
      val = eval_sub (arg);
      /* Like for eval_sub, we do not check declared_special here since
	 it's been done when let-binding.  */
      Lisp_Object lex_binding
	= (SYMBOLP (sym)
	   ? Fassq (sym, Vinternal_interpreter_environment)
	   : Qnil);
      if (! NILP (lex_binding))
	XSETCDR (lex_binding, val); /* SYM is lexically bound.  */
      else
	Fset (sym, val);	/* SYM is dynamically bound.  */
    }

  return val;
}

DEFUN ("quote", Fquote, Squote, 1, UNEVALLED, 0,
       doc: /* Return the argument, without evaluating it.  `(quote x)' yields `x'.
Warning: `quote' does not construct its return value, but just returns
the value that was pre-constructed by the Lisp reader (see info node
`(elisp)Printed Representation').
This means that \\='(a . b) is not identical to (cons \\='a \\='b): the former
does not cons.  Quoting should be reserved for constants that will
never be modified by side-effects, unless you like self-modifying code.
See the common pitfall in info node `(elisp)Rearrangement' for an example
of unexpected results when a quoted object is modified.
usage: (quote ARG)  */)
  (Lisp_Object args)
{
  if (!NILP (XCDR (args)))
    xsignal2 (Qwrong_number_of_arguments, Qquote, Flength (args));
  return XCAR (args);
}

DEFUN ("function", Ffunction, Sfunction, 1, UNEVALLED, 0,
       doc: /* Like `quote', but preferred for objects which are functions.
In byte compilation, `function' causes its argument to be handled by
the byte compiler.  Similarly, when expanding macros and expressions,
ARG can be examined and possibly expanded.  If `quote' is used
instead, this doesn't happen.

usage: (function ARG)  */)
  (Lisp_Object args)
{
  Lisp_Object quoted = XCAR (args);

  if (!NILP (XCDR (args)))
    xsignal2 (Qwrong_number_of_arguments, Qfunction, Flength (args));

  if (!NILP (Vinternal_interpreter_environment)
      && CONSP (quoted)
      && EQ (XCAR (quoted), Qlambda))
    { /* This is a lambda expression within a lexical environment;
	 return an interpreted closure instead of a simple lambda.  */
      Lisp_Object cdr = XCDR (quoted);
      Lisp_Object tmp = cdr;
      if (CONSP (tmp)
	  && (tmp = XCDR (tmp), CONSP (tmp))
	  && (tmp = XCAR (tmp), CONSP (tmp))
	  && (EQ (QCdocumentation, XCAR (tmp))))
	{ /* Handle the special (:documentation <form>) to build the docstring
	     dynamically.  */
	  Lisp_Object docstring = eval_sub (Fcar (XCDR (tmp)));
	  if (SYMBOLP (docstring) && !NILP (docstring))
	    /* Hack for OClosures: Allow the docstring to be a symbol
             * (the OClosure's type).  */
	    docstring = Fsymbol_name (docstring);
	  CHECK_STRING (docstring);
	  cdr = Fcons (XCAR (cdr), Fcons (docstring, XCDR (XCDR (cdr))));
	}
      if (NILP (Vinternal_make_interpreted_closure_function))
        return Fcons (Qclosure, Fcons (Vinternal_interpreter_environment, cdr));
      else
        return call2 (Vinternal_make_interpreted_closure_function,
                      Fcons (Qlambda, cdr),
                      Vinternal_interpreter_environment);
    }
  else
    /* Simply quote the argument.  */
    return quoted;
}


DEFUN ("defvaralias", Fdefvaralias, Sdefvaralias, 2, 3, 0,
       doc: /* Make NEW-ALIAS a variable alias for symbol BASE-VARIABLE.
Aliased variables always have the same value; setting one sets the other.
Third arg DOCSTRING, if non-nil, is documentation for NEW-ALIAS.  If it is
omitted or nil, NEW-ALIAS gets the documentation string of BASE-VARIABLE,
or of the variable at the end of the chain of aliases, if BASE-VARIABLE is
itself an alias.  If NEW-ALIAS is bound, and BASE-VARIABLE is not,
then the value of BASE-VARIABLE is set to that of NEW-ALIAS.
The return value is BASE-VARIABLE.  */)
  (Lisp_Object new_alias, Lisp_Object base_variable, Lisp_Object docstring)
{
  struct Lisp_Symbol *sym;

  CHECK_SYMBOL (new_alias);
  CHECK_SYMBOL (base_variable);

  if (SYMBOL_CONSTANT_P (new_alias))
    /* Making it an alias effectively changes its value.  */
    error ("Cannot make a constant an alias: %s",
	   SDATA (SYMBOL_NAME (new_alias)));

  sym = XSYMBOL (new_alias);

  switch (sym->u.s.redirect)
    {
    case SYMBOL_FORWARDED:
      error ("Cannot make a built-in variable an alias: %s",
	     SDATA (SYMBOL_NAME (new_alias)));
    case SYMBOL_LOCALIZED:
      error ("Don't know how to make a buffer-local variable an alias: %s",
	     SDATA (SYMBOL_NAME (new_alias)));
    case SYMBOL_PLAINVAL:
    case SYMBOL_VARALIAS:
      break;
    default:
      emacs_abort ();
    }

  /* https://lists.gnu.org/r/emacs-devel/2008-04/msg00834.html
     If n_a is bound, but b_v is not, set the value of b_v to n_a,
     so that old-code that affects n_a before the aliasing is setup
     still works.  */
  if (NILP (Fboundp (base_variable)))
    set_internal (base_variable, find_symbol_value (new_alias, NULL),
                  Qnil, SET_INTERNAL_BIND);
  else if (!NILP (Fboundp (new_alias))
           && !EQ (find_symbol_value (new_alias, NULL),
                   find_symbol_value (base_variable, NULL)))
    call2 (intern ("display-warning"),
           list3 (Qdefvaralias, intern ("losing-value"), new_alias),
           CALLN (Fformat_message,
                  build_string
                  ("Overwriting value of `%s' by aliasing to `%s'"),
                  new_alias, base_variable));

  {
    union specbinding *p;

    for (p = specpdl_ptr; p > specpdl; )
      if ((--p)->kind >= SPECPDL_LET
	  && (EQ (new_alias, specpdl_symbol (p))))
	error ("Don't know how to make a let-bound variable an alias: %s",
	       SDATA (SYMBOL_NAME (new_alias)));
  }

  if (sym->u.s.trapped_write == SYMBOL_TRAPPED_WRITE)
    notify_variable_watchers (new_alias, base_variable, Qdefvaralias, Qnil);

  sym->u.s.declared_special = true;
  XSYMBOL (base_variable)->u.s.declared_special = true;
  sym->u.s.redirect = SYMBOL_VARALIAS;
  SET_SYMBOL_ALIAS (sym, XSYMBOL (base_variable));
  sym->u.s.trapped_write = XSYMBOL (base_variable)->u.s.trapped_write;
  LOADHIST_ATTACH (new_alias);
  /* Even if docstring is nil: remove old docstring.  */
  Fput (new_alias, Qvariable_documentation, docstring);

  return base_variable;
}

static union specbinding *
default_toplevel_binding (Lisp_Object symbol)
{
  union specbinding *binding = NULL;
  union specbinding *pdl = specpdl_ptr;
  while (pdl > specpdl)
    {
      switch ((--pdl)->kind)
	{
	case SPECPDL_LET_DEFAULT:
	case SPECPDL_LET:
	  if (EQ (specpdl_symbol (pdl), symbol))
	    binding = pdl;
	  break;

	default: break;
	}
    }
  return binding;
}

/* Look for a lexical-binding of SYMBOL somewhere up the stack.
   This will only find bindings created with interpreted code, since once
   compiled names of lexical variables are basically gone anyway.  */
static bool
lexbound_p (Lisp_Object symbol)
{
  union specbinding *pdl = specpdl_ptr;
  while (pdl > specpdl)
    {
      switch ((--pdl)->kind)
	{
	case SPECPDL_LET_DEFAULT:
	case SPECPDL_LET:
	  if (EQ (specpdl_symbol (pdl), Qinternal_interpreter_environment))
	    {
	      Lisp_Object env = specpdl_old_value (pdl);
	      if (CONSP (env) && !NILP (Fassq (symbol, env)))
	        return true;
	    }
	  break;

	default: break;
	}
    }
  return false;
}

DEFUN ("default-toplevel-value", Fdefault_toplevel_value, Sdefault_toplevel_value, 1, 1, 0,
       doc: /* Return SYMBOL's toplevel default value.
"Toplevel" means outside of any let binding.  */)
  (Lisp_Object symbol)
{
  union specbinding *binding = default_toplevel_binding (symbol);
  Lisp_Object value
    = binding ? specpdl_old_value (binding) : Fdefault_value (symbol);
  if (!EQ (value, Qunbound))
    return value;
  xsignal1 (Qvoid_variable, symbol);
}

DEFUN ("set-default-toplevel-value", Fset_default_toplevel_value,
       Sset_default_toplevel_value, 2, 2, 0,
       doc: /* Set SYMBOL's toplevel default value to VALUE.
"Toplevel" means outside of any let binding.  */)
     (Lisp_Object symbol, Lisp_Object value)
{
  union specbinding *binding = default_toplevel_binding (symbol);
  if (binding)
    set_specpdl_old_value (binding, value);
  else
    Fset_default (symbol, value);
  return Qnil;
}

DEFUN ("internal--define-uninitialized-variable",
       Finternal__define_uninitialized_variable,
       Sinternal__define_uninitialized_variable, 1, 2, 0,
       doc: /* Define SYMBOL as a variable, with DOC as its docstring.
This is like `defvar' and `defconst' but without affecting the variable's
value.  */)
  (Lisp_Object symbol, Lisp_Object doc)
{
  if ( !XSYMBOL (symbol)->u.s.declared_special
      && lexbound_p (symbol))
    /* This test tries to catch the situation where we do
       (let ((<foo-var> ...)) ...(<foo-function> ...)....)
       and where the `foo` package only gets loaded when <foo-function>
       is called, so the outer `let` incorrectly made the binding lexical
       because the <foo-var> wasn't yet declared as dynamic at that point.  */
    xsignal2 (Qerror,
	      build_string ("Defining as dynamic an already lexical var"),
	      symbol);

  XSYMBOL (symbol)->u.s.declared_special = true;
  if (! NILP (doc))
    {
      if (! NILP (Vloadup_pure_table))
	doc = Fpurecopy (doc);
      Fput (symbol, Qvariable_documentation, doc);
    }
  LOADHIST_ATTACH (symbol);
  return Qnil;
}

static Lisp_Object
defvar (Lisp_Object sym, Lisp_Object initvalue, Lisp_Object docstring, bool eval)
{
  Lisp_Object tem;

  CHECK_SYMBOL (sym);

  tem = Fdefault_boundp (sym);

  /* Do it before evaluating the initial value, for self-references.  */
  Finternal__define_uninitialized_variable (sym, docstring);

  if (NILP (tem))
    Fset_default (sym, eval ? eval_sub (initvalue) : initvalue);
  else
    { /* Check if there is really a global binding rather than just a let
	     binding that shadows the global unboundness of the var.  */
      union specbinding *binding = default_toplevel_binding (sym);
      if (binding && EQ (specpdl_old_value (binding), Qunbound))
	{
	  set_specpdl_old_value (binding,
	                         eval ? eval_sub (initvalue) : initvalue);
	}
    }
  return sym;
}

DEFUN ("defvar", Fdefvar, Sdefvar, 1, UNEVALLED, 0,
       doc: /* Define SYMBOL as a variable, and return SYMBOL.
You are not required to define a variable in order to use it, but
defining it lets you supply an initial value and documentation, which
can be referred to by the Emacs help facilities and other programming
tools.  The `defvar' form also declares the variable as \"special\",
so that it is always dynamically bound even if `lexical-binding' is t.

If SYMBOL's value is void and the optional argument INITVALUE is
provided, INITVALUE is evaluated and the result used to set SYMBOL's
value.  If SYMBOL is buffer-local, its default value is what is set;
buffer-local values are not affected.  If INITVALUE is missing,
SYMBOL's value is not set.

If SYMBOL is let-bound, then this form does not affect the local let
binding but the toplevel default binding instead, like
`set-toplevel-default-binding`.
(`defcustom' behaves similarly in this respect.)

The optional argument DOCSTRING is a documentation string for the
variable.

To define a user option, use `defcustom' instead of `defvar'.

To define a buffer-local variable, use `defvar-local'.
usage: (defvar SYMBOL &optional INITVALUE DOCSTRING)  */)
  (Lisp_Object args)
{
  Lisp_Object sym, tail;

  sym = XCAR (args);
  tail = XCDR (args);

  CHECK_SYMBOL (sym);

  if (! NILP (tail))
    {
      if (! NILP (XCDR (tail)) && ! NILP (XCDR (XCDR (tail))))
	error ("Too many arguments");
      Lisp_Object exp = XCAR (tail);
      tail = XCDR (tail);
      return defvar (sym, exp, CAR (tail), true);
    }
  else if (! NILP (Vinternal_interpreter_environment)
	   && (SYMBOLP (sym) && ! XSYMBOL (sym)->u.s.declared_special))
    /* A simple (defvar foo) with lexical scoping does "nothing" except
       declare that var to be dynamically scoped *locally* (i.e. within
       the current file or let-block).  */
    Vinternal_interpreter_environment
      = Fcons (sym, Vinternal_interpreter_environment);
  else
    {
      /* Simple (defvar <var>) should not count as a definition at all.
	 It could get in the way of other definitions, and unloading this
	 package could try to make the variable unbound.  */
    }

  return sym;
}

DEFUN ("defvar-1", Fdefvar_1, Sdefvar_1, 2, 3, 0,
       doc: /* Like `defvar' but as a function.
More specifically behaves like (defvar SYM 'INITVALUE DOCSTRING).  */)
  (Lisp_Object sym, Lisp_Object initvalue, Lisp_Object docstring)
{
  return defvar (sym, initvalue, docstring, false);
}

DEFUN ("defconst", Fdefconst, Sdefconst, 2, UNEVALLED, 0,
       doc: /* Define SYMBOL as a constant variable.
This declares that neither programs nor users should ever change the
value.  This constancy is not actually enforced by Emacs Lisp, but
SYMBOL is marked as a special variable so that it is never lexically
bound.

The `defconst' form always sets the value of SYMBOL to the result of
evalling INITVALUE.  If SYMBOL is buffer-local, its default value is
what is set; buffer-local values are not affected.  If SYMBOL has a
local binding, then this form sets the local binding's value.
However, you should normally not make local bindings for variables
defined with this form.

The optional DOCSTRING specifies the variable's documentation string.
usage: (defconst SYMBOL INITVALUE [DOCSTRING])  */)
  (Lisp_Object args)
{
  Lisp_Object sym, tem;

  sym = XCAR (args);
  CHECK_SYMBOL (sym);
  Lisp_Object docstring = Qnil;
  if (! NILP (XCDR (XCDR (args))))
    {
      if (!NILP (XCDR (XCDR (XCDR (args)))))
	error ("Too many arguments");
      docstring = XCAR (XCDR (XCDR (args)));
    }
  tem = eval_sub (XCAR (XCDR (args)));
  return Fdefconst_1 (sym, tem, docstring);
}

DEFUN ("defconst-1", Fdefconst_1, Sdefconst_1, 2, 3, 0,
       doc: /* Like `defconst' but as a function.
More specifically, behaves like (defconst SYM 'INITVALUE DOCSTRING).  */)
  (Lisp_Object sym, Lisp_Object initvalue, Lisp_Object docstring)
{
  CHECK_SYMBOL (sym);
  Lisp_Object tem = initvalue;
  Finternal__define_uninitialized_variable (sym, docstring);
  if (! NILP (Vloadup_pure_table))
    tem = Fpurecopy (tem);
  Fset_default (sym, tem);      /* FIXME: set-default-toplevel-value? */
  Fput (sym, Qrisky_local_variable, Qt); /* FIXME: Why?  */
  return sym;
}

/* Make SYMBOL lexically scoped.  */
DEFUN ("internal-make-var-non-special", Fmake_var_non_special,
       Smake_var_non_special, 1, 1, 0,
       doc: /* Internal function.  */)
     (Lisp_Object symbol)
{
  CHECK_SYMBOL (symbol);
  XSYMBOL (symbol)->u.s.declared_special = false;
  return Qnil;
}


DEFUN ("let*", FletX, SletX, 1, UNEVALLED, 0,
       doc: /* Bind variables according to VARLIST then eval BODY.
The value of the last form in BODY is returned.
Each element of VARLIST is a symbol (which is bound to nil)
or a list (SYMBOL VALUEFORM) (which binds SYMBOL to the value of VALUEFORM).
Each VALUEFORM can refer to the symbols already bound by this VARLIST.
usage: (let* VARLIST BODY...)  */)
  (Lisp_Object args)
{
  Lisp_Object var, val, elt, lexenv = Vinternal_interpreter_environment;
  specpdl_ref count = SPECPDL_INDEX ();
  Lisp_Object varlist = XCAR (args);
  FOR_EACH_TAIL (varlist)
    {
      elt = XCAR (varlist);
      if (SYMBOLP (elt))
	{
	  var = elt;
	  val = Qnil;
	}
      else
	{
	  var = Fcar (elt);
	  if (! NILP (Fcdr (XCDR (elt))))
	    signal_error ("`let' bindings can have only one value-form", elt);
	  val = eval_sub (Fcar (XCDR (elt)));
	}

      if (! NILP (lexenv)
	  && SYMBOLP (var)
	  && ! XSYMBOL (var)->u.s.declared_special
	  && NILP (Fmemq (var, Vinternal_interpreter_environment)))
	{
	  /* Lexically bind VAR.  */
	  Lisp_Object newenv
	    = Fcons (Fcons (var, val), Vinternal_interpreter_environment);
	  if (EQ (Vinternal_interpreter_environment, lexenv))
	    /* Save the old lexical environment on the specpdl stack,
	       but only for the first lexical binding, since we'll never
	       need to revert to one of the intermediate ones.  */
	    specbind (Qinternal_interpreter_environment, newenv);
	  else
	    Vinternal_interpreter_environment = newenv;
	}
      else
	/* Dynamically bind VAR.  */
	specbind (var, val);
    }
  CHECK_LIST_END (varlist, XCAR (args));

  val = Fprogn (XCDR (args));
  return unbind_to (count, val);
}

DEFUN ("let", Flet, Slet, 1, UNEVALLED, 0,
       doc: /* Bind variables according to VARLIST then eval BODY.
The value of the last form in BODY is returned.
Each element of VARLIST is a symbol (which is bound to nil)
or a list (SYMBOL VALUEFORM) (which binds SYMBOL to the value of VALUEFORM).
All the VALUEFORMs are evalled before any symbols are bound.
usage: (let VARLIST BODY...)  */)
  (Lisp_Object args)
{
  Lisp_Object *temps, tem, lexenv;
  Lisp_Object elt;
  specpdl_ref count = SPECPDL_INDEX ();
  ptrdiff_t argnum;
  USE_SAFE_ALLOCA;

  Lisp_Object varlist = XCAR (args);

  /* Make space to hold the values to give the bound variables.  */
  EMACS_INT varlist_len = list_length (varlist);
  SAFE_ALLOCA_LISP (temps, varlist_len);
  ptrdiff_t nvars = varlist_len;

  /* Compute the values and store them in `temps'.  */

  for (argnum = 0; argnum < nvars && CONSP (varlist); argnum++)
    {
      maybe_quit ();
      elt = XCAR (varlist);
      varlist = XCDR (varlist);
      if (SYMBOLP (elt))
	temps[argnum] = Qnil;
      else if (! NILP (Fcdr (Fcdr (elt))))
	signal_error ("`let' bindings can have only one value-form", elt);
      else
	temps[argnum] = eval_sub (Fcar (Fcdr (elt)));
    }
  nvars = argnum;

  lexenv = Vinternal_interpreter_environment;

  varlist = XCAR (args);
  for (argnum = 0; argnum < nvars && CONSP (varlist); argnum++)
    {
      Lisp_Object var;

      elt = XCAR (varlist);
      varlist = XCDR (varlist);
      var = SYMBOLP (elt) ? elt : Fcar (elt);
      tem = temps[argnum];

      if (! NILP (lexenv)
	  && SYMBOLP (var)
	  && ! XSYMBOL (var)->u.s.declared_special
	  && NILP (Fmemq (var, Vinternal_interpreter_environment)))
	/* Lexically bind VAR .  */
	lexenv = Fcons (Fcons (var, tem), lexenv);
      else
	/* Dynamically bind VAR.  */
	specbind (var, tem);
    }

  if (! EQ (lexenv, Vinternal_interpreter_environment))
    /* Instantiate a new lexical environment.  */
    specbind (Qinternal_interpreter_environment, lexenv);

  elt = Fprogn (XCDR (args));
  return SAFE_FREE_UNBIND_TO (count, elt);
}

DEFUN ("while", Fwhile, Swhile, 1, UNEVALLED, 0,
       doc: /* If TEST yields non-nil, eval BODY... and repeat.
The order of execution is thus TEST, BODY, TEST, BODY and so on
until TEST returns nil.

The value of a `while' form is always nil.

usage: (while TEST BODY...)  */)
  (Lisp_Object args)
{
  Lisp_Object test, body;

  test = XCAR (args);
  body = XCDR (args);
  while (!NILP (eval_sub (test)))
    {
      maybe_quit ();
      prog_ignore (body);
    }

  return Qnil;
}

static void
with_delayed_message_display (struct atimer *timer)
{
  message3 (build_string (timer->client_data));
}

static void
with_delayed_message_cancel (void *timer)
{
  xfree (((struct atimer *) timer)->client_data);
  cancel_atimer (timer);
}

DEFUN ("funcall-with-delayed-message",
       Ffuncall_with_delayed_message, Sfuncall_with_delayed_message,
       3, 3, 0,
       doc: /* Like `funcall', but display MESSAGE if FUNCTION takes longer than TIMEOUT.
TIMEOUT is a number of seconds, and can be an integer or a floating
point number.

If FUNCTION takes less time to execute than TIMEOUT seconds, MESSAGE
is not displayed.  */)
  (Lisp_Object timeout, Lisp_Object message, Lisp_Object function)
{
  specpdl_ref count = SPECPDL_INDEX ();

  CHECK_NUMBER (timeout);
  CHECK_STRING (message);

  /* Set up the atimer.  */
  struct timespec interval = dtotimespec (XFLOATINT (timeout));
  struct atimer *timer = start_atimer (ATIMER_RELATIVE, interval,
				       with_delayed_message_display,
				       xstrdup (SSDATA (message)));
  record_unwind_protect_ptr (with_delayed_message_cancel, timer);

  Lisp_Object result = CALLN (Ffuncall, function);

  return unbind_to (count, result);
}

DEFUN ("macroexpand", Fmacroexpand, Smacroexpand, 1, 2, 0,
       doc: /* Return result of expanding macros at top level of FORM.
If FORM is not a macro call, it is returned unchanged.
Otherwise, the macro is expanded and the expansion is considered
in place of FORM.  When a non-macro-call results, it is returned.

The second optional arg ENVIRONMENT specifies an environment of macro
definitions to shadow the loaded ones for use in file byte-compilation.  */)
  (Lisp_Object form, Lisp_Object environment)
{
  /* With cleanups from Hallvard Furuseth.  */
  register Lisp_Object expander, sym, def, tem;

  while (1)
    {
      /* Come back here each time we expand a macro call,
	 in case it expands into another macro call.  */
      if (!CONSP (form))
	break;
      /* Set SYM, give DEF and TEM right values in case SYM is not a symbol. */
      def = sym = XCAR (form);
      tem = Qnil;
      /* Trace symbols aliases to other symbols
	 until we get a symbol that is not an alias.  */
      while (SYMBOLP (def))
	{
	  maybe_quit ();
	  sym = def;
	  tem = Fassq (sym, environment);
	  if (NILP (tem))
	    {
	      def = XSYMBOL (sym)->u.s.function;
	      if (!NILP (def))
		continue;
	    }
	  break;
	}
      /* Right now TEM is the result from SYM in ENVIRONMENT,
	 and if TEM is nil then DEF is SYM's function definition.  */
      if (NILP (tem))
	{
	  /* SYM is not mentioned in ENVIRONMENT.
	     Look at its function definition.  */
	  def = Fautoload_do_load (def, sym, Qmacro);
	  if (!CONSP (def))
	    /* Not defined or definition not suitable.  */
	    break;
	  if (!EQ (XCAR (def), Qmacro))
	    break;
	  else expander = XCDR (def);
	}
      else
	{
	  expander = XCDR (tem);
	  if (NILP (expander))
	    break;
	}
      {
	Lisp_Object newform = apply1 (expander, XCDR (form));
	if (EQ (form, newform))
	  break;
	else
	  form = newform;
      }
    }
  return form;
}

DEFUN ("catch", Fcatch, Scatch, 1, UNEVALLED, 0,
       doc: /* Eval BODY allowing nonlocal exits using `throw'.
TAG is evalled to get the tag to use; it must not be nil.

Then the BODY is executed.
Within BODY, a call to `throw' with the same TAG exits BODY and this `catch'.
If no throw happens, `catch' returns the value of the last BODY form.
If a throw happens, it specifies the value to return from `catch'.
usage: (catch TAG BODY...)  */)
  (Lisp_Object args)
{
  Lisp_Object tag = eval_sub (XCAR (args));
  return internal_catch (tag, Fprogn, XCDR (args));
}

/* Assert that E is true, but do not evaluate E.  Use this instead of
   eassert (E) when E contains variables that might be clobbered by a
   longjmp.  */

#define clobbered_eassert(E) verify (sizeof (E) != 0)

/* Set up catch on TAG, then call C function FUNC on argument ARG.
   FUNC should return a Lisp_Object.
   This is how catches are done from within C code.  */

Lisp_Object
internal_catch (Lisp_Object tag,
		Lisp_Object (*func) (Lisp_Object), Lisp_Object arg)
{
  /* Add to the "catchlist" chain.  */
  struct handler *c = push_handler (tag, CATCHER);

  /* Call FUNC.  */
  if (! sys_setjmp (c->jmp))
    {
      Lisp_Object val = func (arg);
      eassert (handlerlist == c);
      handlerlist = c->next;
      return val;
    }
  else
    {
      Lisp_Object val = handlerlist->val;
      clobbered_eassert (handlerlist == c);
      handlerlist = handlerlist->next;
      return val;
    }
}

/* Unwind the specbind, catch, and handler stacks back to CATCH, and
   jump to that CATCH, returning VALUE as the value of that catch.

   This is the guts of Fthrow and Fsignal; they differ only in the way
   they choose the catch tag to throw to.  A catch tag for a
   condition-case form has a TAG of Qnil.

   Before each catch is discarded, unbind all special bindings and
   execute all unwind-protect clauses made above that catch.  Unwind
   the handler stack as we go, so that the proper handlers are in
   effect for each unwind-protect clause we run.  At the end, restore
   some static info saved in CATCH, and longjmp to the location
   specified there.

   This is used for correct unwinding in Fthrow and Fsignal.  */

static AVOID
unwind_to_catch (struct handler *catch, enum nonlocal_exit type,
                 Lisp_Object value)
{
  bool last_time;

  eassert (catch->next);

  /* Save the value in the tag.  */
  catch->nonlocal_exit = type;
  catch->val = value;

  /* Restore certain special C variables.  */
  set_poll_suppress_count (catch->poll_suppress_count);
  unblock_input_to (catch->interrupt_input_blocked);

#ifdef HAVE_X_WINDOWS
  /* Restore the X error handler stack.  This is important because
     otherwise a display disconnect won't unwind the stack of error
     traps to the right depth.  */
  x_unwind_errors_to (catch->x_error_handler_depth);
#endif

  do
    {
      /* Unwind the specpdl stack, and then restore the proper set of
	 handlers.  */
      unbind_to (handlerlist->pdlcount, Qnil);
      last_time = handlerlist == catch;
      if (! last_time)
	handlerlist = handlerlist->next;
    }
  while (! last_time);

  eassert (handlerlist == catch);

  lisp_eval_depth = catch->f_lisp_eval_depth;
  set_act_rec (current_thread, catch->act_rec);

  sys_longjmp (catch->jmp, 1);
}

DEFUN ("throw", Fthrow, Sthrow, 2, 2, 0,
       doc: /* Throw to the catch for TAG and return VALUE from it.
Both TAG and VALUE are evalled.  */
       attributes: noreturn)
  (register Lisp_Object tag, Lisp_Object value)
{
  struct handler *c;

  if (!NILP (tag))
    for (c = handlerlist; c; c = c->next)
      {
	if (c->type == CATCHER_ALL)
          unwind_to_catch (c, NONLOCAL_EXIT_THROW, Fcons (tag, value));
        if (c->type == CATCHER && EQ (c->tag_or_ch, tag))
	  unwind_to_catch (c, NONLOCAL_EXIT_THROW, value);
      }
  xsignal2 (Qno_catch, tag, value);
}


DEFUN ("unwind-protect", Funwind_protect, Sunwind_protect, 1, UNEVALLED, 0,
       doc: /* Do BODYFORM, protecting with UNWINDFORMS.
If BODYFORM completes normally, its value is returned
after executing the UNWINDFORMS.
If BODYFORM exits nonlocally, the UNWINDFORMS are executed anyway.
usage: (unwind-protect BODYFORM UNWINDFORMS...)  */)
  (Lisp_Object args)
{
  Lisp_Object val;
  specpdl_ref count = SPECPDL_INDEX ();

  record_unwind_protect (prog_ignore, XCDR (args));
  val = eval_sub (XCAR (args));
  return unbind_to (count, val);
}

DEFUN ("condition-case", Fcondition_case, Scondition_case, 2, UNEVALLED, 0,
       doc: /* Regain control when an error is signaled.
Executes BODYFORM and returns its value if no error happens.
Each element of HANDLERS looks like (CONDITION-NAME BODY...)
or (:success BODY...), where the BODY is made of Lisp expressions.

A handler is applicable to an error if CONDITION-NAME is one of the
error's condition names.  Handlers may also apply when non-error
symbols are signaled (e.g., `quit').  A CONDITION-NAME of t applies to
any symbol, including non-error symbols.  If multiple handlers are
applicable, only the first one runs.

The car of a handler may be a list of condition names instead of a
single condition name; then it handles all of them.  If the special
condition name `debug' is present in this list, it allows another
condition in the list to run the debugger if `debug-on-error' and the
other usual mechanisms say it should (otherwise, `condition-case'
suppresses the debugger).

When a handler handles an error, control returns to the `condition-case'
and it executes the handler's BODY...
with VAR bound to (ERROR-SYMBOL . SIGNAL-DATA) from the error.
\(If VAR is nil, the handler can't access that information.)
Then the value of the last BODY form is returned from the `condition-case'
expression.

The special handler (:success BODY...) is invoked if BODYFORM terminated
without signaling an error.  BODY is then evaluated with VAR bound to
the value returned by BODYFORM.

See also the function `signal' for more info.
usage: (condition-case VAR BODYFORM &rest HANDLERS)  */)
  (Lisp_Object args)
{
  Lisp_Object var = XCAR (args);
  Lisp_Object bodyform = XCAR (XCDR (args));
  Lisp_Object handlers = XCDR (XCDR (args));

  return internal_lisp_condition_case (var, bodyform, handlers);
}

/* Like Fcondition_case, but the args are separate
   rather than passed in a list.  Used by Fbyte_code.  */

Lisp_Object
internal_lisp_condition_case (Lisp_Object var, Lisp_Object bodyform,
			      Lisp_Object handlers)
{
  struct handler *oldhandlerlist = handlerlist;
  ptrdiff_t CACHEABLE clausenb = 0;

  CHECK_SYMBOL (var);

  Lisp_Object success_handler = Qnil;

  for (Lisp_Object tail = handlers; CONSP (tail); tail = XCDR (tail))
    {
      Lisp_Object tem = XCAR (tail);
      if (! (NILP (tem)
	     || (CONSP (tem)
		 && (SYMBOLP (XCAR (tem))
		     || CONSP (XCAR (tem))))))
	error ("Invalid condition handler: %s",
	       SDATA (Fprin1_to_string (tem, Qt, Qnil)));
      if (CONSP (tem) && EQ (XCAR (tem), QCsuccess))
	success_handler = tem;
      else
	clausenb++;
    }

  /* The first clause is the one that should be checked first, so it
     should be added to handlerlist last.  So build in CLAUSES a table
     that contains HANDLERS but in reverse order.  CLAUSES is pointer
     to volatile to avoid issues with setjmp and local storage.
     SAFE_ALLOCA won't work here due to the setjmp, so impose a
     MAX_ALLOCA limit.  */
  if (MAX_ALLOCA / word_size < clausenb)
    memory_full (SIZE_MAX);
  Lisp_Object volatile *clauses = alloca (clausenb * sizeof *clauses);
  clauses += clausenb;
  for (Lisp_Object tail = handlers; CONSP (tail); tail = XCDR (tail))
    {
      Lisp_Object tem = XCAR (tail);
      if (!(CONSP (tem) && EQ (XCAR (tem), QCsuccess)))
	*--clauses = tem;
    }
  for (ptrdiff_t i = 0; i < clausenb; i++)
    {
      Lisp_Object clause = clauses[i];
      Lisp_Object condition = CONSP (clause) ? XCAR (clause) : Qnil;
      if (!CONSP (condition))
	condition = list1 (condition);
      struct handler *c = push_handler (condition, CONDITION_CASE);
      if (sys_setjmp (c->jmp))
	{
	  Lisp_Object val = handlerlist->val;
	  Lisp_Object volatile *chosen_clause = clauses;
	  for (struct handler *h = handlerlist->next; h != oldhandlerlist;
	       h = h->next)
	    chosen_clause++;
	  Lisp_Object handler_body = XCDR (*chosen_clause);
	  handlerlist = oldhandlerlist;

	  if (NILP (var))
	    return Fprogn (handler_body);

	  Lisp_Object handler_var = var;
	  if (!NILP (Vinternal_interpreter_environment))
	    {
	      val = Fcons (Fcons (var, val),
			   Vinternal_interpreter_environment);
	      handler_var = Qinternal_interpreter_environment;
	    }

	  /* Bind HANDLER_VAR to VAL while evaluating HANDLER_BODY.
	     The unbind_to undoes just this binding; whoever longjumped
	     to us unwound the stack to C->pdlcount before throwing.  */
	  specpdl_ref count = SPECPDL_INDEX ();
	  specbind (handler_var, val);
	  return unbind_to (count, Fprogn (handler_body));
	}
    }

  Lisp_Object CACHEABLE result = eval_sub (bodyform);
  handlerlist = oldhandlerlist;
  if (!NILP (success_handler))
    {
      if (NILP (var))
	return Fprogn (XCDR (success_handler));

      Lisp_Object handler_var = var;
      if (!NILP (Vinternal_interpreter_environment))
	{
	  result = Fcons (Fcons (var, result),
		       Vinternal_interpreter_environment);
	  handler_var = Qinternal_interpreter_environment;
	}

      specpdl_ref count = SPECPDL_INDEX ();
      specbind (handler_var, result);
      return unbind_to (count, Fprogn (XCDR (success_handler)));
    }
  return result;
}

/* Call the function BFUN with no arguments, catching errors within it
   according to HANDLERS.  If there is an error, call HFUN with
   one argument which is the data that describes the error:
   (SIGNALNAME . DATA)

   HANDLERS can be a list of conditions to catch.
   If HANDLERS is Qt, catch all errors.
   If HANDLERS is Qerror, catch all errors
   but allow the debugger to run if that is enabled.  */

Lisp_Object
internal_condition_case (Lisp_Object (*bfun) (void), Lisp_Object handlers,
			 Lisp_Object (*hfun) (Lisp_Object))
{
  struct handler *c = push_handler (handlers, CONDITION_CASE);
  if (sys_setjmp (c->jmp))
    {
      Lisp_Object val = handlerlist->val;
      clobbered_eassert (handlerlist == c);
      handlerlist = handlerlist->next;
      return hfun (val);
    }
  else
    {
      Lisp_Object val = bfun ();
      eassert (handlerlist == c);
      handlerlist = c->next;
      return val;
    }
}

/* Like internal_condition_case but call BFUN with ARG as its argument.  */

Lisp_Object
internal_condition_case_1 (Lisp_Object (*bfun) (Lisp_Object), Lisp_Object arg,
			   Lisp_Object handlers,
			   Lisp_Object (*hfun) (Lisp_Object))
{
  struct handler *c = push_handler (handlers, CONDITION_CASE);
  if (sys_setjmp (c->jmp))
    {
      Lisp_Object val = handlerlist->val;
      clobbered_eassert (handlerlist == c);
      handlerlist = handlerlist->next;
      return hfun (val);
    }
  else
    {
      Lisp_Object val = bfun (arg);
      eassert (handlerlist == c);
      handlerlist = c->next;
      return val;
    }
}

/* Like internal_condition_case_1 but call BFUN with ARG1 and ARG2 as
   its arguments.  */

Lisp_Object
internal_condition_case_2 (Lisp_Object (*bfun) (Lisp_Object, Lisp_Object),
			   Lisp_Object arg1,
			   Lisp_Object arg2,
			   Lisp_Object handlers,
			   Lisp_Object (*hfun) (Lisp_Object))
{
  struct handler *c = push_handler (handlers, CONDITION_CASE);
  if (sys_setjmp (c->jmp))
    {
      Lisp_Object val = handlerlist->val;
      clobbered_eassert (handlerlist == c);
      handlerlist = handlerlist->next;
      return hfun (val);
    }
  else
    {
      Lisp_Object val = bfun (arg1, arg2);
      eassert (handlerlist == c);
      handlerlist = c->next;
      return val;
    }
}

/* Like internal_condition_case but call BFUN with NARGS as first,
   and ARGS as second argument.  */

Lisp_Object
internal_condition_case_n (Lisp_Object (*bfun) (ptrdiff_t, Lisp_Object *),
			   ptrdiff_t nargs,
			   Lisp_Object *args,
			   Lisp_Object handlers,
			   Lisp_Object (*hfun) (Lisp_Object err,
						ptrdiff_t nargs,
						Lisp_Object *args))
{
  struct handler *c = push_handler (handlers, CONDITION_CASE);
  if (sys_setjmp (c->jmp))
    {
      Lisp_Object val = handlerlist->val;
      clobbered_eassert (handlerlist == c);
      handlerlist = handlerlist->next;
      return hfun (val, nargs, args);
    }
  else
    {
      Lisp_Object val = bfun (nargs, args);
      eassert (handlerlist == c);
      handlerlist = c->next;
      return val;
    }
}

static Lisp_Object Qcatch_all_memory_full;

/* Like a combination of internal_condition_case_1 and internal_catch.
   Catches all signals and throws.  Never exits nonlocally; returns
   Qcatch_all_memory_full if no handler could be allocated.  */

Lisp_Object
internal_catch_all (Lisp_Object (*function) (void *), void *argument,
                    Lisp_Object (*handler) (enum nonlocal_exit, Lisp_Object))
{
  struct handler *c = push_handler_nosignal (Qt, CATCHER_ALL);
  if (c == NULL)
    return Qcatch_all_memory_full;

  if (sys_setjmp (c->jmp) == 0)
    {
      Lisp_Object val = function (argument);
      eassert (handlerlist == c);
      handlerlist = c->next;
      return val;
    }
  else
    {
      eassert (handlerlist == c);
      enum nonlocal_exit type = c->nonlocal_exit;
      Lisp_Object val = c->val;
      handlerlist = c->next;
      return handler (type, val);
    }
}

struct handler *
push_handler (Lisp_Object tag_ch_val, enum handlertype handlertype)
{
  struct handler *c = push_handler_nosignal (tag_ch_val, handlertype);
  if (!c)
    memory_full (sizeof *c);
  return c;
}

struct handler *
push_handler_nosignal (Lisp_Object tag_ch_val, enum handlertype handlertype)
{
  struct handler *CACHEABLE c = handlerlist->nextfree;
  if (!c)
    {
      c = malloc (sizeof *c);
      if (!c)
	return c;
      if (profiler_memory_running)
	malloc_probe (sizeof *c);
      c->nextfree = NULL;
      handlerlist->nextfree = c;
    }
  c->type = handlertype;
  c->tag_or_ch = tag_ch_val;
  c->val = Qnil;
  c->next = handlerlist;
  c->f_lisp_eval_depth = lisp_eval_depth;
  c->pdlcount = SPECPDL_INDEX ();
  c->act_rec = get_act_rec (current_thread);
  c->poll_suppress_count = poll_suppress_count;
  c->interrupt_input_blocked = interrupt_input_blocked;
#ifdef HAVE_X_WINDOWS
  c->x_error_handler_depth = x_error_message_count;
#endif
  handlerlist = c;
  return c;
}


static Lisp_Object signal_or_quit (Lisp_Object, Lisp_Object, bool);
static Lisp_Object find_handler_clause (Lisp_Object, Lisp_Object);
static bool maybe_call_debugger (Lisp_Object conditions, Lisp_Object sig,
				 Lisp_Object data);

static void
process_quit_flag (void)
{
  Lisp_Object flag = Vquit_flag;
  Vquit_flag = Qnil;
  if (EQ (flag, Qkill_emacs))
    Fkill_emacs (Qnil, Qnil);
  if (EQ (Vthrow_on_input, flag))
    Fthrow (Vthrow_on_input, Qt);
  quit ();
}

void
probably_quit (void)
{
  specpdl_ref gc_count = inhibit_garbage_collection ();
  if (!NILP (Vquit_flag) && NILP (Vinhibit_quit))
    process_quit_flag ();
  else if (pending_signals)
    process_pending_signals ();
  unbind_to (gc_count, Qnil);
}

DEFUN ("signal", Fsignal, Ssignal, 2, 2, 0,
       doc: /* Signal an error.  Args are ERROR-SYMBOL and associated DATA.
This function does not return.

An error symbol is a symbol with an `error-conditions' property
that is a list of condition names.  The symbol should be non-nil.
A handler for any of those names will get to handle this signal.
The symbol `error' should normally be one of them.

DATA should be a list.  Its elements are printed as part of the error message.
See Info anchor `(elisp)Definition of signal' for some details on how this
error message is constructed.
If the signal is handled, DATA is made available to the handler.
See also the function `condition-case'.  */
       attributes: noreturn)
  (Lisp_Object error_symbol, Lisp_Object data)
{
  /* If they call us with nonsensical arguments, produce "peculiar error".  */
  if (NILP (error_symbol) && NILP (data))
    error_symbol = Qerror;
  signal_or_quit (error_symbol, data, false);
  eassume (false);
}

/* Quit, in response to a keyboard quit request.  */
Lisp_Object
quit (void)
{
  return signal_or_quit (Qquit, Qnil, true);
}

/* Signal an error, or quit.  ERROR_SYMBOL and DATA are as with Fsignal.
   If KEYBOARD_QUIT, this is a quit; ERROR_SYMBOL should be
   Qquit and DATA should be Qnil, and this function may return.
   Otherwise this function is like Fsignal and does not return.  */

static Lisp_Object
signal_or_quit (Lisp_Object error_symbol, Lisp_Object data, bool keyboard_quit)
{
  /* When memory is full, ERROR-SYMBOL is nil,
     and DATA is (REAL-ERROR-SYMBOL . REAL-DATA).
     That is a special case--don't do this in other situations.  */
  Lisp_Object conditions;
  Lisp_Object string;
  Lisp_Object real_error_symbol
    = (NILP (error_symbol) ? Fcar (data) : error_symbol);
  Lisp_Object clause = Qnil;
  struct handler *h;

  if (gc_in_progress)
    emacs_abort ();

  /* This hook is used by edebug.  */
  if (! NILP (Vsignal_hook_function)
      && ! NILP (error_symbol)
      /* Don't try to call a lisp function if we've already overflowed
         the specpdl stack.  */
      && specpdl_ptr < specpdl_end)
    {
      /* Edebug takes care of restoring these variables when it exits.  */
      max_ensure_room (&max_lisp_eval_depth, lisp_eval_depth, 20);

      call2 (Vsignal_hook_function, error_symbol, data);
    }

  conditions = Fget (real_error_symbol, Qerror_conditions);

  /* Remember from where signal was called.  Skip over the frame for
     `signal' itself.  If a frame for `error' follows, skip that,
     too.  Don't do this when ERROR_SYMBOL is nil, because that
     is a memory-full error.  */
  if (! NILP (error_symbol))
    {
      union specbinding *pdl = backtrace_next (backtrace_top ());
      if (backtrace_p (pdl) && EQ (backtrace_function (pdl), Qerror))
	pdl = backtrace_next (pdl);
    }

  for (h = handlerlist; h; h = h->next)
    {
      if (h->type == CATCHER_ALL)
        {
          clause = Qt;
          break;
        }
      if (h->type != CONDITION_CASE)
	continue;
      clause = find_handler_clause (h->tag_or_ch, conditions);
      if (!NILP (clause))
	break;
    }

  bool debugger_called = false;
  if (/* Don't run the debugger for a memory-full error.
	 (There is no room in memory to do that!)  */
      !NILP (error_symbol)
      && (!NILP (Vdebug_on_signal)
	  /* If no handler is present now, try to run the debugger.  */
	  || NILP (clause)
	  /* A `debug' symbol in the handler list disables the normal
	     suppression of the debugger.  */
	  || (CONSP (clause) && !NILP (Fmemq (Qdebug, clause)))
	  /* Special handler that means "print a message and run debugger
	     if requested".  */
	  || EQ (h->tag_or_ch, Qerror)))
    {
      debugger_called
	= maybe_call_debugger (conditions, error_symbol, data);
      /* We can't return values to code which signaled an error, but we
	 can continue code which has signaled a quit.  */
      if (keyboard_quit && debugger_called && EQ (real_error_symbol, Qquit))
	return Qnil;
    }

  /* If we're in batch mode, print a backtrace unconditionally to help
     with debugging.  Make sure to use `debug-early' unconditionally
     to not interfere with ERT or other packages that install custom
     debuggers.  */
  if (!debugger_called && !NILP (error_symbol)
      && (NILP (clause) || EQ (h->tag_or_ch, Qerror))
      && noninteractive && backtrace_on_error_noninteractive
      && NILP (Vinhibit_debugger)
      && !NILP (Ffboundp (Qdebug_early)))
    {
      max_ensure_room (&max_lisp_eval_depth, lisp_eval_depth, 100);
      specpdl_ref count = SPECPDL_INDEX ();
      specbind (Qdebugger, Qdebug_early);
      call_debugger (list2 (Qerror, Fcons (error_symbol, data)));
      unbind_to (count, Qnil);
    }

  if (!NILP (clause))
    {
      Lisp_Object unwind_data
	= (NILP (error_symbol) ? data : Fcons (error_symbol, data));

      unwind_to_catch (h, NONLOCAL_EXIT_SIGNAL, unwind_data);
    }
  else
    {
      if (handlerlist != handlerlist_sentinel)
	/* FIXME: This will come right back here if there's no `top-level'
	   catcher.  A better solution would be to abort here, and instead
	   add a catch-all condition handler so we never come here.  */
	Fthrow (Qtop_level, Qt);
    }

  if (! NILP (error_symbol))
    data = Fcons (error_symbol, data);

  string = Ferror_message_string (data);
  fatal ("%s", SDATA (string));
}

/* Like xsignal, but takes 0, 1, 2, or 3 args instead of a list.  */

void
xsignal0 (Lisp_Object error_symbol)
{
  xsignal (error_symbol, Qnil);
}

void
xsignal1 (Lisp_Object error_symbol, Lisp_Object arg)
{
  xsignal (error_symbol, list1 (arg));
}

void
xsignal2 (Lisp_Object error_symbol, Lisp_Object arg1, Lisp_Object arg2)
{
  xsignal (error_symbol, list2 (arg1, arg2));
}

void
xsignal3 (Lisp_Object error_symbol, Lisp_Object arg1, Lisp_Object arg2, Lisp_Object arg3)
{
  xsignal (error_symbol, list3 (arg1, arg2, arg3));
}

/* Signal `error' with message S, and additional arg ARG.
   If ARG is not a proper list, make it a one-element list.  */

void
signal_error (const char *s, Lisp_Object arg)
{
  if (NILP (Fproper_list_p (arg)))
    arg = list1 (arg);

  xsignal (Qerror, Fcons (build_string (s), arg));
}

void
define_error (Lisp_Object name, const char *message, Lisp_Object parent)
{
  eassert (SYMBOLP (name));
  eassert (SYMBOLP (parent));
  Lisp_Object parent_conditions = Fget (parent, Qerror_conditions);
  eassert (CONSP (parent_conditions));
  eassert (!NILP (Fmemq (parent, parent_conditions)));
  eassert (NILP (Fmemq (name, parent_conditions)));
  Fput (name, Qerror_conditions, pure_cons (name, parent_conditions));
  Fput (name, Qerror_message, build_pure_c_string (message));
}

/* Use this for arithmetic overflow, e.g., when an integer result is
   too large even for a bignum.  */
void
overflow_error (void)
{
  xsignal0 (Qoverflow_error);
}


/* Return true if LIST is a non-nil atom or
   a list containing one of CONDITIONS.  */

static bool
wants_debugger (Lisp_Object list, Lisp_Object conditions)
{
  if (NILP (list))
    return 0;
  if (! CONSP (list))
    return 1;

  while (CONSP (conditions))
    {
      Lisp_Object this, tail;
      this = XCAR (conditions);
      for (tail = list; CONSP (tail); tail = XCDR (tail))
	if (EQ (XCAR (tail), this))
	  return 1;
      conditions = XCDR (conditions);
    }
  return 0;
}

/* Return true if an error with condition-symbols CONDITIONS,
   and described by SIGNAL-DATA, should skip the debugger
   according to debugger-ignored-errors.  */

static bool
skip_debugger (Lisp_Object conditions, Lisp_Object data)
{
  Lisp_Object tail;
  bool first_string = 1;
  Lisp_Object error_message;

  error_message = Qnil;
  for (tail = Vdebug_ignored_errors; CONSP (tail); tail = XCDR (tail))
    {
      if (STRINGP (XCAR (tail)))
	{
	  if (first_string)
	    {
	      error_message = Ferror_message_string (data);
	      first_string = 0;
	    }

	  if (fast_string_match (XCAR (tail), error_message) >= 0)
	    return 1;
	}
      else
	{
	  Lisp_Object contail;

	  for (contail = conditions; CONSP (contail); contail = XCDR (contail))
	    if (EQ (XCAR (tail), XCAR (contail)))
	      return 1;
	}
    }

  return 0;
}

/* Say whether SIGNAL is a `quit' symbol (or inherits from it).  */
bool
signal_quit_p (Lisp_Object signal)
{
  Lisp_Object list;

  return EQ (signal, Qquit)
    || (!NILP (Fsymbolp (signal))
	&& CONSP (list = Fget (signal, Qerror_conditions))
	&& !NILP (Fmemq (Qquit, list)));
}

/* Call the debugger if calling it is currently enabled for CONDITIONS.
   SIG and DATA describe the signal.  There are two ways to pass them:
    = SIG is the error symbol, and DATA is the rest of the data.
    = SIG is nil, and DATA is (SYMBOL . REST-OF-DATA).
      This is for memory-full errors only.  */
static bool
maybe_call_debugger (Lisp_Object conditions, Lisp_Object sig, Lisp_Object data)
{
  Lisp_Object combined_data;

  combined_data = Fcons (sig, data);

  if (
      /* Don't try to run the debugger with interrupts blocked.
	 The editing loop would return anyway.  */
      ! input_blocked_p ()
      && NILP (Vinhibit_debugger)
      /* Does user want to enter debugger for this kind of error?  */
      && (signal_quit_p (sig)
	  ? debug_on_quit
	  : wants_debugger (Vdebug_on_error, conditions))
      && ! skip_debugger (conditions, combined_data)
      /* See commentary on definition of
         `internal-when-entered-debugger'.  */
      && when_entered_debugger < num_nonmacro_input_events)
    {
      call_debugger (list2 (Qerror, combined_data));
      return 1;
    }

  return 0;
}

static Lisp_Object
find_handler_clause (Lisp_Object handlers, Lisp_Object conditions)
{
  register Lisp_Object h;

  /* t is used by handlers for all conditions, set up by C code.  */
  if (EQ (handlers, Qt))
    return Qt;

  /* error is used similarly, but means print an error message
     and run the debugger if that is enabled.  */
  if (EQ (handlers, Qerror))
    return Qt;

  for (h = handlers; CONSP (h); h = XCDR (h))
    {
      Lisp_Object handler = XCAR (h);
      if (!NILP (Fmemq (handler, conditions))
          /* t is also used as a catch-all by Lisp code.  */
          || EQ (handler, Qt))
	return handlers;
    }

  return Qnil;
}


/* Format and return a string; called like vprintf.  */
Lisp_Object
vformat_string (const char *m, va_list ap)
{
  char buf[4000];
  ptrdiff_t size = sizeof buf;
  ptrdiff_t size_max = STRING_BYTES_BOUND + 1;
  char *buffer = buf;
  ptrdiff_t used;
  Lisp_Object string;

  used = evxprintf (&buffer, &size, buf, size_max, m, ap);
  string = make_string (buffer, used);
  if (buffer != buf)
    xfree (buffer);

  return string;
}

/* Dump an error message; called like vprintf.  */
void
verror (const char *m, va_list ap)
{
  xsignal1 (Qerror, vformat_string (m, ap));
}


/* Dump an error message; called like printf.  */

void
error (const char *m, ...)
{
  va_list ap;
  va_start (ap, m);
  verror (m, ap);
}

DEFUN ("commandp", Fcommandp, Scommandp, 1, 2, 0,
       doc: /* Non-nil if FUNCTION makes provisions for interactive calling.
This means it contains a description for how to read arguments to give it.
The value is nil for an invalid function or a symbol with no function
definition.

Interactively callable functions include strings and vectors (treated
as keyboard macros), lambda-expressions that contain a top-level call
to `interactive', autoload definitions made by `autoload' with non-nil
fourth argument, and some of the built-in functions of Lisp.

Also, a symbol satisfies `commandp' if its function definition does so.

If the optional argument FOR-CALL-INTERACTIVELY is non-nil,
then strings and vectors are not accepted.  */)
  (Lisp_Object function, Lisp_Object for_call_interactively)
{
  register Lisp_Object fun;
  bool genfun = false; /* If true, we should consult `interactive-form'.  */

  fun = function;

  fun = indirect_function (fun); /* Check cycles.  */
  if (NILP (fun))
    return Qnil;

  /* Emacs primitives are interactive if their DEFUN specifies an
     interactive spec.  */
  if (SUBRP (fun))
    {
      if (XSUBR (fun)->intspec.string)
        return Qt;
    }
  /* Bytecode objects are interactive if they are long enough to
     have an element whose index is COMPILED_INTERACTIVE, which is
     where the interactive spec is stored.  */
  else if (COMPILEDP (fun))
    {
      if (PVSIZE (fun) > COMPILED_INTERACTIVE)
        return Qt;
      else if (PVSIZE (fun) > COMPILED_DOC_STRING)
        {
          Lisp_Object doc = AREF (fun, COMPILED_DOC_STRING);
          /* An invalid "docstring" is a sign that we have an OClosure.  */
          genfun = ! (NILP (doc) || VALID_DOCSTRING_P (doc));
        }
    }

#ifdef HAVE_MODULES
  /* Module functions are interactive if their `interactive_form'
     field is non-nil. */
  else if (MODULE_FUNCTIONP (fun))
    {
      if (!NILP (module_function_interactive_form (XMODULE_FUNCTION (fun))))
        return Qt;
    }
#endif

  /* Strings and vectors are keyboard macros.  */
  else if (STRINGP (fun) || VECTORP (fun))
    return (NILP (for_call_interactively) ? Qt : Qnil);

  /* Lists may represent commands.  */
  else if (!CONSP (fun))
    return Qnil;
  else
    {
      Lisp_Object funcar = XCAR (fun);
      if (EQ (funcar, Qautoload))
        {
          if (!NILP (Fcar (Fcdr (Fcdr (XCDR (fun))))))
            return Qt;
        }
      else
        {
          Lisp_Object body = CDR_SAFE (XCDR (fun));
          if (EQ (funcar, Qclosure))
            body = CDR_SAFE (body);
          else if (!EQ (funcar, Qlambda))
	    return Qnil;
	  if (!NILP (Fassq (Qinteractive, body)))
	    return Qt;
	  else if (VALID_DOCSTRING_P (CAR_SAFE (body)))
            /* A "docstring" is a sign that we may have an OClosure.  */
	    genfun = true;
	}
    }

  /* By now, if it's not a function we already returned nil.  */

  /* Check an `interactive-form' property if present, analogous to the
     function-documentation property.  */
  fun = function;
  while (SYMBOLP (fun))
    {
      Lisp_Object tmp = Fget (fun, Qinteractive_form);
      if (!NILP (tmp))
	error ("Found an 'interactive-form' property!");
      fun = Fsymbol_function (fun);
    }

  /* If there's no immediate interactive form but it's an OClosure,
     then delegate to the generic-function in case it has
     a type-specific interactive-form.  */
  if (genfun)
    {
      Lisp_Object iform = call1 (Qinteractive_form, fun);
      return NILP (iform) ? Qnil : Qt;
    }
  else
    return Qnil;
}

DEFUN ("autoload", Fautoload, Sautoload, 2, 5, 0,
       doc: /* Define FUNCTION to autoload from FILE.
FUNCTION is a symbol; FILE is a file name string to pass to `load'.

Third arg DOCSTRING is documentation for the function.

Fourth arg INTERACTIVE if non-nil says function can be called
interactively.  If INTERACTIVE is a list, it is interpreted as a list
of modes the function is applicable for.

Fifth arg TYPE indicates the type of the object:
   nil or omitted says FUNCTION is a function,
   `keymap' says FUNCTION is really a keymap, and
   `macro' or t says FUNCTION is really a macro.

Third through fifth args give info about the real definition.
They default to nil.

If FUNCTION is already defined other than as an autoload,
this does nothing and returns nil.  */)
  (Lisp_Object function, Lisp_Object file, Lisp_Object docstring, Lisp_Object interactive, Lisp_Object type)
{
  CHECK_SYMBOL (function);
  CHECK_STRING (file);

  /* If function is defined and not as an autoload, don't override.  */
  if (!NILP (XSYMBOL (function)->u.s.function)
      && !AUTOLOADP (XSYMBOL (function)->u.s.function))
    return Qnil;

  if (! NILP (Vloadup_pure_table) && EQ (docstring, make_fixnum (0)))
    /* `read1' in lread.c has found the docstring starting with "\
       and assumed the docstring will be provided by Snarf-documentation, so it
       passed us 0 instead.  But that leads to accidental sharing in purecopy's
       hash-consing, so we use a (hopefully) unique integer instead.  */
    docstring = make_ufixnum (XHASH (function));
  return Fdefalias (function,
		    list5 (Qautoload, file, docstring, interactive, type),
		    Qnil);
}

static void
un_autoload (Lisp_Object oldqueue)
{
  /* Queue to unwind is current value of Vautoload_queue.
     oldqueue is the shadowed value to leave in Vautoload_queue.  */
  Lisp_Object queue = Vautoload_queue;
  Vautoload_queue = oldqueue;
  while (CONSP (queue))
    {
      Lisp_Object first = XCAR (queue);
      if (CONSP (first) && EQ (XCAR (first), make_fixnum (0)))
	Vfeatures = XCDR (first);
      else
	Ffset (first, Fcar (Fcdr (Fget (first, Qfunction_history))));
      queue = XCDR (queue);
    }
}

Lisp_Object
load_with_autoload_queue
  (Lisp_Object file, Lisp_Object noerror, Lisp_Object nomessage,
   Lisp_Object nosuffix, Lisp_Object must_suffix)
{
  specpdl_ref count = SPECPDL_INDEX ();

  /* If autoloading gets an error (which includes the error of failing
     to define the function being called), we use Vautoload_queue
     to undo function definitions and `provide' calls made by
     the function.  We do this in the specific case of autoloading
     because autoloading is not an explicit request "load this file",
     but rather a request to "call this function".

     The value saved here is to be restored into Vautoload_queue.  */
  record_unwind_protect (un_autoload, Vautoload_queue);
  Vautoload_queue = Qt;
  Lisp_Object tem
    = save_match_data_load (file, noerror, nomessage, nosuffix, must_suffix);

  /* Once loading finishes, don't undo it.  */
  Vautoload_queue = Qt;
  unbind_to (count, Qnil);
  return tem;
}

/* Load an autoloaded function.
   FUNNAME is the symbol which is the function's name.
   FUNDEF is the autoload definition (a list).  */

DEFUN ("autoload-do-load", Fautoload_do_load, Sautoload_do_load, 1, 3, 0,
       doc: /* Load FUNDEF which should be an autoload.
If non-nil, FUNNAME should be the symbol whose function value is FUNDEF,
in which case the function returns the new autoloaded function value.
If equal to `macro', MACRO-ONLY specifies that FUNDEF should only be loaded if
it defines a macro.  */)
  (Lisp_Object fundef, Lisp_Object funname, Lisp_Object macro_only)
{
  if (!CONSP (fundef) || !EQ (Qautoload, XCAR (fundef)))
    return fundef;

  Lisp_Object kind = Fnth (make_fixnum (4), fundef);
  if (EQ (macro_only, Qmacro)
      && !(EQ (kind, Qt) || EQ (kind, Qmacro)))
    return fundef;

  /* This is to make sure that loadup.el gives a clear picture
     of what files are preloaded and when.  */
  if (will_dump_p () && !will_bootstrap_p ())
    {
      /* Avoid landing here recursively while outputting the
	 backtrace from the error.  */
      gflags.will_dump_ = false;
      error ("Attempt to autoload %s while preparing to dump",
	     SDATA (SYMBOL_NAME (funname)));
    }

  CHECK_SYMBOL (funname);

  /* If `macro_only' is set and fundef isn't a macro, assume this autoload to
     be a "best-effort" (e.g. to try and find a compiler macro),
     so don't signal an error if autoloading fails.  */
  Lisp_Object ignore_errors
    = (EQ (kind, Qt) || EQ (kind, Qmacro)) ? Qnil : macro_only;
  load_with_autoload_queue (Fcar (Fcdr (fundef)), ignore_errors, Qt, Qnil, Qt);

  if (NILP (funname) || !NILP (ignore_errors))
    return Qnil;
  else
    {
      Lisp_Object fun = Findirect_function (funname, Qnil);

      if (!NILP (Fequal (fun, fundef)))
	error ("Autoloading file %s failed to define function %s",
	       SDATA (Fcar (Fcar (Vload_history))),
	       SDATA (SYMBOL_NAME (funname)));
      else
	return fun;
    }
}

<<<<<<< HEAD
=======

static Lisp_Object list_of_t;  /* Never-modified constant containing (t).  */
>>>>>>> a98d0daa

DEFUN ("eval", Feval, Seval, 1, 2, 0,
       doc: /* Evaluate FORM and return its value.
If LEXICAL is t, evaluate using lexical scoping.
LEXICAL can also be an actual lexical environment, in the form of an
alist mapping symbols to their value.  */)
  (Lisp_Object form, Lisp_Object lexical)
{
  specpdl_ref count = SPECPDL_INDEX ();
  specbind (Qinternal_interpreter_environment,
	    CONSP (lexical) || NILP (lexical) ? lexical : list_of_t);
  return unbind_to (count, eval_sub (form));
}

void
grow_specpdl_allocation (void)
{
  eassert (specpdl_ptr == specpdl_end);

  specpdl_ref count = SPECPDL_INDEX ();
  ptrdiff_t max_size = PTRDIFF_MAX - 1000;
  union specbinding *pdlvec = specpdl - 1;
  ptrdiff_t size = specpdl_end - specpdl;
  ptrdiff_t pdlvecsize = size + 1;
  if (max_size <= size)
    xsignal0 (Qexcessive_variable_binding);  /* Can't happen, essentially.  */
  pdlvec = xpalloc (pdlvec, &pdlvecsize, 1, max_size + 1, sizeof *specpdl);
  specpdl = pdlvec + 1;
  specpdl_end = specpdl + pdlvecsize - 1;
  specpdl_ptr = specpdl_ref_to_ptr (count);
}

/* Eval a sub-expression of the current expression (i.e. in the same
   lexical scope).  */
Lisp_Object
eval_sub (Lisp_Object form)
{
  if (SYMBOLP (form))
    {
      /* Look up its binding in the lexical environment.
	 We do not pay attention to the declared_special flag here, since we
	 already did that when let-binding the variable.  */
      Lisp_Object lex_binding
	= Fassq (form, Vinternal_interpreter_environment);
      return !NILP (lex_binding) ? XCDR (lex_binding) : Fsymbol_value (form);
    }

  if (!CONSP (form))
    return form;

  maybe_quit ();

  maybe_garbage_collect ();

  if (++lisp_eval_depth > max_lisp_eval_depth)
    {
      if (max_lisp_eval_depth < 100)
	max_lisp_eval_depth = 100;
      if (lisp_eval_depth > max_lisp_eval_depth)
	xsignal1 (Qexcessive_lisp_nesting, make_fixnum (lisp_eval_depth));
    }

  Lisp_Object original_fun = XCAR (form);
  Lisp_Object original_args = XCDR (form);
  CHECK_LIST (original_args);

  /* This also protects them from gc.  */
  specpdl_ref count
    = record_in_backtrace (original_fun, &original_args, UNEVALLED);

  if (debug_on_next_call)
    do_debug_on_call (Qt, count);

  Lisp_Object fun, val, funcar;
  /* Declare here, as this array may be accessed by call_debugger near
     the end of this function.  See Bug#21245.  */
  Lisp_Object argvals[8];

 retry:

  /* Optimize for no indirection.  */
  fun = original_fun;
  if (!SYMBOLP (fun))
    fun = Ffunction (list1 (fun));
  else if (!NILP (fun) && (fun = XSYMBOL (fun)->u.s.function, SYMBOLP (fun)))
    fun = indirect_function (fun);

  if (SUBRP (fun) && !SUBR_NATIVE_COMPILED_DYNP (fun))
    {
      Lisp_Object args_left = original_args;
      ptrdiff_t numargs = list_length (args_left);

      if (numargs < XSUBR (fun)->min_args
	  || (XSUBR (fun)->max_args >= 0
	      && XSUBR (fun)->max_args < numargs))
	xsignal2 (Qwrong_number_of_arguments, original_fun,
		  make_fixnum (numargs));

      else if (XSUBR (fun)->max_args == UNEVALLED)
	val = (XSUBR (fun)->function.aUNEVALLED) (args_left);
      else if (XSUBR (fun)->max_args == MANY
	       || XSUBR (fun)->max_args > 8)

	{
	  /* Pass a vector of evaluated arguments.  */
	  Lisp_Object *vals;
	  ptrdiff_t argnum = 0;
	  USE_SAFE_ALLOCA;

	  SAFE_ALLOCA_LISP (vals, numargs);

	  while (CONSP (args_left) && argnum < numargs)
	    {
	      Lisp_Object arg = XCAR (args_left);
	      args_left = XCDR (args_left);
	      vals[argnum++] = eval_sub (arg);
	    }

	  set_backtrace_args (specpdl_ref_to_ptr (count), vals, argnum);

	  val = XSUBR (fun)->function.aMANY (argnum, vals);

	  lisp_eval_depth--;
	  /* Do the debug-on-exit now, while VALS still exists.  */
	  if (backtrace_debug_on_exit (specpdl_ref_to_ptr (count)))
	    val = call_debugger (list2 (Qexit, val));
	  SAFE_FREE ();
	  specpdl_ptr--;
	  return val;
	}
      else
	{
	  int i, maxargs = XSUBR (fun)->max_args;

	  for (i = 0; i < maxargs; i++)
	    {
	      argvals[i] = eval_sub (Fcar (args_left));
	      args_left = Fcdr (args_left);
	    }

	  set_backtrace_args (specpdl_ref_to_ptr (count), argvals, numargs);

	  switch (i)
	    {
	    case 0:
	      val = (XSUBR (fun)->function.a0 ());
	      break;
	    case 1:
	      val = (XSUBR (fun)->function.a1 (argvals[0]));
	      break;
	    case 2:
	      val = (XSUBR (fun)->function.a2 (argvals[0], argvals[1]));
	      break;
	    case 3:
	      val = (XSUBR (fun)->function.a3
		     (argvals[0], argvals[1], argvals[2]));
	      break;
	    case 4:
	      val = (XSUBR (fun)->function.a4
		     (argvals[0], argvals[1], argvals[2], argvals[3]));
	      break;
	    case 5:
	      val = (XSUBR (fun)->function.a5
		     (argvals[0], argvals[1], argvals[2], argvals[3],
		      argvals[4]));
	      break;
	    case 6:
	      val = (XSUBR (fun)->function.a6
		     (argvals[0], argvals[1], argvals[2], argvals[3],
		      argvals[4], argvals[5]));
	      break;
	    case 7:
	      val = (XSUBR (fun)->function.a7
		     (argvals[0], argvals[1], argvals[2], argvals[3],
		      argvals[4], argvals[5], argvals[6]));
	      break;

	    case 8:
	      val = (XSUBR (fun)->function.a8
		     (argvals[0], argvals[1], argvals[2], argvals[3],
		      argvals[4], argvals[5], argvals[6], argvals[7]));
	      break;

	    default:
	      /* Someone has created a subr that takes more arguments than
		 is supported by this code.  We need to either rewrite the
		 subr to use a different argument protocol, or add more
		 cases to this switch.  */
	      emacs_abort ();
	    }
	}
    }
  else if (COMPILEDP (fun)
	   || SUBR_NATIVE_COMPILED_DYNP (fun)
	   || MODULE_FUNCTIONP (fun))
    return apply_lambda (fun, original_args, count);
  else
    {
      if (NILP (fun))
	xsignal1 (Qvoid_function, original_fun);
      if (!CONSP (fun))
	xsignal1 (Qinvalid_function, original_fun);
      funcar = XCAR (fun);
      if (!SYMBOLP (funcar))
	xsignal1 (Qinvalid_function, original_fun);
      if (EQ (funcar, Qautoload))
	{
	  Fautoload_do_load (fun, original_fun, Qnil);
	  goto retry;
	}
      if (EQ (funcar, Qmacro))
	{
	  specpdl_ref count1 = SPECPDL_INDEX ();
	  Lisp_Object exp;
	  /* Bind lexical-binding during expansion of the macro, so the
	     macro can know reliably if the code it outputs will be
	     interpreted using lexical-binding or not.  */
	  specbind (Qlexical_binding,
		    NILP (Vinternal_interpreter_environment) ? Qnil : Qt);

	  /* Make the macro aware of any defvar declarations in scope. */
	  Lisp_Object dynvars = Vmacroexp__dynvars;
	  for (Lisp_Object p = Vinternal_interpreter_environment;
	       !NILP (p); p = XCDR(p))
	    {
	      Lisp_Object e = XCAR (p);
	      if (SYMBOLP (e))
		dynvars = Fcons(e, dynvars);
	    }
	  if (!EQ (dynvars, Vmacroexp__dynvars))
	    specbind (Qmacroexp__dynvars, dynvars);

	  exp = apply1 (Fcdr (fun), original_args);
	  exp = unbind_to (count1, exp);
	  val = eval_sub (exp);
	}
      else if (EQ (funcar, Qlambda)
	       || EQ (funcar, Qclosure))
	return apply_lambda (fun, original_args, count);
      else
	xsignal1 (Qinvalid_function, original_fun);
    }

  lisp_eval_depth--;
  if (backtrace_debug_on_exit (specpdl_ref_to_ptr (count)))
    val = call_debugger (list2 (Qexit, val));
  specpdl_ptr--;

  return val;
}

DEFUN ("apply", Fapply, Sapply, 1, MANY, 0,
       doc: /* Call FUNCTION with our remaining args, using our last arg as list of args.
Then return the value FUNCTION returns.
With a single argument, call the argument's first element using the
other elements as args.
Thus, (apply \\='+ 1 2 \\='(3 4)) returns 10.
usage: (apply FUNCTION &rest ARGUMENTS)  */)
  (ptrdiff_t nargs, Lisp_Object *args)
{
  ptrdiff_t i, funcall_nargs;
  Lisp_Object *funcall_args = NULL;
  Lisp_Object spread_arg = args[nargs - 1];
  Lisp_Object fun = args[0];
  USE_SAFE_ALLOCA;

  ptrdiff_t numargs = list_length (spread_arg);

  if (numargs == 0)
    return Ffuncall (max (1, nargs - 1), args);
  else if (numargs == 1)
    {
      args [nargs - 1] = XCAR (spread_arg);
      return Ffuncall (nargs, args);
    }

  numargs += nargs - 2;

  /* Optimize for no indirection.  */
  if (SYMBOLP (fun) && !NILP (fun)
      && (fun = XSYMBOL (fun)->u.s.function, SYMBOLP (fun)))
    {
      fun = indirect_function (fun);
      if (NILP (fun))
	/* Let funcall get the error.  */
	fun = args[0];
    }

  if (SUBRP (fun) && XSUBR (fun)->max_args > numargs
      /* Don't hide an error by adding missing arguments.  */
      && numargs >= XSUBR (fun)->min_args)
    {
      /* Avoid making funcall cons up a yet another new vector of arguments
	 by explicitly supplying nil's for optional values.  */
      SAFE_ALLOCA_LISP (funcall_args, 1 + XSUBR (fun)->max_args);
      memclear (funcall_args + numargs + 1,
		(XSUBR (fun)->max_args - numargs) * word_size);
      funcall_nargs = 1 + XSUBR (fun)->max_args;
    }
  else
    { /* We add 1 to numargs because funcall_args includes the
	 function itself as well as its arguments.  */
      SAFE_ALLOCA_LISP (funcall_args, 1 + numargs);
      funcall_nargs = 1 + numargs;
    }

  memcpy (funcall_args, args, nargs * word_size);
  /* Spread the last arg we got.  Its first element goes in
     the slot that it used to occupy, hence this value of I.  */
  i = nargs - 1;
  while (!NILP (spread_arg))
    {
      funcall_args [i++] = XCAR (spread_arg);
      spread_arg = XCDR (spread_arg);
    }

  Lisp_Object retval = Ffuncall (funcall_nargs, funcall_args);

  SAFE_FREE ();
  return retval;
}

/* Run hook variables in various ways.  */

static Lisp_Object
funcall_nil (ptrdiff_t nargs, Lisp_Object *args)
{
  Ffuncall (nargs, args);
  return Qnil;
}

DEFUN ("run-hooks", Frun_hooks, Srun_hooks, 0, MANY, 0,
       doc: /* Run each hook in HOOKS.
Each argument should be a symbol, a hook variable.
These symbols are processed in the order specified.
If a hook symbol has a non-nil value, that value may be a function
or a list of functions to be called to run the hook.
If the value is a function, it is called with no arguments.
If it is a list, the elements are called, in order, with no arguments.

Major modes should not use this function directly to run their mode
hook; they should use `run-mode-hooks' instead.

Do not use `make-local-variable' to make a hook variable buffer-local.
Instead, use `add-hook' and specify t for the LOCAL argument.
usage: (run-hooks &rest HOOKS)  */)
  (ptrdiff_t nargs, Lisp_Object *args)
{
  ptrdiff_t i;

  for (i = 0; i < nargs; i++)
    run_hook (args[i]);

  return Qnil;
}

DEFUN ("run-hook-with-args", Frun_hook_with_args,
       Srun_hook_with_args, 1, MANY, 0,
       doc: /* Run HOOK with the specified arguments ARGS.
HOOK should be a symbol, a hook variable.  The value of HOOK
may be nil, a function, or a list of functions.  Call each
function in order with arguments ARGS.  The final return value
is unspecified.

Do not use `make-local-variable' to make a hook variable buffer-local.
Instead, use `add-hook' and specify t for the LOCAL argument.
usage: (run-hook-with-args HOOK &rest ARGS)  */)
  (ptrdiff_t nargs, Lisp_Object *args)
{
  return run_hook_with_args (nargs, args, funcall_nil);
}

/* NB this one still documents a specific non-nil return value.
   (As did run-hook-with-args and run-hook-with-args-until-failure
   until they were changed in 24.1.)  */
DEFUN ("run-hook-with-args-until-success", Frun_hook_with_args_until_success,
       Srun_hook_with_args_until_success, 1, MANY, 0,
       doc: /* Run HOOK with the specified arguments ARGS.
HOOK should be a symbol, a hook variable.  The value of HOOK
may be nil, a function, or a list of functions.  Call each
function in order with arguments ARGS, stopping at the first
one that returns non-nil, and return that value.  Otherwise (if
all functions return nil, or if there are no functions to call),
return nil.

Do not use `make-local-variable' to make a hook variable buffer-local.
Instead, use `add-hook' and specify t for the LOCAL argument.
usage: (run-hook-with-args-until-success HOOK &rest ARGS)  */)
  (ptrdiff_t nargs, Lisp_Object *args)
{
  return run_hook_with_args (nargs, args, Ffuncall);
}

static Lisp_Object
funcall_not (ptrdiff_t nargs, Lisp_Object *args)
{
  return NILP (Ffuncall (nargs, args)) ? Qt : Qnil;
}

DEFUN ("run-hook-with-args-until-failure", Frun_hook_with_args_until_failure,
       Srun_hook_with_args_until_failure, 1, MANY, 0,
       doc: /* Run HOOK with the specified arguments ARGS.
HOOK should be a symbol, a hook variable.  The value of HOOK
may be nil, a function, or a list of functions.  Call each
function in order with arguments ARGS, stopping at the first
one that returns nil, and return nil.  Otherwise (if all functions
return non-nil, or if there are no functions to call), return non-nil
\(do not rely on the precise return value in this case).

Do not use `make-local-variable' to make a hook variable buffer-local.
Instead, use `add-hook' and specify t for the LOCAL argument.
usage: (run-hook-with-args-until-failure HOOK &rest ARGS)  */)
  (ptrdiff_t nargs, Lisp_Object *args)
{
  return NILP (run_hook_with_args (nargs, args, funcall_not)) ? Qt : Qnil;
}

static Lisp_Object
run_hook_wrapped_funcall (ptrdiff_t nargs, Lisp_Object *args)
{
  Lisp_Object tmp = args[0], ret;
  args[0] = args[1];
  args[1] = tmp;
  ret = Ffuncall (nargs, args);
  args[1] = args[0];
  args[0] = tmp;
  return ret;
}

DEFUN ("run-hook-wrapped", Frun_hook_wrapped, Srun_hook_wrapped, 2, MANY, 0,
       doc: /* Run HOOK, passing each function through WRAP-FUNCTION.
I.e. instead of calling each function FUN directly with arguments ARGS,
it calls WRAP-FUNCTION with arguments FUN and ARGS.
As soon as a call to WRAP-FUNCTION returns non-nil, `run-hook-wrapped'
aborts and returns that value.
usage: (run-hook-wrapped HOOK WRAP-FUNCTION &rest ARGS)  */)
     (ptrdiff_t nargs, Lisp_Object *args)
{
  return run_hook_with_args (nargs, args, run_hook_wrapped_funcall);
}

/* ARGS[0] should be a hook symbol.
   Call each of the functions in the hook value, passing each of them
   as arguments all the rest of ARGS (all NARGS - 1 elements).
   FUNCALL specifies how to call each function on the hook.  */

Lisp_Object
run_hook_with_args (ptrdiff_t nargs, Lisp_Object *args,
		    Lisp_Object (*funcall) (ptrdiff_t nargs, Lisp_Object *args))
{
  Lisp_Object sym, val, ret = Qnil;

  /* If we are dying or still initializing,
     don't do anything--it would probably crash if we tried.  */
  if (NILP (Vrun_hooks))
    return Qnil;

  sym = args[0];
  val = find_symbol_value (sym, NULL);

  if (EQ (val, Qunbound) || NILP (val))
    return ret;
  else if (!CONSP (val) || FUNCTIONP (val))
    {
      args[0] = val;
      return funcall (nargs, args);
    }
  else
    {
      Lisp_Object global_vals = Qnil;

      for (;
	   CONSP (val) && NILP (ret);
	   val = XCDR (val))
	{
	  if (EQ (XCAR (val), Qt))
	    {
	      /* t indicates this hook has a local binding;
		 it means to run the global binding too.  */
	      global_vals = Fdefault_value (sym);
	      if (NILP (global_vals)) continue;

	      if (!CONSP (global_vals) || EQ (XCAR (global_vals), Qlambda))
		{
		  args[0] = global_vals;
		  ret = funcall (nargs, args);
		}
	      else
		{
		  for (;
		       CONSP (global_vals) && NILP (ret);
		       global_vals = XCDR (global_vals))
		    {
		      args[0] = XCAR (global_vals);
		      /* In a global value, t should not occur.  If it does, we
			 must ignore it to avoid an endless loop.  */
		      if (!EQ (args[0], Qt))
			ret = funcall (nargs, args);
		    }
		}
	    }
	  else
	    {
	      args[0] = XCAR (val);
	      ret = funcall (nargs, args);
	    }
	}

      return ret;
    }
}

/* Run the hook HOOK, giving each function no args.  */

void
run_hook (Lisp_Object hook)
{
  Frun_hook_with_args (1, &hook);
}

/* Run the hook HOOK, giving each function the two args ARG1 and ARG2.  */

void
run_hook_with_args_2 (Lisp_Object hook, Lisp_Object arg1, Lisp_Object arg2)
{
  CALLN (Frun_hook_with_args, hook, arg1, arg2);
}

/* Apply fn to arg.  */
Lisp_Object
apply1 (Lisp_Object fn, Lisp_Object arg)
{
  return NILP (arg) ? Ffuncall (1, &fn) : CALLN (Fapply, fn, arg);
}

DEFUN ("functionp", Ffunctionp, Sfunctionp, 1, 1, 0,
       doc: /* Return t if OBJECT is a function.

An object is a function if it is callable via `funcall'; this includes
symbols with function bindings, but excludes macros and special forms.

Ordinarily return nil if OBJECT is not a function, although t might be
returned in rare cases.  */)
     (Lisp_Object object)
{
  if (FUNCTIONP (object))
    return Qt;
  return Qnil;
}

bool
FUNCTIONP (Lisp_Object object)
{
  if (SYMBOLP (object) && !NILP (Ffboundp (object)))
    {
      object = Findirect_function (object, Qt);

      if (CONSP (object) && EQ (XCAR (object), Qautoload))
	{
	  /* Autoloaded symbols are functions, except if they load
	     macros or keymaps.  */
	  for (int i = 0; i < 4 && CONSP (object); i++)
	    object = XCDR (object);

	  return ! (CONSP (object) && !NILP (XCAR (object)));
	}
    }

  if (SUBRP (object))
    return XSUBR (object)->max_args != UNEVALLED;
  else if (COMPILEDP (object) || MODULE_FUNCTIONP (object))
    return true;
  else if (CONSP (object))
    {
      Lisp_Object car = XCAR (object);
      return EQ (car, Qlambda) || EQ (car, Qclosure);
    }
  else
    return false;
}

Lisp_Object
funcall_general (Lisp_Object fun, ptrdiff_t numargs, Lisp_Object *args)
{
  Lisp_Object original_fun = fun;
 retry:
  if (SYMBOLP (fun) && !NILP (fun)
      && (fun = XSYMBOL (fun)->u.s.function, SYMBOLP (fun)))
    fun = indirect_function (fun);

  if (SUBRP (fun) && !SUBR_NATIVE_COMPILED_DYNP (fun))
    return funcall_subr (XSUBR (fun), numargs, args);
  else if (COMPILEDP (fun)
	   || SUBR_NATIVE_COMPILED_DYNP (fun)
	   || MODULE_FUNCTIONP (fun))
    return funcall_lambda (fun, numargs, args);
  else
    {
      if (NILP (fun))
	xsignal1 (Qvoid_function, original_fun);
      if (!CONSP (fun))
	xsignal1 (Qinvalid_function, original_fun);
      Lisp_Object funcar = XCAR (fun);
      if (!SYMBOLP (funcar))
	xsignal1 (Qinvalid_function, original_fun);
      if (EQ (funcar, Qlambda)
	  || EQ (funcar, Qclosure))
	return funcall_lambda (fun, numargs, args);
      else if (EQ (funcar, Qautoload))
	{
	  Fautoload_do_load (fun, original_fun, Qnil);
	  fun = original_fun;
	  goto retry;
	}
      else
	xsignal1 (Qinvalid_function, original_fun);
    }
}

DEFUN ("funcall", Ffuncall, Sfuncall, 1, MANY, 0,
       doc: /* Call first argument as a function, passing remaining arguments to it.
Return the value that function returns.
Thus, (funcall \\='cons \\='x \\='y) returns (x . y).
usage: (funcall FUNCTION &rest ARGUMENTS)  */)
  (ptrdiff_t nargs, Lisp_Object *args)
{
  specpdl_ref count;

  maybe_quit ();

  if (++lisp_eval_depth > max_lisp_eval_depth)
    {
      if (max_lisp_eval_depth < 100)
	max_lisp_eval_depth = 100;
      if (lisp_eval_depth > max_lisp_eval_depth)
	xsignal1 (Qexcessive_lisp_nesting, make_fixnum (lisp_eval_depth));
    }

  count = record_in_backtrace (args[0], &args[1], nargs - 1);

  maybe_garbage_collect ();

  if (debug_on_next_call)
    do_debug_on_call (Qlambda, count);

  Lisp_Object val = funcall_general (args[0], nargs - 1, args + 1);

  lisp_eval_depth--;
  if (backtrace_debug_on_exit (specpdl_ref_to_ptr (count)))
    val = call_debugger (list2 (Qexit, val));
  specpdl_ptr--;
  return val;
}


/* Apply a C subroutine SUBR to the NUMARGS evaluated arguments in ARG_VECTOR
   and return the result of evaluation.  */

Lisp_Object
funcall_subr (struct Lisp_Subr *subr, ptrdiff_t numargs, Lisp_Object *args)
{
  eassume (numargs >= 0);
  if (numargs >= subr->min_args)
    {
      /* Conforming call to finite-arity subr.  */
      if (numargs <= subr->max_args
	  && subr->max_args <= 8)
	{
	  Lisp_Object argbuf[8];
	  Lisp_Object *a;
	  if (numargs < subr->max_args)
	    {
	      eassume (subr->max_args <= ARRAYELTS (argbuf));
	      a = argbuf;
	      memcpy (a, args, numargs * word_size);
	      memclear (a + numargs, (subr->max_args - numargs) * word_size);
	    }
	  else
	    a = args;
	  switch (subr->max_args)
	    {
	    case 0:
	      return subr->function.a0 ();
	    case 1:
	      return subr->function.a1 (a[0]);
	    case 2:
	      return subr->function.a2 (a[0], a[1]);
	    case 3:
	      return subr->function.a3 (a[0], a[1], a[2]);
	    case 4:
	      return subr->function.a4 (a[0], a[1], a[2], a[3]);
	    case 5:
	      return subr->function.a5 (a[0], a[1], a[2], a[3], a[4]);
	    case 6:
	      return subr->function.a6 (a[0], a[1], a[2], a[3], a[4], a[5]);
	    case 7:
	      return subr->function.a7 (a[0], a[1], a[2], a[3], a[4], a[5],
					a[6]);
	    case 8:
	      return subr->function.a8 (a[0], a[1], a[2], a[3], a[4], a[5],
					a[6], a[7]);
	    default:
	      emacs_abort (); 	/* Can't happen. */
	    }
	}

      /* Call to n-adic subr.  */
      if (subr->max_args == MANY
	  || subr->max_args > 8)
	return subr->function.aMANY (numargs, args);
    }

  /* Anything else is an error.  */
  Lisp_Object fun;
  XSETSUBR (fun, subr);
  if (subr->max_args == UNEVALLED)
    xsignal1 (Qinvalid_function, fun);
  else
    xsignal2 (Qwrong_number_of_arguments, fun, make_fixnum (numargs));
}

/* Call the compiled Lisp function FUN.  If we have not yet read FUN's
   bytecode string and constants vector, fetch them from the file first.  */

static Lisp_Object
fetch_and_exec_byte_code (Lisp_Object fun, ptrdiff_t args_template,
			  ptrdiff_t nargs, Lisp_Object *args)
{
  if (CONSP (AREF (fun, COMPILED_BYTECODE)))
    Ffetch_bytecode (fun);

  return exec_byte_code (fun, args_template, nargs, args);
}

static Lisp_Object
apply_lambda (Lisp_Object fun, Lisp_Object args, specpdl_ref count)
{
  Lisp_Object *arg_vector;
  Lisp_Object tem;
  USE_SAFE_ALLOCA;

  ptrdiff_t numargs = list_length (args);
  SAFE_ALLOCA_LISP (arg_vector, numargs);
  Lisp_Object args_left = args;

  for (ptrdiff_t i = 0; i < numargs; i++)
    {
      tem = Fcar (args_left), args_left = Fcdr (args_left);
      tem = eval_sub (tem);
      arg_vector[i] = tem;
    }

  set_backtrace_args (specpdl_ref_to_ptr (count), arg_vector, numargs);
  tem = funcall_lambda (fun, numargs, arg_vector);

  lisp_eval_depth--;
  /* Do the debug-on-exit now, while arg_vector still exists.  */
  if (backtrace_debug_on_exit (specpdl_ref_to_ptr (count)))
    tem = call_debugger (list2 (Qexit, tem));
  SAFE_FREE ();
  specpdl_ptr--;
  return tem;
}

/* Apply a Lisp function FUN to the NARGS evaluated arguments in ARG_VECTOR
   and return the result of evaluation.
   FUN must be either a lambda-expression, a compiled-code object,
   or a module function.  */

static Lisp_Object
funcall_lambda (Lisp_Object fun, ptrdiff_t nargs,
		register Lisp_Object *arg_vector)
{
  Lisp_Object val, syms_left, next, lexenv;
  specpdl_ref count = SPECPDL_INDEX ();
  ptrdiff_t i;
  bool optional, rest;

  if (CONSP (fun))
    {
      if (EQ (XCAR (fun), Qclosure))
	{
	  Lisp_Object cdr = XCDR (fun);	/* Drop `closure'.  */
	  if (! CONSP (cdr))
	    xsignal1 (Qinvalid_function, fun);
	  fun = cdr;
	  lexenv = XCAR (fun);
	}
      else
	lexenv = Qnil;
      syms_left = XCDR (fun);
      if (CONSP (syms_left))
	syms_left = XCAR (syms_left);
      else
	xsignal1 (Qinvalid_function, fun);
    }
  else if (COMPILEDP (fun))
    {
      syms_left = AREF (fun, COMPILED_ARGLIST);
      /* Bytecode objects using lexical binding have an integral
	 ARGLIST slot value: pass the arguments to the byte-code
	 engine directly.  */
      if (FIXNUMP (syms_left))
	return fetch_and_exec_byte_code (fun, XFIXNUM (syms_left),
					 nargs, arg_vector);
      /* Otherwise the bytecode object uses dynamic binding and the
	 ARGLIST slot contains a standard formal argument list whose
	 variables are bound dynamically below.  */
      lexenv = Qnil;
    }
#ifdef HAVE_MODULES
  else if (MODULE_FUNCTIONP (fun))
    return funcall_module (fun, nargs, arg_vector);
#endif
#ifdef HAVE_NATIVE_COMP
  else if (SUBR_NATIVE_COMPILED_DYNP (fun))
    {
      syms_left = XSUBR (fun)->lambda_list;
      lexenv = Qnil;
    }
#endif
  else
    emacs_abort ();

  i = optional = rest = 0;
  bool previous_rest = false;
  for (; CONSP (syms_left); syms_left = XCDR (syms_left))
    {
      maybe_quit ();

      next = XCAR (syms_left);
      if (!SYMBOLP (next))
	xsignal1 (Qinvalid_function, fun);

      if (EQ (next, Qand_rest))
        {
          if (rest || previous_rest)
            xsignal1 (Qinvalid_function, fun);
          rest = 1;
	  previous_rest = true;
        }
      else if (EQ (next, Qand_optional))
        {
          if (optional || rest || previous_rest)
            xsignal1 (Qinvalid_function, fun);
          optional = 1;
        }
      else
	{
	  Lisp_Object arg;
	  if (rest)
	    {
	      arg = Flist (nargs - i, &arg_vector[i]);
	      i = nargs;
	    }
	  else if (i < nargs)
	    arg = arg_vector[i++];
	  else if (!optional)
	    xsignal2 (Qwrong_number_of_arguments, fun, make_fixnum (nargs));
	  else
	    arg = Qnil;

	  /* Bind the argument.  */
	  if (!NILP (lexenv) && SYMBOLP (next))
	    /* Lexically bind NEXT by adding it to the lexenv alist.  */
	    lexenv = Fcons (Fcons (next, arg), lexenv);
	  else
	    /* Dynamically bind NEXT.  */
	    specbind (next, arg);
	  previous_rest = false;
	}
    }

  if (!NILP (syms_left) || previous_rest)
    xsignal1 (Qinvalid_function, fun);
  else if (i < nargs)
    xsignal2 (Qwrong_number_of_arguments, fun, make_fixnum (nargs));

  if (!EQ (lexenv, Vinternal_interpreter_environment))
    /* Instantiate a new lexical environment.  */
    specbind (Qinternal_interpreter_environment, lexenv);

  if (CONSP (fun))
    val = Fprogn (XCDR (XCDR (fun)));
  else if (SUBR_NATIVE_COMPILEDP (fun))
    {
      eassert (SUBR_NATIVE_COMPILED_DYNP (fun));
      /* No need to use funcall_subr as we have zero arguments by
	 construction.  */
      val = XSUBR (fun)->function.a0 ();
    }
  else
    val = fetch_and_exec_byte_code (fun, 0, 0, NULL);

  return unbind_to (count, val);
}

DEFUN ("func-arity", Ffunc_arity, Sfunc_arity, 1, 1, 0,
       doc: /* Return minimum and maximum number of args allowed for FUNCTION.
FUNCTION must be a function of some kind.
The returned value is a cons cell (MIN . MAX).  MIN is the minimum number
of args.  MAX is the maximum number, or the symbol `many', for a
function with `&rest' args, or `unevalled' for a special form.  */)
  (Lisp_Object function)
{
  Lisp_Object original;
  Lisp_Object funcar;
  Lisp_Object result;

  original = function;

 retry:

  /* Optimize for no indirection.  */
  function = original;
  if (SYMBOLP (function) && !NILP (function))
    {
      function = XSYMBOL (function)->u.s.function;
      if (SYMBOLP (function))
	function = indirect_function (function);
    }

  if (CONSP (function) && EQ (XCAR (function), Qmacro))
    function = XCDR (function);

  if (SUBRP (function))
    result = Fsubr_arity (function);
  else if (COMPILEDP (function))
    result = lambda_arity (function);
#ifdef HAVE_MODULES
  else if (MODULE_FUNCTIONP (function))
    result = module_function_arity (XMODULE_FUNCTION (function));
#endif
  else
    {
      if (NILP (function))
	xsignal1 (Qvoid_function, original);
      if (!CONSP (function))
	xsignal1 (Qinvalid_function, original);
      funcar = XCAR (function);
      if (!SYMBOLP (funcar))
	xsignal1 (Qinvalid_function, original);
      if (EQ (funcar, Qlambda)
	  || EQ (funcar, Qclosure))
	result = lambda_arity (function);
      else if (EQ (funcar, Qautoload))
	{
	  Fautoload_do_load (function, original, Qnil);
	  goto retry;
	}
      else
	xsignal1 (Qinvalid_function, original);
    }
  return result;
}

/* FUN must be either a lambda-expression or a compiled-code object.  */
static Lisp_Object
lambda_arity (Lisp_Object fun)
{
  Lisp_Object syms_left;

  if (CONSP (fun))
    {
      if (EQ (XCAR (fun), Qclosure))
	{
	  fun = XCDR (fun);	/* Drop `closure'.  */
	  CHECK_CONS (fun);
	}
      syms_left = XCDR (fun);
      if (CONSP (syms_left))
	syms_left = XCAR (syms_left);
      else
	xsignal1 (Qinvalid_function, fun);
    }
  else if (COMPILEDP (fun))
    {
      syms_left = AREF (fun, COMPILED_ARGLIST);
      if (FIXNUMP (syms_left))
        return get_byte_code_arity (syms_left);
    }
  else
    emacs_abort ();

  EMACS_INT minargs = 0, maxargs = 0;
  bool optional = false;
  for (; CONSP (syms_left); syms_left = XCDR (syms_left))
    {
      Lisp_Object next = XCAR (syms_left);
      if (!SYMBOLP (next))
	xsignal1 (Qinvalid_function, fun);

      if (EQ (next, Qand_rest))
	return Fcons (make_fixnum (minargs), Qmany);
      else if (EQ (next, Qand_optional))
	optional = true;
      else
	{
          if (!optional)
            minargs++;
          maxargs++;
        }
    }

  if (!NILP (syms_left))
    xsignal1 (Qinvalid_function, fun);

  return Fcons (make_fixnum (minargs), make_fixnum (maxargs));
}

DEFUN ("fetch-bytecode", Ffetch_bytecode, Sfetch_bytecode,
       1, 1, 0,
       doc: /* If byte-compiled OBJECT is lazy-loaded, fetch it now.  */)
  (Lisp_Object object)
{
  Lisp_Object tem;

  if (COMPILEDP (object))
    {
      if (CONSP (AREF (object, COMPILED_BYTECODE)))
	{
	  tem = read_doc_string (AREF (object, COMPILED_BYTECODE));
	  if (! (CONSP (tem) && STRINGP (XCAR (tem))
		 && VECTORP (XCDR (tem))))
	    {
	      tem = AREF (object, COMPILED_BYTECODE);
	      if (CONSP (tem) && STRINGP (XCAR (tem)))
		error ("Invalid byte code in %s", SDATA (XCAR (tem)));
	      else
		error ("Invalid byte code");
	    }

	  Lisp_Object bytecode = XCAR (tem);
	  if (STRING_MULTIBYTE (bytecode))
	    {
	      /* BYTECODE must have been produced by Emacs 20.2 or earlier
		 because it produced a raw 8-bit string for byte-code and now
		 such a byte-code string is loaded as multibyte with raw 8-bit
		 characters converted to multibyte form.  Convert them back to
		 the original unibyte form.  */
	      bytecode = Fstring_as_unibyte (bytecode);
	    }

	  pin_string (bytecode);
	  ASET (object, COMPILED_BYTECODE, bytecode);
	  ASET (object, COMPILED_CONSTANTS, XCDR (tem));
	}
    }
  return object;
}

/* Return true if SYMBOL currently has a let-binding
   which was made in the buffer that is now current.  */

bool
let_shadows_buffer_binding_p (struct Lisp_Symbol *symbol)
{
  Lisp_Object buf = Fcurrent_buffer ();
  for (union specbinding *p = specpdl_ptr; p > specpdl; )
    if ((--p)->kind > SPECPDL_LET)
      {
	struct Lisp_Symbol *let_bound_symbol = XSYMBOL (specpdl_symbol (p));
	eassert (let_bound_symbol->u.s.redirect != SYMBOL_VARALIAS);
	if (symbol == let_bound_symbol
	    && EQ (specpdl_where (p), buf))
	  return true;
      }
  return false;
}

void
specbind (Lisp_Object argsym, Lisp_Object value)
{
  Lisp_Object symbol;
  struct Lisp_Symbol *xsymbol;

  CHECK_SYMBOL (argsym);
  symbol = argsym;
  xsymbol = XSYMBOL (symbol);

  if (xsymbol->u.s.redirect == SYMBOL_VARALIAS)
    {
      xsymbol = indirect_variable (xsymbol);
      XSETSYMBOL (symbol, xsymbol);
    }

#ifdef MULTITHREADED
  if (! main_thread_p (current_thread))
    {
      symbol = Fintern_soft (SYMBOL_NAME (symbol), current_thread->obarray);
      if (NILP (symbol))
	{
	  symbol = Fintern (SYMBOL_NAME (symbol), current_thread->obarray);
	  XSYMBOL (symbol)->u.s.redirect = xsymbol->u.s.redirect;
	  XSYMBOL (symbol)->u.s.trapped_write = xsymbol->u.s.trapped_write;
	  XSYMBOL (symbol)->u.s.declared_special = xsymbol->u.s.declared_special;
	  XSYMBOL (symbol)->u.s.val = xsymbol->u.s.val;
	  XSYMBOL (symbol)->u.s.function = xsymbol->u.s.function;
	  XSYMBOL (symbol)->u.s.plist = xsymbol->u.s.plist;
	  xsymbol = XSYMBOL (symbol);
	}
    }
#endif /* MULTITHREADED */

  /* First, qualify what kind of binding.  */
  switch (xsymbol->u.s.redirect)
    {
    case SYMBOL_PLAINVAL:
      specpdl_ptr->let.kind = SPECPDL_LET;
      specpdl_ptr->let.symbol = symbol;
      specpdl_ptr->let.old_value = SYMBOL_VAL (xsymbol);
      break;
    case SYMBOL_LOCALIZED:
    case SYMBOL_FORWARDED:
      specpdl_ptr->let.old_value = find_symbol_value (symbol, NULL);
      specpdl_ptr->let.kind = SPECPDL_LET_LOCAL;
      specpdl_ptr->let.symbol = symbol;
      specpdl_ptr->let.where = Fcurrent_buffer ();

      eassert (xsymbol->u.s.redirect != SYMBOL_LOCALIZED
	       || (EQ (SYMBOL_BLV (xsymbol)->where, Fcurrent_buffer ())));

      if (xsymbol->u.s.redirect == SYMBOL_LOCALIZED)
	{
	  if (! blv_found (SYMBOL_BLV (xsymbol)))
	    specpdl_ptr->let.kind = SPECPDL_LET_DEFAULT;
	}
      else if (BUFFER_OBJFWDP (SYMBOL_FWD (xsymbol)))
	{
	  /* If SYMBOL is a slot variable (see buffer.h), change its
	     global default value, thus keeping consistent with
	     non-slot, buffer-local behavior.  */
	  if (NILP (Flocal_variable_p (symbol, Qnil)))
	    specpdl_ptr->let.kind = SPECPDL_LET_DEFAULT;
	}
      else
	specpdl_ptr->let.kind = SPECPDL_LET;
      break;
    default:
      emacs_abort ();
      break;
    }

  /* Second, actually set SYMBOL to the new value.  */
  grow_specpdl ();
  if (xsymbol->u.s.redirect == SYMBOL_PLAINVAL
      && ! xsymbol->u.s.trapped_write)
    SET_SYMBOL_VAL (xsymbol, value);
  else if (xsymbol->u.s.redirect == SYMBOL_FORWARDED
	   && BUFFER_OBJFWDP (SYMBOL_FWD (xsymbol))
	   && specpdl_kind (specpdl_ptr - 1) == SPECPDL_LET_DEFAULT)
    set_default_internal (specpdl_symbol (specpdl_ptr - 1), value, SET_INTERNAL_BIND);
  else
    set_internal (specpdl_symbol (specpdl_ptr - 1), value, Qnil, SET_INTERNAL_BIND);
}

void
record_unwind_protect (void (*function) (Lisp_Object), Lisp_Object arg)
{
  specpdl_ptr->unwind.kind = SPECPDL_UNWIND;
  specpdl_ptr->unwind.func = function;
  specpdl_ptr->unwind.arg = arg;

  specpdl_ptr->unwind.eval_depth = lisp_eval_depth;
  grow_specpdl ();
}

void
record_unwind_protect_array (Lisp_Object *array, ptrdiff_t nelts)
{
  specpdl_ptr->unwind_array.kind = SPECPDL_UNWIND_ARRAY;
  specpdl_ptr->unwind_array.array = array;
  specpdl_ptr->unwind_array.nelts = nelts;
  grow_specpdl ();
}

void
record_unwind_protect_ptr (void (*function) (void *), void *arg)
{
  specpdl_ptr->unwind_ptr.kind = SPECPDL_UNWIND_PTR;
  specpdl_ptr->unwind_ptr.func = function;
  specpdl_ptr->unwind_ptr.arg = arg;
  specpdl_ptr->unwind_ptr.mark = NULL;
  grow_specpdl ();
}

/* Like `record_unwind_protect_ptr', but also specifies a function
   for GC-marking Lisp objects only reachable through ARG.  */
void
record_unwind_protect_ptr_mark (void (*function) (void *), void *arg,
				void (*mark) (void *))
{
  specpdl_ptr->unwind_ptr.kind = SPECPDL_UNWIND_PTR;
  specpdl_ptr->unwind_ptr.func = function;
  specpdl_ptr->unwind_ptr.arg = arg;
  specpdl_ptr->unwind_ptr.mark = mark;
  grow_specpdl ();
}

void
record_unwind_protect_int (void (*function) (int), int arg)
{
  specpdl_ptr->unwind_int.kind = SPECPDL_UNWIND_INT;
  specpdl_ptr->unwind_int.func = function;
  specpdl_ptr->unwind_int.arg = arg;
  grow_specpdl ();
}

void
record_unwind_protect_intmax (void (*function) (intmax_t), intmax_t arg)
{
  specpdl_ptr->unwind_intmax.kind = SPECPDL_UNWIND_INTMAX;
  specpdl_ptr->unwind_intmax.func = function;
  specpdl_ptr->unwind_intmax.arg = arg;
  grow_specpdl ();
}

void
record_unwind_protect_excursion (void)
{
  specpdl_ptr->unwind_excursion.kind = SPECPDL_UNWIND_EXCURSION;
  save_excursion_save (specpdl_ptr);
  grow_specpdl ();
}

void
record_unwind_protect_void (void (*function) (void))
{
  specpdl_ptr->unwind_void.kind = SPECPDL_UNWIND_VOID;
  specpdl_ptr->unwind_void.func = function;
  grow_specpdl ();
}

void
record_unwind_protect_module (enum specbind_tag kind, void *ptr)
{
  specpdl_ptr->kind = kind;
  specpdl_ptr->unwind_ptr.func = NULL;
  specpdl_ptr->unwind_ptr.arg = ptr;
  specpdl_ptr->unwind_ptr.mark = NULL;
  grow_specpdl ();
}

static void
do_one_unbind (union specbinding *this_binding, bool unwinding,
               enum Set_Internal_Bind bindflag)
{
  eassert (unwinding || this_binding->kind >= SPECPDL_LET);
  switch (this_binding->kind)
    {
    case SPECPDL_UNWIND:
      lisp_eval_depth = this_binding->unwind.eval_depth;
      this_binding->unwind.func (this_binding->unwind.arg);
      break;
    case SPECPDL_UNWIND_ARRAY:
      xfree (this_binding->unwind_array.array);
      break;
    case SPECPDL_UNWIND_PTR:
      this_binding->unwind_ptr.func (this_binding->unwind_ptr.arg);
      break;
    case SPECPDL_UNWIND_INT:
      this_binding->unwind_int.func (this_binding->unwind_int.arg);
      break;
    case SPECPDL_UNWIND_INTMAX:
      this_binding->unwind_intmax.func (this_binding->unwind_intmax.arg);
      break;
    case SPECPDL_UNWIND_VOID:
      this_binding->unwind_void.func ();
      break;
    case SPECPDL_UNWIND_EXCURSION:
      save_excursion_restore (this_binding->unwind_excursion.marker,
			      this_binding->unwind_excursion.window);
      break;
    case SPECPDL_BACKTRACE:
    case SPECPDL_NOP:
      break;
#ifdef HAVE_MODULES
    case SPECPDL_MODULE_RUNTIME:
      finalize_runtime_unwind (this_binding->unwind_ptr.arg);
      break;
    case SPECPDL_MODULE_ENVIRONMENT:
      finalize_environment_unwind (this_binding->unwind_ptr.arg);
      break;
#endif
    case SPECPDL_LET:
      { /* If variable has a trivial value (no forwarding), and isn't
	   trapped, we can just set it.  */
	Lisp_Object sym = specpdl_symbol (this_binding);
	if (SYMBOLP (sym) && XSYMBOL (sym)->u.s.redirect == SYMBOL_PLAINVAL)
	  {
	    if (XSYMBOL (sym)->u.s.trapped_write == SYMBOL_UNTRAPPED_WRITE)
	      SET_SYMBOL_VAL (XSYMBOL (sym), specpdl_old_value (this_binding));
	    else
	      set_internal (sym, specpdl_old_value (this_binding),
                            Qnil, bindflag);
	    break;
	  }
      }
      /* Come here only if make_local_foo was used for the first time
	 on this var within this let.  */
      FALLTHROUGH;
    case SPECPDL_LET_DEFAULT:
      set_default_internal (specpdl_symbol (this_binding),
                            specpdl_old_value (this_binding),
                            bindflag);
      break;
    case SPECPDL_LET_LOCAL:
      {
	Lisp_Object symbol = specpdl_symbol (this_binding);
	Lisp_Object where = specpdl_where (this_binding);
	Lisp_Object old_value = specpdl_old_value (this_binding);
	eassert (BUFFERP (where));

	/* If this was a local binding, reset the value in the appropriate
	   buffer, but only if that buffer's binding still exists.  */
	if (!NILP (Flocal_variable_p (symbol, where)))
          set_internal (symbol, old_value, where, bindflag);
      }
      break;
    }
}

static void
do_nothing (void)
{}

/* Push an unwind-protect entry that does nothing, so that
   set_unwind_protect_ptr can overwrite it later.  */

void
record_unwind_protect_nothing (void)
{
  record_unwind_protect_void (do_nothing);
}

/* Clear the unwind-protect entry COUNT, so that it does nothing.
   It need not be at the top of the stack.  */

void
clear_unwind_protect (specpdl_ref count)
{
  union specbinding *p = specpdl_ref_to_ptr (count);
  p->unwind_void.kind = SPECPDL_UNWIND_VOID;
  p->unwind_void.func = do_nothing;
}

/* Set the unwind-protect entry COUNT so that it invokes FUNC (ARG).
   It need not be at the top of the stack.  Discard the entry's
   previous value without invoking it.  */

void
set_unwind_protect (specpdl_ref count, void (*func) (Lisp_Object),
		    Lisp_Object arg)
{
  union specbinding *p = specpdl_ref_to_ptr (count);
  p->unwind.kind = SPECPDL_UNWIND;
  p->unwind.func = func;
  p->unwind.arg = arg;
  p->unwind.eval_depth = lisp_eval_depth;
}

void
set_unwind_protect_ptr (specpdl_ref count, void (*func) (void *), void *arg)
{
  union specbinding *p = specpdl_ref_to_ptr (count);
  p->unwind_ptr.kind = SPECPDL_UNWIND_PTR;
  p->unwind_ptr.func = func;
  p->unwind_ptr.arg = arg;
  p->unwind_ptr.mark = NULL;
}

/* Pop and execute entries from the unwind-protect stack until the
   depth COUNT is reached.  Return VALUE.  */

Lisp_Object
unbind_to (specpdl_ref count, Lisp_Object value)
{
  Lisp_Object quitf = Vquit_flag;

  Vquit_flag = Qnil;

  while (specpdl_ptr != specpdl_ref_to_ptr (count))
    {
      /* Copy the binding, and decrement specpdl_ptr, before we do
	 the work to unbind it.  We decrement first
	 so that an error in unbinding won't try to unbind
	 the same entry again, and we copy the binding first
	 in case more bindings are made during some of the code we run.  */

      union specbinding this_binding;
      this_binding = *--specpdl_ptr;

      do_one_unbind (&this_binding, true, SET_INTERNAL_UNBIND);
    }

  if (NILP (Vquit_flag) && !NILP (quitf))
    Vquit_flag = quitf;

  return value;
}

DEFUN ("special-variable-p", Fspecial_variable_p, Sspecial_variable_p, 1, 1, 0,
       doc: /* Return non-nil if SYMBOL's global binding has been declared special.
A special variable is one that will be bound dynamically, even in a
context where binding is lexical by default.  */)
  (Lisp_Object symbol)
{
   CHECK_SYMBOL (symbol);
   return XSYMBOL (symbol)->u.s.declared_special ? Qt : Qnil;
}


static union specbinding *
get_backtrace_starting_at (Lisp_Object base)
{
  union specbinding *pdl = backtrace_top ();

  if (!NILP (base))
    { /* Skip up to `base'.  */
      base = Findirect_function (base, Qt);
      while (backtrace_p (pdl)
             && !EQ (base, Findirect_function (backtrace_function (pdl), Qt)))
        pdl = backtrace_next (pdl);
    }

  return pdl;
}

static union specbinding *
get_backtrace_frame (Lisp_Object nframes, Lisp_Object base)
{
  register EMACS_INT i;

  CHECK_FIXNAT (nframes);
  union specbinding *pdl = get_backtrace_starting_at (base);

  /* Find the frame requested.  */
  for (i = XFIXNAT (nframes); i > 0 && backtrace_p (pdl); i--)
    pdl = backtrace_next (pdl);

  return pdl;
}

static Lisp_Object
backtrace_frame_apply (Lisp_Object function, union specbinding *pdl)
{
  if (!backtrace_p (pdl))
    return Qnil;

  Lisp_Object flags = Qnil;
  if (backtrace_debug_on_exit (pdl))
    flags = list2 (QCdebug_on_exit, Qt);

  if (backtrace_nargs (pdl) == UNEVALLED)
    return call4 (function, Qnil, backtrace_function (pdl), *backtrace_args (pdl), flags);
  else
    {
      Lisp_Object tem = Flist (backtrace_nargs (pdl), backtrace_args (pdl));
      return call4 (function, Qt, backtrace_function (pdl), tem, flags);
    }
}

DEFUN ("backtrace-debug", Fbacktrace_debug, Sbacktrace_debug, 2, 2, 0,
       doc: /* Set the debug-on-exit flag of eval frame LEVEL levels down to FLAG.
The debugger is entered when that frame exits, if the flag is non-nil.  */)
  (Lisp_Object level, Lisp_Object flag)
{
  CHECK_FIXNUM (level);
  union specbinding *pdl = get_backtrace_frame(level, Qnil);

  if (backtrace_p (pdl))
    set_backtrace_debug_on_exit (pdl, !NILP (flag));

  return flag;
}

DEFUN ("mapbacktrace", Fmapbacktrace, Smapbacktrace, 1, 2, 0,
       doc: /* Call FUNCTION for each frame in backtrace.
If BASE is non-nil, it should be a function and iteration will start
from its nearest activation frame.
FUNCTION is called with 4 arguments: EVALD, FUNC, ARGS, and FLAGS.  If
a frame has not evaluated its arguments yet or is a special form,
EVALD is nil and ARGS is a list of forms.  If a frame has evaluated
its arguments and called its function already, EVALD is t and ARGS is
a list of values.
FLAGS is a plist of properties of the current frame: currently, the
only supported property is :debug-on-exit.  `mapbacktrace' always
returns nil.  */)
     (Lisp_Object function, Lisp_Object base)
{
  union specbinding *pdl = get_backtrace_starting_at (base);

  while (backtrace_p (pdl))
    {
      ptrdiff_t i = pdl - specpdl;
      backtrace_frame_apply (function, pdl);
      /* Beware! PDL is no longer valid here because FUNCTION might
         have caused grow_specpdl to reallocate pdlvec.  We must use
         the saved index, cf. Bug#27258.  */
      pdl = backtrace_next (&specpdl[i]);
    }

  return Qnil;
}

DEFUN ("backtrace-frame--internal", Fbacktrace_frame_internal,
       Sbacktrace_frame_internal, 3, 3, NULL,
       doc: /* Call FUNCTION on stack frame NFRAMES away from BASE.
Return the result of FUNCTION, or nil if no matching frame could be found. */)
     (Lisp_Object function, Lisp_Object nframes, Lisp_Object base)
{
  return backtrace_frame_apply (function, get_backtrace_frame (nframes, base));
}

DEFUN ("backtrace--frames-from-thread", Fbacktrace_frames_from_thread,
       Sbacktrace_frames_from_thread, 1, 1, NULL,
       doc: /* Return the list of backtrace frames from current execution point in THREAD.
If a frame has not evaluated the arguments yet (or is a special form),
the value of the list element is (nil FUNCTION ARG-FORMS...).
If a frame has evaluated its arguments and called its function already,
the value of the list element is (t FUNCTION ARG-VALUES...).
A &rest arg is represented as the tail of the list ARG-VALUES.
FUNCTION is whatever was supplied as car of evaluated list,
or a lambda expression for macro calls.  */)
     (Lisp_Object thread)
{
  struct thread_state *tstate;
  CHECK_THREAD (thread);
  tstate = XTHREAD (thread);

  union specbinding *pdl = backtrace_thread_top (tstate);
  Lisp_Object list = Qnil;

  while (backtrace_thread_p (tstate, pdl))
    {
      Lisp_Object frame;
      if (backtrace_nargs (pdl) == UNEVALLED)
	frame = Fcons (Qnil,
		      Fcons (backtrace_function (pdl), *backtrace_args (pdl)));
      else
	{
	  Lisp_Object tem = Flist (backtrace_nargs (pdl), backtrace_args (pdl));
	  frame = Fcons (Qt, Fcons (backtrace_function (pdl), tem));
	}
      list = Fcons (frame, list);
      pdl = backtrace_thread_next (tstate, pdl);
    }
  return Fnreverse (list);
}

/* For backtrace-eval and thread switches, we unwind then rewind the
   last few elements of specpdl.

   Values to be rewound are stored directly in existing specpdl
   elements, much like the mark-and-sweep pointer reversal trick.  */

static void
specpdl_internal_walk (union specbinding *pdl, int step, int distance,
		       enum specbind_tag kind_or_above)
{
  eassert (distance >= 0);
  for (union specbinding *tmp = pdl; distance > 0; --distance)
    {
      tmp += step;
      if (tmp->kind >= kind_or_above)
	{
	  switch (tmp->kind)
	    {
	    case SPECPDL_UNWIND:
	      if (tmp->unwind.func == set_buffer_if_live)
		{
		  Lisp_Object oldarg = tmp->unwind.arg;
		  tmp->unwind.arg = Fcurrent_buffer ();
		  set_buffer_if_live (oldarg);
		}
	      break;
	    case SPECPDL_UNWIND_EXCURSION:
	      {
		Lisp_Object marker = tmp->unwind_excursion.marker;
		Lisp_Object window = tmp->unwind_excursion.window;
		save_excursion_save (tmp);
		save_excursion_restore (marker, window);
	      }
	      break;
	    case SPECPDL_LET:
	      {
		/* If variable has a trivial value (no forwarding), we can
		   just set it.  No need to check for constant symbols here,
		   since that was already done by specbind.  */
		Lisp_Object sym = specpdl_symbol (tmp);
		if (SYMBOLP (sym)
		    && XSYMBOL (sym)->u.s.redirect == SYMBOL_PLAINVAL)
		  {
		    Lisp_Object old_value = specpdl_old_value (tmp);
		    set_specpdl_old_value (tmp, SYMBOL_VAL (XSYMBOL (sym)));
		    SET_SYMBOL_VAL (XSYMBOL (sym), old_value);
		    break;
		  }
	      }
	      /* Come here only if make_local_foo was used for the first
		 time on this var within this let.  */
	      FALLTHROUGH;
	    case SPECPDL_LET_DEFAULT:
	      {
		Lisp_Object sym = specpdl_symbol (tmp);
		Lisp_Object old_value = specpdl_old_value (tmp);
		set_specpdl_old_value (tmp, default_value (sym));
		set_default_internal (sym, old_value, SET_INTERNAL_THREAD_SWITCH);
	      }
	      break;
	    case SPECPDL_LET_LOCAL:
	      {
		Lisp_Object symbol = specpdl_symbol (tmp);
		Lisp_Object where = specpdl_where (tmp);
		Lisp_Object old_value = specpdl_old_value (tmp);
		eassert (BUFFERP (where));

		/* If this was a local binding, reset the value in the appropriate
		   buffer, but only if that buffer's binding still exists.  */
		if (!NILP (Flocal_variable_p (symbol, where)))
		  {
		    set_specpdl_old_value
		      (tmp, find_symbol_value (symbol, XBUFFER (where)));
		    set_internal (symbol, old_value, where,
				  SET_INTERNAL_THREAD_SWITCH);
		  }
		else
		  {
		    /* FIXME: If the var is not local any more, we failed
		       to swap the old and new values.  As long as the var remains
		       non-local, this is fine, but if it ever reverts to being
		       local we may end up using this entry "in the wrong
		       direction".  */
		    tmp->kind = SPECPDL_NOP;
		  }
	      }
	      break;
	    default:
	      break;
	    }
	}
    }
}

void specpdl_rewind (union specbinding *pdl, int distance,
		     enum specbind_tag kind_or_above)
{
  specpdl_internal_walk (pdl - distance - 1, 1, distance, kind_or_above);
}

void specpdl_unwind (union specbinding *pdl, int distance,
		     enum specbind_tag kind_or_above)
{
  specpdl_internal_walk (pdl, -1, distance, kind_or_above);
}

static void
backtrace_eval_rewind (int distance)
{
  specpdl_rewind (specpdl_ptr, distance, SPECPDL_UNWIND);
}

static void
backtrace_eval_unwind (int distance)
{
  specpdl_unwind (specpdl_ptr, distance, SPECPDL_UNWIND);
}

DEFUN ("backtrace-eval", Fbacktrace_eval, Sbacktrace_eval, 2, 3, NULL,
       doc: /* Evaluate EXP in the context of some activation frame.
NFRAMES and BASE specify the activation frame to use, as in `backtrace-frame'.  */)
     (Lisp_Object exp, Lisp_Object nframes, Lisp_Object base)
{
  union specbinding *pdl = get_backtrace_frame (nframes, base);
  specpdl_ref count = SPECPDL_INDEX ();
  ptrdiff_t distance = specpdl_ptr - pdl;
  eassert (distance >= 0);

  if (!backtrace_p (pdl))
    error ("Activation frame not found!");

  backtrace_eval_unwind (distance);
  record_unwind_protect_int (backtrace_eval_rewind, distance);

  /* Use eval_sub rather than Feval since the main motivation behind
     backtrace-eval is to be able to get/set the value of lexical variables
     from the debugger.  */
  return unbind_to (count, eval_sub (exp));
}

DEFUN ("backtrace--locals", Fbacktrace__locals, Sbacktrace__locals, 1, 2, NULL,
       doc: /* Return names and values of local variables of a stack frame.
NFRAMES and BASE specify the activation frame to use, as in `backtrace-frame'.  */)
  (Lisp_Object nframes, Lisp_Object base)
{
  union specbinding *frame = get_backtrace_frame (nframes, base);
  union specbinding *prevframe
    = get_backtrace_frame (make_fixnum (XFIXNAT (nframes) - 1), base);
  ptrdiff_t distance = specpdl_ptr - frame;
  Lisp_Object result = Qnil;
  eassert (distance >= 0);

  if (! backtrace_p (prevframe))
    error ("Activation frame not found!");
  if (! backtrace_p (frame))
    error ("Activation frame not found!");

  /* The specpdl entries normally contain the symbol being bound along with its
     `old_value', so it can be restored.  The new value to which it is bound is
     available in one of two places: either in the current value of the
     variable (if it hasn't been rebound yet) or in the `old_value' slot of the
     next specpdl entry for it.
     `backtrace_eval_unwind' happens to swap the role of `old_value'
     and "new value", so we abuse it here, to fetch the new value.
     It's ugly (we'd rather not modify global data) and a bit inefficient,
     but it does the job for now.  */
  backtrace_eval_unwind (distance);

  /* Grab values.  */
  {
    union specbinding *tmp = prevframe;
    for (; tmp > frame; tmp--)
      {
	switch (tmp->kind)
	  {
	  case SPECPDL_LET:
	  case SPECPDL_LET_DEFAULT:
	  case SPECPDL_LET_LOCAL:
	    {
	      Lisp_Object sym = specpdl_symbol (tmp);
	      Lisp_Object val = specpdl_old_value (tmp);
	      if (EQ (sym, Qinternal_interpreter_environment))
		{
		  Lisp_Object env = val;
		  for (; CONSP (env); env = XCDR (env))
		    {
		      Lisp_Object binding = XCAR (env);
		      if (CONSP (binding))
			result = Fcons (Fcons (XCAR (binding),
					       XCDR (binding)),
					result);
		    }
		}
	      else
		result = Fcons (Fcons (sym, val), result);
	    }
	    break;

	  default: break;
	  }
      }
  }

  /* Restore values from specpdl to original place.  */
  backtrace_eval_rewind (distance);

  return result;
}


void
mark_specpdl (union specbinding *first, union specbinding *ptr)
{
  union specbinding *pdl;
  for (pdl = first; pdl != ptr; pdl++)
    {
      switch (pdl->kind)
        {
	case SPECPDL_UNWIND:
	  mark_object (specpdl_arg_addr (pdl));
	  break;

	case SPECPDL_UNWIND_ARRAY:
	  mark_objects (pdl->unwind_array.array, pdl->unwind_array.nelts);
	  break;

	case SPECPDL_UNWIND_EXCURSION:
	  mark_object (&pdl->unwind_excursion.marker);
	  mark_object (&pdl->unwind_excursion.window);
	  break;

	case SPECPDL_BACKTRACE:
	  {
	    ptrdiff_t nargs = backtrace_nargs (pdl);
	    mark_object (backtrace_function_addr (pdl));
	    if (nargs == UNEVALLED)
	      nargs = 1;
	    mark_objects (backtrace_args (pdl), nargs);
	  }
	  break;

#ifdef HAVE_MODULES
        case SPECPDL_MODULE_RUNTIME:
          break;
        case SPECPDL_MODULE_ENVIRONMENT:
          mark_module_environment (pdl->unwind_ptr.arg);
          break;
#endif

	case SPECPDL_LET_DEFAULT:
	case SPECPDL_LET_LOCAL:
	  mark_object (specpdl_where_addr (pdl));
	  FALLTHROUGH;
	case SPECPDL_LET:
	  mark_object (specpdl_symbol_addr (pdl));
	  mark_object (specpdl_old_value_addr (pdl));
	  break;

	case SPECPDL_UNWIND_PTR:
	  if (pdl->unwind_ptr.mark)
	    pdl->unwind_ptr.mark (pdl->unwind_ptr.arg);
	  break;

	case SPECPDL_UNWIND_INT:
	case SPECPDL_UNWIND_INTMAX:
        case SPECPDL_UNWIND_VOID:
	case SPECPDL_NOP:
	  break;

	/* While other loops that scan the specpdl use "default: break;"
	   for simplicity, here we explicitly list all cases and abort
	   if we find an unexpected value, as a sanity check.  */
	default:
	  emacs_abort ();
	}
    }
}

void
get_backtrace (Lisp_Object array)
{
  union specbinding *pdl = backtrace_next (backtrace_top ());
  ptrdiff_t i = 0, asize = ASIZE (array);

  /* Copy the backtrace contents into working memory.  */
  for (; i < asize; i++)
    {
      if (backtrace_p (pdl))
	{
	  ASET (array, i, backtrace_function (pdl));
	  pdl = backtrace_next (pdl);
	}
      else
	ASET (array, i, Qnil);
    }
}

Lisp_Object backtrace_top_function (void)
{
  union specbinding *pdl = backtrace_top ();
  return (backtrace_p (pdl) ? backtrace_function (pdl) : Qnil);
}

void
syms_of_eval (void)
{
  DEFVAR_INT ("max-lisp-eval-depth", max_lisp_eval_depth,
	      doc: /* Limit on depth in `eval', `apply' and `funcall' before error.

This limit serves to catch infinite recursions for you before they cause
actual stack overflow in C, which would be fatal for Emacs.
You can safely make it considerably larger than its default value,
if that proves inconveniently small.  However, if you increase it too far,
Emacs could overflow the real C stack, and crash.  */);

  DEFVAR_LISP ("quit-flag", Vquit_flag,
	       doc: /* Non-nil causes `eval' to abort, unless `inhibit-quit' is non-nil.
If the value is t, that means do an ordinary quit.
If the value equals `throw-on-input', that means quit by throwing
to the tag specified in `throw-on-input'; it's for handling `while-no-input'.
Typing C-g sets `quit-flag' to t, regardless of `inhibit-quit',
but `inhibit-quit' non-nil prevents anything from taking notice of that.  */);
  Vquit_flag = Qnil;

  DEFVAR_LISP ("inhibit-quit", Vinhibit_quit,
	       doc: /* Non-nil inhibits C-g quitting from happening immediately.
Note that `quit-flag' will still be set by typing C-g,
so a quit will be signaled as soon as `inhibit-quit' is nil.
To prevent this happening, set `quit-flag' to nil
before making `inhibit-quit' nil.  */);
  Vinhibit_quit = Qnil;

  DEFSYM (Qsetq, "setq");
  DEFSYM (Qinhibit_quit, "inhibit-quit");
  DEFSYM (Qautoload, "autoload");
  DEFSYM (Qinhibit_debugger, "inhibit-debugger");
  DEFSYM (Qmacro, "macro");

  /* Note that the process handling also uses Qexit, but we don't want
     to staticpro it twice, so we just do it here.  */
  DEFSYM (Qexit, "exit");

  DEFSYM (Qinteractive, "interactive");
  DEFSYM (Qcommandp, "commandp");
  DEFSYM (Qand_rest, "&rest");
  DEFSYM (Qand_optional, "&optional");
  DEFSYM (Qclosure, "closure");
  DEFSYM (QCdocumentation, ":documentation");
  DEFSYM (Qdebug, "debug");
  DEFSYM (Qdebug_early, "debug-early");

  DEFVAR_LISP ("inhibit-debugger", Vinhibit_debugger,
	       doc: /* Non-nil means never enter the debugger.
Normally set while the debugger is already active, to avoid recursive
invocations.  */);
  Vinhibit_debugger = Qnil;

  DEFVAR_LISP ("debug-on-error", Vdebug_on_error,
	       doc: /* Non-nil means enter debugger if an error is signaled.
Does not apply to errors handled by `condition-case' or those
matched by `debug-ignored-errors'.
If the value is a list, an error only means to enter the debugger
if one of its condition symbols appears in the list.
When you evaluate an expression interactively, this variable
is temporarily non-nil if `eval-expression-debug-on-error' is non-nil.
The command `toggle-debug-on-error' toggles this.
See also the variable `debug-on-quit' and `inhibit-debugger'.  */);
  Vdebug_on_error = Qnil;

  DEFVAR_LISP ("debug-ignored-errors", Vdebug_ignored_errors,
    doc: /* List of errors for which the debugger should not be called.
Each element may be a condition-name or a regexp that matches error messages.
If any element applies to a given error, that error skips the debugger
and just returns to top level.
This overrides the variable `debug-on-error'.
It does not apply to errors handled by `condition-case'.  */);
  Vdebug_ignored_errors = Qnil;

  DEFVAR_BOOL ("debug-on-quit", debug_on_quit,
    doc: /* Non-nil means enter debugger if quit is signaled (C-g, for example).
Does not apply if quit is handled by a `condition-case'.  */);
  debug_on_quit = 0;

  DEFVAR_BOOL ("debug-on-next-call", debug_on_next_call,
	       doc: /* Non-nil means enter debugger before next `eval', `apply' or `funcall'.  */);

  DEFVAR_BOOL ("debugger-may-continue", debugger_may_continue,
	       doc: /* Non-nil means debugger may continue execution.
This is nil when the debugger is called under circumstances where it
might not be safe to continue.  */);
  debugger_may_continue = 1;

  DEFVAR_BOOL ("debugger-stack-frame-as-list", debugger_stack_frame_as_list,
	       doc: /* Non-nil means display call stack frames as lists. */);
  debugger_stack_frame_as_list = 0;

  DEFSYM (Qdebugger, "debugger");
  DEFVAR_LISP ("debugger", Vdebugger,
	       doc: /* Function to call to invoke debugger.
If due to frame exit, args are `exit' and the value being returned;
 this function's value will be returned instead of that.
If due to error, args are `error' and a list of the args to `signal'.
If due to `apply' or `funcall' entry, one arg, `lambda'.
If due to `eval' entry, one arg, t.  */);
  Vdebugger = Qdebug_early;

  DEFVAR_LISP ("signal-hook-function", Vsignal_hook_function,
	       doc: /* If non-nil, this is a function for `signal' to call.
It receives the same arguments that `signal' was given.
The Edebug package uses this to regain control.  */);
  Vsignal_hook_function = Qnil;

  DEFVAR_LISP ("debug-on-signal", Vdebug_on_signal,
	       doc: /* Non-nil means call the debugger regardless of condition handlers.
Note that `debug-on-error', `debug-on-quit' and friends
still determine whether to handle the particular condition.  */);
  Vdebug_on_signal = Qnil;

  DEFVAR_BOOL ("backtrace-on-error-noninteractive",
               backtrace_on_error_noninteractive,
               doc: /* Non-nil means print backtrace on error in batch mode.
If this is nil, errors in batch mode will just print the error
message upon encountering an unhandled error, without showing
the Lisp backtrace.  */);
  backtrace_on_error_noninteractive = true;

  /* The value of num_nonmacro_input_events as of the last time we
   started to enter the debugger.  If we decide to enter the debugger
   again when this is still equal to num_nonmacro_input_events, then we
   know that the debugger itself has an error, and we should just
   signal the error instead of entering an infinite loop of debugger
   invocations.  */
  DEFSYM (Qinternal_when_entered_debugger, "internal-when-entered-debugger");
  DEFVAR_INT ("internal-when-entered-debugger", when_entered_debugger,
              doc: /* The number of keyboard events as of last time `debugger' was called.
Used to avoid infinite loops if the debugger itself has an error.
Don't set this unless you're sure that can't happen.  */);

  /* When lexical binding is being used,
   Vinternal_interpreter_environment is non-nil, and contains an alist
   of lexically-bound variable, or (t), indicating an empty
   environment.  The lisp name of this variable would be
   `internal-interpreter-environment' if it weren't hidden.
   Every element of this list can be either a cons (VAR . VAL)
   specifying a lexical binding, or a single symbol VAR indicating
   that this variable should use dynamic scoping.  */
  DEFSYM (Qinternal_interpreter_environment,
	  "internal-interpreter-environment");
  DEFVAR_LISP ("internal-interpreter-environment",
		Vinternal_interpreter_environment,
	       doc: /* If non-nil, the current lexical environment of the lisp interpreter.
When lexical binding is not being used, this variable is nil.
A value of `(t)' indicates an empty environment, otherwise it is an
alist of active lexical bindings.  */);
  Vinternal_interpreter_environment = Qnil;
  /* Don't export this variable to Elisp, so no one can mess with it
     (Just imagine if someone makes it buffer-local).  */
  Funintern (Qinternal_interpreter_environment, Qnil);

  DEFVAR_LISP ("internal-make-interpreted-closure-function",
	       Vinternal_make_interpreted_closure_function,
	       doc: /* Function to filter the env when constructing a closure.  */);
  Vinternal_make_interpreted_closure_function = Qnil;

  Vrun_hooks = intern_c_string ("run-hooks");
  staticpro (&Vrun_hooks);

  staticpro (&Vautoload_queue);
  Vautoload_queue = Qnil;

  staticpro (&Qcatch_all_memory_full);
  /* Make sure Qcatch_all_memory_full is a unique object.  We could
     also use something like Fcons (Qnil, Qnil), but json.c treats any
     cons cell as error data, so use an uninterned symbol instead.  */
  Qcatch_all_memory_full
    = Fmake_symbol (build_pure_c_string ("catch-all-memory-full"));

  staticpro (&list_of_t);
  list_of_t = list1 (Qt);

  defsubr (&Sor);
  defsubr (&Sand);
  defsubr (&Sif);
  defsubr (&Scond);
  defsubr (&Sprogn);
  defsubr (&Sprog1);
  defsubr (&Ssetq);
  defsubr (&Squote);
  defsubr (&Sfunction);
  defsubr (&Sdefault_toplevel_value);
  defsubr (&Sset_default_toplevel_value);
  defsubr (&Sdefvar);
  defsubr (&Sdefvar_1);
  defsubr (&Sdefvaralias);
  DEFSYM (Qdefvaralias, "defvaralias");
  defsubr (&Sdefconst);
  defsubr (&Sdefconst_1);
  defsubr (&Sinternal__define_uninitialized_variable);
  defsubr (&Smake_var_non_special);
  defsubr (&Slet);
  defsubr (&SletX);
  defsubr (&Swhile);
  defsubr (&Sfuncall_with_delayed_message);
  defsubr (&Smacroexpand);
  defsubr (&Scatch);
  defsubr (&Sthrow);
  defsubr (&Sunwind_protect);
  defsubr (&Scondition_case);
  DEFSYM (QCsuccess, ":success");
  defsubr (&Ssignal);
  defsubr (&Scommandp);
  defsubr (&Sautoload);
  defsubr (&Sautoload_do_load);
  defsubr (&Seval);
  defsubr (&Sapply);
  defsubr (&Sfuncall);
  defsubr (&Sfunc_arity);
  defsubr (&Srun_hooks);
  defsubr (&Srun_hook_with_args);
  defsubr (&Srun_hook_with_args_until_success);
  defsubr (&Srun_hook_with_args_until_failure);
  defsubr (&Srun_hook_wrapped);
  defsubr (&Sfetch_bytecode);
  defsubr (&Sbacktrace_debug);
  DEFSYM (QCdebug_on_exit, ":debug-on-exit");
  defsubr (&Smapbacktrace);
  defsubr (&Sbacktrace_frame_internal);
  defsubr (&Sbacktrace_frames_from_thread);
  defsubr (&Sbacktrace_eval);
  defsubr (&Sbacktrace__locals);
  defsubr (&Sspecial_variable_p);
  DEFSYM (Qfunctionp, "functionp");
  defsubr (&Sfunctionp);
}<|MERGE_RESOLUTION|>--- conflicted
+++ resolved
@@ -2297,12 +2297,6 @@
     }
 }
 
-<<<<<<< HEAD
-=======
--
-static Lisp_Object list_of_t;  /* Never-modified constant containing (t).  */
->>>>>>> a98d0daa
 
 DEFUN ("eval", Feval, Seval, 1, 2, 0,
        doc: /* Evaluate FORM and return its value.
