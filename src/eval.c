/* Evaluator for GNU Emacs Lisp interpreter.

Copyright (C) 1985-1987, 1993-1995, 1999-2024 Free Software Foundation,
Inc.

This file is NOT part of GNU Emacs.

GNU Emacs is free software: you can redistribute it and/or modify
it under the terms of the GNU General Public License as published by
the Free Software Foundation, either version 3 of the License, or (at
your option) any later version.

GNU Emacs is distributed in the hope that it will be useful,
but WITHOUT ANY WARRANTY; without even the implied warranty of
MERCHANTABILITY or FITNESS FOR A PARTICULAR PURPOSE.  See the
GNU General Public License for more details.

You should have received a copy of the GNU General Public License
along with GNU Emacs.  If not, see <https://www.gnu.org/licenses/>.  */

#include <config.h>
#include <limits.h>
#include <stdlib.h>
#include "lisp.h"
#include "blockinput.h"
#include "commands.h"
#include "keyboard.h"
#include "dispextern.h"
#include "buffer.h"
#include "pdumper.h"
#include "atimer.h"
#include "syntax.h"

/* Non-nil means record all fset's and provide's, to be undone
   if the file being autoloaded is not fully loaded.
   They are recorded by being consed onto the front of Vautoload_queue:
   (FUN . ODEF) for a defun, (0 . OFEATURES) for a provide.  */
Lisp_Object Vautoload_queue;

/* This holds either the symbol `run-hooks' or nil.
   It is nil at an early stage of startup, and when Emacs
   is shutting down.  */
Lisp_Object Vrun_hooks;

/* These would ordinarily be static, but they need to be visible to GDB.  */
bool xbacktrace_valid_p (union specbinding *) EXTERNALLY_VISIBLE;
Lisp_Object *xbacktrace_args (union specbinding *) EXTERNALLY_VISIBLE;
Lisp_Object xbacktrace_function (union specbinding *) EXTERNALLY_VISIBLE;
union specbinding *xbacktrace_next (union specbinding *) EXTERNALLY_VISIBLE;
union specbinding *xbacktrace_top (void) EXTERNALLY_VISIBLE;

static Lisp_Object funcall_lambda (Lisp_Object, ptrdiff_t, Lisp_Object *);
static Lisp_Object lambda_arity (Lisp_Object);

static Lisp_Object *
specpdl_symbol_addr (union specbinding *pdl)
{
  eassert (pdl->kind >= SPECPDL_LET);
  return &pdl->let.symbol;
}

static Lisp_Object
specpdl_symbol (union specbinding *pdl)
{
  return *specpdl_symbol_addr (pdl);
}

static enum specbind_tag
specpdl_kind (union specbinding *pdl)
{
  eassert (pdl->kind >= SPECPDL_LET);
  return pdl->let.kind;
}

static Lisp_Object *
specpdl_value_addr (union specbinding *pdl)
{
  Lisp_Object *result = NULL;
  switch (pdl->kind)
    {
    case SPECPDL_LET:
    case SPECPDL_LET_BLD:
    case SPECPDL_LET_BLV:
      result = &pdl->let.value;
      break;
    case SPECPDL_LEXICAL_ENVIRONMENT:
      result = &pdl->lexical_environment.value;
      break;
    default:
      emacs_abort ();
      break;
    }
  return result;
}

static Lisp_Object
specpdl_value (union specbinding *pdl)
{
  return *specpdl_value_addr (pdl);
}

static Lisp_Object *
specpdl_buffer_addr (union specbinding *pdl)
{
  return &pdl->let.buffer;
}

static Lisp_Object
specpdl_buffer (union specbinding *pdl)
{
  return *specpdl_buffer_addr (pdl);
}

static Lisp_Object *
specpdl_arg_addr (union specbinding *pdl)
{
  eassert (pdl->kind == SPECPDL_UNWIND);
  return &pdl->unwind.arg;
}

static Lisp_Object *
backtrace_function_addr (union specbinding *pdl)
{
  eassert (pdl->kind == SPECPDL_BACKTRACE);
  return &pdl->bt.function;
}

static Lisp_Object
backtrace_function (union specbinding *pdl)
{
  return *backtrace_function_addr (pdl);
}

Lisp_Object
xbacktrace_function (union specbinding *pdl)
{
  return backtrace_function (pdl);
}

static ptrdiff_t
backtrace_nargs (union specbinding *pdl)
{
  eassert (pdl->kind == SPECPDL_BACKTRACE);
  return pdl->bt.nargs;
}

static Lisp_Object *
backtrace_args (union specbinding *pdl)
{
  eassert (pdl->kind == SPECPDL_BACKTRACE);
  return pdl->bt.args;
}

Lisp_Object *
xbacktrace_args (union specbinding *pdl)
{
  return backtrace_args (pdl);
}

static void
set_backtrace_args (union specbinding *pdl, Lisp_Object *args, ptrdiff_t nargs)
{
  eassert (pdl->kind == SPECPDL_BACKTRACE);
  pdl->bt.args = args;
  pdl->bt.nargs = nargs;
}

static void
set_backtrace_debug_on_exit (union specbinding *pdl, bool q_debug)
{
  eassert (pdl->kind == SPECPDL_BACKTRACE);
  pdl->bt.debug_on_exit = q_debug;
}

static bool
backtrace_valid_p (const struct thread_state *thr, union specbinding *pdl)
{
  return thr->m_specpdl && pdl >= thr->m_specpdl;
}

bool
xbacktrace_valid_p (union specbinding *pdl)
{
  return backtrace_valid_p (current_thread, pdl);
}

static union specbinding *
backtrace_top (const struct thread_state *thr)
{
  union specbinding *pdl = thr->m_specpdl ? thr->m_specpdl_ptr : NULL;
  if (pdl)
    while (backtrace_valid_p (thr, --pdl) && pdl->kind != SPECPDL_BACKTRACE);
  return pdl;
}

union specbinding *
xbacktrace_top (void)
{
  return backtrace_top (current_thread);
}

static union specbinding *
backtrace_next (const struct thread_state *thr, union specbinding *pdl)
{
  while (backtrace_valid_p (thr, --pdl) && pdl->kind != SPECPDL_BACKTRACE);
  return pdl;
}

union specbinding *
xbacktrace_next (union specbinding *pdl)
{
  return backtrace_next (current_thread, pdl);
}

static void init_eval_once_for_pdumper (void);

void
init_eval_once (void)
{
  /* Don't forget to update docs (lispref node "Eval").  */
  max_lisp_eval_depth = 1600;
  Vrun_hooks = Qnil;
  pdumper_do_now_and_after_load (init_eval_once_for_pdumper);
}

static void
init_eval_once_for_pdumper (void)
{
  enum { size = 50 };
  union specbinding *pdlvec = malloc ((size + 1) * sizeof *specpdl);
  specpdl = specpdl_ptr = pdlvec + 1;
  specpdl_end = specpdl + size;
}

void
init_eval (void)
{
  specpdl_ptr = specpdl;
  current_thread->exception_stack_capacity = 16;
  current_thread->exception_stack_bottom = (struct handler *) xmalloc
    (current_thread->exception_stack_capacity
     * sizeof (*current_thread->exception_stack_bottom));
  current_thread->exception_stack_top = NULL;
  Vquit_flag = Qnil;
  debug_on_next_call = false;
  lisp_eval_depth = 0;
  when_entered_debugger = -1;
}

/* Call the Lisp debugger, giving it argument ARG.  */

Lisp_Object
call_debugger (Lisp_Object arg)
{
  bool debug_while_redisplaying;
  specpdl_ref count = SPECPDL_INDEX ();
  Lisp_Object val;

#ifdef HAVE_WINDOW_SYSTEM
  cancel_hourglass ();
#endif

  debug_on_next_call = false;
  when_entered_debugger = num_nonmacro_input_events;

  /* Resetting redisplaying_p to 0 makes sure that debug output is
     displayed if the debugger is invoked during redisplay.  */
  debug_while_redisplaying = redisplaying_p;
  redisplaying_p = false;
  specbind (intern ("debugger-may-continue"),
	    debug_while_redisplaying ? Qnil : Qt);
  specbind (Qinhibit_redisplay, Qnil);
  specbind (Qinhibit_debugger, Qt);

  /* If we are debugging an error while `inhibit-changing-match-data'
     is bound to non-nil (e.g., within a call to `string-match-p'),
     then make sure debugger code can still use match data.  */
  specbind (Qinhibit_changing_match_data, Qnil);

  val = apply1 (Vdebugger, arg);

  /* Interrupting redisplay and resuming it later is not safe under
     all circumstances.  So, when the debugger returns, abort the
     interrupted redisplay by going back to the top-level.  */
  if (debug_while_redisplaying)
    Ftop_level ();

  return unbind_to (count, val);
}

void
do_debug_on_call (Lisp_Object code, specpdl_ref count)
{
  debug_on_next_call = false;
  set_backtrace_debug_on_exit (specpdl_ref_to_ptr (count), true);
  call_debugger (list1 (code));
}

DEFUN ("or", For, Sor, 0, UNEVALLED, 0,
       doc: /* Eval args until one of them yields non-nil, then return that value.
The remaining args are not evalled at all.
If all args return nil, return nil.
usage: (or CONDITIONS...)  */)
  (Lisp_Object args)
{
  Lisp_Object val = Qnil;

  while (CONSP (args))
    {
      Lisp_Object arg = XCAR (args);
      args = XCDR (args);
      val = eval_form (arg);
      if (!NILP (val))
	break;
    }

  return val;
}

DEFUN ("and", Fand, Sand, 0, UNEVALLED, 0,
       doc: /* Eval args until one of them yields nil, then return nil.
The remaining args are not evalled at all.
If no arg yields nil, return the last arg's value.
usage: (and CONDITIONS...)  */)
  (Lisp_Object args)
{
  Lisp_Object val = Qt;

  while (CONSP (args))
    {
      Lisp_Object arg = XCAR (args);
      args = XCDR (args);
      val = eval_form (arg);
      if (NILP (val))
	break;
    }

  return val;
}

DEFUN ("if", Fif, Sif, 2, UNEVALLED, 0,
       doc: /* If COND yields non-nil, do THEN, else do ELSE...
Returns the value of THEN or the value of the last of the ELSE's.
THEN must be one expression, but ELSE... can be zero or more expressions.
If COND yields nil, and there are no ELSE's, the value is nil.
usage: (if COND THEN ELSE...)  */)
  (Lisp_Object args)
{
  Lisp_Object cond;

  cond = eval_form (XCAR (args));

  if (!NILP (cond))
    return eval_form (CAR (XCDR (args)));
  return Fprogn (CDR (XCDR (args)));
}

DEFUN ("cond", Fcond, Scond, 0, UNEVALLED, 0,
       doc: /* Try each clause until one succeeds.
Each clause looks like (CONDITION BODY...).  CONDITION is evaluated
and, if the value is non-nil, this clause succeeds:
then the expressions in BODY are evaluated and the last one's
value is the value of the cond-form.
If a clause has one element, as in (CONDITION), then the cond-form
returns CONDITION's value, if that is non-nil.
If no clause succeeds, cond returns nil.
usage: (cond CLAUSES...)  */)
  (Lisp_Object args)
{
  Lisp_Object val = args;

  while (CONSP (args))
    {
      Lisp_Object clause = XCAR (args);
      val = eval_form (CAR (clause));
      if (!NILP (val))
	{
	  if (!NILP (XCDR (clause)))
	    val = Fprogn (XCDR (clause));
	  break;
	}
      args = XCDR (args);
    }

  return val;
}

DEFUN ("progn", Fprogn, Sprogn, 0, UNEVALLED, 0,
       doc: /* Eval BODY forms sequentially and return value of last one.
usage: (progn BODY...)  */)
  (Lisp_Object body)
{
  Lisp_Object CACHEABLE val = Qnil;

  while (CONSP (body))
    {
      Lisp_Object form = XCAR (body);
      body = XCDR (body);
      val = eval_form (form);
    }

  return val;
}

/* Evaluate BODY sequentially, discarding its value.  */

void
prog_ignore (Lisp_Object body)
{
  Fprogn (body);
}

DEFUN ("prog1", Fprog1, Sprog1, 1, UNEVALLED, 0,
       doc: /* Eval FIRST and BODY sequentially; return value from FIRST.
The value of FIRST is saved during the evaluation of the remaining args,
whose values are discarded.
usage: (prog1 FIRST BODY...)  */)
  (Lisp_Object args)
{
  Lisp_Object val = eval_form (XCAR (args));
  prog_ignore (XCDR (args));
  return val;
}

/* Avoid Fassq overhead.  */

static inline Lisp_Object
find_lexbind (struct thread_state *thr, Lisp_Object sym)
{
  CHECK_SYMBOL (sym);
  Lisp_Object lexbind = Qnil, tail = thr->lexical_environment;
  FOR_EACH_TAIL (tail)
    {
      if (CONSP (XCAR (tail)) && EQ (XCAR (XCAR (tail)), sym))
	{
	  lexbind = XCAR (tail);
	  break;
	}
    }
  return lexbind;
}

DEFUN ("setq", Fsetq, Ssetq, 0, UNEVALLED, 0,
       doc: /* Set each SYM to the value of its VAL.
The symbols SYM are variables; they are literal (not evaluated).
The values VAL are expressions; they are evaluated.
Thus, (setq x (1+ y)) sets `x' to the value of `(1+ y)'.
The second VAL is not computed until after the first SYM is set, and so on;
each VAL can use the new value of variables set earlier in the `setq'.
The return value of the `setq' form is the value of the last VAL.
usage: (setq [SYM VAL]...)  */)
  (Lisp_Object args)
{
  Lisp_Object val = args, tail = args;
  for (EMACS_INT nargs = 0; CONSP (tail); nargs += 2)
    {
      Lisp_Object sym = XCAR (tail);
      tail = XCDR (tail);
      if (!CONSP (tail))
	xsignal2 (Qwrong_number_of_arguments, Qsetq, make_fixnum (nargs + 1));
      Lisp_Object arg = XCAR (tail);
      tail = XCDR (tail);
      val = eval_form (arg);
      Lisp_Object lexbind = SYMBOLP (sym)
	? find_lexbind (current_thread, sym)
	: Qnil;
      if (!NILP (lexbind))
	XSETCDR (lexbind, val); /* SYM lexically bound.  */
      else
	Fset (sym, val); /* SYM dynamically bound.  */
    }
  return val;
}

DEFUN ("quote", Fquote, Squote_, 1, UNEVALLED, 0,
       doc: /* Return the argument, without evaluating it.  `(quote x)' yields `x'.
Warning: `quote' does not construct its return value, but just returns
the value that was pre-constructed by the Lisp reader (see info node
`(elisp)Printed Representation').
This means that \\='(a . b) is not identical to (cons \\='a \\='b): the former
does not cons.  Quoting should be reserved for constants that will
never be modified by side-effects, unless you like self-modifying code.
See the common pitfall in info node `(elisp)Rearrangement' for an example
of unexpected results when a quoted object is modified.
usage: (quote ARG)  */)
  (Lisp_Object args)
{
  if (!NILP (XCDR (args)))
    xsignal2 (Qwrong_number_of_arguments, Qquote, Flength (args));
  return XCAR (args);
}

DEFUN ("function", Ffunction, Sfunction, 1, UNEVALLED, 0,
       doc: /* Like `quote', but potentially byte-compiles or macroexpands ARG.
usage: (function ARG)  */)
  (Lisp_Object args)
{
  Lisp_Object quoted = XCAR (args);
  if (!NILP (XCDR (args)))
    xsignal2 (Qwrong_number_of_arguments, Qfunction, Flength (args));

  if (!NILP (current_thread->lexical_environment)
      && CONSP (quoted)
      && EQ (XCAR (quoted), Qlambda))
    {
      /* A lambda expression within a lexical environment.  Return an
	 interpreted closure.  */
      Lisp_Object cdr = XCDR (quoted);
      Lisp_Object tmp = cdr;
      if (CONSP (tmp)
	  && (tmp = XCDR (tmp), CONSP (tmp))
	  && (tmp = XCAR (tmp), CONSP (tmp))
	  && (EQ (QCdocumentation, XCAR (tmp))))
	{
	  /* Build docstring from (:documentation <form>).  */
	  Lisp_Object docstring = eval_form (CAR (XCDR (tmp)));
	  if (SYMBOLP (docstring) && !NILP (docstring))
	    /* OClosure docstrings are just their types, and thus symbols.  */
	    docstring = Fsymbol_name (docstring);
	  CHECK_STRING (docstring);
	  cdr = Fcons (XCAR (cdr), Fcons (docstring, XCDR (XCDR (cdr))));
	}
      return (!NILP (Vinternal_make_interpreted_closure_function)
#ifdef HAVE_GCC_TLS
	      && main_thread_p (current_thread)
#endif
	      )
	? call2 (Vinternal_make_interpreted_closure_function,
		 Fcons (Qlambda, cdr),
		 current_thread->lexical_environment)
	: Fcons (Qclosure, Fcons (current_thread->lexical_environment, cdr));
    }
  else
    /* Simply quote the argument.  */
    return quoted;
}


DEFUN ("defvaralias", Fdefvaralias, Sdefvaralias, 2, 3, 0,
       doc: /* Make NEW-ALIAS a variable alias for symbol BASE-VARIABLE.
Aliased variables always have the same value; setting one sets the other.
Third arg DOCSTRING, if non-nil, is documentation for NEW-ALIAS.  If it is
omitted or nil, NEW-ALIAS gets the documentation string of BASE-VARIABLE,
or of the variable at the end of the chain of aliases, if BASE-VARIABLE is
itself an alias.  If NEW-ALIAS is bound, and BASE-VARIABLE is not,
then the value of BASE-VARIABLE is set to that of NEW-ALIAS.
The return value is BASE-VARIABLE.

If the resulting chain of variable definitions would contain a loop,
signal a `cyclic-variable-indirection' error.  */)
  (Lisp_Object new_alias, Lisp_Object base_variable, Lisp_Object docstring)
{
  CHECK_SYMBOL (new_alias);
  CHECK_SYMBOL (base_variable);

  if (SYMBOL_CONSTANT_P (new_alias))
    /* Making it an alias effectively changes its value.  */
    error ("Cannot make a constant an alias: %s",
	   SDATA (SYMBOL_NAME (new_alias)));

  struct Lisp_Symbol *sym = XSYMBOL (new_alias);

  /* Ensure non-circularity.  */
  struct Lisp_Symbol *s = XSYMBOL (base_variable);
  for (;;)
    {
      if (s == sym)
	xsignal1 (Qcyclic_variable_indirection, base_variable);
      if (s->u.s.type != SYMBOL_VARALIAS)
	break;
      s = SYMBOL_ALIAS (s);
    }

  switch (sym->u.s.type)
    {
    case SYMBOL_KBOARD:
    case SYMBOL_PER_BUFFER:
    case SYMBOL_FORWARDED:
      error ("Cannot make a built-in variable an alias: %s",
	     SDATA (SYMBOL_NAME (new_alias)));
    case SYMBOL_LOCAL_SOMEWHERE:
      error ("Don't know how to make a buffer-local variable an alias: %s",
	     SDATA (SYMBOL_NAME (new_alias)));
    case SYMBOL_PLAINVAL:
    case SYMBOL_VARALIAS:
      break;
    default:
      emacs_abort ();
      break;
    }

  /* https://lists.gnu.org/r/emacs-devel/2008-04/msg00834.html
     If n_a is bound, but b_v is not, set the value of b_v to n_a,
     so that old-code that affects n_a before the aliasing is setup
     still works.  */
  if (NILP (Fboundp (base_variable)))
    set_internal (base_variable, find_symbol_value (XSYMBOL (new_alias), NULL),
		  Qnil, SET_INTERNAL_BIND);
  else if (!NILP (Fboundp (new_alias))
           && !EQ (find_symbol_value (XSYMBOL (new_alias), NULL),
                   find_symbol_value (XSYMBOL (base_variable), NULL)))
    call2 (intern ("display-warning"),
           list3 (Qdefvaralias, intern ("losing-value"), new_alias),
           CALLN (Fformat_message,
                  build_string
                  ("Overwriting value of `%s' by aliasing to `%s'"),
                  new_alias, base_variable));

  for (union specbinding *p = specpdl_ptr - 1; p > specpdl; --p)
    if (p->kind >= SPECPDL_LET
	&& EQ (new_alias, specpdl_symbol (p)))
      error ("Don't know how to make a let-bound variable an alias: %s",
	     SDATA (SYMBOL_NAME (new_alias)));

  if (sym->u.s.trapped_write == SYMBOL_TRAPPED_WRITE)
    notify_variable_watchers (new_alias, base_variable, Qdefvaralias, Qnil);

  sym->u.s.declared_special = true;
  XSYMBOL (base_variable)->u.s.declared_special = true;
  sym->u.s.type = SYMBOL_VARALIAS;
  SET_SYMBOL_ALIAS (sym, XSYMBOL (base_variable));
  sym->u.s.trapped_write = XSYMBOL (base_variable)->u.s.trapped_write;
  LOADHIST_ATTACH (new_alias);
  /* Even if docstring is nil: remove old docstring.  */
  Fput (new_alias, Qvariable_documentation, docstring);

  return base_variable;
}

static union specbinding *
default_toplevel_binding (Lisp_Object symbol)
{
  union specbinding *binding = NULL;
  for (union specbinding *pdl = specpdl_ptr - 1; pdl > specpdl; --pdl)
    {
      switch (pdl->kind)
	{
	case SPECPDL_LET_BLD:
	case SPECPDL_LET:
	  if (EQ (specpdl_symbol (pdl), symbol))
	    binding = pdl;
	  break;
	default:
	  break;
	}
    }
  return binding;
}

DEFUN ("default-toplevel-value", Fdefault_toplevel_value, Sdefault_toplevel_value, 1, 1, 0,
       doc: /* Return SYMBOL's toplevel default value.
"Toplevel" means outside of any let binding.  */)
  (Lisp_Object symbol)
{
  union specbinding *binding = default_toplevel_binding (symbol);
  Lisp_Object value
    = binding ? specpdl_value (binding) : Fdefault_value (symbol);
  if (!EQ (value, Qunbound))
    return value;
  xsignal1 (Qvoid_variable, symbol);
}

DEFUN ("set-default-toplevel-value", Fset_default_toplevel_value,
       Sset_default_toplevel_value, 2, 2, 0,
       doc: /* Set SYMBOL's toplevel default value to VALUE.
"Toplevel" means outside of any let binding.  */)
     (Lisp_Object symbol, Lisp_Object value)
{
  union specbinding *binding = default_toplevel_binding (symbol);
  if (binding)
    binding->let.value = value;
  else
    Fset_default (symbol, value);
  return Qnil;
}

DEFUN ("internal--define-uninitialized-variable",
       Finternal__define_uninitialized_variable,
       Sinternal__define_uninitialized_variable, 1, 2, 0,
       doc: /* Define SYMBOL as a variable, with DOC as its docstring.
This is like `defvar' and `defconst' but without affecting the variable's
value.  */)
  (Lisp_Object symbol, Lisp_Object doc)
{
  XSYMBOL (symbol)->u.s.declared_special = true;
  if (!NILP (doc))
    {
      if (!NILP (Vpdumper__pure_pool))
	doc = Fpurecopy_maybe (doc);
      Fput (symbol, Qvariable_documentation, doc);
    }
  LOADHIST_ATTACH (symbol);
  return Qnil;
}

static Lisp_Object
defvar (Lisp_Object sym, Lisp_Object initvalue, Lisp_Object docstring, bool eval)
{
  CHECK_SYMBOL (sym);
  Lisp_Object tem = Fdefault_boundp (sym);

  /* Do it before evaluating the initial value, for self-references.  */
  Finternal__define_uninitialized_variable (sym, docstring);

  if (NILP (tem))
    Fset_default (sym, eval ? eval_form (initvalue) : initvalue);
  else
    {
      /* Check if there is really a global binding rather than just a let
	 binding that shadows the global unboundness of the var.  */
      union specbinding *binding = default_toplevel_binding (sym);
      if (binding && EQ (specpdl_value (binding), Qunbound))
	binding->let.value = eval ? eval_form (initvalue) : initvalue;
    }
  return sym;
}

DEFUN ("defvar", Fdefvar, Sdefvar, 1, UNEVALLED, 0,
       doc: /* Define SYMBOL as a variable, and return SYMBOL.
You are not required to define a variable in order to use it, but
defining it lets you supply an initial value and documentation, which
can be referred to by the Emacs help facilities and other programming
tools.

If SYMBOL's value is void and the optional argument INITVALUE is
provided, INITVALUE is evaluated and the result used to set SYMBOL's
value.  If SYMBOL is buffer-local, its default value is what is set;
buffer-local values are not affected.  If INITVALUE is missing,
SYMBOL's value is not set.

If INITVALUE is provided, the `defvar' form also declares the variable
as \"special\", so that it is always dynamically bound even if
`lexical-binding' is t.  If INITVALUE is missing, the form marks the
variable \"special\" locally (i.e., within the current
lexical scope, or the current file, if the form is at top-level),
and does nothing if `lexical-binding' is nil.

If SYMBOL is let-bound, then this form does not affect the local let
binding but the toplevel default binding instead, like
`set-toplevel-default-binding`.
(`defcustom' behaves similarly in this respect.)

The optional argument DOCSTRING is a documentation string for the
variable.

To define a user option, use `defcustom' instead of `defvar'.

To define a buffer-local variable, use `defvar-local'.
usage: (defvar SYMBOL &optional INITVALUE DOCSTRING)  */)
  (Lisp_Object args)
{
  Lisp_Object sym, tail;

  sym = XCAR (args);
  tail = XCDR (args);

  CHECK_SYMBOL (sym);

  if (NILP (tail)) /* a pithy (defvar FOO) */
    {
      if (!NILP (current_thread->lexical_environment)
	  && !XSYMBOL (sym)->u.s.declared_special)
	/* Make a special variable for duration of environment.  */
	current_thread->lexical_environment = Fcons (sym, current_thread->lexical_environment);
      /* Otherwise (defvar FOO) is a no-op.  */
    }
  else
    {
      if (!NILP (XCDR (tail)) && !NILP (XCDR (XCDR (tail))))
	error ("Too many arguments");
      Lisp_Object exp = XCAR (tail);
      tail = XCDR (tail);
      return defvar (sym, exp, CAR (tail), true);
    }
  return sym;
}

DEFUN ("defvar-1", Fdefvar_1, Sdefvar_1, 2, 3, 0,
       doc: /* Like `defvar' but as a function.
More specifically behaves like (defvar SYM 'INITVALUE DOCSTRING).  */)
  (Lisp_Object sym, Lisp_Object initvalue, Lisp_Object docstring)
{
  return defvar (sym, initvalue, docstring, false);
}

DEFUN ("defconst", Fdefconst, Sdefconst, 2, UNEVALLED, 0,
       doc: /* Define SYMBOL as a constant variable.
This declares that neither programs nor users should ever change the
value.  This constancy is not actually enforced by Emacs Lisp, but
SYMBOL is marked as a special variable so that it is never lexically
bound.

The `defconst' form always sets the value of SYMBOL to the result of
evalling INITVALUE.  If SYMBOL is buffer-local, its default value is
what is set; buffer-local values are not affected.  If SYMBOL has a
local binding, then this form sets the local binding's value.
However, you should normally not make local bindings for variables
defined with this form.

The optional DOCSTRING specifies the variable's documentation string.
usage: (defconst SYMBOL INITVALUE [DOCSTRING])  */)
  (Lisp_Object args)
{
  Lisp_Object sym, tem;

  sym = XCAR (args);
  CHECK_SYMBOL (sym);
  Lisp_Object docstring = Qnil;
  if (!NILP (XCDR (XCDR (args))))
    {
      if (!NILP (XCDR (XCDR (XCDR (args)))))
	error ("Too many arguments");
      docstring = XCAR (XCDR (XCDR (args)));
    }
  tem = eval_form (XCAR (XCDR (args)));
  return Fdefconst_1 (sym, tem, docstring);
}

DEFUN ("defconst-1", Fdefconst_1, Sdefconst_1, 2, 3, 0,
       doc: /* Like `defconst' but as a function.
More specifically, behaves like (defconst SYM 'INITVALUE DOCSTRING).  */)
  (Lisp_Object sym, Lisp_Object initvalue, Lisp_Object docstring)
{
  CHECK_SYMBOL (sym);
  Lisp_Object tem = initvalue;
  Finternal__define_uninitialized_variable (sym, docstring);
  if (!NILP (Vpdumper__pure_pool))
    tem = Fpurecopy_maybe (tem);
  Fset_default (sym, tem);      /* FIXME: set-default-toplevel-value? */
  Fput (sym, Qrisky_local_variable, Qt); /* FIXME: Why?  */
  return sym;
}

/* Make SYMBOL lexically scoped.  */
DEFUN ("internal-make-var-non-special", Fmake_var_non_special,
       Smake_var_non_special, 1, 1, 0,
       doc: /* Internal function.  */)
     (Lisp_Object symbol)
{
  CHECK_SYMBOL (symbol);
  XSYMBOL (symbol)->u.s.declared_special = false;
  return Qnil;
}

static inline Lisp_Object
thread_symbol (Lisp_Object symbol)
{
#ifdef HAVE_GCC_TLS
  if (! NILP (current_thread->obarray))
    {
      Lisp_Object name = SYMBOL_NAME (symbol);
      struct Lisp_Symbol *xsymbol = XSYMBOL (symbol);
      eassert (! main_thread_p (current_thread));
      Lisp_Object thread_symbol = Fintern (name, current_thread->obarray);
      if (! EQ (symbol, thread_symbol))
	{
	  symbol = thread_symbol;
	  XSYMBOL (symbol)->u.s.type = xsymbol->u.s.type;
	  XSYMBOL (symbol)->u.s.trapped_write = xsymbol->u.s.trapped_write;
	  XSYMBOL (symbol)->u.s.declared_special = xsymbol->u.s.declared_special;
	  XSYMBOL (symbol)->u.s.val = xsymbol->u.s.val;
	  XSYMBOL (symbol)->u.s.function = xsymbol->u.s.function;
	  XSYMBOL (symbol)->u.s.plist = xsymbol->u.s.plist;
	  XSYMBOL (symbol)->u.s.buffer_local_only = xsymbol->u.s.buffer_local_only;
	  XSYMBOL (symbol)->u.s.buffer_local_default = xsymbol->u.s.buffer_local_default;
	  XSYMBOL (symbol)->u.s.c_variable = xsymbol->u.s.c_variable;
	  XSYMBOL (symbol)->u.s.buffer_local_buffer = xsymbol->u.s.buffer_local_buffer;
	}
    }
#endif
  return symbol;
}

static void
let_bind (Lisp_Object prevailing_env, Lisp_Object var, Lisp_Object val, bool *q_pushed)
{
  bool q_lexical_binding = !NILP (prevailing_env); /* flukey indicator */
  if (q_lexical_binding
      && SYMBOLP (var)
      && !XSYMBOL (var)->u.s.declared_special
      && NILP (Fmemq (var, prevailing_env)))
    {
      /* Lexically bind VAR.  */
      if (!*q_pushed)
	{
	  /* Just push the env previous to the first lexical let
	     binding.  Nested envs produced by subsequent bindings in
	     a let* would never be reverted to.  */
	  *q_pushed = true;
	  record_lexical_environment ();
	}
      current_thread->lexical_environment
	= Fcons (Fcons (var, val), current_thread->lexical_environment);
    }
  else
    {
      /* Dynamically bind VAR.  */
      specbind (var, val);
      /* If lexical binding was off, it should still be off.  */
      eassert (q_lexical_binding || NILP (current_thread->lexical_environment));
    }
}

static Lisp_Object
eval_let (Lisp_Object args, bool nested_envs)
{
  specpdl_ref count = SPECPDL_INDEX ();
  Lisp_Object tail = XCAR (args), post_eval = Qnil;
  bool q_pushed = false; /* whether specpdl saved the old env */

  CHECK_LIST (tail);
  FOR_EACH_TAIL (tail)
    {
      Lisp_Object var, val, bind = XCAR (tail);
      if (SYMBOLP (bind))
	{
	  var = bind;
	  val = Qnil;
	}
      else
	{
<<<<<<< HEAD
	  var = CAR (bind);
	  if (!NILP (CDR (XCDR (bind))))
	    signal_error ("`let' bindings can have only one value-form", bind);
	  val = eval_form (CAR (XCDR (bind)));
=======
	  var = Fcar (elt);
	  if (! NILP (Fcdr (XCDR (elt))))
	    signal_error ("`let' bindings can have only one value-form", elt);
	  val = eval_sub (Fcar (XCDR (elt)));
	}

      var = maybe_remove_pos_from_symbol (var);
      if (!NILP (lexenv) && BARE_SYMBOL_P (var)
	  && !XBARE_SYMBOL (var)->u.s.declared_special
	  && NILP (Fmemq (var, Vinternal_interpreter_environment)))
	/* Lexically bind VAR by adding it to the interpreter's binding
	   alist.  */
	{
	  Lisp_Object newenv
	    = Fcons (Fcons (var, val), Vinternal_interpreter_environment);
	  if (EQ (Vinternal_interpreter_environment, lexenv))
	    /* Save the old lexical environment on the specpdl stack,
	       but only for the first lexical binding, since we'll never
	       need to revert to one of the intermediate ones.  */
	    specbind (Qinternal_interpreter_environment, newenv);
	  else
	    Vinternal_interpreter_environment = newenv;
>>>>>>> 0a57dfcf
	}
      if (nested_envs)
	let_bind (current_thread->lexical_environment, var, val, &q_pushed);
      else
	post_eval = Fcons (Fcons (var, val), post_eval);
    }
  CHECK_LIST_END (tail, XCAR (args));

  /* For parallel let (sans star), the resultant environment must
     incorporate any side effects from evaluating the bindings.  Thus,
     the two passes.  */
  Lisp_Object prevailing_env = current_thread->lexical_environment;
  post_eval = Fnreverse (post_eval);
  FOR_EACH_TAIL (post_eval) /* second pass */
    {
      Lisp_Object bind = XCAR (post_eval),
	var = XCAR (bind),
	val = XCDR (bind);
      eassert (!nested_envs);
      let_bind (prevailing_env, var, val, &q_pushed);
    }
  return unbind_to (count, Fprogn (XCDR (args)));
}

DEFUN ("let*", FletX, SletX, 1, UNEVALLED, 0,
       doc: /* Bind variables according to VARLIST then eval BODY.
The value of the last form in BODY is returned.
Each element of VARLIST is a symbol (which is bound to nil)
or a list (SYMBOL VALUEFORM) (which binds SYMBOL to the value of VALUEFORM).
Each VALUEFORM can refer to the symbols already bound by this VARLIST.
usage: (let* VARLIST BODY...)  */)
  (Lisp_Object args)
{
  return eval_let (args, true);
}

DEFUN ("let", Flet, Slet, 1, UNEVALLED, 0,
       doc: /* Bind variables according to VARLIST then eval BODY.
The value of the last form in BODY is returned.
Each element of VARLIST is a symbol (which is bound to nil)
or a list (SYMBOL VALUEFORM) (which binds SYMBOL to the value of VALUEFORM).
All the VALUEFORMs are evalled before any symbols are bound.
usage: (let VARLIST BODY...)  */)
  (Lisp_Object args)
{
<<<<<<< HEAD
  return eval_let (args, false);
=======
  Lisp_Object *temps, tem, lexenv;
  Lisp_Object elt;
  specpdl_ref count = SPECPDL_INDEX ();
  ptrdiff_t argnum;
  USE_SAFE_ALLOCA;

  Lisp_Object varlist = XCAR (args);

  /* Make space to hold the values to give the bound variables.  */
  EMACS_INT varlist_len = list_length (varlist);
  SAFE_ALLOCA_LISP (temps, varlist_len);
  ptrdiff_t nvars = varlist_len;

  /* Compute the values and store them in `temps'.  */

  for (argnum = 0; argnum < nvars && CONSP (varlist); argnum++)
    {
      maybe_quit ();
      elt = XCAR (varlist);
      varlist = XCDR (varlist);
      if (SYMBOLP (elt))
	temps[argnum] = Qnil;
      else if (! NILP (Fcdr (Fcdr (elt))))
	signal_error ("`let' bindings can have only one value-form", elt);
      else
	temps[argnum] = eval_sub (Fcar (Fcdr (elt)));
    }
  nvars = argnum;

  lexenv = Vinternal_interpreter_environment;

  varlist = XCAR (args);
  for (argnum = 0; argnum < nvars && CONSP (varlist); argnum++)
    {
      elt = XCAR (varlist);
      varlist = XCDR (varlist);
      Lisp_Object var = maybe_remove_pos_from_symbol (SYMBOLP (elt) ? elt
						      : Fcar (elt));
      tem = temps[argnum];

      if (!NILP (lexenv) && SYMBOLP (var)
	  && !XSYMBOL (var)->u.s.declared_special
	  && NILP (Fmemq (var, Vinternal_interpreter_environment)))
	/* Lexically bind VAR by adding it to the lexenv alist.  */
	lexenv = Fcons (Fcons (var, tem), lexenv);
      else
	/* Dynamically bind VAR.  */
	specbind (var, tem);
    }

  if (!EQ (lexenv, Vinternal_interpreter_environment))
    /* Instantiate a new lexical environment.  */
    specbind (Qinternal_interpreter_environment, lexenv);

  elt = Fprogn (XCDR (args));
  return SAFE_FREE_UNBIND_TO (count, elt);
>>>>>>> 0a57dfcf
}

DEFUN ("while", Fwhile, Swhile, 1, UNEVALLED, 0,
       doc: /* If TEST yields non-nil, eval BODY... and repeat.
The order of execution is thus TEST, BODY, TEST, BODY and so on
until TEST returns nil.

The value of a `while' form is always nil.

usage: (while TEST BODY...)  */)
  (Lisp_Object args)
{
  Lisp_Object test, body;

  test = XCAR (args);
  body = XCDR (args);
  while (!NILP (eval_form (test)))
    {
      maybe_quit ();
      prog_ignore (body);
    }

  return Qnil;
}

static void
restore_gl_state (void *state)
{
  gl_state = *(struct gl_state_s *)state;
}

static void
with_delayed_message_display (struct atimer *timer)
{
  specpdl_ref count = SPECPDL_INDEX ();
  struct gl_state_s restore_state = gl_state;
  record_unwind_protect_ptr (restore_gl_state, &restore_state);
  message3 (build_string (timer->client_data));
  unbind_to (count, Qnil);
}

static void
with_delayed_message_cancel (void *timer)
{
  xfree (((struct atimer *) timer)->client_data);
  cancel_atimer (timer);
}

DEFUN ("funcall-with-delayed-message",
       Ffuncall_with_delayed_message, Sfuncall_with_delayed_message,
       3, 3, 0,
       doc: /* Like `funcall', but display MESSAGE if FUNCTION takes longer than TIMEOUT.
TIMEOUT is a number of seconds, and can be an integer or a floating
point number.

If FUNCTION takes less time to execute than TIMEOUT seconds, MESSAGE
is not displayed.  */)
  (Lisp_Object timeout, Lisp_Object message, Lisp_Object function)
{
  specpdl_ref count = SPECPDL_INDEX ();

  CHECK_NUMBER (timeout);
  CHECK_STRING (message);

  /* Set up the atimer.  */
  struct timespec interval = dtotimespec (XFLOATINT (timeout));
  struct atimer *timer = start_atimer (ATIMER_RELATIVE, interval,
				       with_delayed_message_display,
				       xstrdup (SSDATA (message)));
  record_unwind_protect_ptr (with_delayed_message_cancel, timer);

  Lisp_Object result = CALLN (Ffuncall, function);

  return unbind_to (count, result);
}

DEFUN ("macroexpand", Fmacroexpand, Smacroexpand, 1, 2, 0,
       doc: /* Return result of expanding macros at top level of FORM.
If FORM is not a macro call, it is returned unchanged.
Otherwise, the macro is expanded and the expansion is considered
in place of FORM.  When a non-macro-call results, it is returned.

The second optional arg ENVIRONMENT specifies an environment of macro
definitions to shadow the loaded ones for use in file byte-compilation.  */)
  (Lisp_Object form, Lisp_Object environment)
{
  /* With cleanups from Hallvard Furuseth.  */
  register Lisp_Object expander, sym, def, tem;

  while (1)
    {
      /* Come back here each time we expand a macro call,
	 in case it expands into another macro call.  */
      if (!CONSP (form))
	break;
      /* Set SYM, give DEF and TEM right values in case SYM is not a symbol. */
      def = sym = XCAR (form);
      tem = Qnil;
      /* Trace symbols aliases to other symbols
	 until we get a symbol that is not an alias.  */
      while (SYMBOLP (def))
	{
	  maybe_quit ();
	  sym = def;
	  tem = Fassq (sym, environment);
	  if (NILP (tem))
	    {
	      def = XSYMBOL (sym)->u.s.function;
	      if (!NILP (def))
		continue;
	    }
	  break;
	}
      /* Right now TEM is the result from SYM in ENVIRONMENT,
	 and if TEM is nil then DEF is SYM's function definition.  */
      if (NILP (tem))
	{
	  /* SYM is not mentioned in ENVIRONMENT.
	     Look at its function definition.  */
	  def = Fautoload_do_load (def, sym, Qmacro);
	  if (!CONSP (def))
	    /* Not defined or definition not suitable.  */
	    break;
	  if (!EQ (XCAR (def), Qmacro))
	    break;
	  else expander = XCDR (def);
	}
      else
	{
	  expander = XCDR (tem);
	  if (NILP (expander))
	    break;
	}
      {
	Lisp_Object newform = apply1 (expander, XCDR (form));
	if (EQ (form, newform))
	  break;
	else
	  form = newform;
      }
    }
  return form;
}

DEFUN ("catch", Fcatch, Scatch, 1, UNEVALLED, 0,
       doc: /* Eval BODY allowing nonlocal exits using `throw'.
TAG is evalled to get the tag to use; it must not be nil.

Then the BODY is executed.
Within BODY, a call to `throw' with the same TAG exits BODY and this `catch'.
If no throw happens, `catch' returns the value of the last BODY form.
If a throw happens, it specifies the value to return from `catch'.
usage: (catch TAG BODY...)  */)
  (Lisp_Object args)
{
  Lisp_Object tag = eval_form (XCAR (args));
  return internal_catch (tag, Fprogn, XCDR (args));
}

/* Install catch on TAG, then call FUNC on argument ARG.  */

Lisp_Object
internal_catch (Lisp_Object tag, Lisp_Object (*func) (Lisp_Object),
		Lisp_Object arg)
{
  struct handler *c = push_exception (tag, CATCHER);
#ifdef ENABLE_CHECKING
  size_t ocount = exception_stack_count (current_thread);
  Lisp_Object owhat = c->what;
#else
  size_t ocount = 0;
  Lisp_Object owhat;
#endif
  if (sys_setjmp (c->jmp))
    {
      Lisp_Object val = current_thread->exception_stack_top->val;
      eassert (ocount == exception_stack_count (current_thread));
      eassert (EQ (owhat, current_thread->exception_stack_top->what));
      exception_stack_pop (current_thread);
      return val;
    }
  else
    {
      Lisp_Object val = func (arg);
      eassert (ocount == exception_stack_count (current_thread));
      eassert (EQ (owhat, current_thread->exception_stack_top->what));
      exception_stack_pop (current_thread);
      return val;
    }
}

/* Unwind exception stack to CATCH, then jmp to CATCH returning VALUE.

   This is the guts of Fthrow and Fsignal; they differ only in TYPE.
*/

static AVOID
unwind_to_catch (struct handler *catch, enum nonlocal_exit type,
                 Lisp_Object value)
{
  catch->nonlocal_exit = type;
  catch->val = value;

  /* Restore C variables.  */
  set_poll_suppress_count (catch->poll_suppress_count);
  unblock_input_to (catch->interrupt_input_blocked);

#ifdef HAVE_X_WINDOWS
  x_unwind_errors_to (catch->x_error_handler_depth);
#endif

  do
    {
      /* Unwind to next recorded frame... */
      unbind_to (current_thread->exception_stack_top->pdlcount, Qnil);
      if (current_thread->exception_stack_top == catch)
	break;
      /* ... then restore corresponding handlers. */
      exception_stack_pop (current_thread);
    }
  while (true);

  lisp_eval_depth = catch->f_lisp_eval_depth;
  set_act_rec (current_thread, catch->act_rec);
  sys_longjmp (catch->jmp, 1);
}

DEFUN ("throw", Fthrow, Sthrow, 2, 2, 0,
       doc: /* Throw to the catch for TAG and return VALUE from it.
Both TAG and VALUE are evalled.  */
       attributes: noreturn)
  (register Lisp_Object tag, Lisp_Object value)
{
  if (!NILP (tag))
    for (size_t count = exception_stack_count (current_thread);
	 count > 0;
	 --count)
      {
	struct handler *c = current_thread->exception_stack_bottom + count - 1;
	if (c->type == OMNIBUS)
          unwind_to_catch (c, NONLOCAL_EXIT_THROW, Fcons (tag, value));
        if (c->type == CATCHER && EQ (c->what, tag))
	  unwind_to_catch (c, NONLOCAL_EXIT_THROW, value);
      }
  xsignal2 (Qno_catch, tag, value);
}

DEFUN ("unwind-protect", Funwind_protect, Sunwind_protect, 1, UNEVALLED, 0,
       doc: /* Do BODYFORM, protecting with UNWINDFORMS.
If BODYFORM completes normally, its value is returned
after executing the UNWINDFORMS.
If BODYFORM exits nonlocally, the UNWINDFORMS are executed anyway.
usage: (unwind-protect BODYFORM UNWINDFORMS...)  */)
  (Lisp_Object args)
{
  Lisp_Object val;
  specpdl_ref count = SPECPDL_INDEX ();

  record_unwind_protect (prog_ignore, XCDR (args));
  val = eval_form (XCAR (args));
  return unbind_to (count, val);
}

DEFUN ("condition-case", Fcondition_case, Scondition_case, 2, UNEVALLED, 0,
       doc: /* Regain control when an error is signaled.
Executes BODYFORM and returns its value if no error happens.
Each element of HANDLERS looks like (CONDITION-NAME BODY...)
or (:success BODY...), where the BODY is made of Lisp expressions.

A handler is applicable to an error if CONDITION-NAME is one of the
error's condition names.  Handlers may also apply when non-error
symbols are signaled (e.g., `quit').  A CONDITION-NAME of t applies to
any symbol, including non-error symbols.  If multiple handlers are
applicable, only the first one runs.

The car of a handler may be a list of condition names instead of a
single condition name; then it handles all of them.  If the special
condition name `debug' is present in this list, it allows another
condition in the list to run the debugger if `debug-on-error' and the
other usual mechanisms say it should (otherwise, `condition-case'
suppresses the debugger).

When a handler handles an error, control returns to the `condition-case'
and it executes the handler's BODY...
with VAR bound to (ERROR-SYMBOL . SIGNAL-DATA) from the error.
\(If VAR is nil, the handler can't access that information.)
Then the value of the last BODY form is returned from the `condition-case'
expression.

The special handler (:success BODY...) is invoked if BODYFORM terminated
without signaling an error.  BODY is then evaluated with VAR bound to
the value returned by BODYFORM.

See also the function `signal' for more info.
usage: (condition-case VAR BODYFORM &rest HANDLERS)  */)
  (Lisp_Object args)
{
  Lisp_Object var = XCAR (args);
  Lisp_Object bodyform = XCAR (XCDR (args));
  Lisp_Object clauses = XCDR (XCDR (args));

  return internal_lisp_condition_case (var, bodyform, clauses);
}

Lisp_Object
internal_lisp_condition_case (Lisp_Object var, Lisp_Object bodyform,
			      Lisp_Object clauses)
{
  Lisp_Object CACHEABLE triggered_clause = Qnil,
    success_clause = Qnil, result = Qnil, rev = Qnil;

  var = maybe_remove_pos_from_symbol (var);
  CHECK_SYMBOL (var);

  for (Lisp_Object tail = clauses; CONSP (tail); tail = XCDR (tail))
    {
      Lisp_Object clause = XCAR (tail);
      if (!(NILP (clause)
	     || (CONSP (clause)
		 && (SYMBOLP (XCAR (clause))
		     || CONSP (XCAR (clause))))))
	error ("Invalid condition handler: %s",
	       SDATA (Fprin1_to_string (clause, Qt, Qnil)));
      if (CONSP (clause) && EQ (XCAR (clause), QCsuccess))
	success_clause = clause;
      else
	/* Reverse since push_exception() reverses again.  */
	rev = Fcons (clause, rev);
    }

  const size_t before_count = exception_stack_count (current_thread);
  for (Lisp_Object tail = rev; CONSP (tail); tail = XCDR (tail))
    {
      Lisp_Object clause = XCAR (tail);
      Lisp_Object errsyms = CONSP (clause) ? XCAR (clause) : Qnil;
      struct handler *c = push_exception (CONSP (errsyms) ? errsyms : list1 (errsyms),
					  CONDITION_CASE);
      if (sys_setjmp (c->jmp))
	{
	  /* eval_form errored.  The index of the triggered clause in
	     REV is however many stack entries back to
	     BEFORE_COUNT (minus one for RESULT).  */
	  result = current_thread->exception_stack_top->val;
	  Lisp_Object tail = rev;
	  for (size_t count = exception_stack_count (current_thread) - 1;
	       count > before_count;
	       --count)
	    tail = XCDR (tail);
	  triggered_clause = XCAR (tail);
	  goto done;
	}
    }

  result = eval_form (bodyform); /* an err jmps to sys_setjmp above */
 done: ;
  for (size_t count = exception_stack_count (current_thread);
       count > before_count;
       --count)
    exception_stack_pop (current_thread);
  eassert (before_count == exception_stack_count (current_thread));
  Lisp_Object clause = NILP (triggered_clause) ? success_clause : triggered_clause;
  if (!NILP (clause))
    {
      if (NILP (var))
	result = Fprogn (XCDR (clause));
      else
	{
	  specpdl_ref count = SPECPDL_INDEX ();
	  if (!NILP (current_thread->lexical_environment))
	    {
	      record_lexical_environment ();
	      current_thread->lexical_environment
		= Fcons (Fcons (var, result),
			 current_thread->lexical_environment);
	    }
	  else
	    specbind (var, result);
	  result = unbind_to (count, Fprogn (XCDR (clause)));
	}
    }
  return result;
}

/* Call no-argument BFUN and handle any error CONDITIONS by calling
   HFUN which takes one argument (SIGNALNAME . DATA).  CONDITIONS is
   list of error symbols with special interpretations for Qt the catch-all
   condition, and Qerror the catch-all condition invoking the
   debugger.  */

Lisp_Object
internal_condition_case (Lisp_Object (*bfun) (void),
			 Lisp_Object conditions,
			 Lisp_Object (*hfun) (Lisp_Object))
{
  struct handler *c = push_exception (conditions, CONDITION_CASE);
#ifdef ENABLE_CHECKING
  size_t ocount = exception_stack_count (current_thread);
  Lisp_Object owhat = c->what;
#else
  size_t ocount = 0;
  Lisp_Object owhat;
#endif
  if (sys_setjmp (c->jmp))
    {
      Lisp_Object val = current_thread->exception_stack_top->val;
      eassert (ocount == exception_stack_count (current_thread));
      eassert (EQ (owhat, current_thread->exception_stack_top->what));
      exception_stack_pop (current_thread);
      return hfun (val);
    }
  else
    {
      Lisp_Object val = bfun ();
      eassert (ocount == exception_stack_count (current_thread));
      eassert (EQ (owhat, current_thread->exception_stack_top->what));
      exception_stack_pop (current_thread);
      return val;
    }
}

/* Like internal_condition_case but call BFUN with ARG as its argument.  */

Lisp_Object
internal_condition_case_1 (Lisp_Object (*bfun) (Lisp_Object), Lisp_Object arg,
			   Lisp_Object handlers,
			   Lisp_Object (*hfun) (Lisp_Object))
{
  struct handler *c = push_exception (handlers, CONDITION_CASE);
#ifdef ENABLE_CHECKING
  size_t ocount = exception_stack_count (current_thread);
  Lisp_Object owhat = c->what;
#else
  size_t ocount = 0;
  Lisp_Object owhat;
#endif
  if (sys_setjmp (c->jmp))
    {
      Lisp_Object val = current_thread->exception_stack_top->val;
      eassert (ocount == exception_stack_count (current_thread));
      eassert (EQ (owhat, current_thread->exception_stack_top->what));
      exception_stack_pop (current_thread);
      return hfun (val);
    }
  else
    {
      Lisp_Object val = bfun (arg);
      eassert (ocount == exception_stack_count (current_thread));
      eassert (EQ (owhat, current_thread->exception_stack_top->what));
      exception_stack_pop (current_thread);
      return val;
    }
}

/* Like internal_condition_case_1 but call BFUN with ARG1 and ARG2 as
   its arguments.  */

Lisp_Object
internal_condition_case_2 (Lisp_Object (*bfun) (Lisp_Object, Lisp_Object),
			   Lisp_Object arg1,
			   Lisp_Object arg2,
			   Lisp_Object handlers,
			   Lisp_Object (*hfun) (Lisp_Object))
{
  struct handler *c = push_exception (handlers, CONDITION_CASE);
#ifdef ENABLE_CHECKING
  size_t ocount = exception_stack_count (current_thread);
  Lisp_Object owhat = c->what;
#else
  size_t ocount = 0;
  Lisp_Object owhat;
#endif
  if (sys_setjmp (c->jmp))
    {
      Lisp_Object val = current_thread->exception_stack_top->val;
      eassert (ocount == exception_stack_count (current_thread));
      eassert (EQ (owhat, current_thread->exception_stack_top->what));
      exception_stack_pop (current_thread);
      return hfun (val);
    }
  else
    {
      Lisp_Object val = bfun (arg1, arg2);
      eassert (ocount == exception_stack_count (current_thread));
      eassert (EQ (owhat, current_thread->exception_stack_top->what));
      exception_stack_pop (current_thread);
      return val;
    }
}

/* Like internal_condition_case but call BFUN with NARGS as first,
   and ARGS as second argument.  */

Lisp_Object
internal_condition_case_n (Lisp_Object (*bfun) (ptrdiff_t, Lisp_Object *),
			   ptrdiff_t nargs,
			   Lisp_Object *args,
			   Lisp_Object handlers,
			   Lisp_Object (*hfun) (Lisp_Object err,
						ptrdiff_t nargs,
						Lisp_Object *args))
{
  struct handler *c = push_exception (handlers, CONDITION_CASE);
#ifdef ENABLE_CHECKING
  size_t ocount = exception_stack_count (current_thread);
  Lisp_Object owhat = c->what;
#else
  size_t ocount = 0;
  Lisp_Object owhat;
#endif
  if (sys_setjmp (c->jmp))
    {
      Lisp_Object val = current_thread->exception_stack_top->val;
      eassert (ocount == exception_stack_count (current_thread));
      eassert (EQ (owhat, current_thread->exception_stack_top->what));
      exception_stack_pop (current_thread);
      return hfun (val, nargs, args);
    }
  else
    {
      Lisp_Object val = bfun (nargs, args);
      eassert (ocount == exception_stack_count (current_thread));
      eassert (EQ (owhat, current_thread->exception_stack_top->what));
      exception_stack_pop (current_thread);
      return val;
    }
}

static Lisp_Object Qcatch_all_memory_full;

/* Like a combination of internal_condition_case_1 and internal_catch.
   Catches all signals and throws.  Never exits nonlocally; returns
   Qcatch_all_memory_full if no handler could be allocated.  */

Lisp_Object
internal_catch_all (Lisp_Object (*function) (void *), void *argument,
                    Lisp_Object (*handler) (enum nonlocal_exit, Lisp_Object))
{
  struct handler *c = push_exception (Qt, OMNIBUS);
  if (!c)
    return Qcatch_all_memory_full;
#ifdef ENABLE_CHECKING
  size_t ocount = exception_stack_count (current_thread);
  Lisp_Object owhat = c->what;
#else
  size_t ocount = 0;
  Lisp_Object owhat;
#endif
  if (sys_setjmp (c->jmp))
    {
      enum nonlocal_exit type = current_thread->exception_stack_top->nonlocal_exit;
      Lisp_Object val = current_thread->exception_stack_top->val;
      eassert (ocount == exception_stack_count (current_thread));
      eassert (EQ (owhat, current_thread->exception_stack_top->what));
      exception_stack_pop (current_thread);
      return handler (type, val);
    }
  else
    {
      Lisp_Object val = function (argument);
      eassert (ocount == exception_stack_count (current_thread));
      eassert (EQ (owhat, current_thread->exception_stack_top->what));
      exception_stack_pop (current_thread);
      return val;
    }
}

/* WHAT is ridiculously overloaded.  It could be,

   1. a list of catch tags
   2. a list of condition-case error symbols
   3. Qt, for catching all exceptions
   4. Qerror, as Qt but invoke debugger.
*/

struct handler *
push_exception (Lisp_Object what, enum exception_type type)
{
  struct handler *top = exception_stack_push (current_thread);
  top->type = type;
  top->what = what;
  top->val = Qnil;
  top->f_lisp_eval_depth = lisp_eval_depth;
  top->pdlcount = SPECPDL_INDEX ();
  top->act_rec = get_act_rec (current_thread);
  top->poll_suppress_count = poll_suppress_count;
  top->interrupt_input_blocked = interrupt_input_blocked;
#ifdef HAVE_X_WINDOWS
  top->x_error_handler_depth = x_error_message_count;
#endif
  return top;
}

static Lisp_Object signal_or_quit (Lisp_Object, Lisp_Object);
static bool maybe_call_debugger (Lisp_Object conditions, Lisp_Object sig,
				 Lisp_Object data);

DEFUN ("signal", Fsignal, Ssignal, 2, 2, 0,
       doc: /* Signal an error.  Args are ERROR-SYMBOL and associated DATA.
This function does not return.

When `noninteractive' is non-nil (in particular, in batch mode), an
unhandled error calls `kill-emacs', which terminates the Emacs
session with a non-zero exit code.

An error symbol is a symbol with an `error-conditions' property
that is a list of condition names.  The symbol should be non-nil.
A handler for any of those names will get to handle this signal.
The symbol `error' should normally be one of them.

DATA should be a list.  Its elements are printed as part of the error message.
See Info anchor `(elisp)Definition of signal' for some details on how this
error message is constructed.
If the signal is handled, DATA is made available to the handler.
See also the function `condition-case'.  */
       attributes: noreturn)
  (Lisp_Object error_symbol, Lisp_Object data)
{
  /* if (EQ (error_symbol, Qnative_ice)) */
  /*   fprintf (stderr, "wtf\n"); */
  signal_or_quit (error_symbol, data);
  eassume (false);
}

/* Keyboard quit request.  */

Lisp_Object
quit (void)
{
  return signal_or_quit (Qquit, Qnil);
}

static Lisp_Object
signal_or_quit (Lisp_Object error_symbol, Lisp_Object data)
{
  /* Edebug hook if specpdl not overflowed.  */
  if (!NILP (Vsignal_hook_function)
      && specpdl_ptr < specpdl_end)
    call2 (Vsignal_hook_function, error_symbol, data);

  /* Skip frames for `signal' itself and Qerror.  */
  {
    union specbinding *pdl
      = backtrace_next (current_thread, backtrace_top (current_thread));
    if (backtrace_valid_p (current_thread, pdl)
	&& EQ (backtrace_function (pdl), Qerror))
      pdl = backtrace_next (current_thread, pdl);
  }

  struct handler *handler = NULL;
  for (size_t count = exception_stack_count (current_thread);
       count > 0 && handler == NULL;
       --count)
    {
      struct handler *h = current_thread->exception_stack_bottom + count - 1;
      if (h->type == OMNIBUS)
	handler = h;
      else if (h->type == CONDITION_CASE)
	{
	  if (EQ (h->what, Qt) || EQ (h->what, Qerror))
	    handler = h;
	  else if (CONSP (h->what))
	    {
	      Lisp_Object errsyms = Fget (error_symbol, Qerror_conditions);
	      Lisp_Object tail = h->what;
	      FOR_EACH_TAIL_SAFE (tail)
		{
		  Lisp_Object errsym = XCAR (tail);
		  if (!NILP (Fmemq (errsym, errsyms)) || EQ (errsym, Qt))
		    {
		      handler = h;
		      break;
		    }
		}
	    }
	}
    }

  if ((!NILP (Vdebug_on_signal)
       || !handler
       /* Clause containing special 'debug symbol */
       || (CONSP (handler->what) && !NILP (Fmemq (Qdebug, handler->what)))
       /* Special symbol invoking debugger */
       || EQ (handler->what, Qerror))
      && maybe_call_debugger (Fget (error_symbol, Qerror_conditions),
			      error_symbol, data))
    {
      if (EQ (error_symbol, Qquit))
	return Qnil;
    }
  else if ((!handler || EQ (handler->what, Qerror))
	   && noninteractive
	   && backtrace_on_error_noninteractive
	   && NILP (Vinhibit_debugger)
	   && !NILP (Ffboundp (Qdebug_early)))
    {
      /* `debug-early' does not interfere with ERT or customized debuggers */
      specpdl_ref count = SPECPDL_INDEX ();
      specbind (Qdebugger, Qdebug_early);
      call_debugger (list2 (Qerror, Fcons (error_symbol, data)));
      unbind_to (count, Qnil);
    }

  if (handler)
    unwind_to_catch (handler, NONLOCAL_EXIT_SIGNAL, Fcons (error_symbol, data));

  Fthrow (Qtop_level, Qt);
  eassume (false);
}

/* Like xsignal, but takes 0, 1, 2, or 3 args instead of a list.  */

void
xsignal0 (Lisp_Object error_symbol)
{
  xsignal (error_symbol, Qnil);
}

void
xsignal1 (Lisp_Object error_symbol, Lisp_Object arg)
{
  xsignal (error_symbol, list1 (arg));
}

void
xsignal2 (Lisp_Object error_symbol, Lisp_Object arg1, Lisp_Object arg2)
{
  xsignal (error_symbol, list2 (arg1, arg2));
}

void
xsignal3 (Lisp_Object error_symbol, Lisp_Object arg1, Lisp_Object arg2, Lisp_Object arg3)
{
  xsignal (error_symbol, list3 (arg1, arg2, arg3));
}

/* Signal `error' with message S, and additional arg ARG.
   If ARG is not a proper list, make it a one-element list.  */

void
signal_error (const char *s, Lisp_Object arg)
{
  if (NILP (Fproper_list_p (arg)))
    arg = list1 (arg);

  xsignal (Qerror, Fcons (build_string (s), arg));
}

void
define_error (Lisp_Object name, const char *message, Lisp_Object parent)
{
  eassert (SYMBOLP (name));
  eassert (SYMBOLP (parent));
  Lisp_Object parent_conditions = Fget (parent, Qerror_conditions);
  eassert (CONSP (parent_conditions));
  eassert (!NILP (Fmemq (parent, parent_conditions)));
  eassert (NILP (Fmemq (name, parent_conditions)));
  Fput (name, Qerror_conditions, pure_cons (name, parent_conditions));
  Fput (name, Qerror_message, build_pure_c_string (message));
}

/* Use this for arithmetic overflow, e.g., when an integer result is
   too large even for a bignum.  */
void
overflow_error (void)
{
  xsignal0 (Qoverflow_error);
}


/* Return true if LIST is a non-nil atom or
   a list containing one of CONDITIONS.  */

static bool
wants_debugger (Lisp_Object list, Lisp_Object conditions)
{
  if (NILP (list))
    return 0;
  if (!CONSP (list))
    return 1;

  while (CONSP (conditions))
    {
      Lisp_Object this, tail;
      this = XCAR (conditions);
      for (tail = list; CONSP (tail); tail = XCDR (tail))
	if (EQ (XCAR (tail), this))
	  return 1;
      conditions = XCDR (conditions);
    }
  return 0;
}

/* Return true if an error with condition-symbols CONDITIONS,
   and described by SIGNAL-DATA, should skip the debugger
   according to debugger-ignored-errors.  */

static bool
skip_debugger (Lisp_Object conditions, Lisp_Object data)
{
  Lisp_Object tail;
  bool first_string = 1;
  Lisp_Object error_message;

  error_message = Qnil;
  for (tail = Vdebug_ignored_errors; CONSP (tail); tail = XCDR (tail))
    {
      if (STRINGP (XCAR (tail)))
	{
	  if (first_string)
	    {
	      error_message = Ferror_message_string (data);
	      first_string = 0;
	    }

	  if (fast_string_match (XCAR (tail), error_message) >= 0)
	    return 1;
	}
      else
	{
	  Lisp_Object contail;

	  for (contail = conditions; CONSP (contail); contail = XCDR (contail))
	    if (EQ (XCAR (tail), XCAR (contail)))
	      return 1;
	}
    }

  return 0;
}

/* Say whether SIGNAL is a `quit' symbol (or inherits from it).  */
bool
signal_quit_p (Lisp_Object signal)
{
  Lisp_Object list;

  return EQ (signal, Qquit)
    || (SYMBOLP (signal)
	&& CONSP (list = Fget (signal, Qerror_conditions))
	&& !NILP (Fmemq (Qquit, list)));
}

/* Call the debugger if calling it is currently enabled for CONDITIONS.  */
static bool
maybe_call_debugger (Lisp_Object conditions, Lisp_Object sig, Lisp_Object data)
{
  Lisp_Object combined_data = Fcons (sig, data);

  if (
      /* Don't try to run the debugger with interrupts blocked.
	 The editing loop would return anyway.  */
      !input_blocked_p ()
      && NILP (Vinhibit_debugger)
      /* Does user want to enter debugger for this kind of error?  */
      && (signal_quit_p (sig)
	  ? debug_on_quit
	  : wants_debugger (Vdebug_on_error, conditions))
      && !skip_debugger (conditions, combined_data)
      /* See commentary on definition of
         `internal-when-entered-debugger'.  */
      && when_entered_debugger < num_nonmacro_input_events)
    {
      call_debugger (list2 (Qerror, combined_data));
      return 1;
    }

  return 0;
}

/* Format and return a string; called like vprintf.  */
Lisp_Object
vformat_string (const char *m, va_list ap)
{
  char buf[4000];
  ptrdiff_t size = sizeof buf;
  ptrdiff_t size_max = STRING_BYTES_BOUND + 1;
  char *buffer = buf;
  ptrdiff_t used;
  Lisp_Object string;

  used = evxprintf (&buffer, &size, buf, size_max, m, ap);
  string = make_string (buffer, used);
  if (buffer != buf)
    xfree (buffer);

  return string;
}

/* Dump an error message; called like vprintf.  */
void
verror (const char *m, va_list ap)
{
  xsignal1 (Qerror, vformat_string (m, ap));
}


/* Dump an error message; called like printf.  */

void
error (const char *m, ...)
{
  va_list ap;
  va_start (ap, m);
  verror (m, ap);
}

DEFUN ("commandp", Fcommandp, Scommandp, 1, 2, 0,
       doc: /* Non-nil if FUNCTION makes provisions for interactive calling.
This means it contains a description for how to read arguments to give it.
The value is nil for an invalid function or a symbol with no function
definition.

Interactively callable functions include strings and vectors (treated
as keyboard macros), lambda-expressions that contain a top-level call
to `interactive', autoload definitions made by `autoload' with non-nil
fourth argument, and some of the built-in functions of Lisp.

Also, a symbol satisfies `commandp' if its function definition does so.

If the optional argument FOR-CALL-INTERACTIVELY is non-nil,
then strings and vectors are not accepted.  */)
  (Lisp_Object function, Lisp_Object for_call_interactively)
{
  register Lisp_Object fun;
  bool genfun = false; /* If true, we should consult `interactive-form'.  */

  fun = function;

  fun = indirect_function (fun);
  if (NILP (fun))
    return Qnil;

  /* Emacs primitives are interactive if their DEFUN specifies an
     interactive spec.  */
  if (SUBRP (fun))
    {
      if (XSUBR (fun)->intspec.string)
        return Qt;
    }
  /* Bytecode objects are interactive if they are long enough to
     have an element whose index is COMPILED_INTERACTIVE, which is
     where the interactive spec is stored.  */
  else if (COMPILEDP (fun))
    {
      if (PVSIZE (fun) > COMPILED_INTERACTIVE)
        return Qt;
      else if (PVSIZE (fun) > COMPILED_DOC_STRING)
        {
          Lisp_Object doc = AREF (fun, COMPILED_DOC_STRING);
          /* An invalid "docstring" is a sign that we have an OClosure.  */
          genfun = !(NILP (doc) || VALID_DOCSTRING_P (doc));
        }
    }

#ifdef HAVE_MODULES
  /* Module functions are interactive if their `interactive_form'
     field is non-nil. */
  else if (MODULE_FUNCTIONP (fun))
    {
      if (!NILP (module_function_interactive_form (XMODULE_FUNCTION (fun))))
        return Qt;
    }
#endif

  /* Strings and vectors are keyboard macros.  */
  else if (STRINGP (fun) || VECTORP (fun))
    return (NILP (for_call_interactively) ? Qt : Qnil);

  /* Lists may represent commands.  */
  else if (!CONSP (fun))
    return Qnil;
  else
    {
      Lisp_Object funcar = XCAR (fun);
      if (EQ (funcar, Qautoload))
        {
          if (!NILP (CAR (CDR (CDR (XCDR (fun))))))
            return Qt;
        }
      else
        {
          Lisp_Object body = CDR_SAFE (XCDR (fun));
          if (EQ (funcar, Qclosure))
            body = CDR_SAFE (body);
          else if (!EQ (funcar, Qlambda))
	    return Qnil;
	  if (!NILP (Fassq (Qinteractive, body)))
	    return Qt;
	  else if (VALID_DOCSTRING_P (CAR_SAFE (body)))
            /* A "docstring" is a sign that we may have an OClosure.  */
	    genfun = true;
	}
    }

  /* By now, if it's not a function we already returned nil.  */

  /* Check an `interactive-form' property if present, analogous to the
     function-documentation property.  */
  fun = function;
  while (SYMBOLP (fun))
    {
      Lisp_Object tmp = Fget (fun, Qinteractive_form);
      if (!NILP (tmp))
	error ("Found an 'interactive-form' property!");
      fun = Fsymbol_function (fun);
    }

  /* If there's no immediate interactive form but it's an OClosure,
     then delegate to the generic-function in case it has
     a type-specific interactive-form.  */
  if (genfun)
    {
      Lisp_Object iform = call1 (Qinteractive_form, fun);
      return NILP (iform) ? Qnil : Qt;
    }
  else
    return Qnil;
}

DEFUN ("autoload", Fautoload, Sautoload, 2, 5, 0,
       doc: /* Define FUNCTION to autoload from FILE.
FUNCTION is a symbol; FILE is a file name string to pass to `load'.

Third arg DOCSTRING is documentation for the function.

Fourth arg INTERACTIVE if non-nil says function can be called
interactively.  If INTERACTIVE is a list, it is interpreted as a list
of modes the function is applicable for.

Fifth arg TYPE indicates the type of the object:
   nil or omitted says FUNCTION is a function,
   `keymap' says FUNCTION is really a keymap, and
   `macro' or t says FUNCTION is really a macro.

Third through fifth args give info about the real definition.
They default to nil.

If FUNCTION is already defined other than as an autoload,
this does nothing and returns nil.  */)
  (Lisp_Object function, Lisp_Object file, Lisp_Object docstring, Lisp_Object interactive, Lisp_Object type)
{
  CHECK_SYMBOL (function);
  CHECK_STRING (file);

  /* If function is defined and not as an autoload, don't override.  */
  if (!NILP (XSYMBOL (function)->u.s.function)
      && !AUTOLOADP (XSYMBOL (function)->u.s.function))
    return Qnil;

  if (!NILP (Vpdumper__pure_pool) && EQ (docstring, make_fixnum (0)))
    /* `read1' in lread.c has found the docstring starting with "\
       and assumed the docstring will be provided by Snarf-documentation, so it
       passed us 0 instead.  But that leads to accidental sharing in purecopy's
       hash-consing, so we use a (hopefully) unique integer instead.  */
    docstring = make_ufixnum (XHASH (function));
  return Fdefalias (function,
		    list5 (Qautoload, file, docstring, interactive, type),
		    Qnil);
}

static void
un_autoload (Lisp_Object oldqueue)
{
  /* Queue to unwind is current value of Vautoload_queue.
     oldqueue is the shadowed value to leave in Vautoload_queue.  */
  Lisp_Object queue = Vautoload_queue;
  Vautoload_queue = oldqueue;
  while (CONSP (queue))
    {
      Lisp_Object first = XCAR (queue);
      if (CONSP (first) && EQ (XCAR (first), make_fixnum (0)))
	Vfeatures = XCDR (first);
      else
	Ffset (first, CAR (CDR (Fget (first, Qfunction_history))));
      queue = XCDR (queue);
    }
}

Lisp_Object
load_with_autoload_queue
  (Lisp_Object file, Lisp_Object noerror, Lisp_Object nomessage,
   Lisp_Object nosuffix, Lisp_Object must_suffix)
{
  specpdl_ref count = SPECPDL_INDEX ();

  /* If autoloading gets an error (which includes the error of failing
     to define the function being called), we use Vautoload_queue
     to undo function definitions and `provide' calls made by
     the function.  We do this in the specific case of autoloading
     because autoloading is not an explicit request "load this file",
     but rather a request to "call this function".

     The value saved here is to be restored into Vautoload_queue.  */
  record_unwind_protect (un_autoload, Vautoload_queue);
  Vautoload_queue = Qt;
  Lisp_Object tem
    = save_match_data_load (file, noerror, nomessage, nosuffix, must_suffix);

  /* Once loading finishes, don't undo it.  */
  Vautoload_queue = Qt;
  unbind_to (count, Qnil);
  return tem;
}

/* Load an autoloaded function.
   FUNNAME is the symbol which is the function's name.
   FUNDEF is the autoload definition (a list).  */

DEFUN ("autoload-do-load", Fautoload_do_load, Sautoload_do_load, 1, 3, 0,
       doc: /* Load FUNDEF which should be an autoload.
If non-nil, FUNNAME should be the symbol whose function value is FUNDEF,
in which case the function returns the new autoloaded function value.
If equal to `macro', MACRO-ONLY specifies that FUNDEF should only be loaded if
it defines a macro.  */)
  (Lisp_Object fundef, Lisp_Object funname, Lisp_Object macro_only)
{
  if (!CONSP (fundef) || !EQ (Qautoload, XCAR (fundef)))
    return fundef;

  Lisp_Object kind = Fnth (make_fixnum (4), fundef);
  if (EQ (macro_only, Qmacro)
      && !(EQ (kind, Qt) || EQ (kind, Qmacro)))
    return fundef;

  CHECK_SYMBOL (funname);

  /* If `macro_only' is set and fundef isn't a macro, assume this autoload to
     be a "best-effort" (e.g. to try and find a compiler macro),
     so don't signal an error if autoloading fails.  */
  Lisp_Object ignore_errors
    = (EQ (kind, Qt) || EQ (kind, Qmacro)) ? Qnil : macro_only;
  load_with_autoload_queue (CAR (CDR (fundef)), ignore_errors, Qt, Qnil, Qt);

  if (NILP (funname) || !NILP (ignore_errors))
    return Qnil;
  else
    {
      Lisp_Object fun = Findirect_function (funname, Qnil);

      if (!NILP (Fequal (fun, fundef)))
	error ("Autoloading file %s failed to define function %s",
	       SDATA (CAR (CAR (Vload_history))),
	       SDATA (SYMBOL_NAME (funname)));
      else
	return fun;
    }
}

static Lisp_Object list_of_t;  /* Never-modified constant containing (t).  */

DEFUN ("eval", Feval, Seval, 1, 2, 0,
       doc: /* Return evaluated FORM.
For historical consistency, evaluation defaults to dynamic scoping.
To apply lexical scoping, explicitly set LEXICAL to non-nil.  LEXICAL
can also specify the lexical environment to apply; please see the Info
node `(elisp)Eval' for its form.  */)
  (Lisp_Object form, Lisp_Object lexical)
{
  specpdl_ref count = SPECPDL_INDEX ();
  record_lexical_environment ();
  current_thread->lexical_environment = !NILP (Flistp (lexical))
    ? lexical /* dynamic if LEXICAL is nil, bespoke otherwise */
    : list_of_t /* No bespoke environment but still lexical.  */
    ;
  return unbind_to (count, eval_form (form));
}

void
grow_specpdl_allocation (void)
{
  eassert (specpdl_ptr == specpdl_end);

  specpdl_ref count = SPECPDL_INDEX ();
  ptrdiff_t max_size = PTRDIFF_MAX - 1000;
  union specbinding *pdlvec = specpdl - 1;
  ptrdiff_t size = specpdl_end - specpdl;
  ptrdiff_t pdlvecsize = size + 1;
  eassert (max_size > size);
  pdlvec = xpalloc (pdlvec, &pdlvecsize, 1, max_size + 1, sizeof *specpdl);
  specpdl = pdlvec + 1;
  specpdl_end = specpdl + pdlvecsize - 1;
  specpdl_ptr = specpdl_ref_to_ptr (count);
}

static inline void
populate_evaluated_args (Lisp_Object args,
			 Lisp_Object *evaluated_args,
			 const ptrdiff_t capacity)
{
  for (ptrdiff_t i = 0; i < capacity; ++i)
    evaluated_args[i] = Qnil;

  ptrdiff_t argnum = 0;
  Lisp_Object tail = args;
  FOR_EACH_TAIL_SAFE (tail)
    {
      Lisp_Object arg = XCAR (tail);
      eassert (argnum < capacity);
      evaluated_args[argnum++] = eval_form (arg);
    }
  CHECK_LIST_END (tail, args);
}

/* Evaluate non-byte-compiled FORM within prevailing lexical
   scope.  */

Lisp_Object
eval_form (Lisp_Object form)
{
  static const unsigned char subr_max_nargs = 8; /* !!! tweak switch cases.  */
  Lisp_Object result = form;
  if (SYMBOLP (form))
    {
      Lisp_Object lexbind = find_lexbind (current_thread, form);
      result = !NILP (lexbind) ? XCDR (lexbind) : Fsymbol_value (form);
    }
  else if (CONSP (form))
    {
      check_eval_depth (Qexcessive_lisp_nesting);
      maybe_quit ();
      // temporary ifndef
#ifndef HAVE_GCC_TLS
      maybe_garbage_collect ();
#endif
      Lisp_Object original_fun = XCAR (form);
      Lisp_Object args = XCDR (form);
      CHECK_LIST (args);
      specpdl_ref count = record_in_backtrace (original_fun, &args, UNEVALLED);
      if (debug_on_next_call)
	do_debug_on_call (Qt, count);

      USE_SAFE_ALLOCA;
      Lisp_Object fun;
    retry:
      /* Optimize for no indirection.  */
      fun = original_fun;
      if (!SYMBOLP (fun))
	fun = Ffunction (list1 (fun));
      else if (!NILP (fun) && (fun = XSYMBOL (fun)->u.s.function, SYMBOLP (fun)))
	fun = indirect_function (fun);

      if (SUBRP (fun) && !SUBR_NATIVE_COMPILED_DYNP (fun))
	{
	  const ptrdiff_t nargs = list_length (args);
	  if (nargs < XSUBR (fun)->min_args
	      || (XSUBR (fun)->max_args >= 0
		  && XSUBR (fun)->max_args < nargs))
	    {
	      SAFE_FREE ();
	      xsignal2 (Qwrong_number_of_arguments, original_fun,
			make_fixnum (nargs));
	    }
	  else if (XSUBR (fun)->max_args == UNEVALLED)
	    result = (XSUBR (fun)->function.aUNEVALLED) (args);
	  else
	    {
	      const ptrdiff_t capacity = max (nargs, XSUBR (fun)->max_args);
	      Lisp_Object *evaluated_args;
	      SAFE_ALLOCA_LISP (evaluated_args, capacity);
	      populate_evaluated_args (args, evaluated_args, capacity);
	      set_backtrace_args (specpdl_ref_to_ptr (count), evaluated_args, nargs);

	      if (XSUBR (fun)->max_args == MANY
		  || XSUBR (fun)->max_args > subr_max_nargs)
		result = XSUBR (fun)->function.aMANY (nargs, evaluated_args);
	      else
		switch (XSUBR (fun)->max_args)
		  {
		  case 0:
		    result = (XSUBR (fun)->function.a0 ());
		    break;
		  case 1:
		    result = (XSUBR (fun)->function.a1
			      (evaluated_args[0]));
		    break;
		  case 2:
		    result = (XSUBR (fun)->function.a2
			      (evaluated_args[0], evaluated_args[1]));
		    break;
		  case 3:
		    result = (XSUBR (fun)->function.a3
			      (evaluated_args[0], evaluated_args[1], evaluated_args[2]));
		    break;
		  case 4:
		    result = (XSUBR (fun)->function.a4
			      (evaluated_args[0], evaluated_args[1], evaluated_args[2],
			       evaluated_args[3]));
		    break;
		  case 5:
		    result = (XSUBR (fun)->function.a5
			      (evaluated_args[0], evaluated_args[1], evaluated_args[2],
			       evaluated_args[3], evaluated_args[4]));
		    break;
		  case 6:
		    result = (XSUBR (fun)->function.a6
			      (evaluated_args[0], evaluated_args[1], evaluated_args[2],
			       evaluated_args[3], evaluated_args[4], evaluated_args[5]));
		    break;
		  case 7:
		    result = (XSUBR (fun)->function.a7
			      (evaluated_args[0], evaluated_args[1], evaluated_args[2],
			       evaluated_args[3], evaluated_args[4], evaluated_args[5],
			       evaluated_args[6]));
		    break;
		  case 8:
		    result = (XSUBR (fun)->function.a8
			      (evaluated_args[0], evaluated_args[1], evaluated_args[2],
			       evaluated_args[3], evaluated_args[4], evaluated_args[5],
			       evaluated_args[6], evaluated_args[7]));
		    break;
		  default:
		    SAFE_FREE ();
		    emacs_abort ();
		  }
	    }
	}
      else if (COMPILEDP (fun)
	       || SUBR_NATIVE_COMPILED_DYNP (fun)
	       || MODULE_FUNCTIONP (fun))
	{
	  const ptrdiff_t nargs = list_length (args);
	  Lisp_Object *evaluated_args;
	  SAFE_ALLOCA_LISP (evaluated_args, nargs);
	  populate_evaluated_args (args, evaluated_args, nargs);
	  set_backtrace_args (specpdl_ref_to_ptr (count), evaluated_args, nargs);
	  result = funcall_lambda (fun, nargs, evaluated_args);
	}
      else if (NILP (fun))
	{
	  SAFE_FREE ();
	  xsignal1 (Qvoid_function, original_fun);
	}
      else if (!CONSP (fun))
	{
	  SAFE_FREE ();
	  xsignal1 (Qinvalid_function, original_fun);
	}
      else if (!SYMBOLP (XCAR (fun)))
	{
	  SAFE_FREE ();
	  xsignal1 (Qinvalid_function, original_fun);
	}
      else if (EQ (XCAR (fun), Qautoload))
	{
	  Fautoload_do_load (fun, original_fun, Qnil);
	  goto retry;
	}
      else if (EQ (XCAR (fun), Qmacro))
	{
	  specpdl_ref count1 = SPECPDL_INDEX ();
	  Lisp_Object exp;
	  /* Set `lexical-binding' now so ensuing macroexpansion is
	     aware of how it will be interpreted, i.e., with lexical
	     scoping or not.  */
	  specbind (Qlexical_binding,
		    !NILP (current_thread->lexical_environment) ? Qt : Qnil);

	  /* Apprise macro of any defvar declarations in scope. */
	  Lisp_Object dynvars = Vmacroexp__dynvars;
	  for (Lisp_Object p = current_thread->lexical_environment;
	       !NILP (p);
	       p = XCDR(p))
	    {
	      Lisp_Object defvar = XCAR (p);
	      if (SYMBOLP (defvar))
		dynvars = Fcons(defvar, dynvars);
	    }
	  if (!EQ (dynvars, Vmacroexp__dynvars))
	    specbind (Qmacroexp__dynvars, dynvars);

	  exp = apply1 (CDR (fun), args);
	  exp = unbind_to (count1, exp);
	  result = eval_form (exp);
	}
      else if (EQ (XCAR (fun), Qlambda)
	       || EQ (XCAR (fun), Qclosure))
	{
	  const ptrdiff_t nargs = list_length (args);
	  Lisp_Object *evaluated_args;
	  SAFE_ALLOCA_LISP (evaluated_args, nargs);
	  populate_evaluated_args (args, evaluated_args, nargs);
	  set_backtrace_args (specpdl_ref_to_ptr (count), evaluated_args, nargs);
	  result = funcall_lambda (fun, nargs, evaluated_args);
	}
      else
	{
	  SAFE_FREE ();
	  xsignal1 (Qinvalid_function, original_fun);
	}
      pop_eval_frame (specpdl_ref_to_ptr (count), &result, sa_count); /* SAFE_FREEs */
    }
  return result;
}

DEFUN ("apply", Fapply, Sapply, 1, MANY, 0,
       doc: /* Call FUNCTION with our remaining args, using our last arg as list of args.
Then return the value FUNCTION returns.
With a single argument, call the argument's first element using the
other elements as args.
Thus, (apply \\='+ 1 2 \\='(3 4)) returns 10.
usage: (apply FUNCTION &rest ARGUMENTS)  */)
  (ptrdiff_t nargs, Lisp_Object *args)
{
  ptrdiff_t i, funcall_nargs;
  Lisp_Object *funcall_args = NULL;
  Lisp_Object spread_arg = args[nargs - 1];
  Lisp_Object fun = args[0];
  USE_SAFE_ALLOCA;

  ptrdiff_t numargs = list_length (spread_arg);

  if (numargs == 0)
    return Ffuncall (max (1, nargs - 1), args);
  else if (numargs == 1)
    {
      args [nargs - 1] = XCAR (spread_arg);
      return Ffuncall (nargs, args);
    }

  numargs += nargs - 2;

  /* Optimize for no indirection.  */
  if (SYMBOLP (fun) && !NILP (fun)
      && (fun = XSYMBOL (fun)->u.s.function, SYMBOLP (fun)))
    {
      fun = indirect_function (fun);
      if (NILP (fun))
	/* Let funcall get the error.  */
	fun = args[0];
    }

  if (SUBRP (fun) && XSUBR (fun)->max_args > numargs
      /* Don't hide an error by adding missing arguments.  */
      && numargs >= XSUBR (fun)->min_args)
    {
      /* Avoid making funcall cons up a yet another new vector of arguments
	 by explicitly supplying nil's for optional values.  */
      SAFE_ALLOCA_LISP (funcall_args, 1 + XSUBR (fun)->max_args);
      memclear (funcall_args + numargs + 1,
		(XSUBR (fun)->max_args - numargs) * word_size);
      funcall_nargs = 1 + XSUBR (fun)->max_args;
    }
  else
    { /* We add 1 to numargs because funcall_args includes the
	 function itself as well as its arguments.  */
      SAFE_ALLOCA_LISP (funcall_args, 1 + numargs);
      funcall_nargs = 1 + numargs;
    }

  memcpy (funcall_args, args, nargs * word_size);
  /* Spread the last arg we got.  Its first element goes in
     the slot that it used to occupy, hence this value of I.  */
  i = nargs - 1;
  while (!NILP (spread_arg))
    {
      funcall_args [i++] = XCAR (spread_arg);
      spread_arg = XCDR (spread_arg);
    }

  Lisp_Object retval = Ffuncall (funcall_nargs, funcall_args);

  SAFE_FREE ();
  return retval;
}

/* Run hook variables in various ways.  */

static Lisp_Object
funcall_nil (ptrdiff_t nargs, Lisp_Object *args)
{
  Ffuncall (nargs, args);
  return Qnil;
}

DEFUN ("run-hooks", Frun_hooks, Srun_hooks, 0, MANY, 0,
       doc: /* Run each hook in HOOKS.
Each argument should be a symbol, a hook variable.
These symbols are processed in the order specified.
If a hook symbol has a non-nil value, that value may be a function
or a list of functions to be called to run the hook.
If the value is a function, it is called with no arguments.
If it is a list, the elements are called, in order, with no arguments.

Major modes should not use this function directly to run their mode
hook; they should use `run-mode-hooks' instead.

Do not use `make-local-variable' to make a hook variable buffer-local.
Instead, use `add-hook' and specify t for the LOCAL argument.
usage: (run-hooks &rest HOOKS)  */)
  (ptrdiff_t nargs, Lisp_Object *args)
{
  ptrdiff_t i;

  for (i = 0; i < nargs; i++)
    run_hook (args[i]);

  return Qnil;
}

DEFUN ("run-hook-with-args", Frun_hook_with_args,
       Srun_hook_with_args, 1, MANY, 0,
       doc: /* Run HOOK with the specified arguments ARGS.
HOOK should be a symbol, a hook variable.  The value of HOOK
may be nil, a function, or a list of functions.  Call each
function in order with arguments ARGS.  The final return value
is unspecified.

Do not use `make-local-variable' to make a hook variable buffer-local.
Instead, use `add-hook' and specify t for the LOCAL argument.
usage: (run-hook-with-args HOOK &rest ARGS)  */)
  (ptrdiff_t nargs, Lisp_Object *args)
{
  return run_hook_with_args (nargs, args, funcall_nil);
}

/* NB this one still documents a specific non-nil return value.
   (As did run-hook-with-args and run-hook-with-args-until-failure
   until they were changed in 24.1.)  */
DEFUN ("run-hook-with-args-until-success", Frun_hook_with_args_until_success,
       Srun_hook_with_args_until_success, 1, MANY, 0,
       doc: /* Run HOOK with the specified arguments ARGS.
HOOK should be a symbol, a hook variable.  The value of HOOK
may be nil, a function, or a list of functions.  Call each
function in order with arguments ARGS, stopping at the first
one that returns non-nil, and return that value.  Otherwise (if
all functions return nil, or if there are no functions to call),
return nil.

Do not use `make-local-variable' to make a hook variable buffer-local.
Instead, use `add-hook' and specify t for the LOCAL argument.
usage: (run-hook-with-args-until-success HOOK &rest ARGS)  */)
  (ptrdiff_t nargs, Lisp_Object *args)
{
  return run_hook_with_args (nargs, args, Ffuncall);
}

static Lisp_Object
funcall_not (ptrdiff_t nargs, Lisp_Object *args)
{
  return NILP (Ffuncall (nargs, args)) ? Qt : Qnil;
}

DEFUN ("run-hook-with-args-until-failure", Frun_hook_with_args_until_failure,
       Srun_hook_with_args_until_failure, 1, MANY, 0,
       doc: /* Run HOOK with the specified arguments ARGS.
HOOK should be a symbol, a hook variable.  The value of HOOK
may be nil, a function, or a list of functions.  Call each
function in order with arguments ARGS, stopping at the first
one that returns nil, and return nil.  Otherwise (if all functions
return non-nil, or if there are no functions to call), return non-nil
\(do not rely on the precise return value in this case).

Do not use `make-local-variable' to make a hook variable buffer-local.
Instead, use `add-hook' and specify t for the LOCAL argument.
usage: (run-hook-with-args-until-failure HOOK &rest ARGS)  */)
  (ptrdiff_t nargs, Lisp_Object *args)
{
  return NILP (run_hook_with_args (nargs, args, funcall_not)) ? Qt : Qnil;
}

static Lisp_Object
run_hook_wrapped_funcall (ptrdiff_t nargs, Lisp_Object *args)
{
  Lisp_Object tmp = args[0], ret;
  args[0] = args[1];
  args[1] = tmp;
  ret = Ffuncall (nargs, args);
  args[1] = args[0];
  args[0] = tmp;
  return ret;
}

DEFUN ("run-hook-wrapped", Frun_hook_wrapped, Srun_hook_wrapped, 2, MANY, 0,
       doc: /* Run HOOK, passing each function through WRAP-FUNCTION.
I.e. instead of calling each function FUN directly with arguments ARGS,
it calls WRAP-FUNCTION with arguments FUN and ARGS.
As soon as a call to WRAP-FUNCTION returns non-nil, `run-hook-wrapped'
aborts and returns that value.
usage: (run-hook-wrapped HOOK WRAP-FUNCTION &rest ARGS)  */)
     (ptrdiff_t nargs, Lisp_Object *args)
{
  return run_hook_with_args (nargs, args, run_hook_wrapped_funcall);
}

/* ARGS[0] should be a hook symbol.
   Call each of the functions in the hook value, passing each of them
   as arguments all the rest of ARGS (all NARGS - 1 elements).
   FUNCALL specifies how to call each function on the hook.  */

Lisp_Object
run_hook_with_args (ptrdiff_t nargs, Lisp_Object *args,
		    Lisp_Object (*funcall) (ptrdiff_t nargs, Lisp_Object *args))
{
  Lisp_Object sym, val, ret = Qnil;

  /* If we are dying or still initializing,
     don't do anything--it would probably crash if we tried.  */
  if (NILP (Vrun_hooks))
    return Qnil;

  sym = args[0];
  CHECK_SYMBOL (sym);
  val = find_symbol_value (XSYMBOL (sym), NULL);

  if (EQ (val, Qunbound) || NILP (val))
    return ret;
  else if (!CONSP (val) || FUNCTIONP (val))
    {
      args[0] = val;
      return funcall (nargs, args);
    }
  else
    {
      Lisp_Object global_vals = Qnil;

      for (;
	   CONSP (val) && NILP (ret);
	   val = XCDR (val))
	{
	  if (EQ (XCAR (val), Qt))
	    {
	      /* t indicates this hook has a local binding;
		 it means to run the global binding too.  */
	      global_vals = Fdefault_value (sym);
	      if (NILP (global_vals)) continue;

	      if (!CONSP (global_vals) || EQ (XCAR (global_vals), Qlambda))
		{
		  args[0] = global_vals;
		  ret = funcall (nargs, args);
		}
	      else
		{
		  for (;
		       CONSP (global_vals) && NILP (ret);
		       global_vals = XCDR (global_vals))
		    {
		      args[0] = XCAR (global_vals);
		      /* In a global value, t should not occur.  If it does, we
			 must ignore it to avoid an endless loop.  */
		      if (!EQ (args[0], Qt))
			ret = funcall (nargs, args);
		    }
		}
	    }
	  else
	    {
	      args[0] = XCAR (val);
	      ret = funcall (nargs, args);
	    }
	}

      return ret;
    }
}

/* Run the hook HOOK, giving each function no args.  */

void
run_hook (Lisp_Object hook)
{
  Frun_hook_with_args (1, &hook);
}

/* Run the hook HOOK, giving each function the two args ARG1 and ARG2.  */

void
run_hook_with_args_2 (Lisp_Object hook, Lisp_Object arg1, Lisp_Object arg2)
{
  CALLN (Frun_hook_with_args, hook, arg1, arg2);
}

/* Apply fn to arg.  */
Lisp_Object
apply1 (Lisp_Object fn, Lisp_Object arg)
{
  return NILP (arg) ? Ffuncall (1, &fn) : CALLN (Fapply, fn, arg);
}

DEFUN ("functionp", Ffunctionp, Sfunctionp, 1, 1, 0,
       doc: /* Return t if OBJECT is a function.

An object is a function if it is callable via `funcall'; this includes
symbols with function bindings, but excludes macros and special forms.

Ordinarily return nil if OBJECT is not a function, although t might be
returned in rare cases.  */)
     (Lisp_Object object)
{
  if (FUNCTIONP (object))
    return Qt;
  return Qnil;
}

bool
FUNCTIONP (Lisp_Object object)
{
  if (SYMBOLP (object) && !NILP (Ffboundp (object)))
    {
      object = Findirect_function (object, Qt);

      if (CONSP (object) && EQ (XCAR (object), Qautoload))
	{
	  /* Autoloaded symbols are functions, except if they load
	     macros or keymaps.  */
	  for (int i = 0; i < 4 && CONSP (object); i++)
	    object = XCDR (object);

	  return !(CONSP (object) && !NILP (XCAR (object)));
	}
    }

  if (SUBRP (object))
    return XSUBR (object)->max_args != UNEVALLED;
  else if (COMPILEDP (object) || MODULE_FUNCTIONP (object))
    return true;
  else if (CONSP (object))
    {
      Lisp_Object car = XCAR (object);
      return EQ (car, Qlambda) || EQ (car, Qclosure);
    }
  else
    return false;
}

Lisp_Object
funcall_general (Lisp_Object fun, ptrdiff_t numargs, Lisp_Object *args)
{
  Lisp_Object original_fun = fun;
 retry:
  if (SYMBOLP (fun) && !NILP (fun)
      && (fun = XSYMBOL (fun)->u.s.function, SYMBOLP (fun)))
    fun = indirect_function (fun);

  if (SUBRP (fun) && !SUBR_NATIVE_COMPILED_DYNP (fun))
    return funcall_subr (XSUBR (fun), numargs, args);
  else if (COMPILEDP (fun)
	   || SUBR_NATIVE_COMPILED_DYNP (fun)
	   || MODULE_FUNCTIONP (fun))
    return funcall_lambda (fun, numargs, args);
  else
    {
      if (NILP (fun))
	xsignal1 (Qvoid_function, original_fun);
      if (!CONSP (fun))
	xsignal1 (Qinvalid_function, original_fun);
      Lisp_Object funcar = XCAR (fun);
      if (!SYMBOLP (funcar))
	xsignal1 (Qinvalid_function, original_fun);
      if (EQ (funcar, Qlambda)
	  || EQ (funcar, Qclosure))
	return funcall_lambda (fun, numargs, args);
      else if (EQ (funcar, Qautoload))
	{
	  Fautoload_do_load (fun, original_fun, Qnil);
	  fun = original_fun;
	  goto retry;
	}
      else
	xsignal1 (Qinvalid_function, original_fun);
    }
}

DEFUN ("funcall", Ffuncall, Sfuncall, 1, MANY, 0,
       doc: /* Call first argument as a function, passing remaining arguments to it.
Return the value that function returns.
Thus, (funcall \\='cons \\='x \\='y) returns (x . y).
usage: (funcall FUNCTION &rest ARGUMENTS)  */)
  (ptrdiff_t nargs, Lisp_Object *args)
{
  specpdl_ref count = record_in_backtrace (args[0], &args[1], nargs - 1);

  check_eval_depth (Qexcessive_lisp_nesting);
  maybe_quit ();
  maybe_garbage_collect ();

  if (debug_on_next_call)
    do_debug_on_call (Qlambda, count);

  Lisp_Object val = funcall_general (args[0], nargs - 1, args + 1);
  pop_eval_frame (specpdl_ref_to_ptr (count), &val, make_invalid_specpdl_ref ());
  return val;
}

static Lisp_Object
safe_eval_handler (Lisp_Object arg, ptrdiff_t nargs, Lisp_Object *args)
{
  add_to_log ("Error muted by safe_call: %S signaled %S",
	      Flist (nargs, args), arg);
  return Qnil;
}

Lisp_Object
safe_funcall (ptrdiff_t nargs, Lisp_Object *args)
{
  specpdl_ref count = SPECPDL_INDEX ();
  /* FIXME: This function started its life in 'xdisp.c' for use internally
     by the redisplay.  So it was important to inhibit redisplay.
     Not clear if we still need this 'specbind' now that 'xdisp.c' has its
     own version of this code.  */
  specbind (Qinhibit_redisplay, Qt);
  /* Use Qt to ensure debugger does not run.  */
  Lisp_Object val = internal_condition_case_n (Ffuncall, nargs, args, Qt,
				               safe_eval_handler);
  return unbind_to (count, val);
}

Lisp_Object
safe_eval (Lisp_Object sexp)
{
  return safe_calln (Qeval, sexp, Qt);
}

/* Apply a C subroutine SUBR to the NUMARGS evaluated arguments in ARG_VECTOR
   and return the result of evaluation.  */

Lisp_Object
funcall_subr (struct Lisp_Subr *subr, ptrdiff_t numargs, Lisp_Object *args)
{
  eassume (numargs >= 0);
  if (numargs >= subr->min_args)
    {
      /* Conforming call to finite-arity subr.  */
      ptrdiff_t maxargs = subr->max_args;
      if (numargs <= maxargs && maxargs <= 8)
	{
	  Lisp_Object argbuf[8];
	  Lisp_Object *a;
	  if (numargs < maxargs)
	    {
	      eassume (maxargs <= ARRAYELTS (argbuf));
	      a = argbuf;
	      memcpy (a, args, numargs * word_size);
	      memclear (a + numargs, (maxargs - numargs) * word_size);
	    }
	  else
	    a = args;
	  switch (maxargs)
	    {
	    case 0:
	      return subr->function.a0 ();
	    case 1:
	      return subr->function.a1 (a[0]);
	    case 2:
	      return subr->function.a2 (a[0], a[1]);
	    case 3:
	      return subr->function.a3 (a[0], a[1], a[2]);
	    case 4:
	      return subr->function.a4 (a[0], a[1], a[2], a[3]);
	    case 5:
	      return subr->function.a5 (a[0], a[1], a[2], a[3], a[4]);
	    case 6:
	      return subr->function.a6 (a[0], a[1], a[2], a[3], a[4], a[5]);
	    case 7:
	      return subr->function.a7 (a[0], a[1], a[2], a[3], a[4], a[5],
					a[6]);
	    case 8:
	      return subr->function.a8 (a[0], a[1], a[2], a[3], a[4], a[5],
					a[6], a[7]);
	    }
	  eassume (false);	/* In case the compiler is too stupid.  */
	}

      /* Call to n-adic subr.  */
      if (maxargs == MANY || maxargs > 8)
	return subr->function.aMANY (numargs, args);
    }

  /* Anything else is an error.  */
  Lisp_Object fun;
  XSETSUBR (fun, subr);
  if (subr->max_args == UNEVALLED)
    xsignal1 (Qinvalid_function, fun);
  else
    xsignal2 (Qwrong_number_of_arguments, fun, make_fixnum (numargs));
}

/* Return the result of applying FUN to NARGS number of evaluated
   arguments in ARG_VECTOR.  FUN is one of a lambda-expression, a
   compiled-code object, or a module function.  */

static Lisp_Object
funcall_lambda (Lisp_Object fun, ptrdiff_t nargs, Lisp_Object *arg_vector)
{
  specpdl_ref count = SPECPDL_INDEX ();
  Lisp_Object args, lexenv;
  ptrdiff_t args_template = -1;

  if (COMPILEDP (fun))
    {
      Lisp_Object first_slot = AREF (fun, COMPILED_ARGLIST);
      eassert (!CONSP (fun));
      if (FIXNUMP (first_slot))
	{
	  /* An integer first slot denotes the number of lexically
	     scoped arguments.  Defer all argument binding to the
	     bytecode interpreter.  */
	  args_template = XFIXNUM (first_slot);
	  goto funcall_lambda_return;
	}
      else
	{
	  /* Otherwise the slot represents a formal arglist of
	     dynamically scoped variables.  */
	  args = first_slot;
	  lexenv = Qnil;
	}
    }
  else if (CONSP (fun))
    {
      if (EQ (XCAR (fun), Qclosure))
	{
	  Lisp_Object cdr = XCDR (fun);	/* Drop 'closure.  */
	  if (!CONSP (cdr))
	    xsignal1 (Qinvalid_function, fun);
	  fun = cdr;
	  lexenv = XCAR (fun);
	}
      else
	lexenv = Qnil;
      args = XCDR (fun);
      if (CONSP (args))
	args = XCAR (args);
      else
	xsignal1 (Qinvalid_function, fun);
    }
#ifdef HAVE_MODULES
  else if (MODULE_FUNCTIONP (fun))
    return funcall_module (fun, nargs, arg_vector);
#endif
#ifdef HAVE_NATIVE_COMP
  else if (SUBR_NATIVE_COMPILED_DYNP (fun))
    {
      args = XSUBR (fun)->lambda_list;
      lexenv = Qnil;
    }
#endif
  else
    emacs_abort ();

  bool optional = false,
    rest = false,
    previous_rest = false;
  ptrdiff_t i = 0;
  FOR_EACH_TAIL (args)
    {
      Lisp_Object sym = XCAR (args);
      if (!SYMBOLP (sym))
	xsignal1 (Qinvalid_function, fun);

      if (EQ (sym, Qand_rest))
        {
          if (rest || previous_rest)
            xsignal1 (Qinvalid_function, fun);
          rest = true;
	  previous_rest = true;
        }
      else if (EQ (sym, Qand_optional))
        {
          if (optional || rest || previous_rest)
            xsignal1 (Qinvalid_function, fun);
          optional = true;
        }
      else
	{
	  Lisp_Object arg;
	  if (rest)
	    {
	      arg = Flist (nargs - i, &arg_vector[i]);
	      i = nargs;
	    }
	  else if (i < nargs)
	    arg = arg_vector[i++];
	  else if (!optional)
	    xsignal2 (Qwrong_number_of_arguments, fun, make_fixnum (nargs));
	  else
	    arg = Qnil;

	  if (!NILP (lexenv) && SYMBOLP (sym))
	    /* Lexically bind SYM.  */
	    lexenv = Fcons (Fcons (sym, arg), lexenv);
	  else
<<<<<<< HEAD
	    /* Dynamically bind SYM.  */
	    specbind (sym, arg);
=======
	    /* Dynamically bind NEXT.  */
	    specbind (maybe_remove_pos_from_symbol (next), arg);
>>>>>>> 0a57dfcf
	  previous_rest = false;
	}
    }

  if (!NILP (args) || previous_rest)
    xsignal1 (Qinvalid_function, fun);
  else if (i < nargs)
    xsignal2 (Qwrong_number_of_arguments, fun, make_fixnum (nargs));
  else if (!EQ (lexenv, current_thread->lexical_environment))
    {
      record_lexical_environment ();
      current_thread->lexical_environment = lexenv;
    }

  eassert (!SUBR_NATIVE_COMPILEDP (fun)
	   || SUBR_NATIVE_COMPILED_DYNP (fun));
  Lisp_Object retval;
 funcall_lambda_return:
  retval = CONSP (fun)
    ? Fprogn (XCDR (XCDR (fun)))
    : SUBR_NATIVE_COMPILEDP (fun)
    /* save call to funcall_subr since 0 args by construction */
    ? XSUBR (fun)->function.a0 ()
    : args_template < 0
    ? exec_byte_code (fun, 0, 0, NULL)
    : exec_byte_code (fun, args_template, nargs, arg_vector);
  return specpdl_ptr == specpdl_ref_to_ptr (count)
    ? retval : unbind_to (count, retval);
}

DEFUN ("func-arity", Ffunc_arity, Sfunc_arity, 1, 1, 0,
       doc: /* Return minimum and maximum number of args allowed for FUNCTION.
FUNCTION must be a function of some kind.
The returned value is a cons cell (MIN . MAX).  MIN is the minimum number
of args.  MAX is the maximum number, or the symbol `many', for a
function with `&rest' args, or `unevalled' for a special form.  */)
  (Lisp_Object function)
{
  Lisp_Object original;
  Lisp_Object funcar;
  Lisp_Object result;

  original = function;

 retry:

  /* Optimize for no indirection.  */
  function = original;
  if (SYMBOLP (function) && !NILP (function))
    {
      function = XSYMBOL (function)->u.s.function;
      if (SYMBOLP (function))
	function = indirect_function (function);
    }

  if (CONSP (function) && EQ (XCAR (function), Qmacro))
    function = XCDR (function);

  if (SUBRP (function))
    result = Fsubr_arity (function);
  else if (COMPILEDP (function))
    result = lambda_arity (function);
#ifdef HAVE_MODULES
  else if (MODULE_FUNCTIONP (function))
    result = module_function_arity (XMODULE_FUNCTION (function));
#endif
  else
    {
      if (NILP (function))
	xsignal1 (Qvoid_function, original);
      if (!CONSP (function))
	xsignal1 (Qinvalid_function, original);
      funcar = XCAR (function);
      if (!SYMBOLP (funcar))
	xsignal1 (Qinvalid_function, original);
      if (EQ (funcar, Qlambda)
	  || EQ (funcar, Qclosure))
	result = lambda_arity (function);
      else if (EQ (funcar, Qautoload))
	{
	  Fautoload_do_load (function, original, Qnil);
	  goto retry;
	}
      else
	xsignal1 (Qinvalid_function, original);
    }
  return result;
}

/* FUN must be either a lambda-expression or a compiled-code object.  */
static Lisp_Object
lambda_arity (Lisp_Object fun)
{
  Lisp_Object syms_left;

  if (CONSP (fun))
    {
      if (EQ (XCAR (fun), Qclosure))
	{
	  fun = XCDR (fun);	/* Drop `closure'.  */
	  CHECK_CONS (fun);
	}
      syms_left = XCDR (fun);
      if (CONSP (syms_left))
	syms_left = XCAR (syms_left);
      else
	xsignal1 (Qinvalid_function, fun);
    }
  else if (COMPILEDP (fun))
    {
      syms_left = AREF (fun, COMPILED_ARGLIST);
      if (FIXNUMP (syms_left))
        return get_byte_code_arity (syms_left);
    }
  else
    emacs_abort ();

  EMACS_INT minargs = 0, maxargs = 0;
  bool optional = false;
  for (; CONSP (syms_left); syms_left = XCDR (syms_left))
    {
      Lisp_Object sym = XCAR (syms_left);
      if (!SYMBOLP (sym))
	xsignal1 (Qinvalid_function, fun);

      if (EQ (sym, Qand_rest))
	return Fcons (make_fixnum (minargs), Qmany);
      else if (EQ (sym, Qand_optional))
	optional = true;
      else
	{
          if (!optional)
            minargs++;
          maxargs++;
        }
    }

  if (!NILP (syms_left))
    xsignal1 (Qinvalid_function, fun);

  return Fcons (make_fixnum (minargs), make_fixnum (maxargs));
}

/* Return true in the circumstance where SYMBOL was let-bound when the
   buffer had not yet assigned its own bespoke buffer local value for
   SYMBOL.

   In hewing to Blandy's buffer local semantics, Monnier decided that
   assignment within such a `let' closure should change the SYMBOL's
   default, not value, binding.
*/
bool
locally_unbound_blv_let_bounded (struct Lisp_Symbol *symbol)
{
  for (union specbinding *pdl = specpdl_ptr - 1; pdl > specpdl; --pdl)
    if (pdl->kind == SPECPDL_LET_BLD
	&& XSYMBOL (specpdl_symbol (pdl)) == symbol
	&& EQ (specpdl_buffer (pdl), Fcurrent_buffer ()))
      return true;
  return false;
}

void
specbind (Lisp_Object argsym, Lisp_Object value)
{
  Lisp_Object symbol;
  struct Lisp_Symbol *xsymbol;

  CHECK_SYMBOL (argsym);
  symbol = argsym;
  xsymbol = XSYMBOL (symbol);

  if (xsymbol->u.s.type == SYMBOL_VARALIAS)
    {
      xsymbol = SYMBOL_ALIAS (xsymbol);
      XSETSYMBOL (symbol, xsymbol);
    }
<<<<<<< HEAD

#ifdef HAVE_GCC_TLS
  symbol = thread_symbol (symbol);
  xsymbol = XSYMBOL (symbol);
#endif
=======
}

/* `specpdl_ptr' describes which variable is
   let-bound, so it can be properly undone when we unbind_to.
   It can be either a plain SPECPDL_LET or a SPECPDL_LET_LOCAL/DEFAULT.
   - SYMBOL is the variable being bound.  Note that it should not be
     aliased (i.e. when let-binding V1 that's aliased to V2, we want
     to record V2 here).
   - WHERE tells us in which buffer the binding took place.
     This is used for SPECPDL_LET_LOCAL bindings (i.e. bindings to a
     buffer-local variable) as well as for SPECPDL_LET_DEFAULT bindings,
     i.e. bindings to the default value of a variable which can be
     buffer-local.  */

void
specbind (Lisp_Object symbol, Lisp_Object value)
{
  /* The caller must ensure that the SYMBOL argument is a bare symbol.  */
  struct Lisp_Symbol *sym = XBARE_SYMBOL (symbol);
>>>>>>> 0a57dfcf

  /* First, push old value onto let-stack.  Unintuitively, its KIND
     depends on ARGSYM's type, not its own.  */
  switch (xsymbol->u.s.type)
    {
    case SYMBOL_PLAINVAL:
      specpdl_ptr->let.kind = SPECPDL_LET;
      specpdl_ptr->let.symbol = symbol;
      specpdl_ptr->let.value = SYMBOL_VAL (xsymbol);
      break;
    case SYMBOL_LOCAL_SOMEWHERE:
      specpdl_ptr->let.kind = SPECPDL_LET_BLV;
      specpdl_ptr->let.symbol = symbol;
      specpdl_ptr->let.value = find_symbol_value (xsymbol, current_buffer);
      specpdl_ptr->let.buffer = Fcurrent_buffer ();
      eassert (XBUFFER (xsymbol->u.s.buffer_local_buffer) == current_buffer);
      /* See locally_unbound_blv_let_bounded.  */
      if (NILP (Flocal_variable_p (symbol, Fcurrent_buffer ())))
	specpdl_ptr->let.kind = SPECPDL_LET_BLD;
      break;
    case SYMBOL_FORWARDED:
    case SYMBOL_KBOARD:
      specpdl_ptr->let.kind = SPECPDL_LET;
      specpdl_ptr->let.symbol = symbol;
      specpdl_ptr->let.value = find_symbol_value (xsymbol, current_buffer);
      specpdl_ptr->let.buffer = Fcurrent_buffer ();
      break;
    case SYMBOL_PER_BUFFER:
      /* See locally_unbound_blv_let_bounded.  */
      specpdl_ptr->let.kind =
	NILP (Flocal_variable_p (symbol, Fcurrent_buffer ()))
	? SPECPDL_LET_BLD
	: SPECPDL_LET_BLV;
      specpdl_ptr->let.symbol = symbol;
      specpdl_ptr->let.value = find_symbol_value (xsymbol, current_buffer);
      specpdl_ptr->let.buffer = Fcurrent_buffer ();
      break;
    default:
      emacs_abort ();
      break;
    }
  grow_specpdl ();

  /* Second, set SYMBOL to the new value.  */
  if (xsymbol->u.s.type == SYMBOL_PER_BUFFER
      && specpdl_kind (specpdl_ptr - 1) == SPECPDL_LET_BLD)
    set_default_internal (specpdl_symbol (specpdl_ptr - 1), value, SET_INTERNAL_BIND);
  else
    set_internal (specpdl_symbol (specpdl_ptr - 1), value, Qnil, SET_INTERNAL_BIND);
}

void
record_unwind_protect (void (*function) (Lisp_Object), Lisp_Object arg)
{
  specpdl_ptr->unwind.kind = SPECPDL_UNWIND;
  specpdl_ptr->unwind.func = function;
  specpdl_ptr->unwind.arg = arg;

  specpdl_ptr->unwind.eval_depth = lisp_eval_depth;
  grow_specpdl ();
}

void
record_unwind_protect_array (Lisp_Object *array, ptrdiff_t nelts)
{
  specpdl_ptr->unwind_array.kind = SPECPDL_UNWIND_ARRAY;
  specpdl_ptr->unwind_array.array = array;
  specpdl_ptr->unwind_array.nelts = nelts;
  grow_specpdl ();
}

void
record_unwind_protect_ptr (void (*function) (void *), void *arg)
{
  specpdl_ptr->unwind_ptr.kind = SPECPDL_UNWIND_PTR;
  specpdl_ptr->unwind_ptr.func = function;
  specpdl_ptr->unwind_ptr.arg = arg;
  specpdl_ptr->unwind_ptr.mark = NULL;
  grow_specpdl ();
}

/* Like `record_unwind_protect_ptr', but also specifies a function
   for GC-marking Lisp objects only reachable through ARG.  */
void
record_unwind_protect_ptr_mark (void (*function) (void *), void *arg,
				void (*mark) (void *))
{
  specpdl_ptr->unwind_ptr.kind = SPECPDL_UNWIND_PTR;
  specpdl_ptr->unwind_ptr.func = function;
  specpdl_ptr->unwind_ptr.arg = arg;
  specpdl_ptr->unwind_ptr.mark = mark;
  grow_specpdl ();
}

void
record_unwind_protect_int (void (*function) (int), int arg)
{
  specpdl_ptr->unwind_int.kind = SPECPDL_UNWIND_INT;
  specpdl_ptr->unwind_int.func = function;
  specpdl_ptr->unwind_int.arg = arg;
  grow_specpdl ();
}

void
record_unwind_protect_intmax (void (*function) (intmax_t), intmax_t arg)
{
  specpdl_ptr->unwind_intmax.kind = SPECPDL_UNWIND_INTMAX;
  specpdl_ptr->unwind_intmax.func = function;
  specpdl_ptr->unwind_intmax.arg = arg;
  grow_specpdl ();
}

void
record_unwind_protect_excursion (void)
{
  specpdl_ptr->unwind_excursion.kind = SPECPDL_UNWIND_EXCURSION;
  save_excursion_save (specpdl_ptr);
  grow_specpdl ();
}

void
record_unwind_protect_void (void (*function) (void))
{
  specpdl_ptr->unwind_void.kind = SPECPDL_UNWIND_VOID;
  specpdl_ptr->unwind_void.func = function;
  grow_specpdl ();
}

void
record_unwind_protect_module (enum specbind_tag kind, void *ptr)
{
  specpdl_ptr->unwind_ptr.kind = kind;
  specpdl_ptr->unwind_ptr.func = NULL;
  specpdl_ptr->unwind_ptr.arg = ptr;
  specpdl_ptr->unwind_ptr.mark = NULL;
  grow_specpdl ();
}

void
record_lexical_environment (void)
{
  specpdl_ptr->lexical_environment.kind = SPECPDL_LEXICAL_ENVIRONMENT;
  specpdl_ptr->lexical_environment.value = current_thread->lexical_environment;
  grow_specpdl ();
}

static void
do_nothing (void)
{}

/* Push an unwind-protect entry that does nothing, so that
   set_unwind_protect_ptr can overwrite it later.  */

void
record_unwind_protect_nothing (void)
{
  record_unwind_protect_void (do_nothing);
}

/* Clear the unwind-protect entry COUNT, so that it does nothing.
   It need not be at the top of the stack.  */

void
clear_unwind_protect (specpdl_ref count)
{
  union specbinding *p = specpdl_ref_to_ptr (count);
  p->unwind_void.kind = SPECPDL_UNWIND_VOID;
  p->unwind_void.func = do_nothing;
}

/* Set the unwind-protect entry COUNT so that it invokes FUNC (ARG).
   It need not be at the top of the stack.  Discard the entry's
   previous value without invoking it.  */

void
set_unwind_protect (specpdl_ref count, void (*func) (Lisp_Object),
		    Lisp_Object arg)
{
  union specbinding *p = specpdl_ref_to_ptr (count);
  p->unwind.kind = SPECPDL_UNWIND;
  p->unwind.func = func;
  p->unwind.arg = arg;
  p->unwind.eval_depth = lisp_eval_depth;
}

void
set_unwind_protect_ptr (specpdl_ref count, void (*func) (void *), void *arg)
{
  union specbinding *p = specpdl_ref_to_ptr (count);
  p->unwind_ptr.kind = SPECPDL_UNWIND_PTR;
  p->unwind_ptr.func = func;
  p->unwind_ptr.arg = arg;
  p->unwind_ptr.mark = NULL;
}

/* Pop entries from unwind-protect stack until specpdl_ptr reaches the
   specbinding at depth COUNT.  Pointer decrementing gets confusing
   because specpdl_ptr is one past the last operative specbinding
   (specpdl_ptr points to the "on deck" batter) and is not itself
   unbind-able.  Return VALUE.  */

Lisp_Object
unbind_to (specpdl_ref count, Lisp_Object value)
{
  const Lisp_Object restore_quit_flag = Vquit_flag;
  Vquit_flag = Qnil;

  while (specpdl_ptr != specpdl_ref_to_ptr (count))
    {
      eassert (specpdl_ptr > specpdl_ref_to_ptr (count));
      switch ((--specpdl_ptr)->kind)
	{
	case SPECPDL_UNWIND:
	  lisp_eval_depth = specpdl_ptr->unwind.eval_depth;
	  specpdl_ptr->unwind.func (specpdl_ptr->unwind.arg);
	  break;
	case SPECPDL_UNWIND_ARRAY:
	  xfree (specpdl_ptr->unwind_array.array);
	  break;
	case SPECPDL_UNWIND_PTR:
	  specpdl_ptr->unwind_ptr.func (specpdl_ptr->unwind_ptr.arg);
	  break;
	case SPECPDL_UNWIND_INT:
	  specpdl_ptr->unwind_int.func (specpdl_ptr->unwind_int.arg);
	  break;
	case SPECPDL_UNWIND_INTMAX:
	  specpdl_ptr->unwind_intmax.func (specpdl_ptr->unwind_intmax.arg);
	  break;
	case SPECPDL_UNWIND_VOID:
	  specpdl_ptr->unwind_void.func ();
	  break;
	case SPECPDL_UNWIND_EXCURSION:
	  save_excursion_restore (specpdl_ptr->unwind_excursion.marker,
				  specpdl_ptr->unwind_excursion.window);
	  break;
	case SPECPDL_BACKTRACE:
	case SPECPDL_NOP:
	  break;
#ifdef HAVE_MODULES
	case SPECPDL_MODULE_RUNTIME:
	  finalize_runtime_unwind (specpdl_ptr->unwind_ptr.arg);
	  break;
	case SPECPDL_MODULE_ENVIRONMENT:
	  finalize_environment_unwind (specpdl_ptr->unwind_ptr.arg);
	  break;
#endif
	case SPECPDL_LEXICAL_ENVIRONMENT:
	  current_thread->lexical_environment = specpdl_value (specpdl_ptr);
	  break;
	case SPECPDL_LET:
	  {
	    Lisp_Object sym = specpdl_symbol (specpdl_ptr);
	    if (XSYMBOL (sym)->u.s.type == SYMBOL_PLAINVAL)
	      {
		set_internal (sym, specpdl_value (specpdl_ptr),
			      Qnil, SET_INTERNAL_UNBIND);
		break;
	      }
	  }
	  /* gets here under `make-local-variable' on symbol not earlier
	     let-bound.  */
	  FALLTHROUGH;
	case SPECPDL_LET_BLD:
	  set_default_internal (specpdl_symbol (specpdl_ptr),
				specpdl_value (specpdl_ptr),
				SET_INTERNAL_UNBIND);
	  break;
	case SPECPDL_LET_BLV:
	  {
	    Lisp_Object symbol = specpdl_symbol (specpdl_ptr);
	    Lisp_Object val = specpdl_value (specpdl_ptr);
	    Lisp_Object where = specpdl_buffer (specpdl_ptr);
	    eassert (BUFFERP (where));
	    if (!NILP (Flocal_variable_p (symbol, where)))
	      set_internal (symbol, val, where, SET_INTERNAL_UNBIND);
	  }
	  break;
	default:
	  break;
	}
    }

  eassert (specpdl_ptr == specpdl_ref_to_ptr (count));
  if (NILP (Vquit_flag))
    Vquit_flag = restore_quit_flag;
  return value;
}

DEFUN ("special-variable-p", Fspecial_variable_p, Sspecial_variable_p, 1, 1, 0,
       doc: /* Return non-nil if SYMBOL's global binding has been declared special.
A special variable is one that will be bound dynamically, even in a
context where binding is lexical by default.  */)
  (Lisp_Object symbol)
{
   CHECK_SYMBOL (symbol);
   return XSYMBOL (symbol)->u.s.declared_special ? Qt : Qnil;
}

static union specbinding *
get_backtrace_starting_at (Lisp_Object base)
{
  union specbinding *pdl = backtrace_top (current_thread);

  if (!NILP (base))
    {
      /* Skip up to BASE.  */
      int offset = 0;
      if (CONSP (base) && FIXNUMP (XCAR (base)))
        {
          offset = XFIXNUM (XCAR (base));
          base = XCDR (base);
        }
      base = Findirect_function (base, Qt);
      while (backtrace_valid_p (current_thread, pdl)
             && !EQ (base, Findirect_function (backtrace_function (pdl), Qt)))
        pdl = backtrace_next (current_thread, pdl);
      while (backtrace_valid_p (current_thread, pdl) && offset-- > 0)
        pdl = backtrace_next (current_thread, pdl);
    }
  return pdl;
}

static union specbinding *
get_backtrace_frame (Lisp_Object base, ptrdiff_t nframes)
{
  union specbinding *pdl = specpdl ? get_backtrace_starting_at (base) : NULL;
  if (pdl)
    for (ptrdiff_t i = 0;
	 i < nframes && backtrace_valid_p (current_thread, pdl);
	 ++i)
      pdl = backtrace_next (current_thread, pdl);
  return pdl;
}

static Lisp_Object
backtrace_frame_apply (Lisp_Object function, union specbinding *pdl)
{
  Lisp_Object result = Qnil;
  if (backtrace_valid_p (current_thread, pdl))
    {
      Lisp_Object flags = backtrace_debug_on_exit (pdl)
	? list2 (QCdebug_on_exit, Qt)
	: Qnil;
      bool unevalled = (backtrace_nargs (pdl) == UNEVALLED);
      result = call4 (function,
		      unevalled ? Qnil : Qt,
		      backtrace_function (pdl),
		      unevalled ? *backtrace_args (pdl) : Flist (backtrace_nargs (pdl),
								 backtrace_args (pdl)),
		      flags);
    }
  return result;
}

DEFUN ("backtrace-debug", Fbacktrace_debug, Sbacktrace_debug, 2, 3, 0,
       doc: /* Debug on exit the frame LEVEL levels from top.
LEVEL and BASE are as `backtrace-frame'.  Turns off debugging
if FLAG is nil.  */)
  (Lisp_Object level, Lisp_Object flag, Lisp_Object base)
{
  CHECK_FIXNAT (level);
  union specbinding *pdl = get_backtrace_frame (base, XFIXNAT (level));
  if (backtrace_valid_p (current_thread, pdl))
    set_backtrace_debug_on_exit (pdl, !NILP (flag));
  return flag;
}

DEFUN ("mapbacktrace", Fmapbacktrace, Smapbacktrace, 1, 2, 0,
       doc: /* Call FUNCTION for each frame in backtrace.
If BASE is non-nil, it should be a function and iteration will start
from its nearest activation frame.
FUNCTION is called with 4 arguments: EVALD, FUNC, ARGS, and FLAGS.  If
a frame has not evaluated its arguments yet or is a special form,
EVALD is nil and ARGS is a list of forms.  If a frame has evaluated
its arguments and called its function already, EVALD is t and ARGS is
a list of values.
FLAGS is a plist of properties of the current frame: currently, the
only supported property is :debug-on-exit.  `mapbacktrace' always
returns nil.  */)
     (Lisp_Object function, Lisp_Object base)
{
  union specbinding *pdl = get_backtrace_starting_at (base);
  while (backtrace_valid_p (current_thread, pdl))
    {
      ptrdiff_t i = pdl - specpdl;
      backtrace_frame_apply (function, pdl);
      /* Beware! PDL is no longer valid here because FUNCTION might
         have caused grow_specpdl to reallocate pdlvec.  We must use
         the saved index, cf. Bug#27258.  */
      pdl = backtrace_next (current_thread, specpdl + i);
    }
  return Qnil;
}

DEFUN ("backtrace-frame--internal", Fbacktrace_frame_internal,
       Sbacktrace_frame_internal, 3, 3, NULL,
       doc: /* Call FUNCTION on stack frame NFRAMES away from BASE.
Return the result of FUNCTION, or nil if no matching frame could be found. */)
     (Lisp_Object function, Lisp_Object nframes, Lisp_Object base)
{
  return backtrace_frame_apply (function, get_backtrace_frame (base, XFIXNAT (nframes)));
}

DEFUN ("backtrace--frames-from-thread", Fbacktrace_frames_from_thread,
       Sbacktrace_frames_from_thread, 1, 1, NULL,
       doc: /* Return the list of backtrace frames from current execution point in THREAD.
If a frame has not evaluated the arguments yet (or is a special form),
the value of the list element is (nil FUNCTION ARG-FORMS...).
If a frame has evaluated its arguments and called its function already,
the value of the list element is (t FUNCTION ARG-VALUES...).
A &rest arg is represented as the tail of the list ARG-VALUES.
FUNCTION is whatever was supplied as car of evaluated list,
or a lambda expression for macro calls.  */)
     (Lisp_Object thread)
{
  struct thread_state *tstate;
  CHECK_THREAD (thread);
  tstate = XTHREAD (thread);

  union specbinding *pdl = backtrace_top (tstate);
  Lisp_Object list = Qnil;

  while (backtrace_valid_p (tstate, pdl))
    {
      Lisp_Object frame;
      if (backtrace_nargs (pdl) == UNEVALLED)
	frame = Fcons (Qnil,
		      Fcons (backtrace_function (pdl), *backtrace_args (pdl)));
      else
	{
	  Lisp_Object tem = Flist (backtrace_nargs (pdl), backtrace_args (pdl));
	  frame = Fcons (Qt, Fcons (backtrace_function (pdl), tem));
	}
      list = Fcons (frame, list);
      pdl = backtrace_next (tstate, pdl);
    }
  return Fnreverse (list);
}

/* For `backtrace-eval', we unwind to a specific frame, evaluate a
   subexpression, then rewind back.  For thread switches, we unwind
   the from-thread's let-stack, then rewind the to-thread's
   (previously unwound) let-stack since symbol data are global.

   Values to be rewound are stored directly in existing specpdl
   elements, much like Schorr-Waite autophagiac graph marking.  */

static void
specpdl_internal_walk (union specbinding *pdl, int step, int distance,
		       enum specbind_tag kind_or_above)
{
  eassert (distance >= 0);
  for (union specbinding *bind = pdl + step; distance > 0; --distance, bind += step)
    {
      if (bind->kind >= kind_or_above)
	{
	  switch (bind->kind)
	    {
	    case SPECPDL_UNWIND:
	      if (bind->unwind.func == set_buffer_if_live)
		{
		  Lisp_Object oldarg = bind->unwind.arg;
		  bind->unwind.arg = Fcurrent_buffer ();
		  set_buffer_if_live (oldarg);
		}
	      break;
	    case SPECPDL_UNWIND_EXCURSION:
	      {
		Lisp_Object marker = bind->unwind_excursion.marker;
		Lisp_Object window = bind->unwind_excursion.window;
		save_excursion_save (bind);
		save_excursion_restore (marker, window);
	      }
	      break;
	    case SPECPDL_LEXICAL_ENVIRONMENT:
	      {
		Lisp_Object value = specpdl_value (bind);
		bind->lexical_environment.value = current_thread->lexical_environment;
		current_thread->lexical_environment = value;
	      }
	      break;
	    case SPECPDL_LET:
	      {
		Lisp_Object sym = specpdl_symbol (bind);
		if (XSYMBOL (sym)->u.s.type == SYMBOL_PLAINVAL)
		  {
		    Lisp_Object value = specpdl_value (bind);
		    bind->let.value = SYMBOL_VAL (XSYMBOL (sym));
		    SET_SYMBOL_VAL (XSYMBOL (sym), value);
		    break;
		  }
	      }
	      /* gets here under `make-local-variable' on symbol not
		 earlier let-bound.  */
	      FALLTHROUGH;
	    case SPECPDL_LET_BLD:
	      {
		Lisp_Object sym = specpdl_symbol (bind);
		Lisp_Object value = specpdl_value (bind);
		bind->let.value = default_value (sym);
		set_default_internal (sym, value, SET_INTERNAL_THREAD_SWITCH);
	      }
	      break;
	    case SPECPDL_LET_BLV:
	      {
		Lisp_Object symbol = specpdl_symbol (bind);
		Lisp_Object where = specpdl_buffer (bind);
		Lisp_Object value = specpdl_value (bind);
		eassert (BUFFERP (where));

		if (!NILP (Flocal_variable_p (symbol, where)))
		  {
		    bind->let.value
		      = find_symbol_value (XSYMBOL (symbol), XBUFFER (where));
		    set_internal (symbol, value, where,
				  SET_INTERNAL_THREAD_SWITCH);
		  }
		else
		  {
		    /* SYMBOL no longer being local is fine so long as
		       it stays non-local.  Otherwise, we'll misuse
		       this entry "in the wrong direction" (wtf
		       b8460fc). */
		    bind->kind = SPECPDL_NOP;
		  }
	      }
	      break;
	    default:
	      break;
	    }
	}
    }
}

void specpdl_rewind (union specbinding *pdl, int distance,
		     enum specbind_tag kind_or_above)
{
  specpdl_internal_walk (pdl - distance - 1, 1, distance, kind_or_above);
}

void specpdl_unwind (union specbinding *pdl, int distance,
		     enum specbind_tag kind_or_above)
{
  specpdl_internal_walk (pdl, -1, distance, kind_or_above);
}

static void
backtrace_eval_rewind (int distance)
{
  specpdl_rewind (specpdl_ptr, distance, SPECPDL_UNWIND);
}

static void
backtrace_eval_unwind (int distance)
{
  specpdl_unwind (specpdl_ptr, distance, SPECPDL_UNWIND);
}

DEFUN ("backtrace-eval", Fbacktrace_eval, Sbacktrace_eval, 2, 3, NULL,
       doc: /* Evaluate EXP in the context of some activation frame.
NFRAMES and BASE are as `backtrace-frame'.  */)
     (Lisp_Object exp, Lisp_Object nframes, Lisp_Object base)
{
  CHECK_FIXNAT (nframes);
  union specbinding *pdl = get_backtrace_frame (base, XFIXNAT (nframes));
  specpdl_ref count = SPECPDL_INDEX ();
  ptrdiff_t distance = specpdl_ptr - pdl;
  eassert (distance >= 0);

  if (!backtrace_valid_p (current_thread, pdl))
    error ("Activation frame not found!");

  backtrace_eval_unwind (distance);
  record_unwind_protect_int (backtrace_eval_rewind, distance);

  /* Use eval_form rather than Feval since the main motivation behind
     backtrace-eval is to be able to get/set the value of lexical variables
     from the debugger.  */
  return unbind_to (count, eval_form (exp));
}

DEFUN ("backtrace--locals", Fbacktrace__locals, Sbacktrace__locals, 1, 2, NULL,
       doc: /* Return alist of (variable . value) within a particular frame.
NFRAMES and BASE are as `backtrace-frame'.  */)
  (Lisp_Object nframes, Lisp_Object base)
{
  Lisp_Object result = Qnil;
  CHECK_FIXNAT (nframes);
  union specbinding *exit = get_backtrace_frame (base, XFIXNAT (nframes) - 1),
    /* next'ing decrements pdl ptr, goes back in time.  */
    *enter = backtrace_next (current_thread, exit);
  const ptrdiff_t distance = specpdl_ptr - enter;

  /* Bookend with unwind-rewind to and back from ENTER.  */
  backtrace_eval_unwind (distance);
  for (union specbinding *bind = exit; bind > enter; --bind)
    {
      /* Traverses frame backwards, but also conses backwards
	 resulting in a forwards-ordered union of bindings */
      switch (bind->kind)
        {
        case SPECPDL_LEXICAL_ENVIRONMENT:
          {
            Lisp_Object tail = specpdl_value (bind);
            FOR_EACH_TAIL_SAFE (tail)
              {
                Lisp_Object binding = XCAR (tail);
                if (CONSP (binding))
                  result = Fcons (binding, result);
              }
            CHECK_LIST_END (tail, specpdl_value (bind));
          }
          break;
        case SPECPDL_LET:
        case SPECPDL_LET_BLD:
        case SPECPDL_LET_BLV:
          result = Fcons (Fcons (specpdl_symbol (bind),
				 specpdl_value (bind)),
			  result);
          break;
        default:
          break;
        }
    }
  backtrace_eval_rewind (distance);
  return result;
}

void
mark_specpdl (union specbinding *first, union specbinding *ptr)
{
  for (union specbinding *pdl = first; pdl != ptr; ++pdl)
    {
      switch (pdl->kind)
        {
	case SPECPDL_UNWIND:
	  mark_object (specpdl_arg_addr (pdl));
	  break;
	case SPECPDL_UNWIND_ARRAY:
	  mark_objects (pdl->unwind_array.array, pdl->unwind_array.nelts);
	  break;
	case SPECPDL_UNWIND_EXCURSION:
	  mark_object (&pdl->unwind_excursion.marker);
	  mark_object (&pdl->unwind_excursion.window);
	  break;
	case SPECPDL_BACKTRACE:
	  {
	    ptrdiff_t nargs = backtrace_nargs (pdl);
	    mark_object (backtrace_function_addr (pdl));
	    if (nargs == UNEVALLED)
	      nargs = 1;
	    mark_objects (backtrace_args (pdl), nargs);
	  }
	  break;
#ifdef HAVE_MODULES
        case SPECPDL_MODULE_RUNTIME:
          break;
        case SPECPDL_MODULE_ENVIRONMENT:
          mark_module_environment (pdl->unwind_ptr.arg);
          break;
#endif
	case SPECPDL_LEXICAL_ENVIRONMENT:
	  mark_object (specpdl_value_addr (pdl));
	  break;
	case SPECPDL_LET_BLD:
	case SPECPDL_LET_BLV:
	  mark_object (specpdl_buffer_addr (pdl));
	  FALLTHROUGH;
	case SPECPDL_LET:
	  mark_object (specpdl_symbol_addr (pdl));
	  mark_object (specpdl_value_addr (pdl));
	  break;
	case SPECPDL_UNWIND_PTR:
	  if (pdl->unwind_ptr.mark)
	    pdl->unwind_ptr.mark (pdl->unwind_ptr.arg);
	  break;
	case SPECPDL_UNWIND_INT:
	case SPECPDL_UNWIND_INTMAX:
        case SPECPDL_UNWIND_VOID:
	case SPECPDL_NOP:
	  break;
	default:
	  emacs_abort ();
	  break;
	}
    }
}

/* Fill ARRAY of size SIZE with backtrace entries, most recent call first.
   Truncate the backtrace if longer than SIZE; pad with nil if shorter.  */
void
get_backtrace (Lisp_Object *array, ptrdiff_t size)
{
  /* Copy the backtrace contents into working memory.  */
  union specbinding *pdl = backtrace_top (current_thread);
  ptrdiff_t i = 0;
  for (; i < size && backtrace_valid_p (current_thread, pdl);
       i++, pdl = backtrace_next (current_thread, pdl))
    array[i] = backtrace_function (pdl);
  for (; i < size; i++)
    array[i] = Qnil;
}

Lisp_Object backtrace_top_function (void)
{
  union specbinding *pdl = backtrace_top (current_thread);
  return backtrace_valid_p (current_thread, pdl) ? backtrace_function (pdl) : Qnil;
}

void
syms_of_eval (void)
{
  DEFVAR_INT ("max-lisp-eval-depth", max_lisp_eval_depth,
	      doc: /* Maximum function call depth.  */);

  DEFVAR_LISP ("quit-flag", Vquit_flag,
	       doc: /* Non-nil causes `eval' to signal quit.
Takes on the values nil, t, 'kill-emacs, and in the special case of
`while-no-input', the symbol value of 'throw-on-input.  */);
  Vquit_flag = Qnil;

  DEFVAR_LISP ("inhibit-quit", Vinhibit_quit,
	       doc: /* Non-nil belays normal processing of `quit-flag'.
Note `quit-flag' is set by C-g regardless so that a quit is signalled
as soon as `inhibit-quit' becomes nil.  This can be averted by
clearing `quit-flag' before clearing `inhibit-quit'.  */);
  Vinhibit_quit = Qnil;

  DEFSYM (Qsetq, "setq");
  DEFSYM (Qinhibit_quit, "inhibit-quit");
  DEFSYM (Qautoload, "autoload");
  DEFSYM (Qinhibit_debugger, "inhibit-debugger");
  DEFSYM (Qmacro, "macro");

  /* Note that the process handling also uses Qexit, but we don't want
     to staticpro it twice, so we just do it here.  */
  DEFSYM (Qexit, "exit");

  DEFSYM (Qinteractive, "interactive");
  DEFSYM (Qcommandp, "commandp");
  DEFSYM (Qand_rest, "&rest");
  DEFSYM (Qand_optional, "&optional");
  DEFSYM (Qclosure, "closure");
  DEFSYM (QCdocumentation, ":documentation");
  DEFSYM (Qdebug, "debug");
  DEFSYM (Qdebug_early, "debug-early");

  DEFVAR_LISP ("inhibit-debugger", Vinhibit_debugger,
	       doc: /* Non-nil means never enter the debugger.
Normally set while the debugger is already active, to avoid recursive
invocations.  */);
  Vinhibit_debugger = Qnil;

  DEFVAR_LISP ("debug-on-error", Vdebug_on_error,
	       doc: /* Non-nil means enter debugger if an error is signaled.
Does not apply to errors handled by `condition-case' or those
matched by `debug-ignored-errors'.
If the value is a list, an error only means to enter the debugger
if one of its condition symbols appears in the list.
When you evaluate an expression interactively, this variable
is temporarily non-nil if `eval-expression-debug-on-error' is non-nil.
The command `toggle-debug-on-error' toggles this.
See also the variable `debug-on-quit' and `inhibit-debugger'.  */);
  Vdebug_on_error = Qnil;

  DEFVAR_LISP ("debug-ignored-errors", Vdebug_ignored_errors,
    doc: /* List of errors for which the debugger should not be called.
Each element may be a condition-name or a regexp that matches error messages.
If any element applies to a given error, that error skips the debugger
and just returns to top level.
If you invoke Emacs with --debug-init, and want to remove some
elements from the default value of this variable, use `setq' to
change the value of the variable to a new list, rather than `delq'
to remove some errors from the list.
This overrides the variable `debug-on-error'.
It does not apply to errors handled by `condition-case'.  */);
  Vdebug_ignored_errors = Qnil;

  DEFVAR_BOOL ("debug-on-quit", debug_on_quit,
    doc: /* Non-nil means enter debugger if quit is signaled (C-g, for example).
Does not apply if quit is handled by a `condition-case'.  */);
  debug_on_quit = 0;

  DEFVAR_BOOL ("debug-on-next-call", debug_on_next_call,
	       doc: /* Non-nil means enter debugger before next `eval', `apply' or `funcall'.  */);

  DEFVAR_BOOL ("debugger-may-continue", debugger_may_continue,
	       doc: /* Non-nil means debugger may continue execution.
This is nil when the debugger is called under circumstances where it
might not be safe to continue.  */);
  debugger_may_continue = 1;

  DEFVAR_BOOL ("debugger-stack-frame-as-list", debugger_stack_frame_as_list,
	       doc: /* Non-nil means display call stack frames as lists. */);
  debugger_stack_frame_as_list = 0;

  DEFSYM (Qdebugger, "debugger");
  DEFVAR_LISP ("debugger", Vdebugger,
	       doc: /* Function to call to invoke debugger.
If due to frame exit, arguments are `exit' and the value being returned;
 this function's value will be returned instead of that.
If due to error, arguments are `error' and a list of arguments to `signal'.
If due to `apply' or `funcall' entry, one argument, `lambda'.
If due to `eval' entry, one argument, t.
IF the desired entry point of the debugger is higher in the call stack,
it can be specified with the keyword argument `:backtrace-base', whose
format should be the same as the BASE argument of `backtrace-frame'.  */);
  Vdebugger = Qdebug_early;

  DEFVAR_LISP ("signal-hook-function", Vsignal_hook_function,
	       doc: /* If non-nil, this is a function for `signal' to call.
It receives the same arguments that `signal' was given.
The Edebug package uses this to regain control.  */);
  Vsignal_hook_function = Qnil;

  DEFVAR_LISP ("debug-on-signal", Vdebug_on_signal,
	       doc: /* Non-nil means call the debugger regardless of condition handlers.
Note that `debug-on-error', `debug-on-quit' and friends
still determine whether to handle the particular condition.  */);
  Vdebug_on_signal = Qnil;

  DEFVAR_BOOL ("backtrace-on-error-noninteractive",
               backtrace_on_error_noninteractive,
               doc: /* Non-nil means print backtrace on error in batch mode.
If this is nil, errors in batch mode will just print the error
message upon encountering an unhandled error, without showing
the Lisp backtrace.  */);
  backtrace_on_error_noninteractive = true;

  /* The value of num_nonmacro_input_events as of the last time we
   started to enter the debugger.  If we decide to enter the debugger
   again when this is still equal to num_nonmacro_input_events, then we
   know that the debugger itself has an error, and we should just
   signal the error instead of entering an infinite loop of debugger
   invocations.  */
  DEFSYM (Qinternal_when_entered_debugger, "internal-when-entered-debugger");
  DEFVAR_INT ("internal-when-entered-debugger", when_entered_debugger,
              doc: /* The number of keyboard events as of last time `debugger' was called.
Used to avoid infinite loops if the debugger itself has an error.
Don't set this unless you're sure that can't happen.  */);

  DEFVAR_LISP ("internal-make-interpreted-closure-function",
	       Vinternal_make_interpreted_closure_function,
	       doc: /* Function to filter the env when constructing a closure.  */);
  Vinternal_make_interpreted_closure_function = Qnil;

  staticpro (&Vautoload_queue);
  Vautoload_queue = Qnil;

  staticpro (&Vrun_hooks);
  Vrun_hooks = intern_c_string ("run-hooks");

  staticpro (&Qcatch_all_memory_full);
  /* Make sure Qcatch_all_memory_full is a unique object.  We could
     also use something like Fcons (Qnil, Qnil), but json.c treats any
     cons cell as error data, so use an uninterned symbol instead.  */
  Qcatch_all_memory_full
    = Fmake_symbol (build_pure_c_string ("catch-all-memory-full"));

  staticpro (&list_of_t);
  list_of_t = list1 (Qt);

  defsubr (&Sor);
  defsubr (&Sand);
  defsubr (&Sif);
  defsubr (&Scond);
  defsubr (&Sprogn);
  defsubr (&Sprog1);
  defsubr (&Ssetq);
  defsubr (&Squote_);
  defsubr (&Sfunction);
  defsubr (&Sdefault_toplevel_value);
  defsubr (&Sset_default_toplevel_value);
  defsubr (&Sdefvar);
  defsubr (&Sdefvar_1);
  defsubr (&Sdefvaralias);
  DEFSYM (Qdefvaralias, "defvaralias");
  defsubr (&Sdefconst);
  defsubr (&Sdefconst_1);
  defsubr (&Sinternal__define_uninitialized_variable);
  defsubr (&Smake_var_non_special);
  defsubr (&Slet);
  defsubr (&SletX);
  defsubr (&Swhile);
  defsubr (&Sfuncall_with_delayed_message);
  defsubr (&Smacroexpand);
  defsubr (&Scatch);
  defsubr (&Sthrow);
  defsubr (&Sunwind_protect);
  defsubr (&Scondition_case);
  DEFSYM (QCsuccess, ":success");
  defsubr (&Ssignal);
  defsubr (&Scommandp);
  defsubr (&Sautoload);
  defsubr (&Sautoload_do_load);
  defsubr (&Seval);
  defsubr (&Sapply);
  defsubr (&Sfuncall);
  defsubr (&Sfunc_arity);
  defsubr (&Srun_hooks);
  defsubr (&Srun_hook_with_args);
  defsubr (&Srun_hook_with_args_until_success);
  defsubr (&Srun_hook_with_args_until_failure);
  defsubr (&Srun_hook_wrapped);
  defsubr (&Sbacktrace_debug);
  DEFSYM (QCdebug_on_exit, ":debug-on-exit");
  defsubr (&Smapbacktrace);
  defsubr (&Sbacktrace_frame_internal);
  defsubr (&Sbacktrace_frames_from_thread);
  defsubr (&Sbacktrace_eval);
  defsubr (&Sbacktrace__locals);
  defsubr (&Sspecial_variable_p);
  DEFSYM (Qfunctionp, "functionp");
  defsubr (&Sfunctionp);
}<|MERGE_RESOLUTION|>--- conflicted
+++ resolved
@@ -919,35 +919,10 @@
 	}
       else
 	{
-<<<<<<< HEAD
 	  var = CAR (bind);
 	  if (!NILP (CDR (XCDR (bind))))
 	    signal_error ("`let' bindings can have only one value-form", bind);
 	  val = eval_form (CAR (XCDR (bind)));
-=======
-	  var = Fcar (elt);
-	  if (! NILP (Fcdr (XCDR (elt))))
-	    signal_error ("`let' bindings can have only one value-form", elt);
-	  val = eval_sub (Fcar (XCDR (elt)));
-	}
-
-      var = maybe_remove_pos_from_symbol (var);
-      if (!NILP (lexenv) && BARE_SYMBOL_P (var)
-	  && !XBARE_SYMBOL (var)->u.s.declared_special
-	  && NILP (Fmemq (var, Vinternal_interpreter_environment)))
-	/* Lexically bind VAR by adding it to the interpreter's binding
-	   alist.  */
-	{
-	  Lisp_Object newenv
-	    = Fcons (Fcons (var, val), Vinternal_interpreter_environment);
-	  if (EQ (Vinternal_interpreter_environment, lexenv))
-	    /* Save the old lexical environment on the specpdl stack,
-	       but only for the first lexical binding, since we'll never
-	       need to revert to one of the intermediate ones.  */
-	    specbind (Qinternal_interpreter_environment, newenv);
-	  else
-	    Vinternal_interpreter_environment = newenv;
->>>>>>> 0a57dfcf
 	}
       if (nested_envs)
 	let_bind (current_thread->lexical_environment, var, val, &q_pushed);
@@ -993,66 +968,7 @@
 usage: (let VARLIST BODY...)  */)
   (Lisp_Object args)
 {
-<<<<<<< HEAD
   return eval_let (args, false);
-=======
-  Lisp_Object *temps, tem, lexenv;
-  Lisp_Object elt;
-  specpdl_ref count = SPECPDL_INDEX ();
-  ptrdiff_t argnum;
-  USE_SAFE_ALLOCA;
-
-  Lisp_Object varlist = XCAR (args);
-
-  /* Make space to hold the values to give the bound variables.  */
-  EMACS_INT varlist_len = list_length (varlist);
-  SAFE_ALLOCA_LISP (temps, varlist_len);
-  ptrdiff_t nvars = varlist_len;
-
-  /* Compute the values and store them in `temps'.  */
-
-  for (argnum = 0; argnum < nvars && CONSP (varlist); argnum++)
-    {
-      maybe_quit ();
-      elt = XCAR (varlist);
-      varlist = XCDR (varlist);
-      if (SYMBOLP (elt))
-	temps[argnum] = Qnil;
-      else if (! NILP (Fcdr (Fcdr (elt))))
-	signal_error ("`let' bindings can have only one value-form", elt);
-      else
-	temps[argnum] = eval_sub (Fcar (Fcdr (elt)));
-    }
-  nvars = argnum;
-
-  lexenv = Vinternal_interpreter_environment;
-
-  varlist = XCAR (args);
-  for (argnum = 0; argnum < nvars && CONSP (varlist); argnum++)
-    {
-      elt = XCAR (varlist);
-      varlist = XCDR (varlist);
-      Lisp_Object var = maybe_remove_pos_from_symbol (SYMBOLP (elt) ? elt
-						      : Fcar (elt));
-      tem = temps[argnum];
-
-      if (!NILP (lexenv) && SYMBOLP (var)
-	  && !XSYMBOL (var)->u.s.declared_special
-	  && NILP (Fmemq (var, Vinternal_interpreter_environment)))
-	/* Lexically bind VAR by adding it to the lexenv alist.  */
-	lexenv = Fcons (Fcons (var, tem), lexenv);
-      else
-	/* Dynamically bind VAR.  */
-	specbind (var, tem);
-    }
-
-  if (!EQ (lexenv, Vinternal_interpreter_environment))
-    /* Instantiate a new lexical environment.  */
-    specbind (Qinternal_interpreter_environment, lexenv);
-
-  elt = Fprogn (XCDR (args));
-  return SAFE_FREE_UNBIND_TO (count, elt);
->>>>>>> 0a57dfcf
 }
 
 DEFUN ("while", Fwhile, Swhile, 1, UNEVALLED, 0,
@@ -3035,13 +2951,8 @@
 	    /* Lexically bind SYM.  */
 	    lexenv = Fcons (Fcons (sym, arg), lexenv);
 	  else
-<<<<<<< HEAD
 	    /* Dynamically bind SYM.  */
 	    specbind (sym, arg);
-=======
-	    /* Dynamically bind NEXT.  */
-	    specbind (maybe_remove_pos_from_symbol (next), arg);
->>>>>>> 0a57dfcf
 	  previous_rest = false;
 	}
     }
@@ -3219,33 +3130,11 @@
       xsymbol = SYMBOL_ALIAS (xsymbol);
       XSETSYMBOL (symbol, xsymbol);
     }
-<<<<<<< HEAD
 
 #ifdef HAVE_GCC_TLS
   symbol = thread_symbol (symbol);
   xsymbol = XSYMBOL (symbol);
 #endif
-=======
-}
-
-/* `specpdl_ptr' describes which variable is
-   let-bound, so it can be properly undone when we unbind_to.
-   It can be either a plain SPECPDL_LET or a SPECPDL_LET_LOCAL/DEFAULT.
-   - SYMBOL is the variable being bound.  Note that it should not be
-     aliased (i.e. when let-binding V1 that's aliased to V2, we want
-     to record V2 here).
-   - WHERE tells us in which buffer the binding took place.
-     This is used for SPECPDL_LET_LOCAL bindings (i.e. bindings to a
-     buffer-local variable) as well as for SPECPDL_LET_DEFAULT bindings,
-     i.e. bindings to the default value of a variable which can be
-     buffer-local.  */
-
-void
-specbind (Lisp_Object symbol, Lisp_Object value)
-{
-  /* The caller must ensure that the SYMBOL argument is a bare symbol.  */
-  struct Lisp_Symbol *sym = XBARE_SYMBOL (symbol);
->>>>>>> 0a57dfcf
 
   /* First, push old value onto let-stack.  Unintuitively, its KIND
      depends on ARGSYM's type, not its own.  */
