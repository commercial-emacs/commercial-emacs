--- conflicted
+++ resolved
@@ -4081,7 +4081,6 @@
                               SET_INTERNAL_THREAD_SWITCH);
 	      }
 	    else
-<<<<<<< HEAD
 	      {
 		/* FIXME: If the var is not local any more, we failed
                    to swap the old and new values.  As long as the var remains
@@ -4089,14 +4088,6 @@
 		   local we may end up using this entry "in the wrong
 		   direction".  */
 	      }
-=======
-	      /* If the var is not local any more, it can't be undone nor
-                 redone, so just zap it.
-                 This is important in case the buffer re-gains a local value
-                 before we unrewind again, in which case we'd risk applying
-                 this entry in the wrong direction.  */
-	      tmp->kind = SPECPDL_NOP;
->>>>>>> ecaedf21
 	  }
 	  break;
 
