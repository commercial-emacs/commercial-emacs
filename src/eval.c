--- conflicted
+++ resolved
@@ -489,12 +489,8 @@
       /* Like for eval_sub, we do not check declared_special here since
 	 it's been done when let-binding.  */
       Lisp_Object lex_binding
-<<<<<<< HEAD
 	= (! NILP (Vinternal_interpreter_environment) /* Mere optimization!  */
 	   && SYMBOLP (sym)
-=======
-	= (SYMBOLP (sym)
->>>>>>> 1b1ffe07
 	   ? Fassq (sym, Vinternal_interpreter_environment)
 	   : Qnil);
       if (! NILP (lex_binding))
