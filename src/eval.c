/* Evaluator for GNU Emacs Lisp interpreter.

Copyright (C) 1985-1987, 1993-1995, 1999-2023 Free Software Foundation,
Inc.

This file is NOT part of GNU Emacs.

GNU Emacs is free software: you can redistribute it and/or modify
it under the terms of the GNU General Public License as published by
the Free Software Foundation, either version 3 of the License, or (at
your option) any later version.

GNU Emacs is distributed in the hope that it will be useful,
but WITHOUT ANY WARRANTY; without even the implied warranty of
MERCHANTABILITY or FITNESS FOR A PARTICULAR PURPOSE.  See the
GNU General Public License for more details.

You should have received a copy of the GNU General Public License
along with GNU Emacs.  If not, see <https://www.gnu.org/licenses/>.  */

#include <config.h>
#include <limits.h>
#include <stdlib.h>
#include "lisp.h"
#include "blockinput.h"
#include "commands.h"
#include "keyboard.h"
#include "dispextern.h"
#include "buffer.h"
#include "pdumper.h"
#include "atimer.h"

/* CACHEABLE is ordinarily nothing, except it is 'volatile' if
   necessary to cajole GCC into not warning incorrectly that a
   variable should be volatile.  */
#if defined GCC_LINT || defined lint
# define CACHEABLE volatile
#else
# define CACHEABLE /* empty */
#endif

/* Non-nil means record all fset's and provide's, to be undone
   if the file being autoloaded is not fully loaded.
   They are recorded by being consed onto the front of Vautoload_queue:
   (FUN . ODEF) for a defun, (0 . OFEATURES) for a provide.  */

Lisp_Object Vautoload_queue;

/* This holds either the symbol `run-hooks' or nil.
   It is nil at an early stage of startup, and when Emacs
   is shutting down.  */
Lisp_Object Vrun_hooks;

/* These would ordinarily be static, but they need to be visible to GDB.  */
bool backtrace_p (union specbinding *) EXTERNALLY_VISIBLE;
Lisp_Object *backtrace_args (union specbinding *) EXTERNALLY_VISIBLE;
Lisp_Object backtrace_function (union specbinding *) EXTERNALLY_VISIBLE;
union specbinding *backtrace_next (union specbinding *) EXTERNALLY_VISIBLE;
union specbinding *backtrace_top (void) EXTERNALLY_VISIBLE;

static Lisp_Object funcall_lambda (Lisp_Object, ptrdiff_t, Lisp_Object *);
static Lisp_Object apply_lambda (Lisp_Object, Lisp_Object, specpdl_ref);
static Lisp_Object lambda_arity (Lisp_Object);

static Lisp_Object *
specpdl_symbol_addr (union specbinding *pdl)
{
  eassert (pdl->kind >= SPECPDL_LET);
  return &pdl->let.symbol;
}

static Lisp_Object
specpdl_symbol (union specbinding *pdl)
{
  return *specpdl_symbol_addr (pdl);
}

static enum specbind_tag
specpdl_kind (union specbinding *pdl)
{
  eassert (pdl->kind >= SPECPDL_LET);
  return pdl->let.kind;
}

static Lisp_Object *
specpdl_old_value_addr (union specbinding *pdl)
{
  eassert (pdl->kind >= SPECPDL_LET);
  return &pdl->let.old_value;
}

static Lisp_Object
specpdl_old_value (union specbinding *pdl)
{
  return *specpdl_old_value_addr (pdl);
}

static void
set_specpdl_old_value (union specbinding *pdl, Lisp_Object val)
{
  eassert (pdl->kind >= SPECPDL_LET);
  pdl->let.old_value = val;
}

static Lisp_Object *
specpdl_where_addr (union specbinding *pdl)
{
  eassert (pdl->kind > SPECPDL_LET);
  return &pdl->let.where;
}

static Lisp_Object
specpdl_where (union specbinding *pdl)
{
  return *specpdl_where_addr (pdl);
}

static Lisp_Object *
specpdl_arg_addr (union specbinding *pdl)
{
  eassert (pdl->kind == SPECPDL_UNWIND);
  return &pdl->unwind.arg;
}

static Lisp_Object *
backtrace_function_addr (union specbinding *pdl)
{
  eassert (pdl->kind == SPECPDL_BACKTRACE);
  return &pdl->bt.function;
}

Lisp_Object
backtrace_function (union specbinding *pdl)
{
  return *backtrace_function_addr (pdl);
}

static ptrdiff_t
backtrace_nargs (union specbinding *pdl)
{
  eassert (pdl->kind == SPECPDL_BACKTRACE);
  return pdl->bt.nargs;
}

Lisp_Object *
backtrace_args (union specbinding *pdl)
{
  eassert (pdl->kind == SPECPDL_BACKTRACE);
  return pdl->bt.args;
}

/* Functions to modify slots of backtrace records.  */

static void
set_backtrace_args (union specbinding *pdl, Lisp_Object *args, ptrdiff_t nargs)
{
  eassert (pdl->kind == SPECPDL_BACKTRACE);
  pdl->bt.args = args;
  pdl->bt.nargs = nargs;
}

static void
set_backtrace_debug_on_exit (union specbinding *pdl, bool doe)
{
  eassert (pdl->kind == SPECPDL_BACKTRACE);
  pdl->bt.debug_on_exit = doe;
}

/* Helper functions to scan the backtrace.  */

bool
backtrace_p (union specbinding *pdl)
{ return specpdl ? pdl >= specpdl : false; }

static bool
backtrace_thread_p (struct thread_state *tstate, union specbinding *pdl)
{ return pdl >= tstate->m_specpdl; }

union specbinding *
backtrace_top (void)
{
  /* This is so "xbacktrace" doesn't crash in pdumped Emacs if they
     invoke the command before init_eval_once_for_pdumper initializes
     specpdl machinery.  See also backtrace_p above.  */
  if (!specpdl)
    return NULL;

  union specbinding *pdl = specpdl_ptr - 1;
  while (backtrace_p (pdl) && pdl->kind != SPECPDL_BACKTRACE)
    pdl--;
  return pdl;
}

static union specbinding *
backtrace_thread_top (struct thread_state *tstate)
{
  union specbinding *pdl = tstate->m_specpdl_ptr - 1;
  while (backtrace_thread_p (tstate, pdl) && pdl->kind != SPECPDL_BACKTRACE)
    pdl--;
  return pdl;
}

union specbinding *
backtrace_next (union specbinding *pdl)
{
  pdl--;
  while (backtrace_p (pdl) && pdl->kind != SPECPDL_BACKTRACE)
    pdl--;
  return pdl;
}

static void init_eval_once_for_pdumper (void);

static union specbinding *
backtrace_thread_next (struct thread_state *tstate, union specbinding *pdl)
{
  pdl--;
  while (backtrace_thread_p (tstate, pdl) && pdl->kind != SPECPDL_BACKTRACE)
    pdl--;
  return pdl;
}

void
init_eval_once (void)
{
  /* Don't forget to update docs (lispref node "Eval").  */
  max_lisp_eval_depth = 1600;
  Vrun_hooks = Qnil;
  pdumper_do_now_and_after_load (init_eval_once_for_pdumper);
}

static void
init_eval_once_for_pdumper (void)
{
  enum { size = 50 };
  union specbinding *pdlvec = malloc ((size + 1) * sizeof *specpdl);
  specpdl = specpdl_ptr = pdlvec + 1;
  specpdl_end = specpdl + size;
}

void
init_eval (void)
{
  specpdl_ptr = specpdl;
  { /* Put a dummy catcher at top-level so that handlerlist is never NULL.
       This is important since handlerlist->nextfree holds the freelist
       which would otherwise leak every time we unwind back to top-level.   */
    handlerlist_sentinel = xzalloc (sizeof (struct handler));
    handlerlist = handlerlist_sentinel->nextfree = handlerlist_sentinel;
    struct handler *c = push_handler (Qunbound, CATCHER);
    eassert (c == handlerlist_sentinel);
    handlerlist_sentinel->nextfree = NULL;
    handlerlist_sentinel->next = NULL;
  }
  Vquit_flag = Qnil;
  debug_on_next_call = 0;
  lisp_eval_depth = 0;
  /* This is less than the initial value of num_nonmacro_input_events.  */
  when_entered_debugger = -1;
}

/* Ensure that *M is at least A + B if possible, or is its maximum
   value otherwise.  */

static void
max_ensure_room (intmax_t *m, intmax_t a, intmax_t b)
{
  intmax_t sum = INT_ADD_WRAPV (a, b, &sum) ? INTMAX_MAX : sum;
  *m = max (*m, sum);
}

/* Unwind-protect function used by call_debugger.  */

static void
restore_stack_limits (Lisp_Object data)
{
  integer_to_intmax (data, &max_lisp_eval_depth);
}

/* Call the Lisp debugger, giving it argument ARG.  */

Lisp_Object
call_debugger (Lisp_Object arg)
{
  bool debug_while_redisplaying;
  specpdl_ref count = SPECPDL_INDEX ();
  Lisp_Object val;
  intmax_t old_depth = max_lisp_eval_depth;

  /* The previous value of 40 is too small now that the debugger
     prints using cl-prin1 instead of prin1.  Printing lists nested 8
     deep (which is the value of print-level used in the debugger)
     currently requires 77 additional frames.  See bug#31919.  */
  max_ensure_room (&max_lisp_eval_depth, lisp_eval_depth, 100);

  /* Restore limits after leaving the debugger.  */
  record_unwind_protect (restore_stack_limits, make_int (old_depth));

#ifdef HAVE_WINDOW_SYSTEM
  cancel_hourglass ();
#endif

  debug_on_next_call = 0;
  when_entered_debugger = num_nonmacro_input_events;

  /* Resetting redisplaying_p to 0 makes sure that debug output is
     displayed if the debugger is invoked during redisplay.  */
  debug_while_redisplaying = redisplaying_p;
  redisplaying_p = false;
  specbind (intern ("debugger-may-continue"),
	    debug_while_redisplaying ? Qnil : Qt);
  specbind (Qinhibit_redisplay, Qnil);
  specbind (Qinhibit_debugger, Qt);

  /* If we are debugging an error while `inhibit-changing-match-data'
     is bound to non-nil (e.g., within a call to `string-match-p'),
     then make sure debugger code can still use match data.  */
  specbind (Qinhibit_changing_match_data, Qnil);

  val = apply1 (Vdebugger, arg);

  /* Interrupting redisplay and resuming it later is not safe under
     all circumstances.  So, when the debugger returns, abort the
     interrupted redisplay by going back to the top-level.  */
  if (debug_while_redisplaying)
    Ftop_level ();

  return unbind_to (count, val);
}

void
do_debug_on_call (Lisp_Object code, specpdl_ref count)
{
  debug_on_next_call = 0;
  set_backtrace_debug_on_exit (specpdl_ref_to_ptr (count), true);
  call_debugger (list1 (code));
}


DEFUN ("or", For, Sor, 0, UNEVALLED, 0,
       doc: /* Eval args until one of them yields non-nil, then return that value.
The remaining args are not evalled at all.
If all args return nil, return nil.
usage: (or CONDITIONS...)  */)
  (Lisp_Object args)
{
  Lisp_Object val = Qnil;

  while (CONSP (args))
    {
      Lisp_Object arg = XCAR (args);
      args = XCDR (args);
      val = eval_sub (arg);
      if (!NILP (val))
	break;
    }

  return val;
}

DEFUN ("and", Fand, Sand, 0, UNEVALLED, 0,
       doc: /* Eval args until one of them yields nil, then return nil.
The remaining args are not evalled at all.
If no arg yields nil, return the last arg's value.
usage: (and CONDITIONS...)  */)
  (Lisp_Object args)
{
  Lisp_Object val = Qt;

  while (CONSP (args))
    {
      Lisp_Object arg = XCAR (args);
      args = XCDR (args);
      val = eval_sub (arg);
      if (NILP (val))
	break;
    }

  return val;
}

DEFUN ("if", Fif, Sif, 2, UNEVALLED, 0,
       doc: /* If COND yields non-nil, do THEN, else do ELSE...
Returns the value of THEN or the value of the last of the ELSE's.
THEN must be one expression, but ELSE... can be zero or more expressions.
If COND yields nil, and there are no ELSE's, the value is nil.
usage: (if COND THEN ELSE...)  */)
  (Lisp_Object args)
{
  Lisp_Object cond;

  cond = eval_sub (XCAR (args));

  if (!NILP (cond))
    return eval_sub (Fcar (XCDR (args)));
  return Fprogn (Fcdr (XCDR (args)));
}

DEFUN ("cond", Fcond, Scond, 0, UNEVALLED, 0,
       doc: /* Try each clause until one succeeds.
Each clause looks like (CONDITION BODY...).  CONDITION is evaluated
and, if the value is non-nil, this clause succeeds:
then the expressions in BODY are evaluated and the last one's
value is the value of the cond-form.
If a clause has one element, as in (CONDITION), then the cond-form
returns CONDITION's value, if that is non-nil.
If no clause succeeds, cond returns nil.
usage: (cond CLAUSES...)  */)
  (Lisp_Object args)
{
  Lisp_Object val = args;

  while (CONSP (args))
    {
      Lisp_Object clause = XCAR (args);
      val = eval_sub (Fcar (clause));
      if (!NILP (val))
	{
	  if (!NILP (XCDR (clause)))
	    val = Fprogn (XCDR (clause));
	  break;
	}
      args = XCDR (args);
    }

  return val;
}

DEFUN ("progn", Fprogn, Sprogn, 0, UNEVALLED, 0,
       doc: /* Eval BODY forms sequentially and return value of last one.
usage: (progn BODY...)  */)
  (Lisp_Object body)
{
  Lisp_Object CACHEABLE val = Qnil;

  while (CONSP (body))
    {
      Lisp_Object form = XCAR (body);
      body = XCDR (body);
      val = eval_sub (form);
    }

  return val;
}

/* Evaluate BODY sequentially, discarding its value.  */

void
prog_ignore (Lisp_Object body)
{
  Fprogn (body);
}

DEFUN ("prog1", Fprog1, Sprog1, 1, UNEVALLED, 0,
       doc: /* Eval FIRST and BODY sequentially; return value from FIRST.
The value of FIRST is saved during the evaluation of the remaining args,
whose values are discarded.
usage: (prog1 FIRST BODY...)  */)
  (Lisp_Object args)
{
  Lisp_Object val = eval_sub (XCAR (args));
  prog_ignore (XCDR (args));
  return val;
}

DEFUN ("setq", Fsetq, Ssetq, 0, UNEVALLED, 0,
       doc: /* Set each SYM to the value of its VAL.
The symbols SYM are variables; they are literal (not evaluated).
The values VAL are expressions; they are evaluated.
Thus, (setq x (1+ y)) sets `x' to the value of `(1+ y)'.
The second VAL is not computed until after the first SYM is set, and so on;
each VAL can use the new value of variables set earlier in the `setq'.
The return value of the `setq' form is the value of the last VAL.
usage: (setq [SYM VAL]...)  */)
  (Lisp_Object args)
{
  Lisp_Object val = args, tail = args;

  for (EMACS_INT nargs = 0; CONSP (tail); nargs += 2)
    {
      Lisp_Object sym = XCAR (tail);
      tail = XCDR (tail);
      if (!CONSP (tail))
	xsignal2 (Qwrong_number_of_arguments, Qsetq, make_fixnum (nargs + 1));
      Lisp_Object arg = XCAR (tail);
      tail = XCDR (tail);
      val = eval_sub (arg);
      /* Like for eval_sub, we do not check declared_special here since
	 it's been done when let-binding.  */
      Lisp_Object lex_binding
	= (SYMBOLP (sym)
	   ? Fassq (sym, Vinternal_interpreter_environment)
	   : Qnil);
      if (! NILP (lex_binding))
	XSETCDR (lex_binding, val); /* SYM is lexically bound.  */
      else
	Fset (sym, val);	/* SYM is dynamically bound.  */
    }

  return val;
}

DEFUN ("quote", Fquote, Squote, 1, UNEVALLED, 0,
       doc: /* Return the argument, without evaluating it.  `(quote x)' yields `x'.
Warning: `quote' does not construct its return value, but just returns
the value that was pre-constructed by the Lisp reader (see info node
`(elisp)Printed Representation').
This means that \\='(a . b) is not identical to (cons \\='a \\='b): the former
does not cons.  Quoting should be reserved for constants that will
never be modified by side-effects, unless you like self-modifying code.
See the common pitfall in info node `(elisp)Rearrangement' for an example
of unexpected results when a quoted object is modified.
usage: (quote ARG)  */)
  (Lisp_Object args)
{
  if (!NILP (XCDR (args)))
    xsignal2 (Qwrong_number_of_arguments, Qquote, Flength (args));
  return XCAR (args);
}

DEFUN ("function", Ffunction, Sfunction, 1, UNEVALLED, 0,
       doc: /* Like `quote', but preferred for objects which are functions.
In byte compilation, `function' causes its argument to be handled by
the byte compiler.  Similarly, when expanding macros and expressions,
ARG can be examined and possibly expanded.  If `quote' is used
instead, this doesn't happen.

usage: (function ARG)  */)
  (Lisp_Object args)
{
  Lisp_Object quoted = XCAR (args);

  if (!NILP (XCDR (args)))
    xsignal2 (Qwrong_number_of_arguments, Qfunction, Flength (args));

  if (!NILP (Vinternal_interpreter_environment)
      && CONSP (quoted)
      && EQ (XCAR (quoted), Qlambda))
    { /* This is a lambda expression within a lexical environment;
	 return an interpreted closure instead of a simple lambda.  */
      Lisp_Object cdr = XCDR (quoted);
      Lisp_Object tmp = cdr;
      if (CONSP (tmp)
	  && (tmp = XCDR (tmp), CONSP (tmp))
	  && (tmp = XCAR (tmp), CONSP (tmp))
	  && (EQ (QCdocumentation, XCAR (tmp))))
	{ /* Handle the special (:documentation <form>) to build the docstring
	     dynamically.  */
	  Lisp_Object docstring = eval_sub (Fcar (XCDR (tmp)));
	  if (SYMBOLP (docstring) && !NILP (docstring))
	    /* Hack for OClosures: Allow the docstring to be a symbol
             * (the OClosure's type).  */
	    docstring = Fsymbol_name (docstring);
	  CHECK_STRING (docstring);
	  cdr = Fcons (XCAR (cdr), Fcons (docstring, XCDR (XCDR (cdr))));
	}
      if (NILP (Vinternal_make_interpreted_closure_function))
        return Fcons (Qclosure, Fcons (Vinternal_interpreter_environment, cdr));
      else
        return call2 (Vinternal_make_interpreted_closure_function,
                      Fcons (Qlambda, cdr),
                      Vinternal_interpreter_environment);
    }
  else
    /* Simply quote the argument.  */
    return quoted;
}


DEFUN ("defvaralias", Fdefvaralias, Sdefvaralias, 2, 3, 0,
       doc: /* Make NEW-ALIAS a variable alias for symbol BASE-VARIABLE.
Aliased variables always have the same value; setting one sets the other.
Third arg DOCSTRING, if non-nil, is documentation for NEW-ALIAS.  If it is
omitted or nil, NEW-ALIAS gets the documentation string of BASE-VARIABLE,
or of the variable at the end of the chain of aliases, if BASE-VARIABLE is
itself an alias.  If NEW-ALIAS is bound, and BASE-VARIABLE is not,
then the value of BASE-VARIABLE is set to that of NEW-ALIAS.
The return value is BASE-VARIABLE.  */)
  (Lisp_Object new_alias, Lisp_Object base_variable, Lisp_Object docstring)
{
  struct Lisp_Symbol *sym;

  CHECK_SYMBOL (new_alias);
  CHECK_SYMBOL (base_variable);

  if (SYMBOL_CONSTANT_P (new_alias))
    /* Making it an alias effectively changes its value.  */
    error ("Cannot make a constant an alias: %s",
	   SDATA (SYMBOL_NAME (new_alias)));

  sym = XSYMBOL (new_alias);

  switch (sym->u.s.redirect)
    {
    case SYMBOL_FORWARDED:
      error ("Cannot make a built-in variable an alias: %s",
	     SDATA (SYMBOL_NAME (new_alias)));
    case SYMBOL_LOCALIZED:
      error ("Don't know how to make a buffer-local variable an alias: %s",
	     SDATA (SYMBOL_NAME (new_alias)));
    case SYMBOL_PLAINVAL:
    case SYMBOL_VARALIAS:
      break;
    default:
      emacs_abort ();
    }

  /* https://lists.gnu.org/r/emacs-devel/2008-04/msg00834.html
     If n_a is bound, but b_v is not, set the value of b_v to n_a,
     so that old-code that affects n_a before the aliasing is setup
     still works.  */
  if (NILP (Fboundp (base_variable)))
    set_internal (base_variable, find_symbol_value (new_alias, NULL),
                  Qnil, SET_INTERNAL_BIND);
  else if (!NILP (Fboundp (new_alias))
           && !EQ (find_symbol_value (new_alias, NULL),
                   find_symbol_value (base_variable, NULL)))
    call2 (intern ("display-warning"),
           list3 (Qdefvaralias, intern ("losing-value"), new_alias),
           CALLN (Fformat_message,
                  build_string
                  ("Overwriting value of `%s' by aliasing to `%s'"),
                  new_alias, base_variable));

  {
    union specbinding *p;

    for (p = specpdl_ptr; p > specpdl; )
      if ((--p)->kind >= SPECPDL_LET
	  && (EQ (new_alias, specpdl_symbol (p))))
	error ("Don't know how to make a let-bound variable an alias: %s",
	       SDATA (SYMBOL_NAME (new_alias)));
  }

  if (sym->u.s.trapped_write == SYMBOL_TRAPPED_WRITE)
    notify_variable_watchers (new_alias, base_variable, Qdefvaralias, Qnil);

  sym->u.s.declared_special = true;
  XSYMBOL (base_variable)->u.s.declared_special = true;
  sym->u.s.redirect = SYMBOL_VARALIAS;
  SET_SYMBOL_ALIAS (sym, XSYMBOL (base_variable));
  sym->u.s.trapped_write = XSYMBOL (base_variable)->u.s.trapped_write;
  LOADHIST_ATTACH (new_alias);
  /* Even if docstring is nil: remove old docstring.  */
  Fput (new_alias, Qvariable_documentation, docstring);

  return base_variable;
}

static union specbinding *
default_toplevel_binding (Lisp_Object symbol)
{
  union specbinding *binding = NULL;
  union specbinding *pdl = specpdl_ptr;
  while (pdl > specpdl)
    {
      switch ((--pdl)->kind)
	{
	case SPECPDL_LET_DEFAULT:
	case SPECPDL_LET:
	  if (EQ (specpdl_symbol (pdl), symbol))
	    binding = pdl;
	  break;

	default: break;
	}
    }
  return binding;
}

/* Look for a lexical-binding of SYMBOL somewhere up the stack.
   This will only find bindings created with interpreted code, since once
   compiled names of lexical variables are basically gone anyway.  */
static bool
lexbound_p (Lisp_Object symbol)
{
  union specbinding *pdl = specpdl_ptr;
  while (pdl > specpdl)
    {
      switch ((--pdl)->kind)
	{
	case SPECPDL_LET_DEFAULT:
	case SPECPDL_LET:
	  if (EQ (specpdl_symbol (pdl), Qinternal_interpreter_environment))
	    {
	      Lisp_Object env = specpdl_old_value (pdl);
	      if (CONSP (env) && !NILP (Fassq (symbol, env)))
	        return true;
	    }
	  break;

	default: break;
	}
    }
  return false;
}

DEFUN ("default-toplevel-value", Fdefault_toplevel_value, Sdefault_toplevel_value, 1, 1, 0,
       doc: /* Return SYMBOL's toplevel default value.
"Toplevel" means outside of any let binding.  */)
  (Lisp_Object symbol)
{
  union specbinding *binding = default_toplevel_binding (symbol);
  Lisp_Object value
    = binding ? specpdl_old_value (binding) : Fdefault_value (symbol);
  if (!EQ (value, Qunbound))
    return value;
  xsignal1 (Qvoid_variable, symbol);
}

DEFUN ("set-default-toplevel-value", Fset_default_toplevel_value,
       Sset_default_toplevel_value, 2, 2, 0,
       doc: /* Set SYMBOL's toplevel default value to VALUE.
"Toplevel" means outside of any let binding.  */)
     (Lisp_Object symbol, Lisp_Object value)
{
  union specbinding *binding = default_toplevel_binding (symbol);
  if (binding)
    set_specpdl_old_value (binding, value);
  else
    Fset_default (symbol, value);
  return Qnil;
}

DEFUN ("internal--define-uninitialized-variable",
       Finternal__define_uninitialized_variable,
       Sinternal__define_uninitialized_variable, 1, 2, 0,
       doc: /* Define SYMBOL as a variable, with DOC as its docstring.
This is like `defvar' and `defconst' but without affecting the variable's
value.  */)
  (Lisp_Object symbol, Lisp_Object doc)
{
  if ( !XSYMBOL (symbol)->u.s.declared_special
      && lexbound_p (symbol))
    /* This test tries to catch the situation where we do
       (let ((<foo-var> ...)) ...(<foo-function> ...)....)
       and where the `foo` package only gets loaded when <foo-function>
       is called, so the outer `let` incorrectly made the binding lexical
       because the <foo-var> wasn't yet declared as dynamic at that point.  */
    xsignal2 (Qerror,
	      build_string ("Defining as dynamic an already lexical var"),
	      symbol);

  XSYMBOL (symbol)->u.s.declared_special = true;
  if (! NILP (doc))
    {
      if (! NILP (Vloadup_pure_table))
	doc = Fpurecopy (doc);
      Fput (symbol, Qvariable_documentation, doc);
    }
  LOADHIST_ATTACH (symbol);
  return Qnil;
}

static Lisp_Object
defvar (Lisp_Object sym, Lisp_Object initvalue, Lisp_Object docstring, bool eval)
{
  Lisp_Object tem;

  CHECK_SYMBOL (sym);

  tem = Fdefault_boundp (sym);

  /* Do it before evaluating the initial value, for self-references.  */
  Finternal__define_uninitialized_variable (sym, docstring);

  if (NILP (tem))
    Fset_default (sym, eval ? eval_sub (initvalue) : initvalue);
  else
    { /* Check if there is really a global binding rather than just a let
	     binding that shadows the global unboundness of the var.  */
      union specbinding *binding = default_toplevel_binding (sym);
      if (binding && EQ (specpdl_old_value (binding), Qunbound))
	{
	  set_specpdl_old_value (binding,
	                         eval ? eval_sub (initvalue) : initvalue);
	}
    }
  return sym;
}

DEFUN ("defvar", Fdefvar, Sdefvar, 1, UNEVALLED, 0,
       doc: /* Define SYMBOL as a variable, and return SYMBOL.
You are not required to define a variable in order to use it, but
defining it lets you supply an initial value and documentation, which
can be referred to by the Emacs help facilities and other programming
tools.  The `defvar' form also declares the variable as \"special\",
so that it is always dynamically bound even if `lexical-binding' is t.

If SYMBOL's value is void and the optional argument INITVALUE is
provided, INITVALUE is evaluated and the result used to set SYMBOL's
value.  If SYMBOL is buffer-local, its default value is what is set;
buffer-local values are not affected.  If INITVALUE is missing,
SYMBOL's value is not set.

If SYMBOL is let-bound, then this form does not affect the local let
binding but the toplevel default binding instead, like
`set-toplevel-default-binding`.
(`defcustom' behaves similarly in this respect.)

The optional argument DOCSTRING is a documentation string for the
variable.

To define a user option, use `defcustom' instead of `defvar'.

To define a buffer-local variable, use `defvar-local'.
usage: (defvar SYMBOL &optional INITVALUE DOCSTRING)  */)
  (Lisp_Object args)
{
  Lisp_Object sym, tail;

  sym = XCAR (args);
  tail = XCDR (args);

  CHECK_SYMBOL (sym);

  if (! NILP (tail))
    {
      if (! NILP (XCDR (tail)) && ! NILP (XCDR (XCDR (tail))))
	error ("Too many arguments");
      Lisp_Object exp = XCAR (tail);
      tail = XCDR (tail);
      return defvar (sym, exp, CAR (tail), true);
    }
  else if (! NILP (Vinternal_interpreter_environment)
	   && (SYMBOLP (sym) && ! XSYMBOL (sym)->u.s.declared_special))
    /* A simple (defvar foo) with lexical scoping does "nothing" except
       declare that var to be dynamically scoped *locally* (i.e. within
       the current file or let-block).  */
    Vinternal_interpreter_environment
      = Fcons (sym, Vinternal_interpreter_environment);
  else
    {
      /* Simple (defvar <var>) should not count as a definition at all.
	 It could get in the way of other definitions, and unloading this
	 package could try to make the variable unbound.  */
    }

  return sym;
}

DEFUN ("defvar-1", Fdefvar_1, Sdefvar_1, 2, 3, 0,
       doc: /* Like `defvar' but as a function.
More specifically behaves like (defvar SYM 'INITVALUE DOCSTRING).  */)
  (Lisp_Object sym, Lisp_Object initvalue, Lisp_Object docstring)
{
  return defvar (sym, initvalue, docstring, false);
}

DEFUN ("defconst", Fdefconst, Sdefconst, 2, UNEVALLED, 0,
       doc: /* Define SYMBOL as a constant variable.
This declares that neither programs nor users should ever change the
value.  This constancy is not actually enforced by Emacs Lisp, but
SYMBOL is marked as a special variable so that it is never lexically
bound.

The `defconst' form always sets the value of SYMBOL to the result of
evalling INITVALUE.  If SYMBOL is buffer-local, its default value is
what is set; buffer-local values are not affected.  If SYMBOL has a
local binding, then this form sets the local binding's value.
However, you should normally not make local bindings for variables
defined with this form.

The optional DOCSTRING specifies the variable's documentation string.
usage: (defconst SYMBOL INITVALUE [DOCSTRING])  */)
  (Lisp_Object args)
{
  Lisp_Object sym, tem;

  sym = XCAR (args);
  CHECK_SYMBOL (sym);
  Lisp_Object docstring = Qnil;
  if (! NILP (XCDR (XCDR (args))))
    {
      if (!NILP (XCDR (XCDR (XCDR (args)))))
	error ("Too many arguments");
      docstring = XCAR (XCDR (XCDR (args)));
    }
  tem = eval_sub (XCAR (XCDR (args)));
  return Fdefconst_1 (sym, tem, docstring);
}

DEFUN ("defconst-1", Fdefconst_1, Sdefconst_1, 2, 3, 0,
       doc: /* Like `defconst' but as a function.
More specifically, behaves like (defconst SYM 'INITVALUE DOCSTRING).  */)
  (Lisp_Object sym, Lisp_Object initvalue, Lisp_Object docstring)
{
  CHECK_SYMBOL (sym);
  Lisp_Object tem = initvalue;
  Finternal__define_uninitialized_variable (sym, docstring);
  if (! NILP (Vloadup_pure_table))
    tem = Fpurecopy (tem);
  Fset_default (sym, tem);      /* FIXME: set-default-toplevel-value? */
  Fput (sym, Qrisky_local_variable, Qt); /* FIXME: Why?  */
  return sym;
}

/* Make SYMBOL lexically scoped.  */
DEFUN ("internal-make-var-non-special", Fmake_var_non_special,
       Smake_var_non_special, 1, 1, 0,
       doc: /* Internal function.  */)
     (Lisp_Object symbol)
{
  CHECK_SYMBOL (symbol);
  XSYMBOL (symbol)->u.s.declared_special = false;
  return Qnil;
}


DEFUN ("let*", FletX, SletX, 1, UNEVALLED, 0,
       doc: /* Bind variables according to VARLIST then eval BODY.
The value of the last form in BODY is returned.
Each element of VARLIST is a symbol (which is bound to nil)
or a list (SYMBOL VALUEFORM) (which binds SYMBOL to the value of VALUEFORM).
Each VALUEFORM can refer to the symbols already bound by this VARLIST.
usage: (let* VARLIST BODY...)  */)
  (Lisp_Object args)
{
  Lisp_Object var, val, elt, lexenv = Vinternal_interpreter_environment;
  specpdl_ref count = SPECPDL_INDEX ();
  Lisp_Object varlist = XCAR (args);
  FOR_EACH_TAIL (varlist)
    {
      elt = XCAR (varlist);
      if (SYMBOLP (elt))
	{
	  var = elt;
	  val = Qnil;
	}
      else
	{
	  var = Fcar (elt);
	  if (! NILP (Fcdr (XCDR (elt))))
	    signal_error ("`let' bindings can have only one value-form", elt);
	  val = eval_sub (Fcar (XCDR (elt)));
	}

      if (! NILP (lexenv)
	  && SYMBOLP (var)
	  && ! XSYMBOL (var)->u.s.declared_special
	  && NILP (Fmemq (var, Vinternal_interpreter_environment)))
	{
	  /* Lexically bind VAR.  */
	  Lisp_Object newenv
	    = Fcons (Fcons (var, val), Vinternal_interpreter_environment);
	  if (EQ (Vinternal_interpreter_environment, lexenv))
	    /* Save the old lexical environment on the specpdl stack,
	       but only for the first lexical binding, since we'll never
	       need to revert to one of the intermediate ones.  */
	    specbind (Qinternal_interpreter_environment, newenv);
	  else
	    Vinternal_interpreter_environment = newenv;
	}
      else
	/* Dynamically bind VAR.  */
	specbind (var, val);
    }
  CHECK_LIST_END (varlist, XCAR (args));

  val = Fprogn (XCDR (args));
  return unbind_to (count, val);
}

DEFUN ("let", Flet, Slet, 1, UNEVALLED, 0,
       doc: /* Bind variables according to VARLIST then eval BODY.
The value of the last form in BODY is returned.
Each element of VARLIST is a symbol (which is bound to nil)
or a list (SYMBOL VALUEFORM) (which binds SYMBOL to the value of VALUEFORM).
All the VALUEFORMs are evalled before any symbols are bound.
usage: (let VARLIST BODY...)  */)
  (Lisp_Object args)
{
  Lisp_Object *temps, tem, lexenv;
  Lisp_Object elt;
  specpdl_ref count = SPECPDL_INDEX ();
  ptrdiff_t argnum;
  USE_SAFE_ALLOCA;

  Lisp_Object varlist = XCAR (args);

  /* Make space to hold the values to give the bound variables.  */
  EMACS_INT varlist_len = list_length (varlist);
  SAFE_ALLOCA_LISP (temps, varlist_len);
  ptrdiff_t nvars = varlist_len;

  /* Compute the values and store them in `temps'.  */

  for (argnum = 0; argnum < nvars && CONSP (varlist); argnum++)
    {
      maybe_quit ();
      elt = XCAR (varlist);
      varlist = XCDR (varlist);
      if (SYMBOLP (elt))
	temps[argnum] = Qnil;
      else if (! NILP (Fcdr (Fcdr (elt))))
	signal_error ("`let' bindings can have only one value-form", elt);
      else
	temps[argnum] = eval_sub (Fcar (Fcdr (elt)));
    }
  nvars = argnum;

  lexenv = Vinternal_interpreter_environment;

  varlist = XCAR (args);
  for (argnum = 0; argnum < nvars && CONSP (varlist); argnum++)
    {
      Lisp_Object var;

      elt = XCAR (varlist);
      varlist = XCDR (varlist);
      var = SYMBOLP (elt) ? elt : Fcar (elt);
      tem = temps[argnum];

      if (! NILP (lexenv)
	  && SYMBOLP (var)
	  && ! XSYMBOL (var)->u.s.declared_special
	  && NILP (Fmemq (var, Vinternal_interpreter_environment)))
	/* Lexically bind VAR .  */
	lexenv = Fcons (Fcons (var, tem), lexenv);
      else
	/* Dynamically bind VAR.  */
	specbind (var, tem);
    }

  if (! EQ (lexenv, Vinternal_interpreter_environment))
    /* Instantiate a new lexical environment.  */
    specbind (Qinternal_interpreter_environment, lexenv);

  elt = Fprogn (XCDR (args));
  return SAFE_FREE_UNBIND_TO (count, elt);
}

DEFUN ("while", Fwhile, Swhile, 1, UNEVALLED, 0,
       doc: /* If TEST yields non-nil, eval BODY... and repeat.
The order of execution is thus TEST, BODY, TEST, BODY and so on
until TEST returns nil.

The value of a `while' form is always nil.

usage: (while TEST BODY...)  */)
  (Lisp_Object args)
{
  Lisp_Object test, body;

  test = XCAR (args);
  body = XCDR (args);
  while (!NILP (eval_sub (test)))
    {
      maybe_quit ();
      prog_ignore (body);
    }

  return Qnil;
}

static void
with_delayed_message_display (struct atimer *timer)
{
  message3 (build_string (timer->client_data));
}

static void
with_delayed_message_cancel (void *timer)
{
  xfree (((struct atimer *) timer)->client_data);
  cancel_atimer (timer);
}

DEFUN ("funcall-with-delayed-message",
       Ffuncall_with_delayed_message, Sfuncall_with_delayed_message,
       3, 3, 0,
       doc: /* Like `funcall', but display MESSAGE if FUNCTION takes longer than TIMEOUT.
TIMEOUT is a number of seconds, and can be an integer or a floating
point number.

If FUNCTION takes less time to execute than TIMEOUT seconds, MESSAGE
is not displayed.  */)
  (Lisp_Object timeout, Lisp_Object message, Lisp_Object function)
{
  specpdl_ref count = SPECPDL_INDEX ();

  CHECK_NUMBER (timeout);
  CHECK_STRING (message);

  /* Set up the atimer.  */
  struct timespec interval = dtotimespec (XFLOATINT (timeout));
  struct atimer *timer = start_atimer (ATIMER_RELATIVE, interval,
				       with_delayed_message_display,
				       xstrdup (SSDATA (message)));
  record_unwind_protect_ptr (with_delayed_message_cancel, timer);

  Lisp_Object result = CALLN (Ffuncall, function);

  return unbind_to (count, result);
}

DEFUN ("macroexpand", Fmacroexpand, Smacroexpand, 1, 2, 0,
       doc: /* Return result of expanding macros at top level of FORM.
If FORM is not a macro call, it is returned unchanged.
Otherwise, the macro is expanded and the expansion is considered
in place of FORM.  When a non-macro-call results, it is returned.

The second optional arg ENVIRONMENT specifies an environment of macro
definitions to shadow the loaded ones for use in file byte-compilation.  */)
  (Lisp_Object form, Lisp_Object environment)
{
  /* With cleanups from Hallvard Furuseth.  */
  register Lisp_Object expander, sym, def, tem;

  while (1)
    {
      /* Come back here each time we expand a macro call,
	 in case it expands into another macro call.  */
      if (!CONSP (form))
	break;
      /* Set SYM, give DEF and TEM right values in case SYM is not a symbol. */
      def = sym = XCAR (form);
      tem = Qnil;
      /* Trace symbols aliases to other symbols
	 until we get a symbol that is not an alias.  */
      while (SYMBOLP (def))
	{
	  maybe_quit ();
	  sym = def;
	  tem = Fassq (sym, environment);
	  if (NILP (tem))
	    {
	      def = XSYMBOL (sym)->u.s.function;
	      if (!NILP (def))
		continue;
	    }
	  break;
	}
      /* Right now TEM is the result from SYM in ENVIRONMENT,
	 and if TEM is nil then DEF is SYM's function definition.  */
      if (NILP (tem))
	{
	  /* SYM is not mentioned in ENVIRONMENT.
	     Look at its function definition.  */
	  def = Fautoload_do_load (def, sym, Qmacro);
	  if (!CONSP (def))
	    /* Not defined or definition not suitable.  */
	    break;
	  if (!EQ (XCAR (def), Qmacro))
	    break;
	  else expander = XCDR (def);
	}
      else
	{
	  expander = XCDR (tem);
	  if (NILP (expander))
	    break;
	}
      {
	Lisp_Object newform = apply1 (expander, XCDR (form));
	if (EQ (form, newform))
	  break;
	else
	  form = newform;
      }
    }
  return form;
}

DEFUN ("catch", Fcatch, Scatch, 1, UNEVALLED, 0,
       doc: /* Eval BODY allowing nonlocal exits using `throw'.
TAG is evalled to get the tag to use; it must not be nil.

Then the BODY is executed.
Within BODY, a call to `throw' with the same TAG exits BODY and this `catch'.
If no throw happens, `catch' returns the value of the last BODY form.
If a throw happens, it specifies the value to return from `catch'.
usage: (catch TAG BODY...)  */)
  (Lisp_Object args)
{
  Lisp_Object tag = eval_sub (XCAR (args));
  return internal_catch (tag, Fprogn, XCDR (args));
}

/* Assert that E is true, but do not evaluate E.  Use this instead of
   eassert (E) when E contains variables that might be clobbered by a
   longjmp.  */

#define clobbered_eassert(E) verify (sizeof (E) != 0)

/* Set up catch on TAG, then call C function FUNC on argument ARG.
   FUNC should return a Lisp_Object.
   This is how catches are done from within C code.  */

Lisp_Object
internal_catch (Lisp_Object tag,
		Lisp_Object (*func) (Lisp_Object), Lisp_Object arg)
{
  /* Add to the "catchlist" chain.  */
  struct handler *c = push_handler (tag, CATCHER);

  /* Call FUNC.  */
  if (! sys_setjmp (c->jmp))
    {
      Lisp_Object val = func (arg);
      eassert (handlerlist == c);
      handlerlist = c->next;
      return val;
    }
  else
    {
      Lisp_Object val = handlerlist->val;
      clobbered_eassert (handlerlist == c);
      handlerlist = handlerlist->next;
      return val;
    }
}

/* Unwind the specbind, catch, and handler stacks back to CATCH, and
   jump to that CATCH, returning VALUE as the value of that catch.

   This is the guts of Fthrow and Fsignal; they differ only in the way
   they choose the catch tag to throw to.  A catch tag for a
   condition-case form has a TAG of Qnil.

   Before each catch is discarded, unbind all special bindings and
   execute all unwind-protect clauses made above that catch.  Unwind
   the handler stack as we go, so that the proper handlers are in
   effect for each unwind-protect clause we run.  At the end, restore
   some static info saved in CATCH, and longjmp to the location
   specified there.

   This is used for correct unwinding in Fthrow and Fsignal.  */

static AVOID
unwind_to_catch (struct handler *catch, enum nonlocal_exit type,
                 Lisp_Object value)
{
  bool last_time;

  eassert (catch->next);

  /* Save the value in the tag.  */
  catch->nonlocal_exit = type;
  catch->val = value;

  /* Restore certain special C variables.  */
  set_poll_suppress_count (catch->poll_suppress_count);
  unblock_input_to (catch->interrupt_input_blocked);

#ifdef HAVE_X_WINDOWS
  /* Restore the X error handler stack.  This is important because
     otherwise a display disconnect won't unwind the stack of error
     traps to the right depth.  */
  x_unwind_errors_to (catch->x_error_handler_depth);
#endif

  do
    {
      /* Unwind the specpdl stack, and then restore the proper set of
	 handlers.  */
      unbind_to (handlerlist->pdlcount, Qnil);
      last_time = handlerlist == catch;
      if (! last_time)
	handlerlist = handlerlist->next;
    }
  while (! last_time);

  eassert (handlerlist == catch);

  lisp_eval_depth = catch->f_lisp_eval_depth;
  set_act_rec (current_thread, catch->act_rec);

  sys_longjmp (catch->jmp, 1);
}

DEFUN ("throw", Fthrow, Sthrow, 2, 2, 0,
       doc: /* Throw to the catch for TAG and return VALUE from it.
Both TAG and VALUE are evalled.  */
       attributes: noreturn)
  (register Lisp_Object tag, Lisp_Object value)
{
  struct handler *c;

  if (!NILP (tag))
    for (c = handlerlist; c; c = c->next)
      {
	if (c->type == CATCHER_ALL)
          unwind_to_catch (c, NONLOCAL_EXIT_THROW, Fcons (tag, value));
        if (c->type == CATCHER && EQ (c->tag_or_ch, tag))
	  unwind_to_catch (c, NONLOCAL_EXIT_THROW, value);
      }
  xsignal2 (Qno_catch, tag, value);
}


DEFUN ("unwind-protect", Funwind_protect, Sunwind_protect, 1, UNEVALLED, 0,
       doc: /* Do BODYFORM, protecting with UNWINDFORMS.
If BODYFORM completes normally, its value is returned
after executing the UNWINDFORMS.
If BODYFORM exits nonlocally, the UNWINDFORMS are executed anyway.
usage: (unwind-protect BODYFORM UNWINDFORMS...)  */)
  (Lisp_Object args)
{
  Lisp_Object val;
  specpdl_ref count = SPECPDL_INDEX ();

  record_unwind_protect (prog_ignore, XCDR (args));
  val = eval_sub (XCAR (args));
  return unbind_to (count, val);
}

DEFUN ("condition-case", Fcondition_case, Scondition_case, 2, UNEVALLED, 0,
       doc: /* Regain control when an error is signaled.
Executes BODYFORM and returns its value if no error happens.
Each element of HANDLERS looks like (CONDITION-NAME BODY...)
or (:success BODY...), where the BODY is made of Lisp expressions.

A handler is applicable to an error if CONDITION-NAME is one of the
error's condition names.  Handlers may also apply when non-error
symbols are signaled (e.g., `quit').  A CONDITION-NAME of t applies to
any symbol, including non-error symbols.  If multiple handlers are
applicable, only the first one runs.

The car of a handler may be a list of condition names instead of a
single condition name; then it handles all of them.  If the special
condition name `debug' is present in this list, it allows another
condition in the list to run the debugger if `debug-on-error' and the
other usual mechanisms say it should (otherwise, `condition-case'
suppresses the debugger).

When a handler handles an error, control returns to the `condition-case'
and it executes the handler's BODY...
with VAR bound to (ERROR-SYMBOL . SIGNAL-DATA) from the error.
\(If VAR is nil, the handler can't access that information.)
Then the value of the last BODY form is returned from the `condition-case'
expression.

The special handler (:success BODY...) is invoked if BODYFORM terminated
without signaling an error.  BODY is then evaluated with VAR bound to
the value returned by BODYFORM.

See also the function `signal' for more info.
usage: (condition-case VAR BODYFORM &rest HANDLERS)  */)
  (Lisp_Object args)
{
  Lisp_Object var = XCAR (args);
  Lisp_Object bodyform = XCAR (XCDR (args));
  Lisp_Object handlers = XCDR (XCDR (args));

  return internal_lisp_condition_case (var, bodyform, handlers);
}

/* Like Fcondition_case, but the args are separate
   rather than passed in a list.  Used by Fbyte_code.  */

Lisp_Object
internal_lisp_condition_case (Lisp_Object var, Lisp_Object bodyform,
			      Lisp_Object handlers)
{
  struct handler *oldhandlerlist = handlerlist;
  ptrdiff_t CACHEABLE clausenb = 0;

  CHECK_SYMBOL (var);

  Lisp_Object success_handler = Qnil;

  for (Lisp_Object tail = handlers; CONSP (tail); tail = XCDR (tail))
    {
      Lisp_Object tem = XCAR (tail);
      if (! (NILP (tem)
	     || (CONSP (tem)
		 && (SYMBOLP (XCAR (tem))
		     || CONSP (XCAR (tem))))))
	error ("Invalid condition handler: %s",
	       SDATA (Fprin1_to_string (tem, Qt, Qnil)));
      if (CONSP (tem) && EQ (XCAR (tem), QCsuccess))
	success_handler = tem;
      else
	clausenb++;
    }

  /* The first clause is the one that should be checked first, so it
     should be added to handlerlist last.  So build in CLAUSES a table
     that contains HANDLERS but in reverse order.  CLAUSES is pointer
     to volatile to avoid issues with setjmp and local storage.
     SAFE_ALLOCA won't work here due to the setjmp, so impose a
     MAX_ALLOCA limit.  */
  if (MAX_ALLOCA / word_size < clausenb)
    memory_full (SIZE_MAX);
  Lisp_Object volatile *clauses = alloca (clausenb * sizeof *clauses);
  clauses += clausenb;
  for (Lisp_Object tail = handlers; CONSP (tail); tail = XCDR (tail))
    {
      Lisp_Object tem = XCAR (tail);
      if (!(CONSP (tem) && EQ (XCAR (tem), QCsuccess)))
	*--clauses = tem;
    }
  for (ptrdiff_t i = 0; i < clausenb; i++)
    {
      Lisp_Object clause = clauses[i];
      Lisp_Object condition = CONSP (clause) ? XCAR (clause) : Qnil;
      if (!CONSP (condition))
	condition = list1 (condition);
      struct handler *c = push_handler (condition, CONDITION_CASE);
      if (sys_setjmp (c->jmp))
	{
	  Lisp_Object val = handlerlist->val;
	  Lisp_Object volatile *chosen_clause = clauses;
	  for (struct handler *h = handlerlist->next; h != oldhandlerlist;
	       h = h->next)
	    chosen_clause++;
	  Lisp_Object handler_body = XCDR (*chosen_clause);
	  handlerlist = oldhandlerlist;

	  if (NILP (var))
	    return Fprogn (handler_body);

	  Lisp_Object handler_var = var;
	  if (!NILP (Vinternal_interpreter_environment))
	    {
	      val = Fcons (Fcons (var, val),
			   Vinternal_interpreter_environment);
	      handler_var = Qinternal_interpreter_environment;
	    }

	  /* Bind HANDLER_VAR to VAL while evaluating HANDLER_BODY.
	     The unbind_to undoes just this binding; whoever longjumped
	     to us unwound the stack to C->pdlcount before throwing.  */
	  specpdl_ref count = SPECPDL_INDEX ();
	  specbind (handler_var, val);
	  return unbind_to (count, Fprogn (handler_body));
	}
    }

  Lisp_Object CACHEABLE result = eval_sub (bodyform);
  handlerlist = oldhandlerlist;
  if (!NILP (success_handler))
    {
      if (NILP (var))
	return Fprogn (XCDR (success_handler));

      Lisp_Object handler_var = var;
      if (!NILP (Vinternal_interpreter_environment))
	{
	  result = Fcons (Fcons (var, result),
		       Vinternal_interpreter_environment);
	  handler_var = Qinternal_interpreter_environment;
	}

      specpdl_ref count = SPECPDL_INDEX ();
      specbind (handler_var, result);
      return unbind_to (count, Fprogn (XCDR (success_handler)));
    }
  return result;
}

/* Call the function BFUN with no arguments, catching errors within it
   according to HANDLERS.  If there is an error, call HFUN with
   one argument which is the data that describes the error:
   (SIGNALNAME . DATA)

   HANDLERS can be a list of conditions to catch.
   If HANDLERS is Qt, catch all errors.
   If HANDLERS is Qerror, catch all errors
   but allow the debugger to run if that is enabled.  */

Lisp_Object
internal_condition_case (Lisp_Object (*bfun) (void), Lisp_Object handlers,
			 Lisp_Object (*hfun) (Lisp_Object))
{
  struct handler *c = push_handler (handlers, CONDITION_CASE);
  if (sys_setjmp (c->jmp))
    {
      Lisp_Object val = handlerlist->val;
      clobbered_eassert (handlerlist == c);
      handlerlist = handlerlist->next;
      return hfun (val);
    }
  else
    {
      Lisp_Object val = bfun ();
      eassert (handlerlist == c);
      handlerlist = c->next;
      return val;
    }
}

/* Like internal_condition_case but call BFUN with ARG as its argument.  */

Lisp_Object
internal_condition_case_1 (Lisp_Object (*bfun) (Lisp_Object), Lisp_Object arg,
			   Lisp_Object handlers,
			   Lisp_Object (*hfun) (Lisp_Object))
{
  struct handler *c = push_handler (handlers, CONDITION_CASE);
  if (sys_setjmp (c->jmp))
    {
      Lisp_Object val = handlerlist->val;
      clobbered_eassert (handlerlist == c);
      handlerlist = handlerlist->next;
      return hfun (val);
    }
  else
    {
      Lisp_Object val = bfun (arg);
      eassert (handlerlist == c);
      handlerlist = c->next;
      return val;
    }
}

/* Like internal_condition_case_1 but call BFUN with ARG1 and ARG2 as
   its arguments.  */

Lisp_Object
internal_condition_case_2 (Lisp_Object (*bfun) (Lisp_Object, Lisp_Object),
			   Lisp_Object arg1,
			   Lisp_Object arg2,
			   Lisp_Object handlers,
			   Lisp_Object (*hfun) (Lisp_Object))
{
  struct handler *c = push_handler (handlers, CONDITION_CASE);
  if (sys_setjmp (c->jmp))
    {
      Lisp_Object val = handlerlist->val;
      clobbered_eassert (handlerlist == c);
      handlerlist = handlerlist->next;
      return hfun (val);
    }
  else
    {
      Lisp_Object val = bfun (arg1, arg2);
      eassert (handlerlist == c);
      handlerlist = c->next;
      return val;
    }
}

/* Like internal_condition_case but call BFUN with NARGS as first,
   and ARGS as second argument.  */

Lisp_Object
internal_condition_case_n (Lisp_Object (*bfun) (ptrdiff_t, Lisp_Object *),
			   ptrdiff_t nargs,
			   Lisp_Object *args,
			   Lisp_Object handlers,
			   Lisp_Object (*hfun) (Lisp_Object err,
						ptrdiff_t nargs,
						Lisp_Object *args))
{
  struct handler *c = push_handler (handlers, CONDITION_CASE);
  if (sys_setjmp (c->jmp))
    {
      Lisp_Object val = handlerlist->val;
      clobbered_eassert (handlerlist == c);
      handlerlist = handlerlist->next;
      return hfun (val, nargs, args);
    }
  else
    {
      Lisp_Object val = bfun (nargs, args);
      eassert (handlerlist == c);
      handlerlist = c->next;
      return val;
    }
}

static Lisp_Object Qcatch_all_memory_full;

/* Like a combination of internal_condition_case_1 and internal_catch.
   Catches all signals and throws.  Never exits nonlocally; returns
   Qcatch_all_memory_full if no handler could be allocated.  */

Lisp_Object
internal_catch_all (Lisp_Object (*function) (void *), void *argument,
                    Lisp_Object (*handler) (enum nonlocal_exit, Lisp_Object))
{
  struct handler *c = push_handler_nosignal (Qt, CATCHER_ALL);
  if (c == NULL)
    return Qcatch_all_memory_full;

  if (sys_setjmp (c->jmp) == 0)
    {
      Lisp_Object val = function (argument);
      eassert (handlerlist == c);
      handlerlist = c->next;
      return val;
    }
  else
    {
      eassert (handlerlist == c);
      enum nonlocal_exit type = c->nonlocal_exit;
      Lisp_Object val = c->val;
      handlerlist = c->next;
      return handler (type, val);
    }
}

struct handler *
push_handler (Lisp_Object tag_ch_val, enum handlertype handlertype)
{
  struct handler *c = push_handler_nosignal (tag_ch_val, handlertype);
  if (!c)
    memory_full (sizeof *c);
  return c;
}

struct handler *
push_handler_nosignal (Lisp_Object tag_ch_val, enum handlertype handlertype)
{
  struct handler *CACHEABLE c = handlerlist->nextfree;
  if (!c)
    {
      c = malloc (sizeof *c);
      if (!c)
	return c;
      if (profiler_memory_running)
	malloc_probe (sizeof *c);
      c->nextfree = NULL;
      handlerlist->nextfree = c;
    }
  c->type = handlertype;
  c->tag_or_ch = tag_ch_val;
  c->val = Qnil;
  c->next = handlerlist;
  c->f_lisp_eval_depth = lisp_eval_depth;
  c->pdlcount = SPECPDL_INDEX ();
  c->act_rec = get_act_rec (current_thread);
  c->poll_suppress_count = poll_suppress_count;
  c->interrupt_input_blocked = interrupt_input_blocked;
#ifdef HAVE_X_WINDOWS
  c->x_error_handler_depth = x_error_message_count;
#endif
  handlerlist = c;
  return c;
}


static Lisp_Object signal_or_quit (Lisp_Object, Lisp_Object, bool);
static Lisp_Object find_handler_clause (Lisp_Object, Lisp_Object);
static bool maybe_call_debugger (Lisp_Object conditions, Lisp_Object sig,
				 Lisp_Object data);

static void
process_quit_flag (void)
{
  Lisp_Object flag = Vquit_flag;
  Vquit_flag = Qnil;
  if (EQ (flag, Qkill_emacs))
    Fkill_emacs (Qnil, Qnil);
  if (EQ (Vthrow_on_input, flag))
    Fthrow (Vthrow_on_input, Qt);
  quit ();
}

void
probably_quit (void)
{
  specpdl_ref gc_count = inhibit_garbage_collection ();
  if (!NILP (Vquit_flag) && NILP (Vinhibit_quit))
    process_quit_flag ();
  else if (pending_signals)
    process_pending_signals ();
  unbind_to (gc_count, Qnil);
}

DEFUN ("signal", Fsignal, Ssignal, 2, 2, 0,
       doc: /* Signal an error.  Args are ERROR-SYMBOL and associated DATA.
This function does not return.

An error symbol is a symbol with an `error-conditions' property
that is a list of condition names.  The symbol should be non-nil.
A handler for any of those names will get to handle this signal.
The symbol `error' should normally be one of them.

DATA should be a list.  Its elements are printed as part of the error message.
See Info anchor `(elisp)Definition of signal' for some details on how this
error message is constructed.
If the signal is handled, DATA is made available to the handler.
See also the function `condition-case'.  */
       attributes: noreturn)
  (Lisp_Object error_symbol, Lisp_Object data)
{
  /* If they call us with nonsensical arguments, produce "peculiar error".  */
  if (NILP (error_symbol) && NILP (data))
    error_symbol = Qerror;
  signal_or_quit (error_symbol, data, false);
  eassume (false);
}

/* Quit, in response to a keyboard quit request.  */
Lisp_Object
quit (void)
{
  return signal_or_quit (Qquit, Qnil, true);
}

/* Signal an error, or quit.  ERROR_SYMBOL and DATA are as with Fsignal.
   If KEYBOARD_QUIT, this is a quit; ERROR_SYMBOL should be
   Qquit and DATA should be Qnil, and this function may return.
   Otherwise this function is like Fsignal and does not return.  */

static Lisp_Object
signal_or_quit (Lisp_Object error_symbol, Lisp_Object data, bool keyboard_quit)
{
  /* When memory is full, ERROR-SYMBOL is nil,
     and DATA is (REAL-ERROR-SYMBOL . REAL-DATA).
     That is a special case--don't do this in other situations.  */
  Lisp_Object conditions;
  Lisp_Object string;
  Lisp_Object real_error_symbol
    = (NILP (error_symbol) ? Fcar (data) : error_symbol);
  Lisp_Object clause = Qnil;
  struct handler *h;

  if (gc_in_progress)
    emacs_abort ();

  /* This hook is used by edebug.  */
  if (! NILP (Vsignal_hook_function)
      && ! NILP (error_symbol)
      /* Don't try to call a lisp function if we've already overflowed
         the specpdl stack.  */
      && specpdl_ptr < specpdl_end)
    {
      /* Edebug takes care of restoring these variables when it exits.  */
      max_ensure_room (&max_lisp_eval_depth, lisp_eval_depth, 20);

      call2 (Vsignal_hook_function, error_symbol, data);
    }

  conditions = Fget (real_error_symbol, Qerror_conditions);

  /* Remember from where signal was called.  Skip over the frame for
     `signal' itself.  If a frame for `error' follows, skip that,
     too.  Don't do this when ERROR_SYMBOL is nil, because that
     is a memory-full error.  */
  if (! NILP (error_symbol))
    {
      union specbinding *pdl = backtrace_next (backtrace_top ());
      if (backtrace_p (pdl) && EQ (backtrace_function (pdl), Qerror))
	pdl = backtrace_next (pdl);
    }

  for (h = handlerlist; h; h = h->next)
    {
      if (h->type == CATCHER_ALL)
        {
          clause = Qt;
          break;
        }
      if (h->type != CONDITION_CASE)
	continue;
      clause = find_handler_clause (h->tag_or_ch, conditions);
      if (!NILP (clause))
	break;
    }

  bool debugger_called = false;
  if (/* Don't run the debugger for a memory-full error.
	 (There is no room in memory to do that!)  */
      !NILP (error_symbol)
      && (!NILP (Vdebug_on_signal)
	  /* If no handler is present now, try to run the debugger.  */
	  || NILP (clause)
	  /* A `debug' symbol in the handler list disables the normal
	     suppression of the debugger.  */
	  || (CONSP (clause) && !NILP (Fmemq (Qdebug, clause)))
	  /* Special handler that means "print a message and run debugger
	     if requested".  */
	  || EQ (h->tag_or_ch, Qerror)))
    {
      debugger_called
	= maybe_call_debugger (conditions, error_symbol, data);
      /* We can't return values to code which signaled an error, but we
	 can continue code which has signaled a quit.  */
      if (keyboard_quit && debugger_called && EQ (real_error_symbol, Qquit))
	return Qnil;
    }

  /* If we're in batch mode, print a backtrace unconditionally to help
     with debugging.  Make sure to use `debug-early' unconditionally
     to not interfere with ERT or other packages that install custom
     debuggers.  */
  if (!debugger_called && !NILP (error_symbol)
      && (NILP (clause) || EQ (h->tag_or_ch, Qerror))
      && noninteractive && backtrace_on_error_noninteractive
      && NILP (Vinhibit_debugger)
      && !NILP (Ffboundp (Qdebug_early)))
    {
      max_ensure_room (&max_lisp_eval_depth, lisp_eval_depth, 100);
      specpdl_ref count = SPECPDL_INDEX ();
      specbind (Qdebugger, Qdebug_early);
      call_debugger (list2 (Qerror, Fcons (error_symbol, data)));
      unbind_to (count, Qnil);
    }

  if (!NILP (clause))
    {
      Lisp_Object unwind_data
	= (NILP (error_symbol) ? data : Fcons (error_symbol, data));

      unwind_to_catch (h, NONLOCAL_EXIT_SIGNAL, unwind_data);
    }
  else
    {
      if (handlerlist != handlerlist_sentinel)
	/* FIXME: This will come right back here if there's no `top-level'
	   catcher.  A better solution would be to abort here, and instead
	   add a catch-all condition handler so we never come here.  */
	Fthrow (Qtop_level, Qt);
    }

  if (! NILP (error_symbol))
    data = Fcons (error_symbol, data);

  string = Ferror_message_string (data);
  fatal ("%s", SDATA (string));
}

/* Like xsignal, but takes 0, 1, 2, or 3 args instead of a list.  */

void
xsignal0 (Lisp_Object error_symbol)
{
  xsignal (error_symbol, Qnil);
}

void
xsignal1 (Lisp_Object error_symbol, Lisp_Object arg)
{
  xsignal (error_symbol, list1 (arg));
}

void
xsignal2 (Lisp_Object error_symbol, Lisp_Object arg1, Lisp_Object arg2)
{
  xsignal (error_symbol, list2 (arg1, arg2));
}

void
xsignal3 (Lisp_Object error_symbol, Lisp_Object arg1, Lisp_Object arg2, Lisp_Object arg3)
{
  xsignal (error_symbol, list3 (arg1, arg2, arg3));
}

/* Signal `error' with message S, and additional arg ARG.
   If ARG is not a proper list, make it a one-element list.  */

void
signal_error (const char *s, Lisp_Object arg)
{
  if (NILP (Fproper_list_p (arg)))
    arg = list1 (arg);

  xsignal (Qerror, Fcons (build_string (s), arg));
}

void
define_error (Lisp_Object name, const char *message, Lisp_Object parent)
{
  eassert (SYMBOLP (name));
  eassert (SYMBOLP (parent));
  Lisp_Object parent_conditions = Fget (parent, Qerror_conditions);
  eassert (CONSP (parent_conditions));
  eassert (!NILP (Fmemq (parent, parent_conditions)));
  eassert (NILP (Fmemq (name, parent_conditions)));
  Fput (name, Qerror_conditions, pure_cons (name, parent_conditions));
  Fput (name, Qerror_message, build_pure_c_string (message));
}

/* Use this for arithmetic overflow, e.g., when an integer result is
   too large even for a bignum.  */
void
overflow_error (void)
{
  xsignal0 (Qoverflow_error);
}


/* Return true if LIST is a non-nil atom or
   a list containing one of CONDITIONS.  */

static bool
wants_debugger (Lisp_Object list, Lisp_Object conditions)
{
  if (NILP (list))
    return 0;
  if (! CONSP (list))
    return 1;

  while (CONSP (conditions))
    {
      Lisp_Object this, tail;
      this = XCAR (conditions);
      for (tail = list; CONSP (tail); tail = XCDR (tail))
	if (EQ (XCAR (tail), this))
	  return 1;
      conditions = XCDR (conditions);
    }
  return 0;
}

/* Return true if an error with condition-symbols CONDITIONS,
   and described by SIGNAL-DATA, should skip the debugger
   according to debugger-ignored-errors.  */

static bool
skip_debugger (Lisp_Object conditions, Lisp_Object data)
{
  Lisp_Object tail;
  bool first_string = 1;
  Lisp_Object error_message;

  error_message = Qnil;
  for (tail = Vdebug_ignored_errors; CONSP (tail); tail = XCDR (tail))
    {
      if (STRINGP (XCAR (tail)))
	{
	  if (first_string)
	    {
	      error_message = Ferror_message_string (data);
	      first_string = 0;
	    }

	  if (fast_string_match (XCAR (tail), error_message) >= 0)
	    return 1;
	}
      else
	{
	  Lisp_Object contail;

	  for (contail = conditions; CONSP (contail); contail = XCDR (contail))
	    if (EQ (XCAR (tail), XCAR (contail)))
	      return 1;
	}
    }

  return 0;
}

/* Say whether SIGNAL is a `quit' symbol (or inherits from it).  */
bool
signal_quit_p (Lisp_Object signal)
{
  Lisp_Object list;

  return EQ (signal, Qquit)
    || (!NILP (Fsymbolp (signal))
	&& CONSP (list = Fget (signal, Qerror_conditions))
	&& !NILP (Fmemq (Qquit, list)));
}

/* Call the debugger if calling it is currently enabled for CONDITIONS.
   SIG and DATA describe the signal.  There are two ways to pass them:
    = SIG is the error symbol, and DATA is the rest of the data.
    = SIG is nil, and DATA is (SYMBOL . REST-OF-DATA).
      This is for memory-full errors only.  */
static bool
maybe_call_debugger (Lisp_Object conditions, Lisp_Object sig, Lisp_Object data)
{
  Lisp_Object combined_data;

  combined_data = Fcons (sig, data);

  if (
      /* Don't try to run the debugger with interrupts blocked.
	 The editing loop would return anyway.  */
      ! input_blocked_p ()
      && NILP (Vinhibit_debugger)
      /* Does user want to enter debugger for this kind of error?  */
      && (signal_quit_p (sig)
	  ? debug_on_quit
	  : wants_debugger (Vdebug_on_error, conditions))
      && ! skip_debugger (conditions, combined_data)
      /* See commentary on definition of
         `internal-when-entered-debugger'.  */
      && when_entered_debugger < num_nonmacro_input_events)
    {
      call_debugger (list2 (Qerror, combined_data));
      return 1;
    }

  return 0;
}

static Lisp_Object
find_handler_clause (Lisp_Object handlers, Lisp_Object conditions)
{
  register Lisp_Object h;

  /* t is used by handlers for all conditions, set up by C code.  */
  if (EQ (handlers, Qt))
    return Qt;

  /* error is used similarly, but means print an error message
     and run the debugger if that is enabled.  */
  if (EQ (handlers, Qerror))
    return Qt;

  for (h = handlers; CONSP (h); h = XCDR (h))
    {
      Lisp_Object handler = XCAR (h);
      if (!NILP (Fmemq (handler, conditions))
          /* t is also used as a catch-all by Lisp code.  */
          || EQ (handler, Qt))
	return handlers;
    }

  return Qnil;
}


/* Format and return a string; called like vprintf.  */
Lisp_Object
vformat_string (const char *m, va_list ap)
{
  char buf[4000];
  ptrdiff_t size = sizeof buf;
  ptrdiff_t size_max = STRING_BYTES_BOUND + 1;
  char *buffer = buf;
  ptrdiff_t used;
  Lisp_Object string;

  used = evxprintf (&buffer, &size, buf, size_max, m, ap);
  string = make_string (buffer, used);
  if (buffer != buf)
    xfree (buffer);

  return string;
}

/* Dump an error message; called like vprintf.  */
void
verror (const char *m, va_list ap)
{
  xsignal1 (Qerror, vformat_string (m, ap));
}


/* Dump an error message; called like printf.  */

void
error (const char *m, ...)
{
  va_list ap;
  va_start (ap, m);
  verror (m, ap);
}

DEFUN ("commandp", Fcommandp, Scommandp, 1, 2, 0,
       doc: /* Non-nil if FUNCTION makes provisions for interactive calling.
This means it contains a description for how to read arguments to give it.
The value is nil for an invalid function or a symbol with no function
definition.

Interactively callable functions include strings and vectors (treated
as keyboard macros), lambda-expressions that contain a top-level call
to `interactive', autoload definitions made by `autoload' with non-nil
fourth argument, and some of the built-in functions of Lisp.

Also, a symbol satisfies `commandp' if its function definition does so.

If the optional argument FOR-CALL-INTERACTIVELY is non-nil,
then strings and vectors are not accepted.  */)
  (Lisp_Object function, Lisp_Object for_call_interactively)
{
  register Lisp_Object fun;
  bool genfun = false; /* If true, we should consult `interactive-form'.  */

  fun = function;

  fun = indirect_function (fun);
  if (NILP (fun))
    return Qnil;

  /* Emacs primitives are interactive if their DEFUN specifies an
     interactive spec.  */
  if (SUBRP (fun))
    {
      if (XSUBR (fun)->intspec.string)
        return Qt;
    }
  /* Bytecode objects are interactive if they are long enough to
     have an element whose index is COMPILED_INTERACTIVE, which is
     where the interactive spec is stored.  */
  else if (COMPILEDP (fun))
    {
      if (PVSIZE (fun) > COMPILED_INTERACTIVE)
        return Qt;
      else if (PVSIZE (fun) > COMPILED_DOC_STRING)
        {
          Lisp_Object doc = AREF (fun, COMPILED_DOC_STRING);
          /* An invalid "docstring" is a sign that we have an OClosure.  */
          genfun = ! (NILP (doc) || VALID_DOCSTRING_P (doc));
        }
    }

#ifdef HAVE_MODULES
  /* Module functions are interactive if their `interactive_form'
     field is non-nil. */
  else if (MODULE_FUNCTIONP (fun))
    {
      if (!NILP (module_function_interactive_form (XMODULE_FUNCTION (fun))))
        return Qt;
    }
#endif

  /* Strings and vectors are keyboard macros.  */
  else if (STRINGP (fun) || VECTORP (fun))
    return (NILP (for_call_interactively) ? Qt : Qnil);

  /* Lists may represent commands.  */
  else if (!CONSP (fun))
    return Qnil;
  else
    {
      Lisp_Object funcar = XCAR (fun);
      if (EQ (funcar, Qautoload))
        {
          if (!NILP (Fcar (Fcdr (Fcdr (XCDR (fun))))))
            return Qt;
        }
      else
        {
          Lisp_Object body = CDR_SAFE (XCDR (fun));
          if (EQ (funcar, Qclosure))
            body = CDR_SAFE (body);
          else if (!EQ (funcar, Qlambda))
	    return Qnil;
	  if (!NILP (Fassq (Qinteractive, body)))
	    return Qt;
	  else if (VALID_DOCSTRING_P (CAR_SAFE (body)))
            /* A "docstring" is a sign that we may have an OClosure.  */
	    genfun = true;
	}
    }

  /* By now, if it's not a function we already returned nil.  */

  /* Check an `interactive-form' property if present, analogous to the
     function-documentation property.  */
  fun = function;
  while (SYMBOLP (fun))
    {
      Lisp_Object tmp = Fget (fun, Qinteractive_form);
      if (!NILP (tmp))
	error ("Found an 'interactive-form' property!");
      fun = Fsymbol_function (fun);
    }

  /* If there's no immediate interactive form but it's an OClosure,
     then delegate to the generic-function in case it has
     a type-specific interactive-form.  */
  if (genfun)
    {
      Lisp_Object iform = call1 (Qinteractive_form, fun);
      return NILP (iform) ? Qnil : Qt;
    }
  else
    return Qnil;
}

DEFUN ("autoload", Fautoload, Sautoload, 2, 5, 0,
       doc: /* Define FUNCTION to autoload from FILE.
FUNCTION is a symbol; FILE is a file name string to pass to `load'.

Third arg DOCSTRING is documentation for the function.

Fourth arg INTERACTIVE if non-nil says function can be called
interactively.  If INTERACTIVE is a list, it is interpreted as a list
of modes the function is applicable for.

Fifth arg TYPE indicates the type of the object:
   nil or omitted says FUNCTION is a function,
   `keymap' says FUNCTION is really a keymap, and
   `macro' or t says FUNCTION is really a macro.

Third through fifth args give info about the real definition.
They default to nil.

If FUNCTION is already defined other than as an autoload,
this does nothing and returns nil.  */)
  (Lisp_Object function, Lisp_Object file, Lisp_Object docstring, Lisp_Object interactive, Lisp_Object type)
{
  CHECK_SYMBOL (function);
  CHECK_STRING (file);

  /* If function is defined and not as an autoload, don't override.  */
  if (!NILP (XSYMBOL (function)->u.s.function)
      && !AUTOLOADP (XSYMBOL (function)->u.s.function))
    return Qnil;

  if (! NILP (Vloadup_pure_table) && EQ (docstring, make_fixnum (0)))
    /* `read1' in lread.c has found the docstring starting with "\
       and assumed the docstring will be provided by Snarf-documentation, so it
       passed us 0 instead.  But that leads to accidental sharing in purecopy's
       hash-consing, so we use a (hopefully) unique integer instead.  */
    docstring = make_ufixnum (XHASH (function));
  return Fdefalias (function,
		    list5 (Qautoload, file, docstring, interactive, type),
		    Qnil);
}

static void
un_autoload (Lisp_Object oldqueue)
{
  /* Queue to unwind is current value of Vautoload_queue.
     oldqueue is the shadowed value to leave in Vautoload_queue.  */
  Lisp_Object queue = Vautoload_queue;
  Vautoload_queue = oldqueue;
  while (CONSP (queue))
    {
      Lisp_Object first = XCAR (queue);
      if (CONSP (first) && EQ (XCAR (first), make_fixnum (0)))
	Vfeatures = XCDR (first);
      else
	Ffset (first, Fcar (Fcdr (Fget (first, Qfunction_history))));
      queue = XCDR (queue);
    }
}

Lisp_Object
load_with_autoload_queue
  (Lisp_Object file, Lisp_Object noerror, Lisp_Object nomessage,
   Lisp_Object nosuffix, Lisp_Object must_suffix)
{
  specpdl_ref count = SPECPDL_INDEX ();

  /* If autoloading gets an error (which includes the error of failing
     to define the function being called), we use Vautoload_queue
     to undo function definitions and `provide' calls made by
     the function.  We do this in the specific case of autoloading
     because autoloading is not an explicit request "load this file",
     but rather a request to "call this function".

     The value saved here is to be restored into Vautoload_queue.  */
  record_unwind_protect (un_autoload, Vautoload_queue);
  Vautoload_queue = Qt;
  Lisp_Object tem
    = save_match_data_load (file, noerror, nomessage, nosuffix, must_suffix);

  /* Once loading finishes, don't undo it.  */
  Vautoload_queue = Qt;
  unbind_to (count, Qnil);
  return tem;
}

/* Load an autoloaded function.
   FUNNAME is the symbol which is the function's name.
   FUNDEF is the autoload definition (a list).  */

DEFUN ("autoload-do-load", Fautoload_do_load, Sautoload_do_load, 1, 3, 0,
       doc: /* Load FUNDEF which should be an autoload.
If non-nil, FUNNAME should be the symbol whose function value is FUNDEF,
in which case the function returns the new autoloaded function value.
If equal to `macro', MACRO-ONLY specifies that FUNDEF should only be loaded if
it defines a macro.  */)
  (Lisp_Object fundef, Lisp_Object funname, Lisp_Object macro_only)
{
  if (!CONSP (fundef) || !EQ (Qautoload, XCAR (fundef)))
    return fundef;

  Lisp_Object kind = Fnth (make_fixnum (4), fundef);
  if (EQ (macro_only, Qmacro)
      && !(EQ (kind, Qt) || EQ (kind, Qmacro)))
    return fundef;

  /* This is to make sure that loadup.el gives a clear picture
     of what files are preloaded and when.  */
  if (will_dump_p () && !will_bootstrap_p ())
    {
      /* Avoid landing here recursively while outputting the
	 backtrace from the error.  */
      gflags.will_dump_ = false;
      error ("Attempt to autoload %s while preparing to dump",
	     SDATA (SYMBOL_NAME (funname)));
    }

  CHECK_SYMBOL (funname);

  /* If `macro_only' is set and fundef isn't a macro, assume this autoload to
     be a "best-effort" (e.g. to try and find a compiler macro),
     so don't signal an error if autoloading fails.  */
  Lisp_Object ignore_errors
    = (EQ (kind, Qt) || EQ (kind, Qmacro)) ? Qnil : macro_only;
  load_with_autoload_queue (Fcar (Fcdr (fundef)), ignore_errors, Qt, Qnil, Qt);

  if (NILP (funname) || !NILP (ignore_errors))
    return Qnil;
  else
    {
      Lisp_Object fun = Findirect_function (funname, Qnil);

      if (!NILP (Fequal (fun, fundef)))
	error ("Autoloading file %s failed to define function %s",
	       SDATA (Fcar (Fcar (Vload_history))),
	       SDATA (SYMBOL_NAME (funname)));
      else
	return fun;
    }
}

static Lisp_Object list_of_t;  /* Never-modified constant containing (t).  */

DEFUN ("eval", Feval, Seval, 1, 2, 0,
       doc: /* Evaluate FORM and return its value.
If LEXICAL is t, evaluate using lexical scoping.
LEXICAL can also be an actual lexical environment, in the form of an
alist mapping symbols to their value.  */)
  (Lisp_Object form, Lisp_Object lexical)
{
  specpdl_ref count = SPECPDL_INDEX ();
  specbind (Qinternal_interpreter_environment,
	    CONSP (lexical) || NILP (lexical) ? lexical : list_of_t);
  return unbind_to (count, eval_sub (form));
}

void
grow_specpdl_allocation (void)
{
  eassert (specpdl_ptr == specpdl_end);

  specpdl_ref count = SPECPDL_INDEX ();
  ptrdiff_t max_size = PTRDIFF_MAX - 1000;
  union specbinding *pdlvec = specpdl - 1;
  ptrdiff_t size = specpdl_end - specpdl;
  ptrdiff_t pdlvecsize = size + 1;
  if (max_size <= size)
    xsignal0 (Qexcessive_variable_binding);  /* Can't happen, essentially.  */
  pdlvec = xpalloc (pdlvec, &pdlvecsize, 1, max_size + 1, sizeof *specpdl);
  specpdl = pdlvec + 1;
  specpdl_end = specpdl + pdlvecsize - 1;
  specpdl_ptr = specpdl_ref_to_ptr (count);
}

/* Eval a sub-expression of the current expression (i.e. in the same
   lexical scope).  */
Lisp_Object
eval_sub (Lisp_Object form)
{
  if (SYMBOLP (form))
    {
      /* Look up its binding in the lexical environment.
	 We do not pay attention to the declared_special flag here, since we
	 already did that when let-binding the variable.  */
      Lisp_Object lex_binding
	= Fassq (form, Vinternal_interpreter_environment);
      return !NILP (lex_binding) ? XCDR (lex_binding) : Fsymbol_value (form);
    }

  if (!CONSP (form))
    return form;

  maybe_quit ();

  maybe_garbage_collect ();

  if (++lisp_eval_depth > max_lisp_eval_depth)
    {
      if (max_lisp_eval_depth < 100)
	max_lisp_eval_depth = 100;
      if (lisp_eval_depth > max_lisp_eval_depth)
	xsignal1 (Qexcessive_lisp_nesting, make_fixnum (lisp_eval_depth));
    }

  Lisp_Object original_fun = XCAR (form);
  Lisp_Object original_args = XCDR (form);
  CHECK_LIST (original_args);

  /* This also protects them from gc.  */
  specpdl_ref count
    = record_in_backtrace (original_fun, &original_args, UNEVALLED);

  if (debug_on_next_call)
    do_debug_on_call (Qt, count);

  Lisp_Object fun, val, funcar;
  /* Declare here, as this array may be accessed by call_debugger near
     the end of this function.  See Bug#21245.  */
  Lisp_Object argvals[8];

 retry:

  /* Optimize for no indirection.  */
  fun = original_fun;
  if (!SYMBOLP (fun))
    fun = Ffunction (list1 (fun));
  else if (!NILP (fun) && (fun = XSYMBOL (fun)->u.s.function, SYMBOLP (fun)))
    fun = indirect_function (fun);

  if (SUBRP (fun) && !SUBR_NATIVE_COMPILED_DYNP (fun))
    {
      Lisp_Object args_left = original_args;
      ptrdiff_t numargs = list_length (args_left);

      if (numargs < XSUBR (fun)->min_args
	  || (XSUBR (fun)->max_args >= 0
	      && XSUBR (fun)->max_args < numargs))
	xsignal2 (Qwrong_number_of_arguments, original_fun,
		  make_fixnum (numargs));

      else if (XSUBR (fun)->max_args == UNEVALLED)
	val = (XSUBR (fun)->function.aUNEVALLED) (args_left);
      else if (XSUBR (fun)->max_args == MANY
	       || XSUBR (fun)->max_args > 8)

	{
	  /* Pass a vector of evaluated arguments.  */
	  Lisp_Object *vals;
	  ptrdiff_t argnum = 0;
	  USE_SAFE_ALLOCA;

	  SAFE_ALLOCA_LISP (vals, numargs);

	  while (CONSP (args_left) && argnum < numargs)
	    {
	      Lisp_Object arg = XCAR (args_left);
	      args_left = XCDR (args_left);
	      vals[argnum++] = eval_sub (arg);
	    }

	  set_backtrace_args (specpdl_ref_to_ptr (count), vals, argnum);

	  val = XSUBR (fun)->function.aMANY (argnum, vals);

	  lisp_eval_depth--;
	  /* Do the debug-on-exit now, while VALS still exists.  */
	  if (backtrace_debug_on_exit (specpdl_ref_to_ptr (count)))
	    val = call_debugger (list2 (Qexit, val));
	  SAFE_FREE ();
	  specpdl_ptr--;
	  return val;
	}
      else
	{
	  int i, maxargs = XSUBR (fun)->max_args;

	  for (i = 0; i < maxargs; i++)
	    {
	      argvals[i] = eval_sub (Fcar (args_left));
	      args_left = Fcdr (args_left);
	    }

	  set_backtrace_args (specpdl_ref_to_ptr (count), argvals, numargs);

	  switch (i)
	    {
	    case 0:
	      val = (XSUBR (fun)->function.a0 ());
	      break;
	    case 1:
	      val = (XSUBR (fun)->function.a1 (argvals[0]));
	      break;
	    case 2:
	      val = (XSUBR (fun)->function.a2 (argvals[0], argvals[1]));
	      break;
	    case 3:
	      val = (XSUBR (fun)->function.a3
		     (argvals[0], argvals[1], argvals[2]));
	      break;
	    case 4:
	      val = (XSUBR (fun)->function.a4
		     (argvals[0], argvals[1], argvals[2], argvals[3]));
	      break;
	    case 5:
	      val = (XSUBR (fun)->function.a5
		     (argvals[0], argvals[1], argvals[2], argvals[3],
		      argvals[4]));
	      break;
	    case 6:
	      val = (XSUBR (fun)->function.a6
		     (argvals[0], argvals[1], argvals[2], argvals[3],
		      argvals[4], argvals[5]));
	      break;
	    case 7:
	      val = (XSUBR (fun)->function.a7
		     (argvals[0], argvals[1], argvals[2], argvals[3],
		      argvals[4], argvals[5], argvals[6]));
	      break;

	    case 8:
	      val = (XSUBR (fun)->function.a8
		     (argvals[0], argvals[1], argvals[2], argvals[3],
		      argvals[4], argvals[5], argvals[6], argvals[7]));
	      break;

	    default:
	      /* Someone has created a subr that takes more arguments than
		 is supported by this code.  We need to either rewrite the
		 subr to use a different argument protocol, or add more
		 cases to this switch.  */
	      emacs_abort ();
	    }
	}
    }
  else if (COMPILEDP (fun)
	   || SUBR_NATIVE_COMPILED_DYNP (fun)
	   || MODULE_FUNCTIONP (fun))
    return apply_lambda (fun, original_args, count);
  else
    {
      if (NILP (fun))
	xsignal1 (Qvoid_function, original_fun);
      if (!CONSP (fun))
	xsignal1 (Qinvalid_function, original_fun);
      funcar = XCAR (fun);
      if (!SYMBOLP (funcar))
	xsignal1 (Qinvalid_function, original_fun);
      if (EQ (funcar, Qautoload))
	{
	  Fautoload_do_load (fun, original_fun, Qnil);
	  goto retry;
	}
      if (EQ (funcar, Qmacro))
	{
	  specpdl_ref count1 = SPECPDL_INDEX ();
	  Lisp_Object exp;
	  /* Bind lexical-binding during expansion of the macro, so the
	     macro can know reliably if the code it outputs will be
	     interpreted using lexical-binding or not.  */
	  specbind (Qlexical_binding,
		    NILP (Vinternal_interpreter_environment) ? Qnil : Qt);

	  /* Make the macro aware of any defvar declarations in scope. */
	  Lisp_Object dynvars = Vmacroexp__dynvars;
	  for (Lisp_Object p = Vinternal_interpreter_environment;
	       !NILP (p); p = XCDR(p))
	    {
	      Lisp_Object e = XCAR (p);
	      if (SYMBOLP (e))
		dynvars = Fcons(e, dynvars);
	    }
	  if (!EQ (dynvars, Vmacroexp__dynvars))
	    specbind (Qmacroexp__dynvars, dynvars);

	  exp = apply1 (Fcdr (fun), original_args);
	  exp = unbind_to (count1, exp);
	  val = eval_sub (exp);
	}
      else if (EQ (funcar, Qlambda)
	       || EQ (funcar, Qclosure))
	return apply_lambda (fun, original_args, count);
      else
	xsignal1 (Qinvalid_function, original_fun);
    }

  lisp_eval_depth--;
  if (backtrace_debug_on_exit (specpdl_ref_to_ptr (count)))
    val = call_debugger (list2 (Qexit, val));
  specpdl_ptr--;

  return val;
}

DEFUN ("apply", Fapply, Sapply, 1, MANY, 0,
       doc: /* Call FUNCTION with our remaining args, using our last arg as list of args.
Then return the value FUNCTION returns.
With a single argument, call the argument's first element using the
other elements as args.
Thus, (apply \\='+ 1 2 \\='(3 4)) returns 10.
usage: (apply FUNCTION &rest ARGUMENTS)  */)
  (ptrdiff_t nargs, Lisp_Object *args)
{
  ptrdiff_t i, funcall_nargs;
  Lisp_Object *funcall_args = NULL;
  Lisp_Object spread_arg = args[nargs - 1];
  Lisp_Object fun = args[0];
  USE_SAFE_ALLOCA;

  ptrdiff_t numargs = list_length (spread_arg);

  if (numargs == 0)
    return Ffuncall (max (1, nargs - 1), args);
  else if (numargs == 1)
    {
      args [nargs - 1] = XCAR (spread_arg);
      return Ffuncall (nargs, args);
    }

  numargs += nargs - 2;

  /* Optimize for no indirection.  */
  if (SYMBOLP (fun) && !NILP (fun)
      && (fun = XSYMBOL (fun)->u.s.function, SYMBOLP (fun)))
    {
      fun = indirect_function (fun);
      if (NILP (fun))
	/* Let funcall get the error.  */
	fun = args[0];
    }

  if (SUBRP (fun) && XSUBR (fun)->max_args > numargs
      /* Don't hide an error by adding missing arguments.  */
      && numargs >= XSUBR (fun)->min_args)
    {
      /* Avoid making funcall cons up a yet another new vector of arguments
	 by explicitly supplying nil's for optional values.  */
      SAFE_ALLOCA_LISP (funcall_args, 1 + XSUBR (fun)->max_args);
      memclear (funcall_args + numargs + 1,
		(XSUBR (fun)->max_args - numargs) * word_size);
      funcall_nargs = 1 + XSUBR (fun)->max_args;
    }
  else
    { /* We add 1 to numargs because funcall_args includes the
	 function itself as well as its arguments.  */
      SAFE_ALLOCA_LISP (funcall_args, 1 + numargs);
      funcall_nargs = 1 + numargs;
    }

  memcpy (funcall_args, args, nargs * word_size);
  /* Spread the last arg we got.  Its first element goes in
     the slot that it used to occupy, hence this value of I.  */
  i = nargs - 1;
  while (!NILP (spread_arg))
    {
      funcall_args [i++] = XCAR (spread_arg);
      spread_arg = XCDR (spread_arg);
    }

  Lisp_Object retval = Ffuncall (funcall_nargs, funcall_args);

  SAFE_FREE ();
  return retval;
}

/* Run hook variables in various ways.  */

static Lisp_Object
funcall_nil (ptrdiff_t nargs, Lisp_Object *args)
{
  Ffuncall (nargs, args);
  return Qnil;
}

DEFUN ("run-hooks", Frun_hooks, Srun_hooks, 0, MANY, 0,
       doc: /* Run each hook in HOOKS.
Each argument should be a symbol, a hook variable.
These symbols are processed in the order specified.
If a hook symbol has a non-nil value, that value may be a function
or a list of functions to be called to run the hook.
If the value is a function, it is called with no arguments.
If it is a list, the elements are called, in order, with no arguments.

Major modes should not use this function directly to run their mode
hook; they should use `run-mode-hooks' instead.

Do not use `make-local-variable' to make a hook variable buffer-local.
Instead, use `add-hook' and specify t for the LOCAL argument.
usage: (run-hooks &rest HOOKS)  */)
  (ptrdiff_t nargs, Lisp_Object *args)
{
  ptrdiff_t i;

  for (i = 0; i < nargs; i++)
    run_hook (args[i]);

  return Qnil;
}

DEFUN ("run-hook-with-args", Frun_hook_with_args,
       Srun_hook_with_args, 1, MANY, 0,
       doc: /* Run HOOK with the specified arguments ARGS.
HOOK should be a symbol, a hook variable.  The value of HOOK
may be nil, a function, or a list of functions.  Call each
function in order with arguments ARGS.  The final return value
is unspecified.

Do not use `make-local-variable' to make a hook variable buffer-local.
Instead, use `add-hook' and specify t for the LOCAL argument.
usage: (run-hook-with-args HOOK &rest ARGS)  */)
  (ptrdiff_t nargs, Lisp_Object *args)
{
  return run_hook_with_args (nargs, args, funcall_nil);
}

/* NB this one still documents a specific non-nil return value.
   (As did run-hook-with-args and run-hook-with-args-until-failure
   until they were changed in 24.1.)  */
DEFUN ("run-hook-with-args-until-success", Frun_hook_with_args_until_success,
       Srun_hook_with_args_until_success, 1, MANY, 0,
       doc: /* Run HOOK with the specified arguments ARGS.
HOOK should be a symbol, a hook variable.  The value of HOOK
may be nil, a function, or a list of functions.  Call each
function in order with arguments ARGS, stopping at the first
one that returns non-nil, and return that value.  Otherwise (if
all functions return nil, or if there are no functions to call),
return nil.

Do not use `make-local-variable' to make a hook variable buffer-local.
Instead, use `add-hook' and specify t for the LOCAL argument.
usage: (run-hook-with-args-until-success HOOK &rest ARGS)  */)
  (ptrdiff_t nargs, Lisp_Object *args)
{
  return run_hook_with_args (nargs, args, Ffuncall);
}

static Lisp_Object
funcall_not (ptrdiff_t nargs, Lisp_Object *args)
{
  return NILP (Ffuncall (nargs, args)) ? Qt : Qnil;
}

DEFUN ("run-hook-with-args-until-failure", Frun_hook_with_args_until_failure,
       Srun_hook_with_args_until_failure, 1, MANY, 0,
       doc: /* Run HOOK with the specified arguments ARGS.
HOOK should be a symbol, a hook variable.  The value of HOOK
may be nil, a function, or a list of functions.  Call each
function in order with arguments ARGS, stopping at the first
one that returns nil, and return nil.  Otherwise (if all functions
return non-nil, or if there are no functions to call), return non-nil
\(do not rely on the precise return value in this case).

Do not use `make-local-variable' to make a hook variable buffer-local.
Instead, use `add-hook' and specify t for the LOCAL argument.
usage: (run-hook-with-args-until-failure HOOK &rest ARGS)  */)
  (ptrdiff_t nargs, Lisp_Object *args)
{
  return NILP (run_hook_with_args (nargs, args, funcall_not)) ? Qt : Qnil;
}

static Lisp_Object
run_hook_wrapped_funcall (ptrdiff_t nargs, Lisp_Object *args)
{
  Lisp_Object tmp = args[0], ret;
  args[0] = args[1];
  args[1] = tmp;
  ret = Ffuncall (nargs, args);
  args[1] = args[0];
  args[0] = tmp;
  return ret;
}

DEFUN ("run-hook-wrapped", Frun_hook_wrapped, Srun_hook_wrapped, 2, MANY, 0,
       doc: /* Run HOOK, passing each function through WRAP-FUNCTION.
I.e. instead of calling each function FUN directly with arguments ARGS,
it calls WRAP-FUNCTION with arguments FUN and ARGS.
As soon as a call to WRAP-FUNCTION returns non-nil, `run-hook-wrapped'
aborts and returns that value.
usage: (run-hook-wrapped HOOK WRAP-FUNCTION &rest ARGS)  */)
     (ptrdiff_t nargs, Lisp_Object *args)
{
  return run_hook_with_args (nargs, args, run_hook_wrapped_funcall);
}

/* ARGS[0] should be a hook symbol.
   Call each of the functions in the hook value, passing each of them
   as arguments all the rest of ARGS (all NARGS - 1 elements).
   FUNCALL specifies how to call each function on the hook.  */

Lisp_Object
run_hook_with_args (ptrdiff_t nargs, Lisp_Object *args,
		    Lisp_Object (*funcall) (ptrdiff_t nargs, Lisp_Object *args))
{
  Lisp_Object sym, val, ret = Qnil;

  /* If we are dying or still initializing,
     don't do anything--it would probably crash if we tried.  */
  if (NILP (Vrun_hooks))
    return Qnil;

  sym = args[0];
  val = find_symbol_value (sym, NULL);

  if (EQ (val, Qunbound) || NILP (val))
    return ret;
  else if (!CONSP (val) || FUNCTIONP (val))
    {
      args[0] = val;
      return funcall (nargs, args);
    }
  else
    {
      Lisp_Object global_vals = Qnil;

      for (;
	   CONSP (val) && NILP (ret);
	   val = XCDR (val))
	{
	  if (EQ (XCAR (val), Qt))
	    {
	      /* t indicates this hook has a local binding;
		 it means to run the global binding too.  */
	      global_vals = Fdefault_value (sym);
	      if (NILP (global_vals)) continue;

	      if (!CONSP (global_vals) || EQ (XCAR (global_vals), Qlambda))
		{
		  args[0] = global_vals;
		  ret = funcall (nargs, args);
		}
	      else
		{
		  for (;
		       CONSP (global_vals) && NILP (ret);
		       global_vals = XCDR (global_vals))
		    {
		      args[0] = XCAR (global_vals);
		      /* In a global value, t should not occur.  If it does, we
			 must ignore it to avoid an endless loop.  */
		      if (!EQ (args[0], Qt))
			ret = funcall (nargs, args);
		    }
		}
	    }
	  else
	    {
	      args[0] = XCAR (val);
	      ret = funcall (nargs, args);
	    }
	}

      return ret;
    }
}

/* Run the hook HOOK, giving each function no args.  */

void
run_hook (Lisp_Object hook)
{
  Frun_hook_with_args (1, &hook);
}

/* Run the hook HOOK, giving each function the two args ARG1 and ARG2.  */

void
run_hook_with_args_2 (Lisp_Object hook, Lisp_Object arg1, Lisp_Object arg2)
{
  CALLN (Frun_hook_with_args, hook, arg1, arg2);
}

/* Apply fn to arg.  */
Lisp_Object
apply1 (Lisp_Object fn, Lisp_Object arg)
{
  return NILP (arg) ? Ffuncall (1, &fn) : CALLN (Fapply, fn, arg);
}

DEFUN ("functionp", Ffunctionp, Sfunctionp, 1, 1, 0,
       doc: /* Return t if OBJECT is a function.

An object is a function if it is callable via `funcall'; this includes
symbols with function bindings, but excludes macros and special forms.

Ordinarily return nil if OBJECT is not a function, although t might be
returned in rare cases.  */)
     (Lisp_Object object)
{
  if (FUNCTIONP (object))
    return Qt;
  return Qnil;
}

bool
FUNCTIONP (Lisp_Object object)
{
  if (SYMBOLP (object) && !NILP (Ffboundp (object)))
    {
      object = Findirect_function (object, Qt);

      if (CONSP (object) && EQ (XCAR (object), Qautoload))
	{
	  /* Autoloaded symbols are functions, except if they load
	     macros or keymaps.  */
	  for (int i = 0; i < 4 && CONSP (object); i++)
	    object = XCDR (object);

	  return ! (CONSP (object) && !NILP (XCAR (object)));
	}
    }

  if (SUBRP (object))
    return XSUBR (object)->max_args != UNEVALLED;
  else if (COMPILEDP (object) || MODULE_FUNCTIONP (object))
    return true;
  else if (CONSP (object))
    {
      Lisp_Object car = XCAR (object);
      return EQ (car, Qlambda) || EQ (car, Qclosure);
    }
  else
    return false;
}

Lisp_Object
funcall_general (Lisp_Object fun, ptrdiff_t numargs, Lisp_Object *args)
{
  Lisp_Object original_fun = fun;
 retry:
  if (SYMBOLP (fun) && !NILP (fun)
      && (fun = XSYMBOL (fun)->u.s.function, SYMBOLP (fun)))
    fun = indirect_function (fun);

  if (SUBRP (fun) && !SUBR_NATIVE_COMPILED_DYNP (fun))
    return funcall_subr (XSUBR (fun), numargs, args);
  else if (COMPILEDP (fun)
	   || SUBR_NATIVE_COMPILED_DYNP (fun)
	   || MODULE_FUNCTIONP (fun))
    return funcall_lambda (fun, numargs, args);
  else
    {
      if (NILP (fun))
	xsignal1 (Qvoid_function, original_fun);
      if (!CONSP (fun))
	xsignal1 (Qinvalid_function, original_fun);
      Lisp_Object funcar = XCAR (fun);
      if (!SYMBOLP (funcar))
	xsignal1 (Qinvalid_function, original_fun);
      if (EQ (funcar, Qlambda)
	  || EQ (funcar, Qclosure))
	return funcall_lambda (fun, numargs, args);
      else if (EQ (funcar, Qautoload))
	{
	  Fautoload_do_load (fun, original_fun, Qnil);
	  fun = original_fun;
	  goto retry;
	}
      else
	xsignal1 (Qinvalid_function, original_fun);
    }
}

DEFUN ("funcall", Ffuncall, Sfuncall, 1, MANY, 0,
       doc: /* Call first argument as a function, passing remaining arguments to it.
Return the value that function returns.
Thus, (funcall \\='cons \\='x \\='y) returns (x . y).
usage: (funcall FUNCTION &rest ARGUMENTS)  */)
  (ptrdiff_t nargs, Lisp_Object *args)
{
  specpdl_ref count;

  maybe_quit ();

  if (++lisp_eval_depth > max_lisp_eval_depth)
    {
      if (max_lisp_eval_depth < 100)
	max_lisp_eval_depth = 100;
      if (lisp_eval_depth > max_lisp_eval_depth)
	xsignal1 (Qexcessive_lisp_nesting, make_fixnum (lisp_eval_depth));
    }

  count = record_in_backtrace (args[0], &args[1], nargs - 1);

  maybe_garbage_collect ();

  if (debug_on_next_call)
    do_debug_on_call (Qlambda, count);

  Lisp_Object val = funcall_general (args[0], nargs - 1, args + 1);

  lisp_eval_depth--;
  if (backtrace_debug_on_exit (specpdl_ref_to_ptr (count)))
    val = call_debugger (list2 (Qexit, val));
  specpdl_ptr--;
  return val;
}


/* Apply a C subroutine SUBR to the NUMARGS evaluated arguments in ARG_VECTOR
   and return the result of evaluation.  */

Lisp_Object
funcall_subr (struct Lisp_Subr *subr, ptrdiff_t numargs, Lisp_Object *args)
{
  eassume (numargs >= 0);
  if (numargs >= subr->min_args)
    {
      /* Conforming call to finite-arity subr.  */
      if (numargs <= subr->max_args
	  && subr->max_args <= 8)
	{
	  Lisp_Object argbuf[8];
	  Lisp_Object *a;
	  if (numargs < subr->max_args)
	    {
	      eassume (subr->max_args <= ARRAYELTS (argbuf));
	      a = argbuf;
	      memcpy (a, args, numargs * word_size);
	      memclear (a + numargs, (subr->max_args - numargs) * word_size);
	    }
	  else
	    a = args;
	  switch (subr->max_args)
	    {
	    case 0:
	      return subr->function.a0 ();
	    case 1:
	      return subr->function.a1 (a[0]);
	    case 2:
	      return subr->function.a2 (a[0], a[1]);
	    case 3:
	      return subr->function.a3 (a[0], a[1], a[2]);
	    case 4:
	      return subr->function.a4 (a[0], a[1], a[2], a[3]);
	    case 5:
	      return subr->function.a5 (a[0], a[1], a[2], a[3], a[4]);
	    case 6:
	      return subr->function.a6 (a[0], a[1], a[2], a[3], a[4], a[5]);
	    case 7:
	      return subr->function.a7 (a[0], a[1], a[2], a[3], a[4], a[5],
					a[6]);
	    case 8:
	      return subr->function.a8 (a[0], a[1], a[2], a[3], a[4], a[5],
					a[6], a[7]);
	    default:
	      emacs_abort (); 	/* Can't happen. */
	    }
	}

      /* Call to n-adic subr.  */
      if (subr->max_args == MANY
	  || subr->max_args > 8)
	return subr->function.aMANY (numargs, args);
    }

  /* Anything else is an error.  */
  Lisp_Object fun;
  XSETSUBR (fun, subr);
  if (subr->max_args == UNEVALLED)
    xsignal1 (Qinvalid_function, fun);
  else
    xsignal2 (Qwrong_number_of_arguments, fun, make_fixnum (numargs));
}

/* Call the compiled Lisp function FUN.  If we have not yet read FUN's
   bytecode string and constants vector, fetch them from the file first.  */

static Lisp_Object
fetch_and_exec_byte_code (Lisp_Object fun, ptrdiff_t args_template,
			  ptrdiff_t nargs, Lisp_Object *args)
{
  if (CONSP (AREF (fun, COMPILED_BYTECODE)))
    Ffetch_bytecode (fun);

  return exec_byte_code (fun, args_template, nargs, args);
}

static Lisp_Object
apply_lambda (Lisp_Object fun, Lisp_Object args, specpdl_ref count)
{
  Lisp_Object *arg_vector;
  Lisp_Object tem;
  USE_SAFE_ALLOCA;

  ptrdiff_t numargs = list_length (args);
  SAFE_ALLOCA_LISP (arg_vector, numargs);
  Lisp_Object args_left = args;

  for (ptrdiff_t i = 0; i < numargs; i++)
    {
      tem = Fcar (args_left), args_left = Fcdr (args_left);
      tem = eval_sub (tem);
      arg_vector[i] = tem;
    }

  set_backtrace_args (specpdl_ref_to_ptr (count), arg_vector, numargs);
  tem = funcall_lambda (fun, numargs, arg_vector);

  lisp_eval_depth--;
  /* Do the debug-on-exit now, while arg_vector still exists.  */
  if (backtrace_debug_on_exit (specpdl_ref_to_ptr (count)))
    tem = call_debugger (list2 (Qexit, tem));
  SAFE_FREE ();
  specpdl_ptr--;
  return tem;
}

/* Apply a Lisp function FUN to the NARGS evaluated arguments in ARG_VECTOR
   and return the result of evaluation.
   FUN must be either a lambda-expression, a compiled-code object,
   or a module function.  */

static Lisp_Object
funcall_lambda (Lisp_Object fun, ptrdiff_t nargs,
		register Lisp_Object *arg_vector)
{
  Lisp_Object val, syms_left, next, lexenv;
  specpdl_ref count = SPECPDL_INDEX ();
  ptrdiff_t i;
  bool optional, rest;

  if (CONSP (fun))
    {
      if (EQ (XCAR (fun), Qclosure))
	{
	  Lisp_Object cdr = XCDR (fun);	/* Drop `closure'.  */
	  if (! CONSP (cdr))
	    xsignal1 (Qinvalid_function, fun);
	  fun = cdr;
	  lexenv = XCAR (fun);
	}
      else
	lexenv = Qnil;
      syms_left = XCDR (fun);
      if (CONSP (syms_left))
	syms_left = XCAR (syms_left);
      else
	xsignal1 (Qinvalid_function, fun);
    }
  else if (COMPILEDP (fun))
    {
      syms_left = AREF (fun, COMPILED_ARGLIST);
      /* Bytecode objects using lexical binding have an integral
	 ARGLIST slot value: pass the arguments to the byte-code
	 engine directly.  */
      if (FIXNUMP (syms_left))
	return fetch_and_exec_byte_code (fun, XFIXNUM (syms_left),
					 nargs, arg_vector);
      /* Otherwise the bytecode object uses dynamic binding and the
	 ARGLIST slot contains a standard formal argument list whose
	 variables are bound dynamically below.  */
      lexenv = Qnil;
    }
#ifdef HAVE_MODULES
  else if (MODULE_FUNCTIONP (fun))
    return funcall_module (fun, nargs, arg_vector);
#endif
#ifdef HAVE_NATIVE_COMP
  else if (SUBR_NATIVE_COMPILED_DYNP (fun))
    {
      syms_left = XSUBR (fun)->lambda_list;
      lexenv = Qnil;
    }
#endif
  else
    emacs_abort ();

  i = optional = rest = 0;
  bool previous_rest = false;
  for (; CONSP (syms_left); syms_left = XCDR (syms_left))
    {
      maybe_quit ();

      next = XCAR (syms_left);
      if (!SYMBOLP (next))
	xsignal1 (Qinvalid_function, fun);

      if (EQ (next, Qand_rest))
        {
          if (rest || previous_rest)
            xsignal1 (Qinvalid_function, fun);
          rest = 1;
	  previous_rest = true;
        }
      else if (EQ (next, Qand_optional))
        {
          if (optional || rest || previous_rest)
            xsignal1 (Qinvalid_function, fun);
          optional = 1;
        }
      else
	{
	  Lisp_Object arg;
	  if (rest)
	    {
	      arg = Flist (nargs - i, &arg_vector[i]);
	      i = nargs;
	    }
	  else if (i < nargs)
	    arg = arg_vector[i++];
	  else if (!optional)
	    xsignal2 (Qwrong_number_of_arguments, fun, make_fixnum (nargs));
	  else
	    arg = Qnil;

	  /* Bind the argument.  */
	  if (!NILP (lexenv) && SYMBOLP (next))
	    /* Lexically bind NEXT by adding it to the lexenv alist.  */
	    lexenv = Fcons (Fcons (next, arg), lexenv);
	  else
	    /* Dynamically bind NEXT.  */
	    specbind (next, arg);
	  previous_rest = false;
	}
    }

  if (!NILP (syms_left) || previous_rest)
    xsignal1 (Qinvalid_function, fun);
  else if (i < nargs)
    xsignal2 (Qwrong_number_of_arguments, fun, make_fixnum (nargs));

  if (!EQ (lexenv, Vinternal_interpreter_environment))
    /* Instantiate a new lexical environment.  */
    specbind (Qinternal_interpreter_environment, lexenv);

  if (CONSP (fun))
    val = Fprogn (XCDR (XCDR (fun)));
  else if (SUBR_NATIVE_COMPILEDP (fun))
    {
      eassert (SUBR_NATIVE_COMPILED_DYNP (fun));
      /* No need to use funcall_subr as we have zero arguments by
	 construction.  */
      val = XSUBR (fun)->function.a0 ();
    }
  else
    val = fetch_and_exec_byte_code (fun, 0, 0, NULL);

  return unbind_to (count, val);
}

DEFUN ("func-arity", Ffunc_arity, Sfunc_arity, 1, 1, 0,
       doc: /* Return minimum and maximum number of args allowed for FUNCTION.
FUNCTION must be a function of some kind.
The returned value is a cons cell (MIN . MAX).  MIN is the minimum number
of args.  MAX is the maximum number, or the symbol `many', for a
function with `&rest' args, or `unevalled' for a special form.  */)
  (Lisp_Object function)
{
  Lisp_Object original;
  Lisp_Object funcar;
  Lisp_Object result;

  original = function;

 retry:

  /* Optimize for no indirection.  */
  function = original;
  if (SYMBOLP (function) && !NILP (function))
    {
      function = XSYMBOL (function)->u.s.function;
      if (SYMBOLP (function))
	function = indirect_function (function);
    }

  if (CONSP (function) && EQ (XCAR (function), Qmacro))
    function = XCDR (function);

  if (SUBRP (function))
    result = Fsubr_arity (function);
  else if (COMPILEDP (function))
    result = lambda_arity (function);
#ifdef HAVE_MODULES
  else if (MODULE_FUNCTIONP (function))
    result = module_function_arity (XMODULE_FUNCTION (function));
#endif
  else
    {
      if (NILP (function))
	xsignal1 (Qvoid_function, original);
      if (!CONSP (function))
	xsignal1 (Qinvalid_function, original);
      funcar = XCAR (function);
      if (!SYMBOLP (funcar))
	xsignal1 (Qinvalid_function, original);
      if (EQ (funcar, Qlambda)
	  || EQ (funcar, Qclosure))
	result = lambda_arity (function);
      else if (EQ (funcar, Qautoload))
	{
	  Fautoload_do_load (function, original, Qnil);
	  goto retry;
	}
      else
	xsignal1 (Qinvalid_function, original);
    }
  return result;
}

/* FUN must be either a lambda-expression or a compiled-code object.  */
static Lisp_Object
lambda_arity (Lisp_Object fun)
{
  Lisp_Object syms_left;

  if (CONSP (fun))
    {
      if (EQ (XCAR (fun), Qclosure))
	{
	  fun = XCDR (fun);	/* Drop `closure'.  */
	  CHECK_CONS (fun);
	}
      syms_left = XCDR (fun);
      if (CONSP (syms_left))
	syms_left = XCAR (syms_left);
      else
	xsignal1 (Qinvalid_function, fun);
    }
  else if (COMPILEDP (fun))
    {
      syms_left = AREF (fun, COMPILED_ARGLIST);
      if (FIXNUMP (syms_left))
        return get_byte_code_arity (syms_left);
    }
  else
    emacs_abort ();

  EMACS_INT minargs = 0, maxargs = 0;
  bool optional = false;
  for (; CONSP (syms_left); syms_left = XCDR (syms_left))
    {
      Lisp_Object next = XCAR (syms_left);
      if (!SYMBOLP (next))
	xsignal1 (Qinvalid_function, fun);

      if (EQ (next, Qand_rest))
	return Fcons (make_fixnum (minargs), Qmany);
      else if (EQ (next, Qand_optional))
	optional = true;
      else
	{
          if (!optional)
            minargs++;
          maxargs++;
        }
    }

  if (!NILP (syms_left))
    xsignal1 (Qinvalid_function, fun);

  return Fcons (make_fixnum (minargs), make_fixnum (maxargs));
}

DEFUN ("fetch-bytecode", Ffetch_bytecode, Sfetch_bytecode,
       1, 1, 0,
       doc: /* If byte-compiled OBJECT is lazy-loaded, fetch it now.  */)
  (Lisp_Object object)
{
  Lisp_Object tem;

  if (COMPILEDP (object))
    {
      if (CONSP (AREF (object, COMPILED_BYTECODE)))
	{
	  tem = read_doc_string (AREF (object, COMPILED_BYTECODE));
	  if (! (CONSP (tem) && STRINGP (XCAR (tem))
		 && VECTORP (XCDR (tem))))
	    {
	      tem = AREF (object, COMPILED_BYTECODE);
	      if (CONSP (tem) && STRINGP (XCAR (tem)))
		error ("Invalid byte code in %s", SDATA (XCAR (tem)));
	      else
		error ("Invalid byte code");
	    }

	  Lisp_Object bytecode = XCAR (tem);
	  if (STRING_MULTIBYTE (bytecode))
	    {
	      /* BYTECODE must have been produced by Emacs 20.2 or earlier
		 because it produced a raw 8-bit string for byte-code and now
		 such a byte-code string is loaded as multibyte with raw 8-bit
		 characters converted to multibyte form.  Convert them back to
		 the original unibyte form.  */
	      bytecode = Fstring_as_unibyte (bytecode);
	    }

	  pin_string (bytecode);
	  ASET (object, COMPILED_BYTECODE, bytecode);
	  ASET (object, COMPILED_CONSTANTS, XCDR (tem));
	}
    }
  return object;
}
<<<<<<< HEAD

/* Return true if SYMBOL currently has a let-binding
=======

/* Return true if SYMBOL's default currently has a let-binding
>>>>>>> 5223762e
   which was made in the buffer that is now current.  */

bool
let_shadows_buffer_binding_p (struct Lisp_Symbol *symbol)
{
  Lisp_Object buf = Fcurrent_buffer ();
  for (union specbinding *p = specpdl_ptr; p > specpdl; )
    if ((--p)->kind > SPECPDL_LET)
      {
	struct Lisp_Symbol *let_bound_symbol = XSYMBOL (specpdl_symbol (p));
	eassert (let_bound_symbol->u.s.redirect != SYMBOL_VARALIAS);
	if (symbol == let_bound_symbol
	    && p->kind != SPECPDL_LET_LOCAL /* bug#62419 */
	    && EQ (specpdl_where (p), buf))
	  return true;
      }
  return false;
}

void
specbind (Lisp_Object argsym, Lisp_Object value)
{
  Lisp_Object symbol;
  struct Lisp_Symbol *xsymbol;

  CHECK_SYMBOL (argsym);
  symbol = argsym;
  xsymbol = XSYMBOL (symbol);

  if (xsymbol->u.s.redirect == SYMBOL_VARALIAS)
    {
      xsymbol = indirect_variable (xsymbol);
      XSETSYMBOL (symbol, xsymbol);
    }

#ifdef MULTITHREADED
  if (! main_thread_p (current_thread))
    {
      symbol = Fintern_soft (SYMBOL_NAME (symbol), current_thread->obarray);
      if (NILP (symbol))
	{
	  symbol = Fintern (SYMBOL_NAME (symbol), current_thread->obarray);
	  XSYMBOL (symbol)->u.s.redirect = xsymbol->u.s.redirect;
	  XSYMBOL (symbol)->u.s.trapped_write = xsymbol->u.s.trapped_write;
	  XSYMBOL (symbol)->u.s.declared_special = xsymbol->u.s.declared_special;
	  XSYMBOL (symbol)->u.s.val = xsymbol->u.s.val;
	  XSYMBOL (symbol)->u.s.function = xsymbol->u.s.function;
	  XSYMBOL (symbol)->u.s.plist = xsymbol->u.s.plist;
	  xsymbol = XSYMBOL (symbol);
	}
    }
#endif /* MULTITHREADED */

  /* First, qualify what kind of binding.  */
  switch (xsymbol->u.s.redirect)
    {
    case SYMBOL_PLAINVAL:
      specpdl_ptr->let.kind = SPECPDL_LET;
      specpdl_ptr->let.symbol = symbol;
      specpdl_ptr->let.old_value = SYMBOL_VAL (xsymbol);
      break;
    case SYMBOL_LOCALIZED:
    case SYMBOL_FORWARDED:
      specpdl_ptr->let.old_value = find_symbol_value (symbol, NULL);
      specpdl_ptr->let.kind = SPECPDL_LET_LOCAL;
      specpdl_ptr->let.symbol = symbol;
      specpdl_ptr->let.where = Fcurrent_buffer ();

      eassert (xsymbol->u.s.redirect != SYMBOL_LOCALIZED
	       || (EQ (SYMBOL_BLV (xsymbol)->where, Fcurrent_buffer ())));

      if (xsymbol->u.s.redirect == SYMBOL_LOCALIZED)
	{
	  if (! blv_found (SYMBOL_BLV (xsymbol)))
	    specpdl_ptr->let.kind = SPECPDL_LET_DEFAULT;
	}
      else if (BUFFER_OBJFWDP (SYMBOL_FWD (xsymbol)))
	{
	  /* If SYMBOL is a slot variable (see buffer.h), change its
	     global default value, thus keeping consistent with
	     non-slot, buffer-local behavior.  */
	  if (NILP (Flocal_variable_p (symbol, Qnil)))
	    specpdl_ptr->let.kind = SPECPDL_LET_DEFAULT;
	}
      else
	specpdl_ptr->let.kind = SPECPDL_LET;
      break;
    default:
      emacs_abort ();
      break;
    }

  /* Second, actually set SYMBOL to the new value.  */
  grow_specpdl ();
  if (xsymbol->u.s.redirect == SYMBOL_PLAINVAL
      && ! xsymbol->u.s.trapped_write)
    SET_SYMBOL_VAL (xsymbol, value);
  else if (xsymbol->u.s.redirect == SYMBOL_FORWARDED
	   && BUFFER_OBJFWDP (SYMBOL_FWD (xsymbol))
	   && specpdl_kind (specpdl_ptr - 1) == SPECPDL_LET_DEFAULT)
    set_default_internal (specpdl_symbol (specpdl_ptr - 1), value, SET_INTERNAL_BIND);
  else
    set_internal (specpdl_symbol (specpdl_ptr - 1), value, Qnil, SET_INTERNAL_BIND);
}

void
record_unwind_protect (void (*function) (Lisp_Object), Lisp_Object arg)
{
  specpdl_ptr->unwind.kind = SPECPDL_UNWIND;
  specpdl_ptr->unwind.func = function;
  specpdl_ptr->unwind.arg = arg;

  specpdl_ptr->unwind.eval_depth = lisp_eval_depth;
  grow_specpdl ();
}

void
record_unwind_protect_array (Lisp_Object *array, ptrdiff_t nelts)
{
  specpdl_ptr->unwind_array.kind = SPECPDL_UNWIND_ARRAY;
  specpdl_ptr->unwind_array.array = array;
  specpdl_ptr->unwind_array.nelts = nelts;
  grow_specpdl ();
}

void
record_unwind_protect_ptr (void (*function) (void *), void *arg)
{
  specpdl_ptr->unwind_ptr.kind = SPECPDL_UNWIND_PTR;
  specpdl_ptr->unwind_ptr.func = function;
  specpdl_ptr->unwind_ptr.arg = arg;
  specpdl_ptr->unwind_ptr.mark = NULL;
  grow_specpdl ();
}

/* Like `record_unwind_protect_ptr', but also specifies a function
   for GC-marking Lisp objects only reachable through ARG.  */
void
record_unwind_protect_ptr_mark (void (*function) (void *), void *arg,
				void (*mark) (void *))
{
  specpdl_ptr->unwind_ptr.kind = SPECPDL_UNWIND_PTR;
  specpdl_ptr->unwind_ptr.func = function;
  specpdl_ptr->unwind_ptr.arg = arg;
  specpdl_ptr->unwind_ptr.mark = mark;
  grow_specpdl ();
}

void
record_unwind_protect_int (void (*function) (int), int arg)
{
  specpdl_ptr->unwind_int.kind = SPECPDL_UNWIND_INT;
  specpdl_ptr->unwind_int.func = function;
  specpdl_ptr->unwind_int.arg = arg;
  grow_specpdl ();
}

void
record_unwind_protect_intmax (void (*function) (intmax_t), intmax_t arg)
{
  specpdl_ptr->unwind_intmax.kind = SPECPDL_UNWIND_INTMAX;
  specpdl_ptr->unwind_intmax.func = function;
  specpdl_ptr->unwind_intmax.arg = arg;
  grow_specpdl ();
}

void
record_unwind_protect_excursion (void)
{
  specpdl_ptr->unwind_excursion.kind = SPECPDL_UNWIND_EXCURSION;
  save_excursion_save (specpdl_ptr);
  grow_specpdl ();
}

void
record_unwind_protect_void (void (*function) (void))
{
  specpdl_ptr->unwind_void.kind = SPECPDL_UNWIND_VOID;
  specpdl_ptr->unwind_void.func = function;
  grow_specpdl ();
}

void
record_unwind_protect_module (enum specbind_tag kind, void *ptr)
{
  specpdl_ptr->kind = kind;
  specpdl_ptr->unwind_ptr.func = NULL;
  specpdl_ptr->unwind_ptr.arg = ptr;
  specpdl_ptr->unwind_ptr.mark = NULL;
  grow_specpdl ();
}

static void
do_one_unbind (union specbinding *this_binding, bool unwinding,
               enum Set_Internal_Bind bindflag)
{
  eassert (unwinding || this_binding->kind >= SPECPDL_LET);
  switch (this_binding->kind)
    {
    case SPECPDL_UNWIND:
      lisp_eval_depth = this_binding->unwind.eval_depth;
      this_binding->unwind.func (this_binding->unwind.arg);
      break;
    case SPECPDL_UNWIND_ARRAY:
      xfree (this_binding->unwind_array.array);
      break;
    case SPECPDL_UNWIND_PTR:
      this_binding->unwind_ptr.func (this_binding->unwind_ptr.arg);
      break;
    case SPECPDL_UNWIND_INT:
      this_binding->unwind_int.func (this_binding->unwind_int.arg);
      break;
    case SPECPDL_UNWIND_INTMAX:
      this_binding->unwind_intmax.func (this_binding->unwind_intmax.arg);
      break;
    case SPECPDL_UNWIND_VOID:
      this_binding->unwind_void.func ();
      break;
    case SPECPDL_UNWIND_EXCURSION:
      save_excursion_restore (this_binding->unwind_excursion.marker,
			      this_binding->unwind_excursion.window);
      break;
    case SPECPDL_BACKTRACE:
    case SPECPDL_NOP:
      break;
#ifdef HAVE_MODULES
    case SPECPDL_MODULE_RUNTIME:
      finalize_runtime_unwind (this_binding->unwind_ptr.arg);
      break;
    case SPECPDL_MODULE_ENVIRONMENT:
      finalize_environment_unwind (this_binding->unwind_ptr.arg);
      break;
#endif
    case SPECPDL_LET:
      { /* If variable has a trivial value (no forwarding), and isn't
	   trapped, we can just set it.  */
	Lisp_Object sym = specpdl_symbol (this_binding);
	if (SYMBOLP (sym) && XSYMBOL (sym)->u.s.redirect == SYMBOL_PLAINVAL)
	  {
	    if (XSYMBOL (sym)->u.s.trapped_write == SYMBOL_UNTRAPPED_WRITE)
	      SET_SYMBOL_VAL (XSYMBOL (sym), specpdl_old_value (this_binding));
	    else
	      set_internal (sym, specpdl_old_value (this_binding),
                            Qnil, bindflag);
	    break;
	  }
      }
      /* Come here only if make_local_foo was used for the first time
	 on this var within this let.  */
      FALLTHROUGH;
    case SPECPDL_LET_DEFAULT:
      set_default_internal (specpdl_symbol (this_binding),
                            specpdl_old_value (this_binding),
                            bindflag);
      break;
    case SPECPDL_LET_LOCAL:
      {
	Lisp_Object symbol = specpdl_symbol (this_binding);
	Lisp_Object where = specpdl_where (this_binding);
	Lisp_Object old_value = specpdl_old_value (this_binding);
	eassert (BUFFERP (where));

	/* If this was a local binding, reset the value in the appropriate
	   buffer, but only if that buffer's binding still exists.  */
	if (!NILP (Flocal_variable_p (symbol, where)))
          set_internal (symbol, old_value, where, bindflag);
      }
      break;
    }
}

static void
do_nothing (void)
{}

/* Push an unwind-protect entry that does nothing, so that
   set_unwind_protect_ptr can overwrite it later.  */

void
record_unwind_protect_nothing (void)
{
  record_unwind_protect_void (do_nothing);
}

/* Clear the unwind-protect entry COUNT, so that it does nothing.
   It need not be at the top of the stack.  */

void
clear_unwind_protect (specpdl_ref count)
{
  union specbinding *p = specpdl_ref_to_ptr (count);
  p->unwind_void.kind = SPECPDL_UNWIND_VOID;
  p->unwind_void.func = do_nothing;
}

/* Set the unwind-protect entry COUNT so that it invokes FUNC (ARG).
   It need not be at the top of the stack.  Discard the entry's
   previous value without invoking it.  */

void
set_unwind_protect (specpdl_ref count, void (*func) (Lisp_Object),
		    Lisp_Object arg)
{
  union specbinding *p = specpdl_ref_to_ptr (count);
  p->unwind.kind = SPECPDL_UNWIND;
  p->unwind.func = func;
  p->unwind.arg = arg;
  p->unwind.eval_depth = lisp_eval_depth;
}

void
set_unwind_protect_ptr (specpdl_ref count, void (*func) (void *), void *arg)
{
  union specbinding *p = specpdl_ref_to_ptr (count);
  p->unwind_ptr.kind = SPECPDL_UNWIND_PTR;
  p->unwind_ptr.func = func;
  p->unwind_ptr.arg = arg;
  p->unwind_ptr.mark = NULL;
}

/* Pop and execute entries from the unwind-protect stack until the
   depth COUNT is reached.  Return VALUE.  */

Lisp_Object
unbind_to (specpdl_ref count, Lisp_Object value)
{
  Lisp_Object quitf = Vquit_flag;

  Vquit_flag = Qnil;

  while (specpdl_ptr != specpdl_ref_to_ptr (count))
    {
      /* Copy the binding, and decrement specpdl_ptr, before we do
	 the work to unbind it.  We decrement first
	 so that an error in unbinding won't try to unbind
	 the same entry again, and we copy the binding first
	 in case more bindings are made during some of the code we run.  */

      union specbinding this_binding;
      this_binding = *--specpdl_ptr;

      do_one_unbind (&this_binding, true, SET_INTERNAL_UNBIND);
    }

  if (NILP (Vquit_flag) && !NILP (quitf))
    Vquit_flag = quitf;

  return value;
}

DEFUN ("special-variable-p", Fspecial_variable_p, Sspecial_variable_p, 1, 1, 0,
       doc: /* Return non-nil if SYMBOL's global binding has been declared special.
A special variable is one that will be bound dynamically, even in a
context where binding is lexical by default.  */)
  (Lisp_Object symbol)
{
   CHECK_SYMBOL (symbol);
   return XSYMBOL (symbol)->u.s.declared_special ? Qt : Qnil;
}


static union specbinding *
get_backtrace_starting_at (Lisp_Object base)
{
  union specbinding *pdl = backtrace_top ();

  if (!NILP (base))
    { /* Skip up to `base'.  */
      base = Findirect_function (base, Qt);
      while (backtrace_p (pdl)
             && !EQ (base, Findirect_function (backtrace_function (pdl), Qt)))
        pdl = backtrace_next (pdl);
    }

  return pdl;
}

static union specbinding *
get_backtrace_frame (Lisp_Object nframes, Lisp_Object base)
{
  register EMACS_INT i;

  CHECK_FIXNAT (nframes);
  union specbinding *pdl = get_backtrace_starting_at (base);

  /* Find the frame requested.  */
  for (i = XFIXNAT (nframes); i > 0 && backtrace_p (pdl); i--)
    pdl = backtrace_next (pdl);

  return pdl;
}

static Lisp_Object
backtrace_frame_apply (Lisp_Object function, union specbinding *pdl)
{
  if (!backtrace_p (pdl))
    return Qnil;

  Lisp_Object flags = Qnil;
  if (backtrace_debug_on_exit (pdl))
    flags = list2 (QCdebug_on_exit, Qt);

  if (backtrace_nargs (pdl) == UNEVALLED)
    return call4 (function, Qnil, backtrace_function (pdl), *backtrace_args (pdl), flags);
  else
    {
      Lisp_Object tem = Flist (backtrace_nargs (pdl), backtrace_args (pdl));
      return call4 (function, Qt, backtrace_function (pdl), tem, flags);
    }
}

DEFUN ("backtrace-debug", Fbacktrace_debug, Sbacktrace_debug, 2, 2, 0,
       doc: /* Set the debug-on-exit flag of eval frame LEVEL levels down to FLAG.
The debugger is entered when that frame exits, if the flag is non-nil.  */)
  (Lisp_Object level, Lisp_Object flag)
{
  CHECK_FIXNUM (level);
  union specbinding *pdl = get_backtrace_frame(level, Qnil);

  if (backtrace_p (pdl))
    set_backtrace_debug_on_exit (pdl, !NILP (flag));

  return flag;
}

DEFUN ("mapbacktrace", Fmapbacktrace, Smapbacktrace, 1, 2, 0,
       doc: /* Call FUNCTION for each frame in backtrace.
If BASE is non-nil, it should be a function and iteration will start
from its nearest activation frame.
FUNCTION is called with 4 arguments: EVALD, FUNC, ARGS, and FLAGS.  If
a frame has not evaluated its arguments yet or is a special form,
EVALD is nil and ARGS is a list of forms.  If a frame has evaluated
its arguments and called its function already, EVALD is t and ARGS is
a list of values.
FLAGS is a plist of properties of the current frame: currently, the
only supported property is :debug-on-exit.  `mapbacktrace' always
returns nil.  */)
     (Lisp_Object function, Lisp_Object base)
{
  union specbinding *pdl = get_backtrace_starting_at (base);

  while (backtrace_p (pdl))
    {
      ptrdiff_t i = pdl - specpdl;
      backtrace_frame_apply (function, pdl);
      /* Beware! PDL is no longer valid here because FUNCTION might
         have caused grow_specpdl to reallocate pdlvec.  We must use
         the saved index, cf. Bug#27258.  */
      pdl = backtrace_next (&specpdl[i]);
    }

  return Qnil;
}

DEFUN ("backtrace-frame--internal", Fbacktrace_frame_internal,
       Sbacktrace_frame_internal, 3, 3, NULL,
       doc: /* Call FUNCTION on stack frame NFRAMES away from BASE.
Return the result of FUNCTION, or nil if no matching frame could be found. */)
     (Lisp_Object function, Lisp_Object nframes, Lisp_Object base)
{
  return backtrace_frame_apply (function, get_backtrace_frame (nframes, base));
}

DEFUN ("backtrace--frames-from-thread", Fbacktrace_frames_from_thread,
       Sbacktrace_frames_from_thread, 1, 1, NULL,
       doc: /* Return the list of backtrace frames from current execution point in THREAD.
If a frame has not evaluated the arguments yet (or is a special form),
the value of the list element is (nil FUNCTION ARG-FORMS...).
If a frame has evaluated its arguments and called its function already,
the value of the list element is (t FUNCTION ARG-VALUES...).
A &rest arg is represented as the tail of the list ARG-VALUES.
FUNCTION is whatever was supplied as car of evaluated list,
or a lambda expression for macro calls.  */)
     (Lisp_Object thread)
{
  struct thread_state *tstate;
  CHECK_THREAD (thread);
  tstate = XTHREAD (thread);

  union specbinding *pdl = backtrace_thread_top (tstate);
  Lisp_Object list = Qnil;

  while (backtrace_thread_p (tstate, pdl))
    {
      Lisp_Object frame;
      if (backtrace_nargs (pdl) == UNEVALLED)
	frame = Fcons (Qnil,
		      Fcons (backtrace_function (pdl), *backtrace_args (pdl)));
      else
	{
	  Lisp_Object tem = Flist (backtrace_nargs (pdl), backtrace_args (pdl));
	  frame = Fcons (Qt, Fcons (backtrace_function (pdl), tem));
	}
      list = Fcons (frame, list);
      pdl = backtrace_thread_next (tstate, pdl);
    }
  return Fnreverse (list);
}

/* For backtrace-eval and thread switches, we unwind then rewind the
   last few elements of specpdl.

   Values to be rewound are stored directly in existing specpdl
   elements, much like the mark-and-sweep pointer reversal trick.  */

static void
specpdl_internal_walk (union specbinding *pdl, int step, int distance,
		       enum specbind_tag kind_or_above)
{
  eassert (distance >= 0);
  for (union specbinding *tmp = pdl; distance > 0; --distance)
    {
      tmp += step;
      if (tmp->kind >= kind_or_above)
	{
	  switch (tmp->kind)
	    {
	    case SPECPDL_UNWIND:
	      if (tmp->unwind.func == set_buffer_if_live)
		{
		  Lisp_Object oldarg = tmp->unwind.arg;
		  tmp->unwind.arg = Fcurrent_buffer ();
		  set_buffer_if_live (oldarg);
		}
	      break;
	    case SPECPDL_UNWIND_EXCURSION:
	      {
		Lisp_Object marker = tmp->unwind_excursion.marker;
		Lisp_Object window = tmp->unwind_excursion.window;
		save_excursion_save (tmp);
		save_excursion_restore (marker, window);
	      }
	      break;
	    case SPECPDL_LET:
	      {
		/* If variable has a trivial value (no forwarding), we can
		   just set it.  No need to check for constant symbols here,
		   since that was already done by specbind.  */
		Lisp_Object sym = specpdl_symbol (tmp);
		if (SYMBOLP (sym)
		    && XSYMBOL (sym)->u.s.redirect == SYMBOL_PLAINVAL)
		  {
		    Lisp_Object old_value = specpdl_old_value (tmp);
		    set_specpdl_old_value (tmp, SYMBOL_VAL (XSYMBOL (sym)));
		    SET_SYMBOL_VAL (XSYMBOL (sym), old_value);
		    break;
		  }
	      }
	      /* Come here only if make_local_foo was used for the first
		 time on this var within this let.  */
	      FALLTHROUGH;
	    case SPECPDL_LET_DEFAULT:
	      {
		Lisp_Object sym = specpdl_symbol (tmp);
		Lisp_Object old_value = specpdl_old_value (tmp);
		set_specpdl_old_value (tmp, default_value (sym));
		set_default_internal (sym, old_value, SET_INTERNAL_THREAD_SWITCH);
	      }
	      break;
	    case SPECPDL_LET_LOCAL:
	      {
		Lisp_Object symbol = specpdl_symbol (tmp);
		Lisp_Object where = specpdl_where (tmp);
		Lisp_Object old_value = specpdl_old_value (tmp);
		eassert (BUFFERP (where));

		/* If this was a local binding, reset the value in the appropriate
		   buffer, but only if that buffer's binding still exists.  */
		if (!NILP (Flocal_variable_p (symbol, where)))
		  {
		    set_specpdl_old_value
		      (tmp, find_symbol_value (symbol, XBUFFER (where)));
		    set_internal (symbol, old_value, where,
				  SET_INTERNAL_THREAD_SWITCH);
		  }
		else
		  {
		    /* FIXME: If the var is not local any more, we failed
		       to swap the old and new values.  As long as the var remains
		       non-local, this is fine, but if it ever reverts to being
		       local we may end up using this entry "in the wrong
		       direction".  */
		    tmp->kind = SPECPDL_NOP;
		  }
	      }
	      break;
	    default:
	      break;
	    }
	}
    }
}

void specpdl_rewind (union specbinding *pdl, int distance,
		     enum specbind_tag kind_or_above)
{
  specpdl_internal_walk (pdl - distance - 1, 1, distance, kind_or_above);
}

void specpdl_unwind (union specbinding *pdl, int distance,
		     enum specbind_tag kind_or_above)
{
  specpdl_internal_walk (pdl, -1, distance, kind_or_above);
}

static void
backtrace_eval_rewind (int distance)
{
  specpdl_rewind (specpdl_ptr, distance, SPECPDL_UNWIND);
}

static void
backtrace_eval_unwind (int distance)
{
  specpdl_unwind (specpdl_ptr, distance, SPECPDL_UNWIND);
}

DEFUN ("backtrace-eval", Fbacktrace_eval, Sbacktrace_eval, 2, 3, NULL,
       doc: /* Evaluate EXP in the context of some activation frame.
NFRAMES and BASE specify the activation frame to use, as in `backtrace-frame'.  */)
     (Lisp_Object exp, Lisp_Object nframes, Lisp_Object base)
{
  union specbinding *pdl = get_backtrace_frame (nframes, base);
  specpdl_ref count = SPECPDL_INDEX ();
  ptrdiff_t distance = specpdl_ptr - pdl;
  eassert (distance >= 0);

  if (!backtrace_p (pdl))
    error ("Activation frame not found!");

  backtrace_eval_unwind (distance);
  record_unwind_protect_int (backtrace_eval_rewind, distance);

  /* Use eval_sub rather than Feval since the main motivation behind
     backtrace-eval is to be able to get/set the value of lexical variables
     from the debugger.  */
  return unbind_to (count, eval_sub (exp));
}

DEFUN ("backtrace--locals", Fbacktrace__locals, Sbacktrace__locals, 1, 2, NULL,
       doc: /* Return names and values of local variables of a stack frame.
NFRAMES and BASE specify the activation frame to use, as in `backtrace-frame'.  */)
  (Lisp_Object nframes, Lisp_Object base)
{
  union specbinding *frame = get_backtrace_frame (nframes, base);
  union specbinding *prevframe
    = get_backtrace_frame (make_fixnum (XFIXNAT (nframes) - 1), base);
  ptrdiff_t distance = specpdl_ptr - frame;
  Lisp_Object result = Qnil;
  eassert (distance >= 0);

  if (! backtrace_p (prevframe))
    error ("Activation frame not found!");
  if (! backtrace_p (frame))
    error ("Activation frame not found!");

  /* The specpdl entries normally contain the symbol being bound along with its
     `old_value', so it can be restored.  The new value to which it is bound is
     available in one of two places: either in the current value of the
     variable (if it hasn't been rebound yet) or in the `old_value' slot of the
     next specpdl entry for it.
     `backtrace_eval_unwind' happens to swap the role of `old_value'
     and "new value", so we abuse it here, to fetch the new value.
     It's ugly (we'd rather not modify global data) and a bit inefficient,
     but it does the job for now.  */
  backtrace_eval_unwind (distance);

  /* Grab values.  */
  {
    union specbinding *tmp = prevframe;
    for (; tmp > frame; tmp--)
      {
	switch (tmp->kind)
	  {
	  case SPECPDL_LET:
	  case SPECPDL_LET_DEFAULT:
	  case SPECPDL_LET_LOCAL:
	    {
	      Lisp_Object sym = specpdl_symbol (tmp);
	      Lisp_Object val = specpdl_old_value (tmp);
	      if (EQ (sym, Qinternal_interpreter_environment))
		{
		  Lisp_Object env = val;
		  for (; CONSP (env); env = XCDR (env))
		    {
		      Lisp_Object binding = XCAR (env);
		      if (CONSP (binding))
			result = Fcons (Fcons (XCAR (binding),
					       XCDR (binding)),
					result);
		    }
		}
	      else
		result = Fcons (Fcons (sym, val), result);
	    }
	    break;

	  default: break;
	  }
      }
  }

  /* Restore values from specpdl to original place.  */
  backtrace_eval_rewind (distance);

  return result;
}


void
mark_specpdl (union specbinding *first, union specbinding *ptr)
{
  union specbinding *pdl;
  for (pdl = first; pdl != ptr; pdl++)
    {
      switch (pdl->kind)
        {
	case SPECPDL_UNWIND:
	  mark_object (specpdl_arg_addr (pdl));
	  break;

	case SPECPDL_UNWIND_ARRAY:
	  mark_objects (pdl->unwind_array.array, pdl->unwind_array.nelts);
	  break;

	case SPECPDL_UNWIND_EXCURSION:
	  mark_object (&pdl->unwind_excursion.marker);
	  mark_object (&pdl->unwind_excursion.window);
	  break;

	case SPECPDL_BACKTRACE:
	  {
	    ptrdiff_t nargs = backtrace_nargs (pdl);
	    mark_object (backtrace_function_addr (pdl));
	    if (nargs == UNEVALLED)
	      nargs = 1;
	    mark_objects (backtrace_args (pdl), nargs);
	  }
	  break;

#ifdef HAVE_MODULES
        case SPECPDL_MODULE_RUNTIME:
          break;
        case SPECPDL_MODULE_ENVIRONMENT:
          mark_module_environment (pdl->unwind_ptr.arg);
          break;
#endif

	case SPECPDL_LET_DEFAULT:
	case SPECPDL_LET_LOCAL:
	  mark_object (specpdl_where_addr (pdl));
	  FALLTHROUGH;
	case SPECPDL_LET:
	  mark_object (specpdl_symbol_addr (pdl));
	  mark_object (specpdl_old_value_addr (pdl));
	  break;

	case SPECPDL_UNWIND_PTR:
	  if (pdl->unwind_ptr.mark)
	    pdl->unwind_ptr.mark (pdl->unwind_ptr.arg);
	  break;

	case SPECPDL_UNWIND_INT:
	case SPECPDL_UNWIND_INTMAX:
        case SPECPDL_UNWIND_VOID:
	case SPECPDL_NOP:
	  break;

	/* While other loops that scan the specpdl use "default: break;"
	   for simplicity, here we explicitly list all cases and abort
	   if we find an unexpected value, as a sanity check.  */
	default:
	  emacs_abort ();
	}
    }
}

void
get_backtrace (Lisp_Object array)
{
  union specbinding *pdl = backtrace_next (backtrace_top ());
  ptrdiff_t i = 0, asize = ASIZE (array);

  /* Copy the backtrace contents into working memory.  */
  for (; i < asize; i++)
    {
      if (backtrace_p (pdl))
	{
	  ASET (array, i, backtrace_function (pdl));
	  pdl = backtrace_next (pdl);
	}
      else
	ASET (array, i, Qnil);
    }
}

Lisp_Object backtrace_top_function (void)
{
  union specbinding *pdl = backtrace_top ();
  return (backtrace_p (pdl) ? backtrace_function (pdl) : Qnil);
}

void
syms_of_eval (void)
{
  DEFVAR_INT ("max-lisp-eval-depth", max_lisp_eval_depth,
	      doc: /* Limit on depth in `eval', `apply' and `funcall' before error.

This limit serves to catch infinite recursions for you before they cause
actual stack overflow in C, which would be fatal for Emacs.
You can safely make it considerably larger than its default value,
if that proves inconveniently small.  However, if you increase it too far,
Emacs could overflow the real C stack, and crash.  */);

  DEFVAR_LISP ("quit-flag", Vquit_flag,
	       doc: /* Non-nil causes `eval' to abort, unless `inhibit-quit' is non-nil.
If the value is t, that means do an ordinary quit.
If the value equals `throw-on-input', that means quit by throwing
to the tag specified in `throw-on-input'; it's for handling `while-no-input'.
Typing C-g sets `quit-flag' to t, regardless of `inhibit-quit',
but `inhibit-quit' non-nil prevents anything from taking notice of that.  */);
  Vquit_flag = Qnil;

  DEFVAR_LISP ("inhibit-quit", Vinhibit_quit,
	       doc: /* Non-nil inhibits C-g quitting from happening immediately.
Note that `quit-flag' will still be set by typing C-g,
so a quit will be signaled as soon as `inhibit-quit' is nil.
To prevent this happening, set `quit-flag' to nil
before making `inhibit-quit' nil.  */);
  Vinhibit_quit = Qnil;

  DEFSYM (Qsetq, "setq");
  DEFSYM (Qinhibit_quit, "inhibit-quit");
  DEFSYM (Qautoload, "autoload");
  DEFSYM (Qinhibit_debugger, "inhibit-debugger");
  DEFSYM (Qmacro, "macro");

  /* Note that the process handling also uses Qexit, but we don't want
     to staticpro it twice, so we just do it here.  */
  DEFSYM (Qexit, "exit");

  DEFSYM (Qinteractive, "interactive");
  DEFSYM (Qcommandp, "commandp");
  DEFSYM (Qand_rest, "&rest");
  DEFSYM (Qand_optional, "&optional");
  DEFSYM (Qclosure, "closure");
  DEFSYM (QCdocumentation, ":documentation");
  DEFSYM (Qdebug, "debug");
  DEFSYM (Qdebug_early, "debug-early");

  DEFVAR_LISP ("inhibit-debugger", Vinhibit_debugger,
	       doc: /* Non-nil means never enter the debugger.
Normally set while the debugger is already active, to avoid recursive
invocations.  */);
  Vinhibit_debugger = Qnil;

  DEFVAR_LISP ("debug-on-error", Vdebug_on_error,
	       doc: /* Non-nil means enter debugger if an error is signaled.
Does not apply to errors handled by `condition-case' or those
matched by `debug-ignored-errors'.
If the value is a list, an error only means to enter the debugger
if one of its condition symbols appears in the list.
When you evaluate an expression interactively, this variable
is temporarily non-nil if `eval-expression-debug-on-error' is non-nil.
The command `toggle-debug-on-error' toggles this.
See also the variable `debug-on-quit' and `inhibit-debugger'.  */);
  Vdebug_on_error = Qnil;

  DEFVAR_LISP ("debug-ignored-errors", Vdebug_ignored_errors,
    doc: /* List of errors for which the debugger should not be called.
Each element may be a condition-name or a regexp that matches error messages.
If any element applies to a given error, that error skips the debugger
and just returns to top level.
This overrides the variable `debug-on-error'.
It does not apply to errors handled by `condition-case'.  */);
  Vdebug_ignored_errors = Qnil;

  DEFVAR_BOOL ("debug-on-quit", debug_on_quit,
    doc: /* Non-nil means enter debugger if quit is signaled (C-g, for example).
Does not apply if quit is handled by a `condition-case'.  */);
  debug_on_quit = 0;

  DEFVAR_BOOL ("debug-on-next-call", debug_on_next_call,
	       doc: /* Non-nil means enter debugger before next `eval', `apply' or `funcall'.  */);

  DEFVAR_BOOL ("debugger-may-continue", debugger_may_continue,
	       doc: /* Non-nil means debugger may continue execution.
This is nil when the debugger is called under circumstances where it
might not be safe to continue.  */);
  debugger_may_continue = 1;

  DEFVAR_BOOL ("debugger-stack-frame-as-list", debugger_stack_frame_as_list,
	       doc: /* Non-nil means display call stack frames as lists. */);
  debugger_stack_frame_as_list = 0;

  DEFSYM (Qdebugger, "debugger");
  DEFVAR_LISP ("debugger", Vdebugger,
	       doc: /* Function to call to invoke debugger.
If due to frame exit, args are `exit' and the value being returned;
 this function's value will be returned instead of that.
If due to error, args are `error' and a list of the args to `signal'.
If due to `apply' or `funcall' entry, one arg, `lambda'.
If due to `eval' entry, one arg, t.  */);
  Vdebugger = Qdebug_early;

  DEFVAR_LISP ("signal-hook-function", Vsignal_hook_function,
	       doc: /* If non-nil, this is a function for `signal' to call.
It receives the same arguments that `signal' was given.
The Edebug package uses this to regain control.  */);
  Vsignal_hook_function = Qnil;

  DEFVAR_LISP ("debug-on-signal", Vdebug_on_signal,
	       doc: /* Non-nil means call the debugger regardless of condition handlers.
Note that `debug-on-error', `debug-on-quit' and friends
still determine whether to handle the particular condition.  */);
  Vdebug_on_signal = Qnil;

  DEFVAR_BOOL ("backtrace-on-error-noninteractive",
               backtrace_on_error_noninteractive,
               doc: /* Non-nil means print backtrace on error in batch mode.
If this is nil, errors in batch mode will just print the error
message upon encountering an unhandled error, without showing
the Lisp backtrace.  */);
  backtrace_on_error_noninteractive = true;

  /* The value of num_nonmacro_input_events as of the last time we
   started to enter the debugger.  If we decide to enter the debugger
   again when this is still equal to num_nonmacro_input_events, then we
   know that the debugger itself has an error, and we should just
   signal the error instead of entering an infinite loop of debugger
   invocations.  */
  DEFSYM (Qinternal_when_entered_debugger, "internal-when-entered-debugger");
  DEFVAR_INT ("internal-when-entered-debugger", when_entered_debugger,
              doc: /* The number of keyboard events as of last time `debugger' was called.
Used to avoid infinite loops if the debugger itself has an error.
Don't set this unless you're sure that can't happen.  */);

  /* When lexical binding is being used,
   Vinternal_interpreter_environment is non-nil, and contains an alist
   of lexically-bound variable, or (t), indicating an empty
   environment.  The lisp name of this variable would be
   `internal-interpreter-environment' if it weren't hidden.
   Every element of this list can be either a cons (VAR . VAL)
   specifying a lexical binding, or a single symbol VAR indicating
   that this variable should use dynamic scoping.  */
  DEFSYM (Qinternal_interpreter_environment,
	  "internal-interpreter-environment");
  DEFVAR_LISP ("internal-interpreter-environment",
		Vinternal_interpreter_environment,
	       doc: /* If non-nil, the current lexical environment of the lisp interpreter.
When lexical binding is not being used, this variable is nil.
A value of `(t)' indicates an empty environment, otherwise it is an
alist of active lexical bindings.  */);
  Vinternal_interpreter_environment = Qnil;
  /* Don't export this variable to Elisp, so no one can mess with it
     (Just imagine if someone makes it buffer-local).  */
  Funintern (Qinternal_interpreter_environment, Qnil);

  DEFVAR_LISP ("internal-make-interpreted-closure-function",
	       Vinternal_make_interpreted_closure_function,
	       doc: /* Function to filter the env when constructing a closure.  */);
  Vinternal_make_interpreted_closure_function = Qnil;

  Vrun_hooks = intern_c_string ("run-hooks");
  staticpro (&Vrun_hooks);

  staticpro (&Vautoload_queue);
  Vautoload_queue = Qnil;

  staticpro (&Qcatch_all_memory_full);
  /* Make sure Qcatch_all_memory_full is a unique object.  We could
     also use something like Fcons (Qnil, Qnil), but json.c treats any
     cons cell as error data, so use an uninterned symbol instead.  */
  Qcatch_all_memory_full
    = Fmake_symbol (build_pure_c_string ("catch-all-memory-full"));

  staticpro (&list_of_t);
  list_of_t = list1 (Qt);

  defsubr (&Sor);
  defsubr (&Sand);
  defsubr (&Sif);
  defsubr (&Scond);
  defsubr (&Sprogn);
  defsubr (&Sprog1);
  defsubr (&Ssetq);
  defsubr (&Squote);
  defsubr (&Sfunction);
  defsubr (&Sdefault_toplevel_value);
  defsubr (&Sset_default_toplevel_value);
  defsubr (&Sdefvar);
  defsubr (&Sdefvar_1);
  defsubr (&Sdefvaralias);
  DEFSYM (Qdefvaralias, "defvaralias");
  defsubr (&Sdefconst);
  defsubr (&Sdefconst_1);
  defsubr (&Sinternal__define_uninitialized_variable);
  defsubr (&Smake_var_non_special);
  defsubr (&Slet);
  defsubr (&SletX);
  defsubr (&Swhile);
  defsubr (&Sfuncall_with_delayed_message);
  defsubr (&Smacroexpand);
  defsubr (&Scatch);
  defsubr (&Sthrow);
  defsubr (&Sunwind_protect);
  defsubr (&Scondition_case);
  DEFSYM (QCsuccess, ":success");
  defsubr (&Ssignal);
  defsubr (&Scommandp);
  defsubr (&Sautoload);
  defsubr (&Sautoload_do_load);
  defsubr (&Seval);
  defsubr (&Sapply);
  defsubr (&Sfuncall);
  defsubr (&Sfunc_arity);
  defsubr (&Srun_hooks);
  defsubr (&Srun_hook_with_args);
  defsubr (&Srun_hook_with_args_until_success);
  defsubr (&Srun_hook_with_args_until_failure);
  defsubr (&Srun_hook_wrapped);
  defsubr (&Sfetch_bytecode);
  defsubr (&Sbacktrace_debug);
  DEFSYM (QCdebug_on_exit, ":debug-on-exit");
  defsubr (&Smapbacktrace);
  defsubr (&Sbacktrace_frame_internal);
  defsubr (&Sbacktrace_frames_from_thread);
  defsubr (&Sbacktrace_eval);
  defsubr (&Sbacktrace__locals);
  defsubr (&Sspecial_variable_p);
  DEFSYM (Qfunctionp, "functionp");
  defsubr (&Sfunctionp);
}<|MERGE_RESOLUTION|>--- conflicted
+++ resolved
@@ -3348,14 +3348,8 @@
     }
   return object;
 }
-<<<<<<< HEAD
 
 /* Return true if SYMBOL currently has a let-binding
-=======
--
-/* Return true if SYMBOL's default currently has a let-binding
->>>>>>> 5223762e
    which was made in the buffer that is now current.  */
 
 bool
