--- conflicted
+++ resolved
@@ -3310,51 +3310,6 @@
     set_buffer_internal (old);
   return val;
 }
-<<<<<<< HEAD
-=======
-
-DEFUN ("re--describe-compiled", Fre__describe_compiled, Sre__describe_compiled,
-       1, 2, 0,
-       doc: /* Return a string describing the compiled form of REGEXP.
-If RAW is non-nil, just return the actual bytecode.  */)
-  (Lisp_Object regexp, Lisp_Object raw)
-{
-  struct regexp_cache *cache_entry
-    = compile_pattern (regexp, NULL,
-                       (!NILP (BVAR (current_buffer, case_fold_search))
-                        ? BVAR (current_buffer, case_canon_table) : Qnil),
-                       false,
-                       !NILP (BVAR (current_buffer,
-                                    enable_multibyte_characters)));
-  if (!NILP (raw))
-    return make_unibyte_string (cache_entry->buf.buffer,
-                                cache_entry->buf.used);
-  else
-    {                           /* FIXME: Why ENABLE_CHECKING?  */
-#if !ENABLE_CHECKING
-      error ("Not available: rebuild with --enable-checking");
-#elsif HAVE_OPEN_MEMSTREAM
-      char *buffer = NULL;
-      size_t size = 0;
-      FILE* f = open_memstream (&buffer, &size);
-      if (!f)
-        report_file_error ("open_memstream failed", regexp);
-      print_compiled_pattern (f, &cache_entry->buf);
-      fclose (f);
-      if (!buffer)
-        return Qnil;
-      Lisp_Object description = make_unibyte_string (buffer, size);
-      free (buffer);
-      return description;
-#else
-      print_compiled_pattern (stderr, &cache_entry->buf);
-      return build_string ("Description was sent to standard error");
-#endif
-    }
-}
--
->>>>>>> 35fbf6f1
 
 static void syms_of_search_for_pdumper (void);
 
