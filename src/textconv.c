/* String conversion support for graphics terminals.

Copyright (C) 2023-2024 Free Software Foundation, Inc.

This file is NOT part of GNU Emacs.

GNU Emacs is free software: you can redistribute it and/or modify
it under the terms of the GNU General Public License as published by
the Free Software Foundation, either version 3 of the License, or (at
your option) any later version.

GNU Emacs is distributed in the hope that it will be useful,
but WITHOUT ANY WARRANTY; without even the implied warranty of
MERCHANTABILITY or FITNESS FOR A PARTICULAR PURPOSE.  See the
GNU General Public License for more details.

You should have received a copy of the GNU General Public License
along with GNU Emacs.  If not, see <https://www.gnu.org/licenses/>.  */

/* String conversion support.

   Many input methods require access to text surrounding the cursor.
   They may then request that the text editor remove or substitute
   that text for something else, for example when providing the
   ability to ``undo'' or ``edit'' previously composed text.  This is
   most commonly seen in input methods for CJK languages for X Windows,
   and is extensively used throughout Android by input methods for all
   kinds of scripts.  */

#include <config.h>

#include "textconv.h"
#include "buffer.h"
#include "syntax.h"



/* The window system's text conversion interface.
   NULL when the window system has not set up text conversion.

   This interface will later be heavily extended on the
   feature/android branch to deal with Android's much less
   straightforward text conversion protocols.  */

static struct textconv_interface *text_interface;



/* Copy the portion of the current buffer's text described by BEG,
   BEG_BYTE, END, END_BYTE to the char * buffer BUFFER, which should
   be at least END_BYTE - BEG_BYTEs long.  */

static void
copy_buffer_text (ptrdiff_t beg, ptrdiff_t beg_byte,
		  ptrdiff_t end, ptrdiff_t end_byte,
		  char *buffer)
{
  ptrdiff_t beg0, end0, beg1, end1, size;

  if (beg_byte < GPT_BYTE && GPT_BYTE < end_byte)
    {
      /* Two regions, before and after the gap.  */
      beg0 = beg_byte;
      end0 = GPT_BYTE;
      beg1 = GPT_BYTE + GAP_SIZE - BEG_BYTE;
      end1 = end_byte + GAP_SIZE - BEG_BYTE;
    }
  else
    {
      /* The only region.  */
      beg0 = beg_byte;
      end0 = end_byte;
      beg1 = -1;
      end1 = -1;
    }

  size = end0 - beg0;
  memcpy (buffer, BYTE_POS_ADDR (beg0), size);
  if (beg1 != -1)
    memcpy (buffer, BEG_ADDR + beg1, end1 - beg1);
}



/* Conversion query.  */

/* Perform the text conversion operation specified in QUERY and return
   the results.

   Find the text between QUERY->position from point on frame F's
   selected window and QUERY->factor times QUERY->direction from that
   position.  Return it in QUERY->text.

   Then, either delete that text from the buffer if QUERY->operation
   is TEXTCONV_SUBSTITUTION, or return 0.

   Value is 0 if QUERY->operation was not TEXTCONV_SUBSTITUTION
   or if deleting the text was successful, and 1 otherwise.  */

int
textconv_query (struct frame *f, struct textconv_callback_struct *query)
{
  specpdl_ref count;
  ptrdiff_t pos, pos_byte, end, end_byte;
  ptrdiff_t temp, temp1;
  char *buffer;

  /* Save the excursion, as there will be extensive changes to the
     selected window.  */
  count = SPECPDL_INDEX ();
  record_unwind_protect_excursion ();

  /* Inhibit quitting.  */
  specbind (Qinhibit_quit, Qt);

  /* Temporarily switch to F's selected window.  */
  Fselect_window (f->selected_window, Qt);

  /* Narrow to the field, if any.  */
  if (!NILP (f->conversion.field))
    {
      record_unwind_protect (save_restriction_restore,
			     save_restriction_save ());
      Fnarrow_to_region (XCAR (f->conversion.field),
			 XCAR (XCDR (f->conversion.field)));
    }

  /* Now find the appropriate text bounds for QUERY.  First, move
     point QUERY->position steps forward or backwards.  */

  pos = PT;

  /* If pos is outside the accessible part of the buffer or if it
     overflows, move back to point or to the extremes of the
     accessible region.  */

  if (ckd_add (&pos, pos, query->position))
    pos = PT;

  if (pos < BEGV)
    pos = BEGV;

  if (pos > ZV)
    pos = ZV;

  /* Move to pos.  */
  set_point (pos);
  pos = PT;
  pos_byte = PT_BYTE;

  /* Now scan forward or backwards according to what is in QUERY.  */

  switch (query->direction)
    {
    case TEXTCONV_FORWARD_CHAR:
      /* Move forward by query->factor characters.  */
      if (ckd_add (&end, pos, query->factor) || end > ZV)
	end = ZV;

      end_byte = CHAR_TO_BYTE (end);
      break;

    case TEXTCONV_BACKWARD_CHAR:
      /* Move backward by query->factor characters.  */
      if (ckd_sub (&end, pos, query->factor) || end < BEGV)
	end = BEGV;

      end_byte = CHAR_TO_BYTE (end);
      break;

    case TEXTCONV_FORWARD_WORD:
      /* Move forward by query->factor words.  */
      end = scan_words (pos, (EMACS_INT) query->factor);

      if (!end)
	{
	  end = ZV;
	  end_byte = ZV_BYTE;
	}
      else
	end_byte = CHAR_TO_BYTE (end);

      break;

    case TEXTCONV_BACKWARD_WORD:
      /* Move backwards by query->factor words.  */
      end = scan_words (pos, 0 - (EMACS_INT) query->factor);

      if (!end)
	{
	  end = BEGV;
	  end_byte = BEGV_BYTE;
	}
      else
	end_byte = CHAR_TO_BYTE (end);

      break;

    case TEXTCONV_CARET_UP:
      /* Move upwards one visual line, keeping the column intact.  */
      Fvertical_motion (Fcons (Fcurrent_column (), make_fixnum (-1)),
			Qnil, Qnil);
      end = PT;
      end_byte = PT_BYTE;
      break;

    case TEXTCONV_CARET_DOWN:
      /* Move downwards one visual line, keeping the column
	 intact.  */
      Fvertical_motion (Fcons (Fcurrent_column (), make_fixnum (1)),
			Qnil, Qnil);
      end = PT;
      end_byte = PT_BYTE;
      break;

    case TEXTCONV_NEXT_LINE:
      /* Move one line forward.  */
      scan_newline (pos, pos_byte, ZV, ZV_BYTE,
		    query->factor, false);
      end = PT;
      end_byte = PT_BYTE;
      break;

    case TEXTCONV_PREVIOUS_LINE:
      /* Move one line backwards.  */
      scan_newline (pos, pos_byte, BEGV, BEGV_BYTE,
		    0 - (EMACS_INT) query->factor, false);
      end = PT;
      end_byte = PT_BYTE;
      break;

    case TEXTCONV_LINE_START:
      /* Move to the beginning of the line.  */
      Fbeginning_of_line (Qnil);
      end = PT;
      end_byte = PT_BYTE;
      break;

    case TEXTCONV_LINE_END:
      /* Move to the end of the line.  */
      Fend_of_line (Qnil);
      end = PT;
      end_byte = PT_BYTE;
      break;

    case TEXTCONV_ABSOLUTE_POSITION:
      /* How to implement this is unclear.  */
      SET_PT (query->factor);
      end = PT;
      end_byte = PT_BYTE;
      break;

    default:
      unbind_to (count, Qnil);
      return 1;
    }

  /* Sort end and pos.  */

  if (end < pos)
    {
      eassert (end_byte < pos_byte);
      temp = pos_byte;
      temp1 = pos;
      pos_byte = end_byte;
      pos = end;
      end = temp1;
      end_byte = temp;
    }

  /* Return the string first.  */
  buffer = xmalloc (end_byte - pos_byte);
  copy_buffer_text (pos, pos_byte, end, end_byte, buffer);
  query->text.text = buffer;
  query->text.length = end - pos;
  query->text.bytes = end_byte - pos_byte;

  /* Next, perform any operation specified.  */

  switch (query->operation)
    {
    case TEXTCONV_SUBSTITUTION:
      if (safe_del_range (pos, end))
	{
	  /* Undo any changes to the excursion.  */
	  unbind_to (count, Qnil);
	  return 1;
	}

    default:
      break;
    }

  /* Undo any changes to the excursion.  */
  unbind_to (count, Qnil);
  return 0;
}



/* Window system interface.  These are called from the rest of
   Emacs.  */

<<<<<<< HEAD
/* Notice that F's selected window has been set from redisplay.
   Reset F's input method state.  */

void
report_selected_window_change (struct frame *f)
=======
/* Reset text conversion state of frame F, and resume text conversion.
   Delete any overlays or markers inside.  */

void
reset_frame_conversion (struct frame *f)
{
  reset_frame_state (f);
  if (text_interface && FRAME_WINDOW_P (f) && FRAME_VISIBLE_P (f))
    text_interface->reset (f);
}

/* Reset text conversion state of frame F.  Delete any overlays or
   markers inside.  */

void
reset_frame_state (struct frame *f)
{
  struct text_conversion_action *last, *next;

  /* Make the composition region markers point elsewhere.  */

  if (!NILP (f->conversion.compose_region_start))
    {
      Fset_marker (f->conversion.compose_region_start, Qnil, Qnil);
      Fset_marker (f->conversion.compose_region_end, Qnil, Qnil);
      f->conversion.compose_region_start = Qnil;
      f->conversion.compose_region_end = Qnil;
    }

  /* Delete the composition region overlay.  */

  if (!NILP (f->conversion.compose_region_overlay))
    Fdelete_overlay (f->conversion.compose_region_overlay);

  /* Delete each text conversion action queued up.  */

  next = f->conversion.actions;
  while (next)
    {
      last = next;
      next = next->next;

      /* Say that the conversion is finished.  */
      if (text_interface && text_interface->notify_conversion)
	text_interface->notify_conversion (last->counter);

      xfree (last);
    }
  f->conversion.actions = NULL;

  /* Clear batch edit state.  */
  f->conversion.batch_edit_count = 0;
  f->conversion.batch_edit_flags = 0;

  /* Clear active field.  */
  if (!NILP (f->conversion.field))
    {
      Fset_marker (XCAR (f->conversion.field), Qnil, Qnil);
      Fset_marker (XCAR (XCDR (f->conversion.field)), Qnil,
		   Qnil);
    }
  f->conversion.field = Qnil;
}

/* Return whether or not there are pending edits from an input method
   on any frame.  */

bool
detect_conversion_events (void)
{
  Lisp_Object tail, frame;

  FOR_EACH_FRAME (tail, frame)
    {
      /* See if there's a pending edit on this frame.  */
      if (XFRAME (frame)->conversion.actions
	  && ((XFRAME (frame)->conversion.actions->operation
	       != TEXTCONV_BARRIER)
	      || (kbd_fetch_ptr == kbd_store_ptr)))
	return true;
    }

  return false;
}

/* Restore the selected window WINDOW.  */

static void
restore_selected_window (Lisp_Object window)
{
  /* FIXME: not sure what to do if WINDOW has been deleted.  */
  select_window (window, Qt);
}

/* Commit the given text in the composing region.  If there is no
   composing region, then insert the text after frame F's selected
   window's last point instead, unless the mark is active.  Finally,
   remove the composing region.

   If the mark is active, delete the text between mark and point.

   Then, move point to POSITION relative to TEXT.  If POSITION is
   greater than zero, it is relative to the character at the end of
   TEXT; otherwise, it is relative to the start of TEXT.  */

static void
really_commit_text (struct frame *f, EMACS_INT position,
		    Lisp_Object text)
{
  specpdl_ref count;
  ptrdiff_t wanted, start, end, mark;
  struct window *w;

  /* If F's old selected window is no longer alive, fail.  */

  if (!WINDOW_LIVE_P (f->old_selected_window))
    return;

  count = SPECPDL_INDEX ();
  record_unwind_protect (restore_selected_window,
			 selected_window);

  /* Temporarily switch to F's selected window at the time of the last
     redisplay.  */
  select_window (f->old_selected_window, Qt);

  /* Now detect whether or not there is a composing or active region.
     If there is, then replace it with TEXT.  Don't do that
     otherwise.  */

  mark = get_mark ();
  if (MARKERP (f->conversion.compose_region_start) || mark != -1)
    {
      /* Replace its contents.  Set START and END to the start and end
	 of the composing region if it exists.  */

      if (MARKERP (f->conversion.compose_region_start))
	{
	  start = marker_position (f->conversion.compose_region_start);
	  end = marker_position (f->conversion.compose_region_end);
	}
      else
	{
	  /* Otherwise, set it to the start and end of the region.  */
	  start = min (mark, PT);
	  end = max (mark, PT);
	}

      /* If it transpires that the start of the compose region is not
	 point, move point there.  */

      if (start != PT)
	set_point (start);

      /* Now delete whatever needs to go.  */

      del_range_1 (start, end, true, false);
      record_buffer_change (start, start, Qt);

      /* Don't record changes if TEXT is empty.  */

      if (SCHARS (text))
	{
	  /* Insert the new text.  Make sure to inherit text
	     properties from the surroundings: if this doesn't happen,
	     CC Mode fontification can get thrown off and become very
	     slow.  */

	  insert_from_string (text, 0, 0, SCHARS (text),
			      SBYTES (text), true);
	  record_buffer_change (start, PT, text);
	}

      /* Move to the position specified in POSITION.  */

      if (position <= 0)
	{
	  /* If POSITION is less than zero, it is relative to the
	     start of the text that was inserted.  */
	  wanted = start;

	  if (ckd_add (&wanted, wanted, position) || wanted < BEGV)
	    wanted = BEGV;

	  if (wanted > ZV)
	    wanted = ZV;

	  set_point (wanted);
	}
      else
	{
	  /* Otherwise, it is relative to the last character in
	     TEXT.  */
	  wanted = PT;

	  if (ckd_add (&wanted, wanted, position - 1) || wanted > ZV)
	    wanted = ZV;

	  if (wanted < BEGV)
	    wanted = BEGV;

	  set_point (wanted);
	}

      /* Make the composition region markers point elsewhere.  */

      if (!NILP (f->conversion.compose_region_start))
	{
	  Fset_marker (f->conversion.compose_region_start, Qnil, Qnil);
	  Fset_marker (f->conversion.compose_region_end, Qnil, Qnil);
	  f->conversion.compose_region_start = Qnil;
	  f->conversion.compose_region_end = Qnil;
	}

      /* Delete the composition region overlay.  */

      if (!NILP (f->conversion.compose_region_overlay))
	Fdelete_overlay (f->conversion.compose_region_overlay);
    }
  else
    {
      /* Otherwise, move the text and point to an appropriate
	 location.  */
      wanted = PT;

      /* Don't record changes if TEXT is empty.  */

      if (SCHARS (text))
	{
	  /* Insert the new text.  Make sure to inherit text
	     properties from the surroundings: if this doesn't happen,
	     CC Mode fontification can get thrown off and become very
	     slow.  */

	  insert_from_string (text, 0, 0, SCHARS (text),
			      SBYTES (text), true);

	  record_buffer_change (wanted, PT, text);
	}

      if (position <= 0)
	{
	  if (ckd_add (&wanted, wanted, position) || wanted < BEGV)
	    wanted = BEGV;

	  if (wanted > ZV)
	    wanted = ZV;

	  set_point (wanted);
	}
      else
	{
	  wanted = PT;

	  if (ckd_add (&wanted, wanted, position - 1) || wanted > ZV)
	    wanted = ZV;

	  if (wanted < BEGV)
	    wanted = BEGV;

	  set_point (wanted);
	}
    }

  /* This should deactivate the mark.  */
  call0 (Qdeactivate_mark);

  /* Print some debugging information.  */
  TEXTCONV_DEBUG ("text inserted: %s, point now: %zd",
		  SSDATA (text), PT);

  /* Update the ephemeral last point.  */
  w = XWINDOW (selected_window);
  w->ephemeral_last_point = PT;
  unbind_to (count, Qnil);
}

/* Remove the composition region on the frame F, while leaving its
   contents intact.  If UPDATE, also notify the input method of the
   change.  */

static void
really_finish_composing_text (struct frame *f, bool update)
{
  if (!NILP (f->conversion.compose_region_start))
    {
      Fset_marker (f->conversion.compose_region_start, Qnil, Qnil);
      Fset_marker (f->conversion.compose_region_end, Qnil, Qnil);
      f->conversion.compose_region_start = Qnil;
      f->conversion.compose_region_end = Qnil;

      if (update && text_interface
	  && text_interface->compose_region_changed)
	(*text_interface->compose_region_changed) (f);
    }

  /* Delete the composition region overlay.  */

  if (!NILP (f->conversion.compose_region_overlay))
    Fdelete_overlay (f->conversion.compose_region_overlay);

  TEXTCONV_DEBUG ("conversion region removed");
}

/* Set the composing text on frame F to TEXT.  Then, move point to an
   appropriate position relative to POSITION, and call
   `compose_region_changed' in the text conversion interface should
   point not have been changed relative to F's old selected window's
   last point.  */

static void
really_set_composing_text (struct frame *f, ptrdiff_t position,
			   Lisp_Object text)
>>>>>>> 430088c9
{
  if (!text_interface)
    return;

  text_interface->reset (f);
}

/* Register INTERFACE as the text conversion interface.  */

<<<<<<< HEAD
void
register_texconv_interface (struct textconv_interface *interface)
{
  text_interface = interface;
=======
static void
really_set_composing_region (struct frame *f, ptrdiff_t start,
			     ptrdiff_t end)
{
  specpdl_ref count;
  struct window *w;

  /* If F's old selected window is no longer live, fail.  */

  if (!WINDOW_LIVE_P (f->old_selected_window))
    return;

  /* If MAX (0, start) == end, then this should behave the same as
     really_finish_composing_text.  */

  if (max (0, start) == max (0, end))
    {
      really_finish_composing_text (f, false);
      return;
    }

  count = SPECPDL_INDEX ();
  record_unwind_protect (restore_selected_window,
			 selected_window);

  /* Temporarily switch to F's selected window at the time of the last
     redisplay.  */
  select_window (f->old_selected_window, Qt);

  /* Now set up the composition region if necessary.  */

  if (!MARKERP (f->conversion.compose_region_start))
    {
      f->conversion.compose_region_start = Fmake_marker ();
      f->conversion.compose_region_end = Fmake_marker ();
      Fset_marker_insertion_type (f->conversion.compose_region_end,
				  Qt);
    }

  Fset_marker (f->conversion.compose_region_start,
	       make_fixnum (start), Qnil);
  Fset_marker (f->conversion.compose_region_end,
	       make_fixnum (end), Qnil);
  sync_overlay (f);

  TEXTCONV_DEBUG ("composing region set to: %td, %td; point is: %td",
		  start, end, PT);

  /* Update the ephemeral last point.  */
  w = XWINDOW (selected_window);
  w->ephemeral_last_point = PT;

  unbind_to (count, Qnil);
}

/* Delete LEFT and RIGHT chars around point or the active mark,
   whichever is larger, in frame F's selected window, avoiding the
   composing region if necessary.  */

static void
really_delete_surrounding_text (struct frame *f, ptrdiff_t left,
				ptrdiff_t right)
{
  specpdl_ref count;
  ptrdiff_t start, end, a, b, a1, b1, lstart, rstart;
  struct window *w;
  Lisp_Object text;

  /* If F's old selected window is no longer live, fail.  */

  if (!WINDOW_LIVE_P (f->old_selected_window))
    return;

  count = SPECPDL_INDEX ();
  record_unwind_protect (restore_selected_window,
			 selected_window);

  /* Temporarily switch to F's selected window at the time of the last
     redisplay.  */
  select_window (f->old_selected_window, Qt);

  /* Narrow to the field, if any.  */
  if (!NILP (f->conversion.field))
    {
      record_unwind_protect (save_restriction_restore,
			     save_restriction_save ());
      Fnarrow_to_region (XCAR (f->conversion.field),
			 XCAR (XCDR (f->conversion.field)));
    }

  /* Figure out where to start deleting from.  */

  a = get_mark ();

  if (a != -1 && a != PT)
    lstart = rstart = max (a, PT);
  else
    lstart = rstart = PT;

  /* Avoid the composing text.  This behavior is identical to how
     Android's BaseInputConnection actually implements avoiding the
     composing span.  */

  if (MARKERP (f->conversion.compose_region_start))
    {
      a = marker_position (f->conversion.compose_region_start);
      b = marker_position (f->conversion.compose_region_end);

      a1 = min (a, b);
      b1 = max (a, b);

      lstart = min (lstart, min (PT, a1));
      rstart = max (rstart, max (PT, b1));
    }

  if (lstart == rstart)
    {
      start = max (BEGV, lstart - left);
      end = min (ZV, rstart + right);

      text = del_range_1 (start, end, true, true);
      record_buffer_change (start, start, text);
    }
  else
    {
      /* Don't record a deletion if the text which was deleted lies
	 after point.  */

      start = rstart;
      end = min (ZV, rstart + right);
      text = del_range_1 (start, end, true, true);
      record_buffer_change (start, start, Qnil);

      /* Now delete what must be deleted on the left.  */

      start = max (BEGV, lstart - left);
      end = lstart;
      text = del_range_1 (start, end, true, true);
      record_buffer_change (start, start, text);
    }

  TEXTCONV_DEBUG ("deleted surrounding text: %td, %td; PT is now %td",
		  left, right, PT);

  /* if the mark is now equal to start, deactivate it.  */

  if (get_mark () == PT)
    call0 (Qdeactivate_mark);

  /* Update the ephemeral last point.  */
  w = XWINDOW (selected_window);
  w->ephemeral_last_point = PT;

  unbind_to (count, Qnil);
}

/* Save the confines of the field surrounding point in w into F's text
   conversion state.  If NOTIFY_COMPOSE, notify the input method of
   changes to the composition region if they arise in this process.  */

static void
locate_and_save_position_in_field (struct frame *f, struct window *w,
				   bool notify_compose)
{
  Lisp_Object pos, window, c1, c2;
  specpdl_ref count;
  ptrdiff_t beg, end, cstart, cend, newstart, newend;

  /* Set the current buffer to W's.  */
  count = SPECPDL_INDEX ();
  record_unwind_protect (restore_selected_window, selected_window);
  XSETWINDOW (window, w);
  select_window (window, Qt);

  /* Search for a field around the current editing position; this should
     also serve to confine text conversion to the visible region.  */
  XSETFASTINT (pos, min (max (w->ephemeral_last_point, BEGV), ZV));
  find_field (pos, Qnil, Qnil, &beg, Qnil, &end);

  /* If beg is 1 and end is ZV, disable the active field entirely.  */
  if (beg == 1 && end == ZV)
    {
      f->conversion.field = Qnil;
      goto exit;
    }

  /* Don't cons if a pair already exists.  */
  if (!NILP (f->conversion.field))
    {
      c1 = f->conversion.field;
      c2 = XCDR (c1);
      Fset_marker (XCAR (c1), make_fixed_natnum (beg), Qnil);
      Fset_marker (XCAR (c2), make_fixed_natnum (end), Qnil);
      XSETCDR (c2, window);
    }
  else
    {
      c1 = build_marker (current_buffer, beg, CHAR_TO_BYTE (beg));
      c2 = build_marker (current_buffer, end, CHAR_TO_BYTE (end));
      Fset_marker_insertion_type (c2, Qt);
      f->conversion.field = Fcons (c1, Fcons (c2, window));
    }

  /* If the composition region is active and oversteps the active field,
     restrict it to the same.  */

  if (!NILP (f->conversion.compose_region_start))
    {
      cstart = marker_position (f->conversion.compose_region_start);
      cend   = marker_position (f->conversion.compose_region_end);

      if (cend < beg || cstart > end)
	{
	  /* Remove the composition region in whole.  */
	  /* Make the composition region markers point elsewhere.  */

	  if (!NILP (f->conversion.compose_region_start))
	    {
	      Fset_marker (f->conversion.compose_region_start, Qnil, Qnil);
	      Fset_marker (f->conversion.compose_region_end, Qnil, Qnil);
	      f->conversion.compose_region_start = Qnil;
	      f->conversion.compose_region_end = Qnil;
	    }

	  /* Delete the composition region overlay.  */

	  if (!NILP (f->conversion.compose_region_overlay))
	    Fdelete_overlay (f->conversion.compose_region_overlay);

	  TEXTCONV_DEBUG ("removing composing region outside active field");
	}
      else
	{
	  newstart = max (beg, min (cstart, end));
	  newend   = max (beg, min (cend, end));

	  if (newstart != cstart || newend != cend)
	    {
	      TEXTCONV_DEBUG ("confined composing region to %td, %td",
			      newstart, newend);
	      Fset_marker (f->conversion.compose_region_end,
			   make_fixed_natnum (newstart), Qnil);
	      Fset_marker (f->conversion.compose_region_end,
			   make_fixed_natnum (newend), Qnil);
	    }
	  else
	    notify_compose = false;
	}
    }
  else
    notify_compose = false;

  if (notify_compose
      && text_interface->compose_region_changed)
    {
      if (f->conversion.batch_edit_count > 0)
	f->conversion.batch_edit_flags |= PENDING_COMPOSE_CHANGE;
      else
	text_interface->compose_region_changed (f);
    }

 exit:
  unbind_to (count, Qnil);
}

/* Update the interface with frame F's new point and mark.  If a batch
   edit is in progress, schedule the update for when it finishes
   instead.  */

static void
really_request_point_update (struct frame *f)
{
  struct window *w;

  /* If F's old selected window is no longer live, fail.  */

  if (!WINDOW_LIVE_P (f->old_selected_window))
    return;

  if (f->conversion.batch_edit_count > 0)
    f->conversion.batch_edit_flags |= PENDING_POINT_CHANGE;
  else if (text_interface && text_interface->point_changed)
    {
      w = XWINDOW (f->old_selected_window);
      locate_and_save_position_in_field (f, w, false);
      text_interface->point_changed (f, w, current_buffer);
    }
}

/* Set point in frame F's selected window to POSITION.  If MARK is not
   at POSITION, activate the mark and set MARK to that as well.

   If point was not changed, signal an update through the text input
   interface, which is necessary for the IME to acknowledge that the
   change has completed.  */

static void
really_set_point_and_mark (struct frame *f, ptrdiff_t point,
			   ptrdiff_t mark)
{
  specpdl_ref count;
  struct window *w;

  /* If F's old selected window is no longer live, fail.  */

  if (!WINDOW_LIVE_P (f->old_selected_window))
    return;

  count = SPECPDL_INDEX ();
  record_unwind_protect (restore_selected_window,
			 selected_window);

  /* Temporarily switch to F's selected window at the time of the last
     redisplay.  */
  select_window (f->old_selected_window, Qt);

  if (point == PT)
    {
      if (f->conversion.batch_edit_count > 0)
	f->conversion.batch_edit_flags |= PENDING_POINT_CHANGE;
      else if (text_interface && text_interface->point_changed)
	{
	  w = XWINDOW (f->old_selected_window);
	  locate_and_save_position_in_field (f, w, false);
	  text_interface->point_changed (f, w, current_buffer);
	}
    }
  else
    /* Set the point.  */
    Fgoto_char (make_fixnum (point));

  if (mark == point
      && !NILP (BVAR (current_buffer, mark_active)))
    call0 (Qdeactivate_mark);
  else
    call1 (Qpush_mark, make_fixnum (mark));

  /* Update the ephemeral last point.  */
  w = XWINDOW (selected_window);
  w->ephemeral_last_point = PT;

  TEXTCONV_DEBUG ("set point and mark: %td %td",
		  PT, get_mark ());

  unbind_to (count, Qnil);
}

/* Remove the composing region.  Replace the text between START and
   END in F's selected window with TEXT, then set point to POSITION
   relative to it.  If the mark is active, deactivate it.  */

static void
really_replace_text (struct frame *f, ptrdiff_t start, ptrdiff_t end,
		     Lisp_Object text, ptrdiff_t position)
{
  specpdl_ref count;
  ptrdiff_t new_start, new_end, wanted;
  struct window *w;

  /* If F's old selected window is no longer alive, fail.  */

  if (!WINDOW_LIVE_P (f->old_selected_window))
    return;

  count = SPECPDL_INDEX ();
  record_unwind_protect (restore_selected_window,
			 selected_window);

  /* Make the composition region markers point elsewhere.  */

  if (!NILP (f->conversion.compose_region_start))
    {
      Fset_marker (f->conversion.compose_region_start, Qnil, Qnil);
      Fset_marker (f->conversion.compose_region_end, Qnil, Qnil);
      f->conversion.compose_region_start = Qnil;
      f->conversion.compose_region_end = Qnil;

      /* Notify the IME of an update to the composition region,
	 inasmuch as the point might not change if START and END are
	 identical and TEXT is empty, among other circumstances.  */

      if (text_interface
	  && text_interface->compose_region_changed)
	(*text_interface->compose_region_changed) (f);
    }

  /* Delete the composition region overlay.  */

  if (!NILP (f->conversion.compose_region_overlay))
    Fdelete_overlay (f->conversion.compose_region_overlay);

  /* Temporarily switch to F's selected window at the time of the last
     redisplay.  */
  select_window (f->old_selected_window, Qt);

  /* Sort START and END by magnitude.  */
  new_start = min (start, end);
  new_end   = max (start, end);

  /* Now constrain both to the accessible region.  */

  if (new_start < BEGV)
    new_start = BEGV;
  else if (new_start > ZV)
    new_start = ZV;

  if (new_end < BEGV)
    new_end = BEGV;
  else if (new_end > ZV)
    new_end = ZV;

  start = new_start;
  end   = new_end;

  /* This should deactivate the mark.  */
  call0 (Qdeactivate_mark);

  /* Go to start.  */
  set_point (start);

  /* Now delete the text in between, and save PT before TEXT is
     inserted.  */
  del_range_1 (start, end, true, false);
  record_buffer_change (start, start, Qt);
  wanted = PT;

  /* So long as TEXT isn't empty, insert it now.  */

  if (SCHARS (text))
    {
      /* Insert the new text.  Make sure to inherit text properties
	 from the surroundings: if this doesn't happen, CC Mode
	 fontification might grow confused and become very slow.  */

      insert_from_string (text, 0, 0, SCHARS (text),
			  SBYTES (text), true);
      record_buffer_change (start, PT, text);
    }

  /* Now, move point to the position designated by POSITION.  */

  if (position <= 0)
    {
      if (ckd_add (&wanted, wanted, position) || wanted < BEGV)
	wanted = BEGV;

      if (wanted > ZV)
	wanted = ZV;

      set_point (wanted);
    }
  else
    {
      wanted = PT;

      if (ckd_add (&wanted, wanted, position - 1) || wanted > ZV)
	wanted = ZV;

      if (wanted < BEGV)
	wanted = BEGV;

      set_point (wanted);
    }

  /* Print some debugging information.  */
  TEXTCONV_DEBUG ("text inserted: %s, point now: %zd",
		  SSDATA (text), PT);

  /* Update the ephemeral last point.  */
  w = XWINDOW (selected_window);
  w->ephemeral_last_point = PT;
  unbind_to (count, Qnil);
}

/* Complete the edit specified by the counter value inside *TOKEN.  */

static void
complete_edit (void *token)
{
  if (text_interface && text_interface->notify_conversion)
    text_interface->notify_conversion (*(unsigned long *) token);
}

/* Context for complete_edit_check.  */

struct complete_edit_check_context
{
  /* The window.  */
  struct window *w;

  /* Whether or not editing was successful.  */
  bool check;
};

/* Convert PTR to CONTEXT.  If CONTEXT->check is false, then update
   CONTEXT->w's ephemeral last point and give it to the input method,
   the assumption being that an editing operation signaled.  */

static void
complete_edit_check (void *ptr)
{
  struct complete_edit_check_context *context;
  struct frame *f;

  context = ptr;

  if (!context->check)
    {
      /* Figure out the new position of point.  */
      context->w->ephemeral_last_point
	= window_point (context->w);

      /* See if the frame is still alive.  */

      f = WINDOW_XFRAME (context->w);

      if (!FRAME_LIVE_P (f))
	return;

      if (text_interface && text_interface->point_changed)
	{
	  if (f->conversion.batch_edit_count > 0)
	    f->conversion.batch_edit_flags |= PENDING_POINT_CHANGE;
	  else
	    {
	      locate_and_save_position_in_field (f, context->w, false);
	      text_interface->point_changed (f, context->w, NULL);
	    }
	}
    }
}

/* Process and free the text conversion ACTION.  F must be the frame
   on which ACTION will be performed.

   Value is the window which was used, or NULL.  */

static struct window *
handle_pending_conversion_events_1 (struct frame *f,
				    struct text_conversion_action *action)
{
  Lisp_Object data;
  enum text_conversion_operation operation;
  struct buffer *buffer UNINIT;
  struct window *w;
  specpdl_ref count;
  unsigned long token;
  struct complete_edit_check_context context;

  /* Next, process this action and free it.  */

  data = action->data;
  operation = action->operation;
  token = action->counter;
  xfree (action);

  /* Text conversion events can still arrive immediately after
     `conversion_disabled_p' becomes true.  In that case, process all
     events, but don't perform any associated actions.  */

  if (conversion_disabled_p ())
    return NULL;

  /* check is a flag used by complete_edit_check to determine whether
     or not the editing operation completed successfully.  */
  context.check = false;

  /* Make sure completion is signaled.  */
  count = SPECPDL_INDEX ();
  record_unwind_protect_ptr (complete_edit, &token);
  w = NULL;

  if (WINDOW_LIVE_P (f->old_selected_window))
    {
      w = XWINDOW (f->old_selected_window);
      buffer = XBUFFER (WINDOW_BUFFER (w));
      context.w = w;

      /* Notify the input method of any editing failures.  */
      record_unwind_protect_ptr (complete_edit_check, &context);
    }

  switch (operation)
    {
    case TEXTCONV_START_BATCH_EDIT:
      f->conversion.batch_edit_count++;
      break;

    case TEXTCONV_END_BATCH_EDIT:
      if (f->conversion.batch_edit_count > 0)
	f->conversion.batch_edit_count--;

      if (!WINDOW_LIVE_P (f->old_selected_window))
	break;

      if (f->conversion.batch_edit_flags & PENDING_POINT_CHANGE)
	{
	  locate_and_save_position_in_field (f, w, false);
	  text_interface->point_changed (f, w, buffer);
	}

      if (f->conversion.batch_edit_flags & PENDING_COMPOSE_CHANGE)
	text_interface->compose_region_changed (f);

      f->conversion.batch_edit_flags = 0;
      break;

    case TEXTCONV_COMMIT_TEXT:
      really_commit_text (f, XFIXNUM (XCAR (data)), XCDR (data));
      break;

    case TEXTCONV_FINISH_COMPOSING_TEXT:
      really_finish_composing_text (f, !NILP (data));
      break;

    case TEXTCONV_SET_COMPOSING_TEXT:
      really_set_composing_text (f, XFIXNUM (XCAR (data)),
				 XCDR (data));
      break;

    case TEXTCONV_SET_COMPOSING_REGION:
      really_set_composing_region (f, XFIXNUM (XCAR (data)),
				   XFIXNUM (XCDR (data)));
      break;

    case TEXTCONV_SET_POINT_AND_MARK:
      really_set_point_and_mark (f, XFIXNUM (XCAR (data)),
				 XFIXNUM (XCDR (data)));
      break;

    case TEXTCONV_DELETE_SURROUNDING_TEXT:
      really_delete_surrounding_text (f, XFIXNUM (XCAR (data)),
				      XFIXNUM (XCDR (data)));
      break;

    case TEXTCONV_REQUEST_POINT_UPDATE:
      really_request_point_update (f);
      break;

    case TEXTCONV_BARRIER:
      if (kbd_fetch_ptr != kbd_store_ptr)
	emacs_abort ();

      /* Once a barrier is hit, synchronize F's selected window's
	 `ephemeral_last_point' with its current point.  The reason
	 for this is because otherwise a previous keyboard event may
	 have taken place without redisplay happening in between.  */

      if (w)
	w->ephemeral_last_point = window_point (w);
      break;

    case TEXTCONV_REPLACE_TEXT:
      really_replace_text (f, XFIXNUM (XCAR (data)),
			   XFIXNUM (XCAR (XCDR (data))),
			   XCAR (XCDR (XCDR (data))),
			   XFIXNUM (XCAR (XCDR (XCDR (XCDR (data))))));
      break;
    }

  /* Signal success.  */
  context.check = true;
  unbind_to (count, Qnil);

  return w;
}

/* Decrement the variable pointed to by *PTR.  */

static void
decrement_inside (void *ptr)
{
  int *i;

  i = ptr;
  (*i)--;
}

/* Process any outstanding text conversion events.
   This may run Lisp or signal.  */

void
handle_pending_conversion_events (void)
{
  struct frame *f;
  Lisp_Object tail, frame;
  struct text_conversion_action *action, *next;
  bool handled;
  static int inside;
  specpdl_ref count;
  ptrdiff_t last_point;
  struct window *w;

  handled = false;

  /* Reset Vtext_conversion_edits.  Do not do this if called
     reentrantly.  */

  if (!inside)
    Vtext_conversion_edits = Qnil;

  inside++;

  count = SPECPDL_INDEX ();
  record_unwind_protect_ptr (decrement_inside, &inside);

  FOR_EACH_FRAME (tail, frame)
    {
      f = XFRAME (frame);
      last_point = -1;
      w = NULL;

      /* Test if F has any outstanding conversion events.  Then
	 process them in bottom to up order.  */
      while (true)
	{
	  /* Update the input method if handled &&
	     w->ephemeral_last_point != last_point.  */
	  if (w && (last_point != w->ephemeral_last_point))
	    {
	      if (handled
		  && last_point != -1
		  && text_interface
		  && text_interface->point_changed)
		{
		  if (f->conversion.batch_edit_count > 0)
		    f->conversion.batch_edit_flags |= PENDING_POINT_CHANGE;
		  else
		    {
		      locate_and_save_position_in_field (f, w, false);
		      text_interface->point_changed (f, NULL, NULL);
		    }
		}

	      last_point = w->ephemeral_last_point;
	    }

	  /* Reload action.  This needs to be reentrant as buffer
	     modification functions can call `read-char'.  */
	  action = f->conversion.actions;

	  /* If there are no more actions, break.  */

	  if (!action)
	    break;

	  /* If action is a barrier event and the keyboard buffer is
	     not yet empty, break out of the loop.  */

	  if (action->operation == TEXTCONV_BARRIER
	      && kbd_store_ptr != kbd_fetch_ptr)
	    break;

	  /* Unlink this action.  */
	  next = action->next;
	  f->conversion.actions = next;

	  /* Handle and free the action.  */
	  w = handle_pending_conversion_events_1 (f, action);
	  handled = true;
	}
    }

  unbind_to (count, Qnil);
}

/* Return the confines of the field to which editing operations on frame
   F should be constrained in *BEG and *END.  Should no field be active,
   set *END to MOST_POSITIVE_FIXNUM.  */

void
get_conversion_field (struct frame *f, ptrdiff_t *beg, ptrdiff_t *end)
{
  Lisp_Object c1, c2;
  struct window *w;

  if (!NILP (f->conversion.field))
    {
      c1 = f->conversion.field;
      c2 = XCDR (c1);

      if (!EQ (XCDR (c2), f->old_selected_window))
	{
	  /* Update this outdated field location.  */
	  w = XWINDOW (f->old_selected_window);
	  locate_and_save_position_in_field (f, w, true);
	  get_conversion_field (f, beg, end);
	  return;
	}

      *beg = marker_position (XCAR (c1));
      *end = marker_position (XCAR (c2));
      return;
    }

  *beg = 1;
  *end = MOST_POSITIVE_FIXNUM;
}

/* Start a ``batch edit'' in frame F.  During a batch edit,
   point_changed will not be called until the batch edit ends.

   Process the actual operation in the event loop in keyboard.c; then,
   call `notify_conversion' in the text conversion interface with
   COUNTER.  */

void
start_batch_edit (struct frame *f, unsigned long counter)
{
  struct text_conversion_action *action, **last;

  action = xmalloc (sizeof *action);
  action->operation = TEXTCONV_START_BATCH_EDIT;
  action->data = Qnil;
  action->next = NULL;
  action->counter = counter;
  for (last = &f->conversion.actions; *last; last = &(*last)->next)
    ;;
  *last = action;
  input_pending = true;
}

/* End a ``batch edit''.  It is ok to call this function even if a
   batch edit has not yet started, in which case it does nothing.

   COUNTER means the same as in `start_batch_edit'.  */

void
end_batch_edit (struct frame *f, unsigned long counter)
{
  struct text_conversion_action *action, **last;

  action = xmalloc (sizeof *action);
  action->operation = TEXTCONV_END_BATCH_EDIT;
  action->data = Qnil;
  action->next = NULL;
  action->counter = counter;
  for (last = &f->conversion.actions; *last; last = &(*last)->next)
    ;;
  *last = action;
  input_pending = true;
}

/* Insert the specified STRING into frame F's selected-window's
   buffer's composition region, and set point to POSITION relative to
   STRING.

   If there is no composition region, use the active region instead.
   If that doesn't exist either, insert STRING after point.

   COUNTER means the same as in `start_batch_edit'.  */

void
commit_text (struct frame *f, Lisp_Object string,
	     ptrdiff_t position, unsigned long counter)
{
  struct text_conversion_action *action, **last;

  action = xmalloc (sizeof *action);
  action->operation = TEXTCONV_COMMIT_TEXT;
  action->data = Fcons (make_fixnum (position), string);
  action->next = NULL;
  action->counter = counter;
  for (last = &f->conversion.actions; *last; last = &(*last)->next)
    ;;
  *last = action;
  input_pending = true;
}

/* Remove the composition region and its overlay from frame F's
   selected-window's current buffer.  Leave the text being composed
   intact.

   If UPDATE, call `compose_region_changed' after the region is
   removed.

   COUNTER means the same as in `start_batch_edit'.  */

void
finish_composing_text (struct frame *f, unsigned long counter,
		       bool update)
{
  struct text_conversion_action *action, **last;

  action = xmalloc (sizeof *action);
  action->operation = TEXTCONV_FINISH_COMPOSING_TEXT;
  action->data = update ? Qt : Qnil;
  action->next = NULL;
  action->counter = counter;
  for (last = &f->conversion.actions; *last; last = &(*last)->next)
    ;;
  *last = action;
  input_pending = true;
}

/* Insert the given STRING and make it the currently active
   composition.

   If there is currently no composing or active region, then the new
   value of point is used as the composing region.

   Then, the composing or active region is replaced with the text in
   the specified string.

   Finally, move point to new_point, which is relative to either the
   start or the end of OBJECT depending on whether or not it is less
   than zero.

   COUNTER means the same as in `start_batch_edit'.  */

void
set_composing_text (struct frame *f, Lisp_Object object,
		    ptrdiff_t new_point, unsigned long counter)
{
  struct text_conversion_action *action, **last;

  action = xmalloc (sizeof *action);
  action->operation = TEXTCONV_SET_COMPOSING_TEXT;
  action->data = Fcons (make_fixnum (new_point),
			object);
  action->next = NULL;
  action->counter = counter;
  for (last = &f->conversion.actions; *last; last = &(*last)->next)
    ;;
  *last = action;
  input_pending = true;
}

/* Make the region between START and END the currently active
   ``composing region'' on frame F.  Which of START and END is the
   larger value is not significant.

   The ``composing region'' is a region of text in the buffer that is
   about to undergo editing by the input method.  */

void
set_composing_region (struct frame *f, ptrdiff_t start,
		      ptrdiff_t end, unsigned long counter)
{
  struct text_conversion_action *action, **last;
  ptrdiff_t field_start, field_end, temp;

  if (start > end)
    {
      temp  = end;
      end   = start;
      start = temp;
    }

  get_conversion_field (f, &field_start, &field_end);
  start = min (start + field_start - 1, MOST_POSITIVE_FIXNUM);
  end = max (start, min (end + field_start - 1, field_end));

  action = xmalloc (sizeof *action);
  action->operation = TEXTCONV_SET_COMPOSING_REGION;
  action->data = Fcons (make_fixnum (start), make_fixnum (end));
  action->next = NULL;
  action->counter = counter;
  for (last = &f->conversion.actions; *last; last = &(*last)->next)
    ;;
  *last = action;
  input_pending = true;
}

/* Move point in frame F's selected-window's buffer to POINT and maybe
   push MARK.

   COUNTER means the same as in `start_batch_edit'.  */

void
textconv_set_point_and_mark (struct frame *f, ptrdiff_t point,
			     ptrdiff_t mark, unsigned long counter)
{
  struct text_conversion_action *action, **last;
  ptrdiff_t field_start, field_end;

  get_conversion_field (f, &field_start, &field_end);
  point = min (max (point + field_start - 1, field_start),
	       field_end);
  mark = min (max (mark + field_start - 1, field_start),
	      field_end);

  action = xmalloc (sizeof *action);
  action->operation = TEXTCONV_SET_POINT_AND_MARK;
  action->data = Fcons (make_fixnum (point),
			make_fixnum (mark));
  action->next = NULL;
  action->counter = counter;
  for (last = &f->conversion.actions; *last; last = &(*last)->next)
    ;;
  *last = action;
  input_pending = true;
}

/* Delete LEFT and RIGHT characters around point in frame F's old
   selected window.  */

void
delete_surrounding_text (struct frame *f, ptrdiff_t left,
			 ptrdiff_t right, unsigned long counter)
{
  struct text_conversion_action *action, **last;

  action = xmalloc (sizeof *action);
  action->operation = TEXTCONV_DELETE_SURROUNDING_TEXT;
  action->data = Fcons (make_fixnum (left),
			make_fixnum (right));
  action->next = NULL;
  action->counter = counter;
  for (last = &f->conversion.actions; *last; last = &(*last)->next)
    ;;
  *last = action;
  input_pending = true;
}

/* Request an immediate call to TEXT_INTERFACE->point_changed with the
   new details of frame F's region unless a batch edit is in
   progress.  */

void
request_point_update (struct frame *f, unsigned long counter)
{
  struct text_conversion_action *action, **last;

  action = xmalloc (sizeof *action);
  action->operation = TEXTCONV_REQUEST_POINT_UPDATE;
  action->data = Qnil;
  action->next = NULL;
  action->counter = counter;
  for (last = &f->conversion.actions; *last; last = &(*last)->next)
    ;;
  *last = action;
  input_pending = true;
}

/* Request that text conversion on frame F pause until the keyboard
   buffer becomes empty.

   Use this function to ensure that edits associated with a keyboard
   event complete before the text conversion edits after the barrier
   take place.  */

void
textconv_barrier (struct frame *f, unsigned long counter)
{
  struct text_conversion_action *action, **last;

  action = xmalloc (sizeof *action);
  action->operation = TEXTCONV_BARRIER;
  action->data = Qnil;
  action->next = NULL;
  action->counter = counter;
  for (last = &f->conversion.actions; *last; last = &(*last)->next)
    ;;
  *last = action;
  input_pending = true;
}

/* Remove the composing region.  Replace the text between START and END
   (whose order, as in `set_composing_region', is not significant)
   within F's selected window with TEXT; deactivate the mark if it is
   active.  Subsequently, set point to POSITION relative to TEXT, as
   `commit_text' would.  */

void
replace_text (struct frame *f, ptrdiff_t start, ptrdiff_t end,
	      Lisp_Object text, ptrdiff_t position,
	      unsigned long counter)
{
  struct text_conversion_action *action, **last;
  ptrdiff_t field_start, field_end, temp;

  if (start > end)
    {
      temp  = end;
      end   = start;
      start = temp;
    }

  get_conversion_field (f, &field_start, &field_end);
  start = min (start + field_start - 1, MOST_POSITIVE_FIXNUM);
  end = max (start, min (end + field_start - 1, field_end));

  action = xmalloc (sizeof *action);
  action->operation = TEXTCONV_REPLACE_TEXT;
  action->data = list4 (make_fixnum (start), make_fixnum (end),
			text, make_fixnum (position));
  action->next = NULL;
  action->counter = counter;
  for (last = &f->conversion.actions; *last; last = &(*last)->next)
    ;;
  *last = action;
  input_pending = true;
}

/* Return N characters of text around point in frame F's old selected
   window.

   If N is -1, return the text between point and mark instead, given
   that the mark is active.

   Set *START_RETURN to the position of the first character returned,
   *START_OFFSET to the offset of the lesser of mark and point within
   that text, *END_OFFSET to the greater of mark and point within that
   text, and *LENGTH to the actual number of characters returned,
   *BYTES to the actual number of bytes returned, and *MARK_ACTIVE to
   whether or not the mark is active.

   Value is NULL upon failure, and a malloced string upon success.  */

char *
get_extracted_text (struct frame *f, ptrdiff_t n,
		    ptrdiff_t *start_return,
		    ptrdiff_t *start_offset,
		    ptrdiff_t *end_offset, ptrdiff_t *length,
		    ptrdiff_t *bytes, bool *mark_active)
{
  specpdl_ref count;
  ptrdiff_t start, end, start_byte, end_byte, mark;
  char *buffer;
  ptrdiff_t field_start, field_end;

  if (!WINDOW_LIVE_P (f->old_selected_window))
    return NULL;

  /* Save the excursion, as there will be extensive changes to the
     selected window.  */
  count = SPECPDL_INDEX ();
  record_unwind_protect_excursion ();

  /* Inhibit quitting.  */
  specbind (Qinhibit_quit, Qt);

  /* Temporarily switch to F's selected window at the time of the last
     redisplay.  */
  select_window (f->old_selected_window, Qt);
  buffer = NULL;

  /* Figure out the bounds of the text to return.  */
  if (n != -1)
    {
      /* Make sure n is at least 4, leaving two characters around
	 PT.  */
      n = max (4, n);

      start = PT - n / 2;
      end = PT + n - n / 2;
    }
  else
    {
      if (!NILP (BVAR (current_buffer, mark_active))
	  && XMARKER (BVAR (current_buffer, mark))->buffer)
	{
	  start = marker_position (BVAR (current_buffer, mark));
	  end = PT;

	  /* Sort start and end.  start_byte is used to hold a
	     temporary value.  */

	  if (start > end)
	    {
	      start_byte = end;
	      end = start;
	      start = start_byte;
	    }
	}
      else
	goto finish;
    }

  /* Narrow to the field, if any.  */
  if (!NILP (f->conversion.field))
    {
      record_unwind_protect (save_restriction_restore,
			     save_restriction_save ());
      Fnarrow_to_region (XCAR (f->conversion.field),
			 XCAR (XCDR (f->conversion.field)));
    }

  start = max (start, BEGV);
  end = min (end, ZV);

  /* Detect overflow.  */

  if (!(start <= PT && PT <= end))
    goto finish;

  /* Convert the character positions to byte positions.  */
  start_byte = CHAR_TO_BYTE (start);
  end_byte = CHAR_TO_BYTE (end);

  /* Extract the text from the buffer.  */
  buffer = xmalloc (end_byte - start_byte);
  copy_buffer_text (start, start_byte, end, end_byte, buffer);

  /* Get the mark.  If it's not active, use PT.  */

  mark = get_mark ();
  *mark_active = true;

  if (mark == -1)
    {
      mark = PT;
      *mark_active = false;
    }

  /* Return the offsets.  */
  get_conversion_field (f, &field_start, &field_end);
  *start_return = max (1, start - field_start + 1);
  *start_offset = min (mark - start, PT - start);
  *end_offset = max (mark - start, PT - start);
  *length = end - start;
  *bytes = end_byte - start_byte;

  TEXTCONV_DEBUG ("get_extracted_text: PT, mark, start: %td, %td, %td",
		  PT, mark, start);

 finish:
  unbind_to (count, Qnil);
  return buffer;
}

/* Return the text between the positions pt - LEFT and pt + RIGHT,
   where pt is the position of point in frame F's selected window.  If
   the mark is active, return the range of text relative to the bounds
   of the region instead.

   Set *LENGTH to the number of characters returned, *BYTES to the
   number of bytes returned, *OFFSET to the character position of the
   returned text, and *START_RETURN and *END_RETURN to the mark and
   point relative to that position.  */

char *
get_surrounding_text (struct frame *f, ptrdiff_t left,
		      ptrdiff_t right, ptrdiff_t *length,
		      ptrdiff_t *bytes, ptrdiff_t *offset,
		      ptrdiff_t *start_return,
		      ptrdiff_t *end_return)
{
  specpdl_ref count;
  ptrdiff_t start, end, start_byte, end_byte, mark, temp;
  ptrdiff_t field_start, field_end;
  char *buffer;

  if (!WINDOW_LIVE_P (f->old_selected_window))
    return NULL;

  /* Save the excursion, as there will be extensive changes to the
     selected window.  */
  count = SPECPDL_INDEX ();
  record_unwind_protect_excursion ();

  /* Inhibit quitting.  */
  specbind (Qinhibit_quit, Qt);

  /* Temporarily switch to F's selected window at the time of the last
     redisplay.  */
  select_window (f->old_selected_window, Qt);
  buffer = NULL;

  /* Figure out the bounds of the text to return.  */

  /* First, obtain start and end.  */
  end = get_mark ();
  start = PT;

  /* If the mark is not active, make it start and end.  */

  if (end == -1)
    end = start;

  /* Now sort start and end.  */

  if (end < start)
    {
      temp = start;
      start = end;
      end = temp;
    }

  /* And subtract left and right.  */

  if (ckd_sub (&start, start, left)
      || ckd_add (&end, end, right))
    goto finish;

  /* Narrow to the field, if any.  */
  if (!NILP (f->conversion.field))
    {
      record_unwind_protect (save_restriction_restore,
			     save_restriction_save ());
      Fnarrow_to_region (XCAR (f->conversion.field),
			 XCAR (XCDR (f->conversion.field)));
    }

  start = max (start, BEGV);
  end = min (end, ZV);

  /* Detect overflow.  */

  if (!(start <= PT && PT <= end))
    goto finish;

  /* Convert the character positions to byte positions.  */
  start_byte = CHAR_TO_BYTE (start);
  end_byte = CHAR_TO_BYTE (end);

  /* Extract the text from the buffer.  */
  buffer = xmalloc (end_byte - start_byte);
  copy_buffer_text (start, start_byte, end, end_byte, buffer);

  /* Get the mark.  If it's not active, use PT.  */

  mark = get_mark ();

  if (mark == -1)
    mark = PT;

  /* Return the offsets.  Unlike `get_extracted_text', this need not
     sort mark and point.  */

  get_conversion_field (f, &field_start, &field_end);
  *offset = max (1, start - field_start + 1);
  *start_return = mark - start;
  *end_return = PT - start;
  *length = end - start;
  *bytes = end_byte - start_byte;

 finish:
  unbind_to (count, Qnil);
  return buffer;
}

/* Return whether or not text conversion is temporarily disabled.
   `reset' should always call this to determine whether or not to
   disable the input method.  */

bool
conversion_disabled_p (void)
{
  return suppress_conversion_count > 0;
}



/* Window system interface.  These are called from the rest of
   Emacs.  */

/* Notice that frame F's selected window has been set from redisplay.
   Reset F's input method state.  */

void
report_selected_window_change (struct frame *f)
{
  struct window *w;

  reset_frame_state (f);

  if (!text_interface)
    return;

  /* When called from window.c, F's selected window has already been
     redisplayed, but w->last_point has not yet been updated.  Update
     it here to avoid race conditions when the IM asks for the initial
     selection position immediately after.  */

  if (WINDOWP (f->selected_window))
    {
      w = XWINDOW (f->selected_window);
      w->ephemeral_last_point = window_point (w);
    }

  text_interface->reset (f);
}

/* Notice that point in frame F's selected window's current buffer has
   changed.

   F is the frame whose selected window was changed, WINDOW is the
   window in question, and BUFFER is that window's buffer.

   Tell the text conversion interface about the change; it will likely
   pass the information on to the system input method.  */

void
report_point_change (struct frame *f, struct window *window,
		     struct buffer *buffer)
{
  if (!text_interface || !text_interface->point_changed)
    return;

  if (f->conversion.batch_edit_count > 0)
    f->conversion.batch_edit_flags |= PENDING_POINT_CHANGE;
  else
    {
      locate_and_save_position_in_field (f, window, false);
      text_interface->point_changed (f, window, buffer);
    }
}

/* Temporarily disable text conversion.  Must be paired with a
   corresponding call to resume_text_conversion.  */

void
disable_text_conversion (void)
{
  Lisp_Object tail, frame;
  struct frame *f;

  suppress_conversion_count++;

  if (!text_interface || suppress_conversion_count > 1)
    return;

  /* Loop through and reset the input method on each window system
     frame.  It should call conversion_disabled_p and then DTRT.  */

  FOR_EACH_FRAME (tail, frame)
    {
      f = XFRAME (frame);
      reset_frame_state (f);

      if (FRAME_WINDOW_P (f) && FRAME_VISIBLE_P (f))
	text_interface->reset (f);
    }
}

/* Undo the effect of the last call to `disable_text_conversion'.  */

void
resume_text_conversion (void)
{
  Lisp_Object tail, frame;
  struct frame *f;

  suppress_conversion_count--;
  eassert (suppress_conversion_count >= 0);

  if (!text_interface || suppress_conversion_count)
    return;

  /* Loop through and reset the input method on each window system
     frame.  It should call conversion_disabled_p and then DTRT.  */

  FOR_EACH_FRAME (tail, frame)
    {
      f = XFRAME (frame);
      reset_frame_state (f);

      if (FRAME_WINDOW_P (f) && FRAME_VISIBLE_P (f))
	text_interface->reset (f);
    }
}

/* Register INTERFACE as the text conversion interface.  */

void
register_textconv_interface (struct textconv_interface *interface)
{
  text_interface = interface;
}



/* List of buffers whose text conversion state will be reset after a
   key sequence is read.  */
static Lisp_Object postponed_buffers;

/* Reset the text conversion style of each frame whose selected buffer
   is contained inside `postponed_buffers'.  Set `postponed_buffers'
   to nil.  */

void
check_postponed_buffers (void)
{
  Lisp_Object buffer, tail, frame;
  struct buffer *b;
  struct frame *f;

  buffer = postponed_buffers;
  postponed_buffers = Qnil;

  if (!text_interface->reset)
    return;

  FOR_EACH_TAIL (buffer)
    {
      b = XBUFFER (XCAR (buffer));

      /* Continue if this is a dead buffer.  */

      if (!BUFFER_LIVE_P (b))
	continue;

      /* If no windows are displaying B anymore, continue.  */

      if (!buffer_window_count (b))
	continue;

      /* Look for frames which have B selected.  */

      FOR_EACH_FRAME (tail, frame)
	{
	  f = XFRAME (frame);

	  if (WINDOW_LIVE_P (f->old_selected_window)
	      && FRAME_WINDOW_P (f)
	      /* N.B. that the same frame can't be reset twice as long
		 as the list of buffers remains unique.  */
	      && EQ (XWINDOW (f->old_selected_window)->contents,
		     XCAR (buffer)))
	    {
	      block_input ();
	      reset_frame_state (f);
	      text_interface->reset (f);
	      unblock_input ();
	    }
	}
    }
}

/* Lisp interface.  */

DEFUN ("set-text-conversion-style", Fset_text_conversion_style,
       Sset_text_conversion_style, 1, 2, 0,
       doc: /* Set the current buffer's text conversion style to VALUE.

After setting `text-conversion-style', force input methods
editing in a selected window displaying this buffer on any frame
to stop themselves.

This can lead to a significant amount of time being taken by the input
method resetting itself, so you should not use this function lightly;
instead, set `text-conversion-style' before your buffer is displayed,
and let redisplay manage the input method appropriately.

If a key sequence is currently being read (either through the command
loop or by a call to `read-key-sequence') and AFTER-KEY-SEQUENCE is
non-nil, don't perform changes to the input method until the key
sequence is read.  This is useful within a function bound to
`input-decode-map' or `local-function-key-map', as it prevents the
input method from being redundantly enabled according to VALUE if the
replacement key sequence returned starts a new key sequence and makes
`read-key-sequence' disable text conversion again.  */)
  (Lisp_Object value, Lisp_Object after_key_sequence)
{
  Lisp_Object tail, frame;
  struct frame *f;
  Lisp_Object buffer;

  bset_text_conversion_style (current_buffer, value);

  if (!text_interface)
    return Qnil;

  /* If there are any selected windows displaying this buffer, reset
     text conversion on their associated frames.  */

  if (buffer_window_count (current_buffer))
    {
      buffer = Fcurrent_buffer ();

      /* Postpone changes to the actual text conversion state if
	 AFTER_KEY_SEQUENCE is non-nil and a key sequence is being
	 read.  */

      if (reading_key_sequence && !NILP (after_key_sequence))
	{
	  if (NILP (Fmemq (buffer, postponed_buffers)))
	    /* `check_postponed_buffers' will hopefully be called soon
	       enough to avoid postponed_buffers growing
	       indefinitely.  */
	    postponed_buffers = Fcons (buffer, postponed_buffers);
	  return Qnil;
	}

      FOR_EACH_FRAME (tail, frame)
	{
	  f = XFRAME (frame);

	  if (WINDOW_LIVE_P (f->old_selected_window)
	      && FRAME_WINDOW_P (f)
	      && (EQ (XWINDOW (f->old_selected_window)->contents,
		      buffer)
		  /* Always reset the text conversion style of the
		     selected frame.  */
		  || (f == SELECTED_FRAME ())))
	    {
	      block_input ();
	      reset_frame_state (f);
	      text_interface->reset (f);
	      unblock_input ();
	    }
	}
    }

  return Qnil;
}



void
syms_of_textconv (void)
{
  DEFSYM (Qaction, "action");
  DEFSYM (Qpassword, "password");
  DEFSYM (Qtext_conversion, "text-conversion");
  DEFSYM (Qpush_mark, "push-mark");
  DEFSYM (Qunderline, "underline");
  DEFSYM (Qoverriding_text_conversion_style,
	  "overriding-text-conversion-style");

  DEFVAR_LISP ("text-conversion-edits", Vtext_conversion_edits,
    doc: /* List of buffers last edited as a result of text conversion.

This list can be used while handling a `text-conversion' event to
determine which changes have taken place.

Each element of the list describes a single edit in a buffer, and
is of the form:

    (BUFFER BEG END EPHEMERAL)

If an insertion or an edit to the buffer text is described, then BEG
and END are markers which denote the bounds of the text that was
changed or inserted.  If a deletion is described, then BEG and END are
the same object.

If EPHEMERAL is t, then the input method is preparing to make further
edits to the text, so any actions that would otherwise be taken, such
as indenting or automatically filling text, should not take place.

Otherwise, it is either a string containing text that was inserted,
text deleted before point, or nil if text was deleted after point.

The list contents are arranged in the reverse of the order of editing,
i.e. latest edit first, so you must iterate through the list in
reverse.  */);
  Vtext_conversion_edits = Qnil;

  DEFVAR_LISP ("overriding-text-conversion-style",
	       Voverriding_text_conversion_style,
    doc: /* Non-buffer local version of `text-conversion-style'.

If this variable is the symbol `lambda', it means to consult the
buffer-local value of `text-conversion-style' to determine whether or
not to activate the input method.  Otherwise, the value is used in
preference to any buffer-local value of `text-conversion-style'.  */);
  Voverriding_text_conversion_style = Qlambda;

  DEFVAR_LISP ("text-conversion-face", Vtext_conversion_face,
    doc: /* Face in which to display temporary edits by an input method.
The value nil means to display no indication of a temporary edit.  */);
  Vtext_conversion_face = Qunderline;

  defsubr (&Sset_text_conversion_style);

  postponed_buffers = Qnil;
  staticpro (&postponed_buffers);
>>>>>>> 430088c9
}<|MERGE_RESOLUTION|>--- conflicted
+++ resolved
@@ -305,327 +305,11 @@
 /* Window system interface.  These are called from the rest of
    Emacs.  */
 
-<<<<<<< HEAD
 /* Notice that F's selected window has been set from redisplay.
    Reset F's input method state.  */
 
 void
 report_selected_window_change (struct frame *f)
-=======
-/* Reset text conversion state of frame F, and resume text conversion.
-   Delete any overlays or markers inside.  */
-
-void
-reset_frame_conversion (struct frame *f)
-{
-  reset_frame_state (f);
-  if (text_interface && FRAME_WINDOW_P (f) && FRAME_VISIBLE_P (f))
-    text_interface->reset (f);
-}
-
-/* Reset text conversion state of frame F.  Delete any overlays or
-   markers inside.  */
-
-void
-reset_frame_state (struct frame *f)
-{
-  struct text_conversion_action *last, *next;
-
-  /* Make the composition region markers point elsewhere.  */
-
-  if (!NILP (f->conversion.compose_region_start))
-    {
-      Fset_marker (f->conversion.compose_region_start, Qnil, Qnil);
-      Fset_marker (f->conversion.compose_region_end, Qnil, Qnil);
-      f->conversion.compose_region_start = Qnil;
-      f->conversion.compose_region_end = Qnil;
-    }
-
-  /* Delete the composition region overlay.  */
-
-  if (!NILP (f->conversion.compose_region_overlay))
-    Fdelete_overlay (f->conversion.compose_region_overlay);
-
-  /* Delete each text conversion action queued up.  */
-
-  next = f->conversion.actions;
-  while (next)
-    {
-      last = next;
-      next = next->next;
-
-      /* Say that the conversion is finished.  */
-      if (text_interface && text_interface->notify_conversion)
-	text_interface->notify_conversion (last->counter);
-
-      xfree (last);
-    }
-  f->conversion.actions = NULL;
-
-  /* Clear batch edit state.  */
-  f->conversion.batch_edit_count = 0;
-  f->conversion.batch_edit_flags = 0;
-
-  /* Clear active field.  */
-  if (!NILP (f->conversion.field))
-    {
-      Fset_marker (XCAR (f->conversion.field), Qnil, Qnil);
-      Fset_marker (XCAR (XCDR (f->conversion.field)), Qnil,
-		   Qnil);
-    }
-  f->conversion.field = Qnil;
-}
-
-/* Return whether or not there are pending edits from an input method
-   on any frame.  */
-
-bool
-detect_conversion_events (void)
-{
-  Lisp_Object tail, frame;
-
-  FOR_EACH_FRAME (tail, frame)
-    {
-      /* See if there's a pending edit on this frame.  */
-      if (XFRAME (frame)->conversion.actions
-	  && ((XFRAME (frame)->conversion.actions->operation
-	       != TEXTCONV_BARRIER)
-	      || (kbd_fetch_ptr == kbd_store_ptr)))
-	return true;
-    }
-
-  return false;
-}
-
-/* Restore the selected window WINDOW.  */
-
-static void
-restore_selected_window (Lisp_Object window)
-{
-  /* FIXME: not sure what to do if WINDOW has been deleted.  */
-  select_window (window, Qt);
-}
-
-/* Commit the given text in the composing region.  If there is no
-   composing region, then insert the text after frame F's selected
-   window's last point instead, unless the mark is active.  Finally,
-   remove the composing region.
-
-   If the mark is active, delete the text between mark and point.
-
-   Then, move point to POSITION relative to TEXT.  If POSITION is
-   greater than zero, it is relative to the character at the end of
-   TEXT; otherwise, it is relative to the start of TEXT.  */
-
-static void
-really_commit_text (struct frame *f, EMACS_INT position,
-		    Lisp_Object text)
-{
-  specpdl_ref count;
-  ptrdiff_t wanted, start, end, mark;
-  struct window *w;
-
-  /* If F's old selected window is no longer alive, fail.  */
-
-  if (!WINDOW_LIVE_P (f->old_selected_window))
-    return;
-
-  count = SPECPDL_INDEX ();
-  record_unwind_protect (restore_selected_window,
-			 selected_window);
-
-  /* Temporarily switch to F's selected window at the time of the last
-     redisplay.  */
-  select_window (f->old_selected_window, Qt);
-
-  /* Now detect whether or not there is a composing or active region.
-     If there is, then replace it with TEXT.  Don't do that
-     otherwise.  */
-
-  mark = get_mark ();
-  if (MARKERP (f->conversion.compose_region_start) || mark != -1)
-    {
-      /* Replace its contents.  Set START and END to the start and end
-	 of the composing region if it exists.  */
-
-      if (MARKERP (f->conversion.compose_region_start))
-	{
-	  start = marker_position (f->conversion.compose_region_start);
-	  end = marker_position (f->conversion.compose_region_end);
-	}
-      else
-	{
-	  /* Otherwise, set it to the start and end of the region.  */
-	  start = min (mark, PT);
-	  end = max (mark, PT);
-	}
-
-      /* If it transpires that the start of the compose region is not
-	 point, move point there.  */
-
-      if (start != PT)
-	set_point (start);
-
-      /* Now delete whatever needs to go.  */
-
-      del_range_1 (start, end, true, false);
-      record_buffer_change (start, start, Qt);
-
-      /* Don't record changes if TEXT is empty.  */
-
-      if (SCHARS (text))
-	{
-	  /* Insert the new text.  Make sure to inherit text
-	     properties from the surroundings: if this doesn't happen,
-	     CC Mode fontification can get thrown off and become very
-	     slow.  */
-
-	  insert_from_string (text, 0, 0, SCHARS (text),
-			      SBYTES (text), true);
-	  record_buffer_change (start, PT, text);
-	}
-
-      /* Move to the position specified in POSITION.  */
-
-      if (position <= 0)
-	{
-	  /* If POSITION is less than zero, it is relative to the
-	     start of the text that was inserted.  */
-	  wanted = start;
-
-	  if (ckd_add (&wanted, wanted, position) || wanted < BEGV)
-	    wanted = BEGV;
-
-	  if (wanted > ZV)
-	    wanted = ZV;
-
-	  set_point (wanted);
-	}
-      else
-	{
-	  /* Otherwise, it is relative to the last character in
-	     TEXT.  */
-	  wanted = PT;
-
-	  if (ckd_add (&wanted, wanted, position - 1) || wanted > ZV)
-	    wanted = ZV;
-
-	  if (wanted < BEGV)
-	    wanted = BEGV;
-
-	  set_point (wanted);
-	}
-
-      /* Make the composition region markers point elsewhere.  */
-
-      if (!NILP (f->conversion.compose_region_start))
-	{
-	  Fset_marker (f->conversion.compose_region_start, Qnil, Qnil);
-	  Fset_marker (f->conversion.compose_region_end, Qnil, Qnil);
-	  f->conversion.compose_region_start = Qnil;
-	  f->conversion.compose_region_end = Qnil;
-	}
-
-      /* Delete the composition region overlay.  */
-
-      if (!NILP (f->conversion.compose_region_overlay))
-	Fdelete_overlay (f->conversion.compose_region_overlay);
-    }
-  else
-    {
-      /* Otherwise, move the text and point to an appropriate
-	 location.  */
-      wanted = PT;
-
-      /* Don't record changes if TEXT is empty.  */
-
-      if (SCHARS (text))
-	{
-	  /* Insert the new text.  Make sure to inherit text
-	     properties from the surroundings: if this doesn't happen,
-	     CC Mode fontification can get thrown off and become very
-	     slow.  */
-
-	  insert_from_string (text, 0, 0, SCHARS (text),
-			      SBYTES (text), true);
-
-	  record_buffer_change (wanted, PT, text);
-	}
-
-      if (position <= 0)
-	{
-	  if (ckd_add (&wanted, wanted, position) || wanted < BEGV)
-	    wanted = BEGV;
-
-	  if (wanted > ZV)
-	    wanted = ZV;
-
-	  set_point (wanted);
-	}
-      else
-	{
-	  wanted = PT;
-
-	  if (ckd_add (&wanted, wanted, position - 1) || wanted > ZV)
-	    wanted = ZV;
-
-	  if (wanted < BEGV)
-	    wanted = BEGV;
-
-	  set_point (wanted);
-	}
-    }
-
-  /* This should deactivate the mark.  */
-  call0 (Qdeactivate_mark);
-
-  /* Print some debugging information.  */
-  TEXTCONV_DEBUG ("text inserted: %s, point now: %zd",
-		  SSDATA (text), PT);
-
-  /* Update the ephemeral last point.  */
-  w = XWINDOW (selected_window);
-  w->ephemeral_last_point = PT;
-  unbind_to (count, Qnil);
-}
-
-/* Remove the composition region on the frame F, while leaving its
-   contents intact.  If UPDATE, also notify the input method of the
-   change.  */
-
-static void
-really_finish_composing_text (struct frame *f, bool update)
-{
-  if (!NILP (f->conversion.compose_region_start))
-    {
-      Fset_marker (f->conversion.compose_region_start, Qnil, Qnil);
-      Fset_marker (f->conversion.compose_region_end, Qnil, Qnil);
-      f->conversion.compose_region_start = Qnil;
-      f->conversion.compose_region_end = Qnil;
-
-      if (update && text_interface
-	  && text_interface->compose_region_changed)
-	(*text_interface->compose_region_changed) (f);
-    }
-
-  /* Delete the composition region overlay.  */
-
-  if (!NILP (f->conversion.compose_region_overlay))
-    Fdelete_overlay (f->conversion.compose_region_overlay);
-
-  TEXTCONV_DEBUG ("conversion region removed");
-}
-
-/* Set the composing text on frame F to TEXT.  Then, move point to an
-   appropriate position relative to POSITION, and call
-   `compose_region_changed' in the text conversion interface should
-   point not have been changed relative to F's old selected window's
-   last point.  */
-
-static void
-really_set_composing_text (struct frame *f, ptrdiff_t position,
-			   Lisp_Object text)
->>>>>>> 430088c9
 {
   if (!text_interface)
     return;
@@ -635,1673 +319,8 @@
 
 /* Register INTERFACE as the text conversion interface.  */
 
-<<<<<<< HEAD
 void
 register_texconv_interface (struct textconv_interface *interface)
 {
   text_interface = interface;
-=======
-static void
-really_set_composing_region (struct frame *f, ptrdiff_t start,
-			     ptrdiff_t end)
-{
-  specpdl_ref count;
-  struct window *w;
-
-  /* If F's old selected window is no longer live, fail.  */
-
-  if (!WINDOW_LIVE_P (f->old_selected_window))
-    return;
-
-  /* If MAX (0, start) == end, then this should behave the same as
-     really_finish_composing_text.  */
-
-  if (max (0, start) == max (0, end))
-    {
-      really_finish_composing_text (f, false);
-      return;
-    }
-
-  count = SPECPDL_INDEX ();
-  record_unwind_protect (restore_selected_window,
-			 selected_window);
-
-  /* Temporarily switch to F's selected window at the time of the last
-     redisplay.  */
-  select_window (f->old_selected_window, Qt);
-
-  /* Now set up the composition region if necessary.  */
-
-  if (!MARKERP (f->conversion.compose_region_start))
-    {
-      f->conversion.compose_region_start = Fmake_marker ();
-      f->conversion.compose_region_end = Fmake_marker ();
-      Fset_marker_insertion_type (f->conversion.compose_region_end,
-				  Qt);
-    }
-
-  Fset_marker (f->conversion.compose_region_start,
-	       make_fixnum (start), Qnil);
-  Fset_marker (f->conversion.compose_region_end,
-	       make_fixnum (end), Qnil);
-  sync_overlay (f);
-
-  TEXTCONV_DEBUG ("composing region set to: %td, %td; point is: %td",
-		  start, end, PT);
-
-  /* Update the ephemeral last point.  */
-  w = XWINDOW (selected_window);
-  w->ephemeral_last_point = PT;
-
-  unbind_to (count, Qnil);
-}
-
-/* Delete LEFT and RIGHT chars around point or the active mark,
-   whichever is larger, in frame F's selected window, avoiding the
-   composing region if necessary.  */
-
-static void
-really_delete_surrounding_text (struct frame *f, ptrdiff_t left,
-				ptrdiff_t right)
-{
-  specpdl_ref count;
-  ptrdiff_t start, end, a, b, a1, b1, lstart, rstart;
-  struct window *w;
-  Lisp_Object text;
-
-  /* If F's old selected window is no longer live, fail.  */
-
-  if (!WINDOW_LIVE_P (f->old_selected_window))
-    return;
-
-  count = SPECPDL_INDEX ();
-  record_unwind_protect (restore_selected_window,
-			 selected_window);
-
-  /* Temporarily switch to F's selected window at the time of the last
-     redisplay.  */
-  select_window (f->old_selected_window, Qt);
-
-  /* Narrow to the field, if any.  */
-  if (!NILP (f->conversion.field))
-    {
-      record_unwind_protect (save_restriction_restore,
-			     save_restriction_save ());
-      Fnarrow_to_region (XCAR (f->conversion.field),
-			 XCAR (XCDR (f->conversion.field)));
-    }
-
-  /* Figure out where to start deleting from.  */
-
-  a = get_mark ();
-
-  if (a != -1 && a != PT)
-    lstart = rstart = max (a, PT);
-  else
-    lstart = rstart = PT;
-
-  /* Avoid the composing text.  This behavior is identical to how
-     Android's BaseInputConnection actually implements avoiding the
-     composing span.  */
-
-  if (MARKERP (f->conversion.compose_region_start))
-    {
-      a = marker_position (f->conversion.compose_region_start);
-      b = marker_position (f->conversion.compose_region_end);
-
-      a1 = min (a, b);
-      b1 = max (a, b);
-
-      lstart = min (lstart, min (PT, a1));
-      rstart = max (rstart, max (PT, b1));
-    }
-
-  if (lstart == rstart)
-    {
-      start = max (BEGV, lstart - left);
-      end = min (ZV, rstart + right);
-
-      text = del_range_1 (start, end, true, true);
-      record_buffer_change (start, start, text);
-    }
-  else
-    {
-      /* Don't record a deletion if the text which was deleted lies
-	 after point.  */
-
-      start = rstart;
-      end = min (ZV, rstart + right);
-      text = del_range_1 (start, end, true, true);
-      record_buffer_change (start, start, Qnil);
-
-      /* Now delete what must be deleted on the left.  */
-
-      start = max (BEGV, lstart - left);
-      end = lstart;
-      text = del_range_1 (start, end, true, true);
-      record_buffer_change (start, start, text);
-    }
-
-  TEXTCONV_DEBUG ("deleted surrounding text: %td, %td; PT is now %td",
-		  left, right, PT);
-
-  /* if the mark is now equal to start, deactivate it.  */
-
-  if (get_mark () == PT)
-    call0 (Qdeactivate_mark);
-
-  /* Update the ephemeral last point.  */
-  w = XWINDOW (selected_window);
-  w->ephemeral_last_point = PT;
-
-  unbind_to (count, Qnil);
-}
-
-/* Save the confines of the field surrounding point in w into F's text
-   conversion state.  If NOTIFY_COMPOSE, notify the input method of
-   changes to the composition region if they arise in this process.  */
-
-static void
-locate_and_save_position_in_field (struct frame *f, struct window *w,
-				   bool notify_compose)
-{
-  Lisp_Object pos, window, c1, c2;
-  specpdl_ref count;
-  ptrdiff_t beg, end, cstart, cend, newstart, newend;
-
-  /* Set the current buffer to W's.  */
-  count = SPECPDL_INDEX ();
-  record_unwind_protect (restore_selected_window, selected_window);
-  XSETWINDOW (window, w);
-  select_window (window, Qt);
-
-  /* Search for a field around the current editing position; this should
-     also serve to confine text conversion to the visible region.  */
-  XSETFASTINT (pos, min (max (w->ephemeral_last_point, BEGV), ZV));
-  find_field (pos, Qnil, Qnil, &beg, Qnil, &end);
-
-  /* If beg is 1 and end is ZV, disable the active field entirely.  */
-  if (beg == 1 && end == ZV)
-    {
-      f->conversion.field = Qnil;
-      goto exit;
-    }
-
-  /* Don't cons if a pair already exists.  */
-  if (!NILP (f->conversion.field))
-    {
-      c1 = f->conversion.field;
-      c2 = XCDR (c1);
-      Fset_marker (XCAR (c1), make_fixed_natnum (beg), Qnil);
-      Fset_marker (XCAR (c2), make_fixed_natnum (end), Qnil);
-      XSETCDR (c2, window);
-    }
-  else
-    {
-      c1 = build_marker (current_buffer, beg, CHAR_TO_BYTE (beg));
-      c2 = build_marker (current_buffer, end, CHAR_TO_BYTE (end));
-      Fset_marker_insertion_type (c2, Qt);
-      f->conversion.field = Fcons (c1, Fcons (c2, window));
-    }
-
-  /* If the composition region is active and oversteps the active field,
-     restrict it to the same.  */
-
-  if (!NILP (f->conversion.compose_region_start))
-    {
-      cstart = marker_position (f->conversion.compose_region_start);
-      cend   = marker_position (f->conversion.compose_region_end);
-
-      if (cend < beg || cstart > end)
-	{
-	  /* Remove the composition region in whole.  */
-	  /* Make the composition region markers point elsewhere.  */
-
-	  if (!NILP (f->conversion.compose_region_start))
-	    {
-	      Fset_marker (f->conversion.compose_region_start, Qnil, Qnil);
-	      Fset_marker (f->conversion.compose_region_end, Qnil, Qnil);
-	      f->conversion.compose_region_start = Qnil;
-	      f->conversion.compose_region_end = Qnil;
-	    }
-
-	  /* Delete the composition region overlay.  */
-
-	  if (!NILP (f->conversion.compose_region_overlay))
-	    Fdelete_overlay (f->conversion.compose_region_overlay);
-
-	  TEXTCONV_DEBUG ("removing composing region outside active field");
-	}
-      else
-	{
-	  newstart = max (beg, min (cstart, end));
-	  newend   = max (beg, min (cend, end));
-
-	  if (newstart != cstart || newend != cend)
-	    {
-	      TEXTCONV_DEBUG ("confined composing region to %td, %td",
-			      newstart, newend);
-	      Fset_marker (f->conversion.compose_region_end,
-			   make_fixed_natnum (newstart), Qnil);
-	      Fset_marker (f->conversion.compose_region_end,
-			   make_fixed_natnum (newend), Qnil);
-	    }
-	  else
-	    notify_compose = false;
-	}
-    }
-  else
-    notify_compose = false;
-
-  if (notify_compose
-      && text_interface->compose_region_changed)
-    {
-      if (f->conversion.batch_edit_count > 0)
-	f->conversion.batch_edit_flags |= PENDING_COMPOSE_CHANGE;
-      else
-	text_interface->compose_region_changed (f);
-    }
-
- exit:
-  unbind_to (count, Qnil);
-}
-
-/* Update the interface with frame F's new point and mark.  If a batch
-   edit is in progress, schedule the update for when it finishes
-   instead.  */
-
-static void
-really_request_point_update (struct frame *f)
-{
-  struct window *w;
-
-  /* If F's old selected window is no longer live, fail.  */
-
-  if (!WINDOW_LIVE_P (f->old_selected_window))
-    return;
-
-  if (f->conversion.batch_edit_count > 0)
-    f->conversion.batch_edit_flags |= PENDING_POINT_CHANGE;
-  else if (text_interface && text_interface->point_changed)
-    {
-      w = XWINDOW (f->old_selected_window);
-      locate_and_save_position_in_field (f, w, false);
-      text_interface->point_changed (f, w, current_buffer);
-    }
-}
-
-/* Set point in frame F's selected window to POSITION.  If MARK is not
-   at POSITION, activate the mark and set MARK to that as well.
-
-   If point was not changed, signal an update through the text input
-   interface, which is necessary for the IME to acknowledge that the
-   change has completed.  */
-
-static void
-really_set_point_and_mark (struct frame *f, ptrdiff_t point,
-			   ptrdiff_t mark)
-{
-  specpdl_ref count;
-  struct window *w;
-
-  /* If F's old selected window is no longer live, fail.  */
-
-  if (!WINDOW_LIVE_P (f->old_selected_window))
-    return;
-
-  count = SPECPDL_INDEX ();
-  record_unwind_protect (restore_selected_window,
-			 selected_window);
-
-  /* Temporarily switch to F's selected window at the time of the last
-     redisplay.  */
-  select_window (f->old_selected_window, Qt);
-
-  if (point == PT)
-    {
-      if (f->conversion.batch_edit_count > 0)
-	f->conversion.batch_edit_flags |= PENDING_POINT_CHANGE;
-      else if (text_interface && text_interface->point_changed)
-	{
-	  w = XWINDOW (f->old_selected_window);
-	  locate_and_save_position_in_field (f, w, false);
-	  text_interface->point_changed (f, w, current_buffer);
-	}
-    }
-  else
-    /* Set the point.  */
-    Fgoto_char (make_fixnum (point));
-
-  if (mark == point
-      && !NILP (BVAR (current_buffer, mark_active)))
-    call0 (Qdeactivate_mark);
-  else
-    call1 (Qpush_mark, make_fixnum (mark));
-
-  /* Update the ephemeral last point.  */
-  w = XWINDOW (selected_window);
-  w->ephemeral_last_point = PT;
-
-  TEXTCONV_DEBUG ("set point and mark: %td %td",
-		  PT, get_mark ());
-
-  unbind_to (count, Qnil);
-}
-
-/* Remove the composing region.  Replace the text between START and
-   END in F's selected window with TEXT, then set point to POSITION
-   relative to it.  If the mark is active, deactivate it.  */
-
-static void
-really_replace_text (struct frame *f, ptrdiff_t start, ptrdiff_t end,
-		     Lisp_Object text, ptrdiff_t position)
-{
-  specpdl_ref count;
-  ptrdiff_t new_start, new_end, wanted;
-  struct window *w;
-
-  /* If F's old selected window is no longer alive, fail.  */
-
-  if (!WINDOW_LIVE_P (f->old_selected_window))
-    return;
-
-  count = SPECPDL_INDEX ();
-  record_unwind_protect (restore_selected_window,
-			 selected_window);
-
-  /* Make the composition region markers point elsewhere.  */
-
-  if (!NILP (f->conversion.compose_region_start))
-    {
-      Fset_marker (f->conversion.compose_region_start, Qnil, Qnil);
-      Fset_marker (f->conversion.compose_region_end, Qnil, Qnil);
-      f->conversion.compose_region_start = Qnil;
-      f->conversion.compose_region_end = Qnil;
-
-      /* Notify the IME of an update to the composition region,
-	 inasmuch as the point might not change if START and END are
-	 identical and TEXT is empty, among other circumstances.  */
-
-      if (text_interface
-	  && text_interface->compose_region_changed)
-	(*text_interface->compose_region_changed) (f);
-    }
-
-  /* Delete the composition region overlay.  */
-
-  if (!NILP (f->conversion.compose_region_overlay))
-    Fdelete_overlay (f->conversion.compose_region_overlay);
-
-  /* Temporarily switch to F's selected window at the time of the last
-     redisplay.  */
-  select_window (f->old_selected_window, Qt);
-
-  /* Sort START and END by magnitude.  */
-  new_start = min (start, end);
-  new_end   = max (start, end);
-
-  /* Now constrain both to the accessible region.  */
-
-  if (new_start < BEGV)
-    new_start = BEGV;
-  else if (new_start > ZV)
-    new_start = ZV;
-
-  if (new_end < BEGV)
-    new_end = BEGV;
-  else if (new_end > ZV)
-    new_end = ZV;
-
-  start = new_start;
-  end   = new_end;
-
-  /* This should deactivate the mark.  */
-  call0 (Qdeactivate_mark);
-
-  /* Go to start.  */
-  set_point (start);
-
-  /* Now delete the text in between, and save PT before TEXT is
-     inserted.  */
-  del_range_1 (start, end, true, false);
-  record_buffer_change (start, start, Qt);
-  wanted = PT;
-
-  /* So long as TEXT isn't empty, insert it now.  */
-
-  if (SCHARS (text))
-    {
-      /* Insert the new text.  Make sure to inherit text properties
-	 from the surroundings: if this doesn't happen, CC Mode
-	 fontification might grow confused and become very slow.  */
-
-      insert_from_string (text, 0, 0, SCHARS (text),
-			  SBYTES (text), true);
-      record_buffer_change (start, PT, text);
-    }
-
-  /* Now, move point to the position designated by POSITION.  */
-
-  if (position <= 0)
-    {
-      if (ckd_add (&wanted, wanted, position) || wanted < BEGV)
-	wanted = BEGV;
-
-      if (wanted > ZV)
-	wanted = ZV;
-
-      set_point (wanted);
-    }
-  else
-    {
-      wanted = PT;
-
-      if (ckd_add (&wanted, wanted, position - 1) || wanted > ZV)
-	wanted = ZV;
-
-      if (wanted < BEGV)
-	wanted = BEGV;
-
-      set_point (wanted);
-    }
-
-  /* Print some debugging information.  */
-  TEXTCONV_DEBUG ("text inserted: %s, point now: %zd",
-		  SSDATA (text), PT);
-
-  /* Update the ephemeral last point.  */
-  w = XWINDOW (selected_window);
-  w->ephemeral_last_point = PT;
-  unbind_to (count, Qnil);
-}
-
-/* Complete the edit specified by the counter value inside *TOKEN.  */
-
-static void
-complete_edit (void *token)
-{
-  if (text_interface && text_interface->notify_conversion)
-    text_interface->notify_conversion (*(unsigned long *) token);
-}
-
-/* Context for complete_edit_check.  */
-
-struct complete_edit_check_context
-{
-  /* The window.  */
-  struct window *w;
-
-  /* Whether or not editing was successful.  */
-  bool check;
-};
-
-/* Convert PTR to CONTEXT.  If CONTEXT->check is false, then update
-   CONTEXT->w's ephemeral last point and give it to the input method,
-   the assumption being that an editing operation signaled.  */
-
-static void
-complete_edit_check (void *ptr)
-{
-  struct complete_edit_check_context *context;
-  struct frame *f;
-
-  context = ptr;
-
-  if (!context->check)
-    {
-      /* Figure out the new position of point.  */
-      context->w->ephemeral_last_point
-	= window_point (context->w);
-
-      /* See if the frame is still alive.  */
-
-      f = WINDOW_XFRAME (context->w);
-
-      if (!FRAME_LIVE_P (f))
-	return;
-
-      if (text_interface && text_interface->point_changed)
-	{
-	  if (f->conversion.batch_edit_count > 0)
-	    f->conversion.batch_edit_flags |= PENDING_POINT_CHANGE;
-	  else
-	    {
-	      locate_and_save_position_in_field (f, context->w, false);
-	      text_interface->point_changed (f, context->w, NULL);
-	    }
-	}
-    }
-}
-
-/* Process and free the text conversion ACTION.  F must be the frame
-   on which ACTION will be performed.
-
-   Value is the window which was used, or NULL.  */
-
-static struct window *
-handle_pending_conversion_events_1 (struct frame *f,
-				    struct text_conversion_action *action)
-{
-  Lisp_Object data;
-  enum text_conversion_operation operation;
-  struct buffer *buffer UNINIT;
-  struct window *w;
-  specpdl_ref count;
-  unsigned long token;
-  struct complete_edit_check_context context;
-
-  /* Next, process this action and free it.  */
-
-  data = action->data;
-  operation = action->operation;
-  token = action->counter;
-  xfree (action);
-
-  /* Text conversion events can still arrive immediately after
-     `conversion_disabled_p' becomes true.  In that case, process all
-     events, but don't perform any associated actions.  */
-
-  if (conversion_disabled_p ())
-    return NULL;
-
-  /* check is a flag used by complete_edit_check to determine whether
-     or not the editing operation completed successfully.  */
-  context.check = false;
-
-  /* Make sure completion is signaled.  */
-  count = SPECPDL_INDEX ();
-  record_unwind_protect_ptr (complete_edit, &token);
-  w = NULL;
-
-  if (WINDOW_LIVE_P (f->old_selected_window))
-    {
-      w = XWINDOW (f->old_selected_window);
-      buffer = XBUFFER (WINDOW_BUFFER (w));
-      context.w = w;
-
-      /* Notify the input method of any editing failures.  */
-      record_unwind_protect_ptr (complete_edit_check, &context);
-    }
-
-  switch (operation)
-    {
-    case TEXTCONV_START_BATCH_EDIT:
-      f->conversion.batch_edit_count++;
-      break;
-
-    case TEXTCONV_END_BATCH_EDIT:
-      if (f->conversion.batch_edit_count > 0)
-	f->conversion.batch_edit_count--;
-
-      if (!WINDOW_LIVE_P (f->old_selected_window))
-	break;
-
-      if (f->conversion.batch_edit_flags & PENDING_POINT_CHANGE)
-	{
-	  locate_and_save_position_in_field (f, w, false);
-	  text_interface->point_changed (f, w, buffer);
-	}
-
-      if (f->conversion.batch_edit_flags & PENDING_COMPOSE_CHANGE)
-	text_interface->compose_region_changed (f);
-
-      f->conversion.batch_edit_flags = 0;
-      break;
-
-    case TEXTCONV_COMMIT_TEXT:
-      really_commit_text (f, XFIXNUM (XCAR (data)), XCDR (data));
-      break;
-
-    case TEXTCONV_FINISH_COMPOSING_TEXT:
-      really_finish_composing_text (f, !NILP (data));
-      break;
-
-    case TEXTCONV_SET_COMPOSING_TEXT:
-      really_set_composing_text (f, XFIXNUM (XCAR (data)),
-				 XCDR (data));
-      break;
-
-    case TEXTCONV_SET_COMPOSING_REGION:
-      really_set_composing_region (f, XFIXNUM (XCAR (data)),
-				   XFIXNUM (XCDR (data)));
-      break;
-
-    case TEXTCONV_SET_POINT_AND_MARK:
-      really_set_point_and_mark (f, XFIXNUM (XCAR (data)),
-				 XFIXNUM (XCDR (data)));
-      break;
-
-    case TEXTCONV_DELETE_SURROUNDING_TEXT:
-      really_delete_surrounding_text (f, XFIXNUM (XCAR (data)),
-				      XFIXNUM (XCDR (data)));
-      break;
-
-    case TEXTCONV_REQUEST_POINT_UPDATE:
-      really_request_point_update (f);
-      break;
-
-    case TEXTCONV_BARRIER:
-      if (kbd_fetch_ptr != kbd_store_ptr)
-	emacs_abort ();
-
-      /* Once a barrier is hit, synchronize F's selected window's
-	 `ephemeral_last_point' with its current point.  The reason
-	 for this is because otherwise a previous keyboard event may
-	 have taken place without redisplay happening in between.  */
-
-      if (w)
-	w->ephemeral_last_point = window_point (w);
-      break;
-
-    case TEXTCONV_REPLACE_TEXT:
-      really_replace_text (f, XFIXNUM (XCAR (data)),
-			   XFIXNUM (XCAR (XCDR (data))),
-			   XCAR (XCDR (XCDR (data))),
-			   XFIXNUM (XCAR (XCDR (XCDR (XCDR (data))))));
-      break;
-    }
-
-  /* Signal success.  */
-  context.check = true;
-  unbind_to (count, Qnil);
-
-  return w;
-}
-
-/* Decrement the variable pointed to by *PTR.  */
-
-static void
-decrement_inside (void *ptr)
-{
-  int *i;
-
-  i = ptr;
-  (*i)--;
-}
-
-/* Process any outstanding text conversion events.
-   This may run Lisp or signal.  */
-
-void
-handle_pending_conversion_events (void)
-{
-  struct frame *f;
-  Lisp_Object tail, frame;
-  struct text_conversion_action *action, *next;
-  bool handled;
-  static int inside;
-  specpdl_ref count;
-  ptrdiff_t last_point;
-  struct window *w;
-
-  handled = false;
-
-  /* Reset Vtext_conversion_edits.  Do not do this if called
-     reentrantly.  */
-
-  if (!inside)
-    Vtext_conversion_edits = Qnil;
-
-  inside++;
-
-  count = SPECPDL_INDEX ();
-  record_unwind_protect_ptr (decrement_inside, &inside);
-
-  FOR_EACH_FRAME (tail, frame)
-    {
-      f = XFRAME (frame);
-      last_point = -1;
-      w = NULL;
-
-      /* Test if F has any outstanding conversion events.  Then
-	 process them in bottom to up order.  */
-      while (true)
-	{
-	  /* Update the input method if handled &&
-	     w->ephemeral_last_point != last_point.  */
-	  if (w && (last_point != w->ephemeral_last_point))
-	    {
-	      if (handled
-		  && last_point != -1
-		  && text_interface
-		  && text_interface->point_changed)
-		{
-		  if (f->conversion.batch_edit_count > 0)
-		    f->conversion.batch_edit_flags |= PENDING_POINT_CHANGE;
-		  else
-		    {
-		      locate_and_save_position_in_field (f, w, false);
-		      text_interface->point_changed (f, NULL, NULL);
-		    }
-		}
-
-	      last_point = w->ephemeral_last_point;
-	    }
-
-	  /* Reload action.  This needs to be reentrant as buffer
-	     modification functions can call `read-char'.  */
-	  action = f->conversion.actions;
-
-	  /* If there are no more actions, break.  */
-
-	  if (!action)
-	    break;
-
-	  /* If action is a barrier event and the keyboard buffer is
-	     not yet empty, break out of the loop.  */
-
-	  if (action->operation == TEXTCONV_BARRIER
-	      && kbd_store_ptr != kbd_fetch_ptr)
-	    break;
-
-	  /* Unlink this action.  */
-	  next = action->next;
-	  f->conversion.actions = next;
-
-	  /* Handle and free the action.  */
-	  w = handle_pending_conversion_events_1 (f, action);
-	  handled = true;
-	}
-    }
-
-  unbind_to (count, Qnil);
-}
-
-/* Return the confines of the field to which editing operations on frame
-   F should be constrained in *BEG and *END.  Should no field be active,
-   set *END to MOST_POSITIVE_FIXNUM.  */
-
-void
-get_conversion_field (struct frame *f, ptrdiff_t *beg, ptrdiff_t *end)
-{
-  Lisp_Object c1, c2;
-  struct window *w;
-
-  if (!NILP (f->conversion.field))
-    {
-      c1 = f->conversion.field;
-      c2 = XCDR (c1);
-
-      if (!EQ (XCDR (c2), f->old_selected_window))
-	{
-	  /* Update this outdated field location.  */
-	  w = XWINDOW (f->old_selected_window);
-	  locate_and_save_position_in_field (f, w, true);
-	  get_conversion_field (f, beg, end);
-	  return;
-	}
-
-      *beg = marker_position (XCAR (c1));
-      *end = marker_position (XCAR (c2));
-      return;
-    }
-
-  *beg = 1;
-  *end = MOST_POSITIVE_FIXNUM;
-}
-
-/* Start a ``batch edit'' in frame F.  During a batch edit,
-   point_changed will not be called until the batch edit ends.
-
-   Process the actual operation in the event loop in keyboard.c; then,
-   call `notify_conversion' in the text conversion interface with
-   COUNTER.  */
-
-void
-start_batch_edit (struct frame *f, unsigned long counter)
-{
-  struct text_conversion_action *action, **last;
-
-  action = xmalloc (sizeof *action);
-  action->operation = TEXTCONV_START_BATCH_EDIT;
-  action->data = Qnil;
-  action->next = NULL;
-  action->counter = counter;
-  for (last = &f->conversion.actions; *last; last = &(*last)->next)
-    ;;
-  *last = action;
-  input_pending = true;
-}
-
-/* End a ``batch edit''.  It is ok to call this function even if a
-   batch edit has not yet started, in which case it does nothing.
-
-   COUNTER means the same as in `start_batch_edit'.  */
-
-void
-end_batch_edit (struct frame *f, unsigned long counter)
-{
-  struct text_conversion_action *action, **last;
-
-  action = xmalloc (sizeof *action);
-  action->operation = TEXTCONV_END_BATCH_EDIT;
-  action->data = Qnil;
-  action->next = NULL;
-  action->counter = counter;
-  for (last = &f->conversion.actions; *last; last = &(*last)->next)
-    ;;
-  *last = action;
-  input_pending = true;
-}
-
-/* Insert the specified STRING into frame F's selected-window's
-   buffer's composition region, and set point to POSITION relative to
-   STRING.
-
-   If there is no composition region, use the active region instead.
-   If that doesn't exist either, insert STRING after point.
-
-   COUNTER means the same as in `start_batch_edit'.  */
-
-void
-commit_text (struct frame *f, Lisp_Object string,
-	     ptrdiff_t position, unsigned long counter)
-{
-  struct text_conversion_action *action, **last;
-
-  action = xmalloc (sizeof *action);
-  action->operation = TEXTCONV_COMMIT_TEXT;
-  action->data = Fcons (make_fixnum (position), string);
-  action->next = NULL;
-  action->counter = counter;
-  for (last = &f->conversion.actions; *last; last = &(*last)->next)
-    ;;
-  *last = action;
-  input_pending = true;
-}
-
-/* Remove the composition region and its overlay from frame F's
-   selected-window's current buffer.  Leave the text being composed
-   intact.
-
-   If UPDATE, call `compose_region_changed' after the region is
-   removed.
-
-   COUNTER means the same as in `start_batch_edit'.  */
-
-void
-finish_composing_text (struct frame *f, unsigned long counter,
-		       bool update)
-{
-  struct text_conversion_action *action, **last;
-
-  action = xmalloc (sizeof *action);
-  action->operation = TEXTCONV_FINISH_COMPOSING_TEXT;
-  action->data = update ? Qt : Qnil;
-  action->next = NULL;
-  action->counter = counter;
-  for (last = &f->conversion.actions; *last; last = &(*last)->next)
-    ;;
-  *last = action;
-  input_pending = true;
-}
-
-/* Insert the given STRING and make it the currently active
-   composition.
-
-   If there is currently no composing or active region, then the new
-   value of point is used as the composing region.
-
-   Then, the composing or active region is replaced with the text in
-   the specified string.
-
-   Finally, move point to new_point, which is relative to either the
-   start or the end of OBJECT depending on whether or not it is less
-   than zero.
-
-   COUNTER means the same as in `start_batch_edit'.  */
-
-void
-set_composing_text (struct frame *f, Lisp_Object object,
-		    ptrdiff_t new_point, unsigned long counter)
-{
-  struct text_conversion_action *action, **last;
-
-  action = xmalloc (sizeof *action);
-  action->operation = TEXTCONV_SET_COMPOSING_TEXT;
-  action->data = Fcons (make_fixnum (new_point),
-			object);
-  action->next = NULL;
-  action->counter = counter;
-  for (last = &f->conversion.actions; *last; last = &(*last)->next)
-    ;;
-  *last = action;
-  input_pending = true;
-}
-
-/* Make the region between START and END the currently active
-   ``composing region'' on frame F.  Which of START and END is the
-   larger value is not significant.
-
-   The ``composing region'' is a region of text in the buffer that is
-   about to undergo editing by the input method.  */
-
-void
-set_composing_region (struct frame *f, ptrdiff_t start,
-		      ptrdiff_t end, unsigned long counter)
-{
-  struct text_conversion_action *action, **last;
-  ptrdiff_t field_start, field_end, temp;
-
-  if (start > end)
-    {
-      temp  = end;
-      end   = start;
-      start = temp;
-    }
-
-  get_conversion_field (f, &field_start, &field_end);
-  start = min (start + field_start - 1, MOST_POSITIVE_FIXNUM);
-  end = max (start, min (end + field_start - 1, field_end));
-
-  action = xmalloc (sizeof *action);
-  action->operation = TEXTCONV_SET_COMPOSING_REGION;
-  action->data = Fcons (make_fixnum (start), make_fixnum (end));
-  action->next = NULL;
-  action->counter = counter;
-  for (last = &f->conversion.actions; *last; last = &(*last)->next)
-    ;;
-  *last = action;
-  input_pending = true;
-}
-
-/* Move point in frame F's selected-window's buffer to POINT and maybe
-   push MARK.
-
-   COUNTER means the same as in `start_batch_edit'.  */
-
-void
-textconv_set_point_and_mark (struct frame *f, ptrdiff_t point,
-			     ptrdiff_t mark, unsigned long counter)
-{
-  struct text_conversion_action *action, **last;
-  ptrdiff_t field_start, field_end;
-
-  get_conversion_field (f, &field_start, &field_end);
-  point = min (max (point + field_start - 1, field_start),
-	       field_end);
-  mark = min (max (mark + field_start - 1, field_start),
-	      field_end);
-
-  action = xmalloc (sizeof *action);
-  action->operation = TEXTCONV_SET_POINT_AND_MARK;
-  action->data = Fcons (make_fixnum (point),
-			make_fixnum (mark));
-  action->next = NULL;
-  action->counter = counter;
-  for (last = &f->conversion.actions; *last; last = &(*last)->next)
-    ;;
-  *last = action;
-  input_pending = true;
-}
-
-/* Delete LEFT and RIGHT characters around point in frame F's old
-   selected window.  */
-
-void
-delete_surrounding_text (struct frame *f, ptrdiff_t left,
-			 ptrdiff_t right, unsigned long counter)
-{
-  struct text_conversion_action *action, **last;
-
-  action = xmalloc (sizeof *action);
-  action->operation = TEXTCONV_DELETE_SURROUNDING_TEXT;
-  action->data = Fcons (make_fixnum (left),
-			make_fixnum (right));
-  action->next = NULL;
-  action->counter = counter;
-  for (last = &f->conversion.actions; *last; last = &(*last)->next)
-    ;;
-  *last = action;
-  input_pending = true;
-}
-
-/* Request an immediate call to TEXT_INTERFACE->point_changed with the
-   new details of frame F's region unless a batch edit is in
-   progress.  */
-
-void
-request_point_update (struct frame *f, unsigned long counter)
-{
-  struct text_conversion_action *action, **last;
-
-  action = xmalloc (sizeof *action);
-  action->operation = TEXTCONV_REQUEST_POINT_UPDATE;
-  action->data = Qnil;
-  action->next = NULL;
-  action->counter = counter;
-  for (last = &f->conversion.actions; *last; last = &(*last)->next)
-    ;;
-  *last = action;
-  input_pending = true;
-}
-
-/* Request that text conversion on frame F pause until the keyboard
-   buffer becomes empty.
-
-   Use this function to ensure that edits associated with a keyboard
-   event complete before the text conversion edits after the barrier
-   take place.  */
-
-void
-textconv_barrier (struct frame *f, unsigned long counter)
-{
-  struct text_conversion_action *action, **last;
-
-  action = xmalloc (sizeof *action);
-  action->operation = TEXTCONV_BARRIER;
-  action->data = Qnil;
-  action->next = NULL;
-  action->counter = counter;
-  for (last = &f->conversion.actions; *last; last = &(*last)->next)
-    ;;
-  *last = action;
-  input_pending = true;
-}
-
-/* Remove the composing region.  Replace the text between START and END
-   (whose order, as in `set_composing_region', is not significant)
-   within F's selected window with TEXT; deactivate the mark if it is
-   active.  Subsequently, set point to POSITION relative to TEXT, as
-   `commit_text' would.  */
-
-void
-replace_text (struct frame *f, ptrdiff_t start, ptrdiff_t end,
-	      Lisp_Object text, ptrdiff_t position,
-	      unsigned long counter)
-{
-  struct text_conversion_action *action, **last;
-  ptrdiff_t field_start, field_end, temp;
-
-  if (start > end)
-    {
-      temp  = end;
-      end   = start;
-      start = temp;
-    }
-
-  get_conversion_field (f, &field_start, &field_end);
-  start = min (start + field_start - 1, MOST_POSITIVE_FIXNUM);
-  end = max (start, min (end + field_start - 1, field_end));
-
-  action = xmalloc (sizeof *action);
-  action->operation = TEXTCONV_REPLACE_TEXT;
-  action->data = list4 (make_fixnum (start), make_fixnum (end),
-			text, make_fixnum (position));
-  action->next = NULL;
-  action->counter = counter;
-  for (last = &f->conversion.actions; *last; last = &(*last)->next)
-    ;;
-  *last = action;
-  input_pending = true;
-}
-
-/* Return N characters of text around point in frame F's old selected
-   window.
-
-   If N is -1, return the text between point and mark instead, given
-   that the mark is active.
-
-   Set *START_RETURN to the position of the first character returned,
-   *START_OFFSET to the offset of the lesser of mark and point within
-   that text, *END_OFFSET to the greater of mark and point within that
-   text, and *LENGTH to the actual number of characters returned,
-   *BYTES to the actual number of bytes returned, and *MARK_ACTIVE to
-   whether or not the mark is active.
-
-   Value is NULL upon failure, and a malloced string upon success.  */
-
-char *
-get_extracted_text (struct frame *f, ptrdiff_t n,
-		    ptrdiff_t *start_return,
-		    ptrdiff_t *start_offset,
-		    ptrdiff_t *end_offset, ptrdiff_t *length,
-		    ptrdiff_t *bytes, bool *mark_active)
-{
-  specpdl_ref count;
-  ptrdiff_t start, end, start_byte, end_byte, mark;
-  char *buffer;
-  ptrdiff_t field_start, field_end;
-
-  if (!WINDOW_LIVE_P (f->old_selected_window))
-    return NULL;
-
-  /* Save the excursion, as there will be extensive changes to the
-     selected window.  */
-  count = SPECPDL_INDEX ();
-  record_unwind_protect_excursion ();
-
-  /* Inhibit quitting.  */
-  specbind (Qinhibit_quit, Qt);
-
-  /* Temporarily switch to F's selected window at the time of the last
-     redisplay.  */
-  select_window (f->old_selected_window, Qt);
-  buffer = NULL;
-
-  /* Figure out the bounds of the text to return.  */
-  if (n != -1)
-    {
-      /* Make sure n is at least 4, leaving two characters around
-	 PT.  */
-      n = max (4, n);
-
-      start = PT - n / 2;
-      end = PT + n - n / 2;
-    }
-  else
-    {
-      if (!NILP (BVAR (current_buffer, mark_active))
-	  && XMARKER (BVAR (current_buffer, mark))->buffer)
-	{
-	  start = marker_position (BVAR (current_buffer, mark));
-	  end = PT;
-
-	  /* Sort start and end.  start_byte is used to hold a
-	     temporary value.  */
-
-	  if (start > end)
-	    {
-	      start_byte = end;
-	      end = start;
-	      start = start_byte;
-	    }
-	}
-      else
-	goto finish;
-    }
-
-  /* Narrow to the field, if any.  */
-  if (!NILP (f->conversion.field))
-    {
-      record_unwind_protect (save_restriction_restore,
-			     save_restriction_save ());
-      Fnarrow_to_region (XCAR (f->conversion.field),
-			 XCAR (XCDR (f->conversion.field)));
-    }
-
-  start = max (start, BEGV);
-  end = min (end, ZV);
-
-  /* Detect overflow.  */
-
-  if (!(start <= PT && PT <= end))
-    goto finish;
-
-  /* Convert the character positions to byte positions.  */
-  start_byte = CHAR_TO_BYTE (start);
-  end_byte = CHAR_TO_BYTE (end);
-
-  /* Extract the text from the buffer.  */
-  buffer = xmalloc (end_byte - start_byte);
-  copy_buffer_text (start, start_byte, end, end_byte, buffer);
-
-  /* Get the mark.  If it's not active, use PT.  */
-
-  mark = get_mark ();
-  *mark_active = true;
-
-  if (mark == -1)
-    {
-      mark = PT;
-      *mark_active = false;
-    }
-
-  /* Return the offsets.  */
-  get_conversion_field (f, &field_start, &field_end);
-  *start_return = max (1, start - field_start + 1);
-  *start_offset = min (mark - start, PT - start);
-  *end_offset = max (mark - start, PT - start);
-  *length = end - start;
-  *bytes = end_byte - start_byte;
-
-  TEXTCONV_DEBUG ("get_extracted_text: PT, mark, start: %td, %td, %td",
-		  PT, mark, start);
-
- finish:
-  unbind_to (count, Qnil);
-  return buffer;
-}
-
-/* Return the text between the positions pt - LEFT and pt + RIGHT,
-   where pt is the position of point in frame F's selected window.  If
-   the mark is active, return the range of text relative to the bounds
-   of the region instead.
-
-   Set *LENGTH to the number of characters returned, *BYTES to the
-   number of bytes returned, *OFFSET to the character position of the
-   returned text, and *START_RETURN and *END_RETURN to the mark and
-   point relative to that position.  */
-
-char *
-get_surrounding_text (struct frame *f, ptrdiff_t left,
-		      ptrdiff_t right, ptrdiff_t *length,
-		      ptrdiff_t *bytes, ptrdiff_t *offset,
-		      ptrdiff_t *start_return,
-		      ptrdiff_t *end_return)
-{
-  specpdl_ref count;
-  ptrdiff_t start, end, start_byte, end_byte, mark, temp;
-  ptrdiff_t field_start, field_end;
-  char *buffer;
-
-  if (!WINDOW_LIVE_P (f->old_selected_window))
-    return NULL;
-
-  /* Save the excursion, as there will be extensive changes to the
-     selected window.  */
-  count = SPECPDL_INDEX ();
-  record_unwind_protect_excursion ();
-
-  /* Inhibit quitting.  */
-  specbind (Qinhibit_quit, Qt);
-
-  /* Temporarily switch to F's selected window at the time of the last
-     redisplay.  */
-  select_window (f->old_selected_window, Qt);
-  buffer = NULL;
-
-  /* Figure out the bounds of the text to return.  */
-
-  /* First, obtain start and end.  */
-  end = get_mark ();
-  start = PT;
-
-  /* If the mark is not active, make it start and end.  */
-
-  if (end == -1)
-    end = start;
-
-  /* Now sort start and end.  */
-
-  if (end < start)
-    {
-      temp = start;
-      start = end;
-      end = temp;
-    }
-
-  /* And subtract left and right.  */
-
-  if (ckd_sub (&start, start, left)
-      || ckd_add (&end, end, right))
-    goto finish;
-
-  /* Narrow to the field, if any.  */
-  if (!NILP (f->conversion.field))
-    {
-      record_unwind_protect (save_restriction_restore,
-			     save_restriction_save ());
-      Fnarrow_to_region (XCAR (f->conversion.field),
-			 XCAR (XCDR (f->conversion.field)));
-    }
-
-  start = max (start, BEGV);
-  end = min (end, ZV);
-
-  /* Detect overflow.  */
-
-  if (!(start <= PT && PT <= end))
-    goto finish;
-
-  /* Convert the character positions to byte positions.  */
-  start_byte = CHAR_TO_BYTE (start);
-  end_byte = CHAR_TO_BYTE (end);
-
-  /* Extract the text from the buffer.  */
-  buffer = xmalloc (end_byte - start_byte);
-  copy_buffer_text (start, start_byte, end, end_byte, buffer);
-
-  /* Get the mark.  If it's not active, use PT.  */
-
-  mark = get_mark ();
-
-  if (mark == -1)
-    mark = PT;
-
-  /* Return the offsets.  Unlike `get_extracted_text', this need not
-     sort mark and point.  */
-
-  get_conversion_field (f, &field_start, &field_end);
-  *offset = max (1, start - field_start + 1);
-  *start_return = mark - start;
-  *end_return = PT - start;
-  *length = end - start;
-  *bytes = end_byte - start_byte;
-
- finish:
-  unbind_to (count, Qnil);
-  return buffer;
-}
-
-/* Return whether or not text conversion is temporarily disabled.
-   `reset' should always call this to determine whether or not to
-   disable the input method.  */
-
-bool
-conversion_disabled_p (void)
-{
-  return suppress_conversion_count > 0;
-}
-
--
-
-/* Window system interface.  These are called from the rest of
-   Emacs.  */
-
-/* Notice that frame F's selected window has been set from redisplay.
-   Reset F's input method state.  */
-
-void
-report_selected_window_change (struct frame *f)
-{
-  struct window *w;
-
-  reset_frame_state (f);
-
-  if (!text_interface)
-    return;
-
-  /* When called from window.c, F's selected window has already been
-     redisplayed, but w->last_point has not yet been updated.  Update
-     it here to avoid race conditions when the IM asks for the initial
-     selection position immediately after.  */
-
-  if (WINDOWP (f->selected_window))
-    {
-      w = XWINDOW (f->selected_window);
-      w->ephemeral_last_point = window_point (w);
-    }
-
-  text_interface->reset (f);
-}
-
-/* Notice that point in frame F's selected window's current buffer has
-   changed.
-
-   F is the frame whose selected window was changed, WINDOW is the
-   window in question, and BUFFER is that window's buffer.
-
-   Tell the text conversion interface about the change; it will likely
-   pass the information on to the system input method.  */
-
-void
-report_point_change (struct frame *f, struct window *window,
-		     struct buffer *buffer)
-{
-  if (!text_interface || !text_interface->point_changed)
-    return;
-
-  if (f->conversion.batch_edit_count > 0)
-    f->conversion.batch_edit_flags |= PENDING_POINT_CHANGE;
-  else
-    {
-      locate_and_save_position_in_field (f, window, false);
-      text_interface->point_changed (f, window, buffer);
-    }
-}
-
-/* Temporarily disable text conversion.  Must be paired with a
-   corresponding call to resume_text_conversion.  */
-
-void
-disable_text_conversion (void)
-{
-  Lisp_Object tail, frame;
-  struct frame *f;
-
-  suppress_conversion_count++;
-
-  if (!text_interface || suppress_conversion_count > 1)
-    return;
-
-  /* Loop through and reset the input method on each window system
-     frame.  It should call conversion_disabled_p and then DTRT.  */
-
-  FOR_EACH_FRAME (tail, frame)
-    {
-      f = XFRAME (frame);
-      reset_frame_state (f);
-
-      if (FRAME_WINDOW_P (f) && FRAME_VISIBLE_P (f))
-	text_interface->reset (f);
-    }
-}
-
-/* Undo the effect of the last call to `disable_text_conversion'.  */
-
-void
-resume_text_conversion (void)
-{
-  Lisp_Object tail, frame;
-  struct frame *f;
-
-  suppress_conversion_count--;
-  eassert (suppress_conversion_count >= 0);
-
-  if (!text_interface || suppress_conversion_count)
-    return;
-
-  /* Loop through and reset the input method on each window system
-     frame.  It should call conversion_disabled_p and then DTRT.  */
-
-  FOR_EACH_FRAME (tail, frame)
-    {
-      f = XFRAME (frame);
-      reset_frame_state (f);
-
-      if (FRAME_WINDOW_P (f) && FRAME_VISIBLE_P (f))
-	text_interface->reset (f);
-    }
-}
-
-/* Register INTERFACE as the text conversion interface.  */
-
-void
-register_textconv_interface (struct textconv_interface *interface)
-{
-  text_interface = interface;
-}
-
--
-
-/* List of buffers whose text conversion state will be reset after a
-   key sequence is read.  */
-static Lisp_Object postponed_buffers;
-
-/* Reset the text conversion style of each frame whose selected buffer
-   is contained inside `postponed_buffers'.  Set `postponed_buffers'
-   to nil.  */
-
-void
-check_postponed_buffers (void)
-{
-  Lisp_Object buffer, tail, frame;
-  struct buffer *b;
-  struct frame *f;
-
-  buffer = postponed_buffers;
-  postponed_buffers = Qnil;
-
-  if (!text_interface->reset)
-    return;
-
-  FOR_EACH_TAIL (buffer)
-    {
-      b = XBUFFER (XCAR (buffer));
-
-      /* Continue if this is a dead buffer.  */
-
-      if (!BUFFER_LIVE_P (b))
-	continue;
-
-      /* If no windows are displaying B anymore, continue.  */
-
-      if (!buffer_window_count (b))
-	continue;
-
-      /* Look for frames which have B selected.  */
-
-      FOR_EACH_FRAME (tail, frame)
-	{
-	  f = XFRAME (frame);
-
-	  if (WINDOW_LIVE_P (f->old_selected_window)
-	      && FRAME_WINDOW_P (f)
-	      /* N.B. that the same frame can't be reset twice as long
-		 as the list of buffers remains unique.  */
-	      && EQ (XWINDOW (f->old_selected_window)->contents,
-		     XCAR (buffer)))
-	    {
-	      block_input ();
-	      reset_frame_state (f);
-	      text_interface->reset (f);
-	      unblock_input ();
-	    }
-	}
-    }
-}
-
-/* Lisp interface.  */
-
-DEFUN ("set-text-conversion-style", Fset_text_conversion_style,
-       Sset_text_conversion_style, 1, 2, 0,
-       doc: /* Set the current buffer's text conversion style to VALUE.
-
-After setting `text-conversion-style', force input methods
-editing in a selected window displaying this buffer on any frame
-to stop themselves.
-
-This can lead to a significant amount of time being taken by the input
-method resetting itself, so you should not use this function lightly;
-instead, set `text-conversion-style' before your buffer is displayed,
-and let redisplay manage the input method appropriately.
-
-If a key sequence is currently being read (either through the command
-loop or by a call to `read-key-sequence') and AFTER-KEY-SEQUENCE is
-non-nil, don't perform changes to the input method until the key
-sequence is read.  This is useful within a function bound to
-`input-decode-map' or `local-function-key-map', as it prevents the
-input method from being redundantly enabled according to VALUE if the
-replacement key sequence returned starts a new key sequence and makes
-`read-key-sequence' disable text conversion again.  */)
-  (Lisp_Object value, Lisp_Object after_key_sequence)
-{
-  Lisp_Object tail, frame;
-  struct frame *f;
-  Lisp_Object buffer;
-
-  bset_text_conversion_style (current_buffer, value);
-
-  if (!text_interface)
-    return Qnil;
-
-  /* If there are any selected windows displaying this buffer, reset
-     text conversion on their associated frames.  */
-
-  if (buffer_window_count (current_buffer))
-    {
-      buffer = Fcurrent_buffer ();
-
-      /* Postpone changes to the actual text conversion state if
-	 AFTER_KEY_SEQUENCE is non-nil and a key sequence is being
-	 read.  */
-
-      if (reading_key_sequence && !NILP (after_key_sequence))
-	{
-	  if (NILP (Fmemq (buffer, postponed_buffers)))
-	    /* `check_postponed_buffers' will hopefully be called soon
-	       enough to avoid postponed_buffers growing
-	       indefinitely.  */
-	    postponed_buffers = Fcons (buffer, postponed_buffers);
-	  return Qnil;
-	}
-
-      FOR_EACH_FRAME (tail, frame)
-	{
-	  f = XFRAME (frame);
-
-	  if (WINDOW_LIVE_P (f->old_selected_window)
-	      && FRAME_WINDOW_P (f)
-	      && (EQ (XWINDOW (f->old_selected_window)->contents,
-		      buffer)
-		  /* Always reset the text conversion style of the
-		     selected frame.  */
-		  || (f == SELECTED_FRAME ())))
-	    {
-	      block_input ();
-	      reset_frame_state (f);
-	      text_interface->reset (f);
-	      unblock_input ();
-	    }
-	}
-    }
-
-  return Qnil;
-}
-
--
-
-void
-syms_of_textconv (void)
-{
-  DEFSYM (Qaction, "action");
-  DEFSYM (Qpassword, "password");
-  DEFSYM (Qtext_conversion, "text-conversion");
-  DEFSYM (Qpush_mark, "push-mark");
-  DEFSYM (Qunderline, "underline");
-  DEFSYM (Qoverriding_text_conversion_style,
-	  "overriding-text-conversion-style");
-
-  DEFVAR_LISP ("text-conversion-edits", Vtext_conversion_edits,
-    doc: /* List of buffers last edited as a result of text conversion.
-
-This list can be used while handling a `text-conversion' event to
-determine which changes have taken place.
-
-Each element of the list describes a single edit in a buffer, and
-is of the form:
-
-    (BUFFER BEG END EPHEMERAL)
-
-If an insertion or an edit to the buffer text is described, then BEG
-and END are markers which denote the bounds of the text that was
-changed or inserted.  If a deletion is described, then BEG and END are
-the same object.
-
-If EPHEMERAL is t, then the input method is preparing to make further
-edits to the text, so any actions that would otherwise be taken, such
-as indenting or automatically filling text, should not take place.
-
-Otherwise, it is either a string containing text that was inserted,
-text deleted before point, or nil if text was deleted after point.
-
-The list contents are arranged in the reverse of the order of editing,
-i.e. latest edit first, so you must iterate through the list in
-reverse.  */);
-  Vtext_conversion_edits = Qnil;
-
-  DEFVAR_LISP ("overriding-text-conversion-style",
-	       Voverriding_text_conversion_style,
-    doc: /* Non-buffer local version of `text-conversion-style'.
-
-If this variable is the symbol `lambda', it means to consult the
-buffer-local value of `text-conversion-style' to determine whether or
-not to activate the input method.  Otherwise, the value is used in
-preference to any buffer-local value of `text-conversion-style'.  */);
-  Voverriding_text_conversion_style = Qlambda;
-
-  DEFVAR_LISP ("text-conversion-face", Vtext_conversion_face,
-    doc: /* Face in which to display temporary edits by an input method.
-The value nil means to display no indication of a temporary edit.  */);
-  Vtext_conversion_face = Qunderline;
-
-  defsubr (&Sset_text_conversion_style);
-
-  postponed_buffers = Qnil;
-  staticpro (&postponed_buffers);
->>>>>>> 430088c9
 }