--- conflicted
+++ resolved
@@ -51,7 +51,6 @@
 
 #ifndef MSDOS
 
-<<<<<<< HEAD
 #ifdef HAVE_UTMP_H
 #include <utmp.h>
 #endif
@@ -65,11 +64,6 @@
 #if !defined WTMP_FILE && !defined WINDOWSNT && defined BOOT_TIME
 #define WTMP_FILE "/var/log/wtmp"
 #endif
-=======
-#ifdef HAVE_ANDROID
-#include "android.h" /* For `android_is_special_directory'.  */
-#endif /* HAVE_ANDROID */
->>>>>>> 5e736ca6
 
 /* Normally use a symbolic link to represent a lock.
    The strategy: to lock a file FN, create a symlink .#FN in FN's
@@ -132,7 +126,6 @@
   /* get_boot_time maintains static state.  Don't touch that state
      if we are going to dump, since it might not survive dumping.  */
   if (will_dump_p ())
-<<<<<<< HEAD
     return boot_time;
 
   /* Try to get boot time from utmp before wtmp,
@@ -188,9 +181,6 @@
   return 0;
 #endif
 }
-=======
-    return 0;
->>>>>>> 5e736ca6
 
   struct timespec boot_time;
   boot_time.tv_sec = 0;
