--- conflicted
+++ resolved
@@ -2770,11 +2770,7 @@
   dump_object_start (ctx, &out, sizeof (out));
   DUMP_FIELD_COPY (&out, subr, header.size);
 #ifdef HAVE_NATIVE_COMP
-<<<<<<< HEAD
   bool native_comp = ! NILP (subr->native_comp_u);
-=======
-  bool non_primitive = !NILP (subr->native_comp_u);
->>>>>>> 32843c7b
 #else
   bool non_primitive = false;
 #endif
