/* Copyright (C) 2018-2023 Free Software Foundation, Inc.

This file is NOT part of GNU Emacs.

GNU Emacs is free software: you can redistribute it and/or modify
it under the terms of the GNU General Public License as published by
the Free Software Foundation, either version 3 of the License, or (at
your option) any later version.

GNU Emacs is distributed in the hope that it will be useful,
but WITHOUT ANY WARRANTY; without even the implied warranty of
MERCHANTABILITY or FITNESS FOR A PARTICULAR PURPOSE.  See the
GNU General Public License for more details.

You should have received a copy of the GNU General Public License
along with GNU Emacs.  If not, see <https://www.gnu.org/licenses/>.  */

#include <config.h>

#include <errno.h>
#include <fcntl.h>
#include <limits.h>
#include <math.h>
#include <stdarg.h>
#include <stdint.h>
#include <stdlib.h>
#include <sys/mman.h>
#include <sys/param.h>
#include <sys/stat.h>
#include <sys/types.h>
#include <unistd.h>

#include "blockinput.h"
#include "buffer.h"
#include "charset.h"
#include "coding.h"
#include "fingerprint.h"
#include "frame.h"
#include "intervals.h"
#include "lisp.h"
#include "pdumper.h"
#include "window.h"
#include "sysstdio.h"
#include "systime.h"
#include "thread.h"
#include "bignum.h"

#ifdef CHECK_STRUCTS
# include "dmpstruct.h"
#endif

/*
  TODO:

  - Two-pass dumping: first assemble object list, then write all.
    This way, we can perform arbitrary reordering or maybe use fancy
    graph algorithms to get better locality.

  - Don't emit relocations that happen to set Emacs memory locations
    to values they will already have.

  - Nullify frame_and_buffer_state.

  - Preferred base address for relocation-free non-PIC startup.

  - Compressed dump support.

*/

#ifdef HAVE_PDUMPER

#if GNUC_PREREQ (4, 7, 0)
# pragma GCC diagnostic error "-Wshadow"
#endif

#define VM_POSIX 1
#define VM_MS_WINDOWS 2

#if defined (HAVE_MMAP) && defined (MAP_FIXED)
# define VM_SUPPORTED VM_POSIX
# if !defined (MAP_POPULATE) && defined (MAP_PREFAULT_READ)
#  define MAP_POPULATE MAP_PREFAULT_READ
# elif !defined (MAP_POPULATE)
#  define MAP_POPULATE 0
# endif
#elif defined (WINDOWSNT)
  /* Use a float infinity, to avoid compiler warnings in comparing vs
     candidates' score.  */
# undef INFINITY
# define INFINITY __builtin_inff ()
# include <windows.h>
# define VM_SUPPORTED VM_MS_WINDOWS
#else
# define VM_SUPPORTED 0
#endif

/* Require an architecture in which pointers, ptrdiff_t and intptr_t
   are the same size and have the same layout, and where bytes have
   eight bits --- that is, a general-purpose computer made after 1990.
   Also require Lisp_Object to be at least as wide as pointers.  */
verify (sizeof (ptrdiff_t) == sizeof (void *));
verify (sizeof (intptr_t) == sizeof (ptrdiff_t));
verify (sizeof (void (*) (void)) == sizeof (void *));
verify (sizeof (ptrdiff_t) <= sizeof (Lisp_Object));
verify (sizeof (ptrdiff_t) <= sizeof (EMACS_INT));

static size_t
divide_round_up (size_t x, size_t y)
{
  return (x + y - 1) / y;
}

static const char dump_magic[16] = {
  'D', 'U', 'M', 'P', 'E', 'D',
  'G', 'N', 'U',
  'E', 'M', 'A', 'C', 'S'
};

static pdumper_hook dump_hooks[24];
static int nr_dump_hooks = 0;

static pdumper_hook dump_late_hooks[24];
static int nr_dump_late_hooks = 0;

static struct
{
  void *mem;
  int sz;
} remembered_data[32];
static int nr_remembered_data = 0;

typedef int_least32_t dump_off;
#define DUMP_OFF_MIN INT_LEAST32_MIN
#define DUMP_OFF_MAX INT_LEAST32_MAX
#define DUMP_OFF_WIDTH INT_LEAST32_WIDTH
#define PRIdDUMP_OFF PRIdLEAST32

enum { EMACS_INT_XDIGITS = (EMACS_INT_WIDTH + 3) / 4 };

static void ATTRIBUTE_FORMAT_PRINTF (1, 2)
dump_trace (const char *fmt, ...)
{
  if (0)
    {
      va_list args;
      va_start (args, fmt);
      vfprintf (stderr, fmt, args);
      va_end (args);
    }
}

static ssize_t dump_read_all (int fd, void *buf, size_t bytes_to_read);

static dump_off
ptrdiff_t_to_dump_off (ptrdiff_t value)
{
  eassert (DUMP_OFF_MIN <= value);
  eassert (value <= DUMP_OFF_MAX);
  return (dump_off) value;
}

/* Worst-case allocation granularity on any system that might load
   this dump.  */
static int
dump_get_max_page_size (void)
{
  return 64 * 1024;
}

#define dump_offsetof(type, member)                             \
  (ptrdiff_t_to_dump_off (offsetof (type, member)))

enum dump_reloc_type
  {
    /* dump_ptr = dump_ptr + emacs_basis()  */
    RELOC_DUMP_TO_EMACS_PTR_RAW,
    /* dump_ptr = dump_ptr + dump_base  */
    RELOC_DUMP_TO_DUMP_PTR_RAW,
    /* dump_mpz = [rebuild bignum]  */
    RELOC_NATIVE_COMP_UNIT,
    RELOC_NATIVE_SUBR,
    RELOC_BIGNUM,
    /* dump_lv = make_lisp_ptr (dump_lv + dump_base,
				type - RELOC_DUMP_TO_DUMP_LV)
       Must be second-last.  */
    RELOC_DUMP_TO_DUMP_LV,
    /* dump_lv = make_lisp_ptr (dump_lv + emacs_basis(),
				type - RELOC_DUMP_TO_DUMP_LV)
       Must be last.  */
    RELOC_DUMP_TO_EMACS_LV = RELOC_DUMP_TO_DUMP_LV + 8,
  };

enum emacs_reloc_type
  {
    /* Copy raw bytes from the dump into Emacs.  The length field in
       the emacs_reloc is the number of bytes to copy.  */
    RELOC_EMACS_COPY_FROM_DUMP,
    /* Set a piece of memory in Emacs to a value we store directly in
       this relocation.  The length field contains the number of bytes
       we actually copy into Emacs.  */
    RELOC_EMACS_IMMEDIATE,
    /* Set an aligned pointer-sized object in Emacs to a pointer into
       the loaded dump at the given offset.  The length field is
       always the machine word size.  */
    RELOC_EMACS_DUMP_PTR_RAW,
    /* Set an aligned pointer-sized object in Emacs to point to
       something also in Emacs.  The length field is always
       the machine word size.  */
    RELOC_EMACS_EMACS_PTR_RAW,
    /* Set an aligned Lisp_Object in Emacs to point to a value in the
       dump.  The length field is the _tag type_ of the Lisp_Object,
       not a byte count!  */
    RELOC_EMACS_DUMP_LV,
    /* Set an aligned Lisp_Object in Emacs to point to a value in the
       Emacs image.  The length field is the _tag type_ of the
       Lisp_Object, not a byte count!  */
    RELOC_EMACS_EMACS_LV,
  };

enum
  {
   EMACS_RELOC_TYPE_BITS = 3,
   EMACS_RELOC_LENGTH_BITS = DUMP_OFF_WIDTH - EMACS_RELOC_TYPE_BITS
  };

struct emacs_reloc
{
  ENUM_BF (emacs_reloc_type) type : EMACS_RELOC_TYPE_BITS;
  dump_off length : EMACS_RELOC_LENGTH_BITS;
  dump_off emacs_offset;
  union
  {
    dump_off dump_offset;
    dump_off emacs_offset2;
    intmax_t immediate;
  } u;
};

/* Set the type of an Emacs relocation.

   Also make sure that the type fits in the bitfield.  */
static void
emacs_reloc_set_type (struct emacs_reloc *reloc,
                      enum emacs_reloc_type type)
{
  reloc->type = type;
  eassert (reloc->type == type);
}

struct dump_table_locator
{
  /* Offset in dump, in bytes, of the first entry in the dump
     table.  */
  dump_off offset;
  /* Number of entries in the dump table.  We need an explicit end
     indicator (as opposed to a special sentinel) so we can efficiently
     binary search over the relocation entries.  */
  dump_off nr_entries;
};

enum
  {
   DUMP_RELOC_TYPE_BITS = 5,
   DUMP_RELOC_ALIGNMENT_BITS = 2,

   /* Minimum alignment required by dump file format.  */
   DUMP_RELOCATION_ALIGNMENT = 1 << DUMP_RELOC_ALIGNMENT_BITS,

   /* The alignment granularity (in bytes) for objects we store in the
      dump.  Always suitable for heap objects; may be more aligned.  */
   DUMP_ALIGNMENT = max (GCALIGNMENT, DUMP_RELOCATION_ALIGNMENT),

   DUMP_RELOC_OFFSET_BITS = DUMP_OFF_WIDTH - DUMP_RELOC_TYPE_BITS
  };

verify (RELOC_DUMP_TO_EMACS_LV + 8 < (1 << DUMP_RELOC_TYPE_BITS));
verify (DUMP_ALIGNMENT >= GCALIGNMENT);

struct dump_reloc
{
  unsigned int raw_offset : DUMP_RELOC_OFFSET_BITS;
  ENUM_BF (dump_reloc_type) type : DUMP_RELOC_TYPE_BITS;
};
verify (sizeof (struct dump_reloc) == sizeof (dump_off));

/* Set the type of a dump relocation.

   Also assert that the type fits in the bitfield.  */
static void
dump_reloc_set_type (struct dump_reloc *reloc, enum dump_reloc_type type)
{
  reloc->type = type;
  eassert (reloc->type == type);
}

static dump_off
dump_reloc_get_offset (struct dump_reloc reloc)
{
  return reloc.raw_offset << DUMP_RELOC_ALIGNMENT_BITS;
}

static void
dump_reloc_set_offset (struct dump_reloc *reloc, dump_off offset)
{
  eassert (offset >= 0);
  reloc->raw_offset = offset >> DUMP_RELOC_ALIGNMENT_BITS;
  if (dump_reloc_get_offset (*reloc) != offset)
    error ("dump relocation out of range");
}

void
dump_fingerprint (FILE *output, char const *label,
		  unsigned char const xfingerprint[sizeof fingerprint])
{
  enum { hexbuf_size = 2 * sizeof fingerprint };
  char hexbuf[hexbuf_size];
  hexbuf_digest (hexbuf, xfingerprint, sizeof fingerprint);
  fprintf (output, "%s%s%.*s\n", label, *label ? ": " : "",
	   hexbuf_size, hexbuf);
}

/* To be used if some order in the relocation process has to be enforced. */
enum reloc_phase
  {
    /* First to run.  Place every relocation with no dependency here.  */
    EARLY_RELOCS,
    /* Late and very late relocs are relocated at the very last after
       all hooks has been run.  All lisp machinery is at disposal
       (memory allocation allowed too).  */
    LATE_RELOCS,
    VERY_LATE_RELOCS,
    /* Fake, must be last.  */
    RELOC_NUM_PHASES
  };

/* Format of an Emacs dump file.  All offsets are relative to
   the beginning of the file.  An Emacs dump file is coupled
   to exactly the Emacs binary that produced it, so details of
   alignment and endianness are unimportant.

   An Emacs dump file contains the contents of the Lisp heap.
   On startup, Emacs can start faster by mapping a dump file into
   memory and using the objects contained inside it instead of
   performing initialization from scratch.

   The dump file can be loaded at arbitrary locations in memory, so it
   includes a table of relocations that let Emacs adjust the pointers
   embedded in the dump file to account for the location where it was
   actually loaded.

   Dump files can contain pointers to other objects in the dump file
   or to parts of the Emacs binary.  */
struct dump_header
{
  /* File type magic.  */
  char magic[sizeof (dump_magic)];

  /* Associated Emacs binary.  */
  unsigned char fingerprint[sizeof fingerprint];

  /* Relocation table for the dump file; each entry is a
     struct dump_reloc.  */
  struct dump_table_locator dump_relocs[RELOC_NUM_PHASES];

  /* "Relocation" table we abuse to hold information about the
     location and type of each lisp object in the dump.  We need for
     pdumper_object_type and ultimately for conservative GC
     correctness.  */
  struct dump_table_locator object_starts;

  /* Relocation table for Emacs; each entry is a struct
     emacs_reloc.  */
  struct dump_table_locator emacs_relocs;

  /* Start of sub-region of hot region that we can discard after load
     completes.  The discardable region ends at cold_start.

     This region contains objects that we copy into the Emacs image at
     dump-load time.  */
  dump_off discardable_start;

  /* Start of the region that does not require relocations and that we
     expect never to be modified.  This region can be memory-mapped
     directly from the backing dump file with the reasonable
     expectation of taking few copy-on-write faults.

     For correctness, however, this region must be modifible, since in
     rare cases it is possible to see modifications to these bytes.
     For example, this region contains string data, and it's
     technically possible for someone to ASET a string character
     (although nobody tends to do that).

     The start of the cold region is always aligned on a page
     boundary.  */
  dump_off cold_start;

  /* Offset of a vector of the dumped hash tables.  */
  dump_off hash_list;
};

/* Double-ended singly linked list.  */
struct dump_tailq
{
  Lisp_Object head;
  Lisp_Object tail;
  intptr_t length;
};

/* Queue of objects to dump.  */
struct dump_queue
{
  /* Objects with no link weights at all.  Kept in dump order.  */
  struct dump_tailq zero_weight_objects;
  /* Objects with simple link weight: just one entry of type
     WEIGHT_NORMAL.  Score in this special case is non-decreasing as
     position increases, so we can avoid the need to rescan a big list
     for each object by storing these objects in order.  */
  struct dump_tailq one_weight_normal_objects;
  /* Likewise, for objects with one WEIGHT_STRONG weight.  */
  struct dump_tailq one_weight_strong_objects;
  /* List of objects with complex link weights --- i.e., not one of
     the above cases.  Order is irrelevant, since we scan the whole
     list every time.  Relatively few objects end up here.  */
  struct dump_tailq fancy_weight_objects;
  /* Hash table of link weights: maps an object to a list of zero or
     more (BASIS . WEIGHT) pairs.  As a special case, an object with
     zero weight is marked by Qt in the hash table --- this way, we
     can distinguish objects we've seen but that have no weight from
     ones that we haven't seen at all.  */
  Lisp_Object link_weights;
  /* Hash table mapping object to a sequence number --- used to
     resolve ties.  */
  Lisp_Object sequence_numbers;
  dump_off next_sequence_number;
};

enum cold_op
  {
    COLD_OP_OBJECT,
    COLD_OP_STRING,
    COLD_OP_CHARSET,
    COLD_OP_BUFFER,
    COLD_OP_BIGNUM,
    COLD_OP_NATIVE_SUBR,
  };

/* This structure controls what operations we perform inside
   dump_object.  */
struct dump_flags
{
  /* Actually write object contents to the dump.  Without this flag
     set, we still scan objects and enqueue pointed-to objects; making
     this flag false is useful when we want to process an object's
     referents normally, but dump an object itself separately,
     later.  */
  bool_bf dump_object_contents : 1;
  /* Record object starts. We turn this flag off when writing to the
     discardable section so that we don't trick conservative GC into
     thinking we have objects there.  Ignored (we never record object
     starts) if dump_object_contents is false.  */
  bool_bf record_object_starts : 1;
  /* Pack objects tighter than GC memory alignment would normally
     require.  Useful for objects copied into the Emacs image instead
     of used directly from the loaded dump.
  */
  bool_bf pack_objects : 1;
  /* Sometimes we dump objects that we've already scanned for outbound
     references to other objects.  These objects should not cause new
     objects to enter the object dumping queue.  This flag causes Emacs
     to assert that no new objects are enqueued while dumping.  */
  bool_bf assert_already_seen : 1;
  /* Punt on unstable hash tables: defer them to ctx->deferred_hash_tables.  */
  bool_bf defer_hash_tables : 1;
  /* Punt on symbols: defer them to ctx->deferred_symbols.  */
  bool_bf defer_symbols : 1;
  /* Punt on cold objects: defer them to ctx->cold_queue.  */
  bool_bf defer_cold_objects : 1;
  /* Punt on copied objects: defer them to ctx->copied_queue.  */
  bool_bf defer_copied_objects : 1;
};

/* Information we use while we dump.  Note that we're not the garbage
   collector and can operate under looser constraints: specifically,
   we allocate memory during the dumping process.  */
struct dump_context
{
  /* Header we'll write to the dump file when done.  */
  struct dump_header header;
  /* Data that will be written to the dump file.  */
  void *buf;
  dump_off buf_size;
  dump_off max_offset;

  Lisp_Object old_purify_flag;
  Lisp_Object old_post_gc_hook;
  Lisp_Object old_process_environment;

#ifdef REL_ALLOC
  bool blocked_ralloc;
#endif

  /* File descriptor for dumpfile; < 0 if closed.  */
  int fd;
  /* Name of dump file --- used for error reporting.  */
  Lisp_Object dump_filename;
  /* Current offset in dump file.  */
  dump_off offset;

  /* Starting offset of current object.  */
  dump_off obj_offset;

  /* Flags currently in effect for dumping.  */
  struct dump_flags flags;

  dump_off end_heap;

  /* Hash mapping objects we've already dumped to their offsets.  */
  Lisp_Object objects_dumped;

  /* Queue of objects to dump.  */
  struct dump_queue dump_queue;

  /* Deferred object lists.  */
  Lisp_Object deferred_hash_tables;
  Lisp_Object deferred_symbols;

  /* Fixups in the dump file.  */
  Lisp_Object fixups;

  /* Hash table of staticpro values: avoids double relocations.  */
  Lisp_Object staticpro_table;

  /* Hash table mapping symbols to their pre-copy-queue fwd or blv
     structures (which we dump immediately before the start of the
     discardable section). */
  Lisp_Object symbol_aux;
  /* Queue of copied objects for special treatment.  */
  Lisp_Object copied_queue;
  /* Queue of cold objects to dump.  */
  Lisp_Object cold_queue;

  /* Relocations in the dump.  */
  Lisp_Object dump_relocs[RELOC_NUM_PHASES];

  /* Object starts.  */
  Lisp_Object object_starts;

  /* Relocations in Emacs.  */
  Lisp_Object emacs_relocs;

  /* Hash table mapping bignums to their _data_ blobs, which we store
     in the cold section.  The actual Lisp_Bignum objects are normal
     heap objects.  */
  Lisp_Object bignum_data;

  /* List of hash tables that have been dumped.  */
  Lisp_Object hash_tables;

  dump_off number_hot_relocations;
  dump_off number_discardable_relocations;
};

/* These special values for use as offsets in dump_remember_object and
   dump_recall_object indicate that the corresponding object isn't in
   the dump yet (and so it has no valid offset), but that it's on one
   of our to-be-dumped-later object queues (or that we haven't seen it
   at all).  All values must be non-positive, since positive values
   are physical dump offsets.  */
enum dump_object_special_offset
  {
   DUMP_OBJECT_IS_RUNTIME_MAGIC = -6,
   DUMP_OBJECT_ON_COPIED_QUEUE = -5,
   DUMP_OBJECT_ON_HASH_TABLE_QUEUE = -4,
   DUMP_OBJECT_ON_SYMBOL_QUEUE = -3,
   DUMP_OBJECT_ON_COLD_QUEUE = -2,
   DUMP_OBJECT_ON_NORMAL_QUEUE = -1,
   DUMP_OBJECT_NOT_SEEN = 0,
  };

/* Weights for score scores for object non-locality.  */

struct link_weight
{
  /* Wrapped in a struct to break unwanted implicit conversion.  */
  int value;
};

static struct link_weight const
  WEIGHT_NONE = { .value = 0 },
  WEIGHT_NORMAL = { .value = 1000 },
  WEIGHT_STRONG = { .value = 1200 };


/* Dump file creation */

static void dump_grow_buffer (struct dump_context *ctx)
{
  ctx->buf = xrealloc (ctx->buf, ctx->buf_size = (ctx->buf_size ?
						  (ctx->buf_size * 2)
						  : 8 * 1024 * 1024));
}

static dump_off dump_object (struct dump_context *ctx, Lisp_Object object);
static dump_off dump_object_for_offset (struct dump_context *ctx,
					Lisp_Object object);

/* Like the Lisp function `push'.  Return NEWELT.  */
static Lisp_Object
dump_push (Lisp_Object *where, Lisp_Object newelt)
{
  *where = Fcons (newelt, *where);
  return newelt;
}

/* Like the Lisp function `pop'.  */
static Lisp_Object
dump_pop (Lisp_Object *where)
{
  Lisp_Object ret = XCAR (*where);
  *where = XCDR (*where);
  return ret;
}

static void dump_remember_cold_op (struct dump_context *ctx,
                                   enum cold_op op,
                                   Lisp_Object arg);

static AVOID
error_unsupported_dump_object (struct dump_context *ctx,
                               Lisp_Object object,
			       const char *msg)
{
  error ("unsupported object type in dump: %s", msg);
}

static uintptr_t
emacs_basis (void)
{
  return (uintptr_t) &Vloadup_pure_table;
}

static void *
emacs_ptr_at (const ptrdiff_t offset)
{
  /* TODO: assert somehow that the result is actually in the Emacs
     image.  */
  return (void *) (emacs_basis () + offset);
}

static dump_off
emacs_offset (const void *emacs_ptr)
{
  /* TODO: assert that EMACS_PTR is actually in the Emacs image.  */
  eassert (emacs_ptr != NULL);
  intptr_t emacs_ptr_value = (intptr_t) emacs_ptr;
  ptrdiff_t emacs_ptr_relative = emacs_ptr_value - (intptr_t) emacs_basis ();
  return ptrdiff_t_to_dump_off (emacs_ptr_relative);
}

/* Return whether OBJECT is a symbol the storage of which is built
   into Emacs (and so is invariant across ASLR).  */
static bool
dump_builtin_symbol_p (Lisp_Object object)
{
  return SYMBOLP (object) && c_symbol_p (XSYMBOL (object));
}

/* Return whether OBJECT has the same bit pattern in all Emacs
   invocations --- i.e., is invariant across a dump.  Note that some
   self-representing objects still need to be dumped!
*/
static bool
dump_object_self_representing_p (Lisp_Object object)
{
  return FIXNUMP (object) || dump_builtin_symbol_p (object);
}

static intmax_t
intmax_t_from_lisp (Lisp_Object value)
{
  intmax_t n;
  bool ok = integer_to_intmax (value, &n);
  eassert (ok);
  return n;
}

static Lisp_Object
intmax_t_to_lisp (intmax_t value)
{
  return INT_TO_INTEGER (value);
}

static dump_off
dump_off_from_lisp (Lisp_Object value)
{
  intmax_t n = intmax_t_from_lisp (value);
  eassert (DUMP_OFF_MIN <= n && n <= DUMP_OFF_MAX);
  return n;
}

static Lisp_Object
dump_off_to_lisp (dump_off value)
{
  return INT_TO_INTEGER (value);
}

static void
dump_write (struct dump_context *ctx, const void *buf, dump_off nbyte)
{
  eassert (nbyte == 0 || buf != NULL);
  eassert (ctx->obj_offset == 0);
  eassert (ctx->flags.dump_object_contents);
  while (ctx->offset + nbyte > ctx->buf_size)
    dump_grow_buffer (ctx);
  memcpy ((char *)ctx->buf + ctx->offset, buf, nbyte);
  ctx->offset += nbyte;
}

static Lisp_Object
make_eq_hash_table (void)
{
  return CALLN (Fmake_hash_table, QCtest, Qeq);
}

static void
dump_tailq_init (struct dump_tailq *tailq)
{
  tailq->head = tailq->tail = Qnil;
  tailq->length = 0;
}

static intptr_t
dump_tailq_length (const struct dump_tailq *tailq)
{
  return tailq->length;
}

static void
dump_tailq_prepend (struct dump_tailq *tailq, Lisp_Object value)
{
  Lisp_Object link = Fcons (value, tailq->head);
  tailq->head = link;
  if (NILP (tailq->tail))
    tailq->tail = link;
  tailq->length += 1;
}

static bool
dump_tailq_empty_p (struct dump_tailq *tailq)
{
  return NILP (tailq->head);
}

static Lisp_Object
dump_tailq_peek (struct dump_tailq *tailq)
{
  eassert (!dump_tailq_empty_p (tailq));
  return XCAR (tailq->head);
}

static Lisp_Object
dump_tailq_pop (struct dump_tailq *tailq)
{
  eassert (!dump_tailq_empty_p (tailq));
  eassert (tailq->length > 0);
  tailq->length -= 1;
  Lisp_Object value = XCAR (tailq->head);
  tailq->head = XCDR (tailq->head);
  if (NILP (tailq->head))
    tailq->tail = Qnil;
  return value;
}

static void
dump_seek (struct dump_context *ctx, dump_off offset)
{
  if (ctx->max_offset < ctx->offset)
    ctx->max_offset = ctx->offset;
  eassert (ctx->obj_offset == 0);
  ctx->offset = offset;
}

static void
dump_write_zero (struct dump_context *ctx, dump_off nbytes)
{
  while (nbytes > 0)
    {
      uintmax_t zero = 0;
      dump_off to_write = sizeof (zero);
      if (to_write > nbytes)
        to_write = nbytes;
      dump_write (ctx, &zero, to_write);
      nbytes -= to_write;
    }
}

static void
dump_align_output (struct dump_context *ctx, int alignment)
{
  if (ctx->offset % alignment != 0)
    dump_write_zero (ctx, alignment - (ctx->offset % alignment));
}

static dump_off
dump_object_start (struct dump_context *ctx,
                   void *out,
                   dump_off outsz)
{
  /* We dump only one object at a time, so obj_offset should be
     invalid on entry to this function.  */
  eassert (ctx->obj_offset == 0);
  int alignment = ctx->flags.pack_objects ? 1 : DUMP_ALIGNMENT;
  if (ctx->flags.dump_object_contents)
    dump_align_output (ctx, alignment);
  ctx->obj_offset = ctx->offset;
  memset (out, 0, outsz);
  return ctx->offset;
}

static dump_off
dump_object_finish (struct dump_context *ctx,
                    const void *out,
                    dump_off sz)
{
  dump_off offset = ctx->obj_offset;
  eassert (offset > 0);
  eassert (offset == ctx->offset); /* No intervening writes.  */
  ctx->obj_offset = 0;
  if (ctx->flags.dump_object_contents)
    dump_write (ctx, out, sz);
  return offset;
}

/* Return offset at which OBJECT has been dumped, or one of the dump_object_special_offset
   negative values, or DUMP_OBJECT_NOT_SEEN.  */
static dump_off
dump_recall_object (struct dump_context *ctx, Lisp_Object object)
{
  Lisp_Object dumped = ctx->objects_dumped;
  return dump_off_from_lisp (Fgethash (object, dumped,
                                       make_fixnum (DUMP_OBJECT_NOT_SEEN)));
}

static void
dump_remember_object (struct dump_context *ctx,
                      Lisp_Object object,
                      dump_off offset)
{
  Fputhash (object,
            dump_off_to_lisp (offset),
            ctx->objects_dumped);
}

/* If this object lives in the Emacs image and not on the heap, return
   a pointer to the object data.  Otherwise, return NULL.  */
static void *
dump_object_emacs_ptr (Lisp_Object lv)
{
  if (SUBRP (lv) && ! SUBR_NATIVE_COMPILEDP (lv))
    return XSUBR (lv);
  if (dump_builtin_symbol_p (lv))
    return XSYMBOL (lv);
  if (XTYPE (lv) == Lisp_Vectorlike
      && PVTYPE (XVECTOR (lv)) == PVEC_THREAD
      && main_thread_p (XTHREAD (lv)))
    return XTHREAD (lv);
  return NULL;
}

static void
dump_queue_init (struct dump_queue *dump_queue)
{
  dump_tailq_init (&dump_queue->zero_weight_objects);
  dump_tailq_init (&dump_queue->one_weight_normal_objects);
  dump_tailq_init (&dump_queue->one_weight_strong_objects);
  dump_tailq_init (&dump_queue->fancy_weight_objects);
  dump_queue->link_weights = make_eq_hash_table ();
  dump_queue->sequence_numbers = make_eq_hash_table ();
  dump_queue->next_sequence_number = 1;
}

static bool
dump_queue_empty_p (struct dump_queue *dump_queue)
{
  ptrdiff_t count = XHASH_TABLE (dump_queue->sequence_numbers)->count;
  bool is_empty = count == 0;
  eassert (count == XFIXNAT (Fhash_table_count (dump_queue->link_weights)));
  if (!is_empty)
    {
      eassert (!dump_tailq_empty_p (&dump_queue->zero_weight_objects)
	       || !dump_tailq_empty_p (&dump_queue->one_weight_normal_objects)
	       || !dump_tailq_empty_p (&dump_queue->one_weight_strong_objects)
	       || !dump_tailq_empty_p (&dump_queue->fancy_weight_objects));
    }
  else
    {
      /* If we're empty, we can still have a few stragglers on one of
         the above queues.  */
    }

  return is_empty;
}

static void
dump_queue_push_weight (Lisp_Object *weight_list,
                        dump_off basis,
                        struct link_weight weight)
{
  if (EQ (*weight_list, Qt))
    *weight_list = Qnil;
  dump_push (weight_list, Fcons (dump_off_to_lisp (basis),
                                 dump_off_to_lisp (weight.value)));
}

static void
dump_queue_enqueue (struct dump_queue *dump_queue,
                    Lisp_Object object,
                    dump_off basis,
                    struct link_weight weight)
{
  Lisp_Object weights = Fgethash (object, dump_queue->link_weights, Qnil);
  Lisp_Object orig_weights = weights;
  /* N.B. want to find the last item of a given weight in each queue
     due to prepend use.  */
  bool use_single_queues = true;
  if (NILP (weights))
    {
      /* Object is new.  */
      EMACS_UINT uobj = XLI (object);
      dump_trace ("new object %0*"pI"x weight=%d\n", EMACS_INT_XDIGITS, uobj,
		  weight.value);

      if (weight.value == WEIGHT_NONE.value)
        {
          eassert (weight.value == 0);
          dump_tailq_prepend (&dump_queue->zero_weight_objects, object);
          weights = Qt;
        }
      else if (!use_single_queues)
        {
          dump_tailq_prepend (&dump_queue->fancy_weight_objects, object);
          dump_queue_push_weight (&weights, basis, weight);
        }
      else if (weight.value == WEIGHT_NORMAL.value)
        {
          dump_tailq_prepend (&dump_queue->one_weight_normal_objects, object);
          dump_queue_push_weight (&weights, basis, weight);
        }
      else if (weight.value == WEIGHT_STRONG.value)
        {
          dump_tailq_prepend (&dump_queue->one_weight_strong_objects, object);
          dump_queue_push_weight (&weights, basis, weight);
        }
      else
        {
          emacs_abort ();
        }

      Fputhash (object,
                dump_off_to_lisp(dump_queue->next_sequence_number++),
                dump_queue->sequence_numbers);
    }
  else
    {
      /* Object was already on the queue.  It's okay for an object to
         be on multiple queues so long as we maintain order
         invariants: attempting to dump an object multiple times is
         harmless, and most of the time, an object is only referenced
         once before being dumped, making this code path uncommon.  */
      if (weight.value != WEIGHT_NONE.value)
        {
          if (EQ (weights, Qt))
            {
              /* Object previously had a zero weight.  Once we
                 incorporate the link weight attached to this call,
                 the object will have a single weight.  Put the object
                 on the appropriate single-weight queue.  */
              weights = Qnil;
	      struct dump_tailq *tailq;
              if (!use_single_queues)
		tailq = &dump_queue->fancy_weight_objects;
              else if (weight.value == WEIGHT_NORMAL.value)
		tailq = &dump_queue->one_weight_normal_objects;
              else if (weight.value == WEIGHT_STRONG.value)
		tailq = &dump_queue->one_weight_strong_objects;
              else
                emacs_abort ();
	      dump_tailq_prepend (tailq, object);
            }
          else if (use_single_queues && NILP (XCDR (weights)))
            dump_tailq_prepend (&dump_queue->fancy_weight_objects, object);
          dump_queue_push_weight (&weights, basis, weight);
        }
    }

  if (! EQ (weights, orig_weights))
    Fputhash (object, weights, dump_queue->link_weights);
}

static float
dump_calc_link_score (dump_off basis,
                      dump_off link_basis,
                      dump_off link_weight)
{
  float distance = (float)(basis - link_basis);
  eassert (distance >= 0);
  float link_score = powf (distance, -0.2f);
  return powf (link_score, (float) link_weight / 1000.0f);
}

/* Compute the score for a queued object.

   OBJECT is the object to query, which must currently be queued for
   dumping.  BASIS is the offset at which we would be
   dumping the object; score is computed relative to BASIS and the
   various BASIS values supplied to dump_add_link_weight --- the
   further an object is from its referrers, the greater the
   score.  */
static float
dump_queue_compute_score (struct dump_queue *dump_queue,
                          Lisp_Object object,
                          dump_off basis)
{
  float score = 0;
  Lisp_Object object_link_weights =
    Fgethash (object, dump_queue->link_weights, Qnil);
  if (EQ (object_link_weights, Qt))
    object_link_weights = Qnil;
  while (! NILP (object_link_weights))
    {
      Lisp_Object basis_weight_pair = dump_pop (&object_link_weights);
      dump_off link_basis = dump_off_from_lisp (XCAR (basis_weight_pair));
      dump_off link_weight = dump_off_from_lisp (XCDR (basis_weight_pair));
      score += dump_calc_link_score (basis, link_basis, link_weight);
    }
  return score;
}

/* Scan the fancy part of the dump queue.

   BASIS is the position at which to evaluate the score function,
   usually ctx->offset.

   If we have at least one entry in the queue, return the pointer (in
   the singly-linked list) to the cons containing the object via
   *OUT_HIGHEST_SCORE_CONS_PTR and return its score.

   If the queue is empty, set *OUT_HIGHEST_SCORE_CONS_PTR to NULL
   and return negative infinity.  */
static float
dump_queue_scan_fancy (struct dump_queue *dump_queue,
                       dump_off basis,
                       Lisp_Object **out_highest_score_cons_ptr)
{
  Lisp_Object *cons_ptr = &dump_queue->fancy_weight_objects.head;
  Lisp_Object *highest_score_cons_ptr = NULL;
  float highest_score = -INFINITY;
  bool first = true;

  while (! NILP (*cons_ptr))
    {
      Lisp_Object queued_object = XCAR (*cons_ptr);
      float score = dump_queue_compute_score (dump_queue, queued_object, basis);
      if (first || score >= highest_score)
        {
          highest_score_cons_ptr = cons_ptr;
          highest_score = score;
          if (first)
            first = false;
        }
      cons_ptr = &XCONS (*cons_ptr)->u.s.u.cdr;
    }

  *out_highest_score_cons_ptr = highest_score_cons_ptr;
  return highest_score;
}

/* Return the sequence number of OBJECT.

   Return -1 if object doesn't have a sequence number.  This situation
   can occur when we've double-queued an object.  If this happens, we
   discard the errant object and try again.  */
static dump_off
dump_queue_sequence (struct dump_queue *dump_queue,
                     Lisp_Object object)
{
  Lisp_Object n = Fgethash (object, dump_queue->sequence_numbers, Qnil);
  return NILP (n) ? -1 : dump_off_from_lisp (n);
}

/* Find score and sequence at head of a one-weight object queue.

   Transparently discard stale objects from head of queue.  BASIS
   is the baseness for score computation.

   We organize these queues so that score is strictly decreasing, so
   examining the head is sufficient.  */
static void
dump_queue_find_score_of_one_weight_queue (struct dump_queue *dump_queue,
					   dump_off basis,
					   struct dump_tailq *one_weight_queue,
					   float *out_score,
					   int *out_sequence)
{
  /* Transparently discard stale objects from the head of this queue.  */
  do
    {
      if (dump_tailq_empty_p (one_weight_queue))
        {
          *out_score = -INFINITY;
          *out_sequence = 0;
        }
      else
        {
          Lisp_Object head = dump_tailq_peek (one_weight_queue);
          *out_sequence = dump_queue_sequence (dump_queue, head);
          if (*out_sequence < 0)
            dump_tailq_pop (one_weight_queue);
          else
            *out_score =
              dump_queue_compute_score (dump_queue, head, basis);
        }
    }
  while (*out_sequence < 0);
}

/* Pop the next object to dump from the dump queue.

   BASIS is the dump offset at which to evaluate score.

   The object returned is the queued object with the greatest score;
   by side effect, the object is removed from the dump queue.
   The dump queue must not be empty.  */
static Lisp_Object
dump_queue_dequeue (struct dump_queue *dump_queue, dump_off basis)
{
  eassert (EQ (Fhash_table_count (dump_queue->sequence_numbers),
               Fhash_table_count (dump_queue->link_weights)));

  eassert (XFIXNUM (Fhash_table_count (dump_queue->sequence_numbers))
	   <= (dump_tailq_length (&dump_queue->fancy_weight_objects)
	       + dump_tailq_length (&dump_queue->zero_weight_objects)
	       + dump_tailq_length (&dump_queue->one_weight_normal_objects)
	       + dump_tailq_length (&dump_queue->one_weight_strong_objects)));

  dump_trace
    (("dump_queue_dequeue basis=%"PRIdDUMP_OFF" fancy=%"PRIdPTR
      " zero=%"PRIdPTR" normal=%"PRIdPTR" strong=%"PRIdPTR" hash=%td\n"),
     basis,
     dump_tailq_length (&dump_queue->fancy_weight_objects),
     dump_tailq_length (&dump_queue->zero_weight_objects),
     dump_tailq_length (&dump_queue->one_weight_normal_objects),
     dump_tailq_length (&dump_queue->one_weight_strong_objects),
     XHASH_TABLE (dump_queue->link_weights)->count);

  static const int nr_candidates = 3;
  struct candidate
  {
    float score;
    dump_off sequence;
  } candidates[nr_candidates];

  Lisp_Object *fancy_cons = NULL;
  candidates[0].sequence = 0;
  do
    {
      if (candidates[0].sequence < 0)
        *fancy_cons = XCDR (*fancy_cons);  /* Discard stale object.  */
      candidates[0].score = dump_queue_scan_fancy (dump_queue, basis,
						   &fancy_cons);
      candidates[0].sequence =
        candidates[0].score > -INFINITY
        ? dump_queue_sequence (dump_queue, XCAR (*fancy_cons))
        : 0;
    }
  while (candidates[0].sequence < 0);

  dump_queue_find_score_of_one_weight_queue
    (dump_queue, basis,
     &dump_queue->one_weight_normal_objects,
     &candidates[1].score,
     &candidates[1].sequence);

  dump_queue_find_score_of_one_weight_queue
    (dump_queue, basis,
     &dump_queue->one_weight_strong_objects,
     &candidates[2].score,
     &candidates[2].sequence);

  int best = -1;
  for (int i = 0; i < nr_candidates; ++i)
    {
      eassert (candidates[i].sequence >= 0);
      if (candidates[i].score > -INFINITY
	  && (best < 0
	      || candidates[i].score > candidates[best].score
	      || (candidates[i].score == candidates[best].score
		  && candidates[i].sequence < candidates[best].sequence)))
        best = i;
    }

  Lisp_Object result;
  const char *src;
  if (best < 0)
    {
      src = "zero";
      result = dump_tailq_pop (&dump_queue->zero_weight_objects);
    }
  else if (best == 0)
    {
      src = "fancy";
      result = dump_tailq_pop (&dump_queue->fancy_weight_objects);
    }
  else if (best == 1)
    {
      src = "normal";
      result = dump_tailq_pop (&dump_queue->one_weight_normal_objects);
    }
  else if (best == 2)
    {
      src = "strong";
      result = dump_tailq_pop (&dump_queue->one_weight_strong_objects);
    }
  else
    emacs_abort ();

  EMACS_UINT uresult = XLI (result);
  dump_trace ("  result score=%f src=%s object=%0*"pI"x\n",
              best < 0 ? -1.0 : (double) candidates[best].score,
	      src, EMACS_INT_XDIGITS, uresult);

  {
    Lisp_Object weights = Fgethash (result, dump_queue->link_weights, Qnil);
    while (! NILP (weights) && CONSP (weights))
      {
        Lisp_Object basis_weight_pair = dump_pop (&weights);
        dump_off link_basis =
          dump_off_from_lisp (XCAR (basis_weight_pair));
        dump_off link_weight =
          dump_off_from_lisp (XCDR (basis_weight_pair));
	dump_trace
	  ("    link_basis=%d distance=%d weight=%d contrib=%f\n",
	   link_basis,
	   basis - link_basis,
	   link_weight,
	   (double) dump_calc_link_score (basis, link_basis, link_weight));
      }
  }

  Fremhash (result, dump_queue->link_weights);
  Fremhash (result, dump_queue->sequence_numbers);
  return result;
}

static void
dump_enqueue_object (struct dump_context *ctx,
                     Lisp_Object object,
                     struct link_weight weight)
{
  /*  Fixnums are bit-invariant, and don't need dumping. */
  if (! FIXNUMP (object))
    {
      dump_off state = dump_recall_object (ctx, object);
      bool already_dumped_object = state > DUMP_OBJECT_NOT_SEEN;
      if (ctx->flags.assert_already_seen)
        eassert (already_dumped_object);
      if (! already_dumped_object)
        {
          if (state == DUMP_OBJECT_NOT_SEEN)
            {
              state = DUMP_OBJECT_ON_NORMAL_QUEUE;
              dump_remember_object (ctx, object, state);
            }
          /* Note that we call dump_queue_enqueue even if the object
             is already on the normal queue: multiple enqueue calls
             can increase the object's weight.  */
          if (state == DUMP_OBJECT_ON_NORMAL_QUEUE)
            dump_queue_enqueue (&ctx->dump_queue,
                                object,
                                ctx->offset,
                                weight);
        }
    }
}

static void
dump_remember_cold_op (struct dump_context *ctx,
                       enum cold_op op,
                       Lisp_Object arg)
{
  if (ctx->flags.dump_object_contents)
    dump_push (&ctx->cold_queue, Fcons (make_fixnum (op), arg));
}

/* Add a dump relocation that points into Emacs.

   Add a relocation that updates the pointer stored at DUMP_OFFSET to
   point into the Emacs binary upon dump load.  The pointer-sized
   value at DUMP_OFFSET in the dump file should contain a number
   relative to emacs_basis().  */
static void
dump_reloc_dump_to_emacs_ptr_raw (struct dump_context *ctx,
                                  dump_off dump_offset)
{
  if (ctx->flags.dump_object_contents)
    dump_push (&ctx->dump_relocs[EARLY_RELOCS],
               list2 (make_fixnum (RELOC_DUMP_TO_EMACS_PTR_RAW),
                      dump_off_to_lisp (dump_offset)));
}

/* Add a dump relocation that points a Lisp_Object back at the dump.

   Add a relocation that updates the Lisp_Object at DUMP_OFFSET in the
   dump to point to another object in the dump.  The Lisp_Object-sized
   value at DUMP_OFFSET in the dump file should contain the offset of
   the target object relative to the start of the dump.  */
static void
dump_reloc_dump_to_dump_lv (struct dump_context *ctx,
                            dump_off dump_offset,
                            enum Lisp_Type type)
{
  if (!ctx->flags.dump_object_contents)
    return;

  int reloc_type;
  switch (type)
    {
    case Lisp_Symbol:
    case Lisp_String:
    case Lisp_Vectorlike:
    case Lisp_Cons:
    case Lisp_Float:
      reloc_type = RELOC_DUMP_TO_DUMP_LV + type;
      break;
    default:
      emacs_abort ();
    }

  dump_push (&ctx->dump_relocs[EARLY_RELOCS],
             list2 (make_fixnum (reloc_type),
                    dump_off_to_lisp (dump_offset)));
}

/* Add a dump relocation that points a raw pointer back at the dump.

   Add a relocation that updates the raw pointer at DUMP_OFFSET in the
   dump to point to another object in the dump.  The pointer-sized
   value at DUMP_OFFSET in the dump file should contain the offset of
   the target object relative to the start of the dump.  */
static void
dump_reloc_dump_to_dump_ptr_raw (struct dump_context *ctx,
                                 dump_off dump_offset)
{
  if (ctx->flags.dump_object_contents)
    dump_push (&ctx->dump_relocs[EARLY_RELOCS],
               list2 (make_fixnum (RELOC_DUMP_TO_DUMP_PTR_RAW),
                      dump_off_to_lisp (dump_offset)));
}

/* Add a dump relocation that points to a Lisp object in Emacs.

   Add a relocation that updates the Lisp_Object at DUMP_OFFSET in the
   dump to point to a lisp object in Emacs.  The Lisp_Object-sized
   value at DUMP_OFFSET in the dump file should contain the offset of
   the target object relative to emacs_basis().  TYPE is the type of
   Lisp value.  */
static void
dump_reloc_dump_to_emacs_lv (struct dump_context *ctx,
                             dump_off dump_offset,
                             enum Lisp_Type type)
{
  if (!ctx->flags.dump_object_contents)
    return;

  int reloc_type;
  switch (type)
    {
    case Lisp_String:
    case Lisp_Vectorlike:
    case Lisp_Cons:
    case Lisp_Float:
      reloc_type = RELOC_DUMP_TO_EMACS_LV + type;
      break;
    default:
      emacs_abort ();
    }

  dump_push (&ctx->dump_relocs[EARLY_RELOCS],
             list2 (make_fixnum (reloc_type),
                    dump_off_to_lisp (dump_offset)));
}

/* Add an Emacs relocation that copies arbitrary bytes from the dump.

   When the dump is loaded, Emacs copies SIZE bytes from OFFSET in
   dump to LOCATION in the Emacs data section.  This copying happens
   after other relocations, so it's all right to, say, copy a
   Lisp_Object (since by the time we copy the Lisp_Object, it'll have
   been adjusted to account for the location of the running Emacs and
   dump file).  */
static void
dump_emacs_reloc_copy_from_dump (struct dump_context *ctx, dump_off dump_offset,
				 void *emacs_ptr, dump_off size)
{
  eassert (size >= 0);
  eassert (size < (1 << EMACS_RELOC_LENGTH_BITS));

  if (!ctx->flags.dump_object_contents)
    return;

  if (size == 0)
    return;

  eassert (dump_offset >= 0);
  dump_push (&ctx->emacs_relocs,
             list4 (make_fixnum (RELOC_EMACS_COPY_FROM_DUMP),
                    dump_off_to_lisp (emacs_offset (emacs_ptr)),
                    dump_off_to_lisp (dump_offset),
                    dump_off_to_lisp (size)));
}

/* Add an Emacs relocation that sets values to arbitrary bytes.

   When the dump is loaded, Emacs copies SIZE bytes from the
   relocation itself to the adjusted location inside Emacs EMACS_PTR.
   SIZE is the number of bytes to copy.  See struct emacs_reloc for
   the maximum size that this mechanism can support.  The value comes
   from VALUE_PTR.
 */
static void
dump_emacs_reloc_immediate (struct dump_context *ctx,
                            const void *emacs_ptr,
                            const void *value_ptr,
                            dump_off size)
{
  if (!ctx->flags.dump_object_contents)
    return;

  intmax_t value = 0;
  eassert (size <= sizeof (value));
  memcpy (&value, value_ptr, size);
  dump_push (&ctx->emacs_relocs,
             list4 (make_fixnum (RELOC_EMACS_IMMEDIATE),
                    dump_off_to_lisp (emacs_offset (emacs_ptr)),
                    intmax_t_to_lisp (value),
                    dump_off_to_lisp (size)));
}

#define DEFINE_EMACS_IMMEDIATE_FN(fnname, type)                         \
  static void                                                           \
  fnname (struct dump_context *ctx,                                     \
          const type *emacs_ptr,                                        \
          type value)                                                   \
  {                                                                     \
    dump_emacs_reloc_immediate (                                        \
      ctx, emacs_ptr, &value, sizeof (value));                          \
  }

DEFINE_EMACS_IMMEDIATE_FN (dump_emacs_reloc_immediate_lv, Lisp_Object)
DEFINE_EMACS_IMMEDIATE_FN (dump_emacs_reloc_immediate_ptrdiff_t, ptrdiff_t)
DEFINE_EMACS_IMMEDIATE_FN (dump_emacs_reloc_immediate_intmax_t, intmax_t)
DEFINE_EMACS_IMMEDIATE_FN (dump_emacs_reloc_immediate_int, int)
DEFINE_EMACS_IMMEDIATE_FN (dump_emacs_reloc_immediate_bool, bool)

/* Add an emacs relocation that makes a raw pointer in Emacs point
   into the dump.  */
static void
dump_emacs_reloc_to_dump_ptr_raw (struct dump_context *ctx,
				  const void *emacs_ptr, dump_off dump_offset)
{
  if (!ctx->flags.dump_object_contents)
    return;

  dump_push (&ctx->emacs_relocs,
             list3 (make_fixnum (RELOC_EMACS_DUMP_PTR_RAW),
                    dump_off_to_lisp (emacs_offset (emacs_ptr)),
                    dump_off_to_lisp (dump_offset)));
}

/* Add an emacs relocation that points into the dump.

   When the dump is loaded, the Lisp_Object at EMACS_ROOT in Emacs to
   point to VALUE.  VALUE can be any Lisp value; this function
   automatically queues the value for dumping if necessary.  */
static void
dump_emacs_reloc_to_lv (struct dump_context *ctx,
			Lisp_Object const *emacs_ptr)
{
  if (dump_object_self_representing_p (*emacs_ptr))
    dump_emacs_reloc_immediate_lv (ctx, emacs_ptr, *emacs_ptr);
  else
    {
      if (ctx->flags.dump_object_contents)
        /* Conditionally use RELOC_EMACS_EMACS_LV or
           RELOC_EMACS_DUMP_LV depending on where the target object
           lives.  We could just have decode_emacs_reloc pick the
           right type, but we might as well maintain the invariant
           that the types on ctx->emacs_relocs correspond to the types
           of emacs_relocs we actually emit.  */
	dump_push (&ctx->emacs_relocs,
		   list3 (make_fixnum (dump_object_emacs_ptr (*emacs_ptr)
				       ? RELOC_EMACS_EMACS_LV
				       : RELOC_EMACS_DUMP_LV),
			  dump_off_to_lisp (emacs_offset (emacs_ptr)),
			  *emacs_ptr));
      dump_enqueue_object (ctx, *emacs_ptr, WEIGHT_NONE);
    }
}

/* Add an emacs relocation that makes a raw pointer in Emacs point
   back into the Emacs image.  */
static void
dump_emacs_reloc_to_emacs_ptr_raw (struct dump_context *ctx, void *emacs_ptr,
				   void const *target_emacs_ptr)
{
  if (!ctx->flags.dump_object_contents)
    return;

  dump_push (&ctx->emacs_relocs,
             list3 (make_fixnum (RELOC_EMACS_EMACS_PTR_RAW),
                    dump_off_to_lisp (emacs_offset (emacs_ptr)),
                    dump_off_to_lisp (emacs_offset (target_emacs_ptr))));
}

/* Add an Emacs relocation that makes a raw pointer in Emacs point to
   a different part of Emacs.  */

enum dump_fixup_type
  {
    DUMP_FIXUP_LISP_OBJECT,
    DUMP_FIXUP_LISP_OBJECT_RAW,
    DUMP_FIXUP_PTR_DUMP_RAW,
    DUMP_FIXUP_BIGNUM_DATA,
  };

enum dump_lv_fixup_type
  {
    LV_FIXUP_LISP_OBJECT,
    LV_FIXUP_RAW_POINTER,
  };

/* Make something in the dump point to a lisp object.

   CTX is a dump context.  DUMP_OFFSET is the location in the dump to
   fix.  VALUE is the object to which the location in the dump
   should point.

   If FIXUP_SUBTYPE is LV_FIXUP_LISP_OBJECT, we expect a Lisp_Object
   at DUMP_OFFSET.  If it's LV_FIXUP_RAW_POINTER, we expect a pointer.
 */
static void
dump_remember_fixup_lv (struct dump_context *ctx,
                        dump_off dump_offset,
                        Lisp_Object value,
                        enum dump_lv_fixup_type fixup_subtype)
{
  if (!ctx->flags.dump_object_contents)
    return;

  dump_push (&ctx->fixups,
	     list3 (make_fixnum (fixup_subtype == LV_FIXUP_LISP_OBJECT
				 ? DUMP_FIXUP_LISP_OBJECT
				 : DUMP_FIXUP_LISP_OBJECT_RAW),
		    dump_off_to_lisp (dump_offset),
		    value));
}

/* Remember to fix up the dump file such that the pointer-sized value
   at DUMP_OFFSET points to NEW_DUMP_OFFSET in the dump file and to
   its absolute address at runtime.  */
static void
dump_remember_fixup_ptr_raw (struct dump_context *ctx,
                             dump_off dump_offset,
                             dump_off new_dump_offset)
{
  if (!ctx->flags.dump_object_contents)
    return;

  /* We should not be generating relocations into the
     to-be-copied-into-Emacs dump region.  */
  eassert (ctx->header.discardable_start == 0
	   || new_dump_offset < ctx->header.discardable_start
	   || (ctx->header.cold_start != 0
	       && new_dump_offset >= ctx->header.cold_start));

  dump_push (&ctx->fixups,
	     list3 (make_fixnum (DUMP_FIXUP_PTR_DUMP_RAW),
		    dump_off_to_lisp (dump_offset),
		    dump_off_to_lisp (new_dump_offset)));
}

static void
dump_roots (struct dump_context *ctx)
{
  const struct Lisp_Vector *vbuffer_slot_defaults =
    (struct Lisp_Vector *) &buffer_slot_defaults;
  const struct Lisp_Vector *vbuffer_slot_symbols =
    (struct Lisp_Vector *) &buffer_slot_symbols;

  for (int i = 0; i < BUFFER_LISP_SIZE; ++i)
    {
      dump_emacs_reloc_to_lv (ctx, vbuffer_slot_defaults->contents + i);
      dump_emacs_reloc_to_lv (ctx, vbuffer_slot_symbols->contents + i);
    }

  for (int i = 0; i < ARRAYELTS (lispsym); ++i)
    dump_enqueue_object (ctx, builtin_lisp_symbol (i), WEIGHT_NONE);

  for (int i = 0; i < staticidx; ++i)
    {
      Fputhash (dump_off_to_lisp (emacs_offset (staticvec[i])),
		Qt, ctx->staticpro_table);
      if (staticvec[i] != &Vinternal_interpreter_environment)
	dump_emacs_reloc_to_lv (ctx, staticvec[i]);
    }
}

enum { PDUMPER_MAX_OBJECT_SIZE = 2048 };

static dump_off
field_relpos (const void *in_start, const void *in_field)
{
  ptrdiff_t in_start_val = (ptrdiff_t) in_start;
  ptrdiff_t in_field_val = (ptrdiff_t) in_field;
  eassert (in_start_val <= in_field_val);
  ptrdiff_t relpos = in_field_val - in_start_val;
  /* The following assertion attempts to detect bugs whereby IN_START
     and IN_FIELD don't point to the same object/structure, on the
     assumption that a too-large difference between them is
     suspicious.  As of Apr 2019 the largest object we dump -- 'struct
     buffer' -- is slightly smaller than 1KB, and we want to leave
     some margin for future extensions.  If the assertion below is
     ever violated, make sure the two pointers indeed point into the
     same object, and if so, enlarge the value of PDUMPER_MAX_OBJECT_SIZE.  */
  eassert (relpos < PDUMPER_MAX_OBJECT_SIZE);
  return (dump_off) relpos;
}

static void
cpyptr (void *out, const void *in)
{
  memcpy (out, in, sizeof (void *));
}

/* Convenience macro for regular assignment.  */
#define DUMP_FIELD_COPY(out, in, name) \
  ((out)->name = (in)->name)

static void
dump_field_lv_or_rawptr (struct dump_context *ctx,
                         void *out,
                         const void *in_start,
                         const void *in_field,
                         /* opt */ const enum Lisp_Type *ptr_raw_type,
                         struct link_weight weight)
{
  eassert (ctx->obj_offset > 0);

  Lisp_Object value;
  dump_off relpos = field_relpos (in_start, in_field);
  void *out_field = (char *) out + relpos;
  bool is_ptr_raw = (ptr_raw_type != NULL);

  if (!is_ptr_raw)
    {
      memcpy (&value, in_field, sizeof (value));
      if (dump_object_self_representing_p (value))
        {
          memcpy (out_field, &value, sizeof (value));
          return;
        }
    }
  else
    {
      void *ptrval;
      cpyptr (&ptrval, in_field);
      if (ptrval == NULL)
        return; /* Nothing to do.  */
      switch (*ptr_raw_type)
        {
        case Lisp_Symbol:
        case Lisp_String:
        case Lisp_Vectorlike:
        case Lisp_Cons:
        case Lisp_Float:
          value = make_lisp_ptr (ptrval, *ptr_raw_type);
          break;
        default:
          emacs_abort ();
        }
    }

  /* Now value is the Lisp_Object to which we want to point whether or
     not the field is a raw pointer (in which case we just synthesized
     the Lisp_Object ourselves) or a Lisp_Object (in which case we
     just copied the thing).  Add a fixup or relocation.  */

  intptr_t out_value;
  dump_off out_field_offset = ctx->obj_offset + relpos;
  dump_off target_offset = dump_recall_object (ctx, value);
  enum { DANGEROUS = false };
  if (DANGEROUS
      && target_offset > 0 && dump_object_emacs_ptr (value) == NULL)
    {
      /* We've already dumped the referenced object, so we can emit
         the value and a relocation directly instead of indirecting
         through a fixup.  */
      out_value = target_offset;
      if (is_ptr_raw)
        dump_reloc_dump_to_dump_ptr_raw (ctx, out_field_offset);
      else
        dump_reloc_dump_to_dump_lv (ctx, out_field_offset, XTYPE (value));
    }
  else
    {
      /* We don't know about the target object yet, so add a fixup.
         When we process the fixup, we'll have dumped the target
         object.  */
      out_value = (intptr_t) 0xDEADF00D;
      dump_remember_fixup_lv (ctx,
                              out_field_offset,
                              value,
                              ( is_ptr_raw
                                ? LV_FIXUP_RAW_POINTER
                                : LV_FIXUP_LISP_OBJECT ));
      dump_enqueue_object (ctx, value, weight);
    }

  memcpy (out_field, &out_value, sizeof (out_value));
}

/* Set a pointer field on an output object during dump.

   CTX is the dump context.  OFFSET is the offset at which the current
   object starts.  OUT is a pointer to the dump output object.
   IN_START is the start of the current Emacs object.  IN_FIELD is a
   pointer to the field in that object.  TYPE is the type of pointer
   to which IN_FIELD points.
 */
static void
dump_field_lv_rawptr (struct dump_context *ctx,
                      void *out,
                      const void *in_start,
                      const void *in_field,
                      enum Lisp_Type type,
                      struct link_weight weight)
{
  dump_field_lv_or_rawptr (ctx, out, in_start, in_field, &type, weight);
}

/* Set a Lisp_Object field on an output object during dump.

   CTX is a dump context.  OFFSET is the offset at which the current
   object starts.  OUT is a pointer to the dump output object.
   IN_START is the start of the current Emacs object.  IN_FIELD is a
   pointer to a Lisp_Object field in that object.

   Arrange for the dump to contain fixups and relocations such that,
   at load time, the given field of the output object contains a valid
   Lisp_Object pointing to the same notional object that *IN_FIELD
   contains now.

   See idomatic usage below.  */
static void
dump_field_lv (struct dump_context *ctx,
               void *out,
               const void *in_start,
               const Lisp_Object *in_field,
               struct link_weight weight)
{
  dump_field_lv_or_rawptr (ctx, out, in_start, in_field, NULL, weight);
}

/* Note that we're going to add a manual fixup for the given field
   later.  */
static void
dump_field_fixup_later (struct dump_context *ctx,
                        void *out,
                        const void *in_start,
                        const void *in_field)
{
  /* TODO: more error checking.  */
  (void) field_relpos (in_start, in_field);
}

/* Mark an output object field, which is as wide as a pointer, as being
   fixed up to point to a specific offset in the dump.  */
static void
dump_field_ptr_to_dump_offset (struct dump_context *ctx,
                               void *out,
                               const void *in_start,
                               const void *in_field,
                               dump_off target_dump_offset)
{
  eassert (ctx->obj_offset > 0);
  if (!ctx->flags.dump_object_contents)
    return;

  dump_off relpos = field_relpos (in_start, in_field);
  dump_reloc_dump_to_dump_ptr_raw (ctx, ctx->obj_offset + relpos);
  intptr_t outval = target_dump_offset;
  memcpy ((char *) out + relpos, &outval, sizeof (outval));
}

/* Mark a field as pointing to a place inside Emacs.

   CTX is the dump context.  OUT points to the out-object for the
   current dump function.  IN_START points to the start of the object
   being dumped.  IN_FIELD points to the field inside the object being
   dumped that we're dumping.  The contents of this field (which
   should be as wide as a pointer) are the Emacs pointer to dump.

 */
static void
dump_field_emacs_ptr (struct dump_context *ctx,
                      void *out,
                      const void *in_start,
                      const void *in_field)
{
  eassert (ctx->obj_offset > 0);
  if (!ctx->flags.dump_object_contents)
    return;

  dump_off relpos = field_relpos (in_start, in_field);
  void *abs_emacs_ptr;
  cpyptr (&abs_emacs_ptr, in_field);
  intptr_t rel_emacs_ptr = 0;
  if (abs_emacs_ptr)
    {
      rel_emacs_ptr = emacs_offset ((void *)abs_emacs_ptr);
      dump_reloc_dump_to_emacs_ptr_raw (ctx, ctx->obj_offset + relpos);
    }
  cpyptr ((char *) out + relpos, &rel_emacs_ptr);
}

static void
_dump_object_start_pseudovector (struct dump_context *ctx,
				 union vectorlike_header *out_hdr,
				 const union vectorlike_header *in_hdr)
{
  eassert (in_hdr->size & PSEUDOVECTOR_FLAG);
  ptrdiff_t vec_size = vectorlike_nbytes (in_hdr);
  dump_object_start (ctx, out_hdr, (dump_off) vec_size);
  *out_hdr = *in_hdr;
}

/* Need a macro for alloca.  */
#define START_DUMP_PVEC(ctx, hdr, type, out)                  \
  const union vectorlike_header *_in_hdr = (hdr);             \
  type *out = alloca (vectorlike_nbytes (_in_hdr));           \
  _dump_object_start_pseudovector (ctx, &out->header, _in_hdr)

static dump_off
finish_dump_pvec (struct dump_context *ctx,
                  union vectorlike_header *out_hdr)
{
  return dump_object_finish (ctx, out_hdr, vectorlike_nbytes (out_hdr));
}

static void
dump_pseudovector_lisp_fields (struct dump_context *ctx,
			       union vectorlike_header *out_hdr,
			       const union vectorlike_header *in_hdr)
{
  const struct Lisp_Vector *in = (const struct Lisp_Vector *) in_hdr;
  struct Lisp_Vector *out = (struct Lisp_Vector *) out_hdr;
  ptrdiff_t size = in->header.size;
  eassert (size & PSEUDOVECTOR_FLAG);
  size &= PSEUDOVECTOR_SIZE_MASK;
  for (ptrdiff_t i = 0; i < size; ++i)
    dump_field_lv (ctx, out, in, &in->contents[i], WEIGHT_STRONG);
}

static dump_off
dump_cons (struct dump_context *ctx, const struct Lisp_Cons *cons)
{
#if CHECK_STRUCTS && !defined (HASH_Lisp_Cons_00EEE63F67)
# error "Lisp_Cons changed. See CHECK_STRUCTS comment in config.h."
#endif
  struct Lisp_Cons out;
  dump_object_start (ctx, &out, sizeof (out));
  dump_field_lv (ctx, &out, cons, &cons->u.s.car, WEIGHT_STRONG);
  dump_field_lv (ctx, &out, cons, &cons->u.s.u.cdr, WEIGHT_NORMAL);
  return dump_object_finish (ctx, &out, sizeof (out));
}

static dump_off
dump_interval_tree (struct dump_context *ctx,
                    INTERVAL tree,
                    dump_off parent_offset)
{
#if CHECK_STRUCTS && !defined (HASH_interval_1B38941C37)
# error "interval changed. See CHECK_STRUCTS comment in config.h."
#endif
  /* TODO: output tree breadth-first?  */
  struct interval out;
  dump_object_start (ctx, &out, sizeof (out));
  DUMP_FIELD_COPY (&out, tree, total_length);
  DUMP_FIELD_COPY (&out, tree, position);
  if (tree->left)
    dump_field_fixup_later (ctx, &out, tree, &tree->left);
  if (tree->right)
    dump_field_fixup_later (ctx, &out, tree, &tree->right);
  if (!tree->up_obj)
    {
      eassert (parent_offset != 0);
      dump_field_ptr_to_dump_offset (ctx, &out, tree, &tree->up.interval,
				     parent_offset);
    }
  else
    dump_field_lv (ctx, &out, tree, &tree->up.obj, WEIGHT_STRONG);
  DUMP_FIELD_COPY (&out, tree, up_obj);
  eassert (tree->gcmarkbit == 0);
  DUMP_FIELD_COPY (&out, tree, write_protect);
  DUMP_FIELD_COPY (&out, tree, visible);
  DUMP_FIELD_COPY (&out, tree, front_sticky);
  DUMP_FIELD_COPY (&out, tree, rear_sticky);
  dump_field_lv (ctx, &out, tree, &tree->plist, WEIGHT_STRONG);
  dump_off offset = dump_object_finish (ctx, &out, sizeof (out));
  if (tree->left)
      dump_remember_fixup_ptr_raw
	(ctx,
	 offset + dump_offsetof (struct interval, left),
	 dump_interval_tree (ctx, tree->left, offset));
  if (tree->right)
      dump_remember_fixup_ptr_raw
	(ctx,
	 offset + dump_offsetof (struct interval, right),
	 dump_interval_tree (ctx, tree->right, offset));
  return offset;
}

static dump_off
dump_string (struct dump_context *ctx, const struct Lisp_String *string)
{
#if CHECK_STRUCTS && !defined (HASH_Lisp_String_03B2DF1C8E)
# error "Lisp_String changed. See CHECK_STRUCTS comment in config.h."
#endif
  /* If we have text properties, write them _after_ the string so that
     at runtime, the prefetcher and cache will DTRT. (We access the
     string before its properties.).

     There's special code to dump string data contiguously later on.
     we seldom write to string data and never relocate it, so lumping
     it together at the end of the dump saves on COW faults.

     If, however, the string's size_byte field is -2, the string data
     is actually a pointer to Emacs data segment, so we can do even
     better by emitting a relocation instead of bothering to copy the
     string data.  */
  struct Lisp_String out;
  dump_object_start (ctx, &out, sizeof (out));
  DUMP_FIELD_COPY (&out, string, u.s.size);
  DUMP_FIELD_COPY (&out, string, u.s.size_byte);
  if (string->u.s.intervals)
    dump_field_fixup_later (ctx, &out, string, &string->u.s.intervals);

  if (string->u.s.size_byte == -2)
    /* String literal in Emacs rodata.  */
    dump_field_emacs_ptr (ctx, &out, string, &string->u.s.data);
  else
    {
      dump_field_fixup_later (ctx, &out, string, &string->u.s.data);
      dump_remember_cold_op (ctx,
                             COLD_OP_STRING,
			     make_lisp_ptr ((void *) string, Lisp_String));
    }

  dump_off offset = dump_object_finish (ctx, &out, sizeof (out));
  if (string->u.s.intervals)
    dump_remember_fixup_ptr_raw
      (ctx,
       offset + dump_offsetof (struct Lisp_String, u.s.intervals),
       dump_interval_tree (ctx, string->u.s.intervals, 0));

  return offset;
}

static dump_off
dump_marker (struct dump_context *ctx, const struct Lisp_Marker *marker)
{
#if CHECK_STRUCTS && !defined (HASH_Lisp_Marker_642DBAF866)
# error "Lisp_Marker changed. See CHECK_STRUCTS comment in config.h."
#endif

  START_DUMP_PVEC (ctx, &marker->header, struct Lisp_Marker, out);
  dump_pseudovector_lisp_fields (ctx, &out->header, &marker->header);
  DUMP_FIELD_COPY (out, marker, need_adjustment);
  DUMP_FIELD_COPY (out, marker, insertion_type);
  if (marker->buffer)
    {
      dump_field_lv_rawptr (ctx, out, marker, &marker->buffer,
			    Lisp_Vectorlike, WEIGHT_NORMAL);
      dump_field_lv_rawptr (ctx, out, marker, &marker->next,
			    Lisp_Vectorlike, WEIGHT_STRONG);
      DUMP_FIELD_COPY (out, marker, charpos);
      DUMP_FIELD_COPY (out, marker, bytepos);
    }
  return finish_dump_pvec (ctx, &out->header);
}

static dump_off
dump_interval_node (struct dump_context *ctx, struct itree_node *node,
                    dump_off parent_offset)
{
#if CHECK_STRUCTS && !defined (HASH_itree_node_50DE304F13)
# error "itree_node changed. See CHECK_STRUCTS comment in config.h."
#endif
  struct itree_node out;
  dump_object_start (ctx, &out, sizeof (out));
  if (node->parent)
    dump_field_fixup_later (ctx, &out, node, &node->parent);
  if (node->left)
    dump_field_fixup_later (ctx, &out, node, &node->parent);
  if (node->right)
    dump_field_fixup_later (ctx, &out, node, &node->parent);
  DUMP_FIELD_COPY (&out, node, begin);
  DUMP_FIELD_COPY (&out, node, end);
  DUMP_FIELD_COPY (&out, node, limit);
  DUMP_FIELD_COPY (&out, node, offset);
  DUMP_FIELD_COPY (&out, node, otick);
  dump_field_lv (ctx, &out, node, &node->data, WEIGHT_STRONG);
  DUMP_FIELD_COPY (&out, node, red);
  DUMP_FIELD_COPY (&out, node, rear_advance);
  DUMP_FIELD_COPY (&out, node, front_advance);
  dump_off offset = dump_object_finish (ctx, &out, sizeof (out));
  if (node->parent)
      dump_remember_fixup_ptr_raw
	(ctx,
	 offset + dump_offsetof (struct itree_node, parent),
	 dump_interval_node (ctx, node->parent, offset));
  if (node->left)
      dump_remember_fixup_ptr_raw
	(ctx,
	 offset + dump_offsetof (struct itree_node, left),
	 dump_interval_node (ctx, node->left, offset));
  if (node->right)
      dump_remember_fixup_ptr_raw
	(ctx,
	 offset + dump_offsetof (struct itree_node, right),
	 dump_interval_node (ctx, node->right, offset));
  return offset;
}

static dump_off
dump_overlay (struct dump_context *ctx, const struct Lisp_Overlay *overlay)
{
#if CHECK_STRUCTS && !defined (HASH_Lisp_Overlay_5F9D7E02FC)
# error "Lisp_Overlay changed. See CHECK_STRUCTS comment in config.h."
#endif
  START_DUMP_PVEC (ctx, &overlay->header, struct Lisp_Overlay, out);
  dump_pseudovector_lisp_fields (ctx, &out->header, &overlay->header);
  dump_field_fixup_later (ctx, &out, overlay, &overlay->interval);
  dump_off offset = finish_dump_pvec (ctx, &out->header);
  dump_remember_fixup_ptr_raw
    (ctx,
     offset + dump_offsetof (struct Lisp_Overlay, interval),
     dump_interval_node (ctx, overlay->interval, offset));
  return offset;
}

static void
dump_field_finalizer_ref (struct dump_context *ctx,
                          void *out,
                          const struct Lisp_Finalizer *finalizer,
                          struct Lisp_Finalizer *const *field)
{
  if (*field == &finalizers || *field == &doomed_finalizers)
    dump_field_emacs_ptr (ctx, out, finalizer, field);
  else
    dump_field_lv_rawptr (ctx, out, finalizer, field,
                          Lisp_Vectorlike,
                          WEIGHT_NORMAL);
}

static dump_off
dump_finalizer (struct dump_context *ctx,
                const struct Lisp_Finalizer *finalizer)
{
#if CHECK_STRUCTS && !defined (HASH_Lisp_Finalizer_D58E647CB8)
# error "Lisp_Finalizer changed. See CHECK_STRUCTS comment in config.h."
#endif
  START_DUMP_PVEC (ctx, &finalizer->header, struct Lisp_Finalizer, out);
  /* Do _not_ call dump_pseudovector_lisp_fields here: we dump the
     only Lisp field, finalizer->function, manually, so we can give it
     a low weight.  */
  dump_field_lv (ctx, &out, finalizer, &finalizer->function, WEIGHT_NONE);
  dump_field_finalizer_ref (ctx, &out, finalizer, &finalizer->prev);
  dump_field_finalizer_ref (ctx, &out, finalizer, &finalizer->next);
  return finish_dump_pvec (ctx, &out->header);
}

struct bignum_reload_info
{
  dump_off data_location;
  dump_off nlimbs;
};

static dump_off
dump_bignum (struct dump_context *ctx, Lisp_Object object)
{
#if CHECK_STRUCTS && !defined (HASH_Lisp_Bignum_661945DE2B)
# error "Lisp_Bignum changed. See CHECK_STRUCTS comment in config.h."
#endif
  const struct Lisp_Bignum *bignum = XBIGNUM (object);
  START_DUMP_PVEC (ctx, &bignum->header, struct Lisp_Bignum, out);
  verify (sizeof (out->value) >= sizeof (struct bignum_reload_info));
  dump_field_fixup_later (ctx, out, bignum, xbignum_val (object));
  dump_off bignum_offset = finish_dump_pvec (ctx, &out->header);
  if (ctx->flags.dump_object_contents)
    {
      /* Export the bignum into a blob in the cold section.  */
      dump_remember_cold_op (ctx, COLD_OP_BIGNUM, object);

      /* Write the offset of that exported blob here.  */
      dump_off value_offset
	= (bignum_offset
	   + (dump_off) offsetof (struct Lisp_Bignum, value));
      dump_push (&ctx->fixups,
		 list3 (make_fixnum (DUMP_FIXUP_BIGNUM_DATA),
			dump_off_to_lisp (value_offset),
			object));

      /* When we load the dump, slurp the data blob and turn it into a
         real bignum.  Attach the relocation to the start of the
         Lisp_Bignum instead of the actual mpz field so that the
         relocation offset is aligned.  The relocation-application
         code knows to actually advance past the header.  */
      dump_push (&ctx->dump_relocs[EARLY_RELOCS],
                 list2 (make_fixnum (RELOC_BIGNUM),
                        dump_off_to_lisp (bignum_offset)));
    }

  return bignum_offset;
}

static dump_off
dump_float (struct dump_context *ctx, const struct Lisp_Float *lfloat)
{
#if CHECK_STRUCTS && !defined (HASH_Lisp_Float_7E7D284C02)
# error "Lisp_Float changed. See CHECK_STRUCTS comment in config.h."
#endif
  eassert (ctx->header.cold_start);
  struct Lisp_Float out;
  dump_object_start (ctx, &out, sizeof (out));
  DUMP_FIELD_COPY (&out, lfloat, u.data);
  return dump_object_finish (ctx, &out, sizeof (out));
}

static dump_off
dump_fwd_int (struct dump_context *ctx, const struct Lisp_Intfwd *intfwd)
{
#if CHECK_STRUCTS && !defined HASH_Lisp_Intfwd_4D887A7387
# error "Lisp_Intfwd changed. See CHECK_STRUCTS comment in config.h."
#endif
  dump_emacs_reloc_immediate_intmax_t (ctx, intfwd->intvar, *intfwd->intvar);
  struct Lisp_Intfwd out;
  dump_object_start (ctx, &out, sizeof (out));
  DUMP_FIELD_COPY (&out, intfwd, type);
  dump_field_emacs_ptr (ctx, &out, intfwd, &intfwd->intvar);
  return dump_object_finish (ctx, &out, sizeof (out));
}

static dump_off
dump_fwd_bool (struct dump_context *ctx, const struct Lisp_Boolfwd *boolfwd)
{
#if CHECK_STRUCTS && !defined (HASH_Lisp_Boolfwd_0EA1C7ADCC)
# error "Lisp_Boolfwd changed. See CHECK_STRUCTS comment in config.h."
#endif
  dump_emacs_reloc_immediate_bool (ctx, boolfwd->boolvar, *boolfwd->boolvar);
  struct Lisp_Boolfwd out;
  dump_object_start (ctx, &out, sizeof (out));
  DUMP_FIELD_COPY (&out, boolfwd, type);
  dump_field_emacs_ptr (ctx, &out, boolfwd, &boolfwd->boolvar);
  return dump_object_finish (ctx, &out, sizeof (out));
}

static dump_off
dump_fwd_obj (struct dump_context *ctx, const struct Lisp_Objfwd *objfwd)
{
#if CHECK_STRUCTS && !defined (HASH_Lisp_Objfwd_45D3E513DC)
# error "Lisp_Objfwd changed. See CHECK_STRUCTS comment in config.h."
#endif
  if (NILP (Fgethash (dump_off_to_lisp (emacs_offset (objfwd->objvar)),
                      ctx->staticpro_table,
                      Qnil)))
    dump_emacs_reloc_to_lv (ctx, objfwd->objvar);
  struct Lisp_Objfwd out;
  dump_object_start (ctx, &out, sizeof (out));
  DUMP_FIELD_COPY (&out, objfwd, type);
  dump_field_emacs_ptr (ctx, &out, objfwd, &objfwd->objvar);
  return dump_object_finish (ctx, &out, sizeof (out));
}

static dump_off
dump_fwd_buffer_obj (struct dump_context *ctx,
                     const struct Lisp_Buffer_Objfwd *buffer_objfwd)
{
#if CHECK_STRUCTS && !defined (HASH_Lisp_Buffer_Objfwd_611EBD13FF)
# error "Lisp_Buffer_Objfwd changed. See CHECK_STRUCTS comment in config.h."
#endif
  struct Lisp_Buffer_Objfwd out;
  dump_object_start (ctx, &out, sizeof (out));
  DUMP_FIELD_COPY (&out, buffer_objfwd, type);
  DUMP_FIELD_COPY (&out, buffer_objfwd, offset);
  dump_field_lv (ctx, &out, buffer_objfwd, &buffer_objfwd->predicate,
                 WEIGHT_NORMAL);
  return dump_object_finish (ctx, &out, sizeof (out));
}

static dump_off
dump_fwd_kboard_obj (struct dump_context *ctx,
                     const struct Lisp_Kboard_Objfwd *kboard_objfwd)
{
#if CHECK_STRUCTS && !defined (HASH_Lisp_Kboard_Objfwd_CAA7E71069)
# error "Lisp_Intfwd changed. See CHECK_STRUCTS comment in config.h."
#endif
  struct Lisp_Kboard_Objfwd out;
  dump_object_start (ctx, &out, sizeof (out));
  DUMP_FIELD_COPY (&out, kboard_objfwd, type);
  DUMP_FIELD_COPY (&out, kboard_objfwd, offset);
  return dump_object_finish (ctx, &out, sizeof (out));
}

static dump_off
dump_fwd (struct dump_context *ctx, lispfwd fwd)
{
#if CHECK_STRUCTS && !defined (HASH_Lisp_Fwd_Type_9CBA6EE55E)
# error "Lisp_Fwd_Type changed. See CHECK_STRUCTS comment in config.h."
#endif
  void const *p = fwd.fwdptr;
  dump_off offset;

  switch (XFWDTYPE (fwd))
    {
    case Lisp_Fwd_Int:
      offset = dump_fwd_int (ctx, p);
      break;
    case Lisp_Fwd_Bool:
      offset = dump_fwd_bool (ctx, p);
      break;
    case Lisp_Fwd_Obj:
      offset = dump_fwd_obj (ctx, p);
      break;
    case Lisp_Fwd_Buffer_Obj:
      offset = dump_fwd_buffer_obj (ctx, p);
      break;
    case Lisp_Fwd_Kboard_Obj:
      offset = dump_fwd_kboard_obj (ctx, p);
      break;
    default:
      emacs_abort ();
    }

  return offset;
}

static dump_off
dump_blv (struct dump_context *ctx,
          const struct Lisp_Buffer_Local_Value *blv)
{
#if CHECK_STRUCTS && !defined HASH_Lisp_Buffer_Local_Value_3C363FAC3C
# error "Lisp_Buffer_Local_Value changed. See CHECK_STRUCTS comment in config.h."
#endif
  struct Lisp_Buffer_Local_Value out;
  dump_object_start (ctx, &out, sizeof (out));
  DUMP_FIELD_COPY (&out, blv, local_if_set);
  DUMP_FIELD_COPY (&out, blv, found);
  if (blv->fwd.fwdptr)
    dump_field_fixup_later (ctx, &out, blv, &blv->fwd.fwdptr);
  dump_field_lv (ctx, &out, blv, &blv->where, WEIGHT_NORMAL);
  dump_field_lv (ctx, &out, blv, &blv->defcell, WEIGHT_STRONG);
  dump_field_lv (ctx, &out, blv, &blv->valcell, WEIGHT_STRONG);
  dump_off offset = dump_object_finish (ctx, &out, sizeof (out));
  if (blv->fwd.fwdptr)
    dump_remember_fixup_ptr_raw
      (ctx,
       offset + dump_offsetof (struct Lisp_Buffer_Local_Value, fwd),
       dump_fwd (ctx, blv->fwd));
  return offset;
}

static dump_off
dump_recall_symbol_aux (struct dump_context *ctx, Lisp_Object symbol)
{
  Lisp_Object symbol_aux = ctx->symbol_aux;
  if (NILP (symbol_aux))
    return 0;
  return dump_off_from_lisp (Fgethash (symbol, symbol_aux, make_fixnum (0)));
}

static void
dump_remember_symbol_aux (struct dump_context *ctx,
                          Lisp_Object symbol,
                          dump_off offset)
{
  Fputhash (symbol, dump_off_to_lisp (offset), ctx->symbol_aux);
}

static void
dump_pre_dump_symbol (struct dump_context *ctx, struct Lisp_Symbol *symbol)
{
  Lisp_Object symbol_lv = make_lisp_ptr (symbol, Lisp_Symbol);
  eassert (!dump_recall_symbol_aux (ctx, symbol_lv));
  switch (symbol->u.s.redirect)
    {
    case SYMBOL_LOCALIZED:
      dump_remember_symbol_aux (ctx, symbol_lv,
				dump_blv (ctx, symbol->u.s.val.blv));
      break;
    case SYMBOL_FORWARDED:
      dump_remember_symbol_aux (ctx, symbol_lv,
				dump_fwd (ctx, symbol->u.s.val.fwd));
      break;
    default:
      break;
    }
}

static dump_off
dump_symbol (struct dump_context *ctx,
             Lisp_Object object,
             dump_off offset)
{
#if CHECK_STRUCTS && !defined HASH_Lisp_Symbol_61B174C9F4
# error "Lisp_Symbol changed. See CHECK_STRUCTS comment in config.h."
#endif
#if CHECK_STRUCTS && !defined (HASH_symbol_redirect_EA72E4BFF5)
# error "symbol_redirect changed. See CHECK_STRUCTS comment in config.h."
#endif

  if (ctx->flags.defer_symbols)
    {
      if (offset != DUMP_OBJECT_ON_SYMBOL_QUEUE)
        {
	  eassert (offset == DUMP_OBJECT_ON_NORMAL_QUEUE
		   || offset == DUMP_OBJECT_NOT_SEEN);
          struct dump_flags old_flags = ctx->flags;
          ctx->flags.dump_object_contents = false;
          ctx->flags.defer_symbols = false;
          dump_object (ctx, object);
          ctx->flags = old_flags;
          offset = DUMP_OBJECT_ON_SYMBOL_QUEUE;
          dump_remember_object (ctx, object, offset);
          dump_push (&ctx->deferred_symbols, object);
        }
      return offset;
    }

  struct Lisp_Symbol *symbol = XSYMBOL (object);
  struct Lisp_Symbol out;
  dump_object_start (ctx, &out, sizeof (out));
  eassert (symbol->u.s.gcmarkbit == 0);
  DUMP_FIELD_COPY (&out, symbol, u.s.redirect);
  DUMP_FIELD_COPY (&out, symbol, u.s.trapped_write);
  DUMP_FIELD_COPY (&out, symbol, u.s.interned);
  DUMP_FIELD_COPY (&out, symbol, u.s.declared_special);
  DUMP_FIELD_COPY (&out, symbol, u.s.pinned);
  dump_field_lv (ctx, &out, symbol, &symbol->u.s.name, WEIGHT_STRONG);
  switch (symbol->u.s.redirect)
    {
    case SYMBOL_PLAINVAL:
      dump_field_lv (ctx, &out, symbol, &symbol->u.s.val.value,
                     WEIGHT_NORMAL);
      break;
    case SYMBOL_VARALIAS:
      dump_field_lv_rawptr (ctx, &out, symbol,
                            &symbol->u.s.val.alias, Lisp_Symbol,
                            WEIGHT_NORMAL);
      break;
    case SYMBOL_LOCALIZED:
      dump_field_fixup_later (ctx, &out, symbol, &symbol->u.s.val.blv);
      break;
    case SYMBOL_FORWARDED:
      dump_field_fixup_later (ctx, &out, symbol, &symbol->u.s.val.fwd);
      break;
    default:
      emacs_abort ();
    }
  dump_field_lv (ctx, &out, symbol, &symbol->u.s.function, WEIGHT_NORMAL);
  dump_field_lv (ctx, &out, symbol, &symbol->u.s.plist, WEIGHT_NORMAL);
  dump_field_lv_rawptr (ctx, &out, symbol, &symbol->u.s.next, Lisp_Symbol,
                        WEIGHT_STRONG);

  offset = dump_object_finish (ctx, &out, sizeof (out));
  dump_off aux_offset;

  switch (symbol->u.s.redirect)
    {
    case SYMBOL_LOCALIZED:
      aux_offset = dump_recall_symbol_aux (ctx, make_lisp_ptr (symbol, Lisp_Symbol));
      dump_remember_fixup_ptr_raw
	(ctx,
	 offset + dump_offsetof (struct Lisp_Symbol, u.s.val.blv),
	 (aux_offset
	  ? aux_offset
	  : dump_blv (ctx, symbol->u.s.val.blv)));
      break;
    case SYMBOL_FORWARDED:
      aux_offset = dump_recall_symbol_aux (ctx, make_lisp_ptr (symbol, Lisp_Symbol));
      dump_remember_fixup_ptr_raw
	(ctx,
	 offset + dump_offsetof (struct Lisp_Symbol, u.s.val.fwd),
	 (aux_offset
	  ? aux_offset
	  : dump_fwd (ctx, symbol->u.s.val.fwd)));
      break;
    default:
      break;
    }
  return offset;
}

static dump_off
dump_vectorlike_generic (struct dump_context *ctx,
			 const union vectorlike_header *header)
{
#if CHECK_STRUCTS && !defined (HASH_vectorlike_header_785E52047B)
# error "vectorlike_header changed. See CHECK_STRUCTS comment in config.h."
#endif
  const struct Lisp_Vector *v = (const struct Lisp_Vector *) header;
  ptrdiff_t size = header->size;
  enum pvec_type pvectype = PVTYPE (v);
  dump_off offset;

  if (size & PSEUDOVECTOR_FLAG)
    {
      /* Assert that the pseudovector contains only Lisp values ---
         but see the PVEC_SUB_CHAR_TABLE special case below.  We allow
         one extra word of non-lisp data when Lisp_Object is shorter
         than GCALIGN (e.g., on 32-bit builds) to account for
         GCALIGN-enforcing struct padding.  We can't distinguish
         between padding and some undumpable data member this way, but
         we'll count on sizeof(Lisp_Object) >= GCALIGN builds to catch
         this class of problem.
         */
      eassert ((size & PSEUDOVECTOR_REST_MASK) >> PSEUDOVECTOR_REST_BITS
	       <= (sizeof (Lisp_Object) < GCALIGNMENT));
      size &= PSEUDOVECTOR_SIZE_MASK;
    }

  dump_align_output (ctx, DUMP_ALIGNMENT);
  dump_off prefix_start_offset = ctx->offset;

  dump_off skip;
  if (pvectype == PVEC_SUB_CHAR_TABLE)
    {
      /* PVEC_SUB_CHAR_TABLE has a special case because it's a
         variable-length vector (unlike other pseudovectors, which is
         why we handle it here) and has its non-Lisp data _before_ the
         variable-length Lisp part.  */
      const struct Lisp_Sub_Char_Table *sct =
        (const struct Lisp_Sub_Char_Table *) header;
      struct Lisp_Sub_Char_Table out;
      /* Don't use sizeof(out), since that incorporates unwanted
         padding.  Instead, use the size through the last non-Lisp
         field.  */
      size_t sz = (char *)&out.min_char + sizeof (out.min_char) - (char *)&out;
      eassert (sz < DUMP_OFF_MAX);
      dump_object_start (ctx, &out, (dump_off) sz);
      DUMP_FIELD_COPY (&out, sct, header.size);
      DUMP_FIELD_COPY (&out, sct, depth);
      DUMP_FIELD_COPY (&out, sct, min_char);
      offset = dump_object_finish (ctx, &out, (dump_off) sz);
      skip = SUB_CHAR_TABLE_OFFSET;
    }
  else
    {
      union vectorlike_header out;
      dump_object_start (ctx, &out, sizeof (out));
      DUMP_FIELD_COPY (&out, header, size);
      offset = dump_object_finish (ctx, &out, sizeof (out));
      skip = 0;
    }

  /* We may have written a non-Lisp vector prefix above.  If we have,
     pad to the lisp content start with zero, and make sure we didn't
     scribble beyond that start.  */
  dump_off prefix_size = ctx->offset - prefix_start_offset;
  eassert (prefix_size > 0);
  dump_off skip_start = ptrdiff_t_to_dump_off ((char *) &v->contents[skip]
					       - (char *) v);
  eassert (skip_start >= prefix_size);
  dump_write_zero (ctx, skip_start - prefix_size);

  /* dump_object_start isn't what records conservative-GC object
     starts --- dump_object_1 does --- so the hack below of using
     dump_object_start for each vector word doesn't cause GC problems
     at runtime.  */
  struct dump_flags old_flags = ctx->flags;
  ctx->flags.pack_objects = true;
  for (dump_off i = skip; i < size; ++i)
    {
      Lisp_Object out;
      const Lisp_Object *vslot = &v->contents[i];
      /* In the wide case, we're always misaligned.  */
#if INTPTR_MAX == EMACS_INT_MAX
      eassert (ctx->offset % sizeof (out) == 0);
#endif
      dump_object_start (ctx, &out, sizeof (out));
      dump_field_lv (ctx, &out, vslot, vslot, WEIGHT_STRONG);
      dump_object_finish (ctx, &out, sizeof (out));
    }
  ctx->flags = old_flags;
  dump_align_output (ctx, DUMP_ALIGNMENT);
  return offset;
}

/* Return a vector of KEY, VALUE pairs in the given hash table H.  The
   first H->count pairs are valid, and the rest are unbound.  */
static Lisp_Object
hash_table_contents (struct Lisp_Hash_Table *h)
{
  if (h->test.hashfn == hashfn_user_defined)
    error ("cannot dump hash tables with user-defined tests");  /* Bug#36769 */

  ptrdiff_t size = HASH_TABLE_SIZE (h);
  Lisp_Object key_and_value = make_vector (2 * size);
  ptrdiff_t n = 0;

  /* Make sure key_and_value ends up in the same order; charset.c
     relies on it by expecting hash table indices to stay constant
     across the dump.  */
  for (ptrdiff_t i = 0; i < size; i++)
    if (! NILP (HASH_HASH (h, i)))
      {
	ASET (key_and_value, n++, HASH_KEY (h, i));
	ASET (key_and_value, n++, HASH_VALUE (h, i));
      }

  while (n < 2 * size)
    {
      ASET (key_and_value, n++, Qunbound);
      ASET (key_and_value, n++, Qnil);
    }

  return key_and_value;
}

static dump_off
dump_hash_table_list (struct dump_context *ctx)
{
  if (! NILP (ctx->hash_tables))
    return dump_object (ctx, CALLN (Fapply, Qvector, ctx->hash_tables));
  else
    return 0;
}

static void
hash_table_freeze (struct Lisp_Hash_Table *h)
{
  ptrdiff_t npairs = ASIZE (h->key_and_value) / 2;
  h->key_and_value = hash_table_contents (h);
  h->next = h->hash = make_fixnum (npairs);
  h->index = make_fixnum (ASIZE (h->index));
  h->next_free = (npairs == h->count ? -1 : h->count);
}

static void
hash_table_thaw (Lisp_Object hash)
{
  struct Lisp_Hash_Table *h = XHASH_TABLE (hash);
  h->hash = initialize_vector (XFIXNUM (h->hash), Qnil);
  h->next = Fmake_vector (h->next, make_fixnum (-1));
  h->index = Fmake_vector (h->index, make_fixnum (-1));

  hash_table_rehash (hash);
}

static dump_off
dump_hash_table (struct dump_context *ctx,
                 Lisp_Object object,
                 dump_off offset)
{
#if CHECK_STRUCTS && !defined HASH_Lisp_Hash_Table_6D63EDB618
# error "Lisp_Hash_Table changed. See CHECK_STRUCTS comment in config.h."
#endif
  const struct Lisp_Hash_Table *hash_in = XHASH_TABLE (object);
  struct Lisp_Hash_Table hash_munged = *hash_in;
  struct Lisp_Hash_Table *hash = &hash_munged;

  hash_table_freeze (hash);
  dump_push (&ctx->hash_tables, object);

  START_DUMP_PVEC (ctx, &hash->header, struct Lisp_Hash_Table, out);
  dump_pseudovector_lisp_fields (ctx, &out->header, &hash->header);
  /* TODO: dump the hash bucket vectors synchronously here to keep
     them as close to the hash table as possible.  */
  DUMP_FIELD_COPY (out, hash, count);
  DUMP_FIELD_COPY (out, hash, next_free);
  DUMP_FIELD_COPY (out, hash, purecopy);
  DUMP_FIELD_COPY (out, hash, mutable);
  DUMP_FIELD_COPY (out, hash, rehash_threshold);
  DUMP_FIELD_COPY (out, hash, rehash_size);
  dump_field_lv (ctx, out, hash, &hash->key_and_value, WEIGHT_STRONG);
  dump_field_lv (ctx, out, hash, &hash->test.name, WEIGHT_STRONG);
  dump_field_lv (ctx, out, hash, &hash->test.user_hash_function,
                 WEIGHT_STRONG);
  dump_field_lv (ctx, out, hash, &hash->test.user_cmp_function,
                 WEIGHT_STRONG);
  dump_field_emacs_ptr (ctx, out, hash, &hash->test.cmpfn);
  dump_field_emacs_ptr (ctx, out, hash, &hash->test.hashfn);
  eassert (hash->next_weak == NULL);
  return finish_dump_pvec (ctx, &out->header);
}

static dump_off
dump_buffer (struct dump_context *ctx, const struct buffer *in_buffer)
{
<<<<<<< HEAD
#if CHECK_STRUCTS && !defined HASH_buffer_6C25F9C3BC
=======
#if CHECK_STRUCTS && !defined HASH_buffer_EB0A5191C5
>>>>>>> d9efc9aa
# error "buffer changed. See CHECK_STRUCTS comment in config.h."
#endif
  struct buffer munged_buffer = *in_buffer;
  struct buffer *buffer = &munged_buffer;

  /* Clear some buffer state for correctness upon load.  */
  if (buffer->base_buffer == NULL)
    buffer->window_count = 0;
  else
    eassert (buffer->window_count == -1);
  buffer->local_minor_modes_ = Qnil;
  buffer->last_selected_window_ = Qnil;
  buffer->display_count_ = make_fixnum (0);
  buffer->clip_changed = 0;
  buffer->last_window_start = -1;
  buffer->point_before_scroll_ = Qnil;

  dump_off base_offset = 0;
  if (buffer->base_buffer)
    {
      eassert (buffer->base_buffer->base_buffer == NULL);
      base_offset = dump_object_for_offset
	(ctx,
	 make_lisp_ptr (buffer->base_buffer, Lisp_Vectorlike));
    }

  eassert ((base_offset == 0 && buffer->text == &in_buffer->own_text)
	   || (base_offset > 0 && buffer->text != &in_buffer->own_text));

  START_DUMP_PVEC (ctx, &buffer->header, struct buffer, out);
  dump_pseudovector_lisp_fields (ctx, &out->header, &buffer->header);
  if (base_offset == 0)
    base_offset = ctx->obj_offset;
  eassert (base_offset > 0);
  if (buffer->base_buffer == NULL)
    {
      eassert (base_offset == ctx->obj_offset);

      if (BUFFER_LIVE_P (buffer))
        {
          dump_field_fixup_later (ctx, out, buffer, &buffer->own_text.beg);
	  dump_remember_cold_op (ctx, COLD_OP_BUFFER,
				 make_lisp_ptr ((void *) in_buffer,
						Lisp_Vectorlike));
        }
      else
        eassert (buffer->own_text.beg == NULL);

      DUMP_FIELD_COPY (out, buffer, own_text.gpt);
      DUMP_FIELD_COPY (out, buffer, own_text.z);
      DUMP_FIELD_COPY (out, buffer, own_text.gpt_byte);
      DUMP_FIELD_COPY (out, buffer, own_text.z_byte);
      DUMP_FIELD_COPY (out, buffer, own_text.gap_size);
      DUMP_FIELD_COPY (out, buffer, own_text.modiff);
      DUMP_FIELD_COPY (out, buffer, own_text.chars_modiff);
      DUMP_FIELD_COPY (out, buffer, own_text.save_modiff);
      DUMP_FIELD_COPY (out, buffer, own_text.overlay_modiff);
      DUMP_FIELD_COPY (out, buffer, own_text.compact);
      DUMP_FIELD_COPY (out, buffer, own_text.beg_unchanged);
      DUMP_FIELD_COPY (out, buffer, own_text.end_unchanged);
      DUMP_FIELD_COPY (out, buffer, own_text.unchanged_modified);
      DUMP_FIELD_COPY (out, buffer, own_text.overlay_unchanged_modified);
      if (buffer->own_text.intervals)
        dump_field_fixup_later (ctx, out, buffer, &buffer->own_text.intervals);
      dump_field_lv_rawptr (ctx, out, buffer, &buffer->own_text.markers,
                            Lisp_Vectorlike, WEIGHT_NORMAL);
      DUMP_FIELD_COPY (out, buffer, own_text.inhibit_shrinking);
      DUMP_FIELD_COPY (out, buffer, own_text.redisplay);
      DUMP_FIELD_COPY (out, buffer, own_text.monospace);
    }

  eassert (ctx->obj_offset > 0);
  dump_remember_fixup_ptr_raw
    (ctx,
     ctx->obj_offset + dump_offsetof (struct buffer, text),
     base_offset + dump_offsetof (struct buffer, own_text));

  DUMP_FIELD_COPY (out, buffer, pt);
  DUMP_FIELD_COPY (out, buffer, pt_byte);
  DUMP_FIELD_COPY (out, buffer, begv);
  DUMP_FIELD_COPY (out, buffer, begv_byte);
  DUMP_FIELD_COPY (out, buffer, zv);
  DUMP_FIELD_COPY (out, buffer, zv_byte);

  if (buffer->base_buffer)
    {
      eassert (ctx->obj_offset != base_offset);
      dump_field_ptr_to_dump_offset (ctx, out, buffer, &buffer->base_buffer,
				     base_offset);
    }

  DUMP_FIELD_COPY (out, buffer, indirections);
  DUMP_FIELD_COPY (out, buffer, window_count);

  memcpy (out->local_flags,
          &buffer->local_flags,
          sizeof (out->local_flags));
  DUMP_FIELD_COPY (out, buffer, modtime);
  DUMP_FIELD_COPY (out, buffer, modtime_size);
  DUMP_FIELD_COPY (out, buffer, auto_save_modified);
  DUMP_FIELD_COPY (out, buffer, display_error_modiff);
  DUMP_FIELD_COPY (out, buffer, auto_save_failure_time);
  DUMP_FIELD_COPY (out, buffer, last_window_start);

  /* Not worth serializing these caches.  TODO: really? */
  out->newline_cache = NULL;
  out->width_run_cache = NULL;
  out->bidi_paragraph_cache = NULL;

  DUMP_FIELD_COPY (out, buffer, prevent_redisplay_optimizations_p);
  DUMP_FIELD_COPY (out, buffer, clip_changed);
  DUMP_FIELD_COPY (out, buffer, inhibit_buffer_hooks);

  if (!itree_empty_p (buffer->overlays))
    /* We haven't implemented the code to dump overlays.  */
    emacs_abort ();
  else
    out->overlays = NULL;

  dump_field_lv (ctx, out, buffer, &buffer->undo_list_,
                 WEIGHT_STRONG);
  dump_off offset = finish_dump_pvec (ctx, &out->header);
  if (!buffer->base_buffer && buffer->own_text.intervals)
    dump_remember_fixup_ptr_raw
      (ctx,
       offset + dump_offsetof (struct buffer, own_text.intervals),
       dump_interval_tree (ctx, buffer->own_text.intervals, 0));

  return offset;
}

static dump_off
dump_bool_vector (struct dump_context *ctx, const struct Lisp_Vector *v)
{
#if CHECK_STRUCTS && !defined (HASH_Lisp_Vector_3091289B35)
# error "Lisp_Vector changed. See CHECK_STRUCTS comment in config.h."
#endif
  /* No relocation needed, so we don't need dump_object_start.  */
  dump_align_output (ctx, DUMP_ALIGNMENT);
  eassert (ctx->offset >= ctx->header.cold_start);
  dump_off offset = ctx->offset;
  ptrdiff_t nbytes = vector_nbytes ((struct Lisp_Vector *) v);
  if (nbytes > DUMP_OFF_MAX)
    error ("vector too large");
  dump_write (ctx, v, ptrdiff_t_to_dump_off (nbytes));
  return offset;
}

static dump_off
dump_subr (struct dump_context *ctx, const struct Lisp_Subr *subr)
{
#if CHECK_STRUCTS && !defined (HASH_Lisp_Subr_20B7443AD7)
# error "Lisp_Subr changed. See CHECK_STRUCTS comment in config.h."
#endif
  struct Lisp_Subr out;
  dump_object_start (ctx, &out, sizeof (out));
  DUMP_FIELD_COPY (&out, subr, header.size);
#ifdef HAVE_NATIVE_COMP
  bool native_comp = ! NILP (subr->native_comp_u);
#else
  bool native_comp = false;
#endif
  if (native_comp)
    out.function.a0 = NULL;
  else
    dump_field_emacs_ptr (ctx, &out, subr, &subr->function.a0);
  DUMP_FIELD_COPY (&out, subr, min_args);
  DUMP_FIELD_COPY (&out, subr, max_args);
  if (native_comp)
    {
      dump_field_fixup_later (ctx, &out, subr, &subr->symbol_name);
      dump_remember_cold_op (ctx,
                             COLD_OP_NATIVE_SUBR,
			     make_lisp_ptr ((void *) subr, Lisp_Vectorlike));
      dump_field_lv (ctx, &out, subr, &subr->intspec.native, WEIGHT_NORMAL);
      dump_field_lv (ctx, &out, subr, &subr->command_modes, WEIGHT_NORMAL);
    }
  else
    {
      dump_field_emacs_ptr (ctx, &out, subr, &subr->symbol_name);
      dump_field_emacs_ptr (ctx, &out, subr, &subr->intspec.string);
      dump_field_emacs_ptr (ctx, &out, subr, &subr->command_modes);
    }
  DUMP_FIELD_COPY (&out, subr, doc);
#ifdef HAVE_NATIVE_COMP
  dump_field_lv (ctx, &out, subr, &subr->native_comp_u, WEIGHT_NORMAL);
  if (! NILP (subr->native_comp_u))
    dump_field_fixup_later (ctx, &out, subr, &subr->native_c_name);

  dump_field_lv (ctx, &out, subr, &subr->lambda_list, WEIGHT_NORMAL);
  dump_field_lv (ctx, &out, subr, &subr->type, WEIGHT_NORMAL);
#endif
  dump_off subr_off = dump_object_finish (ctx, &out, sizeof (out));
  if (native_comp && ctx->flags.dump_object_contents)
    /* We'll do the final addr relocation during VERY_LATE_RELOCS time
       after the compilation units has been loaded. */
    dump_push (&ctx->dump_relocs[VERY_LATE_RELOCS],
	       list2 (make_fixnum (RELOC_NATIVE_SUBR),
		      dump_off_to_lisp (subr_off)));
  return subr_off;
}

#ifdef HAVE_NATIVE_COMP
static dump_off
dump_native_comp_unit (struct dump_context *ctx,
		       struct Lisp_Native_Comp_Unit *comp_u)
{
  if (!CONSP (comp_u->file))
    error ("Trying to dump non fixed-up eln file");

  /* Have function documentation always lazy loaded to optimize load-time.  */
  comp_u->data_fdoc_v = Qnil;
  START_DUMP_PVEC (ctx, &comp_u->header, struct Lisp_Native_Comp_Unit, out);
  dump_pseudovector_lisp_fields (ctx, &out->header, &comp_u->header);
  out->handle = NULL;

  dump_off comp_u_off = finish_dump_pvec (ctx, &out->header);
  if (ctx->flags.dump_object_contents)
    /* We'll do the real elf load during LATE_RELOCS relocation time. */
    dump_push (&ctx->dump_relocs[LATE_RELOCS],
	       list2 (make_fixnum (RELOC_NATIVE_COMP_UNIT),
		      dump_off_to_lisp (comp_u_off)));
  return comp_u_off;
}
#endif

static void
fill_pseudovec (union vectorlike_header *header, Lisp_Object item)
{
  struct Lisp_Vector *v = (struct Lisp_Vector *) header;
  eassert (v->header.size & PSEUDOVECTOR_FLAG);
  ptrdiff_t size = v->header.size & PSEUDOVECTOR_SIZE_MASK;
  for (ptrdiff_t idx = 0; idx < size; idx++)
    v->contents[idx] = item;
}

static dump_off
dump_nilled_pseudovec (struct dump_context *ctx,
                       const union vectorlike_header *in)
{
  START_DUMP_PVEC (ctx, in, struct Lisp_Vector, out);
  fill_pseudovec (&out->header, Qnil);
  return finish_dump_pvec (ctx, &out->header);
}

static dump_off
dump_vectorlike (struct dump_context *ctx,
                 Lisp_Object lv,
                 dump_off offset)
{
<<<<<<< HEAD
#if CHECK_STRUCTS && !defined HASH_pvec_type_19F6CF5169
=======
#if CHECK_STRUCTS && !defined HASH_pvec_type_D8A254BC70
>>>>>>> d9efc9aa
# error "pvec_type changed. See CHECK_STRUCTS comment in config.h."
#endif
  const struct Lisp_Vector *v = XVECTOR (lv);
  switch (PVTYPE (v))
    {
    case PVEC_FONT:
      /* There are three kinds of font objects that all use PVEC_FONT,
         distinguished by their size.  Font specs and entities are
         harmless data carriers that we can dump like other Lisp
         objects.  Fonts themselves are window-system-specific and
         need to be recreated on each startup.  */
      if ((v->header.size & PSEUDOVECTOR_SIZE_MASK) != FONT_SPEC_MAX
	  && (v->header.size & PSEUDOVECTOR_SIZE_MASK) != FONT_ENTITY_MAX)
        error_unsupported_dump_object(ctx, lv, "font");
      FALLTHROUGH;
    case PVEC_NORMAL_VECTOR:
    case PVEC_COMPILED:
    case PVEC_CHAR_TABLE:
    case PVEC_SUB_CHAR_TABLE:
    case PVEC_RECORD:
      offset = dump_vectorlike_generic (ctx, &v->header);
      break;
    case PVEC_BOOL_VECTOR:
      offset = dump_bool_vector(ctx, v);
      break;
    case PVEC_HASH_TABLE:
      offset = dump_hash_table (ctx, lv, offset);
      break;
    case PVEC_BUFFER:
      offset = dump_buffer (ctx, XBUFFER (lv));
      break;
    case PVEC_SUBR:
      offset = dump_subr (ctx, XSUBR (lv));
      break;
    case PVEC_FRAME:
    case PVEC_WINDOW:
    case PVEC_PROCESS:
    case PVEC_TERMINAL:
      offset = dump_nilled_pseudovec (ctx, &v->header);
      break;
    case PVEC_MARKER:
      offset = dump_marker (ctx, XMARKER (lv));
      break;
    case PVEC_OVERLAY:
      offset = dump_overlay (ctx, XOVERLAY (lv));
      break;
    case PVEC_FINALIZER:
      offset = dump_finalizer (ctx, XFINALIZER (lv));
      break;
    case PVEC_BIGNUM:
      offset = dump_bignum (ctx, lv);
      break;
#ifdef HAVE_NATIVE_COMP
    case PVEC_NATIVE_COMP_UNIT:
      offset = dump_native_comp_unit (ctx, XNATIVE_COMP_UNIT (lv));
      break;
#endif
    case PVEC_WINDOW_CONFIGURATION:
      error_unsupported_dump_object (ctx, lv, "window configuration");
    case PVEC_OTHER:
      error_unsupported_dump_object (ctx, lv, "other?!");
    case PVEC_XWIDGET:
      error_unsupported_dump_object (ctx, lv, "xwidget");
    case PVEC_XWIDGET_VIEW:
      error_unsupported_dump_object (ctx, lv, "xwidget view");
    case PVEC_MISC_PTR:
    case PVEC_USER_PTR:
      error_unsupported_dump_object (ctx, lv, "smuggled pointers");
    case PVEC_THREAD:
      if (main_thread_p (v))
        {
          eassert (dump_object_emacs_ptr (lv));
          return DUMP_OBJECT_IS_RUNTIME_MAGIC;
        }
      error_unsupported_dump_object (ctx, lv, "thread");
    case PVEC_MUTEX:
      error_unsupported_dump_object (ctx, lv, "mutex");
    case PVEC_CONDVAR:
      error_unsupported_dump_object (ctx, lv, "condvar");
    case PVEC_SQLITE:
      error_unsupported_dump_object (ctx, lv, "sqlite");
    case PVEC_MODULE_FUNCTION:
      error_unsupported_dump_object (ctx, lv, "module function");
    default:
      error_unsupported_dump_object(ctx, lv, "weird pseudovector");
    }

  return offset;
}

/* Add an object to the dump.

   CTX is the dump context; OBJECT is the object to add.  Normally,
   return OFFSET, the location (in bytes, from the start of the dump
   file) where we wrote the object.  Valid OFFSETs are always greater
   than zero.

   If we've already dumped an object, return the location where we put
   it: dump_object is idempotent.

   The object must refer to an actual pointer-ish object of some sort.
   Some self-representing objects are immediate values rather than
   tagged pointers to Lisp heap structures and so have no individual
   representation in the Lisp heap dump.

   May also return one of the DUMP_OBJECT_ON_*_QUEUE constants if we
   "dumped" the object by remembering to process it specially later.
   In this case, we don't have a valid offset.
   Call dump_object_for_offset if you need a valid offset for
   an object.
 */
static dump_off
dump_object (struct dump_context *ctx, Lisp_Object object)
{
#if CHECK_STRUCTS && !defined (HASH_Lisp_Type_45F0582FD7)
# error "Lisp_Type changed. See CHECK_STRUCTS comment in config.h."
#endif
  eassert (!EQ (object, dead_object ()));

  dump_off offset = dump_recall_object (ctx, object);
  if (offset > 0)
    return offset;  /* Object already dumped.  */

  bool cold = BOOL_VECTOR_P (object) || FLOATP (object);
  if (cold && ctx->flags.defer_cold_objects)
    {
      if (offset != DUMP_OBJECT_ON_COLD_QUEUE)
        {
	  eassert (offset == DUMP_OBJECT_ON_NORMAL_QUEUE
		   || offset == DUMP_OBJECT_NOT_SEEN);
          offset = DUMP_OBJECT_ON_COLD_QUEUE;
          dump_remember_object (ctx, object, offset);
          dump_remember_cold_op (ctx, COLD_OP_OBJECT, object);
        }
      return offset;
    }

  void *obj_in_emacs = dump_object_emacs_ptr (object);
  if (obj_in_emacs && ctx->flags.defer_copied_objects)
    {
      if (offset != DUMP_OBJECT_ON_COPIED_QUEUE)
        {
	  eassert (offset == DUMP_OBJECT_ON_NORMAL_QUEUE
		   || offset == DUMP_OBJECT_NOT_SEEN);
          /* Even though we're not going to dump this object right
             away, we still want to scan and enqueue its
             referents.  */
          struct dump_flags old_flags = ctx->flags;
          ctx->flags.dump_object_contents = false;
          ctx->flags.defer_copied_objects = false;
          dump_object (ctx, object);
          ctx->flags = old_flags;

          offset = DUMP_OBJECT_ON_COPIED_QUEUE;
          dump_remember_object (ctx, object, offset);
          dump_push (&ctx->copied_queue, object);
        }
      return offset;
    }

  /* Object needs to be dumped.  */
  switch (XTYPE (object))
    {
    case Lisp_String:
      offset = dump_string (ctx, XSTRING (object));
      break;
    case Lisp_Vectorlike:
      offset = dump_vectorlike (ctx, object, offset);
      break;
    case Lisp_Symbol:
      offset = dump_symbol (ctx, object, offset);
      break;
    case Lisp_Cons:
      offset = dump_cons (ctx, XCONS (object));
      break;
    case Lisp_Float:
      offset = dump_float (ctx, XFLOAT (object));
      break;
    case_Lisp_Int:
      eassert ("should not be dumping int: is self-representing" && 0);
      abort ();
    default:
      emacs_abort ();
    }

  /* offset can be < 0 if we've deferred an object.  */
  if (ctx->flags.dump_object_contents && offset > DUMP_OBJECT_NOT_SEEN)
    {
      eassert (offset % DUMP_ALIGNMENT == 0);
      dump_remember_object (ctx, object, offset);
      if (ctx->flags.record_object_starts)
        {
          eassert (!ctx->flags.pack_objects);
          dump_push (&ctx->object_starts,
                     list2 (dump_off_to_lisp (XTYPE (object)),
                            dump_off_to_lisp (offset)));
        }
    }

  return offset;
}

/* Like dump_object(), but assert that we get a valid offset.  */
static dump_off
dump_object_for_offset (struct dump_context *ctx, Lisp_Object object)
{
  dump_off offset = dump_object (ctx, object);
  eassert (offset > 0);
  return offset;
}

static dump_off
dump_charset (struct dump_context *ctx, int cs_i)
{
#if CHECK_STRUCTS && !defined (HASH_charset_317C49E291)
# error "charset changed. See CHECK_STRUCTS comment in config.h."
#endif
  dump_align_output (ctx, alignof (struct charset));
  const struct charset *cs = charset_table + cs_i;
  struct charset out;
  dump_object_start (ctx, &out, sizeof (out));
  DUMP_FIELD_COPY (&out, cs, id);
  DUMP_FIELD_COPY (&out, cs, hash_index);
  DUMP_FIELD_COPY (&out, cs, dimension);
  memcpy (out.code_space, &cs->code_space, sizeof (cs->code_space));
  if (cs_i < charset_table_used && cs->code_space_mask)
    dump_field_fixup_later (ctx, &out, cs, &cs->code_space_mask);
  DUMP_FIELD_COPY (&out, cs, code_linear_p);
  DUMP_FIELD_COPY (&out, cs, iso_chars_96);
  DUMP_FIELD_COPY (&out, cs, ascii_compatible_p);
  DUMP_FIELD_COPY (&out, cs, supplementary_p);
  DUMP_FIELD_COPY (&out, cs, compact_codes_p);
  DUMP_FIELD_COPY (&out, cs, unified_p);
  DUMP_FIELD_COPY (&out, cs, iso_final);
  DUMP_FIELD_COPY (&out, cs, iso_revision);
  DUMP_FIELD_COPY (&out, cs, emacs_mule_id);
  DUMP_FIELD_COPY (&out, cs, method);
  DUMP_FIELD_COPY (&out, cs, min_code);
  DUMP_FIELD_COPY (&out, cs, max_code);
  DUMP_FIELD_COPY (&out, cs, char_index_offset);
  DUMP_FIELD_COPY (&out, cs, min_char);
  DUMP_FIELD_COPY (&out, cs, max_char);
  DUMP_FIELD_COPY (&out, cs, invalid_code);
  memcpy (out.fast_map, &cs->fast_map, sizeof (cs->fast_map));
  DUMP_FIELD_COPY (&out, cs, code_offset);
  dump_off offset = dump_object_finish (ctx, &out, sizeof (out));
  if (cs_i < charset_table_used && cs->code_space_mask)
    dump_remember_cold_op (ctx, COLD_OP_CHARSET,
                           Fcons (dump_off_to_lisp (cs_i),
                                  dump_off_to_lisp (offset)));
  return offset;
}

static dump_off
dump_charset_table (struct dump_context *ctx)
{
  struct dump_flags old_flags = ctx->flags;
  ctx->flags.pack_objects = true;
  dump_align_output (ctx, DUMP_ALIGNMENT);
  dump_off offset = ctx->offset;
  /* We are dumping the entire table, not just the used slots, because
     otherwise when we restore from the pdump file, the actual size of
     the table will be smaller than charset_table_size, and we will
     crash if/when a new charset is defined.  */
  for (int i = 0; i < charset_table_size; ++i)
    dump_charset (ctx, i);
  dump_emacs_reloc_to_dump_ptr_raw (ctx, &charset_table, offset);
  ctx->flags = old_flags;
  return offset;
}

static void
dump_finalizer_list_head_ptr (struct dump_context *ctx,
                              struct Lisp_Finalizer **ptr)
{
  struct Lisp_Finalizer *value = *ptr;
  if (value != &finalizers && value != &doomed_finalizers)
    dump_emacs_reloc_to_dump_ptr_raw
      (ctx, ptr,
       dump_object_for_offset (ctx,
			       make_lisp_ptr (value, Lisp_Vectorlike)));
}

static void
dump_metadata_for_pdumper (struct dump_context *ctx)
{
  for (int i = 0; i < nr_dump_hooks; ++i)
    dump_emacs_reloc_to_emacs_ptr_raw (ctx, &dump_hooks[i],
				       (void const *) dump_hooks[i]);
  dump_emacs_reloc_immediate_int (ctx, &nr_dump_hooks, nr_dump_hooks);

  for (int i = 0; i < nr_dump_late_hooks; ++i)
    dump_emacs_reloc_to_emacs_ptr_raw (ctx, &dump_late_hooks[i],
				       (void const *) dump_late_hooks[i]);
  dump_emacs_reloc_immediate_int (ctx, &nr_dump_late_hooks,
				  nr_dump_late_hooks);

  for (int i = 0; i < nr_remembered_data; ++i)
    {
      dump_emacs_reloc_to_emacs_ptr_raw (ctx, &remembered_data[i].mem,
					 remembered_data[i].mem);
      dump_emacs_reloc_immediate_int (ctx, &remembered_data[i].sz,
				      remembered_data[i].sz);
    }
  dump_emacs_reloc_immediate_int (ctx, &nr_remembered_data,
				  nr_remembered_data);
}

/* Sort the list of copied objects in CTX.  */
static void
dump_sort_copied_objects (struct dump_context *ctx)
{
  /* Sort the objects into the order in which they'll appear in the
     Emacs: this way, on startup, we'll do both the IO from the dump
     file and the copy into Emacs in-order, where prefetch will be
     most effective.  */
  ctx->copied_queue =
    Fsort (Fnreverse (ctx->copied_queue),
           Qdump_emacs_portable__sort_predicate_copied);
}

/* Dump parts of copied objects we need at runtime.  */
static void
dump_hot_parts_of_discardable_objects (struct dump_context *ctx)
{
  Lisp_Object copied_queue = ctx->copied_queue;
  while (! NILP (copied_queue))
    {
      Lisp_Object copied = dump_pop (&copied_queue);
      if (SYMBOLP (copied))
        {
          eassert (dump_builtin_symbol_p (copied));
          dump_pre_dump_symbol (ctx, XSYMBOL (copied));
        }
    }
}

static void
dump_drain_copied_objects (struct dump_context *ctx)
{
  Lisp_Object copied_queue = ctx->copied_queue;
  ctx->copied_queue = Qnil;

  struct dump_flags old_flags = ctx->flags;

  /* We should have already fully scanned these objects, so assert
     that we're not adding more entries to the dump queue.  */
  ctx->flags.assert_already_seen = true;

  /* Now we want to actually dump the copied objects, not just record
     them.  */
  ctx->flags.defer_copied_objects = false;

  /* Objects that we memcpy into Emacs shouldn't get object-start
     records (which conservative GC looks at): we usually discard this
     memory after we're finished memcpying, and even if we don't, the
     "real" objects in this section all live in the Emacs image, not
     in the dump.  */
  ctx->flags.record_object_starts = false;

  /* Dump the objects and generate a copy relocation for each.  Don't
     bother trying to reduce the number of copy relocations we
     generate: we'll merge adjacent copy relocations upon output.
     The overall result is that to the greatest extent possible while
     maintaining strictly increasing address order, we copy into Emacs
     in nice big chunks.  */
  while (! NILP (copied_queue))
    {
      Lisp_Object copied = dump_pop (&copied_queue);
      void *optr = dump_object_emacs_ptr (copied);
      eassert (optr != NULL);
      /* N.B. start_offset is beyond any padding we insert.  */
      dump_off start_offset = dump_object (ctx, copied);
      if (start_offset != DUMP_OBJECT_IS_RUNTIME_MAGIC)
        {
          dump_off size = ctx->offset - start_offset;
          dump_emacs_reloc_copy_from_dump (ctx, start_offset, optr, size);
        }
    }

  ctx->flags = old_flags;
}

static void
dump_cold_string (struct dump_context *ctx, Lisp_Object string)
{
  /* Dump string contents.  */
  dump_off string_offset = dump_recall_object (ctx, string);
  eassert (string_offset > 0);
  if (SBYTES (string) > DUMP_OFF_MAX - 1)
    error ("string too large");
  dump_off total_size = ptrdiff_t_to_dump_off (SBYTES (string) + 1);
  eassert (total_size > 0);
  dump_remember_fixup_ptr_raw
    (ctx,
     string_offset + dump_offsetof (struct Lisp_String, u.s.data),
     ctx->offset);
  dump_write (ctx, XSTRING (string)->u.s.data, total_size);
}

static void
dump_cold_charset (struct dump_context *ctx, Lisp_Object data)
{
  /* Dump charset lookup tables.  */
  int cs_i = XFIXNUM (XCAR (data));
  dump_off cs_dump_offset = dump_off_from_lisp (XCDR (data));
  dump_remember_fixup_ptr_raw
    (ctx,
     cs_dump_offset + dump_offsetof (struct charset, code_space_mask),
     ctx->offset);
  struct charset *cs = charset_table + cs_i;
  dump_write (ctx, cs->code_space_mask, 256);
}

static void
dump_cold_buffer (struct dump_context *ctx, Lisp_Object data)
{
  /* Dump buffer text.  */
  dump_off buffer_offset = dump_recall_object (ctx, data);
  eassert (buffer_offset > 0);
  struct buffer *b = XBUFFER (data);
  eassert (b->text == &b->own_text);
  /* Zero the gap so we don't dump uninitialized bytes.  */
  memset (BUF_GPT_ADDR (b), 0, BUF_GAP_SIZE (b));
  /* See buffer.c for this calculation.  */
  ptrdiff_t nbytes =
    BUF_Z_BYTE (b)
    - BUF_BEG_BYTE (b)
    + BUF_GAP_SIZE (b)
    + 1;
  if (nbytes > DUMP_OFF_MAX)
    error ("buffer too large");
  dump_remember_fixup_ptr_raw
    (ctx,
     buffer_offset + dump_offsetof (struct buffer, own_text.beg),
     ctx->offset);
  dump_write (ctx, b->own_text.beg, ptrdiff_t_to_dump_off (nbytes));
}

static void
dump_cold_bignum (struct dump_context *ctx, Lisp_Object object)
{
  mpz_t const *n = xbignum_val (object);
  size_t sz_nlimbs = mpz_size (*n);
  eassert (sz_nlimbs < DUMP_OFF_MAX);
  dump_align_output (ctx, alignof (mp_limb_t));
  dump_off nlimbs = (dump_off) sz_nlimbs;
  Lisp_Object descriptor
    = list2 (dump_off_to_lisp (ctx->offset),
	     dump_off_to_lisp (mpz_sgn (*n) < 0 ? -nlimbs : nlimbs));
  Fputhash (object, descriptor, ctx->bignum_data);
  for (mp_size_t i = 0; i < nlimbs; ++i)
    {
      mp_limb_t limb = mpz_getlimbn (*n, i);
      dump_write (ctx, &limb, sizeof (limb));
    }
}

#ifdef HAVE_NATIVE_COMP
static void
dump_cold_native_subr (struct dump_context *ctx, Lisp_Object subr)
{
  /* Dump subr contents.  */
  dump_off subr_offset = dump_recall_object (ctx, subr);
  eassert (subr_offset > 0);
  dump_remember_fixup_ptr_raw
    (ctx,
     subr_offset + dump_offsetof (struct Lisp_Subr, symbol_name),
     ctx->offset);
  const char *symbol_name = XSUBR (subr)->symbol_name;
  dump_write (ctx, symbol_name, 1 + strlen (symbol_name));

  dump_remember_fixup_ptr_raw
    (ctx,
     subr_offset + dump_offsetof (struct Lisp_Subr, native_c_name),
     ctx->offset);
  const char *c_name = XSUBR (subr)->native_c_name;
  dump_write (ctx, c_name, 1 + strlen (c_name));
}
#endif

static void
dump_drain_cold_data (struct dump_context *ctx)
{
  Lisp_Object cold_queue = Fnreverse (ctx->cold_queue);
  ctx->cold_queue = Qnil;

  struct dump_flags old_flags = ctx->flags;

  /* We should have already scanned all objects to which our cold
     objects refer, so die if an object points to something we haven't
     seen.  */
  ctx->flags.assert_already_seen = true;

  /* Actually dump cold objects instead of deferring them.  */
  ctx->flags.defer_cold_objects = false;

  while (! NILP (cold_queue))
    {
      Lisp_Object item = dump_pop (&cold_queue);
      enum cold_op op = (enum cold_op) XFIXNUM (XCAR (item));
      Lisp_Object data = XCDR (item);
      switch (op)
        {
        case COLD_OP_STRING:
          dump_cold_string (ctx, data);
          break;
        case COLD_OP_CHARSET:
          dump_cold_charset (ctx, data);
          break;
        case COLD_OP_BUFFER:
          dump_cold_buffer (ctx, data);
          break;
        case COLD_OP_OBJECT:
          /* Objects that we can put in the cold section
             must not refer to other objects.  */
          eassert (dump_queue_empty_p (&ctx->dump_queue));
          eassert (ctx->flags.dump_object_contents);
          dump_object (ctx, data);
          eassert (dump_queue_empty_p (&ctx->dump_queue));
          break;
        case COLD_OP_BIGNUM:
          dump_cold_bignum (ctx, data);
          break;
#ifdef HAVE_NATIVE_COMP
	case COLD_OP_NATIVE_SUBR:
	  dump_cold_native_subr (ctx, data);
	  break;
#endif
        default:
          emacs_abort ();
        }
    }

  ctx->flags = old_flags;
}

static void
read_ptr_raw_and_lv (const void *mem,
                     enum Lisp_Type type,
                     void **out_ptr,
                     Lisp_Object *out_lv)
{
  memcpy (out_ptr, mem, sizeof (*out_ptr));
  if (*out_ptr != NULL)
    {
      switch (type)
        {
        case Lisp_Symbol:
        case Lisp_String:
        case Lisp_Vectorlike:
        case Lisp_Cons:
        case Lisp_Float:
          *out_lv = make_lisp_ptr (*out_ptr, type);
          break;
        default:
          emacs_abort ();
        }
    }
}

/* Enqueue for dumping objects referenced by static non-Lisp_Object
   pointers inside Emacs.  */
static void
dump_drain_user_remembered_data_hot (struct dump_context *ctx)
{
  for (int i = 0; i < nr_remembered_data; ++i)
    {
      void *mem = remembered_data[i].mem;
      int sz = remembered_data[i].sz;
      if (sz <= 0)
        {
          enum Lisp_Type type = -sz;
          void *value;
          Lisp_Object lv;
          read_ptr_raw_and_lv (mem, type, &value, &lv);
          if (value != NULL)
	    dump_enqueue_object (ctx, lv, WEIGHT_NONE);
        }
    }
}

/* Dump user-specified non-relocated data.  */
static void
dump_drain_user_remembered_data_cold (struct dump_context *ctx)
{
  for (int i = 0; i < nr_remembered_data; ++i)
    {
      void *mem = remembered_data[i].mem;
      int sz = remembered_data[i].sz;
      if (sz > 0)
        {
          /* Scalar: try to inline the value into the relocation if
             it's small enough; if it's bigger than we can fit in a
             relocation, we have to copy the data into the dump proper
             and emit a copy relocation.  */
          if (sz <= sizeof (intmax_t))
            dump_emacs_reloc_immediate (ctx, mem, mem, sz);
          else
            {
              dump_emacs_reloc_copy_from_dump (ctx, ctx->offset, mem, sz);
              dump_write (ctx, mem, sz);
            }
        }
      else
        {
          /* *mem is a raw pointer to a Lisp object of some sort.
             The object to which it points should have already been
             dumped by dump_drain_user_remembered_data_hot.  */
          void *value;
          Lisp_Object lv;
          enum Lisp_Type type = -sz;
          read_ptr_raw_and_lv (mem, type, &value, &lv);
          if (value == NULL)
            /* We can't just ignore NULL: the variable might have
               transitioned from non-NULL to NULL, and we want to
               record this fact.  */
            dump_emacs_reloc_immediate_ptrdiff_t (ctx, mem, 0);
          else
            {
              if (dump_object_emacs_ptr (lv) != NULL)
                {
                  /* We have situation like this:

                     static Lisp_Symbol *foo;
                     ...
                     foo = XSYMBOL(Qt);
                     ...
                     pdumper_remember_lv_ptr_raw (&foo, Lisp_Symbol);

                     Built-in symbols like Qt aren't in the dump!
                     They're actually in Emacs proper.  We need a
                     special case to point this value back at Emacs
                     instead of to something in the dump that
                     isn't there.

                     An analogous situation applies to subrs, since
                     Lisp_Subr structures always live in Emacs, not
                     the dump.
                  */
		  dump_emacs_reloc_to_emacs_ptr_raw
		    (ctx, mem, dump_object_emacs_ptr (lv));
                }
              else
                {
                  eassert (! dump_object_self_representing_p (lv));
                  dump_off dump_offset = dump_recall_object (ctx, lv);
                  if (dump_offset <= 0)
                    error ("raw-pointer object not dumped?!");
                  dump_emacs_reloc_to_dump_ptr_raw (ctx, mem, dump_offset);
                }
            }
        }
    }
}

static void
dump_unwind_cleanup (void *data)
{
  struct dump_context *ctx = data;
  if (ctx->fd >= 0)
    emacs_close (ctx->fd);
#ifdef REL_ALLOC
  if (ctx->blocked_ralloc)
    r_alloc_inhibit_buffer_relocation (0);
#endif
  Vloadup_pure_table = ctx->old_purify_flag;
  Vpost_gc_hook = ctx->old_post_gc_hook;
  Vprocess_environment = ctx->old_process_environment;
}

/* Check that DUMP_OFFSET is within the heap.  */
static void
dump_check_dump_off (struct dump_context *ctx, dump_off dump_offset)
{
  eassert (dump_offset > 0);
  eassert (!ctx || dump_offset < ctx->end_heap);
}

static void
dump_check_emacs_off (dump_off emacs_off)
{
  eassert (labs (emacs_off) <= 60 * 1024 * 1024);
}

static struct dump_reloc
dump_decode_dump_reloc (Lisp_Object lreloc)
{
  struct dump_reloc reloc;
  dump_reloc_set_type (&reloc,
		       (enum dump_reloc_type) XFIXNUM (dump_pop (&lreloc)));
  eassert (reloc.type < RELOC_DUMP_TO_EMACS_LV + Lisp_Type_Max);
  dump_reloc_set_offset (&reloc, dump_off_from_lisp (dump_pop (&lreloc)));
  eassert (NILP (lreloc));
  return reloc;
}

static void
dump_emit_dump_reloc (struct dump_context *ctx, Lisp_Object lreloc)
{
  eassert (ctx->flags.pack_objects);
  struct dump_reloc reloc;
  dump_object_start (ctx, &reloc, sizeof (reloc));
  reloc = dump_decode_dump_reloc (lreloc);
  dump_check_dump_off (ctx, dump_reloc_get_offset (reloc));
  dump_object_finish (ctx, &reloc, sizeof (reloc));
  if (dump_reloc_get_offset (reloc) < ctx->header.discardable_start)
    ctx->number_hot_relocations += 1;
  else
    ctx->number_discardable_relocations += 1;
}

#ifdef ENABLE_CHECKING
static Lisp_Object
dump_check_overlap_dump_reloc (Lisp_Object lreloc_a,
                               Lisp_Object lreloc_b)
{
  struct dump_reloc reloc_a = dump_decode_dump_reloc (lreloc_a);
  struct dump_reloc reloc_b = dump_decode_dump_reloc (lreloc_b);
  eassert (dump_reloc_get_offset (reloc_a) < dump_reloc_get_offset (reloc_b));
  return Qnil;
}
#endif

/* Translate a Lisp Emacs-relocation descriptor (a list whose first
   element is one of the EMACS_RELOC_* values, encoded as a fixnum)
   into an emacs_reloc structure value suitable for writing to the
   dump file.
*/
static struct emacs_reloc
decode_emacs_reloc (struct dump_context *ctx, Lisp_Object lreloc)
{
  struct emacs_reloc reloc = {0};
  int type = XFIXNUM (dump_pop (&lreloc));
  reloc.emacs_offset = dump_off_from_lisp (dump_pop (&lreloc));
  dump_check_emacs_off (reloc.emacs_offset);
  switch (type)
    {
    case RELOC_EMACS_COPY_FROM_DUMP:
      {
        emacs_reloc_set_type (&reloc, type);
        reloc.u.dump_offset = dump_off_from_lisp (dump_pop (&lreloc));
        dump_check_dump_off (ctx, reloc.u.dump_offset);
        dump_off length = dump_off_from_lisp (dump_pop (&lreloc));
        reloc.length = length;
        if (reloc.length != length)
          error ("relocation copy length too large");
      }
      break;
    case RELOC_EMACS_IMMEDIATE:
      {
        emacs_reloc_set_type (&reloc, type);
        intmax_t value = intmax_t_from_lisp (dump_pop (&lreloc));
        dump_off size = dump_off_from_lisp (dump_pop (&lreloc));
        reloc.u.immediate = value;
        reloc.length = size;
        eassert (reloc.length == size);
      }
      break;
    case RELOC_EMACS_EMACS_PTR_RAW:
      emacs_reloc_set_type (&reloc, type);
      reloc.u.emacs_offset2 = dump_off_from_lisp (dump_pop (&lreloc));
      dump_check_emacs_off (reloc.u.emacs_offset2);
      break;
    case RELOC_EMACS_DUMP_PTR_RAW:
      emacs_reloc_set_type (&reloc, type);
      reloc.u.dump_offset = dump_off_from_lisp (dump_pop (&lreloc));
      dump_check_dump_off (ctx, reloc.u.dump_offset);
      break;
    case RELOC_EMACS_DUMP_LV:
    case RELOC_EMACS_EMACS_LV:
      {
        emacs_reloc_set_type (&reloc, type);
        Lisp_Object target_value = dump_pop (&lreloc);
        /* If the object is self-representing,
           dump_emacs_reloc_to_lv didn't do its job.
           dump_emacs_reloc_to_lv should have added a
           RELOC_EMACS_IMMEDIATE relocation instead.  */
        eassert (! dump_object_self_representing_p (target_value));
        int tag_type = XTYPE (target_value);
        reloc.length = tag_type;
        eassert (reloc.length == tag_type);

        if (type == RELOC_EMACS_EMACS_LV)
          {
            void *obj_in_emacs = dump_object_emacs_ptr (target_value);
            eassert (obj_in_emacs);
            reloc.u.emacs_offset2 = emacs_offset (obj_in_emacs);
          }
        else
          {
	    eassume (ctx); /* Pacify GCC 9.2.1 -O3 -Wnull-dereference.  */
            eassert (!dump_object_emacs_ptr (target_value));
            reloc.u.dump_offset = dump_recall_object (ctx, target_value);
            if (reloc.u.dump_offset <= 0)
              {
                Lisp_Object repr = Fprin1_to_string (target_value, Qnil, Qnil);
                error ("relocation target was not dumped: %s", SDATA (repr));
              }
            dump_check_dump_off (ctx, reloc.u.dump_offset);
          }
      }
      break;
    default:
      emacs_abort ();
    }

  /* We should have consumed the whole relocation descriptor.  */
  eassert (NILP (lreloc));

  return reloc;
}

static void
dump_emit_emacs_reloc (struct dump_context *ctx, Lisp_Object lreloc)
{
  eassert (ctx->flags.pack_objects);
  struct emacs_reloc reloc;
  dump_object_start (ctx, &reloc, sizeof (reloc));
  reloc = decode_emacs_reloc (ctx, lreloc);
  dump_object_finish (ctx, &reloc, sizeof (reloc));
}

static Lisp_Object
dump_merge_emacs_relocs (Lisp_Object lreloc_a, Lisp_Object lreloc_b)
{
  /* Combine copy relocations together if they're copying from
     adjacent chunks to adjacent chunks.  */

#ifdef ENABLE_CHECKING
  {
    dump_off off_a = dump_off_from_lisp (XCAR (XCDR (lreloc_a)));
    dump_off off_b = dump_off_from_lisp (XCAR (XCDR (lreloc_b)));
    eassert (off_a <= off_b);  /* Catch sort errors.  */
    eassert (off_a < off_b);  /* Catch duplicate relocations.  */
  }
#endif

  if (XFIXNUM (XCAR (lreloc_a)) != RELOC_EMACS_COPY_FROM_DUMP
      || XFIXNUM (XCAR (lreloc_b)) != RELOC_EMACS_COPY_FROM_DUMP)
    return Qnil;

  struct emacs_reloc reloc_a = decode_emacs_reloc (NULL, lreloc_a);
  struct emacs_reloc reloc_b = decode_emacs_reloc (NULL, lreloc_b);

  eassert (reloc_a.type == RELOC_EMACS_COPY_FROM_DUMP);
  eassert (reloc_b.type == RELOC_EMACS_COPY_FROM_DUMP);

  if (reloc_a.emacs_offset + reloc_a.length != reloc_b.emacs_offset)
    return Qnil;

  if (reloc_a.u.dump_offset + reloc_a.length != reloc_b.u.dump_offset)
    return Qnil;

  dump_off new_length = reloc_a.length + reloc_b.length;
  reloc_a.length = new_length;
  if (reloc_a.length != new_length)
    return Qnil; /* Overflow */

  return list4 (make_fixnum (RELOC_EMACS_COPY_FROM_DUMP),
                dump_off_to_lisp (reloc_a.emacs_offset),
                dump_off_to_lisp (reloc_a.u.dump_offset),
                dump_off_to_lisp (reloc_a.length));
}

typedef void (*drain_reloc_handler) (struct dump_context *, Lisp_Object);
typedef Lisp_Object (*drain_reloc_merger) (Lisp_Object a, Lisp_Object b);

static void
drain_reloc_list (struct dump_context *ctx,
                  drain_reloc_handler handler,
                  drain_reloc_merger merger,
                  Lisp_Object *reloc_list,
                  struct dump_table_locator *out_locator)
{
  struct dump_flags old_flags = ctx->flags;
  ctx->flags.pack_objects = true;
  Lisp_Object relocs = Fsort (Fnreverse (*reloc_list),
                              Qdump_emacs_portable__sort_predicate);
  *reloc_list = Qnil;
  dump_align_output (ctx, max (alignof (struct dump_reloc),
			       alignof (struct emacs_reloc)));
  struct dump_table_locator locator = {0};
  locator.offset = ctx->offset;
  for (; ! NILP (relocs); locator.nr_entries += 1)
    {
      Lisp_Object reloc = dump_pop (&relocs);
      Lisp_Object merged;
      while (merger != NULL
	     && ! NILP (relocs)
	     && (merged = merger (reloc, XCAR (relocs)), ! NILP (merged)))
        {
          reloc = merged;
          relocs = XCDR (relocs);
        }
      handler (ctx, reloc);
    }
  *out_locator = locator;
  ctx->flags = old_flags;
}

static void
dump_do_fixup (struct dump_context *ctx,
               Lisp_Object fixup,
               Lisp_Object prev_fixup)
{
  enum dump_fixup_type type =
    (enum dump_fixup_type) XFIXNUM (dump_pop (&fixup));
  dump_off dump_fixup_offset = dump_off_from_lisp (dump_pop (&fixup));
#ifdef ENABLE_CHECKING
  if (! NILP (prev_fixup))
    {
      dump_off prev_dump_fixup_offset =
        dump_off_from_lisp (XCAR (XCDR (prev_fixup)));
      eassert (dump_fixup_offset - prev_dump_fixup_offset
	       >= sizeof (void *));
    }
#endif
  Lisp_Object arg = dump_pop (&fixup);
  eassert (NILP (fixup));
  dump_seek (ctx, dump_fixup_offset);
  intptr_t dump_value;
  bool do_write = true;
  switch (type)
    {
    case DUMP_FIXUP_LISP_OBJECT:
    case DUMP_FIXUP_LISP_OBJECT_RAW:
      /* Dump wants a pointer to a Lisp object.
         If DUMP_FIXUP_LISP_OBJECT_RAW, we should stick a C pointer in
         the dump; otherwise, a Lisp_Object.  */
      if (SUBRP (arg) && !SUBR_NATIVE_COMPILEDP (arg))
        {
          dump_value = emacs_offset (XSUBR (arg));
          if (type == DUMP_FIXUP_LISP_OBJECT)
            dump_reloc_dump_to_emacs_lv (ctx, ctx->offset, XTYPE (arg));
          else
            dump_reloc_dump_to_emacs_ptr_raw (ctx, ctx->offset);
        }
      else if (dump_builtin_symbol_p (arg))
        {
          eassert (dump_object_self_representing_p (arg));
          /* These symbols are part of Emacs, so point there.  If we
             want a Lisp_Object, we're set.  If we want a raw pointer,
             we need to emit a relocation.  */
          if (type == DUMP_FIXUP_LISP_OBJECT)
            {
              do_write = false;
              dump_write (ctx, &arg, sizeof (arg));
            }
          else
            {
              dump_value = emacs_offset (XSYMBOL (arg));
              dump_reloc_dump_to_emacs_ptr_raw (ctx, ctx->offset);
            }
        }
      else
        {
          eassert (dump_object_emacs_ptr (arg) == NULL);
          dump_value = dump_recall_object (ctx, arg);
          if (dump_value <= 0)
            error ("fixup object not dumped");
          if (type == DUMP_FIXUP_LISP_OBJECT)
            dump_reloc_dump_to_dump_lv (ctx, ctx->offset, XTYPE (arg));
          else
            dump_reloc_dump_to_dump_ptr_raw (ctx, ctx->offset);
        }
      break;
    case DUMP_FIXUP_PTR_DUMP_RAW:
      /* Dump wants a raw pointer to something that's not a lisp
         object.  It knows the exact location it wants, so just
         believe it.  */
      dump_value = dump_off_from_lisp (arg);
      dump_reloc_dump_to_dump_ptr_raw (ctx, ctx->offset);
      break;
    case DUMP_FIXUP_BIGNUM_DATA:
      {
        eassert (BIGNUMP (arg));
        arg = Fgethash (arg, ctx->bignum_data, Qnil);
        if (NILP (arg))
          error ("bignum not dumped");
        struct bignum_reload_info reload_info = { 0 };
        reload_info.data_location = dump_off_from_lisp (dump_pop (&arg));
        reload_info.nlimbs = dump_off_from_lisp (dump_pop (&arg));
        eassert (NILP (arg));
        dump_write (ctx, &reload_info, sizeof (reload_info));
        do_write = false;
        break;
      }
    default:
      emacs_abort ();
    }
  if (do_write)
    dump_write (ctx, &dump_value, sizeof (dump_value));
}

static void
dump_do_fixups (struct dump_context *ctx)
{
  dump_off saved_offset = ctx->offset;
  Lisp_Object fixups = Fsort (Fnreverse (ctx->fixups),
                              Qdump_emacs_portable__sort_predicate);
  Lisp_Object prev_fixup = Qnil;
  ctx->fixups = Qnil;
  while (! NILP (fixups))
    {
      Lisp_Object fixup = dump_pop (&fixups);
      dump_do_fixup (ctx, fixup, prev_fixup);
      prev_fixup = fixup;
    }
  dump_seek (ctx, saved_offset);
}

static void
dump_drain_normal_queue (struct dump_context *ctx)
{
  while (!dump_queue_empty_p (&ctx->dump_queue))
    dump_object (ctx, dump_queue_dequeue (&ctx->dump_queue, ctx->offset));
}

static void
dump_drain_deferred_hash_tables (struct dump_context *ctx)
{
  struct dump_flags old_flags = ctx->flags;

  /* Now we want to actually write the hash tables.  */
  ctx->flags.defer_hash_tables = false;

  Lisp_Object deferred_hash_tables = Fnreverse (ctx->deferred_hash_tables);
  ctx->deferred_hash_tables = Qnil;
  while (! NILP (deferred_hash_tables))
    dump_object (ctx, dump_pop (&deferred_hash_tables));
  ctx->flags = old_flags;
}

static void
dump_drain_deferred_symbols (struct dump_context *ctx)
{
  struct dump_flags old_flags = ctx->flags;

  /* Now we want to actually write the symbols.  */
  ctx->flags.defer_symbols = false;

  Lisp_Object deferred_symbols = Fnreverse (ctx->deferred_symbols);
  ctx->deferred_symbols = Qnil;
  while (! NILP (deferred_symbols))
    dump_object (ctx, dump_pop (&deferred_symbols));
  ctx->flags = old_flags;
}

DEFUN ("dump-emacs-portable",
       Fdump_emacs_portable, Sdump_emacs_portable,
       1, 2, 0,
       doc: /* Dump current state of Emacs into dump file FILENAME.  */)
     (Lisp_Object filename, Lisp_Object unused)
{
  eassert (initialized);
  (void) unused;

  if (! noninteractive)
    error ("Dumping Emacs currently works only in batch mode.  "
           "If you'd like it to work interactively, please consider "
           "contributing a patch to Emacs.");

  if (will_dump_with_unexec_p ())
    error ("This Emacs instance was started under the assumption "
           "that it would be dumped with unexec, not the portable "
           "dumper.  Dumping with the portable dumper may produce "
           "unexpected results.");

  if (!main_thread_p (current_thread))
    error ("This function can be called only in the main thread");

  if (! NILP (XCDR (Fall_threads ())))
    error ("No other Lisp threads can be running when this function is called");

  /* Clear out any detritus in memory.  */
  do
    {
      number_finalizers_run = 0;
      garbage_collect ();
    }
  while (number_finalizers_run);

  specpdl_ref count = SPECPDL_INDEX ();

  /* Bind `command-line-processed' to nil before dumping,
     so that the dumped Emacs will process its command line
     and set up to work with X windows if appropriate.  */
  Lisp_Object symbol = intern ("command-line-processed");
  specbind (symbol, Qnil);

  CHECK_STRING (filename);
  filename = Fexpand_file_name (filename, Qnil);
  filename = ENCODE_FILE (filename);

  struct dump_context ctx_buf = {0};
  struct dump_context *ctx = &ctx_buf;
  ctx->fd = -1;

  ctx->objects_dumped = make_eq_hash_table ();
  dump_queue_init (&ctx->dump_queue);
  ctx->deferred_hash_tables = Qnil;
  ctx->deferred_symbols = Qnil;

  ctx->fixups = Qnil;
  ctx->staticpro_table = Fmake_hash_table (0, NULL);
  ctx->symbol_aux = Qnil;
  ctx->copied_queue = Qnil;
  ctx->cold_queue = Qnil;
  for (int i = 0; i < RELOC_NUM_PHASES; ++i)
    ctx->dump_relocs[i] = Qnil;
  ctx->object_starts = Qnil;
  ctx->emacs_relocs = Qnil;
  ctx->bignum_data = make_eq_hash_table ();

  /* Ordinarily, dump_object should remember where it saw objects and
     actually write the object contents to the dump file.  In special
     circumstances below, we temporarily change this default
     behavior.  */
  ctx->flags.dump_object_contents = true;
  ctx->flags.record_object_starts = true;

  /* We want to consolidate certain object types that we know are very likely
     to be modified.  */
  ctx->flags.defer_hash_tables = true;
  /* ctx->flags.defer_symbols = true; XXX  */

  /* These objects go into special sections.  */
  ctx->flags.defer_cold_objects = true;
  ctx->flags.defer_copied_objects = true;

  ctx->dump_filename = filename;

  record_unwind_protect_ptr (dump_unwind_cleanup, ctx);
  block_input ();

#ifdef REL_ALLOC
  r_alloc_inhibit_buffer_relocation (1);
  ctx->blocked_ralloc = true;
#endif

  ctx->old_purify_flag = Vloadup_pure_table;
  Vloadup_pure_table = Qnil;

  /* Make sure various weird things are less likely to happen.  */
  ctx->old_post_gc_hook = Vpost_gc_hook;
  Vpost_gc_hook = Qnil;

  /* Reset process-environment -- this is for when they re-dump a
     pdump-restored emacs, since set_initial_environment wants always
     to cons it from scratch.  */
  ctx->old_process_environment = Vprocess_environment;
  Vprocess_environment = Qnil;

  ctx->fd = emacs_open (SSDATA (filename),
                        O_RDWR | O_TRUNC | O_CREAT, 0666);
  if (ctx->fd < 0)
    report_file_error ("Opening dump output", filename);
  verify (sizeof (ctx->header.magic) == sizeof (dump_magic));
  memcpy (&ctx->header.magic, dump_magic, sizeof (dump_magic));
  ctx->header.magic[0] = '!'; /* Note that dump is incomplete.  */

  verify (sizeof (fingerprint) == sizeof (ctx->header.fingerprint));
  for (int i = 0; i < sizeof fingerprint; i++)
    ctx->header.fingerprint[i] = fingerprint[i];

  const dump_off header_start = ctx->offset;
  dump_fingerprint (stderr, "Dumping fingerprint", ctx->header.fingerprint);
  dump_write (ctx, &ctx->header, sizeof (ctx->header));
  const dump_off header_end = ctx->offset;

  const dump_off hot_start = ctx->offset;
  /* Start the dump process by processing the static roots and
     queuing up the objects to which they refer.   */
  dump_roots (ctx);

  dump_charset_table (ctx);
  dump_finalizer_list_head_ptr (ctx, &finalizers.prev);
  dump_finalizer_list_head_ptr (ctx, &finalizers.next);
  dump_finalizer_list_head_ptr (ctx, &doomed_finalizers.prev);
  dump_finalizer_list_head_ptr (ctx, &doomed_finalizers.next);
  dump_drain_user_remembered_data_hot (ctx);

  /* We've already remembered all the objects to which GC roots point,
     but we have to manually save the list of GC roots itself.  */
  dump_metadata_for_pdumper (ctx);
  for (int i = 0; i < staticidx; ++i)
    dump_emacs_reloc_to_emacs_ptr_raw (ctx, &staticvec[i], staticvec[i]);
  dump_emacs_reloc_immediate_int (ctx, &staticidx, staticidx);

  /* Dump until while we keep finding objects to dump.  We add new
     objects to the queue by side effect during dumping.
     We accumulate some types of objects in special lists to get more
     locality for these object types at runtime.  */
  do
    {
      dump_drain_deferred_hash_tables (ctx);
      dump_drain_deferred_symbols (ctx);
      dump_drain_normal_queue (ctx);
    }
  while (!dump_queue_empty_p (&ctx->dump_queue)
	 || ! NILP (ctx->deferred_hash_tables)
	 || ! NILP (ctx->deferred_symbols));

  ctx->header.hash_list = ctx->offset;
  dump_hash_table_list (ctx);

  do
    {
      dump_drain_deferred_hash_tables (ctx);
      dump_drain_deferred_symbols (ctx);
      dump_drain_normal_queue (ctx);
    }
  while (!dump_queue_empty_p (&ctx->dump_queue)
	 || ! NILP (ctx->deferred_hash_tables)
	 || ! NILP (ctx->deferred_symbols));

  dump_sort_copied_objects (ctx);

  /* While we copy built-in symbols into the Emacs image, these
     built-in structures refer to non-Lisp heap objects that must live
     in the dump; we stick these auxiliary data structures at the end
     of the hot section and use a special hash table to remember them.
     The actual symbol dump will pick them up below.  */
  ctx->symbol_aux = make_eq_hash_table ();
  dump_hot_parts_of_discardable_objects (ctx);

  /* Emacs, after initial dump loading, can forget about the portion
     of the dump that runs from here to the start of the cold section.
     This section consists of objects that need to be memcpy()ed into
     the Emacs data section instead of just used directly.

     We don't need to align hot_end: the loader knows to actually
     start discarding only at the next page boundary if the loader
     implements discarding using page manipulation.  */
  const dump_off hot_end = ctx->offset;
  ctx->header.discardable_start = hot_end;

  dump_drain_copied_objects (ctx);
  eassert (dump_queue_empty_p (&ctx->dump_queue));

  dump_off discardable_end = ctx->offset;
  dump_align_output (ctx, dump_get_max_page_size ());
  ctx->header.cold_start = ctx->offset;

  /* Start the cold section.  This section contains bytes that should
     never change and so can be direct-mapped from the dump without
     special processing.  */
  dump_drain_cold_data (ctx);
   /* dump_drain_user_remembered_data_cold needs to be after
      dump_drain_cold_data in case dump_drain_cold_data dumps a lisp
      object to which C code points.
      dump_drain_user_remembered_data_cold assumes that all lisp
      objects have been dumped.  */
  dump_drain_user_remembered_data_cold (ctx);

  /* After this point, the dump file contains no data that can be part
     of the Lisp heap.  */
  ctx->end_heap = ctx->offset;

  /* Make remembered modifications to the dump file itself.  */
  dump_do_fixups (ctx);

  drain_reloc_merger emacs_reloc_merger =
#ifdef ENABLE_CHECKING
    dump_check_overlap_dump_reloc
#else
    NULL
#endif
    ;

  /* Emit instructions for Emacs to execute when loading the dump.
     Note that this relocation information ends up in the cold section
     of the dump.  */
  for (int i = 0; i < RELOC_NUM_PHASES; ++i)
    drain_reloc_list (ctx, dump_emit_dump_reloc, emacs_reloc_merger,
		      &ctx->dump_relocs[i], &ctx->header.dump_relocs[i]);
  dump_off number_hot_relocations = ctx->number_hot_relocations;
  ctx->number_hot_relocations = 0;
  dump_off number_discardable_relocations = ctx->number_discardable_relocations;
  ctx->number_discardable_relocations = 0;
  drain_reloc_list (ctx, dump_emit_dump_reloc, emacs_reloc_merger,
		    &ctx->object_starts, &ctx->header.object_starts);
  drain_reloc_list (ctx, dump_emit_emacs_reloc, dump_merge_emacs_relocs,
		    &ctx->emacs_relocs, &ctx->header.emacs_relocs);

  const dump_off cold_end = ctx->offset;

  eassert (dump_queue_empty_p (&ctx->dump_queue));
  eassert (NILP (ctx->copied_queue));
  eassert (NILP (ctx->cold_queue));
  eassert (NILP (ctx->deferred_symbols));
  eassert (NILP (ctx->deferred_hash_tables));
  eassert (NILP (ctx->fixups));
  for (int i = 0; i < RELOC_NUM_PHASES; ++i)
    eassert (NILP (ctx->dump_relocs[i]));
  eassert (NILP (ctx->emacs_relocs));

  /* Dump is complete.  Go back to the header and write the magic
     indicating that the dump is complete and can be loaded.  */
  ctx->header.magic[0] = dump_magic[0];
  dump_seek (ctx, 0);
  dump_write (ctx, &ctx->header, sizeof (ctx->header));
  if (emacs_write (ctx->fd, ctx->buf, ctx->max_offset) < ctx->max_offset)
    report_file_error ("Could not write to dump file", ctx->dump_filename);
  xfree (ctx->buf);
  ctx->buf = NULL;
  ctx->buf_size = 0;
  ctx->max_offset = 0;

  dump_off
    header_bytes = header_end - header_start,
    hot_bytes = hot_end - hot_start,
    discardable_bytes = discardable_end - ctx->header.discardable_start,
    cold_bytes = cold_end - ctx->header.cold_start;
  fprintf (stderr,
	   ("Dump complete\n"
	    "Byte counts: header=%"PRIdDUMP_OFF" hot=%"PRIdDUMP_OFF
	    " discardable=%"PRIdDUMP_OFF" cold=%"PRIdDUMP_OFF"\n"
	    "Reloc counts: hot=%"PRIdDUMP_OFF" discardable=%"PRIdDUMP_OFF"\n"),
	   header_bytes, hot_bytes, discardable_bytes, cold_bytes,
           number_hot_relocations,
           number_discardable_relocations);

  unblock_input ();
  return unbind_to (count, Qnil);
}

DEFUN ("dump-emacs-portable--sort-predicate",
       Fdump_emacs_portable__sort_predicate,
       Sdump_emacs_portable__sort_predicate,
       2, 2, 0,
       doc: /* Internal relocation sorting function.  */)
     (Lisp_Object a, Lisp_Object b)
{
  dump_off a_offset = dump_off_from_lisp (XCAR (XCDR (a)));
  dump_off b_offset = dump_off_from_lisp (XCAR (XCDR (b)));
  return a_offset < b_offset ? Qt : Qnil;
}

DEFUN ("dump-emacs-portable--sort-predicate-copied",
       Fdump_emacs_portable__sort_predicate_copied,
       Sdump_emacs_portable__sort_predicate_copied,
       2, 2, 0,
       doc: /* Internal relocation sorting function.  */)
     (Lisp_Object a, Lisp_Object b)
{
  eassert (dump_object_emacs_ptr (a));
  eassert (dump_object_emacs_ptr (b));
  return dump_object_emacs_ptr (a) < dump_object_emacs_ptr (b) ? Qt : Qnil;
}

void
pdumper_do_now_and_after_load_impl (pdumper_hook hook)
{
  if (nr_dump_hooks == ARRAYELTS (dump_hooks))
    fatal ("out of dump hooks: make dump_hooks[] bigger");
  dump_hooks[nr_dump_hooks++] = hook;
  hook ();
}

void
pdumper_do_now_and_after_late_load_impl (pdumper_hook hook)
{
  if (nr_dump_late_hooks == ARRAYELTS (dump_late_hooks))
    fatal ("out of dump hooks: make dump_late_hooks[] bigger");
  dump_late_hooks[nr_dump_late_hooks++] = hook;
  hook ();
}

static void
pdumper_remember_user_data_1 (void *mem, int nbytes)
{
  if (nr_remembered_data == ARRAYELTS (remembered_data))
    fatal ("out of remembered data slots: make remembered_data[] bigger");
  remembered_data[nr_remembered_data].mem = mem;
  remembered_data[nr_remembered_data].sz = nbytes;
  nr_remembered_data += 1;
}

void
pdumper_remember_scalar_impl (void *mem, ptrdiff_t nbytes)
{
  eassert (0 <= nbytes && nbytes <= INT_MAX);
  if (nbytes > 0)
    pdumper_remember_user_data_1 (mem, (int) nbytes);
}

void
pdumper_remember_lv_ptr_raw_impl (void *ptr, enum Lisp_Type type)
{
  pdumper_remember_user_data_1 (ptr, -type);
}


#ifdef HAVE_NATIVE_COMP
/* This records the directory where the Emacs executable lives, to be
   used for locating the native-lisp directory from which we need to
   load the preloaded *.eln files.  See pdumper_set_emacs_execdir
   below.  */
static char *emacs_execdir;
static ptrdiff_t execdir_size;
static ptrdiff_t execdir_len;
#endif

/* Dump runtime */
enum dump_memory_protection
{
  DUMP_MEMORY_ACCESS_NONE = 1,
  DUMP_MEMORY_ACCESS_READ = 2,
  DUMP_MEMORY_ACCESS_READWRITE = 3,
};

#if VM_SUPPORTED == VM_MS_WINDOWS
static void *
dump_anonymous_allocate_w32 (void *base,
                             size_t size,
                             enum dump_memory_protection protection)
{
  void *ret;
  DWORD mem_type;
  DWORD mem_prot;

  switch (protection)
    {
    case DUMP_MEMORY_ACCESS_NONE:
      mem_type = MEM_RESERVE;
      mem_prot = PAGE_NOACCESS;
      break;
    case DUMP_MEMORY_ACCESS_READ:
      mem_type = MEM_COMMIT;
      mem_prot = PAGE_READONLY;
      break;
    case DUMP_MEMORY_ACCESS_READWRITE:
      mem_type = MEM_COMMIT;
      mem_prot = PAGE_READWRITE;
      break;
    default:
      emacs_abort ();
    }

  ret = VirtualAlloc (base, size, mem_type, mem_prot);
  if (ret == NULL)
    errno = (base && GetLastError () == ERROR_INVALID_ADDRESS)
      ? EBUSY
      : EPERM;
  return ret;
}
#endif

#if VM_SUPPORTED == VM_POSIX

/* Old versions of macOS only define MAP_ANON, not MAP_ANONYMOUS.
   FIXME: This probably belongs elsewhere (gnulib/autoconf?)  */
# ifndef MAP_ANONYMOUS
#  define MAP_ANONYMOUS MAP_ANON
# endif

static void *
dump_anonymous_allocate_posix (void *base,
                               size_t size,
                               enum dump_memory_protection protection)
{
  void *ret;
  int mem_prot;

  switch (protection)
    {
    case DUMP_MEMORY_ACCESS_NONE:
      mem_prot = PROT_NONE;
      break;
    case DUMP_MEMORY_ACCESS_READ:
      mem_prot = PROT_READ;
      break;
    case DUMP_MEMORY_ACCESS_READWRITE:
      mem_prot = PROT_READ | PROT_WRITE;
      break;
    default:
      emacs_abort ();
    }

  int mem_flags = MAP_PRIVATE | MAP_ANONYMOUS;
  if (mem_prot != PROT_NONE)
    mem_flags |= MAP_POPULATE;
  if (base)
    mem_flags |= MAP_FIXED;

  bool retry;
  do
    {
      retry = false;
      ret = mmap (base, size, mem_prot, mem_flags, -1, 0);
      if (ret == MAP_FAILED
	  && errno == EINVAL
	  && (mem_flags & MAP_POPULATE))
        {
          /* This system didn't understand MAP_POPULATE, so try
             again without it.  */
          mem_flags &= ~MAP_POPULATE;
          retry = true;
        }
    }
  while (retry);

  if (ret == MAP_FAILED)
    ret = NULL;
  return ret;
}
#endif

/* Perform anonymous memory allocation.  */
static void *
dump_anonymous_allocate (void *base,
                         const size_t size,
                         enum dump_memory_protection protection)
{
#if VM_SUPPORTED == VM_POSIX
  return dump_anonymous_allocate_posix (base, size, protection);
#elif VM_SUPPORTED == VM_MS_WINDOWS
  return dump_anonymous_allocate_w32 (base, size, protection);
#else
  errno = ENOSYS;
  return NULL;
#endif
}

/* Undo the effect of dump_reserve_address_space().  */
static void
dump_anonymous_release (void *addr, size_t size)
{
  eassert (size >= 0);
#if VM_SUPPORTED == VM_MS_WINDOWS
  (void) size;
  if (!VirtualFree (addr, 0, MEM_RELEASE))
    emacs_abort ();
#elif VM_SUPPORTED == VM_POSIX
  if (munmap (addr, size) < 0)
    emacs_abort ();
#else
  (void) addr;
  (void) size;
  emacs_abort ();
#endif
}

#if VM_SUPPORTED == VM_MS_WINDOWS
static void *
dump_map_file_w32 (void *base, int fd, off_t offset, size_t size,
		   enum dump_memory_protection protection)
{
  void *ret = NULL;
  HANDLE section = NULL;
  HANDLE file;

  uint64_t full_offset = offset;
  uint32_t offset_high = (uint32_t) (full_offset >> 32);
  uint32_t offset_low = (uint32_t) (full_offset & 0xffffffff);

  int error;
  DWORD protect;
  DWORD map_access;

  file = (HANDLE) _get_osfhandle (fd);
  if (file == INVALID_HANDLE_VALUE)
    goto out;

  switch (protection)
    {
    case DUMP_MEMORY_ACCESS_READWRITE:
      protect = PAGE_WRITECOPY;	/* for Windows 9X */
      break;
    default:
    case DUMP_MEMORY_ACCESS_NONE:
    case DUMP_MEMORY_ACCESS_READ:
      protect = PAGE_READONLY;
      break;
    }

  section = CreateFileMapping (file,
			       /*lpAttributes=*/NULL,
			       protect,
			       /*dwMaximumSizeHigh=*/0,
			       /*dwMaximumSizeLow=*/0,
			       /*lpName=*/NULL);
  if (!section)
    {
      errno = EINVAL;
      goto out;
    }

  switch (protection)
    {
    case DUMP_MEMORY_ACCESS_NONE:
    case DUMP_MEMORY_ACCESS_READ:
      map_access = FILE_MAP_READ;
      break;
    case DUMP_MEMORY_ACCESS_READWRITE:
      map_access = FILE_MAP_COPY;
      break;
    default:
      emacs_abort ();
    }

  ret = MapViewOfFileEx (section,
                         map_access,
                         offset_high,
                         offset_low,
                         size,
                         base);

  error = GetLastError ();
  if (ret == NULL)
    errno = (error == ERROR_INVALID_ADDRESS ? EBUSY : EPERM);
 out:
  if (section && !CloseHandle (section))
    emacs_abort ();
  return ret;
}
#endif

#if VM_SUPPORTED == VM_POSIX
static void *
dump_map_file_posix (void *base, int fd, off_t offset, size_t size,
		     enum dump_memory_protection protection)
{
  void *ret;
  int mem_prot;
  int mem_flags;

  switch (protection)
    {
    case DUMP_MEMORY_ACCESS_NONE:
      mem_prot = PROT_NONE;
      mem_flags = MAP_SHARED;
      break;
    case DUMP_MEMORY_ACCESS_READ:
      mem_prot = PROT_READ;
      mem_flags = MAP_SHARED;
      break;
    case DUMP_MEMORY_ACCESS_READWRITE:
      mem_prot = PROT_READ | PROT_WRITE;
      mem_flags = MAP_PRIVATE;
      break;
    default:
      emacs_abort ();
    }

  if (base)
    mem_flags |= MAP_FIXED;

  ret = mmap (base, size, mem_prot, mem_flags, fd, offset);
  if (ret == MAP_FAILED)
    ret = NULL;
  return ret;
}
#endif

/* Map a file into memory.  */
static void *
dump_map_file (void *base, int fd, off_t offset, size_t size,
	       enum dump_memory_protection protection)
{
#if VM_SUPPORTED == VM_POSIX
  return dump_map_file_posix (base, fd, offset, size, protection);
#elif VM_SUPPORTED == VM_MS_WINDOWS
  return dump_map_file_w32 (base, fd, offset, size, protection);
#else
  errno = ENOSYS;
  return NULL;
#endif
}

/* Remove a virtual memory mapping.

   On failure, abort Emacs.  For maximum platform compatibility, ADDR
   and SIZE must match the mapping exactly.  */
static void
dump_unmap_file (void *addr, size_t size)
{
  eassert (size >= 0);
#if !VM_SUPPORTED
  (void) addr;
  (void) size;
  emacs_abort ();
#elif defined (WINDOWSNT)
  (void) size;
  if (!UnmapViewOfFile (addr))
    emacs_abort ();
#else
  if (munmap (addr, size) < 0)
    emacs_abort ();
#endif
}

struct dump_memory_map_spec
{
  int fd;  /* File to map; anon zero if negative.  */
  size_t size;  /* Number of bytes to map.  */
  off_t offset;  /* Offset within fd.  */
  enum dump_memory_protection protection;
};

struct dump_memory_map
{
  struct dump_memory_map_spec spec;
  void *mapping;  /* Actual mapped memory.  */
  void (*release) (struct dump_memory_map *);
  void *private;
};

/* Mark the pages as unneeded, potentially zeroing them, without
   releasing the address space reservation.  */
static void
dump_discard_mem (void *mem, size_t size)
{
#if VM_SUPPORTED == VM_MS_WINDOWS
      /* Discard COWed pages.  */
      (void) VirtualFree (mem, size, MEM_DECOMMIT);
      /* Release the commit charge for the mapping.  */
      DWORD old_prot;
      (void) VirtualProtect (mem, size, PAGE_NOACCESS, &old_prot);
#elif VM_SUPPORTED == VM_POSIX
# ifdef HAVE_POSIX_MADVISE
      /* Discard COWed pages.  */
      (void) posix_madvise (mem, size, POSIX_MADV_DONTNEED);
# endif
      /* Release the commit charge for the mapping.  */
      (void) mprotect (mem, size, PROT_NONE);
#endif
}

static void
dump_mmap_discard_contents (struct dump_memory_map *map)
{
  if (map->mapping)
    dump_discard_mem (map->mapping, map->spec.size);
}

static void
dump_mmap_reset (struct dump_memory_map *map)
{
  map->mapping = NULL;
  map->release = NULL;
  map->private = NULL;
}

static void
dump_mmap_release (struct dump_memory_map *map)
{
  if (map->release)
    map->release (map);
  dump_mmap_reset (map);
}

/* Allows heap-allocated dump_mmap to "free" maps individually.  */
struct dump_memory_map_heap_control_block
{
  int refcount;
  void *mem;
};

static void
dump_mm_heap_cb_release (struct dump_memory_map_heap_control_block *cb)
{
  eassert (cb->refcount > 0);
  if (--cb->refcount == 0)
    {
      free (cb->mem);
      free (cb);
    }
}

static void
dump_mmap_release_heap (struct dump_memory_map *map)
{
  dump_mm_heap_cb_release (map->private);
}

/* Implement dump_mmap using malloc and read.  */
static bool
dump_mmap_contiguous_heap (struct dump_memory_map *maps, int nr_maps,
			   size_t total_size)
{
  bool ret = false;

  /* FIXME: This storage sometimes is never freed.
     Beware: the simple patch 2019-03-11T15:20:54Z!eggert@cs.ucla.edu
     is worse, as it sometimes frees this storage twice.  */
  struct dump_memory_map_heap_control_block *cb = calloc (1, sizeof (*cb));
  if (!cb)
    goto out;
  __lsan_ignore_object (cb);

  cb->refcount = 1;
  cb->mem = malloc (total_size);
  if (!cb->mem)
    goto out;
  char *mem = cb->mem;
  for (int i = 0; i < nr_maps; ++i)
    {
      struct dump_memory_map *map = &maps[i];
      const struct dump_memory_map_spec spec = map->spec;
      if (!spec.size)
        continue;
      map->mapping = mem;
      mem += spec.size;
      map->release = dump_mmap_release_heap;
      map->private = cb;
      cb->refcount += 1;
      if (spec.fd < 0)
        memset (map->mapping, 0, spec.size);
      else
        {
          if (lseek (spec.fd, spec.offset, SEEK_SET) < 0)
            goto out;
          ssize_t nb = dump_read_all (spec.fd,
                                      map->mapping,
                                      spec.size);
          if (nb >= 0 && nb != spec.size)
            errno = EIO;
          if (nb != spec.size)
            goto out;
        }
    }

  ret = true;
 out:
  dump_mm_heap_cb_release (cb);
  if (!ret)
    for (int i = 0; i < nr_maps; ++i)
      dump_mmap_release (&maps[i]);
  return ret;
}

static void
dump_mmap_release_vm (struct dump_memory_map *map)
{
  if (map->spec.fd < 0)
    dump_anonymous_release (map->mapping, map->spec.size);
  else
    dump_unmap_file (map->mapping, map->spec.size);
}

static bool
needs_mmap_retry_p (void)
{
#if defined CYGWIN || VM_SUPPORTED == VM_MS_WINDOWS || defined _AIX
  return true;
#else
  return false;
#endif
}

static bool
dump_mmap_contiguous_vm (struct dump_memory_map *maps, int nr_maps,
			 size_t total_size)
{
  bool ret = false;
  void *resv = NULL;
  bool retry = false;
  const bool need_retry = needs_mmap_retry_p ();

  do
    {
      if (retry)
        {
          eassert (need_retry);
          retry = false;
          for (int i = 0; i < nr_maps; ++i)
            dump_mmap_release (&maps[i]);
        }

      eassert (resv == NULL);
      resv = dump_anonymous_allocate (NULL,
                                      total_size,
                                      DUMP_MEMORY_ACCESS_NONE);
      if (!resv)
        goto out;

      char *mem = resv;

      if (need_retry)
        {
          /* Windows lacks atomic mapping replace; need to release the
             reservation so we can allocate within it.  Will retry the
             loop if someone squats on our address space before we can
             finish allocation.  On POSIX systems, we leave the
             reservation around for atomicity.  */
          dump_anonymous_release (resv, total_size);
          resv = NULL;
        }

      for (int i = 0; i < nr_maps; ++i)
        {
          struct dump_memory_map *map = &maps[i];
          const struct dump_memory_map_spec spec = map->spec;
          if (!spec.size)
            continue;

          if (spec.fd < 0)
	    map->mapping = dump_anonymous_allocate (mem, spec.size,
						    spec.protection);
          else
	    map->mapping = dump_map_file (mem, spec.fd, spec.offset,
					  spec.size, spec.protection);
          mem += spec.size;
	  if (need_retry && map->mapping == NULL
	      && (errno == EBUSY
#ifdef CYGWIN
		  || errno == EINVAL
#endif
		  ))
            {
              retry = true;
              continue;
            }
          if (map->mapping == NULL)
            goto out;
          map->release = dump_mmap_release_vm;
        }
    }
  while (retry);

  ret = true;
  resv = NULL;
 out:
  if (resv)
    dump_anonymous_release (resv, total_size);
  if (!ret)
    {
      for (int i = 0; i < nr_maps; ++i)
	{
	  if (need_retry)
	    dump_mmap_reset (&maps[i]);
	  else
	    dump_mmap_release (&maps[i]);
	}
    }
  return ret;
}

/* Map a range of addresses into a chunk of contiguous memory.

   Each dump_memory_map structure describes how to fill the
   corresponding range of memory. On input, all members except MAPPING
   are valid. On output, MAPPING contains the location of the given
   chunk of memory. The MAPPING for MAPS[N] is MAPS[N-1].mapping +
   MAPS[N-1].size.

   Each mapping SIZE must be a multiple of the system page size except
   for the last mapping.

   Return true on success or false on failure with errno set.  */
static bool
dump_mmap_contiguous (struct dump_memory_map *maps, int nr_maps)
{
  if (!nr_maps)
    return true;

  size_t total_size = 0;
  int worst_case_page_size = dump_get_max_page_size ();

  for (int i = 0; i < nr_maps; ++i)
    {
      eassert (maps[i].mapping == NULL);
      eassert (maps[i].release == NULL);
      eassert (maps[i].private == NULL);
      if (i != nr_maps - 1)
        eassert (maps[i].spec.size % worst_case_page_size == 0);
      total_size += maps[i].spec.size;
    }

  return (VM_SUPPORTED ? dump_mmap_contiguous_vm : dump_mmap_contiguous_heap)
    (maps, nr_maps, total_size);
}

typedef uint_fast32_t dump_bitset_word;
#define DUMP_BITSET_WORD_WIDTH UINT_FAST32_WIDTH

struct dump_bitset
{
  dump_bitset_word *restrict bits;
  ptrdiff_t number_words;
};

static bool
dump_bitsets_init (struct dump_bitset bitset[2], size_t number_bits)
{
  int xword_size = sizeof (dump_bitset_word);
  ptrdiff_t words_needed = divide_round_up (number_bits,
					    DUMP_BITSET_WORD_WIDTH);
  dump_bitset_word *bits = calloc (words_needed, 2 * xword_size);
  if (!bits)
    return false;
  bitset[0].bits = bits;
  bitset[0].number_words = bitset[1].number_words = words_needed;
  bitset[1].bits = memset (bits + words_needed, UCHAR_MAX,
			   words_needed * xword_size);
  return true;
}

static dump_bitset_word *
dump_bitset__bit_slot (const struct dump_bitset *bitset,
                       size_t bit_number)
{
  ptrdiff_t word_number = bit_number / DUMP_BITSET_WORD_WIDTH;
  eassert (word_number < bitset->number_words);
  return &bitset->bits[word_number];
}

static bool
dump_bitset_bit_set_p (const struct dump_bitset *bitset,
                       size_t bit_number)
{
  dump_bitset_word bit = 1;
  bit <<= bit_number % DUMP_BITSET_WORD_WIDTH;
  return *dump_bitset__bit_slot (bitset, bit_number) & bit;
}

static void
dump_bitset__set_bit_value (struct dump_bitset *bitset,
                            size_t bit_number,
                            bool bit_is_set)
{
  dump_bitset_word *slot = dump_bitset__bit_slot (bitset, bit_number);
  dump_bitset_word bit = 1;
  bit <<= bit_number % DUMP_BITSET_WORD_WIDTH;
  if (bit_is_set)
    *slot = *slot | bit;
  else
    *slot = *slot & ~bit;
}

static void
dump_bitset_set_bit (struct dump_bitset *bitset, size_t bit_number)
{
  dump_bitset__set_bit_value (bitset, bit_number, true);
}

static void
dump_bitset_clear (struct dump_bitset *bitset)
{
  /* Skip the memset if bitset->number_words == 0, because then bitset->bits
     might be NULL and the memset would have undefined behavior.  */
  if (bitset->number_words)
    memset (bitset->bits, 0, bitset->number_words * sizeof bitset->bits[0]);
}

struct pdumper_loaded_dump_private
{
  /* Copy of the header we read from the dump.  */
  struct dump_header header;
  /* Mark bits for objects in the dump; used during GC.  */
  struct dump_bitset mark_bits, last_mark_bits;
  /* Time taken to load the dump.  */
  double load_time;
  /* Dump file name.  */
  char *dump_filename;
};

struct pdumper_loaded_dump dump_public;
static struct pdumper_loaded_dump_private dump_private;

/* Return a pointer to offset OFFSET within the dump, which begins at
   DUMP_BASE. DUMP_BASE must be equal to the current dump load
   location; it's passed as a parameter for efficiency.

   The returned pointer points to the primary memory image of the
   currently-loaded dump file.  The entire dump file is accessible
   using this function.  */
static void *
dump_ptr (uintptr_t dump_base, dump_off offset)
{
  eassert (dump_base == dump_public.start);
  eassert (0 <= offset);
  eassert (dump_public.start + offset < dump_public.end);
  return (char *)dump_base + offset;
}

/* Read a pointer-sized word of memory at OFFSET within the dump,
   which begins at DUMP_BASE. DUMP_BASE must be equal to the current
   dump load location; it's passed as a parameter for efficiency.  */
static uintptr_t
dump_read_word_from_dump (uintptr_t dump_base, dump_off offset)
{
  uintptr_t value;
  /* The compiler optimizes this memcpy into a read.  */
  memcpy (&value, dump_ptr (dump_base, offset), sizeof (value));
  return value;
}

/* Write a word to the dump. DUMP_BASE and OFFSET are as for
   dump_read_word_from_dump; VALUE is the word to write at the given
   offset.  */
static void
dump_write_word_to_dump (uintptr_t dump_base,
                         dump_off offset,
                         uintptr_t value)
{
  /* The compiler optimizes this memcpy into a write.  */
  memcpy (dump_ptr (dump_base, offset), &value, sizeof (value));
}

/* Write a Lisp_Object to the dump. DUMP_BASE and OFFSET are as for
   dump_read_word_from_dump; VALUE is the Lisp_Object to write at the
   given offset.  */
static void
dump_write_lv_to_dump (uintptr_t dump_base,
                       dump_off offset,
                       Lisp_Object value)
{
  /* The compiler optimizes this memcpy into a write.  */
  memcpy (dump_ptr (dump_base, offset), &value, sizeof (value));
}

/* Search for a relocation given a relocation target.

   DUMP is the dump metadata structure.  TABLE is the relocation table
   to search.  KEY is the dump offset to find.  Return the relocation
   RELOC such that RELOC.offset is the smallest RELOC.offset that
   satisfies the constraint KEY <= RELOC.offset --- that is, return
   the first relocation at KEY or after KEY.  Return NULL if no such
   relocation exists.  */
static const struct dump_reloc *
dump_find_relocation (const struct dump_table_locator *const table,
                      const dump_off key)
{
  const struct dump_reloc *const relocs = dump_ptr (dump_public.start,
						    table->offset);
  const struct dump_reloc *found = NULL;
  ptrdiff_t idx_left = 0;
  ptrdiff_t idx_right = table->nr_entries;

  eassert (key >= 0);

  while (idx_left < idx_right)
    {
      const ptrdiff_t idx_mid = idx_left + (idx_right - idx_left) / 2;
      const struct dump_reloc *mid = &relocs[idx_mid];
      if (key > dump_reloc_get_offset (*mid))
        idx_left = idx_mid + 1;
      else
        {
          found = mid;
          idx_right = idx_mid;
	  if (idx_right <= idx_left
	      || key > dump_reloc_get_offset (relocs[idx_right - 1]))
            break;
        }
   }

  return found;
}

static bool
dump_loaded_p (void)
{
  return dump_public.start != 0;
}

bool
pdumper_cold_object_p_impl (const void *obj)
{
  eassert (pdumper_object_p (obj));
  eassert (pdumper_object_p_precise (obj));
  dump_off offset = ptrdiff_t_to_dump_off ((uintptr_t) obj - dump_public.start);
  return offset >= dump_private.header.cold_start;
}

int
pdumper_find_object_type_impl (const void *obj)
{
  eassert (pdumper_object_p (obj));
  dump_off offset = ptrdiff_t_to_dump_off ((uintptr_t) obj - dump_public.start);
  if (offset % DUMP_ALIGNMENT != 0)
    return PDUMPER_NO_OBJECT;
  ptrdiff_t bitno = offset / DUMP_ALIGNMENT;
  if (offset < dump_private.header.discardable_start
      && !dump_bitset_bit_set_p (&dump_private.last_mark_bits, bitno))
    return PDUMPER_NO_OBJECT;
  const struct dump_reloc *reloc =
    dump_find_relocation (&dump_private.header.object_starts, offset);
  return (reloc != NULL && dump_reloc_get_offset (*reloc) == offset)
    ? reloc->type
    : PDUMPER_NO_OBJECT;
}

bool
pdumper_marked_p_impl (const void *obj)
{
  eassert (pdumper_object_p (obj));
  ptrdiff_t offset = (uintptr_t) obj - dump_public.start;
  eassert (offset % DUMP_ALIGNMENT == 0);
  eassert (offset < dump_private.header.cold_start);
  eassert (offset < dump_private.header.discardable_start);
  ptrdiff_t bitno = offset / DUMP_ALIGNMENT;
  return dump_bitset_bit_set_p (&dump_private.mark_bits, bitno);
}

void
pdumper_set_marked_impl (const void *obj)
{
  eassert (pdumper_object_p (obj));
  ptrdiff_t offset = (uintptr_t) obj - dump_public.start;
  eassert (offset % DUMP_ALIGNMENT == 0);
  eassert (offset < dump_private.header.cold_start);
  eassert (offset < dump_private.header.discardable_start);
  ptrdiff_t bitno = offset / DUMP_ALIGNMENT;
  eassert (dump_bitset_bit_set_p (&dump_private.last_mark_bits, bitno));
  dump_bitset_set_bit (&dump_private.mark_bits, bitno);
}

void
pdumper_clear_marks_impl (void)
{
  dump_bitset_word *swap = dump_private.last_mark_bits.bits;
  dump_private.last_mark_bits.bits = dump_private.mark_bits.bits;
  dump_private.mark_bits.bits = swap;
  dump_bitset_clear (&dump_private.mark_bits);
}

static ssize_t
dump_read_all (int fd, void *buf, size_t bytes_to_read)
{
  /* We don't want to use emacs_read, since that relies on the lisp
     world, and we're not in the lisp world yet.  */
  size_t bytes_read = 0;
  while (bytes_read < bytes_to_read)
    {
      /* Some platforms accept only int-sized values to read.
         Round this down to a page size (see MAX_RW_COUNT in sysdep.c).  */
      int max_rw_count = INT_MAX >> 18 << 18;
      int chunk_to_read = min (bytes_to_read - bytes_read, max_rw_count);
      ssize_t chunk = read (fd, (char *) buf + bytes_read, chunk_to_read);
      if (chunk < 0)
        return chunk;
      if (chunk == 0)
        break;
      bytes_read += chunk;
    }

  return bytes_read;
}

/* Return the number of bytes written when we perform the given
   relocation.  */
static int
dump_reloc_size (const struct dump_reloc reloc)
{
  if (sizeof (Lisp_Object) == sizeof (void *))
    return sizeof (Lisp_Object);
  if (reloc.type == RELOC_DUMP_TO_EMACS_PTR_RAW
      || reloc.type == RELOC_DUMP_TO_DUMP_PTR_RAW)
    return sizeof (void *);
  return sizeof (Lisp_Object);
}

static Lisp_Object
dump_make_lv_from_reloc (const uintptr_t dump_base,
			 const struct dump_reloc reloc)
{
  const dump_off reloc_offset = dump_reloc_get_offset (reloc);
  uintptr_t value = dump_read_word_from_dump (dump_base, reloc_offset);
  enum Lisp_Type lisp_type;

  if (RELOC_DUMP_TO_DUMP_LV <= reloc.type
      && reloc.type < RELOC_DUMP_TO_EMACS_LV)
    {
      lisp_type = reloc.type - RELOC_DUMP_TO_DUMP_LV;
      value += dump_base;
      eassert (pdumper_object_p ((void *) value));
    }
  else
    {
      eassert (RELOC_DUMP_TO_EMACS_LV <= reloc.type);
      eassert (reloc.type < RELOC_DUMP_TO_EMACS_LV + 8);
      lisp_type = reloc.type - RELOC_DUMP_TO_EMACS_LV;
      value += emacs_basis ();
    }

  eassert (lisp_type != Lisp_Int0 && lisp_type != Lisp_Int1);
  return make_lisp_ptr ((void *) value, lisp_type);
}

/* Actually apply a dump relocation.  */
static inline void
dump_do_dump_relocation (const uintptr_t dump_base,
			 const struct dump_reloc reloc)
{
  const dump_off reloc_offset = dump_reloc_get_offset (reloc);

  /* We should never generate a relocation in the cold section.  */
  eassert (reloc_offset < dump_private.header.cold_start);

  switch (reloc.type)
    {
    case RELOC_DUMP_TO_EMACS_PTR_RAW:
      {
        uintptr_t value = dump_read_word_from_dump (dump_base, reloc_offset);
        eassert (dump_reloc_size (reloc) == sizeof (value));
        value += emacs_basis ();
        dump_write_word_to_dump (dump_base, reloc_offset, value);
        break;
      }
    case RELOC_DUMP_TO_DUMP_PTR_RAW:
      {
        uintptr_t value = dump_read_word_from_dump (dump_base, reloc_offset);
        eassert (dump_reloc_size (reloc) == sizeof (value));
        value += dump_base;
        dump_write_word_to_dump (dump_base, reloc_offset, value);
        break;
      }
#ifdef HAVE_NATIVE_COMP
    case RELOC_NATIVE_COMP_UNIT:
      {
	static enum { UNKNOWN, LOCAL_BUILD, INSTALLED } installation_state;
	struct Lisp_Native_Comp_Unit *comp_u =
	  dump_ptr (dump_base, reloc_offset);
	comp_u->lambda_gc_guard_h = CALLN (Fmake_hash_table, QCtest, Qeq);
	if (STRINGP (comp_u->file))
	  error ("Trying to load incoherent dumped eln file %s",
		 SSDATA (comp_u->file));

	if (!CONSP (comp_u->file))
	  error ("Incoherent compilation unit for dump was dumped");

	/* emacs_execdir is always unibyte, but the file names in
	   comp_u->file could be multibyte, so we need to encode
	   them.  */
	Lisp_Object cu_file1 = ENCODE_FILE (XCAR (comp_u->file));
	Lisp_Object cu_file2 = ENCODE_FILE (XCDR (comp_u->file));
	ptrdiff_t fn1_len = SBYTES (cu_file1), fn2_len = SBYTES (cu_file2);
	Lisp_Object eln_fname;
	char *fndata;

	/* Check just once if this is a local build or Emacs was installed.  */
	/* Can't use expand-file-name here, because we are too early
	   in the startup, and we will crash at least on WINDOWSNT.  */
	if (installation_state == UNKNOWN)
	  {
	    eln_fname = make_unibyte_string (NULL, execdir_len + fn1_len);
	    fndata = SSDATA (eln_fname);
	    memcpy (fndata, emacs_execdir, execdir_len);
	    memcpy (fndata + execdir_len, SSDATA (cu_file1), fn1_len);
	    if (file_access_p (fndata, F_OK))
	      installation_state = INSTALLED;
	    else
	      {
		eln_fname = make_unibyte_string (NULL, execdir_len + fn2_len);
		fndata = SSDATA (eln_fname);
		memcpy (fndata, emacs_execdir, execdir_len);
		memcpy (fndata + execdir_len, SSDATA (cu_file2), fn2_len);
		installation_state = LOCAL_BUILD;
	      }
	    fixup_eln_load_path (eln_fname);
	  }
	else
	  {
	    ptrdiff_t fn_len =
	      installation_state == INSTALLED ? fn1_len : fn2_len;
	    Lisp_Object cu_file =
	      installation_state == INSTALLED ? cu_file1 : cu_file2;
	    eln_fname = make_unibyte_string (NULL, execdir_len + fn_len);
	    fndata = SSDATA (eln_fname);
	    memcpy (fndata, emacs_execdir, execdir_len);
	    memcpy (fndata + execdir_len, SSDATA (cu_file), fn_len);
	  }

	/* FIXME: This records the names of the *.eln files in an
	   unexpanded form, with one or more ".." elements (and on
	   Windows with the first part using backslashes).  The file
	   names are also unibyte.  If we care about this, we need to
	   loop in startup.el over all the preloaded modules and run
	   their file names through expand-file-name and
	   decode-coding-string.  */
	comp_u->file = eln_fname;
	comp_u->handle = dynlib_open_for_eln (SSDATA (eln_fname));
	if (!comp_u->handle)
	  {
	    fprintf (stderr, "Error using execdir %s:\n",
		     emacs_execdir);
	    error ("%s", dynlib_error ());
	  }
	load_comp_unit (comp_u, true, false);
	break;
      }
    case RELOC_NATIVE_SUBR:
      {
	/* When resurrecting from a dump given non all the original
	   native compiled subrs may be still around we can't rely on
	   a 'top_level_run' mechanism, we revive them one-by-one
	   here.  */
	struct Lisp_Subr *subr = dump_ptr (dump_base, reloc_offset);
	struct Lisp_Native_Comp_Unit *comp_u =
	  XNATIVE_COMP_UNIT (subr->native_comp_u);
	if (!comp_u->handle)
	  error ("NULL handle in compilation unit %s", SSDATA (comp_u->file));
	const char *c_name = subr->native_c_name;
	eassert (c_name);
	void *func = dynlib_sym (comp_u->handle, c_name);
	if (!func)
	  error ("can't find function \"%s\" in compilation unit %s", c_name,
		 SSDATA (comp_u->file));
	subr->function.a0 = func;
	Lisp_Object lambda_data_idx =
	  Fgethash (build_string (c_name), comp_u->lambda_c_name_idx_h, Qnil);
	if (! NILP (lambda_data_idx))
	  {
	    /* This is an anonymous lambda.
	       We must fixup d_reloc_imp so the lambda can be referenced
	       by code.  */
	    Lisp_Object tem;
	    XSETSUBR (tem, subr);
	    Lisp_Object *fixup =
	      &(comp_u->data_imp_relocs[XFIXNUM (lambda_data_idx)]);
	    eassert (EQ (*fixup, Qlambda_fixup));
	    *fixup = tem;
	    Fputhash (tem, Qt, comp_u->lambda_gc_guard_h);
	  }
	break;
      }
#endif
    case RELOC_BIGNUM:
      {
        struct Lisp_Bignum *bignum = dump_ptr (dump_base, reloc_offset);
        struct bignum_reload_info reload_info;
        verify (sizeof (reload_info) <= sizeof (*bignum_val (bignum)));
        memcpy (&reload_info, bignum_val (bignum), sizeof (reload_info));
        const mp_limb_t *limbs =
          dump_ptr (dump_base, reload_info.data_location);
        mpz_roinit_n (bignum->value, limbs, reload_info.nlimbs);
        break;
      }
    default: /* Lisp_Object in the dump; precise type in reloc.type */
      {
        Lisp_Object lv = dump_make_lv_from_reloc (dump_base, reloc);
        eassert (dump_reloc_size (reloc) == sizeof (lv));
        dump_write_lv_to_dump (dump_base, reloc_offset, lv);
        break;
      }
    }
}

static void
dump_do_all_dump_reloc_for_phase (const struct dump_header *const header,
				  const uintptr_t dump_base,
				  const enum reloc_phase phase)
{
  struct dump_reloc *r = dump_ptr (dump_base, header->dump_relocs[phase].offset);
  dump_off nr_entries = header->dump_relocs[phase].nr_entries;
  for (dump_off i = 0; i < nr_entries; ++i)
    dump_do_dump_relocation (dump_base, r[i]);
}

static void
dump_do_emacs_relocation (const uintptr_t dump_base,
			  const struct emacs_reloc reloc)
{
  ptrdiff_t pval;
  Lisp_Object lv;

  switch (reloc.type)
    {
    case RELOC_EMACS_COPY_FROM_DUMP:
      eassume (reloc.length > 0);
      memcpy (emacs_ptr_at (reloc.emacs_offset),
              dump_ptr (dump_base, reloc.u.dump_offset),
              reloc.length);
      break;
    case RELOC_EMACS_IMMEDIATE:
      eassume (reloc.length > 0);
      eassume (reloc.length <= sizeof (reloc.u.immediate));
      memcpy (emacs_ptr_at (reloc.emacs_offset),
              &reloc.u.immediate,
              reloc.length);
      break;
    case RELOC_EMACS_DUMP_PTR_RAW:
      pval = reloc.u.dump_offset + dump_base;
      memcpy (emacs_ptr_at (reloc.emacs_offset), &pval, sizeof (pval));
      break;
    case RELOC_EMACS_EMACS_PTR_RAW:
      pval = reloc.u.emacs_offset2 + emacs_basis ();
      memcpy (emacs_ptr_at (reloc.emacs_offset), &pval, sizeof (pval));
      break;
    case RELOC_EMACS_DUMP_LV:
    case RELOC_EMACS_EMACS_LV:
      {
        eassume (reloc.length < Lisp_Type_Max);
        void *obj_ptr = reloc.type == RELOC_EMACS_DUMP_LV
          ? dump_ptr (dump_base, reloc.u.dump_offset)
          : emacs_ptr_at (reloc.u.emacs_offset2);
	lv = make_lisp_ptr (obj_ptr, reloc.length);
        memcpy (emacs_ptr_at (reloc.emacs_offset), &lv, sizeof (lv));
        break;
      }
    default:
      fatal ("unrecognied relocation type %d", (int) reloc.type);
    }
}

static void
dump_do_all_emacs_relocations (const struct dump_header *const header,
			       const uintptr_t dump_base)
{
  const dump_off nr_entries = header->emacs_relocs.nr_entries;
  struct emacs_reloc *r = dump_ptr (dump_base, header->emacs_relocs.offset);
  for (dump_off i = 0; i < nr_entries; ++i)
    dump_do_emacs_relocation (dump_base, r[i]);
}

#ifdef HAVE_NATIVE_COMP
/* Compute and record the directory of the Emacs executable given the
   file name of that executable.  */
static void
pdumper_set_emacs_execdir (char *emacs_executable)
{
  char *p = emacs_executable + strlen (emacs_executable);

  while (p > emacs_executable
	 && !IS_DIRECTORY_SEP (p[-1]))
    --p;
  eassert (p > emacs_executable);
  emacs_execdir = xpalloc (emacs_execdir, &execdir_size,
			   p - emacs_executable + 1 - execdir_size, -1, 1);
  memcpy (emacs_execdir, emacs_executable, p - emacs_executable);
  execdir_len = p - emacs_executable;
  emacs_execdir[execdir_len] = '\0';
}
#endif

enum dump_section
  {
   DS_HOT,
   DS_DISCARDABLE,
   DS_COLD,
   NUMBER_DUMP_SECTIONS,
  };

/* Pointer to a stack variable to avoid having to staticpro it.  */
static Lisp_Object *pdumper_hashes = &zero_vector;

/* Load a dump from DUMP_FILENAME.  Return an error code.

   N.B. We run very early in initialization, so we can't use lisp,
   unwinding, xmalloc, and so on.  */
int
pdumper_load (const char *dump_filename, char *argv0)
{
  intptr_t dump_size;
  struct stat stat;
  uintptr_t dump_base;
  int dump_page_size;
  dump_off adj_discardable_start;

  struct dump_bitset mark_bits[2];
  size_t mark_bits_needed;

  struct dump_header header_buf = { 0 };
  struct dump_header *header = &header_buf;
  struct dump_memory_map sections[NUMBER_DUMP_SECTIONS];

  /* Use memset instead of "= { 0 }" to work around GCC bug 105961.  */
  memset (sections, 0, sizeof sections);

  const struct timespec start_time = current_timespec ();
  char *dump_filename_copy;

  /* Overwriting an initialized Lisp universe will not go well.  */
  eassert (!initialized);

  /* We can load only one dump.  */
  eassert (!dump_loaded_p ());

  int err;
  int dump_fd = emacs_open_noquit (dump_filename, O_RDONLY, 0);
  if (dump_fd < 0)
    {
      err = (errno == ENOENT || errno == ENOTDIR
	     ? PDUMPER_LOAD_FILE_NOT_FOUND
	     : PDUMPER_LOAD_ERROR + errno);
      goto out;
    }

  err = PDUMPER_LOAD_FILE_NOT_FOUND;
  if (fstat (dump_fd, &stat) < 0)
    goto out;

  err = PDUMPER_LOAD_BAD_FILE_TYPE;
  if (stat.st_size > INTPTR_MAX)
    goto out;
  dump_size = (intptr_t) stat.st_size;

  err = PDUMPER_LOAD_BAD_FILE_TYPE;
  if (dump_size < sizeof (*header))
    goto out;

  err = PDUMPER_LOAD_BAD_FILE_TYPE;
  if (dump_read_all (dump_fd,
                     header,
                     sizeof (*header)) < sizeof (*header))
    goto out;

  if (memcmp (header->magic, dump_magic, sizeof (dump_magic)) != 0)
    {
      if (header->magic[0] == '!'
	  && (header->magic[0] = dump_magic[0],
	      memcmp (header->magic, dump_magic, sizeof (dump_magic)) == 0))
        {
          err = PDUMPER_LOAD_FAILED_DUMP;
          goto out;
        }
      err = PDUMPER_LOAD_BAD_FILE_TYPE;
      goto out;
    }

  err = PDUMPER_LOAD_VERSION_MISMATCH;
  verify (sizeof (header->fingerprint) == sizeof (fingerprint));
  unsigned char desired[sizeof fingerprint];
  for (int i = 0; i < sizeof fingerprint; i++)
    desired[i] = fingerprint[i];
  if (memcmp (header->fingerprint, desired, sizeof desired) != 0)
    {
      dump_fingerprint (stderr, "desired fingerprint", desired);
      dump_fingerprint (stderr, "found fingerprint", header->fingerprint);
      goto out;
    }

  /* FIXME: The comment at the start of this function says it should
     not use xmalloc, but xstrdup calls xmalloc.  Either fix the
     comment or fix the following code.  */
  dump_filename_copy = xstrdup (dump_filename);

  err = PDUMPER_LOAD_OOM;

  adj_discardable_start = header->discardable_start;
  dump_page_size = dump_get_max_page_size ();
  /* Snap to next page boundary.  */
  adj_discardable_start = ROUNDUP (adj_discardable_start, dump_page_size);
  eassert (adj_discardable_start % dump_page_size == 0);
  eassert (adj_discardable_start <= header->cold_start);

  sections[DS_HOT].spec = (struct dump_memory_map_spec)
    {
     .fd = dump_fd,
     .size = adj_discardable_start,
     .offset = 0,
     .protection = DUMP_MEMORY_ACCESS_READWRITE,
    };

  sections[DS_DISCARDABLE].spec = (struct dump_memory_map_spec)
    {
     .fd = dump_fd,
     .size = header->cold_start - adj_discardable_start,
     .offset = adj_discardable_start,
     .protection = DUMP_MEMORY_ACCESS_READWRITE,
    };

  sections[DS_COLD].spec = (struct dump_memory_map_spec)
    {
     .fd = dump_fd,
     .size = dump_size - header->cold_start,
     .offset = header->cold_start,
     .protection = DUMP_MEMORY_ACCESS_READWRITE,
    };

  if (!dump_mmap_contiguous (sections, ARRAYELTS (sections)))
    goto out;

  err = PDUMPER_LOAD_ERROR;
  mark_bits_needed =
    divide_round_up (header->discardable_start, DUMP_ALIGNMENT);
  if (!dump_bitsets_init (mark_bits, mark_bits_needed))
    goto out;

  /* Point of no return.  */
  err = PDUMPER_LOAD_SUCCESS;
  dump_base = (uintptr_t) sections[DS_HOT].mapping;
  gflags.dumped_with_pdumper_ = true;
  dump_private.header = *header;
  dump_private.mark_bits = mark_bits[0];
  dump_private.last_mark_bits = mark_bits[1];
  dump_public.start = dump_base;
  dump_public.end = dump_public.start + dump_size;

  dump_do_all_dump_reloc_for_phase (header, dump_base, EARLY_RELOCS);
  dump_do_all_emacs_relocations (header, dump_base);

  dump_mmap_discard_contents (&sections[DS_DISCARDABLE]);
  for (int i = 0; i < ARRAYELTS (sections); ++i)
    dump_mmap_reset (&sections[i]);

  Lisp_Object hashes = zero_vector;
  if (header->hash_list)
    {
      struct Lisp_Vector *hash_tables =
	(struct Lisp_Vector *) (dump_base + header->hash_list);
      hashes = make_lisp_ptr (hash_tables, Lisp_Vectorlike);
    }

  pdumper_hashes = &hashes;
  /* Run the functions Emacs registered for doing post-dump-load
     initialization.  */
  for (int i = 0; i < nr_dump_hooks; ++i)
    dump_hooks[i] ();

#ifdef HAVE_NATIVE_COMP
  pdumper_set_emacs_execdir (argv0);
#else
  (void) argv0;
#endif

  dump_do_all_dump_reloc_for_phase (header, dump_base, LATE_RELOCS);
  dump_do_all_dump_reloc_for_phase (header, dump_base, VERY_LATE_RELOCS);

  /* Run the functions Emacs registered for doing post-dump-load
     initialization.  */
  for (int i = 0; i < nr_dump_late_hooks; ++i)
    dump_late_hooks[i] ();

  initialized = true;

  struct timespec load_timespec =
    timespec_sub (current_timespec (), start_time);
  dump_private.load_time = timespectod (load_timespec);
  dump_private.dump_filename = dump_filename_copy;

 out:
  for (int i = 0; i < ARRAYELTS (sections); ++i)
    dump_mmap_release (&sections[i]);
  if (dump_fd >= 0)
    emacs_close (dump_fd);

  return err;
}

/* Prepend the Emacs startup directory to dump_filename, if that is
   relative, so that we could later make it absolute correctly.  */
void
pdumper_record_wd (const char *wd)
{
  if (wd && !file_name_absolute_p (dump_private.dump_filename))
    {
      char *dfn = xmalloc (strlen (wd) + 1
			   + strlen (dump_private.dump_filename) + 1);
      splice_dir_file (dfn, wd, dump_private.dump_filename);
      xfree (dump_private.dump_filename);
      dump_private.dump_filename = dfn;
    }
}

DEFUN ("pdumper-stats", Fpdumper_stats, Spdumper_stats, 0, 0, 0,
       doc: /* Return statistics about portable dumping used by this session.
If this Emacs session was started from a dump file,
the return value is an alist of the form:

  ((dumped-with-pdumper . t) (load-time . TIME) (dump-file-name . FILE))

where TIME is the time in seconds it took to restore Emacs state
from the dump file, and FILE is the name of the dump file.
Value is nil if this session was not started using a dump file.*/)
     (void)
{
  if (!dumped_with_pdumper_p ())
    return Qnil;

  Lisp_Object dump_fn;
#ifdef WINDOWSNT
  char dump_fn_utf8[MAX_UTF8_PATH];
  if (filename_from_ansi (dump_private.dump_filename, dump_fn_utf8) == 0)
    dump_fn = DECODE_FILE (build_unibyte_string (dump_fn_utf8));
  else
    dump_fn = build_unibyte_string (dump_private.dump_filename);
#else
  dump_fn = DECODE_FILE (build_unibyte_string (dump_private.dump_filename));
#endif

  dump_fn = Fexpand_file_name (dump_fn, Qnil);

  return list3 (Fcons (Qdumped_with_pdumper, Qt),
		Fcons (Qload_time, make_float (dump_private.load_time)),
		Fcons (Qdump_file_name, dump_fn));
}

static void
thaw_hash_tables (void)
{
  Lisp_Object hash_tables = *pdumper_hashes;
  for (ptrdiff_t i = 0; i < ASIZE (hash_tables); i++)
    hash_table_thaw (AREF (hash_tables, i));
}

#endif /* HAVE_PDUMPER */


void
init_pdumper_once (void)
{
#ifdef HAVE_PDUMPER
  pdumper_do_now_and_after_load (thaw_hash_tables);
#endif
}

void
syms_of_pdumper (void)
{
#ifdef HAVE_PDUMPER
  defsubr (&Sdump_emacs_portable);
  defsubr (&Sdump_emacs_portable__sort_predicate);
  defsubr (&Sdump_emacs_portable__sort_predicate_copied);
  DEFSYM (Qdump_emacs_portable__sort_predicate,
          "dump-emacs-portable--sort-predicate");
  DEFSYM (Qdump_emacs_portable__sort_predicate_copied,
          "dump-emacs-portable--sort-predicate-copied");
  DEFSYM (Qdumped_with_pdumper, "dumped-with-pdumper");
  DEFSYM (Qload_time, "load-time");
  DEFSYM (Qdump_file_name, "dump-file-name");
  DEFSYM (Qafter_pdump_load_hook, "after-pdump-load-hook");
  defsubr (&Spdumper_stats);
#endif /* HAVE_PDUMPER */
}<|MERGE_RESOLUTION|>--- conflicted
+++ resolved
@@ -2608,11 +2608,7 @@
 static dump_off
 dump_buffer (struct dump_context *ctx, const struct buffer *in_buffer)
 {
-<<<<<<< HEAD
 #if CHECK_STRUCTS && !defined HASH_buffer_6C25F9C3BC
-=======
-#if CHECK_STRUCTS && !defined HASH_buffer_EB0A5191C5
->>>>>>> d9efc9aa
 # error "buffer changed. See CHECK_STRUCTS comment in config.h."
 #endif
   struct buffer munged_buffer = *in_buffer;
@@ -2863,11 +2859,7 @@
                  Lisp_Object lv,
                  dump_off offset)
 {
-<<<<<<< HEAD
 #if CHECK_STRUCTS && !defined HASH_pvec_type_19F6CF5169
-=======
-#if CHECK_STRUCTS && !defined HASH_pvec_type_D8A254BC70
->>>>>>> d9efc9aa
 # error "pvec_type changed. See CHECK_STRUCTS comment in config.h."
 #endif
   const struct Lisp_Vector *v = XVECTOR (lv);
