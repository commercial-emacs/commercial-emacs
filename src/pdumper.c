/* Copyright (C) 2018-2024 Free Software Foundation, Inc.

This file is NOT part of GNU Emacs.

GNU Emacs is free software: you can redistribute it and/or modify
it under the terms of the GNU General Public License as published by
the Free Software Foundation, either version 3 of the License, or (at
your option) any later version.

GNU Emacs is distributed in the hope that it will be useful,
but WITHOUT ANY WARRANTY; without even the implied warranty of
MERCHANTABILITY or FITNESS FOR A PARTICULAR PURPOSE.  See the
GNU General Public License for more details.

You should have received a copy of the GNU General Public License
along with GNU Emacs.  If not, see <https://www.gnu.org/licenses/>.  */

#include <config.h>

#include <errno.h>
#include <fcntl.h>
#include <limits.h>
#include <math.h>
#include <stdarg.h>
#include <stdint.h>
#include <stdlib.h>
#include <sys/mman.h>
#include <sys/param.h>
#include <sys/stat.h>
#include <sys/types.h>
#include <unistd.h>

#include "blockinput.h"
#include "buffer.h"
#include "charset.h"
#include "coding.h"
#include "fingerprint.h"
#include "frame.h"
#include "intervals.h"
#include "lisp.h"
#include "pdumper.h"
#include "window.h"
#include "sysstdio.h"
#include "systime.h"
#include "thread.h"
#include "bignum.h"

#ifdef CHECK_STRUCTS
# include "dmpstruct.h"
#endif

/*
  TODO:

  - Two-pass dumping: first assemble object list, then write all.
    This way, we can perform arbitrary reordering or maybe use fancy
    graph algorithms to get better locality.

  - Don't emit relocations that happen to set Emacs memory locations
    to values they will already have.

  - Nullify frame_and_buffer_state.

  - Preferred base address for relocation-free non-PIC startup.

  - Compressed dump support.

*/

#if GNUC_PREREQ (4, 7, 0)
# pragma GCC diagnostic error "-Wshadow"
#endif

#define VM_POSIX 1
#define VM_MS_WINDOWS 2

#if defined (HAVE_MMAP) && defined (MAP_FIXED)
# define VM_SUPPORTED VM_POSIX
# if !defined (MAP_POPULATE) && defined (MAP_PREFAULT_READ)
#  define MAP_POPULATE MAP_PREFAULT_READ
# elif !defined (MAP_POPULATE)
#  define MAP_POPULATE 0
# endif
#elif defined (WINDOWSNT)
  /* Use a float infinity, to avoid compiler warnings in comparing vs
     candidates' score.  */
# undef INFINITY
# define INFINITY __builtin_inff ()
# include <windows.h>
# define VM_SUPPORTED VM_MS_WINDOWS
#else
# define VM_SUPPORTED 0
#endif

/* Require an architecture in which pointers, ptrdiff_t and intptr_t
   are the same size and have the same layout, and where bytes have
   eight bits --- that is, a general-purpose computer made after 1990.
   Also require Lisp_Object to be at least as wide as pointers.  */
verify (sizeof (ptrdiff_t) == sizeof (void *));
verify (sizeof (intptr_t) == sizeof (ptrdiff_t));
verify (sizeof (void (*) (void)) == sizeof (void *));
verify (sizeof (ptrdiff_t) <= sizeof (Lisp_Object));
verify (sizeof (ptrdiff_t) <= sizeof (EMACS_INT));

static size_t
divide_round_up (size_t x, size_t y)
{
  return (x + y - 1) / y;
}

static const char dump_magic[16] = {
  'D', 'U', 'M', 'P', 'E', 'D',
  'G', 'N', 'U',
  'E', 'M', 'A', 'C', 'S'
};

static pdumper_hook dump_hooks[24];
static int nr_dump_hooks = 0;

static pdumper_hook dump_late_hooks[24];
static int nr_dump_late_hooks = 0;

static struct
{
  void *mem;
  int sz;
} remembered_data[32];
static int nr_remembered_data = 0;

typedef int_least32_t dump_off;
#define DUMP_OFF_MIN INT_LEAST32_MIN
#define DUMP_OFF_MAX INT_LEAST32_MAX
#define DUMP_OFF_WIDTH INT_LEAST32_WIDTH
#define PRIdDUMP_OFF PRIdLEAST32

enum { EMACS_INT_XDIGITS = (EMACS_INT_WIDTH + 3) / 4 };

static void ATTRIBUTE_FORMAT_PRINTF (1, 2)
dump_trace (const char *fmt, ...)
{
  if (0)
    {
      va_list args;
      va_start (args, fmt);
      vfprintf (stderr, fmt, args);
      va_end (args);
    }
}

static ssize_t dump_read_all (int fd, void *buf, size_t bytes_to_read);

static dump_off
ptrdiff_t_to_dump_off (const ptrdiff_t value)
{
  eassert (DUMP_OFF_MIN <= value);
  eassert (value <= DUMP_OFF_MAX);
  return (dump_off) value;
}

/* Worst-case allocation granularity on any system that might load
   this dump.  */
static int
dump_get_max_page_size (void)
{
  return 64 * 1024;
}

#define dump_offsetof(type, member)                             \
  (ptrdiff_t_to_dump_off (offsetof (type, member)))

enum dump_reloc_type
  {
    /* dump_ptr = dump_ptr + emacs_basis()  */
    RELOC_DUMP_TO_EMACS_PTR_RAW,
    /* dump_ptr = dump_ptr + dump_base  */
    RELOC_DUMP_TO_DUMP_PTR_RAW,
    /* dump_mpz = [rebuild bignum]  */
    RELOC_NATIVE_COMP_UNIT,
    RELOC_NATIVE_SUBR,
    RELOC_BIGNUM,
    /* dump_lv = make_lisp_ptr (dump_lv + dump_base,
				type - RELOC_DUMP_TO_DUMP_LV)
       Must be second-last.  */
    RELOC_DUMP_TO_DUMP_LV,
    /* dump_lv = make_lisp_ptr (dump_lv + emacs_basis(),
				type - RELOC_DUMP_TO_DUMP_LV)
       Must be last.  */
    RELOC_DUMP_TO_EMACS_LV = RELOC_DUMP_TO_DUMP_LV + 8,
  };

enum emacs_reloc_type
  {
    /* Copy raw bytes from the dump into Emacs.  The length field in
       the emacs_reloc is the number of bytes to copy.  */
    RELOC_EMACS_COPY_FROM_DUMP,
    /* Set a memory location to the value stored directly at this
       relocation.  The length field in the emacs_reloc is the number
       of bytes to copy.  */
    RELOC_EMACS_IMMEDIATE,
    /* Set an aligned pointer-sized object in Emacs to point into the
       loaded dump at the given offset.  The length field in the
       emacs_reloc is the machine word size.  */
    RELOC_EMACS_DUMP_PTR_RAW,
    /* Set an aligned pointer-sized object to point to an object in
       the Emacs image.  The length field in the emacs_reloc is the
       machine word size.  */
    RELOC_EMACS_EMACS_PTR_RAW,
    /* Set an aligned Lisp_Object to point to a value in the dump.
       The length field in the emacs_reloc is the Lisp_Object type
       tag, not a byte count!  */
    RELOC_EMACS_DUMP_LV,
    /* Set an aligned Lisp_Object to point to a value in the Emacs
       image.  The length field in the emacs_reloc is the Lisp_Object
       type tag, not a byte count!  */
    RELOC_EMACS_EMACS_LV,
  };

enum
  {
   EMACS_RELOC_TYPE_BITS = 3,
   EMACS_RELOC_LENGTH_BITS = DUMP_OFF_WIDTH - EMACS_RELOC_TYPE_BITS
  };

struct emacs_reloc
{
  ENUM_BF (emacs_reloc_type) type : EMACS_RELOC_TYPE_BITS;
  dump_off length : EMACS_RELOC_LENGTH_BITS;
  dump_off emacs_offset;
  union
  {
    dump_off dump_offset;
    dump_off emacs_offset2;
    intmax_t immediate;
  } u;
};

/* Set the type of an Emacs relocation.

   Also make sure that the type fits in the bitfield.  */
static void
emacs_reloc_set_type (struct emacs_reloc *reloc,
                      enum emacs_reloc_type type)
{
  reloc->type = type;
  eassert (reloc->type == type);
}

struct dump_table_locator
{
  /* Offset in dump, in bytes, of the first entry in the dump
     table.  */
  dump_off offset;
  /* Number of entries in the dump table.  We need an explicit end
     indicator (as opposed to a special sentinel) so we can efficiently
     binary search over the relocation entries.  */
  dump_off nr_entries;
};

enum
  {
   DUMP_RELOC_TYPE_BITS = 5,
   DUMP_RELOC_ALIGNMENT_BITS = 2,

   /* Minimum alignment required by dump file format.  */
   DUMP_RELOCATION_ALIGNMENT = 1 << DUMP_RELOC_ALIGNMENT_BITS,

   /* The alignment granularity (in bytes) for objects we store in the
      dump.  Always suitable for heap objects; may be more aligned.  */
   DUMP_ALIGNMENT = max (GCALIGNMENT, DUMP_RELOCATION_ALIGNMENT),

   DUMP_RELOC_OFFSET_BITS = DUMP_OFF_WIDTH - DUMP_RELOC_TYPE_BITS
  };

verify (RELOC_DUMP_TO_EMACS_LV + 8 < (1 << DUMP_RELOC_TYPE_BITS));
verify (DUMP_ALIGNMENT >= GCALIGNMENT);

struct dump_reloc
{
  unsigned int raw_offset : DUMP_RELOC_OFFSET_BITS;
  ENUM_BF (dump_reloc_type) type : DUMP_RELOC_TYPE_BITS;
};
verify (sizeof (struct dump_reloc) == sizeof (dump_off));

/* Set the type of a dump relocation.

   Also assert that the type fits in the bitfield.  */
static void
dump_reloc_set_type (struct dump_reloc *reloc, enum dump_reloc_type type)
{
  reloc->type = type;
  eassert (reloc->type == type);
}

static dump_off
dump_reloc_get_offset (struct dump_reloc reloc)
{
  return reloc.raw_offset << DUMP_RELOC_ALIGNMENT_BITS;
}

static void
dump_reloc_set_offset (struct dump_reloc *reloc, dump_off offset)
{
  eassert (offset >= 0);
  reloc->raw_offset = offset >> DUMP_RELOC_ALIGNMENT_BITS;
  if (dump_reloc_get_offset (*reloc) != offset)
    error ("dump relocation out of range");
}

void
dump_fingerprint (FILE *output, char const *label,
		  unsigned char const xfingerprint[sizeof fingerprint])
{
  enum { hexbuf_size = 2 * sizeof fingerprint };
  char hexbuf[hexbuf_size];
  hexbuf_digest (hexbuf, xfingerprint, sizeof fingerprint);
  fprintf (output, "%s%s%.*s\n", label, *label ? ": " : "",
	   hexbuf_size, hexbuf);
}

/* To be used if some order in the relocation process has to be enforced. */
enum reloc_phase
  {
    /* First to run.  Place every relocation with no dependency here.  */
    EARLY_RELOCS,
    /* Late and very late relocs are relocated at the very last after
       all hooks has been run.  All lisp machinery is at disposal
       (memory allocation allowed too).  */
    LATE_RELOCS,
    VERY_LATE_RELOCS,
    /* Fake, must be last.  */
    RELOC_NUM_PHASES
  };

/* Format of an Emacs dump file.  All offsets are relative to
   the beginning of the file.  An Emacs dump file is coupled
   to exactly the Emacs binary that produced it, so details of
   alignment and endianness are unimportant.

   An Emacs dump file contains the contents of the Lisp heap.
   On startup, Emacs can start faster by mapping a dump file into
   memory and using the objects contained inside it instead of
   performing initialization from scratch.

   The dump file can be loaded at arbitrary locations in memory, so it
   includes a table of relocations that let Emacs adjust the pointers
   embedded in the dump file to account for the location where it was
   actually loaded.

   Dump files can contain pointers to other objects in the dump file
   or to parts of the Emacs binary.  */
struct dump_header
{
  /* File type magic.  */
  char magic[sizeof (dump_magic)];

  /* Associated Emacs binary.  */
  unsigned char fingerprint[sizeof fingerprint];

  /* Relocation table for the dump file; each entry is a
     struct dump_reloc.  */
  struct dump_table_locator dump_relocs[RELOC_NUM_PHASES];

  /* "Relocation" table we abuse to hold information about the
     location and type of each lisp object in the dump.  We need for
     pdumper_object_type and ultimately for conservative GC
     correctness.  */
  struct dump_table_locator object_starts;

  /* Relocation table for Emacs; each entry is a struct
     emacs_reloc.  */
  struct dump_table_locator emacs_relocs;

  /* Start of sub-region of hot region that we can discard after load
     completes.  The discardable region ends at cold_start.

     This region contains objects that we copy into the Emacs image at
     dump-load time.  */
  dump_off discardable_start;

  /* Start of the region that does not require relocations and that we
     expect never to be modified.  This region can be memory-mapped
     directly from the backing dump file with the reasonable
     expectation of taking few copy-on-write faults.

     For correctness, however, this region must be modifible, since in
     rare cases it is possible to see modifications to these bytes.
     For example, this region contains string data, and it's
     technically possible for someone to ASET a string character
     (although nobody tends to do that).

     The start of the cold region is always aligned on a page
     boundary.  */
  dump_off cold_start;

  /* Offset of a vector of the dumped hash tables.  */
  dump_off hash_list;
};

/* Double-ended singly linked list.  */
struct dump_tailq
{
  Lisp_Object head;
  Lisp_Object tail;
  intptr_t length;
};

/* Queue of objects to dump.  */
struct dump_queue
{
  /* Objects with no link weights at all.  Kept in dump order.  */
  struct dump_tailq zero_weight_objects;
  /* Objects with simple link weight: just one entry of type
     WEIGHT_NORMAL.  Score in this special case is non-decreasing as
     position increases, so we can avoid the need to rescan a big list
     for each object by storing these objects in order.  */
  struct dump_tailq one_weight_normal_objects;
  /* Likewise, for objects with one WEIGHT_STRONG weight.  */
  struct dump_tailq one_weight_strong_objects;
  /* List of objects with complex link weights --- i.e., not one of
     the above cases.  Order is irrelevant, since we scan the whole
     list every time.  Relatively few objects end up here.  */
  struct dump_tailq fancy_weight_objects;
  /* Hash table of link weights: maps an object to a list of zero or
     more (BASIS . WEIGHT) pairs.  As a special case, an object with
     zero weight is marked by Qt in the hash table --- this way, we
     can distinguish objects we've seen but that have no weight from
     ones that we haven't seen at all.  */
  Lisp_Object link_weights;
  /* Hash table mapping object to a sequence number --- used to
     resolve ties.  */
  Lisp_Object sequence_numbers;
  dump_off next_sequence_number;
};

enum cold_op
  {
    COLD_OP_OBJECT,
    COLD_OP_STRING,
    COLD_OP_CHARSET,
    COLD_OP_BUFFER,
    COLD_OP_BIGNUM,
    COLD_OP_NATIVE_SUBR,
  };

/* This structure controls what operations we perform inside
   dump_object.  */
struct dump_flags
{
  /* Actually write object contents to the dump.  Without this flag
     set, we still scan objects and enqueue pointed-to objects; making
     this flag false is useful when we want to process an object's
     referents normally, but dump an object itself separately,
     later.  */
  bool_bf dump_object_contents : 1;
  /* Record object starts. We turn this flag off when writing to the
     discardable section so that we don't trick conservative GC into
     thinking we have objects there.  Ignored (we never record object
     starts) if dump_object_contents is false.  */
  bool_bf record_object_starts : 1;
  /* Pack objects tighter than GC memory alignment would normally
     require.  Useful for objects copied into the Emacs image instead
     of used directly from the loaded dump.
  */
  bool_bf pack_objects : 1;
  /* Sometimes we dump objects that we've already scanned for outbound
     references to other objects.  These objects should not cause new
     objects to enter the object dumping queue.  This flag causes Emacs
     to assert that no new objects are enqueued while dumping.  */
  bool_bf assert_already_seen : 1;
  /* Punt on unstable hash tables: defer them to ctx->deferred_hash_tables.  */
  bool_bf defer_hash_tables : 1;
  /* Punt on symbols: defer them to ctx->deferred_symbols.  */
  bool_bf defer_symbols : 1;
  /* Punt on cold objects: defer them to ctx->cold_queue.  */
  bool_bf defer_cold_objects : 1;
  /* Punt on copied objects: defer them to ctx->copied_queue.  */
  bool_bf defer_copied_objects : 1;
};

/* Information we use while we dump.  Note that we're not the garbage
   collector and can operate under looser constraints: specifically,
   we allocate memory during the dumping process.  */
struct dump_context
{
  /* Header we'll write to the dump file when done.  */
  struct dump_header header;
  /* Data that will be written to the dump file.  */
  void *buf;
  dump_off buf_size;
  dump_off max_offset;

  Lisp_Object restore_pure_pool;
  Lisp_Object restore_post_gc_hook;
  Lisp_Object restore_process_environment;

#ifdef REL_ALLOC
  bool blocked_ralloc;
#endif

  /* File descriptor for dumpfile; < 0 if closed.  */
  int fd;
  /* Name of dump file --- used for error reporting.  */
  Lisp_Object dump_filename;
  /* Current offset in dump file.  */
  dump_off offset;

  /* Starting offset of current object.  */
  dump_off obj_offset;

  /* Flags currently in effect for dumping.  */
  struct dump_flags flags;

  dump_off end_heap;

  /* Hash mapping objects we've already dumped to their offsets.  */
  Lisp_Object objects_dumped;

  /* Queue of objects to dump.  */
  struct dump_queue dump_queue;

  /* Deferred object lists.  */
  Lisp_Object deferred_hash_tables;
  Lisp_Object deferred_symbols;

  /* Fixups in the dump file.  */
  Lisp_Object fixups;

  /* Hash table of staticpro values: avoids double relocations.  */
  Lisp_Object staticpro_table;

  /* Hash table mapping symbols to their pre-copy-queue fwd structures
     (which we dump immediately before the start of the discardable
     section). */
  Lisp_Object symbol_aux;
  Lisp_Object symbol_cvar;

  /* Queue of copied objects for special treatment.  */
  Lisp_Object copied_queue;
  /* Queue of cold objects to dump.  */
  Lisp_Object cold_queue;

  /* Relocations in the dump.  */
  Lisp_Object dump_relocs[RELOC_NUM_PHASES];

  /* Object starts.  */
  Lisp_Object object_starts;

  /* Relocations in Emacs.  */
  Lisp_Object emacs_relocs;

  /* Hash table mapping bignums to their _data_ blobs, which we store
     in the cold section.  The actual Lisp_Bignum objects are normal
     heap objects.  */
  Lisp_Object bignum_data;

  /* List of hash tables that have been dumped.  */
  Lisp_Object hash_tables;

  dump_off number_hot_relocations;
  dump_off number_discardable_relocations;
};

/* These special values for use as offsets in dump_remember_object and
   dump_recall_object indicate that the corresponding object isn't in
   the dump yet (and so it has no valid offset), but that it's on one
   of our to-be-dumped-later object queues (or that we haven't seen it
   at all).  All values must be non-positive, since positive values
   are physical dump offsets.  */
enum dump_object_special_offset
  {
   DUMP_OBJECT_IS_RUNTIME_MAGIC = -6,
   DUMP_OBJECT_ON_COPIED_QUEUE = -5,
   DUMP_OBJECT_ON_HASH_TABLE_QUEUE = -4,
   DUMP_OBJECT_ON_SYMBOL_QUEUE = -3,
   DUMP_OBJECT_ON_COLD_QUEUE = -2,
   DUMP_OBJECT_ON_NORMAL_QUEUE = -1,
   DUMP_OBJECT_NOT_SEEN = 0,
  };

/* Weights for score scores for object non-locality.  */

struct link_weight
{
  /* Wrapped in a struct to break unwanted implicit conversion.  */
  int value;
};

static struct link_weight const
  WEIGHT_NONE = { .value = 0 },
  WEIGHT_NORMAL = { .value = 1000 },
  WEIGHT_STRONG = { .value = 1200 };


/* Dump file creation */

static void dump_grow_buffer (struct dump_context *ctx)
{
  ctx->buf = xrealloc (ctx->buf, ctx->buf_size = (ctx->buf_size ?
						  (ctx->buf_size * 2)
						  : 8 * 1024 * 1024));
}

static dump_off dump_object (struct dump_context *ctx, Lisp_Object object);
static dump_off dump_object_for_offset (struct dump_context *ctx,
					Lisp_Object object);

/* Like the Lisp function `push'.  Return NEWELT.  */
static Lisp_Object
dump_push (Lisp_Object *where, Lisp_Object newelt)
{
  *where = Fcons (newelt, *where);
  return newelt;
}

/* Like the Lisp function `pop'.  */
static Lisp_Object
dump_pop (Lisp_Object *where)
{
  Lisp_Object ret = XCAR (*where);
  *where = XCDR (*where);
  return ret;
}

static void dump_remember_cold_op (struct dump_context *ctx,
                                   enum cold_op op,
                                   Lisp_Object arg);

static AVOID
error_unsupported_dump_object (struct dump_context *ctx,
                               Lisp_Object object,
			       const char *msg)
{
  error ("unsupported object type in dump: %s", msg);
}

static uintptr_t
emacs_basis (void)
{
  return (uintptr_t) &Vpdumper__pure_pool;
}

static void *
emacs_ptr_at (const ptrdiff_t offset)
{
  /* TODO: assert somehow that the result is actually in the Emacs
     image.  */
  return (void *) (emacs_basis () + offset);
}

static dump_off
emacs_offset (const void *emacs_ptr)
{
  const ptrdiff_t emacs_ptr_relative = (intptr_t) emacs_ptr - (intptr_t) emacs_basis ();
  return ptrdiff_t_to_dump_off (emacs_ptr_relative);
}

/* Return whether OBJECT is a symbol the storage of which is built
   into Emacs (and so is invariant across ASLR).  */
static bool
dump_builtin_symbol_p (Lisp_Object object)
{
  return SYMBOLP (object) && c_symbol_p (XSYMBOL (object));
}

/* Return whether OBJECT has the same bit pattern in all Emacs
   invocations, i.e., is invariant across a dump.  Note that some
   self-representing objects still need to be dumped!
*/
static bool
dump_object_self_representing_p (Lisp_Object object)
{
  return FIXNUMP (object) || dump_builtin_symbol_p (object);
}

static intmax_t
intmax_t_from_lisp (Lisp_Object value)
{
  intmax_t n;
  bool ok = integer_to_intmax (value, &n);
  eassert (ok);
  return n;
}

static Lisp_Object
intmax_t_to_lisp (intmax_t value)
{
  return INT_TO_INTEGER (value);
}

static dump_off
dump_off_from_lisp (Lisp_Object value)
{
  intmax_t n = intmax_t_from_lisp (value);
  eassert (DUMP_OFF_MIN <= n && n <= DUMP_OFF_MAX);
  return n;
}

static Lisp_Object
dump_off_to_lisp (dump_off value)
{
  return INT_TO_INTEGER (value);
}

static void
dump_write (struct dump_context *ctx, const void *buf, dump_off nbyte)
{
  eassert (nbyte == 0 || buf != NULL);
  eassert (ctx->obj_offset == 0);
  eassert (ctx->flags.dump_object_contents);
  while (ctx->offset + nbyte > ctx->buf_size)
    dump_grow_buffer (ctx);
  memcpy ((char *)ctx->buf + ctx->offset, buf, nbyte);
  ctx->offset += nbyte;
}

static Lisp_Object
make_eq_hash_table (void)
{
  return CALLN (Fmake_hash_table, QCtest, Qeq);
}

static void
dump_tailq_init (struct dump_tailq *tailq)
{
  tailq->head = tailq->tail = Qnil;
  tailq->length = 0;
}

static intptr_t
dump_tailq_length (const struct dump_tailq *tailq)
{
  return tailq->length;
}

static void
dump_tailq_prepend (struct dump_tailq *tailq, Lisp_Object value)
{
  Lisp_Object link = Fcons (value, tailq->head);
  tailq->head = link;
  if (NILP (tailq->tail))
    tailq->tail = link;
  tailq->length += 1;
}

static bool
dump_tailq_empty_p (struct dump_tailq *tailq)
{
  return NILP (tailq->head);
}

static Lisp_Object
dump_tailq_peek (struct dump_tailq *tailq)
{
  eassert (!dump_tailq_empty_p (tailq));
  return XCAR (tailq->head);
}

static Lisp_Object
dump_tailq_pop (struct dump_tailq *tailq)
{
  eassert (!dump_tailq_empty_p (tailq));
  eassert (tailq->length > 0);
  tailq->length -= 1;
  Lisp_Object value = XCAR (tailq->head);
  tailq->head = XCDR (tailq->head);
  if (NILP (tailq->head))
    tailq->tail = Qnil;
  return value;
}

static void
dump_seek (struct dump_context *ctx, dump_off offset)
{
  if (ctx->max_offset < ctx->offset)
    ctx->max_offset = ctx->offset;
  eassert (ctx->obj_offset == 0);
  ctx->offset = offset;
}

static void
dump_write_zero (struct dump_context *ctx, dump_off nbytes)
{
  while (nbytes > 0)
    {
      uintmax_t zero = 0;
      dump_off to_write = sizeof (zero);
      if (to_write > nbytes)
        to_write = nbytes;
      dump_write (ctx, &zero, to_write);
      nbytes -= to_write;
    }
}

static void
dump_align_output (struct dump_context *ctx, int alignment)
{
  if (ctx->offset % alignment != 0)
    dump_write_zero (ctx, alignment - (ctx->offset % alignment));
}

static dump_off
dump_object_start (struct dump_context *ctx,
                   void *out,
                   dump_off outsz)
{
  /* We dump only one object at a time, so obj_offset should be
     invalid on entry to this function.  */
  eassert (ctx->obj_offset == 0);
  int alignment = ctx->flags.pack_objects ? 1 : DUMP_ALIGNMENT;
  if (ctx->flags.dump_object_contents)
    dump_align_output (ctx, alignment);
  ctx->obj_offset = ctx->offset;
  memset (out, 0, outsz);
  return ctx->offset;
}

static dump_off
dump_object_finish (struct dump_context *ctx,
                    const void *out,
                    dump_off sz)
{
  dump_off offset = ctx->obj_offset;
  eassert (offset > 0);
  eassert (offset == ctx->offset); /* No intervening writes.  */
  ctx->obj_offset = 0;
  if (ctx->flags.dump_object_contents)
    dump_write (ctx, out, sz);
  return offset;
}

/* Return offset at which OBJECT has been dumped, or one of the dump_object_special_offset
   negative values, or DUMP_OBJECT_NOT_SEEN.  */
static dump_off
dump_recall_object (struct dump_context *ctx, Lisp_Object object)
{
  Lisp_Object dumped = ctx->objects_dumped;
  return dump_off_from_lisp (Fgethash (object, dumped,
                                       make_fixnum (DUMP_OBJECT_NOT_SEEN)));
}

static void
dump_remember_object (struct dump_context *ctx,
                      Lisp_Object object,
                      dump_off offset)
{
  Fputhash (object,
            dump_off_to_lisp (offset),
            ctx->objects_dumped);
}

/* If this object lives in the Emacs image and not on the heap, return
   a pointer to the object data.  Otherwise, return NULL.  */
static void *
dump_object_emacs_ptr (Lisp_Object lv)
{
  if (SUBRP (lv) && !SUBR_NATIVE_COMPILEDP (lv))
    return XSUBR (lv);
  if (dump_builtin_symbol_p (lv))
    return XSYMBOL (lv);
  if (XTYPE (lv) == Lisp_Vectorlike
      && PVTYPE (XVECTOR (lv)) == PVEC_THREAD
      && main_thread_p (XTHREAD (lv)))
    return XTHREAD (lv);
  return NULL;
}

static void
dump_queue_init (struct dump_queue *dump_queue)
{
  dump_tailq_init (&dump_queue->zero_weight_objects);
  dump_tailq_init (&dump_queue->one_weight_normal_objects);
  dump_tailq_init (&dump_queue->one_weight_strong_objects);
  dump_tailq_init (&dump_queue->fancy_weight_objects);
  dump_queue->link_weights = make_eq_hash_table ();
  dump_queue->sequence_numbers = make_eq_hash_table ();
  dump_queue->next_sequence_number = 1;
}

static bool
dump_queue_empty_p (struct dump_queue *dump_queue)
{
  ptrdiff_t count = XHASH_TABLE (dump_queue->sequence_numbers)->count;
  bool is_empty = count == 0;
  eassert (count == XFIXNAT (Fhash_table_count (dump_queue->link_weights)));
  if (!is_empty)
    {
      eassert (!dump_tailq_empty_p (&dump_queue->zero_weight_objects)
	       || !dump_tailq_empty_p (&dump_queue->one_weight_normal_objects)
	       || !dump_tailq_empty_p (&dump_queue->one_weight_strong_objects)
	       || !dump_tailq_empty_p (&dump_queue->fancy_weight_objects));
    }
  else
    {
      /* If we're empty, we can still have a few stragglers on one of
         the above queues.  */
    }

  return is_empty;
}

static void
dump_queue_push_weight (Lisp_Object *weight_list,
                        dump_off basis,
                        struct link_weight weight)
{
  if (EQ (*weight_list, Qt))
    *weight_list = Qnil;
  dump_push (weight_list, Fcons (dump_off_to_lisp (basis),
                                 dump_off_to_lisp (weight.value)));
}

static void
dump_queue_enqueue (struct dump_queue *dump_queue,
                    Lisp_Object object,
                    dump_off basis,
                    struct link_weight weight)
{
  Lisp_Object weights = Fgethash (object, dump_queue->link_weights, Qnil);
  Lisp_Object orig_weights = weights;
  /* N.B. want to find the last item of a given weight in each queue
     due to prepend use.  */
  bool use_single_queues = true;
  if (NILP (weights))
    {
      /* Object is new.  */
      EMACS_UINT uobj = XLI (object);
      dump_trace ("new object %0*"pI"x weight=%d\n", EMACS_INT_XDIGITS, uobj,
		  weight.value);

      if (weight.value == WEIGHT_NONE.value)
        {
          eassert (weight.value == 0);
          dump_tailq_prepend (&dump_queue->zero_weight_objects, object);
          weights = Qt;
        }
      else if (!use_single_queues)
        {
          dump_tailq_prepend (&dump_queue->fancy_weight_objects, object);
          dump_queue_push_weight (&weights, basis, weight);
        }
      else if (weight.value == WEIGHT_NORMAL.value)
        {
          dump_tailq_prepend (&dump_queue->one_weight_normal_objects, object);
          dump_queue_push_weight (&weights, basis, weight);
        }
      else if (weight.value == WEIGHT_STRONG.value)
        {
          dump_tailq_prepend (&dump_queue->one_weight_strong_objects, object);
          dump_queue_push_weight (&weights, basis, weight);
        }
      else
        {
          emacs_abort ();
        }

      Fputhash (object,
                dump_off_to_lisp(dump_queue->next_sequence_number++),
                dump_queue->sequence_numbers);
    }
  else
    {
      /* Object was already on the queue.  It's okay for an object to
         be on multiple queues so long as we maintain order
         invariants: attempting to dump an object multiple times is
         harmless, and most of the time, an object is only referenced
         once before being dumped, making this code path uncommon.  */
      if (weight.value != WEIGHT_NONE.value)
        {
          if (EQ (weights, Qt))
            {
              /* Object previously had a zero weight.  Once we
                 incorporate the link weight attached to this call,
                 the object will have a single weight.  Put the object
                 on the appropriate single-weight queue.  */
              weights = Qnil;
	      struct dump_tailq *tailq;
              if (!use_single_queues)
		tailq = &dump_queue->fancy_weight_objects;
              else if (weight.value == WEIGHT_NORMAL.value)
		tailq = &dump_queue->one_weight_normal_objects;
              else if (weight.value == WEIGHT_STRONG.value)
		tailq = &dump_queue->one_weight_strong_objects;
              else
                emacs_abort ();
	      dump_tailq_prepend (tailq, object);
            }
          else if (use_single_queues && NILP (XCDR (weights)))
            dump_tailq_prepend (&dump_queue->fancy_weight_objects, object);
          dump_queue_push_weight (&weights, basis, weight);
        }
    }

  if (!EQ (weights, orig_weights))
    Fputhash (object, weights, dump_queue->link_weights);
}

static float
dump_calc_link_score (dump_off basis,
                      dump_off link_basis,
                      dump_off link_weight)
{
  float distance = (float)(basis - link_basis);
  eassert (distance >= 0);
  float link_score = powf (distance, -0.2f);
  return powf (link_score, (float) link_weight / 1000.0f);
}

/* Compute the score for a queued object.

   OBJECT is the object to query, which must currently be queued for
   dumping.  BASIS is the offset at which we would be
   dumping the object; score is computed relative to BASIS and the
   various BASIS values supplied to dump_add_link_weight --- the
   further an object is from its referrers, the greater the
   score.  */
static float
dump_queue_compute_score (struct dump_queue *dump_queue,
                          Lisp_Object object,
                          dump_off basis)
{
  float score = 0;
  Lisp_Object object_link_weights =
    Fgethash (object, dump_queue->link_weights, Qnil);
  if (EQ (object_link_weights, Qt))
    object_link_weights = Qnil;
  while (!NILP (object_link_weights))
    {
      Lisp_Object basis_weight_pair = dump_pop (&object_link_weights);
      dump_off link_basis = dump_off_from_lisp (XCAR (basis_weight_pair));
      dump_off link_weight = dump_off_from_lisp (XCDR (basis_weight_pair));
      score += dump_calc_link_score (basis, link_basis, link_weight);
    }
  return score;
}

/* Scan the fancy part of the dump queue.

   BASIS is the position at which to evaluate the score function,
   usually ctx->offset.

   If we have at least one entry in the queue, return the pointer (in
   the singly-linked list) to the cons containing the object via
   *OUT_HIGHEST_SCORE_CONS_PTR and return its score.

   If the queue is empty, set *OUT_HIGHEST_SCORE_CONS_PTR to NULL
   and return negative infinity.  */
static float
dump_queue_scan_fancy (struct dump_queue *dump_queue,
                       dump_off basis,
                       Lisp_Object **out_highest_score_cons_ptr)
{
  Lisp_Object *cons_ptr = &dump_queue->fancy_weight_objects.head;
  Lisp_Object *highest_score_cons_ptr = NULL;
  float highest_score = -INFINITY;
  bool first = true;

  while (!NILP (*cons_ptr))
    {
      Lisp_Object queued_object = XCAR (*cons_ptr);
      float score = dump_queue_compute_score (dump_queue, queued_object, basis);
      if (first || score >= highest_score)
        {
          highest_score_cons_ptr = cons_ptr;
          highest_score = score;
          if (first)
            first = false;
        }
      cons_ptr = &XCONS (*cons_ptr)->u.s.u.cdr;
    }

  *out_highest_score_cons_ptr = highest_score_cons_ptr;
  return highest_score;
}

/* Return the sequence number of OBJECT.

   Return -1 if object doesn't have a sequence number.  This situation
   can occur when we've double-queued an object.  If this happens, we
   discard the errant object and try again.  */
static dump_off
dump_queue_sequence (struct dump_queue *dump_queue,
                     Lisp_Object object)
{
  Lisp_Object n = Fgethash (object, dump_queue->sequence_numbers, Qnil);
  return NILP (n) ? -1 : dump_off_from_lisp (n);
}

/* Find score and sequence at head of a one-weight object queue.

   Transparently discard stale objects from head of queue.  BASIS
   is the baseness for score computation.

   We organize these queues so that score is strictly decreasing, so
   examining the head is sufficient.  */
static void
dump_queue_find_score_of_one_weight_queue (struct dump_queue *dump_queue,
					   dump_off basis,
					   struct dump_tailq *one_weight_queue,
					   float *out_score,
					   int *out_sequence)
{
  /* Transparently discard stale objects from the head of this queue.  */
  do
    {
      if (dump_tailq_empty_p (one_weight_queue))
        {
          *out_score = -INFINITY;
          *out_sequence = 0;
        }
      else
        {
          Lisp_Object head = dump_tailq_peek (one_weight_queue);
          *out_sequence = dump_queue_sequence (dump_queue, head);
          if (*out_sequence < 0)
            dump_tailq_pop (one_weight_queue);
          else
            *out_score =
              dump_queue_compute_score (dump_queue, head, basis);
        }
    }
  while (*out_sequence < 0);
}

/* Pop the next object to dump from the dump queue.

   BASIS is the dump offset at which to evaluate score.

   The object returned is the queued object with the greatest score;
   by side effect, the object is removed from the dump queue.
   The dump queue must not be empty.  */
static Lisp_Object
dump_queue_dequeue (struct dump_queue *dump_queue, dump_off basis)
{
  eassert (EQ (Fhash_table_count (dump_queue->sequence_numbers),
               Fhash_table_count (dump_queue->link_weights)));

  eassert (XFIXNUM (Fhash_table_count (dump_queue->sequence_numbers))
	   <= (dump_tailq_length (&dump_queue->fancy_weight_objects)
	       + dump_tailq_length (&dump_queue->zero_weight_objects)
	       + dump_tailq_length (&dump_queue->one_weight_normal_objects)
	       + dump_tailq_length (&dump_queue->one_weight_strong_objects)));

  dump_trace
    (("dump_queue_dequeue basis=%"PRIdDUMP_OFF" fancy=%"PRIdPTR
      " zero=%"PRIdPTR" normal=%"PRIdPTR" strong=%"PRIdPTR" hash=%td\n"),
     basis,
     dump_tailq_length (&dump_queue->fancy_weight_objects),
     dump_tailq_length (&dump_queue->zero_weight_objects),
     dump_tailq_length (&dump_queue->one_weight_normal_objects),
     dump_tailq_length (&dump_queue->one_weight_strong_objects),
     (ptrdiff_t) XHASH_TABLE (dump_queue->link_weights)->count);

  static const int nr_candidates = 3;
  struct candidate
  {
    float score;
    dump_off sequence;
  } candidates[nr_candidates];

  Lisp_Object *fancy_cons = NULL;
  candidates[0].sequence = 0;
  do
    {
      if (candidates[0].sequence < 0)
        *fancy_cons = XCDR (*fancy_cons);  /* Discard stale object.  */
      candidates[0].score = dump_queue_scan_fancy (dump_queue, basis,
						   &fancy_cons);
      candidates[0].sequence =
        candidates[0].score > -INFINITY
        ? dump_queue_sequence (dump_queue, XCAR (*fancy_cons))
        : 0;
    }
  while (candidates[0].sequence < 0);

  dump_queue_find_score_of_one_weight_queue
    (dump_queue, basis,
     &dump_queue->one_weight_normal_objects,
     &candidates[1].score,
     &candidates[1].sequence);

  dump_queue_find_score_of_one_weight_queue
    (dump_queue, basis,
     &dump_queue->one_weight_strong_objects,
     &candidates[2].score,
     &candidates[2].sequence);

  int best = -1;
  for (int i = 0; i < nr_candidates; ++i)
    {
      eassert (candidates[i].sequence >= 0);
      if (candidates[i].score > -INFINITY
	  && (best < 0
	      || candidates[i].score > candidates[best].score
	      || (candidates[i].score == candidates[best].score
		  && candidates[i].sequence < candidates[best].sequence)))
        best = i;
    }

  Lisp_Object result;
  const char *src;
  if (best < 0)
    {
      src = "zero";
      result = dump_tailq_pop (&dump_queue->zero_weight_objects);
    }
  else if (best == 0)
    {
      src = "fancy";
      result = dump_tailq_pop (&dump_queue->fancy_weight_objects);
    }
  else if (best == 1)
    {
      src = "normal";
      result = dump_tailq_pop (&dump_queue->one_weight_normal_objects);
    }
  else if (best == 2)
    {
      src = "strong";
      result = dump_tailq_pop (&dump_queue->one_weight_strong_objects);
    }
  else
    emacs_abort ();

  EMACS_UINT uresult = XLI (result);
  dump_trace ("  result score=%f src=%s object=%0*"pI"x\n",
              best < 0 ? -1.0 : (double) candidates[best].score,
	      src, EMACS_INT_XDIGITS, uresult);

  {
    Lisp_Object weights = Fgethash (result, dump_queue->link_weights, Qnil);
    while (!NILP (weights) && CONSP (weights))
      {
        Lisp_Object basis_weight_pair = dump_pop (&weights);
        dump_off link_basis =
          dump_off_from_lisp (XCAR (basis_weight_pair));
        dump_off link_weight =
          dump_off_from_lisp (XCDR (basis_weight_pair));
	dump_trace
	  ("    link_basis=%d distance=%d weight=%d contrib=%f\n",
	   link_basis,
	   basis - link_basis,
	   link_weight,
	   (double) dump_calc_link_score (basis, link_basis, link_weight));
      }
  }

  Fremhash (result, dump_queue->link_weights);
  Fremhash (result, dump_queue->sequence_numbers);
  return result;
}

static void
dump_enqueue_object (struct dump_context *ctx,
                     Lisp_Object object,
                     struct link_weight weight)
{
  /* Fixnums are bit-invariant, and don't need dumping.  */
  if (!FIXNUMP (object))
    {
      dump_off state = dump_recall_object (ctx, object);
      bool already_dumped_object = state > DUMP_OBJECT_NOT_SEEN;
      eassert (!ctx->flags.assert_already_seen || already_dumped_object);
      if (!already_dumped_object)
        {
          if (state == DUMP_OBJECT_NOT_SEEN)
            {
              state = DUMP_OBJECT_ON_NORMAL_QUEUE;
              dump_remember_object (ctx, object, state);
            }
          /* Note that we call dump_queue_enqueue even if the object
             is already on the normal queue: multiple enqueue calls
             can increase the object's weight.  */
          if (state == DUMP_OBJECT_ON_NORMAL_QUEUE)
            dump_queue_enqueue (&ctx->dump_queue,
                                object,
                                ctx->offset,
                                weight);
        }
    }
}

static void
dump_remember_cold_op (struct dump_context *ctx,
                       enum cold_op op,
                       Lisp_Object arg)
{
  if (ctx->flags.dump_object_contents)
    dump_push (&ctx->cold_queue, Fcons (make_fixnum (op), arg));
}

/* Add a dump (versus emacs) relocation that updates the pointer stored at
   DUMP_OFFSET to point into the Emacs binary upon dump load.  The
   pointer-sized value at DUMP_OFFSET in the dump file should contain
   a number relative to emacs_basis().  */

static void
dump_reloc_dump_to_emacs_ptr_raw (struct dump_context *ctx,
                                  dump_off dump_offset)
{
  if (ctx->flags.dump_object_contents)
    dump_push (&ctx->dump_relocs[EARLY_RELOCS],
               list2 (make_fixnum (RELOC_DUMP_TO_EMACS_PTR_RAW),
                      dump_off_to_lisp (dump_offset)));
}

/* Add a dump (versus emacs) relocation that updates the Lisp_Object
   at DUMP_OFFSET in the dump to point to another object in the dump.
   The Lisp_Object-sized value at DUMP_OFFSET in the dump file should
   contain the offset of the target object relative to the start of
   the dump.  */
static void
dump_reloc_dump_to_dump_lv (struct dump_context *ctx,
                            dump_off dump_offset,
                            enum Lisp_Type type)
{
  if (!ctx->flags.dump_object_contents)
    return;

  int reloc_type;
  switch (type)
    {
    case Lisp_Symbol:
    case Lisp_String:
    case Lisp_Vectorlike:
    case Lisp_Cons:
    case Lisp_Float:
      reloc_type = RELOC_DUMP_TO_DUMP_LV + type;
      break;
    default:
      emacs_abort ();
    }

  dump_push (&ctx->dump_relocs[EARLY_RELOCS],
             list2 (make_fixnum (reloc_type),
                    dump_off_to_lisp (dump_offset)));
}

/* Add a dump (versus emacs) relocation that updates the raw pointer
   at DUMP_OFFSET in the dump to point to another object in the dump.
   The pointer-sized value at DUMP_OFFSET in the dump file should
   contain the offset of the target object relative to the start of
   the dump.  */
static void
dump_reloc_dump_to_dump_ptr_raw (struct dump_context *ctx,
                                 dump_off dump_offset)
{
  if (ctx->flags.dump_object_contents)
    dump_push (&ctx->dump_relocs[EARLY_RELOCS],
               list2 (make_fixnum (RELOC_DUMP_TO_DUMP_PTR_RAW),
                      dump_off_to_lisp (dump_offset)));
}

/* Add a dump (versus emacs) relocation that updates the Lisp_Object at DUMP_OFFSET in the
   dump to point to a lisp object in Emacs.  The Lisp_Object-sized
   value at DUMP_OFFSET in the dump file should contain the offset of
   the target object relative to emacs_basis().  TYPE is the type of
   Lisp value.  */
static void
dump_reloc_dump_to_emacs_lv (struct dump_context *ctx,
                             dump_off dump_offset,
                             enum Lisp_Type type)
{
  if (!ctx->flags.dump_object_contents)
    return;

  int reloc_type;
  switch (type)
    {
    case Lisp_String:
    case Lisp_Vectorlike:
    case Lisp_Cons:
    case Lisp_Float:
      reloc_type = RELOC_DUMP_TO_EMACS_LV + type;
      break;
    default:
      emacs_abort ();
    }

  dump_push (&ctx->dump_relocs[EARLY_RELOCS],
             list2 (make_fixnum (reloc_type),
                    dump_off_to_lisp (dump_offset)));
}

/* Add an emacs (versus dump) relocation that copies arbitrary bytes
   from the dump.

   When the dump is loaded, Emacs copies SIZE bytes from OFFSET in
   dump to LOCATION in the Emacs data section.  This copying happens
   after other relocations, so it's all right to, say, copy a
   Lisp_Object (since by the time we copy the Lisp_Object, it'll have
   been adjusted to account for the location of the running Emacs and
   dump file).  */
static void
dump_emacs_reloc_copy_from_dump (struct dump_context *ctx, dump_off dump_offset,
				 void *emacs_ptr, dump_off size)
{
  eassert (size >= 0);
  eassert (size < (1 << EMACS_RELOC_LENGTH_BITS));

  if (!ctx->flags.dump_object_contents)
    return;

  if (size == 0)
    return;

  eassert (dump_offset >= 0);
  dump_push (&ctx->emacs_relocs,
             list4 (make_fixnum (RELOC_EMACS_COPY_FROM_DUMP),
                    dump_off_to_lisp (emacs_offset (emacs_ptr)),
                    dump_off_to_lisp (dump_offset),
                    dump_off_to_lisp (size)));
}

/* Add an emacs (versus dump) relocation that sets values to arbitrary
   bytes.

   When the dump is loaded, Emacs copies SIZE bytes from the
   relocation itself to an offset of EMACS_PTR.  SIZE is the number of
   bytes to copy.
 */
static void
dump_emacs_reloc_immediate (struct dump_context *ctx,
                            const void *emacs_ptr,
                            const void *value_ptr,
                            dump_off size)
{
  if (!ctx->flags.dump_object_contents)
    return;

  intmax_t value = 0;
  eassert (size <= sizeof (value));
  memcpy (&value, value_ptr, size);
  dump_push (&ctx->emacs_relocs,
             list4 (make_fixnum (RELOC_EMACS_IMMEDIATE),
                    dump_off_to_lisp (emacs_offset (emacs_ptr)),
                    intmax_t_to_lisp (value),
                    dump_off_to_lisp (size)));
}

#define DEFINE_EMACS_IMMEDIATE_FN(fnname, type)                         \
  static void                                                           \
  fnname (struct dump_context *ctx,                                     \
          const type *emacs_ptr,                                        \
          type value)                                                   \
  {                                                                     \
    dump_emacs_reloc_immediate (                                        \
      ctx, emacs_ptr, &value, sizeof (value));                          \
  }

DEFINE_EMACS_IMMEDIATE_FN (dump_emacs_reloc_immediate_lv, Lisp_Object)
DEFINE_EMACS_IMMEDIATE_FN (dump_emacs_reloc_immediate_ptrdiff_t, ptrdiff_t)
DEFINE_EMACS_IMMEDIATE_FN (dump_emacs_reloc_immediate_intmax_t, intmax_t)
DEFINE_EMACS_IMMEDIATE_FN (dump_emacs_reloc_immediate_int, int)
DEFINE_EMACS_IMMEDIATE_FN (dump_emacs_reloc_immediate_bool, bool)

/* Add an emacs (versus dump) relocation that points into the
   dump.  */

static void
dump_emacs_reloc_to_dump_ptr_raw (struct dump_context *ctx,
				  const void *emacs_ptr, dump_off dump_offset)
{
  if (!ctx->flags.dump_object_contents)
    return;

  dump_push (&ctx->emacs_relocs,
             list3 (make_fixnum (RELOC_EMACS_DUMP_PTR_RAW),
                    dump_off_to_lisp (emacs_offset (emacs_ptr)),
                    dump_off_to_lisp (dump_offset)));
}

/* Add an emacs (versus dump) relocation that points to a dumped
   Lisp_Object.  */

static void
dump_emacs_reloc_to_lv (struct dump_context *ctx,
			Lisp_Object const *emacs_ptr)
{
  if (dump_object_self_representing_p (*emacs_ptr))
    dump_emacs_reloc_immediate_lv (ctx, emacs_ptr, *emacs_ptr);
  else
    {
      if (ctx->flags.dump_object_contents)
	dump_push (&ctx->emacs_relocs,
		   list3 (make_fixnum (dump_object_emacs_ptr (*emacs_ptr)
				       ? RELOC_EMACS_EMACS_LV
				       : RELOC_EMACS_DUMP_LV),
			  dump_off_to_lisp (emacs_offset (emacs_ptr)),
			  *emacs_ptr));
      dump_enqueue_object (ctx, *emacs_ptr, WEIGHT_NONE);
    }
}

/* Add an emacs (versus dump) relocation that assigns a raw pointer
   back to another location in the image.  */

static void
dump_emacs_reloc_to_emacs_ptr_raw (struct dump_context *ctx, void *emacs_ptr,
				   void const *target_emacs_ptr)
{
  if (!ctx->flags.dump_object_contents)
    return;

  dump_push (&ctx->emacs_relocs,
             list3 (make_fixnum (RELOC_EMACS_EMACS_PTR_RAW),
                    dump_off_to_lisp (emacs_offset (emacs_ptr)),
                    dump_off_to_lisp (emacs_offset (target_emacs_ptr))));
}

enum dump_fixup_type
  {
    DUMP_FIXUP_LISP_OBJECT,
    DUMP_FIXUP_LISP_OBJECT_RAW,
    DUMP_FIXUP_PTR_DUMP_RAW,
    DUMP_FIXUP_BIGNUM_DATA,
  };

enum dump_lv_fixup_type
  {
    LV_FIXUP_LISP_OBJECT,
    LV_FIXUP_RAW_POINTER,
  };

/* Make something in the dump point to a lisp object.

   CTX is a dump context.  DUMP_OFFSET is the location in the dump to
   fix.  VALUE is the object to which the location in the dump
   should point.

   If FIXUP_SUBTYPE is LV_FIXUP_LISP_OBJECT, we expect a Lisp_Object
   at DUMP_OFFSET.  If it's LV_FIXUP_RAW_POINTER, we expect a pointer.
 */
static void
dump_remember_fixup_lv (struct dump_context *ctx,
                        dump_off dump_offset,
                        Lisp_Object value,
                        enum dump_lv_fixup_type fixup_subtype)
{
  if (!ctx->flags.dump_object_contents)
    return;

  dump_push (&ctx->fixups,
	     list3 (make_fixnum (fixup_subtype == LV_FIXUP_LISP_OBJECT
				 ? DUMP_FIXUP_LISP_OBJECT
				 : DUMP_FIXUP_LISP_OBJECT_RAW),
		    dump_off_to_lisp (dump_offset),
		    value));
}

/* Remember to fix up the dump file such that the pointer-sized value
   at DUMP_OFFSET points to NEW_DUMP_OFFSET in the dump file and to
   its absolute address at runtime.  */
static void
dump_remember_fixup_ptr_raw (struct dump_context *ctx,
                             dump_off dump_offset,
                             dump_off new_dump_offset)
{
  if (!ctx->flags.dump_object_contents)
    return;

  /* We should not be generating relocations into the
     to-be-copied-into-Emacs dump region.  */
  eassert (ctx->header.discardable_start == 0
	   || new_dump_offset < ctx->header.discardable_start
	   || (ctx->header.cold_start != 0
	       && new_dump_offset >= ctx->header.cold_start));

  dump_push (&ctx->fixups,
	     list3 (make_fixnum (DUMP_FIXUP_PTR_DUMP_RAW),
		    dump_off_to_lisp (dump_offset),
		    dump_off_to_lisp (new_dump_offset)));
}

static void
dump_roots (struct dump_context *ctx)
{
  const struct Lisp_Vector *vbuffer_slot_defaults =
    (struct Lisp_Vector *) &buffer_slot_defaults;
  const struct Lisp_Vector *vbuffer_slot_symbols =
    (struct Lisp_Vector *) &buffer_slot_symbols;

  for (int i = 0; i < BUFFER_LISP_SIZE; ++i)
    {
      dump_emacs_reloc_to_lv (ctx, vbuffer_slot_defaults->contents + i);
      dump_emacs_reloc_to_lv (ctx, vbuffer_slot_symbols->contents + i);
    }

  for (int i = 0; i < ARRAYELTS (lispsym); ++i)
    dump_enqueue_object (ctx, builtin_lisp_symbol (i), WEIGHT_NONE);

  for (int i = 0; i < staticidx; ++i)
    {
      Fputhash (dump_off_to_lisp (emacs_offset (staticvec[i])),
		Qt, ctx->staticpro_table);
      dump_emacs_reloc_to_lv (ctx, staticvec[i]);
    }
}

enum { PDUMPER_MAX_OBJECT_SIZE = 1 << 11 };

static dump_off
field_relpos (const void *in_start, const void *in_field)
{
  ptrdiff_t in_start_val = (ptrdiff_t) in_start;
  ptrdiff_t in_field_val = (ptrdiff_t) in_field;
  eassert (in_start_val <= in_field_val);
  ptrdiff_t relpos = in_field_val - in_start_val;
  /* The following assertion attempts to detect bugs whereby IN_START
     and IN_FIELD don't point to the same object/structure, on the
     assumption that a too-large difference between them is
     suspicious.  As of Apr 2019 the largest object we dump -- 'struct
     buffer' -- is slightly smaller than 1KB, and we want to leave
     some margin for future extensions.  If the assertion below is
     ever violated, make sure the two pointers indeed point into the
     same object, and if so, enlarge the value of PDUMPER_MAX_OBJECT_SIZE.  */
  eassert (relpos < PDUMPER_MAX_OBJECT_SIZE);
  return (dump_off) relpos;
}

static void
cpyptr (void *out, const void *in)
{
  memcpy (out, in, sizeof (void *));
}

/* Convenience macro for regular assignment.  */
#define DUMP_FIELD_COPY(out, in, name) \
  ((out)->name = (in)->name)

static void
dump_field_lv_or_rawptr (struct dump_context *ctx,
                         void *out,
                         const void *in_start,
                         const void *in_field,
                         /* opt */ const enum Lisp_Type *ptr_raw_type,
                         struct link_weight weight)
{
  eassert (ctx->obj_offset > 0);

  Lisp_Object value;
  dump_off relpos = field_relpos (in_start, in_field);
  void *out_field = (char *) out + relpos;
  bool is_ptr_raw = (ptr_raw_type != NULL);

  if (!is_ptr_raw)
    {
      memcpy (&value, in_field, sizeof (value));
      if (dump_object_self_representing_p (value))
        {
          memcpy (out_field, &value, sizeof (value));
          return;
        }
    }
  else
    {
      void *ptrval;
      cpyptr (&ptrval, in_field);
      if (ptrval == NULL)
        return; /* Nothing to do.  */
      switch (*ptr_raw_type)
        {
        case Lisp_Symbol:
        case Lisp_String:
        case Lisp_Vectorlike:
        case Lisp_Cons:
        case Lisp_Float:
          value = make_lisp_ptr (ptrval, *ptr_raw_type);
          break;
        default:
          emacs_abort ();
        }
    }

  /* Now value is the Lisp_Object to which we want to point whether or
     not the field is a raw pointer (in which case we just synthesized
     the Lisp_Object ourselves) or a Lisp_Object (in which case we
     just copied the thing).  Add a fixup or relocation.  */

  intptr_t out_value;
  dump_off out_field_offset = ctx->obj_offset + relpos;
  dump_off target_offset = dump_recall_object (ctx, value);
  enum { DANGEROUS = false };
  if (DANGEROUS
      && target_offset > 0 && dump_object_emacs_ptr (value) == NULL)
    {
      /* We've already dumped the referenced object, so we can emit
         the value and a relocation directly instead of indirecting
         through a fixup.  */
      out_value = target_offset;
      if (is_ptr_raw)
        dump_reloc_dump_to_dump_ptr_raw (ctx, out_field_offset);
      else
        dump_reloc_dump_to_dump_lv (ctx, out_field_offset, XTYPE (value));
    }
  else
    {
      /* We don't know about the target object yet, so add a fixup.
         When we process the fixup, we'll have dumped the target
         object.  */
      out_value = (intptr_t) 0xDEADF00D;
      dump_remember_fixup_lv (ctx,
                              out_field_offset,
                              value,
                              ( is_ptr_raw
                                ? LV_FIXUP_RAW_POINTER
                                : LV_FIXUP_LISP_OBJECT ));
      dump_enqueue_object (ctx, value, weight);
    }

  memcpy (out_field, &out_value, sizeof (out_value));
}

/* Set a pointer field on an output object during dump.

   CTX is the dump context.  OUT is a pointer to the dump output
   object.  IN_START is the start of the current Emacs object.
   IN_FIELD is a pointer to the field in that object.  TYPE is the
   type of pointer to which IN_FIELD points.
 */
static void
dump_field_lv_rawptr (struct dump_context *ctx,
                      void *out,
                      const void *in_start,
                      const void *in_field,
                      enum Lisp_Type type,
                      struct link_weight weight)
{
  dump_field_lv_or_rawptr (ctx, out, in_start, in_field, &type, weight);
}

/* Set a Lisp_Object field on an output object during dump.

   CTX is a dump context.  OUT is a pointer to the dump output object.
   IN_START is the start of the current Emacs object.  IN_FIELD is a
   pointer to a Lisp_Object field in that object.

   Arrange for the dump to contain fixups and relocations such that,
   at load time, the given field of the output object contains a valid
   Lisp_Object pointing to the same notional object that *IN_FIELD
   contains now.

   See idomatic usage below.  */
static void
dump_field_lv (struct dump_context *ctx,
               void *out,
               const void *in_start,
               const Lisp_Object *in_field,
               struct link_weight weight)
{
  dump_field_lv_or_rawptr (ctx, out, in_start, in_field, NULL, weight);
}

/* Note that we're going to add a manual fixup for the given field
   later.  */
static void
dump_field_fixup_later (struct dump_context *ctx,
                        void *out,
                        const void *in_start,
                        const void *in_field)
{
  /* TODO: more error checking.  */
  (void) field_relpos (in_start, in_field);
}

/* Mark an output object field, which is as wide as a pointer, as being
   fixed up to point to a specific offset in the dump.  */
static void
dump_field_ptr_to_dump_offset (struct dump_context *ctx,
                               void *out,
                               const void *in_start,
                               const void *in_field,
                               dump_off target_dump_offset)
{
  eassert (ctx->obj_offset > 0);
  if (!ctx->flags.dump_object_contents)
    return;

  dump_off relpos = field_relpos (in_start, in_field);
  dump_reloc_dump_to_dump_ptr_raw (ctx, ctx->obj_offset + relpos);
  intptr_t outval = target_dump_offset;
  memcpy ((char *) out + relpos, &outval, sizeof (outval));
}

/* Mark a field as pointing to a place inside Emacs.

   CTX is the dump context.  OUT points to the out-object for the
   current dump function.  IN_START points to the start of the object
   being dumped.  IN_FIELD points to the field inside the object being
   dumped that we're dumping.  The contents of this field (which
   should be as wide as a pointer) are the Emacs pointer to dump.

 */
static void
dump_field_emacs_ptr (struct dump_context *ctx,
                      void *out,
                      const void *in_start,
                      const void *in_field)
{
  eassert (ctx->obj_offset > 0);
  if (!ctx->flags.dump_object_contents)
    return;

  dump_off relpos = field_relpos (in_start, in_field);
  void *abs_emacs_ptr;
  cpyptr (&abs_emacs_ptr, in_field);
  intptr_t rel_emacs_ptr = 0;
  if (abs_emacs_ptr)
    {
      rel_emacs_ptr = emacs_offset ((void *)abs_emacs_ptr);
      dump_reloc_dump_to_emacs_ptr_raw (ctx, ctx->obj_offset + relpos);
    }
  cpyptr ((char *) out + relpos, &rel_emacs_ptr);
}

static void
_dump_object_start_pseudovector (struct dump_context *ctx,
				 union vectorlike_header *out_hdr,
				 const union vectorlike_header *in_hdr)
{
  eassert (in_hdr->size & PSEUDOVECTOR_FLAG);
  ptrdiff_t vec_size = vectorlike_nbytes (in_hdr);
  dump_object_start (ctx, out_hdr, (dump_off) vec_size);
  *out_hdr = *in_hdr;
}

/* Need a macro for alloca.  */
#define START_DUMP_PVEC(ctx, hdr, type, out)                  \
  const union vectorlike_header *_in_hdr = (hdr);             \
  type *out = alloca (vectorlike_nbytes (_in_hdr));           \
  _dump_object_start_pseudovector (ctx, &out->header, _in_hdr)

static dump_off
finish_dump_pvec (struct dump_context *ctx,
                  union vectorlike_header *out_hdr)
{
  return dump_object_finish (ctx, out_hdr, vectorlike_nbytes (out_hdr));
}

static void
dump_pseudovector_lisp_fields (struct dump_context *ctx,
			       union vectorlike_header *out_hdr,
			       const union vectorlike_header *in_hdr)
{
  const struct Lisp_Vector *in = (const struct Lisp_Vector *) in_hdr;
  struct Lisp_Vector *out = (struct Lisp_Vector *) out_hdr;
  ptrdiff_t size = in->header.size;
  eassert (size & PSEUDOVECTOR_FLAG);
  size &= PSEUDOVECTOR_SIZE_MASK;
  for (ptrdiff_t i = 0; i < size; ++i)
    dump_field_lv (ctx, out, in, &in->contents[i], WEIGHT_STRONG);
}

static dump_off
dump_cons (struct dump_context *ctx, const struct Lisp_Cons *cons)
{
#if CHECK_STRUCTS && !defined (HASH_Lisp_Cons_00EEE63F67)
# error "Lisp_Cons changed. See CHECK_STRUCTS comment in config.h."
#endif
  struct Lisp_Cons out;
  dump_object_start (ctx, &out, sizeof (out));
  dump_field_lv (ctx, &out, cons, &cons->u.s.car, WEIGHT_STRONG);
  dump_field_lv (ctx, &out, cons, &cons->u.s.u.cdr, WEIGHT_NORMAL);
  return dump_object_finish (ctx, &out, sizeof (out));
}

static dump_off
dump_interval_tree (struct dump_context *ctx,
                    INTERVAL tree,
                    dump_off parent_offset)
{
#if CHECK_STRUCTS && !defined (HASH_interval_1B38941C37)
# error "interval changed. See CHECK_STRUCTS comment in config.h."
#endif
  /* TODO: output tree breadth-first?  */
  struct interval out;
  dump_object_start (ctx, &out, sizeof (out));
  DUMP_FIELD_COPY (&out, tree, total_length);
  DUMP_FIELD_COPY (&out, tree, position);
  if (tree->left)
    dump_field_fixup_later (ctx, &out, tree, &tree->left);
  if (tree->right)
    dump_field_fixup_later (ctx, &out, tree, &tree->right);
  if (!tree->up_obj)
    {
      eassert (parent_offset != 0);
      dump_field_ptr_to_dump_offset (ctx, &out, tree, &tree->up.interval,
				     parent_offset);
    }
  else
    dump_field_lv (ctx, &out, tree, &tree->up.obj, WEIGHT_STRONG);
  DUMP_FIELD_COPY (&out, tree, up_obj);
  eassert (tree->gcmarkbit == 0);
  DUMP_FIELD_COPY (&out, tree, write_protect);
  DUMP_FIELD_COPY (&out, tree, visible);
  DUMP_FIELD_COPY (&out, tree, front_sticky);
  DUMP_FIELD_COPY (&out, tree, rear_sticky);
  dump_field_lv (ctx, &out, tree, &tree->plist, WEIGHT_STRONG);
  dump_off offset = dump_object_finish (ctx, &out, sizeof (out));
  if (tree->left)
      dump_remember_fixup_ptr_raw
	(ctx,
	 offset + dump_offsetof (struct interval, left),
	 dump_interval_tree (ctx, tree->left, offset));
  if (tree->right)
      dump_remember_fixup_ptr_raw
	(ctx,
	 offset + dump_offsetof (struct interval, right),
	 dump_interval_tree (ctx, tree->right, offset));
  return offset;
}

static dump_off
dump_string (struct dump_context *ctx, const struct Lisp_String *string)
{
#if CHECK_STRUCTS && !defined (HASH_Lisp_String_03B2DF1C8E)
# error "Lisp_String changed. See CHECK_STRUCTS comment in config.h."
#endif
  /* If we have text properties, write them _after_ the string so that
     at runtime, the prefetcher and cache will DTRT. (We access the
     string before its properties.).

     There's special code to dump string data contiguously later on.
     we seldom write to string data and never relocate it, so lumping
     it together at the end of the dump saves on COW faults.

     If, however, the string's size_byte field is -2, the string data
     is actually a pointer to Emacs data segment, so we can do even
     better by emitting a relocation instead of bothering to copy the
     string data.  */
  struct Lisp_String out;
  dump_object_start (ctx, &out, sizeof (out));
  DUMP_FIELD_COPY (&out, string, u.s.size);
  DUMP_FIELD_COPY (&out, string, u.s.size_byte);
  if (string->u.s.intervals)
    dump_field_fixup_later (ctx, &out, string, &string->u.s.intervals);

  if (string->u.s.size_byte == -2)
    /* String literal in Emacs rodata.  */
    dump_field_emacs_ptr (ctx, &out, string, &string->u.s.data);
  else
    {
      dump_field_fixup_later (ctx, &out, string, &string->u.s.data);
      dump_remember_cold_op (ctx,
                             COLD_OP_STRING,
			     make_lisp_ptr ((void *) string, Lisp_String));
    }

  dump_off offset = dump_object_finish (ctx, &out, sizeof (out));
  if (string->u.s.intervals)
    dump_remember_fixup_ptr_raw
      (ctx,
       offset + dump_offsetof (struct Lisp_String, u.s.intervals),
       dump_interval_tree (ctx, string->u.s.intervals, 0));

  return offset;
}

static dump_off
dump_marker (struct dump_context *ctx, const struct Lisp_Marker *marker)
{
#if CHECK_STRUCTS && !defined (HASH_Lisp_Marker_642DBAF866)
# error "Lisp_Marker changed. See CHECK_STRUCTS comment in config.h."
#endif

  START_DUMP_PVEC (ctx, &marker->header, struct Lisp_Marker, out);
  dump_pseudovector_lisp_fields (ctx, &out->header, &marker->header);
  DUMP_FIELD_COPY (out, marker, need_adjustment);
  DUMP_FIELD_COPY (out, marker, insertion_type);
  if (marker->buffer)
    {
      dump_field_lv_rawptr (ctx, out, marker, &marker->buffer,
			    Lisp_Vectorlike, WEIGHT_NORMAL);
      dump_field_lv_rawptr (ctx, out, marker, &marker->next,
			    Lisp_Vectorlike, WEIGHT_STRONG);
      DUMP_FIELD_COPY (out, marker, charpos);
      DUMP_FIELD_COPY (out, marker, bytepos);
    }
  return finish_dump_pvec (ctx, &out->header);
}

static dump_off
dump_interval_node (struct dump_context *ctx, struct itree_node *node,
                    dump_off parent_offset)
{
#if CHECK_STRUCTS && !defined (HASH_itree_node_50DE304F13)
# error "itree_node changed. See CHECK_STRUCTS comment in config.h."
#endif
  struct itree_node out;
  dump_object_start (ctx, &out, sizeof (out));
  if (node->parent)
    dump_field_fixup_later (ctx, &out, node, &node->parent);
  if (node->left)
    dump_field_fixup_later (ctx, &out, node, &node->parent);
  if (node->right)
    dump_field_fixup_later (ctx, &out, node, &node->parent);
  DUMP_FIELD_COPY (&out, node, begin);
  DUMP_FIELD_COPY (&out, node, end);
  DUMP_FIELD_COPY (&out, node, limit);
  DUMP_FIELD_COPY (&out, node, offset);
  DUMP_FIELD_COPY (&out, node, otick);
  dump_field_lv (ctx, &out, node, &node->data, WEIGHT_STRONG);
  DUMP_FIELD_COPY (&out, node, red);
  DUMP_FIELD_COPY (&out, node, rear_advance);
  DUMP_FIELD_COPY (&out, node, front_advance);
  dump_off offset = dump_object_finish (ctx, &out, sizeof (out));
  if (node->parent)
      dump_remember_fixup_ptr_raw
	(ctx,
	 offset + dump_offsetof (struct itree_node, parent),
	 dump_interval_node (ctx, node->parent, offset));
  if (node->left)
      dump_remember_fixup_ptr_raw
	(ctx,
	 offset + dump_offsetof (struct itree_node, left),
	 dump_interval_node (ctx, node->left, offset));
  if (node->right)
      dump_remember_fixup_ptr_raw
	(ctx,
	 offset + dump_offsetof (struct itree_node, right),
	 dump_interval_node (ctx, node->right, offset));
  return offset;
}

static dump_off
dump_overlay (struct dump_context *ctx, const struct Lisp_Overlay *overlay)
{
#if CHECK_STRUCTS && !defined (HASH_Lisp_Overlay_5F9D7E02FC)
# error "Lisp_Overlay changed. See CHECK_STRUCTS comment in config.h."
#endif
  START_DUMP_PVEC (ctx, &overlay->header, struct Lisp_Overlay, out);
  dump_pseudovector_lisp_fields (ctx, &out->header, &overlay->header);
  dump_field_fixup_later (ctx, &out, overlay, &overlay->interval);
  dump_off offset = finish_dump_pvec (ctx, &out->header);
  dump_remember_fixup_ptr_raw
    (ctx,
     offset + dump_offsetof (struct Lisp_Overlay, interval),
     dump_interval_node (ctx, overlay->interval, offset));
  return offset;
}

static void
dump_field_finalizer_ref (struct dump_context *ctx,
                          void *out,
                          const struct Lisp_Finalizer *finalizer,
                          struct Lisp_Finalizer *const *field)
{
  if (*field == &finalizers || *field == &doomed_finalizers)
    dump_field_emacs_ptr (ctx, out, finalizer, field);
  else
    dump_field_lv_rawptr (ctx, out, finalizer, field,
                          Lisp_Vectorlike,
                          WEIGHT_NORMAL);
}

static dump_off
dump_finalizer (struct dump_context *ctx,
                const struct Lisp_Finalizer *finalizer)
{
#if CHECK_STRUCTS && !defined (HASH_Lisp_Finalizer_D58E647CB8)
# error "Lisp_Finalizer changed. See CHECK_STRUCTS comment in config.h."
#endif
  START_DUMP_PVEC (ctx, &finalizer->header, struct Lisp_Finalizer, out);
  /* Do _not_ call dump_pseudovector_lisp_fields here: we dump the
     only Lisp field, finalizer->function, manually, so we can give it
     a low weight.  */
  dump_field_lv (ctx, &out, finalizer, &finalizer->function, WEIGHT_NONE);
  dump_field_finalizer_ref (ctx, &out, finalizer, &finalizer->prev);
  dump_field_finalizer_ref (ctx, &out, finalizer, &finalizer->next);
  return finish_dump_pvec (ctx, &out->header);
}

struct bignum_reload_info
{
  dump_off data_location;
  dump_off nlimbs;
};

static dump_off
dump_bignum (struct dump_context *ctx, Lisp_Object object)
{
#if CHECK_STRUCTS && !defined (HASH_Lisp_Bignum_661945DE2B)
# error "Lisp_Bignum changed. See CHECK_STRUCTS comment in config.h."
#endif
  const struct Lisp_Bignum *bignum = XBIGNUM (object);
  START_DUMP_PVEC (ctx, &bignum->header, struct Lisp_Bignum, out);
  verify (sizeof (out->value) >= sizeof (struct bignum_reload_info));
  dump_field_fixup_later (ctx, out, bignum, xbignum_val (object));
  dump_off bignum_offset = finish_dump_pvec (ctx, &out->header);
  if (ctx->flags.dump_object_contents)
    {
      /* Export the bignum into a blob in the cold section.  */
      dump_remember_cold_op (ctx, COLD_OP_BIGNUM, object);

      /* Write the offset of that exported blob here.  */
      dump_off value_offset
	= (bignum_offset
	   + (dump_off) offsetof (struct Lisp_Bignum, value));
      dump_push (&ctx->fixups,
		 list3 (make_fixnum (DUMP_FIXUP_BIGNUM_DATA),
			dump_off_to_lisp (value_offset),
			object));

      /* When we load the dump, slurp the data blob and turn it into a
         real bignum.  Attach the relocation to the start of the
         Lisp_Bignum instead of the actual mpz field so that the
         relocation offset is aligned.  The relocation-application
         code knows to actually advance past the header.  */
      dump_push (&ctx->dump_relocs[EARLY_RELOCS],
                 list2 (make_fixnum (RELOC_BIGNUM),
                        dump_off_to_lisp (bignum_offset)));
    }

  return bignum_offset;
}

static dump_off
dump_float (struct dump_context *ctx, const struct Lisp_Float *lfloat)
{
#if CHECK_STRUCTS && !defined (HASH_Lisp_Float_7E7D284C02)
# error "Lisp_Float changed. See CHECK_STRUCTS comment in config.h."
#endif
  eassert (ctx->header.cold_start);
  struct Lisp_Float out;
  dump_object_start (ctx, &out, sizeof (out));
  DUMP_FIELD_COPY (&out, lfloat, u.data);
  return dump_object_finish (ctx, &out, sizeof (out));
}

static dump_off
dump_fwd_int (struct dump_context *ctx, const struct Lisp_Intfwd *intfwd)
{
#if CHECK_STRUCTS && !defined HASH_Lisp_Intfwd_4D887A7387
# error "Lisp_Intfwd changed. See CHECK_STRUCTS comment in config.h."
#endif
  dump_emacs_reloc_immediate_intmax_t (ctx, intfwd->intvar, *intfwd->intvar);
  struct Lisp_Intfwd out;
  dump_object_start (ctx, &out, sizeof (out));
  DUMP_FIELD_COPY (&out, intfwd, type);
  dump_field_emacs_ptr (ctx, &out, intfwd, &intfwd->intvar);
  return dump_object_finish (ctx, &out, sizeof (out));
}

static dump_off
dump_fwd_bool (struct dump_context *ctx, const struct Lisp_Boolfwd *boolfwd)
{
#if CHECK_STRUCTS && !defined (HASH_Lisp_Boolfwd_0EA1C7ADCC)
# error "Lisp_Boolfwd changed. See CHECK_STRUCTS comment in config.h."
#endif
  dump_emacs_reloc_immediate_bool (ctx, boolfwd->boolvar, *boolfwd->boolvar);
  struct Lisp_Boolfwd out;
  dump_object_start (ctx, &out, sizeof (out));
  DUMP_FIELD_COPY (&out, boolfwd, type);
  dump_field_emacs_ptr (ctx, &out, boolfwd, &boolfwd->boolvar);
  return dump_object_finish (ctx, &out, sizeof (out));
}

static dump_off
dump_fwd_obj (struct dump_context *ctx, const struct Lisp_Objfwd *objfwd)
{
#if CHECK_STRUCTS && !defined (HASH_Lisp_Objfwd_45D3E513DC)
# error "Lisp_Objfwd changed. See CHECK_STRUCTS comment in config.h."
#endif
  if (NILP (Fgethash (dump_off_to_lisp (emacs_offset (objfwd->objvar)),
                      ctx->staticpro_table,
                      Qnil)))
    dump_emacs_reloc_to_lv (ctx, objfwd->objvar);
  struct Lisp_Objfwd out;
  dump_object_start (ctx, &out, sizeof (out));
  DUMP_FIELD_COPY (&out, objfwd, type);
  dump_field_emacs_ptr (ctx, &out, objfwd, &objfwd->objvar);
  return dump_object_finish (ctx, &out, sizeof (out));
}

static dump_off
dump_fwd_buffer_obj (struct dump_context *ctx,
                     const struct Lisp_Buffer_Objfwd *buffer_objfwd)
{
#if CHECK_STRUCTS && !defined (HASH_Lisp_Buffer_Objfwd_611EBD13FF)
# error "Lisp_Buffer_Objfwd changed. See CHECK_STRUCTS comment in config.h."
#endif
  struct Lisp_Buffer_Objfwd out;
  dump_object_start (ctx, &out, sizeof (out));
  DUMP_FIELD_COPY (&out, buffer_objfwd, type);
  DUMP_FIELD_COPY (&out, buffer_objfwd, offset);
  dump_field_lv (ctx, &out, buffer_objfwd, &buffer_objfwd->predicate,
                 WEIGHT_NORMAL);
  return dump_object_finish (ctx, &out, sizeof (out));
}

static dump_off
dump_fwd_kboard_obj (struct dump_context *ctx,
                     const struct Lisp_Kboard_Objfwd *kboard_objfwd)
{
#if CHECK_STRUCTS && !defined (HASH_Lisp_Kboard_Objfwd_CAA7E71069)
# error "Lisp_Intfwd changed. See CHECK_STRUCTS comment in config.h."
#endif
  struct Lisp_Kboard_Objfwd out;
  dump_object_start (ctx, &out, sizeof (out));
  DUMP_FIELD_COPY (&out, kboard_objfwd, type);
  DUMP_FIELD_COPY (&out, kboard_objfwd, offset);
  return dump_object_finish (ctx, &out, sizeof (out));
}

static dump_off
dump_fwd (struct dump_context *ctx, lispfwd fwd)
{
#if CHECK_STRUCTS && !defined (HASH_Lisp_Fwd_Type_9CBA6EE55E)
# error "Lisp_Fwd_Type changed. See CHECK_STRUCTS comment in config.h."
#endif
  void const *p = fwd.fwdptr;
  dump_off offset;

  switch (XFWDTYPE (fwd))
    {
    case Lisp_Fwd_Int:
      offset = dump_fwd_int (ctx, p);
      break;
    case Lisp_Fwd_Bool:
      offset = dump_fwd_bool (ctx, p);
      break;
    case Lisp_Fwd_Obj:
      offset = dump_fwd_obj (ctx, p);
      break;
    case Lisp_Fwd_Buffer_Obj:
      offset = dump_fwd_buffer_obj (ctx, p);
      break;
    case Lisp_Fwd_Kboard_Obj:
      offset = dump_fwd_kboard_obj (ctx, p);
      break;
    default:
      emacs_abort ();
    }

  return offset;
}

static dump_off
dump_recall_symbol_aux (struct dump_context *ctx, Lisp_Object symbol)
{
  Lisp_Object symbol_aux = ctx->symbol_aux;
  if (NILP (symbol_aux))
    return 0;
  return dump_off_from_lisp (Fgethash (symbol, symbol_aux, make_fixnum (0)));
}

static dump_off
dump_recall_symbol_cvar (struct dump_context *ctx, Lisp_Object symbol)
{
  Lisp_Object symbol_cvar = ctx->symbol_cvar;
  if (NILP (symbol_cvar))
    return 0;
  return dump_off_from_lisp (Fgethash (symbol, symbol_cvar, make_fixnum (0)));
}

static void
dump_remember_symbol_aux (struct dump_context *ctx,
                          Lisp_Object symbol,
                          dump_off offset)
{
  Fputhash (symbol, dump_off_to_lisp (offset), ctx->symbol_aux);
}

static void
dump_remember_symbol_cvar (struct dump_context *ctx,
			   Lisp_Object symbol,
			   dump_off offset)
{
  Fputhash (symbol, dump_off_to_lisp (offset), ctx->symbol_cvar);
}

static void
dump_pre_dump_symbol (struct dump_context *ctx, struct Lisp_Symbol *symbol)
{
  Lisp_Object symbol_lv = make_lisp_ptr (symbol, Lisp_Symbol);
  eassert (!dump_recall_symbol_aux (ctx, symbol_lv));
  eassert (!dump_recall_symbol_cvar (ctx, symbol_lv));
  switch (symbol->u.s.type)
    {
    case SYMBOL_KBOARD:
    case SYMBOL_PER_BUFFER:
    case SYMBOL_FORWARDED:
      dump_remember_symbol_aux (ctx, symbol_lv,
				dump_fwd (ctx, symbol->u.s.val.fwd));
      break;
    default:
      break;
    }

  if (symbol->u.s.c_variable.fwdptr)
    dump_remember_symbol_cvar (ctx, symbol_lv,
			       dump_fwd (ctx, symbol->u.s.c_variable));
}

static dump_off
dump_symbol (struct dump_context *ctx,
             Lisp_Object object,
             dump_off offset)
{
#if CHECK_STRUCTS && !defined HASH_Lisp_Symbol_61B174C9F4
# error "Lisp_Symbol changed. See CHECK_STRUCTS comment in config.h."
#endif
#if CHECK_STRUCTS && !defined (HASH_symbol_redirect_EA72E4BFF5)
# error "symbol_redirect changed. See CHECK_STRUCTS comment in config.h."
#endif

  if (ctx->flags.defer_symbols)
    {
      if (offset != DUMP_OBJECT_ON_SYMBOL_QUEUE)
        {
	  eassert (offset == DUMP_OBJECT_ON_NORMAL_QUEUE
		   || offset == DUMP_OBJECT_NOT_SEEN);
          struct dump_flags old_flags = ctx->flags;
          ctx->flags.dump_object_contents = false;
          ctx->flags.defer_symbols = false;
          dump_object (ctx, object);
          ctx->flags = old_flags;
          offset = DUMP_OBJECT_ON_SYMBOL_QUEUE;
          dump_remember_object (ctx, object, offset);
          dump_push (&ctx->deferred_symbols, object);
        }
      return offset;
    }

  struct Lisp_Symbol *symbol = XSYMBOL (object);
  struct Lisp_Symbol out;
  dump_object_start (ctx, &out, sizeof (out));
  eassert (symbol->u.s.gcmarkbit == 0);
  DUMP_FIELD_COPY (&out, symbol, u.s.type);
  DUMP_FIELD_COPY (&out, symbol, u.s.trapped_write);
  DUMP_FIELD_COPY (&out, symbol, u.s.interned);
  DUMP_FIELD_COPY (&out, symbol, u.s.declared_special);
  DUMP_FIELD_COPY (&out, symbol, u.s.pinned);
  DUMP_FIELD_COPY (&out, symbol, u.s.buffer_local_only);
  dump_field_lv (ctx, &out, symbol, &symbol->u.s.name, WEIGHT_STRONG);
  switch (symbol->u.s.type)
    {
    case SYMBOL_PLAINVAL:
      dump_field_lv (ctx, &out, symbol, &symbol->u.s.val.value,
                     WEIGHT_NORMAL);
      break;
    case SYMBOL_VARALIAS:
      dump_field_lv_rawptr (ctx, &out, symbol,
                            &symbol->u.s.val.alias, Lisp_Symbol,
                            WEIGHT_NORMAL);
      break;
    case SYMBOL_KBOARD:
    case SYMBOL_PER_BUFFER:
    case SYMBOL_FORWARDED:
      dump_field_fixup_later (ctx, &out, symbol, &symbol->u.s.val.fwd);
      break;
    case SYMBOL_LOCAL_SOMEWHERE:
      break;
    default:
      emacs_abort ();
      break;
    }

  dump_field_lv (ctx, &out, symbol, &symbol->u.s.function, WEIGHT_NORMAL);
  dump_field_lv (ctx, &out, symbol, &symbol->u.s.plist, WEIGHT_NORMAL);
  dump_field_lv (ctx, &out, symbol, &symbol->u.s.buffer_local_default, WEIGHT_NORMAL);
  dump_field_lv (ctx, &out, symbol, &symbol->u.s.buffer_local_buffer, WEIGHT_NORMAL);
  dump_field_lv_rawptr (ctx, &out, symbol, &symbol->u.s.next, Lisp_Symbol, WEIGHT_STRONG);
  if (symbol->u.s.c_variable.fwdptr)
    dump_field_fixup_later (ctx, &out, symbol, &symbol->u.s.c_variable);

  offset = dump_object_finish (ctx, &out, sizeof (out));

  switch (symbol->u.s.type)
    {
    case SYMBOL_KBOARD:
    case SYMBOL_PER_BUFFER:
    case SYMBOL_FORWARDED:
      {
	dump_off aux_offset = dump_recall_symbol_aux (ctx, make_lisp_ptr (symbol, Lisp_Symbol));
	dump_remember_fixup_ptr_raw
	  (ctx,
	   offset + dump_offsetof (struct Lisp_Symbol, u.s.val.fwd),
	   (aux_offset
	    ? aux_offset
	    : dump_fwd (ctx, symbol->u.s.val.fwd)));
      }
      break;
    default:
      break;
    }

  if (symbol->u.s.c_variable.fwdptr)
    {
      dump_off cvar_offset = dump_recall_symbol_cvar (ctx, make_lisp_ptr (symbol, Lisp_Symbol));
      dump_remember_fixup_ptr_raw
	(ctx,
	 offset + dump_offsetof (struct Lisp_Symbol, u.s.c_variable),
	 (cvar_offset
	  ? cvar_offset
	  : dump_fwd (ctx, symbol->u.s.c_variable)));
    }

  return offset;
}

static dump_off
dump_vectorlike_generic (struct dump_context *ctx,
			 const union vectorlike_header *header)
{
#if CHECK_STRUCTS && !defined (HASH_vectorlike_header_785E52047B)
# error "vectorlike_header changed. See CHECK_STRUCTS comment in config.h."
#endif
  const struct Lisp_Vector *v = (const struct Lisp_Vector *) header;
  ptrdiff_t size = header->size;
  enum pvec_type pvectype = PVTYPE (v);
  dump_off offset;

  if (size & PSEUDOVECTOR_FLAG)
    {
      /* Assert that the pseudovector contains only Lisp values ---
         but see the PVEC_SUB_CHAR_TABLE special case below.  We allow
         one extra word of non-lisp data when Lisp_Object is shorter
         than GCALIGN (e.g., on 32-bit builds) to account for
         GCALIGN-enforcing struct padding.  We can't distinguish
         between padding and some undumpable data member this way, but
         we'll count on sizeof(Lisp_Object) >= GCALIGN builds to catch
         this class of problem.
         */
      eassert ((size & PSEUDOVECTOR_REST_MASK) >> PSEUDOVECTOR_REST_BITS
	       <= (sizeof (Lisp_Object) < GCALIGNMENT));
      size &= PSEUDOVECTOR_SIZE_MASK;
    }

  dump_align_output (ctx, DUMP_ALIGNMENT);
  dump_off prefix_start_offset = ctx->offset;

  dump_off skip;
  if (pvectype == PVEC_SUB_CHAR_TABLE)
    {
      /* PVEC_SUB_CHAR_TABLE has a special case because it's a
         variable-length vector (unlike other pseudovectors, which is
         why we handle it here) and has its non-Lisp data _before_ the
         variable-length Lisp part.  */
      const struct Lisp_Sub_Char_Table *sct =
        (const struct Lisp_Sub_Char_Table *) header;
      struct Lisp_Sub_Char_Table out;
      /* Don't use sizeof(out), since that incorporates unwanted
         padding.  Instead, use the size through the last non-Lisp
         field.  */
      size_t sz = (char *)&out.min_char + sizeof (out.min_char) - (char *)&out;
      eassert (sz < DUMP_OFF_MAX);
      dump_object_start (ctx, &out, (dump_off) sz);
      DUMP_FIELD_COPY (&out, sct, header.size);
      DUMP_FIELD_COPY (&out, sct, depth);
      DUMP_FIELD_COPY (&out, sct, min_char);
      offset = dump_object_finish (ctx, &out, (dump_off) sz);
      skip = SUB_CHAR_TABLE_OFFSET;
    }
  else
    {
      union vectorlike_header out;
      dump_object_start (ctx, &out, sizeof (out));
      DUMP_FIELD_COPY (&out, header, size);
      offset = dump_object_finish (ctx, &out, sizeof (out));
      skip = 0;
    }

  /* We may have written a non-Lisp vector prefix above.  If we have,
     pad to the lisp content start with zero, and make sure we didn't
     scribble beyond that start.  */
  dump_off prefix_size = ctx->offset - prefix_start_offset;
  eassert (prefix_size > 0);
  dump_off skip_start = ptrdiff_t_to_dump_off ((char *) &v->contents[skip]
					       - (char *) v);
  eassert (skip_start >= prefix_size);
  dump_write_zero (ctx, skip_start - prefix_size);

  /* dump_object_start isn't what records conservative-GC object
     starts --- dump_object_1 does --- so the hack below of using
     dump_object_start for each vector word doesn't cause GC problems
     at runtime.  */
  struct dump_flags old_flags = ctx->flags;
  ctx->flags.pack_objects = true;
  for (dump_off i = skip; i < size; ++i)
    {
      Lisp_Object out;
      const Lisp_Object *vslot = &v->contents[i];
      /* In the wide case, we're always misaligned.  */
#if INTPTR_MAX == EMACS_INT_MAX
      eassert (ctx->offset % sizeof (out) == 0);
#endif
      dump_object_start (ctx, &out, sizeof (out));
      dump_field_lv (ctx, &out, vslot, vslot, WEIGHT_STRONG);
      dump_object_finish (ctx, &out, sizeof (out));
    }
  ctx->flags = old_flags;
  dump_align_output (ctx, DUMP_ALIGNMENT);
  return offset;
}

/* Return a vector of KEY, VALUE pairs in the given hash table H.
   No room for growth is included.  */
static Lisp_Object *
hash_table_contents (struct Lisp_Hash_Table *h)
{
  ptrdiff_t size = h->count;
  Lisp_Object *key_and_value = hash_table_alloc_bytes (2 * size
						       * sizeof *key_and_value);
  ptrdiff_t n = 0;

  DOHASH (h, k, v)
    {
      key_and_value[n++] = k;
      key_and_value[n++] = v;
    }

  return key_and_value;
}

static dump_off
dump_hash_table_list (struct dump_context *ctx)
{
  if (!NILP (ctx->hash_tables))
    return dump_object (ctx, CALLN (Fapply, Qvector, ctx->hash_tables));
  else
    return 0;
}

static hash_table_std_test_t
hash_table_std_test (const struct hash_table_test *t)
{
  if (EQ (t->name, Qeq))
    return Test_eq;
  if (EQ (t->name, Qeql))
    return Test_eql;
  if (EQ (t->name, Qequal))
    return Test_equal;
  error ("cannot dump hash tables with user-defined tests");  /* Bug#36769 */
}

/* Compact contents and discard inessential information from a hash table,
   preparing it for dumping.
   See `hash_table_thaw' for the code that restores the object to a usable
   state. */
static void
hash_table_freeze (struct Lisp_Hash_Table *h)
{
  h->key_and_value = hash_table_contents (h);
  h->next = NULL;
  h->hash = NULL;
  h->index = NULL;
  h->table_size = 0;
  h->index_bits = 0;
  h->frozen_test = hash_table_std_test (h->test);
  h->test = NULL;
}

static dump_off
dump_hash_table_contents (struct dump_context *ctx, struct Lisp_Hash_Table *h)
{
  dump_align_output (ctx, DUMP_ALIGNMENT);
  dump_off start_offset = ctx->offset;
  ptrdiff_t n = 2 * h->count;

  struct dump_flags old_flags = ctx->flags;
  ctx->flags.pack_objects = true;

  for (ptrdiff_t i = 0; i < n; i++)
    {
      Lisp_Object out;
      const Lisp_Object *slot = &h->key_and_value[i];
      dump_object_start (ctx, &out, sizeof out);
      dump_field_lv (ctx, &out, slot, slot, WEIGHT_STRONG);
      dump_object_finish (ctx, &out, sizeof out);
    }

  ctx->flags = old_flags;
  return start_offset;
}

static dump_off
dump_hash_table (struct dump_context *ctx, Lisp_Object object)
{
#if CHECK_STRUCTS && !defined HASH_Lisp_Hash_Table_0360833954
# error "Lisp_Hash_Table changed. See CHECK_STRUCTS comment in config.h."
#endif
  const struct Lisp_Hash_Table *hash_in = XHASH_TABLE (object);
  struct Lisp_Hash_Table hash_munged = *hash_in;
  struct Lisp_Hash_Table *hash = &hash_munged;

  hash_table_freeze (hash);
  dump_push (&ctx->hash_tables, object);

  START_DUMP_PVEC (ctx, &hash->header, struct Lisp_Hash_Table, out);
  dump_pseudovector_lisp_fields (ctx, &out->header, &hash->header);
  DUMP_FIELD_COPY (out, hash, count);
  DUMP_FIELD_COPY (out, hash, weakness);
  DUMP_FIELD_COPY (out, hash, purecopy);
  DUMP_FIELD_COPY (out, hash, mutable);
  DUMP_FIELD_COPY (out, hash, frozen_test);
  if (hash->key_and_value)
    dump_field_fixup_later (ctx, out, hash, &hash->key_and_value);
  eassert (hash->next_weak == NULL);
  dump_off offset = finish_dump_pvec (ctx, &out->header);
  if (hash->key_and_value)
    dump_remember_fixup_ptr_raw
      (ctx,
       offset + dump_offsetof (struct Lisp_Hash_Table, key_and_value),
       dump_hash_table_contents (ctx, hash));
  return offset;
}

static dump_off
dump_obarray_buckets (struct dump_context *ctx, const struct Lisp_Obarray *o)
{
  dump_align_output (ctx, DUMP_ALIGNMENT);
  dump_off start_offset = ctx->offset;
  ptrdiff_t n = obarray_size (o);

  struct dump_flags old_flags = ctx->flags;
  ctx->flags.pack_objects = true;

  for (ptrdiff_t i = 0; i < n; i++)
    {
      Lisp_Object out;
      const Lisp_Object *slot = &o->buckets[i];
      dump_object_start (ctx, &out, sizeof out);
      dump_field_lv (ctx, &out, slot, slot, WEIGHT_STRONG);
      dump_object_finish (ctx, &out, sizeof out);
    }

  ctx->flags = old_flags;
  return start_offset;
}

static dump_off
dump_obarray (struct dump_context *ctx, Lisp_Object object)
{
#if CHECK_STRUCTS && !defined HASH_Lisp_Obarray_D2757E61AD
# error "Lisp_Obarray changed. See CHECK_STRUCTS comment in config.h."
#endif
  const struct Lisp_Obarray *in_oa = XOBARRAY (object);
  struct Lisp_Obarray munged_oa = *in_oa;
  struct Lisp_Obarray *oa = &munged_oa;
  START_DUMP_PVEC (ctx, &oa->header, struct Lisp_Obarray, out);
  dump_pseudovector_lisp_fields (ctx, &out->header, &oa->header);
  DUMP_FIELD_COPY (out, oa, count);
  DUMP_FIELD_COPY (out, oa, size_bits);
  dump_field_fixup_later (ctx, out, oa, &oa->buckets);
  dump_off offset = finish_dump_pvec (ctx, &out->header);
  dump_remember_fixup_ptr_raw
    (ctx,
     offset + dump_offsetof (struct Lisp_Obarray, buckets),
     dump_obarray_buckets (ctx, oa));
  return offset;
}

static dump_off
dump_buffer (struct dump_context *ctx, const struct buffer *in_buffer)
{
<<<<<<< HEAD
#if CHECK_STRUCTS && !defined HASH_buffer_6C25F9C3BC
=======
#if CHECK_STRUCTS && !defined HASH_buffer_B02F648B82
>>>>>>> 3858e4f2
# error "buffer changed. See CHECK_STRUCTS comment in config.h."
#endif
  struct buffer munged_buffer = *in_buffer;
  struct buffer *buffer = &munged_buffer;

  /* Clear some buffer state for correctness upon load.  */
  if (buffer->base_buffer == NULL)
    buffer->window_count = 0;
  else
    eassert (buffer->window_count == -1);
  buffer->local_minor_modes_ = Qnil;
  buffer->last_name_ = Qnil;
  buffer->last_selected_window_ = Qnil;
  buffer->display_count_ = make_fixnum (0);
  buffer->clip_changed = 0;
  buffer->last_window_start = -1;
  buffer->point_before_scroll_ = Qnil;

  dump_off base_offset = 0;
  if (buffer->base_buffer)
    {
      eassert (buffer->base_buffer->base_buffer == NULL);
      base_offset = dump_object_for_offset
	(ctx,
	 make_lisp_ptr (buffer->base_buffer, Lisp_Vectorlike));
    }

  eassert ((base_offset == 0 && buffer->text == &in_buffer->own_text)
	   || (base_offset > 0 && buffer->text != &in_buffer->own_text));

  START_DUMP_PVEC (ctx, &buffer->header, struct buffer, out);
  dump_pseudovector_lisp_fields (ctx, &out->header, &buffer->header);
  if (base_offset == 0)
    base_offset = ctx->obj_offset;
  eassert (base_offset > 0);
  if (buffer->base_buffer == NULL)
    {
      eassert (base_offset == ctx->obj_offset);

      if (BUFFER_LIVE_P (buffer))
        {
          dump_field_fixup_later (ctx, out, buffer, &buffer->own_text.beg);
	  dump_remember_cold_op (ctx, COLD_OP_BUFFER,
				 make_lisp_ptr ((void *) in_buffer,
						Lisp_Vectorlike));
        }
      else
        eassert (buffer->own_text.beg == NULL);

      DUMP_FIELD_COPY (out, buffer, own_text.gpt);
      DUMP_FIELD_COPY (out, buffer, own_text.z);
      DUMP_FIELD_COPY (out, buffer, own_text.gpt_byte);
      DUMP_FIELD_COPY (out, buffer, own_text.z_byte);
      DUMP_FIELD_COPY (out, buffer, own_text.gap_size);
      DUMP_FIELD_COPY (out, buffer, own_text.modiff);
      DUMP_FIELD_COPY (out, buffer, own_text.chars_modiff);
      DUMP_FIELD_COPY (out, buffer, own_text.save_modiff);
      DUMP_FIELD_COPY (out, buffer, own_text.overlay_modiff);
      DUMP_FIELD_COPY (out, buffer, own_text.compact);
      DUMP_FIELD_COPY (out, buffer, own_text.beg_unchanged);
      DUMP_FIELD_COPY (out, buffer, own_text.end_unchanged);
      DUMP_FIELD_COPY (out, buffer, own_text.unchanged_modified);
      DUMP_FIELD_COPY (out, buffer, own_text.overlay_unchanged_modified);
      if (buffer->own_text.intervals)
        dump_field_fixup_later (ctx, out, buffer, &buffer->own_text.intervals);
      dump_field_lv_rawptr (ctx, out, buffer, &buffer->own_text.markers,
                            Lisp_Vectorlike, WEIGHT_NORMAL);
      DUMP_FIELD_COPY (out, buffer, own_text.inhibit_shrinking);
      DUMP_FIELD_COPY (out, buffer, own_text.redisplay);
      DUMP_FIELD_COPY (out, buffer, own_text.monospace);
    }

  eassert (ctx->obj_offset > 0);
  dump_remember_fixup_ptr_raw
    (ctx,
     ctx->obj_offset + dump_offsetof (struct buffer, text),
     base_offset + dump_offsetof (struct buffer, own_text));

  DUMP_FIELD_COPY (out, buffer, pt);
  DUMP_FIELD_COPY (out, buffer, pt_byte);
  DUMP_FIELD_COPY (out, buffer, begv);
  DUMP_FIELD_COPY (out, buffer, begv_byte);
  DUMP_FIELD_COPY (out, buffer, zv);
  DUMP_FIELD_COPY (out, buffer, zv_byte);

  if (buffer->base_buffer)
    {
      eassert (ctx->obj_offset != base_offset);
      dump_field_ptr_to_dump_offset (ctx, out, buffer, &buffer->base_buffer,
				     base_offset);
    }

  DUMP_FIELD_COPY (out, buffer, indirections);
  DUMP_FIELD_COPY (out, buffer, window_count);

  memcpy (out->local_flags,
          &buffer->local_flags,
          sizeof (out->local_flags));
  DUMP_FIELD_COPY (out, buffer, modtime);
  DUMP_FIELD_COPY (out, buffer, modtime_size);
  DUMP_FIELD_COPY (out, buffer, auto_save_modified);
  DUMP_FIELD_COPY (out, buffer, display_error_modiff);
  DUMP_FIELD_COPY (out, buffer, auto_save_failure_time);
  DUMP_FIELD_COPY (out, buffer, last_window_start);

  /* Not worth serializing these caches.  TODO: really? */
  out->newline_cache = NULL;
  out->width_run_cache = NULL;
  out->bidi_paragraph_cache = NULL;

  DUMP_FIELD_COPY (out, buffer, prevent_redisplay_optimizations_p);
  DUMP_FIELD_COPY (out, buffer, clip_changed);
  DUMP_FIELD_COPY (out, buffer, inhibit_buffer_hooks);

  if (!itree_empty_p (buffer->overlays))
    {
      /* We haven't implemented the code to dump overlays.  */
      error ("dumping overlays is not yet implemented");
    }
  else
    out->overlays = NULL;

  dump_field_lv (ctx, out, buffer, &buffer->undo_list_,
                 WEIGHT_STRONG);
  dump_off offset = finish_dump_pvec (ctx, &out->header);
  if (!buffer->base_buffer && buffer->own_text.intervals)
    dump_remember_fixup_ptr_raw
      (ctx,
       offset + dump_offsetof (struct buffer, own_text.intervals),
       dump_interval_tree (ctx, buffer->own_text.intervals, 0));

  return offset;
}

static dump_off
dump_bool_vector (struct dump_context *ctx, const struct Lisp_Vector *v)
{
#if CHECK_STRUCTS && !defined (HASH_Lisp_Vector_3091289B35)
# error "Lisp_Vector changed. See CHECK_STRUCTS comment in config.h."
#endif
  /* No relocation needed, so we don't need dump_object_start.  */
  dump_align_output (ctx, DUMP_ALIGNMENT);
  eassert (ctx->offset >= ctx->header.cold_start);
  dump_off offset = ctx->offset;
  ptrdiff_t nbytes = vector_nbytes ((struct Lisp_Vector *) v);
  if (nbytes > DUMP_OFF_MAX)
    error ("vector too large");
  dump_write (ctx, v, ptrdiff_t_to_dump_off (nbytes));
  return offset;
}

static dump_off
dump_subr (struct dump_context *ctx, const struct Lisp_Subr *subr)
{
#if CHECK_STRUCTS && !defined (HASH_Lisp_Subr_20B7443AD7)
# error "Lisp_Subr changed. See CHECK_STRUCTS comment in config.h."
#endif
  struct Lisp_Subr out;
  dump_object_start (ctx, &out, sizeof (out));
  DUMP_FIELD_COPY (&out, subr, header.size);
#ifdef HAVE_NATIVE_COMP
  bool non_primitive = !NILP (subr->native_comp_u);
#else
  bool non_primitive = false;
#endif
  if (non_primitive)
    out.function.a0 = NULL;
  else
    dump_field_emacs_ptr (ctx, &out, subr, &subr->function.a0);
  DUMP_FIELD_COPY (&out, subr, min_args);
  DUMP_FIELD_COPY (&out, subr, max_args);
  if (non_primitive)
    {
      dump_field_fixup_later (ctx, &out, subr, &subr->symbol_name);
      dump_remember_cold_op (ctx,
                             COLD_OP_NATIVE_SUBR,
			     make_lisp_ptr ((void *) subr, Lisp_Vectorlike));
      dump_field_lv (ctx, &out, subr, &subr->intspec.native, WEIGHT_NORMAL);
      dump_field_lv (ctx, &out, subr, &subr->command_modes, WEIGHT_NORMAL);
    }
  else
    {
      dump_field_emacs_ptr (ctx, &out, subr, &subr->symbol_name);
      dump_field_emacs_ptr (ctx, &out, subr, &subr->intspec.string);
      dump_field_emacs_ptr (ctx, &out, subr, &subr->command_modes);
    }
  DUMP_FIELD_COPY (&out, subr, doc);
#ifdef HAVE_NATIVE_COMP
  dump_field_lv (ctx, &out, subr, &subr->native_comp_u, WEIGHT_NORMAL);
  if (! NILP (subr->native_comp_u))
    dump_field_fixup_later (ctx, &out, subr, &subr->native_c_name);

  dump_field_lv (ctx, &out, subr, &subr->lambda_list, WEIGHT_NORMAL);
  dump_field_lv (ctx, &out, subr, &subr->type, WEIGHT_NORMAL);
#endif
  dump_off subr_off = dump_object_finish (ctx, &out, sizeof (out));
  if (non_primitive && ctx->flags.dump_object_contents)
    /* We'll do the final addr relocation during VERY_LATE_RELOCS time
       after the compilation units has been loaded. */
    dump_push (&ctx->dump_relocs[VERY_LATE_RELOCS],
	       list2 (make_fixnum (RELOC_NATIVE_SUBR),
		      dump_off_to_lisp (subr_off)));
  return subr_off;
}

#ifdef HAVE_NATIVE_COMP
static dump_off
dump_native_comp_unit (struct dump_context *ctx,
		       struct Lisp_Native_Comp_Unit *comp_u)
{
  if (!CONSP (comp_u->file))
    error ("trying to dump non fixed-up eln file");

  /* Have function documentation always lazy loaded to optimize load-time.  */
  comp_u->data_fdoc_v = Qnil;
  START_DUMP_PVEC (ctx, &comp_u->header, struct Lisp_Native_Comp_Unit, out);
  dump_pseudovector_lisp_fields (ctx, &out->header, &comp_u->header);
  out->handle = NULL;

  dump_off comp_u_off = finish_dump_pvec (ctx, &out->header);
  if (ctx->flags.dump_object_contents)
    /* We'll do the real elf load during LATE_RELOCS relocation time. */
    dump_push (&ctx->dump_relocs[LATE_RELOCS],
	       list2 (make_fixnum (RELOC_NATIVE_COMP_UNIT),
		      dump_off_to_lisp (comp_u_off)));
  return comp_u_off;
}
#endif

static void
fill_pseudovec (union vectorlike_header *header, Lisp_Object item)
{
  struct Lisp_Vector *v = (struct Lisp_Vector *) header;
  eassert (v->header.size & PSEUDOVECTOR_FLAG);
  ptrdiff_t size = v->header.size & PSEUDOVECTOR_SIZE_MASK;
  for (ptrdiff_t idx = 0; idx < size; idx++)
    v->contents[idx] = item;
}

static dump_off
dump_nilled_pseudovec (struct dump_context *ctx,
                       const union vectorlike_header *in)
{
  START_DUMP_PVEC (ctx, in, struct Lisp_Vector, out);
  fill_pseudovec (&out->header, Qnil);
  return finish_dump_pvec (ctx, &out->header);
}

static dump_off
dump_vectorlike (struct dump_context *ctx,
                 Lisp_Object lv,
                 dump_off offset)
{
#if CHECK_STRUCTS && !defined HASH_pvec_type_19F6CF5169
# error "pvec_type changed. See CHECK_STRUCTS comment in config.h."
#endif
  const struct Lisp_Vector *v = XVECTOR (lv);
  enum pvec_type ptype = PVTYPE (v);
  switch (ptype)
    {
    case PVEC_FONT:
      /* There are three kinds of font objects that all use PVEC_FONT,
         distinguished by their size.  Font specs and entities are
         harmless data carriers that we can dump like other Lisp
         objects.  Fonts themselves are window-system-specific and
         need to be recreated on each startup.  */
      if ((v->header.size & PSEUDOVECTOR_SIZE_MASK) != FONT_SPEC_MAX
	  && (v->header.size & PSEUDOVECTOR_SIZE_MASK) != FONT_ENTITY_MAX)
        error_unsupported_dump_object(ctx, lv, "font");
      FALLTHROUGH;
    case PVEC_NORMAL_VECTOR:
    case PVEC_COMPILED:
    case PVEC_CHAR_TABLE:
    case PVEC_SUB_CHAR_TABLE:
    case PVEC_RECORD:
      return dump_vectorlike_generic (ctx, &v->header);
    case PVEC_BOOL_VECTOR:
      return dump_bool_vector(ctx, v);
    case PVEC_HASH_TABLE:
      return dump_hash_table (ctx, lv);
    case PVEC_OBARRAY:
      return dump_obarray (ctx, lv);
    case PVEC_BUFFER:
      return dump_buffer (ctx, XBUFFER (lv));
    case PVEC_SUBR:
      return dump_subr (ctx, XSUBR (lv));
    case PVEC_FRAME:
    case PVEC_WINDOW:
    case PVEC_PROCESS:
    case PVEC_TERMINAL:
      return dump_nilled_pseudovec (ctx, &v->header);
    case PVEC_MARKER:
      return dump_marker (ctx, XMARKER (lv));
    case PVEC_OVERLAY:
      return dump_overlay (ctx, XOVERLAY (lv));
    case PVEC_FINALIZER:
      return dump_finalizer (ctx, XFINALIZER (lv));
    case PVEC_BIGNUM:
      return dump_bignum (ctx, lv);
    case PVEC_NATIVE_COMP_UNIT:
#ifdef HAVE_NATIVE_COMP
      return dump_native_comp_unit (ctx, XNATIVE_COMP_UNIT (lv));
#endif
      break;
    case PVEC_THREAD:
      if (main_thread_p (v))
        {
          eassert (dump_object_emacs_ptr (lv));
          return DUMP_OBJECT_IS_RUNTIME_MAGIC;
        }
      break;
    case PVEC_WINDOW_CONFIGURATION:
    case PVEC_OTHER:
    case PVEC_XWIDGET:
    case PVEC_XWIDGET_VIEW:
    case PVEC_MISC_PTR:
    case PVEC_USER_PTR:
    case PVEC_MUTEX:
    case PVEC_CONDVAR:
    case PVEC_SQLITE:
    case PVEC_MODULE_FUNCTION:
    case PVEC_FREE:
    case PVEC_TREE_SITTER:
    case PVEC_TREE_SITTER_NODE:
    case PVEC_TREE_SITTER_CURSOR:
      break;
    }
  char msg[60];
  snprintf (msg, sizeof msg, "pseudovector type %u", ptype);
  error_unsupported_dump_object (ctx, lv, msg);
}

/* Add an object to the dump.

   CTX is the dump context; OBJECT is the object to add.  Normally,
   return OFFSET, the location (in bytes, from the start of the dump
   file) where we wrote the object.  Valid OFFSETs are always greater
   than zero.

   If we've already dumped an object, return the location where we put
   it: dump_object is idempotent.

   The object must refer to an actual pointer-ish object of some sort.
   Some self-representing objects are immediate values rather than
   tagged pointers to Lisp heap structures and so have no individual
   representation in the Lisp heap dump.

   May also return one of the DUMP_OBJECT_ON_*_QUEUE constants if we
   "dumped" the object by remembering to process it specially later.
   In this case, we don't have a valid offset.
   Call dump_object_for_offset if you need a valid offset for
   an object.
 */
static dump_off
dump_object (struct dump_context *ctx, Lisp_Object object)
{
#if CHECK_STRUCTS && !defined (HASH_Lisp_Type_45F0582FD7)
# error "Lisp_Type changed. See CHECK_STRUCTS comment in config.h."
#endif
  eassert (!EQ (object, dead_object ()));

  dump_off offset = dump_recall_object (ctx, object);
  if (offset > 0)
    return offset;  /* Object already dumped.  */

  bool cold = BOOL_VECTOR_P (object) || FLOATP (object);
  if (cold && ctx->flags.defer_cold_objects)
    {
      if (offset != DUMP_OBJECT_ON_COLD_QUEUE)
        {
	  eassert (offset == DUMP_OBJECT_ON_NORMAL_QUEUE
		   || offset == DUMP_OBJECT_NOT_SEEN);
          offset = DUMP_OBJECT_ON_COLD_QUEUE;
          dump_remember_object (ctx, object, offset);
          dump_remember_cold_op (ctx, COLD_OP_OBJECT, object);
        }
      return offset;
    }

  void *obj_in_emacs = dump_object_emacs_ptr (object);
  if (obj_in_emacs && ctx->flags.defer_copied_objects)
    {
      if (offset != DUMP_OBJECT_ON_COPIED_QUEUE)
        {
	  eassert (offset == DUMP_OBJECT_ON_NORMAL_QUEUE
		   || offset == DUMP_OBJECT_NOT_SEEN);
          /* Even though we're not going to dump this object right
             away, we still want to scan and enqueue its
             referents.  */
          struct dump_flags old_flags = ctx->flags;
          ctx->flags.dump_object_contents = false;
          ctx->flags.defer_copied_objects = false;
          dump_object (ctx, object);
          ctx->flags = old_flags;

          offset = DUMP_OBJECT_ON_COPIED_QUEUE;
          dump_remember_object (ctx, object, offset);
          dump_push (&ctx->copied_queue, object);
        }
      return offset;
    }

  /* Object needs to be dumped.  */
  switch (XTYPE (object))
    {
    case Lisp_String:
      offset = dump_string (ctx, XSTRING (object));
      break;
    case Lisp_Vectorlike:
      offset = dump_vectorlike (ctx, object, offset);
      break;
    case Lisp_Symbol:
      offset = dump_symbol (ctx, object, offset);
      break;
    case Lisp_Cons:
      offset = dump_cons (ctx, XCONS (object));
      break;
    case Lisp_Float:
      offset = dump_float (ctx, XFLOAT (object));
      break;
    case_Lisp_Int:
      eassert ("should not be dumping int: is self-representing" && 0);
      abort ();
    default:
      emacs_abort ();
    }

  /* offset can be < 0 if we've deferred an object.  */
  if (ctx->flags.dump_object_contents && offset > DUMP_OBJECT_NOT_SEEN)
    {
      eassert (offset % DUMP_ALIGNMENT == 0);
      dump_remember_object (ctx, object, offset);
      if (ctx->flags.record_object_starts)
        {
          eassert (!ctx->flags.pack_objects);
          dump_push (&ctx->object_starts,
                     list2 (dump_off_to_lisp (XTYPE (object)),
                            dump_off_to_lisp (offset)));
        }
    }

  return offset;
}

/* Like dump_object(), but assert that we get a valid offset.  */
static dump_off
dump_object_for_offset (struct dump_context *ctx, Lisp_Object object)
{
  dump_off offset = dump_object (ctx, object);
  eassert (offset > 0);
  return offset;
}

static dump_off
dump_charset (struct dump_context *ctx, int cs_i)
{
#if CHECK_STRUCTS && !defined (HASH_charset_E31F4B5D96)
# error "charset changed. See CHECK_STRUCTS comment in config.h."
#endif
  dump_align_output (ctx, alignof (struct charset));
  const struct charset *cs = charset_table + cs_i;
  struct charset out;
  dump_object_start (ctx, &out, sizeof (out));
  DUMP_FIELD_COPY (&out, cs, id);
  dump_field_lv (ctx, &out, cs, &cs->attributes, WEIGHT_NORMAL);
  DUMP_FIELD_COPY (&out, cs, dimension);
  memcpy (out.code_space, &cs->code_space, sizeof (cs->code_space));
  if (cs_i < charset_table_used && cs->code_space_mask)
    dump_field_fixup_later (ctx, &out, cs, &cs->code_space_mask);
  DUMP_FIELD_COPY (&out, cs, code_linear_p);
  DUMP_FIELD_COPY (&out, cs, iso_chars_96);
  DUMP_FIELD_COPY (&out, cs, ascii_compatible_p);
  DUMP_FIELD_COPY (&out, cs, supplementary_p);
  DUMP_FIELD_COPY (&out, cs, compact_codes_p);
  DUMP_FIELD_COPY (&out, cs, unified_p);
  DUMP_FIELD_COPY (&out, cs, iso_final);
  DUMP_FIELD_COPY (&out, cs, iso_revision);
  DUMP_FIELD_COPY (&out, cs, emacs_mule_id);
  DUMP_FIELD_COPY (&out, cs, method);
  DUMP_FIELD_COPY (&out, cs, min_code);
  DUMP_FIELD_COPY (&out, cs, max_code);
  DUMP_FIELD_COPY (&out, cs, char_index_offset);
  DUMP_FIELD_COPY (&out, cs, min_char);
  DUMP_FIELD_COPY (&out, cs, max_char);
  DUMP_FIELD_COPY (&out, cs, invalid_code);
  memcpy (out.fast_map, &cs->fast_map, sizeof (cs->fast_map));
  DUMP_FIELD_COPY (&out, cs, code_offset);
  dump_off offset = dump_object_finish (ctx, &out, sizeof (out));
  if (cs_i < charset_table_used && cs->code_space_mask)
    dump_remember_cold_op (ctx, COLD_OP_CHARSET,
                           Fcons (dump_off_to_lisp (cs_i),
                                  dump_off_to_lisp (offset)));
  return offset;
}

static dump_off
dump_charset_table (struct dump_context *ctx)
{
  struct dump_flags old_flags = ctx->flags;
  ctx->flags.pack_objects = true;
  dump_align_output (ctx, DUMP_ALIGNMENT);
  dump_off offset = ctx->offset;
  /* We are dumping the entire table, not just the used slots, because
     otherwise when we restore from the pdump file, the actual size of
     the table will be smaller than charset_table_size, and we will
     crash if/when a new charset is defined.  */
  for (int i = 0; i < charset_table_size; ++i)
    dump_charset (ctx, i);
  dump_emacs_reloc_to_dump_ptr_raw (ctx, &charset_table, offset);
  ctx->flags = old_flags;
  return offset;
}

static void
dump_finalizer_list_head_ptr (struct dump_context *ctx,
                              struct Lisp_Finalizer **ptr)
{
  struct Lisp_Finalizer *value = *ptr;
  if (value != &finalizers && value != &doomed_finalizers)
    dump_emacs_reloc_to_dump_ptr_raw
      (ctx, ptr,
       dump_object_for_offset (ctx,
			       make_lisp_ptr (value, Lisp_Vectorlike)));
}

static void
dump_metadata_for_pdumper (struct dump_context *ctx)
{
  for (int i = 0; i < nr_dump_hooks; ++i)
    dump_emacs_reloc_to_emacs_ptr_raw (ctx, &dump_hooks[i],
				       (void const *) dump_hooks[i]);
  dump_emacs_reloc_immediate_int (ctx, &nr_dump_hooks, nr_dump_hooks);

  for (int i = 0; i < nr_dump_late_hooks; ++i)
    dump_emacs_reloc_to_emacs_ptr_raw (ctx, &dump_late_hooks[i],
				       (void const *) dump_late_hooks[i]);
  dump_emacs_reloc_immediate_int (ctx, &nr_dump_late_hooks,
				  nr_dump_late_hooks);

  for (int i = 0; i < nr_remembered_data; ++i)
    {
      dump_emacs_reloc_to_emacs_ptr_raw (ctx, &remembered_data[i].mem,
					 remembered_data[i].mem);
      dump_emacs_reloc_immediate_int (ctx, &remembered_data[i].sz,
				      remembered_data[i].sz);
    }
  dump_emacs_reloc_immediate_int (ctx, &nr_remembered_data,
				  nr_remembered_data);
}

/* Sort the list of copied objects in CTX.  */
static void
dump_sort_copied_objects (struct dump_context *ctx)
{
  /* Sort the objects into the order in which they'll appear in the
     Emacs: this way, on startup, we'll do both the IO from the dump
     file and the copy into Emacs in-order, where prefetch will be
     most effective.  */
  ctx->copied_queue =
    Fsort (Fnreverse (ctx->copied_queue),
           Qdump_emacs_portable__sort_predicate_copied);
}

/* Dump parts of copied objects we need at runtime.  */
static void
dump_hot_parts_of_discardable_objects (struct dump_context *ctx)
{
  Lisp_Object copied_queue = ctx->copied_queue;
  while (!NILP (copied_queue))
    {
      Lisp_Object copied = dump_pop (&copied_queue);
      if (SYMBOLP (copied))
        {
          eassert (dump_builtin_symbol_p (copied));
          dump_pre_dump_symbol (ctx, XSYMBOL (copied));
        }
    }
}

static void
dump_drain_copied_objects (struct dump_context *ctx)
{
  Lisp_Object copied_queue = ctx->copied_queue;
  ctx->copied_queue = Qnil;

  struct dump_flags old_flags = ctx->flags;

  /* We should have already fully scanned these objects, so assert
     that we're not adding more entries to the dump queue.  */
  ctx->flags.assert_already_seen = true;

  /* Now we want to actually dump the copied objects, not just record
     them.  */
  ctx->flags.defer_copied_objects = false;

  /* Objects that we memcpy into Emacs shouldn't get object-start
     records (which conservative GC looks at): we usually discard this
     memory after we're finished memcpying, and even if we don't, the
     "real" objects in this section all live in the Emacs image, not
     in the dump.  */
  ctx->flags.record_object_starts = false;

  /* Dump the objects and generate a copy relocation for each.  Don't
     bother trying to reduce the number of copy relocations we
     generate: we'll merge adjacent copy relocations upon output.
     The overall result is that to the greatest extent possible while
     maintaining strictly increasing address order, we copy into Emacs
     in nice big chunks.  */
  while (!NILP (copied_queue))
    {
      Lisp_Object copied = dump_pop (&copied_queue);
      void *optr = dump_object_emacs_ptr (copied);
      eassert (optr != NULL);
      /* N.B. start_offset is beyond any padding we insert.  */
      dump_off start_offset = dump_object (ctx, copied);
      if (start_offset != DUMP_OBJECT_IS_RUNTIME_MAGIC)
        {
          dump_off size = ctx->offset - start_offset;
          dump_emacs_reloc_copy_from_dump (ctx, start_offset, optr, size);
        }
    }

  ctx->flags = old_flags;
}

static void
dump_cold_string (struct dump_context *ctx, Lisp_Object string)
{
  /* Dump string contents.  */
  dump_off string_offset = dump_recall_object (ctx, string);
  eassert (string_offset > 0);
  if (SBYTES (string) > DUMP_OFF_MAX - 1)
    error ("string too large");
  dump_off total_size = ptrdiff_t_to_dump_off (SBYTES (string) + 1);
  eassert (total_size > 0);
  dump_remember_fixup_ptr_raw
    (ctx,
     string_offset + dump_offsetof (struct Lisp_String, u.s.data),
     ctx->offset);
  dump_write (ctx, XSTRING (string)->u.s.data, total_size);
}

static void
dump_cold_charset (struct dump_context *ctx, Lisp_Object data)
{
  /* Dump charset lookup tables.  */
  int cs_i = XFIXNUM (XCAR (data));
  dump_off cs_dump_offset = dump_off_from_lisp (XCDR (data));
  dump_remember_fixup_ptr_raw
    (ctx,
     cs_dump_offset + dump_offsetof (struct charset, code_space_mask),
     ctx->offset);
  struct charset *cs = charset_table + cs_i;
  dump_write (ctx, cs->code_space_mask, 256);
}

static void
dump_cold_buffer (struct dump_context *ctx, Lisp_Object data)
{
  /* Dump buffer text.  */
  dump_off buffer_offset = dump_recall_object (ctx, data);
  eassert (buffer_offset > 0);
  struct buffer *b = XBUFFER (data);
  eassert (b->text == &b->own_text);
  /* Zero the gap so we don't dump uninitialized bytes.  */
  memset (BUF_GPT_ADDR (b), 0, BUF_GAP_SIZE (b));
  /* See buffer.c for this calculation.  */
  ptrdiff_t nbytes =
    BUF_Z_BYTE (b)
    - BUF_BEG_BYTE (b)
    + BUF_GAP_SIZE (b)
    + 1;
  if (nbytes > DUMP_OFF_MAX)
    error ("buffer too large");
  dump_remember_fixup_ptr_raw
    (ctx,
     buffer_offset + dump_offsetof (struct buffer, own_text.beg),
     ctx->offset);
  dump_write (ctx, b->own_text.beg, ptrdiff_t_to_dump_off (nbytes));
}

static void
dump_cold_bignum (struct dump_context *ctx, Lisp_Object object)
{
  mpz_t const *n = xbignum_val (object);
  size_t sz_nlimbs = mpz_size (*n);
  eassert (sz_nlimbs < DUMP_OFF_MAX);
  dump_align_output (ctx, alignof (mp_limb_t));
  dump_off nlimbs = (dump_off) sz_nlimbs;
  Lisp_Object descriptor
    = list2 (dump_off_to_lisp (ctx->offset),
	     dump_off_to_lisp (mpz_sgn (*n) < 0 ? -nlimbs : nlimbs));
  Fputhash (object, descriptor, ctx->bignum_data);
  for (mp_size_t i = 0; i < nlimbs; ++i)
    {
      mp_limb_t limb = mpz_getlimbn (*n, i);
      dump_write (ctx, &limb, sizeof (limb));
    }
}

#ifdef HAVE_NATIVE_COMP
static void
dump_cold_native_subr (struct dump_context *ctx, Lisp_Object subr)
{
  /* Dump subr contents.  */
  dump_off subr_offset = dump_recall_object (ctx, subr);
  eassert (subr_offset > 0);
  dump_remember_fixup_ptr_raw
    (ctx,
     subr_offset + dump_offsetof (struct Lisp_Subr, symbol_name),
     ctx->offset);
  const char *symbol_name = XSUBR (subr)->symbol_name;
  dump_write (ctx, symbol_name, 1 + strlen (symbol_name));

  dump_remember_fixup_ptr_raw
    (ctx,
     subr_offset + dump_offsetof (struct Lisp_Subr, native_c_name),
     ctx->offset);
  const char *c_name = XSUBR (subr)->native_c_name;
  dump_write (ctx, c_name, 1 + strlen (c_name));
}
#endif

static void
dump_drain_cold_data (struct dump_context *ctx)
{
  Lisp_Object cold_queue = Fnreverse (ctx->cold_queue);
  ctx->cold_queue = Qnil;

  struct dump_flags old_flags = ctx->flags;

  /* We should have already scanned all objects to which our cold
     objects refer, so die if an object points to something we haven't
     seen.  */
  ctx->flags.assert_already_seen = true;

  /* Actually dump cold objects instead of deferring them.  */
  ctx->flags.defer_cold_objects = false;

  while (!NILP (cold_queue))
    {
      Lisp_Object item = dump_pop (&cold_queue);
      enum cold_op op = (enum cold_op) XFIXNUM (XCAR (item));
      Lisp_Object data = XCDR (item);
      switch (op)
        {
        case COLD_OP_STRING:
          dump_cold_string (ctx, data);
          break;
        case COLD_OP_CHARSET:
          dump_cold_charset (ctx, data);
          break;
        case COLD_OP_BUFFER:
          dump_cold_buffer (ctx, data);
          break;
        case COLD_OP_OBJECT:
          /* Objects that we can put in the cold section
             must not refer to other objects.  */
          eassert (dump_queue_empty_p (&ctx->dump_queue));
          eassert (ctx->flags.dump_object_contents);
          dump_object (ctx, data);
          eassert (dump_queue_empty_p (&ctx->dump_queue));
          break;
        case COLD_OP_BIGNUM:
          dump_cold_bignum (ctx, data);
          break;
#ifdef HAVE_NATIVE_COMP
	case COLD_OP_NATIVE_SUBR:
	  dump_cold_native_subr (ctx, data);
	  break;
#endif
        default:
          emacs_abort ();
        }
    }

  ctx->flags = old_flags;
}

static void
read_ptr_raw_and_lv (const void *mem,
                     enum Lisp_Type type,
                     void **out_ptr,
                     Lisp_Object *out_lv)
{
  memcpy (out_ptr, mem, sizeof (*out_ptr));
  if (*out_ptr != NULL)
    {
      switch (type)
        {
        case Lisp_Symbol:
        case Lisp_String:
        case Lisp_Vectorlike:
        case Lisp_Cons:
        case Lisp_Float:
          *out_lv = make_lisp_ptr (*out_ptr, type);
          break;
        default:
          emacs_abort ();
        }
    }
}

/* Enqueue for dumping objects referenced by static non-Lisp_Object
   pointers inside Emacs.  */
static void
dump_drain_user_remembered_data_hot (struct dump_context *ctx)
{
  for (int i = 0; i < nr_remembered_data; ++i)
    {
      void *mem = remembered_data[i].mem;
      int sz = remembered_data[i].sz;
      if (sz <= 0)
        {
          enum Lisp_Type type = -sz;
          void *value;
          Lisp_Object lv;
          read_ptr_raw_and_lv (mem, type, &value, &lv);
          if (value != NULL)
	    dump_enqueue_object (ctx, lv, WEIGHT_NONE);
        }
    }
}

/* Dump user-specified non-relocated data.  */
static void
dump_drain_user_remembered_data_cold (struct dump_context *ctx)
{
  for (int i = 0; i < nr_remembered_data; ++i)
    {
      void *mem = remembered_data[i].mem;
      int sz = remembered_data[i].sz;
      if (sz > 0)
        {
          /* Scalar: try to inline the value into the relocation if
             it's small enough; if it's bigger than we can fit in a
             relocation, we have to copy the data into the dump proper
             and emit a copy relocation.  */
          if (sz <= sizeof (intmax_t))
            dump_emacs_reloc_immediate (ctx, mem, mem, sz);
          else
            {
              dump_emacs_reloc_copy_from_dump (ctx, ctx->offset, mem, sz);
              dump_write (ctx, mem, sz);
            }
        }
      else
        {
          /* *mem is a raw pointer to a Lisp object of some sort.
             The object to which it points should have already been
             dumped by dump_drain_user_remembered_data_hot.  */
          void *value;
          Lisp_Object lv;
          enum Lisp_Type type = -sz;
          read_ptr_raw_and_lv (mem, type, &value, &lv);
          if (value == NULL)
            /* We can't just ignore NULL: the variable might have
               transitioned from non-NULL to NULL, and we want to
               record this fact.  */
            dump_emacs_reloc_immediate_ptrdiff_t (ctx, mem, 0);
          else
            {
              if (dump_object_emacs_ptr (lv) != NULL)
                {
                  /* We have situation like this:

                     static Lisp_Symbol *foo;
                     ...
                     foo = XSYMBOL(Qt);
                     ...
                     pdumper_remember_lv_ptr_raw (&foo, Lisp_Symbol);

                     Built-in symbols like Qt aren't in the dump!
                     They're actually in Emacs proper.  We need a
                     special case to point this value back at Emacs
                     instead of to something in the dump that
                     isn't there.

                     An analogous situation applies to subrs, since
                     Lisp_Subr structures always live in Emacs, not
                     the dump.
                  */
		  dump_emacs_reloc_to_emacs_ptr_raw
		    (ctx, mem, dump_object_emacs_ptr (lv));
                }
              else
                {
                  eassert (!dump_object_self_representing_p (lv));
                  dump_off dump_offset = dump_recall_object (ctx, lv);
                  if (dump_offset <= 0)
                    error ("raw-pointer object not dumped?!");
                  dump_emacs_reloc_to_dump_ptr_raw (ctx, mem, dump_offset);
                }
            }
        }
    }
}

static void
dump_unwind_cleanup (void *data)
{
  struct dump_context *ctx = data;
  if (ctx->fd >= 0)
    emacs_close (ctx->fd);
#ifdef REL_ALLOC
  if (ctx->blocked_ralloc)
    r_alloc_inhibit_buffer_relocation (0);
#endif
  Vpdumper__pure_pool = ctx->restore_pure_pool;
  Vpost_gc_hook = ctx->restore_post_gc_hook;
  Vprocess_environment = ctx->restore_process_environment;
}

/* Check that DUMP_OFFSET is within the heap.  */
static void
dump_check_dump_off (struct dump_context *ctx, dump_off dump_offset)
{
  eassert (dump_offset > 0);
  eassert (!ctx || dump_offset < ctx->end_heap);
}

static void
dump_check_emacs_off (dump_off emacs_off)
{
  eassert (labs (emacs_off) <= 60 * 1024 * 1024);
}

static struct dump_reloc
dump_decode_dump_reloc (Lisp_Object lreloc)
{
  struct dump_reloc reloc;
  dump_reloc_set_type (&reloc,
		       (enum dump_reloc_type) XFIXNUM (dump_pop (&lreloc)));
  eassert (reloc.type < RELOC_DUMP_TO_EMACS_LV + Lisp_Type_Max);
  dump_reloc_set_offset (&reloc, dump_off_from_lisp (dump_pop (&lreloc)));
  eassert (NILP (lreloc));
  return reloc;
}

static void
dump_emit_dump_reloc (struct dump_context *ctx, Lisp_Object lreloc)
{
  eassert (ctx->flags.pack_objects);
  struct dump_reloc reloc;
  dump_object_start (ctx, &reloc, sizeof (reloc));
  reloc = dump_decode_dump_reloc (lreloc);
  dump_check_dump_off (ctx, dump_reloc_get_offset (reloc));
  dump_object_finish (ctx, &reloc, sizeof (reloc));
  if (dump_reloc_get_offset (reloc) < ctx->header.discardable_start)
    ctx->number_hot_relocations += 1;
  else
    ctx->number_discardable_relocations += 1;
}

#ifdef ENABLE_CHECKING
static Lisp_Object
dump_check_overlap_dump_reloc (Lisp_Object lreloc_a,
                               Lisp_Object lreloc_b)
{
  struct dump_reloc reloc_a = dump_decode_dump_reloc (lreloc_a);
  struct dump_reloc reloc_b = dump_decode_dump_reloc (lreloc_b);
  eassert (dump_reloc_get_offset (reloc_a) < dump_reloc_get_offset (reloc_b));
  return Qnil;
}
#endif

/* Translate a Lisp Emacs-relocation descriptor (a list whose first
   element is one of the EMACS_RELOC_* values, encoded as a fixnum)
   into an emacs_reloc structure value suitable for writing to the
   dump file.
*/
static struct emacs_reloc
decode_emacs_reloc (struct dump_context *ctx, Lisp_Object lreloc)
{
  struct emacs_reloc reloc = {0};
  int type = XFIXNUM (dump_pop (&lreloc));
  reloc.emacs_offset = dump_off_from_lisp (dump_pop (&lreloc));
  dump_check_emacs_off (reloc.emacs_offset);
  switch (type)
    {
    case RELOC_EMACS_COPY_FROM_DUMP:
      {
        emacs_reloc_set_type (&reloc, type);
        reloc.u.dump_offset = dump_off_from_lisp (dump_pop (&lreloc));
        dump_check_dump_off (ctx, reloc.u.dump_offset);
        dump_off length = dump_off_from_lisp (dump_pop (&lreloc));
        reloc.length = length;
        if (reloc.length != length)
          error ("relocation copy length too large");
      }
      break;
    case RELOC_EMACS_IMMEDIATE:
      {
        emacs_reloc_set_type (&reloc, type);
        intmax_t value = intmax_t_from_lisp (dump_pop (&lreloc));
        dump_off size = dump_off_from_lisp (dump_pop (&lreloc));
        reloc.u.immediate = value;
        reloc.length = size;
        eassert (reloc.length == size);
      }
      break;
    case RELOC_EMACS_EMACS_PTR_RAW:
      emacs_reloc_set_type (&reloc, type);
      reloc.u.emacs_offset2 = dump_off_from_lisp (dump_pop (&lreloc));
      dump_check_emacs_off (reloc.u.emacs_offset2);
      break;
    case RELOC_EMACS_DUMP_PTR_RAW:
      emacs_reloc_set_type (&reloc, type);
      reloc.u.dump_offset = dump_off_from_lisp (dump_pop (&lreloc));
      dump_check_dump_off (ctx, reloc.u.dump_offset);
      break;
    case RELOC_EMACS_DUMP_LV:
    case RELOC_EMACS_EMACS_LV:
      {
        emacs_reloc_set_type (&reloc, type);
        Lisp_Object target_value = dump_pop (&lreloc);
        /* If the object is self-representing,
           dump_emacs_reloc_to_lv didn't do its job.
           dump_emacs_reloc_to_lv should have added a
           RELOC_EMACS_IMMEDIATE relocation instead.  */
        eassert (!dump_object_self_representing_p (target_value));
        int tag_type = XTYPE (target_value);
        reloc.length = tag_type;
        eassert (reloc.length == tag_type);

        if (type == RELOC_EMACS_EMACS_LV)
          {
            void *obj_in_emacs = dump_object_emacs_ptr (target_value);
            eassert (obj_in_emacs);
            reloc.u.emacs_offset2 = emacs_offset (obj_in_emacs);
          }
        else
          {
	    eassume (ctx); /* Pacify GCC 9.2.1 -O3 -Wnull-dereference.  */
            eassert (!dump_object_emacs_ptr (target_value));
            reloc.u.dump_offset = dump_recall_object (ctx, target_value);
            if (reloc.u.dump_offset <= 0)
              {
                Lisp_Object repr = Fprin1_to_string (target_value, Qnil, Qnil);
                error ("relocation target was not dumped: %s", SDATA (repr));
              }
            dump_check_dump_off (ctx, reloc.u.dump_offset);
          }
      }
      break;
    default:
      emacs_abort ();
    }

  /* We should have consumed the whole relocation descriptor.  */
  eassert (NILP (lreloc));

  return reloc;
}

static void
dump_emit_emacs_reloc (struct dump_context *ctx, Lisp_Object lreloc)
{
  eassert (ctx->flags.pack_objects);
  struct emacs_reloc reloc;
  dump_object_start (ctx, &reloc, sizeof (reloc));
  reloc = decode_emacs_reloc (ctx, lreloc);
  dump_object_finish (ctx, &reloc, sizeof (reloc));
}

static Lisp_Object
dump_merge_emacs_relocs (Lisp_Object lreloc_a, Lisp_Object lreloc_b)
{
  /* Combine copy relocations together if they're copying from
     adjacent chunks to adjacent chunks.  */

#ifdef ENABLE_CHECKING
  {
    dump_off off_a = dump_off_from_lisp (XCAR (XCDR (lreloc_a)));
    dump_off off_b = dump_off_from_lisp (XCAR (XCDR (lreloc_b)));
    eassert (off_a <= off_b);  /* Catch sort errors.  */
  }
#endif

  if (XFIXNUM (XCAR (lreloc_a)) != RELOC_EMACS_COPY_FROM_DUMP
      || XFIXNUM (XCAR (lreloc_b)) != RELOC_EMACS_COPY_FROM_DUMP)
    return Qnil;

  struct emacs_reloc reloc_a = decode_emacs_reloc (NULL, lreloc_a);
  struct emacs_reloc reloc_b = decode_emacs_reloc (NULL, lreloc_b);

  eassert (reloc_a.type == RELOC_EMACS_COPY_FROM_DUMP);
  eassert (reloc_b.type == RELOC_EMACS_COPY_FROM_DUMP);

  if (reloc_a.emacs_offset + reloc_a.length != reloc_b.emacs_offset)
    return Qnil;

  if (reloc_a.u.dump_offset + reloc_a.length != reloc_b.u.dump_offset)
    return Qnil;

  dump_off new_length = reloc_a.length + reloc_b.length;
  reloc_a.length = new_length;
  if (reloc_a.length != new_length)
    return Qnil; /* Overflow */

  return list4 (make_fixnum (RELOC_EMACS_COPY_FROM_DUMP),
                dump_off_to_lisp (reloc_a.emacs_offset),
                dump_off_to_lisp (reloc_a.u.dump_offset),
                dump_off_to_lisp (reloc_a.length));
}

typedef void (*drain_reloc_handler) (struct dump_context *, Lisp_Object);
typedef Lisp_Object (*drain_reloc_merger) (Lisp_Object a, Lisp_Object b);

static void
drain_reloc_list (struct dump_context *ctx,
                  drain_reloc_handler handler,
                  drain_reloc_merger merger,
                  Lisp_Object *reloc_list,
                  struct dump_table_locator *out_locator)
{
  struct dump_flags old_flags = ctx->flags;
  ctx->flags.pack_objects = true;
  Lisp_Object relocs = Fsort (Fnreverse (*reloc_list),
                              Qdump_emacs_portable__sort_predicate);
  *reloc_list = Qnil;
  dump_align_output (ctx, max (alignof (struct dump_reloc),
			       alignof (struct emacs_reloc)));
  struct dump_table_locator locator = {0};
  locator.offset = ctx->offset;
  for (; !NILP (relocs); locator.nr_entries += 1)
    {
      Lisp_Object reloc = dump_pop (&relocs);
      Lisp_Object merged;
      while (merger != NULL
	     && !NILP (relocs)
	     && (merged = merger (reloc, XCAR (relocs)), !NILP (merged)))
        {
          reloc = merged;
          relocs = XCDR (relocs);
        }
      handler (ctx, reloc);
    }
  *out_locator = locator;
  ctx->flags = old_flags;
}

static void
dump_do_fixup (struct dump_context *ctx,
               Lisp_Object fixup,
               Lisp_Object prev_fixup)
{
  enum dump_fixup_type type =
    (enum dump_fixup_type) XFIXNUM (dump_pop (&fixup));
  dump_off dump_fixup_offset = dump_off_from_lisp (dump_pop (&fixup));
#ifdef ENABLE_CHECKING
  if (! NILP (prev_fixup))
    {
      dump_off prev_dump_fixup_offset =
        dump_off_from_lisp (XCAR (XCDR (prev_fixup)));
      eassert (dump_fixup_offset - prev_dump_fixup_offset
	       >= sizeof (void *));
    }
#endif
  Lisp_Object arg = dump_pop (&fixup);
  eassert (NILP (fixup));
  dump_seek (ctx, dump_fixup_offset);
  intptr_t dump_value;
  bool do_write = true;
  switch (type)
    {
    case DUMP_FIXUP_LISP_OBJECT:
    case DUMP_FIXUP_LISP_OBJECT_RAW:
      /* Dump wants a pointer to a Lisp object.
         If DUMP_FIXUP_LISP_OBJECT_RAW, we should stick a C pointer in
         the dump; otherwise, a Lisp_Object.  */
      if (SUBRP (arg) && !SUBR_NATIVE_COMPILEDP (arg))
        {
          dump_value = emacs_offset (XSUBR (arg));
          if (type == DUMP_FIXUP_LISP_OBJECT)
            dump_reloc_dump_to_emacs_lv (ctx, ctx->offset, XTYPE (arg));
          else
            dump_reloc_dump_to_emacs_ptr_raw (ctx, ctx->offset);
        }
      else if (dump_builtin_symbol_p (arg))
        {
          eassert (dump_object_self_representing_p (arg));
          /* These symbols are part of Emacs, so point there.  If we
             want a Lisp_Object, we're set.  If we want a raw pointer,
             we need to emit a relocation.  */
          if (type == DUMP_FIXUP_LISP_OBJECT)
            {
              do_write = false;
              dump_write (ctx, &arg, sizeof (arg));
            }
          else
            {
              dump_value = emacs_offset (XSYMBOL (arg));
              dump_reloc_dump_to_emacs_ptr_raw (ctx, ctx->offset);
            }
        }
      else
        {
          eassert (dump_object_emacs_ptr (arg) == NULL);
          dump_value = dump_recall_object (ctx, arg);
          if (dump_value <= 0)
            error ("fixup object not dumped");
          if (type == DUMP_FIXUP_LISP_OBJECT)
            dump_reloc_dump_to_dump_lv (ctx, ctx->offset, XTYPE (arg));
          else
            dump_reloc_dump_to_dump_ptr_raw (ctx, ctx->offset);
        }
      break;
    case DUMP_FIXUP_PTR_DUMP_RAW:
      /* Dump wants a raw pointer to something that's not a lisp
         object.  It knows the exact location it wants, so just
         believe it.  */
      dump_value = dump_off_from_lisp (arg);
      dump_reloc_dump_to_dump_ptr_raw (ctx, ctx->offset);
      break;
    case DUMP_FIXUP_BIGNUM_DATA:
      {
        eassert (BIGNUMP (arg));
        arg = Fgethash (arg, ctx->bignum_data, Qnil);
        if (NILP (arg))
          error ("bignum not dumped");
        struct bignum_reload_info reload_info = { 0 };
        reload_info.data_location = dump_off_from_lisp (dump_pop (&arg));
        reload_info.nlimbs = dump_off_from_lisp (dump_pop (&arg));
        eassert (NILP (arg));
        dump_write (ctx, &reload_info, sizeof (reload_info));
        do_write = false;
        break;
      }
    default:
      emacs_abort ();
    }
  if (do_write)
    dump_write (ctx, &dump_value, sizeof (dump_value));
}

static void
dump_do_fixups (struct dump_context *ctx)
{
  dump_off saved_offset = ctx->offset;
  Lisp_Object fixups = Fsort (Fnreverse (ctx->fixups),
                              Qdump_emacs_portable__sort_predicate);
  Lisp_Object prev_fixup = Qnil;
  ctx->fixups = Qnil;
  while (!NILP (fixups))
    {
      Lisp_Object fixup = dump_pop (&fixups);
      dump_do_fixup (ctx, fixup, prev_fixup);
      prev_fixup = fixup;
    }
  dump_seek (ctx, saved_offset);
}

static void
dump_drain_normal_queue (struct dump_context *ctx)
{
  while (!dump_queue_empty_p (&ctx->dump_queue))
    dump_object (ctx, dump_queue_dequeue (&ctx->dump_queue, ctx->offset));
}

static void
dump_drain_deferred_hash_tables (struct dump_context *ctx)
{
  struct dump_flags old_flags = ctx->flags;

  /* Now we want to actually write the hash tables.  */
  ctx->flags.defer_hash_tables = false;

  Lisp_Object deferred_hash_tables = Fnreverse (ctx->deferred_hash_tables);
  ctx->deferred_hash_tables = Qnil;
  while (!NILP (deferred_hash_tables))
    dump_object (ctx, dump_pop (&deferred_hash_tables));
  ctx->flags = old_flags;
}

static void
dump_drain_deferred_symbols (struct dump_context *ctx)
{
  struct dump_flags old_flags = ctx->flags;

  /* Now we want to actually write the symbols.  */
  ctx->flags.defer_symbols = false;

  Lisp_Object deferred_symbols = Fnreverse (ctx->deferred_symbols);
  ctx->deferred_symbols = Qnil;
  while (!NILP (deferred_symbols))
    dump_object (ctx, dump_pop (&deferred_symbols));
  ctx->flags = old_flags;
}

DEFUN ("dump-emacs-portable",
       Fdump_emacs_portable, Sdump_emacs_portable,
       1, 2, 0,
       doc: /* Dump current state of Emacs into dump file FILENAME.  */)
     (Lisp_Object filename, Lisp_Object unused)
{
  eassert (initialized);
  (void) unused;

  if (!noninteractive)
    error ("dump-emacs-portable is a batch operation.");

  /* Clear detritus in memory.  */
  while (garbage_collect ()); // while a finalizer was run

  specpdl_ref count = SPECPDL_INDEX ();

  /* Bind `command-line-processed' to nil before dumping,
     so that the dumped Emacs will process its command line
     and set up to work with X windows if appropriate.  */
  Lisp_Object symbol = intern ("command-line-processed");
  specbind (symbol, Qnil);

  CHECK_STRING (filename);
  filename = Fexpand_file_name (filename, Qnil);
  filename = ENCODE_FILE (filename);

  struct dump_context ctx_buf = {0};
  struct dump_context *ctx = &ctx_buf;
  ctx->fd = -1;

  ctx->objects_dumped = make_eq_hash_table ();
  dump_queue_init (&ctx->dump_queue);
  ctx->deferred_hash_tables = Qnil;
  ctx->deferred_symbols = Qnil;

  ctx->fixups = Qnil;
  ctx->staticpro_table = Fmake_hash_table (0, NULL);
  ctx->symbol_aux = Qnil;
  ctx->symbol_cvar = Qnil;
  ctx->copied_queue = Qnil;
  ctx->cold_queue = Qnil;
  for (int i = 0; i < RELOC_NUM_PHASES; ++i)
    ctx->dump_relocs[i] = Qnil;
  ctx->object_starts = Qnil;
  ctx->emacs_relocs = Qnil;
  ctx->bignum_data = make_eq_hash_table ();

  /* Ordinarily, dump_object should remember where it saw objects and
     actually write the object contents to the dump file.  In special
     circumstances below, we temporarily change this default
     behavior.  */
  ctx->flags.dump_object_contents = true;
  ctx->flags.record_object_starts = true;

  /* We want to consolidate certain object types that we know are very likely
     to be modified.  */
  ctx->flags.defer_hash_tables = true;
  /* ctx->flags.defer_symbols = true; XXX  */

  /* These objects go into special sections.  */
  ctx->flags.defer_cold_objects = true;
  ctx->flags.defer_copied_objects = true;

  ctx->dump_filename = filename;

  record_unwind_protect_ptr (dump_unwind_cleanup, ctx);
  block_input ();

#ifdef REL_ALLOC
  r_alloc_inhibit_buffer_relocation (1);
  ctx->blocked_ralloc = true;
#endif

  ctx->restore_pure_pool = Vpdumper__pure_pool;
  Vpdumper__pure_pool = Qnil;

  /* Make sure various weird things are less likely to happen.  */
  ctx->restore_post_gc_hook = Vpost_gc_hook;
  Vpost_gc_hook = Qnil;

  /* Reset process-environment -- this is for when they re-dump a
     pdump-restored emacs, since set_initial_environment wants always
     to cons it from scratch.  */
  ctx->restore_process_environment = Vprocess_environment;
  Vprocess_environment = Qnil;

  ctx->fd = emacs_open (SSDATA (filename),
                        O_RDWR | O_TRUNC | O_CREAT, 0666);
  if (ctx->fd < 0)
    report_file_error ("Opening dump output", filename);
  verify (sizeof (ctx->header.magic) == sizeof (dump_magic));
  memcpy (&ctx->header.magic, dump_magic, sizeof (dump_magic));
  ctx->header.magic[0] = '!'; /* Note that dump is incomplete.  */

  verify (sizeof (fingerprint) == sizeof (ctx->header.fingerprint));
  for (int i = 0; i < sizeof fingerprint; i++)
    ctx->header.fingerprint[i] = fingerprint[i];

  const dump_off header_start = ctx->offset;
  dump_fingerprint (stderr, "Dumping fingerprint", ctx->header.fingerprint);
  dump_write (ctx, &ctx->header, sizeof (ctx->header));
  const dump_off header_end = ctx->offset;

  const dump_off hot_start = ctx->offset;
  /* Start the dump process by processing the static roots and
     queuing up the objects to which they refer.   */
  dump_roots (ctx);

  dump_charset_table (ctx);
  dump_finalizer_list_head_ptr (ctx, &finalizers.prev);
  dump_finalizer_list_head_ptr (ctx, &finalizers.next);
  dump_finalizer_list_head_ptr (ctx, &doomed_finalizers.prev);
  dump_finalizer_list_head_ptr (ctx, &doomed_finalizers.next);
  dump_drain_user_remembered_data_hot (ctx);

  /* We've already remembered all the objects to which GC roots point,
     but we have to manually save the list of GC roots itself.  */
  dump_metadata_for_pdumper (ctx);
  for (int i = 0; i < staticidx; ++i)
    dump_emacs_reloc_to_emacs_ptr_raw (ctx, &staticvec[i], staticvec[i]);
  dump_emacs_reloc_immediate_int (ctx, &staticidx, staticidx);

  /* Dump until while we keep finding objects to dump.  We add new
     objects to the queue by side effect during dumping.
     We accumulate some types of objects in special lists to get more
     locality for these object types at runtime.  */
  do
    {
      dump_drain_deferred_hash_tables (ctx);
      dump_drain_deferred_symbols (ctx);
      dump_drain_normal_queue (ctx);
    }
  while (!(dump_queue_empty_p (&ctx->dump_queue)
	   && NILP (ctx->deferred_hash_tables)
	   && NILP (ctx->deferred_symbols)));

  ctx->header.hash_list = ctx->offset;
  dump_hash_table_list (ctx);

  /* dump_hash_table_list just adds a new vector to the dump but all
     its content should already have been in the dump, so it doesn't
     add anything to any queue.  */
  eassert (dump_queue_empty_p (&ctx->dump_queue)
	   && NILP (ctx->deferred_hash_tables)
	   && NILP (ctx->deferred_symbols));

  dump_sort_copied_objects (ctx);

  /* While we copy built-in symbols into the Emacs image, these
     built-in structures refer to non-Lisp heap objects that must live
     in the dump; we stick these auxiliary data structures at the end
     of the hot section and use a special hash table to remember them.
     The actual symbol dump will pick them up below.  */
  ctx->symbol_aux = make_eq_hash_table ();
  ctx->symbol_cvar = make_eq_hash_table ();

  dump_hot_parts_of_discardable_objects (ctx);

  /* Emacs, after initial dump loading, can forget about the portion
     of the dump that runs from here to the start of the cold section.
     This section consists of objects that need to be memcpy()ed into
     the Emacs data section instead of just used directly.

     We don't need to align hot_end: the loader knows to actually
     start discarding only at the next page boundary if the loader
     implements discarding using page manipulation.  */
  const dump_off hot_end = ctx->offset;
  ctx->header.discardable_start = hot_end;

  dump_drain_copied_objects (ctx);
  eassert (dump_queue_empty_p (&ctx->dump_queue));

  dump_off discardable_end = ctx->offset;
  dump_align_output (ctx, dump_get_max_page_size ());
  ctx->header.cold_start = ctx->offset;

  /* Start the cold section.  This section contains bytes that should
     never change and so can be direct-mapped from the dump without
     special processing.  */
  dump_drain_cold_data (ctx);
   /* dump_drain_user_remembered_data_cold needs to be after
      dump_drain_cold_data in case dump_drain_cold_data dumps a lisp
      object to which C code points.
      dump_drain_user_remembered_data_cold assumes that all lisp
      objects have been dumped.  */
  dump_drain_user_remembered_data_cold (ctx);

  /* After this point, the dump file contains no data that can be part
     of the Lisp heap.  */
  ctx->end_heap = ctx->offset;

  /* Make remembered modifications to the dump file itself.  */
  dump_do_fixups (ctx);

  drain_reloc_merger emacs_reloc_merger =
#ifdef ENABLE_CHECKING
    dump_check_overlap_dump_reloc
#else
    NULL
#endif
    ;

  /* Emit instructions for Emacs to execute when loading the dump.
     Note that this relocation information ends up in the cold section
     of the dump.  */
  for (int i = 0; i < RELOC_NUM_PHASES; ++i)
    drain_reloc_list (ctx, dump_emit_dump_reloc, emacs_reloc_merger,
		      &ctx->dump_relocs[i], &ctx->header.dump_relocs[i]);
  dump_off number_hot_relocations = ctx->number_hot_relocations;
  ctx->number_hot_relocations = 0;
  dump_off number_discardable_relocations = ctx->number_discardable_relocations;
  ctx->number_discardable_relocations = 0;
  drain_reloc_list (ctx, dump_emit_dump_reloc, emacs_reloc_merger,
		    &ctx->object_starts, &ctx->header.object_starts);
  drain_reloc_list (ctx, dump_emit_emacs_reloc, dump_merge_emacs_relocs,
		    &ctx->emacs_relocs, &ctx->header.emacs_relocs);

  const dump_off cold_end = ctx->offset;

  eassert (dump_queue_empty_p (&ctx->dump_queue));
  eassert (NILP (ctx->copied_queue));
  eassert (NILP (ctx->cold_queue));
  eassert (NILP (ctx->deferred_symbols));
  eassert (NILP (ctx->deferred_hash_tables));
  eassert (NILP (ctx->fixups));
  for (int i = 0; i < RELOC_NUM_PHASES; ++i)
    eassert (NILP (ctx->dump_relocs[i]));
  eassert (NILP (ctx->emacs_relocs));

  /* Dump is complete.  Go back to the header and write the magic
     indicating that the dump is complete and can be loaded.  */
  ctx->header.magic[0] = dump_magic[0];
  dump_seek (ctx, 0);
  dump_write (ctx, &ctx->header, sizeof (ctx->header));
  if (emacs_write (ctx->fd, ctx->buf, ctx->max_offset) < ctx->max_offset)
    report_file_error ("Could not write to dump file", ctx->dump_filename);
  xfree (ctx->buf);
  ctx->buf = NULL;
  ctx->buf_size = 0;
  ctx->max_offset = 0;

  dump_off
    header_bytes = header_end - header_start,
    hot_bytes = hot_end - hot_start,
    discardable_bytes = discardable_end - ctx->header.discardable_start,
    cold_bytes = cold_end - ctx->header.cold_start;
  fprintf (stderr,
	   ("Dump complete\n"
	    "Byte counts: header=%"PRIdDUMP_OFF" hot=%"PRIdDUMP_OFF
	    " discardable=%"PRIdDUMP_OFF" cold=%"PRIdDUMP_OFF"\n"
	    "Reloc counts: hot=%"PRIdDUMP_OFF" discardable=%"PRIdDUMP_OFF"\n"),
	   header_bytes, hot_bytes, discardable_bytes, cold_bytes,
           number_hot_relocations,
           number_discardable_relocations);

  unblock_input ();
  return unbind_to (count, Qnil);
}

DEFUN ("dump-emacs-portable--sort-predicate",
       Fdump_emacs_portable__sort_predicate,
       Sdump_emacs_portable__sort_predicate,
       2, 2, 0,
       doc: /* Internal relocation sorting function.  */)
     (Lisp_Object a, Lisp_Object b)
{
  dump_off a_offset = dump_off_from_lisp (XCAR (XCDR (a)));
  dump_off b_offset = dump_off_from_lisp (XCAR (XCDR (b)));
  return a_offset < b_offset ? Qt : Qnil;
}

DEFUN ("dump-emacs-portable--sort-predicate-copied",
       Fdump_emacs_portable__sort_predicate_copied,
       Sdump_emacs_portable__sort_predicate_copied,
       2, 2, 0,
       doc: /* Internal relocation sorting function.  */)
     (Lisp_Object a, Lisp_Object b)
{
  eassert (dump_object_emacs_ptr (a));
  eassert (dump_object_emacs_ptr (b));
  return dump_object_emacs_ptr (a) < dump_object_emacs_ptr (b) ? Qt : Qnil;
}

void
pdumper_do_now_and_after_load_impl (pdumper_hook hook)
{
  if (nr_dump_hooks == ARRAYELTS (dump_hooks))
    fatal ("out of dump hooks: make dump_hooks[] bigger");
  dump_hooks[nr_dump_hooks++] = hook;
  hook ();
}

void
pdumper_do_now_and_after_late_load_impl (pdumper_hook hook)
{
  if (nr_dump_late_hooks == ARRAYELTS (dump_late_hooks))
    fatal ("out of dump hooks: make dump_late_hooks[] bigger");
  dump_late_hooks[nr_dump_late_hooks++] = hook;
  hook ();
}

static void
pdumper_remember_user_data_1 (void *mem, int nbytes)
{
  if (nr_remembered_data == ARRAYELTS (remembered_data))
    fatal ("out of remembered data slots: make remembered_data[] bigger");
  remembered_data[nr_remembered_data].mem = mem;
  remembered_data[nr_remembered_data].sz = nbytes;
  nr_remembered_data += 1;
}

void
pdumper_remember_scalar_impl (void *mem, ptrdiff_t nbytes)
{
  eassert (0 <= nbytes && nbytes <= INT_MAX);
  if (nbytes > 0)
    pdumper_remember_user_data_1 (mem, (int) nbytes);
}

void
pdumper_remember_lv_ptr_raw_impl (void *ptr, enum Lisp_Type type)
{
  pdumper_remember_user_data_1 (ptr, -type);
}

/* Dump runtime */
enum dump_memory_protection
{
  DUMP_MEMORY_ACCESS_NONE = 1,
  DUMP_MEMORY_ACCESS_READ = 2,
  DUMP_MEMORY_ACCESS_READWRITE = 3,
};

#if VM_SUPPORTED == VM_MS_WINDOWS
static void *
dump_anonymous_allocate_w32 (void *base,
                             size_t size,
                             enum dump_memory_protection protection)
{
  void *ret;
  DWORD mem_type;
  DWORD mem_prot;

  switch (protection)
    {
    case DUMP_MEMORY_ACCESS_NONE:
      mem_type = MEM_RESERVE;
      mem_prot = PAGE_NOACCESS;
      break;
    case DUMP_MEMORY_ACCESS_READ:
      mem_type = MEM_COMMIT;
      mem_prot = PAGE_READONLY;
      break;
    case DUMP_MEMORY_ACCESS_READWRITE:
      mem_type = MEM_COMMIT;
      mem_prot = PAGE_READWRITE;
      break;
    default:
      emacs_abort ();
    }

  ret = VirtualAlloc (base, size, mem_type, mem_prot);
  if (ret == NULL)
    errno = (base && GetLastError () == ERROR_INVALID_ADDRESS)
      ? EBUSY
      : EPERM;
  return ret;
}
#endif

#if VM_SUPPORTED == VM_POSIX

/* Old versions of macOS only define MAP_ANON, not MAP_ANONYMOUS.
   FIXME: This probably belongs elsewhere (gnulib/autoconf?)  */
# ifndef MAP_ANONYMOUS
#  define MAP_ANONYMOUS MAP_ANON
# endif

static void *
dump_anonymous_allocate_posix (void *base,
                               size_t size,
                               enum dump_memory_protection protection)
{
  void *ret;
  int mem_prot;

  switch (protection)
    {
    case DUMP_MEMORY_ACCESS_NONE:
      mem_prot = PROT_NONE;
      break;
    case DUMP_MEMORY_ACCESS_READ:
      mem_prot = PROT_READ;
      break;
    case DUMP_MEMORY_ACCESS_READWRITE:
      mem_prot = PROT_READ | PROT_WRITE;
      break;
    default:
      emacs_abort ();
    }

  int mem_flags = MAP_PRIVATE | MAP_ANONYMOUS;
  if (mem_prot != PROT_NONE)
    mem_flags |= MAP_POPULATE;
  if (base)
    mem_flags |= MAP_FIXED;

  bool retry;
  do
    {
      retry = false;
      ret = mmap (base, size, mem_prot, mem_flags, -1, 0);
      if (ret == MAP_FAILED
	  && errno == EINVAL
	  && (mem_flags & MAP_POPULATE))
        {
          /* This system didn't understand MAP_POPULATE, so try
             again without it.  */
          mem_flags &= ~MAP_POPULATE;
          retry = true;
        }
    }
  while (retry);

  if (ret == MAP_FAILED)
    ret = NULL;
  return ret;
}
#endif

/* Perform anonymous memory allocation.  */
static void *
dump_anonymous_allocate (void *base,
                         const size_t size,
                         enum dump_memory_protection protection)
{
#if VM_SUPPORTED == VM_POSIX
  return dump_anonymous_allocate_posix (base, size, protection);
#elif VM_SUPPORTED == VM_MS_WINDOWS
  return dump_anonymous_allocate_w32 (base, size, protection);
#else
  errno = ENOSYS;
  return NULL;
#endif
}

/* Undo the effect of dump_reserve_address_space().  */
static void
dump_anonymous_release (void *addr, size_t size)
{
  eassert (size >= 0);
#if VM_SUPPORTED == VM_MS_WINDOWS
  (void) size;
  if (!VirtualFree (addr, 0, MEM_RELEASE))
    emacs_abort ();
#elif VM_SUPPORTED == VM_POSIX
  if (munmap (addr, size) < 0)
    emacs_abort ();
#else
  (void) addr;
  (void) size;
  emacs_abort ();
#endif
}

#if VM_SUPPORTED == VM_MS_WINDOWS
static void *
dump_map_file_w32 (void *base, int fd, off_t offset, size_t size,
		   enum dump_memory_protection protection)
{
  void *ret = NULL;
  HANDLE section = NULL;
  HANDLE file;

  uint64_t full_offset = offset;
  uint32_t offset_high = (uint32_t) (full_offset >> 32);
  uint32_t offset_low = (uint32_t) (full_offset & 0xffffffff);

  int error;
  DWORD protect;
  DWORD map_access;

  file = (HANDLE) _get_osfhandle (fd);
  if (file == INVALID_HANDLE_VALUE)
    goto out;

  switch (protection)
    {
    case DUMP_MEMORY_ACCESS_READWRITE:
      protect = PAGE_WRITECOPY;	/* for Windows 9X */
      break;
    default:
    case DUMP_MEMORY_ACCESS_NONE:
    case DUMP_MEMORY_ACCESS_READ:
      protect = PAGE_READONLY;
      break;
    }

  section = CreateFileMapping (file,
			       /*lpAttributes=*/NULL,
			       protect,
			       /*dwMaximumSizeHigh=*/0,
			       /*dwMaximumSizeLow=*/0,
			       /*lpName=*/NULL);
  if (!section)
    {
      errno = EINVAL;
      goto out;
    }

  switch (protection)
    {
    case DUMP_MEMORY_ACCESS_NONE:
    case DUMP_MEMORY_ACCESS_READ:
      map_access = FILE_MAP_READ;
      break;
    case DUMP_MEMORY_ACCESS_READWRITE:
      map_access = FILE_MAP_COPY;
      break;
    default:
      emacs_abort ();
    }

  ret = MapViewOfFileEx (section,
                         map_access,
                         offset_high,
                         offset_low,
                         size,
                         base);

  error = GetLastError ();
  if (ret == NULL)
    errno = (error == ERROR_INVALID_ADDRESS ? EBUSY : EPERM);
 out:
  if (section && !CloseHandle (section))
    emacs_abort ();
  return ret;
}
#endif

#if VM_SUPPORTED == VM_POSIX
static void *
dump_map_file_posix (void *base, int fd, off_t offset, size_t size,
		     enum dump_memory_protection protection)
{
  void *ret;
  int mem_prot;
  int mem_flags;

  switch (protection)
    {
    case DUMP_MEMORY_ACCESS_NONE:
      mem_prot = PROT_NONE;
      mem_flags = MAP_SHARED;
      break;
    case DUMP_MEMORY_ACCESS_READ:
      mem_prot = PROT_READ;
      mem_flags = MAP_SHARED;
      break;
    case DUMP_MEMORY_ACCESS_READWRITE:
      mem_prot = PROT_READ | PROT_WRITE;
      mem_flags = MAP_PRIVATE;
      break;
    default:
      emacs_abort ();
    }

  if (base)
    mem_flags |= MAP_FIXED;

  ret = mmap (base, size, mem_prot, mem_flags, fd, offset);
  if (ret == MAP_FAILED)
    ret = NULL;
  return ret;
}
#endif

/* Map a file into memory.  */
static void *
dump_map_file (void *base, int fd, off_t offset, size_t size,
	       enum dump_memory_protection protection)
{
#if VM_SUPPORTED == VM_POSIX
  return dump_map_file_posix (base, fd, offset, size, protection);
#elif VM_SUPPORTED == VM_MS_WINDOWS
  return dump_map_file_w32 (base, fd, offset, size, protection);
#else
  errno = ENOSYS;
  return NULL;
#endif
}

/* Remove a virtual memory mapping.

   On failure, abort Emacs.  For maximum platform compatibility, ADDR
   and SIZE must match the mapping exactly.  */
static void
dump_unmap_file (void *addr, size_t size)
{
  eassert (size >= 0);
#if !VM_SUPPORTED
  (void) addr;
  (void) size;
  emacs_abort ();
#elif defined (WINDOWSNT)
  (void) size;
  if (!UnmapViewOfFile (addr))
    emacs_abort ();
#else
  if (munmap (addr, size) < 0)
    emacs_abort ();
#endif
}

struct dump_memory_map_spec
{
  int fd;  /* File to map; anon zero if negative.  */
  size_t size;  /* Number of bytes to map.  */
  off_t offset;  /* Offset within fd.  */
  enum dump_memory_protection protection;
};

struct dump_memory_map
{
  struct dump_memory_map_spec spec;
  void *mapping;  /* Actual mapped memory.  */
  void (*release) (struct dump_memory_map *);
  void *private;
};

/* Mark the pages as unneeded, potentially zeroing them, without
   releasing the address space reservation.  */
static void
dump_discard_mem (void *mem, size_t size)
{
#if VM_SUPPORTED == VM_MS_WINDOWS
      /* Discard COWed pages.  */
      (void) VirtualFree (mem, size, MEM_DECOMMIT);
      /* Release the commit charge for the mapping.  */
      DWORD old_prot;
      (void) VirtualProtect (mem, size, PAGE_NOACCESS, &old_prot);
#elif VM_SUPPORTED == VM_POSIX
# ifdef HAVE_POSIX_MADVISE
      /* Discard COWed pages.  */
      (void) posix_madvise (mem, size, POSIX_MADV_DONTNEED);
# endif
      /* Release the commit charge for the mapping.  */
      (void) mprotect (mem, size, PROT_NONE);
#endif
}

static void
dump_mmap_discard_contents (struct dump_memory_map *map)
{
  if (map->mapping)
    dump_discard_mem (map->mapping, map->spec.size);
}

static void
dump_mmap_reset (struct dump_memory_map *map)
{
  map->mapping = NULL;
  map->release = NULL;
  map->private = NULL;
}

static void
dump_mmap_release (struct dump_memory_map *map)
{
  if (map->release)
    map->release (map);
  dump_mmap_reset (map);
}

/* Allows heap-allocated dump_mmap to "free" maps individually.  */
struct dump_memory_map_heap_control_block
{
  int refcount;
  void *mem;
};

static void
dump_mm_heap_cb_release (struct dump_memory_map_heap_control_block *cb)
{
  eassert (cb->refcount > 0);
  if (--cb->refcount == 0)
    {
      free (cb->mem);
      free (cb);
    }
}

static void
dump_mmap_release_heap (struct dump_memory_map *map)
{
  dump_mm_heap_cb_release (map->private);
}

/* Implement dump_mmap using malloc and read.  */
static bool
dump_mmap_contiguous_heap (struct dump_memory_map *maps, int nr_maps,
			   size_t total_size)
{
  bool ret = false;

  /* FIXME: This storage sometimes is never freed.
     Beware: the simple patch 2019-03-11T15:20:54Z!eggert@cs.ucla.edu
     is worse, as it sometimes frees this storage twice.  */
  struct dump_memory_map_heap_control_block *cb = calloc (1, sizeof (*cb));
  if (!cb)
    goto out;
  __lsan_ignore_object (cb);

  cb->refcount = 1;
  cb->mem = malloc (total_size);
  if (!cb->mem)
    goto out;
  char *mem = cb->mem;
  for (int i = 0; i < nr_maps; ++i)
    {
      struct dump_memory_map *map = &maps[i];
      const struct dump_memory_map_spec spec = map->spec;
      if (!spec.size)
        continue;
      map->mapping = mem;
      mem += spec.size;
      map->release = dump_mmap_release_heap;
      map->private = cb;
      cb->refcount += 1;
      if (spec.fd < 0)
        memset (map->mapping, 0, spec.size);
      else
        {
          if (lseek (spec.fd, spec.offset, SEEK_SET) < 0)
            goto out;
          ssize_t nb = dump_read_all (spec.fd,
                                      map->mapping,
                                      spec.size);
          if (nb >= 0 && nb != spec.size)
            errno = EIO;
          if (nb != spec.size)
            goto out;
        }
    }

  ret = true;
 out:
  dump_mm_heap_cb_release (cb);
  if (!ret)
    for (int i = 0; i < nr_maps; ++i)
      dump_mmap_release (&maps[i]);
  return ret;
}

static void
dump_mmap_release_vm (struct dump_memory_map *map)
{
  if (map->spec.fd < 0)
    dump_anonymous_release (map->mapping, map->spec.size);
  else
    dump_unmap_file (map->mapping, map->spec.size);
}

static bool
needs_mmap_retry_p (void)
{
#if defined CYGWIN || VM_SUPPORTED == VM_MS_WINDOWS || defined _AIX
  return true;
#else
  return false;
#endif
}

static bool
dump_mmap_contiguous_vm (struct dump_memory_map *maps, int nr_maps,
			 size_t total_size)
{
  bool ret = false;
  void *resv = NULL;
  bool retry = false;
  const bool need_retry = needs_mmap_retry_p ();

  do
    {
      if (retry)
        {
          eassert (need_retry);
          retry = false;
          for (int i = 0; i < nr_maps; ++i)
            dump_mmap_release (&maps[i]);
        }

      eassert (resv == NULL);
      resv = dump_anonymous_allocate (NULL,
                                      total_size,
                                      DUMP_MEMORY_ACCESS_NONE);
      if (!resv)
        goto out;

      char *mem = resv;

      if (need_retry)
        {
          /* Windows lacks atomic mapping replace; need to release the
             reservation so we can allocate within it.  Will retry the
             loop if someone squats on our address space before we can
             finish allocation.  On POSIX systems, we leave the
             reservation around for atomicity.  */
          dump_anonymous_release (resv, total_size);
          resv = NULL;
        }

      for (int i = 0; i < nr_maps; ++i)
        {
          struct dump_memory_map *map = &maps[i];
          const struct dump_memory_map_spec spec = map->spec;
          if (!spec.size)
            continue;

          if (spec.fd < 0)
	    map->mapping = dump_anonymous_allocate (mem, spec.size,
						    spec.protection);
          else
	    map->mapping = dump_map_file (mem, spec.fd, spec.offset,
					  spec.size, spec.protection);
          mem += spec.size;
	  if (need_retry && map->mapping == NULL
	      && (errno == EBUSY
#ifdef CYGWIN
		  || errno == EINVAL
#endif
		  ))
            {
              retry = true;
              continue;
            }
          if (map->mapping == NULL)
            goto out;
          map->release = dump_mmap_release_vm;
        }
    }
  while (retry);

  ret = true;
  resv = NULL;
 out:
  if (resv)
    dump_anonymous_release (resv, total_size);
  if (!ret)
    {
      for (int i = 0; i < nr_maps; ++i)
	{
	  if (need_retry)
	    dump_mmap_reset (&maps[i]);
	  else
	    dump_mmap_release (&maps[i]);
	}
    }
  return ret;
}

/* Map a range of addresses into a chunk of contiguous memory.

   Each dump_memory_map structure describes how to fill the
   corresponding range of memory. On input, all members except MAPPING
   are valid. On output, MAPPING contains the location of the given
   chunk of memory. The MAPPING for MAPS[N] is MAPS[N-1].mapping +
   MAPS[N-1].size.

   Each mapping SIZE must be a multiple of the system page size except
   for the last mapping.

   Return true on success or false on failure with errno set.  */
static bool
dump_mmap_contiguous (struct dump_memory_map *maps, int nr_maps)
{
  if (!nr_maps)
    return true;

  size_t total_size = 0;
  int worst_case_page_size = dump_get_max_page_size ();

  for (int i = 0; i < nr_maps; ++i)
    {
      eassert (maps[i].mapping == NULL);
      eassert (maps[i].release == NULL);
      eassert (maps[i].private == NULL);
      if (i != nr_maps - 1)
        eassert (maps[i].spec.size % worst_case_page_size == 0);
      total_size += maps[i].spec.size;
    }

  return (VM_SUPPORTED ? dump_mmap_contiguous_vm : dump_mmap_contiguous_heap)
    (maps, nr_maps, total_size);
}

typedef uint_fast32_t dump_bitset_word;
#define DUMP_BITSET_WORD_WIDTH UINT_FAST32_WIDTH

struct dump_bitset
{
  dump_bitset_word *restrict bits;
  ptrdiff_t number_words;
};

static bool
dump_bitsets_init (struct dump_bitset bitset[2], size_t number_bits)
{
  int xword_size = sizeof (dump_bitset_word);
  ptrdiff_t words_needed = divide_round_up (number_bits,
					    DUMP_BITSET_WORD_WIDTH);
  dump_bitset_word *bits = calloc (words_needed, 2 * xword_size);
  if (!bits)
    return false;
  bitset[0].bits = bits;
  bitset[0].number_words = bitset[1].number_words = words_needed;
  bitset[1].bits = memset (bits + words_needed, UCHAR_MAX,
			   words_needed * xword_size);
  return true;
}

static dump_bitset_word *
dump_bitset__bit_slot (const struct dump_bitset *bitset,
                       size_t bit_number)
{
  ptrdiff_t word_number = bit_number / DUMP_BITSET_WORD_WIDTH;
  eassert (word_number < bitset->number_words);
  return &bitset->bits[word_number];
}

static bool
dump_bitset_bit_set_p (const struct dump_bitset *bitset,
                       size_t bit_number)
{
  dump_bitset_word bit = 1;
  bit <<= bit_number % DUMP_BITSET_WORD_WIDTH;
  return *dump_bitset__bit_slot (bitset, bit_number) & bit;
}

static void
dump_bitset__set_bit_value (struct dump_bitset *bitset,
                            size_t bit_number,
                            bool bit_is_set)
{
  dump_bitset_word *slot = dump_bitset__bit_slot (bitset, bit_number);
  dump_bitset_word bit = 1;
  bit <<= bit_number % DUMP_BITSET_WORD_WIDTH;
  if (bit_is_set)
    *slot = *slot | bit;
  else
    *slot = *slot & ~bit;
}

static void
dump_bitset_set_bit (struct dump_bitset *bitset, size_t bit_number)
{
  dump_bitset__set_bit_value (bitset, bit_number, true);
}

static void
dump_bitset_clear (struct dump_bitset *bitset)
{
  /* Skip the memset if bitset->number_words == 0, because then bitset->bits
     might be NULL and the memset would have undefined behavior.  */
  if (bitset->number_words)
    memset (bitset->bits, 0, bitset->number_words * sizeof bitset->bits[0]);
}

struct pdumper_loaded_dump_private
{
  /* Copy of the header we read from the dump.  */
  struct dump_header header;
  /* Mark bits for objects in the dump; used during GC.  */
  struct dump_bitset mark_bits, last_mark_bits;
  /* Time taken to load the dump.  */
  double load_time;
  /* Dump file name.  */
  char *dump_filename;
};

struct pdumper_loaded_dump dump_public;
static struct pdumper_loaded_dump_private dump_private;

/* Return a pointer to offset OFFSET within the dump, which begins at
   DUMP_BASE. DUMP_BASE must be equal to the current dump load
   location; it's passed as a parameter for efficiency.

   The returned pointer points to the primary memory image of the
   currently-loaded dump file.  The entire dump file is accessible
   using this function.  */
static void *
dump_ptr (uintptr_t dump_base, dump_off offset)
{
  eassert (dump_base == dump_public.start);
  eassert (0 <= offset);
  eassert (dump_public.start + offset < dump_public.end);
  return (char *)dump_base + offset;
}

/* Read a pointer-sized word of memory at OFFSET within the dump,
   which begins at DUMP_BASE. DUMP_BASE must be equal to the current
   dump load location; it's passed as a parameter for efficiency.  */
static uintptr_t
dump_read_word_from_dump (uintptr_t dump_base, dump_off offset)
{
  uintptr_t value;
  /* The compiler optimizes this memcpy into a read.  */
  memcpy (&value, dump_ptr (dump_base, offset), sizeof (value));
  return value;
}

/* Write a word to the dump. DUMP_BASE and OFFSET are as for
   dump_read_word_from_dump; VALUE is the word to write at the given
   offset.  */
static void
dump_write_word_to_dump (uintptr_t dump_base,
                         dump_off offset,
                         uintptr_t value)
{
  /* The compiler optimizes this memcpy into a write.  */
  memcpy (dump_ptr (dump_base, offset), &value, sizeof (value));
}

/* Write a Lisp_Object to the dump. DUMP_BASE and OFFSET are as for
   dump_read_word_from_dump; VALUE is the Lisp_Object to write at the
   given offset.  */
static void
dump_write_lv_to_dump (uintptr_t dump_base,
                       dump_off offset,
                       Lisp_Object value)
{
  /* The compiler optimizes this memcpy into a write.  */
  memcpy (dump_ptr (dump_base, offset), &value, sizeof (value));
}

/* Search for a relocation given a relocation target.

   DUMP is the dump metadata structure.  TABLE is the relocation table
   to search.  KEY is the dump offset to find.  Return the relocation
   RELOC such that RELOC.offset is the smallest RELOC.offset that
   satisfies the constraint KEY <= RELOC.offset --- that is, return
   the first relocation at KEY or after KEY.  Return NULL if no such
   relocation exists.  */
static const struct dump_reloc *
dump_find_relocation (const struct dump_table_locator *const table,
                      const dump_off key)
{
  const struct dump_reloc *const relocs = dump_ptr (dump_public.start,
						    table->offset);
  const struct dump_reloc *found = NULL;
  ptrdiff_t idx_left = 0;
  ptrdiff_t idx_right = table->nr_entries;

  eassert (key >= 0);

  while (idx_left < idx_right)
    {
      const ptrdiff_t idx_mid = idx_left + (idx_right - idx_left) / 2;
      const struct dump_reloc *mid = &relocs[idx_mid];
      if (key > dump_reloc_get_offset (*mid))
        idx_left = idx_mid + 1;
      else
        {
          found = mid;
          idx_right = idx_mid;
	  if (idx_right <= idx_left
	      || key > dump_reloc_get_offset (relocs[idx_right - 1]))
            break;
        }
   }

  return found;
}

static bool
dump_loaded_p (void)
{
  return dump_public.start != 0;
}

bool
pdumper_cold_object_p_impl (const void *obj)
{
  eassert (pdumper_object_p (obj));
  eassert (pdumper_object_p_precise (obj));
  dump_off offset = ptrdiff_t_to_dump_off ((uintptr_t) obj - dump_public.start);
  return offset >= dump_private.header.cold_start;
}

int
pdumper_find_object_type_impl (const void *obj)
{
  eassert (pdumper_object_p (obj));
  dump_off offset = ptrdiff_t_to_dump_off ((uintptr_t) obj - dump_public.start);
  if (offset % DUMP_ALIGNMENT != 0)
    return PDUMPER_NO_OBJECT;
  ptrdiff_t bitno = offset / DUMP_ALIGNMENT;
  if (offset < dump_private.header.discardable_start
      && !dump_bitset_bit_set_p (&dump_private.last_mark_bits, bitno))
    return PDUMPER_NO_OBJECT;
  const struct dump_reloc *reloc =
    dump_find_relocation (&dump_private.header.object_starts, offset);
  return (reloc != NULL && dump_reloc_get_offset (*reloc) == offset)
    ? reloc->type
    : PDUMPER_NO_OBJECT;
}

bool
pdumper_marked_p_impl (const void *obj)
{
  eassert (pdumper_object_p (obj));
  ptrdiff_t offset = (uintptr_t) obj - dump_public.start;
  eassert (offset % DUMP_ALIGNMENT == 0);
  eassert (offset < dump_private.header.cold_start);
  eassert (offset < dump_private.header.discardable_start);
  ptrdiff_t bitno = offset / DUMP_ALIGNMENT;
  return dump_bitset_bit_set_p (&dump_private.mark_bits, bitno);
}

void
pdumper_set_marked_impl (const void *obj)
{
  eassert (pdumper_object_p (obj));
  ptrdiff_t offset = (uintptr_t) obj - dump_public.start;
  eassert (offset % DUMP_ALIGNMENT == 0);
  eassert (offset < dump_private.header.cold_start);
  eassert (offset < dump_private.header.discardable_start);
  ptrdiff_t bitno = offset / DUMP_ALIGNMENT;
  eassert (dump_bitset_bit_set_p (&dump_private.last_mark_bits, bitno));
  dump_bitset_set_bit (&dump_private.mark_bits, bitno);
}

void
pdumper_clear_marks_impl (void)
{
  dump_bitset_word *swap = dump_private.last_mark_bits.bits;
  dump_private.last_mark_bits.bits = dump_private.mark_bits.bits;
  dump_private.mark_bits.bits = swap;
  dump_bitset_clear (&dump_private.mark_bits);
}

static ssize_t
dump_read_all (int fd, void *buf, size_t bytes_to_read)
{
  /* We don't want to use emacs_read, since that relies on the lisp
     world, and we're not in the lisp world yet.  */
  size_t bytes_read = 0;
  while (bytes_read < bytes_to_read)
    {
      /* Some platforms accept only int-sized values to read.
         Round this down to a page size (see MAX_RW_COUNT in sysdep.c).  */
      int max_rw_count = INT_MAX >> 18 << 18;
      int chunk_to_read = min (bytes_to_read - bytes_read, max_rw_count);
      ssize_t chunk = read (fd, (char *) buf + bytes_read, chunk_to_read);
      if (chunk < 0)
        return chunk;
      if (chunk == 0)
        break;
      bytes_read += chunk;
    }

  return bytes_read;
}

/* Return the number of bytes written when we perform the given
   relocation.  */
static int
dump_reloc_size (const struct dump_reloc reloc)
{
  if (sizeof (Lisp_Object) == sizeof (void *))
    return sizeof (Lisp_Object);
  if (reloc.type == RELOC_DUMP_TO_EMACS_PTR_RAW
      || reloc.type == RELOC_DUMP_TO_DUMP_PTR_RAW)
    return sizeof (void *);
  return sizeof (Lisp_Object);
}

static Lisp_Object
dump_make_lv_from_reloc (const uintptr_t dump_base,
			 const struct dump_reloc reloc)
{
  const dump_off reloc_offset = dump_reloc_get_offset (reloc);
  uintptr_t value = dump_read_word_from_dump (dump_base, reloc_offset);
  enum Lisp_Type lisp_type;

  if (RELOC_DUMP_TO_DUMP_LV <= reloc.type
      && reloc.type < RELOC_DUMP_TO_EMACS_LV)
    {
      lisp_type = reloc.type - RELOC_DUMP_TO_DUMP_LV;
      value += dump_base;
      eassert (pdumper_object_p ((void *) value));
    }
  else
    {
      eassert (RELOC_DUMP_TO_EMACS_LV <= reloc.type);
      eassert (reloc.type < RELOC_DUMP_TO_EMACS_LV + 8);
      lisp_type = reloc.type - RELOC_DUMP_TO_EMACS_LV;
      value += emacs_basis ();
    }

  eassert (lisp_type != Lisp_Int0 && lisp_type != Lisp_Int1);
  return make_lisp_ptr ((void *) value, lisp_type);
}

/* Actually apply a dump relocation.  */
static inline void
dump_do_dump_relocation (const uintptr_t dump_base,
			 const struct dump_reloc reloc)
{
  const dump_off reloc_offset = dump_reloc_get_offset (reloc);

  /* We should never generate a relocation in the cold section.  */
  eassert (reloc_offset < dump_private.header.cold_start);

  switch (reloc.type)
    {
    case RELOC_DUMP_TO_EMACS_PTR_RAW:
      {
        uintptr_t value = dump_read_word_from_dump (dump_base, reloc_offset);
        eassert (dump_reloc_size (reloc) == sizeof (value));
        value += emacs_basis ();
        dump_write_word_to_dump (dump_base, reloc_offset, value);
        break;
      }
    case RELOC_DUMP_TO_DUMP_PTR_RAW:
      {
        uintptr_t value = dump_read_word_from_dump (dump_base, reloc_offset);
        eassert (dump_reloc_size (reloc) == sizeof (value));
        value += dump_base;
        dump_write_word_to_dump (dump_base, reloc_offset, value);
        break;
      }
#ifdef HAVE_NATIVE_COMP
    case RELOC_NATIVE_COMP_UNIT:
      {
	struct Lisp_Native_Comp_Unit *comp_unit =
	  dump_ptr (dump_base, reloc_offset);
	comp_unit->lambda_gc_guard_h = CALLN (Fmake_hash_table, QCtest, Qeq);
	if (!STRINGP (comp_unit->file))
	  error ("bad compilation unit was dumped");
	comp_unit->handle = dynlib_open_for_eln (SSDATA (comp_unit->file));
	if (!comp_unit->handle)
	  error ("%s: %s", SSDATA (comp_unit->file), dynlib_error ());
	load_comp_unit (comp_unit, true, false);
	break;
      }
    case RELOC_NATIVE_SUBR:
      {
	/* Revive them one-by-one.  */
	struct Lisp_Subr *subr = dump_ptr (dump_base, reloc_offset);
	struct Lisp_Native_Comp_Unit *comp_unit =
	  XNATIVE_COMP_UNIT (subr->native_comp_u);
	if (!comp_unit->handle)
	  error ("NULL handle in compilation unit %s", SSDATA (comp_unit->file));
	const char *c_name = subr->native_c_name;
	eassert (c_name);
	void *func = dynlib_sym (comp_unit->handle, c_name);
	if (!func)
	  error ("can't find function \"%s\" in compilation unit %s", c_name,
		 SSDATA (comp_unit->file));
	subr->function.a0 = func;
	Lisp_Object lambda_data_idx =
	  Fgethash (build_string (c_name), comp_unit->lambda_c_name_idx_h, Qnil);
	if (!NILP (lambda_data_idx))
	  {
	    /* This is an anonymous lambda.  We must fixup d_reloc_imp
	       so the lambda can be referenced by code.  */
	    Lisp_Object tem;
	    XSETSUBR (tem, subr);
	    Lisp_Object *fixup =
	      &(comp_unit->data_imp_relocs[XFIXNUM (lambda_data_idx)]);
	    eassert (EQ (*fixup, Qlambda_fixup));
	    *fixup = tem;
	    Fputhash (tem, Qt, comp_unit->lambda_gc_guard_h);
	  }
	break;
      }
#endif
    case RELOC_BIGNUM:
      {
        struct Lisp_Bignum *bignum = dump_ptr (dump_base, reloc_offset);
        struct bignum_reload_info reload_info;
        verify (sizeof (reload_info) <= sizeof (*bignum_val (bignum)));
        memcpy (&reload_info, bignum_val (bignum), sizeof (reload_info));
        const mp_limb_t *limbs =
          dump_ptr (dump_base, reload_info.data_location);
        mpz_roinit_n (bignum->value, limbs, reload_info.nlimbs);
        break;
      }
    default: /* Lisp_Object in the dump; precise type in reloc.type */
      {
        Lisp_Object lv = dump_make_lv_from_reloc (dump_base, reloc);
        eassert (dump_reloc_size (reloc) == sizeof (lv));
        dump_write_lv_to_dump (dump_base, reloc_offset, lv);
        break;
      }
    }
}

static void
dump_do_all_dump_reloc_for_phase (const struct dump_header *const header,
				  const uintptr_t dump_base,
				  const enum reloc_phase phase)
{
  struct dump_reloc *r = dump_ptr (dump_base, header->dump_relocs[phase].offset);
  dump_off nr_entries = header->dump_relocs[phase].nr_entries;
  for (dump_off i = 0; i < nr_entries; ++i)
    dump_do_dump_relocation (dump_base, r[i]);
}

static void
dump_do_emacs_relocation (const uintptr_t dump_base,
			  const struct emacs_reloc reloc)
{
  ptrdiff_t pval;
  Lisp_Object lv;

  switch (reloc.type)
    {
    case RELOC_EMACS_COPY_FROM_DUMP:
      eassume (reloc.length > 0);
      memcpy (emacs_ptr_at (reloc.emacs_offset),
              dump_ptr (dump_base, reloc.u.dump_offset),
              reloc.length);
      break;
    case RELOC_EMACS_IMMEDIATE:
      eassume (reloc.length > 0);
      eassume (reloc.length <= sizeof (reloc.u.immediate));
      memcpy (emacs_ptr_at (reloc.emacs_offset),
              &reloc.u.immediate,
              reloc.length);
      break;
    case RELOC_EMACS_DUMP_PTR_RAW:
      pval = reloc.u.dump_offset + dump_base;
      memcpy (emacs_ptr_at (reloc.emacs_offset), &pval, sizeof (pval));
      break;
    case RELOC_EMACS_EMACS_PTR_RAW:
      pval = reloc.u.emacs_offset2 + emacs_basis ();
      memcpy (emacs_ptr_at (reloc.emacs_offset), &pval, sizeof (pval));
      break;
    case RELOC_EMACS_DUMP_LV:
    case RELOC_EMACS_EMACS_LV:
      {
        eassume (reloc.length < Lisp_Type_Max);
        void *obj_ptr = reloc.type == RELOC_EMACS_DUMP_LV
          ? dump_ptr (dump_base, reloc.u.dump_offset)
          : emacs_ptr_at (reloc.u.emacs_offset2);
	lv = make_lisp_ptr (obj_ptr, reloc.length);
        memcpy (emacs_ptr_at (reloc.emacs_offset), &lv, sizeof (lv));
        break;
      }
    default:
      fatal ("unrecognied relocation type %d", (int) reloc.type);
    }
}

static void
dump_do_all_emacs_relocations (const struct dump_header *const header,
			       const uintptr_t dump_base)
{
  const dump_off nr_entries = header->emacs_relocs.nr_entries;
  struct emacs_reloc *r = dump_ptr (dump_base, header->emacs_relocs.offset);
  for (dump_off i = 0; i < nr_entries; ++i)
    dump_do_emacs_relocation (dump_base, r[i]);
}

enum dump_section
  {
   DS_HOT,
   DS_DISCARDABLE,
   DS_COLD,
   NUMBER_DUMP_SECTIONS,
  };

/* Pointer to a stack variable to avoid having to staticpro it.  */
static Lisp_Object *pdumper_hashes = &zero_vector;

/* Load a dump from DUMP_FILENAME.  Return an error code.

   N.B. We run very early in initialization, so we can't use lisp,
   unwinding, xmalloc, and so on.  */
int
pdumper_load (char *dump_filename)
{
  intptr_t dump_size;
  struct stat stat;
  uintptr_t dump_base;
  int dump_page_size;
  dump_off adj_discardable_start;

  struct dump_bitset mark_bits[2];
  size_t mark_bits_needed;

  struct dump_header header_buf = { 0 };
  struct dump_header *header = &header_buf;
  struct dump_memory_map sections[NUMBER_DUMP_SECTIONS] = { 0 };

  const struct timespec start_time = current_timespec ();
  char *dump_filename_copy;

  /* Overwriting an initialized Lisp universe will not go well.  */
  eassert (!initialized);

  /* We can load only one dump.  */
  eassert (!dump_loaded_p ());

  int err;
  int dump_fd = emacs_open_noquit (dump_filename, O_RDONLY, 0);
  if (dump_fd < 0)
    {
      err = (errno == ENOENT || errno == ENOTDIR
	     ? PDUMPER_LOAD_FILE_NOT_FOUND
	     : PDUMPER_LOAD_ERROR + errno);
      goto out;
    }

  err = PDUMPER_LOAD_FILE_NOT_FOUND;
  if (fstat (dump_fd, &stat) < 0)
    goto out;

  err = PDUMPER_LOAD_BAD_FILE_TYPE;
  if (stat.st_size > INTPTR_MAX)
    goto out;
  dump_size = (intptr_t) stat.st_size;

  err = PDUMPER_LOAD_BAD_FILE_TYPE;
  if (dump_size < sizeof (*header))
    goto out;

  err = PDUMPER_LOAD_BAD_FILE_TYPE;
  if (dump_read_all (dump_fd,
                     header,
                     sizeof (*header)) < sizeof (*header))
    goto out;

  if (memcmp (header->magic, dump_magic, sizeof (dump_magic)) != 0)
    {
      if (header->magic[0] == '!'
	  && (header->magic[0] = dump_magic[0],
	      memcmp (header->magic, dump_magic, sizeof (dump_magic)) == 0))
        {
          err = PDUMPER_LOAD_FAILED_DUMP;
          goto out;
        }
      err = PDUMPER_LOAD_BAD_FILE_TYPE;
      goto out;
    }

  err = PDUMPER_LOAD_VERSION_MISMATCH;
  verify (sizeof (header->fingerprint) == sizeof (fingerprint));
  unsigned char desired[sizeof fingerprint];
  for (int i = 0; i < sizeof fingerprint; i++)
    desired[i] = fingerprint[i];
  if (memcmp (header->fingerprint, desired, sizeof desired) != 0)
    {
      dump_fingerprint (stderr, "desired fingerprint", desired);
      dump_fingerprint (stderr, "found fingerprint", header->fingerprint);
      goto out;
    }

  /* FIXME: The comment at the start of this function says it should
     not use xmalloc, but xstrdup calls xmalloc.  Either fix the
     comment or fix the following code.  */
  dump_filename_copy = xstrdup (dump_filename);

  err = PDUMPER_LOAD_OOM;

  adj_discardable_start = header->discardable_start;
  dump_page_size = dump_get_max_page_size ();
  /* Snap to next page boundary.  */
  adj_discardable_start = ROUNDUP (adj_discardable_start, dump_page_size);
  eassert (adj_discardable_start % dump_page_size == 0);
  eassert (adj_discardable_start <= header->cold_start);

  sections[DS_HOT].spec = (struct dump_memory_map_spec)
    {
     .fd = dump_fd,
     .size = adj_discardable_start,
     .offset = 0,
     .protection = DUMP_MEMORY_ACCESS_READWRITE,
    };

  sections[DS_DISCARDABLE].spec = (struct dump_memory_map_spec)
    {
     .fd = dump_fd,
     .size = header->cold_start - adj_discardable_start,
     .offset = adj_discardable_start,
     .protection = DUMP_MEMORY_ACCESS_READWRITE,
    };

  sections[DS_COLD].spec = (struct dump_memory_map_spec)
    {
     .fd = dump_fd,
     .size = dump_size - header->cold_start,
     .offset = header->cold_start,
     .protection = DUMP_MEMORY_ACCESS_READWRITE,
    };

  if (!dump_mmap_contiguous (sections, ARRAYELTS (sections)))
    goto out;

  err = PDUMPER_LOAD_ERROR;
  mark_bits_needed =
    divide_round_up (header->discardable_start, DUMP_ALIGNMENT);
  if (!dump_bitsets_init (mark_bits, mark_bits_needed))
    goto out;

  /* Point of no return.  */
  err = PDUMPER_LOAD_SUCCESS;
  dump_base = (uintptr_t) sections[DS_HOT].mapping;
  gflags.was_dumped_ = true;
  dump_private.header = *header;
  dump_private.mark_bits = mark_bits[0];
  dump_private.last_mark_bits = mark_bits[1];
  dump_public.start = dump_base;
  dump_public.end = dump_public.start + dump_size;

  dump_do_all_dump_reloc_for_phase (header, dump_base, EARLY_RELOCS);
  dump_do_all_emacs_relocations (header, dump_base);

  dump_mmap_discard_contents (&sections[DS_DISCARDABLE]);
  for (int i = 0; i < ARRAYELTS (sections); ++i)
    dump_mmap_reset (&sections[i]);

  Lisp_Object hashes = zero_vector;
  if (header->hash_list)
    {
      struct Lisp_Vector *hash_tables =
	(struct Lisp_Vector *) (dump_base + header->hash_list);
      hashes = make_lisp_ptr (hash_tables, Lisp_Vectorlike);
    }

  pdumper_hashes = &hashes;
  /* Run the functions Emacs registered for doing post-dump-load
     initialization.  */
  for (int i = 0; i < nr_dump_hooks; ++i)
    dump_hooks[i] ();

  dump_do_all_dump_reloc_for_phase (header, dump_base, LATE_RELOCS);
  dump_do_all_dump_reloc_for_phase (header, dump_base, VERY_LATE_RELOCS);

  /* Run the functions Emacs registered for doing post-dump-load
     initialization.  */
  for (int i = 0; i < nr_dump_late_hooks; ++i)
    dump_late_hooks[i] ();

  initialized = true;

  struct timespec load_timespec =
    timespec_sub (current_timespec (), start_time);
  dump_private.load_time = timespectod (load_timespec);
  dump_private.dump_filename = dump_filename_copy;

 out:
  for (int i = 0; i < ARRAYELTS (sections); ++i)
    dump_mmap_release (&sections[i]);
  if (dump_fd >= 0)
    emacs_close (dump_fd);

  return err;
}

/* Prepend the Emacs startup directory to dump_filename, if that is
   relative, so that we could later make it absolute correctly.  */
void
pdumper_record_wd (const char *wd)
{
  if (wd && !file_name_absolute_p (dump_private.dump_filename))
    {
      char *dfn = xmalloc (strlen (wd) + 1
			   + strlen (dump_private.dump_filename) + 1);
      splice_dir_file (dfn, wd, dump_private.dump_filename);
      xfree (dump_private.dump_filename);
      dump_private.dump_filename = dfn;
    }
}

DEFUN ("pdumper-stats", Fpdumper_stats, Spdumper_stats, 0, 0, 0,
       doc: /* Return statistics about portable dumping used by this session.
If this Emacs session was started from a dump file,
the return value is an alist of the form:

  ((dumped-with-pdumper . t) (load-time . TIME) (pdump-file-name . FILE))

where TIME is the time in seconds it took to restore Emacs state
from the dump file, and FILE is the name of the dump file.
Value is nil if this session was not started using a dump file.*/)
     (void)
{
  if (!was_dumped_p ())
    return Qnil;

  Lisp_Object dump_fn;
#ifdef WINDOWSNT
  char dump_fn_utf8[MAX_UTF8_PATH];
  if (filename_from_ansi (dump_private.dump_filename, dump_fn_utf8) == 0)
    dump_fn = DECODE_FILE (build_unibyte_string (dump_fn_utf8));
  else
    dump_fn = build_unibyte_string (dump_private.dump_filename);
#else
  dump_fn = DECODE_FILE (build_unibyte_string (dump_private.dump_filename));
#endif

  dump_fn = Fexpand_file_name (dump_fn, Qnil);

  return list3 (Fcons (Qdumped_with_pdumper, Qt),
		Fcons (Qload_time, make_float (dump_private.load_time)),
		Fcons (Qdump_file_name, dump_fn));
}

static void
thaw_hash_tables (void)
{
  Lisp_Object hash_tables = *pdumper_hashes;
  for (ptrdiff_t i = 0; i < ASIZE (hash_tables); i++)
    hash_table_thaw (AREF (hash_tables, i));
}


void
init_pdumper_once (void)
{
  pdumper_do_now_and_after_load (thaw_hash_tables);
}

void
syms_of_pdumper (void)
{
  DEFVAR_LISP ("pdumper--pure-pool", Vpdumper__pure_pool,
	       doc: /* Singularizes objects "purified" during pdump.
As a half-measure towards reducing the pdumped image size, Monnier
arbitrarily chooses certain lisp objects to become singletons in
purespace.  */);
  Vpdumper__pure_pool = Qnil;
  defsubr (&Sdump_emacs_portable);
  defsubr (&Sdump_emacs_portable__sort_predicate);
  defsubr (&Sdump_emacs_portable__sort_predicate_copied);
  DEFSYM (Qdump_emacs_portable__sort_predicate,
          "dump-emacs-portable--sort-predicate");
  DEFSYM (Qdump_emacs_portable__sort_predicate_copied,
          "dump-emacs-portable--sort-predicate-copied");
  DEFSYM (Qdumped_with_pdumper, "dumped-with-pdumper");
  DEFSYM (Qload_time, "load-time");
  DEFSYM (Qdump_file_name, "pdump-file-name");
  DEFSYM (Qafter_pdump_load_hook, "after-pdump-load-hook");
  defsubr (&Spdumper_stats);
}<|MERGE_RESOLUTION|>--- conflicted
+++ resolved
@@ -2654,11 +2654,7 @@
 static dump_off
 dump_buffer (struct dump_context *ctx, const struct buffer *in_buffer)
 {
-<<<<<<< HEAD
 #if CHECK_STRUCTS && !defined HASH_buffer_6C25F9C3BC
-=======
-#if CHECK_STRUCTS && !defined HASH_buffer_B02F648B82
->>>>>>> 3858e4f2
 # error "buffer changed. See CHECK_STRUCTS comment in config.h."
 #endif
   struct buffer munged_buffer = *in_buffer;
