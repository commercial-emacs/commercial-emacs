/* Copyright (C) 2018-2022 Free Software Foundation, Inc.

This file is NOT part of GNU Emacs.

GNU Emacs is free software: you can redistribute it and/or modify
it under the terms of the GNU General Public License as published by
the Free Software Foundation, either version 3 of the License, or (at
your option) any later version.

GNU Emacs is distributed in the hope that it will be useful,
but WITHOUT ANY WARRANTY; without even the implied warranty of
MERCHANTABILITY or FITNESS FOR A PARTICULAR PURPOSE.  See the
GNU General Public License for more details.

You should have received a copy of the GNU General Public License
along with GNU Emacs.  If not, see <https://www.gnu.org/licenses/>.  */

#include <config.h>

#include <errno.h>
#include <fcntl.h>
#include <limits.h>
#include <math.h>
#include <stdarg.h>
#include <stdint.h>
#include <stdlib.h>
#include <sys/mman.h>
#include <sys/param.h>
#include <sys/stat.h>
#include <sys/types.h>
#include <unistd.h>

#include "blockinput.h"
#include "buffer.h"
#include "charset.h"
#include "coding.h"
#include "fingerprint.h"
#include "frame.h"
#include "intervals.h"
#include "lisp.h"
#include "pdumper.h"
#include "window.h"
#include "sysstdio.h"
#include "systime.h"
#include "thread.h"
#include "bignum.h"

#ifdef CHECK_STRUCTS
# include "dmpstruct.h"
#endif

/*
  TODO:

  - Two-pass dumping: first assemble object list, then write all.
    This way, we can perform arbitrary reordering or maybe use fancy
    graph algorithms to get better locality.

  - Don't emit relocations that happen to set Emacs memory locations
    to values they will already have.

  - Nullify frame_and_buffer_state.

  - Preferred base address for relocation-free non-PIC startup.

  - Compressed dump support.

*/

#ifdef HAVE_PDUMPER

#if GNUC_PREREQ (4, 7, 0)
# pragma GCC diagnostic error "-Wshadow"
#endif

#define VM_POSIX 1
#define VM_MS_WINDOWS 2

#if defined (HAVE_MMAP) && defined (MAP_FIXED)
# define VM_SUPPORTED VM_POSIX
# if !defined (MAP_POPULATE) && defined (MAP_PREFAULT_READ)
#  define MAP_POPULATE MAP_PREFAULT_READ
# elif !defined (MAP_POPULATE)
#  define MAP_POPULATE 0
# endif
#elif defined (WINDOWSNT)
  /* Use a float infinity, to avoid compiler warnings in comparing vs
     candidates' score.  */
# undef INFINITY
# define INFINITY __builtin_inff ()
# include <windows.h>
# define VM_SUPPORTED VM_MS_WINDOWS
#else
# define VM_SUPPORTED 0
#endif

/* Require an architecture in which pointers, ptrdiff_t and intptr_t
   are the same size and have the same layout, and where bytes have
   eight bits --- that is, a general-purpose computer made after 1990.
   Also require Lisp_Object to be at least as wide as pointers.  */
verify (sizeof (ptrdiff_t) == sizeof (void *));
verify (sizeof (intptr_t) == sizeof (ptrdiff_t));
verify (sizeof (void (*) (void)) == sizeof (void *));
verify (sizeof (ptrdiff_t) <= sizeof (Lisp_Object));
verify (sizeof (ptrdiff_t) <= sizeof (EMACS_INT));
verify (CHAR_BIT == 8);

static size_t
divide_round_up (size_t x, size_t y)
{
  return (x + y - 1) / y;
}

static const char dump_magic[16] = {
  'D', 'U', 'M', 'P', 'E', 'D',
  'G', 'N', 'U',
  'E', 'M', 'A', 'C', 'S'
};

static pdumper_hook dump_hooks[24];
static int nr_dump_hooks = 0;

static pdumper_hook dump_late_hooks[24];
static int nr_dump_late_hooks = 0;

static struct
{
  void *mem;
  int sz;
} remembered_data[32];
static int nr_remembered_data = 0;

typedef int_least32_t dump_off;
#define DUMP_OFF_MIN INT_LEAST32_MIN
#define DUMP_OFF_MAX INT_LEAST32_MAX
#define PRIdDUMP_OFF PRIdLEAST32

enum { EMACS_INT_XDIGITS = (EMACS_INT_WIDTH + 3) / 4 };

static void ATTRIBUTE_FORMAT_PRINTF (1, 2)
dump_trace (const char *fmt, ...)
{
  if (0)
    {
      va_list args;
      va_start (args, fmt);
      vfprintf (stderr, fmt, args);
      va_end (args);
    }
}

static ssize_t dump_read_all (int fd, void *buf, size_t bytes_to_read);

static dump_off
ptrdiff_t_to_dump_off (ptrdiff_t value)
{
  eassert (DUMP_OFF_MIN <= value);
  eassert (value <= DUMP_OFF_MAX);
  return (dump_off) value;
}

/* Worst-case allocation granularity on any system that might load
   this dump.  */
static int
dump_get_max_page_size (void)
{
  return 64 * 1024;
}

#define dump_offsetof(type, member)                             \
  (ptrdiff_t_to_dump_off (offsetof (type, member)))

enum dump_reloc_type
  {
    /* dump_ptr = dump_ptr + emacs_basis()  */
    RELOC_DUMP_TO_EMACS_PTR_RAW,
    /* dump_ptr = dump_ptr + dump_base  */
    RELOC_DUMP_TO_DUMP_PTR_RAW,
    /* dump_mpz = [rebuild bignum]  */
    RELOC_NATIVE_COMP_UNIT,
    RELOC_NATIVE_SUBR,
    RELOC_BIGNUM,
    /* dump_lv = make_lisp_ptr (dump_lv + dump_base,
				type - RELOC_DUMP_TO_DUMP_LV)
       (Special case for symbols: make_lisp_symbol)
       Must be second-last.  */
    RELOC_DUMP_TO_DUMP_LV,
    /* dump_lv = make_lisp_ptr (dump_lv + emacs_basis(),
				type - RELOC_DUMP_TO_DUMP_LV)
       (Special case for symbols: make_lisp_symbol.)
       Must be last.  */
    RELOC_DUMP_TO_EMACS_LV = RELOC_DUMP_TO_DUMP_LV + 8,
  };

enum emacs_reloc_type
  {
    /* Copy raw bytes from the dump into Emacs.  The length field in
       the emacs_reloc is the number of bytes to copy.  */
    RELOC_EMACS_COPY_FROM_DUMP,
    /* Set a piece of memory in Emacs to a value we store directly in
       this relocation.  The length field contains the number of bytes
       we actually copy into Emacs.  */
    RELOC_EMACS_IMMEDIATE,
    /* Set an aligned pointer-sized object in Emacs to a pointer into
       the loaded dump at the given offset.  The length field is
       always the machine word size.  */
    RELOC_EMACS_DUMP_PTR_RAW,
    /* Set an aligned pointer-sized object in Emacs to point to
       something also in Emacs.  The length field is always
       the machine word size.  */
    RELOC_EMACS_EMACS_PTR_RAW,
    /* Set an aligned Lisp_Object in Emacs to point to a value in the
       dump.  The length field is the _tag type_ of the Lisp_Object,
       not a byte count!  */
    RELOC_EMACS_DUMP_LV,
    /* Set an aligned Lisp_Object in Emacs to point to a value in the
       Emacs image.  The length field is the _tag type_ of the
       Lisp_Object, not a byte count!  */
    RELOC_EMACS_EMACS_LV,
  };

enum
  {
   EMACS_RELOC_TYPE_BITS = 3,
   EMACS_RELOC_LENGTH_BITS = (sizeof (dump_off) * CHAR_BIT
			      - EMACS_RELOC_TYPE_BITS)
  };

struct emacs_reloc
{
  ENUM_BF (emacs_reloc_type) type : EMACS_RELOC_TYPE_BITS;
  dump_off length : EMACS_RELOC_LENGTH_BITS;
  dump_off emacs_offset;
  union
  {
    dump_off dump_offset;
    dump_off emacs_offset2;
    intmax_t immediate;
  } u;
};

/* Set the type of an Emacs relocation.

   Also make sure that the type fits in the bitfield.  */
static void
emacs_reloc_set_type (struct emacs_reloc *reloc,
                      enum emacs_reloc_type type)
{
  reloc->type = type;
  eassert (reloc->type == type);
}

struct dump_table_locator
{
  /* Offset in dump, in bytes, of the first entry in the dump
     table.  */
  dump_off offset;
  /* Number of entries in the dump table.  We need an explicit end
     indicator (as opposed to a special sentinel) so we can efficiently
     binary search over the relocation entries.  */
  dump_off nr_entries;
};

enum
  {
   DUMP_RELOC_TYPE_BITS = 5,
   DUMP_RELOC_ALIGNMENT_BITS = 2,

   /* Minimum alignment required by dump file format.  */
   DUMP_RELOCATION_ALIGNMENT = 1 << DUMP_RELOC_ALIGNMENT_BITS,

   /* The alignment granularity (in bytes) for objects we store in the
      dump.  Always suitable for heap objects; may be more aligned.  */
   DUMP_ALIGNMENT = max (GCALIGNMENT, DUMP_RELOCATION_ALIGNMENT),

   DUMP_RELOC_OFFSET_BITS = sizeof (dump_off) * CHAR_BIT - DUMP_RELOC_TYPE_BITS
  };

verify (RELOC_DUMP_TO_EMACS_LV + 8 < (1 << DUMP_RELOC_TYPE_BITS));
verify (DUMP_ALIGNMENT >= GCALIGNMENT);

struct dump_reloc
{
  unsigned int raw_offset : DUMP_RELOC_OFFSET_BITS;
  ENUM_BF (dump_reloc_type) type : DUMP_RELOC_TYPE_BITS;
};
verify (sizeof (struct dump_reloc) == sizeof (dump_off));

/* Set the type of a dump relocation.

   Also assert that the type fits in the bitfield.  */
static void
dump_reloc_set_type (struct dump_reloc *reloc, enum dump_reloc_type type)
{
  reloc->type = type;
  eassert (reloc->type == type);
}

static dump_off
dump_reloc_get_offset (struct dump_reloc reloc)
{
  return reloc.raw_offset << DUMP_RELOC_ALIGNMENT_BITS;
}

static void
dump_reloc_set_offset (struct dump_reloc *reloc, dump_off offset)
{
  eassert (offset >= 0);
  reloc->raw_offset = offset >> DUMP_RELOC_ALIGNMENT_BITS;
  if (dump_reloc_get_offset (*reloc) != offset)
    error ("dump relocation out of range");
}

void
dump_fingerprint (FILE *output, char const *label,
		  unsigned char const xfingerprint[sizeof fingerprint])
{
  enum { hexbuf_size = 2 * sizeof fingerprint };
  char hexbuf[hexbuf_size];
  hexbuf_digest (hexbuf, xfingerprint, sizeof fingerprint);
  fprintf (output, "%s%s%.*s\n", label, *label ? ": " : "",
	   hexbuf_size, hexbuf);
}

/* To be used if some order in the relocation process has to be enforced. */
enum reloc_phase
  {
    /* First to run.  Place every relocation with no dependency here.  */
    EARLY_RELOCS,
    /* Late and very late relocs are relocated at the very last after
       all hooks has been run.  All lisp machinery is at disposal
       (memory allocation allowed too).  */
    LATE_RELOCS,
    VERY_LATE_RELOCS,
    /* Fake, must be last.  */
    RELOC_NUM_PHASES
  };

/* Format of an Emacs dump file.  All offsets are relative to
   the beginning of the file.  An Emacs dump file is coupled
   to exactly the Emacs binary that produced it, so details of
   alignment and endianness are unimportant.

   An Emacs dump file contains the contents of the Lisp heap.
   On startup, Emacs can start faster by mapping a dump file into
   memory and using the objects contained inside it instead of
   performing initialization from scratch.

   The dump file can be loaded at arbitrary locations in memory, so it
   includes a table of relocations that let Emacs adjust the pointers
   embedded in the dump file to account for the location where it was
   actually loaded.

   Dump files can contain pointers to other objects in the dump file
   or to parts of the Emacs binary.  */
struct dump_header
{
  /* File type magic.  */
  char magic[sizeof (dump_magic)];

  /* Associated Emacs binary.  */
  unsigned char fingerprint[sizeof fingerprint];

  /* Relocation table for the dump file; each entry is a
     struct dump_reloc.  */
  struct dump_table_locator dump_relocs[RELOC_NUM_PHASES];

  /* "Relocation" table we abuse to hold information about the
     location and type of each lisp object in the dump.  We need for
     pdumper_object_type and ultimately for conservative GC
     correctness.  */
  struct dump_table_locator object_starts;

  /* Relocation table for Emacs; each entry is a struct
     emacs_reloc.  */
  struct dump_table_locator emacs_relocs;

  /* Start of sub-region of hot region that we can discard after load
     completes.  The discardable region ends at cold_start.

     This region contains objects that we copy into the Emacs image at
     dump-load time.  */
  dump_off discardable_start;

  /* Start of the region that does not require relocations and that we
     expect never to be modified.  This region can be memory-mapped
     directly from the backing dump file with the reasonable
     expectation of taking few copy-on-write faults.

     For correctness, however, this region must be modifible, since in
     rare cases it is possible to see modifications to these bytes.
     For example, this region contains string data, and it's
     technically possible for someone to ASET a string character
     (although nobody tends to do that).

     The start of the cold region is always aligned on a page
     boundary.  */
  dump_off cold_start;

  /* Offset of a vector of the dumped hash tables.  */
  dump_off hash_list;
};

/* Double-ended singly linked list.  */
struct dump_tailq
{
  Lisp_Object head;
  Lisp_Object tail;
  intptr_t length;
};

/* Queue of objects to dump.  */
struct dump_queue
{
  /* Objects with no link weights at all.  Kept in dump order.  */
  struct dump_tailq zero_weight_objects;
  /* Objects with simple link weight: just one entry of type
     WEIGHT_NORMAL.  Score in this special case is non-decreasing as
     position increases, so we can avoid the need to rescan a big list
     for each object by storing these objects in order.  */
  struct dump_tailq one_weight_normal_objects;
  /* Likewise, for objects with one WEIGHT_STRONG weight.  */
  struct dump_tailq one_weight_strong_objects;
  /* List of objects with complex link weights --- i.e., not one of
     the above cases.  Order is irrelevant, since we scan the whole
     list every time.  Relatively few objects end up here.  */
  struct dump_tailq fancy_weight_objects;
  /* Hash table of link weights: maps an object to a list of zero or
     more (BASIS . WEIGHT) pairs.  As a special case, an object with
     zero weight is marked by Qt in the hash table --- this way, we
     can distinguish objects we've seen but that have no weight from
     ones that we haven't seen at all.  */
  Lisp_Object link_weights;
  /* Hash table mapping object to a sequence number --- used to
     resolve ties.  */
  Lisp_Object sequence_numbers;
  dump_off next_sequence_number;
};

enum cold_op
  {
    COLD_OP_OBJECT,
    COLD_OP_STRING,
    COLD_OP_CHARSET,
    COLD_OP_BUFFER,
    COLD_OP_BIGNUM,
    COLD_OP_NATIVE_SUBR,
  };

/* This structure controls what operations we perform inside
   dump_object.  */
struct dump_flags
{
  /* Actually write object contents to the dump.  Without this flag
     set, we still scan objects and enqueue pointed-to objects; making
     this flag false is useful when we want to process an object's
     referents normally, but dump an object itself separately,
     later.  */
  bool_bf dump_object_contents : 1;
  /* Record object starts. We turn this flag off when writing to the
     discardable section so that we don't trick conservative GC into
     thinking we have objects there.  Ignored (we never record object
     starts) if dump_object_contents is false.  */
  bool_bf record_object_starts : 1;
  /* Pack objects tighter than GC memory alignment would normally
     require.  Useful for objects copied into the Emacs image instead
     of used directly from the loaded dump.
  */
  bool_bf pack_objects : 1;
  /* Sometimes we dump objects that we've already scanned for outbound
     references to other objects.  These objects should not cause new
     objects to enter the object dumping queue.  This flag causes Emacs
     to assert that no new objects are enqueued while dumping.  */
  bool_bf assert_already_seen : 1;
  /* Punt on unstable hash tables: defer them to ctx->deferred_hash_tables.  */
  bool_bf defer_hash_tables : 1;
  /* Punt on symbols: defer them to ctx->deferred_symbols.  */
  bool_bf defer_symbols : 1;
  /* Punt on cold objects: defer them to ctx->cold_queue.  */
  bool_bf defer_cold_objects : 1;
  /* Punt on copied objects: defer them to ctx->copied_queue.  */
  bool_bf defer_copied_objects : 1;
};

/* Information we use while we dump.  Note that we're not the garbage
   collector and can operate under looser constraints: specifically,
   we allocate memory during the dumping process.  */
struct dump_context
{
  /* Header we'll write to the dump file when done.  */
  struct dump_header header;
  /* Data that will be written to the dump file.  */
  void *buf;
  dump_off buf_size;
  dump_off max_offset;

  Lisp_Object old_purify_flag;
  Lisp_Object old_post_gc_hook;
  Lisp_Object old_process_environment;

#ifdef REL_ALLOC
  bool blocked_ralloc;
#endif

  /* File descriptor for dumpfile; < 0 if closed.  */
  int fd;
  /* Name of dump file --- used for error reporting.  */
  Lisp_Object dump_filename;
  /* Current offset in dump file.  */
  dump_off offset;

  /* Starting offset of current object.  */
  dump_off obj_offset;

  /* Flags currently in effect for dumping.  */
  struct dump_flags flags;

  dump_off end_heap;

  /* Hash mapping objects we've already dumped to their offsets.  */
  Lisp_Object objects_dumped;

  /* Queue of objects to dump.  */
  struct dump_queue dump_queue;

  /* Deferred object lists.  */
  Lisp_Object deferred_hash_tables;
  Lisp_Object deferred_symbols;

  /* Fixups in the dump file.  */
  Lisp_Object fixups;

  /* Hash table of staticpro values: avoids double relocations.  */
  Lisp_Object staticpro_table;

  /* Hash table mapping symbols to their pre-copy-queue fwd or blv
     structures (which we dump immediately before the start of the
     discardable section). */
  Lisp_Object symbol_aux;
  /* Queue of copied objects for special treatment.  */
  Lisp_Object copied_queue;
  /* Queue of cold objects to dump.  */
  Lisp_Object cold_queue;

  /* Relocations in the dump.  */
  Lisp_Object dump_relocs[RELOC_NUM_PHASES];

  /* Object starts.  */
  Lisp_Object object_starts;

  /* Relocations in Emacs.  */
  Lisp_Object emacs_relocs;

  /* Hash table mapping bignums to their _data_ blobs, which we store
     in the cold section.  The actual Lisp_Bignum objects are normal
     heap objects.  */
  Lisp_Object bignum_data;

  /* List of hash tables that have been dumped.  */
  Lisp_Object hash_tables;

  dump_off number_hot_relocations;
  dump_off number_discardable_relocations;
};

/* These special values for use as offsets in dump_remember_object and
   dump_recall_object indicate that the corresponding object isn't in
   the dump yet (and so it has no valid offset), but that it's on one
   of our to-be-dumped-later object queues (or that we haven't seen it
   at all).  All values must be non-positive, since positive values
   are physical dump offsets.  */
enum dump_object_special_offset
  {
   DUMP_OBJECT_IS_RUNTIME_MAGIC = -6,
   DUMP_OBJECT_ON_COPIED_QUEUE = -5,
   DUMP_OBJECT_ON_HASH_TABLE_QUEUE = -4,
   DUMP_OBJECT_ON_SYMBOL_QUEUE = -3,
   DUMP_OBJECT_ON_COLD_QUEUE = -2,
   DUMP_OBJECT_ON_NORMAL_QUEUE = -1,
   DUMP_OBJECT_NOT_SEEN = 0,
  };

/* Weights for score scores for object non-locality.  */

struct link_weight
{
  /* Wrapped in a struct to break unwanted implicit conversion.  */
  int value;
};

static struct link_weight const
  WEIGHT_NONE = { .value = 0 },
  WEIGHT_NORMAL = { .value = 1000 },
  WEIGHT_STRONG = { .value = 1200 };


/* Dump file creation */

static void dump_grow_buffer (struct dump_context *ctx)
{
  ctx->buf = xrealloc (ctx->buf, ctx->buf_size = (ctx->buf_size ?
						  (ctx->buf_size * 2)
						  : 8 * 1024 * 1024));
}

static dump_off dump_object (struct dump_context *ctx, Lisp_Object object);
static dump_off dump_object_for_offset (struct dump_context *ctx,
					Lisp_Object object);

/* Like the Lisp function `push'.  Return NEWELT.  */
static Lisp_Object
dump_push (Lisp_Object *where, Lisp_Object newelt)
{
  *where = Fcons (newelt, *where);
  return newelt;
}

/* Like the Lisp function `pop'.  */
static Lisp_Object
dump_pop (Lisp_Object *where)
{
  Lisp_Object ret = XCAR (*where);
  *where = XCDR (*where);
  return ret;
}

static void dump_remember_cold_op (struct dump_context *ctx,
                                   enum cold_op op,
                                   Lisp_Object arg);

static AVOID
error_unsupported_dump_object (struct dump_context *ctx,
                               Lisp_Object object,
			       const char *msg)
{
  error ("unsupported object type in dump: %s", msg);
}

static uintptr_t
emacs_basis (void)
{
  return (uintptr_t) &Vloadup_pure_table;
}

static void *
emacs_ptr_at (const ptrdiff_t offset)
{
  /* TODO: assert somehow that the result is actually in the Emacs
     image.  */
  return (void *) (emacs_basis () + offset);
}

static dump_off
emacs_offset (const void *emacs_ptr)
{
  /* TODO: assert that EMACS_PTR is actually in the Emacs image.  */
  eassert (emacs_ptr != NULL);
  intptr_t emacs_ptr_value = (intptr_t) emacs_ptr;
  ptrdiff_t emacs_ptr_relative = emacs_ptr_value - (intptr_t) emacs_basis ();
  return ptrdiff_t_to_dump_off (emacs_ptr_relative);
}

/* Return whether OBJECT is a symbol the storage of which is built
   into Emacs (and so is invariant across ASLR).  */
static bool
dump_builtin_symbol_p (Lisp_Object object)
{
  return SYMBOLP (object) && c_symbol_p (XSYMBOL (object));
}

/* Return whether OBJECT has the same bit pattern in all Emacs
   invocations --- i.e., is invariant across a dump.  Note that some
   self-representing objects still need to be dumped!
*/
static bool
dump_object_self_representing_p (Lisp_Object object)
{
  return FIXNUMP (object) || dump_builtin_symbol_p (object);
}

static intmax_t
intmax_t_from_lisp (Lisp_Object value)
{
  intmax_t n;
  bool ok = integer_to_intmax (value, &n);
  eassert (ok);
  return n;
}

static Lisp_Object
intmax_t_to_lisp (intmax_t value)
{
  return INT_TO_INTEGER (value);
}

static dump_off
dump_off_from_lisp (Lisp_Object value)
{
  intmax_t n = intmax_t_from_lisp (value);
  eassert (DUMP_OFF_MIN <= n && n <= DUMP_OFF_MAX);
  return n;
}

static Lisp_Object
dump_off_to_lisp (dump_off value)
{
  return INT_TO_INTEGER (value);
}

static void
dump_write (struct dump_context *ctx, const void *buf, dump_off nbyte)
{
  eassert (nbyte == 0 || buf != NULL);
  eassert (ctx->obj_offset == 0);
  eassert (ctx->flags.dump_object_contents);
  while (ctx->offset + nbyte > ctx->buf_size)
    dump_grow_buffer (ctx);
  memcpy ((char *)ctx->buf + ctx->offset, buf, nbyte);
  ctx->offset += nbyte;
}

static Lisp_Object
make_eq_hash_table (void)
{
  return CALLN (Fmake_hash_table, QCtest, Qeq);
}

static void
dump_tailq_init (struct dump_tailq *tailq)
{
  tailq->head = tailq->tail = Qnil;
  tailq->length = 0;
}

static intptr_t
dump_tailq_length (const struct dump_tailq *tailq)
{
  return tailq->length;
}

static void
dump_tailq_prepend (struct dump_tailq *tailq, Lisp_Object value)
{
  Lisp_Object link = Fcons (value, tailq->head);
  tailq->head = link;
  if (NILP (tailq->tail))
    tailq->tail = link;
  tailq->length += 1;
}

static bool
dump_tailq_empty_p (struct dump_tailq *tailq)
{
  return NILP (tailq->head);
}

static Lisp_Object
dump_tailq_peek (struct dump_tailq *tailq)
{
  eassert (!dump_tailq_empty_p (tailq));
  return XCAR (tailq->head);
}

static Lisp_Object
dump_tailq_pop (struct dump_tailq *tailq)
{
  eassert (!dump_tailq_empty_p (tailq));
  eassert (tailq->length > 0);
  tailq->length -= 1;
  Lisp_Object value = XCAR (tailq->head);
  tailq->head = XCDR (tailq->head);
  if (NILP (tailq->head))
    tailq->tail = Qnil;
  return value;
}

static void
dump_seek (struct dump_context *ctx, dump_off offset)
{
  if (ctx->max_offset < ctx->offset)
    ctx->max_offset = ctx->offset;
  eassert (ctx->obj_offset == 0);
  ctx->offset = offset;
}

static void
dump_write_zero (struct dump_context *ctx, dump_off nbytes)
{
  while (nbytes > 0)
    {
      uintmax_t zero = 0;
      dump_off to_write = sizeof (zero);
      if (to_write > nbytes)
        to_write = nbytes;
      dump_write (ctx, &zero, to_write);
      nbytes -= to_write;
    }
}

static void
dump_align_output (struct dump_context *ctx, int alignment)
{
  if (ctx->offset % alignment != 0)
    dump_write_zero (ctx, alignment - (ctx->offset % alignment));
}

static dump_off
dump_object_start (struct dump_context *ctx,
                   void *out,
                   dump_off outsz)
{
  /* We dump only one object at a time, so obj_offset should be
     invalid on entry to this function.  */
  eassert (ctx->obj_offset == 0);
  int alignment = ctx->flags.pack_objects ? 1 : DUMP_ALIGNMENT;
  if (ctx->flags.dump_object_contents)
    dump_align_output (ctx, alignment);
  ctx->obj_offset = ctx->offset;
  memset (out, 0, outsz);
  return ctx->offset;
}

static dump_off
dump_object_finish (struct dump_context *ctx,
                    const void *out,
                    dump_off sz)
{
  dump_off offset = ctx->obj_offset;
  eassert (offset > 0);
  eassert (offset == ctx->offset); /* No intervening writes.  */
  ctx->obj_offset = 0;
  if (ctx->flags.dump_object_contents)
    dump_write (ctx, out, sz);
  return offset;
}

/* Return offset at which OBJECT has been dumped, or one of the dump_object_special_offset
   negative values, or DUMP_OBJECT_NOT_SEEN.  */
static dump_off
dump_recall_object (struct dump_context *ctx, Lisp_Object object)
{
  Lisp_Object dumped = ctx->objects_dumped;
  return dump_off_from_lisp (Fgethash (object, dumped,
                                       make_fixnum (DUMP_OBJECT_NOT_SEEN)));
}

static void
dump_remember_object (struct dump_context *ctx,
                      Lisp_Object object,
                      dump_off offset)
{
  Fputhash (object,
            dump_off_to_lisp (offset),
            ctx->objects_dumped);
}

/* If this object lives in the Emacs image and not on the heap, return
   a pointer to the object data.  Otherwise, return NULL.  */
static void *
dump_object_emacs_ptr (Lisp_Object lv)
{
  if (SUBRP (lv) && ! SUBR_NATIVE_COMPILEDP (lv))
    return XSUBR (lv);
  if (dump_builtin_symbol_p (lv))
    return XSYMBOL (lv);
  if (XTYPE (lv) == Lisp_Vectorlike
      && PSEUDOVECTOR_TYPEP (&XVECTOR (lv)->header, PVEC_THREAD)
      && main_thread_p (XTHREAD (lv)))
    return XTHREAD (lv);
  return NULL;
}

static void
dump_queue_init (struct dump_queue *dump_queue)
{
  dump_tailq_init (&dump_queue->zero_weight_objects);
  dump_tailq_init (&dump_queue->one_weight_normal_objects);
  dump_tailq_init (&dump_queue->one_weight_strong_objects);
  dump_tailq_init (&dump_queue->fancy_weight_objects);
  dump_queue->link_weights = make_eq_hash_table ();
  dump_queue->sequence_numbers = make_eq_hash_table ();
  dump_queue->next_sequence_number = 1;
}

static bool
dump_queue_empty_p (struct dump_queue *dump_queue)
{
  ptrdiff_t count = XHASH_TABLE (dump_queue->sequence_numbers)->count;
  bool is_empty = count == 0;
  eassert (count == XFIXNAT (Fhash_table_count (dump_queue->link_weights)));
  if (!is_empty)
    {
      eassert (!dump_tailq_empty_p (&dump_queue->zero_weight_objects)
	       || !dump_tailq_empty_p (&dump_queue->one_weight_normal_objects)
	       || !dump_tailq_empty_p (&dump_queue->one_weight_strong_objects)
	       || !dump_tailq_empty_p (&dump_queue->fancy_weight_objects));
    }
  else
    {
      /* If we're empty, we can still have a few stragglers on one of
         the above queues.  */
    }

  return is_empty;
}

static void
dump_queue_push_weight (Lisp_Object *weight_list,
                        dump_off basis,
                        struct link_weight weight)
{
  if (EQ (*weight_list, Qt))
    *weight_list = Qnil;
  dump_push (weight_list, Fcons (dump_off_to_lisp (basis),
                                 dump_off_to_lisp (weight.value)));
}

static void
dump_queue_enqueue (struct dump_queue *dump_queue,
                    Lisp_Object object,
                    dump_off basis,
                    struct link_weight weight)
{
  Lisp_Object weights = Fgethash (object, dump_queue->link_weights, Qnil);
  Lisp_Object orig_weights = weights;
  /* N.B. want to find the last item of a given weight in each queue
     due to prepend use.  */
  bool use_single_queues = true;
  if (NILP (weights))
    {
      /* Object is new.  */
      EMACS_UINT uobj = XLI (object);
      dump_trace ("new object %0*"pI"x weight=%d\n", EMACS_INT_XDIGITS, uobj,
		  weight.value);

      if (weight.value == WEIGHT_NONE.value)
        {
          eassert (weight.value == 0);
          dump_tailq_prepend (&dump_queue->zero_weight_objects, object);
          weights = Qt;
        }
      else if (!use_single_queues)
        {
          dump_tailq_prepend (&dump_queue->fancy_weight_objects, object);
          dump_queue_push_weight (&weights, basis, weight);
        }
      else if (weight.value == WEIGHT_NORMAL.value)
        {
          dump_tailq_prepend (&dump_queue->one_weight_normal_objects, object);
          dump_queue_push_weight (&weights, basis, weight);
        }
      else if (weight.value == WEIGHT_STRONG.value)
        {
          dump_tailq_prepend (&dump_queue->one_weight_strong_objects, object);
          dump_queue_push_weight (&weights, basis, weight);
        }
      else
        {
          emacs_abort ();
        }

      Fputhash (object,
                dump_off_to_lisp(dump_queue->next_sequence_number++),
                dump_queue->sequence_numbers);
    }
  else
    {
      /* Object was already on the queue.  It's okay for an object to
         be on multiple queues so long as we maintain order
         invariants: attempting to dump an object multiple times is
         harmless, and most of the time, an object is only referenced
         once before being dumped, making this code path uncommon.  */
      if (weight.value != WEIGHT_NONE.value)
        {
          if (EQ (weights, Qt))
            {
              /* Object previously had a zero weight.  Once we
                 incorporate the link weight attached to this call,
                 the object will have a single weight.  Put the object
                 on the appropriate single-weight queue.  */
              weights = Qnil;
	      struct dump_tailq *tailq;
              if (!use_single_queues)
		tailq = &dump_queue->fancy_weight_objects;
              else if (weight.value == WEIGHT_NORMAL.value)
		tailq = &dump_queue->one_weight_normal_objects;
              else if (weight.value == WEIGHT_STRONG.value)
		tailq = &dump_queue->one_weight_strong_objects;
              else
                emacs_abort ();
	      dump_tailq_prepend (tailq, object);
            }
          else if (use_single_queues && NILP (XCDR (weights)))
            dump_tailq_prepend (&dump_queue->fancy_weight_objects, object);
          dump_queue_push_weight (&weights, basis, weight);
        }
    }

  if (!EQ (weights, orig_weights))
    Fputhash (object, weights, dump_queue->link_weights);
}

static float
dump_calc_link_score (dump_off basis,
                      dump_off link_basis,
                      dump_off link_weight)
{
  float distance = (float)(basis - link_basis);
  eassert (distance >= 0);
  float link_score = powf (distance, -0.2f);
  return powf (link_score, (float) link_weight / 1000.0f);
}

/* Compute the score for a queued object.

   OBJECT is the object to query, which must currently be queued for
   dumping.  BASIS is the offset at which we would be
   dumping the object; score is computed relative to BASIS and the
   various BASIS values supplied to dump_add_link_weight --- the
   further an object is from its referrers, the greater the
   score.  */
static float
dump_queue_compute_score (struct dump_queue *dump_queue,
                          Lisp_Object object,
                          dump_off basis)
{
  float score = 0;
  Lisp_Object object_link_weights =
    Fgethash (object, dump_queue->link_weights, Qnil);
  if (EQ (object_link_weights, Qt))
    object_link_weights = Qnil;
  while (! NILP (object_link_weights))
    {
      Lisp_Object basis_weight_pair = dump_pop (&object_link_weights);
      dump_off link_basis = dump_off_from_lisp (XCAR (basis_weight_pair));
      dump_off link_weight = dump_off_from_lisp (XCDR (basis_weight_pair));
      score += dump_calc_link_score (basis, link_basis, link_weight);
    }
  return score;
}

/* Scan the fancy part of the dump queue.

   BASIS is the position at which to evaluate the score function,
   usually ctx->offset.

   If we have at least one entry in the queue, return the pointer (in
   the singly-linked list) to the cons containing the object via
   *OUT_HIGHEST_SCORE_CONS_PTR and return its score.

   If the queue is empty, set *OUT_HIGHEST_SCORE_CONS_PTR to NULL
   and return negative infinity.  */
static float
dump_queue_scan_fancy (struct dump_queue *dump_queue,
                       dump_off basis,
                       Lisp_Object **out_highest_score_cons_ptr)
{
  Lisp_Object *cons_ptr = &dump_queue->fancy_weight_objects.head;
  Lisp_Object *highest_score_cons_ptr = NULL;
  float highest_score = -INFINITY;
  bool first = true;

  while (! NILP (*cons_ptr))
    {
      Lisp_Object queued_object = XCAR (*cons_ptr);
      float score = dump_queue_compute_score (dump_queue, queued_object, basis);
      if (first || score >= highest_score)
        {
          highest_score_cons_ptr = cons_ptr;
          highest_score = score;
          if (first)
            first = false;
        }
      cons_ptr = &XCONS (*cons_ptr)->u.s.u.cdr;
    }

  *out_highest_score_cons_ptr = highest_score_cons_ptr;
  return highest_score;
}

/* Return the sequence number of OBJECT.

   Return -1 if object doesn't have a sequence number.  This situation
   can occur when we've double-queued an object.  If this happens, we
   discard the errant object and try again.  */
static dump_off
dump_queue_sequence (struct dump_queue *dump_queue,
                     Lisp_Object object)
{
  Lisp_Object n = Fgethash (object, dump_queue->sequence_numbers, Qnil);
  return NILP (n) ? -1 : dump_off_from_lisp (n);
}

/* Find score and sequence at head of a one-weight object queue.

   Transparently discard stale objects from head of queue.  BASIS
   is the baseness for score computation.

   We organize these queues so that score is strictly decreasing, so
   examining the head is sufficient.  */
static void
dump_queue_find_score_of_one_weight_queue (struct dump_queue *dump_queue,
					   dump_off basis,
					   struct dump_tailq *one_weight_queue,
					   float *out_score,
					   int *out_sequence)
{
  /* Transparently discard stale objects from the head of this queue.  */
  do
    {
      if (dump_tailq_empty_p (one_weight_queue))
        {
          *out_score = -INFINITY;
          *out_sequence = 0;
        }
      else
        {
          Lisp_Object head = dump_tailq_peek (one_weight_queue);
          *out_sequence = dump_queue_sequence (dump_queue, head);
          if (*out_sequence < 0)
            dump_tailq_pop (one_weight_queue);
          else
            *out_score =
              dump_queue_compute_score (dump_queue, head, basis);
        }
    }
  while (*out_sequence < 0);
}

/* Pop the next object to dump from the dump queue.

   BASIS is the dump offset at which to evaluate score.

   The object returned is the queued object with the greatest score;
   by side effect, the object is removed from the dump queue.
   The dump queue must not be empty.  */
static Lisp_Object
dump_queue_dequeue (struct dump_queue *dump_queue, dump_off basis)
{
  eassert (EQ (Fhash_table_count (dump_queue->sequence_numbers),
               Fhash_table_count (dump_queue->link_weights)));

  eassert (XFIXNUM (Fhash_table_count (dump_queue->sequence_numbers))
	   <= (dump_tailq_length (&dump_queue->fancy_weight_objects)
	       + dump_tailq_length (&dump_queue->zero_weight_objects)
	       + dump_tailq_length (&dump_queue->one_weight_normal_objects)
	       + dump_tailq_length (&dump_queue->one_weight_strong_objects)));

  dump_trace
    (("dump_queue_dequeue basis=%"PRIdDUMP_OFF" fancy=%"PRIdPTR
      " zero=%"PRIdPTR" normal=%"PRIdPTR" strong=%"PRIdPTR" hash=%td\n"),
     basis,
     dump_tailq_length (&dump_queue->fancy_weight_objects),
     dump_tailq_length (&dump_queue->zero_weight_objects),
     dump_tailq_length (&dump_queue->one_weight_normal_objects),
     dump_tailq_length (&dump_queue->one_weight_strong_objects),
     XHASH_TABLE (dump_queue->link_weights)->count);

  static const int nr_candidates = 3;
  struct candidate
  {
    float score;
    dump_off sequence;
  } candidates[nr_candidates];

  Lisp_Object *fancy_cons = NULL;
  candidates[0].sequence = 0;
  do
    {
      if (candidates[0].sequence < 0)
        *fancy_cons = XCDR (*fancy_cons);  /* Discard stale object.  */
      candidates[0].score = dump_queue_scan_fancy (dump_queue, basis,
						   &fancy_cons);
      candidates[0].sequence =
        candidates[0].score > -INFINITY
        ? dump_queue_sequence (dump_queue, XCAR (*fancy_cons))
        : 0;
    }
  while (candidates[0].sequence < 0);

  dump_queue_find_score_of_one_weight_queue
    (dump_queue, basis,
     &dump_queue->one_weight_normal_objects,
     &candidates[1].score,
     &candidates[1].sequence);

  dump_queue_find_score_of_one_weight_queue
    (dump_queue, basis,
     &dump_queue->one_weight_strong_objects,
     &candidates[2].score,
     &candidates[2].sequence);

  int best = -1;
  for (int i = 0; i < nr_candidates; ++i)
    {
      eassert (candidates[i].sequence >= 0);
      if (candidates[i].score > -INFINITY
	  && (best < 0
	      || candidates[i].score > candidates[best].score
	      || (candidates[i].score == candidates[best].score
		  && candidates[i].sequence < candidates[best].sequence)))
        best = i;
    }

  Lisp_Object result;
  const char *src;
  if (best < 0)
    {
      src = "zero";
      result = dump_tailq_pop (&dump_queue->zero_weight_objects);
    }
  else if (best == 0)
    {
      src = "fancy";
      result = dump_tailq_pop (&dump_queue->fancy_weight_objects);
    }
  else if (best == 1)
    {
      src = "normal";
      result = dump_tailq_pop (&dump_queue->one_weight_normal_objects);
    }
  else if (best == 2)
    {
      src = "strong";
      result = dump_tailq_pop (&dump_queue->one_weight_strong_objects);
    }
  else
    emacs_abort ();

  EMACS_UINT uresult = XLI (result);
  dump_trace ("  result score=%f src=%s object=%0*"pI"x\n",
              best < 0 ? -1.0 : (double) candidates[best].score,
	      src, EMACS_INT_XDIGITS, uresult);

  {
    Lisp_Object weights = Fgethash (result, dump_queue->link_weights, Qnil);
    while (! NILP (weights) && CONSP (weights))
      {
        Lisp_Object basis_weight_pair = dump_pop (&weights);
        dump_off link_basis =
          dump_off_from_lisp (XCAR (basis_weight_pair));
        dump_off link_weight =
          dump_off_from_lisp (XCDR (basis_weight_pair));
	dump_trace
	  ("    link_basis=%d distance=%d weight=%d contrib=%f\n",
	   link_basis,
	   basis - link_basis,
	   link_weight,
	   (double) dump_calc_link_score (basis, link_basis, link_weight));
      }
  }

  Fremhash (result, dump_queue->link_weights);
  Fremhash (result, dump_queue->sequence_numbers);
  return result;
}

static void
dump_enqueue_object (struct dump_context *ctx,
                     Lisp_Object object,
                     struct link_weight weight)
{
  /*  Fixnums are bit-invariant, and don't need dumping. */
  if (! FIXNUMP (object))
    {
      dump_off state = dump_recall_object (ctx, object);
      bool already_dumped_object = state > DUMP_OBJECT_NOT_SEEN;
      if (ctx->flags.assert_already_seen)
        eassert (already_dumped_object);
      if (! already_dumped_object)
        {
          if (state == DUMP_OBJECT_NOT_SEEN)
            {
              state = DUMP_OBJECT_ON_NORMAL_QUEUE;
              dump_remember_object (ctx, object, state);
            }
          /* Note that we call dump_queue_enqueue even if the object
             is already on the normal queue: multiple enqueue calls
             can increase the object's weight.  */
          if (state == DUMP_OBJECT_ON_NORMAL_QUEUE)
            dump_queue_enqueue (&ctx->dump_queue,
                                object,
                                ctx->offset,
                                weight);
        }
    }
<<<<<<< HEAD
=======
  /* Always remember the path to this object.  */
  dump_note_reachable (ctx, object);
}

static void
print_paths_to_root_1 (struct dump_context *ctx,
                       Lisp_Object object,
                       int level)
{
  Lisp_Object referrers = Fgethash (object, ctx->referrers, Qnil);
  while (!NILP (referrers))
    {
      Lisp_Object referrer = XCAR (referrers);
      referrers = XCDR (referrers);
      Lisp_Object repr = Fprin1_to_string (referrer, Qnil, Qnil);
      for (int i = 0; i < level; ++i)
	putc (' ', stderr);
      fwrite (SDATA (repr), 1, SBYTES (repr), stderr);
      putc ('\n', stderr);
      print_paths_to_root_1 (ctx, referrer, level + 1);
    }
}

static void
print_paths_to_root (struct dump_context *ctx, Lisp_Object object)
{
  print_paths_to_root_1 (ctx, object, 0);
>>>>>>> cfedc287
}

static void
dump_remember_cold_op (struct dump_context *ctx,
                       enum cold_op op,
                       Lisp_Object arg)
{
  if (ctx->flags.dump_object_contents)
    dump_push (&ctx->cold_queue, Fcons (make_fixnum (op), arg));
}

/* Add a dump relocation that points into Emacs.

   Add a relocation that updates the pointer stored at DUMP_OFFSET to
   point into the Emacs binary upon dump load.  The pointer-sized
   value at DUMP_OFFSET in the dump file should contain a number
   relative to emacs_basis().  */
static void
dump_reloc_dump_to_emacs_ptr_raw (struct dump_context *ctx,
                                  dump_off dump_offset)
{
  if (ctx->flags.dump_object_contents)
    dump_push (&ctx->dump_relocs[EARLY_RELOCS],
               list2 (make_fixnum (RELOC_DUMP_TO_EMACS_PTR_RAW),
                      dump_off_to_lisp (dump_offset)));
}

/* Add a dump relocation that points a Lisp_Object back at the dump.

   Add a relocation that updates the Lisp_Object at DUMP_OFFSET in the
   dump to point to another object in the dump.  The Lisp_Object-sized
   value at DUMP_OFFSET in the dump file should contain the offset of
   the target object relative to the start of the dump.  */
static void
dump_reloc_dump_to_dump_lv (struct dump_context *ctx,
                            dump_off dump_offset,
                            enum Lisp_Type type)
{
  if (!ctx->flags.dump_object_contents)
    return;

  int reloc_type;
  switch (type)
    {
    case Lisp_Symbol:
    case Lisp_String:
    case Lisp_Vectorlike:
    case Lisp_Cons:
    case Lisp_Float:
      reloc_type = RELOC_DUMP_TO_DUMP_LV + type;
      break;
    default:
      emacs_abort ();
    }

  dump_push (&ctx->dump_relocs[EARLY_RELOCS],
             list2 (make_fixnum (reloc_type),
                    dump_off_to_lisp (dump_offset)));
}

/* Add a dump relocation that points a raw pointer back at the dump.

   Add a relocation that updates the raw pointer at DUMP_OFFSET in the
   dump to point to another object in the dump.  The pointer-sized
   value at DUMP_OFFSET in the dump file should contain the offset of
   the target object relative to the start of the dump.  */
static void
dump_reloc_dump_to_dump_ptr_raw (struct dump_context *ctx,
                                 dump_off dump_offset)
{
  if (ctx->flags.dump_object_contents)
    dump_push (&ctx->dump_relocs[EARLY_RELOCS],
               list2 (make_fixnum (RELOC_DUMP_TO_DUMP_PTR_RAW),
                      dump_off_to_lisp (dump_offset)));
}

/* Add a dump relocation that points to a Lisp object in Emacs.

   Add a relocation that updates the Lisp_Object at DUMP_OFFSET in the
   dump to point to a lisp object in Emacs.  The Lisp_Object-sized
   value at DUMP_OFFSET in the dump file should contain the offset of
   the target object relative to emacs_basis().  TYPE is the type of
   Lisp value.  */
static void
dump_reloc_dump_to_emacs_lv (struct dump_context *ctx,
                             dump_off dump_offset,
                             enum Lisp_Type type)
{
  if (!ctx->flags.dump_object_contents)
    return;

  int reloc_type;
  switch (type)
    {
    case Lisp_String:
    case Lisp_Vectorlike:
    case Lisp_Cons:
    case Lisp_Float:
      reloc_type = RELOC_DUMP_TO_EMACS_LV + type;
      break;
    default:
      emacs_abort ();
    }

  dump_push (&ctx->dump_relocs[EARLY_RELOCS],
             list2 (make_fixnum (reloc_type),
                    dump_off_to_lisp (dump_offset)));
}

/* Add an Emacs relocation that copies arbitrary bytes from the dump.

   When the dump is loaded, Emacs copies SIZE bytes from OFFSET in
   dump to LOCATION in the Emacs data section.  This copying happens
   after other relocations, so it's all right to, say, copy a
   Lisp_Object (since by the time we copy the Lisp_Object, it'll have
   been adjusted to account for the location of the running Emacs and
   dump file).  */
static void
dump_emacs_reloc_copy_from_dump (struct dump_context *ctx, dump_off dump_offset,
				 void *emacs_ptr, dump_off size)
{
  eassert (size >= 0);
  eassert (size < (1 << EMACS_RELOC_LENGTH_BITS));

  if (!ctx->flags.dump_object_contents)
    return;

  if (size == 0)
    return;

  eassert (dump_offset >= 0);
  dump_push (&ctx->emacs_relocs,
             list4 (make_fixnum (RELOC_EMACS_COPY_FROM_DUMP),
                    dump_off_to_lisp (emacs_offset (emacs_ptr)),
                    dump_off_to_lisp (dump_offset),
                    dump_off_to_lisp (size)));
}

/* Add an Emacs relocation that sets values to arbitrary bytes.

   When the dump is loaded, Emacs copies SIZE bytes from the
   relocation itself to the adjusted location inside Emacs EMACS_PTR.
   SIZE is the number of bytes to copy.  See struct emacs_reloc for
   the maximum size that this mechanism can support.  The value comes
   from VALUE_PTR.
 */
static void
dump_emacs_reloc_immediate (struct dump_context *ctx,
                            const void *emacs_ptr,
                            const void *value_ptr,
                            dump_off size)
{
  if (!ctx->flags.dump_object_contents)
    return;

  intmax_t value = 0;
  eassert (size <= sizeof (value));
  memcpy (&value, value_ptr, size);
  dump_push (&ctx->emacs_relocs,
             list4 (make_fixnum (RELOC_EMACS_IMMEDIATE),
                    dump_off_to_lisp (emacs_offset (emacs_ptr)),
                    intmax_t_to_lisp (value),
                    dump_off_to_lisp (size)));
}

#define DEFINE_EMACS_IMMEDIATE_FN(fnname, type)                         \
  static void                                                           \
  fnname (struct dump_context *ctx,                                     \
          const type *emacs_ptr,                                        \
          type value)                                                   \
  {                                                                     \
    dump_emacs_reloc_immediate (                                        \
      ctx, emacs_ptr, &value, sizeof (value));                          \
  }

DEFINE_EMACS_IMMEDIATE_FN (dump_emacs_reloc_immediate_lv, Lisp_Object)
DEFINE_EMACS_IMMEDIATE_FN (dump_emacs_reloc_immediate_ptrdiff_t, ptrdiff_t)
DEFINE_EMACS_IMMEDIATE_FN (dump_emacs_reloc_immediate_intmax_t, intmax_t)
DEFINE_EMACS_IMMEDIATE_FN (dump_emacs_reloc_immediate_int, int)
DEFINE_EMACS_IMMEDIATE_FN (dump_emacs_reloc_immediate_bool, bool)

/* Add an emacs relocation that makes a raw pointer in Emacs point
   into the dump.  */
static void
dump_emacs_reloc_to_dump_ptr_raw (struct dump_context *ctx,
				  const void *emacs_ptr, dump_off dump_offset)
{
  if (!ctx->flags.dump_object_contents)
    return;

  dump_push (&ctx->emacs_relocs,
             list3 (make_fixnum (RELOC_EMACS_DUMP_PTR_RAW),
                    dump_off_to_lisp (emacs_offset (emacs_ptr)),
                    dump_off_to_lisp (dump_offset)));
}

/* Add an emacs relocation that points into the dump.

   When the dump is loaded, the Lisp_Object at EMACS_ROOT in Emacs to
   point to VALUE.  VALUE can be any Lisp value; this function
   automatically queues the value for dumping if necessary.  */
static void
dump_emacs_reloc_to_lv (struct dump_context *ctx,
			Lisp_Object const *emacs_ptr)
{
  if (dump_object_self_representing_p (*emacs_ptr))
    dump_emacs_reloc_immediate_lv (ctx, emacs_ptr, *emacs_ptr);
  else
    {
      if (ctx->flags.dump_object_contents)
        /* Conditionally use RELOC_EMACS_EMACS_LV or
           RELOC_EMACS_DUMP_LV depending on where the target object
           lives.  We could just have decode_emacs_reloc pick the
           right type, but we might as well maintain the invariant
           that the types on ctx->emacs_relocs correspond to the types
           of emacs_relocs we actually emit.  */
	dump_push (&ctx->emacs_relocs,
		   list3 (make_fixnum (dump_object_emacs_ptr (*emacs_ptr)
				       ? RELOC_EMACS_EMACS_LV
				       : RELOC_EMACS_DUMP_LV),
			  dump_off_to_lisp (emacs_offset (emacs_ptr)),
			  *emacs_ptr));
      dump_enqueue_object (ctx, *emacs_ptr, WEIGHT_NONE);
    }
}

/* Add an emacs relocation that makes a raw pointer in Emacs point
   back into the Emacs image.  */
static void
dump_emacs_reloc_to_emacs_ptr_raw (struct dump_context *ctx, void *emacs_ptr,
				   void const *target_emacs_ptr)
{
  if (!ctx->flags.dump_object_contents)
    return;

  dump_push (&ctx->emacs_relocs,
             list3 (make_fixnum (RELOC_EMACS_EMACS_PTR_RAW),
                    dump_off_to_lisp (emacs_offset (emacs_ptr)),
                    dump_off_to_lisp (emacs_offset (target_emacs_ptr))));
}

/* Add an Emacs relocation that makes a raw pointer in Emacs point to
   a different part of Emacs.  */

enum dump_fixup_type
  {
    DUMP_FIXUP_LISP_OBJECT,
    DUMP_FIXUP_LISP_OBJECT_RAW,
    DUMP_FIXUP_PTR_DUMP_RAW,
    DUMP_FIXUP_BIGNUM_DATA,
  };

enum dump_lv_fixup_type
  {
    LV_FIXUP_LISP_OBJECT,
    LV_FIXUP_RAW_POINTER,
  };

/* Make something in the dump point to a lisp object.

   CTX is a dump context.  DUMP_OFFSET is the location in the dump to
   fix.  VALUE is the object to which the location in the dump
   should point.

   If FIXUP_SUBTYPE is LV_FIXUP_LISP_OBJECT, we expect a Lisp_Object
   at DUMP_OFFSET.  If it's LV_FIXUP_RAW_POINTER, we expect a pointer.
 */
static void
dump_remember_fixup_lv (struct dump_context *ctx,
                        dump_off dump_offset,
                        Lisp_Object value,
                        enum dump_lv_fixup_type fixup_subtype)
{
  if (!ctx->flags.dump_object_contents)
    return;

  dump_push (&ctx->fixups,
	     list3 (make_fixnum (fixup_subtype == LV_FIXUP_LISP_OBJECT
				 ? DUMP_FIXUP_LISP_OBJECT
				 : DUMP_FIXUP_LISP_OBJECT_RAW),
		    dump_off_to_lisp (dump_offset),
		    value));
}

/* Remember to fix up the dump file such that the pointer-sized value
   at DUMP_OFFSET points to NEW_DUMP_OFFSET in the dump file and to
   its absolute address at runtime.  */
static void
dump_remember_fixup_ptr_raw (struct dump_context *ctx,
                             dump_off dump_offset,
                             dump_off new_dump_offset)
{
  if (!ctx->flags.dump_object_contents)
    return;

  /* We should not be generating relocations into the
     to-be-copied-into-Emacs dump region.  */
  eassert (ctx->header.discardable_start == 0
	   || new_dump_offset < ctx->header.discardable_start
	   || (ctx->header.cold_start != 0
	       && new_dump_offset >= ctx->header.cold_start));

  dump_push (&ctx->fixups,
	     list3 (make_fixnum (DUMP_FIXUP_PTR_DUMP_RAW),
		    dump_off_to_lisp (dump_offset),
		    dump_off_to_lisp (new_dump_offset)));
}

static void
dump_roots (struct dump_context *ctx)
{
  const struct Lisp_Vector *vbuffer_slot_defaults =
    (struct Lisp_Vector *) &buffer_slot_defaults;
  const struct Lisp_Vector *vbuffer_slot_symbols =
    (struct Lisp_Vector *) &buffer_slot_symbols;

  for (int i = 0; i < BUFFER_LISP_SIZE; ++i)
    {
      dump_emacs_reloc_to_lv (ctx, vbuffer_slot_defaults->contents + i);
      dump_emacs_reloc_to_lv (ctx, vbuffer_slot_symbols->contents + i);
    }

  for (int i = 0; i < ARRAYELTS (lispsym); ++i)
    dump_enqueue_object (ctx, builtin_lisp_symbol (i), WEIGHT_NONE);

  for (int i = 0; i < staticidx; ++i)
    {
      Fputhash (dump_off_to_lisp (emacs_offset (staticvec[i])),
		Qt, ctx->staticpro_table);
      if (staticvec[i] != &Vinternal_interpreter_environment)
	dump_emacs_reloc_to_lv (ctx, staticvec[i]);
    }
}

enum { PDUMPER_MAX_OBJECT_SIZE = 2048 };

static dump_off
field_relpos (const void *in_start, const void *in_field)
{
  ptrdiff_t in_start_val = (ptrdiff_t) in_start;
  ptrdiff_t in_field_val = (ptrdiff_t) in_field;
  eassert (in_start_val <= in_field_val);
  ptrdiff_t relpos = in_field_val - in_start_val;
  /* The following assertion attempts to detect bugs whereby IN_START
     and IN_FIELD don't point to the same object/structure, on the
     assumption that a too-large difference between them is
     suspicious.  As of Apr 2019 the largest object we dump -- 'struct
     buffer' -- is slightly smaller than 1KB, and we want to leave
     some margin for future extensions.  If the assertion below is
     ever violated, make sure the two pointers indeed point into the
     same object, and if so, enlarge the value of PDUMPER_MAX_OBJECT_SIZE.  */
  eassert (relpos < PDUMPER_MAX_OBJECT_SIZE);
  return (dump_off) relpos;
}

static void
cpyptr (void *out, const void *in)
{
  memcpy (out, in, sizeof (void *));
}

/* Convenience macro for regular assignment.  */
#define DUMP_FIELD_COPY(out, in, name) \
  ((out)->name = (in)->name)

static void
dump_field_lv_or_rawptr (struct dump_context *ctx,
                         void *out,
                         const void *in_start,
                         const void *in_field,
                         /* opt */ const enum Lisp_Type *ptr_raw_type,
                         struct link_weight weight)
{
  eassert (ctx->obj_offset > 0);

  Lisp_Object value;
  dump_off relpos = field_relpos (in_start, in_field);
  void *out_field = (char *) out + relpos;
  bool is_ptr_raw = (ptr_raw_type != NULL);

  if (!is_ptr_raw)
    {
      memcpy (&value, in_field, sizeof (value));
      if (dump_object_self_representing_p (value))
        {
          memcpy (out_field, &value, sizeof (value));
          return;
        }
    }
  else
    {
      void *ptrval;
      cpyptr (&ptrval, in_field);
      if (ptrval == NULL)
        return; /* Nothing to do.  */
      switch (*ptr_raw_type)
        {
        case Lisp_Symbol:
          value = make_lisp_symbol (ptrval);
          break;
        case Lisp_String:
        case Lisp_Vectorlike:
        case Lisp_Cons:
        case Lisp_Float:
          value = make_lisp_ptr (ptrval, *ptr_raw_type);
          break;
        default:
          emacs_abort ();
        }
    }

  /* Now value is the Lisp_Object to which we want to point whether or
     not the field is a raw pointer (in which case we just synthesized
     the Lisp_Object ourselves) or a Lisp_Object (in which case we
     just copied the thing).  Add a fixup or relocation.  */

  intptr_t out_value;
  dump_off out_field_offset = ctx->obj_offset + relpos;
  dump_off target_offset = dump_recall_object (ctx, value);
  enum { DANGEROUS = false };
  if (DANGEROUS
      && target_offset > 0 && dump_object_emacs_ptr (value) == NULL)
    {
      /* We've already dumped the referenced object, so we can emit
         the value and a relocation directly instead of indirecting
         through a fixup.  */
      out_value = target_offset;
      if (is_ptr_raw)
        dump_reloc_dump_to_dump_ptr_raw (ctx, out_field_offset);
      else
        dump_reloc_dump_to_dump_lv (ctx, out_field_offset, XTYPE (value));
    }
  else
    {
      /* We don't know about the target object yet, so add a fixup.
         When we process the fixup, we'll have dumped the target
         object.  */
      out_value = (intptr_t) 0xDEADF00D;
      dump_remember_fixup_lv (ctx,
                              out_field_offset,
                              value,
                              ( is_ptr_raw
                                ? LV_FIXUP_RAW_POINTER
                                : LV_FIXUP_LISP_OBJECT ));
      dump_enqueue_object (ctx, value, weight);
    }

  memcpy (out_field, &out_value, sizeof (out_value));
}

/* Set a pointer field on an output object during dump.

   CTX is the dump context.  OFFSET is the offset at which the current
   object starts.  OUT is a pointer to the dump output object.
   IN_START is the start of the current Emacs object.  IN_FIELD is a
   pointer to the field in that object.  TYPE is the type of pointer
   to which IN_FIELD points.
 */
static void
dump_field_lv_rawptr (struct dump_context *ctx,
                      void *out,
                      const void *in_start,
                      const void *in_field,
                      enum Lisp_Type type,
                      struct link_weight weight)
{
  dump_field_lv_or_rawptr (ctx, out, in_start, in_field, &type, weight);
}

/* Set a Lisp_Object field on an output object during dump.

   CTX is a dump context.  OFFSET is the offset at which the current
   object starts.  OUT is a pointer to the dump output object.
   IN_START is the start of the current Emacs object.  IN_FIELD is a
   pointer to a Lisp_Object field in that object.

   Arrange for the dump to contain fixups and relocations such that,
   at load time, the given field of the output object contains a valid
   Lisp_Object pointing to the same notional object that *IN_FIELD
   contains now.

   See idomatic usage below.  */
static void
dump_field_lv (struct dump_context *ctx,
               void *out,
               const void *in_start,
               const Lisp_Object *in_field,
               struct link_weight weight)
{
  dump_field_lv_or_rawptr (ctx, out, in_start, in_field, NULL, weight);
}

/* Note that we're going to add a manual fixup for the given field
   later.  */
static void
dump_field_fixup_later (struct dump_context *ctx,
                        void *out,
                        const void *in_start,
                        const void *in_field)
{
  /* TODO: more error checking.  */
  (void) field_relpos (in_start, in_field);
}

/* Mark an output object field, which is as wide as a pointer, as being
   fixed up to point to a specific offset in the dump.  */
static void
dump_field_ptr_to_dump_offset (struct dump_context *ctx,
                               void *out,
                               const void *in_start,
                               const void *in_field,
                               dump_off target_dump_offset)
{
  eassert (ctx->obj_offset > 0);
  if (!ctx->flags.dump_object_contents)
    return;

  dump_off relpos = field_relpos (in_start, in_field);
  dump_reloc_dump_to_dump_ptr_raw (ctx, ctx->obj_offset + relpos);
  intptr_t outval = target_dump_offset;
  memcpy ((char *) out + relpos, &outval, sizeof (outval));
}

/* Mark a field as pointing to a place inside Emacs.

   CTX is the dump context.  OUT points to the out-object for the
   current dump function.  IN_START points to the start of the object
   being dumped.  IN_FIELD points to the field inside the object being
   dumped that we're dumping.  The contents of this field (which
   should be as wide as a pointer) are the Emacs pointer to dump.

 */
static void
dump_field_emacs_ptr (struct dump_context *ctx,
                      void *out,
                      const void *in_start,
                      const void *in_field)
{
  eassert (ctx->obj_offset > 0);
  if (!ctx->flags.dump_object_contents)
    return;

  dump_off relpos = field_relpos (in_start, in_field);
  void *abs_emacs_ptr;
  cpyptr (&abs_emacs_ptr, in_field);
  intptr_t rel_emacs_ptr = 0;
  if (abs_emacs_ptr)
    {
      rel_emacs_ptr = emacs_offset ((void *)abs_emacs_ptr);
      dump_reloc_dump_to_emacs_ptr_raw (ctx, ctx->obj_offset + relpos);
    }
  cpyptr ((char *) out + relpos, &rel_emacs_ptr);
}

static void
_dump_object_start_pseudovector (struct dump_context *ctx,
				 union vectorlike_header *out_hdr,
				 const union vectorlike_header *in_hdr)
{
  eassert (in_hdr->size & PSEUDOVECTOR_FLAG);
  ptrdiff_t vec_size = vectorlike_nbytes (in_hdr);
  dump_object_start (ctx, out_hdr, (dump_off) vec_size);
  *out_hdr = *in_hdr;
}

/* Need a macro for alloca.  */
#define START_DUMP_PVEC(ctx, hdr, type, out)                  \
  const union vectorlike_header *_in_hdr = (hdr);             \
  type *out = alloca (vectorlike_nbytes (_in_hdr));           \
  _dump_object_start_pseudovector (ctx, &out->header, _in_hdr)

static dump_off
finish_dump_pvec (struct dump_context *ctx,
                  union vectorlike_header *out_hdr)
{
  return dump_object_finish (ctx, out_hdr, vectorlike_nbytes (out_hdr));
}

static void
dump_pseudovector_lisp_fields (struct dump_context *ctx,
			       union vectorlike_header *out_hdr,
			       const union vectorlike_header *in_hdr)
{
  const struct Lisp_Vector *in = (const struct Lisp_Vector *) in_hdr;
  struct Lisp_Vector *out = (struct Lisp_Vector *) out_hdr;
  ptrdiff_t size = in->header.size;
  eassert (size & PSEUDOVECTOR_FLAG);
  size &= PSEUDOVECTOR_SIZE_MASK;
  for (ptrdiff_t i = 0; i < size; ++i)
    dump_field_lv (ctx, out, in, &in->contents[i], WEIGHT_STRONG);
}

static dump_off
dump_cons (struct dump_context *ctx, const struct Lisp_Cons *cons)
{
#if CHECK_STRUCTS && !defined (HASH_Lisp_Cons_00EEE63F67)
# error "Lisp_Cons changed. See CHECK_STRUCTS comment in config.h."
#endif
  struct Lisp_Cons out;
  dump_object_start (ctx, &out, sizeof (out));
  dump_field_lv (ctx, &out, cons, &cons->u.s.car, WEIGHT_STRONG);
  dump_field_lv (ctx, &out, cons, &cons->u.s.u.cdr, WEIGHT_NORMAL);
  return dump_object_finish (ctx, &out, sizeof (out));
}

static dump_off
dump_interval_tree (struct dump_context *ctx,
                    INTERVAL tree,
                    dump_off parent_offset)
{
#if CHECK_STRUCTS && !defined (HASH_interval_1B38941C37)
# error "interval changed. See CHECK_STRUCTS comment in config.h."
#endif
  /* TODO: output tree breadth-first?  */
  struct interval out;
  dump_object_start (ctx, &out, sizeof (out));
  DUMP_FIELD_COPY (&out, tree, total_length);
  DUMP_FIELD_COPY (&out, tree, position);
  if (tree->left)
    dump_field_fixup_later (ctx, &out, tree, &tree->left);
  if (tree->right)
    dump_field_fixup_later (ctx, &out, tree, &tree->right);
  if (!tree->up_obj)
    {
      eassert (parent_offset != 0);
      dump_field_ptr_to_dump_offset (ctx, &out, tree, &tree->up.interval,
				     parent_offset);
    }
  else
    dump_field_lv (ctx, &out, tree, &tree->up.obj, WEIGHT_STRONG);
  DUMP_FIELD_COPY (&out, tree, up_obj);
  eassert (tree->gcmarkbit == 0);
  DUMP_FIELD_COPY (&out, tree, write_protect);
  DUMP_FIELD_COPY (&out, tree, visible);
  DUMP_FIELD_COPY (&out, tree, front_sticky);
  DUMP_FIELD_COPY (&out, tree, rear_sticky);
  dump_field_lv (ctx, &out, tree, &tree->plist, WEIGHT_STRONG);
  dump_off offset = dump_object_finish (ctx, &out, sizeof (out));
  if (tree->left)
      dump_remember_fixup_ptr_raw
	(ctx,
	 offset + dump_offsetof (struct interval, left),
	 dump_interval_tree (ctx, tree->left, offset));
  if (tree->right)
      dump_remember_fixup_ptr_raw
	(ctx,
	 offset + dump_offsetof (struct interval, right),
	 dump_interval_tree (ctx, tree->right, offset));
  return offset;
}

static dump_off
dump_string (struct dump_context *ctx, const struct Lisp_String *string)
{
#if CHECK_STRUCTS && !defined (HASH_Lisp_String_C2CAF90352)
# error "Lisp_String changed. See CHECK_STRUCTS comment in config.h."
#endif
  /* If we have text properties, write them _after_ the string so that
     at runtime, the prefetcher and cache will DTRT. (We access the
     string before its properties.).

     There's special code to dump string data contiguously later on.
     we seldom write to string data and never relocate it, so lumping
     it together at the end of the dump saves on COW faults.

     If, however, the string's size_byte field is -2, the string data
     is actually a pointer to Emacs data segment, so we can do even
     better by emitting a relocation instead of bothering to copy the
     string data.  */
  struct Lisp_String out;
  dump_object_start (ctx, &out, sizeof (out));
  DUMP_FIELD_COPY (&out, string, u.s.size);
  DUMP_FIELD_COPY (&out, string, u.s.size_byte);
  if (string->u.s.intervals)
    dump_field_fixup_later (ctx, &out, string, &string->u.s.intervals);

  if (string->u.s.size_byte == -2)
    /* String literal in Emacs rodata.  */
    dump_field_emacs_ptr (ctx, &out, string, &string->u.s.data);
  else
    {
      dump_field_fixup_later (ctx, &out, string, &string->u.s.data);
      dump_remember_cold_op (ctx,
                             COLD_OP_STRING,
			     make_lisp_ptr ((void *) string, Lisp_String));
    }

  dump_off offset = dump_object_finish (ctx, &out, sizeof (out));
  if (string->u.s.intervals)
    dump_remember_fixup_ptr_raw
      (ctx,
       offset + dump_offsetof (struct Lisp_String, u.s.intervals),
       dump_interval_tree (ctx, string->u.s.intervals, 0));

  return offset;
}

static dump_off
dump_marker (struct dump_context *ctx, const struct Lisp_Marker *marker)
{
#if CHECK_STRUCTS && !defined (HASH_Lisp_Marker_642DBAF866)
# error "Lisp_Marker changed. See CHECK_STRUCTS comment in config.h."
#endif

  START_DUMP_PVEC (ctx, &marker->header, struct Lisp_Marker, out);
  dump_pseudovector_lisp_fields (ctx, &out->header, &marker->header);
  DUMP_FIELD_COPY (out, marker, need_adjustment);
  DUMP_FIELD_COPY (out, marker, insertion_type);
  if (marker->buffer)
    {
      dump_field_lv_rawptr (ctx, out, marker, &marker->buffer,
			    Lisp_Vectorlike, WEIGHT_NORMAL);
      dump_field_lv_rawptr (ctx, out, marker, &marker->next,
			    Lisp_Vectorlike, WEIGHT_STRONG);
      DUMP_FIELD_COPY (out, marker, charpos);
      DUMP_FIELD_COPY (out, marker, bytepos);
    }
  return finish_dump_pvec (ctx, &out->header);
}

static dump_off
dump_overlay (struct dump_context *ctx, const struct Lisp_Overlay *overlay)
{
#if CHECK_STRUCTS && !defined (HASH_Lisp_Overlay_72EADA9882)
# error "Lisp_Overlay changed. See CHECK_STRUCTS comment in config.h."
#endif
  START_DUMP_PVEC (ctx, &overlay->header, struct Lisp_Overlay, out);
  dump_pseudovector_lisp_fields (ctx, &out->header, &overlay->header);
  dump_field_lv_rawptr (ctx, out, overlay, &overlay->next,
                        Lisp_Vectorlike, WEIGHT_STRONG);
  return finish_dump_pvec (ctx, &out->header);
}

static void
dump_field_finalizer_ref (struct dump_context *ctx,
                          void *out,
                          const struct Lisp_Finalizer *finalizer,
                          struct Lisp_Finalizer *const *field)
{
  if (*field == &finalizers || *field == &doomed_finalizers)
    dump_field_emacs_ptr (ctx, out, finalizer, field);
  else
    dump_field_lv_rawptr (ctx, out, finalizer, field,
                          Lisp_Vectorlike,
                          WEIGHT_NORMAL);
}

static dump_off
dump_finalizer (struct dump_context *ctx,
                const struct Lisp_Finalizer *finalizer)
{
#if CHECK_STRUCTS && !defined (HASH_Lisp_Finalizer_D58E647CB8)
# error "Lisp_Finalizer changed. See CHECK_STRUCTS comment in config.h."
#endif
  START_DUMP_PVEC (ctx, &finalizer->header, struct Lisp_Finalizer, out);
  /* Do _not_ call dump_pseudovector_lisp_fields here: we dump the
     only Lisp field, finalizer->function, manually, so we can give it
     a low weight.  */
  dump_field_lv (ctx, &out, finalizer, &finalizer->function, WEIGHT_NONE);
  dump_field_finalizer_ref (ctx, &out, finalizer, &finalizer->prev);
  dump_field_finalizer_ref (ctx, &out, finalizer, &finalizer->next);
  return finish_dump_pvec (ctx, &out->header);
}

struct bignum_reload_info
{
  dump_off data_location;
  dump_off nlimbs;
};

static dump_off
dump_bignum (struct dump_context *ctx, Lisp_Object object)
{
#if CHECK_STRUCTS && !defined (HASH_Lisp_Bignum_661945DE2B)
# error "Lisp_Bignum changed. See CHECK_STRUCTS comment in config.h."
#endif
  const struct Lisp_Bignum *bignum = XBIGNUM (object);
  START_DUMP_PVEC (ctx, &bignum->header, struct Lisp_Bignum, out);
  verify (sizeof (out->value) >= sizeof (struct bignum_reload_info));
  dump_field_fixup_later (ctx, out, bignum, xbignum_val (object));
  dump_off bignum_offset = finish_dump_pvec (ctx, &out->header);
  if (ctx->flags.dump_object_contents)
    {
      /* Export the bignum into a blob in the cold section.  */
      dump_remember_cold_op (ctx, COLD_OP_BIGNUM, object);

      /* Write the offset of that exported blob here.  */
      dump_off value_offset
	= (bignum_offset
	   + (dump_off) offsetof (struct Lisp_Bignum, value));
      dump_push (&ctx->fixups,
		 list3 (make_fixnum (DUMP_FIXUP_BIGNUM_DATA),
			dump_off_to_lisp (value_offset),
			object));

      /* When we load the dump, slurp the data blob and turn it into a
         real bignum.  Attach the relocation to the start of the
         Lisp_Bignum instead of the actual mpz field so that the
         relocation offset is aligned.  The relocation-application
         code knows to actually advance past the header.  */
      dump_push (&ctx->dump_relocs[EARLY_RELOCS],
                 list2 (make_fixnum (RELOC_BIGNUM),
                        dump_off_to_lisp (bignum_offset)));
    }

  return bignum_offset;
}

static dump_off
dump_float (struct dump_context *ctx, const struct Lisp_Float *lfloat)
{
#if CHECK_STRUCTS && !defined (HASH_Lisp_Float_7E7D284C02)
# error "Lisp_Float changed. See CHECK_STRUCTS comment in config.h."
#endif
  eassert (ctx->header.cold_start);
  struct Lisp_Float out;
  dump_object_start (ctx, &out, sizeof (out));
  DUMP_FIELD_COPY (&out, lfloat, u.data);
  return dump_object_finish (ctx, &out, sizeof (out));
}

static dump_off
dump_fwd_int (struct dump_context *ctx, const struct Lisp_Intfwd *intfwd)
{
#if CHECK_STRUCTS && !defined HASH_Lisp_Intfwd_4D887A7387
# error "Lisp_Intfwd changed. See CHECK_STRUCTS comment in config.h."
#endif
  dump_emacs_reloc_immediate_intmax_t (ctx, intfwd->intvar, *intfwd->intvar);
  struct Lisp_Intfwd out;
  dump_object_start (ctx, &out, sizeof (out));
  DUMP_FIELD_COPY (&out, intfwd, type);
  dump_field_emacs_ptr (ctx, &out, intfwd, &intfwd->intvar);
  return dump_object_finish (ctx, &out, sizeof (out));
}

static dump_off
dump_fwd_bool (struct dump_context *ctx, const struct Lisp_Boolfwd *boolfwd)
{
#if CHECK_STRUCTS && !defined (HASH_Lisp_Boolfwd_0EA1C7ADCC)
# error "Lisp_Boolfwd changed. See CHECK_STRUCTS comment in config.h."
#endif
  dump_emacs_reloc_immediate_bool (ctx, boolfwd->boolvar, *boolfwd->boolvar);
  struct Lisp_Boolfwd out;
  dump_object_start (ctx, &out, sizeof (out));
  DUMP_FIELD_COPY (&out, boolfwd, type);
  dump_field_emacs_ptr (ctx, &out, boolfwd, &boolfwd->boolvar);
  return dump_object_finish (ctx, &out, sizeof (out));
}

static dump_off
dump_fwd_obj (struct dump_context *ctx, const struct Lisp_Objfwd *objfwd)
{
#if CHECK_STRUCTS && !defined (HASH_Lisp_Objfwd_45D3E513DC)
# error "Lisp_Objfwd changed. See CHECK_STRUCTS comment in config.h."
#endif
  if (NILP (Fgethash (dump_off_to_lisp (emacs_offset (objfwd->objvar)),
                      ctx->staticpro_table,
                      Qnil)))
    dump_emacs_reloc_to_lv (ctx, objfwd->objvar);
  struct Lisp_Objfwd out;
  dump_object_start (ctx, &out, sizeof (out));
  DUMP_FIELD_COPY (&out, objfwd, type);
  dump_field_emacs_ptr (ctx, &out, objfwd, &objfwd->objvar);
  return dump_object_finish (ctx, &out, sizeof (out));
}

static dump_off
dump_fwd_buffer_obj (struct dump_context *ctx,
                     const struct Lisp_Buffer_Objfwd *buffer_objfwd)
{
#if CHECK_STRUCTS && !defined (HASH_Lisp_Buffer_Objfwd_611EBD13FF)
# error "Lisp_Buffer_Objfwd changed. See CHECK_STRUCTS comment in config.h."
#endif
  struct Lisp_Buffer_Objfwd out;
  dump_object_start (ctx, &out, sizeof (out));
  DUMP_FIELD_COPY (&out, buffer_objfwd, type);
  DUMP_FIELD_COPY (&out, buffer_objfwd, offset);
  dump_field_lv (ctx, &out, buffer_objfwd, &buffer_objfwd->predicate,
                 WEIGHT_NORMAL);
  return dump_object_finish (ctx, &out, sizeof (out));
}

static dump_off
dump_fwd_kboard_obj (struct dump_context *ctx,
                     const struct Lisp_Kboard_Objfwd *kboard_objfwd)
{
#if CHECK_STRUCTS && !defined (HASH_Lisp_Kboard_Objfwd_CAA7E71069)
# error "Lisp_Intfwd changed. See CHECK_STRUCTS comment in config.h."
#endif
  struct Lisp_Kboard_Objfwd out;
  dump_object_start (ctx, &out, sizeof (out));
  DUMP_FIELD_COPY (&out, kboard_objfwd, type);
  DUMP_FIELD_COPY (&out, kboard_objfwd, offset);
  return dump_object_finish (ctx, &out, sizeof (out));
}

static dump_off
dump_fwd (struct dump_context *ctx, lispfwd fwd)
{
#if CHECK_STRUCTS && !defined (HASH_Lisp_Fwd_Type_9CBA6EE55E)
# error "Lisp_Fwd_Type changed. See CHECK_STRUCTS comment in config.h."
#endif
  void const *p = fwd.fwdptr;
  dump_off offset;

  switch (XFWDTYPE (fwd))
    {
    case Lisp_Fwd_Int:
      offset = dump_fwd_int (ctx, p);
      break;
    case Lisp_Fwd_Bool:
      offset = dump_fwd_bool (ctx, p);
      break;
    case Lisp_Fwd_Obj:
      offset = dump_fwd_obj (ctx, p);
      break;
    case Lisp_Fwd_Buffer_Obj:
      offset = dump_fwd_buffer_obj (ctx, p);
      break;
    case Lisp_Fwd_Kboard_Obj:
      offset = dump_fwd_kboard_obj (ctx, p);
      break;
    default:
      emacs_abort ();
    }

  return offset;
}

static dump_off
dump_blv (struct dump_context *ctx,
          const struct Lisp_Buffer_Local_Value *blv)
{
#if CHECK_STRUCTS && !defined HASH_Lisp_Buffer_Local_Value_3C363FAC3C
# error "Lisp_Buffer_Local_Value changed. See CHECK_STRUCTS comment in config.h."
#endif
  struct Lisp_Buffer_Local_Value out;
  dump_object_start (ctx, &out, sizeof (out));
  DUMP_FIELD_COPY (&out, blv, local_if_set);
  DUMP_FIELD_COPY (&out, blv, found);
  if (blv->fwd.fwdptr)
    dump_field_fixup_later (ctx, &out, blv, &blv->fwd.fwdptr);
  dump_field_lv (ctx, &out, blv, &blv->where, WEIGHT_NORMAL);
  dump_field_lv (ctx, &out, blv, &blv->defcell, WEIGHT_STRONG);
  dump_field_lv (ctx, &out, blv, &blv->valcell, WEIGHT_STRONG);
  dump_off offset = dump_object_finish (ctx, &out, sizeof (out));
  if (blv->fwd.fwdptr)
    dump_remember_fixup_ptr_raw
      (ctx,
       offset + dump_offsetof (struct Lisp_Buffer_Local_Value, fwd),
       dump_fwd (ctx, blv->fwd));
  return offset;
}

static dump_off
dump_recall_symbol_aux (struct dump_context *ctx, Lisp_Object symbol)
{
  Lisp_Object symbol_aux = ctx->symbol_aux;
  if (NILP (symbol_aux))
    return 0;
  return dump_off_from_lisp (Fgethash (symbol, symbol_aux, make_fixnum (0)));
}

static void
dump_remember_symbol_aux (struct dump_context *ctx,
                          Lisp_Object symbol,
                          dump_off offset)
{
  Fputhash (symbol, dump_off_to_lisp (offset), ctx->symbol_aux);
}

static void
dump_pre_dump_symbol (struct dump_context *ctx, struct Lisp_Symbol *symbol)
{
  Lisp_Object symbol_lv = make_lisp_symbol (symbol);
  eassert (!dump_recall_symbol_aux (ctx, symbol_lv));
  switch (symbol->u.s.redirect)
    {
    case SYMBOL_LOCALIZED:
      dump_remember_symbol_aux (ctx, symbol_lv,
				dump_blv (ctx, symbol->u.s.val.blv));
      break;
    case SYMBOL_FORWARDED:
      dump_remember_symbol_aux (ctx, symbol_lv,
				dump_fwd (ctx, symbol->u.s.val.fwd));
      break;
    default:
      break;
    }
}

static dump_off
dump_symbol (struct dump_context *ctx,
             Lisp_Object object,
             dump_off offset)
{
#if CHECK_STRUCTS && !defined HASH_Lisp_Symbol_999DC26DEC
# error "Lisp_Symbol changed. See CHECK_STRUCTS comment in config.h."
#endif
#if CHECK_STRUCTS && !defined (HASH_symbol_redirect_ADB4F5B113)
# error "symbol_redirect changed. See CHECK_STRUCTS comment in config.h."
#endif

  if (ctx->flags.defer_symbols)
    {
      if (offset != DUMP_OBJECT_ON_SYMBOL_QUEUE)
        {
	  eassert (offset == DUMP_OBJECT_ON_NORMAL_QUEUE
		   || offset == DUMP_OBJECT_NOT_SEEN);
          struct dump_flags old_flags = ctx->flags;
          ctx->flags.dump_object_contents = false;
          ctx->flags.defer_symbols = false;
          dump_object (ctx, object);
          ctx->flags = old_flags;
          offset = DUMP_OBJECT_ON_SYMBOL_QUEUE;
          dump_remember_object (ctx, object, offset);
          dump_push (&ctx->deferred_symbols, object);
        }
      return offset;
    }

  struct Lisp_Symbol *symbol = XSYMBOL (object);
  struct Lisp_Symbol out;
  dump_object_start (ctx, &out, sizeof (out));
  eassert (symbol->u.s.gcmarkbit == 0);
  DUMP_FIELD_COPY (&out, symbol, u.s.redirect);
  DUMP_FIELD_COPY (&out, symbol, u.s.trapped_write);
  DUMP_FIELD_COPY (&out, symbol, u.s.interned);
  DUMP_FIELD_COPY (&out, symbol, u.s.declared_special);
  DUMP_FIELD_COPY (&out, symbol, u.s.pinned);
  dump_field_lv (ctx, &out, symbol, &symbol->u.s.name, WEIGHT_STRONG);
  switch (symbol->u.s.redirect)
    {
    case SYMBOL_PLAINVAL:
      dump_field_lv (ctx, &out, symbol, &symbol->u.s.val.value,
                     WEIGHT_NORMAL);
      break;
    case SYMBOL_VARALIAS:
      dump_field_lv_rawptr (ctx, &out, symbol,
                            &symbol->u.s.val.alias, Lisp_Symbol,
                            WEIGHT_NORMAL);
      break;
    case SYMBOL_LOCALIZED:
      dump_field_fixup_later (ctx, &out, symbol, &symbol->u.s.val.blv);
      break;
    case SYMBOL_FORWARDED:
      dump_field_fixup_later (ctx, &out, symbol, &symbol->u.s.val.fwd);
      break;
    default:
      emacs_abort ();
    }
  dump_field_lv (ctx, &out, symbol, &symbol->u.s.function, WEIGHT_NORMAL);
  dump_field_lv (ctx, &out, symbol, &symbol->u.s.plist, WEIGHT_NORMAL);
  dump_field_lv_rawptr (ctx, &out, symbol, &symbol->u.s.next, Lisp_Symbol,
                        WEIGHT_STRONG);

  offset = dump_object_finish (ctx, &out, sizeof (out));
  dump_off aux_offset;

  switch (symbol->u.s.redirect)
    {
    case SYMBOL_LOCALIZED:
      aux_offset = dump_recall_symbol_aux (ctx, make_lisp_symbol (symbol));
      dump_remember_fixup_ptr_raw
	(ctx,
	 offset + dump_offsetof (struct Lisp_Symbol, u.s.val.blv),
	 (aux_offset
	  ? aux_offset
	  : dump_blv (ctx, symbol->u.s.val.blv)));
      break;
    case SYMBOL_FORWARDED:
      aux_offset = dump_recall_symbol_aux (ctx, make_lisp_symbol (symbol));
      dump_remember_fixup_ptr_raw
	(ctx,
	 offset + dump_offsetof (struct Lisp_Symbol, u.s.val.fwd),
	 (aux_offset
	  ? aux_offset
	  : dump_fwd (ctx, symbol->u.s.val.fwd)));
      break;
    default:
      break;
    }
  return offset;
}

static dump_off
dump_vectorlike_generic (struct dump_context *ctx,
			 const union vectorlike_header *header)
{
#if CHECK_STRUCTS && !defined (HASH_vectorlike_header_00A5A4BFB2)
# error "vectorlike_header changed. See CHECK_STRUCTS comment in config.h."
#endif
  const struct Lisp_Vector *v = (const struct Lisp_Vector *) header;
  ptrdiff_t size = header->size;
  enum pvec_type pvectype = PSEUDOVECTOR_TYPE (v);
  dump_off offset;

  if (size & PSEUDOVECTOR_FLAG)
    {
      /* Assert that the pseudovector contains only Lisp values ---
         but see the PVEC_SUB_CHAR_TABLE special case below.  We allow
         one extra word of non-lisp data when Lisp_Object is shorter
         than GCALIGN (e.g., on 32-bit builds) to account for
         GCALIGN-enforcing struct padding.  We can't distinguish
         between padding and some undumpable data member this way, but
         we'll count on sizeof(Lisp_Object) >= GCALIGN builds to catch
         this class of problem.
         */
      eassert ((size & PSEUDOVECTOR_REST_MASK) >> PSEUDOVECTOR_REST_BITS
	       <= (sizeof (Lisp_Object) < GCALIGNMENT));
      size &= PSEUDOVECTOR_SIZE_MASK;
    }

  dump_align_output (ctx, DUMP_ALIGNMENT);
  dump_off prefix_start_offset = ctx->offset;

  dump_off skip;
  if (pvectype == PVEC_SUB_CHAR_TABLE)
    {
      /* PVEC_SUB_CHAR_TABLE has a special case because it's a
         variable-length vector (unlike other pseudovectors, which is
         why we handle it here) and has its non-Lisp data _before_ the
         variable-length Lisp part.  */
      const struct Lisp_Sub_Char_Table *sct =
        (const struct Lisp_Sub_Char_Table *) header;
      struct Lisp_Sub_Char_Table out;
      /* Don't use sizeof(out), since that incorporates unwanted
         padding.  Instead, use the size through the last non-Lisp
         field.  */
      size_t sz = (char *)&out.min_char + sizeof (out.min_char) - (char *)&out;
      eassert (sz < DUMP_OFF_MAX);
      dump_object_start (ctx, &out, (dump_off) sz);
      DUMP_FIELD_COPY (&out, sct, header.size);
      DUMP_FIELD_COPY (&out, sct, depth);
      DUMP_FIELD_COPY (&out, sct, min_char);
      offset = dump_object_finish (ctx, &out, (dump_off) sz);
      skip = SUB_CHAR_TABLE_OFFSET;
    }
  else
    {
      union vectorlike_header out;
      dump_object_start (ctx, &out, sizeof (out));
      DUMP_FIELD_COPY (&out, header, size);
      offset = dump_object_finish (ctx, &out, sizeof (out));
      skip = 0;
    }

  /* We may have written a non-Lisp vector prefix above.  If we have,
     pad to the lisp content start with zero, and make sure we didn't
     scribble beyond that start.  */
  dump_off prefix_size = ctx->offset - prefix_start_offset;
  eassert (prefix_size > 0);
  dump_off skip_start = ptrdiff_t_to_dump_off ((char *) &v->contents[skip]
					       - (char *) v);
  eassert (skip_start >= prefix_size);
  dump_write_zero (ctx, skip_start - prefix_size);

  /* dump_object_start isn't what records conservative-GC object
     starts --- dump_object_1 does --- so the hack below of using
     dump_object_start for each vector word doesn't cause GC problems
     at runtime.  */
  struct dump_flags old_flags = ctx->flags;
  ctx->flags.pack_objects = true;
  for (dump_off i = skip; i < size; ++i)
    {
      Lisp_Object out;
      const Lisp_Object *vslot = &v->contents[i];
      /* In the wide case, we're always misaligned.  */
#if INTPTR_MAX == EMACS_INT_MAX
      eassert (ctx->offset % sizeof (out) == 0);
#endif
      dump_object_start (ctx, &out, sizeof (out));
      dump_field_lv (ctx, &out, vslot, vslot, WEIGHT_STRONG);
      dump_object_finish (ctx, &out, sizeof (out));
    }
  ctx->flags = old_flags;
  dump_align_output (ctx, DUMP_ALIGNMENT);
  return offset;
}

/* Return a vector of KEY, VALUE pairs in the given hash table H.  The
   first H->count pairs are valid, and the rest are unbound.  */
static Lisp_Object
hash_table_contents (struct Lisp_Hash_Table *h)
{
  if (h->test.hashfn == hashfn_user_defined)
    error ("cannot dump hash tables with user-defined tests");  /* Bug#36769 */

  ptrdiff_t size = HASH_TABLE_SIZE (h);
  Lisp_Object key_and_value = make_vector (2 * size);
  ptrdiff_t n = 0;

  /* Make sure key_and_value ends up in the same order; charset.c
     relies on it by expecting hash table indices to stay constant
     across the dump.  */
  for (ptrdiff_t i = 0; i < size; i++)
    if (! NILP (HASH_HASH (h, i)))
      {
	ASET (key_and_value, n++, HASH_KEY (h, i));
	ASET (key_and_value, n++, HASH_VALUE (h, i));
      }

  while (n < 2 * size)
    {
      ASET (key_and_value, n++, Qunbound);
      ASET (key_and_value, n++, Qnil);
    }

  return key_and_value;
}

static dump_off
dump_hash_table_list (struct dump_context *ctx)
{
  if (! NILP (ctx->hash_tables))
    return dump_object (ctx, CALLN (Fapply, Qvector, ctx->hash_tables));
  else
    return 0;
}

static void
hash_table_freeze (struct Lisp_Hash_Table *h)
{
  ptrdiff_t npairs = ASIZE (h->key_and_value) / 2;
  h->key_and_value = hash_table_contents (h);
  h->next = h->hash = make_fixnum (npairs);
  h->index = make_fixnum (ASIZE (h->index));
  h->next_free = (npairs == h->count ? -1 : h->count);
}

static void
hash_table_thaw (Lisp_Object hash)
{
  struct Lisp_Hash_Table *h = XHASH_TABLE (hash);
  h->hash = initialize_vector (XFIXNUM (h->hash), Qnil);
  h->next = Fmake_vector (h->next, make_fixnum (-1));
  h->index = Fmake_vector (h->index, make_fixnum (-1));

  hash_table_rehash (hash);
}

static dump_off
dump_hash_table (struct dump_context *ctx,
                 Lisp_Object object,
                 dump_off offset)
{
#if CHECK_STRUCTS && !defined HASH_Lisp_Hash_Table_6D63EDB618
# error "Lisp_Hash_Table changed. See CHECK_STRUCTS comment in config.h."
#endif
  const struct Lisp_Hash_Table *hash_in = XHASH_TABLE (object);
  struct Lisp_Hash_Table hash_munged = *hash_in;
  struct Lisp_Hash_Table *hash = &hash_munged;

  hash_table_freeze (hash);
  dump_push (&ctx->hash_tables, object);

  START_DUMP_PVEC (ctx, &hash->header, struct Lisp_Hash_Table, out);
  dump_pseudovector_lisp_fields (ctx, &out->header, &hash->header);
  /* TODO: dump the hash bucket vectors synchronously here to keep
     them as close to the hash table as possible.  */
  DUMP_FIELD_COPY (out, hash, count);
  DUMP_FIELD_COPY (out, hash, next_free);
  DUMP_FIELD_COPY (out, hash, purecopy);
  DUMP_FIELD_COPY (out, hash, mutable);
  DUMP_FIELD_COPY (out, hash, rehash_threshold);
  DUMP_FIELD_COPY (out, hash, rehash_size);
  dump_field_lv (ctx, out, hash, &hash->key_and_value, WEIGHT_STRONG);
  dump_field_lv (ctx, out, hash, &hash->test.name, WEIGHT_STRONG);
  dump_field_lv (ctx, out, hash, &hash->test.user_hash_function,
                 WEIGHT_STRONG);
  dump_field_lv (ctx, out, hash, &hash->test.user_cmp_function,
                 WEIGHT_STRONG);
  dump_field_emacs_ptr (ctx, out, hash, &hash->test.cmpfn);
  dump_field_emacs_ptr (ctx, out, hash, &hash->test.hashfn);
  eassert (hash->next_weak == NULL);
  return finish_dump_pvec (ctx, &out->header);
}

static dump_off
dump_buffer (struct dump_context *ctx, const struct buffer *in_buffer)
{
#if CHECK_STRUCTS && !defined HASH_buffer_F8FE65D42F
# error "buffer changed. See CHECK_STRUCTS comment in config.h."
#endif
  struct buffer munged_buffer = *in_buffer;
  struct buffer *buffer = &munged_buffer;

  /* Clear some buffer state for correctness upon load.  */
  if (buffer->base_buffer == NULL)
    buffer->window_count = 0;
  else
    eassert (buffer->window_count == -1);
  buffer->local_minor_modes_ = Qnil;
  buffer->last_selected_window_ = Qnil;
  buffer->display_count_ = make_fixnum (0);
  buffer->clip_changed = 0;
  buffer->last_window_start = -1;
  buffer->point_before_scroll_ = Qnil;

  dump_off base_offset = 0;
  if (buffer->base_buffer)
    {
      eassert (buffer->base_buffer->base_buffer == NULL);
      base_offset = dump_object_for_offset
	(ctx,
	 make_lisp_ptr (buffer->base_buffer, Lisp_Vectorlike));
    }

  eassert ((base_offset == 0 && buffer->text == &in_buffer->own_text)
	   || (base_offset > 0 && buffer->text != &in_buffer->own_text));

  START_DUMP_PVEC (ctx, &buffer->header, struct buffer, out);
  dump_pseudovector_lisp_fields (ctx, &out->header, &buffer->header);
  if (base_offset == 0)
    base_offset = ctx->obj_offset;
  eassert (base_offset > 0);
  if (buffer->base_buffer == NULL)
    {
      eassert (base_offset == ctx->obj_offset);

      if (BUFFER_LIVE_P (buffer))
        {
          dump_field_fixup_later (ctx, out, buffer, &buffer->own_text.beg);
	  dump_remember_cold_op (ctx, COLD_OP_BUFFER,
				 make_lisp_ptr ((void *) in_buffer,
						Lisp_Vectorlike));
        }
      else
        eassert (buffer->own_text.beg == NULL);

      DUMP_FIELD_COPY (out, buffer, own_text.gpt);
      DUMP_FIELD_COPY (out, buffer, own_text.z);
      DUMP_FIELD_COPY (out, buffer, own_text.gpt_byte);
      DUMP_FIELD_COPY (out, buffer, own_text.z_byte);
      DUMP_FIELD_COPY (out, buffer, own_text.gap_size);
      DUMP_FIELD_COPY (out, buffer, own_text.modiff);
      DUMP_FIELD_COPY (out, buffer, own_text.chars_modiff);
      DUMP_FIELD_COPY (out, buffer, own_text.save_modiff);
      DUMP_FIELD_COPY (out, buffer, own_text.overlay_modiff);
      DUMP_FIELD_COPY (out, buffer, own_text.compact);
      DUMP_FIELD_COPY (out, buffer, own_text.beg_unchanged);
      DUMP_FIELD_COPY (out, buffer, own_text.end_unchanged);
      DUMP_FIELD_COPY (out, buffer, own_text.unchanged_modified);
      DUMP_FIELD_COPY (out, buffer, own_text.overlay_unchanged_modified);
      if (buffer->own_text.intervals)
        dump_field_fixup_later (ctx, out, buffer, &buffer->own_text.intervals);
      dump_field_lv_rawptr (ctx, out, buffer, &buffer->own_text.markers,
                            Lisp_Vectorlike, WEIGHT_NORMAL);
      DUMP_FIELD_COPY (out, buffer, own_text.inhibit_shrinking);
      DUMP_FIELD_COPY (out, buffer, own_text.redisplay);
      DUMP_FIELD_COPY (out, buffer, own_text.monospace);
    }

  eassert (ctx->obj_offset > 0);
  dump_remember_fixup_ptr_raw
    (ctx,
     ctx->obj_offset + dump_offsetof (struct buffer, text),
     base_offset + dump_offsetof (struct buffer, own_text));

  DUMP_FIELD_COPY (out, buffer, pt);
  DUMP_FIELD_COPY (out, buffer, pt_byte);
  DUMP_FIELD_COPY (out, buffer, begv);
  DUMP_FIELD_COPY (out, buffer, begv_byte);
  DUMP_FIELD_COPY (out, buffer, zv);
  DUMP_FIELD_COPY (out, buffer, zv_byte);

  if (buffer->base_buffer)
    {
      eassert (ctx->obj_offset != base_offset);
      dump_field_ptr_to_dump_offset (ctx, out, buffer, &buffer->base_buffer,
				     base_offset);
    }

  DUMP_FIELD_COPY (out, buffer, indirections);
  DUMP_FIELD_COPY (out, buffer, window_count);

  memcpy (out->local_flags,
          &buffer->local_flags,
          sizeof (out->local_flags));
  DUMP_FIELD_COPY (out, buffer, modtime);
  DUMP_FIELD_COPY (out, buffer, modtime_size);
  DUMP_FIELD_COPY (out, buffer, auto_save_modified);
  DUMP_FIELD_COPY (out, buffer, display_error_modiff);
  DUMP_FIELD_COPY (out, buffer, auto_save_failure_time);
  DUMP_FIELD_COPY (out, buffer, last_window_start);

  /* Not worth serializing these caches.  TODO: really? */
  out->newline_cache = NULL;
  out->width_run_cache = NULL;
  out->bidi_paragraph_cache = NULL;

  DUMP_FIELD_COPY (out, buffer, prevent_redisplay_optimizations_p);
  DUMP_FIELD_COPY (out, buffer, clip_changed);
  DUMP_FIELD_COPY (out, buffer, inhibit_buffer_hooks);

  dump_field_lv_rawptr (ctx, out, buffer, &buffer->overlays_before,
                        Lisp_Vectorlike, WEIGHT_NORMAL);

  dump_field_lv_rawptr (ctx, out, buffer, &buffer->overlays_after,
                        Lisp_Vectorlike, WEIGHT_NORMAL);

  DUMP_FIELD_COPY (out, buffer, overlay_center);
  dump_field_lv (ctx, out, buffer, &buffer->undo_list_,
                 WEIGHT_STRONG);
  dump_off offset = finish_dump_pvec (ctx, &out->header);
  if (!buffer->base_buffer && buffer->own_text.intervals)
    dump_remember_fixup_ptr_raw
      (ctx,
       offset + dump_offsetof (struct buffer, own_text.intervals),
       dump_interval_tree (ctx, buffer->own_text.intervals, 0));

  return offset;
}

static dump_off
dump_bool_vector (struct dump_context *ctx, const struct Lisp_Vector *v)
{
#if CHECK_STRUCTS && !defined (HASH_Lisp_Vector_3091289B35)
# error "Lisp_Vector changed. See CHECK_STRUCTS comment in config.h."
#endif
  /* No relocation needed, so we don't need dump_object_start.  */
  dump_align_output (ctx, DUMP_ALIGNMENT);
  eassert (ctx->offset >= ctx->header.cold_start);
  dump_off offset = ctx->offset;
  ptrdiff_t nbytes = vector_nbytes ((struct Lisp_Vector *) v);
  if (nbytes > DUMP_OFF_MAX)
    error ("vector too large");
  dump_write (ctx, v, ptrdiff_t_to_dump_off (nbytes));
  return offset;
}

static dump_off
dump_subr (struct dump_context *ctx, const struct Lisp_Subr *subr)
{
#if CHECK_STRUCTS && !defined (HASH_Lisp_Subr_20B7443AD7)
# error "Lisp_Subr changed. See CHECK_STRUCTS comment in config.h."
#endif
  struct Lisp_Subr out;
  dump_object_start (ctx, &out, sizeof (out));
  DUMP_FIELD_COPY (&out, subr, header.size);
#ifdef HAVE_NATIVE_COMP
  bool native_comp = ! NILP (subr->native_comp_u);
#else
  bool native_comp = false;
#endif
  if (native_comp)
    out.function.a0 = NULL;
  else
    dump_field_emacs_ptr (ctx, &out, subr, &subr->function.a0);
  DUMP_FIELD_COPY (&out, subr, min_args);
  DUMP_FIELD_COPY (&out, subr, max_args);
  if (native_comp)
    {
      dump_field_fixup_later (ctx, &out, subr, &subr->symbol_name);
      dump_remember_cold_op (ctx,
                             COLD_OP_NATIVE_SUBR,
			     make_lisp_ptr ((void *) subr, Lisp_Vectorlike));
      dump_field_lv (ctx, &out, subr, &subr->intspec.native, WEIGHT_NORMAL);
      dump_field_lv (ctx, &out, subr, &subr->command_modes, WEIGHT_NORMAL);
    }
  else
    {
      dump_field_emacs_ptr (ctx, &out, subr, &subr->symbol_name);
      dump_field_emacs_ptr (ctx, &out, subr, &subr->intspec.string);
      dump_field_emacs_ptr (ctx, &out, subr, &subr->command_modes);
    }
  DUMP_FIELD_COPY (&out, subr, doc);
#ifdef HAVE_NATIVE_COMP
  dump_field_lv (ctx, &out, subr, &subr->native_comp_u, WEIGHT_NORMAL);
  if (! NILP (subr->native_comp_u))
    dump_field_fixup_later (ctx, &out, subr, &subr->native_c_name);

  dump_field_lv (ctx, &out, subr, &subr->lambda_list, WEIGHT_NORMAL);
  dump_field_lv (ctx, &out, subr, &subr->type, WEIGHT_NORMAL);
#endif
  dump_off subr_off = dump_object_finish (ctx, &out, sizeof (out));
  if (native_comp && ctx->flags.dump_object_contents)
    /* We'll do the final addr relocation during VERY_LATE_RELOCS time
       after the compilation units has been loaded. */
    dump_push (&ctx->dump_relocs[VERY_LATE_RELOCS],
	       list2 (make_fixnum (RELOC_NATIVE_SUBR),
		      dump_off_to_lisp (subr_off)));
  return subr_off;
}

#ifdef HAVE_NATIVE_COMP
static dump_off
dump_native_comp_unit (struct dump_context *ctx,
		       struct Lisp_Native_Comp_Unit *comp_u)
{
  /* Have function documentation always lazy loaded to optimize load-time.  */
  comp_u->data_fdoc_v = Qnil;
  START_DUMP_PVEC (ctx, &comp_u->header, struct Lisp_Native_Comp_Unit, out);
  dump_pseudovector_lisp_fields (ctx, &out->header, &comp_u->header);
  out->handle = NULL;

  dump_off comp_u_off = finish_dump_pvec (ctx, &out->header);
  if (ctx->flags.dump_object_contents)
    /* We'll do the real elf load during LATE_RELOCS relocation time. */
    dump_push (&ctx->dump_relocs[LATE_RELOCS],
	       list2 (make_fixnum (RELOC_NATIVE_COMP_UNIT),
		      dump_off_to_lisp (comp_u_off)));
  return comp_u_off;
}
#endif

static void
fill_pseudovec (union vectorlike_header *header, Lisp_Object item)
{
  struct Lisp_Vector *v = (struct Lisp_Vector *) header;
  eassert (v->header.size & PSEUDOVECTOR_FLAG);
  ptrdiff_t size = v->header.size & PSEUDOVECTOR_SIZE_MASK;
  for (ptrdiff_t idx = 0; idx < size; idx++)
    v->contents[idx] = item;
}

static dump_off
dump_nilled_pseudovec (struct dump_context *ctx,
                       const union vectorlike_header *in)
{
  START_DUMP_PVEC (ctx, in, struct Lisp_Vector, out);
  fill_pseudovec (&out->header, Qnil);
  return finish_dump_pvec (ctx, &out->header);
}

static dump_off
dump_vectorlike (struct dump_context *ctx,
                 Lisp_Object lv,
                 dump_off offset)
{
#if CHECK_STRUCTS && !defined HASH_pvec_type_19F6CF5169
# error "pvec_type changed. See CHECK_STRUCTS comment in config.h."
#endif
  const struct Lisp_Vector *v = XVECTOR (lv);
  switch (PSEUDOVECTOR_TYPE (v))
    {
    case PVEC_FONT:
      /* There are three kinds of font objects that all use PVEC_FONT,
         distinguished by their size.  Font specs and entities are
         harmless data carriers that we can dump like other Lisp
         objects.  Fonts themselves are window-system-specific and
         need to be recreated on each startup.  */
      if ((v->header.size & PSEUDOVECTOR_SIZE_MASK) != FONT_SPEC_MAX
	  && (v->header.size & PSEUDOVECTOR_SIZE_MASK) != FONT_ENTITY_MAX)
        error_unsupported_dump_object(ctx, lv, "font");
      FALLTHROUGH;
    case PVEC_NORMAL_VECTOR:
    case PVEC_COMPILED:
    case PVEC_CHAR_TABLE:
    case PVEC_SUB_CHAR_TABLE:
    case PVEC_RECORD:
      offset = dump_vectorlike_generic (ctx, &v->header);
      break;
    case PVEC_BOOL_VECTOR:
      offset = dump_bool_vector(ctx, v);
      break;
    case PVEC_HASH_TABLE:
      offset = dump_hash_table (ctx, lv, offset);
      break;
    case PVEC_BUFFER:
      offset = dump_buffer (ctx, XBUFFER (lv));
      break;
    case PVEC_SUBR:
      offset = dump_subr (ctx, XSUBR (lv));
      break;
    case PVEC_FRAME:
    case PVEC_WINDOW:
    case PVEC_PROCESS:
    case PVEC_TERMINAL:
      offset = dump_nilled_pseudovec (ctx, &v->header);
      break;
    case PVEC_MARKER:
      offset = dump_marker (ctx, XMARKER (lv));
      break;
    case PVEC_OVERLAY:
      offset = dump_overlay (ctx, XOVERLAY (lv));
      break;
    case PVEC_FINALIZER:
      offset = dump_finalizer (ctx, XFINALIZER (lv));
      break;
    case PVEC_BIGNUM:
      offset = dump_bignum (ctx, lv);
      break;
#ifdef HAVE_NATIVE_COMP
    case PVEC_NATIVE_COMP_UNIT:
      offset = dump_native_comp_unit (ctx, XNATIVE_COMP_UNIT (lv));
      break;
#endif
    case PVEC_WINDOW_CONFIGURATION:
      error_unsupported_dump_object (ctx, lv, "window configuration");
    case PVEC_OTHER:
      error_unsupported_dump_object (ctx, lv, "other?!");
    case PVEC_XWIDGET:
      error_unsupported_dump_object (ctx, lv, "xwidget");
    case PVEC_XWIDGET_VIEW:
      error_unsupported_dump_object (ctx, lv, "xwidget view");
    case PVEC_MISC_PTR:
    case PVEC_USER_PTR:
      error_unsupported_dump_object (ctx, lv, "smuggled pointers");
    case PVEC_THREAD:
      if (main_thread_p (v))
        {
          eassert (dump_object_emacs_ptr (lv));
          return DUMP_OBJECT_IS_RUNTIME_MAGIC;
        }
      error_unsupported_dump_object (ctx, lv, "thread");
    case PVEC_MUTEX:
      error_unsupported_dump_object (ctx, lv, "mutex");
    case PVEC_CONDVAR:
      error_unsupported_dump_object (ctx, lv, "condvar");
    case PVEC_SQLITE:
      error_unsupported_dump_object (ctx, lv, "sqlite");
    case PVEC_MODULE_FUNCTION:
      error_unsupported_dump_object (ctx, lv, "module function");
    default:
      error_unsupported_dump_object(ctx, lv, "weird pseudovector");
    }

  return offset;
}

/* Add an object to the dump.

   CTX is the dump context; OBJECT is the object to add.  Normally,
   return OFFSET, the location (in bytes, from the start of the dump
   file) where we wrote the object.  Valid OFFSETs are always greater
   than zero.

   If we've already dumped an object, return the location where we put
   it: dump_object is idempotent.

   The object must refer to an actual pointer-ish object of some sort.
   Some self-representing objects are immediate values rather than
   tagged pointers to Lisp heap structures and so have no individual
   representation in the Lisp heap dump.

   May also return one of the DUMP_OBJECT_ON_*_QUEUE constants if we
   "dumped" the object by remembering to process it specially later.
   In this case, we don't have a valid offset.
   Call dump_object_for_offset if you need a valid offset for
   an object.
 */
static dump_off
dump_object (struct dump_context *ctx, Lisp_Object object)
{
#if CHECK_STRUCTS && !defined (HASH_Lisp_Type_45F0582FD7)
# error "Lisp_Type changed. See CHECK_STRUCTS comment in config.h."
#endif
  eassert (!EQ (object, dead_object ()));

  dump_off offset = dump_recall_object (ctx, object);
  if (offset > 0)
    return offset;  /* Object already dumped.  */

  bool cold = BOOL_VECTOR_P (object) || FLOATP (object);
  if (cold && ctx->flags.defer_cold_objects)
    {
      if (offset != DUMP_OBJECT_ON_COLD_QUEUE)
        {
	  eassert (offset == DUMP_OBJECT_ON_NORMAL_QUEUE
		   || offset == DUMP_OBJECT_NOT_SEEN);
          offset = DUMP_OBJECT_ON_COLD_QUEUE;
          dump_remember_object (ctx, object, offset);
          dump_remember_cold_op (ctx, COLD_OP_OBJECT, object);
        }
      return offset;
    }

  void *obj_in_emacs = dump_object_emacs_ptr (object);
  if (obj_in_emacs && ctx->flags.defer_copied_objects)
    {
      if (offset != DUMP_OBJECT_ON_COPIED_QUEUE)
        {
	  eassert (offset == DUMP_OBJECT_ON_NORMAL_QUEUE
		   || offset == DUMP_OBJECT_NOT_SEEN);
          /* Even though we're not going to dump this object right
             away, we still want to scan and enqueue its
             referents.  */
          struct dump_flags old_flags = ctx->flags;
          ctx->flags.dump_object_contents = false;
          ctx->flags.defer_copied_objects = false;
          dump_object (ctx, object);
          ctx->flags = old_flags;

          offset = DUMP_OBJECT_ON_COPIED_QUEUE;
          dump_remember_object (ctx, object, offset);
          dump_push (&ctx->copied_queue, object);
        }
      return offset;
    }

  /* Object needs to be dumped.  */
  switch (XTYPE (object))
    {
    case Lisp_String:
      offset = dump_string (ctx, XSTRING (object));
      break;
    case Lisp_Vectorlike:
      offset = dump_vectorlike (ctx, object, offset);
      break;
    case Lisp_Symbol:
      offset = dump_symbol (ctx, object, offset);
      break;
    case Lisp_Cons:
      offset = dump_cons (ctx, XCONS (object));
      break;
    case Lisp_Float:
      offset = dump_float (ctx, XFLOAT (object));
      break;
    case_Lisp_Int:
      eassert ("should not be dumping int: is self-representing" && 0);
      abort ();
    default:
      emacs_abort ();
    }

  /* offset can be < 0 if we've deferred an object.  */
  if (ctx->flags.dump_object_contents && offset > DUMP_OBJECT_NOT_SEEN)
    {
      eassert (offset % DUMP_ALIGNMENT == 0);
      dump_remember_object (ctx, object, offset);
      if (ctx->flags.record_object_starts)
        {
          eassert (!ctx->flags.pack_objects);
          dump_push (&ctx->object_starts,
                     list2 (dump_off_to_lisp (XTYPE (object)),
                            dump_off_to_lisp (offset)));
        }
    }

  return offset;
}

/* Like dump_object(), but assert that we get a valid offset.  */
static dump_off
dump_object_for_offset (struct dump_context *ctx, Lisp_Object object)
{
  dump_off offset = dump_object (ctx, object);
  eassert (offset > 0);
  return offset;
}

static dump_off
dump_charset (struct dump_context *ctx, int cs_i)
{
#if CHECK_STRUCTS && !defined (HASH_charset_317C49E291)
# error "charset changed. See CHECK_STRUCTS comment in config.h."
#endif
  dump_align_output (ctx, alignof (struct charset));
  const struct charset *cs = charset_table + cs_i;
  struct charset out;
  dump_object_start (ctx, &out, sizeof (out));
  DUMP_FIELD_COPY (&out, cs, id);
  DUMP_FIELD_COPY (&out, cs, hash_index);
  DUMP_FIELD_COPY (&out, cs, dimension);
  memcpy (out.code_space, &cs->code_space, sizeof (cs->code_space));
  if (cs_i < charset_table_used && cs->code_space_mask)
    dump_field_fixup_later (ctx, &out, cs, &cs->code_space_mask);
  DUMP_FIELD_COPY (&out, cs, code_linear_p);
  DUMP_FIELD_COPY (&out, cs, iso_chars_96);
  DUMP_FIELD_COPY (&out, cs, ascii_compatible_p);
  DUMP_FIELD_COPY (&out, cs, supplementary_p);
  DUMP_FIELD_COPY (&out, cs, compact_codes_p);
  DUMP_FIELD_COPY (&out, cs, unified_p);
  DUMP_FIELD_COPY (&out, cs, iso_final);
  DUMP_FIELD_COPY (&out, cs, iso_revision);
  DUMP_FIELD_COPY (&out, cs, emacs_mule_id);
  DUMP_FIELD_COPY (&out, cs, method);
  DUMP_FIELD_COPY (&out, cs, min_code);
  DUMP_FIELD_COPY (&out, cs, max_code);
  DUMP_FIELD_COPY (&out, cs, char_index_offset);
  DUMP_FIELD_COPY (&out, cs, min_char);
  DUMP_FIELD_COPY (&out, cs, max_char);
  DUMP_FIELD_COPY (&out, cs, invalid_code);
  memcpy (out.fast_map, &cs->fast_map, sizeof (cs->fast_map));
  DUMP_FIELD_COPY (&out, cs, code_offset);
  dump_off offset = dump_object_finish (ctx, &out, sizeof (out));
  if (cs_i < charset_table_used && cs->code_space_mask)
    dump_remember_cold_op (ctx, COLD_OP_CHARSET,
                           Fcons (dump_off_to_lisp (cs_i),
                                  dump_off_to_lisp (offset)));
  return offset;
}

static dump_off
dump_charset_table (struct dump_context *ctx)
{
  struct dump_flags old_flags = ctx->flags;
  ctx->flags.pack_objects = true;
  dump_align_output (ctx, DUMP_ALIGNMENT);
  dump_off offset = ctx->offset;
  /* We are dumping the entire table, not just the used slots, because
     otherwise when we restore from the pdump file, the actual size of
     the table will be smaller than charset_table_size, and we will
     crash if/when a new charset is defined.  */
  for (int i = 0; i < charset_table_size; ++i)
    dump_charset (ctx, i);
  dump_emacs_reloc_to_dump_ptr_raw (ctx, &charset_table, offset);
  ctx->flags = old_flags;
  return offset;
}

static void
dump_finalizer_list_head_ptr (struct dump_context *ctx,
                              struct Lisp_Finalizer **ptr)
{
  struct Lisp_Finalizer *value = *ptr;
  if (value != &finalizers && value != &doomed_finalizers)
    dump_emacs_reloc_to_dump_ptr_raw
      (ctx, ptr,
       dump_object_for_offset (ctx,
			       make_lisp_ptr (value, Lisp_Vectorlike)));
}

static void
dump_metadata_for_pdumper (struct dump_context *ctx)
{
  for (int i = 0; i < nr_dump_hooks; ++i)
    dump_emacs_reloc_to_emacs_ptr_raw (ctx, &dump_hooks[i],
				       (void const *) dump_hooks[i]);
  dump_emacs_reloc_immediate_int (ctx, &nr_dump_hooks, nr_dump_hooks);

  for (int i = 0; i < nr_dump_late_hooks; ++i)
    dump_emacs_reloc_to_emacs_ptr_raw (ctx, &dump_late_hooks[i],
				       (void const *) dump_late_hooks[i]);
  dump_emacs_reloc_immediate_int (ctx, &nr_dump_late_hooks,
				  nr_dump_late_hooks);

  for (int i = 0; i < nr_remembered_data; ++i)
    {
      dump_emacs_reloc_to_emacs_ptr_raw (ctx, &remembered_data[i].mem,
					 remembered_data[i].mem);
      dump_emacs_reloc_immediate_int (ctx, &remembered_data[i].sz,
				      remembered_data[i].sz);
    }
  dump_emacs_reloc_immediate_int (ctx, &nr_remembered_data,
				  nr_remembered_data);
}

/* Sort the list of copied objects in CTX.  */
static void
dump_sort_copied_objects (struct dump_context *ctx)
{
  /* Sort the objects into the order in which they'll appear in the
     Emacs: this way, on startup, we'll do both the IO from the dump
     file and the copy into Emacs in-order, where prefetch will be
     most effective.  */
  ctx->copied_queue =
    Fsort (Fnreverse (ctx->copied_queue),
           Qdump_emacs_portable__sort_predicate_copied);
}

/* Dump parts of copied objects we need at runtime.  */
static void
dump_hot_parts_of_discardable_objects (struct dump_context *ctx)
{
  Lisp_Object copied_queue = ctx->copied_queue;
  while (! NILP (copied_queue))
    {
      Lisp_Object copied = dump_pop (&copied_queue);
      if (SYMBOLP (copied))
        {
          eassert (dump_builtin_symbol_p (copied));
          dump_pre_dump_symbol (ctx, XSYMBOL (copied));
        }
    }
}

static void
dump_drain_copied_objects (struct dump_context *ctx)
{
  Lisp_Object copied_queue = ctx->copied_queue;
  ctx->copied_queue = Qnil;

  struct dump_flags old_flags = ctx->flags;

  /* We should have already fully scanned these objects, so assert
     that we're not adding more entries to the dump queue.  */
  ctx->flags.assert_already_seen = true;

  /* Now we want to actually dump the copied objects, not just record
     them.  */
  ctx->flags.defer_copied_objects = false;

  /* Objects that we memcpy into Emacs shouldn't get object-start
     records (which conservative GC looks at): we usually discard this
     memory after we're finished memcpying, and even if we don't, the
     "real" objects in this section all live in the Emacs image, not
     in the dump.  */
  ctx->flags.record_object_starts = false;

  /* Dump the objects and generate a copy relocation for each.  Don't
     bother trying to reduce the number of copy relocations we
     generate: we'll merge adjacent copy relocations upon output.
     The overall result is that to the greatest extent possible while
     maintaining strictly increasing address order, we copy into Emacs
     in nice big chunks.  */
  while (! NILP (copied_queue))
    {
      Lisp_Object copied = dump_pop (&copied_queue);
      void *optr = dump_object_emacs_ptr (copied);
      eassert (optr != NULL);
      /* N.B. start_offset is beyond any padding we insert.  */
      dump_off start_offset = dump_object (ctx, copied);
      if (start_offset != DUMP_OBJECT_IS_RUNTIME_MAGIC)
        {
          dump_off size = ctx->offset - start_offset;
          dump_emacs_reloc_copy_from_dump (ctx, start_offset, optr, size);
        }
    }

  ctx->flags = old_flags;
}

static void
dump_cold_string (struct dump_context *ctx, Lisp_Object string)
{
  /* Dump string contents.  */
  dump_off string_offset = dump_recall_object (ctx, string);
  eassert (string_offset > 0);
  if (SBYTES (string) > DUMP_OFF_MAX - 1)
    error ("string too large");
  dump_off total_size = ptrdiff_t_to_dump_off (SBYTES (string) + 1);
  eassert (total_size > 0);
  dump_remember_fixup_ptr_raw
    (ctx,
     string_offset + dump_offsetof (struct Lisp_String, u.s.data),
     ctx->offset);
  dump_write (ctx, XSTRING (string)->u.s.data, total_size);
}

static void
dump_cold_charset (struct dump_context *ctx, Lisp_Object data)
{
  /* Dump charset lookup tables.  */
  int cs_i = XFIXNUM (XCAR (data));
  dump_off cs_dump_offset = dump_off_from_lisp (XCDR (data));
  dump_remember_fixup_ptr_raw
    (ctx,
     cs_dump_offset + dump_offsetof (struct charset, code_space_mask),
     ctx->offset);
  struct charset *cs = charset_table + cs_i;
  dump_write (ctx, cs->code_space_mask, 256);
}

static void
dump_cold_buffer (struct dump_context *ctx, Lisp_Object data)
{
  /* Dump buffer text.  */
  dump_off buffer_offset = dump_recall_object (ctx, data);
  eassert (buffer_offset > 0);
  struct buffer *b = XBUFFER (data);
  eassert (b->text == &b->own_text);
  /* Zero the gap so we don't dump uninitialized bytes.  */
  memset (BUF_GPT_ADDR (b), 0, BUF_GAP_SIZE (b));
  /* See buffer.c for this calculation.  */
  ptrdiff_t nbytes =
    BUF_Z_BYTE (b)
    - BUF_BEG_BYTE (b)
    + BUF_GAP_SIZE (b)
    + 1;
  if (nbytes > DUMP_OFF_MAX)
    error ("buffer too large");
  dump_remember_fixup_ptr_raw
    (ctx,
     buffer_offset + dump_offsetof (struct buffer, own_text.beg),
     ctx->offset);
  dump_write (ctx, b->own_text.beg, ptrdiff_t_to_dump_off (nbytes));
}

static void
dump_cold_bignum (struct dump_context *ctx, Lisp_Object object)
{
  mpz_t const *n = xbignum_val (object);
  size_t sz_nlimbs = mpz_size (*n);
  eassert (sz_nlimbs < DUMP_OFF_MAX);
  dump_align_output (ctx, alignof (mp_limb_t));
  dump_off nlimbs = (dump_off) sz_nlimbs;
  Lisp_Object descriptor
    = list2 (dump_off_to_lisp (ctx->offset),
	     dump_off_to_lisp (mpz_sgn (*n) < 0 ? -nlimbs : nlimbs));
  Fputhash (object, descriptor, ctx->bignum_data);
  for (mp_size_t i = 0; i < nlimbs; ++i)
    {
      mp_limb_t limb = mpz_getlimbn (*n, i);
      dump_write (ctx, &limb, sizeof (limb));
    }
}

#ifdef HAVE_NATIVE_COMP
static void
dump_cold_native_subr (struct dump_context *ctx, Lisp_Object subr)
{
  /* Dump subr contents.  */
  dump_off subr_offset = dump_recall_object (ctx, subr);
  eassert (subr_offset > 0);
  dump_remember_fixup_ptr_raw
    (ctx,
     subr_offset + dump_offsetof (struct Lisp_Subr, symbol_name),
     ctx->offset);
  const char *symbol_name = XSUBR (subr)->symbol_name;
  dump_write (ctx, symbol_name, 1 + strlen (symbol_name));

  dump_remember_fixup_ptr_raw
    (ctx,
     subr_offset + dump_offsetof (struct Lisp_Subr, native_c_name),
     ctx->offset);
  const char *c_name = XSUBR (subr)->native_c_name;
  dump_write (ctx, c_name, 1 + strlen (c_name));
}
#endif

static void
dump_drain_cold_data (struct dump_context *ctx)
{
  Lisp_Object cold_queue = Fnreverse (ctx->cold_queue);
  ctx->cold_queue = Qnil;

  struct dump_flags old_flags = ctx->flags;

  /* We should have already scanned all objects to which our cold
     objects refer, so die if an object points to something we haven't
     seen.  */
  ctx->flags.assert_already_seen = true;

  /* Actually dump cold objects instead of deferring them.  */
  ctx->flags.defer_cold_objects = false;

  while (! NILP (cold_queue))
    {
      Lisp_Object item = dump_pop (&cold_queue);
      enum cold_op op = (enum cold_op) XFIXNUM (XCAR (item));
      Lisp_Object data = XCDR (item);
      switch (op)
        {
        case COLD_OP_STRING:
          dump_cold_string (ctx, data);
          break;
        case COLD_OP_CHARSET:
          dump_cold_charset (ctx, data);
          break;
        case COLD_OP_BUFFER:
          dump_cold_buffer (ctx, data);
          break;
        case COLD_OP_OBJECT:
          /* Objects that we can put in the cold section
             must not refer to other objects.  */
          eassert (dump_queue_empty_p (&ctx->dump_queue));
          eassert (ctx->flags.dump_object_contents);
          dump_object (ctx, data);
          eassert (dump_queue_empty_p (&ctx->dump_queue));
          break;
        case COLD_OP_BIGNUM:
          dump_cold_bignum (ctx, data);
          break;
#ifdef HAVE_NATIVE_COMP
	case COLD_OP_NATIVE_SUBR:
	  dump_cold_native_subr (ctx, data);
	  break;
#endif
        default:
          emacs_abort ();
        }
    }

  ctx->flags = old_flags;
}

static void
read_ptr_raw_and_lv (const void *mem,
                     enum Lisp_Type type,
                     void **out_ptr,
                     Lisp_Object *out_lv)
{
  memcpy (out_ptr, mem, sizeof (*out_ptr));
  if (*out_ptr != NULL)
    {
      switch (type)
        {
        case Lisp_Symbol:
          *out_lv = make_lisp_symbol (*out_ptr);
          break;
        case Lisp_String:
        case Lisp_Vectorlike:
        case Lisp_Cons:
        case Lisp_Float:
          *out_lv = make_lisp_ptr (*out_ptr, type);
          break;
        default:
          emacs_abort ();
        }
    }
}

/* Enqueue for dumping objects referenced by static non-Lisp_Object
   pointers inside Emacs.  */
static void
dump_drain_user_remembered_data_hot (struct dump_context *ctx)
{
  for (int i = 0; i < nr_remembered_data; ++i)
    {
      void *mem = remembered_data[i].mem;
      int sz = remembered_data[i].sz;
      if (sz <= 0)
        {
          enum Lisp_Type type = -sz;
          void *value;
          Lisp_Object lv;
          read_ptr_raw_and_lv (mem, type, &value, &lv);
          if (value != NULL)
	    dump_enqueue_object (ctx, lv, WEIGHT_NONE);
        }
    }
}

/* Dump user-specified non-relocated data.  */
static void
dump_drain_user_remembered_data_cold (struct dump_context *ctx)
{
  for (int i = 0; i < nr_remembered_data; ++i)
    {
      void *mem = remembered_data[i].mem;
      int sz = remembered_data[i].sz;
      if (sz > 0)
        {
          /* Scalar: try to inline the value into the relocation if
             it's small enough; if it's bigger than we can fit in a
             relocation, we have to copy the data into the dump proper
             and emit a copy relocation.  */
          if (sz <= sizeof (intmax_t))
            dump_emacs_reloc_immediate (ctx, mem, mem, sz);
          else
            {
              dump_emacs_reloc_copy_from_dump (ctx, ctx->offset, mem, sz);
              dump_write (ctx, mem, sz);
            }
        }
      else
        {
          /* *mem is a raw pointer to a Lisp object of some sort.
             The object to which it points should have already been
             dumped by dump_drain_user_remembered_data_hot.  */
          void *value;
          Lisp_Object lv;
          enum Lisp_Type type = -sz;
          read_ptr_raw_and_lv (mem, type, &value, &lv);
          if (value == NULL)
            /* We can't just ignore NULL: the variable might have
               transitioned from non-NULL to NULL, and we want to
               record this fact.  */
            dump_emacs_reloc_immediate_ptrdiff_t (ctx, mem, 0);
          else
            {
              if (dump_object_emacs_ptr (lv) != NULL)
                {
                  /* We have situation like this:

                     static Lisp_Symbol *foo;
                     ...
                     foo = XSYMBOL(Qt);
                     ...
                     pdumper_remember_lv_ptr_raw (&foo, Lisp_Symbol);

                     Built-in symbols like Qt aren't in the dump!
                     They're actually in Emacs proper.  We need a
                     special case to point this value back at Emacs
                     instead of to something in the dump that
                     isn't there.

                     An analogous situation applies to subrs, since
                     Lisp_Subr structures always live in Emacs, not
                     the dump.
                  */
		  dump_emacs_reloc_to_emacs_ptr_raw
		    (ctx, mem, dump_object_emacs_ptr (lv));
                }
              else
                {
                  eassert (! dump_object_self_representing_p (lv));
                  dump_off dump_offset = dump_recall_object (ctx, lv);
                  if (dump_offset <= 0)
                    error ("raw-pointer object not dumped?!");
                  dump_emacs_reloc_to_dump_ptr_raw (ctx, mem, dump_offset);
                }
            }
        }
    }
}

static void
dump_unwind_cleanup (void *data)
{
  struct dump_context *ctx = data;
  if (ctx->fd >= 0)
    emacs_close (ctx->fd);
#ifdef REL_ALLOC
  if (ctx->blocked_ralloc)
    r_alloc_inhibit_buffer_relocation (0);
#endif
  Vloadup_pure_table = ctx->old_purify_flag;
  Vpost_gc_hook = ctx->old_post_gc_hook;
  Vprocess_environment = ctx->old_process_environment;
}

/* Check that DUMP_OFFSET is within the heap.  */
static void
dump_check_dump_off (struct dump_context *ctx, dump_off dump_offset)
{
  eassert (dump_offset > 0);
  eassert (!ctx || dump_offset < ctx->end_heap);
}

static void
dump_check_emacs_off (dump_off emacs_off)
{
  eassert (labs (emacs_off) <= 60 * 1024 * 1024);
}

static struct dump_reloc
dump_decode_dump_reloc (Lisp_Object lreloc)
{
  struct dump_reloc reloc;
  dump_reloc_set_type (&reloc,
		       (enum dump_reloc_type) XFIXNUM (dump_pop (&lreloc)));
  eassert (reloc.type <= RELOC_DUMP_TO_EMACS_LV + Lisp_Float);
  dump_reloc_set_offset (&reloc, dump_off_from_lisp (dump_pop (&lreloc)));
  eassert (NILP (lreloc));
  return reloc;
}

static void
dump_emit_dump_reloc (struct dump_context *ctx, Lisp_Object lreloc)
{
  eassert (ctx->flags.pack_objects);
  struct dump_reloc reloc;
  dump_object_start (ctx, &reloc, sizeof (reloc));
  reloc = dump_decode_dump_reloc (lreloc);
  dump_check_dump_off (ctx, dump_reloc_get_offset (reloc));
  dump_object_finish (ctx, &reloc, sizeof (reloc));
  if (dump_reloc_get_offset (reloc) < ctx->header.discardable_start)
    ctx->number_hot_relocations += 1;
  else
    ctx->number_discardable_relocations += 1;
}

#ifdef ENABLE_CHECKING
static Lisp_Object
dump_check_overlap_dump_reloc (Lisp_Object lreloc_a,
                               Lisp_Object lreloc_b)
{
  struct dump_reloc reloc_a = dump_decode_dump_reloc (lreloc_a);
  struct dump_reloc reloc_b = dump_decode_dump_reloc (lreloc_b);
  eassert (dump_reloc_get_offset (reloc_a) < dump_reloc_get_offset (reloc_b));
  return Qnil;
}
#endif

/* Translate a Lisp Emacs-relocation descriptor (a list whose first
   element is one of the EMACS_RELOC_* values, encoded as a fixnum)
   into an emacs_reloc structure value suitable for writing to the
   dump file.
*/
static struct emacs_reloc
decode_emacs_reloc (struct dump_context *ctx, Lisp_Object lreloc)
{
  struct emacs_reloc reloc = {0};
  int type = XFIXNUM (dump_pop (&lreloc));
  reloc.emacs_offset = dump_off_from_lisp (dump_pop (&lreloc));
  dump_check_emacs_off (reloc.emacs_offset);
  switch (type)
    {
    case RELOC_EMACS_COPY_FROM_DUMP:
      {
        emacs_reloc_set_type (&reloc, type);
        reloc.u.dump_offset = dump_off_from_lisp (dump_pop (&lreloc));
        dump_check_dump_off (ctx, reloc.u.dump_offset);
        dump_off length = dump_off_from_lisp (dump_pop (&lreloc));
        reloc.length = length;
        if (reloc.length != length)
          error ("relocation copy length too large");
      }
      break;
    case RELOC_EMACS_IMMEDIATE:
      {
        emacs_reloc_set_type (&reloc, type);
        intmax_t value = intmax_t_from_lisp (dump_pop (&lreloc));
        dump_off size = dump_off_from_lisp (dump_pop (&lreloc));
        reloc.u.immediate = value;
        reloc.length = size;
        eassert (reloc.length == size);
      }
      break;
    case RELOC_EMACS_EMACS_PTR_RAW:
      emacs_reloc_set_type (&reloc, type);
      reloc.u.emacs_offset2 = dump_off_from_lisp (dump_pop (&lreloc));
      dump_check_emacs_off (reloc.u.emacs_offset2);
      break;
    case RELOC_EMACS_DUMP_PTR_RAW:
      emacs_reloc_set_type (&reloc, type);
      reloc.u.dump_offset = dump_off_from_lisp (dump_pop (&lreloc));
      dump_check_dump_off (ctx, reloc.u.dump_offset);
      break;
    case RELOC_EMACS_DUMP_LV:
    case RELOC_EMACS_EMACS_LV:
      {
        emacs_reloc_set_type (&reloc, type);
        Lisp_Object target_value = dump_pop (&lreloc);
        /* If the object is self-representing,
           dump_emacs_reloc_to_lv didn't do its job.
           dump_emacs_reloc_to_lv should have added a
           RELOC_EMACS_IMMEDIATE relocation instead.  */
        eassert (! dump_object_self_representing_p (target_value));
        int tag_type = XTYPE (target_value);
        reloc.length = tag_type;
        eassert (reloc.length == tag_type);

        if (type == RELOC_EMACS_EMACS_LV)
          {
            void *obj_in_emacs = dump_object_emacs_ptr (target_value);
            eassert (obj_in_emacs);
            reloc.u.emacs_offset2 = emacs_offset (obj_in_emacs);
          }
        else
          {
	    eassume (ctx); /* Pacify GCC 9.2.1 -O3 -Wnull-dereference.  */
            eassert (!dump_object_emacs_ptr (target_value));
            reloc.u.dump_offset = dump_recall_object (ctx, target_value);
            if (reloc.u.dump_offset <= 0)
              {
                Lisp_Object repr = Fprin1_to_string (target_value, Qnil, Qnil);
                error ("relocation target was not dumped: %s", SDATA (repr));
              }
            dump_check_dump_off (ctx, reloc.u.dump_offset);
          }
      }
      break;
    default:
      emacs_abort ();
    }

  /* We should have consumed the whole relocation descriptor.  */
  eassert (NILP (lreloc));

  return reloc;
}

static void
dump_emit_emacs_reloc (struct dump_context *ctx, Lisp_Object lreloc)
{
  eassert (ctx->flags.pack_objects);
  struct emacs_reloc reloc;
  dump_object_start (ctx, &reloc, sizeof (reloc));
  reloc = decode_emacs_reloc (ctx, lreloc);
  dump_object_finish (ctx, &reloc, sizeof (reloc));
}

static Lisp_Object
dump_merge_emacs_relocs (Lisp_Object lreloc_a, Lisp_Object lreloc_b)
{
  /* Combine copy relocations together if they're copying from
     adjacent chunks to adjacent chunks.  */

#ifdef ENABLE_CHECKING
  {
    dump_off off_a = dump_off_from_lisp (XCAR (XCDR (lreloc_a)));
    dump_off off_b = dump_off_from_lisp (XCAR (XCDR (lreloc_b)));
    eassert (off_a <= off_b);  /* Catch sort errors.  */
    eassert (off_a < off_b);  /* Catch duplicate relocations.  */
  }
#endif

  if (XFIXNUM (XCAR (lreloc_a)) != RELOC_EMACS_COPY_FROM_DUMP
      || XFIXNUM (XCAR (lreloc_b)) != RELOC_EMACS_COPY_FROM_DUMP)
    return Qnil;

  struct emacs_reloc reloc_a = decode_emacs_reloc (NULL, lreloc_a);
  struct emacs_reloc reloc_b = decode_emacs_reloc (NULL, lreloc_b);

  eassert (reloc_a.type == RELOC_EMACS_COPY_FROM_DUMP);
  eassert (reloc_b.type == RELOC_EMACS_COPY_FROM_DUMP);

  if (reloc_a.emacs_offset + reloc_a.length != reloc_b.emacs_offset)
    return Qnil;

  if (reloc_a.u.dump_offset + reloc_a.length != reloc_b.u.dump_offset)
    return Qnil;

  dump_off new_length = reloc_a.length + reloc_b.length;
  reloc_a.length = new_length;
  if (reloc_a.length != new_length)
    return Qnil; /* Overflow */

  return list4 (make_fixnum (RELOC_EMACS_COPY_FROM_DUMP),
                dump_off_to_lisp (reloc_a.emacs_offset),
                dump_off_to_lisp (reloc_a.u.dump_offset),
                dump_off_to_lisp (reloc_a.length));
}

typedef void (*drain_reloc_handler) (struct dump_context *, Lisp_Object);
typedef Lisp_Object (*drain_reloc_merger) (Lisp_Object a, Lisp_Object b);

static void
drain_reloc_list (struct dump_context *ctx,
                  drain_reloc_handler handler,
                  drain_reloc_merger merger,
                  Lisp_Object *reloc_list,
                  struct dump_table_locator *out_locator)
{
  struct dump_flags old_flags = ctx->flags;
  ctx->flags.pack_objects = true;
  Lisp_Object relocs = Fsort (Fnreverse (*reloc_list),
                              Qdump_emacs_portable__sort_predicate);
  *reloc_list = Qnil;
  dump_align_output (ctx, max (alignof (struct dump_reloc),
			       alignof (struct emacs_reloc)));
  struct dump_table_locator locator = {0};
  locator.offset = ctx->offset;
  for (; ! NILP (relocs); locator.nr_entries += 1)
    {
      Lisp_Object reloc = dump_pop (&relocs);
      Lisp_Object merged;
      while (merger != NULL
	     && ! NILP (relocs)
	     && (merged = merger (reloc, XCAR (relocs)), ! NILP (merged)))
        {
          reloc = merged;
          relocs = XCDR (relocs);
        }
      handler (ctx, reloc);
    }
  *out_locator = locator;
  ctx->flags = old_flags;
}

static void
dump_do_fixup (struct dump_context *ctx,
               Lisp_Object fixup,
               Lisp_Object prev_fixup)
{
  enum dump_fixup_type type =
    (enum dump_fixup_type) XFIXNUM (dump_pop (&fixup));
  dump_off dump_fixup_offset = dump_off_from_lisp (dump_pop (&fixup));
#ifdef ENABLE_CHECKING
  if (! NILP (prev_fixup))
    {
      dump_off prev_dump_fixup_offset =
        dump_off_from_lisp (XCAR (XCDR (prev_fixup)));
      eassert (dump_fixup_offset - prev_dump_fixup_offset
	       >= sizeof (void *));
    }
#endif
  Lisp_Object arg = dump_pop (&fixup);
  eassert (NILP (fixup));
  dump_seek (ctx, dump_fixup_offset);
  intptr_t dump_value;
  bool do_write = true;
  switch (type)
    {
    case DUMP_FIXUP_LISP_OBJECT:
    case DUMP_FIXUP_LISP_OBJECT_RAW:
      /* Dump wants a pointer to a Lisp object.
         If DUMP_FIXUP_LISP_OBJECT_RAW, we should stick a C pointer in
         the dump; otherwise, a Lisp_Object.  */
      if (SUBRP (arg) && !SUBR_NATIVE_COMPILEDP (arg))
        {
          dump_value = emacs_offset (XSUBR (arg));
          if (type == DUMP_FIXUP_LISP_OBJECT)
            dump_reloc_dump_to_emacs_lv (ctx, ctx->offset, XTYPE (arg));
          else
            dump_reloc_dump_to_emacs_ptr_raw (ctx, ctx->offset);
        }
      else if (dump_builtin_symbol_p (arg))
        {
          eassert (dump_object_self_representing_p (arg));
          /* These symbols are part of Emacs, so point there.  If we
             want a Lisp_Object, we're set.  If we want a raw pointer,
             we need to emit a relocation.  */
          if (type == DUMP_FIXUP_LISP_OBJECT)
            {
              do_write = false;
              dump_write (ctx, &arg, sizeof (arg));
            }
          else
            {
              dump_value = emacs_offset (XSYMBOL (arg));
              dump_reloc_dump_to_emacs_ptr_raw (ctx, ctx->offset);
            }
        }
      else
        {
          eassert (dump_object_emacs_ptr (arg) == NULL);
          dump_value = dump_recall_object (ctx, arg);
          if (dump_value <= 0)
            error ("fixup object not dumped");
          if (type == DUMP_FIXUP_LISP_OBJECT)
            dump_reloc_dump_to_dump_lv (ctx, ctx->offset, XTYPE (arg));
          else
            dump_reloc_dump_to_dump_ptr_raw (ctx, ctx->offset);
        }
      break;
    case DUMP_FIXUP_PTR_DUMP_RAW:
      /* Dump wants a raw pointer to something that's not a lisp
         object.  It knows the exact location it wants, so just
         believe it.  */
      dump_value = dump_off_from_lisp (arg);
      dump_reloc_dump_to_dump_ptr_raw (ctx, ctx->offset);
      break;
    case DUMP_FIXUP_BIGNUM_DATA:
      {
        eassert (BIGNUMP (arg));
        arg = Fgethash (arg, ctx->bignum_data, Qnil);
        if (NILP (arg))
          error ("bignum not dumped");
        struct bignum_reload_info reload_info = { 0 };
        reload_info.data_location = dump_off_from_lisp (dump_pop (&arg));
        reload_info.nlimbs = dump_off_from_lisp (dump_pop (&arg));
        eassert (NILP (arg));
        dump_write (ctx, &reload_info, sizeof (reload_info));
        do_write = false;
        break;
      }
    default:
      emacs_abort ();
    }
  if (do_write)
    dump_write (ctx, &dump_value, sizeof (dump_value));
}

static void
dump_do_fixups (struct dump_context *ctx)
{
  dump_off saved_offset = ctx->offset;
  Lisp_Object fixups = Fsort (Fnreverse (ctx->fixups),
                              Qdump_emacs_portable__sort_predicate);
  Lisp_Object prev_fixup = Qnil;
  ctx->fixups = Qnil;
  while (! NILP (fixups))
    {
      Lisp_Object fixup = dump_pop (&fixups);
      dump_do_fixup (ctx, fixup, prev_fixup);
      prev_fixup = fixup;
    }
  dump_seek (ctx, saved_offset);
}

static void
dump_drain_normal_queue (struct dump_context *ctx)
{
  while (!dump_queue_empty_p (&ctx->dump_queue))
    dump_object (ctx, dump_queue_dequeue (&ctx->dump_queue, ctx->offset));
}

static void
dump_drain_deferred_hash_tables (struct dump_context *ctx)
{
  struct dump_flags old_flags = ctx->flags;

  /* Now we want to actually write the hash tables.  */
  ctx->flags.defer_hash_tables = false;

  Lisp_Object deferred_hash_tables = Fnreverse (ctx->deferred_hash_tables);
  ctx->deferred_hash_tables = Qnil;
  while (! NILP (deferred_hash_tables))
    dump_object (ctx, dump_pop (&deferred_hash_tables));
  ctx->flags = old_flags;
}

static void
dump_drain_deferred_symbols (struct dump_context *ctx)
{
  struct dump_flags old_flags = ctx->flags;

  /* Now we want to actually write the symbols.  */
  ctx->flags.defer_symbols = false;

  Lisp_Object deferred_symbols = Fnreverse (ctx->deferred_symbols);
  ctx->deferred_symbols = Qnil;
  while (! NILP (deferred_symbols))
    dump_object (ctx, dump_pop (&deferred_symbols));
  ctx->flags = old_flags;
}

DEFUN ("dump-emacs-portable",
       Fdump_emacs_portable, Sdump_emacs_portable,
       1, 2, 0,
       doc: /* Dump current state of Emacs into dump file FILENAME.  */)
     (Lisp_Object filename, Lisp_Object unused)
{
  eassert (initialized);
  (void) unused;

  if (! noninteractive)
    error ("Dumping Emacs currently works only in batch mode.  "
           "If you'd like it to work interactively, please consider "
           "contributing a patch to Emacs.");

  if (will_dump_with_unexec_p ())
    error ("This Emacs instance was started under the assumption "
           "that it would be dumped with unexec, not the portable "
           "dumper.  Dumping with the portable dumper may produce "
           "unexpected results.");

  if (!main_thread_p (current_thread))
    error ("This function can be called only in the main thread");

  if (! NILP (XCDR (Fall_threads ())))
    error ("No other Lisp threads can be running when this function is called");

  /* Clear out any detritus in memory.  */
  do
    {
      number_finalizers_run = 0;
      garbage_collect ();
    }
  while (number_finalizers_run);

  specpdl_ref count = SPECPDL_INDEX ();

  /* Bind `command-line-processed' to nil before dumping,
     so that the dumped Emacs will process its command line
     and set up to work with X windows if appropriate.  */
  Lisp_Object symbol = intern ("command-line-processed");
  specbind (symbol, Qnil);

  CHECK_STRING (filename);
  filename = Fexpand_file_name (filename, Qnil);
  filename = ENCODE_FILE (filename);

  struct dump_context ctx_buf = {0};
  struct dump_context *ctx = &ctx_buf;
  ctx->fd = -1;

  ctx->objects_dumped = make_eq_hash_table ();
  dump_queue_init (&ctx->dump_queue);
  ctx->deferred_hash_tables = Qnil;
  ctx->deferred_symbols = Qnil;

  ctx->fixups = Qnil;
  ctx->staticpro_table = Fmake_hash_table (0, NULL);
  ctx->symbol_aux = Qnil;
  ctx->copied_queue = Qnil;
  ctx->cold_queue = Qnil;
  for (int i = 0; i < RELOC_NUM_PHASES; ++i)
    ctx->dump_relocs[i] = Qnil;
  ctx->object_starts = Qnil;
  ctx->emacs_relocs = Qnil;
  ctx->bignum_data = make_eq_hash_table ();

  /* Ordinarily, dump_object should remember where it saw objects and
     actually write the object contents to the dump file.  In special
     circumstances below, we temporarily change this default
     behavior.  */
  ctx->flags.dump_object_contents = true;
  ctx->flags.record_object_starts = true;

  /* We want to consolidate certain object types that we know are very likely
     to be modified.  */
  ctx->flags.defer_hash_tables = true;
  /* ctx->flags.defer_symbols = true; XXX  */

  /* These objects go into special sections.  */
  ctx->flags.defer_cold_objects = true;
  ctx->flags.defer_copied_objects = true;

  ctx->dump_filename = filename;

  record_unwind_protect_ptr (dump_unwind_cleanup, ctx);
  block_input ();

#ifdef REL_ALLOC
  r_alloc_inhibit_buffer_relocation (1);
  ctx->blocked_ralloc = true;
#endif

  ctx->old_purify_flag = Vloadup_pure_table;
  Vloadup_pure_table = Qnil;

  /* Make sure various weird things are less likely to happen.  */
  ctx->old_post_gc_hook = Vpost_gc_hook;
  Vpost_gc_hook = Qnil;

  /* Reset process-environment -- this is for when they re-dump a
     pdump-restored emacs, since set_initial_environment wants always
     to cons it from scratch.  */
  ctx->old_process_environment = Vprocess_environment;
  Vprocess_environment = Qnil;

  ctx->fd = emacs_open (SSDATA (filename),
                        O_RDWR | O_TRUNC | O_CREAT, 0666);
  if (ctx->fd < 0)
    report_file_error ("Opening dump output", filename);
  verify (sizeof (ctx->header.magic) == sizeof (dump_magic));
  memcpy (&ctx->header.magic, dump_magic, sizeof (dump_magic));
  ctx->header.magic[0] = '!'; /* Note that dump is incomplete.  */

  verify (sizeof (fingerprint) == sizeof (ctx->header.fingerprint));
  for (int i = 0; i < sizeof fingerprint; i++)
    ctx->header.fingerprint[i] = fingerprint[i];

  const dump_off header_start = ctx->offset;
  dump_fingerprint (stderr, "Dumping fingerprint", ctx->header.fingerprint);
  dump_write (ctx, &ctx->header, sizeof (ctx->header));
  const dump_off header_end = ctx->offset;

  const dump_off hot_start = ctx->offset;
  /* Start the dump process by processing the static roots and
     queuing up the objects to which they refer.   */
  dump_roots (ctx);

  dump_charset_table (ctx);
  dump_finalizer_list_head_ptr (ctx, &finalizers.prev);
  dump_finalizer_list_head_ptr (ctx, &finalizers.next);
  dump_finalizer_list_head_ptr (ctx, &doomed_finalizers.prev);
  dump_finalizer_list_head_ptr (ctx, &doomed_finalizers.next);
  dump_drain_user_remembered_data_hot (ctx);

  /* We've already remembered all the objects to which GC roots point,
     but we have to manually save the list of GC roots itself.  */
  dump_metadata_for_pdumper (ctx);
  for (int i = 0; i < staticidx; ++i)
    dump_emacs_reloc_to_emacs_ptr_raw (ctx, &staticvec[i], staticvec[i]);
  dump_emacs_reloc_immediate_int (ctx, &staticidx, staticidx);

  /* Dump until while we keep finding objects to dump.  We add new
     objects to the queue by side effect during dumping.
     We accumulate some types of objects in special lists to get more
     locality for these object types at runtime.  */
  do
    {
      dump_drain_deferred_hash_tables (ctx);
      dump_drain_deferred_symbols (ctx);
      dump_drain_normal_queue (ctx);
    }
  while (!dump_queue_empty_p (&ctx->dump_queue)
	 || ! NILP (ctx->deferred_hash_tables)
	 || ! NILP (ctx->deferred_symbols));

  ctx->header.hash_list = ctx->offset;
  dump_hash_table_list (ctx);

  do
    {
      dump_drain_deferred_hash_tables (ctx);
      dump_drain_deferred_symbols (ctx);
      dump_drain_normal_queue (ctx);
    }
  while (!dump_queue_empty_p (&ctx->dump_queue)
	 || ! NILP (ctx->deferred_hash_tables)
	 || ! NILP (ctx->deferred_symbols));

  dump_sort_copied_objects (ctx);

  /* While we copy built-in symbols into the Emacs image, these
     built-in structures refer to non-Lisp heap objects that must live
     in the dump; we stick these auxiliary data structures at the end
     of the hot section and use a special hash table to remember them.
     The actual symbol dump will pick them up below.  */
  ctx->symbol_aux = make_eq_hash_table ();
  dump_hot_parts_of_discardable_objects (ctx);

  /* Emacs, after initial dump loading, can forget about the portion
     of the dump that runs from here to the start of the cold section.
     This section consists of objects that need to be memcpy()ed into
     the Emacs data section instead of just used directly.

     We don't need to align hot_end: the loader knows to actually
     start discarding only at the next page boundary if the loader
     implements discarding using page manipulation.  */
  const dump_off hot_end = ctx->offset;
  ctx->header.discardable_start = hot_end;

  dump_drain_copied_objects (ctx);
  eassert (dump_queue_empty_p (&ctx->dump_queue));

  dump_off discardable_end = ctx->offset;
  dump_align_output (ctx, dump_get_max_page_size ());
  ctx->header.cold_start = ctx->offset;

  /* Start the cold section.  This section contains bytes that should
     never change and so can be direct-mapped from the dump without
     special processing.  */
  dump_drain_cold_data (ctx);
   /* dump_drain_user_remembered_data_cold needs to be after
      dump_drain_cold_data in case dump_drain_cold_data dumps a lisp
      object to which C code points.
      dump_drain_user_remembered_data_cold assumes that all lisp
      objects have been dumped.  */
  dump_drain_user_remembered_data_cold (ctx);

  /* After this point, the dump file contains no data that can be part
     of the Lisp heap.  */
  ctx->end_heap = ctx->offset;

  /* Make remembered modifications to the dump file itself.  */
  dump_do_fixups (ctx);

  drain_reloc_merger emacs_reloc_merger =
#ifdef ENABLE_CHECKING
    dump_check_overlap_dump_reloc
#else
    NULL
#endif
    ;

  /* Emit instructions for Emacs to execute when loading the dump.
     Note that this relocation information ends up in the cold section
     of the dump.  */
  for (int i = 0; i < RELOC_NUM_PHASES; ++i)
    drain_reloc_list (ctx, dump_emit_dump_reloc, emacs_reloc_merger,
		      &ctx->dump_relocs[i], &ctx->header.dump_relocs[i]);
  dump_off number_hot_relocations = ctx->number_hot_relocations;
  ctx->number_hot_relocations = 0;
  dump_off number_discardable_relocations = ctx->number_discardable_relocations;
  ctx->number_discardable_relocations = 0;
  drain_reloc_list (ctx, dump_emit_dump_reloc, emacs_reloc_merger,
		    &ctx->object_starts, &ctx->header.object_starts);
  drain_reloc_list (ctx, dump_emit_emacs_reloc, dump_merge_emacs_relocs,
		    &ctx->emacs_relocs, &ctx->header.emacs_relocs);

  const dump_off cold_end = ctx->offset;

  eassert (dump_queue_empty_p (&ctx->dump_queue));
  eassert (NILP (ctx->copied_queue));
  eassert (NILP (ctx->cold_queue));
  eassert (NILP (ctx->deferred_symbols));
  eassert (NILP (ctx->deferred_hash_tables));
  eassert (NILP (ctx->fixups));
  for (int i = 0; i < RELOC_NUM_PHASES; ++i)
    eassert (NILP (ctx->dump_relocs[i]));
  eassert (NILP (ctx->emacs_relocs));

  /* Dump is complete.  Go back to the header and write the magic
     indicating that the dump is complete and can be loaded.  */
  ctx->header.magic[0] = dump_magic[0];
  dump_seek (ctx, 0);
  dump_write (ctx, &ctx->header, sizeof (ctx->header));
  if (emacs_write (ctx->fd, ctx->buf, ctx->max_offset) < ctx->max_offset)
    report_file_error ("Could not write to dump file", ctx->dump_filename);
  xfree (ctx->buf);
  ctx->buf = NULL;
  ctx->buf_size = 0;
  ctx->max_offset = 0;

  dump_off
    header_bytes = header_end - header_start,
    hot_bytes = hot_end - hot_start,
    discardable_bytes = discardable_end - ctx->header.discardable_start,
    cold_bytes = cold_end - ctx->header.cold_start;
  fprintf (stderr,
	   ("Dump complete\n"
	    "Byte counts: header=%"PRIdDUMP_OFF" hot=%"PRIdDUMP_OFF
	    " discardable=%"PRIdDUMP_OFF" cold=%"PRIdDUMP_OFF"\n"
	    "Reloc counts: hot=%"PRIdDUMP_OFF" discardable=%"PRIdDUMP_OFF"\n"),
	   header_bytes, hot_bytes, discardable_bytes, cold_bytes,
           number_hot_relocations,
           number_discardable_relocations);

  unblock_input ();
  return unbind_to (count, Qnil);
}

DEFUN ("dump-emacs-portable--sort-predicate",
       Fdump_emacs_portable__sort_predicate,
       Sdump_emacs_portable__sort_predicate,
       2, 2, 0,
       doc: /* Internal relocation sorting function.  */)
     (Lisp_Object a, Lisp_Object b)
{
  dump_off a_offset = dump_off_from_lisp (XCAR (XCDR (a)));
  dump_off b_offset = dump_off_from_lisp (XCAR (XCDR (b)));
  return a_offset < b_offset ? Qt : Qnil;
}

DEFUN ("dump-emacs-portable--sort-predicate-copied",
       Fdump_emacs_portable__sort_predicate_copied,
       Sdump_emacs_portable__sort_predicate_copied,
       2, 2, 0,
       doc: /* Internal relocation sorting function.  */)
     (Lisp_Object a, Lisp_Object b)
{
  eassert (dump_object_emacs_ptr (a));
  eassert (dump_object_emacs_ptr (b));
  return dump_object_emacs_ptr (a) < dump_object_emacs_ptr (b) ? Qt : Qnil;
}

void
pdumper_do_now_and_after_load_impl (pdumper_hook hook)
{
  if (nr_dump_hooks == ARRAYELTS (dump_hooks))
    fatal ("out of dump hooks: make dump_hooks[] bigger");
  dump_hooks[nr_dump_hooks++] = hook;
  hook ();
}

void
pdumper_do_now_and_after_late_load_impl (pdumper_hook hook)
{
  if (nr_dump_late_hooks == ARRAYELTS (dump_late_hooks))
    fatal ("out of dump hooks: make dump_late_hooks[] bigger");
  dump_late_hooks[nr_dump_late_hooks++] = hook;
  hook ();
}

static void
pdumper_remember_user_data_1 (void *mem, int nbytes)
{
  if (nr_remembered_data == ARRAYELTS (remembered_data))
    fatal ("out of remembered data slots: make remembered_data[] bigger");
  remembered_data[nr_remembered_data].mem = mem;
  remembered_data[nr_remembered_data].sz = nbytes;
  nr_remembered_data += 1;
}

void
pdumper_remember_scalar_impl (void *mem, ptrdiff_t nbytes)
{
  eassert (0 <= nbytes && nbytes <= INT_MAX);
  if (nbytes > 0)
    pdumper_remember_user_data_1 (mem, (int) nbytes);
}

void
pdumper_remember_lv_ptr_raw_impl (void *ptr, enum Lisp_Type type)
{
  pdumper_remember_user_data_1 (ptr, -type);
}


#ifdef HAVE_NATIVE_COMP
/* This records the directory where the Emacs executable lives, to be
   used for locating the native-lisp directory from which we need to
   load the preloaded *.eln files.  See pdumper_set_emacs_execdir
   below.  */
static char *emacs_execdir;
static ptrdiff_t execdir_size;
static ptrdiff_t execdir_len;
#endif

/* Dump runtime */
enum dump_memory_protection
{
  DUMP_MEMORY_ACCESS_NONE = 1,
  DUMP_MEMORY_ACCESS_READ = 2,
  DUMP_MEMORY_ACCESS_READWRITE = 3,
};

#if VM_SUPPORTED == VM_MS_WINDOWS
static void *
dump_anonymous_allocate_w32 (void *base,
                             size_t size,
                             enum dump_memory_protection protection)
{
  void *ret;
  DWORD mem_type;
  DWORD mem_prot;

  switch (protection)
    {
    case DUMP_MEMORY_ACCESS_NONE:
      mem_type = MEM_RESERVE;
      mem_prot = PAGE_NOACCESS;
      break;
    case DUMP_MEMORY_ACCESS_READ:
      mem_type = MEM_COMMIT;
      mem_prot = PAGE_READONLY;
      break;
    case DUMP_MEMORY_ACCESS_READWRITE:
      mem_type = MEM_COMMIT;
      mem_prot = PAGE_READWRITE;
      break;
    default:
      emacs_abort ();
    }

  ret = VirtualAlloc (base, size, mem_type, mem_prot);
  if (ret == NULL)
    errno = (base && GetLastError () == ERROR_INVALID_ADDRESS)
      ? EBUSY
      : EPERM;
  return ret;
}
#endif

#if VM_SUPPORTED == VM_POSIX

/* Old versions of macOS only define MAP_ANON, not MAP_ANONYMOUS.
   FIXME: This probably belongs elsewhere (gnulib/autoconf?)  */
# ifndef MAP_ANONYMOUS
#  define MAP_ANONYMOUS MAP_ANON
# endif

static void *
dump_anonymous_allocate_posix (void *base,
                               size_t size,
                               enum dump_memory_protection protection)
{
  void *ret;
  int mem_prot;

  switch (protection)
    {
    case DUMP_MEMORY_ACCESS_NONE:
      mem_prot = PROT_NONE;
      break;
    case DUMP_MEMORY_ACCESS_READ:
      mem_prot = PROT_READ;
      break;
    case DUMP_MEMORY_ACCESS_READWRITE:
      mem_prot = PROT_READ | PROT_WRITE;
      break;
    default:
      emacs_abort ();
    }

  int mem_flags = MAP_PRIVATE | MAP_ANONYMOUS;
  if (mem_prot != PROT_NONE)
    mem_flags |= MAP_POPULATE;
  if (base)
    mem_flags |= MAP_FIXED;

  bool retry;
  do
    {
      retry = false;
      ret = mmap (base, size, mem_prot, mem_flags, -1, 0);
      if (ret == MAP_FAILED
	  && errno == EINVAL
	  && (mem_flags & MAP_POPULATE))
        {
          /* This system didn't understand MAP_POPULATE, so try
             again without it.  */
          mem_flags &= ~MAP_POPULATE;
          retry = true;
        }
    }
  while (retry);

  if (ret == MAP_FAILED)
    ret = NULL;
  return ret;
}
#endif

/* Perform anonymous memory allocation.  */
static void *
dump_anonymous_allocate (void *base,
                         const size_t size,
                         enum dump_memory_protection protection)
{
#if VM_SUPPORTED == VM_POSIX
  return dump_anonymous_allocate_posix (base, size, protection);
#elif VM_SUPPORTED == VM_MS_WINDOWS
  return dump_anonymous_allocate_w32 (base, size, protection);
#else
  errno = ENOSYS;
  return NULL;
#endif
}

/* Undo the effect of dump_reserve_address_space().  */
static void
dump_anonymous_release (void *addr, size_t size)
{
  eassert (size >= 0);
#if VM_SUPPORTED == VM_MS_WINDOWS
  (void) size;
  if (!VirtualFree (addr, 0, MEM_RELEASE))
    emacs_abort ();
#elif VM_SUPPORTED == VM_POSIX
  if (munmap (addr, size) < 0)
    emacs_abort ();
#else
  (void) addr;
  (void) size;
  emacs_abort ();
#endif
}

#if VM_SUPPORTED == VM_MS_WINDOWS
static void *
dump_map_file_w32 (void *base, int fd, off_t offset, size_t size,
		   enum dump_memory_protection protection)
{
  void *ret = NULL;
  HANDLE section = NULL;
  HANDLE file;

  uint64_t full_offset = offset;
  uint32_t offset_high = (uint32_t) (full_offset >> 32);
  uint32_t offset_low = (uint32_t) (full_offset & 0xffffffff);

  int error;
  DWORD protect;
  DWORD map_access;

  file = (HANDLE) _get_osfhandle (fd);
  if (file == INVALID_HANDLE_VALUE)
    goto out;

  switch (protection)
    {
    case DUMP_MEMORY_ACCESS_READWRITE:
      protect = PAGE_WRITECOPY;	/* for Windows 9X */
      break;
    default:
    case DUMP_MEMORY_ACCESS_NONE:
    case DUMP_MEMORY_ACCESS_READ:
      protect = PAGE_READONLY;
      break;
    }

  section = CreateFileMapping (file,
			       /*lpAttributes=*/NULL,
			       protect,
			       /*dwMaximumSizeHigh=*/0,
			       /*dwMaximumSizeLow=*/0,
			       /*lpName=*/NULL);
  if (!section)
    {
      errno = EINVAL;
      goto out;
    }

  switch (protection)
    {
    case DUMP_MEMORY_ACCESS_NONE:
    case DUMP_MEMORY_ACCESS_READ:
      map_access = FILE_MAP_READ;
      break;
    case DUMP_MEMORY_ACCESS_READWRITE:
      map_access = FILE_MAP_COPY;
      break;
    default:
      emacs_abort ();
    }

  ret = MapViewOfFileEx (section,
                         map_access,
                         offset_high,
                         offset_low,
                         size,
                         base);

  error = GetLastError ();
  if (ret == NULL)
    errno = (error == ERROR_INVALID_ADDRESS ? EBUSY : EPERM);
 out:
  if (section && !CloseHandle (section))
    emacs_abort ();
  return ret;
}
#endif

#if VM_SUPPORTED == VM_POSIX
static void *
dump_map_file_posix (void *base, int fd, off_t offset, size_t size,
		     enum dump_memory_protection protection)
{
  void *ret;
  int mem_prot;
  int mem_flags;

  switch (protection)
    {
    case DUMP_MEMORY_ACCESS_NONE:
      mem_prot = PROT_NONE;
      mem_flags = MAP_SHARED;
      break;
    case DUMP_MEMORY_ACCESS_READ:
      mem_prot = PROT_READ;
      mem_flags = MAP_SHARED;
      break;
    case DUMP_MEMORY_ACCESS_READWRITE:
      mem_prot = PROT_READ | PROT_WRITE;
      mem_flags = MAP_PRIVATE;
      break;
    default:
      emacs_abort ();
    }

  if (base)
    mem_flags |= MAP_FIXED;

  ret = mmap (base, size, mem_prot, mem_flags, fd, offset);
  if (ret == MAP_FAILED)
    ret = NULL;
  return ret;
}
#endif

/* Map a file into memory.  */
static void *
dump_map_file (void *base, int fd, off_t offset, size_t size,
	       enum dump_memory_protection protection)
{
#if VM_SUPPORTED == VM_POSIX
  return dump_map_file_posix (base, fd, offset, size, protection);
#elif VM_SUPPORTED == VM_MS_WINDOWS
  return dump_map_file_w32 (base, fd, offset, size, protection);
#else
  errno = ENOSYS;
  return NULL;
#endif
}

/* Remove a virtual memory mapping.

   On failure, abort Emacs.  For maximum platform compatibility, ADDR
   and SIZE must match the mapping exactly.  */
static void
dump_unmap_file (void *addr, size_t size)
{
  eassert (size >= 0);
#if !VM_SUPPORTED
  (void) addr;
  (void) size;
  emacs_abort ();
#elif defined (WINDOWSNT)
  (void) size;
  if (!UnmapViewOfFile (addr))
    emacs_abort ();
#else
  if (munmap (addr, size) < 0)
    emacs_abort ();
#endif
}

struct dump_memory_map_spec
{
  int fd;  /* File to map; anon zero if negative.  */
  size_t size;  /* Number of bytes to map.  */
  off_t offset;  /* Offset within fd.  */
  enum dump_memory_protection protection;
};

struct dump_memory_map
{
  struct dump_memory_map_spec spec;
  void *mapping;  /* Actual mapped memory.  */
  void (*release) (struct dump_memory_map *);
  void *private;
};

/* Mark the pages as unneeded, potentially zeroing them, without
   releasing the address space reservation.  */
static void
dump_discard_mem (void *mem, size_t size)
{
#if VM_SUPPORTED == VM_MS_WINDOWS
      /* Discard COWed pages.  */
      (void) VirtualFree (mem, size, MEM_DECOMMIT);
      /* Release the commit charge for the mapping.  */
      DWORD old_prot;
      (void) VirtualProtect (mem, size, PAGE_NOACCESS, &old_prot);
#elif VM_SUPPORTED == VM_POSIX
# ifdef HAVE_POSIX_MADVISE
      /* Discard COWed pages.  */
      (void) posix_madvise (mem, size, POSIX_MADV_DONTNEED);
# endif
      /* Release the commit charge for the mapping.  */
      (void) mprotect (mem, size, PROT_NONE);
#endif
}

static void
dump_mmap_discard_contents (struct dump_memory_map *map)
{
  if (map->mapping)
    dump_discard_mem (map->mapping, map->spec.size);
}

static void
dump_mmap_reset (struct dump_memory_map *map)
{
  map->mapping = NULL;
  map->release = NULL;
  map->private = NULL;
}

static void
dump_mmap_release (struct dump_memory_map *map)
{
  if (map->release)
    map->release (map);
  dump_mmap_reset (map);
}

/* Allows heap-allocated dump_mmap to "free" maps individually.  */
struct dump_memory_map_heap_control_block
{
  int refcount;
  void *mem;
};

static void
dump_mm_heap_cb_release (struct dump_memory_map_heap_control_block *cb)
{
  eassert (cb->refcount > 0);
  if (--cb->refcount == 0)
    {
      free (cb->mem);
      free (cb);
    }
}

static void
dump_mmap_release_heap (struct dump_memory_map *map)
{
  dump_mm_heap_cb_release (map->private);
}

/* Implement dump_mmap using malloc and read.  */
static bool
dump_mmap_contiguous_heap (struct dump_memory_map *maps, int nr_maps,
			   size_t total_size)
{
  bool ret = false;

  /* FIXME: This storage sometimes is never freed.
     Beware: the simple patch 2019-03-11T15:20:54Z!eggert@cs.ucla.edu
     is worse, as it sometimes frees this storage twice.  */
  struct dump_memory_map_heap_control_block *cb = calloc (1, sizeof (*cb));
  if (!cb)
    goto out;
  __lsan_ignore_object (cb);

  cb->refcount = 1;
  cb->mem = malloc (total_size);
  if (!cb->mem)
    goto out;
  char *mem = cb->mem;
  for (int i = 0; i < nr_maps; ++i)
    {
      struct dump_memory_map *map = &maps[i];
      const struct dump_memory_map_spec spec = map->spec;
      if (!spec.size)
        continue;
      map->mapping = mem;
      mem += spec.size;
      map->release = dump_mmap_release_heap;
      map->private = cb;
      cb->refcount += 1;
      if (spec.fd < 0)
        memset (map->mapping, 0, spec.size);
      else
        {
          if (lseek (spec.fd, spec.offset, SEEK_SET) < 0)
            goto out;
          ssize_t nb = dump_read_all (spec.fd,
                                      map->mapping,
                                      spec.size);
          if (nb >= 0 && nb != spec.size)
            errno = EIO;
          if (nb != spec.size)
            goto out;
        }
    }

  ret = true;
 out:
  dump_mm_heap_cb_release (cb);
  if (!ret)
    for (int i = 0; i < nr_maps; ++i)
      dump_mmap_release (&maps[i]);
  return ret;
}

static void
dump_mmap_release_vm (struct dump_memory_map *map)
{
  if (map->spec.fd < 0)
    dump_anonymous_release (map->mapping, map->spec.size);
  else
    dump_unmap_file (map->mapping, map->spec.size);
}

static bool
needs_mmap_retry_p (void)
{
#if defined CYGWIN || VM_SUPPORTED == VM_MS_WINDOWS || defined _AIX
  return true;
#else
  return false;
#endif
}

static bool
dump_mmap_contiguous_vm (struct dump_memory_map *maps, int nr_maps,
			 size_t total_size)
{
  bool ret = false;
  void *resv = NULL;
  bool retry = false;
  const bool need_retry = needs_mmap_retry_p ();

  do
    {
      if (retry)
        {
          eassert (need_retry);
          retry = false;
          for (int i = 0; i < nr_maps; ++i)
            dump_mmap_release (&maps[i]);
        }

      eassert (resv == NULL);
      resv = dump_anonymous_allocate (NULL,
                                      total_size,
                                      DUMP_MEMORY_ACCESS_NONE);
      if (!resv)
        goto out;

      char *mem = resv;

      if (need_retry)
        {
          /* Windows lacks atomic mapping replace; need to release the
             reservation so we can allocate within it.  Will retry the
             loop if someone squats on our address space before we can
             finish allocation.  On POSIX systems, we leave the
             reservation around for atomicity.  */
          dump_anonymous_release (resv, total_size);
          resv = NULL;
        }

      for (int i = 0; i < nr_maps; ++i)
        {
          struct dump_memory_map *map = &maps[i];
          const struct dump_memory_map_spec spec = map->spec;
          if (!spec.size)
            continue;

          if (spec.fd < 0)
	    map->mapping = dump_anonymous_allocate (mem, spec.size,
						    spec.protection);
          else
	    map->mapping = dump_map_file (mem, spec.fd, spec.offset,
					  spec.size, spec.protection);
          mem += spec.size;
	  if (need_retry && map->mapping == NULL
	      && (errno == EBUSY
#ifdef CYGWIN
		  || errno == EINVAL
#endif
		  ))
            {
              retry = true;
              continue;
            }
          if (map->mapping == NULL)
            goto out;
          map->release = dump_mmap_release_vm;
        }
    }
  while (retry);

  ret = true;
  resv = NULL;
 out:
  if (resv)
    dump_anonymous_release (resv, total_size);
  if (!ret)
    {
      for (int i = 0; i < nr_maps; ++i)
	{
	  if (need_retry)
	    dump_mmap_reset (&maps[i]);
	  else
	    dump_mmap_release (&maps[i]);
	}
    }
  return ret;
}

/* Map a range of addresses into a chunk of contiguous memory.

   Each dump_memory_map structure describes how to fill the
   corresponding range of memory. On input, all members except MAPPING
   are valid. On output, MAPPING contains the location of the given
   chunk of memory. The MAPPING for MAPS[N] is MAPS[N-1].mapping +
   MAPS[N-1].size.

   Each mapping SIZE must be a multiple of the system page size except
   for the last mapping.

   Return true on success or false on failure with errno set.  */
static bool
dump_mmap_contiguous (struct dump_memory_map *maps, int nr_maps)
{
  if (!nr_maps)
    return true;

  size_t total_size = 0;
  int worst_case_page_size = dump_get_max_page_size ();

  for (int i = 0; i < nr_maps; ++i)
    {
      eassert (maps[i].mapping == NULL);
      eassert (maps[i].release == NULL);
      eassert (maps[i].private == NULL);
      if (i != nr_maps - 1)
        eassert (maps[i].spec.size % worst_case_page_size == 0);
      total_size += maps[i].spec.size;
    }

  return (VM_SUPPORTED ? dump_mmap_contiguous_vm : dump_mmap_contiguous_heap)
    (maps, nr_maps, total_size);
}

typedef uint_fast32_t dump_bitset_word;

struct dump_bitset
{
  dump_bitset_word *restrict bits;
  ptrdiff_t number_words;
};

static bool
dump_bitsets_init (struct dump_bitset bitset[2], size_t number_bits)
{
  int xword_size = sizeof (bitset[0].bits[0]);
  int bits_per_word = xword_size * CHAR_BIT;
  ptrdiff_t words_needed = divide_round_up (number_bits, bits_per_word);
  dump_bitset_word *bits = calloc (words_needed, 2 * xword_size);
  if (!bits)
    return false;
  bitset[0].bits = bits;
  bitset[0].number_words = bitset[1].number_words = words_needed;
  bitset[1].bits = memset (bits + words_needed, UCHAR_MAX,
			   words_needed * xword_size);
  return true;
}

static dump_bitset_word *
dump_bitset__bit_slot (const struct dump_bitset *bitset,
                       size_t bit_number)
{
  int xword_size = sizeof (bitset->bits[0]);
  int bits_per_word = xword_size * CHAR_BIT;
  ptrdiff_t word_number = bit_number / bits_per_word;
  eassert (word_number < bitset->number_words);
  return &bitset->bits[word_number];
}

static bool
dump_bitset_bit_set_p (const struct dump_bitset *bitset,
                       size_t bit_number)
{
  unsigned xword_size = sizeof (bitset->bits[0]);
  unsigned bits_per_word = xword_size * CHAR_BIT;
  dump_bitset_word bit = 1;
  bit <<= bit_number % bits_per_word;
  return *dump_bitset__bit_slot (bitset, bit_number) & bit;
}

static void
dump_bitset__set_bit_value (struct dump_bitset *bitset,
                            size_t bit_number,
                            bool bit_is_set)
{
  int xword_size = sizeof (bitset->bits[0]);
  int bits_per_word = xword_size * CHAR_BIT;
  dump_bitset_word *slot = dump_bitset__bit_slot (bitset, bit_number);
  dump_bitset_word bit = 1;
  bit <<= bit_number % bits_per_word;
  if (bit_is_set)
    *slot = *slot | bit;
  else
    *slot = *slot & ~bit;
}

static void
dump_bitset_set_bit (struct dump_bitset *bitset, size_t bit_number)
{
  dump_bitset__set_bit_value (bitset, bit_number, true);
}

static void
dump_bitset_clear (struct dump_bitset *bitset)
{
  /* Skip the memset if bitset->number_words == 0, because then bitset->bits
     might be NULL and the memset would have undefined behavior.  */
  if (bitset->number_words)
    memset (bitset->bits, 0, bitset->number_words * sizeof bitset->bits[0]);
}

struct pdumper_loaded_dump_private
{
  /* Copy of the header we read from the dump.  */
  struct dump_header header;
  /* Mark bits for objects in the dump; used during GC.  */
  struct dump_bitset mark_bits, last_mark_bits;
  /* Time taken to load the dump.  */
  double load_time;
  /* Dump file name.  */
  char *dump_filename;
};

struct pdumper_loaded_dump dump_public;
static struct pdumper_loaded_dump_private dump_private;

/* Return a pointer to offset OFFSET within the dump, which begins at
   DUMP_BASE. DUMP_BASE must be equal to the current dump load
   location; it's passed as a parameter for efficiency.

   The returned pointer points to the primary memory image of the
   currently-loaded dump file.  The entire dump file is accessible
   using this function.  */
static void *
dump_ptr (uintptr_t dump_base, dump_off offset)
{
  eassert (dump_base == dump_public.start);
  eassert (0 <= offset);
  eassert (dump_public.start + offset < dump_public.end);
  return (char *)dump_base + offset;
}

/* Read a pointer-sized word of memory at OFFSET within the dump,
   which begins at DUMP_BASE. DUMP_BASE must be equal to the current
   dump load location; it's passed as a parameter for efficiency.  */
static uintptr_t
dump_read_word_from_dump (uintptr_t dump_base, dump_off offset)
{
  uintptr_t value;
  /* The compiler optimizes this memcpy into a read.  */
  memcpy (&value, dump_ptr (dump_base, offset), sizeof (value));
  return value;
}

/* Write a word to the dump. DUMP_BASE and OFFSET are as for
   dump_read_word_from_dump; VALUE is the word to write at the given
   offset.  */
static void
dump_write_word_to_dump (uintptr_t dump_base,
                         dump_off offset,
                         uintptr_t value)
{
  /* The compiler optimizes this memcpy into a write.  */
  memcpy (dump_ptr (dump_base, offset), &value, sizeof (value));
}

/* Write a Lisp_Object to the dump. DUMP_BASE and OFFSET are as for
   dump_read_word_from_dump; VALUE is the Lisp_Object to write at the
   given offset.  */
static void
dump_write_lv_to_dump (uintptr_t dump_base,
                       dump_off offset,
                       Lisp_Object value)
{
  /* The compiler optimizes this memcpy into a write.  */
  memcpy (dump_ptr (dump_base, offset), &value, sizeof (value));
}

/* Search for a relocation given a relocation target.

   DUMP is the dump metadata structure.  TABLE is the relocation table
   to search.  KEY is the dump offset to find.  Return the relocation
   RELOC such that RELOC.offset is the smallest RELOC.offset that
   satisfies the constraint KEY <= RELOC.offset --- that is, return
   the first relocation at KEY or after KEY.  Return NULL if no such
   relocation exists.  */
static const struct dump_reloc *
dump_find_relocation (const struct dump_table_locator *const table,
                      const dump_off key)
{
  const struct dump_reloc *const relocs = dump_ptr (dump_public.start,
						    table->offset);
  const struct dump_reloc *found = NULL;
  ptrdiff_t idx_left = 0;
  ptrdiff_t idx_right = table->nr_entries;

  eassert (key >= 0);

  while (idx_left < idx_right)
    {
      const ptrdiff_t idx_mid = idx_left + (idx_right - idx_left) / 2;
      const struct dump_reloc *mid = &relocs[idx_mid];
      if (key > dump_reloc_get_offset (*mid))
        idx_left = idx_mid + 1;
      else
        {
          found = mid;
          idx_right = idx_mid;
	  if (idx_right <= idx_left
	      || key > dump_reloc_get_offset (relocs[idx_right - 1]))
            break;
        }
   }

  return found;
}

static bool
dump_loaded_p (void)
{
  return dump_public.start != 0;
}

bool
pdumper_cold_object_p_impl (const void *obj)
{
  eassert (pdumper_object_p (obj));
  eassert (pdumper_object_p_precise (obj));
  dump_off offset = ptrdiff_t_to_dump_off ((uintptr_t) obj - dump_public.start);
  return offset >= dump_private.header.cold_start;
}

int
pdumper_find_object_type_impl (const void *obj)
{
  eassert (pdumper_object_p (obj));
  dump_off offset = ptrdiff_t_to_dump_off ((uintptr_t) obj - dump_public.start);
  if (offset % DUMP_ALIGNMENT != 0)
    return PDUMPER_NO_OBJECT;
  ptrdiff_t bitno = offset / DUMP_ALIGNMENT;
  if (offset < dump_private.header.discardable_start
      && !dump_bitset_bit_set_p (&dump_private.last_mark_bits, bitno))
    return PDUMPER_NO_OBJECT;
  const struct dump_reloc *reloc =
    dump_find_relocation (&dump_private.header.object_starts, offset);
  return (reloc != NULL && dump_reloc_get_offset (*reloc) == offset)
    ? reloc->type
    : PDUMPER_NO_OBJECT;
}

bool
pdumper_marked_p_impl (const void *obj)
{
  eassert (pdumper_object_p (obj));
  ptrdiff_t offset = (uintptr_t) obj - dump_public.start;
  eassert (offset % DUMP_ALIGNMENT == 0);
  eassert (offset < dump_private.header.cold_start);
  eassert (offset < dump_private.header.discardable_start);
  ptrdiff_t bitno = offset / DUMP_ALIGNMENT;
  return dump_bitset_bit_set_p (&dump_private.mark_bits, bitno);
}

void
pdumper_set_marked_impl (const void *obj)
{
  eassert (pdumper_object_p (obj));
  ptrdiff_t offset = (uintptr_t) obj - dump_public.start;
  eassert (offset % DUMP_ALIGNMENT == 0);
  eassert (offset < dump_private.header.cold_start);
  eassert (offset < dump_private.header.discardable_start);
  ptrdiff_t bitno = offset / DUMP_ALIGNMENT;
  eassert (dump_bitset_bit_set_p (&dump_private.last_mark_bits, bitno));
  dump_bitset_set_bit (&dump_private.mark_bits, bitno);
}

void
pdumper_clear_marks_impl (void)
{
  dump_bitset_word *swap = dump_private.last_mark_bits.bits;
  dump_private.last_mark_bits.bits = dump_private.mark_bits.bits;
  dump_private.mark_bits.bits = swap;
  dump_bitset_clear (&dump_private.mark_bits);
}

static ssize_t
dump_read_all (int fd, void *buf, size_t bytes_to_read)
{
  /* We don't want to use emacs_read, since that relies on the lisp
     world, and we're not in the lisp world yet.  */
  size_t bytes_read = 0;
  while (bytes_read < bytes_to_read)
    {
      /* Some platforms accept only int-sized values to read.
         Round this down to a page size (see MAX_RW_COUNT in sysdep.c).  */
      int max_rw_count = INT_MAX >> 18 << 18;
      int chunk_to_read = min (bytes_to_read - bytes_read, max_rw_count);
      ssize_t chunk = read (fd, (char *) buf + bytes_read, chunk_to_read);
      if (chunk < 0)
        return chunk;
      if (chunk == 0)
        break;
      bytes_read += chunk;
    }

  return bytes_read;
}

/* Return the number of bytes written when we perform the given
   relocation.  */
static int
dump_reloc_size (const struct dump_reloc reloc)
{
  if (sizeof (Lisp_Object) == sizeof (void *))
    return sizeof (Lisp_Object);
  if (reloc.type == RELOC_DUMP_TO_EMACS_PTR_RAW
      || reloc.type == RELOC_DUMP_TO_DUMP_PTR_RAW)
    return sizeof (void *);
  return sizeof (Lisp_Object);
}

static Lisp_Object
dump_make_lv_from_reloc (const uintptr_t dump_base,
			 const struct dump_reloc reloc)
{
  const dump_off reloc_offset = dump_reloc_get_offset (reloc);
  uintptr_t value = dump_read_word_from_dump (dump_base, reloc_offset);
  enum Lisp_Type lisp_type;

  if (RELOC_DUMP_TO_DUMP_LV <= reloc.type
      && reloc.type < RELOC_DUMP_TO_EMACS_LV)
    {
      lisp_type = reloc.type - RELOC_DUMP_TO_DUMP_LV;
      value += dump_base;
      eassert (pdumper_object_p ((void *) value));
    }
  else
    {
      eassert (RELOC_DUMP_TO_EMACS_LV <= reloc.type);
      eassert (reloc.type < RELOC_DUMP_TO_EMACS_LV + 8);
      lisp_type = reloc.type - RELOC_DUMP_TO_EMACS_LV;
      value += emacs_basis ();
    }

  eassert (lisp_type != Lisp_Int0 && lisp_type != Lisp_Int1);

  Lisp_Object lv;
  if (lisp_type == Lisp_Symbol)
    lv = make_lisp_symbol ((void *) value);
  else
    lv = make_lisp_ptr ((void *) value, lisp_type);

  return lv;
}

/* Actually apply a dump relocation.  */
static inline void
dump_do_dump_relocation (const uintptr_t dump_base,
			 const struct dump_reloc reloc)
{
  const dump_off reloc_offset = dump_reloc_get_offset (reloc);

  /* We should never generate a relocation in the cold section.  */
  eassert (reloc_offset < dump_private.header.cold_start);

  switch (reloc.type)
    {
    case RELOC_DUMP_TO_EMACS_PTR_RAW:
      {
        uintptr_t value = dump_read_word_from_dump (dump_base, reloc_offset);
        eassert (dump_reloc_size (reloc) == sizeof (value));
        value += emacs_basis ();
        dump_write_word_to_dump (dump_base, reloc_offset, value);
        break;
      }
    case RELOC_DUMP_TO_DUMP_PTR_RAW:
      {
        uintptr_t value = dump_read_word_from_dump (dump_base, reloc_offset);
        eassert (dump_reloc_size (reloc) == sizeof (value));
        value += dump_base;
        dump_write_word_to_dump (dump_base, reloc_offset, value);
        break;
      }
#ifdef HAVE_NATIVE_COMP
    case RELOC_NATIVE_COMP_UNIT:
      {
	static enum { UNKNOWN, LOCAL_BUILD, INSTALLED } installation_state;
	struct Lisp_Native_Comp_Unit *comp_u =
	  dump_ptr (dump_base, reloc_offset);
	comp_u->lambda_gc_guard_h = CALLN (Fmake_hash_table, QCtest, Qeq);
	if (STRINGP (comp_u->file))
	  error ("Trying to load incoherent dumped eln file %s",
		 SSDATA (comp_u->file));

	if (!CONSP (comp_u->file))
	  error ("Incoherent compilation unit for dump was dumped");

	/* emacs_execdir is always unibyte, but the file names in
	   comp_u->file could be multibyte, so we need to encode
	   them.  */
	Lisp_Object cu_file1 = ENCODE_FILE (XCAR (comp_u->file));
	Lisp_Object cu_file2 = ENCODE_FILE (XCDR (comp_u->file));
	ptrdiff_t fn1_len = SBYTES (cu_file1), fn2_len = SBYTES (cu_file2);
	Lisp_Object eln_fname;
	char *fndata;

	/* Check just once if this is a local build or Emacs was installed.  */
	/* Can't use expand-file-name here, because we are too early
	   in the startup, and we will crash at least on WINDOWSNT.  */
	if (installation_state == UNKNOWN)
	  {
	    eln_fname = make_unibyte_string (NULL, execdir_len + fn1_len);
	    fndata = SSDATA (eln_fname);
	    memcpy (fndata, emacs_execdir, execdir_len);
	    memcpy (fndata + execdir_len, SSDATA (cu_file1), fn1_len);
	    if (file_access_p (fndata, F_OK))
	      installation_state = INSTALLED;
	    else
	      {
		eln_fname = make_unibyte_string (NULL, execdir_len + fn2_len);
		fndata = SSDATA (eln_fname);
		memcpy (fndata, emacs_execdir, execdir_len);
		memcpy (fndata + execdir_len, SSDATA (cu_file2), fn2_len);
		installation_state = LOCAL_BUILD;
	      }
	    fixup_eln_load_path (eln_fname);
	  }
	else
	  {
	    ptrdiff_t fn_len =
	      installation_state == INSTALLED ? fn1_len : fn2_len;
	    Lisp_Object cu_file =
	      installation_state == INSTALLED ? cu_file1 : cu_file2;
	    eln_fname = make_unibyte_string (NULL, execdir_len + fn_len);
	    fndata = SSDATA (eln_fname);
	    memcpy (fndata, emacs_execdir, execdir_len);
	    memcpy (fndata + execdir_len, SSDATA (cu_file), fn_len);
	  }

	/* FIXME: This records the names of the *.eln files in an
	   unexpanded form, with one or more ".." elements (and on
	   Windows with the first part using backslashes).  The file
	   names are also unibyte.  If we care about this, we need to
	   loop in startup.el over all the preloaded modules and run
	   their file names through expand-file-name and
	   decode-coding-string.  */
	comp_u->file = eln_fname;
	comp_u->handle = dynlib_open_for_eln (SSDATA (eln_fname));
	if (!comp_u->handle)
	  {
	    fprintf (stderr, "Error using execdir %s:\n",
		     emacs_execdir);
	    error ("%s", dynlib_error ());
	  }
	load_comp_unit (comp_u, true, false);
	break;
      }
    case RELOC_NATIVE_SUBR:
      {
	/* When resurrecting from a dump given non all the original
	   native compiled subrs may be still around we can't rely on
	   a 'top_level_run' mechanism, we revive them one-by-one
	   here.  */
	struct Lisp_Subr *subr = dump_ptr (dump_base, reloc_offset);
	struct Lisp_Native_Comp_Unit *comp_u =
	  XNATIVE_COMP_UNIT (subr->native_comp_u);
	if (!comp_u->handle)
	  error ("NULL handle in compilation unit %s", SSDATA (comp_u->file));
	const char *c_name = subr->native_c_name;
	eassert (c_name);
	void *func = dynlib_sym (comp_u->handle, c_name);
	if (!func)
	  error ("can't find function \"%s\" in compilation unit %s", c_name,
		 SSDATA (comp_u->file));
	subr->function.a0 = func;
	Lisp_Object lambda_data_idx =
	  Fgethash (build_string (c_name), comp_u->lambda_c_name_idx_h, Qnil);
	if (! NILP (lambda_data_idx))
	  {
	    /* This is an anonymous lambda.
	       We must fixup d_reloc_imp so the lambda can be referenced
	       by code.  */
	    Lisp_Object tem;
	    XSETSUBR (tem, subr);
	    Lisp_Object *fixup =
	      &(comp_u->data_imp_relocs[XFIXNUM (lambda_data_idx)]);
	    eassert (EQ (*fixup, Qlambda_fixup));
	    *fixup = tem;
	    Fputhash (tem, Qt, comp_u->lambda_gc_guard_h);
	  }
	break;
      }
#endif
    case RELOC_BIGNUM:
      {
        struct Lisp_Bignum *bignum = dump_ptr (dump_base, reloc_offset);
        struct bignum_reload_info reload_info;
        verify (sizeof (reload_info) <= sizeof (*bignum_val (bignum)));
        memcpy (&reload_info, bignum_val (bignum), sizeof (reload_info));
        const mp_limb_t *limbs =
          dump_ptr (dump_base, reload_info.data_location);
        mpz_roinit_n (bignum->value, limbs, reload_info.nlimbs);
        break;
      }
    default: /* Lisp_Object in the dump; precise type in reloc.type */
      {
        Lisp_Object lv = dump_make_lv_from_reloc (dump_base, reloc);
        eassert (dump_reloc_size (reloc) == sizeof (lv));
        dump_write_lv_to_dump (dump_base, reloc_offset, lv);
        break;
      }
    }
}

static void
dump_do_all_dump_reloc_for_phase (const struct dump_header *const header,
				  const uintptr_t dump_base,
				  const enum reloc_phase phase)
{
  struct dump_reloc *r = dump_ptr (dump_base, header->dump_relocs[phase].offset);
  dump_off nr_entries = header->dump_relocs[phase].nr_entries;
  for (dump_off i = 0; i < nr_entries; ++i)
    dump_do_dump_relocation (dump_base, r[i]);
}

static void
dump_do_emacs_relocation (const uintptr_t dump_base,
			  const struct emacs_reloc reloc)
{
  ptrdiff_t pval;
  Lisp_Object lv;

  switch (reloc.type)
    {
    case RELOC_EMACS_COPY_FROM_DUMP:
      eassume (reloc.length > 0);
      memcpy (emacs_ptr_at (reloc.emacs_offset),
              dump_ptr (dump_base, reloc.u.dump_offset),
              reloc.length);
      break;
    case RELOC_EMACS_IMMEDIATE:
      eassume (reloc.length > 0);
      eassume (reloc.length <= sizeof (reloc.u.immediate));
      memcpy (emacs_ptr_at (reloc.emacs_offset),
              &reloc.u.immediate,
              reloc.length);
      break;
    case RELOC_EMACS_DUMP_PTR_RAW:
      pval = reloc.u.dump_offset + dump_base;
      memcpy (emacs_ptr_at (reloc.emacs_offset), &pval, sizeof (pval));
      break;
    case RELOC_EMACS_EMACS_PTR_RAW:
      pval = reloc.u.emacs_offset2 + emacs_basis ();
      memcpy (emacs_ptr_at (reloc.emacs_offset), &pval, sizeof (pval));
      break;
    case RELOC_EMACS_DUMP_LV:
    case RELOC_EMACS_EMACS_LV:
      {
        /* Lisp_Float is the maximum lisp type.  */
        eassume (reloc.length <= Lisp_Float);
        void *obj_ptr = reloc.type == RELOC_EMACS_DUMP_LV
          ? dump_ptr (dump_base, reloc.u.dump_offset)
          : emacs_ptr_at (reloc.u.emacs_offset2);
        if (reloc.length == Lisp_Symbol)
          lv = make_lisp_symbol (obj_ptr);
        else
          lv = make_lisp_ptr (obj_ptr, reloc.length);
        memcpy (emacs_ptr_at (reloc.emacs_offset), &lv, sizeof (lv));
        break;
      }
    default:
      fatal ("unrecognied relocation type %d", (int) reloc.type);
    }
}

static void
dump_do_all_emacs_relocations (const struct dump_header *const header,
			       const uintptr_t dump_base)
{
  const dump_off nr_entries = header->emacs_relocs.nr_entries;
  struct emacs_reloc *r = dump_ptr (dump_base, header->emacs_relocs.offset);
  for (dump_off i = 0; i < nr_entries; ++i)
    dump_do_emacs_relocation (dump_base, r[i]);
}

#ifdef HAVE_NATIVE_COMP
/* Compute and record the directory of the Emacs executable given the
   file name of that executable.  */
static void
pdumper_set_emacs_execdir (char *emacs_executable)
{
  char *p = emacs_executable + strlen (emacs_executable);

  while (p > emacs_executable
	 && !IS_DIRECTORY_SEP (p[-1]))
    --p;
  eassert (p > emacs_executable);
  emacs_execdir = xpalloc (emacs_execdir, &execdir_size,
			   p - emacs_executable + 1 - execdir_size, -1, 1);
  memcpy (emacs_execdir, emacs_executable, p - emacs_executable);
  execdir_len = p - emacs_executable;
  emacs_execdir[execdir_len] = '\0';
}
#endif

enum dump_section
  {
   DS_HOT,
   DS_DISCARDABLE,
   DS_COLD,
   NUMBER_DUMP_SECTIONS,
  };

/* Pointer to a stack variable to avoid having to staticpro it.  */
static Lisp_Object *pdumper_hashes = &zero_vector;

/* Load a dump from DUMP_FILENAME.  Return an error code.

   N.B. We run very early in initialization, so we can't use lisp,
   unwinding, xmalloc, and so on.  */
int
pdumper_load (const char *dump_filename, char *argv0)
{
  intptr_t dump_size;
  struct stat stat;
  uintptr_t dump_base;
  int dump_page_size;
  dump_off adj_discardable_start;

  struct dump_bitset mark_bits[2];
  size_t mark_bits_needed;

  struct dump_header header_buf = { 0 };
  struct dump_header *header = &header_buf;
  struct dump_memory_map sections[NUMBER_DUMP_SECTIONS] = { 0 };

  const struct timespec start_time = current_timespec ();
  char *dump_filename_copy;

  /* Overwriting an initialized Lisp universe will not go well.  */
  eassert (!initialized);

  /* We can load only one dump.  */
  eassert (!dump_loaded_p ());

  int err;
  int dump_fd = emacs_open_noquit (dump_filename, O_RDONLY, 0);
  if (dump_fd < 0)
    {
      err = (errno == ENOENT || errno == ENOTDIR
	     ? PDUMPER_LOAD_FILE_NOT_FOUND
	     : PDUMPER_LOAD_ERROR + errno);
      goto out;
    }

  err = PDUMPER_LOAD_FILE_NOT_FOUND;
  if (fstat (dump_fd, &stat) < 0)
    goto out;

  err = PDUMPER_LOAD_BAD_FILE_TYPE;
  if (stat.st_size > INTPTR_MAX)
    goto out;
  dump_size = (intptr_t) stat.st_size;

  err = PDUMPER_LOAD_BAD_FILE_TYPE;
  if (dump_size < sizeof (*header))
    goto out;

  err = PDUMPER_LOAD_BAD_FILE_TYPE;
  if (dump_read_all (dump_fd,
                     header,
                     sizeof (*header)) < sizeof (*header))
    goto out;

  if (memcmp (header->magic, dump_magic, sizeof (dump_magic)) != 0)
    {
      if (header->magic[0] == '!'
	  && (header->magic[0] = dump_magic[0],
	      memcmp (header->magic, dump_magic, sizeof (dump_magic)) == 0))
        {
          err = PDUMPER_LOAD_FAILED_DUMP;
          goto out;
        }
      err = PDUMPER_LOAD_BAD_FILE_TYPE;
      goto out;
    }

  err = PDUMPER_LOAD_VERSION_MISMATCH;
  verify (sizeof (header->fingerprint) == sizeof (fingerprint));
  unsigned char desired[sizeof fingerprint];
  for (int i = 0; i < sizeof fingerprint; i++)
    desired[i] = fingerprint[i];
  if (memcmp (header->fingerprint, desired, sizeof desired) != 0)
    {
      dump_fingerprint (stderr, "desired fingerprint", desired);
      dump_fingerprint (stderr, "found fingerprint", header->fingerprint);
      goto out;
    }

  /* FIXME: The comment at the start of this function says it should
     not use xmalloc, but xstrdup calls xmalloc.  Either fix the
     comment or fix the following code.  */
  dump_filename_copy = xstrdup (dump_filename);

  err = PDUMPER_LOAD_OOM;

  adj_discardable_start = header->discardable_start;
  dump_page_size = dump_get_max_page_size ();
  /* Snap to next page boundary.  */
  adj_discardable_start = ROUNDUP (adj_discardable_start, dump_page_size);
  eassert (adj_discardable_start % dump_page_size == 0);
  eassert (adj_discardable_start <= header->cold_start);

  sections[DS_HOT].spec = (struct dump_memory_map_spec)
    {
     .fd = dump_fd,
     .size = adj_discardable_start,
     .offset = 0,
     .protection = DUMP_MEMORY_ACCESS_READWRITE,
    };

  sections[DS_DISCARDABLE].spec = (struct dump_memory_map_spec)
    {
     .fd = dump_fd,
     .size = header->cold_start - adj_discardable_start,
     .offset = adj_discardable_start,
     .protection = DUMP_MEMORY_ACCESS_READWRITE,
    };

  sections[DS_COLD].spec = (struct dump_memory_map_spec)
    {
     .fd = dump_fd,
     .size = dump_size - header->cold_start,
     .offset = header->cold_start,
     .protection = DUMP_MEMORY_ACCESS_READWRITE,
    };

  if (!dump_mmap_contiguous (sections, ARRAYELTS (sections)))
    goto out;

  err = PDUMPER_LOAD_ERROR;
  mark_bits_needed =
    divide_round_up (header->discardable_start, DUMP_ALIGNMENT);
  if (!dump_bitsets_init (mark_bits, mark_bits_needed))
    goto out;

  /* Point of no return.  */
  err = PDUMPER_LOAD_SUCCESS;
  dump_base = (uintptr_t) sections[DS_HOT].mapping;
  gflags.dumped_with_pdumper_ = true;
  dump_private.header = *header;
  dump_private.mark_bits = mark_bits[0];
  dump_private.last_mark_bits = mark_bits[1];
  dump_public.start = dump_base;
  dump_public.end = dump_public.start + dump_size;

  dump_do_all_dump_reloc_for_phase (header, dump_base, EARLY_RELOCS);
  dump_do_all_emacs_relocations (header, dump_base);

  dump_mmap_discard_contents (&sections[DS_DISCARDABLE]);
  for (int i = 0; i < ARRAYELTS (sections); ++i)
    dump_mmap_reset (&sections[i]);

  Lisp_Object hashes = zero_vector;
  if (header->hash_list)
    {
      struct Lisp_Vector *hash_tables =
	(struct Lisp_Vector *) (dump_base + header->hash_list);
      hashes = make_lisp_ptr (hash_tables, Lisp_Vectorlike);
    }

  pdumper_hashes = &hashes;
  /* Run the functions Emacs registered for doing post-dump-load
     initialization.  */
  for (int i = 0; i < nr_dump_hooks; ++i)
    dump_hooks[i] ();

#ifdef HAVE_NATIVE_COMP
  pdumper_set_emacs_execdir (argv0);
#else
  (void) argv0;
#endif

  dump_do_all_dump_reloc_for_phase (header, dump_base, LATE_RELOCS);
  dump_do_all_dump_reloc_for_phase (header, dump_base, VERY_LATE_RELOCS);

  /* Run the functions Emacs registered for doing post-dump-load
     initialization.  */
  for (int i = 0; i < nr_dump_late_hooks; ++i)
    dump_late_hooks[i] ();

  initialized = true;

  struct timespec load_timespec =
    timespec_sub (current_timespec (), start_time);
  dump_private.load_time = timespectod (load_timespec);
  dump_private.dump_filename = dump_filename_copy;

 out:
  for (int i = 0; i < ARRAYELTS (sections); ++i)
    dump_mmap_release (&sections[i]);
  if (dump_fd >= 0)
    emacs_close (dump_fd);

  return err;
}

/* Prepend the Emacs startup directory to dump_filename, if that is
   relative, so that we could later make it absolute correctly.  */
void
pdumper_record_wd (const char *wd)
{
  if (wd && !file_name_absolute_p (dump_private.dump_filename))
    {
      char *dfn = xmalloc (strlen (wd) + 1
			   + strlen (dump_private.dump_filename) + 1);
      splice_dir_file (dfn, wd, dump_private.dump_filename);
      xfree (dump_private.dump_filename);
      dump_private.dump_filename = dfn;
    }
}

DEFUN ("pdumper-stats", Fpdumper_stats, Spdumper_stats, 0, 0, 0,
       doc: /* Return statistics about portable dumping used by this session.
If this Emacs session was started from a dump file,
the return value is an alist of the form:

  ((dumped-with-pdumper . t) (load-time . TIME) (dump-file-name . FILE))

where TIME is the time in seconds it took to restore Emacs state
from the dump file, and FILE is the name of the dump file.
Value is nil if this session was not started using a dump file.*/)
     (void)
{
  if (!dumped_with_pdumper_p ())
    return Qnil;

  Lisp_Object dump_fn;
#ifdef WINDOWSNT
  char dump_fn_utf8[MAX_UTF8_PATH];
  if (filename_from_ansi (dump_private.dump_filename, dump_fn_utf8) == 0)
    dump_fn = DECODE_FILE (build_unibyte_string (dump_fn_utf8));
  else
    dump_fn = build_unibyte_string (dump_private.dump_filename);
#else
  dump_fn = DECODE_FILE (build_unibyte_string (dump_private.dump_filename));
#endif

  dump_fn = Fexpand_file_name (dump_fn, Qnil);

  return list3 (Fcons (Qdumped_with_pdumper, Qt),
		Fcons (Qload_time, make_float (dump_private.load_time)),
		Fcons (Qdump_file_name, dump_fn));
}

static void
thaw_hash_tables (void)
{
  Lisp_Object hash_tables = *pdumper_hashes;
  for (ptrdiff_t i = 0; i < ASIZE (hash_tables); i++)
    hash_table_thaw (AREF (hash_tables, i));
}

#endif /* HAVE_PDUMPER */


void
init_pdumper_once (void)
{
#ifdef HAVE_PDUMPER
  pdumper_do_now_and_after_load (thaw_hash_tables);
#endif
}

void
syms_of_pdumper (void)
{
#ifdef HAVE_PDUMPER
  defsubr (&Sdump_emacs_portable);
  defsubr (&Sdump_emacs_portable__sort_predicate);
  defsubr (&Sdump_emacs_portable__sort_predicate_copied);
  DEFSYM (Qdump_emacs_portable__sort_predicate,
          "dump-emacs-portable--sort-predicate");
  DEFSYM (Qdump_emacs_portable__sort_predicate_copied,
          "dump-emacs-portable--sort-predicate-copied");
  DEFSYM (Qdumped_with_pdumper, "dumped-with-pdumper");
  DEFSYM (Qload_time, "load-time");
  DEFSYM (Qdump_file_name, "dump-file-name");
  DEFSYM (Qafter_pdump_load_hook, "after-pdump-load-hook");
  defsubr (&Spdumper_stats);
#endif /* HAVE_PDUMPER */
}<|MERGE_RESOLUTION|>--- conflicted
+++ resolved
@@ -1285,36 +1285,6 @@
                                 weight);
         }
     }
-<<<<<<< HEAD
-=======
-  /* Always remember the path to this object.  */
-  dump_note_reachable (ctx, object);
-}
-
-static void
-print_paths_to_root_1 (struct dump_context *ctx,
-                       Lisp_Object object,
-                       int level)
-{
-  Lisp_Object referrers = Fgethash (object, ctx->referrers, Qnil);
-  while (!NILP (referrers))
-    {
-      Lisp_Object referrer = XCAR (referrers);
-      referrers = XCDR (referrers);
-      Lisp_Object repr = Fprin1_to_string (referrer, Qnil, Qnil);
-      for (int i = 0; i < level; ++i)
-	putc (' ', stderr);
-      fwrite (SDATA (repr), 1, SBYTES (repr), stderr);
-      putc ('\n', stderr);
-      print_paths_to_root_1 (ctx, referrer, level + 1);
-    }
-}
-
-static void
-print_paths_to_root (struct dump_context *ctx, Lisp_Object object)
-{
-  print_paths_to_root_1 (ctx, object, 0);
->>>>>>> cfedc287
 }
 
 static void
