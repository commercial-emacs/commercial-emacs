--- conflicted
+++ resolved
@@ -2860,11 +2860,7 @@
                  Lisp_Object lv,
                  dump_off offset)
 {
-<<<<<<< HEAD
 #if CHECK_STRUCTS && !defined HASH_pvec_type_19F6CF5169
-=======
-#if CHECK_STRUCTS && !defined HASH_pvec_type_5F2059C47E
->>>>>>> 21b387c3
 # error "pvec_type changed. See CHECK_STRUCTS comment in config.h."
 #endif
   const struct Lisp_Vector *v = XVECTOR (lv);
