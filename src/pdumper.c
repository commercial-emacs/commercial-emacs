--- conflicted
+++ resolved
@@ -1252,24 +1252,6 @@
   return result;
 }
 
-<<<<<<< HEAD
-=======
-/* Return whether we need to write OBJECT to the dump file.  */
-static bool
-dump_object_needs_dumping_p (Lisp_Object object)
-{
-  /* Some objects, like symbols, are self-representing because they
-     have invariant bit patterns, but sometimes these objects have
-     associated data too, and these data-carrying objects need to be
-     included in the dump despite all references to them being
-     bitwise-invariant.  */
-  return (!dump_object_self_representing_p (object)
-	  || (dump_object_emacs_ptr (object)
-	      /* Don't dump Qunbound -- it's not a legal hash table key.  */
-	      && !BASE_EQ (object, Qunbound)));
-}
-
->>>>>>> d2c3a983
 static void
 dump_enqueue_object (struct dump_context *ctx,
                      Lisp_Object object,
@@ -2534,24 +2516,16 @@
 static Lisp_Object *
 hash_table_contents (struct Lisp_Hash_Table *h)
 {
-<<<<<<< HEAD
   if (h->test.hashfn == hashfn_user_defined)
     error ("cannot dump hash tables with user-defined tests");  /* Bug#36769 */
 
   ptrdiff_t size = HASH_TABLE_SIZE (h);
   Lisp_Object key_and_value = make_vector (2 * size);
-=======
-  ptrdiff_t old_size = HASH_TABLE_SIZE (h);
-  ptrdiff_t size = h->count;
-  Lisp_Object *key_and_value = hash_table_alloc_bytes (2 * size
-						       * sizeof *key_and_value);
->>>>>>> d2c3a983
   ptrdiff_t n = 0;
 
   /* Make sure key_and_value ends up in the same order; charset.c
      relies on it by expecting hash table indices to stay constant
      across the dump.  */
-<<<<<<< HEAD
   for (ptrdiff_t i = 0; i < size; i++)
     if (! NILP (HASH_HASH (h, i)))
       {
@@ -2560,9 +2534,6 @@
       }
 
   while (n < 2 * size)
-=======
-  for (ptrdiff_t i = 0; i < old_size; i++)
->>>>>>> d2c3a983
     {
       Lisp_Object key = HASH_KEY (h, i);
       if (!hash_unused_entry_key_p (key))
@@ -2616,16 +2587,10 @@
 static dump_off
 dump_hash_table_contents (struct dump_context *ctx, struct Lisp_Hash_Table *h)
 {
-<<<<<<< HEAD
   struct Lisp_Hash_Table *h = XHASH_TABLE (hash);
   h->hash = initialize_vector (XFIXNUM (h->hash), Qnil);
   h->next = Fmake_vector (h->next, make_fixnum (-1));
   h->index = Fmake_vector (h->index, make_fixnum (-1));
-=======
-  dump_align_output (ctx, DUMP_ALIGNMENT);
-  dump_off start_offset = ctx->offset;
-  ptrdiff_t n = 2 * h->count;
->>>>>>> d2c3a983
 
   struct dump_flags old_flags = ctx->flags;
   ctx->flags.pack_objects = true;
