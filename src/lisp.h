/* Fundamental definitions for GNU Emacs Lisp interpreter. -*- coding: utf-8 -*-

Copyright (C) 1985-2023 Free Software Foundation, Inc.

This file is NOT part of GNU Emacs.

GNU Emacs is free software: you can redistribute it and/or modify
it under the terms of the GNU General Public License as published by
the Free Software Foundation, either version 3 of the License, or (at
your option) any later version.

GNU Emacs is distributed in the hope that it will be useful,
but WITHOUT ANY WARRANTY; without even the implied warranty of
MERCHANTABILITY or FITNESS FOR A PARTICULAR PURPOSE.  See the
GNU General Public License for more details.

You should have received a copy of the GNU General Public License
along with GNU Emacs.  If not, see <https://www.gnu.org/licenses/>.  */

/* Defining new Lisp types.

   When integrating outside libraries into Lisp-space, we sometimes
   only need to stash a C pointer in a Lisp_Object handle as opposed
   to surfacing the new data into a first-class Lisp type like
   Lisp_Cons.  So consider Lisp_Misc_Ptr first.

   Often, however, we'll desire some visibility or handling at
   the user level.  So-called pseudovectors (see alloc.c) institute a
   class pattern which commingles the raw pointer with first-class
   Lisp objects to manage it.  Consider genericizing your type as a
   PVEC_OTHER (see xterm.c for an example) before expanding the
   pvec_type enumeration.

   For a new pvec_type, limit its size to VBLOCK_BYTES_MAX bytes.
   Otherwise you will need to change sweep_vectors(). Then add a
   switch case to print_object() and possibly also print_preprocess(),
   free_by_pvtype(), and Ftype_of().  Then update `cl--typeof-types'.
*/

#ifndef EMACS_LISP_H
#define EMACS_LISP_H

#include <alloca.h>
#include <setjmp.h>
#include <stdalign.h>
#include <stdarg.h>
#include <stddef.h>
#include <string.h>
#include <float.h>
#include <inttypes.h>
#include <limits.h>

#include <attribute.h>
#include <intprops.h>
#include <verify.h>

INLINE_HEADER_BEGIN

/* Define a TYPE constant ID as an externally visible name.  Use like this:

      DEFINE_GDB_SYMBOL_BEGIN (TYPE, ID)
      # define ID (some integer preprocessor expression of type TYPE)
      DEFINE_GDB_SYMBOL_END (ID)

   This hack is for the benefit of compilers that do not make macro
   definitions or enums visible to the debugger.  It's used for symbols
   that .gdbinit needs.  */

#define DECLARE_GDB_SYM(type, id) type const id EXTERNALLY_VISIBLE
#ifdef MAIN_PROGRAM
# define DEFINE_GDB_SYMBOL_BEGIN(type, id) DECLARE_GDB_SYM (type, id)
# define DEFINE_GDB_SYMBOL_END(id) = id;
#else
# define DEFINE_GDB_SYMBOL_BEGIN(type, id) extern DECLARE_GDB_SYM (type, id)
# define DEFINE_GDB_SYMBOL_END(val) ;
#endif

/* The ubiquitous max and min macros.  */
#undef min
#undef max
#define max(a, b) ((a) > (b) ? (a) : (b))
#define min(a, b) ((a) < (b) ? (a) : (b))

/* Number of elements in an array.  */
#define ARRAYELTS(arr) (sizeof (arr) / sizeof (arr)[0])

/* Number of bits in a Lisp_Object tag.  */
DEFINE_GDB_SYMBOL_BEGIN (int, GCTYPEBITS)
#define GCTYPEBITS 3
DEFINE_GDB_SYMBOL_END (GCTYPEBITS)

/* EMACS_INT - signed integer wide enough to hold an Emacs value
   EMACS_INT_WIDTH - width in bits of EMACS_INT
   EMACS_INT_MAX - maximum value of EMACS_INT; can be used in #if
   pI - printf length modifier for EMACS_INT
   EMACS_UINT - unsigned variant of EMACS_INT */
#ifndef EMACS_INT_MAX
# if INTPTR_MAX <= 0
#  error "INTPTR_MAX misconfigured"
# elif INTPTR_MAX <= INT_MAX && !defined WIDE_EMACS_INT
typedef int EMACS_INT;
typedef unsigned int EMACS_UINT;
enum { EMACS_INT_WIDTH = INT_WIDTH, EMACS_UINT_WIDTH = UINT_WIDTH };
#  define EMACS_INT_MAX INT_MAX
#  define pI ""
# elif INTPTR_MAX <= LONG_MAX && !defined WIDE_EMACS_INT
typedef long int EMACS_INT;
typedef unsigned long EMACS_UINT;
enum { EMACS_INT_WIDTH = LONG_WIDTH, EMACS_UINT_WIDTH = ULONG_WIDTH };
#  define EMACS_INT_MAX LONG_MAX
#  define pI "l"
# elif INTPTR_MAX <= LLONG_MAX
typedef long long int EMACS_INT;
typedef unsigned long long int EMACS_UINT;
enum { EMACS_INT_WIDTH = LLONG_WIDTH, EMACS_UINT_WIDTH = ULLONG_WIDTH };
#  define EMACS_INT_MAX LLONG_MAX
/* MinGW supports %lld only if __USE_MINGW_ANSI_STDIO is non-zero,
   which is arranged by config.h, and (for mingw.org) if GCC is 6.0 or
   later and the runtime version is 5.0.0 or later.  Otherwise,
   printf-like functions are declared with __ms_printf__ attribute,
   which will cause a warning for %lld etc.  */
#  if defined __MINGW32__						\
  && (!defined __USE_MINGW_ANSI_STDIO					\
      || (!defined MINGW_W64						\
	  && !(GNUC_PREREQ (6, 0, 0) && __MINGW32_MAJOR_VERSION >= 5)))
#   define pI "I64"
#  else	 /* ! MinGW */
#   define pI "ll"
#  endif
# else
#  error "INTPTR_MAX too large"
# endif
#endif

/* Number of bits to put in each character in the internal representation
   of bool vectors.  This should not vary across implementations.  */
enum {  BOOL_VECTOR_BITS_PER_CHAR =
#define BOOL_VECTOR_BITS_PER_CHAR 8
        BOOL_VECTOR_BITS_PER_CHAR
};

/* An unsigned integer type representing a fixed-length bit sequence,
   suitable for bool vector words, GC mark bits, etc.  Normally it is size_t
   for speed, but on weird platforms it is unsigned char and not all
   its bits are used.  */
#if BOOL_VECTOR_BITS_PER_CHAR == CHAR_BIT
typedef size_t bits_word;
# define BITS_WORD_MAX SIZE_MAX
enum { BITS_PER_BITS_WORD = SIZE_WIDTH };
#else
typedef unsigned char bits_word;
# define BITS_WORD_MAX ((1u << BOOL_VECTOR_BITS_PER_CHAR) - 1)
enum { BITS_PER_BITS_WORD = BOOL_VECTOR_BITS_PER_CHAR };
#endif
verify (BITS_WORD_MAX >> (BITS_PER_BITS_WORD - 1) == 1);

/* Use pD to format ptrdiff_t values, which suffice for indexes into
   buffers and strings.  Emacs never allocates objects larger than
   PTRDIFF_MAX bytes, as they cause problems with pointer subtraction.
   In C99, pD can always be "t", as we no longer need to worry about
   pre-C99 libraries such as glibc 2.0 (1997) and Solaris 8 (2000).  */
#define pD "t"

#define OBARRAY_SIZE 15121

/* Convenience macro for rarely-used functions that do not return.  */
#define AVOID _Noreturn ATTRIBUTE_COLD void

/* Extra internal type checking?  */

/* Define Emacs versions of <assert.h>'s 'assert (COND)' and <verify.h>'s
   'assume (COND)'.  COND should be free of side effects, as it may or
   may not be evaluated.

   'eassert (COND)' checks COND at runtime if ENABLE_CHECKING is
   defined and suppress_checking is false, and does nothing otherwise.
   Emacs dies if COND is checked and is false.  The suppress_checking
   variable is initialized to 0 in alloc.c.  Set it to 1 using a
   debugger to temporarily disable aborting on detected internal
   inconsistencies or error conditions.

   In some cases, a good compiler may be able to optimize away the
   eassert macro even if ENABLE_CHECKING is true, e.g., if XSTRING (x)
   uses eassert to test STRINGP (x), but a particular use of XSTRING
   is invoked only after testing that STRINGP (x) is true, making the
   test redundant.

   eassume is like eassert except that it also causes the compiler to
   assume that COND is true afterwards, regardless of whether runtime
   checking is enabled.  This can improve performance in some cases,
   though it can degrade performance in others.  It's often suboptimal
   for COND to call external functions or access volatile storage.  */

#ifndef ENABLE_CHECKING
# define eassert(cond) ((void) (false && (cond))) /* Check COND compiles.  */
# define eassume(cond) assume (cond)
#else /* ENABLE_CHECKING */

extern AVOID die (const char *, const char *, int);

extern bool suppress_checking EXTERNALLY_VISIBLE;

# define eassert(cond)						\
   (suppress_checking || (cond) 				\
    ? (void) 0							\
    : die (# cond, __FILE__, __LINE__))
# define eassume(cond)						\
   (suppress_checking						\
    ? assume (cond)						\
    : (cond)							\
    ? (void) 0							\
    : die (# cond, __FILE__, __LINE__))
#endif /* ENABLE_CHECKING */

enum Lisp_Bits
  {
    /* Number of bits in a Lisp_Object value, not counting the tag.  */
    VALBITS = EMACS_INT_WIDTH - GCTYPEBITS,

    /* Number of bits in a fixnum value, not counting the tag.  */
    FIXNUM_BITS = VALBITS + 1
  };

/* Number of bits in a fixnum tag; can be used in #if.  */
DEFINE_GDB_SYMBOL_BEGIN (int, INTTYPEBITS)
#define INTTYPEBITS (GCTYPEBITS - 1)
DEFINE_GDB_SYMBOL_END (INTTYPEBITS)

/* The maximum value that can be stored in a EMACS_INT, assuming all
   bits other than the type bits contribute to a nonnegative signed value.
   This can be used in #if, e.g., '#if USE_LSB_TAG' below expands to an
   expression involving VAL_MAX.  */
#define VAL_MAX (EMACS_INT_MAX >> (GCTYPEBITS - 1))

/* Since lmalloc() respects LISP_ALIGNMENT, we cannibalize the least
   three bits of an lmalloc'd Lisp_Object for tagging.  On hosts where
   pointers-as-ints do not exceed VAL_MAX / 2, however, this is:

     1. unnecessary, because the top bits of an EMACS_INT are unused, and
     2. slower, because it typically requires extra masking.

   So, USE_LSB_TAG is true only on hosts where it might be useful.  */
DEFINE_GDB_SYMBOL_BEGIN (bool, USE_LSB_TAG)
#define USE_LSB_TAG (VAL_MAX / 2 < INTPTR_MAX)
DEFINE_GDB_SYMBOL_END (USE_LSB_TAG)

/* Mask for the value (as opposed to the type bits) of a Lisp object.  */
DEFINE_GDB_SYMBOL_BEGIN (EMACS_INT, VALMASK)
# define VALMASK (USE_LSB_TAG ? - (1 << GCTYPEBITS) : VAL_MAX)
DEFINE_GDB_SYMBOL_END (VALMASK)

/* Ignore 'alignas' on compilers lacking it.  */
#if (!defined alignas && !defined __alignas_is_defined \
     && __STDC_VERSION__ < 202311 && __cplusplus < 201103)
# define alignas(a)
#endif

/* Minimum alignment requirement for Lisp objects, imposed by the
   internal representation of tagged pointers.  It is 2**GCTYPEBITS if
   USE_LSB_TAG, 1 otherwise.  It must be a literal integer constant,
   for older versions of GCC (through at least 4.9).  */
#if USE_LSB_TAG
# define GCALIGNMENT 8
# if GCALIGNMENT != 1 << GCTYPEBITS
#  error "GCALIGNMENT and GCTYPEBITS are inconsistent"
# endif
#else
# define GCALIGNMENT 1
#endif

<<<<<<< HEAD
/* To gc-align something is to ensure mark_memory() can find Lisp
   objects on the C stack.

   Put GCALIGNED_UNION_MEMBER in a union's member list.

   Put GCALIGNED_STRUCT after a struct's closing brace.  Additionally,
   add the struct to `emacs_align_type`.

   These macros are not guaranteed on non-GCC platforms.  C11 does not
   require support for alignment strictures, and older compilers may
   simply ignore such directives.  Calling `verify (GCALIGNED (T))`
   heads off surprises.  */
=======
/* To cause a union to have alignment of at least GCALIGNMENT, put
   GCALIGNED_UNION_MEMBER in its member list.

   If a struct is always GC-aligned (either by the GC, or via
   allocation in a containing union that has GCALIGNED_UNION_MEMBER)
   and does not contain a GC-aligned struct or union, putting
   GCALIGNED_STRUCT after its closing '}' can help the compiler
   generate better code.  Also, such structs should be added to the
   emacs_align_type union in alloc.c.

   Although these macros are reasonably portable, they are not
   guaranteed on non-GCC platforms, as the C standard does not require support
   for alignment to GCALIGNMENT and older compilers may ignore
   alignment requests.  For any type T where garbage collection
   requires alignment, use verify (GCALIGNED (T)) to verify the
   requirement on the current platform.  Types need this check if
   their objects can be allocated outside the garbage collector.  For
   example, struct Lisp_Symbol needs the check because of lispsym and
   struct Lisp_Cons needs it because of STACK_CONS.  */
>>>>>>> d27d9a43

#define GCALIGNED_UNION_MEMBER char alignas (GCALIGNMENT) gcaligned;
#if HAVE_STRUCT_ATTRIBUTE_ALIGNED
# define GCALIGNED_STRUCT __attribute__ ((aligned (GCALIGNMENT)))
#else
# define GCALIGNED_STRUCT
#endif
#define GCALIGNED(type) (alignof (type) % GCALIGNMENT == 0)

/* Lisp_Word is a scalar word suitable for holding a tagged pointer or
   integer.  Usually it is a pointer to a deliberately-incomplete type
   'struct Lisp_X'.  However, it is EMACS_INT when Lisp_Objects and
   pointers differ in width.  */

#define LISP_WORDS_ARE_POINTERS (EMACS_INT_MAX == INTPTR_MAX)
#if LISP_WORDS_ARE_POINTERS
typedef struct Lisp_X *Lisp_Word;
#else
typedef EMACS_INT Lisp_Word;
#endif

/* With lisp_h_OP containing the core implementation, OP is exposed as
   a macro for un-optimized builds which disable function inlining,

     #define OP(x) lisp_h_OP (x)

   or an inlined function otherwise,

     Lisp_Object (OP) (Lisp_Object x) { return lisp_h_OP (x); }

   FIXME: Now that "gcc -Og" (new to GCC 4.8) works well enough, we
   no longer need this indirection.  See Bug#11935.
*/
#ifndef DEFINE_KEY_OPS_AS_MACROS
# if (defined __NO_INLINE__ \
      && ! defined __OPTIMIZE__ && ! defined __OPTIMIZE_SIZE__)
#  define DEFINE_KEY_OPS_AS_MACROS true
# else
#  define DEFINE_KEY_OPS_AS_MACROS false
# endif
#endif

/* Convert among the various Lisp-related types: I for EMACS_INT, L
   for Lisp_Object, P for void *.  */
#if !CHECK_LISP_OBJECT_TYPE
# if LISP_WORDS_ARE_POINTERS
#  define lisp_h_XLI(o) ((EMACS_INT) (o))
#  define lisp_h_XIL(i) ((Lisp_Object) (i))
#  define lisp_h_XLP(o) ((void *) (o))
# else
#  define lisp_h_XLI(o) (o)
#  define lisp_h_XIL(i) (i)
#  define lisp_h_XLP(o) ((void *) (uintptr_t) (o))
# endif
# define lisp_h_Qnil 0
#else
# if LISP_WORDS_ARE_POINTERS
#  define lisp_h_XLI(o) ((EMACS_INT) (o).i)
#  define lisp_h_XIL(i) ((Lisp_Object) {(Lisp_Word) (i)})
#  define lisp_h_XLP(o) ((void *) (o).i)
# else
#  define lisp_h_XLI(o) ((o).i)
#  define lisp_h_XIL(i) ((Lisp_Object) {i})
#  define lisp_h_XLP(o) ((void *) (uintptr_t) (o).i)
# endif
# define lisp_h_Qnil {0}
#endif

#define lisp_h_CHECK_FIXNUM(x) CHECK_TYPE (FIXNUMP (x), Qfixnump, x)
#define lisp_h_CHECK_SYMBOL(x) CHECK_TYPE (SYMBOLP (x), Qsymbolp, x)
#define lisp_h_CHECK_TYPE(ok, predicate, x) \
   ((ok) ? (void) 0 : wrong_type_argument (predicate, x))
#define lisp_h_CONSP(x) TAGGEDP (x, Lisp_Cons)
#define lisp_h_EQ(x, y) (XLI (x) == XLI (y))
#define lisp_h_FIXNUMP(x) \
   (! (((unsigned) (XLI (x) >> (USE_LSB_TAG ? 0 : FIXNUM_BITS)) \
	- (unsigned) (Lisp_Int0 >> !USE_LSB_TAG)) \
       & ((1 << INTTYPEBITS) - 1)))
#define lisp_h_FLOATP(x) TAGGEDP (x, Lisp_Float)
#define lisp_h_NILP(x) EQ (x, Qnil)
#define lisp_h_SET_SYMBOL_VAL(sym, v) \
   (eassert ((sym)->u.s.redirect == SYMBOL_PLAINVAL), \
    (sym)->u.s.val.value = (v))
#define lisp_h_SYMBOL_CONSTANT_P(sym) \
   (XSYMBOL (sym)->u.s.trapped_write == SYMBOL_NOWRITE)
#define lisp_h_SYMBOL_TRAPPED_WRITE_P(sym) (XSYMBOL (sym)->u.s.trapped_write)
#define lisp_h_SYMBOL_VAL(sym) \
   (eassert ((sym)->u.s.redirect == SYMBOL_PLAINVAL), (sym)->u.s.val.value)
#define lisp_h_SYMBOLP(x) TAGGEDP (x, Lisp_Symbol)
#define lisp_h_TAGGEDP(a, tag) \
   (! (((unsigned) (XLI (a) >> (USE_LSB_TAG ? 0 : VALBITS)) \
	- (unsigned) (tag)) \
       & ((1 << GCTYPEBITS) - 1)))
#define lisp_h_VECTORLIKEP(x) TAGGEDP (x, Lisp_Vectorlike)
#define lisp_h_XCAR(c) XCONS (c)->u.s.car
#define lisp_h_XCDR(c) XCONS (c)->u.s.u.cdr
#define lisp_h_XCONS(a) \
   (eassert (CONSP (a)), XUNTAG (a, Lisp_Cons, struct Lisp_Cons))
#define lisp_h_XHASH(a) XUFIXNUM_RAW (a)
#if USE_LSB_TAG
# define lisp_h_make_fixnum_wrap(n) \
    XIL ((EMACS_INT) (((EMACS_UINT) (n) << INTTYPEBITS) + Lisp_Int0))
# if defined HAVE_STATEMENT_EXPRESSIONS && defined HAVE_TYPEOF
#  define lisp_h_make_fixnum(n) \
     ({ typeof (+(n)) lisp_h_make_fixnum_n = n; \
	eassert (!FIXNUM_OVERFLOW_P (lisp_h_make_fixnum_n)); \
	lisp_h_make_fixnum_wrap (lisp_h_make_fixnum_n); })
# else
#  define lisp_h_make_fixnum(n) lisp_h_make_fixnum_wrap (n)
# endif
# define lisp_h_XFIXNUM_RAW(a) (XLI (a) >> INTTYPEBITS)
# define lisp_h_XTYPE(a) ((enum Lisp_Type) (XLI (a) & ~VALMASK))
#endif

#if DEFINE_KEY_OPS_AS_MACROS
# define XLI(o) lisp_h_XLI (o)
# define XIL(i) lisp_h_XIL (i)
# define XLP(o) lisp_h_XLP (o)
# define CHECK_FIXNUM(x) lisp_h_CHECK_FIXNUM (x)
# define CHECK_SYMBOL(x) lisp_h_CHECK_SYMBOL (x)
# define CHECK_TYPE(ok, predicate, x) lisp_h_CHECK_TYPE (ok, predicate, x)
# define CONSP(x) lisp_h_CONSP (x)
# define EQ(x, y) lisp_h_EQ (x, y)
# define FLOATP(x) lisp_h_FLOATP (x)
# define FIXNUMP(x) lisp_h_FIXNUMP (x)
# define NILP(x) lisp_h_NILP (x)
# define SET_SYMBOL_VAL(sym, v) lisp_h_SET_SYMBOL_VAL (sym, v)
# define SYMBOL_CONSTANT_P(sym) lisp_h_SYMBOL_CONSTANT_P (sym)
# define SYMBOL_TRAPPED_WRITE_P(sym) lisp_h_SYMBOL_TRAPPED_WRITE_P (sym)
# define SYMBOL_VAL(sym) lisp_h_SYMBOL_VAL (sym)
# define SYMBOLP(x) lisp_h_SYMBOLP (x)
# define TAGGEDP(a, tag) lisp_h_TAGGEDP (a, tag)
# define VECTORLIKEP(x) lisp_h_VECTORLIKEP (x)
# define XCAR(c) lisp_h_XCAR (c)
# define XCDR(c) lisp_h_XCDR (c)
# define XCONS(a) lisp_h_XCONS (a)
# define XHASH(a) lisp_h_XHASH (a)
# if USE_LSB_TAG
#  define make_fixnum(n) lisp_h_make_fixnum (n)
#  define XFIXNUM_RAW(a) lisp_h_XFIXNUM_RAW (a)
#  define XTYPE(a) lisp_h_XTYPE (a)
# endif
#endif

#define INTMASK (EMACS_INT_MAX >> (INTTYPEBITS - 1))
#define case_Lisp_Int case Lisp_Int0: case Lisp_Int1

/* Idea stolen from GDB.  Pedantic GCC complains about enum bitfields,
   and xlc and Oracle Studio c99 complain vociferously about them.  */
#if (defined __STRICT_ANSI__ || defined __IBMC__ \
     || (defined __SUNPRO_C && __STDC__))
#define ENUM_BF(TYPE) unsigned int
#else
#define ENUM_BF(TYPE) enum TYPE
#endif

enum _GL_ATTRIBUTE_PACKED Lisp_Type
  {
    /* bc78ff2 First so that Qnil can be zero.  Bug#15880. */
    Lisp_Symbol = 0,

    Lisp_Type_Unused0 = 1,

    /* 2de9f71 Two slots afford fixnums an extra bit, thus extending
       their range from, e.g., -2^28..2^28-1 to -2^29..2^29-1.  */
    Lisp_Int0 = 2,
    Lisp_Int1 = USE_LSB_TAG ? 6 : 3,

    Lisp_String = 4,
    Lisp_Vectorlike = 5,
    Lisp_Cons = USE_LSB_TAG ? 3 : 6,
    Lisp_Float = 7,
    Lisp_Type_Max,
  };

/* The value slot of a symbol asserting one of these faux types
   indicates the true value is stored in an auxiliary C variable.  */
enum _GL_ATTRIBUTE_PACKED Lisp_Fwd_Type
  {
    Lisp_Fwd_Int,		/* Fwd to a C `int' variable.  */
    Lisp_Fwd_Bool,		/* Fwd to a C boolean var.  */
    Lisp_Fwd_Obj,		/* Fwd to a C Lisp_Object variable.  */
    Lisp_Fwd_Buffer_Obj,	/* Fwd to a Lisp_Object field of buffers.  */
    Lisp_Fwd_Kboard_Obj		/* Fwd to a Lisp_Object field of kboards.  */
  };

/* Ordinarily Lisp_Object and Lisp_Word are the same type, which
   allows programmer errors like `Lisp_Object x = 0`.

   Setting the configure flag `--enable-check-lisp-object-type`
   catches this error at the minimal cost of a struct indirection.

   LISP_INITIALLY (W) initializes a Lisp object with a tagged value
   that is a Lisp_Word W.  It can be used in a static initializer. */
#ifdef CHECK_LISP_OBJECT_TYPE
typedef struct Lisp_Object { Lisp_Word i; } Lisp_Object;
# define LISP_OBJECT_IS_STRUCT
# define LISP_INITIALLY(w) {w}
# undef CHECK_LISP_OBJECT_TYPE
enum CHECK_LISP_OBJECT_TYPE { CHECK_LISP_OBJECT_TYPE = true };
#else
typedef Lisp_Word Lisp_Object;
# define LISP_INITIALLY(w) (w)
enum CHECK_LISP_OBJECT_TYPE { CHECK_LISP_OBJECT_TYPE = false };
#endif

/* Defined in this file.  */
INLINE void set_sub_char_table_contents (Lisp_Object, ptrdiff_t,
					 Lisp_Object);

/* Defined in bignum.c.  */
extern int check_int_nonnegative (Lisp_Object);
extern intmax_t check_integer_range (Lisp_Object, intmax_t, intmax_t);
extern double bignum_to_double (Lisp_Object) ATTRIBUTE_CONST;
extern Lisp_Object make_bigint (intmax_t);
extern Lisp_Object make_biguint (uintmax_t);
extern uintmax_t check_uinteger_max (Lisp_Object, uintmax_t);

/* Defined in chartab.c.  */
extern Lisp_Object char_table_ref (Lisp_Object, int) ATTRIBUTE_PURE;
extern void char_table_set (Lisp_Object, int, Lisp_Object);

/* Defined in data.c.  */
extern AVOID args_out_of_range_3 (Lisp_Object, Lisp_Object, Lisp_Object);
extern AVOID wrong_type_argument (Lisp_Object, Lisp_Object);
extern Lisp_Object default_value (Lisp_Object symbol);
extern void defalias (Lisp_Object symbol, Lisp_Object definition);
extern char *fixnum_to_string (EMACS_INT number, char *buffer, char *end);

/* Defined in emacs.c.  */
extern bool initialized;
extern struct gflags
{
  /* True means this Emacs instance was born to dump.  */
  bool will_dump_ : 1;
  bool will_bootstrap_ : 1;
#ifdef HAVE_PDUMPER
  /* Set in an Emacs process that will likely dump with pdumper; all
     Emacs processes may dump with pdumper, however.  */
  bool will_dump_with_pdumper_ : 1;
  /* Set in an Emacs process that has been restored from a portable
     dump.  */
  bool dumped_with_pdumper_ : 1;
#endif
#ifdef HAVE_UNEXEC
  bool will_dump_with_unexec_ : 1;
  /* Set in an Emacs process that has been restored from an unexec
     dump.  */
  bool dumped_with_unexec_ : 1;
  /* We promise not to unexec: useful for hybrid malloc.  */
  bool will_not_unexec_ : 1;
#endif
} gflags;

INLINE bool
will_dump_p (void)
{
#if HAVE_PDUMPER || defined HAVE_UNEXEC
  return gflags.will_dump_;
#else
  return false;
#endif
}

INLINE bool
will_bootstrap_p (void)
{
#if HAVE_PDUMPER || defined HAVE_UNEXEC
  return gflags.will_bootstrap_;
#else
  return false;
#endif
}

INLINE bool
will_dump_with_pdumper_p (void)
{
#if HAVE_PDUMPER
  return gflags.will_dump_with_pdumper_;
#else
  return false;
#endif
}

INLINE bool
dumped_with_pdumper_p (void)
{
#if HAVE_PDUMPER
  return gflags.dumped_with_pdumper_;
#else
  return false;
#endif
}

INLINE bool
will_dump_with_unexec_p (void)
{
#ifdef HAVE_UNEXEC
  return gflags.will_dump_with_unexec_;
#else
  return false;
#endif
}

INLINE bool
dumped_with_unexec_p (void)
{
#ifdef HAVE_UNEXEC
  return gflags.dumped_with_unexec_;
#else
  return false;
#endif
}

/* This function is the opposite of will_dump_with_unexec_p(), except
   that it returns false before main runs.  It's important to use
   gmalloc for any pre-main allocations if we're going to unexec.  */
INLINE bool
definitely_will_not_unexec_p (void)
{
#ifdef HAVE_UNEXEC
  return gflags.will_not_unexec_;
#else
  return true;
#endif
}

/* Defined in floatfns.c.  */
extern double extract_float (Lisp_Object);


/* Low-level conversion and type checking.  */

/* Convert among various types use to implement Lisp_Object.  At the
   machine level, these operations may widen or narrow their arguments
   if pointers differ in width from EMACS_INT; otherwise they are
   no-ops.  */

INLINE EMACS_INT
(XLI) (Lisp_Object o)
{
  return lisp_h_XLI (o);
}

INLINE Lisp_Object
(XIL) (EMACS_INT i)
{
  return lisp_h_XIL (i);
}

INLINE void *
(XLP) (Lisp_Object o)
{
  return lisp_h_XLP (o);
}

/* Extract A's type.  */

INLINE enum Lisp_Type
(XTYPE) (Lisp_Object a)
{
#if USE_LSB_TAG
  return lisp_h_XTYPE (a);
#else
  EMACS_UINT i = XLI (a);
  return USE_LSB_TAG ? i & ~VALMASK : i >> VALBITS;
#endif
}

/* True if A has type tag TAG.
   Equivalent to XTYPE (a) == TAG, but often faster.  */

INLINE bool
(TAGGEDP) (Lisp_Object a, enum Lisp_Type tag)
{
  return lisp_h_TAGGEDP (a, tag);
}

INLINE void
(CHECK_TYPE) (int ok, Lisp_Object predicate, Lisp_Object x)
{
  lisp_h_CHECK_TYPE (ok, predicate, x);
}

/* Extract A's pointer value, assuming A's Lisp type is TYPE and the
   extracted pointer's type is CTYPE *.  */

#define XUNTAG(a, type, ctype) ((ctype *) \
				((char *) XLP (a) - LISP_WORD_TAG (type)))

/* A forwarding pointer to a value.  It uses a generic pointer to
   avoid alignment bugs that could occur if it used a pointer to a
   union of the possible values (struct Lisp_Objfwd, struct
   Lisp_Intfwd, etc.).  The pointer is packaged inside a struct to
   help static checking.  */
typedef struct { void const *fwdptr; } lispfwd;

/* Interned state of a symbol.  */

enum symbol_interned
{
  SYMBOL_UNINTERNED = 0,
  SYMBOL_INTERNED = 1,
  SYMBOL_INTERNED_IN_INITIAL_OBARRAY = 2
};

enum symbol_redirect
{
  SYMBOL_PLAINVAL  = 4,
  SYMBOL_VARALIAS  = 1,
  SYMBOL_LOCALIZED = 2,
  SYMBOL_FORWARDED = 3
};

enum symbol_trapped_write
{
  SYMBOL_UNTRAPPED_WRITE = 0,
  SYMBOL_NOWRITE = 1,
  SYMBOL_TRAPPED_WRITE = 2
};

struct Lisp_Symbol
{
  union
  {
    struct
    {
      bool_bf gcmarkbit : 1;

      /* Indicates where the value can be found:
	 0 : plain var
	 1 : varalias
	 2 : localized var
	 3 : forwarding variable
      */
      ENUM_BF (symbol_redirect) redirect : 3;

      /* 0 : normal case, just set the value
	 1 : constant, cannot set, e.g. nil, t, :keywords.
	 2 : trap the write, call watcher functions.  */
      ENUM_BF (symbol_trapped_write) trapped_write : 2;

      /* Value among enum symbol_interned.  */
      unsigned interned : 2;

      /* Declared by defvar or similar, and thus dynamically scoped.  */
      bool_bf declared_special : 1;

      /* Pointed to from purespace and hence can't be GC'd.  */
      bool_bf pinned : 1;

      /* The symbol's name, as a Lisp string.  */
      Lisp_Object name;

      /* Value according to REDIRECT above, or Qunbound if unbound.  */
      union {
	Lisp_Object value;
	struct Lisp_Symbol *alias;
	struct Lisp_Buffer_Local_Value *blv;
	lispfwd fwd;
      } val;

      /* Function value of the symbol or Qnil if not fboundp.  */
      Lisp_Object function;

      /* The symbol's property list.  */
      Lisp_Object plist;

      /* Next symbol in obarray bucket, if the symbol is interned.  */
      struct Lisp_Symbol *next;
    } s;
    GCALIGNED_UNION_MEMBER
  } u;
};
verify (GCALIGNED (struct Lisp_Symbol));

/* Declare a Lisp-callable function.  The MAXARGS parameter has the same
   meaning as in the DEFUN macro, and is used to construct a prototype.  */
/* We can use the same trick as in the DEFUN macro to generate the
   appropriate prototype.  */
#define EXFUN(fnname, maxargs) \
  extern Lisp_Object fnname DEFUN_ARGS_ ## maxargs

/* Note that the weird token-substitution semantics of ANSI C makes
   this work for MANY and UNEVALLED.  */
#define DEFUN_ARGS_MANY		(ptrdiff_t, Lisp_Object *)
#define DEFUN_ARGS_UNEVALLED	(Lisp_Object)
#define DEFUN_ARGS_0	(void)
#define DEFUN_ARGS_1	(Lisp_Object)
#define DEFUN_ARGS_2	(Lisp_Object, Lisp_Object)
#define DEFUN_ARGS_3	(Lisp_Object, Lisp_Object, Lisp_Object)
#define DEFUN_ARGS_4	(Lisp_Object, Lisp_Object, Lisp_Object, Lisp_Object)
#define DEFUN_ARGS_5	(Lisp_Object, Lisp_Object, Lisp_Object, Lisp_Object, \
			 Lisp_Object)
#define DEFUN_ARGS_6	(Lisp_Object, Lisp_Object, Lisp_Object, Lisp_Object, \
			 Lisp_Object, Lisp_Object)
#define DEFUN_ARGS_7	(Lisp_Object, Lisp_Object, Lisp_Object, Lisp_Object, \
			 Lisp_Object, Lisp_Object, Lisp_Object)
#define DEFUN_ARGS_8	(Lisp_Object, Lisp_Object, Lisp_Object, Lisp_Object, \
			 Lisp_Object, Lisp_Object, Lisp_Object, Lisp_Object)

/* untagged_ptr represents a pointer before tagging, and Lisp_Word_tag
   contains a possibly-shifted tag to be added to an untagged_ptr to
   convert it to a Lisp_Word.  */
#if LISP_WORDS_ARE_POINTERS
/* untagged_ptr is a pointer so that the compiler knows that TAG_PTR
   yields a pointer.  It is char * so that adding a tag uses simple
   machine addition.  */
typedef char *untagged_ptr;
typedef uintptr_t Lisp_Word_tag;
#else
/* untagged_ptr is an unsigned integer instead of a pointer, so that
   it can be added to the possibly-wider Lisp_Word_tag type without
   losing information.  */
typedef uintptr_t untagged_ptr;
typedef EMACS_UINT Lisp_Word_tag;
#endif

/* A integer value tagged with TAG, and otherwise all zero.  */
#define LISP_WORD_TAG(tag) \
  ((Lisp_Word_tag) (tag) << (USE_LSB_TAG ? 0 : VALBITS))

/* An initializer for a Lisp_Object that contains TAG along with PTR.  */
#define TAG_PTR(tag, ptr) \
  LISP_INITIALLY ((Lisp_Word) ((untagged_ptr) (ptr) + LISP_WORD_TAG (tag)))

/* LISPSYM_INITIALLY (Qfoo) is equivalent to Qfoo except it is
   designed for use as an initializer, even for a constant initializer.  */
#define LISPSYM_INITIALLY(name) \
  TAG_PTR (Lisp_Symbol, (char *) (intptr_t) ((i##name) * sizeof *lispsym))

/* Declare extern constants for Lisp symbols.  These can be helpful
   when using a debugger like GDB, on older platforms where the debug
   format does not represent C macros.  However, they are unbounded
   and would just be asking for trouble if checking pointer bounds.  */
#define DEFINE_LISP_SYMBOL(name) \
  DEFINE_GDB_SYMBOL_BEGIN (Lisp_Object, name) \
  DEFINE_GDB_SYMBOL_END (LISPSYM_INITIALLY (name))

/* The index of the C-defined Lisp symbol SYM.
   This can be used in a static initializer.  */
#define SYMBOL_INDEX(sym) i##sym

/* By default, define macros for Qt, etc., as this leads to a bit
   better performance in the core Emacs interpreter.  A plugin can
   define DEFINE_NON_NIL_Q_SYMBOL_MACROS to be false, to be portable to
   other Emacs instances that assign different values to Qt, etc.  */
#ifndef DEFINE_NON_NIL_Q_SYMBOL_MACROS
# define DEFINE_NON_NIL_Q_SYMBOL_MACROS true
#endif

/* True if N is a power of 2.  N should be positive.  */

#define POWER_OF_2(n) (((n) & ((n) - 1)) == 0)

/* Return X rounded to the next multiple of Y.  Y should be positive,
   and Y - 1 + X should not overflow.  Arguments should not have side
   effects, as they are evaluated more than once.  Tune for Y being a
   power of 2.  */

#define ROUNDUP(x, y) (POWER_OF_2 (y)					\
                       ? ((y) - 1 + (x)) & ~ ((y) - 1)			\
                       : ((y) - 1 + (x)) - ((y) - 1 + (x)) % (y))

#include <globals.h>

/* Introduced in Bug#8546 to stave off compiler ambiguities brought on
   by the type punning of pseudovectors.  See alloc.c header comment
   for general overview.  */
union vectorlike_header
  {
    /* The grossly misnamed SIZE contains (starting from msb).
       - ARRAY_MARK_FLAG is the gc mark bit.
       - PSEUDOVECTOR_FLAG is 1 for pseudovector and 0 for normal vector.
       - If normal vector, remainder holds number of slots.
       - If pseudovector, remainder subdivided into:
         - a) pvtype (e.g. PVEC_BUFFER) masked by PVEC_TYPE_MASK;
         - b) pvsize, or the number of Lisp Objects, masked by
              PSEUDOVECTOR_SIZE_MASK;
         - c) size in words of non-Lisp fields, masked by PSEUDOVECTOR_REST_MASK.
       There are some exceptions.  For PVEC_FREE, b) is zero.  For
       PVEC_BOOL_VECTOR and PVEC_SUBR, both b) and c) are zero.
       On current machines, this caps (a) to 63, (b) to 4095,
       and (c) to 4095.  */
    ptrdiff_t size;
  };

INLINE bool
(SYMBOLP) (Lisp_Object x)
{
  return lisp_h_SYMBOLP (x);
}

/* I don't understand Bug#41321, and the lispsym offset.

   XSETSYMBOL() subtracts (via make_lisp_ptr) the address of lispsym,
   then XSYMBOL() adds it back.*/

INLINE struct Lisp_Symbol * ATTRIBUTE_NO_SANITIZE_UNDEFINED
XSYMBOL (Lisp_Object obj)
{
  eassert (SYMBOLP (obj));
  return (void *) ((char *) lispsym
		   + (uintptr_t) XUNTAG (obj, Lisp_Symbol, struct Lisp_Symbol));
}

/* See XSYMBOL() comment regarding lispsym offset.  */

INLINE Lisp_Object
make_lisp_ptr (void *xpntr0, enum Lisp_Type type)
{
  void *xpntr = (type == Lisp_Symbol)
    /* 881abfc Amuse Eggert, keep (char *) cast.  */
    ? (char *) ((char *) xpntr0 - (char *) lispsym)
    : xpntr0;
  Lisp_Object obj = TAG_PTR (type, xpntr);
  eassert (TAGGEDP (obj, type)
	   && XUNTAG (obj, type, char) == xpntr);
  return obj;
}

INLINE Lisp_Object
builtin_lisp_symbol (int index)
{
  return make_lisp_ptr (&lispsym[index], Lisp_Symbol);
}

INLINE bool
c_symbol_p (struct Lisp_Symbol *sym)
{
  char *bp = (char *) lispsym;
  char *sp = (char *) sym;
  if (PTRDIFF_MAX < INTPTR_MAX)
    return bp <= sp && sp < bp + sizeof lispsym;
  else
    {
      ptrdiff_t offset = sp - bp;
      return 0 <= offset && offset < sizeof lispsym;
    }
}

INLINE void
(CHECK_SYMBOL) (Lisp_Object x)
{
  lisp_h_CHECK_SYMBOL (x);
}

/* In the size word of a vector, this bit means the vector has been marked.  */

DEFINE_GDB_SYMBOL_BEGIN (ptrdiff_t, ARRAY_MARK_FLAG)
# define ARRAY_MARK_FLAG PTRDIFF_MIN
DEFINE_GDB_SYMBOL_END (ARRAY_MARK_FLAG)

/* In the size word of a struct Lisp_Vector, this bit means it's really
   some other vector-like object.  */
DEFINE_GDB_SYMBOL_BEGIN (ptrdiff_t, PSEUDOVECTOR_FLAG)
# define PSEUDOVECTOR_FLAG (PTRDIFF_MAX - PTRDIFF_MAX / 2)
DEFINE_GDB_SYMBOL_END (PSEUDOVECTOR_FLAG)

/* In a pseudovector, the size field actually contains a word with one
   PSEUDOVECTOR_FLAG bit set, and one of the following values extracted
   with PVEC_TYPE_MASK to indicate the actual type.  */
enum pvec_type
{
  PVEC_NORMAL_VECTOR,	/* Must be first, for sx_hash.  */
  PVEC_FREE,
  PVEC_BIGNUM,
  PVEC_MARKER,
  PVEC_OVERLAY,
  PVEC_FINALIZER,
  PVEC_MISC_PTR,
  PVEC_USER_PTR,
  PVEC_PROCESS,
  PVEC_FRAME,
  PVEC_WINDOW,
  PVEC_BOOL_VECTOR,
  PVEC_BUFFER,
  PVEC_HASH_TABLE,
  PVEC_TERMINAL,
  PVEC_WINDOW_CONFIGURATION,
  PVEC_SUBR,
  PVEC_OTHER,            /* Should never be visible to Elisp code.  */
  PVEC_XWIDGET,
  PVEC_XWIDGET_VIEW,
  PVEC_THREAD,
  PVEC_MUTEX,
  PVEC_CONDVAR,
  PVEC_MODULE_FUNCTION,
  PVEC_NATIVE_COMP_UNIT,
  PVEC_SQLITE,
  PVEC_TREE_SITTER,
  PVEC_TREE_SITTER_NODE,
  PVEC_TREE_SITTER_CURSOR,

  /* These must be last, for sx_hash.  */
  PVEC_COMPILED,
  PVEC_CHAR_TABLE,
  PVEC_SUB_CHAR_TABLE,
  PVEC_RECORD,
  PVEC_FONT              /* Must be very last for range checking . */
};
#define SX_ADMITS_ANYTHING(pvec_type) \
  (pvec_type != PVEC_SUB_CHAR_TABLE)
#define SX_ADMITS_COMPARISON(pvec_type)				\
  (SX_ADMITS_ANYTHING (pvec_type) && \
       (pvec_type <= PVEC_NORMAL_VECTOR || pvec_type >= PVEC_COMPILED))

enum More_Lisp_Bits
  {
    /* Recall the clumsily named pseudovector contains Lisp_Object
       fields followed by non-Lisp fields.

       The number of Lisp_Object fields (that GC must trace).
       Yes, "size" instead of "count" was a bad naming choice.  */
    PSEUDOVECTOR_SIZE_BITS = 12,
    PSEUDOVECTOR_SIZE_MASK = (1 << PSEUDOVECTOR_SIZE_BITS) - 1,

    /* The size of non-Lisp fields in machine words.  */
    PSEUDOVECTOR_REST_BITS = 12,
    PSEUDOVECTOR_REST_MASK = (((1 << PSEUDOVECTOR_REST_BITS) - 1)
			      << PSEUDOVECTOR_SIZE_BITS),

    /* Used to extract pseudovector subtype information.  */
    PSEUDOVECTOR_AREA_BITS = PSEUDOVECTOR_SIZE_BITS + PSEUDOVECTOR_REST_BITS,
    PVEC_TYPE_MASK = 0x3f << PSEUDOVECTOR_AREA_BITS
  };

/* These functions extract various sorts of values from a Lisp_Object.
   For example, if tem is a Lisp_Object whose type is Lisp_Cons,
   XCONS (tem) is the struct Lisp_Cons * pointing to the memory for
   that cons.  */

/* Largest and smallest representable fixnum values.  These are the C
   values.  They are macros for use in #if and static initializers.  */
#define MOST_POSITIVE_FIXNUM (EMACS_INT_MAX >> INTTYPEBITS)
#define MOST_NEGATIVE_FIXNUM (-1 - MOST_POSITIVE_FIXNUM)

/* True if the possibly-unsigned integer I doesn't fit in a fixnum.  */

#define FIXNUM_OVERFLOW_P(i) \
  (! ((0 <= (i) || MOST_NEGATIVE_FIXNUM <= (i)) && (i) <= MOST_POSITIVE_FIXNUM))

#if USE_LSB_TAG

INLINE Lisp_Object
(make_fixnum) (EMACS_INT n)
{
  eassert (!FIXNUM_OVERFLOW_P (n));
  return lisp_h_make_fixnum_wrap (n);
}

INLINE EMACS_INT
(XFIXNUM_RAW) (Lisp_Object a)
{
  return lisp_h_XFIXNUM_RAW (a);
}

INLINE Lisp_Object
make_ufixnum (EMACS_INT n)
{
  eassert (0 <= n && n <= INTMASK);
  return lisp_h_make_fixnum_wrap (n);
}

#else /* ! USE_LSB_TAG */

/* Although compiled only if ! USE_LSB_TAG, the following functions
   also work when USE_LSB_TAG; this is to aid future maintenance when
   the lisp_h_* macros are eventually removed.  */

/* Make a fixnum representing the value of the low order bits of N.  */
INLINE Lisp_Object
make_fixnum (EMACS_INT n)
{
  eassert (! FIXNUM_OVERFLOW_P (n));
  EMACS_INT int0 = Lisp_Int0;
  if (USE_LSB_TAG)
    {
      EMACS_UINT u = n;
      n = u << INTTYPEBITS;
      n += int0;
    }
  else
    {
      n &= INTMASK;
      n += (int0 << VALBITS);
    }
  return XIL (n);
}

/* Extract A's value as a signed integer.  Unlike XFIXNUM, this works
   on any Lisp object, although the resulting integer is useful only
   for things like hashing when A is not a fixnum.  */
INLINE EMACS_INT
XFIXNUM_RAW (Lisp_Object a)
{
  EMACS_INT i = XLI (a);
  if (! USE_LSB_TAG)
    {
      EMACS_UINT u = i;
      i = u << INTTYPEBITS;
    }
  return i >> INTTYPEBITS;
}

INLINE Lisp_Object
make_ufixnum (EMACS_INT n)
{
  eassert (0 <= n && n <= INTMASK);
  EMACS_INT int0 = Lisp_Int0;
  if (USE_LSB_TAG)
    {
      EMACS_UINT u = n;
      n = u << INTTYPEBITS;
      n += int0;
    }
  else
    n += int0 << VALBITS;
  return XIL (n);
}

#endif /* ! USE_LSB_TAG */

INLINE bool
(FIXNUMP) (Lisp_Object x)
{
  return lisp_h_FIXNUMP (x);
}

INLINE EMACS_INT
XFIXNUM (Lisp_Object a)
{
  eassert (FIXNUMP (a));
  return XFIXNUM_RAW (a);
}

/* Extract A's value as an unsigned integer in the range 0..INTMASK.  */
INLINE EMACS_UINT
XUFIXNUM_RAW (Lisp_Object a)
{
  EMACS_UINT i = XLI (a);
  return USE_LSB_TAG ? i >> INTTYPEBITS : i & INTMASK;
}
INLINE EMACS_UINT
XUFIXNUM (Lisp_Object a)
{
  eassert (FIXNUMP (a));
  return XUFIXNUM_RAW (a);
}

/* Return A's hash, which is in the range 0..INTMASK.  */
INLINE EMACS_INT
(XHASH) (Lisp_Object a)
{
  return lisp_h_XHASH (a);
}

/* Like make_fixnum (N), but may be faster.  N must be in nonnegative range.  */
INLINE Lisp_Object
make_fixed_natnum (EMACS_INT n)
{
  eassert (0 <= n && n <= MOST_POSITIVE_FIXNUM);
  EMACS_INT int0 = Lisp_Int0;
  return USE_LSB_TAG ? make_fixnum (n) : XIL (n + (int0 << VALBITS));
}

INLINE bool
(EQ) (Lisp_Object x, Lisp_Object y)
{
  return lisp_h_EQ (x, y);
}

INLINE intmax_t
clip_to_bounds (intmax_t lower, intmax_t num, intmax_t upper)
{
  return num < lower ? lower : num <= upper ? num : upper;
}

#define XSETINT(a, b) ((a) = make_fixnum (b))
#define XSETFASTINT(a, b) ((a) = make_fixed_natnum (b))
#define XSETCONS(a, b) ((a) = make_lisp_ptr (b, Lisp_Cons))
#define XSETVECTOR(a, b) ((a) = make_lisp_ptr (b, Lisp_Vectorlike))
#define XSETSTRING(a, b) ((a) = make_lisp_ptr (b, Lisp_String))
#define XSETSYMBOL(a, b) ((a) = make_lisp_ptr (b, Lisp_Symbol))
#define XSETFLOAT(a, b) ((a) = make_lisp_ptr (b, Lisp_Float))

/* Return a Lisp_Object value that does not correspond to any object.
   This can make some Lisp objects on free lists recognizable in O(1).  */

INLINE Lisp_Object
dead_object (void)
{
  return make_lisp_ptr (NULL, Lisp_String);
}

/* Pseudovector types.  */

#define XSETPVECTYPE(v, code)						\
  ((v)->header.size |= PSEUDOVECTOR_FLAG | ((code) << PSEUDOVECTOR_AREA_BITS))
#define PVECHEADERSIZE(code, lispsize, restsize) \
  (PSEUDOVECTOR_FLAG | ((code) << PSEUDOVECTOR_AREA_BITS) \
   | ((restsize) << PSEUDOVECTOR_SIZE_BITS) | (lispsize))
#define XSETPVECTYPESIZE(v, code, lispsize, restsize)		\
  ((v)->header.size = PVECHEADERSIZE (code, lispsize, restsize))

/* The cast to union vectorlike_header * avoids aliasing issues.  */
#define XSETPSEUDOVECTOR(a, b, code) \
  XSETTYPED_PSEUDOVECTOR (a, b,					\
			  (XUNTAG (a, Lisp_Vectorlike,		\
				   union vectorlike_header)	\
			   ->size),				\
			  code)
#define XSETTYPED_PSEUDOVECTOR(a, b, size, code)			\
  (XSETVECTOR (a, b),							\
   eassert ((size & (PSEUDOVECTOR_FLAG | PVEC_TYPE_MASK))		\
	    == (PSEUDOVECTOR_FLAG | (code << PSEUDOVECTOR_AREA_BITS))))

#define XSETWINDOW_CONFIGURATION(a, b) \
  (XSETPSEUDOVECTOR (a, b, PVEC_WINDOW_CONFIGURATION))
#define XSETPROCESS(a, b) (XSETPSEUDOVECTOR (a, b, PVEC_PROCESS))
#define XSETWINDOW(a, b) (XSETPSEUDOVECTOR (a, b, PVEC_WINDOW))
#define XSETTERMINAL(a, b) (XSETPSEUDOVECTOR (a, b, PVEC_TERMINAL))
#define XSETSUBR(a, b) (XSETPSEUDOVECTOR (a, b, PVEC_SUBR))
#define XSETBUFFER(a, b) (XSETPSEUDOVECTOR (a, b, PVEC_BUFFER))
#define XSETCHAR_TABLE(a, b) (XSETPSEUDOVECTOR (a, b, PVEC_CHAR_TABLE))
#define XSETBOOL_VECTOR(a, b) (XSETPSEUDOVECTOR (a, b, PVEC_BOOL_VECTOR))
#define XSETSUB_CHAR_TABLE(a, b) (XSETPSEUDOVECTOR (a, b, PVEC_SUB_CHAR_TABLE))
#define XSETTHREAD(a, b) (XSETPSEUDOVECTOR (a, b, PVEC_THREAD))
#define XSETMUTEX(a, b) (XSETPSEUDOVECTOR (a, b, PVEC_MUTEX))
#define XSETCONDVAR(a, b) (XSETPSEUDOVECTOR (a, b, PVEC_CONDVAR))
#define XSETNATIVE_COMP_UNIT(a, b) (XSETPSEUDOVECTOR (a, b, PVEC_NATIVE_COMP_UNIT))
#define XSETTREE_SITTER(a, b) (XSETPSEUDOVECTOR (a, b, PVEC_TREE_SITTER))
#define XSETTREE_SITTER_NODE(a, b) (XSETPSEUDOVECTOR (a, b, PVEC_TREE_SITTER_NODE))
#define XSETTREE_SITTER_CURSOR(a, b) (XSETPSEUDOVECTOR (a, b, PVEC_TREE_SITTER_CURSOR))

/* Efficiently convert a pointer to a Lisp object and back.  The
   pointer is represented as a fixnum, so the garbage collector
   does not know about it.  The pointer should not have both Lisp_Int1
   bits set, which makes this conversion inherently unportable.  */

INLINE void *
XFIXNUMPTR (Lisp_Object a)
{
  return XUNTAG (a, Lisp_Int0, char);
}

INLINE Lisp_Object
make_pointer_integer_unsafe (void *p)
{
  Lisp_Object a = TAG_PTR (Lisp_Int0, p);
  return a;
}

INLINE Lisp_Object
make_pointer_integer (void *p)
{
  Lisp_Object a = make_pointer_integer_unsafe (p);
  eassert (FIXNUMP (a) && XFIXNUMPTR (a) == p);
  return a;
}

typedef struct interval *INTERVAL;

struct Lisp_Cons
{
  union
  {
    struct
    {
      /* Car of this cons cell.  */
      Lisp_Object car;

      union
      {
	/* Cdr of this cons cell.  */
	Lisp_Object cdr;

	/* Used to chain conses on a free list.  */
	struct Lisp_Cons *chain;
      } u;
    } s;
    GCALIGNED_UNION_MEMBER
  } u;
};
verify (GCALIGNED (struct Lisp_Cons));

INLINE bool
(NILP) (Lisp_Object x)
{
  return lisp_h_NILP (x);
}

INLINE bool
(CONSP) (Lisp_Object x)
{
  return lisp_h_CONSP (x);
}

INLINE void
CHECK_CONS (Lisp_Object x)
{
  CHECK_TYPE (CONSP (x), Qconsp, x);
}

INLINE struct Lisp_Cons *
(XCONS) (Lisp_Object a)
{
  return lisp_h_XCONS (a);
}

/* Take the car or cdr of something known to be a cons cell.  */
/* The _addr functions shouldn't be used outside of the minimal set
   of code that has to know what a cons cell looks like.  Other code not
   part of the basic lisp implementation should assume that the car and cdr
   fields are not accessible.  (What if we want to switch to
   a copying collector someday?  Cached cons cell field addresses may be
   invalidated at arbitrary points.)  */
INLINE Lisp_Object *
xcar_addr (Lisp_Object c)
{
  return &XCONS (c)->u.s.car;
}
INLINE Lisp_Object *
xcdr_addr (Lisp_Object c)
{
  return &XCONS (c)->u.s.u.cdr;
}

/* Use these from normal code.  */

INLINE Lisp_Object
(XCAR) (Lisp_Object c)
{
  return lisp_h_XCAR (c);
}

INLINE Lisp_Object
(XCDR) (Lisp_Object c)
{
  return lisp_h_XCDR (c);
}

/* Use these to set the fields of a cons cell.

   Note that both arguments may refer to the same object, so 'n'
   should not be read after 'c' is first modified.  */
INLINE void
XSETCAR (Lisp_Object c, Lisp_Object n)
{
  *xcar_addr (c) = n;
}
INLINE void
XSETCDR (Lisp_Object c, Lisp_Object n)
{
  *xcdr_addr (c) = n;
}

/* Take the car or cdr of something whose type is not known.  */
INLINE Lisp_Object
CAR (Lisp_Object c)
{
  if (CONSP (c))
    return XCAR (c);
  if (!NILP (c))
    wrong_type_argument (Qlistp, c);
  return Qnil;
}
INLINE Lisp_Object
CDR (Lisp_Object c)
{
  if (CONSP (c))
    return XCDR (c);
  if (!NILP (c))
    wrong_type_argument (Qlistp, c);
  return Qnil;
}

/* Take the car or cdr of something whose type is not known.  */
INLINE Lisp_Object
CAR_SAFE (Lisp_Object c)
{
  return CONSP (c) ? XCAR (c) : Qnil;
}
INLINE Lisp_Object
CDR_SAFE (Lisp_Object c)
{
  return CONSP (c) ? XCDR (c) : Qnil;
}

/* In a string or vector, the sign bit of u.s.size is the gc mark bit.  */

struct Lisp_String
{
  union
  {
    struct
    {
      ptrdiff_t size;           /* MSB is used as the markbit.  */
      ptrdiff_t size_byte;      /* -1 for unibyte strings,
				   -2 for data in rodata,
				   -3 for immovable unibyte strings.  */
      INTERVAL intervals;	/* Text properties in this string.  */
      unsigned char *data;
    } s;
    struct Lisp_String *next;
    GCALIGNED_UNION_MEMBER
  } u;
};
verify (GCALIGNED (struct Lisp_String));

INLINE bool
STRINGP (Lisp_Object x)
{
  return TAGGEDP (x, Lisp_String);
}

INLINE void
CHECK_STRING (Lisp_Object x)
{
  CHECK_TYPE (STRINGP (x), Qstringp, x);
}

INLINE struct Lisp_String *
XSTRING (Lisp_Object a)
{
  eassert (STRINGP (a));
  return XUNTAG (a, Lisp_String, struct Lisp_String);
}

/* True if STR is a multibyte string.  */
INLINE bool
STRING_MULTIBYTE (Lisp_Object str)
{
  return 0 <= XSTRING (str)->u.s.size_byte;
}

/* An upper bound on the number of bytes in a Lisp string, not
   counting the terminating null.  This a tight enough bound to
   prevent integer overflow errors that would otherwise occur during
   string size calculations.  A string cannot contain more bytes than
   a fixnum can represent, nor can it be so long that C pointer
   arithmetic stops working on the string plus its terminating null.
   Although the actual size limit (see STRING_BYTES_MAX in alloc.c)
   may be a bit smaller than STRING_BYTES_BOUND, calculating it here
   would expose alloc.c internal details that we'd rather keep
   private.

   This is a macro for use in static initializers.  The cast to
   ptrdiff_t ensures that the macro is signed.  */
#define STRING_BYTES_BOUND  \
  ((ptrdiff_t) min (MOST_POSITIVE_FIXNUM, min (SIZE_MAX, PTRDIFF_MAX) - 1))

/* Mark STR as a unibyte string.  */
#define STRING_SET_UNIBYTE(STR)				\
  do {							\
    if (XSTRING (STR)->u.s.size == 0)			\
      (STR) = empty_unibyte_string;			\
    else						\
      XSTRING (STR)->u.s.size_byte = -1;		\
  } while (false)

/* Mark STR as a multibyte string.  Assure that STR contains only
   ASCII characters in advance.  */
INLINE void
STRING_SET_MULTIBYTE (Lisp_Object str)
{
  /* The 0-length strings are unique&shared so we can't modify them.  */
  eassert (XSTRING (str)->u.s.size > 0);
  XSTRING (str)->u.s.size_byte = XSTRING (str)->u.s.size;
}

/* Convenience functions for dealing with Lisp strings.  */

/* WARNING: Use the 'char *' pointers to string data with care in code
   that could GC: GC can relocate string data, invalidating such
   pointers.  It is best to use string character or byte index
   instead, delaying the access through SDATA/SSDATA pointers to the
   latest possible moment.  If you must use the 'char *' pointers
   (e.g., for speed), be sure to adjust them after any call that could
   potentially GC.  */

INLINE unsigned char *
SDATA (Lisp_Object string)
{
  return XSTRING (string)->u.s.data;
}
INLINE char *
SSDATA (Lisp_Object string)
{
  /* Avoid "differ in sign" warnings.  */
  return (char *) SDATA (string);
}
INLINE unsigned char
SREF (Lisp_Object string, ptrdiff_t index)
{
  return SDATA (string)[index];
}
INLINE void
SSET (Lisp_Object string, ptrdiff_t index, unsigned char new)
{
  SDATA (string)[index] = new;
}
INLINE ptrdiff_t
SCHARS (Lisp_Object string)
{
  ptrdiff_t nchars = XSTRING (string)->u.s.size;
  eassume (0 <= nchars);
  return nchars;
}

#ifdef GC_CHECK_STRING_BYTES
extern ptrdiff_t string_bytes (struct Lisp_String *);
#endif
INLINE ptrdiff_t
STRING_BYTES (struct Lisp_String *s)
{
#ifdef GC_CHECK_STRING_BYTES
  ptrdiff_t nbytes = string_bytes (s);
#else
  ptrdiff_t nbytes = s->u.s.size_byte < 0 ? s->u.s.size : s->u.s.size_byte;
#endif
  eassume (0 <= nbytes);
  return nbytes;
}

INLINE ptrdiff_t
SBYTES (Lisp_Object string)
{
  return STRING_BYTES (XSTRING (string));
}
INLINE void
STRING_SET_CHARS (Lisp_Object string, ptrdiff_t newsize)
{
  /* This function cannot change the size of data allocated for the
     string when it was created.  */
  eassert (STRING_MULTIBYTE (string)
	   ? 0 <= newsize && newsize <= SBYTES (string)
	   : newsize == SCHARS (string));
  XSTRING (string)->u.s.size = newsize;
}

INLINE void
CHECK_STRING_NULL_BYTES (Lisp_Object string)
{
  CHECK_TYPE (memchr (SSDATA (string), '\0', SBYTES (string)) == NULL,
	      Qfilenamep, string);
}

/* True if STR is immovable (whose data won't move during GC).  */
INLINE bool
string_immovable_p (Lisp_Object str)
{
  return XSTRING (str)->u.s.size_byte == -3;
}

/* A regular vector is just a header plus an array of Lisp_Objects.  */

struct Lisp_Vector
  {
    union vectorlike_header header;
    Lisp_Object contents[FLEXIBLE_ARRAY_MEMBER];
  } GCALIGNED_STRUCT;

INLINE bool
(VECTORLIKEP) (Lisp_Object x)
{
  return lisp_h_VECTORLIKEP (x);
}

INLINE struct Lisp_Vector *
XVECTOR (Lisp_Object a)
{
  eassert (VECTORLIKEP (a));
  return XUNTAG (a, Lisp_Vectorlike, struct Lisp_Vector);
}

/* "array" size, before "vector" came to subsume "array".  */
INLINE ptrdiff_t
ASIZE (Lisp_Object array)
{
  ptrdiff_t size = XVECTOR (array)->header.size & ~ARRAY_MARK_FLAG;
  eassume (0 <= size);
  return size;
}

/* "pseudovector" size, before "pseudovector" came to subsume "vector".  */
INLINE ptrdiff_t
PVSIZE (Lisp_Object pv)
{
  ptrdiff_t size = ASIZE (pv);
  return (size & PSEUDOVECTOR_FLAG) ? (size & PSEUDOVECTOR_SIZE_MASK) : size;
}

INLINE bool
VECTORP (Lisp_Object x)
{
  return VECTORLIKEP (x) && ! (ASIZE (x) & PSEUDOVECTOR_FLAG);
}

INLINE void
CHECK_VECTOR (Lisp_Object x)
{
  CHECK_TYPE (VECTORP (x), Qvectorp, x);
}

INLINE enum pvec_type
PVTYPE (const struct Lisp_Vector *v)
{
  ptrdiff_t size = v->header.size;
  return (size & PSEUDOVECTOR_FLAG
          ? (size & PVEC_TYPE_MASK) >> PSEUDOVECTOR_AREA_BITS
          : PVEC_NORMAL_VECTOR);
}

INLINE bool
PSEUDOVECTORP (Lisp_Object a, enum pvec_type code)
{
  return VECTORLIKEP (a) && PVTYPE (XVECTOR (a)) == code;
}

struct Lisp_Bool_Vector
  {
    /* HEADER.SIZE is the word width (not the number of booleans).  */
    union vectorlike_header header;
    /* Number of booleans.  */
    EMACS_INT size;
    /* The bits_word type may have predated gnulib bitset.  */
    bits_word data[FLEXIBLE_ARRAY_MEMBER];
  } GCALIGNED_STRUCT;

enum
  {
    /* Blink-and-you-miss-it, un-namespaced, redundant legacy globals.  */
    header_size = offsetof (struct Lisp_Vector, contents),
    bool_header_size = offsetof (struct Lisp_Bool_Vector, data),
    word_size = sizeof (Lisp_Object)
  };

INLINE EMACS_INT
bool_vector_words (EMACS_INT size)
{
  eassume (0 <= size && size <= EMACS_INT_MAX - (BITS_PER_BITS_WORD - 1));
  return (size + BITS_PER_BITS_WORD - 1) / BITS_PER_BITS_WORD;
}

INLINE EMACS_INT
bool_vector_bytes (EMACS_INT size)
{
  eassume (0 <= size && size <= EMACS_INT_MAX - (BITS_PER_BITS_WORD - 1));
  return (size + BOOL_VECTOR_BITS_PER_CHAR - 1) / BOOL_VECTOR_BITS_PER_CHAR;
}

INLINE bool
BOOL_VECTOR_P (Lisp_Object a)
{
  return PSEUDOVECTORP (a, PVEC_BOOL_VECTOR);
}

INLINE void
CHECK_BOOL_VECTOR (Lisp_Object x)
{
  CHECK_TYPE (BOOL_VECTOR_P (x), Qbool_vector_p, x);
}

INLINE struct Lisp_Bool_Vector *
XBOOL_VECTOR (Lisp_Object a)
{
  eassert (BOOL_VECTOR_P (a));
  return XUNTAG (a, Lisp_Vectorlike, struct Lisp_Bool_Vector);
}

INLINE EMACS_INT
bool_vector_size (Lisp_Object a)
{
  EMACS_INT size = XBOOL_VECTOR (a)->size;
  eassume (0 <= size);
  return size;
}

INLINE bits_word *
bool_vector_data (Lisp_Object a)
{
  return XBOOL_VECTOR (a)->data;
}

INLINE unsigned char *
bool_vector_uchar_data (Lisp_Object a)
{
  return (unsigned char *) bool_vector_data (a);
}

/* True if A's Ith bit is set.  */

INLINE bool
bool_vector_bitref (Lisp_Object a, EMACS_INT i)
{
  eassume (0 <= i);
  eassert (i < bool_vector_size (a));
  return !! (bool_vector_uchar_data (a)[i / BOOL_VECTOR_BITS_PER_CHAR]
	     & (1 << (i % BOOL_VECTOR_BITS_PER_CHAR)));
}

INLINE Lisp_Object
bool_vector_ref (Lisp_Object a, EMACS_INT i)
{
  return bool_vector_bitref (a, i) ? Qt : Qnil;
}

/* Set A's Ith bit to B.  */

INLINE void
bool_vector_set (Lisp_Object a, EMACS_INT i, bool b)
{
  eassume (0 <= i);
  eassert (i < bool_vector_size (a));

  unsigned char *addr
    = &bool_vector_uchar_data (a)[i / BOOL_VECTOR_BITS_PER_CHAR];
  if (b)
    *addr |= 1 << (i % BOOL_VECTOR_BITS_PER_CHAR);
  else
    *addr &= ~ (1 << (i % BOOL_VECTOR_BITS_PER_CHAR));
}

/* Conveniences for dealing with Lisp arrays.  */

INLINE Lisp_Object
AREF (Lisp_Object array, ptrdiff_t idx)
{
  eassert (0 <= idx && idx < ASIZE (array));
  return XVECTOR (array)->contents[idx];
}

INLINE Lisp_Object *
aref_addr (Lisp_Object array, ptrdiff_t idx)
{
  eassert (0 <= idx && idx <= ASIZE (array));
  return & XVECTOR (array)->contents[idx];
}

INLINE void
ASET (Lisp_Object array, ptrdiff_t idx, Lisp_Object val)
{
  eassert (0 <= idx && idx < ASIZE (array));
  XVECTOR (array)->contents[idx] = val;
}

INLINE void
gc_aset (Lisp_Object array, ptrdiff_t idx, Lisp_Object val)
{
  /* Like ASET, but also can be used in the garbage collector:
     sweep_weak_table calls set_hash_key etc. while the table is marked.  */
  eassert (0 <= idx && idx < ASIZE (array));
  XVECTOR (array)->contents[idx] = val;
}

/* At this point, I would just as soon consider Qnil taking on a
   nonzero value, as I would NULL.  Test iQnil and Lisp_Symbol instead
   of Qnil directly, since Qnil cannot be used in an enum constant
   expression.  */
enum { NIL_IS_ZERO = iQnil == 0 && Lisp_Symbol == 0 };

/* Clear the object addressed by P, with size NBYTES, so that all its
   bytes are zero and all its Lisp values are nil.  */
INLINE void
memclear (void *p, ptrdiff_t nbytes)
{
  eassert (0 <= nbytes);
  verify (NIL_IS_ZERO);
  /* Since Qnil is zero, memset suffices.  */
  memset (p, 0, nbytes);
}

/* Returns the length of the shortest vector that would hold struct TYPE
   cast as a Lisp_Vector.  */

#define VECSIZE(type)						\
  ((sizeof (type) - header_size + word_size - 1) / word_size)

/* Like VECSIZE, but lops off the non-Lisp portion of struct TYPE.

   This is a programmer-level method requiring knowledge of TYPE's
   last lisp field.  In runtime-level code, the same result is normally
   calculated from masking the struct's header.size with PSEUDOVECTOR_SIZE_MASK.

   Both methods date back to 1995, so it's not clear who stepped on
   whose toes with the redundancy.
*/

#define PSEUDOVECSIZE(type, lastlispfield)				\
  (offsetof (type, lastlispfield) + word_size < header_size		\
   ? 0 : (offsetof (type, lastlispfield) + word_size - header_size) / word_size)

/* True iff C is an ASCII character.  */
INLINE bool
ASCII_CHAR_P (intmax_t c)
{
  return 0 <= c && c < 0x80;
}

/* A char-table is a kind of vectorlike, with contents like a vector,
   but with a few additional slots.  For some purposes, it makes sense
   to handle a char-table as type 'struct Lisp_Vector'.  An element of
   a char-table can be any Lisp object, but if it is a sub-char-table,
   we treat it as a table that contains information of a specific
   range of characters.  A sub-char-table is like a vector, but with
   two integer fields between the header and Lisp data, which means
   that it has to be marked with some precautions (see mark_char_table
   in alloc.c).  A sub-char-table appears only in an element of a
   char-table, and there's no way to access it directly from a Lisp
   program.  */

enum CHARTAB_SIZE_BITS
  {
    CHARTAB_SIZE_BITS_0 = 6,
    CHARTAB_SIZE_BITS_1 = 4,
    CHARTAB_SIZE_BITS_2 = 5,
    CHARTAB_SIZE_BITS_3 = 7
  };

extern const int chartab_size[4];

struct Lisp_Char_Table
  {
    /* HEADER.SIZE is the vector's size field, which also holds the
       pseudovector type information.  It holds the size, too.
       The size counts the defalt, parent, purpose, ascii,
       contents, and extras slots.  */
    union vectorlike_header header;

    /* This holds the default value, which is used whenever the value
       for a specific character is nil.  */
    Lisp_Object defalt;

    /* This points to another char table, from which we inherit when the
       value for a specific character is nil.  The `defalt' slot takes
       precedence over this.  */
    Lisp_Object parent;

    /* This is a symbol which says what kind of use this char-table is
       meant for.  */
    Lisp_Object purpose;

    /* The bottom sub char-table for characters in the range 0..127.  It
       is nil if no ASCII character has a specific value.  */
    Lisp_Object ascii;

    Lisp_Object contents[(1 << CHARTAB_SIZE_BITS_0)];

    /* These hold additional data.  It is a vector.  */
    Lisp_Object extras[FLEXIBLE_ARRAY_MEMBER];
  } GCALIGNED_STRUCT;

INLINE bool
CHAR_TABLE_P (Lisp_Object a)
{
  return PSEUDOVECTORP (a, PVEC_CHAR_TABLE);
}

INLINE struct Lisp_Char_Table *
XCHAR_TABLE (Lisp_Object a)
{
  eassert (CHAR_TABLE_P (a));
  return XUNTAG (a, Lisp_Vectorlike, struct Lisp_Char_Table);
}

struct Lisp_Sub_Char_Table
  {
    /* HEADER.SIZE is the vector's size field, which also holds the
       pseudovector type information.  It holds the size, too.  */
    union vectorlike_header header;

    /* Depth of this sub char-table.  It should be 1, 2, or 3.  A sub
       char-table of depth 1 contains 16 elements, and each element
       covers 4096 (128*32) characters.  A sub char-table of depth 2
       contains 32 elements, and each element covers 128 characters.  A
       sub char-table of depth 3 contains 128 elements, and each element
       is for one character.  */
    int depth;

    /* Minimum character covered by the sub char-table.  */
    int min_char;

    /* Use set_sub_char_table_contents to set this.  */
    Lisp_Object contents[FLEXIBLE_ARRAY_MEMBER];
  } GCALIGNED_STRUCT;

INLINE bool
SUB_CHAR_TABLE_P (Lisp_Object a)
{
  return PSEUDOVECTORP (a, PVEC_SUB_CHAR_TABLE);
}

INLINE struct Lisp_Sub_Char_Table *
XSUB_CHAR_TABLE (Lisp_Object a)
{
  eassert (SUB_CHAR_TABLE_P (a));
  return XUNTAG (a, Lisp_Vectorlike, struct Lisp_Sub_Char_Table);
}

INLINE Lisp_Object
CHAR_TABLE_REF_ASCII (Lisp_Object ct, ptrdiff_t idx)
{
  for (struct Lisp_Char_Table *tbl = XCHAR_TABLE (ct); ;
       tbl = XCHAR_TABLE (tbl->parent))
    {
      Lisp_Object val = (SUB_CHAR_TABLE_P (tbl->ascii)
			 ? XSUB_CHAR_TABLE (tbl->ascii)->contents[idx]
			 : tbl->ascii);
      if (NILP (val))
	val = tbl->defalt;
      if (!NILP (val) || NILP (tbl->parent))
	return val;
    }
}

/* Almost equivalent to Faref (CT, IDX) with optimization for ASCII
   characters.  Does not check validity of CT.  */
INLINE Lisp_Object
CHAR_TABLE_REF (Lisp_Object ct, int idx)
{
  return (ASCII_CHAR_P (idx)
	  ? CHAR_TABLE_REF_ASCII (ct, idx)
	  : char_table_ref (ct, idx));
}

/* Equivalent to Faset (CT, IDX, VAL) with optimization for ASCII and
   8-bit European characters.  Does not check validity of CT.  */
INLINE void
CHAR_TABLE_SET (Lisp_Object ct, int idx, Lisp_Object val)
{
  if (ASCII_CHAR_P (idx) && SUB_CHAR_TABLE_P (XCHAR_TABLE (ct)->ascii))
    set_sub_char_table_contents (XCHAR_TABLE (ct)->ascii, idx, val);
  else
    char_table_set (ct, idx, val);
}

#include "comp.h"

/* This structure describes a built-in function.
   It is generated by the DEFUN macro only.
   defsubr makes it into a Lisp object.  */

struct Lisp_Subr
  {
    union vectorlike_header header;
    union {
      Lisp_Object (*a0) (void);
      Lisp_Object (*a1) (Lisp_Object);
      Lisp_Object (*a2) (Lisp_Object, Lisp_Object);
      Lisp_Object (*a3) (Lisp_Object, Lisp_Object, Lisp_Object);
      Lisp_Object (*a4) (Lisp_Object, Lisp_Object, Lisp_Object, Lisp_Object);
      Lisp_Object (*a5) (Lisp_Object, Lisp_Object, Lisp_Object, Lisp_Object, Lisp_Object);
      Lisp_Object (*a6) (Lisp_Object, Lisp_Object, Lisp_Object, Lisp_Object, Lisp_Object, Lisp_Object);
      Lisp_Object (*a7) (Lisp_Object, Lisp_Object, Lisp_Object, Lisp_Object, Lisp_Object, Lisp_Object, Lisp_Object);
      Lisp_Object (*a8) (Lisp_Object, Lisp_Object, Lisp_Object, Lisp_Object, Lisp_Object, Lisp_Object, Lisp_Object, Lisp_Object);
      Lisp_Object (*aUNEVALLED) (Lisp_Object args);
      Lisp_Object (*aMANY) (ptrdiff_t, Lisp_Object *);
    } function;
    short min_args, max_args;
    const char *symbol_name;
    union {
      const char *string;
      Lisp_Object native;
    } intspec;
    Lisp_Object command_modes;
    EMACS_INT doc;
#ifdef HAVE_NATIVE_COMP
    Lisp_Object native_comp_u;
    char *native_c_name;
    Lisp_Object lambda_list;
    Lisp_Object type;
#endif
  } GCALIGNED_STRUCT;
union Aligned_Lisp_Subr
  {
    struct Lisp_Subr s;
    GCALIGNED_UNION_MEMBER
  };
verify (GCALIGNED (union Aligned_Lisp_Subr));

INLINE bool
SUBRP (Lisp_Object a)
{
  return PSEUDOVECTORP (a, PVEC_SUBR);
}

INLINE struct Lisp_Subr *
XSUBR (Lisp_Object a)
{
  eassert (SUBRP (a));
  return &XUNTAG (a, Lisp_Vectorlike, union Aligned_Lisp_Subr)->s;
}

/* Return whether a value might be a valid docstring.
   Used to distinguish the presence of non-docstring in the docstring slot,
   as in the case of OClosures.  */
INLINE bool
VALID_DOCSTRING_P (Lisp_Object doc)
{
  return FIXNUMP (doc) || STRINGP (doc)
         || (CONSP (doc) && STRINGP (XCAR (doc)) && FIXNUMP (XCDR (doc)));
}

enum char_table_specials
  {
    /* This is the number of slots that every char table must have.  This
       counts the ordinary slots and the top, defalt, parent, and purpose
       slots.  */
    CHAR_TABLE_STANDARD_SLOTS
      = (PSEUDOVECSIZE (struct Lisp_Char_Table, contents) - 1
	 + (1 << CHARTAB_SIZE_BITS_0)),

    /* This is the index of the first Lisp_Object field in Lisp_Sub_Char_Table
       when the latter is treated as an ordinary Lisp_Vector.  */
    SUB_CHAR_TABLE_OFFSET
      = PSEUDOVECSIZE (struct Lisp_Sub_Char_Table, contents) - 1
  };

/* Sanity-check pseudovector layout.  */
verify (offsetof (struct Lisp_Char_Table, defalt) == header_size);
verify (offsetof (struct Lisp_Char_Table, extras)
	== header_size + CHAR_TABLE_STANDARD_SLOTS * sizeof (Lisp_Object));
verify (offsetof (struct Lisp_Sub_Char_Table, contents)
	== header_size + SUB_CHAR_TABLE_OFFSET * sizeof (Lisp_Object));

/* Return the number of "extra" slots in the char table CT.  */

INLINE int
CHAR_TABLE_EXTRA_SLOTS (struct Lisp_Char_Table *ct)
{
  return ((ct->header.size & PSEUDOVECTOR_SIZE_MASK)
	  - CHAR_TABLE_STANDARD_SLOTS);
}


/* Save and restore the instruction and environment pointers,
   without affecting the signal mask.  */

#ifdef HAVE__SETJMP
typedef jmp_buf sys_jmp_buf;
# define sys_setjmp(j) _setjmp (j)
# define sys_longjmp(j, v) _longjmp (j, v)
#elif defined HAVE_SIGSETJMP
typedef sigjmp_buf sys_jmp_buf;
# define sys_setjmp(j) sigsetjmp (j, 0)
# define sys_longjmp(j, v) siglongjmp (j, v)
#else
/* A platform that uses neither _longjmp nor siglongjmp; assume
   longjmp does not affect the sigmask.  */
typedef jmp_buf sys_jmp_buf;
# define sys_setjmp(j) setjmp (j)
# define sys_longjmp(j, v) longjmp (j, v)
#endif

#include "thread.h"

/***********************************************************************
			       Symbols
 ***********************************************************************/

/* Value is name of symbol.  */

INLINE Lisp_Object
(SYMBOL_VAL) (struct Lisp_Symbol *sym)
{
  return lisp_h_SYMBOL_VAL (sym);
}

INLINE struct Lisp_Symbol *
SYMBOL_ALIAS (struct Lisp_Symbol *sym)
{
  eassume (sym->u.s.redirect == SYMBOL_VARALIAS && sym->u.s.val.alias);
  return sym->u.s.val.alias;
}
INLINE struct Lisp_Buffer_Local_Value *
SYMBOL_BLV (struct Lisp_Symbol *sym)
{
  eassume (sym->u.s.redirect == SYMBOL_LOCALIZED && sym->u.s.val.blv);
  return sym->u.s.val.blv;
}
INLINE lispfwd
SYMBOL_FWD (struct Lisp_Symbol *sym)
{
  eassume (sym->u.s.redirect == SYMBOL_FORWARDED && sym->u.s.val.fwd.fwdptr);
  return sym->u.s.val.fwd;
}

INLINE void
(SET_SYMBOL_VAL) (struct Lisp_Symbol *sym, Lisp_Object v)
{
  lisp_h_SET_SYMBOL_VAL (sym, v);
}

INLINE void
SET_SYMBOL_ALIAS (struct Lisp_Symbol *sym, struct Lisp_Symbol *v)
{
  eassume (sym->u.s.redirect == SYMBOL_VARALIAS && v);
  sym->u.s.val.alias = v;
}
INLINE void
SET_SYMBOL_BLV (struct Lisp_Symbol *sym, struct Lisp_Buffer_Local_Value *v)
{
  eassume (sym->u.s.redirect == SYMBOL_LOCALIZED && v);
  sym->u.s.val.blv = v;
}
INLINE void
SET_SYMBOL_FWD (struct Lisp_Symbol *sym, void const *v)
{
  eassume (sym->u.s.redirect == SYMBOL_FORWARDED && v);
  sym->u.s.val.fwd.fwdptr = v;
}

INLINE Lisp_Object
SYMBOL_NAME (Lisp_Object sym)
{
  return XSYMBOL (sym)->u.s.name;
}

/* Value is true if SYM is an interned symbol.  */

INLINE bool
SYMBOL_INTERNED_P (Lisp_Object sym)
{
  return XSYMBOL (sym)->u.s.interned != SYMBOL_UNINTERNED;
}

/* Value is true if SYM is interned in initial_obarray.  */

INLINE bool
SYMBOL_INTERNED_IN_INITIAL_OBARRAY_P (Lisp_Object sym)
{
  return XSYMBOL (sym)->u.s.interned == SYMBOL_INTERNED_IN_INITIAL_OBARRAY;
}

/* Value is non-zero if symbol cannot be changed through a simple set,
   i.e. it's a constant (e.g. nil, t, :keywords), or it has some
   watching functions.  */

INLINE int
(SYMBOL_TRAPPED_WRITE_P) (Lisp_Object sym)
{
  return lisp_h_SYMBOL_TRAPPED_WRITE_P (sym);
}

/* Value is non-zero if symbol cannot be changed at all, i.e. it's a
   constant (e.g. nil, t, :keywords).  Code that actually wants to
   write to SYM, should also check whether there are any watching
   functions.  */

INLINE int
(SYMBOL_CONSTANT_P) (Lisp_Object sym)
{
  return lisp_h_SYMBOL_CONSTANT_P (sym);
}

/* Placeholder for make-docfile to process.  The actual symbol
   definition is done by lread.c's define_symbol.  */
#define DEFSYM(sym, name) /* empty */


/***********************************************************************
			     Hash Tables
 ***********************************************************************/

/* The structure of a Lisp hash table.  */

struct Lisp_Hash_Table;

struct hash_table_test
{
  /* Name of the function used to compare keys.  */
  Lisp_Object name;

  /* User-supplied hash function, or nil.  */
  Lisp_Object user_hash_function;

  /* User-supplied key comparison function, or nil.  */
  Lisp_Object user_cmp_function;

  /* C function to compare two keys.  */
  Lisp_Object (*cmpfn) (Lisp_Object, Lisp_Object, struct Lisp_Hash_Table *);

  /* C function to compute hash code.  */
  Lisp_Object (*hashfn) (Lisp_Object, struct Lisp_Hash_Table *);
};

struct Lisp_Hash_Table
{
  /* Change pdumper.c if you change the fields here.  */

  /* This is for Lisp; the hash table code does not refer to it.  */
  union vectorlike_header header;

  /* Nil if table is non-weak.  Otherwise a symbol describing the
     weakness of the table.  */
  Lisp_Object weak;

  /* Vector of hash codes, or nil if the table needs rehashing.
     If the I-th entry is unused, then hash[I] should be nil.  */
  Lisp_Object hash;

  /* Vector used to chain entries.  If entry I is free, next[I] is the
     entry number of the next free item.  If entry I is non-free,
     next[I] is the index of the next entry in the collision chain,
     or -1 if there is such entry.  */
  Lisp_Object next;

  /* Bucket vector.  An entry of -1 indicates no item is present,
     and a nonnegative entry is the index of the first item in
     a collision chain.  This vector's size can be larger than the
     hash table size to reduce collisions.  */
  Lisp_Object index;

  /* Only the fields above are traced normally by the GC.  The ones after
     'index' are special and are either ignored by the GC or traced in
     a special way (e.g. because of weakness).  */

  /* Number of key/value entries in the table.  */
  ptrdiff_t count;

  /* Index of first free entry in free list, or -1 if none.  */
  ptrdiff_t next_free;

  /* True if the table can be purecopied.  The table cannot be
     changed afterwards.  */
  bool purecopy;

  /* True if the table is mutable.  Ordinarily tables are mutable, but
     pure tables are not, and while a table is being mutated it is
     immutable for recursive attempts to mutate it.  */
  bool mutable;

  /* Resize hash table when number of entries / table size is >= this
     ratio.  */
  float rehash_threshold;

  /* Used when the table is resized.  If equal to a negative integer,
     the user rehash-size is the integer -REHASH_SIZE, and the new
     size is the old size plus -REHASH_SIZE.  If positive, the user
     rehash-size is the floating-point value REHASH_SIZE + 1, and the
     new size is the old size times REHASH_SIZE + 1.  */
  float rehash_size;

  /* Vector of keys and values.  The key of item I is found at index
     2 * I, the value is found at index 2 * I + 1.
     If the key is equal to Qunbound, then this slot is unused.
     This is gc_marked specially if the table is weak.  */
  Lisp_Object key_and_value;

  /* The comparison and hash functions.  */
  struct hash_table_test test;

  /* Next weak hash table if this is a weak hash table.  The head of
     the list is in weak_hash_tables.  Used only during garbage
     collection --- at other times, it is NULL.  */
  struct Lisp_Hash_Table *next_weak;
} GCALIGNED_STRUCT;

/* Sanity-check pseudovector layout.  */
verify (offsetof (struct Lisp_Hash_Table, weak) == header_size);

INLINE bool
HASH_TABLE_P (Lisp_Object a)
{
  return PSEUDOVECTORP (a, PVEC_HASH_TABLE);
}

INLINE struct Lisp_Hash_Table *
XHASH_TABLE (Lisp_Object a)
{
  eassert (HASH_TABLE_P (a));
  return XUNTAG (a, Lisp_Vectorlike, struct Lisp_Hash_Table);
}

#define XSET_HASH_TABLE(VAR, PTR) \
     (XSETPSEUDOVECTOR (VAR, PTR, PVEC_HASH_TABLE))

/* Value is the key part of entry IDX in hash table H.  */
INLINE Lisp_Object
HASH_KEY (const struct Lisp_Hash_Table *h, ptrdiff_t idx)
{
  return AREF (h->key_and_value, 2 * idx);
}

/* Value is the value part of entry IDX in hash table H.  */
INLINE Lisp_Object
HASH_VALUE (const struct Lisp_Hash_Table *h, ptrdiff_t idx)
{
  return AREF (h->key_and_value, 2 * idx + 1);
}

/* Value is the hash code computed for entry IDX in hash table H.  */
INLINE Lisp_Object
HASH_HASH (const struct Lisp_Hash_Table *h, ptrdiff_t idx)
{
  return AREF (h->hash, idx);
}

/* Value is the size of hash table H.  */
INLINE ptrdiff_t
HASH_TABLE_SIZE (const struct Lisp_Hash_Table *h)
{
  ptrdiff_t size = ASIZE (h->next);
  eassume (0 < size);
  return size;
}

void hash_table_rehash (Lisp_Object);

/* Default size for hash tables if not specified.  */

enum DEFAULT_HASH_SIZE { DEFAULT_HASH_SIZE = 65 };

/* Default threshold specifying when to resize a hash table.  The
   value gives the ratio of current entries in the hash table and the
   size of the hash table.  */

static float const DEFAULT_REHASH_THRESHOLD = 0.8125;

/* Default factor by which to increase the size of a hash table, minus 1.  */

static float const DEFAULT_REHASH_SIZE = 1.5 - 1;

/* Combine two integers X and Y for hashing.  The result might exceed
   INTMASK.  */

INLINE EMACS_UINT
sxhash_combine (EMACS_UINT x, EMACS_UINT y)
{
  return (x << 4) + (x >> (EMACS_INT_WIDTH - 4)) + y;
}

/* Hash X, returning a value in the range 0..INTMASK.  */

INLINE EMACS_UINT
SXHASH_REDUCE (EMACS_UINT x)
{
  return (x ^ x >> (EMACS_INT_WIDTH - FIXNUM_BITS)) & INTMASK;
}

struct Lisp_Marker
{
  union vectorlike_header header;

  /* This is the buffer that the marker points into, or 0 if it points nowhere.
     Note: a chain of markers can contain markers pointing into different
     buffers (the chain is per buffer_text rather than per buffer, so it's
     shared between indirect buffers).  */
  /* This is used for (other than NULL-checking):
     - Fmarker_buffer
     - Fset_marker: check eq(oldbuf, newbuf) to avoid unchain+rechain.
     - unchain_marker: to find the list from which to unchain.
     - Fkill_buffer: to only unchain the markers of current indirect buffer.
     */
  struct buffer *buffer;

  /* This flag is temporarily used in the functions
     decode/encode_coding_object to record that the marker position
     must be adjusted after the conversion.  */
  bool_bf need_adjustment : 1;
  /* True means normal insertion at the marker's position
     leaves the marker after the inserted text.  */
  bool_bf insertion_type : 1;

  /* The remaining fields are meaningless in a marker that
     does not point anywhere.  */

  /* For markers that point somewhere,
     this is used to chain of all the markers in a given buffer.
     The chain does not preserve markers from garbage collection;
     instead, markers are removed from the chain when freed by GC.  */
  /* We could remove it and use an array in buffer_text instead.
     That would also allow us to preserve it ordered.  */
  struct Lisp_Marker *next;
  /* This is the char position where the marker points.  */
  ptrdiff_t charpos;
  /* This is the byte position.
     It's mostly used as a charpos<->bytepos cache (i.e. it's not directly
     used to implement the functionality of markers, but rather to (ab)use
     markers as a cache for char<->byte mappings).  */
  ptrdiff_t bytepos;
} GCALIGNED_STRUCT;

/* START and END are markers in the overlay's buffer, and
   PLIST is the overlay's property list.  */
struct Lisp_Overlay
/* An overlay's real data content is:
   - plist
   - buffer (really there are two buffer pointers, one per marker,
     and both points to the same buffer)
   - insertion type of both ends (per-marker fields)
   - start & start byte (of start marker)
   - end & end byte (of end marker)
   - next (singly linked list of overlays)
   - next fields of start and end markers (singly linked list of markers).
   I.e. 9words plus 2 bits, 3words of which are for external linked lists.
*/
  {
    union vectorlike_header header;
    Lisp_Object plist;
    struct buffer *buffer;        /* eassert (live buffer || NULL). */
    struct itree_node *interval;
  } GCALIGNED_STRUCT;

struct Lisp_Misc_Ptr
  {
    union vectorlike_header header;
    void *pointer;
  } GCALIGNED_STRUCT;

extern Lisp_Object make_misc_ptr (void *);

/* A mint_ptr object OBJ represents a C-language pointer P efficiently.
   Preferably (and typically), OBJ is a fixnum I such that
   XFIXNUMPTR (I) == P, as this represents P within a single Lisp value
   without requiring any auxiliary memory.  However, if P would be
   damaged by being tagged as an integer and then untagged via
   XFIXNUMPTR, then OBJ is a Lisp_Misc_Ptr with pointer component P.

   mint_ptr objects are efficiency hacks intended for C code.
   Although xmint_ptr can be given any mint_ptr generated by non-buggy
   C code, it should not be given a mint_ptr generated from Lisp code
   as that would allow Lisp code to coin pointers from integers and
   could lead to crashes.  To package a C pointer into a Lisp-visible
   object you can put the pointer into a pseudovector instead; see
   Lisp_User_Ptr for an example.  */

INLINE Lisp_Object
make_mint_ptr (void *a)
{
  Lisp_Object val = TAG_PTR (Lisp_Int0, a);
  return FIXNUMP (val) && XFIXNUMPTR (val) == a ? val : make_misc_ptr (a);
}

INLINE bool
mint_ptrp (Lisp_Object x)
{
  return FIXNUMP (x) || PSEUDOVECTORP (x, PVEC_MISC_PTR);
}

INLINE void *
xmint_pointer (Lisp_Object a)
{
  eassert (mint_ptrp (a));
  if (FIXNUMP (a))
    return XFIXNUMPTR (a);
  return XUNTAG (a, Lisp_Vectorlike, struct Lisp_Misc_Ptr)->pointer;
}

struct Lisp_User_Ptr
{
  union vectorlike_header header;
  void (*finalizer) (void *);
  void *p;
} GCALIGNED_STRUCT;

/* A finalizer sentinel.  */
struct Lisp_Finalizer
  {
    union vectorlike_header header;

    /* Call FUNCTION when the finalizer becomes unreachable, even if
       FUNCTION contains a reference to the finalizer; i.e., call
       FUNCTION when it is reachable _only_ through finalizers.  */
    Lisp_Object function;

    /* Circular list of all active weak references.  */
    struct Lisp_Finalizer *prev;
    struct Lisp_Finalizer *next;
  } GCALIGNED_STRUCT;

extern struct Lisp_Finalizer finalizers;
extern struct Lisp_Finalizer doomed_finalizers;

INLINE bool
FINALIZERP (Lisp_Object x)
{
  return PSEUDOVECTORP (x, PVEC_FINALIZER);
}

INLINE struct Lisp_Finalizer *
XFINALIZER (Lisp_Object a)
{
  eassert (FINALIZERP (a));
  return XUNTAG (a, Lisp_Vectorlike, struct Lisp_Finalizer);
}

INLINE bool
MARKERP (Lisp_Object x)
{
  return PSEUDOVECTORP (x, PVEC_MARKER);
}

INLINE struct Lisp_Marker *
XMARKER (Lisp_Object a)
{
  eassert (MARKERP (a));
  return XUNTAG (a, Lisp_Vectorlike, struct Lisp_Marker);
}

INLINE bool
OVERLAYP (Lisp_Object x)
{
  return PSEUDOVECTORP (x, PVEC_OVERLAY);
}

INLINE struct Lisp_Overlay *
XOVERLAY (Lisp_Object a)
{
  eassert (OVERLAYP (a));
  return XUNTAG (a, Lisp_Vectorlike, struct Lisp_Overlay);
}

INLINE bool
USER_PTRP (Lisp_Object x)
{
  return PSEUDOVECTORP (x, PVEC_USER_PTR);
}

INLINE struct Lisp_User_Ptr *
XUSER_PTR (Lisp_Object a)
{
  eassert (USER_PTRP (a));
  return XUNTAG (a, Lisp_Vectorlike, struct Lisp_User_Ptr);
}

INLINE bool
BIGNUMP (Lisp_Object x)
{
  return PSEUDOVECTORP (x, PVEC_BIGNUM);
}

INLINE bool
INTEGERP (Lisp_Object x)
{
  return FIXNUMP (x) || BIGNUMP (x);
}

/* Return a Lisp integer with value taken from N.  */
INLINE Lisp_Object
make_int (intmax_t n)
{
  return FIXNUM_OVERFLOW_P (n) ? make_bigint (n) : make_fixnum (n);
}
INLINE Lisp_Object
make_uint (uintmax_t n)
{
  return FIXNUM_OVERFLOW_P (n) ? make_biguint (n) : make_fixnum (n);
}

/* Return a Lisp integer equal to the value of the C integer EXPR.  */
#define INT_TO_INTEGER(expr) \
  (EXPR_SIGNED (expr) ? make_int (expr) : make_uint (expr))


/* Forwarding pointer allowed only in symbol's value cell.
   Means symbol's value actually lives in the
   specified int variable.  */
struct Lisp_Intfwd
  {
    enum Lisp_Fwd_Type type;	/* = Lisp_Fwd_Int */
    intmax_t *intvar;
  };

/* Boolean forwarding pointer like Lisp_Intfwd.  */
struct Lisp_Boolfwd
  {
    enum Lisp_Fwd_Type type;	/* = Lisp_Fwd_Bool */
    bool *boolvar;
  };

/* Object forwarding pointer like Lisp_Intfwd.  */
struct Lisp_Objfwd
  {
    enum Lisp_Fwd_Type type;	/* = Lisp_Fwd_Obj */
    Lisp_Object *objvar;
  };

/* Like Lisp_Objfwd except value lives not in OBJVAR
   bur rather the current buffer's slot at byte OFFSET.  */
struct Lisp_Buffer_Objfwd
  {
    enum Lisp_Fwd_Type type;	/* = Lisp_Fwd_Buffer_Obj */
    int offset;
    /* One of Qnil, Qintegerp, Qsymbolp, Qstringp, Qfloatp or Qnumberp.  */
    Lisp_Object predicate;
  };

/* Note slots or "per-buffer" variables form a subset of buffer-local
   variables, and are administered by Lisp_Buffer_Objfwd.  */
struct Lisp_Buffer_Local_Value
  {
    /* True means that merely setting the variable creates a local
       binding for the current buffer.  */
    bool_bf local_if_set : 1;
    /* Presumably equivalent to (defcell!=valcell).  */
    bool_bf found : 1;
    /* If non-NULL, override VALCELL with a C var.  */
    lispfwd fwd;	/* Should never be (Buffer|Kboard)_Objfwd.  */
    /* The buffer for which the loaded binding was found.  */
    Lisp_Object where;
    /* A cons cell of the form (SYMBOL . DEFAULT-VALUE).  */
    Lisp_Object defcell;
    /* A cons cell of the form (SYMBOL . VALUE).
       This is `eq' to DEFCELL if unassigned.  */
    Lisp_Object valcell;
  };

/* Like Lisp_Objfwd except that value lives in a slot in the
   current kboard.  */
struct Lisp_Kboard_Objfwd
  {
    enum Lisp_Fwd_Type type;	/* = Lisp_Fwd_Kboard_Obj */
    int offset;
  };

INLINE enum Lisp_Fwd_Type
XFWDTYPE (lispfwd a)
{
  enum Lisp_Fwd_Type const *p = a.fwdptr;
  return *p;
}

INLINE bool
BUFFER_OBJFWDP (lispfwd a)
{
  return XFWDTYPE (a) == Lisp_Fwd_Buffer_Obj;
}

INLINE struct Lisp_Buffer_Objfwd const *
XBUFFER_OBJFWD (lispfwd a)
{
  eassert (BUFFER_OBJFWDP (a));
  return a.fwdptr;
}

/* Lisp floating point type.  */
struct Lisp_Float
  {
    union
    {
      double data;
      struct Lisp_Float *chain;
      GCALIGNED_UNION_MEMBER
    } u;
  };
verify (GCALIGNED (struct Lisp_Float));

INLINE bool
(FLOATP) (Lisp_Object x)
{
  return lisp_h_FLOATP (x);
}

INLINE struct Lisp_Float *
XFLOAT (Lisp_Object a)
{
  eassert (FLOATP (a));
  return XUNTAG (a, Lisp_Float, struct Lisp_Float);
}

INLINE double
XFLOAT_DATA (Lisp_Object f)
{
  return XFLOAT (f)->u.data;
}

/* Most hosts nowadays use IEEE floating point, so they use IEC 60559
   representations, have infinities and NaNs, and do not trap on
   exceptions.  Define IEEE_FLOATING_POINT to 1 if this host is one of the
   typical ones.  The C23 macro __STDC_IEC_60559_BFP__ (or its
   obsolescent C11 counterpart __STDC_IEC_559__) is close to what is
   wanted here, but is not quite right because Emacs does not require
   all the features of C23 Annex F (and does not require C11 or later,
   for that matter).  */

#define IEEE_FLOATING_POINT (FLT_RADIX == 2 && FLT_MANT_DIG == 24 \
			     && FLT_MIN_EXP == -125 && FLT_MAX_EXP == 128)

/* Meanings of slots in a Lisp_Compiled:  */

enum Lisp_Compiled
  {
    COMPILED_ARGLIST = 0,
    COMPILED_BYTECODE = 1,
    COMPILED_CONSTANTS = 2,
    COMPILED_STACK_DEPTH = 3,
    COMPILED_DOC_STRING = 4,
    COMPILED_INTERACTIVE = 5
  };

/* Flag bits in a character.  These also get used in termhooks.h.
   Emacs needs 22 bits for the character value itself, see MAX_CHAR,
   so we shouldn't use any bits lower than 0x0400000.  */
enum char_bits
  {
    CHAR_ALT = 0x0400000,
    CHAR_SUPER = 0x0800000,
    CHAR_HYPER = 0x1000000,
    CHAR_SHIFT = 0x2000000,
    CHAR_CTL = 0x4000000,
    CHAR_META = 0x8000000,

    CHAR_MODIFIER_MASK =
      CHAR_ALT | CHAR_SUPER | CHAR_HYPER | CHAR_SHIFT | CHAR_CTL | CHAR_META,

    /* Actually, the current Emacs uses 22 bits for the character value
       itself.  */
    CHARACTERBITS = 22
  };

/* Data type checking.  */

INLINE bool
FIXNATP (Lisp_Object x)
{
  return FIXNUMP (x) && 0 <= XFIXNUM (x);
}

/* Like XFIXNUM (A), but may be faster.  A must be nonnegative.  */
INLINE EMACS_INT
XFIXNAT (Lisp_Object a)
{
  eassert (FIXNUMP (a));
  EMACS_INT int0 = Lisp_Int0;
  EMACS_INT result = USE_LSB_TAG ? XFIXNUM (a) : XLI (a) - (int0 << VALBITS);
  eassume (0 <= result);
  return result;
}

INLINE bool
NUMBERP (Lisp_Object x)
{
  return INTEGERP (x) || FLOATP (x);
}

INLINE bool
RANGED_FIXNUMP (intmax_t lo, Lisp_Object x, intmax_t hi)
{
  return FIXNUMP (x) && lo <= XFIXNUM (x) && XFIXNUM (x) <= hi;
}

#define TYPE_RANGED_FIXNUMP(type, x) \
  (FIXNUMP (x)			      \
   && (TYPE_SIGNED (type) ? TYPE_MINIMUM (type) <= XFIXNUM (x) : 0 <= XFIXNUM (x)) \
   && XFIXNUM (x) <= TYPE_MAXIMUM (type))

INLINE bool
AUTOLOADP (Lisp_Object x)
{
  return CONSP (x) && EQ (Qautoload, XCAR (x));
}


/* Test for specific pseudovector types.  */

INLINE bool
WINDOW_CONFIGURATIONP (Lisp_Object a)
{
  return PSEUDOVECTORP (a, PVEC_WINDOW_CONFIGURATION);
}

INLINE bool
COMPILEDP (Lisp_Object a)
{
  return PSEUDOVECTORP (a, PVEC_COMPILED);
}

INLINE bool
FRAMEP (Lisp_Object a)
{
  return PSEUDOVECTORP (a, PVEC_FRAME);
}

INLINE bool
RECORDP (Lisp_Object a)
{
  return PSEUDOVECTORP (a, PVEC_RECORD);
}

INLINE void
CHECK_RECORD (Lisp_Object x)
{
  CHECK_TYPE (RECORDP (x), Qrecordp, x);
}

/* Test for image (image . spec)  */
INLINE bool
IMAGEP (Lisp_Object x)
{
  return CONSP (x) && EQ (XCAR (x), Qimage);
}

/* Array types.  */
INLINE bool
ARRAYP (Lisp_Object x)
{
  return VECTORP (x) || STRINGP (x) || CHAR_TABLE_P (x) || BOOL_VECTOR_P (x);
}

INLINE void
CHECK_LIST (Lisp_Object x)
{
  CHECK_TYPE (CONSP (x) || NILP (x), Qlistp, x);
}

INLINE void
CHECK_LIST_END (Lisp_Object x, Lisp_Object y)
{
  CHECK_TYPE (NILP (x), Qlistp, y);
}

INLINE void
(CHECK_FIXNUM) (Lisp_Object x)
{
  lisp_h_CHECK_FIXNUM (x);
}

INLINE void
CHECK_STRING_CAR (Lisp_Object x)
{
  CHECK_TYPE (STRINGP (XCAR (x)), Qstringp, XCAR (x));
}
/* This is a bit special because we always need size afterwards.  */
INLINE ptrdiff_t
CHECK_VECTOR_OR_STRING (Lisp_Object x)
{
  if (VECTORP (x))
    return ASIZE (x);
  if (STRINGP (x))
    return SCHARS (x);
  wrong_type_argument (Qarrayp, x);
}
INLINE void
CHECK_ARRAY (Lisp_Object x, Lisp_Object predicate)
{
  CHECK_TYPE (ARRAYP (x), predicate, x);
}
INLINE void
CHECK_FIXNAT (Lisp_Object x)
{
  CHECK_TYPE (FIXNATP (x), Qwholenump, x);
}

INLINE double
XFLOATINT (Lisp_Object n)
{
  return (FIXNUMP (n) ? XFIXNUM (n)
	  : FLOATP (n) ? XFLOAT_DATA (n)
	  : bignum_to_double (n));
}

INLINE void
CHECK_NUMBER (Lisp_Object x)
{
  CHECK_TYPE (NUMBERP (x), Qnumberp, x);
}

INLINE void
CHECK_INTEGER (Lisp_Object x)
{
  CHECK_TYPE (INTEGERP (x), Qintegerp, x);
}

INLINE void
CHECK_SUBR (Lisp_Object x)
{
  CHECK_TYPE (SUBRP (x), Qsubrp, x);
}


/* If we're not dumping using the legacy dumper and we might be using
   the portable dumper, try to bunch all the subr structures together
   for more efficient dump loading.  */
#ifndef HAVE_UNEXEC
# ifdef DARWIN_OS
#  define SUBR_SECTION_ATTRIBUTE ATTRIBUTE_SECTION ("__DATA,subrs")
# else
#  define SUBR_SECTION_ATTRIBUTE ATTRIBUTE_SECTION (".subrs")
# endif
#else
# define SUBR_SECTION_ATTRIBUTE
#endif

/* Define a built-in function for calling from Lisp.
 `lname' should be the name to give the function in Lisp,
    as a null-terminated C string.
 `fnname' should be the name of the function in C.
    By convention, it starts with F.
 `sname' should be the name for the C constant structure
    that records information on this function for internal use.
    By convention, it should be the same as `fnname' but with S instead of F.
    It's too bad that C macros can't compute this from `fnname'.
 `minargs' should be a number, the minimum number of arguments allowed.
 `maxargs' should be a number, the maximum number of arguments allowed,
    or else MANY or UNEVALLED.
    MANY means there are &rest arguments.  Here we pass a vector
        of evaluated arguments in the form of an integer
        number-of-arguments followed by the address of a vector of
        Lisp_Objects which contains the argument values.  (We also use
        this convention when calling a subr with more than 8 parameters.)
    UNEVALLED means pass the list of unevaluated arguments
 `intspec' says how interactive arguments are to be fetched.
    If the string starts with a `(', `intspec' is evaluated and the resulting
    list is the list of arguments.
    If it's a string that doesn't start with `(', the value should follow
    the one of the doc string for `interactive'.
    A null string means call interactively with no arguments.
 `doc' is documentation for the user.  */

/* This version of DEFUN declares a function prototype with the right
   arguments, so we can catch errors with maxargs at compile-time.  */
#define DEFUN(lname, fnname, sname, minargs, maxargs, intspec, doc) \
  SUBR_SECTION_ATTRIBUTE                                            \
  static union Aligned_Lisp_Subr sname =                            \
     {{{ PVEC_SUBR << PSEUDOVECTOR_AREA_BITS },			    \
       { .a ## maxargs = fnname },				    \
       minargs, maxargs, lname, {intspec}, lisp_h_Qnil}};	    \
   Lisp_Object fnname

/* defsubr (Sname);
   is how we define the symbol for function `name' at start-up time.  */
extern void defsubr (union Aligned_Lisp_Subr *);

enum maxargs
  {
    MANY = -2,
    UNEVALLED = -1
  };

/* Call a function F that accepts many args, passing it ARRAY's elements.  */
#define CALLMANY(f, array) (f) (ARRAYELTS (array), array)

/* Call a function F that accepts many args, passing it the remaining args,
   E.g., 'return CALLN (Fformat, fmt, text);' is less error-prone than
   '{ Lisp_Object a[2]; a[0] = fmt; a[1] = text; return Fformat (2, a); }'.
   CALLN requires at least one function argument (as C99 prohibits
   empty initializers), and is overkill for simple usages like
   'Finsert (1, &text);'.  */
#define CALLN(f, ...) CALLMANY (f, ((Lisp_Object []) {__VA_ARGS__}))

/* Call function fn on no arguments.  */
INLINE Lisp_Object
call0 (Lisp_Object fn)
{
  return Ffuncall (1, &fn);
}

/* Call function fn with 1 argument arg1.  */
INLINE Lisp_Object
call1 (Lisp_Object fn, Lisp_Object arg1)
{
  return CALLN (Ffuncall, fn, arg1);
}

/* Call function fn with 2 arguments arg1, arg2.  */
INLINE Lisp_Object
call2 (Lisp_Object fn, Lisp_Object arg1, Lisp_Object arg2)
{
  return CALLN (Ffuncall, fn, arg1, arg2);
}

/* Call function fn with 3 arguments arg1, arg2, arg3.  */
INLINE Lisp_Object
call3 (Lisp_Object fn, Lisp_Object arg1, Lisp_Object arg2, Lisp_Object arg3)
{
  return CALLN (Ffuncall, fn, arg1, arg2, arg3);
}

/* Call function fn with 4 arguments arg1, arg2, arg3, arg4.  */
INLINE Lisp_Object
call4 (Lisp_Object fn, Lisp_Object arg1, Lisp_Object arg2, Lisp_Object arg3,
       Lisp_Object arg4)
{
  return CALLN (Ffuncall, fn, arg1, arg2, arg3, arg4);
}

/* Call function fn with 5 arguments arg1, arg2, arg3, arg4, arg5.  */
INLINE Lisp_Object
call5 (Lisp_Object fn, Lisp_Object arg1, Lisp_Object arg2, Lisp_Object arg3,
       Lisp_Object arg4, Lisp_Object arg5)
{
  return CALLN (Ffuncall, fn, arg1, arg2, arg3, arg4, arg5);
}

/* Call function fn with 6 arguments arg1, arg2, arg3, arg4, arg5, arg6.  */
INLINE Lisp_Object
call6 (Lisp_Object fn, Lisp_Object arg1, Lisp_Object arg2, Lisp_Object arg3,
       Lisp_Object arg4, Lisp_Object arg5, Lisp_Object arg6)
{
  return CALLN (Ffuncall, fn, arg1, arg2, arg3, arg4, arg5, arg6);
}

/* Call function fn with 7 arguments arg1, arg2, arg3, arg4, arg5, arg6, arg7.  */
INLINE Lisp_Object
call7 (Lisp_Object fn, Lisp_Object arg1, Lisp_Object arg2, Lisp_Object arg3,
       Lisp_Object arg4, Lisp_Object arg5, Lisp_Object arg6, Lisp_Object arg7)
{
  return CALLN (Ffuncall, fn, arg1, arg2, arg3, arg4, arg5, arg6, arg7);
}

/* Call function fn with 8 arguments arg1, arg2, arg3, arg4, arg5,
   arg6, arg7, arg8.  */
INLINE Lisp_Object
call8 (Lisp_Object fn, Lisp_Object arg1, Lisp_Object arg2, Lisp_Object arg3,
       Lisp_Object arg4, Lisp_Object arg5, Lisp_Object arg6, Lisp_Object arg7,
       Lisp_Object arg8)
{
  return CALLN (Ffuncall, fn, arg1, arg2, arg3, arg4, arg5, arg6, arg7, arg8);
}

extern void defvar_lisp (struct Lisp_Objfwd const *, char const *);
extern void defvar_lisp_nopro (struct Lisp_Objfwd const *, char const *);
extern void defvar_bool (struct Lisp_Boolfwd const *, char const *);
extern void defvar_int (struct Lisp_Intfwd const *, char const *);
extern void defvar_kboard (struct Lisp_Kboard_Objfwd const *, char const *);

/* Macros we use to define forwarded Lisp variables.
   These are used in the syms_of_FILENAME functions.

   An ordinary (not in buffer_slot_defaults, per-buffer, or per-keyboard)
   lisp variable is actually a field in `struct emacs_globals'.  The
   field's name begins with "f_", which is a convention enforced by
   these macros.  Each such global has a corresponding #define in
   globals.h; the plain name should be used in the code.

   E.g., the global "cons_cells_consed" is declared as "int
   f_cons_cells_consed" in globals.h, but there is a define:

      #define cons_cells_consed globals.f_cons_cells_consed

   All C code uses the `cons_cells_consed' name.  This is all done
   this way to support indirection for multi-threaded Emacs.  */

#define DEFVAR_LISP(lname, vname, doc)		\
  do {						\
    static struct Lisp_Objfwd const o_fwd	\
      = {Lisp_Fwd_Obj, &globals.f_##vname};	\
    defvar_lisp (&o_fwd, lname);		\
  } while (false)
#define DEFVAR_LISP_NOPRO(lname, vname, doc)	\
  do {						\
    static struct Lisp_Objfwd const o_fwd	\
      = {Lisp_Fwd_Obj, &globals.f_##vname};	\
    defvar_lisp_nopro (&o_fwd, lname);		\
  } while (false)
#define DEFVAR_BOOL(lname, vname, doc)		\
  do {						\
    static struct Lisp_Boolfwd const b_fwd	\
      = {Lisp_Fwd_Bool, &globals.f_##vname};	\
    defvar_bool (&b_fwd, lname);		\
  } while (false)
#define DEFVAR_INT(lname, vname, doc)		\
  do {						\
    static struct Lisp_Intfwd const i_fwd	\
      = {Lisp_Fwd_Int, &globals.f_##vname};	\
    defvar_int (&i_fwd, lname);			\
  } while (false)

#define DEFVAR_KBOARD(lname, vname, doc)			\
  do {								\
    static struct Lisp_Kboard_Objfwd const ko_fwd		\
      = {Lisp_Fwd_Kboard_Obj, offsetof (KBOARD, vname##_)};	\
    defvar_kboard (&ko_fwd, lname);				\
  } while (false)


/* Elisp uses multiple stacks:
   - The C stack.
   - The specpdl stack, short for special push-down list, handles
     dynamic let-bindings, unwind-protects, and backtraces.  Commit
     2f592f9 unified specpdl with the erstwhile backtrace stack.
   - The handler stack keeps track of active catch tags and condition-case
     handlers.  It is allocated in a manually managed stack implemented by a
     doubly-linked list allocated via xmalloc and never freed.  */

enum specbind_tag {
  SPECPDL_UNWIND,		/* An unwind_protect function on Lisp_Object.  */
  SPECPDL_UNWIND_ARRAY,		/* Likewise, on an array that needs freeing.
				   Its elements are potential Lisp_Objects.  */
  SPECPDL_UNWIND_PTR,		/* Likewise, on void *.  */
  SPECPDL_UNWIND_INT,		/* Likewise, on int.  */
  SPECPDL_UNWIND_INTMAX,	/* Likewise, on intmax_t.  */
  SPECPDL_UNWIND_EXCURSION,	/* Likewise, on an excursion.  */
  SPECPDL_UNWIND_VOID,		/* Likewise, with no arg.  */
  SPECPDL_BACKTRACE,		/* An element of the backtrace.  */
  SPECPDL_NOP,			/* A filler.  */
#ifdef HAVE_MODULES
  SPECPDL_MODULE_RUNTIME,       /* A live module runtime.  */
  SPECPDL_MODULE_ENVIRONMENT,   /* A live module environment.  */
#endif
  SPECPDL_LET,			/* A plain and simple dynamic let-binding.  */
  /* Tags greater than SPECPDL_LET must be "subkinds" of LET.  */
  SPECPDL_LET_LOCAL,		/* A buffer-local let-binding.  */
  SPECPDL_LET_DEFAULT		/* A global binding for a localized var.  */
};

union specbinding
  {
    ENUM_BF (specbind_tag) kind : CHAR_BIT;
    struct {
      ENUM_BF (specbind_tag) kind : CHAR_BIT;
      void (*func) (Lisp_Object);
      Lisp_Object arg;
      EMACS_INT eval_depth;
    } unwind;
    struct {
      ENUM_BF (specbind_tag) kind : CHAR_BIT;
      ptrdiff_t nelts;
      Lisp_Object *array;
    } unwind_array;
    struct {
      ENUM_BF (specbind_tag) kind : CHAR_BIT;
      void (*func) (void *);	/* Unwind function.  */
      void *arg;
      void (*mark) (void *);	/* GC mark function (if non-null).  */
    } unwind_ptr;
    struct {
      ENUM_BF (specbind_tag) kind : CHAR_BIT;
      void (*func) (int);
      int arg;
    } unwind_int;
    struct {
      ENUM_BF (specbind_tag) kind : CHAR_BIT;
      void (*func) (intmax_t);
      intmax_t arg;
    } unwind_intmax;
    struct {
      ENUM_BF (specbind_tag) kind : CHAR_BIT;
      Lisp_Object marker, window;
    } unwind_excursion;
    struct {
      ENUM_BF (specbind_tag) kind : CHAR_BIT;
      void (*func) (void);
    } unwind_void;
    struct {
      ENUM_BF (specbind_tag) kind : CHAR_BIT;
      /* WHERE is the buffer in which SYMBOL is bound.  Note it
	 applies to only two situations admitting buffer-local
	 bindings, i.e., SPECPDL_LET_LOCAL (buffer-local bindings) or
	 SPECPDL_LET_DEFAULT (global bindings for potentially
	 buffer-local variables).  */
      Lisp_Object symbol, old_value, where;
    } let;
    struct {
      ENUM_BF (specbind_tag) kind : CHAR_BIT;
      bool_bf debug_on_exit : 1;
      Lisp_Object function;
      Lisp_Object *args;
      ptrdiff_t nargs;
    } bt;
  };

/* We use 64-bit platforms as a proxy for ones with ABIs that treat
   small structs efficiently.  */
#if SIZE_MAX > 0xffffffff
#define WRAP_SPECPDL_REF 1
#endif

/* Abstract reference to a specpdl entry.
   The number is always a multiple of sizeof (union specbinding).  */
#ifdef WRAP_SPECPDL_REF
/* Use a proper type for specpdl_ref if it does not make the code slower,
   since the type checking is quite useful.  */
typedef struct { ptrdiff_t bytes; } specpdl_ref;
#else
typedef ptrdiff_t specpdl_ref;
#endif

/* Internal use only.  */
INLINE specpdl_ref
wrap_specpdl_ref (ptrdiff_t bytes)
{
#ifdef WRAP_SPECPDL_REF
  return (specpdl_ref){.bytes = bytes};
#else
  return bytes;
#endif
}

/* Internal use only.  */
INLINE ptrdiff_t
unwrap_specpdl_ref (specpdl_ref ref)
{
#ifdef WRAP_SPECPDL_REF
  return ref.bytes;
#else
  return ref;
#endif
}

INLINE specpdl_ref
specpdl_count_to_ref (ptrdiff_t count)
{
  return wrap_specpdl_ref (count * sizeof (union specbinding));
}

INLINE ptrdiff_t
specpdl_ref_to_count (specpdl_ref ref)
{
  return unwrap_specpdl_ref (ref) / sizeof (union specbinding);
}

/* Whether two `specpdl_ref' refer to the same entry.  */
INLINE bool
specpdl_ref_eq (specpdl_ref a, specpdl_ref b)
{
  return unwrap_specpdl_ref (a) == unwrap_specpdl_ref (b);
}

/* Whether `a' refers to an earlier entry than `b'.  */
INLINE bool
specpdl_ref_lt (specpdl_ref a, specpdl_ref b)
{
  return unwrap_specpdl_ref (a) < unwrap_specpdl_ref (b);
}

INLINE bool
specpdl_ref_valid_p (specpdl_ref ref)
{
  return unwrap_specpdl_ref (ref) >= 0;
}

INLINE specpdl_ref
make_invalid_specpdl_ref (void)
{
  return wrap_specpdl_ref (-1);
}

/* Return a reference that is `delta' steps more recent than `ref'.
   `delta' may be negative or zero.  */
INLINE specpdl_ref
specpdl_ref_add (specpdl_ref ref, ptrdiff_t delta)
{
  return wrap_specpdl_ref (unwrap_specpdl_ref (ref)
			   + delta * sizeof (union specbinding));
}

INLINE union specbinding *
specpdl_ref_to_ptr (specpdl_ref ref)
{
  return (union specbinding *)((char *)specpdl + unwrap_specpdl_ref (ref));
}

/* Return a reference to the most recent specpdl entry.  */
INLINE specpdl_ref
SPECPDL_INDEX (void)
{
  return wrap_specpdl_ref ((char *)specpdl_ptr - (char *)specpdl);
}

INLINE bool
backtrace_debug_on_exit (union specbinding *pdl)
{
  eassert (pdl->kind == SPECPDL_BACKTRACE);
  return pdl->bt.debug_on_exit;
}

void grow_specpdl_allocation (void);

/* Grow the specpdl stack by one entry.
   The caller should have already initialized the entry.
   Signal an error on stack overflow.

   Make sure that there is always one unused entry past the top of the
   stack, so that the just-initialized entry is safely unwound if
   memory exhausted and an error is signaled here.  Also, allocate a
   never-used entry just before the bottom of the stack; sometimes its
   address is taken.  */
INLINE void
grow_specpdl (void)
{
  if (++specpdl_ptr == specpdl_end)
    grow_specpdl_allocation ();
}

INLINE specpdl_ref
record_in_backtrace (Lisp_Object function, Lisp_Object *args, ptrdiff_t nargs)
{
  specpdl_ref count = SPECPDL_INDEX ();

  eassert (nargs >= UNEVALLED);
  specpdl_ptr->bt.kind = SPECPDL_BACKTRACE;
  specpdl_ptr->bt.debug_on_exit = false;
  specpdl_ptr->bt.function = function;
  current_thread->stack_top = specpdl_ptr->bt.args = args;
  specpdl_ptr->bt.nargs = nargs;
  grow_specpdl ();

  return count;
}

/* This structure helps implement the `catch/throw' and `condition-case/signal'
   control structures.  A struct handler contains all the information needed to
   restore the state of the interpreter after a non-local jump.

   Handler structures are chained together in a doubly linked list; the `next'
   member points to the next outer catchtag and the `nextfree' member points in
   the other direction to the next inner element (which is typically the next
   free element since we mostly use it on the deepest handler).

   A call like (throw TAG VAL) searches for a catchtag whose `tag_or_ch'
   member is TAG, and then unbinds to it.  The `val' member is used to
   hold VAL while the stack is unwound; `val' is returned as the value
   of the catch form.  If there is a handler of type CATCHER_ALL, it will
   be treated as a handler for all invocations of `signal' and `throw';
   in this case `val' will be set to (ERROR-SYMBOL . DATA) or (TAG . VAL),
   respectively.  During stack unwinding, `nonlocal_exit' is set to
   specify the type of nonlocal exit that caused the stack unwinding.

   All the other members are concerned with restoring the interpreter
   state.

   Members are volatile if their values need to survive _longjmp when
   a 'struct handler' is a local variable.  */

enum handlertype { CATCHER, CONDITION_CASE, CATCHER_ALL };

enum nonlocal_exit
{
  NONLOCAL_EXIT_SIGNAL,
  NONLOCAL_EXIT_THROW,
};

struct handler
{
  enum handlertype type;
  Lisp_Object tag_or_ch;

  /* The next two are set by unwind_to_catch.  */
  enum nonlocal_exit nonlocal_exit;
  Lisp_Object val;

  struct handler *next;
  struct handler *nextfree;

  /* The bytecode interpreter can have several handlers active at the same
     time, so when we longjmp to one of them, it needs to know which handler
     this was and what was the corresponding internal state.  This is stored
     here, and when we longjmp we make sure that handlerlist points to the
     proper handler.  */
  Lisp_Object *bytecode_top;
  int bytecode_dest;

  /* Most global vars are reset to their value via the specpdl mechanism,
     but a few others are handled by storing their value here.  */
  sys_jmp_buf jmp;
  EMACS_INT f_lisp_eval_depth;
  specpdl_ref pdlcount;
  struct bc_frame *act_rec;
  int poll_suppress_count;
  int interrupt_input_blocked;

#ifdef HAVE_X_WINDOWS
  int x_error_handler_depth;
#endif
};

extern Lisp_Object Vmemory_full;

/* True if ought to quit now.  */

#define QUITP (!NILP (Vquit_flag) && NILP (Vinhibit_quit))

extern bool volatile pending_signals;
extern void process_pending_signals (void);
extern void probably_quit (void);

/* Check quit-flag and quit if it is non-nil.  Typing C-g does not
   directly cause a quit; it only sets Vquit_flag.  So the program
   needs to call maybe_quit at times when it is safe to quit.  Every
   loop that might run for a long time or might not exit ought to call
   maybe_quit at least once, at a safe place.  Unless that is
   impossible, of course.  But it is very desirable to avoid creating
   loops where maybe_quit is impossible.

   If quit-flag is set to `kill-emacs' the SIGINT handler has received
   a request to exit Emacs when it is safe to do.

   When not quitting, process any pending signals.  */

INLINE void
maybe_quit (void)
{
  if (!NILP (Vquit_flag) || pending_signals)
    probably_quit ();
}

/* Process a quit rarely, based on a counter COUNT, for efficiency.
   "Rarely" means once per USHRT_MAX + 1 times; this is somewhat
   arbitrary, but efficient.  */

INLINE void
rarely_quit (unsigned short int count)
{
  if (! count)
    maybe_quit ();
}

extern Lisp_Object Vascii_downcase_table;
extern Lisp_Object Vascii_canon_table;

/* Call staticpro (&var) to protect static variable `var'.  */

void staticpro (Lisp_Object const *);

enum { NSTATICS = (1 << 11) };
extern Lisp_Object const *staticvec[NSTATICS];
extern int staticidx;


/* Forward declarations for prototypes.  */
struct window;
struct frame;

/* Define if the windowing system provides a menu bar.  */
#if defined (USE_X_TOOLKIT) || defined (HAVE_NTGUI) \
  || defined (HAVE_NS) || defined (USE_GTK) || defined (HAVE_HAIKU)
#define HAVE_EXT_MENU_BAR true
#endif

/* Define if the windowing system provides a tool-bar.  */
#if defined (USE_GTK) || defined (HAVE_NS)
#define HAVE_EXT_TOOL_BAR true
#endif

/* Return the address of vector A's element at index I.  */

INLINE Lisp_Object *
xvector_contents_addr (Lisp_Object a, ptrdiff_t i)
{
  /* This should return &XVECTOR (a)->contents[i], but that would run
     afoul of GCC bug 95072.  */
  void *v = XVECTOR (a);
  char *p = v;
  void *w = p + header_size + i * word_size;
  return w;
}

/* Return the address of vector A's elements.  */

INLINE Lisp_Object *
xvector_contents (Lisp_Object a)
{
  return xvector_contents_addr (a, 0);
}

/* Copy COUNT Lisp_Objects from ARGS to contents of V starting from OFFSET.  */

INLINE void
vcopy (Lisp_Object v, ptrdiff_t offset, Lisp_Object const *args,
       ptrdiff_t count)
{
  eassert (0 <= offset && 0 <= count && offset + count <= ASIZE (v));
  memcpy (xvector_contents_addr (v, offset), args, count * sizeof *args);
}

/* Functions to modify hash tables.  */

INLINE void
set_hash_key_slot (struct Lisp_Hash_Table *h, ptrdiff_t idx, Lisp_Object val)
{
  gc_aset (h->key_and_value, 2 * idx, val);
}

INLINE void
set_hash_value_slot (struct Lisp_Hash_Table *h, ptrdiff_t idx, Lisp_Object val)
{
  gc_aset (h->key_and_value, 2 * idx + 1, val);
}

/* Use these functions to set Lisp_Object
   or pointer slots of struct Lisp_Symbol.  */

INLINE void
set_symbol_function (Lisp_Object sym, Lisp_Object function)
{
  XSYMBOL (sym)->u.s.function = function;
}

INLINE void
set_symbol_plist (Lisp_Object sym, Lisp_Object plist)
{
  XSYMBOL (sym)->u.s.plist = plist;
}

INLINE void
set_symbol_next (Lisp_Object sym, struct Lisp_Symbol *next)
{
  XSYMBOL (sym)->u.s.next = next;
}

INLINE void
make_symbol_constant (Lisp_Object sym)
{
  XSYMBOL (sym)->u.s.trapped_write = SYMBOL_NOWRITE;
}

/* Buffer-local variable access functions.  */

INLINE bool
blv_found (struct Lisp_Buffer_Local_Value *blv)
{
  eassert (blv->found == !EQ (blv->defcell, blv->valcell));
  return blv->found;
}

/* Set overlay's property list.  */

INLINE void
set_overlay_plist (Lisp_Object overlay, Lisp_Object plist)
{
  XOVERLAY (overlay)->plist = plist;
}

/* Get text properties of S.  */

INLINE INTERVAL
string_intervals (Lisp_Object s)
{
  return XSTRING (s)->u.s.intervals;
}

/* Set text properties of S to I.  */

INLINE void
set_string_intervals (Lisp_Object s, INTERVAL i)
{
  XSTRING (s)->u.s.intervals = i;
}

/* Set a Lisp slot in TABLE to VAL.  Most code should use this instead
   of setting slots directly.  */

INLINE void
set_char_table_defalt (Lisp_Object table, Lisp_Object val)
{
  XCHAR_TABLE (table)->defalt = val;
}
INLINE void
set_char_table_purpose (Lisp_Object table, Lisp_Object val)
{
  XCHAR_TABLE (table)->purpose = val;
}

/* Set different slots in (sub)character tables.  */

INLINE void
set_char_table_extras (Lisp_Object table, ptrdiff_t idx, Lisp_Object val)
{
  eassert (0 <= idx && idx < CHAR_TABLE_EXTRA_SLOTS (XCHAR_TABLE (table)));
  XCHAR_TABLE (table)->extras[idx] = val;
}

INLINE void
set_char_table_contents (Lisp_Object table, ptrdiff_t idx, Lisp_Object val)
{
  eassert (0 <= idx && idx < (1 << CHARTAB_SIZE_BITS_0));
  XCHAR_TABLE (table)->contents[idx] = val;
}

INLINE void
set_sub_char_table_contents (Lisp_Object table, ptrdiff_t idx, Lisp_Object val)
{
  XSUB_CHAR_TABLE (table)->contents[idx] = val;
}

/* Defined in bignum.c.  This part of bignum.c's API does not require
   the caller to access bignum internals; see bignum.h for that.  */
extern intmax_t bignum_to_intmax (Lisp_Object) ATTRIBUTE_CONST;
extern uintmax_t bignum_to_uintmax (Lisp_Object) ATTRIBUTE_CONST;
extern ptrdiff_t bignum_bufsize (Lisp_Object, int) ATTRIBUTE_CONST;
extern ptrdiff_t bignum_to_c_string (char *, ptrdiff_t, Lisp_Object, int);
extern Lisp_Object bignum_to_string (Lisp_Object, int);
extern Lisp_Object make_bignum_str (char const *, int);
extern Lisp_Object make_neg_biguint (uintmax_t);
extern Lisp_Object double_to_integer (double);

/* Convert the integer NUM to *N.  Return true if successful, false
   (possibly setting *N) otherwise.  */
INLINE bool
integer_to_intmax (Lisp_Object num, intmax_t *n)
{
  if (FIXNUMP (num))
    {
      *n = XFIXNUM (num);
      return true;
    }
  else
    {
      intmax_t i = bignum_to_intmax (num);
      *n = i;
      return i != 0;
    }
}
INLINE bool
integer_to_uintmax (Lisp_Object num, uintmax_t *n)
{
  if (FIXNUMP (num))
    {
      *n = XFIXNUM (num);
      return 0 <= XFIXNUM (num);
    }
  else
    {
      uintmax_t i = bignum_to_uintmax (num);
      *n = i;
      return i != 0;
    }
}

/* A modification count.  These are wide enough, and incremented
   rarely enough, so that they should never overflow a 60-bit counter
   in practice, and the code below assumes this so a compiler can
   generate better code if EMACS_INT is 64 bits.  */
typedef intmax_t modiff_count;

INLINE modiff_count
modiff_incr (modiff_count *a)
{
  modiff_count a0 = *a;
  bool modiff_overflow = INT_ADD_WRAPV (a0, 1, a);
  eassert (!modiff_overflow && *a >> 30 >> 30 == 0);
  return a0;
}

INLINE Lisp_Object
modiff_to_integer (modiff_count a)
{
  eassume (0 <= a && a >> 30 >> 30 == 0);
  return make_int (a);
}

/* Defined in data.c.  */
extern AVOID wrong_choice (Lisp_Object, Lisp_Object);
extern void notify_variable_watchers (Lisp_Object, Lisp_Object,
				      Lisp_Object, Lisp_Object);
extern Lisp_Object indirect_function (Lisp_Object);
extern Lisp_Object find_symbol_value (Lisp_Object, struct buffer *);
enum Arith_Comparison {
  ARITH_EQUAL,
  ARITH_NOTEQUAL,
  ARITH_LESS,
  ARITH_GRTR,
  ARITH_LESS_OR_EQUAL,
  ARITH_GRTR_OR_EQUAL
};
extern Lisp_Object arithcompare (Lisp_Object num1, Lisp_Object num2,
                                 enum Arith_Comparison comparison);

/* Convert the Emacs representation CONS back to an integer of type
   TYPE, storing the result the variable VAR.  Signal an error if CONS
   is not a valid representation or is out of range for TYPE.  */
#define CONS_TO_INTEGER(cons, type, var)				\
 (TYPE_SIGNED (type)							\
  ? ((var) = cons_to_signed (cons, TYPE_MINIMUM (type), TYPE_MAXIMUM (type))) \
  : ((var) = cons_to_unsigned (cons, TYPE_MAXIMUM (type))))
extern intmax_t cons_to_signed (Lisp_Object, intmax_t, intmax_t);
extern uintmax_t cons_to_unsigned (Lisp_Object, uintmax_t);

extern struct Lisp_Symbol *indirect_variable (struct Lisp_Symbol *);
extern AVOID args_out_of_range (Lisp_Object, Lisp_Object);
extern AVOID circular_list (Lisp_Object);
extern Lisp_Object symval_resolve (lispfwd, struct buffer *);
enum Set_Internal_Bind {
  SET_INTERNAL_SET,
  SET_INTERNAL_BIND,
  SET_INTERNAL_UNBIND,
  SET_INTERNAL_THREAD_SWITCH
};
extern void set_internal (Lisp_Object, Lisp_Object, Lisp_Object,
                          enum Set_Internal_Bind);
extern void set_default_internal (Lisp_Object, Lisp_Object,
                                  enum Set_Internal_Bind bindflag);
extern Lisp_Object expt_integer (Lisp_Object, Lisp_Object);
extern void syms_of_data (void);
extern void symval_restore_default (struct Lisp_Symbol *);

/* Defined in cmds.c */
extern void syms_of_cmds (void);

/* Defined in coding.c.  */
extern Lisp_Object detect_coding_system (const unsigned char *, ptrdiff_t,
                                         ptrdiff_t, bool, bool, Lisp_Object);
extern void init_coding_once (void);
extern void syms_of_coding (void);
extern bool string_ascii_p (Lisp_Object);

/* Defined in character.c.  */
extern ptrdiff_t chars_in_text (const unsigned char *, ptrdiff_t);
extern ptrdiff_t multibyte_chars_in_text (const unsigned char *, ptrdiff_t);
extern void syms_of_character (void);

/* Defined in charset.c.  */
extern void init_charset (void);
extern void init_charset_once (void);
extern void syms_of_charset (void);
/* Structure forward declarations.  */
struct charset;

/* Defined in syntax.c.  */
extern void init_syntax_once (void);
extern void syms_of_syntax (void);

/* Defined in fns.c.  */
enum { NEXT_ALMOST_PRIME_LIMIT = 11 };
extern ptrdiff_t list_length (Lisp_Object);
extern EMACS_INT next_almost_prime (EMACS_INT) ATTRIBUTE_CONST;
extern Lisp_Object larger_vector (Lisp_Object, ptrdiff_t, ptrdiff_t);
extern bool sweep_weak_table (struct Lisp_Hash_Table *, bool);
extern void hexbuf_digest (char *, void const *, int);
extern char *extract_data_from_object (Lisp_Object, ptrdiff_t *, ptrdiff_t *);
EMACS_UINT hash_string (char const *, ptrdiff_t);
EMACS_UINT sxhash (Lisp_Object);
Lisp_Object hashfn_user_defined (Lisp_Object, struct Lisp_Hash_Table *);
Lisp_Object make_hash_table (struct hash_table_test, EMACS_INT, float, float,
                             Lisp_Object, bool);
ptrdiff_t hash_lookup (struct Lisp_Hash_Table *, Lisp_Object, Lisp_Object *);
ptrdiff_t hash_put (struct Lisp_Hash_Table *, Lisp_Object, Lisp_Object,
		    Lisp_Object);
void hash_remove_from_table (struct Lisp_Hash_Table *, Lisp_Object);
extern struct hash_table_test const hashtest_eq, hashtest_eql, hashtest_equal;
extern void validate_subarray (Lisp_Object, Lisp_Object, Lisp_Object,
			       ptrdiff_t, ptrdiff_t *, ptrdiff_t *);
extern Lisp_Object substring_both (Lisp_Object, ptrdiff_t, ptrdiff_t,
				   ptrdiff_t, ptrdiff_t);
extern Lisp_Object merge (Lisp_Object, Lisp_Object, Lisp_Object);
extern Lisp_Object merge_c (Lisp_Object, Lisp_Object, bool (*) (Lisp_Object, Lisp_Object));
extern Lisp_Object do_yes_or_no_p (Lisp_Object);
extern Lisp_Object concat2 (Lisp_Object, Lisp_Object);
extern Lisp_Object concat3 (Lisp_Object, Lisp_Object, Lisp_Object);
extern bool equal_no_quit (Lisp_Object, Lisp_Object);
extern Lisp_Object nconc2 (Lisp_Object, Lisp_Object);
extern Lisp_Object assq_no_quit (Lisp_Object, Lisp_Object);
extern Lisp_Object assoc_no_quit (Lisp_Object, Lisp_Object);
extern void clear_string_char_byte_cache (void);
extern ptrdiff_t string_char_to_byte (Lisp_Object, ptrdiff_t);
extern ptrdiff_t string_byte_to_char (Lisp_Object, ptrdiff_t);
extern Lisp_Object string_to_multibyte (Lisp_Object);
extern Lisp_Object string_make_unibyte (Lisp_Object);
extern Lisp_Object plist_get (Lisp_Object plist, Lisp_Object prop);
extern Lisp_Object plist_put (Lisp_Object plist, Lisp_Object prop,
			      Lisp_Object val);
extern Lisp_Object plist_member (Lisp_Object plist, Lisp_Object prop);
extern void syms_of_fns (void);

/* Defined in sort.c  */
extern void tim_sort (Lisp_Object, Lisp_Object *, const ptrdiff_t);

/* Defined in floatfns.c.  */
verify (FLT_RADIX == 2 || FLT_RADIX == 16);
enum { LOG2_FLT_RADIX = FLT_RADIX == 2 ? 1 : 4 };
int double_integer_scale (double);
#ifndef __USE_ISOC99
extern double trunc (double);
#endif
extern Lisp_Object fmod_float (Lisp_Object x, Lisp_Object y);
extern void syms_of_floatfns (void);

/* Defined in fringe.c.  */
extern void syms_of_fringe (void);
extern void init_fringe (void);
#ifdef HAVE_WINDOW_SYSTEM
extern void mark_fringe_data (void);
extern void init_fringe_once (void);
#endif /* HAVE_WINDOW_SYSTEM */

/* Defined in image.c.  */
extern int x_bitmap_mask (struct frame *, ptrdiff_t);
extern void syms_of_image (void);

#ifdef HAVE_JSON
/* Defined in json.c.  */
extern void init_json (void);
extern void syms_of_json (void);
#endif

/* Defined in insdel.c.  */
extern void move_gap_both (ptrdiff_t, ptrdiff_t);
extern AVOID buffer_overflow (void);
extern void make_gap (ptrdiff_t);
extern void make_gap_1 (struct buffer *, ptrdiff_t);
extern ptrdiff_t copy_text (const unsigned char *, unsigned char *,
			    ptrdiff_t, bool, bool);
extern int count_combining_before (const unsigned char *,
				   ptrdiff_t, ptrdiff_t, ptrdiff_t);
extern int count_combining_after (const unsigned char *,
				  ptrdiff_t, ptrdiff_t, ptrdiff_t);
extern void insert (const char *, ptrdiff_t);
extern void insert_and_inherit (const char *, ptrdiff_t);
extern void insert_1_both (const char *, ptrdiff_t, ptrdiff_t,
			   bool, bool, bool);
extern void insert_from_gap_1 (ptrdiff_t, ptrdiff_t, bool text_at_gap_tail);
extern void insert_from_gap (ptrdiff_t, ptrdiff_t, bool text_at_gap_tail);
extern void insert_from_string (Lisp_Object, ptrdiff_t, ptrdiff_t,
				ptrdiff_t, ptrdiff_t, bool);
extern void insert_from_buffer (struct buffer *, ptrdiff_t, ptrdiff_t, bool);
extern void insert_char (int);
extern void insert_string (const char *);
extern void insert_before_markers (const char *, ptrdiff_t);
extern void insert_before_markers_and_inherit (const char *, ptrdiff_t);
extern void insert_from_string_before_markers (Lisp_Object, ptrdiff_t,
					       ptrdiff_t, ptrdiff_t,
					       ptrdiff_t, bool);
extern void del_range (ptrdiff_t, ptrdiff_t);
extern Lisp_Object del_range_1 (ptrdiff_t, ptrdiff_t, bool, bool);
extern void del_range_byte (ptrdiff_t, ptrdiff_t);
extern void del_range_both (ptrdiff_t, ptrdiff_t, ptrdiff_t, ptrdiff_t, bool);
extern Lisp_Object del_range_2 (ptrdiff_t, ptrdiff_t,
				ptrdiff_t, ptrdiff_t, bool);
extern void modify_text (ptrdiff_t, ptrdiff_t);
extern void prepare_to_modify_buffer (ptrdiff_t, ptrdiff_t, ptrdiff_t *);
extern void prepare_to_modify_buffer_1 (ptrdiff_t, ptrdiff_t, ptrdiff_t *);
extern void invalidate_buffer_caches (struct buffer *, ptrdiff_t, ptrdiff_t);
extern void signal_after_change (ptrdiff_t, ptrdiff_t, ptrdiff_t);
extern void adjust_after_insert (ptrdiff_t, ptrdiff_t, ptrdiff_t,
				 ptrdiff_t, ptrdiff_t);
extern void adjust_markers_for_delete (ptrdiff_t, ptrdiff_t,
				       ptrdiff_t, ptrdiff_t);
extern void adjust_markers_bytepos (ptrdiff_t, ptrdiff_t,
				    ptrdiff_t, ptrdiff_t, int);
extern void replace_range (ptrdiff_t, ptrdiff_t, Lisp_Object, bool, bool,
			   bool, bool, bool);
extern void replace_range_2 (ptrdiff_t, ptrdiff_t, ptrdiff_t, ptrdiff_t,
			     const char *, ptrdiff_t, ptrdiff_t, bool);
extern void syms_of_insdel (void);

/* Defined in dispnew.c.  */
#ifdef PROFILING
_Noreturn void __executable_start (void);
#endif
extern Lisp_Object Vwindow_system;
extern Lisp_Object sit_for (Lisp_Object, bool, int);

/* Defined in xdisp.c.  */
extern bool noninteractive_need_newline;
extern Lisp_Object echo_area_buffer[2];
extern void add_to_log (char const *, ...);
extern void vadd_to_log (char const *, va_list);
extern void check_message_stack (void);
extern void clear_message_stack (void);
extern void setup_echo_area_for_printing (bool);
extern bool push_message (void);
extern void pop_message_unwind (void);
extern Lisp_Object restore_message_unwind (Lisp_Object);
extern void restore_message (void);
extern Lisp_Object current_message (void);
extern void clear_message (bool, bool);
extern void message (const char *, ...) ATTRIBUTE_FORMAT_PRINTF (1, 2);
extern void message1 (const char *);
extern void message1_nolog (const char *);
extern void message3 (Lisp_Object);
extern void message3_nolog (Lisp_Object);
extern void message_dolog (const char *, ptrdiff_t, bool, bool);
extern void message_with_string (const char *, Lisp_Object, bool);
extern void message_log_maybe_newline (void);
extern void update_echo_area (void);
extern void truncate_echo_area (ptrdiff_t);
extern void redisplay (void);
extern ptrdiff_t count_lines (ptrdiff_t start_byte, ptrdiff_t end_byte);

void set_frame_cursor_types (struct frame *, Lisp_Object);
extern void syms_of_xdisp (void);
extern void init_xdisp (void);
extern void syms_of_bidi (void);
extern bool bidi_initialize (void);
extern Lisp_Object safe_eval (Lisp_Object);
extern bool window_start_coordinates (struct window *, ptrdiff_t, int *,
				      int *, int *, int *, int *, int *);

/* Defined in sqlite.c.  */
extern void syms_of_sqlite (void);

/* Defined in xsettings.c.  */
extern void syms_of_xsettings (void);

/* Defined in vm-limit.c.  */
extern void memory_warnings (void *, void (*warnfun) (const char *));

/* Defined in character.c.  */
extern void parse_str_as_multibyte (const unsigned char *, ptrdiff_t,
				    ptrdiff_t *, ptrdiff_t *);

/* Defined in alloc.c.  */
extern void *my_heap_start (void);
extern void check_pure_size (void);
unsigned char *resize_string_data (Lisp_Object, ptrdiff_t, int, int);
extern void malloc_warning (const char *);
extern AVOID memory_full (size_t);
extern bool survives_gc_p (Lisp_Object);
extern void mark_objects (Lisp_Object *, ptrdiff_t);
extern void alloc_unexec_pre (void);
extern void alloc_unexec_post (void);
extern void mark_memory (void const *start, void const *end);

INLINE void
mark_object (Lisp_Object *obj)
{
  mark_objects (obj, 1);
}

INLINE void
mark_automatic_object (Lisp_Object obj)
{
  mark_objects (&obj, 1);
}

extern void with_flushed_stack (void (*func) (void *arg), void *arg);
extern void garbage_collect (void);
extern bool maybe_garbage_collect_eagerly (EMACS_INT factor);
extern const char *pending_malloc_warning;
extern Lisp_Object zero_vector;
extern EMACS_INT bytes_since_gc;
extern EMACS_INT bytes_between_gc;
#ifdef HAVE_PDUMPER
extern int number_finalizers_run;
#endif
extern Lisp_Object list1 (Lisp_Object);
extern Lisp_Object list2 (Lisp_Object, Lisp_Object);
extern Lisp_Object list3 (Lisp_Object, Lisp_Object, Lisp_Object);
extern Lisp_Object list4 (Lisp_Object, Lisp_Object, Lisp_Object, Lisp_Object);
extern Lisp_Object list5 (Lisp_Object, Lisp_Object, Lisp_Object, Lisp_Object,
			  Lisp_Object);
extern Lisp_Object listn (ptrdiff_t, Lisp_Object, ...);
extern Lisp_Object pure_listn (ptrdiff_t, Lisp_Object, ...);
#define list(...) \
  listn (ARRAYELTS (((Lisp_Object []) {__VA_ARGS__})), __VA_ARGS__)
#define pure_list(...) \
  pure_listn (ARRAYELTS (((Lisp_Object []) {__VA_ARGS__})), __VA_ARGS__)

/* Build a frequently used 1/2/3/4-integer lists.  */

INLINE Lisp_Object
list1i (intmax_t a)
{
  return list1 (make_int (a));
}

INLINE Lisp_Object
list2i (intmax_t a, intmax_t b)
{
  return list2 (make_int (a), make_int (b));
}

INLINE Lisp_Object
list3i (intmax_t a, intmax_t b, intmax_t c)
{
  return list3 (make_int (a), make_int (b), make_int (c));
}

INLINE Lisp_Object
list4i (intmax_t a, intmax_t b, intmax_t c, intmax_t d)
{
  return list4 (make_int (a), make_int (b), make_int (c), make_int (d));
}

extern Lisp_Object make_bool_vector (EMACS_INT);
extern Lisp_Object bool_vector_fill (Lisp_Object, Lisp_Object);
extern Lisp_Object make_string (const char *, ptrdiff_t);
extern Lisp_Object make_formatted_string (char *, const char *, ...)
  ATTRIBUTE_FORMAT_PRINTF (2, 3);
extern Lisp_Object make_unibyte_string (const char *, ptrdiff_t);
extern ptrdiff_t vectorlike_nbytes (const union vectorlike_header *hdr);

INLINE ptrdiff_t
vector_nbytes (const struct Lisp_Vector *v)
{
  return vectorlike_nbytes (&v->header);
}

/* Make unibyte string from C string when the length isn't known.  */

INLINE Lisp_Object
build_unibyte_string (const char *str)
{
  return make_unibyte_string (str, strlen (str));
}

extern Lisp_Object make_multibyte_string (const char *, ptrdiff_t, ptrdiff_t);
extern Lisp_Object make_event_array (ptrdiff_t, Lisp_Object *);
extern Lisp_Object make_pure_string (const char *, ptrdiff_t, ptrdiff_t, bool);
extern Lisp_Object make_pure_c_string (const char *, ptrdiff_t);
extern void pin_string (Lisp_Object string);

INLINE Lisp_Object
make_specified_string (const char *contents, ptrdiff_t nbytes, bool multibyte)
{
  return multibyte ? make_multibyte_string (contents, -1, nbytes)
    : make_unibyte_string (contents, nbytes);
}

/* Make a string allocated in pure space, use STR as string data.  */

INLINE Lisp_Object
build_pure_c_string (const char *str)
{
  return make_pure_c_string (str, strlen (str));
}

/* Make a string from the data at STR, treating it as multibyte if the
   data warrants.  */

INLINE Lisp_Object
build_string (const char *str)
{
  return make_string (str, strlen (str));
}

extern Lisp_Object pure_cons (Lisp_Object, Lisp_Object);
extern Lisp_Object initialize_vector (ptrdiff_t, Lisp_Object);
extern struct Lisp_String *(*static_string_allocator) (void);
extern struct Lisp_Vector *(*static_vector_allocator) (ptrdiff_t, bool);
extern INTERVAL (*static_interval_allocator) (void);

INLINE Lisp_Object
make_vector (ptrdiff_t size)
{
  /* Callers cannot gc before fully assigning the return value,
     e.g. the following code is likely to crash:

     v = make_vector (3);
     ASET (v, 0, obj0);
     ASET (v, 1, Ffunction_can_gc ());
     ASET (v, 2, obj1);
  */
  return make_lisp_ptr (static_vector_allocator (size, false), Lisp_Vectorlike);
}

INLINE Lisp_Object
make_sub_char_table (int depth, int min_char)
{
  int slots = SUB_CHAR_TABLE_OFFSET + chartab_size[depth];
  Lisp_Object v = make_vector (slots);

  XSETPVECTYPE (XVECTOR (v), PVEC_SUB_CHAR_TABLE);
  XSUB_CHAR_TABLE (v)->depth = depth;
  XSUB_CHAR_TABLE (v)->min_char = min_char;
  return v;
}

extern struct Lisp_Vector *allocate_pseudovector (int, int, int, enum pvec_type)
  ATTRIBUTE_RETURNS_NONNULL;

/* Allocate uninitialized pseudovector with no Lisp_Object slots.  */

#define ALLOCATE_PLAIN_PSEUDOVECTOR(type, tag) \
  ((type *) allocate_pseudovector (VECSIZE (type), 0, 0, tag))

/* Allocate partially initialized pseudovector where all Lisp_Object
   slots are set to Qnil but the rest (if any) is left uninitialized.  */

#define ALLOCATE_PSEUDOVECTOR(type, field, tag)			       \
  ((type *) allocate_pseudovector (VECSIZE (type),		       \
				   PSEUDOVECSIZE (type, field),	       \
				   PSEUDOVECSIZE (type, field), tag))

/* Allocate fully initialized pseudovector where all Lisp_Object
   slots are set to Qnil and the rest (if any) is zeroed.  */

#define ALLOCATE_ZEROED_PSEUDOVECTOR(type, field, tag)		       \
  ((type *) allocate_pseudovector (VECSIZE (type),		       \
				   PSEUDOVECSIZE (type, field),	       \
				   VECSIZE (type), tag))

extern bool gc_in_progress;
extern Lisp_Object make_float (double);
extern void display_malloc_warning (void);
extern specpdl_ref inhibit_garbage_collection (void);
extern void free_cons (struct Lisp_Cons *);
extern bool mgc_handle_sigsegv (void *);
extern void init_alloc_once (void);
extern void syms_of_alloc (void);
extern void syms_of_mgc (void);
extern struct buffer *allocate_buffer (void) ATTRIBUTE_RETURNS_NONNULL;
extern int valid_lisp_object_p (Lisp_Object);

/* Defined in gmalloc.c.  */
#if !defined DOUG_LEA_MALLOC && !defined HYBRID_MALLOC && !defined SYSTEM_MALLOC
extern size_t __malloc_extra_blocks;
#endif
#if !HAVE_DECL_ALIGNED_ALLOC
extern void *aligned_alloc (size_t, size_t) ATTRIBUTE_MALLOC_SIZE ((2));
#endif
extern void malloc_enable_thread (void);

#ifdef REL_ALLOC
/* Defined in ralloc.c.  */
extern void *r_alloc (void **, size_t) ATTRIBUTE_ALLOC_SIZE ((2));
extern void r_alloc_free (void **);
extern void *r_re_alloc (void **, size_t) ATTRIBUTE_ALLOC_SIZE ((2));
extern void r_alloc_reset_variable (void **, void **);
extern void r_alloc_inhibit_buffer_relocation (int);
#endif

/* Defined in chartab.c.  */
extern Lisp_Object copy_char_table (Lisp_Object);
extern Lisp_Object char_table_ref_and_range (Lisp_Object, int,
                                             int *, int *);
extern void char_table_set_range (Lisp_Object, int, int, Lisp_Object);
extern void map_char_table (void (*) (Lisp_Object, Lisp_Object,
                            Lisp_Object),
                            Lisp_Object, Lisp_Object, Lisp_Object);
extern void map_char_table_for_charset (void (*c_function) (Lisp_Object, Lisp_Object),
					Lisp_Object, Lisp_Object,
					Lisp_Object, struct charset *,
					unsigned, unsigned);
extern Lisp_Object uniprop_table (Lisp_Object);
extern Lisp_Object get_unicode_property (Lisp_Object, int);
extern void syms_of_chartab (void);

/* Defined in print.c.  */
extern Lisp_Object Vprin1_to_string_buffer;
extern void debug_print (Lisp_Object) EXTERNALLY_VISIBLE;
extern void temp_output_buffer_setup (const char *);
extern int print_level;
extern void print_error_message (Lisp_Object, Lisp_Object, const char *);
extern Lisp_Object internal_with_output_to_temp_buffer
        (const char *, Lisp_Object (*) (Lisp_Object), Lisp_Object);
#define FLOAT_TO_STRING_BUFSIZE 350
extern int float_to_string (char *, double);
extern void init_print_once (void);
extern void syms_of_print (void);

/* Defined in doprnt.c.  */
extern ptrdiff_t doprnt (char *, ptrdiff_t, const char *, const char *,
			 va_list);
extern ptrdiff_t esprintf (char *, char const *, ...)
  ATTRIBUTE_FORMAT_PRINTF (2, 3);
extern ptrdiff_t exprintf (char **, ptrdiff_t *, char *, ptrdiff_t,
			   char const *, ...)
  ATTRIBUTE_FORMAT_PRINTF (5, 6);
extern ptrdiff_t evxprintf (char **, ptrdiff_t *, char *, ptrdiff_t,
			    char const *, va_list)
  ATTRIBUTE_FORMAT_PRINTF (5, 0);

/* Defined in lread.c.  */
extern Lisp_Object check_obarray (Lisp_Object);
extern Lisp_Object intern_1 (const char *, ptrdiff_t);
extern Lisp_Object intern_c_string_1 (const char *, ptrdiff_t);
extern Lisp_Object intern_driver (Lisp_Object, Lisp_Object, Lisp_Object);
extern void init_symbol (Lisp_Object, Lisp_Object);
extern Lisp_Object oblookup (Lisp_Object, const char *, ptrdiff_t, ptrdiff_t);
INLINE void
LOADHIST_ATTACH (Lisp_Object x)
{
  if (initialized)
    Vcurrent_load_list = Fcons (x, Vcurrent_load_list);
}
extern bool suffix_p (Lisp_Object, const char *);
extern Lisp_Object save_match_data_load (Lisp_Object, Lisp_Object, Lisp_Object,
					 Lisp_Object, Lisp_Object);
extern int openp (Lisp_Object, Lisp_Object, Lisp_Object,
                  Lisp_Object *, Lisp_Object, bool, bool);
enum { S2N_IGNORE_TRAILING = 1 };
extern Lisp_Object string_to_number (char const *, int, ptrdiff_t *);
extern void map_obarray (Lisp_Object, void (*) (Lisp_Object, Lisp_Object),
                         Lisp_Object);
extern void dir_warning (const char *, Lisp_Object);
extern void init_obarray_once (void);
extern void init_lread (void);
extern void syms_of_lread (void);
extern void mark_lread (void);

INLINE Lisp_Object
intern (const char *str)
{
  return intern_1 (str, strlen (str));
}

INLINE Lisp_Object
intern_c_string (const char *str)
{
  return intern_c_string_1 (str, strlen (str));
}

/* Defined in eval.c.  */
extern Lisp_Object Vautoload_queue;
extern Lisp_Object Vrun_hooks;
extern Lisp_Object inhibit_lisp_code;
extern bool signal_quit_p (Lisp_Object);

/* To run a normal hook, use the appropriate function from the list below.
   The calling convention:

   if (!NILP (Vrun_hooks))
     call1 (Vrun_hooks, Qmy_funny_hook);

   should no longer be used.  */
extern void run_hook (Lisp_Object);
extern void run_hook_with_args_2 (Lisp_Object, Lisp_Object, Lisp_Object);
extern Lisp_Object run_hook_with_args (ptrdiff_t nargs, Lisp_Object *args,
				       Lisp_Object (*funcall)
				       (ptrdiff_t nargs, Lisp_Object *args));
extern Lisp_Object quit (void);
INLINE AVOID
xsignal (Lisp_Object error_symbol, Lisp_Object data)
{
  Fsignal (error_symbol, data);
}
extern AVOID xsignal0 (Lisp_Object);
extern AVOID xsignal1 (Lisp_Object, Lisp_Object);
extern AVOID xsignal2 (Lisp_Object, Lisp_Object, Lisp_Object);
extern AVOID xsignal3 (Lisp_Object, Lisp_Object, Lisp_Object, Lisp_Object);
extern AVOID signal_error (const char *, Lisp_Object);
extern AVOID overflow_error (void);
extern bool FUNCTIONP (Lisp_Object);
extern Lisp_Object funcall_subr (struct Lisp_Subr *subr, ptrdiff_t numargs, Lisp_Object *arg_vector);
extern Lisp_Object eval_sub (Lisp_Object form);
extern Lisp_Object apply1 (Lisp_Object, Lisp_Object);
extern Lisp_Object internal_catch (Lisp_Object, Lisp_Object (*) (Lisp_Object), Lisp_Object);
extern Lisp_Object internal_lisp_condition_case (Lisp_Object, Lisp_Object, Lisp_Object);
extern Lisp_Object internal_condition_case (Lisp_Object (*) (void), Lisp_Object, Lisp_Object (*) (Lisp_Object));
extern Lisp_Object internal_condition_case_1 (Lisp_Object (*) (Lisp_Object), Lisp_Object, Lisp_Object, Lisp_Object (*) (Lisp_Object));
extern Lisp_Object internal_condition_case_2 (Lisp_Object (*) (Lisp_Object, Lisp_Object), Lisp_Object, Lisp_Object, Lisp_Object, Lisp_Object (*) (Lisp_Object));
extern Lisp_Object internal_condition_case_n
    (Lisp_Object (*) (ptrdiff_t, Lisp_Object *), ptrdiff_t, Lisp_Object *,
     Lisp_Object, Lisp_Object (*) (Lisp_Object, ptrdiff_t, Lisp_Object *));
extern Lisp_Object internal_catch_all (Lisp_Object (*) (void *), void *, Lisp_Object (*) (enum nonlocal_exit, Lisp_Object));
extern struct handler *push_handler (Lisp_Object, enum handlertype)
  ATTRIBUTE_RETURNS_NONNULL;
extern struct handler *push_handler_nosignal (Lisp_Object, enum handlertype);
extern void specbind (Lisp_Object, Lisp_Object);
extern void record_unwind_protect (void (*) (Lisp_Object), Lisp_Object);
extern void record_unwind_protect_array (Lisp_Object *, ptrdiff_t);
extern void record_unwind_protect_ptr (void (*) (void *), void *);
extern void record_unwind_protect_ptr_mark (void (*function) (void *),
					    void *arg, void (*mark) (void *));
extern void record_unwind_protect_int (void (*) (int), int);
extern void record_unwind_protect_intmax (void (*) (intmax_t), intmax_t);
extern void record_unwind_protect_void (void (*) (void));
extern void record_unwind_protect_excursion (void);
extern void record_unwind_protect_nothing (void);
extern void record_unwind_protect_module (enum specbind_tag, void *);
extern void clear_unwind_protect (specpdl_ref);
extern void set_unwind_protect (specpdl_ref, void (*) (Lisp_Object),
				Lisp_Object);
extern void set_unwind_protect_ptr (specpdl_ref, void (*) (void *), void *);
extern Lisp_Object unbind_to (specpdl_ref, Lisp_Object);
extern void specpdl_unwind (union specbinding *, int, enum specbind_tag);
extern void specpdl_rewind (union specbinding *, int, enum specbind_tag);
extern AVOID error (const char *, ...) ATTRIBUTE_FORMAT_PRINTF (1, 2);
extern AVOID verror (const char *, va_list)
  ATTRIBUTE_FORMAT_PRINTF (1, 0);
extern Lisp_Object vformat_string (const char *, va_list)
  ATTRIBUTE_FORMAT_PRINTF (1, 0);
extern Lisp_Object load_with_autoload_queue
           (Lisp_Object file, Lisp_Object noerror, Lisp_Object nomessage,
            Lisp_Object nosuffix, Lisp_Object must_suffix);
extern Lisp_Object call_debugger (Lisp_Object arg);
extern void init_eval_once (void);
extern Lisp_Object safe_call (ptrdiff_t, Lisp_Object, ...);
extern Lisp_Object safe_call1 (Lisp_Object, Lisp_Object);
extern Lisp_Object safe_call2 (Lisp_Object, Lisp_Object, Lisp_Object);
extern void init_eval (void);
extern void syms_of_eval (void);
extern void prog_ignore (Lisp_Object);
extern void mark_specpdl (union specbinding *first, union specbinding *ptr);
extern void get_backtrace (Lisp_Object array);
Lisp_Object backtrace_top_function (void);
extern bool let_shadows_buffer_binding_p (struct Lisp_Symbol *symbol);
void do_debug_on_call (Lisp_Object code, specpdl_ref count);
Lisp_Object funcall_general (Lisp_Object fun,
			     ptrdiff_t numargs, Lisp_Object *args);

/* Defined in unexmacosx.c.  */
#if defined DARWIN_OS && defined HAVE_UNEXEC
extern void unexec_init_emacs_zone (void);
extern void *unexec_malloc (size_t);
extern void *unexec_realloc (void *, size_t);
extern void unexec_free (void *);
#endif

INLINE AVOID string_overflow (void)
{
  error ("Maximum string size exceeded");
}

INLINE bool
MODULE_FUNCTIONP (Lisp_Object o)
{
  return PSEUDOVECTORP (o, PVEC_MODULE_FUNCTION);
}

INLINE struct Lisp_Module_Function *
XMODULE_FUNCTION (Lisp_Object o)
{
  eassert (MODULE_FUNCTIONP (o));
  return XUNTAG (o, Lisp_Vectorlike, struct Lisp_Module_Function);
}

#ifdef HAVE_MODULES
/* A function pointer type good enough for lisp.h.  Actual module
   function pointers are of a different type that relies on details
   internal to emacs-module.c.  */
typedef void (*module_funcptr) (void);

/* Defined in alloc.c.  */
extern Lisp_Object make_user_ptr (void (*finalizer) (void *), void *p);

/* Defined in emacs-module.c.  */
extern Lisp_Object funcall_module (Lisp_Object, ptrdiff_t, Lisp_Object *);
extern Lisp_Object module_function_arity (const struct Lisp_Module_Function *);
extern Lisp_Object module_function_documentation
  (struct Lisp_Module_Function const *);
extern Lisp_Object module_function_interactive_form
  (const struct Lisp_Module_Function *);
extern Lisp_Object module_function_command_modes
  (const struct Lisp_Module_Function *);
extern module_funcptr module_function_address
  (struct Lisp_Module_Function const *);
extern void *module_function_data (const struct Lisp_Module_Function *);
extern void module_finalize_function (const struct Lisp_Module_Function *);
extern void mark_module_environment (void *);
extern void finalize_runtime_unwind (void *);
extern void finalize_environment_unwind (void *);
extern void init_module_assertions (bool);
extern void syms_of_module (void);
#endif

/* Defined in thread.c.  */
extern void mark_threads (void);
extern void unmark_main_thread (void);

/* Defined in editfns.c.  */
extern void insert1 (Lisp_Object);
extern void save_excursion_save (union specbinding *);
extern void save_excursion_restore (Lisp_Object, Lisp_Object);
extern Lisp_Object save_restriction_save (void);
extern void save_restriction_restore (Lisp_Object);
extern Lisp_Object make_buffer_string (ptrdiff_t, ptrdiff_t, bool);
extern Lisp_Object make_buffer_string_both (ptrdiff_t, ptrdiff_t, ptrdiff_t,
					    ptrdiff_t, bool);
extern void init_editfns (void);
extern void syms_of_editfns (void);

/* Defined in buffer.c.  */
extern bool mouse_face_overlay_overlaps (Lisp_Object);
extern Lisp_Object disable_line_numbers_overlay_at_eob (void);
extern AVOID nsberror (Lisp_Object);
extern void adjust_overlays_for_insert (ptrdiff_t, ptrdiff_t, bool);
extern void adjust_overlays_for_delete (ptrdiff_t, ptrdiff_t);
extern void fix_start_end_in_overlays (ptrdiff_t, ptrdiff_t);
extern void report_overlay_modification (Lisp_Object, Lisp_Object, bool,
                                         Lisp_Object, Lisp_Object, Lisp_Object);
extern bool overlay_touches_p (ptrdiff_t);
extern Lisp_Object other_buffer_safely (Lisp_Object);
extern Lisp_Object get_truename_buffer (Lisp_Object);
extern void init_buffer_once (void);
extern void init_buffer (void);
extern void syms_of_buffer (void);

/* Defined in marker.c.  */

extern ptrdiff_t marker_position (Lisp_Object);
extern ptrdiff_t marker_byte_position (Lisp_Object);
extern void clear_charpos_cache (struct buffer *);
extern ptrdiff_t buf_charpos_to_bytepos (struct buffer *, ptrdiff_t);
extern ptrdiff_t buf_bytepos_to_charpos (struct buffer *, ptrdiff_t);
extern void detach_marker (Lisp_Object);
extern void unchain_marker (struct Lisp_Marker *);
extern Lisp_Object set_marker_restricted (Lisp_Object, Lisp_Object, Lisp_Object);
extern Lisp_Object set_marker_both (Lisp_Object, Lisp_Object, ptrdiff_t, ptrdiff_t);
extern Lisp_Object set_marker_restricted_both (Lisp_Object, Lisp_Object,
                                               ptrdiff_t, ptrdiff_t);
extern Lisp_Object build_marker (struct buffer *, ptrdiff_t, ptrdiff_t);
extern void syms_of_marker (void);

/* Defined in fileio.c.  */

extern char *splice_dir_file (char *, char const *, char const *)
  ATTRIBUTE_RETURNS_NONNULL;
extern bool file_name_absolute_p (const char *);
extern char const *get_homedir (void) ATTRIBUTE_RETURNS_NONNULL;
extern Lisp_Object expand_and_dir_to_file (Lisp_Object);
extern Lisp_Object write_region (Lisp_Object, Lisp_Object, Lisp_Object,
				 Lisp_Object, Lisp_Object, Lisp_Object,
				 Lisp_Object, int);
extern void close_file_unwind (int);
extern void fclose_unwind (void *);
extern void restore_point_unwind (Lisp_Object);
extern bool file_access_p (char const *, int);
extern Lisp_Object get_file_errno_data (const char *, Lisp_Object, int);
extern AVOID report_file_errno (const char *, Lisp_Object, int);
extern AVOID report_file_error (const char *, Lisp_Object);
extern AVOID report_file_notify_error (const char *, Lisp_Object);
extern Lisp_Object file_attribute_errno (Lisp_Object, int);
extern bool internal_delete_file (Lisp_Object);
extern Lisp_Object check_emacs_readlinkat (int, Lisp_Object, char const *);
extern bool file_directory_p (Lisp_Object);
extern bool file_accessible_directory_p (Lisp_Object);
extern Lisp_Object buffer_visited_file_modtime (struct buffer *);
extern void init_fileio (void);
extern void syms_of_fileio (void);

/* Defined in search.c.  */
extern void shrink_regexp_cache (void);
extern void update_search_regs (ptrdiff_t oldstart,
                                ptrdiff_t oldend, ptrdiff_t newend);
extern void record_unwind_save_match_data (void);
extern ptrdiff_t fast_string_match_internal (Lisp_Object, Lisp_Object,
					     Lisp_Object);

INLINE ptrdiff_t
fast_string_match (Lisp_Object regexp, Lisp_Object string)
{
  return fast_string_match_internal (regexp, string, Qnil);
}

INLINE ptrdiff_t
fast_string_match_ignore_case (Lisp_Object regexp, Lisp_Object string)
{
  return fast_string_match_internal (regexp, string, Vascii_canon_table);
}

extern ptrdiff_t fast_c_string_match_ignore_case (Lisp_Object, const char *,
						  ptrdiff_t);
extern ptrdiff_t fast_looking_at (Lisp_Object, ptrdiff_t, ptrdiff_t,
                                  ptrdiff_t, ptrdiff_t, Lisp_Object);
extern ptrdiff_t find_newline (ptrdiff_t, ptrdiff_t, ptrdiff_t, ptrdiff_t,
			       ptrdiff_t, ptrdiff_t *, ptrdiff_t *, bool);
extern void scan_newline (ptrdiff_t, ptrdiff_t, ptrdiff_t, ptrdiff_t,
			  ptrdiff_t, bool);
extern ptrdiff_t scan_newline_from_point (ptrdiff_t, ptrdiff_t *, ptrdiff_t *);
extern ptrdiff_t find_newline_no_quit (ptrdiff_t, ptrdiff_t,
				       ptrdiff_t, ptrdiff_t *);
extern ptrdiff_t find_before_next_newline (ptrdiff_t, ptrdiff_t,
					   ptrdiff_t, ptrdiff_t *);
extern EMACS_INT search_buffer (Lisp_Object, ptrdiff_t, ptrdiff_t,
				ptrdiff_t, ptrdiff_t, EMACS_INT,
				int, Lisp_Object, Lisp_Object, bool);
extern void syms_of_search (void);
extern void clear_regexp_cache (void);

/* Defined in minibuf.c.  */

extern Lisp_Object Vminibuffer_list;
extern Lisp_Object last_minibuf_string;
extern void move_minibuffers_onto_frame (struct frame *, Lisp_Object, bool);
extern bool is_minibuffer (EMACS_INT, Lisp_Object);
extern EMACS_INT this_minibuffer_depth (Lisp_Object);
extern EMACS_INT minibuf_level;
extern Lisp_Object get_minibuffer (EMACS_INT);
extern void init_minibuf_once (void);
extern void set_initial_minibuffer_mode (void);
extern void syms_of_minibuf (void);
extern void barf_if_interaction_inhibited (void);

/* Defined in callint.c.  */

extern void syms_of_callint (void);

/* Defined in casefiddle.c.  */

extern void syms_of_casefiddle (void);

/* Defined in casetab.c.  */

extern void init_casetab_once (void);
extern void syms_of_casetab (void);

/* Defined in keyboard.c.  */

extern EMACS_INT edit_level;
extern Lisp_Object echo_message_buffer;
extern struct kboard *echo_kboard;
extern void cancel_echoing (void);
extern bool input_pending;
#ifdef HAVE_STACK_OVERFLOW_HANDLING
extern sigjmp_buf return_to_command_loop;
#endif
extern Lisp_Object menu_bar_items (Lisp_Object);
extern Lisp_Object tab_bar_items (Lisp_Object, int *);
extern Lisp_Object tool_bar_items (Lisp_Object, int *);
extern void discard_mouse_events (void);
#if defined (USABLE_SIGIO) || defined (USABLE_SIGPOLL)
void handle_sigio (int);
#endif
extern Lisp_Object pending_funcalls;
extern bool detect_input_pending (void);
extern bool detect_input_pending_ignore_squeezables (void);
extern bool detect_input_pending_run_timers (bool);
extern void safe_run_hooks (Lisp_Object);
extern void cmd_error_internal (Lisp_Object, const char *);
extern Lisp_Object condition_cased_command_loop (Lisp_Object);
extern Lisp_Object read_menu_command (void);
extern Lisp_Object recursive_edit (void);
extern void record_auto_save (void);
extern void force_auto_save_soon (void);
extern void init_keyboard (void);
extern void syms_of_keyboard (void);
extern void keys_of_keyboard (void);

/* Defined in indent.c.  */
extern ptrdiff_t current_column (void);
extern void invalidate_current_column (void);
extern bool indented_beyond_p (ptrdiff_t, ptrdiff_t, EMACS_INT);
extern void syms_of_indent (void);

/* Defined in frame.c.  */
extern void store_frame_param (struct frame *, Lisp_Object, Lisp_Object);
extern void store_in_alist (Lisp_Object *, Lisp_Object, Lisp_Object);
extern Lisp_Object do_switch_frame (Lisp_Object, int, Lisp_Object);
extern Lisp_Object get_frame_param (struct frame *, Lisp_Object);
extern void frames_discard_buffer (Lisp_Object);
extern void init_frame_once (void);
extern void syms_of_frame (void);

/* Defined in emacs.c.  */
extern char **initial_argv;
extern int initial_argc;
extern char const *emacs_wd;
#if defined (HAVE_X_WINDOWS) || defined (HAVE_NS)
extern bool display_arg;
#endif
extern Lisp_Object decode_env_path (const char *, const char *, bool);
extern Lisp_Object empty_unibyte_string, empty_multibyte_string;
extern AVOID terminate_due_to_signal (int, int);
#ifdef WINDOWSNT
extern Lisp_Object Vlibrary_cache;
#endif
#if HAVE_SETLOCALE
void fixup_locale (void);
void synchronize_system_messages_locale (void);
void synchronize_system_time_locale (void);
#else
INLINE void fixup_locale (void) {}
INLINE void synchronize_system_messages_locale (void) {}
INLINE void synchronize_system_time_locale (void) {}
#endif
extern char *emacs_strerror (int) ATTRIBUTE_RETURNS_NONNULL;
extern void shut_down_emacs (int, Lisp_Object);

/* True means don't do interactive redisplay and don't change tty modes.  */
extern bool noninteractive;

/* True means remove site-lisp directories from load-path.  */
extern bool no_site_lisp;

/* True means put details like time stamps into builds.  */
extern bool build_details;

#ifndef WINDOWSNT
/* 0 not a daemon, 1 foreground daemon, 2 background daemon.  */
extern int daemon_type;
#define IS_DAEMON (daemon_type != 0)
#define DAEMON_RUNNING (daemon_type >= 0)
#else  /* WINDOWSNT */
extern void *w32_daemon_event;
#define IS_DAEMON (w32_daemon_event != NULL)
#define DAEMON_RUNNING (w32_daemon_event != INVALID_HANDLE_VALUE)
#endif

/* True if handling a fatal error already.  */
extern bool fatal_error_in_progress;

/* True means don't do use window-system-specific display code.  */
extern bool inhibit_window_system;

/* Defined in process.c.  */
struct Lisp_Process;
extern void child_signal_init (void);
extern void kill_buffer_processes (Lisp_Object);
extern int wait_reading_process_output (intmax_t, int, int, bool,
					struct Lisp_Process *, int);
/* Max value for the first argument of wait_reading_process_output.  */
#if GNUC_PREREQ (3, 0, 0) && ! GNUC_PREREQ (4, 6, 0)
/* Work around a bug in GCC 3.4.2, known to be fixed in GCC 4.6.0.
   The bug merely causes a bogus warning, but the warning is annoying.  */
# define WAIT_READING_MAX min (TYPE_MAXIMUM (time_t), INTMAX_MAX)
#else
# define WAIT_READING_MAX INTMAX_MAX
#endif
#ifdef HAVE_TIMERFD
extern void add_timer_wait_descriptor (int);
#endif
extern void add_keyboard_wait_descriptor (int);
extern void delete_keyboard_wait_descriptor (int);
#ifdef HAVE_GPM
extern void add_gpm_wait_descriptor (int);
extern void delete_gpm_wait_descriptor (int);
#endif
extern void init_process_emacs (int);
extern void syms_of_process (void);
extern void setup_process_coding_systems (Lisp_Object);

/* Defined in callproc.c.  */
#ifdef DOS_NT
# define CHILD_SETUP_ERROR_DESC "Spawning child process"
#else
# define CHILD_SETUP_ERROR_DESC "Doing vfork"
#endif

extern int emacs_spawn (pid_t *, int, int, int, char **, char **,
                        const char *, const char *, bool, bool,
                        const sigset_t *);
extern char **make_environment_block (Lisp_Object) ATTRIBUTE_RETURNS_NONNULL;
extern void init_callproc_1 (void);
extern void init_callproc (void);
extern void set_initial_environment (void);
extern void syms_of_callproc (void);

/* Defined in doc.c.  */
extern Lisp_Object read_doc_string (Lisp_Object);
extern Lisp_Object get_doc_string (Lisp_Object, bool, bool);
extern void syms_of_doc (void);
extern int read_bytecode_char (bool);

/* Defined in bytecode.c.  */
extern void syms_of_bytecode (void);
extern Lisp_Object exec_byte_code (Lisp_Object, ptrdiff_t,
				   ptrdiff_t, Lisp_Object *);
extern Lisp_Object get_byte_code_arity (Lisp_Object);
extern void init_bc_thread (struct bc_thread_state *bc);
extern void free_bc_thread (struct bc_thread_state *bc);
extern void mark_bytecode (struct bc_thread_state *bc);

INLINE struct bc_frame *
get_act_rec (struct thread_state *th)
{
  return th->bc.fp;
}

INLINE void
set_act_rec (struct thread_state *th, struct bc_frame *act_rec)
{
  th->bc.fp = act_rec;
}

/* Defined in macros.c.  */
extern void init_macros (void);
extern void syms_of_macros (void);

/* Defined in undo.c.  */
extern void truncate_undo_list (struct buffer *);
extern void record_insert (ptrdiff_t, ptrdiff_t);
extern void record_delete (ptrdiff_t, Lisp_Object, bool);
extern void record_first_change (void);
extern void record_change (ptrdiff_t, ptrdiff_t);
extern void record_property_change (ptrdiff_t, ptrdiff_t,
				    Lisp_Object, Lisp_Object,
                                    Lisp_Object);
extern void syms_of_undo (void);

/* Defined in textprop.c.  */
extern void report_interval_modification (Lisp_Object, Lisp_Object);

/* Defined in menu.c.  */
extern void syms_of_menu (void);

/* Defined in xmenu.c.  */
extern void syms_of_xmenu (void);

/* Defined in termchar.h.  */
struct tty_display_info;

/* Defined in sysdep.c.  */
#ifdef HAVE_PERSONALITY_ADDR_NO_RANDOMIZE
extern int maybe_disable_address_randomization (int, char **);
#else
INLINE int
maybe_disable_address_randomization (int argc, char **argv)
{
  return argc;
}
#endif
extern int emacs_exec_file (char const *, char *const *, char *const *);
extern void init_standard_fds (void);
extern char *emacs_get_current_dir_name (void);
extern void stuff_char (char c);
extern void init_foreground_group (void);
extern void sys_subshell (void);
extern void sys_suspend (void);
extern void discard_tty_input (void);
extern void init_sys_modes (struct tty_display_info *);
extern void reset_sys_modes (struct tty_display_info *);
extern void init_all_sys_modes (void);
extern void reset_all_sys_modes (void);
extern void child_setup_tty (int);
extern void setup_pty (int);
extern int set_window_size (int, int, int);
extern EMACS_INT get_random (void);
extern unsigned long int get_random_ulong (void);
extern void seed_random (void *, ptrdiff_t);
extern void init_random (void);
extern void emacs_backtrace (int);
extern AVOID emacs_abort (void) NO_INLINE;
extern int emacs_fstatat (int, char const *, void *, int);
extern int emacs_openat (int, char const *, int, int);
extern int emacs_open (const char *, int, int);
extern int emacs_open_noquit (const char *, int, int);
extern int emacs_pipe (int[2]);
extern int emacs_close (int);
extern ptrdiff_t emacs_read (int, void *, ptrdiff_t);
extern ptrdiff_t emacs_read_quit (int, void *, ptrdiff_t);
extern ptrdiff_t emacs_write (int, void const *, ptrdiff_t);
extern ptrdiff_t emacs_write_sig (int, void const *, ptrdiff_t);
extern ptrdiff_t emacs_write_quit (int, void const *, ptrdiff_t);
extern void emacs_perror (char const *);
extern int renameat_noreplace (int, char const *, int, char const *);
extern int str_collate (Lisp_Object, Lisp_Object, Lisp_Object, Lisp_Object);
extern void syms_of_sysdep (void);

/* Defined in filelock.c.  */
extern void unlock_all_files (void);
extern void unlock_buffer (struct buffer *);
extern void syms_of_filelock (void);

/* Defined in sound.c.  */
extern void syms_of_sound (void);

/* Defined in category.c.  */
extern void init_category_once (void);
extern Lisp_Object char_category_set (int);
extern void syms_of_category (void);

/* Defined in ccl.c.  */
extern void syms_of_ccl (void);

/* Defined in dired.c.  */
extern void syms_of_dired (void);
extern Lisp_Object directory_files_internal (Lisp_Object, Lisp_Object,
                                             Lisp_Object, Lisp_Object,
                                             bool, Lisp_Object, Lisp_Object);

/* Defined in term.c.  */
extern int *char_ins_del_vector;
extern void syms_of_term (void);
extern AVOID fatal (const char *msgid, ...) ATTRIBUTE_FORMAT_PRINTF (1, 2);

/* Defined in terminal.c.  */
extern void syms_of_terminal (void);
extern char * tty_type_name (Lisp_Object);

/* Defined in font.c.  */
extern void syms_of_font (void);
extern void init_font (void);

#ifdef HAVE_WINDOW_SYSTEM
/* Defined in fontset.c.  */
extern void syms_of_fontset (void);
#endif

/* Defined in inotify.c */
#ifdef HAVE_INOTIFY
extern void syms_of_inotify (void);
#endif

/* Defined in kqueue.c */
#ifdef HAVE_KQUEUE
extern void globals_of_kqueue (void);
extern void syms_of_kqueue (void);
#endif

/* Defined in gfilenotify.c */
#ifdef HAVE_GFILENOTIFY
extern void globals_of_gfilenotify (void);
extern void syms_of_gfilenotify (void);
#endif

#ifdef HAVE_W32NOTIFY
/* Defined on w32notify.c.  */
extern void syms_of_w32notify (void);
#endif

#if defined HAVE_NTGUI || defined CYGWIN
/* Defined in w32cygwinx.c.  */
extern void syms_of_w32cygwinx (void);
#endif

/* Defined in xfaces.c.  */
extern Lisp_Object Vface_alternative_font_family_alist;
extern Lisp_Object Vface_alternative_font_registry_alist;
extern void syms_of_xfaces (void);
extern void init_xfaces (void);

#ifdef HAVE_X_WINDOWS
/* Defined in xfns.c.  */
extern void syms_of_xfns (void);

/* Defined in xsmfns.c.  */
extern void syms_of_xsmfns (void);

/* Defined in xselect.c.  */
extern void syms_of_xselect (void);

/* Defined in xterm.c.  */
extern void init_xterm (void);
extern void syms_of_xterm (void);
#endif /* HAVE_X_WINDOWS */

#ifdef HAVE_WINDOW_SYSTEM
/* Defined in xterm.c, nsterm.m, w32term.c.  */
extern char *get_keysym_name (int);
#endif /* HAVE_WINDOW_SYSTEM */

/* Defined in xml.c.  */
extern void syms_of_xml (void);
#ifdef HAVE_LIBXML2
extern void xml_cleanup_parser (void);
#endif

#ifdef HAVE_LCMS2
/* Defined in lcms.c.  */
extern void syms_of_lcms2 (void);
#endif

#ifdef HAVE_ZLIB

#include <stdio.h>

/* Defined in decompress.c.  */
extern int md5_gz_stream (FILE *, void *);
extern void syms_of_decompress (void);
#endif

#ifdef HAVE_DBUS
/* Defined in dbusbind.c.  */
void init_dbusbind (void);
void syms_of_dbusbind (void);
#endif


/* Defined in profiler.c.  */
extern bool profiler_memory_running;
extern void malloc_probe (size_t);
extern void syms_of_profiler (void);

/* Defined in tree-sitter.c.  */
extern void tree_sitter_record_change (ptrdiff_t start_char,
				       ptrdiff_t old_end_char,
				       uint32_t old_end_byte,
				       ptrdiff_t new_end_char);
extern void syms_of_tree_sitter (void);

#ifdef DOS_NT
/* Defined in msdos.c, w32.c.  */
extern char *emacs_root_dir (void);
#endif /* DOS_NT */

#ifdef HAVE_NATIVE_COMP
INLINE bool
SUBR_NATIVE_COMPILEDP (Lisp_Object a)
{
  return SUBRP (a) && !NILP (XSUBR (a)->native_comp_u);
}

INLINE bool
SUBR_NATIVE_COMPILED_DYNP (Lisp_Object a)
{
  return SUBR_NATIVE_COMPILEDP (a) && !NILP (XSUBR (a)->lambda_list);
}

INLINE Lisp_Object
SUBR_TYPE (Lisp_Object a)
{
  return XSUBR (a)->type;
}

INLINE struct Lisp_Native_Comp_Unit *
allocate_native_comp_unit (void)
{
  return ALLOCATE_ZEROED_PSEUDOVECTOR (struct Lisp_Native_Comp_Unit,
				       data_impure_vec, PVEC_NATIVE_COMP_UNIT);
}
#else
INLINE bool
SUBR_NATIVE_COMPILEDP (Lisp_Object a)
{
  return false;
}

INLINE bool
SUBR_NATIVE_COMPILED_DYNP (Lisp_Object a)
{
  return false;
}

#endif

/* Defined in lastfile.c.  */
extern char my_edata[];
extern char my_endbss[];
extern char *my_endbss_static;

extern void *lmalloc (size_t size, bool clearit)
  ATTRIBUTE_MALLOC_SIZE ((1)) ATTRIBUTE_RETURNS_NONNULL;
extern void *lrealloc (void *p, size_t size)
  ATTRIBUTE_ALLOC_SIZE ((2)) ATTRIBUTE_RETURNS_NONNULL;
extern void *xmalloc (size_t)
  ATTRIBUTE_MALLOC_SIZE ((1)) ATTRIBUTE_RETURNS_NONNULL;
extern void *xzalloc (size_t)
  ATTRIBUTE_MALLOC_SIZE ((1)) ATTRIBUTE_RETURNS_NONNULL;
extern void *xrealloc (void *, size_t)
  ATTRIBUTE_ALLOC_SIZE ((2)) ATTRIBUTE_RETURNS_NONNULL;
extern void xfree (void *);
extern void *xnmalloc (ptrdiff_t, ptrdiff_t)
  ATTRIBUTE_MALLOC_SIZE ((1,2)) ATTRIBUTE_RETURNS_NONNULL;
extern void *xnrealloc (void *, ptrdiff_t, ptrdiff_t)
  ATTRIBUTE_ALLOC_SIZE ((2,3)) ATTRIBUTE_RETURNS_NONNULL;
extern void *xpalloc (void *, ptrdiff_t *, ptrdiff_t, ptrdiff_t, ptrdiff_t)
  ATTRIBUTE_RETURNS_NONNULL;

extern char *xstrdup (char const *)
  ATTRIBUTE_MALLOC ATTRIBUTE_RETURNS_NONNULL;
extern char *xlispstrdup (Lisp_Object)
  ATTRIBUTE_MALLOC ATTRIBUTE_RETURNS_NONNULL;
extern void dupstring (char **, char const *);

/* Make DEST a copy of STRING's data.  Return a pointer to DEST's terminating
   null byte.  This is like stpcpy, except the source is a Lisp string.  */

INLINE char *
lispstpcpy (char *dest, Lisp_Object string)
{
  ptrdiff_t len = SBYTES (string);
  memcpy (dest, SDATA (string), len + 1);
  return dest + len;
}

#if (defined HAVE___LSAN_IGNORE_OBJECT \
     && defined HAVE_SANITIZER_LSAN_INTERFACE_H)
# include <sanitizer/lsan_interface.h>
#else
/* Treat *P as a non-leak.  */
INLINE void
__lsan_ignore_object (void const *p)
{
}
#endif

/* If built with USE_SANITIZER_UNALIGNED_LOAD defined, use compiler
   provided ASan functions to perform unaligned loads, allowing ASan
   to catch bugs which it might otherwise miss.  */
#if defined HAVE_SANITIZER_COMMON_INTERFACE_DEFS_H \
  && defined ADDRESS_SANITIZER                     \
  && defined USE_SANITIZER_UNALIGNED_LOAD
# include <sanitizer/common_interface_defs.h>
# if (SIZE_MAX == UINT64_MAX)
#  define UNALIGNED_LOAD_SIZE(a, i) \
   (size_t) __sanitizer_unaligned_load64 ((void *) ((a) + (i)))
# elif (SIZE_MAX == UINT32_MAX)
#  define UNALIGNED_LOAD_SIZE(a, i) \
   (size_t) __sanitizer_unaligned_load32 ((void *) ((a) + (i)))
# else
#  define UNALIGNED_LOAD_SIZE(a, i) *((a) + (i))
# endif
#else
# define UNALIGNED_LOAD_SIZE(a, i) *((a) + (i))
#endif

extern void xputenv (const char *);

extern char *egetenv_internal (const char *, ptrdiff_t);

INLINE char *
egetenv (const char *var)
{
  /* When VAR is a string literal, strlen can be optimized away.  */
  return egetenv_internal (var, strlen (var));
}

/* Set up the name of the machine we're running on.  */
extern void init_system_name (void);

/* Return the absolute value of X.  X should be a signed integer
   expression without side effects, and X's absolute value should not
   exceed the maximum for its promoted type.  This is called 'eabs'
   because 'abs' is reserved by the C standard.  */
#define eabs(x)         ((x) < 0 ? -(x) : (x))

/* SAFE_ALLOCA normally allocates memory on the stack, but if size is
   larger than MAX_ALLOCA, use xmalloc to avoid overflowing the stack.  */

enum MAX_ALLOCA { MAX_ALLOCA = 16 * 1024 };

extern void *record_xmalloc (size_t)
  ATTRIBUTE_ALLOC_SIZE ((1)) ATTRIBUTE_RETURNS_NONNULL;

#define USE_SAFE_ALLOCA			\
  ptrdiff_t sa_avail = MAX_ALLOCA;	\
  specpdl_ref sa_count = SPECPDL_INDEX ()

#define AVAIL_ALLOCA(size) (sa_avail -= (size), alloca (size))

/* SAFE_ALLOCA allocates a simple buffer.  */

#define SAFE_ALLOCA(size) ((size) <= sa_avail				\
			   ? AVAIL_ALLOCA (size)			\
			   : record_xmalloc (size))

/* SAFE_NALLOCA sets BUF to a newly allocated array of MULTIPLIER *
   NITEMS items, each of the same type as *BUF.  MULTIPLIER must
   positive.  The code is tuned for MULTIPLIER being a constant.  */

#define SAFE_NALLOCA(buf, multiplier, nitems)			 \
  do {								 \
    if ((nitems) <= sa_avail / sizeof *(buf) / (multiplier))	 \
      (buf) = AVAIL_ALLOCA (sizeof *(buf) * (multiplier) * (nitems)); \
    else							 \
      {								 \
	(buf) = xnmalloc (nitems, sizeof *(buf) * (multiplier)); \
	record_unwind_protect_ptr (xfree, buf);			 \
      }								 \
  } while (false)

/* SAFE_ALLOCA_STRING allocates a C copy of a Lisp string.  */

#define SAFE_ALLOCA_STRING(ptr, string)			\
  do {							\
    (ptr) = SAFE_ALLOCA (SBYTES (string) + 1);		\
    memcpy (ptr, SDATA (string), SBYTES (string) + 1);	\
  } while (false)

/* Free xmalloced memory and enable GC as needed.  */

#define SAFE_FREE() safe_free (sa_count)

INLINE void
safe_free (specpdl_ref sa_count)
{
  while (specpdl_ptr != specpdl_ref_to_ptr (sa_count))
    {
      specpdl_ptr--;
      if (specpdl_ptr->kind == SPECPDL_UNWIND_PTR)
	{
	  eassert (specpdl_ptr->unwind_ptr.func == xfree);
	  xfree (specpdl_ptr->unwind_ptr.arg);
	}
      else
	{
	  eassert (specpdl_ptr->kind == SPECPDL_UNWIND_ARRAY);
	  xfree (specpdl_ptr->unwind_array.array);
	}
    }
}

/* Pop the specpdl stack back to COUNT, and return VAL.
   Prefer this to { SAFE_FREE (); unbind_to (COUNT, VAL); }
   when COUNT predates USE_SAFE_ALLOCA, as it is a bit more efficient
   and also lets callers intermix SAFE_ALLOCA calls with other calls
   that grow the specpdl stack.  */

#define SAFE_FREE_UNBIND_TO(count, val) \
  safe_free_unbind_to (count, sa_count, val)

INLINE Lisp_Object
safe_free_unbind_to (specpdl_ref count, specpdl_ref sa_count, Lisp_Object val)
{
  eassert (!specpdl_ref_lt (sa_count, count));
  return unbind_to (count, val);
}

/* Set BUF to point to an allocated array of NELT Lisp_Objects,
   immediately followed by EXTRA spare bytes.  */

#define SAFE_ALLOCA_LISP_EXTRA(buf, nelt, extra)	       \
  do {							       \
    ptrdiff_t alloca_nbytes;				       \
    if (INT_MULTIPLY_WRAPV (nelt, word_size, &alloca_nbytes)   \
	|| INT_ADD_WRAPV (alloca_nbytes, extra, &alloca_nbytes) \
	|| SIZE_MAX < alloca_nbytes)			       \
      memory_full (SIZE_MAX);				       \
    else if (alloca_nbytes <= sa_avail)			       \
      (buf) = AVAIL_ALLOCA (alloca_nbytes);		       \
    else						       \
      {							       \
	/* Although only the first nelt words need clearing,   \
	   typically EXTRA is 0 or small so just use xzalloc;  \
	   this is simpler and often faster.  */	       \
	(buf) = xzalloc (alloca_nbytes);		       \
	record_unwind_protect_array (buf, nelt);	       \
      }							       \
  } while (false)

/* Set BUF to point to an allocated array of NELT Lisp_Objects.  */

#define SAFE_ALLOCA_LISP(buf, nelt) SAFE_ALLOCA_LISP_EXTRA (buf, nelt, 0)


/* If USE_STACK_LISP_OBJECTS, define macros and functions that
   allocate some Lisp objects on the C stack.  As the storage is not
   managed by the garbage collector, these objects are dangerous:
   passing them to user code could result in undefined behavior if the
   objects are in use after the C function returns.  Conversely, these
   objects have better performance because GC is not involved.

   While debugging you may want to disable allocation on the C stack.
   Build with CPPFLAGS='-DUSE_STACK_LISP_OBJECTS=0' to disable it.  */

#if (!defined USE_STACK_LISP_OBJECTS \
     && defined __GNUC__ && !defined __clang__ && ! GNUC_PREREQ (4, 3, 2))
  /* Work around GCC bugs 36584 and 35271, which were fixed in GCC 4.3.2.  */
# define USE_STACK_LISP_OBJECTS false
#endif
#ifndef USE_STACK_LISP_OBJECTS
# define USE_STACK_LISP_OBJECTS true
#endif

#ifdef GC_CHECK_STRING_BYTES
enum { defined_GC_CHECK_STRING_BYTES = true };
#else
enum { defined_GC_CHECK_STRING_BYTES = false };
#endif

/* True for stack-based cons and string implementations, respectively.
   Use stack-based strings only if stack-based cons also works.
   Otherwise, STACK_CONS would create heap-based cons cells that
   could point to stack-based strings, which is a no-no.  */

enum
  {
    USE_STACK_CONS = USE_STACK_LISP_OBJECTS,
    USE_STACK_STRING = (USE_STACK_CONS
			&& !defined_GC_CHECK_STRING_BYTES)
  };

/* Auxiliary macros used for auto allocation of Lisp objects.  Please
   use these only in macros like AUTO_CONS that declare a local
   variable whose lifetime will be clear to the programmer.  */
#define STACK_CONS(a, b) \
  make_lisp_ptr (&((struct Lisp_Cons) {{{a, {b}}}}), Lisp_Cons)
#define AUTO_CONS_EXPR(a, b) \
  (USE_STACK_CONS ? STACK_CONS (a, b) : Fcons (a, b))

/* Declare NAME as an auto Lisp cons or short list if possible, a
   GC-based one otherwise.  This is in the sense of the C keyword
   'auto'; i.e., the object has the lifetime of the containing block.
   The resulting object should not be made visible to user Lisp code.  */

#define AUTO_CONS(name, a, b) Lisp_Object name = AUTO_CONS_EXPR (a, b)
#define AUTO_LIST1(name, a)						\
  Lisp_Object name = (USE_STACK_CONS ? STACK_CONS (a, Qnil) : list1 (a))
#define AUTO_LIST2(name, a, b)						\
  Lisp_Object name = (USE_STACK_CONS					\
		      ? STACK_CONS (a, STACK_CONS (b, Qnil))		\
		      : list2 (a, b))
#define AUTO_LIST3(name, a, b, c)					\
  Lisp_Object name = (USE_STACK_CONS					\
		      ? STACK_CONS (a, STACK_CONS (b, STACK_CONS (c, Qnil))) \
		      : list3 (a, b, c))
#define AUTO_LIST4(name, a, b, c, d)					\
    Lisp_Object name							\
      = (USE_STACK_CONS							\
	 ? STACK_CONS (a, STACK_CONS (b, STACK_CONS (c,			\
						     STACK_CONS (d, Qnil)))) \
	 : list4 (a, b, c, d))

/* Declare NAME as an auto Lisp string if possible, a GC-based one if not.
   Take its unibyte value from the null-terminated string STR,
   an expression that should not have side effects.
   STR's value is not necessarily copied.  The resulting Lisp string
   should not be modified or given text properties or made visible to
   user code.  */

#define AUTO_STRING(name, str) \
  AUTO_STRING_WITH_LEN (name, str, strlen (str))

/* Declare NAME as an auto Lisp string if possible, a GC-based one if not.
   Take its unibyte value from the null-terminated string STR with length LEN.
   STR may have side effects and may contain null bytes.
   STR's value is not necessarily copied.  The resulting Lisp string
   should not be modified or given text properties or made visible to
   user code.  */

#define AUTO_STRING_WITH_LEN(name, str, len)				\
  Lisp_Object name =							\
    (USE_STACK_STRING							\
     ? (make_lisp_ptr							\
	((&(struct Lisp_String) {{{len, -1, 0, (unsigned char *) (str)}}}), \
	 Lisp_String))							\
     : make_unibyte_string (str, len))

/* The maximum length of "small" lists, as a heuristic.  These lists
   are so short that code need not check for cycles or quits while
   traversing.  */
enum { SMALL_LIST_LEN_MAX = 127 };

/* Loop over conses of the list TAIL, signaling if a cycle is found,
   and possibly quitting after each loop iteration.  In the loop body,
   set TAIL to the current cons.  If the loop exits normally,
   set TAIL to the terminating non-cons, typically nil.  The loop body
   should not modify the list’s top level structure other than by
   perhaps deleting the current cons.  */

#define FOR_EACH_TAIL(tail) \
  FOR_EACH_TAIL_INTERNAL (tail, circular_list (tail), true)

/* Like FOR_EACH_TAIL (TAIL), except do not signal or quit.
   If the loop exits due to a cycle, TAIL’s value is undefined.  */

#define FOR_EACH_TAIL_SAFE(tail) \
  FOR_EACH_TAIL_INTERNAL (tail, (void) ((tail) = Qnil), false)

/* Iterator intended for use only within FOR_EACH_TAIL_INTERNAL.  */
struct for_each_tail_internal
{
  Lisp_Object tortoise;
  intptr_t max, n;
  unsigned short int q;
};

/* Like FOR_EACH_TAIL (LIST), except evaluate CYCLE if a cycle is
   found, and check for quit if CHECK_QUIT.  This is an internal macro
   intended for use only by the above macros.

   Use Brent’s teleporting tortoise-hare algorithm.  See:
   Brent RP. BIT. 1980;20(2):176-184. doi:10.1007/BF01933190
   https://maths-people.anu.edu.au/~brent/pd/rpb051i.pdf

   This macro uses maybe_quit because of an excess of caution.  The
   call to maybe_quit should not be needed in practice, as a very long
   list, whether circular or not, will cause Emacs to be so slow in
   other uninterruptible areas (e.g., garbage collection) that there
   is little point to calling maybe_quit here.  */

#define FOR_EACH_TAIL_INTERNAL(tail, cycle, check_quit)			\
  for (struct for_each_tail_internal li = { tail, 2, 0, 2 };		\
       CONSP (tail);							\
       ((tail) = XCDR (tail),						\
	((--li.q != 0							\
	  || ((check_quit) ? maybe_quit () : (void) 0, 0 < --li.n)	\
	  || (li.q = li.n = li.max <<= 1, li.n >>= USHRT_WIDTH,		\
	      li.tortoise = (tail), false))				\
	 && EQ (tail, li.tortoise))					\
	? (cycle) : (void) 0))

/* Do a `for' loop over alist values.  */

#define FOR_EACH_ALIST_VALUE(head_var, list_var, value_var)		\
  for ((list_var) = (head_var);						\
       (CONSP (list_var) && ((value_var) = XCDR (XCAR (list_var)), true)); \
       (list_var) = XCDR (list_var))

INLINE void
maybe_garbage_collect (void)
{
  if (! NILP (Vmemory_full)
      || bytes_since_gc >= bytes_between_gc)
    garbage_collect ();
}

/* Simplified version of 'define-error' that works with pure
   objects.  */
void
define_error (Lisp_Object name, const char *message, Lisp_Object parent);

INLINE_HEADER_END

#endif /* EMACS_LISP_H */<|MERGE_RESOLUTION|>--- conflicted
+++ resolved
@@ -268,7 +268,6 @@
 # define GCALIGNMENT 1
 #endif
 
-<<<<<<< HEAD
 /* To gc-align something is to ensure mark_memory() can find Lisp
    objects on the C stack.
 
@@ -281,27 +280,6 @@
    require support for alignment strictures, and older compilers may
    simply ignore such directives.  Calling `verify (GCALIGNED (T))`
    heads off surprises.  */
-=======
-/* To cause a union to have alignment of at least GCALIGNMENT, put
-   GCALIGNED_UNION_MEMBER in its member list.
-
-   If a struct is always GC-aligned (either by the GC, or via
-   allocation in a containing union that has GCALIGNED_UNION_MEMBER)
-   and does not contain a GC-aligned struct or union, putting
-   GCALIGNED_STRUCT after its closing '}' can help the compiler
-   generate better code.  Also, such structs should be added to the
-   emacs_align_type union in alloc.c.
-
-   Although these macros are reasonably portable, they are not
-   guaranteed on non-GCC platforms, as the C standard does not require support
-   for alignment to GCALIGNMENT and older compilers may ignore
-   alignment requests.  For any type T where garbage collection
-   requires alignment, use verify (GCALIGNED (T)) to verify the
-   requirement on the current platform.  Types need this check if
-   their objects can be allocated outside the garbage collector.  For
-   example, struct Lisp_Symbol needs the check because of lispsym and
-   struct Lisp_Cons needs it because of STACK_CONS.  */
->>>>>>> d27d9a43
 
 #define GCALIGNED_UNION_MEMBER char alignas (GCALIGNMENT) gcaligned;
 #if HAVE_STRUCT_ATTRIBUTE_ALIGNED
