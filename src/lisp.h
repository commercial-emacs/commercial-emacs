--- conflicted
+++ resolved
@@ -1089,11 +1089,7 @@
   PVEC_CONDVAR,
   PVEC_MODULE_FUNCTION,
   PVEC_NATIVE_COMP_UNIT,
-<<<<<<< HEAD
   PVEC_TREE_SITTER,
-=======
-  PVEC_SQLITE,
->>>>>>> 7364b60f
 
   /* These should be last, for internal_equal and sxhash_obj.  */
   PVEC_COMPILED,
