/* Fundamental definitions for GNU Emacs Lisp interpreter. -*- coding: utf-8 -*-

Copyright (C) 1985-2024 Free Software Foundation, Inc.

This file is NOT part of GNU Emacs.

GNU Emacs is free software: you can redistribute it and/or modify
it under the terms of the GNU General Public License as published by
the Free Software Foundation, either version 3 of the License, or (at
your option) any later version.

GNU Emacs is distributed in the hope that it will be useful,
but WITHOUT ANY WARRANTY; without even the implied warranty of
MERCHANTABILITY or FITNESS FOR A PARTICULAR PURPOSE.  See the
GNU General Public License for more details.

You should have received a copy of the GNU General Public License
along with GNU Emacs.  If not, see <https://www.gnu.org/licenses/>.  */

/* Defining new Lisp types.

   When integrating outside libraries into Lisp-space, we sometimes
   only need to stash a C pointer in a Lisp_Object handle as opposed
   to surfacing the new data into a first-class Lisp type like
   Lisp_Cons.  So consider Lisp_Misc_Ptr first.

   Often, however, we'll desire some visibility or handling at
   the user level.  So-called pseudovectors (see alloc.c) institute a
   class pattern which commingles the raw pointer with first-class
   Lisp objects to manage it.  Consider genericizing your type as a
   PVEC_OTHER (see xterm.c for an example) before expanding the
   pvec_type enumeration.

   For a new pvec_type, limit its size to VBLOCK_BYTES_MAX bytes.
   Otherwise you will need to change sweep_vectors(). Then add a
   switch case to print_object() and possibly also print_preprocess(),
   free_by_pvtype(), and Ftype_of().  Then update `cl--typeof-types'.
*/

#ifndef EMACS_LISP_H
#define EMACS_LISP_H

#include <alloca.h>
#include <setjmp.h>
#include <stdalign.h>
#include <stdarg.h>
#include <stdckdint.h>
#include <stddef.h>
#include <string.h>
#include <float.h>
#include <inttypes.h>
#include <limits.h>

#include <attribute.h>
#include <count-leading-zeros.h>
#include <intprops.h>
#include <verify.h>
INLINE_HEADER_BEGIN

/* Define a TYPE constant ID as an externally visible name.  Use like this:

      DEFINE_GDB_SYMBOL_BEGIN (TYPE, ID)
      # define ID (some integer preprocessor expression of type TYPE)
      DEFINE_GDB_SYMBOL_END (ID)

   This hack is for the benefit of compilers that do not make macro
   definitions or enums visible to the debugger.  It's used for symbols
   that .gdbinit needs.  */

#define DECLARE_GDB_SYM(type, id) type const id EXTERNALLY_VISIBLE
#ifdef MAIN_PROGRAM
# define DEFINE_GDB_SYMBOL_BEGIN(type, id) DECLARE_GDB_SYM (type, id)
# define DEFINE_GDB_SYMBOL_END(id) = id;
#else
# define DEFINE_GDB_SYMBOL_BEGIN(type, id) extern DECLARE_GDB_SYM (type, id)
# define DEFINE_GDB_SYMBOL_END(val) ;
#endif

/* The ubiquitous max and min macros.  */
#undef min
#undef max
#define max(a, b) ((a) > (b) ? (a) : (b))
#define min(a, b) ((a) < (b) ? (a) : (b))

/* Number of elements in an array.  */
#define ARRAYELTS(arr) (sizeof (arr) / sizeof (arr)[0])

/* Number of bits in a Lisp_Object tag.  */
DEFINE_GDB_SYMBOL_BEGIN (int, GCTYPEBITS)
#define GCTYPEBITS 3
DEFINE_GDB_SYMBOL_END (GCTYPEBITS)

/* EMACS_INT - signed integer wide enough to hold an Emacs value
   EMACS_INT_WIDTH - width in bits of EMACS_INT
   EMACS_INT_MAX - maximum value of EMACS_INT; can be used in #if
   pI - printf length modifier for EMACS_INT
   EMACS_UINT - unsigned variant of EMACS_INT */
#ifndef EMACS_INT_MAX
# if INTPTR_MAX <= 0
#  error "INTPTR_MAX misconfigured"
# elif INTPTR_MAX <= INT_MAX && !defined WIDE_EMACS_INT
typedef int EMACS_INT;
typedef unsigned int EMACS_UINT;
enum { EMACS_INT_WIDTH = INT_WIDTH, EMACS_UINT_WIDTH = UINT_WIDTH };
#  define EMACS_INT_MAX INT_MAX
#  define pI ""
# elif INTPTR_MAX <= LONG_MAX && !defined WIDE_EMACS_INT
typedef long int EMACS_INT;
typedef unsigned long EMACS_UINT;
enum { EMACS_INT_WIDTH = LONG_WIDTH, EMACS_UINT_WIDTH = ULONG_WIDTH };
#  define EMACS_INT_MAX LONG_MAX
#  define pI "l"
# elif INTPTR_MAX <= LLONG_MAX
typedef long long int EMACS_INT;
typedef unsigned long long int EMACS_UINT;
enum { EMACS_INT_WIDTH = LLONG_WIDTH, EMACS_UINT_WIDTH = ULLONG_WIDTH };
#  define EMACS_INT_MAX LLONG_MAX
/* MinGW supports %lld only if __USE_MINGW_ANSI_STDIO is non-zero,
   which is arranged by config.h, and (for mingw.org) if GCC is 6.0 or
   later and the runtime version is 5.0.0 or later.  Otherwise,
   printf-like functions are declared with __ms_printf__ attribute,
   which will cause a warning for %lld etc.  */
#  if defined __MINGW32__						\
  && (!defined __USE_MINGW_ANSI_STDIO					\
      || (!defined MINGW_W64						\
	  && !(GNUC_PREREQ (6, 0, 0) && __MINGW32_MAJOR_VERSION >= 5)))
#   define pI "I64"
#  else	 /* ! MinGW */
#   define pI "ll"
#  endif
# else
#  error "INTPTR_MAX too large"
# endif
#endif

/* Number of bits to put in each character in the internal representation
   of bool vectors.  This should not vary across implementations.  */
enum {  BOOL_VECTOR_BITS_PER_CHAR =
#define BOOL_VECTOR_BITS_PER_CHAR 8
        BOOL_VECTOR_BITS_PER_CHAR
};

/* An unsigned integer type representing a fixed-length bit sequence,
   suitable for bool vector words, GC mark bits, etc.  Normally it is size_t
   for speed, but on weird platforms it is unsigned char and not all
   its bits are used.  */
#if BOOL_VECTOR_BITS_PER_CHAR == CHAR_BIT
typedef size_t bits_word;
# define BITS_WORD_MAX SIZE_MAX
enum { BITS_PER_BITS_WORD = SIZE_WIDTH };
#else
typedef unsigned char bits_word;
# define BITS_WORD_MAX ((1u << BOOL_VECTOR_BITS_PER_CHAR) - 1)
enum { BITS_PER_BITS_WORD = BOOL_VECTOR_BITS_PER_CHAR };
#endif
verify (BITS_WORD_MAX >> (BITS_PER_BITS_WORD - 1) == 1);

/* Use pD to format ptrdiff_t values, which suffice for indexes into
   buffers and strings.  Emacs never allocates objects larger than
   PTRDIFF_MAX bytes, as they cause problems with pointer subtraction.
   In C99, pD can always be "t", as we no longer need to worry about
   pre-C99 libraries such as glibc 2.0 (1997) and Solaris 8 (2000).  */
#define pD "t"

#define OBARRAY_SIZE 15121

/* Convenience macro for rarely-used functions that do not return.  */
#define AVOID _Noreturn ATTRIBUTE_COLD void

/* Extra internal type checking?  */

/* Define Emacs versions of <assert.h>'s 'assert (COND)' and <verify.h>'s
   'assume (COND)'.  COND should be free of side effects, as it may or
   may not be evaluated.

   'eassert (COND)' checks COND at runtime if ENABLE_CHECKING is
   defined and suppress_checking is false, and does nothing otherwise.
   Emacs dies if COND is checked and is false.  The suppress_checking
   variable is initialized to 0 in alloc.c.  Set it to 1 using a
   debugger to temporarily disable aborting on detected internal
   inconsistencies or error conditions.

   In some cases, a good compiler may be able to optimize away the
   eassert macro even if ENABLE_CHECKING is true, e.g., if XSTRING (x)
   uses eassert to test STRINGP (x), but a particular use of XSTRING
   is invoked only after testing that STRINGP (x) is true, making the
   test redundant.

   eassume is like eassert except that it also causes the compiler to
   assume that COND is true afterwards, regardless of whether runtime
   checking is enabled.  This can improve performance in some cases,
   though it can degrade performance in others.  It's often suboptimal
   for COND to call external functions or access volatile storage.  */

#ifndef ENABLE_CHECKING
# define eassert(cond) ((void) (false && (cond))) /* Check COND compiles.  */
# define eassume(cond) assume (cond)
#else /* ENABLE_CHECKING */

extern AVOID die (const char *, const char *, int);

extern bool suppress_checking EXTERNALLY_VISIBLE;

# define eassert(cond)						\
   (suppress_checking || (cond) 				\
    ? (void) 0							\
    : die (# cond, __FILE__, __LINE__))
# define eassume(cond)						\
   (suppress_checking						\
    ? assume (cond)						\
    : (cond)							\
    ? (void) 0							\
    : die (# cond, __FILE__, __LINE__))
#endif /* ENABLE_CHECKING */

enum Lisp_Bits
  {
    /* Number of bits in a Lisp_Object value, not counting the tag.  */
    VALBITS = EMACS_INT_WIDTH - GCTYPEBITS,

    /* Number of bits in a fixnum value, not counting the tag.  */
    FIXNUM_BITS = VALBITS + 1
  };

/* Number of bits in a fixnum tag; can be used in #if.  */
DEFINE_GDB_SYMBOL_BEGIN (int, INTTYPEBITS)
#define INTTYPEBITS (GCTYPEBITS - 1)
DEFINE_GDB_SYMBOL_END (INTTYPEBITS)

/* The maximum value that can be stored in a EMACS_INT, assuming all
   bits other than the type bits contribute to a nonnegative signed value.
   This can be used in #if, e.g., '#if USE_LSB_TAG' below expands to an
   expression involving VAL_MAX.  */
#define VAL_MAX (EMACS_INT_MAX >> (GCTYPEBITS - 1))

/* Since lmalloc() respects LISP_ALIGNMENT, we cannibalize the least
   three bits of an lmalloc'd Lisp_Object for tagging.  On hosts where
   pointers-as-ints do not exceed VAL_MAX / 2, however, this is:

     1. unnecessary, because the top bits of an EMACS_INT are unused, and
     2. slower, because it typically requires extra masking.

   So, USE_LSB_TAG is true only on hosts where it might be useful.  */
DEFINE_GDB_SYMBOL_BEGIN (bool, USE_LSB_TAG)
#define USE_LSB_TAG (VAL_MAX / 2 < INTPTR_MAX)
DEFINE_GDB_SYMBOL_END (USE_LSB_TAG)

/* Mask for the value (as opposed to the type bits) of a Lisp object.  */
DEFINE_GDB_SYMBOL_BEGIN (EMACS_INT, VALMASK)
# define VALMASK (USE_LSB_TAG ? - (1 << GCTYPEBITS) : VAL_MAX)
DEFINE_GDB_SYMBOL_END (VALMASK)

/* Ignore 'alignas' on compilers lacking it.  */
#if (!defined alignas && !defined __alignas_is_defined \
     && __STDC_VERSION__ < 202311 && __cplusplus < 201103)
# define alignas(a)
#endif

/* Minimum alignment requirement for Lisp objects, imposed by the
   internal representation of tagged pointers.  It is 2**GCTYPEBITS if
   USE_LSB_TAG, 1 otherwise.  It must be a literal integer constant,
   for older versions of GCC (through at least 4.9).  */
#if USE_LSB_TAG
# define GCALIGNMENT 8
# if GCALIGNMENT != 1 << GCTYPEBITS
#  error "GCALIGNMENT and GCTYPEBITS are inconsistent"
# endif
#else
# define GCALIGNMENT 1
#endif

/* To gc-align something is to ensure mark_memory() can find Lisp
   objects on the C stack.

   Put GCALIGNED_UNION_MEMBER in a union's member list.

   Put GCALIGNED_STRUCT after a struct's closing brace.  Additionally,
   add the struct to `emacs_align_type`.

   These macros are not guaranteed on non-GCC platforms.  C11 does not
   require support for alignment strictures, and older compilers may
   simply ignore such directives.  Calling `verify (GCALIGNED (T))`
   heads off surprises.  */

#define GCALIGNED_UNION_MEMBER char alignas (GCALIGNMENT) gcaligned;
#if HAVE_STRUCT_ATTRIBUTE_ALIGNED
# define GCALIGNED_STRUCT __attribute__ ((aligned (GCALIGNMENT)))
#else
# define GCALIGNED_STRUCT
#endif
#define GCALIGNED(type) (alignof (type) % GCALIGNMENT == 0)

/* Lisp_Word is a scalar word suitable for holding a tagged pointer or
   integer.  Usually it is a pointer to a deliberately-incomplete type
   'struct Lisp_X'.  However, it is EMACS_INT when Lisp_Objects and
   pointers differ in width.  */

#define LISP_WORDS_ARE_POINTERS (EMACS_INT_MAX == INTPTR_MAX)
#if LISP_WORDS_ARE_POINTERS
/* TAG_PTR_INITIALLY casts to Lisp_Word and can be used in static initializers
   so this typedef assumes static initializers can contain casts to pointers.
   All Emacs targets support this extension to the C standard.  */
typedef struct Lisp_X *Lisp_Word;
#else
typedef EMACS_INT Lisp_Word;
#endif

/* Convert among the various Lisp-related types: I for EMACS_INT, L
   for Lisp_Object, P for void *.

   These use the following mnemonics:

   XLI: Lisp_Object to Integer;
   XIL: Integer to Lisp_Object;
   XLP: Lisp_Object to Pointer.  */

#if !CHECK_LISP_OBJECT_TYPE
# if LISP_WORDS_ARE_POINTERS
#  define lisp_h_XLI(o) ((EMACS_INT) (o))
#  define lisp_h_XIL(i) ((Lisp_Object) (i))
#  define lisp_h_XLP(o) ((void *) (o))
# else
#  define lisp_h_XLI(o) (o)
#  define lisp_h_XIL(i) (i)
#  define lisp_h_XLP(o) ((void *) (uintptr_t) (o))
# endif
# define lisp_h_Qnil 0
#else
# if LISP_WORDS_ARE_POINTERS
#  define lisp_h_XLI(o) ((EMACS_INT) (o).i)
#  define lisp_h_XIL(i) ((Lisp_Object) {(Lisp_Word) (i)})
#  define lisp_h_XLP(o) ((void *) (o).i)
# else
#  define lisp_h_XLI(o) ((o).i)
#  define lisp_h_XIL(i) ((Lisp_Object) {i})
#  define lisp_h_XLP(o) ((void *) (uintptr_t) (o).i)
# endif
# define lisp_h_Qnil {0}
#endif

#define lisp_h_CHECK_FIXNUM(x) CHECK_TYPE (FIXNUMP (x), Qfixnump, x)
#define lisp_h_CHECK_SYMBOL(x) CHECK_TYPE (SYMBOLP (x), Qsymbolp, x)
#define lisp_h_CHECK_TYPE(ok, predicate, x) \
   ((ok) ? (void) 0 : wrong_type_argument (predicate, x))
#define lisp_h_CONSP(x) TAGGEDP (x, Lisp_Cons)
#define lisp_h_EQ(x, y) (XLI (x) == XLI (y))
#define lisp_h_FIXNUMP(x) \
   (! (((unsigned) (XLI (x) >> (USE_LSB_TAG ? 0 : FIXNUM_BITS)) \
	- (unsigned) (Lisp_Int0 >> !USE_LSB_TAG)) \
       & ((1 << INTTYPEBITS) - 1)))
#define lisp_h_FLOATP(x) TAGGEDP (x, Lisp_Float)
#define lisp_h_NILP(x) EQ (x, Qnil)
#define lisp_h_SET_SYMBOL_VAL(sym, v) \
   (eassert ((sym)->u.s.type == SYMBOL_PLAINVAL), \
    (sym)->u.s.val.value = (v))
#define lisp_h_SYMBOL_CONSTANT_P(sym) \
   (XSYMBOL (sym)->u.s.trapped_write == SYMBOL_NOWRITE)
#define lisp_h_SYMBOL_TRAPPED_WRITE_P(sym) (XSYMBOL (sym)->u.s.trapped_write)
#define lisp_h_SYMBOL_VAL(sym) \
   (eassert ((sym)->u.s.type == SYMBOL_PLAINVAL), (sym)->u.s.val.value)
#define lisp_h_SYMBOLP(x) TAGGEDP (x, Lisp_Symbol)
#define lisp_h_TAGGEDP(a, tag) \
   (! (((unsigned) (XLI (a) >> (USE_LSB_TAG ? 0 : VALBITS)) \
	- (unsigned) (tag)) \
       & ((1 << GCTYPEBITS) - 1)))
#define lisp_h_VECTORLIKEP(x) TAGGEDP (x, Lisp_Vectorlike)
#define lisp_h_XCAR(c) XCONS (c)->u.s.car
#define lisp_h_XCDR(c) XCONS (c)->u.s.u.cdr
#define lisp_h_XCONS(a) \
   (eassert (CONSP (a)), XUNTAG (a, Lisp_Cons, struct Lisp_Cons))
#define lisp_h_XHASH(a) XUFIXNUM_RAW (a)
#if USE_LSB_TAG
# define lisp_h_make_fixnum_wrap(n) \
    XIL ((EMACS_INT) (((EMACS_UINT) (n) << INTTYPEBITS) + Lisp_Int0))
# if defined HAVE_STATEMENT_EXPRESSIONS && defined HAVE_TYPEOF
#  define lisp_h_make_fixnum(n) \
     ({ typeof (+(n)) lisp_h_make_fixnum_n = n; \
	eassert (!FIXNUM_OVERFLOW_P (lisp_h_make_fixnum_n)); \
	lisp_h_make_fixnum_wrap (lisp_h_make_fixnum_n); })
# else
#  define lisp_h_make_fixnum(n) lisp_h_make_fixnum_wrap (n)
# endif
# define lisp_h_XFIXNUM_RAW(a) (XLI (a) >> INTTYPEBITS)
# define lisp_h_XTYPE(a) ((enum Lisp_Type) (XLI (a) & ~VALMASK))
#endif

#define INTMASK (EMACS_INT_MAX >> (INTTYPEBITS - 1))
#define case_Lisp_Int case Lisp_Int0: case Lisp_Int1

/* Idea stolen from GDB.  Pedantic GCC complains about enum bitfields,
   and xlc and Oracle Studio c99 complain vociferously about them.  */
#if (defined __STRICT_ANSI__ || defined __IBMC__ \
     || (defined __SUNPRO_C && __STDC__))
#define ENUM_BF(TYPE) unsigned int
#else
#define ENUM_BF(TYPE) enum TYPE
#endif

enum _GL_ATTRIBUTE_PACKED Lisp_Type
  {
    /* bc78ff2 First so that Qnil can be zero.  Bug#15880. */
    Lisp_Symbol = 0,

    Lisp_Type_Unused0 = 1,

    /* 2de9f71 Two slots afford fixnums an extra bit, thus extending
       their range from, e.g., -2^28..2^28-1 to -2^29..2^29-1.  */
    Lisp_Int0 = 2,
    Lisp_Int1 = USE_LSB_TAG ? 6 : 3,

    Lisp_String = 4,
    Lisp_Vectorlike = 5,
    Lisp_Cons = USE_LSB_TAG ? 3 : 6,
    Lisp_Float = 7,
    Lisp_Type_Max,
  };

/* The value slot of a symbol asserting one of these faux types
   indicates the true value is stored in an auxiliary C variable.  */
enum _GL_ATTRIBUTE_PACKED Lisp_Fwd_Type
  {
    Lisp_Fwd_Int,		/* DEFVAR_INT */
    Lisp_Fwd_Bool,		/* DEFVAR_BOOL */
    Lisp_Fwd_Obj,		/* DEFVAR_LISP */
    Lisp_Fwd_Buffer_Obj,	/* DEFVAR_PER_BUFFER */
    Lisp_Fwd_Kboard_Obj		/* DEFVAR_KBOARD */
  };

/* Ordinarily Lisp_Object and Lisp_Word are the same type, which
   allows programmer errors like `Lisp_Object x = 0`.

   Setting the configure flag `--enable-check-lisp-object-type`
   catches this error at the minimal cost of a struct indirection.

   LISP_INITIALLY (W) initializes a Lisp object with a tagged value
   that is a Lisp_Word W.  It can be used in a static initializer. */
#ifdef CHECK_LISP_OBJECT_TYPE
typedef struct Lisp_Object { Lisp_Word i; } Lisp_Object;
# define LISP_OBJECT_IS_STRUCT
# define LISP_INITIALLY(w) {w}
# undef CHECK_LISP_OBJECT_TYPE
enum CHECK_LISP_OBJECT_TYPE { CHECK_LISP_OBJECT_TYPE = true };
#else
typedef Lisp_Word Lisp_Object;
# define LISP_INITIALLY(w) (w)
enum CHECK_LISP_OBJECT_TYPE { CHECK_LISP_OBJECT_TYPE = false };
#endif

/* Eggert in 9287813 claims the more intuitive pointer to a union of
   `struct Lisp_*fwd` creates alignment issues, and replaces it with a
   void star, which he then packaged in a struct for the static type
   checker.  */
typedef struct { void const *fwdptr; } lispfwd;

/* Defined in this file.  */
INLINE void set_sub_char_table_contents (Lisp_Object, ptrdiff_t,
					 Lisp_Object);

/* Defined in bignum.c.  */
extern int check_int_nonnegative (Lisp_Object);
extern intmax_t check_integer_range (Lisp_Object, intmax_t, intmax_t);
extern double bignum_to_double (Lisp_Object) ATTRIBUTE_CONST;
extern Lisp_Object make_bigint (intmax_t);
extern Lisp_Object make_biguint (uintmax_t);
extern uintmax_t check_uinteger_max (Lisp_Object, uintmax_t);

/* Defined in chartab.c.  */
extern Lisp_Object char_table_ref (Lisp_Object, int) ATTRIBUTE_PURE;
extern void char_table_set (Lisp_Object, int, Lisp_Object);

/* Defined in data.c.  */
extern AVOID args_out_of_range_3 (Lisp_Object, Lisp_Object, Lisp_Object);
extern AVOID wrong_type_argument (Lisp_Object, Lisp_Object);
extern Lisp_Object default_value (Lisp_Object symbol);
extern void defalias (Lisp_Object symbol, Lisp_Object definition);
extern char *fixnum_to_string (EMACS_INT number, char *buffer, char *end);

/* Defined in emacs.c.  */
extern bool initialized;
extern struct gflags
{
  /* True means this Emacs instance was born to dump.  */
  bool will_dump_ : 1;
  bool will_bootstrap_ : 1;
#ifdef HAVE_PDUMPER
  /* Set in an Emacs process that will likely dump with pdumper; all
     Emacs processes may dump with pdumper, however.  */
  bool will_dump_with_pdumper_ : 1;
  /* Set in an Emacs process that has been restored from a portable
     dump.  */
  bool dumped_with_pdumper_ : 1;
#endif
} gflags;

INLINE bool
will_dump_p (void)
{
#if HAVE_PDUMPER
  return gflags.will_dump_;
#else
  return false;
#endif
}

INLINE bool
will_bootstrap_p (void)
{
#if HAVE_PDUMPER
  return gflags.will_bootstrap_;
#else
  return false;
#endif
}

INLINE bool
will_dump_with_pdumper_p (void)
{
#if HAVE_PDUMPER
  return gflags.will_dump_with_pdumper_;
#else
  return false;
#endif
}

INLINE bool
dumped_with_pdumper_p (void)
{
#if HAVE_PDUMPER
  return gflags.dumped_with_pdumper_;
#else
  return false;
#endif
}

/* Defined in floatfns.c.  */
extern double extract_float (Lisp_Object);

/* Defined in threads.c.  */
extern struct thread_state *all_threads;

/* Low-level conversion and type checking.  */

/* Convert among various types use to implement Lisp_Object.  At the
   machine level, these operations may widen or narrow their arguments
   if pointers differ in width from EMACS_INT; otherwise they are
   no-ops.  */

INLINE EMACS_INT
(XLI) (Lisp_Object o)
{
  return lisp_h_XLI (o);
}

INLINE Lisp_Object
(XIL) (EMACS_INT i)
{
  return lisp_h_XIL (i);
}

INLINE void *
(XLP) (Lisp_Object o)
{
  return lisp_h_XLP (o);
}

/* Extract A's type.  */

INLINE enum Lisp_Type
(XTYPE) (Lisp_Object a)
{
#if USE_LSB_TAG
  return lisp_h_XTYPE (a);
#else
  EMACS_UINT i = XLI (a);
  return USE_LSB_TAG ? i & ~VALMASK : i >> VALBITS;
#endif
}

/* True if A has type tag TAG.
   Equivalent to XTYPE (a) == TAG, but often faster.  */

INLINE bool
(TAGGEDP) (Lisp_Object a, enum Lisp_Type tag)
{
  return lisp_h_TAGGEDP (a, tag);
}

INLINE void
(CHECK_TYPE) (int ok, Lisp_Object predicate, Lisp_Object x)
{
  lisp_h_CHECK_TYPE (ok, predicate, x);
}

/* Extract A's pointer value, assuming A's Lisp type is TYPE and the
   extracted pointer's type is CTYPE *.  This simply extracts A's
   low-order bits when !USE_LSB_TAG since in that case LISP_WORD_TAG
   is always zero.  */
#define XUNTAG(a, type, ctype) \
  ((ctype *) ((uintptr_t) XLP (a) - (uintptr_t) LISP_WORD_TAG (type)))

/* Interned state of a symbol.  */

enum symbol_interned
{
  SYMBOL_UNINTERNED,		      /* not interned anywhere */
  SYMBOL_INTERNED,		      /* interned but not in initial obarray */
  SYMBOL_INTERNED_IN_INITIAL_OBARRAY  /* interned in initial obarray */
};

enum symbol_type
{
  SYMBOL_PLAINVAL,        /* plain old variable */
  SYMBOL_VARALIAS,        /* variable alias */
  SYMBOL_LOCAL_SOMEWHERE, /* buffer local somewhere (effed up) */

  /* Fragile: Forwarded subtypes go after SYMBOL_FORWARDED. */
  SYMBOL_FORWARDED,       /* defvar_lisp, defvar_bool, defvar_int, ... */
  SYMBOL_PER_BUFFER,      /* defvar_per_buffer */
  SYMBOL_KBOARD           /* defvar_kboard */
};

enum symbol_trapped_write
{
  SYMBOL_UNTRAPPED_WRITE,  /* normal case, just set the value */
  SYMBOL_NOWRITE,          /* constant, cannot set, e.g. nil, t, :keyword */
  SYMBOL_TRAPPED_WRITE     /* trap the write, call watcher functions */
};

struct interval
{
  /* The first group of entries deal with the tree structure.  */
  ptrdiff_t total_length;       /* Length of myself and both children.  */
  ptrdiff_t position;	        /* Cache of interval's character position.  */
                                /* This field is valid in the final
                                   target interval returned by
                                   find_interval, next_interval,
                                   previous_interval and
                                   update_interval.  It cannot be
                                   depended upon in any intermediate
                                   intervals traversed by these
                                   functions, or any other
                                   interval. */
  struct interval *left;	/* Intervals which precede me.  */
  struct interval *right;	/* Intervals which succeed me.  */

  /* Parent in the tree, or the Lisp_Object containing this interval tree.  */
  union
  {
    struct interval *interval;
    Lisp_Object obj;
  } up;
  bool_bf up_obj : 1;

  bool_bf gcmarkbit : 1;

  /* The remaining components are `properties' of the interval.
     The first four are duplicates for things which can be on the list,
     for purposes of speed.  */

  bool_bf write_protect : 1;	    /* True means can't modify.  */
  bool_bf visible : 1;		    /* False means don't display.  */
  bool_bf front_sticky : 1;	    /* True means text inserted just
				       before this interval goes into it.  */
  bool_bf rear_sticky : 1;	    /* Likewise for just after it.  */
  Lisp_Object plist;		    /* Other properties.  */
} GCALIGNED_STRUCT;
verify (GCALIGNED (struct interval));


/* Additional fields require corresponding dump_field_* in
   pdumper.c.  */

struct Lisp_Symbol
{
  union
  {
    struct
    {
      bool_bf gcmarkbit : 1;

      ENUM_BF (symbol_type) type : 3;

      ENUM_BF (symbol_trapped_write) trapped_write : 2;

      /* Value among enum symbol_interned.  */
      unsigned interned : 2;

      /* Declared by defvar or similar, and thus dynamically scoped.  */
      bool_bf declared_special : 1;

      /* Pointed to from purespace and hence can't be GC'd.  */
      bool_bf pinned : 1;

      /* The symbol's name, as a Lisp string.  */
      Lisp_Object name;

      /* Value according to TYPE above or Qunbound.  */
      union {
	Lisp_Object value;
	struct Lisp_Symbol *alias;
	lispfwd fwd;
      } val;

      /* Function value of the symbol or Qnil if not fboundp.  */
      Lisp_Object function;

      /* The symbol's property list.  */
      Lisp_Object plist;

      /* Next symbol in obarray bucket, if the symbol is interned.  */
      struct Lisp_Symbol *next;

      /* Irrevocably made `make-buffer-local-variable' */
      bool_bf buffer_local_only : 1;

      /* Independently varying buffer local default.  Qunbound if not
	 applicable.  */
      Lisp_Object buffer_local_default;

      /* Once a C variable, then always a C variable regardless of
	 convert_to_localize.  */
      lispfwd c_variable;

      /* See find_symbol_value() for buffer switching logic.  */
      Lisp_Object buffer_local_buffer;
    } s;
    GCALIGNED_UNION_MEMBER
  } u;
};
verify (GCALIGNED (struct Lisp_Symbol));

/* Declare a Lisp-callable function.  The MAXARGS parameter has the same
   meaning as in the DEFUN macro, and is used to construct a prototype.  */
/* We can use the same trick as in the DEFUN macro to generate the
   appropriate prototype.  */
#define EXFUN(fnname, maxargs) \
  extern Lisp_Object fnname DEFUN_ARGS_ ## maxargs

/* Note that the weird token-substitution semantics of ANSI C makes
   this work for MANY and UNEVALLED.  */
#define DEFUN_ARGS_MANY		(ptrdiff_t, Lisp_Object *)
#define DEFUN_ARGS_UNEVALLED	(Lisp_Object)
#define DEFUN_ARGS_0	(void)
#define DEFUN_ARGS_1	(Lisp_Object)
#define DEFUN_ARGS_2	(Lisp_Object, Lisp_Object)
#define DEFUN_ARGS_3	(Lisp_Object, Lisp_Object, Lisp_Object)
#define DEFUN_ARGS_4	(Lisp_Object, Lisp_Object, Lisp_Object, Lisp_Object)
#define DEFUN_ARGS_5	(Lisp_Object, Lisp_Object, Lisp_Object, Lisp_Object, \
			 Lisp_Object)
#define DEFUN_ARGS_6	(Lisp_Object, Lisp_Object, Lisp_Object, Lisp_Object, \
			 Lisp_Object, Lisp_Object)
#define DEFUN_ARGS_7	(Lisp_Object, Lisp_Object, Lisp_Object, Lisp_Object, \
			 Lisp_Object, Lisp_Object, Lisp_Object)
#define DEFUN_ARGS_8	(Lisp_Object, Lisp_Object, Lisp_Object, Lisp_Object, \
			 Lisp_Object, Lisp_Object, Lisp_Object, Lisp_Object)

/* Lisp_Word_tag is big enough for a possibly-shifted tag, to be
   added to a pointer value for conversion to a Lisp_Word.  */
#if LISP_WORDS_ARE_POINTERS
typedef uintptr_t Lisp_Word_tag;
#else
typedef EMACS_UINT Lisp_Word_tag;
#endif

/* A integer value tagged with TAG, and otherwise all zero.  */
#define LISP_WORD_TAG(tag) \
  ((Lisp_Word_tag) (tag) << (USE_LSB_TAG ? 0 : VALBITS))

/* An initializer for a Lisp_Object that contains TAG along with P.
   P can be a pointer or an integer.  The result is usable in a static
   initializer if TAG and P are both integer constant expressions.  */
#define TAG_PTR_INITIALLY(tag, p) \
  LISP_INITIALLY ((Lisp_Word) ((uintptr_t) (p) + LISP_WORD_TAG (tag)))

/* LISPSYM_INITIALLY (Qfoo) is equivalent to Qfoo except it is
   designed for use as a (possibly static) initializer.  */
#define LISPSYM_INITIALLY(name) \
  TAG_PTR_INITIALLY (Lisp_Symbol, (intptr_t) ((i##name) * sizeof *lispsym))

/* Declare extern constants for Lisp symbols.  These can be helpful
   when using a debugger like GDB, on older platforms where the debug
   format does not represent C macros.  However, they are unbounded
   and would just be asking for trouble if checking pointer bounds.  */
#define DEFINE_LISP_SYMBOL(name) \
  DEFINE_GDB_SYMBOL_BEGIN (Lisp_Object, name) \
  DEFINE_GDB_SYMBOL_END (LISPSYM_INITIALLY (name))

/* The index of the C-defined Lisp symbol SYM.
   This can be used in a static initializer.  */
#define SYMBOL_INDEX(sym) i##sym

/* By default, define macros for Qt, etc., as this leads to a bit
   better performance in the core Emacs interpreter.  A plugin can
   define DEFINE_NON_NIL_Q_SYMBOL_MACROS to be false, to be portable to
   other Emacs instances that assign different values to Qt, etc.  */
#ifndef DEFINE_NON_NIL_Q_SYMBOL_MACROS
# define DEFINE_NON_NIL_Q_SYMBOL_MACROS true
#endif

/* True if N is a power of 2.  N should be positive.  */

#define POWER_OF_2(n) (((n) & ((n) - 1)) == 0)

/* Return X rounded to the next multiple of Y.  Y should be positive,
   and Y - 1 + X should not overflow.  Arguments should not have side
   effects, as they are evaluated more than once.  Tune for Y being a
   power of 2.  */

#define ROUNDUP(x, y) (POWER_OF_2 (y)					\
                       ? ((y) - 1 + (x)) & ~ ((y) - 1)			\
                       : ((y) - 1 + (x)) - ((y) - 1 + (x)) % (y))

#include <globals.h>

/* Introduced in Bug#8546 to stave off compiler ambiguities brought on
   by the type punning of pseudovectors.  See alloc.c header comment
   for general overview.  */
union vectorlike_header
  {
    /* The `size' header word, W bits wide, has one of two forms
       discriminated by the second-highest bit (PSEUDOVECTOR_FLAG):

         1   1                    W-2
       +---+---+-------------------------------------+
       | M | 0 |                 SIZE                |  vector
       +---+---+-------------------------------------+

         1   1    W-32      6       12         12
       +---+---+--------+------+----------+----------+
       | M | 1 | unused | TYPE | RESTSIZE | LISPSIZE |  pseudovector
       +---+---+--------+------+----------+----------+

       M (ARRAY_MARK_FLAG) holds the GC mark bit.

       SIZE     is the length (number of slots) of a regular Lisp vector,
                and the object layout is struct Lisp_Vector.

       TYPE     is the pseudovector subtype (enum pvec_type).

       LISPSIZE is the number of Lisp_Object fields at the beginning of the
                object (after the header).  These are always traced by the GC.

       RESTSIZE is the number of fields (in word_size units) following.
                These are not automatically traced by the GC.
                For PVEC_BOOL and statically allocated PVEC_SUBR, RESTSIZE is 0.
                (The block size for PVEC_BOOL is computed from its own size
                field, to avoid being restricted by the 12-bit RESTSIZE field.)
    */
    ptrdiff_t size;
  };

INLINE bool
(SYMBOLP) (Lisp_Object x)
{
  return lisp_h_SYMBOLP (x);
}

/* I don't understand Bug#41321, and the lispsym offset.

   XSETSYMBOL() subtracts (via make_lisp_ptr) the address of lispsym,
   then XSYMBOL() adds it back.*/

INLINE struct Lisp_Symbol * ATTRIBUTE_NO_SANITIZE_UNDEFINED
XSYMBOL (Lisp_Object obj)
{
  eassert (SYMBOLP (obj));
  return (void *) ((char *) lispsym
		   + (uintptr_t) XUNTAG (obj, Lisp_Symbol, struct Lisp_Symbol));
}

/* See XSYMBOL() comment regarding lispsym offset.  */

INLINE Lisp_Object
make_lisp_ptr (void *xpntr0, enum Lisp_Type type)
{
  void *xpntr = (type == Lisp_Symbol)
    /* 881abfc Amuse Eggert, keep (char *) cast.  */
    ? (char *) ((char *) xpntr0 - (char *) lispsym)
    : xpntr0;
  Lisp_Object obj = TAG_PTR (type, xpntr);
  eassert (TAGGEDP (obj, type)
	   && XUNTAG (obj, type, char) == xpntr);
  return obj;
}

INLINE Lisp_Object
builtin_lisp_symbol (int index)
{
  return make_lisp_ptr (&lispsym[index], Lisp_Symbol);
}

INLINE bool
c_symbol_p (struct Lisp_Symbol *sym)
{
  char *bp = (char *) lispsym;
  char *sp = (char *) sym;
  if (PTRDIFF_MAX < INTPTR_MAX)
    return bp <= sp && sp < bp + sizeof lispsym;
  else
    {
      ptrdiff_t offset = sp - bp;
      return 0 <= offset && offset < sizeof lispsym;
    }
}

INLINE void
(CHECK_SYMBOL) (Lisp_Object x)
{
  lisp_h_CHECK_SYMBOL (x);
}

/* In the size word of a vector, this bit means the vector has been marked.  */

DEFINE_GDB_SYMBOL_BEGIN (ptrdiff_t, ARRAY_MARK_FLAG)
# define ARRAY_MARK_FLAG PTRDIFF_MIN
DEFINE_GDB_SYMBOL_END (ARRAY_MARK_FLAG)

/* In the size word of a struct Lisp_Vector, this bit means it's really
   some other vector-like object.  */
DEFINE_GDB_SYMBOL_BEGIN (ptrdiff_t, PSEUDOVECTOR_FLAG)
# define PSEUDOVECTOR_FLAG (PTRDIFF_MAX - PTRDIFF_MAX / 2)
DEFINE_GDB_SYMBOL_END (PSEUDOVECTOR_FLAG)

/* In a pseudovector, the size field actually contains a word with one
   PSEUDOVECTOR_FLAG bit set, and one of the following values extracted
   with PVEC_TYPE_MASK to indicate the actual type.  */
enum pvec_type
{
  PVEC_NORMAL_VECTOR,	/* Must be first, for sx_hash.  */
  PVEC_FREE,
  PVEC_BIGNUM,
  PVEC_MARKER,
  PVEC_OVERLAY,
  PVEC_FINALIZER,
  PVEC_MISC_PTR,
  PVEC_USER_PTR,
  PVEC_PROCESS,
  PVEC_FRAME,
  PVEC_WINDOW,
  PVEC_BOOL_VECTOR,
  PVEC_BUFFER,
  PVEC_HASH_TABLE,
  PVEC_TERMINAL,
  PVEC_WINDOW_CONFIGURATION,
  PVEC_SUBR,
  PVEC_OTHER,            /* Should never be visible to Elisp code.  */
  PVEC_XWIDGET,
  PVEC_XWIDGET_VIEW,
  PVEC_THREAD,
  PVEC_MUTEX,
  PVEC_CONDVAR,
  PVEC_MODULE_FUNCTION,
  PVEC_NATIVE_COMP_UNIT,
  PVEC_SQLITE,
  PVEC_TREE_SITTER,
  PVEC_TREE_SITTER_NODE,
  PVEC_TREE_SITTER_CURSOR,

  /* These must be last, for sx_hash.  */
  PVEC_COMPILED,
  PVEC_CHAR_TABLE,
  PVEC_SUB_CHAR_TABLE,
  PVEC_RECORD,
  PVEC_FONT,
  PVEC_TAG_MAX = PVEC_FONT /* Keep this equal to the highest member.  */
};
#define SX_ADMITS_ANYTHING(pvec_type) \
  (pvec_type != PVEC_SUB_CHAR_TABLE)
#define SX_ADMITS_COMPARISON(pvec_type)				\
  (SX_ADMITS_ANYTHING (pvec_type) && \
       (pvec_type <= PVEC_NORMAL_VECTOR || pvec_type >= PVEC_COMPILED))

enum More_Lisp_Bits
  {
    /* Recall the clumsily named pseudovector contains Lisp_Object
       fields followed by non-Lisp fields.

       The number of Lisp_Object fields (that GC must trace).
       Yes, "size" instead of "count" was a bad naming choice.  */
    PSEUDOVECTOR_SIZE_BITS = 12,
    PSEUDOVECTOR_SIZE_MASK = (1 << PSEUDOVECTOR_SIZE_BITS) - 1,

    /* The size of non-Lisp fields in machine words.  */
    PSEUDOVECTOR_REST_BITS = 12,
    PSEUDOVECTOR_REST_MASK = (((1 << PSEUDOVECTOR_REST_BITS) - 1)
			      << PSEUDOVECTOR_SIZE_BITS),

    /* Used to extract pseudovector subtype information.  */
    PSEUDOVECTOR_AREA_BITS = PSEUDOVECTOR_SIZE_BITS + PSEUDOVECTOR_REST_BITS,
    PVEC_TYPE_MASK = 0x3f << PSEUDOVECTOR_AREA_BITS
  };

/* These functions extract various sorts of values from a Lisp_Object.
   For example, if tem is a Lisp_Object whose type is Lisp_Cons,
   XCONS (tem) is the struct Lisp_Cons * pointing to the memory for
   that cons.  */

/* Largest and smallest representable fixnum values.  These are the C
   values.  They are macros for use in #if and static initializers.  */
#define MOST_POSITIVE_FIXNUM (EMACS_INT_MAX >> INTTYPEBITS)
#define MOST_NEGATIVE_FIXNUM (-1 - MOST_POSITIVE_FIXNUM)
<<<<<<< HEAD
=======

INLINE bool
PSEUDOVECTORP (Lisp_Object a, int code)
{
  return lisp_h_PSEUDOVECTORP (a, code);
}

INLINE bool
(BARE_SYMBOL_P) (Lisp_Object x)
{
  return lisp_h_BARE_SYMBOL_P (x);
}

INLINE bool
(SYMBOL_WITH_POS_P) (Lisp_Object x)
{
  return lisp_h_SYMBOL_WITH_POS_P (x);
}

INLINE bool
(SYMBOLP) (Lisp_Object x)
{
  return lisp_h_SYMBOLP (x);
}

INLINE struct Lisp_Symbol_With_Pos *
XSYMBOL_WITH_POS (Lisp_Object a)
{
    eassert (SYMBOL_WITH_POS_P (a));
    return XUNTAG (a, Lisp_Vectorlike, struct Lisp_Symbol_With_Pos);
}

INLINE struct Lisp_Symbol * ATTRIBUTE_NO_SANITIZE_UNDEFINED
XBARE_SYMBOL (Lisp_Object a)
{
  eassert (BARE_SYMBOL_P (a));
  intptr_t i = (intptr_t) XUNTAG (a, Lisp_Symbol, struct Lisp_Symbol);
  void *p = (char *) lispsym + i;
  return p;
}

INLINE struct Lisp_Symbol * ATTRIBUTE_NO_SANITIZE_UNDEFINED
XSYMBOL (Lisp_Object a)
{
  if (!BARE_SYMBOL_P (a))
    {
      eassert (symbols_with_pos_enabled);
      a = XSYMBOL_WITH_POS (a)->sym;
    }
  return XBARE_SYMBOL (a);
}

/* Internal use only.  */
INLINE Lisp_Object
make_lisp_symbol_internal (struct Lisp_Symbol *sym)
{
  /* GCC 7 x86-64 generates faster code if lispsym is
     cast to char * rather than to intptr_t.
     Do not use eassert here, so that builtin symbols like Qnil compile to
     constants; this is needed for some circa-2024 GCCs even with -O2.  */
  char *symoffset = (char *) ((char *) sym - (char *) lispsym);
  Lisp_Object a = TAG_PTR_INITIALLY (Lisp_Symbol, symoffset);
  return a;
}

INLINE Lisp_Object
make_lisp_symbol (struct Lisp_Symbol *sym)
{
  Lisp_Object a = make_lisp_symbol_internal (sym);
  eassert (XBARE_SYMBOL (a) == sym);
  return a;
}

INLINE Lisp_Object
builtin_lisp_symbol (int index)
{
  return make_lisp_symbol_internal (&lispsym[index]);
}

INLINE bool
c_symbol_p (struct Lisp_Symbol *sym)
{
  char *bp = (char *) lispsym;
  char *sp = (char *) sym;
  if (PTRDIFF_MAX < INTPTR_MAX)
    return bp <= sp && sp < bp + sizeof lispsym;
  else
    {
      ptrdiff_t offset = sp - bp;
      return 0 <= offset && offset < sizeof lispsym;
    }
}

INLINE void
(CHECK_SYMBOL) (Lisp_Object x)
{
  lisp_h_CHECK_SYMBOL (x);
}
>>>>>>> ad2c8108

/* True if the possibly-unsigned integer I doesn't fit in a fixnum.  */

#define FIXNUM_OVERFLOW_P(i) \
  (! ((0 <= (i) || MOST_NEGATIVE_FIXNUM <= (i)) && (i) <= MOST_POSITIVE_FIXNUM))

#if USE_LSB_TAG

INLINE Lisp_Object
(make_fixnum) (EMACS_INT n)
{
  eassert (!FIXNUM_OVERFLOW_P (n));
  return lisp_h_make_fixnum_wrap (n);
}

INLINE EMACS_INT
(XFIXNUM_RAW) (Lisp_Object a)
{
  return lisp_h_XFIXNUM_RAW (a);
}

INLINE Lisp_Object
make_ufixnum (EMACS_INT n)
{
  eassert (0 <= n && n <= INTMASK);
  return lisp_h_make_fixnum_wrap (n);
}

#else /* ! USE_LSB_TAG */

/* Although compiled only if ! USE_LSB_TAG, the following functions
   also work when USE_LSB_TAG; this is to aid future maintenance when
   the lisp_h_* macros are eventually removed.  */

/* Make a fixnum representing the value of the low order bits of N.  */
INLINE Lisp_Object
make_fixnum (EMACS_INT n)
{
  eassert (! FIXNUM_OVERFLOW_P (n));
  EMACS_INT int0 = Lisp_Int0;
  if (USE_LSB_TAG)
    {
      EMACS_UINT u = n;
      n = u << INTTYPEBITS;
      n += int0;
    }
  else
    {
      n &= INTMASK;
      n += (int0 << VALBITS);
    }
  return XIL (n);
}

/* Extract A's value as a signed integer.  Unlike XFIXNUM, this works
   on any Lisp object, although the resulting integer is useful only
   for things like hashing when A is not a fixnum.  */
INLINE EMACS_INT
XFIXNUM_RAW (Lisp_Object a)
{
  EMACS_INT i = XLI (a);
  if (! USE_LSB_TAG)
    {
      EMACS_UINT u = i;
      i = u << INTTYPEBITS;
    }
  return i >> INTTYPEBITS;
}

INLINE Lisp_Object
make_ufixnum (EMACS_INT n)
{
  eassert (0 <= n && n <= INTMASK);
  EMACS_INT int0 = Lisp_Int0;
  if (USE_LSB_TAG)
    {
      EMACS_UINT u = n;
      n = u << INTTYPEBITS;
      n += int0;
    }
  else
    n += int0 << VALBITS;
  return XIL (n);
}

#endif /* ! USE_LSB_TAG */

INLINE bool
(FIXNUMP) (Lisp_Object x)
{
  return lisp_h_FIXNUMP (x);
}

INLINE EMACS_INT
XFIXNUM (Lisp_Object a)
{
  eassert (FIXNUMP (a));
  return XFIXNUM_RAW (a);
}

/* Extract A's value as an unsigned integer in the range 0..INTMASK.  */
INLINE EMACS_UINT
XUFIXNUM_RAW (Lisp_Object a)
{
  EMACS_UINT i = XLI (a);
  return USE_LSB_TAG ? i >> INTTYPEBITS : i & INTMASK;
}
INLINE EMACS_UINT
XUFIXNUM (Lisp_Object a)
{
  eassert (FIXNUMP (a));
  return XUFIXNUM_RAW (a);
}

/* Return A's hash, which is in the range 0..INTMASK.  */
INLINE EMACS_INT
(XHASH) (Lisp_Object a)
{
  return lisp_h_XHASH (a);
}

/* Like make_fixnum (N), but may be faster.  N must be in nonnegative range.  */
INLINE Lisp_Object
make_fixed_natnum (EMACS_INT n)
{
  eassert (0 <= n && n <= MOST_POSITIVE_FIXNUM);
  EMACS_INT int0 = Lisp_Int0;
  return USE_LSB_TAG ? make_fixnum (n) : XIL (n + (int0 << VALBITS));
}

INLINE bool
(EQ) (Lisp_Object x, Lisp_Object y)
{
  return lisp_h_EQ (x, y);
}

INLINE intmax_t
clip_to_bounds (intmax_t lower, intmax_t num, intmax_t upper)
{
  return num < lower ? lower : num <= upper ? num : upper;
}
<<<<<<< HEAD
=======

/* Construct a Lisp_Object from a value or address.  */

INLINE Lisp_Object
make_lisp_ptr (void *ptr, enum Lisp_Type type)
{
  Lisp_Object a = TAG_PTR_INITIALLY (type, ptr);
  eassert (TAGGEDP (a, type) && XUNTAG (a, type, char) == ptr);
  return a;
}
>>>>>>> ad2c8108

#define XSETINT(a, b) ((a) = make_fixnum (b))
#define XSETFASTINT(a, b) ((a) = make_fixed_natnum (b))
#define XSETCONS(a, b) ((a) = make_lisp_ptr (b, Lisp_Cons))
#define XSETVECTOR(a, b) ((a) = make_lisp_ptr (b, Lisp_Vectorlike))
#define XSETSTRING(a, b) ((a) = make_lisp_ptr (b, Lisp_String))
#define XSETSYMBOL(a, b) ((a) = make_lisp_ptr (b, Lisp_Symbol))
#define XSETFLOAT(a, b) ((a) = make_lisp_ptr (b, Lisp_Float))

/* Return a Lisp_Object value that does not correspond to any object.
   This can make some Lisp objects on free lists recognizable in O(1).  */

INLINE Lisp_Object
dead_object (void)
{
  return make_lisp_ptr (NULL, Lisp_String);
}

/* Pseudovector types.  */

#define XSETPVECTYPE(v, code)						\
  ((v)->header.size |= PSEUDOVECTOR_FLAG | ((code) << PSEUDOVECTOR_AREA_BITS))
#define PVECHEADERSIZE(code, lispsize, restsize) \
  (PSEUDOVECTOR_FLAG | ((code) << PSEUDOVECTOR_AREA_BITS) \
   | ((restsize) << PSEUDOVECTOR_SIZE_BITS) | (lispsize))
#define XSETPVECTYPESIZE(v, code, lispsize, restsize)		\
  ((v)->header.size = PVECHEADERSIZE (code, lispsize, restsize))

/* The cast to union vectorlike_header * avoids aliasing issues.  */
#define XSETPSEUDOVECTOR(a, b, code) \
  XSETTYPED_PSEUDOVECTOR (a, b,					\
			  (XUNTAG (a, Lisp_Vectorlike,		\
				   union vectorlike_header)	\
			   ->size),				\
			  code)
#define XSETTYPED_PSEUDOVECTOR(a, b, size, code)			\
  (XSETVECTOR (a, b),							\
   eassert ((size & (PSEUDOVECTOR_FLAG | PVEC_TYPE_MASK))		\
	    == (PSEUDOVECTOR_FLAG | (code << PSEUDOVECTOR_AREA_BITS))))

#define XSETWINDOW_CONFIGURATION(a, b) \
  (XSETPSEUDOVECTOR (a, b, PVEC_WINDOW_CONFIGURATION))
#define XSETPROCESS(a, b) (XSETPSEUDOVECTOR (a, b, PVEC_PROCESS))
#define XSETWINDOW(a, b) (XSETPSEUDOVECTOR (a, b, PVEC_WINDOW))
#define XSETTERMINAL(a, b) (XSETPSEUDOVECTOR (a, b, PVEC_TERMINAL))
#define XSETSUBR(a, b) (XSETPSEUDOVECTOR (a, b, PVEC_SUBR))
#define XSETBUFFER(a, b) (XSETPSEUDOVECTOR (a, b, PVEC_BUFFER))
#define XSETCHAR_TABLE(a, b) (XSETPSEUDOVECTOR (a, b, PVEC_CHAR_TABLE))
#define XSETBOOL_VECTOR(a, b) (XSETPSEUDOVECTOR (a, b, PVEC_BOOL_VECTOR))
#define XSETSUB_CHAR_TABLE(a, b) (XSETPSEUDOVECTOR (a, b, PVEC_SUB_CHAR_TABLE))
#define XSETTHREAD(a, b) (XSETPSEUDOVECTOR (a, b, PVEC_THREAD))
#define XSETMUTEX(a, b) (XSETPSEUDOVECTOR (a, b, PVEC_MUTEX))
#define XSETCONDVAR(a, b) (XSETPSEUDOVECTOR (a, b, PVEC_CONDVAR))
#define XSETNATIVE_COMP_UNIT(a, b) (XSETPSEUDOVECTOR (a, b, PVEC_NATIVE_COMP_UNIT))
#define XSETTREE_SITTER(a, b) (XSETPSEUDOVECTOR (a, b, PVEC_TREE_SITTER))
#define XSETTREE_SITTER_NODE(a, b) (XSETPSEUDOVECTOR (a, b, PVEC_TREE_SITTER_NODE))
#define XSETTREE_SITTER_CURSOR(a, b) (XSETPSEUDOVECTOR (a, b, PVEC_TREE_SITTER_CURSOR))

/* Efficiently convert a pointer to a Lisp object and back.  The
   pointer is represented as a fixnum, so the garbage collector
   does not know about it.  The pointer should not have both Lisp_Int1
   bits set, which makes this conversion inherently unportable.  */

INLINE void *
XFIXNUMPTR (Lisp_Object a)
{
  return XUNTAG (a, Lisp_Int0, char);
}

INLINE Lisp_Object
make_pointer_integer_unsafe (void *p)
{
  Lisp_Object a = TAG_PTR_INITIALLY (Lisp_Int0, p);
  return a;
}

INLINE Lisp_Object
make_pointer_integer (void *p)
{
  Lisp_Object a = make_pointer_integer_unsafe (p);
  eassert (FIXNUMP (a) && XFIXNUMPTR (a) == p);
  return a;
}

typedef struct interval *INTERVAL;

struct Lisp_Cons
{
  union
  {
    struct
    {
      /* Car of this cons cell.  */
      Lisp_Object car;

      union
      {
	/* Cdr of this cons cell.  */
	Lisp_Object cdr;

	/* Used to chain conses on a free list.  */
	struct Lisp_Cons *chain;
      } u;
    } s;
    GCALIGNED_UNION_MEMBER
  } u;
};
verify (GCALIGNED (struct Lisp_Cons));

INLINE bool
(NILP) (Lisp_Object x)
{
  return lisp_h_NILP (x);
}

INLINE bool
(CONSP) (Lisp_Object x)
{
  return lisp_h_CONSP (x);
}

INLINE void
CHECK_CONS (Lisp_Object x)
{
  CHECK_TYPE (CONSP (x), Qconsp, x);
}

INLINE struct Lisp_Cons *
(XCONS) (Lisp_Object a)
{
  return lisp_h_XCONS (a);
}

/* Take the car or cdr of something known to be a cons cell.  */
/* The _addr functions shouldn't be used outside of the minimal set
   of code that has to know what a cons cell looks like.  Other code not
   part of the basic lisp implementation should assume that the car and cdr
   fields are not accessible.  (What if we want to switch to
   a copying collector someday?  Cached cons cell field addresses may be
   invalidated at arbitrary points.)  */
INLINE Lisp_Object *
xcar_addr (Lisp_Object c)
{
  return &XCONS (c)->u.s.car;
}
INLINE Lisp_Object *
xcdr_addr (Lisp_Object c)
{
  return &XCONS (c)->u.s.u.cdr;
}

/* Use these from normal code.  */

INLINE Lisp_Object
(XCAR) (Lisp_Object c)
{
  return lisp_h_XCAR (c);
}

INLINE Lisp_Object
(XCDR) (Lisp_Object c)
{
  return lisp_h_XCDR (c);
}

/* Use these to set the fields of a cons cell.

   Note that both arguments may refer to the same object, so 'n'
   should not be read after 'c' is first modified.  */
INLINE void
XSETCAR (Lisp_Object c, Lisp_Object n)
{
  *xcar_addr (c) = n;
}
INLINE void
XSETCDR (Lisp_Object c, Lisp_Object n)
{
  *xcdr_addr (c) = n;
}

/* Take the car or cdr of something whose type is not known.  */
INLINE Lisp_Object
CAR (Lisp_Object c)
{
  if (CONSP (c))
    return XCAR (c);
  if (!NILP (c))
    wrong_type_argument (Qlistp, c);
  return Qnil;
}
INLINE Lisp_Object
CDR (Lisp_Object c)
{
  if (CONSP (c))
    return XCDR (c);
  if (!NILP (c))
    wrong_type_argument (Qlistp, c);
  return Qnil;
}

/* Take the car or cdr of something whose type is not known.  */
INLINE Lisp_Object
CAR_SAFE (Lisp_Object c)
{
  return CONSP (c) ? XCAR (c) : Qnil;
}
INLINE Lisp_Object
CDR_SAFE (Lisp_Object c)
{
  return CONSP (c) ? XCDR (c) : Qnil;
}

/* In a string or vector, the sign bit of u.s.size is the gc mark bit.  */

struct Lisp_String
{
  union
  {
    struct
    {
      ptrdiff_t size;           /* MSB is used as the markbit.  */
      ptrdiff_t size_byte;      /* -1 for unibyte strings,
				   -2 for data in rodata,
				   -3 for immovable unibyte strings.  */
      INTERVAL intervals;	/* Text properties in this string.  */
      unsigned char *data;
    } s;
    struct Lisp_String *next;
    GCALIGNED_UNION_MEMBER
  } u;
};
verify (GCALIGNED (struct Lisp_String));

INLINE bool
STRINGP (Lisp_Object x)
{
  return TAGGEDP (x, Lisp_String);
}

INLINE void
CHECK_STRING (Lisp_Object x)
{
  CHECK_TYPE (STRINGP (x), Qstringp, x);
}

INLINE struct Lisp_String *
XSTRING (Lisp_Object a)
{
  eassert (STRINGP (a));
  return XUNTAG (a, Lisp_String, struct Lisp_String);
}

/* True if STR is a multibyte string.  */
INLINE bool
STRING_MULTIBYTE (Lisp_Object str)
{
  return 0 <= XSTRING (str)->u.s.size_byte;
}

/* An upper bound on the number of bytes in a Lisp string, not
   counting the terminating null.  This a tight enough bound to
   prevent integer overflow errors that would otherwise occur during
   string size calculations.  A string cannot contain more bytes than
   a fixnum can represent, nor can it be so long that C pointer
   arithmetic stops working on the string plus its terminating null.
   Although the actual size limit (see STRING_BYTES_MAX in alloc.c)
   may be a bit smaller than STRING_BYTES_BOUND, calculating it here
   would expose alloc.c internal details that we'd rather keep
   private.

   This is a macro for use in static initializers.  The cast to
   ptrdiff_t ensures that the macro is signed.  */
#define STRING_BYTES_BOUND  \
  ((ptrdiff_t) min (MOST_POSITIVE_FIXNUM, min (SIZE_MAX, PTRDIFF_MAX) - 1))

/* Mark STR as a unibyte string.  */
#define STRING_SET_UNIBYTE(STR)				\
  do {							\
    if (XSTRING (STR)->u.s.size == 0)			\
      (STR) = empty_unibyte_string;			\
    else						\
      XSTRING (STR)->u.s.size_byte = -1;		\
  } while (false)

/* Mark STR as a multibyte string.  Assure that STR contains only
   ASCII characters in advance.  */
INLINE void
STRING_SET_MULTIBYTE (Lisp_Object str)
{
  /* The 0-length strings are unique&shared so we can't modify them.  */
  eassert (XSTRING (str)->u.s.size > 0);
  XSTRING (str)->u.s.size_byte = XSTRING (str)->u.s.size;
}

/* Convenience functions for dealing with Lisp strings.  */

/* WARNING: Use the 'char *' pointers to string data with care in code
   that could GC: GC can relocate string data, invalidating such
   pointers.  It is best to use string character or byte index
   instead, delaying the access through SDATA/SSDATA pointers to the
   latest possible moment.  If you must use the 'char *' pointers
   (e.g., for speed), be sure to adjust them after any call that could
   potentially GC.  */

INLINE unsigned char *
SDATA (Lisp_Object string)
{
  return XSTRING (string)->u.s.data;
}
INLINE char *
SSDATA (Lisp_Object string)
{
  /* Avoid "differ in sign" warnings.  */
  return (char *) SDATA (string);
}
INLINE unsigned char
SREF (Lisp_Object string, ptrdiff_t index)
{
  return SDATA (string)[index];
}
INLINE void
SSET (Lisp_Object string, ptrdiff_t index, unsigned char new)
{
  SDATA (string)[index] = new;
}
INLINE ptrdiff_t
SCHARS (Lisp_Object string)
{
  ptrdiff_t nchars = XSTRING (string)->u.s.size;
  eassume (0 <= nchars);
  return nchars;
}

#ifdef ENABLE_CHECKING
extern void check_string_bytes (struct Lisp_String *s, ptrdiff_t nbytes);
#endif

INLINE ptrdiff_t
STRING_BYTES (struct Lisp_String *s)
{
  ptrdiff_t nbytes = s->u.s.size_byte < 0 ? s->u.s.size : s->u.s.size_byte;
#ifdef ENABLE_CHECKING
  check_string_bytes (s, nbytes);
#endif
  eassume (0 <= nbytes);
  return nbytes;
}

INLINE ptrdiff_t
SBYTES (Lisp_Object string)
{
  return STRING_BYTES (XSTRING (string));
}
INLINE void
STRING_SET_CHARS (Lisp_Object string, ptrdiff_t newsize)
{
  /* This function cannot change the size of data allocated for the
     string when it was created.  */
  eassert (STRING_MULTIBYTE (string)
	   ? 0 <= newsize && newsize <= SBYTES (string)
	   : newsize == SCHARS (string));
  XSTRING (string)->u.s.size = newsize;
}

INLINE void
CHECK_STRING_NULL_BYTES (Lisp_Object string)
{
  CHECK_TYPE (memchr (SSDATA (string), '\0', SBYTES (string)) == NULL,
	      Qfilenamep, string);
}

/* True if STR is immovable (whose data won't move during GC).  */
INLINE bool
string_immovable_p (Lisp_Object str)
{
  return XSTRING (str)->u.s.size_byte == -3;
}

/* A regular vector is just a header plus an array of Lisp_Objects.  */

struct Lisp_Vector
{
  union vectorlike_header header;
  Lisp_Object contents[FLEXIBLE_ARRAY_MEMBER];
} GCALIGNED_STRUCT;

INLINE bool
(VECTORLIKEP) (Lisp_Object x)
{
  return lisp_h_VECTORLIKEP (x);
}

INLINE struct Lisp_Vector *
XVECTOR (Lisp_Object a)
{
  eassert (VECTORLIKEP (a));
  return XUNTAG (a, Lisp_Vectorlike, struct Lisp_Vector);
}

/* "array" size, before "vector" came to subsume "array".  */
INLINE ptrdiff_t
ASIZE (Lisp_Object array)
{
  ptrdiff_t size = XVECTOR (array)->header.size & ~ARRAY_MARK_FLAG;
  eassume (0 <= size);
  return size;
}

/* "pseudovector" size, before "pseudovector" came to subsume "vector".  */
INLINE ptrdiff_t
PVSIZE (Lisp_Object pv)
{
  ptrdiff_t size = ASIZE (pv);
  return (size & PSEUDOVECTOR_FLAG) ? (size & PSEUDOVECTOR_SIZE_MASK) : size;
}

INLINE bool
VECTORP (Lisp_Object x)
{
  return VECTORLIKEP (x) && ! (ASIZE (x) & PSEUDOVECTOR_FLAG);
}

INLINE void
CHECK_VECTOR (Lisp_Object x)
{
  CHECK_TYPE (VECTORP (x), Qvectorp, x);
}

INLINE enum pvec_type
PVTYPE (const struct Lisp_Vector *v)
{
  ptrdiff_t size = v->header.size;
  return (size & PSEUDOVECTOR_FLAG
          ? (size & PVEC_TYPE_MASK) >> PSEUDOVECTOR_AREA_BITS
          : PVEC_NORMAL_VECTOR);
}

INLINE bool
PSEUDOVECTORP (Lisp_Object a, enum pvec_type code)
{
  return VECTORLIKEP (a) && PVTYPE (XVECTOR (a)) == code;
}

struct Lisp_Bool_Vector
  {
    /* HEADER.SIZE is the word width (not the number of booleans).  */
    union vectorlike_header header;
    /* Number of booleans.  */
    EMACS_INT size;
    /* The bits_word type may have predated gnulib bitset.  */
    bits_word data[FLEXIBLE_ARRAY_MEMBER];
  } GCALIGNED_STRUCT;

enum
  {
    /* Blink-and-you-miss-it, un-namespaced, redundant legacy globals.  */
    header_size = offsetof (struct Lisp_Vector, contents),
    bool_header_size = offsetof (struct Lisp_Bool_Vector, data),
    word_size = sizeof (Lisp_Object)
  };

INLINE EMACS_INT
bool_vector_words (EMACS_INT size)
{
  eassume (0 <= size && size <= EMACS_INT_MAX - (BITS_PER_BITS_WORD - 1));
  return (size + BITS_PER_BITS_WORD - 1) / BITS_PER_BITS_WORD;
}

INLINE EMACS_INT
bool_vector_bytes (EMACS_INT size)
{
  eassume (0 <= size && size <= EMACS_INT_MAX - (BITS_PER_BITS_WORD - 1));
  return (size + BOOL_VECTOR_BITS_PER_CHAR - 1) / BOOL_VECTOR_BITS_PER_CHAR;
}

INLINE bool
BOOL_VECTOR_P (Lisp_Object a)
{
  return PSEUDOVECTORP (a, PVEC_BOOL_VECTOR);
}

INLINE void
CHECK_BOOL_VECTOR (Lisp_Object x)
{
  CHECK_TYPE (BOOL_VECTOR_P (x), Qbool_vector_p, x);
}

INLINE struct Lisp_Bool_Vector *
XBOOL_VECTOR (Lisp_Object a)
{
  eassert (BOOL_VECTOR_P (a));
  return XUNTAG (a, Lisp_Vectorlike, struct Lisp_Bool_Vector);
}

INLINE EMACS_INT
bool_vector_size (Lisp_Object a)
{
  EMACS_INT size = XBOOL_VECTOR (a)->size;
  eassume (0 <= size);
  return size;
}

INLINE bits_word *
bool_vector_data (Lisp_Object a)
{
  return XBOOL_VECTOR (a)->data;
}

INLINE unsigned char *
bool_vector_uchar_data (Lisp_Object a)
{
  return (unsigned char *) bool_vector_data (a);
}

/* True if A's Ith bit is set.  */

INLINE bool
bool_vector_bitref (Lisp_Object a, EMACS_INT i)
{
  eassume (0 <= i);
  eassert (i < bool_vector_size (a));
  return !! (bool_vector_uchar_data (a)[i / BOOL_VECTOR_BITS_PER_CHAR]
	     & (1 << (i % BOOL_VECTOR_BITS_PER_CHAR)));
}

INLINE Lisp_Object
bool_vector_ref (Lisp_Object a, EMACS_INT i)
{
  return bool_vector_bitref (a, i) ? Qt : Qnil;
}

/* Set A's Ith bit to B.  */

INLINE void
bool_vector_set (Lisp_Object a, EMACS_INT i, bool b)
{
  eassume (0 <= i);
  eassert (i < bool_vector_size (a));

  unsigned char *addr
    = &bool_vector_uchar_data (a)[i / BOOL_VECTOR_BITS_PER_CHAR];
  if (b)
    *addr |= 1 << (i % BOOL_VECTOR_BITS_PER_CHAR);
  else
    *addr &= ~ (1 << (i % BOOL_VECTOR_BITS_PER_CHAR));
}

/* Conveniences for dealing with Lisp arrays.  */

INLINE Lisp_Object
AREF (Lisp_Object array, ptrdiff_t idx)
{
  eassert (0 <= idx && idx < ASIZE (array));
  return XVECTOR (array)->contents[idx];
}

INLINE Lisp_Object *
aref_addr (Lisp_Object array, ptrdiff_t idx)
{
  eassert (0 <= idx && idx <= ASIZE (array));
  return & XVECTOR (array)->contents[idx];
}

INLINE void
ASET (Lisp_Object array, ptrdiff_t idx, Lisp_Object val)
{
  eassert (0 <= idx && idx < ASIZE (array));
  XVECTOR (array)->contents[idx] = val;
}

INLINE void
gc_aset (Lisp_Object array, ptrdiff_t idx, Lisp_Object val)
{
  /* Like ASET, but also can be used in the garbage collector:
     sweep_weak_table calls set_hash_key etc. while the table is marked.  */
  eassert (0 <= idx && idx < ASIZE (array));
  XVECTOR (array)->contents[idx] = val;
}

/* At this point, I would just as soon consider Qnil taking on a
   nonzero value, as I would NULL.  Test iQnil and Lisp_Symbol instead
   of Qnil directly, since Qnil cannot be used in an enum constant
   expression.  */
enum { NIL_IS_ZERO = iQnil == 0 && Lisp_Symbol == 0 };

/* Clear the object addressed by P, with size NBYTES, so that all its
   bytes are zero and all its Lisp values are nil.  */
INLINE void
memclear (void *p, ptrdiff_t nbytes)
{
  eassert (0 <= nbytes);
  verify (NIL_IS_ZERO);
  /* Since Qnil is zero, memset suffices.  */
  memset (p, 0, nbytes);
}

/* Returns the length of the shortest vector that would hold struct TYPE
   cast as a Lisp_Vector.  */

#define VECSIZE(type)						\
  ((sizeof (type) - header_size + word_size - 1) / word_size)

/* Like VECSIZE, but lops off the non-Lisp portion of struct TYPE.

   This is a programmer-level method requiring knowledge of TYPE's
   last lisp field.  In runtime-level code, the same result is normally
   calculated from masking the struct's header.size with PSEUDOVECTOR_SIZE_MASK.

   Both methods date back to 1995, so it's not clear who stepped on
   whose toes with the redundancy.
*/

#define PSEUDOVECSIZE(type, lastlispfield)				\
  (offsetof (type, lastlispfield) + word_size < header_size		\
   ? 0 : (offsetof (type, lastlispfield) + word_size - header_size) / word_size)

/* True iff C is an ASCII character.  */
INLINE bool
ASCII_CHAR_P (intmax_t c)
{
  return 0 <= c && c < 0x80;
}

/* A char-table is a kind of vectorlike, with contents like a vector,
   but with a few additional slots.  For some purposes, it makes sense
   to handle a char-table as type 'struct Lisp_Vector'.  An element of
   a char-table can be any Lisp object, but if it is a sub-char-table,
   we treat it as a table that contains information of a specific
   range of characters.  A sub-char-table is like a vector, but with
   two integer fields between the header and Lisp data, which means
   that it has to be marked with some precautions (see mark_char_table
   in alloc.c).  A sub-char-table appears in an element of a char-table.  */

enum CHARTAB_SIZE_BITS
  {
    CHARTAB_SIZE_BITS_0 = 6,
    CHARTAB_SIZE_BITS_1 = 4,
    CHARTAB_SIZE_BITS_2 = 5,
    CHARTAB_SIZE_BITS_3 = 7
  };

extern const int chartab_size[4];

struct Lisp_Char_Table
  {
    /* HEADER.SIZE is the vector's size field, which also holds the
       pseudovector type information.  It holds the size, too.
       The size counts the defalt, parent, purpose, ascii,
       contents, and extras slots.  */
    union vectorlike_header header;

    /* This holds the default value, which is used whenever the value
       for a specific character is nil.  */
    Lisp_Object defalt;

    /* This points to another char table, from which we inherit when the
       value for a specific character is nil.  The `defalt' slot takes
       precedence over this.  */
    Lisp_Object parent;

    /* This is a symbol which says what kind of use this char-table is
       meant for.  */
    Lisp_Object purpose;

    /* The bottom sub char-table for characters in the range 0..127.  It
       is nil if no ASCII character has a specific value.  */
    Lisp_Object ascii;

    Lisp_Object contents[(1 << CHARTAB_SIZE_BITS_0)];

    /* These hold additional data.  It is a vector.  */
    Lisp_Object extras[FLEXIBLE_ARRAY_MEMBER];
  } GCALIGNED_STRUCT;

INLINE bool
CHAR_TABLE_P (Lisp_Object a)
{
  return PSEUDOVECTORP (a, PVEC_CHAR_TABLE);
}

INLINE struct Lisp_Char_Table *
XCHAR_TABLE (Lisp_Object a)
{
  eassert (CHAR_TABLE_P (a));
  return XUNTAG (a, Lisp_Vectorlike, struct Lisp_Char_Table);
}

struct Lisp_Sub_Char_Table
  {
    /* HEADER.SIZE is the vector's size field, which also holds the
       pseudovector type information.  It holds the size, too.  */
    union vectorlike_header header;

    /* Depth of this sub char-table.  It should be 1, 2, or 3.  A sub
       char-table of depth 1 contains 16 elements, and each element
       covers 4096 (128*32) characters.  A sub char-table of depth 2
       contains 32 elements, and each element covers 128 characters.  A
       sub char-table of depth 3 contains 128 elements, and each element
       is for one character.  */
    int depth;

    /* Minimum character covered by the sub char-table.  */
    int min_char;

    /* Use set_sub_char_table_contents to set this.  */
    Lisp_Object contents[FLEXIBLE_ARRAY_MEMBER];
  } GCALIGNED_STRUCT;

INLINE bool
SUB_CHAR_TABLE_P (Lisp_Object a)
{
  return PSEUDOVECTORP (a, PVEC_SUB_CHAR_TABLE);
}

INLINE struct Lisp_Sub_Char_Table *
XSUB_CHAR_TABLE (Lisp_Object a)
{
  eassert (SUB_CHAR_TABLE_P (a));
  return XUNTAG (a, Lisp_Vectorlike, struct Lisp_Sub_Char_Table);
}

INLINE Lisp_Object
CHAR_TABLE_REF_ASCII (Lisp_Object ct, ptrdiff_t idx)
{
  for (struct Lisp_Char_Table *tbl = XCHAR_TABLE (ct); ;
       tbl = XCHAR_TABLE (tbl->parent))
    {
      Lisp_Object val = (SUB_CHAR_TABLE_P (tbl->ascii)
			 ? XSUB_CHAR_TABLE (tbl->ascii)->contents[idx]
			 : tbl->ascii);
      if (NILP (val))
	val = tbl->defalt;
      if (!NILP (val) || NILP (tbl->parent))
	return val;
    }
}

/* Almost equivalent to Faref (CT, IDX) with optimization for ASCII
   characters.  Does not check validity of CT.  */
INLINE Lisp_Object
CHAR_TABLE_REF (Lisp_Object ct, int idx)
{
  return (ASCII_CHAR_P (idx)
	  ? CHAR_TABLE_REF_ASCII (ct, idx)
	  : char_table_ref (ct, idx));
}

/* Equivalent to Faset (CT, IDX, VAL) with optimization for ASCII and
   8-bit European characters.  Does not check validity of CT.  */
INLINE void
CHAR_TABLE_SET (Lisp_Object ct, int idx, Lisp_Object val)
{
  if (ASCII_CHAR_P (idx) && SUB_CHAR_TABLE_P (XCHAR_TABLE (ct)->ascii))
    set_sub_char_table_contents (XCHAR_TABLE (ct)->ascii, idx, val);
  else
    char_table_set (ct, idx, val);
}

#include "comp.h"

/* This structure describes a built-in function.
   It is generated by the DEFUN macro only.
   defsubr makes it into a Lisp object.  */

struct Lisp_Subr
  {
    union vectorlike_header header;
    union {
      Lisp_Object (*a0) (void);
      Lisp_Object (*a1) (Lisp_Object);
      Lisp_Object (*a2) (Lisp_Object, Lisp_Object);
      Lisp_Object (*a3) (Lisp_Object, Lisp_Object, Lisp_Object);
      Lisp_Object (*a4) (Lisp_Object, Lisp_Object, Lisp_Object, Lisp_Object);
      Lisp_Object (*a5) (Lisp_Object, Lisp_Object, Lisp_Object, Lisp_Object, Lisp_Object);
      Lisp_Object (*a6) (Lisp_Object, Lisp_Object, Lisp_Object, Lisp_Object, Lisp_Object, Lisp_Object);
      Lisp_Object (*a7) (Lisp_Object, Lisp_Object, Lisp_Object, Lisp_Object, Lisp_Object, Lisp_Object, Lisp_Object);
      Lisp_Object (*a8) (Lisp_Object, Lisp_Object, Lisp_Object, Lisp_Object, Lisp_Object, Lisp_Object, Lisp_Object, Lisp_Object);
      Lisp_Object (*aUNEVALLED) (Lisp_Object args);
      Lisp_Object (*aMANY) (ptrdiff_t, Lisp_Object *);
    } function;
    short min_args, max_args;
    const char *symbol_name;
    union {
      const char *string;
      Lisp_Object native;
    } intspec;
    Lisp_Object command_modes;
    EMACS_INT doc;
#ifdef HAVE_NATIVE_COMP
    Lisp_Object native_comp_u;
    char *native_c_name;
    Lisp_Object lambda_list;
    Lisp_Object type;
#endif
  } GCALIGNED_STRUCT;
union Aligned_Lisp_Subr
  {
    struct Lisp_Subr s;
    GCALIGNED_UNION_MEMBER
  };
verify (GCALIGNED (union Aligned_Lisp_Subr));

INLINE bool
SUBRP (Lisp_Object a)
{
  return PSEUDOVECTORP (a, PVEC_SUBR);
}

INLINE struct Lisp_Subr *
XSUBR (Lisp_Object a)
{
  eassert (SUBRP (a));
  return &XUNTAG (a, Lisp_Vectorlike, union Aligned_Lisp_Subr)->s;
}

/* Return whether a value might be a valid docstring.
   Used to distinguish the presence of non-docstring in the docstring slot,
   as in the case of OClosures.  */
INLINE bool
VALID_DOCSTRING_P (Lisp_Object doc)
{
  return FIXNUMP (doc) || STRINGP (doc)
         || (CONSP (doc) && STRINGP (XCAR (doc)) && FIXNUMP (XCDR (doc)));
}

enum char_table_specials
  {
    /* This is the number of slots that every char table must have.  This
       counts the ordinary slots and the top, defalt, parent, and purpose
       slots.  */
    CHAR_TABLE_STANDARD_SLOTS
      = (PSEUDOVECSIZE (struct Lisp_Char_Table, contents) - 1
	 + (1 << CHARTAB_SIZE_BITS_0)),

    /* This is the index of the first Lisp_Object field in Lisp_Sub_Char_Table
       when the latter is treated as an ordinary Lisp_Vector.  */
    SUB_CHAR_TABLE_OFFSET
      = PSEUDOVECSIZE (struct Lisp_Sub_Char_Table, contents) - 1
  };

/* Sanity-check pseudovector layout.  */
verify (offsetof (struct Lisp_Char_Table, defalt) == header_size);
verify (offsetof (struct Lisp_Char_Table, extras)
	== header_size + CHAR_TABLE_STANDARD_SLOTS * sizeof (Lisp_Object));
verify (offsetof (struct Lisp_Sub_Char_Table, contents)
	== header_size + SUB_CHAR_TABLE_OFFSET * sizeof (Lisp_Object));

/* Return the number of "extra" slots in the char table CT.  */

INLINE int
CHAR_TABLE_EXTRA_SLOTS (struct Lisp_Char_Table *ct)
{
  return ((ct->header.size & PSEUDOVECTOR_SIZE_MASK)
	  - CHAR_TABLE_STANDARD_SLOTS);
}


/* Save and restore the instruction and environment pointers,
   without affecting the signal mask.  */

#ifdef HAVE__SETJMP
typedef jmp_buf sys_jmp_buf;
# define sys_setjmp(j) _setjmp (j)
# define sys_longjmp(j, v) _longjmp (j, v)
#elif defined HAVE_SIGSETJMP
typedef sigjmp_buf sys_jmp_buf;
# define sys_setjmp(j) sigsetjmp (j, 0)
# define sys_longjmp(j, v) siglongjmp (j, v)
#else
/* A platform that uses neither _longjmp nor siglongjmp; assume
   longjmp does not affect the sigmask.  */
typedef jmp_buf sys_jmp_buf;
# define sys_setjmp(j) setjmp (j)
# define sys_longjmp(j, v) longjmp (j, v)
#endif

/***********************************************************************
			       Symbols
 ***********************************************************************/

/* Value is name of symbol.  */

INLINE Lisp_Object
(SYMBOL_VAL) (struct Lisp_Symbol *sym)
{
  return lisp_h_SYMBOL_VAL (sym);
}

INLINE struct Lisp_Symbol *
SYMBOL_ALIAS (struct Lisp_Symbol *sym)
{
  eassume (sym->u.s.type == SYMBOL_VARALIAS && sym->u.s.val.alias);
  return sym->u.s.val.alias;
}
INLINE lispfwd
SYMBOL_FWD (struct Lisp_Symbol *sym)
{
  eassume (sym->u.s.type >= SYMBOL_FORWARDED && sym->u.s.val.fwd.fwdptr);
  return sym->u.s.val.fwd;
}

INLINE void
(SET_SYMBOL_VAL) (struct Lisp_Symbol *sym, Lisp_Object v)
{
  lisp_h_SET_SYMBOL_VAL (sym, v);
}

INLINE void
SET_SYMBOL_ALIAS (struct Lisp_Symbol *sym, struct Lisp_Symbol *v)
{
  eassume (sym->u.s.type == SYMBOL_VARALIAS && v);
  sym->u.s.val.alias = v;
}
INLINE void
SET_SYMBOL_FWD (struct Lisp_Symbol *sym, void const *v)
{
  eassume (sym->u.s.type >= SYMBOL_FORWARDED && v);
  sym->u.s.val.fwd.fwdptr = v;
}

INLINE Lisp_Object
SYMBOL_NAME (Lisp_Object sym)
{
  return XSYMBOL (sym)->u.s.name;
}

/* Value is true if SYM is an interned symbol.  */

INLINE bool
SYMBOL_INTERNED_P (Lisp_Object sym)
{
  return XSYMBOL (sym)->u.s.interned != SYMBOL_UNINTERNED;
}

/* Value is true if SYM is interned in initial_obarray.  */

INLINE bool
SYMBOL_INTERNED_IN_INITIAL_OBARRAY_P (Lisp_Object sym)
{
  return XSYMBOL (sym)->u.s.interned == SYMBOL_INTERNED_IN_INITIAL_OBARRAY;
}

/* Value is non-zero if symbol cannot be changed through a simple set,
   i.e. it's a constant (e.g. nil, t, :keywords), or it has some
   watching functions.  */

INLINE int
(SYMBOL_TRAPPED_WRITE_P) (Lisp_Object sym)
{
  return lisp_h_SYMBOL_TRAPPED_WRITE_P (sym);
}

/* Value is non-zero if symbol cannot be changed at all, i.e. it's a
   constant (e.g. nil, t, :keywords).  Code that actually wants to
   write to SYM, should also check whether there are any watching
   functions.  */

INLINE int
(SYMBOL_CONSTANT_P) (Lisp_Object sym)
{
  return lisp_h_SYMBOL_CONSTANT_P (sym);
}

/* Placeholder for make-docfile to process.  The actual symbol
   definition is done by lread.c's define_symbol.  */
#define DEFSYM(sym, name) /* empty */


/***********************************************************************
			     Hash Tables
 ***********************************************************************/

/* The structure of a Lisp hash table.  */

struct Lisp_Hash_Table;

/* The type of a hash value stored in the table.
   It's unsigned and a subtype of EMACS_UINT.  */
typedef uint32_t hash_hash_t;

typedef enum {
  Test_eql,
  Test_eq,
  Test_equal,
} hash_table_std_test_t;

struct hash_table_test
{
  /* C function to compute hash code.  */
  hash_hash_t (*hashfn) (Lisp_Object, struct Lisp_Hash_Table *);

  /* C function to compare two keys.  */
  Lisp_Object (*cmpfn) (Lisp_Object, Lisp_Object, struct Lisp_Hash_Table *);

  /* User-supplied hash function, or nil.  */
  Lisp_Object user_hash_function;

  /* User-supplied key comparison function, or nil.  */
  Lisp_Object user_cmp_function;

  /* Function used to compare keys; always a bare symbol.  */
  Lisp_Object name;
};

typedef enum {
  Weak_None,		 /* No weak references.  */
  Weak_Key,		 /* Reference to key is weak.  */
  Weak_Value,		 /* Reference to value is weak.  */
  Weak_Key_Or_Value,	 /* References to key or value are weak:
			    element kept as long as strong reference to
			    either key or value remains.  */
  Weak_Key_And_Value,	 /* References to key and value are weak:
			    element kept as long as strong references to
			    both key and value remain.  */
} hash_table_weakness_t;

/* The type of a hash table index, both for table indices and index
   (hash) indices.  It's signed and a subtype of ptrdiff_t.  */
typedef int32_t hash_idx_t;

struct Lisp_Hash_Table
{
  union vectorlike_header header;

  /* Hash table internal structure:

     Lisp key         index                  table
         |            vector
         | hash fn                  hash    key   value  next
         v             +--+       +------+-------+------+----+
     hash value        |-1|       | C351 |  cow  | moo  | -1 |<-
         |             +--+       +------+-------+------+----+  |
          ------------>| -------->| 07A8 |  cat  | meow | -1 |  |
            range      +--+       +------+-------+------+----+  |
          reduction    |-1|     ->| 91D2 |  dog  | woof |   ----
                       +--+    |  +------+-------+------+----+
                       | ------   |  ?   |unbound|  ?   | -1 |<-
                       +--+       +------+-------+------+----+  |
                       | -------->| F6B0 | duck  |quack | -1 |  |
                       +--+       +------+-------+------+----+  |
                       |-1|     ->|  ?   |unbound|  ?   |   ----
                       +--+    |  +------+-------+------+----+
                       :  :    |  :      :       :     :    :
                               |
                           next_free

     The table is physically split into three vectors (hash, next,
     key_and_value) which may or may not be beneficial.  */

  hash_idx_t index_size;   /* Size of the index vector.  */
  hash_idx_t table_size;   /* Size of the next and hash vectors.  */

  /* Bucket vector.  An entry of -1 indicates no item is present,
     and a nonnegative entry is the index of the first item in
     a collision chain.
     This vector is index_size entries long.
     If index_size is 1 (and table_size is 0), then this is the
     constant read-only vector {-1}, shared between all instances.
     Otherwise it is heap-allocated.  */
  hash_idx_t *index;

  /* Vector of hash codes.  Unused entries have undefined values.
     This vector is table_size entries long.  */
  hash_hash_t *hash;

  /* Vector of keys and values.  The key of item I is found at index
     2 * I, the value is found at index 2 * I + 1.
     If the key is HASH_UNUSED_ENTRY_KEY, then this slot is unused.
     This is gc_marked specially if the table is weak.
     This vector is 2 * table_size entries long.  */
  Lisp_Object *key_and_value;

  /* The comparison and hash functions.  */
  const struct hash_table_test *test;

  /* Vector used to chain entries.  If entry I is free, next[I] is the
     entry number of the next free item.  If entry I is non-free,
     next[I] is the index of the next entry in the collision chain,
     or -1 if there is no such entry.
     This vector is table_size entries long.  */
  hash_idx_t *next;

  /* Number of key/value entries in the table.  */
  hash_idx_t count;

  /* Index of first free entry in free list, or -1 if none.  */
  hash_idx_t next_free;

  /* Weakness of the table.  */
  hash_table_weakness_t weakness : 8;

  /* Hash table test (only used when frozen in dump)  */
  hash_table_std_test_t frozen_test : 8;

  /* True if the table can be purecopied.  The table cannot be
     changed afterwards.  */
  bool purecopy;

  /* True if the table is mutable.  Ordinarily tables are mutable, but
     pure tables are not, and while a table is being mutated it is
     immutable for recursive attempts to mutate it.  */
  bool mutable;

  /* Next weak hash table if this is a weak hash table.  The head of
     the list is in weak_hash_tables.  Used only during garbage
     collection --- at other times, it is NULL.  */
  struct Lisp_Hash_Table *next_weak;
} GCALIGNED_STRUCT;

/* A specific Lisp_Object that is not a valid Lisp value.
   We need to be careful not to leak this value into machinery
   where it may be treated as one; we'd get a segfault if lucky.  */
#define INVALID_LISP_VALUE make_lisp_ptr (NULL, Lisp_Float)

/* Key value that marks an unused hash table entry.  */
#define HASH_UNUSED_ENTRY_KEY INVALID_LISP_VALUE

/* KEY is a key of an unused hash table entry.  */
INLINE bool
hash_unused_entry_key_p (Lisp_Object key)
{
  return EQ (key, HASH_UNUSED_ENTRY_KEY);
}

INLINE bool
HASH_TABLE_P (Lisp_Object a)
{
  return PSEUDOVECTORP (a, PVEC_HASH_TABLE);
}

INLINE struct Lisp_Hash_Table *
XHASH_TABLE (Lisp_Object a)
{
  eassert (HASH_TABLE_P (a));
  return XUNTAG (a, Lisp_Vectorlike, struct Lisp_Hash_Table);
}

#define XSET_HASH_TABLE(VAR, PTR) \
  XSETPSEUDOVECTOR (VAR, PTR, PVEC_HASH_TABLE)

/* Value is the key part of entry IDX in hash table H.  */
INLINE Lisp_Object
HASH_KEY (const struct Lisp_Hash_Table *h, ptrdiff_t idx)
{
  eassert (idx >= 0 && idx < h->table_size);
  return h->key_and_value[2 * idx];
}

INLINE Lisp_Object *
hash_key_addr (const struct Lisp_Hash_Table *h, ptrdiff_t idx)
{
  eassert (idx >= 0 && idx < h->table_size);
  return &(h->key_and_value[2 * idx]);
}

/* Value is the value part of entry IDX in hash table H.  */
INLINE Lisp_Object
HASH_VALUE (const struct Lisp_Hash_Table *h, ptrdiff_t idx)
{
  eassert (idx >= 0 && idx < h->table_size);
  return h->key_and_value[2 * idx + 1];
}

INLINE Lisp_Object *
hash_value_addr (const struct Lisp_Hash_Table *h, ptrdiff_t idx)
{
  eassert (idx >= 0 && idx < h->table_size);
  return &(h->key_and_value[2 * idx + 1]);
}

/* Value is the hash code computed for entry IDX in hash table H.  */
INLINE hash_hash_t
HASH_HASH (const struct Lisp_Hash_Table *h, ptrdiff_t idx)
{
  eassert (idx >= 0 && idx < h->table_size);
  return h->hash[idx];
}

/* Value is the size of hash table H.  */
INLINE ptrdiff_t
HASH_TABLE_SIZE (const struct Lisp_Hash_Table *h)
{
  return h->table_size;
}

/* Hash value for KEY in hash table H.  */
INLINE hash_hash_t
hash_from_key (struct Lisp_Hash_Table *h, Lisp_Object key)
{
  return h->test->hashfn (key, h);
}

/* Iterate K and V as key and value of valid entries in hash table H.
   The body may remove the current entry or alter its value slot, but not
   mutate TABLE in any other way.  */
#define DOHASH(h, k, v)							\
  for (Lisp_Object *dohash_##k##_##v##_kv = (h)->key_and_value,		\
                   *dohash_##k##_##v##_end = dohash_##k##_##v##_kv	\
                                             + 2 * HASH_TABLE_SIZE (h),	\
	           *dohash_##k##_##v##_base = dohash_##k##_##v##_kv,	\
                   k, v;						\
       dohash_##k##_##v##_kv < dohash_##k##_##v##_end			\
       && (k = dohash_##k##_##v##_kv[0],				\
           v = dohash_##k##_##v##_kv[1], /*maybe unused*/ (void)v,      \
           true);			                                \
       eassert (dohash_##k##_##v##_base == (h)->key_and_value		\
		&& dohash_##k##_##v##_end				\
		   == dohash_##k##_##v##_base				\
	              + 2 * HASH_TABLE_SIZE (h)),			\
       dohash_##k##_##v##_kv += 2)					\
    if (hash_unused_entry_key_p (k))					\
      ;									\
    else

/* Iterate I as index of valid entries in hash table H.
   Unlike DOHASH, this construct copes with arbitrary table mutations
   in the body.  The consequences of such mutations are limited to
   whether and in what order entries are encountered by the loop
   (which is usually bad enough), but not crashing or corrupting the
   Lisp state.  */
#define DOHASH_SAFE(h, i)					\
  for (ptrdiff_t i = 0; i < HASH_TABLE_SIZE (h); i++)		\
    if (hash_unused_entry_key_p (HASH_KEY (h, i)))		\
      ;								\
    else

void hash_table_thaw (Lisp_Object hash_table);

/* Default size for hash tables if not specified.  */

enum DEFAULT_HASH_SIZE { DEFAULT_HASH_SIZE = 0 };

/* Combine two integers X and Y for hashing.  The result might exceed
   INTMASK.  */

INLINE EMACS_UINT
sxhash_combine (EMACS_UINT x, EMACS_UINT y)
{
  return (x << 4) + (x >> (EMACS_INT_WIDTH - 4)) + y;
}

/* Hash X, returning a value in the range 0..INTMASK.  */

INLINE EMACS_UINT
SXHASH_REDUCE (EMACS_UINT x)
{
  return (x ^ x >> (EMACS_INT_WIDTH - FIXNUM_BITS)) & INTMASK;
}

struct Lisp_Marker
{
  union vectorlike_header header;

  /* This is the buffer that the marker points into, or 0 if it points nowhere.
     Note: a chain of markers can contain markers pointing into different
     buffers (the chain is per buffer_text rather than per buffer, so it's
     shared between indirect buffers).  */
  /* This is used for (other than NULL-checking):
     - Fmarker_buffer
     - Fset_marker: check eq(oldbuf, newbuf) to avoid unchain+rechain.
     - unchain_marker: to find the list from which to unchain.
     - Fkill_buffer: to only unchain the markers of current indirect buffer.
     */
  struct buffer *buffer;

  /* This flag is temporarily used in the functions
     decode/encode_coding_object to record that the marker position
     must be adjusted after the conversion.  */
  bool_bf need_adjustment : 1;
  /* True means normal insertion at the marker's position
     leaves the marker after the inserted text.  */
  bool_bf insertion_type : 1;

  /* The remaining fields are meaningless in a marker that
     does not point anywhere.  */

  /* For markers that point somewhere,
     this is used to chain of all the markers in a given buffer.
     The chain does not preserve markers from garbage collection;
     instead, markers are removed from the chain when freed by GC.  */
  /* We could remove it and use an array in buffer_text instead.
     That would also allow us to preserve it ordered.  */
  struct Lisp_Marker *next;
  /* This is the char position where the marker points.  */
  ptrdiff_t charpos;
  /* This is the byte position.
     It's mostly used as a charpos<->bytepos cache (i.e. it's not directly
     used to implement the functionality of markers, but rather to (ab)use
     markers as a cache for char<->byte mappings).  */
  ptrdiff_t bytepos;
} GCALIGNED_STRUCT;

struct Lisp_Overlay
/* An overlay's real data content is:
   - plist
   - buffer
   - itree node
   - start buffer position (field of the itree node)
   - end buffer position (field of the itree node)
   - insertion types of both ends (fields of the itree node).  */
  {
    union vectorlike_header header;
    Lisp_Object plist;
    struct buffer *buffer;        /* eassert (live buffer || NULL). */
    struct itree_node *interval;
  } GCALIGNED_STRUCT;

struct Lisp_Misc_Ptr
  {
    union vectorlike_header header;
    void *pointer;
  } GCALIGNED_STRUCT;

extern Lisp_Object make_misc_ptr (void *);

/* A mint_ptr object OBJ represents a C-language pointer P efficiently.
   Preferably (and typically), OBJ is a fixnum I such that
   XFIXNUMPTR (I) == P, as this represents P within a single Lisp value
   without requiring any auxiliary memory.  However, if P would be
   damaged by being tagged as an integer and then untagged via
   XFIXNUMPTR, then OBJ is a Lisp_Misc_Ptr with pointer component P.

   mint_ptr objects are efficiency hacks intended for C code.
   Although xmint_ptr can be given any mint_ptr generated by non-buggy
   C code, it should not be given a mint_ptr generated from Lisp code
   as that would allow Lisp code to coin pointers from integers and
   could lead to crashes.  To package a C pointer into a Lisp-visible
   object you can put the pointer into a pseudovector instead; see
   Lisp_User_Ptr for an example.  */

INLINE Lisp_Object
make_mint_ptr (void *a)
{
  Lisp_Object val = TAG_PTR_INITIALLY (Lisp_Int0, a);
  return FIXNUMP (val) && XFIXNUMPTR (val) == a ? val : make_misc_ptr (a);
}

INLINE bool
mint_ptrp (Lisp_Object x)
{
  return FIXNUMP (x) || PSEUDOVECTORP (x, PVEC_MISC_PTR);
}

INLINE void *
xmint_pointer (Lisp_Object a)
{
  eassert (mint_ptrp (a));
  if (FIXNUMP (a))
    return XFIXNUMPTR (a);
  return XUNTAG (a, Lisp_Vectorlike, struct Lisp_Misc_Ptr)->pointer;
}

struct Lisp_User_Ptr
{
  union vectorlike_header header;
  void (*finalizer) (void *);
  void *p;
} GCALIGNED_STRUCT;

/* A finalizer sentinel.  */
struct Lisp_Finalizer
  {
    union vectorlike_header header;

    /* Call FUNCTION when the finalizer becomes unreachable, even if
       FUNCTION contains a reference to the finalizer; i.e., call
       FUNCTION when it is reachable _only_ through finalizers.  */
    Lisp_Object function;

    /* Circular list of all active weak references.  */
    struct Lisp_Finalizer *prev;
    struct Lisp_Finalizer *next;
  } GCALIGNED_STRUCT;

extern struct Lisp_Finalizer finalizers;
extern struct Lisp_Finalizer doomed_finalizers;

INLINE bool
FINALIZERP (Lisp_Object x)
{
  return PSEUDOVECTORP (x, PVEC_FINALIZER);
}

INLINE struct Lisp_Finalizer *
XFINALIZER (Lisp_Object a)
{
  eassert (FINALIZERP (a));
  return XUNTAG (a, Lisp_Vectorlike, struct Lisp_Finalizer);
}

INLINE bool
MARKERP (Lisp_Object x)
{
  return PSEUDOVECTORP (x, PVEC_MARKER);
}

INLINE struct Lisp_Marker *
XMARKER (Lisp_Object a)
{
  eassert (MARKERP (a));
  return XUNTAG (a, Lisp_Vectorlike, struct Lisp_Marker);
}

INLINE bool
OVERLAYP (Lisp_Object x)
{
  return PSEUDOVECTORP (x, PVEC_OVERLAY);
}

INLINE struct Lisp_Overlay *
XOVERLAY (Lisp_Object a)
{
  eassert (OVERLAYP (a));
  return XUNTAG (a, Lisp_Vectorlike, struct Lisp_Overlay);
}

INLINE bool
USER_PTRP (Lisp_Object x)
{
  return PSEUDOVECTORP (x, PVEC_USER_PTR);
}

INLINE struct Lisp_User_Ptr *
XUSER_PTR (Lisp_Object a)
{
  eassert (USER_PTRP (a));
  return XUNTAG (a, Lisp_Vectorlike, struct Lisp_User_Ptr);
}

INLINE bool
BIGNUMP (Lisp_Object x)
{
  return PSEUDOVECTORP (x, PVEC_BIGNUM);
}

INLINE bool
INTEGERP (Lisp_Object x)
{
  return FIXNUMP (x) || BIGNUMP (x);
}

/* Return a Lisp integer with value taken from N.  */
INLINE Lisp_Object
make_int (intmax_t n)
{
  return FIXNUM_OVERFLOW_P (n) ? make_bigint (n) : make_fixnum (n);
}
INLINE Lisp_Object
make_uint (uintmax_t n)
{
  return FIXNUM_OVERFLOW_P (n) ? make_biguint (n) : make_fixnum (n);
}

/* Return a Lisp integer equal to the value of the C integer EXPR.  */
#define INT_TO_INTEGER(expr) \
  (EXPR_SIGNED (expr) ? make_int (expr) : make_uint (expr))

struct Lisp_Intfwd
  {
    enum Lisp_Fwd_Type type;	/* = Lisp_Fwd_Int */
    intmax_t *intvar;
  };

struct Lisp_Boolfwd
  {
    enum Lisp_Fwd_Type type;	/* = Lisp_Fwd_Bool */
    bool *boolvar;
  };

struct Lisp_Objfwd
  {
    enum Lisp_Fwd_Type type;	/* = Lisp_Fwd_Obj */
    Lisp_Object *objvar;
  };

/* Like Lisp_Objfwd except value lives not in OBJVAR
   but rather the current buffer's slot at byte OFFSET.  */
struct Lisp_Buffer_Objfwd
  {
    enum Lisp_Fwd_Type type;	/* = Lisp_Fwd_Buffer_Obj */
    int offset;
    /* One of Qnil, Qintegerp, Qsymbolp, Qstringp, Qfloatp or Qnumberp.  */
    Lisp_Object predicate;
  };

/* Like Lisp_Objfwd except that value lives in a slot in the
   current `struct kboard`.  */
struct Lisp_Kboard_Objfwd
  {
    enum Lisp_Fwd_Type type;	/* = Lisp_Fwd_Kboard_Obj */
    int offset;
  };

INLINE enum Lisp_Fwd_Type
XFWDTYPE (lispfwd a)
{
  enum Lisp_Fwd_Type const *p = a.fwdptr;
  return *p;
}

INLINE bool
BUFFER_OBJFWDP (lispfwd a)
{
  return XFWDTYPE (a) == Lisp_Fwd_Buffer_Obj;
}

INLINE struct Lisp_Buffer_Objfwd const *
XBUFFER_OBJFWD (lispfwd a)
{
  eassert (BUFFER_OBJFWDP (a));
  return a.fwdptr;
}

/* Lisp floating point type.  */
struct Lisp_Float
  {
    union
    {
      double data;
      struct Lisp_Float *chain;
      GCALIGNED_UNION_MEMBER
    } u;
  };
verify (GCALIGNED (struct Lisp_Float));

INLINE bool
(FLOATP) (Lisp_Object x)
{
  return lisp_h_FLOATP (x);
}

INLINE struct Lisp_Float *
XFLOAT (Lisp_Object a)
{
  eassert (FLOATP (a));
  return XUNTAG (a, Lisp_Float, struct Lisp_Float);
}

INLINE double
XFLOAT_DATA (Lisp_Object f)
{
  return XFLOAT (f)->u.data;
}

/* Most hosts nowadays use IEEE floating point, so they use IEC 60559
   representations, have infinities and NaNs, and do not trap on
   exceptions.  Define IEEE_FLOATING_POINT to 1 if this host is one of the
   typical ones.  The C23 macro __STDC_IEC_60559_BFP__ (or its
   obsolescent C11 counterpart __STDC_IEC_559__) is close to what is
   wanted here, but is not quite right because Emacs does not require
   all the features of C23 Annex F (and does not require C11 or later,
   for that matter).  */

#define IEEE_FLOATING_POINT (FLT_RADIX == 2 && FLT_MANT_DIG == 24 \
			     && FLT_MIN_EXP == -125 && FLT_MAX_EXP == 128)

/* Meanings of slots in a Lisp_Compiled:  */

enum Lisp_Compiled
  {
    COMPILED_ARGLIST = 0,
    COMPILED_BYTECODE = 1,
    COMPILED_CONSTANTS = 2,
    COMPILED_STACK_DEPTH = 3,
    COMPILED_DOC_STRING = 4,
    COMPILED_INTERACTIVE = 5
  };

/* Flag bits in a character.  These also get used in termhooks.h.
   Emacs needs 22 bits for the character value itself, see MAX_CHAR,
   so we shouldn't use any bits lower than 0x0400000.  */
enum char_bits
  {
    CHAR_ALT = 0x0400000,
    CHAR_SUPER = 0x0800000,
    CHAR_HYPER = 0x1000000,
    CHAR_SHIFT = 0x2000000,
    CHAR_CTL = 0x4000000,
    CHAR_META = 0x8000000,

    CHAR_MODIFIER_MASK =
      CHAR_ALT | CHAR_SUPER | CHAR_HYPER | CHAR_SHIFT | CHAR_CTL | CHAR_META,

    /* Actually, the current Emacs uses 22 bits for the character value
       itself.  */
    CHARACTERBITS = 22
  };

/* Data type checking.  */

INLINE bool
FIXNATP (Lisp_Object x)
{
  return FIXNUMP (x) && 0 <= XFIXNUM (x);
}

/* Like XFIXNUM (A), but may be faster.  A must be nonnegative.  */
INLINE EMACS_INT
XFIXNAT (Lisp_Object a)
{
  eassert (FIXNUMP (a));
  EMACS_INT int0 = Lisp_Int0;
  EMACS_INT result = USE_LSB_TAG ? XFIXNUM (a) : XLI (a) - (int0 << VALBITS);
  eassume (0 <= result);
  return result;
}

INLINE bool
NUMBERP (Lisp_Object x)
{
  return INTEGERP (x) || FLOATP (x);
}

INLINE bool
RANGED_FIXNUMP (intmax_t lo, Lisp_Object x, intmax_t hi)
{
  return FIXNUMP (x) && lo <= XFIXNUM (x) && XFIXNUM (x) <= hi;
}

#define TYPE_RANGED_FIXNUMP(type, x) \
  (FIXNUMP (x)			      \
   && (TYPE_SIGNED (type) ? TYPE_MINIMUM (type) <= XFIXNUM (x) : 0 <= XFIXNUM (x)) \
   && XFIXNUM (x) <= TYPE_MAXIMUM (type))

INLINE bool
AUTOLOADP (Lisp_Object x)
{
  return CONSP (x) && EQ (Qautoload, XCAR (x));
}


/* Test for specific pseudovector types.  */

INLINE bool
WINDOW_CONFIGURATIONP (Lisp_Object a)
{
  return PSEUDOVECTORP (a, PVEC_WINDOW_CONFIGURATION);
}

INLINE bool
COMPILEDP (Lisp_Object a)
{
  return PSEUDOVECTORP (a, PVEC_COMPILED);
}

INLINE bool
FRAMEP (Lisp_Object a)
{
  return PSEUDOVECTORP (a, PVEC_FRAME);
}

INLINE bool
RECORDP (Lisp_Object a)
{
  return PSEUDOVECTORP (a, PVEC_RECORD);
}

INLINE void
CHECK_RECORD (Lisp_Object x)
{
  CHECK_TYPE (RECORDP (x), Qrecordp, x);
}

/* Test for image (image . spec)  */
INLINE bool
IMAGEP (Lisp_Object x)
{
  return CONSP (x) && EQ (XCAR (x), Qimage);
}

/* Array types.  */
INLINE bool
ARRAYP (Lisp_Object x)
{
  return VECTORP (x) || STRINGP (x) || CHAR_TABLE_P (x) || BOOL_VECTOR_P (x);
}

INLINE void
CHECK_LIST (Lisp_Object x)
{
  CHECK_TYPE (CONSP (x) || NILP (x), Qlistp, x);
}

INLINE void
CHECK_LIST_END (Lisp_Object x, Lisp_Object y)
{
  CHECK_TYPE (NILP (x), Qlistp, y);
}

INLINE void
(CHECK_FIXNUM) (Lisp_Object x)
{
  lisp_h_CHECK_FIXNUM (x);
}

INLINE void
CHECK_STRING_CAR (Lisp_Object x)
{
  CHECK_TYPE (STRINGP (XCAR (x)), Qstringp, XCAR (x));
}
/* This is a bit special because we always need size afterwards.  */
INLINE ptrdiff_t
CHECK_VECTOR_OR_STRING (Lisp_Object x)
{
  if (VECTORP (x))
    return ASIZE (x);
  if (STRINGP (x))
    return SCHARS (x);
  wrong_type_argument (Qarrayp, x);
}
INLINE void
CHECK_ARRAY (Lisp_Object x, Lisp_Object predicate)
{
  CHECK_TYPE (ARRAYP (x), predicate, x);
}
INLINE void
CHECK_FIXNAT (Lisp_Object x)
{
  CHECK_TYPE (FIXNATP (x), Qwholenump, x);
}

INLINE double
XFLOATINT (Lisp_Object n)
{
  return (FIXNUMP (n) ? XFIXNUM (n)
	  : FLOATP (n) ? XFLOAT_DATA (n)
	  : bignum_to_double (n));
}

INLINE void
CHECK_NUMBER (Lisp_Object x)
{
  CHECK_TYPE (NUMBERP (x), Qnumberp, x);
}

INLINE void
CHECK_INTEGER (Lisp_Object x)
{
  CHECK_TYPE (INTEGERP (x), Qintegerp, x);
}

INLINE void
CHECK_SUBR (Lisp_Object x)
{
  CHECK_TYPE (SUBRP (x), Qsubrp, x);
}


/* If we're not dumping using the legacy dumper and we might be using
   the portable dumper, try to bunch all the subr structures together
   for more efficient dump loading.  */
# ifdef DARWIN_OS
#  define SUBR_SECTION_ATTRIBUTE ATTRIBUTE_SECTION ("__DATA,subrs")
# else
#  define SUBR_SECTION_ATTRIBUTE ATTRIBUTE_SECTION (".subrs")
# endif

/* Define a built-in function for calling from Lisp.
 `lname' should be the name to give the function in Lisp,
    as a null-terminated C string.
 `fnname' should be the name of the function in C.
    By convention, it starts with F.
 `sname' should be the name for the C constant structure
    that records information on this function for internal use.
    By convention, it should be the same as `fnname' but with S instead of F.
    It's too bad that C macros can't compute this from `fnname'.
 `minargs' should be a number, the minimum number of arguments allowed.
 `maxargs' should be a number, the maximum number of arguments allowed,
    or else MANY or UNEVALLED.
    MANY means there are &rest arguments.  Here we pass a vector
        of evaluated arguments in the form of an integer
        number-of-arguments followed by the address of a vector of
        Lisp_Objects which contains the argument values.  (We also use
        this convention when calling a subr with more than 8 parameters.)
    UNEVALLED means pass the list of unevaluated arguments
 `intspec' says how interactive arguments are to be fetched.
    If the string starts with a `(', `intspec' is evaluated and the resulting
    list is the list of arguments.
    If it's a string that doesn't start with `(', the value should follow
    the one of the doc string for `interactive'.
    A null string means call interactively with no arguments.
 `doc' is documentation for the user.  */

/* This version of DEFUN declares a function prototype with the right
   arguments, so we can catch errors with maxargs at compile-time.  */
#define DEFUN(lname, fnname, sname, minargs, maxargs, intspec, doc) \
  SUBR_SECTION_ATTRIBUTE                                            \
  static union Aligned_Lisp_Subr sname =                            \
     {{{ PVEC_SUBR << PSEUDOVECTOR_AREA_BITS },			    \
       { .a ## maxargs = fnname },				    \
       minargs, maxargs, lname, {intspec}, lisp_h_Qnil}};	    \
   Lisp_Object fnname

/* defsubr (Sname);
   is how we define the symbol for function `name' at start-up time.  */
extern void defsubr (union Aligned_Lisp_Subr *);

enum maxargs
  {
    MANY = -2,
    UNEVALLED = -1
  };

/* Call a function F that accepts many args, passing it ARRAY's elements.  */
#define CALLMANY(f, array) (f) (ARRAYELTS (array), array)

/* Call a function F that accepts many args, passing it the remaining args,
   E.g., 'return CALLN (Fformat, fmt, text);' is less error-prone than
   '{ Lisp_Object a[2]; a[0] = fmt; a[1] = text; return Fformat (2, a); }'.
   CALLN requires at least one function argument (as C99 prohibits
   empty initializers), and is overkill for simple usages like
   'Finsert (1, &text);'.  */
#define CALLN(f, ...) CALLMANY (f, ((Lisp_Object []) {__VA_ARGS__}))
#define calln(...) CALLN (Ffuncall, __VA_ARGS__)
/* Compatibility aliases.  */
#define call1 calln
#define call2 calln
#define call3 calln
#define call4 calln
#define call5 calln
#define call6 calln
#define call7 calln
#define call8 calln

/* Define 'call0' as a function rather than a CPP macro because we
   sometimes want to pass it as a first class function.  */
INLINE Lisp_Object
call0 (Lisp_Object fn)
{
  return Ffuncall (1, &fn);
}

extern void defvar_lisp (struct Lisp_Objfwd const *, char const *);
extern void defvar_lisp_nopro (struct Lisp_Objfwd const *, char const *);
extern void defvar_bool (struct Lisp_Boolfwd const *, char const *);
extern void defvar_int (struct Lisp_Intfwd const *, char const *);
extern void defvar_kboard (struct Lisp_Kboard_Objfwd const *, char const *);

/* Macros we use to define forwarded Lisp variables.
   These are used in the syms_of_FILENAME functions.

   An ordinary (not in buffer_slot_defaults, per-buffer, or per-keyboard)
   lisp variable is actually a field in `struct emacs_globals'.  The
   field's name begins with "f_", which is a convention enforced by
   these macros.  Each such global has a corresponding #define in
   globals.h; the plain name should be used in the code.

   E.g., the global "cons_cells_consed" is declared as "int
   f_cons_cells_consed" in globals.h, but there is a define:

      #define cons_cells_consed globals.f_cons_cells_consed

   All C code uses the `cons_cells_consed' name.  This is all done
   this way to support indirection for multi-threaded Emacs.  */

#define DEFVAR_LISP(lname, vname, doc)		\
  do {						\
    static struct Lisp_Objfwd const o_fwd	\
      = {Lisp_Fwd_Obj, &globals.f_##vname};	\
    defvar_lisp (&o_fwd, lname);		\
  } while (false)
#define DEFVAR_LISP_NOPRO(lname, vname, doc)	\
  do {						\
    static struct Lisp_Objfwd const o_fwd	\
      = {Lisp_Fwd_Obj, &globals.f_##vname};	\
    defvar_lisp_nopro (&o_fwd, lname);		\
  } while (false)
#define DEFVAR_BOOL(lname, vname, doc)		\
  do {						\
    static struct Lisp_Boolfwd const b_fwd	\
      = {Lisp_Fwd_Bool, &globals.f_##vname};	\
    defvar_bool (&b_fwd, lname);		\
  } while (false)
#define DEFVAR_INT(lname, vname, doc)			\
  do {							\
    static struct Lisp_Intfwd const i_fwd		\
      = {Lisp_Fwd_Int, &globals.f_##vname};		\
    defvar_int (&i_fwd, lname);				\
  } while (false)
#define DEFVAR_KBOARD(lname, vname, doc)			\
  do {								\
    static struct Lisp_Kboard_Objfwd const ko_fwd		\
      = {Lisp_Fwd_Kboard_Obj, offsetof (KBOARD, vname##_)};	\
    defvar_kboard (&ko_fwd, lname);				\
  } while (false)

#ifdef __i386
enum { MALLOC_ALIGNMENT = 16 };
#else
enum { MALLOC_ALIGNMENT = max (2 * sizeof (size_t), alignof (long double)) };
#endif

/* At least for glibc 2.26, malloc adds "sizeof size_t" for internal
   overhead, then rounds up to a multiple of MALLOC_ALIGNMENT.  Eggert
   claims a perf fillip if the final sum is a power of two.  */

#define MALLOC_SIZE_NEAR(n) \
  (ROUNDUP (max (n, sizeof (size_t)), MALLOC_ALIGNMENT) - sizeof (size_t))

/* The allocator malloc's blocks of BLOCK_ALIGN bytes.

   Structs for blocks are statically defined, so calculate (at compile-time)
   how many of each type will fit into its respective block.

   For simpler blocks consisting only of an object array and a next pointer,
   the numerator need only subtract off the size of the next pointer.

   For blocks with an additional gcmarkbits array, say float_block, we
   solve for y in the inequality:

     BLOCK_ALIGN > y * sizeof (Lisp_Float) + sizeof (bits_word) * (y /
     BITS_PER_BITS_WORD + 1) + sizeof (struct float_block *)
*/

enum
{
  /* Arbitrarily set in 2012 in commit 0dd6d66.  */
  GC_DEFAULT_THRESHOLD = (1 << 17) * word_size,

  BLOCK_NBITS = 15,
  BLOCK_ALIGN = 1 << BLOCK_NBITS,
  BLOCK_NBYTES = BLOCK_ALIGN - sizeof (uintptr_t), // subtract next ptr
  BLOCK_NINTERVALS = (BLOCK_NBYTES) / sizeof (struct interval),
  BLOCK_NSTRINGS = (BLOCK_NBYTES) / sizeof (struct Lisp_String),
  BLOCK_NSYMBOLS = (BLOCK_NBYTES) / sizeof (struct Lisp_Symbol),
  BLOCK_NFLOATS = ((BITS_PER_BITS_WORD / sizeof (bits_word))
		   * (BLOCK_NBYTES - sizeof (bits_word))
		   / ((BITS_PER_BITS_WORD / sizeof (bits_word))
		      * sizeof (struct Lisp_Float)
		      + 1)),
  BLOCK_NCONS = ((BITS_PER_BITS_WORD / sizeof (bits_word))
		 * (BLOCK_NBYTES - sizeof (bits_word))
		 / ((BITS_PER_BITS_WORD / sizeof (bits_word))
		    * sizeof (struct Lisp_Cons)
		    + 1)),

  /* Size `struct vector_block` */
  VBLOCK_ALIGN = (1 << PSEUDOVECTOR_SIZE_BITS),
  VBLOCK_NBYTES = VBLOCK_ALIGN - sizeof (uintptr_t), // subtract next ptr
  LISP_VECTOR_MIN = header_size + sizeof (Lisp_Object), // vector of one
  LARGE_VECTOR_THRESH = (VBLOCK_NBYTES >> 1) - word_size,

  /* See free_slot() for sizing rationale.  */
  VBLOCK_NFREE_LISTS = 1 + (LARGE_VECTOR_THRESH - LISP_VECTOR_MIN) / word_size,

  SBLOCK_NBITS = 13,
  SBLOCK_NBYTES = MALLOC_SIZE_NEAR(1 << SBLOCK_NBITS),
  LARGE_STRING_THRESH = (SBLOCK_NBYTES >> 3),
};

#include "thread.h"

/* Elisp uses multiple stacks:

   - The C stack.

   - The specpdl stack, short for special push-down list, handles
     dynamic let-bindings, unwind-protects, and backtraces.  Commit
     2f592f9 unified specpdl with the erstwhile backtrace stack.

   - The exception stack unifies handling of throw/catch and
     condition-case/signal.
*/

enum specbind_tag {
  SPECPDL_UNWIND,		/* An unwind_protect function on Lisp_Object.  */
  SPECPDL_UNWIND_ARRAY,		/* Likewise, on an array that needs freeing.
				   Its elements are potential Lisp_Objects.  */
  SPECPDL_UNWIND_PTR,		/* Likewise, on void *.  */
  SPECPDL_UNWIND_INT,		/* Likewise, on int.  */
  SPECPDL_UNWIND_INTMAX,	/* Likewise, on intmax_t.  */
  SPECPDL_UNWIND_EXCURSION,	/* Likewise, on an excursion.  */
  SPECPDL_UNWIND_VOID,		/* Likewise, with no arg.  */
  SPECPDL_BACKTRACE,		/* An element of the backtrace.  */
  SPECPDL_NOP,			/* A filler.  */
#ifdef HAVE_MODULES
  SPECPDL_MODULE_RUNTIME,       /* A live module runtime.  */
  SPECPDL_MODULE_ENVIRONMENT,   /* A live module environment.  */
#endif
  SPECPDL_LEXICAL_ENVIRONMENT,  /* What else would this be.  */
  SPECPDL_LET,			/* A plain and simple dynamic let-binding.  */
  SPECPDL_LET_BLV,		/* Let of blv when `local-variable-p' true.  */
  SPECPDL_LET_BLD		/* Let of blv when `local-variable-p' false.  */
};

union specbinding
  {
    ENUM_BF (specbind_tag) kind : CHAR_BIT;
    struct {
      ENUM_BF (specbind_tag) kind : CHAR_BIT;
      void (*func) (Lisp_Object);
      Lisp_Object arg;
      EMACS_INT eval_depth;
    } unwind;
    struct {
      ENUM_BF (specbind_tag) kind : CHAR_BIT;
      ptrdiff_t nelts;
      Lisp_Object *array;
    } unwind_array;
    struct {
      ENUM_BF (specbind_tag) kind : CHAR_BIT;
      void (*func) (void *);	/* Unwind function.  */
      void *arg;
      void (*mark) (void *);	/* GC mark function (if non-null).  */
    } unwind_ptr;
    struct {
      ENUM_BF (specbind_tag) kind : CHAR_BIT;
      void (*func) (int);
      int arg;
    } unwind_int;
    struct {
      ENUM_BF (specbind_tag) kind : CHAR_BIT;
      void (*func) (intmax_t);
      intmax_t arg;
    } unwind_intmax;
    struct {
      ENUM_BF (specbind_tag) kind : CHAR_BIT;
      Lisp_Object marker, window;
    } unwind_excursion;
    struct {
      ENUM_BF (specbind_tag) kind : CHAR_BIT;
      void (*func) (void);
    } unwind_void;
    struct {
      ENUM_BF (specbind_tag) kind : CHAR_BIT;
      Lisp_Object symbol, value, buffer;
    } let;
    struct {
      ENUM_BF (specbind_tag) kind : CHAR_BIT;
      bool_bf debug_on_exit : 1;
      Lisp_Object function;
      Lisp_Object *args;
      ptrdiff_t nargs;
    } bt;
    struct {
      ENUM_BF (specbind_tag) kind : CHAR_BIT;
      Lisp_Object value;
    } lexical_environment;
  };

/* We use 64-bit platforms as a proxy for ones with ABIs that treat
   small structs efficiently.  */
#if SIZE_MAX > 0xffffffff
#define WRAP_SPECPDL_REF 1
#endif

/* Abstract reference to a specpdl entry.
   The number is always a multiple of sizeof (union specbinding).  */
#ifdef WRAP_SPECPDL_REF
/* Use a proper type for specpdl_ref if it does not make the code slower,
   since the type checking is quite useful.  */
typedef struct { ptrdiff_t bytes; } specpdl_ref;
#else
typedef ptrdiff_t specpdl_ref;
#endif

/* Internal use only.  */
INLINE specpdl_ref
wrap_specpdl_ref (ptrdiff_t bytes)
{
#ifdef WRAP_SPECPDL_REF
  return (specpdl_ref){.bytes = bytes};
#else
  return bytes;
#endif
}

/* Internal use only.  */
INLINE ptrdiff_t
unwrap_specpdl_ref (specpdl_ref ref)
{
#ifdef WRAP_SPECPDL_REF
  return ref.bytes;
#else
  return ref;
#endif
}

INLINE specpdl_ref
specpdl_count_to_ref (ptrdiff_t count)
{
  return wrap_specpdl_ref (count * sizeof (union specbinding));
}

INLINE ptrdiff_t
specpdl_ref_to_count (specpdl_ref ref)
{
  return unwrap_specpdl_ref (ref) / sizeof (union specbinding);
}

/* Whether two `specpdl_ref' refer to the same entry.  */
INLINE bool
specpdl_ref_eq (specpdl_ref a, specpdl_ref b)
{
  return unwrap_specpdl_ref (a) == unwrap_specpdl_ref (b);
}

/* Whether `a' refers to an earlier entry than `b'.  */
INLINE bool
specpdl_ref_lt (specpdl_ref a, specpdl_ref b)
{
  return unwrap_specpdl_ref (a) < unwrap_specpdl_ref (b);
}

INLINE bool
specpdl_ref_valid_p (specpdl_ref ref)
{
  return unwrap_specpdl_ref (ref) >= 0;
}

INLINE specpdl_ref
make_invalid_specpdl_ref (void)
{
  return wrap_specpdl_ref (-1);
}

/* Return a reference that is `delta' steps more recent than `ref'.
   `delta' may be negative or zero.  */
INLINE specpdl_ref
specpdl_ref_add (specpdl_ref ref, ptrdiff_t delta)
{
  return wrap_specpdl_ref (unwrap_specpdl_ref (ref)
			   + delta * sizeof (union specbinding));
}

INLINE union specbinding *
specpdl_ref_to_ptr (specpdl_ref ref)
{
  return (union specbinding *)((char *)specpdl + unwrap_specpdl_ref (ref));
}

/* Return a reference to the most recent specpdl entry.  */
INLINE specpdl_ref
SPECPDL_INDEX (void)
{
  return wrap_specpdl_ref ((char *)specpdl_ptr - (char *)specpdl);
}

INLINE bool
backtrace_debug_on_exit (union specbinding *pdl)
{
  eassert (pdl->kind == SPECPDL_BACKTRACE);
  return pdl->bt.debug_on_exit;
}

void grow_specpdl_allocation (void);

/* Eggert in 5e301d7 kinda did a shitty thing by insisting on
   pre-allocating the next specpdl entry at the top of the stack to
   ensure the last operative entry is safely unwound in an OOM, a
   condition he understandably never tests.

   A top-of-stack specpdl_ptr that is not yet operative makes the
   pointer arithmetic that much more confusing.
*/
INLINE void
grow_specpdl (void)
{
  if (++specpdl_ptr == specpdl_end)
    grow_specpdl_allocation ();
}

INLINE specpdl_ref
record_in_backtrace (Lisp_Object function, Lisp_Object *args, ptrdiff_t nargs)
{
  specpdl_ref count = SPECPDL_INDEX ();

  eassert (nargs >= UNEVALLED);
  specpdl_ptr->bt.kind = SPECPDL_BACKTRACE;
  specpdl_ptr->bt.debug_on_exit = false;
  specpdl_ptr->bt.function = function;
  current_thread->stack_top = specpdl_ptr->bt.args = args;
  specpdl_ptr->bt.nargs = nargs;
  grow_specpdl ();

  return count;
}

enum exception_type
{
  CATCHER,
  CONDITION_CASE,
  OMNIBUS,
};

enum nonlocal_exit
{
  NONLOCAL_EXIT_SIGNAL,
  NONLOCAL_EXIT_THROW,
};

/* A struct handler keeps the necessary data for restoring
   state after catch/throw and condition-case/signal.  The
   TYPE member indicates which of the two.

   A third exception_type OMNIBUS catches both `throw' and `signal'.
   The NONLOCAL_EXIT member indicates which of the two.  The resulting
   value is respectively (TAG . VAL) or (ERROR-SYMBOL . DATA).

   Members are volatile if their values need to survive _longjmp when
   the 'struct handler' is a local variable.  */

struct handler
{
  enum exception_type type;
  Lisp_Object what; /* tag for catch, error symbols for condition-case */

  enum nonlocal_exit nonlocal_exit;
  Lisp_Object val;

  /* For restoring bytecode interpreter state.  */
  Lisp_Object *bytecode_top;
  int bytecode_dest;

  /* For restoring certain variables which aren't otherwise handled by
     the specpdl mechanism.  */
  sys_jmp_buf jmp;
  EMACS_INT f_lisp_eval_depth;
  specpdl_ref pdlcount;
  struct bc_frame *act_rec;
  int poll_suppress_count;
  int interrupt_input_blocked;

#ifdef HAVE_X_WINDOWS
  int x_error_handler_depth;
#endif
};

/* True if ought to quit now.  */

#define QUITP (!NILP (Vquit_flag) && NILP (Vinhibit_quit))

extern bool volatile pending_signals;
extern void process_pending_signals (void);
extern void process_quit (void);

/* In the same way user code manually invokes redisplay(), we rely on
   programmers to liberally sprinkle maybe_quit calls (particularly
   within long-running loops).

   Given the high frequency of eval_form() calls, we aggressively
   avoid call-stack pushes to process_quit() and
   process_pending_signals().
*/

INLINE void
maybe_quit (void)
{
  if (QUITP)
    process_quit ();
  else if (pending_signals)
    process_pending_signals ();
}

/* Process a quit only once per USHRT_MAX + 1 times else time suck.  */

INLINE void
rarely_quit (unsigned short int count)
{
  if (count == 0)
    maybe_quit ();
}

extern Lisp_Object Vascii_downcase_table;
extern Lisp_Object Vascii_canon_table;

/* Call staticpro (&var) to protect static variable `var'.  */

void staticpro (Lisp_Object const *);

enum { NSTATICS = (1 << 11) };
extern Lisp_Object const *staticvec[NSTATICS];
extern int staticidx;

/* Forward declarations for prototypes.  */
struct window;
struct frame;

/* Define if the windowing system provides a menu bar.  */
#if defined (USE_X_TOOLKIT) || defined (HAVE_NTGUI) \
  || defined (HAVE_NS) || defined (USE_GTK) || defined (HAVE_HAIKU)
#define HAVE_EXT_MENU_BAR true
#endif

/* Define if the windowing system provides a tool-bar.  */
#if defined (USE_GTK) || defined (HAVE_NS)
#define HAVE_EXT_TOOL_BAR true
#endif

/* Return the address of vector A's element at index I.  */

INLINE Lisp_Object *
xvector_contents_addr (Lisp_Object a, ptrdiff_t i)
{
  /* This should return &XVECTOR (a)->contents[i], but that would run
     afoul of GCC bug 95072.  */
  void *v = XVECTOR (a);
  char *p = v;
  void *w = p + header_size + i * word_size;
  return w;
}

/* Return the address of vector A's elements.  */

INLINE Lisp_Object *
xvector_contents (Lisp_Object a)
{
  return xvector_contents_addr (a, 0);
}

/* Copy COUNT Lisp_Objects from ARGS to contents of V starting from OFFSET.  */

INLINE void
vcopy (Lisp_Object v, ptrdiff_t offset, Lisp_Object const *args,
       ptrdiff_t count)
{
  eassert (0 <= offset && 0 <= count && offset + count <= ASIZE (v));
  memcpy (xvector_contents_addr (v, offset), args, count * sizeof *args);
}

/* Functions to modify hash tables.  */

INLINE void
set_hash_key_slot (struct Lisp_Hash_Table *h, ptrdiff_t idx, Lisp_Object val)
{
  eassert (idx >= 0 && idx < h->table_size);
  h->key_and_value[2 * idx] = val;
}

INLINE void
set_hash_value_slot (struct Lisp_Hash_Table *h, ptrdiff_t idx, Lisp_Object val)
{
  eassert (idx >= 0 && idx < h->table_size);
  h->key_and_value[2 * idx + 1] = val;;
}

/* Use these functions to set Lisp_Object
   or pointer slots of struct Lisp_Symbol.  */

INLINE void
set_symbol_function (Lisp_Object sym, Lisp_Object function)
{
  XSYMBOL (sym)->u.s.function = function;
}

INLINE void
set_symbol_plist (Lisp_Object sym, Lisp_Object plist)
{
  XSYMBOL (sym)->u.s.plist = plist;
}

INLINE void
set_symbol_next (Lisp_Object sym, struct Lisp_Symbol *next)
{
  XSYMBOL (sym)->u.s.next = next;
}

INLINE void
make_symbol_constant (Lisp_Object sym)
{
  XSYMBOL (sym)->u.s.trapped_write = SYMBOL_NOWRITE;
}

/* Set overlay's property list.  */

INLINE void
set_overlay_plist (Lisp_Object overlay, Lisp_Object plist)
{
  XOVERLAY (overlay)->plist = plist;
}

/* Get text properties of S.  */

INLINE INTERVAL
string_intervals (Lisp_Object s)
{
  return XSTRING (s)->u.s.intervals;
}

/* Set text properties of S to I.  */

INLINE void
set_string_intervals (Lisp_Object s, INTERVAL i)
{
  XSTRING (s)->u.s.intervals = i;
}

/* Set a Lisp slot in TABLE to VAL.  Most code should use this instead
   of setting slots directly.  */

INLINE void
set_char_table_defalt (Lisp_Object table, Lisp_Object val)
{
  XCHAR_TABLE (table)->defalt = val;
}
INLINE void
set_char_table_purpose (Lisp_Object table, Lisp_Object val)
{
  XCHAR_TABLE (table)->purpose = val;
}

/* Set different slots in (sub)character tables.  */

INLINE void
set_char_table_extras (Lisp_Object table, ptrdiff_t idx, Lisp_Object val)
{
  eassert (0 <= idx && idx < CHAR_TABLE_EXTRA_SLOTS (XCHAR_TABLE (table)));
  XCHAR_TABLE (table)->extras[idx] = val;
}

INLINE void
set_char_table_contents (Lisp_Object table, ptrdiff_t idx, Lisp_Object val)
{
  eassert (0 <= idx && idx < (1 << CHARTAB_SIZE_BITS_0));
  XCHAR_TABLE (table)->contents[idx] = val;
}

INLINE void
set_sub_char_table_contents (Lisp_Object table, ptrdiff_t idx, Lisp_Object val)
{
  XSUB_CHAR_TABLE (table)->contents[idx] = val;
}

/* Defined in bignum.c.  This part of bignum.c's API does not require
   the caller to access bignum internals; see bignum.h for that.  */
extern intmax_t bignum_to_intmax (Lisp_Object) ATTRIBUTE_CONST;
extern uintmax_t bignum_to_uintmax (Lisp_Object) ATTRIBUTE_CONST;
extern ptrdiff_t bignum_bufsize (Lisp_Object, int) ATTRIBUTE_CONST;
extern ptrdiff_t bignum_to_c_string (char *, ptrdiff_t, Lisp_Object, int);
extern Lisp_Object bignum_to_string (Lisp_Object, int);
extern Lisp_Object make_bignum_str (char const *, int);
extern Lisp_Object make_neg_biguint (uintmax_t);
extern Lisp_Object double_to_integer (double);

/* Convert the integer NUM to *N.  Return true if successful, false
   (possibly setting *N) otherwise.  */
INLINE bool
integer_to_intmax (Lisp_Object num, intmax_t *n)
{
  if (FIXNUMP (num))
    {
      *n = XFIXNUM (num);
      return true;
    }
  else
    {
      intmax_t i = bignum_to_intmax (num);
      *n = i;
      return i != 0;
    }
}
INLINE bool
integer_to_uintmax (Lisp_Object num, uintmax_t *n)
{
  if (FIXNUMP (num))
    {
      *n = XFIXNUM (num);
      return 0 <= XFIXNUM (num);
    }
  else
    {
      uintmax_t i = bignum_to_uintmax (num);
      *n = i;
      return i != 0;
    }
}

/* Return floor (log2 (N)) as an int, where 0 < N <= ULLONG_MAX.  */
INLINE int
elogb (unsigned long long int n)
{
  return ULLONG_WIDTH - 1 - count_leading_zeros_ll (n);
}

/* A modification count.  These are wide enough, and incremented
   rarely enough, so that they should never overflow a 60-bit counter
   in practice, and the code below assumes this so a compiler can
   generate better code if EMACS_INT is 64 bits.  */
typedef intmax_t modiff_count;

INLINE modiff_count
modiff_incr (modiff_count *a)
{
  modiff_count a0 = *a;
  bool modiff_overflow = INT_ADD_WRAPV (a0, 1, a);
  eassert (!modiff_overflow && *a >> 30 >> 30 == 0);
  return a0;
}

INLINE Lisp_Object
modiff_to_integer (modiff_count a)
{
  eassume (0 <= a && a >> 30 >> 30 == 0);
  return make_int (a);
}

/* Defined in data.c.  */
extern AVOID wrong_choice (Lisp_Object, Lisp_Object);
extern void notify_variable_watchers (Lisp_Object, Lisp_Object,
				      Lisp_Object, Lisp_Object);
extern Lisp_Object indirect_function (Lisp_Object);
extern Lisp_Object find_symbol_value (struct Lisp_Symbol *, struct buffer *);
enum Arith_Comparison {
  ARITH_EQUAL,
  ARITH_NOTEQUAL,
  ARITH_LESS,
  ARITH_GRTR,
  ARITH_LESS_OR_EQUAL,
  ARITH_GRTR_OR_EQUAL
};
extern Lisp_Object arithcompare (Lisp_Object num1, Lisp_Object num2,
                                 enum Arith_Comparison comparison);

/* Convert the Emacs representation CONS back to an integer of type
   TYPE, storing the result the variable VAR.  Signal an error if CONS
   is not a valid representation or is out of range for TYPE.  */
#define CONS_TO_INTEGER(cons, type, var)				\
 (TYPE_SIGNED (type)							\
  ? ((var) = cons_to_signed (cons, TYPE_MINIMUM (type), TYPE_MAXIMUM (type))) \
  : ((var) = cons_to_unsigned (cons, TYPE_MAXIMUM (type))))
extern intmax_t cons_to_signed (Lisp_Object, intmax_t, intmax_t);
extern uintmax_t cons_to_unsigned (Lisp_Object, uintmax_t);

extern AVOID args_out_of_range (Lisp_Object, Lisp_Object);
extern AVOID circular_list (Lisp_Object);
extern Lisp_Object switch_buffer_local_context (struct Lisp_Symbol *xsymbol, struct buffer *buffer);

enum Set_Internal_Bind {
  SET_INTERNAL_SET,
  SET_INTERNAL_BIND,
  SET_INTERNAL_UNBIND,
  SET_INTERNAL_THREAD_SWITCH
};
extern void set_internal (Lisp_Object, Lisp_Object, Lisp_Object,
                          enum Set_Internal_Bind);
extern void set_default_internal (Lisp_Object, Lisp_Object,
                                  enum Set_Internal_Bind bindflag);
extern Lisp_Object expt_integer (Lisp_Object, Lisp_Object);
extern void syms_of_data (void);

/* Defined in cmds.c */
extern void syms_of_cmds (void);

/* Defined in coding.c.  */
extern Lisp_Object detect_coding_system (const unsigned char *, ptrdiff_t,
                                         ptrdiff_t, bool, bool, Lisp_Object);
extern void init_coding_once (void);
extern void syms_of_coding (void);
extern bool string_ascii_p (Lisp_Object);

/* Defined in character.c.  */
extern ptrdiff_t chars_in_text (const unsigned char *, ptrdiff_t);
extern ptrdiff_t multibyte_chars_in_text (const unsigned char *, ptrdiff_t);
extern void syms_of_character (void);

/* Defined in charset.c.  */
extern void mark_charset (void);
extern void init_charset (void);
extern void init_charset_once (void);
extern void syms_of_charset (void);
/* Structure forward declarations.  */
struct charset;

/* Defined in syntax.c.  */
extern void init_syntax_once (void);
extern void syms_of_syntax (void);

/* Defined in fns.c.  */
enum { NEXT_ALMOST_PRIME_LIMIT = 11 };
extern EMACS_INT next_almost_prime (EMACS_INT) ATTRIBUTE_CONST;
extern Lisp_Object larger_vector (Lisp_Object, ptrdiff_t, ptrdiff_t);
extern bool sweep_weak_table (struct Lisp_Hash_Table *, bool);
extern void hexbuf_digest (char *, void const *, int);
extern char *extract_data_from_object (Lisp_Object, ptrdiff_t *, ptrdiff_t *);
EMACS_UINT hash_string (char const *, ptrdiff_t);
EMACS_UINT sxhash (Lisp_Object);
Lisp_Object make_hash_table (const struct hash_table_test *, EMACS_INT,
                             hash_table_weakness_t, bool);
Lisp_Object hash_table_weakness_symbol (hash_table_weakness_t weak);
ptrdiff_t hash_lookup (struct Lisp_Hash_Table *, Lisp_Object);
ptrdiff_t hash_lookup_get_hash (struct Lisp_Hash_Table *h, Lisp_Object key,
				hash_hash_t *phash);
ptrdiff_t hash_put (struct Lisp_Hash_Table *, Lisp_Object, Lisp_Object,
		    hash_hash_t);
void hash_remove_from_table (struct Lisp_Hash_Table *, Lisp_Object);
extern struct hash_table_test const hashtest_eq, hashtest_eql, hashtest_equal;
extern void validate_subarray (Lisp_Object, Lisp_Object, Lisp_Object,
			       ptrdiff_t, ptrdiff_t *, ptrdiff_t *);
extern Lisp_Object substring_both (Lisp_Object, ptrdiff_t, ptrdiff_t,
				   ptrdiff_t, ptrdiff_t);
extern Lisp_Object merge (Lisp_Object, Lisp_Object, Lisp_Object);
extern Lisp_Object merge_c (Lisp_Object, Lisp_Object, bool (*) (Lisp_Object, Lisp_Object));
extern Lisp_Object do_yes_or_no_p (Lisp_Object);
extern Lisp_Object concat2 (Lisp_Object, Lisp_Object);
extern Lisp_Object concat3 (Lisp_Object, Lisp_Object, Lisp_Object);
extern bool equal_no_quit (Lisp_Object, Lisp_Object);
extern Lisp_Object nconc2 (Lisp_Object, Lisp_Object);
extern Lisp_Object assq_no_quit (Lisp_Object, Lisp_Object);
extern Lisp_Object assq_no_signal (Lisp_Object, Lisp_Object);
extern Lisp_Object assoc_no_quit (Lisp_Object, Lisp_Object);
extern void clear_string_char_byte_cache (void);
extern ptrdiff_t string_char_to_byte (Lisp_Object, ptrdiff_t);
extern ptrdiff_t string_byte_to_char (Lisp_Object, ptrdiff_t);
extern Lisp_Object string_to_multibyte (Lisp_Object);
extern Lisp_Object string_make_unibyte (Lisp_Object);
extern Lisp_Object plist_get (Lisp_Object plist, Lisp_Object prop);
extern Lisp_Object plist_put (Lisp_Object plist, Lisp_Object prop,
			      Lisp_Object val);
extern Lisp_Object plist_member (Lisp_Object plist, Lisp_Object prop);
extern void syms_of_fns (void);
extern void mark_fns (void);

/* Defined in sort.c  */
extern void tim_sort (Lisp_Object, Lisp_Object *, const ptrdiff_t);

/* Defined in floatfns.c.  */
verify (FLT_RADIX == 2 || FLT_RADIX == 16);
enum { LOG2_FLT_RADIX = FLT_RADIX == 2 ? 1 : 4 };
int double_integer_scale (double);
#ifndef __USE_ISOC99
extern double trunc (double);
#endif
extern Lisp_Object fmod_float (Lisp_Object x, Lisp_Object y);
extern void syms_of_floatfns (void);

/* Defined in fringe.c.  */
extern void syms_of_fringe (void);
extern void init_fringe (void);
#ifdef HAVE_WINDOW_SYSTEM
extern void mark_fringe_data (void);
extern void init_fringe_once (void);
#endif /* HAVE_WINDOW_SYSTEM */

/* Defined in image.c.  */
extern int x_bitmap_mask (struct frame *, ptrdiff_t);
extern void syms_of_image (void);

#ifdef HAVE_JSON
/* Defined in json.c.  */
extern void init_json (void);
extern void syms_of_json (void);
#endif

/* Defined in insdel.c.  */
extern void move_gap (ptrdiff_t, ptrdiff_t);
extern AVOID buffer_overflow (void);
extern void make_gap (ptrdiff_t);
extern void make_gap_1 (struct buffer *, ptrdiff_t);
extern ptrdiff_t copy_text (const unsigned char *, unsigned char *,
			    ptrdiff_t, bool, bool);
extern int count_combining_before (const unsigned char *,
				   ptrdiff_t, ptrdiff_t, ptrdiff_t);
extern int count_combining_after (const unsigned char *,
				  ptrdiff_t, ptrdiff_t, ptrdiff_t);
extern void insert (const char *, ptrdiff_t);
extern void insert_and_inherit (const char *, ptrdiff_t);
extern void insert_1_both (const char *, ptrdiff_t, ptrdiff_t,
			   bool, bool, bool);
extern void insert_from_gap_1 (ptrdiff_t, ptrdiff_t, bool text_at_gap_tail);
extern void insert_from_gap (ptrdiff_t, ptrdiff_t, bool text_at_gap_tail);
extern void insert_from_string (Lisp_Object, ptrdiff_t, ptrdiff_t,
				ptrdiff_t, ptrdiff_t, bool);
extern void insert_from_buffer (struct buffer *, ptrdiff_t, ptrdiff_t, bool);
extern void insert_char (int);
extern void insert_string (const char *);
extern void insert_before_markers (const char *, ptrdiff_t);
extern void insert_before_markers_and_inherit (const char *, ptrdiff_t);
extern void insert_from_string_before_markers (Lisp_Object, ptrdiff_t,
					       ptrdiff_t, ptrdiff_t,
					       ptrdiff_t, bool);
extern void del_range (ptrdiff_t, ptrdiff_t);
extern Lisp_Object del_range_1 (ptrdiff_t, ptrdiff_t, bool, bool);
extern void del_range_byte (ptrdiff_t, ptrdiff_t);
extern void del_range_both (ptrdiff_t, ptrdiff_t, ptrdiff_t, ptrdiff_t, bool);
extern Lisp_Object del_range_2 (ptrdiff_t, ptrdiff_t,
				ptrdiff_t, ptrdiff_t, bool);
extern int safe_del_range (ptrdiff_t, ptrdiff_t);
extern void modify_text (ptrdiff_t, ptrdiff_t);
extern void prepare_to_modify_buffer (ptrdiff_t, ptrdiff_t, ptrdiff_t *);
extern void prepare_to_modify_buffer_1 (ptrdiff_t, ptrdiff_t, ptrdiff_t *);
extern void invalidate_buffer_caches (struct buffer *, ptrdiff_t, ptrdiff_t);
extern void signal_after_change (ptrdiff_t, ptrdiff_t, ptrdiff_t);
extern void adjust_after_insert (ptrdiff_t, ptrdiff_t, ptrdiff_t,
				 ptrdiff_t, ptrdiff_t);
extern void adjust_markers_for_delete (ptrdiff_t, ptrdiff_t,
				       ptrdiff_t, ptrdiff_t);
extern void adjust_markers_bytepos (ptrdiff_t, ptrdiff_t,
				    ptrdiff_t, ptrdiff_t, int);
extern void replace_range (ptrdiff_t, ptrdiff_t, Lisp_Object, bool, bool,
			   bool, bool, bool);
extern void replace_range_2 (ptrdiff_t, ptrdiff_t, ptrdiff_t, ptrdiff_t,
			     const char *, ptrdiff_t, ptrdiff_t, bool);
extern void syms_of_insdel (void);

/* Defined in dispnew.c.  */
#ifdef PROFILING
_Noreturn void __executable_start (void);
#endif
extern Lisp_Object Vwindow_system;
extern Lisp_Object sit_for (Lisp_Object, bool, int);

/* Defined in xdisp.c.  */
extern bool noninteractive_need_newline;
extern Lisp_Object echo_area_buffer[2];
extern void add_to_log (char const *, ...);
extern void vadd_to_log (char const *, va_list);
extern void check_message_stack (void);
extern void clear_message_stack (void);
extern void setup_echo_area_for_printing (bool);
extern bool push_message (void);
extern void pop_message_unwind (void);
extern Lisp_Object restore_message_unwind (Lisp_Object);
extern void restore_message (void);
extern Lisp_Object current_message (void);
extern void clear_message (bool, bool);
extern void message (const char *, ...) ATTRIBUTE_FORMAT_PRINTF (1, 2);
extern void message1 (const char *);
extern void message1_nolog (const char *);
extern void message3 (Lisp_Object);
extern void message3_nolog (Lisp_Object);
extern void message_dolog (const char *, ptrdiff_t, bool, bool);
extern void message_with_string (const char *, Lisp_Object, bool);
extern void message_log_maybe_newline (void);
extern void update_echo_area (void);
extern void truncate_echo_area (ptrdiff_t);
extern void redisplay (void);
extern ptrdiff_t count_lines (ptrdiff_t start_byte, ptrdiff_t end_byte);

void set_frame_cursor_types (struct frame *, Lisp_Object);
extern void syms_of_xdisp (void);
extern void init_xdisp (void);
extern void syms_of_bidi (void);
extern bool bidi_initialize (void);
extern Lisp_Object safe_eval (Lisp_Object);
extern bool window_start_coordinates (struct window *, ptrdiff_t, int *,
				      int *, int *, int *, int *, int *);

/* Defined in sqlite.c.  */
extern void syms_of_sqlite (void);

/* Defined in xsettings.c.  */
extern void syms_of_xsettings (void);

/* Defined in character.c.  */
extern void parse_str_as_multibyte (const unsigned char *, ptrdiff_t,
				    ptrdiff_t *, ptrdiff_t *);

/* Defined in alloc.c.  */
extern void *my_heap_start (void);
extern void check_pure_size (void);
unsigned char *resize_string_data (Lisp_Object, ptrdiff_t, int, int);
extern AVOID memory_full (size_t);
extern bool survives_gc_p (Lisp_Object);
extern void mark_objects (Lisp_Object *, ptrdiff_t);
extern void mark_memory (void const *start, void const *end);

INLINE void
mark_object (Lisp_Object *obj)
{
  mark_objects (obj, 1);
}

INLINE void
mark_automatic_object (Lisp_Object obj)
{
  mark_objects (&obj, 1);
}

extern void with_flushed_stack (void (*func) (void *arg), void *arg);
extern bool garbage_collect (void);
extern Lisp_Object zero_vector;
extern Lisp_Object Vmemory_full;
extern PER_THREAD EMACS_INT bytes_since_gc;
extern EMACS_INT bytes_between_gc;

INLINE bool
q_garbage_collect (void)
{
  return ! NILP (Vmemory_full)
    || bytes_since_gc >= bytes_between_gc;
}

#ifdef HAVE_GCC_TLS
extern void maybe_garbage_collect (void);
#else
INLINE void
maybe_garbage_collect (void)
{
  if (q_garbage_collect ())
    garbage_collect ();
}
#endif

extern Lisp_Object list1 (Lisp_Object);
extern Lisp_Object list2 (Lisp_Object, Lisp_Object);
extern Lisp_Object list3 (Lisp_Object, Lisp_Object, Lisp_Object);
extern Lisp_Object list4 (Lisp_Object, Lisp_Object, Lisp_Object, Lisp_Object);
extern Lisp_Object list5 (Lisp_Object, Lisp_Object, Lisp_Object, Lisp_Object,
			  Lisp_Object);
extern Lisp_Object listn (ptrdiff_t, Lisp_Object, ...);
extern Lisp_Object pure_listn (ptrdiff_t, Lisp_Object, ...);
#define list(...) \
  listn (ARRAYELTS (((Lisp_Object []) {__VA_ARGS__})), __VA_ARGS__)
#define pure_list(...) \
  pure_listn (ARRAYELTS (((Lisp_Object []) {__VA_ARGS__})), __VA_ARGS__)

/* Build a frequently used 1/2/3/4-integer lists.  */

INLINE Lisp_Object
list1i (intmax_t a)
{
  return list1 (make_int (a));
}

INLINE Lisp_Object
list2i (intmax_t a, intmax_t b)
{
  return list2 (make_int (a), make_int (b));
}

INLINE Lisp_Object
list3i (intmax_t a, intmax_t b, intmax_t c)
{
  return list3 (make_int (a), make_int (b), make_int (c));
}

INLINE Lisp_Object
list4i (intmax_t a, intmax_t b, intmax_t c, intmax_t d)
{
  return list4 (make_int (a), make_int (b), make_int (c), make_int (d));
}

extern Lisp_Object make_bool_vector (EMACS_INT);
extern Lisp_Object bool_vector_fill (Lisp_Object, Lisp_Object);
extern Lisp_Object make_string (const char *, ptrdiff_t);
extern Lisp_Object make_formatted_string (char *, const char *, ...)
  ATTRIBUTE_FORMAT_PRINTF (2, 3);
extern Lisp_Object make_unibyte_string (const char *, ptrdiff_t);
extern ptrdiff_t vectorlike_nbytes (const union vectorlike_header *hdr);

INLINE ptrdiff_t
vector_nbytes (const struct Lisp_Vector *v)
{
  return vectorlike_nbytes (&v->header);
}

/* Make unibyte string from C string when the length isn't known.  */

INLINE Lisp_Object
build_unibyte_string (const char *str)
{
  return make_unibyte_string (str, strlen (str));
}

extern Lisp_Object make_multibyte_string (const char *, ptrdiff_t, ptrdiff_t);
extern Lisp_Object make_event_array (ptrdiff_t, Lisp_Object *);
extern Lisp_Object make_pure_string (const char *, ptrdiff_t, ptrdiff_t, bool);
extern Lisp_Object make_pure_c_string (const char *, ptrdiff_t);
extern void pin_string (Lisp_Object string);

INLINE Lisp_Object
make_specified_string (const char *contents, ptrdiff_t nbytes, bool multibyte)
{
  return multibyte ? make_multibyte_string (contents, -1, nbytes)
    : make_unibyte_string (contents, nbytes);
}

/* Make a string allocated in pure space, use STR as string data.  */

INLINE Lisp_Object
build_pure_c_string (const char *str)
{
  return make_pure_c_string (str, strlen (str));
}

/* Make a string from the data at STR, treating it as multibyte if the
   data warrants.  */

INLINE Lisp_Object
build_string (const char *str)
{
  return make_string (str, strlen (str));
}

extern Lisp_Object pure_cons (Lisp_Object, Lisp_Object);
extern Lisp_Object initialize_vector (ptrdiff_t, Lisp_Object);
extern struct Lisp_String *(*static_string_allocator) (void);
extern struct Lisp_Vector *(*static_vector_allocator) (ptrdiff_t, bool);
extern INTERVAL (*static_interval_allocator) (void);

INLINE Lisp_Object
make_vector (ptrdiff_t size)
{
  /* Callers cannot gc before fully assigning the return value,
     e.g. the following code is likely to crash:

     v = make_vector (3);
     ASET (v, 0, obj0);
     ASET (v, 1, Ffunction_can_gc ());
     ASET (v, 2, obj1);
  */
  return make_lisp_ptr (static_vector_allocator (size, false), Lisp_Vectorlike);
}

INLINE Lisp_Object
make_sub_char_table (int depth, int min_char)
{
  int slots = SUB_CHAR_TABLE_OFFSET + chartab_size[depth];
  Lisp_Object v = make_vector (slots);

  XSETPVECTYPE (XVECTOR (v), PVEC_SUB_CHAR_TABLE);
  XSUB_CHAR_TABLE (v)->depth = depth;
  XSUB_CHAR_TABLE (v)->min_char = min_char;
  return v;
}

extern struct Lisp_Vector *allocate_pseudovector (int, int, int, enum pvec_type)
  ATTRIBUTE_RETURNS_NONNULL;

/* Allocate uninitialized pseudovector with no Lisp_Object slots.  */

#define ALLOCATE_PLAIN_PSEUDOVECTOR(type, tag) \
  ((type *) allocate_pseudovector (VECSIZE (type), 0, 0, tag))

/* Allocate partially initialized pseudovector where all Lisp_Object
   slots are set to Qnil but the rest (if any) is left uninitialized.  */

#define ALLOCATE_PSEUDOVECTOR(type, field, tag)			       \
  ((type *) allocate_pseudovector (VECSIZE (type),		       \
				   PSEUDOVECSIZE (type, field),	       \
				   PSEUDOVECSIZE (type, field), tag))

/* Allocate fully initialized pseudovector where all Lisp_Object
   slots are set to Qnil and the rest (if any) is zeroed.  */

#define ALLOCATE_ZEROED_PSEUDOVECTOR(type, field, tag)		       \
  ((type *) allocate_pseudovector (VECSIZE (type),		       \
				   PSEUDOVECSIZE (type, field),	       \
				   VECSIZE (type), tag))

extern Lisp_Object make_float (double);
extern specpdl_ref inhibit_garbage_collection (void);
extern void free_cons (struct Lisp_Cons *);
extern bool mgc_handle_sigsegv (void *);
extern void init_alloc_once (void);
extern void syms_of_alloc (void);
extern void syms_of_mgc (void);
extern struct buffer *allocate_buffer (void) ATTRIBUTE_RETURNS_NONNULL;
extern int valid_lisp_object_p (Lisp_Object);

void *hash_table_alloc_bytes (ptrdiff_t nbytes) ATTRIBUTE_MALLOC_SIZE ((1));
void hash_table_free_bytes (void *p, ptrdiff_t nbytes);

/* Defined in gmalloc.c.  */
#if !defined DOUG_LEA_MALLOC && !defined HYBRID_MALLOC && !defined SYSTEM_MALLOC
extern size_t __malloc_extra_blocks;
#endif
#if !HAVE_DECL_ALIGNED_ALLOC
extern void *aligned_alloc (size_t, size_t) ATTRIBUTE_MALLOC_SIZE ((2));
#endif
extern void malloc_enable_thread (void);

#ifdef REL_ALLOC
/* Defined in ralloc.c.  */
extern void *r_alloc (void **, size_t) ATTRIBUTE_ALLOC_SIZE ((2));
extern void r_alloc_free (void **);
extern void *r_re_alloc (void **, size_t) ATTRIBUTE_ALLOC_SIZE ((2));
extern void r_alloc_reset_variable (void **, void **);
extern void r_alloc_inhibit_buffer_relocation (int);
#endif

/* Defined in chartab.c.  */
extern Lisp_Object copy_char_table (Lisp_Object);
extern Lisp_Object char_table_ref_and_range (Lisp_Object, int,
                                             int *, int *);
extern void char_table_set_range (Lisp_Object, int, int, Lisp_Object);
extern void map_char_table (void (*) (Lisp_Object, Lisp_Object,
                            Lisp_Object),
                            Lisp_Object, Lisp_Object, Lisp_Object);
extern void map_char_table_for_charset (void (*c_function) (Lisp_Object, Lisp_Object),
					Lisp_Object, Lisp_Object,
					Lisp_Object, struct charset *,
					unsigned, unsigned);
extern Lisp_Object uniprop_table (Lisp_Object);
extern Lisp_Object get_unicode_property (Lisp_Object, int);
extern void syms_of_chartab (void);

/* Defined in print.c.  */
extern Lisp_Object Vprin1_to_string_buffer;
extern void debug_print (Lisp_Object) EXTERNALLY_VISIBLE;
extern void temp_output_buffer_setup (const char *);
extern int print_level;
extern void print_error_message (Lisp_Object, Lisp_Object, const char *);
extern Lisp_Object internal_with_output_to_temp_buffer
        (const char *, Lisp_Object (*) (Lisp_Object), Lisp_Object);
#define FLOAT_TO_STRING_BUFSIZE 350
extern int float_to_string (char *, double);
extern void init_print_once (void);
extern void syms_of_print (void);

/* Defined in doprnt.c.  */
extern ptrdiff_t doprnt (char *, ptrdiff_t, const char *, const char *,
			 va_list);
extern ptrdiff_t esprintf (char *, char const *, ...)
  ATTRIBUTE_FORMAT_PRINTF (2, 3);
extern ptrdiff_t exprintf (char **, ptrdiff_t *, char *, ptrdiff_t,
			   char const *, ...)
  ATTRIBUTE_FORMAT_PRINTF (5, 6);
extern ptrdiff_t evxprintf (char **, ptrdiff_t *, char *, ptrdiff_t,
			    char const *, va_list)
  ATTRIBUTE_FORMAT_PRINTF (5, 0);

/* Defined in lread.c.  */
extern Lisp_Object check_obarray (Lisp_Object);
extern Lisp_Object intern (const char *);
extern Lisp_Object intern_c_string (const char *);
extern Lisp_Object intern_driver (Lisp_Object, Lisp_Object, Lisp_Object);
extern void init_symbol (Lisp_Object, Lisp_Object);
extern Lisp_Object oblookup (Lisp_Object, const char *, ptrdiff_t, ptrdiff_t);
INLINE void
LOADHIST_ATTACH (Lisp_Object x)
{
  if (initialized)
    Vcurrent_load_list = Fcons (x, Vcurrent_load_list);
}
extern bool suffix_p (Lisp_Object, const char *);
extern Lisp_Object save_match_data_load (Lisp_Object, Lisp_Object, Lisp_Object,
					 Lisp_Object, Lisp_Object);
extern int openp (Lisp_Object, Lisp_Object, Lisp_Object,
                  Lisp_Object *, Lisp_Object, bool, bool);
enum { S2N_IGNORE_TRAILING = 1 };
extern Lisp_Object string_to_number (char const *, int, ptrdiff_t *);
extern void map_obarray (Lisp_Object, void (*) (Lisp_Object, Lisp_Object),
                         Lisp_Object);
extern void dir_warning (const char *, Lisp_Object);
extern void init_obarray_once (void);
extern void init_lread (void);
extern void syms_of_lread (void);
extern void mark_lread (void);

/* Defined in eval.c.  */
extern Lisp_Object Vautoload_queue;
extern Lisp_Object Vrun_hooks;
extern Lisp_Object inhibit_lisp_code;
extern bool signal_quit_p (Lisp_Object);

/* To run a normal hook, use the appropriate function from the list below.
   The calling convention:

   if (!NILP (Vrun_hooks))
     call1 (Vrun_hooks, Qmy_funny_hook);

   should no longer be used.  */
extern void run_hook (Lisp_Object);
extern void run_hook_with_args_2 (Lisp_Object, Lisp_Object, Lisp_Object);
extern Lisp_Object run_hook_with_args (ptrdiff_t nargs, Lisp_Object *args,
				       Lisp_Object (*funcall)
				       (ptrdiff_t nargs, Lisp_Object *args));
extern Lisp_Object quit (void);
INLINE AVOID
xsignal (Lisp_Object error_symbol, Lisp_Object data)
{
  Fsignal (error_symbol, data);
}
extern AVOID xsignal0 (Lisp_Object);
extern AVOID xsignal1 (Lisp_Object, Lisp_Object);
extern AVOID xsignal2 (Lisp_Object, Lisp_Object, Lisp_Object);
extern AVOID xsignal3 (Lisp_Object, Lisp_Object, Lisp_Object, Lisp_Object);
extern AVOID signal_error (const char *, Lisp_Object);
extern AVOID overflow_error (void);
extern bool FUNCTIONP (Lisp_Object);
extern Lisp_Object funcall_subr (struct Lisp_Subr *subr, ptrdiff_t numargs, Lisp_Object *arg_vector);
extern Lisp_Object eval_form (Lisp_Object form);
extern Lisp_Object apply1 (Lisp_Object, Lisp_Object);
extern Lisp_Object internal_catch (Lisp_Object, Lisp_Object (*) (Lisp_Object), Lisp_Object);
extern Lisp_Object internal_lisp_condition_case (Lisp_Object, Lisp_Object, Lisp_Object);
extern Lisp_Object internal_condition_case (Lisp_Object (*) (void), Lisp_Object, Lisp_Object (*) (Lisp_Object));
extern Lisp_Object internal_condition_case_1 (Lisp_Object (*) (Lisp_Object), Lisp_Object, Lisp_Object, Lisp_Object (*) (Lisp_Object));
extern Lisp_Object internal_condition_case_2 (Lisp_Object (*) (Lisp_Object, Lisp_Object), Lisp_Object, Lisp_Object, Lisp_Object, Lisp_Object (*) (Lisp_Object));
extern Lisp_Object internal_condition_case_n
    (Lisp_Object (*) (ptrdiff_t, Lisp_Object *), ptrdiff_t, Lisp_Object *,
     Lisp_Object, Lisp_Object (*) (Lisp_Object, ptrdiff_t, Lisp_Object *));
extern Lisp_Object internal_catch_all (Lisp_Object (*) (void *), void *, Lisp_Object (*) (enum nonlocal_exit, Lisp_Object));
extern struct handler *push_exception (Lisp_Object, enum exception_type)
  ATTRIBUTE_RETURNS_NONNULL;
extern void specbind (Lisp_Object, Lisp_Object);
extern void record_unwind_protect (void (*) (Lisp_Object), Lisp_Object);
extern void record_unwind_protect_array (Lisp_Object *, ptrdiff_t);
extern void record_unwind_protect_ptr (void (*) (void *), void *);
extern void record_unwind_protect_ptr_mark (void (*function) (void *),
					    void *arg, void (*mark) (void *));
extern void record_unwind_protect_int (void (*) (int), int);
extern void record_unwind_protect_intmax (void (*) (intmax_t), intmax_t);
extern void record_unwind_protect_void (void (*) (void));
extern void record_unwind_protect_excursion (void);
extern void record_unwind_protect_nothing (void);
extern void record_unwind_protect_module (enum specbind_tag, void *);
extern void record_lexical_environment (void);
extern void clear_unwind_protect (specpdl_ref);
extern void set_unwind_protect (specpdl_ref, void (*) (Lisp_Object),
				Lisp_Object);
extern void set_unwind_protect_ptr (specpdl_ref, void (*) (void *), void *);
extern Lisp_Object unbind_to (specpdl_ref, Lisp_Object);
extern void specpdl_unwind (union specbinding *, int, enum specbind_tag);
extern void specpdl_rewind (union specbinding *, int, enum specbind_tag);
extern AVOID error (const char *, ...) ATTRIBUTE_FORMAT_PRINTF (1, 2);
extern AVOID verror (const char *, va_list)
  ATTRIBUTE_FORMAT_PRINTF (1, 0);
extern Lisp_Object vformat_string (const char *, va_list)
  ATTRIBUTE_FORMAT_PRINTF (1, 0);
extern Lisp_Object load_with_autoload_queue
           (Lisp_Object file, Lisp_Object noerror, Lisp_Object nomessage,
            Lisp_Object nosuffix, Lisp_Object must_suffix);
extern Lisp_Object call_debugger (Lisp_Object arg);
extern void init_eval_once (void);
extern Lisp_Object safe_funcall (ptrdiff_t, Lisp_Object*);
#define safe_calln(...) \
  CALLMANY (safe_funcall, ((Lisp_Object []) {__VA_ARGS__}))

extern void init_eval (void);
extern void syms_of_eval (void);
extern void prog_ignore (Lisp_Object);
extern void mark_specpdl (union specbinding *first, union specbinding *ptr);
extern void get_backtrace (Lisp_Object *array, ptrdiff_t size);
Lisp_Object backtrace_top_function (void);
extern bool locally_unbound_blv_let_bounded (struct Lisp_Symbol *symbol);
void do_debug_on_call (Lisp_Object code, specpdl_ref count);
Lisp_Object funcall_general (Lisp_Object fun,
			     ptrdiff_t numargs, Lisp_Object *args);

INLINE AVOID string_overflow (void)
{
  error ("Maximum string size exceeded");
}

INLINE bool
MODULE_FUNCTIONP (Lisp_Object o)
{
  return PSEUDOVECTORP (o, PVEC_MODULE_FUNCTION);
}

INLINE struct Lisp_Module_Function *
XMODULE_FUNCTION (Lisp_Object o)
{
  eassert (MODULE_FUNCTIONP (o));
  return XUNTAG (o, Lisp_Vectorlike, struct Lisp_Module_Function);
}

#ifdef HAVE_MODULES
/* A function pointer type good enough for lisp.h.  Actual module
   function pointers are of a different type that relies on details
   internal to emacs-module.c.  */
typedef void (*module_funcptr) (void);

/* Defined in alloc.c.  */
extern Lisp_Object make_user_ptr (void (*finalizer) (void *), void *p);

/* Defined in emacs-module.c.  */
extern Lisp_Object funcall_module (Lisp_Object, ptrdiff_t, Lisp_Object *);
extern Lisp_Object module_function_arity (const struct Lisp_Module_Function *);
extern Lisp_Object module_function_documentation
  (struct Lisp_Module_Function const *);
extern Lisp_Object module_function_interactive_form
  (const struct Lisp_Module_Function *);
extern Lisp_Object module_function_command_modes
  (const struct Lisp_Module_Function *);
extern module_funcptr module_function_address
  (struct Lisp_Module_Function const *);
extern void *module_function_data (const struct Lisp_Module_Function *);
extern void module_finalize_function (const struct Lisp_Module_Function *);
extern void mark_module_environment (void *);
extern void finalize_runtime_unwind (void *);
extern void finalize_environment_unwind (void *);
extern void init_module_assertions (bool);
extern void syms_of_module (void);
#endif

/* Defined in thread.c.  */
extern void mark_threads (void);
extern void unmark_main_thread (void);

/* Defined in editfns.c.  */
extern void insert1 (Lisp_Object);
extern void save_excursion_save (union specbinding *);
extern void save_excursion_restore (Lisp_Object, Lisp_Object);
extern Lisp_Object save_restriction_save (void);
extern void save_restriction_restore (Lisp_Object);
extern Lisp_Object make_buffer_string (ptrdiff_t, ptrdiff_t, bool);
extern Lisp_Object make_buffer_string_both (ptrdiff_t, ptrdiff_t, ptrdiff_t,
					    ptrdiff_t, bool);
extern void init_editfns (void);
extern void syms_of_editfns (void);

/* Defined in buffer.c.  */
extern bool mouse_face_overlay_overlaps (Lisp_Object);
extern Lisp_Object disable_line_numbers_overlay_at_eob (void);
extern AVOID nsberror (Lisp_Object);
extern void adjust_overlays_for_insert (ptrdiff_t, ptrdiff_t, bool);
extern void adjust_overlays_for_delete (ptrdiff_t, ptrdiff_t);
extern void fix_start_end_in_overlays (ptrdiff_t, ptrdiff_t);
extern void report_overlay_modification (Lisp_Object, Lisp_Object, bool,
                                         Lisp_Object, Lisp_Object, Lisp_Object);
extern bool overlay_touches_p (ptrdiff_t);
extern Lisp_Object other_buffer_safely (Lisp_Object);
extern void init_buffer_once (void);
extern void init_buffer (void);
extern void syms_of_buffer (void);

/* Defined in marker.c.  */

extern ptrdiff_t marker_position (Lisp_Object);
extern ptrdiff_t marker_byte_position (Lisp_Object);
extern void clear_charpos_cache (struct buffer *);
extern ptrdiff_t buf_charpos_to_bytepos (struct buffer *, ptrdiff_t);
extern ptrdiff_t buf_bytepos_to_charpos (struct buffer *, ptrdiff_t);
extern void detach_marker (Lisp_Object);
extern void unchain_marker (struct Lisp_Marker *);
extern Lisp_Object set_marker_restricted (Lisp_Object, Lisp_Object, Lisp_Object);
extern Lisp_Object set_marker_both (Lisp_Object, Lisp_Object, ptrdiff_t, ptrdiff_t);
extern Lisp_Object set_marker_restricted_both (Lisp_Object, Lisp_Object,
                                               ptrdiff_t, ptrdiff_t);
extern Lisp_Object build_marker (struct buffer *, ptrdiff_t, ptrdiff_t);
extern void syms_of_marker (void);

/* Defined in fileio.c.  */

extern char *splice_dir_file (char *, char const *, char const *)
  ATTRIBUTE_RETURNS_NONNULL;
extern bool file_name_absolute_p (const char *);
extern char const *get_homedir (void) ATTRIBUTE_RETURNS_NONNULL;
extern Lisp_Object expand_and_dir_to_file (Lisp_Object);
extern Lisp_Object write_region (Lisp_Object, Lisp_Object, Lisp_Object,
				 Lisp_Object, Lisp_Object, Lisp_Object,
				 Lisp_Object, int);
extern void close_file_unwind (int);
extern void fclose_unwind (void *);
extern void restore_point_unwind (Lisp_Object);
extern bool file_access_p (char const *, int);
extern Lisp_Object get_file_errno_data (const char *, Lisp_Object, int);
extern AVOID report_file_errno (const char *, Lisp_Object, int);
extern AVOID report_file_error (const char *, Lisp_Object);
extern AVOID report_file_notify_error (const char *, Lisp_Object);
extern Lisp_Object file_attribute_errno (Lisp_Object, int);
extern bool internal_delete_file (Lisp_Object);
extern Lisp_Object check_emacs_readlinkat (int, Lisp_Object, char const *);
extern bool file_directory_p (Lisp_Object);
extern bool file_accessible_directory_p (Lisp_Object);
extern Lisp_Object buffer_visited_file_modtime (struct buffer *);
extern void init_fileio (void);
extern void syms_of_fileio (void);

/* Defined in search.c.  */
extern void compact_regexp_cache (void);
extern void update_search_regs (ptrdiff_t oldstart,
                                ptrdiff_t oldend, ptrdiff_t newend);
extern void record_unwind_save_match_data (void);
extern ptrdiff_t fast_string_match_internal (Lisp_Object, Lisp_Object,
					     Lisp_Object);

INLINE ptrdiff_t
fast_string_match (Lisp_Object regexp, Lisp_Object string)
{
  return fast_string_match_internal (regexp, string, Qnil);
}

INLINE ptrdiff_t
fast_string_match_ignore_case (Lisp_Object regexp, Lisp_Object string)
{
  return fast_string_match_internal (regexp, string, Vascii_canon_table);
}

extern ptrdiff_t fast_c_string_match_ignore_case (Lisp_Object, const char *,
						  ptrdiff_t);
extern ptrdiff_t fast_looking_at (Lisp_Object, ptrdiff_t, ptrdiff_t,
                                  ptrdiff_t, ptrdiff_t, Lisp_Object);
extern ptrdiff_t find_newline (ptrdiff_t, ptrdiff_t, ptrdiff_t, ptrdiff_t,
			       ptrdiff_t, ptrdiff_t *, ptrdiff_t *, bool);
extern void scan_newline (ptrdiff_t, ptrdiff_t, ptrdiff_t, ptrdiff_t,
			  ptrdiff_t, bool);
extern ptrdiff_t scan_newline_from_point (ptrdiff_t, ptrdiff_t *, ptrdiff_t *);
extern ptrdiff_t find_newline_no_quit (ptrdiff_t, ptrdiff_t,
				       ptrdiff_t, ptrdiff_t *);
extern ptrdiff_t find_before_next_newline (ptrdiff_t, ptrdiff_t,
					   ptrdiff_t, ptrdiff_t *);
extern EMACS_INT search_buffer (Lisp_Object, ptrdiff_t, ptrdiff_t,
				ptrdiff_t, ptrdiff_t, EMACS_INT,
				bool, Lisp_Object, Lisp_Object, bool);
extern void syms_of_search (void);
extern void clear_regexp_cache (void);

/* Defined in minibuf.c.  */

extern Lisp_Object Vminibuffer_list;
extern Lisp_Object last_minibuf_string;
extern void move_minibuffers_onto_frame (struct frame *, Lisp_Object, bool);
extern bool is_minibuffer (EMACS_INT, Lisp_Object);
extern EMACS_INT this_minibuffer_depth (Lisp_Object);
extern EMACS_INT minibuf_level;
extern Lisp_Object get_minibuffer (EMACS_INT);
extern void init_minibuf_once (void);
extern void set_initial_minibuffer_mode (void);
extern void syms_of_minibuf (void);
extern void barf_if_interaction_inhibited (void);

/* Defined in callint.c.  */

extern void syms_of_callint (void);

/* Defined in casefiddle.c.  */

extern void syms_of_casefiddle (void);

/* Defined in casetab.c.  */

extern void init_casetab_once (void);
extern void syms_of_casetab (void);

/* Defined in keyboard.c.  */

extern EMACS_INT edit_level;
extern Lisp_Object echo_message_buffer;
extern struct kboard *echo_kboard;
extern void cancel_echoing (void);
extern bool input_pending;
#ifdef HAVE_STACK_OVERFLOW_HANDLING
extern sigjmp_buf return_to_command_loop;
#endif
extern Lisp_Object menu_bar_items (Lisp_Object);
extern Lisp_Object tab_bar_items (Lisp_Object, int *);
extern Lisp_Object tool_bar_items (Lisp_Object, int *);
extern void discard_mouse_events (void);
#if defined (USABLE_SIGIO) || defined (USABLE_SIGPOLL)
void handle_sigio (int);
#endif
extern Lisp_Object pending_funcalls;
extern bool detect_input_pending (void);
extern bool detect_input_pending_ignore_squeezables (void);
extern bool detect_input_pending_run_timers (bool);
extern void safe_run_hooks (Lisp_Object);
extern void cmd_error_internal (Lisp_Object, const char *);
extern Lisp_Object condition_cased_command_loop (Lisp_Object);
extern Lisp_Object read_menu_command (void);
extern Lisp_Object recursive_edit (void);
extern void record_auto_save (void);
extern void force_auto_save_soon (void);
extern void init_keyboard (void);
extern void syms_of_keyboard (void);
extern void keys_of_keyboard (void);

/* Defined in indent.c.  */
extern ptrdiff_t current_column (void);
extern void invalidate_current_column (void);
extern bool indented_beyond_p (ptrdiff_t, ptrdiff_t, EMACS_INT);
extern void syms_of_indent (void);

/* Defined in frame.c.  */
extern void store_frame_param (struct frame *, Lisp_Object, Lisp_Object);
extern void store_in_alist (Lisp_Object *, Lisp_Object, Lisp_Object);
extern Lisp_Object do_switch_frame (Lisp_Object, int, int, Lisp_Object);
extern Lisp_Object get_frame_param (struct frame *, Lisp_Object);
extern void frames_discard_buffer (Lisp_Object);
extern void init_frame_once (void);
extern void syms_of_frame (void);

/* Defined in emacs.c.  */
extern char **initial_argv;
extern int initial_argc;
extern char const *emacs_wd;
#if defined (HAVE_X_WINDOWS) || defined (HAVE_NS)
extern bool display_arg;
#endif
extern Lisp_Object decode_env_path (const char *, const char *, bool);
extern Lisp_Object empty_unibyte_string, empty_multibyte_string;
extern AVOID terminate_due_to_signal (int, int);
#ifdef WINDOWSNT
extern Lisp_Object Vlibrary_cache;
#endif
#if HAVE_SETLOCALE
void fixup_locale (void);
void synchronize_system_messages_locale (void);
void synchronize_system_time_locale (void);
#else
INLINE void fixup_locale (void) {}
INLINE void synchronize_system_messages_locale (void) {}
INLINE void synchronize_system_time_locale (void) {}
#endif
extern char *emacs_strerror (int) ATTRIBUTE_RETURNS_NONNULL;
extern void shut_down_emacs (int, Lisp_Object);

/* True means don't do interactive redisplay and don't change tty modes.  */
extern bool noninteractive;

/* True means remove site-lisp directories from load-path.  */
extern bool no_site_lisp;

/* True means put details like time stamps into builds.  */
extern bool build_details;

#ifndef WINDOWSNT
/* 0 not a daemon, 1 foreground daemon, 2 background daemon.  */
extern int daemon_type;
#define IS_DAEMON (daemon_type != 0)
#define DAEMON_RUNNING (daemon_type >= 0)
#else  /* WINDOWSNT */
extern void *w32_daemon_event;
#define IS_DAEMON (w32_daemon_event != NULL)
#define DAEMON_RUNNING (w32_daemon_event != INVALID_HANDLE_VALUE)
#endif

/* True if handling a fatal error already.  */
extern bool fatal_error_in_progress;

/* True means don't do use window-system-specific display code.  */
extern bool inhibit_window_system;

/* Defined in process.c.  */
struct Lisp_Process;
extern void child_signal_init (void);
extern void kill_sentinels_then_processes (void);
extern void kill_buffer_processes (Lisp_Object);
extern int wait_reading_process_output (intmax_t, int, int, bool,
					struct Lisp_Process *, int);
/* Max value for the first argument of wait_reading_process_output.  */
#if GNUC_PREREQ (3, 0, 0) && ! GNUC_PREREQ (4, 6, 0)
/* Work around a bug in GCC 3.4.2, known to be fixed in GCC 4.6.0.
   The bug merely causes a bogus warning, but the warning is annoying.  */
# define WAIT_READING_MAX min (TYPE_MAXIMUM (time_t), INTMAX_MAX)
#else
# define WAIT_READING_MAX INTMAX_MAX
#endif
#ifdef HAVE_TIMERFD
extern void add_timer_wait_descriptor (int);
#endif
extern void add_keyboard_wait_descriptor (int);
extern void delete_keyboard_wait_descriptor (int);
#ifdef HAVE_GPM
extern void add_gpm_wait_descriptor (int);
extern void delete_gpm_wait_descriptor (int);
#endif
extern void init_process_emacs (int);
extern void syms_of_process (void);
extern void setup_process_coding_systems (Lisp_Object);

/* Defined in callproc.c.  */
#ifdef DOS_NT
# define CHILD_SETUP_ERROR_DESC "Spawning child process"
#else
# define CHILD_SETUP_ERROR_DESC "Doing vfork"
#endif

extern int emacs_spawn (pid_t *, int, int, int, char **, char **,
                        const char *, const char *, bool, bool,
                        const sigset_t *);
extern char **make_environment_block (Lisp_Object) ATTRIBUTE_RETURNS_NONNULL;
extern void init_callproc_1 (void);
extern void init_callproc (void);
extern void set_initial_environment (void);
extern void syms_of_callproc (void);

/* Defined in doc.c.  */
extern Lisp_Object read_doc_string (Lisp_Object);
extern Lisp_Object get_doc_string (Lisp_Object, bool, bool);
extern void syms_of_doc (void);
extern int read_bytecode_char (bool);

/* Defined in bytecode.c.  */
extern void syms_of_bytecode (void);
extern Lisp_Object exec_byte_code (Lisp_Object, ptrdiff_t,
				   ptrdiff_t, Lisp_Object *);
extern Lisp_Object get_byte_code_arity (Lisp_Object);
extern void init_bc_thread (struct bc_thread_state *bc);
extern void free_bc_thread (struct bc_thread_state *bc);
extern void mark_bytecode (struct bc_thread_state *bc);

INLINE struct bc_frame *
get_act_rec (struct thread_state *th)
{
  return th->bc.fp;
}

INLINE void
set_act_rec (struct thread_state *th, struct bc_frame *act_rec)
{
  th->bc.fp = act_rec;
}

/* Defined in macros.c.  */
extern void init_macros (void);
extern void syms_of_macros (void);

/* Defined in undo.c.  */
extern void truncate_undo_list (struct buffer *);
extern void record_insert (ptrdiff_t, ptrdiff_t);
extern void record_delete (ptrdiff_t, Lisp_Object, bool);
extern void record_first_change (void);
extern void record_change (ptrdiff_t, ptrdiff_t);
extern void record_property_change (ptrdiff_t, ptrdiff_t,
				    Lisp_Object, Lisp_Object,
                                    Lisp_Object);
extern void syms_of_undo (void);

/* Defined in textprop.c.  */
extern void report_interval_modification (Lisp_Object, Lisp_Object);

/* Defined in menu.c.  */
extern void syms_of_menu (void);

/* Defined in xmenu.c.  */
extern void syms_of_xmenu (void);

/* Defined in termchar.h.  */
struct tty_display_info;

/* Defined in sysdep.c.  */
#ifdef HAVE_PERSONALITY_ADDR_NO_RANDOMIZE
extern int maybe_disable_address_randomization (int, char **);
#else
INLINE int
maybe_disable_address_randomization (int argc, char **argv)
{
  return argc;
}
#endif
extern int emacs_exec_file (char const *, char *const *, char *const *);
extern void init_standard_fds (void);
extern char *emacs_get_current_dir_name (void);
extern void stuff_char (char c);
extern void init_foreground_group (void);
extern void sys_subshell (void);
extern void sys_suspend (void);
extern void discard_tty_input (void);
extern void init_sys_modes (struct tty_display_info *);
extern void reset_sys_modes (struct tty_display_info *);
extern void init_all_sys_modes (void);
extern void reset_all_sys_modes (void);
extern void child_setup_tty (int);
extern void setup_pty (int);
extern int set_window_size (int, int, int);
extern EMACS_INT get_random (void);
extern unsigned long int get_random_ulong (void);
extern void seed_random (void *, ptrdiff_t);
extern void init_random (void);
extern void emacs_backtrace (int);
extern AVOID emacs_abort (void) NO_INLINE;
extern int emacs_fstatat (int, char const *, void *, int);
extern int emacs_openat (int, char const *, int, int);
extern int emacs_open (const char *, int, int);
extern int emacs_open_noquit (const char *, int, int);
extern int emacs_pipe (int[2]);
extern int emacs_close (int);
extern ptrdiff_t emacs_read (int, void *, ptrdiff_t);
extern ptrdiff_t emacs_read_quit (int, void *, ptrdiff_t);
extern ptrdiff_t emacs_write (int, void const *, ptrdiff_t);
extern ptrdiff_t emacs_write_sig (int, void const *, ptrdiff_t);
extern ptrdiff_t emacs_write_quit (int, void const *, ptrdiff_t);
extern void emacs_perror (char const *);
extern int renameat_noreplace (int, char const *, int, char const *);
extern int str_collate (Lisp_Object, Lisp_Object, Lisp_Object, Lisp_Object);
extern void syms_of_sysdep (void);

/* Defined in filelock.c.  */
extern void unlock_all_files (void);
extern void unlock_buffer (struct buffer *);
extern void syms_of_filelock (void);

/* Defined in sound.c.  */
extern void syms_of_sound (void);

/* Defined in category.c.  */
extern void init_category_once (void);
extern Lisp_Object char_category_set (int);
extern void syms_of_category (void);

/* Defined in ccl.c.  */
extern void syms_of_ccl (void);

/* Defined in dired.c.  */
extern void syms_of_dired (void);
extern Lisp_Object directory_files_internal (Lisp_Object, Lisp_Object,
                                             Lisp_Object, Lisp_Object,
                                             bool, Lisp_Object, Lisp_Object);

/* Defined in term.c.  */
extern int *char_ins_del_vector;
extern void syms_of_term (void);
extern AVOID fatal (const char *msgid, ...) ATTRIBUTE_FORMAT_PRINTF (1, 2);

/* Defined in terminal.c.  */
extern void syms_of_terminal (void);
extern char * tty_type_name (Lisp_Object);

/* Defined in font.c.  */
extern void syms_of_font (void);
extern void init_font (void);

#ifdef HAVE_WINDOW_SYSTEM
/* Defined in fontset.c.  */
extern void syms_of_fontset (void);
#endif

/* Defined in inotify.c */
#ifdef HAVE_INOTIFY
extern void syms_of_inotify (void);
#endif

/* Defined in kqueue.c */
#ifdef HAVE_KQUEUE
extern void globals_of_kqueue (void);
extern void syms_of_kqueue (void);
#endif

/* Defined in gfilenotify.c */
#ifdef HAVE_GFILENOTIFY
extern void globals_of_gfilenotify (void);
extern void syms_of_gfilenotify (void);
#endif

#ifdef HAVE_W32NOTIFY
/* Defined on w32notify.c.  */
extern void syms_of_w32notify (void);
#endif

#if defined HAVE_NTGUI || defined CYGWIN
/* Defined in w32cygwinx.c.  */
extern void syms_of_w32cygwinx (void);
#endif

/* Defined in xfaces.c.  */
extern Lisp_Object Vface_alternative_font_family_alist;
extern Lisp_Object Vface_alternative_font_registry_alist;
extern void syms_of_xfaces (void);
extern void init_xfaces (void);

#ifdef HAVE_X_WINDOWS
/* Defined in xfns.c.  */
extern void syms_of_xfns (void);

/* Defined in xsmfns.c.  */
extern void syms_of_xsmfns (void);

/* Defined in xselect.c.  */
extern void syms_of_xselect (void);

/* Defined in xterm.c.  */
extern void init_xterm (void);
extern void syms_of_xterm (void);
#endif /* HAVE_X_WINDOWS */

#ifdef HAVE_WINDOW_SYSTEM
/* Defined in xterm.c, nsterm.m, w32term.c.  */
extern char *get_keysym_name (int);
#endif /* HAVE_WINDOW_SYSTEM */

/* Defined in xml.c.  */
extern void syms_of_xml (void);
#ifdef HAVE_LIBXML2
extern void xml_cleanup_parser (void);
#endif

#ifdef HAVE_LCMS2
/* Defined in lcms.c.  */
extern void syms_of_lcms2 (void);
#endif

#ifdef HAVE_ZLIB

#include <stdio.h>

/* Defined in decompress.c.  */
extern int md5_gz_stream (FILE *, void *);
extern void syms_of_decompress (void);
#endif

#ifdef HAVE_DBUS
/* Defined in dbusbind.c.  */
void init_dbusbind (void);
void syms_of_dbusbind (void);
#endif


/* Defined in profiler.c.  */
extern bool profiler_memory_running;
extern void malloc_probe (size_t);
extern void syms_of_profiler (void);
extern void mark_profiler (void);

/* Defined in tree-sitter.c.  */
extern void tree_sitter_record_change (ptrdiff_t start_char,
				       ptrdiff_t old_end_char,
				       uint32_t old_end_byte,
				       ptrdiff_t new_end_char);
extern void syms_of_tree_sitter (void);

#ifdef DOS_NT
/* Defined in msdos.c, w32.c.  */
extern char *emacs_root_dir (void);
#endif /* DOS_NT */

#ifdef HAVE_TEXT_CONVERSION
/* Defined in textconv.c.  */
extern void report_selected_window_change (struct frame *);
#endif

#ifdef HAVE_NATIVE_COMP
INLINE bool
SUBR_NATIVE_COMPILEDP (Lisp_Object a)
{
  return SUBRP (a) && !NILP (XSUBR (a)->native_comp_u);
}

INLINE bool
SUBR_NATIVE_COMPILED_DYNP (Lisp_Object a)
{
  return SUBR_NATIVE_COMPILEDP (a) && !NILP (XSUBR (a)->lambda_list);
}

INLINE Lisp_Object
SUBR_TYPE (Lisp_Object a)
{
  return XSUBR (a)->type;
}

INLINE struct Lisp_Native_Comp_Unit *
allocate_native_comp_unit (void)
{
  return ALLOCATE_ZEROED_PSEUDOVECTOR (struct Lisp_Native_Comp_Unit,
				       data_impure_vec, PVEC_NATIVE_COMP_UNIT);
}
#else
INLINE bool
SUBR_NATIVE_COMPILEDP (Lisp_Object a)
{
  return false;
}

INLINE bool
SUBR_NATIVE_COMPILED_DYNP (Lisp_Object a)
{
  return false;
}

#endif

/* Defined in lastfile.c.  */
extern char my_edata[];
extern char my_endbss[];
extern char *my_endbss_static;

extern void *xmalloc (size_t)
  ATTRIBUTE_MALLOC_SIZE ((1)) ATTRIBUTE_RETURNS_NONNULL;
extern void *xzalloc (size_t)
  ATTRIBUTE_MALLOC_SIZE ((1)) ATTRIBUTE_RETURNS_NONNULL;
extern void *xrealloc (void *, size_t)
  ATTRIBUTE_ALLOC_SIZE ((2)) ATTRIBUTE_RETURNS_NONNULL;
extern void xfree (void *);
extern void *xnmalloc (ptrdiff_t, ptrdiff_t)
  ATTRIBUTE_MALLOC_SIZE ((1,2)) ATTRIBUTE_RETURNS_NONNULL;
extern void *xnrealloc (void *, ptrdiff_t, ptrdiff_t)
  ATTRIBUTE_ALLOC_SIZE ((2,3)) ATTRIBUTE_RETURNS_NONNULL;
extern void *xpalloc (void *, ptrdiff_t *, ptrdiff_t, ptrdiff_t, ptrdiff_t)
  ATTRIBUTE_RETURNS_NONNULL;

extern char *xstrdup (char const *)
  ATTRIBUTE_MALLOC ATTRIBUTE_RETURNS_NONNULL;
extern char *xlispstrdup (Lisp_Object)
  ATTRIBUTE_MALLOC ATTRIBUTE_RETURNS_NONNULL;
extern void dupstring (char **, char const *);

/* Make DEST a copy of STRING's data.  Return a pointer to DEST's terminating
   null byte.  This is like stpcpy, except the source is a Lisp string.  */

INLINE char *
lispstpcpy (char *dest, Lisp_Object string)
{
  ptrdiff_t len = SBYTES (string);
  memcpy (dest, SDATA (string), len + 1);
  return dest + len;
}

#if (defined HAVE___LSAN_IGNORE_OBJECT \
     && defined HAVE_SANITIZER_LSAN_INTERFACE_H)
# include <sanitizer/lsan_interface.h>
#else
/* Treat *P as a non-leak.  */
INLINE void
__lsan_ignore_object (void const *p)
{
}
#endif

extern void xputenv (const char *);

extern char *egetenv_internal (const char *, ptrdiff_t);

INLINE char *
egetenv (const char *var)
{
  /* When VAR is a string literal, strlen can be optimized away.  */
  return egetenv_internal (var, strlen (var));
}

/* Set up the name of the machine we're running on.  */
extern void init_system_name (void);

/* Return the absolute value of X.  X should be a signed integer
   expression without side effects, and X's absolute value should not
   exceed the maximum for its promoted type.  This is called 'eabs'
   because 'abs' is reserved by the C standard.  */
#define eabs(x)         ((x) < 0 ? -(x) : (x))

/* SAFE_ALLOCA normally allocates memory on the stack, but if size is
   larger than MAX_ALLOCA, use xmalloc to avoid overflowing the stack.  */

enum MAX_ALLOCA { MAX_ALLOCA = 16 * 1024 };

extern void *record_xmalloc (size_t)
  ATTRIBUTE_ALLOC_SIZE ((1)) ATTRIBUTE_RETURNS_NONNULL;

#define USE_SAFE_ALLOCA			\
  ptrdiff_t sa_avail = MAX_ALLOCA;	\
  specpdl_ref sa_count = SPECPDL_INDEX ()

#define AVAIL_ALLOCA(size) (sa_avail -= (size), alloca (size))

/* SAFE_ALLOCA allocates a simple buffer.  */

#define SAFE_ALLOCA(size) ((size) <= sa_avail				\
			   ? AVAIL_ALLOCA (size)			\
			   : record_xmalloc (size))

/* SAFE_NALLOCA sets BUF to a newly allocated array of MULTIPLIER *
   NITEMS items, each of the same type as *BUF.  MULTIPLIER must
   positive.  The code is tuned for MULTIPLIER being a constant.  */

#define SAFE_NALLOCA(buf, multiplier, nitems)			 \
  do {								 \
    if ((nitems) <= sa_avail / sizeof *(buf) / (multiplier))	 \
      (buf) = AVAIL_ALLOCA (sizeof *(buf) * (multiplier) * (nitems)); \
    else							 \
      {								 \
	(buf) = xnmalloc (nitems, sizeof *(buf) * (multiplier)); \
	record_unwind_protect_ptr (xfree, buf);			 \
      }								 \
  } while (false)

/* SAFE_ALLOCA_STRING allocates a C copy of a Lisp string.  */

#define SAFE_ALLOCA_STRING(ptr, string)			\
  do {							\
    (ptr) = SAFE_ALLOCA (SBYTES (string) + 1);		\
    memcpy (ptr, SDATA (string), SBYTES (string) + 1);	\
  } while (false)

/* Free xmalloced memory and enable GC as needed.  */

#define SAFE_FREE() safe_free (sa_count)

INLINE void
safe_free (specpdl_ref sa_count)
{
  while (specpdl_ptr != specpdl_ref_to_ptr (sa_count))
    {
      specpdl_ptr--;
      if (specpdl_ptr->kind == SPECPDL_UNWIND_PTR)
	{
	  eassert (specpdl_ptr->unwind_ptr.func == xfree);
	  xfree (specpdl_ptr->unwind_ptr.arg);
	}
      else
	{
	  eassert (specpdl_ptr->kind == SPECPDL_UNWIND_ARRAY);
	  xfree (specpdl_ptr->unwind_array.array);
	}
    }
}

/* Pop the specpdl stack back to COUNT, and return VAL.
   Prefer this to { SAFE_FREE (); unbind_to (COUNT, VAL); }
   when COUNT predates USE_SAFE_ALLOCA, as it is a bit more efficient
   and also lets callers intermix SAFE_ALLOCA calls with other calls
   that grow the specpdl stack.  */

#define SAFE_FREE_UNBIND_TO(count, val) \
  safe_free_unbind_to (count, sa_count, val)

INLINE Lisp_Object
safe_free_unbind_to (specpdl_ref count, specpdl_ref sa_count, Lisp_Object val)
{
  eassert (!specpdl_ref_lt (sa_count, count));
  return unbind_to (count, val);
}

/* Work around GCC bug 109577
   https://gcc.gnu.org/bugzilla/show_bug.cgi?id=109577
   which causes GCC to mistakenly complain about the
   memory allocation in SAFE_ALLOCA_LISP_EXTRA.  */
#if GNUC_PREREQ (13, 0, 0)
# pragma GCC diagnostic ignored "-Wanalyzer-allocation-size"
#endif

/* Set BUF to point to an allocated array of NELT Lisp_Objects,
   immediately followed by EXTRA spare bytes.  */

#define SAFE_ALLOCA_LISP_EXTRA(buf, nelt, extra)	       \
  do {							       \
    ptrdiff_t alloca_nbytes;				       \
    if (ckd_mul (&alloca_nbytes, nelt, word_size)	       \
	|| ckd_add (&alloca_nbytes, alloca_nbytes, extra)      \
	|| SIZE_MAX < alloca_nbytes)			       \
      memory_full (SIZE_MAX);				       \
    else if (alloca_nbytes <= sa_avail)			       \
      (buf) = AVAIL_ALLOCA (alloca_nbytes);		       \
    else						       \
      {							       \
	/* Although only the first nelt words need clearing,   \
	   typically EXTRA is 0 or small so just use xzalloc;  \
	   this is simpler and often faster.  */	       \
	(buf) = xzalloc (alloca_nbytes);		       \
	record_unwind_protect_array (buf, nelt);	       \
      }							       \
  } while (false)

/* Set BUF to point to an allocated array of NELT Lisp_Objects.  */

#define SAFE_ALLOCA_LISP(buf, nelt) SAFE_ALLOCA_LISP_EXTRA (buf, nelt, 0)


/* If USE_STACK_LISP_OBJECTS, define macros and functions that
   allocate some Lisp objects on the C stack.  As the storage is not
   managed by the garbage collector, these objects are dangerous:
   passing them to user code could result in undefined behavior if the
   objects are in use after the C function returns.  Conversely, these
   objects have better performance because GC is not involved.

   While debugging you may want to disable allocation on the C stack.
   Build with CPPFLAGS='-DUSE_STACK_LISP_OBJECTS=0' to disable it.  */

#if (!defined USE_STACK_LISP_OBJECTS \
     && defined __GNUC__ && !defined __clang__ && ! GNUC_PREREQ (4, 3, 2))
  /* Work around GCC bugs 36584 and 35271, which were fixed in GCC 4.3.2.  */
# define USE_STACK_LISP_OBJECTS false
#endif
#ifndef USE_STACK_LISP_OBJECTS
# define USE_STACK_LISP_OBJECTS true
#endif

/* True for stack-based cons and string implementations, respectively.
   Use stack-based strings only if stack-based cons also works.
   Otherwise, STACK_CONS would create heap-based cons cells that
   could point to stack-based strings, which is a no-no.  */

enum
  {
    USE_STACK_CONS = USE_STACK_LISP_OBJECTS,
    USE_STACK_STRING =
#ifdef ENABLE_CHECKING
    0
#else
    USE_STACK_CONS
#endif
  };

/* Auxiliary macros used for auto allocation of Lisp objects.  Please
   use these only in macros like AUTO_CONS that declare a local
   variable whose lifetime will be clear to the programmer.  */
#define STACK_CONS(a, b) \
  make_lisp_ptr (&((struct Lisp_Cons) {{{a, {b}}}}), Lisp_Cons)
#define AUTO_CONS_EXPR(a, b) \
  (USE_STACK_CONS ? STACK_CONS (a, b) : Fcons (a, b))

/* Declare NAME as an auto Lisp cons or short list if possible, a
   GC-based one otherwise.  This is in the sense of the C keyword
   'auto'; i.e., the object has the lifetime of the containing block.
   The resulting object should not be made visible to user Lisp code.  */

#define AUTO_CONS(name, a, b) Lisp_Object name = AUTO_CONS_EXPR (a, b)
#define AUTO_LIST1(name, a)						\
  Lisp_Object name = (USE_STACK_CONS ? STACK_CONS (a, Qnil) : list1 (a))
#define AUTO_LIST2(name, a, b)						\
  Lisp_Object name = (USE_STACK_CONS					\
		      ? STACK_CONS (a, STACK_CONS (b, Qnil))		\
		      : list2 (a, b))
#define AUTO_LIST3(name, a, b, c)					\
  Lisp_Object name = (USE_STACK_CONS					\
		      ? STACK_CONS (a, STACK_CONS (b, STACK_CONS (c, Qnil))) \
		      : list3 (a, b, c))
#define AUTO_LIST4(name, a, b, c, d)					\
    Lisp_Object name							\
      = (USE_STACK_CONS							\
	 ? STACK_CONS (a, STACK_CONS (b, STACK_CONS (c,			\
						     STACK_CONS (d, Qnil)))) \
	 : list4 (a, b, c, d))

/* Declare NAME as an auto Lisp string if possible, a GC-based one if not.
   Take its unibyte value from the null-terminated string STR,
   an expression that should not have side effects.
   STR's value is not necessarily copied.  The resulting Lisp string
   should not be modified or given text properties or made visible to
   user code.  */

#define AUTO_STRING(name, str) \
  AUTO_STRING_WITH_LEN (name, str, strlen (str))

/* Declare NAME as an auto Lisp string if possible, a GC-based one if not.
   Take its unibyte value from the null-terminated string STR with length LEN.
   STR may have side effects and may contain null bytes.
   STR's value is not necessarily copied.  The resulting Lisp string
   should not be modified or given text properties or made visible to
   user code.  */

#define AUTO_STRING_WITH_LEN(name, str, len)				\
  Lisp_Object name =							\
    (USE_STACK_STRING							\
     ? (make_lisp_ptr							\
	((&(struct Lisp_String) {{{len, -1, 0, (unsigned char *) (str)}}}), \
	 Lisp_String))							\
     : make_unibyte_string (str, len))

/* The maximum length of "small" lists, as a heuristic.  These lists
   are so short that code need not check for cycles or quits while
   traversing.  */
enum { SMALL_LIST_LEN_MAX = 127 };

/* Loop over conses of the list TAIL, signaling if a cycle is found,
   and possibly quitting after each loop iteration.  In the loop body,
   set TAIL to the current cons.  If the loop exits normally,
   set TAIL to the terminating non-cons, typically nil.  The loop body
   should not modify the list’s top level structure other than by
   perhaps deleting the current cons.  */

#define FOR_EACH_TAIL(tail) \
  FOR_EACH_TAIL_INTERNAL (tail, circular_list (tail), true)

/* Like FOR_EACH_TAIL (TAIL), except do not signal or quit.
   If the loop exits due to a cycle, TAIL’s value is undefined.  */

#define FOR_EACH_TAIL_SAFE(tail) \
  FOR_EACH_TAIL_INTERNAL (tail, (void) ((tail) = Qnil), false)

/* Iterator intended for use only within FOR_EACH_TAIL_INTERNAL.  */
struct for_each_tail_internal
{
  Lisp_Object tortoise;
  intptr_t max, n;
  unsigned short int q;
};

/* Like FOR_EACH_TAIL (LIST), except evaluate CYCLE if a cycle is
   found, and check for quit if CHECK_QUIT.  This is an internal macro
   intended for use only by the above macros.

   Use Brent’s teleporting tortoise-hare algorithm.  See:
   Brent RP. BIT. 1980;20(2):176-184. doi:10.1007/BF01933190
   https://maths-people.anu.edu.au/~brent/pd/rpb051i.pdf

   This macro uses maybe_quit because of an excess of caution.  The
   call to maybe_quit should not be needed in practice, as a very long
   list, whether circular or not, will cause Emacs to be so slow in
   other uninterruptible areas (e.g., garbage collection) that there
   is little point to calling maybe_quit here.  */

#define FOR_EACH_TAIL_INTERNAL(tail, cycle, check_quit)			\
  for (struct for_each_tail_internal li = { tail, 2, 0, 2 };		\
       CONSP (tail);							\
       ((tail) = XCDR (tail),						\
	((--li.q != 0							\
	  || ((check_quit) ? maybe_quit () : (void) 0, 0 < --li.n)	\
	  || (li.q = li.n = li.max <<= 1, li.n >>= USHRT_WIDTH,		\
	      li.tortoise = (tail), false))				\
	 && EQ (tail, li.tortoise))					\
	? (cycle) : (void) 0))

#define FOR_EACH_ALIST_VALUE(head_var, list_var, value_var)		\
  for ((list_var) = (head_var);						\
       (CONSP (list_var) && ((value_var) = XCDR (XCAR (list_var)), true)); \
       (list_var) = XCDR (list_var))

INLINE ptrdiff_t
list_length (Lisp_Object list)
{
  intptr_t i = 0;
  FOR_EACH_TAIL (list)
    ++i;
  CHECK_LIST_END (list, list);
  return i;
}

INLINE void
check_eval_depth (Lisp_Object error_symbol)
{
  /* Floor of 100 from 1991 Blandy Initial Revision.  */
  if (++lisp_eval_depth > max (max_lisp_eval_depth, 100))
    {
      Lisp_Object depth = make_fixnum (lisp_eval_depth);
      /* Avoid recursively triggering this same overflow ex post mortem.  */
      lisp_eval_depth = 0;
      if (EQ (error_symbol, Qexcessive_lisp_nesting))
	xsignal1 (error_symbol, depth);
      else
	xsignal0 (error_symbol);
    }
}

INLINE void
pop_eval_frame (union specbinding *frame, Lisp_Object *val, specpdl_ref sa_count)
{
  --lisp_eval_depth;
  if (backtrace_debug_on_exit (frame))
    *val = call_debugger (list2 (Qexit, *val));
  if (specpdl_ref_valid_p (sa_count))
    safe_free (sa_count);
  --specpdl_ptr;
}

/* Simplified version of 'define-error' that works with pure
   objects.  */
void
define_error (Lisp_Object name, const char *message, Lisp_Object parent);

/* Skirt a gcc setjmp warning at our peril.  */
#if defined GCC_LINT || defined lint
# define CACHEABLE volatile
#else
# define CACHEABLE /* empty */
#endif

INLINE_HEADER_END

#endif /* EMACS_LISP_H */<|MERGE_RESOLUTION|>--- conflicted
+++ resolved
@@ -999,108 +999,6 @@
    values.  They are macros for use in #if and static initializers.  */
 #define MOST_POSITIVE_FIXNUM (EMACS_INT_MAX >> INTTYPEBITS)
 #define MOST_NEGATIVE_FIXNUM (-1 - MOST_POSITIVE_FIXNUM)
-<<<<<<< HEAD
-=======
--
-INLINE bool
-PSEUDOVECTORP (Lisp_Object a, int code)
-{
-  return lisp_h_PSEUDOVECTORP (a, code);
-}
-
-INLINE bool
-(BARE_SYMBOL_P) (Lisp_Object x)
-{
-  return lisp_h_BARE_SYMBOL_P (x);
-}
-
-INLINE bool
-(SYMBOL_WITH_POS_P) (Lisp_Object x)
-{
-  return lisp_h_SYMBOL_WITH_POS_P (x);
-}
-
-INLINE bool
-(SYMBOLP) (Lisp_Object x)
-{
-  return lisp_h_SYMBOLP (x);
-}
-
-INLINE struct Lisp_Symbol_With_Pos *
-XSYMBOL_WITH_POS (Lisp_Object a)
-{
-    eassert (SYMBOL_WITH_POS_P (a));
-    return XUNTAG (a, Lisp_Vectorlike, struct Lisp_Symbol_With_Pos);
-}
-
-INLINE struct Lisp_Symbol * ATTRIBUTE_NO_SANITIZE_UNDEFINED
-XBARE_SYMBOL (Lisp_Object a)
-{
-  eassert (BARE_SYMBOL_P (a));
-  intptr_t i = (intptr_t) XUNTAG (a, Lisp_Symbol, struct Lisp_Symbol);
-  void *p = (char *) lispsym + i;
-  return p;
-}
-
-INLINE struct Lisp_Symbol * ATTRIBUTE_NO_SANITIZE_UNDEFINED
-XSYMBOL (Lisp_Object a)
-{
-  if (!BARE_SYMBOL_P (a))
-    {
-      eassert (symbols_with_pos_enabled);
-      a = XSYMBOL_WITH_POS (a)->sym;
-    }
-  return XBARE_SYMBOL (a);
-}
-
-/* Internal use only.  */
-INLINE Lisp_Object
-make_lisp_symbol_internal (struct Lisp_Symbol *sym)
-{
-  /* GCC 7 x86-64 generates faster code if lispsym is
-     cast to char * rather than to intptr_t.
-     Do not use eassert here, so that builtin symbols like Qnil compile to
-     constants; this is needed for some circa-2024 GCCs even with -O2.  */
-  char *symoffset = (char *) ((char *) sym - (char *) lispsym);
-  Lisp_Object a = TAG_PTR_INITIALLY (Lisp_Symbol, symoffset);
-  return a;
-}
-
-INLINE Lisp_Object
-make_lisp_symbol (struct Lisp_Symbol *sym)
-{
-  Lisp_Object a = make_lisp_symbol_internal (sym);
-  eassert (XBARE_SYMBOL (a) == sym);
-  return a;
-}
-
-INLINE Lisp_Object
-builtin_lisp_symbol (int index)
-{
-  return make_lisp_symbol_internal (&lispsym[index]);
-}
-
-INLINE bool
-c_symbol_p (struct Lisp_Symbol *sym)
-{
-  char *bp = (char *) lispsym;
-  char *sp = (char *) sym;
-  if (PTRDIFF_MAX < INTPTR_MAX)
-    return bp <= sp && sp < bp + sizeof lispsym;
-  else
-    {
-      ptrdiff_t offset = sp - bp;
-      return 0 <= offset && offset < sizeof lispsym;
-    }
-}
-
-INLINE void
-(CHECK_SYMBOL) (Lisp_Object x)
-{
-  lisp_h_CHECK_SYMBOL (x);
-}
->>>>>>> ad2c8108
 
 /* True if the possibly-unsigned integer I doesn't fit in a fixnum.  */
 
@@ -1242,20 +1140,6 @@
 {
   return num < lower ? lower : num <= upper ? num : upper;
 }
-<<<<<<< HEAD
-=======
--
-/* Construct a Lisp_Object from a value or address.  */
-
-INLINE Lisp_Object
-make_lisp_ptr (void *ptr, enum Lisp_Type type)
-{
-  Lisp_Object a = TAG_PTR_INITIALLY (type, ptr);
-  eassert (TAGGEDP (a, type) && XUNTAG (a, type, char) == ptr);
-  return a;
-}
->>>>>>> ad2c8108
 
 #define XSETINT(a, b) ((a) = make_fixnum (b))
 #define XSETFASTINT(a, b) ((a) = make_fixed_natnum (b))
