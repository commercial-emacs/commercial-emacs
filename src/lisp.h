--- conflicted
+++ resolved
@@ -305,38 +305,6 @@
 typedef EMACS_INT Lisp_Word;
 #endif
 
-<<<<<<< HEAD
-=======
-/* Some operations are so commonly executed that they are implemented
-   as macros, not functions, because otherwise runtime performance would
-   suffer too much when compiling with GCC without optimization.
-   There's no need to inline everything, just the operations that
-   would otherwise cause a serious performance problem.
-
-   For each such operation OP, define a macro lisp_h_OP that contains
-   the operation's implementation.  That way, OP can be implemented
-   via a macro definition like this:
-
-     #define OP(x) lisp_h_OP (x)
-
-   and/or via a function definition like this:
-
-     Lisp_Object (OP) (Lisp_Object x) { return lisp_h_OP (x); }
-
-   without worrying about the implementations diverging, since
-   lisp_h_OP defines the actual implementation.  The lisp_h_OP macros
-   are intended to be private to this include file, and should not be
-   used elsewhere.  They should evaluate each argument exactly once,
-   so that they behave like their functional counterparts.
-
-   FIXME: Remove the lisp_h_OP macros, and define just the inline OP
-   functions, once "gcc -Og" (new to GCC 4.8) or equivalent works well
-   enough for Emacs developers.  Maybe in the year 2025.  See Bug#11935.
-
-   For the macros that have corresponding functions (defined later),
-   see these functions for commentary.  */
-
->>>>>>> a4a99405
 /* Convert among the various Lisp-related types: I for EMACS_INT, L
    for Lisp_Object, P for void *.
 
@@ -375,18 +343,12 @@
 #define lisp_h_CHECK_TYPE(ok, predicate, x) \
    ((ok) ? (void) 0 : wrong_type_argument (predicate, x))
 #define lisp_h_CONSP(x) TAGGEDP (x, Lisp_Cons)
-<<<<<<< HEAD
 #define lisp_h_EQ(x, y) (XLI (x) == XLI (y))
-=======
-#define lisp_h_BASE_EQ(x, y) (XLI (x) == XLI (y))
-
->>>>>>> a4a99405
 #define lisp_h_FIXNUMP(x) \
    (! (((unsigned) (XLI (x) >> (USE_LSB_TAG ? 0 : FIXNUM_BITS)) \
 	- (unsigned) (Lisp_Int0 >> !USE_LSB_TAG)) \
        & ((1 << INTTYPEBITS) - 1)))
 #define lisp_h_FLOATP(x) TAGGEDP (x, Lisp_Float)
-<<<<<<< HEAD
 #define lisp_h_NILP(x) EQ (x, Qnil)
 #define lisp_h_SET_SYMBOL_VAL(sym, v) \
    (eassert ((sym)->u.s.type == SYMBOL_PLAINVAL), \
@@ -397,14 +359,6 @@
 #define lisp_h_SYMBOL_VAL(sym) \
    (eassert ((sym)->u.s.type == SYMBOL_PLAINVAL), (sym)->u.s.val.value)
 #define lisp_h_SYMBOLP(x) TAGGEDP (x, Lisp_Symbol)
-=======
-#define lisp_h_NILP(x)  BASE_EQ (x, Qnil)
-#define lisp_h_SYMBOL_CONSTANT_P(sym) \
-   (XSYMBOL (sym)->u.s.trapped_write == SYMBOL_NOWRITE)
-#define lisp_h_SYMBOL_TRAPPED_WRITE_P(sym) (XSYMBOL (sym)->u.s.trapped_write)
-#define lisp_h_SYMBOL_WITH_POS_P(x) PSEUDOVECTORP (x, PVEC_SYMBOL_WITH_POS)
-#define lisp_h_BARE_SYMBOL_P(x) TAGGEDP (x, Lisp_Symbol)
->>>>>>> a4a99405
 #define lisp_h_TAGGEDP(a, tag) \
    (! (((unsigned) (XLI (a) >> (USE_LSB_TAG ? 0 : VALBITS)) \
 	- (unsigned) (tag)) \
@@ -428,60 +382,6 @@
 # define lisp_h_XTYPE(a) ((enum Lisp_Type) (XLI (a) & ~VALMASK))
 #endif
 
-<<<<<<< HEAD
-=======
-/* When DEFINE_KEY_OPS_AS_MACROS, define key operations as macros to
-   cajole the compiler into inlining them; otherwise define them as
-   inline functions as this is cleaner and can be more efficient.
-   The default is true if the compiler is GCC-like and if function
-   inlining is disabled because the compiler is not optimizing or is
-   optimizing for size.  Otherwise the default is false.  */
-#ifndef DEFINE_KEY_OPS_AS_MACROS
-# if (defined __NO_INLINE__ \
-      && ! defined __OPTIMIZE__ && ! defined __OPTIMIZE_SIZE__)
-#  define DEFINE_KEY_OPS_AS_MACROS true
-# else
-#  define DEFINE_KEY_OPS_AS_MACROS false
-# endif
-#endif
-
-#if DEFINE_KEY_OPS_AS_MACROS
-# define XLI(o) lisp_h_XLI (o)
-# define XIL(i) lisp_h_XIL (i)
-# define XLP(o) lisp_h_XLP (o)
-# define BARE_SYMBOL_P(x) lisp_h_BARE_SYMBOL_P (x)
-# define CHECK_FIXNUM(x) lisp_h_CHECK_FIXNUM (x)
-# define CHECK_SYMBOL(x) lisp_h_CHECK_SYMBOL (x)
-# define CHECK_TYPE(ok, predicate, x) lisp_h_CHECK_TYPE (ok, predicate, x)
-# define CONSP(x) lisp_h_CONSP (x)
-# define BASE_EQ(x, y) lisp_h_BASE_EQ (x, y)
-# define FLOATP(x) lisp_h_FLOATP (x)
-# define FIXNUMP(x) lisp_h_FIXNUMP (x)
-# define NILP(x) lisp_h_NILP (x)
-# define SYMBOL_CONSTANT_P(sym) lisp_h_SYMBOL_CONSTANT_P (sym)
-# define SYMBOL_TRAPPED_WRITE_P(sym) lisp_h_SYMBOL_TRAPPED_WRITE_P (sym)
-# define TAGGEDP(a, tag) lisp_h_TAGGEDP (a, tag)
-# define VECTORLIKEP(x) lisp_h_VECTORLIKEP (x)
-# define XCAR(c) lisp_h_XCAR (c)
-# define XCDR(c) lisp_h_XCDR (c)
-# define XHASH(a) lisp_h_XHASH (a)
-# if USE_LSB_TAG
-#  define make_fixnum(n) lisp_h_make_fixnum (n)
-#  define XFIXNUM_RAW(a) lisp_h_XFIXNUM_RAW (a)
-#  define XTYPE(a) lisp_h_XTYPE (a)
-# endif
-#endif
-
-
-/* Define the fundamental Lisp data structures.  */
-
-/* This is the set of Lisp data types.  If you want to define a new
-   data type, read the comments after Lisp_Fwd_Type definition
-   below.  */
-
-/* Fixnums use 2 tags, to give them one extra bit, thus
-   extending their range from, e.g., -2^28..2^28-1 to -2^29..2^29-1.  */
->>>>>>> a4a99405
 #define INTMASK (EMACS_INT_MAX >> (INTTYPEBITS - 1))
 #define case_Lisp_Int case Lisp_Int0: case Lisp_Int1
 
@@ -1070,133 +970,6 @@
    values.  They are macros for use in #if and static initializers.  */
 #define MOST_POSITIVE_FIXNUM (EMACS_INT_MAX >> INTTYPEBITS)
 #define MOST_NEGATIVE_FIXNUM (-1 - MOST_POSITIVE_FIXNUM)
-<<<<<<< HEAD
-=======
--
-INLINE bool
-PSEUDOVECTORP (Lisp_Object a, int code)
-{
-  return (lisp_h_VECTORLIKEP (a)
-	  && ((XUNTAG (a, Lisp_Vectorlike, union vectorlike_header)->size
-	       & (PSEUDOVECTOR_FLAG | PVEC_TYPE_MASK))
-	      == (PSEUDOVECTOR_FLAG | (code << PSEUDOVECTOR_AREA_BITS))));
-}
-
-INLINE bool
-(BARE_SYMBOL_P) (Lisp_Object x)
-{
-  return lisp_h_BARE_SYMBOL_P (x);
-}
-
-INLINE bool
-(SYMBOL_WITH_POS_P) (Lisp_Object x)
-{
-  return lisp_h_SYMBOL_WITH_POS_P (x);
-}
-
-INLINE bool
-SYMBOLP (Lisp_Object x)
-{
-  return (BARE_SYMBOL_P (x)
-	  || (symbols_with_pos_enabled && SYMBOL_WITH_POS_P (x)));
-}
-
-INLINE struct Lisp_Symbol_With_Pos *
-XSYMBOL_WITH_POS (Lisp_Object a)
-{
-    eassert (SYMBOL_WITH_POS_P (a));
-    return XUNTAG (a, Lisp_Vectorlike, struct Lisp_Symbol_With_Pos);
-}
-
-INLINE Lisp_Object
-XSYMBOL_WITH_POS_SYM (Lisp_Object a)
-{
-  Lisp_Object sym = XSYMBOL_WITH_POS (a)->sym;
-  eassume (BARE_SYMBOL_P (sym));
-  return sym;
-}
-
-INLINE Lisp_Object
-XSYMBOL_WITH_POS_POS (Lisp_Object a)
-{
-  return XSYMBOL_WITH_POS (a)->pos;
-}
-
-INLINE Lisp_Object
-maybe_remove_pos_from_symbol (Lisp_Object x)
-{
-  return (symbols_with_pos_enabled && SYMBOL_WITH_POS_P (x)
-	  ? XSYMBOL_WITH_POS_SYM (x) : x);
-}
-
-INLINE struct Lisp_Symbol * ATTRIBUTE_NO_SANITIZE_UNDEFINED
-XBARE_SYMBOL (Lisp_Object a)
-{
-  eassert (BARE_SYMBOL_P (a));
-  intptr_t i = (intptr_t) XUNTAG (a, Lisp_Symbol, struct Lisp_Symbol);
-  void *p = (char *) lispsym + i;
-  return p;
-}
-
-INLINE struct Lisp_Symbol * ATTRIBUTE_NO_SANITIZE_UNDEFINED
-XSYMBOL (Lisp_Object a)
-{
-  if (!BARE_SYMBOL_P (a))
-    {
-      eassume (symbols_with_pos_enabled);
-      a = XSYMBOL_WITH_POS_SYM (a);
-    }
-  return XBARE_SYMBOL (a);
-}
-
-/* Internal use only.  */
-INLINE Lisp_Object
-make_lisp_symbol_internal (struct Lisp_Symbol *sym)
-{
-  /* GCC 7 x86-64 generates faster code if lispsym is
-     cast to char * rather than to intptr_t.
-     Do not use eassert here, so that builtin symbols like Qnil compile to
-     constants; this is needed for some circa-2024 GCCs even with -O2.  */
-  char *symoffset = (char *) ((char *) sym - (char *) lispsym);
-  Lisp_Object a = TAG_PTR_INITIALLY (Lisp_Symbol, symoffset);
-  return a;
-}
-
-INLINE Lisp_Object
-make_lisp_symbol (struct Lisp_Symbol *sym)
-{
-  Lisp_Object a = make_lisp_symbol_internal (sym);
-  eassert (XBARE_SYMBOL (a) == sym);
-  return a;
-}
-
-INLINE Lisp_Object
-builtin_lisp_symbol (int index)
-{
-  return make_lisp_symbol_internal (&lispsym[index]);
-}
-
-INLINE bool
-c_symbol_p (struct Lisp_Symbol *sym)
-{
-  char *bp = (char *) lispsym;
-  char *sp = (char *) sym;
-  if (PTRDIFF_MAX < INTPTR_MAX)
-    return bp <= sp && sp < bp + sizeof lispsym;
-  else
-    {
-      ptrdiff_t offset = sp - bp;
-      return 0 <= offset && offset < sizeof lispsym;
-    }
-}
-
-INLINE void
-(CHECK_SYMBOL) (Lisp_Object x)
-{
-  lisp_h_CHECK_SYMBOL (x);
-}
->>>>>>> a4a99405
 
 /* True if the possibly-unsigned integer I doesn't fit in a fixnum.  */
 
@@ -1327,18 +1100,6 @@
   return USE_LSB_TAG ? make_fixnum (n) : XIL (n + (int0 << VALBITS));
 }
 
-<<<<<<< HEAD
-=======
-/* Return true if X and Y are the same object.  */
-INLINE bool
-(BASE_EQ) (Lisp_Object x, Lisp_Object y)
-{
-  return lisp_h_BASE_EQ (x, y);
-}
-
-/* Return true if X and Y are the same object, reckoning a symbol with
-   position as being the same as the bare symbol.  */
->>>>>>> a4a99405
 INLINE bool
 EQ (Lisp_Object x, Lisp_Object y)
 {
