--- conflicted
+++ resolved
@@ -1,11 +1,6 @@
-<<<<<<< HEAD
 /* Coding system handler (conversion, detection, etc).
-   Copyright (C) 2001, 2002, 2003, 2004, 2005 Free Software Foundation, Inc.
-=======
-/* Coding system handler (conversion, detection, and etc).
    Copyright (C) 2001, 2002, 2003, 2004, 2005,
                  2006 Free Software Foundation, Inc.
->>>>>>> c96ec15a
    Copyright (C) 1995, 1997, 1998, 2002, 2003, 2004, 2005
      National Institute of Advanced Industrial Science and Technology (AIST)
      Registration Number H14PRO021
