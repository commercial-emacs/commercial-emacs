### @configure_input@

# Copyright (C) 1985, 1987-1988, 1993-1995, 1999-2023 Free Software
# Foundation, Inc.

# This file is NOT part of GNU Emacs.

# GNU Emacs is free software: you can redistribute it and/or modify
# it under the terms of the GNU General Public License as published by
# the Free Software Foundation, either version 3 of the License, or
# (at your option) any later version.

# GNU Emacs is distributed in the hope that it will be useful,
# but WITHOUT ANY WARRANTY; without even the implied warranty of
# MERCHANTABILITY or FITNESS FOR A PARTICULAR PURPOSE.  See the
# GNU General Public License for more details.

# You should have received a copy of the GNU General Public License
# along with GNU Emacs.  If not, see <https://www.gnu.org/licenses/>.


# Note that this file is edited by msdos/sed1v2.inp for MSDOS.  That
# script may need modifying in sync with changes made here.  Try to
# avoid shell-ism because the DOS build has to use the DOS shell.

SHELL = @SHELL@

# Here are the things that we expect ../configure to edit.
# We use $(srcdir) explicitly in dependencies so as not to depend on VPATH.
srcdir = @srcdir@
top_srcdir = @top_srcdir@
top_builddir = @top_builddir@
# MinGW CPPFLAGS may use this.
abs_top_srcdir=@abs_top_srcdir@
VPATH = $(srcdir)
CC = @CC@
CXX = @CXX@
CFLAGS = @CFLAGS@
CPPFLAGS = @CPPFLAGS@
LDFLAGS = @LDFLAGS@
EXEEXT = @EXEEXT@
version = @version@
MKDIR_P = @MKDIR_P@
# Don't use LIBS.  configure puts stuff in it that either shouldn't be
# linked with Emacs or is duplicated by the other stuff below.
# LIBS = @LIBS@
LIBOBJS = @LIBOBJS@

lispsource = $(top_srcdir)/lisp
lib = ../lib
libsrc = ../lib-src
etc = ../etc
oldXMenudir = ../oldXMenu
lwlibdir = ../lwlib

# Configuration files for .o files to depend on.
config_h = config.h $(srcdir)/conf_post.h

HAVE_NATIVE_COMP = @HAVE_NATIVE_COMP@

## ns-app if NS self contained app, else empty.
OTHER_FILES = @OTHER_FILES@

## Flags to pass for profiling builds
PROFILING_CFLAGS = @PROFILING_CFLAGS@

## Flags to pass to the compiler to enable build warnings
WARN_CFLAGS = @WARN_CFLAGS@
WERROR_CFLAGS = @WERROR_CFLAGS@

## Machine-specific CFLAGS.
C_SWITCH_MACHINE=@C_SWITCH_MACHINE@
## System-specific CFLAGS.
C_SWITCH_SYSTEM=@C_SWITCH_SYSTEM@

GNUSTEP_CFLAGS=@GNUSTEP_CFLAGS@
PNG_CFLAGS=@PNG_CFLAGS@

## Define C_SWITCH_X_SITE to contain any special flags your compiler
## may need to deal with X Windows.  For instance, if you've defined
## HAVE_X_WINDOWS and your X include files aren't in a place that your
## compiler can find on its own, you might want to add "-I/..." or
## something similar.  This is normally set by configure.
C_SWITCH_X_SITE=@C_SWITCH_X_SITE@

## Define LD_SWITCH_X_SITE to contain any special flags your loader
## may need to deal with X Windows.  For instance, if your X libraries
## aren't in a place that your loader can find on its own, you might
## want to add "-L/..." or something similar.  Only used if
## HAVE_X_WINDOWS.
## FIXME? configure sets a value for this, but it has never been
## substituted in this or any other Makefile. Cf C_SWITCH_X_SITE.
LD_SWITCH_X_SITE=

## This must come before LD_SWITCH_SYSTEM.
## If needed, a -rpath option that says where to find X windows at run time.
LD_SWITCH_X_SITE_RPATH=@LD_SWITCH_X_SITE_RPATH@

## System-specific LDFLAGS.
LD_SWITCH_SYSTEM=@LD_SWITCH_SYSTEM@

## This holds any special options for linking temacs only (i.e., not
## used by configure).
LD_SWITCH_SYSTEM_TEMACS=@LD_SWITCH_SYSTEM_TEMACS@

## Flags to pass to ld only for temacs.
TEMACS_LDFLAGS = $(LD_SWITCH_SYSTEM) $(LD_SWITCH_SYSTEM_TEMACS)

## If needed, the names of the paxctl and setfattr programs.
## On grsecurity/PaX systems, unexec will fail due to a gap between
## the bss section and the heap.  Older versions need paxctl to work
## around this, newer ones setfattr.  See Bug#11398 and Bug#16343.
PAXCTL = @PAXCTL@
SETFATTR = @SETFATTR@
## Commands to set PaX flags on dumped and not-dumped instances of Emacs.
PAXCTL_dumped = @PAXCTL_dumped@
PAXCTL_notdumped = @PAXCTL_notdumped@

## Some systems define this to request special libraries.
LIBS_SYSTEM=@LIBS_SYSTEM@

## -lm, or empty.
LIB_MATH=@LIB_MATH@

## -lpthread, or empty.
LIB_PTHREAD=@LIB_PTHREAD@

LIBIMAGE=@LIBTIFF@ @LIBJPEG@ @LIBPNG@ @LIBGIF@ @LIBXPM@ @WEBP_LIBS@

XCB_LIBS=@XCB_LIBS@
XFT_LIBS=@XFT_LIBS@
XRENDER_LIBS=@XRENDER_LIBS@
LIBX_EXTRA=-lX11 $(XCB_LIBS) $(XFT_LIBS) $(XRENDER_LIBS)

FONTCONFIG_CFLAGS = @FONTCONFIG_CFLAGS@
FONTCONFIG_LIBS = @FONTCONFIG_LIBS@
FREETYPE_CFLAGS = @FREETYPE_CFLAGS@
FREETYPE_LIBS = @FREETYPE_LIBS@
HARFBUZZ_CFLAGS = @HARFBUZZ_CFLAGS@
HARFBUZZ_LIBS = @HARFBUZZ_LIBS@
LIBOTF_CFLAGS = @LIBOTF_CFLAGS@
LIBOTF_LIBS = @LIBOTF_LIBS@
M17N_FLT_CFLAGS = @M17N_FLT_CFLAGS@
M17N_FLT_LIBS = @M17N_FLT_LIBS@

LIB_ACL=@LIB_ACL@
CLOCK_TIME_LIB=@CLOCK_TIME_LIB@
EUIDACCESS_LIBGEN=@EUIDACCESS_LIBGEN@
NANOSLEEP_LIB=@NANOSLEEP_LIB@
QCOPY_ACL_LIB=@QCOPY_ACL_LIB@
LIB_TIMER_TIME=@LIB_TIMER_TIME@

DBUS_CFLAGS = @DBUS_CFLAGS@
DBUS_LIBS = @DBUS_LIBS@
## dbusbind.o if HAVE_DBUS, else empty.
DBUS_OBJ = @DBUS_OBJ@

## xwidgets.o if HAVE_XWIDGETS, else empty.
XWIDGETS_OBJ = @XWIDGETS_OBJ@

LIB_EXECINFO=@LIB_EXECINFO@

SETTINGS_CFLAGS = @SETTINGS_CFLAGS@
SETTINGS_LIBS = @SETTINGS_LIBS@

## gtkutil.o if USE_GTK, else empty.
GTK_OBJ=@GTK_OBJ@

## inotify.o if HAVE_INOTIFY.
## kqueue.o if HAVE_KQUEUE.
## gfilenotify.o if HAVE_GFILENOTIFY.
## w32notify.o if HAVE_W32NOTIFY.
NOTIFY_OBJ = @NOTIFY_OBJ@
NOTIFY_CFLAGS = @NOTIFY_CFLAGS@
NOTIFY_LIBS = @NOTIFY_LIBS@

## -ltermcap, or -lncurses, or -lcurses, or "".
LIBS_TERMCAP=@LIBS_TERMCAP@
## terminfo.o if TERMINFO, else (on MS-DOS only: termcap.o +) tparam.o.
TERMCAP_OBJ=@TERMCAP_OBJ@

LIBXMU=@LIBXMU@

LIBXSM=@LIBXSM@

LIBXTR6=@LIBXTR6@

## $(LIBXMU) -lXt $(LIBXTR6) -lXext if USE_X_TOOLKIT, else $(LIBXSM).
## Only used if HAVE_X_WINDOWS.
LIBXT_OTHER=@LIBXT_OTHER@

## If !HAVE_X11 || USE_GTK, empty.
## Else if USE_X_TOOLKIT, $(lwlibdir)/liblw.a.
## Else $(oldXMenudir)/libXMenu11.a.
LIBXMENU=@LIBXMENU@

## xmenu.o if HAVE_X_WINDOWS, else empty.
XMENU_OBJ=@XMENU_OBJ@
## xterm.o xfns.o xselect.o xrdb.o xsmfns.o xsettings.o if
## HAVE_X_WINDOWS, else empty.
XOBJ=@XOBJ@

# xgselect.o if linking with GLib, else empty
XGSELOBJ=@XGSELOBJ@

TOOLKIT_LIBW=@TOOLKIT_LIBW@

## Only used if HAVE_X11, in LIBX_OTHER.
LIBXT=$(TOOLKIT_LIBW) $(LIBXT_OTHER)

## If HAVE_X11, $(LIBXT) $(LIBX_EXTRA), else empty.
LIBX_OTHER=@LIBX_OTHER@

## LIBXMENU is empty if !HAVE_X_WINDOWS.
## LD_SWITCH_X_SITE should not be used if not using X, but nothing
## sets it at present, and if something ever does, it should be
## configure, which should set it to nil in non-X builds.
LIBX_BASE=$(LIBXMENU) $(LD_SWITCH_X_SITE)

## Used only for GNUstep.
LIBS_GNUSTEP=$(patsubst -specs=%-hardened-ld,,@LIBS_GNUSTEP@)

LIBSOUND= @LIBSOUND@
CFLAGS_SOUND= @CFLAGS_SOUND@

RSVG_LIBS= @RSVG_LIBS@
RSVG_CFLAGS= @RSVG_CFLAGS@

WEBP_CFLAGS= @WEBP_CFLAGS@

WEBKIT_LIBS= @WEBKIT_LIBS@
WEBKIT_CFLAGS= @WEBKIT_CFLAGS@

CAIRO_LIBS= @CAIRO_LIBS@
CAIRO_CFLAGS= @CAIRO_CFLAGS@

IMAGEMAGICK_LIBS= @IMAGEMAGICK_LIBS@
IMAGEMAGICK_CFLAGS= @IMAGEMAGICK_CFLAGS@

LIBXML2_LIBS = @LIBXML2_LIBS@
LIBXML2_CFLAGS = @LIBXML2_CFLAGS@

SQLITE3_CFLAGS = @SQLITE3_CFLAGS@
SQLITE3_OBJ = @SQLITE3_OBJ@
SQLITE3_LIBS = @SQLITE3_LIBS@

GETADDRINFO_A_LIBS = @GETADDRINFO_A_LIBS@

LCMS2_LIBS = @LCMS2_LIBS@
LCMS2_CFLAGS = @LCMS2_CFLAGS@

LIBZ = @LIBZ@

## system-specific libs for dynamic modules, else empty
LIBMODULES = @LIBMODULES@
## emacs-module.o if modules enabled, else empty
MODULES_OBJ = @MODULES_OBJ@

XRANDR_LIBS = @XRANDR_LIBS@
XRANDR_CFLAGS = @XRANDR_CFLAGS@

XINERAMA_LIBS = @XINERAMA_LIBS@
XINERAMA_CFLAGS = @XINERAMA_CFLAGS@

XFIXES_LIBS = @XFIXES_LIBS@
XFIXES_CFLAGS = @XFIXES_CFLAGS@

XINPUT_LIBS = @XINPUT_LIBS@
XINPUT_CFLAGS = @XINPUT_CFLAGS@

XSYNC_LIBS = @XSYNC_LIBS@
XSYNC_CFLAGS = @XSYNC_CFLAGS@

XDBE_LIBS = @XDBE_LIBS@
XDBE_CFLAGS = @XDBE_CFLAGS@

XCOMPOSITE_LIBS = @XCOMPOSITE_LIBS@
XCOMPOSITE_CFLAGS = @XCOMPOSITE_CFLAGS@

XSHAPE_LIBS = @XSHAPE_LIBS@
XSHAPE_CFLAGS = @XSHAPE_CFLAGS@

## widget.o if USE_X_TOOLKIT, otherwise empty.
WIDGET_OBJ=@WIDGET_OBJ@

HYBRID_MALLOC = @HYBRID_MALLOC@

## cygw32.o if CYGWIN, otherwise empty.
CYGWIN_OBJ=@CYGWIN_OBJ@

## fontset.o fringe.o image.o if we have any window system
WINDOW_SYSTEM_OBJ=@WINDOW_SYSTEM_OBJ@

## dosfns.o msdos.o w16select.o if MSDOS.
MSDOS_OBJ =
## w16select.o termcap.o if MSDOS && HAVE_X_WINDOWS.
MSDOS_X_OBJ =

NS_OBJ=@NS_OBJ@
## nsterm.o nsfns.o nsmenu.o nsselect.o nsimage.o ns_fontfile if HAVE_NS.
NS_OBJC_OBJ=@NS_OBJC_OBJ@
## Used only for GNUstep.
GNU_OBJC_CFLAGS=$(patsubst -specs=%-hardened-cc1,,@GNU_OBJC_CFLAGS@)
## w32fns.o w32menu.c w32reg.o fringe.o fontset.o w32font.o w32term.o
## w32xfns.o w32select.o image.o w32uniscribe.o w32cygwinx.o if HAVE_W32,
## w32cygwinx.o if CYGWIN but not HAVE_W32, else empty.
W32_OBJ=@W32_OBJ@
## -lkernel32 -luser32 -lusp10 -lgdi32 -lole32 -lcomdlg32 -lcomctl32
## -lwinspool if HAVE_W32,
## -lkernel32 if CYGWIN but not HAVE_W32, else empty.
W32_LIBS=@W32_LIBS@

PGTK_OBJ=@PGTK_OBJ@
PGTK_LIBS=@PGTK_LIBS@
PROCESS_OBJ=@PROCESS_OBJ@

## emacs.res if HAVE_W32
EMACSRES = @EMACSRES@
## If HAVE_W32, compiler arguments for including
## the resource file in the binary.
## Cygwin: -Wl,emacs.res
## MinGW: emacs.res
W32_RES_LINK=@W32_RES_LINK@

## Empty if !HAVE_X_WINDOWS
## xfont.o ftfont.o xftfont.o if HAVE_XFT
## xfont.o ftfont.o if HAVE_FREETYPE
## xfont.o ftfont.o ftcrfont.o if USE_CAIRO
## else xfont.o
## if HAVE_HARFBUZZ, hbfont.o is added regardless of the rest
FONT_OBJ=@FONT_OBJ@

## Empty for MinGW, cm.o for the rest.
CM_OBJ=@CM_OBJ@

LIBGPM = @LIBGPM@

LIBSELINUX_LIBS = @LIBSELINUX_LIBS@

LIBGNUTLS_LIBS = @LIBGNUTLS_LIBS@
LIBGNUTLS_CFLAGS = @LIBGNUTLS_CFLAGS@

LIBSYSTEMD_LIBS = @LIBSYSTEMD_LIBS@
LIBSYSTEMD_CFLAGS = @LIBSYSTEMD_CFLAGS@

JSON_LIBS = @JSON_LIBS@
JSON_CFLAGS = @JSON_CFLAGS@
JSON_OBJ = @JSON_OBJ@

TREE_SITTER_LIBS = @TREE_SITTER_LIBS@
TREE_SITTER_CFLAGS = @TREE_SITTER_CFLAGS@
TREE_SITTER_OBJ = @TREE_SITTER_OBJ@

SQLITE3_LIBS = @SQLITE3_LIBS@
SQLITE3_CFLAGS = @SQLITE3_CFLAGS@
SQLITE3_OBJ = @SQLITE3_OBJ@

INTERVALS_H = dispextern.h intervals.h composite.h

GETLOADAVG_LIBS = @GETLOADAVG_LIBS@

LIBGMP = @LIBGMP@

LIBGCCJIT_LIBS = @LIBGCCJIT_LIBS@
LIBGCCJIT_CFLAGS = @LIBGCCJIT_CFLAGS@

## dynlib.o if necessary, else empty
DYNLIB_OBJ = @DYNLIB_OBJ@

RUN_TEMACS = ./temacs

# Whether loadup should overwrite existing artifacts.
DUMPING_OVERWRITE = @DUMPING_OVERWRITE@

# Whether builds should contain details. '--no-build-details' or empty.
BUILD_DETAILS = @BUILD_DETAILS@

UNEXEC_OBJ = @UNEXEC_OBJ@

HAIKU_OBJ = @HAIKU_OBJ@
HAIKU_CXX_OBJ = @HAIKU_CXX_OBJ@
HAIKU_LIBS = @HAIKU_LIBS@
HAIKU_CFLAGS = @HAIKU_CFLAGS@

DUMPING=@DUMPING@
CHECK_STRUCTS = @CHECK_STRUCTS@
HAVE_PDUMPER = @HAVE_PDUMPER@

HAVE_BE_APP = @HAVE_BE_APP@

## ARM Macs require that all code have a valid signature.  Since pdump
## invalidates the signature, we must re-sign to fix it.
DO_CODESIGN=$(patsubst aarch64-apple-darwin%,yes,@configuration@)

-include ${top_builddir}/src/verbose.mk

bootstrap_exe = ../src/bootstrap-emacs$(EXEEXT)
ifeq ($(DUMPING),pdumper)
bootstrap_pdmp := bootstrap-emacs.pdmp # Keep in sync with loadup.el
pdmp := emacs.pdmp
else
bootstrap_pdmp :=
pdmp :=
endif

# Flags that might be in WARN_CFLAGS but are not valid for Objective C.
NON_OBJC_CFLAGS = -Wignored-attributes -Wignored-qualifiers -Wopenmp-simd -Wnested-externs
# Ditto, but for C++.
NON_CXX_CFLAGS = -Wmissing-prototypes -Wnested-externs -Wold-style-definition \
  -Wstrict-prototypes -Wno-override-init

# -Demacs makes some files produce the correct version for use in Emacs.
# MYCPPFLAGS is for by-hand Emacs-specific overrides, e.g.,
# "make MYCPPFLAGS='-DDBUS_DEBUG'".
EMACS_CFLAGS=-Demacs $(MYCPPFLAGS) -I. -I$(srcdir) \
  -I$(lib) -I$(top_srcdir)/lib \
  $(C_SWITCH_MACHINE) $(C_SWITCH_SYSTEM) $(C_SWITCH_X_SITE) \
  $(GNUSTEP_CFLAGS) $(CFLAGS_SOUND) $(RSVG_CFLAGS) $(IMAGEMAGICK_CFLAGS) \
  $(PNG_CFLAGS) $(LIBXML2_CFLAGS) $(LIBGCCJIT_CFLAGS) $(DBUS_CFLAGS) \
  $(XRANDR_CFLAGS) $(XINERAMA_CFLAGS) $(XFIXES_CFLAGS) $(XDBE_CFLAGS) \
  $(XINPUT_CFLAGS) $(WEBP_CFLAGS) $(WEBKIT_CFLAGS) $(LCMS2_CFLAGS) \
  $(SETTINGS_CFLAGS) $(FREETYPE_CFLAGS) $(FONTCONFIG_CFLAGS) \
  $(HARFBUZZ_CFLAGS) $(LIBOTF_CFLAGS) $(M17N_FLT_CFLAGS) $(DEPFLAGS) \
  $(LIBSYSTEMD_CFLAGS) $(JSON_CFLAGS) $(TREE_SITTER_CFLAGS) \
  $(LIBGNUTLS_CFLAGS) $(NOTIFY_CFLAGS) $(CAIRO_CFLAGS) $(SQLITE3_CFLAGS) \
  $(WERROR_CFLAGS) $(HAIKU_CFLAGS) $(XCOMPOSITE_CFLAGS)
ALL_CFLAGS = $(EMACS_CFLAGS) $(WARN_CFLAGS) $(CFLAGS)
ALL_OBJC_CFLAGS = $(EMACS_CFLAGS) \
  $(filter-out $(NON_OBJC_CFLAGS),$(WARN_CFLAGS)) $(CFLAGS) \
  $(GNU_OBJC_CFLAGS)
ALL_CXX_CFLAGS = $(EMACS_CFLAGS) \
  $(filter-out $(NON_CXX_CFLAGS),$(WARN_CFLAGS)) $(CXXFLAGS)

.SUFFIXES: .m .cc
.c.o:
	$(AM_V_CC)$(CC) -c $(CPPFLAGS) $(ALL_CFLAGS) $(PROFILING_CFLAGS) $<
.m.o:
	$(AM_V_CC)$(CC) -c $(CPPFLAGS) $(ALL_OBJC_CFLAGS) $(PROFILING_CFLAGS) $<
.cc.o:
	$(AM_V_CXX)$(CXX) -c $(CPPFLAGS) $(ALL_CXX_CFLAGS) $(PROFILING_CFLAGS) $<

## lastfile must follow all files whose initialized data areas should
## be dumped as pure by dump-emacs.
base_obj = dispnew.o frame.o scroll.o xdisp.o menu.o $(XMENU_OBJ) window.o     \
	charset.o coding.o category.o ccl.o character.o chartab.o bidi.o       \
	$(CM_OBJ) term.o terminal.o xfaces.o $(XOBJ) $(GTK_OBJ) $(DBUS_OBJ)    \
	emacs.o keyboard.o macros.o keymap.o sysdep.o 			       \
	bignum.o buffer.o filelock.o insdel.o marker.o 			       \
	minibuf.o fileio.o dired.o 					       \
	cmds.o casetab.o casefiddle.o indent.o search.o regex-emacs.o undo.o   \
	alloc.o mgc.o pdumper.o data.o doc.o editfns.o callint.o 	       \
	eval.o floatfns.o fns.o sort.o font.o print.o lread.o $(MODULES_OBJ)   \
	syntax.o $(UNEXEC_OBJ) bytecode.o comp.o $(DYNLIB_OBJ) 		       \
	process.o gnutls.o callproc.o 					       \
	region-cache.o sound.o timefns.o atimer.o 			       \
	doprnt.o intervals.o textprop.o composite.o xml.o lcms.o $(NOTIFY_OBJ) \
	$(XWIDGETS_OBJ)                                                        \
	profiler.o decompress.o						       \
	thread.o systhread.o						       \
	itree.o                                                                \
	$(if $(HYBRID_MALLOC),sheap.o)					       \
	$(MSDOS_OBJ) $(MSDOS_X_OBJ) $(NS_OBJ) $(CYGWIN_OBJ) $(FONT_OBJ)	       \
	$(W32_OBJ) $(WINDOW_SYSTEM_OBJ) $(XGSELOBJ) $(JSON_OBJ)		       \
	$(HAIKU_OBJ)							       \
	$(SQLITE3_OBJ)                                                         \
	$(TREE_SITTER_OBJ)
doc_obj = $(base_obj) $(NS_OBJC_OBJ)
obj = $(doc_obj) $(HAIKU_CXX_OBJ)

## Object files used on some machine or other.
## These go in the DOC file on all machines in case they are needed.
## Some of them have no DOC entries, but it does no harm to have them
## in the list, in case they ever add any such entries.
SOME_MACHINE_OBJECTS = dosfns.o msdos.o \
  xterm.o xfns.o xmenu.o xselect.o xrdb.o xsmfns.o fringe.o image.o \
  fontset.o dbusbind.o cygw32.o \
  nsterm.o nsfns.o nsmenu.o nsselect.o nsimage.o nsfont.o macfont.o \
  nsxwidget.o \
  w32.o w32console.o w32cygwinx.o w32fns.o w32heap.o w32inevt.o w32notify.o \
  w32menu.o w32proc.o w32reg.o w32select.o w32term.o w32xfns.o \
  w16select.o widget.o xfont.o ftfont.o xftfont.o gtkutil.o \
  xsettings.o xgselect.o termcap.o hbfont.o \
  haikuterm.o haikufns.o haikumenu.o haikufont.o

## gmalloc.o if !SYSTEM_MALLOC && !DOUG_LEA_MALLOC, else empty.
GMALLOC_OBJ=@GMALLOC_OBJ@

## vm-limit.o if !SYSTEM_MALLOC, else empty.
VMLIMIT_OBJ=@VMLIMIT_OBJ@

## ralloc.o if !SYSTEM_MALLOC && REL_ALLOC, else empty.
RALLOC_OBJ=@RALLOC_OBJ@

## Empty on Cygwin and MinGW, lastfile.o elsewhere.
PRE_ALLOC_OBJ=@PRE_ALLOC_OBJ@
## lastfile.o on Cygwin and MinGW, empty elsewhere.
POST_ALLOC_OBJ=@POST_ALLOC_OBJ@

## List of object files that make-docfile should not be told about.
otherobj= $(TERMCAP_OBJ) $(PRE_ALLOC_OBJ) $(GMALLOC_OBJ) $(RALLOC_OBJ) \
  $(POST_ALLOC_OBJ) $(WIDGET_OBJ) $(LIBOBJS)

## All object files linked into temacs.  $(VMLIMIT_OBJ) should be first.
## (On MinGW, firstfile.o should be before vm-limit.o.)
FIRSTFILE_OBJ=@FIRSTFILE_OBJ@
ALLOBJS = $(FIRSTFILE_OBJ) $(VMLIMIT_OBJ) $(obj) $(otherobj)

# Must be first, before dep inclusion!
ifneq ($(HAVE_BE_APP),yes)
all: emacs$(EXEEXT) $(pdmp) $(lispsource)/emacs-lisp/cldefs.el $(OTHER_FILES)
else
all: Emacs Emacs.pdmp $(lispsource)/emacs-lisp/cldefs.el $(OTHER_FILES)
endif
ifeq ($(HAVE_NATIVE_COMP):$(NATIVE_DISABLED),yes:)
all: ../native-lisp
endif
.PHONY: all

dmpstruct_headers=$(srcdir)/lisp.h $(srcdir)/buffer.h $(srcdir)/itree.h \
	$(srcdir)/intervals.h $(srcdir)/charset.h $(srcdir)/bignum.h
ifeq ($(CHECK_STRUCTS),true)
pdumper.o: dmpstruct.h
endif
dmpstruct.h: $(srcdir)/dmpstruct.awk
dmpstruct.h: $(libsrc)/make-fingerprint$(EXEEXT) $(dmpstruct_headers)
	$(AM_V_GEN)POSIXLY_CORRECT=1 awk -f $(srcdir)/dmpstruct.awk \
		$(dmpstruct_headers) > $@

AUTO_DEPEND = @AUTO_DEPEND@
DEPDIR = deps
ifeq ($(AUTO_DEPEND),yes)
  DEPFLAGS = -MMD -MF $(DEPDIR)/$*.d -MP
  -include $(ALLOBJS:%.o=$(DEPDIR)/%.d)
else
  DEPFLAGS =
  include $(srcdir)/deps.mk
endif

## This is the list of all Lisp files that might be loaded into the
## dumped Emacs.  Some of them are not loaded on all platforms, but
## the DOC file on every platform uses them (because the DOC file is
## supposed to be platform-independent).
## Note that this list should not include lisp files which might not
## be present, like site-load.el and site-init.el; this makefile
## expects them all to be either present or buildable.
##
## To generate this list from loadup.el, we can either:
## 1) Extract everything matching (load "..."), in which case
## we need to add charprop.el by hand; or
## 2) Extract everything matching (load "...", in which case
## we need to remove leim-list, site-init, and site-load by hand.
## There's not much to choose between these two approaches,
## but the second one seems like it could be more future-proof.
shortlisp =
lisp.mk: $(lispsource)/loadup.el
	${AM_V_GEN}( printf 'shortlisp = \\\n'; \
	sed -n 's/^[ \t]*(load "\([^"]*\)".*/\1/p' $< | \
	  sed -e 's/$$/.elc \\/' -e 's/\.el\.elc/.el/'; \
	echo "" ) > $@.tmp
	$(AM_V_at)mv -f $@.tmp $@

-include lisp.mk
shortlisp_filter = leim/leim-list.el site-load.elc site-init.elc
shortlisp := $(filter-out ${shortlisp_filter},${shortlisp})
## Place loaddefs.el first, so it gets generated first, since it is on
## the critical path (relevant in parallel compilations).
## We don't really need to sort, but may as well use it to remove duplicates.
shortlisp := loaddefs.el loadup.el $(sort ${shortlisp})
export LISP_PRELOADED = ${shortlisp}
lisp = $(addprefix ${lispsource}/,${shortlisp})

## Construct full set of libraries to be linked.
LIBES = $(LIBS) $(W32_LIBS) $(LIBS_GNUSTEP) $(PGTK_LIBS) $(LIBX_BASE) $(LIBIMAGE) \
   $(LIBX_OTHER) $(LIBSOUND) \
   $(RSVG_LIBS) $(IMAGEMAGICK_LIBS) $(LIB_ACL) $(CLOCK_TIME_LIB) \
   $(NANOSLEEP_LIB) $(QCOPY_ACL_LIB) $(WEBKIT_LIBS) \
   $(EUIDACCESS_LIBGEN) $(LIB_TIMER_TIME) $(DBUS_LIBS) \
   $(LIB_EXECINFO) $(XRANDR_LIBS) $(XINERAMA_LIBS) $(XFIXES_LIBS) \
   $(XDBE_LIBS) $(XSYNC_LIBS) $(TREE_SITTER_LIBS) \
   $(LIBXML2_LIBS) $(LIBGPM) $(LIBS_SYSTEM) $(CAIRO_LIBS) \
   $(LIBS_TERMCAP) $(GETLOADAVG_LIBS) $(SETTINGS_LIBS) $(LIBSELINUX_LIBS) \
   $(FREETYPE_LIBS) $(FONTCONFIG_LIBS) $(HARFBUZZ_LIBS) $(LIBOTF_LIBS) $(M17N_FLT_LIBS) \
   $(LIBGNUTLS_LIBS) $(LIB_PTHREAD) $(GETADDRINFO_A_LIBS) $(LCMS2_LIBS) \
   $(NOTIFY_LIBS) $(LIB_MATH) $(LIBZ) $(LIBMODULES) $(LIBSYSTEMD_LIBS) \
   $(JSON_LIBS) $(LIBGMP) $(LIBGCCJIT_LIBS) $(XINPUT_LIBS) $(HAIKU_LIBS) \
   $(SQLITE3_LIBS) $(XCOMPOSITE_LIBS) $(XSHAPE_LIBS)

## FORCE it so that admin/unidata can decide whether this file is
## up-to-date.  Although since charprop depends on bootstrap-emacs,
## and emacs depends on charprop, in practice this rule was always run
## anyway.
$(lispsource)/international/charprop.el: \
  FORCE | bootstrap-emacs$(EXEEXT) $(bootstrap_pdmp)
	$(MAKE) -C ../admin/unidata all EMACS="../$(bootstrap_exe)"

## We require charprop.el to exist before ucs-normalize.el is
## byte-compiled, because ucs-normalize.el needs to load 2 uni-*.el files.
## And ns-win requires ucs-normalize.
$(lispsource)/international/ucs-normalize.elc $(lispsource)/term/ns-win.elc: | \
  $(lispsource)/international/charprop.el

lispintdir = ${lispsource}/international
${lispintdir}/cp51932.el ${lispintdir}/eucjp-ms.el: FORCE
	${MAKE} -C ../admin/charsets $(notdir $@)

charsets = ${top_srcdir}/admin/charsets/charsets.stamp
${charsets}: FORCE
	$(MAKE) -C ../admin/charsets all

charscript = ${lispintdir}/charscript.el
${charscript}: FORCE
	$(MAKE) -C ../admin/unidata $(notdir $@)

emoji-zwj = ${lispintdir}/emoji-zwj.el
${emoji-zwj}: FORCE
	$(MAKE) -C ../admin/unidata $(notdir $@)

${lispintdir}/characters.elc: ${charscript:.el=.elc} ${emoji-zwj:.el=.elc}

SYSTEM_TYPE = @SYSTEM_TYPE@

## The dumped Emacs is as functional and more efficient than
## bootstrap-emacs, so we replace the latter with the former.
## Strictly speaking, emacs does not depend directly on all of $lisp,
## since not all pieces are used on all platforms.  But DOC depends
## on all of $lisp, and emacs depends on DOC, so it is ok to use $lisp here.
emacs$(EXEEXT): temacs$(EXEEXT) \
                lisp.mk $(etc)/DOC $(lisp) \
                $(lispsource)/international/charprop.el ${charsets}
ifeq ($(SYSTEM_TYPE),cygwin)
	find ${top_builddir} -name '*.eln' | rebase -v -O -T -
endif
ifeq ($(DUMPING),unexec)
	LC_ALL=C $(RUN_TEMACS) -batch $(BUILD_DETAILS) $(DUMPING_OVERWRITE) -l loadup --temacs=dump
  ifneq ($(PAXCTL_dumped),)
	      $(PAXCTL_dumped) emacs$(EXEEXT)
  endif
	cp -f $@ bootstrap-emacs$(EXEEXT)
else
	rm -f $@ && cp -f temacs$(EXEEXT) $@
endif

## On Haiku, also produce a binary named Emacs with the appropriate
## icon set.

ifeq ($(HAVE_BE_APP),yes)
Emacs: emacs$(EXEEXT) $(libsrc)/be-resources
	$(AM_V_GEN) cp -f emacs$(EXEEXT) $@
	$(AM_V_at) $(libsrc)/be-resources \
	  $(etc)/images/icons/hicolor/32x32/apps/emacs.png $@
Emacs.pdmp: $(pdmp)
	$(AM_V_GEN) cp -f $(pdmp) $@
endif

ifeq ($(DUMPING),pdumper)
$(pdmp): emacs$(EXEEXT)
	LC_ALL=C $(RUN_TEMACS) -batch $(BUILD_DETAILS) $(DUMPING_OVERWRITE) -l loadup --temacs=pdump \
		--bin-dest $(BIN_DESTDIR) --eln-dest $(ELN_DESTDIR)
	cp -f $@ $(bootstrap_pdmp)
endif

## $(SOME_MACHINE_OBJECTS) comes before $(obj) because some files may
## or may not be included in $(obj), but they are always included in
## $(SOME_MACHINE_OBJECTS).  Since a file is processed when it is mentioned
## for the first time, this prevents any variation between configurations
## in the contents of the DOC file.
##
$(etc)/DOC: $(libsrc)/make-docfile$(EXEEXT) $(doc_obj)
	$(AM_V_GEN)$(MKDIR_P) $(etc)
	$(AM_V_at)rm -f $(etc)/DOC
	$(AM_V_at)$(libsrc)/make-docfile -d $(srcdir) \
	  $(SOME_MACHINE_OBJECTS) $(doc_obj) > $(etc)/DOC

$(libsrc)/make-docfile$(EXEEXT) $(libsrc)/make-fingerprint$(EXEEXT): \
  $(lib)/libgnu.a
	$(MAKE) -C $(dir $@) $(notdir $@)

buildobj.h: Makefile
	$(AM_V_GEN)for i in $(ALLOBJS); do \
	  echo "$$i" | sed 's,.*/,,; s/\.obj$$/\.o/; s/^/"/; s/$$/",/' \
	    || exit; \
	done >$@.tmp
	$(AM_V_at)mv $@.tmp $@

GLOBAL_SOURCES = $(base_obj:.o=.c) $(NS_OBJC_OBJ:.o=.m)

gl-stamp: $(libsrc)/make-docfile$(EXEEXT) $(GLOBAL_SOURCES)
	$(AM_V_GLOBALS)$(libsrc)/make-docfile -d $(srcdir) -g $(doc_obj) > globals.tmp
	$(AM_V_at)$(top_srcdir)/build-aux/move-if-change globals.tmp globals.h
	$(AM_V_at)echo timestamp > $@

globals.h: gl-stamp; @true

$(ALLOBJS): globals.h

LIBEGNU_ARCHIVE = $(lib)/lib$(if $(HYBRID_MALLOC),e)gnu.a

$(LIBEGNU_ARCHIVE): $(config_h)
	$(MAKE) -C $(dir $@) all

ifeq ($(HAVE_PDUMPER),yes)
MAKE_PDUMPER_FINGERPRINT = $(libsrc)/make-fingerprint$(EXEEXT)
else
MAKE_PDUMPER_FINGERPRINT =
endif

## We have to create $(etc) here because init_cmdargs tests its
## existence when setting Vinstallation_directory (FIXME?).
## This goes on to affect various things, and the emacs binary fails
## to start if Vinstallation_directory has the wrong value.
temacs$(EXEEXT): $(LIBXMENU) $(ALLOBJS) $(LIBEGNU_ARCHIVE) $(EMACSRES) \
  $(charsets) $(charscript) ${emoji-zwj} $(MAKE_PDUMPER_FINGERPRINT)
ifeq ($(HAVE_BE_APP),yes)
	$(AM_V_CXXLD)$(CXX) -o $@.tmp \
	  $(ALL_CFLAGS) $(TEMACS_LDFLAGS) $(LDFLAGS) \
	  $(ALLOBJS) $(LIBEGNU_ARCHIVE) $(W32_RES_LINK) $(LIBES) -lstdc++
else
	$(AM_V_CCLD)$(CC) -o $@.tmp \
	  $(ALL_CFLAGS) $(CXXFLAGS) $(TEMACS_LDFLAGS) $(LDFLAGS) \
	  $(ALLOBJS) $(LIBEGNU_ARCHIVE) $(W32_RES_LINK) $(LIBES)
endif
ifeq ($(HAVE_PDUMPER),yes)
	$(AM_V_at)$(MAKE_PDUMPER_FINGERPRINT) $@.tmp
ifeq ($(DO_CODESIGN),yes)
	codesign -s - -f $@.tmp
endif
endif
	$(AM_V_at)mv $@.tmp $@
	$(MKDIR_P) $(etc)
ifeq ($(DUMPING),unexec)
  ifneq ($(PAXCTL_notdumped),)
	$(PAXCTL_notdumped) $@
  endif
endif

## The following oldxmenu-related rules are only (possibly) used if
## HAVE_X11 && !USE_GTK, but there is no harm in always defining them.
$(lwlibdir)/liblw.a: $(config_h) globals.h lisp.h FORCE
	$(MAKE) -C $(dir $@) $(notdir $@)
$(oldXMenudir)/libXMenu11.a: FORCE
	$(MAKE) -C $(dir $@) $(notdir $@)
FORCE:
.PHONY: FORCE

.PRECIOUS: ../config.status Makefile
../config.status: $(top_srcdir)/configure.ac $(top_srcdir)/m4/*.m4
	$(MAKE) -C $(dir $@) $(notdir $@)
Makefile: ../config.status $(srcdir)/Makefile.in
	$(MAKE) -C .. src/$@

doc.o: buildobj.h

emacs.res: FORCE
	$(MAKE) -C ../nt ../src/emacs.res

.PHONY: ns-app
ns-app: emacs$(EXEEXT) $(pdmp)
	$(MAKE) -C ../nextstep all

.PHONY: mostlyclean clean bootstrap-clean distclean maintainer-clean
.PHONY: versionclean

mostlyclean:
	rm -f temacs$(EXEEXT) core ./*.core \#* ./*.o
	rm -f dmpstruct.h
	rm -f emacs.pdmp
	rm -f ../etc/DOC
	rm -f bootstrap-emacs$(EXEEXT) $(bootstrap_pdmp)
	rm -f emacs-$(version)$(EXEEXT)
	rm -f buildobj.h
	rm -f globals.h gl-stamp
	rm -f ./*.res ./*.tmp
versionclean:
	rm -f emacs$(EXEEXT) emacs-*.*.*[0-9]$(EXEEXT) emacs-*.*.*[0-9].pdmp
	rm -f ../etc/DOC*
clean: mostlyclean versionclean
	rm -f $(DEPDIR)/*

## bootstrap-clean is used to clean up just before a bootstrap.
## It should remove all files generated during a compilation/bootstrap,
## but not things like config.status or TAGS.
bootstrap-clean: clean
	rm -f emacs-module.h epaths.h config.h config.stamp
	if test -f ./.gdbinit; then \
	  mv ./.gdbinit ./.gdbinit.save; \
	  if test -f "$(srcdir)/.gdbinit"; then rm -f ./.gdbinit.save; \
	  else mv ./.gdbinit.save ./.gdbinit; fi; \
	fi

distclean: bootstrap-clean
	rm -f Makefile lisp.mk verbose.mk
	rm -fr $(DEPDIR)

maintainer-clean: distclean
	rm -f TAGS

ETAGS = ../lib-src/etags${EXEEXT}

${ETAGS}: FORCE
	$(MAKE) -C $(dir $@) $(notdir $@)

# Remove macuvs.h since it'd cause `src/emacs`
# to be built before we can get TAGS.
ctagsfiles1 = $(filter-out ${srcdir}/macuvs.h, $(wildcard ${srcdir}/*.[hc]))
ctagsfiles2 = $(wildcard ${srcdir}/*.m)
ctagsfiles3 = $(wildcard ${srcdir}/*.cc)

## In out-of-tree builds, TAGS are generated in the build dir, like
## other non-bootstrap build products (see Bug#31744).

## This does not need to depend on ../lisp, ../lwlib and ../lib TAGS files,
## because etags "--include" only includes a pointer to the file,
## rather than the file contents.
TAGS: ${ETAGS} $(ctagsfiles1) $(ctagsfiles2)
	$(AM_V_GEN)${ETAGS} --include=../lisp/TAGS --include=$(lwlibdir)/TAGS \
	  --include=$(lib)/TAGS \
	  --regex='{c}/[ 	]*DEFVAR_[A-Z_ 	(]+"\([^"]+\)"/\1/' \
	  --regex='{c}/[ 	]*DEFVAR_[A-Z_ 	(]+"[^"]+",[ 	]\([A-Za-z0-9_]+\)/\1/' \
	  $(ctagsfiles1) \
	  --regex='{objc}/[ 	]*DEFVAR_[A-Z_ 	(]+"\([^"]+\)"/\1/' \
	  --regex='{objc}/[ 	]*DEFVAR_[A-Z_ 	(]+"[^"]+",[ 	]\([A-Za-z0-9_]+\)/\1/' \
	  $(ctagsfiles2) \
	  $(ctagsfiles3)

## Arrange to make tags tables for ../lisp, ../lwlib and ../lib,
## which the above TAGS file for the C files includes by reference.
../lisp/TAGS $(lwlibdir)/TAGS $(lib)/TAGS: FORCE
	$(MAKE) -C $(dir $@) $(notdir $@) ETAGS="$(ETAGS)"

tags: TAGS ../lisp/TAGS $(lwlibdir)/TAGS $(lib)/TAGS
.PHONY: tags


### Bootstrapping.

## Bootstrapping right is difficult because of the circular dependencies.
## Furthermore, we have to deal with the fact that many compilation targets
## such as loaddefs.el or *.elc can typically be produced by any old
## Emacs executable, so we would like to avoid rebuilding them whenever
## we build a new Emacs executable.
##
## (In other words, changing a single file src/foo.c would force
## dumping a new bootstrap-emacs, then re-byte-compiling all preloaded
## elisp files, and only then dump the actual src/emacs, which is not
## wrong, but is overkill in 99.99% of the cases.)
##
## To solve the circularity, we use 2 different Emacs executables,
## "emacs" is the main target and "bootstrap-emacs" is the one used
## to build the *.elc and loaddefs.el files.
## To solve the freshness issue, in the past we tried various clever tricks,
## but now that we require GNU make, we can simply specify
## bootstrap-emacs$(EXEEXT) as an order-only prerequisite.

%.elc: %.el | bootstrap-emacs$(EXEEXT) $(bootstrap_pdmp)
	@$(MAKE) $(AM_V_NO_PD) -C ../lisp EMACS="$(bootstrap_exe)"\
		THEFILE=$< $<c

ifeq ($(HAVE_NATIVE_COMP):$(NATIVE_DISABLED),yes:)
## The following rules are used only when building a source tarball
## for the first time, when the native-lisp/ directory doesn't yet
## exist and needs to be created and populated with the preloaded
## *.eln files.

## List of *.eln files we need to produce in addition to the preloaded
## ones in $(lisp).
elnlisp := \
	emacs-lisp/byte-opt.eln \
	emacs-lisp/bytecomp.eln \
	emacs-lisp/cconv.eln \
	international/charscript.eln \
	emacs-lisp/comp.eln \
	emacs-lisp/comp-cstr.eln \
	international/emoji-zwj.eln
elnlisp := $(addprefix ${lispsource}/,${elnlisp}) $(lisp:.elc=.eln)

%.eln: %.el | emacs$(EXEEXT) $(pdmp)
	@$(MAKE) $(AM_V_NO_PD) -C ../lisp EMACS="../src/emacs$(EXEEXT)"\
		THEFILE=$< $<n

## FIXME: this is fragile!  We lie to Make about the files produced by
## this rule, and we rely on the absence of the native-lisp directory
## to trigger it.  This means that if anything goes wrong during
## native compilation, the only way to trigger it again is to remove
## the directory and re-native-compile everything.  The main
## underlying problem is that the name of the subdirectory of
## native-lisp where the *.eln files will be produced, and the exact
## names of those *.eln files, cannot be known in advance; we must ask
## Emacs to produce them.
<<<<<<< HEAD
../native-lisp: $(lispsource)/emacs-lisp/cldefs.el | $(pdmp)
=======
## If AOT native compilation is requested, we additionally
## native-compile all the *.el files in ../lisp that need to be
## compiled and haven't yet been compiled.  ELDONE holds the list
## of *.el files that were already native-compiled.
NATIVE_COMPILATION_AOT = @NATIVE_COMPILATION_AOT@
../native-lisp: | $(pdmp)
>>>>>>> 8e866724
	@if test ! -d $@; then \
	  mkdir $@ && $(MAKE) $(AM_V_NO_PD) $(elnlisp); \
	  if test $(SYSTEM_TYPE) = cygwin; then \
	    find $@ -name '*.eln' | rebase -v -O -T -; \
	  fi; \
	  LC_ALL=C $(RUN_TEMACS) -batch $(BUILD_DETAILS) -l loadup --temacs=pdump \
		--bin-dest $(BIN_DESTDIR) --eln-dest $(ELN_DESTDIR) \
	  && cp -f emacs$(EXEEXT) bootstrap-emacs$(EXEEXT) \
	  && cp -f $(pdmp) $(bootstrap_pdmp); \
	  if test $(NATIVE_COMPILATION_AOT) = yes; then \
	    $(MAKE) $(AM_V_NO_PD) -C ../lisp compile-eln-aot EMACS="../src/emacs$(EXEEXT)" ELNDONE="$(addprefix %,$(notdir $(elnlisp))))"; \
	  fi; \
	fi
endif

$(lispsource)/loaddefs.el: | bootstrap-emacs$(EXEEXT) $(bootstrap_pdmp)
	$(MAKE) -C ../lisp autoloads EMACS="$(bootstrap_exe)"

$(lispsource)/emacs-lisp/cldefs.el: $(pdmp)
	$(MAKE) -C ../lisp cldefs EMACS="$(bootstrap_exe)"

## Dump an Emacs executable named bootstrap-emacs containing the
## files from loadup.el in source form.

bootstrap-emacs$(EXEEXT): temacs$(EXEEXT)
	$(MAKE) -C ../lisp update-subdirs
ifeq ($(DUMPING),unexec)
	$(RUN_TEMACS) --batch $(BUILD_DETAILS) $(DUMPING_OVERWRITE) -l loadup --temacs=bootstrap
  ifneq ($(PAXCTL_dumped),)
	$(PAXCTL_dumped) emacs$(EXEEXT)
  endif
	mv -f emacs$(EXEEXT) bootstrap-emacs$(EXEEXT)
	@: Compile some files earlier to speed up further compilation.
	$(MAKE) -C ../lisp compile-first EMACS="$(bootstrap_exe)"
else
	@: In the pdumper case, make compile-first after the dump
	cp -f temacs$(EXEEXT) bootstrap-emacs$(EXEEXT)
ifeq ($(DO_CODESIGN),yes)
	codesign -s - -f bootstrap-emacs$(EXEEXT)
endif
endif

ifeq ($(DUMPING),pdumper)
$(bootstrap_pdmp): bootstrap-emacs$(EXEEXT)
	rm -f $@
	$(RUN_TEMACS) --batch $(BUILD_DETAILS) $(DUMPING_OVERWRITE) -l loadup --temacs=pbootstrap \
		--bin-dest $(BIN_DESTDIR) --eln-dest $(ELN_DESTDIR)
	@: Compile some files earlier to speed up further compilation.
	@: First, byte compile these files, ....
	ANCIENT=yes $(MAKE) -C ../lisp compile-first EMACS="$(bootstrap_exe)"
	@: .... then use their .elcs in native compiling these and other files.
	$(MAKE) -C ../lisp compile-first EMACS="$(bootstrap_exe)"
endif

### Flymake support (for C only)
check-syntax:
	$(AM_V_CC)$(CC) -c $(CPPFLAGS) $(ALL_CFLAGS) ${CHK_SOURCES} || true
.PHONY: check-syntax<|MERGE_RESOLUTION|>--- conflicted
+++ resolved
@@ -886,16 +886,7 @@
 ## native-lisp where the *.eln files will be produced, and the exact
 ## names of those *.eln files, cannot be known in advance; we must ask
 ## Emacs to produce them.
-<<<<<<< HEAD
 ../native-lisp: $(lispsource)/emacs-lisp/cldefs.el | $(pdmp)
-=======
-## If AOT native compilation is requested, we additionally
-## native-compile all the *.el files in ../lisp that need to be
-## compiled and haven't yet been compiled.  ELDONE holds the list
-## of *.el files that were already native-compiled.
-NATIVE_COMPILATION_AOT = @NATIVE_COMPILATION_AOT@
-../native-lisp: | $(pdmp)
->>>>>>> 8e866724
 	@if test ! -d $@; then \
 	  mkdir $@ && $(MAKE) $(AM_V_NO_PD) $(elnlisp); \
 	  if test $(SYSTEM_TYPE) = cygwin; then \
