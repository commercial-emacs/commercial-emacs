### @configure_input@

# Copyright (C) 1985, 1987-1988, 1993-1995, 1999-2022 Free Software
# Foundation, Inc.

# This file is NOT part of GNU Emacs.

# GNU Emacs is free software: you can redistribute it and/or modify
# it under the terms of the GNU General Public License as published by
# the Free Software Foundation, either version 3 of the License, or
# (at your option) any later version.

# GNU Emacs is distributed in the hope that it will be useful,
# but WITHOUT ANY WARRANTY; without even the implied warranty of
# MERCHANTABILITY or FITNESS FOR A PARTICULAR PURPOSE.  See the
# GNU General Public License for more details.

# You should have received a copy of the GNU General Public License
# along with GNU Emacs.  If not, see <https://www.gnu.org/licenses/>.


# Note that this file is edited by msdos/sed1v2.inp for MSDOS.  That
# script may need modifying in sync with changes made here.  Try to
# avoid shell-ism because the DOS build has to use the DOS shell.

SHELL = @SHELL@

# Here are the things that we expect ../configure to edit.
# We use $(srcdir) explicitly in dependencies so as not to depend on VPATH.
srcdir = @srcdir@
top_srcdir = @top_srcdir@
top_builddir = @top_builddir@
# MinGW CPPFLAGS may use this.
abs_top_srcdir=@abs_top_srcdir@
VPATH = $(srcdir)
CC = @CC@
CXX = @CXX@
CFLAGS = @CFLAGS@
CPPFLAGS = @CPPFLAGS@
LDFLAGS = @LDFLAGS@
EXEEXT = @EXEEXT@
version = @version@
MKDIR_P = @MKDIR_P@
# Don't use LIBS.  configure puts stuff in it that either shouldn't be
# linked with Emacs or is duplicated by the other stuff below.
# LIBS = @LIBS@
LIBOBJS = @LIBOBJS@

lispsource = $(top_srcdir)/lisp
lib = ../lib
libsrc = ../lib-src
etc = ../etc
oldXMenudir = ../oldXMenu
lwlibdir = ../lwlib

# Configuration files for .o files to depend on.
config_h = config.h $(srcdir)/conf_post.h

HAVE_NATIVE_COMP = @HAVE_NATIVE_COMP@

## ns-app if NS self contained app, else empty.
OTHER_FILES = @OTHER_FILES@

## Flags to pass for profiling builds
PROFILING_CFLAGS = @PROFILING_CFLAGS@

## Flags to pass to the compiler to enable build warnings
WARN_CFLAGS = @WARN_CFLAGS@
WERROR_CFLAGS = @WERROR_CFLAGS@

## Machine-specific CFLAGS.
C_SWITCH_MACHINE=@C_SWITCH_MACHINE@
## System-specific CFLAGS.
C_SWITCH_SYSTEM=@C_SWITCH_SYSTEM@

GNUSTEP_CFLAGS=@GNUSTEP_CFLAGS@
PNG_CFLAGS=@PNG_CFLAGS@

## Define C_SWITCH_X_SITE to contain any special flags your compiler
## may need to deal with X Windows.  For instance, if you've defined
## HAVE_X_WINDOWS and your X include files aren't in a place that your
## compiler can find on its own, you might want to add "-I/..." or
## something similar.  This is normally set by configure.
C_SWITCH_X_SITE=@C_SWITCH_X_SITE@

## Define LD_SWITCH_X_SITE to contain any special flags your loader
## may need to deal with X Windows.  For instance, if your X libraries
## aren't in a place that your loader can find on its own, you might
## want to add "-L/..." or something similar.  Only used if
## HAVE_X_WINDOWS.
## FIXME? configure sets a value for this, but it has never been
## substituted in this or any other Makefile. Cf C_SWITCH_X_SITE.
LD_SWITCH_X_SITE=

## This must come before LD_SWITCH_SYSTEM.
## If needed, a -rpath option that says where to find X windows at run time.
LD_SWITCH_X_SITE_RPATH=@LD_SWITCH_X_SITE_RPATH@

## System-specific LDFLAGS.
LD_SWITCH_SYSTEM=@LD_SWITCH_SYSTEM@

## This holds any special options for linking temacs only (i.e., not
## used by configure).
LD_SWITCH_SYSTEM_TEMACS=@LD_SWITCH_SYSTEM_TEMACS@

## Flags to pass to ld only for temacs.
TEMACS_LDFLAGS = $(LD_SWITCH_SYSTEM) $(LD_SWITCH_SYSTEM_TEMACS)

## If needed, the names of the paxctl and setfattr programs.
## On grsecurity/PaX systems, unexec will fail due to a gap between
## the bss section and the heap.  Older versions need paxctl to work
## around this, newer ones setfattr.  See Bug#11398 and Bug#16343.
PAXCTL = @PAXCTL@
SETFATTR = @SETFATTR@
## Commands to set PaX flags on dumped and not-dumped instances of Emacs.
PAXCTL_dumped = @PAXCTL_dumped@
PAXCTL_notdumped = @PAXCTL_notdumped@

## Some systems define this to request special libraries.
LIBS_SYSTEM=@LIBS_SYSTEM@

## -lm, or empty.
LIB_MATH=@LIB_MATH@

## -lpthread, or empty.
LIB_PTHREAD=@LIB_PTHREAD@

LIBIMAGE=@LIBTIFF@ @LIBJPEG@ @LIBPNG@ @LIBGIF@ @LIBXPM@ @WEBP_LIBS@

XCB_LIBS=@XCB_LIBS@
XFT_LIBS=@XFT_LIBS@
XRENDER_LIBS=@XRENDER_LIBS@
LIBX_EXTRA=-lX11 $(XCB_LIBS) $(XFT_LIBS) $(XRENDER_LIBS)

FONTCONFIG_CFLAGS = @FONTCONFIG_CFLAGS@
FONTCONFIG_LIBS = @FONTCONFIG_LIBS@
FREETYPE_CFLAGS = @FREETYPE_CFLAGS@
FREETYPE_LIBS = @FREETYPE_LIBS@
HARFBUZZ_CFLAGS = @HARFBUZZ_CFLAGS@
HARFBUZZ_LIBS = @HARFBUZZ_LIBS@
LIBOTF_CFLAGS = @LIBOTF_CFLAGS@
LIBOTF_LIBS = @LIBOTF_LIBS@
M17N_FLT_CFLAGS = @M17N_FLT_CFLAGS@
M17N_FLT_LIBS = @M17N_FLT_LIBS@

LIB_ACL=@LIB_ACL@
LIB_CLOCK_GETTIME=@LIB_CLOCK_GETTIME@
LIB_EACCESS=@LIB_EACCESS@
LIB_NANOSLEEP=@LIB_NANOSLEEP@
LIB_TIMER_TIME=@LIB_TIMER_TIME@

DBUS_CFLAGS = @DBUS_CFLAGS@
DBUS_LIBS = @DBUS_LIBS@
## dbusbind.o if HAVE_DBUS, else empty.
DBUS_OBJ = @DBUS_OBJ@

## xwidgets.o if HAVE_XWIDGETS, else empty.
XWIDGETS_OBJ = @XWIDGETS_OBJ@

LIB_EXECINFO=@LIB_EXECINFO@

SETTINGS_CFLAGS = @SETTINGS_CFLAGS@
SETTINGS_LIBS = @SETTINGS_LIBS@

## gtkutil.o if USE_GTK, else empty.
GTK_OBJ=@GTK_OBJ@

## inotify.o if HAVE_INOTIFY.
## kqueue.o if HAVE_KQUEUE.
## gfilenotify.o if HAVE_GFILENOTIFY.
## w32notify.o if HAVE_W32NOTIFY.
NOTIFY_OBJ = @NOTIFY_OBJ@
NOTIFY_CFLAGS = @NOTIFY_CFLAGS@
NOTIFY_LIBS = @NOTIFY_LIBS@

## -ltermcap, or -lncurses, or -lcurses, or "".
LIBS_TERMCAP=@LIBS_TERMCAP@
## terminfo.o if TERMINFO, else (on MS-DOS only: termcap.o +) tparam.o.
TERMCAP_OBJ=@TERMCAP_OBJ@

LIBXMU=@LIBXMU@

LIBXSM=@LIBXSM@

LIBXTR6=@LIBXTR6@

## $(LIBXMU) -lXt $(LIBXTR6) -lXext if USE_X_TOOLKIT, else $(LIBXSM).
## Only used if HAVE_X_WINDOWS.
LIBXT_OTHER=@LIBXT_OTHER@

## If !HAVE_X11 || USE_GTK, empty.
## Else if USE_X_TOOLKIT, $(lwlibdir)/liblw.a.
## Else $(oldXMenudir)/libXMenu11.a.
LIBXMENU=@LIBXMENU@

## xmenu.o if HAVE_X_WINDOWS, else empty.
XMENU_OBJ=@XMENU_OBJ@
## xterm.o xfns.o xselect.o xrdb.o xsmfns.o xsettings.o if
## HAVE_X_WINDOWS, else empty.
XOBJ=@XOBJ@

# xgselect.o if linking with GLib, else empty
XGSELOBJ=@XGSELOBJ@

TOOLKIT_LIBW=@TOOLKIT_LIBW@

## Only used if HAVE_X11, in LIBX_OTHER.
LIBXT=$(TOOLKIT_LIBW) $(LIBXT_OTHER)

## If HAVE_X11, $(LIBXT) $(LIBX_EXTRA), else empty.
LIBX_OTHER=@LIBX_OTHER@

## LIBXMENU is empty if !HAVE_X_WINDOWS.
## LD_SWITCH_X_SITE should not be used if not using X, but nothing
## sets it at present, and if something ever does, it should be
## configure, which should set it to nil in non-X builds.
LIBX_BASE=$(LIBXMENU) $(LD_SWITCH_X_SITE)

## Used only for GNUstep.
LIBS_GNUSTEP=$(patsubst -specs=%-hardened-ld,,@LIBS_GNUSTEP@)

LIBSOUND= @LIBSOUND@
CFLAGS_SOUND= @CFLAGS_SOUND@

RSVG_LIBS= @RSVG_LIBS@
RSVG_CFLAGS= @RSVG_CFLAGS@

WEBP_CFLAGS= @WEBP_CFLAGS@

WEBKIT_LIBS= @WEBKIT_LIBS@
WEBKIT_CFLAGS= @WEBKIT_CFLAGS@

CAIRO_LIBS= @CAIRO_LIBS@
CAIRO_CFLAGS= @CAIRO_CFLAGS@

IMAGEMAGICK_LIBS= @IMAGEMAGICK_LIBS@
IMAGEMAGICK_CFLAGS= @IMAGEMAGICK_CFLAGS@

LIBXML2_LIBS = @LIBXML2_LIBS@
LIBXML2_CFLAGS = @LIBXML2_CFLAGS@

SQLITE3_CFLAGS = @SQLITE3_CFLAGS@
SQLITE3_OBJ = @SQLITE3_OBJ@
SQLITE3_LIBS = @SQLITE3_LIBS@

GETADDRINFO_A_LIBS = @GETADDRINFO_A_LIBS@

LCMS2_LIBS = @LCMS2_LIBS@
LCMS2_CFLAGS = @LCMS2_CFLAGS@

LIBZ = @LIBZ@

## system-specific libs for dynamic modules, else empty
LIBMODULES = @LIBMODULES@
## emacs-module.o if modules enabled, else empty
MODULES_OBJ = @MODULES_OBJ@

XRANDR_LIBS = @XRANDR_LIBS@
XRANDR_CFLAGS = @XRANDR_CFLAGS@

XINERAMA_LIBS = @XINERAMA_LIBS@
XINERAMA_CFLAGS = @XINERAMA_CFLAGS@

XFIXES_LIBS = @XFIXES_LIBS@
XFIXES_CFLAGS = @XFIXES_CFLAGS@

XINPUT_LIBS = @XINPUT_LIBS@
XINPUT_CFLAGS = @XINPUT_CFLAGS@

XSYNC_LIBS = @XSYNC_LIBS@
XSYNC_CFLAGS = @XSYNC_CFLAGS@

XDBE_LIBS = @XDBE_LIBS@
XDBE_CFLAGS = @XDBE_CFLAGS@

XCOMPOSITE_LIBS = @XCOMPOSITE_LIBS@
XCOMPOSITE_CFLAGS = @XCOMPOSITE_CFLAGS@

XSHAPE_LIBS = @XSHAPE_LIBS@
XSHAPE_CFLAGS = @XSHAPE_CFLAGS@

## widget.o if USE_X_TOOLKIT, otherwise empty.
WIDGET_OBJ=@WIDGET_OBJ@

HYBRID_MALLOC = @HYBRID_MALLOC@

## cygw32.o if CYGWIN, otherwise empty.
CYGWIN_OBJ=@CYGWIN_OBJ@

## fontset.o fringe.o image.o if we have any window system
WINDOW_SYSTEM_OBJ=@WINDOW_SYSTEM_OBJ@

## dosfns.o msdos.o w16select.o if MSDOS.
MSDOS_OBJ =
## w16select.o termcap.o if MSDOS && HAVE_X_WINDOWS.
MSDOS_X_OBJ =

NS_OBJ=@NS_OBJ@
## nsterm.o nsfns.o nsmenu.o nsselect.o nsimage.o ns_fontfile if HAVE_NS.
NS_OBJC_OBJ=@NS_OBJC_OBJ@
## Used only for GNUstep.
GNU_OBJC_CFLAGS=$(patsubst -specs=%-hardened-cc1,,@GNU_OBJC_CFLAGS@)
## w32fns.o w32menu.c w32reg.o fringe.o fontset.o w32font.o w32term.o
## w32xfns.o w32select.o image.o w32uniscribe.o w32cygwinx.o if HAVE_W32,
## w32cygwinx.o if CYGWIN but not HAVE_W32, else empty.
W32_OBJ=@W32_OBJ@
## -lkernel32 -luser32 -lusp10 -lgdi32 -lole32 -lcomdlg32 -lcomctl32
## -lwinspool if HAVE_W32,
## -lkernel32 if CYGWIN but not HAVE_W32, else empty.
W32_LIBS=@W32_LIBS@

PGTK_OBJ=@PGTK_OBJ@
PGTK_LIBS=@PGTK_LIBS@
PROCESS_OBJ=@PROCESS_OBJ@

## emacs.res if HAVE_W32
EMACSRES = @EMACSRES@
## If HAVE_W32, compiler arguments for including
## the resource file in the binary.
## Cygwin: -Wl,emacs.res
## MinGW: emacs.res
W32_RES_LINK=@W32_RES_LINK@

## Empty if !HAVE_X_WINDOWS
## xfont.o ftfont.o xftfont.o if HAVE_XFT
## xfont.o ftfont.o if HAVE_FREETYPE
## xfont.o ftfont.o ftcrfont.o if USE_CAIRO
## else xfont.o
## if HAVE_HARFBUZZ, hbfont.o is added regardless of the rest
FONT_OBJ=@FONT_OBJ@

## Empty for MinGW, cm.o for the rest.
CM_OBJ=@CM_OBJ@

LIBGPM = @LIBGPM@

LIBSELINUX_LIBS = @LIBSELINUX_LIBS@

LIBGNUTLS_LIBS = @LIBGNUTLS_LIBS@
LIBGNUTLS_CFLAGS = @LIBGNUTLS_CFLAGS@

LIBSYSTEMD_LIBS = @LIBSYSTEMD_LIBS@
LIBSYSTEMD_CFLAGS = @LIBSYSTEMD_CFLAGS@

JSON_LIBS = @JSON_LIBS@
JSON_CFLAGS = @JSON_CFLAGS@
JSON_OBJ = @JSON_OBJ@

TREE_SITTER_LIBS = @TREE_SITTER_LIBS@
TREE_SITTER_CFLAGS = @TREE_SITTER_CFLAGS@
TREE_SITTER_OBJ = @TREE_SITTER_OBJ@

SQLITE3_LIBS = @SQLITE3_LIBS@
SQLITE3_CFLAGS = @SQLITE3_CFLAGS@
SQLITE3_OBJ = @SQLITE3_OBJ@

INTERVALS_H = dispextern.h intervals.h composite.h

GETLOADAVG_LIBS = @GETLOADAVG_LIBS@

LIBGMP = @LIBGMP@

LIBGCCJIT_LIBS = @LIBGCCJIT_LIBS@
LIBGCCJIT_CFLAGS = @LIBGCCJIT_CFLAGS@

## dynlib.o if necessary, else empty
DYNLIB_OBJ = @DYNLIB_OBJ@

RUN_TEMACS = ./temacs

# Whether loadup should overwrite existing artifacts.
DUMPING_OVERWRITE = @DUMPING_OVERWRITE@

# Whether builds should contain details. '--no-build-details' or empty.
BUILD_DETAILS = @BUILD_DETAILS@

UNEXEC_OBJ = @UNEXEC_OBJ@

HAIKU_OBJ = @HAIKU_OBJ@
HAIKU_CXX_OBJ = @HAIKU_CXX_OBJ@
HAIKU_LIBS = @HAIKU_LIBS@
HAIKU_CFLAGS = @HAIKU_CFLAGS@

DUMPING=@DUMPING@
CHECK_STRUCTS = @CHECK_STRUCTS@
HAVE_PDUMPER = @HAVE_PDUMPER@

HAVE_BE_APP = @HAVE_BE_APP@

## ARM Macs require that all code have a valid signature.  Since pdump
## invalidates the signature, we must re-sign to fix it.
DO_CODESIGN=$(patsubst aarch64-apple-darwin%,yes,@configuration@)

-include ${top_builddir}/src/verbose.mk

bootstrap_exe = ../src/bootstrap-emacs$(EXEEXT)
ifeq ($(DUMPING),pdumper)
bootstrap_pdmp := bootstrap-emacs.pdmp # Keep in sync with loadup.el
pdmp := emacs.pdmp
else
bootstrap_pdmp :=
pdmp :=
endif

# Flags that might be in WARN_CFLAGS but are not valid for Objective C.
NON_OBJC_CFLAGS = -Wignored-attributes -Wignored-qualifiers -Wopenmp-simd -Wnested-externs
# Ditto, but for C++.
NON_CXX_CFLAGS = -Wmissing-prototypes -Wnested-externs -Wold-style-definition \
  -Wstrict-prototypes -Wno-override-init

# -Demacs makes some files produce the correct version for use in Emacs.
# MYCPPFLAGS is for by-hand Emacs-specific overrides, e.g.,
# "make MYCPPFLAGS='-DDBUS_DEBUG'".
EMACS_CFLAGS=-Demacs $(MYCPPFLAGS) -I. -I$(srcdir) \
  -I$(lib) -I$(top_srcdir)/lib \
  $(C_SWITCH_MACHINE) $(C_SWITCH_SYSTEM) $(C_SWITCH_X_SITE) \
  $(GNUSTEP_CFLAGS) $(CFLAGS_SOUND) $(RSVG_CFLAGS) $(IMAGEMAGICK_CFLAGS) \
  $(PNG_CFLAGS) $(LIBXML2_CFLAGS) $(LIBGCCJIT_CFLAGS) $(DBUS_CFLAGS) \
  $(XRANDR_CFLAGS) $(XINERAMA_CFLAGS) $(XFIXES_CFLAGS) $(XDBE_CFLAGS) \
  $(XINPUT_CFLAGS) $(WEBP_CFLAGS) $(WEBKIT_CFLAGS) $(LCMS2_CFLAGS) \
  $(SETTINGS_CFLAGS) $(FREETYPE_CFLAGS) $(FONTCONFIG_CFLAGS) \
  $(HARFBUZZ_CFLAGS) $(LIBOTF_CFLAGS) $(M17N_FLT_CFLAGS) $(DEPFLAGS) \
  $(LIBSYSTEMD_CFLAGS) $(JSON_CFLAGS) $(TREE_SITTER_CFLAGS) \
  $(LIBGNUTLS_CFLAGS) $(NOTIFY_CFLAGS) $(CAIRO_CFLAGS) $(SQLITE3_CFLAGS) \
  $(WERROR_CFLAGS) $(HAIKU_CFLAGS) $(XCOMPOSITE_CFLAGS)
ALL_CFLAGS = $(EMACS_CFLAGS) $(WARN_CFLAGS) $(CFLAGS)
ALL_OBJC_CFLAGS = $(EMACS_CFLAGS) \
  $(filter-out $(NON_OBJC_CFLAGS),$(WARN_CFLAGS)) $(CFLAGS) \
  $(GNU_OBJC_CFLAGS)
ALL_CXX_CFLAGS = $(EMACS_CFLAGS) \
  $(filter-out $(NON_CXX_CFLAGS),$(WARN_CFLAGS)) $(CXXFLAGS)

.SUFFIXES: .m .cc
.c.o:
	$(AM_V_CC)$(CC) -c $(CPPFLAGS) $(ALL_CFLAGS) $(PROFILING_CFLAGS) $<
.m.o:
	$(AM_V_CC)$(CC) -c $(CPPFLAGS) $(ALL_OBJC_CFLAGS) $(PROFILING_CFLAGS) $<
.cc.o:
	$(AM_V_CXX)$(CXX) -c $(CPPFLAGS) $(ALL_CXX_CFLAGS) $(PROFILING_CFLAGS) $<

## lastfile must follow all files whose initialized data areas should
## be dumped as pure by dump-emacs.
base_obj = dispnew.o frame.o scroll.o xdisp.o menu.o $(XMENU_OBJ) window.o \
	charset.o coding.o category.o ccl.o character.o chartab.o bidi.o \
	$(CM_OBJ) term.o terminal.o xfaces.o $(XOBJ) $(GTK_OBJ) $(DBUS_OBJ) \
	emacs.o keyboard.o macros.o keymap.o sysdep.o \
	bignum.o buffer.o filelock.o insdel.o marker.o \
	minibuf.o fileio.o dired.o \
	cmds.o casetab.o casefiddle.o indent.o search.o regex-emacs.o undo.o \
	alloc.o mgc.o pdumper.o data.o doc.o editfns.o callint.o \
	eval.o floatfns.o fns.o sort.o font.o print.o lread.o $(MODULES_OBJ) \
	syntax.o $(UNEXEC_OBJ) bytecode.o comp.o $(DYNLIB_OBJ) \
	$(PROCESS_OBJ) gnutls.o callproc.o \
	region-cache.o sound.o timefns.o atimer.o \
	doprnt.o intervals.o textprop.o composite.o xml.o lcms.o $(NOTIFY_OBJ) \
	$(XWIDGETS_OBJ) \
	profiler.o decompress.o \
	thread.o systhread.o \
	$(if $(HYBRID_MALLOC),sheap.o) \
	$(MSDOS_OBJ) $(MSDOS_X_OBJ) $(NS_OBJ) $(CYGWIN_OBJ) $(FONT_OBJ) \
	$(W32_OBJ) $(WINDOW_SYSTEM_OBJ) $(XGSELOBJ) $(JSON_OBJ) \
	$(HAIKU_OBJ) \
	$(SQLITE3_OBJ) \
	$(TREE_SITTER_OBJ)
doc_obj = $(base_obj) $(NS_OBJC_OBJ)
obj = $(doc_obj) $(HAIKU_CXX_OBJ)

## Object files used on some machine or other.
## These go in the DOC file on all machines in case they are needed.
## Some of them have no DOC entries, but it does no harm to have them
## in the list, in case they ever add any such entries.
SOME_MACHINE_OBJECTS = dosfns.o msdos.o \
  xterm.o xfns.o xmenu.o xselect.o xrdb.o xsmfns.o fringe.o image.o \
  fontset.o dbusbind.o cygw32.o \
  nsterm.o nsfns.o nsmenu.o nsselect.o nsimage.o nsfont.o macfont.o \
  nsxwidget.o \
  w32.o w32console.o w32cygwinx.o w32fns.o w32heap.o w32inevt.o w32notify.o \
  w32menu.o w32proc.o w32reg.o w32select.o w32term.o w32xfns.o \
  w16select.o widget.o xfont.o ftfont.o xftfont.o gtkutil.o \
  xsettings.o xgselect.o termcap.o hbfont.o \
  haikuterm.o haikufns.o haikumenu.o haikufont.o

## gmalloc.o if !SYSTEM_MALLOC && !DOUG_LEA_MALLOC, else empty.
GMALLOC_OBJ=@GMALLOC_OBJ@

## vm-limit.o if !SYSTEM_MALLOC, else empty.
VMLIMIT_OBJ=@VMLIMIT_OBJ@

## ralloc.o if !SYSTEM_MALLOC && REL_ALLOC, else empty.
RALLOC_OBJ=@RALLOC_OBJ@

## Empty on Cygwin and MinGW, lastfile.o elsewhere.
PRE_ALLOC_OBJ=@PRE_ALLOC_OBJ@
## lastfile.o on Cygwin and MinGW, empty elsewhere.
POST_ALLOC_OBJ=@POST_ALLOC_OBJ@

## List of object files that make-docfile should not be told about.
otherobj= $(TERMCAP_OBJ) $(PRE_ALLOC_OBJ) $(GMALLOC_OBJ) $(RALLOC_OBJ) \
  $(POST_ALLOC_OBJ) $(WIDGET_OBJ) $(LIBOBJS)

## All object files linked into temacs.  $(VMLIMIT_OBJ) should be first.
## (On MinGW, firstfile.o should be before vm-limit.o.)
FIRSTFILE_OBJ=@FIRSTFILE_OBJ@
ALLOBJS = $(FIRSTFILE_OBJ) $(VMLIMIT_OBJ) $(obj) $(otherobj)

# Must be first, before dep inclusion!
ifneq ($(HAVE_BE_APP),yes)
all: emacs$(EXEEXT) $(pdmp) $(lispsource)/emacs-lisp/cldefs.el $(OTHER_FILES)
else
all: Emacs Emacs.pdmp $(lispsource)/emacs-lisp/cldefs.el $(OTHER_FILES)
endif
ifeq ($(HAVE_NATIVE_COMP):$(NATIVE_DISABLED),yes:)
all: ../native-lisp
endif
.PHONY: all

dmpstruct_headers=$(srcdir)/lisp.h $(srcdir)/buffer.h \
	$(srcdir)/intervals.h $(srcdir)/charset.h $(srcdir)/bignum.h
ifeq ($(CHECK_STRUCTS),true)
pdumper.o: dmpstruct.h
endif
dmpstruct.h: $(srcdir)/dmpstruct.awk
dmpstruct.h: $(libsrc)/make-fingerprint$(EXEEXT) $(dmpstruct_headers)
	$(AM_V_GEN)POSIXLY_CORRECT=1 awk -f $(srcdir)/dmpstruct.awk \
		$(dmpstruct_headers) > $@

AUTO_DEPEND = @AUTO_DEPEND@
DEPDIR = deps
ifeq ($(AUTO_DEPEND),yes)
  DEPFLAGS = -MMD -MF $(DEPDIR)/$*.d -MP
  -include $(ALLOBJS:%.o=$(DEPDIR)/%.d)
else
  DEPFLAGS =
  include $(srcdir)/deps.mk
endif

## This is the list of all Lisp files that might be loaded into the
## dumped Emacs.  Some of them are not loaded on all platforms, but
## the DOC file on every platform uses them (because the DOC file is
## supposed to be platform-independent).
## Note that this list should not include lisp files which might not
## be present, like site-load.el and site-init.el; this makefile
## expects them all to be either present or buildable.
##
## To generate this list from loadup.el, we can either:
## 1) Extract everything matching (load "..."), in which case
## we need to add charprop.el by hand; or
## 2) Extract everything matching (load "...", in which case
## we need to remove leim-list, site-init, and site-load by hand.
## There's not much to choose between these two approaches,
## but the second one seems like it could be more future-proof.
shortlisp =
lisp.mk: $(lispsource)/loadup.el
	${AM_V_GEN}( printf 'shortlisp = \\\n'; \
	sed -n 's/^[ \t]*(load "\([^"]*\)".*/\1/p' $< | \
	  sed -e 's/$$/.elc \\/' -e 's/\.el\.elc/.el/'; \
	echo "" ) > $@.tmp
	$(AM_V_at)mv -f $@.tmp $@

-include lisp.mk
shortlisp_filter = leim/leim-list.el site-load.elc site-init.elc
shortlisp := $(filter-out ${shortlisp_filter},${shortlisp})
## Place loaddefs.el first, so it gets generated first, since it is on
## the critical path (relevant in parallel compilations).
## We don't really need to sort, but may as well use it to remove duplicates.
shortlisp := loaddefs.el loadup.el $(sort ${shortlisp})
export LISP_PRELOADED = ${shortlisp}
lisp = $(addprefix ${lispsource}/,${shortlisp})

## Construct full set of libraries to be linked.
LIBES = $(LIBS) $(W32_LIBS) $(LIBS_GNUSTEP) $(PGTK_LIBS) $(LIBX_BASE) $(LIBIMAGE) \
   $(LIBX_OTHER) $(LIBSOUND) \
   $(RSVG_LIBS) $(IMAGEMAGICK_LIBS) $(LIB_ACL) $(LIB_CLOCK_GETTIME) \
   $(LIB_NANOSLEEP) $(WEBKIT_LIBS) \
   $(LIB_EACCESS) $(LIB_TIMER_TIME) $(DBUS_LIBS) \
   $(LIB_EXECINFO) $(XRANDR_LIBS) $(XINERAMA_LIBS) $(XFIXES_LIBS) \
   $(XDBE_LIBS) $(XSYNC_LIBS) $(TREE_SITTER_LIBS) \
   $(LIBXML2_LIBS) $(LIBGPM) $(LIBS_SYSTEM) $(CAIRO_LIBS) \
   $(LIBS_TERMCAP) $(GETLOADAVG_LIBS) $(SETTINGS_LIBS) $(LIBSELINUX_LIBS) \
   $(FREETYPE_LIBS) $(FONTCONFIG_LIBS) $(HARFBUZZ_LIBS) $(LIBOTF_LIBS) $(M17N_FLT_LIBS) \
   $(LIBGNUTLS_LIBS) $(LIB_PTHREAD) $(GETADDRINFO_A_LIBS) $(LCMS2_LIBS) \
   $(NOTIFY_LIBS) $(LIB_MATH) $(LIBZ) $(LIBMODULES) $(LIBSYSTEMD_LIBS) \
   $(JSON_LIBS) $(LIBGMP) $(LIBGCCJIT_LIBS) $(XINPUT_LIBS) $(HAIKU_LIBS) \
   $(SQLITE3_LIBS) $(XCOMPOSITE_LIBS) $(XSHAPE_LIBS)

## FORCE it so that admin/unidata can decide whether this file is
## up-to-date.  Although since charprop depends on bootstrap-emacs,
## and emacs depends on charprop, in practice this rule was always run
## anyway.
$(lispsource)/international/charprop.el: \
  FORCE | bootstrap-emacs$(EXEEXT) $(bootstrap_pdmp)
	$(MAKE) -C ../admin/unidata all EMACS="../$(bootstrap_exe)"

## We require charprop.el to exist before ucs-normalize.el is
## byte-compiled, because ucs-normalize.el needs to load 2 uni-*.el files.
## And ns-win requires ucs-normalize.
$(lispsource)/international/ucs-normalize.elc $(lispsource)/term/ns-win.elc: | \
  $(lispsource)/international/charprop.el

lispintdir = ${lispsource}/international
${lispintdir}/cp51932.el ${lispintdir}/eucjp-ms.el: FORCE
	${MAKE} -C ../admin/charsets $(notdir $@)

charsets = ${top_srcdir}/admin/charsets/charsets.stamp
${charsets}: FORCE
	$(MAKE) -C ../admin/charsets all

charscript = ${lispintdir}/charscript.el
${charscript}: FORCE
	$(MAKE) -C ../admin/unidata $(notdir $@)

emoji-zwj = ${lispintdir}/emoji-zwj.el
${emoji-zwj}: FORCE
	$(MAKE) -C ../admin/unidata $(notdir $@)

${lispintdir}/characters.elc: ${charscript:.el=.elc} ${emoji-zwj:.el=.elc}

SYSTEM_TYPE = @SYSTEM_TYPE@

## The dumped Emacs is as functional and more efficient than
## bootstrap-emacs, so we replace the latter with the former.
## Strictly speaking, emacs does not depend directly on all of $lisp,
## since not all pieces are used on all platforms.  But DOC depends
## on all of $lisp, and emacs depends on DOC, so it is ok to use $lisp here.
emacs$(EXEEXT): temacs$(EXEEXT) \
                lisp.mk $(etc)/DOC $(lisp) \
                $(lispsource)/international/charprop.el ${charsets}
ifeq ($(SYSTEM_TYPE),cygwin)
	find ${top_builddir} -name '*.eln' | rebase -v -O -T -
endif
ifeq ($(DUMPING),unexec)
	LC_ALL=C $(RUN_TEMACS) -batch $(BUILD_DETAILS) $(DUMPING_OVERWRITE) -l loadup --temacs=dump
  ifneq ($(PAXCTL_dumped),)
	      $(PAXCTL_dumped) emacs$(EXEEXT)
  endif
	cp -f $@ bootstrap-emacs$(EXEEXT)
else
	rm -f $@ && cp -f temacs$(EXEEXT) $@
endif

## On Haiku, also produce a binary named Emacs with the appropriate
## icon set.

ifeq ($(HAVE_BE_APP),yes)
Emacs: emacs$(EXEEXT) $(libsrc)/be-resources
	$(AM_V_GEN) cp -f emacs$(EXEEXT) $@
	$(AM_V_at) $(libsrc)/be-resources \
	  $(etc)/images/icons/hicolor/32x32/apps/emacs.png $@
Emacs.pdmp: $(pdmp)
	$(AM_V_GEN) cp -f $(pdmp) $@
endif

ifeq ($(DUMPING),pdumper)
<<<<<<< HEAD
$(pdmp): emacs$(EXEEXT)
	LC_ALL=C $(RUN_TEMACS) -batch $(BUILD_DETAILS) $(DUMPING_OVERWRITE) -l loadup --temacs=pdump \
=======
$(pdmp): emacs$(EXEEXT) $(lispsource)/loaddefs.elc
	LC_ALL=C $(RUN_TEMACS) -batch $(BUILD_DETAILS) -l loadup --temacs=pdump \
>>>>>>> 261d6afd
		--bin-dest $(BIN_DESTDIR) --eln-dest $(ELN_DESTDIR)
	cp -f $@ $(bootstrap_pdmp)
endif

## We run make-docfile twice because the command line may get too long
## on some systems.  Unfortunately, no-one has any idea
## exactly how long the maximum safe command line length is on all the
## various systems that Emacs supports.
##
## $(SOME_MACHINE_OBJECTS) comes before $(obj) because some files may
## or may not be included in $(obj), but they are always included in
## $(SOME_MACHINE_OBJECTS).  Since a file is processed when it is mentioned
## for the first time, this prevents any variation between configurations
## in the contents of the DOC file.
##
$(etc)/DOC: $(libsrc)/make-docfile$(EXEEXT) $(doc_obj)
	$(AM_V_GEN)$(MKDIR_P) $(etc)
	$(AM_V_at)rm -f $(etc)/DOC
	$(AM_V_at)$(libsrc)/make-docfile -d $(srcdir) \
	  $(SOME_MACHINE_OBJECTS) $(doc_obj) > $(etc)/DOC

$(libsrc)/make-docfile$(EXEEXT) $(libsrc)/make-fingerprint$(EXEEXT): \
  $(lib)/libgnu.a
	$(MAKE) -C $(dir $@) $(notdir $@)

buildobj.h: Makefile
	$(AM_V_GEN)for i in $(ALLOBJS); do \
	  echo "$$i" | sed 's,.*/,,; s/\.obj$$/\.o/; s/^/"/; s/$$/",/' \
	    || exit; \
	done >$@.tmp
	$(AM_V_at)mv $@.tmp $@

GLOBAL_SOURCES = $(base_obj:.o=.c) $(NS_OBJC_OBJ:.o=.m)

gl-stamp: $(libsrc)/make-docfile$(EXEEXT) $(GLOBAL_SOURCES)
	$(AM_V_GLOBALS)$(libsrc)/make-docfile -d $(srcdir) -g $(doc_obj) > globals.tmp
	$(AM_V_at)$(top_srcdir)/build-aux/move-if-change globals.tmp globals.h
	$(AM_V_at)echo timestamp > $@

globals.h: gl-stamp; @true

$(ALLOBJS): globals.h

LIBEGNU_ARCHIVE = $(lib)/lib$(if $(HYBRID_MALLOC),e)gnu.a

$(LIBEGNU_ARCHIVE): $(config_h)
	$(MAKE) -C $(dir $@) all

ifeq ($(HAVE_PDUMPER),yes)
MAKE_PDUMPER_FINGERPRINT = $(libsrc)/make-fingerprint$(EXEEXT)
else
MAKE_PDUMPER_FINGERPRINT =
endif

## We have to create $(etc) here because init_cmdargs tests its
## existence when setting Vinstallation_directory (FIXME?).
## This goes on to affect various things, and the emacs binary fails
## to start if Vinstallation_directory has the wrong value.
temacs$(EXEEXT): $(LIBXMENU) $(ALLOBJS) $(LIBEGNU_ARCHIVE) $(EMACSRES) \
  $(charsets) $(charscript) ${emoji-zwj} $(MAKE_PDUMPER_FINGERPRINT)
ifeq ($(HAVE_BE_APP),yes)
	$(AM_V_CXXLD)$(CXX) -o $@.tmp \
	  $(ALL_CFLAGS) $(TEMACS_LDFLAGS) $(LDFLAGS) \
	  $(ALLOBJS) $(LIBEGNU_ARCHIVE) $(W32_RES_LINK) $(LIBES) -lstdc++
else
	$(AM_V_CCLD)$(CC) -o $@.tmp \
	  $(ALL_CFLAGS) $(CXXFLAGS) $(TEMACS_LDFLAGS) $(LDFLAGS) \
	  $(ALLOBJS) $(LIBEGNU_ARCHIVE) $(W32_RES_LINK) $(LIBES)
endif
ifeq ($(HAVE_PDUMPER),yes)
	$(AM_V_at)$(MAKE_PDUMPER_FINGERPRINT) $@.tmp
ifeq ($(DO_CODESIGN),yes)
	codesign -s - -f $@.tmp
endif
endif
	$(AM_V_at)mv $@.tmp $@
	$(MKDIR_P) $(etc)
ifeq ($(DUMPING),unexec)
  ifneq ($(PAXCTL_notdumped),)
	$(PAXCTL_notdumped) $@
  endif
endif

## The following oldxmenu-related rules are only (possibly) used if
## HAVE_X11 && !USE_GTK, but there is no harm in always defining them.
$(lwlibdir)/liblw.a: $(config_h) globals.h lisp.h FORCE
	$(MAKE) -C $(dir $@) $(notdir $@)
$(oldXMenudir)/libXMenu11.a: FORCE
	$(MAKE) -C $(dir $@) $(notdir $@)
FORCE:
.PHONY: FORCE

.PRECIOUS: ../config.status Makefile
../config.status: $(top_srcdir)/configure.ac $(top_srcdir)/m4/*.m4
	$(MAKE) -C $(dir $@) $(notdir $@)
Makefile: ../config.status $(srcdir)/Makefile.in
	$(MAKE) -C .. src/$@

doc.o: buildobj.h

emacs.res: FORCE
	$(MAKE) -C ../nt ../src/emacs.res

.PHONY: ns-app
ns-app: emacs$(EXEEXT) $(pdmp)
	$(MAKE) -C ../nextstep all

.PHONY: mostlyclean clean bootstrap-clean distclean maintainer-clean
.PHONY: versionclean

mostlyclean:
	rm -f temacs$(EXEEXT) core ./*.core \#* ./*.o
	rm -f dmpstruct.h
	rm -f emacs.pdmp
	rm -f ../etc/DOC
	rm -f bootstrap-emacs$(EXEEXT) $(bootstrap_pdmp)
	rm -f emacs-$(version)$(EXEEXT)
	rm -f buildobj.h
	rm -f globals.h gl-stamp
	rm -f ./*.res ./*.tmp
versionclean:
	rm -f emacs$(EXEEXT) emacs-*.*.*[0-9]$(EXEEXT) emacs-*.*.*[0-9].pdmp
	rm -f ../etc/DOC*
clean: mostlyclean versionclean
	rm -f $(DEPDIR)/*

## bootstrap-clean is used to clean up just before a bootstrap.
## It should remove all files generated during a compilation/bootstrap,
## but not things like config.status or TAGS.
bootstrap-clean: clean
	rm -f emacs-module.h epaths.h config.h config.stamp
	if test -f ./.gdbinit; then \
	  mv ./.gdbinit ./.gdbinit.save; \
	  if test -f "$(srcdir)/.gdbinit"; then rm -f ./.gdbinit.save; \
	  else mv ./.gdbinit.save ./.gdbinit; fi; \
	fi

distclean: bootstrap-clean
	rm -f Makefile lisp.mk verbose.mk
	rm -fr $(DEPDIR)

maintainer-clean: distclean
	rm -f TAGS

ETAGS = ../lib-src/etags${EXEEXT}

${ETAGS}: FORCE
	$(MAKE) -C $(dir $@) $(notdir $@)

# Remove macuvs.h since it'd cause `src/emacs`
# to be built before we can get TAGS.
ctagsfiles1 = $(filter-out ${srcdir}/macuvs.h, $(wildcard ${srcdir}/*.[hc]))
ctagsfiles2 = $(wildcard ${srcdir}/*.m)
ctagsfiles3 = $(wildcard ${srcdir}/*.cc)

## In out-of-tree builds, TAGS are generated in the build dir, like
## other non-bootstrap build products (see Bug#31744).

## This does not need to depend on ../lisp and ../lwlib TAGS files,
## because etags "--include" only includes a pointer to the file,
## rather than the file contents.
TAGS: ${ETAGS} $(ctagsfiles1) $(ctagsfiles2)
	$(AM_V_GEN)${ETAGS} --include=../lisp/TAGS --include=$(lwlibdir)/TAGS \
	  --regex='{c}/[ 	]*DEFVAR_[A-Z_ 	(]+"\([^"]+\)"/\1/' \
	  --regex='{c}/[ 	]*DEFVAR_[A-Z_ 	(]+"[^"]+",[ 	]\([A-Za-z0-9_]+\)/\1/' \
	  $(ctagsfiles1) \
	  --regex='{objc}/[ 	]*DEFVAR_[A-Z_ 	(]+"\([^"]+\)"/\1/' \
	  --regex='{objc}/[ 	]*DEFVAR_[A-Z_ 	(]+"[^"]+",[ 	]\([A-Za-z0-9_]+\)/\1/' \
	  $(ctagsfiles2) \
	  $(ctagsfiles3)

## Arrange to make tags tables for ../lisp and ../lwlib,
## which the above TAGS file for the C files includes by reference.
../lisp/TAGS $(lwlibdir)/TAGS: FORCE
	$(MAKE) -C $(dir $@) $(notdir $@) ETAGS="$(ETAGS)"

tags: TAGS ../lisp/TAGS $(lwlibdir)/TAGS
.PHONY: tags


### Bootstrapping.

## Bootstrapping right is difficult because of the circular dependencies.
## Furthermore, we have to deal with the fact that many compilation targets
## such as loaddefs.el or *.elc can typically be produced by any old
## Emacs executable, so we would like to avoid rebuilding them whenever
## we build a new Emacs executable.
##
## (In other words, changing a single file src/foo.c would force
## dumping a new bootstrap-emacs, then re-byte-compiling all preloaded
## elisp files, and only then dump the actual src/emacs, which is not
## wrong, but is overkill in 99.99% of the cases.)
##
## To solve the circularity, we use 2 different Emacs executables,
## "emacs" is the main target and "bootstrap-emacs" is the one used
## to build the *.elc and loaddefs.el files.
## To solve the freshness issue, in the past we tried various clever tricks,
## but now that we require GNU make, we can simply specify
## bootstrap-emacs$(EXEEXT) as an order-only prerequisite.

%.elc: %.el | bootstrap-emacs$(EXEEXT) $(bootstrap_pdmp)
	@$(MAKE) $(AM_V_NO_PD) -C ../lisp EMACS="$(bootstrap_exe)"\
		THEFILE=$< $<c

ifeq ($(HAVE_NATIVE_COMP):$(NATIVE_DISABLED),yes:)
## The following rules are used only when building a source tarball
## for the first time, when the native-lisp/ directory doesn't yet
## exist and needs to be created and populated with the preloaded
## *.eln files.

## List of *.eln files we need to produce in addition to the preloaded
## ones in $(lisp).
elnlisp := \
	emacs-lisp/autoload.eln \
	emacs-lisp/byte-opt.eln \
	emacs-lisp/bytecomp.eln \
	emacs-lisp/cconv.eln \
	international/charscript.eln \
	emacs-lisp/comp.eln \
	emacs-lisp/comp-cstr.eln \
	international/emoji-zwj.eln
elnlisp := $(addprefix ${lispsource}/,${elnlisp}) $(lisp:.elc=.eln)

%.eln: %.el | emacs$(EXEEXT) $(pdmp)
	@$(MAKE) $(AM_V_NO_PD) -C ../lisp EMACS="../src/emacs$(EXEEXT)"\
		THEFILE=$< $<n

## FIXME: this is fragile!  We lie to Make about the files produced by
## this rule, and we rely on the absence of the native-lisp directory
## to trigger it.  This means that if anything goes wrong during
## native compilation, the only way to trigger it again is to remove
## the directory and re-native-compile everything.  The main
## underlying problem is that the name of the subdirectory of
## native-lisp where the *.eln files will be produced, and the exact
## names of those *.eln files, cannot be known in advance; we must ask
## Emacs to produce them.
../native-lisp: $(lispsource)/emacs-lisp/cldefs.el | $(pdmp)
	@if test ! -d $@; then \
	  mkdir $@ && $(MAKE) $(AM_V_NO_PD) $(elnlisp); \
	  if test $(SYSTEM_TYPE) = cygwin; then \
	    find $@ -name '*.eln' | rebase -v -O -T -; \
	  fi; \
	  LC_ALL=C $(RUN_TEMACS) -batch $(BUILD_DETAILS) -l loadup --temacs=pdump \
		--bin-dest $(BIN_DESTDIR) --eln-dest $(ELN_DESTDIR) \
	  && cp -f emacs$(EXEEXT) bootstrap-emacs$(EXEEXT) \
	  && cp -f $(pdmp) $(bootstrap_pdmp); \
	fi
endif

## VCSWITNESS points to the file that holds info about the current checkout.
## We use it as a heuristic to decide when to rebuild loaddefs.el.
## If empty it is ignored; the parent makefile can set it to some other value.
VCSWITNESS =

$(lispsource)/loaddefs.el: $(VCSWITNESS) | \
		bootstrap-emacs$(EXEEXT) $(bootstrap_pdmp)
	$(MAKE) -C ../lisp autoloads EMACS="$(bootstrap_exe)"

$(lispsource)/emacs-lisp/cldefs.el: $(pdmp)
	$(MAKE) -C ../lisp cldefs EMACS="$(bootstrap_exe)"

## Dump an Emacs executable named bootstrap-emacs containing the
## files from loadup.el in source form.

bootstrap-emacs$(EXEEXT): temacs$(EXEEXT)
	$(MAKE) -C ../lisp update-subdirs
ifeq ($(DUMPING),unexec)
	$(RUN_TEMACS) --batch $(BUILD_DETAILS) $(DUMPING_OVERWRITE) -l loadup --temacs=bootstrap
  ifneq ($(PAXCTL_dumped),)
	$(PAXCTL_dumped) emacs$(EXEEXT)
  endif
	mv -f emacs$(EXEEXT) bootstrap-emacs$(EXEEXT)
	@: Compile some files earlier to speed up further compilation.
	$(MAKE) -C ../lisp compile-first EMACS="$(bootstrap_exe)"
else
	@: In the pdumper case, make compile-first after the dump
	cp -f temacs$(EXEEXT) bootstrap-emacs$(EXEEXT)
ifeq ($(DO_CODESIGN),yes)
	codesign -s - -f bootstrap-emacs$(EXEEXT)
endif
endif

ifeq ($(DUMPING),pdumper)
$(bootstrap_pdmp): bootstrap-emacs$(EXEEXT)
	rm -f $@
	$(RUN_TEMACS) --batch $(BUILD_DETAILS) $(DUMPING_OVERWRITE) -l loadup --temacs=pbootstrap \
		--bin-dest $(BIN_DESTDIR) --eln-dest $(ELN_DESTDIR)
	@: Compile some files earlier to speed up further compilation.
	@: First, byte compile these files, ....
	ANCIENT=yes $(MAKE) -C ../lisp compile-first EMACS="$(bootstrap_exe)"
	@: .... then use their .elcs in native compiling these and other files.
	$(MAKE) -C ../lisp compile-first EMACS="$(bootstrap_exe)"
endif

### Flymake support (for C only)
check-syntax:
	$(AM_V_CC)$(CC) -c $(CPPFLAGS) $(ALL_CFLAGS) ${CHK_SOURCES} || true
.PHONY: check-syntax<|MERGE_RESOLUTION|>--- conflicted
+++ resolved
@@ -651,13 +651,8 @@
 endif
 
 ifeq ($(DUMPING),pdumper)
-<<<<<<< HEAD
 $(pdmp): emacs$(EXEEXT)
 	LC_ALL=C $(RUN_TEMACS) -batch $(BUILD_DETAILS) $(DUMPING_OVERWRITE) -l loadup --temacs=pdump \
-=======
-$(pdmp): emacs$(EXEEXT) $(lispsource)/loaddefs.elc
-	LC_ALL=C $(RUN_TEMACS) -batch $(BUILD_DETAILS) -l loadup --temacs=pdump \
->>>>>>> 261d6afd
 		--bin-dest $(BIN_DESTDIR) --eln-dest $(ELN_DESTDIR)
 	cp -f $@ $(bootstrap_pdmp)
 endif
