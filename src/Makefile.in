--- conflicted
+++ resolved
@@ -348,14 +348,11 @@
 
 TREE_SITTER_LIBS = @TREE_SITTER_LIBS@
 TREE_SITTER_CFLAGS = @TREE_SITTER_CFLAGS@
-<<<<<<< HEAD
 TREE_SITTER_OBJ = @TREE_SITTER_OBJ@
 
 SQLITE3_LIBS = @SQLITE3_LIBS@
 SQLITE3_CFLAGS = @SQLITE3_CFLAGS@
 SQLITE3_OBJ = @SQLITE3_OBJ@
-=======
->>>>>>> aeadba14
 
 INTERVALS_H = dispextern.h intervals.h composite.h
 
@@ -423,15 +420,9 @@
   $(XINPUT_CFLAGS) $(WEBP_CFLAGS) $(WEBKIT_CFLAGS) $(LCMS2_CFLAGS) \
   $(SETTINGS_CFLAGS) $(FREETYPE_CFLAGS) $(FONTCONFIG_CFLAGS) \
   $(HARFBUZZ_CFLAGS) $(LIBOTF_CFLAGS) $(M17N_FLT_CFLAGS) $(DEPFLAGS) \
-<<<<<<< HEAD
   $(LIBSYSTEMD_CFLAGS) $(JSON_CFLAGS) $(TREE_SITTER_CFLAGS) \
   $(LIBGNUTLS_CFLAGS) $(NOTIFY_CFLAGS) $(CAIRO_CFLAGS) $(SQLITE3_CFLAGS) \
   $(WERROR_CFLAGS) $(HAIKU_CFLAGS) $(XCOMPOSITE_CFLAGS)
-=======
-  $(LIBSYSTEMD_CFLAGS) $(JSON_CFLAGS) $(XSYNC_CFLAGS) $(TREE_SITTER_CFLAGS) \
-  $(LIBGNUTLS_CFLAGS) $(NOTIFY_CFLAGS) $(CAIRO_CFLAGS) \
-  $(WERROR_CFLAGS) $(HAIKU_CFLAGS) $(XCOMPOSITE_CFLAGS) $(XSHAPE_CFLAGS)
->>>>>>> aeadba14
 ALL_CFLAGS = $(EMACS_CFLAGS) $(WARN_CFLAGS) $(CFLAGS)
 ALL_OBJC_CFLAGS = $(EMACS_CFLAGS) \
   $(filter-out $(NON_OBJC_CFLAGS),$(WARN_CFLAGS)) $(CFLAGS) \
@@ -462,7 +453,6 @@
 	process.o gnutls.o callproc.o 					       \
 	region-cache.o sound.o timefns.o atimer.o 			       \
 	doprnt.o intervals.o textprop.o composite.o xml.o lcms.o $(NOTIFY_OBJ) \
-<<<<<<< HEAD
 	$(XWIDGETS_OBJ)                                                        \
 	profiler.o decompress.o						       \
 	thread.o systhread.o						       \
@@ -473,16 +463,6 @@
 	$(HAIKU_OBJ)							       \
 	$(SQLITE3_OBJ)                                                         \
 	$(TREE_SITTER_OBJ)
-=======
-	$(XWIDGETS_OBJ) 						       \
-	profiler.o decompress.o 					       \
-	thread.o systhread.o sqlite.o  treesit.o			       \
-	itree.o 							       \
-	$(if $(HYBRID_MALLOC),sheap.o) 					       \
-	$(MSDOS_OBJ) $(MSDOS_X_OBJ) $(NS_OBJ) $(CYGWIN_OBJ) $(FONT_OBJ)        \
-	$(W32_OBJ) $(WINDOW_SYSTEM_OBJ) $(XGSELOBJ) $(JSON_OBJ) 	       \
-	$(HAIKU_OBJ) $(PGTK_OBJ)
->>>>>>> aeadba14
 doc_obj = $(base_obj) $(NS_OBJC_OBJ)
 obj = $(doc_obj) $(HAIKU_CXX_OBJ)
 
