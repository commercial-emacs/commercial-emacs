--- conflicted
+++ resolved
@@ -440,7 +440,6 @@
 
 ## lastfile must follow all files whose initialized data areas should
 ## be dumped as pure by dump-emacs.
-<<<<<<< HEAD
 base_obj = dispnew.o frame.o scroll.o xdisp.o menu.o $(XMENU_OBJ) window.o \
 	charset.o coding.o category.o ccl.o character.o chartab.o bidi.o \
 	$(CM_OBJ) term.o terminal.o xfaces.o $(XOBJ) $(GTK_OBJ) $(DBUS_OBJ) \
@@ -463,29 +462,6 @@
 	$(HAIKU_OBJ) \
 	$(SQLITE3_OBJ) \
 	$(TREE_SITTER_OBJ)
-=======
-base_obj = dispnew.o frame.o scroll.o xdisp.o menu.o $(XMENU_OBJ) window.o     \
-	charset.o coding.o category.o ccl.o character.o chartab.o bidi.o       \
-	$(CM_OBJ) term.o terminal.o xfaces.o $(XOBJ) $(GTK_OBJ) $(DBUS_OBJ)    \
-	emacs.o keyboard.o macros.o keymap.o sysdep.o 			       \
-	bignum.o buffer.o filelock.o insdel.o marker.o 			       \
-	minibuf.o fileio.o dired.o 					       \
-	cmds.o casetab.o casefiddle.o indent.o search.o regex-emacs.o undo.o   \
-	alloc.o pdumper.o data.o doc.o editfns.o callint.o 		       \
-	eval.o floatfns.o fns.o sort.o font.o print.o lread.o $(MODULES_OBJ)   \
-	syntax.o $(UNEXEC_OBJ) bytecode.o comp.o $(DYNLIB_OBJ) 		       \
-	process.o gnutls.o callproc.o 					       \
-	region-cache.o sound.o timefns.o atimer.o 			       \
-	doprnt.o intervals.o textprop.o composite.o xml.o lcms.o $(NOTIFY_OBJ) \
-	$(XWIDGETS_OBJ) 						       \
-	profiler.o decompress.o 					       \
-	thread.o systhread.o sqlite.o 					       \
-	itree.o 							       \
-	$(if $(HYBRID_MALLOC),sheap.o) 					       \
-	$(MSDOS_OBJ) $(MSDOS_X_OBJ) $(NS_OBJ) $(CYGWIN_OBJ) $(FONT_OBJ)        \
-	$(W32_OBJ) $(WINDOW_SYSTEM_OBJ) $(XGSELOBJ) $(JSON_OBJ) 	       \
-	$(HAIKU_OBJ) $(PGTK_OBJ)
->>>>>>> 71589b10
 doc_obj = $(base_obj) $(NS_OBJC_OBJ)
 obj = $(doc_obj) $(HAIKU_CXX_OBJ)
 
