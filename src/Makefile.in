--- conflicted
+++ resolved
@@ -418,11 +418,7 @@
   $(HARFBUZZ_CFLAGS) $(LIBOTF_CFLAGS) $(M17N_FLT_CFLAGS) $(DEPFLAGS) \
   $(LIBSYSTEMD_CFLAGS) $(JSON_CFLAGS) $(TREE_SITTER_CFLAGS) \
   $(LIBGNUTLS_CFLAGS) $(NOTIFY_CFLAGS) $(CAIRO_CFLAGS) \
-<<<<<<< HEAD
   $(WERROR_CFLAGS) $(HAIKU_CFLAGS) $(SQLITE3_CFLAGS)
-=======
-  $(WERROR_CFLAGS) $(HAIKU_CFLAGS) $(XCOMPOSITE_CFLAGS)
->>>>>>> 1467b04f
 ALL_CFLAGS = $(EMACS_CFLAGS) $(WARN_CFLAGS) $(CFLAGS)
 ALL_OBJC_CFLAGS = $(EMACS_CFLAGS) \
   $(filter-out $(NON_OBJC_CFLAGS),$(WARN_CFLAGS)) $(CFLAGS) \
@@ -581,12 +577,8 @@
    $(LIBGNUTLS_LIBS) $(LIB_PTHREAD) $(GETADDRINFO_A_LIBS) $(LCMS2_LIBS) \
    $(NOTIFY_LIBS) $(LIB_MATH) $(LIBZ) $(LIBMODULES) $(LIBSYSTEMD_LIBS) \
    $(JSON_LIBS) $(LIBGMP) $(LIBGCCJIT_LIBS) $(XINPUT_LIBS) $(HAIKU_LIBS) \
-<<<<<<< HEAD
    $(SQLITE3_LIBS) \
    $(TREE_SITTER_LIBS)
-=======
-   $(SQLITE3_LIBS) $(XCOMPOSITE_LIBS)
->>>>>>> 1467b04f
 
 ## FORCE it so that admin/unidata can decide whether this file is
 ## up-to-date.  Although since charprop depends on bootstrap-emacs,
