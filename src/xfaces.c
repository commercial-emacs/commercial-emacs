/* xfaces.c -- "Face" primitives.

Copyright (C) 1993-1994, 1998-2024 Free Software Foundation, Inc.

This file is NOT part of GNU Emacs.

GNU Emacs is free software: you can redistribute it and/or modify
it under the terms of the GNU General Public License as published by
the Free Software Foundation, either version 3 of the License, or (at
your option) any later version.

GNU Emacs is distributed in the hope that it will be useful,
but WITHOUT ANY WARRANTY; without even the implied warranty of
MERCHANTABILITY or FITNESS FOR A PARTICULAR PURPOSE.  See the
GNU General Public License for more details.

You should have received a copy of the GNU General Public License
along with GNU Emacs.  If not, see <https://www.gnu.org/licenses/>.  */

/* New face implementation by Gerd Moellmann <gerd@gnu.org>.  */

/* Faces.

   When using Emacs with X, the display style of characters can be
   changed by defining `faces'.  Each face can specify the following
   display attributes:

   1. Font family name.

   2. Font foundry name.

   3. Relative proportionate width, aka character set width or set
   width (swidth), e.g. `semi-compressed'.

   4. Font height in 1/10pt.

   5. Font weight, e.g. `bold'.

   6. Font slant, e.g. `italic'.

   7. Foreground color.

   8. Background color.

   9. Whether or not characters should be underlined, and in what color.

   10. Whether or not characters should be displayed in inverse video.

   11. A background stipple, a bitmap.

   12. Whether or not characters should be overlined, and in what color.

   13. Whether or not characters should be strike-through, and in what
   color.

   14. Whether or not a box should be drawn around characters, the box
   type, and, for simple boxes, in what color.

   15. Font-spec, or nil.  This is a special attribute.

   A font-spec is a collection of font attributes (specs).

   When this attribute is specified, the face uses a font matching
   with the specs as is except for what overwritten by the specs in
   the fontset (see below).  In addition, the other font-related
   attributes (1st thru 5th) are updated from the spec.

   On the other hand, if one of the other font-related attributes are
   specified, the corresponding specs in this attribute is set to nil.

   16. A face name or list of face names from which to inherit attributes.

   17. A fontset name.  This is another special attribute.

   A fontset is a mappings from characters to font-specs, and the
   specs overwrite the font-spec in the 14th attribute.

   18. A "distant background" color, to be used when the foreground is
   too close to the background and is hard to read.

   19. Whether to extend the face to end of line when the face
   "covers" the newline that ends the line.

   On the C level, a Lisp face is completely represented by its array
   of attributes.  In that array, the zeroth element is Qface, and the
   rest are the 19 face attributes described above.  The
   lface_attribute_index enumeration, defined on dispextern.h, with
   values given by the LFACE_*_INDEX constants, is used to reference
   the individual attributes.

   Faces are frame-local by nature because Emacs allows you to define the
   same named face (face names are symbols) differently for different
   frames.  Each frame has an alist of face definitions for all named
   faces.  The value of a named face in such an alist is a Lisp vector
   with the symbol `face' in slot 0, and a slot for each of the face
   attributes mentioned above.

   There is also a global face map `Vface_new_frame_defaults',
   containing conses of (FACE_ID . FACE_DEFINITION).  Face definitions
   from this table are used to initialize faces of newly created
   frames.

   A face doesn't have to specify all attributes.  Those not specified
   have a value of `unspecified'.  Faces specifying all attributes but
   the 14th are called `fully-specified'.


   Face merging.

   The display style of a given character in the text is determined by
   combining several faces.  This process is called `face merging'.
   Face merging combines the attributes of each of the faces being
   merged such that the attributes of the face that is merged later
   override those of a face merged earlier in the process.  In
   particular, this replaces any 'unspecified' attributes with
   non-'unspecified' values.  Also, if a face inherits from another
   (via the :inherit attribute), the attributes of the parent face,
   recursively, are applied where the inheriting face doesn't specify
   non-'unspecified' values.  Any aspect of the display style that
   isn't specified by overlays or text properties is taken from the
   'default' face.  Since it is made sure that the default face is
   always fully-specified, face merging always results in a
   fully-specified face.


   Face realization.

   After all face attributes for a character have been determined by
   merging faces of that character, that face is `realized'.  The
   realization process maps face attributes to what is physically
   available on the system where Emacs runs.  The result is a
   `realized face' in the form of a struct face which is stored in the
   face cache of the frame on which it was realized.

   Face realization is done in the context of the character to display
   because different fonts may be used for different characters.  In
   other words, for characters that have different font
   specifications, different realized faces are needed to display
   them.

   Font specification is done by fontsets.  See the comment in
   fontset.c for the details.  In the current implementation, all ASCII
   characters share the same font in a fontset.

   Faces are at first realized for ASCII characters, and, at that
   time, assigned a specific realized fontset.  Hereafter, we call
   such a face as `ASCII face'.  When a face for a multibyte character
   is realized, it inherits (thus shares) a fontset of an ASCII face
   that has the same attributes other than font-related ones.

   Thus, all realized faces have a realized fontset.


   Unibyte text.

   Unibyte text (i.e. raw 8-bit characters) is displayed with the same
   font as ASCII characters.  That is because it is expected that
   unibyte text users specify a font that is suitable both for ASCII
   and raw 8-bit characters.


   Font selection.

   Font selection tries to find the best available matching font for a
   given (character, face) combination.

   If the face specifies a fontset name, that fontset determines a
   pattern for fonts of the given character.  If the face specifies a
   font name or the other font-related attributes, a fontset is
   realized from the default fontset.  In that case, that
   specification determines a pattern for ASCII characters and the
   default fontset determines a pattern for multibyte characters.

   Available fonts on the system on which Emacs runs are then matched
   against the font pattern.  The result of font selection is the best
   match for the given face attributes in this font list.

   Font selection can be influenced by the user.

   1. The user can specify the relative importance he gives the face
   attributes width, height, weight, and slant by setting
   face-font-selection-order (faces.el) to a list of face attribute
   names.  The default is '(:width :height :weight :slant), and means
   that font selection first tries to find a good match for the font
   width specified by a face, then---within fonts with that
   width---tries to find a best match for the specified font height,
   etc.

   2. Setting face-font-family-alternatives allows the user to
   specify alternative font families to try if a family specified by a
   face doesn't exist.

   3. Setting face-font-registry-alternatives allows the user to
   specify all alternative font registries to try for a face
   specifying a registry.

   4. Setting face-ignored-fonts allows the user to ignore specific
   fonts.


   Character composition.

   Usually, the realization process is already finished when Emacs
   actually reflects the desired glyph matrix on the screen.  However,
   on displaying a composition (sequence of characters to be composed
   on the screen), a suitable font for the components of the
   composition is selected and realized while drawing them on the
   screen, i.e.  the realization process is delayed but in principle
   the same.


   Initialization of basic faces.

   The faces `default', `modeline' are considered `basic faces'.
   When redisplay happens the first time for a newly created frame,
   basic faces are realized for CHARSET_ASCII.  Frame parameters are
   used to fill in unspecified attributes of the default face.  */

#include <config.h>
#include <stdlib.h>
#include "sysstdio.h"
#include <sys/types.h>
#include <sys/stat.h>
#include <math.h>

#include "lisp.h"
#include "character.h"
#include "frame.h"

#ifdef USE_MOTIF
#include <Xm/Xm.h>
#include <Xm/XmStrDefs.h>
#endif /* USE_MOTIF */

#ifdef MSDOS
#include "dosfns.h"
#endif

#ifdef HAVE_WINDOW_SYSTEM
#include TERM_HEADER
#include "fontset.h"
#ifdef HAVE_NTGUI
#define GCGraphicsExposures 0
#endif /* HAVE_NTGUI */

#ifdef HAVE_NS
#define GCGraphicsExposures 0
#endif /* HAVE_NS */

#ifdef HAVE_PGTK
#define GCGraphicsExposures 0
#endif /* HAVE_PGTK */

#ifdef HAVE_HAIKU
#define GCGraphicsExposures 0
#endif /* HAVE_HAIKU */
#endif /* HAVE_WINDOW_SYSTEM */

#include "buffer.h"
#include "dispextern.h"
#include "blockinput.h"
#include "window.h"
#include "termchar.h"

#include "font.h"

#ifdef HAVE_X_WINDOWS

/* Compensate for a bug in Xos.h on some systems, on which it requires
   time.h.  On some such systems, Xos.h tries to redefine struct
   timeval and struct timezone if USG is #defined while it is
   #included.  */

#ifdef XOS_NEEDS_TIME_H
#include <time.h>
#undef USG
#include <X11/Xos.h>
#define USG
#define __TIMEVAL__
#if defined USG || defined __TIMEVAL__ /* Don't warn about unused macros.  */
#endif
#else /* not XOS_NEEDS_TIME_H */
#include <X11/Xos.h>
#endif /* not XOS_NEEDS_TIME_H */

#endif /* HAVE_X_WINDOWS */

#include <c-ctype.h>

/* True if face attribute ATTR is unspecified.  */

#define UNSPECIFIEDP(ATTR) EQ (ATTR, Qunspecified)

/* True if face attribute ATTR is `ignore-defface'.  */

#define IGNORE_DEFFACE_P(ATTR) EQ (ATTR, QCignore_defface)

/* True if face attribute ATTR is `reset'.  */

#define RESET_P(ATTR) EQ (ATTR, Qreset)

/* Size of hash table of realized faces in face caches (should be a
   prime number).  */

#define FACE_CACHE_BUCKETS_SIZE 1009

char unspecified_fg[] = "unspecified-fg", unspecified_bg[] = "unspecified-bg";

/* Alist of alternative font families.  Each element is of the form
   (FAMILY FAMILY1 FAMILY2 ...).  If fonts of FAMILY can't be loaded,
   try FAMILY1, then FAMILY2, ...  */

Lisp_Object Vface_alternative_font_family_alist;

/* Alist of alternative font registries.  Each element is of the form
   (REGISTRY REGISTRY1 REGISTRY2...).  If fonts of REGISTRY can't be
   loaded, try REGISTRY1, then REGISTRY2, ...  */

Lisp_Object Vface_alternative_font_registry_alist;

/* The next ID to assign to Lisp faces.  */

static int next_lface_id;

/* A vector mapping Lisp face Id's to face names.  */

static Lisp_Object *lface_id_to_name;
static ptrdiff_t lface_id_to_name_size;

#ifdef HAVE_WINDOW_SYSTEM

/* Counter for calls to clear_face_cache.  If this counter reaches
   CLEAR_FONT_TABLE_COUNT, and a frame has more than
   CLEAR_FONT_TABLE_NFONTS load, unused fonts are freed.  */

static int clear_font_table_count;
#define CLEAR_FONT_TABLE_COUNT	100
#define CLEAR_FONT_TABLE_NFONTS	10

#endif /* HAVE_WINDOW_SYSTEM */

/* True means face attributes have been changed since the last
   redisplay.  Used in redisplay_internal.  */

bool face_change;

/* True means don't display bold text if a face's foreground
   and background colors are the inverse of the default colors of the
   display.   This is a kluge to suppress `bold black' foreground text
   which is hard to read on an LCD monitor.  */

static bool tty_suppress_bold_inverse_default_colors_p;

/* The total number of colors currently allocated.  */

#ifdef GLYPH_DEBUG
static int ncolors_allocated;
static int npixmaps_allocated;
static int ngcs;
#endif

/* True means the definition of the `menu' face for new frames has
   been changed.  */

static bool menu_face_changed_default;

struct named_merge_point;

static struct face *realize_face (struct face_cache *,
				  Lisp_Object [LFACE_VECTOR_SIZE],
				  int);
static struct face *realize_gui_face (struct face_cache *,
				      Lisp_Object [LFACE_VECTOR_SIZE]);
static struct face *realize_tty_face (struct face_cache *,
				      Lisp_Object [LFACE_VECTOR_SIZE]);
static bool realize_basic_faces (struct frame *);
static bool realize_default_face (struct frame *);
static void realize_named_face (struct frame *, Lisp_Object, int);
static struct face_cache *make_face_cache (struct frame *);
static void free_face_cache (struct face_cache *);
static bool merge_face_ref (struct window *w,
                            struct frame *, Lisp_Object, Lisp_Object *,
                            bool, struct named_merge_point *,
                            enum lface_attribute_index);
static int color_distance (Emacs_Color *x, Emacs_Color *y);

#ifdef HAVE_WINDOW_SYSTEM
static void set_font_frame_param (Lisp_Object, Lisp_Object);
static void clear_face_gcs (struct face_cache *);
static struct face *realize_non_ascii_face (struct frame *, Lisp_Object,
					    struct face *);
#endif /* HAVE_WINDOW_SYSTEM */

/***********************************************************************
			      Utilities
 ***********************************************************************/

#ifdef HAVE_X_WINDOWS

#ifdef DEBUG_X_COLORS

/* The following is a poor mans infrastructure for debugging X color
   allocation problems on displays with PseudoColor-8.  Some X servers
   like 3.3.5 XF86_SVGA with Matrox cards apparently don't implement
   color reference counts completely so that they don't signal an
   error when a color is freed whose reference count is already 0.
   Other X servers do.  To help me debug this, the following code
   implements a simple reference counting schema of its own, for a
   single display/screen.  --gerd.  */

/* Reference counts for pixel colors.  */

int color_count[256];

/* Register color PIXEL as allocated.  */

void
register_color (unsigned long pixel)
{
  eassert (pixel < 256);
  ++color_count[pixel];
}


/* Register color PIXEL as deallocated.  */

void
unregister_color (unsigned long pixel)
{
  eassert (pixel < 256);
  if (color_count[pixel] > 0)
    --color_count[pixel];
  else
    emacs_abort ();
}


/* Register N colors from PIXELS as deallocated.  */

void
unregister_colors (unsigned long *pixels, int n)
{
  for (int i = 0; i < n; ++i)
    unregister_color (pixels[i]);
}


DEFUN ("dump-colors", Fdump_colors, Sdump_colors, 0, 0, 0,
       doc: /* Dump currently allocated colors to stderr.  */)
  (void)
{
  int i, n;

  putc ('\n', stderr);

  for (i = n = 0; i < ARRAYELTS (color_count); ++i)
    if (color_count[i])
      {
	fprintf (stderr, "%3d: %5d", i, color_count[i]);
	++n;
	putc (n % 5 == 0 ? '\n' : '\t', stderr);
      }

  if (n % 5 != 0)
    putc ('\n', stderr);
  return Qnil;
}

#endif /* DEBUG_X_COLORS */


/* Free colors used on frame F.  PIXELS is an array of NPIXELS pixel
   color values.  Interrupt input must be blocked when this function
   is called.  */

void
x_free_colors (struct frame *f, unsigned long *pixels, int npixels)
{
  /* If display has an immutable color map, freeing colors is not
     necessary and some servers don't allow it.  So don't do it.  */
  if (x_mutable_colormap (FRAME_X_VISUAL_INFO (f)))
    {
#ifdef DEBUG_X_COLORS
      unregister_colors (pixels, npixels);
#endif
      XFreeColors (FRAME_X_DISPLAY (f), FRAME_X_COLORMAP (f),
		   pixels, npixels, 0);
    }
}


#ifdef USE_X_TOOLKIT

/* Free colors used on display DPY.  PIXELS is an array of NPIXELS pixel
   color values.  Interrupt input must be blocked when this function
   is called.  */

void
x_free_dpy_colors (Display *dpy, Screen *screen, Colormap cmap,
		   unsigned long *pixels, int npixels)
{
  struct x_display_info *dpyinfo = x_display_info_for_display (dpy);

  /* If display has an immutable color map, freeing colors is not
     necessary and some servers don't allow it.  So don't do it.  */
  if (x_mutable_colormap (&dpyinfo->visual_info))
    {
#ifdef DEBUG_X_COLORS
      unregister_colors (pixels, npixels);
#endif
      XFreeColors (dpy, cmap, pixels, npixels, 0);
    }
}
#endif /* USE_X_TOOLKIT */

/* Create and return a GC for use on frame F.  GC values and mask
   are given by XGCV and MASK.  */

static GC
x_create_gc (struct frame *f, unsigned long mask, XGCValues *xgcv)
{
  GC gc;
  block_input ();
  gc = XCreateGC (FRAME_X_DISPLAY (f), FRAME_X_DRAWABLE (f), mask, xgcv);
  unblock_input ();
  IF_DEBUG (++ngcs);
  return gc;
}


/* Free GC which was used on frame F.  */

static void
x_free_gc (struct frame *f, GC gc)
{
  eassert (input_blocked_p ());
  IF_DEBUG ((--ngcs, eassert (ngcs >= 0)));
  XFreeGC (FRAME_X_DISPLAY (f), gc);
}

#endif /* HAVE_X_WINDOWS */

#ifdef HAVE_NTGUI
/* W32 emulation of GCs */

static Emacs_GC *
x_create_gc (struct frame *f, unsigned long mask, Emacs_GC *egc)
{
  Emacs_GC *gc;
  block_input ();
  gc = XCreateGC (NULL, FRAME_W32_WINDOW (f), mask, egc);
  unblock_input ();
  IF_DEBUG (++ngcs);
  return gc;
}


/* Free GC which was used on frame F.  */

static void
x_free_gc (struct frame *f, Emacs_GC *gc)
{
  IF_DEBUG ((--ngcs, eassert (ngcs >= 0)));
  xfree (gc);
}

#endif  /* HAVE_NTGUI */

#if defined (HAVE_NS) || defined (HAVE_HAIKU)
/* NS and Haiku emulation of GCs */

static Emacs_GC *
x_create_gc (struct frame *f,
	     unsigned long mask,
	     Emacs_GC *egc)
{
  Emacs_GC *gc = xmalloc (sizeof *gc);
  *gc = *egc;
  return gc;
}

static void
x_free_gc (struct frame *f, Emacs_GC *gc)
{
  xfree (gc);
}
#endif  /* HAVE_NS */

#ifdef HAVE_PGTK
/* PGTK emulation of GCs */

static Emacs_GC *
x_create_gc (struct frame *f,
	     unsigned long mask,
	     Emacs_GC *xgcv)
{
  Emacs_GC *gc = xmalloc (sizeof *gc);
  *gc = *xgcv;
  return gc;
}

static void
x_free_gc (struct frame *f, Emacs_GC *gc)
{
  xfree (gc);
}
#endif  /* HAVE_NS */

/***********************************************************************
			   Frames and faces
 ***********************************************************************/

/* Initialize face cache and basic faces for frame F.  */

void
init_frame_faces (struct frame *f)
{
  /* Make a face cache, if F doesn't have one.  */
  if (FRAME_FACE_CACHE (f) == NULL)
    FRAME_FACE_CACHE (f) = make_face_cache (f);

#ifdef HAVE_WINDOW_SYSTEM
  /* Make the image cache.  */
  if (FRAME_WINDOW_P (f))
    {
      /* We initialize the image cache when creating the first frame
	 on a terminal, and not during terminal creation.  This way,
	 `x-open-connection' on a tty won't create an image cache.  */
      if (FRAME_IMAGE_CACHE (f) == NULL)
	FRAME_IMAGE_CACHE (f) = make_image_cache ();
      ++FRAME_IMAGE_CACHE (f)->refcount;
    }
#endif /* HAVE_WINDOW_SYSTEM */

  /* Realize faces early (Bug#17889).  */
  if (!realize_basic_faces (f))
    emacs_abort ();
}


/* Free face cache of frame F.  Called from frame-dependent
   resource freeing function, e.g. (x|tty)_free_frame_resources.  */

void
free_frame_faces (struct frame *f)
{
  struct face_cache *face_cache = FRAME_FACE_CACHE (f);

  if (face_cache)
    {
      free_face_cache (face_cache);
      FRAME_FACE_CACHE (f) = NULL;
    }

#ifdef HAVE_WINDOW_SYSTEM
  if (FRAME_WINDOW_P (f))
    {
      struct image_cache *image_cache = FRAME_IMAGE_CACHE (f);
      if (image_cache)
	{
	  --image_cache->refcount;
	  if (image_cache->refcount == 0)
	    free_image_cache (f);
	}
    }
#endif /* HAVE_WINDOW_SYSTEM */
}


/* Clear face caches, and recompute basic faces for frame F.  Call
   this after changing frame parameters on which those faces depend,
   or when realized faces have been freed due to changing attributes
   of named faces.  */

void
recompute_basic_faces (struct frame *f)
{
  if (FRAME_FACE_CACHE (f))
    {
      clear_face_cache (false);
      if (!realize_basic_faces (f))
	emacs_abort ();
    }
}


/* Clear the face caches of all frames.  CLEAR_FONTS_P means
   try to free unused fonts, too.  */

void
clear_face_cache (bool clear_fonts_p)
{
#ifdef HAVE_WINDOW_SYSTEM
  Lisp_Object tail, frame;

  if (clear_fonts_p
      || ++clear_font_table_count == CLEAR_FONT_TABLE_COUNT)
    {
      /* From time to time see if we can unload some fonts.  This also
	 frees all realized faces on all frames.  Fonts needed by
	 faces will be loaded again when faces are realized again.  */
      clear_font_table_count = 0;

      FOR_EACH_FRAME (tail, frame)
	{
	  struct frame *f = XFRAME (frame);
	  if (FRAME_WINDOW_P (f)
	      && FRAME_DISPLAY_INFO (f)->n_fonts > CLEAR_FONT_TABLE_NFONTS
	      && !f->inhibit_clear_image_cache)
	    {
	      clear_font_cache (f);
	      free_all_realized_faces (frame);
	    }
	}
    }
  else
    {
      /* Clear GCs of realized faces.  */
      FOR_EACH_FRAME (tail, frame)
	{
	  struct frame *f = XFRAME (frame);
	  if (FRAME_WINDOW_P (f))
	      clear_face_gcs (FRAME_FACE_CACHE (f));
	}
      clear_image_caches (Qnil);
    }
#endif /* HAVE_WINDOW_SYSTEM */
}

DEFUN ("clear-face-cache", Fclear_face_cache, Sclear_face_cache, 0, 1, 0,
       doc: /* Clear face caches on all frames.
Optional THOROUGHLY non-nil means try to free unused fonts, too.  */)
  (Lisp_Object thoroughly)
{
  clear_face_cache (!NILP (thoroughly));
  face_change = true;
  windows_or_buffers_changed = 53;
  return Qnil;
}


/***********************************************************************
			      X Pixmaps
 ***********************************************************************/

#ifdef HAVE_WINDOW_SYSTEM

DEFUN ("bitmap-spec-p", Fbitmap_spec_p, Sbitmap_spec_p, 1, 1, 0,
       doc: /* Value is non-nil if OBJECT is a valid bitmap specification.
A bitmap specification is either a string, a file name, or a list
\(WIDTH HEIGHT DATA) where WIDTH is the pixel width of the bitmap,
HEIGHT is its height, and DATA is a string containing the bits of
the pixmap.  Bits are stored row by row, each row occupies
\(WIDTH + 7)/8 bytes.  */)
  (Lisp_Object object)
{
  bool pixmap_p = false;

  if (STRINGP (object))
    /* If OBJECT is a string, it's a file name.  */
    pixmap_p = true;
  else if (CONSP (object))
    {
      /* Otherwise OBJECT must be (WIDTH HEIGHT DATA), WIDTH and
	 HEIGHT must be ints > 0, and DATA must be string large
	 enough to hold a bitmap of the specified size.  */
      Lisp_Object width, height, data;

      height = width = data = Qnil;

      if (CONSP (object))
	{
	  width = XCAR (object);
	  object = XCDR (object);
	  if (CONSP (object))
	    {
	      height = XCAR (object);
	      object = XCDR (object);
	      if (CONSP (object))
		data = XCAR (object);
	    }
	}

      if (STRINGP (data)
	  && RANGED_FIXNUMP (1, width, INT_MAX)
	  && RANGED_FIXNUMP (1, height, INT_MAX))
	{
	  int bytes_per_row = (XFIXNUM (width) + CHAR_BIT - 1) / CHAR_BIT;
	  if (XFIXNUM (height) <= SBYTES (data) / bytes_per_row)
	    pixmap_p = true;
	}
    }

  return pixmap_p ? Qt : Qnil;
}


/* Load a bitmap according to NAME (which is either a file name or a
   pixmap spec) for use on frame F.  Value is the bitmap_id (see
   xfns.c).  If NAME is nil, return with a bitmap id of zero.  If
   bitmap cannot be loaded, display a message saying so, and return
   zero.  */

static ptrdiff_t
load_pixmap (struct frame *f, Lisp_Object name)
{
  ptrdiff_t bitmap_id;

  if (NILP (name))
    return 0;

  CHECK_TYPE (!NILP (Fbitmap_spec_p (name)), Qbitmap_spec_p, name);

  block_input ();
  if (CONSP (name))
    {
      /* Decode a bitmap spec into a bitmap.  */

      int h, w;
      Lisp_Object bits;

      w = XFIXNUM (Fcar (name));
      h = XFIXNUM (Fcar (Fcdr (name)));
      bits = Fcar (Fcdr (Fcdr (name)));

      bitmap_id = image_create_bitmap_from_data (f, SSDATA (bits),
                                                 w, h);
    }
  else
    {
      /* It must be a string -- a file name.  */
      bitmap_id = image_create_bitmap_from_file (f, name);
    }
  unblock_input ();

  if (bitmap_id < 0)
    {
      add_to_log ("Invalid or undefined bitmap `%s'", name);
      bitmap_id = 0;
    }
  else
    {
#ifdef GLYPH_DEBUG
      ++npixmaps_allocated;
#endif
    }

  return bitmap_id;
}

#endif /* HAVE_WINDOW_SYSTEM */



/***********************************************************************
                            Color Handling
 ***********************************************************************/

/* Parse hex color component specification that starts at S and ends
   right before E.  Set *DST to the parsed value normalized so that
   the maximum value for the number of hex digits given becomes 65535,
   and return true on success, false otherwise.  */
static bool
parse_hex_color_comp (const char *s, const char *e, unsigned short *dst)
{
  int n = e - s;
  if (n <= 0 || n > 4)
    return false;
  int val = 0;
  for (; s < e; s++)
    {
      int digit;
      if (*s >= '0' && *s <= '9')
        digit = *s - '0';
      else if (*s >= 'A' && *s <= 'F')
        digit = *s - 'A' + 10;
      else if (*s >= 'a' && *s <= 'f')
        digit = *s - 'a' + 10;
      else
        return false;
      val = (val << 4) | digit;
    }
  int maxval = (1 << (n * 4)) - 1;
  *dst = (unsigned)val * 65535 / maxval;
  return true;
}

/* Parse floating-point color component specification that starts at S
   and ends right before E.  Return the parsed number if in the range
   [0,1]; otherwise return -1.  */
static double
parse_float_color_comp (const char *s, const char *e)
{
  /* Only allow decimal float literals without whitespace.  */
  for (const char *p = s; p < e; p++)
    if (!((*p >= '0' && *p <= '9')
	  || *p == '.' || *p == '+' || *p == '-' || *p == 'e' || *p == 'E'))
      return -1;
  char *end;
  double x = strtod (s, &end);
  return (end == e && x >= 0 && x <= 1) ? x : -1;
}

/* Parse SPEC as a numeric color specification and set *R, *G and *B.
   Return true on success, false on failure.

   Recognized formats of SPEC:

    "#RGB", with R, G and B hex strings of equal length, 1-4 digits each.
    "rgb:R/G/B", with R, G and B hex strings, 1-4 digits each.
    "rgbi:R/G/B", with R, G and B numbers in [0,1].

   If the function succeeds, it assigns to each of the components *R,
   *G, and *B a value normalized to be in the [0, 65535] range.  If
   the function fails, some or all of the components remain unassigned.  */
bool
parse_color_spec (const char *spec,
                  unsigned short *r, unsigned short *g, unsigned short *b)
{
  int len = strlen (spec);
  if (spec[0] == '#')
    {
      if ((len - 1) % 3 == 0)
        {
          int n = (len - 1) / 3;
          return (   parse_hex_color_comp (spec + 1 + 0 * n,
					   spec + 1 + 1 * n, r)
                  && parse_hex_color_comp (spec + 1 + 1 * n,
					   spec + 1 + 2 * n, g)
                  && parse_hex_color_comp (spec + 1 + 2 * n,
					   spec + 1 + 3 * n, b));
        }
    }
  else if (strncmp (spec, "rgb:", 4) == 0)
    {
      char *sep1, *sep2;
      return ((sep1 = strchr (spec + 4, '/')) != NULL
              && (sep2 = strchr (sep1 + 1, '/')) != NULL
              && parse_hex_color_comp (spec + 4, sep1, r)
              && parse_hex_color_comp (sep1 + 1, sep2, g)
              && parse_hex_color_comp (sep2 + 1, spec + len, b));
    }
  else if (strncmp (spec, "rgbi:", 5) == 0)
    {
      char *sep1, *sep2;
      double red, green, blue;
      if ((sep1 = strchr (spec + 5, '/')) != NULL
          && (sep2 = strchr (sep1 + 1, '/')) != NULL
          && (red = parse_float_color_comp (spec + 5, sep1)) >= 0
          && (green = parse_float_color_comp (sep1 + 1, sep2)) >= 0
          && (blue = parse_float_color_comp (sep2 + 1, spec + len)) >= 0)
        {
          *r = lrint (red * 65535);
          *g = lrint (green * 65535);
          *b = lrint (blue * 65535);
          return true;
        }
    }
  return false;
}

DEFUN ("color-values-from-color-spec",
       Fcolor_values_from_color_spec,
       Scolor_values_from_color_spec,
       1, 1, 0,
       doc: /* Parse color SPEC as a numeric color and return (RED GREEN BLUE).
This function recognizes the following formats for SPEC:

 #RGB, where R, G and B are hex numbers of equal length, 1-4 digits each.
 rgb:R/G/B, where R, G, and B are hex numbers, 1-4 digits each.
 rgbi:R/G/B, where R, G and B are floating-point numbers in [0,1].

If SPEC is not in one of the above forms, return nil.

Each of the 3 integer members of the resulting list, RED, GREEN, and BLUE,
is normalized to have its value in [0,65535].  */)
  (Lisp_Object spec)
{
  CHECK_STRING (spec);
  unsigned short r, g, b;
  return (parse_color_spec (SSDATA (spec), &r, &g, &b)
          ? list3i (r, g, b)
          : Qnil);
}

/* Parse RGB_LIST, and fill in the RGB fields of COLOR.
   RGB_LIST should contain (at least) 3 lisp integers.
   Return true iff RGB_LIST is OK.  */

static bool
parse_rgb_list (Lisp_Object rgb_list, Emacs_Color *color)
{
#define PARSE_RGB_LIST_FIELD(field)					\
  if (CONSP (rgb_list) && FIXNUMP (XCAR (rgb_list)))			\
    {									\
      color->field = XFIXNUM (XCAR (rgb_list));				\
      rgb_list = XCDR (rgb_list);					\
    }									\
  else									\
    return false;

  PARSE_RGB_LIST_FIELD (red);
  PARSE_RGB_LIST_FIELD (green);
  PARSE_RGB_LIST_FIELD (blue);

  return true;
}


/* Lookup on frame F the color described by the lisp string COLOR.
   The resulting tty color is returned in TTY_COLOR; if STD_COLOR is
   non-zero, then the `standard' definition of the same color is
   returned in it.  */

static bool
tty_lookup_color (struct frame *f, Lisp_Object color, Emacs_Color *tty_color,
		  Emacs_Color *std_color)
{
  Lisp_Object frame, color_desc;

  if (!STRINGP (color) || NILP (Ffboundp (Qtty_color_desc)))
    return false;

  XSETFRAME (frame, f);

  color_desc = call2 (Qtty_color_desc, color, frame);
  if (CONSP (color_desc) && CONSP (XCDR (color_desc)))
    {
      Lisp_Object rgb;

      if (!FIXNUMP (XCAR (XCDR (color_desc))))
	return false;

      tty_color->pixel = XFIXNUM (XCAR (XCDR (color_desc)));

      rgb = XCDR (XCDR (color_desc));
      if (!parse_rgb_list (rgb, tty_color))
	return false;

      /* Should we fill in STD_COLOR too?  */
      if (std_color)
	{
	  /* Default STD_COLOR to the same as TTY_COLOR.  */
	  *std_color = *tty_color;

	  /* Do a quick check to see if the returned descriptor is
	     actually _exactly_ equal to COLOR, otherwise we have to
	     lookup STD_COLOR separately.  If it's impossible to lookup
	     a standard color, we just give up and use TTY_COLOR.  */
	  if ((!STRINGP (XCAR (color_desc))
	       || NILP (Fstring_equal (color, XCAR (color_desc))))
	      && !NILP (Ffboundp (Qtty_color_standard_values)))
	    {
	      /* Look up STD_COLOR separately.  */
	      rgb = call1 (Qtty_color_standard_values, color);
	      if (!parse_rgb_list (rgb, std_color))
		return false;
	    }
	}

      return true;
    }
  else if (NILP (Fsymbol_value (intern ("tty-defined-color-alist"))))
    /* We were called early during startup, and the colors are not
       yet set up in tty-defined-color-alist.  Don't return a failure
       indication, since this produces the annoying "Unable to
       load color" messages in the *Messages* buffer.  */
    return true;
  else
    /* tty-color-desc seems to have returned a bad value.  */
    return false;
}

/* An implementation of defined_color_hook for tty frames.  */

bool
tty_defined_color (struct frame *f, const char *color_name,
		   Emacs_Color *color_def, bool alloc, bool _makeIndex)
{
  bool status = true;

  /* Defaults.  */
  color_def->pixel = FACE_TTY_DEFAULT_COLOR;
  color_def->red = 0;
  color_def->blue = 0;
  color_def->green = 0;

  if (*color_name)
    status = tty_lookup_color (f, build_string (color_name), color_def, NULL);

  if (color_def->pixel == FACE_TTY_DEFAULT_COLOR && *color_name)
    {
      if (strcmp (color_name, "unspecified-fg") == 0)
	color_def->pixel = FACE_TTY_DEFAULT_FG_COLOR;
      else if (strcmp (color_name, "unspecified-bg") == 0)
	color_def->pixel = FACE_TTY_DEFAULT_BG_COLOR;
    }

  if (color_def->pixel != FACE_TTY_DEFAULT_COLOR)
    status = true;

  return status;
}

/* Given the index IDX of a tty color on frame F, return its name, a
   Lisp string.  */

Lisp_Object
tty_color_name (struct frame *f, int idx)
{
  if (idx >= 0 && !NILP (Ffboundp (Qtty_color_by_index)))
    {
      Lisp_Object frame;
      Lisp_Object coldesc;

      XSETFRAME (frame, f);
      coldesc = call2 (Qtty_color_by_index, make_fixnum (idx), frame);

      if (!NILP (coldesc))
	return XCAR (coldesc);
    }
#ifdef MSDOS
  /* We can have an MS-DOS frame under -nw for a short window of
     opportunity before internal_terminal_init is called.  DTRT.  */
  if (FRAME_MSDOS_P (f) && !inhibit_window_system)
    return msdos_stdcolor_name (idx);
#endif

  if (idx == FACE_TTY_DEFAULT_FG_COLOR)
    return build_string (unspecified_fg);
  if (idx == FACE_TTY_DEFAULT_BG_COLOR)
    return build_string (unspecified_bg);

  return Qunspecified;
}


/* Return true if COLOR_NAME is a shade of gray (or white or
   black) on frame F.

   The criterion implemented here is not a terribly sophisticated one.  */

static bool
face_color_gray_p (struct frame *f, const char *color_name)
{
  Emacs_Color color;
  bool gray_p;

  if (FRAME_TERMINAL (f)->defined_color_hook
      (f, color_name, &color, false, true))
    gray_p = (/* Any color sufficiently close to black counts as gray.  */
	      (color.red < 5000 && color.green < 5000 && color.blue < 5000)
	      ||
	      ((eabs (color.red - color.green)
		< max (color.red, color.green) / 20)
	       && (eabs (color.green - color.blue)
		   < max (color.green, color.blue) / 20)
	       && (eabs (color.blue - color.red)
		   < max (color.blue, color.red) / 20)));
  else
    gray_p = false;

  return gray_p;
}


/* Return true if color COLOR_NAME can be displayed on frame F.
   BACKGROUND_P means the color will be used as background color.  */

static bool
face_color_supported_p (struct frame *f, const char *color_name,
			bool background_p)
{
  Lisp_Object frame;
  Emacs_Color not_used;

  XSETFRAME (frame, f);
  return
#ifdef HAVE_WINDOW_SYSTEM
    FRAME_WINDOW_P (f)
    ? (!NILP (Fxw_display_color_p (frame))
       || xstrcasecmp (color_name, "black") == 0
       || xstrcasecmp (color_name, "white") == 0
       || (background_p
	   && face_color_gray_p (f, color_name))
       || (!NILP (Fx_display_grayscale_p (frame))
	   && face_color_gray_p (f, color_name)))
    :
#endif
    tty_defined_color (f, color_name, &not_used, false, false);
}


DEFUN ("color-gray-p", Fcolor_gray_p, Scolor_gray_p, 1, 2, 0,
       doc: /* Return non-nil if COLOR is a shade of gray (or white or black).
FRAME specifies the frame and thus the display for interpreting COLOR.
If FRAME is nil or omitted, use the selected frame.  */)
  (Lisp_Object color, Lisp_Object frame)
{
  CHECK_STRING (color);
  return (face_color_gray_p (decode_any_frame (frame), SSDATA (color))
	  ? Qt : Qnil);
}


DEFUN ("color-supported-p", Fcolor_supported_p,
       Scolor_supported_p, 1, 3, 0,
       doc: /* Return non-nil if COLOR can be displayed on FRAME.
BACKGROUND-P non-nil means COLOR is used as a background.
Otherwise, this function tells whether it can be used as a foreground.
If FRAME is nil or omitted, use the selected frame.
COLOR must be a valid color name.  */)
  (Lisp_Object color, Lisp_Object frame, Lisp_Object background_p)
{
  CHECK_STRING (color);
  return (face_color_supported_p (decode_any_frame (frame),
				  SSDATA (color), !NILP (background_p))
	  ? Qt : Qnil);
}


static unsigned long
load_color2 (struct frame *f, struct face *face, Lisp_Object name,
             enum lface_attribute_index target_index, Emacs_Color *color)
{
  eassert (STRINGP (name));
  eassert (target_index == LFACE_FOREGROUND_INDEX
	   || target_index == LFACE_BACKGROUND_INDEX
	   || target_index == LFACE_UNDERLINE_INDEX
	   || target_index == LFACE_OVERLINE_INDEX
	   || target_index == LFACE_STRIKE_THROUGH_INDEX
	   || target_index == LFACE_BOX_INDEX);

  /* if the color map is full, defined_color_hook will return a best match
     to the values in an existing cell. */
  if (!FRAME_TERMINAL (f)->defined_color_hook
      (f, SSDATA (name), color, true, true))
    {
      add_to_log ("Unable to load color \"%s\"", name);

      switch (target_index)
	{
	case LFACE_FOREGROUND_INDEX:
	  face->foreground_defaulted_p = true;
	  color->pixel = FRAME_FOREGROUND_PIXEL (f);
	  break;

	case LFACE_BACKGROUND_INDEX:
	  face->background_defaulted_p = true;
	  color->pixel = FRAME_BACKGROUND_PIXEL (f);
	  break;

	case LFACE_UNDERLINE_INDEX:
	  face->underline_defaulted_p = true;
	  color->pixel = FRAME_FOREGROUND_PIXEL (f);
	  break;

	case LFACE_OVERLINE_INDEX:
	  face->overline_color_defaulted_p = true;
	  color->pixel = FRAME_FOREGROUND_PIXEL (f);
	  break;

	case LFACE_STRIKE_THROUGH_INDEX:
	  face->strike_through_color_defaulted_p = true;
	  color->pixel = FRAME_FOREGROUND_PIXEL (f);
	  break;

	case LFACE_BOX_INDEX:
	  face->box_color_defaulted_p = true;
	  color->pixel = FRAME_FOREGROUND_PIXEL (f);
	  break;

	default:
	  emacs_abort ();
	}
    }
#ifdef GLYPH_DEBUG
  else
    ++ncolors_allocated;
#endif

  return color->pixel;
}

/* Load color with name NAME for use by face FACE on frame F.
   TARGET_INDEX must be one of LFACE_FOREGROUND_INDEX,
   LFACE_BACKGROUND_INDEX, LFACE_UNDERLINE_INDEX, LFACE_OVERLINE_INDEX,
   LFACE_STRIKE_THROUGH_INDEX, or LFACE_BOX_INDEX.  Value is the
   pixel color.  If color cannot be loaded, display a message, and
   return the foreground, background or underline color of F, but
   record that fact in flags of the face so that we don't try to free
   these colors.  */

unsigned long
load_color (struct frame *f, struct face *face, Lisp_Object name,
	    enum lface_attribute_index target_index)
{
  Emacs_Color color;
  return load_color2 (f, face, name, target_index, &color);
}


#ifdef HAVE_WINDOW_SYSTEM

/* Load colors for face FACE which is used on frame F.  Colors are
   specified by slots LFACE_BACKGROUND_INDEX and LFACE_FOREGROUND_INDEX
   of ATTRS.  If the background color specified is not supported on F,
   try to emulate gray colors with a stipple from Vface_default_stipple.  */

static void
load_face_colors (struct frame *f, struct face *face,
		  Lisp_Object attrs[LFACE_VECTOR_SIZE])
{
  Lisp_Object fg, bg, dfg;
  Emacs_Color xfg, xbg;

  bg = attrs[LFACE_BACKGROUND_INDEX];
  fg = attrs[LFACE_FOREGROUND_INDEX];

  /* Swap colors if face is inverse-video.  */
  if (EQ (attrs[LFACE_INVERSE_INDEX], Qt))
    {
      Lisp_Object tmp;
      tmp = fg;
      fg = bg;
      bg = tmp;
    }

  /* Check for support for foreground, not for background because
     face_color_supported_p is smart enough to know that grays are
     "supported" as background because we are supposed to use stipple
     for them.  */
  if (!face_color_supported_p (f, SSDATA (bg), false)
      && !NILP (Fbitmap_spec_p (Vface_default_stipple)))
    {
      image_destroy_bitmap (f, face->stipple);
      face->stipple = load_pixmap (f, Vface_default_stipple);
    }

  face->background = load_color2 (f, face, bg, LFACE_BACKGROUND_INDEX, &xbg);
  face->foreground = load_color2 (f, face, fg, LFACE_FOREGROUND_INDEX, &xfg);

  dfg = attrs[LFACE_DISTANT_FOREGROUND_INDEX];
  if (!NILP (dfg) && !UNSPECIFIEDP (dfg)
      && color_distance (&xbg, &xfg) < face_near_same_color_threshold)
    {
      if (EQ (attrs[LFACE_INVERSE_INDEX], Qt))
        face->background = load_color (f, face, dfg, LFACE_BACKGROUND_INDEX);
      else
        face->foreground = load_color (f, face, dfg, LFACE_FOREGROUND_INDEX);
    }
}

#ifdef HAVE_X_WINDOWS

/* Free color PIXEL on frame F.  */

void
unload_color (struct frame *f, unsigned long pixel)
{
  if (pixel != -1)
    {
      block_input ();
      x_free_colors (f, &pixel, 1);
      unblock_input ();
    }
}

/* Free colors allocated for FACE.  */

static void
free_face_colors (struct frame *f, struct face *face)
{
  /* PENDING(NS): need to do something here? */

  if (face->colors_copied_bitwise_p)
    return;

  block_input ();

  if (!face->foreground_defaulted_p)
    {
      x_free_colors (f, &face->foreground, 1);
      IF_DEBUG (--ncolors_allocated);
    }

  if (!face->background_defaulted_p)
    {
      x_free_colors (f, &face->background, 1);
      IF_DEBUG (--ncolors_allocated);
    }

  if (face->underline
      && !face->underline_defaulted_p)
    {
      x_free_colors (f, &face->underline_color, 1);
      IF_DEBUG (--ncolors_allocated);
    }

  if (face->overline_p
      && !face->overline_color_defaulted_p)
    {
      x_free_colors (f, &face->overline_color, 1);
      IF_DEBUG (--ncolors_allocated);
    }

  if (face->strike_through_p
      && !face->strike_through_color_defaulted_p)
    {
      x_free_colors (f, &face->strike_through_color, 1);
      IF_DEBUG (--ncolors_allocated);
    }

  if (face->box != FACE_NO_BOX
      && !face->box_color_defaulted_p)
    {
      x_free_colors (f, &face->box_color, 1);
      IF_DEBUG (--ncolors_allocated);
    }

  unblock_input ();
}

#endif /* HAVE_X_WINDOWS */

#endif /* HAVE_WINDOW_SYSTEM */



/***********************************************************************
			   XLFD Font Names
 ***********************************************************************/

/* An enumerator for each field of an XLFD font name.  */

enum xlfd_field
{
  XLFD_FOUNDRY,
  XLFD_FAMILY,
  XLFD_WEIGHT,
  XLFD_SLANT,
  XLFD_SWIDTH,
  XLFD_ADSTYLE,
  XLFD_PIXEL_SIZE,
  XLFD_POINT_SIZE,
  XLFD_RESX,
  XLFD_RESY,
  XLFD_SPACING,
  XLFD_AVGWIDTH,
  XLFD_REGISTRY,
  XLFD_ENCODING,
  XLFD_LAST
};

/* Order by which font selection chooses fonts.  The default values
   mean "first, find a best match for the font width, then for the
   font height, then for weight, then for slant."  This variable can be
   set via 'internal-set-font-selection-order'.  */

static int font_sort_order[4];

#ifdef HAVE_WINDOW_SYSTEM

static enum font_property_index font_props_for_sorting[FONT_SIZE_INDEX];

static int
compare_fonts_by_sort_order (const void *v1, const void *v2)
{
  Lisp_Object const *p1 = v1;
  Lisp_Object const *p2 = v2;
  Lisp_Object font1 = *p1;
  Lisp_Object font2 = *p2;

  for (int i = 0; i < FONT_SIZE_INDEX; i++)
    {
      enum font_property_index idx = font_props_for_sorting[i];
      Lisp_Object val1 = AREF (font1, idx), val2 = AREF (font2, idx);
      int result;

      if (idx <= FONT_REGISTRY_INDEX)
	{
	  if (STRINGP (val1))
	    result = STRINGP (val2) ? strcmp (SSDATA (val1), SSDATA (val2)) : -1;
	  else
	    result = STRINGP (val2) ? 1 : 0;
	}
      else
	{
	  if (FIXNUMP (val1))
	    result = (FIXNUMP (val2) && XFIXNUM (val1) >= XFIXNUM (val2)
		      ? XFIXNUM (val1) > XFIXNUM (val2)
		      : -1);
	  else
	    result = FIXNUMP (val2) ? 1 : 0;
	}
      if (result)
	return result;
    }
  return 0;
}

DEFUN ("x-family-fonts", Fx_family_fonts, Sx_family_fonts, 0, 2, 0,
       doc: /* Return a list of available fonts of family FAMILY on FRAME.
If FAMILY is omitted or nil, list all families.
Otherwise, FAMILY must be a string, possibly containing wildcards
`?' and `*'.
If FRAME is omitted or nil, use the selected frame.

Each element of the result is a vector [FAMILY WIDTH POINT-SIZE WEIGHT
SLANT FIXED-P FULL REGISTRY-AND-ENCODING].

FAMILY is the font family name.
POINT-SIZE is the size of the font in 1/10 pt.
WIDTH, WEIGHT, and SLANT are symbols describing the width, weight
  and slant of the font.  These symbols are the same as for face
  attributes, see `set-face-attribute'.
FIXED-P is non-nil if the font is fixed-pitch.
FULL is the full name of the font.
REGISTRY-AND-ENCODING is a string giving the registry and encoding of
  the font.

The resulting list is sorted according to the current setting of
the face font sort order, see `face-font-selection-order'.  */)
  (Lisp_Object family, Lisp_Object frame)
{
  Lisp_Object font_spec, list, *drivers, vec;
  struct frame *f = decode_live_frame (frame);
  ptrdiff_t i, nfonts;
  Lisp_Object result;
  USE_SAFE_ALLOCA;

  font_spec = Ffont_spec (0, NULL);
  if (!NILP (family))
    {
      CHECK_STRING (family);
      font_parse_family_registry (family, Qnil, font_spec);
    }

  list = font_list_entities (f, font_spec);
  if (NILP (list))
    return Qnil;

  /* Sort the font entities.  */
  for (i = 0; i < 4; i++)
    switch (font_sort_order[i])
      {
      case XLFD_SWIDTH:
	font_props_for_sorting[i] = FONT_WIDTH_INDEX; break;
      case XLFD_POINT_SIZE:
	font_props_for_sorting[i] = FONT_SIZE_INDEX; break;
      case XLFD_WEIGHT:
	font_props_for_sorting[i] = FONT_WEIGHT_INDEX; break;
      default:
	font_props_for_sorting[i] = FONT_SLANT_INDEX; break;
      }
  font_props_for_sorting[i++] = FONT_FAMILY_INDEX;
  font_props_for_sorting[i++] = FONT_FOUNDRY_INDEX;
  font_props_for_sorting[i++] = FONT_ADSTYLE_INDEX;
  font_props_for_sorting[i++] = FONT_REGISTRY_INDEX;

  ptrdiff_t ndrivers = list_length (list);
  SAFE_ALLOCA_LISP (drivers, ndrivers);
  for (i = 0; i < ndrivers; i++, list = XCDR (list))
    drivers[i] = XCAR (list);
  vec = Fvconcat (ndrivers, drivers);
  nfonts = ASIZE (vec);

  qsort (XVECTOR (vec)->contents, nfonts, word_size,
	 compare_fonts_by_sort_order);

  result = Qnil;
  for (i = nfonts - 1; i >= 0; --i)
    {
      Lisp_Object font = AREF (vec, i);
      int point = PIXEL_TO_POINT (XFIXNUM (AREF (font, FONT_SIZE_INDEX)) * 10,
				  FRAME_RES_Y (f));
      Lisp_Object spacing = Ffont_get (font, QCspacing);
      Lisp_Object v = CALLN (Fvector,
			     AREF (font, FONT_FAMILY_INDEX),
			     FONT_WIDTH_SYMBOLIC (font),
			     make_fixnum (point),
			     FONT_WEIGHT_SYMBOLIC (font),
			     FONT_SLANT_SYMBOLIC (font),
			     (NILP (spacing)
			      || EQ (spacing, Qp)
			      /* If the font was specified in a way
				 different from XLFD (e.g., on MS-Windows),
				 we will have a number there, not 'p'.  */
			      || EQ (spacing,
				     make_fixnum (FONT_SPACING_PROPORTIONAL)))
			     ? Qnil : Qt,
			     Ffont_xlfd_name (font, Qnil, Qt),
			     AREF (font, FONT_REGISTRY_INDEX));
      result = Fcons (v, result);
    }

  SAFE_FREE ();
  return result;
}

DEFUN ("x-list-fonts", Fx_list_fonts, Sx_list_fonts, 1, 5, 0,
       doc: /* Return a list of the names of available fonts matching PATTERN.
If optional arguments FACE and FRAME are specified, return only fonts
the same size as FACE on FRAME.

PATTERN should be a string containing a font name in the XLFD,
Fontconfig, or GTK format.  A font name given in the XLFD format may
contain wildcard characters:
  the * character matches any substring, and
  the ? character matches any single character.
  PATTERN is case-insensitive.

The return value is a list of strings, suitable as arguments to
`set-face-font'.

Fonts Emacs can't use may or may not be excluded
even if they match PATTERN and FACE.
The optional fourth argument MAXIMUM sets a limit on how many
fonts to match.  The first MAXIMUM fonts are reported.
The optional fifth argument WIDTH, if specified, is a number of columns
occupied by a character of a font.  In that case, return only fonts
the WIDTH times as wide as FACE on FRAME.  */)
  (Lisp_Object pattern, Lisp_Object face, Lisp_Object frame,
   Lisp_Object maximum, Lisp_Object width)
{
  struct frame *f;
  int size, avgwidth;

  check_window_system (NULL);
  CHECK_STRING (pattern);

  if (!NILP (maximum))
    CHECK_FIXNAT (maximum);

  if (!NILP (width))
    CHECK_FIXNUM (width);

  /* We can't simply call decode_window_system_frame because
     this function may be called before any frame is created.  */
  f = decode_live_frame (frame);
  if (!FRAME_WINDOW_P (f))
    {
      /* Perhaps we have not yet created any frame.  */
      f = NULL;
      frame = Qnil;
      face = Qnil;
    }
  else
    XSETFRAME (frame, f);

  /* Determine the width standard for comparison with the fonts we find.  */

  if (NILP (face))
    size = 0;
  else
    {
      /* This is of limited utility since it works with character
	 widths.  Keep it for compatibility.  --gerd.  */
      int face_id = lookup_named_face (NULL, f, face, false);
      struct face *width_face = FACE_FROM_ID_OR_NULL (f, face_id);

      if (width_face && width_face->font)
	{
	  size = width_face->font->pixel_size;
	  avgwidth = width_face->font->average_width;
	}
      else
	{
	  size = FRAME_FONT (f)->pixel_size;
	  avgwidth = FRAME_FONT (f)->average_width;
	}
      if (!NILP (width))
	avgwidth *= XFIXNUM (width);
    }

  Lisp_Object font_spec = font_spec_from_name (pattern);
  if (!FONTP (font_spec))
    signal_error ("Invalid font name", pattern);

  if (size)
    {
      Ffont_put (font_spec, QCsize, make_fixnum (size));
      Ffont_put (font_spec, QCavgwidth, make_fixnum (avgwidth));
    }
  Lisp_Object fonts = Flist_fonts (font_spec, frame, maximum, font_spec);
  for (Lisp_Object tail = fonts; CONSP (tail); tail = XCDR (tail))
    {
      Lisp_Object font_entity;

      font_entity = XCAR (tail);
      if ((NILP (AREF (font_entity, FONT_SIZE_INDEX))
	   || XFIXNUM (AREF (font_entity, FONT_SIZE_INDEX)) == 0)
	  && !NILP (AREF (font_spec, FONT_SIZE_INDEX)))
	{
	  /* This is a scalable font.  For backward compatibility,
	     we set the specified size. */
	  font_entity = copy_font_spec (font_entity);
	  ASET (font_entity, FONT_SIZE_INDEX,
		AREF (font_spec, FONT_SIZE_INDEX));
	}
      XSETCAR (tail, Ffont_xlfd_name (font_entity, Qnil, Qt));
    }
  if (NILP (frame))
    /* We don't have to check fontsets.  */
    return fonts;
  Lisp_Object fontsets = list_fontsets (f, pattern, size);
  return nconc2 (fonts, fontsets);
}

#endif /* HAVE_WINDOW_SYSTEM */


/***********************************************************************
			      Lisp Faces
 ***********************************************************************/

/* Access face attributes of face LFACE, a Lisp vector.  */

#define LFACE_FAMILY(LFACE)	    AREF (LFACE, LFACE_FAMILY_INDEX)
#define LFACE_FOUNDRY(LFACE)	    AREF (LFACE, LFACE_FOUNDRY_INDEX)
#define LFACE_HEIGHT(LFACE)	    AREF (LFACE, LFACE_HEIGHT_INDEX)
#define LFACE_WEIGHT(LFACE)	    AREF (LFACE, LFACE_WEIGHT_INDEX)
#define LFACE_SLANT(LFACE)	    AREF (LFACE, LFACE_SLANT_INDEX)
#define LFACE_UNDERLINE(LFACE)      AREF (LFACE, LFACE_UNDERLINE_INDEX)
#define LFACE_INVERSE(LFACE)	    AREF (LFACE, LFACE_INVERSE_INDEX)
#define LFACE_FOREGROUND(LFACE)     AREF (LFACE, LFACE_FOREGROUND_INDEX)
#define LFACE_BACKGROUND(LFACE)     AREF (LFACE, LFACE_BACKGROUND_INDEX)
#define LFACE_STIPPLE(LFACE)	    AREF (LFACE, LFACE_STIPPLE_INDEX)
#define LFACE_SWIDTH(LFACE)	    AREF (LFACE, LFACE_SWIDTH_INDEX)
#define LFACE_OVERLINE(LFACE)	    AREF (LFACE, LFACE_OVERLINE_INDEX)
#define LFACE_STRIKE_THROUGH(LFACE) AREF (LFACE, LFACE_STRIKE_THROUGH_INDEX)
#define LFACE_BOX(LFACE)	    AREF (LFACE, LFACE_BOX_INDEX)
#define LFACE_FONT(LFACE)	    AREF (LFACE, LFACE_FONT_INDEX)
#define LFACE_INHERIT(LFACE)	    AREF (LFACE, LFACE_INHERIT_INDEX)
#define LFACE_FONTSET(LFACE)	    AREF (LFACE, LFACE_FONTSET_INDEX)
#define LFACE_EXTEND(LFACE)	    AREF (LFACE, LFACE_EXTEND_INDEX)
#define LFACE_DISTANT_FOREGROUND(LFACE) \
  AREF (LFACE, LFACE_DISTANT_FOREGROUND_INDEX)

/* True if LFACE is a Lisp face.  A Lisp face is a vector of size
   LFACE_VECTOR_SIZE which has the symbol `face' in slot 0.  */

#define LFACEP(LFACE)					\
     (VECTORP (LFACE)					\
      && ASIZE (LFACE) == LFACE_VECTOR_SIZE		\
      && EQ (AREF (LFACE, 0), Qface))


/* Face attribute symbols for each value of LFACE_*_INDEX.  */
static Lisp_Object face_attr_sym[LFACE_VECTOR_SIZE];

#ifdef GLYPH_DEBUG

/* Check consistency of Lisp face attribute vector ATTRS.  */

static void
check_lface_attrs (Lisp_Object attrs[LFACE_VECTOR_SIZE])
{
  eassert (UNSPECIFIEDP (attrs[LFACE_FAMILY_INDEX])
	   || IGNORE_DEFFACE_P (attrs[LFACE_FAMILY_INDEX])
	   || RESET_P (attrs[LFACE_FAMILY_INDEX])
	   || STRINGP (attrs[LFACE_FAMILY_INDEX]));
  eassert (UNSPECIFIEDP (attrs[LFACE_FOUNDRY_INDEX])
	   || IGNORE_DEFFACE_P (attrs[LFACE_FOUNDRY_INDEX])
	   || RESET_P (attrs[LFACE_FOUNDRY_INDEX])
	   || STRINGP (attrs[LFACE_FOUNDRY_INDEX]));
  eassert (UNSPECIFIEDP (attrs[LFACE_SWIDTH_INDEX])
	   || IGNORE_DEFFACE_P (attrs[LFACE_SWIDTH_INDEX])
	   || RESET_P (attrs[LFACE_SWIDTH_INDEX])
	   || SYMBOLP (attrs[LFACE_SWIDTH_INDEX]));
  eassert (UNSPECIFIEDP (attrs[LFACE_HEIGHT_INDEX])
	   || IGNORE_DEFFACE_P (attrs[LFACE_HEIGHT_INDEX])
	   || RESET_P (attrs[LFACE_HEIGHT_INDEX])
	   || NUMBERP (attrs[LFACE_HEIGHT_INDEX])
	   || FUNCTIONP (attrs[LFACE_HEIGHT_INDEX]));
  eassert (UNSPECIFIEDP (attrs[LFACE_WEIGHT_INDEX])
	   || IGNORE_DEFFACE_P (attrs[LFACE_WEIGHT_INDEX])
	   || RESET_P (attrs[LFACE_WEIGHT_INDEX])
	   || SYMBOLP (attrs[LFACE_WEIGHT_INDEX]));
  eassert (UNSPECIFIEDP (attrs[LFACE_SLANT_INDEX])
	   || IGNORE_DEFFACE_P (attrs[LFACE_SLANT_INDEX])
	   || RESET_P (attrs[LFACE_SLANT_INDEX])
	   || SYMBOLP (attrs[LFACE_SLANT_INDEX]));
  eassert (UNSPECIFIEDP (attrs[LFACE_UNDERLINE_INDEX])
	   || IGNORE_DEFFACE_P (attrs[LFACE_UNDERLINE_INDEX])
	   || RESET_P (attrs[LFACE_UNDERLINE_INDEX])
	   || SYMBOLP (attrs[LFACE_UNDERLINE_INDEX])
	   || STRINGP (attrs[LFACE_UNDERLINE_INDEX])
	   || CONSP (attrs[LFACE_UNDERLINE_INDEX]));
  eassert (UNSPECIFIEDP (attrs[LFACE_EXTEND_INDEX])
	   || IGNORE_DEFFACE_P (attrs[LFACE_EXTEND_INDEX])
	   || RESET_P (attrs[LFACE_EXTEND_INDEX])
	   || SYMBOLP (attrs[LFACE_EXTEND_INDEX])
	   || STRINGP (attrs[LFACE_EXTEND_INDEX]));
  eassert (UNSPECIFIEDP (attrs[LFACE_OVERLINE_INDEX])
	   || IGNORE_DEFFACE_P (attrs[LFACE_OVERLINE_INDEX])
	   || RESET_P (attrs[LFACE_OVERLINE_INDEX])
	   || SYMBOLP (attrs[LFACE_OVERLINE_INDEX])
	   || STRINGP (attrs[LFACE_OVERLINE_INDEX]));
  eassert (UNSPECIFIEDP (attrs[LFACE_STRIKE_THROUGH_INDEX])
	   || IGNORE_DEFFACE_P (attrs[LFACE_STRIKE_THROUGH_INDEX])
	   || RESET_P (attrs[LFACE_STRIKE_THROUGH_INDEX])
	   || SYMBOLP (attrs[LFACE_STRIKE_THROUGH_INDEX])
	   || STRINGP (attrs[LFACE_STRIKE_THROUGH_INDEX]));
  eassert (UNSPECIFIEDP (attrs[LFACE_BOX_INDEX])
	   || IGNORE_DEFFACE_P (attrs[LFACE_BOX_INDEX])
	   || RESET_P (attrs[LFACE_BOX_INDEX])
	   || SYMBOLP (attrs[LFACE_BOX_INDEX])
	   || STRINGP (attrs[LFACE_BOX_INDEX])
	   || FIXNUMP (attrs[LFACE_BOX_INDEX])
	   || CONSP (attrs[LFACE_BOX_INDEX]));
  eassert (UNSPECIFIEDP (attrs[LFACE_INVERSE_INDEX])
	   || IGNORE_DEFFACE_P (attrs[LFACE_INVERSE_INDEX])
	   || RESET_P (attrs[LFACE_INVERSE_INDEX])
	   || SYMBOLP (attrs[LFACE_INVERSE_INDEX]));
  eassert (UNSPECIFIEDP (attrs[LFACE_FOREGROUND_INDEX])
	   || IGNORE_DEFFACE_P (attrs[LFACE_FOREGROUND_INDEX])
	   || RESET_P (attrs[LFACE_FOREGROUND_INDEX])
	   || STRINGP (attrs[LFACE_FOREGROUND_INDEX]));
  eassert (UNSPECIFIEDP (attrs[LFACE_DISTANT_FOREGROUND_INDEX])
	   || IGNORE_DEFFACE_P (attrs[LFACE_DISTANT_FOREGROUND_INDEX])
	   || RESET_P (attrs[LFACE_DISTANT_FOREGROUND_INDEX])
	   || STRINGP (attrs[LFACE_DISTANT_FOREGROUND_INDEX]));
  eassert (UNSPECIFIEDP (attrs[LFACE_BACKGROUND_INDEX])
	   || IGNORE_DEFFACE_P (attrs[LFACE_BACKGROUND_INDEX])
	   || RESET_P (attrs[LFACE_BACKGROUND_INDEX])
	   || STRINGP (attrs[LFACE_BACKGROUND_INDEX]));
  eassert (UNSPECIFIEDP (attrs[LFACE_INHERIT_INDEX])
	   || IGNORE_DEFFACE_P (attrs[LFACE_INHERIT_INDEX])
	   || NILP (attrs[LFACE_INHERIT_INDEX])
	   || SYMBOLP (attrs[LFACE_INHERIT_INDEX])
	   || CONSP (attrs[LFACE_INHERIT_INDEX]));
#ifdef HAVE_WINDOW_SYSTEM
  eassert (UNSPECIFIEDP (attrs[LFACE_STIPPLE_INDEX])
	   || IGNORE_DEFFACE_P (attrs[LFACE_STIPPLE_INDEX])
	   || RESET_P (attrs[LFACE_STIPPLE_INDEX])
	   || SYMBOLP (attrs[LFACE_STIPPLE_INDEX])
	   || !NILP (Fbitmap_spec_p (attrs[LFACE_STIPPLE_INDEX])));
  eassert (UNSPECIFIEDP (attrs[LFACE_FONT_INDEX])
	   || IGNORE_DEFFACE_P (attrs[LFACE_FONT_INDEX])
	   || RESET_P (attrs[LFACE_FONT_INDEX])
	   || FONTP (attrs[LFACE_FONT_INDEX]));
  eassert (UNSPECIFIEDP (attrs[LFACE_FONTSET_INDEX])
	   || STRINGP (attrs[LFACE_FONTSET_INDEX])
	   || RESET_P (attrs[LFACE_FONTSET_INDEX])
	   || NILP (attrs[LFACE_FONTSET_INDEX]));
#endif
}


/* Check consistency of attributes of Lisp face LFACE (a Lisp vector).  */

static void
check_lface (Lisp_Object lface)
{
  if (!NILP (lface))
    {
      eassert (LFACEP (lface));
      check_lface_attrs (XVECTOR (lface)->contents);
    }
}

#else /* not GLYPH_DEBUG */

#define check_lface_attrs(attrs)	(void) 0
#define check_lface(lface)		(void) 0

#endif /* GLYPH_DEBUG */



/* Face-merge cycle checking.  */

enum named_merge_point_kind
{
  NAMED_MERGE_POINT_NORMAL,
  NAMED_MERGE_POINT_REMAP
};

/* A `named merge point' is simply a point during face-merging where we
   look up a face by name.  We keep a stack of which named lookups we're
   currently processing so that we can easily detect cycles, using a
   linked- list of struct named_merge_point structures, typically
   allocated on the stack frame of the named lookup functions which are
   active (so no consing is required).  */
struct named_merge_point
{
  Lisp_Object face_name;
  enum named_merge_point_kind named_merge_point_kind;
  struct named_merge_point *prev;
};


/* If a face merging cycle is detected for FACE_NAME, return false,
   otherwise add NEW_NAMED_MERGE_POINT, which is initialized using
   FACE_NAME and NAMED_MERGE_POINT_KIND, as the head of the linked list
   pointed to by NAMED_MERGE_POINTS, and return true.  */

static bool
push_named_merge_point (struct named_merge_point *new_named_merge_point,
			Lisp_Object face_name,
			enum named_merge_point_kind named_merge_point_kind,
			struct named_merge_point **named_merge_points)
{
  struct named_merge_point *prev;

  for (prev = *named_merge_points; prev; prev = prev->prev)
    if (EQ (face_name, prev->face_name))
      {
	if (prev->named_merge_point_kind == named_merge_point_kind)
	  /* A cycle, so fail.  */
	  return false;
	else if (prev->named_merge_point_kind == NAMED_MERGE_POINT_REMAP)
	  /* A remap `hides ' any previous normal merge points
	     (because the remap means that it's actually different face),
	     so as we know the current merge point must be normal, we
	     can just assume it's OK.  */
	  break;
      }

  new_named_merge_point->face_name = face_name;
  new_named_merge_point->named_merge_point_kind = named_merge_point_kind;
  new_named_merge_point->prev = *named_merge_points;

  *named_merge_points = new_named_merge_point;

  return true;
}


/* Resolve face name FACE_NAME.  If FACE_NAME is a string, intern it
   to make it a symbol.  If FACE_NAME is an alias for another face,
   return that face's name.

   Return default face in case of errors.  */

static Lisp_Object
resolve_face_name (Lisp_Object face_name, bool signal_p)
{
  Lisp_Object orig_face;
  Lisp_Object tortoise, hare;

  if (STRINGP (face_name))
    face_name = Fintern (face_name, Qnil);

  if (NILP (face_name) || !SYMBOLP (face_name))
    return face_name;

  orig_face = face_name;
  tortoise = hare = face_name;

  while (true)
    {
      face_name = hare;
      hare = Fget (hare, Qface_alias);
      if (NILP (hare) || !SYMBOLP (hare))
	break;

      face_name = hare;
      hare = Fget (hare, Qface_alias);
      if (NILP (hare) || !SYMBOLP (hare))
	break;

      tortoise = Fget (tortoise, Qface_alias);
      if (EQ (hare, tortoise))
	{
	  if (signal_p)
	    circular_list (orig_face);
	  return Qdefault;
	}
    }

  return face_name;
}


/* Return the face definition of FACE_NAME on frame F.  F null means
   return the definition for new frames.  FACE_NAME may be a string or
   a symbol (apparently Emacs 20.2 allowed strings as face names in
   face text properties; Ediff uses that).
   If SIGNAL_P, signal an error if FACE_NAME is not a valid face name.
   Otherwise, value is nil if FACE_NAME is not a valid face name.  */
static Lisp_Object
lface_from_face_name_no_resolve (struct frame *f, Lisp_Object face_name,
				 bool signal_p)
{
  Lisp_Object lface;

  if (f)
    lface = Fgethash (face_name, f->face_hash_table, Qnil);
  else
    lface = CDR (Fgethash (face_name, Vface_new_frame_defaults, Qnil));

  if (signal_p && NILP (lface))
    signal_error ("Invalid face", face_name);

  check_lface (lface);

  return lface;
}

/* Return the face definition of FACE_NAME on frame F.  F null means
   return the definition for new frames.  FACE_NAME may be a string or
   a symbol (apparently Emacs 20.2 allowed strings as face names in
   face text properties; Ediff uses that).  If FACE_NAME is an alias
   for another face, return that face's definition.
   If SIGNAL_P, signal an error if FACE_NAME is not a valid face name.
   Otherwise, value is nil if FACE_NAME is not a valid face name.  */
static Lisp_Object
lface_from_face_name (struct frame *f, Lisp_Object face_name, bool signal_p)
{
  face_name = resolve_face_name (face_name, signal_p);
  return lface_from_face_name_no_resolve (f, face_name, signal_p);
}


/* Get face attributes of face FACE_NAME from frame-local faces on
   frame F.  Store the resulting attributes in ATTRS which must point
   to a vector of Lisp_Objects of size LFACE_VECTOR_SIZE.
   If SIGNAL_P, signal an error if FACE_NAME does not name a face.
   Otherwise, return true iff FACE_NAME is a face.  */

static bool
get_lface_attributes_no_remap (struct frame *f, Lisp_Object face_name,
			       Lisp_Object attrs[LFACE_VECTOR_SIZE],
			       bool signal_p)
{
  Lisp_Object lface;

  lface = lface_from_face_name_no_resolve (f, face_name, signal_p);

  if (!NILP (lface))
    memcpy (attrs, xvector_contents (lface),
	    LFACE_VECTOR_SIZE * sizeof *attrs);

  return !NILP (lface);
}

/* Get face attributes of face FACE_NAME from frame-local faces on
   frame F.  Store the resulting attributes in ATTRS which must point
   to a vector of Lisp_Objects of size LFACE_VECTOR_SIZE.
   If FACE_NAME is an alias for another face, use that face's
   definition.  If SIGNAL_P, signal an error if FACE_NAME does not
   name a face.  Otherwise, return true iff FACE_NAME is a face.  If W
   is non-NULL, also consider remappings attached to the window.
   */
static bool
get_lface_attributes (struct window *w,
                      struct frame *f, Lisp_Object face_name,
		      Lisp_Object attrs[LFACE_VECTOR_SIZE], bool signal_p,
		      struct named_merge_point *named_merge_points)
{
  Lisp_Object face_remapping;
  eassert (w == NULL || WINDOW_XFRAME (w) == f);

  face_name = resolve_face_name (face_name, signal_p);

  /* See if SYMBOL has been remapped to some other face (usually this
     is done buffer-locally).  */
  face_remapping = assq_no_quit (face_name, Vface_remapping_alist);
  if (CONSP (face_remapping))
    {
      struct named_merge_point named_merge_point;

      if (push_named_merge_point (&named_merge_point,
				  face_name, NAMED_MERGE_POINT_REMAP,
				  &named_merge_points))
	{
	  for (int i = 1; i < LFACE_VECTOR_SIZE; ++i)
	    attrs[i] = Qunspecified;

	  return merge_face_ref (w, f, XCDR (face_remapping), attrs,
	                         signal_p, named_merge_points,
	                         0);
	}
    }

  /* Default case, no remapping.  */
  return get_lface_attributes_no_remap (f, face_name, attrs, signal_p);
}


/* True iff all attributes in face attribute vector ATTRS are
   specified, i.e. are non-nil.  */

static bool
lface_fully_specified_p (Lisp_Object attrs[LFACE_VECTOR_SIZE])
{
  for (int i = 1; i < LFACE_VECTOR_SIZE; ++i)
    if (i != LFACE_FONT_INDEX && i != LFACE_INHERIT_INDEX
        && i != LFACE_DISTANT_FOREGROUND_INDEX
	&& (UNSPECIFIEDP (attrs[i]) || IGNORE_DEFFACE_P (attrs[i])))
      return false;
  return true;
}

#ifdef HAVE_WINDOW_SYSTEM

/* Set font-related attributes of Lisp face LFACE from FONT-OBJECT.
   If FORCE_P is zero, set only unspecified attributes of LFACE.  The
   exception is `font' attribute.  It is set to FONT_OBJECT regardless
   of FORCE_P.  */

static void
set_lface_from_font (struct frame *f, Lisp_Object lface,
		     Lisp_Object font_object, bool force_p)
{
  Lisp_Object val;
  struct font *font = XFONT_OBJECT (font_object);

  /* Set attributes only if unspecified, otherwise face defaults for
     new frames would never take effect.  If the font doesn't have a
     specific property, set a normal value for that.  */

  if (force_p || UNSPECIFIEDP (LFACE_FAMILY (lface)))
    {
      Lisp_Object family = AREF (font_object, FONT_FAMILY_INDEX);

      ASET (lface, LFACE_FAMILY_INDEX, SYMBOL_NAME (family));
    }

  if (force_p || UNSPECIFIEDP (LFACE_FOUNDRY (lface)))
    {
      Lisp_Object foundry = AREF (font_object, FONT_FOUNDRY_INDEX);

      ASET (lface, LFACE_FOUNDRY_INDEX, SYMBOL_NAME (foundry));
    }

  if (force_p || UNSPECIFIEDP (LFACE_HEIGHT (lface)))
    {
      int pt = PIXEL_TO_POINT (font->pixel_size * 10, FRAME_RES_Y (f));

      eassert (pt > 0);
      ASET (lface, LFACE_HEIGHT_INDEX, make_fixnum (pt));
    }

  if (force_p || UNSPECIFIEDP (LFACE_WEIGHT (lface)))
    {
      val = FONT_WEIGHT_FOR_FACE (font_object);
      ASET (lface, LFACE_WEIGHT_INDEX, !NILP (val) ? val :Qnormal);
    }
  if (force_p || UNSPECIFIEDP (LFACE_SLANT (lface)))
    {
      val = FONT_SLANT_FOR_FACE (font_object);
      ASET (lface, LFACE_SLANT_INDEX, !NILP (val) ? val : Qnormal);
    }
  if (force_p || UNSPECIFIEDP (LFACE_SWIDTH (lface)))
    {
      val = FONT_WIDTH_FOR_FACE (font_object);
      ASET (lface, LFACE_SWIDTH_INDEX, !NILP (val) ? val : Qnormal);
    }

  ASET (lface, LFACE_FONT_INDEX, font_object);
}

#endif /* HAVE_WINDOW_SYSTEM */


/* Merges the face height FROM with the face height TO, and returns the
   merged height.  If FROM is an invalid height, then INVALID is
   returned instead.  FROM and TO may be either absolute face heights or
   `relative' heights; the returned value is always an absolute height
   unless both FROM and TO are relative.  */

static Lisp_Object
merge_face_heights (Lisp_Object from, Lisp_Object to, Lisp_Object invalid)
{
  Lisp_Object result = invalid;

  if (FIXNUMP (from))
    /* FROM is absolute, just use it as is.  */
    result = from;
  else if (FLOATP (from))
    /* FROM is a scale, use it to adjust TO.  */
    {
      if (FIXNUMP (to))
	/* relative X absolute => absolute */
	result = make_fixnum (XFLOAT_DATA (from) * XFIXNUM (to));
      else if (FLOATP (to))
	/* relative X relative => relative */
	result = make_float (XFLOAT_DATA (from) * XFLOAT_DATA (to));
      else if (UNSPECIFIEDP (to))
	result = from;
    }
  else if (FUNCTIONP (from))
    /* FROM is a function, which use to adjust TO.  */
    {
      /* Call function with current height as argument.
	 From is the new height.  */
      result = safe_calln (from, to);

      /* Ensure that if TO was absolute, so is the result.  */
      if (FIXNUMP (to) && !FIXNUMP (result))
	result = invalid;
    }

  return result;
}


/* Merge two Lisp face attribute vectors on frame F, FROM and TO, and
   store the resulting attributes in TO, which must be already be
   completely specified and contain only absolute attributes.  Every
   specified attribute of FROM overrides the corresponding attribute of
   TO; merge relative attributes in FROM with the absolute value in TO,
   which attributes also replace it.  Use NAMED_MERGE_POINTS internally
   to detect loops in face inheritance/remapping; it should be 0 when
   called from other places.  If window W is non-NULL, use W to
   interpret face specifications. */
static void
merge_face_vectors (struct window *w,
		    struct frame *f, const Lisp_Object *from, Lisp_Object *to,
                    struct named_merge_point *named_merge_points)
{
<<<<<<< HEAD
  Lisp_Object font = Qnil;
=======
  int i;
  Lisp_Object font = Qnil, tospec, adstyle;
>>>>>>> 5af4e346

  /* If FROM inherits from some other faces, merge their attributes into
     TO before merging FROM's direct attributes.  Note that an :inherit
     attribute of `unspecified' is the same as one of nil; we never
     merge :inherit attributes, so nil is more correct, but lots of
     other code uses `unspecified' as a generic value for face attributes. */
  if (!UNSPECIFIEDP (from[LFACE_INHERIT_INDEX])
      && !NILP (from[LFACE_INHERIT_INDEX]))
    merge_face_ref (w, f, from[LFACE_INHERIT_INDEX],
		    to, false, named_merge_points,
		    0);

  if (FONT_SPEC_P (from[LFACE_FONT_INDEX]))
    {
      if (!UNSPECIFIEDP (to[LFACE_FONT_INDEX]))
	font = merge_font_spec (from[LFACE_FONT_INDEX], to[LFACE_FONT_INDEX]);
      else
	font = copy_font_spec (from[LFACE_FONT_INDEX]);
      to[LFACE_FONT_INDEX] = font;
    }

  for (int i = 1; i < LFACE_VECTOR_SIZE; ++i)
    if (!UNSPECIFIEDP (from[i]))
      {
	if (i == LFACE_HEIGHT_INDEX && !FIXNUMP (from[i]))
	  {
	    to[i] = merge_face_heights (from[i], to[i], to[i]);
	    font_clear_prop (to, FONT_SIZE_INDEX);
	  }
	else if (i != LFACE_FONT_INDEX && !EQ (to[i], from[i]))
	  {
	    to[i] = from[i];
	    if (i >= LFACE_FAMILY_INDEX && i <= LFACE_SLANT_INDEX)
	      font_clear_prop (to,
	                       (i == LFACE_FAMILY_INDEX ? FONT_FAMILY_INDEX
			        : i == LFACE_FOUNDRY_INDEX ? FONT_FOUNDRY_INDEX
				: i == LFACE_SWIDTH_INDEX ? FONT_WIDTH_INDEX
				: i == LFACE_HEIGHT_INDEX ? FONT_SIZE_INDEX
				: i == LFACE_WEIGHT_INDEX ? FONT_WEIGHT_INDEX
				: FONT_SLANT_INDEX));
	  }
      }

  /* If FROM specifies a font spec, make its contents take precedence
     over :family and other attributes.  This is needed for face
     remapping using :font to work.  */

  if (!NILP (font))
    {
      if (!NILP (AREF (font, FONT_FOUNDRY_INDEX)))
	to[LFACE_FOUNDRY_INDEX] = SYMBOL_NAME (AREF (font, FONT_FOUNDRY_INDEX));
      if (!NILP (AREF (font, FONT_FAMILY_INDEX)))
	to[LFACE_FAMILY_INDEX] = SYMBOL_NAME (AREF (font, FONT_FAMILY_INDEX));
      if (!NILP (AREF (font, FONT_WEIGHT_INDEX)))
	to[LFACE_WEIGHT_INDEX] = FONT_WEIGHT_FOR_FACE (font);
      if (!NILP (AREF (font, FONT_SLANT_INDEX)))
	to[LFACE_SLANT_INDEX] = FONT_SLANT_FOR_FACE (font);
      if (!NILP (AREF (font, FONT_WIDTH_INDEX)))
	to[LFACE_SWIDTH_INDEX] = FONT_WIDTH_FOR_FACE (font);

      if (!NILP (AREF (font, FONT_ADSTYLE_INDEX)))
	{
	  /* If an adstyle is specified in FROM's font spec, create a
	     font spec for TO if none exists, and transfer the adstyle
	     there.  */

	  tospec = to[LFACE_FONT_INDEX];
	  adstyle = AREF (font, FONT_ADSTYLE_INDEX);

	  if (!NILP (tospec))
	    tospec = copy_font_spec (tospec);
	  else
	    tospec = Ffont_spec (0, NULL);

	  to[LFACE_FONT_INDEX] = tospec;
	  ASET (tospec, FONT_ADSTYLE_INDEX, adstyle);
	}

      ASET (font, FONT_SIZE_INDEX, Qnil);
    }

  /* TO is always an absolute face, which should inherit from nothing.
     We blindly copy the :inherit attribute above and fix it up here.  */
  to[LFACE_INHERIT_INDEX] = Qnil;
}

/* Chase the chain of face inheritance of frame F's face whose
   attributes are in ATTRS, for a non-'unspecified' value of face
   attribute whose index is ATTR_IDX, and return that value.  Window
   W, if non-NULL, is used to filter face specifications.  */
static Lisp_Object
face_inherited_attr (struct window *w, struct frame *f,
		     Lisp_Object attrs[LFACE_VECTOR_SIZE],
		     enum lface_attribute_index attr_idx,
		     struct named_merge_point *named_merge_points)
{
  Lisp_Object inherited_attrs[LFACE_VECTOR_SIZE];
  Lisp_Object attr_val = attrs[attr_idx];

  memcpy (inherited_attrs, attrs, LFACE_VECTOR_SIZE * sizeof (attrs[0]));
  while (UNSPECIFIEDP (attr_val)
	 && !NILP (inherited_attrs[LFACE_INHERIT_INDEX])
	 && !UNSPECIFIEDP (inherited_attrs[LFACE_INHERIT_INDEX]))
    {
      Lisp_Object parent_face = inherited_attrs[LFACE_INHERIT_INDEX];
      bool ok;

      if (CONSP (parent_face))
	{
	  Lisp_Object tail;
	  ok = false;
	  for (tail = parent_face; !NILP (tail); tail = XCDR (tail))
	    {
	      ok = get_lface_attributes (w, f, XCAR (tail), inherited_attrs,
					 false, named_merge_points);
	      if (!ok)
		break;
	      attr_val = face_inherited_attr (w, f, inherited_attrs, attr_idx,
					      named_merge_points);
	      if (!UNSPECIFIEDP (attr_val))
		break;
	    }
	  if (!ok)	/* bad face? */
	    break;
	}
      else
	{
	  ok = get_lface_attributes (w, f, parent_face, inherited_attrs,
				     false, named_merge_points);
	  if (!ok)
	    break;
	  attr_val = inherited_attrs[attr_idx];
	}
    }
  return attr_val;
}

/* Merge the named face FACE_NAME on frame F, into the vector of face
   attributes TO.  Use NAMED_MERGE_POINTS to detect loops in face
   inheritance.  Return true if FACE_NAME is a valid face name and
   merging succeeded.  Window W, if non-NULL, is used to filter face
   specifications. */

static bool
merge_named_face (struct window *w,
                  struct frame *f, Lisp_Object face_name, Lisp_Object *to,
                  struct named_merge_point *named_merge_points,
                  enum lface_attribute_index attr_filter)
{
  struct named_merge_point named_merge_point;

  if (push_named_merge_point (&named_merge_point,
                              face_name, NAMED_MERGE_POINT_NORMAL,
                              &named_merge_points))
    {
      Lisp_Object from[LFACE_VECTOR_SIZE], val;
      bool ok = get_lface_attributes (w, f, face_name, from, false,
                                      named_merge_points);
      if (ok && !EQ (face_name, Qdefault))
	{
	  struct face *deflt = FACE_FROM_ID (f, DEFAULT_FACE_ID);
	  for (int i = 1; i < LFACE_VECTOR_SIZE; i++)
	    if (EQ (from[i], Qreset))
	      from[i] = deflt->lface[i];
	}

      if (ok && (attr_filter == 0	       /* No filter.  */
                 || (!NILP (from[attr_filter]) /* Filter, but specified.  */
		     && !UNSPECIFIEDP (from[attr_filter]))
		 /* Filter, unspecified, but inherited.  */
		 || (!NILP (from[LFACE_INHERIT_INDEX])
		     && !UNSPECIFIEDP (from[LFACE_INHERIT_INDEX])
		     && (val = face_inherited_attr (w, f, from, attr_filter,
						    named_merge_points),
			 (!NILP (val) && !UNSPECIFIEDP (val))))))
        merge_face_vectors (w, f, from, to, named_merge_points);

      return ok;
    }
  else
    return false;
}

/* Determine whether the face filter FILTER evaluated in window W
   matches.  W can be NULL if the window context is unknown.

   A face filter is either nil, which always matches, or a list
   (:window PARAMETER VALUE), which matches if the current window has
   a PARAMETER EQ to VALUE.

   This function returns true if the face filter matches, and false if
   it doesn't or if the function encountered an error.  If the filter
   is invalid, set *OK to false and, if ERR_MSGS is true, log an error
   message.  On success, *OK is untouched.  */
static bool
evaluate_face_filter (Lisp_Object filter, struct window *w,
                      bool *ok, bool err_msgs)
{
  Lisp_Object orig_filter = filter;

  /* Inner braces keep compiler happy about the goto skipping variable
     initialization.  */
  {
    if (NILP (filter))
      return true;

    if (face_filters_always_match)
      return true;

    if (!CONSP (filter))
      goto err;

    if (!EQ (XCAR (filter), QCwindow))
      goto err;
    filter = XCDR (filter);

    Lisp_Object parameter = XCAR (filter);
    filter = XCDR (filter);
    if (!CONSP (filter))
      goto err;

    Lisp_Object value = XCAR (filter);
    filter = XCDR (filter);
    if (!NILP (filter))
      goto err;

    bool match = false;
    if (w)
      {
        Lisp_Object found = assq_no_quit (parameter, w->window_parameters);
        if (!NILP (found) && EQ (XCDR (found), value))
          match = true;
      }

    return match;
  }

 err:
  if (err_msgs)
    add_to_log ("Invalid face filter %S", orig_filter);
  *ok = false;
  return false;
}

/* Determine whether FACE_REF is a "filter" face specification (case
   #4 in merge_face_ref).  If it is, evaluate the filter, and if the
   filter matches, return the filtered face spec.  If the filter does
   not match, return nil.  If FACE_REF is not a filtered face
   specification, return FACE_REF.

   On error, set *OK to false, having logged an error message if
   ERR_MSGS is true, and return nil.  Otherwise, *OK is not touched.

   W is either NULL or a window used to evaluate filters.  If W is
   NULL, no window-based face specification filter matches.
*/
static Lisp_Object
filter_face_ref (Lisp_Object face_ref,
                 struct window *w,
                 bool *ok,
                 bool err_msgs)
{
  Lisp_Object orig_face_ref = face_ref;
  if (!CONSP (face_ref))
    return face_ref;

  /* Inner braces keep compiler happy about the goto skipping variable
     initialization.  */
  {
    if (!EQ (XCAR (face_ref), QCfiltered))
      return face_ref;
    face_ref = XCDR (face_ref);

    if (!CONSP (face_ref))
      goto err;
    Lisp_Object filter = XCAR (face_ref);
    face_ref = XCDR (face_ref);

    if (!CONSP (face_ref))
      goto err;
    Lisp_Object filtered_face_ref = XCAR (face_ref);
    face_ref = XCDR (face_ref);

    if (!NILP (face_ref))
      goto err;

    return evaluate_face_filter (filter, w, ok, err_msgs)
      ? filtered_face_ref : Qnil;
  }

 err:
  if (err_msgs)
    add_to_log ("Invalid face ref %S", orig_face_ref);
  *ok = false;
  return Qnil;
}

/* Merge face attributes from the lisp `face reference' FACE_REF on
   frame F into the face attribute vector TO as appropriate for
   window W; W is used only for filtering face specs.  If ERR_MSGS
   is non-zero, problems with FACE_REF cause an error message to be
   shown.  Return true if no errors occurred (regardless of the value
   of ERR_MSGS).  Use NAMED_MERGE_POINTS to detect loops in face
   inheritance or list structure; it may be 0 for most callers.

   ATTR_FILTER is the index of a parameter that conditions the merging
   for named faces (case 1) to only the face_ref where
   lface[merge_face_ref] is non-nil.  To merge unconditionally set this
   value to 0.

   FACE_REF may be a single face specification or a list of such
   specifications.  Each face specification can be:

   1. A symbol or string naming a Lisp face.

   2. A property list of the form (KEYWORD VALUE ...) where each
   KEYWORD is a face attribute name, and value is an appropriate value
   for that attribute.

   3. Conses or the form (FOREGROUND-COLOR . COLOR) or
   (BACKGROUND-COLOR . COLOR) where COLOR is a color name.  This is
   for compatibility with 20.2.

   4. Conses of the form
   (:filtered (:window PARAMETER VALUE) FACE-SPECIFICATION),
   which applies FACE-SPECIFICATION only if the given face attributes
   are being evaluated in the context of a window with a parameter
   named PARAMETER being EQ VALUE.  In this case, W specifies the window
   for which the filtered face spec is to be evaluated.

   5. nil, which means to merge nothing.

   Face specifications earlier in lists take precedence over later
   specifications.  */

static bool
merge_face_ref (struct window *w,
                struct frame *f, Lisp_Object face_ref, Lisp_Object *to,
                bool err_msgs, struct named_merge_point *named_merge_points,
                enum lface_attribute_index attr_filter)
{
  bool ok = true;		/* Succeed without an error? */
  Lisp_Object filtered_face_ref;
  bool attr_filter_passed = false;

  filtered_face_ref = face_ref;
  do
    {
      face_ref = filtered_face_ref;
      filtered_face_ref = filter_face_ref (face_ref, w, &ok, err_msgs);
    }
  while (ok && !EQ (face_ref, filtered_face_ref));

  if (!ok)
    return false;

  if (NILP (face_ref))
    return true;

  if (CONSP (face_ref))
    {
      Lisp_Object first = XCAR (face_ref);

      if (EQ (first, Qforeground_color)
	  || EQ (first, Qbackground_color))
	{
	  /* One of (FOREGROUND-COLOR . COLOR) or (BACKGROUND-COLOR
	     . COLOR).  COLOR must be a string.  */
	  Lisp_Object color_name = XCDR (face_ref);
	  Lisp_Object color = first;

	  if (STRINGP (color_name))
	    {
	      if (EQ (color, Qforeground_color))
		to[LFACE_FOREGROUND_INDEX] = color_name;
	      else
		to[LFACE_BACKGROUND_INDEX] = color_name;
	    }
	  else
	    {
	      if (err_msgs)
		add_to_log ("Invalid face color %S", color_name);
	      ok = false;
	    }
	}
      else if (SYMBOLP (first)
	       && *SDATA (SYMBOL_NAME (first)) == ':')
	{
	  /* Assume this is the property list form.  */
	  if (attr_filter > 0)
	    {
	      eassert (attr_filter < LFACE_VECTOR_SIZE);
	      /* ATTR_FILTER positive means don't merge this face if
		 the corresponding attribute is nil, or not mentioned,
		 or if it's unspecified and the face doesn't inherit
		 from a face whose attribute is non-nil.  The code
		 below determines whether a face given as a property
		 list shall be merged.  */
	      Lisp_Object parent_face = Qnil;
	      bool attr_filter_seen = false;
	      Lisp_Object face_ref_tem = face_ref;
	      while (CONSP (face_ref_tem) && CONSP (XCDR (face_ref_tem)))
		{
		  Lisp_Object keyword = XCAR (face_ref_tem);
		  Lisp_Object value = XCAR (XCDR (face_ref_tem));

		  if (EQ (keyword, face_attr_sym[attr_filter])
		      || (attr_filter == LFACE_INVERSE_INDEX
			  && EQ (keyword, QCreverse_video)))
		    {
		      attr_filter_seen = true;
		      if (NILP (value))
			return true;
		    }
		  else if (EQ (keyword, QCinherit))
		    parent_face = value;
		  face_ref_tem = XCDR (XCDR (face_ref_tem));
		}
	      if (!attr_filter_seen)
		{
		  if (NILP (parent_face))
		    return true;

		  Lisp_Object scratch_attrs[LFACE_VECTOR_SIZE];
		  scratch_attrs[0] = Qface;
		  for (int i = 1; i < LFACE_VECTOR_SIZE; i++)
		    scratch_attrs[i] = Qunspecified;
		  if (!merge_face_ref (w, f, parent_face, scratch_attrs,
				       err_msgs, named_merge_points, 0))
		    {
		      add_to_log ("Invalid face attribute %S %S",
				  QCinherit, parent_face);
		      return false;
		    }
		  if (NILP (scratch_attrs[attr_filter])
		      || UNSPECIFIEDP (scratch_attrs[attr_filter]))
		    return true;
		}
	      attr_filter_passed = true;
	    }
	  while (CONSP (face_ref) && CONSP (XCDR (face_ref)))
	    {
	      Lisp_Object keyword = XCAR (face_ref);
	      Lisp_Object value = XCAR (XCDR (face_ref));
	      bool err = false;

	      /* Specifying `unspecified' is a no-op.  */
	      if (EQ (value, Qunspecified))
		;
	      else if (EQ (keyword, QCfamily))
		{
		  if (STRINGP (value))
		    {
		      to[LFACE_FAMILY_INDEX] = value;
		      font_clear_prop (to, FONT_FAMILY_INDEX);
		    }
		  else
		    err = true;
		}
	      else if (EQ (keyword, QCfoundry))
		{
		  if (STRINGP (value))
		    {
		      to[LFACE_FOUNDRY_INDEX] = value;
		      font_clear_prop (to, FONT_FOUNDRY_INDEX);
		    }
		  else
		    err = true;
		}
	      else if (EQ (keyword, QCheight))
		{
		  Lisp_Object new_height =
		    merge_face_heights (value, to[LFACE_HEIGHT_INDEX], Qnil);

		  if (!NILP (new_height))
		    {
		      to[LFACE_HEIGHT_INDEX] = new_height;
		      font_clear_prop (to, FONT_SIZE_INDEX);
		    }
		  else
		    err = true;
		}
	      else if (EQ (keyword, QCweight))
		{
		  if (SYMBOLP (value) && FONT_WEIGHT_NAME_NUMERIC (value) >= 0)
		    {
		      to[LFACE_WEIGHT_INDEX] = value;
		      font_clear_prop (to, FONT_WEIGHT_INDEX);
		    }
		  else
		    err = true;
		}
	      else if (EQ (keyword, QCslant))
		{
		  if (SYMBOLP (value) && FONT_SLANT_NAME_NUMERIC (value) >= 0)
		    {
		      to[LFACE_SLANT_INDEX] = value;
		      font_clear_prop (to, FONT_SLANT_INDEX);
		    }
		  else
		    err = true;
		}
	      else if (EQ (keyword, QCunderline))
		{
		  if (EQ (value, Qt)
		      || NILP (value)
		      || STRINGP (value)
		      || CONSP (value))
		    to[LFACE_UNDERLINE_INDEX] = value;
		  else
		    err = true;
		}
	      else if (EQ (keyword, QCoverline))
		{
		  if (EQ (value, Qt)
		      || NILP (value)
		      || STRINGP (value))
		    to[LFACE_OVERLINE_INDEX] = value;
		  else
		    err = true;
		}
	      else if (EQ (keyword, QCstrike_through))
		{
		  if (EQ (value, Qt)
		      || NILP (value)
		      || STRINGP (value))
		    to[LFACE_STRIKE_THROUGH_INDEX] = value;
		  else
		    err = true;
		}
	      else if (EQ (keyword, QCbox))
		{
		  if (EQ (value, Qt))
		    value = make_fixnum (1);
		  if ((FIXNUMP (value) && XFIXNUM (value) != 0)
		      || STRINGP (value)
		      || CONSP (value)
		      || NILP (value))
		    to[LFACE_BOX_INDEX] = value;
		  else
		    err = true;
		}
	      else if (EQ (keyword, QCinverse_video)
		       || EQ (keyword, QCreverse_video))
		{
		  if (EQ (value, Qt) || NILP (value))
		    to[LFACE_INVERSE_INDEX] = value;
		  else
		    err = true;
		}
	      else if (EQ (keyword, QCforeground))
		{
		  if (STRINGP (value))
		    to[LFACE_FOREGROUND_INDEX] = value;
		  else
		    err = true;
		}
	      else if (EQ (keyword, QCdistant_foreground))
		{
		  if (STRINGP (value))
		    to[LFACE_DISTANT_FOREGROUND_INDEX] = value;
		  else
		    err = true;
		}
	      else if (EQ (keyword, QCbackground))
		{
		  if (STRINGP (value))
		    to[LFACE_BACKGROUND_INDEX] = value;
		  else
		    err = true;
		}
	      else if (EQ (keyword, QCstipple))
		{
#if defined (HAVE_WINDOW_SYSTEM)
		  if (NILP (value) || !NILP (Fbitmap_spec_p (value)))
		    to[LFACE_STIPPLE_INDEX] = value;
		  else
		    err = true;
#endif /* HAVE_WINDOW_SYSTEM */
		}
	      else if (EQ (keyword, QCwidth))
		{
		  if (SYMBOLP (value) && FONT_WIDTH_NAME_NUMERIC (value) >= 0)
		    {
		      to[LFACE_SWIDTH_INDEX] = value;
		      font_clear_prop (to, FONT_WIDTH_INDEX);
		    }
		  else
		    err = true;
		}
	      else if (EQ (keyword, QCfont))
		{
		  if (FONTP (value))
		    to[LFACE_FONT_INDEX] = value;
		  else
		    err = true;
		}
	      else if (EQ (keyword, QCinherit))
		{
		  /* This is not really very useful; it's just like a
		     normal face reference.  */
		  if (attr_filter_passed)
		    {
		      /* We already know that this face was tested
			 against attr_filter and was found applicable,
			 so don't pass attr_filter to merge_face_ref.
			 This is for when a face is specified like
			 (:inherit FACE :extend t), but the parent
			 FACE itself doesn't specify :extend.  */
		      if (!merge_face_ref (w, f, value, to,
					    err_msgs, named_merge_points, 0))
			err = true;
		    }
		  else if (!merge_face_ref (w, f, value, to,
					     err_msgs, named_merge_points,
					     attr_filter))
		    err = true;
		}
	      else if (EQ (keyword, QCextend))
		{
		  if (EQ (value, Qt) || NILP (value))
		    to[LFACE_EXTEND_INDEX] = value;
		  else
		    err = true;
		}
	      else
		err = true;

	      if (err)
		{
		  add_to_log ("Invalid face attribute %S %S", keyword, value);
		  ok = false;
		}

	      face_ref = XCDR (XCDR (face_ref));
	    }
	}
      else
	{
	  /* This is a list of face refs.  Those at the beginning of the
	     list take precedence over what follows, so we have to merge
	     from the end backwards.  */
	  Lisp_Object next = XCDR (face_ref);

	  if (!NILP (next))
	    ok = merge_face_ref (w, f, next, to, err_msgs,
	                         named_merge_points, attr_filter);

	  if (!merge_face_ref (w, f, first, to, err_msgs,
	                        named_merge_points, attr_filter))
	    ok = false;
	}
    }
  else
    {
      /* FACE_REF ought to be a face name.  */
      ok = merge_named_face (w, f, face_ref, to, named_merge_points,
                             attr_filter);
      if (!ok && err_msgs)
	add_to_log ("Invalid face reference: %s", face_ref);
    }

  return ok;
}


DEFUN ("internal-make-lisp-face", Finternal_make_lisp_face,
       Sinternal_make_lisp_face, 1, 2, 0,
       doc: /* Make FACE, a symbol, a Lisp face with all attributes nil.
If FACE was not known as a face before, create a new one.
If optional argument FRAME is specified, make a frame-local face
for that frame.  Otherwise operate on the global face definition.
Value is a vector of face attributes.  */)
  (Lisp_Object face, Lisp_Object frame)
{
  Lisp_Object global_lface, lface;
  struct frame *f;

  CHECK_SYMBOL (face);
  global_lface = lface_from_face_name (NULL, face, false);

  if (!NILP (frame))
    {
      CHECK_LIVE_FRAME (frame);
      f = XFRAME (frame);
      lface = lface_from_face_name (f, face, false);
    }
  else
    f = NULL, lface = Qnil;

  /* Add a global definition if there is none.  */
  if (NILP (global_lface))
    {
      /* Assign the new Lisp face a unique ID.  The mapping from Lisp
	 face id to Lisp face is given by the vector lface_id_to_name.
	 The mapping from Lisp face to Lisp face id is given by the
	 property `face' of the Lisp face name.  */
      if (next_lface_id == lface_id_to_name_size)
	lface_id_to_name =
	  xpalloc (lface_id_to_name, &lface_id_to_name_size, 1, MAX_FACE_ID,
		   sizeof *lface_id_to_name);

      Lisp_Object face_id = make_fixnum (next_lface_id);
      lface_id_to_name[next_lface_id] = face;
      Fput (face, Qface, face_id);
      ++next_lface_id;

      global_lface = initialize_vector (LFACE_VECTOR_SIZE, Qunspecified);
      ASET (global_lface, 0, Qface);
      Fputhash (face, Fcons (face_id, global_lface), Vface_new_frame_defaults);
    }
  else if (f == NULL)
    for (int i = 1; i < LFACE_VECTOR_SIZE; ++i)
      ASET (global_lface, i, Qunspecified);

  /* Add a frame-local definition.  */
  if (f)
    {
      if (NILP (lface))
	{
	  lface = initialize_vector (LFACE_VECTOR_SIZE, Qunspecified);
	  ASET (lface, 0, Qface);
          Fputhash (face, lface, f->face_hash_table);
	}
      else
	for (int i = 1; i < LFACE_VECTOR_SIZE; ++i)
	  ASET (lface, i, Qunspecified);
    }
  else
    lface = global_lface;

  /* Changing a named face means that all realized faces depending on
     that face are invalid.  Since we cannot tell which realized faces
     depend on the face, make sure they are all removed.  This is done
     by setting face_change.  The next call to init_iterator will then
     free realized faces.  */
  if (NILP (Fget (face, Qface_no_inherit)))
    {
      if (f)
	{
	  f->face_change = true;
	  fset_redisplay (f);
	}
      else
	{
	  face_change = true;
	  windows_or_buffers_changed = 54;
	}
    }

  eassert (LFACEP (lface));
  check_lface (lface);
  return lface;
}


DEFUN ("internal-lisp-face-p", Finternal_lisp_face_p,
       Sinternal_lisp_face_p, 1, 2, 0,
       doc: /* Return non-nil if FACE names a face.
FACE should be a symbol or string.
If optional second argument FRAME is non-nil, check for the
existence of a frame-local face with name FACE on that frame.
Otherwise check for the existence of a global face.  */)
  (Lisp_Object face, Lisp_Object frame)
{
  Lisp_Object lface;

  face = resolve_face_name (face, true);

  if (!NILP (frame))
    {
      CHECK_LIVE_FRAME (frame);
      lface = lface_from_face_name (XFRAME (frame), face, false);
    }
  else
    lface = lface_from_face_name (NULL, face, false);

  return lface;
}


DEFUN ("internal-copy-lisp-face", Finternal_copy_lisp_face,
       Sinternal_copy_lisp_face, 4, 4, 0,
       doc: /* Copy face FROM to TO.
If FRAME is t, copy the global face definition of FROM.
Otherwise, copy the frame-local definition of FROM on FRAME.
If NEW-FRAME is a frame, copy that data into the frame-local
definition of TO on NEW-FRAME.  If NEW-FRAME is nil,
FRAME controls where the data is copied to.

The value is TO.  */)
  (Lisp_Object from, Lisp_Object to, Lisp_Object frame, Lisp_Object new_frame)
{
  Lisp_Object lface, copy;
  struct frame *f;

  CHECK_SYMBOL (from);
  CHECK_SYMBOL (to);

  if (EQ (frame, Qt))
    {
      /* Copy global definition of FROM.  We don't make copies of
	 strings etc. because 20.2 didn't do it either.  */
      lface = lface_from_face_name (NULL, from, true);
      copy = Finternal_make_lisp_face (to, Qnil);
      f = NULL;
    }
  else
    {
      /* Copy frame-local definition of FROM.  */
      if (NILP (new_frame))
	new_frame = frame;
      CHECK_LIVE_FRAME (frame);
      CHECK_LIVE_FRAME (new_frame);
      lface = lface_from_face_name (XFRAME (frame), from, true);
      copy = Finternal_make_lisp_face (to, new_frame);
      f = XFRAME (new_frame);
    }

  vcopy (copy, 0, xvector_contents (lface), LFACE_VECTOR_SIZE);

  /* Changing a named face means that all realized faces depending on
     that face are invalid.  Since we cannot tell which realized faces
     depend on the face, make sure they are all removed.  This is done
     by setting face_change.  The next call to init_iterator will then
     free realized faces.  */
  if (NILP (Fget (to, Qface_no_inherit)))
    {
      if (f)
	{
	  f->face_change = true;
	  fset_redisplay (f);
	}
      else
	{
	  face_change = true;
	  windows_or_buffers_changed = 55;
	}
    }

  return to;
}


#define HANDLE_INVALID_NIL_VALUE(A,F)					\
  if (NILP (value))							\
    {									\
      add_to_log ("Warning: setting attribute `%s' of face `%s': nil "	\
		  "value is invalid, use `unspecified' instead.", A, F); \
      /* Compatibility with 20.x.  */					\
      value = Qunspecified;						\
    }

DEFUN ("internal-set-lisp-face-attribute", Finternal_set_lisp_face_attribute,
       Sinternal_set_lisp_face_attribute, 3, 4, 0,
       doc: /* Set attribute ATTR of FACE to VALUE.
FRAME being a frame means change the face on that frame.
FRAME nil means change the face of the selected frame.
FRAME t means change the default for new frames.
FRAME 0 means change the face on all frames, and change the default
  for new frames.  */)
  (Lisp_Object face, Lisp_Object attr, Lisp_Object value, Lisp_Object frame)
{
  Lisp_Object lface;
  Lisp_Object old_value = Qnil;
  /* Set one of enum font_property_index (> 0) if ATTR is one of
     font-related attributes other than QCfont and QCfontset.  */
  enum font_property_index prop_index = 0;
  struct frame *f;

  CHECK_SYMBOL (face);
  CHECK_SYMBOL (attr);

  face = resolve_face_name (face, true);

  /* If FRAME is 0, change face on all frames, and change the
     default for new frames.  */
  if (FIXNUMP (frame) && XFIXNUM (frame) == 0)
    {
      Lisp_Object tail;
      Finternal_set_lisp_face_attribute (face, attr, value, Qt);
      FOR_EACH_FRAME (tail, frame)
	Finternal_set_lisp_face_attribute (face, attr, value, frame);
      return face;
    }

  /* Set lface to the Lisp attribute vector of FACE.  */
  if (EQ (frame, Qt))
    {
      f = NULL;
      lface = lface_from_face_name (NULL, face, true);

      /* When updating face--new-frame-defaults, we put :ignore-defface
	 where the caller wants `unspecified'.  This forces the frame
	 defaults to ignore the defface value.  Otherwise, the defface
	 will take effect, which is generally not what is intended.
	 The value of that attribute will be inherited from some other
	 face during face merging.  See internal_merge_in_global_face. */
      if (UNSPECIFIEDP (value))
	value = QCignore_defface;
    }
  else
    {
      if (NILP (frame))
	frame = selected_frame;

      CHECK_LIVE_FRAME (frame);
      f = XFRAME (frame);

      lface = lface_from_face_name (f, face, false);

      /* If a frame-local face doesn't exist yet, create one.  */
      if (NILP (lface))
	lface = Finternal_make_lisp_face (face, frame);
    }

  if (EQ (attr, QCfamily))
    {
      if (!UNSPECIFIEDP (value)
	  && !IGNORE_DEFFACE_P (value)
	  && !RESET_P (value))
	{
	  CHECK_STRING (value);
	  if (SCHARS (value) == 0)
	    signal_error ("Invalid face family", value);
	}
      old_value = LFACE_FAMILY (lface);
      ASET (lface, LFACE_FAMILY_INDEX, value);
      prop_index = FONT_FAMILY_INDEX;
    }
  else if (EQ (attr, QCfoundry))
    {
      if (!UNSPECIFIEDP (value)
	  && !IGNORE_DEFFACE_P (value)
	  && !RESET_P (value))
	{
	  CHECK_STRING (value);
	  if (SCHARS (value) == 0)
	    signal_error ("Invalid face foundry", value);
	}
      old_value = LFACE_FOUNDRY (lface);
      ASET (lface, LFACE_FOUNDRY_INDEX, value);
      prop_index = FONT_FOUNDRY_INDEX;
    }
  else if (EQ (attr, QCheight))
    {
      if (!UNSPECIFIEDP (value)
	  && !IGNORE_DEFFACE_P (value)
	  && !RESET_P (value))
	{
	  if (EQ (face, Qdefault))
	    {
	      /* The default face must have an absolute size.  */
	      if (!FIXNUMP (value) || XFIXNUM (value) <= 0)
		signal_error ("Default face height not absolute and positive",
			      value);
	    }
	  else
	    {
	      /* For non-default faces, do a test merge with a random
		 height to see if VALUE's ok. */
	      Lisp_Object test = merge_face_heights (value,
						     make_fixnum (10),
						     Qnil);
	      if (!FIXNUMP (test) || XFIXNUM (test) <= 0)
		signal_error ("Face height does not produce a positive integer",
			      value);
	    }
	}

      old_value = LFACE_HEIGHT (lface);
      ASET (lface, LFACE_HEIGHT_INDEX, value);
      prop_index = FONT_SIZE_INDEX;
    }
  else if (EQ (attr, QCweight))
    {
      if (!UNSPECIFIEDP (value)
	  && !IGNORE_DEFFACE_P (value)
	  && !RESET_P (value))
	{
	  CHECK_SYMBOL (value);
	  if (FONT_WEIGHT_NAME_NUMERIC (value) < 0)
	    signal_error ("Invalid face weight", value);
	}
      old_value = LFACE_WEIGHT (lface);
      ASET (lface, LFACE_WEIGHT_INDEX, value);
      prop_index = FONT_WEIGHT_INDEX;
    }
  else if (EQ (attr, QCslant))
    {
      if (!UNSPECIFIEDP (value)
	  && !IGNORE_DEFFACE_P (value)
	  && !RESET_P (value))
	{
	  CHECK_SYMBOL (value);
	  if (FONT_SLANT_NAME_NUMERIC (value) < 0)
	    signal_error ("Invalid face slant", value);
	}
      old_value = LFACE_SLANT (lface);
      ASET (lface, LFACE_SLANT_INDEX, value);
      prop_index = FONT_SLANT_INDEX;
    }
  else if (EQ (attr, QCunderline))
    {
      bool valid_p = false;

      if (UNSPECIFIEDP (value) || IGNORE_DEFFACE_P (value) || RESET_P (value))
	valid_p = true;
      else if (NILP (value) || EQ (value, Qt))
        valid_p = true;
      else if (STRINGP (value) && SCHARS (value) > 0)
        valid_p = true;
      else if (CONSP (value))
        {
          Lisp_Object key, val, list;

          list = value;
          /* FIXME?  This errs on the side of acceptance.  Eg it accepts:
               (defface foo '((t :underline 'foo) "doc")
             Maybe this is intentional, maybe it isn't.
             Non-nil symbols other than t are not documented as being valid.
             Eg compare with inverse-video, which explicitly rejects them.
          */
          valid_p = true;

          while (!NILP (CAR_SAFE (list)))
            {
              key = CAR_SAFE (list);
              list = CDR_SAFE (list);
              val = CAR_SAFE (list);
              list = CDR_SAFE (list);

              if (NILP (key) || (NILP (val)
				 && !EQ (key, QCposition)))
                {
                  valid_p = false;
                  break;
                }

              else if (EQ (key, QCcolor)
                       && !(EQ (val, Qforeground_color)
                            || (STRINGP (val) && SCHARS (val) > 0)))
                {
                  valid_p = false;
                  break;
                }

              else if (EQ (key, QCstyle)
                       && !(EQ (val, Qline) || EQ (val, Qwave)))
                {
                  valid_p = false;
                  break;
                }
            }
        }

      if (!valid_p)
        signal_error ("Invalid face underline", value);

      old_value = LFACE_UNDERLINE (lface);
      ASET (lface, LFACE_UNDERLINE_INDEX, value);
    }
  else if (EQ (attr, QCoverline))
    {
      if (!UNSPECIFIEDP (value)
	  && !IGNORE_DEFFACE_P (value)
	  && !RESET_P (value))
	if ((SYMBOLP (value)
	     && !EQ (value, Qt)
	     && !NILP (value))
	    /* Overline color.  */
	    || (STRINGP (value)
		&& SCHARS (value) == 0))
	  signal_error ("Invalid face overline", value);

      old_value = LFACE_OVERLINE (lface);
      ASET (lface, LFACE_OVERLINE_INDEX, value);
    }
  else if (EQ (attr, QCstrike_through))
    {
      if (!UNSPECIFIEDP (value)
	  && !IGNORE_DEFFACE_P (value)
	  && !RESET_P (value))
	if ((SYMBOLP (value)
	     && !EQ (value, Qt)
	     && !NILP (value))
	    /* Strike-through color.  */
	    || (STRINGP (value)
		&& SCHARS (value) == 0))
	  signal_error ("Invalid face strike-through", value);

      old_value = LFACE_STRIKE_THROUGH (lface);
      ASET (lface, LFACE_STRIKE_THROUGH_INDEX, value);
    }
  else if (EQ (attr, QCbox))
    {
      bool valid_p;

      /* Allow t meaning a simple box of width 1 in foreground color
	 of the face.  */
      if (EQ (value, Qt))
	value = make_fixnum (1);

      if (UNSPECIFIEDP (value) || IGNORE_DEFFACE_P (value) || RESET_P (value))
	valid_p = true;
      else if (NILP (value))
	valid_p = true;
      else if (FIXNUMP (value))
	valid_p = XFIXNUM (value) != 0;
      else if (STRINGP (value))
	valid_p = SCHARS (value) > 0;
      else if (CONSP (value) && FIXNUMP (XCAR (value)) && FIXNUMP (XCDR (value)))
	valid_p = true;
      else if (CONSP (value))
	{
	  Lisp_Object tem;

	  tem = value;
	  while (CONSP (tem))
	    {
	      Lisp_Object k, v;

	      k = XCAR (tem);
	      tem = XCDR (tem);
	      if (!CONSP (tem))
		break;
	      v = XCAR (tem);

	      if (EQ (k, QCline_width))
		{
		  if ((!CONSP(v)
		       || !FIXNUMP (XCAR (v))
		       || XFIXNUM (XCAR (v)) == 0
		       || !FIXNUMP (XCDR (v)) || XFIXNUM (XCDR (v)) == 0)
		      && (!FIXNUMP (v) || XFIXNUM (v) == 0))
		    break;
		}
	      else if (EQ (k, QCcolor))
		{
		  if (!NILP (v) && (!STRINGP (v) || SCHARS (v) == 0))
		    break;
		}
	      else if (EQ (k, QCstyle))
		{
		  if (!NILP (v)
		      && !EQ (v, Qpressed_button)
		      && !EQ (v, Qreleased_button)
		      && !EQ (v, Qflat_button))
		    break;
		}
	      else
		break;

	      tem = XCDR (tem);
	    }

	  valid_p = NILP (tem);
	}
      else
	valid_p = false;

      if (!valid_p)
	signal_error ("Invalid face box", value);

      old_value = LFACE_BOX (lface);
      ASET (lface, LFACE_BOX_INDEX, value);
    }
  else if (EQ (attr, QCinverse_video)
	   || EQ (attr, QCreverse_video))
    {
      if (!UNSPECIFIEDP (value)
	  && !IGNORE_DEFFACE_P (value)
	  && !RESET_P (value))
	{
	  CHECK_SYMBOL (value);
	  if (!EQ (value, Qt) && !NILP (value))
	    signal_error ("Invalid inverse-video face attribute value", value);
	}
      old_value = LFACE_INVERSE (lface);
      ASET (lface, LFACE_INVERSE_INDEX, value);
    }
  else if (EQ (attr, QCextend))
    {
      if (!UNSPECIFIEDP (value)
	  && !IGNORE_DEFFACE_P (value)
	  && !RESET_P (value))
	{
	  CHECK_SYMBOL (value);
	  if (!EQ (value, Qt) && !NILP (value))
	    signal_error ("Invalid extend face attribute value", value);
	}
      old_value = LFACE_EXTEND (lface);
      ASET (lface, LFACE_EXTEND_INDEX, value);
    }
  else if (EQ (attr, QCforeground))
    {
      HANDLE_INVALID_NIL_VALUE (QCforeground, face);
      if (!UNSPECIFIEDP (value)
	  && !IGNORE_DEFFACE_P (value)
	  && !RESET_P (value))
	{
	  /* Don't check for valid color names here because it depends
	     on the frame (display) whether the color will be valid
	     when the face is realized.  */
	  CHECK_STRING (value);
	  if (SCHARS (value) == 0)
	    signal_error ("Empty foreground color value", value);
	}
      old_value = LFACE_FOREGROUND (lface);
      ASET (lface, LFACE_FOREGROUND_INDEX, value);
    }
  else if (EQ (attr, QCdistant_foreground))
    {
      HANDLE_INVALID_NIL_VALUE (QCdistant_foreground, face);
      if (!UNSPECIFIEDP (value)
	  && !IGNORE_DEFFACE_P (value)
	  && !RESET_P (value))
	{
	  /* Don't check for valid color names here because it depends
	     on the frame (display) whether the color will be valid
	     when the face is realized.  */
	  CHECK_STRING (value);
	  if (SCHARS (value) == 0)
	    signal_error ("Empty distant-foreground color value", value);
	}
      old_value = LFACE_DISTANT_FOREGROUND (lface);
      ASET (lface, LFACE_DISTANT_FOREGROUND_INDEX, value);
    }
  else if (EQ (attr, QCbackground))
    {
      HANDLE_INVALID_NIL_VALUE (QCbackground, face);
      if (!UNSPECIFIEDP (value)
	  && !IGNORE_DEFFACE_P (value)
	  && !RESET_P (value))
	{
	  /* Don't check for valid color names here because it depends
	     on the frame (display) whether the color will be valid
	     when the face is realized.  */
	  CHECK_STRING (value);
	  if (SCHARS (value) == 0)
	    signal_error ("Empty background color value", value);
	}
      old_value = LFACE_BACKGROUND (lface);
      ASET (lface, LFACE_BACKGROUND_INDEX, value);
    }
  else if (EQ (attr, QCstipple))
    {
#if defined (HAVE_WINDOW_SYSTEM)
      if (!UNSPECIFIEDP (value)
	  && !IGNORE_DEFFACE_P (value)
	  && !RESET_P (value)
	  && !NILP (value)
	  && NILP (Fbitmap_spec_p (value)))
	signal_error ("Invalid stipple attribute", value);
      old_value = LFACE_STIPPLE (lface);
      ASET (lface, LFACE_STIPPLE_INDEX, value);
#endif /* HAVE_WINDOW_SYSTEM */
    }
  else if (EQ (attr, QCwidth))
    {
      if (!UNSPECIFIEDP (value)
	  && !IGNORE_DEFFACE_P (value)
	  && !RESET_P (value))
	{
	  CHECK_SYMBOL (value);
	  if (FONT_WIDTH_NAME_NUMERIC (value) < 0)
	    signal_error ("Invalid face width", value);
	}
      old_value = LFACE_SWIDTH (lface);
      ASET (lface, LFACE_SWIDTH_INDEX, value);
      prop_index = FONT_WIDTH_INDEX;
    }
  else if (EQ (attr, QCfont))
    {
#ifdef HAVE_WINDOW_SYSTEM
      if (EQ (frame, Qt) || FRAME_WINDOW_P (f))
	{
	  if (!UNSPECIFIEDP (value)
	      && !IGNORE_DEFFACE_P (value)
	      && !RESET_P (value))
	    {
	      struct frame *f1;

	      old_value = LFACE_FONT (lface);
	      if (!FONTP (value))
		{
		  if (STRINGP (value))
		    {
		      Lisp_Object name = value;
		      int fontset = fs_query_fontset (name, 0);

		      if (fontset >= 0)
			name = fontset_ascii (fontset);
		      value = font_spec_from_name (name);
		      if (!FONTP (value))
			signal_error ("Invalid font name", name);
		    }
		  else
		    signal_error ("Invalid font or font-spec", value);
		}
	      if (EQ (frame, Qt))
		f1 = XFRAME (selected_frame);
	      else
		f1 = XFRAME (frame);

              /* FIXME:
                 If frame is t, and selected frame is a tty frame, the font
                 can't be realized.  An improvement would be to loop over frames
                 for a non-tty frame and use that.  See discussion in Bug#18573.
                 For a daemon, frame may be an initial frame (Bug#18869).  */
              if (FRAME_WINDOW_P (f1))
                {
                  if (!FONT_OBJECT_P (value))
                    {
                      Lisp_Object *attrs = XVECTOR (lface)->contents;
                      Lisp_Object font_object;

                      font_object = font_load_for_lface (f1, attrs, value);
                      if (NILP (font_object))
                        signal_error ("Font not available", value);
                      value = font_object;
                    }
                  set_lface_from_font (f1, lface, value, true);
		  f1->face_change = 1;
                }
	    }
	  else
	    ASET (lface, LFACE_FONT_INDEX, value);
	}
#endif /* HAVE_WINDOW_SYSTEM */
    }
  else if (EQ (attr, QCfontset))
    {
#ifdef HAVE_WINDOW_SYSTEM
      if (EQ (frame, Qt) || FRAME_WINDOW_P (f))
	{
	  Lisp_Object tmp = value;

	  old_value = LFACE_FONTSET (lface);
	  if (!RESET_P (value))
	    {
	      tmp = Fquery_fontset (value, Qnil);
	      if (NILP (tmp))
		signal_error ("Invalid fontset name", value);
	    }
	  ASET (lface, LFACE_FONTSET_INDEX, value = tmp);
	}
#endif /* HAVE_WINDOW_SYSTEM */
    }
  else if (EQ (attr, QCinherit))
    {
      Lisp_Object tail;
      if (SYMBOLP (value))
	tail = Qnil;
      else
	for (tail = value; CONSP (tail); tail = XCDR (tail))
	  if (!SYMBOLP (XCAR (tail)))
	    break;
      if (NILP (tail))
	ASET (lface, LFACE_INHERIT_INDEX, value);
      else
	signal_error ("Invalid face inheritance", value);
    }
  else if (EQ (attr, QCbold))
    {
      old_value = LFACE_WEIGHT (lface);
      if (RESET_P (value))
	ASET (lface, LFACE_WEIGHT_INDEX, value);
      else
	ASET (lface, LFACE_WEIGHT_INDEX, NILP (value) ? Qnormal : Qbold);
      prop_index = FONT_WEIGHT_INDEX;
    }
  else if (EQ (attr, QCitalic))
    {
      attr = QCslant;
      old_value = LFACE_SLANT (lface);
      if (RESET_P (value))
	ASET (lface, LFACE_SLANT_INDEX, value);
      else
	ASET (lface, LFACE_SLANT_INDEX, NILP (value) ? Qnormal : Qitalic);
      prop_index = FONT_SLANT_INDEX;
    }
  else
    signal_error ("Invalid face attribute name", attr);

  if (prop_index)
    {
      /* If a font-related attribute other than QCfont and QCfontset
	 is specified, and if the original QCfont attribute has a font
	 (font-spec or font-object), set the corresponding property in
	 the font to nil so that the font selector doesn't think that
	 the attribute is mandatory.  Also, clear the average
	 width.  */
      font_clear_prop (XVECTOR (lface)->contents, prop_index);
    }

  /* Changing a named face means that all realized faces depending on
     that face are invalid.  Since we cannot tell which realized faces
     depend on the face, make sure they are all removed.  This is done
     by setting face_change.  The next call to init_iterator will then
     free realized faces.  */
  if (!EQ (frame, Qt)
      && NILP (Fget (face, Qface_no_inherit))
      && NILP (Fequal (old_value, value)))
    {
      f->face_change = true;
      fset_redisplay (f);
    }

  if (!UNSPECIFIEDP (value) && !IGNORE_DEFFACE_P (value)
      && NILP (Fequal (old_value, value)))
    {
      Lisp_Object param;

      param = Qnil;

      if (EQ (face, Qdefault))
	{
#ifdef HAVE_WINDOW_SYSTEM
	  /* Changed font-related attributes of the `default' face are
	     reflected in changed `font' frame parameters.  */
	  if (FRAMEP (frame)
	      && (prop_index || EQ (attr, QCfont))
	      && lface_fully_specified_p (XVECTOR (lface)->contents))
	    set_font_frame_param (frame, lface);
	  else
#endif /* HAVE_WINDOW_SYSTEM */

	  if (EQ (attr, QCforeground))
	    param = Qforeground_color;
	  else if (EQ (attr, QCbackground))
	    param = Qbackground_color;
	}
#ifdef HAVE_WINDOW_SYSTEM
#ifndef HAVE_NTGUI
      else if (EQ (face, Qscroll_bar))
	{
	  /* Changing the colors of `scroll-bar' sets frame parameters
	     `scroll-bar-foreground' and `scroll-bar-background'. */
	  if (EQ (attr, QCforeground))
	    param = Qscroll_bar_foreground;
	  else if (EQ (attr, QCbackground))
	    param = Qscroll_bar_background;
	}
#endif /* not HAVE_NTGUI */
      else if (EQ (face, Qborder))
	{
	  /* Changing background color of `border' sets frame parameter
	     `border-color'.  */
	  if (EQ (attr, QCbackground))
	    param = Qborder_color;
	}
      else if (EQ (face, Qcursor))
	{
	  /* Changing background color of `cursor' sets frame parameter
	     `cursor-color'.  */
	  if (EQ (attr, QCbackground))
	    param = Qcursor_color;
	}
      else if (EQ (face, Qmouse))
	{
	  /* Changing background color of `mouse' sets frame parameter
	     `mouse-color'.  */
	  if (EQ (attr, QCbackground))
	    param = Qmouse_color;
	}
#endif /* HAVE_WINDOW_SYSTEM */
      else if (EQ (face, Qmenu))
	{
	  /* Indicate that we have to update the menu bar when realizing
	     faces on FRAME.  FRAME t change the default for new frames.
	     We do this by setting the flag in new face caches.  */
	  if (FRAMEP (frame))
	    {
	      struct frame *f = XFRAME (frame);
	      if (FRAME_FACE_CACHE (f) == NULL)
		FRAME_FACE_CACHE (f) = make_face_cache (f);
	      FRAME_FACE_CACHE (f)->menu_face_changed_p = true;
	    }
	  else
	    menu_face_changed_default = true;
	}

      if (!NILP (param))
	{
	  if (EQ (frame, Qt))
	    /* Update `default-frame-alist', which is used for new frames.  */
	    {
	      store_in_alist (&Vdefault_frame_alist, param, value);
	    }
	  else
	    /* Update the current frame's parameters.  */
	    {
	      AUTO_FRAME_ARG (arg, param, value);
	      Fmodify_frame_parameters (frame, arg);
	    }
	}
    }

  return face;
}


/* Update the corresponding face when frame parameter PARAM on frame F
   has been assigned the value NEW_VALUE.  */

void
update_face_from_frame_parameter (struct frame *f, Lisp_Object param,
				  Lisp_Object new_value)
{
  Lisp_Object face = Qnil;
  Lisp_Object lface;

  /* If there are no faces yet, give up.  This is the case when called
     from Fx_create_frame, and we do the necessary things later in
     face-set-after-frame-defaults.  */
  if (XFIXNAT (Fhash_table_count (f->face_hash_table)) == 0)
    return;

  if (EQ (param, Qforeground_color))
    {
      face = Qdefault;
      lface = lface_from_face_name (f, face, true);
      ASET (lface, LFACE_FOREGROUND_INDEX,
	    (STRINGP (new_value) ? new_value : Qunspecified));
      realize_basic_faces (f);
    }
  else if (EQ (param, Qbackground_color))
    {
      Lisp_Object frame;

      /* Changing the background color might change the background
	 mode, so that we have to load new defface specs.
	 Call frame-set-background-mode to do that.  */
      XSETFRAME (frame, f);
      call1 (Qframe_set_background_mode, frame);

      face = Qdefault;
      lface = lface_from_face_name (f, face, true);
      ASET (lface, LFACE_BACKGROUND_INDEX,
	    (STRINGP (new_value) ? new_value : Qunspecified));
      realize_basic_faces (f);
    }
#ifdef HAVE_WINDOW_SYSTEM
  else if (EQ (param, Qborder_color))
    {
      face = Qborder;
      lface = lface_from_face_name (f, face, true);
      ASET (lface, LFACE_BACKGROUND_INDEX,
	    (STRINGP (new_value) ? new_value : Qunspecified));
    }
  else if (EQ (param, Qcursor_color))
    {
      face = Qcursor;
      lface = lface_from_face_name (f, face, true);
      ASET (lface, LFACE_BACKGROUND_INDEX,
	    (STRINGP (new_value) ? new_value : Qunspecified));
    }
  else if (EQ (param, Qmouse_color))
    {
      face = Qmouse;
      lface = lface_from_face_name (f, face, true);
      ASET (lface, LFACE_BACKGROUND_INDEX,
	    (STRINGP (new_value) ? new_value : Qunspecified));
    }
#endif

  /* Changing a named face means that all realized faces depending on
     that face are invalid.  Since we cannot tell which realized faces
     depend on the face, make sure they are all removed.  This is done
     by setting face_change.  The next call to init_iterator will then
     free realized faces.  */
  if (!NILP (face)
      && NILP (Fget (face, Qface_no_inherit)))
    {
      f->face_change = true;
      fset_redisplay (f);
    }
}


#ifdef HAVE_WINDOW_SYSTEM

/* Set the `font' frame parameter of FRAME determined from the
   font-object set in `default' face attributes LFACE.  */

static void
set_font_frame_param (Lisp_Object frame, Lisp_Object lface)
{
  struct frame *f = XFRAME (frame);
  Lisp_Object font;

  if (FRAME_WINDOW_P (f)
      /* Don't do anything if the font is `unspecified'.  This can
	 happen during frame creation.  */
      && (font = LFACE_FONT (lface),
	  !UNSPECIFIEDP (font)))
    {
      if (FONT_SPEC_P (font))
	{
	  font = font_load_for_lface (f, XVECTOR (lface)->contents, font);
	  if (NILP (font))
	    return;
	  ASET (lface, LFACE_FONT_INDEX, font);
	}
      f->default_face_done_p = false;
      AUTO_FRAME_ARG (arg, Qfont, font);
      Fmodify_frame_parameters (frame, arg);
    }
}

DEFUN ("internal-face-x-get-resource", Finternal_face_x_get_resource,
       Sinternal_face_x_get_resource, 2, 3, 0,
       doc: /* Get the value of X resource RESOURCE, class CLASS.
Returned value is for the display of frame FRAME.  If FRAME is not
specified or nil, use selected frame.  This function exists because
ordinary `x-get-resource' doesn't take a frame argument.  */)
  (Lisp_Object resource, Lisp_Object class, Lisp_Object frame)
{
  Lisp_Object value = Qnil;
  struct frame *f;

  CHECK_STRING (resource);
  CHECK_STRING (class);
  f = decode_live_frame (frame);
  block_input ();
  value = gui_display_get_resource (FRAME_DISPLAY_INFO (f),
                                    resource, class, Qnil, Qnil);
  unblock_input ();
  return value;
}


/* Return resource string VALUE as a boolean value, i.e. nil, or t.
   If VALUE is "on" or "true", return t.  If VALUE is "off" or
   "false", return nil.  Otherwise, if SIGNAL_P, signal an
   error; if !SIGNAL_P, return 0.  */

static Lisp_Object
face_boolean_x_resource_value (Lisp_Object value, bool signal_p)
{
  Lisp_Object result = make_fixnum (0);

  eassert (STRINGP (value));

  if (xstrcasecmp (SSDATA (value), "on") == 0
      || xstrcasecmp (SSDATA (value), "true") == 0)
    result = Qt;
  else if (xstrcasecmp (SSDATA (value), "off") == 0
	   || xstrcasecmp (SSDATA (value), "false") == 0)
    result = Qnil;
  else if (xstrcasecmp (SSDATA (value), "unspecified") == 0)
    result = Qunspecified;
  else if (signal_p)
    signal_error ("Invalid face attribute value from X resource", value);

  return result;
}


DEFUN ("internal-set-lisp-face-attribute-from-resource",
       Finternal_set_lisp_face_attribute_from_resource,
       Sinternal_set_lisp_face_attribute_from_resource,
       3, 4, 0, doc: /* */)
  (Lisp_Object face, Lisp_Object attr, Lisp_Object value, Lisp_Object frame)
{
  CHECK_SYMBOL (face);
  CHECK_SYMBOL (attr);
  CHECK_STRING (value);

  if (xstrcasecmp (SSDATA (value), "unspecified") == 0)
    value = Qunspecified;
  else if (EQ (attr, QCheight))
    {
      value = Fstring_to_number (value, Qnil);
      if (!FIXNUMP (value) || XFIXNUM (value) <= 0)
	signal_error ("Invalid face height from X resource", value);
    }
  else if (EQ (attr, QCbold) || EQ (attr, QCitalic))
    value = face_boolean_x_resource_value (value, true);
  else if (EQ (attr, QCweight) || EQ (attr, QCslant) || EQ (attr, QCwidth))
    value = intern (SSDATA (value));
  else if (EQ (attr, QCreverse_video)
           || EQ (attr, QCinverse_video)
           || EQ (attr, QCextend))
    value = face_boolean_x_resource_value (value, true);
  else if (EQ (attr, QCunderline)
	   || EQ (attr, QCoverline)
	   || EQ (attr, QCstrike_through))
    {
      Lisp_Object boolean_value;

      /* If the result of face_boolean_x_resource_value is t or nil,
	 VALUE does NOT specify a color. */
      boolean_value = face_boolean_x_resource_value (value, false);
      if (SYMBOLP (boolean_value))
	value = boolean_value;
    }
  else if (EQ (attr, QCbox) || EQ (attr, QCinherit))
    value = Fcar (Fread_from_string (value, Qnil, Qnil));

  return Finternal_set_lisp_face_attribute (face, attr, value, frame);
}

#endif /* HAVE_WINDOW_SYSTEM */


/***********************************************************************
			      Menu face
 ***********************************************************************/

#if defined HAVE_X_WINDOWS && defined USE_X_TOOLKIT

/* Make menus on frame F appear as specified by the `menu' face.  */

static void
x_update_menu_appearance (struct frame *f)
{
  struct x_display_info *dpyinfo = FRAME_DISPLAY_INFO (f);
  XrmDatabase rdb;

  if (dpyinfo
      && (rdb = XrmGetDatabase (FRAME_X_DISPLAY (f)),
	  rdb != NULL))
    {
      char line[512];
      char *buf = line;
      ptrdiff_t bufsize = sizeof line;
      Lisp_Object lface = lface_from_face_name (f, Qmenu, true);
      struct face *face = FACE_FROM_ID (f, MENU_FACE_ID);
      const char *myname = SSDATA (Vx_resource_name);
      bool changed_p = false;
#ifdef USE_MOTIF
      const char *popup_path = "popup_menu";
#else
      const char *popup_path = "menu.popup";
#endif

      if (STRINGP (LFACE_FOREGROUND (lface)))
	{
	  exprintf (&buf, &bufsize, line, -1, "%s.%s*foreground: %s",
		    myname, popup_path,
		    SDATA (LFACE_FOREGROUND (lface)));
	  XrmPutLineResource (&rdb, line);
	  exprintf (&buf, &bufsize, line, -1, "%s.pane.menubar*foreground: %s",
		    myname, SDATA (LFACE_FOREGROUND (lface)));
	  XrmPutLineResource (&rdb, line);
	  changed_p = true;
	}

      if (STRINGP (LFACE_BACKGROUND (lface)))
	{
	  exprintf (&buf, &bufsize, line, -1, "%s.%s*background: %s",
		    myname, popup_path,
		    SDATA (LFACE_BACKGROUND (lface)));
	  XrmPutLineResource (&rdb, line);

	  exprintf (&buf, &bufsize, line, -1, "%s.pane.menubar*background: %s",
		    myname, SDATA (LFACE_BACKGROUND (lface)));
	  XrmPutLineResource (&rdb, line);
	  changed_p = true;
	}

      if (face->font
	  /* On Solaris 5.8, it's been reported that the `menu' face
	     can be unspecified here, during startup.  Why this
	     happens remains unknown.  -- cyd  */
	  && FONTP (LFACE_FONT (lface))
	  && (!UNSPECIFIEDP (LFACE_FAMILY (lface))
	      || !UNSPECIFIEDP (LFACE_FOUNDRY (lface))
	      || !UNSPECIFIEDP (LFACE_SWIDTH (lface))
	      || !UNSPECIFIEDP (LFACE_WEIGHT (lface))
	      || !UNSPECIFIEDP (LFACE_SLANT (lface))
	      || !UNSPECIFIEDP (LFACE_HEIGHT (lface))))
	{
	  Lisp_Object xlfd = Ffont_xlfd_name (LFACE_FONT (lface), Qnil,
					      Qnil);
#ifdef USE_MOTIF
	  const char *suffix = "List";
	  bool motif = true;
#else
#if defined HAVE_X_I18N

	  const char *suffix = "Set";
#else
	  const char *suffix = "";
#endif
	  bool motif = false;
#endif

	  if (! NILP (xlfd))
	    {
#if defined HAVE_X_I18N
	      char *fontsetname = xic_create_fontsetname (SSDATA (xlfd), motif);
#else
	      char *fontsetname = SSDATA (xlfd);
#endif
	      exprintf (&buf, &bufsize, line, -1, "%s.pane.menubar*font%s: %s",
			myname, suffix, fontsetname);
	      XrmPutLineResource (&rdb, line);

	      exprintf (&buf, &bufsize, line, -1, "%s.%s*font%s: %s",
			myname, popup_path, suffix, fontsetname);
	      XrmPutLineResource (&rdb, line);
	      changed_p = true;
	      if (fontsetname != SSDATA (xlfd))
		xfree (fontsetname);
	    }
	}

      if (changed_p && f->output_data.x->menubar_widget)
	free_frame_menubar (f);

      if (buf != line)
	xfree (buf);
    }
}

#endif /* HAVE_X_WINDOWS && USE_X_TOOLKIT */


DEFUN ("face-attribute-relative-p", Fface_attribute_relative_p,
       Sface_attribute_relative_p,
       2, 2, 0,
       doc: /* Check whether a face attribute value is relative.
Specifically, this function returns t if the attribute ATTRIBUTE
with the value VALUE is relative.

A relative value is one that doesn't entirely override whatever is
inherited from another face.  For most possible attributes,
the only relative value that users see is `unspecified'.
However, for :height, floating point values are also relative.  */
       attributes: const)
  (Lisp_Object attribute, Lisp_Object value)
{
  if (EQ (value, Qunspecified) || (EQ (value, QCignore_defface)))
    return Qt;
  else if (EQ (attribute, QCheight))
    return FIXNUMP (value) ? Qnil : Qt;
  else
    return Qnil;
}

DEFUN ("merge-face-attribute", Fmerge_face_attribute, Smerge_face_attribute,
       3, 3, 0,
       doc: /* Return face ATTRIBUTE VALUE1 merged with VALUE2.
If VALUE1 or VALUE2 are absolute (see `face-attribute-relative-p'), then
the result will be absolute, otherwise it will be relative.  */)
  (Lisp_Object attribute, Lisp_Object value1, Lisp_Object value2)
{
  if (EQ (value1, Qunspecified) || EQ (value1, QCignore_defface))
    return value2;
  else if (EQ (attribute, QCheight))
    return merge_face_heights (value1, value2, value1);
  else
    return value1;
}


DEFUN ("internal-get-lisp-face-attribute", Finternal_get_lisp_face_attribute,
       Sinternal_get_lisp_face_attribute,
       2, 3, 0,
       doc: /* Return face attribute KEYWORD of face SYMBOL.
If SYMBOL does not name a valid Lisp face or KEYWORD isn't a valid
face attribute name, signal an error.
If the optional argument FRAME is given, report on face SYMBOL in that
frame.  If FRAME is t, report on the defaults for face SYMBOL (for new
frames).  If FRAME is omitted or nil, use the selected frame.  */)
  (Lisp_Object symbol, Lisp_Object keyword, Lisp_Object frame)
{
  struct frame *f = EQ (frame, Qt) ? NULL : decode_live_frame (frame);
  Lisp_Object lface = lface_from_face_name (f, symbol, true), value = Qnil;

  CHECK_SYMBOL (symbol);
  CHECK_SYMBOL (keyword);

  if (EQ (keyword, QCfamily))
    value = LFACE_FAMILY (lface);
  else if (EQ (keyword, QCfoundry))
    value = LFACE_FOUNDRY (lface);
  else if (EQ (keyword, QCheight))
    value = LFACE_HEIGHT (lface);
  else if (EQ (keyword, QCweight))
    value = LFACE_WEIGHT (lface);
  else if (EQ (keyword, QCslant))
    value = LFACE_SLANT (lface);
  else if (EQ (keyword, QCunderline))
    value = LFACE_UNDERLINE (lface);
  else if (EQ (keyword, QCoverline))
    value = LFACE_OVERLINE (lface);
  else if (EQ (keyword, QCstrike_through))
    value = LFACE_STRIKE_THROUGH (lface);
  else if (EQ (keyword, QCbox))
    value = LFACE_BOX (lface);
  else if (EQ (keyword, QCinverse_video)
	   || EQ (keyword, QCreverse_video))
    value = LFACE_INVERSE (lface);
  else if (EQ (keyword, QCforeground))
    value = LFACE_FOREGROUND (lface);
  else if (EQ (keyword, QCdistant_foreground))
    value = LFACE_DISTANT_FOREGROUND (lface);
  else if (EQ (keyword, QCbackground))
    value = LFACE_BACKGROUND (lface);
  else if (EQ (keyword, QCstipple))
    value = LFACE_STIPPLE (lface);
  else if (EQ (keyword, QCwidth))
    value = LFACE_SWIDTH (lface);
  else if (EQ (keyword, QCinherit))
    value = LFACE_INHERIT (lface);
  else if (EQ (keyword, QCextend))
    value = LFACE_EXTEND (lface);
  else if (EQ (keyword, QCfont))
    value = LFACE_FONT (lface);
  else if (EQ (keyword, QCfontset))
    value = LFACE_FONTSET (lface);
  else
    signal_error ("Invalid face attribute name", keyword);

  if (IGNORE_DEFFACE_P (value))
    return Qunspecified;

  return value;
}


DEFUN ("internal-lisp-face-attribute-values",
       Finternal_lisp_face_attribute_values,
       Sinternal_lisp_face_attribute_values, 1, 1, 0,
       doc: /* Return a list of valid discrete values for face attribute ATTR.
Value is nil if ATTR doesn't have a discrete set of valid values.  */)
  (Lisp_Object attr)
{
  Lisp_Object result = Qnil;

  CHECK_SYMBOL (attr);

  if (EQ (attr, QCunderline) || EQ (attr, QCoverline)
      || EQ (attr, QCstrike_through)
      || EQ (attr, QCinverse_video)
      || EQ (attr, QCreverse_video)
      || EQ (attr, QCextend))
    result = list2 (Qt, Qnil);

  return result;
}


DEFUN ("internal-merge-in-global-face", Finternal_merge_in_global_face,
       Sinternal_merge_in_global_face, 2, 2, 0,
       doc: /* Add attributes from frame-default definition of FACE to FACE on FRAME.
Default face attributes override any local face attributes.  */)
  (Lisp_Object face, Lisp_Object frame)
{
  Lisp_Object global_lface, local_lface, *gvec, *lvec;
  struct frame *f = XFRAME (frame);

  CHECK_LIVE_FRAME (frame);
  global_lface = lface_from_face_name (NULL, face, true);
  local_lface = lface_from_face_name (f, face, false);
  if (NILP (local_lface))
    local_lface = Finternal_make_lisp_face (face, frame);

  /* Make every specified global attribute override the local one.
     BEWARE!! This is only used from `face-set-after-frame-default' where
     the local frame is defined from default specs in `face-defface-spec'
     and those should be overridden by global settings.  Hence the strange
     "global before local" priority.  */
  lvec = XVECTOR (local_lface)->contents;
  gvec = XVECTOR (global_lface)->contents;
  for (int i = 1; i < LFACE_VECTOR_SIZE; ++i)
    if (IGNORE_DEFFACE_P (gvec[i]))
      ASET (local_lface, i, Qunspecified);
    else if (!UNSPECIFIEDP (gvec[i]))
      ASET (local_lface, i, AREF (global_lface, i));

  /* If the default face was changed, update the face cache and the
     `font' frame parameter.  */
  if (EQ (face, Qdefault))
    {
      struct face_cache *c = FRAME_FACE_CACHE (f);
      struct face *newface;
      struct face *oldface =
	c ? FACE_FROM_ID_OR_NULL (f, DEFAULT_FACE_ID) : NULL;
      Lisp_Object attrs[LFACE_VECTOR_SIZE];

      /* This can be NULL (e.g., in batch mode).  */
      if (oldface)
	{
	  /* Ensure that the face vector is fully specified by merging
	     the previously-cached vector.  */
	  memcpy (attrs, oldface->lface, sizeof attrs);

	  merge_face_vectors (NULL, f, lvec, attrs, 0);
	  vcopy (local_lface, 0, attrs, LFACE_VECTOR_SIZE);
	  newface = realize_face (c, lvec, DEFAULT_FACE_ID);

	  if ((!UNSPECIFIEDP (gvec[LFACE_FAMILY_INDEX])
	       || !UNSPECIFIEDP (gvec[LFACE_FOUNDRY_INDEX])
	       || !UNSPECIFIEDP (gvec[LFACE_HEIGHT_INDEX])
	       || !UNSPECIFIEDP (gvec[LFACE_WEIGHT_INDEX])
	       || !UNSPECIFIEDP (gvec[LFACE_SLANT_INDEX])
	       || !UNSPECIFIEDP (gvec[LFACE_SWIDTH_INDEX])
	       || !UNSPECIFIEDP (gvec[LFACE_FONT_INDEX]))
	      && newface->font)
	    {
	      Lisp_Object name = newface->font->props[FONT_NAME_INDEX];
	      AUTO_FRAME_ARG (arg, Qfont, name);
	      Fmodify_frame_parameters (frame, arg);
	    }

	  if (STRINGP (gvec[LFACE_FOREGROUND_INDEX]))
	    {
	      AUTO_FRAME_ARG (arg, Qforeground_color,
			      gvec[LFACE_FOREGROUND_INDEX]);
	      Fmodify_frame_parameters (frame, arg);
	    }

	  if (STRINGP (gvec[LFACE_BACKGROUND_INDEX]))
	    {
	      AUTO_FRAME_ARG (arg, Qbackground_color,
			      gvec[LFACE_BACKGROUND_INDEX]);
	      Fmodify_frame_parameters (frame, arg);
	    }
	}
    }

  return Qnil;
}


/* The following function is implemented for compatibility with 20.2.
   The function is used in x-resolve-fonts when it is asked to
   return fonts with the same size as the font of a face.  This is
   done in fontset.el.  */

DEFUN ("face-font", Fface_font, Sface_font, 1, 3, 0,
       doc: /* Return the font name of face FACE, or nil if it is unspecified.
The font name is, by default, for ASCII characters.
If the optional argument FRAME is given, report on face FACE in that frame.
If FRAME is t, report on the defaults for face FACE (for new frames).
  The font default for a face is either nil, or a list
  of the form (bold), (italic) or (bold italic).
If FRAME is omitted or nil, use the selected frame.
If FRAME is anything but t, and the optional third argument CHARACTER
is given, return the font name used by FACE for CHARACTER on FRAME.  */)
  (Lisp_Object face, Lisp_Object frame, Lisp_Object character)
{
  if (EQ (frame, Qt))
    {
      Lisp_Object result = Qnil;
      Lisp_Object lface = lface_from_face_name (NULL, face, true);

      if (!UNSPECIFIEDP (LFACE_WEIGHT (lface))
	  && !EQ (LFACE_WEIGHT (lface), Qnormal))
	result = Fcons (Qbold, result);

      if (!UNSPECIFIEDP (LFACE_SLANT (lface))
	  && !EQ (LFACE_SLANT (lface), Qnormal))
	result = Fcons (Qitalic, result);

      return result;
    }
  else
    {
      struct frame *f = decode_live_frame (frame);
      int face_id = lookup_named_face (NULL, f, face, true);
      struct face *fface = FACE_FROM_ID_OR_NULL (f, face_id);

      if (!fface)
	return Qnil;
#ifdef HAVE_WINDOW_SYSTEM
      if (FRAME_WINDOW_P (f) && !NILP (character))
	{
	  CHECK_CHARACTER (character);
	  face_id = FACE_FOR_CHAR (f, fface, XFIXNUM (character), -1, Qnil);
	  fface = FACE_FROM_ID_OR_NULL (f, face_id);
	}
      return ((fface && fface->font)
	      ? fface->font->props[FONT_NAME_INDEX]
	      : Qnil);
#else  /* !HAVE_WINDOW_SYSTEM */
      return build_string (FRAME_MSDOS_P (f)
			   ? "ms-dos"
			   : FRAME_W32_P (f) ? "w32term"
			   :"tty");
#endif
    }
}


/* Compare face-attribute values v1 and v2 for equality.  Value is true if
   all attributes are `equal'.  Tries to be fast because this function
   is called quite often.  */

static bool
face_attr_equal_p (Lisp_Object v1, Lisp_Object v2)
{
  /* Type can differ, e.g. when one attribute is unspecified, i.e. nil,
     and the other is specified.  */
  if (XTYPE (v1) != XTYPE (v2))
    return false;

  if (EQ (v1, v2))
    return true;

  switch (XTYPE (v1))
    {
    case Lisp_String:
      if (SBYTES (v1) != SBYTES (v2))
	return false;

      return memcmp (SDATA (v1), SDATA (v2), SBYTES (v1)) == 0;

    case_Lisp_Int:
    case Lisp_Symbol:
      return false;

    default:
      return !NILP (Fequal (v1, v2));
    }
}


/* Compare face vectors V1 and V2 for equality.  Value is true if
   all attributes are `equal'.  Tries to be fast because this function
   is called quite often.  */

static bool
lface_equal_p (Lisp_Object *v1, Lisp_Object *v2)
{
  bool equal_p = true;

  for (int i = 1; i < LFACE_VECTOR_SIZE && equal_p; ++i)
    equal_p = face_attr_equal_p (v1[i], v2[i]);

  return equal_p;
}


DEFUN ("internal-lisp-face-equal-p", Finternal_lisp_face_equal_p,
       Sinternal_lisp_face_equal_p, 2, 3, 0,
       doc: /* True if FACE1 and FACE2 are equal.
If the optional argument FRAME is given, report on FACE1 and FACE2 in that frame.
If FRAME is t, report on the defaults for FACE1 and FACE2 (for new frames).
If FRAME is omitted or nil, use the selected frame.  */)
  (Lisp_Object face1, Lisp_Object face2, Lisp_Object frame)
{
  bool equal_p;
  struct frame *f;
  Lisp_Object lface1, lface2;

  /* Don't use decode_window_system_frame here because this function
     is called before X frames exist.  At that time, if FRAME is nil,
     selected_frame will be used which is the frame dumped with
     Emacs.  That frame is not an X frame.  */
  f = EQ (frame, Qt) ? NULL : decode_live_frame (frame);

  lface1 = lface_from_face_name (f, face1, true);
  lface2 = lface_from_face_name (f, face2, true);
  equal_p = lface_equal_p (XVECTOR (lface1)->contents,
			   XVECTOR (lface2)->contents);
  return equal_p ? Qt : Qnil;
}


DEFUN ("internal-lisp-face-empty-p", Finternal_lisp_face_empty_p,
       Sinternal_lisp_face_empty_p, 1, 2, 0,
       doc: /* True if FACE has no attribute specified.
If the optional argument FRAME is given, report on face FACE in that frame.
If FRAME is t, report on the defaults for face FACE (for new frames).
If FRAME is omitted or nil, use the selected frame.  */)
  (Lisp_Object face, Lisp_Object frame)
{
  struct frame *f = EQ (frame, Qt) ? NULL : decode_live_frame (frame);
  Lisp_Object lface = lface_from_face_name (f, face, true);

  for (int i = 1; i < LFACE_VECTOR_SIZE; ++i)
    if (!UNSPECIFIEDP (AREF (lface, i)))
      return Qnil;
  return Qt;
}

DEFUN ("frame--face-hash-table", Fframe_face_hash_table, Sframe_face_hash_table,
       0, 1, 0,
       doc: /* Return a hash table of frame-local faces defined on FRAME.
For internal use only.  */)
  (Lisp_Object frame)
{
  return decode_live_frame (frame)->face_hash_table;
}


/* Return a hash code for Lisp string STRING with case ignored.  Used
   below in computing a hash value for a Lisp face.  */

static uintptr_t
hash_string_case_insensitive (Lisp_Object string)
{
  const unsigned char *s;
  uintptr_t hash = 0;
  eassert (STRINGP (string));
  for (s = SDATA (string); *s; ++s)
    hash = (hash << 1) ^ c_tolower (*s);
  return hash;
}


/* Return a hash code for face attribute vector V.  */

static uintptr_t
lface_hash (Lisp_Object *v)
{
  return (hash_string_case_insensitive (v[LFACE_FAMILY_INDEX])
	  ^ hash_string_case_insensitive (v[LFACE_FOUNDRY_INDEX])
	  ^ hash_string_case_insensitive (v[LFACE_FOREGROUND_INDEX])
	  ^ hash_string_case_insensitive (v[LFACE_BACKGROUND_INDEX])
	  ^ XHASH (v[LFACE_WEIGHT_INDEX])
	  ^ XHASH (v[LFACE_SLANT_INDEX])
	  ^ XHASH (v[LFACE_SWIDTH_INDEX])
	  ^ XHASH (v[LFACE_HEIGHT_INDEX]));
}

#ifdef HAVE_WINDOW_SYSTEM

/* Return true if LFACE1 and LFACE2 specify the same font (without
   considering charsets/registries).  They do if they specify the same
   family, point size, weight, width, slant, and font.  Both
   LFACE1 and LFACE2 must be fully-specified.  */

static bool
lface_same_font_attributes_p (Lisp_Object *lface1, Lisp_Object *lface2)
{
  eassert (lface_fully_specified_p (lface1)
	   && lface_fully_specified_p (lface2));
  return (xstrcasecmp (SSDATA (lface1[LFACE_FAMILY_INDEX]),
		       SSDATA (lface2[LFACE_FAMILY_INDEX])) == 0
	  && xstrcasecmp (SSDATA (lface1[LFACE_FOUNDRY_INDEX]),
			  SSDATA (lface2[LFACE_FOUNDRY_INDEX])) == 0
	  && EQ (lface1[LFACE_HEIGHT_INDEX], lface2[LFACE_HEIGHT_INDEX])
	  && EQ (lface1[LFACE_SWIDTH_INDEX], lface2[LFACE_SWIDTH_INDEX])
	  && EQ (lface1[LFACE_WEIGHT_INDEX], lface2[LFACE_WEIGHT_INDEX])
	  && EQ (lface1[LFACE_SLANT_INDEX], lface2[LFACE_SLANT_INDEX])
	  && EQ (lface1[LFACE_FONT_INDEX], lface2[LFACE_FONT_INDEX])
	  && (EQ (lface1[LFACE_FONTSET_INDEX], lface2[LFACE_FONTSET_INDEX])
	      || (STRINGP (lface1[LFACE_FONTSET_INDEX])
		  && STRINGP (lface2[LFACE_FONTSET_INDEX])
		  && !xstrcasecmp (SSDATA (lface1[LFACE_FONTSET_INDEX]),
				    SSDATA (lface2[LFACE_FONTSET_INDEX]))))
	  );
}

#endif /* HAVE_WINDOW_SYSTEM */

/***********************************************************************
			    Realized Faces
 ***********************************************************************/

/* Allocate and return a new realized face for Lisp face attribute
   vector ATTR.  */

static struct face *
make_realized_face (Lisp_Object *attr)
{
  enum { off = offsetof (struct face, id) };
  struct face *face = xmalloc (sizeof *face);

  memcpy (face->lface, attr, sizeof face->lface);
  memset (&face->id, 0, sizeof *face - off);
  face->ascii_face = face;

  return face;
}


/* Free realized face FACE, including its X resources.  FACE may
   be null.  */

static void
free_realized_face (struct frame *f, struct face *face)
{
  if (face)
    {
#ifdef HAVE_WINDOW_SYSTEM
      if (FRAME_WINDOW_P (f))
	{
	  /* Free fontset of FACE if it is ASCII face.  */
	  if (face->fontset >= 0 && face == face->ascii_face)
	    free_face_fontset (f, face);
	  if (face->gc)
	    {
	      block_input ();
	      if (face->font)
		font_done_for_face (f, face);
	      x_free_gc (f, face->gc);
	      face->gc = 0;
	      unblock_input ();
	    }
#ifdef HAVE_X_WINDOWS
	  free_face_colors (f, face);
#endif /* HAVE_X_WINDOWS */
	  image_destroy_bitmap (f, face->stipple);
	}
#endif /* HAVE_WINDOW_SYSTEM */

      xfree (face);
    }
}

#ifdef HAVE_WINDOW_SYSTEM

/* Prepare face FACE for subsequent display on frame F.  This must be called
   before using X resources of FACE to allocate GCs if they haven't been
   allocated yet or have been freed by clearing the face cache.  */

void
prepare_face_for_display (struct frame *f, struct face *face)
{
  Emacs_GC egc;
  unsigned long mask;

  eassert (FRAME_WINDOW_P (f));

  if (face->gc == 0)
    {
      mask = GCForeground | GCBackground | GCGraphicsExposures;

      egc.foreground = face->foreground;
      egc.background = face->background;
#ifdef HAVE_X_WINDOWS
      egc.graphics_exposures = False;

      /* While this was historically slower than a line_width of 0,
	 the difference no longer matters on modern X servers, so set
	 it to 1 in order for PolyLine requests to behave consistently
	 everywhere.  */
      mask |= GCLineWidth;
      egc.line_width = 1;
#endif

      block_input ();
#ifdef HAVE_X_WINDOWS
      if (face->stipple)
	{
	  egc.fill_style = FillOpaqueStippled;
	  egc.stipple = image_bitmap_pixmap (f, face->stipple);
	  mask |= GCFillStyle | GCStipple;
	}
#endif
      face->gc = x_create_gc (f, mask, &egc);
      if (face->font)
	font_prepare_for_face (f, face);
      unblock_input ();
    }
}

#endif /* HAVE_WINDOW_SYSTEM */

/* Returns the `distance' between the colors X and Y.  */

static int
color_distance (Emacs_Color *x, Emacs_Color *y)
{
  /* This formula is from a paper titled `Colour metric' by Thiadmer Riemersma.
     Quoting from that paper:

	 This formula has results that are very close to L*u*v* (with the
	 modified lightness curve) and, more importantly, it is a more even
	 algorithm: it does not have a range of colors where it suddenly
	 gives far from optimal results.

     See <https://www.compuphase.com/cmetric.htm> for more info.  */

  long long r = x->red   - y->red;
  long long g = x->green - y->green;
  long long b = x->blue  - y->blue;
  long long r_mean = (x->red + y->red) >> 1;

  return (((((2 * 65536 + r_mean) * r * r) >> 16)
           + 4 * g * g
           + (((2 * 65536 + 65535 - r_mean) * b * b) >> 16))
          >> 16);
}


DEFUN ("color-distance", Fcolor_distance, Scolor_distance, 2, 4, 0,
       doc: /* Return an integer distance between COLOR1 and COLOR2 on FRAME.
COLOR1 and COLOR2 may be either strings containing the color name,
or lists of the form (RED GREEN BLUE), each in the range 0 to 65535 inclusive.
If FRAME is unspecified or nil, the current frame is used.
If METRIC is specified, it should be a function that accepts
two lists of the form (RED GREEN BLUE) aforementioned.
Despite the name, this is not a true distance metric as it does not satisfy
the triangle inequality.  */)
  (Lisp_Object color1, Lisp_Object color2, Lisp_Object frame,
   Lisp_Object metric)
{
  struct frame *f = decode_live_frame (frame);
  Emacs_Color cdef1, cdef2;

  if (!(CONSP (color1) && parse_rgb_list (color1, &cdef1))
      && !(STRINGP (color1)
           && FRAME_TERMINAL (f)->defined_color_hook (f,
                                                      SSDATA (color1),
                                                      &cdef1,
                                                      false,
                                                      true)))
    signal_error ("Invalid color", color1);
  if (!(CONSP (color2) && parse_rgb_list (color2, &cdef2))
      && !(STRINGP (color2)
           && FRAME_TERMINAL (f)->defined_color_hook (f,
                                                      SSDATA (color2),
                                                      &cdef2,
                                                      false,
                                                      true)))
    signal_error ("Invalid color", color2);

  if (NILP (metric))
    return make_fixnum (color_distance (&cdef1, &cdef2));
  else
    return call2 (metric,
		  list3i (cdef1.red, cdef1.green, cdef1.blue),
		  list3i (cdef2.red, cdef2.green, cdef2.blue));
}


/***********************************************************************
			      Face Cache
 ***********************************************************************/

/* Return a new face cache for frame F.  */

static struct face_cache *
make_face_cache (struct frame *f)
{
  struct face_cache *c = xmalloc (sizeof *c);

  c->buckets = xzalloc (FACE_CACHE_BUCKETS_SIZE * sizeof *c->buckets);
  c->size = 50;
  c->used = 0;
  c->faces_by_id = xmalloc (c->size * sizeof *c->faces_by_id);
  c->f = f;
  c->menu_face_changed_p = menu_face_changed_default;
  return c;
}

#ifdef HAVE_WINDOW_SYSTEM

/* Clear out all graphics contexts for all realized faces, except for
   the basic faces.  This should be done from time to time just to avoid
   keeping too many graphics contexts that are no longer needed.  */

static void
clear_face_gcs (struct face_cache *c)
{
  if (c && FRAME_WINDOW_P (c->f))
    {
      for (int i = BASIC_FACE_ID_SENTINEL; i < c->used; ++i)
	{
	  struct face *face = c->faces_by_id[i];
	  if (face && face->gc)
	    {
	      block_input ();
	      if (face->font)
		font_done_for_face (c->f, face);
	      x_free_gc (c->f, face->gc);
	      face->gc = 0;
	      unblock_input ();
	    }
	}
    }
}

#endif /* HAVE_WINDOW_SYSTEM */

/* Free all realized faces in face cache C, including basic faces.
   C may be null.  If faces are freed, make sure the frame's current
   matrix is marked invalid, so that a display caused by an expose
   event doesn't try to use faces we destroyed.  */

static void
free_realized_faces (struct face_cache *c)
{
  if (c && c->used)
    {
      int size;
      struct frame *f = c->f;

      /* We must block input here because we can't process X events
	 safely while only some faces are freed, or when the frame's
	 current matrix still references freed faces.  */
      block_input ();

      for (int i = 0; i < c->used; ++i)
	{
	  free_realized_face (f, c->faces_by_id[i]);
	  c->faces_by_id[i] = NULL;
	}

      /* Forget the escape-glyph and glyphless-char faces.  */
      forget_escape_and_glyphless_faces ();
      c->used = 0;
      size = FACE_CACHE_BUCKETS_SIZE * sizeof *c->buckets;
      memset (c->buckets, 0, size);

      /* Must do a thorough redisplay the next time.  Mark current
	 matrices as invalid because they will reference faces freed
	 above.  This function is also called when a frame is
	 destroyed.  In this case, the root window of F is nil.  */
      if (WINDOWP (f->root_window))
	{
	  clear_current_matrices (f);
	  fset_redisplay (f);
	}

      unblock_input ();
    }
}


/* Free all realized faces on FRAME or on all frames if FRAME is nil.
   This is done after attributes of a named face have been changed,
   because we can't tell which realized faces depend on that face.  */

void
free_all_realized_faces (Lisp_Object frame)
{
  if (NILP (frame))
    {
      Lisp_Object rest;
      FOR_EACH_FRAME (rest, frame)
	free_realized_faces (FRAME_FACE_CACHE (XFRAME (frame)));
      windows_or_buffers_changed = 58;
    }
  else
    free_realized_faces (FRAME_FACE_CACHE (XFRAME (frame)));
}


/* Free face cache C and faces in it, including their X resources.  */

static void
free_face_cache (struct face_cache *c)
{
  if (c)
    {
      free_realized_faces (c);
      xfree (c->buckets);
      xfree (c->faces_by_id);
      xfree (c);
    }
}


/* Cache realized face FACE in face cache C.  HASH is the hash value
   of FACE.  If FACE is for ASCII characters (i.e. FACE->ascii_face ==
   FACE), insert the new face to the beginning of the collision list
   of the face hash table of C.  Otherwise, add the new face to the
   end of the collision list.  This way, lookup_face can quickly find
   that a requested face is not cached.  */

static void
cache_face (struct face_cache *c, struct face *face, uintptr_t hash)
{
  int i = hash % FACE_CACHE_BUCKETS_SIZE;

  face->hash = hash;

  if (face->ascii_face != face)
    {
      struct face *last = c->buckets[i];
      if (last)
	{
	  while (last->next)
	    last = last->next;
	  last->next = face;
	  face->prev = last;
	  face->next = NULL;
	}
      else
	{
	  c->buckets[i] = face;
	  face->prev = face->next = NULL;
	}
    }
  else
    {
      face->prev = NULL;
      face->next = c->buckets[i];
      if (face->next)
	face->next->prev = face;
      c->buckets[i] = face;
    }

  /* Find a free slot in C->faces_by_id and use the index of the free
     slot as FACE->id.  */
  face->id = c->used;
  for (i = 0; i < c->used; ++i)
    if (c->faces_by_id[i] == NULL)
      {
	face->id = i;
	break;
      }

#ifdef GLYPH_DEBUG
  /* Check that FACE got a unique id.  */
  {
    int j, n;
    struct face *face1;

    for (j = n = 0; j < FACE_CACHE_BUCKETS_SIZE; ++j)
      for (face1 = c->buckets[j]; face1; face1 = face1->next)
	if (face1->id == i)
	  ++n;

    eassert (n == 1);
  }
#endif /* GLYPH_DEBUG */

  /* Maybe enlarge C->faces_by_id.  */
  if (face->id == c->used)
    {
      if (c->used == c->size)
	c->faces_by_id = xpalloc (c->faces_by_id, &c->size, 1, MAX_FACE_ID,
				  sizeof *c->faces_by_id);
      c->used++;
    }

  c->faces_by_id[face->id] = face;
}


/* Remove face FACE from cache C.  */

static void
uncache_face (struct face_cache *c, struct face *face)
{
  int i = face->hash % FACE_CACHE_BUCKETS_SIZE;

  if (face->prev)
    face->prev->next = face->next;
  else
    c->buckets[i] = face->next;

  if (face->next)
    face->next->prev = face->prev;

  c->faces_by_id[face->id] = NULL;
  if (face->id == c->used)
    --c->used;
}


/* Look up a realized face with face attributes ATTR in the face cache
   of frame F.  The face will be used to display ASCII characters.
   Value is the ID of the face found.  If no suitable face is found,
   realize a new one.  */

static int
lookup_face (struct frame *f, Lisp_Object *attr)
{
  struct face_cache *cache = FRAME_FACE_CACHE (f);
  struct face *face;

  eassert (cache != NULL);
  check_lface_attrs (attr);

  /* Look up ATTR in the face cache.  */
  uintptr_t hash = lface_hash (attr);
  int i = hash % FACE_CACHE_BUCKETS_SIZE;

  for (face = cache->buckets[i]; face; face = face->next)
    {
      if (face->ascii_face != face)
	{
	  /* There's no more ASCII face.  */
	  face = NULL;
	  break;
	}
      if (face->hash == hash
	  && lface_equal_p (face->lface, attr))
	break;
    }

  /* If not found, realize a new face.  */
  if (face == NULL)
    face = realize_face (cache, attr, -1);

#ifdef GLYPH_DEBUG
  eassert (face == FACE_FROM_ID_OR_NULL (f, face->id));
#endif /* GLYPH_DEBUG */

  return face->id;
}

#ifdef HAVE_WINDOW_SYSTEM
/* Look up a realized face that has the same attributes as BASE_FACE
   except for the font in the face cache of frame F.  If FONT-OBJECT
   is not nil, it is an already opened font.  If FONT-OBJECT is nil,
   the face has no font.  Value is the ID of the face found.  If no
   suitable face is found, realize a new one.  */

int
face_for_font (struct frame *f, Lisp_Object font_object,
               struct face *base_face)
{
  struct face_cache *cache = FRAME_FACE_CACHE (f);
  uintptr_t hash;
  int i;
  struct face *face;

  eassert (cache != NULL);
  base_face = base_face->ascii_face;
  hash = lface_hash (base_face->lface);
  i = hash % FACE_CACHE_BUCKETS_SIZE;

  for (face = cache->buckets[i]; face; face = face->next)
    {
      if (face->ascii_face == face)
	continue;
      if (face->ascii_face == base_face
	  && face->font == (NILP (font_object) ? NULL
			    : XFONT_OBJECT (font_object))
	  && lface_equal_p (face->lface, base_face->lface))
	return face->id;
    }

  /* If not found, realize a new face.  */
  face = realize_non_ascii_face (f, font_object, base_face);
  return face->id;
}
#endif	/* HAVE_WINDOW_SYSTEM */

/* Return the face id of the realized face for named face SYMBOL on
   frame F suitable for displaying ASCII characters.  Value is -1 if
   the face couldn't be determined, which might happen if the default
   face isn't realized and cannot be realized.  If window W is given,
   consider face remappings specified for W or for W's buffer.  If W
   is NULL, consider only frame-level face configuration.  */
int
lookup_named_face (struct window *w, struct frame *f,
                   Lisp_Object symbol, bool signal_p)
{
  Lisp_Object attrs[LFACE_VECTOR_SIZE];
  Lisp_Object symbol_attrs[LFACE_VECTOR_SIZE];
  struct face *default_face = FACE_FROM_ID_OR_NULL (f, DEFAULT_FACE_ID);

  if (default_face == NULL)
    {
      if (!realize_basic_faces (f))
	return -1;
      default_face = FACE_FROM_ID (f, DEFAULT_FACE_ID);
    }

  if (!get_lface_attributes (w, f, symbol, symbol_attrs, signal_p, 0))
    return -1;

  memcpy (attrs, default_face->lface, sizeof attrs);

  /* Make explicit any attributes whose value is 'reset'.  */
  for (int i = 1; i < LFACE_VECTOR_SIZE; i++)
    if (EQ (symbol_attrs[i], Qreset))
      symbol_attrs[i] = attrs[i];

  merge_face_vectors (w, f, symbol_attrs, attrs, 0);

  return lookup_face (f, attrs);
}


/* Return the display face-id of the basic face whose canonical face-id
   is FACE_ID.  The return value will usually simply be FACE_ID, unless that
   basic face has been remapped via Vface_remapping_alist.  This function is
   conservative: if something goes wrong, it will simply return FACE_ID
   rather than signal an error.  Window W, if non-NULL, is used to filter
   face specifications for remapping.  */
int
lookup_basic_face (struct window *w, struct frame *f, int face_id)
{
  Lisp_Object name, mapping;
  int remapped_face_id;

  if (NILP (Vface_remapping_alist))
    return face_id;		/* Nothing to do.  */

  switch (face_id)
    {
    case DEFAULT_FACE_ID:		name = Qdefault;		break;
    case MODE_LINE_ACTIVE_FACE_ID:	name = Qmode_line_active;      	break;
    case MODE_LINE_INACTIVE_FACE_ID:	name = Qmode_line_inactive;	break;
    case HEADER_LINE_FACE_ID:		name = Qheader_line;		break;
    case TAB_LINE_FACE_ID:		name = Qtab_line;		break;
    case TAB_BAR_FACE_ID:		name = Qtab_bar;		break;
    case TOOL_BAR_FACE_ID:		name = Qtool_bar;		break;
    case FRINGE_FACE_ID:		name = Qfringe;			break;
    case SCROLL_BAR_FACE_ID:		name = Qscroll_bar;		break;
    case BORDER_FACE_ID:		name = Qborder;			break;
    case CURSOR_FACE_ID:		name = Qcursor;			break;
    case MOUSE_FACE_ID:			name = Qmouse;			break;
    case MENU_FACE_ID:			name = Qmenu;			break;
    case WINDOW_DIVIDER_FACE_ID:	name = Qwindow_divider;		break;
    case VERTICAL_BORDER_FACE_ID: 	name = Qvertical_border; 	break;
    case WINDOW_DIVIDER_FIRST_PIXEL_FACE_ID:	name = Qwindow_divider_first_pixel;	break;
    case WINDOW_DIVIDER_LAST_PIXEL_FACE_ID:	name = Qwindow_divider_last_pixel;	break;
    case INTERNAL_BORDER_FACE_ID:	name = Qinternal_border; 	break;
    case CHILD_FRAME_BORDER_FACE_ID:	name = Qchild_frame_border; 	break;

    default:
      emacs_abort (); /* the caller is supposed to pass us a basic face id */
    }

  /* Do a quick scan through Vface_remapping_alist, and return immediately
     if there is no remapping for face NAME.  This is just an optimization
     for the very common no-remapping case.  */
  mapping = assq_no_quit (name, Vface_remapping_alist);
  if (NILP (mapping))
    return face_id;		/* Give up.  */

  /* If there is a remapping entry, lookup the face using NAME, which will
     handle the remapping too.  */
  remapped_face_id = lookup_named_face (w, f, name, false);
  if (remapped_face_id < 0)
    return face_id;		/* Give up. */

  return remapped_face_id;
}


/* Return a face for charset ASCII that is like the face with id
   FACE_ID on frame F, but has a font that is STEPS steps smaller.
   STEPS < 0 means larger.  Value is the id of the face.  */

int
smaller_face (struct frame *f, int face_id, int steps)
{
#ifdef HAVE_WINDOW_SYSTEM
  struct face *face;
  Lisp_Object attrs[LFACE_VECTOR_SIZE];
  int pt, last_pt, last_height;
  int delta;
  int new_face_id;
  struct face *new_face;

  /* If not called for an X frame, just return the original face.  */
  if (FRAME_TERMCAP_P (f))
    return face_id;

  /* Try in increments of 1/2 pt.  */
  delta = steps < 0 ? 5 : -5;
  steps = eabs (steps);

  face = FACE_FROM_ID (f, face_id);
  memcpy (attrs, face->lface, sizeof attrs);
  pt = last_pt = XFIXNAT (attrs[LFACE_HEIGHT_INDEX]);
  new_face_id = face_id;
  last_height = FONT_HEIGHT (face->font);

  while (steps
	 && pt + delta > 0
	 /* Give up if we cannot find a font within 10pt.  */
	 && eabs (last_pt - pt) < 100)
    {
      /* Look up a face for a slightly smaller/larger font.  */
      pt += delta;
      attrs[LFACE_HEIGHT_INDEX] = make_fixnum (pt);
      new_face_id = lookup_face (f, attrs);
      new_face = FACE_FROM_ID (f, new_face_id);

      /* If height changes, count that as one step.  */
      if ((delta < 0 && FONT_HEIGHT (new_face->font) < last_height)
	  || (delta > 0 && FONT_HEIGHT (new_face->font) > last_height))
	{
	  --steps;
	  last_height = FONT_HEIGHT (new_face->font);
	  last_pt = pt;
	}
    }

  return new_face_id;

#else /* not HAVE_WINDOW_SYSTEM */

  return face_id;

#endif /* not HAVE_WINDOW_SYSTEM */
}


/* Return a face for charset ASCII that is like the face with id
   FACE_ID on frame F, but has height HEIGHT.  */

int
face_with_height (struct frame *f, int face_id, int height)
{
#ifdef HAVE_WINDOW_SYSTEM
  struct face *face;
  Lisp_Object attrs[LFACE_VECTOR_SIZE];

  if (FRAME_TERMCAP_P (f)
      || height <= 0)
    return face_id;

  face = FACE_FROM_ID (f, face_id);
  memcpy (attrs, face->lface, sizeof attrs);
  attrs[LFACE_HEIGHT_INDEX] = make_fixnum (height);
  font_clear_prop (attrs, FONT_SIZE_INDEX);
  face_id = lookup_face (f, attrs);
#endif /* HAVE_WINDOW_SYSTEM */

  return face_id;
}


/* Return the face id of the realized face for named face SYMBOL on
   frame F suitable for displaying ASCII characters, and use
   attributes of the face FACE_ID for attributes that aren't
   completely specified by SYMBOL.  This is like lookup_named_face,
   except that the default attributes come from FACE_ID, not from the
   default face.  FACE_ID is assumed to be already realized.
   Window W, if non-NULL, filters face specifications.  */
int
lookup_derived_face (struct window *w,
                     struct frame *f, Lisp_Object symbol, int face_id,
		     bool signal_p)
{
  Lisp_Object attrs[LFACE_VECTOR_SIZE];
  Lisp_Object symbol_attrs[LFACE_VECTOR_SIZE];
  struct face *default_face;

  if (!get_lface_attributes (w, f, symbol, symbol_attrs, signal_p, 0))
    return -1;

  default_face = FACE_FROM_ID (f, face_id);
  memcpy (attrs, default_face->lface, sizeof attrs);

  /* Make explicit any attributes whose value is 'reset'.  */
  for (int i = 1; i < LFACE_VECTOR_SIZE; i++)
    if (EQ (symbol_attrs[i], Qreset))
      symbol_attrs[i] = attrs[i];

  merge_face_vectors (w, f, symbol_attrs, attrs, 0);
  return lookup_face (f, attrs);
}

DEFUN ("face-attributes-as-vector", Fface_attributes_as_vector,
       Sface_attributes_as_vector, 1, 1, 0,
       doc: /* Return a vector of face attributes corresponding to PLIST.  */)
  (Lisp_Object plist)
{
  Lisp_Object lface = initialize_vector (LFACE_VECTOR_SIZE, Qunspecified);
  merge_face_ref (NULL, XFRAME (selected_frame),
                  plist, XVECTOR (lface)->contents,
                  true, NULL, 0);
  return lface;
}



/***********************************************************************
			Face capability testing
 ***********************************************************************/


/* If the distance (as returned by color_distance) between two colors is
   less than this, then they are considered the same, for determining
   whether a color is supported or not.  */

#define TTY_SAME_COLOR_THRESHOLD  10000

#ifdef HAVE_WINDOW_SYSTEM

/* Return true if all the face attributes in ATTRS are supported
   on the window-system frame F.

   The definition of `supported' is somewhat heuristic, but basically means
   that a face containing all the attributes in ATTRS, when merged with the
   default face for display, can be represented in a way that's

    (1) different in appearance from the default face, and
    (2) `close in spirit' to what the attributes specify, if not exact.  */

static bool
gui_supports_face_attributes_p (struct frame *f,
                                Lisp_Object attrs[LFACE_VECTOR_SIZE],
                                struct face *def_face)
{
  Lisp_Object *def_attrs = def_face->lface;
  Lisp_Object lattrs[LFACE_VECTOR_SIZE];

  /* Make explicit any attributes whose value is 'reset'.  */
  for (int i = 1; i < LFACE_VECTOR_SIZE; i++)
    {
      if (EQ (attrs[i], Qreset))
	lattrs[i] = def_attrs[i];
      else
	lattrs[i] = attrs[i];
    }

  /* Check that other specified attributes are different from the
     default face.  */
  if ((!UNSPECIFIEDP (lattrs[LFACE_UNDERLINE_INDEX])
       && face_attr_equal_p (lattrs[LFACE_UNDERLINE_INDEX],
			     def_attrs[LFACE_UNDERLINE_INDEX]))
      || (!UNSPECIFIEDP (lattrs[LFACE_INVERSE_INDEX])
	  && face_attr_equal_p (lattrs[LFACE_INVERSE_INDEX],
				def_attrs[LFACE_INVERSE_INDEX]))
      || (!UNSPECIFIEDP (lattrs[LFACE_EXTEND_INDEX])
	  && face_attr_equal_p (lattrs[LFACE_EXTEND_INDEX],
				def_attrs[LFACE_EXTEND_INDEX]))
      || (!UNSPECIFIEDP (lattrs[LFACE_FOREGROUND_INDEX])
	  && face_attr_equal_p (lattrs[LFACE_FOREGROUND_INDEX],
				def_attrs[LFACE_FOREGROUND_INDEX]))
      || (!UNSPECIFIEDP (lattrs[LFACE_DISTANT_FOREGROUND_INDEX])
	  && face_attr_equal_p (lattrs[LFACE_DISTANT_FOREGROUND_INDEX],
				def_attrs[LFACE_DISTANT_FOREGROUND_INDEX]))
      || (!UNSPECIFIEDP (lattrs[LFACE_BACKGROUND_INDEX])
	  && face_attr_equal_p (lattrs[LFACE_BACKGROUND_INDEX],
				def_attrs[LFACE_BACKGROUND_INDEX]))
      || (!UNSPECIFIEDP (lattrs[LFACE_STIPPLE_INDEX])
	  && face_attr_equal_p (lattrs[LFACE_STIPPLE_INDEX],
				def_attrs[LFACE_STIPPLE_INDEX]))
      || (!UNSPECIFIEDP (lattrs[LFACE_OVERLINE_INDEX])
	  && face_attr_equal_p (lattrs[LFACE_OVERLINE_INDEX],
				def_attrs[LFACE_OVERLINE_INDEX]))
      || (!UNSPECIFIEDP (lattrs[LFACE_STRIKE_THROUGH_INDEX])
	  && face_attr_equal_p (lattrs[LFACE_STRIKE_THROUGH_INDEX],
				def_attrs[LFACE_STRIKE_THROUGH_INDEX]))
      || (!UNSPECIFIEDP (lattrs[LFACE_BOX_INDEX])
	  && face_attr_equal_p (lattrs[LFACE_BOX_INDEX],
				def_attrs[LFACE_BOX_INDEX])))
    return false;

  /* Check font-related attributes, as those are the most commonly
     "unsupported" on a window-system (because of missing fonts).  */
  if (!UNSPECIFIEDP (lattrs[LFACE_FAMILY_INDEX])
      || !UNSPECIFIEDP (lattrs[LFACE_FOUNDRY_INDEX])
      || !UNSPECIFIEDP (lattrs[LFACE_HEIGHT_INDEX])
      || !UNSPECIFIEDP (lattrs[LFACE_WEIGHT_INDEX])
      || !UNSPECIFIEDP (lattrs[LFACE_SLANT_INDEX])
      || !UNSPECIFIEDP (lattrs[LFACE_SWIDTH_INDEX]))
    {
      int face_id;
      struct face *face;
      Lisp_Object merged_attrs[LFACE_VECTOR_SIZE];

      memcpy (merged_attrs, def_attrs, sizeof merged_attrs);

      merge_face_vectors (NULL, f, attrs, merged_attrs, 0);

      face_id = lookup_face (f, merged_attrs);
      face = FACE_FROM_ID_OR_NULL (f, face_id);

      if (!face)
	error ("Cannot make face");

      /* If the font is the same, or no font is found, then not
	 supported.  */
      if (face->font == def_face->font
	  || !face->font)
	return false;
      for (int i = FONT_TYPE_INDEX; i <= FONT_SIZE_INDEX; i++)
	if (!EQ (face->font->props[i], def_face->font->props[i]))
	  {
	    Lisp_Object s1, s2;

	    if (i < FONT_FOUNDRY_INDEX || i > FONT_REGISTRY_INDEX
		|| face->font->driver->case_sensitive)
	      return true;
	    s1 = SYMBOL_NAME (face->font->props[i]);
	    s2 = SYMBOL_NAME (def_face->font->props[i]);
	    if (!EQ (Fcompare_strings (s1, make_fixnum (0), Qnil,
					s2, make_fixnum (0), Qnil, Qt), Qt))
	      return true;
	  }
      return false;
    }

  /* Everything checks out, this face is supported.  */
  return true;
}

#endif	/* HAVE_WINDOW_SYSTEM */

/* Return true if all the face attributes in ATTRS are supported
   on the tty frame F.

   The definition of `supported' is somewhat heuristic, but basically means
   that a face containing all the attributes in ATTRS, when merged
   with the default face for display, can be represented in a way that's

    (1) different in appearance from the default face, and
    (2) `close in spirit' to what the attributes specify, if not exact.

   Point (2) implies that a `:weight black' attribute will be satisfied
   by any terminal that can display bold, and a `:foreground "yellow"' as
   long as the terminal can display a yellowish color, but `:slant italic'
   will _not_ be satisfied by the tty display code's automatic
   substitution of a `dim' face for italic.  */

static bool
tty_supports_face_attributes_p (struct frame *f,
				Lisp_Object attrs[LFACE_VECTOR_SIZE],
				struct face *def_face)
{
  int weight, slant;
  Lisp_Object val, fg, bg;
  Emacs_Color fg_tty_color, fg_std_color;
  Emacs_Color bg_tty_color, bg_std_color;
  unsigned test_caps = 0;
  Lisp_Object *def_attrs = def_face->lface;

  /* First check some easy-to-check stuff; ttys support none of the
     following attributes, so we can just return false if any are requested
     (even if `nominal' values are specified, we should still return false,
     as that will be the same value that the default face uses).  We
     consider :slant unsupportable on ttys, even though the face code
     actually `fakes' them using a dim attribute if possible.  This is
     because the faked result is too different from what the face
     specifies.  */
  if (!UNSPECIFIEDP (attrs[LFACE_FAMILY_INDEX])
      || !UNSPECIFIEDP (attrs[LFACE_FOUNDRY_INDEX])
      || !UNSPECIFIEDP (attrs[LFACE_STIPPLE_INDEX])
      || !UNSPECIFIEDP (attrs[LFACE_HEIGHT_INDEX])
      || !UNSPECIFIEDP (attrs[LFACE_SWIDTH_INDEX])
      || !UNSPECIFIEDP (attrs[LFACE_OVERLINE_INDEX])
      || !UNSPECIFIEDP (attrs[LFACE_BOX_INDEX]))
    return false;

  /* Test for terminal `capabilities' (non-color character attributes).  */

  /* font weight (bold/dim) */
  val = attrs[LFACE_WEIGHT_INDEX];
  if (!UNSPECIFIEDP (val)
      && (weight = FONT_WEIGHT_NAME_NUMERIC (val), weight >= 0))
    {
      int def_weight = FONT_WEIGHT_NAME_NUMERIC (def_attrs[LFACE_WEIGHT_INDEX]);

      if (weight > 100)
	{
	  if (def_weight > 100)
	    return false;	/* same as default */
	  test_caps = TTY_CAP_BOLD;
	}
      else if (weight < 100)
	{
	  if (def_weight < 100)
	    return false;	/* same as default */
	  test_caps = TTY_CAP_DIM;
	}
      else if (def_weight == 100)
	return false;		/* same as default */
    }

  /* font slant */
  val = attrs[LFACE_SLANT_INDEX];
  if (!UNSPECIFIEDP (val)
      && (slant = FONT_SLANT_NAME_NUMERIC (val), slant >= 0))
    {
      int def_slant = FONT_SLANT_NAME_NUMERIC (def_attrs[LFACE_SLANT_INDEX]);
      if (slant == 100 || slant == def_slant)
	return false;		/* same as default */
      else
	test_caps |= TTY_CAP_ITALIC;
    }

  /* underlining */
  val = attrs[LFACE_UNDERLINE_INDEX];
  if (!UNSPECIFIEDP (val))
    {
      if (STRINGP (val))
	return false;		/* ttys can't use colored underlines */
      else if (EQ (CAR_SAFE (val), QCstyle) && EQ (CAR_SAFE (CDR_SAFE (val)), Qwave))
	return false;		/* ttys can't use wave underlines */
      else if (face_attr_equal_p (val, def_attrs[LFACE_UNDERLINE_INDEX]))
	return false;		/* same as default */
      else
	test_caps |= TTY_CAP_UNDERLINE;
    }

  /* inverse video */
  val = attrs[LFACE_INVERSE_INDEX];
  if (!UNSPECIFIEDP (val))
    {
      if (face_attr_equal_p (val, def_attrs[LFACE_INVERSE_INDEX]))
	return false;		/* same as default */
      else
	test_caps |= TTY_CAP_INVERSE;
    }

  /* strike through */
  val = attrs[LFACE_STRIKE_THROUGH_INDEX];
  if (!UNSPECIFIEDP (val))
    {
      if (face_attr_equal_p (val, def_attrs[LFACE_STRIKE_THROUGH_INDEX]))
	return false;		/* same as default */
      else
	test_caps |= TTY_CAP_STRIKE_THROUGH;
    }

  /* Color testing.  */

  /* Check if foreground color is close enough.  */
  fg = attrs[LFACE_FOREGROUND_INDEX];
  if (STRINGP (fg))
    {
      Lisp_Object def_fg = def_attrs[LFACE_FOREGROUND_INDEX];

      if (face_attr_equal_p (fg, def_fg))
	return false;		/* same as default */
      else if (!tty_lookup_color (f, fg, &fg_tty_color, &fg_std_color))
	return false;		/* not a valid color */
      else if (color_distance (&fg_tty_color, &fg_std_color)
	       > TTY_SAME_COLOR_THRESHOLD)
	return false;		/* displayed color is too different */
      else
	/* Make sure the color is really different from the default.  */
	{
	  Emacs_Color def_fg_color;
	  if (tty_lookup_color (f, def_fg, &def_fg_color, 0)
	      && (color_distance (&fg_tty_color, &def_fg_color)
		  <= TTY_SAME_COLOR_THRESHOLD))
	    return false;
	}
    }

  /* Check if background color is close enough.  */
  bg = attrs[LFACE_BACKGROUND_INDEX];
  if (STRINGP (bg))
    {
      Lisp_Object def_bg = def_attrs[LFACE_BACKGROUND_INDEX];

      if (face_attr_equal_p (bg, def_bg))
	return false;		/* same as default */
      else if (!tty_lookup_color (f, bg, &bg_tty_color, &bg_std_color))
	return false;		/* not a valid color */
      else if (color_distance (&bg_tty_color, &bg_std_color)
	       > TTY_SAME_COLOR_THRESHOLD)
	return false;		/* displayed color is too different */
      else
	/* Make sure the color is really different from the default.  */
	{
	  Emacs_Color def_bg_color;
	  if (tty_lookup_color (f, def_bg, &def_bg_color, 0)
	      && (color_distance (&bg_tty_color, &def_bg_color)
		  <= TTY_SAME_COLOR_THRESHOLD))
	    return false;
	}
    }

  /* If both foreground and background are requested, see if the
     distance between them is OK.  We just check to see if the distance
     between the tty's foreground and background is close enough to the
     distance between the standard foreground and background.  */
  if (STRINGP (fg) && STRINGP (bg))
    {
      int delta_delta
	= (color_distance (&fg_std_color, &bg_std_color)
	   - color_distance (&fg_tty_color, &bg_tty_color));
      if (delta_delta > TTY_SAME_COLOR_THRESHOLD
	  || delta_delta < -TTY_SAME_COLOR_THRESHOLD)
	return false;
    }


  /* See if the capabilities we selected above are supported, with the
     given colors.  */
  return tty_capable_p (FRAME_TTY (f), test_caps);
}


DEFUN ("display-supports-face-attributes-p",
       Fdisplay_supports_face_attributes_p, Sdisplay_supports_face_attributes_p,
       1, 2, 0,
       doc: /* Return non-nil if all the face attributes in ATTRIBUTES are supported.
The optional argument DISPLAY can be a display name, a frame, or
nil (meaning the selected frame's display).

For instance, to check whether the display supports underlining:

  (display-supports-face-attributes-p \\='(:underline t))

The definition of `supported' is somewhat heuristic, but basically means
that a face containing all the attributes in ATTRIBUTES, when merged
with the default face for display, can be represented in a way that's

 (1) different in appearance from the default face, and
 (2) `close in spirit' to what the attributes specify, if not exact.

Point (2) implies that a `:weight black' attribute will be satisfied by
any display that can display bold, and a `:foreground \"yellow\"' as long
as it can display a yellowish color, but `:slant italic' will _not_ be
satisfied by the tty display code's automatic substitution of a `dim'
face for italic.  */)
  (Lisp_Object attributes, Lisp_Object display)
{
  bool supports = false;
  Lisp_Object frame;
  struct frame *f;
  struct face *def_face;
  Lisp_Object attrs[LFACE_VECTOR_SIZE];

  if (noninteractive || !initialized)
    /* We may not be able to access low-level face information in batch
       mode, or before being dumped, and this function is not going to
       be very useful in those cases anyway, so just give up.  */
    return Qnil;

  if (NILP (display))
    frame = selected_frame;
  else if (FRAMEP (display))
    frame = display;
  else
    {
      /* Find any frame on DISPLAY.  */
      Lisp_Object tail;

      frame = Qnil;
      FOR_EACH_FRAME (tail, frame)
	if (!NILP (Fequal (Fcdr (Fassq (Qdisplay,
					XFRAME (frame)->param_alist)),
			   display)))
	  break;
    }

  CHECK_LIVE_FRAME (frame);
  f = XFRAME (frame);

  for (int i = 0; i < LFACE_VECTOR_SIZE; i++)
    attrs[i] = Qunspecified;
  merge_face_ref (NULL, f, attributes, attrs, true, NULL, 0);

  def_face = FACE_FROM_ID_OR_NULL (f, DEFAULT_FACE_ID);
  if (def_face == NULL)
    {
      if (!realize_basic_faces (f))
	error ("Cannot realize default face");
      def_face = FACE_FROM_ID (f, DEFAULT_FACE_ID);
    }

  /* Dispatch to the appropriate handler.  */
  if (FRAME_TERMCAP_P (f) || FRAME_MSDOS_P (f))
    supports = tty_supports_face_attributes_p (f, attrs, def_face);
#ifdef HAVE_WINDOW_SYSTEM
  else
    supports = gui_supports_face_attributes_p (f, attrs, def_face);
#endif

  return supports ? Qt : Qnil;
}


/***********************************************************************
			    Font selection
 ***********************************************************************/

DEFUN ("internal-set-font-selection-order",
       Finternal_set_font_selection_order,
       Sinternal_set_font_selection_order, 1, 1, 0,
       doc: /* Set font selection order for face font selection to ORDER.
ORDER must be a list of length 4 containing the symbols `:width',
`:height', `:weight', and `:slant'.  Face attributes appearing
first in ORDER are matched first, e.g. if `:height' appears before
`:weight' in ORDER, font selection first tries to find a font with
a suitable height, and then tries to match the font weight.
Value is ORDER.  */)
  (Lisp_Object order)
{
  Lisp_Object list;
  int i = 0;
  int indices[ARRAYELTS (font_sort_order)];

  CHECK_LIST (order);
  memset (indices, 0, sizeof indices);

  for (list = order;
       CONSP (list) && i < ARRAYELTS (indices);
       list = XCDR (list), ++i)
    {
      Lisp_Object attr = XCAR (list);
      int xlfd;

      if (EQ (attr, QCwidth))
	xlfd = XLFD_SWIDTH;
      else if (EQ (attr, QCheight))
	xlfd = XLFD_POINT_SIZE;
      else if (EQ (attr, QCweight))
	xlfd = XLFD_WEIGHT;
      else if (EQ (attr, QCslant))
	xlfd = XLFD_SLANT;
      else
	break;

      if (indices[i] != 0)
	break;
      indices[i] = xlfd;
    }

  if (!NILP (list) || i != ARRAYELTS (indices))
    signal_error ("Invalid font sort order", order);
  for (i = 0; i < ARRAYELTS (font_sort_order); ++i)
    if (indices[i] == 0)
      signal_error ("Invalid font sort order", order);

  if (memcmp (indices, font_sort_order, sizeof indices) != 0)
    {
      memcpy (font_sort_order, indices, sizeof font_sort_order);
      free_all_realized_faces (Qnil);
    }

  font_update_sort_order (font_sort_order);

  return Qnil;
}


DEFUN ("internal-set-alternative-font-family-alist",
       Finternal_set_alternative_font_family_alist,
       Sinternal_set_alternative_font_family_alist, 1, 1, 0,
       doc: /* Define alternative font families to try in face font selection.
ALIST is an alist of (FAMILY ALTERNATIVE1 ALTERNATIVE2 ...) entries.
Each ALTERNATIVE is tried in order if no fonts of font family FAMILY can
be found.  Value is ALIST.  */)
  (Lisp_Object alist)
{
  Lisp_Object entry, tail, tail2;

  CHECK_LIST (alist);
  alist = Fcopy_sequence (alist);
  for (tail = alist; CONSP (tail); tail = XCDR (tail))
    {
      entry = XCAR (tail);
      CHECK_LIST (entry);
      entry = Fcopy_sequence (entry);
      XSETCAR (tail, entry);
      for (tail2 = entry; CONSP (tail2); tail2 = XCDR (tail2))
	XSETCAR (tail2, Fintern (XCAR (tail2), Qnil));
    }

  Vface_alternative_font_family_alist = alist;
  free_all_realized_faces (Qnil);
  return alist;
}


DEFUN ("internal-set-alternative-font-registry-alist",
       Finternal_set_alternative_font_registry_alist,
       Sinternal_set_alternative_font_registry_alist, 1, 1, 0,
       doc: /* Define alternative font registries to try in face font selection.
ALIST is an alist of (REGISTRY ALTERNATIVE1 ALTERNATIVE2 ...) entries.
Each ALTERNATIVE is tried in order if no fonts of font registry REGISTRY can
be found.  Value is ALIST.  */)
  (Lisp_Object alist)
{
  Lisp_Object entry, tail, tail2;

  CHECK_LIST (alist);
  alist = Fcopy_sequence (alist);
  for (tail = alist; CONSP (tail); tail = XCDR (tail))
    {
      entry = XCAR (tail);
      CHECK_LIST (entry);
      entry = Fcopy_sequence (entry);
      XSETCAR (tail, entry);
      for (tail2 = entry; CONSP (tail2); tail2 = XCDR (tail2))
	XSETCAR (tail2, Fdowncase (XCAR (tail2)));
    }
  Vface_alternative_font_registry_alist = alist;
  free_all_realized_faces (Qnil);
  return alist;
}


#ifdef HAVE_WINDOW_SYSTEM

/* Return the fontset id of the base fontset name or alias name given
   by the fontset attribute of ATTRS.  Value is -1 if the fontset
   attribute of ATTRS doesn't name a fontset.  */

static int
face_fontset (Lisp_Object attrs[LFACE_VECTOR_SIZE])
{
  Lisp_Object name;

  name = attrs[LFACE_FONTSET_INDEX];
  if (!STRINGP (name))
    return -1;
  return fs_query_fontset (name, 0);
}

#endif /* HAVE_WINDOW_SYSTEM */



/***********************************************************************
			   Face Realization
 ***********************************************************************/

/* Realize basic faces on frame F.  Value is zero if frame parameters
   of F don't contain enough information needed to realize the default
   face.  */

static bool
realize_basic_faces (struct frame *f)
{
  bool success_p = false;

  /* Block input here so that we won't be surprised by an X expose
     event, for instance, without having the faces set up.  */
  block_input ();

  if (realize_default_face (f))
    {
      realize_named_face (f, Qmode_line_active, MODE_LINE_ACTIVE_FACE_ID);
      realize_named_face (f, Qmode_line_inactive, MODE_LINE_INACTIVE_FACE_ID);
      realize_named_face (f, Qtool_bar, TOOL_BAR_FACE_ID);
      realize_named_face (f, Qfringe, FRINGE_FACE_ID);
      realize_named_face (f, Qheader_line, HEADER_LINE_FACE_ID);
      realize_named_face (f, Qscroll_bar, SCROLL_BAR_FACE_ID);
      realize_named_face (f, Qborder, BORDER_FACE_ID);
      realize_named_face (f, Qcursor, CURSOR_FACE_ID);
      realize_named_face (f, Qmouse, MOUSE_FACE_ID);
      realize_named_face (f, Qmenu, MENU_FACE_ID);
      realize_named_face (f, Qvertical_border, VERTICAL_BORDER_FACE_ID);
      realize_named_face (f, Qwindow_divider, WINDOW_DIVIDER_FACE_ID);
      realize_named_face (f, Qwindow_divider_first_pixel,
			  WINDOW_DIVIDER_FIRST_PIXEL_FACE_ID);
      realize_named_face (f, Qwindow_divider_last_pixel,
			  WINDOW_DIVIDER_LAST_PIXEL_FACE_ID);
      realize_named_face (f, Qinternal_border, INTERNAL_BORDER_FACE_ID);
      realize_named_face (f, Qchild_frame_border, CHILD_FRAME_BORDER_FACE_ID);
      realize_named_face (f, Qtab_bar, TAB_BAR_FACE_ID);
      realize_named_face (f, Qtab_line, TAB_LINE_FACE_ID);

      /* Reflect changes in the `menu' face in menu bars.  */
      if (FRAME_FACE_CACHE (f)->menu_face_changed_p)
	{
	  FRAME_FACE_CACHE (f)->menu_face_changed_p = false;
#ifdef USE_X_TOOLKIT
	  if (FRAME_WINDOW_P (f))
	    x_update_menu_appearance (f);
#endif
	}

      success_p = true;
    }

  unblock_input ();
  return success_p;
}


/* Realize the default face on frame F.  If the face is not fully
   specified, make it fully-specified.  Attributes of the default face
   that are not explicitly specified are taken from frame parameters.  */

static bool
realize_default_face (struct frame *f)
{
  struct face_cache *c = FRAME_FACE_CACHE (f);
  Lisp_Object lface;
  Lisp_Object attrs[LFACE_VECTOR_SIZE];

  /* If the `default' face is not yet known, create it.  */
  lface = lface_from_face_name (f, Qdefault, false);
  if (NILP (lface))
    {
       Lisp_Object frame;
       XSETFRAME (frame, f);
       lface = Finternal_make_lisp_face (Qdefault, frame);
    }

#ifdef HAVE_WINDOW_SYSTEM
  if (FRAME_WINDOW_P (f))
    {
      Lisp_Object font_object;

      XSETFONT (font_object, FRAME_FONT (f));
      set_lface_from_font (f, lface, font_object, f->default_face_done_p);
      ASET (lface, LFACE_FONTSET_INDEX, fontset_name (FRAME_FONTSET (f)));
      f->default_face_done_p = true;
    }
#endif /* HAVE_WINDOW_SYSTEM */

  if (!FRAME_WINDOW_P (f))
    {
      ASET (lface, LFACE_FAMILY_INDEX, build_string ("default"));
      ASET (lface, LFACE_FOUNDRY_INDEX, LFACE_FAMILY (lface));
      ASET (lface, LFACE_SWIDTH_INDEX, Qnormal);
      ASET (lface, LFACE_HEIGHT_INDEX, make_fixnum (1));
      if (UNSPECIFIEDP (LFACE_WEIGHT (lface)))
	ASET (lface, LFACE_WEIGHT_INDEX, Qnormal);
      if (UNSPECIFIEDP (LFACE_SLANT (lface)))
	ASET (lface, LFACE_SLANT_INDEX, Qnormal);
      if (UNSPECIFIEDP (LFACE_FONTSET (lface)))
	ASET (lface, LFACE_FONTSET_INDEX, Qnil);
    }

  if (UNSPECIFIEDP (LFACE_EXTEND (lface)))
    ASET (lface, LFACE_EXTEND_INDEX, Qnil);

  if (UNSPECIFIEDP (LFACE_UNDERLINE (lface)))
    ASET (lface, LFACE_UNDERLINE_INDEX, Qnil);

  if (UNSPECIFIEDP (LFACE_OVERLINE (lface)))
    ASET (lface, LFACE_OVERLINE_INDEX, Qnil);

  if (UNSPECIFIEDP (LFACE_STRIKE_THROUGH (lface)))
    ASET (lface, LFACE_STRIKE_THROUGH_INDEX, Qnil);

  if (UNSPECIFIEDP (LFACE_BOX (lface)))
    ASET (lface, LFACE_BOX_INDEX, Qnil);

  if (UNSPECIFIEDP (LFACE_INVERSE (lface)))
    ASET (lface, LFACE_INVERSE_INDEX, Qnil);

  if (UNSPECIFIEDP (LFACE_FOREGROUND (lface)))
    {
      /* This function is called so early that colors are not yet
	 set in the frame parameter list.  */
      Lisp_Object color = Fassq (Qforeground_color, f->param_alist);

      if (CONSP (color) && STRINGP (XCDR (color)))
	ASET (lface, LFACE_FOREGROUND_INDEX, XCDR (color));
      else if (FRAME_WINDOW_P (f))
	return false;
      else if (FRAME_INITIAL_P (f) || FRAME_TERMCAP_P (f) || FRAME_MSDOS_P (f))
	ASET (lface, LFACE_FOREGROUND_INDEX, build_string (unspecified_fg));
      else
	emacs_abort ();
    }

  if (UNSPECIFIEDP (LFACE_BACKGROUND (lface)))
    {
      /* This function is called so early that colors are not yet
	 set in the frame parameter list.  */
      Lisp_Object color = Fassq (Qbackground_color, f->param_alist);
      if (CONSP (color) && STRINGP (XCDR (color)))
	ASET (lface, LFACE_BACKGROUND_INDEX, XCDR (color));
      else if (FRAME_WINDOW_P (f))
	return false;
      else if (FRAME_INITIAL_P (f) || FRAME_TERMCAP_P (f) || FRAME_MSDOS_P (f))
	ASET (lface, LFACE_BACKGROUND_INDEX, build_string (unspecified_bg));
      else
	emacs_abort ();
    }

  if (UNSPECIFIEDP (LFACE_STIPPLE (lface)))
    ASET (lface, LFACE_STIPPLE_INDEX, Qnil);

  /* Realize the face; it must be fully-specified now.  */
  eassert (lface_fully_specified_p (XVECTOR (lface)->contents));
  check_lface (lface);
  memcpy (attrs, xvector_contents (lface), sizeof attrs);
  struct face *face = realize_face (c, attrs, DEFAULT_FACE_ID);

#ifndef HAVE_WINDOW_SYSTEM
  (void) face;
#else
  if (FRAME_X_P (f) && face->font != FRAME_FONT (f))
    {
      /* This can happen when making a frame on a display that does
	 not support the default font.  */
      if (!face->font)
	return false;

      /* Otherwise, the font specified for the frame was not
	 acceptable as a font for the default face (perhaps because
	 auto-scaled fonts are rejected), so we must adjust the frame
	 font.  */
      gui_set_font (f, LFACE_FONT (lface), Qnil);
    }
#endif
  return true;
}


/* Realize basic faces other than the default face in face cache C.
   SYMBOL is the face name, ID is the face id the realized face must
   have.  The default face must have been realized already.  */

static void
realize_named_face (struct frame *f, Lisp_Object symbol, int id)
{
  struct face_cache *c = FRAME_FACE_CACHE (f);
  Lisp_Object lface = lface_from_face_name (f, symbol, false);
  Lisp_Object attrs[LFACE_VECTOR_SIZE];
  Lisp_Object symbol_attrs[LFACE_VECTOR_SIZE];

  /* The default face must exist and be fully specified.  */
  get_lface_attributes_no_remap (f, Qdefault, attrs, true);
  check_lface_attrs (attrs);
  eassert (lface_fully_specified_p (attrs));

  /* If SYMBOL isn't know as a face, create it.  */
  if (NILP (lface))
    {
      Lisp_Object frame;
      XSETFRAME (frame, f);
      lface = Finternal_make_lisp_face (symbol, frame);
    }


  get_lface_attributes_no_remap (f, symbol, symbol_attrs, true);

  /* Handle the 'reset' pseudo-value of any attribute by replacing it
     with the corresponding value of the default face.  */
  for (int i = 1; i < LFACE_VECTOR_SIZE; i++)
    if (EQ (symbol_attrs[i], Qreset))
      symbol_attrs[i] = attrs[i];
  /* Merge SYMBOL's face with the default face.  */
  merge_face_vectors (NULL, f, symbol_attrs, attrs, 0);

  /* Realize the face.  */
  realize_face (c, attrs, id);
}


/* Realize the fully-specified face with attributes ATTRS in face
   cache CACHE for ASCII characters.  If FORMER_FACE_ID is
   non-negative, it is an ID of face to remove before caching the new
   face.  Value is a pointer to the newly created realized face.  */

static struct face *
realize_face (struct face_cache *cache, Lisp_Object attrs[LFACE_VECTOR_SIZE],
	      int former_face_id)
{
  struct face *face;

  /* LFACE must be fully specified.  */
  eassert (cache != NULL);
  check_lface_attrs (attrs);

  if (former_face_id >= 0 && cache->used > former_face_id)
    {
      /* Remove the former face.  */
      struct face *former_face = cache->faces_by_id[former_face_id];
      uncache_face (cache, former_face);
      free_realized_face (cache->f, former_face);
      SET_FRAME_GARBAGED (cache->f);
    }

  if (FRAME_WINDOW_P (cache->f))
    face = realize_gui_face (cache, attrs);
  else if (FRAME_TERMCAP_P (cache->f) || FRAME_MSDOS_P (cache->f))
    face = realize_tty_face (cache, attrs);
  else if (FRAME_INITIAL_P (cache->f))
    {
      /* Create a dummy face. */
      face = make_realized_face (attrs);
    }
  else
    emacs_abort ();

  /* Insert the new face.  */
  cache_face (cache, face, lface_hash (attrs));
  return face;
}


#ifdef HAVE_WINDOW_SYSTEM
/* Realize the fully-specified face that uses FONT-OBJECT and has the
   same attributes as BASE_FACE except for the font on frame F.
   FONT-OBJECT may be nil, in which case, realized a face of
   no-font.  */

static struct face *
realize_non_ascii_face (struct frame *f, Lisp_Object font_object,
			struct face *base_face)
{
  struct face_cache *cache = FRAME_FACE_CACHE (f);
  struct face *face;

  face = xmalloc (sizeof *face);
  *face = *base_face;
  face->gc = 0;
  face->overstrike
    = (!NILP (font_object)
       && FONT_WEIGHT_NAME_NUMERIC (face->lface[LFACE_WEIGHT_INDEX]) > 100
       && FONT_WEIGHT_NUMERIC (font_object) <= 100);

  /* Don't try to free the colors copied bitwise from BASE_FACE.  */
  face->colors_copied_bitwise_p = true;
  face->font = NILP (font_object) ? NULL : XFONT_OBJECT (font_object);
  face->gc = 0;

  cache_face (cache, face, face->hash);

  return face;
}

/* Remove the attribute at INDEX from the font object if SYMBOL
   appears in `font-fallback-ignored-attributes'.  */

static void
font_maybe_unset_attribute (Lisp_Object font_object,
			    enum font_property_index index, Lisp_Object symbol)
{
  Lisp_Object tail = Vface_font_lax_matched_attributes;

  eassert (CONSP (tail));

  FOR_EACH_TAIL_SAFE (tail)
    {
      if (EQ (XCAR (tail), symbol))
	ASET (font_object, index, Qnil);
    }
}
#endif /* HAVE_WINDOW_SYSTEM */

/* Realize the fully-specified face with attributes ATTRS in face
   cache CACHE for ASCII characters.  Do it for GUI frame CACHE->f.
   If the new face doesn't share font with the default face, a
   fontname is allocated from the heap and set in `font_name' of the
   new face, but it is not yet loaded here.  Value is a pointer to the
   newly created realized face.  */

static struct face *
realize_gui_face (struct face_cache *cache, Lisp_Object attrs[LFACE_VECTOR_SIZE])
{
  struct face *face = NULL;
#ifdef HAVE_WINDOW_SYSTEM
  struct face *default_face;
  struct frame *f;
  Lisp_Object stipple, underline, overline, strike_through, box;

  eassert (FRAME_WINDOW_P (cache->f));

  /* Allocate a new realized face.  */
  face = make_realized_face (attrs);
  face->ascii_face = face;

  f = cache->f;

  /* Determine the font to use.  Most of the time, the font will be
     the same as the font of the default face, so try that first.  */
  default_face = FACE_FROM_ID_OR_NULL (f, DEFAULT_FACE_ID);
  if (default_face
      && lface_same_font_attributes_p (default_face->lface, attrs))
    {
      face->font = default_face->font;
      face->fontset
	= make_fontset_for_ascii_face (f, default_face->fontset, face);
    }
  else
    {
      /* If the face attribute ATTRS specifies a fontset, use it as
	 the base of a new realized fontset.  Otherwise, use the same
	 base fontset as of the default face.  The base determines
	 registry and encoding of a font.  It may also determine
	 foundry and family.  The other fields of font name pattern
	 are constructed from ATTRS.  */
      int fontset = face_fontset (attrs);

      /* If we are realizing the default face, ATTRS should specify a
	 fontset.  In other words, if FONTSET is -1, we are not
	 realizing the default face, thus the default face should have
	 already been realized.  */
      if (fontset == -1)
	{
	  if (default_face)
	    fontset = default_face->fontset;
	  if (fontset == -1)
	    emacs_abort ();
	}
      if (!FONT_OBJECT_P (attrs[LFACE_FONT_INDEX]))
	{
	  Lisp_Object spec = copy_font_spec (attrs[LFACE_FONT_INDEX]);

	  /* Maybe unset several values in SPEC, usually the width,
	     slant, and weight.  The best possible values for these
	     attributes are determined in font_find_for_lface, called
	     by font_load_for_lface, when the list of candidate fonts
	     returned by font_list_entities is sorted by font_select_entity
	     (which calls font_sort_entities, which calls font_score).
	     If these attributes are not unset here, the candidate
	     font list returned by font_list_entities only contains
	     fonts that are exact matches for these weight, slant, and
	     width attributes, which could lead to suboptimal or wrong
	     font selection.  (bug#5934) */
	  if (EQ (Vface_font_lax_matched_attributes, Qt))
	    {
	      /* The default case: clear the font attributes that
		 affect its appearance the least, to try to find some
		 font that is close, if not exact, match.  */
	      ASET (spec, FONT_WEIGHT_INDEX, Qnil);
	      ASET (spec, FONT_SLANT_INDEX, Qnil);
	      ASET (spec, FONT_WIDTH_INDEX, Qnil);
	    }
	  else if (!NILP (Vface_font_lax_matched_attributes))
	    {
	      /* Also allow unsetting specific attributes for
		 debugging purposes.  */
	      font_maybe_unset_attribute (spec, FONT_WEIGHT_INDEX, QCweight);
	      font_maybe_unset_attribute (spec, FONT_SLANT_INDEX, QCslant);
	      font_maybe_unset_attribute (spec, FONT_WIDTH_INDEX, QCwidth);
	      font_maybe_unset_attribute (spec, FONT_FAMILY_INDEX, QCfamily);
	      font_maybe_unset_attribute (spec, FONT_FOUNDRY_INDEX, QCfoundry);
	      font_maybe_unset_attribute (spec, FONT_REGISTRY_INDEX, QCregistry);
	      font_maybe_unset_attribute (spec, FONT_ADSTYLE_INDEX, QCadstyle);
	      font_maybe_unset_attribute (spec, FONT_SIZE_INDEX, QCsize);
	      font_maybe_unset_attribute (spec, FONT_DPI_INDEX, QCdpi);
	      font_maybe_unset_attribute (spec, FONT_SPACING_INDEX, QCspacing);
	      font_maybe_unset_attribute (spec, FONT_AVGWIDTH_INDEX, QCavgwidth);
	    }

	  attrs[LFACE_FONT_INDEX] = font_load_for_lface (f, attrs, spec);
	}
      if (FONT_OBJECT_P (attrs[LFACE_FONT_INDEX]))
	{
	  face->font = XFONT_OBJECT (attrs[LFACE_FONT_INDEX]);
	  face->fontset = make_fontset_for_ascii_face (f, fontset, face);
	}
      else
	{
	  face->font = NULL;
	  face->fontset = -1;
	}
    }

  if (face->font
      && FONT_WEIGHT_NAME_NUMERIC (attrs[LFACE_WEIGHT_INDEX]) > 100
      && FONT_WEIGHT_NUMERIC (attrs[LFACE_FONT_INDEX]) <= 100)
    face->overstrike = true;

  /* Load colors, and set remaining attributes.  */

  load_face_colors (f, face, attrs);

  /* Set up box.  */
  box = attrs[LFACE_BOX_INDEX];
  if (STRINGP (box))
    {
      /* A simple box of line width 1 drawn in color given by
	 the string.  */
      face->box_color = load_color (f, face, attrs[LFACE_BOX_INDEX],
				    LFACE_BOX_INDEX);
      face->box = FACE_SIMPLE_BOX;
      face->box_vertical_line_width = face->box_horizontal_line_width = 1;
    }
  else if (FIXNUMP (box))
    {
      /* Simple box of specified line width in foreground color of the
	 face.  */
      eassert (XFIXNUM (box) != 0);
      face->box = FACE_SIMPLE_BOX;
      face->box_vertical_line_width = eabs(XFIXNUM (box));
      face->box_horizontal_line_width = XFIXNUM (box);
      face->box_color = face->foreground;
      face->box_color_defaulted_p = true;
    }
  else if (CONSP (box) && FIXNUMP (XCAR (box)) && FIXNUMP (XCDR (box)))
    {
	/* `(VWIDTH . HWIDTH)'.  */
      face->box = FACE_SIMPLE_BOX;
      face->box_color = face->foreground;
      face->box_color_defaulted_p = true;
      face->box_vertical_line_width = XFIXNUM (XCAR (box));
      face->box_horizontal_line_width = XFIXNUM (XCDR (box));
    }
  else if (CONSP (box))
    {
      bool set_color = false;

      /* `(:width WIDTH :color COLOR :shadow SHADOW)'.  SHADOW
	 being one of `raised' or `sunken'.  */
      face->box = FACE_SIMPLE_BOX;
      face->box_color = face->foreground;
      face->box_color_defaulted_p = true;
      face->box_vertical_line_width = face->box_horizontal_line_width = 1;

      while (CONSP (box))
	{
	  Lisp_Object keyword, value;

	  keyword = XCAR (box);
	  box = XCDR (box);

	  if (!CONSP (box))
	    break;
	  value = XCAR (box);
	  box = XCDR (box);

	  if (EQ (keyword, QCline_width))
	    {
	      if (CONSP (value) && FIXNUMP (XCAR (value)) && FIXNUMP (XCDR (value))) {
		  face->box_vertical_line_width = XFIXNUM (XCAR (value));
		  face->box_horizontal_line_width = XFIXNUM (XCDR (value));
	      }
	      else if (FIXNUMP (value) && XFIXNUM (value) != 0) {
		face->box_vertical_line_width = eabs (XFIXNUM (value));
		face->box_horizontal_line_width = XFIXNUM (value);
	      }
	    }
	  else if (EQ (keyword, QCcolor))
	    {
	      if (STRINGP (value))
		{
		  face->box_color = load_color (f, face, value,
						LFACE_BOX_INDEX);
		  face->use_box_color_for_shadows_p = true;
		  set_color = true;
		}
	    }
	  else if (EQ (keyword, QCstyle))
	    {
	      if (EQ (value, Qreleased_button))
		face->box = FACE_RAISED_BOX;
	      else if (EQ (value, Qpressed_button))
		face->box = FACE_SUNKEN_BOX;
	      else if (EQ (value, Qflat_button))
		{
		  face->box = FACE_SIMPLE_BOX;
		  /* Don't override colors set in this box. */
		  if (!set_color)
		    face->box_color = face->background;
		}
	    }
	}
    }

  /* Text underline, overline, strike-through.  */

  underline = attrs[LFACE_UNDERLINE_INDEX];
  if (EQ (underline, Qt))
    {
      /* Use default color (same as foreground color).  */
      face->underline = FACE_UNDER_LINE;
      face->underline_defaulted_p = true;
      face->underline_color = 0;
      face->underline_at_descent_line_p = false;
      face->underline_pixels_above_descent_line = 0;
    }
  else if (STRINGP (underline))
    {
      /* Use specified color.  */
      face->underline = FACE_UNDER_LINE;
      face->underline_defaulted_p = false;
      face->underline_color
	= load_color (f, face, underline,
		      LFACE_UNDERLINE_INDEX);
      face->underline_at_descent_line_p = false;
      face->underline_pixels_above_descent_line = 0;
    }
  else if (NILP (underline))
    {
      face->underline = FACE_NO_UNDERLINE;
      face->underline_defaulted_p = false;
      face->underline_color = 0;
      face->underline_at_descent_line_p = false;
      face->underline_pixels_above_descent_line = 0;
    }
  else if (CONSP (underline))
    {
      /* `(:color COLOR :style STYLE)'.
         STYLE being one of `line' or `wave'. */
      face->underline = FACE_UNDER_LINE;
      face->underline_color = 0;
      face->underline_defaulted_p = true;
      face->underline_at_descent_line_p = false;
      face->underline_pixels_above_descent_line = 0;

      /* FIXME?  This is also not robust about checking the precise form.
         See comments in Finternal_set_lisp_face_attribute.  */
      while (CONSP (underline))
        {
          Lisp_Object keyword, value;

          keyword = XCAR (underline);
          underline = XCDR (underline);

          if (!CONSP (underline))
            break;
          value = XCAR (underline);
          underline = XCDR (underline);

          if (EQ (keyword, QCcolor))
            {
              if (EQ (value, Qforeground_color))
                {
                  face->underline_defaulted_p = true;
                  face->underline_color = 0;
                }
              else if (STRINGP (value))
                {
                  face->underline_defaulted_p = false;
                  face->underline_color = load_color (f, face, value,
                                                      LFACE_UNDERLINE_INDEX);
                }
            }
          else if (EQ (keyword, QCstyle))
            {
              if (EQ (value, Qline))
                face->underline = FACE_UNDER_LINE;
              else if (EQ (value, Qwave))
                face->underline = FACE_UNDER_WAVE;
            }
	  else if (EQ (keyword, QCposition))
	    {
	      face->underline_at_descent_line_p = !NILP (value);

	      if (FIXNATP (value))
		face->underline_pixels_above_descent_line = XFIXNAT (value);
	    }
        }
    }

  overline = attrs[LFACE_OVERLINE_INDEX];
  if (STRINGP (overline))
    {
      face->overline_color
	= load_color (f, face, attrs[LFACE_OVERLINE_INDEX],
		      LFACE_OVERLINE_INDEX);
      face->overline_p = true;
    }
  else if (EQ (overline, Qt))
    {
      face->overline_color = face->foreground;
      face->overline_color_defaulted_p = true;
      face->overline_p = true;
    }

  strike_through = attrs[LFACE_STRIKE_THROUGH_INDEX];
  if (STRINGP (strike_through))
    {
      face->strike_through_color
	= load_color (f, face, attrs[LFACE_STRIKE_THROUGH_INDEX],
		      LFACE_STRIKE_THROUGH_INDEX);
      face->strike_through_p = true;
    }
  else if (EQ (strike_through, Qt))
    {
      face->strike_through_color = face->foreground;
      face->strike_through_color_defaulted_p = true;
      face->strike_through_p = true;
    }

  stipple = attrs[LFACE_STIPPLE_INDEX];
  if (!NILP (stipple))
    face->stipple = load_pixmap (f, stipple);
#endif /* HAVE_WINDOW_SYSTEM */

  return face;
}


/* Map a specified color of face FACE on frame F to a tty color index.
   IDX is either LFACE_FOREGROUND_INDEX or LFACE_BACKGROUND_INDEX, and
   specifies which color to map.  Set *DEFAULTED to true if mapping to the
   default foreground/background colors.  */

static void
map_tty_color (struct frame *f, struct face *face,
	       enum lface_attribute_index idx, bool *defaulted)
{
  Lisp_Object frame, color, def;
  bool foreground_p = idx == LFACE_FOREGROUND_INDEX;
  unsigned long default_pixel =
    foreground_p ? FACE_TTY_DEFAULT_FG_COLOR : FACE_TTY_DEFAULT_BG_COLOR;
  unsigned long pixel = default_pixel;
#ifdef MSDOS
  unsigned long default_other_pixel =
    foreground_p ? FACE_TTY_DEFAULT_BG_COLOR : FACE_TTY_DEFAULT_FG_COLOR;
#endif

  eassert (idx == LFACE_FOREGROUND_INDEX || idx == LFACE_BACKGROUND_INDEX);

  XSETFRAME (frame, f);
  color = face->lface[idx];

  if (STRINGP (color)
      && SCHARS (color)
      && CONSP (Vtty_defined_color_alist)
      && (def = assoc_no_quit (color, call1 (Qtty_color_alist, frame)),
	  CONSP (def)))
    {
      /* Associations in tty-defined-color-alist are of the form
	 (NAME INDEX R G B).  We need the INDEX part.  */
      pixel = XFIXNUM (XCAR (XCDR (def)));
    }

  if (pixel == default_pixel && STRINGP (color))
    {
      pixel = load_color (f, face, color, idx);

#ifdef MSDOS
      /* If the foreground of the default face is the default color,
	 use the foreground color defined by the frame.  */
      if (FRAME_MSDOS_P (f))
	{
	  if (pixel == default_pixel
	      || pixel == FACE_TTY_DEFAULT_COLOR)
	    {
	      if (foreground_p)
		pixel = FRAME_FOREGROUND_PIXEL (f);
	      else
		pixel = FRAME_BACKGROUND_PIXEL (f);
	      face->lface[idx] = tty_color_name (f, pixel);
	      *defaulted = true;
	    }
	  else if (pixel == default_other_pixel)
	    {
	      if (foreground_p)
		pixel = FRAME_BACKGROUND_PIXEL (f);
	      else
		pixel = FRAME_FOREGROUND_PIXEL (f);
	      face->lface[idx] = tty_color_name (f, pixel);
	      *defaulted = true;
	    }
	}
#endif /* MSDOS */
    }

  if (foreground_p)
    face->foreground = pixel;
  else
    face->background = pixel;
}


/* Realize the fully-specified face with attributes ATTRS in face
   cache CACHE for ASCII characters.  Do it for TTY frame CACHE->f.
   Value is a pointer to the newly created realized face.  */

static struct face *
realize_tty_face (struct face_cache *cache,
		  Lisp_Object attrs[LFACE_VECTOR_SIZE])
{
  struct face *face;
  int weight, slant;
  bool face_colors_defaulted = false;
  struct frame *f = cache->f;

  /* Frame must be a termcap frame.  */
  eassert (FRAME_TERMCAP_P (cache->f) || FRAME_MSDOS_P (cache->f));

  /* Allocate a new realized face.  */
  face = make_realized_face (attrs);
#if false
  face->font_name = FRAME_MSDOS_P (cache->f) ? "ms-dos" : "tty";
#endif

  /* Map face attributes to TTY appearances.  */
  weight = FONT_WEIGHT_NAME_NUMERIC (attrs[LFACE_WEIGHT_INDEX]);
  slant = FONT_SLANT_NAME_NUMERIC (attrs[LFACE_SLANT_INDEX]);
  if (weight > 100)
    face->tty_bold_p = true;
  if (slant != 100)
    face->tty_italic_p = true;
  if (!NILP (attrs[LFACE_UNDERLINE_INDEX]))
    face->tty_underline_p = true;
  if (!NILP (attrs[LFACE_INVERSE_INDEX]))
    face->tty_reverse_p = true;
  if (!NILP (attrs[LFACE_STRIKE_THROUGH_INDEX]))
    face->tty_strike_through_p = true;

  /* Map color names to color indices.  */
  map_tty_color (f, face, LFACE_FOREGROUND_INDEX, &face_colors_defaulted);
  map_tty_color (f, face, LFACE_BACKGROUND_INDEX, &face_colors_defaulted);

  /* Swap colors if face is inverse-video.  If the colors are taken
     from the frame colors, they are already inverted, since the
     frame-creation function calls x-handle-reverse-video.  */
  if (face->tty_reverse_p && !face_colors_defaulted)
    {
      unsigned long tem = face->foreground;
      face->foreground = face->background;
      face->background = tem;
    }

  if (tty_suppress_bold_inverse_default_colors_p
      && face->tty_bold_p
      && face->background == FACE_TTY_DEFAULT_FG_COLOR
      && face->foreground == FACE_TTY_DEFAULT_BG_COLOR)
    face->tty_bold_p = false;

  return face;
}


DEFUN ("tty-suppress-bold-inverse-default-colors",
       Ftty_suppress_bold_inverse_default_colors,
       Stty_suppress_bold_inverse_default_colors, 1, 1, 0,
       doc: /* Suppress/allow boldness of faces with inverse default colors.
SUPPRESS non-nil means suppress it.
This affects bold faces on TTYs whose foreground is the default background
color of the display and whose background is the default foreground color.
For such faces, the bold face attribute is ignored if this variable
is non-nil.  */)
  (Lisp_Object suppress)
{
  tty_suppress_bold_inverse_default_colors_p = !NILP (suppress);
  face_change = true;
  return suppress;
}



/***********************************************************************
			   Computing Faces
 ***********************************************************************/

/* Return the ID of the face to use to display character CH with face
   property PROP on frame F in current_buffer.  */

int
compute_char_face (struct frame *f, int ch, Lisp_Object prop)
{
  int face_id;

  if (NILP (BVAR (current_buffer, enable_multibyte_characters)))
    ch = 0;

  if (NILP (prop))
    {
      struct face *face = FACE_FROM_ID (f, DEFAULT_FACE_ID);
      face_id = FACE_FOR_CHAR (f, face, ch, -1, Qnil);
    }
  else
    {
      Lisp_Object attrs[LFACE_VECTOR_SIZE];
      struct face *default_face = FACE_FROM_ID (f, DEFAULT_FACE_ID);
      memcpy (attrs, default_face->lface, sizeof attrs);
      merge_face_ref (NULL, f, prop, attrs, true, NULL, 0);
      face_id = lookup_face (f, attrs);
    }

  return face_id;
}

/* Return the face ID associated with buffer position POS for
   displaying ASCII characters.  Return in *ENDPTR the position at
   which a different face is needed, as far as text properties and
   overlays are concerned.  W is a window displaying current_buffer.

   ATTR_FILTER is passed merge_face_ref.

   REGION_BEG, REGION_END delimit the region, so it can be
   highlighted.

   LIMIT is a position not to scan beyond.  That is to limit the time
   this function can take.

   If MOUSE, use the character's mouse-face, not its face, and only
   consider the highest-priority source of mouse-face at POS,
   i.e. don't merge different mouse-face values if more than one
   source specifies it.

   BASE_FACE_ID, if non-negative, specifies a base face id to use
   instead of DEFAULT_FACE_ID.

   The face returned is suitable for displaying ASCII characters.  */

int
face_at_buffer_position (struct window *w, ptrdiff_t pos,
			 ptrdiff_t *endptr, ptrdiff_t limit,
                         bool mouse, int base_face_id,
                         enum lface_attribute_index attr_filter)
{
  struct frame *f = XFRAME (w->frame);
  Lisp_Object attrs[LFACE_VECTOR_SIZE];
  Lisp_Object prop, position;
  ptrdiff_t noverlays;
  Lisp_Object *overlay_vec;
  ptrdiff_t endpos;
  Lisp_Object propname = mouse ? Qmouse_face : Qface;
  Lisp_Object limit1, end;
  struct face *default_face;

  /* W must display the current buffer.  We could write this function
     to use the frame and buffer of W, but right now it doesn't.  */
  /* eassert (XBUFFER (w->contents) == current_buffer); */

  XSETFASTINT (position, pos);

  endpos = ZV;

  /* Get the `face' or `mouse_face' text property at POS, and
     determine the next position at which the property changes.  */
  prop = Fget_text_property (position, propname, w->contents);
  XSETFASTINT (limit1, min (limit, endpos));
  end = Fnext_single_property_change (position, propname, w->contents, limit1);
  if (FIXNUMP (end))
    endpos = XFIXNUM (end);

  /* Look at properties from overlays.  */
  USE_SAFE_ALLOCA;
  {
    ptrdiff_t next_overlay;
    GET_OVERLAYS_AT (pos, overlay_vec, noverlays, &next_overlay);
    if (next_overlay < endpos)
      endpos = next_overlay;
  }

  *endptr = endpos;

  {
    int face_id;

    if (base_face_id >= 0)
      face_id = base_face_id;
    else if (NILP (Vface_remapping_alist))
      face_id = DEFAULT_FACE_ID;
    else
      face_id = lookup_basic_face (w, f, DEFAULT_FACE_ID);

    default_face = FACE_FROM_ID_OR_NULL (f, face_id);
    /* Make sure the default face ID is usable: if someone freed the
       cached faces since we've looked up these faces, we need to look
       them up again.  */
    if (!default_face)
      {
	if (FRAME_FACE_CACHE (f)->used == 0)
	  recompute_basic_faces (f);
	default_face = FACE_FROM_ID (f,
				     lookup_basic_face (w, f, DEFAULT_FACE_ID));
      }
  }

  /* Optimize common cases where we can use the default face.  */
  if (noverlays == 0
      && NILP (prop))
    {
      SAFE_FREE ();
      return default_face->id;
    }

  /* Begin with attributes from the default face.  */
  memcpy (attrs, default_face->lface, sizeof(attrs));

  /* Merge in attributes specified via text properties.  */
  if (!NILP (prop))
    merge_face_ref (w, f, prop, attrs, true, NULL, attr_filter);

  /* Now merge the overlay data.  */
  noverlays = sort_overlays (overlay_vec, noverlays, w);
  /* For mouse-face, we need only the single highest-priority face
     from the overlays, if any.  */
  if (mouse)
    {
      prop = Qnil;
      for (ptrdiff_t i = noverlays - 1; i >= 0 && NILP (prop); --i)
	{
	  ptrdiff_t oendpos;

	  prop = Foverlay_get (overlay_vec[i], propname);
	  if (!NILP (prop))
	    {
	      /* Overlays always take priority over text properties,
		 so discard the mouse-face text property, if any, and
		 use the overlay property instead.  */
	      memcpy (attrs, default_face->lface, sizeof attrs);
	      merge_face_ref (w, f, prop, attrs, true, NULL, attr_filter);
	    }

	  oendpos = OVERLAY_END (overlay_vec[i]);
	  if (oendpos < endpos)
	    endpos = oendpos;
	}
    }
  else
    {
      for (ptrdiff_t i = 0; i < noverlays; i++)
	{
	  ptrdiff_t oendpos;

	  prop = Foverlay_get (overlay_vec[i], propname);

	  if (!NILP (prop))
	    merge_face_ref (w, f, prop, attrs, true, NULL, attr_filter);

          oendpos = OVERLAY_END (overlay_vec[i]);
          if (oendpos < endpos)
            endpos = oendpos;
        }
    }

  *endptr = endpos;

  SAFE_FREE ();

  /* Look up a realized face with the given face attributes,
     or realize a new one for ASCII characters.  */
  return lookup_face (f, attrs);
}

/* Return the face ID at buffer position POS for displaying ASCII
   characters associated with overlay strings for overlay OVERLAY.

   Like face_at_buffer_position except for OVERLAY.  Currently it
   simply disregards the `face' properties of all overlays.  */

int
face_for_overlay_string (struct window *w, ptrdiff_t pos,
			 ptrdiff_t *endptr, ptrdiff_t limit,
			 bool mouse, Lisp_Object overlay,
			 enum lface_attribute_index attr_filter)
{
  struct frame *f = XFRAME (w->frame);
  Lisp_Object attrs[LFACE_VECTOR_SIZE];
  Lisp_Object prop, position;
  ptrdiff_t endpos;
  Lisp_Object propname = mouse ? Qmouse_face : Qface;
  Lisp_Object limit1, end;
  struct face *default_face;

  /* W must display the current buffer.  We could write this function
     to use the frame and buffer of W, but right now it doesn't.  */
  /* eassert (XBUFFER (w->contents) == current_buffer); */

  XSETFASTINT (position, pos);

  endpos = ZV;

  /* Get the `face' or `mouse_face' text property at POS, and
     determine the next position at which the property changes.  */
  prop = Fget_text_property (position, propname, w->contents);
  XSETFASTINT (limit1, min (limit, endpos));
  end = Fnext_single_property_change (position, propname, w->contents, limit1);
  if (FIXNUMP (end))
    endpos = XFIXNUM (end);

  *endptr = endpos;

  /* Optimize common case where we can use the default face.  */
  if (NILP (prop)
      && NILP (Vface_remapping_alist))
    return DEFAULT_FACE_ID;

  /* Begin with attributes from the default face.  */
  default_face = FACE_FROM_ID (f, lookup_basic_face (w, f, DEFAULT_FACE_ID));
  memcpy (attrs, default_face->lface, sizeof attrs);

  /* Merge in attributes specified via text properties.  */
  if (!NILP (prop))
    merge_face_ref (w, f, prop, attrs, true, NULL, attr_filter);

  *endptr = endpos;

  /* Look up a realized face with the given face attributes,
     or realize a new one for ASCII characters.  */
  return lookup_face (f, attrs);
}


/* Compute the face at character position POS in Lisp string STRING on
   window W, for ASCII characters.

   If STRING is an overlay string, it comes from position BUFPOS in
   current_buffer, otherwise BUFPOS is zero to indicate that STRING is
   not an overlay string.  W must display the current buffer.
   REGION_BEG and REGION_END give the start and end positions of the
   region; both are -1 if no region is visible.

   BASE_FACE_ID is the id of a face to merge with.  For strings coming
   from overlays or the `display' property it is the face at BUFPOS.

   If MOUSE_P, use the character's mouse-face, not its face.

   Set *ENDPTR to the next position where to check for faces in
   STRING; -1 if the face is constant from POS to the end of the
   string.

   Value is the id of the face to use.  The face returned is suitable
   for displaying ASCII characters.  */

int
face_at_string_position (struct window *w, Lisp_Object string,
                         ptrdiff_t pos, ptrdiff_t bufpos,
                         ptrdiff_t *endptr, enum face_id base_face_id,
                         bool mouse_p,
                         enum lface_attribute_index attr_filter)
{
  Lisp_Object prop, position, end, limit;
  struct frame *f = XFRAME (WINDOW_FRAME (w));
  Lisp_Object attrs[LFACE_VECTOR_SIZE];
  struct face *base_face;
  bool multibyte_p = STRING_MULTIBYTE (string);
  Lisp_Object prop_name = mouse_p ? Qmouse_face : Qface;

  /* Get the value of the face property at the current position within
     STRING.  Value is nil if there is no face property.  */
  XSETFASTINT (position, pos);
  prop = Fget_text_property (position, prop_name, string);

  /* Get the next position at which to check for faces.  Value of end
     is nil if face is constant all the way to the end of the string.
     Otherwise it is a string position where to check faces next.
     Limit is the maximum position up to which to check for property
     changes in Fnext_single_property_change.  Strings are usually
     short, so set the limit to the end of the string.  */
  XSETFASTINT (limit, SCHARS (string));
  end = Fnext_single_property_change (position, prop_name, string, limit);
  if (FIXNUMP (end))
    *endptr = XFIXNAT (end);
  else
    *endptr = -1;

  base_face = FACE_FROM_ID_OR_NULL (f, base_face_id);
  if (!base_face)
    base_face = FACE_FROM_ID (f, lookup_basic_face (w, f, DEFAULT_FACE_ID));

  /* Optimize the default case that there is no face property.  */
  if (NILP (prop)
      && (multibyte_p
	  /* We can't realize faces for different charsets differently
	     if we don't have fonts, so we can stop here if not working
	     on a window-system frame.  */
	  || !FRAME_WINDOW_P (f)
	  || FACE_SUITABLE_FOR_ASCII_CHAR_P (base_face)))
    return base_face->id;

  /* Begin with attributes from the base face.  */
  memcpy (attrs, base_face->lface, sizeof attrs);

  /* Merge in attributes specified via text properties.  */
  if (!NILP (prop))
    merge_face_ref (w, f, prop, attrs, true, NULL, attr_filter);

  /* Look up a realized face with the given face attributes,
     or realize a new one for ASCII characters.  */
  return lookup_face (f, attrs);
}


/* Merge a face into a realized face.

   W is a window in the frame where faces are (to be) realized.

   FACE_NAME is named face to merge.

   If FACE_NAME is nil, FACE_ID is face_id of realized face to merge.

   If FACE_NAME is t, FACE_ID is lface_id of face to merge.

   BASE_FACE_ID is realized face to merge into.

   Return new face id.
*/

int
merge_faces (struct window *w, Lisp_Object face_name, int face_id,
	     int base_face_id)
{
  struct frame *f = WINDOW_XFRAME (w);
  Lisp_Object attrs[LFACE_VECTOR_SIZE];
  struct face *base_face = FACE_FROM_ID_OR_NULL (f, base_face_id);

  if (!base_face)
    return base_face_id;

  if (EQ (face_name, Qt))
    {
      if (face_id < 0 || face_id >= lface_id_to_name_size)
	return base_face_id;
      face_name = lface_id_to_name[face_id];
      /* When called during make-frame, lookup_derived_face may fail
	 if the faces are uninitialized.  Don't signal an error.  */
      face_id = lookup_derived_face (w, f, face_name, base_face_id, 0);
      return (face_id >= 0 ? face_id : base_face_id);
    }

  /* Begin with attributes from the base face.  */
  memcpy (attrs, base_face->lface, sizeof attrs);

  if (!NILP (face_name))
    {
      if (!merge_named_face (w, f, face_name, attrs, NULL, 0))
	return base_face_id;
    }
  else
    {
      if (face_id < 0)
	return base_face_id;

      struct face *face = FACE_FROM_ID_OR_NULL (f, face_id);

      if (!face)
	return base_face_id;

      if (face_id != DEFAULT_FACE_ID)
	{
	  struct face *deflt = FACE_FROM_ID (f, DEFAULT_FACE_ID);
	  Lisp_Object lface_attrs[LFACE_VECTOR_SIZE];

	  memcpy (lface_attrs, face->lface, LFACE_VECTOR_SIZE);
	  /* Make explicit any attributes whose value is 'reset'.  */
	  for (int i = 1; i < LFACE_VECTOR_SIZE; i++)
	    if (EQ (lface_attrs[i], Qreset))
	      lface_attrs[i] = deflt->lface[i];
	  merge_face_vectors (w, f, lface_attrs, attrs, 0);
	}
      else
	merge_face_vectors (w, f, face->lface, attrs, 0);
    }

  /* Look up a realized face with the given face attributes,
     or realize a new one for ASCII characters.  */
  return lookup_face (f, attrs);
}



#ifndef HAVE_X_WINDOWS
DEFUN ("x-load-color-file", Fx_load_color_file,
       Sx_load_color_file, 1, 1, 0,
       doc: /* Create an alist of color entries from an external file.

The file should define one named RGB color per line like so:
  R G B   name
where R,G,B are numbers between 0 and 255 and name is an arbitrary string.  */)
  (Lisp_Object filename)
{
  FILE *fp;
  Lisp_Object cmap = Qnil;
  Lisp_Object abspath;

  CHECK_STRING (filename);
  abspath = Fexpand_file_name (filename, Qnil);

  block_input ();
  fp = emacs_fopen (SSDATA (abspath), "r" FOPEN_TEXT);
  if (fp)
    {
      char buf[512];
      int red, green, blue;
      int num;

      while (fgets (buf, sizeof (buf), fp) != NULL)
	if (sscanf (buf, "%d %d %d %n", &red, &green, &blue, &num) == 3)
	  {
#ifdef HAVE_NTGUI
	    int color = RGB (red, green, blue);
#else
	    int color = (red << 16) | (green << 8) | blue;
#endif
	    char *name = buf + num;
	    ptrdiff_t len = strlen (name);
	    len -= 0 < len && name[len - 1] == '\n';
	    cmap = Fcons (Fcons (make_string (name, len), make_fixnum (color)),
			  cmap);
	  }
      fclose (fp);
    }
  unblock_input ();
  return cmap;
}
#endif


/***********************************************************************
				Tests
 ***********************************************************************/

#ifdef GLYPH_DEBUG

/* Print the contents of the realized face FACE to stderr.  */

static void
dump_realized_face (struct face *face)
{
  fprintf (stderr, "ID: %d\n", face->id);
#ifdef HAVE_X_WINDOWS
  fprintf (stderr, "gc: %p\n", face->gc);
#endif
  fprintf (stderr, "foreground: 0x%lx (%s)\n",
	   face->foreground,
	   SDATA (face->lface[LFACE_FOREGROUND_INDEX]));
  fprintf (stderr, "background: 0x%lx (%s)\n",
	   face->background,
	   SDATA (face->lface[LFACE_BACKGROUND_INDEX]));
  if (face->font)
    fprintf (stderr, "font_name: %s (%s)\n",
	     SDATA (face->font->props[FONT_NAME_INDEX]),
	     SDATA (face->lface[LFACE_FAMILY_INDEX]));
#ifdef HAVE_X_WINDOWS
  fprintf (stderr, "font = %p\n", face->font);
#endif
  fprintf (stderr, "fontset: %d\n", face->fontset);
  fprintf (stderr, "underline: %d (%s)\n",
	   face->underline,
	   SDATA (Fsymbol_name (face->lface[LFACE_UNDERLINE_INDEX])));
  fprintf (stderr, "hash: %" PRIuPTR "\n", face->hash);
}


DEFUN ("dump-face", Fdump_face, Sdump_face, 0, 1, 0, doc: /* */)
  (Lisp_Object n)
{
  if (NILP (n))
    {
      fputs ("font selection order: ", stderr);
      for (int i = 0; i < ARRAYELTS (font_sort_order); ++i)
	fprintf (stderr, "%d ", font_sort_order[i]);
      putc ('\n', stderr);

      fputs ("alternative fonts: ", stderr);
      debug_print (Vface_alternative_font_family_alist);
      putc ('\n', stderr);

      for (int i = 0; i < FRAME_FACE_CACHE (SELECTED_FRAME ())->used; ++i)
	Fdump_face (make_fixnum (i));
    }
  else
    {
      struct face *face;
      CHECK_FIXNUM (n);
      face = FACE_FROM_ID_OR_NULL (SELECTED_FRAME (), XFIXNUM (n));
      if (face == NULL)
	error ("Not a valid face");
      dump_realized_face (face);
    }

  return Qnil;
}


DEFUN ("show-face-resources", Fshow_face_resources, Sshow_face_resources,
       0, 0, 0, doc: /* */)
  (void)
{
  fprintf (stderr, "number of colors = %d\n", ncolors_allocated);
  fprintf (stderr, "number of pixmaps = %d\n", npixmaps_allocated);
  fprintf (stderr, "number of GCs = %d\n", ngcs);
  return Qnil;
}

#endif /* GLYPH_DEBUG */



/***********************************************************************
			    Initialization
 ***********************************************************************/

/* All the faces defined during loadup are recorded in
   face-new-frame-defaults.  We need to set next_lface_id to the next
   face ID number, so that any new faces defined in this session will
   have face IDs different from those defined during loadup.  We also
   need to set up the lface_id_to_name[] array for the faces that were
   defined during loadup.  */
void
init_xfaces (void)
{
  int nfaces;

  if (was_dumped_p ())
    {
      nfaces = XFIXNAT (Fhash_table_count (Vface_new_frame_defaults));
      if (nfaces > 0)
	{
	  /* Allocate the lface_id_to_name[] array.  */
	  lface_id_to_name_size = next_lface_id = nfaces;
	  lface_id_to_name = xnmalloc (next_lface_id, sizeof *lface_id_to_name);

	  /* Store the faces.  */
	  struct Lisp_Hash_Table* table = XHASH_TABLE (Vface_new_frame_defaults);
	  for (ptrdiff_t idx = 0; idx < nfaces; ++idx)
	    {
	      Lisp_Object lface = HASH_KEY (table, idx);
	      Lisp_Object face_id = CAR (HASH_VALUE (table, idx));
	      if (FIXNATP (face_id))
		{
		  int id = XFIXNAT (face_id);
		  eassert (id >= 0);
		  lface_id_to_name[id] = lface;
		}
	    }
	}
    }

  face_attr_sym[0] = Qface;
  face_attr_sym[LFACE_FOUNDRY_INDEX] = QCfoundry;
  face_attr_sym[LFACE_SWIDTH_INDEX] = QCwidth;
  face_attr_sym[LFACE_HEIGHT_INDEX] = QCheight;
  face_attr_sym[LFACE_WEIGHT_INDEX] = QCweight;
  face_attr_sym[LFACE_SLANT_INDEX] = QCslant;
  face_attr_sym[LFACE_UNDERLINE_INDEX] = QCunderline;
  face_attr_sym[LFACE_INVERSE_INDEX] = QCinverse_video;
  face_attr_sym[LFACE_FOREGROUND_INDEX] = QCforeground;
  face_attr_sym[LFACE_BACKGROUND_INDEX] = QCbackground;
  face_attr_sym[LFACE_STIPPLE_INDEX] = QCstipple;
  face_attr_sym[LFACE_OVERLINE_INDEX] = QCoverline;
  face_attr_sym[LFACE_STRIKE_THROUGH_INDEX] = QCstrike_through;
  face_attr_sym[LFACE_BOX_INDEX] = QCbox;
  face_attr_sym[LFACE_FONT_INDEX] = QCfont;
  face_attr_sym[LFACE_INHERIT_INDEX] = QCinherit;
  face_attr_sym[LFACE_FONTSET_INDEX] = QCfontset;
  face_attr_sym[LFACE_DISTANT_FOREGROUND_INDEX] = QCdistant_foreground;
  face_attr_sym[LFACE_EXTEND_INDEX] = QCextend;
}

void
syms_of_xfaces (void)
{
  /* The symbols `face' and `mouse-face' used as text properties.  */
  DEFSYM (Qface, "face");

  /* Property for basic faces which other faces cannot inherit.  */
  DEFSYM (Qface_no_inherit, "face-no-inherit");

  /* Error symbol for wrong_type_argument in load_pixmap.  */
  DEFSYM (Qbitmap_spec_p, "bitmap-spec-p");

  /* The name of the function to call when the background of the frame
     has changed, frame_set_background_mode.  */
  DEFSYM (Qframe_set_background_mode, "frame-set-background-mode");

  /* Lisp face attribute keywords.  */
  DEFSYM (QCfamily, ":family");
  DEFSYM (QCheight, ":height");
  DEFSYM (QCweight, ":weight");
  DEFSYM (QCslant, ":slant");
  DEFSYM (QCunderline, ":underline");
  DEFSYM (QCinverse_video, ":inverse-video");
  DEFSYM (QCreverse_video, ":reverse-video");
  DEFSYM (QCforeground, ":foreground");
  DEFSYM (QCbackground, ":background");
  DEFSYM (QCstipple, ":stipple");
  DEFSYM (QCwidth, ":width");
  DEFSYM (QCfont, ":font");
  DEFSYM (QCfontset, ":fontset");
  DEFSYM (QCdistant_foreground, ":distant-foreground");
  DEFSYM (QCbold, ":bold");
  DEFSYM (QCitalic, ":italic");
  DEFSYM (QCoverline, ":overline");
  DEFSYM (QCstrike_through, ":strike-through");
  DEFSYM (QCbox, ":box");
  DEFSYM (QCinherit, ":inherit");
  DEFSYM (QCextend, ":extend");

  /* Symbols used for Lisp face attribute values.  */
  DEFSYM (QCcolor, ":color");
  DEFSYM (QCline_width, ":line-width");
  DEFSYM (QCstyle, ":style");
  DEFSYM (QCposition, ":position");
  DEFSYM (Qline, "line");
  DEFSYM (Qwave, "wave");
  DEFSYM (Qreleased_button, "released-button");
  DEFSYM (Qpressed_button, "pressed-button");
  DEFSYM (Qflat_button, "flat-button");
  DEFSYM (Qnormal, "normal");
  DEFSYM (Qthin, "thin");
  DEFSYM (Qextra_light, "extra-light");
  DEFSYM (Qultra_light, "ultra-light");
  DEFSYM (Qlight, "light");
  DEFSYM (Qsemi_light, "semi-light");
  DEFSYM (Qmedium, "medium");
  DEFSYM (Qsemi_bold, "semi-bold");
  DEFSYM (Qbook, "book");
  DEFSYM (Qbold, "bold");
  DEFSYM (Qextra_bold, "extra-bold");
  DEFSYM (Qultra_bold, "ultra-bold");
  DEFSYM (Qheavy, "heavy");
  DEFSYM (Qultra_heavy, "ultra-heavy");
  DEFSYM (Qblack, "black");
  DEFSYM (Qoblique, "oblique");
  DEFSYM (Qitalic, "italic");
  DEFSYM (Qreset, "reset");

  /* The symbols `foreground-color' and `background-color' which can be
     used as part of a `face' property.  This is for compatibility with
     Emacs 20.2.  */
  DEFSYM (Qbackground_color, "background-color");
  DEFSYM (Qforeground_color, "foreground-color");

  DEFSYM (Qunspecified, "unspecified");
  DEFSYM (QCignore_defface, ":ignore-defface");

  /* Used for limiting character attributes to windows with specific
     characteristics.  */
  DEFSYM (QCwindow, ":window");
  DEFSYM (QCfiltered, ":filtered");

  /* The symbol `face-alias'.  A symbol having that property is an
     alias for another face.  Value of the property is the name of
     the aliased face.  */
  DEFSYM (Qface_alias, "face-alias");

  /* Names of basic faces.  */
  DEFSYM (Qdefault, "default");
  DEFSYM (Qtool_bar, "tool-bar");
  DEFSYM (Qtab_bar, "tab-bar");
  DEFSYM (Qfringe, "fringe");
  DEFSYM (Qtab_line, "tab-line");
  DEFSYM (Qheader_line, "header-line");
  DEFSYM (Qscroll_bar, "scroll-bar");
  DEFSYM (Qmenu, "menu");
  DEFSYM (Qcursor, "cursor");
  DEFSYM (Qborder, "border");
  DEFSYM (Qmouse, "mouse");
  DEFSYM (Qmode_line_inactive, "mode-line-inactive");
  DEFSYM (Qmode_line_active, "mode-line-active");
  DEFSYM (Qvertical_border, "vertical-border");
  DEFSYM (Qwindow_divider, "window-divider");
  DEFSYM (Qwindow_divider_first_pixel, "window-divider-first-pixel");
  DEFSYM (Qwindow_divider_last_pixel, "window-divider-last-pixel");
  DEFSYM (Qinternal_border, "internal-border");
  DEFSYM (Qchild_frame_border, "child-frame-border");

  /* TTY color-related functions (defined in tty-colors.el).  */
  DEFSYM (Qtty_color_desc, "tty-color-desc");
  DEFSYM (Qtty_color_standard_values, "tty-color-standard-values");
  DEFSYM (Qtty_color_by_index, "tty-color-by-index");

  /* The name of the function used to compute colors on TTYs.  */
  DEFSYM (Qtty_color_alist, "tty-color-alist");

  Vface_alternative_font_family_alist = Qnil;
  staticpro (&Vface_alternative_font_family_alist);
  Vface_alternative_font_registry_alist = Qnil;
  staticpro (&Vface_alternative_font_registry_alist);

  defsubr (&Sinternal_make_lisp_face);
  defsubr (&Sinternal_lisp_face_p);
  defsubr (&Sinternal_set_lisp_face_attribute);
#ifdef HAVE_WINDOW_SYSTEM
  defsubr (&Sinternal_set_lisp_face_attribute_from_resource);
#endif
  defsubr (&Scolor_gray_p);
  defsubr (&Scolor_supported_p);
#ifndef HAVE_X_WINDOWS
  defsubr (&Sx_load_color_file);
#endif
  defsubr (&Sface_attribute_relative_p);
  defsubr (&Smerge_face_attribute);
  defsubr (&Sinternal_get_lisp_face_attribute);
  defsubr (&Sinternal_lisp_face_attribute_values);
  defsubr (&Sinternal_lisp_face_equal_p);
  defsubr (&Sinternal_lisp_face_empty_p);
  defsubr (&Sinternal_copy_lisp_face);
  defsubr (&Sinternal_merge_in_global_face);
  defsubr (&Sface_font);
  defsubr (&Sframe_face_hash_table);
  defsubr (&Sdisplay_supports_face_attributes_p);
  defsubr (&Scolor_distance);
  defsubr (&Sinternal_set_font_selection_order);
  defsubr (&Sinternal_set_alternative_font_family_alist);
  defsubr (&Sinternal_set_alternative_font_registry_alist);
  defsubr (&Sface_attributes_as_vector);
#ifdef GLYPH_DEBUG
  defsubr (&Sdump_face);
  defsubr (&Sshow_face_resources);
#endif /* GLYPH_DEBUG */
  defsubr (&Sclear_face_cache);
  defsubr (&Stty_suppress_bold_inverse_default_colors);

#if defined DEBUG_X_COLORS && defined HAVE_X_WINDOWS
  defsubr (&Sdump_colors);
#endif

  DEFVAR_BOOL ("face-filters-always-match", face_filters_always_match,
    doc: /* Non-nil means that face filters are always deemed to match.
This variable is intended for use only by code that evaluates
the "specificity" of a face specification and should be let-bound
only for this purpose.  */);

  DEFVAR_LISP ("face--new-frame-defaults", Vface_new_frame_defaults,
    doc: /* Hash table of global face definitions (for internal use only.)  */);
  Vface_new_frame_defaults =
    /* 33 entries is enough to fit all basic faces */
    make_hash_table (&hashtest_eq, 33, Weak_None, false);

  DEFVAR_LISP ("face-default-stipple", Vface_default_stipple,
    doc: /* Default stipple pattern used on monochrome displays.
This stipple pattern is used on monochrome displays
instead of shades of gray for a face background color.
See `set-face-stipple' for possible values for this variable.  */);
  Vface_default_stipple = build_pure_c_string ("gray3");

  DEFVAR_LISP ("tty-defined-color-alist", Vtty_defined_color_alist,
   doc: /* An alist of defined terminal colors and their RGB values.
See the docstring of `tty-color-alist' for the details.  */);
  Vtty_defined_color_alist = Qnil;

  DEFVAR_LISP ("scalable-fonts-allowed", Vscalable_fonts_allowed,
	       doc: /* Allowed scalable fonts.
A value of nil means don't allow any scalable fonts.
A value of t means allow any scalable font.
Otherwise, value must be a list of regular expressions.  A font may be
scaled if its name matches a regular expression in the list.
Note that if value is nil, a scalable font might still be used, if no
other font of the appropriate family and registry is available.  */);
  Vscalable_fonts_allowed = Qnil;

  DEFVAR_LISP ("face-ignored-fonts", Vface_ignored_fonts,
	       doc: /* List of ignored fonts.
Each element is a regular expression that matches names of fonts to
ignore.  */);
#ifdef HAVE_XFT
  /* This font causes libXft crashes, so ignore it by default.  Bug#37786.  */
  Vface_ignored_fonts = list1 (build_string ("Noto Color Emoji"));
#else
  Vface_ignored_fonts = Qnil;
#endif
#ifdef HAVE_OTF_KANNADA_BUG
  /* This font causes libotf crashes, so ignore it when we know we're
     using a vulnerable version.  https://debbugs.gnu.org/30193  */
  Vface_ignored_fonts = Fcons (build_string ("Noto Serif Kannada"), Vface_ignored_fonts);
#endif

  DEFVAR_LISP ("face-remapping-alist", Vface_remapping_alist,
	       doc: /* Alist of face remappings.
Each element is of the form:

   (FACE . REPLACEMENT),

which causes display of the face FACE to use REPLACEMENT instead.
REPLACEMENT is a face specification, i.e. one of the following:

  (1) a face name
  (2) a property list of attribute/value pairs, or
  (3) a list in which each element has one of the above forms.

List values for REPLACEMENT are merged to form the final face
specification, with earlier entries taking precedence, in the same way
as with the `face' text property.

Face-name remapping cycles are suppressed; recursive references use
the underlying face instead of the remapped face.  So a remapping of
the form:

   (FACE EXTRA-FACE... FACE)

or:

   (FACE (FACE-ATTR VAL ...) FACE)

causes EXTRA-FACE... or (FACE-ATTR VAL ...) to be _merged_ with the
existing definition of FACE.  Note that this isn't necessary for the
default face, since every face inherits from the default face.

An entry in the list can also be a filtered face expression of the
form:

  (:filtered FILTER FACE-SPECIFICATION)

This construct applies FACE-SPECIFICATION (which can have any of the
forms allowed for face specifications generally) only if FILTER
matches at the moment Emacs wants to draw text with the combined face.

The only filters currently defined are NIL (which always matches) and
(:window PARAMETER VALUE), which matches only in the context of a
window with a parameter EQ-equal to VALUE.

An entry in the face list can also be nil, which does nothing.

If `face-remapping-alist' is made buffer-local, the face remapping
takes effect only in that buffer.  For instance, the mode my-mode
could define a face `my-mode-default', and then in the mode setup
function, do:

   (set (make-local-variable \\='face-remapping-alist)
        (copy-tree \\='((default my-mode-default)))).

You probably want to use the face-remap package included in Emacs
instead of manipulating face-remapping-alist directly.  Note that many
of the functions in that package modify the list destructively, so make
sure you set it to a fresh value (for instance, use `copy-tree' as in
the example above) before modifying.

Because Emacs normally only redraws screen areas when the underlying
buffer contents change, you may need to call `redraw-display' after
changing this variable for it to take effect.  */);
  Vface_remapping_alist = Qnil;
  DEFSYM (Qface_remapping_alist,"face-remapping-alist");

  DEFVAR_LISP ("face-font-rescale-alist", Vface_font_rescale_alist,
	       doc: /* Alist of fonts vs the rescaling factors.
Each element is a cons (FONT-PATTERN . RESCALE-RATIO), where
FONT-PATTERN is a font-spec or a regular expression matching a font name, and
RESCALE-RATIO is a floating point number to specify how much larger
\(or smaller) font we should use.  For instance, if a face requests
a font of 10 point, we actually use a font of 10 * RESCALE-RATIO point.  */);
  Vface_font_rescale_alist = Qnil;

  DEFVAR_INT ("face-near-same-color-threshold", face_near_same_color_threshold,
	      doc: /* Threshold for using distant-foreground color instead of foreground.

The value should be an integer number providing the minimum distance
between two colors that will still qualify them to be used as foreground
and background.  If the value of `color-distance', invoked with a nil
METRIC argument, for the foreground and background colors of a face is
less than this threshold, the distant-foreground color, if defined,
will be used for the face instead of the foreground color.

Lisp programs that change the value of this variable should also
clear the face cache, see `clear-face-cache'.  */);
  face_near_same_color_threshold = 30000;

  DEFVAR_LISP ("face-font-lax-matched-attributes",
	       Vface_font_lax_matched_attributes,
	       doc: /* Whether to match some face attributes in lax manner when realizing faces.

If non-nil, some font-related face attributes will be matched in a lax
manner when looking for candidate fonts.
If the value is t, the default, the search for fonts will not insist
on exact match for 3 font attributes: weight, width, and slant.
Instead, it will examine the available fonts with various values of
these attributes, and select the font that is the closest possible
match.  (If an exact match is available, it will still be selected,
as that is the closest match.)  For example, looking for a semi-bold
font might select a bold or a medium-weight font if no semi-bold font
matching other attributes can be found.  This is especially important
when the `default' face specifies unusual values for one or more of
these 3 attributes, which other installed fonts don't support.

The value can also be a list of font-related face attribute symbols;
see `set-face-attribute' for the full list of attributes.  Then the
corresponding face attributes will be treated as "soft" constraints
in the manner described above, instead of the default 3 attributes.

If the value is nil, candidate fonts might be rejected if the don't
have exactly the same values of attributes as the face requests.

This variable exists for debugging of the font-selection process,
and we advise not to change it otherwise.  */);
  Vface_font_lax_matched_attributes = Qt;

#ifdef HAVE_WINDOW_SYSTEM
  defsubr (&Sbitmap_spec_p);
  defsubr (&Sx_list_fonts);
  defsubr (&Sinternal_face_x_get_resource);
  defsubr (&Sx_family_fonts);
#endif
  defsubr (&Scolor_values_from_color_spec);
}<|MERGE_RESOLUTION|>--- conflicted
+++ resolved
@@ -2218,12 +2218,7 @@
 		    struct frame *f, const Lisp_Object *from, Lisp_Object *to,
                     struct named_merge_point *named_merge_points)
 {
-<<<<<<< HEAD
   Lisp_Object font = Qnil;
-=======
-  int i;
-  Lisp_Object font = Qnil, tospec, adstyle;
->>>>>>> 5af4e346
 
   /* If FROM inherits from some other faces, merge their attributes into
      TO before merging FROM's direct attributes.  Note that an :inherit
