--- conflicted
+++ resolved
@@ -3903,17 +3903,10 @@
   DEFSYM (Qterminal, "terminal");
   DEFSYM (Qxwidget, "xwidget");
   DEFSYM (Qxwidget_view, "xwidget-view");
-<<<<<<< HEAD
   DEFSYM (Qtree_sitter, "tree-sitter");
   DEFSYM (Qtree_sitter_node, "tree-sitter-node");
   DEFSYM (Qtree_sitter_cursor, "tree-sitter-cursor");
   DEFSYM (Qsqlite, "sqlite");
-=======
-  DEFSYM (Qtreesit_parser, "treesit-parser");
-  DEFSYM (Qtreesit_node, "treesit-node");
-  DEFSYM (Qtreesit_compiled_query, "treesit-compiled-query");
-  DEFSYM (Qobarray, "obarray");
->>>>>>> a8f16754
 
   DEFSYM (Qdefun, "defun");
 
