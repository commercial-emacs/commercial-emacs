/* Primitive operations on Lisp data types for GNU Emacs Lisp interpreter.
   Copyright (C) 1985-1986, 1988, 1993-1995, 1997-2024 Free Software
   Foundation, Inc.

This file is NOT part of GNU Emacs.

GNU Emacs is free software: you can redistribute it and/or modify
it under the terms of the GNU General Public License as published by
the Free Software Foundation, either version 3 of the License, or (at
your option) any later version.

GNU Emacs is distributed in the hope that it will be useful,
but WITHOUT ANY WARRANTY; without even the implied warranty of
MERCHANTABILITY or FITNESS FOR A PARTICULAR PURPOSE.  See the
GNU General Public License for more details.

You should have received a copy of the GNU General Public License
along with GNU Emacs.  If not, see <https://www.gnu.org/licenses/>.  */

#include <config.h>

#include <math.h>
#include <stdio.h>

#include <byteswap.h>
#include <count-one-bits.h>
#include <count-trailing-zeros.h>
#include <intprops.h>

#include "lisp.h"
#include "bignum.h"
#include "puresize.h"
#include "character.h"
#include "buffer.h"
#include "keyboard.h"
#include "process.h"
#include "frame.h"
#include "keymap.h"

static bool
BOOLFWDP (lispfwd a)
{
  return XFWDTYPE (a) == Lisp_Fwd_Bool;
}
static bool
INTFWDP (lispfwd a)
{
  return XFWDTYPE (a) == Lisp_Fwd_Int;
}
static bool
KBOARD_OBJFWDP (lispfwd a)
{
  return XFWDTYPE (a) == Lisp_Fwd_Kboard_Obj;
}
static bool
OBJFWDP (lispfwd a)
{
  return XFWDTYPE (a) == Lisp_Fwd_Obj;
}

static struct Lisp_Boolfwd const *
XBOOLFWD (lispfwd a)
{
  eassert (BOOLFWDP (a));
  return a.fwdptr;
}
static struct Lisp_Kboard_Objfwd const *
XKBOARD_OBJFWD (lispfwd a)
{
  eassert (KBOARD_OBJFWDP (a));
  return a.fwdptr;
}
static struct Lisp_Intfwd const *
XFIXNUMFWD (lispfwd a)
{
  eassert (INTFWDP (a));
  return a.fwdptr;
}
static struct Lisp_Objfwd const *
XOBJFWD (lispfwd a)
{
  eassert (OBJFWDP (a));
  return a.fwdptr;
}

/* Used to signal a user-friendly error if WRONG is not a number or
   integer/floating-point number outsize of inclusive MIN..MAX range.  */

static void
wrong_range (Lisp_Object min, Lisp_Object max, Lisp_Object wrong)
{
  AUTO_STRING (value_should_be_from, "Value should be from ");
  AUTO_STRING (to, " to ");
  xsignal2 (Qerror,
	    CALLN (Fconcat, value_should_be_from, Fnumber_to_string (min),
		   to, Fnumber_to_string (max)),
	    wrong);
}

/* Update C variable at VALPP with NEWVAL.  BUF only applies to
   forwarded slots (i.e., defvar_per_buffer).
*/

static void
fwd_set (lispfwd valpp, Lisp_Object newval, struct buffer *buf)
{
  if (valpp.fwdptr)
    {
      switch (XFWDTYPE (valpp))
	{
	case Lisp_Fwd_Int:
	  {
	    intmax_t i;
	    CHECK_INTEGER (newval);
	    if (!integer_to_intmax (newval, &i))
	      xsignal1 (Qoverflow_error, newval);
	    *XFIXNUMFWD (valpp)->intvar = i;
	  }
	  break;
	case Lisp_Fwd_Bool:
	  *XBOOLFWD (valpp)->boolvar = !NILP (newval);
	  break;
	case Lisp_Fwd_Obj:
	  *XOBJFWD (valpp)->objvar = newval;
	  if ((Lisp_Object *) &buffer_slot_defaults < XOBJFWD (valpp)->objvar
	      && XOBJFWD (valpp)->objvar < (Lisp_Object *) (&buffer_slot_defaults + 1))
	    {
	      /* VALPP is a defvar-lisp slot (but not a
		 defvar-per-buffer)?  Propagate NEWVAL to all buffers
		 whose same slot isn't localized.  */
	      int offset = (char *) XOBJFWD (valpp)->objvar -
		(char *) &buffer_slot_defaults;
	      int idx = PER_BUFFER_IDX (offset);
	      if (idx > 0)
		{
		  Lisp_Object tail, buffer;
		  FOR_EACH_LIVE_BUFFER (tail, buffer)
		    {
		      struct buffer *b = XBUFFER (buffer);
		      if (!LOCALIZED_SLOT_P (b, idx))
			set_per_buffer_value (b, offset, newval);
		    }
		}
	    }
	  break;
	case Lisp_Fwd_Buffer_Obj:
	  {
	    int offset = XBUFFER_OBJFWD (valpp)->offset;
	    Lisp_Object predicate = XBUFFER_OBJFWD (valpp)->predicate;
	    if (!NILP (newval) && !NILP (predicate))
	      {
		eassert (SYMBOLP (predicate));
		Lisp_Object choiceprop = Fget (predicate, Qchoice);
		if (!NILP (choiceprop))
		  {
		    if (NILP (Fmemq (newval, choiceprop)))
		      wrong_choice (choiceprop, newval);
		  }
		else
		  {
		    Lisp_Object rangeprop = Fget (predicate, Qrange);
		    if (CONSP (rangeprop))
		      {
			Lisp_Object min = XCAR (rangeprop), max = XCDR (rangeprop);
			if (!NUMBERP (newval)
			    || NILP (CALLN (Fleq, min, newval, max)))
			  wrong_range (min, max, newval);
		      }
		    else if (FUNCTIONP (predicate))
		      {
			if (NILP (call1 (predicate, newval)))
			  wrong_type_argument (predicate, newval);
		      }
		  }
	      }
	    set_per_buffer_value (buf ? buf : current_buffer, offset, newval);
	  }
	  break;
	case Lisp_Fwd_Kboard_Obj:
	  {
	    char *base = (char *) FRAME_KBOARD (SELECTED_FRAME ());
	    char *p = base + XKBOARD_OBJFWD (valpp)->offset;
	    *(Lisp_Object *) p = newval;
	  }
	  break;
	default:
	  emacs_abort ();
	  break;
	}
    }
}

/* Return underlying C variable at VALPP as Lisp_Object.  BUF only
   applies to forwarded slots (i.e., defvar_per_buffer).
*/

static Lisp_Object
fwd_get (lispfwd valpp, struct buffer *buf)
{
  Lisp_Object result = Qunbound;
  if (valpp.fwdptr)
    {
      switch (XFWDTYPE (valpp))
	{
	case Lisp_Fwd_Int:
	  result = make_int (*XFIXNUMFWD (valpp)->intvar);
	  break;
	case Lisp_Fwd_Bool:
	  result = (*XBOOLFWD (valpp)->boolvar ? Qt : Qnil);
	  break;
	case Lisp_Fwd_Obj:
	  result = *XOBJFWD (valpp)->objvar;
	  break;
	case Lisp_Fwd_Buffer_Obj:
	  result = per_buffer_value (buf ? buf : current_buffer,
				     XBUFFER_OBJFWD (valpp)->offset);
	  break;
	case Lisp_Fwd_Kboard_Obj:
	  result = *(Lisp_Object *) ((char *) FRAME_KBOARD (SELECTED_FRAME ())
				     + XKBOARD_OBJFWD (valpp)->offset);
	  break;
	default:
	  emacs_abort ();
	  break;
	}
    }
  return result;
}

static AVOID
wrong_length_argument (Lisp_Object a1, Lisp_Object a2, Lisp_Object a3)
{
  Lisp_Object size1 = make_fixnum (bool_vector_size (a1));
  Lisp_Object size2 = make_fixnum (bool_vector_size (a2));
  if (NILP (a3))
    xsignal2 (Qwrong_length_argument, size1, size2);
  else
    xsignal3 (Qwrong_length_argument, size1, size2,
	      make_fixnum (bool_vector_size (a3)));
}

AVOID
wrong_type_argument (Lisp_Object predicate, Lisp_Object value)
{
  eassert (!TAGGEDP (value, Lisp_Type_Unused0));
  xsignal2 (Qwrong_type_argument, predicate, value);
}

void
pure_write_error (Lisp_Object obj)
{
  xsignal2 (Qerror, build_string ("Attempt to modify read-only object"), obj);
}

void
args_out_of_range (Lisp_Object a1, Lisp_Object a2)
{
  xsignal2 (Qargs_out_of_range, a1, a2);
}

void
args_out_of_range_3 (Lisp_Object a1, Lisp_Object a2, Lisp_Object a3)
{
  xsignal3 (Qargs_out_of_range, a1, a2, a3);
}

void
circular_list (Lisp_Object list)
{
  xsignal1 (Qcircular_list, list);
}


/* Data type predicates.  */

DEFUN ("eq", Feq, Seq, 2, 2, 0,
       doc: /* Return t if the two args are the same Lisp object.  */
       attributes: const)
  (Lisp_Object obj1, Lisp_Object obj2)
{
  if (EQ (obj1, obj2))
    return Qt;
  return Qnil;
}

DEFUN ("null", Fnull, Snull, 1, 1, 0,
       doc: /* Return t if OBJECT is nil, and return nil otherwise.  */
       attributes: const)
  (Lisp_Object object)
{
  if (NILP (object))
    return Qt;
  return Qnil;
}

DEFUN ("type-of", Ftype_of, Stype_of, 1, 1, 0,
       doc: /* Return a symbol representing the type of OBJECT.
The symbol returned names the object's basic type;
for example, (type-of 1) returns `integer'.  */)
  (Lisp_Object object)
{
  switch (XTYPE (object))
    {
    case_Lisp_Int:
      return Qinteger;

    case Lisp_Symbol:
      return Qsymbol;

    case Lisp_String:
      return Qstring;

    case Lisp_Cons:
      return Qcons;

    case Lisp_Vectorlike:
      /* WARNING!!  Keep 'cl--typeof-types' in sync with this code!!  */
      switch (PVTYPE (XVECTOR (object)))
        {
        case PVEC_NORMAL_VECTOR: return Qvector;
	case PVEC_BIGNUM: return Qinteger;
	case PVEC_MARKER: return Qmarker;
	case PVEC_OVERLAY: return Qoverlay;
	case PVEC_FINALIZER: return Qfinalizer;
	case PVEC_USER_PTR: return Quser_ptr;
        case PVEC_WINDOW_CONFIGURATION: return Qwindow_configuration;
        case PVEC_PROCESS: return Qprocess;
        case PVEC_WINDOW: return Qwindow;
        case PVEC_SUBR: return Qsubr;
        case PVEC_COMPILED: return Qcompiled_function;
        case PVEC_BUFFER: return Qbuffer;
        case PVEC_CHAR_TABLE: return Qchar_table;
        case PVEC_BOOL_VECTOR: return Qbool_vector;
        case PVEC_FRAME: return Qframe;
        case PVEC_HASH_TABLE: return Qhash_table;
        case PVEC_OBARRAY: return Qobarray;
        case PVEC_FONT:
          if (FONT_SPEC_P (object))
	    return Qfont_spec;
          if (FONT_ENTITY_P (object))
	    return Qfont_entity;
          if (FONT_OBJECT_P (object))
	    return Qfont_object;
          else
            emacs_abort (); /* return Qfont?  */
        case PVEC_THREAD: return Qthread;
        case PVEC_MUTEX: return Qmutex;
        case PVEC_CONDVAR: return Qcondition_variable;
        case PVEC_TERMINAL: return Qterminal;
        case PVEC_RECORD:
          {
            Lisp_Object t = AREF (object, 0);
            if (RECORDP (t) && 1 < PVSIZE (t))
              /* Return the type name field of the class!  */
              return AREF (t, 1);
            else
              return t;
          }
        case PVEC_MODULE_FUNCTION:
          return Qmodule_function;
	case PVEC_NATIVE_COMP_UNIT:
          return Qnative_comp_unit;
        case PVEC_XWIDGET:
          return Qxwidget;
        case PVEC_XWIDGET_VIEW:
          return Qxwidget_view;
	case PVEC_SQLITE:
          return Qsqlite;
        case PVEC_SUB_CHAR_TABLE:
          return Qsub_char_table;
	case PVEC_TREE_SITTER:
	  return Qtree_sitter;
	case PVEC_TREE_SITTER_NODE:
	  return Qtree_sitter_node;
	case PVEC_TREE_SITTER_CURSOR:
	  return Qtree_sitter_cursor;
        /* "Impossible" cases.  */
	case PVEC_MISC_PTR:
        case PVEC_OTHER:
        case PVEC_FREE: ;
        }
      emacs_abort ();

    case Lisp_Float:
      return Qfloat;

    default:
      emacs_abort ();
    }
}

DEFUN ("consp", Fconsp, Sconsp, 1, 1, 0,
       doc: /* Return t if OBJECT is a cons cell.  */
       attributes: const)
  (Lisp_Object object)
{
  if (CONSP (object))
    return Qt;
  return Qnil;
}

DEFUN ("atom", Fatom, Satom, 1, 1, 0,
       doc: /* Return t if OBJECT is not a cons cell.  This includes nil.  */
       attributes: const)
  (Lisp_Object object)
{
  if (CONSP (object))
    return Qnil;
  return Qt;
}

DEFUN ("listp", Flistp, Slistp, 1, 1, 0,
       doc: /* Return t if OBJECT is a list, that is, a cons cell or nil.
Otherwise, return nil.  */
       attributes: const)
  (Lisp_Object object)
{
  if (CONSP (object) || NILP (object))
    return Qt;
  return Qnil;
}

DEFUN ("nlistp", Fnlistp, Snlistp, 1, 1, 0,
       doc: /* Return t if OBJECT is not a list.  Lists include nil.  */
       attributes: const)
  (Lisp_Object object)
{
  if (CONSP (object) || NILP (object))
    return Qnil;
  return Qt;
}

DEFUN ("symbolp", Fsymbolp, Ssymbolp, 1, 1, 0,
       doc: /* Return t if OBJECT is a symbol.  */
       attributes: const)
  (Lisp_Object object)
{
  if (SYMBOLP (object))
    return Qt;
  return Qnil;
}

DEFUN ("keywordp", Fkeywordp, Skeywordp, 1, 1, 0,
       doc: /* Return t if OBJECT is a keyword.
This means that it is a symbol with a print name beginning with `:'
interned in the initial obarray.  */)
  (Lisp_Object object)
{
  if (SYMBOLP (object)
      && SREF (SYMBOL_NAME (object), 0) == ':'
      && SYMBOL_INTERNED_IN_INITIAL_OBARRAY_P (object))
    return Qt;
  return Qnil;
}

DEFUN ("vectorp", Fvectorp, Svectorp, 1, 1, 0,
       doc: /* Return t if OBJECT is a vector.  */)
  (Lisp_Object object)
{
  if (VECTORP (object))
    return Qt;
  return Qnil;
}

DEFUN ("recordp", Frecordp, Srecordp, 1, 1, 0,
       doc: /* Return t if OBJECT is a record.  */)
  (Lisp_Object object)
{
  if (RECORDP (object))
    return Qt;
  return Qnil;
}

DEFUN ("stringp", Fstringp, Sstringp, 1, 1, 0,
       doc: /* Return t if OBJECT is a string.  */
       attributes: const)
  (Lisp_Object object)
{
  if (STRINGP (object))
    return Qt;
  return Qnil;
}

DEFUN ("multibyte-string-p", Fmultibyte_string_p, Smultibyte_string_p,
       1, 1, 0,
       doc: /* Return t if OBJECT is a multibyte string.
Return nil if OBJECT is either a unibyte string, or not a string.  */)
  (Lisp_Object object)
{
  if (STRINGP (object) && STRING_MULTIBYTE (object))
    return Qt;
  return Qnil;
}

DEFUN ("char-table-p", Fchar_table_p, Schar_table_p, 1, 1, 0,
       doc: /* Return t if OBJECT is a char-table.  */)
  (Lisp_Object object)
{
  if (CHAR_TABLE_P (object))
    return Qt;
  return Qnil;
}

DEFUN ("vector-or-char-table-p", Fvector_or_char_table_p,
       Svector_or_char_table_p, 1, 1, 0,
       doc: /* Return t if OBJECT is a char-table or vector.  */)
  (Lisp_Object object)
{
  if (VECTORP (object) || CHAR_TABLE_P (object))
    return Qt;
  return Qnil;
}

DEFUN ("bool-vector-p", Fbool_vector_p, Sbool_vector_p, 1, 1, 0,
       doc: /* Return t if OBJECT is a bool-vector.  */)
  (Lisp_Object object)
{
  if (BOOL_VECTOR_P (object))
    return Qt;
  return Qnil;
}

DEFUN ("arrayp", Farrayp, Sarrayp, 1, 1, 0,
       doc: /* Return t if OBJECT is an array (string or vector).  */)
  (Lisp_Object object)
{
  if (ARRAYP (object))
    return Qt;
  return Qnil;
}

DEFUN ("sequencep", Fsequencep, Ssequencep, 1, 1, 0,
       doc: /* Return t if OBJECT is a sequence (list or array).  */)
  (register Lisp_Object object)
{
  if (CONSP (object) || NILP (object) || ARRAYP (object))
    return Qt;
  return Qnil;
}

DEFUN ("bufferp", Fbufferp, Sbufferp, 1, 1, 0,
       doc: /* Return t if OBJECT is an editor buffer.  */)
  (Lisp_Object object)
{
  if (BUFFERP (object))
    return Qt;
  return Qnil;
}

DEFUN ("markerp", Fmarkerp, Smarkerp, 1, 1, 0,
       doc: /* Return t if OBJECT is a marker (editor pointer).  */)
  (Lisp_Object object)
{
  if (MARKERP (object))
    return Qt;
  return Qnil;
}

#ifdef HAVE_MODULES
DEFUN ("user-ptrp", Fuser_ptrp, Suser_ptrp, 1, 1, 0,
       doc: /* Return t if OBJECT is a module user pointer.  */)
     (Lisp_Object object)
{
  if (USER_PTRP (object))
    return Qt;
  return Qnil;
}
#endif

DEFUN ("subrp", Fsubrp, Ssubrp, 1, 1, 0,
       doc: /* Return t if OBJECT is a built-in function.  */)
  (Lisp_Object object)
{
  if (SUBRP (object))
    return Qt;
  return Qnil;
}

DEFUN ("byte-code-function-p", Fbyte_code_function_p, Sbyte_code_function_p,
       1, 1, 0,
       doc: /* Return t if OBJECT is a byte-compiled function object.  */)
  (Lisp_Object object)
{
  if (COMPILEDP (object))
    return Qt;
  return Qnil;
}

DEFUN ("module-function-p", Fmodule_function_p, Smodule_function_p, 1, 1, NULL,
       doc: /* Return t if OBJECT is a function loaded from a dynamic module.  */
       attributes: const)
  (Lisp_Object object)
{
  return MODULE_FUNCTIONP (object) ? Qt : Qnil;
}

DEFUN ("char-or-string-p", Fchar_or_string_p, Schar_or_string_p, 1, 1, 0,
       doc: /* Return t if OBJECT is a character or a string.  */
       attributes: const)
  (register Lisp_Object object)
{
  if (CHARACTERP (object) || STRINGP (object))
    return Qt;
  return Qnil;
}

DEFUN ("integerp", Fintegerp, Sintegerp, 1, 1, 0,
       doc: /* Return t if OBJECT is an integer.  */
       attributes: const)
  (Lisp_Object object)
{
  if (INTEGERP (object))
    return Qt;
  return Qnil;
}

DEFUN ("integer-or-marker-p", Finteger_or_marker_p, Sinteger_or_marker_p, 1, 1, 0,
       doc: /* Return t if OBJECT is an integer or a marker (editor pointer).  */)
  (register Lisp_Object object)
{
  if (MARKERP (object) || INTEGERP (object))
    return Qt;
  return Qnil;
}

DEFUN ("natnump", Fnatnump, Snatnump, 1, 1, 0,
       doc: /* Return t if OBJECT is a nonnegative integer.  */
       attributes: const)
  (Lisp_Object object)
{
  return ((FIXNUMP (object) ? 0 <= XFIXNUM (object)
	   : BIGNUMP (object) && 0 <= mpz_sgn (*xbignum_val (object)))
	  ? Qt : Qnil);
}

DEFUN ("numberp", Fnumberp, Snumberp, 1, 1, 0,
       doc: /* Return t if OBJECT is a number (floating point or integer).  */
       attributes: const)
  (Lisp_Object object)
{
  if (NUMBERP (object))
    return Qt;
  else
    return Qnil;
}

DEFUN ("number-or-marker-p", Fnumber_or_marker_p,
       Snumber_or_marker_p, 1, 1, 0,
       doc: /* Return t if OBJECT is a number or a marker.  */)
  (Lisp_Object object)
{
  if (NUMBERP (object) || MARKERP (object))
    return Qt;
  return Qnil;
}

DEFUN ("floatp", Ffloatp, Sfloatp, 1, 1, 0,
       doc: /* Return t if OBJECT is a floating point number.  */
       attributes: const)
  (Lisp_Object object)
{
  if (FLOATP (object))
    return Qt;
  return Qnil;
}

DEFUN ("threadp", Fthreadp, Sthreadp, 1, 1, 0,
       doc: /* Return t if OBJECT is a thread.  */)
  (Lisp_Object object)
{
  if (THREADP (object))
    return Qt;
  return Qnil;
}

DEFUN ("mutexp", Fmutexp, Smutexp, 1, 1, 0,
       doc: /* Return t if OBJECT is a mutex.  */)
  (Lisp_Object object)
{
  if (MUTEXP (object))
    return Qt;
  return Qnil;
}

DEFUN ("condition-variable-p", Fcondition_variable_p, Scondition_variable_p,
       1, 1, 0,
       doc: /* Return t if OBJECT is a condition variable.  */)
  (Lisp_Object object)
{
  if (CONDVARP (object))
    return Qt;
  return Qnil;
}

/* Extract and set components of lists.  */

DEFUN ("car", Fcar, Scar, 1, 1, 0,
       doc: /* Return the car of LIST.  If LIST is nil, return nil.
Error if LIST is not nil and not a cons cell.  See also `car-safe'.

See Info node `(elisp)Cons Cells' for a discussion of related basic
Lisp concepts such as car, cdr, cons cell and list.  */)
  (register Lisp_Object list)
{
  return CAR (list);
}

DEFUN ("car-safe", Fcar_safe, Scar_safe, 1, 1, 0,
       doc: /* Return the car of OBJECT if it is a cons cell, or else nil.  */)
  (Lisp_Object object)
{
  return CAR_SAFE (object);
}

DEFUN ("cdr", Fcdr, Scdr, 1, 1, 0,
       doc: /* Return the cdr of LIST.  If LIST is nil, return nil.
Error if LIST is not nil and not a cons cell.  See also `cdr-safe'.

See Info node `(elisp)Cons Cells' for a discussion of related basic
Lisp concepts such as cdr, car, cons cell and list.  */)
  (register Lisp_Object list)
{
  return CDR (list);
}

DEFUN ("cdr-safe", Fcdr_safe, Scdr_safe, 1, 1, 0,
       doc: /* Return the cdr of OBJECT if it is a cons cell, or else nil.  */)
  (Lisp_Object object)
{
  return CDR_SAFE (object);
}

DEFUN ("setcar", Fsetcar, Ssetcar, 2, 2, 0,
       doc: /* Set the car of CELL to be NEWCAR.  Returns NEWCAR.  */)
  (register Lisp_Object cell, Lisp_Object newcar)
{
  CHECK_CONS (cell);
  CHECK_IMPURE (cell, XCONS (cell));
  XSETCAR (cell, newcar);
  return newcar;
}

DEFUN ("setcdr", Fsetcdr, Ssetcdr, 2, 2, 0,
       doc: /* Set the cdr of CELL to be NEWCDR.  Returns NEWCDR.  */)
  (register Lisp_Object cell, Lisp_Object newcdr)
{
  CHECK_CONS (cell);
  CHECK_IMPURE (cell, XCONS (cell));
  XSETCDR (cell, newcdr);
  return newcdr;
}

/* The jit comes from updating the lisp from C right before we
   need SYMBOL's most recent value.  */

static Lisp_Object
jit_read (struct Lisp_Symbol *symbol, struct buffer *buffer)
{
  Lisp_Object pair = assq_no_quit (make_lisp_ptr (symbol, Lisp_Symbol),
				   BVAR (buffer, local_var_alist));
  if (CONSP (pair)
      && BUFFERP (symbol->u.s.buffer_local_buffer)
      && XBUFFER (symbol->u.s.buffer_local_buffer) == buffer)
    {
      /* No context switch, update lisp from C.  */
      Lisp_Object cval = fwd_get (symbol->u.s.c_variable, buffer);
      if (!EQ (cval, Qunbound))
	XSETCDR (pair, cval);
    }
  return pair;
}

/* This is anathema to multithreading.  */

Lisp_Object
switch_buffer_local_context (struct Lisp_Symbol *xsymbol, struct buffer *buffer)
{
  Lisp_Object pair = jit_read (xsymbol, buffer);
  fwd_set (xsymbol->u.s.c_variable,
	   CONSP (pair) ? XCDR (pair) : xsymbol->u.s.buffer_local_default,
	   buffer);
  /* Update this AFTER jit_read else BUFFER's val bindings get
     contaminated by previous BUFFER_LOCAL_BUFFER's C context.  */
  xsymbol->u.s.buffer_local_buffer = make_lisp_ptr (buffer, Lisp_Vectorlike);
  return pair;
}

/* It has been previously suggested to make this function an alias for
   symbol-function, but upon discussion at Bug#23957, there is a risk
   breaking backward compatibility, as some users of fboundp may
   expect t in particular, rather than any true value.  */
DEFUN ("fboundp", Ffboundp, Sfboundp, 1, 1, 0,
       doc: /* Return t if SYMBOL's function definition is not void.  */)
  (Lisp_Object symbol)
{
  CHECK_SYMBOL (symbol);
  return NILP (XSYMBOL (symbol)->u.s.function) ? Qnil : Qt;
}

DEFUN ("makunbound", Fmakunbound, Smakunbound, 1, 1, 0,
       doc: /* Empty out the value cell of SYMBOL, making it void as a variable.
Return SYMBOL.

If a variable is void, trying to evaluate the variable signals a
`void-variable' error, instead of returning a value.  For more
details, see Info node `(elisp) Void Variables'.

See also `fmakunbound'.  */)
  (register Lisp_Object symbol)
{
  CHECK_SYMBOL (symbol);
  if (SYMBOL_CONSTANT_P (symbol))
    xsignal1 (Qsetting_constant, symbol);
  Fset (symbol, Qunbound);
  /* In lieu of more dangerous set_symbol_plist (symbol, Qnil); */
  Fput (symbol, Qvariable_documentation, Qnil);
  return symbol;
}

DEFUN ("fmakunbound", Ffmakunbound, Sfmakunbound, 1, 1, 0,
       doc: /* Make SYMBOL's function definition be void.
Return SYMBOL.

If a function definition is void, trying to call a function by that
name will cause a `void-function' error.  For more details, see Info
node `(elisp) Function Cells'.

See also `makunbound'.  */)
  (register Lisp_Object symbol)
{
  CHECK_SYMBOL (symbol);
  if (NILP (symbol) || EQ (symbol, Qt))
    xsignal1 (Qsetting_constant, symbol);
  set_symbol_function (symbol, Qnil);
  return symbol;
}

DEFUN ("symbol-function", Fsymbol_function, Ssymbol_function, 1, 1, 0,
       doc: /* Return SYMBOL's function definition, or nil if that is void.  */)
  (Lisp_Object symbol)
{
  CHECK_SYMBOL (symbol);
  return XSYMBOL (symbol)->u.s.function;
}

DEFUN ("symbol-plist", Fsymbol_plist, Ssymbol_plist, 1, 1, 0,
       doc: /* Return SYMBOL's property list.  */)
  (Lisp_Object symbol)
{
  CHECK_SYMBOL (symbol);
  return XSYMBOL (symbol)->u.s.plist;
}

DEFUN ("symbol-name", Fsymbol_name, Ssymbol_name, 1, 1, 0,
       doc: /* Return SYMBOL's name, a string.

Warning: never alter the string returned by `symbol-name'.
Doing that might make Emacs dysfunctional, and might even crash Emacs.  */)
  (register Lisp_Object symbol)
{
  register Lisp_Object name;

  CHECK_SYMBOL (symbol);
  name = SYMBOL_NAME (symbol);
  return name;
}

DEFUN ("fset", Ffset, Sfset, 2, 2, 0,
       doc: /* Set SYMBOL's function definition to DEFINITION, and return DEFINITION.
If the resulting chain of function definitions would contain a loop,
signal a `cyclic-function-indirection' error.  */)
  (register Lisp_Object symbol, Lisp_Object definition)
{
  CHECK_SYMBOL (symbol);
  /* Perhaps not quite the right error signal, but seems good enough.  */
  if (NILP (symbol) && !NILP (definition))
    /* There are so many other ways to shoot oneself in the foot, I don't
       think this one little sanity check is worth its cost, but anyway.  */
    xsignal1 (Qsetting_constant, symbol);

  eassert (valid_lisp_object_p (definition));

  /* Ensure non-circularity.  */
  for (Lisp_Object s = definition; SYMBOLP (s) && !NILP (s);
       s = XSYMBOL (s)->u.s.function)
    if (EQ (s, symbol))
      xsignal1 (Qcyclic_function_indirection, symbol);

#ifdef HAVE_NATIVE_COMP
  register Lisp_Object function = XSYMBOL (symbol)->u.s.function;

  if (!NILP (Vnative_comp_enable_subr_trampolines)
      && SUBRP (function)
      && !SUBR_NATIVE_COMPILEDP (function))
    CALLN (Ffuncall, Qcomp_subr_trampoline_install, symbol);
#endif

  set_symbol_function (symbol, definition);

  return definition;
}

static void
add_to_function_history (Lisp_Object symbol, Lisp_Object olddef)
{
  eassert (!NILP (olddef));

  Lisp_Object past = Fget (symbol, Qfunction_history);
  Lisp_Object file = Qnil;
  /* FIXME: Sadly, `Vload_file_name` gives less precise information
     (it's sometimes non-nil when it should be nil).  */
  Lisp_Object tail = Vcurrent_load_list;
  FOR_EACH_TAIL_SAFE (tail)
    if (NILP (XCDR (tail)) && STRINGP (XCAR (tail)))
      file = XCAR (tail);

  Lisp_Object tem = plist_member (past, file);
  if (!NILP (tem))
    { /* New def from a file used before.
         Overwrite the previous record associated with this file.  */
      if (EQ (tem, past))
        /* The new def is from the same file as the last change, so
           there's nothing to do: unloading the file should revert to
           the status before the last change rather than before this load.  */
        return;
      Lisp_Object pastlen = Flength (past);
      Lisp_Object temlen = Flength (tem);
      EMACS_INT tempos = XFIXNUM (pastlen) - XFIXNUM (temlen);
      eassert (tempos > 1);
      Lisp_Object prev = Fnthcdr (make_fixnum (tempos - 2), past);
      /* Remove the previous info for this file.
         E.g. change `hist` from (... OTHERFILE DEF3 THISFILE DEF2 ...)
         to (... OTHERFILE DEF2). */
      XSETCDR (prev, XCDR (tem));
    }
  /* Push new def from new file.  */
  Fput (symbol, Qfunction_history, Fcons (file, Fcons (olddef, past)));
}

void
defalias (Lisp_Object symbol, Lisp_Object definition)
{
  {
    bool autoload = AUTOLOADP (definition);
    if (!will_dump_p () || !autoload)
      { /* Only add autoload entries after dumping, because the ones before are
	   not useful and else we get loads of them from the loaddefs.el.
	   That saves us about 110KB in the pdmp file (Jan 2022).  */
	LOADHIST_ATTACH (Fcons (Qdefun, symbol));
      }
  }

  {
    Lisp_Object olddef = XSYMBOL (symbol)->u.s.function;
    if (!NILP (olddef))
      {
        if (!NILP (Vautoload_queue))
          Vautoload_queue = Fcons (symbol, Vautoload_queue);
        add_to_function_history (symbol, olddef);
      }
  }

  { /* Handle automatic advice activation.  */
    Lisp_Object hook = Fget (symbol, Qdefalias_fset_function);
    if (!NILP (hook))
      call2 (hook, symbol, definition);
    else
      Ffset (symbol, definition);
  }
}

DEFUN ("defalias", Fdefalias, Sdefalias, 2, 3, 0,
       doc: /* Set SYMBOL's function definition to DEFINITION.
Associates the function with the current load file, if any.
The optional third argument DOCSTRING specifies the documentation string
for SYMBOL; if it is omitted or nil, SYMBOL uses the documentation string
determined by DEFINITION.

Internally, this normally uses `fset', but if SYMBOL has a
`defalias-fset-function' property, the associated value is used instead.

The return value is undefined.  */)
  (register Lisp_Object symbol, Lisp_Object definition, Lisp_Object docstring)
{
  CHECK_SYMBOL (symbol);
  if (!KEYMAPP (definition)) /* else immutable and non-copyable */
    if (!NILP (Vpdumper__pure_pool))
      definition = Fpurecopy_maybe (definition);

  defalias (symbol, definition);

  maybe_defer_native_compilation (symbol, definition);

  if (!NILP (docstring))
    Fput (symbol, Qfunction_documentation, docstring);
  /* We used to return `definition', but now that `defun' and `defmacro' expand
     to a call to `defalias', we return `symbol' for backward compatibility
     (bug#11686).  */
  return symbol;
}

DEFUN ("setplist", Fsetplist, Ssetplist, 2, 2, 0,
       doc: /* Set SYMBOL's property list to NEWPLIST, and return NEWPLIST.  */)
  (register Lisp_Object symbol, Lisp_Object newplist)
{
  CHECK_SYMBOL (symbol);
  set_symbol_plist (symbol, newplist);
  return newplist;
}

DEFUN ("subr-arity", Fsubr_arity, Ssubr_arity, 1, 1, 0,
       doc: /* Return minimum and maximum number of args allowed for SUBR.
SUBR must be a built-in function.
The returned value is a pair (MIN . MAX).  MIN is the minimum number
of args.  MAX is the maximum number or the symbol `many', for a
function with `&rest' args, or `unevalled' for a special form.  */)
  (Lisp_Object subr)
{
  short minargs, maxargs;
  CHECK_SUBR (subr);
  minargs = XSUBR (subr)->min_args;
  maxargs = XSUBR (subr)->max_args;
  return Fcons (make_fixnum (minargs),
		maxargs == MANY ?        Qmany
		: maxargs == UNEVALLED ? Qunevalled
		:                        make_fixnum (maxargs));
}

DEFUN ("subr-name", Fsubr_name, Ssubr_name, 1, 1, 0,
       doc: /* Return name of subroutine SUBR.
SUBR must be a built-in function.  */)
  (Lisp_Object subr)
{
  const char *name;
  CHECK_SUBR (subr);
  name = XSUBR (subr)->symbol_name;
  return build_string (name);
}

DEFUN ("subr-native-elisp-p", Fsubr_native_elisp_p, Ssubr_native_elisp_p, 1, 1,
       0, doc: /* Return t if the object is native compiled lisp
function, nil otherwise.  */)
  (Lisp_Object object)
{
  return SUBR_NATIVE_COMPILEDP (object) ? Qt : Qnil;
}

DEFUN ("subr-native-lambda-list", Fsubr_native_lambda_list,
       Ssubr_native_lambda_list, 1, 1, 0,
       doc: /* Return the lambda list for a native compiled lisp/d
function or t otherwise.  */)
  (Lisp_Object subr)
{
  CHECK_SUBR (subr);

#ifdef HAVE_NATIVE_COMP
  if (SUBR_NATIVE_COMPILED_DYNP (subr))
    return XSUBR (subr)->lambda_list;
#endif
  return Qt;
}

DEFUN ("subr-type", Fsubr_type,
       Ssubr_type, 1, 1, 0,
       doc: /* Return the type of SUBR.  */)
  (Lisp_Object subr)
{
  CHECK_SUBR (subr);
#ifdef HAVE_NATIVE_COMP
  return SUBR_TYPE (subr);
#else
  return Qnil;
#endif
}

#ifdef HAVE_NATIVE_COMP

DEFUN ("subr-native-comp-unit", Fsubr_native_comp_unit,
       Ssubr_native_comp_unit, 1, 1, 0,
       doc: /* Return the native compilation unit.  */)
  (Lisp_Object subr)
{
  CHECK_SUBR (subr);
  return XSUBR (subr)->native_comp_u;
}

DEFUN ("native-comp-unit-file", Fnative_comp_unit_file,
       Snative_comp_unit_file, 1, 1, 0,
       doc: /* Return the file of the native compilation unit.  */)
  (Lisp_Object comp_unit)
{
  CHECK_TYPE (NATIVE_COMP_UNITP (comp_unit), Qnative_comp_unit, comp_unit);
  return XNATIVE_COMP_UNIT (comp_unit)->file;
}

DEFUN ("native-comp-unit-set-file", Fnative_comp_unit_set_file,
       Snative_comp_unit_set_file, 2, 2, 0,
       doc: /* Return the file of the native compilation unit.  */)
  (Lisp_Object comp_unit, Lisp_Object new_file)
{
  CHECK_TYPE (NATIVE_COMP_UNITP (comp_unit), Qnative_comp_unit, comp_unit);
  XNATIVE_COMP_UNIT (comp_unit)->file = new_file;
  return comp_unit;
}

#endif

DEFUN ("interactive-form", Finteractive_form, Sinteractive_form, 1, 1, 0,
       doc: /* Return the interactive form of CMD or nil if none.
If CMD is not a command, the return value is nil.
Value, if non-nil, is a list (interactive SPEC).  */)
  (Lisp_Object cmd)
{
  Lisp_Object fun = indirect_function (cmd);
  bool genfun = false;

  if (NILP (fun))
    return Qnil;

  /* Use an `interactive-form' property if present, analogous to the
     function-documentation property.  */
  fun = cmd;
  while (SYMBOLP (fun))
    {
      Lisp_Object tmp = Fget (fun, Qinteractive_form);
      if (!NILP (tmp))
	return tmp;
      else
	fun = Fsymbol_function (fun);
    }

  if (SUBRP (fun))
    {
      if (SUBR_NATIVE_COMPILEDP (fun) && !NILP (XSUBR (fun)->intspec.native))
	return XSUBR (fun)->intspec.native;

      const char *spec = XSUBR (fun)->intspec.string;
      if (spec)
	return list2 (Qinteractive,
		      (*spec != '(') ? build_string (spec) :
		      Fcar (Fread_from_string (build_string (spec), Qnil, Qnil)));
    }
  else if (COMPILEDP (fun))
    {
      if (PVSIZE (fun) > COMPILED_INTERACTIVE)
	{
	  Lisp_Object form = AREF (fun, COMPILED_INTERACTIVE);
	  /* The vector form is the new form, where the first
	     element is the interactive spec, and the second is the
	     command modes. */
	  return list2 (Qinteractive, VECTORP (form) ? AREF (form, 0) : form);
	}
      else if (PVSIZE (fun) > COMPILED_DOC_STRING)
        {
          Lisp_Object doc = AREF (fun, COMPILED_DOC_STRING);
          /* An invalid "docstring" is a sign that we have an OClosure.  */
          genfun = !(NILP (doc) || VALID_DOCSTRING_P (doc));
        }
    }
#ifdef HAVE_MODULES
  else if (MODULE_FUNCTIONP (fun))
    {
      Lisp_Object form
        = module_function_interactive_form (XMODULE_FUNCTION (fun));
      if (!NILP (form))
        return form;
    }
#endif
  else if (AUTOLOADP (fun))
    return Finteractive_form (Fautoload_do_load (fun, cmd, Qnil));
  else if (CONSP (fun))
    {
      Lisp_Object funcar = XCAR (fun);
      if (EQ (funcar, Qclosure)
	  || EQ (funcar, Qlambda))
	{
	  Lisp_Object form = Fcdr (XCDR (fun));
	  if (EQ (funcar, Qclosure))
	    form = Fcdr (form);
	  Lisp_Object spec = Fassq (Qinteractive, form);
	  if (NILP (spec) && VALID_DOCSTRING_P (CAR_SAFE (form)))
            /* A "docstring" is a sign that we may have an OClosure.  */
	    genfun = true;
	  else if (NILP (Fcdr (Fcdr (spec))))
	    return spec;
	  else
	    return list2 (Qinteractive, Fcar (Fcdr (spec)));
	}
    }
  if (genfun
      /* Avoid burping during bootstrap.  */
      && !NILP (Fsymbol_function (Qoclosure_interactive_form)))
    return call1 (Qoclosure_interactive_form, fun);
  else
    return Qnil;
}

DEFUN ("command-modes", Fcommand_modes, Scommand_modes, 1, 1, 0,
       doc: /* Return the modes COMMAND is defined for.
If COMMAND is not a command, the return value is nil.
The value, if non-nil, is a list of mode name symbols.  */)
  (Lisp_Object command)
{
  Lisp_Object fun = indirect_function (command);

  if (NILP (fun))
    return Qnil;

  /* Use a `command-modes' property if present, analogous to the
     function-documentation property.  */
  fun = command;
  while (SYMBOLP (fun))
    {
      Lisp_Object modes = Fget (fun, Qcommand_modes);
      if (!NILP (modes))
	return modes;
      else
	fun = Fsymbol_function (fun);
    }

  if (SUBRP (fun))
    {
      return XSUBR (fun)->command_modes;
    }
  else if (COMPILEDP (fun))
    {
      if (PVSIZE (fun) <= COMPILED_INTERACTIVE)
	return Qnil;
      Lisp_Object form = AREF (fun, COMPILED_INTERACTIVE);
      if (VECTORP (form))
	/* New form -- the second element is the command modes. */
	return AREF (form, 1);
      else
	/* Old .elc file -- no command modes. */
	return Qnil;
    }
#ifdef HAVE_MODULES
  else if (MODULE_FUNCTIONP (fun))
    {
      Lisp_Object form
        = module_function_command_modes (XMODULE_FUNCTION (fun));
      if (!NILP (form))
        return form;
    }
#endif
  else if (AUTOLOADP (fun))
    {
      Lisp_Object modes = Fnth (make_int (3), fun);
      if (CONSP (modes))
	return modes;
      else
	return Qnil;
    }
  else if (CONSP (fun))
    {
      Lisp_Object funcar = XCAR (fun);
      if (EQ (funcar, Qclosure)
	  || EQ (funcar, Qlambda))
	{
	  Lisp_Object form = Fcdr (XCDR (fun));
	  if (EQ (funcar, Qclosure))
	    form = Fcdr (form);
	  return Fcdr (Fcdr (Fassq (Qinteractive, form)));
	}
    }
  return Qnil;
}


/***********************************************************************
		Getting and Setting Values of Symbols
 ***********************************************************************/

DEFUN ("indirect-variable", Findirect_variable, Sindirect_variable, 1, 1, 0,
       doc: /* Return the variable at the end of OBJECT's variable chain.
If OBJECT is a symbol, follow its variable indirections (if any), and
return the variable at the end of the chain of aliases.  See Info node
`(elisp)Variable Aliases'.

If OBJECT is not a symbol, just return it.  */)
  (Lisp_Object object)
{
  if (SYMBOLP (object))
    {
      struct Lisp_Symbol *sym = XSYMBOL (object);
      while (sym->u.s.type == SYMBOL_VARALIAS)
	sym = SYMBOL_ALIAS (sym);
      object = make_lisp_symbol (sym);
    }
  return object;
}

/* Used to signal a user-friendly error when symbol WRONG is
   not a member of CHOICE, which should be a list of symbols.  */

void
wrong_choice (Lisp_Object choice, Lisp_Object wrong)
{
  ptrdiff_t i = 0, len = list_length (choice);
  Lisp_Object obj, *args;
  AUTO_STRING (one_of, "One of ");
  AUTO_STRING (comma, ", ");
  AUTO_STRING (or, " or ");
  AUTO_STRING (should_be_specified, " should be specified");

  USE_SAFE_ALLOCA;
  SAFE_ALLOCA_LISP (args, len * 2 + 1);

  args[i++] = one_of;

  for (obj = choice; !NILP (obj); obj = XCDR (obj))
    {
      args[i++] = SYMBOL_NAME (XCAR (obj));
      args[i++] = (NILP (XCDR (obj)) ? should_be_specified
		   : NILP (XCDR (XCDR (obj))) ? or : comma);
    }

  obj = Fconcat (i, args);

  /* No need to call SAFE_FREE, since signaling does that for us.  */
  (void) sa_count;

  xsignal2 (Qerror, obj, wrong);
}

/* Guts of `symbol-value'.  Regrettably, this function has an
   unexpected but incredibly important side effect of switching
   XSYMBOL's buffer-local context if XBUFFER is the current buffer.
   This ugliness goes back to Blandy, and no one wants to endure the
   debugging marathon that would ensue from a decoupling.
 */

Lisp_Object
find_symbol_value (struct Lisp_Symbol *xsymbol, struct buffer *xbuffer)
{
  Lisp_Object result = Qunbound;
  Lisp_Object symbol = make_lisp_ptr (xsymbol, Lisp_Symbol);
  struct buffer *b = xbuffer ? xbuffer : current_buffer;

  if (!NILP (current_thread->obarray))
    {
      eassert (!main_thread_p (current_thread));
      Lisp_Object found = oblookup (current_thread->obarray,
				    SSDATA (xsymbol->u.s.name),
				    SCHARS (xsymbol->u.s.name),
				    SBYTES (xsymbol->u.s.name));
      if (SYMBOLP (found))
	{
	  symbol = found;
	  xsymbol = XSYMBOL (symbol);
	  /* specbind() should have traversed aliases.  */
	  eassert (xsymbol->u.s.type != SYMBOL_VARALIAS);
	}
    }

 start:
  switch (xsymbol->u.s.type)
    {
    case SYMBOL_VARALIAS:
      xsymbol = SYMBOL_ALIAS (xsymbol);
      XSETSYMBOL (symbol, xsymbol);
      goto start;
      break;
    case SYMBOL_PLAINVAL:
      result = SYMBOL_VAL (xsymbol);
      break;
    case SYMBOL_LOCAL_SOMEWHERE:
      {
	Lisp_Object pair = jit_read (xsymbol, b);
	result = CONSP (pair)
	  ? XCDR (pair) : xsymbol->u.s.buffer_local_default;
	if (b == current_buffer)
	  switch_buffer_local_context (xsymbol, b); /* see function header */
      }
      break;
    case SYMBOL_FORWARDED:
    case SYMBOL_PER_BUFFER:
    case SYMBOL_KBOARD:
      result = fwd_get (SYMBOL_FWD (xsymbol), b);
      eassert (!(EQ (result, Qunbound)));
      break;
    default:
<<<<<<< HEAD
      emacs_abort ();
      break;
=======
      emacs_abort (); /* goto def; */
    }
}

/* Set up SYMBOL to refer to its global binding.  This makes it safe
   to alter the status of other bindings.  BEWARE: this may be called
   during the mark phase of GC, where we assume that Lisp_Object slots
   of BLV are marked after this function has changed them.  */

void
swap_in_global_binding (struct Lisp_Symbol *symbol)
{
  struct Lisp_Buffer_Local_Value *blv = SYMBOL_BLV (symbol);

  /* Unload the previously loaded binding.  */
  if (blv->fwd.fwdptr)
    set_blv_value (blv, do_symval_forwarding (blv->fwd));

  /* Select the global binding in the symbol.  */
  set_blv_valcell (blv, blv->defcell);
  if (blv->fwd.fwdptr)
    store_symval_forwarding (blv->fwd, XCDR (blv->defcell), NULL);

  /* Indicate that the global binding is set up now.  */
  set_blv_where (blv, Qnil);
  set_blv_found (blv, false);
}

/* Set up the buffer-local symbol SYMBOL for validity in the current buffer.
   VALCONTENTS is the contents of its value cell,
   which points to a struct Lisp_Buffer_Local_Value.

   Return the value forwarded one step past the buffer-local stage.
   This could be another forwarding pointer.  */

static void
swap_in_symval_forwarding (struct Lisp_Symbol *symbol, struct Lisp_Buffer_Local_Value *blv)
{
  register Lisp_Object tem1;

  eassert (blv == SYMBOL_BLV (symbol));

  tem1 = blv->where;

  if (NILP (tem1)
      || current_buffer != XBUFFER (tem1))
    {

      /* Unload the previously loaded binding.  */
      tem1 = blv->valcell;
      if (blv->fwd.fwdptr)
	set_blv_value (blv, do_symval_forwarding (blv->fwd));
      /* Choose the new binding.  */
      tem1 = assq_no_quit (make_lisp_symbol (symbol),
			   BVAR (current_buffer, local_var_alist));
      set_blv_where (blv, Fcurrent_buffer ());
      if (!(blv->found = !NILP (tem1)))
	tem1 = blv->defcell;

      /* Load the new binding.  */
      set_blv_valcell (blv, tem1);
      if (blv->fwd.fwdptr)
	store_symval_forwarding (blv->fwd, blv_value (blv), NULL);
>>>>>>> 0503657a
    }
  return result;
}

DEFUN ("boundp", Fboundp, Sboundp, 1, 1, 0,
       doc: /* Return t if SYMBOL's value is not void.
Note that if `lexical-binding' is in effect, this refers to the
global value outside of any lexical scope.  */)
  (register Lisp_Object symbol)
{
  Lisp_Object val;
  CHECK_SYMBOL (symbol);
  val = find_symbol_value (XSYMBOL (symbol), current_buffer);
  return (EQ (val, Qunbound) ? Qnil : Qt);
}

DEFUN ("symbol-value", Fsymbol_value, Ssymbol_value, 1, 1, 0,
       doc: /* Return SYMBOL's value.  Error if that is void.
Note that if `lexical-binding' is in effect, this returns the
global value outside of any lexical scope.  */)
  (Lisp_Object symbol)
{
  Lisp_Object val;
  CHECK_SYMBOL (symbol);
  val = find_symbol_value (XSYMBOL (symbol), current_buffer);
  return EQ (val, Qunbound)
    ? (xsignal1 (Qvoid_variable, symbol), Qnil)
    : val;
}

DEFUN ("set", Fset, Sset, 2, 2, 0,
       doc: /* Set SYMBOL's value to NEWVAL, and return NEWVAL.  */)
  (register Lisp_Object symbol, Lisp_Object newval)
{
  set_internal (symbol, newval, Qnil, SET_INTERNAL_SET);
  return newval;
}

/* Ensure setting of VARIABLE in the buffer that localized VARIABLE
   never attempts to change its default binding.  (Bug#65209)
*/

static Lisp_Object
locally_bind_new_blv (Lisp_Object variable)
{
  Lisp_Object pair = Qnil;
  struct Lisp_Symbol *xsymbol;
  CHECK_SYMBOL (variable);
  xsymbol = XSYMBOL (variable);
  eassert (xsymbol->u.s.type == SYMBOL_LOCAL_SOMEWHERE);
  pair = assq_no_quit (variable, BVAR (current_buffer, local_var_alist));
  if (NILP (pair))
    {
      Lisp_Object cval = fwd_get (xsymbol->u.s.c_variable, current_buffer);
      pair = Fcons (variable, (!EQ (cval, Qunbound)
			       ? cval : xsymbol->u.s.buffer_local_default));
      bset_local_var_alist
	(current_buffer, Fcons (pair, BVAR (current_buffer, local_var_alist)));
    }
  /* set_internal() won't modify the default binding if
     local_variable_p is true, that is, the buffer has its own bespoke
     local binding.  */
  eassert (Flocal_variable_p (variable, Fcurrent_buffer ()));
  return pair;
}

/* The guts of `set'-related functions.  */

void
set_internal (Lisp_Object symbol, Lisp_Object newval, Lisp_Object obuf,
              enum Set_Internal_Bind bindflag)
{
  Lisp_Object buf = !NILP (obuf) ? obuf : Fcurrent_buffer();
  struct Lisp_Symbol *xsymbol;
  CHECK_SYMBOL (symbol);
  xsymbol = XSYMBOL (symbol);
  if (xsymbol->u.s.trapped_write == SYMBOL_NOWRITE)
    {
      if (NILP (Fkeywordp (symbol))
          || !EQ (newval, Fsymbol_value (symbol)))
	xsignal1 (Qsetting_constant, symbol);
      return; /* Allow setting keywords to their own value.  */
    }
  else if (xsymbol->u.s.trapped_write == SYMBOL_TRAPPED_WRITE
	   && bindflag != SET_INTERNAL_THREAD_SWITCH)
    {
      bool unbound = EQ (newval, Qunbound);
      notify_variable_watchers (symbol,
				unbound ? Qnil : newval,
				bindflag == SET_INTERNAL_BIND
				? Qlet
				: bindflag == SET_INTERNAL_UNBIND
				? Qunlet
				: unbound
				? Qmakunbound
				: Qset,
				obuf);
    }

 start:
  switch (xsymbol->u.s.type)
    {
    case SYMBOL_VARALIAS:
      xsymbol = SYMBOL_ALIAS (xsymbol);
      XSETSYMBOL (symbol, xsymbol);
      goto start;
      break;
    case SYMBOL_PLAINVAL:
      SET_SYMBOL_VAL (xsymbol, newval);
      break;
    case SYMBOL_LOCAL_SOMEWHERE:
      {
<<<<<<< HEAD
	Lisp_Object pair = switch_buffer_local_context (xsymbol, XBUFFER (buf));
	if (NILP (pair)
	    && xsymbol->u.s.buffer_local_only
	    && bindflag == SET_INTERNAL_SET
	    /* locally_unbound_blv_let_bounded means
	       "assignment sets default binding."  If not,
	       then okay to set value binding.  */
	    && !locally_unbound_blv_let_bounded (xsymbol))
	  /* Fulfill contract of `make-variable-buffer-local'.  */
	  pair = locally_bind_new_blv (symbol);

	if (!NILP (pair))
	  XSETCDR (pair, newval);
	else
	  xsymbol->u.s.buffer_local_default = newval;
=======
	struct Lisp_Buffer_Local_Value *blv = SYMBOL_BLV (sym);
	if (NILP (where))
	  XSETBUFFER (where, current_buffer);

	/* If the current buffer is not the buffer whose binding is
	   loaded, or if it's a Lisp_Buffer_Local_Value and
	   the default binding is loaded, the loaded binding may be the
	   wrong one.  */
	if (!EQ (blv->where, where)
	    /* Also unload a global binding (if the var is local_if_set).  */
	    || (EQ (blv->valcell, blv->defcell)))
	  {
	    /* The currently loaded binding is not necessarily valid.
	       We need to unload it, and choose a new binding.  */

	    /* Write out `realvalue' to the old loaded binding.  */
	    if (blv->fwd.fwdptr)
	      set_blv_value (blv, do_symval_forwarding (blv->fwd));

	    /* Find the new binding.  */
	    /* May have changed via aliasing.  */
	    symbol = make_lisp_symbol (sym);
	    Lisp_Object tem1
	      = assq_no_quit (symbol,
			      BVAR (XBUFFER (where), local_var_alist));
	    set_blv_where (blv, where);
	    blv->found = true;

	    if (NILP (tem1))
	      {
		/* This buffer still sees the default value.  */

		/* If the variable is a Lisp_Some_Buffer_Local_Value,
		   or if this is `let' rather than `set',
		   make CURRENT-ALIST-ELEMENT point to itself,
		   indicating that we're seeing the default value.
		   Likewise if the variable has been let-bound
		   in the current buffer.  */
		if (bindflag || !blv->local_if_set
		    || let_shadows_buffer_binding_p (sym))
		  {
		    blv->found = false;
		    tem1 = blv->defcell;
		  }
		/* If it's a local_if_set, being set not bound,
		   and we're not within a let that was made for this buffer,
		   create a new buffer-local binding for the variable.
		   That means, give this buffer a new assoc for a local value
		   and load that binding.  */
		else
		  {
		    tem1 = Fcons (symbol, XCDR (blv->defcell));
		    bset_local_var_alist
		      (XBUFFER (where),
		       Fcons (tem1, BVAR (XBUFFER (where), local_var_alist)));
		  }
	      }

	    /* Record which binding is now loaded.  */
	    set_blv_valcell (blv, tem1);
	  }
>>>>>>> 0503657a

	if (EQ (newval, Qunbound))
	  xsymbol->u.s.c_variable.fwdptr = NULL;

	fwd_set (xsymbol->u.s.c_variable, newval, XBUFFER (buf));
      }
      break;
    case SYMBOL_PER_BUFFER:
      {
	lispfwd valpp = SYMBOL_FWD (xsymbol);
	eassert (BUFFER_OBJFWDP (valpp));
	if (bindflag == SET_INTERNAL_SET)
	  {
	    int idx = PER_BUFFER_IDX (XBUFFER_OBJFWD (valpp)->offset);
	    if (idx > 0 && !LOCALIZED_SLOT_P (XBUFFER (buf), idx))
	      {
		if (locally_unbound_blv_let_bounded (xsymbol)) // Bug#44733
		  set_default_internal (symbol, newval, bindflag);
		else
		  SET_LOCALIZED_SLOT_P (XBUFFER (buf), idx, 1);
	      }
	  }
      }
      FALLTHROUGH;
    case SYMBOL_KBOARD:
    case SYMBOL_FORWARDED:
      {
	lispfwd valpp = SYMBOL_FWD (xsymbol);
	if (EQ (newval, Qunbound))
	  {
	    /* Dispense with forwarding.  */
	    xsymbol->u.s.type = SYMBOL_PLAINVAL;
	    SET_SYMBOL_VAL (xsymbol, Qunbound);
	  }
	else
	  fwd_set (valpp, newval, XBUFFER (buf));
      }
      break;
    default:
      emacs_abort ();
      break;
    }
}

static void
set_symbol_trapped_write (Lisp_Object symbol, enum symbol_trapped_write trap)
{
  struct Lisp_Symbol *sym = XSYMBOL (symbol);
  if (sym->u.s.trapped_write == SYMBOL_NOWRITE)
    xsignal1 (Qtrapping_constant, symbol);
  sym->u.s.trapped_write = trap;
}

static void
restore_symbol_trapped_write (Lisp_Object symbol)
{
  set_symbol_trapped_write (symbol, SYMBOL_TRAPPED_WRITE);
}

static void
harmonize_variable_watchers (Lisp_Object alias, Lisp_Object base_variable)
{
  if (!EQ (base_variable, alias)
      && EQ (base_variable, Findirect_variable (alias)))
    set_symbol_trapped_write
      (alias, XSYMBOL (base_variable)->u.s.trapped_write);
}

DEFUN ("add-variable-watcher", Fadd_variable_watcher, Sadd_variable_watcher,
       2, 2, 0,
       doc: /* Cause WATCH-FUNCTION to be called when SYMBOL is about to be set.

It will be called with 4 arguments: (SYMBOL NEWVAL OPERATION WHERE).
SYMBOL is the variable being changed.
NEWVAL is the value it will be changed to.  (The variable still has
the old value when WATCH-FUNCTION is called.)
OPERATION is a symbol representing the kind of change, one of: `set',
`let', `unlet', `makunbound', and `defvaralias'.
WHERE is a buffer if the buffer-local value of the variable is being
changed, nil otherwise.

All writes to aliases of SYMBOL will call WATCH-FUNCTION too.  */)
  (Lisp_Object symbol, Lisp_Object watch_function)
{
  symbol = Findirect_variable (symbol);
  CHECK_SYMBOL (symbol);
  set_symbol_trapped_write (symbol, SYMBOL_TRAPPED_WRITE);
  map_obarray (Vobarray, harmonize_variable_watchers, symbol);

  Lisp_Object watchers = Fget (symbol, Qwatchers);
  Lisp_Object member = Fmember (watch_function, watchers);
  if (NILP (member))
    Fput (symbol, Qwatchers, Fcons (watch_function, watchers));
  return Qnil;
}

DEFUN ("remove-variable-watcher", Fremove_variable_watcher, Sremove_variable_watcher,
       2, 2, 0,
       doc: /* Undo the effect of `add-variable-watcher'.
Remove WATCH-FUNCTION from the list of functions to be called when
SYMBOL (or its aliases) are set.  */)
  (Lisp_Object symbol, Lisp_Object watch_function)
{
  symbol = Findirect_variable (symbol);
  Lisp_Object watchers = Fget (symbol, Qwatchers);
  watchers = Fdelete (watch_function, watchers);
  if (NILP (watchers))
    {
      set_symbol_trapped_write (symbol, SYMBOL_UNTRAPPED_WRITE);
      map_obarray (Vobarray, harmonize_variable_watchers, symbol);
    }
  Fput (symbol, Qwatchers, watchers);
  return Qnil;
}

DEFUN ("get-variable-watchers", Fget_variable_watchers, Sget_variable_watchers,
       1, 1, 0,
       doc: /* Return a list of SYMBOL's active watchers.  */)
  (Lisp_Object symbol)
{
  return (SYMBOL_TRAPPED_WRITE_P (symbol) == SYMBOL_TRAPPED_WRITE)
    ? Fget (Findirect_variable (symbol), Qwatchers)
    : Qnil;
}

void
notify_variable_watchers (Lisp_Object symbol,
                          Lisp_Object newval,
                          Lisp_Object operation,
                          Lisp_Object buffer)
{
  symbol = Findirect_variable (symbol);

  specpdl_ref count = SPECPDL_INDEX ();
  record_unwind_protect (restore_symbol_trapped_write, symbol);
  /* Avoid recursion.  */
  set_symbol_trapped_write (symbol, SYMBOL_UNTRAPPED_WRITE);

  if (NILP (buffer)
      && !EQ (operation, Qset_default) && !EQ (operation, Qmakunbound)
      && !NILP (Flocal_variable_if_set_p (symbol, Fcurrent_buffer ())))
    {
      XSETBUFFER (buffer, current_buffer);
    }

  if (EQ (operation, Qset_default))
    operation = Qset;

  for (Lisp_Object watchers = Fget (symbol, Qwatchers);
       CONSP (watchers);
       watchers = XCDR (watchers))
    {
      Lisp_Object watcher = XCAR (watchers);
      /* Call subr directly to avoid gc.  */
      if (SUBRP (watcher))
        {
          Lisp_Object args[] = { symbol, newval, operation, buffer};
          funcall_subr (XSUBR (watcher), ARRAYELTS (args), args);
        }
      else
        CALLN (Ffuncall, watcher, symbol, newval, operation, buffer);
    }

  unbind_to (count, Qnil);
}

Lisp_Object
default_value (Lisp_Object symbol)
{
  Lisp_Object result = Qunbound;
  struct Lisp_Symbol *sym;

  CHECK_SYMBOL (symbol);
  sym = XSYMBOL (symbol);

 start:
  switch (sym->u.s.type)
    {
    case SYMBOL_VARALIAS:
      sym = SYMBOL_ALIAS (sym);
      XSETSYMBOL (symbol, sym);
      goto start;
      break;
    case SYMBOL_PLAINVAL:
      result = SYMBOL_VAL (sym);
      break;
    case SYMBOL_LOCAL_SOMEWHERE:
      {
	/* Blandy's "realvalue" semantics for the default binding of
	   Mcgrath localized slots: if not locally-bound, use
	   latest forwarded-to C variable.  */
	if (NILP (Flocal_variable_p (symbol, Fcurrent_buffer ())))
	  result = fwd_get (sym->u.s.c_variable, current_buffer);
	if (EQ (Qunbound, result))
	  result = sym->u.s.buffer_local_default;
      }
      break;
    case SYMBOL_PER_BUFFER:
      {
	lispfwd valpp = SYMBOL_FWD (sym);
	if (PER_BUFFER_IDX (XBUFFER_OBJFWD (valpp)->offset))
	  result = per_buffer_default (XBUFFER_OBJFWD (valpp)->offset);
      }
      break;
    case SYMBOL_KBOARD:
    case SYMBOL_FORWARDED:
      {
	result = fwd_get (SYMBOL_FWD (sym), NULL);
	eassert (!EQ (Qunbound, result));
	break;
      }
    default:
      emacs_abort ();
      break;
    }
  return result;
}

DEFUN ("default-boundp", Fdefault_boundp, Sdefault_boundp, 1, 1, 0,
       doc: /* Return t if SYMBOL has a non-void default value.
A variable may have a buffer-local or a `let'-bound local value.  This
function says whether the variable has a non-void value outside of the
current context.  Also see `default-value'.  */)
  (Lisp_Object symbol)
{
  register Lisp_Object value;

  value = default_value (symbol);
  return (EQ (value, Qunbound) ? Qnil : Qt);
}

DEFUN ("default-value", Fdefault_value, Sdefault_value, 1, 1, 0,
       doc: /* Return SYMBOL's default value.
This is the value that is seen in buffers that do not have their own values
for this variable.  The default value is meaningful for variables with
local bindings in certain buffers.  */)
  (Lisp_Object symbol)
{
  Lisp_Object value = default_value (symbol);
  if (!EQ (value, Qunbound))
    return value;
  xsignal1 (Qvoid_variable, symbol);
}

void
set_default_internal (Lisp_Object symbol, Lisp_Object value,
                      enum Set_Internal_Bind bindflag)
{
  CHECK_SYMBOL (symbol);
  struct Lisp_Symbol *sym = XSYMBOL (symbol);
  if (sym->u.s.trapped_write == SYMBOL_NOWRITE)
    {
      if (NILP (Fkeywordp (symbol))
          || !EQ (value, Fsymbol_value (symbol)))
	xsignal1 (Qsetting_constant, symbol);
      return; /* Allow setting keywords to their own value.  */
    }
  else if (sym->u.s.trapped_write == SYMBOL_TRAPPED_WRITE
	   /* Don't need to notify if PLAINVAL calling Fset anyway.  */
	   && sym->u.s.type != SYMBOL_PLAINVAL
	   && bindflag != SET_INTERNAL_THREAD_SWITCH)
    {
      notify_variable_watchers (symbol, value, Qset_default, Qnil);
    }

 start:
  switch (sym->u.s.type)
    {
    case SYMBOL_VARALIAS:
      sym = SYMBOL_ALIAS (sym);
      XSETSYMBOL (symbol, sym);
      goto start;
      break;
    case SYMBOL_PLAINVAL:
    case SYMBOL_FORWARDED:
    case SYMBOL_KBOARD:
      set_internal (symbol, value, Qnil, bindflag);
      break;
    case SYMBOL_LOCAL_SOMEWHERE:
      {
	sym->u.s.buffer_local_default = value;
	// Side effect ugliness: this takes care of forwarding the new
	// value to the C variable if necessary.
	switch_buffer_local_context (sym, current_buffer);
      }
      break;
    case SYMBOL_PER_BUFFER:
      {
	lispfwd valpp = SYMBOL_FWD (sym);
	int offset = XBUFFER_OBJFWD (valpp)->offset;
	int idx = PER_BUFFER_IDX (offset);

	set_per_buffer_default (offset, value);
	if (idx > 0)
	  {
	    Lisp_Object buf, tail;
	    FOR_EACH_LIVE_BUFFER (tail, buf)
	      {
		/* Propagate VALUE to all buffers lacking a nominal
		   local binding for slot.  */
		struct buffer *b = XBUFFER (buf);
		if (!LOCALIZED_SLOT_P (b, idx))
		  set_per_buffer_value (b, offset, value);
	      }
	  }
      }
      break;
    default:
      emacs_abort ();
      break;
    }
}

DEFUN ("set-default", Fset_default, Sset_default, 2, 2, 0,
       doc: /* Set SYMBOL's default value to VALUE.  SYMBOL and VALUE are evaluated.
The default value obtains in the absence of a buffer-local value.  */)
  (Lisp_Object symbol, Lisp_Object value)
{
  set_default_internal (symbol, value, SET_INTERNAL_SET);
  return value;
}

<<<<<<< HEAD
static void
make_blv (struct Lisp_Symbol *sym, Lisp_Object value, lispfwd fwd, bool local_if_set)
{
  sym->u.s.type = SYMBOL_LOCAL_SOMEWHERE;
  sym->u.s.buffer_local_buffer = Qnil;
  sym->u.s.buffer_local_only = local_if_set;
  sym->u.s.buffer_local_default = fwd_get (fwd, current_buffer);
  if (EQ (sym->u.s.buffer_local_default, Qunbound))
    sym->u.s.buffer_local_default = value;
=======
static struct Lisp_Buffer_Local_Value *
make_blv (struct Lisp_Symbol *sym, bool forwarded,
	  union Lisp_Val_Fwd valcontents)
{
  struct Lisp_Buffer_Local_Value *blv = xmalloc (sizeof *blv);
  Lisp_Object tem = Fcons (make_lisp_symbol (sym),
			   forwarded
			   ? do_symval_forwarding (valcontents.fwd)
			   : valcontents.value);

  /* Buffer_Local_Values cannot have as realval a buffer-local
     or keyboard-local forwarding.  */
  eassert (!(forwarded && BUFFER_OBJFWDP (valcontents.fwd)));
  eassert (!(forwarded && KBOARD_OBJFWDP (valcontents.fwd)));
  if (forwarded)
    blv->fwd = valcontents.fwd;
  else
    blv->fwd.fwdptr = NULL;
  set_blv_where (blv, Qnil);
  blv->local_if_set = 0;
  set_blv_defcell (blv, tem);
  set_blv_valcell (blv, tem);
  set_blv_found (blv, false);
  __lsan_ignore_object (blv);
  return blv;
>>>>>>> 0503657a
}

DEFUN ("make-variable-buffer-local", Fmake_variable_buffer_local,
       Smake_variable_buffer_local, 1, 1, "vMake Variable Buffer Local: ",
       doc: /* Make VARIABLE buffer-local whenever it is set.
This globally affects VARIABLE's behavior across all buffers.  Use
`make-local-variable' to restrict to a single buffer.  The more
common and natural `defvar-local' folds this into the variable's
declaration.  */)
  (register Lisp_Object variable)
{
  struct Lisp_Symbol *sym;
  if (SYMBOL_CONSTANT_P (variable))
    xsignal1 (Qsetting_constant, variable);
  CHECK_SYMBOL (variable);
  sym = XSYMBOL (variable);

 start:
  switch (sym->u.s.type)
    {
    case SYMBOL_VARALIAS:
      sym = SYMBOL_ALIAS (sym);
      XSETSYMBOL (variable, sym);
      goto start;
      break;
    case SYMBOL_LOCAL_SOMEWHERE:
      sym->u.s.buffer_local_only = true;
      break;
    case SYMBOL_PLAINVAL:
      {
	Lisp_Object value =
	  EQ (SYMBOL_VAL (sym), Qunbound) ? Qnil : SYMBOL_VAL (sym);
	make_blv (sym, value, (lispfwd) { NULL }, true);
      }
      break;
    case SYMBOL_FORWARDED:
      {
	const lispfwd fwd = SYMBOL_FWD (sym);
	make_blv (sym, Qunbound, fwd, true);
      }
      break;
    default:
      break;
    }
  return variable;
}

static void
convert_to_localized (Lisp_Object variable, Lisp_Object value, lispfwd fwd)
{
  CHECK_SYMBOL (variable);
  /* not a whiff of buffer-local state */
  eassert (XSYMBOL (variable)->u.s.type != SYMBOL_LOCAL_SOMEWHERE
	   && NILP (Flocal_variable_p (variable, Fcurrent_buffer ())));
  make_blv (XSYMBOL (variable), value, fwd, false);
}

DEFUN ("make-local-variable", Fmake_local_variable, Smake_local_variable,
       1, 1, "vMake Local Variable: ",
       doc: /* Associate VARIABLE to the current buffer.
A so-called buffer local variable varies independently of any
identically named variable outside its own buffer.  A buffer local
variable defaults to its global value.  Return VARIABLE.

The expression
  (set (make-local-variable \\='VARIABLE) VALUE-EXP)
idiomatically makes and assigns VARIABLE.

See also `make-variable-buffer-local'.

Prefer `add-hook' with a non-nil LOCAL argument to make a buffer-local
hook.  */)
  (Lisp_Object variable)
{
  struct Lisp_Symbol *sym;
  CHECK_SYMBOL (variable);
  sym = XSYMBOL (variable);

  if (sym->u.s.trapped_write == SYMBOL_NOWRITE)
    xsignal1 (Qsetting_constant, variable);

 start:
  switch (sym->u.s.type)
    {
    case SYMBOL_VARALIAS:
      sym = SYMBOL_ALIAS (sym);
      XSETSYMBOL (variable, sym);
      goto start;
      break;
    case SYMBOL_LOCAL_SOMEWHERE:
      locally_bind_new_blv (variable);
      break;
    case SYMBOL_PLAINVAL:
      convert_to_localized (variable, SYMBOL_VAL (sym), (lispfwd) { NULL });
      locally_bind_new_blv (variable);
      break;
    case SYMBOL_FORWARDED:
      convert_to_localized (variable, Qunbound, SYMBOL_FWD (sym));
      locally_bind_new_blv (variable);
      break;
    case SYMBOL_PER_BUFFER:
      {
	int offset = XBUFFER_OBJFWD (SYMBOL_FWD (sym))->offset;
	int idx = PER_BUFFER_IDX (offset);
	if (idx == 0)
	  eassert (false);
	else if (idx < 0)
	  eassert (idx == -1); /* Such per-buffer variables are
				  inherently buffer-local, */
	else
	  SET_LOCALIZED_SLOT_P (current_buffer, idx, true);
      }
      break;
    default:
      /* apparently localizing a SYMBOL_KBOARD is a silent no-op.  */
      break;
<<<<<<< HEAD
=======
    default: emacs_abort ();
    }

  if (sym->u.s.trapped_write == SYMBOL_NOWRITE)
    xsignal1 (Qsetting_constant, variable);

  if (!blv)
    {
      if (forwarded && BUFFER_OBJFWDP (valcontents.fwd))
        {
          int offset = XBUFFER_OBJFWD (valcontents.fwd)->offset;
          int idx = PER_BUFFER_IDX (offset);
          eassert (idx);
          if (idx > 0)
            /* If idx < 0, it's always buffer local, like `mode-name`.  */
            SET_PER_BUFFER_VALUE_P (current_buffer, idx, true);
          return variable;
        }
      blv = make_blv (sym, forwarded, valcontents);
      sym->u.s.redirect = SYMBOL_LOCALIZED;
      SET_SYMBOL_BLV (sym, blv);
    }

  /* Make sure this buffer has its own value of symbol.  */
  variable = make_lisp_symbol (sym);	/* Update in case of aliasing.  */
  tem = assq_no_quit (variable, BVAR (current_buffer, local_var_alist));
  if (NILP (tem))
    {
      if (let_shadows_buffer_binding_p (sym))
	{
	  AUTO_STRING (format,
		       "Making %s buffer-local while locally let-bound!");
	  CALLN (Fmessage, format, SYMBOL_NAME (variable));
	}

      if (BUFFERP (blv->where) && current_buffer == XBUFFER (blv->where))
        /* Make sure the current value is permanently recorded, if it's the
           default value.  */
        swap_in_global_binding (sym);

      bset_local_var_alist
	(current_buffer,
	 Fcons (Fcons (variable, XCDR (blv->defcell)),
		BVAR (current_buffer, local_var_alist)));

      /* If the symbol forwards into a C variable, then load the binding
         for this buffer now, to preserve the invariant that forwarded
         variables must always hold the value corresponding to the
         current buffer (they are swapped eagerly).
         Otherwise, if C code modifies the variable before we load the
         binding in, then that new value would clobber the default binding
         the next time we unload it.  See bug#34318.  */
      if (blv->fwd.fwdptr)
        swap_in_symval_forwarding (sym, blv);
>>>>>>> 0503657a
    }
  return variable;
}

Lisp_Object
kill_local_variable_internal (struct Lisp_Symbol *sym, struct buffer *buffer)
{
  Lisp_Object variable = make_lisp_ptr (sym, Lisp_Symbol);
 start:
  switch (sym->u.s.type)
    {
    case SYMBOL_VARALIAS:
      sym = SYMBOL_ALIAS (sym);
      XSETSYMBOL (variable, sym);
      goto start;
      break;
    case SYMBOL_PER_BUFFER:
      {
	lispfwd valpp = SYMBOL_FWD (sym);
	int offset = XBUFFER_OBJFWD (valpp)->offset;
	int idx = PER_BUFFER_IDX (offset);
	if (idx > 0)
	  {
	    SET_LOCALIZED_SLOT_P (buffer, idx, 0);
	    set_per_buffer_value (buffer, offset,
				  per_buffer_default (offset));
	  }
      }
      break;
    case SYMBOL_LOCAL_SOMEWHERE:
      {
	/* Update watchers, delete from LOCAL_VAR_ALIST.  */
	Lisp_Object pair = Fassq (variable, BVAR (buffer, local_var_alist));
	if (sym->u.s.trapped_write == SYMBOL_TRAPPED_WRITE)
	  notify_variable_watchers (variable, Qnil, Qmakunbound,
				    make_lisp_ptr (buffer, Lisp_Vectorlike));
	if (!NILP (pair))
	  bset_local_var_alist
	    (buffer, Fdelq (pair, BVAR (buffer, local_var_alist)));
	if (BUFFERP (sym->u.s.buffer_local_buffer)
	    && buffer == XBUFFER (sym->u.s.buffer_local_buffer))
	  fwd_set (sym->u.s.c_variable, sym->u.s.buffer_local_default, buffer);
      }
      break;
    default:
      break;
    }
<<<<<<< HEAD
=======

  if (sym->u.s.trapped_write == SYMBOL_TRAPPED_WRITE)
    notify_variable_watchers (variable, Qnil, Qmakunbound, Fcurrent_buffer ());

  /* Get rid of this buffer's alist element, if any.  */
  variable = make_lisp_symbol (sym);	/* Propagate variable indirection.  */
  tem = assq_no_quit (variable, BVAR (current_buffer, local_var_alist));
  if (!NILP (tem))
    bset_local_var_alist
      (current_buffer,
       Fdelq (tem, BVAR (current_buffer, local_var_alist)));

  /* If the symbol is set up with the current buffer's binding
     loaded, recompute its value.  We have to do it now, or else
     forwarded objects won't work right.  */
  {
    Lisp_Object buf; XSETBUFFER (buf, current_buffer);
    if (BASE_EQ (buf, blv->where))
      swap_in_global_binding (sym);
  }

>>>>>>> 0503657a
  return variable;
}

DEFUN ("kill-local-variable", Fkill_local_variable, Skill_local_variable,
       1, 1, "vKill Local Variable: ",
       doc: /* Make VARIABLE no longer have a separate value in the current buffer.
From now on the default value will apply in this buffer.  Return VARIABLE.  */)
  (register Lisp_Object variable)
{
  CHECK_SYMBOL (variable);
  return kill_local_variable_internal (XSYMBOL (variable), current_buffer);
}

DEFUN ("local-variable-p", Flocal_variable_p, Slocal_variable_p,
       1, 2, 0,
       doc: /* Return non-nil if BUFFER asserts its own buffer-local
binding for VARIABLE.  BUFFER defaults to the current buffer.

Users will generally prefer this to `buffer-local-boundp', which
unlike `local-variable-p', also returns true if BUFFER falls back to
VARIABLE's default binding.  */)
  (Lisp_Object variable, Lisp_Object buffer)
{
  Lisp_Object result = Qnil;
  buffer = !NILP (buffer) ? buffer : Fcurrent_buffer ();
  struct Lisp_Symbol *sym;

  CHECK_SYMBOL (variable);
  sym = XSYMBOL (variable);

 start:
  switch (sym->u.s.type)
    {
<<<<<<< HEAD
    case SYMBOL_VARALIAS:
      sym = SYMBOL_ALIAS (sym);
      XSETSYMBOL (variable, sym);
      goto start;
      break;
    case SYMBOL_LOCAL_SOMEWHERE:
      result = !NILP (assq_no_quit (variable, BVAR (XBUFFER (buffer),
						     local_var_alist)))
	? Qt : Qnil;
      break;
    case SYMBOL_PER_BUFFER:
=======
    case SYMBOL_VARALIAS: sym = SYMBOL_ALIAS (sym); goto start;
    case SYMBOL_PLAINVAL: return Qnil;
    case SYMBOL_LOCALIZED:
      {
	Lisp_Object tmp;
	struct Lisp_Buffer_Local_Value *blv = SYMBOL_BLV (sym);
	XSETBUFFER (tmp, buf);
	variable = make_lisp_symbol (sym); /* Update in case of aliasing.  */

	if (EQ (blv->where, tmp)) /* The binding is already loaded.  */
	  return blv_found (blv) ? Qt : Qnil;
	else
	  return NILP (assq_no_quit (variable, BVAR (buf, local_var_alist)))
	    ? Qnil
	    : Qt;
      }
    case SYMBOL_FORWARDED:
>>>>>>> 0503657a
      {
	lispfwd valpp = SYMBOL_FWD (sym);
	int offset = XBUFFER_OBJFWD (valpp)->offset;
	int idx = PER_BUFFER_IDX (offset);
	if (idx == -1 || LOCALIZED_SLOT_P (XBUFFER (buffer), idx))
	  result = Qt;
      }
      break;
    default:
      break;
    }
  return result;
}

DEFUN ("local-variable-if-set-p", Flocal_variable_if_set_p, Slocal_variable_if_set_p,
       1, 2, 0,
       doc: /* Non-nil if VARIABLE is local in buffer BUFFER when set there.
BUFFER defaults to the current buffer.

More precisely, return non-nil if either VARIABLE already has a local
value in BUFFER, or if VARIABLE is automatically buffer-local (see
`make-variable-buffer-local').  */)
  (register Lisp_Object variable, Lisp_Object buffer)
{
  struct Lisp_Symbol *sym;
  Lisp_Object result = Qnil;

  CHECK_SYMBOL (variable);
  sym = XSYMBOL (variable);

 start:
  switch (sym->u.s.type)
    {
<<<<<<< HEAD
    case SYMBOL_VARALIAS:
      sym = SYMBOL_ALIAS (sym);
      XSETSYMBOL (variable, sym);
      goto start;
      break;
    case SYMBOL_LOCAL_SOMEWHERE:
      result = sym->u.s.buffer_local_only
	? Qt : Flocal_variable_p (variable, buffer);
      break;
    case SYMBOL_PER_BUFFER:
      result = Qt;
      break;
    default:
      break;
=======
    case SYMBOL_VARALIAS: sym = SYMBOL_ALIAS (sym); goto start;
    case SYMBOL_PLAINVAL: return Qnil;
    case SYMBOL_LOCALIZED:
      {
	struct Lisp_Buffer_Local_Value *blv = SYMBOL_BLV (sym);
	if (blv->local_if_set)
	  return Qt;
	variable = make_lisp_symbol (sym); /* Update in case of aliasing.  */
	return Flocal_variable_p (variable, buffer);
      }
    case SYMBOL_FORWARDED:
      /* All BUFFER_OBJFWD slots become local if they are set.  */
      return (BUFFER_OBJFWDP (SYMBOL_FWD (sym)) ? Qt : Qnil);
    default: emacs_abort ();
>>>>>>> 0503657a
    }
  return result;
}

DEFUN ("variable-binding-locus", Fvariable_binding_locus, Svariable_binding_locus,
       1, 1, 0,
       doc: /* Return a value indicating where VARIABLE's current binding comes from.
If the current binding is buffer-local, the value is the current buffer.
If the current binding is global (the default), the value is nil.  */)
  (register Lisp_Object variable)
{
  struct Lisp_Symbol *sym;
  Lisp_Object result = Qnil;

  CHECK_SYMBOL (variable);
  sym = XSYMBOL (variable);

 start:
  switch (sym->u.s.type)
    {
    case SYMBOL_VARALIAS:
      sym = SYMBOL_ALIAS (sym);
      XSETSYMBOL (variable, sym);
      goto start;
      break;
    case SYMBOL_KBOARD:
      result = Fframe_terminal (selected_frame);
      break;
    case SYMBOL_PER_BUFFER:
      if (!NILP (Flocal_variable_p (variable, Fcurrent_buffer ())))
	result = Fcurrent_buffer ();
      break;
    case SYMBOL_LOCAL_SOMEWHERE:
      if (!NILP (Flocal_variable_p (variable, Fcurrent_buffer ())))
	result = Fcurrent_buffer ();
      break;
    case SYMBOL_FORWARDED:
    case SYMBOL_PLAINVAL:
    default:
      break;
    }
  return result;
}

/* Find the function at the end of a chain of symbol function indirections.  */

/* If OBJECT is a symbol, find the end of its function chain and
   return the value found there.  If OBJECT is not a symbol, just
   return it.  */
Lisp_Object
indirect_function (Lisp_Object object)
{
  while (SYMBOLP (object) && !NILP (object))
    object = XSYMBOL (object)->u.s.function;
  return object;
}

DEFUN ("indirect-function", Findirect_function, Sindirect_function, 1, 2, 0,
       doc: /* Return the function at the end of OBJECT's function chain.
If OBJECT is not a symbol, just return it.  Otherwise, follow all
function indirections to find the final function binding and return it.  */)
  (Lisp_Object object, Lisp_Object noerror)
{
  return indirect_function (object);
}

/* Extract and set vector and string elements.  */

DEFUN ("aref", Faref, Saref, 2, 2, 0,
       doc: /* Return the element of ARRAY at index IDX.
ARRAY may be a vector, a string, a char-table, a bool-vector, a record,
or a byte-code object.  IDX starts at 0.  */)
  (register Lisp_Object array, Lisp_Object idx)
{
  register EMACS_INT idxval;

  CHECK_FIXNUM (idx);
  idxval = XFIXNUM (idx);
  if (STRINGP (array))
    {
      int c;
      ptrdiff_t idxval_byte;

      if (idxval < 0 || idxval >= SCHARS (array))
	args_out_of_range (array, idx);
      if (!STRING_MULTIBYTE (array))
	return make_fixnum ((unsigned char) SREF (array, idxval));
      idxval_byte = string_char_to_byte (array, idxval);

      c = STRING_CHAR (SDATA (array) + idxval_byte);
      return make_fixnum (c);
    }
  else if (BOOL_VECTOR_P (array))
    {
      if (idxval < 0 || idxval >= bool_vector_size (array))
	args_out_of_range (array, idx);
      return bool_vector_ref (array, idxval);
    }
  else if (CHAR_TABLE_P (array))
    {
      CHECK_CHARACTER (idx);
      return CHAR_TABLE_REF (array, idxval);
    }
  else if (!VECTORP (array) && !COMPILEDP (array) && !RECORDP (array))
    wrong_type_argument (Qarrayp, array);
  else
    {
      ptrdiff_t size = PVSIZE (array);
      if (idxval < 0 || idxval >= size)
	args_out_of_range (array, idx);
      return AREF (array, idxval);
    }
}

DEFUN ("aset", Faset, Saset, 3, 3, 0,
       doc: /* Store into the element of ARRAY at index IDX the value NEWELT.
Return NEWELT.  ARRAY may be a vector, a string, a char-table or a
bool-vector.  IDX starts at 0.  */)
  (register Lisp_Object array, Lisp_Object idx, Lisp_Object newelt)
{
  register EMACS_INT idxval;

  CHECK_FIXNUM (idx);
  idxval = XFIXNUM (idx);
  if (!RECORDP (array))
    CHECK_ARRAY (array, Qarrayp);

  if (VECTORP (array))
    {
      CHECK_IMPURE (array, XVECTOR (array));
      if (idxval < 0 || idxval >= ASIZE (array))
	args_out_of_range (array, idx);
      ASET (array, idxval, newelt);
    }
  else if (BOOL_VECTOR_P (array))
    {
      if (idxval < 0 || idxval >= bool_vector_size (array))
	args_out_of_range (array, idx);
      bool_vector_set (array, idxval, !NILP (newelt));
    }
  else if (CHAR_TABLE_P (array))
    {
      CHECK_CHARACTER (idx);
      CHAR_TABLE_SET (array, idxval, newelt);
    }
  else if (RECORDP (array))
    {
      CHECK_IMPURE (array, XVECTOR (array));
      if (idxval < 0 || idxval >= PVSIZE (array))
	args_out_of_range (array, idx);
      ASET (array, idxval, newelt);
    }
  else /* STRINGP */
    {
      CHECK_IMPURE (array, XSTRING (array));
      if (idxval < 0 || idxval >= SCHARS (array))
	args_out_of_range (array, idx);
      CHECK_CHARACTER (newelt);
      int c = XFIXNAT (newelt);
      ptrdiff_t idxval_byte;
      int prev_bytes;
      unsigned char workbuf[MAX_MULTIBYTE_LENGTH], *p0 = workbuf, *p1;

      if (STRING_MULTIBYTE (array))
	{
	  idxval_byte = string_char_to_byte (array, idxval);
	  p1 = SDATA (array) + idxval_byte;
	  prev_bytes = BYTES_BY_CHAR_HEAD (*p1);
	}
      else if (SINGLE_BYTE_CHAR_P (c))
	{
	  SSET (array, idxval, c);
	  return newelt;
	}
      else
	{
	  for (ptrdiff_t i = SBYTES (array) - 1; i >= 0; i--)
	    if (!ASCII_CHAR_P (SREF (array, i)))
	      args_out_of_range (array, newelt);
	  /* ARRAY is an ASCII string.  Convert it to a multibyte string.  */
	  STRING_SET_MULTIBYTE (array);
	  idxval_byte = idxval;
	  p1 = SDATA (array) + idxval_byte;
	  prev_bytes = 1;
	}

      int new_bytes = CHAR_STRING (c, p0);
      if (prev_bytes != new_bytes)
	p1 = resize_string_data (array, idxval_byte, prev_bytes, new_bytes);

      do
	*p1++ = *p0++;
      while (--new_bytes != 0);
    }

  return newelt;
}

/* Arithmetic functions */

static Lisp_Object
check_integer_coerce_marker (Lisp_Object x)
{
  if (MARKERP (x))
    return make_fixnum (marker_position (x));
  CHECK_TYPE (INTEGERP (x), Qinteger_or_marker_p, x);
  return x;
}

static Lisp_Object
check_number_coerce_marker (Lisp_Object x)
{
  if (MARKERP (x))
    return make_fixnum (marker_position (x));
  CHECK_TYPE (NUMBERP (x), Qnumber_or_marker_p, x);
  return x;
}

Lisp_Object
arithcompare (Lisp_Object num1, Lisp_Object num2,
	      enum Arith_Comparison comparison)
{
  EMACS_INT i1 = 0, i2 = 0;
  bool lt, eq = true, gt;
  bool test;

  num1 = check_number_coerce_marker (num1);
  num2 = check_number_coerce_marker (num2);

  /* If the comparison is mostly done by comparing two doubles,
     set LT, EQ, and GT to the <, ==, > results of that comparison,
     respectively, taking care to avoid problems if either is a NaN,
     and trying to avoid problems on platforms where variables (in
     violation of the C standard) can contain excess precision.
     Regardless, set I1 and I2 to integers that break ties if the
     two-double comparison is either not done or reports
     equality.  */

  if (FLOATP (num1))
    {
      double f1 = XFLOAT_DATA (num1);
      if (FLOATP (num2))
	{
	  double f2 = XFLOAT_DATA (num2);
	  lt = f1 < f2;
	  eq = f1 == f2;
	  gt = f1 > f2;
	}
      else if (FIXNUMP (num2))
	{
	  /* Compare a float NUM1 to an integer NUM2 by converting the
	     integer I2 (i.e., NUM2) to the double F2 (a conversion that
	     can round on some platforms, if I2 is large enough), and then
	     converting F2 back to the integer I1 (a conversion that is
	     always exact), so that I1 exactly equals ((double) NUM2).  If
	     floating-point comparison reports a tie, NUM1 = F1 = F2 = I1
	     (exactly) so I1 - I2 = NUM1 - NUM2 (exactly), so comparing I1
	     to I2 will break the tie correctly.  */
	  double f2 = XFIXNUM (num2);
	  lt = f1 < f2;
	  eq = f1 == f2;
	  gt = f1 > f2;
	  i1 = f2;
	  i2 = XFIXNUM (num2);
	}
      else if (isnan (f1))
	lt = eq = gt = false;
      else
	i2 = mpz_cmp_d (*xbignum_val (num2), f1);
    }
  else if (FIXNUMP (num1))
    {
      if (FLOATP (num2))
	{
	  /* Compare an integer NUM1 to a float NUM2.  This is the
	     converse of comparing float to integer (see above).  */
	  double f1 = XFIXNUM (num1), f2 = XFLOAT_DATA (num2);
	  lt = f1 < f2;
	  eq = f1 == f2;
	  gt = f1 > f2;
	  i1 = XFIXNUM (num1);
	  i2 = f1;
	}
      else if (FIXNUMP (num2))
	{
	  i1 = XFIXNUM (num1);
	  i2 = XFIXNUM (num2);
	}
      else
	i2 = mpz_sgn (*xbignum_val (num2));
    }
  else if (FLOATP (num2))
    {
      double f2 = XFLOAT_DATA (num2);
      if (isnan (f2))
	lt = eq = gt = false;
      else
	i1 = mpz_cmp_d (*xbignum_val (num1), f2);
    }
  else if (FIXNUMP (num2))
    i1 = mpz_sgn (*xbignum_val (num1));
  else
    i1 = mpz_cmp (*xbignum_val (num1), *xbignum_val (num2));

  if (eq)
    {
      /* The two-double comparison either reported equality, or was not done.
	 Break the tie by comparing the integers.  */
      lt = i1 < i2;
      eq = i1 == i2;
      gt = i1 > i2;
    }

  switch (comparison)
    {
    case ARITH_EQUAL:
      test = eq;
      break;

    case ARITH_NOTEQUAL:
      test = !eq;
      break;

    case ARITH_LESS:
      test = lt;
      break;

    case ARITH_LESS_OR_EQUAL:
      test = lt | eq;
      break;

    case ARITH_GRTR:
      test = gt;
      break;

    case ARITH_GRTR_OR_EQUAL:
      test = gt | eq;
      break;

    default:
      eassume (false);
    }

  return test ? Qt : Qnil;
}

static Lisp_Object
arithcompare_driver (ptrdiff_t nargs, Lisp_Object *args,
                     enum Arith_Comparison comparison)
{
  for (ptrdiff_t i = 1; i < nargs; i++)
    if (NILP (arithcompare (args[i - 1], args[i], comparison)))
      return Qnil;
  return Qt;
}

DEFUN ("=", Feqlsign, Seqlsign, 1, MANY, 0,
       doc: /* Return t if args, all numbers or markers, are equal.
usage: (= NUMBER-OR-MARKER &rest NUMBERS-OR-MARKERS)  */)
  (ptrdiff_t nargs, Lisp_Object *args)
{
  return arithcompare_driver (nargs, args, ARITH_EQUAL);
}

DEFUN ("<", Flss, Slss, 1, MANY, 0,
       doc: /* Return t if each arg (a number or marker), is less than the next arg.
usage: (< NUMBER-OR-MARKER &rest NUMBERS-OR-MARKERS)  */)
  (ptrdiff_t nargs, Lisp_Object *args)
{
  if (nargs == 2 && FIXNUMP (args[0]) && FIXNUMP (args[1]))
    return XFIXNUM (args[0]) < XFIXNUM (args[1]) ? Qt : Qnil;

  return arithcompare_driver (nargs, args, ARITH_LESS);
}

DEFUN (">", Fgtr, Sgtr, 1, MANY, 0,
       doc: /* Return t if each arg (a number or marker) is greater than the next arg.
usage: (> NUMBER-OR-MARKER &rest NUMBERS-OR-MARKERS)  */)
  (ptrdiff_t nargs, Lisp_Object *args)
{
  if (nargs == 2 && FIXNUMP (args[0]) && FIXNUMP (args[1]))
    return XFIXNUM (args[0]) > XFIXNUM (args[1]) ? Qt : Qnil;

  return arithcompare_driver (nargs, args, ARITH_GRTR);
}

DEFUN ("<=", Fleq, Sleq, 1, MANY, 0,
       doc: /* Return t if each arg (a number or marker) is less than or equal to the next.
usage: (<= NUMBER-OR-MARKER &rest NUMBERS-OR-MARKERS)  */)
  (ptrdiff_t nargs, Lisp_Object *args)
{
  if (nargs == 2 && FIXNUMP (args[0]) && FIXNUMP (args[1]))
    return XFIXNUM (args[0]) <= XFIXNUM (args[1]) ? Qt : Qnil;

  return arithcompare_driver (nargs, args, ARITH_LESS_OR_EQUAL);
}

DEFUN (">=", Fgeq, Sgeq, 1, MANY, 0,
       doc: /* Return t if each arg (a number or marker) is greater than or equal to the next.
usage: (>= NUMBER-OR-MARKER &rest NUMBERS-OR-MARKERS)  */)
  (ptrdiff_t nargs, Lisp_Object *args)
{
  if (nargs == 2 && FIXNUMP (args[0]) && FIXNUMP (args[1]))
    return XFIXNUM (args[0]) >= XFIXNUM (args[1]) ? Qt : Qnil;

  return arithcompare_driver (nargs, args, ARITH_GRTR_OR_EQUAL);
}

DEFUN ("/=", Fneq, Sneq, 2, 2, 0,
       doc: /* Return t if first arg is not equal to second arg.  Both must be numbers or markers.  */)
  (register Lisp_Object num1, Lisp_Object num2)
{
  return arithcompare (num1, num2, ARITH_NOTEQUAL);
}

/* Convert the cons-of-integers, integer, or float value C to an
   unsigned value with maximum value MAX, where MAX is one less than a
   power of 2.  Signal an error if C does not have a valid format or
   is out of range.

   Although Emacs represents large integers with bignums instead of
   cons-of-integers or floats, for now this function still accepts the
   obsolete forms in case some old Lisp code still generates them.  */
uintmax_t
cons_to_unsigned (Lisp_Object c, uintmax_t max)
{
  bool valid = false;
  uintmax_t val UNINIT;

  if (FLOATP (c))
    {
      double d = XFLOAT_DATA (c);
      if (d >= 0 && d < 1.0 + max)
	{
	  val = d;
	  valid = val == d;
	}
    }
  else
    {
      Lisp_Object hi = CONSP (c) ? XCAR (c) : c;
      valid = INTEGERP (hi) && integer_to_uintmax (hi, &val);

      if (valid && CONSP (c))
	{
	  uintmax_t top = val;
	  Lisp_Object rest = XCDR (c);
	  if (top <= UINTMAX_MAX >> 24 >> 16
	      && CONSP (rest)
	      && FIXNATP (XCAR (rest)) && XFIXNAT (XCAR (rest)) < 1 << 24
	      && FIXNATP (XCDR (rest)) && XFIXNAT (XCDR (rest)) < 1 << 16)
	    {
	      uintmax_t mid = XFIXNAT (XCAR (rest));
	      val = top << 24 << 16 | mid << 16 | XFIXNAT (XCDR (rest));
	    }
	  else
	    {
	      valid = top <= UINTMAX_MAX >> 16;
	      if (valid)
		{
		  if (CONSP (rest))
		    rest = XCAR (rest);
		  valid = FIXNATP (rest) && XFIXNAT (rest) < 1 << 16;
		  if (valid)
		    val = top << 16 | XFIXNAT (rest);
		}
	    }
	}
    }

  if (!(valid && val <= max))
    error ("Not an in-range integer, integral float, or cons of integers");
  return val;
}

/* Convert the cons-of-integers, integer, or float value C to a signed
   value with extrema MIN and MAX.  MAX should be one less than a
   power of 2, and MIN should be zero or the negative of a power of 2.
   Signal an error if C does not have a valid format or is out of
   range.

   Although Emacs represents large integers with bignums instead of
   cons-of-integers or floats, for now this function still accepts the
   obsolete forms in case some old Lisp code still generates them.  */
intmax_t
cons_to_signed (Lisp_Object c, intmax_t min, intmax_t max)
{
  bool valid = false;
  intmax_t val UNINIT;

  if (FLOATP (c))
    {
      double d = XFLOAT_DATA (c);
      if (d >= min && d < 1.0 + max)
	{
	  val = d;
	  valid = val == d;
	}
    }
  else
    {
      Lisp_Object hi = CONSP (c) ? XCAR (c) : c;
      valid = INTEGERP (hi) && integer_to_intmax (hi, &val);

      if (valid && CONSP (c))
	{
	  intmax_t top = val;
	  Lisp_Object rest = XCDR (c);
	  if (top >= INTMAX_MIN >> 24 >> 16 && top <= INTMAX_MAX >> 24 >> 16
	      && CONSP (rest)
	      && FIXNATP (XCAR (rest)) && XFIXNAT (XCAR (rest)) < 1 << 24
	      && FIXNATP (XCDR (rest)) && XFIXNAT (XCDR (rest)) < 1 << 16)
	    {
	      intmax_t mid = XFIXNAT (XCAR (rest));
	      val = top << 24 << 16 | mid << 16 | XFIXNAT (XCDR (rest));
	    }
	  else
	    {
	      valid = INTMAX_MIN >> 16 <= top && top <= INTMAX_MAX >> 16;
	      if (valid)
		{
		  if (CONSP (rest))
		    rest = XCAR (rest);
		  valid = FIXNATP (rest) && XFIXNAT (rest) < 1 << 16;
		  if (valid)
		    val = top << 16 | XFIXNAT (rest);
		}
	    }
	}
    }

  if (!(valid && min <= val && val <= max))
    error ("Not an in-range integer, integral float, or cons of integers");
  return val;
}

/* Render NUMBER in decimal into BUFFER which ends right before END.
   Return the start of the string; the end is always at END.
   The string is not null-terminated.  */
char *
fixnum_to_string (EMACS_INT number, char *buffer, char *end)
{
  EMACS_INT x = number;
  bool negative = x < 0;
  if (negative)
    x = -x;
  char *p = end;
  do
    {
      eassume (p > buffer && p - 1 < end);
      *--p = '0' + x % 10;
      x /= 10;
    }
  while (x);
  if (negative)
    *--p = '-';
  return p;
}

DEFUN ("number-to-string", Fnumber_to_string, Snumber_to_string, 1, 1, 0,
       doc: /* Return the decimal representation of NUMBER as a string.
Uses a minus sign if negative.
NUMBER may be an integer or a floating point number.  */)
  (Lisp_Object number)
{
  char buffer[max (FLOAT_TO_STRING_BUFSIZE, INT_BUFSIZE_BOUND (EMACS_INT))];

  if (FIXNUMP (number))
    {
      char *end = buffer + sizeof buffer;
      char *p = fixnum_to_string (XFIXNUM (number), buffer, end);
      return make_unibyte_string (p, end - p);
    }

  if (BIGNUMP (number))
    return bignum_to_string (number, 10);

  if (FLOATP (number))
    return make_unibyte_string (buffer,
				float_to_string (buffer, XFLOAT_DATA (number)));

  wrong_type_argument (Qnumberp, number);
}

DEFUN ("string-to-number", Fstring_to_number, Sstring_to_number, 1, 2, 0,
       doc: /* Parse STRING as a decimal number and return the number.
Ignore leading spaces and tabs, and all trailing chars.  Return 0 if
STRING cannot be parsed as an integer or floating point number.

If BASE, interpret STRING as a number in that base.  If BASE isn't
present, base 10 is used.  BASE must be between 2 and 16 (inclusive).
If the base used is not 10, STRING is always parsed as an integer.  */)
  (register Lisp_Object string, Lisp_Object base)
{
  int b;

  CHECK_STRING (string);

  if (NILP (base))
    b = 10;
  else
    {
      CHECK_FIXNUM (base);
      if (!(XFIXNUM (base) >= 2 && XFIXNUM (base) <= 16))
	xsignal1 (Qargs_out_of_range, base);
      b = XFIXNUM (base);
    }

  char *p = SSDATA (string);
  while (*p == ' ' || *p == '\t')
    p++;

  Lisp_Object val = string_to_number (p, b, 0);
  return ((IEEE_FLOATING_POINT ? NILP (val) : !NUMBERP (val))
	  ? make_fixnum (0) : val);
}

enum arithop
  {
    Aadd,
    Asub,
    Amult,
    Adiv,
    Alogand,
    Alogior,
    Alogxor
  };
static bool
floating_point_op (enum arithop code)
{
  return code <= Adiv;
}

/* Return the result of applying the floating-point operation CODE to
   the NARGS arguments starting at ARGS.  If ARGNUM is positive,
   ARGNUM of the arguments were already consumed, yielding ACCUM.
   0 <= ARGNUM < NARGS, 2 <= NARGS, and NEXT is the value of
   ARGS[ARGSNUM], converted to double.  */

static Lisp_Object
floatop_arith_driver (enum arithop code, ptrdiff_t nargs, Lisp_Object *args,
		      ptrdiff_t argnum, double accum, double next)
{
  if (argnum == 0)
    {
      accum = next;
      goto next_arg;
    }

  while (true)
    {
      switch (code)
	{
	case Aadd : accum += next; break;
	case Asub : accum -= next; break;
	case Amult: accum *= next; break;
	case Adiv:
	  if (!IEEE_FLOATING_POINT && next == 0)
	    xsignal0 (Qarith_error);
	  accum /= next;
	  break;
	default: eassume (false);
	}

    next_arg:
      argnum++;
      if (argnum == nargs)
	return make_float (accum);
      next = XFLOATINT (check_number_coerce_marker (args[argnum]));
    }
}

/* Like floatop_arith_driver, except CODE might not be a floating-point
   operation, and NEXT is a Lisp float rather than a C double.  */

static Lisp_Object
float_arith_driver (enum arithop code, ptrdiff_t nargs, Lisp_Object *args,
		    ptrdiff_t argnum, double accum, Lisp_Object next)
{
  if (!floating_point_op (code))
    wrong_type_argument (Qinteger_or_marker_p, next);
  return floatop_arith_driver (code, nargs, args, argnum, accum,
			       XFLOAT_DATA (next));
}

/* Return the result of applying the arithmetic operation CODE to the
   NARGS arguments starting at ARGS.  If ARGNUM is positive, ARGNUM of
   the arguments were already consumed, yielding IACCUM.  0 <= ARGNUM
   < NARGS, 2 <= NARGS, and VAL is the value of ARGS[ARGSNUM],
   converted to integer.  */

static Lisp_Object
bignum_arith_driver (enum arithop code, ptrdiff_t nargs, Lisp_Object *args,
		     ptrdiff_t argnum, intmax_t iaccum, Lisp_Object val)
{
  mpz_t const *accum;
  if (argnum == 0)
    {
      accum = bignum_integer (&mpz[0], val);
      goto next_arg;
    }
  mpz_set_intmax (mpz[0], iaccum);
  accum = &mpz[0];

  while (true)
    {
      mpz_t const *next = bignum_integer (&mpz[1], val);

      switch (code)
	{
	case Aadd   :       mpz_add (mpz[0], *accum, *next); break;
	case Asub   :       mpz_sub (mpz[0], *accum, *next); break;
	case Amult  : emacs_mpz_mul (mpz[0], *accum, *next); break;
	case Alogand:       mpz_and (mpz[0], *accum, *next); break;
	case Alogior:       mpz_ior (mpz[0], *accum, *next); break;
	case Alogxor:       mpz_xor (mpz[0], *accum, *next); break;
	case Adiv:
	  if (mpz_sgn (*next) == 0)
	    xsignal0 (Qarith_error);
	  mpz_tdiv_q (mpz[0], *accum, *next);
	  break;
	default:
	  eassume (false);
	}
      accum = &mpz[0];

    next_arg:
      argnum++;
      if (argnum == nargs)
	return make_integer_mpz ();
      val = check_number_coerce_marker (args[argnum]);
      if (FLOATP (val))
	return float_arith_driver (code, nargs, args, argnum,
				   mpz_get_d_rounded (*accum), val);
    }
}

/* Return the result of applying the arithmetic operation CODE to the
   NARGS arguments starting at ARGS, with the first argument being the
   number VAL.  2 <= NARGS.  Check that the remaining arguments are
   numbers or markers.  */

static Lisp_Object
arith_driver (enum arithop code, ptrdiff_t nargs, Lisp_Object *args,
	      Lisp_Object val)
{
  eassume (2 <= nargs);

  ptrdiff_t argnum = 0;
  /* Set ACCUM to VAL's value if it is a fixnum, otherwise to some
     ignored value to avoid using an uninitialized variable later.  */
  intmax_t accum = XFIXNUM_RAW (val);

  if (FIXNUMP (val))
    while (true)
      {
	argnum++;
	if (argnum == nargs)
	  return make_int (accum);
	val = check_number_coerce_marker (args[argnum]);

	/* Set NEXT to the next value if it fits, else exit the loop.  */
	intmax_t next;
	if (!(INTEGERP (val) && integer_to_intmax (val, &next)))
	  break;

	/* Set ACCUM to the next operation's result if it fits,
	   else exit the loop.  */
	bool overflow;
	intmax_t a;
	switch (code)
	  {
	  case Aadd : overflow = ckd_add (&a, accum, next); break;
	  case Amult: overflow = ckd_mul (&a, accum, next); break;
	  case Asub : overflow = ckd_sub (&a, accum, next); break;
	  case Adiv:
	    if (next == 0)
	      xsignal0 (Qarith_error);
	    /* This cannot overflow, as integer overflow can
	       occur only if the dividend is INTMAX_MIN, but
	       INTMAX_MIN < MOST_NEGATIVE_FIXNUM <= accum.  */
	    accum /= next;
	    continue;
	  case Alogand: accum &= next; continue;
	  case Alogior: accum |= next; continue;
	  case Alogxor: accum ^= next; continue;
	  default: eassume (false);
	  }
	if (overflow)
	  break;
	accum = a;
      }

  return (FLOATP (val)
	  ? float_arith_driver (code, nargs, args, argnum, accum, val)
	  : bignum_arith_driver (code, nargs, args, argnum, accum, val));
}


DEFUN ("+", Fplus, Splus, 0, MANY, 0,
       doc: /* Return sum of any number of arguments, which are numbers or markers.
usage: (+ &rest NUMBERS-OR-MARKERS)  */)
  (ptrdiff_t nargs, Lisp_Object *args)
{
  if (nargs == 0)
    return make_fixnum (0);
  Lisp_Object a = check_number_coerce_marker (args[0]);
  return nargs == 1 ? a : arith_driver (Aadd, nargs, args, a);
}

DEFUN ("-", Fminus, Sminus, 0, MANY, 0,
       doc: /* Negate number or subtract numbers or markers and return the result.
With one arg, negates it.  With more than one arg,
subtracts all but the first from the first.
usage: (- &optional NUMBER-OR-MARKER &rest MORE-NUMBERS-OR-MARKERS)  */)
  (ptrdiff_t nargs, Lisp_Object *args)
{
  if (nargs == 0)
    return make_fixnum (0);
  Lisp_Object a = check_number_coerce_marker (args[0]);
  if (nargs == 1)
    {
      if (FIXNUMP (a))
	return make_int (-XFIXNUM (a));
      if (FLOATP (a))
	return make_float (-XFLOAT_DATA (a));
      mpz_neg (mpz[0], *xbignum_val (a));
      return make_integer_mpz ();
    }
  return arith_driver (Asub, nargs, args, a);
}

DEFUN ("*", Ftimes, Stimes, 0, MANY, 0,
       doc: /* Return product of any number of arguments, which are numbers or markers.
usage: (* &rest NUMBERS-OR-MARKERS)  */)
  (ptrdiff_t nargs, Lisp_Object *args)
{
  if (nargs == 0)
    return make_fixnum (1);
  Lisp_Object a = check_number_coerce_marker (args[0]);
  return nargs == 1 ? a : arith_driver (Amult, nargs, args, a);
}

DEFUN ("/", Fquo, Squo, 1, MANY, 0,
       doc: /* Divide number by divisors and return the result.
With two or more arguments, return first argument divided by the rest.
With one argument, return 1 divided by the argument.
The arguments must be numbers or markers.
usage: (/ NUMBER &rest DIVISORS)  */)
  (ptrdiff_t nargs, Lisp_Object *args)
{
  Lisp_Object a = check_number_coerce_marker (args[0]);
  if (nargs == 1)
    {
      if (FIXNUMP (a))
	{
	  if (XFIXNUM (a) == 0)
	    xsignal0 (Qarith_error);
	  return make_fixnum (1 / XFIXNUM (a));
	}
      if (FLOATP (a))
	{
	  if (!IEEE_FLOATING_POINT && XFLOAT_DATA (a) == 0)
	    xsignal0 (Qarith_error);
	  return make_float (1 / XFLOAT_DATA (a));
	}
      /* Dividing 1 by any bignum yields 0.  */
      return make_fixnum (0);
    }

  /* Do all computation in floating-point if any arg is a float.  */
  for (ptrdiff_t argnum = 2; argnum < nargs; argnum++)
    if (FLOATP (args[argnum]))
      return floatop_arith_driver (Adiv, nargs, args, 0, 0, XFLOATINT (a));
  return arith_driver (Adiv, nargs, args, a);
}

/* Return NUM % DEN (or NUM mod DEN, if MODULO).  NUM and DEN must be
   integers.  */
static Lisp_Object
integer_remainder (Lisp_Object num, Lisp_Object den, bool modulo)
{
  if (FIXNUMP (den))
    {
      EMACS_INT d = XFIXNUM (den);
      if (d == 0)
	xsignal0 (Qarith_error);

      EMACS_INT r;
      bool have_r = false;
      if (FIXNUMP (num))
	{
	  r = XFIXNUM (num) % d;
	  have_r = true;
	}
      else if (eabs (d) <= ULONG_MAX)
	{
	  mpz_t const *n = xbignum_val (num);
	  bool neg_n = mpz_sgn (*n) < 0;
	  r = mpz_tdiv_ui (*n, eabs (d));
	  if (neg_n)
	    r = -r;
	  have_r = true;
	}

      if (have_r)
	{
	  /* If MODULO and the remainder has the wrong sign, fix it.  */
	  if (modulo && (d < 0 ? r > 0 : r < 0))
	    r += d;

	  return make_fixnum (r);
	}
    }

  mpz_t const *d = bignum_integer (&mpz[1], den);
  mpz_t *r = &mpz[0];
  mpz_tdiv_r (*r, *bignum_integer (&mpz[0], num), *d);

  if (modulo)
    {
      /* If the remainder has the wrong sign, fix it.  */
      int sgn_r = mpz_sgn (*r);
      if (mpz_sgn (*d) < 0 ? sgn_r > 0 : sgn_r < 0)
	mpz_add (*r, *r, *d);
    }

  return make_integer_mpz ();
}

DEFUN ("%", Frem, Srem, 2, 2, 0,
       doc: /* Return remainder of X divided by Y.
Both must be integers or markers.  */)
  (Lisp_Object x, Lisp_Object y)
{
  x = check_integer_coerce_marker (x);
  y = check_integer_coerce_marker (y);
  return integer_remainder (x, y, false);
}

DEFUN ("mod", Fmod, Smod, 2, 2, 0,
       doc: /* Return X modulo Y.
The result falls between zero (inclusive) and Y (exclusive).
Both X and Y must be numbers or markers.  */)
  (Lisp_Object x, Lisp_Object y)
{
  x = check_number_coerce_marker (x);
  y = check_number_coerce_marker (y);
  if (FLOATP (x) || FLOATP (y))
    return fmod_float (x, y);
  return integer_remainder (x, y, true);
}

static Lisp_Object
minmax_driver (ptrdiff_t nargs, Lisp_Object *args,
	       enum Arith_Comparison comparison)
{
  Lisp_Object accum = check_number_coerce_marker (args[0]);
  for (ptrdiff_t argnum = 1; argnum < nargs; argnum++)
    {
      Lisp_Object val = check_number_coerce_marker (args[argnum]);
      if (!NILP (arithcompare (val, accum, comparison)))
	accum = val;
      else if (FLOATP (val) && isnan (XFLOAT_DATA (val)))
	return val;
    }
  return accum;
}

DEFUN ("max", Fmax, Smax, 1, MANY, 0,
       doc: /* Return largest of all the arguments (which must be numbers or markers).
The value is always a number; markers are converted to numbers.
usage: (max NUMBER-OR-MARKER &rest NUMBERS-OR-MARKERS)  */)
  (ptrdiff_t nargs, Lisp_Object *args)
{
  return minmax_driver (nargs, args, ARITH_GRTR);
}

DEFUN ("min", Fmin, Smin, 1, MANY, 0,
       doc: /* Return smallest of all the arguments (which must be numbers or markers).
The value is always a number; markers are converted to numbers.
usage: (min NUMBER-OR-MARKER &rest NUMBERS-OR-MARKERS)  */)
  (ptrdiff_t nargs, Lisp_Object *args)
{
  return minmax_driver (nargs, args, ARITH_LESS);
}

DEFUN ("logand", Flogand, Slogand, 0, MANY, 0,
       doc: /* Return bitwise-and of all the arguments.
Arguments may be integers, or markers converted to integers.
usage: (logand &rest INTS-OR-MARKERS)  */)
  (ptrdiff_t nargs, Lisp_Object *args)
{
  if (nargs == 0)
    return make_fixnum (-1);
  Lisp_Object a = check_integer_coerce_marker (args[0]);
  return nargs == 1 ? a : arith_driver (Alogand, nargs, args, a);
}

DEFUN ("logior", Flogior, Slogior, 0, MANY, 0,
       doc: /* Return bitwise-or of all the arguments.
Arguments may be integers, or markers converted to integers.
usage: (logior &rest INTS-OR-MARKERS)  */)
  (ptrdiff_t nargs, Lisp_Object *args)
{
  if (nargs == 0)
    return make_fixnum (0);
  Lisp_Object a = check_integer_coerce_marker (args[0]);
  return nargs == 1 ? a : arith_driver (Alogior, nargs, args, a);
}

DEFUN ("logxor", Flogxor, Slogxor, 0, MANY, 0,
       doc: /* Return bitwise-exclusive-or of all the arguments.
Arguments may be integers, or markers converted to integers.
usage: (logxor &rest INTS-OR-MARKERS)  */)
  (ptrdiff_t nargs, Lisp_Object *args)
{
  if (nargs == 0)
    return make_fixnum (0);
  Lisp_Object a = check_integer_coerce_marker (args[0]);
  return nargs == 1 ? a : arith_driver (Alogxor, nargs, args, a);
}

DEFUN ("logcount", Flogcount, Slogcount, 1, 1, 0,
       doc: /* Return population count of VALUE.
This is the number of one bits in the two's complement representation
of VALUE.  If VALUE is negative, return the number of zero bits in the
representation.  */)
  (Lisp_Object value)
{
  CHECK_INTEGER (value);

  if (BIGNUMP (value))
    {
      mpz_t const *nonneg = xbignum_val (value);
      if (mpz_sgn (*nonneg) < 0)
	{
	  mpz_com (mpz[0], *nonneg);
	  nonneg = &mpz[0];
	}
      return make_fixnum (mpz_popcount (*nonneg));
    }

  eassume (FIXNUMP (value));
  EMACS_INT v = XFIXNUM (value) < 0 ? -1 - XFIXNUM (value) : XFIXNUM (value);
  return make_fixnum (EMACS_UINT_WIDTH <= UINT_WIDTH
		      ? count_one_bits (v)
		      : EMACS_UINT_WIDTH <= ULONG_WIDTH
		      ? count_one_bits_l (v)
		      : count_one_bits_ll (v));
}

DEFUN ("ash", Fash, Sash, 2, 2, 0,
       doc: /* Return integer VALUE with its bits shifted left by COUNT bit positions.
If COUNT is negative, shift VALUE to the right instead.
VALUE and COUNT must be integers.
Mathematically, the return value is VALUE multiplied by 2 to the
power of COUNT, rounded down.  If the result is non-zero, its sign
is the same as that of VALUE.
In terms of bits, when COUNT is positive, the function moves
the bits of VALUE to the left, adding zero bits on the right; when
COUNT is negative, it moves the bits of VALUE to the right,
discarding bits.  */)
  (Lisp_Object value, Lisp_Object count)
{
  CHECK_INTEGER (value);
  CHECK_INTEGER (count);

  if (!FIXNUMP (count))
    {
      if (EQ (value, make_fixnum (0)))
	return value;
      if (mpz_sgn (*xbignum_val (count)) < 0)
	{
	  EMACS_INT v = (FIXNUMP (value) ? XFIXNUM (value)
			 : mpz_sgn (*xbignum_val (value)));
	  return make_fixnum (v < 0 ? -1 : 0);
	}
      overflow_error ();
    }

  if (XFIXNUM (count) <= 0)
    {
      if (XFIXNUM (count) == 0)
	return value;

      if ((EMACS_INT) -1 >> 1 == -1 && FIXNUMP (value))
	{
	  EMACS_INT shift = -XFIXNUM (count);
	  EMACS_INT result
	    = (shift < EMACS_INT_WIDTH ? XFIXNUM (value) >> shift
	       : XFIXNUM (value) < 0 ? -1 : 0);
	  return make_fixnum (result);
	}
    }

  mpz_t const *zval = bignum_integer (&mpz[0], value);
  if (XFIXNUM (count) < 0)
    {
      if (TYPE_MAXIMUM (mp_bitcnt_t) < - XFIXNUM (count))
	return make_fixnum (mpz_sgn (*zval) < 0 ? -1 : 0);
      mpz_fdiv_q_2exp (mpz[0], *zval, - XFIXNUM (count));
    }
  else
    emacs_mpz_mul_2exp (mpz[0], *zval, XFIXNUM (count));
  return make_integer_mpz ();
}

/* Return X ** Y as an integer.  X and Y must be integers, and Y must
   be nonnegative.  */

Lisp_Object
expt_integer (Lisp_Object x, Lisp_Object y)
{
  /* Special cases for -1 <= x <= 1, which never overflow.  */
  if (EQ (x, make_fixnum (1)))
    return x;
  if (EQ (x, make_fixnum (0)))
    return EQ (x, y) ? make_fixnum (1) : x;
  if (EQ (x, make_fixnum (-1)))
    return ((FIXNUMP (y) ? XFIXNUM (y) & 1 : mpz_odd_p (*xbignum_val (y)))
	    ? x : make_fixnum (1));

  unsigned long exp;
  if (FIXNUMP (y))
    {
      if (ULONG_MAX < XFIXNUM (y))
	overflow_error ();
      exp = XFIXNUM (y);
    }
  else
    {
      if (ULONG_MAX <= MOST_POSITIVE_FIXNUM
	  || !mpz_fits_ulong_p (*xbignum_val (y)))
	overflow_error ();
      exp = mpz_get_ui (*xbignum_val (y));
    }

  emacs_mpz_pow_ui (mpz[0], *bignum_integer (&mpz[0], x), exp);
  return make_integer_mpz ();
}

DEFUN ("1+", Fadd1, Sadd1, 1, 1, 0,
       doc: /* Return NUMBER plus one.  NUMBER may be a number or a marker.
Markers are converted to integers.  */)
  (Lisp_Object number)
{
  number = check_number_coerce_marker (number);

  if (FIXNUMP (number))
    return make_int (XFIXNUM (number) + 1);
  if (FLOATP (number))
    return (make_float (1.0 + XFLOAT_DATA (number)));
  mpz_add_ui (mpz[0], *xbignum_val (number), 1);
  return make_integer_mpz ();
}

DEFUN ("1-", Fsub1, Ssub1, 1, 1, 0,
       doc: /* Return NUMBER minus one.  NUMBER may be a number or a marker.
Markers are converted to integers.  */)
  (Lisp_Object number)
{
  number = check_number_coerce_marker (number);

  if (FIXNUMP (number))
    return make_int (XFIXNUM (number) - 1);
  if (FLOATP (number))
    return (make_float (-1.0 + XFLOAT_DATA (number)));
  mpz_sub_ui (mpz[0], *xbignum_val (number), 1);
  return make_integer_mpz ();
}

DEFUN ("lognot", Flognot, Slognot, 1, 1, 0,
       doc: /* Return the bitwise complement of NUMBER.  NUMBER must be an integer.  */)
  (register Lisp_Object number)
{
  CHECK_INTEGER (number);
  if (FIXNUMP (number))
    return make_fixnum (~XFIXNUM (number));
  mpz_com (mpz[0], *xbignum_val (number));
  return make_integer_mpz ();
}

DEFUN ("byteorder", Fbyteorder, Sbyteorder, 0, 0, 0,
       doc: /* Return the byteorder for the machine.
Returns 66 (ASCII uppercase B) for big endian machines or 108 (ASCII
lowercase l) for small endian machines.  */
       attributes: const)
  (void)
{
  unsigned i = 0x04030201;
  int order = *(char *)&i == 1 ? 108 : 66;

  return make_fixnum (order);
}

/* Because we round up the bool vector allocate size to word_size
   units, we can safely read past the "end" of the vector in the
   operations below.  These extra bits are always zero.  */

static bits_word
bool_vector_spare_mask (EMACS_INT nr_bits)
{
  return (((bits_word) 1) << (nr_bits % BITS_PER_BITS_WORD)) - 1;
}

/* Shift VAL right by the width of an unsigned long long.
   ULLONG_WIDTH must be less than BITS_PER_BITS_WORD.  */

static bits_word
shift_right_ull (bits_word w)
{
  /* Pacify bogus GCC warning about shift count exceeding type width.  */
  int shift = ULLONG_WIDTH - BITS_PER_BITS_WORD < 0 ? ULLONG_WIDTH : 0;
  return w >> shift;
}

/* Return the number of 1 bits in W.  */

static int
count_one_bits_word (bits_word w)
{
  if (BITS_WORD_MAX <= UINT_MAX)
    return count_one_bits (w);
  else if (BITS_WORD_MAX <= ULONG_MAX)
    return count_one_bits_l (w);
  else
    {
      int i = 0, count = 0;
      while (count += count_one_bits_ll (w),
	     (i += ULLONG_WIDTH) < BITS_PER_BITS_WORD)
	w = shift_right_ull (w);
      return count;
    }
}

enum bool_vector_op { bool_vector_exclusive_or,
                      bool_vector_union,
                      bool_vector_intersection,
                      bool_vector_set_difference,
                      bool_vector_subsetp };

static Lisp_Object
bool_vector_binop_driver (Lisp_Object a,
                          Lisp_Object b,
                          Lisp_Object dest,
                          enum bool_vector_op op)
{
  EMACS_INT nr_bits;
  bits_word *adata, *bdata, *destdata;
  ptrdiff_t i = 0;
  ptrdiff_t nr_words;

  CHECK_BOOL_VECTOR (a);
  CHECK_BOOL_VECTOR (b);

  nr_bits = bool_vector_size (a);
  if (bool_vector_size (b) != nr_bits)
    wrong_length_argument (a, b, dest);

  nr_words = bool_vector_words (nr_bits);
  adata = bool_vector_data (a);
  bdata = bool_vector_data (b);

  if (NILP (dest))
    {
      dest = make_bool_vector (nr_bits);
      destdata = bool_vector_data (dest);
    }
  else
    {
      CHECK_BOOL_VECTOR (dest);
      destdata = bool_vector_data (dest);
      if (bool_vector_size (dest) != nr_bits)
	wrong_length_argument (a, b, dest);

      switch (op)
	{
	case bool_vector_exclusive_or:
	  for (; i < nr_words; i++)
	    if (destdata[i] != (adata[i] ^ bdata[i]))
	      goto set_dest;
	  break;

	case bool_vector_subsetp:
	  for (; i < nr_words; i++)
	    if (adata[i] &~ bdata[i])
	      return Qnil;
	  return Qt;

	case bool_vector_union:
	  for (; i < nr_words; i++)
	    if (destdata[i] != (adata[i] | bdata[i]))
	      goto set_dest;
	  break;

	case bool_vector_intersection:
	  for (; i < nr_words; i++)
	    if (destdata[i] != (adata[i] & bdata[i]))
	      goto set_dest;
	  break;

	case bool_vector_set_difference:
	  for (; i < nr_words; i++)
	    if (destdata[i] != (adata[i] &~ bdata[i]))
	      goto set_dest;
	  break;
	}

      return Qnil;
    }

 set_dest:
  switch (op)
    {
    case bool_vector_exclusive_or:
      for (; i < nr_words; i++)
	destdata[i] = adata[i] ^ bdata[i];
      break;

    case bool_vector_union:
      for (; i < nr_words; i++)
	destdata[i] = adata[i] | bdata[i];
      break;

    case bool_vector_intersection:
      for (; i < nr_words; i++)
	destdata[i] = adata[i] & bdata[i];
      break;

    case bool_vector_set_difference:
      for (; i < nr_words; i++)
	destdata[i] = adata[i] &~ bdata[i];
      break;

    default:
      eassume (0);
    }

  return dest;
}

/* PRECONDITION must be true.  Return VALUE.  This odd construction
   works around a bogus GCC diagnostic "shift count >= width of type".  */

static int
pre_value (bool precondition, int value)
{
  eassume (precondition);
  return precondition ? value : 0;
}

/* Compute the number of trailing zero bits in val.  If val is zero,
   return the number of bits in val.  */
static int
count_trailing_zero_bits (bits_word val)
{
  if (BITS_WORD_MAX == UINT_MAX)
    return count_trailing_zeros (val);
  if (BITS_WORD_MAX == ULONG_MAX)
    return count_trailing_zeros_l (val);
  if (BITS_WORD_MAX == ULLONG_MAX)
    return count_trailing_zeros_ll (val);

  /* The rest of this code is for the unlikely platform where bits_word differs
     in width from unsigned int, unsigned long, and unsigned long long.  */
  val |= ~ BITS_WORD_MAX;
  if (BITS_WORD_MAX <= UINT_MAX)
    return count_trailing_zeros (val);
  if (BITS_WORD_MAX <= ULONG_MAX)
    return count_trailing_zeros_l (val);
  else
    {
      int count;
      for (count = 0;
	   count < BITS_PER_BITS_WORD - ULLONG_WIDTH;
	   count += ULLONG_WIDTH)
	{
	  if (val & ULLONG_MAX)
	    return count + count_trailing_zeros_ll (val);
	  val = shift_right_ull (val);
	}

      if (BITS_PER_BITS_WORD % ULLONG_WIDTH != 0
	  && BITS_WORD_MAX == (bits_word) -1)
	val |= (bits_word) 1 << pre_value (ULONG_MAX < BITS_WORD_MAX,
					   BITS_PER_BITS_WORD % ULLONG_WIDTH);
      return count + count_trailing_zeros_ll (val);
    }
}

static bits_word
bits_word_to_host_endian (bits_word val)
{
#ifndef WORDS_BIGENDIAN
  return val;
#else
  if (BITS_WORD_MAX >> 31 == 1)
    return bswap_32 (val);
  if (BITS_WORD_MAX >> 31 >> 31 >> 1 == 1)
    return bswap_64 (val);
  {
    int i;
    bits_word r = 0;
    for (i = 0; i < sizeof val; i++)
      {
	r = ((r << 1 << (CHAR_BIT - 1))
	     | (val & ((1u << 1 << (CHAR_BIT - 1)) - 1)));
	val = val >> 1 >> (CHAR_BIT - 1);
      }
    return r;
  }
#endif
}

DEFUN ("bool-vector-exclusive-or", Fbool_vector_exclusive_or,
       Sbool_vector_exclusive_or, 2, 3, 0,
       doc: /* Return A ^ B, bitwise exclusive or.
If optional third argument C is given, store result into C.
A, B, and C must be bool vectors of the same length.
Return the destination vector if it changed or nil otherwise.  */)
  (Lisp_Object a, Lisp_Object b, Lisp_Object c)
{
  return bool_vector_binop_driver (a, b, c, bool_vector_exclusive_or);
}

DEFUN ("bool-vector-union", Fbool_vector_union,
       Sbool_vector_union, 2, 3, 0,
       doc: /* Return A | B, bitwise or.
If optional third argument C is given, store result into C.
A, B, and C must be bool vectors of the same length.
Return the destination vector if it changed or nil otherwise.  */)
  (Lisp_Object a, Lisp_Object b, Lisp_Object c)
{
  return bool_vector_binop_driver (a, b, c, bool_vector_union);
}

DEFUN ("bool-vector-intersection", Fbool_vector_intersection,
       Sbool_vector_intersection, 2, 3, 0,
       doc: /* Return A & B, bitwise and.
If optional third argument C is given, store result into C.
A, B, and C must be bool vectors of the same length.
Return the destination vector if it changed or nil otherwise.  */)
  (Lisp_Object a, Lisp_Object b, Lisp_Object c)
{
  return bool_vector_binop_driver (a, b, c, bool_vector_intersection);
}

DEFUN ("bool-vector-set-difference", Fbool_vector_set_difference,
       Sbool_vector_set_difference, 2, 3, 0,
       doc: /* Return A &~ B, set difference.
If optional third argument C is given, store result into C.
A, B, and C must be bool vectors of the same length.
Return the destination vector if it changed or nil otherwise.  */)
  (Lisp_Object a, Lisp_Object b, Lisp_Object c)
{
  return bool_vector_binop_driver (a, b, c, bool_vector_set_difference);
}

DEFUN ("bool-vector-subsetp", Fbool_vector_subsetp,
       Sbool_vector_subsetp, 2, 2, 0,
       doc: /* Return t if every t value in A is also t in B, nil otherwise.
A and B must be bool vectors of the same length.  */)
  (Lisp_Object a, Lisp_Object b)
{
  return bool_vector_binop_driver (a, b, b, bool_vector_subsetp);
}

DEFUN ("bool-vector-not", Fbool_vector_not,
       Sbool_vector_not, 1, 2, 0,
       doc: /* Compute ~A, set complement.
If optional second argument B is given, store result into B.
A and B must be bool vectors of the same length.
Return the destination vector.  */)
  (Lisp_Object a, Lisp_Object b)
{
  EMACS_INT nr_bits;
  bits_word *bdata, *adata;
  ptrdiff_t i;

  CHECK_BOOL_VECTOR (a);
  nr_bits = bool_vector_size (a);

  if (NILP (b))
    b = make_bool_vector (nr_bits);
  else
    {
      CHECK_BOOL_VECTOR (b);
      if (bool_vector_size (b) != nr_bits)
	wrong_length_argument (a, b, Qnil);
    }

  bdata = bool_vector_data (b);
  adata = bool_vector_data (a);

  for (i = 0; i < nr_bits / BITS_PER_BITS_WORD; i++)
    bdata[i] = BITS_WORD_MAX & ~adata[i];

  if (nr_bits % BITS_PER_BITS_WORD)
    {
      bits_word mword = bits_word_to_host_endian (adata[i]);
      mword = ~mword;
      mword &= bool_vector_spare_mask (nr_bits);
      bdata[i] = bits_word_to_host_endian (mword);
    }

  return b;
}

DEFUN ("bool-vector-count-population", Fbool_vector_count_population,
       Sbool_vector_count_population, 1, 1, 0,
       doc: /* Count how many elements in A are t.
A is a bool vector.  To count A's nil elements, subtract the return
value from A's length.  */)
  (Lisp_Object a)
{
  EMACS_INT count;
  EMACS_INT nr_bits;
  bits_word *adata;
  ptrdiff_t i, nwords;

  CHECK_BOOL_VECTOR (a);

  nr_bits = bool_vector_size (a);
  nwords = bool_vector_words (nr_bits);
  count = 0;
  adata = bool_vector_data (a);

  for (i = 0; i < nwords; i++)
    count += count_one_bits_word (adata[i]);

  return make_fixnum (count);
}

DEFUN ("bool-vector-count-consecutive", Fbool_vector_count_consecutive,
       Sbool_vector_count_consecutive, 3, 3, 0,
       doc: /* Count how many consecutive elements in A equal B starting at I.
A is a bool vector, B is t or nil, and I is an index into A.  */)
  (Lisp_Object a, Lisp_Object b, Lisp_Object i)
{
  EMACS_INT count;
  EMACS_INT nr_bits;
  int offset;
  bits_word *adata;
  bits_word twiddle;
  bits_word mword; /* Machine word.  */
  ptrdiff_t pos, pos0;
  ptrdiff_t nr_words;

  CHECK_BOOL_VECTOR (a);
  CHECK_FIXNAT (i);

  nr_bits = bool_vector_size (a);
  if (XFIXNAT (i) > nr_bits) /* Allow one past the end for convenience */
    args_out_of_range (a, i);

  adata = bool_vector_data (a);
  nr_words = bool_vector_words (nr_bits);
  pos = XFIXNAT (i) / BITS_PER_BITS_WORD;
  offset = XFIXNAT (i) % BITS_PER_BITS_WORD;
  count = 0;

  /* By XORing with twiddle, we transform the problem of "count
     consecutive equal values" into "count the zero bits".  The latter
     operation usually has hardware support.  */
  twiddle = NILP (b) ? 0 : BITS_WORD_MAX;

  /* Scan the remainder of the mword at the current offset.  */
  if (pos < nr_words && offset != 0)
    {
      mword = bits_word_to_host_endian (adata[pos]);
      mword ^= twiddle;
      mword >>= offset;

      /* Do not count the pad bits.  */
      mword |= (bits_word) 1 << (BITS_PER_BITS_WORD - offset);

      count = count_trailing_zero_bits (mword);
      pos++;
      if (count + offset < BITS_PER_BITS_WORD)
        return make_fixnum (count);
    }

  /* Scan whole words until we either reach the end of the vector or
     find an mword that doesn't completely match.  twiddle is
     endian-independent.  */
  pos0 = pos;
  while (pos < nr_words && adata[pos] == twiddle)
    pos++;
  count += (pos - pos0) * BITS_PER_BITS_WORD;

  if (pos < nr_words)
    {
      /* If we stopped because of a mismatch, see how many bits match
         in the current mword.  */
      mword = bits_word_to_host_endian (adata[pos]);
      mword ^= twiddle;
      count += count_trailing_zero_bits (mword);
    }
  else if (nr_bits % BITS_PER_BITS_WORD != 0)
    {
      /* If we hit the end, we might have overshot our count.  Reduce
         the total by the number of spare bits at the end of the
         vector.  */
      count -= BITS_PER_BITS_WORD - nr_bits % BITS_PER_BITS_WORD;
    }

  return make_fixnum (count);
}


void
syms_of_data (void)
{
  Lisp_Object error_tail, arith_tail, recursion_tail;

  DEFSYM (Qquote, "quote");
  DEFSYM (Qlambda, "lambda");
  DEFSYM (Qerror_conditions, "error-conditions");
  DEFSYM (Qerror_message, "error-message");
  DEFSYM (Qtop_level, "top-level");

  DEFSYM (Qerror, "error");
  DEFSYM (Quser_error, "user-error");
  DEFSYM (Qquit, "quit");
  DEFSYM (Qminibuffer_quit, "minibuffer-quit");
  DEFSYM (Qwrong_length_argument, "wrong-length-argument");
  DEFSYM (Qwrong_type_argument, "wrong-type-argument");
  DEFSYM (Qargs_out_of_range, "args-out-of-range");
  DEFSYM (Qvoid_function, "void-function");
  DEFSYM (Qcyclic_function_indirection, "cyclic-function-indirection");
  DEFSYM (Qcyclic_variable_indirection, "cyclic-variable-indirection");
  DEFSYM (Qvoid_variable, "void-variable");
  DEFSYM (Qsetting_constant, "setting-constant");
  DEFSYM (Qtrapping_constant, "trapping-constant");
  DEFSYM (Qinvalid_read_syntax, "invalid-read-syntax");

  DEFSYM (Qinvalid_function, "invalid-function");
  DEFSYM (Qwrong_number_of_arguments, "wrong-number-of-arguments");
  DEFSYM (Qno_catch, "no-catch");
  DEFSYM (Qend_of_file, "end-of-file");
  DEFSYM (Qarith_error, "arith-error");
  DEFSYM (Qbeginning_of_buffer, "beginning-of-buffer");
  DEFSYM (Qend_of_buffer, "end-of-buffer");
  DEFSYM (Qbuffer_read_only, "buffer-read-only");
  DEFSYM (Qtext_read_only, "text-read-only");
  DEFSYM (Qmark_inactive, "mark-inactive");
  DEFSYM (Qinhibited_interaction, "inhibited-interaction");
  DEFSYM (Qrecursion_error, "recursion-error");
  DEFSYM (Qexcessive_variable_binding, "excessive-variable-binding");
  DEFSYM (Qexcessive_lisp_nesting, "excessive-lisp-nesting");

  DEFSYM (Qlistp, "listp");
  DEFSYM (Qconsp, "consp");
  DEFSYM (Qsymbolp, "symbolp");
  DEFSYM (Qfixnump, "fixnump");
  DEFSYM (Qintegerp, "integerp");
  DEFSYM (Qbooleanp, "booleanp");
  DEFSYM (Qnatnump, "natnump");
  DEFSYM (Qwholenump, "wholenump");
  DEFSYM (Qstringp, "stringp");
  DEFSYM (Qarrayp, "arrayp");
  DEFSYM (Qsequencep, "sequencep");
  DEFSYM (Qbufferp, "bufferp");
  DEFSYM (Qvectorp, "vectorp");
  DEFSYM (Qrecordp, "recordp");
  DEFSYM (Qbool_vector_p, "bool-vector-p");
  DEFSYM (Qchar_or_string_p, "char-or-string-p");
  DEFSYM (Qmarkerp, "markerp");
  DEFSYM (Quser_ptrp, "user-ptrp");
  DEFSYM (Qbuffer_or_string_p, "buffer-or-string-p");
  DEFSYM (Qinteger_or_marker_p, "integer-or-marker-p");
  DEFSYM (Qfboundp, "fboundp");

  DEFSYM (Qfloatp, "floatp");
  DEFSYM (Qnumberp, "numberp");
  DEFSYM (Qnumber_or_marker_p, "number-or-marker-p");

  DEFSYM (Qchar_table_p, "char-table-p");
  DEFSYM (Qvector_or_char_table_p, "vector-or-char-table-p");
  DEFSYM (Qoclosure_interactive_form, "oclosure-interactive-form");

  DEFSYM (Qsubrp, "subrp");
  DEFSYM (Qunevalled, "unevalled");
  DEFSYM (Qmany, "many");

  DEFSYM (Qcar, "car");
  DEFSYM (Qcdr, "cdr");
  DEFSYM (Qnth, "nth");
  DEFSYM (Qelt, "elt");
  DEFSYM (Qsetcar, "setcar");
  DEFSYM (Qsetcdr, "setcdr");
  DEFSYM (Qaref, "aref");
  DEFSYM (Qaset, "aset");

  error_tail = pure_cons (Qerror, Qnil);

  /* ERROR is used as a signaler for random errors for which nothing else is
     right.  */

  Fput (Qerror, Qerror_conditions,
	error_tail);
  Fput (Qerror, Qerror_message,
	build_pure_c_string ("error"));

#define PUT_ERROR(sym, tail, msg)			\
  Fput (sym, Qerror_conditions, pure_cons (sym, tail)); \
  Fput (sym, Qerror_message, build_pure_c_string (msg))

  PUT_ERROR (Qquit, Qnil, "Quit");
  PUT_ERROR (Qminibuffer_quit, pure_cons (Qquit, Qnil), "Quit");

  PUT_ERROR (Quser_error, error_tail, "");
  PUT_ERROR (Qwrong_length_argument, error_tail, "Wrong length argument");
  PUT_ERROR (Qwrong_type_argument, error_tail, "Wrong type argument");
  PUT_ERROR (Qargs_out_of_range, error_tail, "Args out of range");
  PUT_ERROR (Qvoid_function, error_tail,
	     "Symbol's function definition is void");
  PUT_ERROR (Qcyclic_function_indirection, error_tail,
	     "Symbol's chain of function indirections contains a loop");
  PUT_ERROR (Qcyclic_variable_indirection, error_tail,
	     "Symbol's chain of variable indirections contains a loop");
  DEFSYM (Qcircular_list, "circular-list");
  PUT_ERROR (Qcircular_list, error_tail, "List contains a loop");
  PUT_ERROR (Qvoid_variable, error_tail, "Symbol's value as variable is void");
  PUT_ERROR (Qsetting_constant, error_tail,
	     "Attempt to set a constant symbol");
  PUT_ERROR (Qtrapping_constant, error_tail,
             "Attempt to trap writes to a constant symbol");
  PUT_ERROR (Qinvalid_read_syntax, error_tail, "Invalid read syntax");
  PUT_ERROR (Qinvalid_function, error_tail, "Invalid function");
  PUT_ERROR (Qwrong_number_of_arguments, error_tail,
	     "Wrong number of arguments");
  PUT_ERROR (Qno_catch, error_tail, "No catch for tag");
  PUT_ERROR (Qend_of_file, error_tail, "End of file during parsing");

  arith_tail = pure_cons (Qarith_error, error_tail);
  Fput (Qarith_error, Qerror_conditions, arith_tail);
  Fput (Qarith_error, Qerror_message, build_pure_c_string ("Arithmetic error"));

  PUT_ERROR (Qbeginning_of_buffer, error_tail, "Beginning of buffer");
  PUT_ERROR (Qend_of_buffer, error_tail, "End of buffer");
  PUT_ERROR (Qbuffer_read_only, error_tail, "Buffer is read-only");
  PUT_ERROR (Qtext_read_only, pure_cons (Qbuffer_read_only, error_tail),
	     "Text is read-only");
  PUT_ERROR (Qinhibited_interaction, error_tail,
	     "User interaction while inhibited");

  DEFSYM (Qrange_error, "range-error");
  DEFSYM (Qdomain_error, "domain-error");
  DEFSYM (Qsingularity_error, "singularity-error");
  DEFSYM (Qoverflow_error, "overflow-error");
  DEFSYM (Qunderflow_error, "underflow-error");

  PUT_ERROR (Qdomain_error, arith_tail, "Arithmetic domain error");

  PUT_ERROR (Qrange_error, arith_tail, "Arithmetic range error");

  PUT_ERROR (Qsingularity_error, Fcons (Qdomain_error, arith_tail),
	     "Arithmetic singularity error");

  PUT_ERROR (Qoverflow_error, Fcons (Qrange_error, arith_tail),
	     "Arithmetic overflow error");
  PUT_ERROR (Qunderflow_error, Fcons (Qrange_error, arith_tail),
	     "Arithmetic underflow error");
  recursion_tail = pure_cons (Qrecursion_error, error_tail);
  Fput (Qrecursion_error, Qerror_conditions, recursion_tail);
  Fput (Qrecursion_error, Qerror_message, build_pure_c_string
       ("Excessive recursive calling error"));

  PUT_ERROR (Qexcessive_variable_binding, recursion_tail,
            "Variable binding depth exceeds max-specpdl-size");
  PUT_ERROR (Qexcessive_lisp_nesting, recursion_tail,
            "Lisp nesting exceeds `max-lisp-eval-depth'");

  /* Types that type-of returns.  */
  DEFSYM (Qinteger, "integer");
  DEFSYM (Qsymbol, "symbol");
  DEFSYM (Qstring, "string");
  DEFSYM (Qcons, "cons");
  DEFSYM (Qmarker, "marker");
  DEFSYM (Qoverlay, "overlay");
  DEFSYM (Qfinalizer, "finalizer");
  DEFSYM (Qmodule_function, "module-function");
  DEFSYM (Qnative_comp_unit, "native-comp-unit");
  DEFSYM (Quser_ptr, "user-ptr");
  DEFSYM (Qfloat, "float");
  DEFSYM (Qwindow_configuration, "window-configuration");
  DEFSYM (Qprocess, "process");
  DEFSYM (Qwindow, "window");
  DEFSYM (Qsubr, "subr");
  DEFSYM (Qcompiled_function, "compiled-function");
  DEFSYM (Qbuffer, "buffer");
  DEFSYM (Qframe, "frame");
  DEFSYM (Qvector, "vector");
  DEFSYM (Qrecord, "record");
  DEFSYM (Qchar_table, "char-table");
  DEFSYM (Qsub_char_table, "sub-char-table");
  DEFSYM (Qbool_vector, "bool-vector");
  DEFSYM (Qhash_table, "hash-table");
  DEFSYM (Qthread, "thread");
  DEFSYM (Qmutex, "mutex");
  DEFSYM (Qcondition_variable, "condition-variable");
  DEFSYM (Qfont_spec, "font-spec");
  DEFSYM (Qfont_entity, "font-entity");
  DEFSYM (Qfont_object, "font-object");
  DEFSYM (Qterminal, "terminal");
  DEFSYM (Qxwidget, "xwidget");
  DEFSYM (Qxwidget_view, "xwidget-view");
  DEFSYM (Qtree_sitter, "tree-sitter");
  DEFSYM (Qtree_sitter_node, "tree-sitter-node");
  DEFSYM (Qtree_sitter_cursor, "tree-sitter-cursor");
  DEFSYM (Qsqlite, "sqlite");
  DEFSYM (Qobarray, "obarray");

  DEFSYM (Qdefun, "defun");

  DEFSYM (Qinteractive_form, "interactive-form");
  DEFSYM (Qdefalias_fset_function, "defalias-fset-function");
  DEFSYM (Qfunction_history, "function-history");

  DEFSYM (Qbyte_code_function_p, "byte-code-function-p");

  defsubr (&Sindirect_variable);
  defsubr (&Sinteractive_form);
  defsubr (&Scommand_modes);
  defsubr (&Seq);
  defsubr (&Snull);
  defsubr (&Stype_of);
  defsubr (&Slistp);
  defsubr (&Snlistp);
  defsubr (&Sconsp);
  defsubr (&Satom);
  defsubr (&Sintegerp);
  defsubr (&Sinteger_or_marker_p);
  defsubr (&Snumberp);
  defsubr (&Snumber_or_marker_p);
  defsubr (&Sfloatp);
  defsubr (&Snatnump);
  defsubr (&Ssymbolp);
  defsubr (&Skeywordp);
  defsubr (&Sstringp);
  defsubr (&Smultibyte_string_p);
  defsubr (&Svectorp);
  defsubr (&Srecordp);
  defsubr (&Schar_table_p);
  defsubr (&Svector_or_char_table_p);
  defsubr (&Sbool_vector_p);
  defsubr (&Sarrayp);
  defsubr (&Ssequencep);
  defsubr (&Sbufferp);
  defsubr (&Smarkerp);
  defsubr (&Ssubrp);
  defsubr (&Sbyte_code_function_p);
  defsubr (&Smodule_function_p);
  defsubr (&Schar_or_string_p);
  defsubr (&Sthreadp);
  defsubr (&Smutexp);
  defsubr (&Scondition_variable_p);
  defsubr (&Scar);
  defsubr (&Scdr);
  defsubr (&Scar_safe);
  defsubr (&Scdr_safe);
  defsubr (&Ssetcar);
  defsubr (&Ssetcdr);
  defsubr (&Ssymbol_function);
  defsubr (&Sindirect_function);
  defsubr (&Ssymbol_plist);
  defsubr (&Ssymbol_name);
  defsubr (&Smakunbound);
  defsubr (&Sfmakunbound);
  defsubr (&Sboundp);
  defsubr (&Sfboundp);
  defsubr (&Sfset);
  defsubr (&Sdefalias);
  defsubr (&Ssetplist);
  defsubr (&Ssymbol_value);
  defsubr (&Sset);
  defsubr (&Sdefault_boundp);
  defsubr (&Sdefault_value);
  defsubr (&Sset_default);
  defsubr (&Smake_variable_buffer_local);
  defsubr (&Smake_local_variable);
  defsubr (&Skill_local_variable);
  defsubr (&Slocal_variable_p);
  defsubr (&Slocal_variable_if_set_p);
  defsubr (&Svariable_binding_locus);
  defsubr (&Saref);
  defsubr (&Saset);
  defsubr (&Snumber_to_string);
  defsubr (&Sstring_to_number);
  defsubr (&Seqlsign);
  defsubr (&Slss);
  defsubr (&Sgtr);
  defsubr (&Sleq);
  defsubr (&Sgeq);
  defsubr (&Sneq);
  defsubr (&Splus);
  defsubr (&Sminus);
  defsubr (&Stimes);
  defsubr (&Squo);
  defsubr (&Srem);
  defsubr (&Smod);
  defsubr (&Smax);
  defsubr (&Smin);
  defsubr (&Slogand);
  defsubr (&Slogior);
  defsubr (&Slogxor);
  defsubr (&Slogcount);
  defsubr (&Sash);
  defsubr (&Sadd1);
  defsubr (&Ssub1);
  defsubr (&Slognot);
  defsubr (&Sbyteorder);
  defsubr (&Ssubr_arity);
  defsubr (&Ssubr_name);
  defsubr (&Ssubr_native_elisp_p);
  defsubr (&Ssubr_native_lambda_list);
  defsubr (&Ssubr_type);
#ifdef HAVE_NATIVE_COMP
  defsubr (&Ssubr_native_comp_unit);
  defsubr (&Snative_comp_unit_file);
  defsubr (&Snative_comp_unit_set_file);
#endif
#ifdef HAVE_MODULES
  defsubr (&Suser_ptrp);
#endif

  defsubr (&Sbool_vector_exclusive_or);
  defsubr (&Sbool_vector_union);
  defsubr (&Sbool_vector_intersection);
  defsubr (&Sbool_vector_set_difference);
  defsubr (&Sbool_vector_not);
  defsubr (&Sbool_vector_subsetp);
  defsubr (&Sbool_vector_count_consecutive);
  defsubr (&Sbool_vector_count_population);

  DEFVAR_LISP ("most-positive-fixnum", Vmost_positive_fixnum,
	       doc: /* The greatest integer that is represented efficiently.
This variable cannot be set; trying to do so will signal an error.  */);
  Vmost_positive_fixnum = make_fixnum (MOST_POSITIVE_FIXNUM);
  make_symbol_constant (intern_c_string ("most-positive-fixnum"));

  DEFVAR_LISP ("most-negative-fixnum", Vmost_negative_fixnum,
	       doc: /* The least integer that is represented efficiently.
This variable cannot be set; trying to do so will signal an error.  */);
  Vmost_negative_fixnum = make_fixnum (MOST_NEGATIVE_FIXNUM);
  make_symbol_constant (intern_c_string ("most-negative-fixnum"));

  DEFSYM (Qwatchers, "watchers");
  DEFSYM (Qmakunbound, "makunbound");
  DEFSYM (Qunlet, "unlet");
  DEFSYM (Qset, "set");
  DEFSYM (Qset_default, "set-default");
  DEFSYM (Qcommand_modes, "command-modes");
  defsubr (&Sadd_variable_watcher);
  defsubr (&Sremove_variable_watcher);
  defsubr (&Sget_variable_watchers);
}<|MERGE_RESOLUTION|>--- conflicted
+++ resolved
@@ -1380,74 +1380,8 @@
       eassert (!(EQ (result, Qunbound)));
       break;
     default:
-<<<<<<< HEAD
       emacs_abort ();
       break;
-=======
-      emacs_abort (); /* goto def; */
-    }
-}
-
-/* Set up SYMBOL to refer to its global binding.  This makes it safe
-   to alter the status of other bindings.  BEWARE: this may be called
-   during the mark phase of GC, where we assume that Lisp_Object slots
-   of BLV are marked after this function has changed them.  */
-
-void
-swap_in_global_binding (struct Lisp_Symbol *symbol)
-{
-  struct Lisp_Buffer_Local_Value *blv = SYMBOL_BLV (symbol);
-
-  /* Unload the previously loaded binding.  */
-  if (blv->fwd.fwdptr)
-    set_blv_value (blv, do_symval_forwarding (blv->fwd));
-
-  /* Select the global binding in the symbol.  */
-  set_blv_valcell (blv, blv->defcell);
-  if (blv->fwd.fwdptr)
-    store_symval_forwarding (blv->fwd, XCDR (blv->defcell), NULL);
-
-  /* Indicate that the global binding is set up now.  */
-  set_blv_where (blv, Qnil);
-  set_blv_found (blv, false);
-}
-
-/* Set up the buffer-local symbol SYMBOL for validity in the current buffer.
-   VALCONTENTS is the contents of its value cell,
-   which points to a struct Lisp_Buffer_Local_Value.
-
-   Return the value forwarded one step past the buffer-local stage.
-   This could be another forwarding pointer.  */
-
-static void
-swap_in_symval_forwarding (struct Lisp_Symbol *symbol, struct Lisp_Buffer_Local_Value *blv)
-{
-  register Lisp_Object tem1;
-
-  eassert (blv == SYMBOL_BLV (symbol));
-
-  tem1 = blv->where;
-
-  if (NILP (tem1)
-      || current_buffer != XBUFFER (tem1))
-    {
-
-      /* Unload the previously loaded binding.  */
-      tem1 = blv->valcell;
-      if (blv->fwd.fwdptr)
-	set_blv_value (blv, do_symval_forwarding (blv->fwd));
-      /* Choose the new binding.  */
-      tem1 = assq_no_quit (make_lisp_symbol (symbol),
-			   BVAR (current_buffer, local_var_alist));
-      set_blv_where (blv, Fcurrent_buffer ());
-      if (!(blv->found = !NILP (tem1)))
-	tem1 = blv->defcell;
-
-      /* Load the new binding.  */
-      set_blv_valcell (blv, tem1);
-      if (blv->fwd.fwdptr)
-	store_symval_forwarding (blv->fwd, blv_value (blv), NULL);
->>>>>>> 0503657a
     }
   return result;
 }
@@ -1560,7 +1494,6 @@
       break;
     case SYMBOL_LOCAL_SOMEWHERE:
       {
-<<<<<<< HEAD
 	Lisp_Object pair = switch_buffer_local_context (xsymbol, XBUFFER (buf));
 	if (NILP (pair)
 	    && xsymbol->u.s.buffer_local_only
@@ -1576,69 +1509,6 @@
 	  XSETCDR (pair, newval);
 	else
 	  xsymbol->u.s.buffer_local_default = newval;
-=======
-	struct Lisp_Buffer_Local_Value *blv = SYMBOL_BLV (sym);
-	if (NILP (where))
-	  XSETBUFFER (where, current_buffer);
-
-	/* If the current buffer is not the buffer whose binding is
-	   loaded, or if it's a Lisp_Buffer_Local_Value and
-	   the default binding is loaded, the loaded binding may be the
-	   wrong one.  */
-	if (!EQ (blv->where, where)
-	    /* Also unload a global binding (if the var is local_if_set).  */
-	    || (EQ (blv->valcell, blv->defcell)))
-	  {
-	    /* The currently loaded binding is not necessarily valid.
-	       We need to unload it, and choose a new binding.  */
-
-	    /* Write out `realvalue' to the old loaded binding.  */
-	    if (blv->fwd.fwdptr)
-	      set_blv_value (blv, do_symval_forwarding (blv->fwd));
-
-	    /* Find the new binding.  */
-	    /* May have changed via aliasing.  */
-	    symbol = make_lisp_symbol (sym);
-	    Lisp_Object tem1
-	      = assq_no_quit (symbol,
-			      BVAR (XBUFFER (where), local_var_alist));
-	    set_blv_where (blv, where);
-	    blv->found = true;
-
-	    if (NILP (tem1))
-	      {
-		/* This buffer still sees the default value.  */
-
-		/* If the variable is a Lisp_Some_Buffer_Local_Value,
-		   or if this is `let' rather than `set',
-		   make CURRENT-ALIST-ELEMENT point to itself,
-		   indicating that we're seeing the default value.
-		   Likewise if the variable has been let-bound
-		   in the current buffer.  */
-		if (bindflag || !blv->local_if_set
-		    || let_shadows_buffer_binding_p (sym))
-		  {
-		    blv->found = false;
-		    tem1 = blv->defcell;
-		  }
-		/* If it's a local_if_set, being set not bound,
-		   and we're not within a let that was made for this buffer,
-		   create a new buffer-local binding for the variable.
-		   That means, give this buffer a new assoc for a local value
-		   and load that binding.  */
-		else
-		  {
-		    tem1 = Fcons (symbol, XCDR (blv->defcell));
-		    bset_local_var_alist
-		      (XBUFFER (where),
-		       Fcons (tem1, BVAR (XBUFFER (where), local_var_alist)));
-		  }
-	      }
-
-	    /* Record which binding is now loaded.  */
-	    set_blv_valcell (blv, tem1);
-	  }
->>>>>>> 0503657a
 
 	if (EQ (newval, Qunbound))
 	  xsymbol->u.s.c_variable.fwdptr = NULL;
@@ -1961,7 +1831,6 @@
   return value;
 }
 
-<<<<<<< HEAD
 static void
 make_blv (struct Lisp_Symbol *sym, Lisp_Object value, lispfwd fwd, bool local_if_set)
 {
@@ -1971,33 +1840,6 @@
   sym->u.s.buffer_local_default = fwd_get (fwd, current_buffer);
   if (EQ (sym->u.s.buffer_local_default, Qunbound))
     sym->u.s.buffer_local_default = value;
-=======
-static struct Lisp_Buffer_Local_Value *
-make_blv (struct Lisp_Symbol *sym, bool forwarded,
-	  union Lisp_Val_Fwd valcontents)
-{
-  struct Lisp_Buffer_Local_Value *blv = xmalloc (sizeof *blv);
-  Lisp_Object tem = Fcons (make_lisp_symbol (sym),
-			   forwarded
-			   ? do_symval_forwarding (valcontents.fwd)
-			   : valcontents.value);
-
-  /* Buffer_Local_Values cannot have as realval a buffer-local
-     or keyboard-local forwarding.  */
-  eassert (!(forwarded && BUFFER_OBJFWDP (valcontents.fwd)));
-  eassert (!(forwarded && KBOARD_OBJFWDP (valcontents.fwd)));
-  if (forwarded)
-    blv->fwd = valcontents.fwd;
-  else
-    blv->fwd.fwdptr = NULL;
-  set_blv_where (blv, Qnil);
-  blv->local_if_set = 0;
-  set_blv_defcell (blv, tem);
-  set_blv_valcell (blv, tem);
-  set_blv_found (blv, false);
-  __lsan_ignore_object (blv);
-  return blv;
->>>>>>> 0503657a
 }
 
 DEFUN ("make-variable-buffer-local", Fmake_variable_buffer_local,
@@ -2114,63 +1956,6 @@
     default:
       /* apparently localizing a SYMBOL_KBOARD is a silent no-op.  */
       break;
-<<<<<<< HEAD
-=======
-    default: emacs_abort ();
-    }
-
-  if (sym->u.s.trapped_write == SYMBOL_NOWRITE)
-    xsignal1 (Qsetting_constant, variable);
-
-  if (!blv)
-    {
-      if (forwarded && BUFFER_OBJFWDP (valcontents.fwd))
-        {
-          int offset = XBUFFER_OBJFWD (valcontents.fwd)->offset;
-          int idx = PER_BUFFER_IDX (offset);
-          eassert (idx);
-          if (idx > 0)
-            /* If idx < 0, it's always buffer local, like `mode-name`.  */
-            SET_PER_BUFFER_VALUE_P (current_buffer, idx, true);
-          return variable;
-        }
-      blv = make_blv (sym, forwarded, valcontents);
-      sym->u.s.redirect = SYMBOL_LOCALIZED;
-      SET_SYMBOL_BLV (sym, blv);
-    }
-
-  /* Make sure this buffer has its own value of symbol.  */
-  variable = make_lisp_symbol (sym);	/* Update in case of aliasing.  */
-  tem = assq_no_quit (variable, BVAR (current_buffer, local_var_alist));
-  if (NILP (tem))
-    {
-      if (let_shadows_buffer_binding_p (sym))
-	{
-	  AUTO_STRING (format,
-		       "Making %s buffer-local while locally let-bound!");
-	  CALLN (Fmessage, format, SYMBOL_NAME (variable));
-	}
-
-      if (BUFFERP (blv->where) && current_buffer == XBUFFER (blv->where))
-        /* Make sure the current value is permanently recorded, if it's the
-           default value.  */
-        swap_in_global_binding (sym);
-
-      bset_local_var_alist
-	(current_buffer,
-	 Fcons (Fcons (variable, XCDR (blv->defcell)),
-		BVAR (current_buffer, local_var_alist)));
-
-      /* If the symbol forwards into a C variable, then load the binding
-         for this buffer now, to preserve the invariant that forwarded
-         variables must always hold the value corresponding to the
-         current buffer (they are swapped eagerly).
-         Otherwise, if C code modifies the variable before we load the
-         binding in, then that new value would clobber the default binding
-         the next time we unload it.  See bug#34318.  */
-      if (blv->fwd.fwdptr)
-        swap_in_symval_forwarding (sym, blv);
->>>>>>> 0503657a
     }
   return variable;
 }
@@ -2218,30 +2003,6 @@
     default:
       break;
     }
-<<<<<<< HEAD
-=======
-
-  if (sym->u.s.trapped_write == SYMBOL_TRAPPED_WRITE)
-    notify_variable_watchers (variable, Qnil, Qmakunbound, Fcurrent_buffer ());
-
-  /* Get rid of this buffer's alist element, if any.  */
-  variable = make_lisp_symbol (sym);	/* Propagate variable indirection.  */
-  tem = assq_no_quit (variable, BVAR (current_buffer, local_var_alist));
-  if (!NILP (tem))
-    bset_local_var_alist
-      (current_buffer,
-       Fdelq (tem, BVAR (current_buffer, local_var_alist)));
-
-  /* If the symbol is set up with the current buffer's binding
-     loaded, recompute its value.  We have to do it now, or else
-     forwarded objects won't work right.  */
-  {
-    Lisp_Object buf; XSETBUFFER (buf, current_buffer);
-    if (BASE_EQ (buf, blv->where))
-      swap_in_global_binding (sym);
-  }
-
->>>>>>> 0503657a
   return variable;
 }
 
@@ -2275,7 +2036,6 @@
  start:
   switch (sym->u.s.type)
     {
-<<<<<<< HEAD
     case SYMBOL_VARALIAS:
       sym = SYMBOL_ALIAS (sym);
       XSETSYMBOL (variable, sym);
@@ -2287,25 +2047,6 @@
 	? Qt : Qnil;
       break;
     case SYMBOL_PER_BUFFER:
-=======
-    case SYMBOL_VARALIAS: sym = SYMBOL_ALIAS (sym); goto start;
-    case SYMBOL_PLAINVAL: return Qnil;
-    case SYMBOL_LOCALIZED:
-      {
-	Lisp_Object tmp;
-	struct Lisp_Buffer_Local_Value *blv = SYMBOL_BLV (sym);
-	XSETBUFFER (tmp, buf);
-	variable = make_lisp_symbol (sym); /* Update in case of aliasing.  */
-
-	if (EQ (blv->where, tmp)) /* The binding is already loaded.  */
-	  return blv_found (blv) ? Qt : Qnil;
-	else
-	  return NILP (assq_no_quit (variable, BVAR (buf, local_var_alist)))
-	    ? Qnil
-	    : Qt;
-      }
-    case SYMBOL_FORWARDED:
->>>>>>> 0503657a
       {
 	lispfwd valpp = SYMBOL_FWD (sym);
 	int offset = XBUFFER_OBJFWD (valpp)->offset;
@@ -2339,7 +2080,6 @@
  start:
   switch (sym->u.s.type)
     {
-<<<<<<< HEAD
     case SYMBOL_VARALIAS:
       sym = SYMBOL_ALIAS (sym);
       XSETSYMBOL (variable, sym);
@@ -2354,22 +2094,6 @@
       break;
     default:
       break;
-=======
-    case SYMBOL_VARALIAS: sym = SYMBOL_ALIAS (sym); goto start;
-    case SYMBOL_PLAINVAL: return Qnil;
-    case SYMBOL_LOCALIZED:
-      {
-	struct Lisp_Buffer_Local_Value *blv = SYMBOL_BLV (sym);
-	if (blv->local_if_set)
-	  return Qt;
-	variable = make_lisp_symbol (sym); /* Update in case of aliasing.  */
-	return Flocal_variable_p (variable, buffer);
-      }
-    case SYMBOL_FORWARDED:
-      /* All BUFFER_OBJFWD slots become local if they are set.  */
-      return (BUFFER_OBJFWDP (SYMBOL_FWD (sym)) ? Qt : Qnil);
-    default: emacs_abort ();
->>>>>>> 0503657a
     }
   return result;
 }
