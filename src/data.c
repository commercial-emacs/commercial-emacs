/* Primitive operations on Lisp data types for GNU Emacs Lisp interpreter.
   Copyright (C) 1985-1986, 1988, 1993-1995, 1997-2024 Free Software
   Foundation, Inc.

This file is NOT part of GNU Emacs.

GNU Emacs is free software: you can redistribute it and/or modify
it under the terms of the GNU General Public License as published by
the Free Software Foundation, either version 3 of the License, or (at
your option) any later version.

GNU Emacs is distributed in the hope that it will be useful,
but WITHOUT ANY WARRANTY; without even the implied warranty of
MERCHANTABILITY or FITNESS FOR A PARTICULAR PURPOSE.  See the
GNU General Public License for more details.

You should have received a copy of the GNU General Public License
along with GNU Emacs.  If not, see <https://www.gnu.org/licenses/>.  */

#include <config.h>

#include <math.h>
#include <stdio.h>

#include <count-one-bits.h>
#include <count-trailing-zeros.h>
#include <intprops.h>

#include "lisp.h"
#include "bignum.h"
#include "puresize.h"
#include "character.h"
#include "buffer.h"
#include "keyboard.h"
#include "process.h"
#include "frame.h"
#include "keymap.h"

static bool
BOOLFWDP (lispfwd a)
{
  return XFWDTYPE (a) == Lisp_Fwd_Bool;
}
static bool
INTFWDP (lispfwd a)
{
  return XFWDTYPE (a) == Lisp_Fwd_Int;
}
static bool
KBOARD_OBJFWDP (lispfwd a)
{
  return XFWDTYPE (a) == Lisp_Fwd_Kboard_Obj;
}
static bool
OBJFWDP (lispfwd a)
{
  return XFWDTYPE (a) == Lisp_Fwd_Obj;
}

static struct Lisp_Boolfwd const *
XBOOLFWD (lispfwd a)
{
  eassert (BOOLFWDP (a));
  return a.fwdptr;
}
static struct Lisp_Kboard_Objfwd const *
XKBOARD_OBJFWD (lispfwd a)
{
  eassert (KBOARD_OBJFWDP (a));
  return a.fwdptr;
}
static struct Lisp_Intfwd const *
XFIXNUMFWD (lispfwd a)
{
  eassert (INTFWDP (a));
  return a.fwdptr;
}
static struct Lisp_Objfwd const *
XOBJFWD (lispfwd a)
{
  eassert (OBJFWDP (a));
  return a.fwdptr;
}

/* Used to signal a user-friendly error if WRONG is not a number or
   integer/floating-point number outsize of inclusive MIN..MAX range.  */

static void
wrong_range (Lisp_Object min, Lisp_Object max, Lisp_Object wrong)
{
  AUTO_STRING (value_should_be_from, "Value should be from ");
  AUTO_STRING (to, " to ");
  xsignal2 (Qerror,
	    CALLN (Fconcat, value_should_be_from, Fnumber_to_string (min),
		   to, Fnumber_to_string (max)),
	    wrong);
}

/* Update C variable at VALPP with NEWVAL.  BUF only applies to
   forwarded slots (i.e., defvar_per_buffer).
*/

static void
fwd_set (lispfwd valpp, Lisp_Object newval, struct buffer *buf)
{
  if (valpp.fwdptr)
    {
      switch (XFWDTYPE (valpp))
	{
	case Lisp_Fwd_Int:
	  {
	    intmax_t i;
	    CHECK_INTEGER (newval);
	    if (!integer_to_intmax (newval, &i))
	      xsignal1 (Qoverflow_error, newval);
	    *XFIXNUMFWD (valpp)->intvar = i;
	  }
	  break;
	case Lisp_Fwd_Bool:
	  *XBOOLFWD (valpp)->boolvar = !NILP (newval);
	  break;
	case Lisp_Fwd_Obj:
	  *XOBJFWD (valpp)->objvar = newval;
	  if ((Lisp_Object *) &buffer_slot_defaults < XOBJFWD (valpp)->objvar
	      && XOBJFWD (valpp)->objvar < (Lisp_Object *) (&buffer_slot_defaults + 1))
	    {
	      /* VALPP is a defvar-lisp slot (but not a
		 defvar-per-buffer)?  Propagate NEWVAL to all buffers
		 whose same slot isn't localized.  */
	      int offset = (char *) XOBJFWD (valpp)->objvar -
		(char *) &buffer_slot_defaults;
	      int idx = PER_BUFFER_IDX (offset);
	      if (idx > 0)
		{
		  Lisp_Object tail, buffer;
		  FOR_EACH_LIVE_BUFFER (tail, buffer)
		    {
		      struct buffer *b = XBUFFER (buffer);
		      if (!LOCALIZED_SLOT_P (b, idx))
			set_per_buffer_value (b, offset, newval);
		    }
		}
	    }
	  break;
	case Lisp_Fwd_Buffer_Obj:
	  {
	    int offset = XBUFFER_OBJFWD (valpp)->offset;
	    Lisp_Object predicate = XBUFFER_OBJFWD (valpp)->predicate;
	    if (!NILP (newval) && !NILP (predicate))
	      {
		eassert (SYMBOLP (predicate));
		Lisp_Object choiceprop = Fget (predicate, Qchoice);
		if (!NILP (choiceprop))
		  {
		    if (NILP (Fmemq (newval, choiceprop)))
		      wrong_choice (choiceprop, newval);
		  }
		else
		  {
		    Lisp_Object rangeprop = Fget (predicate, Qrange);
		    if (CONSP (rangeprop))
		      {
			Lisp_Object min = XCAR (rangeprop), max = XCDR (rangeprop);
			if (!NUMBERP (newval)
			    || NILP (CALLN (Fleq, min, newval, max)))
			  wrong_range (min, max, newval);
		      }
		    else if (FUNCTIONP (predicate))
		      {
			if (NILP (call1 (predicate, newval)))
			  wrong_type_argument (predicate, newval);
		      }
		  }
	      }
	    set_per_buffer_value (buf ? buf : current_buffer, offset, newval);
	  }
	  break;
	case Lisp_Fwd_Kboard_Obj:
	  {
	    char *base = (char *) FRAME_KBOARD (SELECTED_FRAME ());
	    char *p = base + XKBOARD_OBJFWD (valpp)->offset;
	    *(Lisp_Object *) p = newval;
	  }
	  break;
	default:
	  emacs_abort ();
	  break;
	}
    }
}

/* Return underlying C variable at VALPP as Lisp_Object.  BUF only
   applies to forwarded slots (i.e., defvar_per_buffer).
*/

static Lisp_Object
fwd_get (lispfwd valpp, struct buffer *buf)
{
  Lisp_Object result = Qunbound;
  if (valpp.fwdptr)
    {
      switch (XFWDTYPE (valpp))
	{
	case Lisp_Fwd_Int:
	  result = make_int (*XFIXNUMFWD (valpp)->intvar);
	  break;
	case Lisp_Fwd_Bool:
	  result = (*XBOOLFWD (valpp)->boolvar ? Qt : Qnil);
	  break;
	case Lisp_Fwd_Obj:
	  result = *XOBJFWD (valpp)->objvar;
	  break;
	case Lisp_Fwd_Buffer_Obj:
	  result = per_buffer_value (buf ? buf : current_buffer,
				     XBUFFER_OBJFWD (valpp)->offset);
	  break;
	case Lisp_Fwd_Kboard_Obj:
	  result = *(Lisp_Object *) ((char *) FRAME_KBOARD (SELECTED_FRAME ())
				     + XKBOARD_OBJFWD (valpp)->offset);
	  break;
	default:
	  emacs_abort ();
	  break;
	}
    }
  return result;
}

static AVOID
wrong_length_argument (Lisp_Object a1, Lisp_Object a2, Lisp_Object a3)
{
  Lisp_Object size1 = make_fixnum (bool_vector_size (a1));
  Lisp_Object size2 = make_fixnum (bool_vector_size (a2));
  if (NILP (a3))
    xsignal2 (Qwrong_length_argument, size1, size2);
  else
    xsignal3 (Qwrong_length_argument, size1, size2,
	      make_fixnum (bool_vector_size (a3)));
}

AVOID
wrong_type_argument (Lisp_Object predicate, Lisp_Object value)
{
  eassert (!TAGGEDP (value, Lisp_Type_Unused0));
  xsignal2 (Qwrong_type_argument, predicate, value);
}

void
pure_write_error (Lisp_Object obj)
{
  xsignal2 (Qerror, build_string ("Attempt to modify read-only object"), obj);
}

void
args_out_of_range (Lisp_Object a1, Lisp_Object a2)
{
  xsignal2 (Qargs_out_of_range, a1, a2);
}

void
args_out_of_range_3 (Lisp_Object a1, Lisp_Object a2, Lisp_Object a3)
{
  xsignal3 (Qargs_out_of_range, a1, a2, a3);
}

void
circular_list (Lisp_Object list)
{
  xsignal1 (Qcircular_list, list);
}


/* Data type predicates.  */

DEFUN ("eq", Feq, Seq, 2, 2, 0,
       doc: /* Return t if the two args are the same Lisp object.  */
       attributes: const)
  (Lisp_Object obj1, Lisp_Object obj2)
{
  if (EQ (obj1, obj2))
    return Qt;
  return Qnil;
}

DEFUN ("null", Fnull, Snull, 1, 1, 0,
       doc: /* Return t if OBJECT is nil, and return nil otherwise.  */
       attributes: const)
  (Lisp_Object object)
{
  if (NILP (object))
    return Qt;
  return Qnil;
}

DEFUN ("type-of", Ftype_of, Stype_of, 1, 1, 0,
       doc: /* Return a symbol representing the type of OBJECT.
The symbol returned names the object's basic type;
for example, (type-of 1) returns `integer'.
Contrary to `cl-type-of', the returned type is not always the most
precise type possible, because instead this function tries to preserve
compatibility with the return value of previous Emacs versions.  */)
  (Lisp_Object object)
{
  return SYMBOLP (object)    ? Qsymbol
         : INTEGERP (object) ? Qinteger
         : SUBRP (object)    ? Qsubr
         : Fcl_type_of (object);
}

DEFUN ("cl-type-of", Fcl_type_of, Scl_type_of, 1, 1, 0,
       doc: /* Return a symbol representing the type of OBJECT.
The returned symbol names the most specific possible type of the object.
for example, (cl-type-of nil) returns `null'.
The specific type returned may change depending on Emacs versions,
so we recommend you use `cl-typep', `cl-typecase', or other predicates
rather than compare the return value of this function against
a fixed set of types.  */)
  (Lisp_Object object)
{
  switch (XTYPE (object))
    {
    case_Lisp_Int:
      return Qfixnum;

    case Lisp_Symbol:
      return NILP (object) ? Qnull
             : EQ (object, Qt) ? Qboolean
             : Qsymbol;

    case Lisp_String:
      return Qstring;

    case Lisp_Cons:
      return Qcons;

    case Lisp_Vectorlike:
      /* WARNING!!  Keep 'cl--typeof-types' in sync with this code!!  */
      switch (PVTYPE (XVECTOR (object)))
        {
        case PVEC_NORMAL_VECTOR: return Qvector;
	case PVEC_BIGNUM: return Qbignum;
	case PVEC_MARKER: return Qmarker;
	case PVEC_OVERLAY: return Qoverlay;
	case PVEC_FINALIZER: return Qfinalizer;
	case PVEC_USER_PTR: return Quser_ptr;
        case PVEC_WINDOW_CONFIGURATION: return Qwindow_configuration;
        case PVEC_PROCESS: return Qprocess;
        case PVEC_WINDOW: return Qwindow;
        case PVEC_SUBR:
          return XSUBR (object)->max_args == UNEVALLED ? Qspecial_form
                 : SUBR_NATIVE_COMPILEDP (object) ? Qsubr_native_elisp
                 : Qprimitive_function;
        case PVEC_CLOSURE:
          return CONSP (AREF (object, CLOSURE_CODE))
                 ? Qinterpreted_function : Qbyte_code_function;
        case PVEC_BUFFER: return Qbuffer;
        case PVEC_CHAR_TABLE: return Qchar_table;
        case PVEC_BOOL_VECTOR: return Qbool_vector;
        case PVEC_FRAME: return Qframe;
        case PVEC_HASH_TABLE: return Qhash_table;
        case PVEC_OBARRAY: return Qobarray;
        case PVEC_FONT:
          if (FONT_SPEC_P (object))
	    return Qfont_spec;
          if (FONT_ENTITY_P (object))
	    return Qfont_entity;
          if (FONT_OBJECT_P (object))
	    return Qfont_object;
          else
            emacs_abort (); /* return Qfont?  */
        case PVEC_THREAD: return Qthread;
        case PVEC_MUTEX: return Qmutex;
        case PVEC_CONDVAR: return Qcondition_variable;
        case PVEC_TERMINAL: return Qterminal;
        case PVEC_RECORD:
          {
            Lisp_Object t = AREF (object, 0);
            if (RECORDP (t) && 1 < PVSIZE (t))
              /* Return the type name field of the class!  */
              return AREF (t, 1);
            else
              return t;
          }
        case PVEC_MODULE_FUNCTION:
          return Qmodule_function;
	case PVEC_NATIVE_COMP_UNIT:
          return Qnative_comp_unit;
        case PVEC_XWIDGET:
          return Qxwidget;
        case PVEC_XWIDGET_VIEW:
          return Qxwidget_view;
	case PVEC_SQLITE:
          return Qsqlite;
        case PVEC_SUB_CHAR_TABLE:
          return Qsub_char_table;
	case PVEC_TREE_SITTER:
	  return Qtree_sitter;
	case PVEC_TREE_SITTER_NODE:
	  return Qtree_sitter_node;
	case PVEC_TREE_SITTER_CURSOR:
	  return Qtree_sitter_cursor;
        /* "Impossible" cases.  */
	case PVEC_MISC_PTR:
        case PVEC_OTHER:
        case PVEC_FREE: ;
        }
      emacs_abort ();

    case Lisp_Float:
      return Qfloat;

    default:
      emacs_abort ();
    }
}

DEFUN ("consp", Fconsp, Sconsp, 1, 1, 0,
       doc: /* Return t if OBJECT is a cons cell.  */
       attributes: const)
  (Lisp_Object object)
{
  if (CONSP (object))
    return Qt;
  return Qnil;
}

DEFUN ("atom", Fatom, Satom, 1, 1, 0,
       doc: /* Return t if OBJECT is not a cons cell.  This includes nil.  */
       attributes: const)
  (Lisp_Object object)
{
  if (CONSP (object))
    return Qnil;
  return Qt;
}

DEFUN ("listp", Flistp, Slistp, 1, 1, 0,
       doc: /* Return t if OBJECT is a list, that is, a cons cell or nil.
Otherwise, return nil.  */
       attributes: const)
  (Lisp_Object object)
{
  if (CONSP (object) || NILP (object))
    return Qt;
  return Qnil;
}

DEFUN ("nlistp", Fnlistp, Snlistp, 1, 1, 0,
       doc: /* Return t if OBJECT is not a list.  Lists include nil.  */
       attributes: const)
  (Lisp_Object object)
{
  if (CONSP (object) || NILP (object))
    return Qnil;
  return Qt;
}

DEFUN ("symbolp", Fsymbolp, Ssymbolp, 1, 1, 0,
       doc: /* Return t if OBJECT is a symbol.  */
       attributes: const)
  (Lisp_Object object)
{
  if (SYMBOLP (object))
    return Qt;
  return Qnil;
}

DEFUN ("keywordp", Fkeywordp, Skeywordp, 1, 1, 0,
       doc: /* Return t if OBJECT is a keyword.
This means that it is a symbol with a print name beginning with `:'
interned in the initial obarray.  */)
  (Lisp_Object object)
{
  if (SYMBOLP (object)
      && SREF (SYMBOL_NAME (object), 0) == ':'
      && SYMBOL_INTERNED_IN_INITIAL_OBARRAY_P (object))
    return Qt;
  return Qnil;
}

DEFUN ("vectorp", Fvectorp, Svectorp, 1, 1, 0,
       doc: /* Return t if OBJECT is a vector.  */)
  (Lisp_Object object)
{
  if (VECTORP (object))
    return Qt;
  return Qnil;
}

DEFUN ("recordp", Frecordp, Srecordp, 1, 1, 0,
       doc: /* Return t if OBJECT is a record.  */)
  (Lisp_Object object)
{
  if (RECORDP (object))
    return Qt;
  return Qnil;
}

DEFUN ("stringp", Fstringp, Sstringp, 1, 1, 0,
       doc: /* Return t if OBJECT is a string.  */
       attributes: const)
  (Lisp_Object object)
{
  if (STRINGP (object))
    return Qt;
  return Qnil;
}

DEFUN ("multibyte-string-p", Fmultibyte_string_p, Smultibyte_string_p,
       1, 1, 0,
       doc: /* Return t if OBJECT is a multibyte string.
Return nil if OBJECT is either a unibyte string, or not a string.  */)
  (Lisp_Object object)
{
  if (STRINGP (object) && STRING_MULTIBYTE (object))
    return Qt;
  return Qnil;
}

DEFUN ("char-table-p", Fchar_table_p, Schar_table_p, 1, 1, 0,
       doc: /* Return t if OBJECT is a char-table.  */)
  (Lisp_Object object)
{
  if (CHAR_TABLE_P (object))
    return Qt;
  return Qnil;
}

DEFUN ("vector-or-char-table-p", Fvector_or_char_table_p,
       Svector_or_char_table_p, 1, 1, 0,
       doc: /* Return t if OBJECT is a char-table or vector.  */)
  (Lisp_Object object)
{
  if (VECTORP (object) || CHAR_TABLE_P (object))
    return Qt;
  return Qnil;
}

DEFUN ("bool-vector-p", Fbool_vector_p, Sbool_vector_p, 1, 1, 0,
       doc: /* Return t if OBJECT is a bool-vector.  */)
  (Lisp_Object object)
{
  if (BOOL_VECTOR_P (object))
    return Qt;
  return Qnil;
}

DEFUN ("arrayp", Farrayp, Sarrayp, 1, 1, 0,
       doc: /* Return t if OBJECT is an array (string or vector).  */)
  (Lisp_Object object)
{
  if (ARRAYP (object))
    return Qt;
  return Qnil;
}

DEFUN ("sequencep", Fsequencep, Ssequencep, 1, 1, 0,
       doc: /* Return t if OBJECT is a sequence (list or array).  */)
  (register Lisp_Object object)
{
  if (CONSP (object) || NILP (object) || ARRAYP (object))
    return Qt;
  return Qnil;
}

DEFUN ("bufferp", Fbufferp, Sbufferp, 1, 1, 0,
       doc: /* Return t if OBJECT is an editor buffer.  */)
  (Lisp_Object object)
{
  if (BUFFERP (object))
    return Qt;
  return Qnil;
}

DEFUN ("markerp", Fmarkerp, Smarkerp, 1, 1, 0,
       doc: /* Return t if OBJECT is a marker (editor pointer).  */)
  (Lisp_Object object)
{
  if (MARKERP (object))
    return Qt;
  return Qnil;
}

#ifdef HAVE_MODULES
DEFUN ("user-ptrp", Fuser_ptrp, Suser_ptrp, 1, 1, 0,
       doc: /* Return t if OBJECT is a module user pointer.  */)
     (Lisp_Object object)
{
  if (USER_PTRP (object))
    return Qt;
  return Qnil;
}
#endif

DEFUN ("subrp", Fsubrp, Ssubrp, 1, 1, 0,
       doc: /* Return t if OBJECT is a built-in function.  */)
  (Lisp_Object object)
{
  if (SUBRP (object))
    return Qt;
  return Qnil;
}

DEFUN ("closurep", Fclosurep, Sclosurep,
       1, 1, 0,
       doc: /* Return t if OBJECT is a function of type `closure'.  */)
  (Lisp_Object object)
{
  if (CLOSUREP (object))
    return Qt;
  return Qnil;
}

DEFUN ("byte-code-function-p", Fbyte_code_function_p, Sbyte_code_function_p,
       1, 1, 0,
       doc: /* Return t if OBJECT is a byte-compiled function object.  */)
  (Lisp_Object object)
{
  if (CLOSUREP (object) && STRINGP (AREF (object, CLOSURE_CODE)))
    return Qt;
  return Qnil;
}

DEFUN ("interpreted-function-p", Finterpreted_function_p,
       Sinterpreted_function_p, 1, 1, 0,
       doc: /* Return t if OBJECT is a function of type `interpreted-function'.  */)
  (Lisp_Object object)
{
  if (CLOSUREP (object) && CONSP (AREF (object, CLOSURE_CODE)))
    return Qt;
  return Qnil;
}

DEFUN ("module-function-p", Fmodule_function_p, Smodule_function_p, 1, 1, NULL,
       doc: /* Return t if OBJECT is a function loaded from a dynamic module.  */
       attributes: const)
  (Lisp_Object object)
{
  return MODULE_FUNCTIONP (object) ? Qt : Qnil;
}

DEFUN ("char-or-string-p", Fchar_or_string_p, Schar_or_string_p, 1, 1, 0,
       doc: /* Return t if OBJECT is a character or a string.  */
       attributes: const)
  (register Lisp_Object object)
{
  if (CHARACTERP (object) || STRINGP (object))
    return Qt;
  return Qnil;
}

DEFUN ("integerp", Fintegerp, Sintegerp, 1, 1, 0,
       doc: /* Return t if OBJECT is an integer.  */
       attributes: const)
  (Lisp_Object object)
{
  if (INTEGERP (object))
    return Qt;
  return Qnil;
}

DEFUN ("integer-or-marker-p", Finteger_or_marker_p, Sinteger_or_marker_p, 1, 1, 0,
       doc: /* Return t if OBJECT is an integer or a marker (editor pointer).  */)
  (register Lisp_Object object)
{
  if (MARKERP (object) || INTEGERP (object))
    return Qt;
  return Qnil;
}

DEFUN ("natnump", Fnatnump, Snatnump, 1, 1, 0,
       doc: /* Return t if OBJECT is a nonnegative integer.  */
       attributes: const)
  (Lisp_Object object)
{
  return ((FIXNUMP (object) ? 0 <= XFIXNUM (object)
	   : BIGNUMP (object) && 0 <= mpz_sgn (*xbignum_val (object)))
	  ? Qt : Qnil);
}

DEFUN ("numberp", Fnumberp, Snumberp, 1, 1, 0,
       doc: /* Return t if OBJECT is a number (floating point or integer).  */
       attributes: const)
  (Lisp_Object object)
{
  if (NUMBERP (object))
    return Qt;
  else
    return Qnil;
}

DEFUN ("number-or-marker-p", Fnumber_or_marker_p,
       Snumber_or_marker_p, 1, 1, 0,
       doc: /* Return t if OBJECT is a number or a marker.  */)
  (Lisp_Object object)
{
  if (NUMBERP (object) || MARKERP (object))
    return Qt;
  return Qnil;
}

DEFUN ("floatp", Ffloatp, Sfloatp, 1, 1, 0,
       doc: /* Return t if OBJECT is a floating point number.  */
       attributes: const)
  (Lisp_Object object)
{
  if (FLOATP (object))
    return Qt;
  return Qnil;
}

DEFUN ("threadp", Fthreadp, Sthreadp, 1, 1, 0,
       doc: /* Return t if OBJECT is a thread.  */)
  (Lisp_Object object)
{
  if (THREADP (object))
    return Qt;
  return Qnil;
}

DEFUN ("mutexp", Fmutexp, Smutexp, 1, 1, 0,
       doc: /* Return t if OBJECT is a mutex.  */)
  (Lisp_Object object)
{
  if (MUTEXP (object))
    return Qt;
  return Qnil;
}

DEFUN ("condition-variable-p", Fcondition_variable_p, Scondition_variable_p,
       1, 1, 0,
       doc: /* Return t if OBJECT is a condition variable.  */)
  (Lisp_Object object)
{
  if (CONDVARP (object))
    return Qt;
  return Qnil;
}

/* Extract and set components of lists.  */

DEFUN ("car", Fcar, Scar, 1, 1, 0,
       doc: /* Return the car of LIST.  If LIST is nil, return nil.
Error if LIST is not nil and not a cons cell.  See also `car-safe'.

See Info node `(elisp)Cons Cells' for a discussion of related basic
Lisp concepts such as car, cdr, cons cell and list.  */)
  (register Lisp_Object list)
{
  return CAR (list);
}

DEFUN ("car-safe", Fcar_safe, Scar_safe, 1, 1, 0,
       doc: /* Return the car of OBJECT if it is a cons cell, or else nil.  */)
  (Lisp_Object object)
{
  return CAR_SAFE (object);
}

DEFUN ("cdr", Fcdr, Scdr, 1, 1, 0,
       doc: /* Return the cdr of LIST.  If LIST is nil, return nil.
Error if LIST is not nil and not a cons cell.  See also `cdr-safe'.

See Info node `(elisp)Cons Cells' for a discussion of related basic
Lisp concepts such as cdr, car, cons cell and list.  */)
  (register Lisp_Object list)
{
  return CDR (list);
}

DEFUN ("cdr-safe", Fcdr_safe, Scdr_safe, 1, 1, 0,
       doc: /* Return the cdr of OBJECT if it is a cons cell, or else nil.  */)
  (Lisp_Object object)
{
  return CDR_SAFE (object);
}

DEFUN ("setcar", Fsetcar, Ssetcar, 2, 2, 0,
       doc: /* Set the car of CELL to be NEWCAR.  Returns NEWCAR.  */)
  (register Lisp_Object cell, Lisp_Object newcar)
{
  CHECK_CONS (cell);
  CHECK_IMPURE (cell, XCONS (cell));
  XSETCAR (cell, newcar);
  return newcar;
}

DEFUN ("setcdr", Fsetcdr, Ssetcdr, 2, 2, 0,
       doc: /* Set the cdr of CELL to be NEWCDR.  Returns NEWCDR.  */)
  (register Lisp_Object cell, Lisp_Object newcdr)
{
  CHECK_CONS (cell);
  CHECK_IMPURE (cell, XCONS (cell));
  XSETCDR (cell, newcdr);
  return newcdr;
}

/* The jit comes from updating the lisp from C right before we
   need SYMBOL's most recent value.  */

static Lisp_Object
jit_read (struct Lisp_Symbol *symbol, struct buffer *buffer)
{
  Lisp_Object pair = assq_no_quit (make_lisp_ptr (symbol, Lisp_Symbol),
				   BVAR (buffer, local_var_alist));
  if (CONSP (pair)
      && BUFFERP (symbol->u.s.buffer_local_buffer)
      && XBUFFER (symbol->u.s.buffer_local_buffer) == buffer)
    {
      /* No context switch, update lisp from C.  */
      Lisp_Object cval = fwd_get (symbol->u.s.c_variable, buffer);
      if (!EQ (cval, Qunbound))
	XSETCDR (pair, cval);
    }
  return pair;
}

/* This is anathema to multithreading.  */

Lisp_Object
switch_buffer_local_context (struct Lisp_Symbol *xsymbol, struct buffer *buffer)
{
  Lisp_Object pair = jit_read (xsymbol, buffer);
  fwd_set (xsymbol->u.s.c_variable,
	   CONSP (pair) ? XCDR (pair) : xsymbol->u.s.buffer_local_default,
	   buffer);
  /* Update this AFTER jit_read else BUFFER's val bindings get
     contaminated by previous BUFFER_LOCAL_BUFFER's C context.  */
  xsymbol->u.s.buffer_local_buffer = make_lisp_ptr (buffer, Lisp_Vectorlike);
  return pair;
}

/* It has been previously suggested to make this function an alias for
   symbol-function, but upon discussion at Bug#23957, there is a risk
   breaking backward compatibility, as some users of fboundp may
   expect t in particular, rather than any true value.  */
DEFUN ("fboundp", Ffboundp, Sfboundp, 1, 1, 0,
       doc: /* Return t if SYMBOL's function definition is not void.  */)
  (Lisp_Object symbol)
{
  CHECK_SYMBOL (symbol);
  return NILP (XSYMBOL (symbol)->u.s.function) ? Qnil : Qt;
}

DEFUN ("makunbound", Fmakunbound, Smakunbound, 1, 1, 0,
       doc: /* Empty out the value cell of SYMBOL, making it void as a variable.
Return SYMBOL.

If a variable is void, trying to evaluate the variable signals a
`void-variable' error, instead of returning a value.  For more
details, see Info node `(elisp) Void Variables'.

See also `fmakunbound'.  */)
  (register Lisp_Object symbol)
{
  CHECK_SYMBOL (symbol);
  if (SYMBOL_CONSTANT_P (symbol))
    xsignal1 (Qsetting_constant, symbol);
  Fset (symbol, Qunbound);
  /* In lieu of more dangerous set_symbol_plist (symbol, Qnil); */
  Fput (symbol, Qvariable_documentation, Qnil);
  return symbol;
}

DEFUN ("fmakunbound", Ffmakunbound, Sfmakunbound, 1, 1, 0,
       doc: /* Make SYMBOL's function definition be void.
Return SYMBOL.

If a function definition is void, trying to call a function by that
name will cause a `void-function' error.  For more details, see Info
node `(elisp) Function Cells'.

See also `makunbound'.  */)
  (register Lisp_Object symbol)
{
  CHECK_SYMBOL (symbol);
  if (NILP (symbol) || EQ (symbol, Qt))
    xsignal1 (Qsetting_constant, symbol);
  set_symbol_function (symbol, Qnil);
  return symbol;
}

DEFUN ("symbol-function", Fsymbol_function, Ssymbol_function, 1, 1, 0,
       doc: /* Return SYMBOL's function definition, or nil if that is void.  */)
  (Lisp_Object symbol)
{
  CHECK_SYMBOL (symbol);
  return XSYMBOL (symbol)->u.s.function;
}

DEFUN ("symbol-plist", Fsymbol_plist, Ssymbol_plist, 1, 1, 0,
       doc: /* Return SYMBOL's property list.  */)
  (Lisp_Object symbol)
{
  CHECK_SYMBOL (symbol);
  return XSYMBOL (symbol)->u.s.plist;
}

DEFUN ("symbol-name", Fsymbol_name, Ssymbol_name, 1, 1, 0,
       doc: /* Return SYMBOL's name, a string.

Warning: never alter the string returned by `symbol-name'.
Doing that might make Emacs dysfunctional, and might even crash Emacs.  */)
  (register Lisp_Object symbol)
{
  register Lisp_Object name;

  CHECK_SYMBOL (symbol);
  name = SYMBOL_NAME (symbol);
  return name;
}

DEFUN ("fset", Ffset, Sfset, 2, 2, 0,
       doc: /* Set SYMBOL's function definition to DEFINITION, and return DEFINITION.
If the resulting chain of function definitions would contain a loop,
signal a `cyclic-function-indirection' error.  */)
  (register Lisp_Object symbol, Lisp_Object definition)
{
  CHECK_SYMBOL (symbol);
  /* Perhaps not quite the right error signal, but seems good enough.  */
  if (NILP (symbol) && !NILP (definition))
    /* There are so many other ways to shoot oneself in the foot, I don't
       think this one little sanity check is worth its cost, but anyway.  */
    xsignal1 (Qsetting_constant, symbol);

  eassert (valid_lisp_object_p (definition));

  /* Ensure non-circularity.  */
  for (Lisp_Object s = definition; SYMBOLP (s) && !NILP (s);
       s = XSYMBOL (s)->u.s.function)
    if (EQ (s, symbol))
      xsignal1 (Qcyclic_function_indirection, symbol);

#ifdef HAVE_NATIVE_COMP
  register Lisp_Object function = XSYMBOL (symbol)->u.s.function;

  if (NILP (Vnative_comp_disable_subr_trampolines)
      && SUBRP (function)
      && !SUBR_NATIVE_COMPILEDP (function))
    CALLN (Ffuncall, Qcomp_subr_trampoline_install, symbol);
#endif

  set_symbol_function (symbol, definition);

  return definition;
}

static void
add_to_function_history (Lisp_Object symbol, Lisp_Object olddef)
{
  eassert (!NILP (olddef));

  Lisp_Object past = Fget (symbol, Qfunction_history);
  Lisp_Object file = Qnil;
  /* FIXME: Sadly, `Vload_file_name` gives less precise information
     (it's sometimes non-nil when it should be nil).  */
  Lisp_Object tail = Vcurrent_load_list;
  FOR_EACH_TAIL_SAFE (tail)
    if (NILP (XCDR (tail)) && STRINGP (XCAR (tail)))
      file = XCAR (tail);

  Lisp_Object tem = plist_member (past, file);
  if (!NILP (tem))
    { /* New def from a file used before.
         Overwrite the previous record associated with this file.  */
      if (EQ (tem, past))
        /* The new def is from the same file as the last change, so
           there's nothing to do: unloading the file should revert to
           the status before the last change rather than before this load.  */
        return;
      Lisp_Object pastlen = Flength (past);
      Lisp_Object temlen = Flength (tem);
      EMACS_INT tempos = XFIXNUM (pastlen) - XFIXNUM (temlen);
      eassert (tempos > 1);
      Lisp_Object prev = Fnthcdr (make_fixnum (tempos - 2), past);
      /* Remove the previous info for this file.
         E.g. change `hist` from (... OTHERFILE DEF3 THISFILE DEF2 ...)
         to (... OTHERFILE DEF2). */
      XSETCDR (prev, XCDR (tem));
    }
  /* Push new def from new file.  */
  Fput (symbol, Qfunction_history, Fcons (file, Fcons (olddef, past)));
}

void
defalias (Lisp_Object symbol, Lisp_Object definition)
{
  {
    bool autoload = AUTOLOADP (definition);
    if (!will_dump_p () || !autoload)
      { /* Only add autoload entries after dumping, because the ones before are
	   not useful and else we get loads of them from the loaddefs.el.
	   That saves us about 110KB in the pdmp file (Jan 2022).  */
	LOADHIST_ATTACH (Fcons (Qdefun, symbol));
      }
  }

  {
    Lisp_Object olddef = XSYMBOL (symbol)->u.s.function;
    if (!NILP (olddef))
      {
        if (!NILP (Vautoload_queue))
          Vautoload_queue = Fcons (symbol, Vautoload_queue);
        add_to_function_history (symbol, olddef);
      }
  }

  { /* Handle automatic advice activation.  */
    Lisp_Object hook = Fget (symbol, Qdefalias_fset_function);
    if (!NILP (hook))
      call2 (hook, symbol, definition);
    else
      Ffset (symbol, definition);
  }
}

DEFUN ("defalias", Fdefalias, Sdefalias, 2, 3, 0,
       doc: /* Set SYMBOL's function definition to DEFINITION.
Associates the function with the current load file, if any.
The optional third argument DOCSTRING specifies the documentation string
for SYMBOL; if it is omitted or nil, SYMBOL uses the documentation string
determined by DEFINITION.

Internally, this normally uses `fset', but if SYMBOL has a
`defalias-fset-function' property, the associated value is used instead.

The return value is undefined.  */)
  (register Lisp_Object symbol, Lisp_Object definition, Lisp_Object docstring)
{
  CHECK_SYMBOL (symbol);
  if (!KEYMAPP (definition)) /* else immutable and non-copyable */
    if (!NILP (Vpdumper__pure_pool))
      definition = Fpurecopy_maybe (definition);

  defalias (symbol, definition);

  if (!NILP (docstring))
    Fput (symbol, Qfunction_documentation, docstring);
  /* We used to return `definition', but now that `defun' and `defmacro' expand
     to a call to `defalias', we return `symbol' for backward compatibility
     (bug#11686).  */
  return symbol;
}

DEFUN ("setplist", Fsetplist, Ssetplist, 2, 2, 0,
       doc: /* Set SYMBOL's property list to NEWPLIST, and return NEWPLIST.  */)
  (register Lisp_Object symbol, Lisp_Object newplist)
{
  CHECK_SYMBOL (symbol);
  set_symbol_plist (symbol, newplist);
  return newplist;
}

DEFUN ("subr-arity", Fsubr_arity, Ssubr_arity, 1, 1, 0,
       doc: /* Return minimum and maximum number of args allowed for SUBR.
SUBR must be a built-in function.
The returned value is a pair (MIN . MAX).  MIN is the minimum number
of args.  MAX is the maximum number or the symbol `many', for a
function with `&rest' args, or `unevalled' for a special form.  */)
  (Lisp_Object subr)
{
  short minargs, maxargs;
  CHECK_SUBR (subr);
  minargs = XSUBR (subr)->min_args;
  maxargs = XSUBR (subr)->max_args;
  return Fcons (make_fixnum (minargs),
		maxargs == MANY ?        Qmany
		: maxargs == UNEVALLED ? Qunevalled
		:                        make_fixnum (maxargs));
}

DEFUN ("subr-name", Fsubr_name, Ssubr_name, 1, 1, 0,
       doc: /* Return name of subroutine SUBR.
SUBR must be a built-in function.  */)
  (Lisp_Object subr)
{
  const char *name;
  CHECK_SUBR (subr);
  name = XSUBR (subr)->symbol_name;
  return build_string (name);
}

DEFUN ("subr-native-elisp-p", Fsubr_native_elisp_p, Ssubr_native_elisp_p, 1, 1,
       0, doc: /* Return t if the object is native compiled lisp
function, nil otherwise.  */)
  (Lisp_Object object)
{
  return SUBR_NATIVE_COMPILEDP (object) ? Qt : Qnil;
}

DEFUN ("subr-native-lambda-list", Fsubr_native_lambda_list,
       Ssubr_native_lambda_list, 1, 1, 0,
       doc: /* Return the lambda list for a native compiled lisp/d
function or t otherwise.  */)
  (Lisp_Object subr)
{
  CHECK_SUBR (subr);

#ifdef HAVE_NATIVE_COMP
  if (SUBR_NATIVE_COMPILED_DYNP (subr))
    return XSUBR (subr)->lambda_list;
#endif
  return Qt;
}

DEFUN ("subr-type", Fsubr_type,
       Ssubr_type, 1, 1, 0,
       doc: /* Return the type of SUBR.  */)
  (Lisp_Object subr)
{
  CHECK_SUBR (subr);
#ifdef HAVE_NATIVE_COMP
  return SUBR_TYPE (subr);
#else
  return Qnil;
#endif
}

#ifdef HAVE_NATIVE_COMP

DEFUN ("subr-native-comp-unit", Fsubr_native_comp_unit,
       Ssubr_native_comp_unit, 1, 1, 0,
       doc: /* Return the native compilation unit.  */)
  (Lisp_Object subr)
{
  CHECK_SUBR (subr);
  return XSUBR (subr)->native_comp_u;
}

DEFUN ("native-comp-unit-file", Fnative_comp_unit_file,
       Snative_comp_unit_file, 1, 1, 0,
       doc: /* Return the file of the native compilation unit.  */)
  (Lisp_Object comp_unit)
{
  CHECK_TYPE (NATIVE_COMP_UNITP (comp_unit), Qnative_comp_unit, comp_unit);
  return XNATIVE_COMP_UNIT (comp_unit)->file;
}

DEFUN ("native-comp-unit-set-file", Fnative_comp_unit_set_file,
       Snative_comp_unit_set_file, 2, 2, 0,
       doc: /* Return the file of the native compilation unit.  */)
  (Lisp_Object comp_unit, Lisp_Object new_file)
{
  CHECK_TYPE (NATIVE_COMP_UNITP (comp_unit), Qnative_comp_unit, comp_unit);
  XNATIVE_COMP_UNIT (comp_unit)->file = new_file;
  return comp_unit;
}

#endif

DEFUN ("interactive-form", Finteractive_form, Sinteractive_form, 1, 1, 0,
       doc: /* Return the interactive form of CMD or nil if none.
If CMD is not a command, the return value is nil.
Value, if non-nil, is a list (interactive SPEC).  */)
  (Lisp_Object cmd)
{
  Lisp_Object fun = indirect_function (cmd);
  bool genfun = false;

  if (NILP (fun))
    return Qnil;

  /* Use an `interactive-form' property if present, analogous to the
     function-documentation property.  */
  fun = cmd;
  while (SYMBOLP (fun))
    {
      Lisp_Object tmp = Fget (fun, Qinteractive_form);
      if (!NILP (tmp))
	return tmp;
      else
	fun = Fsymbol_function (fun);
    }

  if (SUBRP (fun))
    {
      if (SUBR_NATIVE_COMPILEDP (fun) && !NILP (XSUBR (fun)->intspec.native))
	return XSUBR (fun)->intspec.native;

      const char *spec = XSUBR (fun)->intspec.string;
      if (spec)
	return list2 (Qinteractive,
		      (*spec != '(') ? build_string (spec) :
		      Fcar (Fread_from_string (build_string (spec), Qnil, Qnil)));
    }
  else if (CLOSUREP (fun))
    {
      if (PVSIZE (fun) > CLOSURE_INTERACTIVE)
	{
	  Lisp_Object form = AREF (fun, CLOSURE_INTERACTIVE);
	  /* The vector form is the new form, where the first
	     element is the interactive spec, and the second is the
	     command modes. */
	  return list2 (Qinteractive, VECTORP (form) ? AREF (form, 0) : form);
	}
      else if (PVSIZE (fun) > CLOSURE_DOC_STRING)
        {
          Lisp_Object doc = AREF (fun, CLOSURE_DOC_STRING);
          /* An invalid "docstring" is a sign that we have an OClosure.  */
          genfun = !(NILP (doc) || VALID_DOCSTRING_P (doc));
        }
    }
#ifdef HAVE_MODULES
  else if (MODULE_FUNCTIONP (fun))
    {
      Lisp_Object form
        = module_function_interactive_form (XMODULE_FUNCTION (fun));
      if (!NILP (form))
        return form;
    }
#endif
  else if (AUTOLOADP (fun))
    return Finteractive_form (Fautoload_do_load (fun, cmd, Qnil));
  else if (CONSP (fun))
    {
      Lisp_Object funcar = XCAR (fun);
      if (EQ (funcar, Qlambda))
	{
	  Lisp_Object form = Fcdr (XCDR (fun));
	  Lisp_Object spec = Fassq (Qinteractive, form);
	  if (NILP (Fcdr (Fcdr (spec))))
	    return spec;
	  else
	    return list2 (Qinteractive, Fcar (Fcdr (spec)));
	}
    }
  if (genfun
      /* Avoid burping during bootstrap.  */
      && !NILP (Fsymbol_function (Qoclosure_interactive_form)))
    return call1 (Qoclosure_interactive_form, fun);
  else
    return Qnil;
}

DEFUN ("command-modes", Fcommand_modes, Scommand_modes, 1, 1, 0,
       doc: /* Return the modes COMMAND is defined for.
If COMMAND is not a command, the return value is nil.
The value, if non-nil, is a list of mode name symbols.  */)
  (Lisp_Object command)
{
  Lisp_Object fun = indirect_function (command);

  if (NILP (fun))
    return Qnil;

  /* Use a `command-modes' property if present, analogous to the
     function-documentation property.  */
  fun = command;
  while (SYMBOLP (fun))
    {
      Lisp_Object modes = Fget (fun, Qcommand_modes);
      if (!NILP (modes))
	return modes;
      else
	fun = Fsymbol_function (fun);
    }

  if (SUBRP (fun))
    {
      return XSUBR (fun)->command_modes;
    }
  else if (CLOSUREP (fun))
    {
      if (PVSIZE (fun) <= CLOSURE_INTERACTIVE)
	return Qnil;
      Lisp_Object form = AREF (fun, CLOSURE_INTERACTIVE);
      if (VECTORP (form))
	/* New form -- the second element is the command modes. */
	return AREF (form, 1);
      else
	/* Old .elc file -- no command modes. */
	return Qnil;
    }
#ifdef HAVE_MODULES
  else if (MODULE_FUNCTIONP (fun))
    {
      Lisp_Object form
        = module_function_command_modes (XMODULE_FUNCTION (fun));
      if (!NILP (form))
        return form;
    }
#endif
  else if (AUTOLOADP (fun))
    {
      Lisp_Object modes = Fnth (make_int (3), fun);
      if (CONSP (modes))
	return modes;
      else
	return Qnil;
    }
  else if (CONSP (fun))
    {
      Lisp_Object funcar = XCAR (fun);
      if (EQ (funcar, Qlambda))
	{
	  Lisp_Object form = Fcdr (XCDR (fun));
	  return Fcdr (Fcdr (Fassq (Qinteractive, form)));
	}
    }
  return Qnil;
}


/***********************************************************************
		Getting and Setting Values of Symbols
 ***********************************************************************/

DEFUN ("indirect-variable", Findirect_variable, Sindirect_variable, 1, 1, 0,
       doc: /* Return the variable at the end of OBJECT's variable chain.
If OBJECT is a symbol, follow its variable indirections (if any), and
return the variable at the end of the chain of aliases.  See Info node
`(elisp)Variable Aliases'.

If OBJECT is not a symbol, just return it.  */)
  (Lisp_Object object)
{
  if (SYMBOLP (object))
    {
      struct Lisp_Symbol *sym = XSYMBOL (object);
      while (sym->u.s.type == SYMBOL_VARALIAS)
	sym = SYMBOL_ALIAS (sym);
      XSETSYMBOL (object, sym);
    }
  return object;
}

/* Used to signal a user-friendly error when symbol WRONG is
   not a member of CHOICE, which should be a list of symbols.  */

void
wrong_choice (Lisp_Object choice, Lisp_Object wrong)
{
  ptrdiff_t i = 0, len = list_length (choice);
  Lisp_Object obj, *args;
  AUTO_STRING (one_of, "One of ");
  AUTO_STRING (comma, ", ");
  AUTO_STRING (or, " or ");
  AUTO_STRING (should_be_specified, " should be specified");

  USE_SAFE_ALLOCA;
  SAFE_ALLOCA_LISP (args, len * 2 + 1);

  args[i++] = one_of;

  for (obj = choice; !NILP (obj); obj = XCDR (obj))
    {
      args[i++] = SYMBOL_NAME (XCAR (obj));
      args[i++] = (NILP (XCDR (obj)) ? should_be_specified
		   : NILP (XCDR (XCDR (obj))) ? or : comma);
    }

  obj = Fconcat (i, args);

  /* No need to call SAFE_FREE, since signaling does that for us.  */
  (void) sa_count;

  xsignal2 (Qerror, obj, wrong);
}

/* Guts of `symbol-value'.  Regrettably, this function has an
   unexpected but incredibly important side effect of switching
   XSYMBOL's buffer-local context if XBUFFER is the current buffer.
   This ugliness goes back to Blandy, and no one wants to endure the
   debugging marathon that would ensue from a decoupling.
 */

Lisp_Object
find_symbol_value (struct Lisp_Symbol *xsymbol, struct buffer *xbuffer)
{
  Lisp_Object result = Qunbound;
  Lisp_Object symbol = make_lisp_ptr (xsymbol, Lisp_Symbol);
  struct buffer *b = xbuffer ? xbuffer : current_buffer;

  if (!NILP (current_thread->obarray))
    {
      eassert (!main_thread_p (current_thread));
      Lisp_Object found = oblookup (current_thread->obarray,
				    SSDATA (xsymbol->u.s.name),
				    SCHARS (xsymbol->u.s.name),
				    SBYTES (xsymbol->u.s.name));
      if (SYMBOLP (found))
	{
	  symbol = found;
	  xsymbol = XSYMBOL (symbol);
	  /* specbind() should have traversed aliases.  */
	  eassert (xsymbol->u.s.type != SYMBOL_VARALIAS);
	}
    }

 start:
  switch (xsymbol->u.s.type)
    {
    case SYMBOL_VARALIAS:
      xsymbol = SYMBOL_ALIAS (xsymbol);
      XSETSYMBOL (symbol, xsymbol);
      goto start;
      break;
    case SYMBOL_PLAINVAL:
      result = SYMBOL_VAL (xsymbol);
      break;
    case SYMBOL_LOCAL_SOMEWHERE:
      {
	Lisp_Object pair = jit_read (xsymbol, b);
	result = CONSP (pair)
	  ? XCDR (pair) : xsymbol->u.s.buffer_local_default;
	if (b == current_buffer)
	  switch_buffer_local_context (xsymbol, b); /* see function header */
      }
      break;
    case SYMBOL_FORWARDED:
    case SYMBOL_PER_BUFFER:
    case SYMBOL_KBOARD:
      result = fwd_get (SYMBOL_FWD (xsymbol), b);
      eassert (!(EQ (result, Qunbound)));
      break;
    default:
      emacs_abort ();
      break;
    }
  return result;
}

DEFUN ("boundp", Fboundp, Sboundp, 1, 1, 0,
       doc: /* Return t if SYMBOL's value is not void.
Note that if `lexical-binding' is in effect, this refers to the
global value outside of any lexical scope.  */)
  (register Lisp_Object symbol)
{
  Lisp_Object val;
  CHECK_SYMBOL (symbol);
  val = find_symbol_value (XSYMBOL (symbol), current_buffer);
  return (EQ (val, Qunbound) ? Qnil : Qt);
}

DEFUN ("symbol-value", Fsymbol_value, Ssymbol_value, 1, 1, 0,
       doc: /* Return SYMBOL's value.  Error if that is void.
Note that if `lexical-binding' is in effect, this returns the
global value outside of any lexical scope.  */)
  (Lisp_Object symbol)
{
  Lisp_Object val;
  CHECK_SYMBOL (symbol);
  val = find_symbol_value (XSYMBOL (symbol), current_buffer);
  return EQ (val, Qunbound)
    ? (xsignal1 (Qvoid_variable, symbol), Qnil)
    : val;
}

DEFUN ("set", Fset, Sset, 2, 2, 0,
       doc: /* Set SYMBOL's value to NEWVAL, and return NEWVAL.  */)
  (register Lisp_Object symbol, Lisp_Object newval)
{
  set_internal (symbol, newval, Qnil, SET_INTERNAL_SET);
  return newval;
}

/* Ensure setting of VARIABLE in the buffer that localized VARIABLE
   never attempts to change its default binding.  (Bug#65209)
*/

static Lisp_Object
locally_bind_new_blv (Lisp_Object variable)
{
  Lisp_Object pair = Qnil;
  struct Lisp_Symbol *xsymbol;
  CHECK_SYMBOL (variable);
  xsymbol = XSYMBOL (variable);
  eassert (xsymbol->u.s.type == SYMBOL_LOCAL_SOMEWHERE);
  pair = assq_no_quit (variable, BVAR (current_buffer, local_var_alist));
  if (NILP (pair))
    {
      Lisp_Object cval = fwd_get (xsymbol->u.s.c_variable, current_buffer);
      pair = Fcons (variable, (!EQ (cval, Qunbound)
			       ? cval : xsymbol->u.s.buffer_local_default));
      bset_local_var_alist
	(current_buffer, Fcons (pair, BVAR (current_buffer, local_var_alist)));
    }
  /* set_internal() won't modify the default binding if
     local_variable_p is true, that is, the buffer has its own bespoke
     local binding.  */
  eassert (Flocal_variable_p (variable, Fcurrent_buffer ()));
  return pair;
}

/* The guts of `set'-related functions.  */

void
set_internal (Lisp_Object symbol, Lisp_Object newval, Lisp_Object obuf,
              enum Set_Internal_Bind bindflag)
{
  Lisp_Object buf = !NILP (obuf) ? obuf : Fcurrent_buffer();
  struct Lisp_Symbol *xsymbol;
  CHECK_SYMBOL (symbol);
  xsymbol = XSYMBOL (symbol);
  if (xsymbol->u.s.trapped_write == SYMBOL_NOWRITE)
    {
      if (NILP (Fkeywordp (symbol))
          || !EQ (newval, Fsymbol_value (symbol)))
	xsignal1 (Qsetting_constant, symbol);
      return; /* Allow setting keywords to their own value.  */
    }
  else if (xsymbol->u.s.trapped_write == SYMBOL_TRAPPED_WRITE
	   && bindflag != SET_INTERNAL_THREAD_SWITCH)
    {
      bool unbound = EQ (newval, Qunbound);
      notify_variable_watchers (symbol,
				unbound ? Qnil : newval,
				bindflag == SET_INTERNAL_BIND
				? Qlet
				: bindflag == SET_INTERNAL_UNBIND
				? Qunlet
				: unbound
				? Qmakunbound
				: Qset,
				obuf);
    }

 start:
  switch (xsymbol->u.s.type)
    {
    case SYMBOL_VARALIAS:
      xsymbol = SYMBOL_ALIAS (xsymbol);
      XSETSYMBOL (symbol, xsymbol);
      goto start;
      break;
    case SYMBOL_PLAINVAL:
      SET_SYMBOL_VAL (xsymbol, newval);
      break;
    case SYMBOL_LOCAL_SOMEWHERE:
      {
	Lisp_Object pair = switch_buffer_local_context (xsymbol, XBUFFER (buf));
	if (NILP (pair)
	    && xsymbol->u.s.buffer_local_only
	    && bindflag == SET_INTERNAL_SET
	    /* locally_unbound_blv_let_bounded means
	       "assignment sets default binding."  If not,
	       then okay to set value binding.  */
	    && !locally_unbound_blv_let_bounded (xsymbol))
	  /* Fulfill contract of `make-variable-buffer-local'.  */
	  pair = locally_bind_new_blv (symbol);

	if (!NILP (pair))
	  XSETCDR (pair, newval);
	else
	  xsymbol->u.s.buffer_local_default = newval;

	if (EQ (newval, Qunbound))
	  xsymbol->u.s.c_variable.fwdptr = NULL;

	fwd_set (xsymbol->u.s.c_variable, newval, XBUFFER (buf));
      }
      break;
    case SYMBOL_PER_BUFFER:
      {
	lispfwd valpp = SYMBOL_FWD (xsymbol);
	eassert (BUFFER_OBJFWDP (valpp));
	if (bindflag == SET_INTERNAL_SET)
	  {
	    int idx = PER_BUFFER_IDX (XBUFFER_OBJFWD (valpp)->offset);
	    if (idx > 0 && !LOCALIZED_SLOT_P (XBUFFER (buf), idx))
	      {
		if (locally_unbound_blv_let_bounded (xsymbol)) // Bug#44733
		  set_default_internal (symbol, newval, bindflag);
		else
		  SET_LOCALIZED_SLOT_P (XBUFFER (buf), idx, 1);
	      }
	  }
      }
      FALLTHROUGH;
    case SYMBOL_KBOARD:
    case SYMBOL_FORWARDED:
      {
	lispfwd valpp = SYMBOL_FWD (xsymbol);
	if (EQ (newval, Qunbound))
	  {
	    /* Dispense with forwarding.  */
	    xsymbol->u.s.type = SYMBOL_PLAINVAL;
	    SET_SYMBOL_VAL (xsymbol, Qunbound);
	  }
	else
	  fwd_set (valpp, newval, XBUFFER (buf));
      }
      break;
    default:
      emacs_abort ();
      break;
    }
}

static void
set_symbol_trapped_write (Lisp_Object symbol, enum symbol_trapped_write trap)
{
  struct Lisp_Symbol *sym = XSYMBOL (symbol);
  if (sym->u.s.trapped_write == SYMBOL_NOWRITE)
    xsignal1 (Qtrapping_constant, symbol);
  sym->u.s.trapped_write = trap;
}

static void
restore_symbol_trapped_write (Lisp_Object symbol)
{
  set_symbol_trapped_write (symbol, SYMBOL_TRAPPED_WRITE);
}

static void
harmonize_variable_watchers (Lisp_Object alias, Lisp_Object base_variable)
{
  if (!EQ (base_variable, alias)
      && EQ (base_variable, Findirect_variable (alias)))
    set_symbol_trapped_write
      (alias, XSYMBOL (base_variable)->u.s.trapped_write);
}

DEFUN ("add-variable-watcher", Fadd_variable_watcher, Sadd_variable_watcher,
       2, 2, 0,
       doc: /* Cause WATCH-FUNCTION to be called when SYMBOL is about to be set.

It will be called with 4 arguments: (SYMBOL NEWVAL OPERATION WHERE).
SYMBOL is the variable being changed.
NEWVAL is the value it will be changed to.  (The variable still has
the old value when WATCH-FUNCTION is called.)
OPERATION is a symbol representing the kind of change, one of: `set',
`let', `unlet', `makunbound', and `defvaralias'.
WHERE is a buffer if the buffer-local value of the variable is being
changed, nil otherwise.

All writes to aliases of SYMBOL will call WATCH-FUNCTION too.  */)
  (Lisp_Object symbol, Lisp_Object watch_function)
{
  symbol = Findirect_variable (symbol);
  CHECK_SYMBOL (symbol);
  set_symbol_trapped_write (symbol, SYMBOL_TRAPPED_WRITE);
  map_obarray (Vobarray, harmonize_variable_watchers, symbol);

  Lisp_Object watchers = Fget (symbol, Qwatchers);
  Lisp_Object member = Fmember (watch_function, watchers);
  if (NILP (member))
    Fput (symbol, Qwatchers, Fcons (watch_function, watchers));
  return Qnil;
}

DEFUN ("remove-variable-watcher", Fremove_variable_watcher, Sremove_variable_watcher,
       2, 2, 0,
       doc: /* Undo the effect of `add-variable-watcher'.
Remove WATCH-FUNCTION from the list of functions to be called when
SYMBOL (or its aliases) are set.  */)
  (Lisp_Object symbol, Lisp_Object watch_function)
{
  symbol = Findirect_variable (symbol);
  Lisp_Object watchers = Fget (symbol, Qwatchers);
  watchers = Fdelete (watch_function, watchers);
  if (NILP (watchers))
    {
      set_symbol_trapped_write (symbol, SYMBOL_UNTRAPPED_WRITE);
      map_obarray (Vobarray, harmonize_variable_watchers, symbol);
    }
  Fput (symbol, Qwatchers, watchers);
  return Qnil;
}

DEFUN ("get-variable-watchers", Fget_variable_watchers, Sget_variable_watchers,
       1, 1, 0,
       doc: /* Return a list of SYMBOL's active watchers.  */)
  (Lisp_Object symbol)
{
  return (SYMBOL_TRAPPED_WRITE_P (symbol) == SYMBOL_TRAPPED_WRITE)
    ? Fget (Findirect_variable (symbol), Qwatchers)
    : Qnil;
}

void
notify_variable_watchers (Lisp_Object symbol,
                          Lisp_Object newval,
                          Lisp_Object operation,
                          Lisp_Object buffer)
{
  symbol = Findirect_variable (symbol);

  specpdl_ref count = SPECPDL_INDEX ();
  record_unwind_protect (restore_symbol_trapped_write, symbol);
  /* Avoid recursion.  */
  set_symbol_trapped_write (symbol, SYMBOL_UNTRAPPED_WRITE);

  if (NILP (buffer)
      && !EQ (operation, Qset_default) && !EQ (operation, Qmakunbound)
      && !NILP (Flocal_variable_if_set_p (symbol, Fcurrent_buffer ())))
    {
      XSETBUFFER (buffer, current_buffer);
    }

  if (EQ (operation, Qset_default))
    operation = Qset;

  for (Lisp_Object watchers = Fget (symbol, Qwatchers);
       CONSP (watchers);
       watchers = XCDR (watchers))
    {
      Lisp_Object watcher = XCAR (watchers);
      /* Call subr directly to avoid gc.  */
      if (SUBRP (watcher))
        {
          Lisp_Object args[] = { symbol, newval, operation, buffer};
          funcall_subr (XSUBR (watcher), ARRAYELTS (args), args);
        }
      else
        CALLN (Ffuncall, watcher, symbol, newval, operation, buffer);
    }

  unbind_to (count, Qnil);
}

Lisp_Object
default_value (Lisp_Object symbol)
{
  Lisp_Object result = Qunbound;
  struct Lisp_Symbol *sym;

  CHECK_SYMBOL (symbol);
  sym = XSYMBOL (symbol);

 start:
  switch (sym->u.s.type)
    {
    case SYMBOL_VARALIAS:
      sym = SYMBOL_ALIAS (sym);
      XSETSYMBOL (symbol, sym);
      goto start;
      break;
    case SYMBOL_PLAINVAL:
      result = SYMBOL_VAL (sym);
      break;
    case SYMBOL_LOCAL_SOMEWHERE:
      {
	/* Blandy's "realvalue" semantics for the default binding of
	   Mcgrath localized slots: if not locally-bound, use
	   latest forwarded-to C variable.  */
	if (NILP (Flocal_variable_p (symbol, Fcurrent_buffer ())))
	  result = fwd_get (sym->u.s.c_variable, current_buffer);
	if (EQ (Qunbound, result))
	  result = sym->u.s.buffer_local_default;
      }
      break;
    case SYMBOL_PER_BUFFER:
      {
	lispfwd valpp = SYMBOL_FWD (sym);
	if (PER_BUFFER_IDX (XBUFFER_OBJFWD (valpp)->offset))
	  result = per_buffer_default (XBUFFER_OBJFWD (valpp)->offset);
      }
      break;
    case SYMBOL_KBOARD:
    case SYMBOL_FORWARDED:
      {
	result = fwd_get (SYMBOL_FWD (sym), NULL);
	eassert (!EQ (Qunbound, result));
	break;
      }
    default:
      emacs_abort ();
      break;
    }
  return result;
}

DEFUN ("default-boundp", Fdefault_boundp, Sdefault_boundp, 1, 1, 0,
       doc: /* Return t if SYMBOL has a non-void default value.
A variable may have a buffer-local or a `let'-bound local value.  This
function says whether the variable has a non-void value outside of the
current context.  Also see `default-value'.  */)
  (Lisp_Object symbol)
{
  register Lisp_Object value;

  value = default_value (symbol);
  return (EQ (value, Qunbound) ? Qnil : Qt);
}

DEFUN ("default-value", Fdefault_value, Sdefault_value, 1, 1, 0,
       doc: /* Return SYMBOL's default value.
This is the value that is seen in buffers that do not have their own values
for this variable.  The default value is meaningful for variables with
local bindings in certain buffers.  */)
  (Lisp_Object symbol)
{
  Lisp_Object value = default_value (symbol);
  if (!EQ (value, Qunbound))
    return value;
  xsignal1 (Qvoid_variable, symbol);
}

void
set_default_internal (Lisp_Object symbol, Lisp_Object value,
                      enum Set_Internal_Bind bindflag)
{
  CHECK_SYMBOL (symbol);
  struct Lisp_Symbol *sym = XSYMBOL (symbol);
  if (sym->u.s.trapped_write == SYMBOL_NOWRITE)
    {
      if (NILP (Fkeywordp (symbol))
          || !EQ (value, Fsymbol_value (symbol)))
	xsignal1 (Qsetting_constant, symbol);
      return; /* Allow setting keywords to their own value.  */
    }
  else if (sym->u.s.trapped_write == SYMBOL_TRAPPED_WRITE
	   /* Don't need to notify if PLAINVAL calling Fset anyway.  */
	   && sym->u.s.type != SYMBOL_PLAINVAL
	   && bindflag != SET_INTERNAL_THREAD_SWITCH)
    {
      notify_variable_watchers (symbol, value, Qset_default, Qnil);
    }

 start:
  switch (sym->u.s.type)
    {
    case SYMBOL_VARALIAS:
      sym = SYMBOL_ALIAS (sym);
      XSETSYMBOL (symbol, sym);
      goto start;
      break;
    case SYMBOL_PLAINVAL:
    case SYMBOL_FORWARDED:
    case SYMBOL_KBOARD:
      set_internal (symbol, value, Qnil, bindflag);
      break;
    case SYMBOL_LOCAL_SOMEWHERE:
      {
	sym->u.s.buffer_local_default = value;
	// Side effect ugliness: this takes care of forwarding the new
	// value to the C variable if necessary.
	switch_buffer_local_context (sym, current_buffer);
      }
      break;
    case SYMBOL_PER_BUFFER:
      {
	lispfwd valpp = SYMBOL_FWD (sym);
	int offset = XBUFFER_OBJFWD (valpp)->offset;
	int idx = PER_BUFFER_IDX (offset);

	set_per_buffer_default (offset, value);
	if (idx > 0)
	  {
	    Lisp_Object buf, tail;
	    FOR_EACH_LIVE_BUFFER (tail, buf)
	      {
		/* Propagate VALUE to all buffers lacking a nominal
		   local binding for slot.  */
		struct buffer *b = XBUFFER (buf);
		if (!LOCALIZED_SLOT_P (b, idx))
		  set_per_buffer_value (b, offset, value);
	      }
	  }
      }
      break;
    default:
      emacs_abort ();
      break;
    }
}

DEFUN ("set-default", Fset_default, Sset_default, 2, 2, 0,
       doc: /* Set SYMBOL's default value to VALUE.  SYMBOL and VALUE are evaluated.
The default value obtains in the absence of a buffer-local value.  */)
  (Lisp_Object symbol, Lisp_Object value)
{
  set_default_internal (symbol, value, SET_INTERNAL_SET);
  return value;
}

static void
make_blv (struct Lisp_Symbol *sym, Lisp_Object value, lispfwd fwd, bool local_if_set)
{
  sym->u.s.type = SYMBOL_LOCAL_SOMEWHERE;
  sym->u.s.buffer_local_buffer = Qnil;
  sym->u.s.buffer_local_only = local_if_set;
  sym->u.s.buffer_local_default = fwd_get (fwd, current_buffer);
  if (EQ (sym->u.s.buffer_local_default, Qunbound))
    sym->u.s.buffer_local_default = value;
}

DEFUN ("make-variable-buffer-local", Fmake_variable_buffer_local,
       Smake_variable_buffer_local, 1, 1, "vMake Variable Buffer Local: ",
       doc: /* Make VARIABLE buffer-local whenever it is set.
This globally affects VARIABLE's behavior across all buffers.  Use
`make-local-variable' to restrict to a single buffer.  The more
common and natural `defvar-local' folds this into the variable's
declaration.  */)
  (register Lisp_Object variable)
{
  struct Lisp_Symbol *sym;
  if (SYMBOL_CONSTANT_P (variable))
    xsignal1 (Qsetting_constant, variable);
  CHECK_SYMBOL (variable);
  sym = XSYMBOL (variable);

 start:
  switch (sym->u.s.type)
    {
    case SYMBOL_VARALIAS:
      sym = SYMBOL_ALIAS (sym);
      XSETSYMBOL (variable, sym);
      goto start;
      break;
    case SYMBOL_LOCAL_SOMEWHERE:
      sym->u.s.buffer_local_only = true;
      break;
    case SYMBOL_PLAINVAL:
      {
	Lisp_Object value =
	  EQ (SYMBOL_VAL (sym), Qunbound) ? Qnil : SYMBOL_VAL (sym);
	make_blv (sym, value, (lispfwd) { NULL }, true);
      }
      break;
    case SYMBOL_FORWARDED:
      {
	const lispfwd fwd = SYMBOL_FWD (sym);
	make_blv (sym, Qunbound, fwd, true);
      }
      break;
    default:
      break;
    }
  return variable;
}

static void
convert_to_localized (Lisp_Object variable, Lisp_Object value, lispfwd fwd)
{
  CHECK_SYMBOL (variable);
  /* not a whiff of buffer-local state */
  eassert (XSYMBOL (variable)->u.s.type != SYMBOL_LOCAL_SOMEWHERE
	   && NILP (Flocal_variable_p (variable, Fcurrent_buffer ())));
  make_blv (XSYMBOL (variable), value, fwd, false);
}

DEFUN ("make-local-variable", Fmake_local_variable, Smake_local_variable,
       1, 1, "vMake Local Variable: ",
       doc: /* Associate VARIABLE to the current buffer.
A so-called buffer local variable varies independently of any
identically named variable outside its own buffer.  A buffer local
variable defaults to its global value.  Return VARIABLE.

The expression
  (set (make-local-variable \\='VARIABLE) VALUE-EXP)
idiomatically makes and assigns VARIABLE.

See also `make-variable-buffer-local'.

Prefer `add-hook' with a non-nil LOCAL argument to make a buffer-local
hook.  */)
  (Lisp_Object variable)
{
  struct Lisp_Symbol *sym;
  CHECK_SYMBOL (variable);
  sym = XSYMBOL (variable);

  if (sym->u.s.trapped_write == SYMBOL_NOWRITE)
    xsignal1 (Qsetting_constant, variable);

 start:
  switch (sym->u.s.type)
    {
    case SYMBOL_VARALIAS:
      sym = SYMBOL_ALIAS (sym);
      XSETSYMBOL (variable, sym);
      goto start;
      break;
    case SYMBOL_LOCAL_SOMEWHERE:
      locally_bind_new_blv (variable);
      break;
    case SYMBOL_PLAINVAL:
      convert_to_localized (variable, SYMBOL_VAL (sym), (lispfwd) { NULL });
      locally_bind_new_blv (variable);
      break;
    case SYMBOL_FORWARDED:
      convert_to_localized (variable, Qunbound, SYMBOL_FWD (sym));
      locally_bind_new_blv (variable);
      break;
    case SYMBOL_PER_BUFFER:
      {
	int offset = XBUFFER_OBJFWD (SYMBOL_FWD (sym))->offset;
	int idx = PER_BUFFER_IDX (offset);
	if (idx == 0)
	  eassert (false);
	else if (idx < 0)
	  eassert (idx == -1); /* Such per-buffer variables are
				  inherently buffer-local, */
	else
	  SET_LOCALIZED_SLOT_P (current_buffer, idx, true);
      }
      break;
    default:
      /* apparently localizing a SYMBOL_KBOARD is a silent no-op.  */
      break;
    }
  return variable;
}

Lisp_Object
kill_local_variable_internal (struct Lisp_Symbol *sym, struct buffer *buffer)
{
  Lisp_Object variable = make_lisp_ptr (sym, Lisp_Symbol);
 start:
  switch (sym->u.s.type)
    {
    case SYMBOL_VARALIAS:
      sym = SYMBOL_ALIAS (sym);
      XSETSYMBOL (variable, sym);
      goto start;
      break;
    case SYMBOL_PER_BUFFER:
      {
	lispfwd valpp = SYMBOL_FWD (sym);
	int offset = XBUFFER_OBJFWD (valpp)->offset;
	int idx = PER_BUFFER_IDX (offset);
	if (idx > 0)
	  {
	    SET_LOCALIZED_SLOT_P (buffer, idx, 0);
	    set_per_buffer_value (buffer, offset,
				  per_buffer_default (offset));
	  }
      }
      break;
    case SYMBOL_LOCAL_SOMEWHERE:
      {
	/* Update watchers, delete from LOCAL_VAR_ALIST.  */
	Lisp_Object pair = Fassq (variable, BVAR (buffer, local_var_alist));
	if (sym->u.s.trapped_write == SYMBOL_TRAPPED_WRITE)
	  notify_variable_watchers (variable, Qnil, Qmakunbound,
				    make_lisp_ptr (buffer, Lisp_Vectorlike));
	if (!NILP (pair))
	  bset_local_var_alist
	    (buffer, Fdelq (pair, BVAR (buffer, local_var_alist)));
	if (BUFFERP (sym->u.s.buffer_local_buffer)
	    && buffer == XBUFFER (sym->u.s.buffer_local_buffer))
	  fwd_set (sym->u.s.c_variable, sym->u.s.buffer_local_default, buffer);
      }
      break;
    default:
      break;
    }
  return variable;
}

DEFUN ("kill-local-variable", Fkill_local_variable, Skill_local_variable,
       1, 1, "vKill Local Variable: ",
       doc: /* Make VARIABLE no longer have a separate value in the current buffer.
From now on the default value will apply in this buffer.  Return VARIABLE.  */)
  (register Lisp_Object variable)
{
  CHECK_SYMBOL (variable);
  return kill_local_variable_internal (XSYMBOL (variable), current_buffer);
}

DEFUN ("local-variable-p", Flocal_variable_p, Slocal_variable_p,
       1, 2, 0,
       doc: /* Return non-nil if BUFFER asserts its own buffer-local
binding for VARIABLE.  BUFFER defaults to the current buffer.

Users will generally prefer this to `buffer-local-boundp', which
unlike `local-variable-p', also returns true if BUFFER falls back to
VARIABLE's default binding.  */)
  (Lisp_Object variable, Lisp_Object buffer)
{
  Lisp_Object result = Qnil;
  buffer = !NILP (buffer) ? buffer : Fcurrent_buffer ();
  struct Lisp_Symbol *sym;

  CHECK_SYMBOL (variable);
  sym = XSYMBOL (variable);

 start:
  switch (sym->u.s.type)
    {
    case SYMBOL_VARALIAS:
      sym = SYMBOL_ALIAS (sym);
      XSETSYMBOL (variable, sym);
      goto start;
      break;
    case SYMBOL_LOCAL_SOMEWHERE:
      result = !NILP (assq_no_quit (variable, BVAR (XBUFFER (buffer),
						     local_var_alist)))
	? Qt : Qnil;
      break;
    case SYMBOL_PER_BUFFER:
      {
	lispfwd valpp = SYMBOL_FWD (sym);
	int offset = XBUFFER_OBJFWD (valpp)->offset;
	int idx = PER_BUFFER_IDX (offset);
	if (idx == -1 || LOCALIZED_SLOT_P (XBUFFER (buffer), idx))
	  result = Qt;
      }
      break;
    default:
      break;
    }
  return result;
}

DEFUN ("local-variable-if-set-p", Flocal_variable_if_set_p, Slocal_variable_if_set_p,
       1, 2, 0,
       doc: /* Non-nil if VARIABLE is local in buffer BUFFER when set there.
BUFFER defaults to the current buffer.

More precisely, return non-nil if either VARIABLE already has a local
value in BUFFER, or if VARIABLE is automatically buffer-local (see
`make-variable-buffer-local').  */)
  (register Lisp_Object variable, Lisp_Object buffer)
{
  struct Lisp_Symbol *sym;
  Lisp_Object result = Qnil;

  CHECK_SYMBOL (variable);
  sym = XSYMBOL (variable);

 start:
  switch (sym->u.s.type)
    {
    case SYMBOL_VARALIAS:
      sym = SYMBOL_ALIAS (sym);
      XSETSYMBOL (variable, sym);
      goto start;
      break;
    case SYMBOL_LOCAL_SOMEWHERE:
      result = sym->u.s.buffer_local_only
	? Qt : Flocal_variable_p (variable, buffer);
      break;
    case SYMBOL_PER_BUFFER:
      result = Qt;
      break;
    default:
      break;
    }
  return result;
}

DEFUN ("variable-binding-locus", Fvariable_binding_locus, Svariable_binding_locus,
       1, 1, 0,
       doc: /* Return a value indicating where VARIABLE's current binding comes from.
If the current binding is buffer-local, the value is the current buffer.
If the current binding is global (the default), the value is nil.  */)
  (register Lisp_Object variable)
{
  struct Lisp_Symbol *sym;
  Lisp_Object result = Qnil;

  CHECK_SYMBOL (variable);
  sym = XSYMBOL (variable);

 start:
  switch (sym->u.s.type)
    {
    case SYMBOL_VARALIAS:
      sym = SYMBOL_ALIAS (sym);
      XSETSYMBOL (variable, sym);
      goto start;
      break;
    case SYMBOL_KBOARD:
      result = Fframe_terminal (selected_frame);
      break;
    case SYMBOL_PER_BUFFER:
      if (!NILP (Flocal_variable_p (variable, Fcurrent_buffer ())))
	result = Fcurrent_buffer ();
      break;
    case SYMBOL_LOCAL_SOMEWHERE:
      if (!NILP (Flocal_variable_p (variable, Fcurrent_buffer ())))
	result = Fcurrent_buffer ();
      break;
    case SYMBOL_FORWARDED:
    case SYMBOL_PLAINVAL:
    default:
      break;
    }
  return result;
}

/* Find the function at the end of a chain of symbol function indirections.  */

/* If OBJECT is a symbol, find the end of its function chain and
   return the value found there.  If OBJECT is not a symbol, just
   return it.  */
Lisp_Object
indirect_function (Lisp_Object object)
{
  while (SYMBOLP (object) && !NILP (object))
    object = XSYMBOL (object)->u.s.function;
  return object;
}

DEFUN ("indirect-function", Findirect_function, Sindirect_function, 1, 2, 0,
       doc: /* Return the function at the end of OBJECT's function chain.
If OBJECT is not a symbol, just return it.  Otherwise, follow all
function indirections to find the final function binding and return it.  */)
  (Lisp_Object object, Lisp_Object noerror)
{
  return indirect_function (object);
}

/* Extract and set vector and string elements.  */

DEFUN ("aref", Faref, Saref, 2, 2, 0,
       doc: /* Return the element of ARRAY at index IDX.
ARRAY may be a vector, a string, a char-table, a bool-vector, a record,
or a byte-code object.  IDX starts at 0.  */)
  (register Lisp_Object array, Lisp_Object idx)
{
  register EMACS_INT idxval;

  CHECK_FIXNUM (idx);
  idxval = XFIXNUM (idx);
  if (STRINGP (array))
    {
      int c;
      ptrdiff_t idxval_byte;

      if (idxval < 0 || idxval >= SCHARS (array))
	args_out_of_range (array, idx);
      if (!STRING_MULTIBYTE (array))
	return make_fixnum ((unsigned char) SREF (array, idxval));
      idxval_byte = string_char_to_byte (array, idxval);

      c = STRING_CHAR (SDATA (array) + idxval_byte);
      return make_fixnum (c);
    }
  else if (BOOL_VECTOR_P (array))
    {
      if (idxval < 0 || idxval >= bool_vector_size (array))
	args_out_of_range (array, idx);
      return bool_vector_ref (array, idxval);
    }
  else if (CHAR_TABLE_P (array))
    {
      CHECK_CHARACTER (idx);
      return CHAR_TABLE_REF (array, idxval);
    }
  else if (!VECTORP (array) && !COMPILEDP (array) && !RECORDP (array))
    wrong_type_argument (Qarrayp, array);
  else
    {
<<<<<<< HEAD
      ptrdiff_t size = PVSIZE (array);
=======
      ptrdiff_t size = 0;
      if (VECTORP (array))
	size = ASIZE (array);
      else if (CLOSUREP (array) || RECORDP (array))
	size = PVSIZE (array);
      else
	wrong_type_argument (Qarrayp, array);

>>>>>>> f2bccae2
      if (idxval < 0 || idxval >= size)
	args_out_of_range (array, idx);
      return AREF (array, idxval);
    }
}

DEFUN ("aset", Faset, Saset, 3, 3, 0,
       doc: /* Store into the element of ARRAY at index IDX the value NEWELT.
Return NEWELT.  ARRAY may be a vector, a string, a char-table or a
bool-vector.  IDX starts at 0.  */)
  (register Lisp_Object array, Lisp_Object idx, Lisp_Object newelt)
{
  register EMACS_INT idxval;

  CHECK_FIXNUM (idx);
  idxval = XFIXNUM (idx);
  if (!RECORDP (array))
    CHECK_ARRAY (array, Qarrayp);

  if (VECTORP (array))
    {
      CHECK_IMPURE (array, XVECTOR (array));
      if (idxval < 0 || idxval >= ASIZE (array))
	args_out_of_range (array, idx);
      ASET (array, idxval, newelt);
    }
  else if (BOOL_VECTOR_P (array))
    {
      if (idxval < 0 || idxval >= bool_vector_size (array))
	args_out_of_range (array, idx);
      bool_vector_set (array, idxval, !NILP (newelt));
    }
  else if (CHAR_TABLE_P (array))
    {
      CHECK_CHARACTER (idx);
      CHAR_TABLE_SET (array, idxval, newelt);
    }
  else if (RECORDP (array))
    {
      CHECK_IMPURE (array, XVECTOR (array));
      if (idxval < 0 || idxval >= PVSIZE (array))
	args_out_of_range (array, idx);
      ASET (array, idxval, newelt);
    }
  else /* STRINGP */
    {
      CHECK_IMPURE (array, XSTRING (array));
      if (idxval < 0 || idxval >= SCHARS (array))
	args_out_of_range (array, idx);
      CHECK_CHARACTER (newelt);
      int c = XFIXNAT (newelt);
      ptrdiff_t idxval_byte;
      int prev_bytes;
      unsigned char workbuf[MAX_MULTIBYTE_LENGTH], *p0 = workbuf, *p1;

      if (STRING_MULTIBYTE (array))
	{
	  idxval_byte = string_char_to_byte (array, idxval);
	  p1 = SDATA (array) + idxval_byte;
	  prev_bytes = BYTES_BY_CHAR_HEAD (*p1);
	}
      else if (SINGLE_BYTE_CHAR_P (c))
	{
	  SSET (array, idxval, c);
	  return newelt;
	}
      else
	{
	  for (ptrdiff_t i = SBYTES (array) - 1; i >= 0; i--)
	    if (!ASCII_CHAR_P (SREF (array, i)))
	      args_out_of_range (array, newelt);
	  /* ARRAY is an ASCII string.  Convert it to a multibyte string.  */
	  STRING_SET_MULTIBYTE (array);
	  idxval_byte = idxval;
	  p1 = SDATA (array) + idxval_byte;
	  prev_bytes = 1;
	}

      int new_bytes = CHAR_STRING (c, p0);
      if (prev_bytes != new_bytes)
	p1 = resize_string_data (array, idxval_byte, prev_bytes, new_bytes);

      do
	*p1++ = *p0++;
      while (--new_bytes != 0);
    }

  return newelt;
}

/* Arithmetic functions */

static Lisp_Object
check_integer_coerce_marker (Lisp_Object x)
{
  if (MARKERP (x))
    return make_fixnum (marker_position (x));
  CHECK_TYPE (INTEGERP (x), Qinteger_or_marker_p, x);
  return x;
}

static Lisp_Object
check_number_coerce_marker (Lisp_Object x)
{
  if (MARKERP (x))
    return make_fixnum (marker_position (x));
  CHECK_TYPE (NUMBERP (x), Qnumber_or_marker_p, x);
  return x;
}

Lisp_Object
arithcompare (Lisp_Object num1, Lisp_Object num2,
	      enum Arith_Comparison comparison)
{
  EMACS_INT i1 = 0, i2 = 0;
  bool lt, eq = true, gt;
  bool test;

  num1 = check_number_coerce_marker (num1);
  num2 = check_number_coerce_marker (num2);

  /* If the comparison is mostly done by comparing two doubles,
     set LT, EQ, and GT to the <, ==, > results of that comparison,
     respectively, taking care to avoid problems if either is a NaN,
     and trying to avoid problems on platforms where variables (in
     violation of the C standard) can contain excess precision.
     Regardless, set I1 and I2 to integers that break ties if the
     two-double comparison is either not done or reports
     equality.  */

  if (FLOATP (num1))
    {
      double f1 = XFLOAT_DATA (num1);
      if (FLOATP (num2))
	{
	  double f2 = XFLOAT_DATA (num2);
	  lt = f1 < f2;
	  eq = f1 == f2;
	  gt = f1 > f2;
	}
      else if (FIXNUMP (num2))
	{
	  /* Compare a float NUM1 to an integer NUM2 by converting the
	     integer I2 (i.e., NUM2) to the double F2 (a conversion that
	     can round on some platforms, if I2 is large enough), and then
	     converting F2 back to the integer I1 (a conversion that is
	     always exact), so that I1 exactly equals ((double) NUM2).  If
	     floating-point comparison reports a tie, NUM1 = F1 = F2 = I1
	     (exactly) so I1 - I2 = NUM1 - NUM2 (exactly), so comparing I1
	     to I2 will break the tie correctly.  */
	  double f2 = XFIXNUM (num2);
	  lt = f1 < f2;
	  eq = f1 == f2;
	  gt = f1 > f2;
	  i1 = f2;
	  i2 = XFIXNUM (num2);
	}
      else if (isnan (f1))
	lt = eq = gt = false;
      else
	i2 = mpz_cmp_d (*xbignum_val (num2), f1);
    }
  else if (FIXNUMP (num1))
    {
      if (FLOATP (num2))
	{
	  /* Compare an integer NUM1 to a float NUM2.  This is the
	     converse of comparing float to integer (see above).  */
	  double f1 = XFIXNUM (num1), f2 = XFLOAT_DATA (num2);
	  lt = f1 < f2;
	  eq = f1 == f2;
	  gt = f1 > f2;
	  i1 = XFIXNUM (num1);
	  i2 = f1;
	}
      else if (FIXNUMP (num2))
	{
	  i1 = XFIXNUM (num1);
	  i2 = XFIXNUM (num2);
	}
      else
	i2 = mpz_sgn (*xbignum_val (num2));
    }
  else if (FLOATP (num2))
    {
      double f2 = XFLOAT_DATA (num2);
      if (isnan (f2))
	lt = eq = gt = false;
      else
	i1 = mpz_cmp_d (*xbignum_val (num1), f2);
    }
  else if (FIXNUMP (num2))
    i1 = mpz_sgn (*xbignum_val (num1));
  else
    i1 = mpz_cmp (*xbignum_val (num1), *xbignum_val (num2));

  if (eq)
    {
      /* The two-double comparison either reported equality, or was not done.
	 Break the tie by comparing the integers.  */
      lt = i1 < i2;
      eq = i1 == i2;
      gt = i1 > i2;
    }

  switch (comparison)
    {
    case ARITH_EQUAL:
      test = eq;
      break;

    case ARITH_NOTEQUAL:
      test = !eq;
      break;

    case ARITH_LESS:
      test = lt;
      break;

    case ARITH_LESS_OR_EQUAL:
      test = lt | eq;
      break;

    case ARITH_GRTR:
      test = gt;
      break;

    case ARITH_GRTR_OR_EQUAL:
      test = gt | eq;
      break;

    default:
      eassume (false);
    }

  return test ? Qt : Qnil;
}

static Lisp_Object
arithcompare_driver (ptrdiff_t nargs, Lisp_Object *args,
                     enum Arith_Comparison comparison)
{
  for (ptrdiff_t i = 1; i < nargs; i++)
    if (NILP (arithcompare (args[i - 1], args[i], comparison)))
      return Qnil;
  return Qt;
}

DEFUN ("=", Feqlsign, Seqlsign, 1, MANY, 0,
       doc: /* Return t if args, all numbers or markers, are equal.
usage: (= NUMBER-OR-MARKER &rest NUMBERS-OR-MARKERS)  */)
  (ptrdiff_t nargs, Lisp_Object *args)
{
  return arithcompare_driver (nargs, args, ARITH_EQUAL);
}

DEFUN ("<", Flss, Slss, 1, MANY, 0,
       doc: /* Return t if each arg (a number or marker), is less than the next arg.
usage: (< NUMBER-OR-MARKER &rest NUMBERS-OR-MARKERS)  */)
  (ptrdiff_t nargs, Lisp_Object *args)
{
  if (nargs == 2 && FIXNUMP (args[0]) && FIXNUMP (args[1]))
    return XFIXNUM (args[0]) < XFIXNUM (args[1]) ? Qt : Qnil;

  return arithcompare_driver (nargs, args, ARITH_LESS);
}

DEFUN (">", Fgtr, Sgtr, 1, MANY, 0,
       doc: /* Return t if each arg (a number or marker) is greater than the next arg.
usage: (> NUMBER-OR-MARKER &rest NUMBERS-OR-MARKERS)  */)
  (ptrdiff_t nargs, Lisp_Object *args)
{
  if (nargs == 2 && FIXNUMP (args[0]) && FIXNUMP (args[1]))
    return XFIXNUM (args[0]) > XFIXNUM (args[1]) ? Qt : Qnil;

  return arithcompare_driver (nargs, args, ARITH_GRTR);
}

DEFUN ("<=", Fleq, Sleq, 1, MANY, 0,
       doc: /* Return t if each arg (a number or marker) is less than or equal to the next.
usage: (<= NUMBER-OR-MARKER &rest NUMBERS-OR-MARKERS)  */)
  (ptrdiff_t nargs, Lisp_Object *args)
{
  if (nargs == 2 && FIXNUMP (args[0]) && FIXNUMP (args[1]))
    return XFIXNUM (args[0]) <= XFIXNUM (args[1]) ? Qt : Qnil;

  return arithcompare_driver (nargs, args, ARITH_LESS_OR_EQUAL);
}

DEFUN (">=", Fgeq, Sgeq, 1, MANY, 0,
       doc: /* Return t if each arg (a number or marker) is greater than or equal to the next.
usage: (>= NUMBER-OR-MARKER &rest NUMBERS-OR-MARKERS)  */)
  (ptrdiff_t nargs, Lisp_Object *args)
{
  if (nargs == 2 && FIXNUMP (args[0]) && FIXNUMP (args[1]))
    return XFIXNUM (args[0]) >= XFIXNUM (args[1]) ? Qt : Qnil;

  return arithcompare_driver (nargs, args, ARITH_GRTR_OR_EQUAL);
}

DEFUN ("/=", Fneq, Sneq, 2, 2, 0,
       doc: /* Return t if first arg is not equal to second arg.  Both must be numbers or markers.  */)
  (register Lisp_Object num1, Lisp_Object num2)
{
  return arithcompare (num1, num2, ARITH_NOTEQUAL);
}

/* Convert the cons-of-integers, integer, or float value C to an
   unsigned value with maximum value MAX, where MAX is one less than a
   power of 2.  Signal an error if C does not have a valid format or
   is out of range.

   Although Emacs represents large integers with bignums instead of
   cons-of-integers or floats, for now this function still accepts the
   obsolete forms in case some old Lisp code still generates them.  */
uintmax_t
cons_to_unsigned (Lisp_Object c, uintmax_t max)
{
  bool valid = false;
  uintmax_t val UNINIT;

  if (FLOATP (c))
    {
      double d = XFLOAT_DATA (c);
      if (d >= 0 && d < 1.0 + max)
	{
	  val = d;
	  valid = val == d;
	}
    }
  else
    {
      Lisp_Object hi = CONSP (c) ? XCAR (c) : c;
      valid = INTEGERP (hi) && integer_to_uintmax (hi, &val);

      if (valid && CONSP (c))
	{
	  uintmax_t top = val;
	  Lisp_Object rest = XCDR (c);
	  if (top <= UINTMAX_MAX >> 24 >> 16
	      && CONSP (rest)
	      && FIXNATP (XCAR (rest)) && XFIXNAT (XCAR (rest)) < 1 << 24
	      && FIXNATP (XCDR (rest)) && XFIXNAT (XCDR (rest)) < 1 << 16)
	    {
	      uintmax_t mid = XFIXNAT (XCAR (rest));
	      val = top << 24 << 16 | mid << 16 | XFIXNAT (XCDR (rest));
	    }
	  else
	    {
	      valid = top <= UINTMAX_MAX >> 16;
	      if (valid)
		{
		  if (CONSP (rest))
		    rest = XCAR (rest);
		  valid = FIXNATP (rest) && XFIXNAT (rest) < 1 << 16;
		  if (valid)
		    val = top << 16 | XFIXNAT (rest);
		}
	    }
	}
    }

  if (!(valid && val <= max))
    error ("Not an in-range integer, integral float, or cons of integers");
  return val;
}

/* Convert the cons-of-integers, integer, or float value C to a signed
   value with extrema MIN and MAX.  MAX should be one less than a
   power of 2, and MIN should be zero or the negative of a power of 2.
   Signal an error if C does not have a valid format or is out of
   range.

   Although Emacs represents large integers with bignums instead of
   cons-of-integers or floats, for now this function still accepts the
   obsolete forms in case some old Lisp code still generates them.  */
intmax_t
cons_to_signed (Lisp_Object c, intmax_t min, intmax_t max)
{
  bool valid = false;
  intmax_t val UNINIT;

  if (FLOATP (c))
    {
      double d = XFLOAT_DATA (c);
      if (d >= min && d < 1.0 + max)
	{
	  val = d;
	  valid = val == d;
	}
    }
  else
    {
      Lisp_Object hi = CONSP (c) ? XCAR (c) : c;
      valid = INTEGERP (hi) && integer_to_intmax (hi, &val);

      if (valid && CONSP (c))
	{
	  intmax_t top = val;
	  Lisp_Object rest = XCDR (c);
	  if (top >= INTMAX_MIN >> 24 >> 16 && top <= INTMAX_MAX >> 24 >> 16
	      && CONSP (rest)
	      && FIXNATP (XCAR (rest)) && XFIXNAT (XCAR (rest)) < 1 << 24
	      && FIXNATP (XCDR (rest)) && XFIXNAT (XCDR (rest)) < 1 << 16)
	    {
	      intmax_t mid = XFIXNAT (XCAR (rest));
	      val = top << 24 << 16 | mid << 16 | XFIXNAT (XCDR (rest));
	    }
	  else
	    {
	      valid = INTMAX_MIN >> 16 <= top && top <= INTMAX_MAX >> 16;
	      if (valid)
		{
		  if (CONSP (rest))
		    rest = XCAR (rest);
		  valid = FIXNATP (rest) && XFIXNAT (rest) < 1 << 16;
		  if (valid)
		    val = top << 16 | XFIXNAT (rest);
		}
	    }
	}
    }

  if (!(valid && min <= val && val <= max))
    error ("Not an in-range integer, integral float, or cons of integers");
  return val;
}

/* Render NUMBER in decimal into BUFFER which ends right before END.
   Return the start of the string; the end is always at END.
   The string is not null-terminated.  */
char *
fixnum_to_string (EMACS_INT number, char *buffer, char *end)
{
  EMACS_INT x = number;
  bool negative = x < 0;
  if (negative)
    x = -x;
  char *p = end;
  do
    {
      eassume (p > buffer && p - 1 < end);
      *--p = '0' + x % 10;
      x /= 10;
    }
  while (x);
  if (negative)
    *--p = '-';
  return p;
}

DEFUN ("number-to-string", Fnumber_to_string, Snumber_to_string, 1, 1, 0,
       doc: /* Return the decimal representation of NUMBER as a string.
Uses a minus sign if negative.
NUMBER may be an integer or a floating point number.  */)
  (Lisp_Object number)
{
  char buffer[max (FLOAT_TO_STRING_BUFSIZE, INT_BUFSIZE_BOUND (EMACS_INT))];

  if (FIXNUMP (number))
    {
      char *end = buffer + sizeof buffer;
      char *p = fixnum_to_string (XFIXNUM (number), buffer, end);
      return make_unibyte_string (p, end - p);
    }

  if (BIGNUMP (number))
    return bignum_to_string (number, 10);

  if (FLOATP (number))
    return make_unibyte_string (buffer,
				float_to_string (buffer, XFLOAT_DATA (number)));

  wrong_type_argument (Qnumberp, number);
}

DEFUN ("string-to-number", Fstring_to_number, Sstring_to_number, 1, 2, 0,
       doc: /* Parse STRING as a decimal number and return the number.
Ignore leading spaces and tabs, and all trailing chars.  Return 0 if
STRING cannot be parsed as an integer or floating point number.

If BASE, interpret STRING as a number in that base.  If BASE isn't
present, base 10 is used.  BASE must be between 2 and 16 (inclusive).
If the base used is not 10, STRING is always parsed as an integer.  */)
  (register Lisp_Object string, Lisp_Object base)
{
  int b;

  CHECK_STRING (string);

  if (NILP (base))
    b = 10;
  else
    {
      CHECK_FIXNUM (base);
      if (!(XFIXNUM (base) >= 2 && XFIXNUM (base) <= 16))
	xsignal1 (Qargs_out_of_range, base);
      b = XFIXNUM (base);
    }

  char *p = SSDATA (string);
  while (*p == ' ' || *p == '\t')
    p++;

  Lisp_Object val = string_to_number (p, b, 0);
  return ((IEEE_FLOATING_POINT ? NILP (val) : !NUMBERP (val))
	  ? make_fixnum (0) : val);
}

enum arithop
  {
    Aadd,
    Asub,
    Amult,
    Adiv,
    Alogand,
    Alogior,
    Alogxor
  };
static bool
floating_point_op (enum arithop code)
{
  return code <= Adiv;
}

/* Return the result of applying the floating-point operation CODE to
   the NARGS arguments starting at ARGS.  If ARGNUM is positive,
   ARGNUM of the arguments were already consumed, yielding ACCUM.
   0 <= ARGNUM < NARGS, 2 <= NARGS, and NEXT is the value of
   ARGS[ARGSNUM], converted to double.  */

static Lisp_Object
floatop_arith_driver (enum arithop code, ptrdiff_t nargs, Lisp_Object *args,
		      ptrdiff_t argnum, double accum, double next)
{
  if (argnum == 0)
    {
      accum = next;
      goto next_arg;
    }

  while (true)
    {
      switch (code)
	{
	case Aadd : accum += next; break;
	case Asub : accum -= next; break;
	case Amult: accum *= next; break;
	case Adiv:
	  if (!IEEE_FLOATING_POINT && next == 0)
	    xsignal0 (Qarith_error);
	  accum /= next;
	  break;
	default: eassume (false);
	}

    next_arg:
      argnum++;
      if (argnum == nargs)
	return make_float (accum);
      next = XFLOATINT (check_number_coerce_marker (args[argnum]));
    }
}

/* Like floatop_arith_driver, except CODE might not be a floating-point
   operation, and NEXT is a Lisp float rather than a C double.  */

static Lisp_Object
float_arith_driver (enum arithop code, ptrdiff_t nargs, Lisp_Object *args,
		    ptrdiff_t argnum, double accum, Lisp_Object next)
{
  if (!floating_point_op (code))
    wrong_type_argument (Qinteger_or_marker_p, next);
  return floatop_arith_driver (code, nargs, args, argnum, accum,
			       XFLOAT_DATA (next));
}

/* Return the result of applying the arithmetic operation CODE to the
   NARGS arguments starting at ARGS.  If ARGNUM is positive, ARGNUM of
   the arguments were already consumed, yielding IACCUM.  0 <= ARGNUM
   < NARGS, 2 <= NARGS, and VAL is the value of ARGS[ARGSNUM],
   converted to integer.  */

static Lisp_Object
bignum_arith_driver (enum arithop code, ptrdiff_t nargs, Lisp_Object *args,
		     ptrdiff_t argnum, intmax_t iaccum, Lisp_Object val)
{
  mpz_t const *accum;
  if (argnum == 0)
    {
      accum = bignum_integer (&mpz[0], val);
      goto next_arg;
    }
  mpz_set_intmax (mpz[0], iaccum);
  accum = &mpz[0];

  while (true)
    {
      mpz_t const *next = bignum_integer (&mpz[1], val);

      switch (code)
	{
	case Aadd   :       mpz_add (mpz[0], *accum, *next); break;
	case Asub   :       mpz_sub (mpz[0], *accum, *next); break;
	case Amult  : emacs_mpz_mul (mpz[0], *accum, *next); break;
	case Alogand:       mpz_and (mpz[0], *accum, *next); break;
	case Alogior:       mpz_ior (mpz[0], *accum, *next); break;
	case Alogxor:       mpz_xor (mpz[0], *accum, *next); break;
	case Adiv:
	  if (mpz_sgn (*next) == 0)
	    xsignal0 (Qarith_error);
	  mpz_tdiv_q (mpz[0], *accum, *next);
	  break;
	default:
	  eassume (false);
	}
      accum = &mpz[0];

    next_arg:
      argnum++;
      if (argnum == nargs)
	return make_integer_mpz ();
      val = check_number_coerce_marker (args[argnum]);
      if (FLOATP (val))
	return float_arith_driver (code, nargs, args, argnum,
				   mpz_get_d_rounded (*accum), val);
    }
}

/* Return the result of applying the arithmetic operation CODE to the
   NARGS arguments starting at ARGS, with the first argument being the
   number VAL.  2 <= NARGS.  Check that the remaining arguments are
   numbers or markers.  */

static Lisp_Object
arith_driver (enum arithop code, ptrdiff_t nargs, Lisp_Object *args,
	      Lisp_Object val)
{
  eassume (2 <= nargs);

  ptrdiff_t argnum = 0;
  /* Set ACCUM to VAL's value if it is a fixnum, otherwise to some
     ignored value to avoid using an uninitialized variable later.  */
  intmax_t accum = XFIXNUM_RAW (val);

  if (FIXNUMP (val))
    while (true)
      {
	argnum++;
	if (argnum == nargs)
	  return make_int (accum);
	val = check_number_coerce_marker (args[argnum]);

	/* Set NEXT to the next value if it fits, else exit the loop.  */
	intmax_t next;
	if (!(INTEGERP (val) && integer_to_intmax (val, &next)))
	  break;

	/* Set ACCUM to the next operation's result if it fits,
	   else exit the loop.  */
	bool overflow;
	intmax_t a;
	switch (code)
	  {
	  case Aadd : overflow = ckd_add (&a, accum, next); break;
	  case Amult: overflow = ckd_mul (&a, accum, next); break;
	  case Asub : overflow = ckd_sub (&a, accum, next); break;
	  case Adiv:
	    if (next == 0)
	      xsignal0 (Qarith_error);
	    /* This cannot overflow, as integer overflow can
	       occur only if the dividend is INTMAX_MIN, but
	       INTMAX_MIN < MOST_NEGATIVE_FIXNUM <= accum.  */
	    accum /= next;
	    continue;
	  case Alogand: accum &= next; continue;
	  case Alogior: accum |= next; continue;
	  case Alogxor: accum ^= next; continue;
	  default: eassume (false);
	  }
	if (overflow)
	  break;
	accum = a;
      }

  return (FLOATP (val)
	  ? float_arith_driver (code, nargs, args, argnum, accum, val)
	  : bignum_arith_driver (code, nargs, args, argnum, accum, val));
}


DEFUN ("+", Fplus, Splus, 0, MANY, 0,
       doc: /* Return sum of any number of arguments, which are numbers or markers.
usage: (+ &rest NUMBERS-OR-MARKERS)  */)
  (ptrdiff_t nargs, Lisp_Object *args)
{
  if (nargs == 0)
    return make_fixnum (0);
  Lisp_Object a = check_number_coerce_marker (args[0]);
  return nargs == 1 ? a : arith_driver (Aadd, nargs, args, a);
}

DEFUN ("-", Fminus, Sminus, 0, MANY, 0,
       doc: /* Negate number or subtract numbers or markers and return the result.
With one arg, negates it.  With more than one arg,
subtracts all but the first from the first.
usage: (- &optional NUMBER-OR-MARKER &rest MORE-NUMBERS-OR-MARKERS)  */)
  (ptrdiff_t nargs, Lisp_Object *args)
{
  if (nargs == 0)
    return make_fixnum (0);
  Lisp_Object a = check_number_coerce_marker (args[0]);
  if (nargs == 1)
    {
      if (FIXNUMP (a))
	return make_int (-XFIXNUM (a));
      if (FLOATP (a))
	return make_float (-XFLOAT_DATA (a));
      mpz_neg (mpz[0], *xbignum_val (a));
      return make_integer_mpz ();
    }
  return arith_driver (Asub, nargs, args, a);
}

DEFUN ("*", Ftimes, Stimes, 0, MANY, 0,
       doc: /* Return product of any number of arguments, which are numbers or markers.
usage: (* &rest NUMBERS-OR-MARKERS)  */)
  (ptrdiff_t nargs, Lisp_Object *args)
{
  if (nargs == 0)
    return make_fixnum (1);
  Lisp_Object a = check_number_coerce_marker (args[0]);
  return nargs == 1 ? a : arith_driver (Amult, nargs, args, a);
}

DEFUN ("/", Fquo, Squo, 1, MANY, 0,
       doc: /* Divide number by divisors and return the result.
With two or more arguments, return first argument divided by the rest.
With one argument, return 1 divided by the argument.
The arguments must be numbers or markers.
usage: (/ NUMBER &rest DIVISORS)  */)
  (ptrdiff_t nargs, Lisp_Object *args)
{
  Lisp_Object a = check_number_coerce_marker (args[0]);
  if (nargs == 1)
    {
      if (FIXNUMP (a))
	{
	  if (XFIXNUM (a) == 0)
	    xsignal0 (Qarith_error);
	  return make_fixnum (1 / XFIXNUM (a));
	}
      if (FLOATP (a))
	{
	  if (!IEEE_FLOATING_POINT && XFLOAT_DATA (a) == 0)
	    xsignal0 (Qarith_error);
	  return make_float (1 / XFLOAT_DATA (a));
	}
      /* Dividing 1 by any bignum yields 0.  */
      return make_fixnum (0);
    }

  /* Do all computation in floating-point if any arg is a float.  */
  for (ptrdiff_t argnum = 2; argnum < nargs; argnum++)
    if (FLOATP (args[argnum]))
      return floatop_arith_driver (Adiv, nargs, args, 0, 0, XFLOATINT (a));
  return arith_driver (Adiv, nargs, args, a);
}

/* Return NUM % DEN (or NUM mod DEN, if MODULO).  NUM and DEN must be
   integers.  */
static Lisp_Object
integer_remainder (Lisp_Object num, Lisp_Object den, bool modulo)
{
  if (FIXNUMP (den))
    {
      EMACS_INT d = XFIXNUM (den);
      if (d == 0)
	xsignal0 (Qarith_error);

      EMACS_INT r;
      bool have_r = false;
      if (FIXNUMP (num))
	{
	  r = XFIXNUM (num) % d;
	  have_r = true;
	}
      else if (eabs (d) <= ULONG_MAX)
	{
	  mpz_t const *n = xbignum_val (num);
	  bool neg_n = mpz_sgn (*n) < 0;
	  r = mpz_tdiv_ui (*n, eabs (d));
	  if (neg_n)
	    r = -r;
	  have_r = true;
	}

      if (have_r)
	{
	  /* If MODULO and the remainder has the wrong sign, fix it.  */
	  if (modulo && (d < 0 ? r > 0 : r < 0))
	    r += d;

	  return make_fixnum (r);
	}
    }

  mpz_t const *d = bignum_integer (&mpz[1], den);
  mpz_t *r = &mpz[0];
  mpz_tdiv_r (*r, *bignum_integer (&mpz[0], num), *d);

  if (modulo)
    {
      /* If the remainder has the wrong sign, fix it.  */
      int sgn_r = mpz_sgn (*r);
      if (mpz_sgn (*d) < 0 ? sgn_r > 0 : sgn_r < 0)
	mpz_add (*r, *r, *d);
    }

  return make_integer_mpz ();
}

DEFUN ("%", Frem, Srem, 2, 2, 0,
       doc: /* Return remainder of X divided by Y.
Both must be integers or markers.  */)
  (Lisp_Object x, Lisp_Object y)
{
  x = check_integer_coerce_marker (x);
  y = check_integer_coerce_marker (y);
  return integer_remainder (x, y, false);
}

DEFUN ("mod", Fmod, Smod, 2, 2, 0,
       doc: /* Return X modulo Y.
The result falls between zero (inclusive) and Y (exclusive).
Both X and Y must be numbers or markers.  */)
  (Lisp_Object x, Lisp_Object y)
{
  x = check_number_coerce_marker (x);
  y = check_number_coerce_marker (y);
  if (FLOATP (x) || FLOATP (y))
    return fmod_float (x, y);
  return integer_remainder (x, y, true);
}

static Lisp_Object
minmax_driver (ptrdiff_t nargs, Lisp_Object *args,
	       enum Arith_Comparison comparison)
{
  Lisp_Object accum = check_number_coerce_marker (args[0]);
  for (ptrdiff_t argnum = 1; argnum < nargs; argnum++)
    {
      Lisp_Object val = check_number_coerce_marker (args[argnum]);
      if (!NILP (arithcompare (val, accum, comparison)))
	accum = val;
      else if (FLOATP (val) && isnan (XFLOAT_DATA (val)))
	return val;
    }
  return accum;
}

DEFUN ("max", Fmax, Smax, 1, MANY, 0,
       doc: /* Return largest of all the arguments (which must be numbers or markers).
The value is always a number; markers are converted to numbers.
usage: (max NUMBER-OR-MARKER &rest NUMBERS-OR-MARKERS)  */)
  (ptrdiff_t nargs, Lisp_Object *args)
{
  return minmax_driver (nargs, args, ARITH_GRTR);
}

DEFUN ("min", Fmin, Smin, 1, MANY, 0,
       doc: /* Return smallest of all the arguments (which must be numbers or markers).
The value is always a number; markers are converted to numbers.
usage: (min NUMBER-OR-MARKER &rest NUMBERS-OR-MARKERS)  */)
  (ptrdiff_t nargs, Lisp_Object *args)
{
  return minmax_driver (nargs, args, ARITH_LESS);
}

DEFUN ("logand", Flogand, Slogand, 0, MANY, 0,
       doc: /* Return bitwise-and of all the arguments.
Arguments may be integers, or markers converted to integers.
usage: (logand &rest INTS-OR-MARKERS)  */)
  (ptrdiff_t nargs, Lisp_Object *args)
{
  if (nargs == 0)
    return make_fixnum (-1);
  Lisp_Object a = check_integer_coerce_marker (args[0]);
  return nargs == 1 ? a : arith_driver (Alogand, nargs, args, a);
}

DEFUN ("logior", Flogior, Slogior, 0, MANY, 0,
       doc: /* Return bitwise-or of all the arguments.
Arguments may be integers, or markers converted to integers.
usage: (logior &rest INTS-OR-MARKERS)  */)
  (ptrdiff_t nargs, Lisp_Object *args)
{
  if (nargs == 0)
    return make_fixnum (0);
  Lisp_Object a = check_integer_coerce_marker (args[0]);
  return nargs == 1 ? a : arith_driver (Alogior, nargs, args, a);
}

DEFUN ("logxor", Flogxor, Slogxor, 0, MANY, 0,
       doc: /* Return bitwise-exclusive-or of all the arguments.
Arguments may be integers, or markers converted to integers.
usage: (logxor &rest INTS-OR-MARKERS)  */)
  (ptrdiff_t nargs, Lisp_Object *args)
{
  if (nargs == 0)
    return make_fixnum (0);
  Lisp_Object a = check_integer_coerce_marker (args[0]);
  return nargs == 1 ? a : arith_driver (Alogxor, nargs, args, a);
}

DEFUN ("logcount", Flogcount, Slogcount, 1, 1, 0,
       doc: /* Return population count of VALUE.
This is the number of one bits in the two's complement representation
of VALUE.  If VALUE is negative, return the number of zero bits in the
representation.  */)
  (Lisp_Object value)
{
  CHECK_INTEGER (value);

  if (BIGNUMP (value))
    {
      mpz_t const *nonneg = xbignum_val (value);
      if (mpz_sgn (*nonneg) < 0)
	{
	  mpz_com (mpz[0], *nonneg);
	  nonneg = &mpz[0];
	}
      return make_fixnum (mpz_popcount (*nonneg));
    }

  eassume (FIXNUMP (value));
  EMACS_INT v = XFIXNUM (value) < 0 ? -1 - XFIXNUM (value) : XFIXNUM (value);
  return make_fixnum (EMACS_UINT_WIDTH <= UINT_WIDTH
		      ? count_one_bits (v)
		      : EMACS_UINT_WIDTH <= ULONG_WIDTH
		      ? count_one_bits_l (v)
		      : count_one_bits_ll (v));
}

DEFUN ("ash", Fash, Sash, 2, 2, 0,
       doc: /* Return integer VALUE with its bits shifted left by COUNT bit positions.
If COUNT is negative, shift VALUE to the right instead.
VALUE and COUNT must be integers.
Mathematically, the return value is VALUE multiplied by 2 to the
power of COUNT, rounded down.  If the result is non-zero, its sign
is the same as that of VALUE.
In terms of bits, when COUNT is positive, the function moves
the bits of VALUE to the left, adding zero bits on the right; when
COUNT is negative, it moves the bits of VALUE to the right,
discarding bits.  */)
  (Lisp_Object value, Lisp_Object count)
{
  CHECK_INTEGER (value);
  CHECK_INTEGER (count);

  if (!FIXNUMP (count))
    {
      if (EQ (value, make_fixnum (0)))
	return value;
      if (mpz_sgn (*xbignum_val (count)) < 0)
	{
	  EMACS_INT v = (FIXNUMP (value) ? XFIXNUM (value)
			 : mpz_sgn (*xbignum_val (value)));
	  return make_fixnum (v < 0 ? -1 : 0);
	}
      overflow_error ();
    }

  if (XFIXNUM (count) <= 0)
    {
      if (XFIXNUM (count) == 0)
	return value;

      if ((EMACS_INT) -1 >> 1 == -1 && FIXNUMP (value))
	{
	  EMACS_INT shift = -XFIXNUM (count);
	  EMACS_INT result
	    = (shift < EMACS_INT_WIDTH ? XFIXNUM (value) >> shift
	       : XFIXNUM (value) < 0 ? -1 : 0);
	  return make_fixnum (result);
	}
    }

  mpz_t const *zval = bignum_integer (&mpz[0], value);
  if (XFIXNUM (count) < 0)
    {
      if (TYPE_MAXIMUM (mp_bitcnt_t) < - XFIXNUM (count))
	return make_fixnum (mpz_sgn (*zval) < 0 ? -1 : 0);
      mpz_fdiv_q_2exp (mpz[0], *zval, - XFIXNUM (count));
    }
  else
    emacs_mpz_mul_2exp (mpz[0], *zval, XFIXNUM (count));
  return make_integer_mpz ();
}

/* Return X ** Y as an integer.  X and Y must be integers, and Y must
   be nonnegative.  */

Lisp_Object
expt_integer (Lisp_Object x, Lisp_Object y)
{
  /* Special cases for -1 <= x <= 1, which never overflow.  */
  if (EQ (x, make_fixnum (1)))
    return x;
  if (EQ (x, make_fixnum (0)))
    return EQ (x, y) ? make_fixnum (1) : x;
  if (EQ (x, make_fixnum (-1)))
    return ((FIXNUMP (y) ? XFIXNUM (y) & 1 : mpz_odd_p (*xbignum_val (y)))
	    ? x : make_fixnum (1));

  unsigned long exp;
  if (FIXNUMP (y))
    {
      if (ULONG_MAX < XFIXNUM (y))
	overflow_error ();
      exp = XFIXNUM (y);
    }
  else
    {
      if (ULONG_MAX <= MOST_POSITIVE_FIXNUM
	  || !mpz_fits_ulong_p (*xbignum_val (y)))
	overflow_error ();
      exp = mpz_get_ui (*xbignum_val (y));
    }

  emacs_mpz_pow_ui (mpz[0], *bignum_integer (&mpz[0], x), exp);
  return make_integer_mpz ();
}

DEFUN ("1+", Fadd1, Sadd1, 1, 1, 0,
       doc: /* Return NUMBER plus one.  NUMBER may be a number or a marker.
Markers are converted to integers.  */)
  (Lisp_Object number)
{
  number = check_number_coerce_marker (number);

  if (FIXNUMP (number))
    return make_int (XFIXNUM (number) + 1);
  if (FLOATP (number))
    return (make_float (1.0 + XFLOAT_DATA (number)));
  mpz_add_ui (mpz[0], *xbignum_val (number), 1);
  return make_integer_mpz ();
}

DEFUN ("1-", Fsub1, Ssub1, 1, 1, 0,
       doc: /* Return NUMBER minus one.  NUMBER may be a number or a marker.
Markers are converted to integers.  */)
  (Lisp_Object number)
{
  number = check_number_coerce_marker (number);

  if (FIXNUMP (number))
    return make_int (XFIXNUM (number) - 1);
  if (FLOATP (number))
    return (make_float (-1.0 + XFLOAT_DATA (number)));
  mpz_sub_ui (mpz[0], *xbignum_val (number), 1);
  return make_integer_mpz ();
}

DEFUN ("lognot", Flognot, Slognot, 1, 1, 0,
       doc: /* Return the bitwise complement of NUMBER.  NUMBER must be an integer.  */)
  (register Lisp_Object number)
{
  CHECK_INTEGER (number);
  if (FIXNUMP (number))
    return make_fixnum (~XFIXNUM (number));
  mpz_com (mpz[0], *xbignum_val (number));
  return make_integer_mpz ();
}

DEFUN ("byteorder", Fbyteorder, Sbyteorder, 0, 0, 0,
       doc: /* Return the byteorder for the machine.
Returns 66 (ASCII uppercase B) for big endian machines or 108 (ASCII
lowercase l) for small endian machines.  */
       attributes: const)
  (void)
{
  unsigned i = 0x04030201;
  int order = *(char *)&i == 1 ? 108 : 66;

  return make_fixnum (order);
}

/* Because we round up the bool vector allocate size to word_size
   units, we can safely read past the "end" of the vector in the
   operations below.  These extra bits are always zero.  */

static bits_word
bool_vector_spare_mask (EMACS_INT nr_bits)
{
  return (((bits_word) 1) << (nr_bits % BITS_PER_BITS_WORD)) - 1;
}

/* Shift VAL right by the width of an unsigned long long.
   ULLONG_WIDTH must be less than BITS_PER_BITS_WORD.  */

static bits_word
shift_right_ull (bits_word w)
{
  /* Pacify bogus GCC warning about shift count exceeding type width.  */
  int shift = ULLONG_WIDTH - BITS_PER_BITS_WORD < 0 ? ULLONG_WIDTH : 0;
  return w >> shift;
}

/* Return the number of 1 bits in W.  */

static int
count_one_bits_word (bits_word w)
{
  if (BITS_WORD_MAX <= UINT_MAX)
    return count_one_bits (w);
  else if (BITS_WORD_MAX <= ULONG_MAX)
    return count_one_bits_l (w);
  else
    {
      int i = 0, count = 0;
      while (count += count_one_bits_ll (w),
	     (i += ULLONG_WIDTH) < BITS_PER_BITS_WORD)
	w = shift_right_ull (w);
      return count;
    }
}

enum bool_vector_op { bool_vector_exclusive_or,
                      bool_vector_union,
                      bool_vector_intersection,
                      bool_vector_set_difference,
                      bool_vector_subsetp };

static Lisp_Object
bool_vector_binop_driver (Lisp_Object a,
                          Lisp_Object b,
                          Lisp_Object dest,
                          enum bool_vector_op op)
{
  EMACS_INT nr_bits;
  bits_word *adata, *bdata, *destdata;
  ptrdiff_t i = 0;
  ptrdiff_t nr_words;

  CHECK_BOOL_VECTOR (a);
  CHECK_BOOL_VECTOR (b);

  nr_bits = bool_vector_size (a);
  if (bool_vector_size (b) != nr_bits)
    wrong_length_argument (a, b, dest);

  nr_words = bool_vector_words (nr_bits);
  adata = bool_vector_data (a);
  bdata = bool_vector_data (b);

  if (NILP (dest))
    {
      dest = make_bool_vector (nr_bits);
      destdata = bool_vector_data (dest);
    }
  else
    {
      CHECK_BOOL_VECTOR (dest);
      destdata = bool_vector_data (dest);
      if (bool_vector_size (dest) != nr_bits)
	wrong_length_argument (a, b, dest);

      switch (op)
	{
	case bool_vector_exclusive_or:
	  for (; i < nr_words; i++)
	    if (destdata[i] != (adata[i] ^ bdata[i]))
	      goto set_dest;
	  break;

	case bool_vector_subsetp:
	  for (; i < nr_words; i++)
	    if (adata[i] &~ bdata[i])
	      return Qnil;
	  return Qt;

	case bool_vector_union:
	  for (; i < nr_words; i++)
	    if (destdata[i] != (adata[i] | bdata[i]))
	      goto set_dest;
	  break;

	case bool_vector_intersection:
	  for (; i < nr_words; i++)
	    if (destdata[i] != (adata[i] & bdata[i]))
	      goto set_dest;
	  break;

	case bool_vector_set_difference:
	  for (; i < nr_words; i++)
	    if (destdata[i] != (adata[i] &~ bdata[i]))
	      goto set_dest;
	  break;
	}

      return Qnil;
    }

 set_dest:
  switch (op)
    {
    case bool_vector_exclusive_or:
      for (; i < nr_words; i++)
	destdata[i] = adata[i] ^ bdata[i];
      break;

    case bool_vector_union:
      for (; i < nr_words; i++)
	destdata[i] = adata[i] | bdata[i];
      break;

    case bool_vector_intersection:
      for (; i < nr_words; i++)
	destdata[i] = adata[i] & bdata[i];
      break;

    case bool_vector_set_difference:
      for (; i < nr_words; i++)
	destdata[i] = adata[i] &~ bdata[i];
      break;

    default:
      eassume (0);
    }

  return dest;
}

/* PRECONDITION must be true.  Return VALUE.  This odd construction
   works around a bogus GCC diagnostic "shift count >= width of type".  */

static int
pre_value (bool precondition, int value)
{
  eassume (precondition);
  return precondition ? value : 0;
}

/* Compute the number of trailing zero bits in val.  If val is zero,
   return the number of bits in val.  */
static int
count_trailing_zero_bits (bits_word val)
{
  if (BITS_WORD_MAX == UINT_MAX)
    return count_trailing_zeros (val);
  if (BITS_WORD_MAX == ULONG_MAX)
    return count_trailing_zeros_l (val);
  if (BITS_WORD_MAX == ULLONG_MAX)
    return count_trailing_zeros_ll (val);

  /* The rest of this code is for the unlikely platform where bits_word differs
     in width from unsigned int, unsigned long, and unsigned long long.  */
  val |= ~ BITS_WORD_MAX;
  if (BITS_WORD_MAX <= UINT_MAX)
    return count_trailing_zeros (val);
  if (BITS_WORD_MAX <= ULONG_MAX)
    return count_trailing_zeros_l (val);
  else
    {
      int count;
      for (count = 0;
	   count < BITS_PER_BITS_WORD - ULLONG_WIDTH;
	   count += ULLONG_WIDTH)
	{
	  if (val & ULLONG_MAX)
	    return count + count_trailing_zeros_ll (val);
	  val = shift_right_ull (val);
	}

      if (BITS_PER_BITS_WORD % ULLONG_WIDTH != 0
	  && BITS_WORD_MAX == (bits_word) -1)
	val |= (bits_word) 1 << pre_value (ULONG_MAX < BITS_WORD_MAX,
					   BITS_PER_BITS_WORD % ULLONG_WIDTH);
      return count + count_trailing_zeros_ll (val);
    }
}

DEFUN ("bool-vector-exclusive-or", Fbool_vector_exclusive_or,
       Sbool_vector_exclusive_or, 2, 3, 0,
       doc: /* Return A ^ B, bitwise exclusive or.
If optional third argument C is given, store result into C.
A, B, and C must be bool vectors of the same length.
Return the destination vector if it changed or nil otherwise.  */)
  (Lisp_Object a, Lisp_Object b, Lisp_Object c)
{
  return bool_vector_binop_driver (a, b, c, bool_vector_exclusive_or);
}

DEFUN ("bool-vector-union", Fbool_vector_union,
       Sbool_vector_union, 2, 3, 0,
       doc: /* Return A | B, bitwise or.
If optional third argument C is given, store result into C.
A, B, and C must be bool vectors of the same length.
Return the destination vector if it changed or nil otherwise.  */)
  (Lisp_Object a, Lisp_Object b, Lisp_Object c)
{
  return bool_vector_binop_driver (a, b, c, bool_vector_union);
}

DEFUN ("bool-vector-intersection", Fbool_vector_intersection,
       Sbool_vector_intersection, 2, 3, 0,
       doc: /* Return A & B, bitwise and.
If optional third argument C is given, store result into C.
A, B, and C must be bool vectors of the same length.
Return the destination vector if it changed or nil otherwise.  */)
  (Lisp_Object a, Lisp_Object b, Lisp_Object c)
{
  return bool_vector_binop_driver (a, b, c, bool_vector_intersection);
}

DEFUN ("bool-vector-set-difference", Fbool_vector_set_difference,
       Sbool_vector_set_difference, 2, 3, 0,
       doc: /* Return A &~ B, set difference.
If optional third argument C is given, store result into C.
A, B, and C must be bool vectors of the same length.
Return the destination vector if it changed or nil otherwise.  */)
  (Lisp_Object a, Lisp_Object b, Lisp_Object c)
{
  return bool_vector_binop_driver (a, b, c, bool_vector_set_difference);
}

DEFUN ("bool-vector-subsetp", Fbool_vector_subsetp,
       Sbool_vector_subsetp, 2, 2, 0,
       doc: /* Return t if every t value in A is also t in B, nil otherwise.
A and B must be bool vectors of the same length.  */)
  (Lisp_Object a, Lisp_Object b)
{
  return bool_vector_binop_driver (a, b, b, bool_vector_subsetp);
}

DEFUN ("bool-vector-not", Fbool_vector_not,
       Sbool_vector_not, 1, 2, 0,
       doc: /* Compute ~A, set complement.
If optional second argument B is given, store result into B.
A and B must be bool vectors of the same length.
Return the destination vector.  */)
  (Lisp_Object a, Lisp_Object b)
{
  EMACS_INT nr_bits;
  bits_word *bdata, *adata;
  ptrdiff_t i;

  CHECK_BOOL_VECTOR (a);
  nr_bits = bool_vector_size (a);

  if (NILP (b))
    b = make_bool_vector (nr_bits);
  else
    {
      CHECK_BOOL_VECTOR (b);
      if (bool_vector_size (b) != nr_bits)
	wrong_length_argument (a, b, Qnil);
    }

  bdata = bool_vector_data (b);
  adata = bool_vector_data (a);

  for (i = 0; i < nr_bits / BITS_PER_BITS_WORD; i++)
    bdata[i] = BITS_WORD_MAX & ~adata[i];

  if (nr_bits % BITS_PER_BITS_WORD)
    {
      bits_word mword = bits_word_to_host_endian (adata[i]);
      mword = ~mword;
      mword &= bool_vector_spare_mask (nr_bits);
      bdata[i] = bits_word_to_host_endian (mword);
    }

  return b;
}

DEFUN ("bool-vector-count-population", Fbool_vector_count_population,
       Sbool_vector_count_population, 1, 1, 0,
       doc: /* Count how many elements in A are t.
A is a bool vector.  To count A's nil elements, subtract the return
value from A's length.  */)
  (Lisp_Object a)
{
  EMACS_INT count;
  EMACS_INT nr_bits;
  bits_word *adata;
  ptrdiff_t i, nwords;

  CHECK_BOOL_VECTOR (a);

  nr_bits = bool_vector_size (a);
  nwords = bool_vector_words (nr_bits);
  count = 0;
  adata = bool_vector_data (a);

  for (i = 0; i < nwords; i++)
    count += count_one_bits_word (adata[i]);

  return make_fixnum (count);
}

DEFUN ("bool-vector-count-consecutive", Fbool_vector_count_consecutive,
       Sbool_vector_count_consecutive, 3, 3, 0,
       doc: /* Count how many consecutive elements in A equal B starting at I.
A is a bool vector, B is t or nil, and I is an index into A.  */)
  (Lisp_Object a, Lisp_Object b, Lisp_Object i)
{
  EMACS_INT count;
  EMACS_INT nr_bits;
  int offset;
  bits_word *adata;
  bits_word twiddle;
  bits_word mword; /* Machine word.  */
  ptrdiff_t pos, pos0;
  ptrdiff_t nr_words;

  CHECK_BOOL_VECTOR (a);
  CHECK_FIXNAT (i);

  nr_bits = bool_vector_size (a);
  if (XFIXNAT (i) > nr_bits) /* Allow one past the end for convenience */
    args_out_of_range (a, i);

  adata = bool_vector_data (a);
  nr_words = bool_vector_words (nr_bits);
  pos = XFIXNAT (i) / BITS_PER_BITS_WORD;
  offset = XFIXNAT (i) % BITS_PER_BITS_WORD;
  count = 0;

  /* By XORing with twiddle, we transform the problem of "count
     consecutive equal values" into "count the zero bits".  The latter
     operation usually has hardware support.  */
  twiddle = NILP (b) ? 0 : BITS_WORD_MAX;

  /* Scan the remainder of the mword at the current offset.  */
  if (pos < nr_words && offset != 0)
    {
      mword = bits_word_to_host_endian (adata[pos]);
      mword ^= twiddle;
      mword >>= offset;

      /* Do not count the pad bits.  */
      mword |= (bits_word) 1 << (BITS_PER_BITS_WORD - offset);

      count = count_trailing_zero_bits (mword);
      pos++;
      if (count + offset < BITS_PER_BITS_WORD)
        return make_fixnum (count);
    }

  /* Scan whole words until we either reach the end of the vector or
     find an mword that doesn't completely match.  twiddle is
     endian-independent.  */
  pos0 = pos;
  while (pos < nr_words && adata[pos] == twiddle)
    pos++;
  count += (pos - pos0) * BITS_PER_BITS_WORD;

  if (pos < nr_words)
    {
      /* If we stopped because of a mismatch, see how many bits match
         in the current mword.  */
      mword = bits_word_to_host_endian (adata[pos]);
      mword ^= twiddle;
      count += count_trailing_zero_bits (mword);
    }
  else if (nr_bits % BITS_PER_BITS_WORD != 0)
    {
      /* If we hit the end, we might have overshot our count.  Reduce
         the total by the number of spare bits at the end of the
         vector.  */
      count -= BITS_PER_BITS_WORD - nr_bits % BITS_PER_BITS_WORD;
    }

  return make_fixnum (count);
}


void
syms_of_data (void)
{
  Lisp_Object error_tail, arith_tail, recursion_tail;

  DEFSYM (Qquote, "quote");
  DEFSYM (Qlambda, "lambda");
  DEFSYM (Qerror_conditions, "error-conditions");
  DEFSYM (Qerror_message, "error-message");
  DEFSYM (Qtop_level, "top-level");

  DEFSYM (Qerror, "error");
  DEFSYM (Quser_error, "user-error");
  DEFSYM (Qquit, "quit");
  DEFSYM (Qminibuffer_quit, "minibuffer-quit");
  DEFSYM (Qwrong_length_argument, "wrong-length-argument");
  DEFSYM (Qwrong_type_argument, "wrong-type-argument");
  DEFSYM (Qtype_mismatch, "type-mismatch")
  DEFSYM (Qargs_out_of_range, "args-out-of-range");
  DEFSYM (Qvoid_function, "void-function");
  DEFSYM (Qcyclic_function_indirection, "cyclic-function-indirection");
  DEFSYM (Qcyclic_variable_indirection, "cyclic-variable-indirection");
  DEFSYM (Qvoid_variable, "void-variable");
  DEFSYM (Qsetting_constant, "setting-constant");
  DEFSYM (Qtrapping_constant, "trapping-constant");
  DEFSYM (Qinvalid_read_syntax, "invalid-read-syntax");

  DEFSYM (Qinvalid_function, "invalid-function");
  DEFSYM (Qwrong_number_of_arguments, "wrong-number-of-arguments");
  DEFSYM (Qno_catch, "no-catch");
  DEFSYM (Qend_of_file, "end-of-file");
  DEFSYM (Qarith_error, "arith-error");
  DEFSYM (Qbeginning_of_buffer, "beginning-of-buffer");
  DEFSYM (Qend_of_buffer, "end-of-buffer");
  DEFSYM (Qbuffer_read_only, "buffer-read-only");
  DEFSYM (Qtext_read_only, "text-read-only");
  DEFSYM (Qmark_inactive, "mark-inactive");
  DEFSYM (Qinhibited_interaction, "inhibited-interaction");
  DEFSYM (Qrecursion_error, "recursion-error");
  DEFSYM (Qexcessive_variable_binding, "excessive-variable-binding");
  DEFSYM (Qexcessive_lisp_nesting, "excessive-lisp-nesting");

  DEFSYM (Qlistp, "listp");
  DEFSYM (Qconsp, "consp");
  DEFSYM (Qsymbolp, "symbolp");
  DEFSYM (Qfixnump, "fixnump");
  DEFSYM (Qintegerp, "integerp");
  DEFSYM (Qbooleanp, "booleanp");
  DEFSYM (Qnatnump, "natnump");
  DEFSYM (Qwholenump, "wholenump");
  DEFSYM (Qstringp, "stringp");
  DEFSYM (Qarrayp, "arrayp");
  DEFSYM (Qsequencep, "sequencep");
  DEFSYM (Qbufferp, "bufferp");
  DEFSYM (Qvectorp, "vectorp");
  DEFSYM (Qrecordp, "recordp");
  DEFSYM (Qbool_vector_p, "bool-vector-p");
  DEFSYM (Qchar_or_string_p, "char-or-string-p");
  DEFSYM (Qmarkerp, "markerp");
  DEFSYM (Quser_ptrp, "user-ptrp");
  DEFSYM (Qbuffer_or_string_p, "buffer-or-string-p");
  DEFSYM (Qinteger_or_marker_p, "integer-or-marker-p");
  DEFSYM (Qfboundp, "fboundp");

  DEFSYM (Qfloatp, "floatp");
  DEFSYM (Qnumberp, "numberp");
  DEFSYM (Qnumber_or_marker_p, "number-or-marker-p");

  DEFSYM (Qchar_table_p, "char-table-p");
  DEFSYM (Qvector_or_char_table_p, "vector-or-char-table-p");
  DEFSYM (Qoclosure_interactive_form, "oclosure-interactive-form");

  DEFSYM (Qsubrp, "subrp");
  DEFSYM (Qunevalled, "unevalled");
  DEFSYM (Qmany, "many");

  DEFSYM (Qcar, "car");
  DEFSYM (Qcdr, "cdr");
  DEFSYM (Qnth, "nth");
  DEFSYM (Qelt, "elt");
  DEFSYM (Qsetcar, "setcar");
  DEFSYM (Qsetcdr, "setcdr");
  DEFSYM (Qaref, "aref");
  DEFSYM (Qaset, "aset");

  error_tail = pure_cons (Qerror, Qnil);

  /* ERROR is used as a signaler for random errors for which nothing else is
     right.  */

  Fput (Qerror, Qerror_conditions,
	error_tail);
  Fput (Qerror, Qerror_message,
	build_pure_c_string ("error"));

#define PUT_ERROR(sym, tail, msg)			\
  Fput (sym, Qerror_conditions, pure_cons (sym, tail)); \
  Fput (sym, Qerror_message, build_pure_c_string (msg))

  PUT_ERROR (Qquit, Qnil, "Quit");
  PUT_ERROR (Qminibuffer_quit, pure_cons (Qquit, Qnil), "Quit");

  PUT_ERROR (Quser_error, error_tail, "");
  PUT_ERROR (Qwrong_length_argument, error_tail, "Wrong length argument");
  PUT_ERROR (Qwrong_type_argument, error_tail, "Wrong type argument");
  PUT_ERROR (Qtype_mismatch, error_tail, "Types do not match");
  PUT_ERROR (Qargs_out_of_range, error_tail, "Args out of range");
  PUT_ERROR (Qvoid_function, error_tail,
	     "Symbol's function definition is void");
  PUT_ERROR (Qcyclic_function_indirection, error_tail,
	     "Symbol's chain of function indirections contains a loop");
  PUT_ERROR (Qcyclic_variable_indirection, error_tail,
	     "Symbol's chain of variable indirections contains a loop");
  DEFSYM (Qcircular_list, "circular-list");
  PUT_ERROR (Qcircular_list, error_tail, "List contains a loop");
  PUT_ERROR (Qvoid_variable, error_tail, "Symbol's value as variable is void");
  PUT_ERROR (Qsetting_constant, error_tail,
	     "Attempt to set a constant symbol");
  PUT_ERROR (Qtrapping_constant, error_tail,
             "Attempt to trap writes to a constant symbol");
  PUT_ERROR (Qinvalid_read_syntax, error_tail, "Invalid read syntax");
  PUT_ERROR (Qinvalid_function, error_tail, "Invalid function");
  PUT_ERROR (Qwrong_number_of_arguments, error_tail,
	     "Wrong number of arguments");
  PUT_ERROR (Qno_catch, error_tail, "No catch for tag");
  PUT_ERROR (Qend_of_file, error_tail, "End of file during parsing");

  arith_tail = pure_cons (Qarith_error, error_tail);
  Fput (Qarith_error, Qerror_conditions, arith_tail);
  Fput (Qarith_error, Qerror_message, build_pure_c_string ("Arithmetic error"));

  PUT_ERROR (Qbeginning_of_buffer, error_tail, "Beginning of buffer");
  PUT_ERROR (Qend_of_buffer, error_tail, "End of buffer");
  PUT_ERROR (Qbuffer_read_only, error_tail, "Buffer is read-only");
  PUT_ERROR (Qtext_read_only, pure_cons (Qbuffer_read_only, error_tail),
	     "Text is read-only");
  PUT_ERROR (Qinhibited_interaction, error_tail,
	     "User interaction while inhibited");

  DEFSYM (Qrange_error, "range-error");
  DEFSYM (Qdomain_error, "domain-error");
  DEFSYM (Qsingularity_error, "singularity-error");
  DEFSYM (Qoverflow_error, "overflow-error");
  DEFSYM (Qunderflow_error, "underflow-error");

  PUT_ERROR (Qdomain_error, arith_tail, "Arithmetic domain error");

  PUT_ERROR (Qrange_error, arith_tail, "Arithmetic range error");

  PUT_ERROR (Qsingularity_error, Fcons (Qdomain_error, arith_tail),
	     "Arithmetic singularity error");

  PUT_ERROR (Qoverflow_error, Fcons (Qrange_error, arith_tail),
	     "Arithmetic overflow error");
  PUT_ERROR (Qunderflow_error, Fcons (Qrange_error, arith_tail),
	     "Arithmetic underflow error");
  recursion_tail = pure_cons (Qrecursion_error, error_tail);
  Fput (Qrecursion_error, Qerror_conditions, recursion_tail);
  Fput (Qrecursion_error, Qerror_message, build_pure_c_string
       ("Excessive recursive calling error"));

  PUT_ERROR (Qexcessive_variable_binding, recursion_tail,
            "Variable binding depth exceeds max-specpdl-size");
  PUT_ERROR (Qexcessive_lisp_nesting, recursion_tail,
            "Lisp nesting exceeds `max-lisp-eval-depth'");

  /* Types that type-of returns.  */
  DEFSYM (Qboolean, "boolean");
  DEFSYM (Qinteger, "integer");
  DEFSYM (Qbignum, "bignum");
  DEFSYM (Qsymbol, "symbol");
  DEFSYM (Qstring, "string");
  DEFSYM (Qcons, "cons");
  DEFSYM (Qmarker, "marker");
  DEFSYM (Qoverlay, "overlay");
  DEFSYM (Qfinalizer, "finalizer");
  DEFSYM (Qmodule_function, "module-function");
  DEFSYM (Qnative_comp_unit, "native-comp-unit");
  DEFSYM (Quser_ptr, "user-ptr");
  DEFSYM (Qfloat, "float");
  DEFSYM (Qwindow_configuration, "window-configuration");
  DEFSYM (Qprocess, "process");
  DEFSYM (Qwindow, "window");
  DEFSYM (Qsubr, "subr");
  DEFSYM (Qspecial_form, "special-form");
  DEFSYM (Qprimitive_function, "primitive-function");
  DEFSYM (Qsubr_native_elisp, "subr-native-elisp");
  DEFSYM (Qbyte_code_function, "byte-code-function");
  DEFSYM (Qinterpreted_function, "interpreted-function");
  DEFSYM (Qbuffer, "buffer");
  DEFSYM (Qframe, "frame");
  DEFSYM (Qvector, "vector");
  DEFSYM (Qrecord, "record");
  DEFSYM (Qchar_table, "char-table");
  DEFSYM (Qsub_char_table, "sub-char-table");
  DEFSYM (Qbool_vector, "bool-vector");
  DEFSYM (Qhash_table, "hash-table");
  DEFSYM (Qthread, "thread");
  DEFSYM (Qmutex, "mutex");
  DEFSYM (Qcondition_variable, "condition-variable");
  DEFSYM (Qfont_spec, "font-spec");
  DEFSYM (Qfont_entity, "font-entity");
  DEFSYM (Qfont_object, "font-object");
  DEFSYM (Qterminal, "terminal");
  DEFSYM (Qxwidget, "xwidget");
  DEFSYM (Qxwidget_view, "xwidget-view");
  DEFSYM (Qtree_sitter, "tree-sitter");
  DEFSYM (Qtree_sitter_node, "tree-sitter-node");
  DEFSYM (Qtree_sitter_cursor, "tree-sitter-cursor");
  DEFSYM (Qsqlite, "sqlite");
  DEFSYM (Qobarray, "obarray");

  DEFSYM (Qdefun, "defun");

  DEFSYM (Qinteractive_form, "interactive-form");
  DEFSYM (Qdefalias_fset_function, "defalias-fset-function");
  DEFSYM (Qfunction_history, "function-history");

  DEFSYM (Qbyte_code_function_p, "byte-code-function-p");

  defsubr (&Sindirect_variable);
  defsubr (&Sinteractive_form);
  defsubr (&Scommand_modes);
  defsubr (&Seq);
  defsubr (&Snull);
  defsubr (&Stype_of);
  defsubr (&Scl_type_of);
  defsubr (&Slistp);
  defsubr (&Snlistp);
  defsubr (&Sconsp);
  defsubr (&Satom);
  defsubr (&Sintegerp);
  defsubr (&Sinteger_or_marker_p);
  defsubr (&Snumberp);
  defsubr (&Snumber_or_marker_p);
  defsubr (&Sfloatp);
  defsubr (&Snatnump);
  defsubr (&Ssymbolp);
  defsubr (&Skeywordp);
  defsubr (&Sstringp);
  defsubr (&Smultibyte_string_p);
  defsubr (&Svectorp);
  defsubr (&Srecordp);
  defsubr (&Schar_table_p);
  defsubr (&Svector_or_char_table_p);
  defsubr (&Sbool_vector_p);
  defsubr (&Sarrayp);
  defsubr (&Ssequencep);
  defsubr (&Sbufferp);
  defsubr (&Smarkerp);
  defsubr (&Ssubrp);
  defsubr (&Sbyte_code_function_p);
  defsubr (&Sinterpreted_function_p);
  defsubr (&Sclosurep);
  defsubr (&Smodule_function_p);
  defsubr (&Schar_or_string_p);
  defsubr (&Sthreadp);
  defsubr (&Smutexp);
  defsubr (&Scondition_variable_p);
  defsubr (&Scar);
  defsubr (&Scdr);
  defsubr (&Scar_safe);
  defsubr (&Scdr_safe);
  defsubr (&Ssetcar);
  defsubr (&Ssetcdr);
  defsubr (&Ssymbol_function);
  defsubr (&Sindirect_function);
  defsubr (&Ssymbol_plist);
  defsubr (&Ssymbol_name);
  defsubr (&Smakunbound);
  defsubr (&Sfmakunbound);
  defsubr (&Sboundp);
  defsubr (&Sfboundp);
  defsubr (&Sfset);
  defsubr (&Sdefalias);
  defsubr (&Ssetplist);
  defsubr (&Ssymbol_value);
  defsubr (&Sset);
  defsubr (&Sdefault_boundp);
  defsubr (&Sdefault_value);
  defsubr (&Sset_default);
  defsubr (&Smake_variable_buffer_local);
  defsubr (&Smake_local_variable);
  defsubr (&Skill_local_variable);
  defsubr (&Slocal_variable_p);
  defsubr (&Slocal_variable_if_set_p);
  defsubr (&Svariable_binding_locus);
  defsubr (&Saref);
  defsubr (&Saset);
  defsubr (&Snumber_to_string);
  defsubr (&Sstring_to_number);
  defsubr (&Seqlsign);
  defsubr (&Slss);
  defsubr (&Sgtr);
  defsubr (&Sleq);
  defsubr (&Sgeq);
  defsubr (&Sneq);
  defsubr (&Splus);
  defsubr (&Sminus);
  defsubr (&Stimes);
  defsubr (&Squo);
  defsubr (&Srem);
  defsubr (&Smod);
  defsubr (&Smax);
  defsubr (&Smin);
  defsubr (&Slogand);
  defsubr (&Slogior);
  defsubr (&Slogxor);
  defsubr (&Slogcount);
  defsubr (&Sash);
  defsubr (&Sadd1);
  defsubr (&Ssub1);
  defsubr (&Slognot);
  defsubr (&Sbyteorder);
  defsubr (&Ssubr_arity);
  defsubr (&Ssubr_name);
  defsubr (&Ssubr_native_elisp_p);
  defsubr (&Ssubr_native_lambda_list);
  defsubr (&Ssubr_type);
#ifdef HAVE_NATIVE_COMP
  defsubr (&Ssubr_native_comp_unit);
  defsubr (&Snative_comp_unit_file);
  defsubr (&Snative_comp_unit_set_file);
#endif
#ifdef HAVE_MODULES
  defsubr (&Suser_ptrp);
#endif

  defsubr (&Sbool_vector_exclusive_or);
  defsubr (&Sbool_vector_union);
  defsubr (&Sbool_vector_intersection);
  defsubr (&Sbool_vector_set_difference);
  defsubr (&Sbool_vector_not);
  defsubr (&Sbool_vector_subsetp);
  defsubr (&Sbool_vector_count_consecutive);
  defsubr (&Sbool_vector_count_population);

  DEFVAR_LISP ("most-positive-fixnum", Vmost_positive_fixnum,
	       doc: /* The greatest integer that is represented efficiently.
This variable cannot be set; trying to do so will signal an error.  */);
  Vmost_positive_fixnum = make_fixnum (MOST_POSITIVE_FIXNUM);
  make_symbol_constant (intern_c_string ("most-positive-fixnum"));

  DEFVAR_LISP ("most-negative-fixnum", Vmost_negative_fixnum,
	       doc: /* The least integer that is represented efficiently.
This variable cannot be set; trying to do so will signal an error.  */);
  Vmost_negative_fixnum = make_fixnum (MOST_NEGATIVE_FIXNUM);
  make_symbol_constant (intern_c_string ("most-negative-fixnum"));

  DEFSYM (Qwatchers, "watchers");
  DEFSYM (Qmakunbound, "makunbound");
  DEFSYM (Qunlet, "unlet");
  DEFSYM (Qset, "set");
  DEFSYM (Qset_default, "set-default");
  DEFSYM (Qcommand_modes, "command-modes");
  defsubr (&Sadd_variable_watcher);
  defsubr (&Sremove_variable_watcher);
  defsubr (&Sget_variable_watchers);
}<|MERGE_RESOLUTION|>--- conflicted
+++ resolved
@@ -2235,18 +2235,7 @@
     wrong_type_argument (Qarrayp, array);
   else
     {
-<<<<<<< HEAD
       ptrdiff_t size = PVSIZE (array);
-=======
-      ptrdiff_t size = 0;
-      if (VECTORP (array))
-	size = ASIZE (array);
-      else if (CLOSUREP (array) || RECORDP (array))
-	size = PVSIZE (array);
-      else
-	wrong_type_argument (Qarrayp, array);
-
->>>>>>> f2bccae2
       if (idxval < 0 || idxval >= size)
 	args_out_of_range (array, idx);
       return AREF (array, idxval);
