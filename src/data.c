/* Primitive operations on Lisp data types for GNU Emacs Lisp interpreter.
   Copyright (C) 1985-1986, 1988, 1993-1995, 1997-2018 Free Software
   Foundation, Inc.

This file is part of GNU Emacs.

GNU Emacs is free software: you can redistribute it and/or modify
it under the terms of the GNU General Public License as published by
the Free Software Foundation, either version 3 of the License, or (at
your option) any later version.

GNU Emacs is distributed in the hope that it will be useful,
but WITHOUT ANY WARRANTY; without even the implied warranty of
MERCHANTABILITY or FITNESS FOR A PARTICULAR PURPOSE.  See the
GNU General Public License for more details.

You should have received a copy of the GNU General Public License
along with GNU Emacs.  If not, see <https://www.gnu.org/licenses/>.  */


#include <config.h>

#include <math.h>
#include <stdio.h>

#include <byteswap.h>
#include <count-one-bits.h>
#include <count-trailing-zeros.h>
#include <intprops.h>

#include "lisp.h"
#include "bignum.h"
#include "puresize.h"
#include "character.h"
#include "buffer.h"
#include "keyboard.h"
#include "process.h"
#include "frame.h"
#include "keymap.h"

static void swap_in_symval_forwarding (struct Lisp_Symbol *,
				       struct Lisp_Buffer_Local_Value *);

static bool
BOOLFWDP (union Lisp_Fwd *a)
{
  return XFWDTYPE (a) == Lisp_Fwd_Bool;
}
static bool
INTFWDP (union Lisp_Fwd *a)
{
  return XFWDTYPE (a) == Lisp_Fwd_Int;
}
static bool
KBOARD_OBJFWDP (union Lisp_Fwd *a)
{
  return XFWDTYPE (a) == Lisp_Fwd_Kboard_Obj;
}
static bool
OBJFWDP (union Lisp_Fwd *a)
{
  return XFWDTYPE (a) == Lisp_Fwd_Obj;
}

static struct Lisp_Boolfwd *
XBOOLFWD (union Lisp_Fwd *a)
{
  eassert (BOOLFWDP (a));
  return &a->u_boolfwd;
}
static struct Lisp_Kboard_Objfwd *
XKBOARD_OBJFWD (union Lisp_Fwd *a)
{
  eassert (KBOARD_OBJFWDP (a));
  return &a->u_kboard_objfwd;
}
static struct Lisp_Intfwd *
XFIXNUMFWD (union Lisp_Fwd *a)
{
  eassert (INTFWDP (a));
  return &a->u_intfwd;
}
static struct Lisp_Objfwd *
XOBJFWD (union Lisp_Fwd *a)
{
  eassert (OBJFWDP (a));
  return &a->u_objfwd;
}

static void
CHECK_SUBR (Lisp_Object x)
{
  CHECK_TYPE (SUBRP (x), Qsubrp, x);
}

static void
set_blv_found (struct Lisp_Buffer_Local_Value *blv, int found)
{
  eassert (found == !EQ (blv->defcell, blv->valcell));
  blv->found = found;
}

static Lisp_Object
blv_value (struct Lisp_Buffer_Local_Value *blv)
{
  return XCDR (blv->valcell);
}

static void
set_blv_value (struct Lisp_Buffer_Local_Value *blv, Lisp_Object val)
{
  XSETCDR (blv->valcell, val);
}

static void
set_blv_where (struct Lisp_Buffer_Local_Value *blv, Lisp_Object val)
{
  blv->where = val;
}

static void
set_blv_defcell (struct Lisp_Buffer_Local_Value *blv, Lisp_Object val)
{
  blv->defcell = val;
}

static void
set_blv_valcell (struct Lisp_Buffer_Local_Value *blv, Lisp_Object val)
{
  blv->valcell = val;
}

static _Noreturn void
wrong_length_argument (Lisp_Object a1, Lisp_Object a2, Lisp_Object a3)
{
  Lisp_Object size1 = make_fixnum (bool_vector_size (a1));
  Lisp_Object size2 = make_fixnum (bool_vector_size (a2));
  if (NILP (a3))
    xsignal2 (Qwrong_length_argument, size1, size2);
  else
    xsignal3 (Qwrong_length_argument, size1, size2,
	      make_fixnum (bool_vector_size (a3)));
}

_Noreturn void
wrong_type_argument (register Lisp_Object predicate, register Lisp_Object value)
{
  /* If VALUE is not even a valid Lisp object, we'd want to abort here
     where we can get a backtrace showing where it came from.  We used
     to try and do that by checking the tagbits, but nowadays all
     tagbits are potentially valid.  */
  /* if ((unsigned int) XTYPE (value) >= Lisp_Type_Limit)
   *   emacs_abort (); */

  xsignal2 (Qwrong_type_argument, predicate, value);
}

void
pure_write_error (Lisp_Object obj)
{
  xsignal2 (Qerror, build_string ("Attempt to modify read-only object"), obj);
}

void
args_out_of_range (Lisp_Object a1, Lisp_Object a2)
{
  xsignal2 (Qargs_out_of_range, a1, a2);
}

void
args_out_of_range_3 (Lisp_Object a1, Lisp_Object a2, Lisp_Object a3)
{
  xsignal3 (Qargs_out_of_range, a1, a2, a3);
}

void
circular_list (Lisp_Object list)
{
  xsignal1 (Qcircular_list, list);
}


/* Data type predicates.  */

DEFUN ("eq", Feq, Seq, 2, 2, 0,
       doc: /* Return t if the two args are the same Lisp object.  */
       attributes: const)
  (Lisp_Object obj1, Lisp_Object obj2)
{
  if (EQ (obj1, obj2))
    return Qt;
  return Qnil;
}

DEFUN ("null", Fnull, Snull, 1, 1, 0,
       doc: /* Return t if OBJECT is nil, and return nil otherwise.  */
       attributes: const)
  (Lisp_Object object)
{
  if (NILP (object))
    return Qt;
  return Qnil;
}

DEFUN ("type-of", Ftype_of, Stype_of, 1, 1, 0,
       doc: /* Return a symbol representing the type of OBJECT.
The symbol returned names the object's basic type;
for example, (type-of 1) returns `integer'.  */)
  (Lisp_Object object)
{
  switch (XTYPE (object))
    {
    case_Lisp_Int:
      return Qinteger;

    case Lisp_Symbol:
      return Qsymbol;

    case Lisp_String:
      return Qstring;

    case Lisp_Cons:
      return Qcons;

    case Lisp_Vectorlike:
      switch (PSEUDOVECTOR_TYPE (XVECTOR (object)))
        {
        case PVEC_NORMAL_VECTOR: return Qvector;
	case PVEC_BIGNUM: return Qinteger;
	case PVEC_MARKER: return Qmarker;
	case PVEC_OVERLAY: return Qoverlay;
	case PVEC_FINALIZER: return Qfinalizer;
#ifdef HAVE_MODULES
	case PVEC_USER_PTR: return Quser_ptr;
#endif
        case PVEC_WINDOW_CONFIGURATION: return Qwindow_configuration;
        case PVEC_PROCESS: return Qprocess;
        case PVEC_WINDOW: return Qwindow;
        case PVEC_SUBR: return Qsubr;
        case PVEC_COMPILED: return Qcompiled_function;
        case PVEC_BUFFER: return Qbuffer;
        case PVEC_CHAR_TABLE: return Qchar_table;
        case PVEC_BOOL_VECTOR: return Qbool_vector;
        case PVEC_FRAME: return Qframe;
        case PVEC_HASH_TABLE: return Qhash_table;
        case PVEC_FONT:
          if (FONT_SPEC_P (object))
	    return Qfont_spec;
          if (FONT_ENTITY_P (object))
	    return Qfont_entity;
          if (FONT_OBJECT_P (object))
	    return Qfont_object;
          else
            emacs_abort (); /* return Qfont?  */
        case PVEC_THREAD: return Qthread;
        case PVEC_MUTEX: return Qmutex;
        case PVEC_CONDVAR: return Qcondition_variable;
        case PVEC_TERMINAL: return Qterminal;
        case PVEC_RECORD:
          {
            Lisp_Object t = AREF (object, 0);
            if (RECORDP (t) && 1 < PVSIZE (t))
              /* Return the type name field of the class!  */
              return AREF (t, 1);
            else
              return t;
          }
        case PVEC_MODULE_FUNCTION:
          return Qmodule_function;
<<<<<<< HEAD
        /* "Impossible" cases.  */
	case PVEC_MISC_PTR:
=======
>>>>>>> 913c001f
        case PVEC_XWIDGET:
          return Qxwidget;
        case PVEC_XWIDGET_VIEW:
          return Qxwidget_view;
        /* "Impossible" cases.  */
        case PVEC_OTHER:
        case PVEC_SUB_CHAR_TABLE:
        case PVEC_FREE: ;
        }
      emacs_abort ();

    case Lisp_Float:
      return Qfloat;

    default:
      emacs_abort ();
    }
}

DEFUN ("consp", Fconsp, Sconsp, 1, 1, 0,
       doc: /* Return t if OBJECT is a cons cell.  */
       attributes: const)
  (Lisp_Object object)
{
  if (CONSP (object))
    return Qt;
  return Qnil;
}

DEFUN ("atom", Fatom, Satom, 1, 1, 0,
       doc: /* Return t if OBJECT is not a cons cell.  This includes nil.  */
       attributes: const)
  (Lisp_Object object)
{
  if (CONSP (object))
    return Qnil;
  return Qt;
}

DEFUN ("listp", Flistp, Slistp, 1, 1, 0,
       doc: /* Return t if OBJECT is a list, that is, a cons cell or nil.
Otherwise, return nil.  */
       attributes: const)
  (Lisp_Object object)
{
  if (CONSP (object) || NILP (object))
    return Qt;
  return Qnil;
}

DEFUN ("nlistp", Fnlistp, Snlistp, 1, 1, 0,
       doc: /* Return t if OBJECT is not a list.  Lists include nil.  */
       attributes: const)
  (Lisp_Object object)
{
  if (CONSP (object) || NILP (object))
    return Qnil;
  return Qt;
}

DEFUN ("symbolp", Fsymbolp, Ssymbolp, 1, 1, 0,
       doc: /* Return t if OBJECT is a symbol.  */
       attributes: const)
  (Lisp_Object object)
{
  if (SYMBOLP (object))
    return Qt;
  return Qnil;
}

DEFUN ("keywordp", Fkeywordp, Skeywordp, 1, 1, 0,
       doc: /* Return t if OBJECT is a keyword.
This means that it is a symbol with a print name beginning with `:'
interned in the initial obarray.  */)
  (Lisp_Object object)
{
  if (SYMBOLP (object)
      && SREF (SYMBOL_NAME (object), 0) == ':'
      && SYMBOL_INTERNED_IN_INITIAL_OBARRAY_P (object))
    return Qt;
  return Qnil;
}

DEFUN ("vectorp", Fvectorp, Svectorp, 1, 1, 0,
       doc: /* Return t if OBJECT is a vector.  */)
  (Lisp_Object object)
{
  if (VECTORP (object))
    return Qt;
  return Qnil;
}

DEFUN ("recordp", Frecordp, Srecordp, 1, 1, 0,
       doc: /* Return t if OBJECT is a record.  */)
  (Lisp_Object object)
{
  if (RECORDP (object))
    return Qt;
  return Qnil;
}

DEFUN ("stringp", Fstringp, Sstringp, 1, 1, 0,
       doc: /* Return t if OBJECT is a string.  */
       attributes: const)
  (Lisp_Object object)
{
  if (STRINGP (object))
    return Qt;
  return Qnil;
}

DEFUN ("multibyte-string-p", Fmultibyte_string_p, Smultibyte_string_p,
       1, 1, 0,
       doc: /* Return t if OBJECT is a multibyte string.
Return nil if OBJECT is either a unibyte string, or not a string.  */)
  (Lisp_Object object)
{
  if (STRINGP (object) && STRING_MULTIBYTE (object))
    return Qt;
  return Qnil;
}

DEFUN ("char-table-p", Fchar_table_p, Schar_table_p, 1, 1, 0,
       doc: /* Return t if OBJECT is a char-table.  */)
  (Lisp_Object object)
{
  if (CHAR_TABLE_P (object))
    return Qt;
  return Qnil;
}

DEFUN ("vector-or-char-table-p", Fvector_or_char_table_p,
       Svector_or_char_table_p, 1, 1, 0,
       doc: /* Return t if OBJECT is a char-table or vector.  */)
  (Lisp_Object object)
{
  if (VECTORP (object) || CHAR_TABLE_P (object))
    return Qt;
  return Qnil;
}

DEFUN ("bool-vector-p", Fbool_vector_p, Sbool_vector_p, 1, 1, 0,
       doc: /* Return t if OBJECT is a bool-vector.  */)
  (Lisp_Object object)
{
  if (BOOL_VECTOR_P (object))
    return Qt;
  return Qnil;
}

DEFUN ("arrayp", Farrayp, Sarrayp, 1, 1, 0,
       doc: /* Return t if OBJECT is an array (string or vector).  */)
  (Lisp_Object object)
{
  if (ARRAYP (object))
    return Qt;
  return Qnil;
}

DEFUN ("sequencep", Fsequencep, Ssequencep, 1, 1, 0,
       doc: /* Return t if OBJECT is a sequence (list or array).  */)
  (register Lisp_Object object)
{
  if (CONSP (object) || NILP (object) || ARRAYP (object))
    return Qt;
  return Qnil;
}

DEFUN ("bufferp", Fbufferp, Sbufferp, 1, 1, 0,
       doc: /* Return t if OBJECT is an editor buffer.  */)
  (Lisp_Object object)
{
  if (BUFFERP (object))
    return Qt;
  return Qnil;
}

DEFUN ("markerp", Fmarkerp, Smarkerp, 1, 1, 0,
       doc: /* Return t if OBJECT is a marker (editor pointer).  */)
  (Lisp_Object object)
{
  if (MARKERP (object))
    return Qt;
  return Qnil;
}

#ifdef HAVE_MODULES
DEFUN ("user-ptrp", Fuser_ptrp, Suser_ptrp, 1, 1, 0,
       doc: /* Return t if OBJECT is a module user pointer.  */)
     (Lisp_Object object)
{
  if (USER_PTRP (object))
    return Qt;
  return Qnil;
}
#endif

DEFUN ("subrp", Fsubrp, Ssubrp, 1, 1, 0,
       doc: /* Return t if OBJECT is a built-in function.  */)
  (Lisp_Object object)
{
  if (SUBRP (object))
    return Qt;
  return Qnil;
}

DEFUN ("byte-code-function-p", Fbyte_code_function_p, Sbyte_code_function_p,
       1, 1, 0,
       doc: /* Return t if OBJECT is a byte-compiled function object.  */)
  (Lisp_Object object)
{
  if (COMPILEDP (object))
    return Qt;
  return Qnil;
}

DEFUN ("module-function-p", Fmodule_function_p, Smodule_function_p, 1, 1, NULL,
       doc: /* Return t if OBJECT is a function loaded from a dynamic module.  */
       attributes: const)
  (Lisp_Object object)
{
  return MODULE_FUNCTIONP (object) ? Qt : Qnil;
}

DEFUN ("char-or-string-p", Fchar_or_string_p, Schar_or_string_p, 1, 1, 0,
       doc: /* Return t if OBJECT is a character or a string.  */
       attributes: const)
  (register Lisp_Object object)
{
  if (CHARACTERP (object) || STRINGP (object))
    return Qt;
  return Qnil;
}

DEFUN ("integerp", Fintegerp, Sintegerp, 1, 1, 0,
       doc: /* Return t if OBJECT is an integer.  */
       attributes: const)
  (Lisp_Object object)
{
  if (INTEGERP (object))
    return Qt;
  return Qnil;
}

DEFUN ("integer-or-marker-p", Finteger_or_marker_p, Sinteger_or_marker_p, 1, 1, 0,
       doc: /* Return t if OBJECT is an integer or a marker (editor pointer).  */)
  (register Lisp_Object object)
{
  if (MARKERP (object) || INTEGERP (object))
    return Qt;
  return Qnil;
}

DEFUN ("natnump", Fnatnump, Snatnump, 1, 1, 0,
       doc: /* Return t if OBJECT is a nonnegative integer.  */
       attributes: const)
  (Lisp_Object object)
{
  return ((FIXNUMP (object) ? 0 <= XFIXNUM (object)
	   : BIGNUMP (object) && 0 <= mpz_sgn (XBIGNUM (object)->value))
	  ? Qt : Qnil);
}

DEFUN ("numberp", Fnumberp, Snumberp, 1, 1, 0,
       doc: /* Return t if OBJECT is a number (floating point or integer).  */
       attributes: const)
  (Lisp_Object object)
{
  if (NUMBERP (object))
    return Qt;
  else
    return Qnil;
}

DEFUN ("number-or-marker-p", Fnumber_or_marker_p,
       Snumber_or_marker_p, 1, 1, 0,
       doc: /* Return t if OBJECT is a number or a marker.  */)
  (Lisp_Object object)
{
  if (NUMBERP (object) || MARKERP (object))
    return Qt;
  return Qnil;
}

DEFUN ("floatp", Ffloatp, Sfloatp, 1, 1, 0,
       doc: /* Return t if OBJECT is a floating point number.  */
       attributes: const)
  (Lisp_Object object)
{
  if (FLOATP (object))
    return Qt;
  return Qnil;
}

DEFUN ("threadp", Fthreadp, Sthreadp, 1, 1, 0,
       doc: /* Return t if OBJECT is a thread.  */)
  (Lisp_Object object)
{
  if (THREADP (object))
    return Qt;
  return Qnil;
}

DEFUN ("mutexp", Fmutexp, Smutexp, 1, 1, 0,
       doc: /* Return t if OBJECT is a mutex.  */)
  (Lisp_Object object)
{
  if (MUTEXP (object))
    return Qt;
  return Qnil;
}

DEFUN ("condition-variable-p", Fcondition_variable_p, Scondition_variable_p,
       1, 1, 0,
       doc: /* Return t if OBJECT is a condition variable.  */)
  (Lisp_Object object)
{
  if (CONDVARP (object))
    return Qt;
  return Qnil;
}

/* Extract and set components of lists.  */

DEFUN ("car", Fcar, Scar, 1, 1, 0,
       doc: /* Return the car of LIST.  If arg is nil, return nil.
Error if arg is not nil and not a cons cell.  See also `car-safe'.

See Info node `(elisp)Cons Cells' for a discussion of related basic
Lisp concepts such as car, cdr, cons cell and list.  */)
  (register Lisp_Object list)
{
  return CAR (list);
}

DEFUN ("car-safe", Fcar_safe, Scar_safe, 1, 1, 0,
       doc: /* Return the car of OBJECT if it is a cons cell, or else nil.  */)
  (Lisp_Object object)
{
  return CAR_SAFE (object);
}

DEFUN ("cdr", Fcdr, Scdr, 1, 1, 0,
       doc: /* Return the cdr of LIST.  If arg is nil, return nil.
Error if arg is not nil and not a cons cell.  See also `cdr-safe'.

See Info node `(elisp)Cons Cells' for a discussion of related basic
Lisp concepts such as cdr, car, cons cell and list.  */)
  (register Lisp_Object list)
{
  return CDR (list);
}

DEFUN ("cdr-safe", Fcdr_safe, Scdr_safe, 1, 1, 0,
       doc: /* Return the cdr of OBJECT if it is a cons cell, or else nil.  */)
  (Lisp_Object object)
{
  return CDR_SAFE (object);
}

DEFUN ("setcar", Fsetcar, Ssetcar, 2, 2, 0,
       doc: /* Set the car of CELL to be NEWCAR.  Returns NEWCAR.  */)
  (register Lisp_Object cell, Lisp_Object newcar)
{
  CHECK_CONS (cell);
  CHECK_IMPURE (cell, XCONS (cell));
  XSETCAR (cell, newcar);
  return newcar;
}

DEFUN ("setcdr", Fsetcdr, Ssetcdr, 2, 2, 0,
       doc: /* Set the cdr of CELL to be NEWCDR.  Returns NEWCDR.  */)
  (register Lisp_Object cell, Lisp_Object newcdr)
{
  CHECK_CONS (cell);
  CHECK_IMPURE (cell, XCONS (cell));
  XSETCDR (cell, newcdr);
  return newcdr;
}

/* Extract and set components of symbols.  */

DEFUN ("boundp", Fboundp, Sboundp, 1, 1, 0,
       doc: /* Return t if SYMBOL's value is not void.
Note that if `lexical-binding' is in effect, this refers to the
global value outside of any lexical scope.  */)
  (register Lisp_Object symbol)
{
  Lisp_Object valcontents;
  struct Lisp_Symbol *sym;
  CHECK_SYMBOL (symbol);
  sym = XSYMBOL (symbol);

 start:
  switch (sym->u.s.redirect)
    {
    case SYMBOL_PLAINVAL: valcontents = SYMBOL_VAL (sym); break;
    case SYMBOL_VARALIAS: sym = indirect_variable (sym); goto start;
    case SYMBOL_LOCALIZED:
      {
	struct Lisp_Buffer_Local_Value *blv = SYMBOL_BLV (sym);
	if (blv->fwd)
	  /* In set_internal, we un-forward vars when their value is
	     set to Qunbound.  */
    	  return Qt;
	else
	  {
	    swap_in_symval_forwarding (sym, blv);
	    valcontents = blv_value (blv);
	  }
	break;
      }
    case SYMBOL_FORWARDED:
      /* In set_internal, we un-forward vars when their value is
	 set to Qunbound.  */
      return Qt;
    default: emacs_abort ();
    }

  return (EQ (valcontents, Qunbound) ? Qnil : Qt);
}

/* It has been previously suggested to make this function an alias for
   symbol-function, but upon discussion at Bug#23957, there is a risk
   breaking backward compatibility, as some users of fboundp may
   expect `t' in particular, rather than any true value.  */
DEFUN ("fboundp", Ffboundp, Sfboundp, 1, 1, 0,
       doc: /* Return t if SYMBOL's function definition is not void.  */)
  (Lisp_Object symbol)
{
  CHECK_SYMBOL (symbol);
  return NILP (XSYMBOL (symbol)->u.s.function) ? Qnil : Qt;
}

DEFUN ("makunbound", Fmakunbound, Smakunbound, 1, 1, 0,
       doc: /* Make SYMBOL's value be void.
Return SYMBOL.  */)
  (register Lisp_Object symbol)
{
  CHECK_SYMBOL (symbol);
  if (SYMBOL_CONSTANT_P (symbol))
    xsignal1 (Qsetting_constant, symbol);
  Fset (symbol, Qunbound);
  return symbol;
}

DEFUN ("fmakunbound", Ffmakunbound, Sfmakunbound, 1, 1, 0,
       doc: /* Make SYMBOL's function definition be nil.
Return SYMBOL.  */)
  (register Lisp_Object symbol)
{
  CHECK_SYMBOL (symbol);
  if (NILP (symbol) || EQ (symbol, Qt))
    xsignal1 (Qsetting_constant, symbol);
  set_symbol_function (symbol, Qnil);
  return symbol;
}

DEFUN ("symbol-function", Fsymbol_function, Ssymbol_function, 1, 1, 0,
       doc: /* Return SYMBOL's function definition, or nil if that is void.  */)
  (Lisp_Object symbol)
{
  CHECK_SYMBOL (symbol);
  return XSYMBOL (symbol)->u.s.function;
}

DEFUN ("symbol-plist", Fsymbol_plist, Ssymbol_plist, 1, 1, 0,
       doc: /* Return SYMBOL's property list.  */)
  (Lisp_Object symbol)
{
  CHECK_SYMBOL (symbol);
  return XSYMBOL (symbol)->u.s.plist;
}

DEFUN ("symbol-name", Fsymbol_name, Ssymbol_name, 1, 1, 0,
       doc: /* Return SYMBOL's name, a string.  */)
  (register Lisp_Object symbol)
{
  register Lisp_Object name;

  CHECK_SYMBOL (symbol);
  name = SYMBOL_NAME (symbol);
  return name;
}

DEFUN ("fset", Ffset, Sfset, 2, 2, 0,
       doc: /* Set SYMBOL's function definition to DEFINITION, and return DEFINITION.  */)
  (register Lisp_Object symbol, Lisp_Object definition)
{
  register Lisp_Object function;
  CHECK_SYMBOL (symbol);
  /* Perhaps not quite the right error signal, but seems good enough.  */
  if (NILP (symbol) && !NILP (definition))
    /* There are so many other ways to shoot oneself in the foot, I don't
       think this one little sanity check is worth its cost, but anyway.  */
    xsignal1 (Qsetting_constant, symbol);

  function = XSYMBOL (symbol)->u.s.function;

  if (!NILP (Vautoload_queue) && !NILP (function))
    Vautoload_queue = Fcons (Fcons (symbol, function), Vautoload_queue);

  if (AUTOLOADP (function))
    Fput (symbol, Qautoload, XCDR (function));

  /* Convert to eassert or remove after GC bug is found.  In the
     meantime, check unconditionally, at a slight perf hit.  */
  if (! valid_lisp_object_p (definition))
    emacs_abort ();

  set_symbol_function (symbol, definition);

  return definition;
}

DEFUN ("defalias", Fdefalias, Sdefalias, 2, 3, 0,
       doc: /* Set SYMBOL's function definition to DEFINITION.
Associates the function with the current load file, if any.
The optional third argument DOCSTRING specifies the documentation string
for SYMBOL; if it is omitted or nil, SYMBOL uses the documentation string
determined by DEFINITION.

Internally, this normally uses `fset', but if SYMBOL has a
`defalias-fset-function' property, the associated value is used instead.

The return value is undefined.  */)
  (register Lisp_Object symbol, Lisp_Object definition, Lisp_Object docstring)
{
  CHECK_SYMBOL (symbol);
  if (!NILP (Vpurify_flag)
      /* If `definition' is a keymap, immutable (and copying) is wrong.  */
      && !KEYMAPP (definition))
    definition = Fpurecopy (definition);

  {
    bool autoload = AUTOLOADP (definition);
    if (NILP (Vpurify_flag) || !autoload)
      { /* Only add autoload entries after dumping, because the ones before are
	   not useful and else we get loads of them from the loaddefs.el.  */

	if (AUTOLOADP (XSYMBOL (symbol)->u.s.function))
	  /* Remember that the function was already an autoload.  */
	  LOADHIST_ATTACH (Fcons (Qt, symbol));
	LOADHIST_ATTACH (Fcons (autoload ? Qautoload : Qdefun, symbol));
      }
  }

  { /* Handle automatic advice activation.  */
    Lisp_Object hook = Fget (symbol, Qdefalias_fset_function);
    if (!NILP (hook))
      call2 (hook, symbol, definition);
    else
      Ffset (symbol, definition);
  }

  if (!NILP (docstring))
    Fput (symbol, Qfunction_documentation, docstring);
  /* We used to return `definition', but now that `defun' and `defmacro' expand
     to a call to `defalias', we return `symbol' for backward compatibility
     (bug#11686).  */
  return symbol;
}

DEFUN ("setplist", Fsetplist, Ssetplist, 2, 2, 0,
       doc: /* Set SYMBOL's property list to NEWPLIST, and return NEWPLIST.  */)
  (register Lisp_Object symbol, Lisp_Object newplist)
{
  CHECK_SYMBOL (symbol);
  set_symbol_plist (symbol, newplist);
  return newplist;
}

DEFUN ("subr-arity", Fsubr_arity, Ssubr_arity, 1, 1, 0,
       doc: /* Return minimum and maximum number of args allowed for SUBR.
SUBR must be a built-in function.
The returned value is a pair (MIN . MAX).  MIN is the minimum number
of args.  MAX is the maximum number or the symbol `many', for a
function with `&rest' args, or `unevalled' for a special form.  */)
  (Lisp_Object subr)
{
  short minargs, maxargs;
  CHECK_SUBR (subr);
  minargs = XSUBR (subr)->min_args;
  maxargs = XSUBR (subr)->max_args;
  return Fcons (make_fixnum (minargs),
		maxargs == MANY ?        Qmany
		: maxargs == UNEVALLED ? Qunevalled
		:                        make_fixnum (maxargs));
}

DEFUN ("subr-name", Fsubr_name, Ssubr_name, 1, 1, 0,
       doc: /* Return name of subroutine SUBR.
SUBR must be a built-in function.  */)
  (Lisp_Object subr)
{
  const char *name;
  CHECK_SUBR (subr);
  name = XSUBR (subr)->symbol_name;
  return build_string (name);
}

DEFUN ("interactive-form", Finteractive_form, Sinteractive_form, 1, 1, 0,
       doc: /* Return the interactive form of CMD or nil if none.
If CMD is not a command, the return value is nil.
Value, if non-nil, is a list (interactive SPEC).  */)
  (Lisp_Object cmd)
{
  Lisp_Object fun = indirect_function (cmd); /* Check cycles.  */

  if (NILP (fun))
    return Qnil;

  /* Use an `interactive-form' property if present, analogous to the
     function-documentation property.  */
  fun = cmd;
  while (SYMBOLP (fun))
    {
      Lisp_Object tmp = Fget (fun, Qinteractive_form);
      if (!NILP (tmp))
	return tmp;
      else
	fun = Fsymbol_function (fun);
    }

  if (SUBRP (fun))
    {
      const char *spec = XSUBR (fun)->intspec;
      if (spec)
	return list2 (Qinteractive,
		      (*spec != '(') ? build_string (spec) :
		      Fcar (Fread_from_string (build_string (spec), Qnil, Qnil)));
    }
  else if (COMPILEDP (fun))
    {
      if (PVSIZE (fun) > COMPILED_INTERACTIVE)
	return list2 (Qinteractive, AREF (fun, COMPILED_INTERACTIVE));
    }
  else if (AUTOLOADP (fun))
    return Finteractive_form (Fautoload_do_load (fun, cmd, Qnil));
  else if (CONSP (fun))
    {
      Lisp_Object funcar = XCAR (fun);
      if (EQ (funcar, Qclosure))
	return Fassq (Qinteractive, Fcdr (Fcdr (XCDR (fun))));
      else if (EQ (funcar, Qlambda))
	return Fassq (Qinteractive, Fcdr (XCDR (fun)));
    }
  return Qnil;
}


/***********************************************************************
		Getting and Setting Values of Symbols
 ***********************************************************************/

/* Return the symbol holding SYMBOL's value.  Signal
   `cyclic-variable-indirection' if SYMBOL's chain of variable
   indirections contains a loop.  */

struct Lisp_Symbol *
indirect_variable (struct Lisp_Symbol *symbol)
{
  struct Lisp_Symbol *tortoise, *hare;

  hare = tortoise = symbol;

  while (hare->u.s.redirect == SYMBOL_VARALIAS)
    {
      hare = SYMBOL_ALIAS (hare);
      if (hare->u.s.redirect != SYMBOL_VARALIAS)
	break;

      hare = SYMBOL_ALIAS (hare);
      tortoise = SYMBOL_ALIAS (tortoise);

      if (hare == tortoise)
	{
	  Lisp_Object tem;
	  XSETSYMBOL (tem, symbol);
	  xsignal1 (Qcyclic_variable_indirection, tem);
	}
    }

  return hare;
}


DEFUN ("indirect-variable", Findirect_variable, Sindirect_variable, 1, 1, 0,
       doc: /* Return the variable at the end of OBJECT's variable chain.
If OBJECT is a symbol, follow its variable indirections (if any), and
return the variable at the end of the chain of aliases.  See Info node
`(elisp)Variable Aliases'.

If OBJECT is not a symbol, just return it.  If there is a loop in the
chain of aliases, signal a `cyclic-variable-indirection' error.  */)
  (Lisp_Object object)
{
  if (SYMBOLP (object))
    {
      struct Lisp_Symbol *sym = indirect_variable (XSYMBOL (object));
      XSETSYMBOL (object, sym);
    }
  return object;
}


/* Given the raw contents of a symbol value cell,
   return the Lisp value of the symbol.
   This does not handle buffer-local variables; use
   swap_in_symval_forwarding for that.  */

Lisp_Object
do_symval_forwarding (register union Lisp_Fwd *valcontents)
{
  register Lisp_Object val;
  switch (XFWDTYPE (valcontents))
    {
    case Lisp_Fwd_Int:
      XSETINT (val, *XFIXNUMFWD (valcontents)->intvar);
      return val;

    case Lisp_Fwd_Bool:
      return (*XBOOLFWD (valcontents)->boolvar ? Qt : Qnil);

    case Lisp_Fwd_Obj:
      return *XOBJFWD (valcontents)->objvar;

    case Lisp_Fwd_Buffer_Obj:
      return per_buffer_value (current_buffer,
			       XBUFFER_OBJFWD (valcontents)->offset);

    case Lisp_Fwd_Kboard_Obj:
      /* We used to simply use current_kboard here, but from Lisp
	 code, its value is often unexpected.  It seems nicer to
	 allow constructions like this to work as intuitively expected:

	 (with-selected-frame frame
	 (define-key local-function-map "\eOP" [f1]))

	 On the other hand, this affects the semantics of
	 last-command and real-last-command, and people may rely on
	 that.  I took a quick look at the Lisp codebase, and I
	 don't think anything will break.  --lorentey  */
      return *(Lisp_Object *)(XKBOARD_OBJFWD (valcontents)->offset
			      + (char *)FRAME_KBOARD (SELECTED_FRAME ()));
    default: emacs_abort ();
    }
}

/* Used to signal a user-friendly error when symbol WRONG is
   not a member of CHOICE, which should be a list of symbols.  */

void
wrong_choice (Lisp_Object choice, Lisp_Object wrong)
{
  ptrdiff_t i = 0, len = XFIXNUM (Flength (choice));
  Lisp_Object obj, *args;
  AUTO_STRING (one_of, "One of ");
  AUTO_STRING (comma, ", ");
  AUTO_STRING (or, " or ");
  AUTO_STRING (should_be_specified, " should be specified");

  USE_SAFE_ALLOCA;
  SAFE_ALLOCA_LISP (args, len * 2 + 1);

  args[i++] = one_of;

  for (obj = choice; !NILP (obj); obj = XCDR (obj))
    {
      args[i++] = SYMBOL_NAME (XCAR (obj));
      args[i++] = (NILP (XCDR (obj)) ? should_be_specified
		   : NILP (XCDR (XCDR (obj))) ? or : comma);
    }

  obj = Fconcat (i, args);

  /* No need to call SAFE_FREE, since signaling does that for us.  */
  (void) sa_count;

  xsignal2 (Qerror, obj, wrong);
}

/* Used to signal a user-friendly error if WRONG is not a number or
   integer/floating-point number outsize of inclusive MIN..MAX range.  */

static void
wrong_range (Lisp_Object min, Lisp_Object max, Lisp_Object wrong)
{
  AUTO_STRING (value_should_be_from, "Value should be from ");
  AUTO_STRING (to, " to ");
  xsignal2 (Qerror,
	    CALLN (Fconcat, value_should_be_from, Fnumber_to_string (min),
		   to, Fnumber_to_string (max)),
	    wrong);
}

/* Store NEWVAL into SYMBOL, where VALCONTENTS is found in the value cell
   of SYMBOL.  If SYMBOL is buffer-local, VALCONTENTS should be the
   buffer-independent contents of the value cell: forwarded just one
   step past the buffer-localness.

   BUF non-zero means set the value in buffer BUF instead of the
   current buffer.  This only plays a role for per-buffer variables.  */

static void
store_symval_forwarding (union Lisp_Fwd *valcontents, register Lisp_Object newval, struct buffer *buf)
{
  switch (XFWDTYPE (valcontents))
    {
    case Lisp_Fwd_Int:
      CHECK_FIXNUM (newval);
      *XFIXNUMFWD (valcontents)->intvar = XFIXNUM (newval);
      break;

    case Lisp_Fwd_Bool:
      *XBOOLFWD (valcontents)->boolvar = !NILP (newval);
      break;

    case Lisp_Fwd_Obj:
      *XOBJFWD (valcontents)->objvar = newval;

      /* If this variable is a default for something stored
	 in the buffer itself, such as default-fill-column,
	 find the buffers that don't have local values for it
	 and update them.  */
      if (XOBJFWD (valcontents)->objvar > (Lisp_Object *) &buffer_defaults
	  && XOBJFWD (valcontents)->objvar < (Lisp_Object *) (&buffer_defaults + 1))
	{
	  int offset = ((char *) XOBJFWD (valcontents)->objvar
			- (char *) &buffer_defaults);
	  int idx = PER_BUFFER_IDX (offset);

	  Lisp_Object tail, buf;

	  if (idx <= 0)
	    break;

	  FOR_EACH_LIVE_BUFFER (tail, buf)
	    {
	      struct buffer *b = XBUFFER (buf);

	      if (! PER_BUFFER_VALUE_P (b, idx))
		set_per_buffer_value (b, offset, newval);
	    }
	}
      break;

    case Lisp_Fwd_Buffer_Obj:
      {
	int offset = XBUFFER_OBJFWD (valcontents)->offset;
	Lisp_Object predicate = XBUFFER_OBJFWD (valcontents)->predicate;

	if (!NILP (newval))
	  {
	    if (SYMBOLP (predicate))
	      {
		Lisp_Object prop;

		if ((prop = Fget (predicate, Qchoice), !NILP (prop)))
		  {
		    if (NILP (Fmemq (newval, prop)))
		      wrong_choice (prop, newval);
		  }
		else if ((prop = Fget (predicate, Qrange), !NILP (prop)))
		  {
		    Lisp_Object min = XCAR (prop), max = XCDR (prop);
		    if (! NUMBERP (newval)
			|| NILP (CALLN (Fleq, min, newval, max)))
		      wrong_range (min, max, newval);
		  }
		else if (FUNCTIONP (predicate))
		  {
		    if (NILP (call1 (predicate, newval)))
		      wrong_type_argument (predicate, newval);
		  }
	      }
	  }
	if (buf == NULL)
	  buf = current_buffer;
	set_per_buffer_value (buf, offset, newval);
      }
      break;

    case Lisp_Fwd_Kboard_Obj:
      {
	char *base = (char *) FRAME_KBOARD (SELECTED_FRAME ());
	char *p = base + XKBOARD_OBJFWD (valcontents)->offset;
	*(Lisp_Object *) p = newval;
      }
      break;

    default:
      emacs_abort (); /* goto def; */
    }
}

/* Set up SYMBOL to refer to its global binding.  This makes it safe
   to alter the status of other bindings.  BEWARE: this may be called
   during the mark phase of GC, where we assume that Lisp_Object slots
   of BLV are marked after this function has changed them.  */

void
swap_in_global_binding (struct Lisp_Symbol *symbol)
{
  struct Lisp_Buffer_Local_Value *blv = SYMBOL_BLV (symbol);

  /* Unload the previously loaded binding.  */
  if (blv->fwd)
    set_blv_value (blv, do_symval_forwarding (blv->fwd));

  /* Select the global binding in the symbol.  */
  set_blv_valcell (blv, blv->defcell);
  if (blv->fwd)
    store_symval_forwarding (blv->fwd, XCDR (blv->defcell), NULL);

  /* Indicate that the global binding is set up now.  */
  set_blv_where (blv, Qnil);
  set_blv_found (blv, false);
}

/* Set up the buffer-local symbol SYMBOL for validity in the current buffer.
   VALCONTENTS is the contents of its value cell,
   which points to a struct Lisp_Buffer_Local_Value.

   Return the value forwarded one step past the buffer-local stage.
   This could be another forwarding pointer.  */

static void
swap_in_symval_forwarding (struct Lisp_Symbol *symbol, struct Lisp_Buffer_Local_Value *blv)
{
  register Lisp_Object tem1;

  eassert (blv == SYMBOL_BLV (symbol));

  tem1 = blv->where;

  if (NILP (tem1)
      || current_buffer != XBUFFER (tem1))
    {

      /* Unload the previously loaded binding.  */
      tem1 = blv->valcell;
      if (blv->fwd)
	set_blv_value (blv, do_symval_forwarding (blv->fwd));
      /* Choose the new binding.  */
      {
	Lisp_Object var;
	XSETSYMBOL (var, symbol);
	tem1 = assq_no_quit (var, BVAR (current_buffer, local_var_alist));
	set_blv_where (blv, Fcurrent_buffer ());
      }
      if (!(blv->found = !NILP (tem1)))
	tem1 = blv->defcell;

      /* Load the new binding.  */
      set_blv_valcell (blv, tem1);
      if (blv->fwd)
	store_symval_forwarding (blv->fwd, blv_value (blv), NULL);
    }
}

/* Find the value of a symbol, returning Qunbound if it's not bound.
   This is helpful for code which just wants to get a variable's value
   if it has one, without signaling an error.
   Note that it must not be possible to quit
   within this function.  Great care is required for this.  */

Lisp_Object
find_symbol_value (Lisp_Object symbol)
{
  struct Lisp_Symbol *sym;

  CHECK_SYMBOL (symbol);
  sym = XSYMBOL (symbol);

 start:
  switch (sym->u.s.redirect)
    {
    case SYMBOL_VARALIAS: sym = indirect_variable (sym); goto start;
    case SYMBOL_PLAINVAL: return SYMBOL_VAL (sym);
    case SYMBOL_LOCALIZED:
      {
	struct Lisp_Buffer_Local_Value *blv = SYMBOL_BLV (sym);
	swap_in_symval_forwarding (sym, blv);
	return blv->fwd ? do_symval_forwarding (blv->fwd) : blv_value (blv);
      }
    case SYMBOL_FORWARDED:
      return do_symval_forwarding (SYMBOL_FWD (sym));
    default: emacs_abort ();
    }
}

DEFUN ("symbol-value", Fsymbol_value, Ssymbol_value, 1, 1, 0,
       doc: /* Return SYMBOL's value.  Error if that is void.
Note that if `lexical-binding' is in effect, this returns the
global value outside of any lexical scope.  */)
  (Lisp_Object symbol)
{
  Lisp_Object val;

  val = find_symbol_value (symbol);
  if (!EQ (val, Qunbound))
    return val;

  xsignal1 (Qvoid_variable, symbol);
}

DEFUN ("set", Fset, Sset, 2, 2, 0,
       doc: /* Set SYMBOL's value to NEWVAL, and return NEWVAL.  */)
  (register Lisp_Object symbol, Lisp_Object newval)
{
  set_internal (symbol, newval, Qnil, SET_INTERNAL_SET);
  return newval;
}

/* Store the value NEWVAL into SYMBOL.
   If buffer-locality is an issue, WHERE specifies which context to use.
   (nil stands for the current buffer/frame).

   If BINDFLAG is SET_INTERNAL_SET, then if this symbol is supposed to
   become local in every buffer where it is set, then we make it
   local.  If BINDFLAG is SET_INTERNAL_BIND or SET_INTERNAL_UNBIND, we
   don't do that.  */

void
set_internal (Lisp_Object symbol, Lisp_Object newval, Lisp_Object where,
              enum Set_Internal_Bind bindflag)
{
  bool voide = EQ (newval, Qunbound);
  struct Lisp_Symbol *sym;
  Lisp_Object tem1;

  /* If restoring in a dead buffer, do nothing.  */
  /* if (BUFFERP (where) && NILP (XBUFFER (where)->name))
      return; */

  CHECK_SYMBOL (symbol);
  sym = XSYMBOL (symbol);
  switch (sym->u.s.trapped_write)
    {
    case SYMBOL_NOWRITE:
      if (NILP (Fkeywordp (symbol))
          || !EQ (newval, Fsymbol_value (symbol)))
        xsignal1 (Qsetting_constant, symbol);
      else
        /* Allow setting keywords to their own value.  */
        return;

    case SYMBOL_TRAPPED_WRITE:
      /* Setting due to thread-switching doesn't count.  */
      if (bindflag != SET_INTERNAL_THREAD_SWITCH)
        notify_variable_watchers (symbol, voide? Qnil : newval,
                                  (bindflag == SET_INTERNAL_BIND? Qlet :
                                   bindflag == SET_INTERNAL_UNBIND? Qunlet :
                                   voide? Qmakunbound : Qset),
                                  where);
      /* FALLTHROUGH!  */
    case SYMBOL_UNTRAPPED_WRITE:
        break;

    default: emacs_abort ();
    }

 start:
  switch (sym->u.s.redirect)
    {
    case SYMBOL_VARALIAS: sym = indirect_variable (sym); goto start;
    case SYMBOL_PLAINVAL: SET_SYMBOL_VAL (sym , newval); return;
    case SYMBOL_LOCALIZED:
      {
	struct Lisp_Buffer_Local_Value *blv = SYMBOL_BLV (sym);
	if (NILP (where))
	  XSETBUFFER (where, current_buffer);

	/* If the current buffer is not the buffer whose binding is
	   loaded, or if it's a Lisp_Buffer_Local_Value and
	   the default binding is loaded, the loaded binding may be the
	   wrong one.  */
	if (!EQ (blv->where, where)
	    /* Also unload a global binding (if the var is local_if_set).  */
	    || (EQ (blv->valcell, blv->defcell)))
	  {
	    /* The currently loaded binding is not necessarily valid.
	       We need to unload it, and choose a new binding.  */

	    /* Write out `realvalue' to the old loaded binding.  */
	    if (blv->fwd)
	      set_blv_value (blv, do_symval_forwarding (blv->fwd));

	    /* Find the new binding.  */
	    XSETSYMBOL (symbol, sym); /* May have changed via aliasing.  */
	    tem1 = assq_no_quit (symbol,
				 BVAR (XBUFFER (where), local_var_alist));
	    set_blv_where (blv, where);
	    blv->found = true;

	    if (NILP (tem1))
	      {
		/* This buffer still sees the default value.  */

		/* If the variable is a Lisp_Some_Buffer_Local_Value,
		   or if this is `let' rather than `set',
		   make CURRENT-ALIST-ELEMENT point to itself,
		   indicating that we're seeing the default value.
		   Likewise if the variable has been let-bound
		   in the current buffer.  */
		if (bindflag || !blv->local_if_set
		    || let_shadows_buffer_binding_p (sym))
		  {
		    blv->found = false;
		    tem1 = blv->defcell;
		  }
		/* If it's a local_if_set, being set not bound,
		   and we're not within a let that was made for this buffer,
		   create a new buffer-local binding for the variable.
		   That means, give this buffer a new assoc for a local value
		   and load that binding.  */
		else
		  {
		    tem1 = Fcons (symbol, XCDR (blv->defcell));
		    bset_local_var_alist
		      (XBUFFER (where),
		       Fcons (tem1, BVAR (XBUFFER (where), local_var_alist)));
		  }
	      }

	    /* Record which binding is now loaded.  */
	    set_blv_valcell (blv, tem1);
	  }

	/* Store the new value in the cons cell.  */
	set_blv_value (blv, newval);

	if (blv->fwd)
	  {
	    if (voide)
	      /* If storing void (making the symbol void), forward only through
		 buffer-local indicator, not through Lisp_Objfwd, etc.  */
	      blv->fwd = NULL;
	    else
	      store_symval_forwarding (blv->fwd, newval,
				       BUFFERP (where)
				       ? XBUFFER (where) : current_buffer);
	  }
	break;
      }
    case SYMBOL_FORWARDED:
      {
	struct buffer *buf
	  = BUFFERP (where) ? XBUFFER (where) : current_buffer;
	union Lisp_Fwd *innercontents = SYMBOL_FWD (sym);
	if (BUFFER_OBJFWDP (innercontents))
	  {
	    int offset = XBUFFER_OBJFWD (innercontents)->offset;
	    int idx = PER_BUFFER_IDX (offset);
	    if (idx > 0
                && bindflag == SET_INTERNAL_SET
		&& !let_shadows_buffer_binding_p (sym))
	      SET_PER_BUFFER_VALUE_P (buf, idx, 1);
	  }

	if (voide)
	  { /* If storing void (making the symbol void), forward only through
	       buffer-local indicator, not through Lisp_Objfwd, etc.  */
	    sym->u.s.redirect = SYMBOL_PLAINVAL;
	    SET_SYMBOL_VAL (sym, newval);
	  }
	else
	  store_symval_forwarding (/* sym, */ innercontents, newval, buf);
	break;
      }
    default: emacs_abort ();
    }
  return;
}

static void
set_symbol_trapped_write (Lisp_Object symbol, enum symbol_trapped_write trap)
{
  struct Lisp_Symbol *sym = XSYMBOL (symbol);
  if (sym->u.s.trapped_write == SYMBOL_NOWRITE)
    xsignal1 (Qtrapping_constant, symbol);
  sym->u.s.trapped_write = trap;
}

static void
restore_symbol_trapped_write (Lisp_Object symbol)
{
  set_symbol_trapped_write (symbol, SYMBOL_TRAPPED_WRITE);
}

static void
harmonize_variable_watchers (Lisp_Object alias, Lisp_Object base_variable)
{
  if (!EQ (base_variable, alias)
      && EQ (base_variable, Findirect_variable (alias)))
    set_symbol_trapped_write
      (alias, XSYMBOL (base_variable)->u.s.trapped_write);
}

DEFUN ("add-variable-watcher", Fadd_variable_watcher, Sadd_variable_watcher,
       2, 2, 0,
       doc: /* Cause WATCH-FUNCTION to be called when SYMBOL is set.

It will be called with 4 arguments: (SYMBOL NEWVAL OPERATION WHERE).
SYMBOL is the variable being changed.
NEWVAL is the value it will be changed to.
OPERATION is a symbol representing the kind of change, one of: `set',
`let', `unlet', `makunbound', and `defvaralias'.
WHERE is a buffer if the buffer-local value of the variable is being
changed, nil otherwise.

All writes to aliases of SYMBOL will call WATCH-FUNCTION too.  */)
  (Lisp_Object symbol, Lisp_Object watch_function)
{
  symbol = Findirect_variable (symbol);
  set_symbol_trapped_write (symbol, SYMBOL_TRAPPED_WRITE);
  map_obarray (Vobarray, harmonize_variable_watchers, symbol);

  Lisp_Object watchers = Fget (symbol, Qwatchers);
  Lisp_Object member = Fmember (watch_function, watchers);
  if (NILP (member))
    Fput (symbol, Qwatchers, Fcons (watch_function, watchers));
  return Qnil;
}

DEFUN ("remove-variable-watcher", Fremove_variable_watcher, Sremove_variable_watcher,
       2, 2, 0,
       doc: /* Undo the effect of `add-variable-watcher'.
Remove WATCH-FUNCTION from the list of functions to be called when
SYMBOL (or its aliases) are set.  */)
  (Lisp_Object symbol, Lisp_Object watch_function)
{
  symbol = Findirect_variable (symbol);
  Lisp_Object watchers = Fget (symbol, Qwatchers);
  watchers = Fdelete (watch_function, watchers);
  if (NILP (watchers))
    {
      set_symbol_trapped_write (symbol, SYMBOL_UNTRAPPED_WRITE);
      map_obarray (Vobarray, harmonize_variable_watchers, symbol);
    }
  Fput (symbol, Qwatchers, watchers);
  return Qnil;
}

DEFUN ("get-variable-watchers", Fget_variable_watchers, Sget_variable_watchers,
       1, 1, 0,
       doc: /* Return a list of SYMBOL's active watchers.  */)
  (Lisp_Object symbol)
{
  return (SYMBOL_TRAPPED_WRITE_P (symbol) == SYMBOL_TRAPPED_WRITE)
    ? Fget (Findirect_variable (symbol), Qwatchers)
    : Qnil;
}

void
notify_variable_watchers (Lisp_Object symbol,
                          Lisp_Object newval,
                          Lisp_Object operation,
                          Lisp_Object where)
{
  symbol = Findirect_variable (symbol);

  ptrdiff_t count = SPECPDL_INDEX ();
  record_unwind_protect (restore_symbol_trapped_write, symbol);
  /* Avoid recursion.  */
  set_symbol_trapped_write (symbol, SYMBOL_UNTRAPPED_WRITE);

  if (NILP (where)
      && !EQ (operation, Qset_default) && !EQ (operation, Qmakunbound)
      && !NILP (Flocal_variable_if_set_p (symbol, Fcurrent_buffer ())))
    {
      XSETBUFFER (where, current_buffer);
    }

  if (EQ (operation, Qset_default))
    operation = Qset;

  for (Lisp_Object watchers = Fget (symbol, Qwatchers);
       CONSP (watchers);
       watchers = XCDR (watchers))
    {
      Lisp_Object watcher = XCAR (watchers);
      /* Call subr directly to avoid gc.  */
      if (SUBRP (watcher))
        {
          Lisp_Object args[] = { symbol, newval, operation, where };
          funcall_subr (XSUBR (watcher), ARRAYELTS (args), args);
        }
      else
        CALLN (Ffuncall, watcher, symbol, newval, operation, where);
    }

  unbind_to (count, Qnil);
}


/* Access or set a buffer-local symbol's default value.  */

/* Return the default value of SYMBOL, but don't check for voidness.
   Return Qunbound if it is void.  */

static Lisp_Object
default_value (Lisp_Object symbol)
{
  struct Lisp_Symbol *sym;

  CHECK_SYMBOL (symbol);
  sym = XSYMBOL (symbol);

 start:
  switch (sym->u.s.redirect)
    {
    case SYMBOL_VARALIAS: sym = indirect_variable (sym); goto start;
    case SYMBOL_PLAINVAL: return SYMBOL_VAL (sym);
    case SYMBOL_LOCALIZED:
      {
	/* If var is set up for a buffer that lacks a local value for it,
	   the current value is nominally the default value.
	   But the `realvalue' slot may be more up to date, since
	   ordinary setq stores just that slot.  So use that.  */
	struct Lisp_Buffer_Local_Value *blv = SYMBOL_BLV (sym);
	if (blv->fwd && EQ (blv->valcell, blv->defcell))
	  return do_symval_forwarding (blv->fwd);
	else
	  return XCDR (blv->defcell);
      }
    case SYMBOL_FORWARDED:
      {
	union Lisp_Fwd *valcontents = SYMBOL_FWD (sym);

	/* For a built-in buffer-local variable, get the default value
	   rather than letting do_symval_forwarding get the current value.  */
	if (BUFFER_OBJFWDP (valcontents))
	  {
	    int offset = XBUFFER_OBJFWD (valcontents)->offset;
	    if (PER_BUFFER_IDX (offset) != 0)
	      return per_buffer_default (offset);
	  }

	/* For other variables, get the current value.  */
	return do_symval_forwarding (valcontents);
      }
    default: emacs_abort ();
    }
}

DEFUN ("default-boundp", Fdefault_boundp, Sdefault_boundp, 1, 1, 0,
       doc: /* Return t if SYMBOL has a non-void default value.
This is the value that is seen in buffers that do not have their own values
for this variable.  */)
  (Lisp_Object symbol)
{
  register Lisp_Object value;

  value = default_value (symbol);
  return (EQ (value, Qunbound) ? Qnil : Qt);
}

DEFUN ("default-value", Fdefault_value, Sdefault_value, 1, 1, 0,
       doc: /* Return SYMBOL's default value.
This is the value that is seen in buffers that do not have their own values
for this variable.  The default value is meaningful for variables with
local bindings in certain buffers.  */)
  (Lisp_Object symbol)
{
  Lisp_Object value = default_value (symbol);
  if (!EQ (value, Qunbound))
    return value;

  xsignal1 (Qvoid_variable, symbol);
}

void
set_default_internal (Lisp_Object symbol, Lisp_Object value,
                      enum Set_Internal_Bind bindflag)
{
  struct Lisp_Symbol *sym;

  CHECK_SYMBOL (symbol);
  sym = XSYMBOL (symbol);
  switch (sym->u.s.trapped_write)
    {
    case SYMBOL_NOWRITE:
      if (NILP (Fkeywordp (symbol))
          || !EQ (value, Fsymbol_value (symbol)))
        xsignal1 (Qsetting_constant, symbol);
      else
        /* Allow setting keywords to their own value.  */
        return;

    case SYMBOL_TRAPPED_WRITE:
      /* Don't notify here if we're going to call Fset anyway.  */
      if (sym->u.s.redirect != SYMBOL_PLAINVAL
          /* Setting due to thread switching doesn't count.  */
          && bindflag != SET_INTERNAL_THREAD_SWITCH)
        notify_variable_watchers (symbol, value, Qset_default, Qnil);
      /* FALLTHROUGH!  */
    case SYMBOL_UNTRAPPED_WRITE:
        break;

    default: emacs_abort ();
    }

 start:
  switch (sym->u.s.redirect)
    {
    case SYMBOL_VARALIAS: sym = indirect_variable (sym); goto start;
    case SYMBOL_PLAINVAL: set_internal (symbol, value, Qnil, bindflag); return;
    case SYMBOL_LOCALIZED:
      {
	struct Lisp_Buffer_Local_Value *blv = SYMBOL_BLV (sym);

	/* Store new value into the DEFAULT-VALUE slot.  */
	XSETCDR (blv->defcell, value);

	/* If the default binding is now loaded, set the REALVALUE slot too.  */
	if (blv->fwd && EQ (blv->defcell, blv->valcell))
	  store_symval_forwarding (blv->fwd, value, NULL);
        return;
      }
    case SYMBOL_FORWARDED:
      {
	union Lisp_Fwd *valcontents = SYMBOL_FWD (sym);

	/* Handle variables like case-fold-search that have special slots
	   in the buffer.
	   Make them work apparently like Lisp_Buffer_Local_Value variables.  */
	if (BUFFER_OBJFWDP (valcontents))
	  {
	    int offset = XBUFFER_OBJFWD (valcontents)->offset;
	    int idx = PER_BUFFER_IDX (offset);

	    set_per_buffer_default (offset, value);

	    /* If this variable is not always local in all buffers,
	       set it in the buffers that don't nominally have a local value.  */
	    if (idx > 0)
	      {
		Lisp_Object buf, tail;

		/* Do this only in live buffers, so that if there are
		   a lot of buffers which are dead, that doesn't slow
		   down let-binding of variables that are
		   automatically local when set, like
		   case-fold-search.  This is for Lisp programs that
		   let-bind such variables in their inner loops.  */
		FOR_EACH_LIVE_BUFFER (tail, buf)
		  {
		    struct buffer *b = XBUFFER (buf);

		    if (!PER_BUFFER_VALUE_P (b, idx))
		      set_per_buffer_value (b, offset, value);
		  }
	      }
	  }
	else
          set_internal (symbol, value, Qnil, bindflag);
        return;
      }
    default: emacs_abort ();
    }
}

DEFUN ("set-default", Fset_default, Sset_default, 2, 2, 0,
       doc: /* Set SYMBOL's default value to VALUE.  SYMBOL and VALUE are evaluated.
The default value is seen in buffers that do not have their own values
for this variable.  */)
  (Lisp_Object symbol, Lisp_Object value)
{
  set_default_internal (symbol, value, SET_INTERNAL_SET);
  return value;
}

DEFUN ("setq-default", Fsetq_default, Ssetq_default, 0, UNEVALLED, 0,
       doc: /* Set the default value of variable VAR to VALUE.
VAR, the variable name, is literal (not evaluated);
VALUE is an expression: it is evaluated and its value returned.
The default value of a variable is seen in buffers
that do not have their own values for the variable.

More generally, you can use multiple variables and values, as in
  (setq-default VAR VALUE VAR VALUE...)
This sets each VAR's default value to the corresponding VALUE.
The VALUE for the Nth VAR can refer to the new default values
of previous VARs.
usage: (setq-default [VAR VALUE]...)  */)
  (Lisp_Object args)
{
  Lisp_Object args_left, symbol, val;

  args_left = val = args;

  while (CONSP (args_left))
    {
      val = eval_sub (Fcar (XCDR (args_left)));
      symbol = XCAR (args_left);
      Fset_default (symbol, val);
      args_left = Fcdr (XCDR (args_left));
    }

  return val;
}

/* Lisp functions for creating and removing buffer-local variables.  */

union Lisp_Val_Fwd
  {
    Lisp_Object value;
    union Lisp_Fwd *fwd;
  };

static struct Lisp_Buffer_Local_Value *
make_blv (struct Lisp_Symbol *sym, bool forwarded,
	  union Lisp_Val_Fwd valcontents)
{
  struct Lisp_Buffer_Local_Value *blv = xmalloc (sizeof *blv);
  Lisp_Object symbol;
  Lisp_Object tem;

 XSETSYMBOL (symbol, sym);
 tem = Fcons (symbol, (forwarded
                       ? do_symval_forwarding (valcontents.fwd)
                       : valcontents.value));

  /* Buffer_Local_Values cannot have as realval a buffer-local
     or keyboard-local forwarding.  */
  eassert (!(forwarded && BUFFER_OBJFWDP (valcontents.fwd)));
  eassert (!(forwarded && KBOARD_OBJFWDP (valcontents.fwd)));
  blv->fwd = forwarded ? valcontents.fwd : NULL;
  set_blv_where (blv, Qnil);
  blv->local_if_set = 0;
  set_blv_defcell (blv, tem);
  set_blv_valcell (blv, tem);
  set_blv_found (blv, false);
  return blv;
}

DEFUN ("make-variable-buffer-local", Fmake_variable_buffer_local,
       Smake_variable_buffer_local, 1, 1, "vMake Variable Buffer Local: ",
       doc: /* Make VARIABLE become buffer-local whenever it is set.
At any time, the value for the current buffer is in effect,
unless the variable has never been set in this buffer,
in which case the default value is in effect.
Note that binding the variable with `let', or setting it while
a `let'-style binding made in this buffer is in effect,
does not make the variable buffer-local.  Return VARIABLE.

This globally affects all uses of this variable, so it belongs together with
the variable declaration, rather than with its uses (if you just want to make
a variable local to the current buffer for one particular use, use
`make-local-variable').  Buffer-local bindings are normally cleared
while setting up a new major mode, unless they have a `permanent-local'
property.

The function `default-value' gets the default value and `set-default' sets it.  */)
  (register Lisp_Object variable)
{
  struct Lisp_Symbol *sym;
  struct Lisp_Buffer_Local_Value *blv = NULL;
  union Lisp_Val_Fwd valcontents;
  bool forwarded UNINIT;

  CHECK_SYMBOL (variable);
  sym = XSYMBOL (variable);

 start:
  switch (sym->u.s.redirect)
    {
    case SYMBOL_VARALIAS: sym = indirect_variable (sym); goto start;
    case SYMBOL_PLAINVAL:
      forwarded = 0; valcontents.value = SYMBOL_VAL (sym);
      if (EQ (valcontents.value, Qunbound))
	valcontents.value = Qnil;
      break;
    case SYMBOL_LOCALIZED:
      blv = SYMBOL_BLV (sym);
      break;
    case SYMBOL_FORWARDED:
      forwarded = 1; valcontents.fwd = SYMBOL_FWD (sym);
      if (KBOARD_OBJFWDP (valcontents.fwd))
	error ("Symbol %s may not be buffer-local",
	       SDATA (SYMBOL_NAME (variable)));
      else if (BUFFER_OBJFWDP (valcontents.fwd))
	return variable;
      break;
    default: emacs_abort ();
    }

  if (SYMBOL_CONSTANT_P (variable))
    xsignal1 (Qsetting_constant, variable);

  if (!blv)
    {
      blv = make_blv (sym, forwarded, valcontents);
      sym->u.s.redirect = SYMBOL_LOCALIZED;
      SET_SYMBOL_BLV (sym, blv);
    }

  blv->local_if_set = 1;
  return variable;
}

DEFUN ("make-local-variable", Fmake_local_variable, Smake_local_variable,
       1, 1, "vMake Local Variable: ",
       doc: /* Make VARIABLE have a separate value in the current buffer.
Other buffers will continue to share a common default value.
\(The buffer-local value of VARIABLE starts out as the same value
VARIABLE previously had.  If VARIABLE was void, it remains void.)
Return VARIABLE.

If the variable is already arranged to become local when set,
this function causes a local value to exist for this buffer,
just as setting the variable would do.

This function returns VARIABLE, and therefore
  (set (make-local-variable \\='VARIABLE) VALUE-EXP)
works.

See also `make-variable-buffer-local'.

Do not use `make-local-variable' to make a hook variable buffer-local.
Instead, use `add-hook' and specify t for the LOCAL argument.  */)
  (Lisp_Object variable)
{
  Lisp_Object tem;
  bool forwarded UNINIT;
  union Lisp_Val_Fwd valcontents;
  struct Lisp_Symbol *sym;
  struct Lisp_Buffer_Local_Value *blv = NULL;

  CHECK_SYMBOL (variable);
  sym = XSYMBOL (variable);

 start:
  switch (sym->u.s.redirect)
    {
    case SYMBOL_VARALIAS: sym = indirect_variable (sym); goto start;
    case SYMBOL_PLAINVAL:
      forwarded = 0; valcontents.value = SYMBOL_VAL (sym); break;
    case SYMBOL_LOCALIZED:
      blv = SYMBOL_BLV (sym);
      break;
    case SYMBOL_FORWARDED:
      forwarded = 1; valcontents.fwd = SYMBOL_FWD (sym);
      if (KBOARD_OBJFWDP (valcontents.fwd))
	error ("Symbol %s may not be buffer-local",
	       SDATA (SYMBOL_NAME (variable)));
      break;
    default: emacs_abort ();
    }

  if (sym->u.s.trapped_write == SYMBOL_NOWRITE)
    xsignal1 (Qsetting_constant, variable);

  if (blv ? blv->local_if_set
      : (forwarded && BUFFER_OBJFWDP (valcontents.fwd)))
    {
      tem = Fboundp (variable);
      /* Make sure the symbol has a local value in this particular buffer,
	 by setting it to the same value it already has.  */
      Fset (variable, (EQ (tem, Qt) ? Fsymbol_value (variable) : Qunbound));
      return variable;
    }
  if (!blv)
    {
      blv = make_blv (sym, forwarded, valcontents);
      sym->u.s.redirect = SYMBOL_LOCALIZED;
      SET_SYMBOL_BLV (sym, blv);
    }

  /* Make sure this buffer has its own value of symbol.  */
  XSETSYMBOL (variable, sym);	/* Update in case of aliasing.  */
  tem = Fassq (variable, BVAR (current_buffer, local_var_alist));
  if (NILP (tem))
    {
      if (let_shadows_buffer_binding_p (sym))
	{
	  AUTO_STRING (format,
		       "Making %s buffer-local while locally let-bound!");
	  CALLN (Fmessage, format, SYMBOL_NAME (variable));
	}

      if (BUFFERP (blv->where) && current_buffer == XBUFFER (blv->where))
        /* Make sure the current value is permanently recorded, if it's the
           default value.  */
        swap_in_global_binding (sym);

      bset_local_var_alist
	(current_buffer,
	 Fcons (Fcons (variable, XCDR (blv->defcell)),
		BVAR (current_buffer, local_var_alist)));
    }

  return variable;
}

DEFUN ("kill-local-variable", Fkill_local_variable, Skill_local_variable,
       1, 1, "vKill Local Variable: ",
       doc: /* Make VARIABLE no longer have a separate value in the current buffer.
From now on the default value will apply in this buffer.  Return VARIABLE.  */)
  (register Lisp_Object variable)
{
  register Lisp_Object tem;
  struct Lisp_Buffer_Local_Value *blv;
  struct Lisp_Symbol *sym;

  CHECK_SYMBOL (variable);
  sym = XSYMBOL (variable);

 start:
  switch (sym->u.s.redirect)
    {
    case SYMBOL_VARALIAS: sym = indirect_variable (sym); goto start;
    case SYMBOL_PLAINVAL: return variable;
    case SYMBOL_FORWARDED:
      {
	union Lisp_Fwd *valcontents = SYMBOL_FWD (sym);
	if (BUFFER_OBJFWDP (valcontents))
	  {
	    int offset = XBUFFER_OBJFWD (valcontents)->offset;
	    int idx = PER_BUFFER_IDX (offset);

	    if (idx > 0)
	      {
		SET_PER_BUFFER_VALUE_P (current_buffer, idx, 0);
		set_per_buffer_value (current_buffer, offset,
				      per_buffer_default (offset));
	      }
	  }
	return variable;
      }
    case SYMBOL_LOCALIZED:
      blv = SYMBOL_BLV (sym);
      break;
    default: emacs_abort ();
    }

  if (sym->u.s.trapped_write == SYMBOL_TRAPPED_WRITE)
    notify_variable_watchers (variable, Qnil, Qmakunbound, Fcurrent_buffer ());

  /* Get rid of this buffer's alist element, if any.  */
  XSETSYMBOL (variable, sym);	/* Propagate variable indirection.  */
  tem = Fassq (variable, BVAR (current_buffer, local_var_alist));
  if (!NILP (tem))
    bset_local_var_alist
      (current_buffer,
       Fdelq (tem, BVAR (current_buffer, local_var_alist)));

  /* If the symbol is set up with the current buffer's binding
     loaded, recompute its value.  We have to do it now, or else
     forwarded objects won't work right.  */
  {
    Lisp_Object buf; XSETBUFFER (buf, current_buffer);
    if (EQ (buf, blv->where))
      swap_in_global_binding (sym);
  }

  return variable;
}

/* Lisp functions for creating and removing buffer-local variables.  */

DEFUN ("local-variable-p", Flocal_variable_p, Slocal_variable_p,
       1, 2, 0,
       doc: /* Non-nil if VARIABLE has a local binding in buffer BUFFER.
BUFFER defaults to the current buffer.  */)
  (Lisp_Object variable, Lisp_Object buffer)
{
  struct buffer *buf = decode_buffer (buffer);
  struct Lisp_Symbol *sym;

  CHECK_SYMBOL (variable);
  sym = XSYMBOL (variable);

 start:
  switch (sym->u.s.redirect)
    {
    case SYMBOL_VARALIAS: sym = indirect_variable (sym); goto start;
    case SYMBOL_PLAINVAL: return Qnil;
    case SYMBOL_LOCALIZED:
      {
	Lisp_Object tail, elt, tmp;
	struct Lisp_Buffer_Local_Value *blv = SYMBOL_BLV (sym);
	XSETBUFFER (tmp, buf);
	XSETSYMBOL (variable, sym); /* Update in case of aliasing.  */

	if (EQ (blv->where, tmp)) /* The binding is already loaded.  */
	  return blv_found (blv) ? Qt : Qnil;
	else
	  for (tail = BVAR (buf, local_var_alist); CONSP (tail); tail = XCDR (tail))
	    {
	      elt = XCAR (tail);
	      if (EQ (variable, XCAR (elt)))
		return Qt;
	    }
	return Qnil;
      }
    case SYMBOL_FORWARDED:
      {
	union Lisp_Fwd *valcontents = SYMBOL_FWD (sym);
	if (BUFFER_OBJFWDP (valcontents))
	  {
	    int offset = XBUFFER_OBJFWD (valcontents)->offset;
	    int idx = PER_BUFFER_IDX (offset);
	    if (idx == -1 || PER_BUFFER_VALUE_P (buf, idx))
	      return Qt;
	  }
	return Qnil;
      }
    default: emacs_abort ();
    }
}

DEFUN ("local-variable-if-set-p", Flocal_variable_if_set_p, Slocal_variable_if_set_p,
       1, 2, 0,
       doc: /* Non-nil if VARIABLE is local in buffer BUFFER when set there.
BUFFER defaults to the current buffer.

More precisely, return non-nil if either VARIABLE already has a local
value in BUFFER, or if VARIABLE is automatically buffer-local (see
`make-variable-buffer-local').  */)
  (register Lisp_Object variable, Lisp_Object buffer)
{
  struct Lisp_Symbol *sym;

  CHECK_SYMBOL (variable);
  sym = XSYMBOL (variable);

 start:
  switch (sym->u.s.redirect)
    {
    case SYMBOL_VARALIAS: sym = indirect_variable (sym); goto start;
    case SYMBOL_PLAINVAL: return Qnil;
    case SYMBOL_LOCALIZED:
      {
	struct Lisp_Buffer_Local_Value *blv = SYMBOL_BLV (sym);
	if (blv->local_if_set)
	  return Qt;
	XSETSYMBOL (variable, sym); /* Update in case of aliasing.  */
	return Flocal_variable_p (variable, buffer);
      }
    case SYMBOL_FORWARDED:
      /* All BUFFER_OBJFWD slots become local if they are set.  */
      return (BUFFER_OBJFWDP (SYMBOL_FWD (sym)) ? Qt : Qnil);
    default: emacs_abort ();
    }
}

DEFUN ("variable-binding-locus", Fvariable_binding_locus, Svariable_binding_locus,
       1, 1, 0,
       doc: /* Return a value indicating where VARIABLE's current binding comes from.
If the current binding is buffer-local, the value is the current buffer.
If the current binding is global (the default), the value is nil.  */)
  (register Lisp_Object variable)
{
  struct Lisp_Symbol *sym;

  CHECK_SYMBOL (variable);
  sym = XSYMBOL (variable);

  /* Make sure the current binding is actually swapped in.  */
  find_symbol_value (variable);

 start:
  switch (sym->u.s.redirect)
    {
    case SYMBOL_VARALIAS: sym = indirect_variable (sym); goto start;
    case SYMBOL_PLAINVAL: return Qnil;
    case SYMBOL_FORWARDED:
      {
	union Lisp_Fwd *valcontents = SYMBOL_FWD (sym);
	if (KBOARD_OBJFWDP (valcontents))
	  return Fframe_terminal (selected_frame);
	else if (!BUFFER_OBJFWDP (valcontents))
	  return Qnil;
      }
      FALLTHROUGH;
    case SYMBOL_LOCALIZED:
      /* For a local variable, record both the symbol and which
	 buffer's or frame's value we are saving.  */
      if (!NILP (Flocal_variable_p (variable, Qnil)))
	return Fcurrent_buffer ();
      else if (sym->u.s.redirect == SYMBOL_LOCALIZED
	       && blv_found (SYMBOL_BLV (sym)))
	return SYMBOL_BLV (sym)->where;
      else
	return Qnil;
    default: emacs_abort ();
    }
}


/* Find the function at the end of a chain of symbol function indirections.  */

/* If OBJECT is a symbol, find the end of its function chain and
   return the value found there.  If OBJECT is not a symbol, just
   return it.  If there is a cycle in the function chain, signal a
   cyclic-function-indirection error.

   This is like Findirect_function, except that it doesn't signal an
   error if the chain ends up unbound.  */
Lisp_Object
indirect_function (register Lisp_Object object)
{
  Lisp_Object tortoise, hare;

  hare = tortoise = object;

  for (;;)
    {
      if (!SYMBOLP (hare) || NILP (hare))
	break;
      hare = XSYMBOL (hare)->u.s.function;
      if (!SYMBOLP (hare) || NILP (hare))
	break;
      hare = XSYMBOL (hare)->u.s.function;

      tortoise = XSYMBOL (tortoise)->u.s.function;

      if (EQ (hare, tortoise))
	xsignal1 (Qcyclic_function_indirection, object);
    }

  return hare;
}

DEFUN ("indirect-function", Findirect_function, Sindirect_function, 1, 2, 0,
       doc: /* Return the function at the end of OBJECT's function chain.
If OBJECT is not a symbol, just return it.  Otherwise, follow all
function indirections to find the final function binding and return it.
Signal a cyclic-function-indirection error if there is a loop in the
function chain of symbols.  */)
  (register Lisp_Object object, Lisp_Object noerror)
{
  Lisp_Object result;

  /* Optimize for no indirection.  */
  result = object;
  if (SYMBOLP (result) && !NILP (result)
      && (result = XSYMBOL (result)->u.s.function, SYMBOLP (result)))
    result = indirect_function (result);
  if (!NILP (result))
    return result;

  return Qnil;
}

/* Extract and set vector and string elements.  */

DEFUN ("aref", Faref, Saref, 2, 2, 0,
       doc: /* Return the element of ARRAY at index IDX.
ARRAY may be a vector, a string, a char-table, a bool-vector, a record,
or a byte-code object.  IDX starts at 0.  */)
  (register Lisp_Object array, Lisp_Object idx)
{
  register EMACS_INT idxval;

  CHECK_FIXNUM (idx);
  idxval = XFIXNUM (idx);
  if (STRINGP (array))
    {
      int c;
      ptrdiff_t idxval_byte;

      if (idxval < 0 || idxval >= SCHARS (array))
	args_out_of_range (array, idx);
      if (! STRING_MULTIBYTE (array))
	return make_fixnum ((unsigned char) SREF (array, idxval));
      idxval_byte = string_char_to_byte (array, idxval);

      c = STRING_CHAR (SDATA (array) + idxval_byte);
      return make_fixnum (c);
    }
  else if (BOOL_VECTOR_P (array))
    {
      if (idxval < 0 || idxval >= bool_vector_size (array))
	args_out_of_range (array, idx);
      return bool_vector_ref (array, idxval);
    }
  else if (CHAR_TABLE_P (array))
    {
      CHECK_CHARACTER (idx);
      return CHAR_TABLE_REF (array, idxval);
    }
  else
    {
      ptrdiff_t size = 0;
      if (VECTORP (array))
	size = ASIZE (array);
      else if (COMPILEDP (array) || RECORDP (array))
	size = PVSIZE (array);
      else
	wrong_type_argument (Qarrayp, array);

      if (idxval < 0 || idxval >= size)
	args_out_of_range (array, idx);
      return AREF (array, idxval);
    }
}

DEFUN ("aset", Faset, Saset, 3, 3, 0,
       doc: /* Store into the element of ARRAY at index IDX the value NEWELT.
Return NEWELT.  ARRAY may be a vector, a string, a char-table or a
bool-vector.  IDX starts at 0.  */)
  (register Lisp_Object array, Lisp_Object idx, Lisp_Object newelt)
{
  register EMACS_INT idxval;

  CHECK_FIXNUM (idx);
  idxval = XFIXNUM (idx);
  if (! RECORDP (array))
    CHECK_ARRAY (array, Qarrayp);

  if (VECTORP (array))
    {
      CHECK_IMPURE (array, XVECTOR (array));
      if (idxval < 0 || idxval >= ASIZE (array))
	args_out_of_range (array, idx);
      ASET (array, idxval, newelt);
    }
  else if (BOOL_VECTOR_P (array))
    {
      if (idxval < 0 || idxval >= bool_vector_size (array))
	args_out_of_range (array, idx);
      bool_vector_set (array, idxval, !NILP (newelt));
    }
  else if (CHAR_TABLE_P (array))
    {
      CHECK_CHARACTER (idx);
      CHAR_TABLE_SET (array, idxval, newelt);
    }
  else if (RECORDP (array))
    {
      if (idxval < 0 || idxval >= PVSIZE (array))
	args_out_of_range (array, idx);
      ASET (array, idxval, newelt);
    }
  else /* STRINGP */
    {
      int c;

      CHECK_IMPURE (array, XSTRING (array));
      if (idxval < 0 || idxval >= SCHARS (array))
	args_out_of_range (array, idx);
      CHECK_CHARACTER (newelt);
      c = XFIXNAT (newelt);

      if (STRING_MULTIBYTE (array))
	{
	  ptrdiff_t idxval_byte, nbytes;
	  int prev_bytes, new_bytes;
	  unsigned char workbuf[MAX_MULTIBYTE_LENGTH], *p0 = workbuf, *p1;

	  nbytes = SBYTES (array);
	  idxval_byte = string_char_to_byte (array, idxval);
	  p1 = SDATA (array) + idxval_byte;
	  prev_bytes = BYTES_BY_CHAR_HEAD (*p1);
	  new_bytes = CHAR_STRING (c, p0);
	  if (prev_bytes != new_bytes)
	    {
	      /* We must relocate the string data.  */
	      ptrdiff_t nchars = SCHARS (array);
	      USE_SAFE_ALLOCA;
	      unsigned char *str = SAFE_ALLOCA (nbytes);

	      memcpy (str, SDATA (array), nbytes);
	      allocate_string_data (XSTRING (array), nchars,
				    nbytes + new_bytes - prev_bytes);
	      memcpy (SDATA (array), str, idxval_byte);
	      p1 = SDATA (array) + idxval_byte;
	      memcpy (p1 + new_bytes, str + idxval_byte + prev_bytes,
		      nbytes - (idxval_byte + prev_bytes));
	      SAFE_FREE ();
	      clear_string_char_byte_cache ();
	    }
	  while (new_bytes--)
	    *p1++ = *p0++;
	}
      else
	{
	  if (! SINGLE_BYTE_CHAR_P (c))
	    {
	      ptrdiff_t i;

	      for (i = SBYTES (array) - 1; i >= 0; i--)
		if (SREF (array, i) >= 0x80)
		  args_out_of_range (array, newelt);
	      /* ARRAY is an ASCII string.  Convert it to a multibyte
		 string, and try `aset' again.  */
	      STRING_SET_MULTIBYTE (array);
	      return Faset (array, idx, newelt);
	    }
	  SSET (array, idxval, c);
	}
    }

  return newelt;
}

/* GMP tests for this value and aborts (!) if it is exceeded.
   This is as of GMP 6.1.2 (2016); perhaps future versions will differ.  */
enum { GMP_NLIMBS_MAX = min (INT_MAX, ULONG_MAX / GMP_NUMB_BITS) };

/* An upper bound on limb counts, needed to prevent libgmp and/or
   Emacs from aborting or otherwise misbehaving.  This bound applies
   to estimates of mpz_t sizes before the mpz_t objects are created,
   as opposed to integer-width which operates on mpz_t values after
   creation and before conversion to Lisp bignums.  */
enum
  {
   NLIMBS_LIMIT = min (min (/* libgmp needs to store limb counts.  */
			    GMP_NLIMBS_MAX,

			    /* Size calculations need to work.  */
			    min (PTRDIFF_MAX, SIZE_MAX) / sizeof (mp_limb_t)),

		       /* Emacs puts bit counts into fixnums.  */
		       MOST_POSITIVE_FIXNUM / GMP_NUMB_BITS)
  };

/* Like mpz_size, but tell the compiler the result is a nonnegative int.  */

static int
emacs_mpz_size (mpz_t const op)
{
  mp_size_t size = mpz_size (op);
  eassume (0 <= size && size <= INT_MAX);
  return size;
}

/* Wrappers to work around GMP limitations.  As of GMP 6.1.2 (2016),
   the library code aborts when a number is too large.  These wrappers
   avoid the problem for functions that can return numbers much larger
   than their arguments.  For slowly-growing numbers, the integer
   width checks in bignum.c should suffice.  */

static void
emacs_mpz_mul (mpz_t rop, mpz_t const op1, mpz_t const op2)
{
  if (NLIMBS_LIMIT - emacs_mpz_size (op1) < emacs_mpz_size (op2))
    overflow_error ();
  mpz_mul (rop, op1, op2);
}

static void
emacs_mpz_mul_2exp (mpz_t rop, mpz_t const op1, mp_bitcnt_t op2)
{
  /* Fudge factor derived from GMP 6.1.2, to avoid an abort in
     mpz_mul_2exp (look for the '+ 1' in its source code).  */
  enum { mul_2exp_extra_limbs = 1 };
  enum { lim = min (NLIMBS_LIMIT, GMP_NLIMBS_MAX - mul_2exp_extra_limbs) };

  mp_bitcnt_t op2limbs = op2 / GMP_NUMB_BITS;
  if (lim - emacs_mpz_size (op1) < op2limbs)
    overflow_error ();
  mpz_mul_2exp (rop, op1, op2);
}

static void
emacs_mpz_pow_ui (mpz_t rop, mpz_t const base, unsigned long exp)
{
  /* This fudge factor is derived from GMP 6.1.2, to avoid an abort in
     mpz_n_pow_ui (look for the '5' in its source code).  */
  enum { pow_ui_extra_limbs = 5 };
  enum { lim = min (NLIMBS_LIMIT, GMP_NLIMBS_MAX - pow_ui_extra_limbs) };

  int nbase = emacs_mpz_size (base), n;
  if (INT_MULTIPLY_WRAPV (nbase, exp, &n) || lim < n)
    overflow_error ();
  mpz_pow_ui (rop, base, exp);
}


/* Arithmetic functions */

Lisp_Object
arithcompare (Lisp_Object num1, Lisp_Object num2,
	      enum Arith_Comparison comparison)
{
  EMACS_INT i1 = 0, i2 = 0;
  bool lt, eq = true, gt;
  bool test;

  CHECK_NUMBER_COERCE_MARKER (num1);
  CHECK_NUMBER_COERCE_MARKER (num2);

  /* If the comparison is mostly done by comparing two doubles,
     set LT, EQ, and GT to the <, ==, > results of that comparison,
     respectively, taking care to avoid problems if either is a NaN,
     and trying to avoid problems on platforms where variables (in
     violation of the C standard) can contain excess precision.
     Regardless, set I1 and I2 to integers that break ties if the
     two-double comparison is either not done or reports
     equality.  */

  if (FLOATP (num1))
    {
      double f1 = XFLOAT_DATA (num1);
      if (FLOATP (num2))
	{
	  double f2 = XFLOAT_DATA (num2);
	  lt = f1 < f2;
	  eq = f1 == f2;
	  gt = f1 > f2;
	}
      else if (FIXNUMP (num2))
	{
	  /* Compare a float NUM1 to an integer NUM2 by converting the
	     integer I2 (i.e., NUM2) to the double F2 (a conversion that
	     can round on some platforms, if I2 is large enough), and then
	     converting F2 back to the integer I1 (a conversion that is
	     always exact), so that I1 exactly equals ((double) NUM2).  If
	     floating-point comparison reports a tie, NUM1 = F1 = F2 = I1
	     (exactly) so I1 - I2 = NUM1 - NUM2 (exactly), so comparing I1
	     to I2 will break the tie correctly.  */
	  double f2 = XFIXNUM (num2);
	  lt = f1 < f2;
	  eq = f1 == f2;
	  gt = f1 > f2;
	  i1 = f2;
	  i2 = XFIXNUM (num2);
	}
      else if (isnan (f1))
	lt = eq = gt = false;
      else
	i2 = mpz_cmp_d (XBIGNUM (num2)->value, f1);
    }
  else if (FIXNUMP (num1))
    {
      if (FLOATP (num2))
	{
	  /* Compare an integer NUM1 to a float NUM2.  This is the
	     converse of comparing float to integer (see above).  */
	  double f1 = XFIXNUM (num1), f2 = XFLOAT_DATA (num2);
	  lt = f1 < f2;
	  eq = f1 == f2;
	  gt = f1 > f2;
	  i1 = XFIXNUM (num1);
	  i2 = f1;
	}
      else if (FIXNUMP (num2))
	{
	  i1 = XFIXNUM (num1);
	  i2 = XFIXNUM (num2);
	}
      else
	i2 = mpz_sgn (XBIGNUM (num2)->value);
    }
  else if (FLOATP (num2))
    {
      double f2 = XFLOAT_DATA (num2);
      if (isnan (f2))
	lt = eq = gt = false;
      else
	i1 = mpz_cmp_d (XBIGNUM (num1)->value, f2);
    }
  else if (FIXNUMP (num2))
    i1 = mpz_sgn (XBIGNUM (num1)->value);
  else
    i1 = mpz_cmp (XBIGNUM (num1)->value, XBIGNUM (num2)->value);

  if (eq)
    {
      /* The two-double comparison either reported equality, or was not done.
	 Break the tie by comparing the integers.  */
      lt = i1 < i2;
      eq = i1 == i2;
      gt = i1 > i2;
    }

  switch (comparison)
    {
    case ARITH_EQUAL:
      test = eq;
      break;

    case ARITH_NOTEQUAL:
      test = !eq;
      break;

    case ARITH_LESS:
      test = lt;
      break;

    case ARITH_LESS_OR_EQUAL:
      test = lt | eq;
      break;

    case ARITH_GRTR:
      test = gt;
      break;

    case ARITH_GRTR_OR_EQUAL:
      test = gt | eq;
      break;

    default:
      eassume (false);
    }

  return test ? Qt : Qnil;
}

static Lisp_Object
arithcompare_driver (ptrdiff_t nargs, Lisp_Object *args,
                     enum Arith_Comparison comparison)
{
  for (ptrdiff_t i = 1; i < nargs; i++)
    if (NILP (arithcompare (args[i - 1], args[i], comparison)))
      return Qnil;
  return Qt;
}

DEFUN ("=", Feqlsign, Seqlsign, 1, MANY, 0,
       doc: /* Return t if args, all numbers or markers, are equal.
usage: (= NUMBER-OR-MARKER &rest NUMBERS-OR-MARKERS)  */)
  (ptrdiff_t nargs, Lisp_Object *args)
{
  return arithcompare_driver (nargs, args, ARITH_EQUAL);
}

DEFUN ("<", Flss, Slss, 1, MANY, 0,
       doc: /* Return t if each arg (a number or marker), is less than the next arg.
usage: (< NUMBER-OR-MARKER &rest NUMBERS-OR-MARKERS)  */)
  (ptrdiff_t nargs, Lisp_Object *args)
{
  return arithcompare_driver (nargs, args, ARITH_LESS);
}

DEFUN (">", Fgtr, Sgtr, 1, MANY, 0,
       doc: /* Return t if each arg (a number or marker) is greater than the next arg.
usage: (> NUMBER-OR-MARKER &rest NUMBERS-OR-MARKERS)  */)
  (ptrdiff_t nargs, Lisp_Object *args)
{
  return arithcompare_driver (nargs, args, ARITH_GRTR);
}

DEFUN ("<=", Fleq, Sleq, 1, MANY, 0,
       doc: /* Return t if each arg (a number or marker) is less than or equal to the next.
usage: (<= NUMBER-OR-MARKER &rest NUMBERS-OR-MARKERS)  */)
  (ptrdiff_t nargs, Lisp_Object *args)
{
  return arithcompare_driver (nargs, args, ARITH_LESS_OR_EQUAL);
}

DEFUN (">=", Fgeq, Sgeq, 1, MANY, 0,
       doc: /* Return t if each arg (a number or marker) is greater than or equal to the next.
usage: (>= NUMBER-OR-MARKER &rest NUMBERS-OR-MARKERS)  */)
  (ptrdiff_t nargs, Lisp_Object *args)
{
  return arithcompare_driver (nargs, args, ARITH_GRTR_OR_EQUAL);
}

DEFUN ("/=", Fneq, Sneq, 2, 2, 0,
       doc: /* Return t if first arg is not equal to second arg.  Both must be numbers or markers.  */)
  (register Lisp_Object num1, Lisp_Object num2)
{
  return arithcompare (num1, num2, ARITH_NOTEQUAL);
}

/* Convert the cons-of-integers, integer, or float value C to an
   unsigned value with maximum value MAX, where MAX is one less than a
   power of 2.  Signal an error if C does not have a valid format or
   is out of range.

   Although Emacs represents large integers with bignums instead of
   cons-of-integers or floats, for now this function still accepts the
   obsolete forms in case some old Lisp code still generates them.  */
uintmax_t
cons_to_unsigned (Lisp_Object c, uintmax_t max)
{
  bool valid = false;
  uintmax_t val UNINIT;

  if (FLOATP (c))
    {
      double d = XFLOAT_DATA (c);
      if (d >= 0 && d < 1.0 + max)
	{
	  val = d;
	  valid = val == d;
	}
    }
  else
    {
      Lisp_Object hi = CONSP (c) ? XCAR (c) : c;
      valid = integer_to_uintmax (hi, &val);

      if (valid && CONSP (c))
	{
	  uintmax_t top = val;
	  Lisp_Object rest = XCDR (c);
	  if (top <= UINTMAX_MAX >> 24 >> 16
	      && CONSP (rest)
	      && FIXNATP (XCAR (rest)) && XFIXNAT (XCAR (rest)) < 1 << 24
	      && FIXNATP (XCDR (rest)) && XFIXNAT (XCDR (rest)) < 1 << 16)
	    {
	      uintmax_t mid = XFIXNAT (XCAR (rest));
	      val = top << 24 << 16 | mid << 16 | XFIXNAT (XCDR (rest));
	    }
	  else
	    {
	      valid = top <= UINTMAX_MAX >> 16;
	      if (valid)
		{
		  if (CONSP (rest))
		    rest = XCAR (rest);
		  valid = FIXNATP (rest) && XFIXNAT (rest) < 1 << 16;
		  if (valid)
		    val = top << 16 | XFIXNAT (rest);
		}
	    }
	}
    }

  if (! (valid && val <= max))
    error ("Not an in-range integer, integral float, or cons of integers");
  return val;
}

/* Convert the cons-of-integers, integer, or float value C to a signed
   value with extrema MIN and MAX.  MAX should be one less than a
   power of 2, and MIN should be zero or the negative of a power of 2.
   Signal an error if C does not have a valid format or is out of
   range.

   Although Emacs represents large integers with bignums instead of
   cons-of-integers or floats, for now this function still accepts the
   obsolete forms in case some old Lisp code still generates them.  */
intmax_t
cons_to_signed (Lisp_Object c, intmax_t min, intmax_t max)
{
  bool valid = false;
  intmax_t val UNINIT;

  if (FLOATP (c))
    {
      double d = XFLOAT_DATA (c);
      if (d >= min && d < 1.0 + max)
	{
	  val = d;
	  valid = val == d;
	}
    }
  else
    {
      Lisp_Object hi = CONSP (c) ? XCAR (c) : c;
      valid = integer_to_intmax (hi, &val);

      if (valid && CONSP (c))
	{
	  intmax_t top = val;
	  Lisp_Object rest = XCDR (c);
	  if (top >= INTMAX_MIN >> 24 >> 16 && top <= INTMAX_MAX >> 24 >> 16
	      && CONSP (rest)
	      && FIXNATP (XCAR (rest)) && XFIXNAT (XCAR (rest)) < 1 << 24
	      && FIXNATP (XCDR (rest)) && XFIXNAT (XCDR (rest)) < 1 << 16)
	    {
	      intmax_t mid = XFIXNAT (XCAR (rest));
	      val = top << 24 << 16 | mid << 16 | XFIXNAT (XCDR (rest));
	    }
	  else
	    {
	      valid = INTMAX_MIN >> 16 <= top && top <= INTMAX_MAX >> 16;
	      if (valid)
		{
		  if (CONSP (rest))
		    rest = XCAR (rest);
		  valid = FIXNATP (rest) && XFIXNAT (rest) < 1 << 16;
		  if (valid)
		    val = top << 16 | XFIXNAT (rest);
		}
	    }
	}
    }

  if (! (valid && min <= val && val <= max))
    error ("Not an in-range integer, integral float, or cons of integers");
  return val;
}

DEFUN ("number-to-string", Fnumber_to_string, Snumber_to_string, 1, 1, 0,
       doc: /* Return the decimal representation of NUMBER as a string.
Uses a minus sign if negative.
NUMBER may be an integer or a floating point number.  */)
  (Lisp_Object number)
{
  char buffer[max (FLOAT_TO_STRING_BUFSIZE, INT_BUFSIZE_BOUND (EMACS_INT))];
  int len;

  CHECK_NUMBER (number);

  if (BIGNUMP (number))
    return bignum_to_string (number, 10);

  if (FLOATP (number))
    len = float_to_string (buffer, XFLOAT_DATA (number));
  else
    len = sprintf (buffer, "%"pI"d", XFIXNUM (number));

  return make_unibyte_string (buffer, len);
}

DEFUN ("string-to-number", Fstring_to_number, Sstring_to_number, 1, 2, 0,
       doc: /* Parse STRING as a decimal number and return the number.
Ignore leading spaces and tabs, and all trailing chars.  Return 0 if
STRING cannot be parsed as an integer or floating point number.

If BASE, interpret STRING as a number in that base.  If BASE isn't
present, base 10 is used.  BASE must be between 2 and 16 (inclusive).
If the base used is not 10, STRING is always parsed as an integer.  */)
  (register Lisp_Object string, Lisp_Object base)
{
  int b;

  CHECK_STRING (string);

  if (NILP (base))
    b = 10;
  else
    {
      CHECK_FIXNUM (base);
      if (! (XFIXNUM (base) >= 2 && XFIXNUM (base) <= 16))
	xsignal1 (Qargs_out_of_range, base);
      b = XFIXNUM (base);
    }

  char *p = SSDATA (string);
  while (*p == ' ' || *p == '\t')
    p++;

  Lisp_Object val = string_to_number (p, b, 0);
  return NILP (val) ? make_fixnum (0) : val;
}

enum arithop
  {
    Aadd,
    Asub,
    Amult,
    Adiv,
    Alogand,
    Alogior,
    Alogxor
  };
static bool
floating_point_op (enum arithop code)
{
  return code <= Adiv;
}

/* Return the result of applying the floating-point operation CODE to
   the NARGS arguments starting at ARGS.  If ARGNUM is positive,
   ARGNUM of the arguments were already consumed, yielding ACCUM.
   0 <= ARGNUM < NARGS, 2 <= NARGS, and NEXT is the value of
   ARGS[ARGSNUM], converted to double.  */

static Lisp_Object
floatop_arith_driver (enum arithop code, ptrdiff_t nargs, Lisp_Object *args,
		      ptrdiff_t argnum, double accum, double next)
{
  if (argnum == 0)
    {
      accum = next;
      goto next_arg;
    }

  while (true)
    {
      switch (code)
	{
	case Aadd : accum += next; break;
	case Asub : accum -= next; break;
	case Amult: accum *= next; break;
	case Adiv:
	  if (! IEEE_FLOATING_POINT && next == 0)
	    xsignal0 (Qarith_error);
	  accum /= next;
	  break;
	default: eassume (false);
	}

    next_arg:
      argnum++;
      if (argnum == nargs)
	return make_float (accum);
      Lisp_Object val = args[argnum];
      CHECK_NUMBER_COERCE_MARKER (val);
      next = XFLOATINT (val);
    }
}

/* Like floatop_arith_driver, except CODE might not be a floating-point
   operation, and NEXT is a Lisp float rather than a C double.  */

static Lisp_Object
float_arith_driver (enum arithop code, ptrdiff_t nargs, Lisp_Object *args,
		    ptrdiff_t argnum, double accum, Lisp_Object next)
{
  if (! floating_point_op (code))
    wrong_type_argument (Qinteger_or_marker_p, next);
  return floatop_arith_driver (code, nargs, args, argnum, accum,
			       XFLOAT_DATA (next));
}

/* Return the result of applying the arithmetic operation CODE to the
   NARGS arguments starting at ARGS.  If ARGNUM is positive, ARGNUM of
   the arguments were already consumed, yielding IACCUM.  0 <= ARGNUM
   < NARGS, 2 <= NARGS, and VAL is the value of ARGS[ARGSNUM],
   converted to integer.  */

static Lisp_Object
bignum_arith_driver (enum arithop code, ptrdiff_t nargs, Lisp_Object *args,
		     ptrdiff_t argnum, intmax_t iaccum, Lisp_Object val)
{
  mpz_t *accum;
  if (argnum == 0)
    {
      accum = bignum_integer (&mpz[0], val);
      goto next_arg;
    }
  mpz_set_intmax (mpz[0], iaccum);
  accum = &mpz[0];

  while (true)
    {
      mpz_t *next = bignum_integer (&mpz[1], val);

      switch (code)
	{
	case Aadd   :       mpz_add (mpz[0], *accum, *next); break;
	case Asub   :       mpz_sub (mpz[0], *accum, *next); break;
	case Amult  : emacs_mpz_mul (mpz[0], *accum, *next); break;
	case Alogand:       mpz_and (mpz[0], *accum, *next); break;
	case Alogior:       mpz_ior (mpz[0], *accum, *next); break;
	case Alogxor:       mpz_xor (mpz[0], *accum, *next); break;
	case Adiv:
	  if (mpz_sgn (*next) == 0)
	    xsignal0 (Qarith_error);
	  mpz_tdiv_q (mpz[0], *accum, *next);
	  break;
	default:
	  eassume (false);
	}
      accum = &mpz[0];

    next_arg:
      argnum++;
      if (argnum == nargs)
	return make_integer_mpz ();
      val = args[argnum];
      CHECK_NUMBER_COERCE_MARKER (val);
      if (FLOATP (val))
	return float_arith_driver (code, nargs, args, argnum,
				   mpz_get_d_rounded (*accum), val);
    }
}

/* Return the result of applying the arithmetic operation CODE to the
   NARGS arguments starting at ARGS, with the first argument being the
   number VAL.  2 <= NARGS.  Check that the remaining arguments are
   numbers or markers.  */

static Lisp_Object
arith_driver (enum arithop code, ptrdiff_t nargs, Lisp_Object *args,
	      Lisp_Object val)
{
  eassume (2 <= nargs);

  ptrdiff_t argnum = 0;
  /* Set ACCUM to VAL's value if it is a fixnum, otherwise to some
     ignored value to avoid using an uninitialized variable later.  */
  intmax_t accum = XFIXNUM (val);

  if (FIXNUMP (val))
    while (true)
      {
	argnum++;
	if (argnum == nargs)
	  return make_int (accum);
	val = args[argnum];
	CHECK_NUMBER_COERCE_MARKER (val);

	/* Set NEXT to the next value if it fits, else exit the loop.  */
	intmax_t next;
	if (! (INTEGERP (val) && integer_to_intmax (val, &next)))
	  break;

	/* Set ACCUM to the next operation's result if it fits,
	   else exit the loop.  */
	bool overflow = false;
	intmax_t a;
	switch (code)
	  {
	  case Aadd : overflow = INT_ADD_WRAPV (accum, next, &a); break;
	  case Amult: overflow = INT_MULTIPLY_WRAPV (accum, next, &a); break;
	  case Asub : overflow = INT_SUBTRACT_WRAPV (accum, next, &a); break;
	  case Adiv:
	    if (next == 0)
	      xsignal0 (Qarith_error);
	    overflow = INT_DIVIDE_OVERFLOW (accum, next);
	    if (!overflow)
	      a = accum / next;
	    break;
	  case Alogand: accum &= next; continue;
	  case Alogior: accum |= next; continue;
	  case Alogxor: accum ^= next; continue;
	  default: eassume (false);
	  }
	if (overflow)
	  break;
	accum = a;
      }

  return (FLOATP (val)
	  ? float_arith_driver (code, nargs, args, argnum, accum, val)
	  : bignum_arith_driver (code, nargs, args, argnum, accum, val));
}


DEFUN ("+", Fplus, Splus, 0, MANY, 0,
       doc: /* Return sum of any number of arguments, which are numbers or markers.
usage: (+ &rest NUMBERS-OR-MARKERS)  */)
  (ptrdiff_t nargs, Lisp_Object *args)
{
  if (nargs == 0)
    return make_fixnum (0);
  Lisp_Object a = args[0];
  CHECK_NUMBER_COERCE_MARKER (a);
  return nargs == 1 ? a : arith_driver (Aadd, nargs, args, a);
}

DEFUN ("-", Fminus, Sminus, 0, MANY, 0,
       doc: /* Negate number or subtract numbers or markers and return the result.
With one arg, negates it.  With more than one arg,
subtracts all but the first from the first.
usage: (- &optional NUMBER-OR-MARKER &rest MORE-NUMBERS-OR-MARKERS)  */)
  (ptrdiff_t nargs, Lisp_Object *args)
{
  if (nargs == 0)
    return make_fixnum (0);
  Lisp_Object a = args[0];
  CHECK_NUMBER_COERCE_MARKER (a);
  if (nargs == 1)
    {
      if (FIXNUMP (a))
	return make_int (-XFIXNUM (a));
      if (FLOATP (a))
	return make_float (-XFLOAT_DATA (a));
      mpz_neg (mpz[0], XBIGNUM (a)->value);
      return make_integer_mpz ();
    }
  return arith_driver (Asub, nargs, args, a);
}

DEFUN ("*", Ftimes, Stimes, 0, MANY, 0,
       doc: /* Return product of any number of arguments, which are numbers or markers.
usage: (* &rest NUMBERS-OR-MARKERS)  */)
  (ptrdiff_t nargs, Lisp_Object *args)
{
  if (nargs == 0)
    return make_fixnum (1);
  Lisp_Object a = args[0];
  CHECK_NUMBER_COERCE_MARKER (a);
  return nargs == 1 ? a : arith_driver (Amult, nargs, args, a);
}

DEFUN ("/", Fquo, Squo, 1, MANY, 0,
       doc: /* Divide number by divisors and return the result.
With two or more arguments, return first argument divided by the rest.
With one argument, return 1 divided by the argument.
The arguments must be numbers or markers.
usage: (/ NUMBER &rest DIVISORS)  */)
  (ptrdiff_t nargs, Lisp_Object *args)
{
  Lisp_Object a = args[0];
  CHECK_NUMBER_COERCE_MARKER (a);
  if (nargs == 1)
    {
      if (FIXNUMP (a))
	{
	  if (XFIXNUM (a) == 0)
	    xsignal0 (Qarith_error);
	  return make_fixnum (1 / XFIXNUM (a));
	}
      if (FLOATP (a))
	{
	  if (! IEEE_FLOATING_POINT && XFLOAT_DATA (a) == 0)
	    xsignal0 (Qarith_error);
	  return make_float (1 / XFLOAT_DATA (a));
	}
      /* Dividing 1 by any bignum yields 0.  */
      return make_fixnum (0);
    }

  /* Do all computation in floating-point if any arg is a float.  */
  for (ptrdiff_t argnum = 2; argnum < nargs; argnum++)
    if (FLOATP (args[argnum]))
      return floatop_arith_driver (Adiv, nargs, args, 0, 0, XFLOATINT (a));
  return arith_driver (Adiv, nargs, args, a);
}

DEFUN ("%", Frem, Srem, 2, 2, 0,
       doc: /* Return remainder of X divided by Y.
Both must be integers or markers.  */)
  (register Lisp_Object x, Lisp_Object y)
{
  CHECK_INTEGER_COERCE_MARKER (x);
  CHECK_INTEGER_COERCE_MARKER (y);

  /* A bignum can never be 0, so don't check that case.  */
  if (FIXNUMP (y) && XFIXNUM (y) == 0)
    xsignal0 (Qarith_error);

  if (FIXNUMP (x) && FIXNUMP (y))
    return make_fixnum (XFIXNUM (x) % XFIXNUM (y));
  else
    {
      mpz_tdiv_r (mpz[0],
		  *bignum_integer (&mpz[0], x),
		  *bignum_integer (&mpz[1], y));
      return make_integer_mpz ();
    }
}

DEFUN ("mod", Fmod, Smod, 2, 2, 0,
       doc: /* Return X modulo Y.
The result falls between zero (inclusive) and Y (exclusive).
Both X and Y must be numbers or markers.  */)
  (register Lisp_Object x, Lisp_Object y)
{
  CHECK_NUMBER_COERCE_MARKER (x);
  CHECK_NUMBER_COERCE_MARKER (y);

  /* Note that a bignum can never be 0, so we don't need to check that
     case.  */
  if (FIXNUMP (y) && XFIXNUM (y) == 0)
    xsignal0 (Qarith_error);

  if (FLOATP (x) || FLOATP (y))
    return fmod_float (x, y);

  if (FIXNUMP (x) && FIXNUMP (y))
    {
      EMACS_INT i1 = XFIXNUM (x), i2 = XFIXNUM (y);

      if (i2 == 0)
	xsignal0 (Qarith_error);

      i1 %= i2;

      /* If the "remainder" comes out with the wrong sign, fix it.  */
      if (i2 < 0 ? i1 > 0 : i1 < 0)
	i1 += i2;

      return make_fixnum (i1);
    }
  else
    {
      mpz_t *ym = bignum_integer (&mpz[1], y);
      bool neg_y = mpz_sgn (*ym) < 0;
      mpz_mod (mpz[0], *bignum_integer (&mpz[0], x), *ym);

      /* Fix the sign if needed.  */
      int sgn_r = mpz_sgn (mpz[0]);
      if (neg_y ? sgn_r > 0 : sgn_r < 0)
	mpz_add (mpz[0], mpz[0], *ym);

      return make_integer_mpz ();
    }
}

static Lisp_Object
minmax_driver (ptrdiff_t nargs, Lisp_Object *args,
	       enum Arith_Comparison comparison)
{
  Lisp_Object accum = args[0];
  CHECK_NUMBER_COERCE_MARKER (accum);
  for (ptrdiff_t argnum = 1; argnum < nargs; argnum++)
    {
      Lisp_Object val = args[argnum];
      CHECK_NUMBER_COERCE_MARKER (val);
      if (!NILP (arithcompare (val, accum, comparison)))
	accum = val;
      else if (FLOATP (val) && isnan (XFLOAT_DATA (val)))
	return val;
    }
  return accum;
}

DEFUN ("max", Fmax, Smax, 1, MANY, 0,
       doc: /* Return largest of all the arguments (which must be numbers or markers).
The value is always a number; markers are converted to numbers.
usage: (max NUMBER-OR-MARKER &rest NUMBERS-OR-MARKERS)  */)
  (ptrdiff_t nargs, Lisp_Object *args)
{
  return minmax_driver (nargs, args, ARITH_GRTR);
}

DEFUN ("min", Fmin, Smin, 1, MANY, 0,
       doc: /* Return smallest of all the arguments (which must be numbers or markers).
The value is always a number; markers are converted to numbers.
usage: (min NUMBER-OR-MARKER &rest NUMBERS-OR-MARKERS)  */)
  (ptrdiff_t nargs, Lisp_Object *args)
{
  return minmax_driver (nargs, args, ARITH_LESS);
}

DEFUN ("logand", Flogand, Slogand, 0, MANY, 0,
       doc: /* Return bitwise-and of all the arguments.
Arguments may be integers, or markers converted to integers.
usage: (logand &rest INTS-OR-MARKERS)  */)
  (ptrdiff_t nargs, Lisp_Object *args)
{
  if (nargs == 0)
    return make_fixnum (-1);
  Lisp_Object a = args[0];
  CHECK_INTEGER_COERCE_MARKER (a);
  return nargs == 1 ? a : arith_driver (Alogand, nargs, args, a);
}

DEFUN ("logior", Flogior, Slogior, 0, MANY, 0,
       doc: /* Return bitwise-or of all the arguments.
Arguments may be integers, or markers converted to integers.
usage: (logior &rest INTS-OR-MARKERS)  */)
  (ptrdiff_t nargs, Lisp_Object *args)
{
  if (nargs == 0)
    return make_fixnum (0);
  Lisp_Object a = args[0];
  CHECK_INTEGER_COERCE_MARKER (a);
  return nargs == 1 ? a : arith_driver (Alogior, nargs, args, a);
}

DEFUN ("logxor", Flogxor, Slogxor, 0, MANY, 0,
       doc: /* Return bitwise-exclusive-or of all the arguments.
Arguments may be integers, or markers converted to integers.
usage: (logxor &rest INTS-OR-MARKERS)  */)
  (ptrdiff_t nargs, Lisp_Object *args)
{
  if (nargs == 0)
    return make_fixnum (0);
  Lisp_Object a = args[0];
  CHECK_INTEGER_COERCE_MARKER (a);
  return nargs == 1 ? a : arith_driver (Alogxor, nargs, args, a);
}

DEFUN ("logcount", Flogcount, Slogcount, 1, 1, 0,
       doc: /* Return population count of VALUE.
This is the number of one bits in the two's complement representation
of VALUE.  If VALUE is negative, return the number of zero bits in the
representation.  */)
  (Lisp_Object value)
{
  CHECK_INTEGER (value);

  if (BIGNUMP (value))
    {
      mpz_t *nonneg = &XBIGNUM (value)->value;
      if (mpz_sgn (*nonneg) < 0)
	{
	  mpz_com (mpz[0], *nonneg);
	  nonneg = &mpz[0];
	}
      return make_fixnum (mpz_popcount (*nonneg));
    }

  eassume (FIXNUMP (value));
  EMACS_INT v = XFIXNUM (value) < 0 ? -1 - XFIXNUM (value) : XFIXNUM (value);
  return make_fixnum (EMACS_UINT_WIDTH <= UINT_WIDTH
		      ? count_one_bits (v)
		      : EMACS_UINT_WIDTH <= ULONG_WIDTH
		      ? count_one_bits_l (v)
		      : count_one_bits_ll (v));
}

DEFUN ("ash", Fash, Sash, 2, 2, 0,
       doc: /* Return VALUE with its bits shifted left by COUNT.
If COUNT is negative, shifting is actually to the right.
In this case, the sign bit is duplicated.  */)
  (Lisp_Object value, Lisp_Object count)
{
  /* The negative of the minimum value of COUNT that fits into a fixnum,
     such that mpz_fdiv_q_exp supports -COUNT.  */
  EMACS_INT minus_count_min = min (-MOST_NEGATIVE_FIXNUM,
				   TYPE_MAXIMUM (mp_bitcnt_t));
  CHECK_INTEGER (value);
  CHECK_RANGED_INTEGER (count, - minus_count_min, TYPE_MAXIMUM (mp_bitcnt_t));

  if (XFIXNUM (count) <= 0)
    {
      if (XFIXNUM (count) == 0)
	return value;

      if ((EMACS_INT) -1 >> 1 == -1 && FIXNUMP (value))
	{
	  EMACS_INT shift = -XFIXNUM (count);
	  EMACS_INT result
	    = (shift < EMACS_INT_WIDTH ? XFIXNUM (value) >> shift
	       : XFIXNUM (value) < 0 ? -1 : 0);
	  return make_fixnum (result);
	}
    }

  mpz_t *zval = bignum_integer (&mpz[0], value);
  if (XFIXNUM (count) < 0)
    mpz_fdiv_q_2exp (mpz[0], *zval, - XFIXNUM (count));
  else
    emacs_mpz_mul_2exp (mpz[0], *zval, XFIXNUM (count));
  return make_integer_mpz ();
}

/* Return X ** Y as an integer.  X and Y must be integers, and Y must
   be nonnegative.  */

Lisp_Object
expt_integer (Lisp_Object x, Lisp_Object y)
{
  unsigned long exp;
  if (TYPE_RANGED_FIXNUMP (unsigned long, y))
    exp = XFIXNUM (y);
  else if (MOST_POSITIVE_FIXNUM < ULONG_MAX && BIGNUMP (y)
	   && mpz_fits_ulong_p (XBIGNUM (y)->value))
    exp = mpz_get_ui (XBIGNUM (y)->value);
  else
    overflow_error ();

  emacs_mpz_pow_ui (mpz[0], *bignum_integer (&mpz[0], x), exp);
  return make_integer_mpz ();
}

DEFUN ("1+", Fadd1, Sadd1, 1, 1, 0,
       doc: /* Return NUMBER plus one.  NUMBER may be a number or a marker.
Markers are converted to integers.  */)
  (register Lisp_Object number)
{
  CHECK_NUMBER_COERCE_MARKER (number);

  if (FIXNUMP (number))
    return make_int (XFIXNUM (number) + 1);
  if (FLOATP (number))
    return (make_float (1.0 + XFLOAT_DATA (number)));
  mpz_add_ui (mpz[0], XBIGNUM (number)->value, 1);
  return make_integer_mpz ();
}

DEFUN ("1-", Fsub1, Ssub1, 1, 1, 0,
       doc: /* Return NUMBER minus one.  NUMBER may be a number or a marker.
Markers are converted to integers.  */)
  (register Lisp_Object number)
{
  CHECK_NUMBER_COERCE_MARKER (number);

  if (FIXNUMP (number))
    return make_int (XFIXNUM (number) - 1);
  if (FLOATP (number))
    return (make_float (-1.0 + XFLOAT_DATA (number)));
  mpz_sub_ui (mpz[0], XBIGNUM (number)->value, 1);
  return make_integer_mpz ();
}

DEFUN ("lognot", Flognot, Slognot, 1, 1, 0,
       doc: /* Return the bitwise complement of NUMBER.  NUMBER must be an integer.  */)
  (register Lisp_Object number)
{
  CHECK_INTEGER (number);
  if (FIXNUMP (number))
    return make_fixnum (~XFIXNUM (number));
  mpz_com (mpz[0], XBIGNUM (number)->value);
  return make_integer_mpz ();
}

DEFUN ("byteorder", Fbyteorder, Sbyteorder, 0, 0, 0,
       doc: /* Return the byteorder for the machine.
Returns 66 (ASCII uppercase B) for big endian machines or 108 (ASCII
lowercase l) for small endian machines.  */
       attributes: const)
  (void)
{
  unsigned i = 0x04030201;
  int order = *(char *)&i == 1 ? 108 : 66;

  return make_fixnum (order);
}

/* Because we round up the bool vector allocate size to word_size
   units, we can safely read past the "end" of the vector in the
   operations below.  These extra bits are always zero.  */

static bits_word
bool_vector_spare_mask (EMACS_INT nr_bits)
{
  return (((bits_word) 1) << (nr_bits % BITS_PER_BITS_WORD)) - 1;
}

/* Info about unsigned long long, falling back on unsigned long
   if unsigned long long is not available.  */

#if HAVE_UNSIGNED_LONG_LONG_INT && defined ULLONG_WIDTH
enum { ULL_WIDTH = ULLONG_WIDTH };
# define ULL_MAX ULLONG_MAX
#else
enum { ULL_WIDTH = ULONG_WIDTH };
# define ULL_MAX ULONG_MAX
# define count_one_bits_ll count_one_bits_l
# define count_trailing_zeros_ll count_trailing_zeros_l
#endif

/* Shift VAL right by the width of an unsigned long long.
   ULL_WIDTH must be less than BITS_PER_BITS_WORD.  */

static bits_word
shift_right_ull (bits_word w)
{
  /* Pacify bogus GCC warning about shift count exceeding type width.  */
  int shift = ULL_WIDTH - BITS_PER_BITS_WORD < 0 ? ULL_WIDTH : 0;
  return w >> shift;
}

/* Return the number of 1 bits in W.  */

static int
count_one_bits_word (bits_word w)
{
  if (BITS_WORD_MAX <= UINT_MAX)
    return count_one_bits (w);
  else if (BITS_WORD_MAX <= ULONG_MAX)
    return count_one_bits_l (w);
  else
    {
      int i = 0, count = 0;
      while (count += count_one_bits_ll (w),
	     (i += ULL_WIDTH) < BITS_PER_BITS_WORD)
	w = shift_right_ull (w);
      return count;
    }
}

enum bool_vector_op { bool_vector_exclusive_or,
                      bool_vector_union,
                      bool_vector_intersection,
                      bool_vector_set_difference,
                      bool_vector_subsetp };

static Lisp_Object
bool_vector_binop_driver (Lisp_Object a,
                          Lisp_Object b,
                          Lisp_Object dest,
                          enum bool_vector_op op)
{
  EMACS_INT nr_bits;
  bits_word *adata, *bdata, *destdata;
  ptrdiff_t i = 0;
  ptrdiff_t nr_words;

  CHECK_BOOL_VECTOR (a);
  CHECK_BOOL_VECTOR (b);

  nr_bits = bool_vector_size (a);
  if (bool_vector_size (b) != nr_bits)
    wrong_length_argument (a, b, dest);

  nr_words = bool_vector_words (nr_bits);
  adata = bool_vector_data (a);
  bdata = bool_vector_data (b);

  if (NILP (dest))
    {
      dest = make_uninit_bool_vector (nr_bits);
      destdata = bool_vector_data (dest);
    }
  else
    {
      CHECK_BOOL_VECTOR (dest);
      destdata = bool_vector_data (dest);
      if (bool_vector_size (dest) != nr_bits)
	wrong_length_argument (a, b, dest);

      switch (op)
	{
	case bool_vector_exclusive_or:
	  for (; i < nr_words; i++)
	    if (destdata[i] != (adata[i] ^ bdata[i]))
	      goto set_dest;
	  break;

	case bool_vector_subsetp:
	  for (; i < nr_words; i++)
	    if (adata[i] &~ bdata[i])
	      return Qnil;
	  return Qt;

	case bool_vector_union:
	  for (; i < nr_words; i++)
	    if (destdata[i] != (adata[i] | bdata[i]))
	      goto set_dest;
	  break;

	case bool_vector_intersection:
	  for (; i < nr_words; i++)
	    if (destdata[i] != (adata[i] & bdata[i]))
	      goto set_dest;
	  break;

	case bool_vector_set_difference:
	  for (; i < nr_words; i++)
	    if (destdata[i] != (adata[i] &~ bdata[i]))
	      goto set_dest;
	  break;
	}

      return Qnil;
    }

 set_dest:
  switch (op)
    {
    case bool_vector_exclusive_or:
      for (; i < nr_words; i++)
	destdata[i] = adata[i] ^ bdata[i];
      break;

    case bool_vector_union:
      for (; i < nr_words; i++)
	destdata[i] = adata[i] | bdata[i];
      break;

    case bool_vector_intersection:
      for (; i < nr_words; i++)
	destdata[i] = adata[i] & bdata[i];
      break;

    case bool_vector_set_difference:
      for (; i < nr_words; i++)
	destdata[i] = adata[i] &~ bdata[i];
      break;

    default:
      eassume (0);
    }

  return dest;
}

/* PRECONDITION must be true.  Return VALUE.  This odd construction
   works around a bogus GCC diagnostic "shift count >= width of type".  */

static int
pre_value (bool precondition, int value)
{
  eassume (precondition);
  return precondition ? value : 0;
}

/* Compute the number of trailing zero bits in val.  If val is zero,
   return the number of bits in val.  */
static int
count_trailing_zero_bits (bits_word val)
{
  if (BITS_WORD_MAX == UINT_MAX)
    return count_trailing_zeros (val);
  if (BITS_WORD_MAX == ULONG_MAX)
    return count_trailing_zeros_l (val);
  if (BITS_WORD_MAX == ULL_MAX)
    return count_trailing_zeros_ll (val);

  /* The rest of this code is for the unlikely platform where bits_word differs
     in width from unsigned int, unsigned long, and unsigned long long.  */
  val |= ~ BITS_WORD_MAX;
  if (BITS_WORD_MAX <= UINT_MAX)
    return count_trailing_zeros (val);
  if (BITS_WORD_MAX <= ULONG_MAX)
    return count_trailing_zeros_l (val);
  else
    {
      int count;
      for (count = 0;
	   count < BITS_PER_BITS_WORD - ULL_WIDTH;
	   count += ULL_WIDTH)
	{
	  if (val & ULL_MAX)
	    return count + count_trailing_zeros_ll (val);
	  val = shift_right_ull (val);
	}

      if (BITS_PER_BITS_WORD % ULL_WIDTH != 0
	  && BITS_WORD_MAX == (bits_word) -1)
	val |= (bits_word) 1 << pre_value (ULONG_MAX < BITS_WORD_MAX,
					   BITS_PER_BITS_WORD % ULL_WIDTH);
      return count + count_trailing_zeros_ll (val);
    }
}

static bits_word
bits_word_to_host_endian (bits_word val)
{
#ifndef WORDS_BIGENDIAN
  return val;
#else
  if (BITS_WORD_MAX >> 31 == 1)
    return bswap_32 (val);
# if HAVE_UNSIGNED_LONG_LONG
  if (BITS_WORD_MAX >> 31 >> 31 >> 1 == 1)
    return bswap_64 (val);
# endif
  {
    int i;
    bits_word r = 0;
    for (i = 0; i < sizeof val; i++)
      {
	r = ((r << 1 << (CHAR_BIT - 1))
	     | (val & ((1u << 1 << (CHAR_BIT - 1)) - 1)));
	val = val >> 1 >> (CHAR_BIT - 1);
      }
    return r;
  }
#endif
}

DEFUN ("bool-vector-exclusive-or", Fbool_vector_exclusive_or,
       Sbool_vector_exclusive_or, 2, 3, 0,
       doc: /* Return A ^ B, bitwise exclusive or.
If optional third argument C is given, store result into C.
A, B, and C must be bool vectors of the same length.
Return the destination vector if it changed or nil otherwise.  */)
  (Lisp_Object a, Lisp_Object b, Lisp_Object c)
{
  return bool_vector_binop_driver (a, b, c, bool_vector_exclusive_or);
}

DEFUN ("bool-vector-union", Fbool_vector_union,
       Sbool_vector_union, 2, 3, 0,
       doc: /* Return A | B, bitwise or.
If optional third argument C is given, store result into C.
A, B, and C must be bool vectors of the same length.
Return the destination vector if it changed or nil otherwise.  */)
  (Lisp_Object a, Lisp_Object b, Lisp_Object c)
{
  return bool_vector_binop_driver (a, b, c, bool_vector_union);
}

DEFUN ("bool-vector-intersection", Fbool_vector_intersection,
       Sbool_vector_intersection, 2, 3, 0,
       doc: /* Return A & B, bitwise and.
If optional third argument C is given, store result into C.
A, B, and C must be bool vectors of the same length.
Return the destination vector if it changed or nil otherwise.  */)
  (Lisp_Object a, Lisp_Object b, Lisp_Object c)
{
  return bool_vector_binop_driver (a, b, c, bool_vector_intersection);
}

DEFUN ("bool-vector-set-difference", Fbool_vector_set_difference,
       Sbool_vector_set_difference, 2, 3, 0,
       doc: /* Return A &~ B, set difference.
If optional third argument C is given, store result into C.
A, B, and C must be bool vectors of the same length.
Return the destination vector if it changed or nil otherwise.  */)
  (Lisp_Object a, Lisp_Object b, Lisp_Object c)
{
  return bool_vector_binop_driver (a, b, c, bool_vector_set_difference);
}

DEFUN ("bool-vector-subsetp", Fbool_vector_subsetp,
       Sbool_vector_subsetp, 2, 2, 0,
       doc: /* Return t if every t value in A is also t in B, nil otherwise.
A and B must be bool vectors of the same length.  */)
  (Lisp_Object a, Lisp_Object b)
{
  return bool_vector_binop_driver (a, b, b, bool_vector_subsetp);
}

DEFUN ("bool-vector-not", Fbool_vector_not,
       Sbool_vector_not, 1, 2, 0,
       doc: /* Compute ~A, set complement.
If optional second argument B is given, store result into B.
A and B must be bool vectors of the same length.
Return the destination vector.  */)
  (Lisp_Object a, Lisp_Object b)
{
  EMACS_INT nr_bits;
  bits_word *bdata, *adata;
  ptrdiff_t i;

  CHECK_BOOL_VECTOR (a);
  nr_bits = bool_vector_size (a);

  if (NILP (b))
    b = make_uninit_bool_vector (nr_bits);
  else
    {
      CHECK_BOOL_VECTOR (b);
      if (bool_vector_size (b) != nr_bits)
	wrong_length_argument (a, b, Qnil);
    }

  bdata = bool_vector_data (b);
  adata = bool_vector_data (a);

  for (i = 0; i < nr_bits / BITS_PER_BITS_WORD; i++)
    bdata[i] = BITS_WORD_MAX & ~adata[i];

  if (nr_bits % BITS_PER_BITS_WORD)
    {
      bits_word mword = bits_word_to_host_endian (adata[i]);
      mword = ~mword;
      mword &= bool_vector_spare_mask (nr_bits);
      bdata[i] = bits_word_to_host_endian (mword);
    }

  return b;
}

DEFUN ("bool-vector-count-population", Fbool_vector_count_population,
       Sbool_vector_count_population, 1, 1, 0,
       doc: /* Count how many elements in A are t.
A is a bool vector.  To count A's nil elements, subtract the return
value from A's length.  */)
  (Lisp_Object a)
{
  EMACS_INT count;
  EMACS_INT nr_bits;
  bits_word *adata;
  ptrdiff_t i, nwords;

  CHECK_BOOL_VECTOR (a);

  nr_bits = bool_vector_size (a);
  nwords = bool_vector_words (nr_bits);
  count = 0;
  adata = bool_vector_data (a);

  for (i = 0; i < nwords; i++)
    count += count_one_bits_word (adata[i]);

  return make_fixnum (count);
}

DEFUN ("bool-vector-count-consecutive", Fbool_vector_count_consecutive,
       Sbool_vector_count_consecutive, 3, 3, 0,
       doc: /* Count how many consecutive elements in A equal B starting at I.
A is a bool vector, B is t or nil, and I is an index into A.  */)
  (Lisp_Object a, Lisp_Object b, Lisp_Object i)
{
  EMACS_INT count;
  EMACS_INT nr_bits;
  int offset;
  bits_word *adata;
  bits_word twiddle;
  bits_word mword; /* Machine word.  */
  ptrdiff_t pos, pos0;
  ptrdiff_t nr_words;

  CHECK_BOOL_VECTOR (a);
  CHECK_FIXNAT (i);

  nr_bits = bool_vector_size (a);
  if (XFIXNAT (i) > nr_bits) /* Allow one past the end for convenience */
    args_out_of_range (a, i);

  adata = bool_vector_data (a);
  nr_words = bool_vector_words (nr_bits);
  pos = XFIXNAT (i) / BITS_PER_BITS_WORD;
  offset = XFIXNAT (i) % BITS_PER_BITS_WORD;
  count = 0;

  /* By XORing with twiddle, we transform the problem of "count
     consecutive equal values" into "count the zero bits".  The latter
     operation usually has hardware support.  */
  twiddle = NILP (b) ? 0 : BITS_WORD_MAX;

  /* Scan the remainder of the mword at the current offset.  */
  if (pos < nr_words && offset != 0)
    {
      mword = bits_word_to_host_endian (adata[pos]);
      mword ^= twiddle;
      mword >>= offset;

      /* Do not count the pad bits.  */
      mword |= (bits_word) 1 << (BITS_PER_BITS_WORD - offset);

      count = count_trailing_zero_bits (mword);
      pos++;
      if (count + offset < BITS_PER_BITS_WORD)
        return make_fixnum (count);
    }

  /* Scan whole words until we either reach the end of the vector or
     find an mword that doesn't completely match.  twiddle is
     endian-independent.  */
  pos0 = pos;
  while (pos < nr_words && adata[pos] == twiddle)
    pos++;
  count += (pos - pos0) * BITS_PER_BITS_WORD;

  if (pos < nr_words)
    {
      /* If we stopped because of a mismatch, see how many bits match
         in the current mword.  */
      mword = bits_word_to_host_endian (adata[pos]);
      mword ^= twiddle;
      count += count_trailing_zero_bits (mword);
    }
  else if (nr_bits % BITS_PER_BITS_WORD != 0)
    {
      /* If we hit the end, we might have overshot our count.  Reduce
         the total by the number of spare bits at the end of the
         vector.  */
      count -= BITS_PER_BITS_WORD - nr_bits % BITS_PER_BITS_WORD;
    }

  return make_fixnum (count);
}


void
syms_of_data (void)
{
  Lisp_Object error_tail, arith_tail;

  DEFSYM (Qquote, "quote");
  DEFSYM (Qlambda, "lambda");
  DEFSYM (Qerror_conditions, "error-conditions");
  DEFSYM (Qerror_message, "error-message");
  DEFSYM (Qtop_level, "top-level");

  DEFSYM (Qerror, "error");
  DEFSYM (Quser_error, "user-error");
  DEFSYM (Qquit, "quit");
  DEFSYM (Qwrong_length_argument, "wrong-length-argument");
  DEFSYM (Qwrong_type_argument, "wrong-type-argument");
  DEFSYM (Qargs_out_of_range, "args-out-of-range");
  DEFSYM (Qvoid_function, "void-function");
  DEFSYM (Qcyclic_function_indirection, "cyclic-function-indirection");
  DEFSYM (Qcyclic_variable_indirection, "cyclic-variable-indirection");
  DEFSYM (Qvoid_variable, "void-variable");
  DEFSYM (Qsetting_constant, "setting-constant");
  DEFSYM (Qtrapping_constant, "trapping-constant");
  DEFSYM (Qinvalid_read_syntax, "invalid-read-syntax");

  DEFSYM (Qinvalid_function, "invalid-function");
  DEFSYM (Qwrong_number_of_arguments, "wrong-number-of-arguments");
  DEFSYM (Qno_catch, "no-catch");
  DEFSYM (Qend_of_file, "end-of-file");
  DEFSYM (Qarith_error, "arith-error");
  DEFSYM (Qbeginning_of_buffer, "beginning-of-buffer");
  DEFSYM (Qend_of_buffer, "end-of-buffer");
  DEFSYM (Qbuffer_read_only, "buffer-read-only");
  DEFSYM (Qtext_read_only, "text-read-only");
  DEFSYM (Qmark_inactive, "mark-inactive");

  DEFSYM (Qlistp, "listp");
  DEFSYM (Qconsp, "consp");
  DEFSYM (Qsymbolp, "symbolp");
  DEFSYM (Qfixnump, "fixnump");
  DEFSYM (Qintegerp, "integerp");
  DEFSYM (Qnatnump, "natnump");
  DEFSYM (Qwholenump, "wholenump");
  DEFSYM (Qstringp, "stringp");
  DEFSYM (Qarrayp, "arrayp");
  DEFSYM (Qsequencep, "sequencep");
  DEFSYM (Qbufferp, "bufferp");
  DEFSYM (Qvectorp, "vectorp");
  DEFSYM (Qrecordp, "recordp");
  DEFSYM (Qbool_vector_p, "bool-vector-p");
  DEFSYM (Qchar_or_string_p, "char-or-string-p");
  DEFSYM (Qmarkerp, "markerp");
#ifdef HAVE_MODULES
  DEFSYM (Quser_ptrp, "user-ptrp");
#endif
  DEFSYM (Qbuffer_or_string_p, "buffer-or-string-p");
  DEFSYM (Qinteger_or_marker_p, "integer-or-marker-p");
  DEFSYM (Qfboundp, "fboundp");

  DEFSYM (Qfloatp, "floatp");
  DEFSYM (Qnumberp, "numberp");
  DEFSYM (Qnumber_or_marker_p, "number-or-marker-p");

  DEFSYM (Qchar_table_p, "char-table-p");
  DEFSYM (Qvector_or_char_table_p, "vector-or-char-table-p");

  DEFSYM (Qsubrp, "subrp");
  DEFSYM (Qunevalled, "unevalled");
  DEFSYM (Qmany, "many");

  DEFSYM (Qcdr, "cdr");

  error_tail = pure_cons (Qerror, Qnil);

  /* ERROR is used as a signaler for random errors for which nothing else is
     right.  */

  Fput (Qerror, Qerror_conditions,
	error_tail);
  Fput (Qerror, Qerror_message,
	build_pure_c_string ("error"));

#define PUT_ERROR(sym, tail, msg)			\
  Fput (sym, Qerror_conditions, pure_cons (sym, tail)); \
  Fput (sym, Qerror_message, build_pure_c_string (msg))

  PUT_ERROR (Qquit, Qnil, "Quit");

  PUT_ERROR (Quser_error, error_tail, "");
  PUT_ERROR (Qwrong_length_argument, error_tail, "Wrong length argument");
  PUT_ERROR (Qwrong_type_argument, error_tail, "Wrong type argument");
  PUT_ERROR (Qargs_out_of_range, error_tail, "Args out of range");
  PUT_ERROR (Qvoid_function, error_tail,
	     "Symbol's function definition is void");
  PUT_ERROR (Qcyclic_function_indirection, error_tail,
	     "Symbol's chain of function indirections contains a loop");
  PUT_ERROR (Qcyclic_variable_indirection, error_tail,
	     "Symbol's chain of variable indirections contains a loop");
  DEFSYM (Qcircular_list, "circular-list");
  PUT_ERROR (Qcircular_list, error_tail, "List contains a loop");
  PUT_ERROR (Qvoid_variable, error_tail, "Symbol's value as variable is void");
  PUT_ERROR (Qsetting_constant, error_tail,
	     "Attempt to set a constant symbol");
  PUT_ERROR (Qtrapping_constant, error_tail,
             "Attempt to trap writes to a constant symbol");
  PUT_ERROR (Qinvalid_read_syntax, error_tail, "Invalid read syntax");
  PUT_ERROR (Qinvalid_function, error_tail, "Invalid function");
  PUT_ERROR (Qwrong_number_of_arguments, error_tail,
	     "Wrong number of arguments");
  PUT_ERROR (Qno_catch, error_tail, "No catch for tag");
  PUT_ERROR (Qend_of_file, error_tail, "End of file during parsing");

  arith_tail = pure_cons (Qarith_error, error_tail);
  Fput (Qarith_error, Qerror_conditions, arith_tail);
  Fput (Qarith_error, Qerror_message, build_pure_c_string ("Arithmetic error"));

  PUT_ERROR (Qbeginning_of_buffer, error_tail, "Beginning of buffer");
  PUT_ERROR (Qend_of_buffer, error_tail, "End of buffer");
  PUT_ERROR (Qbuffer_read_only, error_tail, "Buffer is read-only");
  PUT_ERROR (Qtext_read_only, pure_cons (Qbuffer_read_only, error_tail),
	     "Text is read-only");

  DEFSYM (Qrange_error, "range-error");
  DEFSYM (Qdomain_error, "domain-error");
  DEFSYM (Qsingularity_error, "singularity-error");
  DEFSYM (Qoverflow_error, "overflow-error");
  DEFSYM (Qunderflow_error, "underflow-error");

  PUT_ERROR (Qdomain_error, arith_tail, "Arithmetic domain error");

  PUT_ERROR (Qrange_error, arith_tail, "Arithmetic range error");

  PUT_ERROR (Qsingularity_error, Fcons (Qdomain_error, arith_tail),
	     "Arithmetic singularity error");

  PUT_ERROR (Qoverflow_error, Fcons (Qdomain_error, arith_tail),
	     "Arithmetic overflow error");
  PUT_ERROR (Qunderflow_error, Fcons (Qdomain_error, arith_tail),
	     "Arithmetic underflow error");

  /* Types that type-of returns.  */
  DEFSYM (Qinteger, "integer");
  DEFSYM (Qsymbol, "symbol");
  DEFSYM (Qstring, "string");
  DEFSYM (Qcons, "cons");
  DEFSYM (Qmarker, "marker");
  DEFSYM (Qoverlay, "overlay");
  DEFSYM (Qfinalizer, "finalizer");
  DEFSYM (Qmodule_function, "module-function");
#ifdef HAVE_MODULES
  DEFSYM (Quser_ptr, "user-ptr");
#endif
  DEFSYM (Qfloat, "float");
  DEFSYM (Qwindow_configuration, "window-configuration");
  DEFSYM (Qprocess, "process");
  DEFSYM (Qwindow, "window");
  DEFSYM (Qsubr, "subr");
  DEFSYM (Qcompiled_function, "compiled-function");
  DEFSYM (Qbuffer, "buffer");
  DEFSYM (Qframe, "frame");
  DEFSYM (Qvector, "vector");
  DEFSYM (Qrecord, "record");
  DEFSYM (Qchar_table, "char-table");
  DEFSYM (Qbool_vector, "bool-vector");
  DEFSYM (Qhash_table, "hash-table");
  DEFSYM (Qthread, "thread");
  DEFSYM (Qmutex, "mutex");
  DEFSYM (Qcondition_variable, "condition-variable");
  DEFSYM (Qfont_spec, "font-spec");
  DEFSYM (Qfont_entity, "font-entity");
  DEFSYM (Qfont_object, "font-object");
  DEFSYM (Qterminal, "terminal");
  DEFSYM (Qxwidget, "xwidget");
  DEFSYM (Qxwidget_view, "xwidget-view");

  DEFSYM (Qdefun, "defun");

  DEFSYM (Qinteractive_form, "interactive-form");
  DEFSYM (Qdefalias_fset_function, "defalias-fset-function");

  defsubr (&Sindirect_variable);
  defsubr (&Sinteractive_form);
  defsubr (&Seq);
  defsubr (&Snull);
  defsubr (&Stype_of);
  defsubr (&Slistp);
  defsubr (&Snlistp);
  defsubr (&Sconsp);
  defsubr (&Satom);
  defsubr (&Sintegerp);
  defsubr (&Sinteger_or_marker_p);
  defsubr (&Snumberp);
  defsubr (&Snumber_or_marker_p);
  defsubr (&Sfloatp);
  defsubr (&Snatnump);
  defsubr (&Ssymbolp);
  defsubr (&Skeywordp);
  defsubr (&Sstringp);
  defsubr (&Smultibyte_string_p);
  defsubr (&Svectorp);
  defsubr (&Srecordp);
  defsubr (&Schar_table_p);
  defsubr (&Svector_or_char_table_p);
  defsubr (&Sbool_vector_p);
  defsubr (&Sarrayp);
  defsubr (&Ssequencep);
  defsubr (&Sbufferp);
  defsubr (&Smarkerp);
  defsubr (&Ssubrp);
  defsubr (&Sbyte_code_function_p);
  defsubr (&Smodule_function_p);
  defsubr (&Schar_or_string_p);
  defsubr (&Sthreadp);
  defsubr (&Smutexp);
  defsubr (&Scondition_variable_p);
  defsubr (&Scar);
  defsubr (&Scdr);
  defsubr (&Scar_safe);
  defsubr (&Scdr_safe);
  defsubr (&Ssetcar);
  defsubr (&Ssetcdr);
  defsubr (&Ssymbol_function);
  defsubr (&Sindirect_function);
  defsubr (&Ssymbol_plist);
  defsubr (&Ssymbol_name);
  defsubr (&Smakunbound);
  defsubr (&Sfmakunbound);
  defsubr (&Sboundp);
  defsubr (&Sfboundp);
  defsubr (&Sfset);
  defsubr (&Sdefalias);
  defsubr (&Ssetplist);
  defsubr (&Ssymbol_value);
  defsubr (&Sset);
  defsubr (&Sdefault_boundp);
  defsubr (&Sdefault_value);
  defsubr (&Sset_default);
  defsubr (&Ssetq_default);
  defsubr (&Smake_variable_buffer_local);
  defsubr (&Smake_local_variable);
  defsubr (&Skill_local_variable);
  defsubr (&Slocal_variable_p);
  defsubr (&Slocal_variable_if_set_p);
  defsubr (&Svariable_binding_locus);
  defsubr (&Saref);
  defsubr (&Saset);
  defsubr (&Snumber_to_string);
  defsubr (&Sstring_to_number);
  defsubr (&Seqlsign);
  defsubr (&Slss);
  defsubr (&Sgtr);
  defsubr (&Sleq);
  defsubr (&Sgeq);
  defsubr (&Sneq);
  defsubr (&Splus);
  defsubr (&Sminus);
  defsubr (&Stimes);
  defsubr (&Squo);
  defsubr (&Srem);
  defsubr (&Smod);
  defsubr (&Smax);
  defsubr (&Smin);
  defsubr (&Slogand);
  defsubr (&Slogior);
  defsubr (&Slogxor);
  defsubr (&Slogcount);
  defsubr (&Sash);
  defsubr (&Sadd1);
  defsubr (&Ssub1);
  defsubr (&Slognot);
  defsubr (&Sbyteorder);
  defsubr (&Ssubr_arity);
  defsubr (&Ssubr_name);
#ifdef HAVE_MODULES
  defsubr (&Suser_ptrp);
#endif

  defsubr (&Sbool_vector_exclusive_or);
  defsubr (&Sbool_vector_union);
  defsubr (&Sbool_vector_intersection);
  defsubr (&Sbool_vector_set_difference);
  defsubr (&Sbool_vector_not);
  defsubr (&Sbool_vector_subsetp);
  defsubr (&Sbool_vector_count_consecutive);
  defsubr (&Sbool_vector_count_population);

  set_symbol_function (Qwholenump, XSYMBOL (Qnatnump)->u.s.function);

  DEFVAR_LISP ("most-positive-fixnum", Vmost_positive_fixnum,
	       doc: /* The greatest integer that is represented efficiently.
This variable cannot be set; trying to do so will signal an error.  */);
  Vmost_positive_fixnum = make_fixnum (MOST_POSITIVE_FIXNUM);
  make_symbol_constant (intern_c_string ("most-positive-fixnum"));

  DEFVAR_LISP ("most-negative-fixnum", Vmost_negative_fixnum,
	       doc: /* The least integer that is represented efficiently.
This variable cannot be set; trying to do so will signal an error.  */);
  Vmost_negative_fixnum = make_fixnum (MOST_NEGATIVE_FIXNUM);
  make_symbol_constant (intern_c_string ("most-negative-fixnum"));

  DEFSYM (Qwatchers, "watchers");
  DEFSYM (Qmakunbound, "makunbound");
  DEFSYM (Qunlet, "unlet");
  DEFSYM (Qset, "set");
  DEFSYM (Qset_default, "set-default");
  defsubr (&Sadd_variable_watcher);
  defsubr (&Sremove_variable_watcher);
  defsubr (&Sget_variable_watchers);
}<|MERGE_RESOLUTION|>--- conflicted
+++ resolved
@@ -268,16 +268,12 @@
           }
         case PVEC_MODULE_FUNCTION:
           return Qmodule_function;
-<<<<<<< HEAD
-        /* "Impossible" cases.  */
-	case PVEC_MISC_PTR:
-=======
->>>>>>> 913c001f
         case PVEC_XWIDGET:
           return Qxwidget;
         case PVEC_XWIDGET_VIEW:
           return Qxwidget_view;
         /* "Impossible" cases.  */
+	case PVEC_MISC_PTR:
         case PVEC_OTHER:
         case PVEC_SUB_CHAR_TABLE:
         case PVEC_FREE: ;
