--- conflicted
+++ resolved
@@ -272,17 +272,12 @@
           return Qxwidget_view;
 	case PVEC_SQLITE:
           return Qsqlite;
-<<<<<<< HEAD
 	case PVEC_TREE_SITTER:
 	  return Qtree_sitter;
 	case PVEC_TREE_SITTER_NODE:
 	  return Qtree_sitter_node;
 	case PVEC_TREE_SITTER_CURSOR:
 	  return Qtree_sitter_cursor;
-=======
-        case PVEC_SUB_CHAR_TABLE:
-          return Qsub_char_table;
->>>>>>> 25f35957
         /* "Impossible" cases.  */
 	case PVEC_MISC_PTR:
         case PVEC_OTHER:
