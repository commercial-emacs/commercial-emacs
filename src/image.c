/* Functions for image support on window system.

Copyright (C) 1989-2022 Free Software Foundation, Inc.

This file is NOT part of GNU Emacs.

GNU Emacs is free software: you can redistribute it and/or modify
it under the terms of the GNU General Public License as published by
the Free Software Foundation, either version 3 of the License, or (at
your option) any later version.

GNU Emacs is distributed in the hope that it will be useful,
but WITHOUT ANY WARRANTY; without even the implied warranty of
MERCHANTABILITY or FITNESS FOR A PARTICULAR PURPOSE.  See the
GNU General Public License for more details.

You should have received a copy of the GNU General Public License
along with GNU Emacs.  If not, see <https://www.gnu.org/licenses/>.  */

#include <config.h>

#include <fcntl.h>
#include <math.h>
#include <unistd.h>

/* Include this before including <setjmp.h> to work around bugs with
   older libpng; see Bug#17429.  */
#if defined HAVE_PNG
# include <png.h>
#endif

#include <setjmp.h>

#include <math.h>
#include <stdint.h>
#include <c-ctype.h>
#include <flexmember.h>

#include "lisp.h"
#include "frame.h"
#include "process.h"
#include "window.h"
#include "buffer.h"
#include "dispextern.h"
#include "blockinput.h"
#include "sysstdio.h"
#include "systime.h"
#include <epaths.h>
#include "coding.h"
#include "termhooks.h"
#include "font.h"
#include "pdumper.h"

#ifdef HAVE_SYS_STAT_H
#include <sys/stat.h>
#endif /* HAVE_SYS_STAT_H */

#ifdef HAVE_SYS_TYPES_H
#include <sys/types.h>
#endif /* HAVE_SYS_TYPES_H */

#ifdef HAVE_WINDOW_SYSTEM
#include TERM_HEADER
#endif /* HAVE_WINDOW_SYSTEM */

/* Work around GCC bug 54561.  */
#if GNUC_PREREQ (4, 3, 0)
# pragma GCC diagnostic ignored "-Wclobbered"
#endif

#ifdef HAVE_X_WINDOWS
typedef struct x_bitmap_record Bitmap_Record;
#ifndef USE_CAIRO
#define GET_PIXEL(ximg, x, y) XGetPixel (ximg, x, y)
#define PUT_PIXEL XPutPixel
#define NO_PIXMAP None

#define PIX_MASK_RETAIN	0
#define PIX_MASK_DRAW	1
#endif	/* !USE_CAIRO */
#endif /* HAVE_X_WINDOWS */

#if defined(USE_CAIRO) || defined(HAVE_NS)
#define RGB_TO_ULONG(r, g, b) (((r) << 16) | ((g) << 8) | (b))
#ifndef HAVE_NS
#define ARGB_TO_ULONG(a, r, g, b) (((a) << 24) | ((r) << 16) | ((g) << 8) | (b))
#endif
#define RED_FROM_ULONG(color)	(((color) >> 16) & 0xff)
#define GREEN_FROM_ULONG(color)	(((color) >> 8) & 0xff)
#define BLUE_FROM_ULONG(color)	((color) & 0xff)
#define RED16_FROM_ULONG(color)		(RED_FROM_ULONG (color) * 0x101)
#define GREEN16_FROM_ULONG(color)	(GREEN_FROM_ULONG (color) * 0x101)
#define BLUE16_FROM_ULONG(color)	(BLUE_FROM_ULONG (color) * 0x101)
#endif

#ifdef USE_CAIRO
#define GET_PIXEL image_pix_context_get_pixel
#define PUT_PIXEL image_pix_container_put_pixel
#define NO_PIXMAP 0

#define PIX_MASK_RETAIN	0
#define PIX_MASK_DRAW	255

static unsigned long image_alloc_image_color (struct frame *, struct image *,
					      Lisp_Object, unsigned long);
#endif	/* USE_CAIRO */

#if defined HAVE_PGTK && defined HAVE_IMAGEMAGICK
/* In pgtk, we don't want to create scaled image.  If we create scaled
 * image on scale=2.0 environment, the created image is half size and
 * Gdk scales it back, and the result is blurry.  To avoid this, we
 * hold original size image as far as we can, and let Gdk to scale it
 * when it is shown.  */
# define DONT_CREATE_TRANSFORMED_IMAGEMAGICK_IMAGE
#endif

#ifdef HAVE_NTGUI

/* We need (or want) w32.h only when we're _not_ compiling for Cygwin.  */
#ifdef WINDOWSNT
# include "w32common.h"
# include "w32.h"
#endif

typedef struct w32_bitmap_record Bitmap_Record;
#define GET_PIXEL(ximg, x, y) GetPixel (ximg, x, y)
#define PUT_PIXEL XPutPixel
#define NO_PIXMAP 0

#define PIX_MASK_RETAIN	0
#define PIX_MASK_DRAW	1

#endif /* HAVE_NTGUI */

#ifdef HAVE_NS
typedef struct ns_bitmap_record Bitmap_Record;

#define GET_PIXEL(ximg, x, y) XGetPixel (ximg, x, y)
#define PUT_PIXEL XPutPixel
#define NO_PIXMAP 0

#define PIX_MASK_RETAIN	0
#define PIX_MASK_DRAW	1

#endif /* HAVE_NS */

#ifdef HAVE_PGTK
typedef struct pgtk_bitmap_record Bitmap_Record;
#endif /* HAVE_PGTK */

#if (defined HAVE_X_WINDOWS \
     && ! (defined HAVE_NTGUI || defined USE_CAIRO || defined HAVE_NS))
/* W32_TODO : Color tables on W32.  */
# define COLOR_TABLE_SUPPORT 1
#endif

#ifdef HAVE_HAIKU
#include "haiku_support.h"
typedef struct haiku_bitmap_record Bitmap_Record;

#define GET_PIXEL(ximg, x, y) haiku_get_pixel (ximg, x, y)
#define PUT_PIXEL haiku_put_pixel
#define NO_PIXMAP 0

#define PIX_MASK_RETAIN	0
#define PIX_MASK_DRAW	1

#define RGB_TO_ULONG(r, g, b) (((r) << 16) | ((g) << 8) | (b))
#define RED_FROM_ULONG(color)	(((color) >> 16) & 0xff)
#define GREEN_FROM_ULONG(color)	(((color) >> 8) & 0xff)
#define BLUE_FROM_ULONG(color)	((color) & 0xff)
#define RED16_FROM_ULONG(color)		(RED_FROM_ULONG (color) * 0x101)
#define GREEN16_FROM_ULONG(color)	(GREEN_FROM_ULONG (color) * 0x101)
#define BLUE16_FROM_ULONG(color)	(BLUE_FROM_ULONG (color) * 0x101)

#endif

static void image_disable_image (struct frame *, struct image *);
static void image_edge_detection (struct frame *, struct image *, Lisp_Object,
                                  Lisp_Object);

static void init_color_table (void);
static unsigned long lookup_rgb_color (struct frame *f, int r, int g, int b);
#ifdef COLOR_TABLE_SUPPORT
static void free_color_table (void);
static unsigned long *colors_in_color_table (int *n);
#endif

#if defined (HAVE_WEBP) || defined (HAVE_GIF)
static void anim_prune_animation_cache (Lisp_Object);
#endif

#ifdef USE_CAIRO

static Emacs_Pix_Container
image_create_pix_container (struct frame *f, unsigned int width,
			    unsigned int height, unsigned int depth)
{
  Emacs_Pix_Container pimg;

  pimg = xmalloc (sizeof (*pimg));
  pimg->width = width;
  pimg->height = height;
  pimg->bits_per_pixel = depth == 1 ? 8 : 32;
  pimg->bytes_per_line = cairo_format_stride_for_width ((depth == 1
							 ? CAIRO_FORMAT_A8
							 : CAIRO_FORMAT_RGB24),
							width);
  pimg->data = xmalloc (pimg->bytes_per_line * height);

  return pimg;
}

static void
image_pix_container_put_pixel (Emacs_Pix_Container image,
			       int x, int y, unsigned long pixel)
{
  if (image->bits_per_pixel == 32)
    ((uint32_t *)(image->data + y * image->bytes_per_line))[x] = pixel;
  else
    ((uint8_t *)(image->data + y * image->bytes_per_line))[x] = pixel;
}

static unsigned long
image_pix_context_get_pixel (Emacs_Pix_Context image, int x, int y)
{
  if (image->bits_per_pixel == 32)
    return ((uint32_t *)(image->data + y * image->bytes_per_line))[x];
  else
    return ((uint8_t *)(image->data + y * image->bytes_per_line))[x];
}

static Emacs_Pix_Container
image_pix_container_create_from_bitmap_data (struct frame *f,
					     char *data, unsigned int width,
					     unsigned int height,
					     unsigned long fg,
					     unsigned long bg)
{
  Emacs_Pix_Container pimg = image_create_pix_container (f, width, height, 0);
  int bytes_per_line = (width + (CHAR_BIT - 1)) / CHAR_BIT;

  for (int y = 0; y < height; y++)
    {
      for (int x = 0; x < width; x++)
	PUT_PIXEL (pimg, x, y,
		   (data[x / CHAR_BIT] >> (x % CHAR_BIT)) & 1 ? fg : bg);
      data += bytes_per_line;
    }

  return pimg;
}

static cairo_surface_t *
cr_create_surface_from_pix_containers (Emacs_Pix_Container pimg,
				       Emacs_Pix_Container mask)
{
  cairo_surface_t *surface;

  if (mask)
    {
      int x, y;

      for (y = 0; y < pimg->height; y++)
	for (x = 0; x < pimg->width; x++)
	  {
	    unsigned long color, alpha;
	    int r, g, b;

	    color = GET_PIXEL (pimg, x, y);
	    alpha = GET_PIXEL (mask, x, y);
	    r = (RED_FROM_ULONG (color) * alpha + 0x7f) / 0xff;
	    g = (GREEN_FROM_ULONG (color) * alpha + 0x7f) / 0xff;
	    b = (BLUE_FROM_ULONG (color) * alpha + 0x7f) / 0xff;
	    PUT_PIXEL (pimg, x, y, ARGB_TO_ULONG (alpha, r, g, b));
	  }
      xfree (mask->data);
      mask->data = NULL;
    }
  surface = cairo_image_surface_create_for_data ((unsigned char *) pimg->data,
						 (mask ? CAIRO_FORMAT_ARGB32
						  : CAIRO_FORMAT_RGB24),
						 pimg->width, pimg->height,
						 pimg->bytes_per_line);
  static const cairo_user_data_key_t key;
  cairo_surface_set_user_data (surface, &key, pimg->data, xfree);
  pimg->data = NULL;

  return surface;
}

static void
cr_put_image_to_cr_data (struct image *img)
{
  cairo_pattern_t *pattern = NULL;
  cairo_surface_t *surface = cr_create_surface_from_pix_containers (img->pixmap,
								    img->mask);
  if (surface)
    {
      pattern = cairo_pattern_create_for_surface (surface);
      if (img->cr_data)
	{
	  cairo_matrix_t matrix;
	  cairo_pattern_get_matrix (img->cr_data, &matrix);
	  cairo_pattern_set_matrix (pattern, &matrix);
          cairo_pattern_set_filter
            (pattern, cairo_pattern_get_filter (img->cr_data));
	  cairo_pattern_destroy (img->cr_data);
	}
      cairo_surface_destroy (surface);
    }

  img->cr_data = pattern;
}

#endif	/* USE_CAIRO */

#ifdef HAVE_NS
/* Use with images created by ns_image_for_XPM.  */
static unsigned long
XGetPixel (Emacs_Pix_Container image, int x, int y)
{
  return ns_get_pixel (image, x, y);
}

/* Use with images created by ns_image_for_XPM; alpha set to 1;
   pixel is assumed to be in RGB form.  */
static void
XPutPixel (Emacs_Pix_Container image, int x, int y, unsigned long pixel)
{
  ns_put_pixel (image, x, y, pixel);
}
#endif /* HAVE_NS */

/* Code to deal with bitmaps.  Bitmaps are referenced by their bitmap
   id, which is just an int that this section returns.  Bitmaps are
   reference counted so they can be shared among frames.

   Bitmap indices are guaranteed to be > 0, so a negative number can
   be used to indicate no bitmap.

   If you use image_create_bitmap_from_data, then you must keep track
   of the bitmaps yourself.  That is, creating a bitmap from the same
   data more than once will not be caught.  */

/* Functions to access the contents of a bitmap, given an id.  */

#ifdef HAVE_X_WINDOWS
static int
x_bitmap_height (struct frame *f, ptrdiff_t id)
{
  return FRAME_DISPLAY_INFO (f)->bitmaps[id - 1].height;
}

static int
x_bitmap_width (struct frame *f, ptrdiff_t id)
{
  return FRAME_DISPLAY_INFO (f)->bitmaps[id - 1].width;
}

#ifdef USE_CAIRO
cairo_pattern_t *
x_bitmap_stipple (struct frame *f, Pixmap pixmap)
{
  Display_Info *dpyinfo = FRAME_DISPLAY_INFO (f);

  for (ptrdiff_t i = 0; i < dpyinfo->bitmaps_last; i++)
    {
      struct x_bitmap_record *bm = dpyinfo->bitmaps + i;

      if (bm->refcount && bm->pixmap == pixmap && bm->depth == 1)
	{
	  if (bm->stipple == NULL)
	    {
	      cairo_surface_t *surface
		= cairo_xlib_surface_create_for_bitmap (FRAME_X_DISPLAY (f),
							pixmap,
							FRAME_X_SCREEN (f),
							bm->width, bm->height);
	      cairo_pattern_t *pattern
		= cairo_pattern_create_for_surface (surface);
	      cairo_surface_destroy (surface);
	      cairo_pattern_set_extend (pattern, CAIRO_EXTEND_REPEAT);
	      bm->stipple = pattern;
	    }

	  return bm->stipple;
	}
    }

  return NULL;
}

#endif	/* USE_CAIRO */
#endif

#if defined (HAVE_X_WINDOWS) || defined (HAVE_NTGUI)
ptrdiff_t
image_bitmap_pixmap (struct frame *f, ptrdiff_t id)
{
  /* HAVE_NTGUI needs the explicit cast here.  */
  return (ptrdiff_t) FRAME_DISPLAY_INFO (f)->bitmaps[id - 1].pixmap;
}
#endif

#ifdef HAVE_X_WINDOWS
int
x_bitmap_mask (struct frame *f, ptrdiff_t id)
{
  return FRAME_DISPLAY_INFO (f)->bitmaps[id - 1].mask;
}
#endif

/* Allocate a new bitmap record.  Returns index of new record.  */

static ptrdiff_t
image_allocate_bitmap_record (struct frame *f)
{
  Display_Info *dpyinfo = FRAME_DISPLAY_INFO (f);
  ptrdiff_t i;

  if (dpyinfo->bitmaps_last < dpyinfo->bitmaps_size)
    return ++dpyinfo->bitmaps_last;

  for (i = 0; i < dpyinfo->bitmaps_size; ++i)
    if (dpyinfo->bitmaps[i].refcount == 0)
      return i + 1;

  dpyinfo->bitmaps =
    xpalloc (dpyinfo->bitmaps, &dpyinfo->bitmaps_size,
	     10, -1, sizeof *dpyinfo->bitmaps);
  return ++dpyinfo->bitmaps_last;
}

/* Add one reference to the reference count of the bitmap with id ID.  */

void
image_reference_bitmap (struct frame *f, ptrdiff_t id)
{
  ++FRAME_DISPLAY_INFO (f)->bitmaps[id - 1].refcount;
}

#ifdef HAVE_PGTK
static cairo_pattern_t *
image_create_pattern_from_pixbuf (struct frame *f, GdkPixbuf * pixbuf)
{
  GdkPixbuf *pb = gdk_pixbuf_add_alpha (pixbuf, TRUE, 255, 255, 255);
  cairo_surface_t *surface =
    cairo_surface_create_similar_image (cairo_get_target
					(f->output_data.pgtk->cr_context),
					CAIRO_FORMAT_A1,
					gdk_pixbuf_get_width (pb),
					gdk_pixbuf_get_height (pb));

  cairo_t *cr = cairo_create (surface);
  gdk_cairo_set_source_pixbuf (cr, pb, 0, 0);
  cairo_set_operator (cr, CAIRO_OPERATOR_SOURCE);
  cairo_paint (cr);
  cairo_destroy (cr);

  cairo_pattern_t *pat = cairo_pattern_create_for_surface (surface);
  cairo_pattern_set_extend (pat, CAIRO_EXTEND_REPEAT);

  cairo_surface_destroy (surface);
  g_object_unref (pb);

  return pat;
}
#endif

/* Create a bitmap for frame F from a HEIGHT x WIDTH array of bits at BITS.  */

ptrdiff_t
image_create_bitmap_from_data (struct frame *f, char *bits,
                               unsigned int width, unsigned int height)
{
  Display_Info *dpyinfo = FRAME_DISPLAY_INFO (f);
  ptrdiff_t id;

#ifdef HAVE_X_WINDOWS
  Pixmap bitmap;
  bitmap = XCreateBitmapFromData (FRAME_X_DISPLAY (f), FRAME_X_DRAWABLE (f),
				  bits, width, height);
  if (! bitmap)
    return -1;
#endif /* HAVE_X_WINDOWS */

#ifdef HAVE_NTGUI
  Lisp_Object frame UNINIT;	/* The value is not used.  */
  Emacs_Pixmap bitmap;
  bitmap = CreateBitmap (width, height,
			 FRAME_DISPLAY_INFO (XFRAME (frame))->n_planes,
			 FRAME_DISPLAY_INFO (XFRAME (frame))->n_cbits,
			 bits);
  if (! bitmap)
    return -1;
#endif /* HAVE_NTGUI */

#ifdef HAVE_NS
  void *bitmap = ns_image_from_XBM (bits, width, height, 0, 0);
  if (!bitmap)
      return -1;
#endif

#ifdef HAVE_PGTK
  GdkPixbuf *pixbuf = gdk_pixbuf_new (GDK_COLORSPACE_RGB,
				      FALSE,
				      8,
				      width,
				      height);
  {
    char *sp = bits;
    int mask = 0x01;
    unsigned char *buf = gdk_pixbuf_get_pixels (pixbuf);
    int rowstride = gdk_pixbuf_get_rowstride (pixbuf);
    for (int y = 0; y < height; y++)
      {
	unsigned char *dp = buf + rowstride * y;
	for (int x = 0; x < width; x++)
	  {
	    if (*sp & mask)
	      {
		*dp++ = 0xff;
		*dp++ = 0xff;
		*dp++ = 0xff;
	      }
	    else
	      {
		*dp++ = 0x00;
		*dp++ = 0x00;
		*dp++ = 0x00;
	      }
	    if ((mask <<= 1) >= 0x100)
	      {
		mask = 0x01;
		sp++;
	      }
	  }
	if (mask != 0x01)
	  {
	    mask = 0x01;
	    sp++;
	  }
      }
  }
#endif /* HAVE_PGTK */

#ifdef HAVE_HAIKU
  void *bitmap, *stipple;
  int bytes_per_line, x, y;

  bitmap = BBitmap_new (width, height, false);

  if (!bitmap)
    return -1;

  bytes_per_line = (width + 7) / 8;
  stipple = xmalloc (height * bytes_per_line);
  memcpy (stipple, bits, height * bytes_per_line);

  for (y = 0; y < height; y++)
    {
      for (x = 0; x < width; x++)
	PUT_PIXEL (bitmap, x, y, ((bits[8] >> (x % 8)) & 1
				  ? f->foreground_pixel
				  : f->background_pixel));
      bits += bytes_per_line;
    }
#endif

  id = image_allocate_bitmap_record (f);

#ifdef HAVE_NS
  dpyinfo->bitmaps[id - 1].img = bitmap;
  dpyinfo->bitmaps[id - 1].depth = 1;
#endif

#ifdef HAVE_PGTK
  dpyinfo->bitmaps[id - 1].img = pixbuf;
  dpyinfo->bitmaps[id - 1].depth = 1;
  dpyinfo->bitmaps[id - 1].pattern =
    image_create_pattern_from_pixbuf (f, pixbuf);
#endif

#ifdef HAVE_HAIKU
  dpyinfo->bitmaps[id - 1].img = bitmap;
  dpyinfo->bitmaps[id - 1].depth = 1;
  dpyinfo->bitmaps[id - 1].stipple_bits = stipple;
  dpyinfo->bitmaps[id - 1].stipple_foreground
    = f->foreground_pixel & 0xffffffff;
  dpyinfo->bitmaps[id - 1].stipple_background
    = f->background_pixel & 0xffffffff;
#endif

  dpyinfo->bitmaps[id - 1].file = NULL;
  dpyinfo->bitmaps[id - 1].height = height;
  dpyinfo->bitmaps[id - 1].width = width;
  dpyinfo->bitmaps[id - 1].refcount = 1;

#ifdef HAVE_X_WINDOWS
  dpyinfo->bitmaps[id - 1].pixmap = bitmap;
  dpyinfo->bitmaps[id - 1].have_mask = false;
  dpyinfo->bitmaps[id - 1].depth = 1;
#ifdef USE_CAIRO
  dpyinfo->bitmaps[id - 1].stipple = NULL;
#endif	/* USE_CAIRO */
#endif /* HAVE_X_WINDOWS */

#ifdef HAVE_NTGUI
  dpyinfo->bitmaps[id - 1].pixmap = bitmap;
  dpyinfo->bitmaps[id - 1].hinst = NULL;
  dpyinfo->bitmaps[id - 1].depth = 1;
#endif /* HAVE_NTGUI */

  return id;
}

#if defined HAVE_HAIKU || defined HAVE_NS
static char *slurp_file (int, ptrdiff_t *);
static Lisp_Object image_find_image_fd (Lisp_Object, int *);
static bool xbm_read_bitmap_data (struct frame *, char *, char *,
				  int *, int *, char **, bool);
#endif

/* Create bitmap from file FILE for frame F.  */

ptrdiff_t
image_create_bitmap_from_file (struct frame *f, Lisp_Object file)
{
#if defined (HAVE_NTGUI)
  return -1;  /* W32_TODO : bitmap support */
#else
  Display_Info *dpyinfo = FRAME_DISPLAY_INFO (f);
#endif

#ifdef HAVE_NS
  ptrdiff_t id, size;
  int fd, width, height, rc;
  char *contents, *data;
  void *bitmap;

  if (!STRINGP (image_find_image_fd (file, &fd)))
    return -1;

  contents = slurp_file (fd, &size);

  if (!contents)
    return -1;

  rc = xbm_read_bitmap_data (f, contents, contents + size,
			     &width, &height, &data, 0);

  if (!rc)
    {
      xfree (contents);
      return -1;
    }

  bitmap = ns_image_from_XBM (data, width, height, 0, 0);

  if (!bitmap)
    {
      xfree (contents);
      xfree (data);
      return -1;
    }

  id = image_allocate_bitmap_record (f);
  dpyinfo->bitmaps[id - 1].img = bitmap;
  dpyinfo->bitmaps[id - 1].refcount = 1;
  dpyinfo->bitmaps[id - 1].file = xlispstrdup (file);
  dpyinfo->bitmaps[id - 1].depth = 1;
  dpyinfo->bitmaps[id - 1].height = ns_image_width (bitmap);
  dpyinfo->bitmaps[id - 1].width = ns_image_height (bitmap);

  xfree (contents);
  xfree (data);
  return id;
#endif

#ifdef HAVE_PGTK
  GError *err = NULL;
  ptrdiff_t id;
  void * bitmap = gdk_pixbuf_new_from_file (SSDATA (file), &err);

  if (!bitmap)
    {
      g_error_free (err);
      return -1;
    }

  id = image_allocate_bitmap_record (f);

  dpyinfo->bitmaps[id - 1].img = bitmap;
  dpyinfo->bitmaps[id - 1].refcount = 1;
  dpyinfo->bitmaps[id - 1].file = xlispstrdup (file);
  dpyinfo->bitmaps[id - 1].height = gdk_pixbuf_get_width (bitmap);
  dpyinfo->bitmaps[id - 1].width = gdk_pixbuf_get_height (bitmap);
  dpyinfo->bitmaps[id - 1].pattern
    = image_create_pattern_from_pixbuf (f, bitmap);
  return id;
#endif

#ifdef HAVE_X_WINDOWS
  unsigned int width, height;
  Pixmap bitmap;
  int xhot, yhot, result;
  ptrdiff_t id;
  Lisp_Object found;
  char *filename;

  /* Look for an existing bitmap with the same name.  */
  for (id = 0; id < dpyinfo->bitmaps_last; ++id)
    {
      if (dpyinfo->bitmaps[id].refcount
	  && dpyinfo->bitmaps[id].file
	  && !strcmp (dpyinfo->bitmaps[id].file, SSDATA (file)))
	{
	  ++dpyinfo->bitmaps[id].refcount;
	  return id + 1;
	}
    }

  /* Search bitmap-file-path for the file, if appropriate.  */
  if (openp (Vx_bitmap_file_path, file, Qnil, &found,
	     make_fixnum (R_OK), false, false)
      < 0)
    return -1;

  filename = SSDATA (found);

  result = XReadBitmapFile (FRAME_X_DISPLAY (f), FRAME_X_DRAWABLE (f),
			    filename, &width, &height, &bitmap, &xhot, &yhot);
  if (result != BitmapSuccess)
    return -1;

  id = image_allocate_bitmap_record (f);
  dpyinfo->bitmaps[id - 1].pixmap = bitmap;
  dpyinfo->bitmaps[id - 1].have_mask = false;
  dpyinfo->bitmaps[id - 1].refcount = 1;
  dpyinfo->bitmaps[id - 1].file = xlispstrdup (file);
  dpyinfo->bitmaps[id - 1].depth = 1;
  dpyinfo->bitmaps[id - 1].height = height;
  dpyinfo->bitmaps[id - 1].width = width;
#ifdef USE_CAIRO
  dpyinfo->bitmaps[id - 1].stipple = NULL;
#endif	/* USE_CAIRO */

  return id;
#endif /* HAVE_X_WINDOWS */

#ifdef HAVE_HAIKU
  ptrdiff_t id, size;
  int fd, width, height, rc, bytes_per_line, x, y;
  char *contents, *data, *tmp;
  void *bitmap;
  Lisp_Object found;

  /* Look for an existing bitmap with the same name.  */
  for (id = 0; id < dpyinfo->bitmaps_last; ++id)
    {
      if (dpyinfo->bitmaps[id].refcount
	  && dpyinfo->bitmaps[id].file
	  && !strcmp (dpyinfo->bitmaps[id].file, SSDATA (file)))
	{
	  ++dpyinfo->bitmaps[id].refcount;
	  return id + 1;
	}
    }

  /* Search bitmap-file-path for the file, if appropriate.  */
  if (openp (Vx_bitmap_file_path, file, Qnil, &found,
	     make_fixnum (R_OK), false, false)
      < 0)
    return -1;

  if (!STRINGP (image_find_image_fd (file, &fd))
      && !STRINGP (image_find_image_fd (found, &fd)))
    return -1;

  contents = slurp_file (fd, &size);

  if (!contents)
    return -1;

  rc = xbm_read_bitmap_data (f, contents, contents + size,
			     &width, &height, &data, 0);

  if (!rc)
    {
      xfree (contents);
      return -1;
    }

  bitmap = BBitmap_new (width, height, false);

  if (!bitmap)
    {
      xfree (contents);
      xfree (data);
      return -1;
    }

  id = image_allocate_bitmap_record (f);

  dpyinfo->bitmaps[id - 1].img = bitmap;
  dpyinfo->bitmaps[id - 1].depth = 1;
  dpyinfo->bitmaps[id - 1].file = xlispstrdup (file);
  dpyinfo->bitmaps[id - 1].height = height;
  dpyinfo->bitmaps[id - 1].width = width;
  dpyinfo->bitmaps[id - 1].refcount = 1;
  dpyinfo->bitmaps[id - 1].stipple_foreground
    = f->foreground_pixel & 0xffffffff;
  dpyinfo->bitmaps[id - 1].stipple_background
    = f->background_pixel & 0xffffffff;
  dpyinfo->bitmaps[id - 1].stipple_bits = data;

  bytes_per_line = (width + 7) / 8;
  tmp = data;

  for (y = 0; y < height; y++)
    {
      for (x = 0; x < width; x++)
	PUT_PIXEL (bitmap, x, y, ((tmp[x / 8] >> (x % 8)) & 1
				  ? f->foreground_pixel
				  : f->background_pixel));

      tmp += bytes_per_line;
    }

  xfree (contents);
  return id;
#endif
}

/* Free bitmap B.  */

static void
free_bitmap_record (Display_Info *dpyinfo, Bitmap_Record *bm)
{
#ifdef HAVE_X_WINDOWS
  XFreePixmap (dpyinfo->display, bm->pixmap);
  if (bm->have_mask)
    XFreePixmap (dpyinfo->display, bm->mask);
#ifdef USE_CAIRO
  if (bm->stipple)
    cairo_pattern_destroy (bm->stipple);
#endif	/* USE_CAIRO */
#endif /* HAVE_X_WINDOWS */

#ifdef HAVE_NTGUI
  DeleteObject (bm->pixmap);
#endif /* HAVE_NTGUI */

#ifdef HAVE_NS
  ns_release_object (bm->img);
#endif

#ifdef HAVE_PGTK
  if (bm->pattern != NULL)
    cairo_pattern_destroy (bm->pattern);
#endif

#ifdef HAVE_HAIKU
  BBitmap_free (bm->img);

  if (bm->stipple_bits)
    xfree (bm->stipple_bits);
#endif

  if (bm->file)
    {
      xfree (bm->file);
      bm->file = NULL;
    }
}

/* Remove reference to bitmap with id number ID.  */

void
image_destroy_bitmap (struct frame *f, ptrdiff_t id)
{
  Display_Info *dpyinfo = FRAME_DISPLAY_INFO (f);

  if (id > 0)
    {
      Bitmap_Record *bm = &dpyinfo->bitmaps[id - 1];

      if (--bm->refcount == 0)
	{
	  block_input ();
	  free_bitmap_record (dpyinfo, bm);
	  unblock_input ();
	}
    }
}

/* Free all the bitmaps for the display specified by DPYINFO.  */

void
image_destroy_all_bitmaps (Display_Info *dpyinfo)
{
  ptrdiff_t i;
  Bitmap_Record *bm = dpyinfo->bitmaps;

  for (i = 0; i < dpyinfo->bitmaps_last; i++, bm++)
    if (bm->refcount > 0)
      free_bitmap_record (dpyinfo, bm);

  dpyinfo->bitmaps_last = 0;
}

#ifndef HAVE_XRENDER
/* Required for the definition of image_create_x_image_and_pixmap_1 below.  */
typedef void Picture;
#endif

static bool image_create_x_image_and_pixmap_1 (struct frame *, int, int, int,
                                               Emacs_Pix_Container *,
                                               Emacs_Pixmap *, Picture *);
static void image_destroy_x_image (Emacs_Pix_Container);

#ifdef HAVE_NTGUI
static HDC image_get_x_image_or_dc (struct frame *, struct image *,
                                    bool, HGDIOBJ *);
static void image_unget_x_image_or_dc (struct image *, bool,
                                       HDC, HGDIOBJ);
#else
static Emacs_Pix_Container image_get_x_image (struct frame *, struct image *,
                                              bool);
static void image_unget_x_image (struct image *, bool, Emacs_Pix_Container);
#define image_get_x_image_or_dc(f, img, mask_p, dummy)	\
  image_get_x_image (f, img, mask_p)
#define image_unget_x_image_or_dc(img, mask_p, ximg, dummy)	\
  image_unget_x_image (img, mask_p, ximg)
#endif

#ifdef HAVE_X_WINDOWS

#ifndef USE_CAIRO
static void image_sync_to_pixmaps (struct frame *, struct image *);
#endif	/* !USE_CAIRO */

/* We are working on X-specific data structures here even with cairo.
   So we use X-specific versions of image construction/destruction
   functions and inline the specific case of four_corners_best.  */

static bool x_create_x_image_and_pixmap (struct frame *, int, int, int,
					 XImage **, Pixmap *);
static void x_destroy_x_image (XImage *);

/* Create a mask of a bitmap. Note is this not a perfect mask.
   It's nicer with some borders in this context */

void
x_create_bitmap_mask (struct frame *f, ptrdiff_t id)
{
  Pixmap pixmap, mask;
  XImage *ximg, *mask_img;
  unsigned long width, height;
  bool result;
  unsigned long bg UNINIT;
  unsigned long x, y, xp, xm, yp, ym;
  GC gc;

  Display_Info *dpyinfo = FRAME_DISPLAY_INFO (f);

  if (!(id > 0))
    return;

  pixmap = image_bitmap_pixmap (f, id);
  width = x_bitmap_width (f, id);
  height = x_bitmap_height (f, id);

  block_input ();
  ximg = XGetImage (FRAME_X_DISPLAY (f), pixmap, 0, 0, width, height,
		    ~0, ZPixmap);

  if (!ximg)
    {
      unblock_input ();
      return;
    }

  result = x_create_x_image_and_pixmap (f, width, height, 1, &mask_img, &mask);

  unblock_input ();
  if (!result)
    {
      XDestroyImage (ximg);
      return;
    }

  unsigned long corner_pixels[4];
  corner_pixels[0] = XGetPixel (ximg, 0, 0);
  corner_pixels[1] = XGetPixel (ximg, width - 1, 0);
  corner_pixels[2] = XGetPixel (ximg, width - 1, height - 1);
  corner_pixels[3] = XGetPixel (ximg, 0, height - 1);
  int i, best_count;
  for (i = best_count = 0; i < 4; ++i)
    {
      int j, n;

      for (j = n = 0; j < 4; ++j)
	if (corner_pixels[i] == corner_pixels[j])
	  ++n;

      if (n > best_count)
	bg = corner_pixels[i], best_count = n;
    }

  for (y = 0; y < ximg->height; ++y)
    {
      for (x = 0; x < ximg->width; ++x)
	{
	  xp = x != ximg->width - 1 ? x + 1 : 0;
	  xm = x != 0 ? x - 1 : ximg->width - 1;
	  yp = y != ximg->height - 1 ? y + 1 : 0;
	  ym = y != 0 ? y - 1 : ximg->height - 1;
	  if (XGetPixel (ximg, x, y) == bg
	      && XGetPixel (ximg, x, yp) == bg
	      && XGetPixel (ximg, x, ym) == bg
	      && XGetPixel (ximg, xp, y) == bg
	      && XGetPixel (ximg, xp, yp) == bg
	      && XGetPixel (ximg, xp, ym) == bg
	      && XGetPixel (ximg, xm, y) == bg
	      && XGetPixel (ximg, xm, yp) == bg
	      && XGetPixel (ximg, xm, ym) == bg)
	    XPutPixel (mask_img, x, y, 0);
	  else
	    XPutPixel (mask_img, x, y, 1);
	}
    }

  eassert (input_blocked_p ());
  gc = XCreateGC (FRAME_X_DISPLAY (f), mask, 0, NULL);
  XPutImage (FRAME_X_DISPLAY (f), mask, gc, mask_img, 0, 0, 0, 0,
	     width, height);
  XFreeGC (FRAME_X_DISPLAY (f), gc);

  dpyinfo->bitmaps[id - 1].have_mask = true;
  dpyinfo->bitmaps[id - 1].mask = mask;

  XDestroyImage (ximg);
  x_destroy_x_image (mask_img);
}

#endif /* HAVE_X_WINDOWS */

/***********************************************************************
			    Image types
 ***********************************************************************/

/* Each image format (JPEG, TIFF, ...) supported is described by
   a structure of the type below.  */

struct image_type
{
  /* Index of a symbol uniquely identifying the image type, e.g., 'jpeg'.  */
  int type;

  /* Check that SPEC is a valid image specification for the given
     image type.  Value is true if SPEC is valid.  */
  bool (*valid_p) (Lisp_Object spec);

  /* Load IMG which is used on frame F from information contained in
     IMG->spec.  Value is true if successful.  */
  bool (*load_img) (struct frame *f, struct image *img);

  /* Free resources of image IMG which is used on frame F.  */
  void (*free_img) (struct frame *f, struct image *img);

#ifdef WINDOWSNT
  /* Initialization function (used for dynamic loading of image
     libraries on Windows), or NULL if none.  */
  bool (*init) (void);
  /* An initializer for the init field.  */
#endif
#if defined HAVE_RSVG || defined HAVE_PNG || defined HAVE_GIF || \
  defined HAVE_TIFF || defined HAVE_JPEG || defined HAVE_XPM || \
  defined HAVE_NS || defined HAVE_HAIKU || defined HAVE_PGTK || \
  defined HAVE_WEBP
# ifdef WINDOWSNT
#  define IMAGE_TYPE_INIT(f) f
# else
#  define IMAGE_TYPE_INIT(f)
# endif
#endif
};

/* Forward function prototypes.  */

static struct image_type const *lookup_image_type (Lisp_Object);
static void image_laplace (struct frame *, struct image *);
static void image_emboss (struct frame *, struct image *);
static void image_build_heuristic_mask (struct frame *, struct image *,
                                    Lisp_Object);

static void
add_image_type (Lisp_Object type)
{
  Vimage_types = Fcons (type, Vimage_types);
}


/* Value is true if OBJECT is a valid Lisp image specification.  A
   valid image specification is a list whose car is the symbol
   `image', and whose rest is a property list.  The property list must
   contain a value for key `:type'.  That value must be the name of a
   supported image type.  The rest of the property list depends on the
   image type.  */

bool
valid_image_p (Lisp_Object object)
{
  if (IMAGEP (object))
    {
      Lisp_Object tail = XCDR (object);
      FOR_EACH_TAIL_SAFE (tail)
	{
	  if (EQ (XCAR (tail), QCtype))
	    {
	      tail = XCDR (tail);
	      if (CONSP (tail))
		{
		  struct image_type const *type =
		    lookup_image_type (XCAR (tail));
		  if (type)
		    return type->valid_p (object);
		}
	      break;
	    }
	  tail = XCDR (tail);
	  if (! CONSP (tail))
	    return false;
	}
    }

  return false;
}

/* Log error message with format string FORMAT and trailing arguments.
   Signaling an error, e.g. when an image cannot be loaded, is not a
   good idea because this would interrupt redisplay, and the error
   message display would lead to another redisplay.  This function
   therefore simply displays a message.  */

static void
image_error (const char *format, ...)
{
  va_list ap;
  va_start (ap, format);
  vadd_to_log (format, ap);
  va_end (ap);
}

static void
image_size_error (void)
{
  image_error ("Invalid image size (see `max-image-size')");
}


/***********************************************************************
			 Image specifications
 ***********************************************************************/

enum image_value_type
{
  IMAGE_DONT_CHECK_VALUE_TYPE,
  IMAGE_STRING_VALUE,
  IMAGE_STRING_OR_NIL_VALUE,
  IMAGE_SYMBOL_VALUE,
  IMAGE_POSITIVE_INTEGER_VALUE,
  IMAGE_NON_NEGATIVE_INTEGER_VALUE_OR_PAIR,
  IMAGE_NON_NEGATIVE_INTEGER_VALUE,
  IMAGE_ASCENT_VALUE,
  IMAGE_INTEGER_VALUE,
  IMAGE_FUNCTION_VALUE,
  IMAGE_NUMBER_VALUE,
  IMAGE_BOOL_VALUE
};

/* Structure used when parsing image specifications.  */

struct image_keyword
{
  /* Name of keyword.  */
  const char *name;

  /* The type of value allowed.  */
  enum image_value_type type;

  /* True means key must be present.  */
  bool mandatory_p;

  /* Used to recognize duplicate keywords in a property list.  */
  bool count;

  /* The value that was found.  */
  Lisp_Object value;
};


/* Parse image spec SPEC according to KEYWORDS.  A valid image spec
   has the format (image KEYWORD VALUE ...).  One of the keyword/
   value pairs must be `:type TYPE'.  KEYWORDS is a vector of
   image_keywords structures of size NKEYWORDS describing other
   allowed keyword/value pairs.  Value is true if SPEC is valid.  */

static bool
parse_image_spec (Lisp_Object spec, struct image_keyword *keywords,
		  int nkeywords, Lisp_Object type)
{
  int i;
  Lisp_Object plist;

  if (!IMAGEP (spec))
    return false;

  plist = XCDR (spec);
  FOR_EACH_TAIL_SAFE (plist)
    {
      Lisp_Object key, value;

      /* First element of a pair must be a symbol.  */
      key = XCAR (plist);
      plist = XCDR (plist);
      if (!SYMBOLP (key))
	return false;

      /* There must follow a value.  */
      if (!CONSP (plist))
	return false;
      value = XCAR (plist);

      /* Find key in KEYWORDS.  Error if not found.  */
      for (i = 0; i < nkeywords; ++i)
	if (strcmp (keywords[i].name, SSDATA (SYMBOL_NAME (key))) == 0)
	  break;

      if (i == nkeywords)
	goto maybe_done;

      /* Record that we recognized the keyword.  If a keyword
	 was found more than once, it's an error.  */
      keywords[i].value = value;
      if (keywords[i].count)
	return false;
      keywords[i].count = true;

      /* Check type of value against allowed type.  */
      switch (keywords[i].type)
	{
	case IMAGE_STRING_VALUE:
	  if (!STRINGP (value))
	    return false;
	  break;

	case IMAGE_STRING_OR_NIL_VALUE:
	  if (!STRINGP (value) && !NILP (value))
	    return false;
	  break;

	case IMAGE_SYMBOL_VALUE:
	  if (!SYMBOLP (value))
	    return false;
	  break;

	case IMAGE_POSITIVE_INTEGER_VALUE:
	  if (! RANGED_FIXNUMP (1, value, INT_MAX))
	    return false;
	  break;

	case IMAGE_NON_NEGATIVE_INTEGER_VALUE_OR_PAIR:
	  if (RANGED_FIXNUMP (0, value, INT_MAX))
	    break;
	  if (CONSP (value)
	      && RANGED_FIXNUMP (0, XCAR (value), INT_MAX)
	      && RANGED_FIXNUMP (0, XCDR (value), INT_MAX))
	    break;
	  return false;

	case IMAGE_ASCENT_VALUE:
	  if (SYMBOLP (value) && EQ (value, Qcenter))
	    break;
	  else if (RANGED_FIXNUMP (0, value, 100))
	    break;
	  return false;

	case IMAGE_NON_NEGATIVE_INTEGER_VALUE:
	  /* Unlike the other integer-related cases, this one does not
	     verify that VALUE fits in 'int'.  This is because callers
	     want EMACS_INT.  */
	  if (!FIXNUMP (value) || XFIXNUM (value) < 0)
	    return false;
	  break;

	case IMAGE_DONT_CHECK_VALUE_TYPE:
	  break;

	case IMAGE_FUNCTION_VALUE:
	  value = indirect_function (value);
	  if (FUNCTIONP (value))
	    break;
	  return false;

	case IMAGE_NUMBER_VALUE:
	  if (! NUMBERP (value))
	    return false;
	  break;

	case IMAGE_INTEGER_VALUE:
	  if (! TYPE_RANGED_FIXNUMP (int, value))
	    return false;
	  break;

	case IMAGE_BOOL_VALUE:
	  if (!NILP (value) && !EQ (value, Qt))
	    return false;
	  break;

	default:
	  emacs_abort ();
	  break;
	}

      if (EQ (key, QCtype)
	  && !(EQ (type, value) || EQ (type, Qnative_image)))
	return false;

    maybe_done:
      if (NILP (XCDR (plist)))
	{
	  /* Check that all mandatory fields are present.  */
	  for (i = 0; i < nkeywords; ++i)
	    if (keywords[i].mandatory_p && keywords[i].count == 0)
	      return false;

	  return true;
	}
    }

  return false;
}


/* Return the value of KEY in image specification SPEC.  Value is nil
   if KEY is not present in SPEC.  Set *FOUND depending on whether KEY
   was found in SPEC.  */

static Lisp_Object
image_spec_value (Lisp_Object spec, Lisp_Object key, bool *found)
{
  Lisp_Object tail;

  eassert (valid_image_p (spec));

  tail = XCDR (spec);
  FOR_EACH_TAIL_SAFE (tail)
    {
      if (EQ (XCAR (tail), key))
	{
	  if (found)
	    *found = 1;
	  return XCAR (XCDR (tail));
	}
      tail = XCDR (tail);
      if (! CONSP (tail))
	break;
    }

  if (found)
    *found = 0;
  return Qnil;
}


DEFUN ("image-size", Fimage_size, Simage_size, 1, 3, 0,
       doc: /* Return the size of image SPEC as pair (WIDTH . HEIGHT).
PIXELS non-nil means return the size in pixels, otherwise return the
size in canonical character units.

FRAME is the frame on which the image will be displayed.  FRAME nil
or omitted means use the selected frame.

Calling this function will result in the image being stored in the
image cache.  If this is not desirable, call `image-flush' after
calling this function.  */)
  (Lisp_Object spec, Lisp_Object pixels, Lisp_Object frame)
{
  Lisp_Object size;

  size = Qnil;
  if (valid_image_p (spec))
    {
      struct frame *f = decode_window_system_frame (frame);
      ptrdiff_t id = lookup_image (f, spec, -1);
      struct image *img = IMAGE_FROM_ID (f, id);
      int width = img->width + 2 * img->hmargin;
      int height = img->height + 2 * img->vmargin;

      if (NILP (pixels))
	size = Fcons (make_float ((double) width / FRAME_COLUMN_WIDTH (f)),
		      make_float ((double) height / FRAME_LINE_HEIGHT (f)));
      else
	size = Fcons (make_fixnum (width), make_fixnum (height));
    }
  else
    error ("Invalid image specification");

  return size;
}


DEFUN ("image-mask-p", Fimage_mask_p, Simage_mask_p, 1, 2, 0,
       doc: /* Return t if image SPEC has a mask bitmap.
FRAME is the frame on which the image will be displayed.  FRAME nil
or omitted means use the selected frame.  */)
  (Lisp_Object spec, Lisp_Object frame)
{
  Lisp_Object mask;

  mask = Qnil;
  if (valid_image_p (spec))
    {
      struct frame *f = decode_window_system_frame (frame);
      ptrdiff_t id = lookup_image (f, spec, -1);
      struct image *img = IMAGE_FROM_ID (f, id);
      if (img->mask)
	mask = Qt;
    }
  else
    error ("Invalid image specification");

  return mask;
}

DEFUN ("image-metadata", Fimage_metadata, Simage_metadata, 1, 2, 0,
       doc: /* Return metadata for image SPEC.
FRAME is the frame on which the image will be displayed.  FRAME nil
or omitted means use the selected frame.  */)
  (Lisp_Object spec, Lisp_Object frame)
{
  Lisp_Object ext;

  ext = Qnil;
  if (valid_image_p (spec))
    {
      struct frame *f = decode_window_system_frame (frame);
      ptrdiff_t id = lookup_image (f, spec, -1);
      struct image *img = IMAGE_FROM_ID (f, id);
      ext = img->lisp_data;
    }

  return ext;
}


/***********************************************************************
		 Image type independent image structures
 ***********************************************************************/

#define MAX_IMAGE_SIZE 10.0
/* Allocate and return a new image structure for image specification
   SPEC.  SPEC has a hash value of HASH.  */

static struct image *
make_image (Lisp_Object spec, EMACS_UINT hash)
{
  struct image *img = xzalloc (sizeof *img);
  Lisp_Object file = image_spec_value (spec, QCfile, NULL);

  eassert (valid_image_p (spec));
  img->dependencies = NILP (file) ? Qnil : list1 (file);
  img->type = lookup_image_type (image_spec_value (spec, QCtype, NULL));
  eassert (img->type != NULL);
  img->spec = spec;
  img->lisp_data = Qnil;
  img->ascent = DEFAULT_IMAGE_ASCENT;
  img->hash = hash;
  img->corners[BOT_CORNER] = -1;  /* Full image */
  return img;
}


/* Free image IMG which was used on frame F, including its resources.  */

static void
free_image (struct frame *f, struct image *img)
{
  if (img)
    {
      struct image_cache *c = FRAME_IMAGE_CACHE (f);

      /* Remove IMG from the hash table of its cache.  */
      if (img->prev)
	img->prev->next = img->next;
      else
	c->buckets[img->hash % IMAGE_CACHE_BUCKETS_SIZE] = img->next;

      if (img->next)
	img->next->prev = img->prev;

      c->images[img->id] = NULL;

#if !defined USE_CAIRO && defined HAVE_XRENDER
      if (img->picture)
        XRenderFreePicture (FRAME_X_DISPLAY (f), img->picture);
      if (img->mask_picture)
        XRenderFreePicture (FRAME_X_DISPLAY (f), img->mask_picture);
#endif

      /* Free resources, then free IMG.  */
      img->type->free_img (f, img);
      xfree (img->face_font_family);
      xfree (img);
    }
}

/* Return true if the given widths and heights are valid for display.  */

static bool
check_image_size (struct frame *f, int width, int height)
{
  int w, h;

  if (width <= 0 || height <= 0)
    return 0;

  if (FIXNUMP (Vmax_image_size))
    return (width <= XFIXNUM (Vmax_image_size)
	    && height <= XFIXNUM (Vmax_image_size));
  else if (FLOATP (Vmax_image_size))
    {
      if (f != NULL)
	{
	  w = FRAME_PIXEL_WIDTH (f);
	  h = FRAME_PIXEL_HEIGHT (f);
	}
      else
	w = h = 1024;  /* Arbitrary size for unknown frame. */
      return (width <= XFLOAT_DATA (Vmax_image_size) * w
	      && height <= XFLOAT_DATA (Vmax_image_size) * h);
    }
  else
    return 1;
}

/* Prepare image IMG for display on frame F.  Must be called before
   drawing an image.  */

void
prepare_image_for_display (struct frame *f, struct image *img)
{
  /* We're about to display IMG, so set its timestamp to `now'.  */
  img->timestamp = current_timespec ();

  /* If IMG doesn't have a pixmap yet, load it now, using the image
     type dependent loader function.  */
  if (img->pixmap == NO_PIXMAP && !img->load_failed_p)
    img->load_failed_p = ! img->type->load_img (f, img);

#ifdef USE_CAIRO
  if (!img->load_failed_p)
    {
      block_input ();
      if (img->cr_data == NULL || (cairo_pattern_get_type (img->cr_data)
				   != CAIRO_PATTERN_TYPE_SURFACE))
	{
	  /* Fill in the background/background_transparent field while
	     we have img->pixmap->data/img->mask->data.  */
	  IMAGE_BACKGROUND (img, f, img->pixmap);
	  IMAGE_BACKGROUND_TRANSPARENT (img, f, img->mask);
	  cr_put_image_to_cr_data (img);
	  if (img->cr_data == NULL)
	    {
	      img->load_failed_p = 1;
	      img->type->free_img (f, img);
	    }
	}
      unblock_input ();
    }
#elif defined HAVE_X_WINDOWS
  if (!img->load_failed_p)
    {
      block_input ();
      image_sync_to_pixmaps (f, img);
      unblock_input ();
    }
#endif
}


/* Value is the number of pixels for the ascent of image IMG when
   drawn in face FACE.  */

int
image_ascent (struct image *img, struct face *face, struct glyph_slice *slice)
{
  int height;
  int ascent;

  if (slice->height == img->height)
    height = img->height + img->vmargin;
  else if (slice->y == 0)
    height = slice->height + img->vmargin;
  else
    height = slice->height;

  if (img->ascent == CENTERED_IMAGE_ASCENT)
    {
      if (face->font)
	{
#ifdef HAVE_NTGUI
	  /* W32 specific version.  Why?. ++kfs  */
	  ascent = height / 2 - (FONT_DESCENT (face->font)
				 - FONT_BASE (face->font)) / 2;
#else
	  /* This expression is arranged so that if the image can't be
	     exactly centered, it will be moved slightly up.  This is
	     because a typical font is `top-heavy' (due to the presence
	     uppercase letters), so the image placement should err towards
	     being top-heavy too.  It also just generally looks better.  */
	  ascent = (height + FONT_BASE (face->font)
                    - FONT_DESCENT (face->font) + 1) / 2;
#endif /* HAVE_NTGUI */
	}
      else
	ascent = height / 2;
    }
  else
    ascent = height * (img->ascent / 100.0);

  return ascent;
}


/* Image background colors.  */

/* Find the "best" corner color of a bitmap.
   On W32, PIMG is assumed to a device context with the bitmap selected.  */

static RGB_PIXEL_COLOR
four_corners_best (Emacs_Pix_Context pimg, int *corners,
		   unsigned long width, unsigned long height)
{
  RGB_PIXEL_COLOR corner_pixels[4];
  RGB_PIXEL_COLOR best UNINIT;
  int i, best_count;

  if (corners && corners[BOT_CORNER] >= 0)
    {
      /* Get the colors at the corner_pixels of pimg.  */
      corner_pixels[0] = GET_PIXEL (pimg, corners[LEFT_CORNER], corners[TOP_CORNER]);
      corner_pixels[1] = GET_PIXEL (pimg, corners[RIGHT_CORNER] - 1, corners[TOP_CORNER]);
      corner_pixels[2] = GET_PIXEL (pimg, corners[RIGHT_CORNER] - 1, corners[BOT_CORNER] - 1);
      corner_pixels[3] = GET_PIXEL (pimg, corners[LEFT_CORNER], corners[BOT_CORNER] - 1);
    }
  else

    {
      /* Get the colors at the corner_pixels of pimg.  */
      corner_pixels[0] = GET_PIXEL (pimg, 0, 0);
      corner_pixels[1] = GET_PIXEL (pimg, width - 1, 0);
      corner_pixels[2] = GET_PIXEL (pimg, width - 1, height - 1);
      corner_pixels[3] = GET_PIXEL (pimg, 0, height - 1);
    }
  /* Choose the most frequently found color as background.  */
  for (i = best_count = 0; i < 4; ++i)
    {
      int j, n;

      for (j = n = 0; j < 4; ++j)
	if (corner_pixels[i] == corner_pixels[j])
	  ++n;

      if (n > best_count)
	best = corner_pixels[i], best_count = n;
    }

  return best;
}

/* Return the `background' field of IMG.  If IMG doesn't have one yet,
   it is guessed heuristically.  If non-zero, XIMG is an existing
   Emacs_Pix_Context object (device context with the image selected on
   W32) to use for the heuristic.  */

RGB_PIXEL_COLOR
image_background (struct image *img, struct frame *f, Emacs_Pix_Context pimg)
{
  if (! img->background_valid)
    /* IMG doesn't have a background yet, try to guess a reasonable value.  */
    {
      bool free_pimg = !pimg;
#ifdef HAVE_NTGUI
      HGDIOBJ prev;
#endif /* HAVE_NTGUI */

      if (free_pimg)
	pimg = image_get_x_image_or_dc (f, img, 0, &prev);

      RGB_PIXEL_COLOR bg
	= four_corners_best (pimg, img->corners, img->width, img->height);
#ifdef USE_CAIRO
      {
	char color_name[30];
	sprintf (color_name, "#%04x%04x%04x",
		 (unsigned int) RED16_FROM_ULONG (bg),
		 (unsigned int) GREEN16_FROM_ULONG (bg),
		 (unsigned int) BLUE16_FROM_ULONG (bg));
	bg = image_alloc_image_color (f, img, build_string (color_name), 0);
      }
#endif
      img->background = bg;

      if (free_pimg)
	image_unget_x_image_or_dc (img, 0, pimg, prev);

      img->background_valid = 1;
    }

  return img->background;
}

/* Return the `background_transparent' field of IMG.  If IMG doesn't
   have one yet, it is guessed heuristically.  If non-zero, MASK is an
   existing Emacs_Pix_Context (XImage* on X) object to use for the
   heuristic.  */

int
image_background_transparent (struct image *img, struct frame *f,
                              Emacs_Pix_Context mask)
{
  if (! img->background_transparent_valid)
    /* IMG doesn't have a background yet, try to guess a reasonable value.  */
    {
      if (img->mask)
	{
	  bool free_mask = !mask;
#ifdef HAVE_NTGUI
	  HGDIOBJ prev;
#endif /* HAVE_NTGUI */

	  if (free_mask)
	    mask = image_get_x_image_or_dc (f, img, 1, &prev);

	  img->background_transparent
	    = (four_corners_best (mask, img->corners, img->width, img->height) == PIX_MASK_RETAIN);

	  if (free_mask)
	    image_unget_x_image_or_dc (img, 1, mask, prev);
	}
      else
	img->background_transparent = 0;

      img->background_transparent_valid = 1;
    }

  return img->background_transparent;
}

/***********************************************************************
		  Helper functions for X image types
 ***********************************************************************/

/* Clear X resources of image IMG on frame F according to FLAGS.
   FLAGS is bitwise-or of the following masks:
   CLEAR_IMAGE_PIXMAP free the pixmap if any.
   CLEAR_IMAGE_MASK means clear the mask pixmap if any.
   CLEAR_IMAGE_COLORS means free colors allocated for the image, if
     any.  */

#define CLEAR_IMAGE_PIXMAP	(1 << 0)
#define CLEAR_IMAGE_MASK	(1 << 1)
#define CLEAR_IMAGE_COLORS	(1 << 2)

static void
image_clear_image_1 (struct frame *f, struct image *img, int flags)
{
  if (flags & CLEAR_IMAGE_PIXMAP)
    {
      if (img->pixmap)
	{
	  FRAME_TERMINAL (f)->free_pixmap (f, img->pixmap);
	  img->pixmap = NO_PIXMAP;
	  /* NOTE (HAVE_NS): background color is NOT an indexed color! */
	  img->background_valid = 0;
	}
#if defined HAVE_X_WINDOWS && !defined USE_CAIRO
      if (img->ximg)
	{
	  image_destroy_x_image (img->ximg);
	  img->ximg = NULL;
	  img->background_valid = 0;
	}
#endif
    }

  if (flags & CLEAR_IMAGE_MASK)
    {
      if (img->mask)
	{
	  FRAME_TERMINAL (f)->free_pixmap (f, img->mask);
	  img->mask = NO_PIXMAP;
	  img->background_transparent_valid = 0;
	}
#if defined HAVE_X_WINDOWS && !defined USE_CAIRO
      if (img->mask_img)
	{
	  image_destroy_x_image (img->mask_img);
	  img->mask_img = NULL;
	  img->background_transparent_valid = 0;
	}
#endif
    }

  if ((flags & CLEAR_IMAGE_COLORS) && img->ncolors)
    {
      /* W32_TODO: color table support.  */
#if defined HAVE_X_WINDOWS && !defined USE_CAIRO
      x_free_colors (f, img->colors, img->ncolors);
#endif /* HAVE_X_WINDOWS && !USE_CAIRO */
      xfree (img->colors);
      img->colors = NULL;
      img->ncolors = 0;
    }

#ifdef USE_CAIRO
  if (img->cr_data)
    {
      cairo_pattern_destroy (img->cr_data);
      img->cr_data = NULL;
    }
#endif	/* USE_CAIRO */
}

/* Free X resources of image IMG which is used on frame F.  */

static void
image_clear_image (struct frame *f, struct image *img)
{
  block_input ();
  image_clear_image_1 (f, img,
		   CLEAR_IMAGE_PIXMAP | CLEAR_IMAGE_MASK | CLEAR_IMAGE_COLORS);
  unblock_input ();
}


/* Allocate color COLOR_NAME for image IMG on frame F.  If color
   cannot be allocated, use DFLT.  Add a newly allocated color to
   IMG->colors, so that it can be freed again.  Value is the pixel
   color.  */

static unsigned long
image_alloc_image_color (struct frame *f, struct image *img,
                         Lisp_Object color_name, unsigned long dflt)
{
  Emacs_Color color;
  unsigned long result;

  eassert (STRINGP (color_name));

  if (FRAME_TERMINAL (f)->defined_color_hook (f,
                                              SSDATA (color_name),
                                              &color,
                                              true,
                                              false)
      && img->ncolors < min (min (PTRDIFF_MAX, SIZE_MAX) / sizeof *img->colors,
			     INT_MAX))
    {
      /* This isn't called frequently so we get away with simply
	 reallocating the color vector to the needed size, here.  */
      ptrdiff_t ncolors = img->ncolors + 1;
      img->colors = xrealloc (img->colors, ncolors * sizeof *img->colors);
      img->colors[ncolors - 1] = color.pixel;
      img->ncolors = ncolors;
      result = color.pixel;
    }
  else
    result = dflt;

  return result;
}



/***********************************************************************
			     Image Cache
 ***********************************************************************/

static void cache_image (struct frame *f, struct image *img);

/* Return a new, initialized image cache that is allocated from the
   heap.  Call free_image_cache to free an image cache.  */

struct image_cache *
make_image_cache (void)
{
  struct image_cache *c = xmalloc (sizeof *c);

  c->size = 50;
  c->used = c->refcount = 0;
  c->images = xmalloc (c->size * sizeof *c->images);
  c->buckets = xzalloc (IMAGE_CACHE_BUCKETS_SIZE * sizeof *c->buckets);
  return c;
}

/* Find an image matching SPEC in the cache, and return it.  If no
   image is found, return NULL.  */
static struct image *
search_image_cache (struct frame *f, Lisp_Object spec, EMACS_UINT hash,
                    unsigned long foreground, unsigned long background,
                    int font_size, char *font_family, bool ignore_colors)
{
  struct image *img;
  struct image_cache *c = FRAME_IMAGE_CACHE (f);
  int i = hash % IMAGE_CACHE_BUCKETS_SIZE;

  if (!c) return NULL;

  /* If the image spec does not specify a background color, the cached
     image must have the same background color as the current frame.
     The foreground color must also match, for the sake of monochrome
     images.

     In fact, we could ignore the foreground color matching condition
     for color images, or if the image spec specifies :foreground;
     similarly we could ignore the background color matching condition
     for formats that don't use transparency (such as jpeg), or if the
     image spec specifies :background.  However, the extra memory
     usage is probably negligible in practice, so we don't bother.  */

  for (img = c->buckets[i]; img; img = img->next)
    if (img->hash == hash
	&& !NILP (Fequal (img->spec, spec))
	&& (ignore_colors || (img->face_foreground == foreground
                              && img->face_background == background
			      && img->face_font_size == font_size
			      && (font_family
				  &&!strcmp (font_family, img->face_font_family)))))
      break;
  return img;
}


/* Filter out image elements that don't affect display, but will
   disrupt finding the image in the cache.  This should perhaps be
   user-configurable, but for now it's hard-coded (but new elements
   can be added at will).  */
static Lisp_Object
filter_image_spec (Lisp_Object spec)
{
  Lisp_Object out = Qnil;

  /* Skip past the `image' element.  */
  if (CONSP (spec))
    spec = XCDR (spec);

  while (CONSP (spec))
    {
      Lisp_Object key = XCAR (spec);
      spec = XCDR (spec);
      if (CONSP (spec))
	{
	  Lisp_Object value = XCAR (spec);
	  spec = XCDR (spec);

	  /* Some animation-related data doesn't affect display, but
	     breaks the image cache.  Filter those out.  */
	  if (!(EQ (key, QCanimate_buffer)
		|| EQ (key, QCanimate_tardiness)
		|| EQ (key, QCanimate_position)
		|| EQ (key, QCanimate_multi_frame_data)))
	    {
	      out = Fcons (value, out);
	      out = Fcons (key, out);
	    }
	}
    }
  return out;
}

/* Search frame F for an image with spec SPEC, and free it.  */

static void
uncache_image (struct frame *f, Lisp_Object spec)
{
  struct image *img;
  EMACS_UINT hash = sxhash (filter_image_spec (spec));

  /* Because the background colors are based on the current face, we
     can have multiple copies of an image with the same spec. We want
     to remove them all to ensure the user doesn't see an old version
     of the image when the face changes.  */
  while ((img = search_image_cache (f, spec, hash, 0, 0, 0, NULL, true)))
    {
      free_image (f, img);
      /* As display glyphs may still be referring to the image ID, we
	 must garbage the frame (Bug#6426).  */
      SET_FRAME_GARBAGED (f);
    }
}


/* Free image cache of frame F.  Be aware that X frames share images
   caches.  */

void
free_image_cache (struct frame *f)
{
  struct image_cache *c = FRAME_IMAGE_CACHE (f);
  if (c)
    {
      ptrdiff_t i;

      /* Cache should not be referenced by any frame when freed.  */
      eassert (c->refcount == 0);

      for (i = 0; i < c->used; ++i)
	free_image (f, c->images[i]);
      xfree (c->images);
      xfree (c->buckets);
      xfree (c);
      FRAME_IMAGE_CACHE (f) = NULL;
    }
}


/* Clear image cache of frame F.  FILTER=t means free all images.
   FILTER=nil means clear only images that haven't been
   displayed for some time.
   Else, only free the images which have FILTER in their `dependencies'.
   Should be called from time to time to reduce the number of loaded images.
   If image-cache-eviction-delay is non-nil, this frees images in the cache
   which weren't displayed for at least that many seconds.  */

static void
clear_image_cache (struct frame *f, Lisp_Object filter)
{
  struct image_cache *c = FRAME_IMAGE_CACHE (f);

  if (c && !f->inhibit_clear_image_cache)
    {
      ptrdiff_t i, nfreed = 0;

      /* Block input so that we won't be interrupted by a SIGIO
	 while being in an inconsistent state.  */
      block_input ();

      if (!NILP (filter))
	{
	  /* Filter image cache.  */
	  for (i = 0; i < c->used; ++i)
	    {
	      struct image *img = c->images[i];
	      if (img && (EQ (Qt, filter)
			  || !NILP (Fmember (filter, img->dependencies))))
		{
		  free_image (f, img);
		  ++nfreed;
		}
	    }
	}
      else if (FIXNUMP (Vimage_cache_eviction_delay))
	{
	  /* Free cache based on timestamp.  */
	  struct timespec old, t;
	  double delay;
	  ptrdiff_t nimages = 0;

	  for (i = 0; i < c->used; ++i)
	    if (c->images[i])
	      nimages++;

	  /* If the number of cached images has grown unusually large,
	     decrease the cache eviction delay (Bug#6230).  */
	  delay = XFIXNUM (Vimage_cache_eviction_delay);
	  if (nimages > 40)
	    delay = 1600 * delay / nimages / nimages;
	  delay = max (delay, 1);

	  t = current_timespec ();
	  old = timespec_sub (t, dtotimespec (delay));

	  for (i = 0; i < c->used; ++i)
	    {
	      struct image *img = c->images[i];
	      if (img && timespec_cmp (img->timestamp, old) < 0)
		{
		  free_image (f, img);
		  ++nfreed;
		}
	    }
	}

      /* We may be clearing the image cache because, for example,
	 Emacs was iconified for a longer period of time.  In that
	 case, current matrices may still contain references to
	 images freed above.  So, clear these matrices.  */
      if (nfreed)
	{
	  Lisp_Object tail, frame;

	  FOR_EACH_FRAME (tail, frame)
	    {
	      struct frame *fr = XFRAME (frame);
	      if (FRAME_IMAGE_CACHE (fr) == c)
		clear_current_matrices (fr);
	    }

	  windows_or_buffers_changed = 19;
	}

      unblock_input ();
    }
}

void
clear_image_caches (Lisp_Object filter)
{
  /* FIXME: We want to do
   * struct terminal *t;
   * for (t = terminal_list; t; t = t->next_terminal)
   *   clear_image_cache (t, filter); */
  Lisp_Object tail, frame;
  FOR_EACH_FRAME (tail, frame)
    if (FRAME_WINDOW_P (XFRAME (frame)))
      clear_image_cache (XFRAME (frame), filter);
}

DEFUN ("clear-image-cache", Fclear_image_cache, Sclear_image_cache,
       0, 2, 0,
       doc: /* Clear the image cache.
FILTER nil or a frame means clear all images in the selected frame.
FILTER t means clear the image caches of all frames.
Anything else means clear only those images that refer to FILTER,
which is then usually a filename.

This function also clears the image animation cache.  If
ANIMATION-CACHE is non-nil, only the image spec `eq' with
ANIMATION-CACHE is removed, and other image cache entries are not
evicted.  */)
  (Lisp_Object filter, Lisp_Object animation_cache)
{
  if (!NILP (animation_cache))
    {
#if defined (HAVE_WEBP) || defined (HAVE_GIF)
      anim_prune_animation_cache (XCDR (animation_cache));
#endif
      return Qnil;
    }

  if (! (NILP (filter) || FRAMEP (filter)))
    clear_image_caches (filter);
  else
    clear_image_cache (decode_window_system_frame (filter), Qt);

  /* Also clear the animation caches.  */
  image_prune_animation_caches (true);

  return Qnil;
}

static size_t
image_size_in_bytes (struct image *img)
{
  size_t size = 0;

#if defined USE_CAIRO
  Emacs_Pixmap pm = img->pixmap;
  if (pm)
    size += pm->height * pm->bytes_per_line;
  Emacs_Pixmap msk = img->mask;
  if (msk)
    size += msk->height * msk->bytes_per_line;

#elif defined HAVE_X_WINDOWS
  /* Use a nominal depth of 24 bpp for pixmap and 1 bpp for mask,
     to avoid having to query the server. */
  if (img->pixmap != NO_PIXMAP)
    size += img->width * img->height * 3;
  if (img->mask != NO_PIXMAP)
    size += img->width * img->height / 8;

  if (img->ximg && img->ximg->data)
    size += img->ximg->bytes_per_line * img->ximg->height;
  if (img->mask_img && img->mask_img->data)
    size += img->mask_img->bytes_per_line * img->mask_img->height;

#elif defined HAVE_NS
  if (img->pixmap)
    size += ns_image_size_in_bytes (img->pixmap);
  if (img->mask)
    size += ns_image_size_in_bytes (img->mask);

#elif defined HAVE_NTGUI
  if (img->pixmap)
    size += w32_image_size (img->pixmap);
  if (img->mask)
    size += w32_image_size (img->mask);

#elif defined HAVE_HAIKU
  if (img->pixmap)
    size += BBitmap_bytes_length (img->pixmap);
  if (img->mask)
    size += BBitmap_bytes_length (img->mask);
#endif

  return size;
}

static size_t
image_frame_cache_size (struct frame *f)
{
  struct image_cache *c = FRAME_IMAGE_CACHE (f);
  if (!c)
    return 0;

  size_t total = 0;
  for (ptrdiff_t i = 0; i < c->used; ++i)
    {
      struct image *img = c->images[i];
      total += img ? image_size_in_bytes (img) : 0;
    }
  return total;
}

DEFUN ("image-flush", Fimage_flush, Simage_flush,
       1, 2, 0,
       doc: /* Flush the image with specification SPEC on frame FRAME.
This removes the image from the Emacs image cache.  If SPEC specifies
an image file, the next redisplay of this image will read from the
current contents of that file.

FRAME nil or omitted means use the selected frame.
FRAME t means refresh the image on all frames.  */)
  (Lisp_Object spec, Lisp_Object frame)
{
  if (!valid_image_p (spec))
    error ("Invalid image specification");

  if (EQ (frame, Qt))
    {
      Lisp_Object tail;
      FOR_EACH_FRAME (tail, frame)
	{
	  struct frame *f = XFRAME (frame);
	  if (FRAME_WINDOW_P (f))
	    uncache_image (f, spec);
	}
    }
  else
    uncache_image (decode_window_system_frame (frame), spec);

  return Qnil;
}


/* Compute masks and transform image IMG on frame F, as specified
   by the image's specification,  */

static void
postprocess_image (struct frame *f, struct image *img)
{
  /* Manipulation of the image's mask.  */
  if (img->pixmap)
    {
      Lisp_Object conversion, spec;
      Lisp_Object mask;

      spec = img->spec;

      /* `:heuristic-mask t'
	 `:mask heuristic'
	 means build a mask heuristically.
	 `:heuristic-mask (R G B)'
	 `:mask (heuristic (R G B))'
	 means build a mask from color (R G B) in the
	 image.
	 `:mask nil'
	 means remove a mask, if any.  */

      mask = image_spec_value (spec, QCheuristic_mask, NULL);
      if (!NILP (mask))
	image_build_heuristic_mask (f, img, mask);
      else
	{
	  bool found_p;

	  mask = image_spec_value (spec, QCmask, &found_p);

	  if (EQ (mask, Qheuristic))
	    image_build_heuristic_mask (f, img, Qt);
	  else if (CONSP (mask)
		   && EQ (XCAR (mask), Qheuristic))
	    {
	      if (CONSP (XCDR (mask)))
		image_build_heuristic_mask (f, img, XCAR (XCDR (mask)));
	      else
		image_build_heuristic_mask (f, img, XCDR (mask));
	    }
	  else if (NILP (mask) && found_p && img->mask)
	    image_clear_image_1 (f, img, CLEAR_IMAGE_MASK);
	}


      /* Should we apply an image transformation algorithm?  */
      conversion = image_spec_value (spec, QCconversion, NULL);
      if (EQ (conversion, Qdisabled))
	image_disable_image (f, img);
      else if (EQ (conversion, Qlaplace))
	image_laplace (f, img);
      else if (EQ (conversion, Qemboss))
	image_emboss (f, img);
      else if (CONSP (conversion)
	       && EQ (XCAR (conversion), Qedge_detection))
	{
	  Lisp_Object tem;
	  tem = XCDR (conversion);
	  if (CONSP (tem))
	    image_edge_detection (f, img,
                                  plist_get (tem, QCmatrix),
                                  plist_get (tem, QCcolor_adjustment));
	}
    }
}

#if defined (HAVE_IMAGEMAGICK) || defined (HAVE_NATIVE_TRANSFORMS)
/* Scale an image size by returning SIZE / DIVISOR * MULTIPLIER,
   safely rounded and clipped to int range.  */

static int
scale_image_size (int size, double divisor, double multiplier)
{
  if (divisor != 0)
    {
      double scaled = size * multiplier / divisor;
      if (scaled < INT_MAX)
	{
	  /* Use ceil, as rounding can discard fractional SVG pixels.  */
	  return ceil (scaled);
	}
    }
  return INT_MAX;
}

/* Return a size, in pixels, from the value specified by SYMBOL, which
   may be an integer or a pair of the form (VALUE . 'em) where VALUE
   is a float that is multiplied by the font size to get the final
   dimension.

   If the value doesn't exist in the image spec, or is invalid, return
   -1.
*/
static int
image_get_dimension (struct image *img, Lisp_Object symbol)
{
  Lisp_Object value = image_spec_value (img->spec, symbol, NULL);

  if (FIXNATP (value))
    return min (XFIXNAT (value), INT_MAX);
  if (CONSP (value) && NUMBERP (CAR (value)) && EQ (Qem, CDR (value)))
    return scale_image_size (img->face_font_size, 1, XFLOATINT (CAR (value)));

  return -1;
}

/* Compute the desired size of an image with native size WIDTH x HEIGHT.
   Use IMG to deduce the size.  Store the desired size into
   *D_WIDTH x *D_HEIGHT.  Store -1 x -1 if the native size is OK.  */
static void
compute_image_size (double width, double height,
		    struct image *img,
		    int *d_width, int *d_height)
{
  double scale = 1;
  Lisp_Object value = image_spec_value (img->spec, QCscale, NULL);
  if (NUMBERP (value))
    {
      double dval = XFLOATINT (value);
      if (0 <= dval)
	scale = dval;
    }

  /* If width and/or height is set in the display spec assume we want
     to scale to those values.  If either h or w is unspecified, the
     unspecified should be calculated from the specified to preserve
     aspect ratio.  */
  int desired_width = image_get_dimension (img, QCwidth), max_width;
  if (desired_width < 0)
    max_width = image_get_dimension (img, QCmax_width);
  else
    {
      desired_width = scale_image_size (desired_width, 1, scale);
      /* :width overrides :max-width. */
      max_width = -1;
    }

  int desired_height = image_get_dimension (img, QCheight), max_height;
  if (desired_height < 0)
    max_height = image_get_dimension (img, QCmax_height);
  else
    {
      desired_height = scale_image_size (desired_height, 1, scale);
      /* :height overrides :max-height. */
      max_height = -1;
    }

  /* If we have both width/height set explicitly, we skip past all the
     aspect ratio-preserving computations below. */
  if (0 <= desired_width && 0 <= desired_height)
    goto out;

  if (0 <= desired_width)
    /* Width known, calculate height. */
    desired_height = scale_image_size (desired_width, width, height);
  else if (0 <= desired_height)
    /* Height known, calculate width. */
    desired_width = scale_image_size (desired_height, height, width);
  else
    {
      desired_width = scale_image_size (width, 1, scale);
      desired_height = scale_image_size (height, 1, scale);
    }

  if (0 <= max_width && max_width < desired_width)
    {
      /* The image is wider than :max-width. */
      desired_width = max_width;
      desired_height = scale_image_size (desired_width, width, height);
    }

  if (0 <= max_height && max_height < desired_height)
    {
      /* The image is higher than :max-height. */
      desired_height = max_height;
      desired_width = scale_image_size (desired_height, height, width);
    }

 out:
  *d_width = desired_width;
  *d_height = desired_height;
}

/* image_set_rotation and image_set_transform use affine
   transformation matrices to perform various transforms on the image.
   The matrix is a 2D array of doubles.  It is laid out like this:

   m[0][0] = m11 | m[1][0] = m12 | m[2][0] = tx
   --------------+---------------+-------------
   m[0][1] = m21 | m[1][1] = m22 | m[2][1] = ty
   --------------+---------------+-------------
   m[0][2] = 0   | m[1][2] = 0   | m[2][2] = 1

   tx and ty represent translations, m11 and m22 represent scaling
   transforms and m21 and m12 represent shear transforms.  Most
   graphics toolkits don't require the third row, however it is
   necessary for multiplication.

   Transforms are done by creating a matrix for each action we wish to
   take, then multiplying the transformation matrix by each of those
   matrices in order (matrix multiplication is not commutative).
   After we've done that we can use our modified transformation matrix
   to transform points.  We take the x and y coordinates and convert
   them into a 3x1 matrix and multiply that by the transformation
   matrix and it gives us a new, transformed, set of coordinates:

       [m11 m12 tx]   [x]   [m11*x+m12*y+tx*1]   [x']
       [m21 m22 ty] X [y] = [m21*x+m22*y+ty*1] = [y']
       [  0   0  1]   [1]   [     0*x+0*y+1*1]   [ 1]

   We don't have to worry about the last step as the graphics toolkit
   will do it for us.

   The three transforms we are concerned with are translation, scaling
   and rotation.  The translation matrix looks like this:

       [1 0 tx]
       [0 1 ty]
       [0 0  1]

   Where tx and ty are the amount to translate the origin in the x and
   y coordinates, respectively.  Since we are translating the origin
   and not the image data itself, it can appear backwards in use, for
   example to move the image 10 pixels to the right, you would set tx
   to -10.

   To scale we use:

       [x 0 0]
       [0 y 0]
       [0 0 1]

   Where x and y are the amounts to scale in the x and y dimensions.
   Values smaller than 1 make the image larger, values larger than 1
   make it smaller.  Negative values flip the image.  For example to
   double the image size set x and y to 0.5.

   To rotate we use:

       [ cos(r) sin(r) 0]
       [-sin(r) cos(r) 0]
       [      0      0 1]

   Where r is the angle of rotation required.  Rotation occurs around
   the origin, not the center of the image.  Note that this is
   normally considered a counter-clockwise rotation, however because
   our y axis is reversed, (0, 0) at the top left, it works as a
   clockwise rotation.

   The full process of rotating an image is to move the origin to the
   center of the image (width/2, height/2), perform the rotation, and
   finally move the origin back to the top left of the image, which
   may now be a different corner.

   Note that different GUI backends (X, Cairo, w32, NS, Haiku) want
   the transform matrix defined as transform from the original image
   to the transformed image, while others want the matrix to describe
   the transform of the space, which boils down to inverting the
   matrix.

   It's possible to pre-calculate the matrix multiplications and just
   generate one transform matrix that will do everything we need in a
   single step, but the maths for each element is much more complex
   and performing the steps separately makes for more readable code.  */

typedef double matrix3x3[3][3];

static void
matrix3x3_mult (matrix3x3 a, matrix3x3 b, matrix3x3 result)
{
  for (int i = 0; i < 3; i++)
    for (int j = 0; j < 3; j++)
      {
	double sum = 0;
	for (int k = 0; k < 3; k++)
	  sum += a[i][k] * b[k][j];
	result[i][j] = sum;
      }
}

static void
compute_image_rotation (struct image *img, double *rotation)
{
  bool foundp = false;
  Lisp_Object value = image_spec_value (img->spec, QCrotation, &foundp);
  if (!foundp)
    return;
  if (! NUMBERP (value))
    {
      image_error ("Invalid image `:rotation' parameter");
      return;
    }

  Lisp_Object reduced_angle = Fmod (value, make_fixnum (360));
  if (FLOATP (reduced_angle))
    *rotation = XFLOAT_DATA (reduced_angle);
  else
    *rotation = XFIXNUM (reduced_angle);
}

static void
image_set_transform (struct frame *f, struct image *img)
{
  bool flip;

#if defined HAVE_HAIKU
  matrix3x3 identity = {
    { 1, 0, 0 },
    { 0, 1, 0 },
    { 0, 0, 1 },
  };

  img->original_width = img->width;
  img->original_height = img->height;
  img->use_bilinear_filtering = false;

  memcpy (&img->transform, identity, sizeof identity);
#endif

# if (defined HAVE_IMAGEMAGICK \
      && !defined DONT_CREATE_TRANSFORMED_IMAGEMAGICK_IMAGE)
  /* ImageMagick images already have the correct transform.  */
  if (EQ (image_spec_value (img->spec, QCtype, NULL), Qimagemagick))
    return;
# endif

# if !defined USE_CAIRO && defined HAVE_XRENDER
  if (!img->picture)
    return;

  /* Store the original dimensions as we'll overwrite them later.  */
  img->original_width = img->width;
  img->original_height = img->height;
# endif

  /* Determine size.  */
  int width, height;

#ifdef HAVE_RSVG
  /* SVGs are pre-scaled to the correct size.  */
  if (EQ (image_spec_value (img->spec, QCtype, NULL), Qsvg))
    {
      width = img->width / FRAME_SCALE_FACTOR (f);
      height = img->height / FRAME_SCALE_FACTOR (f);
    }
  else
#endif
    compute_image_size (img->width, img->height, img, &width, &height);

  /* Determine rotation.  */
  double rotation = 0.0;
  compute_image_rotation (img, &rotation);

  /* Determine flipping.  */
  flip = !NILP (image_spec_value (img->spec, QCflip, NULL));

# if defined USE_CAIRO || defined HAVE_XRENDER || defined HAVE_NS || defined HAVE_HAIKU
  /* We want scale up operations to use a nearest neighbor filter to
     show real pixels instead of munging them, but scale down
     operations to use a blended filter, to avoid aliasing and the like.

     TODO: implement for Windows.  */
  bool smoothing;
  Lisp_Object s = image_spec_value (img->spec, QCtransform_smoothing, NULL);
  if (NILP (s))
    smoothing = (width < img->width) || (height < img->height);
  else
    smoothing = !NILP (s);
# endif

#ifdef HAVE_HAIKU
  img->use_bilinear_filtering = smoothing;
#endif

  /* Perform scale transformation.  */

  matrix3x3 matrix
    = {
# if defined USE_CAIRO || defined HAVE_XRENDER
	[0][0] = (!IEEE_FLOATING_POINT && width == 0 ? DBL_MAX
		  : img->width / (double) width),
	[1][1] = (!IEEE_FLOATING_POINT && height == 0 ? DBL_MAX
		  : img->height / (double) height),
# elif defined HAVE_NTGUI || defined HAVE_NS || defined HAVE_HAIKU
	[0][0] = (!IEEE_FLOATING_POINT && img->width == 0 ? DBL_MAX
		  : width / (double) img->width),
	[1][1] = (!IEEE_FLOATING_POINT && img->height == 0 ? DBL_MAX
		  : height / (double) img->height),
# else
	[0][0] = 1, [1][1] = 1,
# endif
	[2][2] = 1 };
  img->width = width;
  img->height = height;

  /* Perform rotation transformation.  */

  int rotate_flag = -1;

  /* Haiku needs this, since the transformation is done on the basis
     of the view, and not the image.  */
#ifdef HAVE_HAIKU
  int extra_tx, extra_ty;

  extra_tx = 0;
  extra_ty = 0;
#endif

  if (rotation == 0 && !flip)
    rotate_flag = 0;
  else
    {
# if (defined USE_CAIRO || defined HAVE_XRENDER \
      || defined HAVE_NTGUI || defined HAVE_NS \
      || defined HAVE_HAIKU)
      int cos_r, sin_r;
      if (rotation == 0)
	{
	  /* FLIP is always true here.  As this will rotate by 0
	     degrees, it has no visible effect.  Applying only
	     translation matrix to the image would be sufficient for
	     horizontal flipping, but writing special handling for
	     this case would increase code complexity somewhat.  */
	  cos_r = 1;
	  sin_r = 0;
	  rotate_flag = 1;

#ifdef HAVE_HAIKU
	  extra_tx = width;
	  extra_ty = 0;
#endif
	}
      else if (rotation == 90)
	{
	  width = img->height;
	  height = img->width;
	  cos_r = 0;
	  sin_r = 1;
	  rotate_flag = 1;

#ifdef HAVE_HAIKU
	  if (!flip)
	    extra_ty = height;
	  extra_tx = 0;
#endif
	}
      else if (rotation == 180)
	{
	  cos_r = -1;
	  sin_r = 0;
	  rotate_flag = 1;

#ifdef HAVE_HAIKU
	  if (!flip)
	    extra_tx = width;
	  extra_ty = height;
#endif
	}
      else if (rotation == 270)
	{
	  width = img->height;
	  height = img->width;
	  cos_r = 0;
	  sin_r = -1;
	  rotate_flag = 1;

#ifdef HAVE_HAIKU
	  extra_tx = width;

	  if (flip)
	    extra_ty = height;
#endif
	}

      if (0 < rotate_flag)
	{
#  if defined USE_CAIRO || defined HAVE_XRENDER
	  /* 1. Translate so (0, 0) is in the center of the image.  */
	  matrix3x3 t
	    = { [0][0] = 1,
					[1][1] = 1,
		[2][0] = img->width*.5, [2][1] = img->height*.5, [2][2] = 1 };
	  matrix3x3 u;
	  matrix3x3_mult (t, matrix, u);

	  /* 2. Rotate.  */
	  matrix3x3 rot = { [0][0] = cos_r, [0][1] = -sin_r,
			    [1][0] = sin_r, [1][1] = cos_r,
							     [2][2] = 1 };
	  matrix3x3 v;
	  matrix3x3_mult (rot, u, v);

	  /* 3. Translate back.  Flip horizontally if requested.  */
	  t[2][0] = width * -.5;
	  t[2][1] = height * -.5;
	  if (flip)
	    {
	      t[0][0] = -t[0][0];
	      t[2][0] = -t[2][0];
	    }
	  matrix3x3_mult (t, v, matrix);
#  else
	  /* 1. Translate so (0, 0) is in the center of the image.  */
	  matrix3x3 t
	    = { [0][0] = 1,
					 [1][1] = 1,
		[2][0] = img->width*-.5, [2][1] = img->height*-.5, [2][2] = 1 };
	  matrix3x3 u;
	  matrix3x3_mult (matrix, t, u);

	  /* 2. Rotate.  */
	  matrix3x3 rot = { [0][0] = cos_r,  [0][1] = sin_r,
			    [1][0] = -sin_r, [1][1] = cos_r,
							     [2][2] = 1 };
	  matrix3x3 v;
	  matrix3x3_mult (u, rot, v);

	  /* 3. Translate back.  Flip horizontally if requested.  */
	  t[2][0] = width * .5;
	  t[2][1] = height * .5;
	  if (flip) t[0][0] = -t[0][0];
	  matrix3x3_mult (v, t, matrix);
#  endif
	  img->width = width;
	  img->height = height;
	}
# endif
    }

  if (rotate_flag < 0)
    image_error ("No native support for rotation by %g degrees",
		 make_float (rotation));

# if defined (HAVE_NS)
  /* Under NS the transform is applied to the drawing surface at
     drawing time, so store it for later.  */
  ns_image_set_transform (img->pixmap, matrix);
  ns_image_set_smoothing (img->pixmap, smoothing);
# elif defined USE_CAIRO
  cairo_matrix_t cr_matrix = {matrix[0][0], matrix[0][1], matrix[1][0],
			      matrix[1][1], matrix[2][0], matrix[2][1]};
  cairo_pattern_t *pattern = cairo_pattern_create_rgb (0, 0, 0);
  cairo_pattern_set_matrix (pattern, &cr_matrix);
  cairo_pattern_set_filter (pattern, smoothing
                            ? CAIRO_FILTER_BEST : CAIRO_FILTER_NEAREST);
  /* Dummy solid color pattern just to record pattern matrix.  */
  img->cr_data = pattern;
# elif defined (HAVE_XRENDER)
  if (img->picture)
    {
      XTransform tmat
	= {{{XDoubleToFixed (matrix[0][0]),
             XDoubleToFixed (matrix[1][0]),
             XDoubleToFixed (matrix[2][0])},
	    {XDoubleToFixed (matrix[0][1]),
             XDoubleToFixed (matrix[1][1]),
             XDoubleToFixed (matrix[2][1])},
	    {XDoubleToFixed (matrix[0][2]),
             XDoubleToFixed (matrix[1][2]),
             XDoubleToFixed (matrix[2][2])}}};

      XRenderSetPictureFilter (FRAME_X_DISPLAY (f), img->picture,
                               smoothing ? FilterBest : FilterNearest, 0, 0);
      XRenderSetPictureTransform (FRAME_X_DISPLAY (f), img->picture, &tmat);

      if (img->mask_picture)
        {
          XRenderSetPictureFilter (FRAME_X_DISPLAY (f), img->mask_picture,
                                   smoothing ? FilterBest : FilterNearest, 0, 0);
          XRenderSetPictureTransform (FRAME_X_DISPLAY (f), img->mask_picture,
                                      &tmat);
        }
    }
# elif defined HAVE_NTGUI
  /* Store the transform matrix for application at draw time.  */
  img->xform.eM11 = matrix[0][0];
  img->xform.eM12 = matrix[0][1];
  img->xform.eM21 = matrix[1][0];
  img->xform.eM22 = matrix[1][1];
  img->xform.eDx  = matrix[2][0];
  img->xform.eDy  = matrix[2][1];
# elif defined HAVE_HAIKU
  /* Store the transform in the struct image for later.  */
  memcpy (&img->transform, &matrix, sizeof matrix);

  /* Also add the extra translations.   */
  if (rotate_flag)
    {
      img->transform[0][2] = extra_tx;
      img->transform[1][2] = extra_ty;
    }
#endif
}

#endif /* HAVE_IMAGEMAGICK || HAVE_NATIVE_TRANSFORMS */

/* Return the id of image with Lisp specification SPEC on frame F.
   SPEC must be a valid Lisp image specification (see valid_image_p).  */

ptrdiff_t
lookup_image (struct frame *f, Lisp_Object spec, int face_id)
{
  struct image *img;
  EMACS_UINT hash;

  if (FRAME_FACE_CACHE (f) == NULL)
    init_frame_faces (f);
  if (FRAME_FACE_CACHE (f)->used == 0)
    recompute_basic_faces (f);
  if (face_id < 0 || face_id >= FRAME_FACE_CACHE (f)->used)
    face_id = DEFAULT_FACE_ID;

  struct face *face = FACE_FROM_ID (f, face_id);
  unsigned long foreground = face->foreground;
  unsigned long background = face->background;
  int font_size = face->font->pixel_size;
  char *font_family = SSDATA (face->lface[LFACE_FAMILY_INDEX]);

  /* F must be a window-system frame, and SPEC must be a valid image
     specification.  */
  eassert (FRAME_WINDOW_P (f));
  eassert (valid_image_p (spec));

  /* Look up SPEC in the hash table of the image cache.  */
  hash = sxhash (filter_image_spec (spec));
  img = search_image_cache (f, spec, hash, foreground, background,
			    font_size, font_family, false);
  if (img && img->load_failed_p)
    {
      free_image (f, img);
      img = NULL;
    }

  /* If not found, create a new image and cache it.  */
  if (img == NULL)
    {
      block_input ();
      img = make_image (spec, hash);
      cache_image (f, img);
      img->face_foreground = foreground;
      img->face_background = background;
      img->face_font_size = font_size;
      img->face_font_family = xmalloc (strlen (font_family) + 1);
      strcpy (img->face_font_family, font_family);
      img->load_failed_p = ! img->type->load_img (f, img);

      /* If we can't load the image, and we don't have a width and
	 height, use some arbitrary width and height so that we can
	 draw a rectangle for it.  */
      if (img->load_failed_p)
	{
	  Lisp_Object value;

	  value = image_spec_value (spec, QCwidth, NULL);
	  img->width = (FIXNUMP (value)
			? XFIXNAT (value) : DEFAULT_IMAGE_WIDTH);
	  value = image_spec_value (spec, QCheight, NULL);
	  img->height = (FIXNUMP (value)
			 ? XFIXNAT (value) : DEFAULT_IMAGE_HEIGHT);
	}
      else
	{
	  /* Handle image type independent image attributes
	     `:ascent ASCENT', `:margin MARGIN', `:relief RELIEF',
	     `:background COLOR'.  */
	  Lisp_Object ascent, margin, relief, bg;
	  int relief_bound;

	  ascent = image_spec_value (spec, QCascent, NULL);
	  if (FIXNUMP (ascent))
	    img->ascent = XFIXNUM (ascent);
	  else if (EQ (ascent, Qcenter))
	    img->ascent = CENTERED_IMAGE_ASCENT;

	  margin = image_spec_value (spec, QCmargin, NULL);
	  if (FIXNUMP (margin))
	    img->vmargin = img->hmargin = XFIXNUM (margin);
	  else if (CONSP (margin))
	    {
	      img->hmargin = XFIXNUM (XCAR (margin));
	      img->vmargin = XFIXNUM (XCDR (margin));
	    }

	  relief = image_spec_value (spec, QCrelief, NULL);
	  relief_bound = INT_MAX - max (img->hmargin, img->vmargin);
	  if (RANGED_FIXNUMP (- relief_bound, relief, relief_bound))
	    {
	      img->relief = XFIXNUM (relief);
	      img->hmargin += eabs (img->relief);
	      img->vmargin += eabs (img->relief);
	    }

	  if (! img->background_valid)
	    {
	      bg = image_spec_value (img->spec, QCbackground, NULL);
	      if (!NILP (bg))
		{
		  img->background
		    = image_alloc_image_color (f, img, bg, background);
		  img->background_valid = 1;
		}
	    }

	  /* Do image transformations and compute masks, unless we
	     don't have the image yet.  */
	  if (!EQ (builtin_lisp_symbol (img->type->type), Qpostscript))
	    postprocess_image (f, img);

          /* postprocess_image above may modify the image or the mask,
             relying on the image's real width and height, so
             image_set_transform must be called after it.  */
#ifdef HAVE_NATIVE_TRANSFORMS
          image_set_transform (f, img);
#endif
	}

      unblock_input ();
    }

  /* We're using IMG, so set its timestamp to `now'.  */
  img->timestamp = current_timespec ();

  /* Value is the image id.  */
  return img->id;
}


/* Cache image IMG in the image cache of frame F.  */

static void
cache_image (struct frame *f, struct image *img)
{
  struct image_cache *c = FRAME_IMAGE_CACHE (f);
  ptrdiff_t i;

  if (!c)
    c = FRAME_IMAGE_CACHE (f) = make_image_cache ();

  /* Find a free slot in c->images.  */
  for (i = 0; i < c->used; ++i)
    if (c->images[i] == NULL)
      break;

  /* If no free slot found, maybe enlarge c->images.  */
  if (i == c->used && c->used == c->size)
    c->images = xpalloc (c->images, &c->size, 1, -1, sizeof *c->images);

  /* Add IMG to c->images, and assign IMG an id.  */
  c->images[i] = img;
  img->id = i;
  if (i == c->used)
    ++c->used;

  /* Add IMG to the cache's hash table.  */
  i = img->hash % IMAGE_CACHE_BUCKETS_SIZE;
  img->next = c->buckets[i];
  if (img->next)
    img->next->prev = img;
  img->prev = NULL;
  c->buckets[i] = img;
}


#if defined (HAVE_WEBP) || defined (HAVE_GIF)

/* To speed animations up, we keep a cache (based on EQ-ness of the
   image spec/object) where we put the animator iterator.  */

struct anim_cache
{
  Lisp_Object spec;
  /* For webp, this will be an iterator, and for libgif, a gif handle.  */
  void *handle;
  /* If we need to maintain temporary data of some sort.  */
  void *temp;
  /* A function to call to free the handle.  */
  void (*destructor) (void *);
  int index, width, height, frames;
  /* This is used to be able to say something about the cache size.
     We don't actually know how much memory the different libraries
     actually use here (since these cache structures are opaque), so
     this is mostly just the size of the original image file.  */
  int byte_size;
  struct timespec update_time;
  struct anim_cache *next;
};

static struct anim_cache *anim_cache = NULL;

static struct anim_cache *
anim_create_cache (Lisp_Object spec)
{
  struct anim_cache *cache = xmalloc (sizeof (struct anim_cache));
  cache->handle = NULL;
  cache->temp = NULL;

  cache->index = -1;
  cache->next = NULL;
  cache->spec = spec;
  cache->byte_size = 0;
  return cache;
}

/* Discard cached images that haven't been used for a minute.  If
   CLEAR is t, remove all animation cache entries.  If CLEAR is
   anything other than nil or t, only remove the entries that have a
   spec `eq' to CLEAR.  */
static void
anim_prune_animation_cache (Lisp_Object clear)
{
  struct anim_cache **pcache = &anim_cache;
  struct timespec old = timespec_sub (current_timespec (),
				      make_timespec (60, 0));

  while (*pcache)
    {
      struct anim_cache *cache = *pcache;
      if (EQ (clear, Qt)
	  || (EQ (clear, Qnil) && timespec_cmp (old, cache->update_time) > 0)
	  || EQ (clear, cache->spec))
	{
	  if (cache->handle)
	    cache->destructor (cache);
	  if (cache->temp)
	    xfree (cache->temp);
	  *pcache = cache->next;
	  xfree (cache);
	}
      else
	pcache = &cache->next;
    }
}

static struct anim_cache *
anim_get_animation_cache (Lisp_Object spec)
{
  struct anim_cache *cache;
  struct anim_cache **pcache = &anim_cache;

  anim_prune_animation_cache (Qnil);

  while (1)
    {
      cache = *pcache;
      if (! cache)
	{
          *pcache = cache = anim_create_cache (spec);
          break;
        }
      if (EQ (spec, cache->spec))
	break;
      pcache = &cache->next;
    }

  cache->update_time = current_timespec ();
  return cache;
}

#endif  /* HAVE_WEBP || HAVE_GIF */

/* Call FN on every image in the image cache of frame F.  Used to mark
   Lisp Objects in the image cache.  */

/* Mark Lisp objects in image IMG.  */

static void
mark_image (struct image *img)
{
  mark_object (&img->spec);
  mark_object (&img->dependencies);

  if (! NILP (img->lisp_data))
    mark_object (&img->lisp_data);
}


void
mark_image_cache (struct image_cache *c)
{
  if (c)
    {
      ptrdiff_t i;
      for (i = 0; i < c->used; ++i)
	if (c->images[i])
	  mark_image (c->images[i]);
    }

#if defined HAVE_WEBP || defined HAVE_GIF
  for (struct anim_cache *cache = anim_cache; cache; cache = cache->next)
    mark_object (&cache->spec);
#endif
}



/***********************************************************************
			  X / NS / W32 support code
 ***********************************************************************/

#ifdef HAVE_X_WINDOWS
static bool
x_check_image_size (XImage *ximg, int width, int height)
{
  /* Respect Xlib's limits: it cannot deal with images that have more
     than INT_MAX (and/or UINT_MAX) bytes.  And respect Emacs's limits
     of PTRDIFF_MAX (and/or SIZE_MAX) bytes for any object.  */
  enum
  {
    XLIB_BYTES_MAX = min (INT_MAX, UINT_MAX),
    X_IMAGE_BYTES_MAX = min (XLIB_BYTES_MAX, min (PTRDIFF_MAX, SIZE_MAX))
  };

  int bitmap_pad, depth, bytes_per_line;
  if (ximg)
    {
      bitmap_pad = ximg->bitmap_pad;
      depth = ximg->depth;
      bytes_per_line = ximg->bytes_per_line;
    }
  else
    {
      bitmap_pad = 8;
      depth = 1;
      bytes_per_line = (width >> 3) + ((width & 7) != 0);
    }
  return (width <= (INT_MAX - (bitmap_pad - 1)) / depth
	  && height <= X_IMAGE_BYTES_MAX / bytes_per_line);
}

static bool
x_create_x_image_and_pixmap (struct frame *f, int width, int height, int depth,
			     XImage **ximg, Pixmap *pixmap)
{
  Display *display = FRAME_X_DISPLAY (f);
  Drawable drawable = FRAME_X_DRAWABLE (f);

  eassert (input_blocked_p ());

  if (depth <= 0)
    depth = FRAME_DISPLAY_INFO (f)->n_planes;
  *ximg = XCreateImage (display, FRAME_X_VISUAL (f),
			depth, ZPixmap, 0, NULL, width, height,
			depth > 16 ? 32 : depth > 8 ? 16 : 8, 0);
  if (*ximg == NULL)
    {
      image_error ("Unable to allocate X image");
      return 0;
    }

  if (! x_check_image_size (*ximg, width, height))
    {
      x_destroy_x_image (*ximg);
      *ximg = NULL;
      image_error ("Image too large (%dx%d)",
		   make_fixnum (width), make_fixnum (height));
      return 0;
    }

  /* Allocate image raster.  */
  (*ximg)->data = xmalloc ((*ximg)->bytes_per_line * height);

  /* Allocate a pixmap of the same size.  */
  *pixmap = XCreatePixmap (display, drawable, width, height, depth);
  if (*pixmap == NO_PIXMAP)
    {
      x_destroy_x_image (*ximg);
      *ximg = NULL;
      image_error ("Unable to create X pixmap");
      return 0;
    }

  return 1;
}

static void
x_destroy_x_image (XImage *ximg)
{
  eassert (input_blocked_p ());
  if (ximg)
    {
      xfree (ximg->data);
      ximg->data = NULL;
    }
}

# if !defined USE_CAIRO && defined HAVE_XRENDER
/* Create and return an XRender Picture for XRender transforms.  */
static Picture
x_create_xrender_picture (struct frame *f, Emacs_Pixmap pixmap, int depth)
{
  Picture p;
  Display *display = FRAME_X_DISPLAY (f);

  if (FRAME_DISPLAY_INFO (f)->xrender_supported_p)
    {
      if (depth <= 0)
	depth = FRAME_DISPLAY_INFO (f)->n_planes;
      if (depth == 32 || depth == 24 || depth == 8 || depth == 4 || depth == 1)
        {
          /* FIXME: Do we need to handle all possible bit depths?
             XRenderFindStandardFormat supports PictStandardARGB32,
             PictStandardRGB24, PictStandardA8, PictStandardA4,
             PictStandardA1, and PictStandardNUM (what is this?!).

             XRenderFindFormat may support more, but I don't
             understand the documentation.  */
          XRenderPictFormat *format;
          format = XRenderFindStandardFormat (display,
                                              depth == 32 ? PictStandardARGB32
                                              : depth == 24 ? PictStandardRGB24
                                              : depth == 8 ? PictStandardA8
                                              : depth == 4 ? PictStandardA4
                                              : PictStandardA1);

          /* Set the Picture repeat to "pad".  This means when
             operations look at pixels outside the image area they
             will use the value of the nearest real pixel instead of
             using a transparent black pixel.  */
          XRenderPictureAttributes attr;
          unsigned long attr_mask = CPRepeat;
          attr.repeat = RepeatPad;

          p = XRenderCreatePicture (display, pixmap, format, attr_mask, &attr);
        }
      else
        {
          image_error ("Specified image bit depth is not supported by XRender");
          return 0;
        }
    }
  else
    {
      /* XRender not supported on this display.  */
      return 0;
    }

  return p;
}
# endif /* !defined USE_CAIRO && defined HAVE_XRENDER */
#endif	/* HAVE_X_WINDOWS */

/* Return true if XIMG's size WIDTH x HEIGHT doesn't break the
   windowing system.
   WIDTH and HEIGHT must both be positive.
   If XIMG is null, assume it is a bitmap.  */

static bool
image_check_image_size (Emacs_Pix_Container ximg, int width, int height)
{
#if defined HAVE_X_WINDOWS && !defined USE_CAIRO
  return x_check_image_size (ximg, width, height);
#else
  /* FIXME: Implement this check for the HAVE_NS and HAVE_NTGUI cases.
     For now, assume that every image size is allowed on these systems.  */
  return 1;
#endif
}

/* Create an Emacs_Pix_Container and a pixmap of size WIDTH x
   HEIGHT for use on frame F.  Set *PIMG and *PIXMAP to the
   Emacs_Pix_Container and Emacs_Pixmap created.  Set (*PIMG)->data
   to a raster of WIDTH x HEIGHT pixels allocated via xmalloc.  Print
   error messages via image_error if an error occurs.  Value is true
   if successful.

   On W32, a DEPTH of zero signifies a 24 bit image, otherwise DEPTH
   should indicate the bit depth of the image.  */

static bool
image_create_x_image_and_pixmap_1 (struct frame *f, int width, int height, int depth,
                                   Emacs_Pix_Container *pimg,
                                   Emacs_Pixmap *pixmap, Picture *picture)
{
#ifdef USE_CAIRO
  eassert (input_blocked_p ());

  /* Allocate a pixmap of the same size.  */
  *pixmap = image_create_pix_container (f, width, height, depth);
  if (*pixmap == NO_PIXMAP)
    {
      *pimg = NULL;
      image_error ("Unable to create X pixmap", Qnil, Qnil);
      return 0;
    }

  *pimg = *pixmap;
  return 1;
#elif defined HAVE_X_WINDOWS
  if (!x_create_x_image_and_pixmap (f, width, height, depth, pimg, pixmap))
    return 0;
# ifdef HAVE_XRENDER
  if (picture)
    *picture = x_create_xrender_picture (f, *pixmap, depth);
# endif

  return 1;
#endif /* HAVE_X_WINDOWS */

#ifdef HAVE_HAIKU
  if (depth == 0)
    depth = 24;

  if (depth != 24 && depth != 1)
    {
      *pimg = NULL;
      image_error ("Invalid image bit depth specified");
      return 0;
    }

  *pixmap = BBitmap_new (width, height, depth == 1);

  if (*pixmap == NO_PIXMAP)
    {
      *pimg = NULL;
      image_error ("Unable to create pixmap", Qnil, Qnil);
      return 0;
    }

  *pimg = *pixmap;
  return 1;
#endif

#ifdef HAVE_NTGUI

  BITMAPINFOHEADER *header;
  HDC hdc;
  int scanline_width_bits;
  int remainder;
  int palette_colors = 0;

  if (depth == 0)
    depth = 24;

  if (depth != 1 && depth != 4 && depth != 8
      && depth != 16 && depth != 24 && depth != 32)
    {
      image_error ("Invalid image bit depth specified");
      return 0;
    }

  scanline_width_bits = width * depth;
  remainder = scanline_width_bits % 32;

  if (remainder)
    scanline_width_bits += 32 - remainder;

  /* Bitmaps with a depth less than 16 need a palette.  */
  /* BITMAPINFO structure already contains the first RGBQUAD.  */
  if (depth < 16)
    palette_colors = 1 << (depth - 1);

  *pimg = xmalloc (sizeof (XImage) + palette_colors * sizeof (RGBQUAD));

  header = &(*pimg)->info.bmiHeader;
  memset (&(*pimg)->info, 0, sizeof (BITMAPINFO));
  header->biSize = sizeof (*header);
  header->biWidth = width;
  header->biHeight = -height;  /* negative indicates a top-down bitmap.  */
  header->biPlanes = 1;
  header->biBitCount = depth;
  header->biCompression = BI_RGB;
  header->biClrUsed = palette_colors;

  /* TODO: fill in palette.  */
  if (depth == 1)
    {
      (*pimg)->info.bmiColors[0].rgbBlue = 0;
      (*pimg)->info.bmiColors[0].rgbGreen = 0;
      (*pimg)->info.bmiColors[0].rgbRed = 0;
      (*pimg)->info.bmiColors[0].rgbReserved = 0;
      /* bmiColors is a variable-length array declared by w32api
	 headers as bmiColors[1], which triggers a warning under
	 -Warray-bounds; shut that up.  */
#     if GNUC_PREREQ (4, 4, 0)
#      pragma GCC push_options
#      pragma GCC diagnostic ignored "-Warray-bounds"
#     endif
      (*pimg)->info.bmiColors[1].rgbBlue = 255;
      (*pimg)->info.bmiColors[1].rgbGreen = 255;
      (*pimg)->info.bmiColors[1].rgbRed = 255;
      (*pimg)->info.bmiColors[1].rgbReserved = 0;
#     if GNUC_PREREQ (4, 4, 0)
#      pragma GCC pop_options
#     endif
    }

  hdc = get_frame_dc (f);

  /* Create a DIBSection and raster array for the bitmap,
     and store its handle in *pixmap.  */
  *pixmap = CreateDIBSection (hdc, &(*pimg)->info,
			      (depth < 16) ? DIB_PAL_COLORS : DIB_RGB_COLORS,
			      /* casting avoids a GCC warning */
			      (void **) &(*pimg)->data, NULL, 0);

  /* Realize display palette and garbage all frames. */
  release_frame_dc (f, hdc);

  if (*pixmap == NULL)
    {
      DWORD err = GetLastError ();
      Lisp_Object errcode;
      /* All system errors are < 10000, so the following is safe.  */
      XSETINT (errcode, err);
      image_error ("Unable to create bitmap, error code %d", errcode);
      image_destroy_x_image (*pimg);
      *pimg = NULL;
      return 0;
    }

  return 1;

#endif /* HAVE_NTGUI */

#ifdef HAVE_NS
  *pixmap = ns_image_for_XPM (width, height, depth);
  if (*pixmap == 0)
    {
      *pimg = NULL;
      image_error ("Unable to allocate NSImage for XPM pixmap");
      return 0;
    }
  *pimg = *pixmap;
  return 1;
#endif
}


/* Destroy Emacs_Pix_Container PIMG.  Free data associated with PIMG.  */

static void
image_destroy_x_image (Emacs_Pix_Container pimg)
{
#if defined HAVE_X_WINDOWS && !defined USE_CAIRO
  x_destroy_x_image (pimg);
#else
  eassert (input_blocked_p ());
  if (pimg)
    {
#ifdef USE_CAIRO
#endif	/* USE_CAIRO */
#ifdef HAVE_NTGUI
      /* Data will be freed by DestroyObject.  */
      pimg->data = NULL;
      xfree (pimg);
#endif /* HAVE_NTGUI */
#ifdef HAVE_NS
      ns_release_object (pimg);
#endif /* HAVE_NS */
    }
#endif
}


/* Put Emacs_Pix_Container PIMG into pixmap PIXMAP on frame F.
   WIDTH and HEIGHT are width and height of both the image and
   pixmap.  */

static void
gui_put_x_image (struct frame *f, Emacs_Pix_Container pimg,
                 Emacs_Pixmap pixmap, int width, int height)
{
#if defined USE_CAIRO || defined HAVE_HAIKU
  eassert (pimg == pixmap);
#elif defined HAVE_X_WINDOWS
  GC gc;

  eassert (input_blocked_p ());
  gc = XCreateGC (FRAME_X_DISPLAY (f), pixmap, 0, NULL);
  XPutImage (FRAME_X_DISPLAY (f), pixmap, gc, pimg, 0, 0, 0, 0,
             pimg->width, pimg->height);
  XFreeGC (FRAME_X_DISPLAY (f), gc);
#endif /* HAVE_X_WINDOWS */

#ifdef HAVE_NS
  eassert (pimg == pixmap);
  ns_retain_object (pimg);
#endif
}

/* Thin wrapper for image_create_x_image_and_pixmap_1, so that it matches
   with image_put_x_image.  */

static bool
image_create_x_image_and_pixmap (struct frame *f, struct image *img,
				 int width, int height, int depth,
				 Emacs_Pix_Container *ximg, bool mask_p)
{
  eassert ((!mask_p ? img->pixmap : img->mask) == NO_PIXMAP);

  Picture *picture = NULL;
#if !defined USE_CAIRO && defined HAVE_XRENDER
  picture = !mask_p ? &img->picture : &img->mask_picture;
#endif
  return image_create_x_image_and_pixmap_1 (f, width, height, depth, ximg,
                                            !mask_p ? &img->pixmap : &img->mask,
                                            picture);
}

/* Put pixel image PIMG into image IMG on frame F, as a mask if and only
   if MASK_P.  On X, this simply records PIMG on a member of IMG, so
   it can be put into the pixmap afterwards via image_sync_to_pixmaps.
   On the other platforms, it puts PIMG into the pixmap, then frees
   the pixel image and its buffer.  */

static void
image_put_x_image (struct frame *f, struct image *img, Emacs_Pix_Container ximg,
		   bool mask_p)
{
#if defined HAVE_X_WINDOWS && !defined USE_CAIRO
  if (!mask_p)
    {
      eassert (img->ximg == NULL);
      img->ximg = ximg;
    }
  else
    {
      eassert (img->mask_img == NULL);
      img->mask_img = ximg;
    }
#else
  gui_put_x_image (f, ximg, !mask_p ? img->pixmap : img->mask,
                   img->width, img->height);
  image_destroy_x_image (ximg);
#endif
}

#if defined HAVE_X_WINDOWS && !defined USE_CAIRO
/* Put the X images recorded in IMG on frame F into pixmaps, then free
   the X images and their buffers.  */

static void
image_sync_to_pixmaps (struct frame *f, struct image *img)
{
  if (img->ximg)
    {
      gui_put_x_image (f, img->ximg, img->pixmap, img->width, img->height);
      image_destroy_x_image (img->ximg);
      img->ximg = NULL;
    }
  if (img->mask_img)
    {
      gui_put_x_image (f, img->mask_img, img->mask, img->width, img->height);
      image_destroy_x_image (img->mask_img);
      img->mask_img = NULL;
    }
}
#endif

#ifdef HAVE_NTGUI
/* Create a memory device context for IMG on frame F.  It stores the
   currently selected GDI object into *PREV for future restoration by
   image_unget_x_image_or_dc.  */

static HDC
image_get_x_image_or_dc (struct frame *f, struct image *img, bool mask_p,
			 HGDIOBJ *prev)
{
  HDC frame_dc = get_frame_dc (f);
  HDC ximg = CreateCompatibleDC (frame_dc);

  release_frame_dc (f, frame_dc);
  *prev = SelectObject (ximg, !mask_p ? img->pixmap : img->mask);

  return ximg;
}

static void
image_unget_x_image_or_dc (struct image *img, bool mask_p,
			   HDC ximg, HGDIOBJ prev)
{
  SelectObject (ximg, prev);
  DeleteDC (ximg);
}
#else  /* !HAVE_NTGUI */
/* Get the X image for IMG on frame F.  The resulting X image data
   should be treated as read-only at least on X.  */

static Emacs_Pix_Container
image_get_x_image (struct frame *f, struct image *img, bool mask_p)
{
#if defined USE_CAIRO || defined (HAVE_HAIKU)
  return !mask_p ? img->pixmap : img->mask;
#elif defined HAVE_X_WINDOWS
  XImage *ximg_in_img = !mask_p ? img->ximg : img->mask_img;

  if (ximg_in_img)
    return ximg_in_img;
#ifdef HAVE_XRENDER
  else if (img->picture)
    return XGetImage (FRAME_X_DISPLAY (f), !mask_p ? img->pixmap : img->mask,
		      0, 0, img->original_width, img->original_height, ~0, ZPixmap);
#endif
  else
    return XGetImage (FRAME_X_DISPLAY (f), !mask_p ? img->pixmap : img->mask,
		      0, 0, img->width, img->height, ~0, ZPixmap);
#elif defined (HAVE_NS)
  Emacs_Pix_Container pixmap = !mask_p ? img->pixmap : img->mask;

  ns_retain_object (pixmap);
  return pixmap;
#endif
}

static void
image_unget_x_image (struct image *img, bool mask_p, Emacs_Pix_Container ximg)
{
#ifdef USE_CAIRO
#elif defined HAVE_X_WINDOWS
  XImage *ximg_in_img = !mask_p ? img->ximg : img->mask_img;

  if (ximg_in_img)
    eassert (ximg == ximg_in_img);
  else
    XDestroyImage (ximg);
#elif defined (HAVE_NS)
  ns_release_object (ximg);
#endif
}
#endif	/* !HAVE_NTGUI */


/***********************************************************************
			      File Handling
 ***********************************************************************/

/* Find image file FILE.  Look in data-directory/images, then
   x-bitmap-file-path.  Value is the full name of the file
   found, or nil if not found.  If PFD is nonnull store into *PFD a
   readable file descriptor for the file, opened in binary mode.  If
   PFD is null, do not open the file.  */

static Lisp_Object
image_find_image_fd (Lisp_Object file, int *pfd)
{
  Lisp_Object file_found, search_path;
  int fd;

  /* TODO I think this should use something like image-load-path
     instead.  Unfortunately, that can contain non-string elements.  */
  search_path = Fcons (Fexpand_file_name (build_string ("images"),
					  Vdata_directory),
		       Vx_bitmap_file_path);

  /* Try to find FILE in data-directory/images, then x-bitmap-file-path.  */
  fd = openp (search_path, file, Qnil, &file_found,
	      pfd ? Qt : make_fixnum (R_OK), false, false);
  if (fd == -2)
    {
      /* The file exists locally, but has a file name handler.
	 (This happens, e.g., under Auto Image File Mode.)
	 'openp' didn't open the file, so we should, because the
	 caller expects that.  */
      Lisp_Object encoded_name = ENCODE_FILE (file_found);
      fd = emacs_open (SSDATA (encoded_name), O_RDONLY, 0);
    }
  else if (fd < 0)
    return Qnil;
  if (pfd)
    *pfd = fd;
  return file_found;
}

/* Find image file FILE.  Look in data-directory/images, then
   x-bitmap-file-path.  Value is the full name of the file found, or
   nil if not found.  */

Lisp_Object
image_find_image_file (Lisp_Object file)
{
  return image_find_image_fd (file, 0);
}

/* Read FILE into memory.  Value is a pointer to a buffer allocated
   with xmalloc holding FILE's contents.  Value is null if an error
   occurred.  FD is a file descriptor open for reading FILE.  Set
   *SIZE to the size of the file.  */

static char *
slurp_file (int fd, ptrdiff_t *size)
{
  FILE *fp = fdopen (fd, "rb");

  char *buf = NULL;
  struct stat st;

  if (fp)
    {
      specpdl_ref count = SPECPDL_INDEX ();
      record_unwind_protect_ptr (fclose_unwind, fp);

      if (fstat (fileno (fp), &st) == 0
	  && 0 <= st.st_size && st.st_size < min (PTRDIFF_MAX, SIZE_MAX))
	{
	  /* Report an error if we read past the purported EOF.
	     This can happen if the file grows as we read it.  */
	  ptrdiff_t buflen = st.st_size;
	  buf = xmalloc (buflen + 1);
	  if (fread (buf, 1, buflen + 1, fp) == buflen)
	    *size = buflen;
	  else
	    {
	      xfree (buf);
	      buf = NULL;
	    }
	}

      unbind_to (count, Qnil);
    }

  return buf;
}



/***********************************************************************
			      XBM images
 ***********************************************************************/

static bool xbm_file_p (Lisp_Object);


/* Indices of image specification fields in xbm_format, below.  */

enum xbm_keyword_index
{
  XBM_TYPE,
  XBM_FILE,
  XBM_WIDTH,
  XBM_HEIGHT,
  XBM_STRIDE,
  XBM_DATA,
  XBM_FOREGROUND,
  XBM_BACKGROUND,
  XBM_ASCENT,
  XBM_MARGIN,
  XBM_RELIEF,
  XBM_ALGORITHM,
  XBM_HEURISTIC_MASK,
  XBM_MASK,
  XBM_DATA_WIDTH,
  XBM_DATA_HEIGHT,
  XBM_LAST
};

/* Vector of image_keyword structures describing the format
   of valid XBM image specifications.  */

static const struct image_keyword xbm_format[XBM_LAST] =
{
  {":type",		IMAGE_SYMBOL_VALUE,			1},
  {":file",		IMAGE_STRING_VALUE,			0},
  {":width",		IMAGE_POSITIVE_INTEGER_VALUE,		0},
  {":height",		IMAGE_POSITIVE_INTEGER_VALUE,		0},
  {":stride",		IMAGE_POSITIVE_INTEGER_VALUE,		0},
  {":data",		IMAGE_DONT_CHECK_VALUE_TYPE,		0},
  {":foreground",	IMAGE_STRING_OR_NIL_VALUE,		0},
  {":background",	IMAGE_STRING_OR_NIL_VALUE,		0},
  {":ascent",		IMAGE_ASCENT_VALUE,			0},
  {":margin",		IMAGE_NON_NEGATIVE_INTEGER_VALUE_OR_PAIR, 0},
  {":relief",		IMAGE_INTEGER_VALUE,			0},
  {":conversion",	IMAGE_DONT_CHECK_VALUE_TYPE,		0},
  {":heuristic-mask",	IMAGE_DONT_CHECK_VALUE_TYPE,		0},
  {":mask",		IMAGE_DONT_CHECK_VALUE_TYPE,		0},
  {":data-width",	IMAGE_POSITIVE_INTEGER_VALUE,		0},
  {":data-height",	IMAGE_POSITIVE_INTEGER_VALUE,		0}
};

/* Tokens returned from xbm_scan.  */

enum xbm_token
{
  XBM_TK_IDENT = 256,
  XBM_TK_NUMBER,
  XBM_TK_OVERFLOW
};


/* Return true if OBJECT is a valid XBM-type image specification.
   A valid specification is a list starting with the symbol `image'
   The rest of the list is a property list which must contain an
   entry `:type xbm'.

   If the specification specifies a file to load, it must contain
   an entry `:file FILENAME' where FILENAME is a string.

   If the specification is for a bitmap loaded from memory it must
   contain `:data-width WIDTH', `:data-height HEIGHT', and `:data DATA',
   where WIDTH and HEIGHT are integers > 0.  DATA may be:

   1. a string large enough to hold the bitmap data, i.e. it must
   have a size >= (WIDTH + 7) / 8 * HEIGHT

   2. a bool-vector of size >= WIDTH * HEIGHT

   3. a vector of strings or bool-vectors, one for each line of the
   bitmap.

   4. a string containing an in-memory XBM file.

   Both the file and data forms may contain the additional entries
   `:background COLOR' and `:foreground COLOR'.  If not present,
   foreground and background of the frame on which the image is
   displayed is used.  */

static bool
xbm_image_p (Lisp_Object object)
{
  struct image_keyword kw[XBM_LAST];

  memcpy (kw, xbm_format, sizeof kw);
  if (!parse_image_spec (object, kw, XBM_LAST, Qxbm))
    return 0;

  eassert (EQ (kw[XBM_TYPE].value, Qxbm));

  if (kw[XBM_FILE].count)
    {
      if (kw[XBM_DATA].count)
	return 0;
    }
  else if (kw[XBM_DATA].count && xbm_file_p (kw[XBM_DATA].value))
    {
      /* In-memory XBM file.  */
      if (kw[XBM_FILE].count)
	return 0;
    }
  else
    {
      Lisp_Object data;
      int width, height, stride;

      /* Entries for `:width', `:height' and `:data' must be present.  */
      if (!kw[XBM_DATA_WIDTH].count
	  || !kw[XBM_DATA_HEIGHT].count
	  || !kw[XBM_DATA].count)
	return 0;

      data = kw[XBM_DATA].value;
      width = XFIXNAT (kw[XBM_DATA_WIDTH].value);
      height = XFIXNAT (kw[XBM_DATA_HEIGHT].value);

      if (!kw[XBM_STRIDE].count)
	stride = width;
      else
	stride = XFIXNAT (kw[XBM_STRIDE].value);

      /* Check type of data, and width and height against contents of
	 data.  */
      if (VECTORP (data))
	{
	  EMACS_INT i;

	  /* Number of elements of the vector must be >= height.  */
	  if (ASIZE (data) < height)
	    return 0;

	  /* Each string or bool-vector in data must be large enough
	     for one line of the image.  */
	  for (i = 0; i < height; ++i)
	    {
	      Lisp_Object elt = AREF (data, i);

	      if (STRINGP (elt))
		{
		  if (SCHARS (elt) < stride / CHAR_BIT)
		    return 0;
		}
	      else if (BOOL_VECTOR_P (elt))
		{
		  if (bool_vector_size (elt) < width)
		    return 0;
		}
	      else
		return 0;
	    }
	}
      else if (STRINGP (data))
	{
	  if (SCHARS (data) < stride / CHAR_BIT * height)
	    return 0;
	}
      else if (BOOL_VECTOR_P (data))
	{
	  if (height > 1 && stride != (width + CHAR_BIT - 1)
	      / CHAR_BIT * CHAR_BIT)
	    return 0;

	  if (bool_vector_size (data) / height < stride)
	    return 0;
	}
      else
	return 0;
    }

  return 1;
}


/* Scan a bitmap file.  FP is the stream to read from.  Value is
   either an enumerator from enum xbm_token, or a character for a
   single-character token, or 0 at end of file.  If scanning an
   identifier, store the lexeme of the identifier in SVAL.  If
   scanning a number, store its value in *IVAL.  */

static int
xbm_scan (char **s, char *end, char *sval, int *ival)
{
  unsigned char c UNINIT;
  char *sval_end = sval + BUFSIZ;

 loop:

  /* Skip white space.  */
  while (*s < end && (c = *(*s)++, c_isspace (c)))
    ;

  if (*s >= end)
    c = 0;
  else if (c_isdigit (c))
    {
      int value = 0, digit;
      bool overflow = false;

      if (c == '0' && *s < end)
	{
	  c = *(*s)++;
	  if (c == 'x' || c == 'X')
	    {
	      while (*s < end)
		{
		  c = *(*s)++;
		  digit = char_hexdigit (c);
		  if (digit < 0)
		    break;
		  overflow |= INT_MULTIPLY_WRAPV (value, 16, &value);
		  value += digit;
		}
	    }
	  else if ('0' <= c && c <= '7')
	    {
	      value = c - '0';
	      while (*s < end
		     && (c = *(*s)++, '0' <= c && c <= '7'))
		{
		  overflow |= INT_MULTIPLY_WRAPV (value, 8, &value);
		  value += c - '0';
		}
	    }
	}
      else
	{
	  value = c - '0';
	  while (*s < end
		 && (c = *(*s)++, c_isdigit (c)))
	    {
	      overflow |= INT_MULTIPLY_WRAPV (value, 10, &value);
	      overflow |= INT_ADD_WRAPV (value, c - '0', &value);
	    }
	}

      if (*s < end)
	*s = *s - 1;
      *ival = value;
      return overflow ? XBM_TK_OVERFLOW : XBM_TK_NUMBER;
    }
  /* Character literal.  XBM images typically contain hex escape
     sequences and not actual characters, so we only try to handle
     that here.  */
  else if (c == '\'')
    {
      int value = 0, digit;
      bool overflow = false;

      if (*s == end)
	return 0;

      c = *(*s)++;

      if (c != '\\' || *s == end)
	return 0;

      c = *(*s)++;

      if (c == 'x')
	{
	  while (*s < end)
	    {
	      c = *(*s)++;

	      if (c == '\'')
		{
		  *ival = value;
		  return overflow ? XBM_TK_OVERFLOW : XBM_TK_NUMBER;
		}

	      digit = char_hexdigit (c);

	      if (digit < 0)
		return 0;

	      overflow |= INT_MULTIPLY_WRAPV (value, 16, &value);
	      value += digit;
	    }
	}

      return 0;
    }
  else if (c_isalpha (c) || c == '_')
    {
      *sval++ = c;
      while (*s < end && sval < sval_end
	     && (c = *(*s)++, (c_isalnum (c) || c == '_')))
	*sval++ = c;
      *sval = 0;
      if (*s < end)
	*s = *s - 1;
      return XBM_TK_IDENT;
    }
  else if (c == '/' && **s == '*')
    {
      /* C-style comment.  */
      ++*s;
      while (**s && (**s != '*' || *(*s + 1) != '/'))
	++*s;
      if (**s)
	{
	  *s += 2;
	  goto loop;
	}
    }

  return c;
}

#ifdef HAVE_NTGUI

/* Create a Windows bitmap from X bitmap data.  */
static HBITMAP
w32_create_pixmap_from_bitmap_data (int width, int height, char *data)
{
  static unsigned char swap_nibble[16]
    = { 0x0, 0x8, 0x4, 0xc,    /* 0000 1000 0100 1100 */
	0x2, 0xa, 0x6, 0xe,    /* 0010 1010 0110 1110 */
	0x1, 0x9, 0x5, 0xd,    /* 0001 1001 0101 1101 */
	0x3, 0xb, 0x7, 0xf };  /* 0011 1011 0111 1111 */
  int i, j, w1, w2;
  unsigned char *bits, *p;
  HBITMAP bmp;

  w1 = (width + 7) / 8;         /* nb of 8bits elt in X bitmap */
  w2 = ((width + 15) / 16) * 2; /* nb of 16bits elt in W32 bitmap */
  bits = alloca (height * w2);
  memset (bits, 0, height * w2);
  for (i = 0; i < height; i++)
    {
      p = bits + i*w2;
      for (j = 0; j < w1; j++)
	{
	  /* Bitswap XBM bytes to match how Windows does things.  */
	  unsigned char c = *data++;
	  *p++ = (unsigned char)((swap_nibble[c & 0xf] << 4)
				 | (swap_nibble[(c>>4) & 0xf]));
	}
    }
  bmp = CreateBitmap (width, height, 1, 1, (char *) bits);

  return bmp;
}

static void
convert_mono_to_color_image (struct frame *f, struct image *img,
			     COLORREF foreground, COLORREF background)
{
  HDC hdc, old_img_dc, new_img_dc;
  HGDIOBJ old_prev, new_prev;
  HBITMAP new_pixmap;

  hdc = get_frame_dc (f);
  old_img_dc = CreateCompatibleDC (hdc);
  new_img_dc = CreateCompatibleDC (hdc);
  new_pixmap = CreateCompatibleBitmap (hdc, img->width, img->height);
  release_frame_dc (f, hdc);
  old_prev = SelectObject (old_img_dc, img->pixmap);
  new_prev = SelectObject (new_img_dc, new_pixmap);
  SetTextColor (new_img_dc, foreground);
  SetBkColor (new_img_dc, background);

  BitBlt (new_img_dc, 0, 0, img->width, img->height, old_img_dc,
	  0, 0, SRCCOPY);

  SelectObject (old_img_dc, old_prev);
  SelectObject (new_img_dc, new_prev);
  DeleteDC (old_img_dc);
  DeleteDC (new_img_dc);
  DeleteObject (img->pixmap);
  if (new_pixmap == 0)
    fputs ("Failed to convert image to color.\n", stderr);
  else
    img->pixmap = new_pixmap;
}

#define XBM_BIT_SHUFFLE(b) (~(b))

#else

#define XBM_BIT_SHUFFLE(b) (b)

#endif /* HAVE_NTGUI */


static void
Create_Pixmap_From_Bitmap_Data (struct frame *f, struct image *img, char *data,
				RGB_PIXEL_COLOR fg, RGB_PIXEL_COLOR bg,
				bool non_default_colors)
{
#ifdef USE_CAIRO
  Emacs_Color fgbg[] = {{.pixel = fg}, {.pixel = bg}};
  FRAME_TERMINAL (f)->query_colors (f, fgbg, ARRAYELTS (fgbg));
  fg = lookup_rgb_color (f, fgbg[0].red, fgbg[0].green, fgbg[0].blue);
  bg = lookup_rgb_color (f, fgbg[1].red, fgbg[1].green, fgbg[1].blue);
  img->pixmap
    = image_pix_container_create_from_bitmap_data (f, data, img->width,
						   img->height, fg, bg);
#elif defined HAVE_X_WINDOWS
  img->pixmap
    = XCreatePixmapFromBitmapData (FRAME_X_DISPLAY (f),
				   FRAME_X_DRAWABLE (f),
				   data,
				   img->width, img->height,
				   fg, bg,
				   FRAME_DISPLAY_INFO (f)->n_planes);
# if !defined USE_CAIRO && defined HAVE_XRENDER
  if (img->pixmap)
    img->picture = x_create_xrender_picture (f, img->pixmap, 0);
# endif

#elif defined HAVE_NTGUI
  img->pixmap
    = w32_create_pixmap_from_bitmap_data (img->width, img->height, data);

  /* If colors were specified, transfer the bitmap to a color one.  */
  if (non_default_colors)
    convert_mono_to_color_image (f, img, fg, bg);
#elif defined HAVE_NS
  img->pixmap = ns_image_from_XBM (data, img->width, img->height, fg, bg);
#elif defined HAVE_HAIKU
  img->pixmap = BBitmap_new (img->width, img->height, 0);

  if (img->pixmap)
    {
      int bytes_per_line = (img->width + 7) / 8;

      for (int y = 0; y < img->height; y++)
	{
	  for (int x = 0; x < img->width; x++)
	    PUT_PIXEL (img->pixmap, x, y,
		       (data[x / 8] >> (x % 8)) & 1 ? fg : bg);
	  data += bytes_per_line;
	}
    }
#endif
}



/* Replacement for XReadBitmapFileData which isn't available under old
   X versions.  CONTENTS is a pointer to a buffer to parse; END is the
   buffer's end.  Set *WIDTH and *HEIGHT to the width and height of
   the image.  Return in *DATA the bitmap data allocated with xmalloc.
   Value is true if successful.  DATA null means just test if
   CONTENTS looks like an in-memory XBM file.  If INHIBIT_IMAGE_ERROR,
   inhibit the call to image_error when the image size is invalid (the
   bitmap remains unread).  */

static bool
xbm_read_bitmap_data (struct frame *f, char *contents, char *end,
		      int *width, int *height, char **data,
		      bool inhibit_image_error)
{
  char *s = contents;
  char buffer[BUFSIZ];
  bool padding_p = 0;
  bool v10 = 0;
  int bytes_per_line, i, nbytes;
  char *p;
  int value;
  int LA1;

#define match() \
     LA1 = xbm_scan (&s, end, buffer, &value)

#define expect(TOKEN)		\
  do				\
    {				\
      if (LA1 != (TOKEN)) 	\
	goto failure;		\
      match ();			\
    }				\
  while (0)

#define expect_ident(IDENT)					\
     if (LA1 == XBM_TK_IDENT && strcmp (buffer, (IDENT)) == 0)	\
       match ();						\
     else							\
       goto failure

  *width = *height = -1;
  if (data)
    *data = NULL;
  LA1 = xbm_scan (&s, end, buffer, &value);

  /* Parse defines for width, height and hot-spots.  */
  while (LA1 == '#')
    {
      match ();
      expect_ident ("define");
      expect (XBM_TK_IDENT);

      if (LA1 == XBM_TK_NUMBER)
	{
	  char *q = strrchr (buffer, '_');
	  q = q ? q + 1 : buffer;
	  if (strcmp (q, "width") == 0)
	    *width = value;
	  else if (strcmp (q, "height") == 0)
	    *height = value;
	}
      expect (XBM_TK_NUMBER);
    }

  if (!check_image_size (f, *width, *height))
    {
      if (!inhibit_image_error)
	image_size_error ();
      goto failure;
    }
  else if (data == NULL)
    goto success;

  /* Parse bits.  Must start with `static'.  */
  expect_ident ("static");
  if (LA1 == XBM_TK_IDENT)
    {
      if (strcmp (buffer, "unsigned") == 0)
	{
	  match ();
	  expect_ident ("char");
	}
      else if (strcmp (buffer, "short") == 0)
	{
	  match ();
	  v10 = 1;
	  if (*width % 16 && *width % 16 < 9)
	    padding_p = 1;
	}
      else if (strcmp (buffer, "char") == 0)
	match ();
      else
	goto failure;
    }
  else
    goto failure;

  expect (XBM_TK_IDENT);
  expect ('[');
  expect (']');
  expect ('=');
  expect ('{');

  if (! image_check_image_size (0, *width, *height))
    {
      if (!inhibit_image_error)
	image_error ("Image too large (%dx%d)",
		     make_fixnum (*width), make_fixnum (*height));
      goto failure;
    }
  bytes_per_line = (*width + 7) / 8 + padding_p;
  nbytes = bytes_per_line * *height;
  p = *data = xmalloc (nbytes);

  if (v10)
    {
      for (i = 0; i < nbytes; i += 2)
	{
	  int val = value;
	  expect (XBM_TK_NUMBER);

	  *p++ = XBM_BIT_SHUFFLE (val);
	  if (!padding_p || ((i + 2) % bytes_per_line))
	    *p++ = XBM_BIT_SHUFFLE (value >> 8);

	  if (LA1 == ',' || LA1 == '}')
	    match ();
	  else
	    goto failure;
	}
    }
  else
    {
      for (i = 0; i < nbytes; ++i)
	{
	  int val = value;
	  expect (XBM_TK_NUMBER);

	  *p++ = XBM_BIT_SHUFFLE (val);

	  if (LA1 == ',' || LA1 == '}')
	    match ();
	  else
	    goto failure;
	}
    }

 success:
  return 1;

 failure:

  if (data && *data)
    {
      xfree (*data);
      *data = NULL;
    }
  return 0;

#undef match
#undef expect
#undef expect_ident
}


/* Load XBM image IMG which will be displayed on frame F from buffer
   CONTENTS.  END is the end of the buffer.  Value is true if
   successful.  */

static bool
xbm_load_image (struct frame *f, struct image *img, char *contents, char *end)
{
  bool rc;
  char *data;
  bool success_p = 0;

  rc = xbm_read_bitmap_data (f, contents, end, &img->width, &img->height,
			     &data, 0);

  if (rc)
    {
      unsigned long foreground = img->face_foreground;
      unsigned long background = img->face_background;
      bool non_default_colors = 0;
      Lisp_Object value;

      eassert (img->width > 0 && img->height > 0);

      /* Get foreground and background colors, maybe allocate colors.  */
      value = image_spec_value (img->spec, QCforeground, NULL);
      if (!NILP (value))
	{
	  foreground = image_alloc_image_color (f, img, value, foreground);
	  non_default_colors = 1;
	}
      value = image_spec_value (img->spec, QCbackground, NULL);
      if (!NILP (value))
	{
	  background = image_alloc_image_color (f, img, value, background);
	  img->background = background;
	  img->background_valid = 1;
	  non_default_colors = 1;
	}

      if (image_check_image_size (0, img->width, img->height))
	Create_Pixmap_From_Bitmap_Data (f, img, data,
					foreground, background,
					non_default_colors);
      else
	img->pixmap = NO_PIXMAP;
      xfree (data);

      if (img->pixmap == NO_PIXMAP)
	{
	  image_clear_image (f, img);
	  image_error ("Unable to create X pixmap for `%s'", img->spec);
	}
      else
	success_p = 1;
    }
  else
    image_error ("Error loading XBM image `%s'", img->spec);

  return success_p;
}


/* Value is true if DATA looks like an in-memory XBM file.  */

static bool
xbm_file_p (Lisp_Object data)
{
  int w, h;
  return (STRINGP (data)
	  && xbm_read_bitmap_data (NULL, SSDATA (data),
				   SSDATA (data) + SBYTES (data),
				   &w, &h, NULL, 1));
}


/* Fill image IMG which is used on frame F with pixmap data.  Value is
   true if successful.  */

static bool
xbm_load (struct frame *f, struct image *img)
{
  bool success_p = 0;
  Lisp_Object file_name;

  eassert (xbm_image_p (img->spec));

  /* If IMG->spec specifies a file name, create a non-file spec from it.  */
  file_name = image_spec_value (img->spec, QCfile, NULL);
  if (STRINGP (file_name))
    {
      int fd;
      Lisp_Object file = image_find_image_fd (file_name, &fd);
      if (!STRINGP (file))
	{
	  image_error ("Cannot find image file `%s'", file_name);
	  return 0;
	}

      ptrdiff_t size;
      char *contents = slurp_file (fd, &size);
      if (contents == NULL)
	{
	  image_error ("Error loading XBM image `%s'", file);
	  return 0;
	}

      success_p = xbm_load_image (f, img, contents, contents + size);
      xfree (contents);
    }
  else
    {
      struct image_keyword fmt[XBM_LAST];
      Lisp_Object data;
      unsigned long foreground = img->face_foreground;
      unsigned long background = img->face_background;
      bool non_default_colors = 0;
      char *bits;
      bool parsed_p;
      bool in_memory_file_p = 0;

      /* See if data looks like an in-memory XBM file.  */
      data = image_spec_value (img->spec, QCdata, NULL);
      in_memory_file_p = xbm_file_p (data);

      /* Parse the image specification.  */
      memcpy (fmt, xbm_format, sizeof fmt);
      parsed_p = parse_image_spec (img->spec, fmt, XBM_LAST, Qxbm);
      eassert (parsed_p);

      /* Get specified width, and height.  */
      if (!in_memory_file_p)
	{
	  img->width = XFIXNAT (fmt[XBM_DATA_WIDTH].value);
	  img->height = XFIXNAT (fmt[XBM_DATA_HEIGHT].value);
	  eassert (img->width > 0 && img->height > 0);
	  if (!check_image_size (f, img->width, img->height))
	    {
	      image_size_error ();
	      return 0;
	    }
	}

      /* Get foreground and background colors, maybe allocate colors.  */
      if (fmt[XBM_FOREGROUND].count
	  && STRINGP (fmt[XBM_FOREGROUND].value))
	{
	  foreground = image_alloc_image_color (f,
                                                img,
                                                fmt[XBM_FOREGROUND].value,
                                                foreground);
	  non_default_colors = 1;
	}

      if (fmt[XBM_BACKGROUND].count
	  && STRINGP (fmt[XBM_BACKGROUND].value))
	{
	  background = image_alloc_image_color (f,
                                                img,
                                                fmt[XBM_BACKGROUND].value,
                                                background);
	  non_default_colors = 1;
	}

      if (in_memory_file_p)
	success_p = xbm_load_image (f, img, SSDATA (data),
				    SSDATA (data) + SBYTES (data));
      else
	{
	  USE_SAFE_ALLOCA;

	  if (VECTORP (data))
	    {
	      int i;
	      char *p;
	      int nbytes = (img->width + CHAR_BIT - 1) / CHAR_BIT;

	      SAFE_NALLOCA (bits, nbytes, img->height);
	      p = bits;
	      for (i = 0; i < img->height; ++i, p += nbytes)
		{
		  Lisp_Object line = AREF (data, i);
		  if (STRINGP (line))
		    memcpy (p, SDATA (line), nbytes);
		  else
		    memcpy (p, bool_vector_data (line), nbytes);
		}
	    }
	  else if (STRINGP (data))
	    bits = SSDATA (data);
	  else
	    bits = (char *) bool_vector_data (data);

#ifdef HAVE_NTGUI
          {
            char *invertedBits;
            int nbytes, i;
            /* Windows mono bitmaps are reversed compared with X.  */
            invertedBits = bits;
            nbytes = (img->width + CHAR_BIT - 1) / CHAR_BIT * img->height;
            SAFE_NALLOCA (bits, 1, nbytes);
            for (i = 0; i < nbytes; i++)
              bits[i] = XBM_BIT_SHUFFLE (invertedBits[i]);
          }
#endif
	  /* Create the pixmap.  */

	  if (image_check_image_size (0, img->width, img->height))
	    Create_Pixmap_From_Bitmap_Data (f, img, bits,
					    foreground, background,
					    non_default_colors);
	  else
	    img->pixmap = NO_PIXMAP;

	  if (img->pixmap)
	    success_p = 1;
	  else
	    {
	      image_error ("Unable to create pixmap for XBM image `%s'",
			   img->spec);
	      image_clear_image (f, img);
	    }

	  SAFE_FREE ();
	}
    }

  return success_p;
}



/***********************************************************************
			      XPM images
 ***********************************************************************/

#if defined (HAVE_XPM) || defined (HAVE_NS) || defined (HAVE_PGTK)

static bool xpm_image_p (Lisp_Object object);
static bool xpm_load (struct frame *f, struct image *img);

#endif /* HAVE_XPM || HAVE_NS */

#ifdef HAVE_XPM
#ifdef HAVE_NTGUI
/* Indicate to xpm.h that we don't have Xlib.  */
#define FOR_MSW
/* simx.h in xpm defines XColor and XImage differently than Emacs.  */
/* It also defines Display the same way as Emacs, but gcc 3.3 still barfs.  */
#define XColor xpm_XColor
#define XImage xpm_XImage
#define Display xpm_Display
#ifdef CYGWIN
#include "noX/xpm.h"
#else  /* not CYGWIN */
#include "X11/xpm.h"
#endif	/* not CYGWIN */
#undef FOR_MSW
#undef XColor
#undef XImage
#undef Display
#else  /* not HAVE_NTGUI */
#include "X11/xpm.h"
#endif /* not HAVE_NTGUI */
#endif /* HAVE_XPM */

#if defined HAVE_XPM || defined USE_CAIRO || defined HAVE_NS || defined HAVE_HAIKU

/* Indices of image specification fields in xpm_format, below.  */

enum xpm_keyword_index
{
  XPM_TYPE,
  XPM_FILE,
  XPM_DATA,
  XPM_ASCENT,
  XPM_MARGIN,
  XPM_RELIEF,
  XPM_ALGORITHM,
  XPM_HEURISTIC_MASK,
  XPM_MASK,
  XPM_COLOR_SYMBOLS,
  XPM_BACKGROUND,
  XPM_LAST
};

#if defined HAVE_XPM || defined HAVE_NS || defined HAVE_HAIKU || defined HAVE_PGTK
/* Vector of image_keyword structures describing the format
   of valid XPM image specifications.  */

static const struct image_keyword xpm_format[XPM_LAST] =
{
  {":type",		IMAGE_SYMBOL_VALUE,			1},
  {":file",		IMAGE_STRING_VALUE,			0},
  {":data",		IMAGE_STRING_VALUE,			0},
  {":ascent",		IMAGE_ASCENT_VALUE,			0},
  {":margin",		IMAGE_NON_NEGATIVE_INTEGER_VALUE_OR_PAIR, 0},
  {":relief",		IMAGE_INTEGER_VALUE,			0},
  {":conversion",	IMAGE_DONT_CHECK_VALUE_TYPE,		0},
  {":heuristic-mask",	IMAGE_DONT_CHECK_VALUE_TYPE,		0},
  {":mask",		IMAGE_DONT_CHECK_VALUE_TYPE,		0},
  {":color-symbols",	IMAGE_DONT_CHECK_VALUE_TYPE,		0},
  {":background",	IMAGE_STRING_OR_NIL_VALUE,		0}
};
#endif	/* HAVE_XPM || HAVE_NS || HAVE_HAIKU || HAVE_PGTK */

#if defined HAVE_X_WINDOWS && !defined USE_CAIRO

/* Define ALLOC_XPM_COLORS if we can use Emacs' own color allocation
   functions for allocating image colors.  Our own functions handle
   color allocation failures more gracefully than the ones on the XPM
   lib.  */

#if defined XpmAllocColor && defined XpmFreeColors && defined XpmColorClosure
#define ALLOC_XPM_COLORS
#endif
#endif /* HAVE_X_WINDOWS && !USE_CAIRO */

#ifdef ALLOC_XPM_COLORS

static struct xpm_cached_color *xpm_cache_color (struct frame *, char *,
                                                 XColor *, int);

/* An entry in a hash table used to cache color definitions of named
   colors.  This cache is necessary to speed up XPM image loading in
   case we do color allocations ourselves.  Without it, we would need
   a call to XParseColor per pixel in the image.

   FIXME Now that we're using x_parse_color and its cache, reevaluate
   the need for this caching layer.  */

struct xpm_cached_color
{
  /* Next in collision chain.  */
  struct xpm_cached_color *next;

  /* Color definition (RGB and pixel color).  */
  XColor color;

  /* Color name.  */
  char name[FLEXIBLE_ARRAY_MEMBER];
};

/* The hash table used for the color cache, and its bucket vector
   size (which should be prime).  */

#define XPM_COLOR_CACHE_BUCKETS 1009
static struct xpm_cached_color **xpm_color_cache;

/* Initialize the color cache.  */

static void
xpm_init_color_cache (struct frame *f, XpmAttributes *attrs)
{
  size_t nbytes = XPM_COLOR_CACHE_BUCKETS * sizeof *xpm_color_cache;
  xpm_color_cache = xzalloc (nbytes);
  init_color_table ();

  if (attrs->valuemask & XpmColorSymbols)
    {
      int i;
      XColor color;

      for (i = 0; i < attrs->numsymbols; ++i)
	if (x_parse_color (f, attrs->colorsymbols[i].value, &color))
	  {
	    color.pixel = lookup_rgb_color (f, color.red, color.green,
					    color.blue);
	    xpm_cache_color (f, attrs->colorsymbols[i].name, &color, -1);
	  }
    }
}

/* Free the color cache.  */

static void
xpm_free_color_cache (void)
{
  struct xpm_cached_color *p, *next;
  int i;

  for (i = 0; i < XPM_COLOR_CACHE_BUCKETS; ++i)
    for (p = xpm_color_cache[i]; p; p = next)
      {
	next = p->next;
	xfree (p);
      }

  xfree (xpm_color_cache);
  xpm_color_cache = NULL;
  free_color_table ();
}

/* Return the bucket index for color named COLOR_NAME in the color
   cache.  */

static int
xpm_color_bucket (char *color_name)
{
  EMACS_UINT hash = hash_string (color_name, strlen (color_name));
  return hash % XPM_COLOR_CACHE_BUCKETS;
}


/* On frame F, cache values COLOR for color with name COLOR_NAME.
   BUCKET, if >= 0, is a precomputed bucket index.  Value is the cache
   entry added.  */

static struct xpm_cached_color *
xpm_cache_color (struct frame *f, char *color_name, XColor *color, int bucket)
{
  size_t nbytes;
  struct xpm_cached_color *p;

  if (bucket < 0)
    bucket = xpm_color_bucket (color_name);

  nbytes = FLEXSIZEOF (struct xpm_cached_color, name, strlen (color_name) + 1);
  p = xmalloc (nbytes);
  strcpy (p->name, color_name);
  p->color = *color;
  p->next = xpm_color_cache[bucket];
  xpm_color_cache[bucket] = p;
  return p;
}

/* Look up color COLOR_NAME for frame F in the color cache.  If found,
   return the cached definition in *COLOR.  Otherwise, make a new
   entry in the cache and allocate the color.  Value is false if color
   allocation failed.  */

static bool
xpm_lookup_color (struct frame *f, char *color_name, XColor *color)
{
  struct xpm_cached_color *p;
  int h = xpm_color_bucket (color_name);

  for (p = xpm_color_cache[h]; p; p = p->next)
    if (strcmp (p->name, color_name) == 0)
      break;

  if (p != NULL)
    *color = p->color;
  else if (x_parse_color (f, color_name, color))
    {
      color->pixel = lookup_rgb_color (f, color->red, color->green,
				       color->blue);
      p = xpm_cache_color (f, color_name, color, h);
    }
  /* You get `opaque' at least from ImageMagick converting pbm to xpm
     with transparency, and it's useful.  */
  else if (strcmp ("opaque", color_name) == 0)
    {
      memset (color, 0, sizeof (XColor));  /* Is this necessary/correct?  */
      color->pixel = FRAME_FOREGROUND_PIXEL (f);
      p = xpm_cache_color (f, color_name, color, h);
    }

  return p != NULL;
}


/* Callback for allocating color COLOR_NAME.  Called from the XPM lib.
   CLOSURE is a pointer to the frame on which we allocate the
   color.  Return in *COLOR the allocated color.  Value is non-zero
   if successful.  */

static int
xpm_alloc_color (Display *dpy, Colormap cmap, char *color_name, XColor *color,
		 void *closure)
{
  return xpm_lookup_color (closure, color_name, color);
}


/* Callback for freeing NPIXELS colors contained in PIXELS.  CLOSURE
   is a pointer to the frame on which we allocate the color.  Value is
   non-zero if successful.  */

static int
xpm_free_colors (Display *dpy, Colormap cmap, Pixel *pixels, int npixels, void *closure)
{
  return 1;
}

#endif /* ALLOC_XPM_COLORS */


#ifdef WINDOWSNT

/* XPM library details.  */

DEF_DLL_FN (void, XpmFreeAttributes, (XpmAttributes *));
DEF_DLL_FN (int, XpmCreateImageFromBuffer,
	    (Display *, char *, xpm_XImage **,
	     xpm_XImage **, XpmAttributes *));
DEF_DLL_FN (int, XpmReadFileToImage,
	    (Display *, char *, xpm_XImage **,
	     xpm_XImage **, XpmAttributes *));
DEF_DLL_FN (void, XImageFree, (xpm_XImage *));

static bool
init_xpm_functions (void)
{
  HMODULE library;

  if (!(library = w32_delayed_load (Qxpm)))
    return 0;

  LOAD_DLL_FN (library, XpmFreeAttributes);
  LOAD_DLL_FN (library, XpmCreateImageFromBuffer);
  LOAD_DLL_FN (library, XpmReadFileToImage);
  LOAD_DLL_FN (library, XImageFree);
  return 1;
}

# undef XImageFree
# undef XpmCreateImageFromBuffer
# undef XpmFreeAttributes
# undef XpmReadFileToImage

# define XImageFree fn_XImageFree
# define XpmCreateImageFromBuffer fn_XpmCreateImageFromBuffer
# define XpmFreeAttributes fn_XpmFreeAttributes
# define XpmReadFileToImage fn_XpmReadFileToImage

#endif /* WINDOWSNT */

#if defined HAVE_XPM || defined HAVE_NS || defined HAVE_HAIKU || defined HAVE_PGTK
/* Value is true if COLOR_SYMBOLS is a valid color symbols list
   for XPM images.  Such a list must consist of conses whose car and
   cdr are strings.  */

static bool
xpm_valid_color_symbols_p (Lisp_Object color_symbols)
{
  while (CONSP (color_symbols))
    {
      Lisp_Object sym = XCAR (color_symbols);
      if (!CONSP (sym)
	  || !STRINGP (XCAR (sym))
	  || !STRINGP (XCDR (sym)))
	break;
      color_symbols = XCDR (color_symbols);
    }

  return NILP (color_symbols);
}

/* Value is true if OBJECT is a valid XPM image specification.  */

static bool
xpm_image_p (Lisp_Object object)
{
  struct image_keyword fmt[XPM_LAST];
  memcpy (fmt, xpm_format, sizeof fmt);
  return (parse_image_spec (object, fmt, XPM_LAST, Qxpm)
	  /* Either `:file' or `:data' must be present.  */
	  && fmt[XPM_FILE].count + fmt[XPM_DATA].count == 1
	  /* Either no `:color-symbols' or it's a list of conses
	     whose car and cdr are strings.  */
	  && (! fmt[XPM_COLOR_SYMBOLS].count
	      || xpm_valid_color_symbols_p (fmt[XPM_COLOR_SYMBOLS].value)));
}
#endif	/* HAVE_XPM || HAVE_NS || HAVE_HAIKU || HAVE_PGTK */

#endif /* HAVE_XPM || USE_CAIRO || HAVE_NS || HAVE_HAIKU */

#if defined HAVE_XPM && defined HAVE_X_WINDOWS && !defined USE_GTK
ptrdiff_t
x_create_bitmap_from_xpm_data (struct frame *f, const char **bits)
{
  Display_Info *dpyinfo = FRAME_DISPLAY_INFO (f);
  ptrdiff_t id;
  int rc;
  XpmAttributes attrs;
  Pixmap bitmap, mask;

  memset (&attrs, 0, sizeof attrs);

  attrs.visual = FRAME_X_VISUAL (f);
  attrs.colormap = FRAME_X_COLORMAP (f);
  attrs.valuemask |= XpmVisual;
  attrs.valuemask |= XpmColormap;

#ifdef ALLOC_XPM_COLORS
  attrs.color_closure = f;
  attrs.alloc_color = xpm_alloc_color;
  attrs.free_colors = xpm_free_colors;
  attrs.valuemask |= XpmAllocColor | XpmFreeColors | XpmColorClosure;
  xpm_init_color_cache (f, &attrs);
#endif

  rc = XpmCreatePixmapFromData (FRAME_X_DISPLAY (f), FRAME_X_DRAWABLE (f),
				(char **) bits, &bitmap, &mask, &attrs);
  if (rc != XpmSuccess)
    {
      XpmFreeAttributes (&attrs);
      return -1;
    }

  id = image_allocate_bitmap_record (f);
  dpyinfo->bitmaps[id - 1].pixmap = bitmap;
  dpyinfo->bitmaps[id - 1].have_mask = true;
  dpyinfo->bitmaps[id - 1].mask = mask;
  dpyinfo->bitmaps[id - 1].file = NULL;
  dpyinfo->bitmaps[id - 1].height = attrs.height;
  dpyinfo->bitmaps[id - 1].width = attrs.width;
  dpyinfo->bitmaps[id - 1].depth = attrs.depth;
  dpyinfo->bitmaps[id - 1].refcount = 1;
#ifdef USE_CAIRO
  dpyinfo->bitmaps[id - 1].stipple = NULL;
#endif	/* USE_CAIRO */

#ifdef ALLOC_XPM_COLORS
  xpm_free_color_cache ();
#endif
  XpmFreeAttributes (&attrs);
  return id;
}
#endif /* defined (HAVE_XPM) && defined (HAVE_X_WINDOWS) */

/* Load image IMG which will be displayed on frame F.  Value is
   true if successful.  */

#if defined HAVE_XPM && !defined USE_CAIRO

static bool
xpm_load (struct frame *f, struct image *img)
{
  int rc;
  XpmAttributes attrs;
  Lisp_Object specified_file, color_symbols;
  USE_SAFE_ALLOCA;

#ifdef HAVE_NTGUI
  HDC hdc;
  xpm_XImage * xpm_image = NULL, * xpm_mask = NULL;
#endif /* HAVE_NTGUI */

  /* Configure the XPM lib.  Use the visual of frame F.  Allocate
     close colors.  Return colors allocated.  */
  memset (&attrs, 0, sizeof attrs);

#ifndef HAVE_NTGUI
  attrs.visual = FRAME_X_VISUAL (f);
  attrs.colormap = FRAME_X_COLORMAP (f);
  attrs.depth = FRAME_DISPLAY_INFO (f)->n_planes;
  attrs.valuemask |= XpmVisual;
  attrs.valuemask |= XpmColormap;
  attrs.valuemask |= XpmDepth;
#endif /* HAVE_NTGUI */

#ifdef ALLOC_XPM_COLORS
  /* Allocate colors with our own functions which handle
     failing color allocation more gracefully.  */
  attrs.color_closure = f;
  attrs.alloc_color = xpm_alloc_color;
  attrs.free_colors = xpm_free_colors;
  attrs.valuemask |= XpmAllocColor | XpmFreeColors | XpmColorClosure;
#else /* not ALLOC_XPM_COLORS */
  /* Let the XPM lib allocate colors.  */
  attrs.valuemask |= XpmReturnAllocPixels;
#ifdef XpmAllocCloseColors
  attrs.alloc_close_colors = 1;
  attrs.valuemask |= XpmAllocCloseColors;
#else /* not XpmAllocCloseColors */
  attrs.closeness = 600;
  attrs.valuemask |= XpmCloseness;
#endif /* not XpmAllocCloseColors */
#endif /* ALLOC_XPM_COLORS */

  /* If image specification contains symbolic color definitions, add
     these to `attrs'.  */
  color_symbols = image_spec_value (img->spec, QCcolor_symbols, NULL);
  if (CONSP (color_symbols))
    {
      Lisp_Object tail;
      XpmColorSymbol *xpm_syms;
      ptrdiff_t i, size;

      attrs.valuemask |= XpmColorSymbols;

      /* Count number of symbols.  */
      attrs.numsymbols = 0;
      for (tail = color_symbols; CONSP (tail); tail = XCDR (tail))
	++attrs.numsymbols;

      /* Allocate an XpmColorSymbol array.  */
      SAFE_NALLOCA (xpm_syms, 1, attrs.numsymbols);
      size = attrs.numsymbols * sizeof *xpm_syms;
      memset (xpm_syms, 0, size);
      attrs.colorsymbols = xpm_syms;

      /* Fill the color symbol array.  */
      for (tail = color_symbols, i = 0;
	   CONSP (tail);
	   ++i, tail = XCDR (tail))
	{
	  Lisp_Object name;
	  Lisp_Object color;
	  char *empty_string = (char *) "";

	  if (!CONSP (XCAR (tail)))
	    {
	      xpm_syms[i].name = empty_string;
	      xpm_syms[i].value = empty_string;
	      continue;
	    }
	  name = XCAR (XCAR (tail));
	  color = XCDR (XCAR (tail));
	  if (STRINGP (name))
	    SAFE_ALLOCA_STRING (xpm_syms[i].name, name);
	  else
	    xpm_syms[i].name = empty_string;
	  if (STRINGP (color))
	    SAFE_ALLOCA_STRING (xpm_syms[i].value, color);
	  else
	    xpm_syms[i].value = empty_string;
	}
    }

  /* Create a pixmap for the image, either from a file, or from a
     string buffer containing data in the same format as an XPM file.  */
#ifdef ALLOC_XPM_COLORS
  xpm_init_color_cache (f, &attrs);
#endif

  specified_file = image_spec_value (img->spec, QCfile, NULL);

#ifdef HAVE_NTGUI
  {
    HDC frame_dc = get_frame_dc (f);
    hdc = CreateCompatibleDC (frame_dc);
    release_frame_dc (f, frame_dc);
  }
#endif /* HAVE_NTGUI */

  if (STRINGP (specified_file))
    {
      Lisp_Object file = image_find_image_file (specified_file);
      if (!STRINGP (file))
	{
	  image_error ("Cannot find image file `%s'", specified_file);
#ifdef ALLOC_XPM_COLORS
	  xpm_free_color_cache ();
#endif
	  SAFE_FREE ();
	  return 0;
	}

      file = ENCODE_FILE (file);
#ifdef HAVE_NTGUI
#ifdef WINDOWSNT
      /* FILE is encoded in UTF-8, but image libraries on Windows
	 support neither UTF-8 nor UTF-16 encoded file names.  So we
	 need to re-encode it in ANSI.  */
      file = ansi_encode_filename (file);
#endif
      /* XpmReadFileToPixmap is not available in the Windows port of
	 libxpm.  But XpmReadFileToImage almost does what we want.  */
      rc = XpmReadFileToImage (&hdc, SSDATA (file),
			       &xpm_image, &xpm_mask,
			       &attrs);
#else
      rc = XpmReadFileToImage (FRAME_X_DISPLAY (f), SSDATA (file),
			       &img->ximg, &img->mask_img,
			       &attrs);
#endif /* HAVE_NTGUI */
    }
  else
    {
      Lisp_Object buffer = image_spec_value (img->spec, QCdata, NULL);
      if (!STRINGP (buffer))
	{
	  image_error ("Invalid image data `%s'", buffer);
#ifdef ALLOC_XPM_COLORS
	  xpm_free_color_cache ();
#endif
	  SAFE_FREE ();
	  return 0;
	}
#ifdef HAVE_NTGUI
      /* XpmCreatePixmapFromBuffer is not available in the Windows port
	 of libxpm.  But XpmCreateImageFromBuffer almost does what we want.  */
      rc = XpmCreateImageFromBuffer (&hdc, SSDATA (buffer),
				     &xpm_image, &xpm_mask,
				     &attrs);
#else
      rc = XpmCreateImageFromBuffer (FRAME_X_DISPLAY (f), SSDATA (buffer),
				     &img->ximg, &img->mask_img,
				     &attrs);
#endif /* HAVE_NTGUI */
    }

#ifdef HAVE_X_WINDOWS
  if (rc == XpmSuccess)
    {
      img->pixmap = XCreatePixmap (FRAME_X_DISPLAY (f), FRAME_X_DRAWABLE (f),
				   img->ximg->width, img->ximg->height,
				   img->ximg->depth);
      if (img->pixmap == NO_PIXMAP)
	{
	  image_clear_image (f, img);
	  rc = XpmNoMemory;
	}
      else
        {
# if !defined USE_CAIRO && defined HAVE_XRENDER
          img->picture = x_create_xrender_picture (f, img->pixmap,
                                                   img->ximg->depth);
# endif
          if (img->mask_img)
            {
              img->mask = XCreatePixmap (FRAME_X_DISPLAY (f), FRAME_X_DRAWABLE (f),
                                         img->mask_img->width,
                                         img->mask_img->height,
                                         img->mask_img->depth);
              if (img->mask == NO_PIXMAP)
                {
                  image_clear_image (f, img);
                  rc = XpmNoMemory;
                }
# if !defined USE_CAIRO && defined HAVE_XRENDER
              else
                img->mask_picture = x_create_xrender_picture
                  (f, img->mask, img->mask_img->depth);
# endif
            }
        }
    }
#endif

  if (rc == XpmSuccess)
    {
#if defined (COLOR_TABLE_SUPPORT) && defined (ALLOC_XPM_COLORS)
      img->colors = colors_in_color_table (&img->ncolors);
#else /* not ALLOC_XPM_COLORS */
      int i;

#ifdef HAVE_NTGUI
      /* W32 XPM uses XImage to wrap what W32 Emacs calls a Pixmap,
	 plus some duplicate attributes.  */
      if (xpm_image && xpm_image->bitmap)
	{
	  img->pixmap = xpm_image->bitmap;
	  /* XImageFree in libXpm frees XImage struct without destroying
	     the bitmap, which is what we want.  */
	  XImageFree (xpm_image);
	}
      if (xpm_mask && xpm_mask->bitmap)
	{
	  /* The mask appears to be inverted compared with what we expect.
	     TODO: invert our expectations.  See other places where we
	     have to invert bits because our idea of masks is backwards.  */
	  HGDIOBJ old_obj;
	  old_obj = SelectObject (hdc, xpm_mask->bitmap);

	  PatBlt (hdc, 0, 0, xpm_mask->width, xpm_mask->height, DSTINVERT);
	  SelectObject (hdc, old_obj);

	  img->mask = xpm_mask->bitmap;
	  XImageFree (xpm_mask);
	  DeleteDC (hdc);
	}

      DeleteDC (hdc);
#endif /* HAVE_NTGUI */

      /* Remember allocated colors.  */
      img->colors = xnmalloc (attrs.nalloc_pixels, sizeof *img->colors);
      img->ncolors = attrs.nalloc_pixels;
      for (i = 0; i < attrs.nalloc_pixels; ++i)
	{
	  img->colors[i] = attrs.alloc_pixels[i];
#ifdef DEBUG_X_COLORS
	  register_color (img->colors[i]);
#endif
	}
#endif /* not ALLOC_XPM_COLORS */

      img->width = attrs.width;
      img->height = attrs.height;
      eassert (img->width > 0 && img->height > 0);

      /* The call to XpmFreeAttributes below frees attrs.alloc_pixels.  */
      XpmFreeAttributes (&attrs);

#ifdef HAVE_X_WINDOWS
      /* Maybe fill in the background field while we have ximg handy.  */
      IMAGE_BACKGROUND (img, f, img->ximg);
      if (img->mask_img)
	/* Fill in the background_transparent field while we have the
	   mask handy.  */
	image_background_transparent (img, f, img->mask_img);
#endif
    }
  else
    {
#ifdef HAVE_NTGUI
      DeleteDC (hdc);
#endif /* HAVE_NTGUI */

      switch (rc)
	{
	case XpmOpenFailed:
	  image_error ("Error opening XPM file (%s)", img->spec);
	  break;

	case XpmFileInvalid:
	  image_error ("Invalid XPM file (%s)", img->spec);
	  break;

	case XpmNoMemory:
	  image_error ("Out of memory (%s)", img->spec);
	  break;

	case XpmColorFailed:
	  image_error ("Color allocation error (%s)", img->spec);
	  break;

	default:
	  image_error ("Unknown error (%s)", img->spec);
	  break;
	}
    }

#ifdef ALLOC_XPM_COLORS
  xpm_free_color_cache ();
#endif
  SAFE_FREE ();
  return rc == XpmSuccess;
}

#endif /* HAVE_XPM && !USE_CAIRO */

#if (defined USE_CAIRO && defined HAVE_XPM)	\
  || (defined HAVE_NS && !defined HAVE_XPM)	\
  || (defined HAVE_HAIKU && !defined HAVE_XPM)  \
  || (defined HAVE_PGTK && !defined HAVE_XPM)

/* XPM support functions for NS and Haiku where libxpm is not available, and for
   Cairo.  Only XPM version 3 (without any extensions) is supported.  */

static void xpm_put_color_table_v (Lisp_Object, const char *,
                                   int, Lisp_Object);
static Lisp_Object xpm_get_color_table_v (Lisp_Object, const char *, int);
static void xpm_put_color_table_h (Lisp_Object, const char *,
                                   int, Lisp_Object);
static Lisp_Object xpm_get_color_table_h (Lisp_Object, const char *, int);

/* Tokens returned from xpm_scan.  */

enum xpm_token
{
  XPM_TK_IDENT = 256,
  XPM_TK_STRING,
  XPM_TK_EOF
};

/* Scan an XPM data and return a character (< 256) or a token defined
   by enum xpm_token above.  *S and END are the start (inclusive) and
   the end (exclusive) addresses of the data, respectively.  Advance
   *S while scanning.  If token is either XPM_TK_IDENT or
   XPM_TK_STRING, *BEG and *LEN are set to the start address and the
   length of the corresponding token, respectively.  */

static int
xpm_scan (const char **s, const char *end, const char **beg, ptrdiff_t *len)
{
  unsigned char c;

  while (*s < end)
    {
      /* Skip white-space.  */
      do
	c = *(*s)++;
      while (c_isspace (c) && *s < end);

      /* gnus-pointer.xpm uses '-' in its identifier.
	 sb-dir-plus.xpm uses '+' in its identifier.  */
      if (c_isalpha (c) || c == '_' || c == '-' || c == '+')
	{
	  *beg = *s - 1;
	  while (*s < end
		 && (c = **s, c_isalnum (c)
		     || c == '_' || c == '-' || c == '+'))
	      ++*s;
	  *len = *s - *beg;
	  return XPM_TK_IDENT;
	}
      else if (c == '"')
	{
	  *beg = *s;
	  while (*s < end && **s != '"')
	    ++*s;
	  *len = *s - *beg;
	  if (*s < end)
	    ++*s;
	  return XPM_TK_STRING;
	}
      else if (c == '/')
	{
	  if (*s < end && **s == '*')
	    {
	      /* C-style comment.  */
	      ++*s;
	      do
		{
		  while (*s < end && *(*s)++ != '*')
		    ;
		}
	      while (*s < end && **s != '/');
	      if (*s < end)
		++*s;
	    }
	  else
	    return c;
	}
      else
	return c;
    }

  return XPM_TK_EOF;
}

/* Functions for color table lookup in XPM data.  A key is a string
   specifying the color of each pixel in XPM data.  A value is either
   an integer that specifies a pixel color, Qt that specifies
   transparency, or Qnil for the unspecified color.  If the length of
   the key string is one, a vector is used as a table.  Otherwise, a
   hash table is used.  */

static Lisp_Object
xpm_make_color_table_v (void (**put_func) (Lisp_Object, const char *, int,
                                           Lisp_Object),
                        Lisp_Object (**get_func) (Lisp_Object, const char *,
                                                  int))
{
  *put_func = xpm_put_color_table_v;
  *get_func = xpm_get_color_table_v;
  return initialize_vector (256, Qnil);
}

static void
xpm_put_color_table_v (Lisp_Object color_table,
                       const char *chars_start,
                       int chars_len,
                       Lisp_Object color)
{
  unsigned char uc = *chars_start;
  ASET (color_table, uc, color);
}

static Lisp_Object
xpm_get_color_table_v (Lisp_Object color_table,
                       const char *chars_start,
                       int chars_len)
{
  unsigned char uc = *chars_start;
  return AREF (color_table, uc);
}

static Lisp_Object
xpm_make_color_table_h (void (**put_func) (Lisp_Object, const char *, int,
                                           Lisp_Object),
                        Lisp_Object (**get_func) (Lisp_Object, const char *,
                                                  int))
{
  *put_func = xpm_put_color_table_h;
  *get_func = xpm_get_color_table_h;
  return make_hash_table (hashtest_equal, DEFAULT_HASH_SIZE,
			  DEFAULT_REHASH_SIZE, DEFAULT_REHASH_THRESHOLD,
			  Qnil, false);
}

static void
xpm_put_color_table_h (Lisp_Object color_table,
                       const char *chars_start,
                       int chars_len,
                       Lisp_Object color)
{
  struct Lisp_Hash_Table *table = XHASH_TABLE (color_table);
  Lisp_Object chars = make_unibyte_string (chars_start, chars_len), hash_code;

  hash_lookup (table, chars, &hash_code);
  hash_put (table, chars, color, hash_code);
}

static Lisp_Object
xpm_get_color_table_h (Lisp_Object color_table,
                       const char *chars_start,
                       int chars_len)
{
  struct Lisp_Hash_Table *table = XHASH_TABLE (color_table);
  ptrdiff_t i =
    hash_lookup (table, make_unibyte_string (chars_start, chars_len), NULL);

  return i >= 0 ? HASH_VALUE (table, i) : Qnil;
}

enum xpm_color_key {
  XPM_COLOR_KEY_S,
  XPM_COLOR_KEY_M,
  XPM_COLOR_KEY_G4,
  XPM_COLOR_KEY_G,
  XPM_COLOR_KEY_C
};

static const char xpm_color_key_strings[][4] = {"s", "m", "g4", "g", "c"};

static int
xpm_str_to_color_key (const char *s)
{
  int i;

  for (i = 0; i < ARRAYELTS (xpm_color_key_strings); i++)
    if (strcmp (xpm_color_key_strings[i], s) == 0)
      return i;
  return -1;
}

static bool
xpm_load_image (struct frame *f,
                struct image *img,
                const char *contents,
                const char *end)
{
  const char *s = contents, *beg, *str;
  char buffer[BUFSIZ];
  int width, height, x, y;
  int num_colors, chars_per_pixel;
  ptrdiff_t len;
  int LA1;
  void (*put_color_table) (Lisp_Object, const char *, int, Lisp_Object);
  Lisp_Object (*get_color_table) (Lisp_Object, const char *, int);
  Lisp_Object frame, color_symbols, color_table;
  int best_key;
#if !defined (HAVE_NS)
  bool have_mask = false;
#endif
  Emacs_Pix_Container ximg = NULL, mask_img = NULL;

#define match() \
     LA1 = xpm_scan (&s, end, &beg, &len)

#define expect(TOKEN)		\
  do				\
    {				\
      if (LA1 != (TOKEN)) 	\
	goto failure;		\
      match ();			\
    }				\
  while (0)

#define expect_ident(IDENT)					\
     if (LA1 == XPM_TK_IDENT \
         && strlen ((IDENT)) == len && memcmp ((IDENT), beg, len) == 0)	\
       match ();						\
     else							\
       goto failure

  if (!(end - s >= 9 && memcmp (s, "/* XPM */", 9) == 0))
    goto failure;
  s += 9;
  match ();
  expect_ident ("static");
  expect_ident ("char");
  expect ('*');
  expect (XPM_TK_IDENT);
  expect ('[');
  expect (']');
  expect ('=');
  expect ('{');
  expect (XPM_TK_STRING);
  if (len >= BUFSIZ)
    goto failure;
  memcpy (buffer, beg, len);
  buffer[len] = '\0';
  if (sscanf (buffer, "%d %d %d %d", &width, &height,
	      &num_colors, &chars_per_pixel) != 4
      || width <= 0 || height <= 0
      || num_colors <= 0 || chars_per_pixel <= 0)
    goto failure;

  if (!check_image_size (f, width, height))
    {
      image_size_error ();
      goto failure;
    }

  if (!image_create_x_image_and_pixmap (f, img, width, height, 0, &ximg, 0)
#ifndef HAVE_NS
      || !image_create_x_image_and_pixmap (f, img, width, height, 1,
					   &mask_img, 1)
#endif
      )
    {
      image_error ("Image too large");
      goto failure;
    }

  expect (',');

  XSETFRAME (frame, f);
  if (!NILP (Fxw_display_color_p (frame)))
    best_key = XPM_COLOR_KEY_C;
  else if (!NILP (Fx_display_grayscale_p (frame)))
    best_key = (XFIXNAT (Fx_display_planes (frame)) > 2
		? XPM_COLOR_KEY_G : XPM_COLOR_KEY_G4);
  else
    best_key = XPM_COLOR_KEY_M;

  color_symbols = image_spec_value (img->spec, QCcolor_symbols, NULL);
  if (chars_per_pixel == 1)
    color_table = xpm_make_color_table_v (&put_color_table,
					  &get_color_table);
  else
    color_table = xpm_make_color_table_h (&put_color_table,
					  &get_color_table);

  while (num_colors-- > 0)
    {
      char *color, *max_color = NULL;
      int key, next_key, max_key = 0;
      Lisp_Object symbol_color = Qnil, color_val;
      Emacs_Color cdef;

      expect (XPM_TK_STRING);
      if (len <= chars_per_pixel || len >= BUFSIZ + chars_per_pixel)
	goto failure;
      memcpy (buffer, beg + chars_per_pixel, len - chars_per_pixel);
      buffer[len - chars_per_pixel] = '\0';

      str = strtok (buffer, " \t");
      if (str == NULL)
	goto failure;
      key = xpm_str_to_color_key (str);
      if (key < 0)
	goto failure;
      do
	{
	  color = strtok (NULL, " \t");
	  if (color == NULL)
	    goto failure;

	  while ((str = strtok (NULL, " \t")) != NULL)
	    {
	      next_key = xpm_str_to_color_key (str);
	      if (next_key >= 0)
		break;
	      color[strlen (color)] = ' ';
	    }

	  if (key == XPM_COLOR_KEY_S)
	    {
	      if (NILP (symbol_color))
		symbol_color = build_string (color);
	    }
	  else if (max_key < key && key <= best_key)
	    {
	      max_key = key;
	      max_color = color;
	    }
	  key = next_key;
	}
      while (str);

      color_val = Qnil;
      if (!NILP (color_symbols) && !NILP (symbol_color))
	{
	  Lisp_Object specified_color = Fassoc (symbol_color, color_symbols, Qnil);

	  if (CONSP (specified_color) && STRINGP (XCDR (specified_color)))
	    {
	      if (xstrcasecmp (SSDATA (XCDR (specified_color)), "None") == 0)
		color_val = Qt;
	      else if (FRAME_TERMINAL (f)->defined_color_hook
                       (f, SSDATA (XCDR (specified_color)), &cdef, false, false))
		color_val
		  = make_fixnum (lookup_rgb_color (f, cdef.red, cdef.green,
						   cdef.blue));
	    }
	}
      if (NILP (color_val) && max_color)
	{
	  if (xstrcasecmp (max_color, "None") == 0)
	    color_val = Qt;
	  else if (FRAME_TERMINAL (f)->defined_color_hook
                   (f, max_color, &cdef, false, false))
	    color_val = make_fixnum (lookup_rgb_color (f, cdef.red, cdef.green,
						       cdef.blue));
	}
      if (!NILP (color_val))
	(*put_color_table) (color_table, beg, chars_per_pixel, color_val);

      expect (',');
    }

  unsigned long frame_fg = FRAME_FOREGROUND_PIXEL (f);
#ifdef USE_CAIRO
  {
    Emacs_Color color = {.pixel = frame_fg};
    FRAME_TERMINAL (f)->query_colors (f, &color, 1);
    frame_fg = lookup_rgb_color (f, color.red, color.green, color.blue);
  }
#endif
  for (y = 0; y < height; y++)
    {
      expect (XPM_TK_STRING);
      str = beg;
      if (len < width * chars_per_pixel)
	goto failure;
      for (x = 0; x < width; x++, str += chars_per_pixel)
	{
	  Lisp_Object color_val =
	    (*get_color_table) (color_table, str, chars_per_pixel);

	  PUT_PIXEL (ximg, x, y,
		     FIXNUMP (color_val) ? XFIXNUM (color_val) : frame_fg);
#ifndef HAVE_NS
	  PUT_PIXEL (mask_img, x, y,
		     (!EQ (color_val, Qt) ? PIX_MASK_DRAW
		      : (have_mask = true, PIX_MASK_RETAIN)));
#else
          if (EQ (color_val, Qt))
            ns_set_alpha (ximg, x, y, 0);
#endif
	}
      if (y + 1 < height)
	expect (',');
    }

  img->width = width;
  img->height = height;

  /* Maybe fill in the background field while we have ximg handy. */
  if (NILP (image_spec_value (img->spec, QCbackground, NULL)))
    IMAGE_BACKGROUND (img, f, ximg);

  image_put_x_image (f, img, ximg, 0);
#ifndef HAVE_NS
  if (have_mask)
    {
      /* Fill in the background_transparent field while we have the
	 mask handy.  */
      image_background_transparent (img, f, mask_img);

      image_put_x_image (f, img, mask_img, 1);
    }
  else
    {
      image_destroy_x_image (mask_img);
      image_clear_image_1 (f, img, CLEAR_IMAGE_MASK);
    }
#endif
  return 1;

 failure:
  image_error ("Invalid XPM3 file (%s)", img->spec);
  image_destroy_x_image (ximg);
  image_destroy_x_image (mask_img);
  image_clear_image (f, img);
  return 0;

#undef match
#undef expect
#undef expect_ident
}

static bool
xpm_load (struct frame *f,
          struct image *img)
{
  bool success_p = 0;
  Lisp_Object file_name;

  /* If IMG->spec specifies a file name, create a non-file spec from it.  */
  file_name = image_spec_value (img->spec, QCfile, NULL);
  if (STRINGP (file_name))
    {
      int fd;
      Lisp_Object file = image_find_image_fd (file_name, &fd);
      if (!STRINGP (file))
	{
	  image_error ("Cannot find image file `%s'", file_name);
	  return 0;
	}

      ptrdiff_t size;
      char *contents = slurp_file (fd, &size);
      if (contents == NULL)
	{
	  image_error ("Error loading XPM image `%s'", file);
	  return 0;
	}

      success_p = xpm_load_image (f, img, contents, contents + size);
      xfree (contents);
    }
  else
    {
      Lisp_Object data;

      data = image_spec_value (img->spec, QCdata, NULL);
      if (!STRINGP (data))
	{
	  image_error ("Invalid image data `%s'", data);
	  return 0;
	}
      success_p = xpm_load_image (f, img, SSDATA (data),
				  SSDATA (data) + SBYTES (data));
    }

  return success_p;
}

#endif /* HAVE_NS && !HAVE_XPM */



/***********************************************************************
			     Color table
 ***********************************************************************/

#ifdef COLOR_TABLE_SUPPORT

/* An entry in the color table mapping an RGB color to a pixel color.  */

struct ct_color
{
  int r, g, b;
  unsigned long pixel;

  /* Next in color table collision list.  */
  struct ct_color *next;
};

/* The bucket vector size to use.  Must be prime.  */

#define CT_SIZE 101

/* Value is a hash of the RGB color given by R, G, and B.  */

static unsigned
ct_hash_rgb (unsigned r, unsigned g, unsigned b)
{
  return (r << 16) ^ (g << 8) ^ b;
}

/* The color hash table.  */

static struct ct_color **ct_table;

/* Number of entries in the color table.  */

static int ct_colors_allocated;
enum
{
  ct_colors_allocated_max =
    min (INT_MAX,
	 min (PTRDIFF_MAX, SIZE_MAX) / sizeof (unsigned long))
};

/* Initialize the color table.  */

static void
init_color_table (void)
{
  int size = CT_SIZE * sizeof (*ct_table);
  ct_table = xzalloc (size);
  ct_colors_allocated = 0;
}


/* Free memory associated with the color table.  */

static void
free_color_table (void)
{
  int i;
  struct ct_color *p, *next;

  for (i = 0; i < CT_SIZE; ++i)
    for (p = ct_table[i]; p; p = next)
      {
	next = p->next;
	xfree (p);
      }

  xfree (ct_table);
  ct_table = NULL;
}


/* Value is a pixel color for RGB color R, G, B on frame F.  If an
   entry for that color already is in the color table, return the
   pixel color of that entry.  Otherwise, allocate a new color for R,
   G, B, and make an entry in the color table.  */

static unsigned long
lookup_rgb_color (struct frame *f, int r, int g, int b)
{
  unsigned hash = ct_hash_rgb (r, g, b);
  int i = hash % CT_SIZE;
  struct ct_color *p;
  Display_Info *dpyinfo;

  /* Handle TrueColor visuals specially, which improves performance by
     two orders of magnitude.  Freeing colors on TrueColor visuals is
     a nop, and pixel colors specify RGB values directly.  See also
     the Xlib spec, chapter 3.1.  */
  dpyinfo = FRAME_DISPLAY_INFO (f);
  if (dpyinfo->red_bits > 0)
    {
      /* Apply gamma-correction like normal color allocation does.  */
      if (f->gamma)
	{
	  XColor color;
	  color.red = r, color.green = g, color.blue = b;
	  gamma_correct (f, &color);
	  r = color.red, g = color.green, b = color.blue;
	}

      return x_make_truecolor_pixel (dpyinfo, r, g, b);
    }

  for (p = ct_table[i]; p; p = p->next)
    if (p->r == r && p->g == g && p->b == b)
      break;

  if (p == NULL)
    {

#ifdef HAVE_X_WINDOWS
      XColor color;
      Colormap cmap;
      bool rc;
#else
      COLORREF color;
#endif

      if (ct_colors_allocated_max <= ct_colors_allocated)
	return FRAME_FOREGROUND_PIXEL (f);

#ifdef HAVE_X_WINDOWS
      color.red = r;
      color.green = g;
      color.blue = b;

      cmap = FRAME_X_COLORMAP (f);
      rc = x_alloc_nearest_color (f, cmap, &color);
      if (rc)
	{
	  ++ct_colors_allocated;
	  p = xmalloc (sizeof *p);
	  p->r = r;
	  p->g = g;
	  p->b = b;
	  p->pixel = color.pixel;
	  p->next = ct_table[i];
	  ct_table[i] = p;
	}
      else
	return FRAME_FOREGROUND_PIXEL (f);

#else
#ifdef HAVE_NTGUI
      color = PALETTERGB (r, g, b);
#else
      color = RGB_TO_ULONG (r, g, b);
#endif /* HAVE_NTGUI */
      ++ct_colors_allocated;
      p = xmalloc (sizeof *p);
      p->r = r;
      p->g = g;
      p->b = b;
      p->pixel = color;
      p->next = ct_table[i];
      ct_table[i] = p;
#endif /* HAVE_X_WINDOWS */

    }

  return p->pixel;
}


/* Look up pixel color PIXEL which is used on frame F in the color
   table.  If not already present, allocate it.  Value is PIXEL.  */

static unsigned long
lookup_pixel_color (struct frame *f, unsigned long pixel)
{
  int i = pixel % CT_SIZE;
  struct ct_color *p;

  for (p = ct_table[i]; p; p = p->next)
    if (p->pixel == pixel)
      break;

  if (p == NULL)
    {
      XColor color;
      Colormap cmap;
      bool rc;

      if (ct_colors_allocated >= ct_colors_allocated_max)
	return FRAME_FOREGROUND_PIXEL (f);

#ifdef HAVE_X_WINDOWS
      cmap = FRAME_X_COLORMAP (f);
      color.pixel = pixel;
      x_query_colors (f, &color, 1);
      rc = x_alloc_nearest_color (f, cmap, &color);
#else
      block_input ();
      cmap = DefaultColormapOfScreen (FRAME_X_SCREEN (f));
      color.pixel = pixel;
      XQueryColor (NULL, cmap, &color);
      rc = x_alloc_nearest_color (f, cmap, &color);
      unblock_input ();
#endif /* HAVE_X_WINDOWS */

      if (rc)
	{
	  ++ct_colors_allocated;

	  p = xmalloc (sizeof *p);
	  p->r = color.red;
	  p->g = color.green;
	  p->b = color.blue;
	  p->pixel = pixel;
	  p->next = ct_table[i];
	  ct_table[i] = p;
	}
      else
	return FRAME_FOREGROUND_PIXEL (f);
    }
  return p->pixel;
}


/* Value is a vector of all pixel colors contained in the color table,
   allocated via xmalloc.  Set *N to the number of colors.  */

static unsigned long *
colors_in_color_table (int *n)
{
  int i, j;
  struct ct_color *p;
  unsigned long *colors;

  if (ct_colors_allocated == 0)
    {
      *n = 0;
      colors = NULL;
    }
  else
    {
      colors = xmalloc (ct_colors_allocated * sizeof *colors);
      *n = ct_colors_allocated;

      for (i = j = 0; i < CT_SIZE; ++i)
	for (p = ct_table[i]; p; p = p->next)
	  colors[j++] = p->pixel;
    }

  return colors;
}

#else /* COLOR_TABLE_SUPPORT */

static unsigned long
lookup_rgb_color (struct frame *f, int r, int g, int b)
{
#ifdef HAVE_NTGUI
  return PALETTERGB (r >> 8, g >> 8, b >> 8);
#elif defined USE_CAIRO || defined HAVE_NS || defined HAVE_HAIKU
  return RGB_TO_ULONG (r >> 8, g >> 8, b >> 8);
#else
  xsignal1 (Qfile_error,
	    build_string ("This Emacs mishandles this image file type"));
#endif
}

static void
init_color_table (void)
{
}
#endif /* COLOR_TABLE_SUPPORT */


/***********************************************************************
			      Algorithms
 ***********************************************************************/

/* Edge detection matrices for different edge-detection
   strategies.  */

static int emboss_matrix[9] = {
   /* x - 1	x	x + 1  */
        2,     -1,  	  0,		/* y - 1 */
       -1,      0,        1,		/* y     */
        0,      1,       -2		/* y + 1 */
};

static int laplace_matrix[9] = {
   /* x - 1	x	x + 1  */
        1,      0,  	  0,		/* y - 1 */
        0,      0,        0,		/* y     */
        0,      0,       -1		/* y + 1 */
};

/* Value is the intensity of the color whose red/green/blue values
   are R, G, and B.  */

#define COLOR_INTENSITY(R, G, B) ((2 * (R) + 3 * (G) + (B)) / 6)


/* On frame F, return an array of Emacs_Color structures describing image
   IMG->pixmap.  Each Emacs_Color structure has its pixel color set.  RGB_P
   means also fill the red/green/blue members of the Emacs_Color
   structures.  Value is a pointer to the array of Emacs_Color structures,
   allocated with xmalloc; it must be freed by the caller.  */

static Emacs_Color *
image_to_emacs_colors (struct frame *f, struct image *img, bool rgb_p)
{
  int x, y;
  Emacs_Color *colors, *p;
  Emacs_Pix_Context ximg;
  ptrdiff_t nbytes;
#ifdef HAVE_NTGUI
  HGDIOBJ prev;
#endif /* HAVE_NTGUI */

  if (INT_MULTIPLY_WRAPV (sizeof *colors, img->width, &nbytes)
      || INT_MULTIPLY_WRAPV (img->height, nbytes, &nbytes)
      || SIZE_MAX < nbytes)
    memory_full (SIZE_MAX);
  colors = xmalloc (nbytes);

  /* Get the X image or create a memory device context for IMG. */
  ximg = image_get_x_image_or_dc (f, img, 0, &prev);

  /* Fill the `pixel' members of the Emacs_Color array.  I wished there
     were an easy and portable way to circumvent XGetPixel.  */
  p = colors;
  for (y = 0; y < img->height; ++y)
    {
#if !defined USE_CAIRO && !defined HAVE_NS && !defined HAVE_HAIKU
      Emacs_Color *row = p;
      for (x = 0; x < img->width; ++x, ++p)
	p->pixel = GET_PIXEL (ximg, x, y);
      if (rgb_p)
        {
          FRAME_TERMINAL (f)->query_colors (f, row, img->width);
        }
#else  /* USE_CAIRO || HAVE_NS || HAVE_HAIKU */
      for (x = 0; x < img->width; ++x, ++p)
	{
	  p->pixel = GET_PIXEL (ximg, x, y);
	  if (rgb_p)
	    {
	      p->red = RED16_FROM_ULONG (p->pixel);
	      p->green = GREEN16_FROM_ULONG (p->pixel);
	      p->blue = BLUE16_FROM_ULONG (p->pixel);
	    }
	}
#endif	/* USE_CAIRO || HAVE_NS */
    }

  image_unget_x_image_or_dc (img, 0, ximg, prev);

  return colors;
}

#ifdef HAVE_NTGUI

/* Put a pixel of COLOR at position X, Y in XIMG.  XIMG must have been
   created with CreateDIBSection, with the pointer to the bit values
   stored in ximg->data.  */

static void
XPutPixel (XImage *ximg, int x, int y, COLORREF color)
{
  int width = ximg->info.bmiHeader.biWidth;
  unsigned char * pixel;

  /* True color images.  */
  if (ximg->info.bmiHeader.biBitCount == 24)
    {
      int rowbytes = width * 3;
      /* Ensure scanlines are aligned on 4 byte boundaries.  */
      if (rowbytes % 4)
	rowbytes += 4 - (rowbytes % 4);

      pixel = ximg->data + y * rowbytes + x * 3;
      /* Windows bitmaps are in BGR order.  */
      *pixel = GetBValue (color);
      *(pixel + 1) = GetGValue (color);
      *(pixel + 2) = GetRValue (color);
    }
  /* Monochrome images.  */
  else if (ximg->info.bmiHeader.biBitCount == 1)
    {
      int rowbytes = width / 8;
      /* Ensure scanlines are aligned on 4 byte boundaries.  */
      if (rowbytes % 4)
	rowbytes += 4 - (rowbytes % 4);
      pixel = ximg->data + y * rowbytes + x / 8;
      /* Filter out palette info.  */
      if (color & 0x00ffffff)
	*pixel = *pixel | (1 << x % 8);
      else
	*pixel = *pixel & ~(1 << x % 8);
    }
  else
    image_error ("XPutPixel: palette image not supported");
}

#endif /* HAVE_NTGUI */

/* Create IMG->pixmap from an array COLORS of Emacs_Color structures, whose
   RGB members are set.  F is the frame on which this all happens.
   COLORS will be freed; an existing IMG->pixmap will be freed, too.  */

static void
image_from_emacs_colors (struct frame *f, struct image *img, Emacs_Color *colors)
{
  int x, y;
  Emacs_Pix_Container oimg = NULL;
  Emacs_Color *p;

  init_color_table ();

  image_clear_image_1 (f, img, CLEAR_IMAGE_PIXMAP | CLEAR_IMAGE_COLORS);
  image_create_x_image_and_pixmap (f, img, img->width, img->height, 0,
				   &oimg, 0);
  p = colors;
  for (y = 0; y < img->height; ++y)
    for (x = 0; x < img->width; ++x, ++p)
      {
	unsigned long pixel;
	pixel = lookup_rgb_color (f, p->red, p->green, p->blue);
	PUT_PIXEL (oimg, x, y, pixel);
      }

  xfree (colors);

  image_put_x_image (f, img, oimg, 0);
#ifdef COLOR_TABLE_SUPPORT
  img->colors = colors_in_color_table (&img->ncolors);
  free_color_table ();
#endif /* COLOR_TABLE_SUPPORT */
}


/* On frame F, perform edge-detection on image IMG.

   MATRIX is a nine-element array specifying the transformation
   matrix.  See emboss_matrix for an example.

   COLOR_ADJUST is a color adjustment added to each pixel of the
   outgoing image.  */

static void
image_detect_edges (struct frame *f, struct image *img,
                    int *matrix, int color_adjust)
{
  Emacs_Color *colors = image_to_emacs_colors (f, img, 1);
  Emacs_Color *new, *p;
  int x, y, i, sum;
  ptrdiff_t nbytes;

  for (i = sum = 0; i < 9; ++i)
    sum += eabs (matrix[i]);

#define COLOR(A, X, Y) ((A) + (Y) * img->width + (X))

  if (INT_MULTIPLY_WRAPV (sizeof *new, img->width, &nbytes)
      || INT_MULTIPLY_WRAPV (img->height, nbytes, &nbytes))
    memory_full (SIZE_MAX);
  new = xmalloc (nbytes);

  for (y = 0; y < img->height; ++y)
    {
      p = COLOR (new, 0, y);
      p->red = p->green = p->blue = 0xffff/2;
      p = COLOR (new, img->width - 1, y);
      p->red = p->green = p->blue = 0xffff/2;
    }

  for (x = 1; x < img->width - 1; ++x)
    {
      p = COLOR (new, x, 0);
      p->red = p->green = p->blue = 0xffff/2;
      p = COLOR (new, x, img->height - 1);
      p->red = p->green = p->blue = 0xffff/2;
    }

  for (y = 1; y < img->height - 1; ++y)
    {
      p = COLOR (new, 1, y);

      for (x = 1; x < img->width - 1; ++x, ++p)
	{
	  int r, g, b, yy, xx;

	  r = g = b = i = 0;
	  for (yy = y - 1; yy < y + 2; ++yy)
	    for (xx = x - 1; xx < x + 2; ++xx, ++i)
	      if (matrix[i])
	        {
	          Emacs_Color *t = COLOR (colors, xx, yy);
		  r += matrix[i] * t->red;
		  g += matrix[i] * t->green;
		  b += matrix[i] * t->blue;
		}

	  r = (r / sum + color_adjust) & 0xffff;
	  g = (g / sum + color_adjust) & 0xffff;
	  b = (b / sum + color_adjust) & 0xffff;
	  p->red = p->green = p->blue = COLOR_INTENSITY (r, g, b);
	}
    }

  xfree (colors);
  image_from_emacs_colors (f, img, new);

#undef COLOR
}


/* Perform the pre-defined `emboss' edge-detection on image IMG
   on frame F.  */

static void
image_emboss (struct frame *f, struct image *img)
{
  image_detect_edges (f, img, emboss_matrix, 0xffff / 2);
}


/* Transform image IMG which is used on frame F with a Laplace
   edge-detection algorithm.  The result is an image that can be used
   to draw disabled buttons, for example.  */

static void
image_laplace (struct frame *f, struct image *img)
{
  image_detect_edges (f, img, laplace_matrix, 45000);
}


/* Perform edge-detection on image IMG on frame F, with specified
   transformation matrix MATRIX and color-adjustment COLOR_ADJUST.

   MATRIX must be either

   - a list of at least 9 numbers in row-major form
   - a vector of at least 9 numbers

   COLOR_ADJUST nil means use a default; otherwise it must be a
   number.  */

static void
image_edge_detection (struct frame *f, struct image *img,
                      Lisp_Object matrix, Lisp_Object color_adjust)
{
  int i = 0;
  int trans[9];

  if (CONSP (matrix))
    {
      for (i = 0;
	   i < 9 && CONSP (matrix) && NUMBERP (XCAR (matrix));
	   ++i, matrix = XCDR (matrix))
	trans[i] = XFLOATINT (XCAR (matrix));
    }
  else if (VECTORP (matrix) && ASIZE (matrix) >= 9)
    {
      for (i = 0; i < 9 && NUMBERP (AREF (matrix, i)); ++i)
	trans[i] = XFLOATINT (AREF (matrix, i));
    }

  if (NILP (color_adjust))
    color_adjust = make_fixnum (0xffff / 2);

  if (i == 9 && NUMBERP (color_adjust))
    image_detect_edges (f, img, trans, XFLOATINT (color_adjust));
}


#if defined HAVE_X_WINDOWS || defined USE_CAIRO || defined HAVE_HAIKU
static void
image_pixmap_draw_cross (struct frame *f, Emacs_Pixmap pixmap,
			 int x, int y, unsigned int width, unsigned int height,
			 unsigned long color)
{
#ifdef USE_CAIRO
  cairo_surface_t *surface
    = cairo_image_surface_create_for_data ((unsigned char *) pixmap->data,
					   (pixmap->bits_per_pixel == 32
					    ? CAIRO_FORMAT_RGB24
					    : CAIRO_FORMAT_A8),
					   pixmap->width, pixmap->height,
					   pixmap->bytes_per_line);
  cairo_t *cr = cairo_create (surface);
  cairo_surface_destroy (surface);
  cairo_set_source_rgb (cr, RED_FROM_ULONG (color) / 255.0,
			GREEN_FROM_ULONG (color) / 255.0,
			BLUE_FROM_ULONG (color) / 255.0);
  cairo_move_to (cr, x + 0.5, y + 0.5);
  cairo_rel_line_to (cr, width - 1, height - 1);
  cairo_rel_move_to (cr, 0, - (height - 1));
  cairo_rel_line_to (cr, - (width - 1), height - 1);
  cairo_set_line_width (cr, 1);
  cairo_stroke (cr);
  cairo_destroy (cr);
#elif HAVE_X_WINDOWS
  Display *dpy = FRAME_X_DISPLAY (f);
  GC gc = XCreateGC (dpy, pixmap, 0, NULL);

  XSetForeground (dpy, gc, color);
  XDrawLine (dpy, pixmap, gc, x, y, x + width - 1, y + height - 1);
  XDrawLine (dpy, pixmap, gc, x, y + height - 1, x + width - 1, y);
  XFreeGC (dpy, gc);
#elif HAVE_HAIKU
  be_draw_cross_on_pixmap (pixmap, x, y, width, height, color);
#endif
}
#endif	/* HAVE_X_WINDOWS || USE_CAIRO || HAVE_HAIKU */

/* Transform image IMG on frame F so that it looks disabled.  */

static void
image_disable_image (struct frame *f, struct image *img)
{
  Display_Info *dpyinfo = FRAME_DISPLAY_INFO (f);
#ifdef HAVE_NTGUI
  int n_planes = dpyinfo->n_planes * dpyinfo->n_cbits;
#else
  int n_planes = dpyinfo->n_planes;
#endif /* HAVE_NTGUI */

  if (n_planes >= 2)
    {
      /* Color (or grayscale).  Convert to gray, and equalize.  Just
	 drawing such images with a stipple can look very odd, so
	 we're using this method instead.  */
      Emacs_Color *colors = image_to_emacs_colors (f, img, 1);
      Emacs_Color *p, *end;
      const int h = 15000;
      const int l = 30000;

      for (p = colors, end = colors + img->width * img->height;
	   p < end;
	   ++p)
	{
	  int i = COLOR_INTENSITY (p->red, p->green, p->blue);
	  int i2 = (0xffff - h - l) * i / 0xffff + l;
	  p->red = p->green = p->blue = i2;
	}

      image_from_emacs_colors (f, img, colors);
    }

  /* Draw a cross over the disabled image, if we must or if we
     should.  */
  if (n_planes < 2 || cross_disabled_images)
    {
#ifndef HAVE_NTGUI
#ifndef HAVE_NS  /* TODO: NS support, however this not needed for toolbars */

#if !defined USE_CAIRO && !defined HAVE_HAIKU
#define CrossForeground(f) BLACK_PIX_DEFAULT (f)
#define MaskForeground(f)  WHITE_PIX_DEFAULT (f)
#else  /* USE_CAIRO || HAVE_HAIKU */
#define CrossForeground(f) 0
#define MaskForeground(f)  PIX_MASK_DRAW
#endif	/* USE_CAIRO || HAVE_HAIKU */

#if !defined USE_CAIRO && !defined HAVE_HAIKU
      image_sync_to_pixmaps (f, img);
#endif	/* !USE_CAIRO && !HAVE_HAIKU */
      image_pixmap_draw_cross (f, img->pixmap, 0, 0, img->width, img->height,
			       CrossForeground (f));
      if (img->mask)
	image_pixmap_draw_cross (f, img->mask, 0, 0, img->width, img->height,
				 MaskForeground (f));
#endif /* !HAVE_NS */
#else
      HDC hdc, bmpdc;
      HGDIOBJ prev;

      hdc = get_frame_dc (f);
      bmpdc = CreateCompatibleDC (hdc);
      release_frame_dc (f, hdc);

      prev = SelectObject (bmpdc, img->pixmap);

      SetTextColor (bmpdc, BLACK_PIX_DEFAULT (f));
      MoveToEx (bmpdc, 0, 0, NULL);
      LineTo (bmpdc, img->width - 1, img->height - 1);
      MoveToEx (bmpdc, 0, img->height - 1, NULL);
      LineTo (bmpdc, img->width - 1, 0);

      if (img->mask)
	{
	  SelectObject (bmpdc, img->mask);
	  SetTextColor (bmpdc, WHITE_PIX_DEFAULT (f));
	  MoveToEx (bmpdc, 0, 0, NULL);
	  LineTo (bmpdc, img->width - 1, img->height - 1);
	  MoveToEx (bmpdc, 0, img->height - 1, NULL);
	  LineTo (bmpdc, img->width - 1, 0);
	}
      SelectObject (bmpdc, prev);
      DeleteDC (bmpdc);
#endif /* HAVE_NTGUI */
    }
}


/* Build a mask for image IMG which is used on frame F.  FILE is the
   name of an image file, for error messages.  HOW determines how to
   determine the background color of IMG.  If it is a list '(R G B)',
   with R, G, and B being integers >= 0, take that as the color of the
   background.  Otherwise, determine the background color of IMG
   heuristically.  */

static void
image_build_heuristic_mask (struct frame *f, struct image *img,
                            Lisp_Object how)
{
  Emacs_Pix_Context ximg;
#ifdef HAVE_NTGUI
  HGDIOBJ prev;
  char *mask_img;
  int row_width;
#elif !defined HAVE_NS
  Emacs_Pix_Container mask_img;
#endif
  int x, y;
  bool use_img_background;
  unsigned long bg = 0;

  if (img->mask)
    image_clear_image_1 (f, img, CLEAR_IMAGE_MASK);

#ifndef HAVE_NTGUI
#ifndef HAVE_NS
  /* Create an image and pixmap serving as mask.  */
  if (! image_create_x_image_and_pixmap (f, img, img->width, img->height, 1,
					 &mask_img, 1))
    return;
#endif /* !HAVE_NS */
#else
  /* Create the bit array serving as mask.  */
  row_width = (img->width + 7) / 8;
  mask_img = xzalloc (row_width * img->height);
#endif /* HAVE_NTGUI */

  /* Get the X image or create a memory device context for IMG.  */
  ximg = image_get_x_image_or_dc (f, img, 0, &prev);

  /* Determine the background color of ximg.  If HOW is `(R G B)'
     take that as color.  Otherwise, use the image's background color. */
  use_img_background = 1;

  if (CONSP (how))
    {
      int rgb[3], i;

      for (i = 0; i < 3 && CONSP (how) && FIXNATP (XCAR (how)); ++i)
	{
	  rgb[i] = XFIXNAT (XCAR (how)) & 0xffff;
	  how = XCDR (how);
	}

      if (i == 3 && NILP (how))
	{
#ifndef USE_CAIRO
	  char color_name[30];
	  sprintf (color_name, "#%04x%04x%04x",
		   rgb[0] + 0u, rgb[1] + 0u, rgb[2] + 0u);
	  bg = (
#ifdef HAVE_NTGUI
		0x00ffffff & /* Filter out palette info.  */
#endif /* HAVE_NTGUI */
		image_alloc_image_color (f, img, build_string (color_name), 0));
#else  /* USE_CAIRO */
	  bg = lookup_rgb_color (f, rgb[0], rgb[1], rgb[2]);
#endif	/* USE_CAIRO */
	  use_img_background = 0;
	}
    }

  if (use_img_background)
    bg = four_corners_best (ximg, img->corners, img->width, img->height);

  /* Set all bits in mask_img to 1 whose color in ximg is different
     from the background color bg.  */
#ifndef HAVE_NTGUI
  for (y = 0; y < img->height; ++y)
    for (x = 0; x < img->width; ++x)
#ifndef HAVE_NS
      PUT_PIXEL (mask_img, x, y, (GET_PIXEL (ximg, x, y) != bg
				  ? PIX_MASK_DRAW : PIX_MASK_RETAIN));
#else
      if (XGetPixel (ximg, x, y) == bg)
        ns_set_alpha (ximg, x, y, 0);
#endif /* HAVE_NS */
#ifndef HAVE_NS
  /* Fill in the background_transparent field while we have the mask handy. */
  image_background_transparent (img, f, mask_img);

  /* Put mask_img into the image.  */
  image_put_x_image (f, img, mask_img, 1);
#endif /* !HAVE_NS */
#else
  for (y = 0; y < img->height; ++y)
    for (x = 0; x < img->width; ++x)
      {
	COLORREF p = GetPixel (ximg, x, y);
	if (p != bg)
	  mask_img[y * row_width + x / 8] |= 1 << (x % 8);
      }

  /* Create the mask image.  */
  img->mask = w32_create_pixmap_from_bitmap_data (img->width, img->height,
						  mask_img);
  /* Fill in the background_transparent field while we have the mask handy. */
  SelectObject (ximg, img->mask);
  image_background_transparent (img, f, ximg);

  /* Was: image_destroy_x_image ((XImagePtr )mask_img); which seems bogus ++kfs */
  xfree (mask_img);
#endif /* HAVE_NTGUI */

  image_unget_x_image_or_dc (img, 0, ximg, prev);
}


/***********************************************************************
		       PBM (mono, gray, color)
 ***********************************************************************/

/* Indices of image specification fields in gs_format, below.  */

enum pbm_keyword_index
{
  PBM_TYPE,
  PBM_FILE,
  PBM_DATA,
  PBM_ASCENT,
  PBM_MARGIN,
  PBM_RELIEF,
  PBM_ALGORITHM,
  PBM_HEURISTIC_MASK,
  PBM_MASK,
  PBM_FOREGROUND,
  PBM_BACKGROUND,
  PBM_LAST
};

/* Vector of image_keyword structures describing the format
   of valid user-defined image specifications.  */

static const struct image_keyword pbm_format[PBM_LAST] =
{
  {":type",		IMAGE_SYMBOL_VALUE,			1},
  {":file",		IMAGE_STRING_VALUE,			0},
  {":data",		IMAGE_STRING_VALUE,			0},
  {":ascent",		IMAGE_ASCENT_VALUE,			0},
  {":margin",		IMAGE_NON_NEGATIVE_INTEGER_VALUE_OR_PAIR, 0},
  {":relief",		IMAGE_INTEGER_VALUE,			0},
  {":conversion",	IMAGE_DONT_CHECK_VALUE_TYPE,		0},
  {":heuristic-mask",	IMAGE_DONT_CHECK_VALUE_TYPE,		0},
  {":mask",		IMAGE_DONT_CHECK_VALUE_TYPE,		0},
  {":foreground",	IMAGE_STRING_OR_NIL_VALUE,		0},
  {":background",	IMAGE_STRING_OR_NIL_VALUE,		0}
};

/* Return true if OBJECT is a valid PBM image specification.  */

static bool
pbm_image_p (Lisp_Object object)
{
  struct image_keyword fmt[PBM_LAST];

  memcpy (fmt, pbm_format, sizeof fmt);

  if (!parse_image_spec (object, fmt, PBM_LAST, Qpbm))
    return 0;

  /* Must specify either :data or :file.  */
  return fmt[PBM_DATA].count + fmt[PBM_FILE].count == 1;
}


/* Get next char skipping comments in Netpbm header.  Returns -1 at
   end of input.  */

static int
pbm_next_char (char **s, char *end)
{
  while (*s < end)
    {
      unsigned char c = *(*s)++;
      if (c != '#')
	return c;
      while (*s < end)
	{
	  c = *(*s)++;
	  if (c == '\n' || c == '\r')
	    break;
	}
    }

  return -1;
}


/* Scan a decimal number from *S and return it.  Advance *S while
   reading the number.  END is the end of the string.  Value is -1 at
   end of input.  */

static int
pbm_scan_number (char **s, char *end)
{
  int c = 0, val = -1;

  /* Skip white-space.  */
  while ((c = pbm_next_char (s, end)) != -1 && c_isspace (c))
    ;

  if (c_isdigit (c))
    {
      /* Read decimal number.  */
      val = c - '0';
      while ((c = pbm_next_char (s, end)) != -1 && c_isdigit (c))
        val = 10 * val + c - '0';
    }

  return val;
}

/* Scan an index from *S and return it.  It is a one-byte unsigned
   index if !TWO_BYTE, and a two-byte big-endian unsigned index if
   TWO_BYTE.  */

static int
pbm_scan_index (char **s, bool two_byte)
{
  char *p = *s;
  unsigned char c0 = *p++;
  int n = c0;
  if (two_byte)
    {
      unsigned char c1 = *p++;
      n = (n << 8) + c1;
    }
  *s = p;
  return n;
}


/* Load PBM image IMG for use on frame F.  */

static bool
pbm_load (struct frame *f, struct image *img)
{
  bool raw_p;
  int x, y;
  int width, height, max_color_idx = 0;
  Lisp_Object specified_file;
  enum {PBM_MONO, PBM_GRAY, PBM_COLOR} type;
  char *contents = NULL;
  char *end, *p;
  Emacs_Pix_Container ximg;

  specified_file = image_spec_value (img->spec, QCfile, NULL);

  if (STRINGP (specified_file))
    {
      int fd;
      Lisp_Object file = image_find_image_fd (specified_file, &fd);
      if (!STRINGP (file))
	{
	  image_error ("Cannot find image file `%s'", specified_file);
	  return 0;
	}

      ptrdiff_t size;
      contents = slurp_file (fd, &size);
      if (contents == NULL)
	{
	  image_error ("Error reading `%s'", file);
	  return 0;
	}

      p = contents;
      end = contents + size;
    }
  else
    {
      Lisp_Object data;
      data = image_spec_value (img->spec, QCdata, NULL);
      if (!STRINGP (data))
	{
	  image_error ("Invalid image data `%s'", data);
	  return 0;
	}
      p = SSDATA (data);
      end = p + SBYTES (data);
    }

  /* Check magic number.  */
  if (end - p < 2 || *p++ != 'P')
    {
      image_error ("Not a PBM image: `%s'", img->spec);
    error:
      xfree (contents);
      img->pixmap = NO_PIXMAP;
      return 0;
    }

  switch (*p++)
    {
    case '1':
      raw_p = 0, type = PBM_MONO;
      break;

    case '2':
      raw_p = 0, type = PBM_GRAY;
      break;

    case '3':
      raw_p = 0, type = PBM_COLOR;
      break;

    case '4':
      raw_p = 1, type = PBM_MONO;
      break;

    case '5':
      raw_p = 1, type = PBM_GRAY;
      break;

    case '6':
      raw_p = 1, type = PBM_COLOR;
      break;

    default:
      image_error ("Not a PBM image: `%s'", img->spec);
      goto error;
    }

  /* Read width, height, maximum color-component.  Characters
     starting with `#' up to the end of a line are ignored.  */
  width = pbm_scan_number (&p, end);
  height = pbm_scan_number (&p, end);

  if (type != PBM_MONO)
    {
      max_color_idx = pbm_scan_number (&p, end);
      if (max_color_idx > 65535 || max_color_idx < 0)
	{
	  image_error ("Unsupported maximum PBM color value");
	  goto error;
	}
    }

  if (!check_image_size (f, width, height))
    {
      image_size_error ();
      goto error;
    }

  if (!image_create_x_image_and_pixmap (f, img, width, height, 0, &ximg, 0))
    goto error;

  /* Initialize the color hash table.  */
  init_color_table ();

  if (type == PBM_MONO)
    {
      unsigned char c = 0;
      int g;
      struct image_keyword fmt[PBM_LAST];
      unsigned long fg = img->face_foreground;
      unsigned long bg = img->face_background;
      /* Parse the image specification.  */
      memcpy (fmt, pbm_format, sizeof fmt);
      parse_image_spec (img->spec, fmt, PBM_LAST, Qpbm);

      /* Get foreground and background colors, maybe allocate colors.  */
      if (fmt[PBM_FOREGROUND].count
	  && STRINGP (fmt[PBM_FOREGROUND].value))
	fg = image_alloc_image_color (f, img, fmt[PBM_FOREGROUND].value, fg);
      if (fmt[PBM_BACKGROUND].count
	  && STRINGP (fmt[PBM_BACKGROUND].value))
	{
	  bg = image_alloc_image_color (f, img, fmt[PBM_BACKGROUND].value, bg);
	  img->background = bg;
	  img->background_valid = 1;
	}

#ifdef USE_CAIRO
      {
	Emacs_Color fgbg[] = {{.pixel = fg}, {.pixel = bg}};
	FRAME_TERMINAL (f)->query_colors (f, fgbg, ARRAYELTS (fgbg));
	fg = lookup_rgb_color (f, fgbg[0].red, fgbg[0].green, fgbg[0].blue);
	bg = lookup_rgb_color (f, fgbg[1].red, fgbg[1].green, fgbg[1].blue);
      }
#endif
      for (y = 0; y < height; ++y)
	for (x = 0; x < width; ++x)
	  {
	    if (raw_p)
	      {
		if ((x & 7) == 0)
		  {
		    if (p >= end)
		      {
			image_destroy_x_image (ximg);
			image_clear_image (f, img);
			image_error ("Invalid image size in image `%s'",
				     img->spec);
			goto error;
		      }
		    c = *p++;
		  }
		g = c & 0x80;
		c <<= 1;
	      }
	    else
	      {
		int c = 0;
		/* Skip white-space and comments.  */
		while ((c = pbm_next_char (&p, end)) != -1 && c_isspace (c))
		  ;

		if (c == '0' || c == '1')
		  g = c - '0';
		else
		  g = 0;
	      }

	    PUT_PIXEL (ximg, x, y, g ? fg : bg);
	  }
    }
  else
    {
      int expected_size = height * width;
      bool two_byte = 255 < max_color_idx;
      if (two_byte)
	expected_size *= 2;
      if (type == PBM_COLOR)
	expected_size *= 3;

      if (raw_p && p + expected_size > end)
	{
	  image_destroy_x_image (ximg);
	  image_clear_image (f, img);
	  image_error ("Invalid image size in image `%s'", img->spec);
	  goto error;
	}

      for (y = 0; y < height; ++y)
	for (x = 0; x < width; ++x)
	  {
	    int r, g, b;

	    if (type == PBM_GRAY && raw_p)
	      r = g = b = pbm_scan_index (&p, two_byte);
	    else if (type == PBM_GRAY)
	      r = g = b = pbm_scan_number (&p, end);
	    else if (raw_p)
	      {
		r = pbm_scan_index (&p, two_byte);
		g = pbm_scan_index (&p, two_byte);
		b = pbm_scan_index (&p, two_byte);
	      }
	    else
	      {
		r = pbm_scan_number (&p, end);
		g = pbm_scan_number (&p, end);
		b = pbm_scan_number (&p, end);
	      }

	    if (r < 0 || g < 0 || b < 0)
	      {
		image_destroy_x_image (ximg);
		image_error ("Invalid pixel value in image `%s'", img->spec);
		goto error;
	      }

	    /* RGB values are now in the range 0..max_color_idx.
	       Scale this to the range 0..0xffff supported by X.  */
	    r = (double) r * 65535 / max_color_idx;
	    g = (double) g * 65535 / max_color_idx;
	    b = (double) b * 65535 / max_color_idx;
	    PUT_PIXEL (ximg, x, y, lookup_rgb_color (f, r, g, b));
	  }
    }

#ifdef COLOR_TABLE_SUPPORT
  /* Store in IMG->colors the colors allocated for the image, and
     free the color table.  */
  img->colors = colors_in_color_table (&img->ncolors);
  free_color_table ();
#endif /* COLOR_TABLE_SUPPORT */

  img->width = width;
  img->height = height;

  /* Maybe fill in the background field while we have ximg handy.  */

  if (NILP (image_spec_value (img->spec, QCbackground, NULL)))
    /* Casting avoids a GCC warning.  */
    IMAGE_BACKGROUND (img, f, (Emacs_Pix_Context)ximg);

  /* Put ximg into the image.  */
  image_put_x_image (f, img, ximg, 0);

  /* X and W32 versions did it here, MAC version above.  ++kfs
     img->width = width;
     img->height = height; */

  xfree (contents);
  return 1;
}


/***********************************************************************
			    NATIVE IMAGE HANDLING
 ***********************************************************************/

#if HAVE_NATIVE_IMAGE_API
static bool
image_can_use_native_api (Lisp_Object type)
{
# ifdef HAVE_NTGUI
  return w32_can_use_native_image_api (type);
# elif defined HAVE_NS
  return ns_can_use_native_image_api (type);
# elif defined HAVE_HAIKU
  return haiku_can_use_native_image_api (type);
# else
  return false;
# endif
}

/*
 * These functions are actually defined in the OS-native implementation file.
 * Currently, for Windows GDI+ interface, w32image.c, and nsimage.m for macOS.
 */

/* Indices of image specification fields in native format, below.  */
enum native_image_keyword_index
{
  NATIVE_IMAGE_TYPE,
  NATIVE_IMAGE_DATA,
  NATIVE_IMAGE_FILE,
  NATIVE_IMAGE_ASCENT,
  NATIVE_IMAGE_MARGIN,
  NATIVE_IMAGE_RELIEF,
  NATIVE_IMAGE_ALGORITHM,
  NATIVE_IMAGE_HEURISTIC_MASK,
  NATIVE_IMAGE_MASK,
  NATIVE_IMAGE_BACKGROUND,
  NATIVE_IMAGE_INDEX,
  NATIVE_IMAGE_LAST
};

/* Vector of image_keyword structures describing the format
   of valid user-defined image specifications.  */
static const struct image_keyword native_image_format[] =
{
  {":type",		IMAGE_SYMBOL_VALUE,			1},
  {":data",		IMAGE_STRING_VALUE,			0},
  {":file",		IMAGE_STRING_VALUE,			0},
  {":ascent",		IMAGE_ASCENT_VALUE,			0},
  {":margin",		IMAGE_NON_NEGATIVE_INTEGER_VALUE_OR_PAIR, 0},
  {":relief",		IMAGE_INTEGER_VALUE,			0},
  {":conversion",	IMAGE_DONT_CHECK_VALUE_TYPE,		0},
  {":heuristic-mask",	IMAGE_DONT_CHECK_VALUE_TYPE,		0},
  {":mask",		IMAGE_DONT_CHECK_VALUE_TYPE,		0},
  {":background",	IMAGE_STRING_OR_NIL_VALUE,		0},
  {":index",		IMAGE_NON_NEGATIVE_INTEGER_VALUE,	0}
};

/* Return true if OBJECT is a valid native API image specification.  */

static bool
native_image_p (Lisp_Object object)
{
  struct image_keyword fmt[NATIVE_IMAGE_LAST];
  memcpy (fmt, native_image_format, sizeof fmt);

  if (!parse_image_spec (object, fmt, 10, Qnative_image))
    return 0;

  /* Must specify either the :data or :file keyword.  */
  return fmt[NATIVE_IMAGE_FILE].count + fmt[NATIVE_IMAGE_DATA].count == 1;
}

static bool
native_image_load (struct frame *f, struct image *img)
{
  Lisp_Object image_file = image_spec_value (img->spec, QCfile, NULL);

  if (STRINGP (image_file))
    image_file = image_find_image_file (image_file);

# ifdef HAVE_NTGUI
  return w32_load_image (f, img, image_file,
                         image_spec_value (img->spec, QCdata, NULL));
# elif defined HAVE_NS
  return ns_load_image (f, img, image_file,
                        image_spec_value (img->spec, QCdata, NULL));
# elif defined HAVE_HAIKU
  return haiku_load_image (f, img, image_file,
			   image_spec_value (img->spec, QCdata, NULL));
# else
  return 0;
# endif
}

#endif	/* HAVE_NATIVE_IMAGE_API */


/***********************************************************************
				 PNG
 ***********************************************************************/

#if defined (HAVE_PNG)

/* Indices of image specification fields in png_format, below.  */

enum png_keyword_index
{
  PNG_TYPE,
  PNG_DATA,
  PNG_FILE,
  PNG_ASCENT,
  PNG_MARGIN,
  PNG_RELIEF,
  PNG_ALGORITHM,
  PNG_HEURISTIC_MASK,
  PNG_MASK,
  PNG_BACKGROUND,
  PNG_LAST
};

/* Vector of image_keyword structures describing the format
   of valid user-defined image specifications.  */

static const struct image_keyword png_format[PNG_LAST] =
{
  {":type",		IMAGE_SYMBOL_VALUE,			1},
  {":data",		IMAGE_STRING_VALUE,			0},
  {":file",		IMAGE_STRING_VALUE,			0},
  {":ascent",		IMAGE_ASCENT_VALUE,			0},
  {":margin",		IMAGE_NON_NEGATIVE_INTEGER_VALUE_OR_PAIR, 0},
  {":relief",		IMAGE_INTEGER_VALUE,			0},
  {":conversion",	IMAGE_DONT_CHECK_VALUE_TYPE,		0},
  {":heuristic-mask",	IMAGE_DONT_CHECK_VALUE_TYPE,		0},
  {":mask",		IMAGE_DONT_CHECK_VALUE_TYPE,		0},
  {":background",	IMAGE_STRING_OR_NIL_VALUE,		0}
};

/* Return true if OBJECT is a valid PNG image specification.  */

static bool
png_image_p (Lisp_Object object)
{
  struct image_keyword fmt[PNG_LAST];
  memcpy (fmt, png_format, sizeof fmt);

  if (!parse_image_spec (object, fmt, PNG_LAST, Qpng))
    return 0;

  /* Must specify either the :data or :file keyword.  */
  return fmt[PNG_FILE].count + fmt[PNG_DATA].count == 1;
}

#endif /* HAVE_PNG */


#ifdef HAVE_PNG

# ifdef WINDOWSNT
/* PNG library details.  */

DEF_DLL_FN (png_voidp, png_get_io_ptr, (png_structp));
DEF_DLL_FN (int, png_sig_cmp, (png_bytep, png_size_t, png_size_t));
DEF_DLL_FN (png_structp, png_create_read_struct,
	    (png_const_charp, png_voidp, png_error_ptr, png_error_ptr));
DEF_DLL_FN (png_infop, png_create_info_struct, (png_structp));
DEF_DLL_FN (void, png_destroy_read_struct,
	    (png_structpp, png_infopp, png_infopp));
DEF_DLL_FN (void, png_set_read_fn, (png_structp, png_voidp, png_rw_ptr));
DEF_DLL_FN (void, png_set_sig_bytes, (png_structp, int));
DEF_DLL_FN (void, png_read_info, (png_structp, png_infop));
DEF_DLL_FN (png_uint_32, png_get_IHDR,
	    (png_structp, png_infop, png_uint_32 *, png_uint_32 *,
	     int *, int *, int *, int *, int *));
#  ifdef PNG_tRNS_SUPPORTED
DEF_DLL_FN (png_uint_32, png_get_tRNS, (png_structp, png_infop, png_bytep *,
					int *, png_color_16p *));
#  endif
DEF_DLL_FN (void, png_set_strip_16, (png_structp));
DEF_DLL_FN (void, png_set_expand, (png_structp));
DEF_DLL_FN (void, png_set_gray_to_rgb, (png_structp));
DEF_DLL_FN (int, png_set_interlace_handling, (png_structp));
DEF_DLL_FN (void, png_set_background,
	    (png_structp, png_color_16p, int, int, double));
DEF_DLL_FN (png_uint_32, png_get_bKGD,
	    (png_structp, png_infop, png_color_16p *));
DEF_DLL_FN (void, png_read_update_info, (png_structp, png_infop));
DEF_DLL_FN (png_byte, png_get_channels, (png_structp, png_infop));
DEF_DLL_FN (png_size_t, png_get_rowbytes, (png_structp, png_infop));
DEF_DLL_FN (void, png_read_image, (png_structp, png_bytepp));
DEF_DLL_FN (void, png_read_end, (png_structp, png_infop));
DEF_DLL_FN (void, png_error, (png_structp, png_const_charp));

#  if (PNG_LIBPNG_VER >= 10500)
DEF_DLL_FN (void, png_longjmp, (png_structp, int) PNG_NORETURN);
DEF_DLL_FN (jmp_buf *, png_set_longjmp_fn,
	    (png_structp, png_longjmp_ptr, size_t));
#  endif /* libpng version >= 1.5 */

static bool
init_png_functions (void)
{
  HMODULE library;

  if (!(library = w32_delayed_load (Qpng)))
    return 0;

  LOAD_DLL_FN (library, png_get_io_ptr);
  LOAD_DLL_FN (library, png_sig_cmp);
  LOAD_DLL_FN (library, png_create_read_struct);
  LOAD_DLL_FN (library, png_create_info_struct);
  LOAD_DLL_FN (library, png_destroy_read_struct);
  LOAD_DLL_FN (library, png_set_read_fn);
  LOAD_DLL_FN (library, png_set_sig_bytes);
  LOAD_DLL_FN (library, png_read_info);
  LOAD_DLL_FN (library, png_get_IHDR);
#  ifdef PNG_tRNS_SUPPORTED
  LOAD_DLL_FN (library, png_get_tRNS);
#  endif
  LOAD_DLL_FN (library, png_set_strip_16);
  LOAD_DLL_FN (library, png_set_expand);
  LOAD_DLL_FN (library, png_set_gray_to_rgb);
  LOAD_DLL_FN (library, png_set_interlace_handling);
  LOAD_DLL_FN (library, png_set_background);
  LOAD_DLL_FN (library, png_get_bKGD);
  LOAD_DLL_FN (library, png_read_update_info);
  LOAD_DLL_FN (library, png_get_channels);
  LOAD_DLL_FN (library, png_get_rowbytes);
  LOAD_DLL_FN (library, png_read_image);
  LOAD_DLL_FN (library, png_read_end);
  LOAD_DLL_FN (library, png_error);

#  if (PNG_LIBPNG_VER >= 10500)
  LOAD_DLL_FN (library, png_longjmp);
  LOAD_DLL_FN (library, png_set_longjmp_fn);
#  endif /* libpng version >= 1.5 */

  return 1;
}

#  undef png_create_info_struct
#  undef png_create_read_struct
#  undef png_destroy_read_struct
#  undef png_error
#  undef png_get_bKGD
#  undef png_get_channels
#  undef png_get_IHDR
#  undef png_get_io_ptr
#  undef png_get_rowbytes
#  undef png_get_tRNS
#  undef png_longjmp
#  undef png_read_end
#  undef png_read_image
#  undef png_read_info
#  undef png_read_update_info
#  undef png_set_background
#  undef png_set_expand
#  undef png_set_gray_to_rgb
#  undef png_set_interlace_handling
#  undef png_set_longjmp_fn
#  undef png_set_read_fn
#  undef png_set_sig_bytes
#  undef png_set_strip_16
#  undef png_sig_cmp

#  define png_create_info_struct fn_png_create_info_struct
#  define png_create_read_struct fn_png_create_read_struct
#  define png_destroy_read_struct fn_png_destroy_read_struct
#  define png_error fn_png_error
#  define png_get_bKGD fn_png_get_bKGD
#  define png_get_channels fn_png_get_channels
#  define png_get_IHDR fn_png_get_IHDR
#  define png_get_io_ptr fn_png_get_io_ptr
#  define png_get_rowbytes fn_png_get_rowbytes
#  define png_get_tRNS fn_png_get_tRNS
#  define png_longjmp fn_png_longjmp
#  define png_read_end fn_png_read_end
#  define png_read_image fn_png_read_image
#  define png_read_info fn_png_read_info
#  define png_read_update_info fn_png_read_update_info
#  define png_set_background fn_png_set_background
#  define png_set_expand fn_png_set_expand
#  define png_set_gray_to_rgb fn_png_set_gray_to_rgb
#  define png_set_interlace_handling fn_png_set_interlace_handling
#  define png_set_longjmp_fn fn_png_set_longjmp_fn
#  define png_set_read_fn fn_png_set_read_fn
#  define png_set_sig_bytes fn_png_set_sig_bytes
#  define png_set_strip_16 fn_png_set_strip_16
#  define png_sig_cmp fn_png_sig_cmp

# endif /* WINDOWSNT */

/* Fast implementations of setjmp and longjmp.  Although setjmp and longjmp
   will do, POSIX _setjmp and _longjmp (if available) are often faster.
   Do not use sys_setjmp, as PNG supports only jmp_buf.
   It's OK if the longjmp substitute restores the signal mask.  */
# ifdef HAVE__SETJMP
#  define FAST_SETJMP(j) _setjmp (j)
#  define FAST_LONGJMP _longjmp
# else
#  define FAST_SETJMP(j) setjmp (j)
#  define FAST_LONGJMP longjmp
# endif

# if PNG_LIBPNG_VER < 10500
#  define PNG_LONGJMP(ptr) FAST_LONGJMP ((ptr)->jmpbuf, 1)
#  define PNG_JMPBUF(ptr) ((ptr)->jmpbuf)
# else
/* In libpng version 1.5, the jmpbuf member is hidden. (Bug#7908)  */
#  define PNG_LONGJMP(ptr) png_longjmp (ptr, 1)
#  define PNG_JMPBUF(ptr) \
     (*png_set_longjmp_fn (ptr, FAST_LONGJMP, sizeof (jmp_buf)))
# endif

/* Error and warning handlers installed when the PNG library
   is initialized.  */

static AVOID
my_png_error (png_struct *png_ptr, const char *msg)
{
  eassert (png_ptr != NULL);
  /* Avoid compiler warning about deprecated direct access to
     png_ptr's fields in libpng versions 1.4.x.  */
  image_error ("PNG error: %s", build_string (msg));
  PNG_LONGJMP (png_ptr);
}


static void
my_png_warning (png_struct *png_ptr, const char *msg)
{
  eassert (png_ptr != NULL);
  image_error ("PNG warning: %s", build_string (msg));
}

/* Memory source for PNG decoding.  */

struct png_memory_storage
{
  unsigned char *bytes;		/* The data       */
  ptrdiff_t len;		/* How big is it? */
  ptrdiff_t index;		/* Where are we?  */
};


/* Function set as reader function when reading PNG image from memory.
   PNG_PTR is a pointer to the PNG control structure.  Copy LENGTH
   bytes from the input to DATA.  */

static void
png_read_from_memory (png_structp png_ptr, png_bytep data, png_size_t length)
{
  struct png_memory_storage *tbr = png_get_io_ptr (png_ptr);

  if (length > tbr->len - tbr->index)
    png_error (png_ptr, "Read error");

  memcpy (data, tbr->bytes + tbr->index, length);
  tbr->index = tbr->index + length;
}


/* Function set as reader function when reading PNG image from a file.
   PNG_PTR is a pointer to the PNG control structure.  Copy LENGTH
   bytes from the input to DATA.  */

static void
png_read_from_file (png_structp png_ptr, png_bytep data, png_size_t length)
{
  FILE *fp = png_get_io_ptr (png_ptr);

  if (fread (data, 1, length, fp) < length)
    png_error (png_ptr, "Read error");
}


/* Load PNG image IMG for use on frame F.  Value is true if
   successful.  */

struct png_load_context
{
  /* These are members so that longjmp doesn't munge local variables.  */
  png_struct *png_ptr;
  png_info *info_ptr;
  png_info *end_info;
  FILE *fp;
  png_byte *pixels;
  png_byte **rows;
};

static bool
png_load_body (struct frame *f, struct image *img, struct png_load_context *c)
{
  Lisp_Object specified_file, specified_data;
  FILE *fp = NULL;
  int x, y;
  ptrdiff_t i;
  png_struct *png_ptr;
  png_info *info_ptr = NULL, *end_info = NULL;
  png_byte sig[8];
  png_byte *pixels = NULL;
  png_byte **rows = NULL;
  png_uint_32 width, height;
  int bit_depth, color_type, interlace_type;
  png_byte channels;
  png_uint_32 row_bytes;
  bool transparent_p;
  struct png_memory_storage tbr;  /* Data to be read */
  ptrdiff_t nbytes;
  Emacs_Pix_Container ximg, mask_img = NULL;

  /* Find out what file to load.  */
  specified_file = image_spec_value (img->spec, QCfile, NULL);
  specified_data = image_spec_value (img->spec, QCdata, NULL);

  if (NILP (specified_data))
    {
      int fd;
      Lisp_Object file = image_find_image_fd (specified_file, &fd);
      if (!STRINGP (file))
	{
	  image_error ("Cannot find image file `%s'", specified_file);
	  return 0;
	}

      /* Open the image file.  */
      fp = fdopen (fd, "rb");
      if (!fp)
	{
	  image_error ("Cannot open image file `%s'", file);
	  return 0;
	}

      /* Check PNG signature.  */
      if (fread (sig, 1, sizeof sig, fp) != sizeof sig
	  || png_sig_cmp (sig, 0, sizeof sig))
	{
	  fclose (fp);
	  image_error ("Not a PNG file: `%s'", file);
	  return 0;
	}
    }
  else
    {
      if (!STRINGP (specified_data))
	{
	  image_error ("Invalid image data `%s'", specified_data);
	  return 0;
	}

      /* Read from memory.  */
      tbr.bytes = SDATA (specified_data);
      tbr.len = SBYTES (specified_data);
      tbr.index = 0;

      /* Check PNG signature.  */
      if (tbr.len < sizeof sig
	  || png_sig_cmp (tbr.bytes, 0, sizeof sig))
	{
	  image_error ("Not a PNG image: `%s'", img->spec);
	  return 0;
	}

      /* Need to skip past the signature.  */
      tbr.bytes += sizeof (sig);
    }

  /* Initialize read and info structs for PNG lib.  */
  png_ptr = png_create_read_struct (PNG_LIBPNG_VER_STRING,
				       NULL, my_png_error,
				       my_png_warning);
  if (png_ptr)
    {
      info_ptr = png_create_info_struct (png_ptr);
      end_info = png_create_info_struct (png_ptr);
    }

  c->png_ptr = png_ptr;
  c->info_ptr = info_ptr;
  c->end_info = end_info;
  c->fp = fp;
  c->pixels = pixels;
  c->rows = rows;

  if (! (info_ptr && end_info))
    {
      png_destroy_read_struct (&c->png_ptr, &c->info_ptr, &c->end_info);
      png_ptr = 0;
    }
  if (! png_ptr)
    {
      if (fp) fclose (fp);
      return 0;
    }

  /* Set error jump-back.  We come back here when the PNG library
     detects an error.  */
  if (FAST_SETJMP (PNG_JMPBUF (png_ptr)))
    {
    error:
      if (c->png_ptr)
	png_destroy_read_struct (&c->png_ptr, &c->info_ptr, &c->end_info);
      xfree (c->pixels);
      xfree (c->rows);
      if (c->fp)
	fclose (c->fp);
      return 0;
    }

  /* Read image info.  */
  if (!NILP (specified_data))
    png_set_read_fn (png_ptr, &tbr, png_read_from_memory);
  else
    png_set_read_fn (png_ptr, fp, png_read_from_file);

  png_set_sig_bytes (png_ptr, sizeof sig);
  png_read_info (png_ptr, info_ptr);
  png_get_IHDR (png_ptr, info_ptr, &width, &height, &bit_depth, &color_type,
		&interlace_type, NULL, NULL);

  if (! (width <= INT_MAX && height <= INT_MAX
	 && check_image_size (f, width, height)))
    {
      image_size_error ();
      goto error;
    }

  /* Create the X image and pixmap now, so that the work below can be
     omitted if the image is too large for X.  */
  if (!image_create_x_image_and_pixmap (f, img, width, height, 0, &ximg, 0))
    goto error;

  /* If image contains simply transparency data, we prefer to
     construct a clipping mask.  */
  transparent_p = false;
# ifdef PNG_tRNS_SUPPORTED
  png_bytep trans_alpha;
  int num_trans;
  if (png_get_tRNS (png_ptr, info_ptr, &trans_alpha, &num_trans, NULL))
    {
      transparent_p = true;
      if (trans_alpha)
	for (int i = 0; i < num_trans; i++)
	  if (0 < trans_alpha[i] && trans_alpha[i] < 255)
	    {
	      transparent_p = false;
	      break;
	    }
    }
# endif

  /* This function is easier to write if we only have to handle
     one data format: RGB or RGBA with 8 bits per channel.  Let's
     transform other formats into that format.  */

  /* Strip more than 8 bits per channel.  */
  if (bit_depth == 16)
    png_set_strip_16 (png_ptr);

  /* Expand data to 24 bit RGB, or 8 bit grayscale, with alpha channel
     if available.  */
  png_set_expand (png_ptr);

  /* Convert grayscale images to RGB.  */
  if (color_type == PNG_COLOR_TYPE_GRAY
      || color_type == PNG_COLOR_TYPE_GRAY_ALPHA)
    png_set_gray_to_rgb (png_ptr);

  /* Handle alpha channel by combining the image with a background
     color.  Do this only if a real alpha channel is supplied.  For
     simple transparency, we prefer a clipping mask.  */
  if (!transparent_p)
    {
      /* png_color_16 *image_bg; */
      Lisp_Object specified_bg
	= image_spec_value (img->spec, QCbackground, NULL);
      Emacs_Color color;

      /* If the user specified a color, try to use it; if not, use the
	 current frame background, ignoring any default background
	 color set by the image.  */
      if (STRINGP (specified_bg)
	  ? FRAME_TERMINAL (f)->defined_color_hook (f,
                                                    SSDATA (specified_bg),
                                                    &color,
                                                    false,
                                                    false)
	  : (FRAME_TERMINAL (f)->query_frame_background_color (f, &color),
             true))
	/* The user specified `:background', use that.  */
	{
	  int shift = bit_depth == 16 ? 0 : 8;
	  png_color_16 bg = { 0 };
	  bg.red = color.red >> shift;
	  bg.green = color.green >> shift;
	  bg.blue = color.blue >> shift;

	  png_set_background (png_ptr, &bg,
			      PNG_BACKGROUND_GAMMA_SCREEN, 0, 1.0);
	}
    }

  png_set_interlace_handling (png_ptr);
  png_read_update_info (png_ptr, info_ptr);

  /* Get number of channels.  Valid values are 1 for grayscale images
     and images with a palette, 2 for grayscale images with transparency
     information (alpha channel), 3 for RGB images, and 4 for RGB
     images with alpha channel, i.e. RGBA.  If conversions above were
     sufficient we should only have 3 or 4 channels here.  */
  channels = png_get_channels (png_ptr, info_ptr);
  eassert (channels == 3 || channels == 4);

  /* Number of bytes needed for one row of the image.  */
  row_bytes = png_get_rowbytes (png_ptr, info_ptr);

  /* Allocate memory for the image.  */
  if (INT_MULTIPLY_WRAPV (row_bytes, sizeof *pixels, &nbytes)
      || INT_MULTIPLY_WRAPV (nbytes, height, &nbytes))
    memory_full (SIZE_MAX);
  c->pixels = pixels = xmalloc (nbytes);
  c->rows = rows = xmalloc (height * sizeof *rows);
  for (i = 0; i < height; ++i)
    rows[i] = pixels + i * row_bytes;

  /* Read the entire image.  */
  png_read_image (png_ptr, rows);
  png_read_end (png_ptr, info_ptr);
  if (fp)
    {
      fclose (fp);
      c->fp = NULL;
    }

  /* Create an image and pixmap serving as mask if the PNG image
     contains an alpha channel.  */
  if (channels == 4
      && transparent_p
      && !image_create_x_image_and_pixmap (f, img, width, height, 1,
					   &mask_img, 1))
    {
      image_destroy_x_image (ximg);
      image_clear_image_1 (f, img, CLEAR_IMAGE_PIXMAP);
      goto error;
    }

  /* Fill the X image and mask from PNG data.  */
  init_color_table ();

  for (y = 0; y < height; ++y)
    {
      png_byte *p = rows[y];

      for (x = 0; x < width; ++x)
	{
	  int r, g, b;

	  r = *p++ << 8;
	  g = *p++ << 8;
	  b = *p++ << 8;
	  PUT_PIXEL (ximg, x, y, lookup_rgb_color (f, r, g, b));
	  /* An alpha channel, aka mask channel, associates variable
	     transparency with an image.  Where other image formats
	     support binary transparency---fully transparent or fully
	     opaque---PNG allows up to 254 levels of partial transparency.
	     The PNG library implements partial transparency by combining
	     the image with a specified background color.

	     I'm not sure how to handle this here nicely: because the
	     background on which the image is displayed may change, for
	     real alpha channel support, it would be necessary to create
	     a new image for each possible background.

	     What I'm doing now is that a mask is created if we have
	     boolean transparency information.  Otherwise I'm using
	     the frame's background color to combine the image with.  */

	  if (channels == 4)
	    {
	      if (mask_img)
		PUT_PIXEL (mask_img, x, y, *p > 0 ? PIX_MASK_DRAW : PIX_MASK_RETAIN);
	      ++p;
	    }
	}
    }

  if (NILP (image_spec_value (img->spec, QCbackground, NULL)))
    /* Set IMG's background color from the PNG image, unless the user
       overrode it.  */
    {
      png_color_16 *bg;
      if (png_get_bKGD (png_ptr, info_ptr, &bg))
	{
#ifndef USE_CAIRO
	  img->background = lookup_rgb_color (f, bg->red, bg->green, bg->blue);
#else  /* USE_CAIRO */
	  char color_name[30];
	  sprintf (color_name, "#%04x%04x%04x", bg->red, bg->green, bg->blue);
	  img->background
	    = image_alloc_image_color (f, img, build_string (color_name), 0);
#endif /* USE_CAIRO */
	  img->background_valid = 1;
	}
    }

# ifdef COLOR_TABLE_SUPPORT
  /* Remember colors allocated for this image.  */
  img->colors = colors_in_color_table (&img->ncolors);
  free_color_table ();
# endif /* COLOR_TABLE_SUPPORT */

  /* Clean up.  */
  png_destroy_read_struct (&c->png_ptr, &c->info_ptr, &c->end_info);
  xfree (rows);
  xfree (pixels);

  img->width = width;
  img->height = height;

  /* Maybe fill in the background field while we have ximg handy.
     Casting avoids a GCC warning.  */
  IMAGE_BACKGROUND (img, f, (Emacs_Pix_Context)ximg);

  /* Put ximg into the image.  */
  image_put_x_image (f, img, ximg, 0);

  /* Same for the mask.  */
  if (mask_img)
    {
      /* Fill in the background_transparent field while we have the
	 mask handy.  Casting avoids a GCC warning.  */
      image_background_transparent (img, f, (Emacs_Pix_Context)mask_img);

      image_put_x_image (f, img, mask_img, 1);
    }

  return 1;
}

static bool
png_load (struct frame *f, struct image *img)
{
  struct png_load_context c;
  return png_load_body (f, img, &c);
}

#endif /* HAVE_PNG */



/***********************************************************************
				 JPEG
 ***********************************************************************/

#if defined (HAVE_JPEG)

/* Indices of image specification fields in gs_format, below.  */

enum jpeg_keyword_index
{
  JPEG_TYPE,
  JPEG_DATA,
  JPEG_FILE,
  JPEG_ASCENT,
  JPEG_MARGIN,
  JPEG_RELIEF,
  JPEG_ALGORITHM,
  JPEG_HEURISTIC_MASK,
  JPEG_MASK,
  JPEG_BACKGROUND,
  JPEG_LAST
};

/* Vector of image_keyword structures describing the format
   of valid user-defined image specifications.  */

static const struct image_keyword jpeg_format[JPEG_LAST] =
{
  {":type",		IMAGE_SYMBOL_VALUE,			1},
  {":data",		IMAGE_STRING_VALUE,			0},
  {":file",		IMAGE_STRING_VALUE,			0},
  {":ascent",		IMAGE_ASCENT_VALUE,			0},
  {":margin",		IMAGE_NON_NEGATIVE_INTEGER_VALUE_OR_PAIR, 0},
  {":relief",		IMAGE_INTEGER_VALUE,			0},
  {":conversions",	IMAGE_DONT_CHECK_VALUE_TYPE,		0},
  {":heuristic-mask",	IMAGE_DONT_CHECK_VALUE_TYPE,		0},
  {":mask",		IMAGE_DONT_CHECK_VALUE_TYPE,		0},
  {":background",	IMAGE_STRING_OR_NIL_VALUE,		0}
};

/* Return true if OBJECT is a valid JPEG image specification.  */

static bool
jpeg_image_p (Lisp_Object object)
{
  struct image_keyword fmt[JPEG_LAST];

  memcpy (fmt, jpeg_format, sizeof fmt);

  if (!parse_image_spec (object, fmt, JPEG_LAST, Qjpeg))
    return 0;

  /* Must specify either the :data or :file keyword.  */
  return fmt[JPEG_FILE].count + fmt[JPEG_DATA].count == 1;
}

#endif /* HAVE_JPEG */

#ifdef HAVE_JPEG

/* Work around a warning about HAVE_STDLIB_H being redefined in
   jconfig.h.  */
# ifdef HAVE_STDLIB_H
#  undef HAVE_STDLIB_H
# endif

# if defined (HAVE_NTGUI) && !defined (__WIN32__)
/* In older releases of the jpeg library, jpeglib.h will define boolean
   differently depending on __WIN32__, so make sure it is defined.  */
#  define __WIN32__ 1
# endif

/* rpcndr.h (via windows.h) and jpeglib.h both define boolean types.
   Some versions of jpeglib try to detect whether rpcndr.h is loaded,
   using the Windows boolean type instead of the jpeglib boolean type
   if so.  Cygwin jpeglib, however, doesn't try to detect whether its
   headers are included along with windows.h, so under Cygwin, jpeglib
   attempts to define a conflicting boolean type.  Worse, forcing
   Cygwin jpeglib headers to use the Windows boolean type doesn't work
   because it created an ABI incompatibility between the
   already-compiled jpeg library and the header interface definition.

   The best we can do is to define jpeglib's boolean type to a
   different name.  This name, jpeg_boolean, remains in effect through
   the rest of image.c.
*/
# if defined CYGWIN && defined HAVE_NTGUI
#  define boolean jpeg_boolean
# endif
# include <jpeglib.h>
# include <jerror.h>

# ifdef WINDOWSNT

/* JPEG library details.  */
DEF_DLL_FN (void, jpeg_CreateDecompress, (j_decompress_ptr, int, size_t));
DEF_DLL_FN (boolean, jpeg_start_decompress, (j_decompress_ptr));
DEF_DLL_FN (boolean, jpeg_finish_decompress, (j_decompress_ptr));
DEF_DLL_FN (void, jpeg_destroy_decompress, (j_decompress_ptr));
DEF_DLL_FN (int, jpeg_read_header, (j_decompress_ptr, boolean));
DEF_DLL_FN (JDIMENSION, jpeg_read_scanlines,
	    (j_decompress_ptr, JSAMPARRAY, JDIMENSION));
DEF_DLL_FN (struct jpeg_error_mgr *, jpeg_std_error,
	    (struct jpeg_error_mgr *));
DEF_DLL_FN (boolean, jpeg_resync_to_restart, (j_decompress_ptr, int));

static bool
init_jpeg_functions (void)
{
  HMODULE library;

  if (!(library = w32_delayed_load (Qjpeg)))
    return 0;

  LOAD_DLL_FN (library, jpeg_finish_decompress);
  LOAD_DLL_FN (library, jpeg_read_scanlines);
  LOAD_DLL_FN (library, jpeg_start_decompress);
  LOAD_DLL_FN (library, jpeg_read_header);
  LOAD_DLL_FN (library, jpeg_CreateDecompress);
  LOAD_DLL_FN (library, jpeg_destroy_decompress);
  LOAD_DLL_FN (library, jpeg_std_error);
  LOAD_DLL_FN (library, jpeg_resync_to_restart);
  return 1;
}

#  undef jpeg_CreateDecompress
#  undef jpeg_destroy_decompress
#  undef jpeg_finish_decompress
#  undef jpeg_read_header
#  undef jpeg_read_scanlines
#  undef jpeg_resync_to_restart
#  undef jpeg_start_decompress
#  undef jpeg_std_error

#  define jpeg_CreateDecompress fn_jpeg_CreateDecompress
#  define jpeg_destroy_decompress fn_jpeg_destroy_decompress
#  define jpeg_finish_decompress fn_jpeg_finish_decompress
#  define jpeg_read_header fn_jpeg_read_header
#  define jpeg_read_scanlines fn_jpeg_read_scanlines
#  define jpeg_resync_to_restart fn_jpeg_resync_to_restart
#  define jpeg_start_decompress fn_jpeg_start_decompress
#  define jpeg_std_error fn_jpeg_std_error

/* Wrapper since we can't directly assign the function pointer
   to another function pointer that was declared more completely easily.  */
static boolean
jpeg_resync_to_restart_wrapper (j_decompress_ptr cinfo, int desired)
{
  return jpeg_resync_to_restart (cinfo, desired);
}
#  undef jpeg_resync_to_restart
#  define jpeg_resync_to_restart jpeg_resync_to_restart_wrapper

# endif /* WINDOWSNT */

struct my_jpeg_error_mgr
{
  struct jpeg_error_mgr pub;
  sys_jmp_buf setjmp_buffer;

  /* The remaining members are so that longjmp doesn't munge local
     variables.  */
  struct jpeg_decompress_struct cinfo;
  enum
    {
      MY_JPEG_ERROR_EXIT,
      MY_JPEG_INVALID_IMAGE_SIZE,
      MY_JPEG_CANNOT_CREATE_X
    } failure_code;
};


static AVOID
my_error_exit (j_common_ptr cinfo)
{
  struct my_jpeg_error_mgr *mgr = (struct my_jpeg_error_mgr *) cinfo->err;
  mgr->failure_code = MY_JPEG_ERROR_EXIT;
  sys_longjmp (mgr->setjmp_buffer, 1);
}


/* Init source method for JPEG data source manager.  Called by
   jpeg_read_header before any data is actually read.  See
   libjpeg.doc from the JPEG lib distribution.  */

static void
our_common_init_source (j_decompress_ptr cinfo)
{
}


/* Method to terminate data source.  Called by
   jpeg_finish_decompress after all data has been processed.  */

static void
our_common_term_source (j_decompress_ptr cinfo)
{
}


/* Fill input buffer method for JPEG data source manager.  Called
   whenever more data is needed.  We read the whole image in one step,
   so this only adds a fake end of input marker at the end.  */

static JOCTET our_memory_buffer[2];

static boolean
our_memory_fill_input_buffer (j_decompress_ptr cinfo)
{
  /* Insert a fake EOI marker.  */
  struct jpeg_source_mgr *src = cinfo->src;

  our_memory_buffer[0] = (JOCTET) 0xFF;
  our_memory_buffer[1] = (JOCTET) JPEG_EOI;

  src->next_input_byte = our_memory_buffer;
  src->bytes_in_buffer = 2;
  return 1;
}


/* Method to skip over NUM_BYTES bytes in the image data.  CINFO->src
   is the JPEG data source manager.  */

static void
our_memory_skip_input_data (j_decompress_ptr cinfo, long int num_bytes)
{
  struct jpeg_source_mgr *src = cinfo->src;

  if (src)
    {
      if (num_bytes > src->bytes_in_buffer)
	ERREXIT (cinfo, JERR_INPUT_EOF);

      src->bytes_in_buffer -= num_bytes;
      src->next_input_byte += num_bytes;
    }
}


/* Set up the JPEG lib for reading an image from DATA which contains
   LEN bytes.  CINFO is the decompression info structure created for
   reading the image.  */

static void
jpeg_memory_src (j_decompress_ptr cinfo, JOCTET *data, ptrdiff_t len)
{
  struct jpeg_source_mgr *src = cinfo->src;

  if (! src)
    {
      /* First time for this JPEG object?  */
      src = cinfo->mem->alloc_small ((j_common_ptr) cinfo,
				     JPOOL_PERMANENT, sizeof *src);
      cinfo->src = src;
      src->next_input_byte = data;
    }

  src->init_source = our_common_init_source;
  src->fill_input_buffer = our_memory_fill_input_buffer;
  src->skip_input_data = our_memory_skip_input_data;
  src->resync_to_restart = jpeg_resync_to_restart; /* Use default method.  */
  src->term_source = our_common_term_source;
  src->bytes_in_buffer = len;
  src->next_input_byte = data;
}


struct jpeg_stdio_mgr
{
  struct jpeg_source_mgr mgr;
  boolean finished;
  FILE *file;
  JOCTET *buffer;
};


/* Size of buffer to read JPEG from file.
   Not too big, as we want to use alloc_small.  */
#define JPEG_STDIO_BUFFER_SIZE 8192


/* Fill input buffer method for JPEG data source manager.  Called
   whenever more data is needed.  The data is read from a FILE *.  */

static boolean
our_stdio_fill_input_buffer (j_decompress_ptr cinfo)
{
  struct jpeg_stdio_mgr *src;

  src = (struct jpeg_stdio_mgr *) cinfo->src;
  if (!src->finished)
    {
      ptrdiff_t bytes;

      bytes = fread (src->buffer, 1, JPEG_STDIO_BUFFER_SIZE, src->file);
      if (bytes > 0)
        src->mgr.bytes_in_buffer = bytes;
      else
        {
          WARNMS (cinfo, JWRN_JPEG_EOF);
          src->finished = 1;
          src->buffer[0] = (JOCTET) 0xFF;
          src->buffer[1] = (JOCTET) JPEG_EOI;
          src->mgr.bytes_in_buffer = 2;
        }
      src->mgr.next_input_byte = src->buffer;
    }

  return 1;
}


/* Method to skip over NUM_BYTES bytes in the image data.  CINFO->src
   is the JPEG data source manager.  */

static void
our_stdio_skip_input_data (j_decompress_ptr cinfo, long int num_bytes)
{
  struct jpeg_stdio_mgr *src;
  src = (struct jpeg_stdio_mgr *) cinfo->src;

  while (num_bytes > 0 && !src->finished)
    {
      if (num_bytes <= src->mgr.bytes_in_buffer)
        {
          src->mgr.bytes_in_buffer -= num_bytes;
          src->mgr.next_input_byte += num_bytes;
          break;
        }
      else
        {
          num_bytes -= src->mgr.bytes_in_buffer;
          src->mgr.bytes_in_buffer = 0;
          src->mgr.next_input_byte = NULL;

          our_stdio_fill_input_buffer (cinfo);
        }
    }
}


/* Set up the JPEG lib for reading an image from a FILE *.
   CINFO is the decompression info structure created for
   reading the image.  */

static void
jpeg_file_src (j_decompress_ptr cinfo, FILE *fp)
{
  struct jpeg_stdio_mgr *src = (struct jpeg_stdio_mgr *) cinfo->src;

  if (! src)
    {
      /* First time for this JPEG object?  */
      src = cinfo->mem->alloc_small ((j_common_ptr) cinfo,
				     JPOOL_PERMANENT, sizeof *src);
      cinfo->src = (struct jpeg_source_mgr *) src;
      src->buffer = cinfo->mem->alloc_small ((j_common_ptr) cinfo,
					     JPOOL_PERMANENT,
					     JPEG_STDIO_BUFFER_SIZE);
    }

  src->file = fp;
  src->finished = 0;
  src->mgr.init_source = our_common_init_source;
  src->mgr.fill_input_buffer = our_stdio_fill_input_buffer;
  src->mgr.skip_input_data = our_stdio_skip_input_data;
  src->mgr.resync_to_restart = jpeg_resync_to_restart; /* Use default.  */
  src->mgr.term_source = our_common_term_source;
  src->mgr.bytes_in_buffer = 0;
  src->mgr.next_input_byte = NULL;
}

/* Load image IMG for use on frame F.  Patterned after example.c
   from the JPEG lib.  */

static bool
jpeg_load_body (struct frame *f, struct image *img,
		struct my_jpeg_error_mgr *mgr)
{
  Lisp_Object specified_file, specified_data;
  FILE *volatile fp = NULL;
  JSAMPARRAY buffer;
  int row_stride, x, y;
  int width, height;
  int i, ir, ig, ib;
  unsigned long *colors;
  Emacs_Pix_Container ximg = NULL;

  /* Open the JPEG file.  */
  specified_file = image_spec_value (img->spec, QCfile, NULL);
  specified_data = image_spec_value (img->spec, QCdata, NULL);

  if (NILP (specified_data))
    {
      int fd;
      Lisp_Object file = image_find_image_fd (specified_file, &fd);
      if (!STRINGP (file))
	{
	  image_error ("Cannot find image file `%s'", specified_file);
	  return 0;
	}

      fp = fdopen (fd, "rb");
      if (fp == NULL)
	{
	  image_error ("Cannot open `%s'", file);
	  return 0;
	}
    }
  else if (!STRINGP (specified_data))
    {
      image_error ("Invalid image data `%s'", specified_data);
      return 0;
    }

  /* Customize libjpeg's error handling to call my_error_exit when an
     error is detected.  This function will perform a longjmp.  */
  mgr->cinfo.err = jpeg_std_error (&mgr->pub);
  mgr->pub.error_exit = my_error_exit;
  if (sys_setjmp (mgr->setjmp_buffer))
    {
      switch (mgr->failure_code)
	{
	case MY_JPEG_ERROR_EXIT:
	  {
	    char buf[JMSG_LENGTH_MAX];
	    mgr->cinfo.err->format_message ((j_common_ptr) &mgr->cinfo, buf);
	    image_error ("Error reading JPEG image `%s': %s",
			 img->spec, build_string (buf));
	    break;
	  }

	case MY_JPEG_INVALID_IMAGE_SIZE:
	  image_size_error ();
	  break;

	case MY_JPEG_CANNOT_CREATE_X:
	  break;
	}

      /* Close the input file and destroy the JPEG object.  */
      if (fp)
	fclose (fp);
      jpeg_destroy_decompress (&mgr->cinfo);

      /* If we already have an XImage, free that.  */
      image_destroy_x_image (ximg);
      /* Free pixmap and colors.  */
      image_clear_image (f, img);
      return 0;
    }

  /* Create the JPEG decompression object.  Let it read from fp.
	 Read the JPEG image header.  */
  jpeg_CreateDecompress (&mgr->cinfo, JPEG_LIB_VERSION, sizeof *&mgr->cinfo);

  if (NILP (specified_data))
    jpeg_file_src (&mgr->cinfo, fp);
  else
    jpeg_memory_src (&mgr->cinfo, SDATA (specified_data),
		     SBYTES (specified_data));

  jpeg_read_header (&mgr->cinfo, 1);

  /* Customize decompression so that color quantization will be used.
	 Start decompression.  */
  mgr->cinfo.quantize_colors = 1;
  jpeg_start_decompress (&mgr->cinfo);
  width = img->width = mgr->cinfo.output_width;
  height = img->height = mgr->cinfo.output_height;

  if (!check_image_size (f, width, height))
    {
      mgr->failure_code = MY_JPEG_INVALID_IMAGE_SIZE;
      sys_longjmp (mgr->setjmp_buffer, 1);
    }

  /* Create X image and pixmap.  */
  if (!image_create_x_image_and_pixmap (f, img, width, height, 0, &ximg, 0))
    {
      mgr->failure_code = MY_JPEG_CANNOT_CREATE_X;
      sys_longjmp (mgr->setjmp_buffer, 1);
    }

  /* Allocate colors.  When color quantization is used,
     mgr->cinfo.actual_number_of_colors has been set with the number of
     colors generated, and mgr->cinfo.colormap is a two-dimensional array
     of color indices in the range 0..mgr->cinfo.actual_number_of_colors.
     No more than 255 colors will be generated.  */
  USE_SAFE_ALLOCA;
  {
    if (mgr->cinfo.out_color_components > 2)
      ir = 0, ig = 1, ib = 2;
    else if (mgr->cinfo.out_color_components > 1)
      ir = 0, ig = 1, ib = 0;
    else
      ir = 0, ig = 0, ib = 0;

    /* Use the color table mechanism because it handles colors that
       cannot be allocated nicely.  Such colors will be replaced with
       a default color, and we don't have to care about which colors
       can be freed safely, and which can't.  */
    init_color_table ();
    SAFE_NALLOCA (colors, 1, mgr->cinfo.actual_number_of_colors);

    for (i = 0; i < mgr->cinfo.actual_number_of_colors; ++i)
      {
	/* Multiply RGB values with 255 because X expects RGB values
	   in the range 0..0xffff.  */
	int r = mgr->cinfo.colormap[ir][i] << 8;
	int g = mgr->cinfo.colormap[ig][i] << 8;
	int b = mgr->cinfo.colormap[ib][i] << 8;
	colors[i] = lookup_rgb_color (f, r, g, b);
      }

#ifdef COLOR_TABLE_SUPPORT
    /* Remember those colors actually allocated.  */
    img->colors = colors_in_color_table (&img->ncolors);
    free_color_table ();
#endif /* COLOR_TABLE_SUPPORT */
  }

  /* Read pixels.  */
  row_stride = width * mgr->cinfo.output_components;
  buffer = mgr->cinfo.mem->alloc_sarray ((j_common_ptr) &mgr->cinfo,
					 JPOOL_IMAGE, row_stride, 1);
  for (y = 0; y < height; ++y)
    {
      jpeg_read_scanlines (&mgr->cinfo, buffer, 1);
      for (x = 0; x < mgr->cinfo.output_width; ++x)
	PUT_PIXEL (ximg, x, y, colors[buffer[0][x]]);
    }

  /* Clean up.  */
  jpeg_finish_decompress (&mgr->cinfo);
  jpeg_destroy_decompress (&mgr->cinfo);
  if (fp)
    fclose (fp);

  /* Maybe fill in the background field while we have ximg handy. */
  if (NILP (image_spec_value (img->spec, QCbackground, NULL)))
    /* Casting avoids a GCC warning.  */
    IMAGE_BACKGROUND (img, f, (Emacs_Pix_Context)ximg);

  /* Put ximg into the image.  */
  image_put_x_image (f, img, ximg, 0);
  SAFE_FREE ();
  return 1;
}

static bool
jpeg_load (struct frame *f, struct image *img)
{
  struct my_jpeg_error_mgr mgr;
  return jpeg_load_body (f, img, &mgr);
}

#endif /* !HAVE_JPEG */



/***********************************************************************
				 TIFF
 ***********************************************************************/

#if defined (HAVE_TIFF)

/* Indices of image specification fields in tiff_format, below.  */

enum tiff_keyword_index
{
  TIFF_TYPE,
  TIFF_DATA,
  TIFF_FILE,
  TIFF_ASCENT,
  TIFF_MARGIN,
  TIFF_RELIEF,
  TIFF_ALGORITHM,
  TIFF_HEURISTIC_MASK,
  TIFF_MASK,
  TIFF_BACKGROUND,
  TIFF_INDEX,
  TIFF_LAST
};

/* Vector of image_keyword structures describing the format
   of valid user-defined image specifications.  */

static const struct image_keyword tiff_format[TIFF_LAST] =
{
  {":type",		IMAGE_SYMBOL_VALUE,			1},
  {":data",		IMAGE_STRING_VALUE,			0},
  {":file",		IMAGE_STRING_VALUE,			0},
  {":ascent",		IMAGE_ASCENT_VALUE,			0},
  {":margin",		IMAGE_NON_NEGATIVE_INTEGER_VALUE_OR_PAIR, 0},
  {":relief",		IMAGE_INTEGER_VALUE,			0},
  {":conversions",	IMAGE_DONT_CHECK_VALUE_TYPE,		0},
  {":heuristic-mask",	IMAGE_DONT_CHECK_VALUE_TYPE,		0},
  {":mask",		IMAGE_DONT_CHECK_VALUE_TYPE,		0},
  {":background",	IMAGE_STRING_OR_NIL_VALUE,		0},
  {":index",		IMAGE_NON_NEGATIVE_INTEGER_VALUE,	0}
};

/* Return true if OBJECT is a valid TIFF image specification.  */

static bool
tiff_image_p (Lisp_Object object)
{
  struct image_keyword fmt[TIFF_LAST];
  memcpy (fmt, tiff_format, sizeof fmt);

  if (!parse_image_spec (object, fmt, TIFF_LAST, Qtiff))
    return 0;

  /* Must specify either the :data or :file keyword.  */
  return fmt[TIFF_FILE].count + fmt[TIFF_DATA].count == 1;
}

#endif /* HAVE_TIFF */

#ifdef HAVE_TIFF

# include <tiffio.h>

/* libtiff version 4.3.0 deprecated uint32 typedef.  */
#if TIFFLIB_VERSION >= 20210416
# define UINT32 uint32_t
#else
# define UINT32 uint32
#endif

# ifdef WINDOWSNT

/* TIFF library details.  */
DEF_DLL_FN (TIFFErrorHandler, TIFFSetErrorHandler, (TIFFErrorHandler));
DEF_DLL_FN (TIFFErrorHandler, TIFFSetWarningHandler, (TIFFErrorHandler));
DEF_DLL_FN (TIFF *, TIFFOpen, (const char *, const char *));
DEF_DLL_FN (TIFF *, TIFFClientOpen,
	    (const char *, const char *, thandle_t, TIFFReadWriteProc,
	     TIFFReadWriteProc, TIFFSeekProc, TIFFCloseProc, TIFFSizeProc,
	     TIFFMapFileProc, TIFFUnmapFileProc));
DEF_DLL_FN (int, TIFFGetField, (TIFF *, ttag_t, ...));
DEF_DLL_FN (int, TIFFReadRGBAImage, (TIFF *, UINT32, UINT32, UINT32 *, int));
DEF_DLL_FN (void, TIFFClose, (TIFF *));
DEF_DLL_FN (int, TIFFSetDirectory, (TIFF *, tdir_t));

static bool
init_tiff_functions (void)
{
  HMODULE library;

  if (!(library = w32_delayed_load (Qtiff)))
    return 0;

  LOAD_DLL_FN (library, TIFFSetErrorHandler);
  LOAD_DLL_FN (library, TIFFSetWarningHandler);
  LOAD_DLL_FN (library, TIFFOpen);
  LOAD_DLL_FN (library, TIFFClientOpen);
  LOAD_DLL_FN (library, TIFFGetField);
  LOAD_DLL_FN (library, TIFFReadRGBAImage);
  LOAD_DLL_FN (library, TIFFClose);
  LOAD_DLL_FN (library, TIFFSetDirectory);
  return 1;
}

#  undef TIFFClientOpen
#  undef TIFFClose
#  undef TIFFGetField
#  undef TIFFOpen
#  undef TIFFReadRGBAImage
#  undef TIFFSetDirectory
#  undef TIFFSetErrorHandler
#  undef TIFFSetWarningHandler

#  define TIFFClientOpen fn_TIFFClientOpen
#  define TIFFClose fn_TIFFClose
#  define TIFFGetField fn_TIFFGetField
#  define TIFFOpen fn_TIFFOpen
#  define TIFFReadRGBAImage fn_TIFFReadRGBAImage
#  define TIFFSetDirectory fn_TIFFSetDirectory
#  define TIFFSetErrorHandler fn_TIFFSetErrorHandler
#  define TIFFSetWarningHandler fn_TIFFSetWarningHandler

# endif /* WINDOWSNT */


/* Reading from a memory buffer for TIFF images Based on the PNG
   memory source, but we have to provide a lot of extra functions.
   Blah.

   We really only need to implement read and seek, but I am not
   convinced that the TIFF library is smart enough not to destroy
   itself if we only hand it the function pointers we need to
   override.  */

typedef struct
{
  unsigned char *bytes;
  ptrdiff_t len;
  ptrdiff_t index;
}
tiff_memory_source;

static tsize_t
tiff_read_from_memory (thandle_t data, tdata_t buf, tsize_t size)
{
  tiff_memory_source *src = (tiff_memory_source *) data;

  size = min (size, src->len - src->index);
  memcpy (buf, src->bytes + src->index, size);
  src->index += size;
  return size;
}

static tsize_t
tiff_write_from_memory (thandle_t data, tdata_t buf, tsize_t size)
{
  return -1;
}

static toff_t
tiff_seek_in_memory (thandle_t data, toff_t off, int whence)
{
  tiff_memory_source *src = (tiff_memory_source *) data;
  ptrdiff_t idx;

  switch (whence)
    {
    case SEEK_SET:		/* Go from beginning of source.  */
      idx = off;
      break;

    case SEEK_END:		/* Go from end of source.  */
      idx = src->len + off;
      break;

    case SEEK_CUR:		/* Go from current position.  */
      idx = src->index + off;
      break;

    default:			/* Invalid `whence'.   */
      return -1;
    }

  if (idx > src->len || idx < 0)
    return -1;

  src->index = idx;
  return src->index;
}

static int
tiff_close_memory (thandle_t data)
{
  /* NOOP */
  return 0;
}

static int
tiff_mmap_memory (thandle_t data, tdata_t *pbase, toff_t *psize)
{
  /* It is already _IN_ memory. */
  return 0;
}

static void
tiff_unmap_memory (thandle_t data, tdata_t base, toff_t size)
{
  /* We don't need to do this. */
}

static toff_t
tiff_size_of_memory (thandle_t data)
{
  return ((tiff_memory_source *) data)->len;
}

/* GCC 3.x on x86 Windows targets has a bug that triggers an internal
   compiler error compiling tiff_handler, see Bugzilla bug #17406
   (https://gcc.gnu.org/bugzilla/show_bug.cgi?id=17406).  Declaring
   this function as external works around that problem.  */
# if defined (__MINGW32__) && __GNUC__ == 3
#  define MINGW_STATIC
# else
#  define MINGW_STATIC static
# endif

MINGW_STATIC void
tiff_handler (const char *, const char *, const char *, va_list)
  ATTRIBUTE_FORMAT_PRINTF (3, 0);
MINGW_STATIC void
tiff_handler (const char *log_format, const char *title,
	      const char *format, va_list ap)
{
  /* doprnt is not suitable here, as TIFF handlers are called from
     libtiff and are passed arbitrary printf directives.  Instead, use
     vsnprintf, taking care to be portable to nonstandard environments
     where vsnprintf returns -1 on buffer overflow.  Since it's just a
     log entry, it's OK to truncate it.  */
  char buf[4000];
  int len = vsnprintf (buf, sizeof buf, format, ap);
  add_to_log (log_format, build_string (title),
	      make_string (buf, max (0, min (len, sizeof buf - 1))));
}
# undef MINGW_STATIC

static void tiff_error_handler (const char *, const char *, va_list)
  ATTRIBUTE_FORMAT_PRINTF (2, 0);
static void
tiff_error_handler (const char *title, const char *format, va_list ap)
{
  tiff_handler ("TIFF error: %s %s", title, format, ap);
}


static void tiff_warning_handler (const char *, const char *, va_list)
  ATTRIBUTE_FORMAT_PRINTF (2, 0);
static void
tiff_warning_handler (const char *title, const char *format, va_list ap)
{
  tiff_handler ("TIFF warning: %s %s", title, format, ap);
}


/* Load TIFF image IMG for use on frame F.  Value is true if
   successful.  */

static bool
tiff_load (struct frame *f, struct image *img)
{
  Lisp_Object specified_file;
  Lisp_Object specified_data;
  TIFF *tiff;
  int width, height, x, y, count;
  UINT32 *buf;
  int rc;
  Emacs_Pix_Container ximg;
  tiff_memory_source memsrc;
  Lisp_Object image;

  specified_file = image_spec_value (img->spec, QCfile, NULL);
  specified_data = image_spec_value (img->spec, QCdata, NULL);

  TIFFSetErrorHandler ((TIFFErrorHandler) tiff_error_handler);
  TIFFSetWarningHandler ((TIFFErrorHandler) tiff_warning_handler);

  if (NILP (specified_data))
    {
      /* Read from a file */
      Lisp_Object file = image_find_image_file (specified_file);
      if (!STRINGP (file))
	{
	  image_error ("Cannot find image file `%s'", specified_file);
	  return 0;
	}

      Lisp_Object encoded_file = ENCODE_FILE (file);
# ifdef WINDOWSNT
      encoded_file = ansi_encode_filename (encoded_file);
# endif

      /* Try to open the image file.  */
      tiff = TIFFOpen (SSDATA (encoded_file), "r");
      if (tiff == NULL)
	{
	  image_error ("Cannot open `%s'", file);
	  return 0;
	}
    }
  else
    {
      if (!STRINGP (specified_data))
	{
	  image_error ("Invalid image data `%s'", specified_data);
	  return 0;
	}

      /* Memory source! */
      memsrc.bytes = SDATA (specified_data);
      memsrc.len = SBYTES (specified_data);
      memsrc.index = 0;

      tiff = TIFFClientOpen ("memory_source", "r", (thandle_t)&memsrc,
			     tiff_read_from_memory,
			     tiff_write_from_memory,
			     tiff_seek_in_memory,
			     tiff_close_memory,
			     tiff_size_of_memory,
			     tiff_mmap_memory,
			     tiff_unmap_memory);

      if (!tiff)
	{
	  image_error ("Cannot open memory source for `%s'", img->spec);
	  return 0;
	}
    }

  image = image_spec_value (img->spec, QCindex, NULL);
  if (FIXNUMP (image))
    {
      EMACS_INT ino = XFIXNAT (image);
      if (! (TYPE_MINIMUM (tdir_t) <= ino && ino <= TYPE_MAXIMUM (tdir_t)
	     && TIFFSetDirectory (tiff, ino)))
	{
	  image_error ("Invalid image number `%s' in image `%s'",
		       image, img->spec);
	  TIFFClose (tiff);
	  return 0;
	}
    }

  /* Get width and height of the image, and allocate a raster buffer
     of width x height 32-bit values.  */
  TIFFGetField (tiff, TIFFTAG_IMAGEWIDTH, &width);
  TIFFGetField (tiff, TIFFTAG_IMAGELENGTH, &height);

  if (!check_image_size (f, width, height))
    {
      image_size_error ();
      TIFFClose (tiff);
      return 0;
    }

  /* Create the X image and pixmap.  */
  if (! (height <= min (PTRDIFF_MAX, SIZE_MAX) / sizeof *buf / width
	 && image_create_x_image_and_pixmap (f, img, width, height, 0,
					     &ximg, 0)))
    {
      TIFFClose (tiff);
      return 0;
    }

  buf = xmalloc (sizeof *buf * width * height);

  rc = TIFFReadRGBAImage (tiff, width, height, buf, 0);

  /* Count the number of images in the file.  */
  for (count = 1; TIFFSetDirectory (tiff, count); count++)
    continue;

  if (count > 1)
    img->lisp_data = Fcons (Qcount,
			    Fcons (make_fixnum (count),
				   img->lisp_data));

  TIFFClose (tiff);
  if (!rc)
    {
      image_error ("Error reading TIFF image `%s'", img->spec);
      xfree (buf);
      return 0;
    }

  /* Initialize the color table.  */
  init_color_table ();

  /* Process the pixel raster.  Origin is in the lower-left corner.  */
  for (y = 0; y < height; ++y)
    {
      UINT32 *row = buf + y * width;

      for (x = 0; x < width; ++x)
	{
	  UINT32 abgr = row[x];
	  int r = TIFFGetR (abgr) << 8;
	  int g = TIFFGetG (abgr) << 8;
	  int b = TIFFGetB (abgr) << 8;
	  PUT_PIXEL (ximg, x, height - 1 - y, lookup_rgb_color (f, r, g, b));
	}
    }

# ifdef COLOR_TABLE_SUPPORT
  /* Remember the colors allocated for the image.  Free the color table.  */
  img->colors = colors_in_color_table (&img->ncolors);
  free_color_table ();
# endif /* COLOR_TABLE_SUPPORT */

  img->width = width;
  img->height = height;

  /* Maybe fill in the background field while we have ximg handy. */
  if (NILP (image_spec_value (img->spec, QCbackground, NULL)))
    /* Casting avoids a GCC warning on W32.  */
    IMAGE_BACKGROUND (img, f, (Emacs_Pix_Context)ximg);

  /* Put ximg into the image.  */
  image_put_x_image (f, img, ximg, 0);

  xfree (buf);
  return 1;
}

#endif



/***********************************************************************
				 GIF
 ***********************************************************************/

#if defined (HAVE_GIF)

/* Indices of image specification fields in gif_format, below.  */

enum gif_keyword_index
{
  GIF_TYPE,
  GIF_DATA,
  GIF_FILE,
  GIF_ASCENT,
  GIF_MARGIN,
  GIF_RELIEF,
  GIF_ALGORITHM,
  GIF_HEURISTIC_MASK,
  GIF_MASK,
  GIF_IMAGE,
  GIF_BACKGROUND,
  GIF_LAST
};

/* Vector of image_keyword structures describing the format
   of valid user-defined image specifications.  */

static const struct image_keyword gif_format[GIF_LAST] =
{
  {":type",		IMAGE_SYMBOL_VALUE,			1},
  {":data",		IMAGE_STRING_VALUE,			0},
  {":file",		IMAGE_STRING_VALUE,			0},
  {":ascent",		IMAGE_ASCENT_VALUE,			0},
  {":margin",		IMAGE_NON_NEGATIVE_INTEGER_VALUE_OR_PAIR, 0},
  {":relief",		IMAGE_INTEGER_VALUE,			0},
  {":conversion",	IMAGE_DONT_CHECK_VALUE_TYPE,		0},
  {":heuristic-mask",	IMAGE_DONT_CHECK_VALUE_TYPE,		0},
  {":mask",		IMAGE_DONT_CHECK_VALUE_TYPE,		0},
  {":index",		IMAGE_NON_NEGATIVE_INTEGER_VALUE,	0},
  {":background",	IMAGE_STRING_OR_NIL_VALUE,		0}
};

/* Free X resources of GIF image IMG which is used on frame F.  */

static void
gif_clear_image (struct frame *f, struct image *img)
{
  img->lisp_data = Qnil;
  image_clear_image (f, img);
}

/* Return true if OBJECT is a valid GIF image specification.  */

static bool
gif_image_p (Lisp_Object object)
{
  struct image_keyword fmt[GIF_LAST];
  memcpy (fmt, gif_format, sizeof fmt);

  if (!parse_image_spec (object, fmt, GIF_LAST, Qgif))
    return 0;

  /* Must specify either the :data or :file keyword.  */
  return fmt[GIF_FILE].count + fmt[GIF_DATA].count == 1;
}

#endif /* HAVE_GIF */

#ifdef HAVE_GIF

# ifdef HAVE_NTGUI

/* winuser.h might define DrawText to DrawTextA or DrawTextW.
   Undefine before redefining to avoid a preprocessor warning.  */
#  ifdef DrawText
#   undef DrawText
#  endif
/* avoid conflict with QuickdrawText.h */
#  define DrawText gif_DrawText
#  include <gif_lib.h>
/* The bogus ifdef below, which is always true, is to avoid a compiler
   warning about DrawText being unused.  */
#  ifdef DrawText
#   undef DrawText
#  endif

# else /* HAVE_NTGUI */

#  include <gif_lib.h>

# endif /* HAVE_NTGUI */

/* Giflib before 4.1.6 didn't define these macros.  */
# ifndef GIFLIB_MAJOR
#  define GIFLIB_MAJOR 4
# endif
# ifndef GIFLIB_MINOR
#  define GIFLIB_MINOR 0
# endif
# ifndef GIFLIB_RELEASE
#  define GIFLIB_RELEASE 0
# endif
/* Giflib before 5.0 didn't define these macros.  */
# if GIFLIB_MAJOR < 5
#  define DISPOSAL_UNSPECIFIED    0    /* No disposal specified.  */
#  define DISPOSE_DO_NOT          1    /* Leave image in place.  */
#  define DISPOSE_BACKGROUND      2    /* Set area too background color.  */
#  define DISPOSE_PREVIOUS        3    /* Restore to previous content.  */
#  define NO_TRANSPARENT_COLOR    -1
# endif

/* GifErrorString is declared to return char const * when GIFLIB_MAJOR
   and GIFLIB_MINOR indicate 5.1 or later.  Do not bother using it in
   earlier releases, where either it returns char * or GIFLIB_MINOR
   may be incorrect.  */
# define HAVE_GIFERRORSTRING (5 < GIFLIB_MAJOR + (1 <= GIFLIB_MINOR))

# ifdef WINDOWSNT

/* GIF library details.  */
#  if GIFLIB_MAJOR + (GIFLIB_MINOR >= 1) > 5
DEF_DLL_FN (int, DGifCloseFile, (GifFileType *, int *));
#   else
DEF_DLL_FN (int, DGifCloseFile, (GifFileType *));
#  endif
DEF_DLL_FN (int, DGifSlurp, (GifFileType *));
#  if GIFLIB_MAJOR < 5
DEF_DLL_FN (GifFileType *, DGifOpen, (void *, InputFunc));
DEF_DLL_FN (GifFileType *, DGifOpenFileName, (const char *));
#  else
DEF_DLL_FN (GifFileType *, DGifOpen, (void *, InputFunc, int *));
DEF_DLL_FN (GifFileType *, DGifOpenFileName, (const char *, int *));
DEF_DLL_FN (int, DGifSavedExtensionToGCB,
	    (GifFileType *, int, GraphicsControlBlock *));
#  endif
#  if HAVE_GIFERRORSTRING
DEF_DLL_FN (char const *, GifErrorString, (int));
#  endif

static bool
init_gif_functions (void)
{
  HMODULE library;

  if (!(library = w32_delayed_load (Qgif)))
    return 0;

  LOAD_DLL_FN (library, DGifCloseFile);
  LOAD_DLL_FN (library, DGifSlurp);
  LOAD_DLL_FN (library, DGifOpen);
  LOAD_DLL_FN (library, DGifOpenFileName);
#  if GIFLIB_MAJOR >= 5
  LOAD_DLL_FN (library, DGifSavedExtensionToGCB);
#  endif
#  if HAVE_GIFERRORSTRING
  LOAD_DLL_FN (library, GifErrorString);
#  endif
  return 1;
}

#  undef DGifCloseFile
#  undef DGifOpen
#  undef DGifOpenFileName
#  undef DGifSlurp
#  if GIFLIB_MAJOR >= 5
#   undef DGifSavedExtensionToGCB
#  endif
#  undef GifErrorString

#  define DGifCloseFile fn_DGifCloseFile
#  define DGifOpen fn_DGifOpen
#  define DGifOpenFileName fn_DGifOpenFileName
#  define DGifSlurp fn_DGifSlurp
#  if GIFLIB_MAJOR >= 5
#   define DGifSavedExtensionToGCB fn_DGifSavedExtensionToGCB
#  endif
#  define GifErrorString fn_GifErrorString

# endif /* WINDOWSNT */

/* Reading a GIF image from memory
   Based on the PNG memory stuff to a certain extent. */

typedef struct
{
  unsigned char *bytes;
  ptrdiff_t len;
  ptrdiff_t index;
}
gif_memory_source;

/* Make the current memory source available to gif_read_from_memory.
   It's done this way because not all versions of libungif support
   a UserData field in the GifFileType structure.  */
static gif_memory_source *current_gif_memory_src;

static int
gif_read_from_memory (GifFileType *file, GifByteType *buf, int len)
{
  gif_memory_source *src = current_gif_memory_src;

  if (len > src->len - src->index)
    return -1;

  memcpy (buf, src->bytes + src->index, len);
  src->index += len;
  return len;
}

static int
gif_close (GifFileType *gif, int *err)
{
  int retval;

#if GIFLIB_MAJOR + (GIFLIB_MINOR >= 1) > 5
  retval = DGifCloseFile (gif, err);
#else
  retval = DGifCloseFile (gif);
#if GIFLIB_MAJOR >= 5
  if (err)
    *err = gif->Error;
#endif
#endif
  return retval;
}

/* Load GIF image IMG for use on frame F.  Value is true if
   successful.  */

static const int interlace_start[] = {0, 4, 2, 1};
static const int interlace_increment[] = {8, 8, 4, 2};

#define GIF_LOCAL_DESCRIPTOR_EXTENSION 249

static void
gif_destroy (struct anim_cache* cache)
{
  int gif_err;
  gif_close (cache->handle, &gif_err);
}

static bool
gif_load (struct frame *f, struct image *img)
{
  int rc, width, height, x, y, i, j;
  ColorMapObject *gif_color_map;
  GifFileType *gif = NULL;
  gif_memory_source memsrc;
  Lisp_Object specified_bg = image_spec_value (img->spec, QCbackground, NULL);
  Lisp_Object specified_file = image_spec_value (img->spec, QCfile, NULL);
  Lisp_Object specified_data = image_spec_value (img->spec, QCdata, NULL);
  unsigned long *pixmap = NULL;
  EMACS_INT idx = -1;
  int gif_err;
  struct anim_cache* cache = NULL;
  /* Which sub-image are we to display?  */
  Lisp_Object image_number = image_spec_value (img->spec, QCindex, NULL);
  int byte_size = 0;

  idx = FIXNUMP (image_number) ? XFIXNAT (image_number) : 0;

  if (!NILP (image_number))
    {
      /* If this is an animated image, create a cache for it.  */
      cache = anim_get_animation_cache (XCDR (img->spec));
      /* We have an old cache entry, so use it.  */
      if (cache->handle)
	{
	  gif = cache->handle;
	  pixmap = cache->temp;
	  /* We're out of sync, so start from the beginning.  */
	  if (cache->index != idx - 1)
	    cache->index = -1;
	}
    }

  /* If we don't have a cached entry, read the image.  */
  if (! gif)
    {
      if (NILP (specified_data))
	{
	  Lisp_Object file = image_find_image_file (specified_file);
	  if (!STRINGP (file))
	    {
	      image_error ("Cannot find image file `%s'", specified_file);
	      return false;
	    }

	  Lisp_Object encoded_file = ENCODE_FILE (file);
#ifdef WINDOWSNT
	  encoded_file = ansi_encode_filename (encoded_file);
#endif

	  /* Open the GIF file.  */
#if GIFLIB_MAJOR < 5
	  gif = DGifOpenFileName (SSDATA (encoded_file));
#else
	  gif = DGifOpenFileName (SSDATA (encoded_file), &gif_err);
#endif
	  if (gif == NULL)
	    {
#if HAVE_GIFERRORSTRING
	      const char *errstr = GifErrorString (gif_err);
	      if (errstr)
		image_error ("Cannot open `%s': %s", file,
			     build_string (errstr));
	      else
#endif
		image_error ("Cannot open `%s'", file);
	      return false;
	    }

	  /* Get the file size so that we can report it in
	     `image-cache-size'.  */
	  struct stat st;
	  FILE *fp = fopen (SSDATA (encoded_file), "rb");
	  if (fstat (fileno (fp), &st) == 0)
	    byte_size = st.st_size;
	  fclose (fp);
	}
      else
	{
	  if (!STRINGP (specified_data))
	    {
	      image_error ("Invalid image data `%s'", specified_data);
	      return false;
	    }

	  /* Read from memory! */
	  current_gif_memory_src = &memsrc;
	  memsrc.bytes = SDATA (specified_data);
	  memsrc.len = SBYTES (specified_data);
	  memsrc.index = 0;
	  byte_size = memsrc.len;

#if GIFLIB_MAJOR < 5
	  gif = DGifOpen (&memsrc, gif_read_from_memory);
#else
	  gif = DGifOpen (&memsrc, gif_read_from_memory, &gif_err);
#endif
	  if (!gif)
	    {
#if HAVE_GIFERRORSTRING
	      const char *errstr = GifErrorString (gif_err);
	      if (errstr)
		image_error ("Cannot open memory source `%s': %s",
			     img->spec, build_string (errstr));
	      else
#endif
		image_error ("Cannot open memory source `%s'", img->spec);
	      return false;
	    }
	}

      /* Before reading entire contents, check the declared image size. */
      if (!check_image_size (f, gif->SWidth, gif->SHeight))
	{
	  image_size_error ();
	  goto gif_error;
	}

      /* Read entire contents.  */
      rc = DGifSlurp (gif);
      if (rc == GIF_ERROR || gif->ImageCount <= 0)
	{
#if HAVE_GIFERRORSTRING
	  const char *errstr = GifErrorString (gif->Error);
	  if (errstr)
	    if (NILP (specified_data))
	      image_error ("Error reading `%s' (%s)", img->spec,
			   build_string (errstr));
	    else
	      image_error ("Error reading GIF data: %s",
			   build_string (errstr));
	  else
#endif
	    if (NILP (specified_data))
	      image_error ("Error reading `%s'", img->spec);
	    else
	      image_error ("Error reading GIF data");
	  goto gif_error;
	}

      width = img->width = gif->SWidth;
      height = img->height = gif->SHeight;

      /* Check that the selected subimages fit.  It's not clear whether
	 the GIF spec requires this, but Emacs can crash if they don't fit.  */
      for (j = 0; j < gif->ImageCount; ++j)
	{
	  struct SavedImage *subimage = gif->SavedImages + j;
	  int subimg_width = subimage->ImageDesc.Width;
	  int subimg_height = subimage->ImageDesc.Height;
	  int subimg_top = subimage->ImageDesc.Top;
	  int subimg_left = subimage->ImageDesc.Left;
	  if (subimg_width < 0
	      || subimg_height < 0
	      || subimg_top < 0
	      || subimg_left < 0
	      || subimg_top + subimg_height > height
	      || subimg_left + subimg_width > width)
	    {
	      image_error ("Subimage does not fit in image");
	      goto gif_error;
	    }
	}
    }
  else
    {
      /* Cached image; set data.  */
      width = img->width = gif->SWidth;
      height = img->height = gif->SHeight;
    }

  if (idx < 0 || idx >= gif->ImageCount)
    {
      image_error ("Invalid image number `%s' in image `%s'",
		   make_fixnum (idx), img->spec);
      goto gif_error;
    }

  /* It's an animated image, so initialize the cache.  */
  if (cache && !cache->handle)
    {
      cache->handle = gif;
      cache->destructor = (void (*)(void *)) &gif_destroy;
      cache->width = width;
      cache->height = height;
      cache->byte_size = byte_size;
    }

  img->corners[TOP_CORNER] = gif->SavedImages[0].ImageDesc.Top;
  img->corners[LEFT_CORNER] = gif->SavedImages[0].ImageDesc.Left;
  img->corners[BOT_CORNER]
    = img->corners[TOP_CORNER] + gif->SavedImages[0].ImageDesc.Height;
  img->corners[RIGHT_CORNER]
    = img->corners[LEFT_CORNER] + gif->SavedImages[0].ImageDesc.Width;

  if (!check_image_size (f, width, height))
    {
      image_size_error ();
      goto gif_error;
    }

  /* Create the X image and pixmap.  */
  Emacs_Pix_Container ximg;
  if (!image_create_x_image_and_pixmap (f, img, width, height, 0, &ximg, 0))
    goto gif_error;

  /* We construct the (possibly composited animated) image in this
     buffer.  */
  if (!pixmap)
    {
      pixmap = xmalloc (width * height * sizeof (unsigned long));
      if (cache)
	cache->temp = pixmap;
    }

  /* Clear the part of the screen image not covered by the image.
     Full animated GIF support requires more here (see the gif89 spec,
     disposal methods).  Let's simply assume that the part not covered
     by a sub-image is in the frame's background color.  */
  unsigned long frame_bg;
#ifndef USE_CAIRO
  frame_bg = FRAME_BACKGROUND_PIXEL (f);
#else  /* USE_CAIRO */
  {
    Emacs_Color color;
    FRAME_TERMINAL (f)->query_frame_background_color (f, &color);
    frame_bg = lookup_rgb_color (f, color.red, color.green, color.blue);
  }
#endif	/* USE_CAIRO */

  for (y = 0; y < img->corners[TOP_CORNER]; ++y)
    for (x = 0; x < width; ++x)
      *(pixmap + x + y * width) = frame_bg;

  for (y = img->corners[BOT_CORNER]; y < height; ++y)
    for (x = 0; x < width; ++x)
      *(pixmap + x + y * width) = frame_bg;

  for (y = img->corners[TOP_CORNER]; y < img->corners[BOT_CORNER]; ++y)
    {
      for (x = 0; x < img->corners[LEFT_CORNER]; ++x)
	*(pixmap + x + y * width) = frame_bg;
      for (x = img->corners[RIGHT_CORNER]; x < width; ++x)
	*(pixmap + x + y * width) = frame_bg;
    }

  /* Read the GIF image into the X image.   */

  init_color_table ();

  unsigned long bgcolor UNINIT;
  if (STRINGP (specified_bg))
    {
      bgcolor = image_alloc_image_color (f, img, specified_bg,
					 FRAME_BACKGROUND_PIXEL (f));
#ifdef USE_CAIRO
      Emacs_Color color = {.pixel = bgcolor};
      FRAME_TERMINAL (f)->query_colors (f, &color, 1);
      bgcolor = lookup_rgb_color (f, color.red, color.green, color.blue);
#endif
    }

  int start_frame = 0;

  /* We have animation data in the cache.  */
  if (cache && cache->temp)
    {
      start_frame = cache->index + 1;
      if (start_frame > idx)
	start_frame = 0;
      cache->index = idx;
    }

  for (j = start_frame; j <= idx; ++j)
    {
      /* We use a local variable `raster' here because RasterBits is a
	 char *, which invites problems with bytes >= 0x80.  */
      struct SavedImage *subimage = gif->SavedImages + j;
      unsigned char *raster = (unsigned char *) subimage->RasterBits;
      int subimg_width = subimage->ImageDesc.Width;
      int subimg_height = subimage->ImageDesc.Height;
      int subimg_top = subimage->ImageDesc.Top;
      int subimg_left = subimage->ImageDesc.Left;

      /* From gif89a spec: 1 = "keep in place", 2 = "restore
	 to background".  Treat any other value like 2.  */
      int disposal = DISPOSAL_UNSPECIFIED;
      int transparency_color_index = NO_TRANSPARENT_COLOR;

#if GIFLIB_MAJOR < 5
      /* Find the Graphic Control Extension block for this sub-image.
	 Extract the disposal method and transparency color.  */
      for (i = 0; i < subimage->ExtensionBlockCount; i++)
	{
	  ExtensionBlock *extblock = subimage->ExtensionBlocks + i;

	  if ((extblock->Function == GIF_LOCAL_DESCRIPTOR_EXTENSION)
	      && extblock->ByteCount == 4
	      && extblock->Bytes[0] & 1)
	    {
	      disposal = (extblock->Bytes[0] >> 2) & 7;
	      transparency_color_index = (unsigned char) extblock->Bytes[3];
	      break;
	    }
	}
#else
      GraphicsControlBlock gcb;
      DGifSavedExtensionToGCB (gif, j, &gcb);
      disposal = gcb.DisposalMode;
      transparency_color_index = gcb.TransparentColor;
#endif

      /* We can't "keep in place" the first subimage.  */
      if (j == 0)
	disposal = DISPOSE_BACKGROUND;

      /* For disposal == 0 (DISPOSAL_UNSPECIFIED), the spec says
	 "No disposal specified.  The decoder is not required to take
	 any action."  In practice, it seems we need to treat this
	 like "keep in place" (DISPOSE_DO_NOT), see e.g.
	 https://upload.wikimedia.org/wikipedia/commons/3/37/Clock.gif */
      if (disposal == DISPOSAL_UNSPECIFIED)
	disposal = DISPOSE_DO_NOT;

      /* This is not quite correct -- the specification is unclear,
	 but I think we're supposed to restore to the frame before the
	 previous frame?  And we don't have that data at this point.
	 But DISPOSE_DO_NOT is less wrong than substituting the
	 background, so do that for now.  */
      if (disposal == DISPOSE_PREVIOUS)
	disposal = DISPOSE_DO_NOT;

      gif_color_map = subimage->ImageDesc.ColorMap;
      if (!gif_color_map)
	gif_color_map = gif->SColorMap;

      /* Allocate subimage colors.  */
      unsigned long pixel_colors[256] = { 0, };

      if (gif_color_map)
	for (i = 0; i < gif_color_map->ColorCount; ++i)
	  {
	    if (transparency_color_index == i)
	      pixel_colors[i] = STRINGP (specified_bg)
		? bgcolor : frame_bg;
	    else
	      {
		int r = gif_color_map->Colors[i].Red << 8;
		int g = gif_color_map->Colors[i].Green << 8;
		int b = gif_color_map->Colors[i].Blue << 8;
		pixel_colors[i] = lookup_rgb_color (f, r, g, b);
	      }
	  }

      /* Apply the pixel values.  */
      if (GIFLIB_MAJOR < 5 && gif->SavedImages[j].ImageDesc.Interlace)
	{
	  int row, pass;

	  for (y = 0, row = interlace_start[0], pass = 0;
	       y < subimg_height;
	       y++, row += interlace_increment[pass])
	    {
	      while (subimg_height <= row)
		row = interlace_start[++pass];

	      for (x = 0; x < subimg_width; x++)
		{
		  int c = raster[y * subimg_width + x];
		  if (transparency_color_index != c || disposal != DISPOSE_DO_NOT)
                    {
		      *(pixmap + x + subimg_left + (y + subimg_top) * width) =
			pixel_colors[c];
		    }
		}
	    }
	}
      else
	{
          for (y = 0; y < subimg_height; ++y)
	    for (x = 0; x < subimg_width; ++x)
	      {
		int c = raster[y * subimg_width + x];
		if (transparency_color_index != c || disposal != DISPOSE_DO_NOT)
                  {
		    *(pixmap + x + subimg_left + (y + subimg_top) * width) =
		      pixel_colors[c];
                  }
	      }
	}
    }

  /* We now have the complete image (possibly composed from a series
     of animated frames) in pixmap.  Put it into ximg.  */
  for (y = 0; y < height; ++y)
    for (x = 0; x < width; ++x)
      PUT_PIXEL (ximg, x, y, *(pixmap + x + y * width));

#ifdef COLOR_TABLE_SUPPORT
  img->colors = colors_in_color_table (&img->ncolors);
  free_color_table ();
#endif /* COLOR_TABLE_SUPPORT */

  /* Save GIF image extension data for `image-metadata'.
     Format is (count IMAGES extension-data (FUNCTION "BYTES" ...)).  */
  img->lisp_data = Qnil;
  if (gif->SavedImages[idx].ExtensionBlockCount > 0)
    {
      int delay = 0;
      ExtensionBlock *ext = gif->SavedImages[idx].ExtensionBlocks;
      for (i = 0; i < gif->SavedImages[idx].ExtensionBlockCount; i++, ext++)
	/* Append (... FUNCTION "BYTES") */
	{
	  img->lisp_data
	    = Fcons (make_fixnum (ext->Function),
		     Fcons (make_unibyte_string ((char *) ext->Bytes,
						 ext->ByteCount),
			    img->lisp_data));
	  if (ext->Function == GIF_LOCAL_DESCRIPTOR_EXTENSION
	      && ext->ByteCount == 4)
	    {
	      delay = ext->Bytes[2] << CHAR_BIT;
	      delay |= ext->Bytes[1];
	    }
	}
      img->lisp_data = list2 (Qextension_data, img->lisp_data);
      img->lisp_data
	= Fcons (Qdelay,
		 /* Default GIF delay is 1/15th of a second.  */
		 Fcons (make_float (delay? delay / 100.0: 1.0 / 15),
			img->lisp_data));
    }

  if (gif->ImageCount > 1)
    img->lisp_data = Fcons (Qcount,
			    Fcons (make_fixnum (gif->ImageCount),
				   img->lisp_data));

  if (!cache)
    {
      if (pixmap)
	xfree (pixmap);
      if (gif_close (gif, &gif_err) == GIF_ERROR)
	{
#if HAVE_GIFERRORSTRING
	  char const *error_text = GifErrorString (gif_err);

	  if (error_text)
	    image_error ("Error closing `%s': %s",
			 img->spec, build_string (error_text));
	  else
#endif
	    image_error ("Error closing `%s'", img->spec);
	}
    }

  /* Maybe fill in the background field while we have ximg handy. */
  if (NILP (image_spec_value (img->spec, QCbackground, NULL)))
    /* Casting avoids a GCC warning.  */
    IMAGE_BACKGROUND (img, f, (Emacs_Pix_Context)ximg);

  /* Put ximg into the image.  */
  image_put_x_image (f, img, ximg, 0);

  return true;

 gif_error:
  if (pixmap)
    xfree (pixmap);
  gif_close (gif, NULL);
  if (cache)
    {
      cache->handle = NULL;
      cache->temp = NULL;
    }
  return false;
}

#endif /* HAVE_GIF */


#ifdef HAVE_WEBP


/***********************************************************************
				 WebP
 ***********************************************************************/

#include "webp/decode.h"
#include "webp/demux.h"

/* Indices of image specification fields in webp_format, below.  */

enum webp_keyword_index
{
  WEBP_TYPE,
  WEBP_DATA,
  WEBP_FILE,
  WEBP_ASCENT,
  WEBP_MARGIN,
  WEBP_RELIEF,
  WEBP_ALGORITHM,
  WEBP_HEURISTIC_MASK,
  WEBP_MASK,
  WEBP_INDEX,
  WEBP_BACKGROUND,
  WEBP_LAST
};

/* Vector of image_keyword structures describing the format
   of valid user-defined image specifications.  */

static const struct image_keyword webp_format[WEBP_LAST] =
{
  {":type",		IMAGE_SYMBOL_VALUE,			1},
  {":data",		IMAGE_STRING_VALUE,			0},
  {":file",		IMAGE_STRING_VALUE,			0},
  {":ascent",		IMAGE_ASCENT_VALUE,			0},
  {":margin",		IMAGE_NON_NEGATIVE_INTEGER_VALUE_OR_PAIR, 0},
  {":relief",		IMAGE_INTEGER_VALUE,			0},
  {":conversion",	IMAGE_DONT_CHECK_VALUE_TYPE,		0},
  {":heuristic-mask",	IMAGE_DONT_CHECK_VALUE_TYPE,		0},
  {":mask",		IMAGE_DONT_CHECK_VALUE_TYPE,		0},
  {":index",		IMAGE_NON_NEGATIVE_INTEGER_VALUE,	0},
  {":background",	IMAGE_STRING_OR_NIL_VALUE,		0}
};

/* Return true if OBJECT is a valid WebP image specification.  */

static bool
webp_image_p (Lisp_Object object)
{
  struct image_keyword fmt[WEBP_LAST];
  memcpy (fmt, webp_format, sizeof fmt);

  if (!parse_image_spec (object, fmt, WEBP_LAST, Qwebp))
    return false;

  /* Must specify either the :data or :file keyword.  */
  return fmt[WEBP_FILE].count + fmt[WEBP_DATA].count == 1;
}

#ifdef WINDOWSNT

/* WebP library details.  */

DEF_DLL_FN (int, WebPGetInfo, (const uint8_t *, size_t, int *, int *));
/* WebPGetFeatures is a static inline function defined in WebP's
   decode.h.  Since we cannot use that with dynamically-loaded libwebp
   DLL, we instead load the internal function it calls and redirect to
   that through a macro.  */
DEF_DLL_FN (VP8StatusCode, WebPGetFeaturesInternal,
	    (const uint8_t *, size_t, WebPBitstreamFeatures *, int));
DEF_DLL_FN (uint8_t *, WebPDecodeRGBA, (const uint8_t *, size_t, int *, int *));
DEF_DLL_FN (uint8_t *, WebPDecodeRGB, (const uint8_t *, size_t, int *, int *));
DEF_DLL_FN (void, WebPFree, (void *));
DEF_DLL_FN (uint32_t, WebPDemuxGetI, (const WebPDemuxer *, WebPFormatFeature));
DEF_DLL_FN (WebPDemuxer *, WebPDemuxInternal,
	    (const WebPData *, int, WebPDemuxState *, int));
DEF_DLL_FN (void, WebPDemuxDelete, (WebPDemuxer *));
DEF_DLL_FN (int, WebPAnimDecoderGetNext,
	    (WebPAnimDecoder *, uint8_t **, int *));
DEF_DLL_FN (WebPAnimDecoder *, WebPAnimDecoderNewInternal,
	    (const WebPData *, const WebPAnimDecoderOptions *, int));
DEF_DLL_FN (int, WebPAnimDecoderOptionsInitInternal,
	    (WebPAnimDecoderOptions *, int));
DEF_DLL_FN (int, WebPAnimDecoderHasMoreFrames, (const WebPAnimDecoder *));
DEF_DLL_FN (void, WebPAnimDecoderDelete, (WebPAnimDecoder *));

static bool
init_webp_functions (void)
{
  HMODULE library1, library2;

  if (!((library1 = w32_delayed_load (Qwebp))
	&& (library2 = w32_delayed_load (Qwebpdemux))))
    return false;

  LOAD_DLL_FN (library1, WebPGetInfo);
  LOAD_DLL_FN (library1, WebPGetFeaturesInternal);
  LOAD_DLL_FN (library1, WebPDecodeRGBA);
  LOAD_DLL_FN (library1, WebPDecodeRGB);
  LOAD_DLL_FN (library1, WebPFree);
  LOAD_DLL_FN (library2, WebPDemuxGetI);
  LOAD_DLL_FN (library2, WebPDemuxInternal);
  LOAD_DLL_FN (library2, WebPDemuxDelete);
  LOAD_DLL_FN (library2, WebPAnimDecoderGetNext);
  LOAD_DLL_FN (library2, WebPAnimDecoderNewInternal);
  LOAD_DLL_FN (library2, WebPAnimDecoderOptionsInitInternal);
  LOAD_DLL_FN (library2, WebPAnimDecoderHasMoreFrames);
  LOAD_DLL_FN (library2, WebPAnimDecoderDelete);
  return true;
}

#undef WebPGetInfo
#undef WebPGetFeatures
#undef WebPDecodeRGBA
#undef WebPDecodeRGB
#undef WebPFree
#undef WebPDemuxGetI
#undef WebPDemux
#undef WebPDemuxDelete
#undef WebPAnimDecoderGetNext
#undef WebPAnimDecoderNew
#undef WebPAnimDecoderOptionsInit
#undef WebPAnimDecoderHasMoreFrames
#undef WebPAnimDecoderDelete

#define WebPGetInfo fn_WebPGetInfo
#define WebPGetFeatures(d,s,f)					\
  fn_WebPGetFeaturesInternal(d,s,f,WEBP_DECODER_ABI_VERSION)
#define WebPDecodeRGBA fn_WebPDecodeRGBA
#define WebPDecodeRGB fn_WebPDecodeRGB
#define WebPFree fn_WebPFree
#define WebPDemuxGetI fn_WebPDemuxGetI
#define WebPDemux(d)						\
  fn_WebPDemuxInternal(d,0,NULL,WEBP_DEMUX_ABI_VERSION)
#define WebPDemuxDelete fn_WebPDemuxDelete
#define WebPAnimDecoderGetNext fn_WebPAnimDecoderGetNext
#define WebPAnimDecoderNew(d,o)					\
  fn_WebPAnimDecoderNewInternal(d,o,WEBP_DEMUX_ABI_VERSION)
#define WebPAnimDecoderOptionsInit(o)				\
  fn_WebPAnimDecoderOptionsInitInternal(o,WEBP_DEMUX_ABI_VERSION)
#define WebPAnimDecoderHasMoreFrames fn_WebPAnimDecoderHasMoreFrames
#define WebPAnimDecoderDelete fn_WebPAnimDecoderDelete

#endif /* WINDOWSNT */

static void
webp_destroy (struct anim_cache* cache)
{
  WebPAnimDecoderDelete (cache->handle);
}

/* Load WebP image IMG for use on frame F.  Value is true if
   successful.  */

static bool
webp_load (struct frame *f, struct image *img)
{
  ptrdiff_t size = 0;
  uint8_t *contents;
  Lisp_Object file = Qnil;
  int frames = 0;
  double delay = 0;
  WebPAnimDecoder* anim = NULL;

  /* Open the WebP file.  */
  Lisp_Object specified_file = image_spec_value (img->spec, QCfile, NULL);
  Lisp_Object specified_data = image_spec_value (img->spec, QCdata, NULL);

  if (NILP (specified_data))
    {
      int fd;
      file = image_find_image_fd (specified_file, &fd);
      if (!STRINGP (file))
	{
	  image_error ("Cannot find image file `%s'", specified_file);
	  return false;
	}

      contents = (uint8_t *) slurp_file (fd, &size);
      if (contents == NULL)
	{
	  image_error ("Error loading WebP image `%s'", file);
	  return false;
	}
    }
  else
    {
      if (!STRINGP (specified_data))
	{
	  image_error ("Invalid image data `%s'", specified_data);
	  return false;
	}
      contents = SDATA (specified_data);
      size = SBYTES (specified_data);
    }

  /* Validate the WebP image header.  */
  if (!WebPGetInfo (contents, size, NULL, NULL))
    {
      if (! NILP (file))
	image_error ("Not a WebP file: `%s'", file);
      else
	image_error ("Invalid header in WebP image data");
      goto webp_error1;
    }

  Lisp_Object image_number = image_spec_value (img->spec, QCindex, NULL);
  ptrdiff_t idx = FIXNUMP (image_number) ? XFIXNAT (image_number) : 0;

  /* Get WebP features.  */
  WebPBitstreamFeatures features;
  VP8StatusCode result = WebPGetFeatures (contents, size, &features);
  switch (result)
    {
    case VP8_STATUS_OK:
      break;
    case VP8_STATUS_NOT_ENOUGH_DATA:
    case VP8_STATUS_OUT_OF_MEMORY:
    case VP8_STATUS_INVALID_PARAM:
    case VP8_STATUS_BITSTREAM_ERROR:
    case VP8_STATUS_UNSUPPORTED_FEATURE:
    case VP8_STATUS_SUSPENDED:
    case VP8_STATUS_USER_ABORT:
    default:
      /* Error out in all other cases.  */
      if (! NILP (file))
	image_error ("Error when interpreting WebP image data: `%s'", file);
      else
	image_error ("Error when interpreting WebP image data");
      goto webp_error1;
    }

  uint8_t *decoded = NULL;
  int width, height;

  if (features.has_animation)
    {
      /* Animated image.  */
      int timestamp;

      struct anim_cache* cache = anim_get_animation_cache (XCDR (img->spec));
      /* Get the next frame from the animation cache.  */
      if (cache->handle && cache->index == idx - 1)
	{
	  WebPAnimDecoderGetNext (cache->handle, &decoded, &timestamp);
	  delay = timestamp;
	  cache->index++;
	  anim = cache->handle;
	  width = cache->width;
	  height = cache->height;
	  frames = cache->frames;
	}
      else
	{
	  /* Start a new cache entry.  */
	  if (cache->handle)
	    WebPAnimDecoderDelete (cache->handle);

	  WebPData webp_data;
	  if (NILP (specified_data))
	    /* If we got the data from a file, then we don't need to
	       copy the data. */
	    webp_data.bytes = cache->temp = contents;
	  else
	    /* We got the data from a string, so copy it over so that
	       it doesn't get garbage-collected.  */
	    {
	      webp_data.bytes = xmalloc (size);
	      memcpy ((void*) webp_data.bytes, contents, size);
	    }
	  /* In any case, we release the allocated memory when we
	     purge the anim cache.  */
	  webp_data.size = size;

	  /* This is used just for reporting by `image-cache-size'.  */
	  cache->byte_size = size;

	  /* Get the width/height of the total image.  */
	  WebPDemuxer* demux = WebPDemux (&webp_data);
	  cache->width = width = WebPDemuxGetI (demux, WEBP_FF_CANVAS_WIDTH);
	  cache->height = height = WebPDemuxGetI (demux,
						  WEBP_FF_CANVAS_HEIGHT);
	  cache->frames = frames = WebPDemuxGetI (demux, WEBP_FF_FRAME_COUNT);
	  cache->destructor = (void (*)(void *)) webp_destroy;
	  WebPDemuxDelete (demux);

	  WebPAnimDecoderOptions dec_options;
	  WebPAnimDecoderOptionsInit (&dec_options);
	  anim = WebPAnimDecoderNew (&webp_data, &dec_options);

	  cache->handle = anim;
	  cache->index = idx;

	  while (WebPAnimDecoderHasMoreFrames (anim)) {
	    WebPAnimDecoderGetNext (anim, &decoded, &timestamp);
	    /* Each frame has its own delay, but we don't really support
	       that.  So just use the delay from the first frame.  */
	    if (delay == 0)
	      delay = timestamp;
	    /* Stop when we get to the desired index.  */
	    if (idx-- == 0)
	      break;
	  }
	}
    }
  else
    {
      /* Non-animated image.  */
      if (features.has_alpha)
	/* Linear [r0, g0, b0, a0, r1, g1, b1, a1, ...] order.  */
	decoded = WebPDecodeRGBA (contents, size, &width, &height);
      else
	/* Linear [r0, g0, b0, r1, g1, b1, ...] order.  */
	decoded = WebPDecodeRGB (contents, size, &width, &height);
    }

  if (!decoded)
    {
      image_error ("Error when decoding WebP image data");
      goto webp_error1;
    }

  if (!(width <= INT_MAX && height <= INT_MAX
	&& check_image_size (f, width, height)))
    {
      image_size_error ();
      goto webp_error2;
    }

  /* Create the x image and pixmap.  */
  Emacs_Pix_Container ximg, mask_img = NULL;
  if (!image_create_x_image_and_pixmap (f, img, width, height, 0, &ximg, false))
    goto webp_error2;

  /* Create an image and pixmap serving as mask if the WebP image
     contains an alpha channel.  */
  if (features.has_alpha
      && !image_create_x_image_and_pixmap (f, img, width, height, 1,
					   &mask_img, true))
    {
      image_destroy_x_image (ximg);
      image_clear_image_1 (f, img, CLEAR_IMAGE_PIXMAP);
      goto webp_error2;
    }

  /* Fill the X image and mask from WebP data.  */
  init_color_table ();

  img->corners[TOP_CORNER] = 0;
  img->corners[LEFT_CORNER] = 0;
  img->corners[BOT_CORNER]
    = img->corners[TOP_CORNER] + height;
  img->corners[RIGHT_CORNER]
    = img->corners[LEFT_CORNER] + width;

  uint8_t *p = decoded;
  for (int y = 0; y < height; ++y)
    {
      for (int x = 0; x < width; ++x)
	{
	  int r = *p++ << 8;
	  int g = *p++ << 8;
	  int b = *p++ << 8;
	  PUT_PIXEL (ximg, x, y, lookup_rgb_color (f, r, g, b));

	  /* An alpha channel associates variable transparency with an
	     image.  WebP allows up to 256 levels of partial transparency.
	     We handle this like with PNG (which see), using the frame's
	     background color to combine the image with.  */
	  if (features.has_alpha || anim)
	    {
	      if (mask_img)
		PUT_PIXEL (mask_img, x, y, *p > 0 ? PIX_MASK_DRAW : PIX_MASK_RETAIN);
	      ++p;
	    }
	}
    }

#ifdef COLOR_TABLE_SUPPORT
  /* Remember colors allocated for this image.  */
  img->colors = colors_in_color_table (&img->ncolors);
  free_color_table ();
#endif /* COLOR_TABLE_SUPPORT */

  /* Put ximg into the image.  */
  image_put_x_image (f, img, ximg, 0);

  /* Same for the mask.  */
  if (mask_img)
    {
      /* Fill in the background_transparent field while we have the
	 mask handy.  Casting avoids a GCC warning.  */
      image_background_transparent (img, f, (Emacs_Pix_Context)mask_img);

      image_put_x_image (f, img, mask_img, 1);
    }

  img->width = width;
  img->height = height;

  /* Return animation data.  */
  img->lisp_data = Fcons (Qcount,
			  Fcons (make_fixnum (frames),
				 img->lisp_data));
  img->lisp_data = Fcons (Qdelay,
			  Fcons (make_float (delay / 1000),
				 img->lisp_data));

  /* Clean up.  */
  if (!anim)
    WebPFree (decoded);
  if (NILP (specified_data) && !anim)
    xfree (contents);
  return true;

 webp_error2:
  if (!anim)
    WebPFree (decoded);

 webp_error1:
  if (NILP (specified_data))
    xfree (contents);
  return false;
}

#endif /* HAVE_WEBP */


#ifdef HAVE_IMAGEMAGICK


/***********************************************************************
				 ImageMagick
***********************************************************************/

/* Indices of image specification fields in imagemagick_format.  */

enum imagemagick_keyword_index
  {
    IMAGEMAGICK_TYPE,
    IMAGEMAGICK_DATA,
    IMAGEMAGICK_FILE,
    IMAGEMAGICK_ASCENT,
    IMAGEMAGICK_MARGIN,
    IMAGEMAGICK_RELIEF,
    IMAGEMAGICK_ALGORITHM,
    IMAGEMAGICK_HEURISTIC_MASK,
    IMAGEMAGICK_MASK,
    IMAGEMAGICK_BACKGROUND,
    IMAGEMAGICK_HEIGHT,
    IMAGEMAGICK_WIDTH,
    IMAGEMAGICK_MAX_HEIGHT,
    IMAGEMAGICK_MAX_WIDTH,
    IMAGEMAGICK_FORMAT,
    IMAGEMAGICK_ROTATION,
    IMAGEMAGICK_CROP,
    IMAGEMAGICK_LAST
  };

/* Vector of image_keyword structures describing the format
   of valid user-defined image specifications.  */

static struct image_keyword imagemagick_format[IMAGEMAGICK_LAST] =
  {
    {":type",		IMAGE_SYMBOL_VALUE,			1},
    {":data",		IMAGE_STRING_VALUE,			0},
    {":file",		IMAGE_STRING_VALUE,			0},
    {":ascent",		IMAGE_ASCENT_VALUE,			0},
    {":margin",		IMAGE_NON_NEGATIVE_INTEGER_VALUE_OR_PAIR, 0},
    {":relief",		IMAGE_INTEGER_VALUE,			0},
    {":conversion",	IMAGE_DONT_CHECK_VALUE_TYPE,		0},
    {":heuristic-mask",	IMAGE_DONT_CHECK_VALUE_TYPE,		0},
    {":mask",		IMAGE_DONT_CHECK_VALUE_TYPE,		0},
    {":background",	IMAGE_STRING_OR_NIL_VALUE,		0},
    {":height",		IMAGE_INTEGER_VALUE,			0},
    {":width",		IMAGE_INTEGER_VALUE,			0},
    {":max-height",	IMAGE_INTEGER_VALUE,			0},
    {":max-width",	IMAGE_INTEGER_VALUE,			0},
    {":format",		IMAGE_SYMBOL_VALUE,			0},
    {":rotation",	IMAGE_NUMBER_VALUE,     		0},
    {":crop",		IMAGE_DONT_CHECK_VALUE_TYPE,		0}
  };

/* Free X resources of imagemagick image IMG which is used on frame F.  */

static void
imagemagick_clear_image (struct frame *f,
                         struct image *img)
{
  image_clear_image (f, img);
}

/* Return true if OBJECT is a valid IMAGEMAGICK image specification.  Do
   this by calling parse_image_spec and supplying the keywords that
   identify the IMAGEMAGICK format.   */

static bool
imagemagick_image_p (Lisp_Object object)
{
  struct image_keyword fmt[IMAGEMAGICK_LAST];
  memcpy (fmt, imagemagick_format, sizeof fmt);

  if (!parse_image_spec (object, fmt, IMAGEMAGICK_LAST, Qimagemagick))
    return 0;

  /* Must specify either the :data or :file keyword.  */
  return fmt[IMAGEMAGICK_FILE].count + fmt[IMAGEMAGICK_DATA].count == 1;
}

/* The GIF library also defines DrawRectangle, but its never used in Emacs.
   Therefore rename the function so it doesn't collide with ImageMagick.  */
#define DrawRectangle DrawRectangleGif

#ifdef HAVE_IMAGEMAGICK7
# include <MagickWand/MagickWand.h>
# include <MagickCore/version.h>
/* ImageMagick 7 compatibility definitions.  */
# define PixelSetMagickColor PixelSetPixelColor
typedef PixelInfo MagickPixelPacket;
#else
# include <wand/MagickWand.h>
# include <magick/version.h>
#endif

/* ImageMagick 6.5.3 through 6.6.5 hid PixelGetMagickColor for some reason.
   Emacs seems to work fine with the hidden version, so unhide it.  */
#if 0x653 <= MagickLibVersion && MagickLibVersion <= 0x665
extern WandExport void PixelGetMagickColor (const PixelWand *,
					    MagickPixelPacket *);
#endif

static void
imagemagick_initialize (void)
{
  static bool imagemagick_initialized;
  if (!imagemagick_initialized)
    {
      imagemagick_initialized = true;
      MagickWandGenesis ();
    }
}

/* Log ImageMagick error message.
   Useful when an ImageMagick function returns the status `MagickFalse'.  */

static void
imagemagick_error (MagickWand *wand)
{
  char *description;
  ExceptionType severity;

  description = MagickGetException (wand, &severity);
  image_error ("ImageMagick error: %s", build_string (description));
  MagickRelinquishMemory (description);
}

/* Possibly give ImageMagick some extra help to determine the image
   type by supplying a "dummy" filename based on the Content-Type.  */

static char *
imagemagick_filename_hint (Lisp_Object spec, char hint_buffer[MaxTextExtent])
{
  Lisp_Object symbol = intern ("image-format-suffixes");
  Lisp_Object val = find_symbol_value (symbol, NULL);
  Lisp_Object format;

  if (! CONSP (val))
    return NULL;

  format = image_spec_value (spec, intern (":format"), NULL);
  val = Fcar_safe (Fcdr_safe (Fassq (format, val)));
  if (! STRINGP (val))
    return NULL;

  /* It's OK to truncate the hint if it has MaxTextExtent or more bytes,
     as ImageMagick would ignore the extra bytes anyway.  */
  snprintf (hint_buffer, MaxTextExtent, "/tmp/foo.%s", SSDATA (val));
  return hint_buffer;
}

/* Animated images (e.g., GIF89a) are composed from one "master image"
   (which is the first one, and then there's a number of images that
   follow.  If following images have non-transparent colors, these are
   composed "on top" of the master image.  So, in general, one has to
   compute all the preceding images to be able to display a particular
   sub-image.

   Computing all the preceding images is too slow, so we maintain a
   cache of previously computed images.  We have to maintain a cache
   separate from the image cache, because the images may be scaled
   before display. */

struct animation_cache
{
  MagickWand *wand;
  int index;
  struct timespec update_time;
  struct animation_cache *next;
  char signature[FLEXIBLE_ARRAY_MEMBER];
};

static struct animation_cache *animation_cache = NULL;

static struct animation_cache *
imagemagick_create_cache (char *signature)
{
  struct animation_cache *cache
    = xmalloc (FLEXSIZEOF (struct animation_cache, signature,
			   strlen (signature) + 1));
  cache->wand = 0;
  cache->index = 0;
  cache->next = 0;
  strcpy (cache->signature, signature);
  return cache;
}

/* Discard cached images that haven't been used for a minute.  If
   CLEAR, discard all cached animated images.  */
static void
imagemagick_prune_animation_cache (bool clear)
{
  struct animation_cache **pcache = &animation_cache;
  struct timespec old = timespec_sub (current_timespec (),
				      make_timespec (60, 0));

  while (*pcache)
    {
      struct animation_cache *cache = *pcache;
      if (clear || timespec_cmp (old, cache->update_time) > 0)
	{
	  if (cache->wand)
	    DestroyMagickWand (cache->wand);
	  *pcache = cache->next;
	  xfree (cache);
	}
      else
	pcache = &cache->next;
    }
}

static struct animation_cache *
imagemagick_get_animation_cache (MagickWand *wand)
{
  char *signature = MagickGetImageSignature (wand);
  struct animation_cache *cache;
  struct animation_cache **pcache = &animation_cache;

  imagemagick_prune_animation_cache (false);

  while (1)
    {
      cache = *pcache;
      if (! cache)
	{
          *pcache = cache = imagemagick_create_cache (signature);
          break;
        }
      if (strcmp (signature, cache->signature) == 0)
	break;
      pcache = &cache->next;
    }

  DestroyString (signature);
  cache->update_time = current_timespec ();
  return cache;
}

static MagickWand *
imagemagick_compute_animated_image (MagickWand *super_wand, int ino)
{
  int i;
  MagickWand *composite_wand;
  size_t dest_width, dest_height;
  struct animation_cache *cache = imagemagick_get_animation_cache (super_wand);

  MagickSetIteratorIndex (super_wand, 0);

  if (ino == 0 || cache->wand == NULL || cache->index > ino)
    {
      composite_wand = MagickGetImage (super_wand);
      if (cache->wand)
	DestroyMagickWand (cache->wand);
    }
  else
    composite_wand = cache->wand;

  dest_height = MagickGetImageHeight (composite_wand);

  for (i = max (1, cache->index + 1); i <= ino; i++)
    {
      MagickWand *sub_wand;
      PixelIterator *source_iterator, *dest_iterator;
      PixelWand **source, **dest;
      size_t source_width, source_height;
      ssize_t source_left, source_top;
      MagickPixelPacket pixel;
      DisposeType dispose;
      ptrdiff_t lines = 0;

      MagickSetIteratorIndex (super_wand, i);
      sub_wand = MagickGetImage (super_wand);

      MagickGetImagePage (sub_wand, &source_width, &source_height,
			  &source_left, &source_top);

      /* This flag says how to handle transparent pixels.  */
      dispose = MagickGetImageDispose (sub_wand);

      source_iterator = NewPixelIterator (sub_wand);
      if (! source_iterator)
	{
	  DestroyMagickWand (composite_wand);
	  DestroyMagickWand (sub_wand);
	  cache->wand = NULL;
	  image_error ("Imagemagick pixel iterator creation failed");
	  return NULL;
	}

      dest_iterator = NewPixelIterator (composite_wand);
      if (! dest_iterator)
	{
	  DestroyMagickWand (composite_wand);
	  DestroyMagickWand (sub_wand);
	  DestroyPixelIterator (source_iterator);
	  cache->wand = NULL;
	  image_error ("Imagemagick pixel iterator creation failed");
	  return NULL;
	}

      /* The sub-image may not start at origin, so move the destination
	 iterator to where the sub-image should start. */
      if (source_top > 0)
	{
	  PixelSetIteratorRow (dest_iterator, source_top);
	  lines = source_top;
	}

      while ((source = PixelGetNextIteratorRow (source_iterator, &source_width))
	     != NULL)
	{
	  ptrdiff_t x;

	  /* Sanity check.  This shouldn't happen, but apparently
	     does in some pictures.  */
	  if (++lines >= dest_height)
	    break;

	  dest = PixelGetNextIteratorRow (dest_iterator, &dest_width);
	  for (x = 0; x < source_width; x++)
	    {
	      /* Sanity check.  This shouldn't happen, but apparently
		 also does in some pictures.  */
	      if (x + source_left >= dest_width)
		break;
	      /* Normally we only copy over non-transparent pixels,
		 but if the disposal method is "Background", then we
		 copy over all pixels.  */
	      if (dispose == BackgroundDispose || PixelGetAlpha (source[x]))
		{
		  PixelGetMagickColor (source[x], &pixel);
		  PixelSetMagickColor (dest[x + source_left], &pixel);
		}
	    }
	  PixelSyncIterator (dest_iterator);
	}

      DestroyPixelIterator (source_iterator);
      DestroyPixelIterator (dest_iterator);
      DestroyMagickWand (sub_wand);
    }

  /* Cache a copy for the next iteration.  The current wand will be
     destroyed by the caller. */
  cache->wand = CloneMagickWand (composite_wand);
  cache->index = ino;

  return composite_wand;
}


/* Helper function for imagemagick_load, which does the actual loading
   given contents and size, apart from frame and image structures,
   passed from imagemagick_load.  Uses librimagemagick to do most of
   the image processing.

   F is a pointer to the Emacs frame; IMG to the image structure to
   prepare; CONTENTS is the string containing the IMAGEMAGICK data to
   be parsed; SIZE is the number of bytes of data; and FILENAME is
   either the file name or the image data.

   Return true if successful.  */

static bool
imagemagick_load_image (struct frame *f, struct image *img,
			unsigned char *contents, unsigned int size,
			char *filename)
{
  int width, height;
  size_t image_width, image_height;
  MagickBooleanType status;
  Emacs_Pix_Container ximg;
  int x, y;
  MagickWand *image_wand;
  PixelIterator *iterator;
  PixelWand **pixels, *bg_wand = NULL;
  MagickPixelPacket  pixel;
  Lisp_Object image;
#ifndef DONT_CREATE_TRANSFORMED_IMAGEMAGICK_IMAGE
  Lisp_Object value;
#endif
  Lisp_Object crop;
  EMACS_INT ino;
  int desired_width, desired_height;
#ifndef DONT_CREATE_TRANSFORMED_IMAGEMAGICK_IMAGE
  double rotation;
#endif
  char hint_buffer[MaxTextExtent];
  char *filename_hint = NULL;
  imagemagick_initialize ();

  /* Handle image index for image types who can contain more than one image.
     Interface :index is same as for GIF.  First we "ping" the image to see how
     many sub-images it contains.  Pinging is faster than loading the image to
     find out things about it.  */

  image = image_spec_value (img->spec, QCindex, NULL);
  ino = FIXNUMP (image) ? XFIXNAT (image) : 0;
  image_wand = NewMagickWand ();

  if (filename)
    status = MagickReadImage (image_wand, filename);
  else
    {
      Lisp_Object lwidth = image_spec_value (img->spec, QCwidth, NULL);
      Lisp_Object lheight = image_spec_value (img->spec, QCheight, NULL);

      if (FIXNATP (lwidth) && FIXNATP (lheight))
	{
	  MagickSetSize (image_wand, XFIXNAT (lwidth), XFIXNAT (lheight));
	  MagickSetDepth (image_wand, 8);
	}
      filename_hint = imagemagick_filename_hint (img->spec, hint_buffer);
      MagickSetFilename (image_wand, filename_hint);
      status = MagickReadImageBlob (image_wand, contents, size);
    }

  if (status == MagickFalse)
    {
      imagemagick_error (image_wand);
      DestroyMagickWand (image_wand);
      return 0;
    }

#ifdef HAVE_MAGICKAUTOORIENTIMAGE
  /* If no :rotation is explicitly specified, apply the automatic
     rotation from EXIF. */
  if (NILP (image_spec_value (img->spec, QCrotation, NULL)))
    if (MagickAutoOrientImage (image_wand) == MagickFalse)
      {
        image_error ("Error applying automatic orientation in image `%s'", img->spec);
        DestroyMagickWand (image_wand);
        return 0;
      }
#endif

  if (ino < 0 || ino >= MagickGetNumberImages (image_wand))
    {
      image_error ("Invalid image number `%s' in image `%s'", image, img->spec);
      DestroyMagickWand (image_wand);
      return 0;
    }

  if (MagickGetImageDelay (image_wand) > 0)
    img->lisp_data =
      Fcons (Qdelay,
             Fcons (make_float (MagickGetImageDelay (image_wand) / 100.0),
                    img->lisp_data));

  if (MagickGetNumberImages (image_wand) > 1)
    img->lisp_data =
      Fcons (Qcount,
             Fcons (make_fixnum (MagickGetNumberImages (image_wand)),
                    img->lisp_data));

  /* If we have an animated image, get the new wand based on the
     "super-wand". */
  if (MagickGetNumberImages (image_wand) > 1)
    {
      /* This is an animated image (it has a delay), so compute the
	 composite image etc. */
      if (MagickGetImageDelay (image_wand) > 0)
	{
	  MagickWand *super_wand = image_wand;
	  image_wand = imagemagick_compute_animated_image (super_wand, ino);
	  if (! image_wand)
	    image_wand = super_wand;
	  else
	    DestroyMagickWand (super_wand);
	}
      else
	/* This is not an animated image: It's just a multi-image file
	   (like an .ico file).  Just return the correct
	   sub-image.  */
	{
	  MagickWand *super_wand = image_wand;

	  MagickSetIteratorIndex (super_wand, ino);
	  image_wand = MagickGetImage (super_wand);
	  DestroyMagickWand (super_wand);
	}
    }

  /* Retrieve the frame's background color, for use later.  */
  {
    Emacs_Color bgcolor;
    Lisp_Object specified_bg;

    specified_bg = image_spec_value (img->spec, QCbackground, NULL);
    if (!STRINGP (specified_bg)
	|| !FRAME_TERMINAL (f)->defined_color_hook (f,
                                                    SSDATA (specified_bg),
                                                    &bgcolor,
                                                    false,
                                                    false))
      FRAME_TERMINAL (f)->query_frame_background_color (f, &bgcolor);

    bg_wand = NewPixelWand ();
    PixelSetRed   (bg_wand, (double) bgcolor.red   / 65535);
    PixelSetGreen (bg_wand, (double) bgcolor.green / 65535);
    PixelSetBlue  (bg_wand, (double) bgcolor.blue  / 65535);
  }

#ifndef DONT_CREATE_TRANSFORMED_IMAGEMAGICK_IMAGE
  compute_image_size (MagickGetImageWidth (image_wand),
		      MagickGetImageHeight (image_wand),
		      img, &desired_width, &desired_height);
#else
  desired_width = desired_height = -1;
#endif

  if (desired_width != -1 && desired_height != -1)
    {
      status = MagickScaleImage (image_wand, desired_width, desired_height);
      if (status == MagickFalse)
	{
	  image_error ("Imagemagick scale failed");
	  imagemagick_error (image_wand);
	  goto imagemagick_error;
	}
    }

  /* crop behaves similar to image slicing in Emacs but is more memory
     efficient.  */
  crop = image_spec_value (img->spec, QCcrop, NULL);

  if (CONSP (crop) && TYPE_RANGED_FIXNUMP (size_t, XCAR (crop)))
    {
      /* After some testing, it seems MagickCropImage is the fastest crop
         function in ImageMagick.  This crop function seems to do less copying
         than the alternatives, but it still reads the entire image into memory
         before cropping, which is apparently difficult to avoid when using
         imagemagick.  */
      size_t crop_width = XFIXNUM (XCAR (crop));
      crop = XCDR (crop);
      if (CONSP (crop) && TYPE_RANGED_FIXNUMP (size_t, XCAR (crop)))
	{
	  size_t crop_height = XFIXNUM (XCAR (crop));
	  crop = XCDR (crop);
	  if (CONSP (crop) && TYPE_RANGED_FIXNUMP (ssize_t, XCAR (crop)))
	    {
	      ssize_t crop_x = XFIXNUM (XCAR (crop));
	      crop = XCDR (crop);
	      if (CONSP (crop) && TYPE_RANGED_FIXNUMP (ssize_t, XCAR (crop)))
		{
		  ssize_t crop_y = XFIXNUM (XCAR (crop));
		  MagickCropImage (image_wand, crop_width, crop_height,
				   crop_x, crop_y);
		}
	    }
	}
    }

#ifndef DONT_CREATE_TRANSFORMED_IMAGEMAGICK_IMAGE
  /* Furthermore :rotation. we need background color and angle for
     rotation.  */
  /*
    TODO background handling for rotation specified_bg =
    image_spec_value (img->spec, QCbackground, NULL); if (!STRINGP
    (specified_bg).  */
  value = image_spec_value (img->spec, QCrotation, NULL);
  if (FLOATP (value))
    {
      rotation = XFLOAT_DATA (value);
      status = MagickRotateImage (image_wand, bg_wand, rotation);
      if (status == MagickFalse)
        {
          image_error ("Imagemagick image rotate failed");
	  imagemagick_error (image_wand);
          goto imagemagick_error;
        }
    }
#endif

  /* Set the canvas background color to the frame or specified
     background, and flatten the image.  Note: as of ImageMagick
     6.6.0, SVG image transparency is not handled properly
     (e.g. etc/images/splash.svg shows a white background always).  */
  {
    MagickWand *new_wand;
    MagickSetImageBackgroundColor (image_wand, bg_wand);
#ifdef HAVE_MAGICKMERGEIMAGELAYERS
    new_wand = MagickMergeImageLayers (image_wand, MergeLayer);
#else
    new_wand = MagickFlattenImages (image_wand);
#endif
    DestroyMagickWand (image_wand);
    image_wand = new_wand;
  }

  /* Finally we are done manipulating the image.  Figure out the
     resulting width/height and transfer ownership to Emacs.  */
  image_height = MagickGetImageHeight (image_wand);
  image_width = MagickGetImageWidth (image_wand);

  if (! (image_width <= INT_MAX && image_height <= INT_MAX
	 && check_image_size (f, image_width, image_height)))
    {
      image_size_error ();
      goto imagemagick_error;
    }

  width = image_width;
  height = image_height;

  /* We can now get a valid pixel buffer from the imagemagick file, if all
     went ok.  */

  init_color_table ();

#if defined (HAVE_MAGICKEXPORTIMAGEPIXELS) && \
  ! defined (HAVE_NS) && ! defined (HAVE_HAIKU)
  if (imagemagick_render_type != 0)
    {
      /* Magicexportimage is normally faster than pixelpushing.  This
         method is also well tested.  Some aspects of this method are
         ad-hoc and needs to be more researched. */
      void *dataptr;
      int imagedepth = 24; /*MagickGetImageDepth(image_wand);*/
      const char *exportdepth = imagedepth <= 8 ? "I" : "BGRP"; /*"RGBP";*/
      /* Try to create a x pixmap to hold the imagemagick pixmap.  */
      if (!image_create_x_image_and_pixmap (f, img, width, height, imagedepth,
					    &ximg, 0))
	{
#ifdef COLOR_TABLE_SUPPORT
	  free_color_table ();
#endif
	  image_error ("Imagemagick X bitmap allocation failure");
	  goto imagemagick_error;
	}
      dataptr = ximg->data;

      /* Oddly, the below code doesn't seem to work:*/
      /* switch(ximg->bitmap_unit){ */
      /* case 8: */
      /*   pixelwidth=CharPixel; */
      /*   break; */
      /* case   16: */
      /*   pixelwidth=ShortPixel; */
      /*   break; */
      /* case   32: */
      /*   pixelwidth=LongPixel; */
      /*   break; */
      /* } */
      /*
        Here im just guessing the format of the bitmap.
        happens to work fine for:
        - bw djvu images
        on rgb display.
        seems about 3 times as fast as pixel pushing(not carefully measured)
      */
      int pixelwidth = CharPixel; /*??? TODO figure out*/
      MagickExportImagePixels (image_wand, 0, 0, width, height,
			       exportdepth, pixelwidth, dataptr);
    }
  else
#endif /* HAVE_MAGICKEXPORTIMAGEPIXELS */
    {
      size_t image_height;
      double quantum_range = QuantumRange;
      MagickRealType color_scale = 65535.0 / quantum_range;
      /* Try to create a x pixmap to hold the imagemagick pixmap.  */
      if (!image_create_x_image_and_pixmap (f, img, width, height, 0,
					    &ximg, 0))
        {
#ifdef COLOR_TABLE_SUPPORT
	  free_color_table ();
#endif
          image_error ("Imagemagick X bitmap allocation failure");
          goto imagemagick_error;
        }

      /* Copy imagemagick image to x with primitive yet robust pixel
         pusher loop.  This has been tested a lot with many different
         images.  */

      /* Copy pixels from the imagemagick image structure to the x image map. */
      iterator = NewPixelIterator (image_wand);
      if (! iterator)
        {
#ifdef COLOR_TABLE_SUPPORT
	  free_color_table ();
#endif
	  image_destroy_x_image (ximg);
          image_error ("Imagemagick pixel iterator creation failed");
          goto imagemagick_error;
        }

      image_height = MagickGetImageHeight (image_wand);
      for (y = 0; y < image_height; y++)
        {
	  size_t row_width;
	  pixels = PixelGetNextIteratorRow (iterator, &row_width);
          if (! pixels)
            break;
	  int xlim = min (row_width, width);
	  for (x = 0; x < xlim; x++)
            {
              PixelGetMagickColor (pixels[x], &pixel);
              PUT_PIXEL (ximg, x, y,
                         lookup_rgb_color (f,
					   color_scale * pixel.red,
					   color_scale * pixel.green,
					   color_scale * pixel.blue));
	    }
	}
      DestroyPixelIterator (iterator);
    }

#ifdef COLOR_TABLE_SUPPORT
  /* Remember colors allocated for this image.  */
  img->colors = colors_in_color_table (&img->ncolors);
  free_color_table ();
#endif /* COLOR_TABLE_SUPPORT */

  img->width  = width;
  img->height = height;

  /* Put ximg into the image.  */
  image_put_x_image (f, img, ximg, 0);

  /* Final cleanup. image_wand should be the only resource left. */
  DestroyMagickWand (image_wand);
  if (bg_wand) DestroyPixelWand (bg_wand);

  /* Do not call MagickWandTerminus, to work around ImageMagick bug 825.  See:
     https://github.com/ImageMagick/ImageMagick/issues/825
     Although this bug was introduced in ImageMagick 6.9.9-14 and
     fixed in 6.9.9-18, it's simpler to work around it in all versions.  */

  return 1;

 imagemagick_error:
  DestroyMagickWand (image_wand);
  if (bg_wand) DestroyPixelWand (bg_wand);

  /* TODO more cleanup.  */
  image_error ("Error parsing IMAGEMAGICK image `%s'", img->spec);
  return 0;
}


/* Load IMAGEMAGICK image IMG for use on frame F.  Value is true if
   successful. this function will go into the imagemagick_type structure, and
   the prototype thus needs to be compatible with that structure.  */

static bool
imagemagick_load (struct frame *f, struct image *img)
{
  bool success_p = 0;
  Lisp_Object file_name;

  /* If IMG->spec specifies a file name, create a non-file spec from it.  */
  file_name = image_spec_value (img->spec, QCfile, NULL);
  if (STRINGP (file_name))
    {
      Lisp_Object file = image_find_image_file (file_name);
      if (!STRINGP (file))
	{
	  image_error ("Cannot find image file `%s'", file_name);
	  return 0;
	}
      file = ENCODE_FILE (file);
#ifdef WINDOWSNT
      file = ansi_encode_filename (file);
#endif
      success_p = imagemagick_load_image (f, img, 0, 0, SSDATA (file));
    }
  /* Else it's not a file, it's a Lisp object.  Load the image from a
     Lisp object rather than a file.  */
  else
    {
      Lisp_Object data;

      data = image_spec_value (img->spec, QCdata, NULL);
      if (!STRINGP (data))
	{
	  image_error ("Invalid image data `%s'", data);
	  return 0;
	}
      success_p = imagemagick_load_image (f, img, SDATA (data),
                                          SBYTES (data), NULL);
    }

  return success_p;
}

DEFUN ("imagemagick-types", Fimagemagick_types, Simagemagick_types, 0, 0, 0,
       doc: /* Return a list of image types supported by ImageMagick.
Each entry in this list is a symbol named after an ImageMagick format
tag.  See the ImageMagick manual for a list of ImageMagick formats and
their descriptions (https://www.imagemagick.org/script/formats.php).
You can also try the shell command: `identify -list format'.

Note that ImageMagick recognizes many file-types that Emacs does not
recognize as images, such as C.  See `imagemagick-enabled-types'
and `imagemagick-types-inhibit'.  */)
  (void)
{
  Lisp_Object typelist = Qnil;
  size_t numf = 0;
  ExceptionInfo *ex;
  char **imtypes;
  size_t i;

  imagemagick_initialize ();
  ex = AcquireExceptionInfo ();
  imtypes = GetMagickList ("*", &numf, ex);
  DestroyExceptionInfo (ex);

  for (i = 0; i < numf; i++)
    {
      Lisp_Object imagemagicktype = intern (imtypes[i]);
      typelist = Fcons (imagemagicktype, typelist);
      imtypes[i] = MagickRelinquishMemory (imtypes[i]);
    }

  MagickRelinquishMemory (imtypes);
  return Fnreverse (typelist);
}

#endif	/* defined (HAVE_IMAGEMAGICK) */



/***********************************************************************
				 SVG
 ***********************************************************************/

#ifdef HAVE_RSVG

/* Function prototypes.  */

static bool svg_load_image (struct frame *, struct image *,
			    char *, ptrdiff_t, char *);

/* Indices of image specification fields in svg_format, below.  */

enum svg_keyword_index
{
  SVG_TYPE,
  SVG_DATA,
  SVG_FILE,
  SVG_BASE_URI,
  SVG_CSS,
  SVG_ASCENT,
  SVG_MARGIN,
  SVG_RELIEF,
  SVG_ALGORITHM,
  SVG_HEURISTIC_MASK,
  SVG_MASK,
  SVG_FOREGROUND,
  SVG_BACKGROUND,
  SVG_LAST
};

/* Vector of image_keyword structures describing the format
   of valid user-defined image specifications.  */

static const struct image_keyword svg_format[SVG_LAST] =
{
  {":type",		IMAGE_SYMBOL_VALUE,			1},
  {":data",		IMAGE_STRING_VALUE,			0},
  {":file",		IMAGE_STRING_VALUE,			0},
  {":base-uri",		IMAGE_STRING_VALUE,			0},
  {":css",		IMAGE_STRING_VALUE,                     0},
  {":ascent",		IMAGE_ASCENT_VALUE,			0},
  {":margin",		IMAGE_NON_NEGATIVE_INTEGER_VALUE_OR_PAIR, 0},
  {":relief",		IMAGE_INTEGER_VALUE,			0},
  {":conversion",	IMAGE_DONT_CHECK_VALUE_TYPE,		0},
  {":heuristic-mask",	IMAGE_DONT_CHECK_VALUE_TYPE,		0},
  {":mask",		IMAGE_DONT_CHECK_VALUE_TYPE,		0},
  {":foreground",	IMAGE_STRING_OR_NIL_VALUE,		0},
  {":background",	IMAGE_STRING_OR_NIL_VALUE,		0}
};

/* Return true if OBJECT is a valid SVG image specification.  Do
   this by calling parse_image_spec and supplying the keywords that
   identify the SVG format.   */

static bool
svg_image_p (Lisp_Object object)
{
  struct image_keyword fmt[SVG_LAST];
  memcpy (fmt, svg_format, sizeof fmt);

  if (!parse_image_spec (object, fmt, SVG_LAST, Qsvg))
    return 0;

  /* Must specify either the :data or :file keyword.  */
  return fmt[SVG_FILE].count + fmt[SVG_DATA].count == 1;
}

/* Some versions of glib's gatomic.h define MemoryBarrier, but MinGW
   w32api 3.18 and later has its own definition.  The following gross
   hack avoids the clash.  */
# ifdef WINDOWSNT
#  if (__W32API_MAJOR_VERSION + (__W32API_MINOR_VERSION >= 18)) >= 4
#   define W32_SAVE_MINGW_VERSION __MINGW_MAJOR_VERSION
#   undef __MINGW_MAJOR_VERSION
#   define __MINGW_MAJOR_VERSION 4
#  endif
# endif

# include <librsvg/rsvg.h>

/* librsvg is too old for us if it doesn't define this macro.  */
# ifndef LIBRSVG_CHECK_VERSION
#  define LIBRSVG_CHECK_VERSION(v, w, x) false
# endif

# ifdef WINDOWSNT

/* Restore the original definition of __MINGW_MAJOR_VERSION.  */
#  if defined W32_SAVE_MINGW_VERSION && defined __MINGW_MAJOR_VERSION
#   undef __MINGW_MAJOR_VERSION
#   define __MINGW_MAJOR_VERSION W32_SAVE_MINGW_VERSION
#   ifdef __MINGW_MAJOR_VERSION
#    undef W32_SAVE_MINGW_VERSION
#   endif
#  endif

/* SVG library functions.  */
#  if LIBRSVG_CHECK_VERSION (2, 32, 0)
DEF_DLL_FN (GFile *, g_file_new_for_path, (char const *));
DEF_DLL_FN (GInputStream *, g_memory_input_stream_new_from_data,
	    (void const *, gssize, GDestroyNotify));
DEF_DLL_FN (RsvgHandle *, rsvg_handle_new_from_stream_sync,
	    (GInputStream *, GFile *, RsvgHandleFlags, GCancellable *,
	     GError **error));
#  else
DEF_DLL_FN (RsvgHandle *, rsvg_handle_new, (void));
DEF_DLL_FN (void, rsvg_handle_set_base_uri, (RsvgHandle *, const char *));
DEF_DLL_FN (gboolean, rsvg_handle_write,
	    (RsvgHandle *, const guchar *, gsize, GError **));
DEF_DLL_FN (gboolean, rsvg_handle_close, (RsvgHandle *, GError **));
#  endif

DEF_DLL_FN (void, rsvg_handle_set_dpi_x_y,
	    (RsvgHandle * handle, double dpi_x, double dpi_y));

#  if LIBRSVG_CHECK_VERSION (2, 52, 1)
DEF_DLL_FN (gboolean, rsvg_handle_get_intrinsic_size_in_pixels,
            (RsvgHandle *, gdouble *, gdouble *));
#  endif
#  if LIBRSVG_CHECK_VERSION (2, 46, 0)
DEF_DLL_FN (void, rsvg_handle_get_intrinsic_dimensions,
            (RsvgHandle *, gboolean *, RsvgLength *, gboolean *,
            RsvgLength *, gboolean *, RsvgRectangle *));
DEF_DLL_FN (gboolean, rsvg_handle_get_geometry_for_layer,
	    (RsvgHandle *, const char *, const RsvgRectangle *,
	     RsvgRectangle *, RsvgRectangle *, GError **));
#  else
DEF_DLL_FN (void, rsvg_handle_get_dimensions,
	    (RsvgHandle *, RsvgDimensionData *));
#  endif

#  if LIBRSVG_CHECK_VERSION (2, 48, 0)
DEF_DLL_FN (gboolean, rsvg_handle_set_stylesheet,
	    (RsvgHandle *, const guint8 *, gsize, GError **));
#  endif
DEF_DLL_FN (GdkPixbuf *, rsvg_handle_get_pixbuf, (RsvgHandle *));
DEF_DLL_FN (int, gdk_pixbuf_get_width, (const GdkPixbuf *));
DEF_DLL_FN (int, gdk_pixbuf_get_height, (const GdkPixbuf *));
DEF_DLL_FN (guchar *, gdk_pixbuf_get_pixels, (const GdkPixbuf *));
DEF_DLL_FN (int, gdk_pixbuf_get_rowstride, (const GdkPixbuf *));
DEF_DLL_FN (GdkColorspace, gdk_pixbuf_get_colorspace, (const GdkPixbuf *));
DEF_DLL_FN (int, gdk_pixbuf_get_n_channels, (const GdkPixbuf *));
DEF_DLL_FN (gboolean, gdk_pixbuf_get_has_alpha, (const GdkPixbuf *));
DEF_DLL_FN (int, gdk_pixbuf_get_bits_per_sample, (const GdkPixbuf *));

#  if ! GLIB_CHECK_VERSION (2, 36, 0)
DEF_DLL_FN (void, g_type_init, (void));
#  endif
DEF_DLL_FN (void, g_object_unref, (gpointer));
DEF_DLL_FN (void, g_error_free, (GError *));

static bool
init_svg_functions (void)
{
  HMODULE library, gdklib = NULL, glib = NULL, gobject = NULL, giolib = NULL;

  if (!(glib = w32_delayed_load (Qglib))
      || !(gobject = w32_delayed_load (Qgobject))
#  if LIBRSVG_CHECK_VERSION (2, 32, 0)
      || !(giolib = w32_delayed_load (Qgio))
#  endif
      || !(gdklib = w32_delayed_load (Qgdk_pixbuf))
      || !(library = w32_delayed_load (Qsvg)))
    {
      if (gdklib)  FreeLibrary (gdklib);
      if (giolib)  FreeLibrary (giolib);
      if (gobject) FreeLibrary (gobject);
      if (glib)    FreeLibrary (glib);
      return 0;
    }

#if LIBRSVG_CHECK_VERSION (2, 32, 0)
  LOAD_DLL_FN (giolib, g_file_new_for_path);
  LOAD_DLL_FN (giolib, g_memory_input_stream_new_from_data);
  LOAD_DLL_FN (library, rsvg_handle_new_from_stream_sync);
#else
  LOAD_DLL_FN (library, rsvg_handle_new);
  LOAD_DLL_FN (library, rsvg_handle_set_base_uri);
  LOAD_DLL_FN (library, rsvg_handle_write);
  LOAD_DLL_FN (library, rsvg_handle_close);
#endif
  LOAD_DLL_FN (library, rsvg_handle_set_dpi_x_y);
#if LIBRSVG_CHECK_VERSION (2, 52, 1)
  LOAD_DLL_FN (library, rsvg_handle_get_intrinsic_size_in_pixels);
#endif
#if LIBRSVG_CHECK_VERSION (2, 46, 0)
  LOAD_DLL_FN (library, rsvg_handle_get_intrinsic_dimensions);
  LOAD_DLL_FN (library, rsvg_handle_get_geometry_for_layer);
#else
  LOAD_DLL_FN (library, rsvg_handle_get_dimensions);
#endif
#if LIBRSVG_CHECK_VERSION (2, 48, 0)
  LOAD_DLL_FN (library, rsvg_handle_set_stylesheet);
#endif
  LOAD_DLL_FN (library, rsvg_handle_get_pixbuf);

  LOAD_DLL_FN (gdklib, gdk_pixbuf_get_width);
  LOAD_DLL_FN (gdklib, gdk_pixbuf_get_height);
  LOAD_DLL_FN (gdklib, gdk_pixbuf_get_pixels);
  LOAD_DLL_FN (gdklib, gdk_pixbuf_get_rowstride);
  LOAD_DLL_FN (gdklib, gdk_pixbuf_get_colorspace);
  LOAD_DLL_FN (gdklib, gdk_pixbuf_get_n_channels);
  LOAD_DLL_FN (gdklib, gdk_pixbuf_get_has_alpha);
  LOAD_DLL_FN (gdklib, gdk_pixbuf_get_bits_per_sample);

#  if ! GLIB_CHECK_VERSION (2, 36, 0)
  LOAD_DLL_FN (gobject, g_type_init);
#  endif
  LOAD_DLL_FN (gobject, g_object_unref);
  LOAD_DLL_FN (glib, g_error_free);

  return 1;
}

/* The following aliases for library functions allow dynamic loading
   to be used on some platforms.  */

#  undef gdk_pixbuf_get_bits_per_sample
#  undef gdk_pixbuf_get_colorspace
#  undef gdk_pixbuf_get_has_alpha
#  undef gdk_pixbuf_get_height
#  undef gdk_pixbuf_get_n_channels
#  undef gdk_pixbuf_get_pixels
#  undef gdk_pixbuf_get_rowstride
#  undef gdk_pixbuf_get_width
#  undef g_error_free
#  undef g_object_unref
#  undef g_type_init
#  if LIBRSVG_CHECK_VERSION (2, 52, 1)
#   undef rsvg_handle_get_intrinsic_size_in_pixels
#  endif
#  if LIBRSVG_CHECK_VERSION (2, 46, 0)
#   undef rsvg_handle_get_intrinsic_dimensions
#   undef rsvg_handle_get_geometry_for_layer
#  else
#   undef rsvg_handle_get_dimensions
#  endif
#  if LIBRSVG_CHECK_VERSION (2, 48, 0)
#   undef rsvg_handle_set_stylesheet
#  endif
#  undef rsvg_handle_get_pixbuf
#  if LIBRSVG_CHECK_VERSION (2, 32, 0)
#   undef g_file_new_for_path
#   undef g_memory_input_stream_new_from_data
#   undef rsvg_handle_new_from_stream_sync
#  else
#   undef rsvg_handle_close
#   undef rsvg_handle_new
#   undef rsvg_handle_set_base_uri
#   undef rsvg_handle_write
#  endif
#  undef rsvg_handle_set_dpi_x_y

#  define gdk_pixbuf_get_bits_per_sample fn_gdk_pixbuf_get_bits_per_sample
#  define gdk_pixbuf_get_colorspace fn_gdk_pixbuf_get_colorspace
#  define gdk_pixbuf_get_has_alpha fn_gdk_pixbuf_get_has_alpha
#  define gdk_pixbuf_get_height fn_gdk_pixbuf_get_height
#  define gdk_pixbuf_get_n_channels fn_gdk_pixbuf_get_n_channels
#  define gdk_pixbuf_get_pixels fn_gdk_pixbuf_get_pixels
#  define gdk_pixbuf_get_rowstride fn_gdk_pixbuf_get_rowstride
#  define gdk_pixbuf_get_width fn_gdk_pixbuf_get_width
#  define g_error_free fn_g_error_free
#  define g_object_unref fn_g_object_unref
#  if ! GLIB_CHECK_VERSION (2, 36, 0)
#   define g_type_init fn_g_type_init
#  endif
#  if LIBRSVG_CHECK_VERSION (2, 52, 1)
#   define rsvg_handle_get_intrinsic_size_in_pixels \
	fn_rsvg_handle_get_intrinsic_size_in_pixels
#  endif
#  if LIBRSVG_CHECK_VERSION (2, 46, 0)
#   define rsvg_handle_get_intrinsic_dimensions \
	fn_rsvg_handle_get_intrinsic_dimensions
#   define rsvg_handle_get_geometry_for_layer	\
	fn_rsvg_handle_get_geometry_for_layer
#  else
#   define rsvg_handle_get_dimensions fn_rsvg_handle_get_dimensions
#  endif
#  if LIBRSVG_CHECK_VERSION (2, 48, 0)
#   define rsvg_handle_set_stylesheet fn_rsvg_handle_set_stylesheet
#  endif
#  define rsvg_handle_get_pixbuf fn_rsvg_handle_get_pixbuf
#  if LIBRSVG_CHECK_VERSION (2, 32, 0)
#   define g_file_new_for_path fn_g_file_new_for_path
#   define g_memory_input_stream_new_from_data \
	fn_g_memory_input_stream_new_from_data
#   define rsvg_handle_new_from_stream_sync fn_rsvg_handle_new_from_stream_sync
#  else
#   define rsvg_handle_close fn_rsvg_handle_close
#   define rsvg_handle_new fn_rsvg_handle_new
#   define rsvg_handle_set_base_uri fn_rsvg_handle_set_base_uri
#   define rsvg_handle_write fn_rsvg_handle_write
#  endif
#  define rsvg_handle_set_dpi_x_y fn_rsvg_handle_set_dpi_x_y

# endif /* !WINDOWSNT  */

/* Load SVG image IMG for use on frame F.  Value is true if
   successful.  */

static bool
svg_load (struct frame *f, struct image *img)
{
  bool success_p = 0;
  Lisp_Object file_name, base_uri;

  /* If IMG->spec specifies a file name, create a non-file spec from it.  */
  file_name = image_spec_value (img->spec, QCfile, NULL);
  base_uri = image_spec_value (img->spec, QCbase_uri, NULL);
  if (STRINGP (file_name))
    {
      int fd;
      Lisp_Object file = image_find_image_fd (file_name, &fd);
      if (!STRINGP (file))
	{
	  image_error ("Cannot find image file `%s'", file_name);
	  return 0;
	}

      /* Read the entire file into memory.  */
      ptrdiff_t size;
      char *contents = slurp_file (fd, &size);
      if (contents == NULL)
	{
	  image_error ("Error loading SVG image `%s'", file);
	  return 0;
	}
      /* If the file was slurped into memory properly, parse it.  */
      if (!STRINGP (base_uri))
        base_uri = file;
      success_p = svg_load_image (f, img, contents, size,
                                  SSDATA (ENCODE_FILE (base_uri)));
      xfree (contents);
    }
  /* Else it's not a file, it's a Lisp object.  Load the image from a
     Lisp object rather than a file.  */
  else
    {
      Lisp_Object data;

      data = image_spec_value (img->spec, QCdata, NULL);
      if (!STRINGP (data))
	{
	  image_error ("Invalid image data `%s'", data);
	  return 0;
	}
      if (!STRINGP (base_uri))
        base_uri = BVAR (current_buffer, filename);
      success_p = svg_load_image (f, img, SSDATA (data), SBYTES (data),
                                  (STRINGP (base_uri) ?
                                   SSDATA (ENCODE_FILE (base_uri)) : NULL));
    }

  return success_p;
}

#if LIBRSVG_CHECK_VERSION (2, 46, 0)
static double
svg_css_length_to_pixels (RsvgLength length, double dpi, int font_size)
{
  double value = length.length;

  switch (length.unit)
    {
    case RSVG_UNIT_PX:
      /* Already a pixel value.  */
      break;
    case RSVG_UNIT_CM:
      /* 2.54 cm in an inch.  */
      value = dpi * value / 2.54;
      break;
    case RSVG_UNIT_MM:
      /* 25.4 mm in an inch.  */
      value = dpi * value / 25.4;
      break;
    case RSVG_UNIT_PT:
      /* 72 points in an inch.  */
      value = dpi * value / 72;
      break;
    case RSVG_UNIT_PC:
      /* 6 picas in an inch.  */
      value = dpi * value / 6;
      break;
    case RSVG_UNIT_IN:
      value *= dpi;
      break;
#if LIBRSVG_CHECK_VERSION (2, 48, 0)
      /* We don't know exactly what font size is used on older librsvg
	 versions.  */
    case RSVG_UNIT_EM:
      value *= font_size;
      break;
#endif
    default:
      /* Probably ex or %.  We can't know what the pixel value is
         without more information.  */
      value = 0;
    }

  return value;
}
#endif

/* Load frame F and image IMG.  CONTENTS contains the SVG XML data to
   be parsed, SIZE is its size, and FILENAME is the name of the SVG
   file being loaded.

   Use librsvg to do most of the image processing.

   Return true when successful.  */
static bool
svg_load_image (struct frame *f, struct image *img, char *contents,
		ptrdiff_t size, char *filename)
{
  RsvgHandle *rsvg_handle;
  double viewbox_width, viewbox_height;
  GError *err = NULL;
  GdkPixbuf *pixbuf;
  int width;
  int height;
  const guint8 *pixels;
  int rowstride;
  char *wrapped_contents = NULL;
  ptrdiff_t wrapped_size;

#if LIBRSVG_CHECK_VERSION (2, 48, 0)
  char *css = NULL;
#endif

#if ! GLIB_CHECK_VERSION (2, 36, 0)
  /* g_type_init is a glib function that must be called prior to
     using gnome type library functions (obsolete since 2.36.0).  */
  g_type_init ();
#endif

  /* Parse the unmodified SVG data so we can get its initial size.  */

#if LIBRSVG_CHECK_VERSION (2, 32, 0)
  GInputStream *input_stream
    = g_memory_input_stream_new_from_data (contents, size, NULL);
  GFile *base_file = filename ? g_file_new_for_path (filename) : NULL;
  rsvg_handle = rsvg_handle_new_from_stream_sync (input_stream, base_file,
						  RSVG_HANDLE_FLAGS_NONE,
						  NULL, &err);

  if (base_file)
    g_object_unref (base_file);
  g_object_unref (input_stream);

  /* Check rsvg_handle too, to avoid librsvg 2.40.13 bug (Bug#36773#26).  */
  if (!rsvg_handle || err) goto rsvg_error;

  rsvg_handle_set_dpi_x_y (rsvg_handle, FRAME_DISPLAY_INFO (f)->resx,
                           FRAME_DISPLAY_INFO (f)->resy);

#if LIBRSVG_CHECK_VERSION (2, 48, 0)
  Lisp_Object lcss = image_spec_value (img->spec, QCcss, NULL);
  if (!STRINGP (lcss))
    {
      /* Generate the CSS for the SVG image.  */
      /* FIXME: The below calculations leave enough space for a font
	 size up to 9999, if it overflows we just throw an error but
	 should probably increase the buffer size.  */
      const char *css_spec = "svg{font-family:\"%s\";font-size:%dpx}";
      int css_len = strlen (css_spec) + strlen (img->face_font_family) + 1;
      css = xmalloc (css_len);
      if (css_len <= snprintf (css, css_len, css_spec,
			       img->face_font_family, img->face_font_size))
	goto rsvg_error;

      rsvg_handle_set_stylesheet (rsvg_handle, (guint8 *)css, strlen (css), NULL);
    }
  else
    {
      css = xmalloc (SBYTES (lcss) + 1);
      strncpy (css, SSDATA (lcss), SBYTES (lcss));
      *(css + SBYTES (lcss) + 1) = 0;
    }
#endif

#else
  /* Make a handle to a new rsvg object.  */
  rsvg_handle = rsvg_handle_new ();
  eassume (rsvg_handle);

  rsvg_handle_set_dpi_x_y (rsvg_handle, FRAME_DISPLAY_INFO (f)->resx,
                           FRAME_DISPLAY_INFO (f)->resy);

  /* Set base_uri for properly handling referenced images (via 'href').
     Can be explicitly specified using `:base_uri' image property.
     See rsvg bug 596114 - "image refs are relative to curdir, not .svg file"
     <https://gitlab.gnome.org/GNOME/librsvg/issues/33>. */
  if (filename)
    rsvg_handle_set_base_uri (rsvg_handle, filename);

  /* Parse the contents argument and fill in the rsvg_handle.  */
  rsvg_handle_write (rsvg_handle, (unsigned char *) contents, size, &err);
  if (err) goto rsvg_error;

  /* The parsing is complete, rsvg_handle is ready to be used, close
     it for further writes.  */
  rsvg_handle_close (rsvg_handle, &err);
  if (err) goto rsvg_error;
#endif

  /* Get the image dimensions.  */
#if LIBRSVG_CHECK_VERSION (2, 46, 0)
  gdouble gviewbox_width = 0, gviewbox_height = 0;
  gboolean has_viewbox = FALSE;
# if LIBRSVG_CHECK_VERSION (2, 52, 1)
  has_viewbox = rsvg_handle_get_intrinsic_size_in_pixels (rsvg_handle,
							  &gviewbox_width,
							  &gviewbox_height);
# endif

  if (has_viewbox)
    {
      viewbox_width = gviewbox_width;
      viewbox_height = gviewbox_height;
    }
  else
    {
      RsvgRectangle zero_rect, viewbox, out_logical_rect;

      /* Try the intrinsic dimensions first.  */
      gboolean has_width, has_height;
      RsvgLength iwidth, iheight;
      double dpi = FRAME_DISPLAY_INFO (f)->resx;

      rsvg_handle_get_intrinsic_dimensions (rsvg_handle,
					    &has_width, &iwidth,
					    &has_height, &iheight,
					    &has_viewbox, &viewbox);

      if (has_width && has_height)
	{
	  /* Success!  We can use these values directly.  */
	  viewbox_width = svg_css_length_to_pixels (iwidth, dpi,
						    img->face_font_size);
	  viewbox_height = svg_css_length_to_pixels (iheight, dpi,
						     img->face_font_size);
	}
      else if (has_width && has_viewbox)
	{
	  viewbox_width = svg_css_length_to_pixels (iwidth, dpi,
						    img->face_font_size);
	  viewbox_height = viewbox_width * viewbox.height / viewbox.width;
	}
      else if (has_height && has_viewbox)
	{
	  viewbox_height = svg_css_length_to_pixels (iheight, dpi,
						     img->face_font_size);
	  viewbox_width = viewbox_height * viewbox.width / viewbox.height;
	}
      else if (has_viewbox)
	{
	  viewbox_width = viewbox.width;
	  viewbox_height = viewbox.height;
	}
      else
	viewbox_width = viewbox_height = 0;

      if (! (0 < viewbox_width && 0 < viewbox_height))
	{
	  /* We haven't found a usable set of sizes, so try working out
	     the visible area.  */
	  rsvg_handle_get_geometry_for_layer (rsvg_handle, NULL,
					      &zero_rect, &viewbox,
					      &out_logical_rect, NULL);
	  viewbox_width = viewbox.x + viewbox.width;
	  viewbox_height = viewbox.y + viewbox.height;
	}
    }
#else
  /* In librsvg before 2.46.0, guess the viewbox from the image dimensions.  */
  RsvgDimensionData dimension_data;
  rsvg_handle_get_dimensions (rsvg_handle, &dimension_data);
  viewbox_width = dimension_data.width;
  viewbox_height = dimension_data.height;
#endif

#ifdef HAVE_NATIVE_TRANSFORMS
  compute_image_size (viewbox_width, viewbox_height, img,
                      &width, &height);

  width = scale_image_size (width, 1, FRAME_SCALE_FACTOR (f));
  height = scale_image_size (height, 1, FRAME_SCALE_FACTOR (f));
#else
  width = viewbox_width;
  height = viewbox_height;
#endif

  if (! check_image_size (f, width, height))
    {
      image_size_error ();
      goto done_error;
    }

  /* We are now done with the unmodified data.  */
  g_object_unref (rsvg_handle);

  /* Wrap the SVG data in another SVG.  This allows us to set the
     width and height, as well as modify the foreground and background
     colors.  */
  {
    Lisp_Object value;
    unsigned long foreground = img->face_foreground;
    unsigned long background = img->face_background;

    Lisp_Object encoded_contents
      = Fbase64_encode_string (make_unibyte_string (contents, size), Qt);

    /* The wrapper sets the foreground color, width and height, and
       viewBox must contain the dimensions of the original image.  It
       also draws a rectangle over the whole space, set to the
       background color, before including the original image.  This
       acts to set the background color, instead of leaving it
       transparent.  */
    const char *wrapper =
      "<svg xmlns:xlink=\"http://www.w3.org/1999/xlink\" "
      "xmlns:xi=\"http://www.w3.org/2001/XInclude\" "
      "style=\"color: #%06X; fill: currentColor;\" "
      "width=\"%d\" height=\"%d\" preserveAspectRatio=\"none\" "
      "viewBox=\"0 0 %f %f\">"
      "<rect width=\"100%%\" height=\"100%%\" fill=\"#%06X\"/>"
      "<xi:include href=\"data:image/svg+xml;base64,%s\"></xi:include>"
      "</svg>";

    /* FIXME: I've added 64 in the hope it will cover the size of the
       width and height strings and things.  */
    int buffer_size = SBYTES (encoded_contents) + strlen (wrapper) + 64;

    value = image_spec_value (img->spec, QCforeground, NULL);
    if (!NILP (value))
      foreground = image_alloc_image_color (f, img, value, img->face_foreground);
    value = image_spec_value (img->spec, QCbackground, NULL);
    if (!NILP (value))
      {
        background = image_alloc_image_color (f, img, value, img->face_background);
        img->background = background;
        img->background_valid = 1;
      }

    wrapped_contents = xmalloc (buffer_size);

    if (buffer_size <= snprintf (wrapped_contents, buffer_size, wrapper,
				 foreground & 0xFFFFFF, width, height,
				 viewbox_width, viewbox_height,
				 background & 0xFFFFFF,
				 SSDATA (encoded_contents)))
      goto rsvg_error;

    wrapped_size = strlen (wrapped_contents);
  }

  /* Now we parse the wrapped version.  */

#if LIBRSVG_CHECK_VERSION (2, 32, 0)
  input_stream = g_memory_input_stream_new_from_data (wrapped_contents, wrapped_size, NULL);
  base_file = filename ? g_file_new_for_path (filename) : NULL;
  rsvg_handle = rsvg_handle_new_from_stream_sync (input_stream, base_file,
						  RSVG_HANDLE_FLAGS_NONE,
						  NULL, &err);

  if (base_file)
    g_object_unref (base_file);
  g_object_unref (input_stream);

  /* Check rsvg_handle too, to avoid librsvg 2.40.13 bug (Bug#36773#26).  */
  if (!rsvg_handle || err) goto rsvg_error;

  rsvg_handle_set_dpi_x_y (rsvg_handle, FRAME_DISPLAY_INFO (f)->resx,
                           FRAME_DISPLAY_INFO (f)->resy);

#if LIBRSVG_CHECK_VERSION (2, 48, 0)
  rsvg_handle_set_stylesheet (rsvg_handle, (guint8 *)css, strlen (css), NULL);
#endif
#else
  /* Make a handle to a new rsvg object.  */
  rsvg_handle = rsvg_handle_new ();
  eassume (rsvg_handle);

  rsvg_handle_set_dpi_x_y (rsvg_handle, FRAME_DISPLAY_INFO (f)->resx,
                           FRAME_DISPLAY_INFO (f)->resy);

  /* Set base_uri for properly handling referenced images (via 'href').
     Can be explicitly specified using `:base_uri' image property.
     See rsvg bug 596114 - "image refs are relative to curdir, not .svg file"
     <https://gitlab.gnome.org/GNOME/librsvg/issues/33>. */
  if (filename)
    rsvg_handle_set_base_uri (rsvg_handle, filename);

  /* Parse the contents argument and fill in the rsvg_handle.  */
  rsvg_handle_write (rsvg_handle, (unsigned char *) wrapped_contents, wrapped_size, &err);
  if (err) goto rsvg_error;

  /* The parsing is complete, rsvg_handle is ready to used, close it
     for further writes.  */
  rsvg_handle_close (rsvg_handle, &err);
  if (err) goto rsvg_error;
#endif


  /* We can now get a valid pixel buffer from the svg file, if all
     went ok.  */
  pixbuf = rsvg_handle_get_pixbuf (rsvg_handle);
  if (!pixbuf) goto rsvg_error;
  g_object_unref (rsvg_handle);
  xfree (wrapped_contents);

#if LIBRSVG_CHECK_VERSION (2, 48, 0)
  if (!STRINGP (lcss))
    xfree (css);
#endif

  /* Extract some meta data from the svg handle.  */
  width     = gdk_pixbuf_get_width (pixbuf);
  height    = gdk_pixbuf_get_height (pixbuf);
  pixels    = gdk_pixbuf_get_pixels (pixbuf);
  rowstride = gdk_pixbuf_get_rowstride (pixbuf);

  /* Validate the svg meta data.  */
  eassert (gdk_pixbuf_get_colorspace (pixbuf) == GDK_COLORSPACE_RGB);
  eassert (gdk_pixbuf_get_n_channels (pixbuf) == 4);
  eassert (gdk_pixbuf_get_has_alpha (pixbuf));
  eassert (gdk_pixbuf_get_bits_per_sample (pixbuf) == 8);

  {
    /* Try to create a x pixmap to hold the svg pixmap.  */
    Emacs_Pix_Container ximg;
    if (!image_create_x_image_and_pixmap (f, img, width, height, 0, &ximg, 0))
      {
	g_object_unref (pixbuf);
	return false;
      }

    init_color_table ();

    /* This loop handles opacity values, since Emacs assumes
       non-transparent images.  Each pixel must be "flattened" by
       calculating the resulting color, given the transparency of the
       pixel, and the image background color.  */
    for (int y = 0; y < height; ++y)
      {
	for (int x = 0; x < width; ++x)
	  {
	    int red     = *pixels++;
	    int green   = *pixels++;
	    int blue    = *pixels++;

            /* Skip opacity.  */
	    pixels++;

	    PUT_PIXEL (ximg, x, y, lookup_rgb_color (f, red << 8, green << 8, blue << 8));
	  }

	pixels += rowstride - 4 * width;
      }

#ifdef COLOR_TABLE_SUPPORT
    /* Remember colors allocated for this image.  */
    img->colors = colors_in_color_table (&img->ncolors);
    free_color_table ();
#endif /* COLOR_TABLE_SUPPORT */

    g_object_unref (pixbuf);

    img->width  = width;
    img->height = height;

    /* Maybe fill in the background field while we have ximg handy.
       Casting avoids a GCC warning.  */
    IMAGE_BACKGROUND (img, f, (Emacs_Pix_Context)ximg);

    /* Put ximg into the image.  */
    image_put_x_image (f, img, ximg, 0);
  }

  eassume (err == NULL);
  return true;

 rsvg_error:
  if (!err || !err->message[0])
    image_error ("Error parsing SVG image");
  else
    {
<<<<<<< HEAD
      image_error ("Error parsing SVG image: %s",
		   call2 (intern ("string-trim-right"), build_string (err->message),
			  Qnil));
      g_error_free (err);
=======
      char *errmsg = err->message;
      ptrdiff_t errlen = strlen (errmsg);

      /* Remove trailing whitespace from the error message text.  It
	 has a newline at the end, and perhaps more whitespace.  */
      while (c_isspace (errmsg[errlen - 1]))
	errlen--;
      image_error ("Error parsing SVG image: %s", make_string (errmsg, errlen));
>>>>>>> 7df898d5
    }

  if (err)
    g_error_free (err);

 done_error:
  if (rsvg_handle)
    g_object_unref (rsvg_handle);
  if (wrapped_contents)
    xfree (wrapped_contents);
#if LIBRSVG_CHECK_VERSION (2, 48, 0)
  if (css && !STRINGP (lcss))
    xfree (css);
#endif
  return false;
}

#endif	/* defined (HAVE_RSVG) */




/***********************************************************************
				Ghostscript
 ***********************************************************************/

#if defined HAVE_X_WINDOWS && !defined USE_CAIRO
#define HAVE_GHOSTSCRIPT 1
#endif /* HAVE_X_WINDOWS && !USE_CAIRO */

#ifdef HAVE_GHOSTSCRIPT

/* Indices of image specification fields in gs_format, below.  */

enum gs_keyword_index
{
  GS_TYPE,
  GS_PT_WIDTH,
  GS_PT_HEIGHT,
  GS_FILE,
  GS_LOADER,
  GS_BOUNDING_BOX,
  GS_ASCENT,
  GS_MARGIN,
  GS_RELIEF,
  GS_ALGORITHM,
  GS_HEURISTIC_MASK,
  GS_MASK,
  GS_BACKGROUND,
  GS_LAST
};

/* Vector of image_keyword structures describing the format
   of valid user-defined image specifications.  */

static const struct image_keyword gs_format[GS_LAST] =
{
  {":type",		IMAGE_SYMBOL_VALUE,			1},
  {":pt-width",		IMAGE_POSITIVE_INTEGER_VALUE,		1},
  {":pt-height",	IMAGE_POSITIVE_INTEGER_VALUE,		1},
  {":file",		IMAGE_STRING_VALUE,			1},
  {":loader",		IMAGE_FUNCTION_VALUE,			0},
  {":bounding-box",	IMAGE_DONT_CHECK_VALUE_TYPE,		1},
  {":ascent",		IMAGE_ASCENT_VALUE,			0},
  {":margin",		IMAGE_NON_NEGATIVE_INTEGER_VALUE_OR_PAIR, 0},
  {":relief",		IMAGE_INTEGER_VALUE,			0},
  {":conversion",	IMAGE_DONT_CHECK_VALUE_TYPE,		0},
  {":heuristic-mask",	IMAGE_DONT_CHECK_VALUE_TYPE,		0},
  {":mask",		IMAGE_DONT_CHECK_VALUE_TYPE,		0},
  {":background",	IMAGE_STRING_OR_NIL_VALUE,		0}
};

/* Return true if OBJECT is a valid Ghostscript image
   specification.  */

static bool
gs_image_p (Lisp_Object object)
{
  struct image_keyword fmt[GS_LAST];
  Lisp_Object tem;
  int i;

  memcpy (fmt, gs_format, sizeof fmt);

  if (!parse_image_spec (object, fmt, GS_LAST, Qpostscript))
    return 0;

  /* Bounding box must be a list or vector containing 4 integers.  */
  tem = fmt[GS_BOUNDING_BOX].value;
  if (CONSP (tem))
    {
      for (i = 0; i < 4; ++i, tem = XCDR (tem))
	if (!CONSP (tem) || !FIXNUMP (XCAR (tem)))
	  return 0;
      if (!NILP (tem))
	return 0;
    }
  else if (VECTORP (tem))
    {
      if (ASIZE (tem) != 4)
	return 0;
      for (i = 0; i < 4; ++i)
	if (!FIXNUMP (AREF (tem, i)))
	  return 0;
    }
  else
    return 0;

  return 1;
}


/* Load Ghostscript image IMG for use on frame F.  Value is true
   if successful.  */

static bool
gs_load (struct frame *f, struct image *img)
{
  uintmax_t printnum1, printnum2;
  char buffer[sizeof " " + 2 * INT_STRLEN_BOUND (intmax_t)];
  Lisp_Object window_and_pixmap_id = Qnil, loader, pt_height, pt_width;
  Lisp_Object frame;
  double in_width, in_height;
  Lisp_Object pixel_colors = Qnil;

  /* Compute pixel size of pixmap needed from the given size in the
     image specification.  Sizes in the specification are in pt.  1 pt
     = 1/72 in, xdpi and ydpi are stored in the frame's X display
     info.  */
  pt_width = image_spec_value (img->spec, QCpt_width, NULL);
  in_width = FIXNUMP (pt_width) ? XFIXNAT (pt_width) / 72.0 : 0;
  in_width *= FRAME_RES_X (f);
  pt_height = image_spec_value (img->spec, QCpt_height, NULL);
  in_height = FIXNUMP (pt_height) ? XFIXNAT (pt_height) / 72.0 : 0;
  in_height *= FRAME_RES_Y (f);

  if (! (in_width <= INT_MAX && in_height <= INT_MAX
	 && check_image_size (f, in_width, in_height)))
    {
      image_size_error ();
      return 0;
    }
  img->width = in_width;
  img->height = in_height;

  /* Create the pixmap.  */
  eassert (img->pixmap == NO_PIXMAP);

  if (image_check_image_size (0, img->width, img->height))
    {
      /* Only W32 version did BLOCK_INPUT here.  ++kfs */
      block_input ();
      img->pixmap = XCreatePixmap (FRAME_X_DISPLAY (f), FRAME_X_DRAWABLE (f),
				   img->width, img->height,
				   FRAME_DISPLAY_INFO (f)->n_planes);
      unblock_input ();
    }

  if (!img->pixmap)
    {
      image_error ("Unable to create pixmap for `%s'" , img->spec);
      return 0;
    }

  /* Call the loader to fill the pixmap.  It returns a process object
     if successful.  We do not record_unwind_protect here because
     other places in redisplay like calling window scroll functions
     don't either.  Let the Lisp loader use `unwind-protect' instead.  */
  printnum1 = FRAME_X_DRAWABLE (f);
  printnum2 = img->pixmap;
  window_and_pixmap_id
    = make_formatted_string (buffer, "%"PRIuMAX" %"PRIuMAX,
			     printnum1, printnum2);

  printnum1 = FRAME_FOREGROUND_PIXEL (f);
  printnum2 = FRAME_BACKGROUND_PIXEL (f);
  pixel_colors
    = make_formatted_string (buffer, "%"PRIuMAX" %"PRIuMAX,
			     printnum1, printnum2);

  XSETFRAME (frame, f);
  loader = image_spec_value (img->spec, QCloader, NULL);
  if (NILP (loader))
    loader = intern ("gs-load-image");

  img->lisp_data = call6 (loader, frame, img->spec,
			  make_fixnum (img->width),
			  make_fixnum (img->height),
			  window_and_pixmap_id,
			  pixel_colors);
  return PROCESSP (img->lisp_data);
}


/* Kill the Ghostscript process that was started to fill PIXMAP on
   frame F.  Called from XTread_socket when receiving an event
   telling Emacs that Ghostscript has finished drawing.  */

void
x_kill_gs_process (Pixmap pixmap, struct frame *f)
{
  struct image_cache *c = FRAME_IMAGE_CACHE (f);
  ptrdiff_t i;
  struct image *img;

  /* Find the image containing PIXMAP.  */
  for (i = 0; i < c->used; ++i)
    if (c->images[i]->pixmap == pixmap)
      break;

  /* Should someone in between have cleared the image cache, for
     instance, give up.  */
  if (i == c->used)
    return;

  /* Kill the GS process.  We should have found PIXMAP in the image
     cache and its image should contain a process object.  */
  img = c->images[i];
  eassert (PROCESSP (img->lisp_data));
  Fkill_process (img->lisp_data, Qnil);
  img->lisp_data = Qnil;

#if defined (HAVE_X_WINDOWS)

  /* On displays with a mutable colormap, figure out the colors
     allocated for the image by looking at the pixels of an XImage for
     img->pixmap.  */
  if (x_mutable_colormap (FRAME_X_VISUAL_INFO (f)))
    {
      XImage *ximg;

      block_input ();

      /* Try to get an XImage for img->pixmep.  */
      ximg = XGetImage (FRAME_X_DISPLAY (f), img->pixmap,
			0, 0, img->width, img->height, ~0, ZPixmap);
      if (ximg)
	{
	  /* Initialize the color table.  */
	  init_color_table ();

	  /* For each pixel of the image, look its color up in the
	     color table.  After having done so, the color table will
	     contain an entry for each color used by the image.  */
#ifdef COLOR_TABLE_SUPPORT
	  for (int y = 0; y < img->height; ++y)
	    for (int x = 0; x < img->width; ++x)
	      {
		unsigned long pixel = XGetPixel (ximg, x, y);

		lookup_pixel_color (f, pixel);
	      }

	  /* Record colors in the image.  Free color table and XImage.  */
	  img->colors = colors_in_color_table (&img->ncolors);
	  free_color_table ();
#endif
	  XDestroyImage (ximg);
	}
      else
	image_error ("Cannot get X image of `%s'; colors will not be freed",
		     img->spec);

      unblock_input ();
    }
#endif /* HAVE_X_WINDOWS */

  /* Now that we have the pixmap, compute mask and transform the
     image if requested.  */
  block_input ();
  postprocess_image (f, img);
  unblock_input ();
}

#endif /* HAVE_GHOSTSCRIPT */


/***********************************************************************
				Tests
 ***********************************************************************/

#ifdef GLYPH_DEBUG

DEFUN ("imagep", Fimagep, Simagep, 1, 1, 0,
       doc: /* Value is non-nil if SPEC is a valid image specification.  */)
  (Lisp_Object spec)
{
  return valid_image_p (spec) ? Qt : Qnil;
}


DEFUN ("lookup-image", Flookup_image, Slookup_image, 1, 1, 0,
       doc: /* */)
  (Lisp_Object spec)
{
  ptrdiff_t id = -1;

  if (valid_image_p (spec))
    id = lookup_image (SELECTED_FRAME (), spec, -1);

  debug_print (spec);
  return make_fixnum (id);
}

#endif /* GLYPH_DEBUG */


/***********************************************************************
			    Initialization
 ***********************************************************************/

DEFUN ("image-transforms-p", Fimage_transforms_p, Simage_transforms_p, 0, 1, 0,
       doc: /* Test whether FRAME supports image transformation.
Return list of capabilities if FRAME supports native transforms, nil otherwise.
FRAME defaults to the selected frame.
The list of capabilities can include one or more of the following:

 - the symbol `scale' if FRAME supports image scaling
 - the symbol `rotate90' if FRAME supports image rotation only by angles
    that are integral multiples of 90 degrees.  */)
     (Lisp_Object frame)
{
  struct frame *f = decode_live_frame (frame);
  if (FRAME_WINDOW_P (f))
    {
#ifdef HAVE_NATIVE_TRANSFORMS
# if defined HAVE_IMAGEMAGICK || defined (USE_CAIRO) || defined (HAVE_NS) \
  || defined (HAVE_HAIKU)
      return list2 (Qscale, Qrotate90);
# elif defined (HAVE_X_WINDOWS) && defined (HAVE_XRENDER)
      if (FRAME_DISPLAY_INFO (f)->xrender_supported_p)
	return list2 (Qscale, Qrotate90);
# elif defined (HAVE_NTGUI)
      return (w32_image_rotations_p ()
	      ? list2 (Qscale, Qrotate90)
	      : list1 (Qscale));
# endif
#endif
    }

  return Qnil;
}

DEFUN ("image-cache-size", Fimage_cache_size, Simage_cache_size, 0, 0, 0,
       doc: /* Return the size of the image cache.  */)
  (void)
{
  Lisp_Object tail, frame;
  size_t total = 0;

  FOR_EACH_FRAME (tail, frame)
    if (FRAME_WINDOW_P (XFRAME (frame)))
      total += image_frame_cache_size (XFRAME (frame));

#if defined (HAVE_WEBP) || defined (HAVE_GIF)
  struct anim_cache *pcache = anim_cache;
  while (pcache)
    {
      total += pcache->byte_size;
      pcache = pcache->next;
    }
#endif

  return make_int (total);
}


DEFUN ("init-image-library", Finit_image_library, Sinit_image_library, 1, 1, 0,
       doc: /* Initialize image library implementing image type TYPE.
Return t if TYPE is a supported image type.

If image libraries are loaded dynamically (currently the case only on
MS-Windows), load the library for TYPE if it is not yet loaded, using
the library file(s) specified by `dynamic-library-alist'.  */)
  (Lisp_Object type)
{
  return lookup_image_type (type) ? Qt : Qnil;
}

static bool
initialize_image_type (struct image_type const *type)
{
#ifdef WINDOWSNT
  Lisp_Object typesym = builtin_lisp_symbol (type->type);

# if HAVE_NATIVE_IMAGE_API
  if (image_can_use_native_api (typesym))
    return true;
# endif

  Lisp_Object tested = Fassq (typesym, Vlibrary_cache);
  /* If we failed to load the library before, don't try again.  */
  if (CONSP (tested))
    return !NILP (XCDR (tested)) ? true : false;

  bool (*init) (void) = type->init;
  if (init)
    {
      bool type_valid = init ();
      Vlibrary_cache = Fcons (Fcons (typesym, type_valid ? Qt : Qnil),
			      Vlibrary_cache);
      return type_valid;
    }
#endif
  return true;
}

/* Array of supported image types.  */

static struct image_type const image_types[] =
{
#ifdef HAVE_GHOSTSCRIPT
 { SYMBOL_INDEX (Qpostscript), gs_image_p, gs_load, image_clear_image },
#endif
#ifdef HAVE_IMAGEMAGICK
 { SYMBOL_INDEX (Qimagemagick), imagemagick_image_p, imagemagick_load,
   imagemagick_clear_image },
#endif
#ifdef HAVE_RSVG
 { SYMBOL_INDEX (Qsvg), svg_image_p, svg_load, image_clear_image,
   IMAGE_TYPE_INIT (init_svg_functions) },
#endif
#if defined HAVE_PNG
 { SYMBOL_INDEX (Qpng), png_image_p, png_load, image_clear_image,
   IMAGE_TYPE_INIT (init_png_functions) },
#endif
#if defined HAVE_GIF
 { SYMBOL_INDEX (Qgif), gif_image_p, gif_load, gif_clear_image,
   IMAGE_TYPE_INIT (init_gif_functions) },
#endif
#if defined HAVE_TIFF
 { SYMBOL_INDEX (Qtiff), tiff_image_p, tiff_load, image_clear_image,
   IMAGE_TYPE_INIT (init_tiff_functions) },
#endif
#if defined HAVE_JPEG
 { SYMBOL_INDEX (Qjpeg), jpeg_image_p, jpeg_load, image_clear_image,
   IMAGE_TYPE_INIT (init_jpeg_functions) },
#endif
#if defined HAVE_XPM || defined HAVE_NS || defined HAVE_HAIKU || defined HAVE_PGTK
 { SYMBOL_INDEX (Qxpm), xpm_image_p, xpm_load, image_clear_image,
   IMAGE_TYPE_INIT (init_xpm_functions) },
#endif
#if defined HAVE_WEBP
 { SYMBOL_INDEX (Qwebp), webp_image_p, webp_load, image_clear_image,
   IMAGE_TYPE_INIT (init_webp_functions) },
#endif
 { SYMBOL_INDEX (Qxbm), xbm_image_p, xbm_load, image_clear_image },
 { SYMBOL_INDEX (Qpbm), pbm_image_p, pbm_load, image_clear_image },
};

#if HAVE_NATIVE_IMAGE_API
struct image_type native_image_type =
  { SYMBOL_INDEX (Qnative_image), native_image_p, native_image_load,
    image_clear_image };
#endif

/* Look up image type TYPE, and return a pointer to its image_type
   structure.  Return 0 if TYPE is not a known image type.  */

static struct image_type const *
lookup_image_type (Lisp_Object type)
{
#if HAVE_NATIVE_IMAGE_API
  if (image_can_use_native_api (type))
    return &native_image_type;
#endif

  for (int i = 0; i < ARRAYELTS (image_types); i++)
    {
      struct image_type const *r = &image_types[i];
      if (EQ (type, builtin_lisp_symbol (r->type)))
	return initialize_image_type (r) ? r : NULL;
    }
  return NULL;
}

/* Prune the animation caches.  If CLEAR, remove all animation cache
   entries.  */
void
image_prune_animation_caches (bool clear)
{
#if defined (HAVE_WEBP) || defined (HAVE_GIF)
  anim_prune_animation_cache (clear? Qt: Qnil);
#endif
#ifdef HAVE_IMAGEMAGICK
  imagemagick_prune_animation_cache (clear);
#endif
}

void
syms_of_image (void)
{
  /* Must be defined now because we're going to update it below, while
     defining the supported image types.  */
  DEFVAR_LISP ("image-types", Vimage_types,
    doc: /* List of potentially supported image types.
Each element of the list is a symbol for an image type, like `jpeg' or `png'.
To check whether it is really supported, use `image-type-available-p'.  */);
  Vimage_types = Qnil;

  DEFVAR_LISP ("max-image-size", Vmax_image_size,
    doc: /* Maximum size of images.
Emacs will not load an image into memory if its pixel width or
pixel height exceeds this limit.

If the value is an integer, it directly specifies the maximum
image height and width, measured in pixels.  If it is a floating
point number, it specifies the maximum image height and width
as a ratio to the frame height and width.  If the value is
non-numeric, there is no explicit limit on the size of images.  */);
  Vmax_image_size = make_float (MAX_IMAGE_SIZE);

  /* Other symbols.  */
  DEFSYM (Qcount, "count");
  DEFSYM (Qextension_data, "extension-data");
  DEFSYM (Qdelay, "delay");

  /* Keywords.  */
  DEFSYM (QCascent, ":ascent");
  DEFSYM (QCmargin, ":margin");
  DEFSYM (QCrelief, ":relief");
  DEFSYM (QCconversion, ":conversion");
  DEFSYM (QCcolor_symbols, ":color-symbols");
  DEFSYM (QCheuristic_mask, ":heuristic-mask");
  DEFSYM (QCindex, ":index");
  DEFSYM (QCcrop, ":crop");
  DEFSYM (QCrotation, ":rotation");
  DEFSYM (QCmatrix, ":matrix");
  DEFSYM (QCscale, ":scale");
  DEFSYM (QCtransform_smoothing, ":transform-smoothing");
  DEFSYM (QCcolor_adjustment, ":color-adjustment");
  DEFSYM (QCmask, ":mask");
  DEFSYM (QCflip, ":flip");

  /* Other symbols.  */
  DEFSYM (Qlaplace, "laplace");
  DEFSYM (Qemboss, "emboss");
  DEFSYM (Qedge_detection, "edge-detection");
  DEFSYM (Qheuristic, "heuristic");

  DEFSYM (Qpostscript, "postscript");
  DEFSYM (QCmax_width, ":max-width");
  DEFSYM (QCmax_height, ":max-height");

  DEFSYM (Qem, "em");

#ifdef HAVE_NATIVE_TRANSFORMS
  DEFSYM (Qscale, "scale");
  DEFSYM (Qrotate, "rotate");
  DEFSYM (Qrotate90, "rotate90");
  DEFSYM (Qcrop, "crop");
#endif

#ifdef HAVE_GHOSTSCRIPT
  add_image_type (Qpostscript);
  DEFSYM (QCloader, ":loader");
  DEFSYM (QCpt_width, ":pt-width");
  DEFSYM (QCpt_height, ":pt-height");
#endif /* HAVE_GHOSTSCRIPT */

#ifdef HAVE_NTGUI
  /* Versions of libpng, libgif, and libjpeg that we were compiled with,
     or -1 if no PNG/GIF support was compiled in.  This is tested by
     w32-win.el to correctly set up the alist used to search for the
     respective image libraries.  */
  DEFSYM (Qlibpng_version, "libpng-version");
  Fset (Qlibpng_version,
#if HAVE_PNG
	make_fixnum (PNG_LIBPNG_VER)
#else
	make_fixnum (-1)
#endif
	);
  DEFSYM (Qlibgif_version, "libgif-version");
  Fset (Qlibgif_version,
#ifdef HAVE_GIF
	make_fixnum (GIFLIB_MAJOR * 10000
		     + GIFLIB_MINOR * 100
		     + GIFLIB_RELEASE)
#else
	make_fixnum (-1)
#endif
        );
  DEFSYM (Qlibjpeg_version, "libjpeg-version");
  Fset (Qlibjpeg_version,
#if HAVE_JPEG
	make_fixnum (JPEG_LIB_VERSION)
#else
	make_fixnum (-1)
#endif
	);
#endif

  DEFSYM (Qpbm, "pbm");
  add_image_type (Qpbm);

  DEFSYM (Qxbm, "xbm");
  add_image_type (Qxbm);

#if defined (HAVE_XPM) || defined (HAVE_NS) \
  || defined (HAVE_HAIKU) || defined (HAVE_PGTK)
  DEFSYM (Qxpm, "xpm");
  add_image_type (Qxpm);
#endif

#if defined (HAVE_JPEG) || defined (HAVE_NATIVE_IMAGE_API)
  DEFSYM (Qjpeg, "jpeg");
  add_image_type (Qjpeg);
#endif

#if defined (HAVE_TIFF) || defined (HAVE_NATIVE_IMAGE_API)
  DEFSYM (Qtiff, "tiff");
  add_image_type (Qtiff);
#endif

#if defined (HAVE_GIF) || defined (HAVE_NATIVE_IMAGE_API)
  DEFSYM (Qgif, "gif");
  add_image_type (Qgif);
#endif

#if defined (HAVE_PNG) || defined (HAVE_NATIVE_IMAGE_API)
  DEFSYM (Qpng, "png");
  add_image_type (Qpng);
#endif

#if defined (HAVE_WEBP) || (defined (HAVE_NATIVE_IMAGE_API) \
			    && defined (HAVE_HAIKU))
  DEFSYM (Qwebp, "webp");
  DEFSYM (Qwebpdemux, "webpdemux");
  add_image_type (Qwebp);
#endif

#if defined (HAVE_IMAGEMAGICK)
  DEFSYM (Qimagemagick, "imagemagick");
  add_image_type (Qimagemagick);
#endif

#if defined (HAVE_RSVG)
  DEFSYM (Qsvg, "svg");
  DEFSYM (QCbase_uri, ":base-uri");
  DEFSYM (QCcss, ":css");
  add_image_type (Qsvg);
#ifdef HAVE_NTGUI
  /* Other libraries used directly by svg code.  */
  DEFSYM (Qgdk_pixbuf, "gdk-pixbuf");
  DEFSYM (Qglib, "glib");
# if LIBRSVG_CHECK_VERSION (2, 32, 0)
  DEFSYM (Qgio,  "gio");
# endif
  DEFSYM (Qgobject, "gobject");
#endif /* HAVE_NTGUI  */
#endif /* HAVE_RSVG  */

#ifdef HAVE_NS
  DEFSYM (Qheic, "heic");
  add_image_type (Qheic);
#endif

#if HAVE_NATIVE_IMAGE_API
  DEFSYM (Qnative_image, "native-image");

# if defined HAVE_NTGUI || defined HAVE_HAIKU
  DEFSYM (Qbmp, "bmp");
  add_image_type (Qbmp);
# endif

# ifdef HAVE_NTGUI
  DEFSYM (Qgdiplus, "gdiplus");
  DEFSYM (Qshlwapi, "shlwapi");
# endif
#endif

  defsubr (&Sinit_image_library);
#ifdef HAVE_IMAGEMAGICK
  defsubr (&Simagemagick_types);
#endif
  defsubr (&Sclear_image_cache);
  defsubr (&Simage_flush);
  defsubr (&Simage_size);
  defsubr (&Simage_mask_p);
  defsubr (&Simage_metadata);
  defsubr (&Simage_cache_size);

#ifdef GLYPH_DEBUG
  defsubr (&Simagep);
  defsubr (&Slookup_image);
#endif

  DEFSYM (QCanimate_buffer, ":animate-buffer");
  DEFSYM (QCanimate_tardiness, ":animate-tardiness");
  DEFSYM (QCanimate_position, ":animate-position");
  DEFSYM (QCanimate_multi_frame_data, ":animate-multi-frame-data");

  defsubr (&Simage_transforms_p);

  DEFVAR_BOOL ("cross-disabled-images", cross_disabled_images,
    doc: /* Non-nil means always draw a cross over disabled images.
Disabled images are those having a `:conversion disabled' property.
A cross is always drawn on black & white displays.  */);
  cross_disabled_images = 0;

  DEFVAR_LISP ("x-bitmap-file-path", Vx_bitmap_file_path,
    doc: /* List of directories to search for window system bitmap files.  */);
  Vx_bitmap_file_path = decode_env_path (0, PATH_BITMAPS, 0);

  DEFVAR_LISP ("image-cache-eviction-delay", Vimage_cache_eviction_delay,
    doc: /* Maximum time after which images are removed from the cache.
When an image has not been displayed this many seconds, Emacs
automatically removes it from the image cache.  If the cache contains
a large number of images, the actual eviction time may be shorter.
The value can also be nil, meaning the cache is never cleared.

The function `clear-image-cache' disregards this variable.  */);
  Vimage_cache_eviction_delay = make_fixnum (300);
#ifdef HAVE_IMAGEMAGICK
  DEFVAR_INT ("imagemagick-render-type", imagemagick_render_type,
    doc: /* Integer indicating which ImageMagick rendering method to use.
The options are:
  0 -- the default method (pixel pushing)
  1 -- a newer method ("MagickExportImagePixels") that may perform
       better (speed etc) in some cases, but has not been as thoroughly
       tested with Emacs as the default method.  This method requires
       ImageMagick version 6.4.6 (approximately) or later.
*/);
  /* MagickExportImagePixels is in 6.4.6-9, but not 6.4.4-10.  */
  imagemagick_render_type = 0;
#endif
}<|MERGE_RESOLUTION|>--- conflicted
+++ resolved
@@ -11563,21 +11563,10 @@
     image_error ("Error parsing SVG image");
   else
     {
-<<<<<<< HEAD
       image_error ("Error parsing SVG image: %s",
 		   call2 (intern ("string-trim-right"), build_string (err->message),
 			  Qnil));
       g_error_free (err);
-=======
-      char *errmsg = err->message;
-      ptrdiff_t errlen = strlen (errmsg);
-
-      /* Remove trailing whitespace from the error message text.  It
-	 has a newline at the end, and perhaps more whitespace.  */
-      while (c_isspace (errmsg[errlen - 1]))
-	errlen--;
-      image_error ("Error parsing SVG image: %s", make_string (errmsg, errlen));
->>>>>>> 7df898d5
     }
 
   if (err)
