--- conflicted
+++ resolved
@@ -11564,11 +11564,7 @@
   else
     {
       image_error ("Error parsing SVG image: %s",
-<<<<<<< HEAD
 		   call2 (intern ("string-trim-right"), build_string (err->message),
-=======
-		   call2 (Qstring_trim_right, build_string (err->message),
->>>>>>> 280b40cd
 			  Qnil));
       g_error_free (err);
     }
