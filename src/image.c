--- conflicted
+++ resolved
@@ -4581,7 +4581,6 @@
   file_name = image_spec_value (img->spec, QCfile, NULL);
   if (STRINGP (file_name))
     {
-<<<<<<< HEAD
       int fd;
       Lisp_Object file = image_find_image_fd (file_name, &fd);
       if (!STRINGP (file))
@@ -4590,8 +4589,6 @@
 	  return false;
 	}
 
-=======
->>>>>>> bf4d4ab4
       ptrdiff_t size;
       char *contents = slurp_image (file_name, &size, "XBM");
       if (contents == NULL)
@@ -5871,7 +5868,6 @@
   file_name = image_spec_value (img->spec, QCfile, NULL);
   if (STRINGP (file_name))
     {
-<<<<<<< HEAD
       int fd;
       Lisp_Object file = image_find_image_fd (file_name, &fd);
       if (!STRINGP (file))
@@ -5880,8 +5876,6 @@
 	  return false;
 	}
 
-=======
->>>>>>> bf4d4ab4
       ptrdiff_t size;
       char *contents = slurp_image (file_name, &size, "XPM");
       if (contents == NULL)
@@ -6882,7 +6876,6 @@
 
   if (STRINGP (specified_file))
     {
-<<<<<<< HEAD
       int fd;
       Lisp_Object file = image_find_image_fd (specified_file, &fd);
       if (!STRINGP (file))
@@ -6891,8 +6884,6 @@
 	  return false;
 	}
 
-=======
->>>>>>> bf4d4ab4
       ptrdiff_t size;
       contents = slurp_image (specified_file, &size, "PBM");
       if (contents == NULL)
@@ -9782,7 +9773,6 @@
 
   if (NILP (specified_data))
     {
-<<<<<<< HEAD
       int fd;
       file = image_find_image_fd (specified_file, &fd);
       if (!STRINGP (file))
@@ -9792,9 +9782,6 @@
 	}
 
       contents = (uint8_t *) slurp_file (fd, &size);
-=======
-      contents = (uint8_t *) slurp_image (specified_file, &size, "WebP");
->>>>>>> bf4d4ab4
       if (contents == NULL)
 	return false;
     }
@@ -11188,7 +11175,6 @@
   base_uri = image_spec_value (img->spec, QCbase_uri, NULL);
   if (STRINGP (file_name))
     {
-<<<<<<< HEAD
       int fd;
       Lisp_Object file = image_find_image_fd (file_name, &fd);
       if (!STRINGP (file))
@@ -11198,8 +11184,6 @@
 	}
 
       /* Read the entire file into memory.  */
-=======
->>>>>>> bf4d4ab4
       ptrdiff_t size;
       char *contents = slurp_image (file_name, &size, "SVG");
       if (contents == NULL)
