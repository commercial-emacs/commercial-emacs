/* Functions for image support on window system.

Copyright (C) 1989-2022 Free Software Foundation, Inc.

This file is NOT part of GNU Emacs.

GNU Emacs is free software: you can redistribute it and/or modify
it under the terms of the GNU General Public License as published by
the Free Software Foundation, either version 3 of the License, or (at
your option) any later version.

GNU Emacs is distributed in the hope that it will be useful,
but WITHOUT ANY WARRANTY; without even the implied warranty of
MERCHANTABILITY or FITNESS FOR A PARTICULAR PURPOSE.  See the
GNU General Public License for more details.

You should have received a copy of the GNU General Public License
along with GNU Emacs.  If not, see <https://www.gnu.org/licenses/>.  */

#include <config.h>

#include <fcntl.h>
#include <math.h>
#include <unistd.h>

/* Include this before including <setjmp.h> to work around bugs with
   older libpng; see Bug#17429.  */
#if defined HAVE_PNG
# include <png.h>
#endif

#include <setjmp.h>

#include <math.h>
#include <stdint.h>
#include <c-ctype.h>
#include <flexmember.h>

#include "lisp.h"
#include "frame.h"
#include "process.h"
#include "window.h"
#include "buffer.h"
#include "dispextern.h"
#include "blockinput.h"
#include "sysstdio.h"
#include "systime.h"
#include <epaths.h>
#include "coding.h"
#include "termhooks.h"
#include "font.h"
#include "pdumper.h"

#ifdef HAVE_SYS_STAT_H
#include <sys/stat.h>
#endif /* HAVE_SYS_STAT_H */

#ifdef HAVE_SYS_TYPES_H
#include <sys/types.h>
#endif /* HAVE_SYS_TYPES_H */

#ifdef HAVE_WINDOW_SYSTEM
#include TERM_HEADER
#endif /* HAVE_WINDOW_SYSTEM */

/* Work around GCC bug 54561.  */
#if GNUC_PREREQ (4, 3, 0)
# pragma GCC diagnostic ignored "-Wclobbered"
#endif

#ifdef HAVE_X_WINDOWS
typedef struct x_bitmap_record Bitmap_Record;
#ifndef USE_CAIRO
#define GET_PIXEL(ximg, x, y) XGetPixel (ximg, x, y)
#define PUT_PIXEL XPutPixel
#define NO_PIXMAP None

#define PIX_MASK_RETAIN	0
#define PIX_MASK_DRAW	1
#endif	/* !USE_CAIRO */
#endif /* HAVE_X_WINDOWS */

#if defined(USE_CAIRO) || defined(HAVE_NS)
#define RGB_TO_ULONG(r, g, b) (((r) << 16) | ((g) << 8) | (b))
#ifndef HAVE_NS
#define ARGB_TO_ULONG(a, r, g, b) (((a) << 24) | ((r) << 16) | ((g) << 8) | (b))
#endif
#define RED_FROM_ULONG(color)	(((color) >> 16) & 0xff)
#define GREEN_FROM_ULONG(color)	(((color) >> 8) & 0xff)
#define BLUE_FROM_ULONG(color)	((color) & 0xff)
#define RED16_FROM_ULONG(color)		(RED_FROM_ULONG (color) * 0x101)
#define GREEN16_FROM_ULONG(color)	(GREEN_FROM_ULONG (color) * 0x101)
#define BLUE16_FROM_ULONG(color)	(BLUE_FROM_ULONG (color) * 0x101)
#endif

#ifdef USE_CAIRO
#define GET_PIXEL image_pix_context_get_pixel
#define PUT_PIXEL image_pix_container_put_pixel
#define NO_PIXMAP 0

#define PIX_MASK_RETAIN	0
#define PIX_MASK_DRAW	255

static unsigned long image_alloc_image_color (struct frame *, struct image *,
					      Lisp_Object, unsigned long);
#endif	/* USE_CAIRO */

#if defined HAVE_PGTK && defined HAVE_IMAGEMAGICK
/* In pgtk, we don't want to create scaled image.  If we create scaled
 * image on scale=2.0 environment, the created image is half size and
 * Gdk scales it back, and the result is blurry.  To avoid this, we
 * hold original size image as far as we can, and let Gdk to scale it
 * when it is shown.  */
# define DONT_CREATE_TRANSFORMED_IMAGEMAGICK_IMAGE
#endif

#ifdef HAVE_NTGUI

/* We need (or want) w32.h only when we're _not_ compiling for Cygwin.  */
#ifdef WINDOWSNT
# include "w32common.h"
# include "w32.h"
#endif

typedef struct w32_bitmap_record Bitmap_Record;
#define GET_PIXEL(ximg, x, y) GetPixel (ximg, x, y)
#define PUT_PIXEL XPutPixel
#define NO_PIXMAP 0

#define PIX_MASK_RETAIN	0
#define PIX_MASK_DRAW	1

#endif /* HAVE_NTGUI */

#ifdef HAVE_NS
typedef struct ns_bitmap_record Bitmap_Record;

#define GET_PIXEL(ximg, x, y) XGetPixel (ximg, x, y)
#define PUT_PIXEL XPutPixel
#define NO_PIXMAP 0

#define PIX_MASK_RETAIN	0
#define PIX_MASK_DRAW	1

#endif /* HAVE_NS */

#ifdef HAVE_PGTK
typedef struct pgtk_bitmap_record Bitmap_Record;
#endif /* HAVE_PGTK */

#if (defined HAVE_X_WINDOWS \
     && ! (defined HAVE_NTGUI || defined USE_CAIRO || defined HAVE_NS))
/* W32_TODO : Color tables on W32.  */
# define COLOR_TABLE_SUPPORT 1
#endif

#ifdef HAVE_HAIKU
#include "haiku_support.h"
typedef struct haiku_bitmap_record Bitmap_Record;

#define GET_PIXEL(ximg, x, y) haiku_get_pixel (ximg, x, y)
#define PUT_PIXEL haiku_put_pixel
#define NO_PIXMAP 0

#define PIX_MASK_RETAIN	0
#define PIX_MASK_DRAW	1

#define RGB_TO_ULONG(r, g, b) (((r) << 16) | ((g) << 8) | (b))
#define RED_FROM_ULONG(color)	(((color) >> 16) & 0xff)
#define GREEN_FROM_ULONG(color)	(((color) >> 8) & 0xff)
#define BLUE_FROM_ULONG(color)	((color) & 0xff)
#define RED16_FROM_ULONG(color)		(RED_FROM_ULONG (color) * 0x101)
#define GREEN16_FROM_ULONG(color)	(GREEN_FROM_ULONG (color) * 0x101)
#define BLUE16_FROM_ULONG(color)	(BLUE_FROM_ULONG (color) * 0x101)

#endif

static void image_disable_image (struct frame *, struct image *);
static void image_edge_detection (struct frame *, struct image *, Lisp_Object,
                                  Lisp_Object);

static void init_color_table (void);
static unsigned long lookup_rgb_color (struct frame *f, int r, int g, int b);
#ifdef COLOR_TABLE_SUPPORT
static void free_color_table (void);
static unsigned long *colors_in_color_table (int *n);
#endif

#if defined (HAVE_WEBP) || defined (HAVE_GIF)
static void anim_prune_animation_cache (Lisp_Object);
#endif

#ifdef USE_CAIRO

static Emacs_Pix_Container
image_create_pix_container (struct frame *f, unsigned int width,
			    unsigned int height, unsigned int depth)
{
  Emacs_Pix_Container pimg;

  pimg = xmalloc (sizeof (*pimg));
  pimg->width = width;
  pimg->height = height;
  pimg->bits_per_pixel = depth == 1 ? 8 : 32;
  pimg->bytes_per_line = cairo_format_stride_for_width ((depth == 1
							 ? CAIRO_FORMAT_A8
							 : CAIRO_FORMAT_RGB24),
							width);
  pimg->data = xmalloc (pimg->bytes_per_line * height);

  return pimg;
}

static void
image_pix_container_put_pixel (Emacs_Pix_Container image,
			       int x, int y, unsigned long pixel)
{
  if (image->bits_per_pixel == 32)
    ((uint32_t *)(image->data + y * image->bytes_per_line))[x] = pixel;
  else
    ((uint8_t *)(image->data + y * image->bytes_per_line))[x] = pixel;
}

static unsigned long
image_pix_context_get_pixel (Emacs_Pix_Context image, int x, int y)
{
  if (image->bits_per_pixel == 32)
    return ((uint32_t *)(image->data + y * image->bytes_per_line))[x];
  else
    return ((uint8_t *)(image->data + y * image->bytes_per_line))[x];
}

static Emacs_Pix_Container
image_pix_container_create_from_bitmap_data (struct frame *f,
					     char *data, unsigned int width,
					     unsigned int height,
					     unsigned long fg,
					     unsigned long bg)
{
  Emacs_Pix_Container pimg = image_create_pix_container (f, width, height, 0);
  int bytes_per_line = (width + (CHAR_BIT - 1)) / CHAR_BIT;

  for (int y = 0; y < height; y++)
    {
      for (int x = 0; x < width; x++)
	PUT_PIXEL (pimg, x, y,
		   (data[x / CHAR_BIT] >> (x % CHAR_BIT)) & 1 ? fg : bg);
      data += bytes_per_line;
    }

  return pimg;
}

static cairo_surface_t *
cr_create_surface_from_pix_containers (Emacs_Pix_Container pimg,
				       Emacs_Pix_Container mask)
{
  cairo_surface_t *surface;

  if (mask)
    {
      int x, y;

      for (y = 0; y < pimg->height; y++)
	for (x = 0; x < pimg->width; x++)
	  {
	    unsigned long color, alpha;
	    int r, g, b;

	    color = GET_PIXEL (pimg, x, y);
	    alpha = GET_PIXEL (mask, x, y);
	    r = (RED_FROM_ULONG (color) * alpha + 0x7f) / 0xff;
	    g = (GREEN_FROM_ULONG (color) * alpha + 0x7f) / 0xff;
	    b = (BLUE_FROM_ULONG (color) * alpha + 0x7f) / 0xff;
	    PUT_PIXEL (pimg, x, y, ARGB_TO_ULONG (alpha, r, g, b));
	  }
      xfree (mask->data);
      mask->data = NULL;
    }
  surface = cairo_image_surface_create_for_data ((unsigned char *) pimg->data,
						 (mask ? CAIRO_FORMAT_ARGB32
						  : CAIRO_FORMAT_RGB24),
						 pimg->width, pimg->height,
						 pimg->bytes_per_line);
  static const cairo_user_data_key_t key;
  cairo_surface_set_user_data (surface, &key, pimg->data, xfree);
  pimg->data = NULL;

  return surface;
}

static void
cr_put_image_to_cr_data (struct image *img)
{
  cairo_pattern_t *pattern = NULL;
  cairo_surface_t *surface = cr_create_surface_from_pix_containers (img->pixmap,
								    img->mask);
  if (surface)
    {
      pattern = cairo_pattern_create_for_surface (surface);
      if (img->cr_data)
	{
	  cairo_matrix_t matrix;
	  cairo_pattern_get_matrix (img->cr_data, &matrix);
	  cairo_pattern_set_matrix (pattern, &matrix);
          cairo_pattern_set_filter
            (pattern, cairo_pattern_get_filter (img->cr_data));
	  cairo_pattern_destroy (img->cr_data);
	}
      cairo_surface_destroy (surface);
    }

  img->cr_data = pattern;
}

#endif	/* USE_CAIRO */

#ifdef HAVE_NS
/* Use with images created by ns_image_for_XPM.  */
static unsigned long
XGetPixel (Emacs_Pix_Container image, int x, int y)
{
  return ns_get_pixel (image, x, y);
}

/* Use with images created by ns_image_for_XPM; alpha set to 1;
   pixel is assumed to be in RGB form.  */
static void
XPutPixel (Emacs_Pix_Container image, int x, int y, unsigned long pixel)
{
  ns_put_pixel (image, x, y, pixel);
}
#endif /* HAVE_NS */

/* Code to deal with bitmaps.  Bitmaps are referenced by their bitmap
   id, which is just an int that this section returns.  Bitmaps are
   reference counted so they can be shared among frames.

   Bitmap indices are guaranteed to be > 0, so a negative number can
   be used to indicate no bitmap.

   If you use image_create_bitmap_from_data, then you must keep track
   of the bitmaps yourself.  That is, creating a bitmap from the same
   data more than once will not be caught.  */

/* Functions to access the contents of a bitmap, given an id.  */

#ifdef HAVE_X_WINDOWS
static int
x_bitmap_height (struct frame *f, ptrdiff_t id)
{
  return FRAME_DISPLAY_INFO (f)->bitmaps[id - 1].height;
}

static int
x_bitmap_width (struct frame *f, ptrdiff_t id)
{
  return FRAME_DISPLAY_INFO (f)->bitmaps[id - 1].width;
}

#ifdef USE_CAIRO
cairo_pattern_t *
x_bitmap_stipple (struct frame *f, Pixmap pixmap)
{
  Display_Info *dpyinfo = FRAME_DISPLAY_INFO (f);

  for (ptrdiff_t i = 0; i < dpyinfo->bitmaps_last; i++)
    {
      struct x_bitmap_record *bm = dpyinfo->bitmaps + i;

      if (bm->refcount && bm->pixmap == pixmap && bm->depth == 1)
	{
	  if (bm->stipple == NULL)
	    {
	      cairo_surface_t *surface
		= cairo_xlib_surface_create_for_bitmap (FRAME_X_DISPLAY (f),
							pixmap,
							FRAME_X_SCREEN (f),
							bm->width, bm->height);
	      cairo_pattern_t *pattern
		= cairo_pattern_create_for_surface (surface);
	      cairo_surface_destroy (surface);
	      cairo_pattern_set_extend (pattern, CAIRO_EXTEND_REPEAT);
	      bm->stipple = pattern;
	    }

	  return bm->stipple;
	}
    }

  return NULL;
}

#endif	/* USE_CAIRO */
#endif

#if defined (HAVE_X_WINDOWS) || defined (HAVE_NTGUI)
ptrdiff_t
image_bitmap_pixmap (struct frame *f, ptrdiff_t id)
{
  /* HAVE_NTGUI needs the explicit cast here.  */
  return (ptrdiff_t) FRAME_DISPLAY_INFO (f)->bitmaps[id - 1].pixmap;
}
#endif

#ifdef HAVE_X_WINDOWS
int
x_bitmap_mask (struct frame *f, ptrdiff_t id)
{
  return FRAME_DISPLAY_INFO (f)->bitmaps[id - 1].mask;
}
#endif

/* Allocate a new bitmap record.  Returns index of new record.  */

static ptrdiff_t
image_allocate_bitmap_record (struct frame *f)
{
  Display_Info *dpyinfo = FRAME_DISPLAY_INFO (f);
  ptrdiff_t i;

  if (dpyinfo->bitmaps_last < dpyinfo->bitmaps_size)
    return ++dpyinfo->bitmaps_last;

  for (i = 0; i < dpyinfo->bitmaps_size; ++i)
    if (dpyinfo->bitmaps[i].refcount == 0)
      return i + 1;

  dpyinfo->bitmaps =
    xpalloc (dpyinfo->bitmaps, &dpyinfo->bitmaps_size,
	     10, -1, sizeof *dpyinfo->bitmaps);
  return ++dpyinfo->bitmaps_last;
}

/* Add one reference to the reference count of the bitmap with id ID.  */

void
image_reference_bitmap (struct frame *f, ptrdiff_t id)
{
  ++FRAME_DISPLAY_INFO (f)->bitmaps[id - 1].refcount;
}

#ifdef HAVE_PGTK
static cairo_pattern_t *
image_create_pattern_from_pixbuf (struct frame *f, GdkPixbuf * pixbuf)
{
  GdkPixbuf *pb = gdk_pixbuf_add_alpha (pixbuf, TRUE, 255, 255, 255);
  cairo_surface_t *surface =
    cairo_surface_create_similar_image (cairo_get_target
					(f->output_data.pgtk->cr_context),
					CAIRO_FORMAT_A1,
					gdk_pixbuf_get_width (pb),
					gdk_pixbuf_get_height (pb));

  cairo_t *cr = cairo_create (surface);
  gdk_cairo_set_source_pixbuf (cr, pb, 0, 0);
  cairo_set_operator (cr, CAIRO_OPERATOR_SOURCE);
  cairo_paint (cr);
  cairo_destroy (cr);

  cairo_pattern_t *pat = cairo_pattern_create_for_surface (surface);
  cairo_pattern_set_extend (pat, CAIRO_EXTEND_REPEAT);

  cairo_surface_destroy (surface);
  g_object_unref (pb);

  return pat;
}
#endif

/* Create a bitmap for frame F from a HEIGHT x WIDTH array of bits at BITS.  */

ptrdiff_t
image_create_bitmap_from_data (struct frame *f, char *bits,
                               unsigned int width, unsigned int height)
{
  Display_Info *dpyinfo = FRAME_DISPLAY_INFO (f);
  ptrdiff_t id;

#ifdef HAVE_X_WINDOWS
  Pixmap bitmap;
  bitmap = XCreateBitmapFromData (FRAME_X_DISPLAY (f), FRAME_X_DRAWABLE (f),
				  bits, width, height);
  if (! bitmap)
    return -1;
#endif /* HAVE_X_WINDOWS */

#ifdef HAVE_NTGUI
  Lisp_Object frame UNINIT;	/* The value is not used.  */
  Emacs_Pixmap bitmap;
  bitmap = CreateBitmap (width, height,
			 FRAME_DISPLAY_INFO (XFRAME (frame))->n_planes,
			 FRAME_DISPLAY_INFO (XFRAME (frame))->n_cbits,
			 bits);
  if (! bitmap)
    return -1;
#endif /* HAVE_NTGUI */

#ifdef HAVE_NS
  void *bitmap = ns_image_from_XBM (bits, width, height, 0, 0);
  if (!bitmap)
      return -1;
#endif

#ifdef HAVE_PGTK
  GdkPixbuf *pixbuf = gdk_pixbuf_new (GDK_COLORSPACE_RGB,
				      FALSE,
				      8,
				      width,
				      height);
  {
    char *sp = bits;
    int mask = 0x01;
    unsigned char *buf = gdk_pixbuf_get_pixels (pixbuf);
    int rowstride = gdk_pixbuf_get_rowstride (pixbuf);
    for (int y = 0; y < height; y++)
      {
	unsigned char *dp = buf + rowstride * y;
	for (int x = 0; x < width; x++)
	  {
	    if (*sp & mask)
	      {
		*dp++ = 0xff;
		*dp++ = 0xff;
		*dp++ = 0xff;
	      }
	    else
	      {
		*dp++ = 0x00;
		*dp++ = 0x00;
		*dp++ = 0x00;
	      }
	    if ((mask <<= 1) >= 0x100)
	      {
		mask = 0x01;
		sp++;
	      }
	  }
	if (mask != 0x01)
	  {
	    mask = 0x01;
	    sp++;
	  }
      }
  }
#endif /* HAVE_PGTK */

#ifdef HAVE_HAIKU
  void *bitmap, *stipple;
  int bytes_per_line, x, y;

  bitmap = BBitmap_new (width, height, false);

  if (!bitmap)
    return -1;

  bytes_per_line = (width + 7) / 8;
  stipple = xmalloc (height * bytes_per_line);
  memcpy (stipple, bits, height * bytes_per_line);

  for (y = 0; y < height; y++)
    {
      for (x = 0; x < width; x++)
	PUT_PIXEL (bitmap, x, y, ((bits[8] >> (x % 8)) & 1
				  ? f->foreground_pixel
				  : f->background_pixel));
      bits += bytes_per_line;
    }
#endif

  id = image_allocate_bitmap_record (f);

#ifdef HAVE_NS
  dpyinfo->bitmaps[id - 1].img = bitmap;
  dpyinfo->bitmaps[id - 1].depth = 1;
#endif

#ifdef HAVE_PGTK
  dpyinfo->bitmaps[id - 1].img = pixbuf;
  dpyinfo->bitmaps[id - 1].depth = 1;
  dpyinfo->bitmaps[id - 1].pattern =
    image_create_pattern_from_pixbuf (f, pixbuf);
#endif

#ifdef HAVE_HAIKU
  dpyinfo->bitmaps[id - 1].img = bitmap;
  dpyinfo->bitmaps[id - 1].depth = 1;
  dpyinfo->bitmaps[id - 1].stipple_bits = stipple;
  dpyinfo->bitmaps[id - 1].stipple_foreground
    = f->foreground_pixel & 0xffffffff;
  dpyinfo->bitmaps[id - 1].stipple_background
    = f->background_pixel & 0xffffffff;
#endif

  dpyinfo->bitmaps[id - 1].file = NULL;
  dpyinfo->bitmaps[id - 1].height = height;
  dpyinfo->bitmaps[id - 1].width = width;
  dpyinfo->bitmaps[id - 1].refcount = 1;

#ifdef HAVE_X_WINDOWS
  dpyinfo->bitmaps[id - 1].pixmap = bitmap;
  dpyinfo->bitmaps[id - 1].have_mask = false;
  dpyinfo->bitmaps[id - 1].depth = 1;
#ifdef USE_CAIRO
  dpyinfo->bitmaps[id - 1].stipple = NULL;
#endif	/* USE_CAIRO */
#endif /* HAVE_X_WINDOWS */

#ifdef HAVE_NTGUI
  dpyinfo->bitmaps[id - 1].pixmap = bitmap;
  dpyinfo->bitmaps[id - 1].hinst = NULL;
  dpyinfo->bitmaps[id - 1].depth = 1;
#endif /* HAVE_NTGUI */

  return id;
}

#if defined HAVE_HAIKU || defined HAVE_NS
static char *slurp_file (int, ptrdiff_t *);
static Lisp_Object image_find_image_fd (Lisp_Object, int *);
static bool xbm_read_bitmap_data (struct frame *, char *, char *,
				  int *, int *, char **, bool);
#endif

/* Create bitmap from file FILE for frame F.  */

ptrdiff_t
image_create_bitmap_from_file (struct frame *f, Lisp_Object file)
{
#if defined (HAVE_NTGUI)
  return -1;  /* W32_TODO : bitmap support */
#else
  Display_Info *dpyinfo = FRAME_DISPLAY_INFO (f);
#endif

#ifdef HAVE_NS
  ptrdiff_t id, size;
  int fd, width, height, rc;
  char *contents, *data;
  void *bitmap;

  if (!STRINGP (image_find_image_fd (file, &fd)))
    return -1;

  contents = slurp_file (fd, &size);

  if (!contents)
    return -1;

  rc = xbm_read_bitmap_data (f, contents, contents + size,
			     &width, &height, &data, 0);

  if (!rc)
    {
      xfree (contents);
      return -1;
    }

  bitmap = ns_image_from_XBM (data, width, height, 0, 0);

  if (!bitmap)
    {
      xfree (contents);
      xfree (data);
      return -1;
    }

  id = image_allocate_bitmap_record (f);
  dpyinfo->bitmaps[id - 1].img = bitmap;
  dpyinfo->bitmaps[id - 1].refcount = 1;
  dpyinfo->bitmaps[id - 1].file = xlispstrdup (file);
  dpyinfo->bitmaps[id - 1].depth = 1;
  dpyinfo->bitmaps[id - 1].height = ns_image_width (bitmap);
  dpyinfo->bitmaps[id - 1].width = ns_image_height (bitmap);

  xfree (contents);
  xfree (data);
  return id;
#endif

#ifdef HAVE_PGTK
  GError *err = NULL;
  ptrdiff_t id;
  void * bitmap = gdk_pixbuf_new_from_file (SSDATA (file), &err);

  if (!bitmap)
    {
      g_error_free (err);
      return -1;
    }

  id = image_allocate_bitmap_record (f);

  dpyinfo->bitmaps[id - 1].img = bitmap;
  dpyinfo->bitmaps[id - 1].refcount = 1;
  dpyinfo->bitmaps[id - 1].file = xlispstrdup (file);
  dpyinfo->bitmaps[id - 1].height = gdk_pixbuf_get_width (bitmap);
  dpyinfo->bitmaps[id - 1].width = gdk_pixbuf_get_height (bitmap);
  dpyinfo->bitmaps[id - 1].pattern
    = image_create_pattern_from_pixbuf (f, bitmap);
  return id;
#endif

#ifdef HAVE_X_WINDOWS
  unsigned int width, height;
  Pixmap bitmap;
  int xhot, yhot, result;
  ptrdiff_t id;
  Lisp_Object found;
  char *filename;

  /* Look for an existing bitmap with the same name.  */
  for (id = 0; id < dpyinfo->bitmaps_last; ++id)
    {
      if (dpyinfo->bitmaps[id].refcount
	  && dpyinfo->bitmaps[id].file
	  && !strcmp (dpyinfo->bitmaps[id].file, SSDATA (file)))
	{
	  ++dpyinfo->bitmaps[id].refcount;
	  return id + 1;
	}
    }

  /* Search bitmap-file-path for the file, if appropriate.  */
  if (openp (Vx_bitmap_file_path, file, Qnil, &found,
	     make_fixnum (R_OK), false, false)
      < 0)
    return -1;

  filename = SSDATA (found);

  result = XReadBitmapFile (FRAME_X_DISPLAY (f), FRAME_X_DRAWABLE (f),
			    filename, &width, &height, &bitmap, &xhot, &yhot);
  if (result != BitmapSuccess)
    return -1;

  id = image_allocate_bitmap_record (f);
  dpyinfo->bitmaps[id - 1].pixmap = bitmap;
  dpyinfo->bitmaps[id - 1].have_mask = false;
  dpyinfo->bitmaps[id - 1].refcount = 1;
  dpyinfo->bitmaps[id - 1].file = xlispstrdup (file);
  dpyinfo->bitmaps[id - 1].depth = 1;
  dpyinfo->bitmaps[id - 1].height = height;
  dpyinfo->bitmaps[id - 1].width = width;
#ifdef USE_CAIRO
  dpyinfo->bitmaps[id - 1].stipple = NULL;
#endif	/* USE_CAIRO */

  return id;
#endif /* HAVE_X_WINDOWS */

#ifdef HAVE_HAIKU
  ptrdiff_t id, size;
  int fd, width, height, rc, bytes_per_line, x, y;
  char *contents, *data, *tmp;
  void *bitmap;
  Lisp_Object found;

  /* Look for an existing bitmap with the same name.  */
  for (id = 0; id < dpyinfo->bitmaps_last; ++id)
    {
      if (dpyinfo->bitmaps[id].refcount
	  && dpyinfo->bitmaps[id].file
	  && !strcmp (dpyinfo->bitmaps[id].file, SSDATA (file)))
	{
	  ++dpyinfo->bitmaps[id].refcount;
	  return id + 1;
	}
    }

  /* Search bitmap-file-path for the file, if appropriate.  */
  if (openp (Vx_bitmap_file_path, file, Qnil, &found,
	     make_fixnum (R_OK), false, false)
      < 0)
    return -1;

  if (!STRINGP (image_find_image_fd (file, &fd))
      && !STRINGP (image_find_image_fd (found, &fd)))
    return -1;

  contents = slurp_file (fd, &size);

  if (!contents)
    return -1;

  rc = xbm_read_bitmap_data (f, contents, contents + size,
			     &width, &height, &data, 0);

  if (!rc)
    {
      xfree (contents);
      return -1;
    }

  bitmap = BBitmap_new (width, height, false);

  if (!bitmap)
    {
      xfree (contents);
      xfree (data);
      return -1;
    }

  id = image_allocate_bitmap_record (f);

  dpyinfo->bitmaps[id - 1].img = bitmap;
  dpyinfo->bitmaps[id - 1].depth = 1;
  dpyinfo->bitmaps[id - 1].file = xlispstrdup (file);
  dpyinfo->bitmaps[id - 1].height = height;
  dpyinfo->bitmaps[id - 1].width = width;
  dpyinfo->bitmaps[id - 1].refcount = 1;
  dpyinfo->bitmaps[id - 1].stipple_foreground
    = f->foreground_pixel & 0xffffffff;
  dpyinfo->bitmaps[id - 1].stipple_background
    = f->background_pixel & 0xffffffff;
  dpyinfo->bitmaps[id - 1].stipple_bits = data;

  bytes_per_line = (width + 7) / 8;
  tmp = data;

  for (y = 0; y < height; y++)
    {
      for (x = 0; x < width; x++)
	PUT_PIXEL (bitmap, x, y, ((tmp[x / 8] >> (x % 8)) & 1
				  ? f->foreground_pixel
				  : f->background_pixel));

      tmp += bytes_per_line;
    }

  xfree (contents);
  return id;
#endif
}

/* Free bitmap B.  */

static void
free_bitmap_record (Display_Info *dpyinfo, Bitmap_Record *bm)
{
#ifdef HAVE_X_WINDOWS
  XFreePixmap (dpyinfo->display, bm->pixmap);
  if (bm->have_mask)
    XFreePixmap (dpyinfo->display, bm->mask);
#ifdef USE_CAIRO
  if (bm->stipple)
    cairo_pattern_destroy (bm->stipple);
#endif	/* USE_CAIRO */
#endif /* HAVE_X_WINDOWS */

#ifdef HAVE_NTGUI
  DeleteObject (bm->pixmap);
#endif /* HAVE_NTGUI */

#ifdef HAVE_NS
  ns_release_object (bm->img);
#endif

#ifdef HAVE_PGTK
  if (bm->pattern != NULL)
    cairo_pattern_destroy (bm->pattern);
#endif

#ifdef HAVE_HAIKU
  BBitmap_free (bm->img);

  if (bm->stipple_bits)
    xfree (bm->stipple_bits);
#endif

  if (bm->file)
    {
      xfree (bm->file);
      bm->file = NULL;
    }
}

/* Remove reference to bitmap with id number ID.  */

void
image_destroy_bitmap (struct frame *f, ptrdiff_t id)
{
  Display_Info *dpyinfo = FRAME_DISPLAY_INFO (f);

  if (id > 0)
    {
      Bitmap_Record *bm = &dpyinfo->bitmaps[id - 1];

      if (--bm->refcount == 0)
	{
	  block_input ();
	  free_bitmap_record (dpyinfo, bm);
	  unblock_input ();
	}
    }
}

/* Free all the bitmaps for the display specified by DPYINFO.  */

void
image_destroy_all_bitmaps (Display_Info *dpyinfo)
{
  ptrdiff_t i;
  Bitmap_Record *bm = dpyinfo->bitmaps;

  for (i = 0; i < dpyinfo->bitmaps_last; i++, bm++)
    if (bm->refcount > 0)
      free_bitmap_record (dpyinfo, bm);

  dpyinfo->bitmaps_last = 0;
}

#ifndef HAVE_XRENDER
/* Required for the definition of image_create_x_image_and_pixmap_1 below.  */
typedef void Picture;
#endif

static bool image_create_x_image_and_pixmap_1 (struct frame *, int, int, int,
                                               Emacs_Pix_Container *,
                                               Emacs_Pixmap *, Picture *);
static void image_destroy_x_image (Emacs_Pix_Container);

#ifdef HAVE_NTGUI
static HDC image_get_x_image_or_dc (struct frame *, struct image *,
                                    bool, HGDIOBJ *);
static void image_unget_x_image_or_dc (struct image *, bool,
                                       HDC, HGDIOBJ);
#else
static Emacs_Pix_Container image_get_x_image (struct frame *, struct image *,
                                              bool);
static void image_unget_x_image (struct image *, bool, Emacs_Pix_Container);
#define image_get_x_image_or_dc(f, img, mask_p, dummy)	\
  image_get_x_image (f, img, mask_p)
#define image_unget_x_image_or_dc(img, mask_p, ximg, dummy)	\
  image_unget_x_image (img, mask_p, ximg)
#endif

#ifdef HAVE_X_WINDOWS

#ifndef USE_CAIRO
static void image_sync_to_pixmaps (struct frame *, struct image *);
#endif	/* !USE_CAIRO */

/* We are working on X-specific data structures here even with cairo.
   So we use X-specific versions of image construction/destruction
   functions and inline the specific case of four_corners_best.  */

static bool x_create_x_image_and_pixmap (struct frame *, int, int, int,
					 XImage **, Pixmap *);
static void x_destroy_x_image (XImage *);

/* Create a mask of a bitmap. Note is this not a perfect mask.
   It's nicer with some borders in this context */

void
x_create_bitmap_mask (struct frame *f, ptrdiff_t id)
{
  Pixmap pixmap, mask;
  XImage *ximg, *mask_img;
  unsigned long width, height;
  bool result;
  unsigned long bg UNINIT;
  unsigned long x, y, xp, xm, yp, ym;
  GC gc;

  Display_Info *dpyinfo = FRAME_DISPLAY_INFO (f);

  if (!(id > 0))
    return;

  pixmap = image_bitmap_pixmap (f, id);
  width = x_bitmap_width (f, id);
  height = x_bitmap_height (f, id);

  block_input ();
  ximg = XGetImage (FRAME_X_DISPLAY (f), pixmap, 0, 0, width, height,
		    ~0, ZPixmap);

  if (!ximg)
    {
      unblock_input ();
      return;
    }

  result = x_create_x_image_and_pixmap (f, width, height, 1, &mask_img, &mask);

  unblock_input ();
  if (!result)
    {
      XDestroyImage (ximg);
      return;
    }

  unsigned long corner_pixels[4];
  corner_pixels[0] = XGetPixel (ximg, 0, 0);
  corner_pixels[1] = XGetPixel (ximg, width - 1, 0);
  corner_pixels[2] = XGetPixel (ximg, width - 1, height - 1);
  corner_pixels[3] = XGetPixel (ximg, 0, height - 1);
  int i, best_count;
  for (i = best_count = 0; i < 4; ++i)
    {
      int j, n;

      for (j = n = 0; j < 4; ++j)
	if (corner_pixels[i] == corner_pixels[j])
	  ++n;

      if (n > best_count)
	bg = corner_pixels[i], best_count = n;
    }

  for (y = 0; y < ximg->height; ++y)
    {
      for (x = 0; x < ximg->width; ++x)
	{
	  xp = x != ximg->width - 1 ? x + 1 : 0;
	  xm = x != 0 ? x - 1 : ximg->width - 1;
	  yp = y != ximg->height - 1 ? y + 1 : 0;
	  ym = y != 0 ? y - 1 : ximg->height - 1;
	  if (XGetPixel (ximg, x, y) == bg
	      && XGetPixel (ximg, x, yp) == bg
	      && XGetPixel (ximg, x, ym) == bg
	      && XGetPixel (ximg, xp, y) == bg
	      && XGetPixel (ximg, xp, yp) == bg
	      && XGetPixel (ximg, xp, ym) == bg
	      && XGetPixel (ximg, xm, y) == bg
	      && XGetPixel (ximg, xm, yp) == bg
	      && XGetPixel (ximg, xm, ym) == bg)
	    XPutPixel (mask_img, x, y, 0);
	  else
	    XPutPixel (mask_img, x, y, 1);
	}
    }

  eassert (input_blocked_p ());
  gc = XCreateGC (FRAME_X_DISPLAY (f), mask, 0, NULL);
  XPutImage (FRAME_X_DISPLAY (f), mask, gc, mask_img, 0, 0, 0, 0,
	     width, height);
  XFreeGC (FRAME_X_DISPLAY (f), gc);

  dpyinfo->bitmaps[id - 1].have_mask = true;
  dpyinfo->bitmaps[id - 1].mask = mask;

  XDestroyImage (ximg);
  x_destroy_x_image (mask_img);
}

#endif /* HAVE_X_WINDOWS */

/***********************************************************************
			    Image types
 ***********************************************************************/

/* Each image format (JPEG, TIFF, ...) supported is described by
   a structure of the type below.  */

struct image_type
{
  /* Index of a symbol uniquely identifying the image type, e.g., 'jpeg'.  */
  int type;

  /* Check that SPEC is a valid image specification for the given
     image type.  Value is true if SPEC is valid.  */
  bool (*valid_p) (Lisp_Object spec);

  /* Load IMG which is used on frame F from information contained in
     IMG->spec.  Value is true if successful.  */
  bool (*load_img) (struct frame *f, struct image *img);

  /* Free resources of image IMG which is used on frame F.  */
  void (*free_img) (struct frame *f, struct image *img);

#ifdef WINDOWSNT
  /* Initialization function (used for dynamic loading of image
     libraries on Windows), or NULL if none.  */
  bool (*init) (void);
  /* An initializer for the init field.  */
#endif
#if defined HAVE_RSVG || defined HAVE_PNG || defined HAVE_GIF || \
  defined HAVE_TIFF || defined HAVE_JPEG || defined HAVE_XPM || \
  defined HAVE_NS || defined HAVE_HAIKU || defined HAVE_PGTK || \
  defined HAVE_WEBP
# ifdef WINDOWSNT
#  define IMAGE_TYPE_INIT(f) f
# else
#  define IMAGE_TYPE_INIT(f)
# endif
#endif
};

/* Forward function prototypes.  */

static struct image_type const *lookup_image_type (Lisp_Object);
static void image_laplace (struct frame *, struct image *);
static void image_emboss (struct frame *, struct image *);
static void image_build_heuristic_mask (struct frame *, struct image *,
                                    Lisp_Object);

static void
add_image_type (Lisp_Object type)
{
  Vimage_types = Fcons (type, Vimage_types);
}


/* Value is true if OBJECT is a valid Lisp image specification.  A
   valid image specification is a list whose car is the symbol
   `image', and whose rest is a property list.  The property list must
   contain a value for key `:type'.  That value must be the name of a
   supported image type.  The rest of the property list depends on the
   image type.  */

bool
valid_image_p (Lisp_Object object)
{
  if (IMAGEP (object))
    {
      Lisp_Object tail = XCDR (object);
      FOR_EACH_TAIL_SAFE (tail)
	{
	  if (EQ (XCAR (tail), QCtype))
	    {
	      tail = XCDR (tail);
	      if (CONSP (tail))
		{
		  struct image_type const *type =
		    lookup_image_type (XCAR (tail));
		  if (type)
		    return type->valid_p (object);
		}
	      break;
	    }
	  tail = XCDR (tail);
	  if (! CONSP (tail))
	    return false;
	}
    }

  return false;
}

/* Log error message with format string FORMAT and trailing arguments.
   Signaling an error, e.g. when an image cannot be loaded, is not a
   good idea because this would interrupt redisplay, and the error
   message display would lead to another redisplay.  This function
   therefore simply displays a message.  */

static void
image_error (const char *format, ...)
{
  va_list ap;
  va_start (ap, format);
  vadd_to_log (format, ap);
  va_end (ap);
}

static void
image_size_error (void)
{
  image_error ("Invalid image size (see `max-image-size')");
}


/***********************************************************************
			 Image specifications
 ***********************************************************************/

enum image_value_type
{
  IMAGE_DONT_CHECK_VALUE_TYPE,
  IMAGE_STRING_VALUE,
  IMAGE_STRING_OR_NIL_VALUE,
  IMAGE_SYMBOL_VALUE,
  IMAGE_POSITIVE_INTEGER_VALUE,
  IMAGE_NON_NEGATIVE_INTEGER_VALUE_OR_PAIR,
  IMAGE_NON_NEGATIVE_INTEGER_VALUE,
  IMAGE_ASCENT_VALUE,
  IMAGE_INTEGER_VALUE,
  IMAGE_FUNCTION_VALUE,
  IMAGE_NUMBER_VALUE,
  IMAGE_BOOL_VALUE
};

/* Structure used when parsing image specifications.  */

struct image_keyword
{
  /* Name of keyword.  */
  const char *name;

  /* The type of value allowed.  */
  enum image_value_type type;

  /* True means key must be present.  */
  bool mandatory_p;

  /* Used to recognize duplicate keywords in a property list.  */
  bool count;

  /* The value that was found.  */
  Lisp_Object value;
};


/* Parse image spec SPEC according to KEYWORDS.  A valid image spec
   has the format (image KEYWORD VALUE ...).  One of the keyword/
   value pairs must be `:type TYPE'.  KEYWORDS is a vector of
   image_keywords structures of size NKEYWORDS describing other
   allowed keyword/value pairs.  Value is true if SPEC is valid.  */

static bool
parse_image_spec (Lisp_Object spec, struct image_keyword *keywords,
		  int nkeywords, Lisp_Object type)
{
  int i;
  Lisp_Object plist;

  if (!IMAGEP (spec))
    return false;

  plist = XCDR (spec);
  FOR_EACH_TAIL_SAFE (plist)
    {
      Lisp_Object key, value;

      /* First element of a pair must be a symbol.  */
      key = XCAR (plist);
      plist = XCDR (plist);
      if (!SYMBOLP (key))
	return false;

      /* There must follow a value.  */
      if (!CONSP (plist))
	return false;
      value = XCAR (plist);

      /* Find key in KEYWORDS.  Error if not found.  */
      for (i = 0; i < nkeywords; ++i)
	if (strcmp (keywords[i].name, SSDATA (SYMBOL_NAME (key))) == 0)
	  break;

      if (i == nkeywords)
	goto maybe_done;

      /* Record that we recognized the keyword.  If a keyword
	 was found more than once, it's an error.  */
      keywords[i].value = value;
      if (keywords[i].count)
	return false;
      keywords[i].count = true;

      /* Check type of value against allowed type.  */
      switch (keywords[i].type)
	{
	case IMAGE_STRING_VALUE:
	  if (!STRINGP (value))
	    return false;
	  break;

	case IMAGE_STRING_OR_NIL_VALUE:
	  if (!STRINGP (value) && !NILP (value))
	    return false;
	  break;

	case IMAGE_SYMBOL_VALUE:
	  if (!SYMBOLP (value))
	    return false;
	  break;

	case IMAGE_POSITIVE_INTEGER_VALUE:
	  if (! RANGED_FIXNUMP (1, value, INT_MAX))
	    return false;
	  break;

	case IMAGE_NON_NEGATIVE_INTEGER_VALUE_OR_PAIR:
	  if (RANGED_FIXNUMP (0, value, INT_MAX))
	    break;
	  if (CONSP (value)
	      && RANGED_FIXNUMP (0, XCAR (value), INT_MAX)
	      && RANGED_FIXNUMP (0, XCDR (value), INT_MAX))
	    break;
	  return false;

	case IMAGE_ASCENT_VALUE:
	  if (SYMBOLP (value) && EQ (value, Qcenter))
	    break;
	  else if (RANGED_FIXNUMP (0, value, 100))
	    break;
	  return false;

	case IMAGE_NON_NEGATIVE_INTEGER_VALUE:
	  /* Unlike the other integer-related cases, this one does not
	     verify that VALUE fits in 'int'.  This is because callers
	     want EMACS_INT.  */
	  if (!FIXNUMP (value) || XFIXNUM (value) < 0)
	    return false;
	  break;

	case IMAGE_DONT_CHECK_VALUE_TYPE:
	  break;

	case IMAGE_FUNCTION_VALUE:
	  value = indirect_function (value);
	  if (FUNCTIONP (value))
	    break;
	  return false;

	case IMAGE_NUMBER_VALUE:
	  if (! NUMBERP (value))
	    return false;
	  break;

	case IMAGE_INTEGER_VALUE:
	  if (! TYPE_RANGED_FIXNUMP (int, value))
	    return false;
	  break;

	case IMAGE_BOOL_VALUE:
	  if (!NILP (value) && !EQ (value, Qt))
	    return false;
	  break;

	default:
	  emacs_abort ();
	  break;
	}

      if (EQ (key, QCtype)
	  && !(EQ (type, value) || EQ (type, Qnative_image)))
	return false;

    maybe_done:
      if (NILP (XCDR (plist)))
	{
	  /* Check that all mandatory fields are present.  */
	  for (i = 0; i < nkeywords; ++i)
	    if (keywords[i].mandatory_p && keywords[i].count == 0)
	      return false;

	  return true;
	}
    }

  return false;
}


/* Return the value of KEY in image specification SPEC.  Value is nil
   if KEY is not present in SPEC.  Set *FOUND depending on whether KEY
   was found in SPEC.  */

static Lisp_Object
image_spec_value (Lisp_Object spec, Lisp_Object key, bool *found)
{
  Lisp_Object tail;

  eassert (valid_image_p (spec));

  tail = XCDR (spec);
  FOR_EACH_TAIL_SAFE (tail)
    {
      if (EQ (XCAR (tail), key))
	{
	  if (found)
	    *found = 1;
	  return XCAR (XCDR (tail));
	}
      tail = XCDR (tail);
      if (! CONSP (tail))
	break;
    }

  if (found)
    *found = 0;
  return Qnil;
}


DEFUN ("image-size", Fimage_size, Simage_size, 1, 3, 0,
       doc: /* Return the size of image SPEC as pair (WIDTH . HEIGHT).
PIXELS non-nil means return the size in pixels, otherwise return the
size in canonical character units.

FRAME is the frame on which the image will be displayed.  FRAME nil
or omitted means use the selected frame.

Calling this function will result in the image being stored in the
image cache.  If this is not desirable, call `image-flush' after
calling this function.  */)
  (Lisp_Object spec, Lisp_Object pixels, Lisp_Object frame)
{
  Lisp_Object size;

  size = Qnil;
  if (valid_image_p (spec))
    {
      struct frame *f = decode_window_system_frame (frame);
      ptrdiff_t id = lookup_image (f, spec, -1);
      struct image *img = IMAGE_FROM_ID (f, id);
      int width = img->width + 2 * img->hmargin;
      int height = img->height + 2 * img->vmargin;

      if (NILP (pixels))
	size = Fcons (make_float ((double) width / FRAME_COLUMN_WIDTH (f)),
		      make_float ((double) height / FRAME_LINE_HEIGHT (f)));
      else
	size = Fcons (make_fixnum (width), make_fixnum (height));
    }
  else
    error ("Invalid image specification");

  return size;
}


DEFUN ("image-mask-p", Fimage_mask_p, Simage_mask_p, 1, 2, 0,
       doc: /* Return t if image SPEC has a mask bitmap.
FRAME is the frame on which the image will be displayed.  FRAME nil
or omitted means use the selected frame.  */)
  (Lisp_Object spec, Lisp_Object frame)
{
  Lisp_Object mask;

  mask = Qnil;
  if (valid_image_p (spec))
    {
      struct frame *f = decode_window_system_frame (frame);
      ptrdiff_t id = lookup_image (f, spec, -1);
      struct image *img = IMAGE_FROM_ID (f, id);
      if (img->mask)
	mask = Qt;
    }
  else
    error ("Invalid image specification");

  return mask;
}

DEFUN ("image-metadata", Fimage_metadata, Simage_metadata, 1, 2, 0,
       doc: /* Return metadata for image SPEC.
FRAME is the frame on which the image will be displayed.  FRAME nil
or omitted means use the selected frame.  */)
  (Lisp_Object spec, Lisp_Object frame)
{
  Lisp_Object ext;

  ext = Qnil;
  if (valid_image_p (spec))
    {
      struct frame *f = decode_window_system_frame (frame);
      ptrdiff_t id = lookup_image (f, spec, -1);
      struct image *img = IMAGE_FROM_ID (f, id);
      ext = img->lisp_data;
    }

  return ext;
}


/***********************************************************************
		 Image type independent image structures
 ***********************************************************************/

#define MAX_IMAGE_SIZE 10.0
/* Allocate and return a new image structure for image specification
   SPEC.  SPEC has a hash value of HASH.  */

static struct image *
make_image (Lisp_Object spec, EMACS_UINT hash)
{
  struct image *img = xzalloc (sizeof *img);
  Lisp_Object file = image_spec_value (spec, QCfile, NULL);

  eassert (valid_image_p (spec));
  img->dependencies = NILP (file) ? Qnil : list1 (file);
  img->type = lookup_image_type (image_spec_value (spec, QCtype, NULL));
  eassert (img->type != NULL);
  img->spec = spec;
  img->lisp_data = Qnil;
  img->ascent = DEFAULT_IMAGE_ASCENT;
  img->hash = hash;
  img->corners[BOT_CORNER] = -1;  /* Full image */
  return img;
}


/* Free image IMG which was used on frame F, including its resources.  */

static void
free_image (struct frame *f, struct image *img)
{
  if (img)
    {
      struct image_cache *c = FRAME_IMAGE_CACHE (f);

      /* Remove IMG from the hash table of its cache.  */
      if (img->prev)
	img->prev->next = img->next;
      else
	c->buckets[img->hash % IMAGE_CACHE_BUCKETS_SIZE] = img->next;

      if (img->next)
	img->next->prev = img->prev;

      c->images[img->id] = NULL;

#if !defined USE_CAIRO && defined HAVE_XRENDER
      if (img->picture)
        XRenderFreePicture (FRAME_X_DISPLAY (f), img->picture);
      if (img->mask_picture)
        XRenderFreePicture (FRAME_X_DISPLAY (f), img->mask_picture);
#endif

      /* Free resources, then free IMG.  */
      img->type->free_img (f, img);
      xfree (img->face_font_family);
      xfree (img);
    }
}

/* Return true if the given widths and heights are valid for display.  */

static bool
check_image_size (struct frame *f, int width, int height)
{
  int w, h;

  if (width <= 0 || height <= 0)
    return 0;

  if (FIXNUMP (Vmax_image_size))
    return (width <= XFIXNUM (Vmax_image_size)
	    && height <= XFIXNUM (Vmax_image_size));
  else if (FLOATP (Vmax_image_size))
    {
      if (f != NULL)
	{
	  w = FRAME_PIXEL_WIDTH (f);
	  h = FRAME_PIXEL_HEIGHT (f);
	}
      else
	w = h = 1024;  /* Arbitrary size for unknown frame. */
      return (width <= XFLOAT_DATA (Vmax_image_size) * w
	      && height <= XFLOAT_DATA (Vmax_image_size) * h);
    }
  else
    return 1;
}

/* Prepare image IMG for display on frame F.  Must be called before
   drawing an image.  */

void
prepare_image_for_display (struct frame *f, struct image *img)
{
  /* We're about to display IMG, so set its timestamp to `now'.  */
  img->timestamp = current_timespec ();

  /* If IMG doesn't have a pixmap yet, load it now, using the image
     type dependent loader function.  */
  if (img->pixmap == NO_PIXMAP && !img->load_failed_p)
    img->load_failed_p = ! img->type->load_img (f, img);

#ifdef USE_CAIRO
  if (!img->load_failed_p)
    {
      block_input ();
      if (img->cr_data == NULL || (cairo_pattern_get_type (img->cr_data)
				   != CAIRO_PATTERN_TYPE_SURFACE))
	{
	  /* Fill in the background/background_transparent field while
	     we have img->pixmap->data/img->mask->data.  */
	  IMAGE_BACKGROUND (img, f, img->pixmap);
	  IMAGE_BACKGROUND_TRANSPARENT (img, f, img->mask);
	  cr_put_image_to_cr_data (img);
	  if (img->cr_data == NULL)
	    {
	      img->load_failed_p = 1;
	      img->type->free_img (f, img);
	    }
	}
      unblock_input ();
    }
#elif defined HAVE_X_WINDOWS
  if (!img->load_failed_p)
    {
      block_input ();
      image_sync_to_pixmaps (f, img);
      unblock_input ();
    }
#endif
}


/* Value is the number of pixels for the ascent of image IMG when
   drawn in face FACE.  */

int
image_ascent (struct image *img, struct face *face, struct glyph_slice *slice)
{
  int height;
  int ascent;

  if (slice->height == img->height)
    height = img->height + img->vmargin;
  else if (slice->y == 0)
    height = slice->height + img->vmargin;
  else
    height = slice->height;

  if (img->ascent == CENTERED_IMAGE_ASCENT)
    {
      if (face->font)
	{
#ifdef HAVE_NTGUI
	  /* W32 specific version.  Why?. ++kfs  */
	  ascent = height / 2 - (FONT_DESCENT (face->font)
				 - FONT_BASE (face->font)) / 2;
#else
	  /* This expression is arranged so that if the image can't be
	     exactly centered, it will be moved slightly up.  This is
	     because a typical font is `top-heavy' (due to the presence
	     uppercase letters), so the image placement should err towards
	     being top-heavy too.  It also just generally looks better.  */
	  ascent = (height + FONT_BASE (face->font)
                    - FONT_DESCENT (face->font) + 1) / 2;
#endif /* HAVE_NTGUI */
	}
      else
	ascent = height / 2;
    }
  else
    ascent = height * (img->ascent / 100.0);

  return ascent;
}


/* Image background colors.  */

/* Find the "best" corner color of a bitmap.
   On W32, PIMG is assumed to a device context with the bitmap selected.  */

static RGB_PIXEL_COLOR
four_corners_best (Emacs_Pix_Context pimg, int *corners,
		   unsigned long width, unsigned long height)
{
  RGB_PIXEL_COLOR corner_pixels[4];
  RGB_PIXEL_COLOR best UNINIT;
  int i, best_count;

  if (corners && corners[BOT_CORNER] >= 0)
    {
      /* Get the colors at the corner_pixels of pimg.  */
      corner_pixels[0] = GET_PIXEL (pimg, corners[LEFT_CORNER], corners[TOP_CORNER]);
      corner_pixels[1] = GET_PIXEL (pimg, corners[RIGHT_CORNER] - 1, corners[TOP_CORNER]);
      corner_pixels[2] = GET_PIXEL (pimg, corners[RIGHT_CORNER] - 1, corners[BOT_CORNER] - 1);
      corner_pixels[3] = GET_PIXEL (pimg, corners[LEFT_CORNER], corners[BOT_CORNER] - 1);
    }
  else

    {
      /* Get the colors at the corner_pixels of pimg.  */
      corner_pixels[0] = GET_PIXEL (pimg, 0, 0);
      corner_pixels[1] = GET_PIXEL (pimg, width - 1, 0);
      corner_pixels[2] = GET_PIXEL (pimg, width - 1, height - 1);
      corner_pixels[3] = GET_PIXEL (pimg, 0, height - 1);
    }
  /* Choose the most frequently found color as background.  */
  for (i = best_count = 0; i < 4; ++i)
    {
      int j, n;

      for (j = n = 0; j < 4; ++j)
	if (corner_pixels[i] == corner_pixels[j])
	  ++n;

      if (n > best_count)
	best = corner_pixels[i], best_count = n;
    }

  return best;
}

/* Return the `background' field of IMG.  If IMG doesn't have one yet,
   it is guessed heuristically.  If non-zero, XIMG is an existing
   Emacs_Pix_Context object (device context with the image selected on
   W32) to use for the heuristic.  */

RGB_PIXEL_COLOR
image_background (struct image *img, struct frame *f, Emacs_Pix_Context pimg)
{
  if (! img->background_valid)
    /* IMG doesn't have a background yet, try to guess a reasonable value.  */
    {
      bool free_pimg = !pimg;
#ifdef HAVE_NTGUI
      HGDIOBJ prev;
#endif /* HAVE_NTGUI */

      if (free_pimg)
	pimg = image_get_x_image_or_dc (f, img, 0, &prev);

      RGB_PIXEL_COLOR bg
	= four_corners_best (pimg, img->corners, img->width, img->height);
#ifdef USE_CAIRO
      {
	char color_name[30];
	sprintf (color_name, "#%04x%04x%04x",
		 (unsigned int) RED16_FROM_ULONG (bg),
		 (unsigned int) GREEN16_FROM_ULONG (bg),
		 (unsigned int) BLUE16_FROM_ULONG (bg));
	bg = image_alloc_image_color (f, img, build_string (color_name), 0);
      }
#endif
      img->background = bg;

      if (free_pimg)
	image_unget_x_image_or_dc (img, 0, pimg, prev);

      img->background_valid = 1;
    }

  return img->background;
}

/* Return the `background_transparent' field of IMG.  If IMG doesn't
   have one yet, it is guessed heuristically.  If non-zero, MASK is an
   existing Emacs_Pix_Context (XImage* on X) object to use for the
   heuristic.  */

int
image_background_transparent (struct image *img, struct frame *f,
                              Emacs_Pix_Context mask)
{
  if (! img->background_transparent_valid)
    /* IMG doesn't have a background yet, try to guess a reasonable value.  */
    {
      if (img->mask)
	{
	  bool free_mask = !mask;
#ifdef HAVE_NTGUI
	  HGDIOBJ prev;
#endif /* HAVE_NTGUI */

	  if (free_mask)
	    mask = image_get_x_image_or_dc (f, img, 1, &prev);

	  img->background_transparent
	    = (four_corners_best (mask, img->corners, img->width, img->height) == PIX_MASK_RETAIN);

	  if (free_mask)
	    image_unget_x_image_or_dc (img, 1, mask, prev);
	}
      else
	img->background_transparent = 0;

      img->background_transparent_valid = 1;
    }

  return img->background_transparent;
}

/***********************************************************************
		  Helper functions for X image types
 ***********************************************************************/

/* Clear X resources of image IMG on frame F according to FLAGS.
   FLAGS is bitwise-or of the following masks:
   CLEAR_IMAGE_PIXMAP free the pixmap if any.
   CLEAR_IMAGE_MASK means clear the mask pixmap if any.
   CLEAR_IMAGE_COLORS means free colors allocated for the image, if
     any.  */

#define CLEAR_IMAGE_PIXMAP	(1 << 0)
#define CLEAR_IMAGE_MASK	(1 << 1)
#define CLEAR_IMAGE_COLORS	(1 << 2)

static void
image_clear_image_1 (struct frame *f, struct image *img, int flags)
{
  if (flags & CLEAR_IMAGE_PIXMAP)
    {
      if (img->pixmap)
	{
	  FRAME_TERMINAL (f)->free_pixmap (f, img->pixmap);
	  img->pixmap = NO_PIXMAP;
	  /* NOTE (HAVE_NS): background color is NOT an indexed color! */
	  img->background_valid = 0;
	}
#if defined HAVE_X_WINDOWS && !defined USE_CAIRO
      if (img->ximg)
	{
	  image_destroy_x_image (img->ximg);
	  img->ximg = NULL;
	  img->background_valid = 0;
	}
#endif
    }

  if (flags & CLEAR_IMAGE_MASK)
    {
      if (img->mask)
	{
	  FRAME_TERMINAL (f)->free_pixmap (f, img->mask);
	  img->mask = NO_PIXMAP;
	  img->background_transparent_valid = 0;
	}
#if defined HAVE_X_WINDOWS && !defined USE_CAIRO
      if (img->mask_img)
	{
	  image_destroy_x_image (img->mask_img);
	  img->mask_img = NULL;
	  img->background_transparent_valid = 0;
	}
#endif
    }

  if ((flags & CLEAR_IMAGE_COLORS) && img->ncolors)
    {
      /* W32_TODO: color table support.  */
#if defined HAVE_X_WINDOWS && !defined USE_CAIRO
      x_free_colors (f, img->colors, img->ncolors);
#endif /* HAVE_X_WINDOWS && !USE_CAIRO */
      xfree (img->colors);
      img->colors = NULL;
      img->ncolors = 0;
    }

#ifdef USE_CAIRO
  if (img->cr_data)
    {
      cairo_pattern_destroy (img->cr_data);
      img->cr_data = NULL;
    }
#endif	/* USE_CAIRO */
}

/* Free X resources of image IMG which is used on frame F.  */

static void
image_clear_image (struct frame *f, struct image *img)
{
  block_input ();
  image_clear_image_1 (f, img,
		   CLEAR_IMAGE_PIXMAP | CLEAR_IMAGE_MASK | CLEAR_IMAGE_COLORS);
  unblock_input ();
}


/* Allocate color COLOR_NAME for image IMG on frame F.  If color
   cannot be allocated, use DFLT.  Add a newly allocated color to
   IMG->colors, so that it can be freed again.  Value is the pixel
   color.  */

static unsigned long
image_alloc_image_color (struct frame *f, struct image *img,
                         Lisp_Object color_name, unsigned long dflt)
{
  Emacs_Color color;
  unsigned long result;

  eassert (STRINGP (color_name));

  if (FRAME_TERMINAL (f)->defined_color_hook (f,
                                              SSDATA (color_name),
                                              &color,
                                              true,
                                              false)
      && img->ncolors < min (min (PTRDIFF_MAX, SIZE_MAX) / sizeof *img->colors,
			     INT_MAX))
    {
      /* This isn't called frequently so we get away with simply
	 reallocating the color vector to the needed size, here.  */
      ptrdiff_t ncolors = img->ncolors + 1;
      img->colors = xrealloc (img->colors, ncolors * sizeof *img->colors);
      img->colors[ncolors - 1] = color.pixel;
      img->ncolors = ncolors;
      result = color.pixel;
    }
  else
    result = dflt;

  return result;
}



/***********************************************************************
			     Image Cache
 ***********************************************************************/

static void cache_image (struct frame *f, struct image *img);

/* Return a new, initialized image cache that is allocated from the
   heap.  Call free_image_cache to free an image cache.  */

struct image_cache *
make_image_cache (void)
{
  struct image_cache *c = xmalloc (sizeof *c);

  c->size = 50;
  c->used = c->refcount = 0;
  c->images = xmalloc (c->size * sizeof *c->images);
  c->buckets = xzalloc (IMAGE_CACHE_BUCKETS_SIZE * sizeof *c->buckets);
  return c;
}

/* Find an image matching SPEC in the cache, and return it.  If no
   image is found, return NULL.  */
static struct image *
search_image_cache (struct frame *f, Lisp_Object spec, EMACS_UINT hash,
                    unsigned long foreground, unsigned long background,
                    int font_size, char *font_family, bool ignore_colors)
{
  struct image *img;
  struct image_cache *c = FRAME_IMAGE_CACHE (f);
  int i = hash % IMAGE_CACHE_BUCKETS_SIZE;

  if (!c) return NULL;

  /* If the image spec does not specify a background color, the cached
     image must have the same background color as the current frame.
     The foreground color must also match, for the sake of monochrome
     images.

     In fact, we could ignore the foreground color matching condition
     for color images, or if the image spec specifies :foreground;
     similarly we could ignore the background color matching condition
     for formats that don't use transparency (such as jpeg), or if the
     image spec specifies :background.  However, the extra memory
     usage is probably negligible in practice, so we don't bother.  */

  for (img = c->buckets[i]; img; img = img->next)
    if (img->hash == hash
	&& !NILP (Fequal (img->spec, spec))
	&& (ignore_colors || (img->face_foreground == foreground
                              && img->face_background == background
			      && img->face_font_size == font_size
			      && (font_family
				  &&!strcmp (font_family, img->face_font_family)))))
      break;
  return img;
}


/* Filter out image elements that don't affect display, but will
   disrupt finding the image in the cache.  This should perhaps be
   user-configurable, but for now it's hard-coded (but new elements
   can be added at will).  */
static Lisp_Object
filter_image_spec (Lisp_Object spec)
{
  Lisp_Object out = Qnil;

  /* Skip past the `image' element.  */
  if (CONSP (spec))
    spec = XCDR (spec);

  while (CONSP (spec))
    {
      Lisp_Object key = XCAR (spec);
      spec = XCDR (spec);
      if (CONSP (spec))
	{
	  Lisp_Object value = XCAR (spec);
	  spec = XCDR (spec);

	  /* Some animation-related data doesn't affect display, but
	     breaks the image cache.  Filter those out.  */
	  if (!(EQ (key, QCanimate_buffer)
		|| EQ (key, QCanimate_tardiness)
		|| EQ (key, QCanimate_position)
		|| EQ (key, QCanimate_multi_frame_data)))
	    {
	      out = Fcons (value, out);
	      out = Fcons (key, out);
	    }
	}
    }
  return out;
}

/* Search frame F for an image with spec SPEC, and free it.  */

static void
uncache_image (struct frame *f, Lisp_Object spec)
{
  struct image *img;
  EMACS_UINT hash = sxhash (filter_image_spec (spec));

  /* Because the background colors are based on the current face, we
     can have multiple copies of an image with the same spec. We want
     to remove them all to ensure the user doesn't see an old version
     of the image when the face changes.  */
  while ((img = search_image_cache (f, spec, hash, 0, 0, 0, NULL, true)))
    {
      free_image (f, img);
      /* As display glyphs may still be referring to the image ID, we
	 must garbage the frame (Bug#6426).  */
      SET_FRAME_GARBAGED (f);
    }
}


/* Free image cache of frame F.  Be aware that X frames share images
   caches.  */

void
free_image_cache (struct frame *f)
{
  struct image_cache *c = FRAME_IMAGE_CACHE (f);
  if (c)
    {
      ptrdiff_t i;

      /* Cache should not be referenced by any frame when freed.  */
      eassert (c->refcount == 0);

      for (i = 0; i < c->used; ++i)
	free_image (f, c->images[i]);
      xfree (c->images);
      xfree (c->buckets);
      xfree (c);
      FRAME_IMAGE_CACHE (f) = NULL;
    }
}


/* Clear image cache of frame F.  FILTER=t means free all images.
   FILTER=nil means clear only images that haven't been
   displayed for some time.
   Else, only free the images which have FILTER in their `dependencies'.
   Should be called from time to time to reduce the number of loaded images.
   If image-cache-eviction-delay is non-nil, this frees images in the cache
   which weren't displayed for at least that many seconds.  */

static void
clear_image_cache (struct frame *f, Lisp_Object filter)
{
  struct image_cache *c = FRAME_IMAGE_CACHE (f);

  if (c && !f->inhibit_clear_image_cache)
    {
      ptrdiff_t i, nfreed = 0;

      /* Block input so that we won't be interrupted by a SIGIO
	 while being in an inconsistent state.  */
      block_input ();

      if (!NILP (filter))
	{
	  /* Filter image cache.  */
	  for (i = 0; i < c->used; ++i)
	    {
	      struct image *img = c->images[i];
	      if (img && (EQ (Qt, filter)
			  || !NILP (Fmember (filter, img->dependencies))))
		{
		  free_image (f, img);
		  ++nfreed;
		}
	    }
	}
      else if (FIXNUMP (Vimage_cache_eviction_delay))
	{
	  /* Free cache based on timestamp.  */
	  struct timespec old, t;
	  double delay;
	  ptrdiff_t nimages = 0;

	  for (i = 0; i < c->used; ++i)
	    if (c->images[i])
	      nimages++;

	  /* If the number of cached images has grown unusually large,
	     decrease the cache eviction delay (Bug#6230).  */
	  delay = XFIXNUM (Vimage_cache_eviction_delay);
	  if (nimages > 40)
	    delay = 1600 * delay / nimages / nimages;
	  delay = max (delay, 1);

	  t = current_timespec ();
	  old = timespec_sub (t, dtotimespec (delay));

	  for (i = 0; i < c->used; ++i)
	    {
	      struct image *img = c->images[i];
	      if (img && timespec_cmp (img->timestamp, old) < 0)
		{
		  free_image (f, img);
		  ++nfreed;
		}
	    }
	}

      /* We may be clearing the image cache because, for example,
	 Emacs was iconified for a longer period of time.  In that
	 case, current matrices may still contain references to
	 images freed above.  So, clear these matrices.  */
      if (nfreed)
	{
	  Lisp_Object tail, frame;

	  FOR_EACH_FRAME (tail, frame)
	    {
	      struct frame *fr = XFRAME (frame);
	      if (FRAME_IMAGE_CACHE (fr) == c)
		clear_current_matrices (fr);
	    }

	  windows_or_buffers_changed = 19;
	}

      unblock_input ();
    }
}

void
clear_image_caches (Lisp_Object filter)
{
  /* FIXME: We want to do
   * struct terminal *t;
   * for (t = terminal_list; t; t = t->next_terminal)
   *   clear_image_cache (t, filter); */
  Lisp_Object tail, frame;
  FOR_EACH_FRAME (tail, frame)
    if (FRAME_WINDOW_P (XFRAME (frame)))
      clear_image_cache (XFRAME (frame), filter);
}

DEFUN ("clear-image-cache", Fclear_image_cache, Sclear_image_cache,
       0, 2, 0,
       doc: /* Clear the image cache.
FILTER nil or a frame means clear all images in the selected frame.
FILTER t means clear the image caches of all frames.
Anything else means clear only those images that refer to FILTER,
which is then usually a filename.

This function also clears the image animation cache.  If
ANIMATION-CACHE is non-nil, only the image spec `eq' with
ANIMATION-CACHE is removed, and other image cache entries are not
evicted.  */)
  (Lisp_Object filter, Lisp_Object animation_cache)
{
  if (!NILP (animation_cache))
    {
#if defined (HAVE_WEBP) || defined (HAVE_GIF)
      anim_prune_animation_cache (XCDR (animation_cache));
#endif
      return Qnil;
    }

  if (! (NILP (filter) || FRAMEP (filter)))
    clear_image_caches (filter);
  else
    clear_image_cache (decode_window_system_frame (filter), Qt);

  /* Also clear the animation caches.  */
  image_prune_animation_caches (true);

  return Qnil;
}

static size_t
image_size_in_bytes (struct image *img)
{
  size_t size = 0;

#if defined USE_CAIRO
  Emacs_Pixmap pm = img->pixmap;
  if (pm)
    size += pm->height * pm->bytes_per_line;
  Emacs_Pixmap msk = img->mask;
  if (msk)
    size += msk->height * msk->bytes_per_line;

#elif defined HAVE_X_WINDOWS
  /* Use a nominal depth of 24 bpp for pixmap and 1 bpp for mask,
     to avoid having to query the server. */
  if (img->pixmap != NO_PIXMAP)
    size += img->width * img->height * 3;
  if (img->mask != NO_PIXMAP)
    size += img->width * img->height / 8;

  if (img->ximg && img->ximg->data)
    size += img->ximg->bytes_per_line * img->ximg->height;
  if (img->mask_img && img->mask_img->data)
    size += img->mask_img->bytes_per_line * img->mask_img->height;

#elif defined HAVE_NS
  if (img->pixmap)
    size += ns_image_size_in_bytes (img->pixmap);
  if (img->mask)
    size += ns_image_size_in_bytes (img->mask);

#elif defined HAVE_NTGUI
  if (img->pixmap)
    size += w32_image_size (img->pixmap);
  if (img->mask)
    size += w32_image_size (img->mask);

#elif defined HAVE_HAIKU
  if (img->pixmap)
    size += BBitmap_bytes_length (img->pixmap);
  if (img->mask)
    size += BBitmap_bytes_length (img->mask);
#endif

  return size;
}

static size_t
image_frame_cache_size (struct frame *f)
{
  struct image_cache *c = FRAME_IMAGE_CACHE (f);
  if (!c)
    return 0;

  size_t total = 0;
  for (ptrdiff_t i = 0; i < c->used; ++i)
    {
      struct image *img = c->images[i];
      total += img ? image_size_in_bytes (img) : 0;
    }
  return total;
}

DEFUN ("image-flush", Fimage_flush, Simage_flush,
       1, 2, 0,
       doc: /* Flush the image with specification SPEC on frame FRAME.
This removes the image from the Emacs image cache.  If SPEC specifies
an image file, the next redisplay of this image will read from the
current contents of that file.

FRAME nil or omitted means use the selected frame.
FRAME t means refresh the image on all frames.  */)
  (Lisp_Object spec, Lisp_Object frame)
{
  if (!valid_image_p (spec))
    error ("Invalid image specification");

  if (EQ (frame, Qt))
    {
      Lisp_Object tail;
      FOR_EACH_FRAME (tail, frame)
	{
	  struct frame *f = XFRAME (frame);
	  if (FRAME_WINDOW_P (f))
	    uncache_image (f, spec);
	}
    }
  else
    uncache_image (decode_window_system_frame (frame), spec);

  return Qnil;
}


/* Compute masks and transform image IMG on frame F, as specified
   by the image's specification,  */

static void
postprocess_image (struct frame *f, struct image *img)
{
  /* Manipulation of the image's mask.  */
  if (img->pixmap)
    {
      Lisp_Object conversion, spec;
      Lisp_Object mask;

      spec = img->spec;

      /* `:heuristic-mask t'
	 `:mask heuristic'
	 means build a mask heuristically.
	 `:heuristic-mask (R G B)'
	 `:mask (heuristic (R G B))'
	 means build a mask from color (R G B) in the
	 image.
	 `:mask nil'
	 means remove a mask, if any.  */

      mask = image_spec_value (spec, QCheuristic_mask, NULL);
      if (!NILP (mask))
	image_build_heuristic_mask (f, img, mask);
      else
	{
	  bool found_p;

	  mask = image_spec_value (spec, QCmask, &found_p);

	  if (EQ (mask, Qheuristic))
	    image_build_heuristic_mask (f, img, Qt);
	  else if (CONSP (mask)
		   && EQ (XCAR (mask), Qheuristic))
	    {
	      if (CONSP (XCDR (mask)))
		image_build_heuristic_mask (f, img, XCAR (XCDR (mask)));
	      else
		image_build_heuristic_mask (f, img, XCDR (mask));
	    }
	  else if (NILP (mask) && found_p && img->mask)
	    image_clear_image_1 (f, img, CLEAR_IMAGE_MASK);
	}


      /* Should we apply an image transformation algorithm?  */
      conversion = image_spec_value (spec, QCconversion, NULL);
      if (EQ (conversion, Qdisabled))
	image_disable_image (f, img);
      else if (EQ (conversion, Qlaplace))
	image_laplace (f, img);
      else if (EQ (conversion, Qemboss))
	image_emboss (f, img);
      else if (CONSP (conversion)
	       && EQ (XCAR (conversion), Qedge_detection))
	{
	  Lisp_Object tem;
	  tem = XCDR (conversion);
	  if (CONSP (tem))
	    image_edge_detection (f, img,
                                  plist_get (tem, QCmatrix),
                                  plist_get (tem, QCcolor_adjustment));
	}
    }
}

#if defined (HAVE_IMAGEMAGICK) || defined (HAVE_NATIVE_TRANSFORMS)
/* Scale an image size by returning SIZE / DIVISOR * MULTIPLIER,
   safely rounded and clipped to int range.  */

static int
scale_image_size (int size, double divisor, double multiplier)
{
  if (divisor != 0)
    {
      double scaled = size * multiplier / divisor;
      if (scaled < INT_MAX)
	{
	  /* Use ceil, as rounding can discard fractional SVG pixels.  */
	  return ceil (scaled);
	}
    }
  return INT_MAX;
}

/* Return a size, in pixels, from the value specified by SYMBOL, which
   may be an integer or a pair of the form (VALUE . 'em) where VALUE
   is a float that is multiplied by the font size to get the final
   dimension.

   If the value doesn't exist in the image spec, or is invalid, return
   -1.
*/
static int
image_get_dimension (struct image *img, Lisp_Object symbol)
{
  Lisp_Object value = image_spec_value (img->spec, symbol, NULL);

  if (FIXNATP (value))
    return min (XFIXNAT (value), INT_MAX);
  if (CONSP (value) && NUMBERP (CAR (value)) && EQ (Qem, CDR (value)))
    return scale_image_size (img->face_font_size, 1, XFLOATINT (CAR (value)));

  return -1;
}

/* Compute the desired size of an image with native size WIDTH x HEIGHT.
   Use IMG to deduce the size.  Store the desired size into
   *D_WIDTH x *D_HEIGHT.  Store -1 x -1 if the native size is OK.  */
static void
compute_image_size (double width, double height,
		    struct image *img,
		    int *d_width, int *d_height)
{
  double scale = 1;
  Lisp_Object value = image_spec_value (img->spec, QCscale, NULL);
  if (NUMBERP (value))
    {
      double dval = XFLOATINT (value);
      if (0 <= dval)
	scale = dval;
    }

  /* If width and/or height is set in the display spec assume we want
     to scale to those values.  If either h or w is unspecified, the
     unspecified should be calculated from the specified to preserve
     aspect ratio.  */
  int desired_width = image_get_dimension (img, QCwidth), max_width;
  if (desired_width < 0)
    max_width = image_get_dimension (img, QCmax_width);
  else
    {
      desired_width = scale_image_size (desired_width, 1, scale);
      /* :width overrides :max-width. */
      max_width = -1;
    }

  int desired_height = image_get_dimension (img, QCheight), max_height;
  if (desired_height < 0)
    max_height = image_get_dimension (img, QCmax_height);
  else
    {
      desired_height = scale_image_size (desired_height, 1, scale);
      /* :height overrides :max-height. */
      max_height = -1;
    }

  /* If we have both width/height set explicitly, we skip past all the
     aspect ratio-preserving computations below. */
  if (0 <= desired_width && 0 <= desired_height)
    goto out;

  if (0 <= desired_width)
    /* Width known, calculate height. */
    desired_height = scale_image_size (desired_width, width, height);
  else if (0 <= desired_height)
    /* Height known, calculate width. */
    desired_width = scale_image_size (desired_height, height, width);
  else
    {
      desired_width = scale_image_size (width, 1, scale);
      desired_height = scale_image_size (height, 1, scale);
    }

  if (0 <= max_width && max_width < desired_width)
    {
      /* The image is wider than :max-width. */
      desired_width = max_width;
      desired_height = scale_image_size (desired_width, width, height);
    }

  if (0 <= max_height && max_height < desired_height)
    {
      /* The image is higher than :max-height. */
      desired_height = max_height;
      desired_width = scale_image_size (desired_height, height, width);
    }

 out:
  *d_width = desired_width;
  *d_height = desired_height;
}

/* image_set_rotation and image_set_transform use affine
   transformation matrices to perform various transforms on the image.
   The matrix is a 2D array of doubles.  It is laid out like this:

   m[0][0] = m11 | m[1][0] = m12 | m[2][0] = tx
   --------------+---------------+-------------
   m[0][1] = m21 | m[1][1] = m22 | m[2][1] = ty
   --------------+---------------+-------------
   m[0][2] = 0   | m[1][2] = 0   | m[2][2] = 1

   tx and ty represent translations, m11 and m22 represent scaling
   transforms and m21 and m12 represent shear transforms.  Most
   graphics toolkits don't require the third row, however it is
   necessary for multiplication.

   Transforms are done by creating a matrix for each action we wish to
   take, then multiplying the transformation matrix by each of those
   matrices in order (matrix multiplication is not commutative).
   After we've done that we can use our modified transformation matrix
   to transform points.  We take the x and y coordinates and convert
   them into a 3x1 matrix and multiply that by the transformation
   matrix and it gives us a new, transformed, set of coordinates:

       [m11 m12 tx]   [x]   [m11*x+m12*y+tx*1]   [x']
       [m21 m22 ty] X [y] = [m21*x+m22*y+ty*1] = [y']
       [  0   0  1]   [1]   [     0*x+0*y+1*1]   [ 1]

   We don't have to worry about the last step as the graphics toolkit
   will do it for us.

   The three transforms we are concerned with are translation, scaling
   and rotation.  The translation matrix looks like this:

       [1 0 tx]
       [0 1 ty]
       [0 0  1]

   Where tx and ty are the amount to translate the origin in the x and
   y coordinates, respectively.  Since we are translating the origin
   and not the image data itself, it can appear backwards in use, for
   example to move the image 10 pixels to the right, you would set tx
   to -10.

   To scale we use:

       [x 0 0]
       [0 y 0]
       [0 0 1]

   Where x and y are the amounts to scale in the x and y dimensions.
   Values smaller than 1 make the image larger, values larger than 1
   make it smaller.  Negative values flip the image.  For example to
   double the image size set x and y to 0.5.

   To rotate we use:

       [ cos(r) sin(r) 0]
       [-sin(r) cos(r) 0]
       [      0      0 1]

   Where r is the angle of rotation required.  Rotation occurs around
   the origin, not the center of the image.  Note that this is
   normally considered a counter-clockwise rotation, however because
   our y axis is reversed, (0, 0) at the top left, it works as a
   clockwise rotation.

   The full process of rotating an image is to move the origin to the
   center of the image (width/2, height/2), perform the rotation, and
   finally move the origin back to the top left of the image, which
   may now be a different corner.

   Note that different GUI backends (X, Cairo, w32, NS, Haiku) want
   the transform matrix defined as transform from the original image
   to the transformed image, while others want the matrix to describe
   the transform of the space, which boils down to inverting the
   matrix.

   It's possible to pre-calculate the matrix multiplications and just
   generate one transform matrix that will do everything we need in a
   single step, but the maths for each element is much more complex
   and performing the steps separately makes for more readable code.  */

typedef double matrix3x3[3][3];

static void
matrix3x3_mult (matrix3x3 a, matrix3x3 b, matrix3x3 result)
{
  for (int i = 0; i < 3; i++)
    for (int j = 0; j < 3; j++)
      {
	double sum = 0;
	for (int k = 0; k < 3; k++)
	  sum += a[i][k] * b[k][j];
	result[i][j] = sum;
      }
}

static void
compute_image_rotation (struct image *img, double *rotation)
{
  bool foundp = false;
  Lisp_Object value = image_spec_value (img->spec, QCrotation, &foundp);
  if (!foundp)
    return;
  if (! NUMBERP (value))
    {
      image_error ("Invalid image `:rotation' parameter");
      return;
    }

  Lisp_Object reduced_angle = Fmod (value, make_fixnum (360));
  if (FLOATP (reduced_angle))
    *rotation = XFLOAT_DATA (reduced_angle);
  else
    *rotation = XFIXNUM (reduced_angle);
}

static void
image_set_transform (struct frame *f, struct image *img)
{
  bool flip;

#if defined HAVE_HAIKU
  matrix3x3 identity = {
    { 1, 0, 0 },
    { 0, 1, 0 },
    { 0, 0, 1 },
  };

  img->original_width = img->width;
  img->original_height = img->height;
  img->use_bilinear_filtering = false;

  memcpy (&img->transform, identity, sizeof identity);
#endif

# if (defined HAVE_IMAGEMAGICK \
      && !defined DONT_CREATE_TRANSFORMED_IMAGEMAGICK_IMAGE)
  /* ImageMagick images already have the correct transform.  */
  if (EQ (image_spec_value (img->spec, QCtype, NULL), Qimagemagick))
    return;
# endif

# if !defined USE_CAIRO && defined HAVE_XRENDER
  if (!img->picture)
    return;

  /* Store the original dimensions as we'll overwrite them later.  */
  img->original_width = img->width;
  img->original_height = img->height;
# endif

  /* Determine size.  */
  int width, height;

#ifdef HAVE_RSVG
  /* SVGs are pre-scaled to the correct size.  */
  if (EQ (image_spec_value (img->spec, QCtype, NULL), Qsvg))
    {
      width = img->width / FRAME_SCALE_FACTOR (f);
      height = img->height / FRAME_SCALE_FACTOR (f);
    }
  else
#endif
    compute_image_size (img->width, img->height, img, &width, &height);

  /* Determine rotation.  */
  double rotation = 0.0;
  compute_image_rotation (img, &rotation);

  /* Determine flipping.  */
  flip = !NILP (image_spec_value (img->spec, QCflip, NULL));

# if defined USE_CAIRO || defined HAVE_XRENDER || defined HAVE_NS || defined HAVE_HAIKU
  /* We want scale up operations to use a nearest neighbor filter to
     show real pixels instead of munging them, but scale down
     operations to use a blended filter, to avoid aliasing and the like.

     TODO: implement for Windows.  */
  bool smoothing;
  Lisp_Object s = image_spec_value (img->spec, QCtransform_smoothing, NULL);
  if (NILP (s))
    smoothing = (width < img->width) || (height < img->height);
  else
    smoothing = !NILP (s);
# endif

#ifdef HAVE_HAIKU
  img->use_bilinear_filtering = smoothing;
#endif

  /* Perform scale transformation.  */

  matrix3x3 matrix
    = {
# if defined USE_CAIRO || defined HAVE_XRENDER
	[0][0] = (!IEEE_FLOATING_POINT && width == 0 ? DBL_MAX
		  : img->width / (double) width),
	[1][1] = (!IEEE_FLOATING_POINT && height == 0 ? DBL_MAX
		  : img->height / (double) height),
# elif defined HAVE_NTGUI || defined HAVE_NS || defined HAVE_HAIKU
	[0][0] = (!IEEE_FLOATING_POINT && img->width == 0 ? DBL_MAX
		  : width / (double) img->width),
	[1][1] = (!IEEE_FLOATING_POINT && img->height == 0 ? DBL_MAX
		  : height / (double) img->height),
# else
	[0][0] = 1, [1][1] = 1,
# endif
	[2][2] = 1 };
  img->width = width;
  img->height = height;

  /* Perform rotation transformation.  */

  int rotate_flag = -1;

  /* Haiku needs this, since the transformation is done on the basis
     of the view, and not the image.  */
#ifdef HAVE_HAIKU
  int extra_tx, extra_ty;

  extra_tx = 0;
  extra_ty = 0;
#endif

  if (rotation == 0 && !flip)
    rotate_flag = 0;
  else
    {
# if (defined USE_CAIRO || defined HAVE_XRENDER \
      || defined HAVE_NTGUI || defined HAVE_NS \
      || defined HAVE_HAIKU)
      int cos_r, sin_r;
      if (rotation == 0)
	{
	  /* FLIP is always true here.  As this will rotate by 0
	     degrees, it has no visible effect.  Applying only
	     translation matrix to the image would be sufficient for
	     horizontal flipping, but writing special handling for
	     this case would increase code complexity somewhat.  */
	  cos_r = 1;
	  sin_r = 0;
	  rotate_flag = 1;

#ifdef HAVE_HAIKU
	  extra_tx = width;
	  extra_ty = 0;
#endif
	}
      else if (rotation == 90)
	{
	  width = img->height;
	  height = img->width;
	  cos_r = 0;
	  sin_r = 1;
	  rotate_flag = 1;

#ifdef HAVE_HAIKU
	  if (!flip)
	    extra_ty = height;
	  extra_tx = 0;
#endif
	}
      else if (rotation == 180)
	{
	  cos_r = -1;
	  sin_r = 0;
	  rotate_flag = 1;

#ifdef HAVE_HAIKU
	  if (!flip)
	    extra_tx = width;
	  extra_ty = height;
#endif
	}
      else if (rotation == 270)
	{
	  width = img->height;
	  height = img->width;
	  cos_r = 0;
	  sin_r = -1;
	  rotate_flag = 1;

#ifdef HAVE_HAIKU
	  extra_tx = width;

	  if (flip)
	    extra_ty = height;
#endif
	}

      if (0 < rotate_flag)
	{
#  if defined USE_CAIRO || defined HAVE_XRENDER
	  /* 1. Translate so (0, 0) is in the center of the image.  */
	  matrix3x3 t
	    = { [0][0] = 1,
					[1][1] = 1,
		[2][0] = img->width*.5, [2][1] = img->height*.5, [2][2] = 1 };
	  matrix3x3 u;
	  matrix3x3_mult (t, matrix, u);

	  /* 2. Rotate.  */
	  matrix3x3 rot = { [0][0] = cos_r, [0][1] = -sin_r,
			    [1][0] = sin_r, [1][1] = cos_r,
							     [2][2] = 1 };
	  matrix3x3 v;
	  matrix3x3_mult (rot, u, v);

	  /* 3. Translate back.  Flip horizontally if requested.  */
	  t[2][0] = width * -.5;
	  t[2][1] = height * -.5;
	  if (flip)
	    {
	      t[0][0] = -t[0][0];
	      t[2][0] = -t[2][0];
	    }
	  matrix3x3_mult (t, v, matrix);
#  else
	  /* 1. Translate so (0, 0) is in the center of the image.  */
	  matrix3x3 t
	    = { [0][0] = 1,
					 [1][1] = 1,
		[2][0] = img->width*-.5, [2][1] = img->height*-.5, [2][2] = 1 };
	  matrix3x3 u;
	  matrix3x3_mult (matrix, t, u);

	  /* 2. Rotate.  */
	  matrix3x3 rot = { [0][0] = cos_r,  [0][1] = sin_r,
			    [1][0] = -sin_r, [1][1] = cos_r,
							     [2][2] = 1 };
	  matrix3x3 v;
	  matrix3x3_mult (u, rot, v);

	  /* 3. Translate back.  Flip horizontally if requested.  */
	  t[2][0] = width * .5;
	  t[2][1] = height * .5;
	  if (flip) t[0][0] = -t[0][0];
	  matrix3x3_mult (v, t, matrix);
#  endif
	  img->width = width;
	  img->height = height;
	}
# endif
    }

  if (rotate_flag < 0)
    image_error ("No native support for rotation by %g degrees",
		 make_float (rotation));

# if defined (HAVE_NS)
  /* Under NS the transform is applied to the drawing surface at
     drawing time, so store it for later.  */
  ns_image_set_transform (img->pixmap, matrix);
  ns_image_set_smoothing (img->pixmap, smoothing);
# elif defined USE_CAIRO
  cairo_matrix_t cr_matrix = {matrix[0][0], matrix[0][1], matrix[1][0],
			      matrix[1][1], matrix[2][0], matrix[2][1]};
  cairo_pattern_t *pattern = cairo_pattern_create_rgb (0, 0, 0);
  cairo_pattern_set_matrix (pattern, &cr_matrix);
  cairo_pattern_set_filter (pattern, smoothing
                            ? CAIRO_FILTER_BEST : CAIRO_FILTER_NEAREST);
  /* Dummy solid color pattern just to record pattern matrix.  */
  img->cr_data = pattern;
# elif defined (HAVE_XRENDER)
  if (img->picture)
    {
      XTransform tmat
	= {{{XDoubleToFixed (matrix[0][0]),
             XDoubleToFixed (matrix[1][0]),
             XDoubleToFixed (matrix[2][0])},
	    {XDoubleToFixed (matrix[0][1]),
             XDoubleToFixed (matrix[1][1]),
             XDoubleToFixed (matrix[2][1])},
	    {XDoubleToFixed (matrix[0][2]),
             XDoubleToFixed (matrix[1][2]),
             XDoubleToFixed (matrix[2][2])}}};

      XRenderSetPictureFilter (FRAME_X_DISPLAY (f), img->picture,
                               smoothing ? FilterBest : FilterNearest, 0, 0);
      XRenderSetPictureTransform (FRAME_X_DISPLAY (f), img->picture, &tmat);

      if (img->mask_picture)
        {
          XRenderSetPictureFilter (FRAME_X_DISPLAY (f), img->mask_picture,
                                   smoothing ? FilterBest : FilterNearest, 0, 0);
          XRenderSetPictureTransform (FRAME_X_DISPLAY (f), img->mask_picture,
                                      &tmat);
        }
    }
# elif defined HAVE_NTGUI
  /* Store the transform matrix for application at draw time.  */
  img->xform.eM11 = matrix[0][0];
  img->xform.eM12 = matrix[0][1];
  img->xform.eM21 = matrix[1][0];
  img->xform.eM22 = matrix[1][1];
  img->xform.eDx  = matrix[2][0];
  img->xform.eDy  = matrix[2][1];
# elif defined HAVE_HAIKU
  /* Store the transform in the struct image for later.  */
  memcpy (&img->transform, &matrix, sizeof matrix);

  /* Also add the extra translations.   */
  if (rotate_flag)
    {
      img->transform[0][2] = extra_tx;
      img->transform[1][2] = extra_ty;
    }
#endif
}

#endif /* HAVE_IMAGEMAGICK || HAVE_NATIVE_TRANSFORMS */

/* Return the id of image with Lisp specification SPEC on frame F.
   SPEC must be a valid Lisp image specification (see valid_image_p).  */

ptrdiff_t
lookup_image (struct frame *f, Lisp_Object spec, int face_id)
{
  struct image *img;
  EMACS_UINT hash;

  if (FRAME_FACE_CACHE (f) == NULL)
    init_frame_faces (f);
  if (FRAME_FACE_CACHE (f)->used == 0)
    recompute_basic_faces (f);
  if (face_id < 0 || face_id >= FRAME_FACE_CACHE (f)->used)
    face_id = DEFAULT_FACE_ID;

  struct face *face = FACE_FROM_ID (f, face_id);
  unsigned long foreground = face->foreground;
  unsigned long background = face->background;
  int font_size = face->font->pixel_size;
  char *font_family = SSDATA (face->lface[LFACE_FAMILY_INDEX]);

  /* F must be a window-system frame, and SPEC must be a valid image
     specification.  */
  eassert (FRAME_WINDOW_P (f));
  eassert (valid_image_p (spec));

  /* Look up SPEC in the hash table of the image cache.  */
  hash = sxhash (filter_image_spec (spec));
  img = search_image_cache (f, spec, hash, foreground, background,
			    font_size, font_family, false);
  if (img && img->load_failed_p)
    {
      free_image (f, img);
      img = NULL;
    }

  /* If not found, create a new image and cache it.  */
  if (img == NULL)
    {
      block_input ();
      img = make_image (spec, hash);
      cache_image (f, img);
      img->face_foreground = foreground;
      img->face_background = background;
      img->face_font_size = font_size;
      img->face_font_family = xmalloc (strlen (font_family) + 1);
      strcpy (img->face_font_family, font_family);
      img->load_failed_p = ! img->type->load_img (f, img);

      /* If we can't load the image, and we don't have a width and
	 height, use some arbitrary width and height so that we can
	 draw a rectangle for it.  */
      if (img->load_failed_p)
	{
	  Lisp_Object value;

	  value = image_spec_value (spec, QCwidth, NULL);
	  img->width = (FIXNUMP (value)
			? XFIXNAT (value) : DEFAULT_IMAGE_WIDTH);
	  value = image_spec_value (spec, QCheight, NULL);
	  img->height = (FIXNUMP (value)
			 ? XFIXNAT (value) : DEFAULT_IMAGE_HEIGHT);
	}
      else
	{
	  /* Handle image type independent image attributes
	     `:ascent ASCENT', `:margin MARGIN', `:relief RELIEF',
	     `:background COLOR'.  */
	  Lisp_Object ascent, margin, relief, bg;
	  int relief_bound;

	  ascent = image_spec_value (spec, QCascent, NULL);
	  if (FIXNUMP (ascent))
	    img->ascent = XFIXNUM (ascent);
	  else if (EQ (ascent, Qcenter))
	    img->ascent = CENTERED_IMAGE_ASCENT;

	  margin = image_spec_value (spec, QCmargin, NULL);
	  if (FIXNUMP (margin))
	    img->vmargin = img->hmargin = XFIXNUM (margin);
	  else if (CONSP (margin))
	    {
	      img->hmargin = XFIXNUM (XCAR (margin));
	      img->vmargin = XFIXNUM (XCDR (margin));
	    }

	  relief = image_spec_value (spec, QCrelief, NULL);
	  relief_bound = INT_MAX - max (img->hmargin, img->vmargin);
	  if (RANGED_FIXNUMP (- relief_bound, relief, relief_bound))
	    {
	      img->relief = XFIXNUM (relief);
	      img->hmargin += eabs (img->relief);
	      img->vmargin += eabs (img->relief);
	    }

	  if (! img->background_valid)
	    {
	      bg = image_spec_value (img->spec, QCbackground, NULL);
	      if (!NILP (bg))
		{
		  img->background
		    = image_alloc_image_color (f, img, bg, background);
		  img->background_valid = 1;
		}
	    }

	  /* Do image transformations and compute masks, unless we
	     don't have the image yet.  */
	  if (!EQ (builtin_lisp_symbol (img->type->type), Qpostscript))
	    postprocess_image (f, img);

          /* postprocess_image above may modify the image or the mask,
             relying on the image's real width and height, so
             image_set_transform must be called after it.  */
#ifdef HAVE_NATIVE_TRANSFORMS
          image_set_transform (f, img);
#endif
	}

      unblock_input ();
    }

  /* We're using IMG, so set its timestamp to `now'.  */
  img->timestamp = current_timespec ();

  /* Value is the image id.  */
  return img->id;
}


/* Cache image IMG in the image cache of frame F.  */

static void
cache_image (struct frame *f, struct image *img)
{
  struct image_cache *c = FRAME_IMAGE_CACHE (f);
  ptrdiff_t i;

  if (!c)
    c = FRAME_IMAGE_CACHE (f) = make_image_cache ();

  /* Find a free slot in c->images.  */
  for (i = 0; i < c->used; ++i)
    if (c->images[i] == NULL)
      break;

  /* If no free slot found, maybe enlarge c->images.  */
  if (i == c->used && c->used == c->size)
    c->images = xpalloc (c->images, &c->size, 1, -1, sizeof *c->images);

  /* Add IMG to c->images, and assign IMG an id.  */
  c->images[i] = img;
  img->id = i;
  if (i == c->used)
    ++c->used;

  /* Add IMG to the cache's hash table.  */
  i = img->hash % IMAGE_CACHE_BUCKETS_SIZE;
  img->next = c->buckets[i];
  if (img->next)
    img->next->prev = img;
  img->prev = NULL;
  c->buckets[i] = img;
}


#if defined (HAVE_WEBP) || defined (HAVE_GIF)

/* To speed animations up, we keep a cache (based on EQ-ness of the
   image spec/object) where we put the animator iterator.  */

struct anim_cache
{
  Lisp_Object spec;
  /* For webp, this will be an iterator, and for libgif, a gif handle.  */
  void *handle;
  /* If we need to maintain temporary data of some sort.  */
  void *temp;
  /* A function to call to free the handle.  */
  void (*destructor) (void *);
  int index, width, height, frames;
  /* This is used to be able to say something about the cache size.
     We don't actually know how much memory the different libraries
     actually use here (since these cache structures are opaque), so
     this is mostly just the size of the original image file.  */
  int byte_size;
  struct timespec update_time;
  struct anim_cache *next;
};

static struct anim_cache *anim_cache = NULL;

static struct anim_cache *
anim_create_cache (Lisp_Object spec)
{
  struct anim_cache *cache = xmalloc (sizeof (struct anim_cache));
  cache->handle = NULL;
  cache->temp = NULL;

  cache->index = -1;
  cache->next = NULL;
  cache->spec = spec;
  cache->byte_size = 0;
  return cache;
}

/* Discard cached images that haven't been used for a minute.  If
   CLEAR is t, remove all animation cache entries.  If CLEAR is
   anything other than nil or t, only remove the entries that have a
   spec `eq' to CLEAR.  */
static void
anim_prune_animation_cache (Lisp_Object clear)
{
  struct anim_cache **pcache = &anim_cache;
  struct timespec old = timespec_sub (current_timespec (),
				      make_timespec (60, 0));

  while (*pcache)
    {
      struct anim_cache *cache = *pcache;
      if (EQ (clear, Qt)
	  || (EQ (clear, Qnil) && timespec_cmp (old, cache->update_time) > 0)
	  || EQ (clear, cache->spec))
	{
	  if (cache->handle)
	    cache->destructor (cache);
	  if (cache->temp)
	    xfree (cache->temp);
	  *pcache = cache->next;
	  xfree (cache);
	}
      else
	pcache = &cache->next;
    }
}

static struct anim_cache *
anim_get_animation_cache (Lisp_Object spec)
{
  struct anim_cache *cache;
  struct anim_cache **pcache = &anim_cache;

  anim_prune_animation_cache (Qnil);

  while (1)
    {
      cache = *pcache;
      if (! cache)
	{
          *pcache = cache = anim_create_cache (spec);
          break;
        }
      if (EQ (spec, cache->spec))
	break;
      pcache = &cache->next;
    }

  cache->update_time = current_timespec ();
  return cache;
}

#endif  /* HAVE_WEBP || HAVE_GIF */

/* Call FN on every image in the image cache of frame F.  Used to mark
   Lisp Objects in the image cache.  */

/* Mark Lisp objects in image IMG.  */

static void
mark_image (struct image *img)
{
  mark_object (&img->spec);
  mark_object (&img->dependencies);

  if (! NILP (img->lisp_data))
    mark_object (&img->lisp_data);
}


void
mark_image_cache (struct image_cache *c)
{
  if (c)
    {
      ptrdiff_t i;
      for (i = 0; i < c->used; ++i)
	if (c->images[i])
	  mark_image (c->images[i]);
    }

#if defined HAVE_WEBP || defined HAVE_GIF
  for (struct anim_cache *cache = anim_cache; cache; cache = cache->next)
    mark_object (&cache->spec);
#endif
}



/***********************************************************************
			  X / NS / W32 support code
 ***********************************************************************/

#ifdef HAVE_X_WINDOWS
static bool
x_check_image_size (XImage *ximg, int width, int height)
{
  /* Respect Xlib's limits: it cannot deal with images that have more
     than INT_MAX (and/or UINT_MAX) bytes.  And respect Emacs's limits
     of PTRDIFF_MAX (and/or SIZE_MAX) bytes for any object.  */
  enum
  {
    XLIB_BYTES_MAX = min (INT_MAX, UINT_MAX),
    X_IMAGE_BYTES_MAX = min (XLIB_BYTES_MAX, min (PTRDIFF_MAX, SIZE_MAX))
  };

  int bitmap_pad, depth, bytes_per_line;
  if (ximg)
    {
      bitmap_pad = ximg->bitmap_pad;
      depth = ximg->depth;
      bytes_per_line = ximg->bytes_per_line;
    }
  else
    {
      bitmap_pad = 8;
      depth = 1;
      bytes_per_line = (width >> 3) + ((width & 7) != 0);
    }
  return (width <= (INT_MAX - (bitmap_pad - 1)) / depth
	  && height <= X_IMAGE_BYTES_MAX / bytes_per_line);
}

static bool
x_create_x_image_and_pixmap (struct frame *f, int width, int height, int depth,
			     XImage **ximg, Pixmap *pixmap)
{
  Display *display = FRAME_X_DISPLAY (f);
  Drawable drawable = FRAME_X_DRAWABLE (f);

  eassert (input_blocked_p ());

  if (depth <= 0)
    depth = FRAME_DISPLAY_INFO (f)->n_planes;
  *ximg = XCreateImage (display, FRAME_X_VISUAL (f),
			depth, ZPixmap, 0, NULL, width, height,
			depth > 16 ? 32 : depth > 8 ? 16 : 8, 0);
  if (*ximg == NULL)
    {
      image_error ("Unable to allocate X image");
      return 0;
    }

  if (! x_check_image_size (*ximg, width, height))
    {
      x_destroy_x_image (*ximg);
      *ximg = NULL;
      image_error ("Image too large (%dx%d)",
		   make_fixnum (width), make_fixnum (height));
      return 0;
    }

  /* Allocate image raster.  */
  (*ximg)->data = xmalloc ((*ximg)->bytes_per_line * height);

  /* Allocate a pixmap of the same size.  */
  *pixmap = XCreatePixmap (display, drawable, width, height, depth);
  if (*pixmap == NO_PIXMAP)
    {
      x_destroy_x_image (*ximg);
      *ximg = NULL;
      image_error ("Unable to create X pixmap");
      return 0;
    }

  return 1;
}

static void
x_destroy_x_image (XImage *ximg)
{
  eassert (input_blocked_p ());
  if (ximg)
    {
      xfree (ximg->data);
      ximg->data = NULL;
    }
}

# if !defined USE_CAIRO && defined HAVE_XRENDER
/* Create and return an XRender Picture for XRender transforms.  */
static Picture
x_create_xrender_picture (struct frame *f, Emacs_Pixmap pixmap, int depth)
{
  Picture p;
  Display *display = FRAME_X_DISPLAY (f);

  if (FRAME_DISPLAY_INFO (f)->xrender_supported_p)
    {
      if (depth <= 0)
	depth = FRAME_DISPLAY_INFO (f)->n_planes;
      if (depth == 32 || depth == 24 || depth == 8 || depth == 4 || depth == 1)
        {
          /* FIXME: Do we need to handle all possible bit depths?
             XRenderFindStandardFormat supports PictStandardARGB32,
             PictStandardRGB24, PictStandardA8, PictStandardA4,
             PictStandardA1, and PictStandardNUM (what is this?!).

             XRenderFindFormat may support more, but I don't
             understand the documentation.  */
          XRenderPictFormat *format;
          format = XRenderFindStandardFormat (display,
                                              depth == 32 ? PictStandardARGB32
                                              : depth == 24 ? PictStandardRGB24
                                              : depth == 8 ? PictStandardA8
                                              : depth == 4 ? PictStandardA4
                                              : PictStandardA1);

          /* Set the Picture repeat to "pad".  This means when
             operations look at pixels outside the image area they
             will use the value of the nearest real pixel instead of
             using a transparent black pixel.  */
          XRenderPictureAttributes attr;
          unsigned long attr_mask = CPRepeat;
          attr.repeat = RepeatPad;

          p = XRenderCreatePicture (display, pixmap, format, attr_mask, &attr);
        }
      else
        {
          image_error ("Specified image bit depth is not supported by XRender");
          return 0;
        }
    }
  else
    {
      /* XRender not supported on this display.  */
      return 0;
    }

  return p;
}
# endif /* !defined USE_CAIRO && defined HAVE_XRENDER */
#endif	/* HAVE_X_WINDOWS */

/* Return true if XIMG's size WIDTH x HEIGHT doesn't break the
   windowing system.
   WIDTH and HEIGHT must both be positive.
   If XIMG is null, assume it is a bitmap.  */

static bool
image_check_image_size (Emacs_Pix_Container ximg, int width, int height)
{
#if defined HAVE_X_WINDOWS && !defined USE_CAIRO
  return x_check_image_size (ximg, width, height);
#else
  /* FIXME: Implement this check for the HAVE_NS and HAVE_NTGUI cases.
     For now, assume that every image size is allowed on these systems.  */
  return 1;
#endif
}

/* Create an Emacs_Pix_Container and a pixmap of size WIDTH x
   HEIGHT for use on frame F.  Set *PIMG and *PIXMAP to the
   Emacs_Pix_Container and Emacs_Pixmap created.  Set (*PIMG)->data
   to a raster of WIDTH x HEIGHT pixels allocated via xmalloc.  Print
   error messages via image_error if an error occurs.  Value is true
   if successful.

   On W32, a DEPTH of zero signifies a 24 bit image, otherwise DEPTH
   should indicate the bit depth of the image.  */

static bool
image_create_x_image_and_pixmap_1 (struct frame *f, int width, int height, int depth,
                                   Emacs_Pix_Container *pimg,
                                   Emacs_Pixmap *pixmap, Picture *picture)
{
#ifdef USE_CAIRO
  eassert (input_blocked_p ());

  /* Allocate a pixmap of the same size.  */
  *pixmap = image_create_pix_container (f, width, height, depth);
  if (*pixmap == NO_PIXMAP)
    {
      *pimg = NULL;
      image_error ("Unable to create X pixmap", Qnil, Qnil);
      return 0;
    }

  *pimg = *pixmap;
  return 1;
#elif defined HAVE_X_WINDOWS
  if (!x_create_x_image_and_pixmap (f, width, height, depth, pimg, pixmap))
    return 0;
# ifdef HAVE_XRENDER
  if (picture)
    *picture = x_create_xrender_picture (f, *pixmap, depth);
# endif

  return 1;
#endif /* HAVE_X_WINDOWS */

#ifdef HAVE_HAIKU
  if (depth == 0)
    depth = 24;

  if (depth != 24 && depth != 1)
    {
      *pimg = NULL;
      image_error ("Invalid image bit depth specified");
      return 0;
    }

  *pixmap = BBitmap_new (width, height, depth == 1);

  if (*pixmap == NO_PIXMAP)
    {
      *pimg = NULL;
      image_error ("Unable to create pixmap", Qnil, Qnil);
      return 0;
    }

  *pimg = *pixmap;
  return 1;
#endif

#ifdef HAVE_NTGUI

  BITMAPINFOHEADER *header;
  HDC hdc;
  int scanline_width_bits;
  int remainder;
  int palette_colors = 0;

  if (depth == 0)
    depth = 24;

  if (depth != 1 && depth != 4 && depth != 8
      && depth != 16 && depth != 24 && depth != 32)
    {
      image_error ("Invalid image bit depth specified");
      return 0;
    }

  scanline_width_bits = width * depth;
  remainder = scanline_width_bits % 32;

  if (remainder)
    scanline_width_bits += 32 - remainder;

  /* Bitmaps with a depth less than 16 need a palette.  */
  /* BITMAPINFO structure already contains the first RGBQUAD.  */
  if (depth < 16)
    palette_colors = 1 << (depth - 1);

  *pimg = xmalloc (sizeof (XImage) + palette_colors * sizeof (RGBQUAD));

  header = &(*pimg)->info.bmiHeader;
  memset (&(*pimg)->info, 0, sizeof (BITMAPINFO));
  header->biSize = sizeof (*header);
  header->biWidth = width;
  header->biHeight = -height;  /* negative indicates a top-down bitmap.  */
  header->biPlanes = 1;
  header->biBitCount = depth;
  header->biCompression = BI_RGB;
  header->biClrUsed = palette_colors;

  /* TODO: fill in palette.  */
  if (depth == 1)
    {
      (*pimg)->info.bmiColors[0].rgbBlue = 0;
      (*pimg)->info.bmiColors[0].rgbGreen = 0;
      (*pimg)->info.bmiColors[0].rgbRed = 0;
      (*pimg)->info.bmiColors[0].rgbReserved = 0;
      /* bmiColors is a variable-length array declared by w32api
	 headers as bmiColors[1], which triggers a warning under
	 -Warray-bounds; shut that up.  */
#     if GNUC_PREREQ (4, 4, 0)
#      pragma GCC push_options
#      pragma GCC diagnostic ignored "-Warray-bounds"
#     endif
      (*pimg)->info.bmiColors[1].rgbBlue = 255;
      (*pimg)->info.bmiColors[1].rgbGreen = 255;
      (*pimg)->info.bmiColors[1].rgbRed = 255;
      (*pimg)->info.bmiColors[1].rgbReserved = 0;
#     if GNUC_PREREQ (4, 4, 0)
#      pragma GCC pop_options
#     endif
    }

  hdc = get_frame_dc (f);

  /* Create a DIBSection and raster array for the bitmap,
     and store its handle in *pixmap.  */
  *pixmap = CreateDIBSection (hdc, &(*pimg)->info,
			      (depth < 16) ? DIB_PAL_COLORS : DIB_RGB_COLORS,
			      /* casting avoids a GCC warning */
			      (void **) &(*pimg)->data, NULL, 0);

  /* Realize display palette and garbage all frames. */
  release_frame_dc (f, hdc);

  if (*pixmap == NULL)
    {
      DWORD err = GetLastError ();
      Lisp_Object errcode;
      /* All system errors are < 10000, so the following is safe.  */
      XSETINT (errcode, err);
      image_error ("Unable to create bitmap, error code %d", errcode);
      image_destroy_x_image (*pimg);
      *pimg = NULL;
      return 0;
    }

  return 1;

#endif /* HAVE_NTGUI */

#ifdef HAVE_NS
  *pixmap = ns_image_for_XPM (width, height, depth);
  if (*pixmap == 0)
    {
      *pimg = NULL;
      image_error ("Unable to allocate NSImage for XPM pixmap");
      return 0;
    }
  *pimg = *pixmap;
  return 1;
#endif
}


/* Destroy Emacs_Pix_Container PIMG.  Free data associated with PIMG.  */

static void
image_destroy_x_image (Emacs_Pix_Container pimg)
{
#if defined HAVE_X_WINDOWS && !defined USE_CAIRO
  x_destroy_x_image (pimg);
#else
  eassert (input_blocked_p ());
  if (pimg)
    {
#ifdef USE_CAIRO
#endif	/* USE_CAIRO */
#ifdef HAVE_NTGUI
      /* Data will be freed by DestroyObject.  */
      pimg->data = NULL;
      xfree (pimg);
#endif /* HAVE_NTGUI */
#ifdef HAVE_NS
      ns_release_object (pimg);
#endif /* HAVE_NS */
    }
#endif
}


/* Put Emacs_Pix_Container PIMG into pixmap PIXMAP on frame F.
   WIDTH and HEIGHT are width and height of both the image and
   pixmap.  */

static void
gui_put_x_image (struct frame *f, Emacs_Pix_Container pimg,
                 Emacs_Pixmap pixmap, int width, int height)
{
#if defined USE_CAIRO || defined HAVE_HAIKU
  eassert (pimg == pixmap);
#elif defined HAVE_X_WINDOWS
  GC gc;

  eassert (input_blocked_p ());
  gc = XCreateGC (FRAME_X_DISPLAY (f), pixmap, 0, NULL);
  XPutImage (FRAME_X_DISPLAY (f), pixmap, gc, pimg, 0, 0, 0, 0,
             pimg->width, pimg->height);
  XFreeGC (FRAME_X_DISPLAY (f), gc);
#endif /* HAVE_X_WINDOWS */

#ifdef HAVE_NS
  eassert (pimg == pixmap);
  ns_retain_object (pimg);
#endif
}

/* Thin wrapper for image_create_x_image_and_pixmap_1, so that it matches
   with image_put_x_image.  */

static bool
image_create_x_image_and_pixmap (struct frame *f, struct image *img,
				 int width, int height, int depth,
				 Emacs_Pix_Container *ximg, bool mask_p)
{
  eassert ((!mask_p ? img->pixmap : img->mask) == NO_PIXMAP);

  Picture *picture = NULL;
#if !defined USE_CAIRO && defined HAVE_XRENDER
  picture = !mask_p ? &img->picture : &img->mask_picture;
#endif
  return image_create_x_image_and_pixmap_1 (f, width, height, depth, ximg,
                                            !mask_p ? &img->pixmap : &img->mask,
                                            picture);
}

/* Put pixel image PIMG into image IMG on frame F, as a mask if and only
   if MASK_P.  On X, this simply records PIMG on a member of IMG, so
   it can be put into the pixmap afterwards via image_sync_to_pixmaps.
   On the other platforms, it puts PIMG into the pixmap, then frees
   the pixel image and its buffer.  */

static void
image_put_x_image (struct frame *f, struct image *img, Emacs_Pix_Container ximg,
		   bool mask_p)
{
#if defined HAVE_X_WINDOWS && !defined USE_CAIRO
  if (!mask_p)
    {
      eassert (img->ximg == NULL);
      img->ximg = ximg;
    }
  else
    {
      eassert (img->mask_img == NULL);
      img->mask_img = ximg;
    }
#else
  gui_put_x_image (f, ximg, !mask_p ? img->pixmap : img->mask,
                   img->width, img->height);
  image_destroy_x_image (ximg);
#endif
}

#if defined HAVE_X_WINDOWS && !defined USE_CAIRO
/* Put the X images recorded in IMG on frame F into pixmaps, then free
   the X images and their buffers.  */

static void
image_sync_to_pixmaps (struct frame *f, struct image *img)
{
  if (img->ximg)
    {
      gui_put_x_image (f, img->ximg, img->pixmap, img->width, img->height);
      image_destroy_x_image (img->ximg);
      img->ximg = NULL;
    }
  if (img->mask_img)
    {
      gui_put_x_image (f, img->mask_img, img->mask, img->width, img->height);
      image_destroy_x_image (img->mask_img);
      img->mask_img = NULL;
    }
}
#endif

#ifdef HAVE_NTGUI
/* Create a memory device context for IMG on frame F.  It stores the
   currently selected GDI object into *PREV for future restoration by
   image_unget_x_image_or_dc.  */

static HDC
image_get_x_image_or_dc (struct frame *f, struct image *img, bool mask_p,
			 HGDIOBJ *prev)
{
  HDC frame_dc = get_frame_dc (f);
  HDC ximg = CreateCompatibleDC (frame_dc);

  release_frame_dc (f, frame_dc);
  *prev = SelectObject (ximg, !mask_p ? img->pixmap : img->mask);

  return ximg;
}

static void
image_unget_x_image_or_dc (struct image *img, bool mask_p,
			   HDC ximg, HGDIOBJ prev)
{
  SelectObject (ximg, prev);
  DeleteDC (ximg);
}
#else  /* !HAVE_NTGUI */
/* Get the X image for IMG on frame F.  The resulting X image data
   should be treated as read-only at least on X.  */

static Emacs_Pix_Container
image_get_x_image (struct frame *f, struct image *img, bool mask_p)
{
#if defined USE_CAIRO || defined (HAVE_HAIKU)
  return !mask_p ? img->pixmap : img->mask;
#elif defined HAVE_X_WINDOWS
  XImage *ximg_in_img = !mask_p ? img->ximg : img->mask_img;

  if (ximg_in_img)
    return ximg_in_img;
#ifdef HAVE_XRENDER
  else if (img->picture)
    return XGetImage (FRAME_X_DISPLAY (f), !mask_p ? img->pixmap : img->mask,
		      0, 0, img->original_width, img->original_height, ~0, ZPixmap);
#endif
  else
    return XGetImage (FRAME_X_DISPLAY (f), !mask_p ? img->pixmap : img->mask,
		      0, 0, img->width, img->height, ~0, ZPixmap);
#elif defined (HAVE_NS)
  Emacs_Pix_Container pixmap = !mask_p ? img->pixmap : img->mask;

  ns_retain_object (pixmap);
  return pixmap;
#endif
}

static void
image_unget_x_image (struct image *img, bool mask_p, Emacs_Pix_Container ximg)
{
#ifdef USE_CAIRO
#elif defined HAVE_X_WINDOWS
  XImage *ximg_in_img = !mask_p ? img->ximg : img->mask_img;

  if (ximg_in_img)
    eassert (ximg == ximg_in_img);
  else
    XDestroyImage (ximg);
#elif defined (HAVE_NS)
  ns_release_object (ximg);
#endif
}
#endif	/* !HAVE_NTGUI */


/***********************************************************************
			      File Handling
 ***********************************************************************/

/* Find image file FILE.  Look in data-directory/images, then
   x-bitmap-file-path.  Value is the full name of the file
   found, or nil if not found.  If PFD is nonnull store into *PFD a
   readable file descriptor for the file, opened in binary mode.  If
   PFD is null, do not open the file.  */

static Lisp_Object
image_find_image_fd (Lisp_Object file, int *pfd)
{
  Lisp_Object file_found, search_path;
  int fd;

  /* TODO I think this should use something like image-load-path
     instead.  Unfortunately, that can contain non-string elements.  */
  search_path = Fcons (Fexpand_file_name (build_string ("images"),
					  Vdata_directory),
		       Vx_bitmap_file_path);

  /* Try to find FILE in data-directory/images, then x-bitmap-file-path.  */
  fd = openp (search_path, file, Qnil, &file_found,
	      pfd ? Qt : make_fixnum (R_OK), false, false);
  if (fd == -2)
    {
      /* The file exists locally, but has a file name handler.
	 (This happens, e.g., under Auto Image File Mode.)
	 'openp' didn't open the file, so we should, because the
	 caller expects that.  */
      Lisp_Object encoded_name = ENCODE_FILE (file_found);
      fd = emacs_open (SSDATA (encoded_name), O_RDONLY, 0);
    }
  else if (fd < 0)
    return Qnil;
  if (pfd)
    *pfd = fd;
  return file_found;
}

/* Find image file FILE.  Look in data-directory/images, then
   x-bitmap-file-path.  Value is the full name of the file found, or
   nil if not found.  */

Lisp_Object
image_find_image_file (Lisp_Object file)
{
  return image_find_image_fd (file, 0);
}

/* Read FILE into memory.  Value is a pointer to a buffer allocated
   with xmalloc holding FILE's contents.  Value is null if an error
   occurred.  FD is a file descriptor open for reading FILE.  Set
   *SIZE to the size of the file.  */

static char *
slurp_file (int fd, ptrdiff_t *size)
{
  FILE *fp = fdopen (fd, "rb");

  char *buf = NULL;
  struct stat st;

  if (fp)
    {
      specpdl_ref count = SPECPDL_INDEX ();
      record_unwind_protect_ptr (fclose_unwind, fp);

      if (fstat (fileno (fp), &st) == 0
	  && 0 <= st.st_size && st.st_size < min (PTRDIFF_MAX, SIZE_MAX))
	{
	  /* Report an error if we read past the purported EOF.
	     This can happen if the file grows as we read it.  */
	  ptrdiff_t buflen = st.st_size;
	  buf = xmalloc (buflen + 1);
	  if (fread (buf, 1, buflen + 1, fp) == buflen)
	    *size = buflen;
	  else
	    {
	      xfree (buf);
	      buf = NULL;
	    }
	}

      unbind_to (count, Qnil);
    }

  return buf;
}



/***********************************************************************
			      XBM images
 ***********************************************************************/

static bool xbm_file_p (Lisp_Object);


/* Indices of image specification fields in xbm_format, below.  */

enum xbm_keyword_index
{
  XBM_TYPE,
  XBM_FILE,
  XBM_WIDTH,
  XBM_HEIGHT,
  XBM_STRIDE,
  XBM_DATA,
  XBM_FOREGROUND,
  XBM_BACKGROUND,
  XBM_ASCENT,
  XBM_MARGIN,
  XBM_RELIEF,
  XBM_ALGORITHM,
  XBM_HEURISTIC_MASK,
  XBM_MASK,
  XBM_DATA_WIDTH,
  XBM_DATA_HEIGHT,
  XBM_LAST
};

/* Vector of image_keyword structures describing the format
   of valid XBM image specifications.  */

static const struct image_keyword xbm_format[XBM_LAST] =
{
  {":type",		IMAGE_SYMBOL_VALUE,			1},
  {":file",		IMAGE_STRING_VALUE,			0},
  {":width",		IMAGE_POSITIVE_INTEGER_VALUE,		0},
  {":height",		IMAGE_POSITIVE_INTEGER_VALUE,		0},
  {":stride",		IMAGE_POSITIVE_INTEGER_VALUE,		0},
  {":data",		IMAGE_DONT_CHECK_VALUE_TYPE,		0},
  {":foreground",	IMAGE_STRING_OR_NIL_VALUE,		0},
  {":background",	IMAGE_STRING_OR_NIL_VALUE,		0},
  {":ascent",		IMAGE_ASCENT_VALUE,			0},
  {":margin",		IMAGE_NON_NEGATIVE_INTEGER_VALUE_OR_PAIR, 0},
  {":relief",		IMAGE_INTEGER_VALUE,			0},
  {":conversion",	IMAGE_DONT_CHECK_VALUE_TYPE,		0},
  {":heuristic-mask",	IMAGE_DONT_CHECK_VALUE_TYPE,		0},
  {":mask",		IMAGE_DONT_CHECK_VALUE_TYPE,		0},
  {":data-width",	IMAGE_POSITIVE_INTEGER_VALUE,		0},
  {":data-height",	IMAGE_POSITIVE_INTEGER_VALUE,		0}
};

/* Tokens returned from xbm_scan.  */

enum xbm_token
{
  XBM_TK_IDENT = 256,
  XBM_TK_NUMBER,
  XBM_TK_OVERFLOW
};


/* Return true if OBJECT is a valid XBM-type image specification.
   A valid specification is a list starting with the symbol `image'
   The rest of the list is a property list which must contain an
   entry `:type xbm'.

   If the specification specifies a file to load, it must contain
   an entry `:file FILENAME' where FILENAME is a string.

   If the specification is for a bitmap loaded from memory it must
   contain `:data-width WIDTH', `:data-height HEIGHT', and `:data DATA',
   where WIDTH and HEIGHT are integers > 0.  DATA may be:

   1. a string large enough to hold the bitmap data, i.e. it must
   have a size >= (WIDTH + 7) / 8 * HEIGHT

   2. a bool-vector of size >= WIDTH * HEIGHT

   3. a vector of strings or bool-vectors, one for each line of the
   bitmap.

   4. a string containing an in-memory XBM file.

   Both the file and data forms may contain the additional entries
   `:background COLOR' and `:foreground COLOR'.  If not present,
   foreground and background of the frame on which the image is
   displayed is used.  */

static bool
xbm_image_p (Lisp_Object object)
{
  struct image_keyword kw[XBM_LAST];

  memcpy (kw, xbm_format, sizeof kw);
  if (!parse_image_spec (object, kw, XBM_LAST, Qxbm))
    return 0;

  eassert (EQ (kw[XBM_TYPE].value, Qxbm));

  if (kw[XBM_FILE].count)
    {
      if (kw[XBM_DATA].count)
	return 0;
    }
  else if (kw[XBM_DATA].count && xbm_file_p (kw[XBM_DATA].value))
    {
      /* In-memory XBM file.  */
      if (kw[XBM_FILE].count)
	return 0;
    }
  else
    {
      Lisp_Object data;
      int width, height, stride;

      /* Entries for `:width', `:height' and `:data' must be present.  */
      if (!kw[XBM_DATA_WIDTH].count
	  || !kw[XBM_DATA_HEIGHT].count
	  || !kw[XBM_DATA].count)
	return 0;

      data = kw[XBM_DATA].value;
      width = XFIXNAT (kw[XBM_DATA_WIDTH].value);
      height = XFIXNAT (kw[XBM_DATA_HEIGHT].value);

      if (!kw[XBM_STRIDE].count)
	stride = width;
      else
	stride = XFIXNAT (kw[XBM_STRIDE].value);

      /* Check type of data, and width and height against contents of
	 data.  */
      if (VECTORP (data))
	{
	  EMACS_INT i;

	  /* Number of elements of the vector must be >= height.  */
	  if (ASIZE (data) < height)
	    return 0;

	  /* Each string or bool-vector in data must be large enough
	     for one line of the image.  */
	  for (i = 0; i < height; ++i)
	    {
	      Lisp_Object elt = AREF (data, i);

	      if (STRINGP (elt))
		{
		  if (SCHARS (elt) < stride / CHAR_BIT)
		    return 0;
		}
	      else if (BOOL_VECTOR_P (elt))
		{
		  if (bool_vector_size (elt) < width)
		    return 0;
		}
	      else
		return 0;
	    }
	}
      else if (STRINGP (data))
	{
	  if (SCHARS (data) < stride / CHAR_BIT * height)
	    return 0;
	}
      else if (BOOL_VECTOR_P (data))
	{
	  if (height > 1 && stride != (width + CHAR_BIT - 1)
	      / CHAR_BIT * CHAR_BIT)
	    return 0;

	  if (bool_vector_size (data) / height < stride)
	    return 0;
	}
      else
	return 0;
    }

  return 1;
}


/* Scan a bitmap file.  FP is the stream to read from.  Value is
   either an enumerator from enum xbm_token, or a character for a
   single-character token, or 0 at end of file.  If scanning an
   identifier, store the lexeme of the identifier in SVAL.  If
   scanning a number, store its value in *IVAL.  */

static int
xbm_scan (char **s, char *end, char *sval, int *ival)
{
  unsigned char c UNINIT;
  char *sval_end = sval + BUFSIZ;

 loop:

  /* Skip white space.  */
  while (*s < end && (c = *(*s)++, c_isspace (c)))
    ;

  if (*s >= end)
    c = 0;
  else if (c_isdigit (c))
    {
      int value = 0, digit;
      bool overflow = false;

      if (c == '0' && *s < end)
	{
	  c = *(*s)++;
	  if (c == 'x' || c == 'X')
	    {
	      while (*s < end)
		{
		  c = *(*s)++;
		  digit = char_hexdigit (c);
		  if (digit < 0)
		    break;
		  overflow |= INT_MULTIPLY_WRAPV (value, 16, &value);
		  value += digit;
		}
	    }
	  else if ('0' <= c && c <= '7')
	    {
	      value = c - '0';
	      while (*s < end
		     && (c = *(*s)++, '0' <= c && c <= '7'))
		{
		  overflow |= INT_MULTIPLY_WRAPV (value, 8, &value);
		  value += c - '0';
		}
	    }
	}
      else
	{
	  value = c - '0';
	  while (*s < end
		 && (c = *(*s)++, c_isdigit (c)))
	    {
	      overflow |= INT_MULTIPLY_WRAPV (value, 10, &value);
	      overflow |= INT_ADD_WRAPV (value, c - '0', &value);
	    }
	}

      if (*s < end)
	*s = *s - 1;
      *ival = value;
      return overflow ? XBM_TK_OVERFLOW : XBM_TK_NUMBER;
    }
  /* Character literal.  XBM images typically contain hex escape
     sequences and not actual characters, so we only try to handle
     that here.  */
  else if (c == '\'')
    {
      int value = 0, digit;
      bool overflow = false;

      if (*s == end)
	return 0;

      c = *(*s)++;

      if (c != '\\' || *s == end)
	return 0;

      c = *(*s)++;

      if (c == 'x')
	{
	  while (*s < end)
	    {
	      c = *(*s)++;

	      if (c == '\'')
		{
		  *ival = value;
		  return overflow ? XBM_TK_OVERFLOW : XBM_TK_NUMBER;
		}

	      digit = char_hexdigit (c);

	      if (digit < 0)
		return 0;

	      overflow |= INT_MULTIPLY_WRAPV (value, 16, &value);
	      value += digit;
	    }
	}

      return 0;
    }
  else if (c_isalpha (c) || c == '_')
    {
      *sval++ = c;
      while (*s < end && sval < sval_end
	     && (c = *(*s)++, (c_isalnum (c) || c == '_')))
	*sval++ = c;
      *sval = 0;
      if (*s < end)
	*s = *s - 1;
      return XBM_TK_IDENT;
    }
  else if (c == '/' && **s == '*')
    {
      /* C-style comment.  */
      ++*s;
      while (**s && (**s != '*' || *(*s + 1) != '/'))
	++*s;
      if (**s)
	{
	  *s += 2;
	  goto loop;
	}
    }

  return c;
}

#ifdef HAVE_NTGUI

/* Create a Windows bitmap from X bitmap data.  */
static HBITMAP
w32_create_pixmap_from_bitmap_data (int width, int height, char *data)
{
  static unsigned char swap_nibble[16]
    = { 0x0, 0x8, 0x4, 0xc,    /* 0000 1000 0100 1100 */
	0x2, 0xa, 0x6, 0xe,    /* 0010 1010 0110 1110 */
	0x1, 0x9, 0x5, 0xd,    /* 0001 1001 0101 1101 */
	0x3, 0xb, 0x7, 0xf };  /* 0011 1011 0111 1111 */
  int i, j, w1, w2;
  unsigned char *bits, *p;
  HBITMAP bmp;

  w1 = (width + 7) / 8;         /* nb of 8bits elt in X bitmap */
  w2 = ((width + 15) / 16) * 2; /* nb of 16bits elt in W32 bitmap */
  bits = alloca (height * w2);
  memset (bits, 0, height * w2);
  for (i = 0; i < height; i++)
    {
      p = bits + i*w2;
      for (j = 0; j < w1; j++)
	{
	  /* Bitswap XBM bytes to match how Windows does things.  */
	  unsigned char c = *data++;
	  *p++ = (unsigned char)((swap_nibble[c & 0xf] << 4)
				 | (swap_nibble[(c>>4) & 0xf]));
	}
    }
  bmp = CreateBitmap (width, height, 1, 1, (char *) bits);

  return bmp;
}

static void
convert_mono_to_color_image (struct frame *f, struct image *img,
			     COLORREF foreground, COLORREF background)
{
  HDC hdc, old_img_dc, new_img_dc;
  HGDIOBJ old_prev, new_prev;
  HBITMAP new_pixmap;

  hdc = get_frame_dc (f);
  old_img_dc = CreateCompatibleDC (hdc);
  new_img_dc = CreateCompatibleDC (hdc);
  new_pixmap = CreateCompatibleBitmap (hdc, img->width, img->height);
  release_frame_dc (f, hdc);
  old_prev = SelectObject (old_img_dc, img->pixmap);
  new_prev = SelectObject (new_img_dc, new_pixmap);
  SetTextColor (new_img_dc, foreground);
  SetBkColor (new_img_dc, background);

  BitBlt (new_img_dc, 0, 0, img->width, img->height, old_img_dc,
	  0, 0, SRCCOPY);

  SelectObject (old_img_dc, old_prev);
  SelectObject (new_img_dc, new_prev);
  DeleteDC (old_img_dc);
  DeleteDC (new_img_dc);
  DeleteObject (img->pixmap);
  if (new_pixmap == 0)
    fputs ("Failed to convert image to color.\n", stderr);
  else
    img->pixmap = new_pixmap;
}

#define XBM_BIT_SHUFFLE(b) (~(b))

#else

#define XBM_BIT_SHUFFLE(b) (b)

#endif /* HAVE_NTGUI */


static void
Create_Pixmap_From_Bitmap_Data (struct frame *f, struct image *img, char *data,
				RGB_PIXEL_COLOR fg, RGB_PIXEL_COLOR bg,
				bool non_default_colors)
{
#ifdef USE_CAIRO
  Emacs_Color fgbg[] = {{.pixel = fg}, {.pixel = bg}};
  FRAME_TERMINAL (f)->query_colors (f, fgbg, ARRAYELTS (fgbg));
  fg = lookup_rgb_color (f, fgbg[0].red, fgbg[0].green, fgbg[0].blue);
  bg = lookup_rgb_color (f, fgbg[1].red, fgbg[1].green, fgbg[1].blue);
  img->pixmap
    = image_pix_container_create_from_bitmap_data (f, data, img->width,
						   img->height, fg, bg);
#elif defined HAVE_X_WINDOWS
  img->pixmap
    = XCreatePixmapFromBitmapData (FRAME_X_DISPLAY (f),
				   FRAME_X_DRAWABLE (f),
				   data,
				   img->width, img->height,
				   fg, bg,
				   FRAME_DISPLAY_INFO (f)->n_planes);
# if !defined USE_CAIRO && defined HAVE_XRENDER
  if (img->pixmap)
    img->picture = x_create_xrender_picture (f, img->pixmap, 0);
# endif

#elif defined HAVE_NTGUI
  img->pixmap
    = w32_create_pixmap_from_bitmap_data (img->width, img->height, data);

  /* If colors were specified, transfer the bitmap to a color one.  */
  if (non_default_colors)
    convert_mono_to_color_image (f, img, fg, bg);
#elif defined HAVE_NS
  img->pixmap = ns_image_from_XBM (data, img->width, img->height, fg, bg);
#elif defined HAVE_HAIKU
  img->pixmap = BBitmap_new (img->width, img->height, 0);

  if (img->pixmap)
    {
      int bytes_per_line = (img->width + 7) / 8;

      for (int y = 0; y < img->height; y++)
	{
	  for (int x = 0; x < img->width; x++)
	    PUT_PIXEL (img->pixmap, x, y,
		       (data[x / 8] >> (x % 8)) & 1 ? fg : bg);
	  data += bytes_per_line;
	}
    }
#endif
}



/* Replacement for XReadBitmapFileData which isn't available under old
   X versions.  CONTENTS is a pointer to a buffer to parse; END is the
   buffer's end.  Set *WIDTH and *HEIGHT to the width and height of
   the image.  Return in *DATA the bitmap data allocated with xmalloc.
   Value is true if successful.  DATA null means just test if
   CONTENTS looks like an in-memory XBM file.  If INHIBIT_IMAGE_ERROR,
   inhibit the call to image_error when the image size is invalid (the
   bitmap remains unread).  */

static bool
xbm_read_bitmap_data (struct frame *f, char *contents, char *end,
		      int *width, int *height, char **data,
		      bool inhibit_image_error)
{
  char *s = contents;
  char buffer[BUFSIZ];
  bool padding_p = 0;
  bool v10 = 0;
  int bytes_per_line, i, nbytes;
  char *p;
  int value;
  int LA1;

#define match() \
     LA1 = xbm_scan (&s, end, buffer, &value)

#define expect(TOKEN)		\
  do				\
    {				\
      if (LA1 != (TOKEN)) 	\
	goto failure;		\
      match ();			\
    }				\
  while (0)

#define expect_ident(IDENT)					\
     if (LA1 == XBM_TK_IDENT && strcmp (buffer, (IDENT)) == 0)	\
       match ();						\
     else							\
       goto failure

  *width = *height = -1;
  if (data)
    *data = NULL;
  LA1 = xbm_scan (&s, end, buffer, &value);

  /* Parse defines for width, height and hot-spots.  */
  while (LA1 == '#')
    {
      match ();
      expect_ident ("define");
      expect (XBM_TK_IDENT);

      if (LA1 == XBM_TK_NUMBER)
	{
	  char *q = strrchr (buffer, '_');
	  q = q ? q + 1 : buffer;
	  if (strcmp (q, "width") == 0)
	    *width = value;
	  else if (strcmp (q, "height") == 0)
	    *height = value;
	}
      expect (XBM_TK_NUMBER);
    }

  if (!check_image_size (f, *width, *height))
    {
      if (!inhibit_image_error)
	image_size_error ();
      goto failure;
    }
  else if (data == NULL)
    goto success;

  /* Parse bits.  Must start with `static'.  */
  expect_ident ("static");
  if (LA1 == XBM_TK_IDENT)
    {
      if (strcmp (buffer, "unsigned") == 0)
	{
	  match ();
	  expect_ident ("char");
	}
      else if (strcmp (buffer, "short") == 0)
	{
	  match ();
	  v10 = 1;
	  if (*width % 16 && *width % 16 < 9)
	    padding_p = 1;
	}
      else if (strcmp (buffer, "char") == 0)
	match ();
      else
	goto failure;
    }
  else
    goto failure;

  expect (XBM_TK_IDENT);
  expect ('[');
  expect (']');
  expect ('=');
  expect ('{');

  if (! image_check_image_size (0, *width, *height))
    {
      if (!inhibit_image_error)
	image_error ("Image too large (%dx%d)",
		     make_fixnum (*width), make_fixnum (*height));
      goto failure;
    }
  bytes_per_line = (*width + 7) / 8 + padding_p;
  nbytes = bytes_per_line * *height;
  p = *data = xmalloc (nbytes);

  if (v10)
    {
      for (i = 0; i < nbytes; i += 2)
	{
	  int val = value;
	  expect (XBM_TK_NUMBER);

	  *p++ = XBM_BIT_SHUFFLE (val);
	  if (!padding_p || ((i + 2) % bytes_per_line))
	    *p++ = XBM_BIT_SHUFFLE (value >> 8);

	  if (LA1 == ',' || LA1 == '}')
	    match ();
	  else
	    goto failure;
	}
    }
  else
    {
      for (i = 0; i < nbytes; ++i)
	{
	  int val = value;
	  expect (XBM_TK_NUMBER);

	  *p++ = XBM_BIT_SHUFFLE (val);

	  if (LA1 == ',' || LA1 == '}')
	    match ();
	  else
	    goto failure;
	}
    }

 success:
  return 1;

 failure:

  if (data && *data)
    {
      xfree (*data);
      *data = NULL;
    }
  return 0;

#undef match
#undef expect
#undef expect_ident
}


/* Load XBM image IMG which will be displayed on frame F from buffer
   CONTENTS.  END is the end of the buffer.  Value is true if
   successful.  */

static bool
xbm_load_image (struct frame *f, struct image *img, char *contents, char *end)
{
  bool rc;
  char *data;
  bool success_p = 0;

  rc = xbm_read_bitmap_data (f, contents, end, &img->width, &img->height,
			     &data, 0);

  if (rc)
    {
      unsigned long foreground = img->face_foreground;
      unsigned long background = img->face_background;
      bool non_default_colors = 0;
      Lisp_Object value;

      eassert (img->width > 0 && img->height > 0);

      /* Get foreground and background colors, maybe allocate colors.  */
      value = image_spec_value (img->spec, QCforeground, NULL);
      if (!NILP (value))
	{
	  foreground = image_alloc_image_color (f, img, value, foreground);
	  non_default_colors = 1;
	}
      value = image_spec_value (img->spec, QCbackground, NULL);
      if (!NILP (value))
	{
	  background = image_alloc_image_color (f, img, value, background);
	  img->background = background;
	  img->background_valid = 1;
	  non_default_colors = 1;
	}

      if (image_check_image_size (0, img->width, img->height))
	Create_Pixmap_From_Bitmap_Data (f, img, data,
					foreground, background,
					non_default_colors);
      else
	img->pixmap = NO_PIXMAP;
      xfree (data);

      if (img->pixmap == NO_PIXMAP)
	{
	  image_clear_image (f, img);
	  image_error ("Unable to create X pixmap for `%s'", img->spec);
	}
      else
	success_p = 1;
    }
  else
    image_error ("Error loading XBM image `%s'", img->spec);

  return success_p;
}


/* Value is true if DATA looks like an in-memory XBM file.  */

static bool
xbm_file_p (Lisp_Object data)
{
  int w, h;
  return (STRINGP (data)
	  && xbm_read_bitmap_data (NULL, SSDATA (data),
				   SSDATA (data) + SBYTES (data),
				   &w, &h, NULL, 1));
}


/* Fill image IMG which is used on frame F with pixmap data.  Value is
   true if successful.  */

static bool
xbm_load (struct frame *f, struct image *img)
{
  bool success_p = 0;
  Lisp_Object file_name;

  eassert (xbm_image_p (img->spec));

  /* If IMG->spec specifies a file name, create a non-file spec from it.  */
  file_name = image_spec_value (img->spec, QCfile, NULL);
  if (STRINGP (file_name))
    {
      int fd;
      Lisp_Object file = image_find_image_fd (file_name, &fd);
      if (!STRINGP (file))
	{
	  image_error ("Cannot find image file `%s'", file_name);
	  return 0;
	}

      ptrdiff_t size;
      char *contents = slurp_file (fd, &size);
      if (contents == NULL)
	{
	  image_error ("Error loading XBM image `%s'", file);
	  return 0;
	}

      success_p = xbm_load_image (f, img, contents, contents + size);
      xfree (contents);
    }
  else
    {
      struct image_keyword fmt[XBM_LAST];
      Lisp_Object data;
      unsigned long foreground = img->face_foreground;
      unsigned long background = img->face_background;
      bool non_default_colors = 0;
      char *bits;
      bool parsed_p;
      bool in_memory_file_p = 0;

      /* See if data looks like an in-memory XBM file.  */
      data = image_spec_value (img->spec, QCdata, NULL);
      in_memory_file_p = xbm_file_p (data);

      /* Parse the image specification.  */
      memcpy (fmt, xbm_format, sizeof fmt);
      parsed_p = parse_image_spec (img->spec, fmt, XBM_LAST, Qxbm);
      eassert (parsed_p);

      /* Get specified width, and height.  */
      if (!in_memory_file_p)
	{
	  img->width = XFIXNAT (fmt[XBM_DATA_WIDTH].value);
	  img->height = XFIXNAT (fmt[XBM_DATA_HEIGHT].value);
	  eassert (img->width > 0 && img->height > 0);
	  if (!check_image_size (f, img->width, img->height))
	    {
	      image_size_error ();
	      return 0;
	    }
	}

      /* Get foreground and background colors, maybe allocate colors.  */
      if (fmt[XBM_FOREGROUND].count
	  && STRINGP (fmt[XBM_FOREGROUND].value))
	{
	  foreground = image_alloc_image_color (f,
                                                img,
                                                fmt[XBM_FOREGROUND].value,
                                                foreground);
	  non_default_colors = 1;
	}

      if (fmt[XBM_BACKGROUND].count
	  && STRINGP (fmt[XBM_BACKGROUND].value))
	{
	  background = image_alloc_image_color (f,
                                                img,
                                                fmt[XBM_BACKGROUND].value,
                                                background);
	  non_default_colors = 1;
	}

      if (in_memory_file_p)
	success_p = xbm_load_image (f, img, SSDATA (data),
				    SSDATA (data) + SBYTES (data));
      else
	{
	  USE_SAFE_ALLOCA;

	  if (VECTORP (data))
	    {
	      int i;
	      char *p;
	      int nbytes = (img->width + CHAR_BIT - 1) / CHAR_BIT;

	      SAFE_NALLOCA (bits, nbytes, img->height);
	      p = bits;
	      for (i = 0; i < img->height; ++i, p += nbytes)
		{
		  Lisp_Object line = AREF (data, i);
		  if (STRINGP (line))
		    memcpy (p, SDATA (line), nbytes);
		  else
		    memcpy (p, bool_vector_data (line), nbytes);
		}
	    }
	  else if (STRINGP (data))
	    bits = SSDATA (data);
	  else
	    bits = (char *) bool_vector_data (data);

#ifdef HAVE_NTGUI
          {
            char *invertedBits;
            int nbytes, i;
            /* Windows mono bitmaps are reversed compared with X.  */
            invertedBits = bits;
            nbytes = (img->width + CHAR_BIT - 1) / CHAR_BIT * img->height;
            SAFE_NALLOCA (bits, 1, nbytes);
            for (i = 0; i < nbytes; i++)
              bits[i] = XBM_BIT_SHUFFLE (invertedBits[i]);
          }
#endif
	  /* Create the pixmap.  */

	  if (image_check_image_size (0, img->width, img->height))
	    Create_Pixmap_From_Bitmap_Data (f, img, bits,
					    foreground, background,
					    non_default_colors);
	  else
	    img->pixmap = NO_PIXMAP;

	  if (img->pixmap)
	    success_p = 1;
	  else
	    {
	      image_error ("Unable to create pixmap for XBM image `%s'",
			   img->spec);
	      image_clear_image (f, img);
	    }

	  SAFE_FREE ();
	}
    }

  return success_p;
}



/***********************************************************************
			      XPM images
 ***********************************************************************/

#if defined (HAVE_XPM) || defined (HAVE_NS) || defined (HAVE_PGTK)

static bool xpm_image_p (Lisp_Object object);
static bool xpm_load (struct frame *f, struct image *img);

#endif /* HAVE_XPM || HAVE_NS */

#ifdef HAVE_XPM
#ifdef HAVE_NTGUI
/* Indicate to xpm.h that we don't have Xlib.  */
#define FOR_MSW
/* simx.h in xpm defines XColor and XImage differently than Emacs.  */
/* It also defines Display the same way as Emacs, but gcc 3.3 still barfs.  */
#define XColor xpm_XColor
#define XImage xpm_XImage
#define Display xpm_Display
#ifdef CYGWIN
#include "noX/xpm.h"
#else  /* not CYGWIN */
#include "X11/xpm.h"
#endif	/* not CYGWIN */
#undef FOR_MSW
#undef XColor
#undef XImage
#undef Display
#else  /* not HAVE_NTGUI */
#include "X11/xpm.h"
#endif /* not HAVE_NTGUI */
#endif /* HAVE_XPM */

#if defined HAVE_XPM || defined USE_CAIRO || defined HAVE_NS || defined HAVE_HAIKU

/* Indices of image specification fields in xpm_format, below.  */

enum xpm_keyword_index
{
  XPM_TYPE,
  XPM_FILE,
  XPM_DATA,
  XPM_ASCENT,
  XPM_MARGIN,
  XPM_RELIEF,
  XPM_ALGORITHM,
  XPM_HEURISTIC_MASK,
  XPM_MASK,
  XPM_COLOR_SYMBOLS,
  XPM_BACKGROUND,
  XPM_LAST
};

#if defined HAVE_XPM || defined HAVE_NS || defined HAVE_HAIKU || defined HAVE_PGTK
/* Vector of image_keyword structures describing the format
   of valid XPM image specifications.  */

static const struct image_keyword xpm_format[XPM_LAST] =
{
  {":type",		IMAGE_SYMBOL_VALUE,			1},
  {":file",		IMAGE_STRING_VALUE,			0},
  {":data",		IMAGE_STRING_VALUE,			0},
  {":ascent",		IMAGE_ASCENT_VALUE,			0},
  {":margin",		IMAGE_NON_NEGATIVE_INTEGER_VALUE_OR_PAIR, 0},
  {":relief",		IMAGE_INTEGER_VALUE,			0},
  {":conversion",	IMAGE_DONT_CHECK_VALUE_TYPE,		0},
  {":heuristic-mask",	IMAGE_DONT_CHECK_VALUE_TYPE,		0},
  {":mask",		IMAGE_DONT_CHECK_VALUE_TYPE,		0},
  {":color-symbols",	IMAGE_DONT_CHECK_VALUE_TYPE,		0},
  {":background",	IMAGE_STRING_OR_NIL_VALUE,		0}
};
#endif	/* HAVE_XPM || HAVE_NS || HAVE_HAIKU || HAVE_PGTK */

#if defined HAVE_X_WINDOWS && !defined USE_CAIRO

/* Define ALLOC_XPM_COLORS if we can use Emacs' own color allocation
   functions for allocating image colors.  Our own functions handle
   color allocation failures more gracefully than the ones on the XPM
   lib.  */

#if defined XpmAllocColor && defined XpmFreeColors && defined XpmColorClosure
#define ALLOC_XPM_COLORS
#endif
#endif /* HAVE_X_WINDOWS && !USE_CAIRO */

#ifdef ALLOC_XPM_COLORS

static struct xpm_cached_color *xpm_cache_color (struct frame *, char *,
                                                 XColor *, int);

/* An entry in a hash table used to cache color definitions of named
   colors.  This cache is necessary to speed up XPM image loading in
   case we do color allocations ourselves.  Without it, we would need
   a call to XParseColor per pixel in the image.

   FIXME Now that we're using x_parse_color and its cache, reevaluate
   the need for this caching layer.  */

struct xpm_cached_color
{
  /* Next in collision chain.  */
  struct xpm_cached_color *next;

  /* Color definition (RGB and pixel color).  */
  XColor color;

  /* Color name.  */
  char name[FLEXIBLE_ARRAY_MEMBER];
};

/* The hash table used for the color cache, and its bucket vector
   size (which should be prime).  */

#define XPM_COLOR_CACHE_BUCKETS 1009
static struct xpm_cached_color **xpm_color_cache;

/* Initialize the color cache.  */

static void
xpm_init_color_cache (struct frame *f, XpmAttributes *attrs)
{
  size_t nbytes = XPM_COLOR_CACHE_BUCKETS * sizeof *xpm_color_cache;
  xpm_color_cache = xzalloc (nbytes);
  init_color_table ();

  if (attrs->valuemask & XpmColorSymbols)
    {
      int i;
      XColor color;

      for (i = 0; i < attrs->numsymbols; ++i)
	if (x_parse_color (f, attrs->colorsymbols[i].value, &color))
	  {
	    color.pixel = lookup_rgb_color (f, color.red, color.green,
					    color.blue);
	    xpm_cache_color (f, attrs->colorsymbols[i].name, &color, -1);
	  }
    }
}

/* Free the color cache.  */

static void
xpm_free_color_cache (void)
{
  struct xpm_cached_color *p, *next;
  int i;

  for (i = 0; i < XPM_COLOR_CACHE_BUCKETS; ++i)
    for (p = xpm_color_cache[i]; p; p = next)
      {
	next = p->next;
	xfree (p);
      }

  xfree (xpm_color_cache);
  xpm_color_cache = NULL;
  free_color_table ();
}

/* Return the bucket index for color named COLOR_NAME in the color
   cache.  */

static int
xpm_color_bucket (char *color_name)
{
  EMACS_UINT hash = hash_string (color_name, strlen (color_name));
  return hash % XPM_COLOR_CACHE_BUCKETS;
}


/* On frame F, cache values COLOR for color with name COLOR_NAME.
   BUCKET, if >= 0, is a precomputed bucket index.  Value is the cache
   entry added.  */

static struct xpm_cached_color *
xpm_cache_color (struct frame *f, char *color_name, XColor *color, int bucket)
{
  size_t nbytes;
  struct xpm_cached_color *p;

  if (bucket < 0)
    bucket = xpm_color_bucket (color_name);

  nbytes = FLEXSIZEOF (struct xpm_cached_color, name, strlen (color_name) + 1);
  p = xmalloc (nbytes);
  strcpy (p->name, color_name);
  p->color = *color;
  p->next = xpm_color_cache[bucket];
  xpm_color_cache[bucket] = p;
  return p;
}

/* Look up color COLOR_NAME for frame F in the color cache.  If found,
   return the cached definition in *COLOR.  Otherwise, make a new
   entry in the cache and allocate the color.  Value is false if color
   allocation failed.  */

static bool
xpm_lookup_color (struct frame *f, char *color_name, XColor *color)
{
  struct xpm_cached_color *p;
  int h = xpm_color_bucket (color_name);

  for (p = xpm_color_cache[h]; p; p = p->next)
    if (strcmp (p->name, color_name) == 0)
      break;

  if (p != NULL)
    *color = p->color;
  else if (x_parse_color (f, color_name, color))
    {
      color->pixel = lookup_rgb_color (f, color->red, color->green,
				       color->blue);
      p = xpm_cache_color (f, color_name, color, h);
    }
  /* You get `opaque' at least from ImageMagick converting pbm to xpm
     with transparency, and it's useful.  */
  else if (strcmp ("opaque", color_name) == 0)
    {
      memset (color, 0, sizeof (XColor));  /* Is this necessary/correct?  */
      color->pixel = FRAME_FOREGROUND_PIXEL (f);
      p = xpm_cache_color (f, color_name, color, h);
    }

  return p != NULL;
}


/* Callback for allocating color COLOR_NAME.  Called from the XPM lib.
   CLOSURE is a pointer to the frame on which we allocate the
   color.  Return in *COLOR the allocated color.  Value is non-zero
   if successful.  */

static int
xpm_alloc_color (Display *dpy, Colormap cmap, char *color_name, XColor *color,
		 void *closure)
{
  return xpm_lookup_color (closure, color_name, color);
}


/* Callback for freeing NPIXELS colors contained in PIXELS.  CLOSURE
   is a pointer to the frame on which we allocate the color.  Value is
   non-zero if successful.  */

static int
xpm_free_colors (Display *dpy, Colormap cmap, Pixel *pixels, int npixels, void *closure)
{
  return 1;
}

#endif /* ALLOC_XPM_COLORS */


#ifdef WINDOWSNT

/* XPM library details.  */

DEF_DLL_FN (void, XpmFreeAttributes, (XpmAttributes *));
DEF_DLL_FN (int, XpmCreateImageFromBuffer,
	    (Display *, char *, xpm_XImage **,
	     xpm_XImage **, XpmAttributes *));
DEF_DLL_FN (int, XpmReadFileToImage,
	    (Display *, char *, xpm_XImage **,
	     xpm_XImage **, XpmAttributes *));
DEF_DLL_FN (void, XImageFree, (xpm_XImage *));

static bool
init_xpm_functions (void)
{
  HMODULE library;

  if (!(library = w32_delayed_load (Qxpm)))
    return 0;

  LOAD_DLL_FN (library, XpmFreeAttributes);
  LOAD_DLL_FN (library, XpmCreateImageFromBuffer);
  LOAD_DLL_FN (library, XpmReadFileToImage);
  LOAD_DLL_FN (library, XImageFree);
  return 1;
}

# undef XImageFree
# undef XpmCreateImageFromBuffer
# undef XpmFreeAttributes
# undef XpmReadFileToImage

# define XImageFree fn_XImageFree
# define XpmCreateImageFromBuffer fn_XpmCreateImageFromBuffer
# define XpmFreeAttributes fn_XpmFreeAttributes
# define XpmReadFileToImage fn_XpmReadFileToImage

#endif /* WINDOWSNT */

#if defined HAVE_XPM || defined HAVE_NS || defined HAVE_HAIKU || defined HAVE_PGTK
/* Value is true if COLOR_SYMBOLS is a valid color symbols list
   for XPM images.  Such a list must consist of conses whose car and
   cdr are strings.  */

static bool
xpm_valid_color_symbols_p (Lisp_Object color_symbols)
{
  while (CONSP (color_symbols))
    {
      Lisp_Object sym = XCAR (color_symbols);
      if (!CONSP (sym)
	  || !STRINGP (XCAR (sym))
	  || !STRINGP (XCDR (sym)))
	break;
      color_symbols = XCDR (color_symbols);
    }

  return NILP (color_symbols);
}

/* Value is true if OBJECT is a valid XPM image specification.  */

static bool
xpm_image_p (Lisp_Object object)
{
  struct image_keyword fmt[XPM_LAST];
  memcpy (fmt, xpm_format, sizeof fmt);
  return (parse_image_spec (object, fmt, XPM_LAST, Qxpm)
	  /* Either `:file' or `:data' must be present.  */
	  && fmt[XPM_FILE].count + fmt[XPM_DATA].count == 1
	  /* Either no `:color-symbols' or it's a list of conses
	     whose car and cdr are strings.  */
	  && (! fmt[XPM_COLOR_SYMBOLS].count
	      || xpm_valid_color_symbols_p (fmt[XPM_COLOR_SYMBOLS].value)));
}
#endif	/* HAVE_XPM || HAVE_NS || HAVE_HAIKU || HAVE_PGTK */

#endif /* HAVE_XPM || USE_CAIRO || HAVE_NS || HAVE_HAIKU */

#if defined HAVE_XPM && defined HAVE_X_WINDOWS && !defined USE_GTK
ptrdiff_t
x_create_bitmap_from_xpm_data (struct frame *f, const char **bits)
{
  Display_Info *dpyinfo = FRAME_DISPLAY_INFO (f);
  ptrdiff_t id;
  int rc;
  XpmAttributes attrs;
  Pixmap bitmap, mask;

  memset (&attrs, 0, sizeof attrs);

  attrs.visual = FRAME_X_VISUAL (f);
  attrs.colormap = FRAME_X_COLORMAP (f);
  attrs.valuemask |= XpmVisual;
  attrs.valuemask |= XpmColormap;

#ifdef ALLOC_XPM_COLORS
  attrs.color_closure = f;
  attrs.alloc_color = xpm_alloc_color;
  attrs.free_colors = xpm_free_colors;
  attrs.valuemask |= XpmAllocColor | XpmFreeColors | XpmColorClosure;
  xpm_init_color_cache (f, &attrs);
#endif

  rc = XpmCreatePixmapFromData (FRAME_X_DISPLAY (f), FRAME_X_DRAWABLE (f),
				(char **) bits, &bitmap, &mask, &attrs);
  if (rc != XpmSuccess)
    {
      XpmFreeAttributes (&attrs);
      return -1;
    }

  id = image_allocate_bitmap_record (f);
  dpyinfo->bitmaps[id - 1].pixmap = bitmap;
  dpyinfo->bitmaps[id - 1].have_mask = true;
  dpyinfo->bitmaps[id - 1].mask = mask;
  dpyinfo->bitmaps[id - 1].file = NULL;
  dpyinfo->bitmaps[id - 1].height = attrs.height;
  dpyinfo->bitmaps[id - 1].width = attrs.width;
  dpyinfo->bitmaps[id - 1].depth = attrs.depth;
  dpyinfo->bitmaps[id - 1].refcount = 1;
#ifdef USE_CAIRO
  dpyinfo->bitmaps[id - 1].stipple = NULL;
#endif	/* USE_CAIRO */

#ifdef ALLOC_XPM_COLORS
  xpm_free_color_cache ();
#endif
  XpmFreeAttributes (&attrs);
  return id;
}
#endif /* defined (HAVE_XPM) && defined (HAVE_X_WINDOWS) */

/* Load image IMG which will be displayed on frame F.  Value is
   true if successful.  */

#if defined HAVE_XPM && !defined USE_CAIRO

static bool
xpm_load (struct frame *f, struct image *img)
{
  int rc;
  XpmAttributes attrs;
  Lisp_Object specified_file, color_symbols;
  USE_SAFE_ALLOCA;

#ifdef HAVE_NTGUI
  HDC hdc;
  xpm_XImage * xpm_image = NULL, * xpm_mask = NULL;
#endif /* HAVE_NTGUI */

  /* Configure the XPM lib.  Use the visual of frame F.  Allocate
     close colors.  Return colors allocated.  */
  memset (&attrs, 0, sizeof attrs);

#ifndef HAVE_NTGUI
  attrs.visual = FRAME_X_VISUAL (f);
  attrs.colormap = FRAME_X_COLORMAP (f);
  attrs.depth = FRAME_DISPLAY_INFO (f)->n_planes;
  attrs.valuemask |= XpmVisual;
  attrs.valuemask |= XpmColormap;
  attrs.valuemask |= XpmDepth;
#endif /* HAVE_NTGUI */

#ifdef ALLOC_XPM_COLORS
  /* Allocate colors with our own functions which handle
     failing color allocation more gracefully.  */
  attrs.color_closure = f;
  attrs.alloc_color = xpm_alloc_color;
  attrs.free_colors = xpm_free_colors;
  attrs.valuemask |= XpmAllocColor | XpmFreeColors | XpmColorClosure;
#else /* not ALLOC_XPM_COLORS */
  /* Let the XPM lib allocate colors.  */
  attrs.valuemask |= XpmReturnAllocPixels;
#ifdef XpmAllocCloseColors
  attrs.alloc_close_colors = 1;
  attrs.valuemask |= XpmAllocCloseColors;
#else /* not XpmAllocCloseColors */
  attrs.closeness = 600;
  attrs.valuemask |= XpmCloseness;
#endif /* not XpmAllocCloseColors */
#endif /* ALLOC_XPM_COLORS */

  /* If image specification contains symbolic color definitions, add
     these to `attrs'.  */
  color_symbols = image_spec_value (img->spec, QCcolor_symbols, NULL);
  if (CONSP (color_symbols))
    {
      Lisp_Object tail;
      XpmColorSymbol *xpm_syms;
      ptrdiff_t i, size;

      attrs.valuemask |= XpmColorSymbols;

      /* Count number of symbols.  */
      attrs.numsymbols = 0;
      for (tail = color_symbols; CONSP (tail); tail = XCDR (tail))
	++attrs.numsymbols;

      /* Allocate an XpmColorSymbol array.  */
      SAFE_NALLOCA (xpm_syms, 1, attrs.numsymbols);
      size = attrs.numsymbols * sizeof *xpm_syms;
      memset (xpm_syms, 0, size);
      attrs.colorsymbols = xpm_syms;

      /* Fill the color symbol array.  */
      for (tail = color_symbols, i = 0;
	   CONSP (tail);
	   ++i, tail = XCDR (tail))
	{
	  Lisp_Object name;
	  Lisp_Object color;
	  char *empty_string = (char *) "";

	  if (!CONSP (XCAR (tail)))
	    {
	      xpm_syms[i].name = empty_string;
	      xpm_syms[i].value = empty_string;
	      continue;
	    }
	  name = XCAR (XCAR (tail));
	  color = XCDR (XCAR (tail));
	  if (STRINGP (name))
	    SAFE_ALLOCA_STRING (xpm_syms[i].name, name);
	  else
	    xpm_syms[i].name = empty_string;
	  if (STRINGP (color))
	    SAFE_ALLOCA_STRING (xpm_syms[i].value, color);
	  else
	    xpm_syms[i].value = empty_string;
	}
    }

  /* Create a pixmap for the image, either from a file, or from a
     string buffer containing data in the same format as an XPM file.  */
#ifdef ALLOC_XPM_COLORS
  xpm_init_color_cache (f, &attrs);
#endif

  specified_file = image_spec_value (img->spec, QCfile, NULL);

#ifdef HAVE_NTGUI
  {
    HDC frame_dc = get_frame_dc (f);
    hdc = CreateCompatibleDC (frame_dc);
    release_frame_dc (f, frame_dc);
  }
#endif /* HAVE_NTGUI */

  if (STRINGP (specified_file))
    {
      Lisp_Object file = image_find_image_file (specified_file);
      if (!STRINGP (file))
	{
	  image_error ("Cannot find image file `%s'", specified_file);
#ifdef ALLOC_XPM_COLORS
	  xpm_free_color_cache ();
#endif
	  SAFE_FREE ();
	  return 0;
	}

      file = ENCODE_FILE (file);
#ifdef HAVE_NTGUI
#ifdef WINDOWSNT
      /* FILE is encoded in UTF-8, but image libraries on Windows
	 support neither UTF-8 nor UTF-16 encoded file names.  So we
	 need to re-encode it in ANSI.  */
      file = ansi_encode_filename (file);
#endif
      /* XpmReadFileToPixmap is not available in the Windows port of
	 libxpm.  But XpmReadFileToImage almost does what we want.  */
      rc = XpmReadFileToImage (&hdc, SSDATA (file),
			       &xpm_image, &xpm_mask,
			       &attrs);
#else
      rc = XpmReadFileToImage (FRAME_X_DISPLAY (f), SSDATA (file),
			       &img->ximg, &img->mask_img,
			       &attrs);
#endif /* HAVE_NTGUI */
    }
  else
    {
      Lisp_Object buffer = image_spec_value (img->spec, QCdata, NULL);
      if (!STRINGP (buffer))
	{
	  image_error ("Invalid image data `%s'", buffer);
#ifdef ALLOC_XPM_COLORS
	  xpm_free_color_cache ();
#endif
	  SAFE_FREE ();
	  return 0;
	}
#ifdef HAVE_NTGUI
      /* XpmCreatePixmapFromBuffer is not available in the Windows port
	 of libxpm.  But XpmCreateImageFromBuffer almost does what we want.  */
      rc = XpmCreateImageFromBuffer (&hdc, SSDATA (buffer),
				     &xpm_image, &xpm_mask,
				     &attrs);
#else
      rc = XpmCreateImageFromBuffer (FRAME_X_DISPLAY (f), SSDATA (buffer),
				     &img->ximg, &img->mask_img,
				     &attrs);
#endif /* HAVE_NTGUI */
    }

#ifdef HAVE_X_WINDOWS
  if (rc == XpmSuccess)
    {
      img->pixmap = XCreatePixmap (FRAME_X_DISPLAY (f), FRAME_X_DRAWABLE (f),
				   img->ximg->width, img->ximg->height,
				   img->ximg->depth);
      if (img->pixmap == NO_PIXMAP)
	{
	  image_clear_image (f, img);
	  rc = XpmNoMemory;
	}
      else
        {
# if !defined USE_CAIRO && defined HAVE_XRENDER
          img->picture = x_create_xrender_picture (f, img->pixmap,
                                                   img->ximg->depth);
# endif
          if (img->mask_img)
            {
              img->mask = XCreatePixmap (FRAME_X_DISPLAY (f), FRAME_X_DRAWABLE (f),
                                         img->mask_img->width,
                                         img->mask_img->height,
                                         img->mask_img->depth);
              if (img->mask == NO_PIXMAP)
                {
                  image_clear_image (f, img);
                  rc = XpmNoMemory;
                }
# if !defined USE_CAIRO && defined HAVE_XRENDER
              else
                img->mask_picture = x_create_xrender_picture
                  (f, img->mask, img->mask_img->depth);
# endif
            }
        }
    }
#endif

  if (rc == XpmSuccess)
    {
#if defined (COLOR_TABLE_SUPPORT) && defined (ALLOC_XPM_COLORS)
      img->colors = colors_in_color_table (&img->ncolors);
#else /* not ALLOC_XPM_COLORS */
      int i;

#ifdef HAVE_NTGUI
      /* W32 XPM uses XImage to wrap what W32 Emacs calls a Pixmap,
	 plus some duplicate attributes.  */
      if (xpm_image && xpm_image->bitmap)
	{
	  img->pixmap = xpm_image->bitmap;
	  /* XImageFree in libXpm frees XImage struct without destroying
	     the bitmap, which is what we want.  */
	  XImageFree (xpm_image);
	}
      if (xpm_mask && xpm_mask->bitmap)
	{
	  /* The mask appears to be inverted compared with what we expect.
	     TODO: invert our expectations.  See other places where we
	     have to invert bits because our idea of masks is backwards.  */
	  HGDIOBJ old_obj;
	  old_obj = SelectObject (hdc, xpm_mask->bitmap);

	  PatBlt (hdc, 0, 0, xpm_mask->width, xpm_mask->height, DSTINVERT);
	  SelectObject (hdc, old_obj);

	  img->mask = xpm_mask->bitmap;
	  XImageFree (xpm_mask);
	  DeleteDC (hdc);
	}

      DeleteDC (hdc);
#endif /* HAVE_NTGUI */

      /* Remember allocated colors.  */
      img->colors = xnmalloc (attrs.nalloc_pixels, sizeof *img->colors);
      img->ncolors = attrs.nalloc_pixels;
      for (i = 0; i < attrs.nalloc_pixels; ++i)
	{
	  img->colors[i] = attrs.alloc_pixels[i];
#ifdef DEBUG_X_COLORS
	  register_color (img->colors[i]);
#endif
	}
#endif /* not ALLOC_XPM_COLORS */

      img->width = attrs.width;
      img->height = attrs.height;
      eassert (img->width > 0 && img->height > 0);

      /* The call to XpmFreeAttributes below frees attrs.alloc_pixels.  */
      XpmFreeAttributes (&attrs);

#ifdef HAVE_X_WINDOWS
      /* Maybe fill in the background field while we have ximg handy.  */
      IMAGE_BACKGROUND (img, f, img->ximg);
      if (img->mask_img)
	/* Fill in the background_transparent field while we have the
	   mask handy.  */
	image_background_transparent (img, f, img->mask_img);
#endif
    }
  else
    {
#ifdef HAVE_NTGUI
      DeleteDC (hdc);
#endif /* HAVE_NTGUI */

      switch (rc)
	{
	case XpmOpenFailed:
	  image_error ("Error opening XPM file (%s)", img->spec);
	  break;

	case XpmFileInvalid:
	  image_error ("Invalid XPM file (%s)", img->spec);
	  break;

	case XpmNoMemory:
	  image_error ("Out of memory (%s)", img->spec);
	  break;

	case XpmColorFailed:
	  image_error ("Color allocation error (%s)", img->spec);
	  break;

	default:
	  image_error ("Unknown error (%s)", img->spec);
	  break;
	}
    }

#ifdef ALLOC_XPM_COLORS
  xpm_free_color_cache ();
#endif
  SAFE_FREE ();
  return rc == XpmSuccess;
}

#endif /* HAVE_XPM && !USE_CAIRO */

#if (defined USE_CAIRO && defined HAVE_XPM)	\
  || (defined HAVE_NS && !defined HAVE_XPM)	\
  || (defined HAVE_HAIKU && !defined HAVE_XPM)  \
  || (defined HAVE_PGTK && !defined HAVE_XPM)

/* XPM support functions for NS and Haiku where libxpm is not available, and for
   Cairo.  Only XPM version 3 (without any extensions) is supported.  */

static void xpm_put_color_table_v (Lisp_Object, const char *,
                                   int, Lisp_Object);
static Lisp_Object xpm_get_color_table_v (Lisp_Object, const char *, int);
static void xpm_put_color_table_h (Lisp_Object, const char *,
                                   int, Lisp_Object);
static Lisp_Object xpm_get_color_table_h (Lisp_Object, const char *, int);

/* Tokens returned from xpm_scan.  */

enum xpm_token
{
  XPM_TK_IDENT = 256,
  XPM_TK_STRING,
  XPM_TK_EOF
};

/* Scan an XPM data and return a character (< 256) or a token defined
   by enum xpm_token above.  *S and END are the start (inclusive) and
   the end (exclusive) addresses of the data, respectively.  Advance
   *S while scanning.  If token is either XPM_TK_IDENT or
   XPM_TK_STRING, *BEG and *LEN are set to the start address and the
   length of the corresponding token, respectively.  */

static int
xpm_scan (const char **s, const char *end, const char **beg, ptrdiff_t *len)
{
  unsigned char c;

  while (*s < end)
    {
      /* Skip white-space.  */
      do
	c = *(*s)++;
      while (c_isspace (c) && *s < end);

      /* gnus-pointer.xpm uses '-' in its identifier.
	 sb-dir-plus.xpm uses '+' in its identifier.  */
      if (c_isalpha (c) || c == '_' || c == '-' || c == '+')
	{
	  *beg = *s - 1;
	  while (*s < end
		 && (c = **s, c_isalnum (c)
		     || c == '_' || c == '-' || c == '+'))
	      ++*s;
	  *len = *s - *beg;
	  return XPM_TK_IDENT;
	}
      else if (c == '"')
	{
	  *beg = *s;
	  while (*s < end && **s != '"')
	    ++*s;
	  *len = *s - *beg;
	  if (*s < end)
	    ++*s;
	  return XPM_TK_STRING;
	}
      else if (c == '/')
	{
	  if (*s < end && **s == '*')
	    {
	      /* C-style comment.  */
	      ++*s;
	      do
		{
		  while (*s < end && *(*s)++ != '*')
		    ;
		}
	      while (*s < end && **s != '/');
	      if (*s < end)
		++*s;
	    }
	  else
	    return c;
	}
      else
	return c;
    }

  return XPM_TK_EOF;
}

/* Functions for color table lookup in XPM data.  A key is a string
   specifying the color of each pixel in XPM data.  A value is either
   an integer that specifies a pixel color, Qt that specifies
   transparency, or Qnil for the unspecified color.  If the length of
   the key string is one, a vector is used as a table.  Otherwise, a
   hash table is used.  */

static Lisp_Object
xpm_make_color_table_v (void (**put_func) (Lisp_Object, const char *, int,
                                           Lisp_Object),
                        Lisp_Object (**get_func) (Lisp_Object, const char *,
                                                  int))
{
  *put_func = xpm_put_color_table_v;
  *get_func = xpm_get_color_table_v;
  return initialize_vector (256, Qnil);
}

static void
xpm_put_color_table_v (Lisp_Object color_table,
                       const char *chars_start,
                       int chars_len,
                       Lisp_Object color)
{
  unsigned char uc = *chars_start;
  ASET (color_table, uc, color);
}

static Lisp_Object
xpm_get_color_table_v (Lisp_Object color_table,
                       const char *chars_start,
                       int chars_len)
{
  unsigned char uc = *chars_start;
  return AREF (color_table, uc);
}

static Lisp_Object
xpm_make_color_table_h (void (**put_func) (Lisp_Object, const char *, int,
                                           Lisp_Object),
                        Lisp_Object (**get_func) (Lisp_Object, const char *,
                                                  int))
{
  *put_func = xpm_put_color_table_h;
  *get_func = xpm_get_color_table_h;
  return make_hash_table (hashtest_equal, DEFAULT_HASH_SIZE,
			  DEFAULT_REHASH_SIZE, DEFAULT_REHASH_THRESHOLD,
			  Qnil, false);
}

static void
xpm_put_color_table_h (Lisp_Object color_table,
                       const char *chars_start,
                       int chars_len,
                       Lisp_Object color)
{
  struct Lisp_Hash_Table *table = XHASH_TABLE (color_table);
  Lisp_Object chars = make_unibyte_string (chars_start, chars_len), hash_code;

  hash_lookup (table, chars, &hash_code);
  hash_put (table, chars, color, hash_code);
}

static Lisp_Object
xpm_get_color_table_h (Lisp_Object color_table,
                       const char *chars_start,
                       int chars_len)
{
  struct Lisp_Hash_Table *table = XHASH_TABLE (color_table);
  ptrdiff_t i =
    hash_lookup (table, make_unibyte_string (chars_start, chars_len), NULL);

  return i >= 0 ? HASH_VALUE (table, i) : Qnil;
}

enum xpm_color_key {
  XPM_COLOR_KEY_S,
  XPM_COLOR_KEY_M,
  XPM_COLOR_KEY_G4,
  XPM_COLOR_KEY_G,
  XPM_COLOR_KEY_C
};

static const char xpm_color_key_strings[][4] = {"s", "m", "g4", "g", "c"};

static int
xpm_str_to_color_key (const char *s)
{
  int i;

  for (i = 0; i < ARRAYELTS (xpm_color_key_strings); i++)
    if (strcmp (xpm_color_key_strings[i], s) == 0)
      return i;
  return -1;
}

static bool
xpm_load_image (struct frame *f,
                struct image *img,
                const char *contents,
                const char *end)
{
  const char *s = contents, *beg, *str;
  char buffer[BUFSIZ];
  int width, height, x, y;
  int num_colors, chars_per_pixel;
  ptrdiff_t len;
  int LA1;
  void (*put_color_table) (Lisp_Object, const char *, int, Lisp_Object);
  Lisp_Object (*get_color_table) (Lisp_Object, const char *, int);
  Lisp_Object frame, color_symbols, color_table;
  int best_key;
#if !defined (HAVE_NS)
  bool have_mask = false;
#endif
  Emacs_Pix_Container ximg = NULL, mask_img = NULL;

#define match() \
     LA1 = xpm_scan (&s, end, &beg, &len)

#define expect(TOKEN)		\
  do				\
    {				\
      if (LA1 != (TOKEN)) 	\
	goto failure;		\
      match ();			\
    }				\
  while (0)

#define expect_ident(IDENT)					\
     if (LA1 == XPM_TK_IDENT \
         && strlen ((IDENT)) == len && memcmp ((IDENT), beg, len) == 0)	\
       match ();						\
     else							\
       goto failure

  if (!(end - s >= 9 && memcmp (s, "/* XPM */", 9) == 0))
    goto failure;
  s += 9;
  match ();
  expect_ident ("static");
  expect_ident ("char");
  expect ('*');
  expect (XPM_TK_IDENT);
  expect ('[');
  expect (']');
  expect ('=');
  expect ('{');
  expect (XPM_TK_STRING);
  if (len >= BUFSIZ)
    goto failure;
  memcpy (buffer, beg, len);
  buffer[len] = '\0';
  if (sscanf (buffer, "%d %d %d %d", &width, &height,
	      &num_colors, &chars_per_pixel) != 4
      || width <= 0 || height <= 0
      || num_colors <= 0 || chars_per_pixel <= 0)
    goto failure;

  if (!check_image_size (f, width, height))
    {
      image_size_error ();
      goto failure;
    }

  if (!image_create_x_image_and_pixmap (f, img, width, height, 0, &ximg, 0)
#ifndef HAVE_NS
      || !image_create_x_image_and_pixmap (f, img, width, height, 1,
					   &mask_img, 1)
#endif
      )
    {
      image_error ("Image too large");
      goto failure;
    }

  expect (',');

  XSETFRAME (frame, f);
  if (!NILP (Fxw_display_color_p (frame)))
    best_key = XPM_COLOR_KEY_C;
  else if (!NILP (Fx_display_grayscale_p (frame)))
    best_key = (XFIXNAT (Fx_display_planes (frame)) > 2
		? XPM_COLOR_KEY_G : XPM_COLOR_KEY_G4);
  else
    best_key = XPM_COLOR_KEY_M;

  color_symbols = image_spec_value (img->spec, QCcolor_symbols, NULL);
  if (chars_per_pixel == 1)
    color_table = xpm_make_color_table_v (&put_color_table,
					  &get_color_table);
  else
    color_table = xpm_make_color_table_h (&put_color_table,
					  &get_color_table);

  while (num_colors-- > 0)
    {
      char *color, *max_color = NULL;
      int key, next_key, max_key = 0;
      Lisp_Object symbol_color = Qnil, color_val;
      Emacs_Color cdef;

      expect (XPM_TK_STRING);
      if (len <= chars_per_pixel || len >= BUFSIZ + chars_per_pixel)
	goto failure;
      memcpy (buffer, beg + chars_per_pixel, len - chars_per_pixel);
      buffer[len - chars_per_pixel] = '\0';

      str = strtok (buffer, " \t");
      if (str == NULL)
	goto failure;
      key = xpm_str_to_color_key (str);
      if (key < 0)
	goto failure;
      do
	{
	  color = strtok (NULL, " \t");
	  if (color == NULL)
	    goto failure;

	  while ((str = strtok (NULL, " \t")) != NULL)
	    {
	      next_key = xpm_str_to_color_key (str);
	      if (next_key >= 0)
		break;
	      color[strlen (color)] = ' ';
	    }

	  if (key == XPM_COLOR_KEY_S)
	    {
	      if (NILP (symbol_color))
		symbol_color = build_string (color);
	    }
	  else if (max_key < key && key <= best_key)
	    {
	      max_key = key;
	      max_color = color;
	    }
	  key = next_key;
	}
      while (str);

      color_val = Qnil;
      if (!NILP (color_symbols) && !NILP (symbol_color))
	{
	  Lisp_Object specified_color = Fassoc (symbol_color, color_symbols, Qnil);

	  if (CONSP (specified_color) && STRINGP (XCDR (specified_color)))
	    {
	      if (xstrcasecmp (SSDATA (XCDR (specified_color)), "None") == 0)
		color_val = Qt;
	      else if (FRAME_TERMINAL (f)->defined_color_hook
                       (f, SSDATA (XCDR (specified_color)), &cdef, false, false))
		color_val
		  = make_fixnum (lookup_rgb_color (f, cdef.red, cdef.green,
						   cdef.blue));
	    }
	}
      if (NILP (color_val) && max_color)
	{
	  if (xstrcasecmp (max_color, "None") == 0)
	    color_val = Qt;
	  else if (FRAME_TERMINAL (f)->defined_color_hook
                   (f, max_color, &cdef, false, false))
	    color_val = make_fixnum (lookup_rgb_color (f, cdef.red, cdef.green,
						       cdef.blue));
	}
      if (!NILP (color_val))
	(*put_color_table) (color_table, beg, chars_per_pixel, color_val);

      expect (',');
    }

  unsigned long frame_fg = FRAME_FOREGROUND_PIXEL (f);
#ifdef USE_CAIRO
  {
    Emacs_Color color = {.pixel = frame_fg};
    FRAME_TERMINAL (f)->query_colors (f, &color, 1);
    frame_fg = lookup_rgb_color (f, color.red, color.green, color.blue);
  }
#endif
  for (y = 0; y < height; y++)
    {
      expect (XPM_TK_STRING);
      str = beg;
      if (len < width * chars_per_pixel)
	goto failure;
      for (x = 0; x < width; x++, str += chars_per_pixel)
	{
	  Lisp_Object color_val =
	    (*get_color_table) (color_table, str, chars_per_pixel);

	  PUT_PIXEL (ximg, x, y,
		     FIXNUMP (color_val) ? XFIXNUM (color_val) : frame_fg);
#ifndef HAVE_NS
	  PUT_PIXEL (mask_img, x, y,
		     (!EQ (color_val, Qt) ? PIX_MASK_DRAW
		      : (have_mask = true, PIX_MASK_RETAIN)));
#else
          if (EQ (color_val, Qt))
            ns_set_alpha (ximg, x, y, 0);
#endif
	}
      if (y + 1 < height)
	expect (',');
    }

  img->width = width;
  img->height = height;

  /* Maybe fill in the background field while we have ximg handy. */
  if (NILP (image_spec_value (img->spec, QCbackground, NULL)))
    IMAGE_BACKGROUND (img, f, ximg);

  image_put_x_image (f, img, ximg, 0);
#ifndef HAVE_NS
  if (have_mask)
    {
      /* Fill in the background_transparent field while we have the
	 mask handy.  */
      image_background_transparent (img, f, mask_img);

      image_put_x_image (f, img, mask_img, 1);
    }
  else
    {
      image_destroy_x_image (mask_img);
      image_clear_image_1 (f, img, CLEAR_IMAGE_MASK);
    }
#endif
  return 1;

 failure:
  image_error ("Invalid XPM3 file (%s)", img->spec);
  image_destroy_x_image (ximg);
  image_destroy_x_image (mask_img);
  image_clear_image (f, img);
  return 0;

#undef match
#undef expect
#undef expect_ident
}

static bool
xpm_load (struct frame *f,
          struct image *img)
{
  bool success_p = 0;
  Lisp_Object file_name;

  /* If IMG->spec specifies a file name, create a non-file spec from it.  */
  file_name = image_spec_value (img->spec, QCfile, NULL);
  if (STRINGP (file_name))
    {
      int fd;
      Lisp_Object file = image_find_image_fd (file_name, &fd);
      if (!STRINGP (file))
	{
	  image_error ("Cannot find image file `%s'", file_name);
	  return 0;
	}

      ptrdiff_t size;
      char *contents = slurp_file (fd, &size);
      if (contents == NULL)
	{
	  image_error ("Error loading XPM image `%s'", file);
	  return 0;
	}

      success_p = xpm_load_image (f, img, contents, contents + size);
      xfree (contents);
    }
  else
    {
      Lisp_Object data;

      data = image_spec_value (img->spec, QCdata, NULL);
      if (!STRINGP (data))
	{
	  image_error ("Invalid image data `%s'", data);
	  return 0;
	}
      success_p = xpm_load_image (f, img, SSDATA (data),
				  SSDATA (data) + SBYTES (data));
    }

  return success_p;
}

#endif /* HAVE_NS && !HAVE_XPM */



/***********************************************************************
			     Color table
 ***********************************************************************/

#ifdef COLOR_TABLE_SUPPORT

/* An entry in the color table mapping an RGB color to a pixel color.  */

struct ct_color
{
  int r, g, b;
  unsigned long pixel;

  /* Next in color table collision list.  */
  struct ct_color *next;
};

/* The bucket vector size to use.  Must be prime.  */

#define CT_SIZE 101

/* Value is a hash of the RGB color given by R, G, and B.  */

static unsigned
ct_hash_rgb (unsigned r, unsigned g, unsigned b)
{
  return (r << 16) ^ (g << 8) ^ b;
}

/* The color hash table.  */

static struct ct_color **ct_table;

/* Number of entries in the color table.  */

static int ct_colors_allocated;
enum
{
  ct_colors_allocated_max =
    min (INT_MAX,
	 min (PTRDIFF_MAX, SIZE_MAX) / sizeof (unsigned long))
};

/* Initialize the color table.  */

static void
init_color_table (void)
{
  int size = CT_SIZE * sizeof (*ct_table);
  ct_table = xzalloc (size);
  ct_colors_allocated = 0;
}


/* Free memory associated with the color table.  */

static void
free_color_table (void)
{
  int i;
  struct ct_color *p, *next;

  for (i = 0; i < CT_SIZE; ++i)
    for (p = ct_table[i]; p; p = next)
      {
	next = p->next;
	xfree (p);
      }

  xfree (ct_table);
  ct_table = NULL;
}


/* Value is a pixel color for RGB color R, G, B on frame F.  If an
   entry for that color already is in the color table, return the
   pixel color of that entry.  Otherwise, allocate a new color for R,
   G, B, and make an entry in the color table.  */

static unsigned long
lookup_rgb_color (struct frame *f, int r, int g, int b)
{
  unsigned hash = ct_hash_rgb (r, g, b);
  int i = hash % CT_SIZE;
  struct ct_color *p;
  Display_Info *dpyinfo;

  /* Handle TrueColor visuals specially, which improves performance by
     two orders of magnitude.  Freeing colors on TrueColor visuals is
     a nop, and pixel colors specify RGB values directly.  See also
     the Xlib spec, chapter 3.1.  */
  dpyinfo = FRAME_DISPLAY_INFO (f);
  if (dpyinfo->red_bits > 0)
    {
      /* Apply gamma-correction like normal color allocation does.  */
      if (f->gamma)
	{
	  XColor color;
	  color.red = r, color.green = g, color.blue = b;
	  gamma_correct (f, &color);
	  r = color.red, g = color.green, b = color.blue;
	}

      return x_make_truecolor_pixel (dpyinfo, r, g, b);
    }

  for (p = ct_table[i]; p; p = p->next)
    if (p->r == r && p->g == g && p->b == b)
      break;

  if (p == NULL)
    {

#ifdef HAVE_X_WINDOWS
      XColor color;
      Colormap cmap;
      bool rc;
#else
      COLORREF color;
#endif

      if (ct_colors_allocated_max <= ct_colors_allocated)
	return FRAME_FOREGROUND_PIXEL (f);

#ifdef HAVE_X_WINDOWS
      color.red = r;
      color.green = g;
      color.blue = b;

      cmap = FRAME_X_COLORMAP (f);
      rc = x_alloc_nearest_color (f, cmap, &color);
      if (rc)
	{
	  ++ct_colors_allocated;
	  p = xmalloc (sizeof *p);
	  p->r = r;
	  p->g = g;
	  p->b = b;
	  p->pixel = color.pixel;
	  p->next = ct_table[i];
	  ct_table[i] = p;
	}
      else
	return FRAME_FOREGROUND_PIXEL (f);

#else
#ifdef HAVE_NTGUI
      color = PALETTERGB (r, g, b);
#else
      color = RGB_TO_ULONG (r, g, b);
#endif /* HAVE_NTGUI */
      ++ct_colors_allocated;
      p = xmalloc (sizeof *p);
      p->r = r;
      p->g = g;
      p->b = b;
      p->pixel = color;
      p->next = ct_table[i];
      ct_table[i] = p;
#endif /* HAVE_X_WINDOWS */

    }

  return p->pixel;
}


/* Look up pixel color PIXEL which is used on frame F in the color
   table.  If not already present, allocate it.  Value is PIXEL.  */

static unsigned long
lookup_pixel_color (struct frame *f, unsigned long pixel)
{
  int i = pixel % CT_SIZE;
  struct ct_color *p;

  for (p = ct_table[i]; p; p = p->next)
    if (p->pixel == pixel)
      break;

  if (p == NULL)
    {
      XColor color;
      Colormap cmap;
      bool rc;

      if (ct_colors_allocated >= ct_colors_allocated_max)
	return FRAME_FOREGROUND_PIXEL (f);

#ifdef HAVE_X_WINDOWS
      cmap = FRAME_X_COLORMAP (f);
      color.pixel = pixel;
      x_query_colors (f, &color, 1);
      rc = x_alloc_nearest_color (f, cmap, &color);
#else
      block_input ();
      cmap = DefaultColormapOfScreen (FRAME_X_SCREEN (f));
      color.pixel = pixel;
      XQueryColor (NULL, cmap, &color);
      rc = x_alloc_nearest_color (f, cmap, &color);
      unblock_input ();
#endif /* HAVE_X_WINDOWS */

      if (rc)
	{
	  ++ct_colors_allocated;

	  p = xmalloc (sizeof *p);
	  p->r = color.red;
	  p->g = color.green;
	  p->b = color.blue;
	  p->pixel = pixel;
	  p->next = ct_table[i];
	  ct_table[i] = p;
	}
      else
	return FRAME_FOREGROUND_PIXEL (f);
    }
  return p->pixel;
}


/* Value is a vector of all pixel colors contained in the color table,
   allocated via xmalloc.  Set *N to the number of colors.  */

static unsigned long *
colors_in_color_table (int *n)
{
  int i, j;
  struct ct_color *p;
  unsigned long *colors;

  if (ct_colors_allocated == 0)
    {
      *n = 0;
      colors = NULL;
    }
  else
    {
      colors = xmalloc (ct_colors_allocated * sizeof *colors);
      *n = ct_colors_allocated;

      for (i = j = 0; i < CT_SIZE; ++i)
	for (p = ct_table[i]; p; p = p->next)
	  colors[j++] = p->pixel;
    }

  return colors;
}

#else /* COLOR_TABLE_SUPPORT */

static unsigned long
lookup_rgb_color (struct frame *f, int r, int g, int b)
{
#ifdef HAVE_NTGUI
  return PALETTERGB (r >> 8, g >> 8, b >> 8);
#elif defined USE_CAIRO || defined HAVE_NS || defined HAVE_HAIKU
  return RGB_TO_ULONG (r >> 8, g >> 8, b >> 8);
#else
  xsignal1 (Qfile_error,
	    build_string ("This Emacs mishandles this image file type"));
#endif
}

static void
init_color_table (void)
{
}
#endif /* COLOR_TABLE_SUPPORT */


/***********************************************************************
			      Algorithms
 ***********************************************************************/

/* Edge detection matrices for different edge-detection
   strategies.  */

static int emboss_matrix[9] = {
   /* x - 1	x	x + 1  */
        2,     -1,  	  0,		/* y - 1 */
       -1,      0,        1,		/* y     */
        0,      1,       -2		/* y + 1 */
};

static int laplace_matrix[9] = {
   /* x - 1	x	x + 1  */
        1,      0,  	  0,		/* y - 1 */
        0,      0,        0,		/* y     */
        0,      0,       -1		/* y + 1 */
};

/* Value is the intensity of the color whose red/green/blue values
   are R, G, and B.  */

#define COLOR_INTENSITY(R, G, B) ((2 * (R) + 3 * (G) + (B)) / 6)


/* On frame F, return an array of Emacs_Color structures describing image
   IMG->pixmap.  Each Emacs_Color structure has its pixel color set.  RGB_P
   means also fill the red/green/blue members of the Emacs_Color
   structures.  Value is a pointer to the array of Emacs_Color structures,
   allocated with xmalloc; it must be freed by the caller.  */

static Emacs_Color *
image_to_emacs_colors (struct frame *f, struct image *img, bool rgb_p)
{
  int x, y;
  Emacs_Color *colors, *p;
  Emacs_Pix_Context ximg;
  ptrdiff_t nbytes;
#ifdef HAVE_NTGUI
  HGDIOBJ prev;
#endif /* HAVE_NTGUI */

  if (INT_MULTIPLY_WRAPV (sizeof *colors, img->width, &nbytes)
      || INT_MULTIPLY_WRAPV (img->height, nbytes, &nbytes)
      || SIZE_MAX < nbytes)
    memory_full (SIZE_MAX);
  colors = xmalloc (nbytes);

  /* Get the X image or create a memory device context for IMG. */
  ximg = image_get_x_image_or_dc (f, img, 0, &prev);

  /* Fill the `pixel' members of the Emacs_Color array.  I wished there
     were an easy and portable way to circumvent XGetPixel.  */
  p = colors;
  for (y = 0; y < img->height; ++y)
    {
#if !defined USE_CAIRO && !defined HAVE_NS && !defined HAVE_HAIKU
      Emacs_Color *row = p;
      for (x = 0; x < img->width; ++x, ++p)
	p->pixel = GET_PIXEL (ximg, x, y);
      if (rgb_p)
        {
          FRAME_TERMINAL (f)->query_colors (f, row, img->width);
        }
#else  /* USE_CAIRO || HAVE_NS || HAVE_HAIKU */
      for (x = 0; x < img->width; ++x, ++p)
	{
	  p->pixel = GET_PIXEL (ximg, x, y);
	  if (rgb_p)
	    {
	      p->red = RED16_FROM_ULONG (p->pixel);
	      p->green = GREEN16_FROM_ULONG (p->pixel);
	      p->blue = BLUE16_FROM_ULONG (p->pixel);
	    }
	}
#endif	/* USE_CAIRO || HAVE_NS */
    }

  image_unget_x_image_or_dc (img, 0, ximg, prev);

  return colors;
}

#ifdef HAVE_NTGUI

/* Put a pixel of COLOR at position X, Y in XIMG.  XIMG must have been
   created with CreateDIBSection, with the pointer to the bit values
   stored in ximg->data.  */

static void
XPutPixel (XImage *ximg, int x, int y, COLORREF color)
{
  int width = ximg->info.bmiHeader.biWidth;
  unsigned char * pixel;

  /* True color images.  */
  if (ximg->info.bmiHeader.biBitCount == 24)
    {
      int rowbytes = width * 3;
      /* Ensure scanlines are aligned on 4 byte boundaries.  */
      if (rowbytes % 4)
	rowbytes += 4 - (rowbytes % 4);

      pixel = ximg->data + y * rowbytes + x * 3;
      /* Windows bitmaps are in BGR order.  */
      *pixel = GetBValue (color);
      *(pixel + 1) = GetGValue (color);
      *(pixel + 2) = GetRValue (color);
    }
  /* Monochrome images.  */
  else if (ximg->info.bmiHeader.biBitCount == 1)
    {
      int rowbytes = width / 8;
      /* Ensure scanlines are aligned on 4 byte boundaries.  */
      if (rowbytes % 4)
	rowbytes += 4 - (rowbytes % 4);
      pixel = ximg->data + y * rowbytes + x / 8;
      /* Filter out palette info.  */
      if (color & 0x00ffffff)
	*pixel = *pixel | (1 << x % 8);
      else
	*pixel = *pixel & ~(1 << x % 8);
    }
  else
    image_error ("XPutPixel: palette image not supported");
}

#endif /* HAVE_NTGUI */

/* Create IMG->pixmap from an array COLORS of Emacs_Color structures, whose
   RGB members are set.  F is the frame on which this all happens.
   COLORS will be freed; an existing IMG->pixmap will be freed, too.  */

static void
image_from_emacs_colors (struct frame *f, struct image *img, Emacs_Color *colors)
{
  int x, y;
  Emacs_Pix_Container oimg = NULL;
  Emacs_Color *p;

  init_color_table ();

  image_clear_image_1 (f, img, CLEAR_IMAGE_PIXMAP | CLEAR_IMAGE_COLORS);
  image_create_x_image_and_pixmap (f, img, img->width, img->height, 0,
				   &oimg, 0);
  p = colors;
  for (y = 0; y < img->height; ++y)
    for (x = 0; x < img->width; ++x, ++p)
      {
	unsigned long pixel;
	pixel = lookup_rgb_color (f, p->red, p->green, p->blue);
	PUT_PIXEL (oimg, x, y, pixel);
      }

  xfree (colors);

  image_put_x_image (f, img, oimg, 0);
#ifdef COLOR_TABLE_SUPPORT
  img->colors = colors_in_color_table (&img->ncolors);
  free_color_table ();
#endif /* COLOR_TABLE_SUPPORT */
}


/* On frame F, perform edge-detection on image IMG.

   MATRIX is a nine-element array specifying the transformation
   matrix.  See emboss_matrix for an example.

   COLOR_ADJUST is a color adjustment added to each pixel of the
   outgoing image.  */

static void
image_detect_edges (struct frame *f, struct image *img,
                    int *matrix, int color_adjust)
{
  Emacs_Color *colors = image_to_emacs_colors (f, img, 1);
  Emacs_Color *new, *p;
  int x, y, i, sum;
  ptrdiff_t nbytes;

  for (i = sum = 0; i < 9; ++i)
    sum += eabs (matrix[i]);

#define COLOR(A, X, Y) ((A) + (Y) * img->width + (X))

  if (INT_MULTIPLY_WRAPV (sizeof *new, img->width, &nbytes)
      || INT_MULTIPLY_WRAPV (img->height, nbytes, &nbytes))
    memory_full (SIZE_MAX);
  new = xmalloc (nbytes);

  for (y = 0; y < img->height; ++y)
    {
      p = COLOR (new, 0, y);
      p->red = p->green = p->blue = 0xffff/2;
      p = COLOR (new, img->width - 1, y);
      p->red = p->green = p->blue = 0xffff/2;
    }

  for (x = 1; x < img->width - 1; ++x)
    {
      p = COLOR (new, x, 0);
      p->red = p->green = p->blue = 0xffff/2;
      p = COLOR (new, x, img->height - 1);
      p->red = p->green = p->blue = 0xffff/2;
    }

  for (y = 1; y < img->height - 1; ++y)
    {
      p = COLOR (new, 1, y);

      for (x = 1; x < img->width - 1; ++x, ++p)
	{
	  int r, g, b, yy, xx;

	  r = g = b = i = 0;
	  for (yy = y - 1; yy < y + 2; ++yy)
	    for (xx = x - 1; xx < x + 2; ++xx, ++i)
	      if (matrix[i])
	        {
	          Emacs_Color *t = COLOR (colors, xx, yy);
		  r += matrix[i] * t->red;
		  g += matrix[i] * t->green;
		  b += matrix[i] * t->blue;
		}

	  r = (r / sum + color_adjust) & 0xffff;
	  g = (g / sum + color_adjust) & 0xffff;
	  b = (b / sum + color_adjust) & 0xffff;
	  p->red = p->green = p->blue = COLOR_INTENSITY (r, g, b);
	}
    }

  xfree (colors);
  image_from_emacs_colors (f, img, new);

#undef COLOR
}


/* Perform the pre-defined `emboss' edge-detection on image IMG
   on frame F.  */

static void
image_emboss (struct frame *f, struct image *img)
{
  image_detect_edges (f, img, emboss_matrix, 0xffff / 2);
}


/* Transform image IMG which is used on frame F with a Laplace
   edge-detection algorithm.  The result is an image that can be used
   to draw disabled buttons, for example.  */

static void
image_laplace (struct frame *f, struct image *img)
{
  image_detect_edges (f, img, laplace_matrix, 45000);
}


/* Perform edge-detection on image IMG on frame F, with specified
   transformation matrix MATRIX and color-adjustment COLOR_ADJUST.

   MATRIX must be either

   - a list of at least 9 numbers in row-major form
   - a vector of at least 9 numbers

   COLOR_ADJUST nil means use a default; otherwise it must be a
   number.  */

static void
image_edge_detection (struct frame *f, struct image *img,
                      Lisp_Object matrix, Lisp_Object color_adjust)
{
  int i = 0;
  int trans[9];

  if (CONSP (matrix))
    {
      for (i = 0;
	   i < 9 && CONSP (matrix) && NUMBERP (XCAR (matrix));
	   ++i, matrix = XCDR (matrix))
	trans[i] = XFLOATINT (XCAR (matrix));
    }
  else if (VECTORP (matrix) && ASIZE (matrix) >= 9)
    {
      for (i = 0; i < 9 && NUMBERP (AREF (matrix, i)); ++i)
	trans[i] = XFLOATINT (AREF (matrix, i));
    }

  if (NILP (color_adjust))
    color_adjust = make_fixnum (0xffff / 2);

  if (i == 9 && NUMBERP (color_adjust))
    image_detect_edges (f, img, trans, XFLOATINT (color_adjust));
}


#if defined HAVE_X_WINDOWS || defined USE_CAIRO || defined HAVE_HAIKU
static void
image_pixmap_draw_cross (struct frame *f, Emacs_Pixmap pixmap,
			 int x, int y, unsigned int width, unsigned int height,
			 unsigned long color)
{
#ifdef USE_CAIRO
  cairo_surface_t *surface
    = cairo_image_surface_create_for_data ((unsigned char *) pixmap->data,
					   (pixmap->bits_per_pixel == 32
					    ? CAIRO_FORMAT_RGB24
					    : CAIRO_FORMAT_A8),
					   pixmap->width, pixmap->height,
					   pixmap->bytes_per_line);
  cairo_t *cr = cairo_create (surface);
  cairo_surface_destroy (surface);
  cairo_set_source_rgb (cr, RED_FROM_ULONG (color) / 255.0,
			GREEN_FROM_ULONG (color) / 255.0,
			BLUE_FROM_ULONG (color) / 255.0);
  cairo_move_to (cr, x + 0.5, y + 0.5);
  cairo_rel_line_to (cr, width - 1, height - 1);
  cairo_rel_move_to (cr, 0, - (height - 1));
  cairo_rel_line_to (cr, - (width - 1), height - 1);
  cairo_set_line_width (cr, 1);
  cairo_stroke (cr);
  cairo_destroy (cr);
#elif HAVE_X_WINDOWS
  Display *dpy = FRAME_X_DISPLAY (f);
  GC gc = XCreateGC (dpy, pixmap, 0, NULL);

  XSetForeground (dpy, gc, color);
  XDrawLine (dpy, pixmap, gc, x, y, x + width - 1, y + height - 1);
  XDrawLine (dpy, pixmap, gc, x, y + height - 1, x + width - 1, y);
  XFreeGC (dpy, gc);
#elif HAVE_HAIKU
  be_draw_cross_on_pixmap (pixmap, x, y, width, height, color);
#endif
}
#endif	/* HAVE_X_WINDOWS || USE_CAIRO || HAVE_HAIKU */

/* Transform image IMG on frame F so that it looks disabled.  */

static void
image_disable_image (struct frame *f, struct image *img)
{
  Display_Info *dpyinfo = FRAME_DISPLAY_INFO (f);
#ifdef HAVE_NTGUI
  int n_planes = dpyinfo->n_planes * dpyinfo->n_cbits;
#else
  int n_planes = dpyinfo->n_planes;
#endif /* HAVE_NTGUI */

  if (n_planes >= 2)
    {
      /* Color (or grayscale).  Convert to gray, and equalize.  Just
	 drawing such images with a stipple can look very odd, so
	 we're using this method instead.  */
      Emacs_Color *colors = image_to_emacs_colors (f, img, 1);
      Emacs_Color *p, *end;
      const int h = 15000;
      const int l = 30000;

      for (p = colors, end = colors + img->width * img->height;
	   p < end;
	   ++p)
	{
	  int i = COLOR_INTENSITY (p->red, p->green, p->blue);
	  int i2 = (0xffff - h - l) * i / 0xffff + l;
	  p->red = p->green = p->blue = i2;
	}

      image_from_emacs_colors (f, img, colors);
    }

  /* Draw a cross over the disabled image, if we must or if we
     should.  */
  if (n_planes < 2 || cross_disabled_images)
    {
#ifndef HAVE_NTGUI
#ifndef HAVE_NS  /* TODO: NS support, however this not needed for toolbars */

#if !defined USE_CAIRO && !defined HAVE_HAIKU
#define CrossForeground(f) BLACK_PIX_DEFAULT (f)
#define MaskForeground(f)  WHITE_PIX_DEFAULT (f)
#else  /* USE_CAIRO || HAVE_HAIKU */
#define CrossForeground(f) 0
#define MaskForeground(f)  PIX_MASK_DRAW
#endif	/* USE_CAIRO || HAVE_HAIKU */

#if !defined USE_CAIRO && !defined HAVE_HAIKU
      image_sync_to_pixmaps (f, img);
#endif	/* !USE_CAIRO && !HAVE_HAIKU */
      image_pixmap_draw_cross (f, img->pixmap, 0, 0, img->width, img->height,
			       CrossForeground (f));
      if (img->mask)
	image_pixmap_draw_cross (f, img->mask, 0, 0, img->width, img->height,
				 MaskForeground (f));
#endif /* !HAVE_NS */
#else
      HDC hdc, bmpdc;
      HGDIOBJ prev;

      hdc = get_frame_dc (f);
      bmpdc = CreateCompatibleDC (hdc);
      release_frame_dc (f, hdc);

      prev = SelectObject (bmpdc, img->pixmap);

      SetTextColor (bmpdc, BLACK_PIX_DEFAULT (f));
      MoveToEx (bmpdc, 0, 0, NULL);
      LineTo (bmpdc, img->width - 1, img->height - 1);
      MoveToEx (bmpdc, 0, img->height - 1, NULL);
      LineTo (bmpdc, img->width - 1, 0);

      if (img->mask)
	{
	  SelectObject (bmpdc, img->mask);
	  SetTextColor (bmpdc, WHITE_PIX_DEFAULT (f));
	  MoveToEx (bmpdc, 0, 0, NULL);
	  LineTo (bmpdc, img->width - 1, img->height - 1);
	  MoveToEx (bmpdc, 0, img->height - 1, NULL);
	  LineTo (bmpdc, img->width - 1, 0);
	}
      SelectObject (bmpdc, prev);
      DeleteDC (bmpdc);
#endif /* HAVE_NTGUI */
    }
}


/* Build a mask for image IMG which is used on frame F.  FILE is the
   name of an image file, for error messages.  HOW determines how to
   determine the background color of IMG.  If it is a list '(R G B)',
   with R, G, and B being integers >= 0, take that as the color of the
   background.  Otherwise, determine the background color of IMG
   heuristically.  */

static void
image_build_heuristic_mask (struct frame *f, struct image *img,
                            Lisp_Object how)
{
  Emacs_Pix_Context ximg;
#ifdef HAVE_NTGUI
  HGDIOBJ prev;
  char *mask_img;
  int row_width;
#elif !defined HAVE_NS
  Emacs_Pix_Container mask_img;
#endif
  int x, y;
  bool use_img_background;
  unsigned long bg = 0;

  if (img->mask)
    image_clear_image_1 (f, img, CLEAR_IMAGE_MASK);

#ifndef HAVE_NTGUI
#ifndef HAVE_NS
  /* Create an image and pixmap serving as mask.  */
  if (! image_create_x_image_and_pixmap (f, img, img->width, img->height, 1,
					 &mask_img, 1))
    return;
#endif /* !HAVE_NS */
#else
  /* Create the bit array serving as mask.  */
  row_width = (img->width + 7) / 8;
  mask_img = xzalloc (row_width * img->height);
#endif /* HAVE_NTGUI */

  /* Get the X image or create a memory device context for IMG.  */
  ximg = image_get_x_image_or_dc (f, img, 0, &prev);

  /* Determine the background color of ximg.  If HOW is `(R G B)'
     take that as color.  Otherwise, use the image's background color. */
  use_img_background = 1;

  if (CONSP (how))
    {
      int rgb[3], i;

      for (i = 0; i < 3 && CONSP (how) && FIXNATP (XCAR (how)); ++i)
	{
	  rgb[i] = XFIXNAT (XCAR (how)) & 0xffff;
	  how = XCDR (how);
	}

      if (i == 3 && NILP (how))
	{
#ifndef USE_CAIRO
	  char color_name[30];
	  sprintf (color_name, "#%04x%04x%04x",
		   rgb[0] + 0u, rgb[1] + 0u, rgb[2] + 0u);
	  bg = (
#ifdef HAVE_NTGUI
		0x00ffffff & /* Filter out palette info.  */
#endif /* HAVE_NTGUI */
		image_alloc_image_color (f, img, build_string (color_name), 0));
#else  /* USE_CAIRO */
	  bg = lookup_rgb_color (f, rgb[0], rgb[1], rgb[2]);
#endif	/* USE_CAIRO */
	  use_img_background = 0;
	}
    }

  if (use_img_background)
    bg = four_corners_best (ximg, img->corners, img->width, img->height);

  /* Set all bits in mask_img to 1 whose color in ximg is different
     from the background color bg.  */
#ifndef HAVE_NTGUI
  for (y = 0; y < img->height; ++y)
    for (x = 0; x < img->width; ++x)
#ifndef HAVE_NS
      PUT_PIXEL (mask_img, x, y, (GET_PIXEL (ximg, x, y) != bg
				  ? PIX_MASK_DRAW : PIX_MASK_RETAIN));
#else
      if (XGetPixel (ximg, x, y) == bg)
        ns_set_alpha (ximg, x, y, 0);
#endif /* HAVE_NS */
#ifndef HAVE_NS
  /* Fill in the background_transparent field while we have the mask handy. */
  image_background_transparent (img, f, mask_img);

  /* Put mask_img into the image.  */
  image_put_x_image (f, img, mask_img, 1);
#endif /* !HAVE_NS */
#else
  for (y = 0; y < img->height; ++y)
    for (x = 0; x < img->width; ++x)
      {
	COLORREF p = GetPixel (ximg, x, y);
	if (p != bg)
	  mask_img[y * row_width + x / 8] |= 1 << (x % 8);
      }

  /* Create the mask image.  */
  img->mask = w32_create_pixmap_from_bitmap_data (img->width, img->height,
						  mask_img);
  /* Fill in the background_transparent field while we have the mask handy. */
  SelectObject (ximg, img->mask);
  image_background_transparent (img, f, ximg);

  /* Was: image_destroy_x_image ((XImagePtr )mask_img); which seems bogus ++kfs */
  xfree (mask_img);
#endif /* HAVE_NTGUI */

  image_unget_x_image_or_dc (img, 0, ximg, prev);
}


/***********************************************************************
		       PBM (mono, gray, color)
 ***********************************************************************/

/* Indices of image specification fields in gs_format, below.  */

enum pbm_keyword_index
{
  PBM_TYPE,
  PBM_FILE,
  PBM_DATA,
  PBM_ASCENT,
  PBM_MARGIN,
  PBM_RELIEF,
  PBM_ALGORITHM,
  PBM_HEURISTIC_MASK,
  PBM_MASK,
  PBM_FOREGROUND,
  PBM_BACKGROUND,
  PBM_LAST
};

/* Vector of image_keyword structures describing the format
   of valid user-defined image specifications.  */

static const struct image_keyword pbm_format[PBM_LAST] =
{
  {":type",		IMAGE_SYMBOL_VALUE,			1},
  {":file",		IMAGE_STRING_VALUE,			0},
  {":data",		IMAGE_STRING_VALUE,			0},
  {":ascent",		IMAGE_ASCENT_VALUE,			0},
  {":margin",		IMAGE_NON_NEGATIVE_INTEGER_VALUE_OR_PAIR, 0},
  {":relief",		IMAGE_INTEGER_VALUE,			0},
  {":conversion",	IMAGE_DONT_CHECK_VALUE_TYPE,		0},
  {":heuristic-mask",	IMAGE_DONT_CHECK_VALUE_TYPE,		0},
  {":mask",		IMAGE_DONT_CHECK_VALUE_TYPE,		0},
  {":foreground",	IMAGE_STRING_OR_NIL_VALUE,		0},
  {":background",	IMAGE_STRING_OR_NIL_VALUE,		0}
};

/* Return true if OBJECT is a valid PBM image specification.  */

static bool
pbm_image_p (Lisp_Object object)
{
  struct image_keyword fmt[PBM_LAST];

  memcpy (fmt, pbm_format, sizeof fmt);

  if (!parse_image_spec (object, fmt, PBM_LAST, Qpbm))
    return 0;

  /* Must specify either :data or :file.  */
  return fmt[PBM_DATA].count + fmt[PBM_FILE].count == 1;
}


/* Get next char skipping comments in Netpbm header.  Returns -1 at
   end of input.  */

static int
pbm_next_char (char **s, char *end)
{
  while (*s < end)
    {
      unsigned char c = *(*s)++;
      if (c != '#')
	return c;
      while (*s < end)
	{
	  c = *(*s)++;
	  if (c == '\n' || c == '\r')
	    break;
	}
    }

  return -1;
}


/* Scan a decimal number from *S and return it.  Advance *S while
   reading the number.  END is the end of the string.  Value is -1 at
   end of input.  */

static int
pbm_scan_number (char **s, char *end)
{
  int c = 0, val = -1;

  /* Skip white-space.  */
  while ((c = pbm_next_char (s, end)) != -1 && c_isspace (c))
    ;

  if (c_isdigit (c))
    {
      /* Read decimal number.  */
      val = c - '0';
      while ((c = pbm_next_char (s, end)) != -1 && c_isdigit (c))
        val = 10 * val + c - '0';
    }

  return val;
}

/* Scan an index from *S and return it.  It is a one-byte unsigned
   index if !TWO_BYTE, and a two-byte big-endian unsigned index if
   TWO_BYTE.  */

static int
pbm_scan_index (char **s, bool two_byte)
{
  char *p = *s;
  unsigned char c0 = *p++;
  int n = c0;
  if (two_byte)
    {
      unsigned char c1 = *p++;
      n = (n << 8) + c1;
    }
  *s = p;
  return n;
}


/* Load PBM image IMG for use on frame F.  */

static bool
pbm_load (struct frame *f, struct image *img)
{
  bool raw_p;
  int x, y;
  int width, height, max_color_idx = 0;
  Lisp_Object specified_file;
  enum {PBM_MONO, PBM_GRAY, PBM_COLOR} type;
  char *contents = NULL;
  char *end, *p;
  Emacs_Pix_Container ximg;

  specified_file = image_spec_value (img->spec, QCfile, NULL);

  if (STRINGP (specified_file))
    {
      int fd;
      Lisp_Object file = image_find_image_fd (specified_file, &fd);
      if (!STRINGP (file))
	{
	  image_error ("Cannot find image file `%s'", specified_file);
	  return 0;
	}

      ptrdiff_t size;
      contents = slurp_file (fd, &size);
      if (contents == NULL)
	{
	  image_error ("Error reading `%s'", file);
	  return 0;
	}

      p = contents;
      end = contents + size;
    }
  else
    {
      Lisp_Object data;
      data = image_spec_value (img->spec, QCdata, NULL);
      if (!STRINGP (data))
	{
	  image_error ("Invalid image data `%s'", data);
	  return 0;
	}
      p = SSDATA (data);
      end = p + SBYTES (data);
    }

  /* Check magic number.  */
  if (end - p < 2 || *p++ != 'P')
    {
      image_error ("Not a PBM image: `%s'", img->spec);
    error:
      xfree (contents);
      img->pixmap = NO_PIXMAP;
      return 0;
    }

  switch (*p++)
    {
    case '1':
      raw_p = 0, type = PBM_MONO;
      break;

    case '2':
      raw_p = 0, type = PBM_GRAY;
      break;

    case '3':
      raw_p = 0, type = PBM_COLOR;
      break;

    case '4':
      raw_p = 1, type = PBM_MONO;
      break;

    case '5':
      raw_p = 1, type = PBM_GRAY;
      break;

    case '6':
      raw_p = 1, type = PBM_COLOR;
      break;

    default:
      image_error ("Not a PBM image: `%s'", img->spec);
      goto error;
    }

  /* Read width, height, maximum color-component.  Characters
     starting with `#' up to the end of a line are ignored.  */
  width = pbm_scan_number (&p, end);
  height = pbm_scan_number (&p, end);

  if (type != PBM_MONO)
    {
      max_color_idx = pbm_scan_number (&p, end);
      if (max_color_idx > 65535 || max_color_idx < 0)
	{
	  image_error ("Unsupported maximum PBM color value");
	  goto error;
	}
    }

  if (!check_image_size (f, width, height))
    {
      image_size_error ();
      goto error;
    }

  if (!image_create_x_image_and_pixmap (f, img, width, height, 0, &ximg, 0))
    goto error;

  /* Initialize the color hash table.  */
  init_color_table ();

  if (type == PBM_MONO)
    {
      unsigned char c = 0;
      int g;
      struct image_keyword fmt[PBM_LAST];
      unsigned long fg = img->face_foreground;
      unsigned long bg = img->face_background;
      /* Parse the image specification.  */
      memcpy (fmt, pbm_format, sizeof fmt);
      parse_image_spec (img->spec, fmt, PBM_LAST, Qpbm);

      /* Get foreground and background colors, maybe allocate colors.  */
      if (fmt[PBM_FOREGROUND].count
	  && STRINGP (fmt[PBM_FOREGROUND].value))
	fg = image_alloc_image_color (f, img, fmt[PBM_FOREGROUND].value, fg);
      if (fmt[PBM_BACKGROUND].count
	  && STRINGP (fmt[PBM_BACKGROUND].value))
	{
	  bg = image_alloc_image_color (f, img, fmt[PBM_BACKGROUND].value, bg);
	  img->background = bg;
	  img->background_valid = 1;
	}

#ifdef USE_CAIRO
      {
	Emacs_Color fgbg[] = {{.pixel = fg}, {.pixel = bg}};
	FRAME_TERMINAL (f)->query_colors (f, fgbg, ARRAYELTS (fgbg));
	fg = lookup_rgb_color (f, fgbg[0].red, fgbg[0].green, fgbg[0].blue);
	bg = lookup_rgb_color (f, fgbg[1].red, fgbg[1].green, fgbg[1].blue);
      }
#endif
      for (y = 0; y < height; ++y)
	for (x = 0; x < width; ++x)
	  {
	    if (raw_p)
	      {
		if ((x & 7) == 0)
		  {
		    if (p >= end)
		      {
			image_destroy_x_image (ximg);
			image_clear_image (f, img);
			image_error ("Invalid image size in image `%s'",
				     img->spec);
			goto error;
		      }
		    c = *p++;
		  }
		g = c & 0x80;
		c <<= 1;
	      }
	    else
	      {
		int c = 0;
		/* Skip white-space and comments.  */
		while ((c = pbm_next_char (&p, end)) != -1 && c_isspace (c))
		  ;

		if (c == '0' || c == '1')
		  g = c - '0';
		else
		  g = 0;
	      }

	    PUT_PIXEL (ximg, x, y, g ? fg : bg);
	  }
    }
  else
    {
      int expected_size = height * width;
      bool two_byte = 255 < max_color_idx;
      if (two_byte)
	expected_size *= 2;
      if (type == PBM_COLOR)
	expected_size *= 3;

      if (raw_p && p + expected_size > end)
	{
	  image_destroy_x_image (ximg);
	  image_clear_image (f, img);
	  image_error ("Invalid image size in image `%s'", img->spec);
	  goto error;
	}

      for (y = 0; y < height; ++y)
	for (x = 0; x < width; ++x)
	  {
	    int r, g, b;

	    if (type == PBM_GRAY && raw_p)
	      r = g = b = pbm_scan_index (&p, two_byte);
	    else if (type == PBM_GRAY)
	      r = g = b = pbm_scan_number (&p, end);
	    else if (raw_p)
	      {
		r = pbm_scan_index (&p, two_byte);
		g = pbm_scan_index (&p, two_byte);
		b = pbm_scan_index (&p, two_byte);
	      }
	    else
	      {
		r = pbm_scan_number (&p, end);
		g = pbm_scan_number (&p, end);
		b = pbm_scan_number (&p, end);
	      }

	    if (r < 0 || g < 0 || b < 0)
	      {
		image_destroy_x_image (ximg);
		image_error ("Invalid pixel value in image `%s'", img->spec);
		goto error;
	      }

	    /* RGB values are now in the range 0..max_color_idx.
	       Scale this to the range 0..0xffff supported by X.  */
	    r = (double) r * 65535 / max_color_idx;
	    g = (double) g * 65535 / max_color_idx;
	    b = (double) b * 65535 / max_color_idx;
	    PUT_PIXEL (ximg, x, y, lookup_rgb_color (f, r, g, b));
	  }
    }

#ifdef COLOR_TABLE_SUPPORT
  /* Store in IMG->colors the colors allocated for the image, and
     free the color table.  */
  img->colors = colors_in_color_table (&img->ncolors);
  free_color_table ();
#endif /* COLOR_TABLE_SUPPORT */

  img->width = width;
  img->height = height;

  /* Maybe fill in the background field while we have ximg handy.  */

  if (NILP (image_spec_value (img->spec, QCbackground, NULL)))
    /* Casting avoids a GCC warning.  */
    IMAGE_BACKGROUND (img, f, (Emacs_Pix_Context)ximg);

  /* Put ximg into the image.  */
  image_put_x_image (f, img, ximg, 0);

  /* X and W32 versions did it here, MAC version above.  ++kfs
     img->width = width;
     img->height = height; */

  xfree (contents);
  return 1;
}


/***********************************************************************
			    NATIVE IMAGE HANDLING
 ***********************************************************************/

#if HAVE_NATIVE_IMAGE_API
static bool
image_can_use_native_api (Lisp_Object type)
{
# ifdef HAVE_NTGUI
  return w32_can_use_native_image_api (type);
# elif defined HAVE_NS
  return ns_can_use_native_image_api (type);
# elif defined HAVE_HAIKU
  return haiku_can_use_native_image_api (type);
# else
  return false;
# endif
}

/*
 * These functions are actually defined in the OS-native implementation file.
 * Currently, for Windows GDI+ interface, w32image.c, and nsimage.m for macOS.
 */

/* Indices of image specification fields in native format, below.  */
enum native_image_keyword_index
{
  NATIVE_IMAGE_TYPE,
  NATIVE_IMAGE_DATA,
  NATIVE_IMAGE_FILE,
  NATIVE_IMAGE_ASCENT,
  NATIVE_IMAGE_MARGIN,
  NATIVE_IMAGE_RELIEF,
  NATIVE_IMAGE_ALGORITHM,
  NATIVE_IMAGE_HEURISTIC_MASK,
  NATIVE_IMAGE_MASK,
  NATIVE_IMAGE_BACKGROUND,
  NATIVE_IMAGE_INDEX,
  NATIVE_IMAGE_LAST
};

/* Vector of image_keyword structures describing the format
   of valid user-defined image specifications.  */
static const struct image_keyword native_image_format[] =
{
  {":type",		IMAGE_SYMBOL_VALUE,			1},
  {":data",		IMAGE_STRING_VALUE,			0},
  {":file",		IMAGE_STRING_VALUE,			0},
  {":ascent",		IMAGE_ASCENT_VALUE,			0},
  {":margin",		IMAGE_NON_NEGATIVE_INTEGER_VALUE_OR_PAIR, 0},
  {":relief",		IMAGE_INTEGER_VALUE,			0},
  {":conversion",	IMAGE_DONT_CHECK_VALUE_TYPE,		0},
  {":heuristic-mask",	IMAGE_DONT_CHECK_VALUE_TYPE,		0},
  {":mask",		IMAGE_DONT_CHECK_VALUE_TYPE,		0},
  {":background",	IMAGE_STRING_OR_NIL_VALUE,		0},
  {":index",		IMAGE_NON_NEGATIVE_INTEGER_VALUE,	0}
};

/* Return true if OBJECT is a valid native API image specification.  */

static bool
native_image_p (Lisp_Object object)
{
  struct image_keyword fmt[NATIVE_IMAGE_LAST];
  memcpy (fmt, native_image_format, sizeof fmt);

  if (!parse_image_spec (object, fmt, 10, Qnative_image))
    return 0;

  /* Must specify either the :data or :file keyword.  */
  return fmt[NATIVE_IMAGE_FILE].count + fmt[NATIVE_IMAGE_DATA].count == 1;
}

static bool
native_image_load (struct frame *f, struct image *img)
{
  Lisp_Object image_file = image_spec_value (img->spec, QCfile, NULL);

  if (STRINGP (image_file))
    image_file = image_find_image_file (image_file);

# ifdef HAVE_NTGUI
  return w32_load_image (f, img, image_file,
                         image_spec_value (img->spec, QCdata, NULL));
# elif defined HAVE_NS
  return ns_load_image (f, img, image_file,
                        image_spec_value (img->spec, QCdata, NULL));
# elif defined HAVE_HAIKU
  return haiku_load_image (f, img, image_file,
			   image_spec_value (img->spec, QCdata, NULL));
# else
  return 0;
# endif
}

#endif	/* HAVE_NATIVE_IMAGE_API */


/***********************************************************************
				 PNG
 ***********************************************************************/

#if defined (HAVE_PNG)

/* Indices of image specification fields in png_format, below.  */

enum png_keyword_index
{
  PNG_TYPE,
  PNG_DATA,
  PNG_FILE,
  PNG_ASCENT,
  PNG_MARGIN,
  PNG_RELIEF,
  PNG_ALGORITHM,
  PNG_HEURISTIC_MASK,
  PNG_MASK,
  PNG_BACKGROUND,
  PNG_LAST
};

/* Vector of image_keyword structures describing the format
   of valid user-defined image specifications.  */

static const struct image_keyword png_format[PNG_LAST] =
{
  {":type",		IMAGE_SYMBOL_VALUE,			1},
  {":data",		IMAGE_STRING_VALUE,			0},
  {":file",		IMAGE_STRING_VALUE,			0},
  {":ascent",		IMAGE_ASCENT_VALUE,			0},
  {":margin",		IMAGE_NON_NEGATIVE_INTEGER_VALUE_OR_PAIR, 0},
  {":relief",		IMAGE_INTEGER_VALUE,			0},
  {":conversion",	IMAGE_DONT_CHECK_VALUE_TYPE,		0},
  {":heuristic-mask",	IMAGE_DONT_CHECK_VALUE_TYPE,		0},
  {":mask",		IMAGE_DONT_CHECK_VALUE_TYPE,		0},
  {":background",	IMAGE_STRING_OR_NIL_VALUE,		0}
};

/* Return true if OBJECT is a valid PNG image specification.  */

static bool
png_image_p (Lisp_Object object)
{
  struct image_keyword fmt[PNG_LAST];
  memcpy (fmt, png_format, sizeof fmt);

  if (!parse_image_spec (object, fmt, PNG_LAST, Qpng))
    return 0;

  /* Must specify either the :data or :file keyword.  */
  return fmt[PNG_FILE].count + fmt[PNG_DATA].count == 1;
}

#endif /* HAVE_PNG */


#ifdef HAVE_PNG

# ifdef WINDOWSNT
/* PNG library details.  */

DEF_DLL_FN (png_voidp, png_get_io_ptr, (png_structp));
DEF_DLL_FN (int, png_sig_cmp, (png_bytep, png_size_t, png_size_t));
DEF_DLL_FN (png_structp, png_create_read_struct,
	    (png_const_charp, png_voidp, png_error_ptr, png_error_ptr));
DEF_DLL_FN (png_infop, png_create_info_struct, (png_structp));
DEF_DLL_FN (void, png_destroy_read_struct,
	    (png_structpp, png_infopp, png_infopp));
DEF_DLL_FN (void, png_set_read_fn, (png_structp, png_voidp, png_rw_ptr));
DEF_DLL_FN (void, png_set_sig_bytes, (png_structp, int));
DEF_DLL_FN (void, png_read_info, (png_structp, png_infop));
DEF_DLL_FN (png_uint_32, png_get_IHDR,
	    (png_structp, png_infop, png_uint_32 *, png_uint_32 *,
	     int *, int *, int *, int *, int *));
#  ifdef PNG_tRNS_SUPPORTED
DEF_DLL_FN (png_uint_32, png_get_tRNS, (png_structp, png_infop, png_bytep *,
					int *, png_color_16p *));
#  endif
DEF_DLL_FN (void, png_set_strip_16, (png_structp));
DEF_DLL_FN (void, png_set_expand, (png_structp));
DEF_DLL_FN (void, png_set_gray_to_rgb, (png_structp));
DEF_DLL_FN (int, png_set_interlace_handling, (png_structp));
DEF_DLL_FN (void, png_set_background,
	    (png_structp, png_color_16p, int, int, double));
DEF_DLL_FN (png_uint_32, png_get_bKGD,
	    (png_structp, png_infop, png_color_16p *));
DEF_DLL_FN (void, png_read_update_info, (png_structp, png_infop));
DEF_DLL_FN (png_byte, png_get_channels, (png_structp, png_infop));
DEF_DLL_FN (png_size_t, png_get_rowbytes, (png_structp, png_infop));
DEF_DLL_FN (void, png_read_image, (png_structp, png_bytepp));
DEF_DLL_FN (void, png_read_end, (png_structp, png_infop));
DEF_DLL_FN (void, png_error, (png_structp, png_const_charp));

#  if (PNG_LIBPNG_VER >= 10500)
DEF_DLL_FN (void, png_longjmp, (png_structp, int) PNG_NORETURN);
DEF_DLL_FN (jmp_buf *, png_set_longjmp_fn,
	    (png_structp, png_longjmp_ptr, size_t));
#  endif /* libpng version >= 1.5 */

static bool
init_png_functions (void)
{
  HMODULE library;

  if (!(library = w32_delayed_load (Qpng)))
    return 0;

  LOAD_DLL_FN (library, png_get_io_ptr);
  LOAD_DLL_FN (library, png_sig_cmp);
  LOAD_DLL_FN (library, png_create_read_struct);
  LOAD_DLL_FN (library, png_create_info_struct);
  LOAD_DLL_FN (library, png_destroy_read_struct);
  LOAD_DLL_FN (library, png_set_read_fn);
  LOAD_DLL_FN (library, png_set_sig_bytes);
  LOAD_DLL_FN (library, png_read_info);
  LOAD_DLL_FN (library, png_get_IHDR);
#  ifdef PNG_tRNS_SUPPORTED
  LOAD_DLL_FN (library, png_get_tRNS);
#  endif
  LOAD_DLL_FN (library, png_set_strip_16);
  LOAD_DLL_FN (library, png_set_expand);
  LOAD_DLL_FN (library, png_set_gray_to_rgb);
  LOAD_DLL_FN (library, png_set_interlace_handling);
  LOAD_DLL_FN (library, png_set_background);
  LOAD_DLL_FN (library, png_get_bKGD);
  LOAD_DLL_FN (library, png_read_update_info);
  LOAD_DLL_FN (library, png_get_channels);
  LOAD_DLL_FN (library, png_get_rowbytes);
  LOAD_DLL_FN (library, png_read_image);
  LOAD_DLL_FN (library, png_read_end);
  LOAD_DLL_FN (library, png_error);

#  if (PNG_LIBPNG_VER >= 10500)
  LOAD_DLL_FN (library, png_longjmp);
  LOAD_DLL_FN (library, png_set_longjmp_fn);
#  endif /* libpng version >= 1.5 */

  return 1;
}

#  undef png_create_info_struct
#  undef png_create_read_struct
#  undef png_destroy_read_struct
#  undef png_error
#  undef png_get_bKGD
#  undef png_get_channels
#  undef png_get_IHDR
#  undef png_get_io_ptr
#  undef png_get_rowbytes
#  undef png_get_tRNS
#  undef png_longjmp
#  undef png_read_end
#  undef png_read_image
#  undef png_read_info
#  undef png_read_update_info
#  undef png_set_background
#  undef png_set_expand
#  undef png_set_gray_to_rgb
#  undef png_set_interlace_handling
#  undef png_set_longjmp_fn
#  undef png_set_read_fn
#  undef png_set_sig_bytes
#  undef png_set_strip_16
#  undef png_sig_cmp

#  define png_create_info_struct fn_png_create_info_struct
#  define png_create_read_struct fn_png_create_read_struct
#  define png_destroy_read_struct fn_png_destroy_read_struct
#  define png_error fn_png_error
#  define png_get_bKGD fn_png_get_bKGD
#  define png_get_channels fn_png_get_channels
#  define png_get_IHDR fn_png_get_IHDR
#  define png_get_io_ptr fn_png_get_io_ptr
#  define png_get_rowbytes fn_png_get_rowbytes
#  define png_get_tRNS fn_png_get_tRNS
#  define png_longjmp fn_png_longjmp
#  define png_read_end fn_png_read_end
#  define png_read_image fn_png_read_image
#  define png_read_info fn_png_read_info
#  define png_read_update_info fn_png_read_update_info
#  define png_set_background fn_png_set_background
#  define png_set_expand fn_png_set_expand
#  define png_set_gray_to_rgb fn_png_set_gray_to_rgb
#  define png_set_interlace_handling fn_png_set_interlace_handling
#  define png_set_longjmp_fn fn_png_set_longjmp_fn
#  define png_set_read_fn fn_png_set_read_fn
#  define png_set_sig_bytes fn_png_set_sig_bytes
#  define png_set_strip_16 fn_png_set_strip_16
#  define png_sig_cmp fn_png_sig_cmp

# endif /* WINDOWSNT */

/* Fast implementations of setjmp and longjmp.  Although setjmp and longjmp
   will do, POSIX _setjmp and _longjmp (if available) are often faster.
   Do not use sys_setjmp, as PNG supports only jmp_buf.
   It's OK if the longjmp substitute restores the signal mask.  */
# ifdef HAVE__SETJMP
#  define FAST_SETJMP(j) _setjmp (j)
#  define FAST_LONGJMP _longjmp
# else
#  define FAST_SETJMP(j) setjmp (j)
#  define FAST_LONGJMP longjmp
# endif

# if PNG_LIBPNG_VER < 10500
#  define PNG_LONGJMP(ptr) FAST_LONGJMP ((ptr)->jmpbuf, 1)
#  define PNG_JMPBUF(ptr) ((ptr)->jmpbuf)
# else
/* In libpng version 1.5, the jmpbuf member is hidden. (Bug#7908)  */
#  define PNG_LONGJMP(ptr) png_longjmp (ptr, 1)
#  define PNG_JMPBUF(ptr) \
     (*png_set_longjmp_fn (ptr, FAST_LONGJMP, sizeof (jmp_buf)))
# endif

/* Error and warning handlers installed when the PNG library
   is initialized.  */

static AVOID
my_png_error (png_struct *png_ptr, const char *msg)
{
  eassert (png_ptr != NULL);
  /* Avoid compiler warning about deprecated direct access to
     png_ptr's fields in libpng versions 1.4.x.  */
  image_error ("PNG error: %s", build_string (msg));
  PNG_LONGJMP (png_ptr);
}


static void
my_png_warning (png_struct *png_ptr, const char *msg)
{
  eassert (png_ptr != NULL);
  image_error ("PNG warning: %s", build_string (msg));
}

/* Memory source for PNG decoding.  */

struct png_memory_storage
{
  unsigned char *bytes;		/* The data       */
  ptrdiff_t len;		/* How big is it? */
  ptrdiff_t index;		/* Where are we?  */
};


/* Function set as reader function when reading PNG image from memory.
   PNG_PTR is a pointer to the PNG control structure.  Copy LENGTH
   bytes from the input to DATA.  */

static void
png_read_from_memory (png_structp png_ptr, png_bytep data, png_size_t length)
{
  struct png_memory_storage *tbr = png_get_io_ptr (png_ptr);

  if (length > tbr->len - tbr->index)
    png_error (png_ptr, "Read error");

  memcpy (data, tbr->bytes + tbr->index, length);
  tbr->index = tbr->index + length;
}


/* Function set as reader function when reading PNG image from a file.
   PNG_PTR is a pointer to the PNG control structure.  Copy LENGTH
   bytes from the input to DATA.  */

static void
png_read_from_file (png_structp png_ptr, png_bytep data, png_size_t length)
{
  FILE *fp = png_get_io_ptr (png_ptr);

  if (fread (data, 1, length, fp) < length)
    png_error (png_ptr, "Read error");
}


/* Load PNG image IMG for use on frame F.  Value is true if
   successful.  */

struct png_load_context
{
  /* These are members so that longjmp doesn't munge local variables.  */
  png_struct *png_ptr;
  png_info *info_ptr;
  png_info *end_info;
  FILE *fp;
  png_byte *pixels;
  png_byte **rows;
};

static bool
png_load_body (struct frame *f, struct image *img, struct png_load_context *c)
{
  Lisp_Object specified_file, specified_data;
  FILE *fp = NULL;
  int x, y;
  ptrdiff_t i;
  png_struct *png_ptr;
  png_info *info_ptr = NULL, *end_info = NULL;
  png_byte sig[8];
  png_byte *pixels = NULL;
  png_byte **rows = NULL;
  png_uint_32 width, height;
  int bit_depth, color_type, interlace_type;
  png_byte channels;
  png_uint_32 row_bytes;
  bool transparent_p;
  struct png_memory_storage tbr;  /* Data to be read */
  ptrdiff_t nbytes;
  Emacs_Pix_Container ximg, mask_img = NULL;

  /* Find out what file to load.  */
  specified_file = image_spec_value (img->spec, QCfile, NULL);
  specified_data = image_spec_value (img->spec, QCdata, NULL);

  if (NILP (specified_data))
    {
      int fd;
      Lisp_Object file = image_find_image_fd (specified_file, &fd);
      if (!STRINGP (file))
	{
	  image_error ("Cannot find image file `%s'", specified_file);
	  return 0;
	}

      /* Open the image file.  */
      fp = fdopen (fd, "rb");
      if (!fp)
	{
	  image_error ("Cannot open image file `%s'", file);
	  return 0;
	}

      /* Check PNG signature.  */
      if (fread (sig, 1, sizeof sig, fp) != sizeof sig
	  || png_sig_cmp (sig, 0, sizeof sig))
	{
	  fclose (fp);
	  image_error ("Not a PNG file: `%s'", file);
	  return 0;
	}
    }
  else
    {
      if (!STRINGP (specified_data))
	{
	  image_error ("Invalid image data `%s'", specified_data);
	  return 0;
	}

      /* Read from memory.  */
      tbr.bytes = SDATA (specified_data);
      tbr.len = SBYTES (specified_data);
      tbr.index = 0;

      /* Check PNG signature.  */
      if (tbr.len < sizeof sig
	  || png_sig_cmp (tbr.bytes, 0, sizeof sig))
	{
	  image_error ("Not a PNG image: `%s'", img->spec);
	  return 0;
	}

      /* Need to skip past the signature.  */
      tbr.bytes += sizeof (sig);
    }

  /* Initialize read and info structs for PNG lib.  */
  png_ptr = png_create_read_struct (PNG_LIBPNG_VER_STRING,
				       NULL, my_png_error,
				       my_png_warning);
  if (png_ptr)
    {
      info_ptr = png_create_info_struct (png_ptr);
      end_info = png_create_info_struct (png_ptr);
    }

  c->png_ptr = png_ptr;
  c->info_ptr = info_ptr;
  c->end_info = end_info;
  c->fp = fp;
  c->pixels = pixels;
  c->rows = rows;

  if (! (info_ptr && end_info))
    {
      png_destroy_read_struct (&c->png_ptr, &c->info_ptr, &c->end_info);
      png_ptr = 0;
    }
  if (! png_ptr)
    {
      if (fp) fclose (fp);
      return 0;
    }

  /* Set error jump-back.  We come back here when the PNG library
     detects an error.  */
  if (FAST_SETJMP (PNG_JMPBUF (png_ptr)))
    {
    error:
      if (c->png_ptr)
	png_destroy_read_struct (&c->png_ptr, &c->info_ptr, &c->end_info);
      xfree (c->pixels);
      xfree (c->rows);
      if (c->fp)
	fclose (c->fp);
      return 0;
    }

  /* Read image info.  */
  if (!NILP (specified_data))
    png_set_read_fn (png_ptr, &tbr, png_read_from_memory);
  else
    png_set_read_fn (png_ptr, fp, png_read_from_file);

  png_set_sig_bytes (png_ptr, sizeof sig);
  png_read_info (png_ptr, info_ptr);
  png_get_IHDR (png_ptr, info_ptr, &width, &height, &bit_depth, &color_type,
		&interlace_type, NULL, NULL);

  if (! (width <= INT_MAX && height <= INT_MAX
	 && check_image_size (f, width, height)))
    {
      image_size_error ();
      goto error;
    }

  /* Create the X image and pixmap now, so that the work below can be
     omitted if the image is too large for X.  */
  if (!image_create_x_image_and_pixmap (f, img, width, height, 0, &ximg, 0))
    goto error;

  /* If image contains simply transparency data, we prefer to
     construct a clipping mask.  */
  transparent_p = false;
# ifdef PNG_tRNS_SUPPORTED
  png_bytep trans_alpha;
  int num_trans;
  if (png_get_tRNS (png_ptr, info_ptr, &trans_alpha, &num_trans, NULL))
    {
      transparent_p = true;
      if (trans_alpha)
	for (int i = 0; i < num_trans; i++)
	  if (0 < trans_alpha[i] && trans_alpha[i] < 255)
	    {
	      transparent_p = false;
	      break;
	    }
    }
# endif

  /* This function is easier to write if we only have to handle
     one data format: RGB or RGBA with 8 bits per channel.  Let's
     transform other formats into that format.  */

  /* Strip more than 8 bits per channel.  */
  if (bit_depth == 16)
    png_set_strip_16 (png_ptr);

  /* Expand data to 24 bit RGB, or 8 bit grayscale, with alpha channel
     if available.  */
  png_set_expand (png_ptr);

  /* Convert grayscale images to RGB.  */
  if (color_type == PNG_COLOR_TYPE_GRAY
      || color_type == PNG_COLOR_TYPE_GRAY_ALPHA)
    png_set_gray_to_rgb (png_ptr);

  /* Handle alpha channel by combining the image with a background
     color.  Do this only if a real alpha channel is supplied.  For
     simple transparency, we prefer a clipping mask.  */
  if (!transparent_p)
    {
      /* png_color_16 *image_bg; */
      Lisp_Object specified_bg
	= image_spec_value (img->spec, QCbackground, NULL);
      Emacs_Color color;

      /* If the user specified a color, try to use it; if not, use the
	 current frame background, ignoring any default background
	 color set by the image.  */
      if (STRINGP (specified_bg)
	  ? FRAME_TERMINAL (f)->defined_color_hook (f,
                                                    SSDATA (specified_bg),
                                                    &color,
                                                    false,
                                                    false)
	  : (FRAME_TERMINAL (f)->query_frame_background_color (f, &color),
             true))
	/* The user specified `:background', use that.  */
	{
	  int shift = bit_depth == 16 ? 0 : 8;
	  png_color_16 bg = { 0 };
	  bg.red = color.red >> shift;
	  bg.green = color.green >> shift;
	  bg.blue = color.blue >> shift;

	  png_set_background (png_ptr, &bg,
			      PNG_BACKGROUND_GAMMA_SCREEN, 0, 1.0);
	}
    }

  png_set_interlace_handling (png_ptr);
  png_read_update_info (png_ptr, info_ptr);

  /* Get number of channels.  Valid values are 1 for grayscale images
     and images with a palette, 2 for grayscale images with transparency
     information (alpha channel), 3 for RGB images, and 4 for RGB
     images with alpha channel, i.e. RGBA.  If conversions above were
     sufficient we should only have 3 or 4 channels here.  */
  channels = png_get_channels (png_ptr, info_ptr);
  eassert (channels == 3 || channels == 4);

  /* Number of bytes needed for one row of the image.  */
  row_bytes = png_get_rowbytes (png_ptr, info_ptr);

  /* Allocate memory for the image.  */
  if (INT_MULTIPLY_WRAPV (row_bytes, sizeof *pixels, &nbytes)
      || INT_MULTIPLY_WRAPV (nbytes, height, &nbytes))
    memory_full (SIZE_MAX);
  c->pixels = pixels = xmalloc (nbytes);
  c->rows = rows = xmalloc (height * sizeof *rows);
  for (i = 0; i < height; ++i)
    rows[i] = pixels + i * row_bytes;

  /* Read the entire image.  */
  png_read_image (png_ptr, rows);
  png_read_end (png_ptr, info_ptr);
  if (fp)
    {
      fclose (fp);
      c->fp = NULL;
    }

  /* Create an image and pixmap serving as mask if the PNG image
     contains an alpha channel.  */
  if (channels == 4
      && transparent_p
      && !image_create_x_image_and_pixmap (f, img, width, height, 1,
					   &mask_img, 1))
    {
      image_destroy_x_image (ximg);
      image_clear_image_1 (f, img, CLEAR_IMAGE_PIXMAP);
      goto error;
    }

  /* Fill the X image and mask from PNG data.  */
  init_color_table ();

  for (y = 0; y < height; ++y)
    {
      png_byte *p = rows[y];

      for (x = 0; x < width; ++x)
	{
	  int r, g, b;

	  r = *p++ << 8;
	  g = *p++ << 8;
	  b = *p++ << 8;
	  PUT_PIXEL (ximg, x, y, lookup_rgb_color (f, r, g, b));
	  /* An alpha channel, aka mask channel, associates variable
	     transparency with an image.  Where other image formats
	     support binary transparency---fully transparent or fully
	     opaque---PNG allows up to 254 levels of partial transparency.
	     The PNG library implements partial transparency by combining
	     the image with a specified background color.

	     I'm not sure how to handle this here nicely: because the
	     background on which the image is displayed may change, for
	     real alpha channel support, it would be necessary to create
	     a new image for each possible background.

	     What I'm doing now is that a mask is created if we have
	     boolean transparency information.  Otherwise I'm using
	     the frame's background color to combine the image with.  */

	  if (channels == 4)
	    {
	      if (mask_img)
		PUT_PIXEL (mask_img, x, y, *p > 0 ? PIX_MASK_DRAW : PIX_MASK_RETAIN);
	      ++p;
	    }
	}
    }

  if (NILP (image_spec_value (img->spec, QCbackground, NULL)))
    /* Set IMG's background color from the PNG image, unless the user
       overrode it.  */
    {
      png_color_16 *bg;
      if (png_get_bKGD (png_ptr, info_ptr, &bg))
	{
#ifndef USE_CAIRO
	  img->background = lookup_rgb_color (f, bg->red, bg->green, bg->blue);
#else  /* USE_CAIRO */
	  char color_name[30];
	  sprintf (color_name, "#%04x%04x%04x", bg->red, bg->green, bg->blue);
	  img->background
	    = image_alloc_image_color (f, img, build_string (color_name), 0);
#endif /* USE_CAIRO */
	  img->background_valid = 1;
	}
    }

# ifdef COLOR_TABLE_SUPPORT
  /* Remember colors allocated for this image.  */
  img->colors = colors_in_color_table (&img->ncolors);
  free_color_table ();
# endif /* COLOR_TABLE_SUPPORT */

  /* Clean up.  */
  png_destroy_read_struct (&c->png_ptr, &c->info_ptr, &c->end_info);
  xfree (rows);
  xfree (pixels);

  img->width = width;
  img->height = height;

  /* Maybe fill in the background field while we have ximg handy.
     Casting avoids a GCC warning.  */
  IMAGE_BACKGROUND (img, f, (Emacs_Pix_Context)ximg);

  /* Put ximg into the image.  */
  image_put_x_image (f, img, ximg, 0);

  /* Same for the mask.  */
  if (mask_img)
    {
      /* Fill in the background_transparent field while we have the
	 mask handy.  Casting avoids a GCC warning.  */
      image_background_transparent (img, f, (Emacs_Pix_Context)mask_img);

      image_put_x_image (f, img, mask_img, 1);
    }

  return 1;
}

static bool
png_load (struct frame *f, struct image *img)
{
  struct png_load_context c;
  return png_load_body (f, img, &c);
}

#endif /* HAVE_PNG */



/***********************************************************************
				 JPEG
 ***********************************************************************/

#if defined (HAVE_JPEG)

/* Indices of image specification fields in gs_format, below.  */

enum jpeg_keyword_index
{
  JPEG_TYPE,
  JPEG_DATA,
  JPEG_FILE,
  JPEG_ASCENT,
  JPEG_MARGIN,
  JPEG_RELIEF,
  JPEG_ALGORITHM,
  JPEG_HEURISTIC_MASK,
  JPEG_MASK,
  JPEG_BACKGROUND,
  JPEG_LAST
};

/* Vector of image_keyword structures describing the format
   of valid user-defined image specifications.  */

static const struct image_keyword jpeg_format[JPEG_LAST] =
{
  {":type",		IMAGE_SYMBOL_VALUE,			1},
  {":data",		IMAGE_STRING_VALUE,			0},
  {":file",		IMAGE_STRING_VALUE,			0},
  {":ascent",		IMAGE_ASCENT_VALUE,			0},
  {":margin",		IMAGE_NON_NEGATIVE_INTEGER_VALUE_OR_PAIR, 0},
  {":relief",		IMAGE_INTEGER_VALUE,			0},
  {":conversions",	IMAGE_DONT_CHECK_VALUE_TYPE,		0},
  {":heuristic-mask",	IMAGE_DONT_CHECK_VALUE_TYPE,		0},
  {":mask",		IMAGE_DONT_CHECK_VALUE_TYPE,		0},
  {":background",	IMAGE_STRING_OR_NIL_VALUE,		0}
};

/* Return true if OBJECT is a valid JPEG image specification.  */

static bool
jpeg_image_p (Lisp_Object object)
{
  struct image_keyword fmt[JPEG_LAST];

  memcpy (fmt, jpeg_format, sizeof fmt);

  if (!parse_image_spec (object, fmt, JPEG_LAST, Qjpeg))
    return 0;

  /* Must specify either the :data or :file keyword.  */
  return fmt[JPEG_FILE].count + fmt[JPEG_DATA].count == 1;
}

#endif /* HAVE_JPEG */

#ifdef HAVE_JPEG

/* Work around a warning about HAVE_STDLIB_H being redefined in
   jconfig.h.  */
# ifdef HAVE_STDLIB_H
#  undef HAVE_STDLIB_H
# endif

# if defined (HAVE_NTGUI) && !defined (__WIN32__)
/* In older releases of the jpeg library, jpeglib.h will define boolean
   differently depending on __WIN32__, so make sure it is defined.  */
#  define __WIN32__ 1
# endif

/* rpcndr.h (via windows.h) and jpeglib.h both define boolean types.
   Some versions of jpeglib try to detect whether rpcndr.h is loaded,
   using the Windows boolean type instead of the jpeglib boolean type
   if so.  Cygwin jpeglib, however, doesn't try to detect whether its
   headers are included along with windows.h, so under Cygwin, jpeglib
   attempts to define a conflicting boolean type.  Worse, forcing
   Cygwin jpeglib headers to use the Windows boolean type doesn't work
   because it created an ABI incompatibility between the
   already-compiled jpeg library and the header interface definition.

   The best we can do is to define jpeglib's boolean type to a
   different name.  This name, jpeg_boolean, remains in effect through
   the rest of image.c.
*/
# if defined CYGWIN && defined HAVE_NTGUI
#  define boolean jpeg_boolean
# endif
# include <jpeglib.h>
# include <jerror.h>

# ifdef WINDOWSNT

/* JPEG library details.  */
DEF_DLL_FN (void, jpeg_CreateDecompress, (j_decompress_ptr, int, size_t));
DEF_DLL_FN (boolean, jpeg_start_decompress, (j_decompress_ptr));
DEF_DLL_FN (boolean, jpeg_finish_decompress, (j_decompress_ptr));
DEF_DLL_FN (void, jpeg_destroy_decompress, (j_decompress_ptr));
DEF_DLL_FN (int, jpeg_read_header, (j_decompress_ptr, boolean));
DEF_DLL_FN (JDIMENSION, jpeg_read_scanlines,
	    (j_decompress_ptr, JSAMPARRAY, JDIMENSION));
DEF_DLL_FN (struct jpeg_error_mgr *, jpeg_std_error,
	    (struct jpeg_error_mgr *));
DEF_DLL_FN (boolean, jpeg_resync_to_restart, (j_decompress_ptr, int));

static bool
init_jpeg_functions (void)
{
  HMODULE library;

  if (!(library = w32_delayed_load (Qjpeg)))
    return 0;

  LOAD_DLL_FN (library, jpeg_finish_decompress);
  LOAD_DLL_FN (library, jpeg_read_scanlines);
  LOAD_DLL_FN (library, jpeg_start_decompress);
  LOAD_DLL_FN (library, jpeg_read_header);
  LOAD_DLL_FN (library, jpeg_CreateDecompress);
  LOAD_DLL_FN (library, jpeg_destroy_decompress);
  LOAD_DLL_FN (library, jpeg_std_error);
  LOAD_DLL_FN (library, jpeg_resync_to_restart);
  return 1;
}

#  undef jpeg_CreateDecompress
#  undef jpeg_destroy_decompress
#  undef jpeg_finish_decompress
#  undef jpeg_read_header
#  undef jpeg_read_scanlines
#  undef jpeg_resync_to_restart
#  undef jpeg_start_decompress
#  undef jpeg_std_error

#  define jpeg_CreateDecompress fn_jpeg_CreateDecompress
#  define jpeg_destroy_decompress fn_jpeg_destroy_decompress
#  define jpeg_finish_decompress fn_jpeg_finish_decompress
#  define jpeg_read_header fn_jpeg_read_header
#  define jpeg_read_scanlines fn_jpeg_read_scanlines
#  define jpeg_resync_to_restart fn_jpeg_resync_to_restart
#  define jpeg_start_decompress fn_jpeg_start_decompress
#  define jpeg_std_error fn_jpeg_std_error

/* Wrapper since we can't directly assign the function pointer
   to another function pointer that was declared more completely easily.  */
static boolean
jpeg_resync_to_restart_wrapper (j_decompress_ptr cinfo, int desired)
{
  return jpeg_resync_to_restart (cinfo, desired);
}
#  undef jpeg_resync_to_restart
#  define jpeg_resync_to_restart jpeg_resync_to_restart_wrapper

# endif /* WINDOWSNT */

struct my_jpeg_error_mgr
{
  struct jpeg_error_mgr pub;
  sys_jmp_buf setjmp_buffer;

  /* The remaining members are so that longjmp doesn't munge local
     variables.  */
  struct jpeg_decompress_struct cinfo;
  enum
    {
      MY_JPEG_ERROR_EXIT,
      MY_JPEG_INVALID_IMAGE_SIZE,
      MY_JPEG_CANNOT_CREATE_X
    } failure_code;
};


static AVOID
my_error_exit (j_common_ptr cinfo)
{
  struct my_jpeg_error_mgr *mgr = (struct my_jpeg_error_mgr *) cinfo->err;
  mgr->failure_code = MY_JPEG_ERROR_EXIT;
  sys_longjmp (mgr->setjmp_buffer, 1);
}


/* Init source method for JPEG data source manager.  Called by
   jpeg_read_header before any data is actually read.  See
   libjpeg.doc from the JPEG lib distribution.  */

static void
our_common_init_source (j_decompress_ptr cinfo)
{
}


/* Method to terminate data source.  Called by
   jpeg_finish_decompress after all data has been processed.  */

static void
our_common_term_source (j_decompress_ptr cinfo)
{
}


/* Fill input buffer method for JPEG data source manager.  Called
   whenever more data is needed.  We read the whole image in one step,
   so this only adds a fake end of input marker at the end.  */

static JOCTET our_memory_buffer[2];

static boolean
our_memory_fill_input_buffer (j_decompress_ptr cinfo)
{
  /* Insert a fake EOI marker.  */
  struct jpeg_source_mgr *src = cinfo->src;

  our_memory_buffer[0] = (JOCTET) 0xFF;
  our_memory_buffer[1] = (JOCTET) JPEG_EOI;

  src->next_input_byte = our_memory_buffer;
  src->bytes_in_buffer = 2;
  return 1;
}


/* Method to skip over NUM_BYTES bytes in the image data.  CINFO->src
   is the JPEG data source manager.  */

static void
our_memory_skip_input_data (j_decompress_ptr cinfo, long int num_bytes)
{
  struct jpeg_source_mgr *src = cinfo->src;

  if (src)
    {
      if (num_bytes > src->bytes_in_buffer)
	ERREXIT (cinfo, JERR_INPUT_EOF);

      src->bytes_in_buffer -= num_bytes;
      src->next_input_byte += num_bytes;
    }
}


/* Set up the JPEG lib for reading an image from DATA which contains
   LEN bytes.  CINFO is the decompression info structure created for
   reading the image.  */

static void
jpeg_memory_src (j_decompress_ptr cinfo, JOCTET *data, ptrdiff_t len)
{
  struct jpeg_source_mgr *src = cinfo->src;

  if (! src)
    {
      /* First time for this JPEG object?  */
      src = cinfo->mem->alloc_small ((j_common_ptr) cinfo,
				     JPOOL_PERMANENT, sizeof *src);
      cinfo->src = src;
      src->next_input_byte = data;
    }

  src->init_source = our_common_init_source;
  src->fill_input_buffer = our_memory_fill_input_buffer;
  src->skip_input_data = our_memory_skip_input_data;
  src->resync_to_restart = jpeg_resync_to_restart; /* Use default method.  */
  src->term_source = our_common_term_source;
  src->bytes_in_buffer = len;
  src->next_input_byte = data;
}


struct jpeg_stdio_mgr
{
  struct jpeg_source_mgr mgr;
  boolean finished;
  FILE *file;
  JOCTET *buffer;
};


/* Size of buffer to read JPEG from file.
   Not too big, as we want to use alloc_small.  */
#define JPEG_STDIO_BUFFER_SIZE 8192


/* Fill input buffer method for JPEG data source manager.  Called
   whenever more data is needed.  The data is read from a FILE *.  */

static boolean
our_stdio_fill_input_buffer (j_decompress_ptr cinfo)
{
  struct jpeg_stdio_mgr *src;

  src = (struct jpeg_stdio_mgr *) cinfo->src;
  if (!src->finished)
    {
      ptrdiff_t bytes;

      bytes = fread (src->buffer, 1, JPEG_STDIO_BUFFER_SIZE, src->file);
      if (bytes > 0)
        src->mgr.bytes_in_buffer = bytes;
      else
        {
          WARNMS (cinfo, JWRN_JPEG_EOF);
          src->finished = 1;
          src->buffer[0] = (JOCTET) 0xFF;
          src->buffer[1] = (JOCTET) JPEG_EOI;
          src->mgr.bytes_in_buffer = 2;
        }
      src->mgr.next_input_byte = src->buffer;
    }

  return 1;
}


/* Method to skip over NUM_BYTES bytes in the image data.  CINFO->src
   is the JPEG data source manager.  */

static void
our_stdio_skip_input_data (j_decompress_ptr cinfo, long int num_bytes)
{
  struct jpeg_stdio_mgr *src;
  src = (struct jpeg_stdio_mgr *) cinfo->src;

  while (num_bytes > 0 && !src->finished)
    {
      if (num_bytes <= src->mgr.bytes_in_buffer)
        {
          src->mgr.bytes_in_buffer -= num_bytes;
          src->mgr.next_input_byte += num_bytes;
          break;
        }
      else
        {
          num_bytes -= src->mgr.bytes_in_buffer;
          src->mgr.bytes_in_buffer = 0;
          src->mgr.next_input_byte = NULL;

          our_stdio_fill_input_buffer (cinfo);
        }
    }
}


/* Set up the JPEG lib for reading an image from a FILE *.
   CINFO is the decompression info structure created for
   reading the image.  */

static void
jpeg_file_src (j_decompress_ptr cinfo, FILE *fp)
{
  struct jpeg_stdio_mgr *src = (struct jpeg_stdio_mgr *) cinfo->src;

  if (! src)
    {
      /* First time for this JPEG object?  */
      src = cinfo->mem->alloc_small ((j_common_ptr) cinfo,
				     JPOOL_PERMANENT, sizeof *src);
      cinfo->src = (struct jpeg_source_mgr *) src;
      src->buffer = cinfo->mem->alloc_small ((j_common_ptr) cinfo,
					     JPOOL_PERMANENT,
					     JPEG_STDIO_BUFFER_SIZE);
    }

  src->file = fp;
  src->finished = 0;
  src->mgr.init_source = our_common_init_source;
  src->mgr.fill_input_buffer = our_stdio_fill_input_buffer;
  src->mgr.skip_input_data = our_stdio_skip_input_data;
  src->mgr.resync_to_restart = jpeg_resync_to_restart; /* Use default.  */
  src->mgr.term_source = our_common_term_source;
  src->mgr.bytes_in_buffer = 0;
  src->mgr.next_input_byte = NULL;
}

/* Load image IMG for use on frame F.  Patterned after example.c
   from the JPEG lib.  */

static bool
jpeg_load_body (struct frame *f, struct image *img,
		struct my_jpeg_error_mgr *mgr)
{
  Lisp_Object specified_file, specified_data;
  FILE *volatile fp = NULL;
  JSAMPARRAY buffer;
  int row_stride, x, y;
  int width, height;
  int i, ir, ig, ib;
  unsigned long *colors;
  Emacs_Pix_Container ximg = NULL;

  /* Open the JPEG file.  */
  specified_file = image_spec_value (img->spec, QCfile, NULL);
  specified_data = image_spec_value (img->spec, QCdata, NULL);

  if (NILP (specified_data))
    {
      int fd;
      Lisp_Object file = image_find_image_fd (specified_file, &fd);
      if (!STRINGP (file))
	{
	  image_error ("Cannot find image file `%s'", specified_file);
	  return 0;
	}

      fp = fdopen (fd, "rb");
      if (fp == NULL)
	{
	  image_error ("Cannot open `%s'", file);
	  return 0;
	}
    }
  else if (!STRINGP (specified_data))
    {
      image_error ("Invalid image data `%s'", specified_data);
      return 0;
    }

  /* Customize libjpeg's error handling to call my_error_exit when an
     error is detected.  This function will perform a longjmp.  */
  mgr->cinfo.err = jpeg_std_error (&mgr->pub);
  mgr->pub.error_exit = my_error_exit;
  if (sys_setjmp (mgr->setjmp_buffer))
    {
      switch (mgr->failure_code)
	{
	case MY_JPEG_ERROR_EXIT:
	  {
	    char buf[JMSG_LENGTH_MAX];
	    mgr->cinfo.err->format_message ((j_common_ptr) &mgr->cinfo, buf);
	    image_error ("Error reading JPEG image `%s': %s",
			 img->spec, build_string (buf));
	    break;
	  }

	case MY_JPEG_INVALID_IMAGE_SIZE:
	  image_size_error ();
	  break;

	case MY_JPEG_CANNOT_CREATE_X:
	  break;
	}

      /* Close the input file and destroy the JPEG object.  */
      if (fp)
	fclose (fp);
      jpeg_destroy_decompress (&mgr->cinfo);

      /* If we already have an XImage, free that.  */
      image_destroy_x_image (ximg);
      /* Free pixmap and colors.  */
      image_clear_image (f, img);
      return 0;
    }

  /* Create the JPEG decompression object.  Let it read from fp.
	 Read the JPEG image header.  */
  jpeg_CreateDecompress (&mgr->cinfo, JPEG_LIB_VERSION, sizeof *&mgr->cinfo);

  if (NILP (specified_data))
    jpeg_file_src (&mgr->cinfo, fp);
  else
    jpeg_memory_src (&mgr->cinfo, SDATA (specified_data),
		     SBYTES (specified_data));

  jpeg_read_header (&mgr->cinfo, 1);

  /* Customize decompression so that color quantization will be used.
	 Start decompression.  */
  mgr->cinfo.quantize_colors = 1;
  jpeg_start_decompress (&mgr->cinfo);
  width = img->width = mgr->cinfo.output_width;
  height = img->height = mgr->cinfo.output_height;

  if (!check_image_size (f, width, height))
    {
      mgr->failure_code = MY_JPEG_INVALID_IMAGE_SIZE;
      sys_longjmp (mgr->setjmp_buffer, 1);
    }

  /* Create X image and pixmap.  */
  if (!image_create_x_image_and_pixmap (f, img, width, height, 0, &ximg, 0))
    {
      mgr->failure_code = MY_JPEG_CANNOT_CREATE_X;
      sys_longjmp (mgr->setjmp_buffer, 1);
    }

  /* Allocate colors.  When color quantization is used,
     mgr->cinfo.actual_number_of_colors has been set with the number of
     colors generated, and mgr->cinfo.colormap is a two-dimensional array
     of color indices in the range 0..mgr->cinfo.actual_number_of_colors.
     No more than 255 colors will be generated.  */
  USE_SAFE_ALLOCA;
  {
    if (mgr->cinfo.out_color_components > 2)
      ir = 0, ig = 1, ib = 2;
    else if (mgr->cinfo.out_color_components > 1)
      ir = 0, ig = 1, ib = 0;
    else
      ir = 0, ig = 0, ib = 0;

    /* Use the color table mechanism because it handles colors that
       cannot be allocated nicely.  Such colors will be replaced with
       a default color, and we don't have to care about which colors
       can be freed safely, and which can't.  */
    init_color_table ();
    SAFE_NALLOCA (colors, 1, mgr->cinfo.actual_number_of_colors);

    for (i = 0; i < mgr->cinfo.actual_number_of_colors; ++i)
      {
	/* Multiply RGB values with 255 because X expects RGB values
	   in the range 0..0xffff.  */
	int r = mgr->cinfo.colormap[ir][i] << 8;
	int g = mgr->cinfo.colormap[ig][i] << 8;
	int b = mgr->cinfo.colormap[ib][i] << 8;
	colors[i] = lookup_rgb_color (f, r, g, b);
      }

#ifdef COLOR_TABLE_SUPPORT
    /* Remember those colors actually allocated.  */
    img->colors = colors_in_color_table (&img->ncolors);
    free_color_table ();
#endif /* COLOR_TABLE_SUPPORT */
  }

  /* Read pixels.  */
  row_stride = width * mgr->cinfo.output_components;
  buffer = mgr->cinfo.mem->alloc_sarray ((j_common_ptr) &mgr->cinfo,
					 JPOOL_IMAGE, row_stride, 1);
  for (y = 0; y < height; ++y)
    {
      jpeg_read_scanlines (&mgr->cinfo, buffer, 1);
      for (x = 0; x < mgr->cinfo.output_width; ++x)
	PUT_PIXEL (ximg, x, y, colors[buffer[0][x]]);
    }

  /* Clean up.  */
  jpeg_finish_decompress (&mgr->cinfo);
  jpeg_destroy_decompress (&mgr->cinfo);
  if (fp)
    fclose (fp);

  /* Maybe fill in the background field while we have ximg handy. */
  if (NILP (image_spec_value (img->spec, QCbackground, NULL)))
    /* Casting avoids a GCC warning.  */
    IMAGE_BACKGROUND (img, f, (Emacs_Pix_Context)ximg);

  /* Put ximg into the image.  */
  image_put_x_image (f, img, ximg, 0);
  SAFE_FREE ();
  return 1;
}

static bool
jpeg_load (struct frame *f, struct image *img)
{
  struct my_jpeg_error_mgr mgr;
  return jpeg_load_body (f, img, &mgr);
}

#endif /* !HAVE_JPEG */



/***********************************************************************
				 TIFF
 ***********************************************************************/

#if defined (HAVE_TIFF)

/* Indices of image specification fields in tiff_format, below.  */

enum tiff_keyword_index
{
  TIFF_TYPE,
  TIFF_DATA,
  TIFF_FILE,
  TIFF_ASCENT,
  TIFF_MARGIN,
  TIFF_RELIEF,
  TIFF_ALGORITHM,
  TIFF_HEURISTIC_MASK,
  TIFF_MASK,
  TIFF_BACKGROUND,
  TIFF_INDEX,
  TIFF_LAST
};

/* Vector of image_keyword structures describing the format
   of valid user-defined image specifications.  */

static const struct image_keyword tiff_format[TIFF_LAST] =
{
  {":type",		IMAGE_SYMBOL_VALUE,			1},
  {":data",		IMAGE_STRING_VALUE,			0},
  {":file",		IMAGE_STRING_VALUE,			0},
  {":ascent",		IMAGE_ASCENT_VALUE,			0},
  {":margin",		IMAGE_NON_NEGATIVE_INTEGER_VALUE_OR_PAIR, 0},
  {":relief",		IMAGE_INTEGER_VALUE,			0},
  {":conversions",	IMAGE_DONT_CHECK_VALUE_TYPE,		0},
  {":heuristic-mask",	IMAGE_DONT_CHECK_VALUE_TYPE,		0},
  {":mask",		IMAGE_DONT_CHECK_VALUE_TYPE,		0},
  {":background",	IMAGE_STRING_OR_NIL_VALUE,		0},
  {":index",		IMAGE_NON_NEGATIVE_INTEGER_VALUE,	0}
};

/* Return true if OBJECT is a valid TIFF image specification.  */

static bool
tiff_image_p (Lisp_Object object)
{
  struct image_keyword fmt[TIFF_LAST];
  memcpy (fmt, tiff_format, sizeof fmt);

  if (!parse_image_spec (object, fmt, TIFF_LAST, Qtiff))
    return 0;

  /* Must specify either the :data or :file keyword.  */
  return fmt[TIFF_FILE].count + fmt[TIFF_DATA].count == 1;
}

#endif /* HAVE_TIFF */

#ifdef HAVE_TIFF

# include <tiffio.h>

/* libtiff version 4.3.0 deprecated uint32 typedef.  */
#if TIFFLIB_VERSION >= 20210416
# define UINT32 uint32_t
#else
# define UINT32 uint32
#endif

# ifdef WINDOWSNT

/* TIFF library details.  */
DEF_DLL_FN (TIFFErrorHandler, TIFFSetErrorHandler, (TIFFErrorHandler));
DEF_DLL_FN (TIFFErrorHandler, TIFFSetWarningHandler, (TIFFErrorHandler));
DEF_DLL_FN (TIFF *, TIFFOpen, (const char *, const char *));
DEF_DLL_FN (TIFF *, TIFFClientOpen,
	    (const char *, const char *, thandle_t, TIFFReadWriteProc,
	     TIFFReadWriteProc, TIFFSeekProc, TIFFCloseProc, TIFFSizeProc,
	     TIFFMapFileProc, TIFFUnmapFileProc));
DEF_DLL_FN (int, TIFFGetField, (TIFF *, ttag_t, ...));
DEF_DLL_FN (int, TIFFReadRGBAImage, (TIFF *, UINT32, UINT32, UINT32 *, int));
DEF_DLL_FN (void, TIFFClose, (TIFF *));
DEF_DLL_FN (int, TIFFSetDirectory, (TIFF *, tdir_t));

static bool
init_tiff_functions (void)
{
  HMODULE library;

  if (!(library = w32_delayed_load (Qtiff)))
    return 0;

  LOAD_DLL_FN (library, TIFFSetErrorHandler);
  LOAD_DLL_FN (library, TIFFSetWarningHandler);
  LOAD_DLL_FN (library, TIFFOpen);
  LOAD_DLL_FN (library, TIFFClientOpen);
  LOAD_DLL_FN (library, TIFFGetField);
  LOAD_DLL_FN (library, TIFFReadRGBAImage);
  LOAD_DLL_FN (library, TIFFClose);
  LOAD_DLL_FN (library, TIFFSetDirectory);
  return 1;
}

#  undef TIFFClientOpen
#  undef TIFFClose
#  undef TIFFGetField
#  undef TIFFOpen
#  undef TIFFReadRGBAImage
#  undef TIFFSetDirectory
#  undef TIFFSetErrorHandler
#  undef TIFFSetWarningHandler

#  define TIFFClientOpen fn_TIFFClientOpen
#  define TIFFClose fn_TIFFClose
#  define TIFFGetField fn_TIFFGetField
#  define TIFFOpen fn_TIFFOpen
#  define TIFFReadRGBAImage fn_TIFFReadRGBAImage
#  define TIFFSetDirectory fn_TIFFSetDirectory
#  define TIFFSetErrorHandler fn_TIFFSetErrorHandler
#  define TIFFSetWarningHandler fn_TIFFSetWarningHandler

# endif /* WINDOWSNT */


/* Reading from a memory buffer for TIFF images Based on the PNG
   memory source, but we have to provide a lot of extra functions.
   Blah.

   We really only need to implement read and seek, but I am not
   convinced that the TIFF library is smart enough not to destroy
   itself if we only hand it the function pointers we need to
   override.  */

typedef struct
{
  unsigned char *bytes;
  ptrdiff_t len;
  ptrdiff_t index;
}
tiff_memory_source;

static tsize_t
tiff_read_from_memory (thandle_t data, tdata_t buf, tsize_t size)
{
  tiff_memory_source *src = (tiff_memory_source *) data;

  size = min (size, src->len - src->index);
  memcpy (buf, src->bytes + src->index, size);
  src->index += size;
  return size;
}

static tsize_t
tiff_write_from_memory (thandle_t data, tdata_t buf, tsize_t size)
{
  return -1;
}

static toff_t
tiff_seek_in_memory (thandle_t data, toff_t off, int whence)
{
  tiff_memory_source *src = (tiff_memory_source *) data;
  ptrdiff_t idx;

  switch (whence)
    {
    case SEEK_SET:		/* Go from beginning of source.  */
      idx = off;
      break;

    case SEEK_END:		/* Go from end of source.  */
      idx = src->len + off;
      break;

    case SEEK_CUR:		/* Go from current position.  */
      idx = src->index + off;
      break;

    default:			/* Invalid `whence'.   */
      return -1;
    }

  if (idx > src->len || idx < 0)
    return -1;

  src->index = idx;
  return src->index;
}

static int
tiff_close_memory (thandle_t data)
{
  /* NOOP */
  return 0;
}

static int
tiff_mmap_memory (thandle_t data, tdata_t *pbase, toff_t *psize)
{
  /* It is already _IN_ memory. */
  return 0;
}

static void
tiff_unmap_memory (thandle_t data, tdata_t base, toff_t size)
{
  /* We don't need to do this. */
}

static toff_t
tiff_size_of_memory (thandle_t data)
{
  return ((tiff_memory_source *) data)->len;
}

/* GCC 3.x on x86 Windows targets has a bug that triggers an internal
   compiler error compiling tiff_handler, see Bugzilla bug #17406
   (https://gcc.gnu.org/bugzilla/show_bug.cgi?id=17406).  Declaring
   this function as external works around that problem.  */
# if defined (__MINGW32__) && __GNUC__ == 3
#  define MINGW_STATIC
# else
#  define MINGW_STATIC static
# endif

MINGW_STATIC void
tiff_handler (const char *, const char *, const char *, va_list)
  ATTRIBUTE_FORMAT_PRINTF (3, 0);
MINGW_STATIC void
tiff_handler (const char *log_format, const char *title,
	      const char *format, va_list ap)
{
  /* doprnt is not suitable here, as TIFF handlers are called from
     libtiff and are passed arbitrary printf directives.  Instead, use
     vsnprintf, taking care to be portable to nonstandard environments
     where vsnprintf returns -1 on buffer overflow.  Since it's just a
     log entry, it's OK to truncate it.  */
  char buf[4000];
  int len = vsnprintf (buf, sizeof buf, format, ap);
  add_to_log (log_format, build_string (title),
	      make_string (buf, max (0, min (len, sizeof buf - 1))));
}
# undef MINGW_STATIC

static void tiff_error_handler (const char *, const char *, va_list)
  ATTRIBUTE_FORMAT_PRINTF (2, 0);
static void
tiff_error_handler (const char *title, const char *format, va_list ap)
{
  tiff_handler ("TIFF error: %s %s", title, format, ap);
}


static void tiff_warning_handler (const char *, const char *, va_list)
  ATTRIBUTE_FORMAT_PRINTF (2, 0);
static void
tiff_warning_handler (const char *title, const char *format, va_list ap)
{
  tiff_handler ("TIFF warning: %s %s", title, format, ap);
}


/* Load TIFF image IMG for use on frame F.  Value is true if
   successful.  */

static bool
tiff_load (struct frame *f, struct image *img)
{
  Lisp_Object specified_file;
  Lisp_Object specified_data;
  TIFF *tiff;
  int width, height, x, y, count;
  UINT32 *buf;
  int rc;
  Emacs_Pix_Container ximg;
  tiff_memory_source memsrc;
  Lisp_Object image;

  specified_file = image_spec_value (img->spec, QCfile, NULL);
  specified_data = image_spec_value (img->spec, QCdata, NULL);

  TIFFSetErrorHandler ((TIFFErrorHandler) tiff_error_handler);
  TIFFSetWarningHandler ((TIFFErrorHandler) tiff_warning_handler);

  if (NILP (specified_data))
    {
      /* Read from a file */
      Lisp_Object file = image_find_image_file (specified_file);
      if (!STRINGP (file))
	{
	  image_error ("Cannot find image file `%s'", specified_file);
	  return 0;
	}

      Lisp_Object encoded_file = ENCODE_FILE (file);
# ifdef WINDOWSNT
      encoded_file = ansi_encode_filename (encoded_file);
# endif

      /* Try to open the image file.  */
      tiff = TIFFOpen (SSDATA (encoded_file), "r");
      if (tiff == NULL)
	{
	  image_error ("Cannot open `%s'", file);
	  return 0;
	}
    }
  else
    {
      if (!STRINGP (specified_data))
	{
	  image_error ("Invalid image data `%s'", specified_data);
	  return 0;
	}

      /* Memory source! */
      memsrc.bytes = SDATA (specified_data);
      memsrc.len = SBYTES (specified_data);
      memsrc.index = 0;

      tiff = TIFFClientOpen ("memory_source", "r", (thandle_t)&memsrc,
			     tiff_read_from_memory,
			     tiff_write_from_memory,
			     tiff_seek_in_memory,
			     tiff_close_memory,
			     tiff_size_of_memory,
			     tiff_mmap_memory,
			     tiff_unmap_memory);

      if (!tiff)
	{
	  image_error ("Cannot open memory source for `%s'", img->spec);
	  return 0;
	}
    }

  image = image_spec_value (img->spec, QCindex, NULL);
  if (FIXNUMP (image))
    {
      EMACS_INT ino = XFIXNAT (image);
      if (! (TYPE_MINIMUM (tdir_t) <= ino && ino <= TYPE_MAXIMUM (tdir_t)
	     && TIFFSetDirectory (tiff, ino)))
	{
	  image_error ("Invalid image number `%s' in image `%s'",
		       image, img->spec);
	  TIFFClose (tiff);
	  return 0;
	}
    }

  /* Get width and height of the image, and allocate a raster buffer
     of width x height 32-bit values.  */
  TIFFGetField (tiff, TIFFTAG_IMAGEWIDTH, &width);
  TIFFGetField (tiff, TIFFTAG_IMAGELENGTH, &height);

  if (!check_image_size (f, width, height))
    {
      image_size_error ();
      TIFFClose (tiff);
      return 0;
    }

  /* Create the X image and pixmap.  */
  if (! (height <= min (PTRDIFF_MAX, SIZE_MAX) / sizeof *buf / width
	 && image_create_x_image_and_pixmap (f, img, width, height, 0,
					     &ximg, 0)))
    {
      TIFFClose (tiff);
      return 0;
    }

  buf = xmalloc (sizeof *buf * width * height);

  rc = TIFFReadRGBAImage (tiff, width, height, buf, 0);

  /* Count the number of images in the file.  */
  for (count = 1; TIFFSetDirectory (tiff, count); count++)
    continue;

  if (count > 1)
    img->lisp_data = Fcons (Qcount,
			    Fcons (make_fixnum (count),
				   img->lisp_data));

  TIFFClose (tiff);
  if (!rc)
    {
      image_error ("Error reading TIFF image `%s'", img->spec);
      xfree (buf);
      return 0;
    }

  /* Initialize the color table.  */
  init_color_table ();

  /* Process the pixel raster.  Origin is in the lower-left corner.  */
  for (y = 0; y < height; ++y)
    {
      UINT32 *row = buf + y * width;

      for (x = 0; x < width; ++x)
	{
	  UINT32 abgr = row[x];
	  int r = TIFFGetR (abgr) << 8;
	  int g = TIFFGetG (abgr) << 8;
	  int b = TIFFGetB (abgr) << 8;
	  PUT_PIXEL (ximg, x, height - 1 - y, lookup_rgb_color (f, r, g, b));
	}
    }

# ifdef COLOR_TABLE_SUPPORT
  /* Remember the colors allocated for the image.  Free the color table.  */
  img->colors = colors_in_color_table (&img->ncolors);
  free_color_table ();
# endif /* COLOR_TABLE_SUPPORT */

  img->width = width;
  img->height = height;

  /* Maybe fill in the background field while we have ximg handy. */
  if (NILP (image_spec_value (img->spec, QCbackground, NULL)))
    /* Casting avoids a GCC warning on W32.  */
    IMAGE_BACKGROUND (img, f, (Emacs_Pix_Context)ximg);

  /* Put ximg into the image.  */
  image_put_x_image (f, img, ximg, 0);

  xfree (buf);
  return 1;
}

#endif



/***********************************************************************
				 GIF
 ***********************************************************************/

#if defined (HAVE_GIF)

/* Indices of image specification fields in gif_format, below.  */

enum gif_keyword_index
{
  GIF_TYPE,
  GIF_DATA,
  GIF_FILE,
  GIF_ASCENT,
  GIF_MARGIN,
  GIF_RELIEF,
  GIF_ALGORITHM,
  GIF_HEURISTIC_MASK,
  GIF_MASK,
  GIF_IMAGE,
  GIF_BACKGROUND,
  GIF_LAST
};

/* Vector of image_keyword structures describing the format
   of valid user-defined image specifications.  */

static const struct image_keyword gif_format[GIF_LAST] =
{
  {":type",		IMAGE_SYMBOL_VALUE,			1},
  {":data",		IMAGE_STRING_VALUE,			0},
  {":file",		IMAGE_STRING_VALUE,			0},
  {":ascent",		IMAGE_ASCENT_VALUE,			0},
  {":margin",		IMAGE_NON_NEGATIVE_INTEGER_VALUE_OR_PAIR, 0},
  {":relief",		IMAGE_INTEGER_VALUE,			0},
  {":conversion",	IMAGE_DONT_CHECK_VALUE_TYPE,		0},
  {":heuristic-mask",	IMAGE_DONT_CHECK_VALUE_TYPE,		0},
  {":mask",		IMAGE_DONT_CHECK_VALUE_TYPE,		0},
  {":index",		IMAGE_NON_NEGATIVE_INTEGER_VALUE,	0},
  {":background",	IMAGE_STRING_OR_NIL_VALUE,		0}
};

/* Free X resources of GIF image IMG which is used on frame F.  */

static void
gif_clear_image (struct frame *f, struct image *img)
{
  img->lisp_data = Qnil;
  image_clear_image (f, img);
}

/* Return true if OBJECT is a valid GIF image specification.  */

static bool
gif_image_p (Lisp_Object object)
{
  struct image_keyword fmt[GIF_LAST];
  memcpy (fmt, gif_format, sizeof fmt);

  if (!parse_image_spec (object, fmt, GIF_LAST, Qgif))
    return 0;

  /* Must specify either the :data or :file keyword.  */
  return fmt[GIF_FILE].count + fmt[GIF_DATA].count == 1;
}

#endif /* HAVE_GIF */

#ifdef HAVE_GIF

# ifdef HAVE_NTGUI

/* winuser.h might define DrawText to DrawTextA or DrawTextW.
   Undefine before redefining to avoid a preprocessor warning.  */
#  ifdef DrawText
#   undef DrawText
#  endif
/* avoid conflict with QuickdrawText.h */
#  define DrawText gif_DrawText
#  include <gif_lib.h>
/* The bogus ifdef below, which is always true, is to avoid a compiler
   warning about DrawText being unused.  */
#  ifdef DrawText
#   undef DrawText
#  endif

# else /* HAVE_NTGUI */

#  include <gif_lib.h>

# endif /* HAVE_NTGUI */

/* Giflib before 4.1.6 didn't define these macros.  */
# ifndef GIFLIB_MAJOR
#  define GIFLIB_MAJOR 4
# endif
# ifndef GIFLIB_MINOR
#  define GIFLIB_MINOR 0
# endif
# ifndef GIFLIB_RELEASE
#  define GIFLIB_RELEASE 0
# endif
/* Giflib before 5.0 didn't define these macros.  */
# if GIFLIB_MAJOR < 5
#  define DISPOSAL_UNSPECIFIED    0    /* No disposal specified.  */
#  define DISPOSE_DO_NOT          1    /* Leave image in place.  */
#  define DISPOSE_BACKGROUND      2    /* Set area too background color.  */
#  define DISPOSE_PREVIOUS        3    /* Restore to previous content.  */
#  define NO_TRANSPARENT_COLOR    -1
# endif

/* GifErrorString is declared to return char const * when GIFLIB_MAJOR
   and GIFLIB_MINOR indicate 5.1 or later.  Do not bother using it in
   earlier releases, where either it returns char * or GIFLIB_MINOR
   may be incorrect.  */
# define HAVE_GIFERRORSTRING (5 < GIFLIB_MAJOR + (1 <= GIFLIB_MINOR))

# ifdef WINDOWSNT

/* GIF library details.  */
#  if GIFLIB_MAJOR + (GIFLIB_MINOR >= 1) > 5
DEF_DLL_FN (int, DGifCloseFile, (GifFileType *, int *));
#   else
DEF_DLL_FN (int, DGifCloseFile, (GifFileType *));
#  endif
DEF_DLL_FN (int, DGifSlurp, (GifFileType *));
#  if GIFLIB_MAJOR < 5
DEF_DLL_FN (GifFileType *, DGifOpen, (void *, InputFunc));
DEF_DLL_FN (GifFileType *, DGifOpenFileName, (const char *));
#  else
DEF_DLL_FN (GifFileType *, DGifOpen, (void *, InputFunc, int *));
DEF_DLL_FN (GifFileType *, DGifOpenFileName, (const char *, int *));
DEF_DLL_FN (int, DGifSavedExtensionToGCB,
	    (GifFileType *, int, GraphicsControlBlock *));
#  endif
#  if HAVE_GIFERRORSTRING
DEF_DLL_FN (char const *, GifErrorString, (int));
#  endif

static bool
init_gif_functions (void)
{
  HMODULE library;

  if (!(library = w32_delayed_load (Qgif)))
    return 0;

  LOAD_DLL_FN (library, DGifCloseFile);
  LOAD_DLL_FN (library, DGifSlurp);
  LOAD_DLL_FN (library, DGifOpen);
  LOAD_DLL_FN (library, DGifOpenFileName);
#  if GIFLIB_MAJOR >= 5
  LOAD_DLL_FN (library, DGifSavedExtensionToGCB);
#  endif
#  if HAVE_GIFERRORSTRING
  LOAD_DLL_FN (library, GifErrorString);
#  endif
  return 1;
}

#  undef DGifCloseFile
#  undef DGifOpen
#  undef DGifOpenFileName
#  undef DGifSlurp
#  if GIFLIB_MAJOR >= 5
#   undef DGifSavedExtensionToGCB
#  endif
#  undef GifErrorString

#  define DGifCloseFile fn_DGifCloseFile
#  define DGifOpen fn_DGifOpen
#  define DGifOpenFileName fn_DGifOpenFileName
#  define DGifSlurp fn_DGifSlurp
#  if GIFLIB_MAJOR >= 5
#   define DGifSavedExtensionToGCB fn_DGifSavedExtensionToGCB
#  endif
#  define GifErrorString fn_GifErrorString

# endif /* WINDOWSNT */

/* Reading a GIF image from memory
   Based on the PNG memory stuff to a certain extent. */

typedef struct
{
  unsigned char *bytes;
  ptrdiff_t len;
  ptrdiff_t index;
}
gif_memory_source;

/* Make the current memory source available to gif_read_from_memory.
   It's done this way because not all versions of libungif support
   a UserData field in the GifFileType structure.  */
static gif_memory_source *current_gif_memory_src;

static int
gif_read_from_memory (GifFileType *file, GifByteType *buf, int len)
{
  gif_memory_source *src = current_gif_memory_src;

  if (len > src->len - src->index)
    return -1;

  memcpy (buf, src->bytes + src->index, len);
  src->index += len;
  return len;
}

static int
gif_close (GifFileType *gif, int *err)
{
  int retval;

#if GIFLIB_MAJOR + (GIFLIB_MINOR >= 1) > 5
  retval = DGifCloseFile (gif, err);
#else
  retval = DGifCloseFile (gif);
#if GIFLIB_MAJOR >= 5
  if (err)
    *err = gif->Error;
#endif
#endif
  return retval;
}

/* Load GIF image IMG for use on frame F.  Value is true if
   successful.  */

static const int interlace_start[] = {0, 4, 2, 1};
static const int interlace_increment[] = {8, 8, 4, 2};

#define GIF_LOCAL_DESCRIPTOR_EXTENSION 249

static void
gif_destroy (struct anim_cache* cache)
{
  int gif_err;
  gif_close (cache->handle, &gif_err);
}

static bool
gif_load (struct frame *f, struct image *img)
{
  int rc, width, height, x, y, i, j;
  ColorMapObject *gif_color_map;
  GifFileType *gif = NULL;
  gif_memory_source memsrc;
  Lisp_Object specified_bg = image_spec_value (img->spec, QCbackground, NULL);
  Lisp_Object specified_file = image_spec_value (img->spec, QCfile, NULL);
  Lisp_Object specified_data = image_spec_value (img->spec, QCdata, NULL);
  unsigned long *pixmap = NULL;
  EMACS_INT idx = -1;
  int gif_err;
  struct anim_cache* cache = NULL;
  /* Which sub-image are we to display?  */
  Lisp_Object image_number = image_spec_value (img->spec, QCindex, NULL);
  int byte_size = 0;

  idx = FIXNUMP (image_number) ? XFIXNAT (image_number) : 0;

  if (!NILP (image_number))
    {
      /* If this is an animated image, create a cache for it.  */
      cache = anim_get_animation_cache (XCDR (img->spec));
      /* We have an old cache entry, so use it.  */
      if (cache->handle)
	{
	  gif = cache->handle;
	  pixmap = cache->temp;
	  /* We're out of sync, so start from the beginning.  */
	  if (cache->index != idx - 1)
	    cache->index = -1;
	}
    }

  /* If we don't have a cached entry, read the image.  */
  if (! gif)
    {
      if (NILP (specified_data))
	{
	  Lisp_Object file = image_find_image_file (specified_file);
	  if (!STRINGP (file))
	    {
	      image_error ("Cannot find image file `%s'", specified_file);
	      return false;
	    }

	  Lisp_Object encoded_file = ENCODE_FILE (file);
#ifdef WINDOWSNT
	  encoded_file = ansi_encode_filename (encoded_file);
#endif

	  /* Open the GIF file.  */
#if GIFLIB_MAJOR < 5
	  gif = DGifOpenFileName (SSDATA (encoded_file));
#else
	  gif = DGifOpenFileName (SSDATA (encoded_file), &gif_err);
#endif
	  if (gif == NULL)
	    {
#if HAVE_GIFERRORSTRING
	      const char *errstr = GifErrorString (gif_err);
	      if (errstr)
		image_error ("Cannot open `%s': %s", file,
			     build_string (errstr));
	      else
#endif
		image_error ("Cannot open `%s'", file);
	      return false;
	    }

	  /* Get the file size so that we can report it in
	     `image-cache-size'.  */
	  struct stat st;
	  FILE *fp = fopen (SSDATA (encoded_file), "rb");
	  if (fstat (fileno (fp), &st) == 0)
	    byte_size = st.st_size;
	  fclose (fp);
	}
      else
	{
	  if (!STRINGP (specified_data))
	    {
	      image_error ("Invalid image data `%s'", specified_data);
	      return false;
	    }

	  /* Read from memory! */
	  current_gif_memory_src = &memsrc;
	  memsrc.bytes = SDATA (specified_data);
	  memsrc.len = SBYTES (specified_data);
	  memsrc.index = 0;
	  byte_size = memsrc.len;

#if GIFLIB_MAJOR < 5
	  gif = DGifOpen (&memsrc, gif_read_from_memory);
#else
	  gif = DGifOpen (&memsrc, gif_read_from_memory, &gif_err);
#endif
	  if (!gif)
	    {
#if HAVE_GIFERRORSTRING
	      const char *errstr = GifErrorString (gif_err);
	      if (errstr)
		image_error ("Cannot open memory source `%s': %s",
			     img->spec, build_string (errstr));
	      else
#endif
		image_error ("Cannot open memory source `%s'", img->spec);
	      return false;
	    }
	}

      /* Before reading entire contents, check the declared image size. */
      if (!check_image_size (f, gif->SWidth, gif->SHeight))
	{
	  image_size_error ();
	  goto gif_error;
	}

      /* Read entire contents.  */
      rc = DGifSlurp (gif);
      if (rc == GIF_ERROR || gif->ImageCount <= 0)
	{
#if HAVE_GIFERRORSTRING
	  const char *errstr = GifErrorString (gif->Error);
	  if (errstr)
	    if (NILP (specified_data))
	      image_error ("Error reading `%s' (%s)", img->spec,
			   build_string (errstr));
	    else
	      image_error ("Error reading GIF data: %s",
			   build_string (errstr));
	  else
#endif
	    if (NILP (specified_data))
	      image_error ("Error reading `%s'", img->spec);
	    else
	      image_error ("Error reading GIF data");
	  goto gif_error;
	}

      width = img->width = gif->SWidth;
      height = img->height = gif->SHeight;

      /* Check that the selected subimages fit.  It's not clear whether
	 the GIF spec requires this, but Emacs can crash if they don't fit.  */
      for (j = 0; j < gif->ImageCount; ++j)
	{
	  struct SavedImage *subimage = gif->SavedImages + j;
	  int subimg_width = subimage->ImageDesc.Width;
	  int subimg_height = subimage->ImageDesc.Height;
	  int subimg_top = subimage->ImageDesc.Top;
	  int subimg_left = subimage->ImageDesc.Left;
	  if (subimg_width < 0
	      || subimg_height < 0
	      || subimg_top < 0
	      || subimg_left < 0
	      || subimg_top + subimg_height > height
	      || subimg_left + subimg_width > width)
	    {
	      image_error ("Subimage does not fit in image");
	      goto gif_error;
	    }
	}
    }
  else
    {
      /* Cached image; set data.  */
      width = img->width = gif->SWidth;
      height = img->height = gif->SHeight;
    }

  if (idx < 0 || idx >= gif->ImageCount)
    {
      image_error ("Invalid image number `%s' in image `%s'",
		   make_fixnum (idx), img->spec);
      goto gif_error;
    }

  /* It's an animated image, so initialize the cache.  */
  if (cache && !cache->handle)
    {
      cache->handle = gif;
      cache->destructor = (void (*)(void *)) &gif_destroy;
      cache->width = width;
      cache->height = height;
      cache->byte_size = byte_size;
    }

  img->corners[TOP_CORNER] = gif->SavedImages[0].ImageDesc.Top;
  img->corners[LEFT_CORNER] = gif->SavedImages[0].ImageDesc.Left;
  img->corners[BOT_CORNER]
    = img->corners[TOP_CORNER] + gif->SavedImages[0].ImageDesc.Height;
  img->corners[RIGHT_CORNER]
    = img->corners[LEFT_CORNER] + gif->SavedImages[0].ImageDesc.Width;

  if (!check_image_size (f, width, height))
    {
      image_size_error ();
      goto gif_error;
    }

  /* Create the X image and pixmap.  */
  Emacs_Pix_Container ximg;
  if (!image_create_x_image_and_pixmap (f, img, width, height, 0, &ximg, 0))
    goto gif_error;

  /* We construct the (possibly composited animated) image in this
     buffer.  */
  if (!pixmap)
    {
      pixmap = xmalloc (width * height * sizeof (unsigned long));
      if (cache)
	cache->temp = pixmap;
    }

  /* Clear the part of the screen image not covered by the image.
     Full animated GIF support requires more here (see the gif89 spec,
     disposal methods).  Let's simply assume that the part not covered
     by a sub-image is in the frame's background color.  */
  unsigned long frame_bg;
#ifndef USE_CAIRO
  frame_bg = FRAME_BACKGROUND_PIXEL (f);
#else  /* USE_CAIRO */
  {
    Emacs_Color color;
    FRAME_TERMINAL (f)->query_frame_background_color (f, &color);
    frame_bg = lookup_rgb_color (f, color.red, color.green, color.blue);
  }
#endif	/* USE_CAIRO */

  for (y = 0; y < img->corners[TOP_CORNER]; ++y)
    for (x = 0; x < width; ++x)
      *(pixmap + x + y * width) = frame_bg;

  for (y = img->corners[BOT_CORNER]; y < height; ++y)
    for (x = 0; x < width; ++x)
      *(pixmap + x + y * width) = frame_bg;

  for (y = img->corners[TOP_CORNER]; y < img->corners[BOT_CORNER]; ++y)
    {
      for (x = 0; x < img->corners[LEFT_CORNER]; ++x)
	*(pixmap + x + y * width) = frame_bg;
      for (x = img->corners[RIGHT_CORNER]; x < width; ++x)
	*(pixmap + x + y * width) = frame_bg;
    }

  /* Read the GIF image into the X image.   */

  init_color_table ();

  unsigned long bgcolor UNINIT;
  if (STRINGP (specified_bg))
    {
      bgcolor = image_alloc_image_color (f, img, specified_bg,
					 FRAME_BACKGROUND_PIXEL (f));
#ifdef USE_CAIRO
      Emacs_Color color = {.pixel = bgcolor};
      FRAME_TERMINAL (f)->query_colors (f, &color, 1);
      bgcolor = lookup_rgb_color (f, color.red, color.green, color.blue);
#endif
    }

  int start_frame = 0;

  /* We have animation data in the cache.  */
  if (cache && cache->temp)
    {
      start_frame = cache->index + 1;
      if (start_frame > idx)
	start_frame = 0;
      cache->index = idx;
    }

  for (j = start_frame; j <= idx; ++j)
    {
      /* We use a local variable `raster' here because RasterBits is a
	 char *, which invites problems with bytes >= 0x80.  */
      struct SavedImage *subimage = gif->SavedImages + j;
      unsigned char *raster = (unsigned char *) subimage->RasterBits;
      int subimg_width = subimage->ImageDesc.Width;
      int subimg_height = subimage->ImageDesc.Height;
      int subimg_top = subimage->ImageDesc.Top;
      int subimg_left = subimage->ImageDesc.Left;

      /* From gif89a spec: 1 = "keep in place", 2 = "restore
	 to background".  Treat any other value like 2.  */
      int disposal = DISPOSAL_UNSPECIFIED;
      int transparency_color_index = NO_TRANSPARENT_COLOR;

#if GIFLIB_MAJOR < 5
      /* Find the Graphic Control Extension block for this sub-image.
	 Extract the disposal method and transparency color.  */
      for (i = 0; i < subimage->ExtensionBlockCount; i++)
	{
	  ExtensionBlock *extblock = subimage->ExtensionBlocks + i;

	  if ((extblock->Function == GIF_LOCAL_DESCRIPTOR_EXTENSION)
	      && extblock->ByteCount == 4
	      && extblock->Bytes[0] & 1)
	    {
	      disposal = (extblock->Bytes[0] >> 2) & 7;
	      transparency_color_index = (unsigned char) extblock->Bytes[3];
	      break;
	    }
	}
#else
      GraphicsControlBlock gcb;
      DGifSavedExtensionToGCB (gif, j, &gcb);
      disposal = gcb.DisposalMode;
      transparency_color_index = gcb.TransparentColor;
#endif

      /* We can't "keep in place" the first subimage.  */
      if (j == 0)
	disposal = DISPOSE_BACKGROUND;

      /* For disposal == 0 (DISPOSAL_UNSPECIFIED), the spec says
	 "No disposal specified.  The decoder is not required to take
	 any action."  In practice, it seems we need to treat this
	 like "keep in place" (DISPOSE_DO_NOT), see e.g.
	 https://upload.wikimedia.org/wikipedia/commons/3/37/Clock.gif */
      if (disposal == DISPOSAL_UNSPECIFIED)
	disposal = DISPOSE_DO_NOT;

      /* This is not quite correct -- the specification is unclear,
	 but I think we're supposed to restore to the frame before the
	 previous frame?  And we don't have that data at this point.
	 But DISPOSE_DO_NOT is less wrong than substituting the
	 background, so do that for now.  */
      if (disposal == DISPOSE_PREVIOUS)
	disposal = DISPOSE_DO_NOT;

      gif_color_map = subimage->ImageDesc.ColorMap;
      if (!gif_color_map)
	gif_color_map = gif->SColorMap;

      /* Allocate subimage colors.  */
      unsigned long pixel_colors[256] = { 0, };

      if (gif_color_map)
	for (i = 0; i < gif_color_map->ColorCount; ++i)
	  {
	    if (transparency_color_index == i)
	      pixel_colors[i] = STRINGP (specified_bg)
		? bgcolor : frame_bg;
	    else
	      {
		int r = gif_color_map->Colors[i].Red << 8;
		int g = gif_color_map->Colors[i].Green << 8;
		int b = gif_color_map->Colors[i].Blue << 8;
		pixel_colors[i] = lookup_rgb_color (f, r, g, b);
	      }
	  }

      /* Apply the pixel values.  */
      if (GIFLIB_MAJOR < 5 && gif->SavedImages[j].ImageDesc.Interlace)
	{
	  int row, pass;

	  for (y = 0, row = interlace_start[0], pass = 0;
	       y < subimg_height;
	       y++, row += interlace_increment[pass])
	    {
	      while (subimg_height <= row)
		row = interlace_start[++pass];

	      for (x = 0; x < subimg_width; x++)
		{
		  int c = raster[y * subimg_width + x];
		  if (transparency_color_index != c || disposal != DISPOSE_DO_NOT)
                    {
		      *(pixmap + x + subimg_left + (y + subimg_top) * width) =
			pixel_colors[c];
		    }
		}
	    }
	}
      else
	{
          for (y = 0; y < subimg_height; ++y)
	    for (x = 0; x < subimg_width; ++x)
	      {
		int c = raster[y * subimg_width + x];
		if (transparency_color_index != c || disposal != DISPOSE_DO_NOT)
                  {
		    *(pixmap + x + subimg_left + (y + subimg_top) * width) =
		      pixel_colors[c];
                  }
	      }
	}
    }

  /* We now have the complete image (possibly composed from a series
     of animated frames) in pixmap.  Put it into ximg.  */
  for (y = 0; y < height; ++y)
    for (x = 0; x < width; ++x)
      PUT_PIXEL (ximg, x, y, *(pixmap + x + y * width));

#ifdef COLOR_TABLE_SUPPORT
  img->colors = colors_in_color_table (&img->ncolors);
  free_color_table ();
#endif /* COLOR_TABLE_SUPPORT */

  /* Save GIF image extension data for `image-metadata'.
     Format is (count IMAGES extension-data (FUNCTION "BYTES" ...)).  */
  img->lisp_data = Qnil;
  if (gif->SavedImages[idx].ExtensionBlockCount > 0)
    {
      int delay = 0;
      ExtensionBlock *ext = gif->SavedImages[idx].ExtensionBlocks;
      for (i = 0; i < gif->SavedImages[idx].ExtensionBlockCount; i++, ext++)
	/* Append (... FUNCTION "BYTES") */
	{
	  img->lisp_data
	    = Fcons (make_fixnum (ext->Function),
		     Fcons (make_unibyte_string ((char *) ext->Bytes,
						 ext->ByteCount),
			    img->lisp_data));
	  if (ext->Function == GIF_LOCAL_DESCRIPTOR_EXTENSION
	      && ext->ByteCount == 4)
	    {
	      delay = ext->Bytes[2] << CHAR_BIT;
	      delay |= ext->Bytes[1];
	    }
	}
      img->lisp_data = list2 (Qextension_data, img->lisp_data);
      img->lisp_data
	= Fcons (Qdelay,
		 /* Default GIF delay is 1/15th of a second.  */
		 Fcons (make_float (delay? delay / 100.0: 1.0 / 15),
			img->lisp_data));
    }

  if (gif->ImageCount > 1)
    img->lisp_data = Fcons (Qcount,
			    Fcons (make_fixnum (gif->ImageCount),
				   img->lisp_data));

  if (!cache)
    {
      if (pixmap)
	xfree (pixmap);
      if (gif_close (gif, &gif_err) == GIF_ERROR)
	{
#if HAVE_GIFERRORSTRING
	  char const *error_text = GifErrorString (gif_err);

	  if (error_text)
	    image_error ("Error closing `%s': %s",
			 img->spec, build_string (error_text));
	  else
#endif
	    image_error ("Error closing `%s'", img->spec);
	}
    }

  /* Maybe fill in the background field while we have ximg handy. */
  if (NILP (image_spec_value (img->spec, QCbackground, NULL)))
    /* Casting avoids a GCC warning.  */
    IMAGE_BACKGROUND (img, f, (Emacs_Pix_Context)ximg);

  /* Put ximg into the image.  */
  image_put_x_image (f, img, ximg, 0);

  return true;

 gif_error:
  if (pixmap)
    xfree (pixmap);
  gif_close (gif, NULL);
  if (cache)
    {
      cache->handle = NULL;
      cache->temp = NULL;
    }
  return false;
}

#endif /* HAVE_GIF */


#ifdef HAVE_WEBP


/***********************************************************************
				 WebP
 ***********************************************************************/

#include "webp/decode.h"
#include "webp/demux.h"

/* Indices of image specification fields in webp_format, below.  */

enum webp_keyword_index
{
  WEBP_TYPE,
  WEBP_DATA,
  WEBP_FILE,
  WEBP_ASCENT,
  WEBP_MARGIN,
  WEBP_RELIEF,
  WEBP_ALGORITHM,
  WEBP_HEURISTIC_MASK,
  WEBP_MASK,
  WEBP_INDEX,
  WEBP_BACKGROUND,
  WEBP_LAST
};

/* Vector of image_keyword structures describing the format
   of valid user-defined image specifications.  */

static const struct image_keyword webp_format[WEBP_LAST] =
{
  {":type",		IMAGE_SYMBOL_VALUE,			1},
  {":data",		IMAGE_STRING_VALUE,			0},
  {":file",		IMAGE_STRING_VALUE,			0},
  {":ascent",		IMAGE_ASCENT_VALUE,			0},
  {":margin",		IMAGE_NON_NEGATIVE_INTEGER_VALUE_OR_PAIR, 0},
  {":relief",		IMAGE_INTEGER_VALUE,			0},
  {":conversion",	IMAGE_DONT_CHECK_VALUE_TYPE,		0},
  {":heuristic-mask",	IMAGE_DONT_CHECK_VALUE_TYPE,		0},
  {":mask",		IMAGE_DONT_CHECK_VALUE_TYPE,		0},
  {":index",		IMAGE_NON_NEGATIVE_INTEGER_VALUE,	0},
  {":background",	IMAGE_STRING_OR_NIL_VALUE,		0}
};

/* Return true if OBJECT is a valid WebP image specification.  */

static bool
webp_image_p (Lisp_Object object)
{
  struct image_keyword fmt[WEBP_LAST];
  memcpy (fmt, webp_format, sizeof fmt);

  if (!parse_image_spec (object, fmt, WEBP_LAST, Qwebp))
    return false;

  /* Must specify either the :data or :file keyword.  */
  return fmt[WEBP_FILE].count + fmt[WEBP_DATA].count == 1;
}

#ifdef WINDOWSNT

/* WebP library details.  */

DEF_DLL_FN (int, WebPGetInfo, (const uint8_t *, size_t, int *, int *));
/* WebPGetFeatures is a static inline function defined in WebP's
   decode.h.  Since we cannot use that with dynamically-loaded libwebp
   DLL, we instead load the internal function it calls and redirect to
   that through a macro.  */
DEF_DLL_FN (VP8StatusCode, WebPGetFeaturesInternal,
	    (const uint8_t *, size_t, WebPBitstreamFeatures *, int));
DEF_DLL_FN (uint8_t *, WebPDecodeRGBA, (const uint8_t *, size_t, int *, int *));
DEF_DLL_FN (uint8_t *, WebPDecodeRGB, (const uint8_t *, size_t, int *, int *));
DEF_DLL_FN (void, WebPFree, (void *));
DEF_DLL_FN (uint32_t, WebPDemuxGetI, (const WebPDemuxer *, WebPFormatFeature));
DEF_DLL_FN (WebPDemuxer *, WebPDemuxInternal,
	    (const WebPData *, int, WebPDemuxState *, int));
DEF_DLL_FN (void, WebPDemuxDelete, (WebPDemuxer *));
DEF_DLL_FN (int, WebPAnimDecoderGetNext,
	    (WebPAnimDecoder *, uint8_t **, int *));
DEF_DLL_FN (WebPAnimDecoder *, WebPAnimDecoderNewInternal,
	    (const WebPData *, const WebPAnimDecoderOptions *, int));
DEF_DLL_FN (int, WebPAnimDecoderOptionsInitInternal,
	    (WebPAnimDecoderOptions *, int));
DEF_DLL_FN (int, WebPAnimDecoderHasMoreFrames, (const WebPAnimDecoder *));
DEF_DLL_FN (void, WebPAnimDecoderDelete, (WebPAnimDecoder *));

static bool
init_webp_functions (void)
{
  HMODULE library1, library2;

  if (!((library1 = w32_delayed_load (Qwebp))
	&& (library2 = w32_delayed_load (Qwebpdemux))))
    return false;

  LOAD_DLL_FN (library1, WebPGetInfo);
  LOAD_DLL_FN (library1, WebPGetFeaturesInternal);
  LOAD_DLL_FN (library1, WebPDecodeRGBA);
  LOAD_DLL_FN (library1, WebPDecodeRGB);
  LOAD_DLL_FN (library1, WebPFree);
  LOAD_DLL_FN (library2, WebPDemuxGetI);
  LOAD_DLL_FN (library2, WebPDemuxInternal);
  LOAD_DLL_FN (library2, WebPDemuxDelete);
  LOAD_DLL_FN (library2, WebPAnimDecoderGetNext);
  LOAD_DLL_FN (library2, WebPAnimDecoderNewInternal);
  LOAD_DLL_FN (library2, WebPAnimDecoderOptionsInitInternal);
  LOAD_DLL_FN (library2, WebPAnimDecoderHasMoreFrames);
  LOAD_DLL_FN (library2, WebPAnimDecoderDelete);
  return true;
}

#undef WebPGetInfo
#undef WebPGetFeatures
#undef WebPDecodeRGBA
#undef WebPDecodeRGB
#undef WebPFree
#undef WebPDemuxGetI
#undef WebPDemux
#undef WebPDemuxDelete
#undef WebPAnimDecoderGetNext
#undef WebPAnimDecoderNew
#undef WebPAnimDecoderOptionsInit
#undef WebPAnimDecoderHasMoreFrames
#undef WebPAnimDecoderDelete

#define WebPGetInfo fn_WebPGetInfo
#define WebPGetFeatures(d,s,f)					\
  fn_WebPGetFeaturesInternal(d,s,f,WEBP_DECODER_ABI_VERSION)
#define WebPDecodeRGBA fn_WebPDecodeRGBA
#define WebPDecodeRGB fn_WebPDecodeRGB
#define WebPFree fn_WebPFree
#define WebPDemuxGetI fn_WebPDemuxGetI
#define WebPDemux(d)						\
  fn_WebPDemuxInternal(d,0,NULL,WEBP_DEMUX_ABI_VERSION)
#define WebPDemuxDelete fn_WebPDemuxDelete
#define WebPAnimDecoderGetNext fn_WebPAnimDecoderGetNext
#define WebPAnimDecoderNew(d,o)					\
  fn_WebPAnimDecoderNewInternal(d,o,WEBP_DEMUX_ABI_VERSION)
#define WebPAnimDecoderOptionsInit(o)				\
  fn_WebPAnimDecoderOptionsInitInternal(o,WEBP_DEMUX_ABI_VERSION)
#define WebPAnimDecoderHasMoreFrames fn_WebPAnimDecoderHasMoreFrames
#define WebPAnimDecoderDelete fn_WebPAnimDecoderDelete

#endif /* WINDOWSNT */

static void
webp_destroy (struct anim_cache* cache)
{
  WebPAnimDecoderDelete (cache->handle);
}

/* Load WebP image IMG for use on frame F.  Value is true if
   successful.  */

static bool
webp_load (struct frame *f, struct image *img)
{
  ptrdiff_t size = 0;
  uint8_t *contents;
  Lisp_Object file = Qnil;
  int frames = 0;
  double delay = 0;
  WebPAnimDecoder* anim = NULL;

  /* Open the WebP file.  */
  Lisp_Object specified_file = image_spec_value (img->spec, QCfile, NULL);
  Lisp_Object specified_data = image_spec_value (img->spec, QCdata, NULL);

  if (NILP (specified_data))
    {
      int fd;
      file = image_find_image_fd (specified_file, &fd);
      if (!STRINGP (file))
	{
	  image_error ("Cannot find image file `%s'", specified_file);
	  return false;
	}

      contents = (uint8_t *) slurp_file (fd, &size);
      if (contents == NULL)
	{
	  image_error ("Error loading WebP image `%s'", file);
	  return false;
	}
    }
  else
    {
      if (!STRINGP (specified_data))
	{
	  image_error ("Invalid image data `%s'", specified_data);
	  return false;
	}
      contents = SDATA (specified_data);
      size = SBYTES (specified_data);
    }

  /* Validate the WebP image header.  */
  if (!WebPGetInfo (contents, size, NULL, NULL))
    {
      if (! NILP (file))
	image_error ("Not a WebP file: `%s'", file);
      else
	image_error ("Invalid header in WebP image data");
      goto webp_error1;
    }

  Lisp_Object image_number = image_spec_value (img->spec, QCindex, NULL);
  ptrdiff_t idx = FIXNUMP (image_number) ? XFIXNAT (image_number) : 0;

  /* Get WebP features.  */
  WebPBitstreamFeatures features;
  VP8StatusCode result = WebPGetFeatures (contents, size, &features);
  switch (result)
    {
    case VP8_STATUS_OK:
      break;
    case VP8_STATUS_NOT_ENOUGH_DATA:
    case VP8_STATUS_OUT_OF_MEMORY:
    case VP8_STATUS_INVALID_PARAM:
    case VP8_STATUS_BITSTREAM_ERROR:
    case VP8_STATUS_UNSUPPORTED_FEATURE:
    case VP8_STATUS_SUSPENDED:
    case VP8_STATUS_USER_ABORT:
    default:
      /* Error out in all other cases.  */
      if (! NILP (file))
	image_error ("Error when interpreting WebP image data: `%s'", file);
      else
	image_error ("Error when interpreting WebP image data");
      goto webp_error1;
    }

  uint8_t *decoded = NULL;
  int width, height;

  if (features.has_animation)
    {
      /* Animated image.  */
      int timestamp;

      struct anim_cache* cache = anim_get_animation_cache (XCDR (img->spec));
      /* Get the next frame from the animation cache.  */
      if (cache->handle && cache->index == idx - 1)
	{
	  WebPAnimDecoderGetNext (cache->handle, &decoded, &timestamp);
	  delay = timestamp;
	  cache->index++;
	  anim = cache->handle;
	  width = cache->width;
	  height = cache->height;
	  frames = cache->frames;
	}
      else
	{
	  /* Start a new cache entry.  */
	  if (cache->handle)
	    WebPAnimDecoderDelete (cache->handle);

	  WebPData webp_data;
	  if (NILP (specified_data))
	    /* If we got the data from a file, then we don't need to
	       copy the data. */
	    webp_data.bytes = cache->temp = contents;
	  else
	    /* We got the data from a string, so copy it over so that
	       it doesn't get garbage-collected.  */
	    {
	      webp_data.bytes = xmalloc (size);
	      memcpy ((void*) webp_data.bytes, contents, size);
	    }
	  /* In any case, we release the allocated memory when we
	     purge the anim cache.  */
	  webp_data.size = size;

	  /* This is used just for reporting by `image-cache-size'.  */
	  cache->byte_size = size;

	  /* Get the width/height of the total image.  */
	  WebPDemuxer* demux = WebPDemux (&webp_data);
	  cache->width = width = WebPDemuxGetI (demux, WEBP_FF_CANVAS_WIDTH);
	  cache->height = height = WebPDemuxGetI (demux,
						  WEBP_FF_CANVAS_HEIGHT);
	  cache->frames = frames = WebPDemuxGetI (demux, WEBP_FF_FRAME_COUNT);
	  cache->destructor = (void (*)(void *)) webp_destroy;
	  WebPDemuxDelete (demux);

	  WebPAnimDecoderOptions dec_options;
	  WebPAnimDecoderOptionsInit (&dec_options);
	  anim = WebPAnimDecoderNew (&webp_data, &dec_options);

	  cache->handle = anim;
	  cache->index = idx;

	  while (WebPAnimDecoderHasMoreFrames (anim)) {
	    WebPAnimDecoderGetNext (anim, &decoded, &timestamp);
	    /* Each frame has its own delay, but we don't really support
	       that.  So just use the delay from the first frame.  */
	    if (delay == 0)
	      delay = timestamp;
	    /* Stop when we get to the desired index.  */
	    if (idx-- == 0)
	      break;
	  }
	}
    }
  else
    {
      /* Non-animated image.  */
      if (features.has_alpha)
	/* Linear [r0, g0, b0, a0, r1, g1, b1, a1, ...] order.  */
	decoded = WebPDecodeRGBA (contents, size, &width, &height);
      else
	/* Linear [r0, g0, b0, r1, g1, b1, ...] order.  */
	decoded = WebPDecodeRGB (contents, size, &width, &height);
    }

  if (!decoded)
    {
      image_error ("Error when decoding WebP image data");
      goto webp_error1;
    }

  if (!(width <= INT_MAX && height <= INT_MAX
	&& check_image_size (f, width, height)))
    {
      image_size_error ();
      goto webp_error2;
    }

  /* Create the x image and pixmap.  */
  Emacs_Pix_Container ximg, mask_img = NULL;
  if (!image_create_x_image_and_pixmap (f, img, width, height, 0, &ximg, false))
    goto webp_error2;

  /* Create an image and pixmap serving as mask if the WebP image
     contains an alpha channel.  */
  if (features.has_alpha
      && !image_create_x_image_and_pixmap (f, img, width, height, 1,
					   &mask_img, true))
    {
      image_destroy_x_image (ximg);
      image_clear_image_1 (f, img, CLEAR_IMAGE_PIXMAP);
      goto webp_error2;
    }

  /* Fill the X image and mask from WebP data.  */
  init_color_table ();

  img->corners[TOP_CORNER] = 0;
  img->corners[LEFT_CORNER] = 0;
  img->corners[BOT_CORNER]
    = img->corners[TOP_CORNER] + height;
  img->corners[RIGHT_CORNER]
    = img->corners[LEFT_CORNER] + width;

  uint8_t *p = decoded;
  for (int y = 0; y < height; ++y)
    {
      for (int x = 0; x < width; ++x)
	{
	  int r = *p++ << 8;
	  int g = *p++ << 8;
	  int b = *p++ << 8;
	  PUT_PIXEL (ximg, x, y, lookup_rgb_color (f, r, g, b));

	  /* An alpha channel associates variable transparency with an
	     image.  WebP allows up to 256 levels of partial transparency.
	     We handle this like with PNG (which see), using the frame's
	     background color to combine the image with.  */
	  if (features.has_alpha || anim)
	    {
	      if (mask_img)
		PUT_PIXEL (mask_img, x, y, *p > 0 ? PIX_MASK_DRAW : PIX_MASK_RETAIN);
	      ++p;
	    }
	}
    }

#ifdef COLOR_TABLE_SUPPORT
  /* Remember colors allocated for this image.  */
  img->colors = colors_in_color_table (&img->ncolors);
  free_color_table ();
#endif /* COLOR_TABLE_SUPPORT */

  /* Put ximg into the image.  */
  image_put_x_image (f, img, ximg, 0);

  /* Same for the mask.  */
  if (mask_img)
    {
      /* Fill in the background_transparent field while we have the
	 mask handy.  Casting avoids a GCC warning.  */
      image_background_transparent (img, f, (Emacs_Pix_Context)mask_img);

      image_put_x_image (f, img, mask_img, 1);
    }

  img->width = width;
  img->height = height;

  /* Return animation data.  */
  img->lisp_data = Fcons (Qcount,
			  Fcons (make_fixnum (frames),
				 img->lisp_data));
  img->lisp_data = Fcons (Qdelay,
			  Fcons (make_float (delay / 1000),
				 img->lisp_data));

  /* Clean up.  */
  if (!anim)
    WebPFree (decoded);
  if (NILP (specified_data) && !anim)
    xfree (contents);
  return true;

 webp_error2:
  if (!anim)
    WebPFree (decoded);

 webp_error1:
  if (NILP (specified_data))
    xfree (contents);
  return false;
}

#endif /* HAVE_WEBP */


#ifdef HAVE_IMAGEMAGICK


/***********************************************************************
				 ImageMagick
***********************************************************************/

/* Indices of image specification fields in imagemagick_format.  */

enum imagemagick_keyword_index
  {
    IMAGEMAGICK_TYPE,
    IMAGEMAGICK_DATA,
    IMAGEMAGICK_FILE,
    IMAGEMAGICK_ASCENT,
    IMAGEMAGICK_MARGIN,
    IMAGEMAGICK_RELIEF,
    IMAGEMAGICK_ALGORITHM,
    IMAGEMAGICK_HEURISTIC_MASK,
    IMAGEMAGICK_MASK,
    IMAGEMAGICK_BACKGROUND,
    IMAGEMAGICK_HEIGHT,
    IMAGEMAGICK_WIDTH,
    IMAGEMAGICK_MAX_HEIGHT,
    IMAGEMAGICK_MAX_WIDTH,
    IMAGEMAGICK_FORMAT,
    IMAGEMAGICK_ROTATION,
    IMAGEMAGICK_CROP,
    IMAGEMAGICK_LAST
  };

/* Vector of image_keyword structures describing the format
   of valid user-defined image specifications.  */

static struct image_keyword imagemagick_format[IMAGEMAGICK_LAST] =
  {
    {":type",		IMAGE_SYMBOL_VALUE,			1},
    {":data",		IMAGE_STRING_VALUE,			0},
    {":file",		IMAGE_STRING_VALUE,			0},
    {":ascent",		IMAGE_ASCENT_VALUE,			0},
    {":margin",		IMAGE_NON_NEGATIVE_INTEGER_VALUE_OR_PAIR, 0},
    {":relief",		IMAGE_INTEGER_VALUE,			0},
    {":conversion",	IMAGE_DONT_CHECK_VALUE_TYPE,		0},
    {":heuristic-mask",	IMAGE_DONT_CHECK_VALUE_TYPE,		0},
    {":mask",		IMAGE_DONT_CHECK_VALUE_TYPE,		0},
    {":background",	IMAGE_STRING_OR_NIL_VALUE,		0},
    {":height",		IMAGE_INTEGER_VALUE,			0},
    {":width",		IMAGE_INTEGER_VALUE,			0},
    {":max-height",	IMAGE_INTEGER_VALUE,			0},
    {":max-width",	IMAGE_INTEGER_VALUE,			0},
    {":format",		IMAGE_SYMBOL_VALUE,			0},
    {":rotation",	IMAGE_NUMBER_VALUE,     		0},
    {":crop",		IMAGE_DONT_CHECK_VALUE_TYPE,		0}
  };

/* Free X resources of imagemagick image IMG which is used on frame F.  */

static void
imagemagick_clear_image (struct frame *f,
                         struct image *img)
{
  image_clear_image (f, img);
}

/* Return true if OBJECT is a valid IMAGEMAGICK image specification.  Do
   this by calling parse_image_spec and supplying the keywords that
   identify the IMAGEMAGICK format.   */

static bool
imagemagick_image_p (Lisp_Object object)
{
  struct image_keyword fmt[IMAGEMAGICK_LAST];
  memcpy (fmt, imagemagick_format, sizeof fmt);

  if (!parse_image_spec (object, fmt, IMAGEMAGICK_LAST, Qimagemagick))
    return 0;

  /* Must specify either the :data or :file keyword.  */
  return fmt[IMAGEMAGICK_FILE].count + fmt[IMAGEMAGICK_DATA].count == 1;
}

/* The GIF library also defines DrawRectangle, but its never used in Emacs.
   Therefore rename the function so it doesn't collide with ImageMagick.  */
#define DrawRectangle DrawRectangleGif

#ifdef HAVE_IMAGEMAGICK7
# include <MagickWand/MagickWand.h>
# include <MagickCore/version.h>
/* ImageMagick 7 compatibility definitions.  */
# define PixelSetMagickColor PixelSetPixelColor
typedef PixelInfo MagickPixelPacket;
#else
# include <wand/MagickWand.h>
# include <magick/version.h>
#endif

/* ImageMagick 6.5.3 through 6.6.5 hid PixelGetMagickColor for some reason.
   Emacs seems to work fine with the hidden version, so unhide it.  */
#if 0x653 <= MagickLibVersion && MagickLibVersion <= 0x665
extern WandExport void PixelGetMagickColor (const PixelWand *,
					    MagickPixelPacket *);
#endif

static void
imagemagick_initialize (void)
{
  static bool imagemagick_initialized;
  if (!imagemagick_initialized)
    {
      imagemagick_initialized = true;
      MagickWandGenesis ();
    }
}

/* Log ImageMagick error message.
   Useful when an ImageMagick function returns the status `MagickFalse'.  */

static void
imagemagick_error (MagickWand *wand)
{
  char *description;
  ExceptionType severity;

  description = MagickGetException (wand, &severity);
  image_error ("ImageMagick error: %s", build_string (description));
  MagickRelinquishMemory (description);
}

/* Possibly give ImageMagick some extra help to determine the image
   type by supplying a "dummy" filename based on the Content-Type.  */

static char *
imagemagick_filename_hint (Lisp_Object spec, char hint_buffer[MaxTextExtent])
{
  Lisp_Object symbol = intern ("image-format-suffixes");
  Lisp_Object val = find_symbol_value (symbol, NULL);
  Lisp_Object format;

  if (! CONSP (val))
    return NULL;

  format = image_spec_value (spec, intern (":format"), NULL);
  val = Fcar_safe (Fcdr_safe (Fassq (format, val)));
  if (! STRINGP (val))
    return NULL;

  /* It's OK to truncate the hint if it has MaxTextExtent or more bytes,
     as ImageMagick would ignore the extra bytes anyway.  */
  snprintf (hint_buffer, MaxTextExtent, "/tmp/foo.%s", SSDATA (val));
  return hint_buffer;
}

/* Animated images (e.g., GIF89a) are composed from one "master image"
   (which is the first one, and then there's a number of images that
   follow.  If following images have non-transparent colors, these are
   composed "on top" of the master image.  So, in general, one has to
   compute all the preceding images to be able to display a particular
   sub-image.

   Computing all the preceding images is too slow, so we maintain a
   cache of previously computed images.  We have to maintain a cache
   separate from the image cache, because the images may be scaled
   before display. */

struct animation_cache
{
  MagickWand *wand;
  int index;
  struct timespec update_time;
  struct animation_cache *next;
  char signature[FLEXIBLE_ARRAY_MEMBER];
};

static struct animation_cache *animation_cache = NULL;

static struct animation_cache *
imagemagick_create_cache (char *signature)
{
  struct animation_cache *cache
    = xmalloc (FLEXSIZEOF (struct animation_cache, signature,
			   strlen (signature) + 1));
  cache->wand = 0;
  cache->index = 0;
  cache->next = 0;
  strcpy (cache->signature, signature);
  return cache;
}

/* Discard cached images that haven't been used for a minute.  If
   CLEAR, discard all cached animated images.  */
static void
imagemagick_prune_animation_cache (bool clear)
{
  struct animation_cache **pcache = &animation_cache;
  struct timespec old = timespec_sub (current_timespec (),
				      make_timespec (60, 0));

  while (*pcache)
    {
      struct animation_cache *cache = *pcache;
      if (clear || timespec_cmp (old, cache->update_time) > 0)
	{
	  if (cache->wand)
	    DestroyMagickWand (cache->wand);
	  *pcache = cache->next;
	  xfree (cache);
	}
      else
	pcache = &cache->next;
    }
}

static struct animation_cache *
imagemagick_get_animation_cache (MagickWand *wand)
{
  char *signature = MagickGetImageSignature (wand);
  struct animation_cache *cache;
  struct animation_cache **pcache = &animation_cache;

  imagemagick_prune_animation_cache (false);

  while (1)
    {
      cache = *pcache;
      if (! cache)
	{
          *pcache = cache = imagemagick_create_cache (signature);
          break;
        }
      if (strcmp (signature, cache->signature) == 0)
	break;
      pcache = &cache->next;
    }

  DestroyString (signature);
  cache->update_time = current_timespec ();
  return cache;
}

static MagickWand *
imagemagick_compute_animated_image (MagickWand *super_wand, int ino)
{
  int i;
  MagickWand *composite_wand;
  size_t dest_width, dest_height;
  struct animation_cache *cache = imagemagick_get_animation_cache (super_wand);

  MagickSetIteratorIndex (super_wand, 0);

  if (ino == 0 || cache->wand == NULL || cache->index > ino)
    {
      composite_wand = MagickGetImage (super_wand);
      if (cache->wand)
	DestroyMagickWand (cache->wand);
    }
  else
    composite_wand = cache->wand;

  dest_height = MagickGetImageHeight (composite_wand);

  for (i = max (1, cache->index + 1); i <= ino; i++)
    {
      MagickWand *sub_wand;
      PixelIterator *source_iterator, *dest_iterator;
      PixelWand **source, **dest;
      size_t source_width, source_height;
      ssize_t source_left, source_top;
      MagickPixelPacket pixel;
      DisposeType dispose;
      ptrdiff_t lines = 0;

      MagickSetIteratorIndex (super_wand, i);
      sub_wand = MagickGetImage (super_wand);

      MagickGetImagePage (sub_wand, &source_width, &source_height,
			  &source_left, &source_top);

      /* This flag says how to handle transparent pixels.  */
      dispose = MagickGetImageDispose (sub_wand);

      source_iterator = NewPixelIterator (sub_wand);
      if (! source_iterator)
	{
	  DestroyMagickWand (composite_wand);
	  DestroyMagickWand (sub_wand);
	  cache->wand = NULL;
	  image_error ("Imagemagick pixel iterator creation failed");
	  return NULL;
	}

      dest_iterator = NewPixelIterator (composite_wand);
      if (! dest_iterator)
	{
	  DestroyMagickWand (composite_wand);
	  DestroyMagickWand (sub_wand);
	  DestroyPixelIterator (source_iterator);
	  cache->wand = NULL;
	  image_error ("Imagemagick pixel iterator creation failed");
	  return NULL;
	}

      /* The sub-image may not start at origin, so move the destination
	 iterator to where the sub-image should start. */
      if (source_top > 0)
	{
	  PixelSetIteratorRow (dest_iterator, source_top);
	  lines = source_top;
	}

      while ((source = PixelGetNextIteratorRow (source_iterator, &source_width))
	     != NULL)
	{
	  ptrdiff_t x;

	  /* Sanity check.  This shouldn't happen, but apparently
	     does in some pictures.  */
	  if (++lines >= dest_height)
	    break;

	  dest = PixelGetNextIteratorRow (dest_iterator, &dest_width);
	  for (x = 0; x < source_width; x++)
	    {
	      /* Sanity check.  This shouldn't happen, but apparently
		 also does in some pictures.  */
	      if (x + source_left >= dest_width)
		break;
	      /* Normally we only copy over non-transparent pixels,
		 but if the disposal method is "Background", then we
		 copy over all pixels.  */
	      if (dispose == BackgroundDispose || PixelGetAlpha (source[x]))
		{
		  PixelGetMagickColor (source[x], &pixel);
		  PixelSetMagickColor (dest[x + source_left], &pixel);
		}
	    }
	  PixelSyncIterator (dest_iterator);
	}

      DestroyPixelIterator (source_iterator);
      DestroyPixelIterator (dest_iterator);
      DestroyMagickWand (sub_wand);
    }

  /* Cache a copy for the next iteration.  The current wand will be
     destroyed by the caller. */
  cache->wand = CloneMagickWand (composite_wand);
  cache->index = ino;

  return composite_wand;
}


/* Helper function for imagemagick_load, which does the actual loading
   given contents and size, apart from frame and image structures,
   passed from imagemagick_load.  Uses librimagemagick to do most of
   the image processing.

   F is a pointer to the Emacs frame; IMG to the image structure to
   prepare; CONTENTS is the string containing the IMAGEMAGICK data to
   be parsed; SIZE is the number of bytes of data; and FILENAME is
   either the file name or the image data.

   Return true if successful.  */

static bool
imagemagick_load_image (struct frame *f, struct image *img,
			unsigned char *contents, unsigned int size,
			char *filename)
{
  int width, height;
  size_t image_width, image_height;
  MagickBooleanType status;
  Emacs_Pix_Container ximg;
  int x, y;
  MagickWand *image_wand;
  PixelIterator *iterator;
  PixelWand **pixels, *bg_wand = NULL;
  MagickPixelPacket  pixel;
  Lisp_Object image;
#ifndef DONT_CREATE_TRANSFORMED_IMAGEMAGICK_IMAGE
  Lisp_Object value;
#endif
  Lisp_Object crop;
  EMACS_INT ino;
  int desired_width, desired_height;
#ifndef DONT_CREATE_TRANSFORMED_IMAGEMAGICK_IMAGE
  double rotation;
#endif
  char hint_buffer[MaxTextExtent];
  char *filename_hint = NULL;
  imagemagick_initialize ();

  /* Handle image index for image types who can contain more than one image.
     Interface :index is same as for GIF.  First we "ping" the image to see how
     many sub-images it contains.  Pinging is faster than loading the image to
     find out things about it.  */

  image = image_spec_value (img->spec, QCindex, NULL);
  ino = FIXNUMP (image) ? XFIXNAT (image) : 0;
  image_wand = NewMagickWand ();

  if (filename)
    status = MagickReadImage (image_wand, filename);
  else
    {
      Lisp_Object lwidth = image_spec_value (img->spec, QCwidth, NULL);
      Lisp_Object lheight = image_spec_value (img->spec, QCheight, NULL);

      if (FIXNATP (lwidth) && FIXNATP (lheight))
	{
	  MagickSetSize (image_wand, XFIXNAT (lwidth), XFIXNAT (lheight));
	  MagickSetDepth (image_wand, 8);
	}
      filename_hint = imagemagick_filename_hint (img->spec, hint_buffer);
      MagickSetFilename (image_wand, filename_hint);
      status = MagickReadImageBlob (image_wand, contents, size);
    }

  if (status == MagickFalse)
    {
      imagemagick_error (image_wand);
      DestroyMagickWand (image_wand);
      return 0;
    }

#ifdef HAVE_MAGICKAUTOORIENTIMAGE
  /* If no :rotation is explicitly specified, apply the automatic
     rotation from EXIF. */
  if (NILP (image_spec_value (img->spec, QCrotation, NULL)))
    if (MagickAutoOrientImage (image_wand) == MagickFalse)
      {
        image_error ("Error applying automatic orientation in image `%s'", img->spec);
        DestroyMagickWand (image_wand);
        return 0;
      }
#endif

  if (ino < 0 || ino >= MagickGetNumberImages (image_wand))
    {
      image_error ("Invalid image number `%s' in image `%s'", image, img->spec);
      DestroyMagickWand (image_wand);
      return 0;
    }

  if (MagickGetImageDelay (image_wand) > 0)
    img->lisp_data =
      Fcons (Qdelay,
             Fcons (make_float (MagickGetImageDelay (image_wand) / 100.0),
                    img->lisp_data));

  if (MagickGetNumberImages (image_wand) > 1)
    img->lisp_data =
      Fcons (Qcount,
             Fcons (make_fixnum (MagickGetNumberImages (image_wand)),
                    img->lisp_data));

  /* If we have an animated image, get the new wand based on the
     "super-wand". */
  if (MagickGetNumberImages (image_wand) > 1)
    {
      /* This is an animated image (it has a delay), so compute the
	 composite image etc. */
      if (MagickGetImageDelay (image_wand) > 0)
	{
	  MagickWand *super_wand = image_wand;
	  image_wand = imagemagick_compute_animated_image (super_wand, ino);
	  if (! image_wand)
	    image_wand = super_wand;
	  else
	    DestroyMagickWand (super_wand);
	}
      else
	/* This is not an animated image: It's just a multi-image file
	   (like an .ico file).  Just return the correct
	   sub-image.  */
	{
	  MagickWand *super_wand = image_wand;

	  MagickSetIteratorIndex (super_wand, ino);
	  image_wand = MagickGetImage (super_wand);
	  DestroyMagickWand (super_wand);
	}
    }

  /* Retrieve the frame's background color, for use later.  */
  {
    Emacs_Color bgcolor;
    Lisp_Object specified_bg;

    specified_bg = image_spec_value (img->spec, QCbackground, NULL);
    if (!STRINGP (specified_bg)
	|| !FRAME_TERMINAL (f)->defined_color_hook (f,
                                                    SSDATA (specified_bg),
                                                    &bgcolor,
                                                    false,
                                                    false))
      FRAME_TERMINAL (f)->query_frame_background_color (f, &bgcolor);

    bg_wand = NewPixelWand ();
    PixelSetRed   (bg_wand, (double) bgcolor.red   / 65535);
    PixelSetGreen (bg_wand, (double) bgcolor.green / 65535);
    PixelSetBlue  (bg_wand, (double) bgcolor.blue  / 65535);
  }

#ifndef DONT_CREATE_TRANSFORMED_IMAGEMAGICK_IMAGE
  compute_image_size (MagickGetImageWidth (image_wand),
		      MagickGetImageHeight (image_wand),
		      img, &desired_width, &desired_height);
#else
  desired_width = desired_height = -1;
#endif

  if (desired_width != -1 && desired_height != -1)
    {
      status = MagickScaleImage (image_wand, desired_width, desired_height);
      if (status == MagickFalse)
	{
	  image_error ("Imagemagick scale failed");
	  imagemagick_error (image_wand);
	  goto imagemagick_error;
	}
    }

  /* crop behaves similar to image slicing in Emacs but is more memory
     efficient.  */
  crop = image_spec_value (img->spec, QCcrop, NULL);

  if (CONSP (crop) && TYPE_RANGED_FIXNUMP (size_t, XCAR (crop)))
    {
      /* After some testing, it seems MagickCropImage is the fastest crop
         function in ImageMagick.  This crop function seems to do less copying
         than the alternatives, but it still reads the entire image into memory
         before cropping, which is apparently difficult to avoid when using
         imagemagick.  */
      size_t crop_width = XFIXNUM (XCAR (crop));
      crop = XCDR (crop);
      if (CONSP (crop) && TYPE_RANGED_FIXNUMP (size_t, XCAR (crop)))
	{
	  size_t crop_height = XFIXNUM (XCAR (crop));
	  crop = XCDR (crop);
	  if (CONSP (crop) && TYPE_RANGED_FIXNUMP (ssize_t, XCAR (crop)))
	    {
	      ssize_t crop_x = XFIXNUM (XCAR (crop));
	      crop = XCDR (crop);
	      if (CONSP (crop) && TYPE_RANGED_FIXNUMP (ssize_t, XCAR (crop)))
		{
		  ssize_t crop_y = XFIXNUM (XCAR (crop));
		  MagickCropImage (image_wand, crop_width, crop_height,
				   crop_x, crop_y);
		}
	    }
	}
    }

#ifndef DONT_CREATE_TRANSFORMED_IMAGEMAGICK_IMAGE
  /* Furthermore :rotation. we need background color and angle for
     rotation.  */
  /*
    TODO background handling for rotation specified_bg =
    image_spec_value (img->spec, QCbackground, NULL); if (!STRINGP
    (specified_bg).  */
  value = image_spec_value (img->spec, QCrotation, NULL);
  if (FLOATP (value))
    {
      rotation = XFLOAT_DATA (value);
      status = MagickRotateImage (image_wand, bg_wand, rotation);
      if (status == MagickFalse)
        {
          image_error ("Imagemagick image rotate failed");
	  imagemagick_error (image_wand);
          goto imagemagick_error;
        }
    }
#endif

  /* Set the canvas background color to the frame or specified
     background, and flatten the image.  Note: as of ImageMagick
     6.6.0, SVG image transparency is not handled properly
     (e.g. etc/images/splash.svg shows a white background always).  */
  {
    MagickWand *new_wand;
    MagickSetImageBackgroundColor (image_wand, bg_wand);
#ifdef HAVE_MAGICKMERGEIMAGELAYERS
    new_wand = MagickMergeImageLayers (image_wand, MergeLayer);
#else
    new_wand = MagickFlattenImages (image_wand);
#endif
    DestroyMagickWand (image_wand);
    image_wand = new_wand;
  }

  /* Finally we are done manipulating the image.  Figure out the
     resulting width/height and transfer ownership to Emacs.  */
  image_height = MagickGetImageHeight (image_wand);
  image_width = MagickGetImageWidth (image_wand);

  if (! (image_width <= INT_MAX && image_height <= INT_MAX
	 && check_image_size (f, image_width, image_height)))
    {
      image_size_error ();
      goto imagemagick_error;
    }

  width = image_width;
  height = image_height;

  /* We can now get a valid pixel buffer from the imagemagick file, if all
     went ok.  */

  init_color_table ();

#if defined (HAVE_MAGICKEXPORTIMAGEPIXELS) && \
  ! defined (HAVE_NS) && ! defined (HAVE_HAIKU)
  if (imagemagick_render_type != 0)
    {
      /* Magicexportimage is normally faster than pixelpushing.  This
         method is also well tested.  Some aspects of this method are
         ad-hoc and needs to be more researched. */
      void *dataptr;
      int imagedepth = 24; /*MagickGetImageDepth(image_wand);*/
      const char *exportdepth = imagedepth <= 8 ? "I" : "BGRP"; /*"RGBP";*/
      /* Try to create a x pixmap to hold the imagemagick pixmap.  */
      if (!image_create_x_image_and_pixmap (f, img, width, height, imagedepth,
					    &ximg, 0))
	{
#ifdef COLOR_TABLE_SUPPORT
	  free_color_table ();
#endif
	  image_error ("Imagemagick X bitmap allocation failure");
	  goto imagemagick_error;
	}
      dataptr = ximg->data;

      /* Oddly, the below code doesn't seem to work:*/
      /* switch(ximg->bitmap_unit){ */
      /* case 8: */
      /*   pixelwidth=CharPixel; */
      /*   break; */
      /* case   16: */
      /*   pixelwidth=ShortPixel; */
      /*   break; */
      /* case   32: */
      /*   pixelwidth=LongPixel; */
      /*   break; */
      /* } */
      /*
        Here im just guessing the format of the bitmap.
        happens to work fine for:
        - bw djvu images
        on rgb display.
        seems about 3 times as fast as pixel pushing(not carefully measured)
      */
      int pixelwidth = CharPixel; /*??? TODO figure out*/
      MagickExportImagePixels (image_wand, 0, 0, width, height,
			       exportdepth, pixelwidth, dataptr);
    }
  else
#endif /* HAVE_MAGICKEXPORTIMAGEPIXELS */
    {
      size_t image_height;
      double quantum_range = QuantumRange;
      MagickRealType color_scale = 65535.0 / quantum_range;
      /* Try to create a x pixmap to hold the imagemagick pixmap.  */
      if (!image_create_x_image_and_pixmap (f, img, width, height, 0,
					    &ximg, 0))
        {
#ifdef COLOR_TABLE_SUPPORT
	  free_color_table ();
#endif
          image_error ("Imagemagick X bitmap allocation failure");
          goto imagemagick_error;
        }

      /* Copy imagemagick image to x with primitive yet robust pixel
         pusher loop.  This has been tested a lot with many different
         images.  */

      /* Copy pixels from the imagemagick image structure to the x image map. */
      iterator = NewPixelIterator (image_wand);
      if (! iterator)
        {
#ifdef COLOR_TABLE_SUPPORT
	  free_color_table ();
#endif
	  image_destroy_x_image (ximg);
          image_error ("Imagemagick pixel iterator creation failed");
          goto imagemagick_error;
        }

      image_height = MagickGetImageHeight (image_wand);
      for (y = 0; y < image_height; y++)
        {
	  size_t row_width;
	  pixels = PixelGetNextIteratorRow (iterator, &row_width);
          if (! pixels)
            break;
	  int xlim = min (row_width, width);
	  for (x = 0; x < xlim; x++)
            {
              PixelGetMagickColor (pixels[x], &pixel);
              PUT_PIXEL (ximg, x, y,
                         lookup_rgb_color (f,
					   color_scale * pixel.red,
					   color_scale * pixel.green,
					   color_scale * pixel.blue));
	    }
	}
      DestroyPixelIterator (iterator);
    }

#ifdef COLOR_TABLE_SUPPORT
  /* Remember colors allocated for this image.  */
  img->colors = colors_in_color_table (&img->ncolors);
  free_color_table ();
#endif /* COLOR_TABLE_SUPPORT */

  img->width  = width;
  img->height = height;

  /* Put ximg into the image.  */
  image_put_x_image (f, img, ximg, 0);

  /* Final cleanup. image_wand should be the only resource left. */
  DestroyMagickWand (image_wand);
  if (bg_wand) DestroyPixelWand (bg_wand);

  /* Do not call MagickWandTerminus, to work around ImageMagick bug 825.  See:
     https://github.com/ImageMagick/ImageMagick/issues/825
     Although this bug was introduced in ImageMagick 6.9.9-14 and
     fixed in 6.9.9-18, it's simpler to work around it in all versions.  */

  return 1;

 imagemagick_error:
  DestroyMagickWand (image_wand);
  if (bg_wand) DestroyPixelWand (bg_wand);

  /* TODO more cleanup.  */
  image_error ("Error parsing IMAGEMAGICK image `%s'", img->spec);
  return 0;
}


/* Load IMAGEMAGICK image IMG for use on frame F.  Value is true if
   successful. this function will go into the imagemagick_type structure, and
   the prototype thus needs to be compatible with that structure.  */

static bool
imagemagick_load (struct frame *f, struct image *img)
{
  bool success_p = 0;
  Lisp_Object file_name;

  /* If IMG->spec specifies a file name, create a non-file spec from it.  */
  file_name = image_spec_value (img->spec, QCfile, NULL);
  if (STRINGP (file_name))
    {
      Lisp_Object file = image_find_image_file (file_name);
      if (!STRINGP (file))
	{
	  image_error ("Cannot find image file `%s'", file_name);
	  return 0;
	}
      file = ENCODE_FILE (file);
#ifdef WINDOWSNT
      file = ansi_encode_filename (file);
#endif
      success_p = imagemagick_load_image (f, img, 0, 0, SSDATA (file));
    }
  /* Else it's not a file, it's a Lisp object.  Load the image from a
     Lisp object rather than a file.  */
  else
    {
      Lisp_Object data;

      data = image_spec_value (img->spec, QCdata, NULL);
      if (!STRINGP (data))
	{
	  image_error ("Invalid image data `%s'", data);
	  return 0;
	}
      success_p = imagemagick_load_image (f, img, SDATA (data),
                                          SBYTES (data), NULL);
    }

  return success_p;
}

DEFUN ("imagemagick-types", Fimagemagick_types, Simagemagick_types, 0, 0, 0,
       doc: /* Return a list of image types supported by ImageMagick.
Each entry in this list is a symbol named after an ImageMagick format
tag.  See the ImageMagick manual for a list of ImageMagick formats and
their descriptions (https://www.imagemagick.org/script/formats.php).
You can also try the shell command: `identify -list format'.

Note that ImageMagick recognizes many file-types that Emacs does not
recognize as images, such as C.  See `imagemagick-enabled-types'
and `imagemagick-types-inhibit'.  */)
  (void)
{
  Lisp_Object typelist = Qnil;
  size_t numf = 0;
  ExceptionInfo *ex;
  char **imtypes;
  size_t i;

  imagemagick_initialize ();
  ex = AcquireExceptionInfo ();
  imtypes = GetMagickList ("*", &numf, ex);
  DestroyExceptionInfo (ex);

  for (i = 0; i < numf; i++)
    {
      Lisp_Object imagemagicktype = intern (imtypes[i]);
      typelist = Fcons (imagemagicktype, typelist);
      imtypes[i] = MagickRelinquishMemory (imtypes[i]);
    }

  MagickRelinquishMemory (imtypes);
  return Fnreverse (typelist);
}

#endif	/* defined (HAVE_IMAGEMAGICK) */



/***********************************************************************
				 SVG
 ***********************************************************************/

#ifdef HAVE_RSVG

/* Function prototypes.  */

static bool svg_load_image (struct frame *, struct image *,
			    char *, ptrdiff_t, char *);

/* Indices of image specification fields in svg_format, below.  */

enum svg_keyword_index
{
  SVG_TYPE,
  SVG_DATA,
  SVG_FILE,
  SVG_BASE_URI,
  SVG_CSS,
  SVG_ASCENT,
  SVG_MARGIN,
  SVG_RELIEF,
  SVG_ALGORITHM,
  SVG_HEURISTIC_MASK,
  SVG_MASK,
  SVG_FOREGROUND,
  SVG_BACKGROUND,
  SVG_LAST
};

/* Vector of image_keyword structures describing the format
   of valid user-defined image specifications.  */

static const struct image_keyword svg_format[SVG_LAST] =
{
  {":type",		IMAGE_SYMBOL_VALUE,			1},
  {":data",		IMAGE_STRING_VALUE,			0},
  {":file",		IMAGE_STRING_VALUE,			0},
  {":base-uri",		IMAGE_STRING_VALUE,			0},
  {":css",		IMAGE_STRING_VALUE,                     0},
  {":ascent",		IMAGE_ASCENT_VALUE,			0},
  {":margin",		IMAGE_NON_NEGATIVE_INTEGER_VALUE_OR_PAIR, 0},
  {":relief",		IMAGE_INTEGER_VALUE,			0},
  {":conversion",	IMAGE_DONT_CHECK_VALUE_TYPE,		0},
  {":heuristic-mask",	IMAGE_DONT_CHECK_VALUE_TYPE,		0},
  {":mask",		IMAGE_DONT_CHECK_VALUE_TYPE,		0},
  {":foreground",	IMAGE_STRING_OR_NIL_VALUE,		0},
  {":background",	IMAGE_STRING_OR_NIL_VALUE,		0}
};

/* Return true if OBJECT is a valid SVG image specification.  Do
   this by calling parse_image_spec and supplying the keywords that
   identify the SVG format.   */

static bool
svg_image_p (Lisp_Object object)
{
  struct image_keyword fmt[SVG_LAST];
  memcpy (fmt, svg_format, sizeof fmt);

  if (!parse_image_spec (object, fmt, SVG_LAST, Qsvg))
    return 0;

  /* Must specify either the :data or :file keyword.  */
  return fmt[SVG_FILE].count + fmt[SVG_DATA].count == 1;
}

/* Some versions of glib's gatomic.h define MemoryBarrier, but MinGW
   w32api 3.18 and later has its own definition.  The following gross
   hack avoids the clash.  */
# ifdef WINDOWSNT
#  if (__W32API_MAJOR_VERSION + (__W32API_MINOR_VERSION >= 18)) >= 4
#   define W32_SAVE_MINGW_VERSION __MINGW_MAJOR_VERSION
#   undef __MINGW_MAJOR_VERSION
#   define __MINGW_MAJOR_VERSION 4
#  endif
# endif

# include <librsvg/rsvg.h>

/* librsvg is too old for us if it doesn't define this macro.  */
# ifndef LIBRSVG_CHECK_VERSION
#  define LIBRSVG_CHECK_VERSION(v, w, x) false
# endif

# ifdef WINDOWSNT

/* Restore the original definition of __MINGW_MAJOR_VERSION.  */
#  if defined W32_SAVE_MINGW_VERSION && defined __MINGW_MAJOR_VERSION
#   undef __MINGW_MAJOR_VERSION
#   define __MINGW_MAJOR_VERSION W32_SAVE_MINGW_VERSION
#   ifdef __MINGW_MAJOR_VERSION
#    undef W32_SAVE_MINGW_VERSION
#   endif
#  endif

/* SVG library functions.  */
#  if LIBRSVG_CHECK_VERSION (2, 32, 0)
DEF_DLL_FN (GFile *, g_file_new_for_path, (char const *));
DEF_DLL_FN (GInputStream *, g_memory_input_stream_new_from_data,
	    (void const *, gssize, GDestroyNotify));
DEF_DLL_FN (RsvgHandle *, rsvg_handle_new_from_stream_sync,
	    (GInputStream *, GFile *, RsvgHandleFlags, GCancellable *,
	     GError **error));
#  else
DEF_DLL_FN (RsvgHandle *, rsvg_handle_new, (void));
DEF_DLL_FN (void, rsvg_handle_set_base_uri, (RsvgHandle *, const char *));
DEF_DLL_FN (gboolean, rsvg_handle_write,
	    (RsvgHandle *, const guchar *, gsize, GError **));
DEF_DLL_FN (gboolean, rsvg_handle_close, (RsvgHandle *, GError **));
#  endif

DEF_DLL_FN (void, rsvg_handle_set_dpi_x_y,
	    (RsvgHandle * handle, double dpi_x, double dpi_y));

#  if LIBRSVG_CHECK_VERSION (2, 52, 1)
DEF_DLL_FN (gboolean, rsvg_handle_get_intrinsic_size_in_pixels,
            (RsvgHandle *, gdouble *, gdouble *));
#  endif
#  if LIBRSVG_CHECK_VERSION (2, 46, 0)
DEF_DLL_FN (void, rsvg_handle_get_intrinsic_dimensions,
            (RsvgHandle *, gboolean *, RsvgLength *, gboolean *,
            RsvgLength *, gboolean *, RsvgRectangle *));
DEF_DLL_FN (gboolean, rsvg_handle_get_geometry_for_layer,
	    (RsvgHandle *, const char *, const RsvgRectangle *,
	     RsvgRectangle *, RsvgRectangle *, GError **));
#  else
DEF_DLL_FN (void, rsvg_handle_get_dimensions,
	    (RsvgHandle *, RsvgDimensionData *));
#  endif

#  if LIBRSVG_CHECK_VERSION (2, 48, 0)
DEF_DLL_FN (gboolean, rsvg_handle_set_stylesheet,
	    (RsvgHandle *, const guint8 *, gsize, GError **));
#  endif
DEF_DLL_FN (GdkPixbuf *, rsvg_handle_get_pixbuf, (RsvgHandle *));
DEF_DLL_FN (int, gdk_pixbuf_get_width, (const GdkPixbuf *));
DEF_DLL_FN (int, gdk_pixbuf_get_height, (const GdkPixbuf *));
DEF_DLL_FN (guchar *, gdk_pixbuf_get_pixels, (const GdkPixbuf *));
DEF_DLL_FN (int, gdk_pixbuf_get_rowstride, (const GdkPixbuf *));
DEF_DLL_FN (GdkColorspace, gdk_pixbuf_get_colorspace, (const GdkPixbuf *));
DEF_DLL_FN (int, gdk_pixbuf_get_n_channels, (const GdkPixbuf *));
DEF_DLL_FN (gboolean, gdk_pixbuf_get_has_alpha, (const GdkPixbuf *));
DEF_DLL_FN (int, gdk_pixbuf_get_bits_per_sample, (const GdkPixbuf *));

#  if ! GLIB_CHECK_VERSION (2, 36, 0)
DEF_DLL_FN (void, g_type_init, (void));
#  endif
DEF_DLL_FN (void, g_object_unref, (gpointer));
DEF_DLL_FN (void, g_error_free, (GError *));

static bool
init_svg_functions (void)
{
  HMODULE library, gdklib = NULL, glib = NULL, gobject = NULL, giolib = NULL;

  if (!(glib = w32_delayed_load (Qglib))
      || !(gobject = w32_delayed_load (Qgobject))
#  if LIBRSVG_CHECK_VERSION (2, 32, 0)
      || !(giolib = w32_delayed_load (Qgio))
#  endif
      || !(gdklib = w32_delayed_load (Qgdk_pixbuf))
      || !(library = w32_delayed_load (Qsvg)))
    {
      if (gdklib)  FreeLibrary (gdklib);
      if (giolib)  FreeLibrary (giolib);
      if (gobject) FreeLibrary (gobject);
      if (glib)    FreeLibrary (glib);
      return 0;
    }

#if LIBRSVG_CHECK_VERSION (2, 32, 0)
  LOAD_DLL_FN (giolib, g_file_new_for_path);
  LOAD_DLL_FN (giolib, g_memory_input_stream_new_from_data);
  LOAD_DLL_FN (library, rsvg_handle_new_from_stream_sync);
#else
  LOAD_DLL_FN (library, rsvg_handle_new);
  LOAD_DLL_FN (library, rsvg_handle_set_base_uri);
  LOAD_DLL_FN (library, rsvg_handle_write);
  LOAD_DLL_FN (library, rsvg_handle_close);
#endif
  LOAD_DLL_FN (library, rsvg_handle_set_dpi_x_y);
#if LIBRSVG_CHECK_VERSION (2, 52, 1)
  LOAD_DLL_FN (library, rsvg_handle_get_intrinsic_size_in_pixels);
#endif
#if LIBRSVG_CHECK_VERSION (2, 46, 0)
  LOAD_DLL_FN (library, rsvg_handle_get_intrinsic_dimensions);
  LOAD_DLL_FN (library, rsvg_handle_get_geometry_for_layer);
#else
  LOAD_DLL_FN (library, rsvg_handle_get_dimensions);
#endif
#if LIBRSVG_CHECK_VERSION (2, 48, 0)
  LOAD_DLL_FN (library, rsvg_handle_set_stylesheet);
#endif
  LOAD_DLL_FN (library, rsvg_handle_get_pixbuf);

  LOAD_DLL_FN (gdklib, gdk_pixbuf_get_width);
  LOAD_DLL_FN (gdklib, gdk_pixbuf_get_height);
  LOAD_DLL_FN (gdklib, gdk_pixbuf_get_pixels);
  LOAD_DLL_FN (gdklib, gdk_pixbuf_get_rowstride);
  LOAD_DLL_FN (gdklib, gdk_pixbuf_get_colorspace);
  LOAD_DLL_FN (gdklib, gdk_pixbuf_get_n_channels);
  LOAD_DLL_FN (gdklib, gdk_pixbuf_get_has_alpha);
  LOAD_DLL_FN (gdklib, gdk_pixbuf_get_bits_per_sample);

#  if ! GLIB_CHECK_VERSION (2, 36, 0)
  LOAD_DLL_FN (gobject, g_type_init);
#  endif
  LOAD_DLL_FN (gobject, g_object_unref);
  LOAD_DLL_FN (glib, g_error_free);

  return 1;
}

/* The following aliases for library functions allow dynamic loading
   to be used on some platforms.  */

#  undef gdk_pixbuf_get_bits_per_sample
#  undef gdk_pixbuf_get_colorspace
#  undef gdk_pixbuf_get_has_alpha
#  undef gdk_pixbuf_get_height
#  undef gdk_pixbuf_get_n_channels
#  undef gdk_pixbuf_get_pixels
#  undef gdk_pixbuf_get_rowstride
#  undef gdk_pixbuf_get_width
#  undef g_error_free
#  undef g_object_unref
#  undef g_type_init
#  if LIBRSVG_CHECK_VERSION (2, 52, 1)
#   undef rsvg_handle_get_intrinsic_size_in_pixels
#  endif
#  if LIBRSVG_CHECK_VERSION (2, 46, 0)
#   undef rsvg_handle_get_intrinsic_dimensions
#   undef rsvg_handle_get_geometry_for_layer
#  else
#   undef rsvg_handle_get_dimensions
#  endif
#  if LIBRSVG_CHECK_VERSION (2, 48, 0)
#   undef rsvg_handle_set_stylesheet
#  endif
#  undef rsvg_handle_get_pixbuf
#  if LIBRSVG_CHECK_VERSION (2, 32, 0)
#   undef g_file_new_for_path
#   undef g_memory_input_stream_new_from_data
#   undef rsvg_handle_new_from_stream_sync
#  else
#   undef rsvg_handle_close
#   undef rsvg_handle_new
#   undef rsvg_handle_set_base_uri
#   undef rsvg_handle_write
#  endif
#  undef rsvg_handle_set_dpi_x_y

#  define gdk_pixbuf_get_bits_per_sample fn_gdk_pixbuf_get_bits_per_sample
#  define gdk_pixbuf_get_colorspace fn_gdk_pixbuf_get_colorspace
#  define gdk_pixbuf_get_has_alpha fn_gdk_pixbuf_get_has_alpha
#  define gdk_pixbuf_get_height fn_gdk_pixbuf_get_height
#  define gdk_pixbuf_get_n_channels fn_gdk_pixbuf_get_n_channels
#  define gdk_pixbuf_get_pixels fn_gdk_pixbuf_get_pixels
#  define gdk_pixbuf_get_rowstride fn_gdk_pixbuf_get_rowstride
#  define gdk_pixbuf_get_width fn_gdk_pixbuf_get_width
#  define g_error_free fn_g_error_free
#  define g_object_unref fn_g_object_unref
#  if ! GLIB_CHECK_VERSION (2, 36, 0)
#   define g_type_init fn_g_type_init
#  endif
#  if LIBRSVG_CHECK_VERSION (2, 52, 1)
#   define rsvg_handle_get_intrinsic_size_in_pixels \
	fn_rsvg_handle_get_intrinsic_size_in_pixels
#  endif
#  if LIBRSVG_CHECK_VERSION (2, 46, 0)
#   define rsvg_handle_get_intrinsic_dimensions \
	fn_rsvg_handle_get_intrinsic_dimensions
#   define rsvg_handle_get_geometry_for_layer	\
	fn_rsvg_handle_get_geometry_for_layer
#  else
#   define rsvg_handle_get_dimensions fn_rsvg_handle_get_dimensions
#  endif
#  if LIBRSVG_CHECK_VERSION (2, 48, 0)
#   define rsvg_handle_set_stylesheet fn_rsvg_handle_set_stylesheet
#  endif
#  define rsvg_handle_get_pixbuf fn_rsvg_handle_get_pixbuf
#  if LIBRSVG_CHECK_VERSION (2, 32, 0)
#   define g_file_new_for_path fn_g_file_new_for_path
#   define g_memory_input_stream_new_from_data \
	fn_g_memory_input_stream_new_from_data
#   define rsvg_handle_new_from_stream_sync fn_rsvg_handle_new_from_stream_sync
#  else
#   define rsvg_handle_close fn_rsvg_handle_close
#   define rsvg_handle_new fn_rsvg_handle_new
#   define rsvg_handle_set_base_uri fn_rsvg_handle_set_base_uri
#   define rsvg_handle_write fn_rsvg_handle_write
#  endif
#  define rsvg_handle_set_dpi_x_y fn_rsvg_handle_set_dpi_x_y

# endif /* !WINDOWSNT  */

/* Load SVG image IMG for use on frame F.  Value is true if
   successful.  */

static bool
svg_load (struct frame *f, struct image *img)
{
  bool success_p = 0;
  Lisp_Object file_name, base_uri;

  /* If IMG->spec specifies a file name, create a non-file spec from it.  */
  file_name = image_spec_value (img->spec, QCfile, NULL);
  base_uri = image_spec_value (img->spec, QCbase_uri, NULL);
  if (STRINGP (file_name))
    {
      int fd;
      Lisp_Object file = image_find_image_fd (file_name, &fd);
      if (!STRINGP (file))
	{
	  image_error ("Cannot find image file `%s'", file_name);
	  return 0;
	}

      /* Read the entire file into memory.  */
      ptrdiff_t size;
      char *contents = slurp_file (fd, &size);
      if (contents == NULL)
	{
	  image_error ("Error loading SVG image `%s'", file);
	  return 0;
	}
      /* If the file was slurped into memory properly, parse it.  */
      if (!STRINGP (base_uri))
        base_uri = file;
      success_p = svg_load_image (f, img, contents, size,
                                  SSDATA (ENCODE_FILE (base_uri)));
      xfree (contents);
    }
  /* Else it's not a file, it's a Lisp object.  Load the image from a
     Lisp object rather than a file.  */
  else
    {
      Lisp_Object data;

      data = image_spec_value (img->spec, QCdata, NULL);
      if (!STRINGP (data))
	{
	  image_error ("Invalid image data `%s'", data);
	  return 0;
	}
      if (!STRINGP (base_uri))
        base_uri = BVAR (current_buffer, filename);
      success_p = svg_load_image (f, img, SSDATA (data), SBYTES (data),
                                  (STRINGP (base_uri) ?
                                   SSDATA (ENCODE_FILE (base_uri)) : NULL));
    }

  return success_p;
}

#if LIBRSVG_CHECK_VERSION (2, 46, 0)
static double
svg_css_length_to_pixels (RsvgLength length, double dpi, int font_size)
{
  double value = length.length;

  switch (length.unit)
    {
    case RSVG_UNIT_PX:
      /* Already a pixel value.  */
      break;
    case RSVG_UNIT_CM:
      /* 2.54 cm in an inch.  */
      value = dpi * value / 2.54;
      break;
    case RSVG_UNIT_MM:
      /* 25.4 mm in an inch.  */
      value = dpi * value / 25.4;
      break;
    case RSVG_UNIT_PT:
      /* 72 points in an inch.  */
      value = dpi * value / 72;
      break;
    case RSVG_UNIT_PC:
      /* 6 picas in an inch.  */
      value = dpi * value / 6;
      break;
    case RSVG_UNIT_IN:
      value *= dpi;
      break;
#if LIBRSVG_CHECK_VERSION (2, 48, 0)
      /* We don't know exactly what font size is used on older librsvg
	 versions.  */
    case RSVG_UNIT_EM:
      value *= font_size;
      break;
#endif
    default:
      /* Probably ex or %.  We can't know what the pixel value is
         without more information.  */
      value = 0;
    }

  return value;
}
#endif

/* Load frame F and image IMG.  CONTENTS contains the SVG XML data to
   be parsed, SIZE is its size, and FILENAME is the name of the SVG
   file being loaded.

   Use librsvg to do most of the image processing.

   Return true when successful.  */
static bool
svg_load_image (struct frame *f, struct image *img, char *contents,
		ptrdiff_t size, char *filename)
{
  RsvgHandle *rsvg_handle;
  double viewbox_width, viewbox_height;
  GError *err = NULL;
  GdkPixbuf *pixbuf;
  int width;
  int height;
  const guint8 *pixels;
  int rowstride;
  char *wrapped_contents = NULL;
  ptrdiff_t wrapped_size;

  bool empty_errmsg = true;
  const char *errmsg = "";
  ptrdiff_t errlen = 0;

#if LIBRSVG_CHECK_VERSION (2, 48, 0)
  char *css = NULL;
#endif

#if ! GLIB_CHECK_VERSION (2, 36, 0)
  /* g_type_init is a glib function that must be called prior to
     using gnome type library functions (obsolete since 2.36.0).  */
  g_type_init ();
#endif

  /* Parse the unmodified SVG data so we can get its initial size.  */

#if LIBRSVG_CHECK_VERSION (2, 32, 0)
  GInputStream *input_stream
    = g_memory_input_stream_new_from_data (contents, size, NULL);
  GFile *base_file = filename ? g_file_new_for_path (filename) : NULL;
  rsvg_handle = rsvg_handle_new_from_stream_sync (input_stream, base_file,
						  RSVG_HANDLE_FLAGS_NONE,
						  NULL, &err);

  if (base_file)
    g_object_unref (base_file);
  g_object_unref (input_stream);

  /* Check rsvg_handle too, to avoid librsvg 2.40.13 bug (Bug#36773#26).  */
  if (!rsvg_handle || err) goto rsvg_error;

  rsvg_handle_set_dpi_x_y (rsvg_handle, FRAME_DISPLAY_INFO (f)->resx,
                           FRAME_DISPLAY_INFO (f)->resy);

#if LIBRSVG_CHECK_VERSION (2, 48, 0)
  Lisp_Object lcss = image_spec_value (img->spec, QCcss, NULL);
  if (!STRINGP (lcss))
    {
      /* Generate the CSS for the SVG image.  */
      /* FIXME: The below calculations leave enough space for a font
	 size up to 9999, if it overflows we just throw an error but
	 should probably increase the buffer size.  */
      const char *css_spec = "svg{font-family:\"%s\";font-size:%dpx}";
      int css_len = strlen (css_spec) + strlen (img->face_font_family) + 1;
      css = xmalloc (css_len);
      if (css_len <= snprintf (css, css_len, css_spec,
			       img->face_font_family, img->face_font_size))
	goto rsvg_error;

      rsvg_handle_set_stylesheet (rsvg_handle, (guint8 *)css, strlen (css), NULL);
    }
  else
    {
      css = xmalloc (SBYTES (lcss) + 1);
      strncpy (css, SSDATA (lcss), SBYTES (lcss));
      *(css + SBYTES (lcss) + 1) = 0;
    }
#endif

#else
  /* Make a handle to a new rsvg object.  */
  rsvg_handle = rsvg_handle_new ();
  eassume (rsvg_handle);

  rsvg_handle_set_dpi_x_y (rsvg_handle, FRAME_DISPLAY_INFO (f)->resx,
                           FRAME_DISPLAY_INFO (f)->resy);

  /* Set base_uri for properly handling referenced images (via 'href').
     Can be explicitly specified using `:base_uri' image property.
     See rsvg bug 596114 - "image refs are relative to curdir, not .svg file"
     <https://gitlab.gnome.org/GNOME/librsvg/issues/33>. */
  if (filename)
    rsvg_handle_set_base_uri (rsvg_handle, filename);

  /* Parse the contents argument and fill in the rsvg_handle.  */
  rsvg_handle_write (rsvg_handle, (unsigned char *) contents, size, &err);
  if (err) goto rsvg_error;

  /* The parsing is complete, rsvg_handle is ready to be used, close
     it for further writes.  */
  rsvg_handle_close (rsvg_handle, &err);
  if (err) goto rsvg_error;
#endif

  /* Get the image dimensions.  */
#if LIBRSVG_CHECK_VERSION (2, 46, 0)
  gdouble gviewbox_width = 0, gviewbox_height = 0;
  gboolean has_viewbox = FALSE;
# if LIBRSVG_CHECK_VERSION (2, 52, 1)
  has_viewbox = rsvg_handle_get_intrinsic_size_in_pixels (rsvg_handle,
							  &gviewbox_width,
							  &gviewbox_height);
# endif

  if (has_viewbox)
    {
      viewbox_width = gviewbox_width;
      viewbox_height = gviewbox_height;
    }
  else
    {
      RsvgRectangle zero_rect, viewbox, out_logical_rect;

      /* Try the intrinsic dimensions first.  */
      gboolean has_width, has_height;
      RsvgLength iwidth, iheight;
      double dpi = FRAME_DISPLAY_INFO (f)->resx;

      rsvg_handle_get_intrinsic_dimensions (rsvg_handle,
					    &has_width, &iwidth,
					    &has_height, &iheight,
					    &has_viewbox, &viewbox);

      if (has_width && has_height)
	{
	  /* Success!  We can use these values directly.  */
	  viewbox_width = svg_css_length_to_pixels (iwidth, dpi,
						    img->face_font_size);
	  viewbox_height = svg_css_length_to_pixels (iheight, dpi,
						     img->face_font_size);
	}
      else if (has_width && has_viewbox)
	{
	  viewbox_width = svg_css_length_to_pixels (iwidth, dpi,
						    img->face_font_size);
	  viewbox_height = viewbox_width * viewbox.height / viewbox.width;
	}
      else if (has_height && has_viewbox)
	{
	  viewbox_height = svg_css_length_to_pixels (iheight, dpi,
						     img->face_font_size);
	  viewbox_width = viewbox_height * viewbox.width / viewbox.height;
	}
      else if (has_viewbox)
	{
	  viewbox_width = viewbox.width;
	  viewbox_height = viewbox.height;
	}
      else
	viewbox_width = viewbox_height = 0;

      if (! (0 < viewbox_width && 0 < viewbox_height))
	{
	  /* We haven't found a usable set of sizes, so try working out
	     the visible area.  */
	  rsvg_handle_get_geometry_for_layer (rsvg_handle, NULL,
					      &zero_rect, &viewbox,
					      &out_logical_rect, NULL);
	  viewbox_width = viewbox.x + viewbox.width;
	  viewbox_height = viewbox.y + viewbox.height;
	}
    }
#else
  /* In librsvg before 2.46.0, guess the viewbox from the image dimensions.  */
  RsvgDimensionData dimension_data;
  rsvg_handle_get_dimensions (rsvg_handle, &dimension_data);
  viewbox_width = dimension_data.width;
  viewbox_height = dimension_data.height;
#endif

#ifdef HAVE_NATIVE_TRANSFORMS
  compute_image_size (viewbox_width, viewbox_height, img,
                      &width, &height);

  width = scale_image_size (width, 1, FRAME_SCALE_FACTOR (f));
  height = scale_image_size (height, 1, FRAME_SCALE_FACTOR (f));
#else
  width = viewbox_width;
  height = viewbox_height;
#endif

  if (! check_image_size (f, width, height))
    {
      image_size_error ();
      goto done_error;
    }

  /* We are now done with the unmodified data.  */
  g_object_unref (rsvg_handle);

  /* Wrap the SVG data in another SVG.  This allows us to set the
     width and height, as well as modify the foreground and background
     colors.  */
  {
    Lisp_Object value;
    unsigned long foreground = img->face_foreground;
    unsigned long background = img->face_background;

    Lisp_Object encoded_contents
      = Fbase64_encode_string (make_unibyte_string (contents, size), Qt);

    /* The wrapper sets the foreground color, width and height, and
       viewBox must contain the dimensions of the original image.  It
       also draws a rectangle over the whole space, set to the
       background color, before including the original image.  This
       acts to set the background color, instead of leaving it
       transparent.  */
    const char *wrapper =
      "<svg xmlns:xlink=\"http://www.w3.org/1999/xlink\" "
      "xmlns:xi=\"http://www.w3.org/2001/XInclude\" "
      "style=\"color: #%06X; fill: currentColor;\" "
      "width=\"%d\" height=\"%d\" preserveAspectRatio=\"none\" "
      "viewBox=\"0 0 %f %f\">"
      "<rect width=\"100%%\" height=\"100%%\" fill=\"#%06X\"/>"
      "<xi:include href=\"data:image/svg+xml;base64,%s\"></xi:include>"
      "</svg>";

    /* FIXME: I've added 64 in the hope it will cover the size of the
       width and height strings and things.  */
    int buffer_size = SBYTES (encoded_contents) + strlen (wrapper) + 64;

    value = image_spec_value (img->spec, QCforeground, NULL);
    if (!NILP (value))
      foreground = image_alloc_image_color (f, img, value, img->face_foreground);
    value = image_spec_value (img->spec, QCbackground, NULL);
    if (!NILP (value))
      {
        background = image_alloc_image_color (f, img, value, img->face_background);
        img->background = background;
        img->background_valid = 1;
      }

    wrapped_contents = xmalloc (buffer_size);

    if (buffer_size <= snprintf (wrapped_contents, buffer_size, wrapper,
				 foreground & 0xFFFFFF, width, height,
				 viewbox_width, viewbox_height,
				 background & 0xFFFFFF,
				 SSDATA (encoded_contents)))
      goto rsvg_error;

    wrapped_size = strlen (wrapped_contents);
  }

  /* Now we parse the wrapped version.  */

#if LIBRSVG_CHECK_VERSION (2, 32, 0)
  input_stream = g_memory_input_stream_new_from_data (wrapped_contents, wrapped_size, NULL);
  base_file = filename ? g_file_new_for_path (filename) : NULL;
  rsvg_handle = rsvg_handle_new_from_stream_sync (input_stream, base_file,
						  RSVG_HANDLE_FLAGS_NONE,
						  NULL, &err);

  if (base_file)
    g_object_unref (base_file);
  g_object_unref (input_stream);

  /* Check rsvg_handle too, to avoid librsvg 2.40.13 bug (Bug#36773#26).  */
  if (!rsvg_handle || err) goto rsvg_error;

  rsvg_handle_set_dpi_x_y (rsvg_handle, FRAME_DISPLAY_INFO (f)->resx,
                           FRAME_DISPLAY_INFO (f)->resy);

#if LIBRSVG_CHECK_VERSION (2, 48, 0)
  rsvg_handle_set_stylesheet (rsvg_handle, (guint8 *)css, strlen (css), NULL);
#endif
#else
  /* Make a handle to a new rsvg object.  */
  rsvg_handle = rsvg_handle_new ();
  eassume (rsvg_handle);

  rsvg_handle_set_dpi_x_y (rsvg_handle, FRAME_DISPLAY_INFO (f)->resx,
                           FRAME_DISPLAY_INFO (f)->resy);

  /* Set base_uri for properly handling referenced images (via 'href').
     Can be explicitly specified using `:base_uri' image property.
     See rsvg bug 596114 - "image refs are relative to curdir, not .svg file"
     <https://gitlab.gnome.org/GNOME/librsvg/issues/33>. */
  if (filename)
    rsvg_handle_set_base_uri (rsvg_handle, filename);

  /* Parse the contents argument and fill in the rsvg_handle.  */
  rsvg_handle_write (rsvg_handle, (unsigned char *) wrapped_contents, wrapped_size, &err);
  if (err) goto rsvg_error;

  /* The parsing is complete, rsvg_handle is ready to used, close it
     for further writes.  */
  rsvg_handle_close (rsvg_handle, &err);
  if (err) goto rsvg_error;
#endif


  /* We can now get a valid pixel buffer from the svg file, if all
     went ok.  */
  pixbuf = rsvg_handle_get_pixbuf (rsvg_handle);
  if (!pixbuf) goto rsvg_error;
  g_object_unref (rsvg_handle);
  xfree (wrapped_contents);

#if LIBRSVG_CHECK_VERSION (2, 48, 0)
  if (!STRINGP (lcss))
    xfree (css);
#endif

  /* Extract some meta data from the svg handle.  */
  width     = gdk_pixbuf_get_width (pixbuf);
  height    = gdk_pixbuf_get_height (pixbuf);
  pixels    = gdk_pixbuf_get_pixels (pixbuf);
  rowstride = gdk_pixbuf_get_rowstride (pixbuf);

  /* Validate the svg meta data.  */
  eassert (gdk_pixbuf_get_colorspace (pixbuf) == GDK_COLORSPACE_RGB);
  eassert (gdk_pixbuf_get_n_channels (pixbuf) == 4);
  eassert (gdk_pixbuf_get_has_alpha (pixbuf));
  eassert (gdk_pixbuf_get_bits_per_sample (pixbuf) == 8);

  {
    /* Try to create a x pixmap to hold the svg pixmap.  */
    Emacs_Pix_Container ximg;
    if (!image_create_x_image_and_pixmap (f, img, width, height, 0, &ximg, 0))
      {
	g_object_unref (pixbuf);
	return false;
      }

    init_color_table ();

    /* This loop handles opacity values, since Emacs assumes
       non-transparent images.  Each pixel must be "flattened" by
       calculating the resulting color, given the transparency of the
       pixel, and the image background color.  */
    for (int y = 0; y < height; ++y)
      {
	for (int x = 0; x < width; ++x)
	  {
	    int red     = *pixels++;
	    int green   = *pixels++;
	    int blue    = *pixels++;

            /* Skip opacity.  */
	    pixels++;

	    PUT_PIXEL (ximg, x, y, lookup_rgb_color (f, red << 8, green << 8, blue << 8));
	  }

	pixels += rowstride - 4 * width;
      }

#ifdef COLOR_TABLE_SUPPORT
    /* Remember colors allocated for this image.  */
    img->colors = colors_in_color_table (&img->ncolors);
    free_color_table ();
#endif /* COLOR_TABLE_SUPPORT */

    g_object_unref (pixbuf);

    img->width  = width;
    img->height = height;

    /* Maybe fill in the background field while we have ximg handy.
       Casting avoids a GCC warning.  */
    IMAGE_BACKGROUND (img, f, (Emacs_Pix_Context)ximg);

    /* Put ximg into the image.  */
    image_put_x_image (f, img, ximg, 0);
  }

  eassume (err == NULL);
  return true;

 rsvg_error:
  if (err && err->message[0])
    {
<<<<<<< HEAD
      image_error ("Error parsing SVG image: %s",
		   call2 (intern ("string-trim-right"), build_string (err->message),
			  Qnil));
      g_error_free (err);
=======
      errmsg = err->message;
      errlen = strlen (errmsg);
      /* Remove trailing whitespace from the error message text.  It
	 has a newline at the end, and perhaps more whitespace.  */
      while (errlen && c_isspace (errmsg[errlen - 1]))
	errlen--;
      empty_errmsg = errlen == 0;
>>>>>>> 07ee1be0
    }

  if (empty_errmsg)
    image_error ("Error parsing SVG image");
  else
    image_error ("Error parsing SVG image: %s", make_string (errmsg, errlen));

  if (err)
    g_error_free (err);

 done_error:
  if (rsvg_handle)
    g_object_unref (rsvg_handle);
  if (wrapped_contents)
    xfree (wrapped_contents);
#if LIBRSVG_CHECK_VERSION (2, 48, 0)
  if (css && !STRINGP (lcss))
    xfree (css);
#endif
  return false;
}

#endif	/* defined (HAVE_RSVG) */




/***********************************************************************
				Ghostscript
 ***********************************************************************/

#if defined HAVE_X_WINDOWS && !defined USE_CAIRO
#define HAVE_GHOSTSCRIPT 1
#endif /* HAVE_X_WINDOWS && !USE_CAIRO */

#ifdef HAVE_GHOSTSCRIPT

/* Indices of image specification fields in gs_format, below.  */

enum gs_keyword_index
{
  GS_TYPE,
  GS_PT_WIDTH,
  GS_PT_HEIGHT,
  GS_FILE,
  GS_LOADER,
  GS_BOUNDING_BOX,
  GS_ASCENT,
  GS_MARGIN,
  GS_RELIEF,
  GS_ALGORITHM,
  GS_HEURISTIC_MASK,
  GS_MASK,
  GS_BACKGROUND,
  GS_LAST
};

/* Vector of image_keyword structures describing the format
   of valid user-defined image specifications.  */

static const struct image_keyword gs_format[GS_LAST] =
{
  {":type",		IMAGE_SYMBOL_VALUE,			1},
  {":pt-width",		IMAGE_POSITIVE_INTEGER_VALUE,		1},
  {":pt-height",	IMAGE_POSITIVE_INTEGER_VALUE,		1},
  {":file",		IMAGE_STRING_VALUE,			1},
  {":loader",		IMAGE_FUNCTION_VALUE,			0},
  {":bounding-box",	IMAGE_DONT_CHECK_VALUE_TYPE,		1},
  {":ascent",		IMAGE_ASCENT_VALUE,			0},
  {":margin",		IMAGE_NON_NEGATIVE_INTEGER_VALUE_OR_PAIR, 0},
  {":relief",		IMAGE_INTEGER_VALUE,			0},
  {":conversion",	IMAGE_DONT_CHECK_VALUE_TYPE,		0},
  {":heuristic-mask",	IMAGE_DONT_CHECK_VALUE_TYPE,		0},
  {":mask",		IMAGE_DONT_CHECK_VALUE_TYPE,		0},
  {":background",	IMAGE_STRING_OR_NIL_VALUE,		0}
};

/* Return true if OBJECT is a valid Ghostscript image
   specification.  */

static bool
gs_image_p (Lisp_Object object)
{
  struct image_keyword fmt[GS_LAST];
  Lisp_Object tem;
  int i;

  memcpy (fmt, gs_format, sizeof fmt);

  if (!parse_image_spec (object, fmt, GS_LAST, Qpostscript))
    return 0;

  /* Bounding box must be a list or vector containing 4 integers.  */
  tem = fmt[GS_BOUNDING_BOX].value;
  if (CONSP (tem))
    {
      for (i = 0; i < 4; ++i, tem = XCDR (tem))
	if (!CONSP (tem) || !FIXNUMP (XCAR (tem)))
	  return 0;
      if (!NILP (tem))
	return 0;
    }
  else if (VECTORP (tem))
    {
      if (ASIZE (tem) != 4)
	return 0;
      for (i = 0; i < 4; ++i)
	if (!FIXNUMP (AREF (tem, i)))
	  return 0;
    }
  else
    return 0;

  return 1;
}


/* Load Ghostscript image IMG for use on frame F.  Value is true
   if successful.  */

static bool
gs_load (struct frame *f, struct image *img)
{
  uintmax_t printnum1, printnum2;
  char buffer[sizeof " " + 2 * INT_STRLEN_BOUND (intmax_t)];
  Lisp_Object window_and_pixmap_id = Qnil, loader, pt_height, pt_width;
  Lisp_Object frame;
  double in_width, in_height;
  Lisp_Object pixel_colors = Qnil;

  /* Compute pixel size of pixmap needed from the given size in the
     image specification.  Sizes in the specification are in pt.  1 pt
     = 1/72 in, xdpi and ydpi are stored in the frame's X display
     info.  */
  pt_width = image_spec_value (img->spec, QCpt_width, NULL);
  in_width = FIXNUMP (pt_width) ? XFIXNAT (pt_width) / 72.0 : 0;
  in_width *= FRAME_RES_X (f);
  pt_height = image_spec_value (img->spec, QCpt_height, NULL);
  in_height = FIXNUMP (pt_height) ? XFIXNAT (pt_height) / 72.0 : 0;
  in_height *= FRAME_RES_Y (f);

  if (! (in_width <= INT_MAX && in_height <= INT_MAX
	 && check_image_size (f, in_width, in_height)))
    {
      image_size_error ();
      return 0;
    }
  img->width = in_width;
  img->height = in_height;

  /* Create the pixmap.  */
  eassert (img->pixmap == NO_PIXMAP);

  if (image_check_image_size (0, img->width, img->height))
    {
      /* Only W32 version did BLOCK_INPUT here.  ++kfs */
      block_input ();
      img->pixmap = XCreatePixmap (FRAME_X_DISPLAY (f), FRAME_X_DRAWABLE (f),
				   img->width, img->height,
				   FRAME_DISPLAY_INFO (f)->n_planes);
      unblock_input ();
    }

  if (!img->pixmap)
    {
      image_error ("Unable to create pixmap for `%s'" , img->spec);
      return 0;
    }

  /* Call the loader to fill the pixmap.  It returns a process object
     if successful.  We do not record_unwind_protect here because
     other places in redisplay like calling window scroll functions
     don't either.  Let the Lisp loader use `unwind-protect' instead.  */
  printnum1 = FRAME_X_DRAWABLE (f);
  printnum2 = img->pixmap;
  window_and_pixmap_id
    = make_formatted_string (buffer, "%"PRIuMAX" %"PRIuMAX,
			     printnum1, printnum2);

  printnum1 = FRAME_FOREGROUND_PIXEL (f);
  printnum2 = FRAME_BACKGROUND_PIXEL (f);
  pixel_colors
    = make_formatted_string (buffer, "%"PRIuMAX" %"PRIuMAX,
			     printnum1, printnum2);

  XSETFRAME (frame, f);
  loader = image_spec_value (img->spec, QCloader, NULL);
  if (NILP (loader))
    loader = intern ("gs-load-image");

  img->lisp_data = call6 (loader, frame, img->spec,
			  make_fixnum (img->width),
			  make_fixnum (img->height),
			  window_and_pixmap_id,
			  pixel_colors);
  return PROCESSP (img->lisp_data);
}


/* Kill the Ghostscript process that was started to fill PIXMAP on
   frame F.  Called from XTread_socket when receiving an event
   telling Emacs that Ghostscript has finished drawing.  */

void
x_kill_gs_process (Pixmap pixmap, struct frame *f)
{
  struct image_cache *c = FRAME_IMAGE_CACHE (f);
  ptrdiff_t i;
  struct image *img;

  /* Find the image containing PIXMAP.  */
  for (i = 0; i < c->used; ++i)
    if (c->images[i]->pixmap == pixmap)
      break;

  /* Should someone in between have cleared the image cache, for
     instance, give up.  */
  if (i == c->used)
    return;

  /* Kill the GS process.  We should have found PIXMAP in the image
     cache and its image should contain a process object.  */
  img = c->images[i];
  eassert (PROCESSP (img->lisp_data));
  Fkill_process (img->lisp_data, Qnil);
  img->lisp_data = Qnil;

#if defined (HAVE_X_WINDOWS)

  /* On displays with a mutable colormap, figure out the colors
     allocated for the image by looking at the pixels of an XImage for
     img->pixmap.  */
  if (x_mutable_colormap (FRAME_X_VISUAL_INFO (f)))
    {
      XImage *ximg;

      block_input ();

      /* Try to get an XImage for img->pixmep.  */
      ximg = XGetImage (FRAME_X_DISPLAY (f), img->pixmap,
			0, 0, img->width, img->height, ~0, ZPixmap);
      if (ximg)
	{
	  /* Initialize the color table.  */
	  init_color_table ();

	  /* For each pixel of the image, look its color up in the
	     color table.  After having done so, the color table will
	     contain an entry for each color used by the image.  */
#ifdef COLOR_TABLE_SUPPORT
	  for (int y = 0; y < img->height; ++y)
	    for (int x = 0; x < img->width; ++x)
	      {
		unsigned long pixel = XGetPixel (ximg, x, y);

		lookup_pixel_color (f, pixel);
	      }

	  /* Record colors in the image.  Free color table and XImage.  */
	  img->colors = colors_in_color_table (&img->ncolors);
	  free_color_table ();
#endif
	  XDestroyImage (ximg);
	}
      else
	image_error ("Cannot get X image of `%s'; colors will not be freed",
		     img->spec);

      unblock_input ();
    }
#endif /* HAVE_X_WINDOWS */

  /* Now that we have the pixmap, compute mask and transform the
     image if requested.  */
  block_input ();
  postprocess_image (f, img);
  unblock_input ();
}

#endif /* HAVE_GHOSTSCRIPT */


/***********************************************************************
				Tests
 ***********************************************************************/
DEFUN ("imagep", Fimagep, Simagep, 1, 1, 0,
       doc: /* Value is non-nil if SPEC is a valid image specification.  */)
  (Lisp_Object spec)
{
  return valid_image_p (spec) ? Qt : Qnil;
}

#ifdef GLYPH_DEBUG

DEFUN ("lookup-image", Flookup_image, Slookup_image, 1, 1, 0,
       doc: /* */)
  (Lisp_Object spec)
{
  ptrdiff_t id = -1;

  if (valid_image_p (spec))
    id = lookup_image (SELECTED_FRAME (), spec, -1);

  debug_print (spec);
  return make_fixnum (id);
}

#endif /* GLYPH_DEBUG */


/***********************************************************************
			    Initialization
 ***********************************************************************/

DEFUN ("image-transforms-p", Fimage_transforms_p, Simage_transforms_p, 0, 1, 0,
       doc: /* Test whether FRAME supports image transformation.
Return list of capabilities if FRAME supports native transforms, nil otherwise.
FRAME defaults to the selected frame.
The list of capabilities can include one or more of the following:

 - the symbol `scale' if FRAME supports image scaling
 - the symbol `rotate90' if FRAME supports image rotation only by angles
    that are integral multiples of 90 degrees.  */)
     (Lisp_Object frame)
{
  struct frame *f = decode_live_frame (frame);
  if (FRAME_WINDOW_P (f))
    {
#ifdef HAVE_NATIVE_TRANSFORMS
# if defined HAVE_IMAGEMAGICK || defined (USE_CAIRO) || defined (HAVE_NS) \
  || defined (HAVE_HAIKU)
      return list2 (Qscale, Qrotate90);
# elif defined (HAVE_X_WINDOWS) && defined (HAVE_XRENDER)
      if (FRAME_DISPLAY_INFO (f)->xrender_supported_p)
	return list2 (Qscale, Qrotate90);
# elif defined (HAVE_NTGUI)
      return (w32_image_rotations_p ()
	      ? list2 (Qscale, Qrotate90)
	      : list1 (Qscale));
# endif
#endif
    }

  return Qnil;
}

DEFUN ("image-cache-size", Fimage_cache_size, Simage_cache_size, 0, 0, 0,
       doc: /* Return the size of the image cache.  */)
  (void)
{
  Lisp_Object tail, frame;
  size_t total = 0;

  FOR_EACH_FRAME (tail, frame)
    if (FRAME_WINDOW_P (XFRAME (frame)))
      total += image_frame_cache_size (XFRAME (frame));

#if defined (HAVE_WEBP) || defined (HAVE_GIF)
  struct anim_cache *pcache = anim_cache;
  while (pcache)
    {
      total += pcache->byte_size;
      pcache = pcache->next;
    }
#endif

  return make_int (total);
}


DEFUN ("init-image-library", Finit_image_library, Sinit_image_library, 1, 1, 0,
       doc: /* Initialize image library implementing image type TYPE.
Return t if TYPE is a supported image type.

If image libraries are loaded dynamically (currently the case only on
MS-Windows), load the library for TYPE if it is not yet loaded, using
the library file(s) specified by `dynamic-library-alist'.  */)
  (Lisp_Object type)
{
  return lookup_image_type (type) ? Qt : Qnil;
}

static bool
initialize_image_type (struct image_type const *type)
{
#ifdef WINDOWSNT
  Lisp_Object typesym = builtin_lisp_symbol (type->type);

# if HAVE_NATIVE_IMAGE_API
  if (image_can_use_native_api (typesym))
    return true;
# endif

  Lisp_Object tested = Fassq (typesym, Vlibrary_cache);
  /* If we failed to load the library before, don't try again.  */
  if (CONSP (tested))
    return !NILP (XCDR (tested)) ? true : false;

  bool (*init) (void) = type->init;
  if (init)
    {
      bool type_valid = init ();
      Vlibrary_cache = Fcons (Fcons (typesym, type_valid ? Qt : Qnil),
			      Vlibrary_cache);
      return type_valid;
    }
#endif
  return true;
}

/* Array of supported image types.  */

static struct image_type const image_types[] =
{
#ifdef HAVE_GHOSTSCRIPT
 { SYMBOL_INDEX (Qpostscript), gs_image_p, gs_load, image_clear_image },
#endif
#ifdef HAVE_IMAGEMAGICK
 { SYMBOL_INDEX (Qimagemagick), imagemagick_image_p, imagemagick_load,
   imagemagick_clear_image },
#endif
#ifdef HAVE_RSVG
 { SYMBOL_INDEX (Qsvg), svg_image_p, svg_load, image_clear_image,
   IMAGE_TYPE_INIT (init_svg_functions) },
#endif
#if defined HAVE_PNG
 { SYMBOL_INDEX (Qpng), png_image_p, png_load, image_clear_image,
   IMAGE_TYPE_INIT (init_png_functions) },
#endif
#if defined HAVE_GIF
 { SYMBOL_INDEX (Qgif), gif_image_p, gif_load, gif_clear_image,
   IMAGE_TYPE_INIT (init_gif_functions) },
#endif
#if defined HAVE_TIFF
 { SYMBOL_INDEX (Qtiff), tiff_image_p, tiff_load, image_clear_image,
   IMAGE_TYPE_INIT (init_tiff_functions) },
#endif
#if defined HAVE_JPEG
 { SYMBOL_INDEX (Qjpeg), jpeg_image_p, jpeg_load, image_clear_image,
   IMAGE_TYPE_INIT (init_jpeg_functions) },
#endif
#if defined HAVE_XPM || defined HAVE_NS || defined HAVE_HAIKU || defined HAVE_PGTK
 { SYMBOL_INDEX (Qxpm), xpm_image_p, xpm_load, image_clear_image,
   IMAGE_TYPE_INIT (init_xpm_functions) },
#endif
#if defined HAVE_WEBP
 { SYMBOL_INDEX (Qwebp), webp_image_p, webp_load, image_clear_image,
   IMAGE_TYPE_INIT (init_webp_functions) },
#endif
 { SYMBOL_INDEX (Qxbm), xbm_image_p, xbm_load, image_clear_image },
 { SYMBOL_INDEX (Qpbm), pbm_image_p, pbm_load, image_clear_image },
};

#if HAVE_NATIVE_IMAGE_API
struct image_type native_image_type =
  { SYMBOL_INDEX (Qnative_image), native_image_p, native_image_load,
    image_clear_image };
#endif

/* Look up image type TYPE, and return a pointer to its image_type
   structure.  Return 0 if TYPE is not a known image type.  */

static struct image_type const *
lookup_image_type (Lisp_Object type)
{
#if HAVE_NATIVE_IMAGE_API
  if (image_can_use_native_api (type))
    return &native_image_type;
#endif

  for (int i = 0; i < ARRAYELTS (image_types); i++)
    {
      struct image_type const *r = &image_types[i];
      if (EQ (type, builtin_lisp_symbol (r->type)))
	return initialize_image_type (r) ? r : NULL;
    }
  return NULL;
}

/* Prune the animation caches.  If CLEAR, remove all animation cache
   entries.  */
void
image_prune_animation_caches (bool clear)
{
#if defined (HAVE_WEBP) || defined (HAVE_GIF)
  anim_prune_animation_cache (clear? Qt: Qnil);
#endif
#ifdef HAVE_IMAGEMAGICK
  imagemagick_prune_animation_cache (clear);
#endif
}

void
syms_of_image (void)
{
  /* Must be defined now because we're going to update it below, while
     defining the supported image types.  */
  DEFVAR_LISP ("image-types", Vimage_types,
    doc: /* List of potentially supported image types.
Each element of the list is a symbol for an image type, like `jpeg' or `png'.
To check whether it is really supported, use `image-type-available-p'.  */);
  Vimage_types = Qnil;

  DEFVAR_LISP ("max-image-size", Vmax_image_size,
    doc: /* Maximum size of images.
Emacs will not load an image into memory if its pixel width or
pixel height exceeds this limit.

If the value is an integer, it directly specifies the maximum
image height and width, measured in pixels.  If it is a floating
point number, it specifies the maximum image height and width
as a ratio to the frame height and width.  If the value is
non-numeric, there is no explicit limit on the size of images.  */);
  Vmax_image_size = make_float (MAX_IMAGE_SIZE);

  /* Other symbols.  */
  DEFSYM (Qcount, "count");
  DEFSYM (Qextension_data, "extension-data");
  DEFSYM (Qdelay, "delay");

  /* Keywords.  */
  DEFSYM (QCascent, ":ascent");
  DEFSYM (QCmargin, ":margin");
  DEFSYM (QCrelief, ":relief");
  DEFSYM (QCconversion, ":conversion");
  DEFSYM (QCcolor_symbols, ":color-symbols");
  DEFSYM (QCheuristic_mask, ":heuristic-mask");
  DEFSYM (QCindex, ":index");
  DEFSYM (QCcrop, ":crop");
  DEFSYM (QCrotation, ":rotation");
  DEFSYM (QCmatrix, ":matrix");
  DEFSYM (QCscale, ":scale");
  DEFSYM (QCtransform_smoothing, ":transform-smoothing");
  DEFSYM (QCcolor_adjustment, ":color-adjustment");
  DEFSYM (QCmask, ":mask");
  DEFSYM (QCflip, ":flip");

  /* Other symbols.  */
  DEFSYM (Qlaplace, "laplace");
  DEFSYM (Qemboss, "emboss");
  DEFSYM (Qedge_detection, "edge-detection");
  DEFSYM (Qheuristic, "heuristic");

  DEFSYM (Qpostscript, "postscript");
  DEFSYM (QCmax_width, ":max-width");
  DEFSYM (QCmax_height, ":max-height");

  DEFSYM (Qem, "em");

#ifdef HAVE_NATIVE_TRANSFORMS
  DEFSYM (Qscale, "scale");
  DEFSYM (Qrotate, "rotate");
  DEFSYM (Qrotate90, "rotate90");
  DEFSYM (Qcrop, "crop");
#endif

#ifdef HAVE_GHOSTSCRIPT
  add_image_type (Qpostscript);
  DEFSYM (QCloader, ":loader");
  DEFSYM (QCpt_width, ":pt-width");
  DEFSYM (QCpt_height, ":pt-height");
#endif /* HAVE_GHOSTSCRIPT */

#ifdef HAVE_NTGUI
  /* Versions of libpng, libgif, and libjpeg that we were compiled with,
     or -1 if no PNG/GIF support was compiled in.  This is tested by
     w32-win.el to correctly set up the alist used to search for the
     respective image libraries.  */
  DEFSYM (Qlibpng_version, "libpng-version");
  Fset (Qlibpng_version,
#if HAVE_PNG
	make_fixnum (PNG_LIBPNG_VER)
#else
	make_fixnum (-1)
#endif
	);
  DEFSYM (Qlibgif_version, "libgif-version");
  Fset (Qlibgif_version,
#ifdef HAVE_GIF
	make_fixnum (GIFLIB_MAJOR * 10000
		     + GIFLIB_MINOR * 100
		     + GIFLIB_RELEASE)
#else
	make_fixnum (-1)
#endif
        );
  DEFSYM (Qlibjpeg_version, "libjpeg-version");
  Fset (Qlibjpeg_version,
#if HAVE_JPEG
	make_fixnum (JPEG_LIB_VERSION)
#else
	make_fixnum (-1)
#endif
	);
#endif

  DEFSYM (Qpbm, "pbm");
  add_image_type (Qpbm);

  DEFSYM (Qxbm, "xbm");
  add_image_type (Qxbm);

#if defined (HAVE_XPM) || defined (HAVE_NS) \
  || defined (HAVE_HAIKU) || defined (HAVE_PGTK)
  DEFSYM (Qxpm, "xpm");
  add_image_type (Qxpm);
#endif

#if defined (HAVE_JPEG) || defined (HAVE_NATIVE_IMAGE_API)
  DEFSYM (Qjpeg, "jpeg");
  add_image_type (Qjpeg);
#endif

#if defined (HAVE_TIFF) || defined (HAVE_NATIVE_IMAGE_API)
  DEFSYM (Qtiff, "tiff");
  add_image_type (Qtiff);
#endif

#if defined (HAVE_GIF) || defined (HAVE_NATIVE_IMAGE_API)
  DEFSYM (Qgif, "gif");
  add_image_type (Qgif);
#endif

#if defined (HAVE_PNG) || defined (HAVE_NATIVE_IMAGE_API)
  DEFSYM (Qpng, "png");
  add_image_type (Qpng);
#endif

#if defined (HAVE_WEBP) || (defined (HAVE_NATIVE_IMAGE_API) \
			    && defined (HAVE_HAIKU))
  DEFSYM (Qwebp, "webp");
  DEFSYM (Qwebpdemux, "webpdemux");
  add_image_type (Qwebp);
#endif

#if defined (HAVE_IMAGEMAGICK)
  DEFSYM (Qimagemagick, "imagemagick");
  add_image_type (Qimagemagick);
#endif

#if defined (HAVE_RSVG)
  DEFSYM (Qsvg, "svg");
  DEFSYM (QCbase_uri, ":base-uri");
  DEFSYM (QCcss, ":css");
  add_image_type (Qsvg);
#ifdef HAVE_NTGUI
  /* Other libraries used directly by svg code.  */
  DEFSYM (Qgdk_pixbuf, "gdk-pixbuf");
  DEFSYM (Qglib, "glib");
# if LIBRSVG_CHECK_VERSION (2, 32, 0)
  DEFSYM (Qgio,  "gio");
# endif
  DEFSYM (Qgobject, "gobject");
#endif /* HAVE_NTGUI  */
#endif /* HAVE_RSVG  */

#ifdef HAVE_NS
  DEFSYM (Qheic, "heic");
  add_image_type (Qheic);
#endif

#if HAVE_NATIVE_IMAGE_API
  DEFSYM (Qnative_image, "native-image");

# if defined HAVE_NTGUI || defined HAVE_HAIKU
  DEFSYM (Qbmp, "bmp");
  add_image_type (Qbmp);
# endif

# ifdef HAVE_NTGUI
  DEFSYM (Qgdiplus, "gdiplus");
  DEFSYM (Qshlwapi, "shlwapi");
# endif
#endif

  defsubr (&Sinit_image_library);
#ifdef HAVE_IMAGEMAGICK
  defsubr (&Simagemagick_types);
#endif
  defsubr (&Sclear_image_cache);
  defsubr (&Simage_flush);
  defsubr (&Simage_size);
  defsubr (&Simage_mask_p);
  defsubr (&Simage_metadata);
  defsubr (&Simage_cache_size);
  defsubr (&Simagep);

#ifdef GLYPH_DEBUG
  defsubr (&Slookup_image);
#endif

  DEFSYM (QCanimate_buffer, ":animate-buffer");
  DEFSYM (QCanimate_tardiness, ":animate-tardiness");
  DEFSYM (QCanimate_position, ":animate-position");
  DEFSYM (QCanimate_multi_frame_data, ":animate-multi-frame-data");

  defsubr (&Simage_transforms_p);

  DEFVAR_BOOL ("cross-disabled-images", cross_disabled_images,
    doc: /* Non-nil means always draw a cross over disabled images.
Disabled images are those having a `:conversion disabled' property.
A cross is always drawn on black & white displays.  */);
  cross_disabled_images = 0;

  DEFVAR_LISP ("x-bitmap-file-path", Vx_bitmap_file_path,
    doc: /* List of directories to search for window system bitmap files.  */);
  Vx_bitmap_file_path = decode_env_path (0, PATH_BITMAPS, 0);

  DEFVAR_LISP ("image-cache-eviction-delay", Vimage_cache_eviction_delay,
    doc: /* Maximum time after which images are removed from the cache.
When an image has not been displayed this many seconds, Emacs
automatically removes it from the image cache.  If the cache contains
a large number of images, the actual eviction time may be shorter.
The value can also be nil, meaning the cache is never cleared.

The function `clear-image-cache' disregards this variable.  */);
  Vimage_cache_eviction_delay = make_fixnum (300);
#ifdef HAVE_IMAGEMAGICK
  DEFVAR_INT ("imagemagick-render-type", imagemagick_render_type,
    doc: /* Integer indicating which ImageMagick rendering method to use.
The options are:
  0 -- the default method (pixel pushing)
  1 -- a newer method ("MagickExportImagePixels") that may perform
       better (speed etc) in some cases, but has not been as thoroughly
       tested with Emacs as the default method.  This method requires
       ImageMagick version 6.4.6 (approximately) or later.
*/);
  /* MagickExportImagePixels is in 6.4.6-9, but not 6.4.4-10.  */
  imagemagick_render_type = 0;
#endif
}<|MERGE_RESOLUTION|>--- conflicted
+++ resolved
@@ -11565,20 +11565,10 @@
  rsvg_error:
   if (err && err->message[0])
     {
-<<<<<<< HEAD
       image_error ("Error parsing SVG image: %s",
 		   call2 (intern ("string-trim-right"), build_string (err->message),
 			  Qnil));
       g_error_free (err);
-=======
-      errmsg = err->message;
-      errlen = strlen (errmsg);
-      /* Remove trailing whitespace from the error message text.  It
-	 has a newline at the end, and perhaps more whitespace.  */
-      while (errlen && c_isspace (errmsg[errlen - 1]))
-	errlen--;
-      empty_errmsg = errlen == 0;
->>>>>>> 07ee1be0
     }
 
   if (empty_errmsg)
