--- conflicted
+++ resolved
@@ -1598,16 +1598,9 @@
     {
     case json_object_hashtable:
       {
-<<<<<<< HEAD
 	result = CALLN (Fmake_hash_table, QCtest, Qequal, QCsize, hint);
 	struct Lisp_Hash_Table *xresult = XHASH_TABLE (result);
 	DOHASH_SAFE (xdedupe, where)
-=======
-	EMACS_INT value = (parser->object_workspace_current - first) / 2;
-	result = make_hash_table (&hashtest_equal, value, Weak_None, false);
-	struct Lisp_Hash_Table *h = XHASH_TABLE (result);
-	for (size_t i = first; i < parser->object_workspace_current; i += 2)
->>>>>>> a5fbb652
 	  {
 	    int i = XFIXNAT (HASH_VALUE (xdedupe, where));
 	    hash_hash_t hash;
@@ -1769,7 +1762,6 @@
 
 DEFUN ("json-parse-string", Fjson_parse_string, Sjson_parse_string, 1, MANY,
        NULL,
-<<<<<<< HEAD
        doc: /* Parse the JSON STRING into a Lisp object.
 This is essentially the reverse operation of `json-serialize'.  The
 returned object will be the JSON null value, the JSON false value, t,
@@ -1778,15 +1770,6 @@
 are duplicate keys in an object, all but the last one are ignored.  If
 STRING doesn't contain a valid JSON object, this function signals an
 error of type `json-parse-error'.
-=======
-       doc: /* Parse the JSON STRING into a Lisp value.
-This is essentially the reverse operation of `json-serialize', which
-see.  The returned value will be the JSON null value, the JSON false
-value, t, a number, a string, a vector, a list, a hash-table, an alist,
-or a plist.  Its elements will be further values of these types.
-If STRING doesn't contain a valid JSON value, this function
-signals an error of type `json-parse-error'.
->>>>>>> a5fbb652
 
 The arguments ARGS are a list of keyword/argument pairs:
 
