--- conflicted
+++ resolved
@@ -1536,70 +1536,33 @@
 	{
 	  if (c != '"')
 	    json_signal_error (parser, Qjson_parse_error);
-<<<<<<< HEAD
 	  json_byte_workspace_reset (parser);
 
 	  Lisp_Object key;
-=======
-
->>>>>>> 3f4486dd
 	  switch (parser->conf.object_type)
 	    {
 	    case json_object_hashtable:
 	      {
-<<<<<<< HEAD
 		json_parse_string (parser);
 		key = make_string_from_utf8 ((char *) parser->byte_workspace,
 					     (parser->byte_workspace_current
 					      - parser->byte_workspace));
-=======
-		Lisp_Object key = json_parse_string (parser, false, false);
-		Lisp_Object value = json_parse_object_member_value (parser);
-		json_make_object_workspace_for (parser, 2);
-		parser->object_workspace[parser->object_workspace_current] = key;
-		parser->object_workspace_current++;
-		parser->object_workspace[parser->object_workspace_current] = value;
-		parser->object_workspace_current++;
-		break;
->>>>>>> 3f4486dd
 	      }
 	      break;
 	    case json_object_alist:
 	      {
-<<<<<<< HEAD
 		json_parse_string (parser);
 		key = Fintern (make_string_from_utf8 ((char *) parser->byte_workspace,
 						      (parser->byte_workspace_current
 						       - parser->byte_workspace)),
 			       Qnil);
-=======
-		Lisp_Object key = json_parse_string (parser, true, false);
-		Lisp_Object value = json_parse_object_member_value (parser);
-		Lisp_Object nc = Fcons (Fcons (key, value), Qnil);
-		*cdr = nc;
-		cdr = xcdr_addr (nc);
-		break;
->>>>>>> 3f4486dd
 	      }
 	      break;
 	    case json_object_plist:
 	      {
-<<<<<<< HEAD
 		json_byte_workspace_put (parser, ':');
 		json_parse_string (parser);
 		key = intern ((char *) parser->byte_workspace);
-=======
-		Lisp_Object key = json_parse_string (parser, true, true);
-		Lisp_Object value = json_parse_object_member_value (parser);
-		Lisp_Object nc = Fcons (key, Qnil);
-		*cdr = nc;
-		cdr = xcdr_addr (nc);
-
-		nc = Fcons (value, Qnil);
-		*cdr = nc;
-		cdr = xcdr_addr (nc);
-		break;
->>>>>>> 3f4486dd
 	      }
 	      break;
 	    default:
