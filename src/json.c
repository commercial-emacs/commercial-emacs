--- conflicted
+++ resolved
@@ -49,7 +49,6 @@
   Lisp_Object false_object;
 };
 
-<<<<<<< HEAD
 static json_t *lisp_to_json (Lisp_Object,
                              const struct json_configuration *conf);
 
@@ -222,8 +221,6 @@
   return lisp_to_json_nonscalar (lisp, conf);
 }
 
-=======
->>>>>>> 1135ce46
 static void
 json_parse_args (ptrdiff_t nargs,
                  Lisp_Object *args,
@@ -812,7 +809,6 @@
   /* FIXME: All the work below just to insert a string into a buffer?  */
 
   prepare_to_modify_buffer (PT, PT, NULL);
-<<<<<<< HEAD
   move_gap (PT, PT_BYTE);
   struct json_insert_data data;
   data.inserted_bytes = 0;
@@ -827,15 +823,6 @@
       else
         json_out_of_memory ();
     }
-=======
-  move_gap_both (PT, PT_BYTE);
-  if (GAP_SIZE < jo.size)
-    make_gap (jo.size - GAP_SIZE);
-  memcpy ((char *) BEG_ADDR + PT_BYTE - BEG_BYTE, jo.buf, jo.size);
-
-  /* No need to keep allocation beyond this point.  */
-  unbind_to (count, Qnil);
->>>>>>> 1135ce46
 
   ptrdiff_t inserted = 0;
   ptrdiff_t inserted_bytes = jo.size;
@@ -848,7 +835,6 @@
 				      enable_multibyte_characters));
   if (CODING_MAY_REQUIRE_DECODING (&coding))
     {
-<<<<<<< HEAD
       /* If required, decode the stuff we've read into the gap.  */
       struct coding_system coding;
       /* JSON strings are UTF-8 encoded strings.  If for some reason
@@ -882,29 +868,6 @@
 			       inserted_bytes);
 	  inserted = inserted_bytes;
 	}
-=======
-      /* Now we have all the new bytes at the beginning of the gap,
-	 but `decode_coding_gap` needs them at the end of the gap, so
-	 we need to move them.  */
-      memmove (GAP_END_ADDR - inserted_bytes, GPT_ADDR, inserted_bytes);
-      decode_coding_gap (&coding, inserted_bytes);
-      inserted = coding.produced_char;
-    }
-  else
-    {
-      /* Make the inserted text part of the buffer, as unibyte text.  */
-      eassert (NILP (BVAR (current_buffer, enable_multibyte_characters)));
-      insert_from_gap_1 (inserted_bytes, inserted_bytes, false);
-
-      /* The target buffer is unibyte, so we don't need to decode.  */
-      invalidate_buffer_caches (current_buffer,
-				PT, PT + inserted_bytes);
-      adjust_after_insert (PT, PT_BYTE,
-			   PT + inserted_bytes,
-			   PT_BYTE + inserted_bytes,
-			   inserted_bytes);
-      inserted = inserted_bytes;
->>>>>>> 1135ce46
     }
 
   /* Call after-change hooks.  */
