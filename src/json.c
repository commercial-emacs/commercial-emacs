--- conflicted
+++ resolved
@@ -1576,27 +1576,9 @@
 	    case json_object_hashtable:
 	      {
 		json_parse_string (parser);
-<<<<<<< HEAD
 		key = make_string_from_utf8 ((char *) parser->byte_workspace,
 					     (parser->byte_workspace_current
 					      - parser->byte_workspace));
-=======
-		Lisp_Object key
-		  = make_string_from_utf8 ((char *)
-					   parser->byte_workspace,
-					   (parser->byte_workspace_current
-					    - parser->byte_workspace));
-		Lisp_Object value
-		  = json_parse_object_member_value (parser);
-		json_make_object_workspace_for (parser, 2);
-		parser->object_workspace[parser->object_workspace_current]
-		  = key;
-		parser->object_workspace_current++;
-		parser->object_workspace[parser->object_workspace_current]
-		  = value;
-		parser->object_workspace_current++;
-		break;
->>>>>>> 411f46fd
 	      }
 	      break;
 	    case json_object_alist:
@@ -1605,26 +1587,10 @@
 		char *workspace;
 
 		json_parse_string (parser);
-<<<<<<< HEAD
 		key = Fintern (make_string_from_utf8 ((char *) parser->byte_workspace,
 						      (parser->byte_workspace_current
 						       - parser->byte_workspace)),
 			       Qnil);
-=======
-		workspace = (char *) parser->byte_workspace;
-		nbytes = (parser->byte_workspace_current
-			  - parser->byte_workspace);
-
-		Lisp_Object key
-		  = Fintern (make_string_from_utf8 (workspace, nbytes),
-			     Qnil);
-		Lisp_Object value
-		  = json_parse_object_member_value (parser);
-		Lisp_Object nc = Fcons (Fcons (key, value), Qnil);
-		*cdr = nc;
-		cdr = xcdr_addr (nc);
-		break;
->>>>>>> 411f46fd
 	      }
 	      break;
 	    case json_object_plist:
@@ -1679,22 +1645,9 @@
     {
     case json_object_hashtable:
       {
-<<<<<<< HEAD
 	result = CALLN (Fmake_hash_table, QCtest, Qequal, QCsize, hint);
 	struct Lisp_Hash_Table *xresult = XHASH_TABLE (result);
 	DOHASH_SAFE (xdedupe, where)
-=======
-	EMACS_INT value;
-
-	value
-	  = (parser->object_workspace_current - first) / 2;
-	result
-	  = CALLN (Fmake_hash_table, QCtest, Qequal, QCsize,
-		   make_fixed_natnum (value));
-	struct Lisp_Hash_Table *h = XHASH_TABLE (result);
-	for (size_t i = first; i < parser->object_workspace_current;
-	     i += 2)
->>>>>>> 411f46fd
 	  {
 	    int i = XFIXNAT (HASH_VALUE (xdedupe, where));
 	    hash_hash_t hash;
