/* Buffer manipulation primitives for GNU Emacs.

Copyright (C) 1985-2023 Free Software Foundation, Inc.

This file is NOT part of GNU Emacs.

GNU Emacs is free software: you can redistribute it and/or modify
it under the terms of the GNU General Public License as published by
the Free Software Foundation, either version 3 of the License, or (at
your option) any later version.

GNU Emacs is distributed in the hope that it will be useful,
but WITHOUT ANY WARRANTY; without even the implied warranty of
MERCHANTABILITY or FITNESS FOR A PARTICULAR PURPOSE.  See the
GNU General Public License for more details.

You should have received a copy of the GNU General Public License
along with GNU Emacs.  If not, see <https://www.gnu.org/licenses/>.  */

#include <config.h>

#include <sys/types.h>
#include <sys/stat.h>
#include <sys/param.h>
#include <errno.h>
#include <stdio.h>
#include <stdlib.h>
#include <unistd.h>

#include <verify.h>

#include "lisp.h"
#include "intervals.h"
#include "process.h"
#include "systime.h"
#include "window.h"
#include "commands.h"
#include "character.h"
#include "buffer.h"
#include "region-cache.h"
#include "indent.h"
#include "blockinput.h"
#include "keymap.h"
#include "frame.h"
#include "xwidget.h"
#include "itree.h"
#include "pdumper.h"

#ifdef WINDOWSNT
#include "w32heap.h"		/* for mmap_* */
#endif

/* Work around GCC bug 109847
   https://gcc.gnu.org/bugzilla/show_bug.cgi?id=109847
   which causes GCC to mistakenly complain about
   AUTO_STRING with "*scratch*".  */
#if GNUC_PREREQ (13, 0, 0)
# pragma GCC diagnostic ignored "-Wanalyzer-out-of-bounds"
#endif

struct buffer buffer_slot_defaults;
struct buffer buffer_slot_map;
struct buffer buffer_slot_symbols;

#define PER_BUFFER_SYMBOL(OFFSET) \
  (*(Lisp_Object *)((OFFSET) + (char *) &buffer_slot_symbols))

/* Maximum length of an overlay vector.  */
#define OVERLAY_COUNT_MAX						\
  ((ptrdiff_t) min (MOST_POSITIVE_FIXNUM,				\
		    min (PTRDIFF_MAX, SIZE_MAX) / word_size))

/* Flags indicating which built-in buffer-local variables are
   permanent locals.  */
static char buffer_permanent_local_flags[MAX_PER_BUFFER_VARS];

/* Number of per-buffer variables used.  */

static int last_per_buffer_idx;

static void call_overlay_mod_hooks (Lisp_Object list, Lisp_Object overlay,
                                    bool after, Lisp_Object arg1,
                                    Lisp_Object arg2, Lisp_Object arg3);
static void reset_buffer_local_variables (struct buffer *, bool);

/* Alist of buffer names to buffers.  Purposely not manipulable
   (i.e., corruptible) from Lisp.  */
Lisp_Object Vbuffer_alist;

static Lisp_Object QSFundamental;	/* A string "Fundamental".  */

static void alloc_buffer_text (struct buffer *, ptrdiff_t);
static void free_buffer_text (struct buffer *b);
static void copy_overlays (struct buffer *, struct buffer *);
static void modify_overlay (struct buffer *, ptrdiff_t, ptrdiff_t);
static Lisp_Object buffer_lisp_local_variables (struct buffer *, bool);
static Lisp_Object buffer_local_variables_1 (struct buffer *buf, int offset, Lisp_Object sym);

static void
CHECK_OVERLAY (Lisp_Object x)
{
  CHECK_TYPE (OVERLAYP (x), Qoverlayp, x);
}

/* Convert the position POS to an EMACS_INT that fits in a fixnum.
   Yield POS's value if POS is already a fixnum, POS's marker position
   if POS is a marker, and MOST_NEGATIVE_FIXNUM or
   MOST_POSITIVE_FIXNUM if POS is a negative or positive bignum.
   Signal an error if POS is not of the proper form.  */

EMACS_INT
fix_position (Lisp_Object pos)
{
  if (FIXNUMP (pos))
    return XFIXNUM (pos);
  if (MARKERP (pos))
    return marker_position (pos);
  CHECK_TYPE (BIGNUMP (pos), Qinteger_or_marker_p, pos);
  return ! NILP (Fnatnump (pos)) ? MOST_POSITIVE_FIXNUM : MOST_NEGATIVE_FIXNUM;
}

/* These setters are used only in this file, so they can be private.
   The public setters are inline functions defined in buffer.h.  */
static void
bset_abbrev_mode (struct buffer *b, Lisp_Object val)
{
  b->abbrev_mode_ = val;
}
static void
bset_abbrev_table (struct buffer *b, Lisp_Object val)
{
  b->abbrev_table_ = val;
}
static void
bset_auto_fill_function (struct buffer *b, Lisp_Object val)
{
  b->auto_fill_function_ = val;
}
static void
bset_auto_save_file_format (struct buffer *b, Lisp_Object val)
{
  b->auto_save_file_format_ = val;
}
static void
bset_auto_save_file_name (struct buffer *b, Lisp_Object val)
{
  b->auto_save_file_name_ = val;
}
static void
bset_backed_up (struct buffer *b, Lisp_Object val)
{
  b->backed_up_ = val;
}
static void
bset_begv_marker (struct buffer *b, Lisp_Object val)
{
  b->begv_marker_ = val;
}
static void
bset_bidi_paragraph_start_re (struct buffer *b, Lisp_Object val)
{
  b->bidi_paragraph_start_re_ = val;
}
static void
bset_bidi_paragraph_separate_re (struct buffer *b, Lisp_Object val)
{
  b->bidi_paragraph_separate_re_ = val;
}
static void
bset_buffer_file_coding_system (struct buffer *b, Lisp_Object val)
{
  b->buffer_file_coding_system_ = val;
}
static void
bset_ctl_arrow (struct buffer *b, Lisp_Object val)
{
  b->ctl_arrow_ = val;
}
static void
bset_cursor_in_non_selected_windows (struct buffer *b, Lisp_Object val)
{
  b->cursor_in_non_selected_windows_ = val;
}
static void
bset_cursor_type (struct buffer *b, Lisp_Object val)
{
  b->cursor_type_ = val;
}
static void
bset_display_table (struct buffer *b, Lisp_Object val)
{
  b->display_table_ = val;
}
static void
bset_extra_line_spacing (struct buffer *b, Lisp_Object val)
{
  b->extra_line_spacing_ = val;
}
static void
bset_file_format (struct buffer *b, Lisp_Object val)
{
  b->file_format_ = val;
}
static void
bset_file_truename (struct buffer *b, Lisp_Object val)
{
  b->file_truename_ = val;
}
static void
bset_fringe_cursor_alist (struct buffer *b, Lisp_Object val)
{
  b->fringe_cursor_alist_ = val;
}
static void
bset_fringe_indicator_alist (struct buffer *b, Lisp_Object val)
{
  b->fringe_indicator_alist_ = val;
}
static void
bset_fringes_outside_margins (struct buffer *b, Lisp_Object val)
{
  b->fringes_outside_margins_ = val;
}
static void
bset_header_line_format (struct buffer *b, Lisp_Object val)
{
  b->header_line_format_ = val;
}
static void
bset_tab_line_format (struct buffer *b, Lisp_Object val)
{
  b->tab_line_format_ = val;
}
static void
bset_indicate_buffer_boundaries (struct buffer *b, Lisp_Object val)
{
  b->indicate_buffer_boundaries_ = val;
}
static void
bset_indicate_empty_lines (struct buffer *b, Lisp_Object val)
{
  b->indicate_empty_lines_ = val;
}
static void
bset_invisibility_spec (struct buffer *b, Lisp_Object val)
{
  b->invisibility_spec_ = val;
}
static void
bset_left_fringe_width (struct buffer *b, Lisp_Object val)
{
  b->left_fringe_width_ = val;
}
static void
bset_major_mode (struct buffer *b, Lisp_Object val)
{
  b->major_mode_ = val;
}
static void
bset_local_minor_modes (struct buffer *b, Lisp_Object val)
{
  b->local_minor_modes_ = val;
}
static void
bset_mark (struct buffer *b, Lisp_Object val)
{
  b->mark_ = val;
}
static void
bset_mode_line_format (struct buffer *b, Lisp_Object val)
{
  b->mode_line_format_ = val;
}
static void
bset_mode_name (struct buffer *b, Lisp_Object val)
{
  b->mode_name_ = val;
}
static void
bset_name (struct buffer *b, Lisp_Object val)
{
  b->name_ = val;
}
static void
bset_overwrite_mode (struct buffer *b, Lisp_Object val)
{
  b->overwrite_mode_ = val;
}
static void
bset_pt_marker (struct buffer *b, Lisp_Object val)
{
  b->pt_marker_ = val;
}
static void
bset_right_fringe_width (struct buffer *b, Lisp_Object val)
{
  b->right_fringe_width_ = val;
}
static void
bset_save_length (struct buffer *b, Lisp_Object val)
{
  b->save_length_ = val;
}
static void
bset_scroll_bar_width (struct buffer *b, Lisp_Object val)
{
  b->scroll_bar_width_ = val;
}
static void
bset_scroll_bar_height (struct buffer *b, Lisp_Object val)
{
  b->scroll_bar_height_ = val;
}
static void
bset_scroll_down_aggressively (struct buffer *b, Lisp_Object val)
{
  b->scroll_down_aggressively_ = val;
}
static void
bset_scroll_up_aggressively (struct buffer *b, Lisp_Object val)
{
  b->scroll_up_aggressively_ = val;
}
static void
bset_selective_display (struct buffer *b, Lisp_Object val)
{
  b->selective_display_ = val;
}
static void
bset_selective_display_ellipses (struct buffer *b, Lisp_Object val)
{
  b->selective_display_ellipses_ = val;
}
static void
bset_vertical_scroll_bar_type (struct buffer *b, Lisp_Object val)
{
  b->vertical_scroll_bar_type_ = val;
}
static void
bset_horizontal_scroll_bar_type (struct buffer *b, Lisp_Object val)
{
  b->horizontal_scroll_bar_type_ = val;
}
static void
bset_word_wrap (struct buffer *b, Lisp_Object val)
{
  b->word_wrap_ = val;
}
static void
bset_zv_marker (struct buffer *b, Lisp_Object val)
{
  b->zv_marker_ = val;
}

void
nsberror (Lisp_Object spec)
{
  if (STRINGP (spec))
    error ("No buffer named %s", SDATA (spec));
  error ("Invalid buffer argument");
}

DEFUN ("buffer-monospace-p", Fbuffer_monospace_p, Sbuffer_monospace_p, 0, 1, 0,
       doc: /* Return t if BUFFER contains only homogenous text.
By homogenous, we mean only characters of the frame's default font and no
width-varying glyphs such as invisible text or images.  */)
  (Lisp_Object buffer)
{
  if (NILP (buffer))
    buffer = Fcurrent_buffer();
  CHECK_BUFFER (buffer);
  return XBUFFER (buffer)->text->monospace ? Qt : Qnil;
}

DEFUN ("buffer-live-p", Fbuffer_live_p, Sbuffer_live_p, 1, 1, 0,
       doc: /* Return t if OBJECT is a buffer which has not been killed.
Value is nil if OBJECT is not a buffer or if it has been killed.  */)
  (Lisp_Object object)
{
  return ((BUFFERP (object) && BUFFER_LIVE_P (XBUFFER (object)))
	  ? Qt : Qnil);
}

DEFUN ("buffer-list", Fbuffer_list, Sbuffer_list, 0, 1, 0,
       doc: /* Return a list of all live buffers.
If the optional arg FRAME is a frame, return the buffer list in the
proper order for that frame: the buffers shown in FRAME come first,
followed by the rest of the buffers.  */)
  (Lisp_Object frame)
{
  Lisp_Object general;
  general = Fmapcar (Qcdr, Vbuffer_alist);

  if (FRAMEP (frame))
    {
      Lisp_Object framelist, prevlist, tail;

      framelist = Fcopy_sequence (XFRAME (frame)->buffer_list);
      prevlist = Fnreverse (Fcopy_sequence
			    (XFRAME (frame)->buried_buffer_list));

      /* Remove from GENERAL any buffer that duplicates one in
         FRAMELIST or PREVLIST.  */
      tail = framelist;
      while (CONSP (tail))
	{
	  general = Fdelq (XCAR (tail), general);
	  tail = XCDR (tail);
	}
      tail = prevlist;
      while (CONSP (tail))
	{
	  general = Fdelq (XCAR (tail), general);
	  tail = XCDR (tail);
	}

      return CALLN (Fnconc, framelist, general, prevlist);
    }
  else
    return general;
}

/* Like Fassoc, but use Fstring_equal to compare
   (which ignores text properties), and don't ever quit.  */

static Lisp_Object
assoc_ignore_text_properties (Lisp_Object key, Lisp_Object list)
{
  Lisp_Object tail;
  for (tail = list; CONSP (tail); tail = XCDR (tail))
    {
      Lisp_Object elt = XCAR (tail);
      if (!NILP (Fstring_equal (Fcar (elt), key)))
	return elt;
    }
  return Qnil;
}

DEFUN ("get-buffer", Fget_buffer, Sget_buffer, 1, 1, 0,
       doc: /* Return the buffer named BUFFER-OR-NAME.
BUFFER-OR-NAME must be either a string or a buffer.  If BUFFER-OR-NAME
is a string and there is no buffer with that name, return nil.  If
BUFFER-OR-NAME is a buffer, return it as given.  */)
  (register Lisp_Object buffer_or_name)
{
  if (BUFFERP (buffer_or_name))
    return buffer_or_name;
  CHECK_STRING (buffer_or_name);

  return Fcdr (assoc_ignore_text_properties (buffer_or_name, Vbuffer_alist));
}

DEFUN ("get-file-buffer", Fget_file_buffer, Sget_file_buffer, 1, 1, 0,
       doc: /* Return the buffer visiting file FILENAME (a string).
The buffer's `buffer-file-name' must match exactly the expansion of FILENAME.
If there is no such live buffer, return nil.
See also `find-buffer-visiting'.  */)
  (register Lisp_Object filename)
{
  register Lisp_Object tail, buf, handler;

  CHECK_STRING (filename);
  filename = Fexpand_file_name (filename, Qnil);

  /* If the file name has special constructs in it,
     call the corresponding file name handler.  */
  handler = Ffind_file_name_handler (filename, Qget_file_buffer);
  if (!NILP (handler))
    {
      Lisp_Object handled_buf = call2 (handler, Qget_file_buffer,
				       filename);
      return BUFFERP (handled_buf) ? handled_buf : Qnil;
    }

  FOR_EACH_LIVE_BUFFER (tail, buf)
    {
      if (!STRINGP (BVAR (XBUFFER (buf), filename))) continue;
      if (!NILP (Fstring_equal (BVAR (XBUFFER (buf), filename), filename)))
	return buf;
    }
  return Qnil;
}

DEFUN ("get-truename-buffer", Fget_truename_buffer, Sget_truename_buffer, 1, 1, 0,
       doc: /* Return the buffer with `file-truename' equal to FILENAME (a string).
If there is no such live buffer, return nil.
See also `find-buffer-visiting'.  */)
  (register Lisp_Object filename)
{
  register Lisp_Object tail, buf;

  FOR_EACH_LIVE_BUFFER (tail, buf)
    {
      if (!STRINGP (BVAR (XBUFFER (buf), file_truename))) continue;
      if (!NILP (Fstring_equal (BVAR (XBUFFER (buf), file_truename), filename)))
	return buf;
    }
  return Qnil;
}

DEFUN ("find-buffer", Ffind_buffer, Sfind_buffer, 2, 2, 0,
       doc: /* Return the buffer with buffer-local VARIABLE `equal' to VALUE.
If there is no such live buffer, return nil.
See also `find-buffer-visiting'.  */)
  (Lisp_Object variable, Lisp_Object value)
{
  register Lisp_Object tail, buf;

  FOR_EACH_LIVE_BUFFER (tail, buf)
    {
      if (!NILP (Fequal (value, Fbuffer_local_value(variable, buf))))
	return buf;
    }
  return Qnil;
}

/* Run buffer-list-update-hook if Vrun_hooks is non-nil and BUF does
   not have buffer hooks inhibited.  */

static void
run_buffer_list_update_hook (struct buffer *buf)
{
  eassert (buf);
  if (! (NILP (Vrun_hooks) || buf->inhibit_buffer_hooks))
    call1 (Vrun_hooks, Qbuffer_list_update_hook);
}

DEFUN ("get-buffer-create", Fget_buffer_create, Sget_buffer_create, 1, 2, 0,
       doc: /* Return the buffer specified by BUFFER-OR-NAME, creating a new one if needed.
If BUFFER-OR-NAME is a string and a live buffer with that name exists,
return that buffer.  If no such buffer exists, create a new buffer with
that name and return it.

If BUFFER-OR-NAME starts with a space, the new buffer does not keep undo
information.  If optional argument INHIBIT-BUFFER-HOOKS is non-nil, the
new buffer does not run the hooks `kill-buffer-hook',
`kill-buffer-query-functions', and `buffer-list-update-hook'.  This
avoids slowing down internal or temporary buffers that are never
presented to users or passed on to other applications.

If BUFFER-OR-NAME is a buffer instead of a string, return it as given,
even if it is dead.  The return value is never nil.  */)
  (register Lisp_Object buffer_or_name, Lisp_Object inhibit_buffer_hooks)
{
  register Lisp_Object buffer, name;
  register struct buffer *b;

  buffer = Fget_buffer (buffer_or_name);
  if (!NILP (buffer))
    return buffer;

  if (SCHARS (buffer_or_name) == 0)
    error ("Empty string for buffer name is not allowed");

  b = allocate_buffer ();

  /* An ordinary buffer uses its own struct buffer_text.  */
  b->text = &b->own_text;
  b->base_buffer = NULL;
  /* No one shares the text with us now.  */
  b->indirections = 0;
  /* No one shows us now.  */
  b->window_count = 0;

  memset (&b->local_flags, 0, sizeof (b->local_flags));

  BUF_GAP_SIZE (b) = 20;
  block_input ();
  /* We allocate extra 1-byte at the tail and keep it always '\0' for
     anchoring a search.  */
  alloc_buffer_text (b, BUF_GAP_SIZE (b) + 1);
  unblock_input ();
  if (! BUF_BEG_ADDR (b))
    memory_full (BUF_GAP_SIZE (b) + 1);

  b->pt = BEG;
  b->begv = BEG;
  b->zv = BEG;
  b->pt_byte = BEG_BYTE;
  b->begv_byte = BEG_BYTE;
  b->zv_byte = BEG_BYTE;

  BUF_GPT (b) = BEG;
  BUF_GPT_BYTE (b) = BEG_BYTE;

  BUF_Z (b) = BEG;
  BUF_Z_BYTE (b) = BEG_BYTE;
  BUF_MODIFF (b) = 1;
  BUF_CHARS_MODIFF (b) = 1;
  BUF_OVERLAY_MODIFF (b) = 1;
  BUF_SAVE_MODIFF (b) = 1;
  BUF_COMPACT (b) = 1;
  set_buffer_intervals (b, NULL);
  BUF_UNCHANGED_MODIFIED (b) = 1;
  BUF_OVERLAY_UNCHANGED_MODIFIED (b) = 1;
  BUF_END_UNCHANGED (b) = 0;
  BUF_BEG_UNCHANGED (b) = 0;
  *(BUF_GPT_ADDR (b)) = *(BUF_Z_ADDR (b)) = 0; /* Put an anchor '\0'.  */
  b->text->inhibit_shrinking = false;
  b->text->redisplay = false;
  b->text->monospace = true;

  b->newline_cache = 0;
  b->width_run_cache = 0;
  b->bidi_paragraph_cache = 0;
  bset_width_table (b, Qnil);
  b->prevent_redisplay_optimizations_p = 1;

  /* An ordinary buffer normally doesn't need markers
     to handle BEGV and ZV.  */
  bset_pt_marker (b, Qnil);
  bset_begv_marker (b, Qnil);
  bset_zv_marker (b, Qnil);

  name = Fcopy_sequence (buffer_or_name);
  set_string_intervals (name, NULL);
  bset_name (b, name);

  b->inhibit_buffer_hooks = !NILP (inhibit_buffer_hooks);
  bset_undo_list (b, SREF (name, 0) != ' ' ? Qnil : Qt);

  reset_buffer (b);
  reset_buffer_local_variables (b, 1);

  bset_mark (b, Fmake_marker ());
  BUF_MARKERS (b) = NULL;

  /* Enter into global register.  */
  XSETBUFFER (buffer, b);
  Vbuffer_alist = nconc2 (Vbuffer_alist, list1 (Fcons (name, buffer)));

  run_buffer_list_update_hook (b);

  return buffer;
}

static void
add_buffer_overlay (struct buffer *b, struct Lisp_Overlay *ov,
                    ptrdiff_t begin, ptrdiff_t end)
{
  eassert (! ov->buffer);
  if (! b->overlays)
    b->overlays = itree_create ();
  ov->buffer = b;
  itree_insert (b->overlays, ov->interval, begin, end);
}

/* Copy overlays of buffer FROM to buffer TO.  */

static void
copy_overlays (struct buffer *from, struct buffer *to)
{
  eassert (to && ! to->overlays);
  struct itree_node *node;

  ITREE_FOREACH (node, from->overlays, PTRDIFF_MIN, PTRDIFF_MAX, ASCENDING)
    {
      Lisp_Object ov = node->data;
      Lisp_Object copy = build_overlay (node->front_advance,
                                        node->rear_advance,
                                        Fcopy_sequence (OVERLAY_PLIST (ov)));
      add_buffer_overlay (to, XOVERLAY (copy), node->begin, node->end);
    }
}

bool
valid_per_buffer_idx (int idx)
{
  return 0 <= idx && idx < last_per_buffer_idx;
}

/* Clone per-buffer values of buffer FROM.

   Buffer TO gets the same per-buffer values as FROM, with the
   following exceptions: (1) TO's name is left untouched, (2) markers
   are copied and made to refer to TO, and (3) overlay lists are
   copied.  */

static void
clone_per_buffer_values (struct buffer *from, struct buffer *to)
{
  int offset;

  FOR_EACH_PER_BUFFER_OBJECT_AT (offset)
    {
      Lisp_Object obj;

      /* Don't touch the `name' which should be unique for every buffer.  */
      if (offset == PER_BUFFER_VAR_OFFSET (name))
	continue;

      obj = per_buffer_value (from, offset);
      if (MARKERP (obj) && XMARKER (obj)->buffer == from)
	{
	  struct Lisp_Marker *m = XMARKER (obj);

	  obj = build_marker (to, m->charpos, m->bytepos);
	  XMARKER (obj)->insertion_type = m->insertion_type;
	}

      set_per_buffer_value (to, offset, obj);
    }

  memcpy (to->local_flags, from->local_flags, sizeof to->local_flags);

  copy_overlays (from, to);

  /* Get (a copy of) the alist of Lisp-level local variables of FROM
     and install that in TO.  */
  bset_local_var_alist (to, buffer_lisp_local_variables (from, 1));
}


/* If buffer B has markers to record PT, BEGV and ZV when it is not
   current, update these markers.  */

static void
record_buffer_markers (struct buffer *b)
{
  if (! NILP (BVAR (b, pt_marker)))
    {
      Lisp_Object buffer;

      eassert (! NILP (BVAR (b, begv_marker)));
      eassert (! NILP (BVAR (b, zv_marker)));

      XSETBUFFER (buffer, b);
      set_marker_both (BVAR (b, pt_marker), buffer, b->pt, b->pt_byte);
      set_marker_both (BVAR (b, begv_marker), buffer, b->begv, b->begv_byte);
      set_marker_both (BVAR (b, zv_marker), buffer, b->zv, b->zv_byte);
    }
}


/* If buffer B has markers to record PT, BEGV and ZV when it is not
   current, fetch these values into B->begv etc.  */

static void
fetch_buffer_markers (struct buffer *b)
{
  if (! NILP (BVAR (b, pt_marker)))
    {
      Lisp_Object m;

      eassert (!NILP (BVAR (b, begv_marker)));
      eassert (!NILP (BVAR (b, zv_marker)));

      m = BVAR (b, pt_marker);
      SET_BUF_PT_BOTH (b, marker_position (m), marker_byte_position (m));

      m = BVAR (b, begv_marker);
      SET_BUF_BEGV_BOTH (b, marker_position (m), marker_byte_position (m));

      m = BVAR (b, zv_marker);
      SET_BUF_ZV_BOTH (b, marker_position (m), marker_byte_position (m));
    }
}


DEFUN ("make-indirect-buffer", Fmake_indirect_buffer, Smake_indirect_buffer,
       2, 4,
       "bMake indirect buffer (to buffer): \nBName of indirect buffer: ",
       doc: /* Create and return an indirect buffer for buffer BASE-BUFFER, named NAME.
BASE-BUFFER should be a live buffer, or the name of an existing buffer.

NAME should be a string which is not the name of an existing buffer.
Optional argument CLONE non-nil means preserve BASE-BUFFER's state,
such as major and minor modes, in the indirect buffer.

CLONE nil means the indirect buffer's state is reset to default values.

If optional argument INHIBIT-BUFFER-HOOKS is non-nil, the new buffer
does not run the hooks `kill-buffer-hook',
`kill-buffer-query-functions', and `buffer-list-update-hook'.  */)
  (Lisp_Object base_buffer, Lisp_Object name, Lisp_Object clone,
   Lisp_Object inhibit_buffer_hooks)
{
  Lisp_Object buf, tem;
  struct buffer *b;

  CHECK_STRING (name);
  buf = Fget_buffer (name);
  if (!NILP (buf))
    error ("Buffer name `%s' is in use", SDATA (name));

  tem = base_buffer;
  base_buffer = Fget_buffer (base_buffer);
  if (NILP (base_buffer))
    error ("No such buffer: `%s'", SDATA (tem));
  if (!BUFFER_LIVE_P (XBUFFER (base_buffer)))
    error ("Base buffer has been killed");

  if (SCHARS (name) == 0)
    error ("Empty string for buffer name is not allowed");

  b = allocate_buffer ();

  /* No double indirection - if base buffer is indirect,
     new buffer becomes an indirect to base's base.  */
  b->base_buffer = (XBUFFER (base_buffer)->base_buffer
		    ? XBUFFER (base_buffer)->base_buffer
		    : XBUFFER (base_buffer));

  /* Use the base buffer's text object.  */
  b->text = b->base_buffer->text;
  /* We have no own text.  */
  b->indirections = -1;
  /* Notify base buffer that we share the text now.  */
  b->base_buffer->indirections++;
  /* Always -1 for an indirect buffer.  */
  b->window_count = -1;

  memset (&b->local_flags, 0, sizeof (b->local_flags));

  b->pt = b->base_buffer->pt;
  b->begv = b->base_buffer->begv;
  b->zv = b->base_buffer->zv;
  b->pt_byte = b->base_buffer->pt_byte;
  b->begv_byte = b->base_buffer->begv_byte;
  b->zv_byte = b->base_buffer->zv_byte;
  b->inhibit_buffer_hooks = !NILP (inhibit_buffer_hooks);

  b->newline_cache = 0;
  b->width_run_cache = 0;
  b->bidi_paragraph_cache = 0;
  bset_width_table (b, Qnil);

  name = Fcopy_sequence (name);
  set_string_intervals (name, NULL);
  bset_name (b, name);

  /* An indirect buffer shares undo list of its base (Bug#18180).  */
  bset_undo_list (b, BVAR (b->base_buffer, undo_list));

  reset_buffer (b);
  reset_buffer_local_variables (b, 1);

  /* Put this in the alist of all live buffers.  */
  XSETBUFFER (buf, b);
  Vbuffer_alist = nconc2 (Vbuffer_alist, list1 (Fcons (name, buf)));

  bset_mark (b, Fmake_marker ());

  /* The multibyte status belongs to the base buffer.  */
  bset_enable_multibyte_characters
    (b, BVAR (b->base_buffer, enable_multibyte_characters));

  /* Make sure the base buffer has markers for its narrowing.  */
  if (NILP (BVAR (b->base_buffer, pt_marker)))
    {
      eassert (NILP (BVAR (b->base_buffer, begv_marker)));
      eassert (NILP (BVAR (b->base_buffer, zv_marker)));

      bset_pt_marker (b->base_buffer,
		      build_marker (b->base_buffer, b->base_buffer->pt,
				    b->base_buffer->pt_byte));

      bset_begv_marker (b->base_buffer,
			build_marker (b->base_buffer, b->base_buffer->begv,
				      b->base_buffer->begv_byte));

      bset_zv_marker (b->base_buffer,
		      build_marker (b->base_buffer, b->base_buffer->zv,
				    b->base_buffer->zv_byte));

      XMARKER (BVAR (b->base_buffer, zv_marker))->insertion_type = 1;
    }

  if (NILP (clone))
    {
      /* Give the indirect buffer markers for its narrowing.  */
      bset_pt_marker (b, build_marker (b, b->pt, b->pt_byte));
      bset_begv_marker (b, build_marker (b, b->begv, b->begv_byte));
      bset_zv_marker (b, build_marker (b, b->zv, b->zv_byte));
      XMARKER (BVAR (b, zv_marker))->insertion_type = 1;
    }
  else
    {
      struct buffer *old_b = current_buffer;

      clone_per_buffer_values (b->base_buffer, b);
      bset_filename (b, Qnil);
      bset_file_truename (b, Qnil);
      bset_display_count (b, make_fixnum (0));
      bset_backed_up (b, Qnil);
      bset_local_minor_modes (b, Qnil);
      bset_auto_save_file_name (b, Qnil);
      set_buffer_internal (b);
      Fset (intern ("buffer-save-without-query"), Qnil);
      Fset (intern ("buffer-file-number"), Qnil);
      if (!NILP (Flocal_variable_p (Qbuffer_stale_function, base_buffer)))
	Fkill_local_variable (Qbuffer_stale_function);
      /* Cloned buffers need extra setup, to do things such as deep
	 variable copies for list variables that might be mangled due
	 to destructive operations in the indirect buffer. */
      run_hook (Qclone_indirect_buffer_hook);
      set_buffer_internal (old_b);
    }

  run_buffer_list_update_hook (b);

  return buf;
}

static void
remove_buffer_overlay (struct buffer *b, struct Lisp_Overlay *ov)
{
  eassert (b->overlays);
  eassert (ov->buffer == b);
  itree_remove (ov->buffer->overlays, ov->interval);
  ov->buffer = NULL;
}

/* Mark OV as no longer associated with its buffer.  */

static void
drop_overlay (struct Lisp_Overlay *ov)
{
  if (! ov->buffer)
    return;

  modify_overlay (ov->buffer, overlay_start (ov), overlay_end (ov));
  remove_buffer_overlay (ov->buffer, ov);
}

/* Delete all overlays of B and reset its overlay lists.  */

void
delete_all_overlays (struct buffer *b)
{
  struct itree_node *node;

  if (! b->overlays)
    return;

  /* The general rule is that the tree cannot be modified from within
     ITREE_FOREACH, but here we bend this rule a little because we know
     that the POST_ORDER iterator will not need to look at `node` again.  */
  ITREE_FOREACH (node, b->overlays, PTRDIFF_MIN, PTRDIFF_MAX, POST_ORDER)
    {
      modify_overlay (b, node->begin, node->end);
      XOVERLAY (node->data)->buffer = NULL;
      node->parent = NULL;
      node->left = NULL;
      node->right = NULL;
    }
  itree_clear (b->overlays);
}

static void
free_buffer_overlays (struct buffer *b)
{
  /* Actually this does not free any overlay, but the tree only.  --ap */
  if (b->overlays)
    {
      itree_destroy (b->overlays);
      b->overlays = NULL;
    }
}

/* Adjust the position of overlays in the current buffer according to
   MULTIBYTE.

   Assume that positions currently correspond to byte positions, if
   MULTIBYTE is true and to character positions if not.
*/

static void
set_overlays_multibyte (bool multibyte)
{
  if (! current_buffer->overlays || Z == Z_BYTE)
    return;

  struct itree_node **nodes = NULL;
  struct itree_tree *tree = current_buffer->overlays;
  const intmax_t size = itree_size (tree);

  /* We can't use `itree_node_set_region` at the same time
     as we iterate over the itree, so we need an auxiliary storage
     to keep the list of nodes.  */
  USE_SAFE_ALLOCA;
  SAFE_NALLOCA (nodes, 1, size);
  {
    struct itree_node *node, **cursor = nodes;
    ITREE_FOREACH (node, tree, PTRDIFF_MIN, PTRDIFF_MAX, ASCENDING)
      *(cursor++) = node;
  }

  for (int i = 0; i < size; ++i, ++nodes)
    {
      struct itree_node * const node = *nodes;

      if (multibyte)
        {
          ptrdiff_t begin = itree_node_begin (tree, node);
          ptrdiff_t end = itree_node_end (tree, node);

          /* This models the behavior of markers.  (The behavior of
             text-intervals differs slightly.) */
          while (begin < Z_BYTE
                 && !CHAR_HEAD_P (FETCH_BYTE (begin)))
            begin++;
          while (end < Z_BYTE
                 && !CHAR_HEAD_P (FETCH_BYTE (end)))
            end++;
          itree_node_set_region (tree, node, BYTE_TO_CHAR (begin),
                                    BYTE_TO_CHAR (end));
        }
      else
        {
          itree_node_set_region (tree, node, CHAR_TO_BYTE (node->begin),
                                    CHAR_TO_BYTE (node->end));
        }
    }
  SAFE_FREE ();
}

/* Reinitialize all except name, contents, and local variables.  */

void
reset_buffer (register struct buffer *b)
{
  bset_filename (b, Qnil);
  bset_file_truename (b, Qnil);
  bset_directory (b, current_buffer ? BVAR (current_buffer, directory) : Qnil);
  b->modtime = make_timespec (0, UNKNOWN_MODTIME_NSECS);
  b->modtime_size = -1;
  XSETFASTINT (BVAR (b, save_length), 0);
  b->last_window_start = 1;
  /* It is more conservative to start out "changed" than "unchanged".  */
  b->clip_changed = 0;
  b->prevent_redisplay_optimizations_p = 1;
  bset_backed_up (b, Qnil);
  bset_local_minor_modes (b, Qnil);
  BUF_AUTOSAVE_MODIFF (b) = 0;
  b->auto_save_failure_time = 0;
  bset_auto_save_file_name (b, Qnil);
  bset_read_only (b, Qnil);
  b->overlays = NULL;
  bset_mark_active (b, Qnil);
  bset_point_before_scroll (b, Qnil);
  bset_file_format (b, Qnil);
  bset_auto_save_file_format (b, Qt);
  bset_last_selected_window (b, Qnil);
  bset_display_count (b, make_fixnum (0));
  bset_display_time (b, Qnil);
  bset_enable_multibyte_characters
    (b, BVAR (&buffer_slot_defaults, enable_multibyte_characters));
  bset_cursor_type (b, BVAR (&buffer_slot_defaults, cursor_type));
  bset_extra_line_spacing (b, BVAR (&buffer_slot_defaults, extra_line_spacing));

  b->display_error_modiff = 0;
}

/* Reset buffer-locals except permanent-locals.

   If IGNORE_PERM, also reset permanent-locals.
*/

static void
reset_buffer_local_variables (struct buffer *b, bool ignore_perm)
{
  /* Reset the major mode to Fundamental, together with all the
     things that depend on the major mode.
     default-major-mode is handled at a higher level.
     We ignore it here.  */
  bset_major_mode (b, Qfundamental_mode);
  bset_keymap (b, Qnil);
  bset_mode_name (b, QSFundamental);

  /* If the standard case table has been altered and invalidated,
     fix up its insides first.  */
  if (! (CHAR_TABLE_P (XCHAR_TABLE (Vascii_downcase_table)->extras[0])
	 && CHAR_TABLE_P (XCHAR_TABLE (Vascii_downcase_table)->extras[1])
	 && CHAR_TABLE_P (XCHAR_TABLE (Vascii_downcase_table)->extras[2])))
    Fset_standard_case_table (Vascii_downcase_table);

  bset_downcase_table (b, Vascii_downcase_table);
  bset_upcase_table (b, XCHAR_TABLE (Vascii_downcase_table)->extras[0]);
  bset_case_canon_table (b, XCHAR_TABLE (Vascii_downcase_table)->extras[1]);
  bset_case_eqv_table (b, XCHAR_TABLE (Vascii_downcase_table)->extras[2]);
  bset_invisibility_spec (b, Qt);

  Lisp_Object tail = Fcopy_sequence (BVAR (b, local_var_alist));
  FOR_EACH_TAIL_SAFE (tail)
    {
      Lisp_Object pair = XCAR (tail),
	var = XCAR (pair),
	prop_perm = Fget (var, Qpermanent_local);
      eassert (XSYMBOL (var)->u.s.type == SYMBOL_LOCAL_SOMEWHERE);
      if (ignore_perm || NILP (prop_perm)) // kill it
	kill_local_variable_internal (XSYMBOL (var), b);
      else if (EQ (prop_perm, Qpermanent_local_hook))
	{
	  /* Rewrite PAIR's binds.  A negligibly useful but
	     baroque scheme foisted upon us by RMS of
	     course.  */
	  Lisp_Object nbinds = Qnil;
	  for (Lisp_Object tail = XCDR (pair); CONSP (tail); tail = XCDR (tail))
	    {
	      Lisp_Object bind = XCAR (tail);
	      /* Preserve BIND if it's t, or has
		 `permanent-local-hook' property. */
	      if (EQ (bind, Qt)
		  || (SYMBOLP (bind)
		      && ! NILP (Fget (bind, Qpermanent_local_hook))))
		nbinds = Fcons (bind, nbinds);
	    }
	  nbinds = Fnreverse (nbinds);
	  if (XSYMBOL (var)->u.s.trapped_write == SYMBOL_TRAPPED_WRITE)
	    notify_variable_watchers (var, nbinds, Qmakunbound,
				      make_lisp_ptr (b, Lisp_Vectorlike));
	  XSETCDR (pair, nbinds);
	}
    }

  eassert (! ignore_perm || NILP (BVAR (b, local_var_alist)));

  /* Douse local_flags bit for killed.  */
  for (int i = 0; i < last_per_buffer_idx; ++i)
    if (ignore_perm || ! buffer_permanent_local_flags[i])
      SET_LOCALIZED_SLOT_P (b, i, 0);

  /* Set slot values for killed.  */
  int offset;
  FOR_EACH_PER_BUFFER_OBJECT_AT (offset)
    {
      int idx = PER_BUFFER_IDX (offset);
      if (idx > 0
	  && (ignore_perm || ! buffer_permanent_local_flags[idx]))
	set_per_buffer_value (b, offset, per_buffer_default (offset));
    }
}

/* We split this away from generate-new-buffer, because rename-buffer
   and set-visited-file-name ought to be able to use this to really
   rename the buffer properly.  */

DEFUN ("generate-new-buffer-name", Fgenerate_new_buffer_name,
       Sgenerate_new_buffer_name, 1, 2, 0,
       doc: /* Return a string that is the name of no existing buffer based on NAME.
If there is no live buffer named NAME, then return NAME.
Otherwise modify name by appending `<NUMBER>', incrementing NUMBER
\(starting at 2) until an unused name is found, and then return that name.
Optional second argument IGNORE specifies a name that is okay to use (if
it is in the sequence to be tried) even if a buffer with that name exists.

If NAME begins with a space (i.e., a buffer that is not normally
visible to users), then if buffer NAME already exists a random number
is first appended to NAME, to speed up finding a non-existent buffer.  */)
  (Lisp_Object name, Lisp_Object ignore)
{
  Lisp_Object genbase;

  CHECK_STRING (name);

  if ((!NILP (ignore) && !NILP (Fstring_equal (name, ignore)))
      || NILP (Fget_buffer (name)))
    return name;

  if (SREF (name, 0) != ' ') /* See bug#1229.  */
    genbase = name;
  else
    {
      char number[INT_BUFSIZE_BOUND (int)];
      EMACS_INT r = get_random ();
      eassume (0 <= r);
      int i = r % 1000000;
      AUTO_STRING_WITH_LEN (lnumber, number, sprintf (number, "-%d", i));
      genbase = concat2 (name, lnumber);
      if (NILP (Fget_buffer (genbase)))
	return genbase;
    }

  for (ptrdiff_t count = 2; ; count++)
    {
      char number[INT_BUFSIZE_BOUND (ptrdiff_t) + sizeof "<>"];
      AUTO_STRING_WITH_LEN (lnumber, number,
			    sprintf (number, "<%"pD"d>", count));
      Lisp_Object gentemp = concat2 (genbase, lnumber);
      if (!NILP (Fstring_equal (gentemp, ignore))
	  || NILP (Fget_buffer (gentemp)))
	return gentemp;
    }
}


DEFUN ("buffer-name", Fbuffer_name, Sbuffer_name, 0, 1, 0,
       doc: /* Return the name of BUFFER, as a string.
BUFFER defaults to the current buffer.
Return nil if BUFFER has been killed.  */)
  (register Lisp_Object buffer)
{
  return BVAR (! NILP (buffer) ? XBUFFER (buffer) : current_buffer, name);
}

DEFUN ("buffer-file-name", Fbuffer_file_name, Sbuffer_file_name, 0, 1, 0,
       doc: /* Return name of file BUFFER is visiting, or nil if none.
No argument or nil as argument means use the current buffer.  */)
  (register Lisp_Object buffer)
{
  return BVAR (! NILP (buffer) ? XBUFFER (buffer) : current_buffer, filename);
}

DEFUN ("buffer-base-buffer", Fbuffer_base_buffer, Sbuffer_base_buffer,
       0, 1, 0,
       doc: /* Return the base buffer of indirect buffer BUFFER.
If BUFFER is not indirect, return nil.
BUFFER defaults to the current buffer.  */)
  (register Lisp_Object buffer)
{
  Lisp_Object ret;
  struct buffer *b = BUFFERP (buffer) ? XBUFFER (buffer) : current_buffer;
  return b->base_buffer
    ? (XSETBUFFER (ret, b->base_buffer), ret)
    : Qnil;
}

DEFUN ("buffer-local-value", Fbuffer_local_value,
       Sbuffer_local_value, 2, 2, 0,
       doc: /* Return the value of VARIABLE in BUFFER.
If VARIABLE does not have a buffer-local binding in BUFFER, the value
is the default binding of the variable.  */)
  (Lisp_Object variable, Lisp_Object buffer)
{
  Lisp_Object result;
  CHECK_BUFFER (buffer);
  result = find_symbol_value (XSYMBOL (variable), XBUFFER (buffer));
  return EQ (result, Qunbound)
    ? (xsignal1 (Qvoid_variable, variable), Qnil)
    : result;
}

/* Return an alist of the Lisp-level buffer-local bindings of
   buffer BUF.  That is, don't include the variables maintained
   in special slots in the buffer object.
   If not CLONE, replace elements of the form (VAR . unbound)
   by VAR.  */

static Lisp_Object
buffer_lisp_local_variables (struct buffer *buf, bool clone)
{
  Lisp_Object result = Qnil;
  for (Lisp_Object tail = BVAR (buf, local_var_alist);
       CONSP (tail);
       tail = XCDR (tail))
    {
      Lisp_Object val, elt;

      elt = XCAR (tail);

      /* Reference each variable in the alist in buf.
	 If inquiring about the current buffer, this gets the current values,
	 so store them into the alist so the alist is up to date.
	 If inquiring about some other buffer, this swaps out any values
	 for that buffer, making the alist up to date automatically.  */
      val = find_symbol_value (XSYMBOL (XCAR (elt)), NULL);
      /* Use the current buffer value only if buf is the current buffer.  */
      if (buf != current_buffer)
	val = XCDR (elt);

      result = Fcons (!clone && EQ (val, Qunbound)
		      ? XCAR (elt)
		      : Fcons (XCAR (elt), val),
		      result);
    }

  return result;
}


/* If the variable at position index OFFSET in buffer BUF has a
   buffer-local value, return (name . value).  If SYM is non-nil,
   it replaces name.  */

static Lisp_Object
buffer_local_variables_1 (struct buffer *buf, int offset, Lisp_Object sym)
{
  int idx = PER_BUFFER_IDX (offset);
  if ((idx == -1 || LOCALIZED_SLOT_P (buf, idx))
      && SYMBOLP (PER_BUFFER_SYMBOL (offset)))
    {
      sym = NILP (sym) ? PER_BUFFER_SYMBOL (offset) : sym;
      Lisp_Object val = per_buffer_value (buf, offset);
      return EQ (val, Qunbound) ? sym : Fcons (sym, val);
    }
  return Qnil;
}

DEFUN ("buffer-local-variables", Fbuffer_local_variables,
       Sbuffer_local_variables, 0, 1, 0,
       doc: /* Return an alist of variables that are buffer-local in BUFFER.
Most elements look like (SYMBOL . VALUE), describing one variable.
For a symbol that is locally unbound, just the symbol appears in the value.
Note that storing new VALUEs in these elements doesn't change the variables.
No argument or nil as argument means use current buffer as BUFFER.  */)
  (Lisp_Object buffer)
{
  int offset;
  struct buffer *b = BUFFERP (buffer) ? XBUFFER (buffer) : current_buffer;
  Lisp_Object result = buffer_lisp_local_variables (b, 0);

  /* Add all slots.  */
  FOR_EACH_PER_BUFFER_OBJECT_AT (offset)
    {
      Lisp_Object tem = buffer_local_variables_1 (b, offset, Qnil);
      if (! NILP (tem))
	result = Fcons (tem, result);
    }

  Lisp_Object tem = buffer_local_variables_1 (b, PER_BUFFER_VAR_OFFSET (undo_list),
					      intern ("buffer-undo-list"));
  if (! NILP (tem))
    result = Fcons (tem, result);

  return result;
}

DEFUN ("buffer-modified-p", Fbuffer_modified_p, Sbuffer_modified_p,
       0, 1, 0,
       doc: /* Return non-nil if BUFFER was modified since its file was last read or saved.
No argument or nil as argument means use current buffer as BUFFER.

If BUFFER was autosaved since it was last modified, this function
returns the symbol `autosaved'.  */)
  (Lisp_Object buffer)
{
  struct buffer *b = BUFFERP (buffer) ? XBUFFER (buffer) : current_buffer;
  if (BUF_SAVE_MODIFF (b) < BUF_MODIFF (b))
    {
      if (BUF_AUTOSAVE_MODIFF (b) == BUF_MODIFF (b))
	return Qautosaved;
      else
	return Qt;
    }
  else
    return Qnil;
}

DEFUN ("force-mode-line-update", Fforce_mode_line_update,
       Sforce_mode_line_update, 0, 1, 0,
       doc: /* Force redisplay of the current buffer's mode line and header line.
With optional non-nil ALL, force redisplay of all mode lines, tab lines and
header lines.  This function also forces recomputation of the
menu bar menus and the frame title.  */)
     (Lisp_Object all)
{
  if (! NILP (all))
    {
      update_mode_lines = 10;
      /* FIXME: This can't be right.  */
      current_buffer->prevent_redisplay_optimizations_p = true;
    }
  else if (buffer_window_count (current_buffer))
    {
      bset_update_mode_line (current_buffer);
      current_buffer->prevent_redisplay_optimizations_p = true;
    }
  return all;
}

DEFUN ("set-buffer-modified-p", Fset_buffer_modified_p, Sset_buffer_modified_p,
       1, 1, 0,
       doc: /* Mark current buffer as modified or unmodified according to FLAG.
A non-nil FLAG means mark the buffer modified.
In addition, this function unconditionally forces redisplay of the
mode lines of the windows that display the current buffer, and also
locks or unlocks the file visited by the buffer, depending on whether
the function's argument is non-nil, but only if both `buffer-file-name'
and `buffer-file-truename' are non-nil.  */)
  (Lisp_Object flag)
{
  Frestore_buffer_modified_p (flag);

  /* Set update_mode_lines only if buffer is displayed in some window.
     Modes like jit-lock preserve a buffer's modified state by
     recording/restoring the state around blocks of code.  Setting
     update_mode_lines makes redisplay consider all windows (on all
     frames).  Stealth fontification of buffers not displayed would
     incur additional redisplay costs if we'd set update_modes_lines
     unconditionally.

     Ideally, I think there should be another mechanism for fontifying
     buffers without "modifying" buffers, or redisplay should be
     smarter about updating the `*' in mode lines.  --gerd  */
  return Fforce_mode_line_update (Qnil);
}

DEFUN ("restore-buffer-modified-p", Frestore_buffer_modified_p,
       Srestore_buffer_modified_p, 1, 1, 0,
       doc: /* Like `set-buffer-modified-p', but doesn't redisplay buffer's mode line.
A nil FLAG means to mark the buffer as unmodified.  A non-nil FLAG
means mark the buffer as modified.  A special value of `autosaved'
will mark the buffer as modified and also as autosaved since it was
last modified.

This function also locks or unlocks the file visited by the buffer,
if both `buffer-file-truename' and `buffer-file-name' are non-nil.

It is not ensured that mode lines will be updated to show the modified
state of the current buffer.  Use with care.  */)
  (Lisp_Object flag)
{

  /* If buffer becoming modified, lock the file.
     If buffer becoming unmodified, unlock the file.  */

  struct buffer *b = current_buffer->base_buffer
    ? current_buffer->base_buffer
    : current_buffer;

  if (! inhibit_modification_hooks)
    {
      Lisp_Object fn = BVAR (b, file_truename);
      /* Test buffer-file-name so that binding it to nil is effective.  */
      if (!NILP (fn) && ! NILP (BVAR (b, filename)))
        {
          bool already = SAVE_MODIFF < MODIFF;
          if (!already && !NILP (flag))
	    Flock_file (fn);
          else if (already && NILP (flag))
	    Funlock_file (fn);
        }
    }

  /* Here we have a problem.  SAVE_MODIFF is used here to encode
     buffer-modified-p (as SAVE_MODIFF<MODIFF) as well as
     recent-auto-save-p (as SAVE_MODIFF<auto_save_modified).  So if we
     modify SAVE_MODIFF to affect one, we may affect the other
     as well.
     E.g. if FLAG is nil we need to set SAVE_MODIFF to MODIFF, but
     if SAVE_MODIFF<auto_save_modified that means we risk changing
     recent-auto-save-p from t to nil.
     Vice versa, if FLAG is non-nil and SAVE_MODIFF>=auto_save_modified
     we risk changing recent-auto-save-p from nil to t.  */
  if (NILP (flag))
    /* This unavoidably sets recent-auto-save-p to nil.  */
    SAVE_MODIFF = MODIFF;
  else
    {
      /* If SAVE_MODIFF == auto_save_modified == MODIFF, we can either
	 decrease SAVE_MODIFF and auto_save_modified or increase
	 MODIFF.  */
      if (SAVE_MODIFF >= MODIFF)
	SAVE_MODIFF = modiff_incr (&MODIFF);
      if (EQ (flag, Qautosaved))
	BUF_AUTOSAVE_MODIFF (b) = MODIFF;
    }
  return flag;
}

DEFUN ("buffer-modified-tick", Fbuffer_modified_tick, Sbuffer_modified_tick,
       0, 1, 0,
       doc: /* Return BUFFER's tick counter, incremented for each change in text.
Each buffer has a tick counter which is incremented each time the
text in that buffer is changed.  No argument or nil as argument means
use current buffer as BUFFER.  */)
  (Lisp_Object buffer)
{
  struct buffer *b = BUFFERP (buffer) ? XBUFFER (buffer) : current_buffer;
  return modiff_to_integer (BUF_MODIFF (b));
}

DEFUN ("internal--set-buffer-modified-tick",
       Finternal__set_buffer_modified_tick, Sinternal__set_buffer_modified_tick,
       1, 2, 0,
       doc: /* Set BUFFER's tick counter to TICK.
No argument or nil as argument means use current buffer as BUFFER.  */)
  (Lisp_Object tick, Lisp_Object buffer)
{
  struct buffer *b = BUFFERP (buffer) ? XBUFFER (buffer) : current_buffer;
  CHECK_FIXNUM (tick);
  BUF_MODIFF (b) = XFIXNUM (tick);
  return Qnil;
}

DEFUN ("buffer-chars-modified-tick", Fbuffer_chars_modified_tick,
       Sbuffer_chars_modified_tick, 0, 1, 0,
       doc: /* Return BUFFER's character-change tick counter.
Each buffer has a character-change tick counter, which is set to the
value of the buffer's tick counter (see `buffer-modified-tick'), each
time text in that buffer is inserted or deleted.  By comparing the
values returned by two individual calls of `buffer-chars-modified-tick',
you can tell whether a character change occurred in that buffer in
between these calls.  No argument or nil as argument means use current
buffer as BUFFER.  */)
  (Lisp_Object buffer)
{
  struct buffer *b = BUFFERP (buffer) ? XBUFFER (buffer) : current_buffer;
  return modiff_to_integer (BUF_CHARS_MODIFF (b));
}

DEFUN ("rename-buffer", Frename_buffer, Srename_buffer, 1, 2,
       "(list (read-string \"Rename buffer (to new name): \" \
	      nil 'buffer-name-history (buffer-name (current-buffer))) \
	      current-prefix-arg)",
       doc: /* Change current buffer's name to NEWNAME (a string).
If second arg UNIQUE is nil or omitted, it is an error if a
buffer named NEWNAME already exists.
If UNIQUE is non-nil, come up with a new name using
`generate-new-buffer-name'.
Interactively, you can set UNIQUE with a prefix argument.
We return the name we actually gave the buffer.
This does not change the name of the visited file (if any).  */)
  (register Lisp_Object newname, Lisp_Object unique)
{
  register Lisp_Object tem, buf;
  Lisp_Object requestedname = newname;

  CHECK_STRING (newname);

  if (SCHARS (newname) == 0)
    error ("Empty string is invalid as a buffer name");

  tem = Fget_buffer (newname);
  if (!NILP (tem))
    {
      /* Don't short-circuit if UNIQUE is t.  That is a useful way to
	 rename the buffer automatically so you can create another
	 with the original name.  It makes UNIQUE equivalent to
	 (rename-buffer (generate-new-buffer-name NEWNAME)).  */
      if (NILP (unique) && XBUFFER (tem) == current_buffer)
	return BVAR (current_buffer, name);
      if (!NILP (unique))
	newname = Fgenerate_new_buffer_name (newname,
	                                     BVAR (current_buffer, name));
      else
	error ("Buffer name `%s' is in use", SDATA (newname));
    }

  bset_name (current_buffer, newname);

  /* Catch redisplay's attention.  Unless we do this, the mode lines for
     any windows displaying current_buffer will stay unchanged.  */
  bset_update_mode_line (current_buffer);

  XSETBUFFER (buf, current_buffer);
  Fsetcar (Frassq (buf, Vbuffer_alist), newname);
  if (NILP (BVAR (current_buffer, filename))
      && !NILP (BVAR (current_buffer, auto_save_file_name)))
    call0 (intern ("rename-auto-save-file"));

  run_buffer_list_update_hook (current_buffer);

  call2 (intern ("uniquify--rename-buffer-advice"),
         requestedname, unique);

  /* Refetch since that last call may have done GC.  */
  return BVAR (current_buffer, name);
}

/* True if B can be used as 'other-than-BUFFER' buffer.  */

static bool
candidate_buffer (Lisp_Object b, Lisp_Object buffer)
{
  return (BUFFERP (b) && !EQ (b, buffer)
	  && BUFFER_LIVE_P (XBUFFER (b))
	  && !BUFFER_HIDDEN_P (XBUFFER (b)));
}

DEFUN ("other-buffer", Fother_buffer, Sother_buffer, 0, 3, 0,
       doc: /* Return most recently selected buffer other than BUFFER.
Buffers not visible in windows are preferred to visible buffers, unless
optional second argument VISIBLE-OK is non-nil.  Ignore the argument
BUFFER unless it denotes a live buffer.  If the optional third argument
FRAME specifies a live frame, then use that frame's buffer list instead
of the selected frame's buffer list.

The buffer is found by scanning the selected or specified frame's buffer
list first, followed by the list of all buffers.  If no other buffer
exists, return the buffer `*scratch*' (creating it if necessary).  */)
  (Lisp_Object buffer, Lisp_Object visible_ok, Lisp_Object frame)
{
  struct frame *f = decode_live_frame (frame);
  Lisp_Object tail = f->buffer_list, pred = f->buffer_predicate;
  Lisp_Object buf, notsogood = Qnil;

  /* Consider buffers that have been seen in the frame first.  */
  for (; CONSP (tail); tail = XCDR (tail))
    {
      buf = XCAR (tail);
      if (candidate_buffer (buf, buffer)
	  /* If the frame has a buffer_predicate, disregard buffers that
	     don't fit the predicate.  */
	  && (NILP (pred) || !NILP (call1 (pred, buf))))
	{
	  if (!NILP (visible_ok)
	      || NILP (Fget_buffer_window (buf, Qvisible)))
	    return buf;
	  else if (NILP (notsogood))
	    notsogood = buf;
	}
    }

  /* Consider alist of all buffers next.  */
  FOR_EACH_LIVE_BUFFER (tail, buf)
    {
      if (candidate_buffer (buf, buffer)
	  /* If the frame has a buffer_predicate, disregard buffers that
	     don't fit the predicate.  */
	  && (NILP (pred) || !NILP (call1 (pred, buf))))
	{
	  if (!NILP (visible_ok)
	      || NILP (Fget_buffer_window (buf, Qvisible)))
	    return buf;
	  else if (NILP (notsogood))
	    notsogood = buf;
	}
    }

  if (!NILP (notsogood))
    return notsogood;
  else
    return safe_calln (Qget_scratch_buffer_create);
}

/* The following function is a safe variant of Fother_buffer: It doesn't
   pay attention to any frame-local buffer lists, doesn't care about
   visibility of buffers, and doesn't evaluate any frame predicates.  */

Lisp_Object
other_buffer_safely (Lisp_Object buffer)
{
  Lisp_Object tail, buf;

  FOR_EACH_LIVE_BUFFER (tail, buf)
    if (candidate_buffer (buf, buffer))
      return buf;

  /* This function must return a valid buffer, since it is frequently
     our last line of defense in the face of the expected buffers
     becoming dead under our feet.  safe_call below could return nil
     if recreating *scratch* in Lisp, which does some fancy stuff,
     signals an error in some weird use case.  */
  buf = safe_calln (Qget_scratch_buffer_create);
  if (NILP (buf))
    {
      AUTO_STRING (scratch, "*scratch*");
      buf = Fget_buffer_create (scratch, Qnil);
      Fset_buffer_major_mode (buf);
    }
  return buf;
}

DEFUN ("buffer-enable-undo", Fbuffer_enable_undo, Sbuffer_enable_undo,
       0, 1, "",
       doc: /* Start keeping undo information for buffer BUFFER.
No argument or nil as argument means do this for the current buffer.  */)
  (register Lisp_Object buffer)
{
  Lisp_Object real_buffer;

  if (NILP (buffer))
    XSETBUFFER (real_buffer, current_buffer);
  else
    {
      real_buffer = Fget_buffer (buffer);
      if (NILP (real_buffer))
	nsberror (buffer);
    }

  if (EQ (BVAR (XBUFFER (real_buffer), undo_list), Qt))
    bset_undo_list (XBUFFER (real_buffer), Qnil);

  return Qnil;
}

/* Truncate undo list and shrink the gap of BUFFER.  */

void
compact_buffer (struct buffer *buffer)
{
  BUFFER_CHECK_INDIRECTION (buffer);

  if (BUFFER_LIVE_P (buffer)
      /* not indirect */
      && buffer->base_buffer == NULL
      /* changed since last compaction */
      && BUF_COMPACT (buffer) != BUF_MODIFF (buffer))
    {
      if (! EQ (BVAR(buffer, undo_list), Qt)) /* undo not disabled.  */
	truncate_undo_list (buffer);

      if (! buffer->text->inhibit_shrinking)
	{
	  /* Shrink if gap exceeds either 10% of buffer size or
	     GAP_BYTES_DFL bytes.  */
	  const ptrdiff_t thresh = clip_to_bounds (GAP_BYTES_MIN,
						   BUF_Z_BYTE (buffer) / 10,
						   GAP_BYTES_DFL);
	  if (BUF_GAP_SIZE (buffer) > thresh)
	    make_gap_1 (buffer, -(BUF_GAP_SIZE (buffer) - thresh));
	}
      BUF_COMPACT (buffer) = BUF_MODIFF (buffer);
    }
}

DEFUN ("kill-buffer", Fkill_buffer, Skill_buffer, 0, 1, "bKill buffer: ",
       doc: /* Kill the buffer specified by BUFFER-OR-NAME.
The argument may be a buffer or the name of an existing buffer.
Argument nil or omitted means kill the current buffer.  Return t if the
buffer is actually killed, nil otherwise.

The functions in `kill-buffer-query-functions' are called with the
buffer to be killed as the current buffer.  If any of them returns nil,
the buffer is not killed.  The hook `kill-buffer-hook' is run before the
buffer is actually killed.  The buffer being killed will be current
while the hook is running.  Functions called by any of these hooks are
supposed to not change the current buffer.  Neither hook is run for
internal or temporary buffers created by `get-buffer-create' or
`generate-new-buffer' with argument INHIBIT-BUFFER-HOOKS non-nil.

Any processes that have this buffer as the `process-buffer' are killed
with SIGHUP.  This function calls `replace-buffer-in-windows' for
cleaning up all windows currently displaying the buffer to be killed. */)
  (Lisp_Object buffer_or_name)
{
  Lisp_Object buffer;
  struct buffer *b;
  Lisp_Object tem;
  struct Lisp_Marker *m;

  if (NILP (buffer_or_name))
    buffer = Fcurrent_buffer ();
  else
    buffer = Fget_buffer (buffer_or_name);
  if (NILP (buffer))
    nsberror (buffer_or_name);

  b = XBUFFER (buffer);

  if (!BUFFER_LIVE_P (b))
    return Qnil;

  /* Run hooks with the buffer to be killed as the current buffer.  */
  specpdl_ref count = SPECPDL_INDEX ();
  bool modified;

  record_unwind_protect_excursion ();
  set_buffer_internal (b);

  /* First run the query functions; if any query is answered no,
     don't kill the buffer.  */
  if (!b->inhibit_buffer_hooks)
    {
      tem = CALLN (Frun_hook_with_args_until_failure,
		   Qkill_buffer_query_functions);
      if (NILP (tem))
	return unbind_to (count, Qnil);
    }

  /* Is this a modified buffer that's visiting a file? */
  modified = !NILP (BVAR (b, filename))
    && BUF_MODIFF (b) > BUF_SAVE_MODIFF (b);

  /* Query if the buffer is still modified.  */
  if (INTERACTIVE && modified)
    {
      /* Ask whether to kill the buffer, and exit if the user says
	 "no".  */
      if (NILP (call1 (Qkill_buffer__possibly_save, buffer)))
	return unbind_to (count, Qnil);
      /* Recheck modified.  */
      modified = BUF_MODIFF (b) > BUF_SAVE_MODIFF (b);
    }

  /* Delete the autosave file, if requested. */
  if (modified
      && kill_buffer_delete_auto_save_files
      && delete_auto_save_files
      && !NILP (Frecent_auto_save_p ())
      && STRINGP (BVAR (b, auto_save_file_name))
      && !NILP (Ffile_exists_p (BVAR (b, auto_save_file_name)))
      /* If `auto-save-visited-mode' is on, then we're auto-saving
	 to the visited file -- don't delete it.. */
      && NILP (Fstring_equal (BVAR (b, auto_save_file_name),
			      BVAR (b, filename))))
    {
      tem = do_yes_or_no_p (build_string ("Delete auto-save file? "));
      if (!NILP (tem))
	call0 (intern ("delete-auto-save-file-if-necessary"));
    }

  /* If the hooks have killed the buffer, exit now.  */
  if (!BUFFER_LIVE_P (b))
    return unbind_to (count, Qt);

  /* Then run the hooks.  */
  if (!b->inhibit_buffer_hooks)
    run_hook (Qkill_buffer_hook);
  unbind_to (count, Qnil);

  /* If the hooks have killed the buffer, exit now.  */
  if (!BUFFER_LIVE_P (b))
    return Qt;

  /* We have no more questions to ask.  Verify that it is valid
     to kill the buffer.  This must be done after the questions
     since anything can happen within do_yes_or_no_p.  */

  /* Don't kill the minibuffer now current.  */
  if (EQ (buffer, XWINDOW (minibuf_window)->contents))
    return Qnil;

  /* When we kill an ordinary buffer which shares its buffer text
     with indirect buffer(s), we must kill indirect buffer(s) too.
     We do it at this stage so nothing terrible happens if they
     ask questions or their hooks get errors.  */
  if (!b->base_buffer && b->indirections > 0)
    {
      Lisp_Object tail, other;

      FOR_EACH_LIVE_BUFFER (tail, other)
	if (XBUFFER (other)->base_buffer == b)
	  Fkill_buffer (other);

      /* Exit if we now have killed the base buffer (Bug#11665).  */
      if (!BUFFER_LIVE_P (b))
	return Qt;
    }

  /* Run replace_buffer_in_windows before making another buffer current
     since set-window-buffer-start-and-point will refuse to make another
     buffer current if the selected window does not show the current
     buffer (bug#10114).  */
  replace_buffer_in_windows (buffer);

  /* Exit if replacing the buffer in windows has killed our buffer.  */
  if (!BUFFER_LIVE_P (b))
    return Qt;

  /* Make this buffer not be current.  Exit if it is the sole visible
     buffer.  */
  if (b == current_buffer)
    {
      tem = Fother_buffer (buffer, Qnil, Qnil);
      Fset_buffer (tem);
      if (b == current_buffer)
	return Qnil;
    }

  /* If the buffer now current is shown in the minibuffer and our buffer
     is the sole other buffer give up.  */
  XSETBUFFER (tem, current_buffer);
  if (EQ (tem, XWINDOW (minibuf_window)->contents)
      && EQ (buffer, Fother_buffer (buffer, Qnil, Qnil)))
    return Qnil;

  /* Now there is no question: we can kill the buffer.  */

  /* Unlock this buffer's file, if it is locked.  */
  unlock_buffer (b);

  kill_buffer_processes (buffer);
  kill_buffer_xwidgets (buffer);

  /* Killing buffer processes may run sentinels which may have killed
     our buffer.  */
  if (!BUFFER_LIVE_P (b))
    return Qt;

  /* These may run Lisp code and into infinite loops (if someone
     insisted on circular lists) so allow quitting here.  */
  frames_discard_buffer (buffer);

  clear_charpos_cache (b);

  tem = Vinhibit_quit;
  Vinhibit_quit = Qt;
  /* Once the buffer is removed from Vbuffer_alist, its undo_list field is
     not traced by the GC in the same way.  So set it to nil early.  */
  bset_undo_list (b, Qnil);
  /* Remove the buffer from the list of all buffers.  */
  Vbuffer_alist = Fdelq (Frassq (buffer, Vbuffer_alist), Vbuffer_alist);
  /* If replace_buffer_in_windows didn't do its job fix that now.  */
  replace_buffer_in_windows_safely (buffer);
  Vinhibit_quit = tem;

  if (b->base_buffer)
    {
      INTERVAL i;
      /* Unchain all markers that belong to this indirect buffer.
	 Don't unchain the markers that belong to the base buffer
	 or its other indirect buffers.  */
      struct Lisp_Marker **mp = &BUF_MARKERS (b);
      while ((m = *mp))
	{
	  if (m->buffer == b)
	    {
	      m->buffer = NULL;
	      *mp = m->next;
	    }
	  else
	    mp = &m->next;
	}
      /* Intervals should be owned by the base buffer (Bug#16502).  */
      i = buffer_intervals (b);
      if (i)
	{
	  Lisp_Object owner;
	  XSETBUFFER (owner, b->base_buffer);
	  set_interval_object (i, owner);
	}
    }
  else
    {
      /* Unchain all markers of this buffer and its indirect buffers.
	 and leave them pointing nowhere.  */
      for (m = BUF_MARKERS (b); m; )
	{
	  struct Lisp_Marker *next = m->next;
	  m->buffer = 0;
	  m->next = NULL;
	  m = next;
	}
      BUF_MARKERS (b) = NULL;
      set_buffer_intervals (b, NULL);

      /* Perhaps we should explicitly free the interval tree here...  */
    }
  delete_all_overlays (b);
  free_buffer_overlays (b);

  /* Reset the local variables, so that this buffer's local values
     won't be protected from GC.  They would be protected
     if they happened to remain cached in their symbols.
     This gets rid of them for certain.  */
  reset_buffer_local_variables (b, 1);

  bset_name (b, Qnil);

  block_input ();
  if (b->base_buffer)
    {
      /* Notify our base buffer that we don't share the text anymore.  */
      eassert (b->indirections == -1);
      b->base_buffer->indirections--;
      eassert (b->base_buffer->indirections >= 0);
      /* Make sure that we wasn't confused.  */
      eassert (b->window_count == -1);
    }
  else
    {
      /* Make sure that no one shows us.  */
      eassert (b->window_count == 0);
      /* No one shares our buffer text, can free it.  */
      free_buffer_text (b);
    }

  if (b->newline_cache)
    {
      free_region_cache (b->newline_cache);
      b->newline_cache = 0;
    }
  if (b->width_run_cache)
    {
      free_region_cache (b->width_run_cache);
      b->width_run_cache = 0;
    }
  if (b->bidi_paragraph_cache)
    {
      free_region_cache (b->bidi_paragraph_cache);
      b->bidi_paragraph_cache = 0;
    }
  bset_width_table (b, Qnil);
  unblock_input ();

  run_buffer_list_update_hook (b);

  return Qt;
}

/* Move association for BUFFER to the front of buffer (a)lists.  Since
   we do this each time BUFFER is selected visibly, the more recently
   selected buffers are always closer to the front of those lists.  This
   means that other_buffer is more likely to choose a relevant buffer.

   Note that this moves BUFFER to the front of the buffer lists of the
   selected frame even if BUFFER is not shown there.  If BUFFER is not
   shown in the selected frame, consider the present behavior a feature.
   `select-window' gets this right since it shows BUFFER in the selected
   window when calling us.  */

void
record_buffer (Lisp_Object buffer)
{
  Lisp_Object aelt, aelt_cons, tem;
  register struct frame *f = XFRAME (selected_frame);

  CHECK_BUFFER (buffer);

  /* Update Vbuffer_alist (we know that it has an entry for BUFFER).
     Don't allow quitting since this might leave the buffer list in an
     inconsistent state.  */
  tem = Vinhibit_quit;
  Vinhibit_quit = Qt;
  aelt = Frassq (buffer, Vbuffer_alist);
  aelt_cons = Fmemq (aelt, Vbuffer_alist);
  Vbuffer_alist = Fdelq (aelt, Vbuffer_alist);
  XSETCDR (aelt_cons, Vbuffer_alist);
  Vbuffer_alist = aelt_cons;
  Vinhibit_quit = tem;

  /* Update buffer list of selected frame.  */
  fset_buffer_list (f, Fcons (buffer, Fdelq (buffer, f->buffer_list)));
  fset_buried_buffer_list (f, Fdelq (buffer, f->buried_buffer_list));

  run_buffer_list_update_hook (XBUFFER (buffer));
}


/* Move BUFFER to the end of the buffer (a)lists.  Do nothing if the
   buffer is killed.  For the selected frame's buffer list this moves
   BUFFER to its end even if it was never shown in that frame.  If
   this happens we have a feature, hence `bury-buffer-internal' should be
   called only when BUFFER was shown in the selected frame.  */

DEFUN ("bury-buffer-internal", Fbury_buffer_internal, Sbury_buffer_internal,
       1, 1, 0,
       doc: /* Move BUFFER to the end of the buffer list.  */)
  (Lisp_Object buffer)
{
  Lisp_Object aelt, aelt_cons, tem;
  register struct frame *f = XFRAME (selected_frame);

  CHECK_BUFFER (buffer);

  /* Update Vbuffer_alist (we know that it has an entry for BUFFER).
     Don't allow quitting since this might leave the buffer list in an
     inconsistent state.  */
  tem = Vinhibit_quit;
  Vinhibit_quit = Qt;
  aelt = Frassq (buffer, Vbuffer_alist);
  aelt_cons = Fmemq (aelt, Vbuffer_alist);
  Vbuffer_alist = Fdelq (aelt, Vbuffer_alist);
  XSETCDR (aelt_cons, Qnil);
  Vbuffer_alist = nconc2 (Vbuffer_alist, aelt_cons);
  Vinhibit_quit = tem;

  /* Update buffer lists of selected frame.  */
  fset_buffer_list (f, Fdelq (buffer, f->buffer_list));
  fset_buried_buffer_list
    (f, Fcons (buffer, Fdelq (buffer, f->buried_buffer_list)));

  run_buffer_list_update_hook (XBUFFER (buffer));

  return Qnil;
}

DEFUN ("set-buffer-major-mode", Fset_buffer_major_mode, Sset_buffer_major_mode, 1, 1, 0,
       doc: /* Set an appropriate major mode for BUFFER.
For the *scratch* buffer, use `initial-major-mode', otherwise choose a mode
according to the default value of `major-mode'.
Use this function before selecting the buffer, since it may need to inspect
the current buffer's major mode.  */)
  (Lisp_Object buffer)
{
  Lisp_Object function;

  CHECK_BUFFER (buffer);

  if (!BUFFER_LIVE_P (XBUFFER (buffer)))
    error ("Attempt to set major mode for a dead buffer");

  if (strcmp (SSDATA (BVAR (XBUFFER (buffer), name)), "*scratch*") == 0)
    function = find_symbol_value (XSYMBOL (intern ("initial-major-mode")), NULL);
  else
    {
      function = BVAR (&buffer_slot_defaults, major_mode);
      if (NILP (function)
	  && NILP (Fget (BVAR (current_buffer, major_mode), Qmode_class)))
	function = BVAR (current_buffer, major_mode);
    }

  if (NILP (function)) /* If function is `fundamental-mode', allow it to run
                          so that `run-mode-hooks' and thus
                          `hack-local-variables' get run. */
    return Qnil;

  specpdl_ref count = SPECPDL_INDEX ();

  /* To select a nonfundamental mode,
     select the buffer temporarily and then call the mode function.  */

  record_unwind_current_buffer ();

  Fset_buffer (buffer);
  call0 (function);

  return unbind_to (count, Qnil);
}

DEFUN ("current-buffer", Fcurrent_buffer, Scurrent_buffer, 0, 0, 0,
       doc: /* Return the current buffer as a Lisp object.  */)
  (void)
{
  register Lisp_Object buf;
  XSETBUFFER (buf, current_buffer);
  return buf;
}

void
set_buffer_internal (struct buffer *new_buf)
{
  Lisp_Object tail;
  struct buffer *old_buf = current_buffer;
  BUFFER_CHECK_INDIRECTION (new_buf);

#ifdef USE_MMAP_FOR_BUFFERS
  if (new_buf->text->beg == NULL)
    enlarge_buffer_text (new_buf, 0);
#endif /* USE_MMAP_FOR_BUFFERS */

  if (new_buf == old_buf)
    return;
  current_buffer = new_buf;
  last_known_column_point = -1; /* Invalidate indentation cache.  */

  /* Set base's undo list to child's.  */
  if (old_buf)
    {
      if (old_buf->base_buffer)
	bset_undo_list (old_buf->base_buffer, BVAR (old_buf, undo_list));

      /* Backgrounds old markers.  */
      record_buffer_markers (old_buf);
    }

  /* Set child's undo list to base's.  */
  if (current_buffer->base_buffer)
    bset_undo_list (current_buffer, BVAR (current_buffer->base_buffer, undo_list));

  /* Foregrounds new markers.  */
  fetch_buffer_markers (current_buffer);

  /* Perform context switching blv_update. Afterwards, no C variables
     will reflect OLD_BUF's view.
  */
  if (old_buf)
    {
      tail = BVAR (old_buf, local_var_alist);
      FOR_EACH_TAIL_SAFE (tail)
	{
	  Lisp_Object var = XCAR (XCAR (tail));
	  switch_buffer_local_context (XSYMBOL (var), current_buffer);
	}
    }

  /* Intersection of OLD_BUF and NEW_BUF blv's switched.  Now do rest
     of NEW_BUF's blv's.  */
  tail = BVAR (current_buffer, local_var_alist);
  FOR_EACH_TAIL_SAFE (tail)
    {
      Lisp_Object var = XCAR (XCAR (tail));
      switch_buffer_local_context (XSYMBOL (var), current_buffer);
    }
}

/* Switch to buffer B temporarily for redisplay purposes.
   This avoids certain things that don't need to be done within redisplay.  */

void
set_buffer_temp (struct buffer *b)
{
  register struct buffer *old_buf;

  if (current_buffer == b)
    return;

  old_buf = current_buffer;
  current_buffer = b;

  /* If the old current buffer has markers to record PT, BEGV and ZV
     when it is not current, update them now.  */
  record_buffer_markers (old_buf);

  /* If the new current buffer has markers to record PT, BEGV and ZV
     when it is not current, fetch them now.  */
  fetch_buffer_markers (b);
}

DEFUN ("set-buffer", Fset_buffer, Sset_buffer, 1, 1, 0,
       doc: /* Make buffer BUFFER-OR-NAME current for editing operations.
BUFFER-OR-NAME may be a buffer or the name of an existing buffer.
See also `with-current-buffer' when you want to make a buffer current
temporarily.  This function does not display the buffer, so its effect
ends when the current command terminates.  Use `switch-to-buffer' or
`pop-to-buffer' to switch buffers permanently.
The return value is the buffer made current.  */)
  (register Lisp_Object buffer_or_name)
{
  register Lisp_Object buffer;
  buffer = Fget_buffer (buffer_or_name);
  if (NILP (buffer))
    nsberror (buffer_or_name);
  if (!BUFFER_LIVE_P (XBUFFER (buffer)))
    error ("Selecting deleted buffer");
  set_buffer_internal (XBUFFER (buffer));
  return buffer;
}

void
restore_buffer (Lisp_Object buffer_or_name)
{
  Fset_buffer (buffer_or_name);
}

/* Set the current buffer to BUFFER provided if it is alive.  */

void
set_buffer_if_live (Lisp_Object buffer)
{
  if (BUFFER_LIVE_P (XBUFFER (buffer)))
    set_buffer_internal (XBUFFER (buffer));
}

DEFUN ("barf-if-buffer-read-only", Fbarf_if_buffer_read_only,
				   Sbarf_if_buffer_read_only, 0, 1, 0,
       doc: /* Signal a `buffer-read-only' error if the current buffer is read-only.
If the text under POSITION (which defaults to point) has the
`inhibit-read-only' text property set, the error will not be raised.  */)
  (Lisp_Object position)
{
  if (NILP (position))
    XSETFASTINT (position, PT);
  else
    CHECK_FIXNUM (position);

  if (!NILP (BVAR (current_buffer, read_only))
      && NILP (Vinhibit_read_only)
      && NILP (Fget_text_property (position, Qinhibit_read_only, Qnil)))
    xsignal1 (Qbuffer_read_only, Fcurrent_buffer ());
  return Qnil;
}

DEFUN ("erase-buffer", Ferase_buffer, Serase_buffer, 0, 0, "*",
       doc: /* Delete the entire contents of the current buffer.
Any narrowing restriction in effect (see `narrow-to-region') is removed,
so the buffer is truly empty after this.  */)
  (void)
{
  Fwiden ();

  del_range (BEG, Z);

  current_buffer->last_window_start = 1;
  /* Prevent warnings, or suspension of auto saving, that would happen
     if future size is less than past size.  Use of erase-buffer
     implies that the future text is not really related to the past text.  */
  XSETFASTINT (BVAR (current_buffer, save_length), 0);
  bset_bidi_display_reordering (current_buffer, Qnil);
  return Qnil;
}

void
validate_region (Lisp_Object *b, Lisp_Object *e)
{
  EMACS_INT beg = fix_position (*b), end = fix_position (*e);

  if (end < beg)
    {
      EMACS_INT tem = beg;  beg = end;  end = tem;
    }

  if (! (BEGV <= beg && end <= ZV))
    args_out_of_range_3 (Fcurrent_buffer (), *b, *e);

  *b = make_fixnum (beg);
  *e = make_fixnum (end);
}

/* Advance BYTE_POS up to a character boundary
   and return the adjusted position.  */

ptrdiff_t
advance_to_char_boundary (ptrdiff_t byte_pos)
{
  int c;

  if (byte_pos == BEG)
    /* Beginning of buffer is always a character boundary.  */
    return BEG;

  c = FETCH_BYTE (byte_pos);
  if (! CHAR_HEAD_P (c))
    {
      /* We should advance BYTE_POS only when C is a constituent of a
         multibyte sequence.  */
      ptrdiff_t orig_byte_pos = byte_pos;

      do
	{
	  byte_pos--;
	  c = FETCH_BYTE (byte_pos);
	}
      while (! CHAR_HEAD_P (c) && byte_pos > BEG);
      byte_pos += next_char_len (byte_pos);
      if (byte_pos < orig_byte_pos)
	byte_pos = orig_byte_pos;
      /* If C is a constituent of a multibyte sequence, BYTE_POS was
         surely advance to the correct character boundary.  If C is
         not, BYTE_POS was unchanged.  */
    }

  return byte_pos;
}

static void
swap_buffer_overlays (struct buffer *buffer, struct buffer *other)
{
  struct itree_node *node;

  ITREE_FOREACH (node, buffer->overlays, PTRDIFF_MIN, PTRDIFF_MAX, ASCENDING)
    XOVERLAY (node->data)->buffer = other;

  ITREE_FOREACH (node, other->overlays, PTRDIFF_MIN, PTRDIFF_MAX, ASCENDING)
    XOVERLAY (node->data)->buffer = buffer;

  /* Swap the interval trees. */
  void *tmp = buffer->overlays;
  buffer->overlays = other->overlays;
  other->overlays = tmp;
}

DEFUN ("buffer-swap-text", Fbuffer_swap_text, Sbuffer_swap_text,
       1, 1, 0,
       doc: /* Swap the text between current buffer and BUFFER.
Using this function from `save-excursion' might produce surprising
results, see Info node `(elisp)Swapping Text'.  */)
  (Lisp_Object buffer)
{
  struct buffer *other_buffer;
  CHECK_BUFFER (buffer);
  other_buffer = XBUFFER (buffer);

  if (!BUFFER_LIVE_P (other_buffer))
    error ("Cannot swap a dead buffer's text");

  /* Actually, it probably works just fine.
   * if (other_buffer == current_buffer)
   *   error ("Cannot swap a buffer's text with itself"); */

  /* Actually, this may be workable as well, tho probably only if they're
     *both* indirect.  */
  if (other_buffer->base_buffer
      || current_buffer->base_buffer)
    error ("Cannot swap indirect buffers's text");

  { /* This is probably harder to make work.  */
    Lisp_Object tail, other;
    FOR_EACH_LIVE_BUFFER (tail, other)
      if (XBUFFER (other)->base_buffer == other_buffer
	  || XBUFFER (other)->base_buffer == current_buffer)
	error ("One of the buffers to swap has indirect buffers");
  }

#define swapfield(field, type) \
  do {							\
    type tmp##field = other_buffer->field;		\
    other_buffer->field = current_buffer->field;	\
    current_buffer->field = tmp##field;			\
  } while (0)
#define swapfield_(field, type) \
  do {							\
    type tmp##field = BVAR (other_buffer, field);		\
    bset_##field (other_buffer, BVAR (current_buffer, field));	\
    bset_##field (current_buffer, tmp##field);			\
  } while (0)

  swapfield (own_text, struct buffer_text);
  eassert (current_buffer->text == &current_buffer->own_text);
  eassert (other_buffer->text == &other_buffer->own_text);
#ifdef REL_ALLOC
  r_alloc_reset_variable ((void **) &current_buffer->own_text.beg,
			  (void **) &other_buffer->own_text.beg);
  r_alloc_reset_variable ((void **) &other_buffer->own_text.beg,
			  (void **) &current_buffer->own_text.beg);
#endif /* REL_ALLOC */

  swapfield (pt, ptrdiff_t);
  swapfield (pt_byte, ptrdiff_t);
  swapfield (begv, ptrdiff_t);
  swapfield (begv_byte, ptrdiff_t);
  swapfield (zv, ptrdiff_t);
  swapfield (zv_byte, ptrdiff_t);
  eassert (!current_buffer->base_buffer);
  eassert (!other_buffer->base_buffer);
  swapfield (indirections, ptrdiff_t);
  current_buffer->clip_changed = 1;	other_buffer->clip_changed = 1;
  swapfield (newline_cache, struct region_cache *);
  swapfield (width_run_cache, struct region_cache *);
  swapfield (bidi_paragraph_cache, struct region_cache *);
  current_buffer->prevent_redisplay_optimizations_p = 1;
  other_buffer->prevent_redisplay_optimizations_p = 1;
  swapfield_ (undo_list, Lisp_Object);
  swapfield_ (mark, Lisp_Object);
  swapfield_ (mark_active, Lisp_Object); /* Belongs with the `mark'.  */
  swapfield_ (enable_multibyte_characters, Lisp_Object);
  swapfield_ (bidi_display_reordering, Lisp_Object);
  swapfield_ (bidi_paragraph_direction, Lisp_Object);
  swapfield_ (bidi_paragraph_separate_re, Lisp_Object);
  swapfield_ (bidi_paragraph_start_re, Lisp_Object);
  /* FIXME: Not sure what we should do with these *_marker fields.
     Hopefully they're just nil anyway.  */
  swapfield_ (pt_marker, Lisp_Object);
  swapfield_ (begv_marker, Lisp_Object);
  swapfield_ (zv_marker, Lisp_Object);
  bset_point_before_scroll (current_buffer, Qnil);
  bset_point_before_scroll (other_buffer, Qnil);

  modiff_incr (&current_buffer->text->modiff);
  modiff_incr (&other_buffer->text->modiff);
  modiff_incr (&current_buffer->text->chars_modiff);
  modiff_incr (&other_buffer->text->chars_modiff);
  modiff_incr (&current_buffer->text->overlay_modiff);
  modiff_incr (&other_buffer->text->overlay_modiff);
  current_buffer->text->beg_unchanged = current_buffer->text->gpt;
  current_buffer->text->end_unchanged = current_buffer->text->gpt;
  other_buffer->text->beg_unchanged = other_buffer->text->gpt;
  other_buffer->text->end_unchanged = other_buffer->text->gpt;
  swap_buffer_overlays (current_buffer, other_buffer);
  {
    struct Lisp_Marker *m;
    for (m = BUF_MARKERS (current_buffer); m; m = m->next)
      if (m->buffer == other_buffer)
	m->buffer = current_buffer;
      else
	/* Since there's no indirect buffer in sight, markers on
	   BUF_MARKERS(buf) should either be for `buf' or dead.  */
	eassert (!m->buffer);
    for (m = BUF_MARKERS (other_buffer); m; m = m->next)
      if (m->buffer == current_buffer)
	m->buffer = other_buffer;
      else
	/* Since there's no indirect buffer in sight, markers on
	   BUF_MARKERS(buf) should either be for `buf' or dead.  */
	eassert (!m->buffer);
  }
  { /* Some of the C code expects that both window markers of a
       live window points to that window's buffer.  So since we
       just swapped the markers between the two buffers, we need
       to undo the effect of this swap for window markers.  */
    Lisp_Object w = selected_window, ws = Qnil;
    Lisp_Object buf1, buf2;
    XSETBUFFER (buf1, current_buffer); XSETBUFFER (buf2, other_buffer);

    while (NILP (Fmemq (w, ws)))
      {
	ws = Fcons (w, ws);
	if (MARKERP (XWINDOW (w)->pointm)
	    && (EQ (XWINDOW (w)->contents, buf1)
		|| EQ (XWINDOW (w)->contents, buf2)))
	  Fset_marker (XWINDOW (w)->pointm,
		       make_fixnum
		       (BUF_BEGV (XBUFFER (XWINDOW (w)->contents))),
		       XWINDOW (w)->contents);
	/* Blindly copied from pointm part.  */
	if (MARKERP (XWINDOW (w)->old_pointm)
	    && (EQ (XWINDOW (w)->contents, buf1)
		|| EQ (XWINDOW (w)->contents, buf2)))
	  Fset_marker (XWINDOW (w)->old_pointm,
		       make_fixnum
		       (BUF_BEGV (XBUFFER (XWINDOW (w)->contents))),
		       XWINDOW (w)->contents);
	if (MARKERP (XWINDOW (w)->start)
	    && (EQ (XWINDOW (w)->contents, buf1)
		|| EQ (XWINDOW (w)->contents, buf2)))
	  Fset_marker (XWINDOW (w)->start,
		       make_fixnum
		       (XBUFFER (XWINDOW (w)->contents)->last_window_start),
		       XWINDOW (w)->contents);
	w = Fnext_window (w, Qt, Qt);
      }
  }

  if (current_buffer->text->intervals)
    (eassert (EQ (current_buffer->text->intervals->up.obj, buffer)),
     XSETBUFFER (current_buffer->text->intervals->up.obj, current_buffer));
  if (other_buffer->text->intervals)
    (eassert (EQ (other_buffer->text->intervals->up.obj, Fcurrent_buffer ())),
     XSETBUFFER (other_buffer->text->intervals->up.obj, other_buffer));

  return Qnil;
}

DEFUN ("set-buffer-multibyte", Fset_buffer_multibyte, Sset_buffer_multibyte,
       1, 1, 0,
       doc: /* Set the multibyte flag of the current buffer to FLAG.
If FLAG is t, this makes the buffer a multibyte buffer.
If FLAG is nil, this makes the buffer a single-byte buffer.
In these cases, the buffer contents remain unchanged as a sequence of
bytes but the contents viewed as characters do change.
If FLAG is `to', this makes the buffer a multibyte buffer by changing
all eight-bit bytes to eight-bit characters.
If the multibyte flag was really changed, undo information of the
current buffer is cleared.  */)
  (Lisp_Object flag)
{
  struct Lisp_Marker *tail, *markers;
  Lisp_Object btail, other;
  ptrdiff_t begv, zv;
  bool narrowed = (BEG != BEGV || Z != ZV);
  bool modified_p = !NILP (Fbuffer_modified_p (Qnil));
  Lisp_Object old_undo = BVAR (current_buffer, undo_list);

  if (current_buffer->base_buffer)
    error ("Cannot do `set-buffer-multibyte' on an indirect buffer");

  /* Do nothing if nothing actually changes.  */
  if (NILP (flag) == NILP (BVAR (current_buffer, enable_multibyte_characters)))
    return flag;

  /* Don't record these buffer changes.  We will put a special undo entry
     instead.  */
  bset_undo_list (current_buffer, Qt);

  /* If the cached position is for this buffer, clear it out.  */
  clear_charpos_cache (current_buffer);

  if (NILP (flag))
    begv = BEGV_BYTE, zv = ZV_BYTE;
  else
    begv = BEGV, zv = ZV;

  if (narrowed)
    error ("Changing multibyteness in a narrowed buffer");

  invalidate_buffer_caches (current_buffer, BEGV, ZV);

  if (NILP (flag))
    {
      ptrdiff_t pos, stop;
      unsigned char *p;

      /* Do this first, so it can use CHAR_TO_BYTE
	 to calculate the old correspondences.  */
      set_intervals_multibyte (false);
      set_overlays_multibyte (false);

      bset_enable_multibyte_characters (current_buffer, Qnil);

      Z = Z_BYTE;
      BEGV = BEGV_BYTE;
      ZV = ZV_BYTE;
      GPT = GPT_BYTE;
      TEMP_SET_PT_BOTH (PT_BYTE, PT_BYTE);


      for (tail = BUF_MARKERS (current_buffer); tail; tail = tail->next)
	tail->charpos = tail->bytepos;

      /* Convert multibyte form of 8-bit characters to unibyte.  */
      pos = BEG;
      stop = GPT;
      p = BEG_ADDR;
      while (1)
	{
	  if (pos == stop)
	    {
	      if (pos == Z)
		break;
	      p = GAP_END_ADDR;
	      stop = Z;
	    }
	  if (ASCII_CHAR_P (*p))
	    p++, pos++;
	  else if (CHAR_BYTE8_HEAD_P (*p))
	    {
	      int bytes, c = string_char_and_length (p, &bytes);
	      /* Delete all bytes for this 8-bit character but the
		 last one, and change the last one to the character
		 code.  */
	      bytes--;
	      del_range_2 (pos, pos, pos + bytes, pos + bytes, 0);
	      p = GAP_END_ADDR;
	      *p++ = c;
	      pos++;
	      if (begv > pos)
		begv -= bytes;
	      if (zv > pos)
		zv -= bytes;
	      stop = Z;
	    }
	  else
	    {
	      int bytes = BYTES_BY_CHAR_HEAD (*p);
	      p += bytes, pos += bytes;
	    }
	}
    }
  else
    {
      ptrdiff_t pt = PT;
      ptrdiff_t pos, stop;
      unsigned char *p, *pend;

      /* Be sure not to have a multibyte sequence striding over the GAP.
	 Ex: We change this: "...abc\302 _GAP_ \241def..."
	     to: "...abc _GAP_ \302\241def..."  */

      if (EQ (flag, Qt)
	  && GPT_BYTE > 1 && GPT_BYTE < Z_BYTE
	  && ! CHAR_HEAD_P (*(GAP_END_ADDR)))
	{
	  unsigned char *q = GPT_ADDR - 1;

	  while (! CHAR_HEAD_P (*q) && q > BEG_ADDR) q--;
	  if (LEADING_CODE_P (*q))
	    {
	      ptrdiff_t new_gpt = GPT_BYTE - (GPT_ADDR - q);

	      move_gap_both (new_gpt, new_gpt);
	    }
	}

      /* Make the buffer contents valid as multibyte by converting
	 8-bit characters to multibyte form.  */
      pos = BEG;
      stop = GPT;
      p = BEG_ADDR;
      pend = GPT_ADDR;
      while (1)
	{
	  int bytes;

	  if (pos == stop)
	    {
	      if (pos == Z)
		break;
	      p = GAP_END_ADDR;
	      pend = Z_ADDR;
	      stop = Z;
	    }

	  if (ASCII_CHAR_P (*p))
	    p++, pos++;
	  else if (EQ (flag, Qt)
		   && 0 < (bytes = multibyte_length (p, pend, true, false)))
	    p += bytes, pos += bytes;
	  else
	    {
	      unsigned char tmp[MAX_MULTIBYTE_LENGTH];
	      int c;

	      c = BYTE8_TO_CHAR (*p);
	      bytes = CHAR_STRING (c, tmp);
	      *p = tmp[0];
	      TEMP_SET_PT_BOTH (pos + 1, pos + 1);
	      bytes--;
	      insert_1_both ((char *) tmp + 1, bytes, bytes, 1, 0, 0);
	      /* Now the gap is after the just inserted data.  */
	      pos = GPT;
	      p = GAP_END_ADDR;
	      if (pos <= begv)
		begv += bytes;
	      if (pos <= zv)
		zv += bytes;
	      if (pos <= pt)
		pt += bytes;
	      pend = Z_ADDR;
	      stop = Z;
	    }
	}

      if (pt != PT)
	TEMP_SET_PT (pt);

      /* Do this first, so that chars_in_text asks the right question.
	 set_intervals_multibyte needs it too.  */
      bset_enable_multibyte_characters (current_buffer, Qt);

      GPT_BYTE = advance_to_char_boundary (GPT_BYTE);
      GPT = chars_in_text (BEG_ADDR, GPT_BYTE - BEG_BYTE) + BEG;

      Z = chars_in_text (GAP_END_ADDR, Z_BYTE - GPT_BYTE) + GPT;

      BEGV_BYTE = advance_to_char_boundary (BEGV_BYTE);
      if (BEGV_BYTE > GPT_BYTE)
	BEGV = chars_in_text (GAP_END_ADDR, BEGV_BYTE - GPT_BYTE) + GPT;
      else
	BEGV = chars_in_text (BEG_ADDR, BEGV_BYTE - BEG_BYTE) + BEG;

      ZV_BYTE = advance_to_char_boundary (ZV_BYTE);
      if (ZV_BYTE > GPT_BYTE)
	ZV = chars_in_text (GAP_END_ADDR, ZV_BYTE - GPT_BYTE) + GPT;
      else
	ZV = chars_in_text (BEG_ADDR, ZV_BYTE - BEG_BYTE) + BEG;

      {
	ptrdiff_t byte = advance_to_char_boundary (PT_BYTE);
	ptrdiff_t position;

	if (byte > GPT_BYTE)
	  position = chars_in_text (GAP_END_ADDR, byte - GPT_BYTE) + GPT;
	else
	  position = chars_in_text (BEG_ADDR, byte - BEG_BYTE) + BEG;
	TEMP_SET_PT_BOTH (position, byte);
      }

      tail = markers = BUF_MARKERS (current_buffer);

      /* This prevents BYTE_TO_CHAR (that is, buf_bytepos_to_charpos) from
	 getting confused by the markers that have not yet been updated.
	 It is also a signal that it should never create a marker.  */
      BUF_MARKERS (current_buffer) = NULL;

      for (; tail; tail = tail->next)
	{
	  tail->bytepos = advance_to_char_boundary (tail->bytepos);
	  tail->charpos = BYTE_TO_CHAR (tail->bytepos);
	}

      /* Make sure no markers were put on the chain
	 while the chain value was incorrect.  */
      if (BUF_MARKERS (current_buffer))
	emacs_abort ();

      BUF_MARKERS (current_buffer) = markers;

      /* Do this last, so it can calculate the new correspondences
	 between chars and bytes.  */
      /* FIXME: Is it worth the trouble, really?  Couldn't we just throw
         away all the text-properties instead of trying to guess how
         to adjust them?  AFAICT the result is not reliable anyway.  */
      set_intervals_multibyte (true);
      set_overlays_multibyte (true);
    }

  if (!EQ (old_undo, Qt))
    {
      /* Represent all the above changes by a special undo entry.  */
      bset_undo_list (current_buffer,
		      Fcons (list3 (Qapply,
				    intern ("set-buffer-multibyte"),
				    NILP (flag) ? Qt : Qnil),
			     old_undo));
    }

  current_buffer->prevent_redisplay_optimizations_p = 1;

  /* If buffer is shown in a window, let redisplay consider other windows.  */
  if (buffer_window_count (current_buffer))
    windows_or_buffers_changed = 10;

  /* Copy this buffer's new multibyte status
     into all of its indirect buffers.  */
  FOR_EACH_LIVE_BUFFER (btail, other)
    {
      struct buffer *o = XBUFFER (other);
      if (o->base_buffer == current_buffer && BUFFER_LIVE_P (o))
	{
	  BVAR (o, enable_multibyte_characters)
	    = BVAR (current_buffer, enable_multibyte_characters);
	  o->prevent_redisplay_optimizations_p = true;
	}
    }

  /* Restore the modifiedness of the buffer.  */
  if (!modified_p && !NILP (Fbuffer_modified_p (Qnil)))
    Fset_buffer_modified_p (Qnil);

  /* Update coding systems of this buffer's process (if any).  */
  {
    Lisp_Object process;

    process = Fget_buffer_process (Fcurrent_buffer ());
    if (PROCESSP (process))
      setup_process_coding_systems (process);
  }

  return flag;
}

DEFUN ("kill-all-local-variables", Fkill_all_local_variables,
       Skill_all_local_variables, 0, 1, 0,
       doc: /* Switch to Fundamental mode by killing current buffer's local variables.
Most local variable bindings are eliminated so that the default values
become effective once more.  Also, the syntax table is set from
`standard-syntax-table', the local keymap is set to nil,
and the abbrev table from `fundamental-mode-abbrev-table'.
This function also forces redisplay of the mode line.

Every function to select a new major mode starts by
calling this function.

As a special exception, local variables whose names have a non-nil
`permanent-local' property are not eliminated by this function.  If
the optional KILL-PERMANENT argument is non-nil, clear out these local
variables, too.

The first thing this function does is run
the normal hook `change-major-mode-hook'.  */)
  (Lisp_Object kill_permanent)
{
  run_hook (Qchange_major_mode_hook);
  reset_buffer_local_variables (current_buffer, !NILP (kill_permanent));
  /* Force mode-line redisplay.  Useful here because all major mode
     commands call this function.  */
  bset_update_mode_line (current_buffer);

  return Qnil;
}

/* Find all the overlays in the current buffer that overlap the range
   [BEG, END).

   If EMPTY is true, include empty overlays in that range and also at
   END, provided END denotes the position at the end of the accessible
   part of the buffer.

   If TRAILING is true, include overlays that begin at END, provided
   END denotes the position at the end of the accessible part of the
   buffer.

   Return the number found, and store them in a vector in *VEC_PTR.
   Store in *LEN_PTR the size allocated for the vector.
   Store in *NEXT_PTR the next position after POS where an overlay starts,
     or ZV if there are no more overlays.
   NEXT_PTR may be 0, meaning don't store that info.

   *VEC_PTR and *LEN_PTR should contain a valid vector and size
   when this function is called.

   If EXTEND, make the vector bigger if necessary.  If not, never
   extend the vector, and store only as many overlays as will fit.
   But still return the total number of overlays.
*/

ptrdiff_t
overlays_in (ptrdiff_t beg, ptrdiff_t end, bool extend,
	     Lisp_Object **vec_ptr, ptrdiff_t *len_ptr,
	     bool empty, bool trailing,
             ptrdiff_t *next_ptr)
{
  ptrdiff_t idx = 0;
  ptrdiff_t len = *len_ptr;
  ptrdiff_t next = ZV;
  Lisp_Object *vec = *vec_ptr;
  struct itree_node *node;

  /* Extend the search range if overlays beginning at ZV are
     wanted.  */
  ptrdiff_t search_end = ZV;
  if (end >= ZV && (empty || trailing))
    ++search_end;

  ITREE_FOREACH (node, current_buffer->overlays, beg, search_end,
                 ASCENDING)
    {
      if (node->begin > end)
        {
          next = min (next, node->begin);
          break;
        }
      else if (node->begin == end)
        {
          next = node->begin;
          if ((! empty || end < ZV) && beg < end)
            break;
          if (empty && node->begin != node->end)
            continue;
        }

      if (! empty && node->begin == node->end)
        continue;

      if (extend && idx == len)
        {
          vec = xpalloc (vec, len_ptr, 1, OVERLAY_COUNT_MAX,
                         sizeof *vec);
          *vec_ptr = vec;
          len = *len_ptr;
        }
      if (idx < len)
        vec[idx] = node->data;
      /* Keep counting overlays even if we can't return them all.  */
      idx++;
    }
  if (next_ptr)
    *next_ptr = next ? next : ZV;

  return idx;
}

/* Find all non-empty overlays in the current buffer that contain
   position POS.

   See overlays_in for the meaning of the arguments.
  */

ptrdiff_t
overlays_at (ptrdiff_t pos, bool extend,
             Lisp_Object **vec_ptr, ptrdiff_t *len_ptr,
             ptrdiff_t *next_ptr)
{
  return overlays_in (pos, pos + 1, extend, vec_ptr, len_ptr,
		      false, true, next_ptr);
}

ptrdiff_t
next_overlay_change (ptrdiff_t pos)
{
  ptrdiff_t next = ZV;
  struct itree_node *node;

  ITREE_FOREACH (node, current_buffer->overlays, pos, next, ASCENDING)
    {
      if (node->begin > pos)
        {
          /* If we reach this branch, node->begin must be the least upper bound
             of pos, because the search is limited to [pos,next) . */
          eassert (node->begin < next);
          next = node->begin;
          break;
        }
      else if (node->begin < node->end && node->end < next)
        {
          next = node->end;
          ITREE_FOREACH_NARROW (pos, next);
        }
    }

  return next;
}

ptrdiff_t
previous_overlay_change (ptrdiff_t pos)
{
  struct itree_node *node;
  ptrdiff_t prev = BEGV;

  ITREE_FOREACH (node, current_buffer->overlays, prev, pos, DESCENDING)
    {
      if (node->end < pos)
        prev = node->end;
      else
        prev = max (prev, node->begin);
      ITREE_FOREACH_NARROW (prev, pos);
    }

  return prev;
}

/* Return true if there exists an overlay with a non-nil
   `mouse-face' property overlapping OVERLAY.  */

bool
mouse_face_overlay_overlaps (Lisp_Object overlay)
{
  ptrdiff_t start = OVERLAY_START (overlay);
  ptrdiff_t end = OVERLAY_END (overlay);
  ptrdiff_t n, i, size;
  Lisp_Object *v, tem;
  Lisp_Object vbuf[10];
  USE_SAFE_ALLOCA;

  size = ARRAYELTS (vbuf);
  v = vbuf;
  n = overlays_in (start, end, 0, &v, &size, true, false, NULL);
  if (n > size)
    {
      SAFE_NALLOCA (v, 1, n);
      overlays_in (start, end, 0, &v, &n, true, false, NULL);
    }

  for (i = 0; i < n; ++i)
    if (!EQ (v[i], overlay)
	&& (tem = Foverlay_get (overlay, Qmouse_face),
	    !NILP (tem)))
      break;

  SAFE_FREE ();
  return i < n;
}

/* Return the value of the 'display-line-numbers-disable' property at
   EOB, if there's an overlay at ZV with a non-nil value of that property.  */
Lisp_Object
disable_line_numbers_overlay_at_eob (void)
{
  ptrdiff_t n, i, size;
  Lisp_Object *v, tem = Qnil;
  Lisp_Object vbuf[10];
  USE_SAFE_ALLOCA;

  size = ARRAYELTS (vbuf);
  v = vbuf;
  n = overlays_in (ZV, ZV, 0, &v, &size, false, false, NULL);
  if (n > size)
    {
      SAFE_NALLOCA (v, 1, n);
      overlays_in (ZV, ZV, 0, &v, &n, false, false, NULL);
    }

  for (i = 0; i < n; ++i)
    if ((tem = Foverlay_get (v[i], Qdisplay_line_numbers_disable),
	 !NILP (tem)))
      break;

  SAFE_FREE ();
  return tem;
}

/* Fast function to just test if we're at an overlay boundary.

   Returns true if some overlay starts or ends (or both) at POS,
*/
bool
overlay_touches_p (ptrdiff_t pos)
{
  struct itree_node *node;

  /* We need to find overlays ending in pos, as well as empty ones at
     pos. */
  ITREE_FOREACH (node, current_buffer->overlays, pos - 1, pos + 1, DESCENDING)
    if (node->begin == pos || node->end == pos)
      return true;
  return false;
}

int
compare_overlays (const void *v1, const void *v2)
{
  const struct sortvec *s1 = v1;
  const struct sortvec *s2 = v2;
  /* Return 1 if s1 should take precedence, -1 if v2 should take precedence,
     and 0 if they're equal.  */
  if (s1->priority != s2->priority)
    return s1->priority < s2->priority ? -1 : 1;
  /* If the priority is equal, give precedence to the one not covered by the
     other.  If neither covers the other, obey spriority.  */
  else if (s1->beg < s2->beg)
    return (s1->end < s2->end && s1->spriority > s2->spriority ? 1 : -1);
  else if (s1->beg > s2->beg)
    return (s1->end > s2->end && s1->spriority < s2->spriority ? -1 : 1);
  else if (s1->end != s2->end)
    return s2->end < s1->end ? -1 : 1;
  else if (s1->spriority != s2->spriority)
    return (s1->spriority < s2->spriority ? -1 : 1);
  else if (EQ (s1->overlay, s2->overlay))
    return 0;
  else
    /* Avoid the non-determinism of qsort by choosing an arbitrary ordering
       between "equal" overlays.  The result can still change between
       invocations of Emacs, but it won't change in the middle of
       `find_field' (bug#6830).  */
    return XLI (s1->overlay) < XLI (s2->overlay) ? -1 : 1;
}

void
make_sortvec_item (struct sortvec *item, Lisp_Object overlay)
{
  Lisp_Object tem;
  /* This overlay is good and counts: put it into sortvec.  */
  item->overlay = overlay;
  item->beg = OVERLAY_START (overlay);
  item->end = OVERLAY_END (overlay);
  tem = Foverlay_get (overlay, Qpriority);
  if (NILP (tem))
    {
      item->priority = 0;
      item->spriority = 0;
    }
  else if (FIXNUMP (tem))
    {
      item->priority = XFIXNUM (tem);
      item->spriority = 0;
    }
  else if (CONSP (tem))
    {
      Lisp_Object car = XCAR (tem);
      Lisp_Object cdr = XCDR (tem);
      item->priority  = FIXNUMP (car) ? XFIXNUM (car) : 0;
      item->spriority = FIXNUMP (cdr) ? XFIXNUM (cdr) : 0;
    }
}
/* Sort an array of overlays by priority.  The array is modified in place.
   The return value is the new size; this may be smaller than the original
   size if some of the overlays were invalid or were window-specific.  */
ptrdiff_t
sort_overlays (Lisp_Object *overlay_vec, ptrdiff_t noverlays, struct window *w)
{
  ptrdiff_t i, j;
  USE_SAFE_ALLOCA;
  struct sortvec *sortvec;

  SAFE_NALLOCA (sortvec, 1, noverlays);

  /* Put the valid and relevant overlays into sortvec.  */

  for (i = 0, j = 0; i < noverlays; i++)
    {
      Lisp_Object overlay;

      overlay = overlay_vec[i];
      if (OVERLAYP (overlay)
	  && OVERLAY_START (overlay) > 0
	  && OVERLAY_END (overlay) > 0)
	{
          /* If we're interested in a specific window, then ignore
             overlays that are limited to some other window.  */
          if (w && ! overlay_matches_window (w, overlay))
            continue;
          make_sortvec_item (sortvec + j, overlay);
	  j++;
	}
    }
  noverlays = j;

  /* Sort the overlays into the proper order: increasing priority.  */

  if (noverlays > 1)
    qsort (sortvec, noverlays, sizeof (struct sortvec), compare_overlays);

  for (i = 0; i < noverlays; i++)
    overlay_vec[i] = sortvec[i].overlay;

  SAFE_FREE ();
  return (noverlays);
}

struct sortstr
{
  Lisp_Object string, string2;
  ptrdiff_t size;
  EMACS_INT priority;
};

struct sortstrlist
{
  struct sortstr *buf;	/* An array that expands as needed; never freed.  */
  ptrdiff_t size;	/* Allocated length of that array.  */
  ptrdiff_t used;	/* How much of the array is currently in use.  */
  ptrdiff_t bytes;	/* Total length of the strings in buf.  */
};

/* Buffers for storing information about the overlays touching a given
   position.  These could be automatic variables in overlay_strings, but
   it's more efficient to hold onto the memory instead of repeatedly
   allocating and freeing it.  */
static struct sortstrlist overlay_heads, overlay_tails;
static unsigned char *overlay_str_buf;

/* Allocated length of overlay_str_buf.  */
static ptrdiff_t overlay_str_len;

/* A comparison function suitable for passing to qsort.  */
static int
cmp_for_strings (const void *as1, const void *as2)
{
  struct sortstr const *s1 = as1;
  struct sortstr const *s2 = as2;
  if (s1->size != s2->size)
    return s2->size < s1->size ? -1 : 1;
  if (s1->priority != s2->priority)
    return s1->priority < s2->priority ? -1 : 1;
  return 0;
}

static void
record_overlay_string (struct sortstrlist *ssl, Lisp_Object str,
		       Lisp_Object str2, Lisp_Object pri, ptrdiff_t size)
{
  ptrdiff_t nbytes;

  if (ssl->used == ssl->size)
    ssl->buf = xpalloc (ssl->buf, &ssl->size, 5, -1, sizeof *ssl->buf);
  ssl->buf[ssl->used].string = str;
  ssl->buf[ssl->used].string2 = str2;
  ssl->buf[ssl->used].size = size;
  ssl->buf[ssl->used].priority = (FIXNUMP (pri) ? XFIXNUM (pri) : 0);
  ssl->used++;

  if (NILP (BVAR (current_buffer, enable_multibyte_characters)))
    nbytes = SCHARS (str);
  else if (! STRING_MULTIBYTE (str))
    nbytes = count_size_as_multibyte (SDATA (str),
				      SBYTES (str));
  else
    nbytes = SBYTES (str);

  if (ckd_add (&nbytes, nbytes, ssl->bytes))
    memory_full (SIZE_MAX);
  ssl->bytes = nbytes;

  if (STRINGP (str2))
    {
      if (NILP (BVAR (current_buffer, enable_multibyte_characters)))
	nbytes = SCHARS (str2);
      else if (! STRING_MULTIBYTE (str2))
	nbytes = count_size_as_multibyte (SDATA (str2),
					  SBYTES (str2));
      else
	nbytes = SBYTES (str2);

      if (ckd_add (&nbytes, nbytes, ssl->bytes))
	memory_full (SIZE_MAX);
      ssl->bytes = nbytes;
    }
}

/* Concatenate the strings associated with overlays that begin or end
   at POS, ignoring overlays that are specific to windows other than W.
   The strings are concatenated in the appropriate order: shorter
   overlays nest inside longer ones, and higher priority inside lower.
   Normally all of the after-strings come first, but zero-sized
   overlays have their after-strings ride along with the
   before-strings because it would look strange to print them
   inside-out.

   Returns the concatenated string's length, and return the pointer to
   that string via PSTR, if that variable is non-NULL.  The storage of
   the concatenated strings may be overwritten by subsequent calls.  */

ptrdiff_t
overlay_strings (ptrdiff_t pos, struct window *w, unsigned char **pstr)
{
  bool multibyte = ! NILP (BVAR (current_buffer, enable_multibyte_characters));
  struct itree_node *node;

  overlay_heads.used = overlay_heads.bytes = 0;
  overlay_tails.used = overlay_tails.bytes = 0;

  ITREE_FOREACH (node, current_buffer->overlays, pos - 1, pos + 1, DESCENDING)
    {
      Lisp_Object overlay = node->data;
      eassert (OVERLAYP (overlay));

      ptrdiff_t startpos = node->begin;
      ptrdiff_t endpos = node->end;

      if (endpos != pos && startpos != pos)
	continue;
      Lisp_Object window = Foverlay_get (overlay, Qwindow);
      if (WINDOWP (window) && XWINDOW (window) != w)
	continue;
      Lisp_Object str;

      if (startpos == pos
	  && (str = Foverlay_get (overlay, Qbefore_string), STRINGP (str)))
	record_overlay_string (&overlay_heads, str,
			       (startpos == endpos
				? Foverlay_get (overlay, Qafter_string)
				: Qnil),
			       Foverlay_get (overlay, Qpriority),
			       endpos - startpos);
      else if (endpos == pos
	  && (str = Foverlay_get (overlay, Qafter_string), STRINGP (str)))
	record_overlay_string (&overlay_tails, str, Qnil,
			       Foverlay_get (overlay, Qpriority),
			       endpos - startpos);
    }

  if (overlay_tails.used > 1)
    qsort (overlay_tails.buf, overlay_tails.used, sizeof (struct sortstr),
	   cmp_for_strings);
  if (overlay_heads.used > 1)
    qsort (overlay_heads.buf, overlay_heads.used, sizeof (struct sortstr),
	   cmp_for_strings);
  if (overlay_heads.bytes || overlay_tails.bytes)
    {
      Lisp_Object tem;
      unsigned char *p;
      ptrdiff_t total;

      if (ckd_add (&total, overlay_heads.bytes, overlay_tails.bytes))
	memory_full (SIZE_MAX);
      if (total > overlay_str_len)
	overlay_str_buf = xpalloc (overlay_str_buf, &overlay_str_len,
				   total - overlay_str_len, -1, 1);

      p = overlay_str_buf;
      for (ptrdiff_t i = overlay_tails.used; --i >= 0;)
	{
	  ptrdiff_t nbytes;
	  tem = overlay_tails.buf[i].string;
	  nbytes = copy_text (SDATA (tem), p,
			      SBYTES (tem),
			      STRING_MULTIBYTE (tem), multibyte);
	  p += nbytes;
	}
      for (ptrdiff_t i = 0; i < overlay_heads.used; ++i)
	{
	  ptrdiff_t nbytes;
	  tem = overlay_heads.buf[i].string;
	  nbytes = copy_text (SDATA (tem), p,
			      SBYTES (tem),
			      STRING_MULTIBYTE (tem), multibyte);
	  p += nbytes;
	  tem = overlay_heads.buf[i].string2;
	  if (STRINGP (tem))
	    {
	      nbytes = copy_text (SDATA (tem), p,
				  SBYTES (tem),
				  STRING_MULTIBYTE (tem), multibyte);
	      p += nbytes;
	    }
	}
      if (p != overlay_str_buf + total)
	emacs_abort ();
      if (pstr)
	*pstr = overlay_str_buf;
      return total;
    }
  return 0;
}

void
adjust_overlays_for_insert (ptrdiff_t pos, ptrdiff_t length, bool before_markers)
{
  if (!current_buffer->indirections)
    itree_insert_gap (current_buffer->overlays, pos, length, before_markers);
  else
    {
      struct buffer *base = current_buffer->base_buffer
                            ? current_buffer->base_buffer
                            : current_buffer;
      Lisp_Object tail, other;
      itree_insert_gap (base->overlays, pos, length, before_markers);
      FOR_EACH_LIVE_BUFFER (tail, other)
        if (XBUFFER (other)->base_buffer == base)
	  itree_insert_gap (XBUFFER (other)->overlays, pos, length,
			    before_markers);
    }
}

static void
adjust_overlays_for_delete_in_buffer (struct buffer * buf,
                                      ptrdiff_t pos, ptrdiff_t length)
{
  Lisp_Object hit_list = Qnil;
  struct itree_node *node;

  /* Ideally, the evaporate check would be done directly within
     `itree_delete_gap`, but that code isn't supposed to know about overlays,
     only about `itree_node`s, so it would break an abstraction boundary.  */
  itree_delete_gap (buf->overlays, pos, length);

  /* Delete any zero-sized overlays at position POS, if the `evaporate'
     property is set.  */

  ITREE_FOREACH (node, buf->overlays, pos, pos, ASCENDING)
    {
      if (node->end == pos && node->begin == pos
          && ! NILP (Foverlay_get (node->data, Qevaporate)))
        hit_list = Fcons (node->data, hit_list);
    }

  for (; CONSP (hit_list); hit_list = XCDR (hit_list))
    Fdelete_overlay (XCAR (hit_list));
}

void
adjust_overlays_for_delete (ptrdiff_t pos, ptrdiff_t length)
{
  if (!current_buffer->indirections)
    adjust_overlays_for_delete_in_buffer (current_buffer, pos, length);
  else
    {
      struct buffer *base = current_buffer->base_buffer
                            ? current_buffer->base_buffer
                            : current_buffer;
      Lisp_Object tail, other;
      adjust_overlays_for_delete_in_buffer (base, pos, length);
      FOR_EACH_LIVE_BUFFER (tail, other)
        if (XBUFFER (other)->base_buffer == base)
          adjust_overlays_for_delete_in_buffer (XBUFFER (other), pos, length);
    }
}

DEFUN ("overlayp", Foverlayp, Soverlayp, 1, 1, 0,
       doc: /* Return t if OBJECT is an overlay.  */)
  (Lisp_Object object)
{
  return (OVERLAYP (object) ? Qt : Qnil);
}

DEFUN ("make-overlay", Fmake_overlay, Smake_overlay, 2, 5, 0,
       doc: /* Create a new overlay with range BEG to END in BUFFER and return it.
If omitted, BUFFER defaults to the current buffer.
BEG and END may be integers or markers.
The fourth arg FRONT-ADVANCE, if non-nil, makes the marker
for the front of the overlay advance when text is inserted there
\(which means the text *is not* included in the overlay).
The fifth arg REAR-ADVANCE, if non-nil, makes the marker
for the rear of the overlay advance when text is inserted there
\(which means the text *is* included in the overlay).  */)
  (Lisp_Object beg, Lisp_Object end, Lisp_Object buffer,
   Lisp_Object front_advance, Lisp_Object rear_advance)
{
  Lisp_Object ov;
  struct buffer *b;

  if (NILP (buffer))
    XSETBUFFER (buffer, current_buffer);
  else
    CHECK_BUFFER (buffer);

  b = XBUFFER (buffer);
  if (! BUFFER_LIVE_P (b))
    error ("Attempt to create overlay in a dead buffer");

  if (MARKERP (beg) && !EQ (Fmarker_buffer (beg), buffer))
    signal_error ("Marker points into wrong buffer", beg);
  if (MARKERP (end) && !EQ (Fmarker_buffer (end), buffer))
    signal_error ("Marker points into wrong buffer", end);

  CHECK_FIXNUM_COERCE_MARKER (beg);
  CHECK_FIXNUM_COERCE_MARKER (end);

  if (XFIXNUM (beg) > XFIXNUM (end))
    {
      Lisp_Object temp;
      temp = beg; beg = end; end = temp;
    }

  ptrdiff_t obeg = clip_to_bounds (BUF_BEG (b), XFIXNUM (beg), BUF_Z (b));
  ptrdiff_t oend = clip_to_bounds (obeg, XFIXNUM (end), BUF_Z (b));
  ov = build_overlay (! NILP (front_advance),
                      ! NILP (rear_advance), Qnil);
  add_buffer_overlay (b, XOVERLAY (ov), obeg, oend);

  /* We don't need to redisplay the region covered by the overlay, because
     the overlay has no properties at the moment.  */

  return ov;
}

/* Mark a section of BUF as needing redisplay because of overlays changes.  */

static void
modify_overlay (struct buffer *buf, ptrdiff_t start, ptrdiff_t end)
{
  if (start > end)
    {
      ptrdiff_t temp = start;
      start = end;
      end = temp;
    }

  BUF_COMPUTE_UNCHANGED (buf, start, end);

  bset_redisplay (buf);

  modiff_incr (&BUF_OVERLAY_MODIFF (buf));
}

DEFUN ("move-overlay", Fmove_overlay, Smove_overlay, 3, 4, 0,
       doc: /* Set the endpoints of OVERLAY to BEG and END in BUFFER.
If BUFFER is omitted, leave OVERLAY in the same buffer it inhabits now.
If BUFFER is omitted, and OVERLAY is in no buffer, put it in the current
buffer.  */)
  (Lisp_Object overlay, Lisp_Object beg, Lisp_Object end, Lisp_Object buffer)
{
  struct buffer *b, *ob = 0;
  Lisp_Object obuffer;
  specpdl_ref count = SPECPDL_INDEX ();
  ptrdiff_t o_beg UNINIT, o_end UNINIT;

  CHECK_OVERLAY (overlay);
  if (NILP (buffer))
    buffer = Foverlay_buffer (overlay);
  if (NILP (buffer))
    XSETBUFFER (buffer, current_buffer);
  CHECK_BUFFER (buffer);

  if (NILP (Fbuffer_live_p (buffer)))
    error ("Attempt to move overlay to a dead buffer");

  if (MARKERP (beg) && !EQ (Fmarker_buffer (beg), buffer))
    signal_error ("Marker points into wrong buffer", beg);
  if (MARKERP (end) && !EQ (Fmarker_buffer (end), buffer))
    signal_error ("Marker points into wrong buffer", end);

  CHECK_FIXNUM_COERCE_MARKER (beg);
  CHECK_FIXNUM_COERCE_MARKER (end);

  if (XFIXNUM (beg) > XFIXNUM (end))
    {
      Lisp_Object temp;
      temp = beg; beg = end; end = temp;
    }

  specbind (Qinhibit_quit, Qt); /* FIXME: Why?  */

  obuffer = Foverlay_buffer (overlay);
  b = XBUFFER (buffer);

  ptrdiff_t n_beg = clip_to_bounds (BUF_BEG (b), XFIXNUM (beg), BUF_Z (b));
  ptrdiff_t n_end = clip_to_bounds (n_beg, XFIXNUM (end), BUF_Z (b));

  if (!NILP (obuffer))
    {
      ob = XBUFFER (obuffer);

      o_beg = OVERLAY_START (overlay);
      o_end = OVERLAY_END (overlay);
    }

  if (! EQ (buffer, obuffer))
    {
      if (! NILP (obuffer))
        remove_buffer_overlay (XBUFFER (obuffer), XOVERLAY (overlay));
      add_buffer_overlay (XBUFFER (buffer), XOVERLAY (overlay), n_beg, n_end);
    }
  else
    itree_node_set_region (b->overlays, XOVERLAY (overlay)->interval,
                              n_beg, n_end);

  /* If the overlay has changed buffers, do a thorough redisplay.  */
  if (! EQ (buffer, obuffer))
    {
      /* Redisplay where the overlay was.  */
      if (ob)
        modify_overlay (ob, o_beg, o_end);

      /* Redisplay where the overlay is going to be.  */
      modify_overlay (b, n_beg, n_end);
    }
  else
    /* Redisplay the area the overlay has just left, or just enclosed.  */
    {
      if (o_beg == n_beg)
	modify_overlay (b, o_end, n_end);
      else if (o_end == n_end)
	modify_overlay (b, o_beg, n_beg);
      else
	modify_overlay (b, min (o_beg, n_beg), max (o_end, n_end));
    }

  /* Delete the overlay if it is empty after clipping and has the
     evaporate property.  */
  if (n_beg == n_end && !NILP (Foverlay_get (overlay, Qevaporate)))
    { /* We used to call `Fdelete_overlay' here, but it causes problems:
         - At this stage, `overlay' is not included in its buffer's lists
           of overlays (the data-structure is in an inconsistent state),
           contrary to `Fdelete_overlay's assumptions.
         - Most of the work done by Fdelete_overlay has already been done
           here for other reasons.  */
      drop_overlay (XOVERLAY (overlay));
      return unbind_to (count, overlay);
    }

  return unbind_to (count, overlay);
}

DEFUN ("delete-overlay", Fdelete_overlay, Sdelete_overlay, 1, 1, 0,
       doc: /* Delete the overlay OVERLAY from its buffer.  */)
  (Lisp_Object overlay)
{
  struct buffer *b;
  specpdl_ref count = SPECPDL_INDEX ();

  CHECK_OVERLAY (overlay);

  b = OVERLAY_BUFFER (overlay);
  if (! b)
    return Qnil;

  specbind (Qinhibit_quit, Qt);

  drop_overlay (XOVERLAY (overlay));

  /* When deleting an overlay with before or after strings, turn off
     display optimizations for the affected buffer, on the basis that
     these strings may contain newlines.  This is easier to do than to
     check for that situation during redisplay.  */
  if (!windows_or_buffers_changed
      && (!NILP (Foverlay_get (overlay, Qbefore_string))
	  || !NILP (Foverlay_get (overlay, Qafter_string))))
    b->prevent_redisplay_optimizations_p = 1;

  return unbind_to (count, Qnil);
}

DEFUN ("delete-all-overlays", Fdelete_all_overlays, Sdelete_all_overlays, 0, 1, 0,
       doc: /* Delete all overlays of BUFFER.
BUFFER omitted or nil means delete all overlays of the current
buffer.  */)
  (Lisp_Object buffer)
{
  struct buffer *b = BUFFERP (buffer) ? XBUFFER (buffer) : current_buffer;
  delete_all_overlays (b);
  return Qnil;
}

/* Overlay dissection functions.  */

DEFUN ("overlay-start", Foverlay_start, Soverlay_start, 1, 1, 0,
       doc: /* Return the position at which OVERLAY starts.  */)
  (Lisp_Object overlay)
{
  CHECK_OVERLAY (overlay);
  if (! OVERLAY_BUFFER (overlay))
    return Qnil;

  return make_fixnum (OVERLAY_START (overlay));
}

DEFUN ("overlay-end", Foverlay_end, Soverlay_end, 1, 1, 0,
       doc: /* Return the position at which OVERLAY ends.  */)
  (Lisp_Object overlay)
{
  CHECK_OVERLAY (overlay);
  if (! OVERLAY_BUFFER (overlay))
    return Qnil;

  return make_fixnum (OVERLAY_END (overlay));
}

DEFUN ("overlay-buffer", Foverlay_buffer, Soverlay_buffer, 1, 1, 0,
       doc: /* Return the buffer OVERLAY belongs to.
Return nil if OVERLAY has been deleted.  */)
  (Lisp_Object overlay)
{
  Lisp_Object buffer;

  CHECK_OVERLAY (overlay);

  if (! OVERLAY_BUFFER (overlay))
    return Qnil;

  XSETBUFFER (buffer, OVERLAY_BUFFER (overlay));

  return buffer;
}

DEFUN ("overlay-properties", Foverlay_properties, Soverlay_properties, 1, 1, 0,
       doc: /* Return a list of the properties on OVERLAY.
This is a copy of OVERLAY's plist; modifying its conses has no effect on
OVERLAY.  */)
  (Lisp_Object overlay)
{
  CHECK_OVERLAY (overlay);

  return Fcopy_sequence (OVERLAY_PLIST (overlay));
}


DEFUN ("overlays-at", Foverlays_at, Soverlays_at, 1, 2, 0,
       doc: /* Return a list of the overlays that contain the character at POS.
If SORTED is non-nil, then sort them by decreasing priority.

Zero-length overlays that start and stop at POS are not included in
the return value.  Instead use `overlays-in' if those overlays are of
interest.  */)
  (Lisp_Object pos, Lisp_Object sorted)
{
  ptrdiff_t len, noverlays;
  Lisp_Object *overlay_vec;
  Lisp_Object result;

  CHECK_FIXNUM_COERCE_MARKER (pos);

  if (!buffer_has_overlays ())
    return Qnil;

  len = 10;
  /* We can't use alloca here because overlays_at can call xrealloc.  */
  overlay_vec = xmalloc (len * sizeof *overlay_vec);

  /* Put all the overlays we want in a vector in overlay_vec.
     Store the length in len.  */
  noverlays = overlays_at (XFIXNUM (pos), true, &overlay_vec, &len, NULL);

  if (!NILP (sorted))
    noverlays = sort_overlays (overlay_vec, noverlays,
			       WINDOWP (sorted) ? XWINDOW (sorted) : NULL);

  /* Make a list of them all.  */
  result = Flist (noverlays, overlay_vec);

  /* The doc string says the list should be in decreasing order of
     priority, so we reverse the list, because sort_overlays sorts in
     the increasing order of priority.  */
  if (!NILP (sorted))
    result = Fnreverse (result);

  xfree (overlay_vec);
  return result;
}

DEFUN ("overlays-in", Foverlays_in, Soverlays_in, 2, 2, 0,
       doc: /* Return a list of the overlays that overlap the region BEG ... END.
Overlap means that at least one character is contained within the overlay
and also contained within the specified region.

Empty overlays are included in the result if they are located at BEG,
between BEG and END, or at END provided END denotes the position at the
end of the accessible part of the buffer.

The resulting list of overlays is in an arbitrary unpredictable order.  */)
  (Lisp_Object beg, Lisp_Object end)
{
  ptrdiff_t len, noverlays;
  Lisp_Object *overlay_vec;
  Lisp_Object result;

  CHECK_FIXNUM_COERCE_MARKER (beg);
  CHECK_FIXNUM_COERCE_MARKER (end);

  if (!buffer_has_overlays ())
    return Qnil;

  len = 10;
  overlay_vec = xmalloc (len * sizeof *overlay_vec);

  /* Put all the overlays we want in a vector in overlay_vec.
     Store the length in len.  */
  noverlays = overlays_in (XFIXNUM (beg), XFIXNUM (end), 1, &overlay_vec, &len,
                           true, false, NULL);

  /* Make a list of them all.  */
  result = Flist (noverlays, overlay_vec);

  xfree (overlay_vec);
  return result;
}

DEFUN ("next-overlay-change", Fnext_overlay_change, Snext_overlay_change,
       1, 1, 0,
       doc: /* Return the next position after POS where an overlay starts or ends.
If there are no overlay boundaries from POS to (point-max),
the value is (point-max).  */)
  (Lisp_Object pos)
{
  CHECK_FIXNUM_COERCE_MARKER (pos);

  if (!buffer_has_overlays ())
    return make_fixnum (ZV);

  return make_fixnum (next_overlay_change (XFIXNUM (pos)));
}

DEFUN ("previous-overlay-change", Fprevious_overlay_change,
       Sprevious_overlay_change, 1, 1, 0,
       doc: /* Return the previous position before POS where an overlay starts or ends.
If there are no overlay boundaries from (point-min) to POS,
the value is (point-min).  */)
  (Lisp_Object pos)
{

  CHECK_FIXNUM_COERCE_MARKER (pos);

  if (!buffer_has_overlays ())
    return make_fixnum (BEGV);

  return make_fixnum (previous_overlay_change (XFIXNUM (pos)));
}

/* These functions are for debugging overlays.  */

DEFUN ("overlay-lists", Foverlay_lists, Soverlay_lists, 0, 0, 0,
       doc: /* Return a list giving all the overlays of the current buffer.

For backward compatibility, the value is actually a list that
holds another list; the overlays are in the inner list.
The list you get is a copy, so that changing it has no effect.
However, the overlays you get are the real objects that the buffer uses. */)
  (void)
{
  Lisp_Object overlays = Qnil;
  struct itree_node *node;

  ITREE_FOREACH (node, current_buffer->overlays, BEG, Z, DESCENDING)
    overlays = Fcons (node->data, overlays);

  return Fcons (overlays, Qnil);
}

DEFUN ("overlay-recenter", Foverlay_recenter, Soverlay_recenter, 1, 1, 0,
       doc: /* Recenter the overlays of the current buffer around position POS.
That makes overlay lookup faster for positions near POS (but perhaps slower
for positions far away from POS).

Since Emacs 29.1, this function is a no-op, because the implementation
of overlays changed and their lookup is now fast regardless of their
position in the buffer.  In particular, this function no longer affects
the value returned by `overlay-lists'.  */)
  (Lisp_Object pos)
{
  CHECK_FIXNUM_COERCE_MARKER (pos);
  /* Noop */
  return Qnil;
}

DEFUN ("overlay-get", Foverlay_get, Soverlay_get, 2, 2, 0,
       doc: /* Get the property of overlay OVERLAY with property name PROP.  */)
  (Lisp_Object overlay, Lisp_Object prop)
{
  CHECK_OVERLAY (overlay);
  return lookup_char_property (XOVERLAY (overlay)->plist, prop, 0);
}

DEFUN ("overlay-put", Foverlay_put, Soverlay_put, 3, 3, 0,
       doc: /* Set one property of overlay OVERLAY: give property PROP value VALUE.
VALUE will be returned.*/)
  (Lisp_Object overlay, Lisp_Object prop, Lisp_Object value)
{
  Lisp_Object tail;
  struct buffer *b;
  bool changed;

  CHECK_OVERLAY (overlay);

  b = OVERLAY_BUFFER (overlay);

  for (tail = XOVERLAY (overlay)->plist;
       CONSP (tail) && CONSP (XCDR (tail));
       tail = XCDR (XCDR (tail)))
    if (EQ (XCAR (tail), prop))
      {
	changed = !EQ (XCAR (XCDR (tail)), value);
	XSETCAR (XCDR (tail), value);
	goto found;
      }
  /* It wasn't in the list, so add it to the front.  */
  changed = !NILP (value);
  set_overlay_plist
    (overlay, Fcons (prop, Fcons (value, XOVERLAY (overlay)->plist)));
 found:
  if (b)
    {
      if (changed)
	modify_overlay (b, OVERLAY_START (overlay),
                        OVERLAY_END (overlay));
      if (EQ (prop, Qevaporate) && ! NILP (value)
	  && (OVERLAY_START (overlay)
              == OVERLAY_END (overlay)))
	Fdelete_overlay (overlay);
    }

  return value;
}

/* Subroutine of report_overlay_modification.  */

/* Lisp vector holding overlay hook functions to call.
   Vector elements come in pairs.
   Each even-index element is a list of hook functions.
   The following odd-index element is the overlay they came from.

   Before the buffer change, we fill in this vector
   as we call overlay hook functions.
   After the buffer change, we get the functions to call from this vector.
   This way we always call the same functions before and after the change.  */
static Lisp_Object last_overlay_modification_hooks;

/* Number of elements actually used in last_overlay_modification_hooks.  */
static ptrdiff_t last_overlay_modification_hooks_used;

/* Add one functionlist/overlay pair
   to the end of last_overlay_modification_hooks.  */

static void
add_overlay_mod_hooklist (Lisp_Object functionlist, Lisp_Object overlay)
{
  ptrdiff_t oldsize = ASIZE (last_overlay_modification_hooks);

  if (oldsize - 1 <= last_overlay_modification_hooks_used)
    last_overlay_modification_hooks =
      larger_vector (last_overlay_modification_hooks, 2, -1);
  ASET (last_overlay_modification_hooks, last_overlay_modification_hooks_used,
	functionlist); last_overlay_modification_hooks_used++;
  ASET (last_overlay_modification_hooks, last_overlay_modification_hooks_used,
	overlay);      last_overlay_modification_hooks_used++;
}

/* Run the modification-hooks of overlays that include
   any part of the text in START to END.
   If this change is an insertion, also
   run the insert-before-hooks of overlay starting at END,
   and the insert-after-hooks of overlay ending at START.

   This is called both before and after the modification.
   AFTER is true when we call after the modification.

   ARG1, ARG2, ARG3 are arguments to pass to the hook functions.
   When AFTER is nonzero, they are the start position,
   the position after the inserted new text,
   and the length of deleted or replaced old text.  */

void
report_overlay_modification (Lisp_Object start, Lisp_Object end, bool after,
			     Lisp_Object arg1, Lisp_Object arg2, Lisp_Object arg3)
{
  /* True if this change is an insertion.  */
  bool insertion = (after ? XFIXNAT (arg3) == 0 : EQ (start, end));

  /* We used to run the functions as soon as we found them and only register
     them in last_overlay_modification_hooks for the purpose of the `after'
     case.  But running elisp code as we traverse the list of overlays is
     painful because the list can be modified by the elisp code so we had to
     copy at several places.  We now simply do a read-only traversal that
     only collects the functions to run and we run them afterwards.  It's
     simpler, especially since all the code was already there.  -stef  */

  if (!after)
    {
      struct itree_node *node;
      EMACS_INT begin_arg = XFIXNUM (start);
      EMACS_INT end_arg = XFIXNUM (end);
      /* We are being called before a change.
	 Scan the overlays to find the functions to call.  */
      last_overlay_modification_hooks_used = 0;

      if (! current_buffer->overlays)
        return;
      ITREE_FOREACH (node, current_buffer->overlays,
                     begin_arg - (insertion ? 1 : 0),
                     end_arg   + (insertion ? 1 : 0),
                     ASCENDING)
	{
          Lisp_Object overlay = node->data;
	  ptrdiff_t obegin = OVERLAY_START (overlay);
	  ptrdiff_t oend = OVERLAY_END (overlay);

	  if (insertion && (begin_arg == obegin
			    || end_arg == obegin))
	    {
	      Lisp_Object prop = Foverlay_get (overlay, Qinsert_in_front_hooks);
	      if (!NILP (prop))
		add_overlay_mod_hooklist (prop, overlay);
	    }
	  if (insertion && (begin_arg == oend
			    || end_arg == oend))
	    {
	      Lisp_Object prop = Foverlay_get (overlay, Qinsert_behind_hooks);
	      if (!NILP (prop))
		add_overlay_mod_hooklist (prop, overlay);
	    }
	  /* Test for intersecting intervals.  This does the right thing
	     for both insertion and deletion.  */
	  if (end_arg > obegin && begin_arg < oend)
	    {
	      Lisp_Object prop = Foverlay_get (overlay, Qmodification_hooks);
	      if (!NILP (prop))
		add_overlay_mod_hooklist (prop, overlay);
	    }
	}
    }
  {
    /* Call the functions recorded in last_overlay_modification_hooks.
       First copy the vector contents, in case some of these hooks
       do subsequent modification of the buffer.  */
    ptrdiff_t size = last_overlay_modification_hooks_used;
    Lisp_Object *copy;

    USE_SAFE_ALLOCA;
    SAFE_ALLOCA_LISP (copy, size);
    memcpy (copy, XVECTOR (last_overlay_modification_hooks)->contents,
	    size * word_size);

    for (ptrdiff_t i = 0; i < size;)
      {
	Lisp_Object prop_i, overlay_i;
	prop_i = copy[i++];
	overlay_i = copy[i++];
	/* It is possible that the recorded overlay has been deleted
	   (which makes its markers' buffers be nil), or that (due to
	   some bug) it belongs to a different buffer.  Only run this
	   hook if the overlay belongs to the current buffer.  */
	if (OVERLAY_BUFFER (overlay_i) == current_buffer)
	  call_overlay_mod_hooks (prop_i, overlay_i, after, arg1, arg2, arg3);
      }

    SAFE_FREE ();
  }
}

static void
call_overlay_mod_hooks (Lisp_Object list, Lisp_Object overlay, bool after,
			Lisp_Object arg1, Lisp_Object arg2, Lisp_Object arg3)
{
  while (CONSP (list))
    {
      if (NILP (arg3))
	call4 (XCAR (list), overlay, after ? Qt : Qnil, arg1, arg2);
      else
	call5 (XCAR (list), overlay, after ? Qt : Qnil, arg1, arg2, arg3);
      list = XCDR (list);
    }
}

/* Note: WINDOWSNT implements this stuff on w32heap.c.  */
#if defined USE_MMAP_FOR_BUFFERS && !defined WINDOWSNT

#include <sys/mman.h>

#ifndef MAP_ANON
#ifdef MAP_ANONYMOUS
#define MAP_ANON MAP_ANONYMOUS
#else
#define MAP_ANON 0
#endif
#endif

#ifndef MAP_FAILED
#define MAP_FAILED ((void *) -1)
#endif

#if MAP_ANON == 0
#include <fcntl.h>
#endif


/* Memory is allocated in regions which are mapped using mmap(2).
   The current implementation lets the system select mapped
   addresses;  we're not using MAP_FIXED in general, except when
   trying to enlarge regions.

   Each mapped region starts with a mmap_region structure, the user
   area starts after that structure, aligned to MEM_ALIGN.

	+-----------------------+
	| struct mmap_info +	|
	| padding		|
	+-----------------------+
	| user data		|
	|			|
	|			|
	+-----------------------+  */

struct mmap_region
{
  /* User-specified size.  */
  size_t nbytes_specified;

  /* Number of bytes mapped */
  size_t nbytes_mapped;

  /* Pointer to the location holding the address of the memory
     allocated with the mmap'd block.  The variable actually points
     after this structure.  */
  void **var;

  /* Next and previous in list of all mmap'd regions.  */
  struct mmap_region *next, *prev;
};

/* Doubly-linked list of mmap'd regions.  */

static struct mmap_region *mmap_regions;

/* File descriptor for mmap.  If we don't have anonymous mapping,
   /dev/zero will be opened on it.  */

static int mmap_fd;

/* Page size on this system.  */

static int mmap_page_size;

/* 1 means mmap has been initialized.  */

static bool mmap_initialized_p;

/* Value is X rounded up to the next multiple of N.  */

#define ROUND(X, N)	(((X) + (N) - 1) / (N) * (N))

/* Size of mmap_region structure plus padding.  */

#define MMAP_REGION_STRUCT_SIZE	\
     ROUND (sizeof (struct mmap_region), MEM_ALIGN)

/* Given a pointer P to the start of the user-visible part of a mapped
   region, return a pointer to the start of the region.  */

#define MMAP_REGION(P) \
     ((struct mmap_region *) ((char *) (P) - MMAP_REGION_STRUCT_SIZE))

/* Given a pointer P to the start of a mapped region, return a pointer
   to the start of the user-visible part of the region.  */

#define MMAP_USER_AREA(P) \
     ((void *) ((char *) (P) + MMAP_REGION_STRUCT_SIZE))

#define MEM_ALIGN	sizeof (double)

/* Predicate returning true if part of the address range [START .. END]
   is currently mapped.  Used to prevent overwriting an existing
   memory mapping.

   Default is to conservatively assume the address range is occupied by
   something else.  This can be overridden by system configuration
   files if system-specific means to determine this exists.  */

#ifndef MMAP_ALLOCATED_P
#define MMAP_ALLOCATED_P(start, end) 1
#endif

/* Perform necessary initializations for the use of mmap.  */

static void
mmap_init (void)
{
#if MAP_ANON == 0
  /* The value of mmap_fd is initially 0 in temacs, and -1
     in a dumped Emacs.  */
  if (mmap_fd <= 0)
    {
      /* No anonymous mmap -- we need the file descriptor.  */
      mmap_fd = emacs_open_noquit ("/dev/zero", O_RDONLY, 0);
      if (mmap_fd == -1)
	fatal ("Cannot open /dev/zero: %s", emacs_strerror (errno));
    }
#endif /* MAP_ANON == 0 */

  if (mmap_initialized_p)
    return;
  mmap_initialized_p = 1;

#if MAP_ANON != 0
  mmap_fd = -1;
#endif

  mmap_page_size = getpagesize ();
}

/* Unmap a region.  P is a pointer to the start of the user-araa of
   the region.  */

static void
mmap_free_1 (struct mmap_region *r)
{
  if (r->next)
    r->next->prev = r->prev;
  if (r->prev)
    r->prev->next = r->next;
  else
    mmap_regions = r->next;

  if (munmap (r, r->nbytes_mapped) == -1)
    fprintf (stderr, "munmap: %s\n", emacs_strerror (errno));
}

/* Enlarge region R by NPAGES pages.  NPAGES < 0 means shrink R.
   Value is true if successful.  */

static bool
mmap_enlarge (struct mmap_region *r, int npages)
{
  char *region_end = (char *) r + r->nbytes_mapped;
  size_t nbytes;
  bool success = 0;

  if (npages < 0)
    {
      /* Unmap pages at the end of the region.  */
      nbytes = - npages * mmap_page_size;
      if (munmap (region_end - nbytes, nbytes) == -1)
	fprintf (stderr, "munmap: %s\n", emacs_strerror (errno));
      else
	{
	  r->nbytes_mapped -= nbytes;
	  success = 1;
	}
    }
  else if (npages > 0)
    {
      nbytes = npages * mmap_page_size;

      /* Try to map additional pages at the end of the region.  We
	 cannot do this if the address range is already occupied by
	 something else because mmap deletes any previous mapping.
	 I'm not sure this is worth doing, let's see.  */
      if (!MMAP_ALLOCATED_P (region_end, region_end + nbytes))
	{
	  void *p;

	  p = mmap (region_end, nbytes, PROT_READ | PROT_WRITE,
		    MAP_ANON | MAP_PRIVATE | MAP_FIXED, mmap_fd, 0);
	  if (p == MAP_FAILED)
	    ; /* fprintf (stderr, "mmap: %s\n", emacs_strerror (errno)); */
	  else if (p != region_end)
	    {
	      /* Kernels are free to choose a different address.  In
		 that case, unmap what we've mapped above; we have
		 no use for it.  */
	      if (munmap (p, nbytes) == -1)
		fprintf (stderr, "munmap: %s\n", emacs_strerror (errno));
	    }
	  else
	    {
	      r->nbytes_mapped += nbytes;
	      success = 1;
	    }
	}
    }

  return success;
}

/* Allocate a block of storage large enough to hold NBYTES bytes of
   data.  A pointer to the data is returned in *VAR.  VAR is thus the
   address of some variable which will use the data area.

   The allocation of 0 bytes is valid.

   If we can't allocate the necessary memory, set *VAR to null, and
   return null.  */

static void *
mmap_alloc (void **var, size_t nbytes)
{
  void *p;
  size_t map;

  mmap_init ();

  map = ROUND (nbytes + MMAP_REGION_STRUCT_SIZE, mmap_page_size);
  p = mmap (NULL, map, PROT_READ | PROT_WRITE, MAP_ANON | MAP_PRIVATE,
	    mmap_fd, 0);

  if (p == MAP_FAILED)
    {
      if (errno != ENOMEM)
	fprintf (stderr, "mmap: %s\n", emacs_strerror (errno));
      p = NULL;
    }
  else
    {
      struct mmap_region *r = p;

      r->nbytes_specified = nbytes;
      r->nbytes_mapped = map;
      r->var = var;
      r->prev = NULL;
      r->next = mmap_regions;
      if (r->next)
	r->next->prev = r;
      mmap_regions = r;

      p = MMAP_USER_AREA (p);
    }

  return *var = p;
}

/* Free a block of relocatable storage whose data is pointed to by
   PTR.  Store 0 in *PTR to show there's no block allocated.  */

static void
mmap_free (void **var)
{
  mmap_init ();

  if (*var)
    {
      mmap_free_1 (MMAP_REGION (*var));
      *var = NULL;
    }
}

/* Given a pointer at address VAR to data allocated with mmap_alloc,
   resize it to size NBYTES.  Change *VAR to reflect the new block,
   and return this value.  If more memory cannot be allocated, then
   leave *VAR unchanged, and return null.  */

static void *
mmap_realloc (void **var, size_t nbytes)
{
  void *result;

  mmap_init ();

  if (*var == NULL)
    result = mmap_alloc (var, nbytes);
  else if (nbytes == 0)
    {
      mmap_free (var);
      result = mmap_alloc (var, nbytes);
    }
  else
    {
      struct mmap_region *r = MMAP_REGION (*var);
      size_t room = r->nbytes_mapped - MMAP_REGION_STRUCT_SIZE;

      if (room < nbytes)
	{
	  /* Must enlarge.  */
	  void *old_ptr = *var;

	  /* Try to map additional pages at the end of the region.
	     If that fails, allocate a new region,  copy data
	     from the old region, then free it.  */
	  if (mmap_enlarge (r, (ROUND (nbytes - room, mmap_page_size)
				/ mmap_page_size)))
	    {
	      r->nbytes_specified = nbytes;
	      *var = result = old_ptr;
	    }
	  else if (mmap_alloc (var, nbytes))
	    {
	      memcpy (*var, old_ptr, r->nbytes_specified);
	      mmap_free_1 (MMAP_REGION (old_ptr));
	      result = *var;
	      r = MMAP_REGION (result);
	      r->nbytes_specified = nbytes;
	    }
	  else
	    {
	      *var = old_ptr;
	      result = NULL;
	    }
	}
      else if (room - nbytes >= mmap_page_size)
	{
	  /* Shrinking by at least a page.  Let's give some
	     memory back to the system.

	     The extra parens are to make the division happens first,
	     on positive values, so we know it will round towards
	     zero.  */
	  mmap_enlarge (r, - ((room - nbytes) / mmap_page_size));
	  result = *var;
	  r->nbytes_specified = nbytes;
	}
      else
	{
	  /* Leave it alone.  */
	  result = *var;
	  r->nbytes_specified = nbytes;
	}
    }

  return result;
}

#endif /* USE_MMAP_FOR_BUFFERS */

/* Allocate NBYTES bytes for buffer B's text buffer.  */

static void
alloc_buffer_text (struct buffer *b, ptrdiff_t nbytes)
{
  void *p;

  block_input ();
#if defined USE_MMAP_FOR_BUFFERS
  p = mmap_alloc ((void **) &b->text->beg, nbytes);
#elif defined REL_ALLOC
  p = r_alloc ((void **) &b->text->beg, nbytes);
#else
  p = xmalloc (nbytes);
#endif

  if (p == NULL)
    {
      unblock_input ();
      memory_full (nbytes);
    }

  b->text->beg = p;
  unblock_input ();
}

/* Enlarge buffer B's text buffer by DELTA bytes.  DELTA < 0 means
   shrink it.  */

void
enlarge_buffer_text (struct buffer *b, ptrdiff_t delta)
{
  block_input ();
  void *p;
  unsigned char *old_beg = b->text->beg;
  ptrdiff_t old_nbytes =
    BUF_Z_BYTE (b) - BUF_BEG_BYTE (b) + BUF_GAP_SIZE (b) + 1;
  ptrdiff_t new_nbytes = old_nbytes + delta;

  if (pdumper_object_p (old_beg))
    b->text->beg = NULL;
  else
    old_beg = NULL;

#if defined USE_MMAP_FOR_BUFFERS
  p = mmap_realloc ((void **) &b->text->beg, new_nbytes);
#elif defined REL_ALLOC
  p = r_re_alloc ((void **) &b->text->beg, new_nbytes);
#else
  p = xrealloc (b->text->beg, new_nbytes);
#endif
  __lsan_ignore_object (p);

  if (p == NULL)
    {
      if (old_beg)
        b->text->beg = old_beg;
      unblock_input ();
      memory_full (new_nbytes);
    }

  if (old_beg)
    memcpy (p, old_beg, min (old_nbytes, new_nbytes));

  BUF_BEG_ADDR (b) = p;
  unblock_input ();
}

static void
free_buffer_text (struct buffer *b)
{
  block_input ();

  if (!pdumper_object_p (b->text->beg))
    {
#if defined USE_MMAP_FOR_BUFFERS
      mmap_free ((void **) &b->text->beg);
#elif defined REL_ALLOC
      r_alloc_free ((void **) &b->text->beg);
#else
      xfree (b->text->beg);
#endif
    }

  BUF_BEG_ADDR (b) = NULL;
  unblock_input ();
}

void
init_buffer_once (void)
{
  int idx;

  /* Items flagged permanent get an explicit permanent-local property
     added in bindings.el, for clarity.  */
  PDUMPER_REMEMBER_SCALAR (buffer_permanent_local_flags);
  memset (buffer_permanent_local_flags, 0, sizeof buffer_permanent_local_flags);

  /* By virtue of being a struct buffer, buffer_slot_map is a
     natural map of slots to the following values:

     -1, a private slot whose value does not admit user mangling by
     special logic in data.c.

     0, a slot without a user-exposed Lisp variable.

     Within interval [1, MAX_PER_BUFFER_VARS), slot's index in the
     per-buffer `local_flags` array.
  */
  memset (&buffer_slot_map, 0, sizeof buffer_slot_map);
  bset_filename (&buffer_slot_map, make_fixnum (-1));
  bset_directory (&buffer_slot_map, make_fixnum (-1));
  bset_backed_up (&buffer_slot_map, make_fixnum (-1));
  bset_save_length (&buffer_slot_map, make_fixnum (-1));
  bset_auto_save_file_name (&buffer_slot_map, make_fixnum (-1));
  bset_read_only (&buffer_slot_map, make_fixnum (-1));
  bset_major_mode (&buffer_slot_map, make_fixnum (-1));
  bset_local_minor_modes (&buffer_slot_map, make_fixnum (-1));
  bset_mode_name (&buffer_slot_map, make_fixnum (-1));
  bset_undo_list (&buffer_slot_map, make_fixnum (-1));
  bset_mark_active (&buffer_slot_map, make_fixnum (-1));
  bset_point_before_scroll (&buffer_slot_map, make_fixnum (-1));
  bset_file_truename (&buffer_slot_map, make_fixnum (-1));
  bset_invisibility_spec (&buffer_slot_map, make_fixnum (-1));
  bset_last_selected_window (&buffer_slot_map, make_fixnum (-1));
  bset_file_format (&buffer_slot_map, make_fixnum (-1));
  bset_auto_save_file_format (&buffer_slot_map, make_fixnum (-1));
  bset_display_count (&buffer_slot_map, make_fixnum (-1));
  bset_display_time (&buffer_slot_map, make_fixnum (-1));
  bset_enable_multibyte_characters (&buffer_slot_map, make_fixnum (-1));

  /* These used to be stuck at 0 by default, but now that the all-zero value
     means Qnil, we have to initialize them explicitly.  */
  bset_name (&buffer_slot_map, make_fixnum (0));
  bset_mark (&buffer_slot_map, make_fixnum (0));
  bset_local_var_alist (&buffer_slot_map, make_fixnum (0));
  bset_keymap (&buffer_slot_map, make_fixnum (0));
  bset_downcase_table (&buffer_slot_map, make_fixnum (0));
  bset_upcase_table (&buffer_slot_map, make_fixnum (0));
  bset_case_canon_table (&buffer_slot_map, make_fixnum (0));
  bset_case_eqv_table (&buffer_slot_map, make_fixnum (0));
  bset_width_table (&buffer_slot_map, make_fixnum (0));
  bset_pt_marker (&buffer_slot_map, make_fixnum (0));
  bset_begv_marker (&buffer_slot_map, make_fixnum (0));
  bset_zv_marker (&buffer_slot_map, make_fixnum (0));

  idx = 1;
<<<<<<< HEAD
  XSETFASTINT (BVAR (&buffer_slot_map, mode_line_format), idx); ++idx;
  XSETFASTINT (BVAR (&buffer_slot_map, abbrev_mode), idx); ++idx;
  XSETFASTINT (BVAR (&buffer_slot_map, overwrite_mode), idx); ++idx;
  XSETFASTINT (BVAR (&buffer_slot_map, case_fold_search), idx); ++idx;
  XSETFASTINT (BVAR (&buffer_slot_map, auto_fill_function), idx); ++idx;
  XSETFASTINT (BVAR (&buffer_slot_map, selective_display), idx); ++idx;
  XSETFASTINT (BVAR (&buffer_slot_map, selective_display_ellipses), idx); ++idx;
  XSETFASTINT (BVAR (&buffer_slot_map, tab_width), idx); ++idx;
  XSETFASTINT (BVAR (&buffer_slot_map, truncate_lines), idx);
=======
  XSETFASTINT (BVAR (&buffer_local_flags, mode_line_format), idx); ++idx;
  XSETFASTINT (BVAR (&buffer_local_flags, abbrev_mode), idx); ++idx;
  XSETFASTINT (BVAR (&buffer_local_flags, overwrite_mode), idx); ++idx;
  XSETFASTINT (BVAR (&buffer_local_flags, auto_fill_function), idx); ++idx;
  XSETFASTINT (BVAR (&buffer_local_flags, selective_display), idx); ++idx;
  XSETFASTINT (BVAR (&buffer_local_flags, selective_display_ellipses), idx); ++idx;
  XSETFASTINT (BVAR (&buffer_local_flags, tab_width), idx); ++idx;
  XSETFASTINT (BVAR (&buffer_local_flags, truncate_lines), idx);
>>>>>>> aa0037aa
  /* Make this one a permanent local.  */
  buffer_permanent_local_flags[idx++] = 1;
  XSETFASTINT (BVAR (&buffer_slot_map, word_wrap), idx); ++idx;
  XSETFASTINT (BVAR (&buffer_slot_map, ctl_arrow), idx); ++idx;
  XSETFASTINT (BVAR (&buffer_slot_map, fill_column), idx); ++idx;
  XSETFASTINT (BVAR (&buffer_slot_map, left_margin), idx); ++idx;
  XSETFASTINT (BVAR (&buffer_slot_map, abbrev_table), idx); ++idx;
  XSETFASTINT (BVAR (&buffer_slot_map, display_table), idx); ++idx;
  XSETFASTINT (BVAR (&buffer_slot_map, syntax_table), idx); ++idx;
  XSETFASTINT (BVAR (&buffer_slot_map, cache_long_scans), idx); ++idx;
  XSETFASTINT (BVAR (&buffer_slot_map, category_table), idx); ++idx;
  XSETFASTINT (BVAR (&buffer_slot_map, bidi_display_reordering), idx); ++idx;
  XSETFASTINT (BVAR (&buffer_slot_map, bidi_paragraph_direction), idx); ++idx;
  XSETFASTINT (BVAR (&buffer_slot_map, bidi_paragraph_separate_re), idx); ++idx;
  XSETFASTINT (BVAR (&buffer_slot_map, bidi_paragraph_start_re), idx); ++idx;
  XSETFASTINT (BVAR (&buffer_slot_map, buffer_file_coding_system), idx);
  /* Make this one a permanent local.  */
  buffer_permanent_local_flags[idx++] = 1;
  XSETFASTINT (BVAR (&buffer_slot_map, left_margin_cols), idx); ++idx;
  XSETFASTINT (BVAR (&buffer_slot_map, right_margin_cols), idx); ++idx;
  XSETFASTINT (BVAR (&buffer_slot_map, left_fringe_width), idx); ++idx;
  XSETFASTINT (BVAR (&buffer_slot_map, right_fringe_width), idx); ++idx;
  XSETFASTINT (BVAR (&buffer_slot_map, fringes_outside_margins), idx); ++idx;
  XSETFASTINT (BVAR (&buffer_slot_map, scroll_bar_width), idx); ++idx;
  XSETFASTINT (BVAR (&buffer_slot_map, scroll_bar_height), idx); ++idx;
  XSETFASTINT (BVAR (&buffer_slot_map, vertical_scroll_bar_type), idx); ++idx;
  XSETFASTINT (BVAR (&buffer_slot_map, horizontal_scroll_bar_type), idx); ++idx;
  XSETFASTINT (BVAR (&buffer_slot_map, indicate_empty_lines), idx); ++idx;
  XSETFASTINT (BVAR (&buffer_slot_map, indicate_buffer_boundaries), idx); ++idx;
  XSETFASTINT (BVAR (&buffer_slot_map, fringe_indicator_alist), idx); ++idx;
  XSETFASTINT (BVAR (&buffer_slot_map, fringe_cursor_alist), idx); ++idx;
  XSETFASTINT (BVAR (&buffer_slot_map, scroll_up_aggressively), idx); ++idx;
  XSETFASTINT (BVAR (&buffer_slot_map, scroll_down_aggressively), idx); ++idx;
  XSETFASTINT (BVAR (&buffer_slot_map, header_line_format), idx); ++idx;
  XSETFASTINT (BVAR (&buffer_slot_map, tab_line_format), idx); ++idx;
  XSETFASTINT (BVAR (&buffer_slot_map, cursor_type), idx); ++idx;
  XSETFASTINT (BVAR (&buffer_slot_map, extra_line_spacing), idx); ++idx;
  XSETFASTINT (BVAR (&buffer_slot_map, cursor_in_non_selected_windows), idx); ++idx;

  /* buffer_slot_map contains no pointers, so it's safe to treat it
     as a blob for pdumper.  */
  PDUMPER_REMEMBER_SCALAR (buffer_slot_map);

  if (idx >= MAX_PER_BUFFER_VARS)
    emacs_abort ();
  last_per_buffer_idx = idx;
  PDUMPER_REMEMBER_SCALAR (last_per_buffer_idx);

<<<<<<< HEAD
  reset_buffer (&buffer_slot_defaults);
  eassert (NILP (BVAR (&buffer_slot_defaults, name)));
  reset_buffer_local_variables (&buffer_slot_defaults, true);
  eassert (NILP (BVAR (&buffer_slot_symbols, name)));
  reset_buffer (&buffer_slot_symbols);
  reset_buffer_local_variables (&buffer_slot_symbols, true);
  buffer_slot_defaults.text = &buffer_slot_defaults.own_text;
  buffer_slot_symbols.text = &buffer_slot_symbols.own_text;
  buffer_slot_defaults.indirections = 0;
  buffer_slot_symbols.indirections = 0;
  buffer_slot_defaults.window_count = 0;
  buffer_slot_symbols.window_count = 0;
  set_buffer_intervals (&buffer_slot_defaults, NULL);
  set_buffer_intervals (&buffer_slot_symbols, NULL);
  bset_name (&buffer_slot_defaults, build_pure_c_string (" *buffer-defaults*"));
  bset_name (&buffer_slot_symbols, build_pure_c_string (" *buffer-local-symbols*"));
  BUFFER_PVEC_INIT (&buffer_slot_defaults);
  BUFFER_PVEC_INIT (&buffer_slot_symbols);

  /* Set up the default values of various buffer slots.
     Must do these before making the first buffer!
     Real setup is done in bindings.el
  */
  bset_mode_line_format (&buffer_slot_defaults, build_pure_c_string ("%-"));
  bset_header_line_format (&buffer_slot_defaults, Qnil);
  bset_tab_line_format (&buffer_slot_defaults, Qnil);
  bset_abbrev_mode (&buffer_slot_defaults, Qnil);
  bset_overwrite_mode (&buffer_slot_defaults, Qnil);
  bset_case_fold_search (&buffer_slot_defaults, Qt);
  bset_auto_fill_function (&buffer_slot_defaults, Qnil);
  bset_selective_display (&buffer_slot_defaults, Qnil);
  bset_selective_display_ellipses (&buffer_slot_defaults, Qt);
  bset_abbrev_table (&buffer_slot_defaults, Qnil);
  bset_display_table (&buffer_slot_defaults, Qnil);
  bset_undo_list (&buffer_slot_defaults, Qnil);
  bset_mark_active (&buffer_slot_defaults, Qnil);
  bset_file_format (&buffer_slot_defaults, Qnil);
  bset_auto_save_file_format (&buffer_slot_defaults, Qt);
  buffer_slot_defaults.overlays = NULL;

  XSETFASTINT (BVAR (&buffer_slot_defaults, tab_width), 8);
  bset_truncate_lines (&buffer_slot_defaults, Qnil);
  bset_word_wrap (&buffer_slot_defaults, Qnil);
  bset_ctl_arrow (&buffer_slot_defaults, Qt);
  bset_bidi_display_reordering (&buffer_slot_defaults, Qnil);
  bset_bidi_paragraph_direction (&buffer_slot_defaults, Qnil);
  bset_bidi_paragraph_start_re (&buffer_slot_defaults, Qnil);
  bset_bidi_paragraph_separate_re (&buffer_slot_defaults, Qnil);
  bset_cursor_type (&buffer_slot_defaults, Qt);
  bset_extra_line_spacing (&buffer_slot_defaults, Qnil);
  bset_cursor_in_non_selected_windows (&buffer_slot_defaults, Qt);
  bset_enable_multibyte_characters (&buffer_slot_defaults, Qt);
  bset_buffer_file_coding_system (&buffer_slot_defaults, Qnil);
  XSETFASTINT (BVAR (&buffer_slot_defaults, fill_column), 70);
  XSETFASTINT (BVAR (&buffer_slot_defaults, left_margin), 0);
  bset_cache_long_scans (&buffer_slot_defaults, Qt);
  bset_file_truename (&buffer_slot_defaults, Qnil);
  XSETFASTINT (BVAR (&buffer_slot_defaults, display_count), 0);
  XSETFASTINT (BVAR (&buffer_slot_defaults, left_margin_cols), 0);
  XSETFASTINT (BVAR (&buffer_slot_defaults, right_margin_cols), 0);
  bset_left_fringe_width (&buffer_slot_defaults, Qnil);
  bset_right_fringe_width (&buffer_slot_defaults, Qnil);
  bset_fringes_outside_margins (&buffer_slot_defaults, Qnil);
  bset_scroll_bar_width (&buffer_slot_defaults, Qnil);
  bset_scroll_bar_height (&buffer_slot_defaults, Qnil);
  bset_vertical_scroll_bar_type (&buffer_slot_defaults, Qt);
  bset_horizontal_scroll_bar_type (&buffer_slot_defaults, Qt);
  bset_indicate_empty_lines (&buffer_slot_defaults, Qnil);
  bset_indicate_buffer_boundaries (&buffer_slot_defaults, Qnil);
  bset_fringe_indicator_alist (&buffer_slot_defaults, Qnil);
  bset_fringe_cursor_alist (&buffer_slot_defaults, Qnil);
  bset_scroll_up_aggressively (&buffer_slot_defaults, Qnil);
  bset_scroll_down_aggressively (&buffer_slot_defaults, Qnil);
  bset_display_time (&buffer_slot_defaults, Qnil);

  verify (sizeof (EMACS_INT) == word_size);
=======
  /* Make sure all markable slots in buffer_defaults
     are initialized reasonably, so mark_buffer won't choke.  */
  reset_buffer (&buffer_defaults);
  eassert (NILP (BVAR (&buffer_defaults, name)));
  reset_buffer_local_variables (&buffer_defaults, 1);
  eassert (NILP (BVAR (&buffer_local_symbols, name)));
  reset_buffer (&buffer_local_symbols);
  reset_buffer_local_variables (&buffer_local_symbols, 1);
  /* Prevent GC from getting confused.  */
  buffer_defaults.text = &buffer_defaults.own_text;
  buffer_local_symbols.text = &buffer_local_symbols.own_text;
  /* No one will share the text with these buffers, but let's play it safe.  */
  buffer_defaults.indirections = 0;
  buffer_local_symbols.indirections = 0;
  /* Likewise no one will display them.  */
  buffer_defaults.window_count = 0;
  buffer_local_symbols.window_count = 0;
  set_buffer_intervals (&buffer_defaults, NULL);
  set_buffer_intervals (&buffer_local_symbols, NULL);
  /* This is not strictly necessary, but let's make them initialized.  */
  bset_name (&buffer_defaults, build_pure_c_string (" *buffer-defaults*"));
  bset_name (&buffer_local_symbols, build_pure_c_string (" *buffer-local-symbols*"));
  BUFFER_PVEC_INIT (&buffer_defaults);
  BUFFER_PVEC_INIT (&buffer_local_symbols);

  /* Set up the default values of various buffer slots.  */
  /* Must do these before making the first buffer! */

  /* real setup is done in bindings.el */
  bset_mode_line_format (&buffer_defaults, build_pure_c_string ("%-"));
  bset_header_line_format (&buffer_defaults, Qnil);
  bset_tab_line_format (&buffer_defaults, Qnil);
  bset_abbrev_mode (&buffer_defaults, Qnil);
  bset_overwrite_mode (&buffer_defaults, Qnil);
  bset_auto_fill_function (&buffer_defaults, Qnil);
  bset_selective_display (&buffer_defaults, Qnil);
  bset_selective_display_ellipses (&buffer_defaults, Qt);
  bset_abbrev_table (&buffer_defaults, Qnil);
  bset_display_table (&buffer_defaults, Qnil);
  bset_undo_list (&buffer_defaults, Qnil);
  bset_mark_active (&buffer_defaults, Qnil);
  bset_file_format (&buffer_defaults, Qnil);
  bset_auto_save_file_format (&buffer_defaults, Qt);
  buffer_defaults.overlays = NULL;

  XSETFASTINT (BVAR (&buffer_defaults, tab_width), 8);
  bset_truncate_lines (&buffer_defaults, Qnil);
  bset_word_wrap (&buffer_defaults, Qnil);
  bset_ctl_arrow (&buffer_defaults, Qt);
  bset_bidi_display_reordering (&buffer_defaults, Qt);
  bset_bidi_paragraph_direction (&buffer_defaults, Qnil);
  bset_bidi_paragraph_start_re (&buffer_defaults, Qnil);
  bset_bidi_paragraph_separate_re (&buffer_defaults, Qnil);
  bset_cursor_type (&buffer_defaults, Qt);
  bset_extra_line_spacing (&buffer_defaults, Qnil);
#ifdef HAVE_TREE_SITTER
  bset_ts_parser_list (&buffer_defaults, Qnil);
#endif
  bset_text_conversion_style (&buffer_defaults, Qnil);
  bset_cursor_in_non_selected_windows (&buffer_defaults, Qt);

  bset_enable_multibyte_characters (&buffer_defaults, Qt);
  bset_buffer_file_coding_system (&buffer_defaults, Qnil);
  XSETFASTINT (BVAR (&buffer_defaults, fill_column), 70);
  XSETFASTINT (BVAR (&buffer_defaults, left_margin), 0);
  bset_cache_long_scans (&buffer_defaults, Qt);
  bset_file_truename (&buffer_defaults, Qnil);
  XSETFASTINT (BVAR (&buffer_defaults, display_count), 0);
  XSETFASTINT (BVAR (&buffer_defaults, left_margin_cols), 0);
  XSETFASTINT (BVAR (&buffer_defaults, right_margin_cols), 0);
  bset_left_fringe_width (&buffer_defaults, Qnil);
  bset_right_fringe_width (&buffer_defaults, Qnil);
  bset_fringes_outside_margins (&buffer_defaults, Qnil);
  bset_scroll_bar_width (&buffer_defaults, Qnil);
  bset_scroll_bar_height (&buffer_defaults, Qnil);
  bset_vertical_scroll_bar_type (&buffer_defaults, Qt);
  bset_horizontal_scroll_bar_type (&buffer_defaults, Qt);
  bset_indicate_empty_lines (&buffer_defaults, Qnil);
  bset_indicate_buffer_boundaries (&buffer_defaults, Qnil);
  bset_fringe_indicator_alist (&buffer_defaults, Qnil);
  bset_fringe_cursor_alist (&buffer_defaults, Qnil);
  bset_scroll_up_aggressively (&buffer_defaults, Qnil);
  bset_scroll_down_aggressively (&buffer_defaults, Qnil);
  bset_display_time (&buffer_defaults, Qnil);

  /* Assign the local-flags to the slots that have default values.
     The local flag is a bit that is used in the buffer
     to say that it has its own local value for the slot.
     The local flag bits are in the local_var_flags slot of the buffer.  */

  /* Nothing can work if this isn't true.  */
  { verify (sizeof (EMACS_INT) == word_size); }
>>>>>>> aa0037aa

  Vbuffer_alist = Qnil;
  current_buffer = 0;
  pdumper_remember_lv_ptr_raw (&current_buffer, Lisp_Vectorlike);

  QSFundamental = build_pure_c_string ("Fundamental");

  DEFSYM (Qfundamental_mode, "fundamental-mode");
  bset_major_mode (&buffer_slot_defaults, Qfundamental_mode);

  DEFSYM (Qmode_class, "mode-class");
  DEFSYM (Qprotected_field, "protected-field");

  DEFSYM (Qpermanent_local, "permanent-local");
  DEFSYM (Qkill_buffer_hook, "kill-buffer-hook");
  Fput (Qkill_buffer_hook, Qpermanent_local, Qt);

  Vprin1_to_string_buffer = Fget_buffer_create (build_pure_c_string (" prin1"), Qt);
  Vbuffer_alist = Qnil;

  Fset_buffer (Fget_buffer_create (build_pure_c_string ("*scratch*"), Qnil));

  inhibit_modification_hooks = false;
}

void
init_buffer (void)
{
  Lisp_Object temp;

  AUTO_STRING (scratch, "*scratch*");
  Fset_buffer (Fget_buffer_create (scratch, Qnil));
  if (NILP (BVAR (&buffer_slot_defaults, enable_multibyte_characters)))
    Fset_buffer_multibyte (Qnil);

  char const *pwd = emacs_wd;

  if (!pwd)
    {
      fprintf (stderr, "Error getting directory: %s\n",
               emacs_strerror (errno));
      bset_directory (current_buffer, Qnil);
    }
  else
    {
      /* Maybe this should really use some standard subroutine
         whose definition is filename syntax dependent.  */
      ptrdiff_t len = strlen (pwd);
      bool add_slash = ! IS_DIRECTORY_SEP (pwd[len - 1]);

      /* At this moment, we still don't know how to decode the directory
         name.  So, we keep the bytes in unibyte form so that file I/O
         routines correctly get the original bytes.  */
      Lisp_Object dirname = make_unibyte_string (pwd, len + add_slash);
      if (add_slash)
	SSET (dirname, len, DIRECTORY_SEP);
      bset_directory (current_buffer, dirname);

      /* Add /: to the front of the name
         if it would otherwise be treated as magic.  */
      temp = Ffind_file_name_handler (BVAR (current_buffer, directory), Qt);
      if (! NILP (temp)
          /* If the default dir is just /, TEMP is non-nil
             because of the ange-ftp completion handler.
             However, it is not necessary to turn / into /:/.
             So avoid doing that.  */
          && strcmp ("/", SSDATA (BVAR (current_buffer, directory))))
        {
          AUTO_STRING (slash_colon, "/:");
          bset_directory (current_buffer,
                          concat2 (slash_colon,
                                   BVAR (current_buffer, directory)));
        }
    }

  temp = get_minibuffer (0);
  bset_directory (XBUFFER (temp), BVAR (current_buffer, directory));
}

/* Similar to defvar_lisp but define a variable whose value is the
   Lisp_Object stored in the current buffer.  LNAME is the Lisp-level
   variable name.  VNAME is the name of the buffer slot.  PREDICATE
   is nil for a general Lisp variable.  If PREDICATE is non-nil, then
   only Lisp values that satisfies the PREDICATE are allowed (except
   that nil is allowed too).  DOC is a dummy where you write the doc
   string as a comment.  */

#define DEFVAR_PER_BUFFER(lname, vname, predicate, doc)		\
  do {								\
    static struct Lisp_Buffer_Objfwd bo_fwd;			\
    defvar_per_buffer (&bo_fwd, lname, vname, predicate);	\
  } while (0)

static void
defvar_per_buffer (struct Lisp_Buffer_Objfwd *bo_fwd, const char *namestring,
		   Lisp_Object *address, Lisp_Object predicate)
{
  struct Lisp_Symbol *sym;
  int offset;

  sym = XSYMBOL (intern (namestring));
  offset = (char *)address - (char *)current_buffer;

  bo_fwd->type = Lisp_Fwd_Buffer_Obj;
  bo_fwd->offset = offset;
  bo_fwd->predicate = predicate;
  sym->u.s.declared_special = true;
  sym->u.s.type = SYMBOL_PER_BUFFER;
  SET_SYMBOL_FWD (sym, bo_fwd);
  sym->u.s.c_variable.fwdptr = bo_fwd;
  XSETSYMBOL (PER_BUFFER_SYMBOL (offset), sym);

  if (PER_BUFFER_IDX (offset) == 0)
    /* A DEFVAR_PER_BUFFER for a slot explicitly designated
       outside Lisp-space.  */
    emacs_abort ();
}

#ifdef ITREE_DEBUG
static Lisp_Object
make_lispy_itree_node (const struct itree_node *node)
{
  return listn (12,
                intern (":begin"),
                make_fixnum (node->begin),
                intern (":end"),
                make_fixnum (node->end),
                intern (":limit"),
                make_fixnum (node->limit),
                intern (":offset"),
                make_fixnum (node->offset),
                intern (":rear-advance"),
                node->rear_advance ? Qt : Qnil,
                intern (":front-advance"),
                node->front_advance ? Qt : Qnil);
}

static Lisp_Object
overlay_tree (const struct itree_tree *tree,
              const struct itree_node *node)
{
  if (node == ITREE_NULL)
    return Qnil;
  return list3 (make_lispy_itree_node (node),
                overlay_tree (tree, node->left),
                overlay_tree (tree, node->right));
}

DEFUN ("overlay-tree", Foverlay_tree, Soverlay_tree, 0, 1, 0,
       doc: /* Get the overlay tree for BUFFER.  */)
     (Lisp_Object buffer)
{
  struct buffer *b = BUFFERP (buffer) ? XBUFFER (buffer) : current_buffer;
  if (! b->overlays)
    return Qnil;
  return overlay_tree (b->overlays, b->overlays->root);
}
#endif

/* Initialize the buffer routines.  */
void
syms_of_buffer (void)
{
  staticpro (&last_overlay_modification_hooks);
  last_overlay_modification_hooks = initialize_vector (10, Qnil);

  staticpro (&QSFundamental);
  staticpro (&Vbuffer_alist);

  DEFSYM (Qchoice, "choice");
  DEFSYM (Qleft, "left");
  DEFSYM (Qright, "right");
  DEFSYM (Qrange, "range");

  DEFSYM (Qpermanent_local_hook, "permanent-local-hook");
  DEFSYM (Qoverlayp, "overlayp");
  DEFSYM (Qevaporate, "evaporate");
  DEFSYM (Qmodification_hooks, "modification-hooks");
  DEFSYM (Qinsert_in_front_hooks, "insert-in-front-hooks");
  DEFSYM (Qinsert_behind_hooks, "insert-behind-hooks");
  DEFSYM (Qget_file_buffer, "get-file-buffer");
  DEFSYM (Qpriority, "priority");
  DEFSYM (Qbefore_string, "before-string");
  DEFSYM (Qafter_string, "after-string");
  DEFSYM (Qfirst_change_hook, "first-change-hook");
  DEFSYM (Qbefore_change_functions, "before-change-functions");
  DEFSYM (Qafter_change_functions, "after-change-functions");
  DEFSYM (Qkill_buffer_query_functions, "kill-buffer-query-functions");
  DEFSYM (Qget_scratch_buffer_create, "get-scratch-buffer-create");

  DEFSYM (Qvertical_scroll_bar, "vertical-scroll-bar");
  Fput (Qvertical_scroll_bar, Qchoice, list4 (Qnil, Qt, Qleft, Qright));
  DEFSYM (Qhorizontal_scroll_bar, "horizontal-scroll-bar");

  DEFSYM (Qfraction, "fraction");
  Fput (Qfraction, Qrange, Fcons (make_float (0.0), make_float (1.0)));

  DEFSYM (Qoverwrite_mode, "overwrite-mode");
  Fput (Qoverwrite_mode, Qchoice,
	list3 (Qnil, intern ("overwrite-mode-textual"),
	       Qoverwrite_mode_binary));

  Fput (Qprotected_field, Qerror_conditions,
	pure_list (Qprotected_field, Qerror));
  Fput (Qprotected_field, Qerror_message,
	build_pure_c_string ("Attempt to modify a protected field"));

  DEFSYM (Qclone_indirect_buffer_hook, "clone-indirect-buffer-hook");

  DEFVAR_PER_BUFFER ("tab-line-format",
		     &BVAR (current_buffer, tab_line_format),
		     Qnil,
		     doc: /* Analogous to `mode-line-format', but controls the tab line.
The tab line appears, optionally, at the top of a window;
the mode line appears at the bottom.  */);

  DEFVAR_PER_BUFFER ("header-line-format",
		     &BVAR (current_buffer, header_line_format),
		     Qnil,
		     doc: /* Analogous to `mode-line-format', but controls the header line.
The header line appears, optionally, at the top of a window; the mode
line appears at the bottom.

Also see `header-line-indent-mode' if `display-line-numbers-mode' is
turned on and header-line text should be aligned with buffer text.  */);

  DEFVAR_PER_BUFFER ("mode-line-format", &BVAR (current_buffer, mode_line_format),
		     Qnil,
		     doc: /* Template for displaying mode line for a window's buffer.

The value may be nil, a string, a symbol or a list.

A value of nil means don't display a mode line.

For any symbol other than t or nil, the symbol's value is processed as
 a mode line construct.  As a special exception, if that value is a
 string, the string is processed verbatim, without handling any
 %-constructs (see below).  Also, unless the symbol has a non-nil
 `risky-local-variable' property, all properties in any strings, as
 well as all :eval and :propertize forms in the value, are ignored.

When the value is processed, the window's buffer is temporarily the
current buffer.

A list whose car is a string or list is processed by processing each
 of the list elements recursively, as separate mode line constructs,
 and concatenating the results.

A list of the form `(:eval FORM)' is processed by evaluating FORM and
 using the result as a mode line construct.  Be careful--FORM should
 not load any files, because that can cause an infinite recursion.

A list of the form `(:propertize ELT PROPS...)' is processed by
 processing ELT as the mode line construct, and adding the text
 properties PROPS to the result.

A list whose car is a symbol is processed by examining the symbol's
 value, and, if that value is non-nil, processing the cadr of the list
 recursively; and if that value is nil, processing the caddr of the
 list recursively.

A list whose car is an integer is processed by processing the cadr of
 the list, and padding (if the number is positive) or truncating (if
 negative) to the width specified by that number.

A string is printed verbatim in the mode line except for %-constructs:
  %b -- print buffer name.
  %c -- print the current column number (this makes editing slower).
        Columns are numbered starting from the left margin, and the
        leftmost column is displayed as zero.
        To make the column number update correctly in all cases,
        `column-number-mode' must be non-nil.
  %C -- Like %c, but the leftmost column is displayed as one.
  %e -- print error message about full memory.
  %f -- print visited file name.
  %F -- print frame name.
  %i -- print the size of the buffer.
  %I -- like %i, but use k, M, G, etc., to abbreviate.
  %l -- print the current line number.
  %n -- print Narrow if appropriate.
  %o -- print percent of window travel through buffer, or Top, Bot or All.
  %p -- print percent of buffer above top of window, or Top, Bot or All.
  %P -- print percent of buffer above bottom of window, perhaps plus Top,
        or print Bottom or All.
  %q -- print percent of buffer above both the top and the bottom of the
        window, separated by ‘-’, or ‘All’.
  %s -- print process status.
  %z -- print mnemonics of keyboard, terminal, and buffer coding systems.
  %Z -- like %z, but including the end-of-line format.
  %& -- print * if the buffer is modified, otherwise hyphen.
  %+ -- print *, % or hyphen (modified, read-only, neither).
  %* -- print %, * or hyphen (read-only, modified, neither).
        For a modified read-only buffer, %+ prints * and %* prints %.
  %@ -- print @ if default-directory is on a remote machine, else hyphen.
  %[ -- print one [ for each recursive editing level.
  %] -- print one ] for each recursive editing level.
  %- -- print enough dashes to fill the mode line.
  %% -- print %.
Decimal digits after the % specify field width to which to pad.  */);

  DEFVAR_PER_BUFFER ("major-mode", &BVAR (current_buffer, major_mode),
		     Qsymbolp,
		     doc: /* Symbol for current buffer's major mode.
The default value (normally `fundamental-mode') affects new buffers.
A value of nil means to use the current buffer's major mode, provided
it is not marked as "special".  */);

  DEFVAR_PER_BUFFER ("local-minor-modes",
		     &BVAR (current_buffer, local_minor_modes),
		     Qnil,
		     doc: /* Minor modes currently active in the current buffer.
This is a list of symbols, or nil if there are no minor modes active.  */);

  DEFVAR_PER_BUFFER ("mode-name", &BVAR (current_buffer, mode_name),
                     Qnil,
		     doc: /* Pretty name of current buffer's major mode.
Usually a string, but can use any of the constructs for `mode-line-format',
which see.
Format with `format-mode-line' to produce a string value.  */);

  DEFVAR_PER_BUFFER ("local-abbrev-table", &BVAR (current_buffer, abbrev_table), Qnil,
		     doc: /* Local (mode-specific) abbrev table of current buffer.  */);

  DEFVAR_PER_BUFFER ("abbrev-mode", &BVAR (current_buffer, abbrev_mode), Qnil,
		     doc: /*  Non-nil if Abbrev mode is enabled.
Use the command `abbrev-mode' to change this variable.  */);

  DEFVAR_PER_BUFFER ("fill-column", &BVAR (current_buffer, fill_column),
		     Qintegerp,
		     doc: /* Column beyond which automatic line-wrapping should happen.
It is used by filling commands, such as `fill-region' and `fill-paragraph',
and by `auto-fill-mode', which see.
See also `current-fill-column'.
Interactively, you can set the buffer local value using \\[set-fill-column].  */);

  DEFVAR_PER_BUFFER ("left-margin", &BVAR (current_buffer, left_margin),
		     Qintegerp,
		     doc: /* Column for the default `indent-line-function' to indent to.
Linefeed indents to this column in Fundamental mode.  */);

  DEFVAR_PER_BUFFER ("tab-width", &BVAR (current_buffer, tab_width),
		     Qintegerp,
		     doc: /* Distance between tab stops (for display of tab characters), in columns.
This controls the width of a TAB character on display.
The value should be a positive integer.
Note that this variable doesn't necessarily affect the size of the
indentation step.  However, if the major mode's indentation facility
inserts one or more TAB characters, this variable will affect the
indentation step as well, even if `indent-tabs-mode' is non-nil.  */);

  DEFVAR_PER_BUFFER ("ctl-arrow", &BVAR (current_buffer, ctl_arrow), Qnil,
		     doc: /* Non-nil means display control chars with uparrow `^'.
A value of nil means use backslash `\\' and octal digits.
This variable does not apply to characters whose display is specified in
the current display table (if there is one; see `standard-display-table').  */);

  DEFVAR_PER_BUFFER ("enable-multibyte-characters",
		     &BVAR (current_buffer, enable_multibyte_characters),
		     Qnil,
		     doc: /* Non-nil means the buffer contents are regarded as multi-byte characters.
Otherwise they are regarded as unibyte.  This affects the display,
file I/O and the behavior of various editing commands.

This variable is buffer-local but you cannot set it directly;
use the function `set-buffer-multibyte' to change a buffer's representation.
To prevent any attempts to set it or make it buffer-local, Emacs will
signal an error in those cases.
See also Info node `(elisp)Text Representations'.  */);
  make_symbol_constant (intern_c_string ("enable-multibyte-characters"));

  DEFVAR_PER_BUFFER ("buffer-file-coding-system",
		     &BVAR (current_buffer, buffer_file_coding_system), Qnil,
		     doc: /* Coding system to be used for encoding the buffer contents on saving.
This variable applies to saving the buffer, and also to `write-region'
and other functions that use `write-region'.
It does not apply to sending output to subprocesses, however.

If this is nil, the buffer is saved without any code conversion
unless some coding system is specified in `file-coding-system-alist'
for the buffer file.

If the text to be saved cannot be encoded as specified by this variable,
an alternative encoding is selected by `select-safe-coding-system', which see.

The variable `coding-system-for-write', if non-nil, overrides this variable.

This variable is never applied to a way of decoding a file while reading it.  */);

  DEFVAR_PER_BUFFER ("bidi-display-reordering",
		     &BVAR (current_buffer, bidi_display_reordering), Qnil,
		     doc: /* Non-nil means iterate across bidirectional text in the visual order.  */);

  DEFVAR_PER_BUFFER ("bidi-paragraph-start-re",
		     &BVAR (current_buffer, bidi_paragraph_start_re), Qnil,
		     doc: /* If non-nil, a regexp matching a line that starts OR separates paragraphs.

The value of nil means to use empty lines as lines that start and
separate paragraphs.

When Emacs displays bidirectional text, it by default computes
the base paragraph direction separately for each paragraph.
Setting this variable changes the places where paragraph base
direction is recomputed.

The regexp is always matched after a newline, so it is best to
anchor it by beginning it with a "^".

If you change the value of this variable, be sure to change
the value of `bidi-paragraph-separate-re' accordingly.  For
example, to have a single newline behave as a paragraph separator,
set both these variables to "^".

See also `bidi-paragraph-direction'.  */);

  DEFVAR_PER_BUFFER ("bidi-paragraph-separate-re",
		     &BVAR (current_buffer, bidi_paragraph_separate_re), Qnil,
		     doc: /* If non-nil, a regexp matching a line that separates paragraphs.

The value of nil means to use empty lines as paragraph separators.

When Emacs displays bidirectional text, it by default computes
the base paragraph direction separately for each paragraph.
Setting this variable changes the places where paragraph base
direction is recomputed.

The regexp is always matched after a newline, so it is best to
anchor it by beginning it with a "^".

If you change the value of this variable, be sure to change
the value of `bidi-paragraph-start-re' accordingly.  For
example, to have a single newline behave as a paragraph separator,
set both these variables to "^".

See also `bidi-paragraph-direction'.  */);

  DEFVAR_PER_BUFFER ("bidi-paragraph-direction",
		     &BVAR (current_buffer, bidi_paragraph_direction), Qnil,
		     doc: /* If non-nil, forces directionality of text paragraphs in the buffer.

If this is nil (the default), the direction of each paragraph is
determined by the first strong directional character of its text.
The values of `right-to-left' and `left-to-right' override that.
Any other value is treated as nil.

This variable has no effect unless the buffer's value of
`bidi-display-reordering' is non-nil.  */);

 DEFVAR_PER_BUFFER ("truncate-lines", &BVAR (current_buffer, truncate_lines), Qnil,
		     doc: /* Non-nil means do not display continuation lines.
Instead, give each line of text just one screen line.

Note that this is overridden by the variable
`truncate-partial-width-windows' if that variable is non-nil
and this buffer is not full-frame width.

Minibuffers set this variable to nil.

Don't set this to a non-nil value when `visual-line-mode' is
turned on, as it could produce confusing results.   */);

  DEFVAR_PER_BUFFER ("word-wrap", &BVAR (current_buffer, word_wrap), Qnil,
		     doc: /* Non-nil means to use word-wrapping for continuation lines.
When word-wrapping is on, continuation lines are wrapped at the space
or tab character nearest to the right window edge.
If nil, continuation lines are wrapped at the right screen edge.

This variable has no effect if long lines are truncated (see
`truncate-lines' and `truncate-partial-width-windows').  If you use
word-wrapping, you might want to reduce the value of
`truncate-partial-width-windows', since wrapping can make text readable
in narrower windows.

Instead of setting this variable directly, most users should use
Visual Line mode.  Visual Line mode, when enabled, sets `word-wrap'
to t, and additionally redefines simple editing commands to act on
visual lines rather than logical lines.  See the documentation of
`visual-line-mode'.  */);

  DEFVAR_PER_BUFFER ("default-directory", &BVAR (current_buffer, directory),
		     Qstringp,
		     doc: /* Name of default directory of current buffer.
It should be an absolute directory name; on GNU and Unix systems,
these names start with `/' or `~' and end with `/'.
To interactively change the default directory, use command `cd'. */);

  DEFVAR_PER_BUFFER ("auto-fill-function", &BVAR (current_buffer, auto_fill_function),
		     Qnil,
		     doc: /* Function called (if non-nil) to perform auto-fill.
It is called after self-inserting any character specified in
the `auto-fill-chars' table.
NOTE: This variable is not a hook;
its value may not be a list of functions.  */);

  DEFVAR_PER_BUFFER ("buffer-file-name", &BVAR (current_buffer, filename),
		     Qstringp,
		     doc: /* Name of file visited in current buffer, or nil if not visiting a file.
This should be an absolute file name.  */);

  DEFVAR_PER_BUFFER ("buffer-file-truename", &BVAR (current_buffer, file_truename),
		     Qstringp,
		     doc: /* Abbreviated truename of file visited in current buffer, or nil if none.
The truename of a file is calculated by `file-truename'
and then abbreviated with `abbreviate-file-name'.  */);

  DEFVAR_PER_BUFFER ("buffer-auto-save-file-name",
		     &BVAR (current_buffer, auto_save_file_name),
		     Qstringp,
		     doc: /* Name of file for auto-saving current buffer.
If it is nil, that means don't auto-save this buffer.  */);

  DEFVAR_PER_BUFFER ("buffer-read-only", &BVAR (current_buffer, read_only), Qnil,
		     doc: /* Non-nil if this buffer is read-only.  */);

  DEFVAR_PER_BUFFER ("buffer-backed-up", &BVAR (current_buffer, backed_up), Qnil,
		     doc: /* Non-nil if this buffer's file has been backed up.
Backing up is done before the first time the file is saved.  */);

  DEFVAR_PER_BUFFER ("buffer-saved-size", &BVAR (current_buffer, save_length),
		     Qintegerp,
		     doc: /* Length of current buffer when last read in, saved or auto-saved.
0 initially.
-1 means auto-saving turned off until next real save.

If you set this to -2, that means don't turn off auto-saving in this buffer
if its text size shrinks.   If you use `buffer-swap-text' on a buffer,
you probably should set this to -2 in that buffer.  */);

  DEFVAR_PER_BUFFER ("selective-display", &BVAR (current_buffer, selective_display),
		     Qnil,
		     doc: /* Non-nil enables selective display.

An integer N as value means display only lines
that start with less than N columns of space.

A value of t means that the character ^M makes itself and
all the rest of the line invisible; also, when saving the buffer
in a file, save the ^M as a newline.  This usage is obsolete; use
overlays or text properties instead.  */);

  DEFVAR_PER_BUFFER ("selective-display-ellipses",
		     &BVAR (current_buffer, selective_display_ellipses),
		     Qnil,
		     doc: /* Non-nil means display ... on previous line when a line is invisible.  */);

  DEFVAR_PER_BUFFER ("overwrite-mode", &BVAR (current_buffer, overwrite_mode),
		     Qoverwrite_mode,
		     doc: /* Non-nil if self-insertion should replace existing text.
The value should be one of `overwrite-mode-textual',
`overwrite-mode-binary', or nil.
If it is `overwrite-mode-textual', self-insertion still
inserts at the end of a line, and inserts when point is before a tab,
until the tab is filled in.
If `overwrite-mode-binary', self-insertion replaces newlines and tabs too.  */);

  DEFVAR_PER_BUFFER ("buffer-display-table", &BVAR (current_buffer, display_table),
		     Qnil,
		     doc: /* Display table that controls display of the contents of current buffer.

If this variable is nil, the value of `standard-display-table' is used.
Each window can have its own, overriding display table, see
`set-window-display-table' and `window-display-table'.

The display table is a char-table created with `make-display-table'.
A char-table is an array indexed by character codes.  Normal array
primitives `aref' and `aset' can be used to access elements of a char-table.

Each of the char-table elements control how to display the corresponding
text character: the element at index C in the table says how to display
the character whose code is C.  Each element should be a vector of
characters or nil.  The value nil means display the character in the
default fashion; otherwise, the characters from the vector are delivered
to the screen instead of the original character.

For example, (aset buffer-display-table ?X [?Y]) tells Emacs
to display a capital Y instead of each X character.

In addition, a char-table has six extra slots to control the display of:

  the end of a truncated screen line (extra-slot 0, a single character);
  the end of a continued line (extra-slot 1, a single character);
  the escape character used to display character codes in octal
    (extra-slot 2, a single character);
  the character used as an arrow for control characters (extra-slot 3,
    a single character);
  the decoration indicating the presence of invisible lines (extra-slot 4,
    a vector of characters);
  the character used to draw the border between side-by-side windows
    (extra-slot 5, a single character).

See also the functions `display-table-slot' and `set-display-table-slot'.  */);

  DEFVAR_PER_BUFFER ("left-margin-width", &BVAR (current_buffer, left_margin_cols),
		     Qintegerp,
		     doc: /* Width in columns of left marginal area for display of a buffer.
A value of nil means no marginal area.

Setting this variable does not take effect until a new buffer is displayed
in a window.  To make the change take effect, call `set-window-buffer'.  */);

  DEFVAR_PER_BUFFER ("right-margin-width", &BVAR (current_buffer, right_margin_cols),
		     Qintegerp,
		     doc: /* Width in columns of right marginal area for display of a buffer.
A value of nil means no marginal area.

Setting this variable does not take effect until a new buffer is displayed
in a window.  To make the change take effect, call `set-window-buffer'.  */);

  DEFVAR_PER_BUFFER ("left-fringe-width", &BVAR (current_buffer, left_fringe_width),
		     Qintegerp,
		     doc: /* Width of this buffer's left fringe (in pixels).
A value of 0 means no left fringe is shown in this buffer's window.
A value of nil means to use the left fringe width from the window's frame.

Setting this variable does not take effect until a new buffer is displayed
in a window.  To make the change take effect, call `set-window-buffer'.  */);

  DEFVAR_PER_BUFFER ("right-fringe-width", &BVAR (current_buffer, right_fringe_width),
		     Qintegerp,
		     doc: /* Width of this buffer's right fringe (in pixels).
A value of 0 means no right fringe is shown in this buffer's window.
A value of nil means to use the right fringe width from the window's frame.

Setting this variable does not take effect until a new buffer is displayed
in a window.  To make the change take effect, call `set-window-buffer'.  */);

  DEFVAR_PER_BUFFER ("fringes-outside-margins", &BVAR (current_buffer, fringes_outside_margins),
		     Qnil,
		     doc: /* Non-nil means to display fringes outside display margins.
A value of nil means to display fringes between margins and buffer text.

Setting this variable does not take effect until a new buffer is displayed
in a window.  To make the change take effect, call `set-window-buffer'.  */);

  DEFVAR_PER_BUFFER ("scroll-bar-width", &BVAR (current_buffer, scroll_bar_width),
		     Qintegerp,
		     doc: /* Width of this buffer's vertical scroll bars in pixels.
A value of nil means to use the scroll bar width from the window's frame.  */);

  DEFVAR_PER_BUFFER ("scroll-bar-height", &BVAR (current_buffer, scroll_bar_height),
		     Qintegerp,
		     doc: /* Height of this buffer's horizontal scroll bars in pixels.
A value of nil means to use the scroll bar height from the window's frame.  */);

  DEFVAR_PER_BUFFER ("vertical-scroll-bar", &BVAR (current_buffer, vertical_scroll_bar_type),
		     Qvertical_scroll_bar,
		     doc: /* Position of this buffer's vertical scroll bar.
The value takes effect whenever you tell a window to display this buffer;
for instance, with `set-window-buffer' or when `display-buffer' displays it.

A value of `left' or `right' means put the vertical scroll bar at that side
of the window; a value of nil means don't show any vertical scroll bars.
A value of t (the default) means do whatever the window's frame specifies.  */);

  DEFVAR_PER_BUFFER ("horizontal-scroll-bar", &BVAR (current_buffer, horizontal_scroll_bar_type),
		     Qnil,
		     doc: /* Position of this buffer's horizontal scroll bar.
The value takes effect whenever you tell a window to display this buffer;
for instance, with `set-window-buffer' or when `display-buffer' displays it.

A value of `bottom' means put the horizontal scroll bar at the bottom of
the window; a value of nil means don't show any horizontal scroll bars.
A value of t (the default) means do whatever the window's frame
specifies.  */);

  DEFVAR_PER_BUFFER ("indicate-empty-lines",
		     &BVAR (current_buffer, indicate_empty_lines), Qnil,
		     doc: /* Visually indicate unused ("empty") screen lines after the buffer end.
If non-nil, a bitmap is displayed in the left fringe of a window
on graphical displays for each screen line that doesn't correspond
to any buffer text.  */);

  DEFVAR_PER_BUFFER ("indicate-buffer-boundaries",
		     &BVAR (current_buffer, indicate_buffer_boundaries), Qnil,
		     doc: /* Visually indicate buffer boundaries and scrolling.
If non-nil, the first and last line of the buffer are marked in the fringe
of a window on graphical displays with angle bitmaps, or if the window can be
scrolled, the top and bottom line of the window are marked with up and down
arrow bitmaps.

If value is a symbol `left' or `right', both angle and arrow bitmaps
are displayed in the left or right fringe, resp.  Any other value
that doesn't look like an alist means display the angle bitmaps in
the left fringe but no arrows.

You can exercise more precise control by using an alist as the
value.  Each alist element (INDICATOR . POSITION) specifies
where to show one of the indicators.  INDICATOR is one of `top',
`bottom', `up', `down', or t, which specifies the default position,
and POSITION is one of `left', `right', or nil, meaning do not show
this indicator.

For example, ((top . left) (t . right)) places the top angle bitmap in
left fringe, the bottom angle bitmap in right fringe, and both arrow
bitmaps in right fringe.  To show just the angle bitmaps in the left
fringe, but no arrow bitmaps, use ((top .  left) (bottom . left)).  */);

  DEFVAR_PER_BUFFER ("fringe-indicator-alist",
		     &BVAR (current_buffer, fringe_indicator_alist), Qnil,
		     doc: /* Mapping from logical to physical fringe indicator bitmaps.
The value is an alist where each element (INDICATOR . BITMAPS)
specifies the fringe bitmaps used to display a specific logical
fringe indicator.

INDICATOR specifies the logical indicator type which is one of the
following symbols: `truncation' , `continuation', `overlay-arrow',
`top', `bottom', `top-bottom', `up', `down', empty-line', or `unknown'.

BITMAPS is a list of symbols (LEFT RIGHT [LEFT1 RIGHT1]) which specifies
the actual bitmap shown in the left or right fringe for the logical
indicator.  LEFT and RIGHT are the bitmaps shown in the left and/or
right fringe for the specific indicator.  The LEFT1 or RIGHT1 bitmaps
are used only for the `bottom' and `top-bottom' indicators when the
last (only) line has no final newline.  BITMAPS may also be a single
symbol which is used in both left and right fringes.  */);

  DEFVAR_PER_BUFFER ("fringe-cursor-alist",
		     &BVAR (current_buffer, fringe_cursor_alist), Qnil,
		     doc: /* Mapping from logical to physical fringe cursor bitmaps.
The value is an alist where each element (CURSOR . BITMAP)
specifies the fringe bitmaps used to display a specific logical
cursor type in the fringe.

CURSOR specifies the logical cursor type which is one of the following
symbols: `box' , `hollow', `bar', `hbar', or `hollow-small'.  The last
one is used to show a hollow cursor on narrow lines display lines
where the normal hollow cursor will not fit.

BITMAP is the corresponding fringe bitmap shown for the logical
cursor type.  */);

  DEFVAR_PER_BUFFER ("scroll-up-aggressively",
		     &BVAR (current_buffer, scroll_up_aggressively), Qfraction,
		     doc: /* How far to scroll windows upward.
If you move point off the bottom, the window scrolls automatically.
This variable controls how far it scrolls.  The value nil, the default,
means scroll to center point.  A fraction means scroll to put point
that fraction of the window's height from the bottom of the window.
When the value is 0.0, point goes at the bottom line, which in the
simple case that you moved off with C-f means scrolling just one line.
1.0 means point goes at the top, so that in that simple case, the
window scrolls by a full window height.  Meaningful values are
between 0.0 and 1.0, inclusive.  */);

  DEFVAR_PER_BUFFER ("scroll-down-aggressively",
		     &BVAR (current_buffer, scroll_down_aggressively), Qfraction,
		     doc: /* How far to scroll windows downward.
If you move point off the top, the window scrolls automatically.
This variable controls how far it scrolls.  The value nil, the default,
means scroll to center point.  A fraction means scroll to put point
that fraction of the window's height from the top of the window.
When the value is 0.0, point goes at the top line, which in the
simple case that you moved off with C-b means scrolling just one line.
1.0 means point goes at the bottom, so that in that simple case, the
window scrolls by a full window height.  Meaningful values are
between 0.0 and 1.0, inclusive.  */);

  DEFVAR_LISP ("before-change-functions", Vbefore_change_functions,
	       doc: /* List of functions to call before each text change.
Two arguments are passed to each function: the positions of
the beginning and end of the range of old text to be changed.
\(For an insertion, the beginning and end are at the same place.)
No information is given about the length of the text after the change.

Buffer changes made while executing the `before-change-functions'
don't call any before-change or after-change functions.
That's because `inhibit-modification-hooks' is temporarily set non-nil.

If an unhandled error happens in running these functions,
the variable's value remains nil.  That prevents the error
from happening repeatedly and making Emacs nonfunctional.  */);
  Vbefore_change_functions = Qnil;

  DEFVAR_LISP ("after-change-functions", Vafter_change_functions,
	       doc: /* List of functions to call after each text change.
Three arguments are passed to each function: the positions of
the beginning and end of the range of changed text,
and the length in chars of the pre-change text replaced by that range.
\(For an insertion, the pre-change length is zero;
for a deletion, that length is the number of chars deleted,
and the post-change beginning and end are at the same place.)

Buffer changes made while executing the `after-change-functions'
don't call any before-change or after-change functions.
That's because `inhibit-modification-hooks' is temporarily set non-nil.

If an unhandled error happens in running these functions,
the variable's value remains nil.  That prevents the error
from happening repeatedly and making Emacs nonfunctional.  */);
  Vafter_change_functions = Qnil;

  DEFVAR_LISP ("first-change-hook", Vfirst_change_hook,
	       doc: /* A list of functions to call before changing a buffer which is unmodified.
The functions are run using the `run-hooks' function.  */);
  Vfirst_change_hook = Qnil;

  DEFVAR_PER_BUFFER ("buffer-undo-list", &BVAR (current_buffer, undo_list), Qnil,
		     doc: /* List of undo entries in current buffer.
Recent changes come first; older changes follow newer.

An entry (BEG . END) represents an insertion which begins at
position BEG and ends at position END.

An entry (TEXT . POSITION) represents the deletion of the string TEXT
from (abs POSITION).  If POSITION is positive, point was at the front
of the text being deleted; if negative, point was at the end.

An entry (t . TIMESTAMP), where TIMESTAMP is in the style of
`current-time', indicates that the buffer was previously unmodified;
TIMESTAMP is the visited file's modification time, as of that time.
If the modification time of the most recent save is different, this
entry is obsolete.

An entry (t . 0) means the buffer was previously unmodified but
its time stamp was unknown because it was not associated with a file.
An entry (t . -1) is similar, except that it means the buffer's visited
file did not exist.

An entry (nil PROPERTY VALUE BEG . END) indicates that a text property
was modified between BEG and END.  PROPERTY is the property name,
and VALUE is the old value.

An entry (apply FUN-NAME . ARGS) means undo the change with
\(apply FUN-NAME ARGS).

An entry (apply DELTA BEG END FUN-NAME . ARGS) supports selective undo
in the active region.  BEG and END is the range affected by this entry
and DELTA is the number of characters added or deleted in that range by
this change.

An entry (MARKER . DISTANCE) indicates that the marker MARKER
was adjusted in position by the offset DISTANCE (an integer).

An entry of the form POSITION indicates that point was at the buffer
location given by the integer.  Undoing an entry of this form places
point at POSITION.

Entries with value nil mark undo boundaries.  The undo command treats
the changes between two undo boundaries as a single step to be undone.

If the value of the variable is t, undo information is not recorded.  */);

  DEFVAR_PER_BUFFER ("mark-active", &BVAR (current_buffer, mark_active), Qnil,
		     doc: /* Non-nil means the mark and region are currently active in this buffer.  */);

  DEFVAR_PER_BUFFER ("cache-long-scans", &BVAR (current_buffer, cache_long_scans), Qnil,
		     doc: /* Non-nil means that Emacs should use caches in attempt to speedup buffer scans.

There is no reason to set this to nil except for debugging purposes.

Normally, the line-motion functions work by scanning the buffer for
newlines.  Columnar operations (like `move-to-column' and
`compute-motion') also work by scanning the buffer, summing character
widths as they go.  This works well for ordinary text, but if the
buffer's lines are very long (say, more than 500 characters), these
motion functions will take longer to execute.  Emacs may also take
longer to update the display.

If `cache-long-scans' is non-nil, these motion functions cache the
results of their scans, and consult the cache to avoid rescanning
regions of the buffer until the text is modified.  The caches are most
beneficial when they prevent the most searching---that is, when the
buffer contains long lines and large regions of characters with the
same, fixed screen width.

When `cache-long-scans' is non-nil, processing short lines will
become slightly slower (because of the overhead of consulting the
cache), and the caches will use memory roughly proportional to the
number of newlines and characters whose screen width varies.

Bidirectional editing also requires buffer scans to find paragraph
separators.  If you have large paragraphs or no paragraph separators
at all, these scans may be slow.  If `cache-long-scans' is non-nil,
results of these scans are cached.  This doesn't help too much if
paragraphs are of the reasonable (few thousands of characters) size.

The caches require no explicit maintenance; their accuracy is
maintained internally by the Emacs primitives.  Enabling or disabling
the cache should not affect the behavior of any of the motion
functions; it should only affect their performance.  */);

  DEFVAR_PER_BUFFER ("point-before-scroll", &BVAR (current_buffer, point_before_scroll), Qnil,
		     doc: /* Value of point before the last series of scroll operations, or nil.  */);

  DEFVAR_PER_BUFFER ("buffer-file-format", &BVAR (current_buffer, file_format), Qnil,
		     doc: /* List of formats to use when saving this buffer.
Formats are defined by `format-alist'.  This variable is
set when a file is visited.  */);

  DEFVAR_PER_BUFFER ("buffer-auto-save-file-format",
		     &BVAR (current_buffer, auto_save_file_format), Qnil,
		     doc: /* Format in which to write auto-save files.
Should be a list of symbols naming formats that are defined in `format-alist'.
If it is t, which is the default, auto-save files are written in the
same format as a regular save would use.  */);

  DEFVAR_PER_BUFFER ("buffer-invisibility-spec",
		     &BVAR (current_buffer, invisibility_spec), Qnil,
		     doc: /* Invisibility spec of this buffer.
The default is t, which means that text is invisible if it has a non-nil
`invisible' property.
This variable can also be a list.  The list can have two kinds of elements:
`ATOM' and `(ATOM . ELLIPSIS)'.  A text character is invisible if its
`invisible' property is `ATOM', or has an `invisible' property that is a list
that contains `ATOM'.
If the `(ATOM . ELLIPSIS)' form is used, and `ELLIPSIS' is non-nil, an
ellipsis will be displayed after the invisible characters.
Setting this variable is very fast, much faster than scanning all the text in
the buffer looking for properties to change.  */);

  DEFVAR_PER_BUFFER ("last-selected-window",
		     &BVAR (current_buffer, last_selected_window), Qnil,
		     doc: /* Last window displaying this buffer.
Nil if that window no longer displays this buffer.  */);
  DEFSYM (Qlast_selected_window, "last-selected-window");

  DEFVAR_PER_BUFFER ("buffer-display-count",
		     &BVAR (current_buffer, display_count), Qintegerp,
		     doc: /* A number incremented each time this buffer is displayed in a window.
The function `set-window-buffer' increments it.  */);

  DEFVAR_PER_BUFFER ("buffer-display-time",
		     &BVAR (current_buffer, display_time), Qnil,
		     doc: /* Time stamp updated each time this buffer is displayed in a window.
The function `set-window-buffer' updates this variable
to the value obtained by calling `current-time'.
If the buffer has never been shown in a window, the value is nil.  */);

  DEFVAR_LISP ("transient-mark-mode", Vtransient_mark_mode,
	       doc: /*  Non-nil if Transient Mark mode is enabled.
See the command `transient-mark-mode' for a description of this minor mode.

Non-nil also enables highlighting of the region whenever the mark is active.
The region is highlighted with the `region' face.
The variable `highlight-nonselected-windows' controls whether to highlight
all windows or just the selected window.

Lisp programs may give this variable certain special values:

- The symbol `lambda' enables Transient Mark mode temporarily.
  The mode is disabled again after any subsequent action that would
  normally deactivate the mark (e.g. buffer modification).

- The pair (only . OLDVAL) enables Transient Mark mode
  temporarily.  After any subsequent point motion command that is
  not shift-translated, or any other action that would normally
  deactivate the mark (e.g. buffer modification), the value of
  `transient-mark-mode' is set to OLDVAL.  */);
  Vtransient_mark_mode = Qnil;

  DEFVAR_LISP ("inhibit-read-only", Vinhibit_read_only,
	       doc: /* Non-nil means disregard read-only status of buffers or characters.
A non-nil value that is a list means disregard `buffer-read-only' status,
and disregard a `read-only' text property if the property value is a
member of the list.  Any other non-nil value means disregard `buffer-read-only'
and all `read-only' text properties.  */);
  Vinhibit_read_only = Qnil;

  DEFVAR_PER_BUFFER ("cursor-type", &BVAR (current_buffer, cursor_type), Qnil,
		     doc: /* Cursor to use when this buffer is in the selected window.
Values are interpreted as follows:

  t               use the cursor specified for the frame
  nil             don't display a cursor
  box             display a filled box cursor
  (box . SIZE)    display a filled box cursor, but make it
                  hollow if cursor is under masked image larger than
                  SIZE pixels in either dimension.
  hollow          display a hollow box cursor
  bar             display a vertical bar cursor with default width
  (bar . WIDTH)   display a vertical bar cursor with width WIDTH
  hbar            display a horizontal bar cursor with default height
  (hbar . HEIGHT) display a horizontal bar cursor with height HEIGHT
  ANYTHING ELSE   display a hollow box cursor

WIDTH and HEIGHT can't exceed the frame's canonical character size.

When the buffer is displayed in a non-selected window, the
cursor's appearance is instead controlled by the variable
`cursor-in-non-selected-windows'.  */);

  DEFVAR_PER_BUFFER ("line-spacing",
		     &BVAR (current_buffer, extra_line_spacing), Qnumberp,
		     doc: /* Additional space to put between lines when displaying a buffer.
The space is measured in pixels, and put below lines on graphic displays,
see `display-graphic-p'.
If value is a floating point number, it specifies the spacing relative
to the default frame line height.  A value of nil means add no extra space.  */);

  DEFVAR_PER_BUFFER ("cursor-in-non-selected-windows",
		     &BVAR (current_buffer, cursor_in_non_selected_windows), Qnil,
		     doc: /* Non-nil means show a cursor in non-selected windows.
If nil, only shows a cursor in the selected window.
If t, displays a cursor related to the usual cursor type
\(a solid box becomes hollow, a bar becomes a narrower bar).
You can also specify the cursor type as in the `cursor-type' variable.
Use Custom to set this variable and update the display.  */);

  DEFVAR_LISP ("kill-buffer-query-functions", Vkill_buffer_query_functions,
	       doc: /* List of functions called with no args to query before killing a buffer.
The buffer being killed will be current while the functions are running.
See `kill-buffer'.

If any of them returns nil, the buffer is not killed.  Functions run by
this hook are supposed to not change the current buffer.

This hook is not run for internal or temporary buffers created by
`get-buffer-create' or `generate-new-buffer' with argument
INHIBIT-BUFFER-HOOKS non-nil.  */);
  Vkill_buffer_query_functions = Qnil;

  DEFVAR_LISP ("change-major-mode-hook", Vchange_major_mode_hook,
	       doc: /* Normal hook run before changing the major mode of a buffer.
The function `kill-all-local-variables' runs this before doing anything else.  */);
  Vchange_major_mode_hook = Qnil;
  DEFSYM (Qchange_major_mode_hook, "change-major-mode-hook");

  DEFVAR_LISP ("buffer-list-update-hook", Vbuffer_list_update_hook,
	       doc: /* Hook run when the buffer list changes.
Functions (implicitly) running this hook are `get-buffer-create',
`make-indirect-buffer', `rename-buffer', `kill-buffer', `bury-buffer'
and `select-window'.  This hook is not run for internal or temporary
buffers created by `get-buffer-create' or `generate-new-buffer' with
argument INHIBIT-BUFFER-HOOKS non-nil.

Functions run by this hook should avoid calling `select-window' with a
nil NORECORD argument since it may lead to infinite recursion.  */);
  Vbuffer_list_update_hook = Qnil;
  DEFSYM (Qbuffer_list_update_hook, "buffer-list-update-hook");

  DEFVAR_BOOL ("kill-buffer-delete-auto-save-files",
	       kill_buffer_delete_auto_save_files,
	       doc: /* If non-nil, offer to delete any autosave file when killing a buffer.

If `delete-auto-save-files' is nil, any autosave deletion is inhibited.  */);
  kill_buffer_delete_auto_save_files = 0;

  DEFVAR_BOOL ("delete-auto-save-files", delete_auto_save_files,
	       doc: /* Non-nil means delete auto-save file when a buffer is saved.
This is the default.  If nil, auto-save file deletion is inhibited.  */);
  delete_auto_save_files = 1;

<<<<<<< HEAD
  defsubr (&Sbuffer_monospace_p);
=======
  DEFVAR_LISP ("case-fold-search", Vcase_fold_search,
	       doc: /* Non-nil if searches and matches should ignore case.  */);
  Vcase_fold_search = Qt;
  DEFSYM (Qcase_fold_search, "case-fold-search");
  Fmake_variable_buffer_local (Qcase_fold_search);

  DEFVAR_LISP ("clone-indirect-buffer-hook", Vclone_indirect_buffer_hook,
	       doc: /* Normal hook to run in the new buffer at the end of `make-indirect-buffer'.

Since `clone-indirect-buffer' calls `make-indirect-buffer', this hook
will run for `clone-indirect-buffer' calls as well.  */);
  Vclone_indirect_buffer_hook = Qnil;

  DEFVAR_LISP ("long-line-threshold", Vlong_line_threshold,
    doc: /* Line length above which to use redisplay shortcuts.

The value should be a positive integer or nil.
If the value is an integer, shortcuts in the display code intended
to speed up redisplay for long lines will automatically be enabled
in buffers which contain one or more lines whose length is above
this threshold.
If nil, these display shortcuts will always remain disabled.

There is no reason to change that value except for debugging purposes.  */);
  XSETFASTINT (Vlong_line_threshold, 50000);

  DEFVAR_INT ("long-line-optimizations-region-size",
	      long_line_optimizations_region_size,
	      doc: /* Region size for narrowing in buffers with long lines.

This variable has effect only in buffers in which
`long-line-optimizations-p' is non-nil.  For performance reasons, in
such buffers, the `fontification-functions', `pre-command-hook' and
`post-command-hook' hooks are executed on a narrowed buffer around
point, as if they were called in a `with-restriction' form with a label.
This variable specifies the size of the narrowed region around point.

To disable that narrowing, set this variable to 0.

See also `long-line-optimizations-bol-search-limit'.

There is no reason to change that value except for debugging purposes.  */);
  long_line_optimizations_region_size = 500000;

  DEFVAR_INT ("long-line-optimizations-bol-search-limit",
	      long_line_optimizations_bol_search_limit,
	      doc: /* Limit for beginning of line search in buffers with long lines.

This variable has effect only in buffers in which
`long-line-optimizations-p' is non-nil.  For performance reasons, in
such buffers, the `fontification-functions', `pre-command-hook' and
`post-command-hook' hooks are executed on a narrowed buffer around
point, as if they were called in a `with-restriction' form with a label.
The variable `long-line-optimizations-region-size' specifies the
size of the narrowed region around point.  This variable, which should
be a small integer, specifies the number of characters by which that
region can be extended backwards to make it start at the beginning of
a line.

There is no reason to change that value except for debugging purposes.  */);
  long_line_optimizations_bol_search_limit = 128;

  DEFVAR_INT ("large-hscroll-threshold", large_hscroll_threshold,
    doc: /* Horizontal scroll of truncated lines above which to use redisplay shortcuts.

The value should be a positive integer.

Shortcuts in the display code intended to speed up redisplay for long
and truncated lines will automatically be enabled when a line's
horizontal scroll amount is or about to become larger than the value
of this variable.

This variable has effect only in buffers which contain one or more
lines whose length is above `long-line-threshold', which see.
To disable redisplay shortcuts for long truncated line, set this
variable to `most-positive-fixnum'.

There is no reason to change that value except for debugging purposes.  */);
  large_hscroll_threshold = 10000;

>>>>>>> aa0037aa
  defsubr (&Sbuffer_live_p);
  defsubr (&Sbuffer_list);
  defsubr (&Sget_buffer);
  defsubr (&Sget_file_buffer);
  defsubr (&Sget_truename_buffer);
  defsubr (&Sfind_buffer);
  defsubr (&Sget_buffer_create);
  defsubr (&Smake_indirect_buffer);
  defsubr (&Sgenerate_new_buffer_name);
  defsubr (&Sbuffer_name);
  defsubr (&Sbuffer_file_name);
  defsubr (&Sbuffer_base_buffer);
  defsubr (&Sbuffer_local_value);
  defsubr (&Sbuffer_local_variables);
  defsubr (&Sbuffer_modified_p);
  defsubr (&Sforce_mode_line_update);
  defsubr (&Sset_buffer_modified_p);
  defsubr (&Sbuffer_modified_tick);
  defsubr (&Sinternal__set_buffer_modified_tick);
  defsubr (&Sbuffer_chars_modified_tick);
  defsubr (&Srename_buffer);
  defsubr (&Sother_buffer);
  defsubr (&Sbuffer_enable_undo);
  defsubr (&Skill_buffer);
  defsubr (&Sbury_buffer_internal);
  defsubr (&Sset_buffer_major_mode);
  defsubr (&Scurrent_buffer);
  defsubr (&Sset_buffer);
  defsubr (&Sbarf_if_buffer_read_only);
  defsubr (&Serase_buffer);
  defsubr (&Sbuffer_swap_text);
  defsubr (&Sset_buffer_multibyte);
  defsubr (&Skill_all_local_variables);

  defsubr (&Soverlayp);
  defsubr (&Smake_overlay);
  defsubr (&Sdelete_overlay);
  defsubr (&Sdelete_all_overlays);
  defsubr (&Smove_overlay);
  defsubr (&Soverlay_start);
  defsubr (&Soverlay_end);
  defsubr (&Soverlay_buffer);
  defsubr (&Soverlay_properties);
  defsubr (&Soverlays_at);
  defsubr (&Soverlays_in);
  defsubr (&Snext_overlay_change);
  defsubr (&Sprevious_overlay_change);
  defsubr (&Soverlay_recenter);
  defsubr (&Soverlay_lists);
  defsubr (&Soverlay_get);
  defsubr (&Soverlay_put);
  defsubr (&Srestore_buffer_modified_p);

  DEFSYM (Qautosaved, "autosaved");

#ifdef ITREE_DEBUG
  defsubr (&Soverlay_tree);
#endif

  DEFSYM (Qkill_buffer__possibly_save, "kill-buffer--possibly-save");

  DEFSYM (Qbuffer_stale_function, "buffer-stale-function");

  Fput (intern_c_string ("erase-buffer"), Qdisabled, Qt);
}<|MERGE_RESOLUTION|>--- conflicted
+++ resolved
@@ -4478,7 +4478,6 @@
   bset_zv_marker (&buffer_slot_map, make_fixnum (0));
 
   idx = 1;
-<<<<<<< HEAD
   XSETFASTINT (BVAR (&buffer_slot_map, mode_line_format), idx); ++idx;
   XSETFASTINT (BVAR (&buffer_slot_map, abbrev_mode), idx); ++idx;
   XSETFASTINT (BVAR (&buffer_slot_map, overwrite_mode), idx); ++idx;
@@ -4488,16 +4487,6 @@
   XSETFASTINT (BVAR (&buffer_slot_map, selective_display_ellipses), idx); ++idx;
   XSETFASTINT (BVAR (&buffer_slot_map, tab_width), idx); ++idx;
   XSETFASTINT (BVAR (&buffer_slot_map, truncate_lines), idx);
-=======
-  XSETFASTINT (BVAR (&buffer_local_flags, mode_line_format), idx); ++idx;
-  XSETFASTINT (BVAR (&buffer_local_flags, abbrev_mode), idx); ++idx;
-  XSETFASTINT (BVAR (&buffer_local_flags, overwrite_mode), idx); ++idx;
-  XSETFASTINT (BVAR (&buffer_local_flags, auto_fill_function), idx); ++idx;
-  XSETFASTINT (BVAR (&buffer_local_flags, selective_display), idx); ++idx;
-  XSETFASTINT (BVAR (&buffer_local_flags, selective_display_ellipses), idx); ++idx;
-  XSETFASTINT (BVAR (&buffer_local_flags, tab_width), idx); ++idx;
-  XSETFASTINT (BVAR (&buffer_local_flags, truncate_lines), idx);
->>>>>>> aa0037aa
   /* Make this one a permanent local.  */
   buffer_permanent_local_flags[idx++] = 1;
   XSETFASTINT (BVAR (&buffer_slot_map, word_wrap), idx); ++idx;
@@ -4546,7 +4535,6 @@
   last_per_buffer_idx = idx;
   PDUMPER_REMEMBER_SCALAR (last_per_buffer_idx);
 
-<<<<<<< HEAD
   reset_buffer (&buffer_slot_defaults);
   eassert (NILP (BVAR (&buffer_slot_defaults, name)));
   reset_buffer_local_variables (&buffer_slot_defaults, true);
@@ -4623,100 +4611,6 @@
   bset_display_time (&buffer_slot_defaults, Qnil);
 
   verify (sizeof (EMACS_INT) == word_size);
-=======
-  /* Make sure all markable slots in buffer_defaults
-     are initialized reasonably, so mark_buffer won't choke.  */
-  reset_buffer (&buffer_defaults);
-  eassert (NILP (BVAR (&buffer_defaults, name)));
-  reset_buffer_local_variables (&buffer_defaults, 1);
-  eassert (NILP (BVAR (&buffer_local_symbols, name)));
-  reset_buffer (&buffer_local_symbols);
-  reset_buffer_local_variables (&buffer_local_symbols, 1);
-  /* Prevent GC from getting confused.  */
-  buffer_defaults.text = &buffer_defaults.own_text;
-  buffer_local_symbols.text = &buffer_local_symbols.own_text;
-  /* No one will share the text with these buffers, but let's play it safe.  */
-  buffer_defaults.indirections = 0;
-  buffer_local_symbols.indirections = 0;
-  /* Likewise no one will display them.  */
-  buffer_defaults.window_count = 0;
-  buffer_local_symbols.window_count = 0;
-  set_buffer_intervals (&buffer_defaults, NULL);
-  set_buffer_intervals (&buffer_local_symbols, NULL);
-  /* This is not strictly necessary, but let's make them initialized.  */
-  bset_name (&buffer_defaults, build_pure_c_string (" *buffer-defaults*"));
-  bset_name (&buffer_local_symbols, build_pure_c_string (" *buffer-local-symbols*"));
-  BUFFER_PVEC_INIT (&buffer_defaults);
-  BUFFER_PVEC_INIT (&buffer_local_symbols);
-
-  /* Set up the default values of various buffer slots.  */
-  /* Must do these before making the first buffer! */
-
-  /* real setup is done in bindings.el */
-  bset_mode_line_format (&buffer_defaults, build_pure_c_string ("%-"));
-  bset_header_line_format (&buffer_defaults, Qnil);
-  bset_tab_line_format (&buffer_defaults, Qnil);
-  bset_abbrev_mode (&buffer_defaults, Qnil);
-  bset_overwrite_mode (&buffer_defaults, Qnil);
-  bset_auto_fill_function (&buffer_defaults, Qnil);
-  bset_selective_display (&buffer_defaults, Qnil);
-  bset_selective_display_ellipses (&buffer_defaults, Qt);
-  bset_abbrev_table (&buffer_defaults, Qnil);
-  bset_display_table (&buffer_defaults, Qnil);
-  bset_undo_list (&buffer_defaults, Qnil);
-  bset_mark_active (&buffer_defaults, Qnil);
-  bset_file_format (&buffer_defaults, Qnil);
-  bset_auto_save_file_format (&buffer_defaults, Qt);
-  buffer_defaults.overlays = NULL;
-
-  XSETFASTINT (BVAR (&buffer_defaults, tab_width), 8);
-  bset_truncate_lines (&buffer_defaults, Qnil);
-  bset_word_wrap (&buffer_defaults, Qnil);
-  bset_ctl_arrow (&buffer_defaults, Qt);
-  bset_bidi_display_reordering (&buffer_defaults, Qt);
-  bset_bidi_paragraph_direction (&buffer_defaults, Qnil);
-  bset_bidi_paragraph_start_re (&buffer_defaults, Qnil);
-  bset_bidi_paragraph_separate_re (&buffer_defaults, Qnil);
-  bset_cursor_type (&buffer_defaults, Qt);
-  bset_extra_line_spacing (&buffer_defaults, Qnil);
-#ifdef HAVE_TREE_SITTER
-  bset_ts_parser_list (&buffer_defaults, Qnil);
-#endif
-  bset_text_conversion_style (&buffer_defaults, Qnil);
-  bset_cursor_in_non_selected_windows (&buffer_defaults, Qt);
-
-  bset_enable_multibyte_characters (&buffer_defaults, Qt);
-  bset_buffer_file_coding_system (&buffer_defaults, Qnil);
-  XSETFASTINT (BVAR (&buffer_defaults, fill_column), 70);
-  XSETFASTINT (BVAR (&buffer_defaults, left_margin), 0);
-  bset_cache_long_scans (&buffer_defaults, Qt);
-  bset_file_truename (&buffer_defaults, Qnil);
-  XSETFASTINT (BVAR (&buffer_defaults, display_count), 0);
-  XSETFASTINT (BVAR (&buffer_defaults, left_margin_cols), 0);
-  XSETFASTINT (BVAR (&buffer_defaults, right_margin_cols), 0);
-  bset_left_fringe_width (&buffer_defaults, Qnil);
-  bset_right_fringe_width (&buffer_defaults, Qnil);
-  bset_fringes_outside_margins (&buffer_defaults, Qnil);
-  bset_scroll_bar_width (&buffer_defaults, Qnil);
-  bset_scroll_bar_height (&buffer_defaults, Qnil);
-  bset_vertical_scroll_bar_type (&buffer_defaults, Qt);
-  bset_horizontal_scroll_bar_type (&buffer_defaults, Qt);
-  bset_indicate_empty_lines (&buffer_defaults, Qnil);
-  bset_indicate_buffer_boundaries (&buffer_defaults, Qnil);
-  bset_fringe_indicator_alist (&buffer_defaults, Qnil);
-  bset_fringe_cursor_alist (&buffer_defaults, Qnil);
-  bset_scroll_up_aggressively (&buffer_defaults, Qnil);
-  bset_scroll_down_aggressively (&buffer_defaults, Qnil);
-  bset_display_time (&buffer_defaults, Qnil);
-
-  /* Assign the local-flags to the slots that have default values.
-     The local flag is a bit that is used in the buffer
-     to say that it has its own local value for the slot.
-     The local flag bits are in the local_var_flags slot of the buffer.  */
-
-  /* Nothing can work if this isn't true.  */
-  { verify (sizeof (EMACS_INT) == word_size); }
->>>>>>> aa0037aa
 
   Vbuffer_alist = Qnil;
   current_buffer = 0;
@@ -5758,90 +5652,7 @@
 This is the default.  If nil, auto-save file deletion is inhibited.  */);
   delete_auto_save_files = 1;
 
-<<<<<<< HEAD
   defsubr (&Sbuffer_monospace_p);
-=======
-  DEFVAR_LISP ("case-fold-search", Vcase_fold_search,
-	       doc: /* Non-nil if searches and matches should ignore case.  */);
-  Vcase_fold_search = Qt;
-  DEFSYM (Qcase_fold_search, "case-fold-search");
-  Fmake_variable_buffer_local (Qcase_fold_search);
-
-  DEFVAR_LISP ("clone-indirect-buffer-hook", Vclone_indirect_buffer_hook,
-	       doc: /* Normal hook to run in the new buffer at the end of `make-indirect-buffer'.
-
-Since `clone-indirect-buffer' calls `make-indirect-buffer', this hook
-will run for `clone-indirect-buffer' calls as well.  */);
-  Vclone_indirect_buffer_hook = Qnil;
-
-  DEFVAR_LISP ("long-line-threshold", Vlong_line_threshold,
-    doc: /* Line length above which to use redisplay shortcuts.
-
-The value should be a positive integer or nil.
-If the value is an integer, shortcuts in the display code intended
-to speed up redisplay for long lines will automatically be enabled
-in buffers which contain one or more lines whose length is above
-this threshold.
-If nil, these display shortcuts will always remain disabled.
-
-There is no reason to change that value except for debugging purposes.  */);
-  XSETFASTINT (Vlong_line_threshold, 50000);
-
-  DEFVAR_INT ("long-line-optimizations-region-size",
-	      long_line_optimizations_region_size,
-	      doc: /* Region size for narrowing in buffers with long lines.
-
-This variable has effect only in buffers in which
-`long-line-optimizations-p' is non-nil.  For performance reasons, in
-such buffers, the `fontification-functions', `pre-command-hook' and
-`post-command-hook' hooks are executed on a narrowed buffer around
-point, as if they were called in a `with-restriction' form with a label.
-This variable specifies the size of the narrowed region around point.
-
-To disable that narrowing, set this variable to 0.
-
-See also `long-line-optimizations-bol-search-limit'.
-
-There is no reason to change that value except for debugging purposes.  */);
-  long_line_optimizations_region_size = 500000;
-
-  DEFVAR_INT ("long-line-optimizations-bol-search-limit",
-	      long_line_optimizations_bol_search_limit,
-	      doc: /* Limit for beginning of line search in buffers with long lines.
-
-This variable has effect only in buffers in which
-`long-line-optimizations-p' is non-nil.  For performance reasons, in
-such buffers, the `fontification-functions', `pre-command-hook' and
-`post-command-hook' hooks are executed on a narrowed buffer around
-point, as if they were called in a `with-restriction' form with a label.
-The variable `long-line-optimizations-region-size' specifies the
-size of the narrowed region around point.  This variable, which should
-be a small integer, specifies the number of characters by which that
-region can be extended backwards to make it start at the beginning of
-a line.
-
-There is no reason to change that value except for debugging purposes.  */);
-  long_line_optimizations_bol_search_limit = 128;
-
-  DEFVAR_INT ("large-hscroll-threshold", large_hscroll_threshold,
-    doc: /* Horizontal scroll of truncated lines above which to use redisplay shortcuts.
-
-The value should be a positive integer.
-
-Shortcuts in the display code intended to speed up redisplay for long
-and truncated lines will automatically be enabled when a line's
-horizontal scroll amount is or about to become larger than the value
-of this variable.
-
-This variable has effect only in buffers which contain one or more
-lines whose length is above `long-line-threshold', which see.
-To disable redisplay shortcuts for long truncated line, set this
-variable to `most-positive-fixnum'.
-
-There is no reason to change that value except for debugging purposes.  */);
-  large_hscroll_threshold = 10000;
-
->>>>>>> aa0037aa
   defsubr (&Sbuffer_live_p);
   defsubr (&Sbuffer_list);
   defsubr (&Sget_buffer);
