/* Buffer manipulation primitives for GNU Emacs.

Copyright (C) 1985-2024 Free Software Foundation, Inc.

This file is NOT part of GNU Emacs.

GNU Emacs is free software: you can redistribute it and/or modify
it under the terms of the GNU General Public License as published by
the Free Software Foundation, either version 3 of the License, or (at
your option) any later version.

GNU Emacs is distributed in the hope that it will be useful,
but WITHOUT ANY WARRANTY; without even the implied warranty of
MERCHANTABILITY or FITNESS FOR A PARTICULAR PURPOSE.  See the
GNU General Public License for more details.

You should have received a copy of the GNU General Public License
along with GNU Emacs.  If not, see <https://www.gnu.org/licenses/>.  */

#include <config.h>

#include <sys/types.h>
#include <sys/stat.h>
#include <sys/param.h>
#include <errno.h>
#include <stdio.h>
#include <stdlib.h>
#include <unistd.h>

#include <verify.h>

#include "lisp.h"
#include "intervals.h"
#include "process.h"
#include "systime.h"
#include "window.h"
#include "commands.h"
#include "character.h"
#include "buffer.h"
#include "region-cache.h"
#include "indent.h"
#include "blockinput.h"
#include "keymap.h"
#include "frame.h"
#include "xwidget.h"
#include "itree.h"
#include "pdumper.h"

#ifdef WINDOWSNT
#include "w32heap.h"		/* for mmap_* */
#endif

/* Work around GCC bug 109847
   https://gcc.gnu.org/bugzilla/show_bug.cgi?id=109847
   which causes GCC to mistakenly complain about
   AUTO_STRING with "*scratch*".  */
#if GNUC_PREREQ (13, 0, 0)
# pragma GCC diagnostic ignored "-Wanalyzer-out-of-bounds"
#endif

struct buffer buffer_slot_defaults;
struct buffer buffer_slot_map;
struct buffer buffer_slot_symbols;

#define PER_BUFFER_SYMBOL(OFFSET) \
  (*(Lisp_Object *)((OFFSET) + (char *) &buffer_slot_symbols))

/* Maximum length of an overlay vector.  */
#define OVERLAY_COUNT_MAX						\
  ((ptrdiff_t) min (MOST_POSITIVE_FIXNUM,				\
		    min (PTRDIFF_MAX, SIZE_MAX) / word_size))

/* Flags indicating which built-in buffer-local variables are
   permanent locals.  */
static char buffer_permanent_local_flags[MAX_PER_BUFFER_VARS];

/* Number of per-buffer variables used.  */

static int last_per_buffer_idx;

static void call_overlay_mod_hooks (Lisp_Object list, Lisp_Object overlay,
                                    bool after, Lisp_Object arg1,
                                    Lisp_Object arg2, Lisp_Object arg3);
static void reset_buffer_local_variables (struct buffer *, bool);

/* Alist of buffer names to buffers.  Purposely not manipulable
   (i.e., corruptible) from Lisp.  */
Lisp_Object Vbuffer_alist;

static Lisp_Object QSFundamental;	/* A string "Fundamental".  */

static void alloc_buffer_text (struct buffer *, ptrdiff_t);
static void free_buffer_text (struct buffer *b);
static void copy_overlays (struct buffer *, struct buffer *);
static void modify_overlay (struct buffer *, ptrdiff_t, ptrdiff_t);
static Lisp_Object buffer_lisp_local_variables (struct buffer *, bool);
static Lisp_Object buffer_local_variables_1 (struct buffer *buf, int offset, Lisp_Object sym);

static void
CHECK_OVERLAY (Lisp_Object x)
{
  CHECK_TYPE (OVERLAYP (x), Qoverlayp, x);
}

/* Convert the position POS to an EMACS_INT that fits in a fixnum.
   Yield POS's value if POS is already a fixnum, POS's marker position
   if POS is a marker, and MOST_NEGATIVE_FIXNUM or
   MOST_POSITIVE_FIXNUM if POS is a negative or positive bignum.
   Signal an error if POS is not of the proper form.  */

EMACS_INT
fix_position (Lisp_Object pos)
{
  if (FIXNUMP (pos))
    return XFIXNUM (pos);
  if (MARKERP (pos))
    return marker_position (pos);
  CHECK_TYPE (BIGNUMP (pos), Qinteger_or_marker_p, pos);
  return !NILP (Fnatnump (pos)) ? MOST_POSITIVE_FIXNUM : MOST_NEGATIVE_FIXNUM;
}

/* These setters are used only in this file, so they can be private.
   The public setters are inline functions defined in buffer.h.  */
static void
bset_abbrev_mode (struct buffer *b, Lisp_Object val)
{
  b->abbrev_mode_ = val;
}
static void
bset_abbrev_table (struct buffer *b, Lisp_Object val)
{
  b->abbrev_table_ = val;
}
static void
bset_auto_fill_function (struct buffer *b, Lisp_Object val)
{
  b->auto_fill_function_ = val;
}
static void
bset_auto_save_file_format (struct buffer *b, Lisp_Object val)
{
  b->auto_save_file_format_ = val;
}
static void
bset_auto_save_file_name (struct buffer *b, Lisp_Object val)
{
  b->auto_save_file_name_ = val;
}
static void
bset_backed_up (struct buffer *b, Lisp_Object val)
{
  b->backed_up_ = val;
}
static void
bset_begv_marker (struct buffer *b, Lisp_Object val)
{
  b->begv_marker_ = val;
}
static void
bset_bidi_paragraph_start_re (struct buffer *b, Lisp_Object val)
{
  b->bidi_paragraph_start_re_ = val;
}
static void
bset_bidi_paragraph_separate_re (struct buffer *b, Lisp_Object val)
{
  b->bidi_paragraph_separate_re_ = val;
}
static void
bset_buffer_file_coding_system (struct buffer *b, Lisp_Object val)
{
  b->buffer_file_coding_system_ = val;
}
static void
bset_ctl_arrow (struct buffer *b, Lisp_Object val)
{
  b->ctl_arrow_ = val;
}
static void
bset_cursor_in_non_selected_windows (struct buffer *b, Lisp_Object val)
{
  b->cursor_in_non_selected_windows_ = val;
}
static void
bset_cursor_type (struct buffer *b, Lisp_Object val)
{
  b->cursor_type_ = val;
}
static void
bset_display_table (struct buffer *b, Lisp_Object val)
{
  b->display_table_ = val;
}
static void
bset_extra_line_spacing (struct buffer *b, Lisp_Object val)
{
  b->extra_line_spacing_ = val;
}
static void
bset_file_format (struct buffer *b, Lisp_Object val)
{
  b->file_format_ = val;
}
static void
bset_file_truename (struct buffer *b, Lisp_Object val)
{
  b->file_truename_ = val;
}
static void
bset_fringe_cursor_alist (struct buffer *b, Lisp_Object val)
{
  b->fringe_cursor_alist_ = val;
}
static void
bset_fringe_indicator_alist (struct buffer *b, Lisp_Object val)
{
  b->fringe_indicator_alist_ = val;
}
static void
bset_fringes_outside_margins (struct buffer *b, Lisp_Object val)
{
  b->fringes_outside_margins_ = val;
}
static void
bset_header_line_format (struct buffer *b, Lisp_Object val)
{
  b->header_line_format_ = val;
}
static void
bset_tab_line_format (struct buffer *b, Lisp_Object val)
{
  b->tab_line_format_ = val;
}
static void
bset_indicate_buffer_boundaries (struct buffer *b, Lisp_Object val)
{
  b->indicate_buffer_boundaries_ = val;
}
static void
bset_indicate_empty_lines (struct buffer *b, Lisp_Object val)
{
  b->indicate_empty_lines_ = val;
}
static void
bset_invisibility_spec (struct buffer *b, Lisp_Object val)
{
  b->invisibility_spec_ = val;
}
static void
bset_left_fringe_width (struct buffer *b, Lisp_Object val)
{
  b->left_fringe_width_ = val;
}
static void
bset_major_mode (struct buffer *b, Lisp_Object val)
{
  b->major_mode_ = val;
}
static void
bset_local_minor_modes (struct buffer *b, Lisp_Object val)
{
  b->local_minor_modes_ = val;
}
static void
bset_mark (struct buffer *b, Lisp_Object val)
{
  b->mark_ = val;
}
static void
bset_mode_line_format (struct buffer *b, Lisp_Object val)
{
  b->mode_line_format_ = val;
}
static void
bset_mode_name (struct buffer *b, Lisp_Object val)
{
  b->mode_name_ = val;
}
static void
bset_name (struct buffer *b, Lisp_Object val)
{
  b->name_ = val;
}
static void
bset_overwrite_mode (struct buffer *b, Lisp_Object val)
{
  b->overwrite_mode_ = val;
}
static void
bset_pt_marker (struct buffer *b, Lisp_Object val)
{
  b->pt_marker_ = val;
}
static void
bset_right_fringe_width (struct buffer *b, Lisp_Object val)
{
  b->right_fringe_width_ = val;
}
static void
bset_save_length (struct buffer *b, Lisp_Object val)
{
  b->save_length_ = val;
}
static void
bset_scroll_bar_width (struct buffer *b, Lisp_Object val)
{
  b->scroll_bar_width_ = val;
}
static void
bset_scroll_bar_height (struct buffer *b, Lisp_Object val)
{
  b->scroll_bar_height_ = val;
}
static void
bset_scroll_down_aggressively (struct buffer *b, Lisp_Object val)
{
  b->scroll_down_aggressively_ = val;
}
static void
bset_scroll_up_aggressively (struct buffer *b, Lisp_Object val)
{
  b->scroll_up_aggressively_ = val;
}
static void
bset_selective_display (struct buffer *b, Lisp_Object val)
{
  b->selective_display_ = val;
}
static void
bset_selective_display_ellipses (struct buffer *b, Lisp_Object val)
{
  b->selective_display_ellipses_ = val;
}
static void
bset_vertical_scroll_bar_type (struct buffer *b, Lisp_Object val)
{
  b->vertical_scroll_bar_type_ = val;
}
static void
bset_horizontal_scroll_bar_type (struct buffer *b, Lisp_Object val)
{
  b->horizontal_scroll_bar_type_ = val;
}
static void
bset_word_wrap (struct buffer *b, Lisp_Object val)
{
  b->word_wrap_ = val;
}
static void
bset_zv_marker (struct buffer *b, Lisp_Object val)
{
  b->zv_marker_ = val;
}

void
nsberror (Lisp_Object spec)
{
  if (STRINGP (spec))
    error ("No buffer named %s", SDATA (spec));
  error ("Invalid buffer argument");
}

DEFUN ("buffer-monospace-p", Fbuffer_monospace_p, Sbuffer_monospace_p, 0, 1, 0,
       doc: /* Return t if BUFFER contains only homogenous text.
By homogenous, we mean only characters of the frame's default font and no
width-varying glyphs such as invisible text or images.  */)
  (Lisp_Object buffer)
{
  if (NILP (buffer))
    buffer = Fcurrent_buffer();
  CHECK_BUFFER (buffer);
  return XBUFFER (buffer)->text->monospace ? Qt : Qnil;
}

DEFUN ("buffer-live-p", Fbuffer_live_p, Sbuffer_live_p, 1, 1, 0,
       doc: /* Return t if OBJECT is a buffer which has not been killed.
Value is nil if OBJECT is not a buffer or if it has been killed.  */)
  (Lisp_Object object)
{
  return ((BUFFERP (object) && BUFFER_LIVE_P (XBUFFER (object)))
	  ? Qt : Qnil);
}

DEFUN ("buffer-list", Fbuffer_list, Sbuffer_list, 0, 1, 0,
       doc: /* Return a list of all live buffers.
If the optional arg FRAME is a frame, return the buffer list in the
proper order for that frame: the buffers shown in FRAME come first,
followed by the rest of the buffers.  */)
  (Lisp_Object frame)
{
  Lisp_Object general;
  general = Fmapcar (Qcdr, Vbuffer_alist);

  if (FRAMEP (frame))
    {
      Lisp_Object framelist, prevlist, tail;

      framelist = Fcopy_sequence (XFRAME (frame)->buffer_list);
      prevlist = Fnreverse (Fcopy_sequence
			    (XFRAME (frame)->buried_buffer_list));

      /* Remove from GENERAL any buffer that duplicates one in
         FRAMELIST or PREVLIST.  */
      tail = framelist;
      while (CONSP (tail))
	{
	  general = Fdelq (XCAR (tail), general);
	  tail = XCDR (tail);
	}
      tail = prevlist;
      while (CONSP (tail))
	{
	  general = Fdelq (XCAR (tail), general);
	  tail = XCDR (tail);
	}

      return CALLN (Fnconc, framelist, general, prevlist);
    }
  else
    return general;
}

/* Like Fassoc, but use Fstring_equal to compare
   (which ignores text properties), and don't ever quit.  */

static Lisp_Object
assoc_ignore_text_properties (Lisp_Object key, Lisp_Object list)
{
  Lisp_Object tail;
  for (tail = list; CONSP (tail); tail = XCDR (tail))
    {
      Lisp_Object elt = XCAR (tail);
      if (!NILP (Fstring_equal (Fcar (elt), key)))
	return elt;
    }
  return Qnil;
}

DEFUN ("get-buffer", Fget_buffer, Sget_buffer, 1, 1, 0,
       doc: /* Return the buffer named BUFFER-OR-NAME.
BUFFER-OR-NAME must be either a string or a buffer.  If BUFFER-OR-NAME
is a string and there is no buffer with that name, return nil.  If
BUFFER-OR-NAME is a buffer, return it as given.  */)
  (register Lisp_Object buffer_or_name)
{
  if (BUFFERP (buffer_or_name))
    return buffer_or_name;
  CHECK_STRING (buffer_or_name);

  return Fcdr (assoc_ignore_text_properties (buffer_or_name, Vbuffer_alist));
}

DEFUN ("get-file-buffer", Fget_file_buffer, Sget_file_buffer, 1, 1, 0,
       doc: /* Return the buffer visiting file FILENAME (a string).
The buffer's `buffer-file-name' must match exactly the expansion of FILENAME.
If there is no such live buffer, return nil.
See also `find-buffer-visiting'.  */)
  (register Lisp_Object filename)
{
  register Lisp_Object tail, buf, handler;

  CHECK_STRING (filename);
  filename = Fexpand_file_name (filename, Qnil);

  /* If the file name has special constructs in it,
     call the corresponding file name handler.  */
  handler = Ffind_file_name_handler (filename, Qget_file_buffer);
  if (!NILP (handler))
    {
      Lisp_Object handled_buf = call2 (handler, Qget_file_buffer,
				       filename);
      return BUFFERP (handled_buf) ? handled_buf : Qnil;
    }

  FOR_EACH_LIVE_BUFFER (tail, buf)
    {
      if (!STRINGP (BVAR (XBUFFER (buf), filename))) continue;
      if (!NILP (Fstring_equal (BVAR (XBUFFER (buf), filename), filename)))
	return buf;
    }
  return Qnil;
}

DEFUN ("get-truename-buffer", Fget_truename_buffer, Sget_truename_buffer, 1, 1, 0,
       doc: /* Return the buffer with `file-truename' equal to FILENAME (a string).
If there is no such live buffer, return nil.
See also `find-buffer-visiting'.  */)
  (register Lisp_Object filename)
{
  register Lisp_Object tail, buf;

  FOR_EACH_LIVE_BUFFER (tail, buf)
    {
      if (!STRINGP (BVAR (XBUFFER (buf), file_truename))) continue;
      if (!NILP (Fstring_equal (BVAR (XBUFFER (buf), file_truename), filename)))
	return buf;
    }
  return Qnil;
}

DEFUN ("find-buffer", Ffind_buffer, Sfind_buffer, 2, 2, 0,
       doc: /* Return the buffer with buffer-local VARIABLE `equal' to VALUE.
If there is no such live buffer, return nil.
See also `find-buffer-visiting'.  */)
  (Lisp_Object variable, Lisp_Object value)
{
  register Lisp_Object tail, buf;

  FOR_EACH_LIVE_BUFFER (tail, buf)
    {
      if (!NILP (Fequal (value, Fbuffer_local_value (variable, buf))))
	return buf;
    }
  return Qnil;
}

/* Run buffer-list-update-hook if Vrun_hooks is non-nil and BUF does
   not have buffer hooks inhibited.  */

static void
run_buffer_list_update_hook (struct buffer *buf)
{
  eassert (buf);
  if (!(NILP (Vrun_hooks) || buf->inhibit_buffer_hooks))
    call1 (Vrun_hooks, Qbuffer_list_update_hook);
}

DEFUN ("get-buffer-create", Fget_buffer_create, Sget_buffer_create, 1, 2, 0,
       doc: /* Return the buffer specified by BUFFER-OR-NAME, creating a new one if needed.
If BUFFER-OR-NAME is a string and a live buffer with that name exists,
return that buffer.  If no such buffer exists, create a new buffer with
that name and return it.

If BUFFER-OR-NAME starts with a space, the new buffer does not keep undo
information.  If optional argument INHIBIT-BUFFER-HOOKS is non-nil, the
new buffer does not run the hooks `kill-buffer-hook',
`kill-buffer-query-functions', and `buffer-list-update-hook'.  This
avoids slowing down internal or temporary buffers that are never
presented to users or passed on to other applications.

If BUFFER-OR-NAME is a buffer instead of a string, return it as given,
even if it is dead.  The return value is never nil.  */)
  (register Lisp_Object buffer_or_name, Lisp_Object inhibit_buffer_hooks)
{
  register Lisp_Object buffer, name;
  register struct buffer *b;

  buffer = Fget_buffer (buffer_or_name);
  if (!NILP (buffer))
    return buffer;

  if (SCHARS (buffer_or_name) == 0)
    error ("Empty string for buffer name is not allowed");

  b = allocate_buffer ();

  /* An ordinary buffer uses its own struct buffer_text.  */
  b->text = &b->own_text;
  b->base_buffer = NULL;
  /* No one shares the text with us now.  */
  b->indirections = 0;
  /* No one shows us now.  */
  b->window_count = 0;

  memset (&b->local_flags, 0, sizeof (b->local_flags));

  BUF_GAP_SIZE (b) = 20;
  block_input ();
  /* We allocate extra 1-byte at the tail and keep it always '\0' for
     anchoring a search.  */
  alloc_buffer_text (b, BUF_GAP_SIZE (b) + 1);
  unblock_input ();
  if (!BUF_BEG_ADDR (b))
    memory_full (BUF_GAP_SIZE (b) + 1);

  b->pt = BEG;
  b->begv = BEG;
  b->zv = BEG;
  b->pt_byte = BEG_BYTE;
  b->begv_byte = BEG_BYTE;
  b->zv_byte = BEG_BYTE;

  BUF_GPT (b) = BEG;
  BUF_GPT_BYTE (b) = BEG_BYTE;

  BUF_Z (b) = BEG;
  BUF_Z_BYTE (b) = BEG_BYTE;
  BUF_MODIFF (b) = 1;
  BUF_CHARS_MODIFF (b) = 1;
  BUF_OVERLAY_MODIFF (b) = 1;
  BUF_SAVE_MODIFF (b) = 1;
  BUF_COMPACT (b) = 1;
  set_buffer_intervals (b, NULL);
  BUF_UNCHANGED_MODIFIED (b) = 1;
  BUF_OVERLAY_UNCHANGED_MODIFIED (b) = 1;
  BUF_END_UNCHANGED (b) = 0;
  BUF_BEG_UNCHANGED (b) = 0;
  *(BUF_GPT_ADDR (b)) = *(BUF_Z_ADDR (b)) = 0; /* Put an anchor '\0'.  */
  b->text->inhibit_shrinking = false;
  b->text->redisplay = false;
  b->text->monospace = true;

  b->newline_cache = 0;
  b->width_run_cache = 0;
  b->bidi_paragraph_cache = 0;
  bset_width_table (b, Qnil);
  b->prevent_redisplay_optimizations_p = 1;

  /* An ordinary buffer normally doesn't need markers
     to handle BEGV and ZV.  */
  bset_pt_marker (b, Qnil);
  bset_begv_marker (b, Qnil);
  bset_zv_marker (b, Qnil);

  name = Fcopy_sequence (buffer_or_name);
  set_string_intervals (name, NULL);
  bset_name (b, name);

  b->inhibit_buffer_hooks = !NILP (inhibit_buffer_hooks);
  bset_undo_list (b, SREF (name, 0) != ' ' ? Qnil : Qt);

  reset_buffer (b);
  reset_buffer_local_variables (b, 1);

  bset_mark (b, Fmake_marker ());
  BUF_MARKERS (b) = NULL;

  /* Enter into global register.  */
  XSETBUFFER (buffer, b);
  Vbuffer_alist = nconc2 (Vbuffer_alist, list1 (Fcons (name, buffer)));

  run_buffer_list_update_hook (b);

  return buffer;
}

static void
add_buffer_overlay (struct buffer *b, struct Lisp_Overlay *ov,
                    ptrdiff_t begin, ptrdiff_t end)
{
  eassert (!ov->buffer);
  if (!b->overlays)
    b->overlays = itree_create ();
  ov->buffer = b;
  itree_insert (b->overlays, ov->interval, begin, end);
}

/* Copy overlays of buffer FROM to buffer TO.  */

static void
copy_overlays (struct buffer *from, struct buffer *to)
{
  eassert (to && !to->overlays);
  struct itree_node *node;

  ITREE_FOREACH (node, from->overlays, PTRDIFF_MIN, PTRDIFF_MAX, ASCENDING)
    {
      Lisp_Object ov = node->data;
      Lisp_Object copy = build_overlay (node->front_advance,
                                        node->rear_advance,
                                        Fcopy_sequence (OVERLAY_PLIST (ov)));
      add_buffer_overlay (to, XOVERLAY (copy), node->begin, node->end);
    }
}

bool
valid_per_buffer_idx (int idx)
{
  return 0 <= idx && idx < last_per_buffer_idx;
}

/* Clone per-buffer values of buffer FROM.

   Buffer TO gets the same per-buffer values as FROM, with the
   following exceptions: (1) TO's name is left untouched, (2) markers
   are copied and made to refer to TO, and (3) overlay lists are
   copied.  */

static void
clone_per_buffer_values (struct buffer *from, struct buffer *to)
{
  int offset;

  FOR_EACH_PER_BUFFER_OBJECT_AT (offset)
    {
      Lisp_Object obj;

      /* Don't touch the `name' which should be unique for every buffer.  */
      if (offset == PER_BUFFER_VAR_OFFSET (name))
	continue;

      obj = per_buffer_value (from, offset);
      if (MARKERP (obj) && XMARKER (obj)->buffer == from)
	{
	  struct Lisp_Marker *m = XMARKER (obj);

	  obj = build_marker (to, m->charpos, m->bytepos);
	  XMARKER (obj)->insertion_type = m->insertion_type;
	}

      set_per_buffer_value (to, offset, obj);
    }

  memcpy (to->local_flags, from->local_flags, sizeof to->local_flags);

  copy_overlays (from, to);

  /* Get (a copy of) the alist of Lisp-level local variables of FROM
     and install that in TO.  */
  bset_local_var_alist (to, buffer_lisp_local_variables (from, 1));
}


/* If buffer B has markers to record PT, BEGV and ZV when it is not
   current, update these markers.  */

static void
record_buffer_markers (struct buffer *b)
{
  if (!NILP (BVAR (b, pt_marker)))
    {
      Lisp_Object buffer;

      eassert (!NILP (BVAR (b, begv_marker)));
      eassert (!NILP (BVAR (b, zv_marker)));

      XSETBUFFER (buffer, b);
      set_marker_both (BVAR (b, pt_marker), buffer, b->pt, b->pt_byte);
      set_marker_both (BVAR (b, begv_marker), buffer, b->begv, b->begv_byte);
      set_marker_both (BVAR (b, zv_marker), buffer, b->zv, b->zv_byte);
    }
}


/* If buffer B has markers to record PT, BEGV and ZV when it is not
   current, fetch these values into B->begv etc.  */

static void
fetch_buffer_markers (struct buffer *b)
{
  if (!NILP (BVAR (b, pt_marker)))
    {
      Lisp_Object m;

      eassert (!NILP (BVAR (b, begv_marker)));
      eassert (!NILP (BVAR (b, zv_marker)));

      m = BVAR (b, pt_marker);
      SET_BUF_PT_BOTH (b, marker_position (m), marker_byte_position (m));

      m = BVAR (b, begv_marker);
      SET_BUF_BEGV_BOTH (b, marker_position (m), marker_byte_position (m));

      m = BVAR (b, zv_marker);
      SET_BUF_ZV_BOTH (b, marker_position (m), marker_byte_position (m));
    }
}


DEFUN ("make-indirect-buffer", Fmake_indirect_buffer, Smake_indirect_buffer,
       2, 4,
       "bMake indirect buffer (to buffer): \nBName of indirect buffer: ",
       doc: /* Create and return an indirect buffer for buffer BASE-BUFFER, named NAME.
BASE-BUFFER should be a live buffer, or the name of an existing buffer.

NAME should be a string which is not the name of an existing buffer.

Interactively, prompt for BASE-BUFFER (offering the current buffer as
the default), and for NAME (offering as default the name of a recently
used buffer).

Optional argument CLONE non-nil means preserve BASE-BUFFER's state,
such as major and minor modes, in the indirect buffer.
CLONE nil means the indirect buffer's state is reset to default values.

If optional argument INHIBIT-BUFFER-HOOKS is non-nil, the new buffer
does not run the hooks `kill-buffer-hook',
`kill-buffer-query-functions', and `buffer-list-update-hook'.

Interactively, CLONE and INHIBIT-BUFFER-HOOKS are nil.  */)
  (Lisp_Object base_buffer, Lisp_Object name, Lisp_Object clone,
   Lisp_Object inhibit_buffer_hooks)
{
  Lisp_Object buf, tem;
  struct buffer *b;

  CHECK_STRING (name);
  buf = Fget_buffer (name);
  if (!NILP (buf))
    error ("Buffer name `%s' is in use", SDATA (name));

  tem = base_buffer;
  base_buffer = Fget_buffer (base_buffer);
  if (NILP (base_buffer))
    error ("No such buffer: `%s'", SDATA (tem));
  if (!BUFFER_LIVE_P (XBUFFER (base_buffer)))
    error ("Base buffer has been killed");

  if (SCHARS (name) == 0)
    error ("Empty string for buffer name is not allowed");

  b = allocate_buffer ();

  /* No double indirection - if base buffer is indirect,
     new buffer becomes an indirect to base's base.  */
  b->base_buffer = (XBUFFER (base_buffer)->base_buffer
		    ? XBUFFER (base_buffer)->base_buffer
		    : XBUFFER (base_buffer));

  /* Use the base buffer's text object.  */
  b->text = b->base_buffer->text;
  /* We have no own text.  */
  b->indirections = -1;
  /* Notify base buffer that we share the text now.  */
  b->base_buffer->indirections++;
  /* Always -1 for an indirect buffer.  */
  b->window_count = -1;

  memset (&b->local_flags, 0, sizeof (b->local_flags));

  b->pt = b->base_buffer->pt;
  b->begv = b->base_buffer->begv;
  b->zv = b->base_buffer->zv;
  b->pt_byte = b->base_buffer->pt_byte;
  b->begv_byte = b->base_buffer->begv_byte;
  b->zv_byte = b->base_buffer->zv_byte;
  b->inhibit_buffer_hooks = !NILP (inhibit_buffer_hooks);

  b->newline_cache = 0;
  b->width_run_cache = 0;
  b->bidi_paragraph_cache = 0;
  bset_width_table (b, Qnil);

  name = Fcopy_sequence (name);
  set_string_intervals (name, NULL);
  bset_name (b, name);

  /* An indirect buffer shares undo list of its base (Bug#18180).  */
  bset_undo_list (b, BVAR (b->base_buffer, undo_list));

  reset_buffer (b);
  reset_buffer_local_variables (b, 1);

  /* Put this in the alist of all live buffers.  */
  XSETBUFFER (buf, b);
  Vbuffer_alist = nconc2 (Vbuffer_alist, list1 (Fcons (name, buf)));

  bset_mark (b, Fmake_marker ());

  /* The multibyte status belongs to the base buffer.  */
  bset_enable_multibyte_characters
    (b, BVAR (b->base_buffer, enable_multibyte_characters));

  /* Make sure the base buffer has markers for its narrowing.  */
  if (NILP (BVAR (b->base_buffer, pt_marker)))
    {
      eassert (NILP (BVAR (b->base_buffer, begv_marker)));
      eassert (NILP (BVAR (b->base_buffer, zv_marker)));

      bset_pt_marker (b->base_buffer,
		      build_marker (b->base_buffer, b->base_buffer->pt,
				    b->base_buffer->pt_byte));

      bset_begv_marker (b->base_buffer,
			build_marker (b->base_buffer, b->base_buffer->begv,
				      b->base_buffer->begv_byte));

      bset_zv_marker (b->base_buffer,
		      build_marker (b->base_buffer, b->base_buffer->zv,
				    b->base_buffer->zv_byte));

      XMARKER (BVAR (b->base_buffer, zv_marker))->insertion_type = 1;
    }

  if (NILP (clone))
    {
      /* Give the indirect buffer markers for its narrowing.  */
      bset_pt_marker (b, build_marker (b, b->pt, b->pt_byte));
      bset_begv_marker (b, build_marker (b, b->begv, b->begv_byte));
      bset_zv_marker (b, build_marker (b, b->zv, b->zv_byte));
      XMARKER (BVAR (b, zv_marker))->insertion_type = 1;
    }
  else
    {
      struct buffer *old_b = current_buffer;

      clone_per_buffer_values (b->base_buffer, b);
      bset_filename (b, Qnil);
      bset_file_truename (b, Qnil);
      bset_display_count (b, make_fixnum (0));
      bset_backed_up (b, Qnil);
      bset_local_minor_modes (b, Qnil);
      bset_auto_save_file_name (b, Qnil);
      set_buffer_internal (b);
      Fset (intern ("buffer-save-without-query"), Qnil);
      Fset (intern ("buffer-file-number"), Qnil);
      if (!NILP (Flocal_variable_p (Qbuffer_stale_function, base_buffer)))
	Fkill_local_variable (Qbuffer_stale_function);
      /* Cloned buffers need extra setup, to do things such as deep
	 variable copies for list variables that might be mangled due
	 to destructive operations in the indirect buffer. */
      run_hook (Qclone_indirect_buffer_hook);
      set_buffer_internal (old_b);
    }

  run_buffer_list_update_hook (b);

  return buf;
}

static void
remove_buffer_overlay (struct buffer *b, struct Lisp_Overlay *ov)
{
  eassert (b->overlays);
  eassert (ov->buffer == b);
  itree_remove (ov->buffer->overlays, ov->interval);
  ov->buffer = NULL;
}

/* Mark OV as no longer associated with its buffer.  */

static void
drop_overlay (struct Lisp_Overlay *ov)
{
  if (!ov->buffer)
    return;

  modify_overlay (ov->buffer, overlay_start (ov), overlay_end (ov));
  remove_buffer_overlay (ov->buffer, ov);
}

/* Delete all overlays of B and reset its overlay lists.  */

void
delete_all_overlays (struct buffer *b)
{
  struct itree_node *node;

  if (!b->overlays)
    return;

  /* The general rule is that the tree cannot be modified from within
     ITREE_FOREACH, but here we bend this rule a little because we know
     that the POST_ORDER iterator will not need to look at `node` again.  */
  ITREE_FOREACH (node, b->overlays, PTRDIFF_MIN, PTRDIFF_MAX, POST_ORDER)
    {
      modify_overlay (b, node->begin, node->end);
      XOVERLAY (node->data)->buffer = NULL;
      node->parent = NULL;
      node->left = NULL;
      node->right = NULL;
    }
  itree_clear (b->overlays);
}

static void
free_buffer_overlays (struct buffer *b)
{
  /* Actually this does not free any overlay, but the tree only.  --ap */
  if (b->overlays)
    {
      itree_destroy (b->overlays);
      b->overlays = NULL;
    }
}

/* Adjust the position of overlays in the current buffer according to
   MULTIBYTE.

   Assume that positions currently correspond to byte positions, if
   MULTIBYTE is true and to character positions if not.
*/

static void
set_overlays_multibyte (bool multibyte)
{
  if (!current_buffer->overlays || Z == Z_BYTE)
    return;

  struct itree_node **nodes = NULL;
  struct itree_tree *tree = current_buffer->overlays;
  const intmax_t size = itree_size (tree);

  /* We can't use `itree_node_set_region` at the same time
     as we iterate over the itree, so we need an auxiliary storage
     to keep the list of nodes.  */
  USE_SAFE_ALLOCA;
  SAFE_NALLOCA (nodes, 1, size);
  {
    struct itree_node *node, **cursor = nodes;
    ITREE_FOREACH (node, tree, PTRDIFF_MIN, PTRDIFF_MAX, ASCENDING)
      *(cursor++) = node;
  }

  for (int i = 0; i < size; ++i, ++nodes)
    {
      struct itree_node * const node = *nodes;

      if (multibyte)
        {
          ptrdiff_t begin = itree_node_begin (tree, node);
          ptrdiff_t end = itree_node_end (tree, node);

          /* This models the behavior of markers.  (The behavior of
             text-intervals differs slightly.) */
          while (begin < Z_BYTE
                 && !CHAR_HEAD_P (FETCH_BYTE (begin)))
            begin++;
          while (end < Z_BYTE
                 && !CHAR_HEAD_P (FETCH_BYTE (end)))
            end++;
          itree_node_set_region (tree, node, BYTE_TO_CHAR (begin),
                                    BYTE_TO_CHAR (end));
        }
      else
        {
          itree_node_set_region (tree, node, CHAR_TO_BYTE (node->begin),
                                    CHAR_TO_BYTE (node->end));
        }
    }
  SAFE_FREE ();
}

/* Reinitialize all except name, contents, and local variables.  */

void
reset_buffer (register struct buffer *b)
{
  bset_filename (b, Qnil);
  bset_file_truename (b, Qnil);
  bset_directory (b, current_buffer ? BVAR (current_buffer, directory) : Qnil);
  b->modtime = make_timespec (0, UNKNOWN_MODTIME_NSECS);
  b->modtime_size = -1;
  XSETFASTINT (BVAR (b, save_length), 0);
  b->last_window_start = 1;
  /* It is more conservative to start out "changed" than "unchanged".  */
  b->clip_changed = 0;
  b->prevent_redisplay_optimizations_p = 1;
  bset_backed_up (b, Qnil);
  bset_local_minor_modes (b, Qnil);
  BUF_AUTOSAVE_MODIFF (b) = 0;
  b->auto_save_failure_time = 0;
  bset_auto_save_file_name (b, Qnil);
  bset_read_only (b, Qnil);
  b->overlays = NULL;
  bset_mark_active (b, Qnil);
  bset_point_before_scroll (b, Qnil);
  bset_file_format (b, Qnil);
  bset_auto_save_file_format (b, Qt);
  bset_last_selected_window (b, Qnil);
  bset_display_count (b, make_fixnum (0));
  bset_display_time (b, Qnil);
  bset_enable_multibyte_characters
    (b, BVAR (&buffer_slot_defaults, enable_multibyte_characters));
  bset_cursor_type (b, BVAR (&buffer_slot_defaults, cursor_type));
  bset_extra_line_spacing (b, BVAR (&buffer_slot_defaults, extra_line_spacing));

  b->display_error_modiff = 0;
}

/* Reset buffer-locals except permanent-locals.

   If IGNORE_PERM, also reset permanent-locals.
*/

static void
reset_buffer_local_variables (struct buffer *b, bool ignore_perm)
{
  /* Reset the major mode to Fundamental, together with all the
     things that depend on the major mode.
     default-major-mode is handled at a higher level.
     We ignore it here.  */
  bset_major_mode (b, Qfundamental_mode);
  bset_keymap (b, Qnil);
  bset_mode_name (b, QSFundamental);

  /* If the standard case table has been altered and invalidated,
     fix up its insides first.  */
  if (!(CHAR_TABLE_P (XCHAR_TABLE (Vascii_downcase_table)->extras[0])
	 && CHAR_TABLE_P (XCHAR_TABLE (Vascii_downcase_table)->extras[1])
	 && CHAR_TABLE_P (XCHAR_TABLE (Vascii_downcase_table)->extras[2])))
    Fset_standard_case_table (Vascii_downcase_table);

  bset_downcase_table (b, Vascii_downcase_table);
  bset_upcase_table (b, XCHAR_TABLE (Vascii_downcase_table)->extras[0]);
  bset_case_canon_table (b, XCHAR_TABLE (Vascii_downcase_table)->extras[1]);
  bset_case_eqv_table (b, XCHAR_TABLE (Vascii_downcase_table)->extras[2]);
  bset_invisibility_spec (b, Qt);

  Lisp_Object tail = Fcopy_sequence (BVAR (b, local_var_alist));
  FOR_EACH_TAIL_SAFE (tail)
    {
      Lisp_Object pair = XCAR (tail),
	var = XCAR (pair),
	prop_perm = Fget (var, Qpermanent_local);
      eassert (XSYMBOL (var)->u.s.type == SYMBOL_LOCAL_SOMEWHERE);
      if (ignore_perm || NILP (prop_perm)) // kill it
	kill_local_variable_internal (XSYMBOL (var), b);
      else if (EQ (prop_perm, Qpermanent_local_hook))
	{
	  /* Rewrite PAIR's binds.  A negligibly useful but
	     baroque scheme foisted upon us by RMS of
	     course.  */
	  Lisp_Object nbinds = Qnil;
	  for (Lisp_Object tail = XCDR (pair); CONSP (tail); tail = XCDR (tail))
	    {
	      Lisp_Object bind = XCAR (tail);
	      /* Preserve BIND if it's t, or has
		 `permanent-local-hook' property. */
	      if (EQ (bind, Qt)
		  || (SYMBOLP (bind)
		      && !NILP (Fget (bind, Qpermanent_local_hook))))
		nbinds = Fcons (bind, nbinds);
	    }
	  nbinds = Fnreverse (nbinds);
	  if (XSYMBOL (var)->u.s.trapped_write == SYMBOL_TRAPPED_WRITE)
	    notify_variable_watchers (var, nbinds, Qmakunbound,
				      make_lisp_ptr (b, Lisp_Vectorlike));
	  XSETCDR (pair, nbinds);
	}
    }

  eassert (!ignore_perm || NILP (BVAR (b, local_var_alist)));

  /* Douse local_flags bit for killed.  */
  for (int i = 0; i < last_per_buffer_idx; ++i)
    if (ignore_perm || !buffer_permanent_local_flags[i])
      SET_LOCALIZED_SLOT_P (b, i, 0);

  /* Set slot values for killed.  */
  int offset;
  FOR_EACH_PER_BUFFER_OBJECT_AT (offset)
    {
      int idx = PER_BUFFER_IDX (offset);
      if (idx > 0
	  && (ignore_perm || !buffer_permanent_local_flags[idx]))
	set_per_buffer_value (b, offset, per_buffer_default (offset));
    }
}

/* We split this away from generate-new-buffer, because rename-buffer
   and set-visited-file-name ought to be able to use this to really
   rename the buffer properly.  */

DEFUN ("generate-new-buffer-name", Fgenerate_new_buffer_name,
       Sgenerate_new_buffer_name, 1, 2, 0,
       doc: /* Return a string that is the name of no existing buffer based on NAME.
If there is no live buffer named NAME, then return NAME.
Otherwise modify name by appending `<NUMBER>', incrementing NUMBER
\(starting at 2) until an unused name is found, and then return that name.
Optional second argument IGNORE specifies a name that is okay to use (if
it is in the sequence to be tried) even if a buffer with that name exists.

If NAME begins with a space (i.e., a buffer that is not normally
visible to users), then if buffer NAME already exists a random number
is first appended to NAME, to speed up finding a non-existent buffer.  */)
  (Lisp_Object name, Lisp_Object ignore)
{
  Lisp_Object genbase;

  CHECK_STRING (name);

  if ((!NILP (ignore) && !NILP (Fstring_equal (name, ignore)))
      || NILP (Fget_buffer (name)))
    return name;

  if (SREF (name, 0) != ' ') /* See bug#1229.  */
    genbase = name;
  else
    {
      char number[INT_BUFSIZE_BOUND (int)];
      EMACS_INT r = get_random ();
      eassume (0 <= r);
      int i = r % 1000000;
      AUTO_STRING_WITH_LEN (lnumber, number, sprintf (number, "-%d", i));
      genbase = concat2 (name, lnumber);
      if (NILP (Fget_buffer (genbase)))
	return genbase;
    }

  for (ptrdiff_t count = 2; ; count++)
    {
      char number[INT_BUFSIZE_BOUND (ptrdiff_t) + sizeof "<>"];
      AUTO_STRING_WITH_LEN (lnumber, number,
			    sprintf (number, "<%"pD"d>", count));
      Lisp_Object gentemp = concat2 (genbase, lnumber);
      if (!NILP (Fstring_equal (gentemp, ignore))
	  || NILP (Fget_buffer (gentemp)))
	return gentemp;
    }
}


DEFUN ("buffer-name", Fbuffer_name, Sbuffer_name, 0, 1, 0,
       doc: /* Return the name of BUFFER, as a string.
BUFFER defaults to the current buffer.
Return nil if BUFFER has been killed.  */)
  (register Lisp_Object buffer)
{
  return BVAR (!NILP (buffer) ? XBUFFER (buffer) : current_buffer, name);
}

DEFUN ("buffer-file-name", Fbuffer_file_name, Sbuffer_file_name, 0, 1, 0,
       doc: /* Return name of file BUFFER is visiting, or nil if none.
No argument or nil as argument means use the current buffer.  */)
  (register Lisp_Object buffer)
{
  return BVAR (!NILP (buffer) ? XBUFFER (buffer) : current_buffer, filename);
}

DEFUN ("buffer-base-buffer", Fbuffer_base_buffer, Sbuffer_base_buffer,
       0, 1, 0,
       doc: /* Return the base buffer of indirect buffer BUFFER.
If BUFFER is not indirect, return nil.
BUFFER defaults to the current buffer.  */)
  (register Lisp_Object buffer)
{
  Lisp_Object ret;
  struct buffer *b = BUFFERP (buffer) ? XBUFFER (buffer) : current_buffer;
  return b->base_buffer
    ? (XSETBUFFER (ret, b->base_buffer), ret)
    : Qnil;
}

DEFUN ("buffer-local-value", Fbuffer_local_value,
       Sbuffer_local_value, 2, 2, 0,
       doc: /* Return the value of VARIABLE in BUFFER.
If VARIABLE does not have a buffer-local binding in BUFFER, the value
is the default binding of the variable.  */)
  (Lisp_Object variable, Lisp_Object buffer)
{
  Lisp_Object result;
  CHECK_BUFFER (buffer);
<<<<<<< HEAD
  result = find_symbol_value (XSYMBOL (variable), XBUFFER (buffer));
  return EQ (result, Qunbound)
    ? (xsignal1 (Qvoid_variable, variable), Qnil)
    : result;
=======
  buf = XBUFFER (buffer);
  sym = XSYMBOL (variable);

 start:
  switch (sym->u.s.redirect)
    {
    case SYMBOL_VARALIAS: sym = SYMBOL_ALIAS (sym); goto start;
    case SYMBOL_PLAINVAL: result = SYMBOL_VAL (sym); break;
    case SYMBOL_LOCALIZED:
      { /* Look in local_var_alist.  */
	struct Lisp_Buffer_Local_Value *blv = SYMBOL_BLV (sym);
	XSETSYMBOL (variable, sym); /* Update In case of aliasing.  */
	result = assq_no_quit (variable, BVAR (buf, local_var_alist));
	if (!NILP (result))
	  {
	    if (blv->fwd.fwdptr)
	      { /* What binding is loaded right now?  */
		Lisp_Object current_alist_element = blv->valcell;

		/* The value of the currently loaded binding is not
		   stored in it, but rather in the realvalue slot.
		   Store that value into the binding it belongs to
		   in case that is the one we are about to use.  */

		XSETCDR (current_alist_element,
			 do_symval_forwarding (blv->fwd));
	      }
	    /* Now get the (perhaps updated) value out of the binding.  */
	    result = XCDR (result);
	  }
	else
	  result = Fdefault_value (variable);
	break;
      }
    case SYMBOL_FORWARDED:
      {
	lispfwd fwd = SYMBOL_FWD (sym);
	if (BUFFER_OBJFWDP (fwd))
	  result = per_buffer_value (buf, XBUFFER_OBJFWD (fwd)->offset);
	else
	  result = Fdefault_value (variable);
	break;
      }
    default: emacs_abort ();
    }

  return result;
>>>>>>> 11ffb465
}

/* Return an alist of the Lisp-level buffer-local bindings of
   buffer BUF.  That is, don't include the variables maintained
   in special slots in the buffer object.
   If not CLONE, replace elements of the form (VAR . unbound)
   by VAR.  */

static Lisp_Object
buffer_lisp_local_variables (struct buffer *buf, bool clone)
{
  Lisp_Object result = Qnil;
  for (Lisp_Object tail = BVAR (buf, local_var_alist);
       CONSP (tail);
       tail = XCDR (tail))
    {
      Lisp_Object val, elt;

      elt = XCAR (tail);

      /* Reference each variable in the alist in buf.
	 If inquiring about the current buffer, this gets the current values,
	 so store them into the alist so the alist is up to date.
	 If inquiring about some other buffer, this swaps out any values
	 for that buffer, making the alist up to date automatically.  */
      val = find_symbol_value (XSYMBOL (XCAR (elt)), NULL);
      /* Use the current buffer value only if buf is the current buffer.  */
      if (buf != current_buffer)
	val = XCDR (elt);

      result = Fcons (!clone && EQ (val, Qunbound)
		      ? XCAR (elt)
		      : Fcons (XCAR (elt), val),
		      result);
    }

  return result;
}


/* If the variable at position index OFFSET in buffer BUF has a
   buffer-local value, return (name . value).  If SYM is non-nil,
   it replaces name.  */

static Lisp_Object
buffer_local_variables_1 (struct buffer *buf, int offset, Lisp_Object sym)
{
  int idx = PER_BUFFER_IDX (offset);
  if ((idx == -1 || LOCALIZED_SLOT_P (buf, idx))
      && SYMBOLP (PER_BUFFER_SYMBOL (offset)))
    {
      sym = NILP (sym) ? PER_BUFFER_SYMBOL (offset) : sym;
      Lisp_Object val = per_buffer_value (buf, offset);
      return EQ (val, Qunbound) ? sym : Fcons (sym, val);
    }
  return Qnil;
}

DEFUN ("buffer-local-variables", Fbuffer_local_variables,
       Sbuffer_local_variables, 0, 1, 0,
       doc: /* Return an alist of variables that are buffer-local in BUFFER.
Most elements look like (SYMBOL . VALUE), describing one variable.
For a symbol that is locally unbound, just the symbol appears in the value.
Note that storing new VALUEs in these elements doesn't change the variables.
No argument or nil as argument means use current buffer as BUFFER.  */)
  (Lisp_Object buffer)
{
  int offset;
  struct buffer *b = BUFFERP (buffer) ? XBUFFER (buffer) : current_buffer;
  Lisp_Object result = buffer_lisp_local_variables (b, 0);

  /* Add all slots.  */
  FOR_EACH_PER_BUFFER_OBJECT_AT (offset)
    {
      Lisp_Object tem = buffer_local_variables_1 (b, offset, Qnil);
      if (!NILP (tem))
	result = Fcons (tem, result);
    }

  Lisp_Object tem = buffer_local_variables_1 (b, PER_BUFFER_VAR_OFFSET (undo_list),
					      intern ("buffer-undo-list"));
  if (!NILP (tem))
    result = Fcons (tem, result);

  return result;
}

DEFUN ("buffer-modified-p", Fbuffer_modified_p, Sbuffer_modified_p,
       0, 1, 0,
       doc: /* Return non-nil if BUFFER was modified since its file was last read or saved.
No argument or nil as argument means use current buffer as BUFFER.

If BUFFER was autosaved since it was last modified, this function
returns the symbol `autosaved'.  */)
  (Lisp_Object buffer)
{
  struct buffer *b = BUFFERP (buffer) ? XBUFFER (buffer) : current_buffer;
  if (BUF_SAVE_MODIFF (b) < BUF_MODIFF (b))
    {
      if (BUF_AUTOSAVE_MODIFF (b) == BUF_MODIFF (b))
	return Qautosaved;
      else
	return Qt;
    }
  else
    return Qnil;
}

DEFUN ("force-mode-line-update", Fforce_mode_line_update,
       Sforce_mode_line_update, 0, 1, 0,
       doc: /* Force redisplay of the current buffer's mode line and header line.
With optional non-nil ALL, force redisplay of all mode lines, tab lines and
header lines.  This function also forces recomputation of the
menu bar menus and the frame title.  */)
     (Lisp_Object all)
{
  if (!NILP (all))
    {
      update_mode_lines = 10;
      /* FIXME: This can't be right.  */
      current_buffer->prevent_redisplay_optimizations_p = true;
    }
  else if (buffer_window_count (current_buffer))
    {
      bset_update_mode_line (current_buffer);
      current_buffer->prevent_redisplay_optimizations_p = true;
    }
  return all;
}

DEFUN ("set-buffer-modified-p", Fset_buffer_modified_p, Sset_buffer_modified_p,
       1, 1, 0,
       doc: /* Mark current buffer as modified or unmodified according to FLAG.
A non-nil FLAG means mark the buffer modified.
In addition, this function unconditionally forces redisplay of the
mode lines of the windows that display the current buffer, and also
locks or unlocks the file visited by the buffer, depending on whether
the function's argument is non-nil, but only if both `buffer-file-name'
and `buffer-file-truename' are non-nil.  */)
  (Lisp_Object flag)
{
  Frestore_buffer_modified_p (flag);

  /* Set update_mode_lines only if buffer is displayed in some window.
     Modes like jit-lock preserve a buffer's modified state by
     recording/restoring the state around blocks of code.  Setting
     update_mode_lines makes redisplay consider all windows (on all
     frames).  Stealth fontification of buffers not displayed would
     incur additional redisplay costs if we'd set update_modes_lines
     unconditionally.

     Ideally, I think there should be another mechanism for fontifying
     buffers without "modifying" buffers, or redisplay should be
     smarter about updating the `*' in mode lines.  --gerd  */
  return Fforce_mode_line_update (Qnil);
}

DEFUN ("restore-buffer-modified-p", Frestore_buffer_modified_p,
       Srestore_buffer_modified_p, 1, 1, 0,
       doc: /* Like `set-buffer-modified-p', but doesn't redisplay buffer's mode line.
A nil FLAG means to mark the buffer as unmodified.  A non-nil FLAG
means mark the buffer as modified.  A special value of `autosaved'
will mark the buffer as modified and also as autosaved since it was
last modified.

This function also locks or unlocks the file visited by the buffer,
if both `buffer-file-truename' and `buffer-file-name' are non-nil.

It is not ensured that mode lines will be updated to show the modified
state of the current buffer.  Use with care.  */)
  (Lisp_Object flag)
{

  /* If buffer becoming modified, lock the file.
     If buffer becoming unmodified, unlock the file.  */

  struct buffer *b = current_buffer->base_buffer
    ? current_buffer->base_buffer
    : current_buffer;

  if (!inhibit_modification_hooks)
    {
      Lisp_Object fn = BVAR (b, file_truename);
      /* Test buffer-file-name so that binding it to nil is effective.  */
      if (!NILP (fn) && !NILP (BVAR (b, filename)))
        {
          bool already = SAVE_MODIFF < MODIFF;
          if (!already && !NILP (flag))
	    Flock_file (fn);
          else if (already && NILP (flag))
	    Funlock_file (fn);
        }
    }

  /* Here we have a problem.  SAVE_MODIFF is used here to encode
     buffer-modified-p (as SAVE_MODIFF<MODIFF) as well as
     recent-auto-save-p (as SAVE_MODIFF<auto_save_modified).  So if we
     modify SAVE_MODIFF to affect one, we may affect the other
     as well.
     E.g. if FLAG is nil we need to set SAVE_MODIFF to MODIFF, but
     if SAVE_MODIFF<auto_save_modified that means we risk changing
     recent-auto-save-p from t to nil.
     Vice versa, if FLAG is non-nil and SAVE_MODIFF>=auto_save_modified
     we risk changing recent-auto-save-p from nil to t.  */
  if (NILP (flag))
    /* This unavoidably sets recent-auto-save-p to nil.  */
    SAVE_MODIFF = MODIFF;
  else
    {
      /* If SAVE_MODIFF == auto_save_modified == MODIFF, we can either
	 decrease SAVE_MODIFF and auto_save_modified or increase
	 MODIFF.  */
      if (SAVE_MODIFF >= MODIFF)
	SAVE_MODIFF = modiff_incr (&MODIFF);
      if (EQ (flag, Qautosaved))
	BUF_AUTOSAVE_MODIFF (b) = MODIFF;
    }
  return flag;
}

DEFUN ("buffer-modified-tick", Fbuffer_modified_tick, Sbuffer_modified_tick,
       0, 1, 0,
       doc: /* Return BUFFER's tick counter, incremented for each change in text.
Each buffer has a tick counter which is incremented each time the
text in that buffer is changed.  No argument or nil as argument means
use current buffer as BUFFER.  */)
  (Lisp_Object buffer)
{
  struct buffer *b = BUFFERP (buffer) ? XBUFFER (buffer) : current_buffer;
  return modiff_to_integer (BUF_MODIFF (b));
}

DEFUN ("internal--set-buffer-modified-tick",
       Finternal__set_buffer_modified_tick, Sinternal__set_buffer_modified_tick,
       1, 2, 0,
       doc: /* Set BUFFER's tick counter to TICK.
No argument or nil as argument means use current buffer as BUFFER.  */)
  (Lisp_Object tick, Lisp_Object buffer)
{
  struct buffer *b = BUFFERP (buffer) ? XBUFFER (buffer) : current_buffer;
  CHECK_FIXNUM (tick);
  BUF_MODIFF (b) = XFIXNUM (tick);
  return Qnil;
}

DEFUN ("buffer-chars-modified-tick", Fbuffer_chars_modified_tick,
       Sbuffer_chars_modified_tick, 0, 1, 0,
       doc: /* Return BUFFER's character-change tick counter.
Each buffer has a character-change tick counter, which is set to the
value of the buffer's tick counter (see `buffer-modified-tick'), each
time text in that buffer is inserted or deleted.  By comparing the
values returned by two individual calls of `buffer-chars-modified-tick',
you can tell whether a character change occurred in that buffer in
between these calls.  No argument or nil as argument means use current
buffer as BUFFER.  */)
  (Lisp_Object buffer)
{
  struct buffer *b = BUFFERP (buffer) ? XBUFFER (buffer) : current_buffer;
  return modiff_to_integer (BUF_CHARS_MODIFF (b));
}

DEFUN ("rename-buffer", Frename_buffer, Srename_buffer, 1, 2,
       "(list (read-string \"Rename buffer (to new name): \" \
	      nil 'buffer-name-history (buffer-name (current-buffer))) \
	      current-prefix-arg)",
       doc: /* Change current buffer's name to NEWNAME (a string).
If second arg UNIQUE is nil or omitted, it is an error if a
buffer named NEWNAME already exists.
If UNIQUE is non-nil, come up with a new name using
`generate-new-buffer-name'.
Interactively, you can set UNIQUE with a prefix argument.
We return the name we actually gave the buffer.
This does not change the name of the visited file (if any).  */)
  (register Lisp_Object newname, Lisp_Object unique)
{
  register Lisp_Object tem, buf;
  Lisp_Object requestedname = newname;

  CHECK_STRING (newname);

  if (SCHARS (newname) == 0)
    error ("Empty string is invalid as a buffer name");

  tem = Fget_buffer (newname);
  if (!NILP (tem))
    {
      /* Don't short-circuit if UNIQUE is t.  That is a useful way to
	 rename the buffer automatically so you can create another
	 with the original name.  It makes UNIQUE equivalent to
	 (rename-buffer (generate-new-buffer-name NEWNAME)).  */
      if (NILP (unique) && XBUFFER (tem) == current_buffer)
	return BVAR (current_buffer, name);
      if (!NILP (unique))
	newname = Fgenerate_new_buffer_name (newname,
	                                     BVAR (current_buffer, name));
      else
	error ("Buffer name `%s' is in use", SDATA (newname));
    }

  bset_name (current_buffer, newname);

  /* Catch redisplay's attention.  Unless we do this, the mode lines for
     any windows displaying current_buffer will stay unchanged.  */
  bset_update_mode_line (current_buffer);

  XSETBUFFER (buf, current_buffer);
  Fsetcar (Frassq (buf, Vbuffer_alist), newname);
  if (NILP (BVAR (current_buffer, filename))
      && !NILP (BVAR (current_buffer, auto_save_file_name)))
    call0 (intern ("rename-auto-save-file"));

  run_buffer_list_update_hook (current_buffer);

  call2 (intern ("uniquify--rename-buffer-advice"),
         requestedname, unique);

  /* Refetch since that last call may have done GC.  */
  return BVAR (current_buffer, name);
}

/* True if B can be used as 'other-than-BUFFER' buffer.  */

static bool
candidate_buffer (Lisp_Object b, Lisp_Object buffer)
{
  return (BUFFERP (b) && !EQ (b, buffer)
	  && BUFFER_LIVE_P (XBUFFER (b))
	  && !BUFFER_HIDDEN_P (XBUFFER (b)));
}

DEFUN ("other-buffer", Fother_buffer, Sother_buffer, 0, 3, 0,
       doc: /* Return most recently selected buffer other than BUFFER.
Buffers not visible in windows are preferred to visible buffers, unless
optional second argument VISIBLE-OK is non-nil.  Ignore the argument
BUFFER unless it denotes a live buffer.  If the optional third argument
FRAME specifies a live frame, then use that frame's buffer list instead
of the selected frame's buffer list.

The buffer is found by scanning the selected or specified frame's buffer
list first, followed by the list of all buffers.  If no other buffer
exists, return the buffer `*scratch*' (creating it if necessary).  */)
  (Lisp_Object buffer, Lisp_Object visible_ok, Lisp_Object frame)
{
  struct frame *f = decode_live_frame (frame);
  Lisp_Object tail = f->buffer_list, pred = f->buffer_predicate;
  Lisp_Object buf, notsogood = Qnil;

  /* Consider buffers that have been seen in the frame first.  */
  for (; CONSP (tail); tail = XCDR (tail))
    {
      buf = XCAR (tail);
      if (candidate_buffer (buf, buffer)
	  /* If the frame has a buffer_predicate, disregard buffers that
	     don't fit the predicate.  */
	  && (NILP (pred) || !NILP (call1 (pred, buf))))
	{
	  if (!NILP (visible_ok)
	      || NILP (Fget_buffer_window (buf, Qvisible)))
	    return buf;
	  else if (NILP (notsogood))
	    notsogood = buf;
	}
    }

  /* Consider alist of all buffers next.  */
  FOR_EACH_LIVE_BUFFER (tail, buf)
    {
      if (candidate_buffer (buf, buffer)
	  /* If the frame has a buffer_predicate, disregard buffers that
	     don't fit the predicate.  */
	  && (NILP (pred) || !NILP (call1 (pred, buf))))
	{
	  if (!NILP (visible_ok)
	      || NILP (Fget_buffer_window (buf, Qvisible)))
	    return buf;
	  else if (NILP (notsogood))
	    notsogood = buf;
	}
    }

  if (!NILP (notsogood))
    return notsogood;
  else
    return safe_calln (Qget_scratch_buffer_create);
}

/* The following function is a safe variant of Fother_buffer: It doesn't
   pay attention to any frame-local buffer lists, doesn't care about
   visibility of buffers, and doesn't evaluate any frame predicates.  */

Lisp_Object
other_buffer_safely (Lisp_Object buffer)
{
  Lisp_Object tail, buf;

  FOR_EACH_LIVE_BUFFER (tail, buf)
    if (candidate_buffer (buf, buffer))
      return buf;

  /* This function must return a valid buffer, since it is frequently
     our last line of defense in the face of the expected buffers
     becoming dead under our feet.  safe_call below could return nil
     if recreating *scratch* in Lisp, which does some fancy stuff,
     signals an error in some weird use case.  */
  buf = safe_calln (Qget_scratch_buffer_create);
  if (NILP (buf))
    {
      AUTO_STRING (scratch, "*scratch*");
      buf = Fget_buffer_create (scratch, Qnil);
      Fset_buffer_major_mode (buf);
    }
  return buf;
}

DEFUN ("buffer-enable-undo", Fbuffer_enable_undo, Sbuffer_enable_undo,
       0, 1, "",
       doc: /* Start keeping undo information for buffer BUFFER.
No argument or nil as argument means do this for the current buffer.  */)
  (register Lisp_Object buffer)
{
  Lisp_Object real_buffer;

  if (NILP (buffer))
    XSETBUFFER (real_buffer, current_buffer);
  else
    {
      real_buffer = Fget_buffer (buffer);
      if (NILP (real_buffer))
	nsberror (buffer);
    }

  if (EQ (BVAR (XBUFFER (real_buffer), undo_list), Qt))
    bset_undo_list (XBUFFER (real_buffer), Qnil);

  return Qnil;
}

/* Truncate undo list and shrink the gap of BUFFER.  */

void
compact_buffer (struct buffer *buffer)
{
  BUFFER_CHECK_INDIRECTION (buffer);

  if (BUFFER_LIVE_P (buffer)
      /* not indirect */
      && buffer->base_buffer == NULL
      /* changed since last compaction */
      && BUF_COMPACT (buffer) != BUF_MODIFF (buffer))
    {
      if (!EQ (BVAR(buffer, undo_list), Qt)) /* undo not disabled.  */
	truncate_undo_list (buffer);

      if (!buffer->text->inhibit_shrinking)
	{
	  /* Shrink if gap exceeds either 10% of buffer size or
	     GAP_BYTES_DFL bytes.  */
	  const ptrdiff_t thresh = clip_to_bounds (GAP_BYTES_MIN,
						   BUF_Z_BYTE (buffer) / 10,
						   GAP_BYTES_DFL);
	  if (BUF_GAP_SIZE (buffer) > thresh)
	    make_gap_1 (buffer, -(BUF_GAP_SIZE (buffer) - thresh));
	}
      BUF_COMPACT (buffer) = BUF_MODIFF (buffer);
    }
}

DEFUN ("kill-buffer", Fkill_buffer, Skill_buffer, 0, 1, "bKill buffer: ",
       doc: /* Kill the buffer specified by BUFFER-OR-NAME.
The argument may be a buffer or the name of an existing buffer.
Argument nil or omitted means kill the current buffer.  Return t if the
buffer is actually killed, nil otherwise.

The functions in `kill-buffer-query-functions' are called with the
buffer to be killed as the current buffer.  If any of them returns nil,
the buffer is not killed.  The hook `kill-buffer-hook' is run before the
buffer is actually killed.  The buffer being killed will be current
while the hook is running.  Functions called by any of these hooks are
supposed to not change the current buffer.  Neither hook is run for
internal or temporary buffers created by `get-buffer-create' or
`generate-new-buffer' with argument INHIBIT-BUFFER-HOOKS non-nil.

Any processes that have this buffer as the `process-buffer' are killed
with SIGHUP.  This function calls `replace-buffer-in-windows' for
cleaning up all windows currently displaying the buffer to be killed. */)
  (Lisp_Object buffer_or_name)
{
  Lisp_Object buffer;
  struct buffer *b;
  Lisp_Object tem;
  struct Lisp_Marker *m;

  if (NILP (buffer_or_name))
    buffer = Fcurrent_buffer ();
  else
    buffer = Fget_buffer (buffer_or_name);
  if (NILP (buffer))
    nsberror (buffer_or_name);

  b = XBUFFER (buffer);

  if (!BUFFER_LIVE_P (b))
    return Qnil;

  /* Run hooks with the buffer to be killed as the current buffer.  */
  specpdl_ref count = SPECPDL_INDEX ();
  bool modified;

  record_unwind_protect_excursion ();
  set_buffer_internal (b);

  /* First run the query functions; if any query is answered no,
     don't kill the buffer.  */
  if (!b->inhibit_buffer_hooks)
    {
      tem = CALLN (Frun_hook_with_args_until_failure,
		   Qkill_buffer_query_functions);
      if (NILP (tem))
	return unbind_to (count, Qnil);
    }

  /* Is this a modified buffer that's visiting a file? */
  modified = !NILP (BVAR (b, filename))
    && BUF_MODIFF (b) > BUF_SAVE_MODIFF (b);

  /* Query if the buffer is still modified.  */
  if (INTERACTIVE && modified)
    {
      /* Ask whether to kill the buffer, and exit if the user says
	 "no".  */
      if (NILP (call1 (Qkill_buffer__possibly_save, buffer)))
	return unbind_to (count, Qnil);
      /* Recheck modified.  */
      modified = BUF_MODIFF (b) > BUF_SAVE_MODIFF (b);
    }

  /* Delete the autosave file, if requested. */
  if (modified
      && kill_buffer_delete_auto_save_files
      && delete_auto_save_files
      && !NILP (Frecent_auto_save_p ())
      && STRINGP (BVAR (b, auto_save_file_name))
      && !NILP (Ffile_exists_p (BVAR (b, auto_save_file_name)))
      /* If `auto-save-visited-mode' is on, then we're auto-saving
	 to the visited file -- don't delete it.. */
      && NILP (Fstring_equal (BVAR (b, auto_save_file_name),
			      BVAR (b, filename))))
    {
      tem = do_yes_or_no_p (build_string ("Delete auto-save file? "));
      if (!NILP (tem))
	call0 (intern ("delete-auto-save-file-if-necessary"));
    }

  /* If the hooks have killed the buffer, exit now.  */
  if (!BUFFER_LIVE_P (b))
    return unbind_to (count, Qt);

  /* Then run the hooks.  */
  if (!b->inhibit_buffer_hooks)
    run_hook (Qkill_buffer_hook);
  unbind_to (count, Qnil);

  /* If the hooks have killed the buffer, exit now.  */
  if (!BUFFER_LIVE_P (b))
    return Qt;

  /* We have no more questions to ask.  Verify that it is valid
     to kill the buffer.  This must be done after the questions
     since anything can happen within do_yes_or_no_p.  */

  /* Don't kill the minibuffer now current.  */
  if (EQ (buffer, XWINDOW (minibuf_window)->contents))
    return Qnil;

  /* When we kill an ordinary buffer which shares its buffer text
     with indirect buffer(s), we must kill indirect buffer(s) too.
     We do it at this stage so nothing terrible happens if they
     ask questions or their hooks get errors.  */
  if (!b->base_buffer && b->indirections > 0)
    {
      Lisp_Object tail, other;

      FOR_EACH_LIVE_BUFFER (tail, other)
	{
	  struct buffer *obuf = XBUFFER (other);
	  if (obuf->base_buffer == b)
	    {
	      Fkill_buffer (other);
	      if (BUFFER_LIVE_P (obuf))
		error ("Unable to kill buffer whose indirect buffer `%s' cannot be killed",
		       SDATA (BVAR (obuf, name)));
	    }
	}

      /* Exit if we now have killed the base buffer (Bug#11665).  */
      if (!BUFFER_LIVE_P (b))
	return Qt;
    }

  /* Run replace_buffer_in_windows before making another buffer current
     since set-window-buffer-start-and-point will refuse to make another
     buffer current if the selected window does not show the current
     buffer (bug#10114).  */
  replace_buffer_in_windows (buffer);

  /* Exit if replacing the buffer in windows has killed our buffer.  */
  if (!BUFFER_LIVE_P (b))
    return Qt;

  /* Make this buffer not be current.  Exit if it is the sole visible
     buffer.  */
  if (b == current_buffer)
    {
      tem = Fother_buffer (buffer, Qnil, Qnil);
      Fset_buffer (tem);
      if (b == current_buffer)
	return Qnil;
    }

  /* If the buffer now current is shown in the minibuffer and our buffer
     is the sole other buffer give up.  */
  XSETBUFFER (tem, current_buffer);
  if (EQ (tem, XWINDOW (minibuf_window)->contents)
      && EQ (buffer, Fother_buffer (buffer, Qnil, Qnil)))
    return Qnil;

  /* Now there is no question: we can kill the buffer.  */

  /* Unlock this buffer's file, if it is locked.  */
  unlock_buffer (b);

  kill_buffer_processes (buffer);
  kill_buffer_xwidgets (buffer);

  /* Killing buffer processes may run sentinels which may have killed
     our buffer.  */
  if (!BUFFER_LIVE_P (b))
    return Qt;

  /* These may run Lisp code and into infinite loops (if someone
     insisted on circular lists) so allow quitting here.  */
  frames_discard_buffer (buffer);

  clear_charpos_cache (b);

  tem = Vinhibit_quit;
  Vinhibit_quit = Qt;
  /* Once the buffer is removed from Vbuffer_alist, its undo_list field is
     not traced by the GC in the same way.  So set it to nil early.  */
  bset_undo_list (b, Qnil);
  /* Remove the buffer from the list of all buffers.  */
  Vbuffer_alist = Fdelq (Frassq (buffer, Vbuffer_alist), Vbuffer_alist);
  /* If replace_buffer_in_windows didn't do its job fix that now.  */
  replace_buffer_in_windows_safely (buffer);
  Vinhibit_quit = tem;

  if (b->base_buffer)
    {
      INTERVAL i;
      /* Unchain all markers that belong to this indirect buffer.
	 Don't unchain the markers that belong to the base buffer
	 or its other indirect buffers.  */
      struct Lisp_Marker **mp = &BUF_MARKERS (b);
      while ((m = *mp))
	{
	  if (m->buffer == b)
	    {
	      m->buffer = NULL;
	      *mp = m->next;
	    }
	  else
	    mp = &m->next;
	}
      /* Intervals should be owned by the base buffer (Bug#16502).  */
      i = buffer_intervals (b);
      if (i)
	{
	  Lisp_Object owner;
	  XSETBUFFER (owner, b->base_buffer);
	  set_interval_object (i, owner);
	}
    }
  else
    {
      /* Unchain all markers of this buffer and its indirect buffers.
	 and leave them pointing nowhere.  */
      for (m = BUF_MARKERS (b); m; )
	{
	  struct Lisp_Marker *next = m->next;
	  m->buffer = 0;
	  m->next = NULL;
	  m = next;
	}
      BUF_MARKERS (b) = NULL;
      set_buffer_intervals (b, NULL);

      /* Perhaps we should explicitly free the interval tree here...  */
    }
  delete_all_overlays (b);
  free_buffer_overlays (b);

  /* Reset the local variables, so that this buffer's local values
     won't be protected from GC.  They would be protected
     if they happened to remain cached in their symbols.
     This gets rid of them for certain.  */
  reset_buffer_local_variables (b, 1);

  bset_name (b, Qnil);

  block_input ();
  if (b->base_buffer)
    {
      /* Notify our base buffer that we don't share the text anymore.  */
      eassert (b->indirections == -1);
      b->base_buffer->indirections--;
      eassert (b->base_buffer->indirections >= 0);
      /* Make sure that we wasn't confused.  */
      eassert (b->window_count == -1);
    }
  else
    {
      /* Make sure that no one shows us.  */
      eassert (b->window_count == 0);
      /* No one shares our buffer text, can free it.  */
      free_buffer_text (b);
    }

  if (b->newline_cache)
    {
      free_region_cache (b->newline_cache);
      b->newline_cache = 0;
    }
  if (b->width_run_cache)
    {
      free_region_cache (b->width_run_cache);
      b->width_run_cache = 0;
    }
  if (b->bidi_paragraph_cache)
    {
      free_region_cache (b->bidi_paragraph_cache);
      b->bidi_paragraph_cache = 0;
    }
  bset_width_table (b, Qnil);
  unblock_input ();

  run_buffer_list_update_hook (b);

  return Qt;
}

/* Move association for BUFFER to the front of buffer (a)lists.  Since
   we do this each time BUFFER is selected visibly, the more recently
   selected buffers are always closer to the front of those lists.  This
   means that other_buffer is more likely to choose a relevant buffer.

   Note that this moves BUFFER to the front of the buffer lists of the
   selected frame even if BUFFER is not shown there.  If BUFFER is not
   shown in the selected frame, consider the present behavior a feature.
   `select-window' gets this right since it shows BUFFER in the selected
   window when calling us.  */

void
record_buffer (Lisp_Object buffer)
{
  Lisp_Object aelt, aelt_cons, tem;
  register struct frame *f = XFRAME (selected_frame);

  CHECK_BUFFER (buffer);

  /* Update Vbuffer_alist (we know that it has an entry for BUFFER).
     Don't allow quitting since this might leave the buffer list in an
     inconsistent state.  */
  tem = Vinhibit_quit;
  Vinhibit_quit = Qt;
  aelt = Frassq (buffer, Vbuffer_alist);
  aelt_cons = Fmemq (aelt, Vbuffer_alist);
  Vbuffer_alist = Fdelq (aelt, Vbuffer_alist);
  XSETCDR (aelt_cons, Vbuffer_alist);
  Vbuffer_alist = aelt_cons;
  Vinhibit_quit = tem;

  /* Update buffer list of selected frame.  */
  fset_buffer_list (f, Fcons (buffer, Fdelq (buffer, f->buffer_list)));
  fset_buried_buffer_list (f, Fdelq (buffer, f->buried_buffer_list));

  run_buffer_list_update_hook (XBUFFER (buffer));
}


/* Move BUFFER to the end of the buffer (a)lists.  Do nothing if the
   buffer is killed.  For the selected frame's buffer list this moves
   BUFFER to its end even if it was never shown in that frame.  If
   this happens we have a feature, hence `bury-buffer-internal' should be
   called only when BUFFER was shown in the selected frame.  */

DEFUN ("bury-buffer-internal", Fbury_buffer_internal, Sbury_buffer_internal,
       1, 1, 0,
       doc: /* Move BUFFER to the end of the buffer list.  */)
  (Lisp_Object buffer)
{
  Lisp_Object aelt, aelt_cons, tem;
  register struct frame *f = XFRAME (selected_frame);

  CHECK_BUFFER (buffer);

  /* Update Vbuffer_alist (we know that it has an entry for BUFFER).
     Don't allow quitting since this might leave the buffer list in an
     inconsistent state.  */
  tem = Vinhibit_quit;
  Vinhibit_quit = Qt;
  aelt = Frassq (buffer, Vbuffer_alist);
  aelt_cons = Fmemq (aelt, Vbuffer_alist);
  Vbuffer_alist = Fdelq (aelt, Vbuffer_alist);
  XSETCDR (aelt_cons, Qnil);
  Vbuffer_alist = nconc2 (Vbuffer_alist, aelt_cons);
  Vinhibit_quit = tem;

  /* Update buffer lists of selected frame.  */
  fset_buffer_list (f, Fdelq (buffer, f->buffer_list));
  fset_buried_buffer_list
    (f, Fcons (buffer, Fdelq (buffer, f->buried_buffer_list)));

  run_buffer_list_update_hook (XBUFFER (buffer));

  return Qnil;
}

DEFUN ("set-buffer-major-mode", Fset_buffer_major_mode, Sset_buffer_major_mode, 1, 1, 0,
       doc: /* Set an appropriate major mode for BUFFER.
For the *scratch* buffer, use `initial-major-mode', otherwise choose a mode
according to the default value of `major-mode'.
Use this function before selecting the buffer, since it may need to inspect
the current buffer's major mode.  */)
  (Lisp_Object buffer)
{
  Lisp_Object function;

  CHECK_BUFFER (buffer);

  if (!BUFFER_LIVE_P (XBUFFER (buffer)))
    error ("Attempt to set major mode for a dead buffer");

  if (strcmp (SSDATA (BVAR (XBUFFER (buffer), name)), "*scratch*") == 0)
    function = find_symbol_value (XSYMBOL (intern ("initial-major-mode")), NULL);
  else
    {
      function = BVAR (&buffer_slot_defaults, major_mode);
      if (NILP (function)
	  && NILP (Fget (BVAR (current_buffer, major_mode), Qmode_class)))
	function = BVAR (current_buffer, major_mode);
    }

  if (NILP (function)) /* If function is `fundamental-mode', allow it to run
                          so that `run-mode-hooks' and thus
                          `hack-local-variables' get run. */
    return Qnil;

  specpdl_ref count = SPECPDL_INDEX ();

  /* To select a nonfundamental mode,
     select the buffer temporarily and then call the mode function.  */

  record_unwind_current_buffer ();

  Fset_buffer (buffer);
  call0 (function);

  return unbind_to (count, Qnil);
}

DEFUN ("current-buffer", Fcurrent_buffer, Scurrent_buffer, 0, 0, 0,
       doc: /* Return the current buffer as a Lisp object.  */)
  (void)
{
  register Lisp_Object buf;
  XSETBUFFER (buf, current_buffer);
  return buf;
}

void
set_buffer_internal (struct buffer *new_buf)
{
  Lisp_Object tail;
  struct buffer *old_buf = current_buffer;
  BUFFER_CHECK_INDIRECTION (new_buf);

#ifdef USE_MMAP_FOR_BUFFERS
  if (new_buf->text->beg == NULL)
    enlarge_buffer_text (new_buf, 0);
#endif /* USE_MMAP_FOR_BUFFERS */

  if (new_buf == old_buf)
    return;
  current_buffer = new_buf;
  last_known_column_point = -1; /* Invalidate indentation cache.  */

  /* Set base's undo list to child's.  */
  if (old_buf)
    {
      if (old_buf->base_buffer)
	bset_undo_list (old_buf->base_buffer, BVAR (old_buf, undo_list));

      /* Backgrounds old markers.  */
      record_buffer_markers (old_buf);
    }

  /* Set child's undo list to base's.  */
  if (current_buffer->base_buffer)
    bset_undo_list (current_buffer, BVAR (current_buffer->base_buffer, undo_list));

  /* Foregrounds new markers.  */
  fetch_buffer_markers (current_buffer);

  /* Perform context switching blv_update. Afterwards, no C variables
     will reflect OLD_BUF's view.
  */
  if (old_buf)
    {
      tail = BVAR (old_buf, local_var_alist);
      FOR_EACH_TAIL_SAFE (tail)
	{
	  Lisp_Object var = XCAR (XCAR (tail));
	  switch_buffer_local_context (XSYMBOL (var), current_buffer);
	}
    }

  /* Intersection of OLD_BUF and NEW_BUF blv's switched.  Now do rest
     of NEW_BUF's blv's.  */
  tail = BVAR (current_buffer, local_var_alist);
  FOR_EACH_TAIL_SAFE (tail)
    {
      Lisp_Object var = XCAR (XCAR (tail));
      switch_buffer_local_context (XSYMBOL (var), current_buffer);
    }
}

/* Switch to buffer B temporarily for redisplay purposes.
   This avoids certain things that don't need to be done within redisplay.  */

void
set_buffer_temp (struct buffer *b)
{
  register struct buffer *old_buf;

  if (current_buffer == b)
    return;

  old_buf = current_buffer;
  current_buffer = b;

  /* If the old current buffer has markers to record PT, BEGV and ZV
     when it is not current, update them now.  */
  record_buffer_markers (old_buf);

  /* If the new current buffer has markers to record PT, BEGV and ZV
     when it is not current, fetch them now.  */
  fetch_buffer_markers (b);
}

DEFUN ("set-buffer", Fset_buffer, Sset_buffer, 1, 1, 0,
       doc: /* Make buffer BUFFER-OR-NAME current for editing operations.
BUFFER-OR-NAME may be a buffer or the name of an existing buffer.
See also `with-current-buffer' when you want to make a buffer current
temporarily.  This function does not display the buffer, so its effect
ends when the current command terminates.  Use `switch-to-buffer' or
`pop-to-buffer' to switch buffers permanently.
The return value is the buffer made current.  */)
  (register Lisp_Object buffer_or_name)
{
  register Lisp_Object buffer;
  buffer = Fget_buffer (buffer_or_name);
  if (NILP (buffer))
    nsberror (buffer_or_name);
  if (!BUFFER_LIVE_P (XBUFFER (buffer)))
    error ("Selecting deleted buffer");
  set_buffer_internal (XBUFFER (buffer));
  return buffer;
}

void
restore_buffer (Lisp_Object buffer_or_name)
{
  Fset_buffer (buffer_or_name);
}

/* Set the current buffer to BUFFER provided if it is alive.  */

void
set_buffer_if_live (Lisp_Object buffer)
{
  if (BUFFER_LIVE_P (XBUFFER (buffer)))
    set_buffer_internal (XBUFFER (buffer));
}

DEFUN ("barf-if-buffer-read-only", Fbarf_if_buffer_read_only,
				   Sbarf_if_buffer_read_only, 0, 1, 0,
       doc: /* Signal a `buffer-read-only' error if the current buffer is read-only.
If the text under POSITION (which defaults to point) has the
`inhibit-read-only' text property set, the error will not be raised.  */)
  (Lisp_Object position)
{
  if (NILP (position))
    XSETFASTINT (position, PT);
  else
    CHECK_FIXNUM (position);

  if (!NILP (BVAR (current_buffer, read_only))
      && NILP (Vinhibit_read_only)
      && NILP (Fget_text_property (position, Qinhibit_read_only, Qnil)))
    xsignal1 (Qbuffer_read_only, Fcurrent_buffer ());
  return Qnil;
}

DEFUN ("erase-buffer", Ferase_buffer, Serase_buffer, 0, 0, "*",
       doc: /* Delete the entire contents of the current buffer.
Any narrowing restriction in effect (see `narrow-to-region') is removed,
so the buffer is truly empty after this.  */)
  (void)
{
  Fwiden ();

  del_range (BEG, Z);

  current_buffer->last_window_start = 1;
  /* Prevent warnings, or suspension of auto saving, that would happen
     if future size is less than past size.  Use of erase-buffer
     implies that the future text is not really related to the past text.  */
  XSETFASTINT (BVAR (current_buffer, save_length), 0);
  bset_bidi_display_reordering (current_buffer, Qnil);
  return Qnil;
}

void
validate_region (Lisp_Object *b, Lisp_Object *e)
{
  EMACS_INT beg = fix_position (*b), end = fix_position (*e);

  if (end < beg)
    {
      EMACS_INT tem = beg;  beg = end;  end = tem;
    }

  if (!(BEGV <= beg && end <= ZV))
    args_out_of_range_3 (Fcurrent_buffer (), *b, *e);

  *b = make_fixnum (beg);
  *e = make_fixnum (end);
}

/* Advance BYTE_POS up to a character boundary
   and return the adjusted position.  */

ptrdiff_t
advance_to_char_boundary (ptrdiff_t byte_pos)
{
  int c;

  if (byte_pos == BEG)
    /* Beginning of buffer is always a character boundary.  */
    return BEG;

  c = FETCH_BYTE (byte_pos);
  if (!CHAR_HEAD_P (c))
    {
      /* We should advance BYTE_POS only when C is a constituent of a
         multibyte sequence.  */
      ptrdiff_t orig_byte_pos = byte_pos;

      do
	{
	  byte_pos--;
	  c = FETCH_BYTE (byte_pos);
	}
      while (!CHAR_HEAD_P (c) && byte_pos > BEG);
      byte_pos += next_char_len (byte_pos);
      if (byte_pos < orig_byte_pos)
	byte_pos = orig_byte_pos;
      /* If C is a constituent of a multibyte sequence, BYTE_POS was
         surely advance to the correct character boundary.  If C is
         not, BYTE_POS was unchanged.  */
    }

  return byte_pos;
}

static void
swap_buffer_overlays (struct buffer *buffer, struct buffer *other)
{
  struct itree_node *node;

  ITREE_FOREACH (node, buffer->overlays, PTRDIFF_MIN, PTRDIFF_MAX, ASCENDING)
    XOVERLAY (node->data)->buffer = other;

  ITREE_FOREACH (node, other->overlays, PTRDIFF_MIN, PTRDIFF_MAX, ASCENDING)
    XOVERLAY (node->data)->buffer = buffer;

  /* Swap the interval trees. */
  void *tmp = buffer->overlays;
  buffer->overlays = other->overlays;
  other->overlays = tmp;
}

DEFUN ("buffer-swap-text", Fbuffer_swap_text, Sbuffer_swap_text,
       1, 1, 0,
       doc: /* Swap the text between current buffer and BUFFER.
Using this function from `save-excursion' might produce surprising
results, see Info node `(elisp)Swapping Text'.  */)
  (Lisp_Object buffer)
{
  struct buffer *other_buffer;
  CHECK_BUFFER (buffer);
  other_buffer = XBUFFER (buffer);

  if (!BUFFER_LIVE_P (other_buffer))
    error ("Cannot swap a dead buffer's text");

  /* Actually, it probably works just fine.
   * if (other_buffer == current_buffer)
   *   error ("Cannot swap a buffer's text with itself"); */

  /* Actually, this may be workable as well, tho probably only if they're
     *both* indirect.  */
  if (other_buffer->base_buffer
      || current_buffer->base_buffer)
    error ("Cannot swap indirect buffers's text");

  { /* This is probably harder to make work.  */
    Lisp_Object tail, other;
    FOR_EACH_LIVE_BUFFER (tail, other)
      if (XBUFFER (other)->base_buffer == other_buffer
	  || XBUFFER (other)->base_buffer == current_buffer)
	error ("One of the buffers to swap has indirect buffers");
  }

#define swapfield(field, type) \
  do {							\
    type tmp##field = other_buffer->field;		\
    other_buffer->field = current_buffer->field;	\
    current_buffer->field = tmp##field;			\
  } while (0)
#define swapfield_(field, type) \
  do {							\
    type tmp##field = BVAR (other_buffer, field);		\
    bset_##field (other_buffer, BVAR (current_buffer, field));	\
    bset_##field (current_buffer, tmp##field);			\
  } while (0)

  swapfield (own_text, struct buffer_text);
  eassert (current_buffer->text == &current_buffer->own_text);
  eassert (other_buffer->text == &other_buffer->own_text);
#ifdef REL_ALLOC
  r_alloc_reset_variable ((void **) &current_buffer->own_text.beg,
			  (void **) &other_buffer->own_text.beg);
  r_alloc_reset_variable ((void **) &other_buffer->own_text.beg,
			  (void **) &current_buffer->own_text.beg);
#endif /* REL_ALLOC */

  swapfield (pt, ptrdiff_t);
  swapfield (pt_byte, ptrdiff_t);
  swapfield (begv, ptrdiff_t);
  swapfield (begv_byte, ptrdiff_t);
  swapfield (zv, ptrdiff_t);
  swapfield (zv_byte, ptrdiff_t);
  eassert (!current_buffer->base_buffer);
  eassert (!other_buffer->base_buffer);
  swapfield (indirections, ptrdiff_t);
  current_buffer->clip_changed = 1;	other_buffer->clip_changed = 1;
  swapfield (newline_cache, struct region_cache *);
  swapfield (width_run_cache, struct region_cache *);
  swapfield (bidi_paragraph_cache, struct region_cache *);
  current_buffer->prevent_redisplay_optimizations_p = 1;
  other_buffer->prevent_redisplay_optimizations_p = 1;
  swapfield_ (undo_list, Lisp_Object);
  swapfield_ (mark, Lisp_Object);
  swapfield_ (mark_active, Lisp_Object); /* Belongs with the `mark'.  */
  swapfield_ (enable_multibyte_characters, Lisp_Object);
  swapfield_ (bidi_display_reordering, Lisp_Object);
  swapfield_ (bidi_paragraph_direction, Lisp_Object);
  swapfield_ (bidi_paragraph_separate_re, Lisp_Object);
  swapfield_ (bidi_paragraph_start_re, Lisp_Object);
  /* FIXME: Not sure what we should do with these *_marker fields.
     Hopefully they're just nil anyway.  */
  swapfield_ (pt_marker, Lisp_Object);
  swapfield_ (begv_marker, Lisp_Object);
  swapfield_ (zv_marker, Lisp_Object);
  bset_point_before_scroll (current_buffer, Qnil);
  bset_point_before_scroll (other_buffer, Qnil);

  modiff_incr (&current_buffer->text->modiff);
  modiff_incr (&other_buffer->text->modiff);
  modiff_incr (&current_buffer->text->chars_modiff);
  modiff_incr (&other_buffer->text->chars_modiff);
  modiff_incr (&current_buffer->text->overlay_modiff);
  modiff_incr (&other_buffer->text->overlay_modiff);
  current_buffer->text->beg_unchanged = current_buffer->text->gpt;
  current_buffer->text->end_unchanged = current_buffer->text->gpt;
  other_buffer->text->beg_unchanged = other_buffer->text->gpt;
  other_buffer->text->end_unchanged = other_buffer->text->gpt;
  swap_buffer_overlays (current_buffer, other_buffer);
  {
    struct Lisp_Marker *m;
    for (m = BUF_MARKERS (current_buffer); m; m = m->next)
      if (m->buffer == other_buffer)
	m->buffer = current_buffer;
      else
	/* Since there's no indirect buffer in sight, markers on
	   BUF_MARKERS(buf) should either be for `buf' or dead.  */
	eassert (!m->buffer);
    for (m = BUF_MARKERS (other_buffer); m; m = m->next)
      if (m->buffer == current_buffer)
	m->buffer = other_buffer;
      else
	/* Since there's no indirect buffer in sight, markers on
	   BUF_MARKERS(buf) should either be for `buf' or dead.  */
	eassert (!m->buffer);
  }
  { /* Some of the C code expects that both window markers of a
       live window points to that window's buffer.  So since we
       just swapped the markers between the two buffers, we need
       to undo the effect of this swap for window markers.  */
    Lisp_Object w = selected_window, ws = Qnil;
    Lisp_Object buf1, buf2;
    XSETBUFFER (buf1, current_buffer); XSETBUFFER (buf2, other_buffer);

    while (NILP (Fmemq (w, ws)))
      {
	ws = Fcons (w, ws);
	if (MARKERP (XWINDOW (w)->pointm)
	    && (EQ (XWINDOW (w)->contents, buf1)
		|| EQ (XWINDOW (w)->contents, buf2)))
	  Fset_marker (XWINDOW (w)->pointm,
		       make_fixnum
		       (BUF_BEGV (XBUFFER (XWINDOW (w)->contents))),
		       XWINDOW (w)->contents);
	/* Blindly copied from pointm part.  */
	if (MARKERP (XWINDOW (w)->old_pointm)
	    && (EQ (XWINDOW (w)->contents, buf1)
		|| EQ (XWINDOW (w)->contents, buf2)))
	  Fset_marker (XWINDOW (w)->old_pointm,
		       make_fixnum
		       (BUF_BEGV (XBUFFER (XWINDOW (w)->contents))),
		       XWINDOW (w)->contents);
	if (MARKERP (XWINDOW (w)->start)
	    && (EQ (XWINDOW (w)->contents, buf1)
		|| EQ (XWINDOW (w)->contents, buf2)))
	  Fset_marker (XWINDOW (w)->start,
		       make_fixnum
		       (XBUFFER (XWINDOW (w)->contents)->last_window_start),
		       XWINDOW (w)->contents);
	w = Fnext_window (w, Qt, Qt);
      }
  }

  if (current_buffer->text->intervals)
    (eassert (EQ (current_buffer->text->intervals->up.obj, buffer)),
     XSETBUFFER (current_buffer->text->intervals->up.obj, current_buffer));
  if (other_buffer->text->intervals)
    (eassert (EQ (other_buffer->text->intervals->up.obj, Fcurrent_buffer ())),
     XSETBUFFER (other_buffer->text->intervals->up.obj, other_buffer));

  return Qnil;
}

DEFUN ("set-buffer-multibyte", Fset_buffer_multibyte, Sset_buffer_multibyte,
       1, 1, 0,
       doc: /* Set the multibyte flag of the current buffer to FLAG.
If FLAG is t, this makes the buffer a multibyte buffer.
If FLAG is nil, this makes the buffer a single-byte buffer.
In these cases, the buffer contents remain unchanged as a sequence of
bytes but the contents viewed as characters do change.
If FLAG is `to', this makes the buffer a multibyte buffer by changing
all eight-bit bytes to eight-bit characters.
If the multibyte flag was really changed, undo information of the
current buffer is cleared.  */)
  (Lisp_Object flag)
{
  struct Lisp_Marker *tail, *markers;
  Lisp_Object btail, other;
  ptrdiff_t begv, zv;
  bool narrowed = (BEG != BEGV || Z != ZV);
  bool modified_p = !NILP (Fbuffer_modified_p (Qnil));
  Lisp_Object old_undo = BVAR (current_buffer, undo_list);

  if (current_buffer->base_buffer)
    error ("Cannot do `set-buffer-multibyte' on an indirect buffer");

  /* Do nothing if nothing actually changes.  */
  if (NILP (flag) == NILP (BVAR (current_buffer, enable_multibyte_characters)))
    return flag;

  /* Don't record these buffer changes.  We will put a special undo entry
     instead.  */
  bset_undo_list (current_buffer, Qt);

  /* If the cached position is for this buffer, clear it out.  */
  clear_charpos_cache (current_buffer);

  if (NILP (flag))
    begv = BEGV_BYTE, zv = ZV_BYTE;
  else
    begv = BEGV, zv = ZV;

  if (narrowed)
    error ("Changing multibyteness in a narrowed buffer");

  invalidate_buffer_caches (current_buffer, BEGV, ZV);

  if (NILP (flag))
    {
      ptrdiff_t pos, stop;
      unsigned char *p;

      /* Do this first, so it can use CHAR_TO_BYTE
	 to calculate the old correspondences.  */
      set_intervals_multibyte (false);
      set_overlays_multibyte (false);

      bset_enable_multibyte_characters (current_buffer, Qnil);

      Z = Z_BYTE;
      BEGV = BEGV_BYTE;
      ZV = ZV_BYTE;
      GPT = GPT_BYTE;
      TEMP_SET_PT_BOTH (PT_BYTE, PT_BYTE);


      for (tail = BUF_MARKERS (current_buffer); tail; tail = tail->next)
	tail->charpos = tail->bytepos;

      /* Convert multibyte form of 8-bit characters to unibyte.  */
      pos = BEG;
      stop = GPT;
      p = BEG_ADDR;
      while (1)
	{
	  if (pos == stop)
	    {
	      if (pos == Z)
		break;
	      p = GAP_END_ADDR;
	      stop = Z;
	    }
	  if (ASCII_CHAR_P (*p))
	    p++, pos++;
	  else if (CHAR_BYTE8_HEAD_P (*p))
	    {
	      int bytes, c = string_char_and_length (p, &bytes);
	      /* Delete all bytes for this 8-bit character but the
		 last one, and change the last one to the character
		 code.  */
	      bytes--;
	      del_range_2 (pos, pos, pos + bytes, pos + bytes, 0);
	      p = GAP_END_ADDR;
	      *p++ = c;
	      pos++;
	      if (begv > pos)
		begv -= bytes;
	      if (zv > pos)
		zv -= bytes;
	      stop = Z;
	    }
	  else
	    {
	      int bytes = BYTES_BY_CHAR_HEAD (*p);
	      p += bytes, pos += bytes;
	    }
	}
    }
  else
    {
      ptrdiff_t pt = PT;
      ptrdiff_t pos, stop;
      unsigned char *p, *pend;

      /* Be sure not to have a multibyte sequence striding over the GAP.
	 Ex: We change this: "...abc\302 _GAP_ \241def..."
	     to: "...abc _GAP_ \302\241def..."  */

      if (EQ (flag, Qt)
	  && GPT_BYTE > 1 && GPT_BYTE < Z_BYTE
	  && !CHAR_HEAD_P (*(GAP_END_ADDR)))
	{
	  unsigned char *q = GAP_BEG_ADDR - 1;

	  while (!CHAR_HEAD_P (*q) && q > BEG_ADDR) q--;
	  if (LEADING_CODE_P (*q))
	    {
	      ptrdiff_t new_gpt = GPT_BYTE - (GAP_BEG_ADDR - q);

	      move_gap (new_gpt, new_gpt);
	    }
	}

      /* Make the buffer contents valid as multibyte by converting
	 8-bit characters to multibyte form.  */
      pos = BEG;
      stop = GPT;
      p = BEG_ADDR;
      pend = GAP_BEG_ADDR;
      while (1)
	{
	  int bytes;

	  if (pos == stop)
	    {
	      if (pos == Z)
		break;
	      p = GAP_END_ADDR;
	      pend = Z_ADDR;
	      stop = Z;
	    }

	  if (ASCII_CHAR_P (*p))
	    p++, pos++;
	  else if (EQ (flag, Qt)
		   && 0 < (bytes = multibyte_length (p, pend, true, false)))
	    p += bytes, pos += bytes;
	  else
	    {
	      unsigned char tmp[MAX_MULTIBYTE_LENGTH];
	      int c;

	      c = BYTE8_TO_CHAR (*p);
	      bytes = CHAR_STRING (c, tmp);
	      *p = tmp[0];
	      TEMP_SET_PT_BOTH (pos + 1, pos + 1);
	      bytes--;
	      insert_1_both ((char *) tmp + 1, bytes, bytes, 1, 0, 0);
	      /* Now the gap is after the just inserted data.  */
	      pos = GPT;
	      p = GAP_END_ADDR;
	      if (pos <= begv)
		begv += bytes;
	      if (pos <= zv)
		zv += bytes;
	      if (pos <= pt)
		pt += bytes;
	      pend = Z_ADDR;
	      stop = Z;
	    }
	}

      if (pt != PT)
	TEMP_SET_PT (pt);

      /* Do this first, so that chars_in_text asks the right question.
	 set_intervals_multibyte needs it too.  */
      bset_enable_multibyte_characters (current_buffer, Qt);

      GPT_BYTE = advance_to_char_boundary (GPT_BYTE);
      GPT = chars_in_text (BEG_ADDR, GPT_BYTE - BEG_BYTE) + BEG;

      Z = chars_in_text (GAP_END_ADDR, Z_BYTE - GPT_BYTE) + GPT;

      BEGV_BYTE = advance_to_char_boundary (BEGV_BYTE);
      if (BEGV_BYTE > GPT_BYTE)
	BEGV = chars_in_text (GAP_END_ADDR, BEGV_BYTE - GPT_BYTE) + GPT;
      else
	BEGV = chars_in_text (BEG_ADDR, BEGV_BYTE - BEG_BYTE) + BEG;

      ZV_BYTE = advance_to_char_boundary (ZV_BYTE);
      if (ZV_BYTE > GPT_BYTE)
	ZV = chars_in_text (GAP_END_ADDR, ZV_BYTE - GPT_BYTE) + GPT;
      else
	ZV = chars_in_text (BEG_ADDR, ZV_BYTE - BEG_BYTE) + BEG;

      {
	ptrdiff_t byte = advance_to_char_boundary (PT_BYTE);
	ptrdiff_t position;

	if (byte > GPT_BYTE)
	  position = chars_in_text (GAP_END_ADDR, byte - GPT_BYTE) + GPT;
	else
	  position = chars_in_text (BEG_ADDR, byte - BEG_BYTE) + BEG;
	TEMP_SET_PT_BOTH (position, byte);
      }

      tail = markers = BUF_MARKERS (current_buffer);

      /* This prevents BYTE_TO_CHAR (that is, buf_bytepos_to_charpos) from
	 getting confused by the markers that have not yet been updated.
	 It is also a signal that it should never create a marker.  */
      BUF_MARKERS (current_buffer) = NULL;

      for (; tail; tail = tail->next)
	{
	  tail->bytepos = advance_to_char_boundary (tail->bytepos);
	  tail->charpos = BYTE_TO_CHAR (tail->bytepos);
	}

      /* Make sure no markers were put on the chain
	 while the chain value was incorrect.  */
      if (BUF_MARKERS (current_buffer))
	emacs_abort ();

      BUF_MARKERS (current_buffer) = markers;

      /* Do this last, so it can calculate the new correspondences
	 between chars and bytes.  */
      /* FIXME: Is it worth the trouble, really?  Couldn't we just throw
         away all the text-properties instead of trying to guess how
         to adjust them?  AFAICT the result is not reliable anyway.  */
      set_intervals_multibyte (true);
      set_overlays_multibyte (true);
    }

  if (!EQ (old_undo, Qt))
    {
      /* Represent all the above changes by a special undo entry.  */
      bset_undo_list (current_buffer,
		      Fcons (list3 (Qapply,
				    intern ("set-buffer-multibyte"),
				    NILP (flag) ? Qt : Qnil),
			     old_undo));
    }

  current_buffer->prevent_redisplay_optimizations_p = 1;

  /* If buffer is shown in a window, let redisplay consider other windows.  */
  if (buffer_window_count (current_buffer))
    windows_or_buffers_changed = 10;

  /* Copy this buffer's new multibyte status
     into all of its indirect buffers.  */
  FOR_EACH_LIVE_BUFFER (btail, other)
    {
      struct buffer *o = XBUFFER (other);
      if (o->base_buffer == current_buffer && BUFFER_LIVE_P (o))
	{
	  BVAR (o, enable_multibyte_characters)
	    = BVAR (current_buffer, enable_multibyte_characters);
	  o->prevent_redisplay_optimizations_p = true;
	}
    }

  /* Restore the modifiedness of the buffer.  */
  if (!modified_p && !NILP (Fbuffer_modified_p (Qnil)))
    Fset_buffer_modified_p (Qnil);

  /* Update coding systems of this buffer's process (if any).  */
  {
    Lisp_Object process;

    process = Fget_buffer_process (Fcurrent_buffer ());
    if (PROCESSP (process))
      setup_process_coding_systems (process);
  }

  return flag;
}

DEFUN ("kill-all-local-variables", Fkill_all_local_variables,
       Skill_all_local_variables, 0, 1, 0,
       doc: /* Switch to Fundamental mode by killing current buffer's local variables.
Most local variable bindings are eliminated so that the default values
become effective once more.  Also, the syntax table is set from
`standard-syntax-table', the local keymap is set to nil,
and the abbrev table from `fundamental-mode-abbrev-table'.
This function also forces redisplay of the mode line.

Every function to select a new major mode starts by
calling this function.

As a special exception, local variables whose names have a non-nil
`permanent-local' property are not eliminated by this function.  If
the optional KILL-PERMANENT argument is non-nil, clear out these local
variables, too.

The first thing this function does is run
the normal hook `change-major-mode-hook'.  */)
  (Lisp_Object kill_permanent)
{
  run_hook (Qchange_major_mode_hook);
  reset_buffer_local_variables (current_buffer, !NILP (kill_permanent));
  /* Force mode-line redisplay.  Useful here because all major mode
     commands call this function.  */
  bset_update_mode_line (current_buffer);

  return Qnil;
}

/* Find all the overlays in the current buffer that overlap the range
   [BEG, END).

   If EMPTY is true, include empty overlays in that range and also at
   END, provided END denotes the position at the end of the accessible
   part of the buffer.

   If TRAILING is true, include overlays that begin at END, provided
   END denotes the position at the end of the accessible part of the
   buffer.

   Return the number found, and store them in a vector in *VEC_PTR.
   Store in *LEN_PTR the size allocated for the vector.
   Store in *NEXT_PTR the next position after POS where an overlay starts,
     or ZV if there are no more overlays.
   NEXT_PTR may be 0, meaning don't store that info.

   *VEC_PTR and *LEN_PTR should contain a valid vector and size
   when this function is called.

   If EXTEND, make the vector bigger if necessary.  If not, never
   extend the vector, and store only as many overlays as will fit.
   But still return the total number of overlays.
*/

static ptrdiff_t
overlays_in (ptrdiff_t beg, ptrdiff_t end, bool extend,
	     Lisp_Object **vec_ptr, ptrdiff_t *len_ptr,
	     bool empty, bool trailing,
             ptrdiff_t *next_ptr)
{
  ptrdiff_t idx = 0;
  ptrdiff_t len = *len_ptr;
  ptrdiff_t next = ZV;
  Lisp_Object *vec = *vec_ptr;
  struct itree_node *node;

  /* Extend the search range if overlays beginning at ZV are
     wanted.  */
  ptrdiff_t search_end = ZV;
  if (end >= ZV && (empty || trailing))
    ++search_end;

  ITREE_FOREACH (node, current_buffer->overlays, beg, search_end,
                 ASCENDING)
    {
      if (node->begin > end)
        {
          next = min (next, node->begin);
          break;
        }
      else if (node->begin == end)
        {
          next = node->begin;
          if ((!empty || end < ZV) && beg < end)
            break;
          if (empty && node->begin != node->end)
            continue;
        }

      if (!empty && node->begin == node->end)
        continue;

      if (extend && idx == len)
        {
          vec = xpalloc (vec, len_ptr, 1, OVERLAY_COUNT_MAX,
                         sizeof *vec);
          *vec_ptr = vec;
          len = *len_ptr;
        }
      if (idx < len)
        vec[idx] = node->data;
      /* Keep counting overlays even if we can't return them all.  */
      idx++;
    }
  if (next_ptr)
    *next_ptr = next ? next : ZV;

  return idx;
}

/* Find all non-empty overlays in the current buffer that contain
   position POS.

   See overlays_in for the meaning of the arguments.
  */

ptrdiff_t
overlays_at (ptrdiff_t pos, bool extend,
             Lisp_Object **vec_ptr, ptrdiff_t *len_ptr,
             ptrdiff_t *next_ptr)
{
  return overlays_in (pos, pos + 1, extend, vec_ptr, len_ptr,
		      false, true, next_ptr);
}

ptrdiff_t
next_overlay_change (ptrdiff_t pos)
{
  ptrdiff_t next = ZV;
  struct itree_node *node;

  ITREE_FOREACH (node, current_buffer->overlays, pos, next, ASCENDING)
    {
      if (node->begin > pos)
        {
          /* If we reach this branch, node->begin must be the least upper bound
             of pos, because the search is limited to [pos,next) . */
          eassert (node->begin < next);
          next = node->begin;
          break;
        }
      else if (node->begin < node->end && node->end < next)
        {
          next = node->end;
          ITREE_FOREACH_NARROW (pos, next);
        }
    }

  return next;
}

ptrdiff_t
previous_overlay_change (ptrdiff_t pos)
{
  struct itree_node *node;
  ptrdiff_t prev = BEGV;

  ITREE_FOREACH (node, current_buffer->overlays, prev, pos, DESCENDING)
    {
      if (node->end < pos)
        prev = node->end;
      else
        prev = max (prev, node->begin);
      ITREE_FOREACH_NARROW (prev, pos);
    }

  return prev;
}

/* Return true if there exists an overlay with a non-nil
   `mouse-face' property overlapping OVERLAY.  */

bool
mouse_face_overlay_overlaps (Lisp_Object overlay)
{
  ptrdiff_t start = OVERLAY_START (overlay);
  ptrdiff_t end = OVERLAY_END (overlay);
  Lisp_Object tem;
  struct itree_node *node;

  ITREE_FOREACH (node, current_buffer->overlays,
                 start, min (end, ZV) + 1,
                 ASCENDING)
    {
      if (node->begin < end && node->end > start
          && node->begin < node->end
          && !EQ (node->data, overlay)
          && (tem = Foverlay_get (overlay, Qmouse_face),
	      !NILP (tem)))
	return true;
    }
  return false;
}

/* Return the value of the 'display-line-numbers-disable' property at
   EOB, if there's an overlay at ZV with a non-nil value of that property.  */
bool
disable_line_numbers_overlay_at_eob (void)
{
  Lisp_Object tem = Qnil;
  struct itree_node *node;

  ITREE_FOREACH (node, current_buffer->overlays, ZV, ZV, ASCENDING)
    {
      if ((tem = Foverlay_get (node->data, Qdisplay_line_numbers_disable),
	   !NILP (tem)))
	return true;
    }
  return false;
}

/* Fast function to just test if we're at an overlay boundary.

   Returns true if some overlay starts or ends (or both) at POS,
*/
bool
overlay_touches_p (ptrdiff_t pos)
{
  struct itree_node *node;

  /* We need to find overlays ending in pos, as well as empty ones at
     pos. */
  ITREE_FOREACH (node, current_buffer->overlays, pos - 1, pos + 1, DESCENDING)
    if (node->begin == pos || node->end == pos)
      return true;
  return false;
}

int
compare_overlays (const void *v1, const void *v2)
{
  const struct sortvec *s1 = v1;
  const struct sortvec *s2 = v2;
  /* Return 1 if s1 should take precedence, -1 if v2 should take precedence,
     and 0 if they're equal.  */
  if (s1->priority != s2->priority)
    return s1->priority < s2->priority ? -1 : 1;
  /* If the priority is equal, give precedence to the one not covered by the
     other.  If neither covers the other, obey spriority.  */
  else if (s1->beg < s2->beg)
    return (s1->end < s2->end && s1->spriority > s2->spriority ? 1 : -1);
  else if (s1->beg > s2->beg)
    return (s1->end > s2->end && s1->spriority < s2->spriority ? -1 : 1);
  else if (s1->end != s2->end)
    return s2->end < s1->end ? -1 : 1;
  else if (s1->spriority != s2->spriority)
    return (s1->spriority < s2->spriority ? -1 : 1);
  else if (EQ (s1->overlay, s2->overlay))
    return 0;
  else
    /* Avoid the non-determinism of qsort by choosing an arbitrary ordering
       between "equal" overlays.  The result can still change between
       invocations of Emacs, but it won't change in the middle of
       `find_field' (bug#6830).  */
    return XLI (s1->overlay) < XLI (s2->overlay) ? -1 : 1;
}

void
make_sortvec_item (struct sortvec *item, Lisp_Object overlay)
{
  Lisp_Object tem;
  /* This overlay is good and counts: put it into sortvec.  */
  item->overlay = overlay;
  item->beg = OVERLAY_START (overlay);
  item->end = OVERLAY_END (overlay);
  tem = Foverlay_get (overlay, Qpriority);
  if (NILP (tem))
    {
      item->priority = 0;
      item->spriority = 0;
    }
  else if (FIXNUMP (tem))
    {
      item->priority = XFIXNUM (tem);
      item->spriority = 0;
    }
  else if (CONSP (tem))
    {
      Lisp_Object car = XCAR (tem);
      Lisp_Object cdr = XCDR (tem);
      item->priority  = FIXNUMP (car) ? XFIXNUM (car) : 0;
      item->spriority = FIXNUMP (cdr) ? XFIXNUM (cdr) : 0;
    }
}
/* Sort an array of overlays by priority.  The array is modified in place.
   The return value is the new size; this may be smaller than the original
   size if some of the overlays were invalid or were window-specific.  */
ptrdiff_t
sort_overlays (Lisp_Object *overlay_vec, ptrdiff_t noverlays, struct window *w)
{
  ptrdiff_t i, j;
  USE_SAFE_ALLOCA;
  struct sortvec *sortvec;

  SAFE_NALLOCA (sortvec, 1, noverlays);

  /* Put the valid and relevant overlays into sortvec.  */

  for (i = 0, j = 0; i < noverlays; i++)
    {
      Lisp_Object overlay;

      overlay = overlay_vec[i];
      if (OVERLAYP (overlay)
	  && OVERLAY_START (overlay) > 0
	  && OVERLAY_END (overlay) > 0)
	{
          /* If we're interested in a specific window, then ignore
             overlays that are limited to some other window.  */
          if (w && !overlay_matches_window (w, overlay))
            continue;
          make_sortvec_item (sortvec + j, overlay);
	  j++;
	}
    }
  noverlays = j;

  /* Sort the overlays into the proper order: increasing priority.  */

  if (noverlays > 1)
    qsort (sortvec, noverlays, sizeof (struct sortvec), compare_overlays);

  for (i = 0; i < noverlays; i++)
    overlay_vec[i] = sortvec[i].overlay;

  SAFE_FREE ();
  return (noverlays);
}

struct sortstr
{
  Lisp_Object string, string2;
  ptrdiff_t size;
  EMACS_INT priority;
};

struct sortstrlist
{
  struct sortstr *buf;	/* An array that expands as needed; never freed.  */
  ptrdiff_t size;	/* Allocated length of that array.  */
  ptrdiff_t used;	/* How much of the array is currently in use.  */
  ptrdiff_t bytes;	/* Total length of the strings in buf.  */
};

/* Buffers for storing information about the overlays touching a given
   position.  These could be automatic variables in overlay_strings, but
   it's more efficient to hold onto the memory instead of repeatedly
   allocating and freeing it.  */
static struct sortstrlist overlay_heads, overlay_tails;
static unsigned char *overlay_str_buf;

/* Allocated length of overlay_str_buf.  */
static ptrdiff_t overlay_str_len;

/* A comparison function suitable for passing to qsort.  */
static int
cmp_for_strings (const void *as1, const void *as2)
{
  struct sortstr const *s1 = as1;
  struct sortstr const *s2 = as2;
  if (s1->size != s2->size)
    return s2->size < s1->size ? -1 : 1;
  if (s1->priority != s2->priority)
    return s1->priority < s2->priority ? -1 : 1;
  return 0;
}

static void
record_overlay_string (struct sortstrlist *ssl, Lisp_Object str,
		       Lisp_Object str2, Lisp_Object pri, ptrdiff_t size)
{
  ptrdiff_t nbytes;

  if (ssl->used == ssl->size)
    ssl->buf = xpalloc (ssl->buf, &ssl->size, 5, -1, sizeof *ssl->buf);
  ssl->buf[ssl->used].string = str;
  ssl->buf[ssl->used].string2 = str2;
  ssl->buf[ssl->used].size = size;
  ssl->buf[ssl->used].priority = (FIXNUMP (pri) ? XFIXNUM (pri) : 0);
  ssl->used++;

  if (NILP (BVAR (current_buffer, enable_multibyte_characters)))
    nbytes = SCHARS (str);
  else if (!STRING_MULTIBYTE (str))
    nbytes = count_size_as_multibyte (SDATA (str),
				      SBYTES (str));
  else
    nbytes = SBYTES (str);

  if (ckd_add (&nbytes, nbytes, ssl->bytes))
    memory_full (SIZE_MAX);
  ssl->bytes = nbytes;

  if (STRINGP (str2))
    {
      if (NILP (BVAR (current_buffer, enable_multibyte_characters)))
	nbytes = SCHARS (str2);
      else if (!STRING_MULTIBYTE (str2))
	nbytes = count_size_as_multibyte (SDATA (str2),
					  SBYTES (str2));
      else
	nbytes = SBYTES (str2);

      if (ckd_add (&nbytes, nbytes, ssl->bytes))
	memory_full (SIZE_MAX);
      ssl->bytes = nbytes;
    }
}

/* Concatenate the strings associated with overlays that begin or end
   at POS, ignoring overlays that are specific to windows other than W.
   The strings are concatenated in the appropriate order: shorter
   overlays nest inside longer ones, and higher priority inside lower.
   Normally all of the after-strings come first, but zero-sized
   overlays have their after-strings ride along with the
   before-strings because it would look strange to print them
   inside-out.

   Returns the concatenated string's length, and return the pointer to
   that string via PSTR, if that variable is non-NULL.  The storage of
   the concatenated strings may be overwritten by subsequent calls.  */

ptrdiff_t
overlay_strings (ptrdiff_t pos, struct window *w, unsigned char **pstr)
{
  bool multibyte = !NILP (BVAR (current_buffer, enable_multibyte_characters));
  struct itree_node *node;

  overlay_heads.used = overlay_heads.bytes = 0;
  overlay_tails.used = overlay_tails.bytes = 0;

  ITREE_FOREACH (node, current_buffer->overlays, pos - 1, pos + 1, DESCENDING)
    {
      Lisp_Object overlay = node->data;
      eassert (OVERLAYP (overlay));

      ptrdiff_t startpos = node->begin;
      ptrdiff_t endpos = node->end;

      if (endpos != pos && startpos != pos)
	continue;
      Lisp_Object window = Foverlay_get (overlay, Qwindow);
      if (WINDOWP (window) && XWINDOW (window) != w)
	continue;
      Lisp_Object str;

      if (startpos == pos
	  && (str = Foverlay_get (overlay, Qbefore_string), STRINGP (str)))
	record_overlay_string (&overlay_heads, str,
			       (startpos == endpos
				? Foverlay_get (overlay, Qafter_string)
				: Qnil),
			       Foverlay_get (overlay, Qpriority),
			       endpos - startpos);
      else if (endpos == pos
	  && (str = Foverlay_get (overlay, Qafter_string), STRINGP (str)))
	record_overlay_string (&overlay_tails, str, Qnil,
			       Foverlay_get (overlay, Qpriority),
			       endpos - startpos);
    }

  if (overlay_tails.used > 1)
    qsort (overlay_tails.buf, overlay_tails.used, sizeof (struct sortstr),
	   cmp_for_strings);
  if (overlay_heads.used > 1)
    qsort (overlay_heads.buf, overlay_heads.used, sizeof (struct sortstr),
	   cmp_for_strings);
  if (overlay_heads.bytes || overlay_tails.bytes)
    {
      Lisp_Object tem;
      unsigned char *p;
      ptrdiff_t total;

      if (ckd_add (&total, overlay_heads.bytes, overlay_tails.bytes))
	memory_full (SIZE_MAX);
      if (total > overlay_str_len)
	overlay_str_buf = xpalloc (overlay_str_buf, &overlay_str_len,
				   total - overlay_str_len, -1, 1);

      p = overlay_str_buf;
      for (ptrdiff_t i = overlay_tails.used; --i >= 0;)
	{
	  ptrdiff_t nbytes;
	  tem = overlay_tails.buf[i].string;
	  nbytes = copy_text (SDATA (tem), p,
			      SBYTES (tem),
			      STRING_MULTIBYTE (tem), multibyte);
	  p += nbytes;
	}
      for (ptrdiff_t i = 0; i < overlay_heads.used; ++i)
	{
	  ptrdiff_t nbytes;
	  tem = overlay_heads.buf[i].string;
	  nbytes = copy_text (SDATA (tem), p,
			      SBYTES (tem),
			      STRING_MULTIBYTE (tem), multibyte);
	  p += nbytes;
	  tem = overlay_heads.buf[i].string2;
	  if (STRINGP (tem))
	    {
	      nbytes = copy_text (SDATA (tem), p,
				  SBYTES (tem),
				  STRING_MULTIBYTE (tem), multibyte);
	      p += nbytes;
	    }
	}
      if (p != overlay_str_buf + total)
	emacs_abort ();
      if (pstr)
	*pstr = overlay_str_buf;
      return total;
    }
  return 0;
}

void
adjust_overlays_for_insert (ptrdiff_t pos, ptrdiff_t length, bool before_markers)
{
  if (!current_buffer->indirections)
    itree_insert_gap (current_buffer->overlays, pos, length, before_markers);
  else
    {
      struct buffer *base = current_buffer->base_buffer
                            ? current_buffer->base_buffer
                            : current_buffer;
      Lisp_Object tail, other;
      itree_insert_gap (base->overlays, pos, length, before_markers);
      FOR_EACH_LIVE_BUFFER (tail, other)
        if (XBUFFER (other)->base_buffer == base)
	  itree_insert_gap (XBUFFER (other)->overlays, pos, length,
			    before_markers);
    }
}

static void
adjust_overlays_for_delete_in_buffer (struct buffer * buf,
                                      ptrdiff_t pos, ptrdiff_t length)
{
  Lisp_Object hit_list = Qnil;
  struct itree_node *node;

  /* Ideally, the evaporate check would be done directly within
     `itree_delete_gap`, but that code isn't supposed to know about overlays,
     only about `itree_node`s, so it would break an abstraction boundary.  */
  itree_delete_gap (buf->overlays, pos, length);

  /* Delete any zero-sized overlays at position POS, if the `evaporate'
     property is set.  */

  ITREE_FOREACH (node, buf->overlays, pos, pos, ASCENDING)
    {
      if (node->end == pos && node->begin == pos
          && !NILP (Foverlay_get (node->data, Qevaporate)))
        hit_list = Fcons (node->data, hit_list);
    }

  for (; CONSP (hit_list); hit_list = XCDR (hit_list))
    Fdelete_overlay (XCAR (hit_list));
}

void
adjust_overlays_for_delete (ptrdiff_t pos, ptrdiff_t length)
{
  if (!current_buffer->indirections)
    adjust_overlays_for_delete_in_buffer (current_buffer, pos, length);
  else
    {
      struct buffer *base = current_buffer->base_buffer
                            ? current_buffer->base_buffer
                            : current_buffer;
      Lisp_Object tail, other;
      adjust_overlays_for_delete_in_buffer (base, pos, length);
      FOR_EACH_LIVE_BUFFER (tail, other)
        if (XBUFFER (other)->base_buffer == base)
          adjust_overlays_for_delete_in_buffer (XBUFFER (other), pos, length);
    }
}

DEFUN ("overlayp", Foverlayp, Soverlayp, 1, 1, 0,
       doc: /* Return t if OBJECT is an overlay.  */)
  (Lisp_Object object)
{
  return (OVERLAYP (object) ? Qt : Qnil);
}

DEFUN ("make-overlay", Fmake_overlay, Smake_overlay, 2, 5, 0,
       doc: /* Create a new overlay with range BEG to END in BUFFER and return it.
If omitted, BUFFER defaults to the current buffer.
BEG and END may be integers or markers.
The fourth arg FRONT-ADVANCE, if non-nil, makes the marker
for the front of the overlay advance when text is inserted there
\(which means the text *is not* included in the overlay).
The fifth arg REAR-ADVANCE, if non-nil, makes the marker
for the rear of the overlay advance when text is inserted there
\(which means the text *is* included in the overlay).  */)
  (Lisp_Object beg, Lisp_Object end, Lisp_Object buffer,
   Lisp_Object front_advance, Lisp_Object rear_advance)
{
  Lisp_Object ov;
  struct buffer *b;

  if (NILP (buffer))
    XSETBUFFER (buffer, current_buffer);
  else
    CHECK_BUFFER (buffer);

  b = XBUFFER (buffer);
  if (!BUFFER_LIVE_P (b))
    error ("Attempt to create overlay in a dead buffer");

  if (MARKERP (beg) && !EQ (Fmarker_buffer (beg), buffer))
    signal_error ("Marker points into wrong buffer", beg);
  if (MARKERP (end) && !EQ (Fmarker_buffer (end), buffer))
    signal_error ("Marker points into wrong buffer", end);

  CHECK_FIXNUM_COERCE_MARKER (beg);
  CHECK_FIXNUM_COERCE_MARKER (end);

  if (XFIXNUM (beg) > XFIXNUM (end))
    {
      Lisp_Object temp;
      temp = beg; beg = end; end = temp;
    }

  ptrdiff_t obeg = clip_to_bounds (BUF_BEG (b), XFIXNUM (beg), BUF_Z (b));
  ptrdiff_t oend = clip_to_bounds (obeg, XFIXNUM (end), BUF_Z (b));
  ov = build_overlay (!NILP (front_advance),
                      !NILP (rear_advance), Qnil);
  add_buffer_overlay (b, XOVERLAY (ov), obeg, oend);

  /* We don't need to redisplay the region covered by the overlay, because
     the overlay has no properties at the moment.  */

  return ov;
}

/* Mark a section of BUF as needing redisplay because of overlays changes.  */

static void
modify_overlay (struct buffer *buf, ptrdiff_t start, ptrdiff_t end)
{
  if (start > end)
    {
      ptrdiff_t temp = start;
      start = end;
      end = temp;
    }

  BUF_COMPUTE_UNCHANGED (buf, start, end);

  bset_redisplay (buf);

  modiff_incr (&BUF_OVERLAY_MODIFF (buf));
}

DEFUN ("move-overlay", Fmove_overlay, Smove_overlay, 3, 4, 0,
       doc: /* Set the endpoints of OVERLAY to BEG and END in BUFFER.
If BUFFER is omitted, leave OVERLAY in the same buffer it inhabits now.
If BUFFER is omitted, and OVERLAY is in no buffer, put it in the current
buffer.  */)
  (Lisp_Object overlay, Lisp_Object beg, Lisp_Object end, Lisp_Object buffer)
{
  struct buffer *b, *ob = 0;
  Lisp_Object obuffer;
  specpdl_ref count = SPECPDL_INDEX ();
  ptrdiff_t o_beg UNINIT, o_end UNINIT;

  CHECK_OVERLAY (overlay);
  if (NILP (buffer))
    buffer = Foverlay_buffer (overlay);
  if (NILP (buffer))
    XSETBUFFER (buffer, current_buffer);
  CHECK_BUFFER (buffer);

  if (NILP (Fbuffer_live_p (buffer)))
    error ("Attempt to move overlay to a dead buffer");

  if (MARKERP (beg) && !EQ (Fmarker_buffer (beg), buffer))
    signal_error ("Marker points into wrong buffer", beg);
  if (MARKERP (end) && !EQ (Fmarker_buffer (end), buffer))
    signal_error ("Marker points into wrong buffer", end);

  CHECK_FIXNUM_COERCE_MARKER (beg);
  CHECK_FIXNUM_COERCE_MARKER (end);

  if (XFIXNUM (beg) > XFIXNUM (end))
    {
      Lisp_Object temp;
      temp = beg; beg = end; end = temp;
    }

  specbind (Qinhibit_quit, Qt); /* FIXME: Why?  */

  obuffer = Foverlay_buffer (overlay);
  b = XBUFFER (buffer);

  ptrdiff_t n_beg = clip_to_bounds (BUF_BEG (b), XFIXNUM (beg), BUF_Z (b));
  ptrdiff_t n_end = clip_to_bounds (n_beg, XFIXNUM (end), BUF_Z (b));

  if (!NILP (obuffer))
    {
      ob = XBUFFER (obuffer);

      o_beg = OVERLAY_START (overlay);
      o_end = OVERLAY_END (overlay);
    }

  if (!EQ (buffer, obuffer))
    {
      if (!NILP (obuffer))
        remove_buffer_overlay (XBUFFER (obuffer), XOVERLAY (overlay));
      add_buffer_overlay (XBUFFER (buffer), XOVERLAY (overlay), n_beg, n_end);
    }
  else
    itree_node_set_region (b->overlays, XOVERLAY (overlay)->interval,
                              n_beg, n_end);

  /* If the overlay has changed buffers, do a thorough redisplay.  */
  if (!EQ (buffer, obuffer))
    {
      /* Redisplay where the overlay was.  */
      if (ob)
        modify_overlay (ob, o_beg, o_end);

      /* Redisplay where the overlay is going to be.  */
      modify_overlay (b, n_beg, n_end);
    }
  else
    /* Redisplay the area the overlay has just left, or just enclosed.  */
    {
      if (o_beg == n_beg)
	modify_overlay (b, o_end, n_end);
      else if (o_end == n_end)
	modify_overlay (b, o_beg, n_beg);
      else
	modify_overlay (b, min (o_beg, n_beg), max (o_end, n_end));
    }

  /* Delete the overlay if it is empty after clipping and has the
     evaporate property.  */
  if (n_beg == n_end && !NILP (Foverlay_get (overlay, Qevaporate)))
    { /* We used to call `Fdelete_overlay' here, but it causes problems:
         - At this stage, `overlay' is not included in its buffer's lists
           of overlays (the data-structure is in an inconsistent state),
           contrary to `Fdelete_overlay's assumptions.
         - Most of the work done by Fdelete_overlay has already been done
           here for other reasons.  */
      drop_overlay (XOVERLAY (overlay));
      return unbind_to (count, overlay);
    }

  return unbind_to (count, overlay);
}

DEFUN ("delete-overlay", Fdelete_overlay, Sdelete_overlay, 1, 1, 0,
       doc: /* Delete the overlay OVERLAY from its buffer.  */)
  (Lisp_Object overlay)
{
  struct buffer *b;
  specpdl_ref count = SPECPDL_INDEX ();

  CHECK_OVERLAY (overlay);

  b = OVERLAY_BUFFER (overlay);
  if (!b)
    return Qnil;

  specbind (Qinhibit_quit, Qt);

  drop_overlay (XOVERLAY (overlay));

  /* When deleting an overlay with before or after strings, turn off
     display optimizations for the affected buffer, on the basis that
     these strings may contain newlines.  This is easier to do than to
     check for that situation during redisplay.  */
  if (!windows_or_buffers_changed
      && (!NILP (Foverlay_get (overlay, Qbefore_string))
	  || !NILP (Foverlay_get (overlay, Qafter_string))))
    b->prevent_redisplay_optimizations_p = 1;

  return unbind_to (count, Qnil);
}

DEFUN ("delete-all-overlays", Fdelete_all_overlays, Sdelete_all_overlays, 0, 1, 0,
       doc: /* Delete all overlays of BUFFER.
BUFFER omitted or nil means delete all overlays of the current
buffer.  */)
  (Lisp_Object buffer)
{
  struct buffer *b = BUFFERP (buffer) ? XBUFFER (buffer) : current_buffer;
  delete_all_overlays (b);
  return Qnil;
}

/* Overlay dissection functions.  */

DEFUN ("overlay-start", Foverlay_start, Soverlay_start, 1, 1, 0,
       doc: /* Return the position at which OVERLAY starts.  */)
  (Lisp_Object overlay)
{
  CHECK_OVERLAY (overlay);
  if (!OVERLAY_BUFFER (overlay))
    return Qnil;

  return make_fixnum (OVERLAY_START (overlay));
}

DEFUN ("overlay-end", Foverlay_end, Soverlay_end, 1, 1, 0,
       doc: /* Return the position at which OVERLAY ends.  */)
  (Lisp_Object overlay)
{
  CHECK_OVERLAY (overlay);
  if (!OVERLAY_BUFFER (overlay))
    return Qnil;

  return make_fixnum (OVERLAY_END (overlay));
}

DEFUN ("overlay-buffer", Foverlay_buffer, Soverlay_buffer, 1, 1, 0,
       doc: /* Return the buffer OVERLAY belongs to.
Return nil if OVERLAY has been deleted.  */)
  (Lisp_Object overlay)
{
  Lisp_Object buffer;

  CHECK_OVERLAY (overlay);

  if (!OVERLAY_BUFFER (overlay))
    return Qnil;

  XSETBUFFER (buffer, OVERLAY_BUFFER (overlay));

  return buffer;
}

DEFUN ("overlay-properties", Foverlay_properties, Soverlay_properties, 1, 1, 0,
       doc: /* Return a list of the properties on OVERLAY.
This is a copy of OVERLAY's plist; modifying its conses has no effect on
OVERLAY.  */)
  (Lisp_Object overlay)
{
  CHECK_OVERLAY (overlay);

  return Fcopy_sequence (OVERLAY_PLIST (overlay));
}


DEFUN ("overlays-at", Foverlays_at, Soverlays_at, 1, 2, 0,
       doc: /* Return a list of the overlays that contain the character at POS.
If SORTED is non-nil, then sort them by decreasing priority.

Zero-length overlays that start and stop at POS are not included in
the return value.  Instead use `overlays-in' if those overlays are of
interest.  */)
  (Lisp_Object pos, Lisp_Object sorted)
{
  ptrdiff_t len, noverlays;
  Lisp_Object *overlay_vec;
  Lisp_Object result;

  CHECK_FIXNUM_COERCE_MARKER (pos);

  if (!buffer_has_overlays ())
    return Qnil;

  len = 10;
  /* We can't use alloca here because overlays_at can call xrealloc.  */
  overlay_vec = xmalloc (len * sizeof *overlay_vec);

  /* Put all the overlays we want in a vector in overlay_vec.
     Store the length in len.  */
  noverlays = overlays_at (XFIXNUM (pos), true, &overlay_vec, &len, NULL);

  if (!NILP (sorted))
    noverlays = sort_overlays (overlay_vec, noverlays,
			       WINDOWP (sorted) ? XWINDOW (sorted) : NULL);

  /* Make a list of them all.  */
  result = Flist (noverlays, overlay_vec);

  /* The doc string says the list should be in decreasing order of
     priority, so we reverse the list, because sort_overlays sorts in
     the increasing order of priority.  */
  if (!NILP (sorted))
    result = Fnreverse (result);

  xfree (overlay_vec);
  return result;
}

DEFUN ("overlays-in", Foverlays_in, Soverlays_in, 2, 2, 0,
       doc: /* Return a list of the overlays that overlap the region BEG ... END.
Overlap means that at least one character is contained within the overlay
and also contained within the specified region.

Empty overlays are included in the result if they are located at BEG,
between BEG and END, or at END provided END denotes the position at the
end of the accessible part of the buffer.

The resulting list of overlays is in an arbitrary unpredictable order.  */)
  (Lisp_Object beg, Lisp_Object end)
{
  ptrdiff_t len, noverlays;
  Lisp_Object *overlay_vec;
  Lisp_Object result;

  CHECK_FIXNUM_COERCE_MARKER (beg);
  CHECK_FIXNUM_COERCE_MARKER (end);

  if (!buffer_has_overlays ())
    return Qnil;

  len = 10;
  overlay_vec = xmalloc (len * sizeof *overlay_vec);

  /* Put all the overlays we want in a vector in overlay_vec.
     Store the length in len.  */
  noverlays = overlays_in (XFIXNUM (beg), XFIXNUM (end), 1, &overlay_vec, &len,
                           true, false, NULL);

  /* Make a list of them all.  */
  result = Flist (noverlays, overlay_vec);

  xfree (overlay_vec);
  return result;
}

DEFUN ("next-overlay-change", Fnext_overlay_change, Snext_overlay_change,
       1, 1, 0,
       doc: /* Return the next position after POS where an overlay starts or ends.
If there are no overlay boundaries from POS to (point-max),
the value is (point-max).  */)
  (Lisp_Object pos)
{
  CHECK_FIXNUM_COERCE_MARKER (pos);

  if (!buffer_has_overlays ())
    return make_fixnum (ZV);

  return make_fixnum (next_overlay_change (XFIXNUM (pos)));
}

DEFUN ("previous-overlay-change", Fprevious_overlay_change,
       Sprevious_overlay_change, 1, 1, 0,
       doc: /* Return the previous position before POS where an overlay starts or ends.
If there are no overlay boundaries from (point-min) to POS,
the value is (point-min).  */)
  (Lisp_Object pos)
{

  CHECK_FIXNUM_COERCE_MARKER (pos);

  if (!buffer_has_overlays ())
    return make_fixnum (BEGV);

  return make_fixnum (previous_overlay_change (XFIXNUM (pos)));
}

/* These functions are for debugging overlays.  */

DEFUN ("overlay-lists", Foverlay_lists, Soverlay_lists, 0, 0, 0,
       doc: /* Return a list giving all the overlays of the current buffer.

For backward compatibility, the value is actually a list that
holds another list; the overlays are in the inner list.
The list you get is a copy, so that changing it has no effect.
However, the overlays you get are the real objects that the buffer uses. */)
  (void)
{
  Lisp_Object overlays = Qnil;
  struct itree_node *node;

  ITREE_FOREACH (node, current_buffer->overlays, BEG, Z, DESCENDING)
    overlays = Fcons (node->data, overlays);

  return Fcons (overlays, Qnil);
}

DEFUN ("overlay-recenter", Foverlay_recenter, Soverlay_recenter, 1, 1, 0,
       doc: /* Recenter the overlays of the current buffer around position POS.
That makes overlay lookup faster for positions near POS (but perhaps slower
for positions far away from POS).

Since Emacs 29.1, this function is a no-op, because the implementation
of overlays changed and their lookup is now fast regardless of their
position in the buffer.  In particular, this function no longer affects
the value returned by `overlay-lists'.  */)
  (Lisp_Object pos)
{
  CHECK_FIXNUM_COERCE_MARKER (pos);
  /* Noop */
  return Qnil;
}

DEFUN ("overlay-get", Foverlay_get, Soverlay_get, 2, 2, 0,
       doc: /* Get the property of overlay OVERLAY with property name PROP.  */)
  (Lisp_Object overlay, Lisp_Object prop)
{
  CHECK_OVERLAY (overlay);
  return lookup_char_property (XOVERLAY (overlay)->plist, prop, 0);
}

DEFUN ("overlay-put", Foverlay_put, Soverlay_put, 3, 3, 0,
       doc: /* Set one property of overlay OVERLAY: give property PROP value VALUE.
VALUE will be returned.*/)
  (Lisp_Object overlay, Lisp_Object prop, Lisp_Object value)
{
  Lisp_Object tail;
  struct buffer *b;
  bool changed;

  CHECK_OVERLAY (overlay);

  b = OVERLAY_BUFFER (overlay);

  for (tail = XOVERLAY (overlay)->plist;
       CONSP (tail) && CONSP (XCDR (tail));
       tail = XCDR (XCDR (tail)))
    if (EQ (XCAR (tail), prop))
      {
	changed = !EQ (XCAR (XCDR (tail)), value);
	XSETCAR (XCDR (tail), value);
	goto found;
      }
  /* It wasn't in the list, so add it to the front.  */
  changed = !NILP (value);
  set_overlay_plist
    (overlay, Fcons (prop, Fcons (value, XOVERLAY (overlay)->plist)));
 found:
  if (b)
    {
      if (changed)
	modify_overlay (b, OVERLAY_START (overlay),
                        OVERLAY_END (overlay));
      if (EQ (prop, Qevaporate) && !NILP (value)
	  && (OVERLAY_START (overlay)
              == OVERLAY_END (overlay)))
	Fdelete_overlay (overlay);
    }

  return value;
}

/* Subroutine of report_overlay_modification.  */

/* Lisp vector holding overlay hook functions to call.
   Vector elements come in pairs.
   Each even-index element is a list of hook functions.
   The following odd-index element is the overlay they came from.

   Before the buffer change, we fill in this vector
   as we call overlay hook functions.
   After the buffer change, we get the functions to call from this vector.
   This way we always call the same functions before and after the change.  */
static Lisp_Object last_overlay_modification_hooks;

/* Number of elements actually used in last_overlay_modification_hooks.  */
static ptrdiff_t last_overlay_modification_hooks_used;

/* Add one functionlist/overlay pair
   to the end of last_overlay_modification_hooks.  */

static void
add_overlay_mod_hooklist (Lisp_Object functionlist, Lisp_Object overlay)
{
  ptrdiff_t oldsize = ASIZE (last_overlay_modification_hooks);

  if (oldsize - 1 <= last_overlay_modification_hooks_used)
    last_overlay_modification_hooks =
      larger_vector (last_overlay_modification_hooks, 2, -1);
  ASET (last_overlay_modification_hooks, last_overlay_modification_hooks_used,
	functionlist); last_overlay_modification_hooks_used++;
  ASET (last_overlay_modification_hooks, last_overlay_modification_hooks_used,
	overlay);      last_overlay_modification_hooks_used++;
}

/* Run the modification-hooks of overlays that include
   any part of the text in START to END.
   If this change is an insertion, also
   run the insert-before-hooks of overlay starting at END,
   and the insert-after-hooks of overlay ending at START.

   This is called both before and after the modification.
   AFTER is true when we call after the modification.

   ARG1, ARG2, ARG3 are arguments to pass to the hook functions.
   When AFTER is nonzero, they are the start position,
   the position after the inserted new text,
   and the length of deleted or replaced old text.  */

void
report_overlay_modification (Lisp_Object start, Lisp_Object end, bool after,
			     Lisp_Object arg1, Lisp_Object arg2, Lisp_Object arg3)
{
  /* True if this change is an insertion.  */
  bool insertion = (after ? XFIXNAT (arg3) == 0 : EQ (start, end));

  /* We used to run the functions as soon as we found them and only register
     them in last_overlay_modification_hooks for the purpose of the `after'
     case.  But running elisp code as we traverse the list of overlays is
     painful because the list can be modified by the elisp code so we had to
     copy at several places.  We now simply do a read-only traversal that
     only collects the functions to run and we run them afterwards.  It's
     simpler, especially since all the code was already there.  -stef  */

  if (!after)
    {
      struct itree_node *node;
      EMACS_INT begin_arg = XFIXNUM (start);
      EMACS_INT end_arg = XFIXNUM (end);
      /* We are being called before a change.
	 Scan the overlays to find the functions to call.  */
      last_overlay_modification_hooks_used = 0;

      if (!current_buffer->overlays)
        return;
      ITREE_FOREACH (node, current_buffer->overlays,
                     begin_arg - (insertion ? 1 : 0),
                     end_arg   + (insertion ? 1 : 0),
                     ASCENDING)
	{
          Lisp_Object overlay = node->data;
	  ptrdiff_t obegin = OVERLAY_START (overlay);
	  ptrdiff_t oend = OVERLAY_END (overlay);

	  if (insertion && (begin_arg == obegin
			    || end_arg == obegin))
	    {
	      Lisp_Object prop = Foverlay_get (overlay, Qinsert_in_front_hooks);
	      if (!NILP (prop))
		add_overlay_mod_hooklist (prop, overlay);
	    }
	  if (insertion && (begin_arg == oend
			    || end_arg == oend))
	    {
	      Lisp_Object prop = Foverlay_get (overlay, Qinsert_behind_hooks);
	      if (!NILP (prop))
		add_overlay_mod_hooklist (prop, overlay);
	    }
	  /* Test for intersecting intervals.  This does the right thing
	     for both insertion and deletion.  */
	  if (end_arg > obegin && begin_arg < oend)
	    {
	      Lisp_Object prop = Foverlay_get (overlay, Qmodification_hooks);
	      if (!NILP (prop))
		add_overlay_mod_hooklist (prop, overlay);
	    }
	}
    }
  {
    /* Call the functions recorded in last_overlay_modification_hooks.
       First copy the vector contents, in case some of these hooks
       do subsequent modification of the buffer.  */
    ptrdiff_t size = last_overlay_modification_hooks_used;
    Lisp_Object *copy;

    USE_SAFE_ALLOCA;
    SAFE_ALLOCA_LISP (copy, size);
    memcpy (copy, XVECTOR (last_overlay_modification_hooks)->contents,
	    size * word_size);

    for (ptrdiff_t i = 0; i < size;)
      {
	Lisp_Object prop_i, overlay_i;
	prop_i = copy[i++];
	overlay_i = copy[i++];
	/* It is possible that the recorded overlay has been deleted
	   (which makes its markers' buffers be nil), or that (due to
	   some bug) it belongs to a different buffer.  Only run this
	   hook if the overlay belongs to the current buffer.  */
	if (OVERLAY_BUFFER (overlay_i) == current_buffer)
	  call_overlay_mod_hooks (prop_i, overlay_i, after, arg1, arg2, arg3);
      }

    SAFE_FREE ();
  }
}

static void
call_overlay_mod_hooks (Lisp_Object list, Lisp_Object overlay, bool after,
			Lisp_Object arg1, Lisp_Object arg2, Lisp_Object arg3)
{
  while (CONSP (list))
    {
      if (NILP (arg3))
	call4 (XCAR (list), overlay, after ? Qt : Qnil, arg1, arg2);
      else
	call5 (XCAR (list), overlay, after ? Qt : Qnil, arg1, arg2, arg3);
      list = XCDR (list);
    }
}

/* Note: WINDOWSNT implements this stuff on w32heap.c.  */
#if defined USE_MMAP_FOR_BUFFERS && !defined WINDOWSNT

#include <sys/mman.h>

#ifndef MAP_ANON
#ifdef MAP_ANONYMOUS
#define MAP_ANON MAP_ANONYMOUS
#else
#define MAP_ANON 0
#endif
#endif

#ifndef MAP_FAILED
#define MAP_FAILED ((void *) -1)
#endif

#if MAP_ANON == 0
#include <fcntl.h>
#endif


/* Memory is allocated in regions which are mapped using mmap(2).
   The current implementation lets the system select mapped
   addresses;  we're not using MAP_FIXED in general, except when
   trying to enlarge regions.

   Each mapped region starts with a mmap_region structure, the user
   area starts after that structure, aligned to MEM_ALIGN.

	+-----------------------+
	| struct mmap_info +	|
	| padding		|
	+-----------------------+
	| user data		|
	|			|
	|			|
	+-----------------------+  */

struct mmap_region
{
  /* User-specified size.  */
  size_t nbytes_specified;

  /* Number of bytes mapped */
  size_t nbytes_mapped;

  /* Pointer to the location holding the address of the memory
     allocated with the mmap'd block.  The variable actually points
     after this structure.  */
  void **var;

  /* Next and previous in list of all mmap'd regions.  */
  struct mmap_region *next, *prev;
};

/* Doubly-linked list of mmap'd regions.  */

static struct mmap_region *mmap_regions;

/* File descriptor for mmap.  If we don't have anonymous mapping,
   /dev/zero will be opened on it.  */

static int mmap_fd;

/* Page size on this system.  */

static int mmap_page_size;

/* 1 means mmap has been initialized.  */

static bool mmap_initialized_p;

/* Value is X rounded up to the next multiple of N.  */

#define ROUND(X, N)	(((X) + (N) - 1) / (N) * (N))

/* Size of mmap_region structure plus padding.  */

#define MMAP_REGION_STRUCT_SIZE	\
     ROUND (sizeof (struct mmap_region), MEM_ALIGN)

/* Given a pointer P to the start of the user-visible part of a mapped
   region, return a pointer to the start of the region.  */

#define MMAP_REGION(P) \
     ((struct mmap_region *) ((char *) (P) - MMAP_REGION_STRUCT_SIZE))

/* Given a pointer P to the start of a mapped region, return a pointer
   to the start of the user-visible part of the region.  */

#define MMAP_USER_AREA(P) \
     ((void *) ((char *) (P) + MMAP_REGION_STRUCT_SIZE))

#define MEM_ALIGN	sizeof (double)

/* Predicate returning true if part of the address range [START .. END]
   is currently mapped.  Used to prevent overwriting an existing
   memory mapping.

   Default is to conservatively assume the address range is occupied by
   something else.  This can be overridden by system configuration
   files if system-specific means to determine this exists.  */

#ifndef MMAP_ALLOCATED_P
#define MMAP_ALLOCATED_P(start, end) 1
#endif

/* Perform necessary initializations for the use of mmap.  */

static void
mmap_init (void)
{
#if MAP_ANON == 0
  /* The value of mmap_fd is initially 0 in temacs, and -1
     in a dumped Emacs.  */
  if (mmap_fd <= 0)
    {
      /* No anonymous mmap -- we need the file descriptor.  */
      mmap_fd = emacs_open_noquit ("/dev/zero", O_RDONLY, 0);
      if (mmap_fd == -1)
	fatal ("Cannot open /dev/zero: %s", emacs_strerror (errno));
    }
#endif /* MAP_ANON == 0 */

  if (mmap_initialized_p)
    return;
  mmap_initialized_p = 1;

#if MAP_ANON != 0
  mmap_fd = -1;
#endif

  mmap_page_size = getpagesize ();
}

/* Unmap a region.  P is a pointer to the start of the user-araa of
   the region.  */

static void
mmap_free_1 (struct mmap_region *r)
{
  if (r->next)
    r->next->prev = r->prev;
  if (r->prev)
    r->prev->next = r->next;
  else
    mmap_regions = r->next;

  if (munmap (r, r->nbytes_mapped) == -1)
    fprintf (stderr, "munmap: %s\n", emacs_strerror (errno));
}

/* Enlarge region R by NPAGES pages.  NPAGES < 0 means shrink R.
   Value is true if successful.  */

static bool
mmap_enlarge (struct mmap_region *r, int npages)
{
  char *region_end = (char *) r + r->nbytes_mapped;
  size_t nbytes;
  bool success = 0;

  if (npages < 0)
    {
      /* Unmap pages at the end of the region.  */
      nbytes = - npages * mmap_page_size;
      if (munmap (region_end - nbytes, nbytes) == -1)
	fprintf (stderr, "munmap: %s\n", emacs_strerror (errno));
      else
	{
	  r->nbytes_mapped -= nbytes;
	  success = 1;
	}
    }
  else if (npages > 0)
    {
      nbytes = npages * mmap_page_size;

      /* Try to map additional pages at the end of the region.  We
	 cannot do this if the address range is already occupied by
	 something else because mmap deletes any previous mapping.
	 I'm not sure this is worth doing, let's see.  */
      if (!MMAP_ALLOCATED_P (region_end, region_end + nbytes))
	{
	  void *p;

	  p = mmap (region_end, nbytes, PROT_READ | PROT_WRITE,
		    MAP_ANON | MAP_PRIVATE | MAP_FIXED, mmap_fd, 0);
	  if (p == MAP_FAILED)
	    ; /* fprintf (stderr, "mmap: %s\n", emacs_strerror (errno)); */
	  else if (p != region_end)
	    {
	      /* Kernels are free to choose a different address.  In
		 that case, unmap what we've mapped above; we have
		 no use for it.  */
	      if (munmap (p, nbytes) == -1)
		fprintf (stderr, "munmap: %s\n", emacs_strerror (errno));
	    }
	  else
	    {
	      r->nbytes_mapped += nbytes;
	      success = 1;
	    }
	}
    }

  return success;
}

/* Allocate a block of storage large enough to hold NBYTES bytes of
   data.  A pointer to the data is returned in *VAR.  VAR is thus the
   address of some variable which will use the data area.

   The allocation of 0 bytes is valid.

   If we can't allocate the necessary memory, set *VAR to null, and
   return null.  */

static void *
mmap_alloc (void **var, size_t nbytes)
{
  void *p;
  size_t map;

  mmap_init ();

  map = ROUND (nbytes + MMAP_REGION_STRUCT_SIZE, mmap_page_size);
  p = mmap (NULL, map, PROT_READ | PROT_WRITE, MAP_ANON | MAP_PRIVATE,
	    mmap_fd, 0);

  if (p == MAP_FAILED)
    {
      if (errno != ENOMEM)
	fprintf (stderr, "mmap: %s\n", emacs_strerror (errno));
      p = NULL;
    }
  else
    {
      struct mmap_region *r = p;

      r->nbytes_specified = nbytes;
      r->nbytes_mapped = map;
      r->var = var;
      r->prev = NULL;
      r->next = mmap_regions;
      if (r->next)
	r->next->prev = r;
      mmap_regions = r;

      p = MMAP_USER_AREA (p);
    }

  return *var = p;
}

/* Free a block of relocatable storage whose data is pointed to by
   PTR.  Store 0 in *PTR to show there's no block allocated.  */

static void
mmap_free (void **var)
{
  mmap_init ();

  if (*var)
    {
      mmap_free_1 (MMAP_REGION (*var));
      *var = NULL;
    }
}

/* Given a pointer at address VAR to data allocated with mmap_alloc,
   resize it to size NBYTES.  Change *VAR to reflect the new block,
   and return this value.  If more memory cannot be allocated, then
   leave *VAR unchanged, and return null.  */

static void *
mmap_realloc (void **var, size_t nbytes)
{
  void *result;

  mmap_init ();

  if (*var == NULL)
    result = mmap_alloc (var, nbytes);
  else if (nbytes == 0)
    {
      mmap_free (var);
      result = mmap_alloc (var, nbytes);
    }
  else
    {
      struct mmap_region *r = MMAP_REGION (*var);
      size_t room = r->nbytes_mapped - MMAP_REGION_STRUCT_SIZE;

      if (room < nbytes)
	{
	  /* Must enlarge.  */
	  void *old_ptr = *var;

	  /* Try to map additional pages at the end of the region.
	     If that fails, allocate a new region,  copy data
	     from the old region, then free it.  */
	  if (mmap_enlarge (r, (ROUND (nbytes - room, mmap_page_size)
				/ mmap_page_size)))
	    {
	      r->nbytes_specified = nbytes;
	      *var = result = old_ptr;
	    }
	  else if (mmap_alloc (var, nbytes))
	    {
	      memcpy (*var, old_ptr, r->nbytes_specified);
	      mmap_free_1 (MMAP_REGION (old_ptr));
	      result = *var;
	      r = MMAP_REGION (result);
	      r->nbytes_specified = nbytes;
	    }
	  else
	    {
	      *var = old_ptr;
	      result = NULL;
	    }
	}
      else if (room - nbytes >= mmap_page_size)
	{
	  /* Shrinking by at least a page.  Let's give some
	     memory back to the system.

	     The extra parens are to make the division happens first,
	     on positive values, so we know it will round towards
	     zero.  */
	  mmap_enlarge (r, - ((room - nbytes) / mmap_page_size));
	  result = *var;
	  r->nbytes_specified = nbytes;
	}
      else
	{
	  /* Leave it alone.  */
	  result = *var;
	  r->nbytes_specified = nbytes;
	}
    }

  return result;
}

#endif /* USE_MMAP_FOR_BUFFERS */

/* Allocate NBYTES bytes for buffer B's text buffer.  */

static void
alloc_buffer_text (struct buffer *b, ptrdiff_t nbytes)
{
  void *p;

  block_input ();
#if defined USE_MMAP_FOR_BUFFERS
  p = mmap_alloc ((void **) &b->text->beg, nbytes);
#elif defined REL_ALLOC
  p = r_alloc ((void **) &b->text->beg, nbytes);
#else
  p = xmalloc (nbytes);
#endif

  if (p == NULL)
    {
      unblock_input ();
      memory_full (nbytes);
    }

  b->text->beg = p;
  unblock_input ();
}

/* Enlarge buffer B's text buffer by DELTA bytes.  DELTA < 0 means
   shrink it.  */

void
enlarge_buffer_text (struct buffer *b, ptrdiff_t delta)
{
  block_input ();
  void *p;
  unsigned char *old_beg = b->text->beg;
  ptrdiff_t old_nbytes =
    BUF_Z_BYTE (b) - BUF_BEG_BYTE (b) + BUF_GAP_SIZE (b) + 1;
  ptrdiff_t new_nbytes = old_nbytes + delta;

  if (pdumper_object_p (old_beg))
    b->text->beg = NULL;
  else
    old_beg = NULL;

#if defined USE_MMAP_FOR_BUFFERS
  p = mmap_realloc ((void **) &b->text->beg, new_nbytes);
#elif defined REL_ALLOC
  p = r_re_alloc ((void **) &b->text->beg, new_nbytes);
#else
  p = xrealloc (b->text->beg, new_nbytes);
#endif
  __lsan_ignore_object (p);

  if (p == NULL)
    {
      if (old_beg)
        b->text->beg = old_beg;
      unblock_input ();
      memory_full (new_nbytes);
    }

  if (old_beg)
    memcpy (p, old_beg, min (old_nbytes, new_nbytes));

  BUF_BEG_ADDR (b) = p;
  unblock_input ();
}

static void
free_buffer_text (struct buffer *b)
{
  block_input ();

  if (!pdumper_object_p (b->text->beg))
    {
#if defined USE_MMAP_FOR_BUFFERS
      mmap_free ((void **) &b->text->beg);
#elif defined REL_ALLOC
      r_alloc_free ((void **) &b->text->beg);
#else
      xfree (b->text->beg);
#endif
    }

  BUF_BEG_ADDR (b) = NULL;
  unblock_input ();
}

void
init_buffer_once (void)
{
  int idx;

  /* Items flagged permanent get an explicit permanent-local property
     added in bindings.el, for clarity.  */
  PDUMPER_REMEMBER_SCALAR (buffer_permanent_local_flags);
  memset (buffer_permanent_local_flags, 0, sizeof buffer_permanent_local_flags);

  /* By virtue of being a struct buffer, buffer_slot_map is a
     natural map of slots to the following values:

     -1, a private slot whose value does not admit user mangling by
     special logic in data.c.

     0, a slot without a user-exposed Lisp variable.

     Within interval [1, MAX_PER_BUFFER_VARS), slot's index in the
     per-buffer `local_flags` array.
  */
  memset (&buffer_slot_map, 0, sizeof buffer_slot_map);
  bset_filename (&buffer_slot_map, make_fixnum (-1));
  bset_directory (&buffer_slot_map, make_fixnum (-1));
  bset_backed_up (&buffer_slot_map, make_fixnum (-1));
  bset_save_length (&buffer_slot_map, make_fixnum (-1));
  bset_auto_save_file_name (&buffer_slot_map, make_fixnum (-1));
  bset_read_only (&buffer_slot_map, make_fixnum (-1));
  bset_major_mode (&buffer_slot_map, make_fixnum (-1));
  bset_local_minor_modes (&buffer_slot_map, make_fixnum (-1));
  bset_mode_name (&buffer_slot_map, make_fixnum (-1));
  bset_undo_list (&buffer_slot_map, make_fixnum (-1));
  bset_mark_active (&buffer_slot_map, make_fixnum (-1));
  bset_point_before_scroll (&buffer_slot_map, make_fixnum (-1));
  bset_file_truename (&buffer_slot_map, make_fixnum (-1));
  bset_invisibility_spec (&buffer_slot_map, make_fixnum (-1));
  bset_last_selected_window (&buffer_slot_map, make_fixnum (-1));
  bset_file_format (&buffer_slot_map, make_fixnum (-1));
  bset_auto_save_file_format (&buffer_slot_map, make_fixnum (-1));
  bset_display_count (&buffer_slot_map, make_fixnum (-1));
  bset_display_time (&buffer_slot_map, make_fixnum (-1));
  bset_enable_multibyte_characters (&buffer_slot_map, make_fixnum (-1));

  /* These used to be stuck at 0 by default, but now that the all-zero value
     means Qnil, we have to initialize them explicitly.  */
  bset_name (&buffer_slot_map, make_fixnum (0));
  bset_mark (&buffer_slot_map, make_fixnum (0));
  bset_local_var_alist (&buffer_slot_map, make_fixnum (0));
  bset_keymap (&buffer_slot_map, make_fixnum (0));
  bset_downcase_table (&buffer_slot_map, make_fixnum (0));
  bset_upcase_table (&buffer_slot_map, make_fixnum (0));
  bset_case_canon_table (&buffer_slot_map, make_fixnum (0));
  bset_case_eqv_table (&buffer_slot_map, make_fixnum (0));
  bset_width_table (&buffer_slot_map, make_fixnum (0));
  bset_pt_marker (&buffer_slot_map, make_fixnum (0));
  bset_begv_marker (&buffer_slot_map, make_fixnum (0));
  bset_zv_marker (&buffer_slot_map, make_fixnum (0));

  idx = 1;
  XSETFASTINT (BVAR (&buffer_slot_map, mode_line_format), idx); ++idx;
  XSETFASTINT (BVAR (&buffer_slot_map, abbrev_mode), idx); ++idx;
  XSETFASTINT (BVAR (&buffer_slot_map, overwrite_mode), idx); ++idx;
  XSETFASTINT (BVAR (&buffer_slot_map, auto_fill_function), idx); ++idx;
  XSETFASTINT (BVAR (&buffer_slot_map, selective_display), idx); ++idx;
  XSETFASTINT (BVAR (&buffer_slot_map, selective_display_ellipses), idx); ++idx;
  XSETFASTINT (BVAR (&buffer_slot_map, tab_width), idx); ++idx;
  XSETFASTINT (BVAR (&buffer_slot_map, truncate_lines), idx);
  /* Make this one a permanent local.  */
  buffer_permanent_local_flags[idx++] = 1;
  XSETFASTINT (BVAR (&buffer_slot_map, word_wrap), idx); ++idx;
  XSETFASTINT (BVAR (&buffer_slot_map, ctl_arrow), idx); ++idx;
  XSETFASTINT (BVAR (&buffer_slot_map, fill_column), idx); ++idx;
  XSETFASTINT (BVAR (&buffer_slot_map, left_margin), idx); ++idx;
  XSETFASTINT (BVAR (&buffer_slot_map, abbrev_table), idx); ++idx;
  XSETFASTINT (BVAR (&buffer_slot_map, display_table), idx); ++idx;
  XSETFASTINT (BVAR (&buffer_slot_map, syntax_table), idx); ++idx;
  XSETFASTINT (BVAR (&buffer_slot_map, cache_long_scans), idx); ++idx;
  XSETFASTINT (BVAR (&buffer_slot_map, category_table), idx); ++idx;
  XSETFASTINT (BVAR (&buffer_slot_map, bidi_display_reordering), idx); ++idx;
  XSETFASTINT (BVAR (&buffer_slot_map, bidi_paragraph_direction), idx); ++idx;
  XSETFASTINT (BVAR (&buffer_slot_map, bidi_paragraph_separate_re), idx); ++idx;
  XSETFASTINT (BVAR (&buffer_slot_map, bidi_paragraph_start_re), idx); ++idx;
  XSETFASTINT (BVAR (&buffer_slot_map, buffer_file_coding_system), idx);
  /* Make this one a permanent local.  */
  buffer_permanent_local_flags[idx++] = 1;
  XSETFASTINT (BVAR (&buffer_slot_map, left_margin_cols), idx); ++idx;
  XSETFASTINT (BVAR (&buffer_slot_map, right_margin_cols), idx); ++idx;
  XSETFASTINT (BVAR (&buffer_slot_map, left_fringe_width), idx); ++idx;
  XSETFASTINT (BVAR (&buffer_slot_map, right_fringe_width), idx); ++idx;
  XSETFASTINT (BVAR (&buffer_slot_map, fringes_outside_margins), idx); ++idx;
  XSETFASTINT (BVAR (&buffer_slot_map, scroll_bar_width), idx); ++idx;
  XSETFASTINT (BVAR (&buffer_slot_map, scroll_bar_height), idx); ++idx;
  XSETFASTINT (BVAR (&buffer_slot_map, vertical_scroll_bar_type), idx); ++idx;
  XSETFASTINT (BVAR (&buffer_slot_map, horizontal_scroll_bar_type), idx); ++idx;
  XSETFASTINT (BVAR (&buffer_slot_map, indicate_empty_lines), idx); ++idx;
  XSETFASTINT (BVAR (&buffer_slot_map, indicate_buffer_boundaries), idx); ++idx;
  XSETFASTINT (BVAR (&buffer_slot_map, fringe_indicator_alist), idx); ++idx;
  XSETFASTINT (BVAR (&buffer_slot_map, fringe_cursor_alist), idx); ++idx;
  XSETFASTINT (BVAR (&buffer_slot_map, scroll_up_aggressively), idx); ++idx;
  XSETFASTINT (BVAR (&buffer_slot_map, scroll_down_aggressively), idx); ++idx;
  XSETFASTINT (BVAR (&buffer_slot_map, header_line_format), idx); ++idx;
  XSETFASTINT (BVAR (&buffer_slot_map, tab_line_format), idx); ++idx;
  XSETFASTINT (BVAR (&buffer_slot_map, cursor_type), idx); ++idx;
  XSETFASTINT (BVAR (&buffer_slot_map, extra_line_spacing), idx); ++idx;
  XSETFASTINT (BVAR (&buffer_slot_map, cursor_in_non_selected_windows), idx); ++idx;

  /* buffer_slot_map contains no pointers, so it's safe to treat it
     as a blob for pdumper.  */
  PDUMPER_REMEMBER_SCALAR (buffer_slot_map);

  if (idx >= MAX_PER_BUFFER_VARS)
    emacs_abort ();
  last_per_buffer_idx = idx;
  PDUMPER_REMEMBER_SCALAR (last_per_buffer_idx);

  reset_buffer (&buffer_slot_defaults);
  eassert (NILP (BVAR (&buffer_slot_defaults, name)));
  reset_buffer_local_variables (&buffer_slot_defaults, true);
  eassert (NILP (BVAR (&buffer_slot_symbols, name)));
  reset_buffer (&buffer_slot_symbols);
  reset_buffer_local_variables (&buffer_slot_symbols, true);
  buffer_slot_defaults.text = &buffer_slot_defaults.own_text;
  buffer_slot_symbols.text = &buffer_slot_symbols.own_text;
  buffer_slot_defaults.indirections = 0;
  buffer_slot_symbols.indirections = 0;
  buffer_slot_defaults.window_count = 0;
  buffer_slot_symbols.window_count = 0;
  set_buffer_intervals (&buffer_slot_defaults, NULL);
  set_buffer_intervals (&buffer_slot_symbols, NULL);
  bset_name (&buffer_slot_defaults, build_pure_c_string (" *buffer-defaults*"));
  bset_name (&buffer_slot_symbols, build_pure_c_string (" *buffer-local-symbols*"));
  BUFFER_PVEC_INIT (&buffer_slot_defaults);
  BUFFER_PVEC_INIT (&buffer_slot_symbols);

  /* Set up the default values of various buffer slots.
     Must do these before making the first buffer!
     Real setup is done in bindings.el
  */
  bset_mode_line_format (&buffer_slot_defaults, build_pure_c_string ("%-"));
  bset_header_line_format (&buffer_slot_defaults, Qnil);
  bset_tab_line_format (&buffer_slot_defaults, Qnil);
  bset_abbrev_mode (&buffer_slot_defaults, Qnil);
  bset_overwrite_mode (&buffer_slot_defaults, Qnil);
  bset_auto_fill_function (&buffer_slot_defaults, Qnil);
  bset_selective_display (&buffer_slot_defaults, Qnil);
  bset_selective_display_ellipses (&buffer_slot_defaults, Qt);
  bset_abbrev_table (&buffer_slot_defaults, Qnil);
  bset_display_table (&buffer_slot_defaults, Qnil);
  bset_undo_list (&buffer_slot_defaults, Qnil);
  bset_mark_active (&buffer_slot_defaults, Qnil);
  bset_file_format (&buffer_slot_defaults, Qnil);
  bset_auto_save_file_format (&buffer_slot_defaults, Qt);
  buffer_slot_defaults.overlays = NULL;

  XSETFASTINT (BVAR (&buffer_slot_defaults, tab_width), 8);
  bset_truncate_lines (&buffer_slot_defaults, Qnil);
  bset_word_wrap (&buffer_slot_defaults, Qnil);
  bset_ctl_arrow (&buffer_slot_defaults, Qt);
  bset_bidi_display_reordering (&buffer_slot_defaults, Qnil);
  bset_bidi_paragraph_direction (&buffer_slot_defaults, Qnil);
  bset_bidi_paragraph_start_re (&buffer_slot_defaults, Qnil);
  bset_bidi_paragraph_separate_re (&buffer_slot_defaults, Qnil);
  bset_cursor_type (&buffer_slot_defaults, Qt);
  bset_extra_line_spacing (&buffer_slot_defaults, Qnil);
  bset_cursor_in_non_selected_windows (&buffer_slot_defaults, Qt);
  bset_enable_multibyte_characters (&buffer_slot_defaults, Qt);
  bset_buffer_file_coding_system (&buffer_slot_defaults, Qnil);
  XSETFASTINT (BVAR (&buffer_slot_defaults, fill_column), 70);
  XSETFASTINT (BVAR (&buffer_slot_defaults, left_margin), 0);
  bset_cache_long_scans (&buffer_slot_defaults, Qt);
  bset_file_truename (&buffer_slot_defaults, Qnil);
  XSETFASTINT (BVAR (&buffer_slot_defaults, display_count), 0);
  XSETFASTINT (BVAR (&buffer_slot_defaults, left_margin_cols), 0);
  XSETFASTINT (BVAR (&buffer_slot_defaults, right_margin_cols), 0);
  bset_left_fringe_width (&buffer_slot_defaults, Qnil);
  bset_right_fringe_width (&buffer_slot_defaults, Qnil);
  bset_fringes_outside_margins (&buffer_slot_defaults, Qnil);
  bset_scroll_bar_width (&buffer_slot_defaults, Qnil);
  bset_scroll_bar_height (&buffer_slot_defaults, Qnil);
  bset_vertical_scroll_bar_type (&buffer_slot_defaults, Qt);
  bset_horizontal_scroll_bar_type (&buffer_slot_defaults, Qt);
  bset_indicate_empty_lines (&buffer_slot_defaults, Qnil);
  bset_indicate_buffer_boundaries (&buffer_slot_defaults, Qnil);
  bset_fringe_indicator_alist (&buffer_slot_defaults, Qnil);
  bset_fringe_cursor_alist (&buffer_slot_defaults, Qnil);
  bset_scroll_up_aggressively (&buffer_slot_defaults, Qnil);
  bset_scroll_down_aggressively (&buffer_slot_defaults, Qnil);
  bset_display_time (&buffer_slot_defaults, Qnil);

  verify (sizeof (EMACS_INT) == word_size);

  Vbuffer_alist = Qnil;
  current_buffer = 0;
  pdumper_remember_lv_ptr_raw (&current_buffer, Lisp_Vectorlike);

  QSFundamental = build_pure_c_string ("Fundamental");

  DEFSYM (Qfundamental_mode, "fundamental-mode");
  bset_major_mode (&buffer_slot_defaults, Qfundamental_mode);

  DEFSYM (Qmode_class, "mode-class");
  DEFSYM (Qprotected_field, "protected-field");

  DEFSYM (Qpermanent_local, "permanent-local");
  DEFSYM (Qkill_buffer_hook, "kill-buffer-hook");
  Fput (Qkill_buffer_hook, Qpermanent_local, Qt);

  Vprin1_to_string_buffer = Fget_buffer_create (build_pure_c_string (" prin1"), Qt);
  Vbuffer_alist = Qnil;

  Fset_buffer (Fget_buffer_create (build_pure_c_string ("*scratch*"), Qnil));

  inhibit_modification_hooks = false;
}

void
init_buffer (void)
{
  Lisp_Object temp;

  AUTO_STRING (scratch, "*scratch*");
  Fset_buffer (Fget_buffer_create (scratch, Qnil));
  if (NILP (BVAR (&buffer_slot_defaults, enable_multibyte_characters)))
    Fset_buffer_multibyte (Qnil);

  char const *pwd = emacs_wd;

  if (!pwd)
    {
      fprintf (stderr, "Error getting directory: %s\n",
               emacs_strerror (errno));
      bset_directory (current_buffer, Qnil);
    }
  else
    {
      /* Maybe this should really use some standard subroutine
         whose definition is filename syntax dependent.  */
      ptrdiff_t len = strlen (pwd);
      bool add_slash = !IS_DIRECTORY_SEP (pwd[len - 1]);

      /* At this moment, we still don't know how to decode the directory
         name.  So, we keep the bytes in unibyte form so that file I/O
         routines correctly get the original bytes.  */
      Lisp_Object dirname = make_unibyte_string (pwd, len + add_slash);
      if (add_slash)
	SSET (dirname, len, DIRECTORY_SEP);
      bset_directory (current_buffer, dirname);

      /* Add /: to the front of the name
         if it would otherwise be treated as magic.  */
      temp = Ffind_file_name_handler (BVAR (current_buffer, directory), Qt);
      if (!NILP (temp)
          /* If the default dir is just /, TEMP is non-nil
             because of the ange-ftp completion handler.
             However, it is not necessary to turn / into /:/.
             So avoid doing that.  */
          && strcmp ("/", SSDATA (BVAR (current_buffer, directory))))
        {
          AUTO_STRING (slash_colon, "/:");
          bset_directory (current_buffer,
                          concat2 (slash_colon,
                                   BVAR (current_buffer, directory)));
        }
    }

  temp = get_minibuffer (0);
  bset_directory (XBUFFER (temp), BVAR (current_buffer, directory));
}

/* Similar to defvar_lisp but define a variable whose value is the
   Lisp_Object stored in the current buffer.  LNAME is the Lisp-level
   variable name.  VNAME is the name of the buffer slot.  PREDICATE
   is nil for a general Lisp variable.  If PREDICATE is non-nil, then
   only Lisp values that satisfies the PREDICATE are allowed (except
   that nil is allowed too).  DOC is a dummy where you write the doc
   string as a comment.  */

#define DEFVAR_PER_BUFFER(lname, vname, predicate, doc)		\
  do {								\
    static struct Lisp_Buffer_Objfwd bo_fwd;			\
    defvar_per_buffer (&bo_fwd, lname, vname, predicate);	\
  } while (0)

static void
defvar_per_buffer (struct Lisp_Buffer_Objfwd *bo_fwd, const char *namestring,
		   Lisp_Object *address, Lisp_Object predicate)
{
  struct Lisp_Symbol *sym;
  int offset;

  sym = XSYMBOL (intern (namestring));
  offset = (char *)address - (char *)current_buffer;

  bo_fwd->type = Lisp_Fwd_Buffer_Obj;
  bo_fwd->offset = offset;
  bo_fwd->predicate = predicate;
  sym->u.s.declared_special = true;
  sym->u.s.type = SYMBOL_PER_BUFFER;
  SET_SYMBOL_FWD (sym, bo_fwd);
<<<<<<< HEAD
  sym->u.s.c_variable.fwdptr = bo_fwd;
=======
>>>>>>> 11ffb465
  XSETSYMBOL (PER_BUFFER_SYMBOL (offset), sym);

  if (PER_BUFFER_IDX (offset) == 0)
    /* A DEFVAR_PER_BUFFER for a slot explicitly designated
       outside Lisp-space.  */
    emacs_abort ();
}

#ifdef ITREE_DEBUG
static Lisp_Object
make_lispy_itree_node (const struct itree_node *node)
{
  return listn (12,
                intern (":begin"),
                make_fixnum (node->begin),
                intern (":end"),
                make_fixnum (node->end),
                intern (":limit"),
                make_fixnum (node->limit),
                intern (":offset"),
                make_fixnum (node->offset),
                intern (":rear-advance"),
                node->rear_advance ? Qt : Qnil,
                intern (":front-advance"),
                node->front_advance ? Qt : Qnil);
}

static Lisp_Object
overlay_tree (const struct itree_tree *tree,
              const struct itree_node *node)
{
  if (node == ITREE_NULL)
    return Qnil;
  return list3 (make_lispy_itree_node (node),
                overlay_tree (tree, node->left),
                overlay_tree (tree, node->right));
}

DEFUN ("overlay-tree", Foverlay_tree, Soverlay_tree, 0, 1, 0,
       doc: /* Get the overlay tree for BUFFER.  */)
     (Lisp_Object buffer)
{
  struct buffer *b = BUFFERP (buffer) ? XBUFFER (buffer) : current_buffer;
  if (! b->overlays)
    return Qnil;
  return overlay_tree (b->overlays, b->overlays->root);
}
#endif

/* Initialize the buffer routines.  */
void
syms_of_buffer (void)
{
  staticpro (&last_overlay_modification_hooks);
  last_overlay_modification_hooks = initialize_vector (10, Qnil);

  staticpro (&QSFundamental);
  staticpro (&Vbuffer_alist);

  DEFSYM (Qchoice, "choice");
  DEFSYM (Qleft, "left");
  DEFSYM (Qright, "right");
  DEFSYM (Qrange, "range");

  DEFSYM (Qpermanent_local_hook, "permanent-local-hook");
  DEFSYM (Qoverlayp, "overlayp");
  DEFSYM (Qevaporate, "evaporate");
  DEFSYM (Qmodification_hooks, "modification-hooks");
  DEFSYM (Qinsert_in_front_hooks, "insert-in-front-hooks");
  DEFSYM (Qinsert_behind_hooks, "insert-behind-hooks");
  DEFSYM (Qget_file_buffer, "get-file-buffer");
  DEFSYM (Qpriority, "priority");
  DEFSYM (Qbefore_string, "before-string");
  DEFSYM (Qafter_string, "after-string");
  DEFSYM (Qfirst_change_hook, "first-change-hook");
  DEFSYM (Qbefore_change_functions, "before-change-functions");
  DEFSYM (Qafter_change_functions, "after-change-functions");
  DEFSYM (Qkill_buffer_query_functions, "kill-buffer-query-functions");
  DEFSYM (Qget_scratch_buffer_create, "get-scratch-buffer-create");

  DEFSYM (Qvertical_scroll_bar, "vertical-scroll-bar");
  Fput (Qvertical_scroll_bar, Qchoice, list4 (Qnil, Qt, Qleft, Qright));
  DEFSYM (Qhorizontal_scroll_bar, "horizontal-scroll-bar");

  DEFSYM (Qfraction, "fraction");
  Fput (Qfraction, Qrange, Fcons (make_float (0.0), make_float (1.0)));

  DEFSYM (Qoverwrite_mode, "overwrite-mode");
  Fput (Qoverwrite_mode, Qchoice,
	list3 (Qnil, intern ("overwrite-mode-textual"),
	       Qoverwrite_mode_binary));

  Fput (Qprotected_field, Qerror_conditions,
	pure_list (Qprotected_field, Qerror));
  Fput (Qprotected_field, Qerror_message,
	build_pure_c_string ("Attempt to modify a protected field"));

  DEFSYM (Qclone_indirect_buffer_hook, "clone-indirect-buffer-hook");

  DEFVAR_PER_BUFFER ("tab-line-format",
		     &BVAR (current_buffer, tab_line_format),
		     Qnil,
		     doc: /* Analogous to `mode-line-format', but controls the tab line.
The tab line appears, optionally, at the top of a window;
the mode line appears at the bottom.  */);

  DEFVAR_PER_BUFFER ("header-line-format",
		     &BVAR (current_buffer, header_line_format),
		     Qnil,
		     doc: /* Analogous to `mode-line-format', but controls the header line.
The header line appears, optionally, at the top of a window; the mode
line appears at the bottom.

Also see `header-line-indent-mode' if `display-line-numbers-mode' is
turned on and header-line text should be aligned with buffer text.  */);

  DEFVAR_PER_BUFFER ("mode-line-format", &BVAR (current_buffer, mode_line_format),
		     Qnil,
		     doc: /* Template for displaying mode line for a window's buffer.

The value may be nil, a string, a symbol or a list.

A value of nil means don't display a mode line.

For any symbol other than t or nil, the symbol's value is processed as
 a mode line construct.  As a special exception, if that value is a
 string, the string is processed verbatim, without handling any
 %-constructs (see below).  Also, unless the symbol has a non-nil
 `risky-local-variable' property, all properties in any strings, as
 well as all :eval and :propertize forms in the value, are ignored.

When the value is processed, the window's buffer is temporarily the
current buffer.

A list whose car is a string or list is processed by processing each
 of the list elements recursively, as separate mode line constructs,
 and concatenating the results.

A list of the form `(:eval FORM)' is processed by evaluating FORM and
 using the result as a mode line construct.  Be careful--FORM should
 not load any files, because that can cause an infinite recursion.

A list of the form `(:propertize ELT PROPS...)' is processed by
 processing ELT as the mode line construct, and adding the text
 properties PROPS to the result.

A list whose car is a symbol is processed by examining the symbol's
 value, and, if that value is non-nil, processing the cadr of the list
 recursively; and if that value is nil, processing the caddr of the
 list recursively.

A list whose car is an integer is processed by processing the cadr of
 the list, and padding (if the number is positive) or truncating (if
 negative) to the width specified by that number.

A string is printed verbatim in the mode line except for %-constructs:
  %b -- print buffer name.
  %c -- print the current column number (this makes editing slower).
        Columns are numbered starting from the left margin, and the
        leftmost column is displayed as zero.
        To make the column number update correctly in all cases,
        `column-number-mode' must be non-nil.
  %C -- Like %c, but the leftmost column is displayed as one.
  %e -- print error message about full memory.
  %f -- print visited file name.
  %F -- print frame name.
  %i -- print the size of the buffer.
  %I -- like %i, but use k, M, G, etc., to abbreviate.
  %l -- print the current line number.
  %n -- print Narrow if appropriate.
  %o -- print percent of window travel through buffer, or Top, Bot or All.
  %p -- print percent of buffer above top of window, or Top, Bot or All.
  %P -- print percent of buffer above bottom of window, perhaps plus Top,
        or print Bottom or All.
  %q -- print percent of buffer above both the top and the bottom of the
        window, separated by ‘-’, or ‘All’.
  %s -- print process status.
  %z -- print mnemonics of keyboard, terminal, and buffer coding systems.
  %Z -- like %z, but including the end-of-line format.
  %& -- print * if the buffer is modified, otherwise hyphen.
  %+ -- print *, % or hyphen (modified, read-only, neither).
  %* -- print %, * or hyphen (read-only, modified, neither).
        For a modified read-only buffer, %+ prints * and %* prints %.
  %@ -- print @ if default-directory is on a remote machine, else hyphen.
  %[ -- print one [ for each recursive editing level.
  %] -- print one ] for each recursive editing level.
  %- -- print enough dashes to fill the mode line.
  %% -- print %.
Decimal digits after the % specify field width to which to pad.  */);

  DEFVAR_PER_BUFFER ("major-mode", &BVAR (current_buffer, major_mode),
		     Qsymbolp,
		     doc: /* Symbol for current buffer's major mode.
The default value (normally `fundamental-mode') affects new buffers.
A value of nil means to use the current buffer's major mode, provided
it is not marked as "special".  */);

  DEFVAR_PER_BUFFER ("local-minor-modes",
		     &BVAR (current_buffer, local_minor_modes),
		     Qnil,
		     doc: /* Minor modes currently active in the current buffer.
This is a list of symbols, or nil if there are no minor modes active.  */);

  DEFVAR_PER_BUFFER ("mode-name", &BVAR (current_buffer, mode_name),
                     Qnil,
		     doc: /* Pretty name of current buffer's major mode.
Usually a string, but can use any of the constructs for `mode-line-format',
which see.
Format with `format-mode-line' to produce a string value.  */);

  DEFVAR_PER_BUFFER ("local-abbrev-table", &BVAR (current_buffer, abbrev_table), Qnil,
		     doc: /* Local (mode-specific) abbrev table of current buffer.  */);

  DEFVAR_PER_BUFFER ("abbrev-mode", &BVAR (current_buffer, abbrev_mode), Qnil,
		     doc: /*  Non-nil if Abbrev mode is enabled.
Use the command `abbrev-mode' to change this variable.  */);

  DEFVAR_PER_BUFFER ("fill-column", &BVAR (current_buffer, fill_column),
		     Qintegerp,
		     doc: /* Column beyond which automatic line-wrapping should happen.
It is used by filling commands, such as `fill-region' and `fill-paragraph',
and by `auto-fill-mode', which see.
See also `current-fill-column'.
Interactively, you can set the buffer local value using \\[set-fill-column].  */);

  DEFVAR_PER_BUFFER ("left-margin", &BVAR (current_buffer, left_margin),
		     Qintegerp,
		     doc: /* Column for the default `indent-line-function' to indent to.
Linefeed indents to this column in Fundamental mode.  */);

  DEFVAR_PER_BUFFER ("tab-width", &BVAR (current_buffer, tab_width),
		     Qintegerp,
		     doc: /* Distance between tab stops (for display of tab characters), in columns.
This controls the width of a TAB character on display.
The value should be a positive integer.
Note that this variable doesn't necessarily affect the size of the
indentation step.  However, if the major mode's indentation facility
inserts one or more TAB characters, this variable will affect the
indentation step as well, even if `indent-tabs-mode' is non-nil.  */);

  DEFVAR_PER_BUFFER ("ctl-arrow", &BVAR (current_buffer, ctl_arrow), Qnil,
		     doc: /* Non-nil means display control chars with uparrow `^'.
A value of nil means use backslash `\\' and octal digits.
This variable does not apply to characters whose display is specified in
the current display table (if there is one; see `standard-display-table').  */);

  DEFVAR_PER_BUFFER ("enable-multibyte-characters",
		     &BVAR (current_buffer, enable_multibyte_characters),
		     Qnil,
		     doc: /* Non-nil means the buffer contents are regarded as multi-byte characters.
Otherwise they are regarded as unibyte.  This affects the display,
file I/O and the behavior of various editing commands.

This variable is buffer-local but you cannot set it directly;
use the function `set-buffer-multibyte' to change a buffer's representation.
To prevent any attempts to set it or make it buffer-local, Emacs will
signal an error in those cases.
See also Info node `(elisp)Text Representations'.  */);
  make_symbol_constant (intern_c_string ("enable-multibyte-characters"));

  DEFVAR_PER_BUFFER ("buffer-file-coding-system",
		     &BVAR (current_buffer, buffer_file_coding_system), Qnil,
		     doc: /* Coding system to be used for encoding the buffer contents on saving.
This variable applies to saving the buffer, and also to `write-region'
and other functions that use `write-region'.
It does not apply to sending output to subprocesses, however.

If this is nil, the buffer is saved without any code conversion
unless some coding system is specified in `file-coding-system-alist'
for the buffer file.

If the text to be saved cannot be encoded as specified by this variable,
an alternative encoding is selected by `select-safe-coding-system', which see.

The variable `coding-system-for-write', if non-nil, overrides this variable.

This variable is never applied to a way of decoding a file while reading it.  */);

  DEFVAR_PER_BUFFER ("bidi-display-reordering",
		     &BVAR (current_buffer, bidi_display_reordering), Qnil,
		     doc: /* Non-nil means iterate across bidirectional text in the visual order.  */);

  DEFVAR_PER_BUFFER ("bidi-paragraph-start-re",
		     &BVAR (current_buffer, bidi_paragraph_start_re), Qnil,
		     doc: /* If non-nil, a regexp matching a line that starts OR separates paragraphs.

The value of nil means to use empty lines as lines that start and
separate paragraphs.

When Emacs displays bidirectional text, it by default computes
the base paragraph direction separately for each paragraph.
Setting this variable changes the places where paragraph base
direction is recomputed.

The regexp is always matched after a newline, so it is best to
anchor it by beginning it with a "^".

If you change the value of this variable, be sure to change
the value of `bidi-paragraph-separate-re' accordingly.  For
example, to have a single newline behave as a paragraph separator,
set both these variables to "^".

See also `bidi-paragraph-direction'.  */);

  DEFVAR_PER_BUFFER ("bidi-paragraph-separate-re",
		     &BVAR (current_buffer, bidi_paragraph_separate_re), Qnil,
		     doc: /* If non-nil, a regexp matching a line that separates paragraphs.

The value of nil means to use empty lines as paragraph separators.

When Emacs displays bidirectional text, it by default computes
the base paragraph direction separately for each paragraph.
Setting this variable changes the places where paragraph base
direction is recomputed.

The regexp is always matched after a newline, so it is best to
anchor it by beginning it with a "^".

If you change the value of this variable, be sure to change
the value of `bidi-paragraph-start-re' accordingly.  For
example, to have a single newline behave as a paragraph separator,
set both these variables to "^".

See also `bidi-paragraph-direction'.  */);

  DEFVAR_PER_BUFFER ("bidi-paragraph-direction",
		     &BVAR (current_buffer, bidi_paragraph_direction), Qnil,
		     doc: /* If non-nil, forces directionality of text paragraphs in the buffer.

If this is nil (the default), the direction of each paragraph is
determined by the first strong directional character of its text.
The values of `right-to-left' and `left-to-right' override that.
Any other value is treated as nil.

This variable has no effect unless the buffer's value of
`bidi-display-reordering' is non-nil.  */);

 DEFVAR_PER_BUFFER ("truncate-lines", &BVAR (current_buffer, truncate_lines), Qnil,
		     doc: /* Non-nil means do not display continuation lines.
Instead, give each line of text just one screen line.

Note that this is overridden by the variable
`truncate-partial-width-windows' if that variable is non-nil
and this buffer is not full-frame width.

Minibuffers set this variable to nil.

Don't set this to a non-nil value when `visual-line-mode' is
turned on, as it could produce confusing results.   */);

  DEFVAR_PER_BUFFER ("word-wrap", &BVAR (current_buffer, word_wrap), Qnil,
		     doc: /* Non-nil means to use word-wrapping for continuation lines.
When word-wrapping is on, continuation lines are wrapped at the space
or tab character nearest to the right window edge.
If nil, continuation lines are wrapped at the right screen edge.

This variable has no effect if long lines are truncated (see
`truncate-lines' and `truncate-partial-width-windows').  If you use
word-wrapping, you might want to reduce the value of
`truncate-partial-width-windows', since wrapping can make text readable
in narrower windows.

Instead of setting this variable directly, most users should use
Visual Line mode.  Visual Line mode, when enabled, sets `word-wrap'
to t, and additionally redefines simple editing commands to act on
visual lines rather than logical lines.  See the documentation of
`visual-line-mode'.  */);

  DEFVAR_PER_BUFFER ("default-directory", &BVAR (current_buffer, directory),
		     Qstringp,
		     doc: /* Name of default directory of current buffer.
It should be an absolute directory name; on GNU and Unix systems,
these names start with "/" or "~" and end with "/".
To interactively change the default directory, use the command `cd'. */);

  DEFVAR_PER_BUFFER ("auto-fill-function", &BVAR (current_buffer, auto_fill_function),
		     Qnil,
		     doc: /* Function called (if non-nil) to perform auto-fill.
It is called after self-inserting any character specified in
the `auto-fill-chars' table.
NOTE: This variable is not a hook;
its value may not be a list of functions.  */);

  DEFVAR_PER_BUFFER ("buffer-file-name", &BVAR (current_buffer, filename),
		     Qstringp,
		     doc: /* Name of file visited in current buffer, or nil if not visiting a file.
This should be an absolute file name.  */);

  DEFVAR_PER_BUFFER ("buffer-file-truename", &BVAR (current_buffer, file_truename),
		     Qstringp,
		     doc: /* Abbreviated truename of file visited in current buffer, or nil if none.
The truename of a file is calculated by `file-truename'
and then abbreviated with `abbreviate-file-name'.  */);

  DEFVAR_PER_BUFFER ("buffer-auto-save-file-name",
		     &BVAR (current_buffer, auto_save_file_name),
		     Qstringp,
		     doc: /* Name of file for auto-saving current buffer.
If it is nil, that means don't auto-save this buffer.  */);

  DEFVAR_PER_BUFFER ("buffer-read-only", &BVAR (current_buffer, read_only), Qnil,
		     doc: /* Non-nil if this buffer is read-only.  */);

  DEFVAR_PER_BUFFER ("buffer-backed-up", &BVAR (current_buffer, backed_up), Qnil,
		     doc: /* Non-nil if this buffer's file has been backed up.
Backing up is done before the first time the file is saved.  */);

  DEFVAR_PER_BUFFER ("buffer-saved-size", &BVAR (current_buffer, save_length),
		     Qintegerp,
		     doc: /* Length of current buffer when last read in, saved or auto-saved.
0 initially.
-1 means auto-saving turned off until next real save.

If you set this to -2, that means don't turn off auto-saving in this buffer
if its text size shrinks.   If you use `buffer-swap-text' on a buffer,
you probably should set this to -2 in that buffer.  */);

  DEFVAR_PER_BUFFER ("selective-display", &BVAR (current_buffer, selective_display),
		     Qnil,
		     doc: /* Non-nil enables selective display.

An integer N as value means display only lines
that start with less than N columns of space.

A value of t means that the character ^M makes itself and
all the rest of the line invisible; also, when saving the buffer
in a file, save the ^M as a newline.  This usage is obsolete; use
overlays or text properties instead.  */);

  DEFVAR_PER_BUFFER ("selective-display-ellipses",
		     &BVAR (current_buffer, selective_display_ellipses),
		     Qnil,
		     doc: /* Non-nil means display ... on previous line when a line is invisible.  */);

  DEFVAR_PER_BUFFER ("overwrite-mode", &BVAR (current_buffer, overwrite_mode),
		     Qoverwrite_mode,
		     doc: /* Non-nil if self-insertion should replace existing text.
The value should be one of `overwrite-mode-textual',
`overwrite-mode-binary', or nil.
If it is `overwrite-mode-textual', self-insertion still
inserts at the end of a line, and inserts when point is before a tab,
until the tab is filled in.
If `overwrite-mode-binary', self-insertion replaces newlines and tabs too.  */);

  DEFVAR_PER_BUFFER ("buffer-display-table", &BVAR (current_buffer, display_table),
		     Qnil,
		     doc: /* Display table that controls display of the contents of current buffer.

If this variable is nil, the value of `standard-display-table' is used.
Each window can have its own, overriding display table, see
`set-window-display-table' and `window-display-table'.

The display table is a char-table created with `make-display-table'.
A char-table is an array indexed by character codes.  Normal array
primitives `aref' and `aset' can be used to access elements of a char-table.

Each of the char-table elements control how to display the corresponding
text character: the element at index C in the table says how to display
the character whose code is C.  Each element should be a vector of
characters or nil.  The value nil means display the character in the
default fashion; otherwise, the characters from the vector are delivered
to the screen instead of the original character.

For example, (aset buffer-display-table ?X [?Y]) tells Emacs
to display a capital Y instead of each X character.

In addition, a char-table has six extra slots to control the display of:

  the end of a truncated screen line (extra-slot 0, a single character);
  the end of a continued line (extra-slot 1, a single character);
  the escape character used to display character codes in octal
    (extra-slot 2, a single character);
  the character used as an arrow for control characters (extra-slot 3,
    a single character);
  the decoration indicating the presence of invisible lines (extra-slot 4,
    a vector of characters);
  the character used to draw the border between side-by-side windows
    (extra-slot 5, a single character).

See also the functions `display-table-slot' and `set-display-table-slot'.  */);

  DEFVAR_PER_BUFFER ("left-margin-width", &BVAR (current_buffer, left_margin_cols),
		     Qintegerp,
		     doc: /* Width in columns of left marginal area for display of a buffer.
A value of nil means no marginal area.

Setting this variable does not take effect until a new buffer is displayed
in a window.  To make the change take effect, call `set-window-buffer'.  */);

  DEFVAR_PER_BUFFER ("right-margin-width", &BVAR (current_buffer, right_margin_cols),
		     Qintegerp,
		     doc: /* Width in columns of right marginal area for display of a buffer.
A value of nil means no marginal area.

Setting this variable does not take effect until a new buffer is displayed
in a window.  To make the change take effect, call `set-window-buffer'.  */);

  DEFVAR_PER_BUFFER ("left-fringe-width", &BVAR (current_buffer, left_fringe_width),
		     Qintegerp,
		     doc: /* Width of this buffer's left fringe (in pixels).
A value of 0 means no left fringe is shown in this buffer's window.
A value of nil means to use the left fringe width from the window's frame.

Setting this variable does not take effect until a new buffer is displayed
in a window.  To make the change take effect, call `set-window-buffer'.  */);

  DEFVAR_PER_BUFFER ("right-fringe-width", &BVAR (current_buffer, right_fringe_width),
		     Qintegerp,
		     doc: /* Width of this buffer's right fringe (in pixels).
A value of 0 means no right fringe is shown in this buffer's window.
A value of nil means to use the right fringe width from the window's frame.

Setting this variable does not take effect until a new buffer is displayed
in a window.  To make the change take effect, call `set-window-buffer'.  */);

  DEFVAR_PER_BUFFER ("fringes-outside-margins", &BVAR (current_buffer, fringes_outside_margins),
		     Qnil,
		     doc: /* Non-nil means to display fringes outside display margins.
A value of nil means to display fringes between margins and buffer text.

Setting this variable does not take effect until a new buffer is displayed
in a window.  To make the change take effect, call `set-window-buffer'.  */);

  DEFVAR_PER_BUFFER ("scroll-bar-width", &BVAR (current_buffer, scroll_bar_width),
		     Qintegerp,
		     doc: /* Width of this buffer's vertical scroll bars in pixels.
A value of nil means to use the scroll bar width from the window's frame.  */);

  DEFVAR_PER_BUFFER ("scroll-bar-height", &BVAR (current_buffer, scroll_bar_height),
		     Qintegerp,
		     doc: /* Height of this buffer's horizontal scroll bars in pixels.
A value of nil means to use the scroll bar height from the window's frame.  */);

  DEFVAR_PER_BUFFER ("vertical-scroll-bar", &BVAR (current_buffer, vertical_scroll_bar_type),
		     Qvertical_scroll_bar,
		     doc: /* Position of this buffer's vertical scroll bar.
The value takes effect whenever you tell a window to display this buffer;
for instance, with `set-window-buffer' or when `display-buffer' displays it.

A value of `left' or `right' means put the vertical scroll bar at that side
of the window; a value of nil means don't show any vertical scroll bars.
A value of t (the default) means do whatever the window's frame specifies.  */);

  DEFVAR_PER_BUFFER ("horizontal-scroll-bar", &BVAR (current_buffer, horizontal_scroll_bar_type),
		     Qnil,
		     doc: /* Position of this buffer's horizontal scroll bar.
The value takes effect whenever you tell a window to display this buffer;
for instance, with `set-window-buffer' or when `display-buffer' displays it.

A value of `bottom' means put the horizontal scroll bar at the bottom of
the window; a value of nil means don't show any horizontal scroll bars.
A value of t (the default) means do whatever the window's frame
specifies.  */);

  DEFVAR_PER_BUFFER ("indicate-empty-lines",
		     &BVAR (current_buffer, indicate_empty_lines), Qnil,
		     doc: /* Visually indicate unused ("empty") screen lines after the buffer end.
If non-nil, a bitmap is displayed in the left fringe of a window
on graphical displays for each screen line that doesn't correspond
to any buffer text.  */);

  DEFVAR_PER_BUFFER ("indicate-buffer-boundaries",
		     &BVAR (current_buffer, indicate_buffer_boundaries), Qnil,
		     doc: /* Visually indicate buffer boundaries and scrolling.
If non-nil, the first and last line of the buffer are marked in the fringe
of a window on graphical displays with angle bitmaps, or if the window can be
scrolled, the top and bottom line of the window are marked with up and down
arrow bitmaps.

If value is a symbol `left' or `right', both angle and arrow bitmaps
are displayed in the left or right fringe, resp.  Any other value
that doesn't look like an alist means display the angle bitmaps in
the left fringe but no arrows.

You can exercise more precise control by using an alist as the
value.  Each alist element (INDICATOR . POSITION) specifies
where to show one of the indicators.  INDICATOR is one of `top',
`bottom', `up', `down', or t, which specifies the default position,
and POSITION is one of `left', `right', or nil, meaning do not show
this indicator.

For example, ((top . left) (t . right)) places the top angle bitmap in
left fringe, the bottom angle bitmap in right fringe, and both arrow
bitmaps in right fringe.  To show just the angle bitmaps in the left
fringe, but no arrow bitmaps, use ((top .  left) (bottom . left)).  */);

  DEFVAR_PER_BUFFER ("fringe-indicator-alist",
		     &BVAR (current_buffer, fringe_indicator_alist), Qnil,
		     doc: /* Mapping from logical to physical fringe indicator bitmaps.
The value is an alist where each element (INDICATOR . BITMAPS)
specifies the fringe bitmaps used to display a specific logical
fringe indicator.

INDICATOR specifies the logical indicator type which is one of the
following symbols: `truncation' , `continuation', `overlay-arrow',
`top', `bottom', `top-bottom', `up', `down', empty-line', or `unknown'.

BITMAPS is a list of symbols (LEFT RIGHT [LEFT1 RIGHT1]) which specifies
the actual bitmap shown in the left or right fringe for the logical
indicator.  LEFT and RIGHT are the bitmaps shown in the left and/or
right fringe for the specific indicator.  The LEFT1 or RIGHT1 bitmaps
are used only for the `bottom' and `top-bottom' indicators when the
last (only) line has no final newline.  BITMAPS may also be a single
symbol which is used in both left and right fringes.  */);

  DEFVAR_PER_BUFFER ("fringe-cursor-alist",
		     &BVAR (current_buffer, fringe_cursor_alist), Qnil,
		     doc: /* Mapping from logical to physical fringe cursor bitmaps.
The value is an alist where each element (CURSOR . BITMAP)
specifies the fringe bitmaps used to display a specific logical
cursor type in the fringe.

CURSOR specifies the logical cursor type which is one of the following
symbols: `box' , `hollow', `bar', `hbar', or `hollow-small'.  The last
one is used to show a hollow cursor on narrow lines display lines
where the normal hollow cursor will not fit.

BITMAP is the corresponding fringe bitmap shown for the logical
cursor type.  */);

  DEFVAR_PER_BUFFER ("scroll-up-aggressively",
		     &BVAR (current_buffer, scroll_up_aggressively), Qfraction,
		     doc: /* How far to scroll windows upward.
If you move point off the bottom, the window scrolls automatically.
This variable controls how far it scrolls.  The value nil, the default,
means scroll to center point.  A fraction means scroll to put point
that fraction of the window's height from the bottom of the window.
When the value is 0.0, point goes at the bottom line, which in the
simple case that you moved off with C-f means scrolling just one line.
1.0 means point goes at the top, so that in that simple case, the
window scrolls by a full window height.  Meaningful values are
between 0.0 and 1.0, inclusive.  */);

  DEFVAR_PER_BUFFER ("scroll-down-aggressively",
		     &BVAR (current_buffer, scroll_down_aggressively), Qfraction,
		     doc: /* How far to scroll windows downward.
If you move point off the top, the window scrolls automatically.
This variable controls how far it scrolls.  The value nil, the default,
means scroll to center point.  A fraction means scroll to put point
that fraction of the window's height from the top of the window.
When the value is 0.0, point goes at the top line, which in the
simple case that you moved off with C-b means scrolling just one line.
1.0 means point goes at the bottom, so that in that simple case, the
window scrolls by a full window height.  Meaningful values are
between 0.0 and 1.0, inclusive.  */);

  DEFVAR_LISP ("before-change-functions", Vbefore_change_functions,
	       doc: /* List of functions to call before each text change.
Two arguments are passed to each function: the positions of
the beginning and end of the range of old text to be changed.
\(For an insertion, the beginning and end are at the same place.)
No information is given about the length of the text after the change.

Buffer changes made while executing the `before-change-functions'
don't call any before-change or after-change functions.
That's because `inhibit-modification-hooks' is temporarily set non-nil.

If an unhandled error happens in running these functions,
the variable's value remains nil.  That prevents the error
from happening repeatedly and making Emacs nonfunctional.  */);
  Vbefore_change_functions = Qnil;

  DEFVAR_LISP ("after-change-functions", Vafter_change_functions,
	       doc: /* List of functions to call after each text change.
Three arguments are passed to each function: the positions of
the beginning and end of the range of changed text,
and the length in chars of the pre-change text replaced by that range.
\(For an insertion, the pre-change length is zero;
for a deletion, that length is the number of chars deleted,
and the post-change beginning and end are at the same place.)

Buffer changes made while executing the `after-change-functions'
don't call any before-change or after-change functions.
That's because `inhibit-modification-hooks' is temporarily set non-nil.

If an unhandled error happens in running these functions,
the variable's value remains nil.  That prevents the error
from happening repeatedly and making Emacs nonfunctional.  */);
  Vafter_change_functions = Qnil;

  DEFVAR_LISP ("first-change-hook", Vfirst_change_hook,
	       doc: /* A list of functions to call before changing a buffer which is unmodified.
The functions are run using the `run-hooks' function.  */);
  Vfirst_change_hook = Qnil;

  DEFVAR_PER_BUFFER ("buffer-undo-list", &BVAR (current_buffer, undo_list), Qnil,
		     doc: /* List of undo entries in current buffer.
Recent changes come first; older changes follow newer.

An entry (BEG . END) represents an insertion which begins at
position BEG and ends at position END.

An entry (TEXT . POSITION) represents the deletion of the string TEXT
from (abs POSITION).  If POSITION is positive, point was at the front
of the text being deleted; if negative, point was at the end.

An entry (t . TIMESTAMP), where TIMESTAMP is in the style of
`current-time', indicates that the buffer was previously unmodified;
TIMESTAMP is the visited file's modification time, as of that time.
If the modification time of the most recent save is different, this
entry is obsolete.

An entry (t . 0) means the buffer was previously unmodified but
its time stamp was unknown because it was not associated with a file.
An entry (t . -1) is similar, except that it means the buffer's visited
file did not exist.

An entry (nil PROPERTY VALUE BEG . END) indicates that a text property
was modified between BEG and END.  PROPERTY is the property name,
and VALUE is the old value.

An entry (apply FUN-NAME . ARGS) means undo the change with
\(apply FUN-NAME ARGS).

An entry (apply DELTA BEG END FUN-NAME . ARGS) supports selective undo
in the active region.  BEG and END is the range affected by this entry
and DELTA is the number of characters added or deleted in that range by
this change.

An entry (MARKER . DISTANCE) indicates that the marker MARKER
was adjusted in position by the offset DISTANCE (an integer).

An entry of the form POSITION indicates that point was at the buffer
location given by the integer.  Undoing an entry of this form places
point at POSITION.

Entries with value nil mark undo boundaries.  The undo command treats
the changes between two undo boundaries as a single step to be undone.

If the value of the variable is t, undo information is not recorded.  */);

  DEFVAR_PER_BUFFER ("mark-active", &BVAR (current_buffer, mark_active), Qnil,
		     doc: /* Non-nil means the mark and region are currently active in this buffer.  */);

  DEFVAR_PER_BUFFER ("cache-long-scans", &BVAR (current_buffer, cache_long_scans), Qnil,
		     doc: /* Non-nil means that Emacs should use caches in attempt to speedup buffer scans.

There is no reason to set this to nil except for debugging purposes.

Normally, the line-motion functions work by scanning the buffer for
newlines.  Columnar operations (like `move-to-column' and
`compute-motion') also work by scanning the buffer, summing character
widths as they go.  This works well for ordinary text, but if the
buffer's lines are very long (say, more than 500 characters), these
motion functions will take longer to execute.  Emacs may also take
longer to update the display.

If `cache-long-scans' is non-nil, these motion functions cache the
results of their scans, and consult the cache to avoid rescanning
regions of the buffer until the text is modified.  The caches are most
beneficial when they prevent the most searching---that is, when the
buffer contains long lines and large regions of characters with the
same, fixed screen width.

When `cache-long-scans' is non-nil, processing short lines will
become slightly slower (because of the overhead of consulting the
cache), and the caches will use memory roughly proportional to the
number of newlines and characters whose screen width varies.

Bidirectional editing also requires buffer scans to find paragraph
separators.  If you have large paragraphs or no paragraph separators
at all, these scans may be slow.  If `cache-long-scans' is non-nil,
results of these scans are cached.  This doesn't help too much if
paragraphs are of the reasonable (few thousands of characters) size.

The caches require no explicit maintenance; their accuracy is
maintained internally by the Emacs primitives.  Enabling or disabling
the cache should not affect the behavior of any of the motion
functions; it should only affect their performance.  */);

  DEFVAR_PER_BUFFER ("point-before-scroll", &BVAR (current_buffer, point_before_scroll), Qnil,
		     doc: /* Value of point before the last series of scroll operations, or nil.  */);

  DEFVAR_PER_BUFFER ("buffer-file-format", &BVAR (current_buffer, file_format), Qnil,
		     doc: /* List of formats to use when saving this buffer.
Formats are defined by `format-alist'.  This variable is
set when a file is visited.  */);

  DEFVAR_PER_BUFFER ("buffer-auto-save-file-format",
		     &BVAR (current_buffer, auto_save_file_format), Qnil,
		     doc: /* Format in which to write auto-save files.
Should be a list of symbols naming formats that are defined in `format-alist'.
If it is t, which is the default, auto-save files are written in the
same format as a regular save would use.  */);

  DEFVAR_PER_BUFFER ("buffer-invisibility-spec",
		     &BVAR (current_buffer, invisibility_spec), Qnil,
		     doc: /* Invisibility spec of this buffer.
The default is t, which means that text is invisible if it has a non-nil
`invisible' property.
This variable can also be a list.  The list can have two kinds of elements:
`ATOM' and `(ATOM . ELLIPSIS)'.  A text character is invisible if its
`invisible' property is `ATOM', or has an `invisible' property that is a list
that contains `ATOM'.
If the `(ATOM . ELLIPSIS)' form is used, and `ELLIPSIS' is non-nil, an
ellipsis will be displayed after the invisible characters.
Setting this variable is very fast, much faster than scanning all the text in
the buffer looking for properties to change.  */);

  DEFVAR_PER_BUFFER ("last-selected-window",
		     &BVAR (current_buffer, last_selected_window), Qnil,
		     doc: /* Last window displaying this buffer.
Nil if that window no longer displays this buffer.  */);
  DEFSYM (Qlast_selected_window, "last-selected-window");

  DEFVAR_PER_BUFFER ("buffer-display-count",
		     &BVAR (current_buffer, display_count), Qintegerp,
		     doc: /* A number incremented each time this buffer is displayed in a window.
The function `set-window-buffer' increments it.  */);

  DEFVAR_PER_BUFFER ("buffer-display-time",
		     &BVAR (current_buffer, display_time), Qnil,
		     doc: /* Time stamp updated each time this buffer is displayed in a window.
The function `set-window-buffer' updates this variable
to the value obtained by calling `current-time'.
If the buffer has never been shown in a window, the value is nil.  */);

  DEFVAR_LISP ("transient-mark-mode", Vtransient_mark_mode,
	       doc: /*  Non-nil if Transient Mark mode is enabled.
See the command `transient-mark-mode' for a description of this minor mode.

Non-nil also enables highlighting of the region whenever the mark is active.
The region is highlighted with the `region' face.
The variable `highlight-nonselected-windows' controls whether to highlight
all windows or just the selected window.

Lisp programs may give this variable certain special values:

- The symbol `lambda' enables Transient Mark mode temporarily.
  The mode is disabled again after any subsequent action that would
  normally deactivate the mark (e.g. buffer modification).

- The pair (only . OLDVAL) enables Transient Mark mode
  temporarily.  After any subsequent point motion command that is
  not shift-translated, or any other action that would normally
  deactivate the mark (e.g. buffer modification), the value of
  `transient-mark-mode' is set to OLDVAL.  */);
  Vtransient_mark_mode = Qnil;

  DEFVAR_LISP ("inhibit-read-only", Vinhibit_read_only,
	       doc: /* Non-nil means disregard read-only status of buffers or characters.
A non-nil value that is a list means disregard `buffer-read-only' status,
and disregard a `read-only' text property if the property value is a
member of the list.  Any other non-nil value means disregard `buffer-read-only'
and all `read-only' text properties.  */);
  Vinhibit_read_only = Qnil;

  DEFVAR_PER_BUFFER ("cursor-type", &BVAR (current_buffer, cursor_type), Qnil,
		     doc: /* Cursor to use when this buffer is in the selected window.
Values are interpreted as follows:

  t               use the cursor specified for the frame
  nil             don't display a cursor
  box             display a filled box cursor
  (box . SIZE)    display a filled box cursor, but make it
                  hollow if cursor is under masked image larger than
                  SIZE pixels in either dimension.
  hollow          display a hollow box cursor
  bar             display a vertical bar cursor with default width
  (bar . WIDTH)   display a vertical bar cursor with width WIDTH
  hbar            display a horizontal bar cursor with default height
  (hbar . HEIGHT) display a horizontal bar cursor with height HEIGHT
  ANYTHING ELSE   display a hollow box cursor

WIDTH and HEIGHT can't exceed the frame's canonical character size.

When the buffer is displayed in a non-selected window, the
cursor's appearance is instead controlled by the variable
`cursor-in-non-selected-windows'.  */);

  DEFVAR_PER_BUFFER ("line-spacing",
		     &BVAR (current_buffer, extra_line_spacing), Qnumberp,
		     doc: /* Additional space to put between lines when displaying a buffer.
The space is measured in pixels, and put below lines on graphic displays,
see `display-graphic-p'.
If value is a floating point number, it specifies the spacing relative
to the default frame line height.  A value of nil means add no extra space.  */);

  DEFVAR_PER_BUFFER ("cursor-in-non-selected-windows",
		     &BVAR (current_buffer, cursor_in_non_selected_windows), Qnil,
		     doc: /* Non-nil means show a cursor in non-selected windows.
If nil, only shows a cursor in the selected window.
If t, displays a cursor related to the usual cursor type
\(a solid box becomes hollow, a bar becomes a narrower bar).
You can also specify the cursor type as in the `cursor-type' variable.
Use Custom to set this variable and update the display.  */);

  DEFVAR_LISP ("kill-buffer-query-functions", Vkill_buffer_query_functions,
	       doc: /* List of functions called with no args to query before killing a buffer.
The buffer being killed will be current while the functions are running.
See `kill-buffer'.

If any of them returns nil, the buffer is not killed.  Functions run by
this hook are supposed to not change the current buffer.

This hook is not run for internal or temporary buffers created by
`get-buffer-create' or `generate-new-buffer' with argument
INHIBIT-BUFFER-HOOKS non-nil.  */);
  Vkill_buffer_query_functions = Qnil;

  DEFVAR_LISP ("change-major-mode-hook", Vchange_major_mode_hook,
	       doc: /* Normal hook run before changing the major mode of a buffer.
The function `kill-all-local-variables' runs this before doing anything else.  */);
  Vchange_major_mode_hook = Qnil;
  DEFSYM (Qchange_major_mode_hook, "change-major-mode-hook");

  DEFVAR_LISP ("buffer-list-update-hook", Vbuffer_list_update_hook,
	       doc: /* Hook run when the buffer list changes.
Functions (implicitly) running this hook are `get-buffer-create',
`make-indirect-buffer', `rename-buffer', `kill-buffer', `bury-buffer'
and `select-window'.  This hook is not run for internal or temporary
buffers created by `get-buffer-create' or `generate-new-buffer' with
argument INHIBIT-BUFFER-HOOKS non-nil.

Functions run by this hook should avoid calling `select-window' with a
nil NORECORD argument since it may lead to infinite recursion.  */);
  Vbuffer_list_update_hook = Qnil;
  DEFSYM (Qbuffer_list_update_hook, "buffer-list-update-hook");

  DEFVAR_BOOL ("kill-buffer-delete-auto-save-files",
	       kill_buffer_delete_auto_save_files,
	       doc: /* If non-nil, offer to delete any autosave file when killing a buffer.

If `delete-auto-save-files' is nil, any autosave deletion is inhibited.  */);
  kill_buffer_delete_auto_save_files = 0;

  DEFVAR_BOOL ("delete-auto-save-files", delete_auto_save_files,
	       doc: /* Non-nil means delete auto-save file when a buffer is saved.
This is the default.  If nil, auto-save file deletion is inhibited.  */);
  delete_auto_save_files = 1;

  defsubr (&Sbuffer_monospace_p);

  DEFVAR_LISP ("case-fold-search", Vcase_fold_search,
	       doc: /* Non-nil if searches and matches should ignore case.  */);
  Vcase_fold_search = Qt;
  DEFSYM (Qcase_fold_search, "case-fold-search");
  Fmake_variable_buffer_local (Qcase_fold_search);

  defsubr (&Sbuffer_live_p);
  defsubr (&Sbuffer_list);
  defsubr (&Sget_buffer);
  defsubr (&Sget_file_buffer);
  defsubr (&Sget_truename_buffer);
  defsubr (&Sfind_buffer);
  defsubr (&Sget_buffer_create);
  defsubr (&Smake_indirect_buffer);
  defsubr (&Sgenerate_new_buffer_name);
  defsubr (&Sbuffer_name);
  defsubr (&Sbuffer_file_name);
  defsubr (&Sbuffer_base_buffer);
  defsubr (&Sbuffer_local_value);
  defsubr (&Sbuffer_local_variables);
  defsubr (&Sbuffer_modified_p);
  defsubr (&Sforce_mode_line_update);
  defsubr (&Sset_buffer_modified_p);
  defsubr (&Sbuffer_modified_tick);
  defsubr (&Sinternal__set_buffer_modified_tick);
  defsubr (&Sbuffer_chars_modified_tick);
  defsubr (&Srename_buffer);
  defsubr (&Sother_buffer);
  defsubr (&Sbuffer_enable_undo);
  defsubr (&Skill_buffer);
  defsubr (&Sbury_buffer_internal);
  defsubr (&Sset_buffer_major_mode);
  defsubr (&Scurrent_buffer);
  defsubr (&Sset_buffer);
  defsubr (&Sbarf_if_buffer_read_only);
  defsubr (&Serase_buffer);
  defsubr (&Sbuffer_swap_text);
  defsubr (&Sset_buffer_multibyte);
  defsubr (&Skill_all_local_variables);

  defsubr (&Soverlayp);
  defsubr (&Smake_overlay);
  defsubr (&Sdelete_overlay);
  defsubr (&Sdelete_all_overlays);
  defsubr (&Smove_overlay);
  defsubr (&Soverlay_start);
  defsubr (&Soverlay_end);
  defsubr (&Soverlay_buffer);
  defsubr (&Soverlay_properties);
  defsubr (&Soverlays_at);
  defsubr (&Soverlays_in);
  defsubr (&Snext_overlay_change);
  defsubr (&Sprevious_overlay_change);
  defsubr (&Soverlay_recenter);
  defsubr (&Soverlay_lists);
  defsubr (&Soverlay_get);
  defsubr (&Soverlay_put);
  defsubr (&Srestore_buffer_modified_p);

  DEFSYM (Qautosaved, "autosaved");

#ifdef ITREE_DEBUG
  defsubr (&Soverlay_tree);
#endif

  DEFSYM (Qkill_buffer__possibly_save, "kill-buffer--possibly-save");

  DEFSYM (Qbuffer_stale_function, "buffer-stale-function");

  Fput (intern_c_string ("erase-buffer"), Qdisabled, Qt);
}<|MERGE_RESOLUTION|>--- conflicted
+++ resolved
@@ -1231,60 +1231,10 @@
 {
   Lisp_Object result;
   CHECK_BUFFER (buffer);
-<<<<<<< HEAD
   result = find_symbol_value (XSYMBOL (variable), XBUFFER (buffer));
   return EQ (result, Qunbound)
     ? (xsignal1 (Qvoid_variable, variable), Qnil)
     : result;
-=======
-  buf = XBUFFER (buffer);
-  sym = XSYMBOL (variable);
-
- start:
-  switch (sym->u.s.redirect)
-    {
-    case SYMBOL_VARALIAS: sym = SYMBOL_ALIAS (sym); goto start;
-    case SYMBOL_PLAINVAL: result = SYMBOL_VAL (sym); break;
-    case SYMBOL_LOCALIZED:
-      { /* Look in local_var_alist.  */
-	struct Lisp_Buffer_Local_Value *blv = SYMBOL_BLV (sym);
-	XSETSYMBOL (variable, sym); /* Update In case of aliasing.  */
-	result = assq_no_quit (variable, BVAR (buf, local_var_alist));
-	if (!NILP (result))
-	  {
-	    if (blv->fwd.fwdptr)
-	      { /* What binding is loaded right now?  */
-		Lisp_Object current_alist_element = blv->valcell;
-
-		/* The value of the currently loaded binding is not
-		   stored in it, but rather in the realvalue slot.
-		   Store that value into the binding it belongs to
-		   in case that is the one we are about to use.  */
-
-		XSETCDR (current_alist_element,
-			 do_symval_forwarding (blv->fwd));
-	      }
-	    /* Now get the (perhaps updated) value out of the binding.  */
-	    result = XCDR (result);
-	  }
-	else
-	  result = Fdefault_value (variable);
-	break;
-      }
-    case SYMBOL_FORWARDED:
-      {
-	lispfwd fwd = SYMBOL_FWD (sym);
-	if (BUFFER_OBJFWDP (fwd))
-	  result = per_buffer_value (buf, XBUFFER_OBJFWD (fwd)->offset);
-	else
-	  result = Fdefault_value (variable);
-	break;
-      }
-    default: emacs_abort ();
-    }
-
-  return result;
->>>>>>> 11ffb465
 }
 
 /* Return an alist of the Lisp-level buffer-local bindings of
@@ -4764,10 +4714,7 @@
   sym->u.s.declared_special = true;
   sym->u.s.type = SYMBOL_PER_BUFFER;
   SET_SYMBOL_FWD (sym, bo_fwd);
-<<<<<<< HEAD
   sym->u.s.c_variable.fwdptr = bo_fwd;
-=======
->>>>>>> 11ffb465
   XSETSYMBOL (PER_BUFFER_SYMBOL (offset), sym);
 
   if (PER_BUFFER_IDX (offset) == 0)
