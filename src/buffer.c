/* Buffer manipulation primitives for GNU Emacs.

Copyright (C) 1985-1989, 1993-1995, 1997-2022 Free Software Foundation,
Inc.

This file is NOT part of GNU Emacs.

GNU Emacs is free software: you can redistribute it and/or modify
it under the terms of the GNU General Public License as published by
the Free Software Foundation, either version 3 of the License, or (at
your option) any later version.

GNU Emacs is distributed in the hope that it will be useful,
but WITHOUT ANY WARRANTY; without even the implied warranty of
MERCHANTABILITY or FITNESS FOR A PARTICULAR PURPOSE.  See the
GNU General Public License for more details.

You should have received a copy of the GNU General Public License
along with GNU Emacs.  If not, see <https://www.gnu.org/licenses/>.  */

#include <config.h>

#include <sys/types.h>
#include <sys/stat.h>
#include <sys/param.h>
#include <errno.h>
#include <stdio.h>
#include <stdlib.h>
#include <unistd.h>

#include <verify.h>

#include "lisp.h"
#include "intervals.h"
#include "process.h"
#include "systime.h"
#include "window.h"
#include "commands.h"
#include "character.h"
#include "buffer.h"
#include "region-cache.h"
#include "indent.h"
#include "blockinput.h"
#include "keymap.h"
#include "frame.h"
#include "xwidget.h"
#include "pdumper.h"

#ifdef WINDOWSNT
#include "w32heap.h"		/* for mmap_* */
#endif

/* This structure holds the default values of the buffer-local variables
   defined with DEFVAR_PER_BUFFER, that have special slots in each buffer.
   The default value occupies the same slot in this structure
   as an individual buffer's value occupies in that buffer.
   Setting the default value also goes through the alist of buffers
   and stores into each buffer that does not say it has a local value.  */

struct buffer buffer_defaults;

/* This structure marks which slots in a buffer have corresponding
   default values in buffer_defaults.
   Each such slot has a value in this structure.
   The value is a positive Lisp integer that must be smaller than
   MAX_PER_BUFFER_VARS.

   When a buffer has its own local value for a slot,
   the entry for that slot (found in the same slot in this structure)
   is turned on in the buffer's local_flags array.

   If a slot in this structure is -1, then even though there may
   be a DEFVAR_PER_BUFFER for the slot, there is no default value for it;
   and the corresponding slot in buffer_defaults is not used.

   If a slot in this structure corresponding to a DEFVAR_PER_BUFFER is
   zero, that is a bug.  */

struct buffer buffer_local_flags;

/* This structure holds the names of symbols whose values may be
   buffer-local.  It is indexed and accessed in the same way as the above.  */

struct buffer buffer_local_symbols;

/* Return the symbol of the per-buffer variable at offset OFFSET in
   the buffer structure.  */

#define PER_BUFFER_SYMBOL(OFFSET) \
      (*(Lisp_Object *)((OFFSET) + (char *) &buffer_local_symbols))

/* Maximum length of an overlay vector.  */
#define OVERLAY_COUNT_MAX						\
  ((ptrdiff_t) min (MOST_POSITIVE_FIXNUM,				\
		    min (PTRDIFF_MAX, SIZE_MAX) / word_size))

/* Flags indicating which built-in buffer-local variables
   are permanent locals.  */
static char buffer_permanent_local_flags[MAX_PER_BUFFER_VARS];

/* Number of per-buffer variables used.  */

static int last_per_buffer_idx;

static void call_overlay_mod_hooks (Lisp_Object list, Lisp_Object overlay,
                                    bool after, Lisp_Object arg1,
                                    Lisp_Object arg2, Lisp_Object arg3);
static void reset_buffer_local_variables (struct buffer *, bool);

/* Alist of all buffer names vs the buffers.  This used to be
   a Lisp-visible variable, but is no longer, to prevent lossage
   due to user rplac'ing this alist or its elements.  */
Lisp_Object Vbuffer_alist;

static Lisp_Object QSFundamental;	/* A string "Fundamental".  */

static void alloc_buffer_text (struct buffer *, ptrdiff_t);
static void free_buffer_text (struct buffer *b);
static struct Lisp_Overlay * copy_overlays (struct buffer *, struct Lisp_Overlay *);
static void modify_overlay (struct buffer *, ptrdiff_t, ptrdiff_t);
static Lisp_Object buffer_lisp_local_variables (struct buffer *, bool);
static Lisp_Object buffer_local_variables_1 (struct buffer *buf, int offset, Lisp_Object sym);

static void
CHECK_OVERLAY (Lisp_Object x)
{
  CHECK_TYPE (OVERLAYP (x), Qoverlayp, x);
}

/* Convert the position POS to an EMACS_INT that fits in a fixnum.
   Yield POS's value if POS is already a fixnum, POS's marker position
   if POS is a marker, and MOST_NEGATIVE_FIXNUM or
   MOST_POSITIVE_FIXNUM if POS is a negative or positive bignum.
   Signal an error if POS is not of the proper form.  */

EMACS_INT
fix_position (Lisp_Object pos)
{
  if (FIXNUMP (pos))
    return XFIXNUM (pos);
  if (MARKERP (pos))
    return marker_position (pos);
  CHECK_TYPE (BIGNUMP (pos), Qinteger_or_marker_p, pos);
  return !NILP (Fnatnump (pos)) ? MOST_POSITIVE_FIXNUM : MOST_NEGATIVE_FIXNUM;
}

/* These setters are used only in this file, so they can be private.
   The public setters are inline functions defined in buffer.h.  */
static void
bset_abbrev_mode (struct buffer *b, Lisp_Object val)
{
  b->abbrev_mode_ = val;
}
static void
bset_abbrev_table (struct buffer *b, Lisp_Object val)
{
  b->abbrev_table_ = val;
}
static void
bset_auto_fill_function (struct buffer *b, Lisp_Object val)
{
  b->auto_fill_function_ = val;
}
static void
bset_auto_save_file_format (struct buffer *b, Lisp_Object val)
{
  b->auto_save_file_format_ = val;
}
static void
bset_auto_save_file_name (struct buffer *b, Lisp_Object val)
{
  b->auto_save_file_name_ = val;
}
static void
bset_backed_up (struct buffer *b, Lisp_Object val)
{
  b->backed_up_ = val;
}
static void
bset_begv_marker (struct buffer *b, Lisp_Object val)
{
  b->begv_marker_ = val;
}
static void
bset_bidi_display_reordering (struct buffer *b, Lisp_Object val)
{
  b->bidi_display_reordering_ = val;
}
static void
bset_bidi_paragraph_start_re (struct buffer *b, Lisp_Object val)
{
  b->bidi_paragraph_start_re_ = val;
}
static void
bset_bidi_paragraph_separate_re (struct buffer *b, Lisp_Object val)
{
  b->bidi_paragraph_separate_re_ = val;
}
static void
bset_buffer_file_coding_system (struct buffer *b, Lisp_Object val)
{
  b->buffer_file_coding_system_ = val;
}
static void
bset_case_fold_search (struct buffer *b, Lisp_Object val)
{
  b->case_fold_search_ = val;
}
static void
bset_ctl_arrow (struct buffer *b, Lisp_Object val)
{
  b->ctl_arrow_ = val;
}
static void
bset_cursor_in_non_selected_windows (struct buffer *b, Lisp_Object val)
{
  b->cursor_in_non_selected_windows_ = val;
}
static void
bset_cursor_type (struct buffer *b, Lisp_Object val)
{
  b->cursor_type_ = val;
}
static void
bset_display_table (struct buffer *b, Lisp_Object val)
{
  b->display_table_ = val;
}
static void
bset_extra_line_spacing (struct buffer *b, Lisp_Object val)
{
  b->extra_line_spacing_ = val;
}
static void
bset_file_format (struct buffer *b, Lisp_Object val)
{
  b->file_format_ = val;
}
static void
bset_file_truename (struct buffer *b, Lisp_Object val)
{
  b->file_truename_ = val;
}
static void
bset_fringe_cursor_alist (struct buffer *b, Lisp_Object val)
{
  b->fringe_cursor_alist_ = val;
}
static void
bset_fringe_indicator_alist (struct buffer *b, Lisp_Object val)
{
  b->fringe_indicator_alist_ = val;
}
static void
bset_fringes_outside_margins (struct buffer *b, Lisp_Object val)
{
  b->fringes_outside_margins_ = val;
}
static void
bset_header_line_format (struct buffer *b, Lisp_Object val)
{
  b->header_line_format_ = val;
}
static void
bset_tab_line_format (struct buffer *b, Lisp_Object val)
{
  b->tab_line_format_ = val;
}
static void
bset_indicate_buffer_boundaries (struct buffer *b, Lisp_Object val)
{
  b->indicate_buffer_boundaries_ = val;
}
static void
bset_indicate_empty_lines (struct buffer *b, Lisp_Object val)
{
  b->indicate_empty_lines_ = val;
}
static void
bset_invisibility_spec (struct buffer *b, Lisp_Object val)
{
  b->invisibility_spec_ = val;
}
static void
bset_left_fringe_width (struct buffer *b, Lisp_Object val)
{
  b->left_fringe_width_ = val;
}
static void
bset_major_mode (struct buffer *b, Lisp_Object val)
{
  b->major_mode_ = val;
}
static void
bset_local_minor_modes (struct buffer *b, Lisp_Object val)
{
  b->local_minor_modes_ = val;
}
static void
bset_mark (struct buffer *b, Lisp_Object val)
{
  b->mark_ = val;
}
static void
bset_mode_line_format (struct buffer *b, Lisp_Object val)
{
  b->mode_line_format_ = val;
}
static void
bset_mode_name (struct buffer *b, Lisp_Object val)
{
  b->mode_name_ = val;
}
static void
bset_name (struct buffer *b, Lisp_Object val)
{
  b->name_ = val;
}
static void
bset_overwrite_mode (struct buffer *b, Lisp_Object val)
{
  b->overwrite_mode_ = val;
}
static void
bset_pt_marker (struct buffer *b, Lisp_Object val)
{
  b->pt_marker_ = val;
}
static void
bset_right_fringe_width (struct buffer *b, Lisp_Object val)
{
  b->right_fringe_width_ = val;
}
static void
bset_save_length (struct buffer *b, Lisp_Object val)
{
  b->save_length_ = val;
}
static void
bset_scroll_bar_width (struct buffer *b, Lisp_Object val)
{
  b->scroll_bar_width_ = val;
}
static void
bset_scroll_bar_height (struct buffer *b, Lisp_Object val)
{
  b->scroll_bar_height_ = val;
}
static void
bset_scroll_down_aggressively (struct buffer *b, Lisp_Object val)
{
  b->scroll_down_aggressively_ = val;
}
static void
bset_scroll_up_aggressively (struct buffer *b, Lisp_Object val)
{
  b->scroll_up_aggressively_ = val;
}
static void
bset_selective_display (struct buffer *b, Lisp_Object val)
{
  b->selective_display_ = val;
}
static void
bset_selective_display_ellipses (struct buffer *b, Lisp_Object val)
{
  b->selective_display_ellipses_ = val;
}
static void
bset_vertical_scroll_bar_type (struct buffer *b, Lisp_Object val)
{
  b->vertical_scroll_bar_type_ = val;
}
static void
bset_horizontal_scroll_bar_type (struct buffer *b, Lisp_Object val)
{
  b->horizontal_scroll_bar_type_ = val;
}
static void
bset_word_wrap (struct buffer *b, Lisp_Object val)
{
  b->word_wrap_ = val;
}
static void
bset_zv_marker (struct buffer *b, Lisp_Object val)
{
  b->zv_marker_ = val;
}

void
nsberror (Lisp_Object spec)
{
  if (STRINGP (spec))
    error ("No buffer named %s", SDATA (spec));
  error ("Invalid buffer argument");
}

DEFUN ("buffer-monospace-p", Fbuffer_monospace_p, Sbuffer_monospace_p, 0, 1, 0,
       doc: /* Return t if BUFFER contains only homogenous text.
By homogenous, we mean only characters of the frame's default font and no
width-varying glyphs such as invisible text or images.  */)
  (Lisp_Object buffer)
{
  if (NILP (buffer))
    buffer = Fcurrent_buffer();
  CHECK_BUFFER (buffer);
  return XBUFFER (buffer)->text->monospace ? Qt : Qnil;
}

DEFUN ("buffer-live-p", Fbuffer_live_p, Sbuffer_live_p, 1, 1, 0,
       doc: /* Return t if OBJECT is a buffer which has not been killed.
Value is nil if OBJECT is not a buffer or if it has been killed.  */)
  (Lisp_Object object)
{
  return ((BUFFERP (object) && BUFFER_LIVE_P (XBUFFER (object)))
	  ? Qt : Qnil);
}

DEFUN ("buffer-list", Fbuffer_list, Sbuffer_list, 0, 1, 0,
       doc: /* Return a list of all live buffers.
If the optional arg FRAME is a frame, return the buffer list in the
proper order for that frame: the buffers shown in FRAME come first,
followed by the rest of the buffers.  */)
  (Lisp_Object frame)
{
  Lisp_Object general;
  general = Fmapcar (Qcdr, Vbuffer_alist);

  if (FRAMEP (frame))
    {
      Lisp_Object framelist, prevlist, tail;

      framelist = Fcopy_sequence (XFRAME (frame)->buffer_list);
      prevlist = Fnreverse (Fcopy_sequence
			    (XFRAME (frame)->buried_buffer_list));

      /* Remove from GENERAL any buffer that duplicates one in
         FRAMELIST or PREVLIST.  */
      tail = framelist;
      while (CONSP (tail))
	{
	  general = Fdelq (XCAR (tail), general);
	  tail = XCDR (tail);
	}
      tail = prevlist;
      while (CONSP (tail))
	{
	  general = Fdelq (XCAR (tail), general);
	  tail = XCDR (tail);
	}

      return CALLN (Fnconc, framelist, general, prevlist);
    }
  else
    return general;
}

/* Like Fassoc, but use Fstring_equal to compare
   (which ignores text properties), and don't ever quit.  */

static Lisp_Object
assoc_ignore_text_properties (Lisp_Object key, Lisp_Object list)
{
  Lisp_Object tail;
  for (tail = list; CONSP (tail); tail = XCDR (tail))
    {
      Lisp_Object elt = XCAR (tail);
      if (!NILP (Fstring_equal (Fcar (elt), key)))
	return elt;
    }
  return Qnil;
}

DEFUN ("get-buffer", Fget_buffer, Sget_buffer, 1, 1, 0,
       doc: /* Return the buffer named BUFFER-OR-NAME.
BUFFER-OR-NAME must be either a string or a buffer.  If BUFFER-OR-NAME
is a string and there is no buffer with that name, return nil.  If
BUFFER-OR-NAME is a buffer, return it as given.  */)
  (register Lisp_Object buffer_or_name)
{
  if (BUFFERP (buffer_or_name))
    return buffer_or_name;
  CHECK_STRING (buffer_or_name);

  return Fcdr (assoc_ignore_text_properties (buffer_or_name, Vbuffer_alist));
}

DEFUN ("get-file-buffer", Fget_file_buffer, Sget_file_buffer, 1, 1, 0,
       doc: /* Return the buffer visiting file FILENAME (a string).
The buffer's `buffer-file-name' must match exactly the expansion of FILENAME.
If there is no such live buffer, return nil.
See also `find-buffer-visiting'.  */)
  (register Lisp_Object filename)
{
  register Lisp_Object tail, buf, handler;

  CHECK_STRING (filename);
  filename = Fexpand_file_name (filename, Qnil);

  /* If the file name has special constructs in it,
     call the corresponding file name handler.  */
  handler = Ffind_file_name_handler (filename, Qget_file_buffer);
  if (!NILP (handler))
    {
      Lisp_Object handled_buf = call2 (handler, Qget_file_buffer,
				       filename);
      return BUFFERP (handled_buf) ? handled_buf : Qnil;
    }

  FOR_EACH_LIVE_BUFFER (tail, buf)
    {
      if (!STRINGP (BVAR (XBUFFER (buf), filename))) continue;
      if (!NILP (Fstring_equal (BVAR (XBUFFER (buf), filename), filename)))
	return buf;
    }
  return Qnil;
}

Lisp_Object
get_truename_buffer (register Lisp_Object filename)
{
  register Lisp_Object tail, buf;

  FOR_EACH_LIVE_BUFFER (tail, buf)
    {
      if (!STRINGP (BVAR (XBUFFER (buf), file_truename))) continue;
      if (!NILP (Fstring_equal (BVAR (XBUFFER (buf), file_truename), filename)))
	return buf;
    }
  return Qnil;
}

/* Run buffer-list-update-hook if Vrun_hooks is non-nil, and BUF is NULL
   or does not have buffer hooks inhibited.  BUF is NULL when called by
   make-indirect-buffer, since it does not inhibit buffer hooks.  */

static void
run_buffer_list_update_hook (struct buffer *buf)
{
  if (! (NILP (Vrun_hooks) || (buf && buf->inhibit_buffer_hooks)))
    call1 (Vrun_hooks, Qbuffer_list_update_hook);
}

DEFUN ("get-buffer-create", Fget_buffer_create, Sget_buffer_create, 1, 2, 0,
       doc: /* Return the buffer specified by BUFFER-OR-NAME, creating a new one if needed.
If BUFFER-OR-NAME is a string and a live buffer with that name exists,
return that buffer.  If no such buffer exists, create a new buffer with
that name and return it.

If BUFFER-OR-NAME starts with a space, the new buffer does not keep undo
information.  If optional argument INHIBIT-BUFFER-HOOKS is non-nil, the
new buffer does not run the hooks `kill-buffer-hook',
`kill-buffer-query-functions', and `buffer-list-update-hook'.  This
avoids slowing down internal or temporary buffers that are never
presented to users or passed on to other applications.

If BUFFER-OR-NAME is a buffer instead of a string, return it as given,
even if it is dead.  The return value is never nil.  */)
  (register Lisp_Object buffer_or_name, Lisp_Object inhibit_buffer_hooks)
{
  register Lisp_Object buffer, name;
  register struct buffer *b;

  buffer = Fget_buffer (buffer_or_name);
  if (!NILP (buffer))
    return buffer;

  if (SCHARS (buffer_or_name) == 0)
    error ("Empty string for buffer name is not allowed");

  b = allocate_buffer ();

  /* An ordinary buffer uses its own struct buffer_text.  */
  b->text = &b->own_text;
  b->base_buffer = NULL;
  /* No one shares the text with us now.  */
  b->indirections = 0;
  /* No one shows us now.  */
  b->window_count = 0;

  memset (&b->local_flags, 0, sizeof (b->local_flags));

  BUF_GAP_SIZE (b) = 20;
  block_input ();
  /* We allocate extra 1-byte at the tail and keep it always '\0' for
     anchoring a search.  */
  alloc_buffer_text (b, BUF_GAP_SIZE (b) + 1);
  unblock_input ();
  if (! BUF_BEG_ADDR (b))
    buffer_memory_full (BUF_GAP_SIZE (b) + 1);

  b->pt = BEG;
  b->begv = BEG;
  b->zv = BEG;
  b->pt_byte = BEG_BYTE;
  b->begv_byte = BEG_BYTE;
  b->zv_byte = BEG_BYTE;

  BUF_GPT (b) = BEG;
  BUF_GPT_BYTE (b) = BEG_BYTE;

  BUF_Z (b) = BEG;
  BUF_Z_BYTE (b) = BEG_BYTE;
  BUF_MODIFF (b) = 1;
  BUF_CHARS_MODIFF (b) = 1;
  BUF_OVERLAY_MODIFF (b) = 1;
  BUF_SAVE_MODIFF (b) = 1;
  BUF_COMPACT (b) = 1;
  set_buffer_intervals (b, NULL);
  BUF_UNCHANGED_MODIFIED (b) = 1;
  BUF_OVERLAY_UNCHANGED_MODIFIED (b) = 1;
  BUF_END_UNCHANGED (b) = 0;
  BUF_BEG_UNCHANGED (b) = 0;
  *(BUF_GPT_ADDR (b)) = *(BUF_Z_ADDR (b)) = 0; /* Put an anchor '\0'.  */
  b->text->inhibit_shrinking = false;
  b->text->redisplay = false;
  b->text->monospace = true;

  b->newline_cache = 0;
  b->width_run_cache = 0;
  b->bidi_paragraph_cache = 0;
  bset_width_table (b, Qnil);
  b->prevent_redisplay_optimizations_p = 1;

  /* An ordinary buffer normally doesn't need markers
     to handle BEGV and ZV.  */
  bset_pt_marker (b, Qnil);
  bset_begv_marker (b, Qnil);
  bset_zv_marker (b, Qnil);

  name = Fcopy_sequence (buffer_or_name);
  set_string_intervals (name, NULL);
  bset_name (b, name);

  b->inhibit_buffer_hooks = !NILP (inhibit_buffer_hooks);
  bset_undo_list (b, SREF (name, 0) != ' ' ? Qnil : Qt);

  reset_buffer (b);
  reset_buffer_local_variables (b, 1);

  bset_mark (b, Fmake_marker ());
  BUF_MARKERS (b) = NULL;

  /* Put this in the alist of all live buffers.  */
  XSETBUFFER (buffer, b);
  Vbuffer_alist = nconc2 (Vbuffer_alist, list1 (Fcons (name, buffer)));

  run_buffer_list_update_hook (b);

  return buffer;
}


/* Return a list of overlays which is a copy of the overlay list
   LIST, but for buffer B.  */

static struct Lisp_Overlay *
copy_overlays (struct buffer *b, struct Lisp_Overlay *list)
{
  struct Lisp_Overlay *result = NULL, *tail = NULL;

  for (; list; list = list->next)
    {
      Lisp_Object overlay, start, end;
      struct Lisp_Marker *m;

      eassert (MARKERP (list->start));
      m = XMARKER (list->start);
      start = build_marker (b, m->charpos, m->bytepos);
      XMARKER (start)->insertion_type = m->insertion_type;

      eassert (MARKERP (list->end));
      m = XMARKER (list->end);
      end = build_marker (b, m->charpos, m->bytepos);
      XMARKER (end)->insertion_type = m->insertion_type;

      overlay = build_overlay (start, end, Fcopy_sequence (list->plist));
      if (tail)
	tail = tail->next = XOVERLAY (overlay);
      else
	result = tail = XOVERLAY (overlay);
    }

  return result;
}

/* Set an appropriate overlay of B.  */

static void
set_buffer_overlays_before (struct buffer *b, struct Lisp_Overlay *o)
{
  b->overlays_before = o;
}

static void
set_buffer_overlays_after (struct buffer *b, struct Lisp_Overlay *o)
{
  b->overlays_after = o;
}

bool
valid_per_buffer_idx (int idx)
{
  return 0 <= idx && idx < last_per_buffer_idx;
}

/* Clone per-buffer values of buffer FROM.

   Buffer TO gets the same per-buffer values as FROM, with the
   following exceptions: (1) TO's name is left untouched, (2) markers
   are copied and made to refer to TO, and (3) overlay lists are
   copied.  */

static void
clone_per_buffer_values (struct buffer *from, struct buffer *to)
{
  int offset;

  FOR_EACH_PER_BUFFER_OBJECT_AT (offset)
    {
      Lisp_Object obj;

      /* Don't touch the `name' which should be unique for every buffer.  */
      if (offset == PER_BUFFER_VAR_OFFSET (name))
	continue;

      obj = per_buffer_value (from, offset);
      if (MARKERP (obj) && XMARKER (obj)->buffer == from)
	{
	  struct Lisp_Marker *m = XMARKER (obj);

	  obj = build_marker (to, m->charpos, m->bytepos);
	  XMARKER (obj)->insertion_type = m->insertion_type;
	}

      set_per_buffer_value (to, offset, obj);
    }

  memcpy (to->local_flags, from->local_flags, sizeof to->local_flags);

  set_buffer_overlays_before (to, copy_overlays (to, from->overlays_before));
  set_buffer_overlays_after (to, copy_overlays (to, from->overlays_after));

  /* Get (a copy of) the alist of Lisp-level local variables of FROM
     and install that in TO.  */
  bset_local_var_alist (to, buffer_lisp_local_variables (from, 1));
}


/* If buffer B has markers to record PT, BEGV and ZV when it is not
   current, update these markers.  */

static void
record_buffer_markers (struct buffer *b)
{
  if (! NILP (BVAR (b, pt_marker)))
    {
      Lisp_Object buffer;

      eassert (!NILP (BVAR (b, begv_marker)));
      eassert (!NILP (BVAR (b, zv_marker)));

      XSETBUFFER (buffer, b);
      set_marker_both (BVAR (b, pt_marker), buffer, b->pt, b->pt_byte);
      set_marker_both (BVAR (b, begv_marker), buffer, b->begv, b->begv_byte);
      set_marker_both (BVAR (b, zv_marker), buffer, b->zv, b->zv_byte);
    }
}


/* If buffer B has markers to record PT, BEGV and ZV when it is not
   current, fetch these values into B->begv etc.  */

static void
fetch_buffer_markers (struct buffer *b)
{
  if (! NILP (BVAR (b, pt_marker)))
    {
      Lisp_Object m;

      eassert (!NILP (BVAR (b, begv_marker)));
      eassert (!NILP (BVAR (b, zv_marker)));

      m = BVAR (b, pt_marker);
      SET_BUF_PT_BOTH (b, marker_position (m), marker_byte_position (m));

      m = BVAR (b, begv_marker);
      SET_BUF_BEGV_BOTH (b, marker_position (m), marker_byte_position (m));

      m = BVAR (b, zv_marker);
      SET_BUF_ZV_BOTH (b, marker_position (m), marker_byte_position (m));
    }
}


DEFUN ("make-indirect-buffer", Fmake_indirect_buffer, Smake_indirect_buffer,
       2, 4,
       "bMake indirect buffer (to buffer): \nBName of indirect buffer: ",
       doc: /* Create and return an indirect buffer for buffer BASE-BUFFER, named NAME.
BASE-BUFFER should be a live buffer, or the name of an existing buffer.

NAME should be a string which is not the name of an existing buffer.
Optional argument CLONE non-nil means preserve BASE-BUFFER's state,
such as major and minor modes, in the indirect buffer.

CLONE nil means the indirect buffer's state is reset to default values.

If optional argument INHIBIT-BUFFER-HOOKS is non-nil, the new buffer
does not run the hooks `kill-buffer-hook',
`kill-buffer-query-functions', and `buffer-list-update-hook'.  */)
  (Lisp_Object base_buffer, Lisp_Object name, Lisp_Object clone,
   Lisp_Object inhibit_buffer_hooks)
{
  Lisp_Object buf, tem;
  struct buffer *b;

  CHECK_STRING (name);
  buf = Fget_buffer (name);
  if (!NILP (buf))
    error ("Buffer name `%s' is in use", SDATA (name));

  tem = base_buffer;
  base_buffer = Fget_buffer (base_buffer);
  if (NILP (base_buffer))
    error ("No such buffer: `%s'", SDATA (tem));
  if (!BUFFER_LIVE_P (XBUFFER (base_buffer)))
    error ("Base buffer has been killed");

  if (SCHARS (name) == 0)
    error ("Empty string for buffer name is not allowed");

  b = allocate_buffer ();

  /* No double indirection - if base buffer is indirect,
     new buffer becomes an indirect to base's base.  */
  b->base_buffer = (XBUFFER (base_buffer)->base_buffer
		    ? XBUFFER (base_buffer)->base_buffer
		    : XBUFFER (base_buffer));

  /* Use the base buffer's text object.  */
  b->text = b->base_buffer->text;
  /* We have no own text.  */
  b->indirections = -1;
  /* Notify base buffer that we share the text now.  */
  b->base_buffer->indirections++;
  /* Always -1 for an indirect buffer.  */
  b->window_count = -1;

  memset (&b->local_flags, 0, sizeof (b->local_flags));

  b->pt = b->base_buffer->pt;
  b->begv = b->base_buffer->begv;
  b->zv = b->base_buffer->zv;
  b->pt_byte = b->base_buffer->pt_byte;
  b->begv_byte = b->base_buffer->begv_byte;
  b->zv_byte = b->base_buffer->zv_byte;
  b->inhibit_buffer_hooks = !NILP (inhibit_buffer_hooks);

  b->newline_cache = 0;
  b->width_run_cache = 0;
  b->bidi_paragraph_cache = 0;
  bset_width_table (b, Qnil);

  name = Fcopy_sequence (name);
  set_string_intervals (name, NULL);
  bset_name (b, name);

  /* An indirect buffer shares undo list of its base (Bug#18180).  */
  bset_undo_list (b, BVAR (b->base_buffer, undo_list));

  reset_buffer (b);
  reset_buffer_local_variables (b, 1);

  /* Put this in the alist of all live buffers.  */
  XSETBUFFER (buf, b);
  Vbuffer_alist = nconc2 (Vbuffer_alist, list1 (Fcons (name, buf)));

  bset_mark (b, Fmake_marker ());

  /* The multibyte status belongs to the base buffer.  */
  bset_enable_multibyte_characters
    (b, BVAR (b->base_buffer, enable_multibyte_characters));

  /* Make sure the base buffer has markers for its narrowing.  */
  if (NILP (BVAR (b->base_buffer, pt_marker)))
    {
      eassert (NILP (BVAR (b->base_buffer, begv_marker)));
      eassert (NILP (BVAR (b->base_buffer, zv_marker)));

      bset_pt_marker (b->base_buffer,
		      build_marker (b->base_buffer, b->base_buffer->pt,
				    b->base_buffer->pt_byte));

      bset_begv_marker (b->base_buffer,
			build_marker (b->base_buffer, b->base_buffer->begv,
				      b->base_buffer->begv_byte));

      bset_zv_marker (b->base_buffer,
		      build_marker (b->base_buffer, b->base_buffer->zv,
				    b->base_buffer->zv_byte));

      XMARKER (BVAR (b->base_buffer, zv_marker))->insertion_type = 1;
    }

  if (NILP (clone))
    {
      /* Give the indirect buffer markers for its narrowing.  */
      bset_pt_marker (b, build_marker (b, b->pt, b->pt_byte));
      bset_begv_marker (b, build_marker (b, b->begv, b->begv_byte));
      bset_zv_marker (b, build_marker (b, b->zv, b->zv_byte));
      XMARKER (BVAR (b, zv_marker))->insertion_type = 1;
    }
  else
    {
      struct buffer *old_b = current_buffer;

      clone_per_buffer_values (b->base_buffer, b);
      bset_filename (b, Qnil);
      bset_file_truename (b, Qnil);
      bset_display_count (b, make_fixnum (0));
      bset_backed_up (b, Qnil);
      bset_local_minor_modes (b, Qnil);
      bset_auto_save_file_name (b, Qnil);
      set_buffer_internal_1 (b);
      Fset (intern ("buffer-save-without-query"), Qnil);
      Fset (intern ("buffer-file-number"), Qnil);
      Fset (intern ("buffer-stale-function"), Qnil);
      /* Cloned buffers need extra setup, to do things such as deep
	 variable copies for list variables that might be mangled due
	 to destructive operations in the indirect buffer. */
      run_hook (Qclone_indirect_buffer_hook);
      set_buffer_internal_1 (old_b);
    }

  run_buffer_list_update_hook (NULL);

  return buf;
}

/* Mark OV as no longer associated with B.  */

static void
drop_overlay (struct buffer *b, struct Lisp_Overlay *ov)
{
  eassert (b == XBUFFER (Fmarker_buffer (ov->start)));
  modify_overlay (b, marker_position (ov->start),
		  marker_position (ov->end));
  unchain_marker (XMARKER (ov->start));
  unchain_marker (XMARKER (ov->end));

}

/* Delete all overlays of B and reset its overlay lists.  */

void
delete_all_overlays (struct buffer *b)
{
  struct Lisp_Overlay *ov, *next;

  /* FIXME: Since each drop_overlay will scan BUF_MARKERS to unlink its
     markers, we have an unneeded O(N^2) behavior here.  */
  for (ov = b->overlays_before; ov; ov = next)
    {
      drop_overlay (b, ov);
      next = ov->next;
      ov->next = NULL;
    }

  for (ov = b->overlays_after; ov; ov = next)
    {
      drop_overlay (b, ov);
      next = ov->next;
      ov->next = NULL;
    }

  set_buffer_overlays_before (b, NULL);
  set_buffer_overlays_after (b, NULL);
}

/* Reinitialize everything about a buffer except its name and contents
   and local variables.
   If called on an already-initialized buffer, the list of overlays
   should be deleted before calling this function, otherwise we end up
   with overlays that claim to belong to the buffer but the buffer
   claims it doesn't belong to it.  */

void
reset_buffer (register struct buffer *b)
{
  bset_filename (b, Qnil);
  bset_file_truename (b, Qnil);
  bset_directory (b, current_buffer ? BVAR (current_buffer, directory) : Qnil);
  b->modtime = make_timespec (0, UNKNOWN_MODTIME_NSECS);
  b->modtime_size = -1;
  XSETFASTINT (BVAR (b, save_length), 0);
  b->last_window_start = 1;
  /* It is more conservative to start out "changed" than "unchanged".  */
  b->clip_changed = 0;
  b->prevent_redisplay_optimizations_p = 1;
  bset_backed_up (b, Qnil);
  bset_local_minor_modes (b, Qnil);
  BUF_AUTOSAVE_MODIFF (b) = 0;
  b->auto_save_failure_time = 0;
  bset_auto_save_file_name (b, Qnil);
  bset_read_only (b, Qnil);
  set_buffer_overlays_before (b, NULL);
  set_buffer_overlays_after (b, NULL);
  b->overlay_center = BEG;
  bset_mark_active (b, Qnil);
  bset_point_before_scroll (b, Qnil);
  bset_file_format (b, Qnil);
  bset_auto_save_file_format (b, Qt);
  bset_last_selected_window (b, Qnil);
  bset_display_count (b, make_fixnum (0));
  bset_display_time (b, Qnil);
  bset_enable_multibyte_characters
    (b, BVAR (&buffer_defaults, enable_multibyte_characters));
  bset_cursor_type (b, BVAR (&buffer_defaults, cursor_type));
  bset_extra_line_spacing (b, BVAR (&buffer_defaults, extra_line_spacing));

  b->display_error_modiff = 0;
}

/* Reset buffer B's local variables info.
   Don't use this on a buffer that has already been in use;
   it does not treat permanent locals consistently.
   Instead, use Fkill_all_local_variables.

   If PERMANENT_TOO, reset permanent buffer-local variables.
   If not, preserve those.  */

static void
reset_buffer_local_variables (struct buffer *b, bool permanent_too)
{
  int offset, i;

  /* Reset the major mode to Fundamental, together with all the
     things that depend on the major mode.
     default-major-mode is handled at a higher level.
     We ignore it here.  */
  bset_major_mode (b, Qfundamental_mode);
  bset_keymap (b, Qnil);
  bset_mode_name (b, QSFundamental);

  /* If the standard case table has been altered and invalidated,
     fix up its insides first.  */
  if (! (CHAR_TABLE_P (XCHAR_TABLE (Vascii_downcase_table)->extras[0])
	 && CHAR_TABLE_P (XCHAR_TABLE (Vascii_downcase_table)->extras[1])
	 && CHAR_TABLE_P (XCHAR_TABLE (Vascii_downcase_table)->extras[2])))
    Fset_standard_case_table (Vascii_downcase_table);

  bset_downcase_table (b, Vascii_downcase_table);
  bset_upcase_table (b, XCHAR_TABLE (Vascii_downcase_table)->extras[0]);
  bset_case_canon_table (b, XCHAR_TABLE (Vascii_downcase_table)->extras[1]);
  bset_case_eqv_table (b, XCHAR_TABLE (Vascii_downcase_table)->extras[2]);
  bset_invisibility_spec (b, Qt);

  /* Reset all (or most) per-buffer variables to their defaults.  */
  if (permanent_too)
    bset_local_var_alist (b, Qnil);
  else
    {
      Lisp_Object tmp, last = Qnil;
      Lisp_Object buffer;
      XSETBUFFER (buffer, b);

      for (tmp = BVAR (b, local_var_alist); CONSP (tmp); tmp = XCDR (tmp))
        {
          Lisp_Object local_var = XCAR (XCAR (tmp));
          Lisp_Object prop = Fget (local_var, Qpermanent_local);
          Lisp_Object sym = local_var;

          /* Watchers are run *before* modifying the var.  */
          if (XSYMBOL (local_var)->u.s.trapped_write == SYMBOL_TRAPPED_WRITE)
            notify_variable_watchers (local_var, Qnil,
                                      Qmakunbound, Fcurrent_buffer ());

          eassert (XSYMBOL (sym)->u.s.redirect == SYMBOL_LOCALIZED);
          /* Need not do anything if some other buffer's binding is
	     now cached.  */
          if (EQ (SYMBOL_BLV (XSYMBOL (sym))->where, buffer))
	    {
	      /* Symbol is set up for this buffer's old local value:
	         swap it out!  */
	      symval_restore_default (XSYMBOL (sym));
	    }

          if (!NILP (prop))
            {
              /* If permanent-local, keep it.  */
              last = tmp;
              if (EQ (prop, Qpermanent_local_hook))
                {
                  /* This is a partially permanent hook variable.
                     Preserve only the elements that want to be preserved.  */
                  Lisp_Object list, newlist;
                  list = XCDR (XCAR (tmp));
                  if (!CONSP (list))
                    newlist = list;
                  else
                    for (newlist = Qnil; CONSP (list); list = XCDR (list))
                      {
                        Lisp_Object elt = XCAR (list);
                        /* Preserve element ELT if it's t, or if it is a
                           function with a `permanent-local-hook'
                           property. */
                        if (EQ (elt, Qt)
                            || (SYMBOLP (elt)
                                && !NILP (Fget (elt, Qpermanent_local_hook))))
                          newlist = Fcons (elt, newlist);
                      }
                  newlist = Fnreverse (newlist);
                  if (XSYMBOL (local_var)->u.s.trapped_write
		      == SYMBOL_TRAPPED_WRITE)
                    notify_variable_watchers (local_var, newlist,
                                              Qmakunbound, Fcurrent_buffer ());
                  XSETCDR (XCAR (tmp), newlist);
                  continue; /* Don't do variable write trapping twice.  */
                }
            }
          /* Delete this local variable.  */
          else if (NILP (last))
            bset_local_var_alist (b, XCDR (tmp));
          else
            XSETCDR (last, XCDR (tmp));
        }
    }

  for (i = 0; i < last_per_buffer_idx; ++i)
    if (permanent_too || buffer_permanent_local_flags[i] == 0)
      SET_PER_BUFFER_VALUE_P (b, i, 0);

  /* For each slot that has a default value, copy that into the slot.  */
  FOR_EACH_PER_BUFFER_OBJECT_AT (offset)
    {
      int idx = PER_BUFFER_IDX (offset);
      if ((idx > 0
	   && (permanent_too
	       || buffer_permanent_local_flags[idx] == 0)))
	set_per_buffer_value (b, offset, per_buffer_default (offset));
    }
}

/* We split this away from generate-new-buffer, because rename-buffer
   and set-visited-file-name ought to be able to use this to really
   rename the buffer properly.  */

DEFUN ("generate-new-buffer-name", Fgenerate_new_buffer_name,
       Sgenerate_new_buffer_name, 1, 2, 0,
       doc: /* Return a string that is the name of no existing buffer based on NAME.
If there is no live buffer named NAME, then return NAME.
Otherwise modify name by appending `<NUMBER>', incrementing NUMBER
\(starting at 2) until an unused name is found, and then return that name.
Optional second argument IGNORE specifies a name that is okay to use (if
it is in the sequence to be tried) even if a buffer with that name exists.

If NAME begins with a space (i.e., a buffer that is not normally
visible to users), then if buffer NAME already exists a random number
is first appended to NAME, to speed up finding a non-existent buffer.  */)
  (Lisp_Object name, Lisp_Object ignore)
{
  Lisp_Object genbase;

  CHECK_STRING (name);

  if ((!NILP (ignore) && !NILP (Fstring_equal (name, ignore)))
      || NILP (Fget_buffer (name)))
    return name;

  if (SREF (name, 0) != ' ') /* See bug#1229.  */
    genbase = name;
  else
    {
      char number[sizeof "-999999"];

      /* Use XFIXNUM instead of XFIXNAT to work around GCC bug 80776.  */
      int i = XFIXNUM (Frandom (make_fixnum (1000000)));
      eassume (0 <= i && i < 1000000);

      AUTO_STRING_WITH_LEN (lnumber, number, sprintf (number, "-%d", i));
      genbase = concat2 (name, lnumber);
      if (NILP (Fget_buffer (genbase)))
	return genbase;
    }

  for (ptrdiff_t count = 2; ; count++)
    {
      char number[INT_BUFSIZE_BOUND (ptrdiff_t) + sizeof "<>"];
      AUTO_STRING_WITH_LEN (lnumber, number,
			    sprintf (number, "<%"pD"d>", count));
      Lisp_Object gentemp = concat2 (genbase, lnumber);
      if (!NILP (Fstring_equal (gentemp, ignore))
	  || NILP (Fget_buffer (gentemp)))
	return gentemp;
    }
}


DEFUN ("buffer-name", Fbuffer_name, Sbuffer_name, 0, 1, 0,
       doc: /* Return the name of BUFFER, as a string.
BUFFER defaults to the current buffer.
Return nil if BUFFER has been killed.  */)
  (register Lisp_Object buffer)
{
  return BVAR (decode_buffer (buffer), name);
}

DEFUN ("buffer-file-name", Fbuffer_file_name, Sbuffer_file_name, 0, 1, 0,
       doc: /* Return name of file BUFFER is visiting, or nil if none.
No argument or nil as argument means use the current buffer.  */)
  (register Lisp_Object buffer)
{
  return BVAR (decode_buffer (buffer), filename);
}

DEFUN ("buffer-base-buffer", Fbuffer_base_buffer, Sbuffer_base_buffer,
       0, 1, 0,
       doc: /* Return the base buffer of indirect buffer BUFFER.
If BUFFER is not indirect, return nil.
BUFFER defaults to the current buffer.  */)
  (register Lisp_Object buffer)
{
  struct buffer *base = decode_buffer (buffer)->base_buffer;
  return base ? (XSETBUFFER (buffer, base), buffer) : Qnil;
}

DEFUN ("buffer-local-value", Fbuffer_local_value,
       Sbuffer_local_value, 2, 2, 0,
       doc: /* Return the value of VARIABLE in BUFFER.
If VARIABLE does not have a buffer-local binding in BUFFER, the value
is the default binding of the variable.  */)
  (register Lisp_Object variable, register Lisp_Object buffer)
{
  register Lisp_Object result = buffer_local_value (variable, buffer);

  if (EQ (result, Qunbound))
    xsignal1 (Qvoid_variable, variable);

  return result;
}


/* Like Fbuffer_local_value, but return Qunbound if the variable is
   locally unbound.  */

Lisp_Object
buffer_local_value (Lisp_Object variable, Lisp_Object buffer)
{
  register struct buffer *buf;
  register Lisp_Object result;
  struct Lisp_Symbol *sym;

  CHECK_SYMBOL (variable);
  CHECK_BUFFER (buffer);
  buf = XBUFFER (buffer);
  sym = XSYMBOL (variable);

 start:
  switch (sym->u.s.redirect)
    {
    case SYMBOL_VARALIAS: sym = indirect_variable (sym); goto start;
    case SYMBOL_PLAINVAL: result = SYMBOL_VAL (sym); break;
    case SYMBOL_LOCALIZED:
      { /* Look in local_var_alist.  */
	struct Lisp_Buffer_Local_Value *blv = SYMBOL_BLV (sym);
	XSETSYMBOL (variable, sym); /* Update In case of aliasing.  */
	result = assq_no_quit (variable, BVAR (buf, local_var_alist));
	if (!NILP (result))
	  {
	    if (blv->fwd.fwdptr)
	      { /* What binding is loaded right now?  */
		Lisp_Object current_alist_element = blv->valcell;

		/* The value of the currently loaded binding is not
		   stored in it, but rather in the realvalue slot.
		   Store that value into the binding it belongs to
		   in case that is the one we are about to use.  */

		XSETCDR (current_alist_element,
			 symval_resolve (blv->fwd));
	      }
	    /* Now get the (perhaps updated) value out of the binding.  */
	    result = XCDR (result);
	  }
	else
	  result = Fdefault_value (variable);
	break;
      }
    case SYMBOL_FORWARDED:
      {
	lispfwd fwd = SYMBOL_FWD (sym);
	if (BUFFER_OBJFWDP (fwd))
	  result = per_buffer_value (buf, XBUFFER_OBJFWD (fwd)->offset);
	else
	  result = Fdefault_value (variable);
	break;
      }
    default: emacs_abort ();
    }

  return result;
}

/* Return an alist of the Lisp-level buffer-local bindings of
   buffer BUF.  That is, don't include the variables maintained
   in special slots in the buffer object.
   If not CLONE, replace elements of the form (VAR . unbound)
   by VAR.  */

static Lisp_Object
buffer_lisp_local_variables (struct buffer *buf, bool clone)
{
  Lisp_Object result = Qnil;
  Lisp_Object tail;
  for (tail = BVAR (buf, local_var_alist); CONSP (tail); tail = XCDR (tail))
    {
      Lisp_Object val, elt;

      elt = XCAR (tail);

      /* Reference each variable in the alist in buf.
	 If inquiring about the current buffer, this gets the current values,
	 so store them into the alist so the alist is up to date.
	 If inquiring about some other buffer, this swaps out any values
	 for that buffer, making the alist up to date automatically.  */
      val = find_symbol_value (XCAR (elt));
      /* Use the current buffer value only if buf is the current buffer.  */
      if (buf != current_buffer)
	val = XCDR (elt);

      result = Fcons (!clone && EQ (val, Qunbound)
		      ? XCAR (elt)
		      : Fcons (XCAR (elt), val),
		      result);
    }

  return result;
}


/* If the variable at position index OFFSET in buffer BUF has a
   buffer-local value, return (name . value).  If SYM is non-nil,
   it replaces name.  */

static Lisp_Object
buffer_local_variables_1 (struct buffer *buf, int offset, Lisp_Object sym)
{
  int idx = PER_BUFFER_IDX (offset);
  if ((idx == -1 || PER_BUFFER_VALUE_P (buf, idx))
      && SYMBOLP (PER_BUFFER_SYMBOL (offset)))
    {
      sym = NILP (sym) ? PER_BUFFER_SYMBOL (offset) : sym;
      Lisp_Object val = per_buffer_value (buf, offset);
      return EQ (val, Qunbound) ? sym : Fcons (sym, val);
    }
  return Qnil;
}

DEFUN ("buffer-local-variables", Fbuffer_local_variables,
       Sbuffer_local_variables, 0, 1, 0,
       doc: /* Return an alist of variables that are buffer-local in BUFFER.
Most elements look like (SYMBOL . VALUE), describing one variable.
For a symbol that is locally unbound, just the symbol appears in the value.
Note that storing new VALUEs in these elements doesn't change the variables.
No argument or nil as argument means use current buffer as BUFFER.  */)
  (Lisp_Object buffer)
{
  struct buffer *buf = decode_buffer (buffer);
  Lisp_Object result = buffer_lisp_local_variables (buf, 0);
  Lisp_Object tem;

  /* Add on all the variables stored in special slots.  */
  {
    int offset;

    FOR_EACH_PER_BUFFER_OBJECT_AT (offset)
      {
        tem = buffer_local_variables_1 (buf, offset, Qnil);
        if (!NILP (tem))
          result = Fcons (tem, result);
      }
  }

  tem = buffer_local_variables_1 (buf, PER_BUFFER_VAR_OFFSET (undo_list),
				  intern ("buffer-undo-list"));
  if (!NILP (tem))
    result = Fcons (tem, result);

  return result;
}

DEFUN ("buffer-modified-p", Fbuffer_modified_p, Sbuffer_modified_p,
       0, 1, 0,
       doc: /* Return t if BUFFER was modified since its file was last read or saved.
No argument or nil as argument means use current buffer as BUFFER.  */)
  (Lisp_Object buffer)
{
  struct buffer *buf = decode_buffer (buffer);
  return BUF_SAVE_MODIFF (buf) < BUF_MODIFF (buf) ? Qt : Qnil;
}

DEFUN ("force-mode-line-update", Fforce_mode_line_update,
       Sforce_mode_line_update, 0, 1, 0,
       doc: /* Force redisplay of the current buffer's mode line and header line.
With optional non-nil ALL, force redisplay of all mode lines, tab lines and
header lines.  This function also forces recomputation of the
menu bar menus and the frame title.  */)
     (Lisp_Object all)
{
  if (!NILP (all))
    {
      update_mode_lines = 10;
      /* FIXME: This can't be right.  */
      current_buffer->prevent_redisplay_optimizations_p = true;
    }
  else if (buffer_window_count (current_buffer))
    {
      bset_update_mode_line (current_buffer);
      current_buffer->prevent_redisplay_optimizations_p = true;
    }
  return all;
}

DEFUN ("set-buffer-modified-p", Fset_buffer_modified_p, Sset_buffer_modified_p,
       1, 1, 0,
       doc: /* Mark current buffer as modified or unmodified according to FLAG.
A non-nil FLAG means mark the buffer modified.
In addition, this function unconditionally forces redisplay of the
mode lines of the windows that display the current buffer, and also
locks or unlocks the file visited by the buffer, depending on whether
the function's argument is non-nil, but only if both `buffer-file-name'
and `buffer-file-truename' are non-nil.  */)
  (Lisp_Object flag)
{
  Frestore_buffer_modified_p (flag);

  /* Set update_mode_lines only if buffer is displayed in some window.
     Packages like jit-lock or lazy-lock preserve a buffer's modified
     state by recording/restoring the state around blocks of code.
     Setting update_mode_lines makes redisplay consider all windows
     (on all frames).  Stealth fontification of buffers not displayed
     would incur additional redisplay costs if we'd set
     update_modes_lines unconditionally.

     Ideally, I think there should be another mechanism for fontifying
     buffers without "modifying" buffers, or redisplay should be
     smarter about updating the `*' in mode lines.  --gerd  */
  return Fforce_mode_line_update (Qnil);
}

DEFUN ("restore-buffer-modified-p", Frestore_buffer_modified_p,
       Srestore_buffer_modified_p, 1, 1, 0,
       doc: /* Like `set-buffer-modified-p', but doesn't redisplay buffer's mode line.
This function also locks or unlocks the file visited by the buffer,
if both `buffer-file-truename' and `buffer-file-name' are non-nil.

It is not ensured that mode lines will be updated to show the modified
state of the current buffer.  Use with care.  */)
  (Lisp_Object flag)
{

  /* If buffer becoming modified, lock the file.
     If buffer becoming unmodified, unlock the file.  */

  struct buffer *b = current_buffer->base_buffer
    ? current_buffer->base_buffer
    : current_buffer;

  if (!inhibit_modification_hooks)
    {
      Lisp_Object fn = BVAR (b, file_truename);
      /* Test buffer-file-name so that binding it to nil is effective.  */
      if (!NILP (fn) && ! NILP (BVAR (b, filename)))
        {
          bool already = SAVE_MODIFF < MODIFF;
          if (!already && !NILP (flag))
	    Flock_file (fn);
          else if (already && NILP (flag))
	    Funlock_file (fn);
        }
    }

  /* Here we have a problem.  SAVE_MODIFF is used here to encode
     buffer-modified-p (as SAVE_MODIFF<MODIFF) as well as
     recent-auto-save-p (as SAVE_MODIFF<auto_save_modified).  So if we
     modify SAVE_MODIFF to affect one, we may affect the other
     as well.
     E.g. if FLAG is nil we need to set SAVE_MODIFF to MODIFF, but
     if SAVE_MODIFF<auto_save_modified that means we risk changing
     recent-auto-save-p from t to nil.
     Vice versa, if FLAG is non-nil and SAVE_MODIFF>=auto_save_modified
     we risk changing recent-auto-save-p from nil to t.  */
  SAVE_MODIFF = (NILP (flag)
		 /* FIXME: This unavoidably sets recent-auto-save-p to nil.  */
		 ? MODIFF
		 /* Let's try to preserve recent-auto-save-p.  */
		 : SAVE_MODIFF < MODIFF ? SAVE_MODIFF
		 /* If SAVE_MODIFF == auto_save_modified == MODIFF,
		    we can either decrease SAVE_MODIFF and auto_save_modified
		    or increase MODIFF.  */
		 : modiff_incr (&MODIFF));

  return flag;
}

DEFUN ("buffer-modified-tick", Fbuffer_modified_tick, Sbuffer_modified_tick,
       0, 1, 0,
       doc: /* Return BUFFER's tick counter, incremented for each change in text.
Each buffer has a tick counter which is incremented each time the
text in that buffer is changed.  No argument or nil as argument means
use current buffer as BUFFER.  */)
  (Lisp_Object buffer)
{
  return modiff_to_integer (BUF_MODIFF (decode_buffer (buffer)));
}

DEFUN ("buffer-chars-modified-tick", Fbuffer_chars_modified_tick,
       Sbuffer_chars_modified_tick, 0, 1, 0,
       doc: /* Return BUFFER's character-change tick counter.
Each buffer has a character-change tick counter, which is set to the
value of the buffer's tick counter (see `buffer-modified-tick'), each
time text in that buffer is inserted or deleted.  By comparing the
values returned by two individual calls of `buffer-chars-modified-tick',
you can tell whether a character change occurred in that buffer in
between these calls.  No argument or nil as argument means use current
buffer as BUFFER.  */)
  (Lisp_Object buffer)
{
  return modiff_to_integer (BUF_CHARS_MODIFF (decode_buffer (buffer)));
}

DEFUN ("rename-buffer", Frename_buffer, Srename_buffer, 1, 2,
       "(list (read-string \"Rename buffer (to new name): \" \
	      nil 'buffer-name-history (buffer-name (current-buffer))) \
	      current-prefix-arg)",
       doc: /* Change current buffer's name to NEWNAME (a string).
If second arg UNIQUE is nil or omitted, it is an error if a
buffer named NEWNAME already exists.
If UNIQUE is non-nil, come up with a new name using
`generate-new-buffer-name'.
Interactively, you can set UNIQUE with a prefix argument.
We return the name we actually gave the buffer.
This does not change the name of the visited file (if any).  */)
  (register Lisp_Object newname, Lisp_Object unique)
{
  register Lisp_Object tem, buf;

  CHECK_STRING (newname);

  if (SCHARS (newname) == 0)
    error ("Empty string is invalid as a buffer name");

  tem = Fget_buffer (newname);
  if (!NILP (tem))
    {
      /* Don't short-circuit if UNIQUE is t.  That is a useful way to
	 rename the buffer automatically so you can create another
	 with the original name.  It makes UNIQUE equivalent to
	 (rename-buffer (generate-new-buffer-name NEWNAME)).  */
      if (NILP (unique) && XBUFFER (tem) == current_buffer)
	return BVAR (current_buffer, name);
      if (!NILP (unique))
	newname = Fgenerate_new_buffer_name (newname, BVAR (current_buffer, name));
      else
	error ("Buffer name `%s' is in use", SDATA (newname));
    }

  bset_name (current_buffer, newname);

  /* Catch redisplay's attention.  Unless we do this, the mode lines for
     any windows displaying current_buffer will stay unchanged.  */
  bset_update_mode_line (current_buffer);

  XSETBUFFER (buf, current_buffer);
  Fsetcar (Frassq (buf, Vbuffer_alist), newname);
  if (NILP (BVAR (current_buffer, filename))
      && !NILP (BVAR (current_buffer, auto_save_file_name)))
    call0 (intern ("rename-auto-save-file"));

  run_buffer_list_update_hook (current_buffer);

  call2 (intern ("uniquify--rename-buffer-advice"),
         BVAR (current_buffer, name), unique);

  /* Refetch since that last call may have done GC.  */
  return BVAR (current_buffer, name);
}

/* True if B can be used as 'other-than-BUFFER' buffer.  */

static bool
candidate_buffer (Lisp_Object b, Lisp_Object buffer)
{
  return (BUFFERP (b) && !EQ (b, buffer)
	  && BUFFER_LIVE_P (XBUFFER (b))
	  && !BUFFER_HIDDEN_P (XBUFFER (b)));
}

DEFUN ("other-buffer", Fother_buffer, Sother_buffer, 0, 3, 0,
       doc: /* Return most recently selected buffer other than BUFFER.
Buffers not visible in windows are preferred to visible buffers, unless
optional second argument VISIBLE-OK is non-nil.  Ignore the argument
BUFFER unless it denotes a live buffer.  If the optional third argument
FRAME specifies a live frame, then use that frame's buffer list instead
of the selected frame's buffer list.

The buffer is found by scanning the selected or specified frame's buffer
list first, followed by the list of all buffers.  If no other buffer
exists, return the buffer `*scratch*' (creating it if necessary).  */)
  (Lisp_Object buffer, Lisp_Object visible_ok, Lisp_Object frame)
{
  struct frame *f = decode_live_frame (frame);
  Lisp_Object tail = f->buffer_list, pred = f->buffer_predicate;
  Lisp_Object buf, notsogood = Qnil;

  /* Consider buffers that have been seen in the frame first.  */
  for (; CONSP (tail); tail = XCDR (tail))
    {
      buf = XCAR (tail);
      if (candidate_buffer (buf, buffer)
	  /* If the frame has a buffer_predicate, disregard buffers that
	     don't fit the predicate.  */
	  && (NILP (pred) || !NILP (call1 (pred, buf))))
	{
	  if (!NILP (visible_ok)
	      || NILP (Fget_buffer_window (buf, Qvisible)))
	    return buf;
	  else if (NILP (notsogood))
	    notsogood = buf;
	}
    }

  /* Consider alist of all buffers next.  */
  FOR_EACH_LIVE_BUFFER (tail, buf)
    {
      if (candidate_buffer (buf, buffer)
	  /* If the frame has a buffer_predicate, disregard buffers that
	     don't fit the predicate.  */
	  && (NILP (pred) || !NILP (call1 (pred, buf))))
	{
	  if (!NILP (visible_ok)
	      || NILP (Fget_buffer_window (buf, Qvisible)))
	    return buf;
	  else if (NILP (notsogood))
	    notsogood = buf;
	}
    }

  if (!NILP (notsogood))
    return notsogood;
  else
    {
      AUTO_STRING (scratch, "*scratch*");
      buf = Fget_buffer (scratch);
      if (NILP (buf))
	{
	  buf = Fget_buffer_create (scratch, Qnil);
	  Fset_buffer_major_mode (buf);
	}
      return buf;
    }
}

/* The following function is a safe variant of Fother_buffer: It doesn't
   pay attention to any frame-local buffer lists, doesn't care about
   visibility of buffers, and doesn't evaluate any frame predicates.  */

Lisp_Object
other_buffer_safely (Lisp_Object buffer)
{
  Lisp_Object tail, buf;

  FOR_EACH_LIVE_BUFFER (tail, buf)
    if (candidate_buffer (buf, buffer))
      return buf;

  AUTO_STRING (scratch, "*scratch*");
  buf = Fget_buffer (scratch);
  if (NILP (buf))
    {
      buf = Fget_buffer_create (scratch, Qnil);
      Fset_buffer_major_mode (buf);
    }

  return buf;
}

DEFUN ("buffer-enable-undo", Fbuffer_enable_undo, Sbuffer_enable_undo,
       0, 1, "",
       doc: /* Start keeping undo information for buffer BUFFER.
No argument or nil as argument means do this for the current buffer.  */)
  (register Lisp_Object buffer)
{
  Lisp_Object real_buffer;

  if (NILP (buffer))
    XSETBUFFER (real_buffer, current_buffer);
  else
    {
      real_buffer = Fget_buffer (buffer);
      if (NILP (real_buffer))
	nsberror (buffer);
    }

  if (EQ (BVAR (XBUFFER (real_buffer), undo_list), Qt))
    bset_undo_list (XBUFFER (real_buffer), Qnil);

  return Qnil;
}

/* Truncate undo list and shrink the gap of BUFFER.  */

void
compact_buffer (struct buffer *buffer)
{
  BUFFER_CHECK_INDIRECTION (buffer);

  /* Skip dead buffers, indirect buffers and buffers
     which aren't changed since last compaction.  */
  if (BUFFER_LIVE_P (buffer)
      && (buffer->base_buffer == NULL)
      && (BUF_COMPACT (buffer) != BUF_MODIFF (buffer)))
    {
      /* If a buffer's undo list is Qt, that means that undo is
	 turned off in that buffer.  Calling truncate_undo_list on
	 Qt tends to return NULL, which effectively turns undo back on.
	 So don't call truncate_undo_list if undo_list is Qt.  */
      if (!EQ (BVAR(buffer, undo_list), Qt))
	truncate_undo_list (buffer);

      /* Shrink buffer gaps.  */
      if (!buffer->text->inhibit_shrinking)
	{
	  /* If a buffer's gap size is more than 10% of the buffer
	     size, or larger than GAP_BYTES_DFL bytes, then shrink it
	     accordingly.  Keep a minimum size of GAP_BYTES_MIN bytes.  */
	  ptrdiff_t size = clip_to_bounds (GAP_BYTES_MIN,
					   BUF_Z_BYTE (buffer) / 10,
					   GAP_BYTES_DFL);
	  if (BUF_GAP_SIZE (buffer) > size)
	    make_gap_1 (buffer, -(BUF_GAP_SIZE (buffer) - size));
	}
      BUF_COMPACT (buffer) = BUF_MODIFF (buffer);
    }
}

DEFUN ("kill-buffer", Fkill_buffer, Skill_buffer, 0, 1, "bKill buffer: ",
       doc: /* Kill the buffer specified by BUFFER-OR-NAME.
The argument may be a buffer or the name of an existing buffer.
Argument nil or omitted means kill the current buffer.  Return t if the
buffer is actually killed, nil otherwise.

The functions in `kill-buffer-query-functions' are called with the
buffer to be killed as the current buffer.  If any of them returns nil,
the buffer is not killed.  The hook `kill-buffer-hook' is run before the
buffer is actually killed.  The buffer being killed will be current
while the hook is running.  Functions called by any of these hooks are
supposed to not change the current buffer.  Neither hook is run for
internal or temporary buffers created by `get-buffer-create' or
`generate-new-buffer' with argument INHIBIT-BUFFER-HOOKS non-nil.

Any processes that have this buffer as the `process-buffer' are killed
with SIGHUP.  This function calls `replace-buffer-in-windows' for
cleaning up all windows currently displaying the buffer to be killed. */)
  (Lisp_Object buffer_or_name)
{
  Lisp_Object buffer;
  struct buffer *b;
  Lisp_Object tem;
  struct Lisp_Marker *m;

  if (NILP (buffer_or_name))
    buffer = Fcurrent_buffer ();
  else
    buffer = Fget_buffer (buffer_or_name);
  if (NILP (buffer))
    nsberror (buffer_or_name);

  b = XBUFFER (buffer);

  /* Avoid trouble for buffer already dead.  */
  if (!BUFFER_LIVE_P (b))
    return Qnil;

  if (thread_check_current_buffer (b))
    return Qnil;

  /* Run hooks with the buffer to be killed as the current buffer.  */
  {
    ptrdiff_t count = SPECPDL_INDEX ();
    bool modified;

    record_unwind_protect_excursion ();
    set_buffer_internal (b);

    /* First run the query functions; if any query is answered no,
       don't kill the buffer.  */
    if (!b->inhibit_buffer_hooks)
      {
	tem = CALLN (Frun_hook_with_args_until_failure,
		     Qkill_buffer_query_functions);
	if (NILP (tem))
	  return unbind_to (count, Qnil);
      }

    /* Is this a modified buffer that's visiting a file? */
    modified = !NILP (BVAR (b, filename))
      && BUF_MODIFF (b) > BUF_SAVE_MODIFF (b);

    /* Query if the buffer is still modified.  */
    if (INTERACTIVE && modified)
      {
	AUTO_STRING (format, "Buffer %s modified; kill anyway? ");
	tem = do_yes_or_no_p (CALLN (Fformat, format, BVAR (b, name)));
	if (NILP (tem))
	  return unbind_to (count, Qnil);
      }

    /* Delete the autosave file, if requested. */
    if (modified
	&& kill_buffer_delete_auto_save_files
	&& delete_auto_save_files
	&& !NILP (Frecent_auto_save_p ())
	&& STRINGP (BVAR (b, auto_save_file_name))
	&& !NILP (Ffile_exists_p (BVAR (b, auto_save_file_name)))
	/* If `auto-save-visited-mode' is on, then we're auto-saving
	   to the visited file -- don't delete it.. */
	&& NILP (Fstring_equal (BVAR (b, auto_save_file_name),
				BVAR (b, filename))))
      {
	tem = do_yes_or_no_p (build_string ("Delete auto-save file? "));
	if (!NILP (tem))
	  call0 (intern ("delete-auto-save-file-if-necessary"));
      }

    /* If the hooks have killed the buffer, exit now.  */
    if (!BUFFER_LIVE_P (b))
      return unbind_to (count, Qt);

    /* Then run the hooks.  */
    if (!b->inhibit_buffer_hooks)
      run_hook (Qkill_buffer_hook);
    unbind_to (count, Qnil);
  }

  /* If the hooks have killed the buffer, exit now.  */
  if (!BUFFER_LIVE_P (b))
    return Qt;

  /* We have no more questions to ask.  Verify that it is valid
     to kill the buffer.  This must be done after the questions
     since anything can happen within do_yes_or_no_p.  */

  /* Don't kill the minibuffer now current.  */
  if (EQ (buffer, XWINDOW (minibuf_window)->contents))
    return Qnil;

  /* When we kill an ordinary buffer which shares its buffer text
     with indirect buffer(s), we must kill indirect buffer(s) too.
     We do it at this stage so nothing terrible happens if they
     ask questions or their hooks get errors.  */
  if (!b->base_buffer && b->indirections > 0)
    {
      Lisp_Object tail, other;

      FOR_EACH_LIVE_BUFFER (tail, other)
	if (XBUFFER (other)->base_buffer == b)
	  Fkill_buffer (other);

      /* Exit if we now have killed the base buffer (Bug#11665).  */
      if (!BUFFER_LIVE_P (b))
	return Qt;
    }

  /* Run replace_buffer_in_windows before making another buffer current
     since set-window-buffer-start-and-point will refuse to make another
     buffer current if the selected window does not show the current
     buffer (bug#10114).  */
  replace_buffer_in_windows (buffer);

  /* Exit if replacing the buffer in windows has killed our buffer.  */
  if (!BUFFER_LIVE_P (b))
    return Qt;

  /* Make this buffer not be current.  Exit if it is the sole visible
     buffer.  */
  if (b == current_buffer)
    {
      tem = Fother_buffer (buffer, Qnil, Qnil);
      Fset_buffer (tem);
      if (b == current_buffer)
	return Qnil;
    }

  /* If the buffer now current is shown in the minibuffer and our buffer
     is the sole other buffer give up.  */
  XSETBUFFER (tem, current_buffer);
  if (EQ (tem, XWINDOW (minibuf_window)->contents)
      && EQ (buffer, Fother_buffer (buffer, Qnil, Qnil)))
    return Qnil;

  /* Now there is no question: we can kill the buffer.  */

  /* Unlock this buffer's file, if it is locked.  */
  unlock_buffer (b);

  kill_buffer_processes (buffer);
  kill_buffer_xwidgets (buffer);

  /* Killing buffer processes may run sentinels which may have killed
     our buffer.  */
  if (!BUFFER_LIVE_P (b))
    return Qt;

  /* These may run Lisp code and into infinite loops (if someone
     insisted on circular lists) so allow quitting here.  */
  frames_discard_buffer (buffer);

  clear_charpos_cache (b);

  tem = Vinhibit_quit;
  Vinhibit_quit = Qt;
  /* Once the buffer is removed from Vbuffer_alist, its undo_list field is
     not traced by the GC in the same way.  So set it to nil early.  */
  bset_undo_list (b, Qnil);
  /* Remove the buffer from the list of all buffers.  */
  Vbuffer_alist = Fdelq (Frassq (buffer, Vbuffer_alist), Vbuffer_alist);
  /* If replace_buffer_in_windows didn't do its job fix that now.  */
  replace_buffer_in_windows_safely (buffer);
  Vinhibit_quit = tem;

  if (b->base_buffer)
    {
      INTERVAL i;
      /* Unchain all markers that belong to this indirect buffer.
	 Don't unchain the markers that belong to the base buffer
	 or its other indirect buffers.  */
      struct Lisp_Marker **mp = &BUF_MARKERS (b);
      while ((m = *mp))
	{
	  if (m->buffer == b)
	    {
	      m->buffer = NULL;
	      *mp = m->next;
	    }
	  else
	    mp = &m->next;
	}
      /* Intervals should be owned by the base buffer (Bug#16502).  */
      i = buffer_intervals (b);
      if (i)
	{
	  Lisp_Object owner;
	  XSETBUFFER (owner, b->base_buffer);
	  set_interval_object (i, owner);
	}
    }
  else
    {
      /* Unchain all markers of this buffer and its indirect buffers.
	 and leave them pointing nowhere.  */
      for (m = BUF_MARKERS (b); m; )
	{
	  struct Lisp_Marker *next = m->next;
	  m->buffer = 0;
	  m->next = NULL;
	  m = next;
	}
      BUF_MARKERS (b) = NULL;
      set_buffer_intervals (b, NULL);

      /* Perhaps we should explicitly free the interval tree here...  */
    }
  /* Since we've unlinked the markers, the overlays can't be here any more
     either.  */
  set_buffer_overlays_before (b, NULL);
  set_buffer_overlays_after (b, NULL);

  /* Reset the local variables, so that this buffer's local values
     won't be protected from GC.  They would be protected
     if they happened to remain cached in their symbols.
     This gets rid of them for certain.  */
  reset_buffer_local_variables (b, 1);

  bset_name (b, Qnil);

  block_input ();
  if (b->base_buffer)
    {
      /* Notify our base buffer that we don't share the text anymore.  */
      eassert (b->indirections == -1);
      b->base_buffer->indirections--;
      eassert (b->base_buffer->indirections >= 0);
      /* Make sure that we wasn't confused.  */
      eassert (b->window_count == -1);
    }
  else
    {
      /* Make sure that no one shows us.  */
      eassert (b->window_count == 0);
      /* No one shares our buffer text, can free it.  */
      free_buffer_text (b);
    }

  if (b->newline_cache)
    {
      free_region_cache (b->newline_cache);
      b->newline_cache = 0;
    }
  if (b->width_run_cache)
    {
      free_region_cache (b->width_run_cache);
      b->width_run_cache = 0;
    }
  if (b->bidi_paragraph_cache)
    {
      free_region_cache (b->bidi_paragraph_cache);
      b->bidi_paragraph_cache = 0;
    }
  bset_width_table (b, Qnil);
  unblock_input ();

  run_buffer_list_update_hook (b);

  return Qt;
}

/* Move association for BUFFER to the front of buffer (a)lists.  Since
   we do this each time BUFFER is selected visibly, the more recently
   selected buffers are always closer to the front of those lists.  This
   means that other_buffer is more likely to choose a relevant buffer.

   Note that this moves BUFFER to the front of the buffer lists of the
   selected frame even if BUFFER is not shown there.  If BUFFER is not
   shown in the selected frame, consider the present behavior a feature.
   `select-window' gets this right since it shows BUFFER in the selected
   window when calling us.  */

void
record_buffer (Lisp_Object buffer)
{
  Lisp_Object aelt, aelt_cons, tem;
  register struct frame *f = XFRAME (selected_frame);

  CHECK_BUFFER (buffer);

  /* Update Vbuffer_alist (we know that it has an entry for BUFFER).
     Don't allow quitting since this might leave the buffer list in an
     inconsistent state.  */
  tem = Vinhibit_quit;
  Vinhibit_quit = Qt;
  aelt = Frassq (buffer, Vbuffer_alist);
  aelt_cons = Fmemq (aelt, Vbuffer_alist);
  Vbuffer_alist = Fdelq (aelt, Vbuffer_alist);
  XSETCDR (aelt_cons, Vbuffer_alist);
  Vbuffer_alist = aelt_cons;
  Vinhibit_quit = tem;

  /* Update buffer list of selected frame.  */
  fset_buffer_list (f, Fcons (buffer, Fdelq (buffer, f->buffer_list)));
  fset_buried_buffer_list (f, Fdelq (buffer, f->buried_buffer_list));

  run_buffer_list_update_hook (XBUFFER (buffer));
}


/* Move BUFFER to the end of the buffer (a)lists.  Do nothing if the
   buffer is killed.  For the selected frame's buffer list this moves
   BUFFER to its end even if it was never shown in that frame.  If
   this happens we have a feature, hence `bury-buffer-internal' should be
   called only when BUFFER was shown in the selected frame.  */

DEFUN ("bury-buffer-internal", Fbury_buffer_internal, Sbury_buffer_internal,
       1, 1, 0,
       doc: /* Move BUFFER to the end of the buffer list.  */)
  (Lisp_Object buffer)
{
  Lisp_Object aelt, aelt_cons, tem;
  register struct frame *f = XFRAME (selected_frame);

  CHECK_BUFFER (buffer);

  /* Update Vbuffer_alist (we know that it has an entry for BUFFER).
     Don't allow quitting since this might leave the buffer list in an
     inconsistent state.  */
  tem = Vinhibit_quit;
  Vinhibit_quit = Qt;
  aelt = Frassq (buffer, Vbuffer_alist);
  aelt_cons = Fmemq (aelt, Vbuffer_alist);
  Vbuffer_alist = Fdelq (aelt, Vbuffer_alist);
  XSETCDR (aelt_cons, Qnil);
  Vbuffer_alist = nconc2 (Vbuffer_alist, aelt_cons);
  Vinhibit_quit = tem;

  /* Update buffer lists of selected frame.  */
  fset_buffer_list (f, Fdelq (buffer, f->buffer_list));
  fset_buried_buffer_list
    (f, Fcons (buffer, Fdelq (buffer, f->buried_buffer_list)));

  run_buffer_list_update_hook (XBUFFER (buffer));

  return Qnil;
}

DEFUN ("set-buffer-major-mode", Fset_buffer_major_mode, Sset_buffer_major_mode, 1, 1, 0,
       doc: /* Set an appropriate major mode for BUFFER.
For the *scratch* buffer, use `initial-major-mode', otherwise choose a mode
according to the default value of `major-mode'.
Use this function before selecting the buffer, since it may need to inspect
the current buffer's major mode.  */)
  (Lisp_Object buffer)
{
  ptrdiff_t count;
  Lisp_Object function;

  CHECK_BUFFER (buffer);

  if (!BUFFER_LIVE_P (XBUFFER (buffer)))
    error ("Attempt to set major mode for a dead buffer");

  if (strcmp (SSDATA (BVAR (XBUFFER (buffer), name)), "*scratch*") == 0)
    function = find_symbol_value (intern ("initial-major-mode"));
  else
    {
      function = BVAR (&buffer_defaults, major_mode);
      if (NILP (function)
	  && NILP (Fget (BVAR (current_buffer, major_mode), Qmode_class)))
	function = BVAR (current_buffer, major_mode);
    }

  if (NILP (function)) /* If function is `fundamental-mode', allow it to run
                          so that `run-mode-hooks' and thus
                          `hack-local-variables' get run. */
    return Qnil;

  count = SPECPDL_INDEX ();

  /* To select a nonfundamental mode,
     select the buffer temporarily and then call the mode function.  */

  record_unwind_current_buffer ();

  Fset_buffer (buffer);
  call0 (function);

  return unbind_to (count, Qnil);
}

DEFUN ("current-buffer", Fcurrent_buffer, Scurrent_buffer, 0, 0, 0,
       doc: /* Return the current buffer as a Lisp object.  */)
  (void)
{
  register Lisp_Object buf;
  XSETBUFFER (buf, current_buffer);
  return buf;
}

/* Set the current buffer to B, and do not set windows_or_buffers_changed.
   This is used by redisplay.  */

void
set_buffer_internal_1 (register struct buffer *b)
{
#ifdef USE_MMAP_FOR_BUFFERS
  if (b->text->beg == NULL)
    enlarge_buffer_text (b, 0);
#endif /* USE_MMAP_FOR_BUFFERS */

  if (current_buffer == b)
    return;

  set_buffer_internal_2 (b);
}

/* Like set_buffer_internal_1, but doesn't check whether B is already
   the current buffer.  Called upon switch of the current thread, see
   post_acquire_global_lock.  */
void set_buffer_internal_2 (register struct buffer *b)
{
  register struct buffer *old_buf;
  register Lisp_Object tail;

  BUFFER_CHECK_INDIRECTION (b);

  old_buf = current_buffer;
  current_buffer = b;
  last_known_column_point = -1;   /* Invalidate indentation cache.  */

  if (old_buf)
    {
      /* Put the undo list back in the base buffer, so that it appears
	 that an indirect buffer shares the undo list of its base.  */
      if (old_buf->base_buffer)
	bset_undo_list (old_buf->base_buffer, BVAR (old_buf, undo_list));

      /* If the old current buffer has markers to record PT, BEGV and ZV
	 when it is not current, update them now.  */
      record_buffer_markers (old_buf);
    }

  /* Get the undo list from the base buffer, so that it appears
     that an indirect buffer shares the undo list of its base.  */
  if (b->base_buffer)
    bset_undo_list (b, BVAR (b->base_buffer, undo_list));

  /* If the new current buffer has markers to record PT, BEGV and ZV
     when it is not current, fetch them now.  */
  fetch_buffer_markers (b);

  /* Look down buffer's list of local Lisp variables
     to find and update any that forward into C variables.  */

  do
    {
      for (tail = BVAR (b, local_var_alist); CONSP (tail); tail = XCDR (tail))
	{
	  Lisp_Object var = XCAR (XCAR (tail));
	  struct Lisp_Symbol *sym = XSYMBOL (var);
	  if (sym->u.s.redirect == SYMBOL_LOCALIZED /* Just to be sure.  */
	      && SYMBOL_BLV (sym)->fwd.fwdptr)
	    /* Just reference the variable
	       to cause it to become set for this buffer.  */
	    Fsymbol_value (var);
	}
    }
  /* Do the same with any others that were local to the previous buffer */
  while (b != old_buf && (b = old_buf, b));
}

/* Switch to buffer B temporarily for redisplay purposes.
   This avoids certain things that don't need to be done within redisplay.  */

void
set_buffer_temp (struct buffer *b)
{
  register struct buffer *old_buf;

  if (current_buffer == b)
    return;

  old_buf = current_buffer;
  current_buffer = b;

  /* If the old current buffer has markers to record PT, BEGV and ZV
     when it is not current, update them now.  */
  record_buffer_markers (old_buf);

  /* If the new current buffer has markers to record PT, BEGV and ZV
     when it is not current, fetch them now.  */
  fetch_buffer_markers (b);
}

DEFUN ("set-buffer", Fset_buffer, Sset_buffer, 1, 1, 0,
       doc: /* Make buffer BUFFER-OR-NAME current for editing operations.
BUFFER-OR-NAME may be a buffer or the name of an existing buffer.
See also `with-current-buffer' when you want to make a buffer current
temporarily.  This function does not display the buffer, so its effect
ends when the current command terminates.  Use `switch-to-buffer' or
`pop-to-buffer' to switch buffers permanently.
The return value is the buffer made current.  */)
  (register Lisp_Object buffer_or_name)
{
  register Lisp_Object buffer;
  buffer = Fget_buffer (buffer_or_name);
  if (NILP (buffer))
    nsberror (buffer_or_name);
  if (!BUFFER_LIVE_P (XBUFFER (buffer)))
    error ("Selecting deleted buffer");
  set_buffer_internal (XBUFFER (buffer));
  return buffer;
}

void
restore_buffer (Lisp_Object buffer_or_name)
{
  Fset_buffer (buffer_or_name);
}

/* Set the current buffer to BUFFER provided if it is alive.  */

void
set_buffer_if_live (Lisp_Object buffer)
{
  if (BUFFER_LIVE_P (XBUFFER (buffer)))
    set_buffer_internal (XBUFFER (buffer));
}

DEFUN ("barf-if-buffer-read-only", Fbarf_if_buffer_read_only,
				   Sbarf_if_buffer_read_only, 0, 1, 0,
       doc: /* Signal a `buffer-read-only' error if the current buffer is read-only.
If the text under POSITION (which defaults to point) has the
`inhibit-read-only' text property set, the error will not be raised.  */)
  (Lisp_Object position)
{
  if (NILP (position))
    XSETFASTINT (position, PT);
  else
    CHECK_FIXNUM (position);

  if (!NILP (BVAR (current_buffer, read_only))
      && NILP (Vinhibit_read_only)
      && NILP (Fget_text_property (position, Qinhibit_read_only, Qnil)))
    xsignal1 (Qbuffer_read_only, Fcurrent_buffer ());
  return Qnil;
}

DEFUN ("erase-buffer", Ferase_buffer, Serase_buffer, 0, 0, "*",
       doc: /* Delete the entire contents of the current buffer.
Any narrowing restriction in effect (see `narrow-to-region') is removed,
so the buffer is truly empty after this.  */)
  (void)
{
  Fwiden ();

  del_range (BEG, Z);

  current_buffer->last_window_start = 1;
  /* Prevent warnings, or suspension of auto saving, that would happen
     if future size is less than past size.  Use of erase-buffer
     implies that the future text is not really related to the past text.  */
  XSETFASTINT (BVAR (current_buffer, save_length), 0);
  return Qnil;
}

void
validate_region (Lisp_Object *b, Lisp_Object *e)
{
  EMACS_INT beg = fix_position (*b), end = fix_position (*e);

  if (end < beg)
    {
      EMACS_INT tem = beg;  beg = end;  end = tem;
    }

  if (! (BEGV <= beg && end <= ZV))
    args_out_of_range_3 (Fcurrent_buffer (), *b, *e);

  *b = make_fixnum (beg);
  *e = make_fixnum (end);
}

/* Advance BYTE_POS up to a character boundary
   and return the adjusted position.  */

ptrdiff_t
advance_to_char_boundary (ptrdiff_t byte_pos)
{
  int c;

  if (byte_pos == BEG)
    /* Beginning of buffer is always a character boundary.  */
    return BEG;

  c = FETCH_BYTE (byte_pos);
  if (! CHAR_HEAD_P (c))
    {
      /* We should advance BYTE_POS only when C is a constituent of a
         multibyte sequence.  */
      ptrdiff_t orig_byte_pos = byte_pos;

      do
	{
	  byte_pos--;
	  c = FETCH_BYTE (byte_pos);
	}
      while (! CHAR_HEAD_P (c) && byte_pos > BEG);
      byte_pos += next_char_len (byte_pos);
      if (byte_pos < orig_byte_pos)
	byte_pos = orig_byte_pos;
      /* If C is a constituent of a multibyte sequence, BYTE_POS was
         surely advance to the correct character boundary.  If C is
         not, BYTE_POS was unchanged.  */
    }

  return byte_pos;
}

DEFUN ("buffer-swap-text", Fbuffer_swap_text, Sbuffer_swap_text,
       1, 1, 0,
       doc: /* Swap the text between current buffer and BUFFER.
Using this function from `save-excursion' might produce surprising
results, see Info node `(elisp)Swapping Text'.  */)
  (Lisp_Object buffer)
{
  struct buffer *other_buffer;
  CHECK_BUFFER (buffer);
  other_buffer = XBUFFER (buffer);

  if (!BUFFER_LIVE_P (other_buffer))
    error ("Cannot swap a dead buffer's text");

  /* Actually, it probably works just fine.
   * if (other_buffer == current_buffer)
   *   error ("Cannot swap a buffer's text with itself"); */

  /* Actually, this may be workable as well, tho probably only if they're
     *both* indirect.  */
  if (other_buffer->base_buffer
      || current_buffer->base_buffer)
    error ("Cannot swap indirect buffers's text");

  { /* This is probably harder to make work.  */
    Lisp_Object tail, other;
    FOR_EACH_LIVE_BUFFER (tail, other)
      if (XBUFFER (other)->base_buffer == other_buffer
	  || XBUFFER (other)->base_buffer == current_buffer)
	error ("One of the buffers to swap has indirect buffers");
  }

#define swapfield(field, type) \
  do {							\
    type tmp##field = other_buffer->field;		\
    other_buffer->field = current_buffer->field;	\
    current_buffer->field = tmp##field;			\
  } while (0)
#define swapfield_(field, type) \
  do {							\
    type tmp##field = BVAR (other_buffer, field);		\
    bset_##field (other_buffer, BVAR (current_buffer, field));	\
    bset_##field (current_buffer, tmp##field);			\
  } while (0)

  swapfield (own_text, struct buffer_text);
  eassert (current_buffer->text == &current_buffer->own_text);
  eassert (other_buffer->text == &other_buffer->own_text);
#ifdef REL_ALLOC
  r_alloc_reset_variable ((void **) &current_buffer->own_text.beg,
			  (void **) &other_buffer->own_text.beg);
  r_alloc_reset_variable ((void **) &other_buffer->own_text.beg,
			  (void **) &current_buffer->own_text.beg);
#endif /* REL_ALLOC */

  swapfield (pt, ptrdiff_t);
  swapfield (pt_byte, ptrdiff_t);
  swapfield (begv, ptrdiff_t);
  swapfield (begv_byte, ptrdiff_t);
  swapfield (zv, ptrdiff_t);
  swapfield (zv_byte, ptrdiff_t);
  eassert (!current_buffer->base_buffer);
  eassert (!other_buffer->base_buffer);
  swapfield (indirections, ptrdiff_t);
  current_buffer->clip_changed = 1;	other_buffer->clip_changed = 1;
  swapfield (newline_cache, struct region_cache *);
  swapfield (width_run_cache, struct region_cache *);
  swapfield (bidi_paragraph_cache, struct region_cache *);
  current_buffer->prevent_redisplay_optimizations_p = 1;
  other_buffer->prevent_redisplay_optimizations_p = 1;
  swapfield (overlays_before, struct Lisp_Overlay *);
  swapfield (overlays_after, struct Lisp_Overlay *);
  swapfield (overlay_center, ptrdiff_t);
  swapfield_ (undo_list, Lisp_Object);
  swapfield_ (mark, Lisp_Object);
  swapfield_ (mark_active, Lisp_Object); /* Belongs with the `mark'.  */
  swapfield_ (enable_multibyte_characters, Lisp_Object);
  swapfield_ (bidi_display_reordering, Lisp_Object);
  swapfield_ (bidi_paragraph_direction, Lisp_Object);
  swapfield_ (bidi_paragraph_separate_re, Lisp_Object);
  swapfield_ (bidi_paragraph_start_re, Lisp_Object);
  /* FIXME: Not sure what we should do with these *_marker fields.
     Hopefully they're just nil anyway.  */
  swapfield_ (pt_marker, Lisp_Object);
  swapfield_ (begv_marker, Lisp_Object);
  swapfield_ (zv_marker, Lisp_Object);
  bset_point_before_scroll (current_buffer, Qnil);
  bset_point_before_scroll (other_buffer, Qnil);

  modiff_incr (&current_buffer->text->modiff);
  modiff_incr (&other_buffer->text->modiff);
  modiff_incr (&current_buffer->text->chars_modiff);
  modiff_incr (&other_buffer->text->chars_modiff);
  modiff_incr (&current_buffer->text->overlay_modiff);
  modiff_incr (&other_buffer->text->overlay_modiff);
  current_buffer->text->beg_unchanged = current_buffer->text->gpt;
  current_buffer->text->end_unchanged = current_buffer->text->gpt;
  other_buffer->text->beg_unchanged = other_buffer->text->gpt;
  other_buffer->text->end_unchanged = other_buffer->text->gpt;
  {
    struct Lisp_Marker *m;
    for (m = BUF_MARKERS (current_buffer); m; m = m->next)
      if (m->buffer == other_buffer)
	m->buffer = current_buffer;
      else
	/* Since there's no indirect buffer in sight, markers on
	   BUF_MARKERS(buf) should either be for `buf' or dead.  */
	eassert (!m->buffer);
    for (m = BUF_MARKERS (other_buffer); m; m = m->next)
      if (m->buffer == current_buffer)
	m->buffer = other_buffer;
      else
	/* Since there's no indirect buffer in sight, markers on
	   BUF_MARKERS(buf) should either be for `buf' or dead.  */
	eassert (!m->buffer);
  }
  { /* Some of the C code expects that both window markers of a
       live window points to that window's buffer.  So since we
       just swapped the markers between the two buffers, we need
       to undo the effect of this swap for window markers.  */
    Lisp_Object w = selected_window, ws = Qnil;
    Lisp_Object buf1, buf2;
    XSETBUFFER (buf1, current_buffer); XSETBUFFER (buf2, other_buffer);

    while (NILP (Fmemq (w, ws)))
      {
	ws = Fcons (w, ws);
	if (MARKERP (XWINDOW (w)->pointm)
	    && (EQ (XWINDOW (w)->contents, buf1)
		|| EQ (XWINDOW (w)->contents, buf2)))
	  Fset_marker (XWINDOW (w)->pointm,
		       make_fixnum
		       (BUF_BEGV (XBUFFER (XWINDOW (w)->contents))),
		       XWINDOW (w)->contents);
	/* Blindly copied from pointm part.  */
	if (MARKERP (XWINDOW (w)->old_pointm)
	    && (EQ (XWINDOW (w)->contents, buf1)
		|| EQ (XWINDOW (w)->contents, buf2)))
	  Fset_marker (XWINDOW (w)->old_pointm,
		       make_fixnum
		       (BUF_BEGV (XBUFFER (XWINDOW (w)->contents))),
		       XWINDOW (w)->contents);
	if (MARKERP (XWINDOW (w)->start)
	    && (EQ (XWINDOW (w)->contents, buf1)
		|| EQ (XWINDOW (w)->contents, buf2)))
	  Fset_marker (XWINDOW (w)->start,
		       make_fixnum
		       (XBUFFER (XWINDOW (w)->contents)->last_window_start),
		       XWINDOW (w)->contents);
	w = Fnext_window (w, Qt, Qt);
      }
  }

  if (current_buffer->text->intervals)
    (eassert (EQ (current_buffer->text->intervals->up.obj, buffer)),
     XSETBUFFER (current_buffer->text->intervals->up.obj, current_buffer));
  if (other_buffer->text->intervals)
    (eassert (EQ (other_buffer->text->intervals->up.obj, Fcurrent_buffer ())),
     XSETBUFFER (other_buffer->text->intervals->up.obj, other_buffer));

  return Qnil;
}

DEFUN ("set-buffer-multibyte", Fset_buffer_multibyte, Sset_buffer_multibyte,
       1, 1, 0,
       doc: /* Set the multibyte flag of the current buffer to FLAG.
If FLAG is t, this makes the buffer a multibyte buffer.
If FLAG is nil, this makes the buffer a single-byte buffer.
In these cases, the buffer contents remain unchanged as a sequence of
bytes but the contents viewed as characters do change.
If FLAG is `to', this makes the buffer a multibyte buffer by changing
all eight-bit bytes to eight-bit characters.
If the multibyte flag was really changed, undo information of the
current buffer is cleared.  */)
  (Lisp_Object flag)
{
  struct Lisp_Marker *tail, *markers;
  Lisp_Object btail, other;
  ptrdiff_t begv, zv;
  bool narrowed = (BEG != BEGV || Z != ZV);
  bool modified_p = !NILP (Fbuffer_modified_p (Qnil));
  Lisp_Object old_undo = BVAR (current_buffer, undo_list);

  if (current_buffer->base_buffer)
    error ("Cannot do `set-buffer-multibyte' on an indirect buffer");

  /* Do nothing if nothing actually changes.  */
  if (NILP (flag) == NILP (BVAR (current_buffer, enable_multibyte_characters)))
    return flag;

  /* Don't record these buffer changes.  We will put a special undo entry
     instead.  */
  bset_undo_list (current_buffer, Qt);

  /* If the cached position is for this buffer, clear it out.  */
  clear_charpos_cache (current_buffer);

  if (NILP (flag))
    begv = BEGV_BYTE, zv = ZV_BYTE;
  else
    begv = BEGV, zv = ZV;

  if (narrowed)
    error ("Changing multibyteness in a narrowed buffer");

  invalidate_buffer_caches (current_buffer, BEGV, ZV);

  if (NILP (flag))
    {
      ptrdiff_t pos, stop;
      unsigned char *p;

      /* Do this first, so it can use CHAR_TO_BYTE
	 to calculate the old correspondences.  */
      set_intervals_multibyte (0);

      bset_enable_multibyte_characters (current_buffer, Qnil);

      Z = Z_BYTE;
      BEGV = BEGV_BYTE;
      ZV = ZV_BYTE;
      GPT = GPT_BYTE;
      TEMP_SET_PT_BOTH (PT_BYTE, PT_BYTE);


      for (tail = BUF_MARKERS (current_buffer); tail; tail = tail->next)
	tail->charpos = tail->bytepos;

      /* Convert multibyte form of 8-bit characters to unibyte.  */
      pos = BEG;
      stop = GPT;
      p = BEG_ADDR;
      while (1)
	{
	  if (pos == stop)
	    {
	      if (pos == Z)
		break;
	      p = GAP_END_ADDR;
	      stop = Z;
	    }
	  if (ASCII_CHAR_P (*p))
	    p++, pos++;
	  else if (CHAR_BYTE8_HEAD_P (*p))
	    {
	      int bytes, c = string_char_and_length (p, &bytes);
	      /* Delete all bytes for this 8-bit character but the
		 last one, and change the last one to the character
		 code.  */
	      bytes--;
	      del_range_2 (pos, pos, pos + bytes, pos + bytes, 0);
	      p = GAP_END_ADDR;
	      *p++ = c;
	      pos++;
	      if (begv > pos)
		begv -= bytes;
	      if (zv > pos)
		zv -= bytes;
	      stop = Z;
	    }
	  else
	    {
	      int bytes = BYTES_BY_CHAR_HEAD (*p);
	      p += bytes, pos += bytes;
	    }
	}
    }
  else
    {
      ptrdiff_t pt = PT;
      ptrdiff_t pos, stop;
      unsigned char *p, *pend;

      /* Be sure not to have a multibyte sequence striding over the GAP.
	 Ex: We change this: "...abc\302 _GAP_ \241def..."
	     to: "...abc _GAP_ \302\241def..."  */

      if (EQ (flag, Qt)
	  && GPT_BYTE > 1 && GPT_BYTE < Z_BYTE
	  && ! CHAR_HEAD_P (*(GAP_END_ADDR)))
	{
	  unsigned char *q = GPT_ADDR - 1;

	  while (! CHAR_HEAD_P (*q) && q > BEG_ADDR) q--;
	  if (LEADING_CODE_P (*q))
	    {
	      ptrdiff_t new_gpt = GPT_BYTE - (GPT_ADDR - q);

	      move_gap_both (new_gpt, new_gpt);
	    }
	}

      /* Make the buffer contents valid as multibyte by converting
	 8-bit characters to multibyte form.  */
      pos = BEG;
      stop = GPT;
      p = BEG_ADDR;
      pend = GPT_ADDR;
      while (1)
	{
	  int bytes;

	  if (pos == stop)
	    {
	      if (pos == Z)
		break;
	      p = GAP_END_ADDR;
	      pend = Z_ADDR;
	      stop = Z;
	    }

	  if (ASCII_CHAR_P (*p))
	    p++, pos++;
	  else if (EQ (flag, Qt)
		   && 0 < (bytes = multibyte_length (p, pend, true, false)))
	    p += bytes, pos += bytes;
	  else
	    {
	      unsigned char tmp[MAX_MULTIBYTE_LENGTH];
	      int c;

	      c = BYTE8_TO_CHAR (*p);
	      bytes = CHAR_STRING (c, tmp);
	      *p = tmp[0];
	      TEMP_SET_PT_BOTH (pos + 1, pos + 1);
	      bytes--;
	      insert_1_both ((char *) tmp + 1, bytes, bytes, 1, 0, 0);
	      /* Now the gap is after the just inserted data.  */
	      pos = GPT;
	      p = GAP_END_ADDR;
	      if (pos <= begv)
		begv += bytes;
	      if (pos <= zv)
		zv += bytes;
	      if (pos <= pt)
		pt += bytes;
	      pend = Z_ADDR;
	      stop = Z;
	    }
	}

      if (pt != PT)
	TEMP_SET_PT (pt);

      /* Do this first, so that chars_in_text asks the right question.
	 set_intervals_multibyte needs it too.  */
      bset_enable_multibyte_characters (current_buffer, Qt);

      GPT_BYTE = advance_to_char_boundary (GPT_BYTE);
      GPT = chars_in_text (BEG_ADDR, GPT_BYTE - BEG_BYTE) + BEG;

      Z = chars_in_text (GAP_END_ADDR, Z_BYTE - GPT_BYTE) + GPT;

      BEGV_BYTE = advance_to_char_boundary (BEGV_BYTE);
      if (BEGV_BYTE > GPT_BYTE)
	BEGV = chars_in_text (GAP_END_ADDR, BEGV_BYTE - GPT_BYTE) + GPT;
      else
	BEGV = chars_in_text (BEG_ADDR, BEGV_BYTE - BEG_BYTE) + BEG;

      ZV_BYTE = advance_to_char_boundary (ZV_BYTE);
      if (ZV_BYTE > GPT_BYTE)
	ZV = chars_in_text (GAP_END_ADDR, ZV_BYTE - GPT_BYTE) + GPT;
      else
	ZV = chars_in_text (BEG_ADDR, ZV_BYTE - BEG_BYTE) + BEG;

      {
	ptrdiff_t byte = advance_to_char_boundary (PT_BYTE);
	ptrdiff_t position;

	if (byte > GPT_BYTE)
	  position = chars_in_text (GAP_END_ADDR, byte - GPT_BYTE) + GPT;
	else
	  position = chars_in_text (BEG_ADDR, byte - BEG_BYTE) + BEG;
	TEMP_SET_PT_BOTH (position, byte);
      }

      tail = markers = BUF_MARKERS (current_buffer);

      /* This prevents BYTE_TO_CHAR (that is, buf_bytepos_to_charpos) from
	 getting confused by the markers that have not yet been updated.
	 It is also a signal that it should never create a marker.  */
      BUF_MARKERS (current_buffer) = NULL;

      for (; tail; tail = tail->next)
	{
	  tail->bytepos = advance_to_char_boundary (tail->bytepos);
	  tail->charpos = BYTE_TO_CHAR (tail->bytepos);
	}

      /* Make sure no markers were put on the chain
	 while the chain value was incorrect.  */
      if (BUF_MARKERS (current_buffer))
	emacs_abort ();

      BUF_MARKERS (current_buffer) = markers;

      /* Do this last, so it can calculate the new correspondences
	 between chars and bytes.  */
      /* FIXME: Is it worth the trouble, really?  Couldn't we just throw
         away all the text-properties instead of trying to guess how
         to adjust them?  AFAICT the result is not reliable anyway.  */
      set_intervals_multibyte (1);
    }

  if (!EQ (old_undo, Qt))
    {
      /* Represent all the above changes by a special undo entry.  */
      bset_undo_list (current_buffer,
		      Fcons (list3 (Qapply,
				    intern ("set-buffer-multibyte"),
				    NILP (flag) ? Qt : Qnil),
			     old_undo));
    }

  current_buffer->prevent_redisplay_optimizations_p = 1;

  /* If buffer is shown in a window, let redisplay consider other windows.  */
  if (buffer_window_count (current_buffer))
    windows_or_buffers_changed = 10;

  /* Copy this buffer's new multibyte status
     into all of its indirect buffers.  */
  FOR_EACH_LIVE_BUFFER (btail, other)
    {
      struct buffer *o = XBUFFER (other);
      if (o->base_buffer == current_buffer && BUFFER_LIVE_P (o))
	{
	  BVAR (o, enable_multibyte_characters)
	    = BVAR (current_buffer, enable_multibyte_characters);
	  o->prevent_redisplay_optimizations_p = true;
	}
    }

  /* Restore the modifiedness of the buffer.  */
  if (!modified_p && !NILP (Fbuffer_modified_p (Qnil)))
    Fset_buffer_modified_p (Qnil);

  /* Update coding systems of this buffer's process (if any).  */
  {
    Lisp_Object process;

    process = Fget_buffer_process (Fcurrent_buffer ());
    if (PROCESSP (process))
      setup_process_coding_systems (process);
  }

  return flag;
}

DEFUN ("kill-all-local-variables", Fkill_all_local_variables,
       Skill_all_local_variables, 0, 1, 0,
       doc: /* Switch to Fundamental mode by killing current buffer's local variables.
Most local variable bindings are eliminated so that the default values
become effective once more.  Also, the syntax table is set from
`standard-syntax-table', the local keymap is set to nil,
and the abbrev table from `fundamental-mode-abbrev-table'.
This function also forces redisplay of the mode line.

Every function to select a new major mode starts by
calling this function.

As a special exception, local variables whose names have a non-nil
`permanent-local' property are not eliminated by this function.  If
the optional KILL-PERMANENT argument is non-nil, clear out these local
variables, too.

The first thing this function does is run
the normal hook `change-major-mode-hook'.  */)
  (Lisp_Object kill_permanent)
{
  run_hook (Qchange_major_mode_hook);

  /* Actually eliminate all local bindings of this buffer.  */

  reset_buffer_local_variables (current_buffer, !NILP (kill_permanent));

  /* Force mode-line redisplay.  Useful here because all major mode
     commands call this function.  */
  bset_update_mode_line (current_buffer);

  return Qnil;
}


/* Find all the overlays in the current buffer that contain position POS.
   Return the number found, and store them in a vector in *VEC_PTR.
   Store in *LEN_PTR the size allocated for the vector.
   Store in *NEXT_PTR the next position after POS where an overlay starts,
     or ZV if there are no more overlays between POS and ZV.
   Store in *PREV_PTR the previous position before POS where an overlay ends,
     or where an overlay starts which ends at or after POS;
     or BEGV if there are no such overlays from BEGV to POS.
   NEXT_PTR and/or PREV_PTR may be 0, meaning don't store that info.

   *VEC_PTR and *LEN_PTR should contain a valid vector and size
   when this function is called.

   If EXTEND, make the vector bigger if necessary.
   If not, never extend the vector,
   and store only as many overlays as will fit.
   But still return the total number of overlays.

   If CHANGE_REQ, any position written into *PREV_PTR or
   *NEXT_PTR is guaranteed to be not equal to POS, unless it is the
   default (BEGV or ZV).  */

ptrdiff_t
overlays_at (EMACS_INT pos, bool extend, Lisp_Object **vec_ptr,
	     ptrdiff_t *len_ptr,
	     ptrdiff_t *next_ptr, ptrdiff_t *prev_ptr, bool change_req)
{
  ptrdiff_t idx = 0;
  ptrdiff_t len = *len_ptr;
  Lisp_Object *vec = *vec_ptr;
  ptrdiff_t next = ZV;
  ptrdiff_t prev = BEGV;
  bool inhibit_storing = 0;

  for (struct Lisp_Overlay *tail = current_buffer->overlays_before;
       tail; tail = tail->next)
    {
      Lisp_Object overlay = make_lisp_ptr (tail, Lisp_Vectorlike);
      Lisp_Object start = OVERLAY_START (overlay);
      Lisp_Object end = OVERLAY_END (overlay);
      ptrdiff_t endpos = OVERLAY_POSITION (end);
      if (endpos < pos)
	{
	  if (prev < endpos)
	    prev = endpos;
	  break;
	}
      ptrdiff_t startpos = OVERLAY_POSITION (start);
      /* This one ends at or after POS
	 so its start counts for PREV_PTR if it's before POS.  */
      if (prev < startpos && startpos < pos)
	prev = startpos;
      if (endpos == pos)
	continue;
      if (startpos <= pos)
	{
	  if (idx == len)
	    {
	      /* The supplied vector is full.
		 Either make it bigger, or don't store any more in it.  */
	      if (extend)
		{
		  vec = xpalloc (vec, len_ptr, 1, OVERLAY_COUNT_MAX,
				 sizeof *vec);
		  *vec_ptr = vec;
		  len = *len_ptr;
		}
	      else
		inhibit_storing = 1;
	    }

	  if (!inhibit_storing)
	    vec[idx] = overlay;
	  /* Keep counting overlays even if we can't return them all.  */
	  idx++;
	}
      else if (startpos < next)
	next = startpos;
    }

  for (struct Lisp_Overlay *tail = current_buffer->overlays_after;
       tail; tail = tail->next)
    {
      Lisp_Object overlay = make_lisp_ptr (tail, Lisp_Vectorlike);
      Lisp_Object start = OVERLAY_START (overlay);
      Lisp_Object end = OVERLAY_END (overlay);
      ptrdiff_t startpos = OVERLAY_POSITION (start);
      if (pos < startpos)
	{
	  if (startpos < next)
	    next = startpos;
	  break;
	}
      ptrdiff_t endpos = OVERLAY_POSITION (end);
      if (pos < endpos)
	{
	  if (idx == len)
	    {
	      if (extend)
		{
		  vec = xpalloc (vec, len_ptr, 1, OVERLAY_COUNT_MAX,
				 sizeof *vec);
		  *vec_ptr = vec;
		  len = *len_ptr;
		}
	      else
		inhibit_storing = 1;
	    }

	  if (!inhibit_storing)
	    vec[idx] = overlay;
	  idx++;

	  if (startpos < pos && startpos > prev)
	    prev = startpos;
	}
      else if (endpos < pos && endpos > prev)
	prev = endpos;
      else if (endpos == pos && startpos > prev
	       && (!change_req || startpos < pos))
	prev = startpos;
    }

  if (next_ptr)
    *next_ptr = next;
  if (prev_ptr)
    *prev_ptr = prev;
  return idx;
}

/* Find all the overlays in the current buffer that overlap the range
   BEG-END, or are empty at BEG, or are empty at END provided END
   denotes the position at the end of the current buffer.

   Return the number found, and store them in a vector in *VEC_PTR.
   Store in *LEN_PTR the size allocated for the vector.
   Store in *NEXT_PTR the next position after POS where an overlay starts,
     or ZV if there are no more overlays.
   Store in *PREV_PTR the previous position before POS where an overlay ends,
     or BEGV if there are no previous overlays.
   NEXT_PTR and/or PREV_PTR may be 0, meaning don't store that info.

   *VEC_PTR and *LEN_PTR should contain a valid vector and size
   when this function is called.

   If EXTEND, make the vector bigger if necessary.
   If not, never extend the vector,
   and store only as many overlays as will fit.
   But still return the total number of overlays.  */

static ptrdiff_t
overlays_in (EMACS_INT beg, EMACS_INT end, bool extend,
	     Lisp_Object **vec_ptr, ptrdiff_t *len_ptr,
	     ptrdiff_t *next_ptr, ptrdiff_t *prev_ptr)
{
  ptrdiff_t idx = 0;
  ptrdiff_t len = *len_ptr;
  Lisp_Object *vec = *vec_ptr;
  ptrdiff_t next = ZV;
  ptrdiff_t prev = BEGV;
  bool inhibit_storing = 0;
  bool end_is_Z = end == ZV;

  for (struct Lisp_Overlay *tail = current_buffer->overlays_before;
       tail; tail = tail->next)
    {
      Lisp_Object overlay = make_lisp_ptr (tail, Lisp_Vectorlike);
      Lisp_Object ostart = OVERLAY_START (overlay);
      Lisp_Object oend = OVERLAY_END (overlay);
      ptrdiff_t endpos = OVERLAY_POSITION (oend);
      if (endpos < beg)
	{
	  if (prev < endpos)
	    prev = endpos;
	  break;
	}
      ptrdiff_t startpos = OVERLAY_POSITION (ostart);
      /* Count an interval if it overlaps the range, is empty at the
	 start of the range, or is empty at END provided END denotes the
	 end of the buffer.  */
      if ((beg < endpos && startpos < end)
	  || (startpos == endpos
	      && (beg == endpos || (end_is_Z && endpos == end))))
	{
	  if (idx == len)
	    {
	      /* The supplied vector is full.
		 Either make it bigger, or don't store any more in it.  */
	      if (extend)
		{
		  vec = xpalloc (vec, len_ptr, 1, OVERLAY_COUNT_MAX,
				 sizeof *vec);
		  *vec_ptr = vec;
		  len = *len_ptr;
		}
	      else
		inhibit_storing = 1;
	    }

	  if (!inhibit_storing)
	    vec[idx] = overlay;
	  /* Keep counting overlays even if we can't return them all.  */
	  idx++;
	}
      else if (startpos < next)
	next = startpos;
    }

  for (struct Lisp_Overlay *tail = current_buffer->overlays_after;
       tail; tail = tail->next)
    {
      Lisp_Object overlay = make_lisp_ptr (tail, Lisp_Vectorlike);
      Lisp_Object ostart = OVERLAY_START (overlay);
      Lisp_Object oend = OVERLAY_END (overlay);
      ptrdiff_t startpos = OVERLAY_POSITION (ostart);
      if (end < startpos)
	{
	  if (startpos < next)
	    next = startpos;
	  break;
	}
      ptrdiff_t endpos = OVERLAY_POSITION (oend);
      /* Count an interval if it overlaps the range, is empty at the
	 start of the range, or is empty at END provided END denotes the
	 end of the buffer.  */
      if ((beg < endpos && startpos < end)
	  || (startpos == endpos
	      && (beg == endpos || (end_is_Z && endpos == end))))
	{
	  if (idx == len)
	    {
	      if (extend)
		{
		  vec = xpalloc (vec, len_ptr, 1, OVERLAY_COUNT_MAX,
				 sizeof *vec);
		  *vec_ptr = vec;
		  len = *len_ptr;
		}
	      else
		inhibit_storing = 1;
	    }

	  if (!inhibit_storing)
	    vec[idx] = overlay;
	  idx++;
	}
      else if (endpos < beg && endpos > prev)
	prev = endpos;
    }

  if (next_ptr)
    *next_ptr = next;
  if (prev_ptr)
    *prev_ptr = prev;
  return idx;
}


/* Return true if there exists an overlay with a non-nil
   `mouse-face' property overlapping OVERLAY.  */

bool
mouse_face_overlay_overlaps (Lisp_Object overlay)
{
  ptrdiff_t start = OVERLAY_POSITION (OVERLAY_START (overlay));
  ptrdiff_t end = OVERLAY_POSITION (OVERLAY_END (overlay));
  ptrdiff_t n, i, size;
  Lisp_Object *v, tem;
  Lisp_Object vbuf[10];
  USE_SAFE_ALLOCA;

  size = ARRAYELTS (vbuf);
  v = vbuf;
  n = overlays_in (start, end, 0, &v, &size, NULL, NULL);
  if (n > size)
    {
      SAFE_NALLOCA (v, 1, n);
      overlays_in (start, end, 0, &v, &n, NULL, NULL);
    }

  for (i = 0; i < n; ++i)
    if (!EQ (v[i], overlay)
	&& (tem = Foverlay_get (overlay, Qmouse_face),
	    !NILP (tem)))
      break;

  SAFE_FREE ();
  return i < n;
}

/* Return the value of the 'display-line-numbers-disable' property at
   EOB, if there's an overlay at ZV with a non-nil value of that property.  */
Lisp_Object
disable_line_numbers_overlay_at_eob (void)
{
  ptrdiff_t n, i, size;
  Lisp_Object *v, tem = Qnil;
  Lisp_Object vbuf[10];
  USE_SAFE_ALLOCA;

  size = ARRAYELTS (vbuf);
  v = vbuf;
  n = overlays_in (ZV, ZV, 0, &v, &size, NULL, NULL);
  if (n > size)
    {
      SAFE_NALLOCA (v, 1, n);
      overlays_in (ZV, ZV, 0, &v, &n, NULL, NULL);
    }

  for (i = 0; i < n; ++i)
    if ((tem = Foverlay_get (v[i], Qdisplay_line_numbers_disable),
	 !NILP (tem)))
      break;

  SAFE_FREE ();
  return tem;
}


/* Fast function to just test if we're at an overlay boundary.  */
bool
overlay_touches_p (ptrdiff_t pos)
{
  for (struct Lisp_Overlay *tail = current_buffer->overlays_before;
       tail; tail = tail->next)
    {
      Lisp_Object overlay = make_lisp_ptr (tail, Lisp_Vectorlike);
      eassert (OVERLAYP (overlay));

      ptrdiff_t endpos = OVERLAY_POSITION (OVERLAY_END (overlay));
      if (endpos < pos)
	break;
      if (endpos == pos || OVERLAY_POSITION (OVERLAY_START (overlay)) == pos)
	return 1;
    }

  for (struct Lisp_Overlay *tail = current_buffer->overlays_after;
       tail; tail = tail->next)
    {
      Lisp_Object overlay = make_lisp_ptr (tail, Lisp_Vectorlike);
      eassert (OVERLAYP (overlay));

      ptrdiff_t startpos = OVERLAY_POSITION (OVERLAY_START (overlay));
      if (pos < startpos)
	break;
      if (startpos == pos || OVERLAY_POSITION (OVERLAY_END (overlay)) == pos)
	return 1;
    }
  return 0;
}

struct sortvec
{
  Lisp_Object overlay;
  ptrdiff_t beg, end;
  EMACS_INT priority;
  EMACS_INT spriority;		/* Secondary priority.  */
};

static int
compare_overlays (const void *v1, const void *v2)
{
  const struct sortvec *s1 = v1;
  const struct sortvec *s2 = v2;
  /* Return 1 if s1 should take precedence, -1 if v2 should take precedence,
     and 0 if they're equal.  */
  if (s1->priority != s2->priority)
    return s1->priority < s2->priority ? -1 : 1;
  /* If the priority is equal, give precedence to the one not covered by the
     other.  If neither covers the other, obey spriority.  */
  else if (s1->beg < s2->beg)
    return (s1->end < s2->end && s1->spriority > s2->spriority ? 1 : -1);
  else if (s1->beg > s2->beg)
    return (s1->end > s2->end && s1->spriority < s2->spriority ? -1 : 1);
  else if (s1->end != s2->end)
    return s2->end < s1->end ? -1 : 1;
  else if (s1->spriority != s2->spriority)
    return (s1->spriority < s2->spriority ? -1 : 1);
  else if (EQ (s1->overlay, s2->overlay))
    return 0;
  else
    /* Avoid the non-determinism of qsort by choosing an arbitrary ordering
       between "equal" overlays.  The result can still change between
       invocations of Emacs, but it won't change in the middle of
       `find_field' (bug#6830).  */
    return XLI (s1->overlay) < XLI (s2->overlay) ? -1 : 1;
}

/* Sort an array of overlays by priority.  The array is modified in place.
   The return value is the new size; this may be smaller than the original
   size if some of the overlays were invalid or were window-specific.  */
ptrdiff_t
sort_overlays (Lisp_Object *overlay_vec, ptrdiff_t noverlays, struct window *w)
{
  ptrdiff_t i, j;
  USE_SAFE_ALLOCA;
  struct sortvec *sortvec;

  SAFE_NALLOCA (sortvec, 1, noverlays);

  /* Put the valid and relevant overlays into sortvec.  */

  for (i = 0, j = 0; i < noverlays; i++)
    {
      Lisp_Object tem;
      Lisp_Object overlay;

      overlay = overlay_vec[i];
      if (OVERLAYP (overlay)
	  && OVERLAY_POSITION (OVERLAY_START (overlay)) > 0
	  && OVERLAY_POSITION (OVERLAY_END (overlay)) > 0)
	{
	  /* If we're interested in a specific window, then ignore
	     overlays that are limited to some other window.  */
	  if (w)
	    {
	      Lisp_Object window;

	      window = Foverlay_get (overlay, Qwindow);
	      if (WINDOWP (window) && XWINDOW (window) != w)
		continue;
	    }

	  /* This overlay is good and counts: put it into sortvec.  */
	  sortvec[j].overlay = overlay;
	  sortvec[j].beg = OVERLAY_POSITION (OVERLAY_START (overlay));
	  sortvec[j].end = OVERLAY_POSITION (OVERLAY_END (overlay));
	  tem = Foverlay_get (overlay, Qpriority);
	  if (NILP (tem))
	    {
	      sortvec[j].priority = 0;
	      sortvec[j].spriority = 0;
	    }
	  else if (FIXNUMP (tem))
	    {
	      sortvec[j].priority = XFIXNUM (tem);
	      sortvec[j].spriority = 0;
	    }
	  else if (CONSP (tem))
	    {
	      Lisp_Object car = XCAR (tem);
	      Lisp_Object cdr = XCDR (tem);
	      sortvec[j].priority  = FIXNUMP (car) ? XFIXNUM (car) : 0;
	      sortvec[j].spriority = FIXNUMP (cdr) ? XFIXNUM (cdr) : 0;
	    }
	  j++;
	}
    }
  noverlays = j;

  /* Sort the overlays into the proper order: increasing priority.  */

  if (noverlays > 1)
    qsort (sortvec, noverlays, sizeof (struct sortvec), compare_overlays);

  for (i = 0; i < noverlays; i++)
    overlay_vec[i] = sortvec[i].overlay;

  SAFE_FREE ();
  return (noverlays);
}

struct sortstr
{
  Lisp_Object string, string2;
  ptrdiff_t size;
  EMACS_INT priority;
};

struct sortstrlist
{
  struct sortstr *buf;	/* An array that expands as needed; never freed.  */
  ptrdiff_t size;	/* Allocated length of that array.  */
  ptrdiff_t used;	/* How much of the array is currently in use.  */
  ptrdiff_t bytes;	/* Total length of the strings in buf.  */
};

/* Buffers for storing information about the overlays touching a given
   position.  These could be automatic variables in overlay_strings, but
   it's more efficient to hold onto the memory instead of repeatedly
   allocating and freeing it.  */
static struct sortstrlist overlay_heads, overlay_tails;
static unsigned char *overlay_str_buf;

/* Allocated length of overlay_str_buf.  */
static ptrdiff_t overlay_str_len;

/* A comparison function suitable for passing to qsort.  */
static int
cmp_for_strings (const void *as1, const void *as2)
{
  struct sortstr const *s1 = as1;
  struct sortstr const *s2 = as2;
  if (s1->size != s2->size)
    return s2->size < s1->size ? -1 : 1;
  if (s1->priority != s2->priority)
    return s1->priority < s2->priority ? -1 : 1;
  return 0;
}

static void
record_overlay_string (struct sortstrlist *ssl, Lisp_Object str,
		       Lisp_Object str2, Lisp_Object pri, ptrdiff_t size)
{
  ptrdiff_t nbytes;

  if (ssl->used == ssl->size)
    ssl->buf = xpalloc (ssl->buf, &ssl->size, 5, -1, sizeof *ssl->buf);
  ssl->buf[ssl->used].string = str;
  ssl->buf[ssl->used].string2 = str2;
  ssl->buf[ssl->used].size = size;
  ssl->buf[ssl->used].priority = (FIXNUMP (pri) ? XFIXNUM (pri) : 0);
  ssl->used++;

  if (NILP (BVAR (current_buffer, enable_multibyte_characters)))
    nbytes = SCHARS (str);
  else if (! STRING_MULTIBYTE (str))
    nbytes = count_size_as_multibyte (SDATA (str),
				      SBYTES (str));
  else
    nbytes = SBYTES (str);

  if (INT_ADD_WRAPV (ssl->bytes, nbytes, &nbytes))
    memory_full (SIZE_MAX);
  ssl->bytes = nbytes;

  if (STRINGP (str2))
    {
      if (NILP (BVAR (current_buffer, enable_multibyte_characters)))
	nbytes = SCHARS (str2);
      else if (! STRING_MULTIBYTE (str2))
	nbytes = count_size_as_multibyte (SDATA (str2),
					  SBYTES (str2));
      else
	nbytes = SBYTES (str2);

      if (INT_ADD_WRAPV (ssl->bytes, nbytes, &nbytes))
	memory_full (SIZE_MAX);
      ssl->bytes = nbytes;
    }
}

/* Concatenate the strings associated with overlays that begin or end
   at POS, ignoring overlays that are specific to windows other than W.
   The strings are concatenated in the appropriate order: shorter
   overlays nest inside longer ones, and higher priority inside lower.
   Normally all of the after-strings come first, but zero-sized
   overlays have their after-strings ride along with the
   before-strings because it would look strange to print them
   inside-out.

   Returns the concatenated string's length, and return the pointer to
   that string via PSTR, if that variable is non-NULL.  The storage of
   the concatenated strings may be overwritten by subsequent calls.  */

ptrdiff_t
overlay_strings (ptrdiff_t pos, struct window *w, unsigned char **pstr)
{
  bool multibyte = ! NILP (BVAR (current_buffer, enable_multibyte_characters));

  overlay_heads.used = overlay_heads.bytes = 0;
  overlay_tails.used = overlay_tails.bytes = 0;
  for (struct Lisp_Overlay *ov = current_buffer->overlays_before;
       ov; ov = ov->next)
    {
      Lisp_Object overlay = make_lisp_ptr (ov, Lisp_Vectorlike);
      eassert (OVERLAYP (overlay));

      ptrdiff_t startpos = OVERLAY_POSITION (OVERLAY_START (overlay));
      ptrdiff_t endpos = OVERLAY_POSITION (OVERLAY_END (overlay));
      if (endpos < pos)
	break;
      if (endpos != pos && startpos != pos)
	continue;
      Lisp_Object window = Foverlay_get (overlay, Qwindow);
      if (WINDOWP (window) && XWINDOW (window) != w)
	continue;
      Lisp_Object str;
      if (startpos == pos
	  && (str = Foverlay_get (overlay, Qbefore_string), STRINGP (str)))
	record_overlay_string (&overlay_heads, str,
			       (startpos == endpos
				? Foverlay_get (overlay, Qafter_string)
				: Qnil),
			       Foverlay_get (overlay, Qpriority),
			       endpos - startpos);
      else if (endpos == pos
	  && (str = Foverlay_get (overlay, Qafter_string), STRINGP (str)))
	record_overlay_string (&overlay_tails, str, Qnil,
			       Foverlay_get (overlay, Qpriority),
			       endpos - startpos);
    }
  for (struct Lisp_Overlay *ov = current_buffer->overlays_after;
       ov; ov = ov->next)
    {
      Lisp_Object overlay = make_lisp_ptr (ov, Lisp_Vectorlike);
      eassert (OVERLAYP (overlay));

      ptrdiff_t startpos = OVERLAY_POSITION (OVERLAY_START (overlay));
      ptrdiff_t endpos = OVERLAY_POSITION (OVERLAY_END (overlay));
      if (startpos > pos)
	break;
      if (endpos != pos && startpos != pos)
	continue;
      Lisp_Object window = Foverlay_get (overlay, Qwindow);
      if (WINDOWP (window) && XWINDOW (window) != w)
	continue;
      Lisp_Object str;
      if (startpos == pos
	  && (str = Foverlay_get (overlay, Qbefore_string), STRINGP (str)))
	record_overlay_string (&overlay_heads, str,
			       (startpos == endpos
				? Foverlay_get (overlay, Qafter_string)
				: Qnil),
			       Foverlay_get (overlay, Qpriority),
			       endpos - startpos);
      else if (endpos == pos
	       && (str = Foverlay_get (overlay, Qafter_string), STRINGP (str)))
	record_overlay_string (&overlay_tails, str, Qnil,
			       Foverlay_get (overlay, Qpriority),
			       endpos - startpos);
    }
  if (overlay_tails.used > 1)
    qsort (overlay_tails.buf, overlay_tails.used, sizeof (struct sortstr),
	   cmp_for_strings);
  if (overlay_heads.used > 1)
    qsort (overlay_heads.buf, overlay_heads.used, sizeof (struct sortstr),
	   cmp_for_strings);
  if (overlay_heads.bytes || overlay_tails.bytes)
    {
      Lisp_Object tem;
      ptrdiff_t i;
      unsigned char *p;
      ptrdiff_t total;

      if (INT_ADD_WRAPV (overlay_heads.bytes, overlay_tails.bytes, &total))
	memory_full (SIZE_MAX);
      if (total > overlay_str_len)
	overlay_str_buf = xpalloc (overlay_str_buf, &overlay_str_len,
				   total - overlay_str_len, -1, 1);

      p = overlay_str_buf;
      for (i = overlay_tails.used; --i >= 0;)
	{
	  ptrdiff_t nbytes;
	  tem = overlay_tails.buf[i].string;
	  nbytes = copy_text (SDATA (tem), p,
			      SBYTES (tem),
			      STRING_MULTIBYTE (tem), multibyte);
	  p += nbytes;
	}
      for (i = 0; i < overlay_heads.used; ++i)
	{
	  ptrdiff_t nbytes;
	  tem = overlay_heads.buf[i].string;
	  nbytes = copy_text (SDATA (tem), p,
			      SBYTES (tem),
			      STRING_MULTIBYTE (tem), multibyte);
	  p += nbytes;
	  tem = overlay_heads.buf[i].string2;
	  if (STRINGP (tem))
	    {
	      nbytes = copy_text (SDATA (tem), p,
				  SBYTES (tem),
				  STRING_MULTIBYTE (tem), multibyte);
	      p += nbytes;
	    }
	}
      if (p != overlay_str_buf + total)
	emacs_abort ();
      if (pstr)
	*pstr = overlay_str_buf;
      return total;
    }
  return 0;
}

/* Shift overlays in BUF's overlay lists, to center the lists at POS.  */

void
recenter_overlay_lists (struct buffer *buf, ptrdiff_t pos)
{
  struct Lisp_Overlay *prev, *next;

  /* See if anything in overlays_before should move to overlays_after.  */

  /* We don't strictly need prev in this loop; it should always be nil.
     But we use it for symmetry and in case that should cease to be true
     with some future change.  */
  prev = NULL;
  for (struct Lisp_Overlay *tail = buf->overlays_before;
       tail; prev = tail, tail = next)
    {
      next = tail->next;
      Lisp_Object overlay = make_lisp_ptr (tail, Lisp_Vectorlike);
      eassert (OVERLAYP (overlay));

      Lisp_Object beg = OVERLAY_START (overlay);
      Lisp_Object end = OVERLAY_END (overlay);

      if (OVERLAY_POSITION (end) > pos)
	{
	  /* OVERLAY needs to be moved.  */
	  ptrdiff_t where = OVERLAY_POSITION (beg);
	  struct Lisp_Overlay *other, *other_prev;

	  /* Splice the cons cell TAIL out of overlays_before.  */
	  if (prev)
	    prev->next = next;
	  else
	    set_buffer_overlays_before (buf, next);

	  /* Search thru overlays_after for where to put it.  */
	  other_prev = NULL;
	  for (other = buf->overlays_after; other;
	       other_prev = other, other = other->next)
	    {
	      Lisp_Object otheroverlay = make_lisp_ptr (other, Lisp_Vectorlike);
	      eassert (OVERLAYP (otheroverlay));

	      Lisp_Object otherbeg = OVERLAY_START (otheroverlay);
	      if (OVERLAY_POSITION (otherbeg) >= where)
		break;
	    }

	  /* Add TAIL to overlays_after before OTHER.  */
	  tail->next = other;
	  if (other_prev)
	    other_prev->next = tail;
	  else
	    set_buffer_overlays_after (buf, tail);
	  tail = prev;
	}
      else
	/* We've reached the things that should stay in overlays_before.
	   All the rest of overlays_before must end even earlier,
	   so stop now.  */
	break;
    }

  /* See if anything in overlays_after should be in overlays_before.  */
  prev = NULL;
  for (struct Lisp_Overlay *tail = buf->overlays_after;
       tail; prev = tail, tail = next)
    {
      next = tail->next;
      Lisp_Object overlay = make_lisp_ptr (tail, Lisp_Vectorlike);
      eassert (OVERLAYP (overlay));

      Lisp_Object beg = OVERLAY_START (overlay);
      Lisp_Object end = OVERLAY_END (overlay);

      /* Stop looking, when we know that nothing further
	 can possibly end before POS.  */
      if (OVERLAY_POSITION (beg) > pos)
	break;

      if (OVERLAY_POSITION (end) <= pos)
	{
	  /* OVERLAY needs to be moved.  */
	  ptrdiff_t where = OVERLAY_POSITION (end);
	  struct Lisp_Overlay *other, *other_prev;

	  /* Splice the cons cell TAIL out of overlays_after.  */
	  if (prev)
	    prev->next = next;
	  else
	    set_buffer_overlays_after (buf, next);

	  /* Search thru overlays_before for where to put it.  */
	  other_prev = NULL;
	  for (other = buf->overlays_before; other;
	       other_prev = other, other = other->next)
	    {
	      Lisp_Object otheroverlay = make_lisp_ptr (other, Lisp_Vectorlike);
	      eassert (OVERLAYP (otheroverlay));

	      Lisp_Object otherend = OVERLAY_END (otheroverlay);
	      if (OVERLAY_POSITION (otherend) <= where)
		break;
	    }

	  /* Add TAIL to overlays_before before OTHER.  */
	  tail->next = other;
	  if (other_prev)
	    other_prev->next = tail;
	  else
	    set_buffer_overlays_before (buf, tail);
	  tail = prev;
	}
    }

  buf->overlay_center = pos;
}

void
adjust_overlays_for_insert (ptrdiff_t pos, ptrdiff_t length)
{
  /* After an insertion, the lists are still sorted properly,
     but we may need to update the value of the overlay center.  */
  if (current_buffer->overlay_center >= pos)
    current_buffer->overlay_center += length;
}

void
adjust_overlays_for_delete (ptrdiff_t pos, ptrdiff_t length)
{
  if (current_buffer->overlay_center < pos)
    /* The deletion was to our right.  No change needed; the before- and
       after-lists are still consistent.  */
    ;
  else if (current_buffer->overlay_center - pos > length)
    /* The deletion was to our left.  We need to adjust the center value
       to account for the change in position, but the lists are consistent
       given the new value.  */
    current_buffer->overlay_center -= length;
  else
    /* We're right in the middle.  There might be things on the after-list
       that now belong on the before-list.  Recentering will move them,
       and also update the center point.  */
    recenter_overlay_lists (current_buffer, pos);
}

/* Fix up overlays that were garbled as a result of permuting markers
   in the range START through END.  Any overlay with at least one
   endpoint in this range will need to be unlinked from the overlay
   list and reinserted in its proper place.
   Such an overlay might even have negative size at this point.
   If so, we'll make the overlay empty. */
void
fix_start_end_in_overlays (register ptrdiff_t start, register ptrdiff_t end)
{
  struct Lisp_Overlay *before_list UNINIT;
  struct Lisp_Overlay *after_list UNINIT;
  /* These are either nil, indicating that before_list or after_list
     should be assigned, or the cons cell the cdr of which should be
     assigned.  */
  struct Lisp_Overlay *beforep = NULL, *afterp = NULL;
  /* 'Parent', likewise, indicates a cons cell or
     current_buffer->overlays_before or overlays_after, depending
     which loop we're in.  */
  struct Lisp_Overlay *parent;

  /* This algorithm shifts links around instead of consing and GCing.
     The loop invariant is that before_list (resp. after_list) is a
     well-formed list except that its last element, the CDR of beforep
     (resp. afterp) if beforep (afterp) isn't nil or before_list
     (after_list) if it is, is still uninitialized.  So it's not a bug
     that before_list isn't initialized, although it may look
     strange.  */
  parent = NULL;
  for (struct Lisp_Overlay *tail = current_buffer->overlays_before;
       tail; tail = tail->next)
    {
      Lisp_Object overlay = make_lisp_ptr (tail, Lisp_Vectorlike);

      ptrdiff_t endpos = OVERLAY_POSITION (OVERLAY_END (overlay));
      ptrdiff_t startpos = OVERLAY_POSITION (OVERLAY_START (overlay));

      /* If the overlay is backwards, make it empty.  */
      if (endpos < startpos)
	{
	  startpos = endpos;
	  Fset_marker (OVERLAY_START (overlay), make_fixnum (startpos),
		       Qnil);
	}

      if (endpos < start)
	break;

      if (endpos < end
	  || (startpos >= start && startpos < end))
	{
	  /* Add it to the end of the wrong list.  Later on,
	     recenter_overlay_lists will move it to the right place.  */
	  if (endpos < current_buffer->overlay_center)
	    {
	      if (!afterp)
		after_list = tail;
	      else
		afterp->next = tail;
	      afterp = tail;
	    }
	  else
	    {
	      if (!beforep)
		before_list = tail;
	      else
		beforep->next = tail;
	      beforep = tail;
	    }
	  if (!parent)
	    set_buffer_overlays_before (current_buffer, tail->next);
	  else
	    parent->next = tail->next;
	}
      else
	parent = tail;
    }
  parent = NULL;
  for (struct Lisp_Overlay *tail = current_buffer->overlays_after;
       tail; tail = tail->next)
    {
      Lisp_Object overlay = make_lisp_ptr (tail, Lisp_Vectorlike);

      ptrdiff_t startpos = OVERLAY_POSITION (OVERLAY_START (overlay));
      ptrdiff_t endpos = OVERLAY_POSITION (OVERLAY_END (overlay));

      /* If the overlay is backwards, make it empty.  */
      if (endpos < startpos)
	{
	  startpos = endpos;
	  Fset_marker (OVERLAY_START (overlay), make_fixnum (startpos),
		       Qnil);
	}

      if (startpos >= end)
	break;

      if (startpos >= start
	  || (endpos >= start && endpos < end))
	{
	  if (endpos < current_buffer->overlay_center)
	    {
	      if (!afterp)
		after_list = tail;
	      else
		afterp->next = tail;
	      afterp = tail;
	    }
	  else
	    {
	      if (!beforep)
		before_list = tail;
	      else
		beforep->next = tail;
	      beforep = tail;
	    }
	  if (!parent)
	    set_buffer_overlays_after (current_buffer, tail->next);
	  else
	    parent->next = tail->next;
	}
      else
	parent = tail;
    }

  /* Splice the constructed (wrong) lists into the buffer's lists,
     and let the recenter function make it sane again.  */
  if (beforep)
    {
      beforep->next = current_buffer->overlays_before;
      set_buffer_overlays_before (current_buffer, before_list);
    }

  if (afterp)
    {
      afterp->next = current_buffer->overlays_after;
      set_buffer_overlays_after (current_buffer, after_list);
    }
  recenter_overlay_lists (current_buffer, current_buffer->overlay_center);
}

/* We have two types of overlay: the one whose ending marker is
   after-insertion-marker (this is the usual case) and the one whose
   ending marker is before-insertion-marker.  When `overlays_before'
   contains overlays of the latter type and the former type in this
   order and both overlays end at inserting position, inserting a text
   increases only the ending marker of the latter type, which results
   in incorrect ordering of `overlays_before'.

   This function fixes ordering of overlays in the slot
   `overlays_before' of the buffer *BP.  Before the insertion, `point'
   was at PREV, and now is at POS.  */

void
fix_overlays_before (struct buffer *bp, ptrdiff_t prev, ptrdiff_t pos)
{
  /* If parent is nil, replace overlays_before; otherwise, parent->next.  */
  struct Lisp_Overlay *tail = bp->overlays_before, *parent = NULL, *right_pair;
  Lisp_Object tem;
  ptrdiff_t end UNINIT;

  /* After the insertion, the several overlays may be in incorrect
     order.  The possibility is that, in the list `overlays_before',
     an overlay which ends at POS appears after an overlay which ends
     at PREV.  Since POS is greater than PREV, we must fix the
     ordering of these overlays, by moving overlays ends at POS before
     the overlays ends at PREV.  */

  /* At first, find a place where disordered overlays should be linked
     in.  It is where an overlay which end before POS exists. (i.e. an
     overlay whose ending marker is after-insertion-marker if disorder
     exists).  */
  while (tail
	 && (tem = make_lisp_ptr (tail, Lisp_Vectorlike),
	     (end = OVERLAY_POSITION (OVERLAY_END (tem))) >= pos))
    {
      parent = tail;
      tail = tail->next;
    }

  /* If we don't find such an overlay,
     or the found one ends before PREV,
     or the found one is the last one in the list,
     we don't have to fix anything.  */
  if (!tail)
    return;
  if (end < prev || !tail->next)
    return;

  right_pair = parent;
  parent = tail;
  tail = tail->next;

  /* Now, end position of overlays in the list TAIL should be before
     or equal to PREV.  In the loop, an overlay which ends at POS is
     moved ahead to the place indicated by the CDR of RIGHT_PAIR.  If
     we found an overlay which ends before PREV, the remaining
     overlays are in correct order.  */
  while (tail)
    {
      tem = make_lisp_ptr (tail, Lisp_Vectorlike);
      end = OVERLAY_POSITION (OVERLAY_END (tem));

      if (end == pos)
	{			/* This overlay is disordered. */
	  struct Lisp_Overlay *found = tail;

	  /* Unlink the found overlay.  */
	  tail = found->next;
	  parent->next = tail;
	  /* Move an overlay at RIGHT_PLACE to the next of the found one,
	     and link it into the right place.  */
	  if (!right_pair)
	    {
	      found->next = bp->overlays_before;
	      set_buffer_overlays_before (bp, found);
	    }
	  else
	    {
	      found->next = right_pair->next;
	      right_pair->next = found;
	    }
	}
      else if (end == prev)
	{
	  parent = tail;
	  tail = tail->next;
	}
      else			/* No more disordered overlay. */
	break;
    }
}

DEFUN ("overlayp", Foverlayp, Soverlayp, 1, 1, 0,
       doc: /* Return t if OBJECT is an overlay.  */)
  (Lisp_Object object)
{
  return (OVERLAYP (object) ? Qt : Qnil);
}

DEFUN ("make-overlay", Fmake_overlay, Smake_overlay, 2, 5, 0,
       doc: /* Create a new overlay with range BEG to END in BUFFER and return it.
If omitted, BUFFER defaults to the current buffer.
BEG and END may be integers or markers.
The fourth arg FRONT-ADVANCE, if non-nil, makes the marker
for the front of the overlay advance when text is inserted there
\(which means the text *is not* included in the overlay).
The fifth arg REAR-ADVANCE, if non-nil, makes the marker
for the rear of the overlay advance when text is inserted there
\(which means the text *is* included in the overlay).  */)
  (Lisp_Object beg, Lisp_Object end, Lisp_Object buffer,
   Lisp_Object front_advance, Lisp_Object rear_advance)
{
  Lisp_Object overlay;
  struct buffer *b;

  if (NILP (buffer))
    XSETBUFFER (buffer, current_buffer);
  else
    CHECK_BUFFER (buffer);

  if (MARKERP (beg) && !EQ (Fmarker_buffer (beg), buffer))
    signal_error ("Marker points into wrong buffer", beg);
  if (MARKERP (end) && !EQ (Fmarker_buffer (end), buffer))
    signal_error ("Marker points into wrong buffer", end);

  CHECK_FIXNUM_COERCE_MARKER (beg);
  CHECK_FIXNUM_COERCE_MARKER (end);

  if (XFIXNUM (beg) > XFIXNUM (end))
    {
      Lisp_Object temp;
      temp = beg; beg = end; end = temp;
    }

  b = XBUFFER (buffer);

  beg = Fset_marker (Fmake_marker (), beg, buffer);
  end = Fset_marker (Fmake_marker (), end, buffer);

  if (!NILP (front_advance))
    XMARKER (beg)->insertion_type = 1;
  if (!NILP (rear_advance))
    XMARKER (end)->insertion_type = 1;

  overlay = build_overlay (beg, end, Qnil);

  /* Put the new overlay on the wrong list.  */
  end = OVERLAY_END (overlay);
  if (OVERLAY_POSITION (end) < b->overlay_center)
    {
      eassert (b->overlays_after || (XOVERLAY (overlay)->next == NULL));
      XOVERLAY (overlay)->next = b->overlays_after;
      set_buffer_overlays_after (b, XOVERLAY (overlay));
    }
  else
    {
      eassert (b->overlays_before || (XOVERLAY (overlay)->next == NULL));
      XOVERLAY (overlay)->next = b->overlays_before;
      set_buffer_overlays_before (b, XOVERLAY (overlay));
    }
  /* This puts it in the right list, and in the right order.  */
  recenter_overlay_lists (b, b->overlay_center);

  /* We don't need to redisplay the region covered by the overlay, because
     the overlay has no properties at the moment.  */

  return overlay;
}

/* Mark a section of BUF as needing redisplay because of overlays changes.  */

static void
modify_overlay (struct buffer *buf, ptrdiff_t start, ptrdiff_t end)
{
  if (start > end)
    {
      ptrdiff_t temp = start;
      start = end;
      end = temp;
    }

  BUF_COMPUTE_UNCHANGED (buf, start, end);

  bset_redisplay (buf);

  modiff_incr (&BUF_OVERLAY_MODIFF (buf));
}

/* Remove OVERLAY from LIST.  */

static struct Lisp_Overlay *
unchain_overlay (struct Lisp_Overlay *list, struct Lisp_Overlay *overlay)
{
  register struct Lisp_Overlay *tail, **prev = &list;

  for (tail = list; tail; prev = &tail->next, tail = *prev)
    if (tail == overlay)
      {
	*prev = overlay->next;
	overlay->next = NULL;
	break;
      }
  return list;
}

/* Remove OVERLAY from both overlay lists of B.  */

static void
unchain_both (struct buffer *b, Lisp_Object overlay)
{
  struct Lisp_Overlay *ov = XOVERLAY (overlay);

  set_buffer_overlays_before (b, unchain_overlay (b->overlays_before, ov));
  set_buffer_overlays_after (b, unchain_overlay (b->overlays_after, ov));
  eassert (XOVERLAY (overlay)->next == NULL);
}

DEFUN ("move-overlay", Fmove_overlay, Smove_overlay, 3, 4, 0,
       doc: /* Set the endpoints of OVERLAY to BEG and END in BUFFER.
If BUFFER is omitted, leave OVERLAY in the same buffer it inhabits now.
If BUFFER is omitted, and OVERLAY is in no buffer, put it in the current
buffer.  */)
  (Lisp_Object overlay, Lisp_Object beg, Lisp_Object end, Lisp_Object buffer)
{
  struct buffer *b, *ob = 0;
  Lisp_Object obuffer;
  ptrdiff_t count = SPECPDL_INDEX ();
  ptrdiff_t n_beg, n_end;
  ptrdiff_t o_beg UNINIT, o_end UNINIT;

  CHECK_OVERLAY (overlay);
  if (NILP (buffer))
    buffer = Fmarker_buffer (OVERLAY_START (overlay));
  if (NILP (buffer))
    XSETBUFFER (buffer, current_buffer);
  CHECK_BUFFER (buffer);

  if (NILP (Fbuffer_live_p (buffer)))
    error ("Attempt to move overlay to a dead buffer");

  if (MARKERP (beg) && !EQ (Fmarker_buffer (beg), buffer))
    signal_error ("Marker points into wrong buffer", beg);
  if (MARKERP (end) && !EQ (Fmarker_buffer (end), buffer))
    signal_error ("Marker points into wrong buffer", end);

  CHECK_FIXNUM_COERCE_MARKER (beg);
  CHECK_FIXNUM_COERCE_MARKER (end);

  if (XFIXNUM (beg) > XFIXNUM (end))
    {
      Lisp_Object temp;
      temp = beg; beg = end; end = temp;
    }

  specbind (Qinhibit_quit, Qt);

  obuffer = Fmarker_buffer (OVERLAY_START (overlay));
  b = XBUFFER (buffer);

  if (!NILP (obuffer))
    {
      ob = XBUFFER (obuffer);

      o_beg = OVERLAY_POSITION (OVERLAY_START (overlay));
      o_end = OVERLAY_POSITION (OVERLAY_END (overlay));

      unchain_both (ob, overlay);
    }
  else
    /* An overlay not associated with any buffer will normally have its
       `next' field set to NULL, but not always: when killing a buffer,
       we just set its overlays_after and overlays_before to NULL without
       manually setting each overlay's `next' field to NULL.
       Let's correct it here, to simplify subsequent assertions.
       FIXME: Maybe the better fix is to change `kill-buffer'!?  */
    XOVERLAY (overlay)->next = NULL;

  eassert (XOVERLAY (overlay)->next == NULL);

  /* Set the overlay boundaries, which may clip them.  */
  Fset_marker (OVERLAY_START (overlay), beg, buffer);
  Fset_marker (OVERLAY_END (overlay), end, buffer);

  n_beg = marker_position (OVERLAY_START (overlay));
  n_end = marker_position (OVERLAY_END (overlay));

  /* If the overlay has changed buffers, do a thorough redisplay.  */
  if (!EQ (buffer, obuffer))
    {
      /* Redisplay where the overlay was.  */
      if (ob)
        modify_overlay (ob, o_beg, o_end);

      /* Redisplay where the overlay is going to be.  */
      modify_overlay (b, n_beg, n_end);
    }
  else
    /* Redisplay the area the overlay has just left, or just enclosed.  */
    {
      if (o_beg == n_beg)
	modify_overlay (b, o_end, n_end);
      else if (o_end == n_end)
	modify_overlay (b, o_beg, n_beg);
      else
	modify_overlay (b, min (o_beg, n_beg), max (o_end, n_end));
    }

  eassert (XOVERLAY (overlay)->next == NULL);

  /* Delete the overlay if it is empty after clipping and has the
     evaporate property.  */
  if (n_beg == n_end && !NILP (Foverlay_get (overlay, Qevaporate)))
    { /* We used to call `Fdelete_overlay' here, but it causes problems:
         - At this stage, `overlay' is not included in its buffer's lists
           of overlays (the data-structure is in an inconsistent state),
           contrary to `Fdelete_overlay's assumptions.
         - Most of the work done by Fdelete_overlay has already been done
           here for other reasons.  */
      drop_overlay (XBUFFER (buffer), XOVERLAY (overlay));
      return unbind_to (count, overlay);
    }

  /* Put the overlay into the new buffer's overlay lists, first on the
     wrong list.  */
  if (n_end < b->overlay_center)
    {
      XOVERLAY (overlay)->next = b->overlays_after;
      set_buffer_overlays_after (b, XOVERLAY (overlay));
    }
  else
    {
      XOVERLAY (overlay)->next = b->overlays_before;
      set_buffer_overlays_before (b, XOVERLAY (overlay));
    }

  /* This puts it in the right list, and in the right order.  */
  recenter_overlay_lists (b, b->overlay_center);

  return unbind_to (count, overlay);
}

DEFUN ("delete-overlay", Fdelete_overlay, Sdelete_overlay, 1, 1, 0,
       doc: /* Delete the overlay OVERLAY from its buffer.  */)
  (Lisp_Object overlay)
{
  Lisp_Object buffer;
  struct buffer *b;
  ptrdiff_t count = SPECPDL_INDEX ();

  CHECK_OVERLAY (overlay);

  buffer = Fmarker_buffer (OVERLAY_START (overlay));
  if (NILP (buffer))
    return Qnil;

  b = XBUFFER (buffer);
  specbind (Qinhibit_quit, Qt);

  unchain_both (b, overlay);
  drop_overlay (b, XOVERLAY (overlay));

  /* When deleting an overlay with before or after strings, turn off
     display optimizations for the affected buffer, on the basis that
     these strings may contain newlines.  This is easier to do than to
     check for that situation during redisplay.  */
  if (!windows_or_buffers_changed
      && (!NILP (Foverlay_get (overlay, Qbefore_string))
	  || !NILP (Foverlay_get (overlay, Qafter_string))))
    b->prevent_redisplay_optimizations_p = 1;

  return unbind_to (count, Qnil);
}

DEFUN ("delete-all-overlays", Fdelete_all_overlays, Sdelete_all_overlays, 0, 1, 0,
       doc: /* Delete all overlays of BUFFER.
BUFFER omitted or nil means delete all overlays of the current
buffer.  */)
  (Lisp_Object buffer)
{
  delete_all_overlays (decode_buffer (buffer));
  return Qnil;
}

/* Overlay dissection functions.  */

DEFUN ("overlay-start", Foverlay_start, Soverlay_start, 1, 1, 0,
       doc: /* Return the position at which OVERLAY starts.  */)
  (Lisp_Object overlay)
{
  CHECK_OVERLAY (overlay);

  return (Fmarker_position (OVERLAY_START (overlay)));
}

DEFUN ("overlay-end", Foverlay_end, Soverlay_end, 1, 1, 0,
       doc: /* Return the position at which OVERLAY ends.  */)
  (Lisp_Object overlay)
{
  CHECK_OVERLAY (overlay);

  return (Fmarker_position (OVERLAY_END (overlay)));
}

DEFUN ("overlay-buffer", Foverlay_buffer, Soverlay_buffer, 1, 1, 0,
       doc: /* Return the buffer OVERLAY belongs to.
Return nil if OVERLAY has been deleted.  */)
  (Lisp_Object overlay)
{
  CHECK_OVERLAY (overlay);

  return Fmarker_buffer (OVERLAY_START (overlay));
}

DEFUN ("overlay-properties", Foverlay_properties, Soverlay_properties, 1, 1, 0,
       doc: /* Return a list of the properties on OVERLAY.
This is a copy of OVERLAY's plist; modifying its conses has no effect on
OVERLAY.  */)
  (Lisp_Object overlay)
{
  CHECK_OVERLAY (overlay);

  return Fcopy_sequence (XOVERLAY (overlay)->plist);
}


DEFUN ("overlays-at", Foverlays_at, Soverlays_at, 1, 2, 0,
       doc: /* Return a list of the overlays that contain the character at POS.
If SORTED is non-nil, then sort them by decreasing priority.

Zero-length overlays that start and stop at POS are not included in
the return value.  Instead use `overlays-in' if those overlays are of
interest.  */)
  (Lisp_Object pos, Lisp_Object sorted)
{
  ptrdiff_t len, noverlays;
  Lisp_Object *overlay_vec;
  Lisp_Object result;

  CHECK_FIXNUM_COERCE_MARKER (pos);

  if (!buffer_has_overlays ())
    return Qnil;

  len = 10;
  /* We can't use alloca here because overlays_at can call xrealloc.  */
  overlay_vec = xmalloc (len * sizeof *overlay_vec);

  /* Put all the overlays we want in a vector in overlay_vec.
     Store the length in len.  */
  noverlays = overlays_at (XFIXNUM (pos), 1, &overlay_vec, &len,
			   NULL, NULL, 0);

  if (!NILP (sorted))
    noverlays = sort_overlays (overlay_vec, noverlays,
			       WINDOWP (sorted) ? XWINDOW (sorted) : NULL);

  /* Make a list of them all.  */
  result = Flist (noverlays, overlay_vec);

  /* The doc string says the list should be in decreasing order of
     priority, so we reverse the list, because sort_overlays sorts in
     the increasing order of priority.  */
  if (!NILP (sorted))
    result = Fnreverse (result);

  xfree (overlay_vec);
  return result;
}

DEFUN ("overlays-in", Foverlays_in, Soverlays_in, 2, 2, 0,
       doc: /* Return a list of the overlays that overlap the region BEG ... END.
Overlap means that at least one character is contained within the overlay
and also contained within the specified region.

Empty overlays are included in the result if they are located at BEG,
between BEG and END, or at END provided END denotes the position at the
end of the accessible part of the buffer.  */)
  (Lisp_Object beg, Lisp_Object end)
{
  ptrdiff_t len, noverlays;
  Lisp_Object *overlay_vec;
  Lisp_Object result;

  CHECK_FIXNUM_COERCE_MARKER (beg);
  CHECK_FIXNUM_COERCE_MARKER (end);

  if (!buffer_has_overlays ())
    return Qnil;

  len = 10;
  overlay_vec = xmalloc (len * sizeof *overlay_vec);

  /* Put all the overlays we want in a vector in overlay_vec.
     Store the length in len.  */
  noverlays = overlays_in (XFIXNUM (beg), XFIXNUM (end), 1, &overlay_vec, &len,
			   NULL, NULL);

  /* Make a list of them all.  */
  result = Flist (noverlays, overlay_vec);

  xfree (overlay_vec);
  return result;
}

DEFUN ("next-overlay-change", Fnext_overlay_change, Snext_overlay_change,
       1, 1, 0,
       doc: /* Return the next position after POS where an overlay starts or ends.
If there are no overlay boundaries from POS to (point-max),
the value is (point-max).  */)
  (Lisp_Object pos)
{
  ptrdiff_t i, len, noverlays;
  ptrdiff_t endpos;
  Lisp_Object *overlay_vec;

  CHECK_FIXNUM_COERCE_MARKER (pos);

  if (!buffer_has_overlays ())
    return make_fixnum (ZV);

  len = 10;
  overlay_vec = xmalloc (len * sizeof *overlay_vec);

  /* Put all the overlays we want in a vector in overlay_vec.
     Store the length in len.
     endpos gets the position where the next overlay starts.  */
  noverlays = overlays_at (XFIXNUM (pos), 1, &overlay_vec, &len,
			   &endpos, 0, 1);

  /* If any of these overlays ends before endpos,
     use its ending point instead.  */
  for (i = 0; i < noverlays; i++)
    {
      Lisp_Object oend;
      ptrdiff_t oendpos;

      oend = OVERLAY_END (overlay_vec[i]);
      oendpos = OVERLAY_POSITION (oend);
      if (oendpos < endpos)
	endpos = oendpos;
    }

  xfree (overlay_vec);
  return make_fixnum (endpos);
}

DEFUN ("previous-overlay-change", Fprevious_overlay_change,
       Sprevious_overlay_change, 1, 1, 0,
       doc: /* Return the previous position before POS where an overlay starts or ends.
If there are no overlay boundaries from (point-min) to POS,
the value is (point-min).  */)
  (Lisp_Object pos)
{
  ptrdiff_t prevpos;
  Lisp_Object *overlay_vec;
  ptrdiff_t len;

  CHECK_FIXNUM_COERCE_MARKER (pos);

  if (!buffer_has_overlays ())
    return make_fixnum (BEGV);

  /* At beginning of buffer, we know the answer;
     avoid bug subtracting 1 below.  */
  if (XFIXNUM (pos) == BEGV)
    return pos;

  len = 10;
  overlay_vec = xmalloc (len * sizeof *overlay_vec);

  /* Put all the overlays we want in a vector in overlay_vec.
     Store the length in len.
     prevpos gets the position of the previous change.  */
  overlays_at (XFIXNUM (pos), 1, &overlay_vec, &len,
	       0, &prevpos, 1);

  xfree (overlay_vec);
  return make_fixnum (prevpos);
}

/* These functions are for debugging overlays.  */

DEFUN ("overlay-lists", Foverlay_lists, Soverlay_lists, 0, 0, 0,
       doc: /* Return a pair of lists giving all the overlays of the current buffer.
The car has all the overlays before the overlay center;
the cdr has all the overlays after the overlay center.
Recentering overlays moves overlays between these lists.
The lists you get are copies, so that changing them has no effect.
However, the overlays you get are the real objects that the buffer uses.  */)
  (void)
{
  Lisp_Object before = Qnil, after = Qnil;

  for (struct Lisp_Overlay *ol = current_buffer->overlays_before;
       ol; ol = ol->next)
    before = Fcons (make_lisp_ptr (ol, Lisp_Vectorlike), before);
  for (struct Lisp_Overlay *ol = current_buffer->overlays_after;
       ol; ol = ol->next)
    after = Fcons (make_lisp_ptr (ol, Lisp_Vectorlike), after);

  return Fcons (Fnreverse (before), Fnreverse (after));
}

DEFUN ("overlay-recenter", Foverlay_recenter, Soverlay_recenter, 1, 1, 0,
       doc: /* Recenter the overlays of the current buffer around position POS.
That makes overlay lookup faster for positions near POS (but perhaps slower
for positions far away from POS).  */)
  (Lisp_Object pos)
{
  ptrdiff_t p;
  CHECK_FIXNUM_COERCE_MARKER (pos);

  p = clip_to_bounds (PTRDIFF_MIN, XFIXNUM (pos), PTRDIFF_MAX);
  recenter_overlay_lists (current_buffer, p);
  return Qnil;
}

DEFUN ("overlay-get", Foverlay_get, Soverlay_get, 2, 2, 0,
       doc: /* Get the property of overlay OVERLAY with property name PROP.  */)
  (Lisp_Object overlay, Lisp_Object prop)
{
  CHECK_OVERLAY (overlay);
  return lookup_char_property (XOVERLAY (overlay)->plist, prop, 0);
}

DEFUN ("overlay-put", Foverlay_put, Soverlay_put, 3, 3, 0,
       doc: /* Set one property of overlay OVERLAY: give property PROP value VALUE.
VALUE will be returned.*/)
  (Lisp_Object overlay, Lisp_Object prop, Lisp_Object value)
{
  Lisp_Object tail, buffer;
  bool changed;

  CHECK_OVERLAY (overlay);

  buffer = Fmarker_buffer (OVERLAY_START (overlay));

  for (tail = XOVERLAY (overlay)->plist;
       CONSP (tail) && CONSP (XCDR (tail));
       tail = XCDR (XCDR (tail)))
    if (EQ (XCAR (tail), prop))
      {
	changed = !EQ (XCAR (XCDR (tail)), value);
	XSETCAR (XCDR (tail), value);
	goto found;
      }
  /* It wasn't in the list, so add it to the front.  */
  changed = !NILP (value);
  set_overlay_plist
    (overlay, Fcons (prop, Fcons (value, XOVERLAY (overlay)->plist)));
 found:
  if (! NILP (buffer))
    {
      if (changed)
	modify_overlay (XBUFFER (buffer),
			marker_position (OVERLAY_START (overlay)),
			marker_position (OVERLAY_END   (overlay)));
      if (EQ (prop, Qevaporate) && ! NILP (value)
	  && (OVERLAY_POSITION (OVERLAY_START (overlay))
	      == OVERLAY_POSITION (OVERLAY_END (overlay))))
	Fdelete_overlay (overlay);
    }

  return value;
}

/* Subroutine of report_overlay_modification.  */

/* Lisp vector holding overlay hook functions to call.
   Vector elements come in pairs.
   Each even-index element is a list of hook functions.
   The following odd-index element is the overlay they came from.

   Before the buffer change, we fill in this vector
   as we call overlay hook functions.
   After the buffer change, we get the functions to call from this vector.
   This way we always call the same functions before and after the change.  */
static Lisp_Object last_overlay_modification_hooks;

/* Number of elements actually used in last_overlay_modification_hooks.  */
static ptrdiff_t last_overlay_modification_hooks_used;

/* Add one functionlist/overlay pair
   to the end of last_overlay_modification_hooks.  */

static void
add_overlay_mod_hooklist (Lisp_Object functionlist, Lisp_Object overlay)
{
  ptrdiff_t oldsize = ASIZE (last_overlay_modification_hooks);

  if (oldsize - 1 <= last_overlay_modification_hooks_used)
    last_overlay_modification_hooks =
      larger_vector (last_overlay_modification_hooks, 2, -1);
  ASET (last_overlay_modification_hooks, last_overlay_modification_hooks_used,
	functionlist); last_overlay_modification_hooks_used++;
  ASET (last_overlay_modification_hooks, last_overlay_modification_hooks_used,
	overlay);      last_overlay_modification_hooks_used++;
}

/* Run the modification-hooks of overlays that include
   any part of the text in START to END.
   If this change is an insertion, also
   run the insert-before-hooks of overlay starting at END,
   and the insert-after-hooks of overlay ending at START.

   This is called both before and after the modification.
   AFTER is true when we call after the modification.

   ARG1, ARG2, ARG3 are arguments to pass to the hook functions.
   When AFTER is nonzero, they are the start position,
   the position after the inserted new text,
   and the length of deleted or replaced old text.  */

void
report_overlay_modification (Lisp_Object start, Lisp_Object end, bool after,
			     Lisp_Object arg1, Lisp_Object arg2, Lisp_Object arg3)
{
  /* True if this change is an insertion.  */
  bool insertion = (after ? XFIXNAT (arg3) == 0 : EQ (start, end));

  /* We used to run the functions as soon as we found them and only register
     them in last_overlay_modification_hooks for the purpose of the `after'
     case.  But running elisp code as we traverse the list of overlays is
     painful because the list can be modified by the elisp code so we had to
     copy at several places.  We now simply do a read-only traversal that
     only collects the functions to run and we run them afterwards.  It's
     simpler, especially since all the code was already there.  -stef  */

  if (!after)
    {
      /* We are being called before a change.
	 Scan the overlays to find the functions to call.  */
      last_overlay_modification_hooks_used = 0;
      for (struct Lisp_Overlay *tail = current_buffer->overlays_before;
	   tail; tail = tail->next)
	{
	  ptrdiff_t startpos, endpos;
	  Lisp_Object ostart, oend;

	  Lisp_Object overlay = make_lisp_ptr (tail, Lisp_Vectorlike);

	  ostart = OVERLAY_START (overlay);
	  oend = OVERLAY_END (overlay);
	  endpos = OVERLAY_POSITION (oend);
	  if (XFIXNAT (start) > endpos)
	    break;
	  startpos = OVERLAY_POSITION (ostart);
	  if (insertion && (XFIXNAT (start) == startpos
			    || XFIXNAT (end) == startpos))
	    {
	      Lisp_Object prop = Foverlay_get (overlay, Qinsert_in_front_hooks);
	      if (!NILP (prop))
		add_overlay_mod_hooklist (prop, overlay);
	    }
	  if (insertion && (XFIXNAT (start) == endpos
			    || XFIXNAT (end) == endpos))
	    {
	      Lisp_Object prop = Foverlay_get (overlay, Qinsert_behind_hooks);
	      if (!NILP (prop))
		add_overlay_mod_hooklist (prop, overlay);
	    }
	  /* Test for intersecting intervals.  This does the right thing
	     for both insertion and deletion.  */
	  if (XFIXNAT (end) > startpos && XFIXNAT (start) < endpos)
	    {
	      Lisp_Object prop = Foverlay_get (overlay, Qmodification_hooks);
	      if (!NILP (prop))
		add_overlay_mod_hooklist (prop, overlay);
	    }
	}

      for (struct Lisp_Overlay *tail = current_buffer->overlays_after;
	   tail; tail = tail->next)
	{
	  ptrdiff_t startpos, endpos;
	  Lisp_Object ostart, oend;

	  Lisp_Object overlay = make_lisp_ptr (tail, Lisp_Vectorlike);

	  ostart = OVERLAY_START (overlay);
	  oend = OVERLAY_END (overlay);
	  startpos = OVERLAY_POSITION (ostart);
	  endpos = OVERLAY_POSITION (oend);
	  if (XFIXNAT (end) < startpos)
	    break;
	  if (insertion && (XFIXNAT (start) == startpos
			    || XFIXNAT (end) == startpos))
	    {
	      Lisp_Object prop = Foverlay_get (overlay, Qinsert_in_front_hooks);
	      if (!NILP (prop))
		add_overlay_mod_hooklist (prop, overlay);
	    }
	  if (insertion && (XFIXNAT (start) == endpos
			    || XFIXNAT (end) == endpos))
	    {
	      Lisp_Object prop = Foverlay_get (overlay, Qinsert_behind_hooks);
	      if (!NILP (prop))
		add_overlay_mod_hooklist (prop, overlay);
	    }
	  /* Test for intersecting intervals.  This does the right thing
	     for both insertion and deletion.  */
	  if (XFIXNAT (end) > startpos && XFIXNAT (start) < endpos)
	    {
	      Lisp_Object prop = Foverlay_get (overlay, Qmodification_hooks);
	      if (!NILP (prop))
		add_overlay_mod_hooklist (prop, overlay);
	    }
	}
    }

  {
    /* Call the functions recorded in last_overlay_modification_hooks.
       First copy the vector contents, in case some of these hooks
       do subsequent modification of the buffer.  */
    ptrdiff_t size = last_overlay_modification_hooks_used;
    Lisp_Object *copy;
    ptrdiff_t i;

    USE_SAFE_ALLOCA;
    SAFE_ALLOCA_LISP (copy, size);
    memcpy (copy, XVECTOR (last_overlay_modification_hooks)->contents,
	    size * word_size);

    for (i = 0; i < size;)
      {
	Lisp_Object prop_i, overlay_i;
	prop_i = copy[i++];
	overlay_i = copy[i++];
	/* It is possible that the recorded overlay has been deleted
	   (which makes its markers' buffers be nil), or that (due to
	   some bug) it belongs to a different buffer.  Only run this
	   hook if the overlay belongs to the current buffer.  */
	if (XMARKER (OVERLAY_START (overlay_i))->buffer == current_buffer)
	  call_overlay_mod_hooks (prop_i, overlay_i, after, arg1, arg2, arg3);
      }

    SAFE_FREE ();
  }
}

static void
call_overlay_mod_hooks (Lisp_Object list, Lisp_Object overlay, bool after,
			Lisp_Object arg1, Lisp_Object arg2, Lisp_Object arg3)
{
  while (CONSP (list))
    {
      if (NILP (arg3))
	call4 (XCAR (list), overlay, after ? Qt : Qnil, arg1, arg2);
      else
	call5 (XCAR (list), overlay, after ? Qt : Qnil, arg1, arg2, arg3);
      list = XCDR (list);
    }
}

/* Delete any zero-sized overlays at position POS, if the `evaporate'
   property is set.  */
void
evaporate_overlays (ptrdiff_t pos)
{
  Lisp_Object hit_list = Qnil;
  if (pos <= current_buffer->overlay_center)
    for (struct Lisp_Overlay *tail = current_buffer->overlays_before;
	 tail; tail = tail->next)
      {
	Lisp_Object overlay = make_lisp_ptr (tail, Lisp_Vectorlike);
	ptrdiff_t endpos = OVERLAY_POSITION (OVERLAY_END (overlay));
	if (endpos < pos)
	  break;
	if (endpos == pos && OVERLAY_POSITION (OVERLAY_START (overlay)) == pos
	    && ! NILP (Foverlay_get (overlay, Qevaporate)))
	  hit_list = Fcons (overlay, hit_list);
      }
  else
    for (struct Lisp_Overlay *tail = current_buffer->overlays_after;
	 tail; tail = tail->next)
      {
	Lisp_Object overlay = make_lisp_ptr (tail, Lisp_Vectorlike);
	ptrdiff_t startpos = OVERLAY_POSITION (OVERLAY_START (overlay));
	if (startpos > pos)
	  break;
	if (startpos == pos && OVERLAY_POSITION (OVERLAY_END (overlay)) == pos
	    && ! NILP (Foverlay_get (overlay, Qevaporate)))
	  hit_list = Fcons (overlay, hit_list);
      }
  for (; CONSP (hit_list); hit_list = XCDR (hit_list))
    Fdelete_overlay (XCAR (hit_list));
}

/***********************************************************************
			 Allocation with mmap
 ***********************************************************************/

/* Note: WINDOWSNT implements this stuff on w32heap.c.  */
#if defined USE_MMAP_FOR_BUFFERS && !defined WINDOWSNT

#include <sys/mman.h>

#ifndef MAP_ANON
#ifdef MAP_ANONYMOUS
#define MAP_ANON MAP_ANONYMOUS
#else
#define MAP_ANON 0
#endif
#endif

#ifndef MAP_FAILED
#define MAP_FAILED ((void *) -1)
#endif

#if MAP_ANON == 0
#include <fcntl.h>
#endif


/* Memory is allocated in regions which are mapped using mmap(2).
   The current implementation lets the system select mapped
   addresses;  we're not using MAP_FIXED in general, except when
   trying to enlarge regions.

   Each mapped region starts with a mmap_region structure, the user
   area starts after that structure, aligned to MEM_ALIGN.

	+-----------------------+
	| struct mmap_info +	|
	| padding		|
	+-----------------------+
	| user data		|
	|			|
	|			|
	+-----------------------+  */

struct mmap_region
{
  /* User-specified size.  */
  size_t nbytes_specified;

  /* Number of bytes mapped */
  size_t nbytes_mapped;

  /* Pointer to the location holding the address of the memory
     allocated with the mmap'd block.  The variable actually points
     after this structure.  */
  void **var;

  /* Next and previous in list of all mmap'd regions.  */
  struct mmap_region *next, *prev;
};

/* Doubly-linked list of mmap'd regions.  */

static struct mmap_region *mmap_regions;

/* File descriptor for mmap.  If we don't have anonymous mapping,
   /dev/zero will be opened on it.  */

static int mmap_fd;

/* Page size on this system.  */

static int mmap_page_size;

/* 1 means mmap has been initialized.  */

static bool mmap_initialized_p;

/* Value is X rounded up to the next multiple of N.  */

#define ROUND(X, N)	(((X) + (N) - 1) / (N) * (N))

/* Size of mmap_region structure plus padding.  */

#define MMAP_REGION_STRUCT_SIZE	\
     ROUND (sizeof (struct mmap_region), MEM_ALIGN)

/* Given a pointer P to the start of the user-visible part of a mapped
   region, return a pointer to the start of the region.  */

#define MMAP_REGION(P) \
     ((struct mmap_region *) ((char *) (P) - MMAP_REGION_STRUCT_SIZE))

/* Given a pointer P to the start of a mapped region, return a pointer
   to the start of the user-visible part of the region.  */

#define MMAP_USER_AREA(P) \
     ((void *) ((char *) (P) + MMAP_REGION_STRUCT_SIZE))

#define MEM_ALIGN	sizeof (double)

/* Predicate returning true if part of the address range [START .. END]
   is currently mapped.  Used to prevent overwriting an existing
   memory mapping.

   Default is to conservatively assume the address range is occupied by
   something else.  This can be overridden by system configuration
   files if system-specific means to determine this exists.  */

#ifndef MMAP_ALLOCATED_P
#define MMAP_ALLOCATED_P(start, end) 1
#endif

/* Perform necessary initializations for the use of mmap.  */

static void
mmap_init (void)
{
#if MAP_ANON == 0
  /* The value of mmap_fd is initially 0 in temacs, and -1
     in a dumped Emacs.  */
  if (mmap_fd <= 0)
    {
      /* No anonymous mmap -- we need the file descriptor.  */
      mmap_fd = emacs_open_noquit ("/dev/zero", O_RDONLY, 0);
      if (mmap_fd == -1)
	fatal ("Cannot open /dev/zero: %s", emacs_strerror (errno));
    }
#endif /* MAP_ANON == 0 */

  if (mmap_initialized_p)
    return;
  mmap_initialized_p = 1;

#if MAP_ANON != 0
  mmap_fd = -1;
#endif

  mmap_page_size = getpagesize ();
}

/* Unmap a region.  P is a pointer to the start of the user-araa of
   the region.  */

static void
mmap_free_1 (struct mmap_region *r)
{
  if (r->next)
    r->next->prev = r->prev;
  if (r->prev)
    r->prev->next = r->next;
  else
    mmap_regions = r->next;

  if (munmap (r, r->nbytes_mapped) == -1)
    fprintf (stderr, "munmap: %s\n", emacs_strerror (errno));
}


/* Enlarge region R by NPAGES pages.  NPAGES < 0 means shrink R.
   Value is true if successful.  */

static bool
mmap_enlarge (struct mmap_region *r, int npages)
{
  char *region_end = (char *) r + r->nbytes_mapped;
  size_t nbytes;
  bool success = 0;

  if (npages < 0)
    {
      /* Unmap pages at the end of the region.  */
      nbytes = - npages * mmap_page_size;
      if (munmap (region_end - nbytes, nbytes) == -1)
	fprintf (stderr, "munmap: %s\n", emacs_strerror (errno));
      else
	{
	  r->nbytes_mapped -= nbytes;
	  success = 1;
	}
    }
  else if (npages > 0)
    {
      nbytes = npages * mmap_page_size;

      /* Try to map additional pages at the end of the region.  We
	 cannot do this if the address range is already occupied by
	 something else because mmap deletes any previous mapping.
	 I'm not sure this is worth doing, let's see.  */
      if (!MMAP_ALLOCATED_P (region_end, region_end + nbytes))
	{
	  void *p;

	  p = mmap (region_end, nbytes, PROT_READ | PROT_WRITE,
		    MAP_ANON | MAP_PRIVATE | MAP_FIXED, mmap_fd, 0);
	  if (p == MAP_FAILED)
	    ; /* fprintf (stderr, "mmap: %s\n", emacs_strerror (errno)); */
	  else if (p != region_end)
	    {
	      /* Kernels are free to choose a different address.  In
		 that case, unmap what we've mapped above; we have
		 no use for it.  */
	      if (munmap (p, nbytes) == -1)
		fprintf (stderr, "munmap: %s\n", emacs_strerror (errno));
	    }
	  else
	    {
	      r->nbytes_mapped += nbytes;
	      success = 1;
	    }
	}
    }

  return success;
}


/* Allocate a block of storage large enough to hold NBYTES bytes of
   data.  A pointer to the data is returned in *VAR.  VAR is thus the
   address of some variable which will use the data area.

   The allocation of 0 bytes is valid.

   If we can't allocate the necessary memory, set *VAR to null, and
   return null.  */

static void *
mmap_alloc (void **var, size_t nbytes)
{
  void *p;
  size_t map;

  mmap_init ();

  map = ROUND (nbytes + MMAP_REGION_STRUCT_SIZE, mmap_page_size);
  p = mmap (NULL, map, PROT_READ | PROT_WRITE, MAP_ANON | MAP_PRIVATE,
	    mmap_fd, 0);

  if (p == MAP_FAILED)
    {
      if (errno != ENOMEM)
	fprintf (stderr, "mmap: %s\n", emacs_strerror (errno));
      p = NULL;
    }
  else
    {
      struct mmap_region *r = p;

      r->nbytes_specified = nbytes;
      r->nbytes_mapped = map;
      r->var = var;
      r->prev = NULL;
      r->next = mmap_regions;
      if (r->next)
	r->next->prev = r;
      mmap_regions = r;

      p = MMAP_USER_AREA (p);
    }

  return *var = p;
}


/* Free a block of relocatable storage whose data is pointed to by
   PTR.  Store 0 in *PTR to show there's no block allocated.  */

static void
mmap_free (void **var)
{
  mmap_init ();

  if (*var)
    {
      mmap_free_1 (MMAP_REGION (*var));
      *var = NULL;
    }
}


/* Given a pointer at address VAR to data allocated with mmap_alloc,
   resize it to size NBYTES.  Change *VAR to reflect the new block,
   and return this value.  If more memory cannot be allocated, then
   leave *VAR unchanged, and return null.  */

static void *
mmap_realloc (void **var, size_t nbytes)
{
  void *result;

  mmap_init ();

  if (*var == NULL)
    result = mmap_alloc (var, nbytes);
  else if (nbytes == 0)
    {
      mmap_free (var);
      result = mmap_alloc (var, nbytes);
    }
  else
    {
      struct mmap_region *r = MMAP_REGION (*var);
      size_t room = r->nbytes_mapped - MMAP_REGION_STRUCT_SIZE;

      if (room < nbytes)
	{
	  /* Must enlarge.  */
	  void *old_ptr = *var;

	  /* Try to map additional pages at the end of the region.
	     If that fails, allocate a new region,  copy data
	     from the old region, then free it.  */
	  if (mmap_enlarge (r, (ROUND (nbytes - room, mmap_page_size)
				/ mmap_page_size)))
	    {
	      r->nbytes_specified = nbytes;
	      *var = result = old_ptr;
	    }
	  else if (mmap_alloc (var, nbytes))
	    {
	      memcpy (*var, old_ptr, r->nbytes_specified);
	      mmap_free_1 (MMAP_REGION (old_ptr));
	      result = *var;
	      r = MMAP_REGION (result);
	      r->nbytes_specified = nbytes;
	    }
	  else
	    {
	      *var = old_ptr;
	      result = NULL;
	    }
	}
      else if (room - nbytes >= mmap_page_size)
	{
	  /* Shrinking by at least a page.  Let's give some
	     memory back to the system.

	     The extra parens are to make the division happens first,
	     on positive values, so we know it will round towards
	     zero.  */
	  mmap_enlarge (r, - ((room - nbytes) / mmap_page_size));
	  result = *var;
	  r->nbytes_specified = nbytes;
	}
      else
	{
	  /* Leave it alone.  */
	  result = *var;
	  r->nbytes_specified = nbytes;
	}
    }

  return result;
}


#endif /* USE_MMAP_FOR_BUFFERS */



/***********************************************************************
			    Buffer-text Allocation
 ***********************************************************************/

/* Allocate NBYTES bytes for buffer B's text buffer.  */

static void
alloc_buffer_text (struct buffer *b, ptrdiff_t nbytes)
{
  void *p;

  block_input ();
#if defined USE_MMAP_FOR_BUFFERS
  p = mmap_alloc ((void **) &b->text->beg, nbytes);
#elif defined REL_ALLOC
  p = r_alloc ((void **) &b->text->beg, nbytes);
#else
  p = xmalloc (nbytes);
#endif

  if (p == NULL)
    {
      unblock_input ();
      memory_full (nbytes);
    }

  b->text->beg = p;
  unblock_input ();
}

/* Enlarge buffer B's text buffer by DELTA bytes.  DELTA < 0 means
   shrink it.  */

void
enlarge_buffer_text (struct buffer *b, ptrdiff_t delta)
{
  block_input ();
  void *p;
  unsigned char *old_beg = b->text->beg;
  ptrdiff_t old_nbytes =
    BUF_Z_BYTE (b) - BUF_BEG_BYTE (b) + BUF_GAP_SIZE (b) + 1;
  ptrdiff_t new_nbytes = old_nbytes + delta;

  if (pdumper_object_p (old_beg))
    b->text->beg = NULL;
  else
    old_beg = NULL;

#if defined USE_MMAP_FOR_BUFFERS
  p = mmap_realloc ((void **) &b->text->beg, new_nbytes);
#elif defined REL_ALLOC
  p = r_re_alloc ((void **) &b->text->beg, new_nbytes);
#else
  p = xrealloc (b->text->beg, new_nbytes);
#endif
  __lsan_ignore_object (p);

  if (p == NULL)
    {
      if (old_beg)
        b->text->beg = old_beg;
      unblock_input ();
      memory_full (new_nbytes);
    }

  if (old_beg)
    memcpy (p, old_beg, min (old_nbytes, new_nbytes));

  BUF_BEG_ADDR (b) = p;
  unblock_input ();
}


/* Free buffer B's text buffer.  */

static void
free_buffer_text (struct buffer *b)
{
  block_input ();

  if (!pdumper_object_p (b->text->beg))
    {
#if defined USE_MMAP_FOR_BUFFERS
      mmap_free ((void **) &b->text->beg);
#elif defined REL_ALLOC
      r_alloc_free ((void **) &b->text->beg);
#else
      xfree (b->text->beg);
#endif
    }

  BUF_BEG_ADDR (b) = NULL;
  unblock_input ();
}



/***********************************************************************
			    Initialization
 ***********************************************************************/
void
init_buffer_once (void)
{
  /* TODO: clean up the buffer-local machinery.  Right now,
     we have:

     buffer_defaults: default values of buffer-locals
     buffer_local_flags: metadata
     buffer_permanent_local_flags: metadata
     buffer_local_symbols: metadata

     There must be a simpler way to store the metadata.
  */

  int idx;

  /* Items flagged permanent get an explicit permanent-local property
     added in bindings.el, for clarity.  */
  PDUMPER_REMEMBER_SCALAR (buffer_permanent_local_flags);
  memset (buffer_permanent_local_flags, 0, sizeof buffer_permanent_local_flags);

  /* 0 means not a lisp var, -1 means always local, else mask.  */
  memset (&buffer_local_flags, 0, sizeof buffer_local_flags);
  bset_filename (&buffer_local_flags, make_fixnum (-1));
  bset_directory (&buffer_local_flags, make_fixnum (-1));
  bset_backed_up (&buffer_local_flags, make_fixnum (-1));
  bset_save_length (&buffer_local_flags, make_fixnum (-1));
  bset_auto_save_file_name (&buffer_local_flags, make_fixnum (-1));
  bset_read_only (&buffer_local_flags, make_fixnum (-1));
  bset_major_mode (&buffer_local_flags, make_fixnum (-1));
  bset_local_minor_modes (&buffer_local_flags, make_fixnum (-1));
  bset_mode_name (&buffer_local_flags, make_fixnum (-1));
  bset_undo_list (&buffer_local_flags, make_fixnum (-1));
  bset_mark_active (&buffer_local_flags, make_fixnum (-1));
  bset_point_before_scroll (&buffer_local_flags, make_fixnum (-1));
  bset_file_truename (&buffer_local_flags, make_fixnum (-1));
  bset_invisibility_spec (&buffer_local_flags, make_fixnum (-1));
  bset_last_selected_window (&buffer_local_flags, make_fixnum (-1));
  bset_file_format (&buffer_local_flags, make_fixnum (-1));
  bset_auto_save_file_format (&buffer_local_flags, make_fixnum (-1));
  bset_display_count (&buffer_local_flags, make_fixnum (-1));
  bset_display_time (&buffer_local_flags, make_fixnum (-1));
  bset_enable_multibyte_characters (&buffer_local_flags, make_fixnum (-1));

  /* These used to be stuck at 0 by default, but now that the all-zero value
     means Qnil, we have to initialize them explicitly.  */
  bset_name (&buffer_local_flags, make_fixnum (0));
  bset_mark (&buffer_local_flags, make_fixnum (0));
  bset_local_var_alist (&buffer_local_flags, make_fixnum (0));
  bset_keymap (&buffer_local_flags, make_fixnum (0));
  bset_downcase_table (&buffer_local_flags, make_fixnum (0));
  bset_upcase_table (&buffer_local_flags, make_fixnum (0));
  bset_case_canon_table (&buffer_local_flags, make_fixnum (0));
  bset_case_eqv_table (&buffer_local_flags, make_fixnum (0));
  bset_width_table (&buffer_local_flags, make_fixnum (0));
  bset_pt_marker (&buffer_local_flags, make_fixnum (0));
  bset_begv_marker (&buffer_local_flags, make_fixnum (0));
  bset_zv_marker (&buffer_local_flags, make_fixnum (0));

  idx = 1;
  XSETFASTINT (BVAR (&buffer_local_flags, mode_line_format), idx); ++idx;
  XSETFASTINT (BVAR (&buffer_local_flags, abbrev_mode), idx); ++idx;
  XSETFASTINT (BVAR (&buffer_local_flags, overwrite_mode), idx); ++idx;
  XSETFASTINT (BVAR (&buffer_local_flags, case_fold_search), idx); ++idx;
  XSETFASTINT (BVAR (&buffer_local_flags, auto_fill_function), idx); ++idx;
  XSETFASTINT (BVAR (&buffer_local_flags, selective_display), idx); ++idx;
  XSETFASTINT (BVAR (&buffer_local_flags, selective_display_ellipses), idx); ++idx;
  XSETFASTINT (BVAR (&buffer_local_flags, tab_width), idx); ++idx;
  XSETFASTINT (BVAR (&buffer_local_flags, truncate_lines), idx);
  /* Make this one a permanent local.  */
  buffer_permanent_local_flags[idx++] = 1;
  XSETFASTINT (BVAR (&buffer_local_flags, word_wrap), idx); ++idx;
  XSETFASTINT (BVAR (&buffer_local_flags, ctl_arrow), idx); ++idx;
  XSETFASTINT (BVAR (&buffer_local_flags, fill_column), idx); ++idx;
  XSETFASTINT (BVAR (&buffer_local_flags, left_margin), idx); ++idx;
  XSETFASTINT (BVAR (&buffer_local_flags, abbrev_table), idx); ++idx;
  XSETFASTINT (BVAR (&buffer_local_flags, display_table), idx); ++idx;
  XSETFASTINT (BVAR (&buffer_local_flags, syntax_table), idx); ++idx;
  XSETFASTINT (BVAR (&buffer_local_flags, cache_long_scans), idx); ++idx;
  XSETFASTINT (BVAR (&buffer_local_flags, category_table), idx); ++idx;
  XSETFASTINT (BVAR (&buffer_local_flags, bidi_display_reordering), idx); ++idx;
  XSETFASTINT (BVAR (&buffer_local_flags, bidi_paragraph_direction), idx); ++idx;
  XSETFASTINT (BVAR (&buffer_local_flags, bidi_paragraph_separate_re), idx); ++idx;
  XSETFASTINT (BVAR (&buffer_local_flags, bidi_paragraph_start_re), idx); ++idx;
  XSETFASTINT (BVAR (&buffer_local_flags, buffer_file_coding_system), idx);
  /* Make this one a permanent local.  */
  buffer_permanent_local_flags[idx++] = 1;
  XSETFASTINT (BVAR (&buffer_local_flags, left_margin_cols), idx); ++idx;
  XSETFASTINT (BVAR (&buffer_local_flags, right_margin_cols), idx); ++idx;
  XSETFASTINT (BVAR (&buffer_local_flags, left_fringe_width), idx); ++idx;
  XSETFASTINT (BVAR (&buffer_local_flags, right_fringe_width), idx); ++idx;
  XSETFASTINT (BVAR (&buffer_local_flags, fringes_outside_margins), idx); ++idx;
  XSETFASTINT (BVAR (&buffer_local_flags, scroll_bar_width), idx); ++idx;
  XSETFASTINT (BVAR (&buffer_local_flags, scroll_bar_height), idx); ++idx;
  XSETFASTINT (BVAR (&buffer_local_flags, vertical_scroll_bar_type), idx); ++idx;
  XSETFASTINT (BVAR (&buffer_local_flags, horizontal_scroll_bar_type), idx); ++idx;
  XSETFASTINT (BVAR (&buffer_local_flags, indicate_empty_lines), idx); ++idx;
  XSETFASTINT (BVAR (&buffer_local_flags, indicate_buffer_boundaries), idx); ++idx;
  XSETFASTINT (BVAR (&buffer_local_flags, fringe_indicator_alist), idx); ++idx;
  XSETFASTINT (BVAR (&buffer_local_flags, fringe_cursor_alist), idx); ++idx;
  XSETFASTINT (BVAR (&buffer_local_flags, scroll_up_aggressively), idx); ++idx;
  XSETFASTINT (BVAR (&buffer_local_flags, scroll_down_aggressively), idx); ++idx;
  XSETFASTINT (BVAR (&buffer_local_flags, header_line_format), idx); ++idx;
  XSETFASTINT (BVAR (&buffer_local_flags, tab_line_format), idx); ++idx;
  XSETFASTINT (BVAR (&buffer_local_flags, cursor_type), idx); ++idx;
  XSETFASTINT (BVAR (&buffer_local_flags, extra_line_spacing), idx); ++idx;
  XSETFASTINT (BVAR (&buffer_local_flags, cursor_in_non_selected_windows), idx); ++idx;

  /* buffer_local_flags contains no pointers, so it's safe to treat it
     as a blob for pdumper.  */
  PDUMPER_REMEMBER_SCALAR (buffer_local_flags);

  /* Need more room? */
  if (idx >= MAX_PER_BUFFER_VARS)
    emacs_abort ();
  last_per_buffer_idx = idx;
  PDUMPER_REMEMBER_SCALAR (last_per_buffer_idx);

  /* Make sure all markable slots in buffer_defaults
     are initialized reasonably, so mark_buffer won't choke.  */
  reset_buffer (&buffer_defaults);
  eassert (NILP (BVAR (&buffer_defaults, name)));
  reset_buffer_local_variables (&buffer_defaults, 1);
  eassert (NILP (BVAR (&buffer_local_symbols, name)));
  reset_buffer (&buffer_local_symbols);
  reset_buffer_local_variables (&buffer_local_symbols, 1);
  /* Prevent GC from getting confused.  */
  buffer_defaults.text = &buffer_defaults.own_text;
  buffer_local_symbols.text = &buffer_local_symbols.own_text;
  /* No one will share the text with these buffers, but let's play it safe.  */
  buffer_defaults.indirections = 0;
  buffer_local_symbols.indirections = 0;
  /* Likewise no one will display them.  */
  buffer_defaults.window_count = 0;
  buffer_local_symbols.window_count = 0;
  set_buffer_intervals (&buffer_defaults, NULL);
  set_buffer_intervals (&buffer_local_symbols, NULL);
  /* This is not strictly necessary, but let's make them initialized.  */
  bset_name (&buffer_defaults, build_pure_c_string (" *buffer-defaults*"));
  bset_name (&buffer_local_symbols, build_pure_c_string (" *buffer-local-symbols*"));
  BUFFER_PVEC_INIT (&buffer_defaults);
  BUFFER_PVEC_INIT (&buffer_local_symbols);

  /* Set up the default values of various buffer slots.  */
  /* Must do these before making the first buffer! */

  /* real setup is done in bindings.el */
  bset_mode_line_format (&buffer_defaults, build_pure_c_string ("%-"));
  bset_header_line_format (&buffer_defaults, Qnil);
  bset_tab_line_format (&buffer_defaults, Qnil);
  bset_abbrev_mode (&buffer_defaults, Qnil);
  bset_overwrite_mode (&buffer_defaults, Qnil);
  bset_case_fold_search (&buffer_defaults, Qt);
  bset_auto_fill_function (&buffer_defaults, Qnil);
  bset_selective_display (&buffer_defaults, Qnil);
  bset_selective_display_ellipses (&buffer_defaults, Qt);
  bset_abbrev_table (&buffer_defaults, Qnil);
  bset_display_table (&buffer_defaults, Qnil);
  bset_undo_list (&buffer_defaults, Qnil);
  bset_mark_active (&buffer_defaults, Qnil);
  bset_file_format (&buffer_defaults, Qnil);
  bset_auto_save_file_format (&buffer_defaults, Qt);
  set_buffer_overlays_before (&buffer_defaults, NULL);
  set_buffer_overlays_after (&buffer_defaults, NULL);
  buffer_defaults.overlay_center = BEG;

  XSETFASTINT (BVAR (&buffer_defaults, tab_width), 8);
  bset_truncate_lines (&buffer_defaults, Qnil);
  bset_word_wrap (&buffer_defaults, Qnil);
  bset_ctl_arrow (&buffer_defaults, Qt);
  bset_bidi_display_reordering (&buffer_defaults, Qt);
  bset_bidi_paragraph_direction (&buffer_defaults, Qnil);
  bset_bidi_paragraph_start_re (&buffer_defaults, Qnil);
  bset_bidi_paragraph_separate_re (&buffer_defaults, Qnil);
  bset_cursor_type (&buffer_defaults, Qt);
  bset_extra_line_spacing (&buffer_defaults, Qnil);
  bset_cursor_in_non_selected_windows (&buffer_defaults, Qt);

  bset_enable_multibyte_characters (&buffer_defaults, Qt);
  bset_buffer_file_coding_system (&buffer_defaults, Qnil);
  XSETFASTINT (BVAR (&buffer_defaults, fill_column), 70);
  XSETFASTINT (BVAR (&buffer_defaults, left_margin), 0);
  bset_cache_long_scans (&buffer_defaults, Qt);
  bset_file_truename (&buffer_defaults, Qnil);
  XSETFASTINT (BVAR (&buffer_defaults, display_count), 0);
  XSETFASTINT (BVAR (&buffer_defaults, left_margin_cols), 0);
  XSETFASTINT (BVAR (&buffer_defaults, right_margin_cols), 0);
  bset_left_fringe_width (&buffer_defaults, Qnil);
  bset_right_fringe_width (&buffer_defaults, Qnil);
  bset_fringes_outside_margins (&buffer_defaults, Qnil);
  bset_scroll_bar_width (&buffer_defaults, Qnil);
  bset_scroll_bar_height (&buffer_defaults, Qnil);
  bset_vertical_scroll_bar_type (&buffer_defaults, Qt);
  bset_horizontal_scroll_bar_type (&buffer_defaults, Qt);
  bset_indicate_empty_lines (&buffer_defaults, Qnil);
  bset_indicate_buffer_boundaries (&buffer_defaults, Qnil);
  bset_fringe_indicator_alist (&buffer_defaults, Qnil);
  bset_fringe_cursor_alist (&buffer_defaults, Qnil);
  bset_scroll_up_aggressively (&buffer_defaults, Qnil);
  bset_scroll_down_aggressively (&buffer_defaults, Qnil);
  bset_display_time (&buffer_defaults, Qnil);

  /* Assign the local-flags to the slots that have default values.
     The local flag is a bit that is used in the buffer
     to say that it has its own local value for the slot.
     The local flag bits are in the local_var_flags slot of the buffer.  */

  /* Nothing can work if this isn't true.  */
  { verify (sizeof (EMACS_INT) == word_size); }

  Vbuffer_alist = Qnil;
  current_buffer = 0;
  pdumper_remember_lv_ptr_raw (&current_buffer, Lisp_Vectorlike);

  QSFundamental = build_pure_c_string ("Fundamental");

  DEFSYM (Qfundamental_mode, "fundamental-mode");
  bset_major_mode (&buffer_defaults, Qfundamental_mode);

  DEFSYM (Qmode_class, "mode-class");
  DEFSYM (Qprotected_field, "protected-field");

  DEFSYM (Qpermanent_local, "permanent-local");
  DEFSYM (Qkill_buffer_hook, "kill-buffer-hook");
  Fput (Qkill_buffer_hook, Qpermanent_local, Qt);

  /* Super-magic invisible buffer.  */
  Vprin1_to_string_buffer =
    Fget_buffer_create (build_pure_c_string (" prin1"), Qt);
  Vbuffer_alist = Qnil;

  Fset_buffer (Fget_buffer_create (build_pure_c_string ("*scratch*"), Qnil));

  inhibit_modification_hooks = 0;
}

void
init_buffer (void)
{
  Lisp_Object temp;

#ifdef USE_MMAP_FOR_BUFFERS
  if (dumped_with_unexec_p ())
    {
      Lisp_Object tail, buffer;

#ifndef WINDOWSNT
      /* These must be reset in the dumped Emacs, to avoid stale
	 references to mmap'ed memory from before the dump.

	 WINDOWSNT doesn't need this because it doesn't track mmap'ed
	 regions by hand (see w32heap.c, which uses system APIs for
	 that purpose), and thus doesn't use mmap_regions.  */
      mmap_regions = NULL;
      mmap_fd = -1;
#endif

      /* The dumped buffers reference addresses of buffer text
	 recorded by temacs, that cannot be used by the dumped Emacs.
	 We map new memory for their text here.

	 Implementation notes: the buffers we carry from temacs are:
	 " prin1", "*scratch*", " *Minibuf-0*", "*Messages*", and
	 " *code-conversion-work*".  They are created by
	 init_buffer_once and init_window_once (which are not called
	 in the dumped Emacs), and by the first call to coding.c
	 routines.  Since FOR_EACH_LIVE_BUFFER only walks the buffers
	 in Vbuffer_alist, any buffer we carry from temacs that is
	 not in the alist (a.k.a. "magic invisible buffers") should
	 be handled here explicitly.  */
      FOR_EACH_LIVE_BUFFER (tail, buffer)
        {
	  struct buffer *b = XBUFFER (buffer);
	  b->text->beg = NULL;
	  enlarge_buffer_text (b, 0);
	}
      /* The " prin1" buffer is not in Vbuffer_alist.  */
      XBUFFER (Vprin1_to_string_buffer)->text->beg = NULL;
      enlarge_buffer_text (XBUFFER (Vprin1_to_string_buffer), 0);
    }
#endif /* USE_MMAP_FOR_BUFFERS */

  AUTO_STRING (scratch, "*scratch*");
  Fset_buffer (Fget_buffer_create (scratch, Qnil));
  if (NILP (BVAR (&buffer_defaults, enable_multibyte_characters)))
    Fset_buffer_multibyte (Qnil);

  char const *pwd = emacs_wd;

  if (!pwd)
    {
      fprintf (stderr, "Error getting directory: %s\n",
               emacs_strerror (errno));
      bset_directory (current_buffer, Qnil);
    }
  else
    {
      /* Maybe this should really use some standard subroutine
         whose definition is filename syntax dependent.  */
      ptrdiff_t len = strlen (pwd);
      bool add_slash = ! IS_DIRECTORY_SEP (pwd[len - 1]);

      /* At this moment, we still don't know how to decode the directory
         name.  So, we keep the bytes in unibyte form so that file I/O
         routines correctly get the original bytes.  */
      Lisp_Object dirname = make_unibyte_string (pwd, len + add_slash);
      if (add_slash)
	SSET (dirname, len, DIRECTORY_SEP);
      bset_directory (current_buffer, dirname);

      /* Add /: to the front of the name
         if it would otherwise be treated as magic.  */
      temp = Ffind_file_name_handler (BVAR (current_buffer, directory), Qt);
      if (! NILP (temp)
          /* If the default dir is just /, TEMP is non-nil
             because of the ange-ftp completion handler.
             However, it is not necessary to turn / into /:/.
             So avoid doing that.  */
          && strcmp ("/", SSDATA (BVAR (current_buffer, directory))))
        {
          AUTO_STRING (slash_colon, "/:");
          bset_directory (current_buffer,
                          concat2 (slash_colon,
                                   BVAR (current_buffer, directory)));
        }
    }

  temp = get_minibuffer (0);
  bset_directory (XBUFFER (temp), BVAR (current_buffer, directory));
}

/* Similar to defvar_lisp but define a variable whose value is the
   Lisp_Object stored in the current buffer.  LNAME is the Lisp-level
   variable name.  VNAME is the name of the buffer slot.  PREDICATE
   is nil for a general Lisp variable.  If PREDICATE is non-nil, then
   only Lisp values that satisfies the PREDICATE are allowed (except
   that nil is allowed too).  DOC is a dummy where you write the doc
   string as a comment.  */

#define DEFVAR_PER_BUFFER(lname, vname, predicate, doc)		\
  do {								\
    static struct Lisp_Buffer_Objfwd bo_fwd;			\
    defvar_per_buffer (&bo_fwd, lname, vname, predicate);	\
  } while (0)

static void
defvar_per_buffer (struct Lisp_Buffer_Objfwd *bo_fwd, const char *namestring,
		   Lisp_Object *address, Lisp_Object predicate)
{
  struct Lisp_Symbol *sym;
  int offset;

  sym = XSYMBOL (intern (namestring));
  offset = (char *)address - (char *)current_buffer;

  bo_fwd->type = Lisp_Fwd_Buffer_Obj;
  bo_fwd->offset = offset;
  bo_fwd->predicate = predicate;
  sym->u.s.declared_special = true;
  sym->u.s.redirect = SYMBOL_FORWARDED;
  SET_SYMBOL_FWD (sym, bo_fwd);
  XSETSYMBOL (PER_BUFFER_SYMBOL (offset), sym);

  if (PER_BUFFER_IDX (offset) == 0)
    /* Did a DEFVAR_PER_BUFFER without initializing the corresponding
       slot of buffer_local_flags.  */
    emacs_abort ();
}


/* Initialize the buffer routines.  */
void
syms_of_buffer (void)
{
  staticpro (&last_overlay_modification_hooks);
  last_overlay_modification_hooks = make_nil_vector (10);

  staticpro (&QSFundamental);
  staticpro (&Vbuffer_alist);

  DEFSYM (Qchoice, "choice");
  DEFSYM (Qleft, "left");
  DEFSYM (Qright, "right");
  DEFSYM (Qrange, "range");

  DEFSYM (Qpermanent_local_hook, "permanent-local-hook");
  DEFSYM (Qoverlayp, "overlayp");
  DEFSYM (Qevaporate, "evaporate");
  DEFSYM (Qmodification_hooks, "modification-hooks");
  DEFSYM (Qinsert_in_front_hooks, "insert-in-front-hooks");
  DEFSYM (Qinsert_behind_hooks, "insert-behind-hooks");
  DEFSYM (Qget_file_buffer, "get-file-buffer");
  DEFSYM (Qpriority, "priority");
  DEFSYM (Qbefore_string, "before-string");
  DEFSYM (Qafter_string, "after-string");
  DEFSYM (Qfirst_change_hook, "first-change-hook");
  DEFSYM (Qbefore_change_functions, "before-change-functions");
  DEFSYM (Qafter_change_functions, "after-change-functions");
  DEFSYM (Qkill_buffer_query_functions, "kill-buffer-query-functions");

  DEFSYM (Qvertical_scroll_bar, "vertical-scroll-bar");
  Fput (Qvertical_scroll_bar, Qchoice, list4 (Qnil, Qt, Qleft, Qright));
  DEFSYM (Qhorizontal_scroll_bar, "horizontal-scroll-bar");

  DEFSYM (Qfraction, "fraction");
  Fput (Qfraction, Qrange, Fcons (make_float (0.0), make_float (1.0)));

  DEFSYM (Qoverwrite_mode, "overwrite-mode");
  Fput (Qoverwrite_mode, Qchoice,
	list3 (Qnil, intern ("overwrite-mode-textual"),
	       Qoverwrite_mode_binary));

  Fput (Qprotected_field, Qerror_conditions,
	pure_list (Qprotected_field, Qerror));
  Fput (Qprotected_field, Qerror_message,
	build_pure_c_string ("Attempt to modify a protected field"));

  DEFSYM (Qclone_indirect_buffer_hook, "clone-indirect-buffer-hook");

  DEFVAR_PER_BUFFER ("tab-line-format",
		     &BVAR (current_buffer, tab_line_format),
		     Qnil,
		     doc: /* Analogous to `mode-line-format', but controls the tab line.
The tab line appears, optionally, at the top of a window;
the mode line appears at the bottom.  */);

  DEFVAR_PER_BUFFER ("header-line-format",
		     &BVAR (current_buffer, header_line_format),
		     Qnil,
		     doc: /* Analogous to `mode-line-format', but controls the header line.
The header line appears, optionally, at the top of a window;
the mode line appears at the bottom.  */);

  DEFVAR_PER_BUFFER ("mode-line-format", &BVAR (current_buffer, mode_line_format),
		     Qnil,
		     doc: /* Template for displaying mode line for current buffer.

The value may be nil, a string, a symbol or a list.

A value of nil means don't display a mode line.

For any symbol other than t or nil, the symbol's value is processed as
 a mode line construct.  As a special exception, if that value is a
 string, the string is processed verbatim, without handling any
 %-constructs (see below).  Also, unless the symbol has a non-nil
 `risky-local-variable' property, all properties in any strings, as
 well as all :eval and :propertize forms in the value, are ignored.

A list whose car is a string or list is processed by processing each
 of the list elements recursively, as separate mode line constructs,
 and concatenating the results.

A list of the form `(:eval FORM)' is processed by evaluating FORM and
 using the result as a mode line construct.  Be careful--FORM should
 not load any files, because that can cause an infinite recursion.

A list of the form `(:propertize ELT PROPS...)' is processed by
 processing ELT as the mode line construct, and adding the text
 properties PROPS to the result.

A list whose car is a symbol is processed by examining the symbol's
 value, and, if that value is non-nil, processing the cadr of the list
 recursively; and if that value is nil, processing the caddr of the
 list recursively.

A list whose car is an integer is processed by processing the cadr of
 the list, and padding (if the number is positive) or truncating (if
 negative) to the width specified by that number.

A string is printed verbatim in the mode line except for %-constructs:
  %b -- print buffer name.      %f -- print visited file name.
  %F -- print frame name.
  %* -- print %, * or hyphen.   %+ -- print *, % or hyphen.
	%& is like %*, but ignore read-only-ness.
	% means buffer is read-only and * means it is modified.
	For a modified read-only buffer, %* gives % and %+ gives *.
  %s -- print process status.   %l -- print the current line number.
  %c -- print the current column number (this makes editing slower).
        Columns are numbered starting from the left margin, and the
        leftmost column is displayed as zero.
        To make the column number update correctly in all cases,
	`column-number-mode' must be non-nil.
  %C -- Like %c, but the leftmost column is displayed as one.
  %i -- print the size of the buffer.
  %I -- like %i, but use k, M, G, etc., to abbreviate.
  %p -- print percent of buffer above top of window, or Top, Bot or All.
  %P -- print percent of buffer above bottom of window, perhaps plus Top,
        or print Bottom or All.
  %n -- print Narrow if appropriate.
  %t -- visited file is text or binary (if OS supports this distinction).
  %z -- print mnemonics of keyboard, terminal, and buffer coding systems.
  %Z -- like %z, but including the end-of-line format.
  %e -- print error message about full memory.
  %@ -- print @ or hyphen.  @ means that default-directory is on a
        remote machine.
  %[ -- print one [ for each recursive editing level.  %] similar.
  %% -- print %.   %- -- print infinitely many dashes.
Decimal digits after the % specify field width to which to pad.  */);

  DEFVAR_PER_BUFFER ("major-mode", &BVAR (current_buffer, major_mode),
		     Qsymbolp,
		     doc: /* Symbol for current buffer's major mode.
The default value (normally `fundamental-mode') affects new buffers.
A value of nil means to use the current buffer's major mode, provided
it is not marked as "special".  */);

  DEFVAR_PER_BUFFER ("local-minor-modes",
		     &BVAR (current_buffer, local_minor_modes),
		     Qnil,
		     doc: /* Minor modes currently active in the current buffer.
This is a list of symbols, or nil if there are no minor modes active.  */);

  DEFVAR_PER_BUFFER ("mode-name", &BVAR (current_buffer, mode_name),
                     Qnil,
		     doc: /* Pretty name of current buffer's major mode.
Usually a string, but can use any of the constructs for `mode-line-format',
which see.
Format with `format-mode-line' to produce a string value.  */);

  DEFVAR_PER_BUFFER ("local-abbrev-table", &BVAR (current_buffer, abbrev_table), Qnil,
		     doc: /* Local (mode-specific) abbrev table of current buffer.  */);

  DEFVAR_PER_BUFFER ("abbrev-mode", &BVAR (current_buffer, abbrev_mode), Qnil,
		     doc: /*  Non-nil if Abbrev mode is enabled.
Use the command `abbrev-mode' to change this variable.  */);

  DEFVAR_PER_BUFFER ("case-fold-search", &BVAR (current_buffer, case_fold_search),
		     Qnil,
		     doc: /* Non-nil if searches and matches should ignore case.  */);

  DEFVAR_PER_BUFFER ("fill-column", &BVAR (current_buffer, fill_column),
		     Qintegerp,
		     doc: /* Column beyond which automatic line-wrapping should happen.
It is used by filling commands, such as `fill-region' and `fill-paragraph',
and by `auto-fill-mode', which see.
See also `current-fill-column'.
Interactively, you can set the buffer local value using \\[set-fill-column].  */);

  DEFVAR_PER_BUFFER ("left-margin", &BVAR (current_buffer, left_margin),
		     Qintegerp,
		     doc: /* Column for the default `indent-line-function' to indent to.
Linefeed indents to this column in Fundamental mode.  */);

  DEFVAR_PER_BUFFER ("tab-width", &BVAR (current_buffer, tab_width),
		     Qintegerp,
		     doc: /* Distance between tab stops (for display of tab characters), in columns.
This controls the width of a TAB character on display.
The value should be a positive integer.
Note that this variable doesn't necessarily affect the size of the
indentation step.  However, if the major mode's indentation facility
inserts one or more TAB characters, this variable will affect the
indentation step as well, even if `indent-tabs-mode' is non-nil.  */);

  DEFVAR_PER_BUFFER ("ctl-arrow", &BVAR (current_buffer, ctl_arrow), Qnil,
		     doc: /* Non-nil means display control chars with uparrow `^'.
A value of nil means use backslash `\\' and octal digits.
This variable does not apply to characters whose display is specified in
the current display table (if there is one; see `standard-display-table').  */);

  DEFVAR_PER_BUFFER ("enable-multibyte-characters",
		     &BVAR (current_buffer, enable_multibyte_characters),
		     Qnil,
		     doc: /* Non-nil means the buffer contents are regarded as multi-byte characters.
Otherwise they are regarded as unibyte.  This affects the display,
file I/O and the behavior of various editing commands.

This variable is buffer-local but you cannot set it directly;
use the function `set-buffer-multibyte' to change a buffer's representation.
To prevent any attempts to set it or make it buffer-local, Emacs will
signal an error in those cases.
See also Info node `(elisp)Text Representations'.  */);
  make_symbol_constant (intern_c_string ("enable-multibyte-characters"));

  DEFVAR_PER_BUFFER ("buffer-file-coding-system",
		     &BVAR (current_buffer, buffer_file_coding_system), Qnil,
		     doc: /* Coding system to be used for encoding the buffer contents on saving.
This variable applies to saving the buffer, and also to `write-region'
and other functions that use `write-region'.
It does not apply to sending output to subprocesses, however.

If this is nil, the buffer is saved without any code conversion
unless some coding system is specified in `file-coding-system-alist'
for the buffer file.

If the text to be saved cannot be encoded as specified by this variable,
an alternative encoding is selected by `select-safe-coding-system', which see.

The variable `coding-system-for-write', if non-nil, overrides this variable.

This variable is never applied to a way of decoding a file while reading it.  */);

  DEFVAR_PER_BUFFER ("bidi-display-reordering",
		     &BVAR (current_buffer, bidi_display_reordering), Qnil,
		     doc: /* Non-nil means iterate across bidirectional text in the visual order.  */);

  DEFVAR_PER_BUFFER ("bidi-paragraph-start-re",
		     &BVAR (current_buffer, bidi_paragraph_start_re), Qnil,
		     doc: /* If non-nil, a regexp matching a line that starts OR separates paragraphs.

The value of nil means to use empty lines as lines that start and
separate paragraphs.

When Emacs displays bidirectional text, it by default computes
the base paragraph direction separately for each paragraph.
Setting this variable changes the places where paragraph base
direction is recomputed.

The regexp is always matched after a newline, so it is best to
anchor it by beginning it with a "^".

If you change the value of this variable, be sure to change
the value of `bidi-paragraph-separate-re' accordingly.  For
example, to have a single newline behave as a paragraph separator,
set both these variables to "^".

See also `bidi-paragraph-direction'.  */);

  DEFVAR_PER_BUFFER ("bidi-paragraph-separate-re",
		     &BVAR (current_buffer, bidi_paragraph_separate_re), Qnil,
		     doc: /* If non-nil, a regexp matching a line that separates paragraphs.

The value of nil means to use empty lines as paragraph separators.

When Emacs displays bidirectional text, it by default computes
the base paragraph direction separately for each paragraph.
Setting this variable changes the places where paragraph base
direction is recomputed.

The regexp is always matched after a newline, so it is best to
anchor it by beginning it with a "^".

If you change the value of this variable, be sure to change
the value of `bidi-paragraph-start-re' accordingly.  For
example, to have a single newline behave as a paragraph separator,
set both these variables to "^".

See also `bidi-paragraph-direction'.  */);

  DEFVAR_PER_BUFFER ("bidi-paragraph-direction",
		     &BVAR (current_buffer, bidi_paragraph_direction), Qnil,
		     doc: /* If non-nil, forces directionality of text paragraphs in the buffer.

If this is nil (the default), the direction of each paragraph is
determined by the first strong directional character of its text.
The values of `right-to-left' and `left-to-right' override that.
Any other value is treated as nil.

This variable has no effect unless the buffer's value of
`bidi-display-reordering' is non-nil.  */);

 DEFVAR_PER_BUFFER ("truncate-lines", &BVAR (current_buffer, truncate_lines), Qnil,
		     doc: /* Non-nil means do not display continuation lines.
Instead, give each line of text just one screen line.

Note that this is overridden by the variable
`truncate-partial-width-windows' if that variable is non-nil
and this buffer is not full-frame width.

Minibuffers set this variable to nil.

Don't set this to a non-nil value when `visual-line-mode' is
turned on, as it could produce confusing results.   */);

  DEFVAR_PER_BUFFER ("word-wrap", &BVAR (current_buffer, word_wrap), Qnil,
		     doc: /* Non-nil means to use word-wrapping for continuation lines.
When word-wrapping is on, continuation lines are wrapped at the space
or tab character nearest to the right window edge.
If nil, continuation lines are wrapped at the right screen edge.

This variable has no effect if long lines are truncated (see
`truncate-lines' and `truncate-partial-width-windows').  If you use
word-wrapping, you might want to reduce the value of
`truncate-partial-width-windows', since wrapping can make text readable
in narrower windows.

Instead of setting this variable directly, most users should use
Visual Line mode.  Visual Line mode, when enabled, sets `word-wrap'
to t, and additionally redefines simple editing commands to act on
visual lines rather than logical lines.  See the documentation of
`visual-line-mode'.  */);

  DEFVAR_PER_BUFFER ("default-directory", &BVAR (current_buffer, directory),
		     Qstringp,
		     doc: /* Name of default directory of current buffer.
It should be an absolute directory name; on GNU and Unix systems,
these names start with `/' or `~' and end with `/'.
To interactively change the default directory, use command `cd'. */);

  DEFVAR_PER_BUFFER ("auto-fill-function", &BVAR (current_buffer, auto_fill_function),
		     Qnil,
		     doc: /* Function called (if non-nil) to perform auto-fill.
It is called after self-inserting any character specified in
the `auto-fill-chars' table.
NOTE: This variable is not a hook;
its value may not be a list of functions.  */);

  DEFVAR_PER_BUFFER ("buffer-file-name", &BVAR (current_buffer, filename),
		     Qstringp,
		     doc: /* Name of file visited in current buffer, or nil if not visiting a file.
This should be an absolute file name.  */);

  DEFVAR_PER_BUFFER ("buffer-file-truename", &BVAR (current_buffer, file_truename),
		     Qstringp,
		     doc: /* Abbreviated truename of file visited in current buffer, or nil if none.
The truename of a file is calculated by `file-truename'
and then abbreviated with `abbreviate-file-name'.  */);

  DEFVAR_PER_BUFFER ("buffer-auto-save-file-name",
		     &BVAR (current_buffer, auto_save_file_name),
		     Qstringp,
		     doc: /* Name of file for auto-saving current buffer.
If it is nil, that means don't auto-save this buffer.  */);

  DEFVAR_PER_BUFFER ("buffer-read-only", &BVAR (current_buffer, read_only), Qnil,
		     doc: /* Non-nil if this buffer is read-only.  */);

  DEFVAR_PER_BUFFER ("buffer-backed-up", &BVAR (current_buffer, backed_up), Qnil,
		     doc: /* Non-nil if this buffer's file has been backed up.
Backing up is done before the first time the file is saved.  */);

  DEFVAR_PER_BUFFER ("buffer-saved-size", &BVAR (current_buffer, save_length),
		     Qintegerp,
		     doc: /* Length of current buffer when last read in, saved or auto-saved.
0 initially.
-1 means auto-saving turned off until next real save.

If you set this to -2, that means don't turn off auto-saving in this buffer
if its text size shrinks.   If you use `buffer-swap-text' on a buffer,
you probably should set this to -2 in that buffer.  */);

  DEFVAR_PER_BUFFER ("selective-display", &BVAR (current_buffer, selective_display),
		     Qnil,
		     doc: /* Non-nil enables selective display.

An integer N as value means display only lines
that start with less than N columns of space.

A value of t means that the character ^M makes itself and
all the rest of the line invisible; also, when saving the buffer
in a file, save the ^M as a newline.  This usage is obsolete; use
overlays or text properties instead.  */);

  DEFVAR_PER_BUFFER ("selective-display-ellipses",
		     &BVAR (current_buffer, selective_display_ellipses),
		     Qnil,
		     doc: /* Non-nil means display ... on previous line when a line is invisible.  */);

  DEFVAR_PER_BUFFER ("overwrite-mode", &BVAR (current_buffer, overwrite_mode),
		     Qoverwrite_mode,
		     doc: /* Non-nil if self-insertion should replace existing text.
The value should be one of `overwrite-mode-textual',
`overwrite-mode-binary', or nil.
If it is `overwrite-mode-textual', self-insertion still
inserts at the end of a line, and inserts when point is before a tab,
until the tab is filled in.
If `overwrite-mode-binary', self-insertion replaces newlines and tabs too.  */);

  DEFVAR_PER_BUFFER ("buffer-display-table", &BVAR (current_buffer, display_table),
		     Qnil,
		     doc: /* Display table that controls display of the contents of current buffer.

If this variable is nil, the value of `standard-display-table' is used.
Each window can have its own, overriding display table, see
`set-window-display-table' and `window-display-table'.

The display table is a char-table created with `make-display-table'.
A char-table is an array indexed by character codes.  Normal array
primitives `aref' and `aset' can be used to access elements of a char-table.

Each of the char-table elements control how to display the corresponding
text character: the element at index C in the table says how to display
the character whose code is C.  Each element should be a vector of
characters or nil.  The value nil means display the character in the
default fashion; otherwise, the characters from the vector are delivered
to the screen instead of the original character.

For example, (aset buffer-display-table ?X [?Y]) tells Emacs
to display a capital Y instead of each X character.

In addition, a char-table has six extra slots to control the display of:

  the end of a truncated screen line (extra-slot 0, a single character);
  the end of a continued line (extra-slot 1, a single character);
  the escape character used to display character codes in octal
    (extra-slot 2, a single character);
  the character used as an arrow for control characters (extra-slot 3,
    a single character);
  the decoration indicating the presence of invisible lines (extra-slot 4,
    a vector of characters);
  the character used to draw the border between side-by-side windows
    (extra-slot 5, a single character).

See also the functions `display-table-slot' and `set-display-table-slot'.  */);

  DEFVAR_PER_BUFFER ("left-margin-width", &BVAR (current_buffer, left_margin_cols),
		     Qintegerp,
		     doc: /* Width in columns of left marginal area for display of a buffer.
A value of nil means no marginal area.

Setting this variable does not take effect until a new buffer is displayed
in a window.  To make the change take effect, call `set-window-buffer'.  */);

  DEFVAR_PER_BUFFER ("right-margin-width", &BVAR (current_buffer, right_margin_cols),
		     Qintegerp,
		     doc: /* Width in columns of right marginal area for display of a buffer.
A value of nil means no marginal area.

Setting this variable does not take effect until a new buffer is displayed
in a window.  To make the change take effect, call `set-window-buffer'.  */);

  DEFVAR_PER_BUFFER ("left-fringe-width", &BVAR (current_buffer, left_fringe_width),
		     Qintegerp,
		     doc: /* Width of this buffer's left fringe (in pixels).
A value of 0 means no left fringe is shown in this buffer's window.
A value of nil means to use the left fringe width from the window's frame.

Setting this variable does not take effect until a new buffer is displayed
in a window.  To make the change take effect, call `set-window-buffer'.  */);

  DEFVAR_PER_BUFFER ("right-fringe-width", &BVAR (current_buffer, right_fringe_width),
		     Qintegerp,
		     doc: /* Width of this buffer's right fringe (in pixels).
A value of 0 means no right fringe is shown in this buffer's window.
A value of nil means to use the right fringe width from the window's frame.

Setting this variable does not take effect until a new buffer is displayed
in a window.  To make the change take effect, call `set-window-buffer'.  */);

  DEFVAR_PER_BUFFER ("fringes-outside-margins", &BVAR (current_buffer, fringes_outside_margins),
		     Qnil,
		     doc: /* Non-nil means to display fringes outside display margins.
A value of nil means to display fringes between margins and buffer text.

Setting this variable does not take effect until a new buffer is displayed
in a window.  To make the change take effect, call `set-window-buffer'.  */);

  DEFVAR_PER_BUFFER ("scroll-bar-width", &BVAR (current_buffer, scroll_bar_width),
		     Qintegerp,
		     doc: /* Width of this buffer's vertical scroll bars in pixels.
A value of nil means to use the scroll bar width from the window's frame.  */);

  DEFVAR_PER_BUFFER ("scroll-bar-height", &BVAR (current_buffer, scroll_bar_height),
		     Qintegerp,
		     doc: /* Height of this buffer's horizontal scroll bars in pixels.
A value of nil means to use the scroll bar height from the window's frame.  */);

  DEFVAR_PER_BUFFER ("vertical-scroll-bar", &BVAR (current_buffer, vertical_scroll_bar_type),
		     Qvertical_scroll_bar,
		     doc: /* Position of this buffer's vertical scroll bar.
The value takes effect whenever you tell a window to display this buffer;
for instance, with `set-window-buffer' or when `display-buffer' displays it.

A value of `left' or `right' means put the vertical scroll bar at that side
of the window; a value of nil means don't show any vertical scroll bars.
A value of t (the default) means do whatever the window's frame specifies.  */);

  DEFVAR_PER_BUFFER ("horizontal-scroll-bar", &BVAR (current_buffer, horizontal_scroll_bar_type),
		     Qnil,
		     doc: /* Position of this buffer's horizontal scroll bar.
The value takes effect whenever you tell a window to display this buffer;
for instance, with `set-window-buffer' or when `display-buffer' displays it.

A value of `bottom' means put the horizontal scroll bar at the bottom of
the window; a value of nil means don't show any horizontal scroll bars.
A value of t (the default) means do whatever the window's frame
specifies.  */);

  DEFVAR_PER_BUFFER ("indicate-empty-lines",
		     &BVAR (current_buffer, indicate_empty_lines), Qnil,
		     doc: /* Visually indicate unused ("empty") screen lines after the buffer end.
If non-nil, a bitmap is displayed in the left fringe of a window
on graphical displays for each screen line that doesn't correspond
to any buffer text.  */);

  DEFVAR_PER_BUFFER ("indicate-buffer-boundaries",
		     &BVAR (current_buffer, indicate_buffer_boundaries), Qnil,
		     doc: /* Visually indicate buffer boundaries and scrolling.
If non-nil, the first and last line of the buffer are marked in the fringe
of a window on graphical displays with angle bitmaps, or if the window can be
scrolled, the top and bottom line of the window are marked with up and down
arrow bitmaps.

If value is a symbol `left' or `right', both angle and arrow bitmaps
are displayed in the left or right fringe, resp.  Any other value
that doesn't look like an alist means display the angle bitmaps in
the left fringe but no arrows.

You can exercise more precise control by using an alist as the
value.  Each alist element (INDICATOR . POSITION) specifies
where to show one of the indicators.  INDICATOR is one of `top',
`bottom', `up', `down', or t, which specifies the default position,
and POSITION is one of `left', `right', or nil, meaning do not show
this indicator.

For example, ((top . left) (t . right)) places the top angle bitmap in
left fringe, the bottom angle bitmap in right fringe, and both arrow
bitmaps in right fringe.  To show just the angle bitmaps in the left
fringe, but no arrow bitmaps, use ((top .  left) (bottom . left)).  */);

  DEFVAR_PER_BUFFER ("fringe-indicator-alist",
		     &BVAR (current_buffer, fringe_indicator_alist), Qnil,
		     doc: /* Mapping from logical to physical fringe indicator bitmaps.
The value is an alist where each element (INDICATOR . BITMAPS)
specifies the fringe bitmaps used to display a specific logical
fringe indicator.

INDICATOR specifies the logical indicator type which is one of the
following symbols: `truncation' , `continuation', `overlay-arrow',
`top', `bottom', `top-bottom', `up', `down', empty-line', or `unknown'.

BITMAPS is a list of symbols (LEFT RIGHT [LEFT1 RIGHT1]) which specifies
the actual bitmap shown in the left or right fringe for the logical
indicator.  LEFT and RIGHT are the bitmaps shown in the left and/or
right fringe for the specific indicator.  The LEFT1 or RIGHT1 bitmaps
are used only for the `bottom' and `top-bottom' indicators when the
last (only) line has no final newline.  BITMAPS may also be a single
symbol which is used in both left and right fringes.  */);

  DEFVAR_PER_BUFFER ("fringe-cursor-alist",
		     &BVAR (current_buffer, fringe_cursor_alist), Qnil,
		     doc: /* Mapping from logical to physical fringe cursor bitmaps.
The value is an alist where each element (CURSOR . BITMAP)
specifies the fringe bitmaps used to display a specific logical
cursor type in the fringe.

CURSOR specifies the logical cursor type which is one of the following
symbols: `box' , `hollow', `bar', `hbar', or `hollow-small'.  The last
one is used to show a hollow cursor on narrow lines display lines
where the normal hollow cursor will not fit.

BITMAP is the corresponding fringe bitmap shown for the logical
cursor type.  */);

  DEFVAR_PER_BUFFER ("scroll-up-aggressively",
		     &BVAR (current_buffer, scroll_up_aggressively), Qfraction,
		     doc: /* How far to scroll windows upward.
If you move point off the bottom, the window scrolls automatically.
This variable controls how far it scrolls.  The value nil, the default,
means scroll to center point.  A fraction means scroll to put point
that fraction of the window's height from the bottom of the window.
When the value is 0.0, point goes at the bottom line, which in the
simple case that you moved off with C-f means scrolling just one line.
1.0 means point goes at the top, so that in that simple case, the
window scrolls by a full window height.  Meaningful values are
between 0.0 and 1.0, inclusive.  */);

  DEFVAR_PER_BUFFER ("scroll-down-aggressively",
		     &BVAR (current_buffer, scroll_down_aggressively), Qfraction,
		     doc: /* How far to scroll windows downward.
If you move point off the top, the window scrolls automatically.
This variable controls how far it scrolls.  The value nil, the default,
means scroll to center point.  A fraction means scroll to put point
that fraction of the window's height from the top of the window.
When the value is 0.0, point goes at the top line, which in the
simple case that you moved off with C-b means scrolling just one line.
1.0 means point goes at the bottom, so that in that simple case, the
window scrolls by a full window height.  Meaningful values are
between 0.0 and 1.0, inclusive.  */);

  DEFVAR_LISP ("before-change-functions", Vbefore_change_functions,
	       doc: /* List of functions to call before each text change.
Two arguments are passed to each function: the positions of
the beginning and end of the range of old text to be changed.
\(For an insertion, the beginning and end are at the same place.)
No information is given about the length of the text after the change.

Buffer changes made while executing the `before-change-functions'
don't call any before-change or after-change functions.
That's because `inhibit-modification-hooks' is temporarily set non-nil.

If an unhandled error happens in running these functions,
the variable's value remains nil.  That prevents the error
from happening repeatedly and making Emacs nonfunctional.  */);
  Vbefore_change_functions = Qnil;

  DEFVAR_LISP ("after-change-functions", Vafter_change_functions,
	       doc: /* List of functions to call after each text change.
Three arguments are passed to each function: the positions of
the beginning and end of the range of changed text,
and the length in chars of the pre-change text replaced by that range.
\(For an insertion, the pre-change length is zero;
for a deletion, that length is the number of chars deleted,
and the post-change beginning and end are at the same place.)

Buffer changes made while executing the `after-change-functions'
don't call any before-change or after-change functions.
That's because `inhibit-modification-hooks' is temporarily set non-nil.

If an unhandled error happens in running these functions,
the variable's value remains nil.  That prevents the error
from happening repeatedly and making Emacs nonfunctional.  */);
  Vafter_change_functions = Qnil;

  DEFVAR_LISP ("first-change-hook", Vfirst_change_hook,
	       doc: /* A list of functions to call before changing a buffer which is unmodified.
The functions are run using the `run-hooks' function.  */);
  Vfirst_change_hook = Qnil;

  DEFVAR_PER_BUFFER ("buffer-undo-list", &BVAR (current_buffer, undo_list), Qnil,
		     doc: /* List of undo entries in current buffer.
Recent changes come first; older changes follow newer.

An entry (BEG . END) represents an insertion which begins at
position BEG and ends at position END.

An entry (TEXT . POSITION) represents the deletion of the string TEXT
from (abs POSITION).  If POSITION is positive, point was at the front
of the text being deleted; if negative, point was at the end.

An entry (t . TIMESTAMP), where TIMESTAMP is in the style of
`current-time', indicates that the buffer was previously unmodified;
TIMESTAMP is the visited file's modification time, as of that time.
If the modification time of the most recent save is different, this
entry is obsolete.

An entry (t . 0) means the buffer was previously unmodified but
its time stamp was unknown because it was not associated with a file.
An entry (t . -1) is similar, except that it means the buffer's visited
file did not exist.

An entry (nil PROPERTY VALUE BEG . END) indicates that a text property
was modified between BEG and END.  PROPERTY is the property name,
and VALUE is the old value.

An entry (apply FUN-NAME . ARGS) means undo the change with
\(apply FUN-NAME ARGS).

An entry (apply DELTA BEG END FUN-NAME . ARGS) supports selective undo
in the active region.  BEG and END is the range affected by this entry
and DELTA is the number of characters added or deleted in that range by
this change.

An entry (MARKER . DISTANCE) indicates that the marker MARKER
was adjusted in position by the offset DISTANCE (an integer).

An entry of the form POSITION indicates that point was at the buffer
location given by the integer.  Undoing an entry of this form places
point at POSITION.

Entries with value nil mark undo boundaries.  The undo command treats
the changes between two undo boundaries as a single step to be undone.

If the value of the variable is t, undo information is not recorded.  */);

  DEFVAR_PER_BUFFER ("mark-active", &BVAR (current_buffer, mark_active), Qnil,
		     doc: /* Non-nil means the mark and region are currently active in this buffer.  */);

  DEFVAR_PER_BUFFER ("cache-long-scans", &BVAR (current_buffer, cache_long_scans), Qnil,
		     doc: /* Non-nil means that Emacs should use caches in attempt to speedup buffer scans.

There is no reason to set this to nil except for debugging purposes.

Normally, the line-motion functions work by scanning the buffer for
newlines.  Columnar operations (like `move-to-column' and
`compute-motion') also work by scanning the buffer, summing character
widths as they go.  This works well for ordinary text, but if the
buffer's lines are very long (say, more than 500 characters), these
motion functions will take longer to execute.  Emacs may also take
longer to update the display.

If `cache-long-scans' is non-nil, these motion functions cache the
results of their scans, and consult the cache to avoid rescanning
regions of the buffer until the text is modified.  The caches are most
beneficial when they prevent the most searching---that is, when the
buffer contains long lines and large regions of characters with the
same, fixed screen width.

When `cache-long-scans' is non-nil, processing short lines will
become slightly slower (because of the overhead of consulting the
cache), and the caches will use memory roughly proportional to the
number of newlines and characters whose screen width varies.

Bidirectional editing also requires buffer scans to find paragraph
separators.  If you have large paragraphs or no paragraph separators
at all, these scans may be slow.  If `cache-long-scans' is non-nil,
results of these scans are cached.  This doesn't help too much if
paragraphs are of the reasonable (few thousands of characters) size.

The caches require no explicit maintenance; their accuracy is
maintained internally by the Emacs primitives.  Enabling or disabling
the cache should not affect the behavior of any of the motion
functions; it should only affect their performance.  */);

  DEFVAR_PER_BUFFER ("point-before-scroll", &BVAR (current_buffer, point_before_scroll), Qnil,
		     doc: /* Value of point before the last series of scroll operations, or nil.  */);

  DEFVAR_PER_BUFFER ("buffer-file-format", &BVAR (current_buffer, file_format), Qnil,
		     doc: /* List of formats to use when saving this buffer.
Formats are defined by `format-alist'.  This variable is
set when a file is visited.  */);

  DEFVAR_PER_BUFFER ("buffer-auto-save-file-format",
		     &BVAR (current_buffer, auto_save_file_format), Qnil,
		     doc: /* Format in which to write auto-save files.
Should be a list of symbols naming formats that are defined in `format-alist'.
If it is t, which is the default, auto-save files are written in the
same format as a regular save would use.  */);

  DEFVAR_PER_BUFFER ("buffer-invisibility-spec",
		     &BVAR (current_buffer, invisibility_spec), Qnil,
		     doc: /* Invisibility spec of this buffer.
The default is t, which means that text is invisible if it has a non-nil
`invisible' property.
This variable can also be a list.  The list can have two kinds of elements:
`ATOM' and `(ATOM . ELLIPSIS)'.  A text character is invisible if its
`invisible' property is `ATOM', or has an `invisible' property that is a list
that contains `ATOM'.
If the `(ATOM . ELLIPSIS)' form is used, and `ELLIPSIS' is non-nil, an
ellipsis will be displayed after the invisible characters.
Setting this variable is very fast, much faster than scanning all the text in
the buffer looking for properties to change.  */);

  DEFVAR_PER_BUFFER ("last-selected-window",
		     &BVAR (current_buffer, last_selected_window), Qnil,
		     doc: /* Last window displaying this buffer.
Nil if that window no longer displays this buffer.  */);
  DEFSYM (Qlast_selected_window, "last-selected-window");

  DEFVAR_PER_BUFFER ("buffer-display-count",
		     &BVAR (current_buffer, display_count), Qintegerp,
		     doc: /* A number incremented each time this buffer is displayed in a window.
The function `set-window-buffer' increments it.  */);

  DEFVAR_PER_BUFFER ("buffer-display-time",
		     &BVAR (current_buffer, display_time), Qnil,
		     doc: /* Time stamp updated each time this buffer is displayed in a window.
The function `set-window-buffer' updates this variable
to the value obtained by calling `current-time'.
If the buffer has never been shown in a window, the value is nil.  */);

  DEFVAR_LISP ("transient-mark-mode", Vtransient_mark_mode,
	       doc: /*  Non-nil if Transient Mark mode is enabled.
See the command `transient-mark-mode' for a description of this minor mode.

Non-nil also enables highlighting of the region whenever the mark is active.
The region is highlighted with the `region' face.
The variable `highlight-nonselected-windows' controls whether to highlight
all windows or just the selected window.

Lisp programs may give this variable certain special values:

- The symbol `lambda' enables Transient Mark mode temporarily.
  The mode is disabled again after any subsequent action that would
  normally deactivate the mark (e.g. buffer modification).

- The pair (only . OLDVAL) enables Transient Mark mode
  temporarily.  After any subsequent point motion command that is
  not shift-translated, or any other action that would normally
  deactivate the mark (e.g. buffer modification), the value of
  `transient-mark-mode' is set to OLDVAL.  */);
  Vtransient_mark_mode = Qnil;

  DEFVAR_LISP ("inhibit-read-only", Vinhibit_read_only,
	       doc: /* Non-nil means disregard read-only status of buffers or characters.
A non-nil value that is a list means disregard `buffer-read-only' status,
and disregard a `read-only' text property if the property value is a
member of the list.  Any other non-nil value means disregard `buffer-read-only'
and all `read-only' text properties.  */);
  Vinhibit_read_only = Qnil;

  DEFVAR_PER_BUFFER ("cursor-type", &BVAR (current_buffer, cursor_type), Qnil,
		     doc: /* Cursor to use when this buffer is in the selected window.
Values are interpreted as follows:

  t               use the cursor specified for the frame
  nil             don't display a cursor
  box             display a filled box cursor
  (box . SIZE)    display a filled box cursor, but make it
                  hollow if cursor is under masked image larger than
                  SIZE pixels in either dimension.
  hollow          display a hollow box cursor
  bar             display a vertical bar cursor with default width
  (bar . WIDTH)   display a vertical bar cursor with width WIDTH
  hbar            display a horizontal bar cursor with default height
  (hbar . HEIGHT) display a horizontal bar cursor with height HEIGHT
  ANYTHING ELSE   display a hollow box cursor

WIDTH and HEIGHT can't exceed the frame's canonical character size.

When the buffer is displayed in a non-selected window, the
cursor's appearance is instead controlled by the variable
`cursor-in-non-selected-windows'.  */);

  DEFVAR_PER_BUFFER ("line-spacing",
		     &BVAR (current_buffer, extra_line_spacing), Qnumberp,
		     doc: /* Additional space to put between lines when displaying a buffer.
The space is measured in pixels, and put below lines on graphic displays,
see `display-graphic-p'.
If value is a floating point number, it specifies the spacing relative
to the default frame line height.  A value of nil means add no extra space.  */);

  DEFVAR_PER_BUFFER ("cursor-in-non-selected-windows",
		     &BVAR (current_buffer, cursor_in_non_selected_windows), Qnil,
		     doc: /* Non-nil means show a cursor in non-selected windows.
If nil, only shows a cursor in the selected window.
If t, displays a cursor related to the usual cursor type
\(a solid box becomes hollow, a bar becomes a narrower bar).
You can also specify the cursor type as in the `cursor-type' variable.
Use Custom to set this variable and update the display.  */);

  DEFVAR_LISP ("kill-buffer-query-functions", Vkill_buffer_query_functions,
	       doc: /* List of functions called with no args to query before killing a buffer.
The buffer being killed will be current while the functions are running.
See `kill-buffer'.

If any of them returns nil, the buffer is not killed.  Functions run by
this hook are supposed to not change the current buffer.

This hook is not run for internal or temporary buffers created by
`get-buffer-create' or `generate-new-buffer' with argument
INHIBIT-BUFFER-HOOKS non-nil.  */);
  Vkill_buffer_query_functions = Qnil;

  DEFVAR_LISP ("change-major-mode-hook", Vchange_major_mode_hook,
	       doc: /* Normal hook run before changing the major mode of a buffer.
The function `kill-all-local-variables' runs this before doing anything else.  */);
  Vchange_major_mode_hook = Qnil;
  DEFSYM (Qchange_major_mode_hook, "change-major-mode-hook");

  DEFVAR_LISP ("buffer-list-update-hook", Vbuffer_list_update_hook,
	       doc: /* Hook run when the buffer list changes.
Functions (implicitly) running this hook are `get-buffer-create',
`make-indirect-buffer', `rename-buffer', `kill-buffer', `bury-buffer'
and `select-window'.  This hook is not run for internal or temporary
buffers created by `get-buffer-create' or `generate-new-buffer' with
argument INHIBIT-BUFFER-HOOKS non-nil.

Functions run by this hook should avoid calling `select-window' with a
nil NORECORD argument since it may lead to infinite recursion.  */);
  Vbuffer_list_update_hook = Qnil;
  DEFSYM (Qbuffer_list_update_hook, "buffer-list-update-hook");

  DEFVAR_BOOL ("kill-buffer-delete-auto-save-files",
	       kill_buffer_delete_auto_save_files,
	       doc: /* If non-nil, offer to delete any autosave file when killing a buffer.

If `delete-auto-save-files' is nil, any autosave deletion is inhibited.  */);
  kill_buffer_delete_auto_save_files = 0;

  DEFVAR_BOOL ("delete-auto-save-files", delete_auto_save_files,
	       doc: /* Non-nil means delete auto-save file when a buffer is saved.
This is the default.  If nil, auto-save file deletion is inhibited.  */);
  delete_auto_save_files = 1;

<<<<<<< HEAD
  defsubr (&Sbuffer_monospace_p);
=======
  DEFVAR_LISP ("clone-indirect-buffer-hook", Vclone_indirect_buffer_hook,
	       doc: /* Normal hook to run in the new buffer at the end of `clone-indirect-buffer'. */);
  Vclone_indirect_buffer_hook = Qnil;

>>>>>>> 172c0557
  defsubr (&Sbuffer_live_p);
  defsubr (&Sbuffer_list);
  defsubr (&Sget_buffer);
  defsubr (&Sget_file_buffer);
  defsubr (&Sget_buffer_create);
  defsubr (&Smake_indirect_buffer);
  defsubr (&Sgenerate_new_buffer_name);
  defsubr (&Sbuffer_name);
  defsubr (&Sbuffer_file_name);
  defsubr (&Sbuffer_base_buffer);
  defsubr (&Sbuffer_local_value);
  defsubr (&Sbuffer_local_variables);
  defsubr (&Sbuffer_modified_p);
  defsubr (&Sforce_mode_line_update);
  defsubr (&Sset_buffer_modified_p);
  defsubr (&Sbuffer_modified_tick);
  defsubr (&Sbuffer_chars_modified_tick);
  defsubr (&Srename_buffer);
  defsubr (&Sother_buffer);
  defsubr (&Sbuffer_enable_undo);
  defsubr (&Skill_buffer);
  defsubr (&Sbury_buffer_internal);
  defsubr (&Sset_buffer_major_mode);
  defsubr (&Scurrent_buffer);
  defsubr (&Sset_buffer);
  defsubr (&Sbarf_if_buffer_read_only);
  defsubr (&Serase_buffer);
  defsubr (&Sbuffer_swap_text);
  defsubr (&Sset_buffer_multibyte);
  defsubr (&Skill_all_local_variables);

  defsubr (&Soverlayp);
  defsubr (&Smake_overlay);
  defsubr (&Sdelete_overlay);
  defsubr (&Sdelete_all_overlays);
  defsubr (&Smove_overlay);
  defsubr (&Soverlay_start);
  defsubr (&Soverlay_end);
  defsubr (&Soverlay_buffer);
  defsubr (&Soverlay_properties);
  defsubr (&Soverlays_at);
  defsubr (&Soverlays_in);
  defsubr (&Snext_overlay_change);
  defsubr (&Sprevious_overlay_change);
  defsubr (&Soverlay_recenter);
  defsubr (&Soverlay_lists);
  defsubr (&Soverlay_get);
  defsubr (&Soverlay_put);
  defsubr (&Srestore_buffer_modified_p);

  Fput (intern_c_string ("erase-buffer"), Qdisabled, Qt);
}<|MERGE_RESOLUTION|>--- conflicted
+++ resolved
@@ -6439,14 +6439,7 @@
 This is the default.  If nil, auto-save file deletion is inhibited.  */);
   delete_auto_save_files = 1;
 
-<<<<<<< HEAD
   defsubr (&Sbuffer_monospace_p);
-=======
-  DEFVAR_LISP ("clone-indirect-buffer-hook", Vclone_indirect_buffer_hook,
-	       doc: /* Normal hook to run in the new buffer at the end of `clone-indirect-buffer'. */);
-  Vclone_indirect_buffer_hook = Qnil;
-
->>>>>>> 172c0557
   defsubr (&Sbuffer_live_p);
   defsubr (&Sbuffer_list);
   defsubr (&Sget_buffer);
