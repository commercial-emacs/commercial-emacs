/* Buffer manipulation primitives for GNU Emacs.

Copyright (C) 1985-1989, 1993-1995, 1997-2022 Free Software Foundation,
Inc.

This file is NOT part of GNU Emacs.

GNU Emacs is free software: you can redistribute it and/or modify
it under the terms of the GNU General Public License as published by
the Free Software Foundation, either version 3 of the License, or (at
your option) any later version.

GNU Emacs is distributed in the hope that it will be useful,
but WITHOUT ANY WARRANTY; without even the implied warranty of
MERCHANTABILITY or FITNESS FOR A PARTICULAR PURPOSE.  See the
GNU General Public License for more details.

You should have received a copy of the GNU General Public License
along with GNU Emacs.  If not, see <https://www.gnu.org/licenses/>.  */

#include <config.h>

#include <sys/types.h>
#include <sys/stat.h>
#include <sys/param.h>
#include <errno.h>
#include <stdio.h>
#include <stdlib.h>
#include <unistd.h>

#include <verify.h>

#include "lisp.h"
#include "intervals.h"
#include "process.h"
#include "systime.h"
#include "window.h"
#include "commands.h"
#include "character.h"
#include "buffer.h"
#include "region-cache.h"
#include "indent.h"
#include "blockinput.h"
#include "keymap.h"
#include "frame.h"
#include "xwidget.h"
#include "pdumper.h"

#ifdef WINDOWSNT
#include "w32heap.h"		/* for mmap_* */
#endif

struct buffer buffer_slot_defaults;
struct buffer buffer_slot_map;
struct buffer buffer_slot_symbols;

#define PER_BUFFER_SYMBOL(OFFSET) \
  (*(Lisp_Object *)((OFFSET) + (char *) &buffer_slot_symbols))

/* Maximum length of an overlay vector.  */
#define OVERLAY_COUNT_MAX						\
  ((ptrdiff_t) min (MOST_POSITIVE_FIXNUM,				\
		    min (PTRDIFF_MAX, SIZE_MAX) / word_size))

/* Flags indicating which built-in buffer-local variables are
   permanent locals.  */
static char buffer_permanent_local_flags[MAX_PER_BUFFER_VARS];

/* Number of per-buffer variables used.  */

static int last_per_buffer_idx;

static void call_overlay_mod_hooks (Lisp_Object list, Lisp_Object overlay,
                                    bool after, Lisp_Object arg1,
                                    Lisp_Object arg2, Lisp_Object arg3);
static void reset_buffer_local_variables (struct buffer *, bool);

/* Alist of all buffer names vs the buffers.  This used to be
   a Lisp-visible variable, but is no longer, to prevent lossage
   due to user rplac'ing this alist or its elements.  */
Lisp_Object Vbuffer_alist;

static Lisp_Object QSFundamental;	/* A string "Fundamental".  */

static void alloc_buffer_text (struct buffer *, ptrdiff_t);
static void free_buffer_text (struct buffer *b);
static struct Lisp_Overlay * copy_overlays (struct buffer *, struct Lisp_Overlay *);
static void modify_overlay (struct buffer *, ptrdiff_t, ptrdiff_t);
static Lisp_Object buffer_lisp_local_variables (struct buffer *, bool);
static Lisp_Object buffer_local_variables_1 (struct buffer *buf, int offset, Lisp_Object sym);

static void
CHECK_OVERLAY (Lisp_Object x)
{
  CHECK_TYPE (OVERLAYP (x), Qoverlayp, x);
}

/* Convert the position POS to an EMACS_INT that fits in a fixnum.
   Yield POS's value if POS is already a fixnum, POS's marker position
   if POS is a marker, and MOST_NEGATIVE_FIXNUM or
   MOST_POSITIVE_FIXNUM if POS is a negative or positive bignum.
   Signal an error if POS is not of the proper form.  */

EMACS_INT
fix_position (Lisp_Object pos)
{
  if (FIXNUMP (pos))
    return XFIXNUM (pos);
  if (MARKERP (pos))
    return marker_position (pos);
  CHECK_TYPE (BIGNUMP (pos), Qinteger_or_marker_p, pos);
  return ! NILP (Fnatnump (pos)) ? MOST_POSITIVE_FIXNUM : MOST_NEGATIVE_FIXNUM;
}

/* These setters are used only in this file, so they can be private.
   The public setters are inline functions defined in buffer.h.  */
static void
bset_abbrev_mode (struct buffer *b, Lisp_Object val)
{
  b->abbrev_mode_ = val;
}
static void
bset_abbrev_table (struct buffer *b, Lisp_Object val)
{
  b->abbrev_table_ = val;
}
static void
bset_auto_fill_function (struct buffer *b, Lisp_Object val)
{
  b->auto_fill_function_ = val;
}
static void
bset_auto_save_file_format (struct buffer *b, Lisp_Object val)
{
  b->auto_save_file_format_ = val;
}
static void
bset_auto_save_file_name (struct buffer *b, Lisp_Object val)
{
  b->auto_save_file_name_ = val;
}
static void
bset_backed_up (struct buffer *b, Lisp_Object val)
{
  b->backed_up_ = val;
}
static void
bset_begv_marker (struct buffer *b, Lisp_Object val)
{
  b->begv_marker_ = val;
}
static void
bset_bidi_display_reordering (struct buffer *b, Lisp_Object val)
{
  b->bidi_display_reordering_ = val;
}
static void
bset_bidi_paragraph_start_re (struct buffer *b, Lisp_Object val)
{
  b->bidi_paragraph_start_re_ = val;
}
static void
bset_bidi_paragraph_separate_re (struct buffer *b, Lisp_Object val)
{
  b->bidi_paragraph_separate_re_ = val;
}
static void
bset_buffer_file_coding_system (struct buffer *b, Lisp_Object val)
{
  b->buffer_file_coding_system_ = val;
}
static void
bset_case_fold_search (struct buffer *b, Lisp_Object val)
{
  b->case_fold_search_ = val;
}
static void
bset_ctl_arrow (struct buffer *b, Lisp_Object val)
{
  b->ctl_arrow_ = val;
}
static void
bset_cursor_in_non_selected_windows (struct buffer *b, Lisp_Object val)
{
  b->cursor_in_non_selected_windows_ = val;
}
static void
bset_cursor_type (struct buffer *b, Lisp_Object val)
{
  b->cursor_type_ = val;
}
static void
bset_display_table (struct buffer *b, Lisp_Object val)
{
  b->display_table_ = val;
}
static void
bset_extra_line_spacing (struct buffer *b, Lisp_Object val)
{
  b->extra_line_spacing_ = val;
}
static void
bset_file_format (struct buffer *b, Lisp_Object val)
{
  b->file_format_ = val;
}
static void
bset_file_truename (struct buffer *b, Lisp_Object val)
{
  b->file_truename_ = val;
}
static void
bset_fringe_cursor_alist (struct buffer *b, Lisp_Object val)
{
  b->fringe_cursor_alist_ = val;
}
static void
bset_fringe_indicator_alist (struct buffer *b, Lisp_Object val)
{
  b->fringe_indicator_alist_ = val;
}
static void
bset_fringes_outside_margins (struct buffer *b, Lisp_Object val)
{
  b->fringes_outside_margins_ = val;
}
static void
bset_header_line_format (struct buffer *b, Lisp_Object val)
{
  b->header_line_format_ = val;
}
static void
bset_tab_line_format (struct buffer *b, Lisp_Object val)
{
  b->tab_line_format_ = val;
}
static void
bset_indicate_buffer_boundaries (struct buffer *b, Lisp_Object val)
{
  b->indicate_buffer_boundaries_ = val;
}
static void
bset_indicate_empty_lines (struct buffer *b, Lisp_Object val)
{
  b->indicate_empty_lines_ = val;
}
static void
bset_invisibility_spec (struct buffer *b, Lisp_Object val)
{
  b->invisibility_spec_ = val;
}
static void
bset_left_fringe_width (struct buffer *b, Lisp_Object val)
{
  b->left_fringe_width_ = val;
}
static void
bset_major_mode (struct buffer *b, Lisp_Object val)
{
  b->major_mode_ = val;
}
static void
bset_local_minor_modes (struct buffer *b, Lisp_Object val)
{
  b->local_minor_modes_ = val;
}
static void
bset_mark (struct buffer *b, Lisp_Object val)
{
  b->mark_ = val;
}
static void
bset_mode_line_format (struct buffer *b, Lisp_Object val)
{
  b->mode_line_format_ = val;
}
static void
bset_mode_name (struct buffer *b, Lisp_Object val)
{
  b->mode_name_ = val;
}
static void
bset_name (struct buffer *b, Lisp_Object val)
{
  b->name_ = val;
}
static void
bset_overwrite_mode (struct buffer *b, Lisp_Object val)
{
  b->overwrite_mode_ = val;
}
static void
bset_pt_marker (struct buffer *b, Lisp_Object val)
{
  b->pt_marker_ = val;
}
static void
bset_right_fringe_width (struct buffer *b, Lisp_Object val)
{
  b->right_fringe_width_ = val;
}
static void
bset_save_length (struct buffer *b, Lisp_Object val)
{
  b->save_length_ = val;
}
static void
bset_scroll_bar_width (struct buffer *b, Lisp_Object val)
{
  b->scroll_bar_width_ = val;
}
static void
bset_scroll_bar_height (struct buffer *b, Lisp_Object val)
{
  b->scroll_bar_height_ = val;
}
static void
bset_scroll_down_aggressively (struct buffer *b, Lisp_Object val)
{
  b->scroll_down_aggressively_ = val;
}
static void
bset_scroll_up_aggressively (struct buffer *b, Lisp_Object val)
{
  b->scroll_up_aggressively_ = val;
}
static void
bset_selective_display (struct buffer *b, Lisp_Object val)
{
  b->selective_display_ = val;
}
static void
bset_selective_display_ellipses (struct buffer *b, Lisp_Object val)
{
  b->selective_display_ellipses_ = val;
}
static void
bset_vertical_scroll_bar_type (struct buffer *b, Lisp_Object val)
{
  b->vertical_scroll_bar_type_ = val;
}
static void
bset_horizontal_scroll_bar_type (struct buffer *b, Lisp_Object val)
{
  b->horizontal_scroll_bar_type_ = val;
}
static void
bset_word_wrap (struct buffer *b, Lisp_Object val)
{
  b->word_wrap_ = val;
}
static void
bset_zv_marker (struct buffer *b, Lisp_Object val)
{
  b->zv_marker_ = val;
}

void
nsberror (Lisp_Object spec)
{
  if (STRINGP (spec))
    error ("No buffer named %s", SDATA (spec));
  error ("Invalid buffer argument");
}

DEFUN ("buffer-monospace-p", Fbuffer_monospace_p, Sbuffer_monospace_p, 0, 1, 0,
       doc: /* Return t if BUFFER contains only homogenous text.
By homogenous, we mean only characters of the frame's default font and no
width-varying glyphs such as invisible text or images.  */)
  (Lisp_Object buffer)
{
  if (NILP (buffer))
    buffer = Fcurrent_buffer();
  CHECK_BUFFER (buffer);
  return XBUFFER (buffer)->text->monospace ? Qt : Qnil;
}

DEFUN ("buffer-live-p", Fbuffer_live_p, Sbuffer_live_p, 1, 1, 0,
       doc: /* Return t if OBJECT is a buffer which has not been killed.
Value is nil if OBJECT is not a buffer or if it has been killed.  */)
  (Lisp_Object object)
{
  return ((BUFFERP (object) && BUFFER_LIVE_P (XBUFFER (object)))
	  ? Qt : Qnil);
}

DEFUN ("buffer-list", Fbuffer_list, Sbuffer_list, 0, 1, 0,
       doc: /* Return a list of all live buffers.
If the optional arg FRAME is a frame, return the buffer list in the
proper order for that frame: the buffers shown in FRAME come first,
followed by the rest of the buffers.  */)
  (Lisp_Object frame)
{
  Lisp_Object general;
  general = Fmapcar (Qcdr, Vbuffer_alist);

  if (FRAMEP (frame))
    {
      Lisp_Object framelist, prevlist, tail;

      framelist = Fcopy_sequence (XFRAME (frame)->buffer_list);
      prevlist = Fnreverse (Fcopy_sequence
			    (XFRAME (frame)->buried_buffer_list));

      /* Remove from GENERAL any buffer that duplicates one in
         FRAMELIST or PREVLIST.  */
      tail = framelist;
      while (CONSP (tail))
	{
	  general = Fdelq (XCAR (tail), general);
	  tail = XCDR (tail);
	}
      tail = prevlist;
      while (CONSP (tail))
	{
	  general = Fdelq (XCAR (tail), general);
	  tail = XCDR (tail);
	}

      return CALLN (Fnconc, framelist, general, prevlist);
    }
  else
    return general;
}

/* Like Fassoc, but use Fstring_equal to compare
   (which ignores text properties), and don't ever quit.  */

static Lisp_Object
assoc_ignore_text_properties (Lisp_Object key, Lisp_Object list)
{
  Lisp_Object tail;
  for (tail = list; CONSP (tail); tail = XCDR (tail))
    {
      Lisp_Object elt = XCAR (tail);
      if (!NILP (Fstring_equal (Fcar (elt), key)))
	return elt;
    }
  return Qnil;
}

DEFUN ("get-buffer", Fget_buffer, Sget_buffer, 1, 1, 0,
       doc: /* Return the buffer named BUFFER-OR-NAME.
BUFFER-OR-NAME must be either a string or a buffer.  If BUFFER-OR-NAME
is a string and there is no buffer with that name, return nil.  If
BUFFER-OR-NAME is a buffer, return it as given.  */)
  (register Lisp_Object buffer_or_name)
{
  if (BUFFERP (buffer_or_name))
    return buffer_or_name;
  CHECK_STRING (buffer_or_name);

  return Fcdr (assoc_ignore_text_properties (buffer_or_name, Vbuffer_alist));
}

DEFUN ("get-file-buffer", Fget_file_buffer, Sget_file_buffer, 1, 1, 0,
       doc: /* Return the buffer visiting file FILENAME (a string).
The buffer's `buffer-file-name' must match exactly the expansion of FILENAME.
If there is no such live buffer, return nil.
See also `find-buffer-visiting'.  */)
  (register Lisp_Object filename)
{
  register Lisp_Object tail, buf, handler;

  CHECK_STRING (filename);
  filename = Fexpand_file_name (filename, Qnil);

  /* If the file name has special constructs in it,
     call the corresponding file name handler.  */
  handler = Ffind_file_name_handler (filename, Qget_file_buffer);
  if (!NILP (handler))
    {
      Lisp_Object handled_buf = call2 (handler, Qget_file_buffer,
				       filename);
      return BUFFERP (handled_buf) ? handled_buf : Qnil;
    }

  FOR_EACH_LIVE_BUFFER (tail, buf)
    {
      if (!STRINGP (BVAR (XBUFFER (buf), filename))) continue;
      if (!NILP (Fstring_equal (BVAR (XBUFFER (buf), filename), filename)))
	return buf;
    }
  return Qnil;
}

Lisp_Object
get_truename_buffer (register Lisp_Object filename)
{
  register Lisp_Object tail, buf;

  FOR_EACH_LIVE_BUFFER (tail, buf)
    {
      if (!STRINGP (BVAR (XBUFFER (buf), file_truename))) continue;
      if (!NILP (Fstring_equal (BVAR (XBUFFER (buf), file_truename), filename)))
	return buf;
    }
  return Qnil;
}

/* Run buffer-list-update-hook if Vrun_hooks is non-nil, and BUF is NULL
   or does not have buffer hooks inhibited.  BUF is NULL when called by
   make-indirect-buffer, since it does not inhibit buffer hooks.  */

static void
run_buffer_list_update_hook (struct buffer *buf)
{
  if (! (NILP (Vrun_hooks) || (buf && buf->inhibit_buffer_hooks)))
    call1 (Vrun_hooks, Qbuffer_list_update_hook);
}

DEFUN ("get-buffer-create", Fget_buffer_create, Sget_buffer_create, 1, 2, 0,
       doc: /* Return the buffer specified by BUFFER-OR-NAME, creating a new one if needed.
If BUFFER-OR-NAME is a string and a live buffer with that name exists,
return that buffer.  If no such buffer exists, create a new buffer with
that name and return it.

If BUFFER-OR-NAME starts with a space, the new buffer does not keep undo
information.  If optional argument INHIBIT-BUFFER-HOOKS is non-nil, the
new buffer does not run the hooks `kill-buffer-hook',
`kill-buffer-query-functions', and `buffer-list-update-hook'.  This
avoids slowing down internal or temporary buffers that are never
presented to users or passed on to other applications.

If BUFFER-OR-NAME is a buffer instead of a string, return it as given,
even if it is dead.  The return value is never nil.  */)
  (register Lisp_Object buffer_or_name, Lisp_Object inhibit_buffer_hooks)
{
  register Lisp_Object buffer, name;
  register struct buffer *b;

  buffer = Fget_buffer (buffer_or_name);
  if (!NILP (buffer))
    return buffer;

  if (SCHARS (buffer_or_name) == 0)
    error ("Empty string for buffer name is not allowed");

  b = allocate_buffer ();

  /* An ordinary buffer uses its own struct buffer_text.  */
  b->text = &b->own_text;
  b->base_buffer = NULL;
  /* No one shares the text with us now.  */
  b->indirections = 0;
  /* No one shows us now.  */
  b->window_count = 0;

  memset (&b->local_flags, 0, sizeof (b->local_flags));

  BUF_GAP_SIZE (b) = 20;
  block_input ();
  /* We allocate extra 1-byte at the tail and keep it always '\0' for
     anchoring a search.  */
  alloc_buffer_text (b, BUF_GAP_SIZE (b) + 1);
  unblock_input ();
  if (! BUF_BEG_ADDR (b))
    memory_full (BUF_GAP_SIZE (b) + 1);

  b->pt = BEG;
  b->begv = BEG;
  b->zv = BEG;
  b->pt_byte = BEG_BYTE;
  b->begv_byte = BEG_BYTE;
  b->zv_byte = BEG_BYTE;

  BUF_GPT (b) = BEG;
  BUF_GPT_BYTE (b) = BEG_BYTE;

  BUF_Z (b) = BEG;
  BUF_Z_BYTE (b) = BEG_BYTE;
  BUF_MODIFF (b) = 1;
  BUF_CHARS_MODIFF (b) = 1;
  BUF_OVERLAY_MODIFF (b) = 1;
  BUF_SAVE_MODIFF (b) = 1;
  BUF_COMPACT (b) = 1;
  set_buffer_intervals (b, NULL);
  BUF_UNCHANGED_MODIFIED (b) = 1;
  BUF_OVERLAY_UNCHANGED_MODIFIED (b) = 1;
  BUF_END_UNCHANGED (b) = 0;
  BUF_BEG_UNCHANGED (b) = 0;
  *(BUF_GPT_ADDR (b)) = *(BUF_Z_ADDR (b)) = 0; /* Put an anchor '\0'.  */
  b->text->inhibit_shrinking = false;
  b->text->redisplay = false;
  b->text->monospace = true;

  b->newline_cache = 0;
  b->width_run_cache = 0;
  b->bidi_paragraph_cache = 0;
  bset_width_table (b, Qnil);
  b->prevent_redisplay_optimizations_p = 1;

  /* An ordinary buffer normally doesn't need markers
     to handle BEGV and ZV.  */
  bset_pt_marker (b, Qnil);
  bset_begv_marker (b, Qnil);
  bset_zv_marker (b, Qnil);

  name = Fcopy_sequence (buffer_or_name);
  set_string_intervals (name, NULL);
  bset_name (b, name);

  b->inhibit_buffer_hooks = !NILP (inhibit_buffer_hooks);
  bset_undo_list (b, SREF (name, 0) != ' ' ? Qnil : Qt);

  reset_buffer (b);
  reset_buffer_local_variables (b, 1);

  bset_mark (b, Fmake_marker ());
  BUF_MARKERS (b) = NULL;

  /* Put this in the alist of all live buffers.  */
  XSETBUFFER (buffer, b);
  Vbuffer_alist = nconc2 (Vbuffer_alist, list1 (Fcons (name, buffer)));

  run_buffer_list_update_hook (b);

  return buffer;
}


/* Return a list of overlays which is a copy of the overlay list
   LIST, but for buffer B.  */

static struct Lisp_Overlay *
copy_overlays (struct buffer *b, struct Lisp_Overlay *list)
{
  struct Lisp_Overlay *result = NULL, *tail = NULL;

  for (; list; list = list->next)
    {
      Lisp_Object overlay, start, end;
      struct Lisp_Marker *m;

      eassert (MARKERP (list->start));
      m = XMARKER (list->start);
      start = build_marker (b, m->charpos, m->bytepos);
      XMARKER (start)->insertion_type = m->insertion_type;

      eassert (MARKERP (list->end));
      m = XMARKER (list->end);
      end = build_marker (b, m->charpos, m->bytepos);
      XMARKER (end)->insertion_type = m->insertion_type;

      overlay = build_overlay (start, end, Fcopy_sequence (list->plist));
      if (tail)
	tail = tail->next = XOVERLAY (overlay);
      else
	result = tail = XOVERLAY (overlay);
    }

  return result;
}

/* Set an appropriate overlay of B.  */

static void
set_buffer_overlays_before (struct buffer *b, struct Lisp_Overlay *o)
{
  b->overlays_before = o;
}

static void
set_buffer_overlays_after (struct buffer *b, struct Lisp_Overlay *o)
{
  b->overlays_after = o;
}

bool
valid_per_buffer_idx (int idx)
{
  return 0 <= idx && idx < last_per_buffer_idx;
}

/* Clone per-buffer values of buffer FROM.

   Buffer TO gets the same per-buffer values as FROM, with the
   following exceptions: (1) TO's name is left untouched, (2) markers
   are copied and made to refer to TO, and (3) overlay lists are
   copied.  */

static void
clone_per_buffer_values (struct buffer *from, struct buffer *to)
{
  int offset;

  FOR_EACH_PER_BUFFER_OBJECT_AT (offset)
    {
      Lisp_Object obj;

      /* Don't touch the `name' which should be unique for every buffer.  */
      if (offset == PER_BUFFER_VAR_OFFSET (name))
	continue;

      obj = per_buffer_value (from, offset);
      if (MARKERP (obj) && XMARKER (obj)->buffer == from)
	{
	  struct Lisp_Marker *m = XMARKER (obj);

	  obj = build_marker (to, m->charpos, m->bytepos);
	  XMARKER (obj)->insertion_type = m->insertion_type;
	}

      set_per_buffer_value (to, offset, obj);
    }

  memcpy (to->local_flags, from->local_flags, sizeof to->local_flags);

  set_buffer_overlays_before (to, copy_overlays (to, from->overlays_before));
  set_buffer_overlays_after (to, copy_overlays (to, from->overlays_after));

  /* Get (a copy of) the alist of Lisp-level local variables of FROM
     and install that in TO.  */
  bset_local_var_alist (to, buffer_lisp_local_variables (from, 1));
}


/* If buffer B has markers to record PT, BEGV and ZV when it is not
   current, update these markers.  */

static void
record_buffer_markers (struct buffer *b)
{
  if (! NILP (BVAR (b, pt_marker)))
    {
      Lisp_Object buffer;

      eassert (!NILP (BVAR (b, begv_marker)));
      eassert (!NILP (BVAR (b, zv_marker)));

      XSETBUFFER (buffer, b);
      set_marker_both (BVAR (b, pt_marker), buffer, b->pt, b->pt_byte);
      set_marker_both (BVAR (b, begv_marker), buffer, b->begv, b->begv_byte);
      set_marker_both (BVAR (b, zv_marker), buffer, b->zv, b->zv_byte);
    }
}


/* If buffer B has markers to record PT, BEGV and ZV when it is not
   current, fetch these values into B->begv etc.  */

static void
fetch_buffer_markers (struct buffer *b)
{
  if (! NILP (BVAR (b, pt_marker)))
    {
      Lisp_Object m;

      eassert (!NILP (BVAR (b, begv_marker)));
      eassert (!NILP (BVAR (b, zv_marker)));

      m = BVAR (b, pt_marker);
      SET_BUF_PT_BOTH (b, marker_position (m), marker_byte_position (m));

      m = BVAR (b, begv_marker);
      SET_BUF_BEGV_BOTH (b, marker_position (m), marker_byte_position (m));

      m = BVAR (b, zv_marker);
      SET_BUF_ZV_BOTH (b, marker_position (m), marker_byte_position (m));
    }
}


DEFUN ("make-indirect-buffer", Fmake_indirect_buffer, Smake_indirect_buffer,
       2, 4,
       "bMake indirect buffer (to buffer): \nBName of indirect buffer: ",
       doc: /* Create and return an indirect buffer for buffer BASE-BUFFER, named NAME.
BASE-BUFFER should be a live buffer, or the name of an existing buffer.

NAME should be a string which is not the name of an existing buffer.
Optional argument CLONE non-nil means preserve BASE-BUFFER's state,
such as major and minor modes, in the indirect buffer.

CLONE nil means the indirect buffer's state is reset to default values.

If optional argument INHIBIT-BUFFER-HOOKS is non-nil, the new buffer
does not run the hooks `kill-buffer-hook',
`kill-buffer-query-functions', and `buffer-list-update-hook'.  */)
  (Lisp_Object base_buffer, Lisp_Object name, Lisp_Object clone,
   Lisp_Object inhibit_buffer_hooks)
{
  Lisp_Object buf, tem;
  struct buffer *b;

  CHECK_STRING (name);
  buf = Fget_buffer (name);
  if (!NILP (buf))
    error ("Buffer name `%s' is in use", SDATA (name));

  tem = base_buffer;
  base_buffer = Fget_buffer (base_buffer);
  if (NILP (base_buffer))
    error ("No such buffer: `%s'", SDATA (tem));
  if (!BUFFER_LIVE_P (XBUFFER (base_buffer)))
    error ("Base buffer has been killed");

  if (SCHARS (name) == 0)
    error ("Empty string for buffer name is not allowed");

  b = allocate_buffer ();

  /* No double indirection - if base buffer is indirect,
     new buffer becomes an indirect to base's base.  */
  b->base_buffer = (XBUFFER (base_buffer)->base_buffer
		    ? XBUFFER (base_buffer)->base_buffer
		    : XBUFFER (base_buffer));

  /* Use the base buffer's text object.  */
  b->text = b->base_buffer->text;
  /* We have no own text.  */
  b->indirections = -1;
  /* Notify base buffer that we share the text now.  */
  b->base_buffer->indirections++;
  /* Always -1 for an indirect buffer.  */
  b->window_count = -1;

  memset (&b->local_flags, 0, sizeof (b->local_flags));

  b->pt = b->base_buffer->pt;
  b->begv = b->base_buffer->begv;
  b->zv = b->base_buffer->zv;
  b->pt_byte = b->base_buffer->pt_byte;
  b->begv_byte = b->base_buffer->begv_byte;
  b->zv_byte = b->base_buffer->zv_byte;
  b->inhibit_buffer_hooks = !NILP (inhibit_buffer_hooks);

  b->newline_cache = 0;
  b->width_run_cache = 0;
  b->bidi_paragraph_cache = 0;
  bset_width_table (b, Qnil);

  name = Fcopy_sequence (name);
  set_string_intervals (name, NULL);
  bset_name (b, name);

  /* An indirect buffer shares undo list of its base (Bug#18180).  */
  bset_undo_list (b, BVAR (b->base_buffer, undo_list));

  reset_buffer (b);
  reset_buffer_local_variables (b, 1);

  /* Put this in the alist of all live buffers.  */
  XSETBUFFER (buf, b);
  Vbuffer_alist = nconc2 (Vbuffer_alist, list1 (Fcons (name, buf)));

  bset_mark (b, Fmake_marker ());

  /* The multibyte status belongs to the base buffer.  */
  bset_enable_multibyte_characters
    (b, BVAR (b->base_buffer, enable_multibyte_characters));

  /* Make sure the base buffer has markers for its narrowing.  */
  if (NILP (BVAR (b->base_buffer, pt_marker)))
    {
      eassert (NILP (BVAR (b->base_buffer, begv_marker)));
      eassert (NILP (BVAR (b->base_buffer, zv_marker)));

      bset_pt_marker (b->base_buffer,
		      build_marker (b->base_buffer, b->base_buffer->pt,
				    b->base_buffer->pt_byte));

      bset_begv_marker (b->base_buffer,
			build_marker (b->base_buffer, b->base_buffer->begv,
				      b->base_buffer->begv_byte));

      bset_zv_marker (b->base_buffer,
		      build_marker (b->base_buffer, b->base_buffer->zv,
				    b->base_buffer->zv_byte));

      XMARKER (BVAR (b->base_buffer, zv_marker))->insertion_type = 1;
    }

  if (NILP (clone))
    {
      /* Give the indirect buffer markers for its narrowing.  */
      bset_pt_marker (b, build_marker (b, b->pt, b->pt_byte));
      bset_begv_marker (b, build_marker (b, b->begv, b->begv_byte));
      bset_zv_marker (b, build_marker (b, b->zv, b->zv_byte));
      XMARKER (BVAR (b, zv_marker))->insertion_type = 1;
    }
  else
    {
      struct buffer *old_b = current_buffer;

      clone_per_buffer_values (b->base_buffer, b);
      bset_filename (b, Qnil);
      bset_file_truename (b, Qnil);
      bset_display_count (b, make_fixnum (0));
      bset_backed_up (b, Qnil);
      bset_local_minor_modes (b, Qnil);
      bset_auto_save_file_name (b, Qnil);
      set_buffer_internal_1 (b);
      Fset (intern ("buffer-save-without-query"), Qnil);
      Fset (intern ("buffer-file-number"), Qnil);
      if (!NILP (Flocal_variable_p (Qbuffer_stale_function, base_buffer)))
	Fkill_local_variable (Qbuffer_stale_function);
      /* Cloned buffers need extra setup, to do things such as deep
	 variable copies for list variables that might be mangled due
	 to destructive operations in the indirect buffer. */
      run_hook (Qclone_indirect_buffer_hook);
      set_buffer_internal_1 (old_b);
    }

  run_buffer_list_update_hook (NULL);

  return buf;
}

/* Mark OV as no longer associated with B.  */

static void
drop_overlay (struct buffer *b, struct Lisp_Overlay *ov)
{
  eassert (b == XBUFFER (Fmarker_buffer (ov->start)));
  modify_overlay (b, marker_position (ov->start),
		  marker_position (ov->end));
  unchain_marker (XMARKER (ov->start));
  unchain_marker (XMARKER (ov->end));

}

/* Delete all overlays of B and reset its overlay lists.  */

void
delete_all_overlays (struct buffer *b)
{
  struct Lisp_Overlay *ov, *next;

  /* FIXME: Since each drop_overlay will scan BUF_MARKERS to unlink its
     markers, we have an unneeded O(N^2) behavior here.  */
  for (ov = b->overlays_before; ov; ov = next)
    {
      drop_overlay (b, ov);
      next = ov->next;
      ov->next = NULL;
    }

  for (ov = b->overlays_after; ov; ov = next)
    {
      drop_overlay (b, ov);
      next = ov->next;
      ov->next = NULL;
    }

  set_buffer_overlays_before (b, NULL);
  set_buffer_overlays_after (b, NULL);
}

/* Reinitialize all except name, contents, and local variables.  */

void
reset_buffer (register struct buffer *b)
{
  bset_filename (b, Qnil);
  bset_file_truename (b, Qnil);
  bset_directory (b, current_buffer ? BVAR (current_buffer, directory) : Qnil);
  b->modtime = make_timespec (0, UNKNOWN_MODTIME_NSECS);
  b->modtime_size = -1;
  XSETFASTINT (BVAR (b, save_length), 0);
  b->last_window_start = 1;
  /* It is more conservative to start out "changed" than "unchanged".  */
  b->clip_changed = 0;
  b->prevent_redisplay_optimizations_p = 1;
  b->long_line_optimizations_p = 0;
  bset_backed_up (b, Qnil);
  bset_local_minor_modes (b, Qnil);
  BUF_AUTOSAVE_MODIFF (b) = 0;
  b->auto_save_failure_time = 0;
  bset_auto_save_file_name (b, Qnil);
  bset_read_only (b, Qnil);
  set_buffer_overlays_before (b, NULL);
  set_buffer_overlays_after (b, NULL);
  b->overlay_center = BEG;
  bset_mark_active (b, Qnil);
  bset_point_before_scroll (b, Qnil);
  bset_file_format (b, Qnil);
  bset_auto_save_file_format (b, Qt);
  bset_last_selected_window (b, Qnil);
  bset_display_count (b, make_fixnum (0));
  bset_display_time (b, Qnil);
  bset_enable_multibyte_characters
    (b, BVAR (&buffer_slot_defaults, enable_multibyte_characters));
  bset_cursor_type (b, BVAR (&buffer_slot_defaults, cursor_type));
  bset_extra_line_spacing (b, BVAR (&buffer_slot_defaults, extra_line_spacing));

  b->display_error_modiff = 0;
}

/* Reset buffer B's local variables info.

   If PERMANENT_TOO, reset permanent buffer-local variables.
*/

static void
reset_buffer_local_variables (struct buffer *b, bool permanent_too)
{
  int offset, i;

  /* Reset the major mode to Fundamental, together with all the
     things that depend on the major mode.
     default-major-mode is handled at a higher level.
     We ignore it here.  */
  bset_major_mode (b, Qfundamental_mode);
  bset_keymap (b, Qnil);
  bset_mode_name (b, QSFundamental);

  /* If the standard case table has been altered and invalidated,
     fix up its insides first.  */
  if (! (CHAR_TABLE_P (XCHAR_TABLE (Vascii_downcase_table)->extras[0])
	 && CHAR_TABLE_P (XCHAR_TABLE (Vascii_downcase_table)->extras[1])
	 && CHAR_TABLE_P (XCHAR_TABLE (Vascii_downcase_table)->extras[2])))
    Fset_standard_case_table (Vascii_downcase_table);

  bset_downcase_table (b, Vascii_downcase_table);
  bset_upcase_table (b, XCHAR_TABLE (Vascii_downcase_table)->extras[0]);
  bset_case_canon_table (b, XCHAR_TABLE (Vascii_downcase_table)->extras[1]);
  bset_case_eqv_table (b, XCHAR_TABLE (Vascii_downcase_table)->extras[2]);
  bset_invisibility_spec (b, Qt);

  /* Reset all (or most) per-buffer variables to their defaults.  */
  if (permanent_too)
    bset_local_var_alist (b, Qnil);
  else
    {
      Lisp_Object tmp, last = Qnil;
      Lisp_Object buffer;
      XSETBUFFER (buffer, b);

      for (tmp = BVAR (b, local_var_alist); CONSP (tmp); tmp = XCDR (tmp))
        {
          Lisp_Object local_var = XCAR (XCAR (tmp));
          Lisp_Object prop = Fget (local_var, Qpermanent_local);
          Lisp_Object sym = local_var;

          /* Watchers are run *before* modifying the var.  */
          if (XSYMBOL (local_var)->u.s.trapped_write == SYMBOL_TRAPPED_WRITE)
            notify_variable_watchers (local_var, Qnil,
                                      Qmakunbound, Fcurrent_buffer ());

          eassert (XSYMBOL (sym)->u.s.redirect == SYMBOL_LOCALIZED);
          /* Need not do anything if some other buffer's binding is
	     now cached.  */
          if (EQ (SYMBOL_BLV (XSYMBOL (sym))->where, buffer))
	    {
	      /* Symbol is set up for this buffer's old local value:
	         swap it out!  */
	      symval_restore_default (XSYMBOL (sym));
	    }

          if (!NILP (prop))
            {
              /* If permanent-local, keep it.  */
              last = tmp;
              if (EQ (prop, Qpermanent_local_hook))
                {
                  /* This is a partially permanent hook variable.
                     Preserve only the elements that want to be preserved.  */
                  Lisp_Object list, newlist;
                  list = XCDR (XCAR (tmp));
                  if (!CONSP (list))
                    newlist = list;
                  else
                    for (newlist = Qnil; CONSP (list); list = XCDR (list))
                      {
                        Lisp_Object elt = XCAR (list);
                        /* Preserve element ELT if it's t, or if it is a
                           function with a `permanent-local-hook'
                           property. */
                        if (EQ (elt, Qt)
                            || (SYMBOLP (elt)
                                && !NILP (Fget (elt, Qpermanent_local_hook))))
                          newlist = Fcons (elt, newlist);
                      }
                  newlist = Fnreverse (newlist);
                  if (XSYMBOL (local_var)->u.s.trapped_write
		      == SYMBOL_TRAPPED_WRITE)
                    notify_variable_watchers (local_var, newlist,
                                              Qmakunbound, Fcurrent_buffer ());
                  XSETCDR (XCAR (tmp), newlist);
                  continue; /* Don't do variable write trapping twice.  */
                }
            }
          /* Delete this local variable.  */
          else if (NILP (last))
            bset_local_var_alist (b, XCDR (tmp));
          else
            XSETCDR (last, XCDR (tmp));
        }
    }

  for (i = 0; i < last_per_buffer_idx; ++i)
    if (permanent_too || buffer_permanent_local_flags[i] == 0)
      SET_PER_BUFFER_VALUE_P (b, i, 0);

  /* For each slot that has a default value, copy that into the slot.  */
  FOR_EACH_PER_BUFFER_OBJECT_AT (offset)
    {
      int idx = PER_BUFFER_IDX (offset);
      if ((idx > 0
	   && (permanent_too
	       || buffer_permanent_local_flags[idx] == 0)))
	set_per_buffer_value (b, offset, per_buffer_default (offset));
    }
}

/* We split this away from generate-new-buffer, because rename-buffer
   and set-visited-file-name ought to be able to use this to really
   rename the buffer properly.  */

DEFUN ("generate-new-buffer-name", Fgenerate_new_buffer_name,
       Sgenerate_new_buffer_name, 1, 2, 0,
       doc: /* Return a string that is the name of no existing buffer based on NAME.
If there is no live buffer named NAME, then return NAME.
Otherwise modify name by appending `<NUMBER>', incrementing NUMBER
\(starting at 2) until an unused name is found, and then return that name.
Optional second argument IGNORE specifies a name that is okay to use (if
it is in the sequence to be tried) even if a buffer with that name exists.

If NAME begins with a space (i.e., a buffer that is not normally
visible to users), then if buffer NAME already exists a random number
is first appended to NAME, to speed up finding a non-existent buffer.  */)
  (Lisp_Object name, Lisp_Object ignore)
{
  Lisp_Object genbase;

  CHECK_STRING (name);

  if ((!NILP (ignore) && !NILP (Fstring_equal (name, ignore)))
      || NILP (Fget_buffer (name)))
    return name;

  if (SREF (name, 0) != ' ') /* See bug#1229.  */
    genbase = name;
  else
    {
      char number[INT_BUFSIZE_BOUND (int)];
      EMACS_INT r = get_random ();
      eassume (0 <= r);
      int i = r % 1000000;
      AUTO_STRING_WITH_LEN (lnumber, number, sprintf (number, "-%d", i));
      genbase = concat2 (name, lnumber);
      if (NILP (Fget_buffer (genbase)))
	return genbase;
    }

  for (ptrdiff_t count = 2; ; count++)
    {
      char number[INT_BUFSIZE_BOUND (ptrdiff_t) + sizeof "<>"];
      AUTO_STRING_WITH_LEN (lnumber, number,
			    sprintf (number, "<%"pD"d>", count));
      Lisp_Object gentemp = concat2 (genbase, lnumber);
      if (!NILP (Fstring_equal (gentemp, ignore))
	  || NILP (Fget_buffer (gentemp)))
	return gentemp;
    }
}


DEFUN ("buffer-name", Fbuffer_name, Sbuffer_name, 0, 1, 0,
       doc: /* Return the name of BUFFER, as a string.
BUFFER defaults to the current buffer.
Return nil if BUFFER has been killed.  */)
  (register Lisp_Object buffer)
{
  return BVAR (decode_buffer (buffer), name);
}

DEFUN ("buffer-file-name", Fbuffer_file_name, Sbuffer_file_name, 0, 1, 0,
       doc: /* Return name of file BUFFER is visiting, or nil if none.
No argument or nil as argument means use the current buffer.  */)
  (register Lisp_Object buffer)
{
  return BVAR (decode_buffer (buffer), filename);
}

DEFUN ("buffer-base-buffer", Fbuffer_base_buffer, Sbuffer_base_buffer,
       0, 1, 0,
       doc: /* Return the base buffer of indirect buffer BUFFER.
If BUFFER is not indirect, return nil.
BUFFER defaults to the current buffer.  */)
  (register Lisp_Object buffer)
{
  struct buffer *base = decode_buffer (buffer)->base_buffer;
  return base ? (XSETBUFFER (buffer, base), buffer) : Qnil;
}

DEFUN ("buffer-local-value", Fbuffer_local_value,
       Sbuffer_local_value, 2, 2, 0,
       doc: /* Return the value of VARIABLE in BUFFER.
If VARIABLE does not have a buffer-local binding in BUFFER, the value
is the default binding of the variable.  */)
  (register Lisp_Object variable, register Lisp_Object buffer)
{
  register Lisp_Object result = buffer_local_value (variable, buffer);

  if (EQ (result, Qunbound))
    xsignal1 (Qvoid_variable, variable);

  return result;
}


/* Like Fbuffer_local_value, but return Qunbound if the variable is
   locally unbound.  */

Lisp_Object
buffer_local_value (Lisp_Object variable, Lisp_Object buffer)
{
  register struct buffer *buf;
  register Lisp_Object result;
  struct Lisp_Symbol *sym;

  CHECK_SYMBOL (variable);
  CHECK_BUFFER (buffer);
  buf = XBUFFER (buffer);
  sym = XSYMBOL (variable);

 start:
  switch (sym->u.s.redirect)
    {
    case SYMBOL_VARALIAS: sym = indirect_variable (sym); goto start;
    case SYMBOL_PLAINVAL: result = SYMBOL_VAL (sym); break;
    case SYMBOL_LOCALIZED:
      { /* Look in local_var_alist.  */
	struct Lisp_Buffer_Local_Value *blv = SYMBOL_BLV (sym);
	XSETSYMBOL (variable, sym); /* Update In case of aliasing.  */
	result = assq_no_quit (variable, BVAR (buf, local_var_alist));
	if (!NILP (result))
	  {
	    if (blv->fwd.fwdptr)
	      { /* What binding is loaded right now?  */
		Lisp_Object current_alist_element = blv->valcell;

		/* The value of the currently loaded binding is not
		   stored in it, but rather in the realvalue slot.
		   Store that value into the binding it belongs to
		   in case that is the one we are about to use.  */

		XSETCDR (current_alist_element,
			 symval_resolve (blv->fwd));
	      }
	    /* Now get the (perhaps updated) value out of the binding.  */
	    result = XCDR (result);
	  }
	else
	  result = Fdefault_value (variable);
	break;
      }
    case SYMBOL_FORWARDED:
      {
	lispfwd fwd = SYMBOL_FWD (sym);
	if (BUFFER_OBJFWDP (fwd))
	  result = per_buffer_value (buf, XBUFFER_OBJFWD (fwd)->offset);
	else
	  result = Fdefault_value (variable);
	break;
      }
    default: emacs_abort ();
    }

  return result;
}

/* Return an alist of the Lisp-level buffer-local bindings of
   buffer BUF.  That is, don't include the variables maintained
   in special slots in the buffer object.
   If not CLONE, replace elements of the form (VAR . unbound)
   by VAR.  */

static Lisp_Object
buffer_lisp_local_variables (struct buffer *buf, bool clone)
{
  Lisp_Object result = Qnil;
  Lisp_Object tail;
  for (tail = BVAR (buf, local_var_alist); CONSP (tail); tail = XCDR (tail))
    {
      Lisp_Object val, elt;

      elt = XCAR (tail);

      /* Reference each variable in the alist in buf.
	 If inquiring about the current buffer, this gets the current values,
	 so store them into the alist so the alist is up to date.
	 If inquiring about some other buffer, this swaps out any values
	 for that buffer, making the alist up to date automatically.  */
      val = find_symbol_value (XCAR (elt));
      /* Use the current buffer value only if buf is the current buffer.  */
      if (buf != current_buffer)
	val = XCDR (elt);

      result = Fcons (!clone && EQ (val, Qunbound)
		      ? XCAR (elt)
		      : Fcons (XCAR (elt), val),
		      result);
    }

  return result;
}


/* If the variable at position index OFFSET in buffer BUF has a
   buffer-local value, return (name . value).  If SYM is non-nil,
   it replaces name.  */

static Lisp_Object
buffer_local_variables_1 (struct buffer *buf, int offset, Lisp_Object sym)
{
  int idx = PER_BUFFER_IDX (offset);
  if ((idx == -1 || PER_BUFFER_VALUE_P (buf, idx))
      && SYMBOLP (PER_BUFFER_SYMBOL (offset)))
    {
      sym = NILP (sym) ? PER_BUFFER_SYMBOL (offset) : sym;
      Lisp_Object val = per_buffer_value (buf, offset);
      return EQ (val, Qunbound) ? sym : Fcons (sym, val);
    }
  return Qnil;
}

DEFUN ("buffer-local-variables", Fbuffer_local_variables,
       Sbuffer_local_variables, 0, 1, 0,
       doc: /* Return an alist of variables that are buffer-local in BUFFER.
Most elements look like (SYMBOL . VALUE), describing one variable.
For a symbol that is locally unbound, just the symbol appears in the value.
Note that storing new VALUEs in these elements doesn't change the variables.
No argument or nil as argument means use current buffer as BUFFER.  */)
  (Lisp_Object buffer)
{
  struct buffer *buf = decode_buffer (buffer);
  Lisp_Object result = buffer_lisp_local_variables (buf, 0);
  Lisp_Object tem;
  int offset;

  /* Add all slots.  */
  FOR_EACH_PER_BUFFER_OBJECT_AT (offset)
    {
      tem = buffer_local_variables_1 (buf, offset, Qnil);
      if (! NILP (tem))
	result = Fcons (tem, result);
    }

  tem = buffer_local_variables_1 (buf, PER_BUFFER_VAR_OFFSET (undo_list),
				  intern ("buffer-undo-list"));
  if (!NILP (tem))
    result = Fcons (tem, result);

  return result;
}

DEFUN ("buffer-modified-p", Fbuffer_modified_p, Sbuffer_modified_p,
       0, 1, 0,
       doc: /* Return non-nil if BUFFER was modified since its file was last read or saved.
No argument or nil as argument means use current buffer as BUFFER.

If BUFFER was autosaved since it was last modified, this function
returns the symbol `autosaved'.  */)
  (Lisp_Object buffer)
{
  struct buffer *buf = decode_buffer (buffer);
  if (BUF_SAVE_MODIFF (buf) < BUF_MODIFF (buf))
    {
      if (BUF_AUTOSAVE_MODIFF (buf) == BUF_MODIFF (buf))
	return Qautosaved;
      else
	return Qt;
    }
  else
    return Qnil;
}

DEFUN ("force-mode-line-update", Fforce_mode_line_update,
       Sforce_mode_line_update, 0, 1, 0,
       doc: /* Force redisplay of the current buffer's mode line and header line.
With optional non-nil ALL, force redisplay of all mode lines, tab lines and
header lines.  This function also forces recomputation of the
menu bar menus and the frame title.  */)
     (Lisp_Object all)
{
  if (!NILP (all))
    {
      update_mode_lines = 10;
      /* FIXME: This can't be right.  */
      current_buffer->prevent_redisplay_optimizations_p = true;
    }
  else if (buffer_window_count (current_buffer))
    {
      bset_update_mode_line (current_buffer);
      current_buffer->prevent_redisplay_optimizations_p = true;
    }
  return all;
}

DEFUN ("set-buffer-modified-p", Fset_buffer_modified_p, Sset_buffer_modified_p,
       1, 1, 0,
       doc: /* Mark current buffer as modified or unmodified according to FLAG.
A non-nil FLAG means mark the buffer modified.
In addition, this function unconditionally forces redisplay of the
mode lines of the windows that display the current buffer, and also
locks or unlocks the file visited by the buffer, depending on whether
the function's argument is non-nil, but only if both `buffer-file-name'
and `buffer-file-truename' are non-nil.  */)
  (Lisp_Object flag)
{
  Frestore_buffer_modified_p (flag);

  /* Set update_mode_lines only if buffer is displayed in some window.
     Packages like jit-lock or lazy-lock preserve a buffer's modified
     state by recording/restoring the state around blocks of code.
     Setting update_mode_lines makes redisplay consider all windows
     (on all frames).  Stealth fontification of buffers not displayed
     would incur additional redisplay costs if we'd set
     update_modes_lines unconditionally.

     Ideally, I think there should be another mechanism for fontifying
     buffers without "modifying" buffers, or redisplay should be
     smarter about updating the `*' in mode lines.  --gerd  */
  return Fforce_mode_line_update (Qnil);
}

DEFUN ("restore-buffer-modified-p", Frestore_buffer_modified_p,
       Srestore_buffer_modified_p, 1, 1, 0,
       doc: /* Like `set-buffer-modified-p', but doesn't redisplay buffer's mode line.
A nil FLAG means to mark the buffer as unmodified.  A non-nil FLAG
means mark the buffer as modified.  A special value of `autosaved'
will mark the buffer as modified and also as autosaved since it was
last modified.

This function also locks or unlocks the file visited by the buffer,
if both `buffer-file-truename' and `buffer-file-name' are non-nil.

It is not ensured that mode lines will be updated to show the modified
state of the current buffer.  Use with care.  */)
  (Lisp_Object flag)
{

  /* If buffer becoming modified, lock the file.
     If buffer becoming unmodified, unlock the file.  */

  struct buffer *b = current_buffer->base_buffer
    ? current_buffer->base_buffer
    : current_buffer;

  if (!inhibit_modification_hooks)
    {
      Lisp_Object fn = BVAR (b, file_truename);
      /* Test buffer-file-name so that binding it to nil is effective.  */
      if (!NILP (fn) && ! NILP (BVAR (b, filename)))
        {
          bool already = SAVE_MODIFF < MODIFF;
          if (!already && !NILP (flag))
	    Flock_file (fn);
          else if (already && NILP (flag))
	    Funlock_file (fn);
        }
    }

  /* Here we have a problem.  SAVE_MODIFF is used here to encode
     buffer-modified-p (as SAVE_MODIFF<MODIFF) as well as
     recent-auto-save-p (as SAVE_MODIFF<auto_save_modified).  So if we
     modify SAVE_MODIFF to affect one, we may affect the other
     as well.
     E.g. if FLAG is nil we need to set SAVE_MODIFF to MODIFF, but
     if SAVE_MODIFF<auto_save_modified that means we risk changing
     recent-auto-save-p from t to nil.
     Vice versa, if FLAG is non-nil and SAVE_MODIFF>=auto_save_modified
     we risk changing recent-auto-save-p from nil to t.  */
  if (NILP (flag))
    /* This unavoidably sets recent-auto-save-p to nil.  */
    SAVE_MODIFF = MODIFF;
  else
    {
      /* If SAVE_MODIFF == auto_save_modified == MODIFF, we can either
	 decrease SAVE_MODIFF and auto_save_modified or increase
	 MODIFF.  */
      if (SAVE_MODIFF >= MODIFF)
	SAVE_MODIFF = modiff_incr (&MODIFF, 1);
      if (EQ (flag, Qautosaved))
	BUF_AUTOSAVE_MODIFF (b) = MODIFF;
    }
  return flag;
}

DEFUN ("buffer-modified-tick", Fbuffer_modified_tick, Sbuffer_modified_tick,
       0, 1, 0,
       doc: /* Return BUFFER's tick counter, incremented for each change in text.
Each buffer has a tick counter which is incremented each time the
text in that buffer is changed.  No argument or nil as argument means
use current buffer as BUFFER.  */)
  (Lisp_Object buffer)
{
  return modiff_to_integer (BUF_MODIFF (decode_buffer (buffer)));
}

DEFUN ("internal--set-buffer-modified-tick",
       Finternal__set_buffer_modified_tick, Sinternal__set_buffer_modified_tick,
       1, 2, 0,
       doc: /* Set BUFFER's tick counter to TICK.
No argument or nil as argument means use current buffer as BUFFER.  */)
  (Lisp_Object tick, Lisp_Object buffer)
{
  CHECK_FIXNUM (tick);
  BUF_MODIFF (decode_buffer (buffer)) = XFIXNUM (tick);
  return Qnil;
}

DEFUN ("buffer-chars-modified-tick", Fbuffer_chars_modified_tick,
       Sbuffer_chars_modified_tick, 0, 1, 0,
       doc: /* Return BUFFER's character-change tick counter.
Each buffer has a character-change tick counter, which is set to the
value of the buffer's tick counter (see `buffer-modified-tick'), each
time text in that buffer is inserted or deleted.  By comparing the
values returned by two individual calls of `buffer-chars-modified-tick',
you can tell whether a character change occurred in that buffer in
between these calls.  No argument or nil as argument means use current
buffer as BUFFER.  */)
  (Lisp_Object buffer)
{
  return modiff_to_integer (BUF_CHARS_MODIFF (decode_buffer (buffer)));
}

DEFUN ("rename-buffer", Frename_buffer, Srename_buffer, 1, 2,
       "(list (read-string \"Rename buffer (to new name): \" \
	      nil 'buffer-name-history (buffer-name (current-buffer))) \
	      current-prefix-arg)",
       doc: /* Change current buffer's name to NEWNAME (a string).
If second arg UNIQUE is nil or omitted, it is an error if a
buffer named NEWNAME already exists.
If UNIQUE is non-nil, come up with a new name using
`generate-new-buffer-name'.
Interactively, you can set UNIQUE with a prefix argument.
We return the name we actually gave the buffer.
This does not change the name of the visited file (if any).  */)
  (register Lisp_Object newname, Lisp_Object unique)
{
  register Lisp_Object tem, buf;

  CHECK_STRING (newname);

  if (SCHARS (newname) == 0)
    error ("Empty string is invalid as a buffer name");

  tem = Fget_buffer (newname);
  if (!NILP (tem))
    {
      /* Don't short-circuit if UNIQUE is t.  That is a useful way to
	 rename the buffer automatically so you can create another
	 with the original name.  It makes UNIQUE equivalent to
	 (rename-buffer (generate-new-buffer-name NEWNAME)).  */
      if (NILP (unique) && XBUFFER (tem) == current_buffer)
	return BVAR (current_buffer, name);
      if (!NILP (unique))
	newname = Fgenerate_new_buffer_name (newname, BVAR (current_buffer, name));
      else
	error ("Buffer name `%s' is in use", SDATA (newname));
    }

  bset_name (current_buffer, newname);

  /* Catch redisplay's attention.  Unless we do this, the mode lines for
     any windows displaying current_buffer will stay unchanged.  */
  bset_update_mode_line (current_buffer);

  XSETBUFFER (buf, current_buffer);
  Fsetcar (Frassq (buf, Vbuffer_alist), newname);
  if (NILP (BVAR (current_buffer, filename))
      && !NILP (BVAR (current_buffer, auto_save_file_name)))
    call0 (intern ("rename-auto-save-file"));

  run_buffer_list_update_hook (current_buffer);

  call2 (intern ("uniquify--rename-buffer-advice"),
         BVAR (current_buffer, name), unique);

  /* Refetch since that last call may have done GC.  */
  return BVAR (current_buffer, name);
}

/* True if B can be used as 'other-than-BUFFER' buffer.  */

static bool
candidate_buffer (Lisp_Object b, Lisp_Object buffer)
{
  return (BUFFERP (b) && !EQ (b, buffer)
	  && BUFFER_LIVE_P (XBUFFER (b))
	  && !BUFFER_HIDDEN_P (XBUFFER (b)));
}

DEFUN ("other-buffer", Fother_buffer, Sother_buffer, 0, 3, 0,
       doc: /* Return most recently selected buffer other than BUFFER.
Buffers not visible in windows are preferred to visible buffers, unless
optional second argument VISIBLE-OK is non-nil.  Ignore the argument
BUFFER unless it denotes a live buffer.  If the optional third argument
FRAME specifies a live frame, then use that frame's buffer list instead
of the selected frame's buffer list.

The buffer is found by scanning the selected or specified frame's buffer
list first, followed by the list of all buffers.  If no other buffer
exists, return the buffer `*scratch*' (creating it if necessary).  */)
  (Lisp_Object buffer, Lisp_Object visible_ok, Lisp_Object frame)
{
  struct frame *f = decode_live_frame (frame);
  Lisp_Object tail = f->buffer_list, pred = f->buffer_predicate;
  Lisp_Object buf, notsogood = Qnil;

  /* Consider buffers that have been seen in the frame first.  */
  for (; CONSP (tail); tail = XCDR (tail))
    {
      buf = XCAR (tail);
      if (candidate_buffer (buf, buffer)
	  /* If the frame has a buffer_predicate, disregard buffers that
	     don't fit the predicate.  */
	  && (NILP (pred) || !NILP (call1 (pred, buf))))
	{
	  if (!NILP (visible_ok)
	      || NILP (Fget_buffer_window (buf, Qvisible)))
	    return buf;
	  else if (NILP (notsogood))
	    notsogood = buf;
	}
    }

  /* Consider alist of all buffers next.  */
  FOR_EACH_LIVE_BUFFER (tail, buf)
    {
      if (candidate_buffer (buf, buffer)
	  /* If the frame has a buffer_predicate, disregard buffers that
	     don't fit the predicate.  */
	  && (NILP (pred) || !NILP (call1 (pred, buf))))
	{
	  if (!NILP (visible_ok)
	      || NILP (Fget_buffer_window (buf, Qvisible)))
	    return buf;
	  else if (NILP (notsogood))
	    notsogood = buf;
	}
    }

  if (!NILP (notsogood))
    return notsogood;
  else
    return safe_call (1, Qget_scratch_buffer_create);
}

/* The following function is a safe variant of Fother_buffer: It doesn't
   pay attention to any frame-local buffer lists, doesn't care about
   visibility of buffers, and doesn't evaluate any frame predicates.  */

Lisp_Object
other_buffer_safely (Lisp_Object buffer)
{
  Lisp_Object tail, buf;

  FOR_EACH_LIVE_BUFFER (tail, buf)
    if (candidate_buffer (buf, buffer))
      return buf;

  return safe_call (1, Qget_scratch_buffer_create);
}

DEFUN ("buffer-enable-undo", Fbuffer_enable_undo, Sbuffer_enable_undo,
       0, 1, "",
       doc: /* Start keeping undo information for buffer BUFFER.
No argument or nil as argument means do this for the current buffer.  */)
  (register Lisp_Object buffer)
{
  Lisp_Object real_buffer;

  if (NILP (buffer))
    XSETBUFFER (real_buffer, current_buffer);
  else
    {
      real_buffer = Fget_buffer (buffer);
      if (NILP (real_buffer))
	nsberror (buffer);
    }

  if (EQ (BVAR (XBUFFER (real_buffer), undo_list), Qt))
    bset_undo_list (XBUFFER (real_buffer), Qnil);

  return Qnil;
}

/* Truncate undo list and shrink the gap of BUFFER.  */

void
compact_buffer (struct buffer *buffer)
{
  BUFFER_CHECK_INDIRECTION (buffer);

  /* Skip dead buffers, indirect buffers and buffers
     which aren't changed since last compaction.  */
  if (BUFFER_LIVE_P (buffer)
      && (buffer->base_buffer == NULL)
      && (BUF_COMPACT (buffer) != BUF_MODIFF (buffer)))
    {
      /* If a buffer's undo list is Qt, that means that undo is
	 turned off in that buffer.  Calling truncate_undo_list on
	 Qt tends to return NULL, which effectively turns undo back on.
	 So don't call truncate_undo_list if undo_list is Qt.  */
      if (!EQ (BVAR(buffer, undo_list), Qt))
	truncate_undo_list (buffer);

      /* Shrink buffer gaps.  */
      if (!buffer->text->inhibit_shrinking)
	{
	  /* If a buffer's gap size is more than 10% of the buffer
	     size, or larger than GAP_BYTES_DFL bytes, then shrink it
	     accordingly.  Keep a minimum size of GAP_BYTES_MIN bytes.  */
	  ptrdiff_t size = clip_to_bounds (GAP_BYTES_MIN,
					   BUF_Z_BYTE (buffer) / 10,
					   GAP_BYTES_DFL);
	  if (BUF_GAP_SIZE (buffer) > size)
	    make_gap_1 (buffer, -(BUF_GAP_SIZE (buffer) - size));
	}
      BUF_COMPACT (buffer) = BUF_MODIFF (buffer);
    }
}

DEFUN ("kill-buffer", Fkill_buffer, Skill_buffer, 0, 1, "bKill buffer: ",
       doc: /* Kill the buffer specified by BUFFER-OR-NAME.
The argument may be a buffer or the name of an existing buffer.
Argument nil or omitted means kill the current buffer.  Return t if the
buffer is actually killed, nil otherwise.

The functions in `kill-buffer-query-functions' are called with the
buffer to be killed as the current buffer.  If any of them returns nil,
the buffer is not killed.  The hook `kill-buffer-hook' is run before the
buffer is actually killed.  The buffer being killed will be current
while the hook is running.  Functions called by any of these hooks are
supposed to not change the current buffer.  Neither hook is run for
internal or temporary buffers created by `get-buffer-create' or
`generate-new-buffer' with argument INHIBIT-BUFFER-HOOKS non-nil.

Any processes that have this buffer as the `process-buffer' are killed
with SIGHUP.  This function calls `replace-buffer-in-windows' for
cleaning up all windows currently displaying the buffer to be killed. */)
  (Lisp_Object buffer_or_name)
{
  Lisp_Object buffer;
  struct buffer *b;
  Lisp_Object tem;
  struct Lisp_Marker *m;

  if (NILP (buffer_or_name))
    buffer = Fcurrent_buffer ();
  else
    buffer = Fget_buffer (buffer_or_name);
  if (NILP (buffer))
    nsberror (buffer_or_name);

  b = XBUFFER (buffer);

  /* Avoid trouble for buffer already dead.  */
  if (!BUFFER_LIVE_P (b))
    return Qnil;

  if (thread_check_current_buffer (b))
    return Qnil;

  /* Run hooks with the buffer to be killed as the current buffer.  */
  {
    specpdl_ref count = SPECPDL_INDEX ();
    bool modified;

    record_unwind_protect_excursion ();
    set_buffer_internal (b);

    /* First run the query functions; if any query is answered no,
       don't kill the buffer.  */
    if (!b->inhibit_buffer_hooks)
      {
	tem = CALLN (Frun_hook_with_args_until_failure,
		     Qkill_buffer_query_functions);
	if (NILP (tem))
	  return unbind_to (count, Qnil);
      }

    /* Is this a modified buffer that's visiting a file? */
    modified = !NILP (BVAR (b, filename))
      && BUF_MODIFF (b) > BUF_SAVE_MODIFF (b);

    /* Query if the buffer is still modified.  */
    if (INTERACTIVE && modified)
      {
	/* Ask whether to kill the buffer, and exit if the user says
	   "no".  */
	if (NILP (call1 (Qkill_buffer__possibly_save, buffer)))
	  return unbind_to (count, Qnil);
	/* Recheck modified.  */
	modified = BUF_MODIFF (b) > BUF_SAVE_MODIFF (b);
      }

    /* Delete the autosave file, if requested. */
    if (modified
	&& kill_buffer_delete_auto_save_files
	&& delete_auto_save_files
	&& !NILP (Frecent_auto_save_p ())
	&& STRINGP (BVAR (b, auto_save_file_name))
	&& !NILP (Ffile_exists_p (BVAR (b, auto_save_file_name)))
	/* If `auto-save-visited-mode' is on, then we're auto-saving
	   to the visited file -- don't delete it.. */
	&& NILP (Fstring_equal (BVAR (b, auto_save_file_name),
				BVAR (b, filename))))
      {
	tem = do_yes_or_no_p (build_string ("Delete auto-save file? "));
	if (!NILP (tem))
	  call0 (intern ("delete-auto-save-file-if-necessary"));
      }

    /* If the hooks have killed the buffer, exit now.  */
    if (!BUFFER_LIVE_P (b))
      return unbind_to (count, Qt);

    /* Then run the hooks.  */
    if (!b->inhibit_buffer_hooks)
      run_hook (Qkill_buffer_hook);
    unbind_to (count, Qnil);
  }

  /* If the hooks have killed the buffer, exit now.  */
  if (!BUFFER_LIVE_P (b))
    return Qt;

  /* We have no more questions to ask.  Verify that it is valid
     to kill the buffer.  This must be done after the questions
     since anything can happen within do_yes_or_no_p.  */

  /* Don't kill the minibuffer now current.  */
  if (EQ (buffer, XWINDOW (minibuf_window)->contents))
    return Qnil;

  /* When we kill an ordinary buffer which shares its buffer text
     with indirect buffer(s), we must kill indirect buffer(s) too.
     We do it at this stage so nothing terrible happens if they
     ask questions or their hooks get errors.  */
  if (!b->base_buffer && b->indirections > 0)
    {
      Lisp_Object tail, other;

      FOR_EACH_LIVE_BUFFER (tail, other)
	if (XBUFFER (other)->base_buffer == b)
	  Fkill_buffer (other);

      /* Exit if we now have killed the base buffer (Bug#11665).  */
      if (!BUFFER_LIVE_P (b))
	return Qt;
    }

  /* Run replace_buffer_in_windows before making another buffer current
     since set-window-buffer-start-and-point will refuse to make another
     buffer current if the selected window does not show the current
     buffer (bug#10114).  */
  replace_buffer_in_windows (buffer);

  /* Exit if replacing the buffer in windows has killed our buffer.  */
  if (!BUFFER_LIVE_P (b))
    return Qt;

  /* Make this buffer not be current.  Exit if it is the sole visible
     buffer.  */
  if (b == current_buffer)
    {
      tem = Fother_buffer (buffer, Qnil, Qnil);
      Fset_buffer (tem);
      if (b == current_buffer)
	return Qnil;
    }

  /* If the buffer now current is shown in the minibuffer and our buffer
     is the sole other buffer give up.  */
  XSETBUFFER (tem, current_buffer);
  if (EQ (tem, XWINDOW (minibuf_window)->contents)
      && EQ (buffer, Fother_buffer (buffer, Qnil, Qnil)))
    return Qnil;

  /* Now there is no question: we can kill the buffer.  */

  /* Unlock this buffer's file, if it is locked.  */
  unlock_buffer (b);

  kill_buffer_processes (buffer);
  kill_buffer_xwidgets (buffer);

  /* Killing buffer processes may run sentinels which may have killed
     our buffer.  */
  if (!BUFFER_LIVE_P (b))
    return Qt;

  /* These may run Lisp code and into infinite loops (if someone
     insisted on circular lists) so allow quitting here.  */
  frames_discard_buffer (buffer);

  clear_charpos_cache (b);

  tem = Vinhibit_quit;
  Vinhibit_quit = Qt;
  /* Once the buffer is removed from Vbuffer_alist, its undo_list field is
     not traced by the GC in the same way.  So set it to nil early.  */
  bset_undo_list (b, Qnil);
  /* Remove the buffer from the list of all buffers.  */
  Vbuffer_alist = Fdelq (Frassq (buffer, Vbuffer_alist), Vbuffer_alist);
  /* If replace_buffer_in_windows didn't do its job fix that now.  */
  replace_buffer_in_windows_safely (buffer);
  Vinhibit_quit = tem;

  if (b->base_buffer)
    {
      INTERVAL i;
      /* Unchain all markers that belong to this indirect buffer.
	 Don't unchain the markers that belong to the base buffer
	 or its other indirect buffers.  */
      struct Lisp_Marker **mp = &BUF_MARKERS (b);
      while ((m = *mp))
	{
	  if (m->buffer == b)
	    {
	      m->buffer = NULL;
	      *mp = m->next;
	    }
	  else
	    mp = &m->next;
	}
      /* Intervals should be owned by the base buffer (Bug#16502).  */
      i = buffer_intervals (b);
      if (i)
	{
	  Lisp_Object owner;
	  XSETBUFFER (owner, b->base_buffer);
	  set_interval_object (i, owner);
	}
    }
  else
    {
      /* Unchain all markers of this buffer and its indirect buffers.
	 and leave them pointing nowhere.  */
      for (m = BUF_MARKERS (b); m; )
	{
	  struct Lisp_Marker *next = m->next;
	  m->buffer = 0;
	  m->next = NULL;
	  m = next;
	}
      BUF_MARKERS (b) = NULL;
      set_buffer_intervals (b, NULL);

      /* Perhaps we should explicitly free the interval tree here...  */
    }
  /* Since we've unlinked the markers, the overlays can't be here any more
     either.  */
  set_buffer_overlays_before (b, NULL);
  set_buffer_overlays_after (b, NULL);

  /* Reset the local variables, so that this buffer's local values
     won't be protected from GC.  They would be protected
     if they happened to remain cached in their symbols.
     This gets rid of them for certain.  */
  reset_buffer_local_variables (b, 1);

  bset_name (b, Qnil);

  block_input ();
  if (b->base_buffer)
    {
      /* Notify our base buffer that we don't share the text anymore.  */
      eassert (b->indirections == -1);
      b->base_buffer->indirections--;
      eassert (b->base_buffer->indirections >= 0);
      /* Make sure that we wasn't confused.  */
      eassert (b->window_count == -1);
    }
  else
    {
      /* Make sure that no one shows us.  */
      eassert (b->window_count == 0);
      /* No one shares our buffer text, can free it.  */
      free_buffer_text (b);
    }

  if (b->newline_cache)
    {
      free_region_cache (b->newline_cache);
      b->newline_cache = 0;
    }
  if (b->width_run_cache)
    {
      free_region_cache (b->width_run_cache);
      b->width_run_cache = 0;
    }
  if (b->bidi_paragraph_cache)
    {
      free_region_cache (b->bidi_paragraph_cache);
      b->bidi_paragraph_cache = 0;
    }
  bset_width_table (b, Qnil);
  unblock_input ();

  run_buffer_list_update_hook (b);

  return Qt;
}

/* Move association for BUFFER to the front of buffer (a)lists.  Since
   we do this each time BUFFER is selected visibly, the more recently
   selected buffers are always closer to the front of those lists.  This
   means that other_buffer is more likely to choose a relevant buffer.

   Note that this moves BUFFER to the front of the buffer lists of the
   selected frame even if BUFFER is not shown there.  If BUFFER is not
   shown in the selected frame, consider the present behavior a feature.
   `select-window' gets this right since it shows BUFFER in the selected
   window when calling us.  */

void
record_buffer (Lisp_Object buffer)
{
  Lisp_Object aelt, aelt_cons, tem;
  register struct frame *f = XFRAME (selected_frame);

  CHECK_BUFFER (buffer);

  /* Update Vbuffer_alist (we know that it has an entry for BUFFER).
     Don't allow quitting since this might leave the buffer list in an
     inconsistent state.  */
  tem = Vinhibit_quit;
  Vinhibit_quit = Qt;
  aelt = Frassq (buffer, Vbuffer_alist);
  aelt_cons = Fmemq (aelt, Vbuffer_alist);
  Vbuffer_alist = Fdelq (aelt, Vbuffer_alist);
  XSETCDR (aelt_cons, Vbuffer_alist);
  Vbuffer_alist = aelt_cons;
  Vinhibit_quit = tem;

  /* Update buffer list of selected frame.  */
  fset_buffer_list (f, Fcons (buffer, Fdelq (buffer, f->buffer_list)));
  fset_buried_buffer_list (f, Fdelq (buffer, f->buried_buffer_list));

  run_buffer_list_update_hook (XBUFFER (buffer));
}


/* Move BUFFER to the end of the buffer (a)lists.  Do nothing if the
   buffer is killed.  For the selected frame's buffer list this moves
   BUFFER to its end even if it was never shown in that frame.  If
   this happens we have a feature, hence `bury-buffer-internal' should be
   called only when BUFFER was shown in the selected frame.  */

DEFUN ("bury-buffer-internal", Fbury_buffer_internal, Sbury_buffer_internal,
       1, 1, 0,
       doc: /* Move BUFFER to the end of the buffer list.  */)
  (Lisp_Object buffer)
{
  Lisp_Object aelt, aelt_cons, tem;
  register struct frame *f = XFRAME (selected_frame);

  CHECK_BUFFER (buffer);

  /* Update Vbuffer_alist (we know that it has an entry for BUFFER).
     Don't allow quitting since this might leave the buffer list in an
     inconsistent state.  */
  tem = Vinhibit_quit;
  Vinhibit_quit = Qt;
  aelt = Frassq (buffer, Vbuffer_alist);
  aelt_cons = Fmemq (aelt, Vbuffer_alist);
  Vbuffer_alist = Fdelq (aelt, Vbuffer_alist);
  XSETCDR (aelt_cons, Qnil);
  Vbuffer_alist = nconc2 (Vbuffer_alist, aelt_cons);
  Vinhibit_quit = tem;

  /* Update buffer lists of selected frame.  */
  fset_buffer_list (f, Fdelq (buffer, f->buffer_list));
  fset_buried_buffer_list
    (f, Fcons (buffer, Fdelq (buffer, f->buried_buffer_list)));

  run_buffer_list_update_hook (XBUFFER (buffer));

  return Qnil;
}

DEFUN ("set-buffer-major-mode", Fset_buffer_major_mode, Sset_buffer_major_mode, 1, 1, 0,
       doc: /* Set an appropriate major mode for BUFFER.
For the *scratch* buffer, use `initial-major-mode', otherwise choose a mode
according to the default value of `major-mode'.
Use this function before selecting the buffer, since it may need to inspect
the current buffer's major mode.  */)
  (Lisp_Object buffer)
{
  Lisp_Object function;

  CHECK_BUFFER (buffer);

  if (!BUFFER_LIVE_P (XBUFFER (buffer)))
    error ("Attempt to set major mode for a dead buffer");

  if (strcmp (SSDATA (BVAR (XBUFFER (buffer), name)), "*scratch*") == 0)
    function = find_symbol_value (intern ("initial-major-mode"));
  else
    {
      function = BVAR (&buffer_slot_defaults, major_mode);
      if (NILP (function)
	  && NILP (Fget (BVAR (current_buffer, major_mode), Qmode_class)))
	function = BVAR (current_buffer, major_mode);
    }

  if (NILP (function)) /* If function is `fundamental-mode', allow it to run
                          so that `run-mode-hooks' and thus
                          `hack-local-variables' get run. */
    return Qnil;

  specpdl_ref count = SPECPDL_INDEX ();

  /* To select a nonfundamental mode,
     select the buffer temporarily and then call the mode function.  */

  record_unwind_current_buffer ();

  Fset_buffer (buffer);
  call0 (function);

  return unbind_to (count, Qnil);
}

DEFUN ("current-buffer", Fcurrent_buffer, Scurrent_buffer, 0, 0, 0,
       doc: /* Return the current buffer as a Lisp object.  */)
  (void)
{
  register Lisp_Object buf;
  XSETBUFFER (buf, current_buffer);
  return buf;
}

/* Set the current buffer to B, and do not set windows_or_buffers_changed.
   This is used by redisplay.  */

void
set_buffer_internal_1 (register struct buffer *b)
{
#ifdef USE_MMAP_FOR_BUFFERS
  if (b->text->beg == NULL)
    enlarge_buffer_text (b, 0);
#endif /* USE_MMAP_FOR_BUFFERS */

  if (current_buffer == b)
    return;

  set_buffer_internal_2 (b);
}

/* Like set_buffer_internal_1, but doesn't check whether B is already
   the current buffer.  Called upon switch of the current thread, see
   post_acquire_global_lock.  */
void set_buffer_internal_2 (register struct buffer *b)
{
  register struct buffer *old_buf;
  register Lisp_Object tail;

  BUFFER_CHECK_INDIRECTION (b);

  old_buf = current_buffer;
  current_buffer = b;
  last_known_column_point = -1;   /* Invalidate indentation cache.  */

  if (old_buf)
    {
      /* Put the undo list back in the base buffer, so that it appears
	 that an indirect buffer shares the undo list of its base.  */
      if (old_buf->base_buffer)
	bset_undo_list (old_buf->base_buffer, BVAR (old_buf, undo_list));

      /* If the old current buffer has markers to record PT, BEGV and ZV
	 when it is not current, update them now.  */
      record_buffer_markers (old_buf);
    }

  /* Get the undo list from the base buffer, so that it appears
     that an indirect buffer shares the undo list of its base.  */
  if (b->base_buffer)
    bset_undo_list (b, BVAR (b->base_buffer, undo_list));

  /* If the new current buffer has markers to record PT, BEGV and ZV
     when it is not current, fetch them now.  */
  fetch_buffer_markers (b);

  /* Look down buffer's list of local Lisp variables
     to find and update any that forward into C variables.  */

  do
    {
      for (tail = BVAR (b, local_var_alist); CONSP (tail); tail = XCDR (tail))
	{
	  Lisp_Object var = XCAR (XCAR (tail));
	  struct Lisp_Symbol *sym = XSYMBOL (var);
	  if (sym->u.s.redirect == SYMBOL_LOCALIZED /* Just to be sure.  */
	      && SYMBOL_BLV (sym)->fwd.fwdptr)
	    /* Just reference the variable
	       to cause it to become set for this buffer.  */
	    Fsymbol_value (var);
	}
    }
  /* Do the same with any others that were local to the previous buffer */
  while (b != old_buf && (b = old_buf, b));
}

/* Switch to buffer B temporarily for redisplay purposes.
   This avoids certain things that don't need to be done within redisplay.  */

void
set_buffer_temp (struct buffer *b)
{
  register struct buffer *old_buf;

  if (current_buffer == b)
    return;

  old_buf = current_buffer;
  current_buffer = b;

  /* If the old current buffer has markers to record PT, BEGV and ZV
     when it is not current, update them now.  */
  record_buffer_markers (old_buf);

  /* If the new current buffer has markers to record PT, BEGV and ZV
     when it is not current, fetch them now.  */
  fetch_buffer_markers (b);
}

DEFUN ("set-buffer", Fset_buffer, Sset_buffer, 1, 1, 0,
       doc: /* Make buffer BUFFER-OR-NAME current for editing operations.
BUFFER-OR-NAME may be a buffer or the name of an existing buffer.
See also `with-current-buffer' when you want to make a buffer current
temporarily.  This function does not display the buffer, so its effect
ends when the current command terminates.  Use `switch-to-buffer' or
`pop-to-buffer' to switch buffers permanently.
The return value is the buffer made current.  */)
  (register Lisp_Object buffer_or_name)
{
  register Lisp_Object buffer;
  buffer = Fget_buffer (buffer_or_name);
  if (NILP (buffer))
    nsberror (buffer_or_name);
  if (!BUFFER_LIVE_P (XBUFFER (buffer)))
    error ("Selecting deleted buffer");
  set_buffer_internal (XBUFFER (buffer));
  return buffer;
}

void
restore_buffer (Lisp_Object buffer_or_name)
{
  Fset_buffer (buffer_or_name);
}

/* Set the current buffer to BUFFER provided if it is alive.  */

void
set_buffer_if_live (Lisp_Object buffer)
{
  if (BUFFER_LIVE_P (XBUFFER (buffer)))
    set_buffer_internal (XBUFFER (buffer));
}

DEFUN ("barf-if-buffer-read-only", Fbarf_if_buffer_read_only,
				   Sbarf_if_buffer_read_only, 0, 1, 0,
       doc: /* Signal a `buffer-read-only' error if the current buffer is read-only.
If the text under POSITION (which defaults to point) has the
`inhibit-read-only' text property set, the error will not be raised.  */)
  (Lisp_Object position)
{
  if (NILP (position))
    XSETFASTINT (position, PT);
  else
    CHECK_FIXNUM (position);

  if (!NILP (BVAR (current_buffer, read_only))
      && NILP (Vinhibit_read_only)
      && NILP (Fget_text_property (position, Qinhibit_read_only, Qnil)))
    xsignal1 (Qbuffer_read_only, Fcurrent_buffer ());
  return Qnil;
}

DEFUN ("erase-buffer", Ferase_buffer, Serase_buffer, 0, 0, "*",
       doc: /* Delete the entire contents of the current buffer.
Any narrowing restriction in effect (see `narrow-to-region') is removed,
so the buffer is truly empty after this.  */)
  (void)
{
  Fwiden ();

  del_range (BEG, Z);

  current_buffer->last_window_start = 1;
  /* Prevent warnings, or suspension of auto saving, that would happen
     if future size is less than past size.  Use of erase-buffer
     implies that the future text is not really related to the past text.  */
  XSETFASTINT (BVAR (current_buffer, save_length), 0);
  return Qnil;
}

void
validate_region (Lisp_Object *b, Lisp_Object *e)
{
  EMACS_INT beg = fix_position (*b), end = fix_position (*e);

  if (end < beg)
    {
      EMACS_INT tem = beg;  beg = end;  end = tem;
    }

  if (! (BEGV <= beg && end <= ZV))
    args_out_of_range_3 (Fcurrent_buffer (), *b, *e);

  *b = make_fixnum (beg);
  *e = make_fixnum (end);
}

/* Advance BYTE_POS up to a character boundary
   and return the adjusted position.  */

ptrdiff_t
advance_to_char_boundary (ptrdiff_t byte_pos)
{
  int c;

  if (byte_pos == BEG)
    /* Beginning of buffer is always a character boundary.  */
    return BEG;

  c = FETCH_BYTE (byte_pos);
  if (! CHAR_HEAD_P (c))
    {
      /* We should advance BYTE_POS only when C is a constituent of a
         multibyte sequence.  */
      ptrdiff_t orig_byte_pos = byte_pos;

      do
	{
	  byte_pos--;
	  c = FETCH_BYTE (byte_pos);
	}
      while (! CHAR_HEAD_P (c) && byte_pos > BEG);
      byte_pos += next_char_len (byte_pos);
      if (byte_pos < orig_byte_pos)
	byte_pos = orig_byte_pos;
      /* If C is a constituent of a multibyte sequence, BYTE_POS was
         surely advance to the correct character boundary.  If C is
         not, BYTE_POS was unchanged.  */
    }

  return byte_pos;
}

DEFUN ("buffer-swap-text", Fbuffer_swap_text, Sbuffer_swap_text,
       1, 1, 0,
       doc: /* Swap the text between current buffer and BUFFER.
Using this function from `save-excursion' might produce surprising
results, see Info node `(elisp)Swapping Text'.  */)
  (Lisp_Object buffer)
{
  struct buffer *other_buffer;
  CHECK_BUFFER (buffer);
  other_buffer = XBUFFER (buffer);

  if (!BUFFER_LIVE_P (other_buffer))
    error ("Cannot swap a dead buffer's text");

  /* Actually, it probably works just fine.
   * if (other_buffer == current_buffer)
   *   error ("Cannot swap a buffer's text with itself"); */

  /* Actually, this may be workable as well, tho probably only if they're
     *both* indirect.  */
  if (other_buffer->base_buffer
      || current_buffer->base_buffer)
    error ("Cannot swap indirect buffers's text");

  { /* This is probably harder to make work.  */
    Lisp_Object tail, other;
    FOR_EACH_LIVE_BUFFER (tail, other)
      if (XBUFFER (other)->base_buffer == other_buffer
	  || XBUFFER (other)->base_buffer == current_buffer)
	error ("One of the buffers to swap has indirect buffers");
  }

#define swapfield(field, type) \
  do {							\
    type tmp##field = other_buffer->field;		\
    other_buffer->field = current_buffer->field;	\
    current_buffer->field = tmp##field;			\
  } while (0)
#define swapfield_(field, type) \
  do {							\
    type tmp##field = BVAR (other_buffer, field);		\
    bset_##field (other_buffer, BVAR (current_buffer, field));	\
    bset_##field (current_buffer, tmp##field);			\
  } while (0)

  swapfield (own_text, struct buffer_text);
  eassert (current_buffer->text == &current_buffer->own_text);
  eassert (other_buffer->text == &other_buffer->own_text);
#ifdef REL_ALLOC
  r_alloc_reset_variable ((void **) &current_buffer->own_text.beg,
			  (void **) &other_buffer->own_text.beg);
  r_alloc_reset_variable ((void **) &other_buffer->own_text.beg,
			  (void **) &current_buffer->own_text.beg);
#endif /* REL_ALLOC */

  swapfield (pt, ptrdiff_t);
  swapfield (pt_byte, ptrdiff_t);
  swapfield (begv, ptrdiff_t);
  swapfield (begv_byte, ptrdiff_t);
  swapfield (zv, ptrdiff_t);
  swapfield (zv_byte, ptrdiff_t);
  eassert (!current_buffer->base_buffer);
  eassert (!other_buffer->base_buffer);
  swapfield (indirections, ptrdiff_t);
  current_buffer->clip_changed = 1;	other_buffer->clip_changed = 1;
  swapfield (newline_cache, struct region_cache *);
  swapfield (width_run_cache, struct region_cache *);
  swapfield (bidi_paragraph_cache, struct region_cache *);
  current_buffer->prevent_redisplay_optimizations_p = 1;
  other_buffer->prevent_redisplay_optimizations_p = 1;
  swapfield (long_line_optimizations_p, bool_bf);
  swapfield (overlays_before, struct Lisp_Overlay *);
  swapfield (overlays_after, struct Lisp_Overlay *);
  swapfield (overlay_center, ptrdiff_t);
  swapfield_ (undo_list, Lisp_Object);
  swapfield_ (mark, Lisp_Object);
  swapfield_ (mark_active, Lisp_Object); /* Belongs with the `mark'.  */
  swapfield_ (enable_multibyte_characters, Lisp_Object);
  swapfield_ (bidi_display_reordering, Lisp_Object);
  swapfield_ (bidi_paragraph_direction, Lisp_Object);
  swapfield_ (bidi_paragraph_separate_re, Lisp_Object);
  swapfield_ (bidi_paragraph_start_re, Lisp_Object);
  /* FIXME: Not sure what we should do with these *_marker fields.
     Hopefully they're just nil anyway.  */
  swapfield_ (pt_marker, Lisp_Object);
  swapfield_ (begv_marker, Lisp_Object);
  swapfield_ (zv_marker, Lisp_Object);
  bset_point_before_scroll (current_buffer, Qnil);
  bset_point_before_scroll (other_buffer, Qnil);

  modiff_incr (&current_buffer->text->modiff, 1);
  modiff_incr (&other_buffer->text->modiff, 1);
  modiff_incr (&current_buffer->text->chars_modiff, 1);
  modiff_incr (&other_buffer->text->chars_modiff, 1);
  modiff_incr (&current_buffer->text->overlay_modiff, 1);
  modiff_incr (&other_buffer->text->overlay_modiff, 1);
  current_buffer->text->beg_unchanged = current_buffer->text->gpt;
  current_buffer->text->end_unchanged = current_buffer->text->gpt;
  other_buffer->text->beg_unchanged = other_buffer->text->gpt;
  other_buffer->text->end_unchanged = other_buffer->text->gpt;
  {
    struct Lisp_Marker *m;
    for (m = BUF_MARKERS (current_buffer); m; m = m->next)
      if (m->buffer == other_buffer)
	m->buffer = current_buffer;
      else
	/* Since there's no indirect buffer in sight, markers on
	   BUF_MARKERS(buf) should either be for `buf' or dead.  */
	eassert (!m->buffer);
    for (m = BUF_MARKERS (other_buffer); m; m = m->next)
      if (m->buffer == current_buffer)
	m->buffer = other_buffer;
      else
	/* Since there's no indirect buffer in sight, markers on
	   BUF_MARKERS(buf) should either be for `buf' or dead.  */
	eassert (!m->buffer);
  }
  { /* Some of the C code expects that both window markers of a
       live window points to that window's buffer.  So since we
       just swapped the markers between the two buffers, we need
       to undo the effect of this swap for window markers.  */
    Lisp_Object w = selected_window, ws = Qnil;
    Lisp_Object buf1, buf2;
    XSETBUFFER (buf1, current_buffer); XSETBUFFER (buf2, other_buffer);

    while (NILP (Fmemq (w, ws)))
      {
	ws = Fcons (w, ws);
	if (MARKERP (XWINDOW (w)->pointm)
	    && (EQ (XWINDOW (w)->contents, buf1)
		|| EQ (XWINDOW (w)->contents, buf2)))
	  Fset_marker (XWINDOW (w)->pointm,
		       make_fixnum
		       (BUF_BEGV (XBUFFER (XWINDOW (w)->contents))),
		       XWINDOW (w)->contents);
	/* Blindly copied from pointm part.  */
	if (MARKERP (XWINDOW (w)->old_pointm)
	    && (EQ (XWINDOW (w)->contents, buf1)
		|| EQ (XWINDOW (w)->contents, buf2)))
	  Fset_marker (XWINDOW (w)->old_pointm,
		       make_fixnum
		       (BUF_BEGV (XBUFFER (XWINDOW (w)->contents))),
		       XWINDOW (w)->contents);
	if (MARKERP (XWINDOW (w)->start)
	    && (EQ (XWINDOW (w)->contents, buf1)
		|| EQ (XWINDOW (w)->contents, buf2)))
	  Fset_marker (XWINDOW (w)->start,
		       make_fixnum
		       (XBUFFER (XWINDOW (w)->contents)->last_window_start),
		       XWINDOW (w)->contents);
	w = Fnext_window (w, Qt, Qt);
      }
  }

  if (current_buffer->text->intervals)
    (eassert (EQ (current_buffer->text->intervals->up.obj, buffer)),
     XSETBUFFER (current_buffer->text->intervals->up.obj, current_buffer));
  if (other_buffer->text->intervals)
    (eassert (EQ (other_buffer->text->intervals->up.obj, Fcurrent_buffer ())),
     XSETBUFFER (other_buffer->text->intervals->up.obj, other_buffer));

  return Qnil;
}

DEFUN ("set-buffer-multibyte", Fset_buffer_multibyte, Sset_buffer_multibyte,
       1, 1, 0,
       doc: /* Set the multibyte flag of the current buffer to FLAG.
If FLAG is t, this makes the buffer a multibyte buffer.
If FLAG is nil, this makes the buffer a single-byte buffer.
In these cases, the buffer contents remain unchanged as a sequence of
bytes but the contents viewed as characters do change.
If FLAG is `to', this makes the buffer a multibyte buffer by changing
all eight-bit bytes to eight-bit characters.
If the multibyte flag was really changed, undo information of the
current buffer is cleared.  */)
  (Lisp_Object flag)
{
  struct Lisp_Marker *tail, *markers;
  Lisp_Object btail, other;
  ptrdiff_t begv, zv;
  bool narrowed = (BEG != BEGV || Z != ZV);
  bool modified_p = !NILP (Fbuffer_modified_p (Qnil));
  Lisp_Object old_undo = BVAR (current_buffer, undo_list);

  if (current_buffer->base_buffer)
    error ("Cannot do `set-buffer-multibyte' on an indirect buffer");

  /* Do nothing if nothing actually changes.  */
  if (NILP (flag) == NILP (BVAR (current_buffer, enable_multibyte_characters)))
    return flag;

  /* Don't record these buffer changes.  We will put a special undo entry
     instead.  */
  bset_undo_list (current_buffer, Qt);

  /* If the cached position is for this buffer, clear it out.  */
  clear_charpos_cache (current_buffer);

  if (NILP (flag))
    begv = BEGV_BYTE, zv = ZV_BYTE;
  else
    begv = BEGV, zv = ZV;

  if (narrowed)
    error ("Changing multibyteness in a narrowed buffer");

  invalidate_buffer_caches (current_buffer, BEGV, ZV);

  if (NILP (flag))
    {
      ptrdiff_t pos, stop;
      unsigned char *p;

      /* Do this first, so it can use CHAR_TO_BYTE
	 to calculate the old correspondences.  */
      set_intervals_multibyte (0);

      bset_enable_multibyte_characters (current_buffer, Qnil);

      Z = Z_BYTE;
      BEGV = BEGV_BYTE;
      ZV = ZV_BYTE;
      GPT = GPT_BYTE;
      TEMP_SET_PT_BOTH (PT_BYTE, PT_BYTE);


      for (tail = BUF_MARKERS (current_buffer); tail; tail = tail->next)
	tail->charpos = tail->bytepos;

      /* Convert multibyte form of 8-bit characters to unibyte.  */
      pos = BEG;
      stop = GPT;
      p = BEG_ADDR;
      while (1)
	{
	  if (pos == stop)
	    {
	      if (pos == Z)
		break;
	      p = GAP_END_ADDR;
	      stop = Z;
	    }
	  if (ASCII_CHAR_P (*p))
	    p++, pos++;
	  else if (CHAR_BYTE8_HEAD_P (*p))
	    {
	      int bytes, c = string_char_and_length (p, &bytes);
	      /* Delete all bytes for this 8-bit character but the
		 last one, and change the last one to the character
		 code.  */
	      bytes--;
	      del_range_2 (pos, pos, pos + bytes, pos + bytes, 0);
	      p = GAP_END_ADDR;
	      *p++ = c;
	      pos++;
	      if (begv > pos)
		begv -= bytes;
	      if (zv > pos)
		zv -= bytes;
	      stop = Z;
	    }
	  else
	    {
	      int bytes = BYTES_BY_CHAR_HEAD (*p);
	      p += bytes, pos += bytes;
	    }
	}
    }
  else
    {
      ptrdiff_t pt = PT;
      ptrdiff_t pos, stop;
      unsigned char *p, *pend;

      /* Be sure not to have a multibyte sequence striding over the GAP.
	 Ex: We change this: "...abc\302 _GAP_ \241def..."
	     to: "...abc _GAP_ \302\241def..."  */

      if (EQ (flag, Qt)
	  && GPT_BYTE > 1 && GPT_BYTE < Z_BYTE
	  && ! CHAR_HEAD_P (*(GAP_END_ADDR)))
	{
	  unsigned char *q = GPT_ADDR - 1;

	  while (! CHAR_HEAD_P (*q) && q > BEG_ADDR) q--;
	  if (LEADING_CODE_P (*q))
	    {
	      ptrdiff_t new_gpt = GPT_BYTE - (GPT_ADDR - q);

	      move_gap_both (new_gpt, new_gpt);
	    }
	}

      /* Make the buffer contents valid as multibyte by converting
	 8-bit characters to multibyte form.  */
      pos = BEG;
      stop = GPT;
      p = BEG_ADDR;
      pend = GPT_ADDR;
      while (1)
	{
	  int bytes;

	  if (pos == stop)
	    {
	      if (pos == Z)
		break;
	      p = GAP_END_ADDR;
	      pend = Z_ADDR;
	      stop = Z;
	    }

	  if (ASCII_CHAR_P (*p))
	    p++, pos++;
	  else if (EQ (flag, Qt)
		   && 0 < (bytes = multibyte_length (p, pend, true, false)))
	    p += bytes, pos += bytes;
	  else
	    {
	      unsigned char tmp[MAX_MULTIBYTE_LENGTH];
	      int c;

	      c = BYTE8_TO_CHAR (*p);
	      bytes = CHAR_STRING (c, tmp);
	      *p = tmp[0];
	      TEMP_SET_PT_BOTH (pos + 1, pos + 1);
	      bytes--;
	      insert_1_both ((char *) tmp + 1, bytes, bytes, 1, 0, 0);
	      /* Now the gap is after the just inserted data.  */
	      pos = GPT;
	      p = GAP_END_ADDR;
	      if (pos <= begv)
		begv += bytes;
	      if (pos <= zv)
		zv += bytes;
	      if (pos <= pt)
		pt += bytes;
	      pend = Z_ADDR;
	      stop = Z;
	    }
	}

      if (pt != PT)
	TEMP_SET_PT (pt);

      /* Do this first, so that chars_in_text asks the right question.
	 set_intervals_multibyte needs it too.  */
      bset_enable_multibyte_characters (current_buffer, Qt);

      GPT_BYTE = advance_to_char_boundary (GPT_BYTE);
      GPT = chars_in_text (BEG_ADDR, GPT_BYTE - BEG_BYTE) + BEG;

      Z = chars_in_text (GAP_END_ADDR, Z_BYTE - GPT_BYTE) + GPT;

      BEGV_BYTE = advance_to_char_boundary (BEGV_BYTE);
      if (BEGV_BYTE > GPT_BYTE)
	BEGV = chars_in_text (GAP_END_ADDR, BEGV_BYTE - GPT_BYTE) + GPT;
      else
	BEGV = chars_in_text (BEG_ADDR, BEGV_BYTE - BEG_BYTE) + BEG;

      ZV_BYTE = advance_to_char_boundary (ZV_BYTE);
      if (ZV_BYTE > GPT_BYTE)
	ZV = chars_in_text (GAP_END_ADDR, ZV_BYTE - GPT_BYTE) + GPT;
      else
	ZV = chars_in_text (BEG_ADDR, ZV_BYTE - BEG_BYTE) + BEG;

      {
	ptrdiff_t byte = advance_to_char_boundary (PT_BYTE);
	ptrdiff_t position;

	if (byte > GPT_BYTE)
	  position = chars_in_text (GAP_END_ADDR, byte - GPT_BYTE) + GPT;
	else
	  position = chars_in_text (BEG_ADDR, byte - BEG_BYTE) + BEG;
	TEMP_SET_PT_BOTH (position, byte);
      }

      tail = markers = BUF_MARKERS (current_buffer);

      /* This prevents BYTE_TO_CHAR (that is, buf_bytepos_to_charpos) from
	 getting confused by the markers that have not yet been updated.
	 It is also a signal that it should never create a marker.  */
      BUF_MARKERS (current_buffer) = NULL;

      for (; tail; tail = tail->next)
	{
	  tail->bytepos = advance_to_char_boundary (tail->bytepos);
	  tail->charpos = BYTE_TO_CHAR (tail->bytepos);
	}

      /* Make sure no markers were put on the chain
	 while the chain value was incorrect.  */
      if (BUF_MARKERS (current_buffer))
	emacs_abort ();

      BUF_MARKERS (current_buffer) = markers;

      /* Do this last, so it can calculate the new correspondences
	 between chars and bytes.  */
      /* FIXME: Is it worth the trouble, really?  Couldn't we just throw
         away all the text-properties instead of trying to guess how
         to adjust them?  AFAICT the result is not reliable anyway.  */
      set_intervals_multibyte (1);
    }

  if (!EQ (old_undo, Qt))
    {
      /* Represent all the above changes by a special undo entry.  */
      bset_undo_list (current_buffer,
		      Fcons (list3 (Qapply,
				    intern ("set-buffer-multibyte"),
				    NILP (flag) ? Qt : Qnil),
			     old_undo));
    }

  current_buffer->prevent_redisplay_optimizations_p = 1;

  /* If buffer is shown in a window, let redisplay consider other windows.  */
  if (buffer_window_count (current_buffer))
    windows_or_buffers_changed = 10;

  /* Copy this buffer's new multibyte status
     into all of its indirect buffers.  */
  FOR_EACH_LIVE_BUFFER (btail, other)
    {
      struct buffer *o = XBUFFER (other);
      if (o->base_buffer == current_buffer && BUFFER_LIVE_P (o))
	{
	  BVAR (o, enable_multibyte_characters)
	    = BVAR (current_buffer, enable_multibyte_characters);
	  o->prevent_redisplay_optimizations_p = true;
	}
    }

  /* Restore the modifiedness of the buffer.  */
  if (!modified_p && !NILP (Fbuffer_modified_p (Qnil)))
    Fset_buffer_modified_p (Qnil);

  /* Update coding systems of this buffer's process (if any).  */
  {
    Lisp_Object process;

    process = Fget_buffer_process (Fcurrent_buffer ());
    if (PROCESSP (process))
      setup_process_coding_systems (process);
  }

  return flag;
}

DEFUN ("kill-all-local-variables", Fkill_all_local_variables,
       Skill_all_local_variables, 0, 1, 0,
       doc: /* Switch to Fundamental mode by killing current buffer's local variables.
Most local variable bindings are eliminated so that the default values
become effective once more.  Also, the syntax table is set from
`standard-syntax-table', the local keymap is set to nil,
and the abbrev table from `fundamental-mode-abbrev-table'.
This function also forces redisplay of the mode line.

Every function to select a new major mode starts by
calling this function.

As a special exception, local variables whose names have a non-nil
`permanent-local' property are not eliminated by this function.  If
the optional KILL-PERMANENT argument is non-nil, clear out these local
variables, too.

The first thing this function does is run
the normal hook `change-major-mode-hook'.  */)
  (Lisp_Object kill_permanent)
{
  run_hook (Qchange_major_mode_hook);

  /* Actually eliminate all local bindings of this buffer.  */

  reset_buffer_local_variables (current_buffer, !NILP (kill_permanent));

  /* Force mode-line redisplay.  Useful here because all major mode
     commands call this function.  */
  bset_update_mode_line (current_buffer);

  return Qnil;
}


/* Find all the overlays in the current buffer that contain position POS.
   Return the number found, and store them in a vector in *VEC_PTR.
   Store in *LEN_PTR the size allocated for the vector.
   Store in *NEXT_PTR the next position after POS where an overlay starts,
     or ZV if there are no more overlays between POS and ZV.
   Store in *PREV_PTR the previous position before POS where an overlay ends,
     or where an overlay starts which ends at or after POS;
     or BEGV if there are no such overlays from BEGV to POS.
   NEXT_PTR and/or PREV_PTR may be 0, meaning don't store that info.

   *VEC_PTR and *LEN_PTR should contain a valid vector and size
   when this function is called.

   If EXTEND, make the vector bigger if necessary.
   If not, never extend the vector,
   and store only as many overlays as will fit.
   But still return the total number of overlays.

   If CHANGE_REQ, any position written into *PREV_PTR or
   *NEXT_PTR is guaranteed to be not equal to POS, unless it is the
   default (BEGV or ZV).  */

ptrdiff_t
overlays_at (EMACS_INT pos, bool extend, Lisp_Object **vec_ptr,
	     ptrdiff_t *len_ptr,
	     ptrdiff_t *next_ptr, ptrdiff_t *prev_ptr, bool change_req)
{
  ptrdiff_t idx = 0;
  ptrdiff_t len = *len_ptr;
  Lisp_Object *vec = *vec_ptr;
  ptrdiff_t next = ZV;
  ptrdiff_t prev = BEGV;
  bool inhibit_storing = 0;

  for (struct Lisp_Overlay *tail = current_buffer->overlays_before;
       tail; tail = tail->next)
    {
      Lisp_Object overlay = make_lisp_ptr (tail, Lisp_Vectorlike);
      Lisp_Object start = OVERLAY_START (overlay);
      Lisp_Object end = OVERLAY_END (overlay);
      ptrdiff_t endpos = OVERLAY_POSITION (end);
      if (endpos < pos)
	{
	  if (prev < endpos)
	    prev = endpos;
	  break;
	}
      ptrdiff_t startpos = OVERLAY_POSITION (start);
      /* This one ends at or after POS
	 so its start counts for PREV_PTR if it's before POS.  */
      if (prev < startpos && startpos < pos)
	prev = startpos;
      if (endpos == pos)
	continue;
      if (startpos <= pos)
	{
	  if (idx == len)
	    {
	      /* The supplied vector is full.
		 Either make it bigger, or don't store any more in it.  */
	      if (extend)
		{
		  vec = xpalloc (vec, len_ptr, 1, OVERLAY_COUNT_MAX,
				 sizeof *vec);
		  *vec_ptr = vec;
		  len = *len_ptr;
		}
	      else
		inhibit_storing = 1;
	    }

	  if (!inhibit_storing)
	    vec[idx] = overlay;
	  /* Keep counting overlays even if we can't return them all.  */
	  idx++;
	}
      else if (startpos < next)
	next = startpos;
    }

  for (struct Lisp_Overlay *tail = current_buffer->overlays_after;
       tail; tail = tail->next)
    {
      Lisp_Object overlay = make_lisp_ptr (tail, Lisp_Vectorlike);
      Lisp_Object start = OVERLAY_START (overlay);
      Lisp_Object end = OVERLAY_END (overlay);
      ptrdiff_t startpos = OVERLAY_POSITION (start);
      if (pos < startpos)
	{
	  if (startpos < next)
	    next = startpos;
	  break;
	}
      ptrdiff_t endpos = OVERLAY_POSITION (end);
      if (pos < endpos)
	{
	  if (idx == len)
	    {
	      if (extend)
		{
		  vec = xpalloc (vec, len_ptr, 1, OVERLAY_COUNT_MAX,
				 sizeof *vec);
		  *vec_ptr = vec;
		  len = *len_ptr;
		}
	      else
		inhibit_storing = 1;
	    }

	  if (!inhibit_storing)
	    vec[idx] = overlay;
	  idx++;

	  if (startpos < pos && startpos > prev)
	    prev = startpos;
	}
      else if (endpos < pos && endpos > prev)
	prev = endpos;
      else if (endpos == pos && startpos > prev
	       && (!change_req || startpos < pos))
	prev = startpos;
    }

  if (next_ptr)
    *next_ptr = next;
  if (prev_ptr)
    *prev_ptr = prev;
  return idx;
}

/* Find all the overlays in the current buffer that overlap the range
   BEG-END, or are empty at BEG, or are empty at END provided END
   denotes the position at the end of the current buffer.

   Return the number found, and store them in a vector in *VEC_PTR.
   Store in *LEN_PTR the size allocated for the vector.
   Store in *NEXT_PTR the next position after POS where an overlay starts,
     or ZV if there are no more overlays.
   Store in *PREV_PTR the previous position before POS where an overlay ends,
     or BEGV if there are no previous overlays.
   NEXT_PTR and/or PREV_PTR may be 0, meaning don't store that info.

   *VEC_PTR and *LEN_PTR should contain a valid vector and size
   when this function is called.

   If EXTEND, make the vector bigger if necessary.
   If not, never extend the vector,
   and store only as many overlays as will fit.
   But still return the total number of overlays.  */

static ptrdiff_t
overlays_in (EMACS_INT beg, EMACS_INT end, bool extend,
	     Lisp_Object **vec_ptr, ptrdiff_t *len_ptr,
	     ptrdiff_t *next_ptr, ptrdiff_t *prev_ptr)
{
  ptrdiff_t idx = 0;
  ptrdiff_t len = *len_ptr;
  Lisp_Object *vec = *vec_ptr;
  ptrdiff_t next = ZV;
  ptrdiff_t prev = BEGV;
  bool inhibit_storing = 0;
  bool end_is_Z = end == ZV;

  for (struct Lisp_Overlay *tail = current_buffer->overlays_before;
       tail; tail = tail->next)
    {
      Lisp_Object overlay = make_lisp_ptr (tail, Lisp_Vectorlike);
      Lisp_Object ostart = OVERLAY_START (overlay);
      Lisp_Object oend = OVERLAY_END (overlay);
      ptrdiff_t endpos = OVERLAY_POSITION (oend);
      if (endpos < beg)
	{
	  if (prev < endpos)
	    prev = endpos;
	  break;
	}
      ptrdiff_t startpos = OVERLAY_POSITION (ostart);
      /* Count an interval if it overlaps the range, is empty at the
	 start of the range, or is empty at END provided END denotes the
	 end of the buffer.  */
      if ((beg < endpos && startpos < end)
	  || (startpos == endpos
	      && (beg == endpos || (end_is_Z && endpos == end))))
	{
	  if (idx == len)
	    {
	      /* The supplied vector is full.
		 Either make it bigger, or don't store any more in it.  */
	      if (extend)
		{
		  vec = xpalloc (vec, len_ptr, 1, OVERLAY_COUNT_MAX,
				 sizeof *vec);
		  *vec_ptr = vec;
		  len = *len_ptr;
		}
	      else
		inhibit_storing = 1;
	    }

	  if (!inhibit_storing)
	    vec[idx] = overlay;
	  /* Keep counting overlays even if we can't return them all.  */
	  idx++;
	}
      else if (startpos < next)
	next = startpos;
    }

  for (struct Lisp_Overlay *tail = current_buffer->overlays_after;
       tail; tail = tail->next)
    {
      Lisp_Object overlay = make_lisp_ptr (tail, Lisp_Vectorlike);
      Lisp_Object ostart = OVERLAY_START (overlay);
      Lisp_Object oend = OVERLAY_END (overlay);
      ptrdiff_t startpos = OVERLAY_POSITION (ostart);
      if (end < startpos)
	{
	  if (startpos < next)
	    next = startpos;
	  break;
	}
      ptrdiff_t endpos = OVERLAY_POSITION (oend);
      /* Count an interval if it overlaps the range, is empty at the
	 start of the range, or is empty at END provided END denotes the
	 end of the buffer.  */
      if ((beg < endpos && startpos < end)
	  || (startpos == endpos
	      && (beg == endpos || (end_is_Z && endpos == end))))
	{
	  if (idx == len)
	    {
	      if (extend)
		{
		  vec = xpalloc (vec, len_ptr, 1, OVERLAY_COUNT_MAX,
				 sizeof *vec);
		  *vec_ptr = vec;
		  len = *len_ptr;
		}
	      else
		inhibit_storing = 1;
	    }

	  if (!inhibit_storing)
	    vec[idx] = overlay;
	  idx++;
	}
      else if (endpos < beg && endpos > prev)
	prev = endpos;
    }

  if (next_ptr)
    *next_ptr = next;
  if (prev_ptr)
    *prev_ptr = prev;
  return idx;
}


/* Return true if there exists an overlay with a non-nil
   `mouse-face' property overlapping OVERLAY.  */

bool
mouse_face_overlay_overlaps (Lisp_Object overlay)
{
  ptrdiff_t start = OVERLAY_POSITION (OVERLAY_START (overlay));
  ptrdiff_t end = OVERLAY_POSITION (OVERLAY_END (overlay));
  ptrdiff_t n, i, size;
  Lisp_Object *v, tem;
  Lisp_Object vbuf[10];
  USE_SAFE_ALLOCA;

  size = ARRAYELTS (vbuf);
  v = vbuf;
  n = overlays_in (start, end, 0, &v, &size, NULL, NULL);
  if (n > size)
    {
      SAFE_NALLOCA (v, 1, n);
      overlays_in (start, end, 0, &v, &n, NULL, NULL);
    }

  for (i = 0; i < n; ++i)
    if (!EQ (v[i], overlay)
	&& (tem = Foverlay_get (overlay, Qmouse_face),
	    !NILP (tem)))
      break;

  SAFE_FREE ();
  return i < n;
}

/* Return the value of the 'display-line-numbers-disable' property at
   EOB, if there's an overlay at ZV with a non-nil value of that property.  */
Lisp_Object
disable_line_numbers_overlay_at_eob (void)
{
  ptrdiff_t n, i, size;
  Lisp_Object *v, tem = Qnil;
  Lisp_Object vbuf[10];
  USE_SAFE_ALLOCA;

  size = ARRAYELTS (vbuf);
  v = vbuf;
  n = overlays_in (ZV, ZV, 0, &v, &size, NULL, NULL);
  if (n > size)
    {
      SAFE_NALLOCA (v, 1, n);
      overlays_in (ZV, ZV, 0, &v, &n, NULL, NULL);
    }

  for (i = 0; i < n; ++i)
    if ((tem = Foverlay_get (v[i], Qdisplay_line_numbers_disable),
	 !NILP (tem)))
      break;

  SAFE_FREE ();
  return tem;
}


/* Fast function to just test if we're at an overlay boundary.  */
bool
overlay_touches_p (ptrdiff_t pos)
{
  for (struct Lisp_Overlay *tail = current_buffer->overlays_before;
       tail; tail = tail->next)
    {
      Lisp_Object overlay = make_lisp_ptr (tail, Lisp_Vectorlike);
      eassert (OVERLAYP (overlay));

      ptrdiff_t endpos = OVERLAY_POSITION (OVERLAY_END (overlay));
      if (endpos < pos)
	break;
      if (endpos == pos || OVERLAY_POSITION (OVERLAY_START (overlay)) == pos)
	return 1;
    }

  for (struct Lisp_Overlay *tail = current_buffer->overlays_after;
       tail; tail = tail->next)
    {
      Lisp_Object overlay = make_lisp_ptr (tail, Lisp_Vectorlike);
      eassert (OVERLAYP (overlay));

      ptrdiff_t startpos = OVERLAY_POSITION (OVERLAY_START (overlay));
      if (pos < startpos)
	break;
      if (startpos == pos || OVERLAY_POSITION (OVERLAY_END (overlay)) == pos)
	return 1;
    }
  return 0;
}

struct sortvec
{
  Lisp_Object overlay;
  ptrdiff_t beg, end;
  EMACS_INT priority;
  EMACS_INT spriority;		/* Secondary priority.  */
};

static int
compare_overlays (const void *v1, const void *v2)
{
  const struct sortvec *s1 = v1;
  const struct sortvec *s2 = v2;
  /* Return 1 if s1 should take precedence, -1 if v2 should take precedence,
     and 0 if they're equal.  */
  if (s1->priority != s2->priority)
    return s1->priority < s2->priority ? -1 : 1;
  /* If the priority is equal, give precedence to the one not covered by the
     other.  If neither covers the other, obey spriority.  */
  else if (s1->beg < s2->beg)
    return (s1->end < s2->end && s1->spriority > s2->spriority ? 1 : -1);
  else if (s1->beg > s2->beg)
    return (s1->end > s2->end && s1->spriority < s2->spriority ? -1 : 1);
  else if (s1->end != s2->end)
    return s2->end < s1->end ? -1 : 1;
  else if (s1->spriority != s2->spriority)
    return (s1->spriority < s2->spriority ? -1 : 1);
  else if (EQ (s1->overlay, s2->overlay))
    return 0;
  else
    /* Avoid the non-determinism of qsort by choosing an arbitrary ordering
       between "equal" overlays.  The result can still change between
       invocations of Emacs, but it won't change in the middle of
       `find_field' (bug#6830).  */
    return XLI (s1->overlay) < XLI (s2->overlay) ? -1 : 1;
}

/* Sort an array of overlays by priority.  The array is modified in place.
   The return value is the new size; this may be smaller than the original
   size if some of the overlays were invalid or were window-specific.  */
ptrdiff_t
sort_overlays (Lisp_Object *overlay_vec, ptrdiff_t noverlays, struct window *w)
{
  ptrdiff_t i, j;
  USE_SAFE_ALLOCA;
  struct sortvec *sortvec;

  SAFE_NALLOCA (sortvec, 1, noverlays);

  /* Put the valid and relevant overlays into sortvec.  */

  for (i = 0, j = 0; i < noverlays; i++)
    {
      Lisp_Object tem;
      Lisp_Object overlay;

      overlay = overlay_vec[i];
      if (OVERLAYP (overlay)
	  && OVERLAY_POSITION (OVERLAY_START (overlay)) > 0
	  && OVERLAY_POSITION (OVERLAY_END (overlay)) > 0)
	{
	  /* If we're interested in a specific window, then ignore
	     overlays that are limited to some other window.  */
	  if (w)
	    {
	      Lisp_Object window;

	      window = Foverlay_get (overlay, Qwindow);
	      if (WINDOWP (window) && XWINDOW (window) != w)
		continue;
	    }

	  /* This overlay is good and counts: put it into sortvec.  */
	  sortvec[j].overlay = overlay;
	  sortvec[j].beg = OVERLAY_POSITION (OVERLAY_START (overlay));
	  sortvec[j].end = OVERLAY_POSITION (OVERLAY_END (overlay));
	  tem = Foverlay_get (overlay, Qpriority);
	  if (NILP (tem))
	    {
	      sortvec[j].priority = 0;
	      sortvec[j].spriority = 0;
	    }
	  else if (FIXNUMP (tem))
	    {
	      sortvec[j].priority = XFIXNUM (tem);
	      sortvec[j].spriority = 0;
	    }
	  else if (CONSP (tem))
	    {
	      Lisp_Object car = XCAR (tem);
	      Lisp_Object cdr = XCDR (tem);
	      sortvec[j].priority  = FIXNUMP (car) ? XFIXNUM (car) : 0;
	      sortvec[j].spriority = FIXNUMP (cdr) ? XFIXNUM (cdr) : 0;
	    }
	  j++;
	}
    }
  noverlays = j;

  /* Sort the overlays into the proper order: increasing priority.  */

  if (noverlays > 1)
    qsort (sortvec, noverlays, sizeof (struct sortvec), compare_overlays);

  for (i = 0; i < noverlays; i++)
    overlay_vec[i] = sortvec[i].overlay;

  SAFE_FREE ();
  return (noverlays);
}

struct sortstr
{
  Lisp_Object string, string2;
  ptrdiff_t size;
  EMACS_INT priority;
};

struct sortstrlist
{
  struct sortstr *buf;	/* An array that expands as needed; never freed.  */
  ptrdiff_t size;	/* Allocated length of that array.  */
  ptrdiff_t used;	/* How much of the array is currently in use.  */
  ptrdiff_t bytes;	/* Total length of the strings in buf.  */
};

/* Buffers for storing information about the overlays touching a given
   position.  These could be automatic variables in overlay_strings, but
   it's more efficient to hold onto the memory instead of repeatedly
   allocating and freeing it.  */
static struct sortstrlist overlay_heads, overlay_tails;
static unsigned char *overlay_str_buf;

/* Allocated length of overlay_str_buf.  */
static ptrdiff_t overlay_str_len;

/* A comparison function suitable for passing to qsort.  */
static int
cmp_for_strings (const void *as1, const void *as2)
{
  struct sortstr const *s1 = as1;
  struct sortstr const *s2 = as2;
  if (s1->size != s2->size)
    return s2->size < s1->size ? -1 : 1;
  if (s1->priority != s2->priority)
    return s1->priority < s2->priority ? -1 : 1;
  return 0;
}

static void
record_overlay_string (struct sortstrlist *ssl, Lisp_Object str,
		       Lisp_Object str2, Lisp_Object pri, ptrdiff_t size)
{
  ptrdiff_t nbytes;

  if (ssl->used == ssl->size)
    ssl->buf = xpalloc (ssl->buf, &ssl->size, 5, -1, sizeof *ssl->buf);
  ssl->buf[ssl->used].string = str;
  ssl->buf[ssl->used].string2 = str2;
  ssl->buf[ssl->used].size = size;
  ssl->buf[ssl->used].priority = (FIXNUMP (pri) ? XFIXNUM (pri) : 0);
  ssl->used++;

  if (NILP (BVAR (current_buffer, enable_multibyte_characters)))
    nbytes = SCHARS (str);
  else if (! STRING_MULTIBYTE (str))
    nbytes = count_size_as_multibyte (SDATA (str),
				      SBYTES (str));
  else
    nbytes = SBYTES (str);

  if (INT_ADD_WRAPV (ssl->bytes, nbytes, &nbytes))
    memory_full (SIZE_MAX);
  ssl->bytes = nbytes;

  if (STRINGP (str2))
    {
      if (NILP (BVAR (current_buffer, enable_multibyte_characters)))
	nbytes = SCHARS (str2);
      else if (! STRING_MULTIBYTE (str2))
	nbytes = count_size_as_multibyte (SDATA (str2),
					  SBYTES (str2));
      else
	nbytes = SBYTES (str2);

      if (INT_ADD_WRAPV (ssl->bytes, nbytes, &nbytes))
	memory_full (SIZE_MAX);
      ssl->bytes = nbytes;
    }
}

/* Concatenate the strings associated with overlays that begin or end
   at POS, ignoring overlays that are specific to windows other than W.
   The strings are concatenated in the appropriate order: shorter
   overlays nest inside longer ones, and higher priority inside lower.
   Normally all of the after-strings come first, but zero-sized
   overlays have their after-strings ride along with the
   before-strings because it would look strange to print them
   inside-out.

   Returns the concatenated string's length, and return the pointer to
   that string via PSTR, if that variable is non-NULL.  The storage of
   the concatenated strings may be overwritten by subsequent calls.  */

ptrdiff_t
overlay_strings (ptrdiff_t pos, struct window *w, unsigned char **pstr)
{
  bool multibyte = ! NILP (BVAR (current_buffer, enable_multibyte_characters));

  overlay_heads.used = overlay_heads.bytes = 0;
  overlay_tails.used = overlay_tails.bytes = 0;
  for (struct Lisp_Overlay *ov = current_buffer->overlays_before;
       ov; ov = ov->next)
    {
      Lisp_Object overlay = make_lisp_ptr (ov, Lisp_Vectorlike);
      eassert (OVERLAYP (overlay));

      ptrdiff_t startpos = OVERLAY_POSITION (OVERLAY_START (overlay));
      ptrdiff_t endpos = OVERLAY_POSITION (OVERLAY_END (overlay));
      if (endpos < pos)
	break;
      if (endpos != pos && startpos != pos)
	continue;
      Lisp_Object window = Foverlay_get (overlay, Qwindow);
      if (WINDOWP (window) && XWINDOW (window) != w)
	continue;
      Lisp_Object str;
      if (startpos == pos
	  && (str = Foverlay_get (overlay, Qbefore_string), STRINGP (str)))
	record_overlay_string (&overlay_heads, str,
			       (startpos == endpos
				? Foverlay_get (overlay, Qafter_string)
				: Qnil),
			       Foverlay_get (overlay, Qpriority),
			       endpos - startpos);
      else if (endpos == pos
	  && (str = Foverlay_get (overlay, Qafter_string), STRINGP (str)))
	record_overlay_string (&overlay_tails, str, Qnil,
			       Foverlay_get (overlay, Qpriority),
			       endpos - startpos);
    }
  for (struct Lisp_Overlay *ov = current_buffer->overlays_after;
       ov; ov = ov->next)
    {
      Lisp_Object overlay = make_lisp_ptr (ov, Lisp_Vectorlike);
      eassert (OVERLAYP (overlay));

      ptrdiff_t startpos = OVERLAY_POSITION (OVERLAY_START (overlay));
      ptrdiff_t endpos = OVERLAY_POSITION (OVERLAY_END (overlay));
      if (startpos > pos)
	break;
      if (endpos != pos && startpos != pos)
	continue;
      Lisp_Object window = Foverlay_get (overlay, Qwindow);
      if (WINDOWP (window) && XWINDOW (window) != w)
	continue;
      Lisp_Object str;
      if (startpos == pos
	  && (str = Foverlay_get (overlay, Qbefore_string), STRINGP (str)))
	record_overlay_string (&overlay_heads, str,
			       (startpos == endpos
				? Foverlay_get (overlay, Qafter_string)
				: Qnil),
			       Foverlay_get (overlay, Qpriority),
			       endpos - startpos);
      else if (endpos == pos
	       && (str = Foverlay_get (overlay, Qafter_string), STRINGP (str)))
	record_overlay_string (&overlay_tails, str, Qnil,
			       Foverlay_get (overlay, Qpriority),
			       endpos - startpos);
    }
  if (overlay_tails.used > 1)
    qsort (overlay_tails.buf, overlay_tails.used, sizeof (struct sortstr),
	   cmp_for_strings);
  if (overlay_heads.used > 1)
    qsort (overlay_heads.buf, overlay_heads.used, sizeof (struct sortstr),
	   cmp_for_strings);
  if (overlay_heads.bytes || overlay_tails.bytes)
    {
      Lisp_Object tem;
      ptrdiff_t i;
      unsigned char *p;
      ptrdiff_t total;

      if (INT_ADD_WRAPV (overlay_heads.bytes, overlay_tails.bytes, &total))
	memory_full (SIZE_MAX);
      if (total > overlay_str_len)
	overlay_str_buf = xpalloc (overlay_str_buf, &overlay_str_len,
				   total - overlay_str_len, -1, 1);

      p = overlay_str_buf;
      for (i = overlay_tails.used; --i >= 0;)
	{
	  ptrdiff_t nbytes;
	  tem = overlay_tails.buf[i].string;
	  nbytes = copy_text (SDATA (tem), p,
			      SBYTES (tem),
			      STRING_MULTIBYTE (tem), multibyte);
	  p += nbytes;
	}
      for (i = 0; i < overlay_heads.used; ++i)
	{
	  ptrdiff_t nbytes;
	  tem = overlay_heads.buf[i].string;
	  nbytes = copy_text (SDATA (tem), p,
			      SBYTES (tem),
			      STRING_MULTIBYTE (tem), multibyte);
	  p += nbytes;
	  tem = overlay_heads.buf[i].string2;
	  if (STRINGP (tem))
	    {
	      nbytes = copy_text (SDATA (tem), p,
				  SBYTES (tem),
				  STRING_MULTIBYTE (tem), multibyte);
	      p += nbytes;
	    }
	}
      if (p != overlay_str_buf + total)
	emacs_abort ();
      if (pstr)
	*pstr = overlay_str_buf;
      return total;
    }
  return 0;
}

/* Shift overlays in BUF's overlay lists, to center the lists at POS.  */

void
recenter_overlay_lists (struct buffer *buf, ptrdiff_t pos)
{
  struct Lisp_Overlay *prev, *next;

  /* See if anything in overlays_before should move to overlays_after.  */

  /* We don't strictly need prev in this loop; it should always be nil.
     But we use it for symmetry and in case that should cease to be true
     with some future change.  */
  prev = NULL;
  for (struct Lisp_Overlay *tail = buf->overlays_before;
       tail; prev = tail, tail = next)
    {
      next = tail->next;
      Lisp_Object overlay = make_lisp_ptr (tail, Lisp_Vectorlike);
      eassert (OVERLAYP (overlay));

      Lisp_Object beg = OVERLAY_START (overlay);
      Lisp_Object end = OVERLAY_END (overlay);

      if (OVERLAY_POSITION (end) > pos)
	{
	  /* OVERLAY needs to be moved.  */
	  ptrdiff_t where = OVERLAY_POSITION (beg);
	  struct Lisp_Overlay *other, *other_prev;

	  /* Splice the cons cell TAIL out of overlays_before.  */
	  if (prev)
	    prev->next = next;
	  else
	    set_buffer_overlays_before (buf, next);

	  /* Search thru overlays_after for where to put it.  */
	  other_prev = NULL;
	  for (other = buf->overlays_after; other;
	       other_prev = other, other = other->next)
	    {
	      Lisp_Object otheroverlay = make_lisp_ptr (other, Lisp_Vectorlike);
	      eassert (OVERLAYP (otheroverlay));

	      Lisp_Object otherbeg = OVERLAY_START (otheroverlay);
	      if (OVERLAY_POSITION (otherbeg) >= where)
		break;
	    }

	  /* Add TAIL to overlays_after before OTHER.  */
	  tail->next = other;
	  if (other_prev)
	    other_prev->next = tail;
	  else
	    set_buffer_overlays_after (buf, tail);
	  tail = prev;
	}
      else
	/* We've reached the things that should stay in overlays_before.
	   All the rest of overlays_before must end even earlier,
	   so stop now.  */
	break;
    }

  /* See if anything in overlays_after should be in overlays_before.  */
  prev = NULL;
  for (struct Lisp_Overlay *tail = buf->overlays_after;
       tail; prev = tail, tail = next)
    {
      next = tail->next;
      Lisp_Object overlay = make_lisp_ptr (tail, Lisp_Vectorlike);
      eassert (OVERLAYP (overlay));

      Lisp_Object beg = OVERLAY_START (overlay);
      Lisp_Object end = OVERLAY_END (overlay);

      /* Stop looking, when we know that nothing further
	 can possibly end before POS.  */
      if (OVERLAY_POSITION (beg) > pos)
	break;

      if (OVERLAY_POSITION (end) <= pos)
	{
	  /* OVERLAY needs to be moved.  */
	  ptrdiff_t where = OVERLAY_POSITION (end);
	  struct Lisp_Overlay *other, *other_prev;

	  /* Splice the cons cell TAIL out of overlays_after.  */
	  if (prev)
	    prev->next = next;
	  else
	    set_buffer_overlays_after (buf, next);

	  /* Search thru overlays_before for where to put it.  */
	  other_prev = NULL;
	  for (other = buf->overlays_before; other;
	       other_prev = other, other = other->next)
	    {
	      Lisp_Object otheroverlay = make_lisp_ptr (other, Lisp_Vectorlike);
	      eassert (OVERLAYP (otheroverlay));

	      Lisp_Object otherend = OVERLAY_END (otheroverlay);
	      if (OVERLAY_POSITION (otherend) <= where)
		break;
	    }

	  /* Add TAIL to overlays_before before OTHER.  */
	  tail->next = other;
	  if (other_prev)
	    other_prev->next = tail;
	  else
	    set_buffer_overlays_before (buf, tail);
	  tail = prev;
	}
    }

  buf->overlay_center = pos;
}

void
adjust_overlays_for_insert (ptrdiff_t pos, ptrdiff_t length)
{
  /* After an insertion, the lists are still sorted properly,
     but we may need to update the value of the overlay center.  */
  if (current_buffer->overlay_center >= pos)
    current_buffer->overlay_center += length;
}

void
adjust_overlays_for_delete (ptrdiff_t pos, ptrdiff_t length)
{
  if (current_buffer->overlay_center < pos)
    /* The deletion was to our right.  No change needed; the before- and
       after-lists are still consistent.  */
    ;
  else if (current_buffer->overlay_center - pos > length)
    /* The deletion was to our left.  We need to adjust the center value
       to account for the change in position, but the lists are consistent
       given the new value.  */
    current_buffer->overlay_center -= length;
  else
    /* We're right in the middle.  There might be things on the after-list
       that now belong on the before-list.  Recentering will move them,
       and also update the center point.  */
    recenter_overlay_lists (current_buffer, pos);
}

/* Fix up overlays that were garbled as a result of permuting markers
   in the range START through END.  Any overlay with at least one
   endpoint in this range will need to be unlinked from the overlay
   list and reinserted in its proper place.
   Such an overlay might even have negative size at this point.
   If so, we'll make the overlay empty. */
void
fix_start_end_in_overlays (register ptrdiff_t start, register ptrdiff_t end)
{
  struct Lisp_Overlay *before_list UNINIT;
  struct Lisp_Overlay *after_list UNINIT;
  /* These are either nil, indicating that before_list or after_list
     should be assigned, or the cons cell the cdr of which should be
     assigned.  */
  struct Lisp_Overlay *beforep = NULL, *afterp = NULL;
  /* 'Parent', likewise, indicates a cons cell or
     current_buffer->overlays_before or overlays_after, depending
     which loop we're in.  */
  struct Lisp_Overlay *parent;

  /* This algorithm shifts links around instead of consing and GCing.
     The loop invariant is that before_list (resp. after_list) is a
     well-formed list except that its last element, the CDR of beforep
     (resp. afterp) if beforep (afterp) isn't nil or before_list
     (after_list) if it is, is still uninitialized.  So it's not a bug
     that before_list isn't initialized, although it may look
     strange.  */
  parent = NULL;
  for (struct Lisp_Overlay *tail = current_buffer->overlays_before;
       tail; tail = tail->next)
    {
      Lisp_Object overlay = make_lisp_ptr (tail, Lisp_Vectorlike);

      ptrdiff_t endpos = OVERLAY_POSITION (OVERLAY_END (overlay));
      ptrdiff_t startpos = OVERLAY_POSITION (OVERLAY_START (overlay));

      /* If the overlay is backwards, make it empty.  */
      if (endpos < startpos)
	{
	  startpos = endpos;
	  Fset_marker (OVERLAY_START (overlay), make_fixnum (startpos),
		       Qnil);
	}

      if (endpos < start)
	break;

      if (endpos < end
	  || (startpos >= start && startpos < end))
	{
	  /* Add it to the end of the wrong list.  Later on,
	     recenter_overlay_lists will move it to the right place.  */
	  if (endpos < current_buffer->overlay_center)
	    {
	      if (!afterp)
		after_list = tail;
	      else
		afterp->next = tail;
	      afterp = tail;
	    }
	  else
	    {
	      if (!beforep)
		before_list = tail;
	      else
		beforep->next = tail;
	      beforep = tail;
	    }
	  if (!parent)
	    set_buffer_overlays_before (current_buffer, tail->next);
	  else
	    parent->next = tail->next;
	}
      else
	parent = tail;
    }
  parent = NULL;
  for (struct Lisp_Overlay *tail = current_buffer->overlays_after;
       tail; tail = tail->next)
    {
      Lisp_Object overlay = make_lisp_ptr (tail, Lisp_Vectorlike);

      ptrdiff_t startpos = OVERLAY_POSITION (OVERLAY_START (overlay));
      ptrdiff_t endpos = OVERLAY_POSITION (OVERLAY_END (overlay));

      /* If the overlay is backwards, make it empty.  */
      if (endpos < startpos)
	{
	  startpos = endpos;
	  Fset_marker (OVERLAY_START (overlay), make_fixnum (startpos),
		       Qnil);
	}

      if (startpos >= end)
	break;

      if (startpos >= start
	  || (endpos >= start && endpos < end))
	{
	  if (endpos < current_buffer->overlay_center)
	    {
	      if (!afterp)
		after_list = tail;
	      else
		afterp->next = tail;
	      afterp = tail;
	    }
	  else
	    {
	      if (!beforep)
		before_list = tail;
	      else
		beforep->next = tail;
	      beforep = tail;
	    }
	  if (!parent)
	    set_buffer_overlays_after (current_buffer, tail->next);
	  else
	    parent->next = tail->next;
	}
      else
	parent = tail;
    }

  /* Splice the constructed (wrong) lists into the buffer's lists,
     and let the recenter function make it sane again.  */
  if (beforep)
    {
      beforep->next = current_buffer->overlays_before;
      set_buffer_overlays_before (current_buffer, before_list);
    }

  if (afterp)
    {
      afterp->next = current_buffer->overlays_after;
      set_buffer_overlays_after (current_buffer, after_list);
    }
  recenter_overlay_lists (current_buffer, current_buffer->overlay_center);
}

/* We have two types of overlay: the one whose ending marker is
   after-insertion-marker (this is the usual case) and the one whose
   ending marker is before-insertion-marker.  When `overlays_before'
   contains overlays of the latter type and the former type in this
   order and both overlays end at inserting position, inserting a text
   increases only the ending marker of the latter type, which results
   in incorrect ordering of `overlays_before'.

   This function fixes ordering of overlays in the slot
   `overlays_before' of the buffer *BP.  Before the insertion, `point'
   was at PREV, and now is at POS.  */

void
fix_overlays_before (struct buffer *bp, ptrdiff_t prev, ptrdiff_t pos)
{
  /* If parent is nil, replace overlays_before; otherwise, parent->next.  */
  struct Lisp_Overlay *tail = bp->overlays_before, *parent = NULL, *right_pair;
  Lisp_Object tem;
  ptrdiff_t end UNINIT;

  /* After the insertion, the several overlays may be in incorrect
     order.  The possibility is that, in the list `overlays_before',
     an overlay which ends at POS appears after an overlay which ends
     at PREV.  Since POS is greater than PREV, we must fix the
     ordering of these overlays, by moving overlays ends at POS before
     the overlays ends at PREV.  */

  /* At first, find a place where disordered overlays should be linked
     in.  It is where an overlay which end before POS exists. (i.e. an
     overlay whose ending marker is after-insertion-marker if disorder
     exists).  */
  while (tail
	 && (tem = make_lisp_ptr (tail, Lisp_Vectorlike),
	     (end = OVERLAY_POSITION (OVERLAY_END (tem))) >= pos))
    {
      parent = tail;
      tail = tail->next;
    }

  /* If we don't find such an overlay,
     or the found one ends before PREV,
     or the found one is the last one in the list,
     we don't have to fix anything.  */
  if (!tail)
    return;
  if (end < prev || !tail->next)
    return;

  right_pair = parent;
  parent = tail;
  tail = tail->next;

  /* Now, end position of overlays in the list TAIL should be before
     or equal to PREV.  In the loop, an overlay which ends at POS is
     moved ahead to the place indicated by the CDR of RIGHT_PAIR.  If
     we found an overlay which ends before PREV, the remaining
     overlays are in correct order.  */
  while (tail)
    {
      tem = make_lisp_ptr (tail, Lisp_Vectorlike);
      end = OVERLAY_POSITION (OVERLAY_END (tem));

      if (end == pos)
	{			/* This overlay is disordered. */
	  struct Lisp_Overlay *found = tail;

	  /* Unlink the found overlay.  */
	  tail = found->next;
	  parent->next = tail;
	  /* Move an overlay at RIGHT_PLACE to the next of the found one,
	     and link it into the right place.  */
	  if (!right_pair)
	    {
	      found->next = bp->overlays_before;
	      set_buffer_overlays_before (bp, found);
	    }
	  else
	    {
	      found->next = right_pair->next;
	      right_pair->next = found;
	    }
	}
      else if (end == prev)
	{
	  parent = tail;
	  tail = tail->next;
	}
      else			/* No more disordered overlay. */
	break;
    }
}

DEFUN ("overlayp", Foverlayp, Soverlayp, 1, 1, 0,
       doc: /* Return t if OBJECT is an overlay.  */)
  (Lisp_Object object)
{
  return (OVERLAYP (object) ? Qt : Qnil);
}

DEFUN ("make-overlay", Fmake_overlay, Smake_overlay, 2, 5, 0,
       doc: /* Create a new overlay with range BEG to END in BUFFER and return it.
If omitted, BUFFER defaults to the current buffer.
BEG and END may be integers or markers.
The fourth arg FRONT-ADVANCE, if non-nil, makes the marker
for the front of the overlay advance when text is inserted there
\(which means the text *is not* included in the overlay).
The fifth arg REAR-ADVANCE, if non-nil, makes the marker
for the rear of the overlay advance when text is inserted there
\(which means the text *is* included in the overlay).  */)
  (Lisp_Object beg, Lisp_Object end, Lisp_Object buffer,
   Lisp_Object front_advance, Lisp_Object rear_advance)
{
  Lisp_Object overlay;
  struct buffer *b;

  if (NILP (buffer))
    XSETBUFFER (buffer, current_buffer);
  else
    CHECK_BUFFER (buffer);

  if (MARKERP (beg) && !EQ (Fmarker_buffer (beg), buffer))
    signal_error ("Marker points into wrong buffer", beg);
  if (MARKERP (end) && !EQ (Fmarker_buffer (end), buffer))
    signal_error ("Marker points into wrong buffer", end);

  CHECK_FIXNUM_COERCE_MARKER (beg);
  CHECK_FIXNUM_COERCE_MARKER (end);

  if (XFIXNUM (beg) > XFIXNUM (end))
    {
      Lisp_Object temp;
      temp = beg; beg = end; end = temp;
    }

  b = XBUFFER (buffer);

  beg = Fset_marker (Fmake_marker (), beg, buffer);
  end = Fset_marker (Fmake_marker (), end, buffer);

  if (!NILP (front_advance))
    XMARKER (beg)->insertion_type = 1;
  if (!NILP (rear_advance))
    XMARKER (end)->insertion_type = 1;

  overlay = build_overlay (beg, end, Qnil);

  /* Put the new overlay on the wrong list.  */
  end = OVERLAY_END (overlay);
  if (OVERLAY_POSITION (end) < b->overlay_center)
    {
      eassert (b->overlays_after || (XOVERLAY (overlay)->next == NULL));
      XOVERLAY (overlay)->next = b->overlays_after;
      set_buffer_overlays_after (b, XOVERLAY (overlay));
    }
  else
    {
      eassert (b->overlays_before || (XOVERLAY (overlay)->next == NULL));
      XOVERLAY (overlay)->next = b->overlays_before;
      set_buffer_overlays_before (b, XOVERLAY (overlay));
    }
  /* This puts it in the right list, and in the right order.  */
  recenter_overlay_lists (b, b->overlay_center);

  /* We don't need to redisplay the region covered by the overlay, because
     the overlay has no properties at the moment.  */

  return overlay;
}

/* Mark a section of BUF as needing redisplay because of overlays changes.  */

static void
modify_overlay (struct buffer *buf, ptrdiff_t start, ptrdiff_t end)
{
  if (start > end)
    {
      ptrdiff_t temp = start;
      start = end;
      end = temp;
    }

  BUF_COMPUTE_UNCHANGED (buf, start, end);

  bset_redisplay (buf);

  modiff_incr (&BUF_OVERLAY_MODIFF (buf), 1);
}

/* Remove OVERLAY from LIST.  */

static struct Lisp_Overlay *
unchain_overlay (struct Lisp_Overlay *list, struct Lisp_Overlay *overlay)
{
  register struct Lisp_Overlay *tail, **prev = &list;

  for (tail = list; tail; prev = &tail->next, tail = *prev)
    if (tail == overlay)
      {
	*prev = overlay->next;
	overlay->next = NULL;
	break;
      }
  return list;
}

/* Remove OVERLAY from both overlay lists of B.  */

static void
unchain_both (struct buffer *b, Lisp_Object overlay)
{
  struct Lisp_Overlay *ov = XOVERLAY (overlay);

  set_buffer_overlays_before (b, unchain_overlay (b->overlays_before, ov));
  set_buffer_overlays_after (b, unchain_overlay (b->overlays_after, ov));
  eassert (XOVERLAY (overlay)->next == NULL);
}

DEFUN ("move-overlay", Fmove_overlay, Smove_overlay, 3, 4, 0,
       doc: /* Set the endpoints of OVERLAY to BEG and END in BUFFER.
If BUFFER is omitted, leave OVERLAY in the same buffer it inhabits now.
If BUFFER is omitted, and OVERLAY is in no buffer, put it in the current
buffer.  */)
  (Lisp_Object overlay, Lisp_Object beg, Lisp_Object end, Lisp_Object buffer)
{
  struct buffer *b, *ob = 0;
  Lisp_Object obuffer;
  specpdl_ref count = SPECPDL_INDEX ();
  ptrdiff_t n_beg, n_end;
  ptrdiff_t o_beg UNINIT, o_end UNINIT;

  CHECK_OVERLAY (overlay);
  if (NILP (buffer))
    buffer = Fmarker_buffer (OVERLAY_START (overlay));
  if (NILP (buffer))
    XSETBUFFER (buffer, current_buffer);
  CHECK_BUFFER (buffer);

  if (NILP (Fbuffer_live_p (buffer)))
    error ("Attempt to move overlay to a dead buffer");

  if (MARKERP (beg) && !EQ (Fmarker_buffer (beg), buffer))
    signal_error ("Marker points into wrong buffer", beg);
  if (MARKERP (end) && !EQ (Fmarker_buffer (end), buffer))
    signal_error ("Marker points into wrong buffer", end);

  CHECK_FIXNUM_COERCE_MARKER (beg);
  CHECK_FIXNUM_COERCE_MARKER (end);

  if (XFIXNUM (beg) > XFIXNUM (end))
    {
      Lisp_Object temp;
      temp = beg; beg = end; end = temp;
    }

  specbind (Qinhibit_quit, Qt);

  obuffer = Fmarker_buffer (OVERLAY_START (overlay));
  b = XBUFFER (buffer);

  if (!NILP (obuffer))
    {
      ob = XBUFFER (obuffer);

      o_beg = OVERLAY_POSITION (OVERLAY_START (overlay));
      o_end = OVERLAY_POSITION (OVERLAY_END (overlay));

      unchain_both (ob, overlay);
    }
  else
    /* An overlay not associated with any buffer will normally have its
       `next' field set to NULL, but not always: when killing a buffer,
       we just set its overlays_after and overlays_before to NULL without
       manually setting each overlay's `next' field to NULL.
       Let's correct it here, to simplify subsequent assertions.
       FIXME: Maybe the better fix is to change `kill-buffer'!?  */
    XOVERLAY (overlay)->next = NULL;

  eassert (XOVERLAY (overlay)->next == NULL);

  /* Set the overlay boundaries, which may clip them.  */
  Fset_marker (OVERLAY_START (overlay), beg, buffer);
  Fset_marker (OVERLAY_END (overlay), end, buffer);

  n_beg = marker_position (OVERLAY_START (overlay));
  n_end = marker_position (OVERLAY_END (overlay));

  /* If the overlay has changed buffers, do a thorough redisplay.  */
  if (! EQ (buffer, obuffer))
    {
      /* Redisplay where the overlay was.  */
      if (ob)
        modify_overlay (ob, o_beg, o_end);

      /* Redisplay where the overlay is going to be.  */
      modify_overlay (b, n_beg, n_end);
    }
  else
    /* Redisplay the area the overlay has just left, or just enclosed.  */
    {
      if (o_beg == n_beg)
	modify_overlay (b, o_end, n_end);
      else if (o_end == n_end)
	modify_overlay (b, o_beg, n_beg);
      else
	modify_overlay (b, min (o_beg, n_beg), max (o_end, n_end));
    }

  eassert (XOVERLAY (overlay)->next == NULL);

  /* Delete the overlay if it is empty after clipping and has the
     evaporate property.  */
  if (n_beg == n_end && !NILP (Foverlay_get (overlay, Qevaporate)))
    { /* We used to call `Fdelete_overlay' here, but it causes problems:
         - At this stage, `overlay' is not included in its buffer's lists
           of overlays (the data-structure is in an inconsistent state),
           contrary to `Fdelete_overlay's assumptions.
         - Most of the work done by Fdelete_overlay has already been done
           here for other reasons.  */
      drop_overlay (XBUFFER (buffer), XOVERLAY (overlay));
      return unbind_to (count, overlay);
    }

  /* Put the overlay into the new buffer's overlay lists, first on the
     wrong list.  */
  if (n_end < b->overlay_center)
    {
      XOVERLAY (overlay)->next = b->overlays_after;
      set_buffer_overlays_after (b, XOVERLAY (overlay));
    }
  else
    {
      XOVERLAY (overlay)->next = b->overlays_before;
      set_buffer_overlays_before (b, XOVERLAY (overlay));
    }

  /* This puts it in the right list, and in the right order.  */
  recenter_overlay_lists (b, b->overlay_center);

  return unbind_to (count, overlay);
}

DEFUN ("delete-overlay", Fdelete_overlay, Sdelete_overlay, 1, 1, 0,
       doc: /* Delete the overlay OVERLAY from its buffer.  */)
  (Lisp_Object overlay)
{
  Lisp_Object buffer;
  struct buffer *b;
  specpdl_ref count = SPECPDL_INDEX ();

  CHECK_OVERLAY (overlay);

  buffer = Fmarker_buffer (OVERLAY_START (overlay));
  if (NILP (buffer))
    return Qnil;

  b = XBUFFER (buffer);
  specbind (Qinhibit_quit, Qt);

  unchain_both (b, overlay);
  drop_overlay (b, XOVERLAY (overlay));

  /* When deleting an overlay with before or after strings, turn off
     display optimizations for the affected buffer, on the basis that
     these strings may contain newlines.  This is easier to do than to
     check for that situation during redisplay.  */
  if (!windows_or_buffers_changed
      && (!NILP (Foverlay_get (overlay, Qbefore_string))
	  || !NILP (Foverlay_get (overlay, Qafter_string))))
    b->prevent_redisplay_optimizations_p = 1;

  return unbind_to (count, Qnil);
}

DEFUN ("delete-all-overlays", Fdelete_all_overlays, Sdelete_all_overlays, 0, 1, 0,
       doc: /* Delete all overlays of BUFFER.
BUFFER omitted or nil means delete all overlays of the current
buffer.  */)
  (Lisp_Object buffer)
{
  delete_all_overlays (decode_buffer (buffer));
  return Qnil;
}

/* Overlay dissection functions.  */

DEFUN ("overlay-start", Foverlay_start, Soverlay_start, 1, 1, 0,
       doc: /* Return the position at which OVERLAY starts.  */)
  (Lisp_Object overlay)
{
  CHECK_OVERLAY (overlay);

  return (Fmarker_position (OVERLAY_START (overlay)));
}

DEFUN ("overlay-end", Foverlay_end, Soverlay_end, 1, 1, 0,
       doc: /* Return the position at which OVERLAY ends.  */)
  (Lisp_Object overlay)
{
  CHECK_OVERLAY (overlay);

  return (Fmarker_position (OVERLAY_END (overlay)));
}

DEFUN ("overlay-buffer", Foverlay_buffer, Soverlay_buffer, 1, 1, 0,
       doc: /* Return the buffer OVERLAY belongs to.
Return nil if OVERLAY has been deleted.  */)
  (Lisp_Object overlay)
{
  CHECK_OVERLAY (overlay);

  return Fmarker_buffer (OVERLAY_START (overlay));
}

DEFUN ("overlay-properties", Foverlay_properties, Soverlay_properties, 1, 1, 0,
       doc: /* Return a list of the properties on OVERLAY.
This is a copy of OVERLAY's plist; modifying its conses has no effect on
OVERLAY.  */)
  (Lisp_Object overlay)
{
  CHECK_OVERLAY (overlay);

  return Fcopy_sequence (XOVERLAY (overlay)->plist);
}


DEFUN ("overlays-at", Foverlays_at, Soverlays_at, 1, 2, 0,
       doc: /* Return a list of the overlays that contain the character at POS.
If SORTED is non-nil, then sort them by decreasing priority.

Zero-length overlays that start and stop at POS are not included in
the return value.  Instead use `overlays-in' if those overlays are of
interest.  */)
  (Lisp_Object pos, Lisp_Object sorted)
{
  ptrdiff_t len, noverlays;
  Lisp_Object *overlay_vec;
  Lisp_Object result;

  CHECK_FIXNUM_COERCE_MARKER (pos);

  if (!buffer_has_overlays ())
    return Qnil;

  len = 10;
  /* We can't use alloca here because overlays_at can call xrealloc.  */
  overlay_vec = xmalloc (len * sizeof *overlay_vec);

  /* Put all the overlays we want in a vector in overlay_vec.
     Store the length in len.  */
  noverlays = overlays_at (XFIXNUM (pos), 1, &overlay_vec, &len,
			   NULL, NULL, 0);

  if (!NILP (sorted))
    noverlays = sort_overlays (overlay_vec, noverlays,
			       WINDOWP (sorted) ? XWINDOW (sorted) : NULL);

  /* Make a list of them all.  */
  result = Flist (noverlays, overlay_vec);

  /* The doc string says the list should be in decreasing order of
     priority, so we reverse the list, because sort_overlays sorts in
     the increasing order of priority.  */
  if (!NILP (sorted))
    result = Fnreverse (result);

  xfree (overlay_vec);
  return result;
}

DEFUN ("overlays-in", Foverlays_in, Soverlays_in, 2, 2, 0,
       doc: /* Return a list of the overlays that overlap the region BEG ... END.
Overlap means that at least one character is contained within the overlay
and also contained within the specified region.

Empty overlays are included in the result if they are located at BEG,
between BEG and END, or at END provided END denotes the position at the
end of the accessible part of the buffer.  */)
  (Lisp_Object beg, Lisp_Object end)
{
  ptrdiff_t len, noverlays;
  Lisp_Object *overlay_vec;
  Lisp_Object result;

  CHECK_FIXNUM_COERCE_MARKER (beg);
  CHECK_FIXNUM_COERCE_MARKER (end);

  if (!buffer_has_overlays ())
    return Qnil;

  len = 10;
  overlay_vec = xmalloc (len * sizeof *overlay_vec);

  /* Put all the overlays we want in a vector in overlay_vec.
     Store the length in len.  */
  noverlays = overlays_in (XFIXNUM (beg), XFIXNUM (end), 1, &overlay_vec, &len,
			   NULL, NULL);

  /* Make a list of them all.  */
  result = Flist (noverlays, overlay_vec);

  xfree (overlay_vec);
  return result;
}

DEFUN ("next-overlay-change", Fnext_overlay_change, Snext_overlay_change,
       1, 1, 0,
       doc: /* Return the next position after POS where an overlay starts or ends.
If there are no overlay boundaries from POS to (point-max),
the value is (point-max).  */)
  (Lisp_Object pos)
{
  ptrdiff_t i, len, noverlays;
  ptrdiff_t endpos;
  Lisp_Object *overlay_vec;

  CHECK_FIXNUM_COERCE_MARKER (pos);

  if (!buffer_has_overlays ())
    return make_fixnum (ZV);

  len = 10;
  overlay_vec = xmalloc (len * sizeof *overlay_vec);

  /* Put all the overlays we want in a vector in overlay_vec.
     Store the length in len.
     endpos gets the position where the next overlay starts.  */
  noverlays = overlays_at (XFIXNUM (pos), 1, &overlay_vec, &len,
			   &endpos, 0, 1);

  /* If any of these overlays ends before endpos,
     use its ending point instead.  */
  for (i = 0; i < noverlays; i++)
    {
      Lisp_Object oend;
      ptrdiff_t oendpos;

      oend = OVERLAY_END (overlay_vec[i]);
      oendpos = OVERLAY_POSITION (oend);
      if (oendpos < endpos)
	endpos = oendpos;
    }

  xfree (overlay_vec);
  return make_fixnum (endpos);
}

DEFUN ("previous-overlay-change", Fprevious_overlay_change,
       Sprevious_overlay_change, 1, 1, 0,
       doc: /* Return the previous position before POS where an overlay starts or ends.
If there are no overlay boundaries from (point-min) to POS,
the value is (point-min).  */)
  (Lisp_Object pos)
{
  ptrdiff_t prevpos;
  Lisp_Object *overlay_vec;
  ptrdiff_t len;

  CHECK_FIXNUM_COERCE_MARKER (pos);

  if (!buffer_has_overlays ())
    return make_fixnum (BEGV);

  /* At beginning of buffer, we know the answer;
     avoid bug subtracting 1 below.  */
  if (XFIXNUM (pos) == BEGV)
    return pos;

  len = 10;
  overlay_vec = xmalloc (len * sizeof *overlay_vec);

  /* Put all the overlays we want in a vector in overlay_vec.
     Store the length in len.
     prevpos gets the position of the previous change.  */
  overlays_at (XFIXNUM (pos), 1, &overlay_vec, &len,
	       0, &prevpos, 1);

  xfree (overlay_vec);
  return make_fixnum (prevpos);
}

/* These functions are for debugging overlays.  */

DEFUN ("overlay-lists", Foverlay_lists, Soverlay_lists, 0, 0, 0,
       doc: /* Return a pair of lists giving all the overlays of the current buffer.
The car has all the overlays before the overlay center;
the cdr has all the overlays after the overlay center.
Recentering overlays moves overlays between these lists.
The lists you get are copies, so that changing them has no effect.
However, the overlays you get are the real objects that the buffer uses.  */)
  (void)
{
  Lisp_Object before = Qnil, after = Qnil;

  for (struct Lisp_Overlay *ol = current_buffer->overlays_before;
       ol; ol = ol->next)
    before = Fcons (make_lisp_ptr (ol, Lisp_Vectorlike), before);
  for (struct Lisp_Overlay *ol = current_buffer->overlays_after;
       ol; ol = ol->next)
    after = Fcons (make_lisp_ptr (ol, Lisp_Vectorlike), after);

  return Fcons (Fnreverse (before), Fnreverse (after));
}

DEFUN ("overlay-recenter", Foverlay_recenter, Soverlay_recenter, 1, 1, 0,
       doc: /* Recenter the overlays of the current buffer around position POS.
That makes overlay lookup faster for positions near POS (but perhaps slower
for positions far away from POS).  */)
  (Lisp_Object pos)
{
  ptrdiff_t p;
  CHECK_FIXNUM_COERCE_MARKER (pos);

  p = clip_to_bounds (PTRDIFF_MIN, XFIXNUM (pos), PTRDIFF_MAX);
  recenter_overlay_lists (current_buffer, p);
  return Qnil;
}

DEFUN ("overlay-get", Foverlay_get, Soverlay_get, 2, 2, 0,
       doc: /* Get the property of overlay OVERLAY with property name PROP.  */)
  (Lisp_Object overlay, Lisp_Object prop)
{
  CHECK_OVERLAY (overlay);
  return lookup_char_property (XOVERLAY (overlay)->plist, prop, 0);
}

DEFUN ("overlay-put", Foverlay_put, Soverlay_put, 3, 3, 0,
       doc: /* Set one property of overlay OVERLAY: give property PROP value VALUE.
VALUE will be returned.*/)
  (Lisp_Object overlay, Lisp_Object prop, Lisp_Object value)
{
  Lisp_Object tail, buffer;
  bool changed;

  CHECK_OVERLAY (overlay);

  buffer = Fmarker_buffer (OVERLAY_START (overlay));

  for (tail = XOVERLAY (overlay)->plist;
       CONSP (tail) && CONSP (XCDR (tail));
       tail = XCDR (XCDR (tail)))
    if (EQ (XCAR (tail), prop))
      {
	changed = !EQ (XCAR (XCDR (tail)), value);
	XSETCAR (XCDR (tail), value);
	goto found;
      }
  /* It wasn't in the list, so add it to the front.  */
  changed = !NILP (value);
  set_overlay_plist
    (overlay, Fcons (prop, Fcons (value, XOVERLAY (overlay)->plist)));
 found:
  if (! NILP (buffer))
    {
      if (changed)
	modify_overlay (XBUFFER (buffer),
			marker_position (OVERLAY_START (overlay)),
			marker_position (OVERLAY_END   (overlay)));
      if (EQ (prop, Qevaporate) && ! NILP (value)
	  && (OVERLAY_POSITION (OVERLAY_START (overlay))
	      == OVERLAY_POSITION (OVERLAY_END (overlay))))
	Fdelete_overlay (overlay);
    }

  return value;
}

/* Subroutine of report_overlay_modification.  */

/* Lisp vector holding overlay hook functions to call.
   Vector elements come in pairs.
   Each even-index element is a list of hook functions.
   The following odd-index element is the overlay they came from.

   Before the buffer change, we fill in this vector
   as we call overlay hook functions.
   After the buffer change, we get the functions to call from this vector.
   This way we always call the same functions before and after the change.  */
static Lisp_Object last_overlay_modification_hooks;

/* Number of elements actually used in last_overlay_modification_hooks.  */
static ptrdiff_t last_overlay_modification_hooks_used;

/* Add one functionlist/overlay pair
   to the end of last_overlay_modification_hooks.  */

static void
add_overlay_mod_hooklist (Lisp_Object functionlist, Lisp_Object overlay)
{
  ptrdiff_t oldsize = ASIZE (last_overlay_modification_hooks);

  if (oldsize - 1 <= last_overlay_modification_hooks_used)
    last_overlay_modification_hooks =
      larger_vector (last_overlay_modification_hooks, 2, -1);
  ASET (last_overlay_modification_hooks, last_overlay_modification_hooks_used,
	functionlist); last_overlay_modification_hooks_used++;
  ASET (last_overlay_modification_hooks, last_overlay_modification_hooks_used,
	overlay);      last_overlay_modification_hooks_used++;
}

/* Run the modification-hooks of overlays that include
   any part of the text in START to END.
   If this change is an insertion, also
   run the insert-before-hooks of overlay starting at END,
   and the insert-after-hooks of overlay ending at START.

   This is called both before and after the modification.
   AFTER is true when we call after the modification.

   ARG1, ARG2, ARG3 are arguments to pass to the hook functions.
   When AFTER is nonzero, they are the start position,
   the position after the inserted new text,
   and the length of deleted or replaced old text.  */

void
report_overlay_modification (Lisp_Object start, Lisp_Object end, bool after,
			     Lisp_Object arg1, Lisp_Object arg2, Lisp_Object arg3)
{
  /* True if this change is an insertion.  */
  bool insertion = (after ? XFIXNAT (arg3) == 0 : EQ (start, end));

  /* We used to run the functions as soon as we found them and only register
     them in last_overlay_modification_hooks for the purpose of the `after'
     case.  But running elisp code as we traverse the list of overlays is
     painful because the list can be modified by the elisp code so we had to
     copy at several places.  We now simply do a read-only traversal that
     only collects the functions to run and we run them afterwards.  It's
     simpler, especially since all the code was already there.  -stef  */

  if (!after)
    {
      /* We are being called before a change.
	 Scan the overlays to find the functions to call.  */
      last_overlay_modification_hooks_used = 0;
      for (struct Lisp_Overlay *tail = current_buffer->overlays_before;
	   tail; tail = tail->next)
	{
	  ptrdiff_t startpos, endpos;
	  Lisp_Object ostart, oend;

	  Lisp_Object overlay = make_lisp_ptr (tail, Lisp_Vectorlike);

	  ostart = OVERLAY_START (overlay);
	  oend = OVERLAY_END (overlay);
	  endpos = OVERLAY_POSITION (oend);
	  if (XFIXNAT (start) > endpos)
	    break;
	  startpos = OVERLAY_POSITION (ostart);
	  if (insertion && (XFIXNAT (start) == startpos
			    || XFIXNAT (end) == startpos))
	    {
	      Lisp_Object prop = Foverlay_get (overlay, Qinsert_in_front_hooks);
	      if (!NILP (prop))
		add_overlay_mod_hooklist (prop, overlay);
	    }
	  if (insertion && (XFIXNAT (start) == endpos
			    || XFIXNAT (end) == endpos))
	    {
	      Lisp_Object prop = Foverlay_get (overlay, Qinsert_behind_hooks);
	      if (!NILP (prop))
		add_overlay_mod_hooklist (prop, overlay);
	    }
	  /* Test for intersecting intervals.  This does the right thing
	     for both insertion and deletion.  */
	  if (XFIXNAT (end) > startpos && XFIXNAT (start) < endpos)
	    {
	      Lisp_Object prop = Foverlay_get (overlay, Qmodification_hooks);
	      if (!NILP (prop))
		add_overlay_mod_hooklist (prop, overlay);
	    }
	}

      for (struct Lisp_Overlay *tail = current_buffer->overlays_after;
	   tail; tail = tail->next)
	{
	  ptrdiff_t startpos, endpos;
	  Lisp_Object ostart, oend;

	  Lisp_Object overlay = make_lisp_ptr (tail, Lisp_Vectorlike);

	  ostart = OVERLAY_START (overlay);
	  oend = OVERLAY_END (overlay);
	  startpos = OVERLAY_POSITION (ostart);
	  endpos = OVERLAY_POSITION (oend);
	  if (XFIXNAT (end) < startpos)
	    break;
	  if (insertion && (XFIXNAT (start) == startpos
			    || XFIXNAT (end) == startpos))
	    {
	      Lisp_Object prop = Foverlay_get (overlay, Qinsert_in_front_hooks);
	      if (!NILP (prop))
		add_overlay_mod_hooklist (prop, overlay);
	    }
	  if (insertion && (XFIXNAT (start) == endpos
			    || XFIXNAT (end) == endpos))
	    {
	      Lisp_Object prop = Foverlay_get (overlay, Qinsert_behind_hooks);
	      if (!NILP (prop))
		add_overlay_mod_hooklist (prop, overlay);
	    }
	  /* Test for intersecting intervals.  This does the right thing
	     for both insertion and deletion.  */
	  if (XFIXNAT (end) > startpos && XFIXNAT (start) < endpos)
	    {
	      Lisp_Object prop = Foverlay_get (overlay, Qmodification_hooks);
	      if (!NILP (prop))
		add_overlay_mod_hooklist (prop, overlay);
	    }
	}
    }

  {
    /* Call the functions recorded in last_overlay_modification_hooks.
       First copy the vector contents, in case some of these hooks
       do subsequent modification of the buffer.  */
    ptrdiff_t size = last_overlay_modification_hooks_used;
    Lisp_Object *copy;
    ptrdiff_t i;

    USE_SAFE_ALLOCA;
    SAFE_ALLOCA_LISP (copy, size);
    memcpy (copy, XVECTOR (last_overlay_modification_hooks)->contents,
	    size * word_size);

    for (i = 0; i < size;)
      {
	Lisp_Object prop_i, overlay_i;
	prop_i = copy[i++];
	overlay_i = copy[i++];
	/* It is possible that the recorded overlay has been deleted
	   (which makes its markers' buffers be nil), or that (due to
	   some bug) it belongs to a different buffer.  Only run this
	   hook if the overlay belongs to the current buffer.  */
	if (XMARKER (OVERLAY_START (overlay_i))->buffer == current_buffer)
	  call_overlay_mod_hooks (prop_i, overlay_i, after, arg1, arg2, arg3);
      }

    SAFE_FREE ();
  }
}

static void
call_overlay_mod_hooks (Lisp_Object list, Lisp_Object overlay, bool after,
			Lisp_Object arg1, Lisp_Object arg2, Lisp_Object arg3)
{
  while (CONSP (list))
    {
      if (NILP (arg3))
	call4 (XCAR (list), overlay, after ? Qt : Qnil, arg1, arg2);
      else
	call5 (XCAR (list), overlay, after ? Qt : Qnil, arg1, arg2, arg3);
      list = XCDR (list);
    }
}

/* Delete any zero-sized overlays at position POS, if the `evaporate'
   property is set.  */
void
evaporate_overlays (ptrdiff_t pos)
{
  Lisp_Object hit_list = Qnil;
  if (pos <= current_buffer->overlay_center)
    for (struct Lisp_Overlay *tail = current_buffer->overlays_before;
	 tail; tail = tail->next)
      {
	Lisp_Object overlay = make_lisp_ptr (tail, Lisp_Vectorlike);
	ptrdiff_t endpos = OVERLAY_POSITION (OVERLAY_END (overlay));
	if (endpos < pos)
	  break;
	if (endpos == pos && OVERLAY_POSITION (OVERLAY_START (overlay)) == pos
	    && ! NILP (Foverlay_get (overlay, Qevaporate)))
	  hit_list = Fcons (overlay, hit_list);
      }
  else
    for (struct Lisp_Overlay *tail = current_buffer->overlays_after;
	 tail; tail = tail->next)
      {
	Lisp_Object overlay = make_lisp_ptr (tail, Lisp_Vectorlike);
	ptrdiff_t startpos = OVERLAY_POSITION (OVERLAY_START (overlay));
	if (startpos > pos)
	  break;
	if (startpos == pos && OVERLAY_POSITION (OVERLAY_END (overlay)) == pos
	    && ! NILP (Foverlay_get (overlay, Qevaporate)))
	  hit_list = Fcons (overlay, hit_list);
      }
  for (; CONSP (hit_list); hit_list = XCDR (hit_list))
    Fdelete_overlay (XCAR (hit_list));
}

/* Note: WINDOWSNT implements this stuff on w32heap.c.  */
#if defined USE_MMAP_FOR_BUFFERS && !defined WINDOWSNT

#include <sys/mman.h>

#ifndef MAP_ANON
#ifdef MAP_ANONYMOUS
#define MAP_ANON MAP_ANONYMOUS
#else
#define MAP_ANON 0
#endif
#endif

#ifndef MAP_FAILED
#define MAP_FAILED ((void *) -1)
#endif

#if MAP_ANON == 0
#include <fcntl.h>
#endif


/* Memory is allocated in regions which are mapped using mmap(2).
   The current implementation lets the system select mapped
   addresses;  we're not using MAP_FIXED in general, except when
   trying to enlarge regions.

   Each mapped region starts with a mmap_region structure, the user
   area starts after that structure, aligned to MEM_ALIGN.

	+-----------------------+
	| struct mmap_info +	|
	| padding		|
	+-----------------------+
	| user data		|
	|			|
	|			|
	+-----------------------+  */

struct mmap_region
{
  /* User-specified size.  */
  size_t nbytes_specified;

  /* Number of bytes mapped */
  size_t nbytes_mapped;

  /* Pointer to the location holding the address of the memory
     allocated with the mmap'd block.  The variable actually points
     after this structure.  */
  void **var;

  /* Next and previous in list of all mmap'd regions.  */
  struct mmap_region *next, *prev;
};

/* Doubly-linked list of mmap'd regions.  */

static struct mmap_region *mmap_regions;

/* File descriptor for mmap.  If we don't have anonymous mapping,
   /dev/zero will be opened on it.  */

static int mmap_fd;

/* Page size on this system.  */

static int mmap_page_size;

/* 1 means mmap has been initialized.  */

static bool mmap_initialized_p;

/* Value is X rounded up to the next multiple of N.  */

#define ROUND(X, N)	(((X) + (N) - 1) / (N) * (N))

/* Size of mmap_region structure plus padding.  */

#define MMAP_REGION_STRUCT_SIZE	\
     ROUND (sizeof (struct mmap_region), MEM_ALIGN)

/* Given a pointer P to the start of the user-visible part of a mapped
   region, return a pointer to the start of the region.  */

#define MMAP_REGION(P) \
     ((struct mmap_region *) ((char *) (P) - MMAP_REGION_STRUCT_SIZE))

/* Given a pointer P to the start of a mapped region, return a pointer
   to the start of the user-visible part of the region.  */

#define MMAP_USER_AREA(P) \
     ((void *) ((char *) (P) + MMAP_REGION_STRUCT_SIZE))

#define MEM_ALIGN	sizeof (double)

/* Predicate returning true if part of the address range [START .. END]
   is currently mapped.  Used to prevent overwriting an existing
   memory mapping.

   Default is to conservatively assume the address range is occupied by
   something else.  This can be overridden by system configuration
   files if system-specific means to determine this exists.  */

#ifndef MMAP_ALLOCATED_P
#define MMAP_ALLOCATED_P(start, end) 1
#endif

/* Perform necessary initializations for the use of mmap.  */

static void
mmap_init (void)
{
#if MAP_ANON == 0
  /* The value of mmap_fd is initially 0 in temacs, and -1
     in a dumped Emacs.  */
  if (mmap_fd <= 0)
    {
      /* No anonymous mmap -- we need the file descriptor.  */
      mmap_fd = emacs_open_noquit ("/dev/zero", O_RDONLY, 0);
      if (mmap_fd == -1)
	fatal ("Cannot open /dev/zero: %s", emacs_strerror (errno));
    }
#endif /* MAP_ANON == 0 */

  if (mmap_initialized_p)
    return;
  mmap_initialized_p = 1;

#if MAP_ANON != 0
  mmap_fd = -1;
#endif

  mmap_page_size = getpagesize ();
}

/* Unmap a region.  P is a pointer to the start of the user-araa of
   the region.  */

static void
mmap_free_1 (struct mmap_region *r)
{
  if (r->next)
    r->next->prev = r->prev;
  if (r->prev)
    r->prev->next = r->next;
  else
    mmap_regions = r->next;

  if (munmap (r, r->nbytes_mapped) == -1)
    fprintf (stderr, "munmap: %s\n", emacs_strerror (errno));
}


/* Enlarge region R by NPAGES pages.  NPAGES < 0 means shrink R.
   Value is true if successful.  */

static bool
mmap_enlarge (struct mmap_region *r, int npages)
{
  char *region_end = (char *) r + r->nbytes_mapped;
  size_t nbytes;
  bool success = 0;

  if (npages < 0)
    {
      /* Unmap pages at the end of the region.  */
      nbytes = - npages * mmap_page_size;
      if (munmap (region_end - nbytes, nbytes) == -1)
	fprintf (stderr, "munmap: %s\n", emacs_strerror (errno));
      else
	{
	  r->nbytes_mapped -= nbytes;
	  success = 1;
	}
    }
  else if (npages > 0)
    {
      nbytes = npages * mmap_page_size;

      /* Try to map additional pages at the end of the region.  We
	 cannot do this if the address range is already occupied by
	 something else because mmap deletes any previous mapping.
	 I'm not sure this is worth doing, let's see.  */
      if (!MMAP_ALLOCATED_P (region_end, region_end + nbytes))
	{
	  void *p;

	  p = mmap (region_end, nbytes, PROT_READ | PROT_WRITE,
		    MAP_ANON | MAP_PRIVATE | MAP_FIXED, mmap_fd, 0);
	  if (p == MAP_FAILED)
	    ; /* fprintf (stderr, "mmap: %s\n", emacs_strerror (errno)); */
	  else if (p != region_end)
	    {
	      /* Kernels are free to choose a different address.  In
		 that case, unmap what we've mapped above; we have
		 no use for it.  */
	      if (munmap (p, nbytes) == -1)
		fprintf (stderr, "munmap: %s\n", emacs_strerror (errno));
	    }
	  else
	    {
	      r->nbytes_mapped += nbytes;
	      success = 1;
	    }
	}
    }

  return success;
}


/* Allocate a block of storage large enough to hold NBYTES bytes of
   data.  A pointer to the data is returned in *VAR.  VAR is thus the
   address of some variable which will use the data area.

   The allocation of 0 bytes is valid.

   If we can't allocate the necessary memory, set *VAR to null, and
   return null.  */

static void *
mmap_alloc (void **var, size_t nbytes)
{
  void *p;
  size_t map;

  mmap_init ();

  map = ROUND (nbytes + MMAP_REGION_STRUCT_SIZE, mmap_page_size);
  p = mmap (NULL, map, PROT_READ | PROT_WRITE, MAP_ANON | MAP_PRIVATE,
	    mmap_fd, 0);

  if (p == MAP_FAILED)
    {
      if (errno != ENOMEM)
	fprintf (stderr, "mmap: %s\n", emacs_strerror (errno));
      p = NULL;
    }
  else
    {
      struct mmap_region *r = p;

      r->nbytes_specified = nbytes;
      r->nbytes_mapped = map;
      r->var = var;
      r->prev = NULL;
      r->next = mmap_regions;
      if (r->next)
	r->next->prev = r;
      mmap_regions = r;

      p = MMAP_USER_AREA (p);
    }

  return *var = p;
}


/* Free a block of relocatable storage whose data is pointed to by
   PTR.  Store 0 in *PTR to show there's no block allocated.  */

static void
mmap_free (void **var)
{
  mmap_init ();

  if (*var)
    {
      mmap_free_1 (MMAP_REGION (*var));
      *var = NULL;
    }
}


/* Given a pointer at address VAR to data allocated with mmap_alloc,
   resize it to size NBYTES.  Change *VAR to reflect the new block,
   and return this value.  If more memory cannot be allocated, then
   leave *VAR unchanged, and return null.  */

static void *
mmap_realloc (void **var, size_t nbytes)
{
  void *result;

  mmap_init ();

  if (*var == NULL)
    result = mmap_alloc (var, nbytes);
  else if (nbytes == 0)
    {
      mmap_free (var);
      result = mmap_alloc (var, nbytes);
    }
  else
    {
      struct mmap_region *r = MMAP_REGION (*var);
      size_t room = r->nbytes_mapped - MMAP_REGION_STRUCT_SIZE;

      if (room < nbytes)
	{
	  /* Must enlarge.  */
	  void *old_ptr = *var;

	  /* Try to map additional pages at the end of the region.
	     If that fails, allocate a new region,  copy data
	     from the old region, then free it.  */
	  if (mmap_enlarge (r, (ROUND (nbytes - room, mmap_page_size)
				/ mmap_page_size)))
	    {
	      r->nbytes_specified = nbytes;
	      *var = result = old_ptr;
	    }
	  else if (mmap_alloc (var, nbytes))
	    {
	      memcpy (*var, old_ptr, r->nbytes_specified);
	      mmap_free_1 (MMAP_REGION (old_ptr));
	      result = *var;
	      r = MMAP_REGION (result);
	      r->nbytes_specified = nbytes;
	    }
	  else
	    {
	      *var = old_ptr;
	      result = NULL;
	    }
	}
      else if (room - nbytes >= mmap_page_size)
	{
	  /* Shrinking by at least a page.  Let's give some
	     memory back to the system.

	     The extra parens are to make the division happens first,
	     on positive values, so we know it will round towards
	     zero.  */
	  mmap_enlarge (r, - ((room - nbytes) / mmap_page_size));
	  result = *var;
	  r->nbytes_specified = nbytes;
	}
      else
	{
	  /* Leave it alone.  */
	  result = *var;
	  r->nbytes_specified = nbytes;
	}
    }

  return result;
}


#endif /* USE_MMAP_FOR_BUFFERS */

/* Allocate NBYTES bytes for buffer B's text buffer.  */

static void
alloc_buffer_text (struct buffer *b, ptrdiff_t nbytes)
{
  void *p;

  block_input ();
#if defined USE_MMAP_FOR_BUFFERS
  p = mmap_alloc ((void **) &b->text->beg, nbytes);
#elif defined REL_ALLOC
  p = r_alloc ((void **) &b->text->beg, nbytes);
#else
  p = xmalloc (nbytes);
#endif

  if (p == NULL)
    {
      unblock_input ();
      memory_full (nbytes);
    }

  b->text->beg = p;
  unblock_input ();
}

/* Enlarge buffer B's text buffer by DELTA bytes.  DELTA < 0 means
   shrink it.  */

void
enlarge_buffer_text (struct buffer *b, ptrdiff_t delta)
{
  block_input ();
  void *p;
  unsigned char *old_beg = b->text->beg;
  ptrdiff_t old_nbytes =
    BUF_Z_BYTE (b) - BUF_BEG_BYTE (b) + BUF_GAP_SIZE (b) + 1;
  ptrdiff_t new_nbytes = old_nbytes + delta;

  if (pdumper_object_p (old_beg))
    b->text->beg = NULL;
  else
    old_beg = NULL;

#if defined USE_MMAP_FOR_BUFFERS
  p = mmap_realloc ((void **) &b->text->beg, new_nbytes);
#elif defined REL_ALLOC
  p = r_re_alloc ((void **) &b->text->beg, new_nbytes);
#else
  p = xrealloc (b->text->beg, new_nbytes);
#endif
  __lsan_ignore_object (p);

  if (p == NULL)
    {
      if (old_beg)
        b->text->beg = old_beg;
      unblock_input ();
      memory_full (new_nbytes);
    }

  if (old_beg)
    memcpy (p, old_beg, min (old_nbytes, new_nbytes));

  BUF_BEG_ADDR (b) = p;
  unblock_input ();
}

static void
free_buffer_text (struct buffer *b)
{
  block_input ();

  if (!pdumper_object_p (b->text->beg))
    {
#if defined USE_MMAP_FOR_BUFFERS
      mmap_free ((void **) &b->text->beg);
#elif defined REL_ALLOC
      r_alloc_free ((void **) &b->text->beg);
#else
      xfree (b->text->beg);
#endif
    }

  BUF_BEG_ADDR (b) = NULL;
  unblock_input ();
}

void
init_buffer_once (void)
{
  int idx;

  /* Items flagged permanent get an explicit permanent-local property
     added in bindings.el, for clarity.  */
  PDUMPER_REMEMBER_SCALAR (buffer_permanent_local_flags);
  memset (buffer_permanent_local_flags, 0, sizeof buffer_permanent_local_flags);

  /* By virtue of being a struct buffer, buffer_slot_map is a
     natural map of slots to the following values:

     -1, a private slot whose value does not admit user mangling by
     special logic in data.c.

     0, a slot without a user-exposed Lisp variable.

     Within interval [1, MAX_PER_BUFFER_VARS), slot's index in the
     per-buffer `local_flags` array.
  */
  memset (&buffer_slot_map, 0, sizeof buffer_slot_map);
  bset_filename (&buffer_slot_map, make_fixnum (-1));
  bset_directory (&buffer_slot_map, make_fixnum (-1));
  bset_backed_up (&buffer_slot_map, make_fixnum (-1));
  bset_save_length (&buffer_slot_map, make_fixnum (-1));
  bset_auto_save_file_name (&buffer_slot_map, make_fixnum (-1));
  bset_read_only (&buffer_slot_map, make_fixnum (-1));
  bset_major_mode (&buffer_slot_map, make_fixnum (-1));
  bset_local_minor_modes (&buffer_slot_map, make_fixnum (-1));
  bset_mode_name (&buffer_slot_map, make_fixnum (-1));
  bset_undo_list (&buffer_slot_map, make_fixnum (-1));
  bset_mark_active (&buffer_slot_map, make_fixnum (-1));
  bset_point_before_scroll (&buffer_slot_map, make_fixnum (-1));
  bset_file_truename (&buffer_slot_map, make_fixnum (-1));
  bset_invisibility_spec (&buffer_slot_map, make_fixnum (-1));
  bset_last_selected_window (&buffer_slot_map, make_fixnum (-1));
  bset_file_format (&buffer_slot_map, make_fixnum (-1));
  bset_auto_save_file_format (&buffer_slot_map, make_fixnum (-1));
  bset_display_count (&buffer_slot_map, make_fixnum (-1));
  bset_display_time (&buffer_slot_map, make_fixnum (-1));
  bset_enable_multibyte_characters (&buffer_slot_map, make_fixnum (-1));

  /* These used to be stuck at 0 by default, but now that the all-zero value
     means Qnil, we have to initialize them explicitly.  */
  bset_name (&buffer_slot_map, make_fixnum (0));
  bset_mark (&buffer_slot_map, make_fixnum (0));
  bset_local_var_alist (&buffer_slot_map, make_fixnum (0));
  bset_keymap (&buffer_slot_map, make_fixnum (0));
  bset_downcase_table (&buffer_slot_map, make_fixnum (0));
  bset_upcase_table (&buffer_slot_map, make_fixnum (0));
  bset_case_canon_table (&buffer_slot_map, make_fixnum (0));
  bset_case_eqv_table (&buffer_slot_map, make_fixnum (0));
  bset_width_table (&buffer_slot_map, make_fixnum (0));
  bset_pt_marker (&buffer_slot_map, make_fixnum (0));
  bset_begv_marker (&buffer_slot_map, make_fixnum (0));
  bset_zv_marker (&buffer_slot_map, make_fixnum (0));

  idx = 1;
  XSETFASTINT (BVAR (&buffer_slot_map, mode_line_format), idx); ++idx;
  XSETFASTINT (BVAR (&buffer_slot_map, abbrev_mode), idx); ++idx;
  XSETFASTINT (BVAR (&buffer_slot_map, overwrite_mode), idx); ++idx;
  XSETFASTINT (BVAR (&buffer_slot_map, case_fold_search), idx); ++idx;
  XSETFASTINT (BVAR (&buffer_slot_map, auto_fill_function), idx); ++idx;
  XSETFASTINT (BVAR (&buffer_slot_map, selective_display), idx); ++idx;
  XSETFASTINT (BVAR (&buffer_slot_map, selective_display_ellipses), idx); ++idx;
  XSETFASTINT (BVAR (&buffer_slot_map, tab_width), idx); ++idx;
  XSETFASTINT (BVAR (&buffer_slot_map, truncate_lines), idx);
  /* Make this one a permanent local.  */
  buffer_permanent_local_flags[idx++] = 1;
  XSETFASTINT (BVAR (&buffer_slot_map, word_wrap), idx); ++idx;
  XSETFASTINT (BVAR (&buffer_slot_map, ctl_arrow), idx); ++idx;
  XSETFASTINT (BVAR (&buffer_slot_map, fill_column), idx); ++idx;
  XSETFASTINT (BVAR (&buffer_slot_map, left_margin), idx); ++idx;
  XSETFASTINT (BVAR (&buffer_slot_map, abbrev_table), idx); ++idx;
  XSETFASTINT (BVAR (&buffer_slot_map, display_table), idx); ++idx;
  XSETFASTINT (BVAR (&buffer_slot_map, syntax_table), idx); ++idx;
  XSETFASTINT (BVAR (&buffer_slot_map, cache_long_scans), idx); ++idx;
  XSETFASTINT (BVAR (&buffer_slot_map, category_table), idx); ++idx;
  XSETFASTINT (BVAR (&buffer_slot_map, bidi_display_reordering), idx); ++idx;
  XSETFASTINT (BVAR (&buffer_slot_map, bidi_paragraph_direction), idx); ++idx;
  XSETFASTINT (BVAR (&buffer_slot_map, bidi_paragraph_separate_re), idx); ++idx;
  XSETFASTINT (BVAR (&buffer_slot_map, bidi_paragraph_start_re), idx); ++idx;
  XSETFASTINT (BVAR (&buffer_slot_map, buffer_file_coding_system), idx);
  /* Make this one a permanent local.  */
  buffer_permanent_local_flags[idx++] = 1;
  XSETFASTINT (BVAR (&buffer_slot_map, left_margin_cols), idx); ++idx;
  XSETFASTINT (BVAR (&buffer_slot_map, right_margin_cols), idx); ++idx;
  XSETFASTINT (BVAR (&buffer_slot_map, left_fringe_width), idx); ++idx;
  XSETFASTINT (BVAR (&buffer_slot_map, right_fringe_width), idx); ++idx;
  XSETFASTINT (BVAR (&buffer_slot_map, fringes_outside_margins), idx); ++idx;
  XSETFASTINT (BVAR (&buffer_slot_map, scroll_bar_width), idx); ++idx;
  XSETFASTINT (BVAR (&buffer_slot_map, scroll_bar_height), idx); ++idx;
  XSETFASTINT (BVAR (&buffer_slot_map, vertical_scroll_bar_type), idx); ++idx;
  XSETFASTINT (BVAR (&buffer_slot_map, horizontal_scroll_bar_type), idx); ++idx;
  XSETFASTINT (BVAR (&buffer_slot_map, indicate_empty_lines), idx); ++idx;
  XSETFASTINT (BVAR (&buffer_slot_map, indicate_buffer_boundaries), idx); ++idx;
  XSETFASTINT (BVAR (&buffer_slot_map, fringe_indicator_alist), idx); ++idx;
  XSETFASTINT (BVAR (&buffer_slot_map, fringe_cursor_alist), idx); ++idx;
  XSETFASTINT (BVAR (&buffer_slot_map, scroll_up_aggressively), idx); ++idx;
  XSETFASTINT (BVAR (&buffer_slot_map, scroll_down_aggressively), idx); ++idx;
  XSETFASTINT (BVAR (&buffer_slot_map, header_line_format), idx); ++idx;
  XSETFASTINT (BVAR (&buffer_slot_map, tab_line_format), idx); ++idx;
  XSETFASTINT (BVAR (&buffer_slot_map, cursor_type), idx); ++idx;
  XSETFASTINT (BVAR (&buffer_slot_map, extra_line_spacing), idx); ++idx;
  XSETFASTINT (BVAR (&buffer_slot_map, cursor_in_non_selected_windows), idx); ++idx;

  /* buffer_slot_map contains no pointers, so it's safe to treat it
     as a blob for pdumper.  */
  PDUMPER_REMEMBER_SCALAR (buffer_slot_map);

  if (idx >= MAX_PER_BUFFER_VARS)
    emacs_abort ();
  last_per_buffer_idx = idx;
  PDUMPER_REMEMBER_SCALAR (last_per_buffer_idx);

  reset_buffer (&buffer_slot_defaults);
  eassert (NILP (BVAR (&buffer_slot_defaults, name)));
  reset_buffer_local_variables (&buffer_slot_defaults, 1);
  eassert (NILP (BVAR (&buffer_slot_symbols, name)));
  reset_buffer (&buffer_slot_symbols);
  reset_buffer_local_variables (&buffer_slot_symbols, 1);
  buffer_slot_defaults.text = &buffer_slot_defaults.own_text;
  buffer_slot_symbols.text = &buffer_slot_symbols.own_text;
  buffer_slot_defaults.indirections = 0;
  buffer_slot_symbols.indirections = 0;
  buffer_slot_defaults.window_count = 0;
  buffer_slot_symbols.window_count = 0;
  set_buffer_intervals (&buffer_slot_defaults, NULL);
  set_buffer_intervals (&buffer_slot_symbols, NULL);
  bset_name (&buffer_slot_defaults, build_pure_c_string (" *buffer-defaults*"));
  bset_name (&buffer_slot_symbols, build_pure_c_string (" *buffer-local-symbols*"));
  BUFFER_PVEC_INIT (&buffer_slot_defaults);
  BUFFER_PVEC_INIT (&buffer_slot_symbols);

  /* Set up the default values of various buffer slots.
     Must do these before making the first buffer!
     Real setup is done in bindings.el
  */
  bset_mode_line_format (&buffer_slot_defaults, build_pure_c_string ("%-"));
  bset_header_line_format (&buffer_slot_defaults, Qnil);
  bset_tab_line_format (&buffer_slot_defaults, Qnil);
  bset_abbrev_mode (&buffer_slot_defaults, Qnil);
  bset_overwrite_mode (&buffer_slot_defaults, Qnil);
  bset_case_fold_search (&buffer_slot_defaults, Qt);
  bset_auto_fill_function (&buffer_slot_defaults, Qnil);
  bset_selective_display (&buffer_slot_defaults, Qnil);
  bset_selective_display_ellipses (&buffer_slot_defaults, Qt);
  bset_abbrev_table (&buffer_slot_defaults, Qnil);
  bset_display_table (&buffer_slot_defaults, Qnil);
  bset_undo_list (&buffer_slot_defaults, Qnil);
  bset_mark_active (&buffer_slot_defaults, Qnil);
  bset_file_format (&buffer_slot_defaults, Qnil);
  bset_auto_save_file_format (&buffer_slot_defaults, Qt);
  set_buffer_overlays_before (&buffer_slot_defaults, NULL);
  set_buffer_overlays_after (&buffer_slot_defaults, NULL);
  buffer_slot_defaults.overlay_center = BEG;

  XSETFASTINT (BVAR (&buffer_slot_defaults, tab_width), 8);
  bset_truncate_lines (&buffer_slot_defaults, Qnil);
  bset_word_wrap (&buffer_slot_defaults, Qnil);
  bset_ctl_arrow (&buffer_slot_defaults, Qt);
  bset_bidi_display_reordering (&buffer_slot_defaults, Qt);
  bset_bidi_paragraph_direction (&buffer_slot_defaults, Qnil);
  bset_bidi_paragraph_start_re (&buffer_slot_defaults, Qnil);
  bset_bidi_paragraph_separate_re (&buffer_slot_defaults, Qnil);
  bset_cursor_type (&buffer_slot_defaults, Qt);
  bset_extra_line_spacing (&buffer_slot_defaults, Qnil);
  bset_cursor_in_non_selected_windows (&buffer_slot_defaults, Qt);

  bset_enable_multibyte_characters (&buffer_slot_defaults, Qt);
  bset_buffer_file_coding_system (&buffer_slot_defaults, Qnil);
  XSETFASTINT (BVAR (&buffer_slot_defaults, fill_column), 70);
  XSETFASTINT (BVAR (&buffer_slot_defaults, left_margin), 0);
  bset_cache_long_scans (&buffer_slot_defaults, Qt);
  bset_file_truename (&buffer_slot_defaults, Qnil);
  XSETFASTINT (BVAR (&buffer_slot_defaults, display_count), 0);
  XSETFASTINT (BVAR (&buffer_slot_defaults, left_margin_cols), 0);
  XSETFASTINT (BVAR (&buffer_slot_defaults, right_margin_cols), 0);
  bset_left_fringe_width (&buffer_slot_defaults, Qnil);
  bset_right_fringe_width (&buffer_slot_defaults, Qnil);
  bset_fringes_outside_margins (&buffer_slot_defaults, Qnil);
  bset_scroll_bar_width (&buffer_slot_defaults, Qnil);
  bset_scroll_bar_height (&buffer_slot_defaults, Qnil);
  bset_vertical_scroll_bar_type (&buffer_slot_defaults, Qt);
  bset_horizontal_scroll_bar_type (&buffer_slot_defaults, Qt);
  bset_indicate_empty_lines (&buffer_slot_defaults, Qnil);
  bset_indicate_buffer_boundaries (&buffer_slot_defaults, Qnil);
  bset_fringe_indicator_alist (&buffer_slot_defaults, Qnil);
  bset_fringe_cursor_alist (&buffer_slot_defaults, Qnil);
  bset_scroll_up_aggressively (&buffer_slot_defaults, Qnil);
  bset_scroll_down_aggressively (&buffer_slot_defaults, Qnil);
  bset_display_time (&buffer_slot_defaults, Qnil);

  verify (sizeof (EMACS_INT) == word_size);

  Vbuffer_alist = Qnil;
  current_buffer = 0;
  pdumper_remember_lv_ptr_raw (&current_buffer, Lisp_Vectorlike);

  QSFundamental = build_pure_c_string ("Fundamental");

  DEFSYM (Qfundamental_mode, "fundamental-mode");
  bset_major_mode (&buffer_slot_defaults, Qfundamental_mode);

  DEFSYM (Qmode_class, "mode-class");
  DEFSYM (Qprotected_field, "protected-field");

  DEFSYM (Qpermanent_local, "permanent-local");
  DEFSYM (Qkill_buffer_hook, "kill-buffer-hook");
  Fput (Qkill_buffer_hook, Qpermanent_local, Qt);

  Vprin1_to_string_buffer = Fget_buffer_create (build_pure_c_string (" prin1"), Qt);
  Vbuffer_alist = Qnil;

  Fset_buffer (Fget_buffer_create (build_pure_c_string ("*scratch*"), Qnil));

  inhibit_modification_hooks = 0;
}

void
init_buffer (void)
{
  Lisp_Object temp;

#ifdef USE_MMAP_FOR_BUFFERS
  if (dumped_with_unexec_p ())
    {
      Lisp_Object tail, buffer;

#ifndef WINDOWSNT
      /* These must be reset in the dumped Emacs, to avoid stale
	 references to mmap'ed memory from before the dump.

	 WINDOWSNT doesn't need this because it doesn't track mmap'ed
	 regions by hand (see w32heap.c, which uses system APIs for
	 that purpose), and thus doesn't use mmap_regions.  */
      mmap_regions = NULL;
      mmap_fd = -1;
#endif

      /* The dumped buffers reference addresses of buffer text
	 recorded by temacs, that cannot be used by the dumped Emacs.
	 We map new memory for their text here.

	 Implementation notes: the buffers we carry from temacs are:
	 " prin1", "*scratch*", " *Minibuf-0*", "*Messages*", and
	 " *code-conversion-work*".  They are created by
	 init_buffer_once and init_window_once (which are not called
	 in the dumped Emacs), and by the first call to coding.c
	 routines.  Since FOR_EACH_LIVE_BUFFER only walks the buffers
	 in Vbuffer_alist, any buffer we carry from temacs that is
	 not in the alist (a.k.a. "magic invisible buffers") should
	 be handled here explicitly.  */
      FOR_EACH_LIVE_BUFFER (tail, buffer)
        {
	  struct buffer *b = XBUFFER (buffer);
	  b->text->beg = NULL;
	  enlarge_buffer_text (b, 0);
	}
      /* The " prin1" buffer is not in Vbuffer_alist.  */
      XBUFFER (Vprin1_to_string_buffer)->text->beg = NULL;
      enlarge_buffer_text (XBUFFER (Vprin1_to_string_buffer), 0);
    }
#endif /* USE_MMAP_FOR_BUFFERS */

  AUTO_STRING (scratch, "*scratch*");
  Fset_buffer (Fget_buffer_create (scratch, Qnil));
  if (NILP (BVAR (&buffer_slot_defaults, enable_multibyte_characters)))
    Fset_buffer_multibyte (Qnil);

  char const *pwd = emacs_wd;

  if (!pwd)
    {
      fprintf (stderr, "Error getting directory: %s\n",
               emacs_strerror (errno));
      bset_directory (current_buffer, Qnil);
    }
  else
    {
      /* Maybe this should really use some standard subroutine
         whose definition is filename syntax dependent.  */
      ptrdiff_t len = strlen (pwd);
      bool add_slash = ! IS_DIRECTORY_SEP (pwd[len - 1]);

      /* At this moment, we still don't know how to decode the directory
         name.  So, we keep the bytes in unibyte form so that file I/O
         routines correctly get the original bytes.  */
      Lisp_Object dirname = make_unibyte_string (pwd, len + add_slash);
      if (add_slash)
	SSET (dirname, len, DIRECTORY_SEP);
      bset_directory (current_buffer, dirname);

      /* Add /: to the front of the name
         if it would otherwise be treated as magic.  */
      temp = Ffind_file_name_handler (BVAR (current_buffer, directory), Qt);
      if (! NILP (temp)
          /* If the default dir is just /, TEMP is non-nil
             because of the ange-ftp completion handler.
             However, it is not necessary to turn / into /:/.
             So avoid doing that.  */
          && strcmp ("/", SSDATA (BVAR (current_buffer, directory))))
        {
          AUTO_STRING (slash_colon, "/:");
          bset_directory (current_buffer,
                          concat2 (slash_colon,
                                   BVAR (current_buffer, directory)));
        }
    }

  temp = get_minibuffer (0);
  bset_directory (XBUFFER (temp), BVAR (current_buffer, directory));
}

/* Similar to defvar_lisp but define a variable whose value is the
   Lisp_Object stored in the current buffer.  LNAME is the Lisp-level
   variable name.  VNAME is the name of the buffer slot.  PREDICATE
   is nil for a general Lisp variable.  If PREDICATE is non-nil, then
   only Lisp values that satisfies the PREDICATE are allowed (except
   that nil is allowed too).  DOC is a dummy where you write the doc
   string as a comment.  */

#define DEFVAR_PER_BUFFER(lname, vname, predicate, doc)		\
  do {								\
    static struct Lisp_Buffer_Objfwd bo_fwd;			\
    defvar_per_buffer (&bo_fwd, lname, vname, predicate);	\
  } while (0)

static void
defvar_per_buffer (struct Lisp_Buffer_Objfwd *bo_fwd, const char *namestring,
		   Lisp_Object *address, Lisp_Object predicate)
{
  struct Lisp_Symbol *sym;
  int offset;

  sym = XSYMBOL (intern (namestring));
  offset = (char *)address - (char *)current_buffer;

  bo_fwd->type = Lisp_Fwd_Buffer_Obj;
  bo_fwd->offset = offset;
  bo_fwd->predicate = predicate;
  sym->u.s.declared_special = true;
  sym->u.s.redirect = SYMBOL_FORWARDED;
  SET_SYMBOL_FWD (sym, bo_fwd);
  XSETSYMBOL (PER_BUFFER_SYMBOL (offset), sym);

  if (PER_BUFFER_IDX (offset) == 0)
    /* A DEFVAR_PER_BUFFER for a slot explicitly designated
       outside Lisp-space.  */
    emacs_abort ();
}


/* Initialize the buffer routines.  */
void
syms_of_buffer (void)
{
  staticpro (&last_overlay_modification_hooks);
  last_overlay_modification_hooks = initialize_vector (10, Qnil);

  staticpro (&QSFundamental);
  staticpro (&Vbuffer_alist);

  DEFSYM (Qchoice, "choice");
  DEFSYM (Qleft, "left");
  DEFSYM (Qright, "right");
  DEFSYM (Qrange, "range");

  DEFSYM (Qpermanent_local_hook, "permanent-local-hook");
  DEFSYM (Qoverlayp, "overlayp");
  DEFSYM (Qevaporate, "evaporate");
  DEFSYM (Qmodification_hooks, "modification-hooks");
  DEFSYM (Qinsert_in_front_hooks, "insert-in-front-hooks");
  DEFSYM (Qinsert_behind_hooks, "insert-behind-hooks");
  DEFSYM (Qget_file_buffer, "get-file-buffer");
  DEFSYM (Qpriority, "priority");
  DEFSYM (Qbefore_string, "before-string");
  DEFSYM (Qafter_string, "after-string");
  DEFSYM (Qfirst_change_hook, "first-change-hook");
  DEFSYM (Qbefore_change_functions, "before-change-functions");
  DEFSYM (Qafter_change_functions, "after-change-functions");
  DEFSYM (Qkill_buffer_query_functions, "kill-buffer-query-functions");
  DEFSYM (Qget_scratch_buffer_create, "get-scratch-buffer-create");

  DEFSYM (Qvertical_scroll_bar, "vertical-scroll-bar");
  Fput (Qvertical_scroll_bar, Qchoice, list4 (Qnil, Qt, Qleft, Qright));
  DEFSYM (Qhorizontal_scroll_bar, "horizontal-scroll-bar");

  DEFSYM (Qfraction, "fraction");
  Fput (Qfraction, Qrange, Fcons (make_float (0.0), make_float (1.0)));

  DEFSYM (Qoverwrite_mode, "overwrite-mode");
  Fput (Qoverwrite_mode, Qchoice,
	list3 (Qnil, intern ("overwrite-mode-textual"),
	       Qoverwrite_mode_binary));

  Fput (Qprotected_field, Qerror_conditions,
	pure_list (Qprotected_field, Qerror));
  Fput (Qprotected_field, Qerror_message,
	build_pure_c_string ("Attempt to modify a protected field"));

  DEFSYM (Qclone_indirect_buffer_hook, "clone-indirect-buffer-hook");

  DEFVAR_PER_BUFFER ("tab-line-format",
		     &BVAR (current_buffer, tab_line_format),
		     Qnil,
		     doc: /* Analogous to `mode-line-format', but controls the tab line.
The tab line appears, optionally, at the top of a window;
the mode line appears at the bottom.  */);

  DEFVAR_PER_BUFFER ("header-line-format",
		     &BVAR (current_buffer, header_line_format),
		     Qnil,
		     doc: /* Analogous to `mode-line-format', but controls the header line.
The header line appears, optionally, at the top of a window; the mode
line appears at the bottom.

Also see `header-line-indent-mode' if `display-line-number-mode' is
used.  */);

  DEFVAR_PER_BUFFER ("mode-line-format", &BVAR (current_buffer, mode_line_format),
		     Qnil,
		     doc: /* Template for displaying mode line for a window's buffer.

The value may be nil, a string, a symbol or a list.

A value of nil means don't display a mode line.

For any symbol other than t or nil, the symbol's value is processed as
 a mode line construct.  As a special exception, if that value is a
 string, the string is processed verbatim, without handling any
 %-constructs (see below).  Also, unless the symbol has a non-nil
 `risky-local-variable' property, all properties in any strings, as
 well as all :eval and :propertize forms in the value, are ignored.

When the value is processed, the window's buffer is temporarily the
current buffer.

A list whose car is a string or list is processed by processing each
 of the list elements recursively, as separate mode line constructs,
 and concatenating the results.

A list of the form `(:eval FORM)' is processed by evaluating FORM and
 using the result as a mode line construct.  Be careful--FORM should
 not load any files, because that can cause an infinite recursion.

A list of the form `(:propertize ELT PROPS...)' is processed by
 processing ELT as the mode line construct, and adding the text
 properties PROPS to the result.

A list whose car is a symbol is processed by examining the symbol's
 value, and, if that value is non-nil, processing the cadr of the list
 recursively; and if that value is nil, processing the caddr of the
 list recursively.

A list whose car is an integer is processed by processing the cadr of
 the list, and padding (if the number is positive) or truncating (if
 negative) to the width specified by that number.

A string is printed verbatim in the mode line except for %-constructs:
  %b -- print buffer name.      %f -- print visited file name.
  %F -- print frame name.
  %* -- print %, * or hyphen.   %+ -- print *, % or hyphen.
	%& is like %*, but ignore read-only-ness.
	% means buffer is read-only and * means it is modified.
	For a modified read-only buffer, %* gives % and %+ gives *.
  %s -- print process status.   %l -- print the current line number.
  %c -- print the current column number (this makes editing slower).
        Columns are numbered starting from the left margin, and the
        leftmost column is displayed as zero.
        To make the column number update correctly in all cases,
	`column-number-mode' must be non-nil.
  %C -- Like %c, but the leftmost column is displayed as one.
  %i -- print the size of the buffer.
  %I -- like %i, but use k, M, G, etc., to abbreviate.
  %p -- print percent of buffer above top of window, or Top, Bot or All.
  %P -- print percent of buffer above bottom of window, perhaps plus Top,
        or print Bottom or All.
  %n -- print Narrow if appropriate.
  %t -- visited file is text or binary (if OS supports this distinction).
  %z -- print mnemonics of keyboard, terminal, and buffer coding systems.
  %Z -- like %z, but including the end-of-line format.
  %e -- print error message about full memory.
  %@ -- print @ or hyphen.  @ means that default-directory is on a
        remote machine.
  %[ -- print one [ for each recursive editing level.  %] similar.
  %% -- print %.   %- -- print infinitely many dashes.
Decimal digits after the % specify field width to which to pad.  */);

  DEFVAR_PER_BUFFER ("major-mode", &BVAR (current_buffer, major_mode),
		     Qsymbolp,
		     doc: /* Symbol for current buffer's major mode.
The default value (normally `fundamental-mode') affects new buffers.
A value of nil means to use the current buffer's major mode, provided
it is not marked as "special".  */);

  DEFVAR_PER_BUFFER ("local-minor-modes",
		     &BVAR (current_buffer, local_minor_modes),
		     Qnil,
		     doc: /* Minor modes currently active in the current buffer.
This is a list of symbols, or nil if there are no minor modes active.  */);

  DEFVAR_PER_BUFFER ("mode-name", &BVAR (current_buffer, mode_name),
                     Qnil,
		     doc: /* Pretty name of current buffer's major mode.
Usually a string, but can use any of the constructs for `mode-line-format',
which see.
Format with `format-mode-line' to produce a string value.  */);

  DEFVAR_PER_BUFFER ("local-abbrev-table", &BVAR (current_buffer, abbrev_table), Qnil,
		     doc: /* Local (mode-specific) abbrev table of current buffer.  */);

  DEFVAR_PER_BUFFER ("abbrev-mode", &BVAR (current_buffer, abbrev_mode), Qnil,
		     doc: /*  Non-nil if Abbrev mode is enabled.
Use the command `abbrev-mode' to change this variable.  */);

  DEFVAR_PER_BUFFER ("case-fold-search", &BVAR (current_buffer, case_fold_search),
		     Qnil,
		     doc: /* Non-nil if searches and matches should ignore case.  */);

  DEFVAR_PER_BUFFER ("fill-column", &BVAR (current_buffer, fill_column),
		     Qintegerp,
		     doc: /* Column beyond which automatic line-wrapping should happen.
It is used by filling commands, such as `fill-region' and `fill-paragraph',
and by `auto-fill-mode', which see.
See also `current-fill-column'.
Interactively, you can set the buffer local value using \\[set-fill-column].  */);

  DEFVAR_PER_BUFFER ("left-margin", &BVAR (current_buffer, left_margin),
		     Qintegerp,
		     doc: /* Column for the default `indent-line-function' to indent to.
Linefeed indents to this column in Fundamental mode.  */);

  DEFVAR_PER_BUFFER ("tab-width", &BVAR (current_buffer, tab_width),
		     Qintegerp,
		     doc: /* Distance between tab stops (for display of tab characters), in columns.
This controls the width of a TAB character on display.
The value should be a positive integer.
Note that this variable doesn't necessarily affect the size of the
indentation step.  However, if the major mode's indentation facility
inserts one or more TAB characters, this variable will affect the
indentation step as well, even if `indent-tabs-mode' is non-nil.  */);

  DEFVAR_PER_BUFFER ("ctl-arrow", &BVAR (current_buffer, ctl_arrow), Qnil,
		     doc: /* Non-nil means display control chars with uparrow `^'.
A value of nil means use backslash `\\' and octal digits.
This variable does not apply to characters whose display is specified in
the current display table (if there is one; see `standard-display-table').  */);

  DEFVAR_PER_BUFFER ("enable-multibyte-characters",
		     &BVAR (current_buffer, enable_multibyte_characters),
		     Qnil,
		     doc: /* Non-nil means the buffer contents are regarded as multi-byte characters.
Otherwise they are regarded as unibyte.  This affects the display,
file I/O and the behavior of various editing commands.

This variable is buffer-local but you cannot set it directly;
use the function `set-buffer-multibyte' to change a buffer's representation.
To prevent any attempts to set it or make it buffer-local, Emacs will
signal an error in those cases.
See also Info node `(elisp)Text Representations'.  */);
  make_symbol_constant (intern_c_string ("enable-multibyte-characters"));

  DEFVAR_PER_BUFFER ("buffer-file-coding-system",
		     &BVAR (current_buffer, buffer_file_coding_system), Qnil,
		     doc: /* Coding system to be used for encoding the buffer contents on saving.
This variable applies to saving the buffer, and also to `write-region'
and other functions that use `write-region'.
It does not apply to sending output to subprocesses, however.

If this is nil, the buffer is saved without any code conversion
unless some coding system is specified in `file-coding-system-alist'
for the buffer file.

If the text to be saved cannot be encoded as specified by this variable,
an alternative encoding is selected by `select-safe-coding-system', which see.

The variable `coding-system-for-write', if non-nil, overrides this variable.

This variable is never applied to a way of decoding a file while reading it.  */);

  DEFVAR_PER_BUFFER ("bidi-display-reordering",
		     &BVAR (current_buffer, bidi_display_reordering), Qnil,
		     doc: /* Non-nil means iterate across bidirectional text in the visual order.  */);

  DEFVAR_PER_BUFFER ("bidi-paragraph-start-re",
		     &BVAR (current_buffer, bidi_paragraph_start_re), Qnil,
		     doc: /* If non-nil, a regexp matching a line that starts OR separates paragraphs.

The value of nil means to use empty lines as lines that start and
separate paragraphs.

When Emacs displays bidirectional text, it by default computes
the base paragraph direction separately for each paragraph.
Setting this variable changes the places where paragraph base
direction is recomputed.

The regexp is always matched after a newline, so it is best to
anchor it by beginning it with a "^".

If you change the value of this variable, be sure to change
the value of `bidi-paragraph-separate-re' accordingly.  For
example, to have a single newline behave as a paragraph separator,
set both these variables to "^".

See also `bidi-paragraph-direction'.  */);

  DEFVAR_PER_BUFFER ("bidi-paragraph-separate-re",
		     &BVAR (current_buffer, bidi_paragraph_separate_re), Qnil,
		     doc: /* If non-nil, a regexp matching a line that separates paragraphs.

The value of nil means to use empty lines as paragraph separators.

When Emacs displays bidirectional text, it by default computes
the base paragraph direction separately for each paragraph.
Setting this variable changes the places where paragraph base
direction is recomputed.

The regexp is always matched after a newline, so it is best to
anchor it by beginning it with a "^".

If you change the value of this variable, be sure to change
the value of `bidi-paragraph-start-re' accordingly.  For
example, to have a single newline behave as a paragraph separator,
set both these variables to "^".

See also `bidi-paragraph-direction'.  */);

  DEFVAR_PER_BUFFER ("bidi-paragraph-direction",
		     &BVAR (current_buffer, bidi_paragraph_direction), Qnil,
		     doc: /* If non-nil, forces directionality of text paragraphs in the buffer.

If this is nil (the default), the direction of each paragraph is
determined by the first strong directional character of its text.
The values of `right-to-left' and `left-to-right' override that.
Any other value is treated as nil.

This variable has no effect unless the buffer's value of
`bidi-display-reordering' is non-nil.  */);

 DEFVAR_PER_BUFFER ("truncate-lines", &BVAR (current_buffer, truncate_lines), Qnil,
		     doc: /* Non-nil means do not display continuation lines.
Instead, give each line of text just one screen line.

Note that this is overridden by the variable
`truncate-partial-width-windows' if that variable is non-nil
and this buffer is not full-frame width.

Minibuffers set this variable to nil.

Don't set this to a non-nil value when `visual-line-mode' is
turned on, as it could produce confusing results.   */);

  DEFVAR_PER_BUFFER ("word-wrap", &BVAR (current_buffer, word_wrap), Qnil,
		     doc: /* Non-nil means to use word-wrapping for continuation lines.
When word-wrapping is on, continuation lines are wrapped at the space
or tab character nearest to the right window edge.
If nil, continuation lines are wrapped at the right screen edge.

This variable has no effect if long lines are truncated (see
`truncate-lines' and `truncate-partial-width-windows').  If you use
word-wrapping, you might want to reduce the value of
`truncate-partial-width-windows', since wrapping can make text readable
in narrower windows.

Instead of setting this variable directly, most users should use
Visual Line mode.  Visual Line mode, when enabled, sets `word-wrap'
to t, and additionally redefines simple editing commands to act on
visual lines rather than logical lines.  See the documentation of
`visual-line-mode'.  */);

  DEFVAR_PER_BUFFER ("default-directory", &BVAR (current_buffer, directory),
		     Qstringp,
		     doc: /* Name of default directory of current buffer.
It should be an absolute directory name; on GNU and Unix systems,
these names start with `/' or `~' and end with `/'.
To interactively change the default directory, use command `cd'. */);

  DEFVAR_PER_BUFFER ("auto-fill-function", &BVAR (current_buffer, auto_fill_function),
		     Qnil,
		     doc: /* Function called (if non-nil) to perform auto-fill.
It is called after self-inserting any character specified in
the `auto-fill-chars' table.
NOTE: This variable is not a hook;
its value may not be a list of functions.  */);

  DEFVAR_PER_BUFFER ("buffer-file-name", &BVAR (current_buffer, filename),
		     Qstringp,
		     doc: /* Name of file visited in current buffer, or nil if not visiting a file.
This should be an absolute file name.  */);

  DEFVAR_PER_BUFFER ("buffer-file-truename", &BVAR (current_buffer, file_truename),
		     Qstringp,
		     doc: /* Abbreviated truename of file visited in current buffer, or nil if none.
The truename of a file is calculated by `file-truename'
and then abbreviated with `abbreviate-file-name'.  */);

  DEFVAR_PER_BUFFER ("buffer-auto-save-file-name",
		     &BVAR (current_buffer, auto_save_file_name),
		     Qstringp,
		     doc: /* Name of file for auto-saving current buffer.
If it is nil, that means don't auto-save this buffer.  */);

  DEFVAR_PER_BUFFER ("buffer-read-only", &BVAR (current_buffer, read_only), Qnil,
		     doc: /* Non-nil if this buffer is read-only.  */);

  DEFVAR_PER_BUFFER ("buffer-backed-up", &BVAR (current_buffer, backed_up), Qnil,
		     doc: /* Non-nil if this buffer's file has been backed up.
Backing up is done before the first time the file is saved.  */);

  DEFVAR_PER_BUFFER ("buffer-saved-size", &BVAR (current_buffer, save_length),
		     Qintegerp,
		     doc: /* Length of current buffer when last read in, saved or auto-saved.
0 initially.
-1 means auto-saving turned off until next real save.

If you set this to -2, that means don't turn off auto-saving in this buffer
if its text size shrinks.   If you use `buffer-swap-text' on a buffer,
you probably should set this to -2 in that buffer.  */);

  DEFVAR_PER_BUFFER ("selective-display", &BVAR (current_buffer, selective_display),
		     Qnil,
		     doc: /* Non-nil enables selective display.

An integer N as value means display only lines
that start with less than N columns of space.

A value of t means that the character ^M makes itself and
all the rest of the line invisible; also, when saving the buffer
in a file, save the ^M as a newline.  This usage is obsolete; use
overlays or text properties instead.  */);

  DEFVAR_PER_BUFFER ("selective-display-ellipses",
		     &BVAR (current_buffer, selective_display_ellipses),
		     Qnil,
		     doc: /* Non-nil means display ... on previous line when a line is invisible.  */);

  DEFVAR_PER_BUFFER ("overwrite-mode", &BVAR (current_buffer, overwrite_mode),
		     Qoverwrite_mode,
		     doc: /* Non-nil if self-insertion should replace existing text.
The value should be one of `overwrite-mode-textual',
`overwrite-mode-binary', or nil.
If it is `overwrite-mode-textual', self-insertion still
inserts at the end of a line, and inserts when point is before a tab,
until the tab is filled in.
If `overwrite-mode-binary', self-insertion replaces newlines and tabs too.  */);

  DEFVAR_PER_BUFFER ("buffer-display-table", &BVAR (current_buffer, display_table),
		     Qnil,
		     doc: /* Display table that controls display of the contents of current buffer.

If this variable is nil, the value of `standard-display-table' is used.
Each window can have its own, overriding display table, see
`set-window-display-table' and `window-display-table'.

The display table is a char-table created with `make-display-table'.
A char-table is an array indexed by character codes.  Normal array
primitives `aref' and `aset' can be used to access elements of a char-table.

Each of the char-table elements control how to display the corresponding
text character: the element at index C in the table says how to display
the character whose code is C.  Each element should be a vector of
characters or nil.  The value nil means display the character in the
default fashion; otherwise, the characters from the vector are delivered
to the screen instead of the original character.

For example, (aset buffer-display-table ?X [?Y]) tells Emacs
to display a capital Y instead of each X character.

In addition, a char-table has six extra slots to control the display of:

  the end of a truncated screen line (extra-slot 0, a single character);
  the end of a continued line (extra-slot 1, a single character);
  the escape character used to display character codes in octal
    (extra-slot 2, a single character);
  the character used as an arrow for control characters (extra-slot 3,
    a single character);
  the decoration indicating the presence of invisible lines (extra-slot 4,
    a vector of characters);
  the character used to draw the border between side-by-side windows
    (extra-slot 5, a single character).

See also the functions `display-table-slot' and `set-display-table-slot'.  */);

  DEFVAR_PER_BUFFER ("left-margin-width", &BVAR (current_buffer, left_margin_cols),
		     Qintegerp,
		     doc: /* Width in columns of left marginal area for display of a buffer.
A value of nil means no marginal area.

Setting this variable does not take effect until a new buffer is displayed
in a window.  To make the change take effect, call `set-window-buffer'.  */);

  DEFVAR_PER_BUFFER ("right-margin-width", &BVAR (current_buffer, right_margin_cols),
		     Qintegerp,
		     doc: /* Width in columns of right marginal area for display of a buffer.
A value of nil means no marginal area.

Setting this variable does not take effect until a new buffer is displayed
in a window.  To make the change take effect, call `set-window-buffer'.  */);

  DEFVAR_PER_BUFFER ("left-fringe-width", &BVAR (current_buffer, left_fringe_width),
		     Qintegerp,
		     doc: /* Width of this buffer's left fringe (in pixels).
A value of 0 means no left fringe is shown in this buffer's window.
A value of nil means to use the left fringe width from the window's frame.

Setting this variable does not take effect until a new buffer is displayed
in a window.  To make the change take effect, call `set-window-buffer'.  */);

  DEFVAR_PER_BUFFER ("right-fringe-width", &BVAR (current_buffer, right_fringe_width),
		     Qintegerp,
		     doc: /* Width of this buffer's right fringe (in pixels).
A value of 0 means no right fringe is shown in this buffer's window.
A value of nil means to use the right fringe width from the window's frame.

Setting this variable does not take effect until a new buffer is displayed
in a window.  To make the change take effect, call `set-window-buffer'.  */);

  DEFVAR_PER_BUFFER ("fringes-outside-margins", &BVAR (current_buffer, fringes_outside_margins),
		     Qnil,
		     doc: /* Non-nil means to display fringes outside display margins.
A value of nil means to display fringes between margins and buffer text.

Setting this variable does not take effect until a new buffer is displayed
in a window.  To make the change take effect, call `set-window-buffer'.  */);

  DEFVAR_PER_BUFFER ("scroll-bar-width", &BVAR (current_buffer, scroll_bar_width),
		     Qintegerp,
		     doc: /* Width of this buffer's vertical scroll bars in pixels.
A value of nil means to use the scroll bar width from the window's frame.  */);

  DEFVAR_PER_BUFFER ("scroll-bar-height", &BVAR (current_buffer, scroll_bar_height),
		     Qintegerp,
		     doc: /* Height of this buffer's horizontal scroll bars in pixels.
A value of nil means to use the scroll bar height from the window's frame.  */);

  DEFVAR_PER_BUFFER ("vertical-scroll-bar", &BVAR (current_buffer, vertical_scroll_bar_type),
		     Qvertical_scroll_bar,
		     doc: /* Position of this buffer's vertical scroll bar.
The value takes effect whenever you tell a window to display this buffer;
for instance, with `set-window-buffer' or when `display-buffer' displays it.

A value of `left' or `right' means put the vertical scroll bar at that side
of the window; a value of nil means don't show any vertical scroll bars.
A value of t (the default) means do whatever the window's frame specifies.  */);

  DEFVAR_PER_BUFFER ("horizontal-scroll-bar", &BVAR (current_buffer, horizontal_scroll_bar_type),
		     Qnil,
		     doc: /* Position of this buffer's horizontal scroll bar.
The value takes effect whenever you tell a window to display this buffer;
for instance, with `set-window-buffer' or when `display-buffer' displays it.

A value of `bottom' means put the horizontal scroll bar at the bottom of
the window; a value of nil means don't show any horizontal scroll bars.
A value of t (the default) means do whatever the window's frame
specifies.  */);

  DEFVAR_PER_BUFFER ("indicate-empty-lines",
		     &BVAR (current_buffer, indicate_empty_lines), Qnil,
		     doc: /* Visually indicate unused ("empty") screen lines after the buffer end.
If non-nil, a bitmap is displayed in the left fringe of a window
on graphical displays for each screen line that doesn't correspond
to any buffer text.  */);

  DEFVAR_PER_BUFFER ("indicate-buffer-boundaries",
		     &BVAR (current_buffer, indicate_buffer_boundaries), Qnil,
		     doc: /* Visually indicate buffer boundaries and scrolling.
If non-nil, the first and last line of the buffer are marked in the fringe
of a window on graphical displays with angle bitmaps, or if the window can be
scrolled, the top and bottom line of the window are marked with up and down
arrow bitmaps.

If value is a symbol `left' or `right', both angle and arrow bitmaps
are displayed in the left or right fringe, resp.  Any other value
that doesn't look like an alist means display the angle bitmaps in
the left fringe but no arrows.

You can exercise more precise control by using an alist as the
value.  Each alist element (INDICATOR . POSITION) specifies
where to show one of the indicators.  INDICATOR is one of `top',
`bottom', `up', `down', or t, which specifies the default position,
and POSITION is one of `left', `right', or nil, meaning do not show
this indicator.

For example, ((top . left) (t . right)) places the top angle bitmap in
left fringe, the bottom angle bitmap in right fringe, and both arrow
bitmaps in right fringe.  To show just the angle bitmaps in the left
fringe, but no arrow bitmaps, use ((top .  left) (bottom . left)).  */);

  DEFVAR_PER_BUFFER ("fringe-indicator-alist",
		     &BVAR (current_buffer, fringe_indicator_alist), Qnil,
		     doc: /* Mapping from logical to physical fringe indicator bitmaps.
The value is an alist where each element (INDICATOR . BITMAPS)
specifies the fringe bitmaps used to display a specific logical
fringe indicator.

INDICATOR specifies the logical indicator type which is one of the
following symbols: `truncation' , `continuation', `overlay-arrow',
`top', `bottom', `top-bottom', `up', `down', empty-line', or `unknown'.

BITMAPS is a list of symbols (LEFT RIGHT [LEFT1 RIGHT1]) which specifies
the actual bitmap shown in the left or right fringe for the logical
indicator.  LEFT and RIGHT are the bitmaps shown in the left and/or
right fringe for the specific indicator.  The LEFT1 or RIGHT1 bitmaps
are used only for the `bottom' and `top-bottom' indicators when the
last (only) line has no final newline.  BITMAPS may also be a single
symbol which is used in both left and right fringes.  */);

  DEFVAR_PER_BUFFER ("fringe-cursor-alist",
		     &BVAR (current_buffer, fringe_cursor_alist), Qnil,
		     doc: /* Mapping from logical to physical fringe cursor bitmaps.
The value is an alist where each element (CURSOR . BITMAP)
specifies the fringe bitmaps used to display a specific logical
cursor type in the fringe.

CURSOR specifies the logical cursor type which is one of the following
symbols: `box' , `hollow', `bar', `hbar', or `hollow-small'.  The last
one is used to show a hollow cursor on narrow lines display lines
where the normal hollow cursor will not fit.

BITMAP is the corresponding fringe bitmap shown for the logical
cursor type.  */);

  DEFVAR_PER_BUFFER ("scroll-up-aggressively",
		     &BVAR (current_buffer, scroll_up_aggressively), Qfraction,
		     doc: /* How far to scroll windows upward.
If you move point off the bottom, the window scrolls automatically.
This variable controls how far it scrolls.  The value nil, the default,
means scroll to center point.  A fraction means scroll to put point
that fraction of the window's height from the bottom of the window.
When the value is 0.0, point goes at the bottom line, which in the
simple case that you moved off with C-f means scrolling just one line.
1.0 means point goes at the top, so that in that simple case, the
window scrolls by a full window height.  Meaningful values are
between 0.0 and 1.0, inclusive.  */);

  DEFVAR_PER_BUFFER ("scroll-down-aggressively",
		     &BVAR (current_buffer, scroll_down_aggressively), Qfraction,
		     doc: /* How far to scroll windows downward.
If you move point off the top, the window scrolls automatically.
This variable controls how far it scrolls.  The value nil, the default,
means scroll to center point.  A fraction means scroll to put point
that fraction of the window's height from the top of the window.
When the value is 0.0, point goes at the top line, which in the
simple case that you moved off with C-b means scrolling just one line.
1.0 means point goes at the bottom, so that in that simple case, the
window scrolls by a full window height.  Meaningful values are
between 0.0 and 1.0, inclusive.  */);

  DEFVAR_LISP ("before-change-functions", Vbefore_change_functions,
	       doc: /* List of functions to call before each text change.
Two arguments are passed to each function: the positions of
the beginning and end of the range of old text to be changed.
\(For an insertion, the beginning and end are at the same place.)
No information is given about the length of the text after the change.

Buffer changes made while executing the `before-change-functions'
don't call any before-change or after-change functions.
That's because `inhibit-modification-hooks' is temporarily set non-nil.

If an unhandled error happens in running these functions,
the variable's value remains nil.  That prevents the error
from happening repeatedly and making Emacs nonfunctional.  */);
  Vbefore_change_functions = Qnil;

  DEFVAR_LISP ("after-change-functions", Vafter_change_functions,
	       doc: /* List of functions to call after each text change.
Three arguments are passed to each function: the positions of
the beginning and end of the range of changed text,
and the length in chars of the pre-change text replaced by that range.
\(For an insertion, the pre-change length is zero;
for a deletion, that length is the number of chars deleted,
and the post-change beginning and end are at the same place.)

Buffer changes made while executing the `after-change-functions'
don't call any before-change or after-change functions.
That's because `inhibit-modification-hooks' is temporarily set non-nil.

If an unhandled error happens in running these functions,
the variable's value remains nil.  That prevents the error
from happening repeatedly and making Emacs nonfunctional.  */);
  Vafter_change_functions = Qnil;

  DEFVAR_LISP ("first-change-hook", Vfirst_change_hook,
	       doc: /* A list of functions to call before changing a buffer which is unmodified.
The functions are run using the `run-hooks' function.  */);
  Vfirst_change_hook = Qnil;

  DEFVAR_PER_BUFFER ("buffer-undo-list", &BVAR (current_buffer, undo_list), Qnil,
		     doc: /* List of undo entries in current buffer.
Recent changes come first; older changes follow newer.

An entry (BEG . END) represents an insertion which begins at
position BEG and ends at position END.

An entry (TEXT . POSITION) represents the deletion of the string TEXT
from (abs POSITION).  If POSITION is positive, point was at the front
of the text being deleted; if negative, point was at the end.

An entry (t . TIMESTAMP), where TIMESTAMP is in the style of
`current-time', indicates that the buffer was previously unmodified;
TIMESTAMP is the visited file's modification time, as of that time.
If the modification time of the most recent save is different, this
entry is obsolete.

An entry (t . 0) means the buffer was previously unmodified but
its time stamp was unknown because it was not associated with a file.
An entry (t . -1) is similar, except that it means the buffer's visited
file did not exist.

An entry (nil PROPERTY VALUE BEG . END) indicates that a text property
was modified between BEG and END.  PROPERTY is the property name,
and VALUE is the old value.

An entry (apply FUN-NAME . ARGS) means undo the change with
\(apply FUN-NAME ARGS).

An entry (apply DELTA BEG END FUN-NAME . ARGS) supports selective undo
in the active region.  BEG and END is the range affected by this entry
and DELTA is the number of characters added or deleted in that range by
this change.

An entry (MARKER . DISTANCE) indicates that the marker MARKER
was adjusted in position by the offset DISTANCE (an integer).

An entry of the form POSITION indicates that point was at the buffer
location given by the integer.  Undoing an entry of this form places
point at POSITION.

Entries with value nil mark undo boundaries.  The undo command treats
the changes between two undo boundaries as a single step to be undone.

If the value of the variable is t, undo information is not recorded.  */);

  DEFVAR_PER_BUFFER ("mark-active", &BVAR (current_buffer, mark_active), Qnil,
		     doc: /* Non-nil means the mark and region are currently active in this buffer.  */);

  DEFVAR_PER_BUFFER ("cache-long-scans", &BVAR (current_buffer, cache_long_scans), Qnil,
		     doc: /* Non-nil means that Emacs should use caches in attempt to speedup buffer scans.

There is no reason to set this to nil except for debugging purposes.

Normally, the line-motion functions work by scanning the buffer for
newlines.  Columnar operations (like `move-to-column' and
`compute-motion') also work by scanning the buffer, summing character
widths as they go.  This works well for ordinary text, but if the
buffer's lines are very long (say, more than 500 characters), these
motion functions will take longer to execute.  Emacs may also take
longer to update the display.

If `cache-long-scans' is non-nil, these motion functions cache the
results of their scans, and consult the cache to avoid rescanning
regions of the buffer until the text is modified.  The caches are most
beneficial when they prevent the most searching---that is, when the
buffer contains long lines and large regions of characters with the
same, fixed screen width.

When `cache-long-scans' is non-nil, processing short lines will
become slightly slower (because of the overhead of consulting the
cache), and the caches will use memory roughly proportional to the
number of newlines and characters whose screen width varies.

Bidirectional editing also requires buffer scans to find paragraph
separators.  If you have large paragraphs or no paragraph separators
at all, these scans may be slow.  If `cache-long-scans' is non-nil,
results of these scans are cached.  This doesn't help too much if
paragraphs are of the reasonable (few thousands of characters) size.

The caches require no explicit maintenance; their accuracy is
maintained internally by the Emacs primitives.  Enabling or disabling
the cache should not affect the behavior of any of the motion
functions; it should only affect their performance.  */);

  DEFVAR_PER_BUFFER ("point-before-scroll", &BVAR (current_buffer, point_before_scroll), Qnil,
		     doc: /* Value of point before the last series of scroll operations, or nil.  */);

  DEFVAR_PER_BUFFER ("buffer-file-format", &BVAR (current_buffer, file_format), Qnil,
		     doc: /* List of formats to use when saving this buffer.
Formats are defined by `format-alist'.  This variable is
set when a file is visited.  */);

  DEFVAR_PER_BUFFER ("buffer-auto-save-file-format",
		     &BVAR (current_buffer, auto_save_file_format), Qnil,
		     doc: /* Format in which to write auto-save files.
Should be a list of symbols naming formats that are defined in `format-alist'.
If it is t, which is the default, auto-save files are written in the
same format as a regular save would use.  */);

  DEFVAR_PER_BUFFER ("buffer-invisibility-spec",
		     &BVAR (current_buffer, invisibility_spec), Qnil,
		     doc: /* Invisibility spec of this buffer.
The default is t, which means that text is invisible if it has a non-nil
`invisible' property.
This variable can also be a list.  The list can have two kinds of elements:
`ATOM' and `(ATOM . ELLIPSIS)'.  A text character is invisible if its
`invisible' property is `ATOM', or has an `invisible' property that is a list
that contains `ATOM'.
If the `(ATOM . ELLIPSIS)' form is used, and `ELLIPSIS' is non-nil, an
ellipsis will be displayed after the invisible characters.
Setting this variable is very fast, much faster than scanning all the text in
the buffer looking for properties to change.  */);

  DEFVAR_PER_BUFFER ("last-selected-window",
		     &BVAR (current_buffer, last_selected_window), Qnil,
		     doc: /* Last window displaying this buffer.
Nil if that window no longer displays this buffer.  */);
  DEFSYM (Qlast_selected_window, "last-selected-window");

  DEFVAR_PER_BUFFER ("buffer-display-count",
		     &BVAR (current_buffer, display_count), Qintegerp,
		     doc: /* A number incremented each time this buffer is displayed in a window.
The function `set-window-buffer' increments it.  */);

  DEFVAR_PER_BUFFER ("buffer-display-time",
		     &BVAR (current_buffer, display_time), Qnil,
		     doc: /* Time stamp updated each time this buffer is displayed in a window.
The function `set-window-buffer' updates this variable
to the value obtained by calling `current-time'.
If the buffer has never been shown in a window, the value is nil.  */);

  DEFVAR_LISP ("transient-mark-mode", Vtransient_mark_mode,
	       doc: /*  Non-nil if Transient Mark mode is enabled.
See the command `transient-mark-mode' for a description of this minor mode.

Non-nil also enables highlighting of the region whenever the mark is active.
The region is highlighted with the `region' face.
The variable `highlight-nonselected-windows' controls whether to highlight
all windows or just the selected window.

Lisp programs may give this variable certain special values:

- The symbol `lambda' enables Transient Mark mode temporarily.
  The mode is disabled again after any subsequent action that would
  normally deactivate the mark (e.g. buffer modification).

- The pair (only . OLDVAL) enables Transient Mark mode
  temporarily.  After any subsequent point motion command that is
  not shift-translated, or any other action that would normally
  deactivate the mark (e.g. buffer modification), the value of
  `transient-mark-mode' is set to OLDVAL.  */);
  Vtransient_mark_mode = Qnil;

  DEFVAR_LISP ("inhibit-read-only", Vinhibit_read_only,
	       doc: /* Non-nil means disregard read-only status of buffers or characters.
A non-nil value that is a list means disregard `buffer-read-only' status,
and disregard a `read-only' text property if the property value is a
member of the list.  Any other non-nil value means disregard `buffer-read-only'
and all `read-only' text properties.  */);
  Vinhibit_read_only = Qnil;

  DEFVAR_PER_BUFFER ("cursor-type", &BVAR (current_buffer, cursor_type), Qnil,
		     doc: /* Cursor to use when this buffer is in the selected window.
Values are interpreted as follows:

  t               use the cursor specified for the frame
  nil             don't display a cursor
  box             display a filled box cursor
  (box . SIZE)    display a filled box cursor, but make it
                  hollow if cursor is under masked image larger than
                  SIZE pixels in either dimension.
  hollow          display a hollow box cursor
  bar             display a vertical bar cursor with default width
  (bar . WIDTH)   display a vertical bar cursor with width WIDTH
  hbar            display a horizontal bar cursor with default height
  (hbar . HEIGHT) display a horizontal bar cursor with height HEIGHT
  ANYTHING ELSE   display a hollow box cursor

WIDTH and HEIGHT can't exceed the frame's canonical character size.

When the buffer is displayed in a non-selected window, the
cursor's appearance is instead controlled by the variable
`cursor-in-non-selected-windows'.  */);

  DEFVAR_PER_BUFFER ("line-spacing",
		     &BVAR (current_buffer, extra_line_spacing), Qnumberp,
		     doc: /* Additional space to put between lines when displaying a buffer.
The space is measured in pixels, and put below lines on graphic displays,
see `display-graphic-p'.
If value is a floating point number, it specifies the spacing relative
to the default frame line height.  A value of nil means add no extra space.  */);

  DEFVAR_PER_BUFFER ("cursor-in-non-selected-windows",
		     &BVAR (current_buffer, cursor_in_non_selected_windows), Qnil,
		     doc: /* Non-nil means show a cursor in non-selected windows.
If nil, only shows a cursor in the selected window.
If t, displays a cursor related to the usual cursor type
\(a solid box becomes hollow, a bar becomes a narrower bar).
You can also specify the cursor type as in the `cursor-type' variable.
Use Custom to set this variable and update the display.  */);

  DEFVAR_LISP ("kill-buffer-query-functions", Vkill_buffer_query_functions,
	       doc: /* List of functions called with no args to query before killing a buffer.
The buffer being killed will be current while the functions are running.
See `kill-buffer'.

If any of them returns nil, the buffer is not killed.  Functions run by
this hook are supposed to not change the current buffer.

This hook is not run for internal or temporary buffers created by
`get-buffer-create' or `generate-new-buffer' with argument
INHIBIT-BUFFER-HOOKS non-nil.  */);
  Vkill_buffer_query_functions = Qnil;

  DEFVAR_LISP ("change-major-mode-hook", Vchange_major_mode_hook,
	       doc: /* Normal hook run before changing the major mode of a buffer.
The function `kill-all-local-variables' runs this before doing anything else.  */);
  Vchange_major_mode_hook = Qnil;
  DEFSYM (Qchange_major_mode_hook, "change-major-mode-hook");

  DEFVAR_LISP ("buffer-list-update-hook", Vbuffer_list_update_hook,
	       doc: /* Hook run when the buffer list changes.
Functions (implicitly) running this hook are `get-buffer-create',
`make-indirect-buffer', `rename-buffer', `kill-buffer', `bury-buffer'
and `select-window'.  This hook is not run for internal or temporary
buffers created by `get-buffer-create' or `generate-new-buffer' with
argument INHIBIT-BUFFER-HOOKS non-nil.

Functions run by this hook should avoid calling `select-window' with a
nil NORECORD argument since it may lead to infinite recursion.  */);
  Vbuffer_list_update_hook = Qnil;
  DEFSYM (Qbuffer_list_update_hook, "buffer-list-update-hook");

  DEFVAR_BOOL ("kill-buffer-delete-auto-save-files",
	       kill_buffer_delete_auto_save_files,
	       doc: /* If non-nil, offer to delete any autosave file when killing a buffer.

If `delete-auto-save-files' is nil, any autosave deletion is inhibited.  */);
  kill_buffer_delete_auto_save_files = 0;

  DEFVAR_BOOL ("delete-auto-save-files", delete_auto_save_files,
	       doc: /* Non-nil means delete auto-save file when a buffer is saved.
This is the default.  If nil, auto-save file deletion is inhibited.  */);
  delete_auto_save_files = 1;

<<<<<<< HEAD
  defsubr (&Sbuffer_monospace_p);
=======
  DEFVAR_LISP ("clone-indirect-buffer-hook", Vclone_indirect_buffer_hook,
	       doc: /* Normal hook to run in the new buffer at the end of `make-indirect-buffer'.

Since `clone-indirect-buffer' calls `make-indirect-buffer', this hook
will run for `clone-indirect-buffer' calls as well.  */);
  Vclone_indirect_buffer_hook = Qnil;

  DEFVAR_LISP ("long-line-threshold", Vlong_line_threshold,
	       doc: /* Line length above which specific display optimizations are used.
Display optimizations for long lines will automatically be enabled in
buffers which contain one or more lines whose length is above that
threshold.
When nil, these display optimizations are disabled.  */);
  XSETFASTINT (Vlong_line_threshold, 10000);

>>>>>>> 616da8fa
  defsubr (&Sbuffer_live_p);
  defsubr (&Sbuffer_list);
  defsubr (&Sget_buffer);
  defsubr (&Sget_file_buffer);
  defsubr (&Sget_buffer_create);
  defsubr (&Smake_indirect_buffer);
  defsubr (&Sgenerate_new_buffer_name);
  defsubr (&Sbuffer_name);
  defsubr (&Sbuffer_file_name);
  defsubr (&Sbuffer_base_buffer);
  defsubr (&Sbuffer_local_value);
  defsubr (&Sbuffer_local_variables);
  defsubr (&Sbuffer_modified_p);
  defsubr (&Sforce_mode_line_update);
  defsubr (&Sset_buffer_modified_p);
  defsubr (&Sbuffer_modified_tick);
  defsubr (&Sinternal__set_buffer_modified_tick);
  defsubr (&Sbuffer_chars_modified_tick);
  defsubr (&Srename_buffer);
  defsubr (&Sother_buffer);
  defsubr (&Sbuffer_enable_undo);
  defsubr (&Skill_buffer);
  defsubr (&Sbury_buffer_internal);
  defsubr (&Sset_buffer_major_mode);
  defsubr (&Scurrent_buffer);
  defsubr (&Sset_buffer);
  defsubr (&Sbarf_if_buffer_read_only);
  defsubr (&Serase_buffer);
  defsubr (&Sbuffer_swap_text);
  defsubr (&Sset_buffer_multibyte);
  defsubr (&Skill_all_local_variables);

  defsubr (&Soverlayp);
  defsubr (&Smake_overlay);
  defsubr (&Sdelete_overlay);
  defsubr (&Sdelete_all_overlays);
  defsubr (&Smove_overlay);
  defsubr (&Soverlay_start);
  defsubr (&Soverlay_end);
  defsubr (&Soverlay_buffer);
  defsubr (&Soverlay_properties);
  defsubr (&Soverlays_at);
  defsubr (&Soverlays_in);
  defsubr (&Snext_overlay_change);
  defsubr (&Sprevious_overlay_change);
  defsubr (&Soverlay_recenter);
  defsubr (&Soverlay_lists);
  defsubr (&Soverlay_get);
  defsubr (&Soverlay_put);
  defsubr (&Srestore_buffer_modified_p);

  DEFSYM (Qautosaved, "autosaved");

  DEFSYM (Qkill_buffer__possibly_save, "kill-buffer--possibly-save");

  DEFSYM (Qbuffer_stale_function, "buffer-stale-function");

  Fput (intern_c_string ("erase-buffer"), Qdisabled, Qt);
}<|MERGE_RESOLUTION|>--- conflicted
+++ resolved
@@ -6359,25 +6359,7 @@
 This is the default.  If nil, auto-save file deletion is inhibited.  */);
   delete_auto_save_files = 1;
 
-<<<<<<< HEAD
   defsubr (&Sbuffer_monospace_p);
-=======
-  DEFVAR_LISP ("clone-indirect-buffer-hook", Vclone_indirect_buffer_hook,
-	       doc: /* Normal hook to run in the new buffer at the end of `make-indirect-buffer'.
-
-Since `clone-indirect-buffer' calls `make-indirect-buffer', this hook
-will run for `clone-indirect-buffer' calls as well.  */);
-  Vclone_indirect_buffer_hook = Qnil;
-
-  DEFVAR_LISP ("long-line-threshold", Vlong_line_threshold,
-	       doc: /* Line length above which specific display optimizations are used.
-Display optimizations for long lines will automatically be enabled in
-buffers which contain one or more lines whose length is above that
-threshold.
-When nil, these display optimizations are disabled.  */);
-  XSETFASTINT (Vlong_line_threshold, 10000);
-
->>>>>>> 616da8fa
   defsubr (&Sbuffer_live_p);
   defsubr (&Sbuffer_list);
   defsubr (&Sget_buffer);
