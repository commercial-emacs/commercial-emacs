/* Functions for the X Window System.

Copyright (C) 1989, 1992-2022 Free Software Foundation, Inc.

This file is NOT part of GNU Emacs.

GNU Emacs is free software: you can redistribute it and/or modify
it under the terms of the GNU General Public License as published by
the Free Software Foundation, either version 3 of the License, or (at
your option) any later version.

GNU Emacs is distributed in the hope that it will be useful,
but WITHOUT ANY WARRANTY; without even the implied warranty of
MERCHANTABILITY or FITNESS FOR A PARTICULAR PURPOSE.  See the
GNU General Public License for more details.

You should have received a copy of the GNU General Public License
along with GNU Emacs.  If not, see <https://www.gnu.org/licenses/>.  */

#include <config.h>
#include <stdio.h>
#include <stdlib.h>
#include <math.h>
#include <unistd.h>

#include "lisp.h"
#include "character.h"
#include "xterm.h"
#include "frame.h"
#include "window.h"
#include "buffer.h"
#include "dispextern.h"
#include "keyboard.h"
#include "blockinput.h"
#include "charset.h"
#include "coding.h"
#include "termhooks.h"
#include "font.h"

#include <sys/types.h>
#include <sys/stat.h>

#ifdef USE_XCB
#include <xcb/xcb.h>
#include <xcb/xproto.h>
#include <xcb/xcb_aux.h>
#endif

#include "bitmaps/gray.xbm"
#include "xsettings.h"

#ifdef HAVE_XRANDR
#include <X11/extensions/Xrandr.h>
#endif
#ifdef HAVE_XINERAMA
#include <X11/extensions/Xinerama.h>
#endif

#ifdef USE_GTK
#include "gtkutil.h"
#endif

#ifdef HAVE_XDBE
#include <X11/extensions/Xdbe.h>
#endif

#ifdef HAVE_XINPUT2
#include <X11/extensions/XInput2.h>
#endif

#ifdef USE_X_TOOLKIT
#include <X11/Shell.h>

#ifndef USE_MOTIF
#ifdef HAVE_XAW3D
#include <X11/Xaw3d/Paned.h>
#include <X11/Xaw3d/Label.h>
#else /* !HAVE_XAW3D */
#include <X11/Xaw/Paned.h>
#include <X11/Xaw/Label.h>
#endif /* HAVE_XAW3D */
#endif /* USE_MOTIF */

#ifdef USG
#undef USG	/* ####KLUDGE for Solaris 2.2 and up */
#include <X11/Xos.h>
#define USG
#ifdef USG /* Pacify gcc -Wunused-macros.  */
#endif
#else
#include <X11/Xos.h>
#endif

#include "widget.h"

#include "../lwlib/lwlib.h"

#ifdef USE_MOTIF
#include <Xm/Xm.h>
#include <Xm/DialogS.h>
#include <Xm/FileSB.h>
#include <Xm/List.h>
#include <Xm/TextF.h>
#include <Xm/MwmUtil.h>
#endif

#ifdef USE_LUCID
#include "../lwlib/xlwmenu.h"
#endif

/* Unique id counter for widgets created by the Lucid Widget Library.  */

extern LWLIB_ID widget_id_tick;

#ifdef USE_MOTIF

#endif /* USE_MOTIF */

#endif /* USE_X_TOOLKIT */

#ifdef USE_GTK

#endif /* USE_GTK */

#define MAXREQUEST(dpy) (XMaxRequestSize (dpy))

static ptrdiff_t image_cache_refcount;
#ifdef GLYPH_DEBUG
static int dpyinfo_refcount;
#endif

#ifndef USE_MOTIF
#ifndef USE_GTK
/** #define MWM_HINTS_FUNCTIONS     (1L << 0) **/
#define MWM_HINTS_DECORATIONS   (1L << 1)
/** #define MWM_HINTS_INPUT_MODE    (1L << 2) **/
/** #define MWM_HINTS_STATUS        (1L << 3) **/

#define MWM_DECOR_ALL           (1L << 0)
/** #define MWM_DECOR_BORDER        (1L << 1) **/
/** #define MWM_DECOR_RESIZEH       (1L << 2) **/
/** #define MWM_DECOR_TITLE         (1L << 3) **/
/** #define MWM_DECOR_MENU          (1L << 4) **/
/** #define MWM_DECOR_MINIMIZE      (1L << 5) **/
/** #define MWM_DECOR_MAXIMIZE      (1L << 6) **/

/** #define _XA_MOTIF_WM_HINTS "_MOTIF_WM_HINTS" **/

typedef struct {
    unsigned long flags;
    unsigned long functions;
    unsigned long decorations;
    long input_mode;
    unsigned long status;
} PropMotifWmHints;

#define PROP_MOTIF_WM_HINTS_ELEMENTS 5
#endif /* NOT USE_GTK */
#endif /* NOT USE_MOTIF */

static struct x_display_info *x_display_info_for_name (Lisp_Object);
static void set_up_x_back_buffer (struct frame *f);

/* Let the user specify an X display with a Lisp object.
   OBJECT may be nil, a frame or a terminal object.
   nil stands for the selected frame--or, if that is not an X frame,
   the first X display on the list.  */

struct x_display_info *
check_x_display_info (Lisp_Object object)
{
  struct x_display_info *dpyinfo = NULL;

  if (NILP (object))
    {
      struct frame *sf = XFRAME (selected_frame);

      if (FRAME_X_P (sf) && FRAME_LIVE_P (sf))
	dpyinfo = FRAME_DISPLAY_INFO (sf);
      else if (x_display_list != 0)
	dpyinfo = x_display_list;
      else
	error ("X windows are not in use or not initialized");
    }
  else if (TERMINALP (object))
    {
      struct terminal *t = decode_live_terminal (object);

      if (t->type != output_x_window)
        error ("Terminal %d is not an X display", t->id);

      dpyinfo = t->display_info.x;
    }
  else if (STRINGP (object))
    dpyinfo = x_display_info_for_name (object);
  else
    {
      struct frame *f = decode_window_system_frame (object);
      dpyinfo = FRAME_DISPLAY_INFO (f);
    }

  return dpyinfo;
}

/* Return the screen positions and offsets of frame F.
   Store the offsets between FRAME_OUTER_WINDOW and the containing
   window manager window into LEFT_OFFSET_X, RIGHT_OFFSET_X,
   TOP_OFFSET_Y and BOTTOM_OFFSET_Y.
   Store the offsets between FRAME_X_WINDOW and the containing
   window manager window into X_PIXELS_DIFF and Y_PIXELS_DIFF.
   Store the screen positions of frame F into XPTR and YPTR.
   These are the positions of the containing window manager window,
   not Emacs's own window.  */
void
x_real_pos_and_offsets (struct frame *f,
                        int *left_offset_x,
                        int *right_offset_x,
                        int *top_offset_y,
                        int *bottom_offset_y,
                        int *x_pixels_diff,
                        int *y_pixels_diff,
                        int *xptr,
                        int *yptr,
                        int *outer_border)
{
  int win_x = 0, win_y = 0, outer_x = 0, outer_y = 0;
  int real_x = 0, real_y = 0;
  bool had_errors = false;
  struct frame *parent_frame = FRAME_PARENT_FRAME (f);
  Window win = (parent_frame
		? FRAME_X_WINDOW (parent_frame)
		: f->output_data.x->parent_desc);
  struct x_display_info *dpyinfo = FRAME_DISPLAY_INFO (f);
  long max_len = 400;
  Atom target_type = XA_CARDINAL;
  unsigned int ow = 0, oh = 0;
  unsigned int fw = 0, fh = 0;
  unsigned int bw = 0;
  /* We resort to XCB if possible because there are several X calls
     here which require responses from the server but do not have data
     dependencies between them.  Using XCB lets us pipeline requests,
     whereas with Xlib we must wait for each answer before sending the
     next request.

     For a non-local display, the round-trip time could be a few tens
     of milliseconds, depending on the network distance.  It doesn't
     take a lot of those to add up to a noticeable hesitation in
     responding to user actions.  */
#ifdef USE_XCB
  xcb_connection_t *xcb_conn = dpyinfo->xcb_connection;
  xcb_get_property_cookie_t prop_cookie;
  xcb_get_geometry_cookie_t outer_geom_cookie;
  bool sent_requests = false;
#else
  Atom actual_type;
  unsigned long actual_size, bytes_remaining;
  int rc, actual_format;
  Display *dpy = FRAME_X_DISPLAY (f);
  unsigned char *tmp_data = NULL;
#endif

  if (x_pixels_diff) *x_pixels_diff = 0;
  if (y_pixels_diff) *y_pixels_diff = 0;
  if (left_offset_x) *left_offset_x = 0;
  if (top_offset_y) *top_offset_y = 0;
  if (right_offset_x) *right_offset_x = 0;
  if (bottom_offset_y) *bottom_offset_y = 0;
  if (xptr) *xptr = 0;
  if (yptr) *yptr = 0;
  if (outer_border) *outer_border = 0;

  if (win == dpyinfo->root_window)
    win = FRAME_OUTER_WINDOW (f);

  block_input ();

#ifndef USE_XCB
  /* If we're using XCB, all errors are checked for on each call.  */
  x_catch_errors (dpy);
#endif

  /* This loop traverses up the containment tree until we hit the root
     window.  Window managers may intersect many windows between our window
     and the root window.  The window we find just before the root window
     should be the outer WM window. */
  for (;;)
    {
      Window wm_window UNINIT, rootw UNINIT;

#ifdef USE_XCB
      xcb_query_tree_cookie_t query_tree_cookie;
      xcb_query_tree_reply_t *query_tree;

      query_tree_cookie = xcb_query_tree (xcb_conn, win);
      query_tree = xcb_query_tree_reply (xcb_conn, query_tree_cookie, NULL);
      if (query_tree == NULL)
	had_errors = true;
      else
	{
	  wm_window = query_tree->parent;
	  rootw = query_tree->root;
	  free (query_tree);
	}
#else
      Window *tmp_children;
      unsigned int tmp_nchildren;
      int success;

      success = XQueryTree (dpy, win, &rootw,
			    &wm_window, &tmp_children, &tmp_nchildren);

      had_errors = x_had_errors_p (dpy);

      /* Don't free tmp_children if XQueryTree failed.  */
      if (! success)
	break;

      XFree (tmp_children);
#endif

      if (had_errors || wm_window == rootw)
        break;

      win = wm_window;
    }

  if (! had_errors)
    {
#ifdef USE_XCB
      xcb_get_geometry_cookie_t geom_cookie;
      xcb_translate_coordinates_cookie_t trans_cookie;
      xcb_translate_coordinates_cookie_t outer_trans_cookie;

      xcb_translate_coordinates_reply_t *trans;
      xcb_get_geometry_reply_t *geom;
#else
      Window child, rootw;
      unsigned int ign;
#endif

#ifdef USE_XCB
      /* Fire off the requests that don't have data dependencies.

         Once we've done this, we must collect the results for each
         one before returning, even if other errors are detected,
         making the other responses moot.  */
      geom_cookie = xcb_get_geometry (xcb_conn, win);

      trans_cookie =
        xcb_translate_coordinates (xcb_conn,
                                   /* From-window, to-window.  */
                                   FRAME_DISPLAY_INFO (f)->root_window,
                                   FRAME_X_WINDOW (f),

                                   /* From-position.  */
                                   0, 0);
      if (FRAME_X_WINDOW (f) != FRAME_OUTER_WINDOW (f))
        outer_trans_cookie =
          xcb_translate_coordinates (xcb_conn,
                                     /* From-window, to-window.  */
                                     FRAME_DISPLAY_INFO (f)->root_window,
                                     FRAME_OUTER_WINDOW (f),

                                     /* From-position.  */
                                     0, 0);
      if (right_offset_x || bottom_offset_y)
	outer_geom_cookie = xcb_get_geometry (xcb_conn,
					      FRAME_OUTER_WINDOW (f));

      if (!parent_frame
	  && dpyinfo->root_window == f->output_data.x->parent_desc)
	/* Try _NET_FRAME_EXTENTS if our parent is the root window.  */
	prop_cookie = xcb_get_property (xcb_conn, 0, win,
					dpyinfo->Xatom_net_frame_extents,
					target_type, 0, max_len);

      sent_requests = true;
#endif

      /* Get the real coordinates for the WM window upper left corner */
#ifdef USE_XCB
      geom = xcb_get_geometry_reply (xcb_conn, geom_cookie, NULL);
      if (geom)
	{
	  real_x = geom->x;
	  real_y = geom->y;
	  ow = geom->width;
	  oh = geom->height;
	  bw = geom->border_width;
	  free (geom);
	}
      else
	had_errors = true;
#else
      XGetGeometry (dpy, win,
		    &rootw, &real_x, &real_y, &ow, &oh, &bw, &ign);
#endif

      /* Translate real coordinates to coordinates relative to our
         window.  For our window, the upper left corner is 0, 0.
         Since the upper left corner of the WM window is outside
         our window, win_x and win_y will be negative:

         ------------------          ---> x
         |      title                |
         | -----------------         v y
         | |  our window

         Since we don't care about the child window corresponding to
         the actual coordinates, we can send zero to get the offsets
         and compute the resulting coordinates below.  This reduces
         the data dependencies between calls and lets us pipeline the
         requests better in the XCB case.  */
#ifdef USE_XCB
      trans = xcb_translate_coordinates_reply (xcb_conn, trans_cookie, NULL);
      if (trans)
	{
	  win_x = trans->dst_x;
	  win_y = trans->dst_y;
	  free (trans);
	}
      else
	had_errors = true;
#else
      XTranslateCoordinates (dpy,

			     /* From-window, to-window.  */
			     FRAME_DISPLAY_INFO (f)->root_window,
                             FRAME_X_WINDOW (f),

			     /* From-position, to-position.  */
                             0, 0, &win_x, &win_y,

			     /* Child of win.  */
			     &child);
#endif

      win_x += real_x;
      win_y += real_y;

      if (FRAME_X_WINDOW (f) == FRAME_OUTER_WINDOW (f))
	{
          outer_x = win_x;
          outer_y = win_y;
	}
      else
        {
#ifdef USE_XCB
          xcb_translate_coordinates_reply_t *outer_trans;

          outer_trans = xcb_translate_coordinates_reply (xcb_conn,
                                                         outer_trans_cookie,
                                                         NULL);
          if (outer_trans)
            {
              outer_x = outer_trans->dst_x;
              outer_y = outer_trans->dst_y;
              free (outer_trans);
            }
          else
	    had_errors = true;
#else
          XTranslateCoordinates (dpy,

                                 /* From-window, to-window.  */
                                 FRAME_DISPLAY_INFO (f)->root_window,
                                 FRAME_OUTER_WINDOW (f),

                                 /* From-position, to-position.  */
                                 0, 0, &outer_x, &outer_y,

                                 /* Child of win.  */
                                 &child);
#endif

	  outer_x += real_x;
	  outer_y += real_y;
	}

#ifndef USE_XCB
      had_errors = x_had_errors_p (dpy);
#endif
    }

  if (!parent_frame && dpyinfo->root_window == f->output_data.x->parent_desc)
    {
      /* Try _NET_FRAME_EXTENTS if our parent is the root window.  */
#ifdef USE_XCB
      /* Make sure we didn't get an X error early and skip sending the
         request.  */
      if (sent_requests)
        {
          xcb_get_property_reply_t *prop;

          prop = xcb_get_property_reply (xcb_conn, prop_cookie, NULL);
          if (prop)
            {
              if (prop->type == target_type
                  && prop->format == 32
                  && (xcb_get_property_value_length (prop)
		      == 4 * sizeof (int32_t)))
                {
                  int32_t *fe = xcb_get_property_value (prop);

                  outer_x = -fe[0];
                  outer_y = -fe[2];
                  real_x -= fe[0];
                  real_y -= fe[2];
                }
              free (prop);
            }
          /* Xlib version doesn't set had_errors here.  Intentional or bug?  */
        }
#else
      rc = XGetWindowProperty (dpy, win, dpyinfo->Xatom_net_frame_extents,
                               0, max_len, False, target_type,
                               &actual_type, &actual_format, &actual_size,
                               &bytes_remaining, &tmp_data);

      if (rc == Success && actual_type == target_type && !x_had_errors_p (dpy)
          && actual_size == 4 && actual_format == 32)
        {
          long *fe = (long *)tmp_data;

          outer_x = -fe[0];
          outer_y = -fe[2];
          real_x -= fe[0];
          real_y -= fe[2];
        }

      if (tmp_data) XFree (tmp_data);
#endif
    }

  if (right_offset_x || bottom_offset_y)
    {
#ifdef USE_XCB
      /* Make sure we didn't get an X error early and skip sending the
         request.  */
      if (sent_requests)
        {
          xcb_get_geometry_reply_t *outer_geom;

          outer_geom = xcb_get_geometry_reply (xcb_conn, outer_geom_cookie,
                                               NULL);
          if (outer_geom)
            {
              fw = outer_geom->width;
              fh = outer_geom->height;
              free (outer_geom);
            }
          else
	    had_errors = true;
        }
#else
      int xy_ign;
      unsigned int ign;
      Window rootw;

      XGetGeometry (dpy, FRAME_OUTER_WINDOW (f),
		    &rootw, &xy_ign, &xy_ign, &fw, &fh, &ign, &ign);
#endif
    }

#ifndef USE_XCB
  x_uncatch_errors ();
#endif

  unblock_input ();

  if (had_errors) return;

  if (x_pixels_diff) *x_pixels_diff = -win_x;
  if (y_pixels_diff) *y_pixels_diff = -win_y;

  if (left_offset_x) *left_offset_x = -outer_x;
  if (top_offset_y) *top_offset_y = -outer_y;

  if (xptr) *xptr = real_x;
  if (yptr) *yptr = real_y;

  if (outer_border) *outer_border = bw;

  if (right_offset_x) *right_offset_x = ow - fw + outer_x;
  if (bottom_offset_y) *bottom_offset_y = oh - fh + outer_y;
}

/* Store the screen positions of frame F into XPTR and YPTR.
   These are the positions of the containing window manager window,
   not Emacs's own window.  */

void
x_real_positions (struct frame *f, int *xptr, int *yptr)
{
  x_real_pos_and_offsets (f, NULL, NULL, NULL, NULL, NULL, NULL, xptr, yptr,
                          NULL);
}


/* Get the mouse position in frame relative coordinates.  */

void
x_relative_mouse_position (struct frame *f, int *x, int *y)
{
  Window root, dummy_window;
  int dummy;

  eassert (FRAME_X_P (f));

  block_input ();

  XQueryPointer (FRAME_X_DISPLAY (f),
                 FRAME_DISPLAY_INFO (f)->root_window,

                 /* The root window which contains the pointer.  */
                 &root,

                 /* Window pointer is on, not used  */
                 &dummy_window,

                 /* The position on that root window.  */
                 x, y,

                 /* x/y in dummy_window coordinates, not used.  */
                 &dummy, &dummy,

                 /* Modifier keys and pointer buttons, about which
                    we don't care.  */
                 (unsigned int *) &dummy);

  XTranslateCoordinates (FRAME_X_DISPLAY (f),

                         /* From-window, to-window.  */
                         FRAME_DISPLAY_INFO (f)->root_window,
                         FRAME_X_WINDOW (f),

                         /* From-position, to-position.  */
                         *x, *y, x, y,

                         /* Child of win.  */
                         &dummy_window);

  unblock_input ();
}

/* Gamma-correct COLOR on frame F.  */

void
gamma_correct (struct frame *f, XColor *color)
{
  if (f->gamma)
    {
      color->red = pow (color->red / 65535.0, f->gamma) * 65535.0 + 0.5;
      color->green = pow (color->green / 65535.0, f->gamma) * 65535.0 + 0.5;
      color->blue = pow (color->blue / 65535.0, f->gamma) * 65535.0 + 0.5;
    }
}


/* Decide if color named COLOR_NAME is valid for use on frame F.  If
   so, return the RGB values in COLOR.  If ALLOC_P,
   allocate the color.  Value is false if COLOR_NAME is invalid, or
   no color could be allocated.  */

bool
x_defined_color (struct frame *f, const char *color_name,
		 Emacs_Color *color, bool alloc_p, bool _makeIndex)
{
  bool success_p = false;
  Colormap cmap = FRAME_X_COLORMAP (f);

  block_input ();
#ifdef USE_GTK
  success_p = xg_check_special_colors (f, color_name, color);
#endif
  if (!success_p)
    success_p = x_parse_color (f, color_name, color) != 0;
  if (success_p && alloc_p)
    success_p = x_alloc_nearest_color (f, cmap, color);
  unblock_input ();

  return success_p;
}


/* Return the pixel color value for color COLOR_NAME on frame F.  If F
   is a monochrome frame, return MONO_COLOR regardless of what ARG says.
   Signal an error if color can't be allocated.  */

static unsigned long
x_decode_color (struct frame *f, Lisp_Object color_name, int mono_color)
{
  XColor cdef;

  CHECK_STRING (color_name);

#if false /* Don't do this.  It's wrong when we're not using the default
	     colormap, it makes freeing difficult, and it's probably not
	     an important optimization.  */
  if (strcmp (SDATA (color_name), "black") == 0)
    return BLACK_PIX_DEFAULT (f);
  else if (strcmp (SDATA (color_name), "white") == 0)
    return WHITE_PIX_DEFAULT (f);
#endif

  /* Return MONO_COLOR for monochrome frames.  */
  if (FRAME_DISPLAY_INFO (f)->n_planes == 1)
    return mono_color;

  /* x_defined_color is responsible for coping with failures
     by looking for a near-miss.  */
  if (x_defined_color (f, SSDATA (color_name), &cdef, true, false))
    return cdef.pixel;

  signal_error ("Undefined color", color_name);
}



/* Change the `wait-for-wm' frame parameter of frame F.  OLD_VALUE is
   the previous value of that parameter, NEW_VALUE is the new value.
   See also the comment of wait_for_wm in struct x_output.  */

static void
x_set_wait_for_wm (struct frame *f, Lisp_Object new_value, Lisp_Object old_value)
{
  f->output_data.x->wait_for_wm = !NILP (new_value);
}

static void
x_set_alpha_background (struct frame *f, Lisp_Object arg, Lisp_Object oldval)
{
  unsigned long opaque_region[] = {0, 0, FRAME_PIXEL_WIDTH (f),
				   FRAME_PIXEL_HEIGHT (f)};
#ifdef HAVE_GTK3
  GObjectClass *object_class;
  GtkWidgetClass *class;
#endif

  gui_set_alpha_background (f, arg, oldval);

#ifdef HAVE_XRENDER
  /* Setting `alpha_background' to something other than opaque on a
     display that doesn't support the required features leads to
     confusing results.  */
  if (f->alpha_background < 1.0
      && !FRAME_DISPLAY_INFO (f)->alpha_bits
      && !FRAME_CHECK_XR_VERSION (f, 0, 2))
    f->alpha_background = 1.0;
#else
  f->alpha_background = 1.0;
#endif

#ifdef USE_GTK
  /* This prevents GTK from painting the window's background, which
     interferes with transparent background in some environments */

  if (!FRAME_TOOLTIP_P (f))
    gtk_widget_set_app_paintable (FRAME_GTK_OUTER_WIDGET (f),
				  f->alpha_background != 1.0);
#endif

  if (!FRAME_DISPLAY_INFO (f)->alpha_bits)
    return;

  if (f->alpha_background != 1.0)
    {
      XChangeProperty (FRAME_X_DISPLAY (f),
		       FRAME_X_WINDOW (f),
		       FRAME_DISPLAY_INFO (f)->Xatom_net_wm_opaque_region,
		       XA_CARDINAL, 32, PropModeReplace,
		       NULL, 0);
    }
#ifndef HAVE_GTK3
  else
    XChangeProperty (FRAME_X_DISPLAY (f),
		     FRAME_X_WINDOW (f),
		     FRAME_DISPLAY_INFO (f)->Xatom_net_wm_opaque_region,
		     XA_CARDINAL, 32, PropModeReplace,
		     (unsigned char *) &opaque_region, 4);
#else
  else
    {
      if (FRAME_TOOLTIP_P (f))
	XChangeProperty (FRAME_X_DISPLAY (f),
			 FRAME_X_WINDOW (f),
			 FRAME_DISPLAY_INFO (f)->Xatom_net_wm_opaque_region,
			 XA_CARDINAL, 32, PropModeReplace,
			 (unsigned char *) &opaque_region, 4);
      else
	{
	  object_class = G_OBJECT_GET_CLASS (FRAME_GTK_OUTER_WIDGET (f));
	  class = GTK_WIDGET_CLASS (object_class);

	  if (class->style_updated)
	    class->style_updated (FRAME_GTK_OUTER_WIDGET (f));
	}
    }
#endif
}

static void
x_set_tool_bar_position (struct frame *f,
                         Lisp_Object new_value,
                         Lisp_Object old_value)
{
  Lisp_Object choice = list4 (Qleft, Qright, Qtop, Qbottom);

  if (!NILP (Fmemq (new_value, choice)))
    {
#ifdef USE_GTK
      if (!EQ (new_value, old_value))
	{
	  xg_change_toolbar_position (f, new_value);
	  fset_tool_bar_position (f, new_value);
	}
#else
      if (!EQ (new_value, Qtop))
	error ("The only supported tool bar position is top");
#endif
    }
  else
    wrong_choice (choice, new_value);
}

#ifdef HAVE_XDBE
static void
x_set_inhibit_double_buffering (struct frame *f,
                                Lisp_Object new_value,
                                Lisp_Object old_value)
{
  bool want_double_buffering, was_double_buffered;

  if (FRAME_X_WINDOW (f) && !EQ (new_value, old_value))
    {
      want_double_buffering = NILP (new_value);
      was_double_buffered = FRAME_X_DOUBLE_BUFFERED_P (f);

      block_input ();
      if (want_double_buffering != was_double_buffered)
	{
	  /* Force XftDraw etc to be recreated with the new double
	     buffered drawable.  */
	  font_drop_xrender_surfaces (f);

	  /* Scroll bars decide whether or not to use a back buffer
	     based on the value of this frame parameter, so destroy
	     all scroll bars.  */
#ifndef USE_TOOLKIT_SCROLL_BARS
	  if (FRAME_TERMINAL (f)->condemn_scroll_bars_hook)
	    FRAME_TERMINAL (f)->condemn_scroll_bars_hook (f);
	  if (FRAME_TERMINAL (f)->judge_scroll_bars_hook)
	    FRAME_TERMINAL (f)->judge_scroll_bars_hook (f);
#endif
	}
      if (FRAME_X_DOUBLE_BUFFERED_P (f) && !want_double_buffering)
        tear_down_x_back_buffer (f);
      else if (!FRAME_X_DOUBLE_BUFFERED_P (f) && want_double_buffering)
        set_up_x_back_buffer (f);
      if (FRAME_X_DOUBLE_BUFFERED_P (f) != was_double_buffered)
        {
          SET_FRAME_GARBAGED (f);
          font_drop_xrender_surfaces (f);
        }
      unblock_input ();
    }
}
#endif

/**
 * x_set_undecorated:
 *
 * Set frame F's `undecorated' parameter.  If non-nil, F's window-system
 * window is drawn without decorations, title, minimize/maximize boxes
 * and external borders.  This usually means that the window cannot be
 * dragged, resized, iconified, maximized or deleted with the mouse.  If
 * nil, draw the frame with all the elements listed above unless these
 * have been suspended via window manager settings.
 *
 * Some window managers may not honor this parameter.
 */
static void
x_set_undecorated (struct frame *f, Lisp_Object new_value, Lisp_Object old_value)
{
  if (!EQ (new_value, old_value))
    {
      FRAME_UNDECORATED (f) = NILP (new_value) ? false : true;
#ifdef USE_GTK
      xg_set_undecorated (f, new_value);
#else
      Display *dpy = FRAME_X_DISPLAY (f);
      PropMotifWmHints hints;
      Atom prop = FRAME_DISPLAY_INFO (f)->Xatom_MOTIF_WM_HINTS;

      memset (&hints, 0, sizeof(hints));
      hints.flags = MWM_HINTS_DECORATIONS;
      hints.decorations = NILP (new_value) ? MWM_DECOR_ALL : 0;

      block_input ();
      /* For some reason the third and fourth arguments in the following
	 call must be identical: In the corresponding XGetWindowProperty
	 call in getMotifHints, xfwm has the third and seventh args both
	 display_info->atoms[MOTIF_WM_HINTS].  Obviously, YMMV.   */
      XChangeProperty (dpy, FRAME_OUTER_WINDOW (f), prop, prop, 32,
		       PropModeReplace, (unsigned char *) &hints,
		       PROP_MOTIF_WM_HINTS_ELEMENTS);
      unblock_input ();

#endif /* USE_GTK */
    }
}

/**
 * x_set_parent_frame:
 *
 * Set frame F's `parent-frame' parameter.  If non-nil, make F a child
 * frame of the frame specified by that parameter.  Technically, this
 * makes F's window-system window a child window of the parent frame's
 * window-system window.  If nil, make F's window-system window a
 * top-level window--a child of its display's root window.
 *
 * A child frame is clipped at the native edges of its parent frame.
 * Its `left' and `top' parameters specify positions relative to the
 * top-left corner of its parent frame's native rectangle.  Usually,
 * moving a parent frame moves all its child frames too, keeping their
 * position relative to the parent unaltered.  When a parent frame is
 * iconified or made invisible, its child frames are made invisible.
 * When a parent frame is deleted, its child frames are deleted too.
 *
 * A visible child frame always appears on top of its parent frame thus
 * obscuring parts of it.  When a frame has more than one child frame,
 * their stacking order is specified just as that of non-child frames
 * relative to their display.
 *
 * Whether a child frame has a menu or tool bar may be window-system or
 * window manager dependent.  It's advisable to disable both via the
 * frame parameter settings.
 *
 * Some window managers may not honor this parameter.
 */
static void
x_set_parent_frame (struct frame *f, Lisp_Object new_value, Lisp_Object old_value)
{
  struct frame *p = NULL;
#ifdef HAVE_GTK3
  GdkWindow *window;
#endif

  if (!NILP (new_value)
      && (!FRAMEP (new_value)
	  || !FRAME_LIVE_P (p = XFRAME (new_value))
	  || !FRAME_X_P (p)))
    {
      store_frame_param (f, Qparent_frame, old_value);
      error ("Invalid specification of `parent-frame'");
    }

  if (p != FRAME_PARENT_FRAME (f))
    {
      block_input ();
      XReparentWindow
	(FRAME_X_DISPLAY (f), FRAME_OUTER_WINDOW (f),
	 p ? FRAME_X_WINDOW (p) : FRAME_DISPLAY_INFO (f)->root_window,
	 f->left_pos, f->top_pos);
#ifdef USE_GTK
      if (EQ (x_gtk_resize_child_frames, Qresize_mode))
	gtk_container_set_resize_mode
	  (GTK_CONTAINER (FRAME_GTK_OUTER_WIDGET (f)),
	   p ? GTK_RESIZE_IMMEDIATE : GTK_RESIZE_QUEUE);
#endif

#ifdef HAVE_GTK3
      if (p)
	{
	  window = gtk_widget_get_window (FRAME_GTK_OUTER_WIDGET (f));
	  gdk_x11_window_set_frame_sync_enabled (window, FALSE);
	}
#endif
      unblock_input ();

      fset_parent_frame (f, new_value);
    }
}

/**
 * x_set_no_focus_on_map:
 *
 * Set frame F's `no-focus-on-map' parameter which, if non-nil, means
 * that F's window-system window does not want to receive input focus
 * when it is mapped.  (A frame's window is mapped when the frame is
 * displayed for the first time and when the frame changes its state
 * from `iconified' or `invisible' to `visible'.)
 *
 * Some window managers may not honor this parameter.
 */
static void
x_set_no_focus_on_map (struct frame *f, Lisp_Object new_value, Lisp_Object old_value)
{
  if (!EQ (new_value, old_value))
    {
#ifdef USE_GTK
      xg_set_no_focus_on_map (f, new_value);
#else /* not USE_GTK */
      Display *dpy = FRAME_X_DISPLAY (f);
      Atom prop = FRAME_DISPLAY_INFO (f)->Xatom_net_wm_user_time;
      Time timestamp = NILP (new_value) ? CurrentTime : 0;

      XChangeProperty (dpy, FRAME_OUTER_WINDOW (f), prop,
		       XA_CARDINAL, 32, PropModeReplace,
		       (unsigned char *) &timestamp, 1);
#endif /* USE_GTK */
      FRAME_NO_FOCUS_ON_MAP (f) = !NILP (new_value);
    }
}

/**
 * x_set_no_accept_focus:
 *
 * Set frame F's `no-accept-focus' parameter which, if non-nil, hints
 * that F's window-system window does not want to receive input focus
 * via mouse clicks or by moving the mouse into it.
 *
 * If non-nil, this may have the unwanted side-effect that a user cannot
 * scroll a non-selected frame with the mouse.
 *
 * Some window managers may not honor this parameter.
 */
static void
x_set_no_accept_focus (struct frame *f, Lisp_Object new_value, Lisp_Object old_value)
{
  if (!EQ (new_value, old_value))
    {
#ifdef USE_GTK
      xg_set_no_accept_focus (f, new_value);
#else /* not USE_GTK */
#ifdef USE_X_TOOLKIT
      Arg al[1];

      XtSetArg (al[0], XtNinput, NILP (new_value) ? True : False);
      XtSetValues (f->output_data.x->widget, al, 1);
#else /* not USE_X_TOOLKIT */
      Window window = FRAME_X_WINDOW (f);

      f->output_data.x->wm_hints.input = NILP (new_value) ? True : False;
      XSetWMHints (FRAME_X_DISPLAY (f), window, &f->output_data.x->wm_hints);
#endif /* USE_X_TOOLKIT */
#endif /* USE_GTK */
      FRAME_NO_ACCEPT_FOCUS (f) = !NILP (new_value);
    }
}

/**
 * x_set_override_redirect:
 *
 * Set frame F's `override_redirect' parameter which, if non-nil, hints
 * that the window manager doesn't want to deal with F.  Usually, such
 * frames have no decorations and always appear on top of all frames.
 *
 * Some window managers may not honor this parameter.
 */
static void
x_set_override_redirect (struct frame *f, Lisp_Object new_value, Lisp_Object old_value)
{
  if (!EQ (new_value, old_value))
    {
      /* Here (xfwm) override_redirect can be changed for invisible
	 frames only.  */
      x_make_frame_invisible (f);

#ifdef USE_GTK
      xg_set_override_redirect (f, new_value);
#else /* not USE_GTK */
      XSetWindowAttributes attributes;

      attributes.override_redirect = NILP (new_value) ? False : True;
      XChangeWindowAttributes (FRAME_X_DISPLAY (f), FRAME_OUTER_WINDOW (f),
			       CWOverrideRedirect, &attributes);
#endif
      x_make_frame_visible (f);
      FRAME_OVERRIDE_REDIRECT (f) = !NILP (new_value);
    }
}


#ifdef USE_GTK

/* Set icon from FILE for frame F.  By using GTK functions the icon
   may be any format that GdkPixbuf knows about, i.e. not just bitmaps.  */

bool
xg_set_icon (struct frame *f, Lisp_Object file)
{
  bool result = false;
  Lisp_Object found;

  found = image_find_image_file (file);

  if (! NILP (found))
    {
      GdkPixbuf *pixbuf;
      GError *err = NULL;
      char *filename = SSDATA (ENCODE_FILE (found));
      block_input ();

      pixbuf = gdk_pixbuf_new_from_file (filename, &err);

      if (pixbuf)
	{
	  gtk_window_set_icon (GTK_WINDOW (FRAME_GTK_OUTER_WIDGET (f)),
			       pixbuf);
	  g_object_unref (pixbuf);

	  result = true;
	}
      else
	g_error_free (err);

      unblock_input ();
    }

  return result;
}

bool
xg_set_icon_from_xpm_data (struct frame *f, const char **data)
{
  GdkPixbuf *pixbuf = gdk_pixbuf_new_from_xpm_data (data);

  if (!pixbuf)
    return false;

  gtk_window_set_icon (GTK_WINDOW (FRAME_GTK_OUTER_WIDGET (f)), pixbuf);
  g_object_unref (pixbuf);
  return true;
}
#endif /* USE_GTK */


/* Functions called only from `gui_set_frame_parameters'
   to set individual parameters.

   If FRAME_X_WINDOW (f) is 0,
   the frame is being created and its X-window does not exist yet.
   In that case, just record the parameter's new value
   in the standard place; do not attempt to change the window.  */

static void
x_set_foreground_color (struct frame *f, Lisp_Object arg, Lisp_Object oldval)
{
  struct x_output *x = f->output_data.x;
  unsigned long fg, old_fg;

  fg = x_decode_color (f, arg, BLACK_PIX_DEFAULT (f));
  old_fg = FRAME_FOREGROUND_PIXEL (f);
  FRAME_FOREGROUND_PIXEL (f) = fg;

  if (FRAME_X_WINDOW (f) != 0)
    {
      Display *dpy = FRAME_X_DISPLAY (f);

      block_input ();
      XSetForeground (dpy, x->normal_gc, fg);
      XSetBackground (dpy, x->reverse_gc, fg);

      if (x->cursor_pixel == old_fg)
	{
	  unload_color (f, x->cursor_pixel);
	  x->cursor_pixel = x_copy_color (f, fg);
	  XSetBackground (dpy, x->cursor_gc, x->cursor_pixel);
	}

      unblock_input ();

      update_face_from_frame_parameter (f, Qforeground_color, arg);

      if (FRAME_VISIBLE_P (f))
        redraw_frame (f);
    }

  unload_color (f, old_fg);
}

static void
x_set_background_color (struct frame *f, Lisp_Object arg, Lisp_Object oldval)
{
  struct x_output *x = f->output_data.x;
  unsigned long bg;

  bg = x_decode_color (f, arg, WHITE_PIX_DEFAULT (f));
  unload_color (f, FRAME_BACKGROUND_PIXEL (f));
  FRAME_BACKGROUND_PIXEL (f) = bg;

  if (FRAME_X_WINDOW (f) != 0)
    {
      Display *dpy = FRAME_X_DISPLAY (f);

      block_input ();
      XSetBackground (dpy, x->normal_gc, bg);
      XSetForeground (dpy, x->reverse_gc, bg);
      XSetWindowBackground (dpy, FRAME_X_WINDOW (f), bg);
      XSetForeground (dpy, x->cursor_gc, bg);

#ifdef USE_GTK
      xg_set_background_color (f, bg);
#endif

#ifndef USE_TOOLKIT_SCROLL_BARS /* Turns out to be annoying with
				   toolkit scroll bars.  */
      {
	Lisp_Object bar;
	for (bar = FRAME_SCROLL_BARS (f);
	     !NILP (bar);
	     bar = XSCROLL_BAR (bar)->next)
	  {
	    Window window = XSCROLL_BAR (bar)->x_window;
	    XSetWindowBackground (dpy, window, bg);
	  }
      }
#endif /* USE_TOOLKIT_SCROLL_BARS */

      unblock_input ();
      update_face_from_frame_parameter (f, Qbackground_color, arg);

      if (FRAME_VISIBLE_P (f))
        redraw_frame (f);
    }
}

/* This array must stay in sync with the mouse_cursor_types array below!  */
enum mouse_cursor {
  mouse_cursor_text,
  mouse_cursor_nontext,
  mouse_cursor_hourglass,
  mouse_cursor_mode,
  mouse_cursor_hand,
  mouse_cursor_horizontal_drag,
  mouse_cursor_vertical_drag,
  mouse_cursor_left_edge,
  mouse_cursor_top_left_corner,
  mouse_cursor_top_edge,
  mouse_cursor_top_right_corner,
  mouse_cursor_right_edge,
  mouse_cursor_bottom_right_corner,
  mouse_cursor_bottom_edge,
  mouse_cursor_bottom_left_corner,
  mouse_cursor_max
};

struct mouse_cursor_types {
  /* Printable name for error messages (optional).  */
  const char *name;

  /* Lisp variable controlling the cursor shape.  */
  /* FIXME: A couple of these variables are defined in the C code but
     are not actually accessible from Lisp.  They should probably be
     made accessible or removed.  */
  Lisp_Object *shape_var_ptr;

  /* The default shape.  */
  int default_shape;
};

/* This array must stay in sync with enum mouse_cursor above!  */
static const struct mouse_cursor_types mouse_cursor_types[] =
  {
    { "text",      &Vx_pointer_shape,                    XC_xterm               },
    { "nontext",   &Vx_nontext_pointer_shape,            XC_left_ptr            },
    { "hourglass", &Vx_hourglass_pointer_shape,          XC_watch               },
    { "modeline",  &Vx_mode_pointer_shape,               XC_xterm               },
    { NULL,        &Vx_sensitive_text_pointer_shape,     XC_hand2               },
    { NULL,        &Vx_window_horizontal_drag_shape,     XC_sb_h_double_arrow   },
    { NULL,        &Vx_window_vertical_drag_shape,       XC_sb_v_double_arrow   },
    { NULL,        &Vx_window_left_edge_shape,           XC_left_side           },
    { NULL,        &Vx_window_top_left_corner_shape,     XC_top_left_corner     },
    { NULL,        &Vx_window_top_edge_shape,            XC_top_side            },
    { NULL,        &Vx_window_top_right_corner_shape,    XC_top_right_corner    },
    { NULL,        &Vx_window_right_edge_shape,          XC_right_side          },
    { NULL,        &Vx_window_bottom_right_corner_shape, XC_bottom_right_corner },
    { NULL,        &Vx_window_bottom_edge_shape,         XC_bottom_side         },
    { NULL,        &Vx_window_bottom_left_corner_shape,  XC_bottom_left_corner  },
  };

struct mouse_cursor_data
{
  /* Last index for which XCreateFontCursor has been called, and thus
     the last index for which x_request_serial[] is valid.  */
  int last_cursor_create_request;

  /* Last index for which an X error event was received in response to
     attempting to create the cursor.  */
  int error_cursor;

  /* Cursor numbers chosen.  */
  unsigned int cursor_num[mouse_cursor_max];

  /* Allocated Cursor values, or zero for failed attempts.  */
  Cursor cursor[mouse_cursor_max];

  /* X serial numbers for the first request sent by XCreateFontCursor.
     Note that there may be more than one request sent.  */
  unsigned long x_request_serial[mouse_cursor_max];

  /* If an error has been received, a pointer to where the current
     error-message text is stored.  */
  char *error_string;
};

static void
x_set_mouse_color_handler (Display *dpy, XErrorEvent *event,
			   char *error_string, void *data)
{
  struct mouse_cursor_data *cursor_data = data;
  int i;

  cursor_data->error_cursor = -1;
  cursor_data->error_string = error_string;
  for (i = 0; i < cursor_data->last_cursor_create_request; i++)
    {
      if (event->serial >= cursor_data->x_request_serial[i])
	cursor_data->error_cursor = i;
    }
  if (cursor_data->error_cursor >= 0)
    /* If we failed to allocate it, don't try to free it.  */
    cursor_data->cursor[cursor_data->error_cursor] = 0;
}

static void
x_set_mouse_color (struct frame *f, Lisp_Object arg, Lisp_Object oldval)
{
  struct x_output *x = f->output_data.x;
  Display *dpy = FRAME_X_DISPLAY (f);
  struct mouse_cursor_data cursor_data = { -1, -1 };
  unsigned long pixel = x_decode_color (f, arg, BLACK_PIX_DEFAULT (f));
  unsigned long mask_color = FRAME_BACKGROUND_PIXEL (f);
  int i;

  /* Don't let pointers be invisible.  */
  if (mask_color == pixel)
    {
      x_free_colors (f, &pixel, 1);
      pixel = x_copy_color (f, FRAME_FOREGROUND_PIXEL (f));
    }

  unload_color (f, x->mouse_pixel);
  x->mouse_pixel = pixel;

  for (i = 0; i < mouse_cursor_max; i++)
    {
      Lisp_Object shape_var = *mouse_cursor_types[i].shape_var_ptr;
      cursor_data.cursor_num[i]
	= (!NILP (shape_var)
	   ? check_uinteger_max (shape_var, UINT_MAX)
	   : mouse_cursor_types[i].default_shape);
    }

  block_input ();

  /* It's not okay to crash if the user selects a screwy cursor.  */
  x_catch_errors_with_handler (dpy, x_set_mouse_color_handler, &cursor_data);

  for (i = 0; i < mouse_cursor_max; i++)
    {
      cursor_data.x_request_serial[i] = XNextRequest (dpy);
      cursor_data.last_cursor_create_request = i;

      cursor_data.cursor[i]
	= x_create_font_cursor (FRAME_DISPLAY_INFO (f),
				cursor_data.cursor_num[i]);
    }

  /* Now sync up and process all received errors from cursor
     creation.  */
  if (x_had_errors_p (dpy))
    {
      const char *bad_cursor_name = NULL;
      /* Bounded by X_ERROR_MESSAGE_SIZE in xterm.c.  */
      size_t message_length = strlen (cursor_data.error_string);
      char *xmessage = alloca (1 + message_length);
      memcpy (xmessage, cursor_data.error_string, message_length);

      x_uncatch_errors ();

      /* Free any successfully created cursors.  */
      for (i = 0; i < mouse_cursor_max; i++)
	if (cursor_data.cursor[i] != 0)
	  XFreeCursor (dpy, cursor_data.cursor[i]);

      /* This should only be able to fail if the server's serial
	 number tracking is broken.  */
      if (cursor_data.error_cursor >= 0)
	bad_cursor_name = mouse_cursor_types[cursor_data.error_cursor].name;
      if (bad_cursor_name)
	error ("bad %s pointer cursor: %s", bad_cursor_name, xmessage);
      else
	error ("can't set cursor shape: %s", xmessage);
    }

  x_uncatch_errors_after_check ();

  {
    XColor colors[2]; /* 0=foreground, 1=background */

    colors[0].pixel = x->mouse_pixel;
    colors[1].pixel = mask_color;
    x_query_colors (f, colors, 2);

    for (i = 0; i < mouse_cursor_max; i++)
      XRecolorCursor (dpy, cursor_data.cursor[i], &colors[0], &colors[1]);
  }

  if (FRAME_X_WINDOW (f) != 0)
    {
      f->output_data.x->current_cursor = cursor_data.cursor[mouse_cursor_text];
      XDefineCursor (dpy, FRAME_X_WINDOW (f),
		     f->output_data.x->current_cursor);
    }

#define INSTALL_CURSOR(FIELD, SHORT_INDEX)				\
  eassert (x->FIELD != cursor_data.cursor[mouse_cursor_ ## SHORT_INDEX]); \
  if (x->FIELD != 0)							\
    XFreeCursor (dpy, x->FIELD);					\
  x->FIELD = cursor_data.cursor[mouse_cursor_ ## SHORT_INDEX];

  INSTALL_CURSOR (text_cursor, text);
  INSTALL_CURSOR (nontext_cursor, nontext);
  INSTALL_CURSOR (hourglass_cursor, hourglass);
  INSTALL_CURSOR (modeline_cursor, mode);
  INSTALL_CURSOR (hand_cursor, hand);
  INSTALL_CURSOR (horizontal_drag_cursor, horizontal_drag);
  INSTALL_CURSOR (vertical_drag_cursor, vertical_drag);
  INSTALL_CURSOR (left_edge_cursor, left_edge);
  INSTALL_CURSOR (top_left_corner_cursor, top_left_corner);
  INSTALL_CURSOR (top_edge_cursor, top_edge);
  INSTALL_CURSOR (top_right_corner_cursor, top_right_corner);
  INSTALL_CURSOR (right_edge_cursor, right_edge);
  INSTALL_CURSOR (bottom_right_corner_cursor, bottom_right_corner);
  INSTALL_CURSOR (bottom_edge_cursor, bottom_edge);
  INSTALL_CURSOR (bottom_left_corner_cursor, bottom_left_corner);

#undef INSTALL_CURSOR

  XFlush (dpy);
  unblock_input ();

  update_face_from_frame_parameter (f, Qmouse_color, arg);
}

static void
x_set_cursor_color (struct frame *f, Lisp_Object arg, Lisp_Object oldval)
{
  unsigned long fore_pixel, pixel;
  bool fore_pixel_allocated_p = false, pixel_allocated_p = false;
  struct x_output *x = f->output_data.x;

  if (!NILP (Vx_cursor_fore_pixel))
    {
      fore_pixel = x_decode_color (f, Vx_cursor_fore_pixel,
				   WHITE_PIX_DEFAULT (f));
      fore_pixel_allocated_p = true;
    }
  else
    fore_pixel = FRAME_BACKGROUND_PIXEL (f);

  pixel = x_decode_color (f, arg, BLACK_PIX_DEFAULT (f));
  pixel_allocated_p = true;

  /* Make sure that the cursor color differs from the background color.  */
  if (pixel == FRAME_BACKGROUND_PIXEL (f))
    {
      if (pixel_allocated_p)
	{
	  x_free_colors (f, &pixel, 1);
	  pixel_allocated_p = false;
	}

      pixel = x->mouse_pixel;
      if (pixel == fore_pixel)
	{
	  if (fore_pixel_allocated_p)
	    {
	      x_free_colors (f, &fore_pixel, 1);
	      fore_pixel_allocated_p = false;
	    }
	  fore_pixel = FRAME_BACKGROUND_PIXEL (f);
	}
    }

  unload_color (f, x->cursor_foreground_pixel);
  if (!fore_pixel_allocated_p)
    fore_pixel = x_copy_color (f, fore_pixel);
  x->cursor_foreground_pixel = fore_pixel;

  unload_color (f, x->cursor_pixel);
  if (!pixel_allocated_p)
    pixel = x_copy_color (f, pixel);
  x->cursor_pixel = pixel;

  if (FRAME_X_WINDOW (f) != 0)
    {
      block_input ();
      XSetBackground (FRAME_X_DISPLAY (f), x->cursor_gc, x->cursor_pixel);
      XSetForeground (FRAME_X_DISPLAY (f), x->cursor_gc, fore_pixel);
      unblock_input ();

      if (FRAME_VISIBLE_P (f))
	{
	  gui_update_cursor (f, false);
	  gui_update_cursor (f, true);
	}
    }

  update_face_from_frame_parameter (f, Qcursor_color, arg);
}

/* Set the border-color of frame F to pixel value PIX.
   Note that this does not fully take effect if done before
   F has an x-window.  */

static void
x_set_border_pixel (struct frame *f, unsigned long pix)
{
  unload_color (f, f->output_data.x->border_pixel);
  f->output_data.x->border_pixel = pix;

#ifdef USE_X_TOOLKIT
  if (f->output_data.x->widget && f->border_width > 0)
    {
      block_input ();
      XtVaSetValues (f->output_data.x->widget, XtNborderColor,
		     (Pixel) pix, NULL);
      unblock_input ();

      if (FRAME_VISIBLE_P (f))
	redraw_frame (f);

      return;
    }
#endif

  if (FRAME_X_WINDOW (f) != 0 && f->border_width > 0)
    {
      block_input ();
      XSetWindowBorder (FRAME_X_DISPLAY (f), FRAME_X_WINDOW (f), pix);
      unblock_input ();

      if (FRAME_VISIBLE_P (f))
        redraw_frame (f);
    }
}

/* Set the border-color of frame F to value described by ARG.
   ARG can be a string naming a color.
   The border-color is used for the border that is drawn by the X server.
   Note that this does not fully take effect if done before
   F has an x-window; it must be redone when the window is created.

   Note: this is done in two routines because of the way X10 works.

   Note: under X11, this is normally the province of the window manager,
   and so emacs's border colors may be overridden.  */

static void
x_set_border_color (struct frame *f, Lisp_Object arg, Lisp_Object oldval)
{
  unsigned long pix;

  CHECK_STRING (arg);
  pix = x_decode_color (f, arg, BLACK_PIX_DEFAULT (f));
  x_set_border_pixel (f, pix);
  update_face_from_frame_parameter (f, Qborder_color, arg);
}


static void
x_set_cursor_type (struct frame *f, Lisp_Object arg, Lisp_Object oldval)
{
  set_frame_cursor_types (f, arg);
}

static void
x_set_icon_type (struct frame *f, Lisp_Object arg, Lisp_Object oldval)
{
  bool result;

  if (STRINGP (arg))
    {
      if (STRINGP (oldval) && EQ (Fstring_equal (oldval, arg), Qt))
	return;
    }
  else if (!STRINGP (oldval) && NILP (oldval) == NILP (arg))
    return;

  block_input ();
  if (NILP (arg))
    result = x_text_icon (f,
			  SSDATA ((!NILP (f->icon_name)
				   ? f->icon_name
				   : f->name)));
  else
    result = FRAME_TERMINAL (f)->set_bitmap_icon_hook (f, arg);

  if (result)
    {
      unblock_input ();
      error ("No icon window available");
    }

  XFlush (FRAME_X_DISPLAY (f));
  unblock_input ();
}

static void
x_set_icon_name (struct frame *f, Lisp_Object arg, Lisp_Object oldval)
{
  bool result;

  if (STRINGP (arg))
    {
      if (STRINGP (oldval) && EQ (Fstring_equal (oldval, arg), Qt))
	return;
    }
  else if (!NILP (arg) || NILP (oldval))
    return;

  fset_icon_name (f, arg);

  if (f->output_data.x->icon_bitmap != 0)
    return;

  block_input ();

  result = x_text_icon (f,
			SSDATA ((!NILP (f->icon_name)
				 ? f->icon_name
				 : !NILP (f->title)
				 ? f->title
				 : f->name)));

  if (result)
    {
      unblock_input ();
      error ("No icon window available");
    }

  XFlush (FRAME_X_DISPLAY (f));
  unblock_input ();
}


static void
x_set_menu_bar_lines (struct frame *f, Lisp_Object value, Lisp_Object oldval)
{
  int nlines;
#if ! defined (USE_X_TOOLKIT) && ! defined (USE_GTK)
  int olines = FRAME_MENU_BAR_LINES (f);
#endif

  /* Right now, menu bars don't work properly in minibuf-only frames;
     most of the commands try to apply themselves to the minibuffer
     frame itself, and get an error because you can't switch buffers
     in or split the minibuffer window.  */
  if (FRAME_MINIBUF_ONLY_P (f) || FRAME_PARENT_FRAME (f))
    return;

  if (TYPE_RANGED_FIXNUMP (int, value))
    nlines = XFIXNUM (value);
  else
    nlines = 0;

  /* Make sure we redisplay all windows in this frame.  */
  fset_redisplay (f);

#if defined (USE_X_TOOLKIT) || defined (USE_GTK)
  FRAME_MENU_BAR_LINES (f) = 0;
  FRAME_MENU_BAR_HEIGHT (f) = 0;
  if (nlines)
    {
      FRAME_EXTERNAL_MENU_BAR (f) = 1;
      if (FRAME_X_P (f) && f->output_data.x->menubar_widget == 0)
	/* Make sure next redisplay shows the menu bar.  */
	XWINDOW (FRAME_SELECTED_WINDOW (f))->update_mode_line = true;
    }
  else
    {
      if (FRAME_EXTERNAL_MENU_BAR (f) == 1)
	free_frame_menubar (f);
      FRAME_EXTERNAL_MENU_BAR (f) = 0;
      if (FRAME_X_P (f))
	f->output_data.x->menubar_widget = 0;
    }
#else /* not USE_X_TOOLKIT && not USE_GTK */
  FRAME_MENU_BAR_LINES (f) = nlines;
  FRAME_MENU_BAR_HEIGHT (f) = nlines * FRAME_LINE_HEIGHT (f);
  if (FRAME_X_WINDOW (f))
    x_clear_under_internal_border (f);

  /* If the menu bar height gets changed, the internal border below
     the top margin has to be cleared.  Also, if the menu bar gets
     larger, the area for the added lines has to be cleared except for
     the first menu bar line that is to be drawn later.  */
  if (nlines != olines)
    {
      int height = FRAME_INTERNAL_BORDER_WIDTH (f);
      int width = FRAME_PIXEL_WIDTH (f);
      int y;

      adjust_frame_size (f, -1, -1, 3, true, Qmenu_bar_lines);

      /* height can be zero here. */
      if (FRAME_X_WINDOW (f) && height > 0 && width > 0)
	{
	  y = FRAME_TOP_MARGIN_HEIGHT (f);

	  block_input ();
	  x_clear_area (f, 0, y, width, height);
	  unblock_input ();
	}

      if (nlines > 1 && nlines > olines)
	{
	  y = (olines == 0 ? 1 : olines) * FRAME_LINE_HEIGHT (f);
	  height = nlines * FRAME_LINE_HEIGHT (f) - y;

	  block_input ();
	  x_clear_area (f, 0, y, width, height);
	  unblock_input ();
	}

      if (nlines == 0 && WINDOWP (f->menu_bar_window))
	clear_glyph_matrix (XWINDOW (f->menu_bar_window)->current_matrix);
    }
#endif /* not USE_X_TOOLKIT && not USE_GTK */
  adjust_frame_glyphs (f);
}


/* Set the number of lines used for the tab bar of frame F to VALUE.
   VALUE not an integer, or < 0 means set the lines to zero.  OLDVAL
   is the old number of tab bar lines.  This function may change the
   height of all windows on frame F to match the new tab bar height.
   The frame's height may change if frame_inhibit_implied_resize was
   set accordingly.  */

static void
x_set_tab_bar_lines (struct frame *f, Lisp_Object value, Lisp_Object oldval)
{
  int olines = FRAME_TAB_BAR_LINES (f);
  int nlines;

  /* Treat tab bars like menu bars.  */
  if (FRAME_MINIBUF_ONLY_P (f))
    return;

  /* Use VALUE only if an int >= 0.  */
  if (RANGED_FIXNUMP (0, value, INT_MAX))
    nlines = XFIXNAT (value);
  else
    nlines = 0;

  if (nlines != olines && (olines == 0 || nlines == 0))
    x_change_tab_bar_height (f, nlines * FRAME_LINE_HEIGHT (f));
}


/* Set the pixel height of the tab bar of frame F to HEIGHT.  */
void
x_change_tab_bar_height (struct frame *f, int height)
{
  int unit = FRAME_LINE_HEIGHT (f);
  int old_height = FRAME_TAB_BAR_HEIGHT (f);
  int lines = (height + unit - 1) / unit;
  Lisp_Object fullscreen = get_frame_param (f, Qfullscreen);

  /* Make sure we redisplay all windows in this frame.  */
  fset_redisplay (f);

  /* Recalculate tab bar and frame text sizes.  */
  FRAME_TAB_BAR_HEIGHT (f) = height;
  FRAME_TAB_BAR_LINES (f) = lines;
  store_frame_param (f, Qtab_bar_lines, make_fixnum (lines));

  if (FRAME_X_WINDOW (f) && FRAME_TAB_BAR_HEIGHT (f) == 0)
    {
      clear_frame (f);
      clear_current_matrices (f);
    }

  if ((height < old_height) && WINDOWP (f->tab_bar_window))
    clear_glyph_matrix (XWINDOW (f->tab_bar_window)->current_matrix);

  if (!f->tab_bar_resized)
    {
      /* As long as tab_bar_resized is false, effectively try to change
	 F's native height.  */
      if (NILP (fullscreen) || EQ (fullscreen, Qfullwidth))
	adjust_frame_size (f, FRAME_TEXT_WIDTH (f), FRAME_TEXT_HEIGHT (f),
			   1, false, Qtab_bar_lines);
      else
	adjust_frame_size (f, -1, -1, 4, false, Qtab_bar_lines);

      f->tab_bar_resized = f->tab_bar_redisplayed;
    }
  else
    /* Any other change may leave the native size of F alone.  */
    adjust_frame_size (f, -1, -1, 3, false, Qtab_bar_lines);

  /* adjust_frame_size might not have done anything, garbage frame
     here.  */
  adjust_frame_glyphs (f);
  SET_FRAME_GARBAGED (f);
  if (FRAME_X_WINDOW (f))
    x_clear_under_internal_border (f);
}


/* Set the number of lines used for the tool bar of frame F to VALUE.
   VALUE not an integer, or < 0 means set the lines to zero.  OLDVAL
   is the old number of tool bar lines.  This function changes the
   height of all windows on frame F to match the new tool bar height.
   The frame's height doesn't change.  */

static void
x_set_tool_bar_lines (struct frame *f, Lisp_Object value, Lisp_Object oldval)
{
  int nlines;

  /* Treat tool bars like menu bars.  */
  if (FRAME_MINIBUF_ONLY_P (f))
    return;

  /* Use VALUE only if an int >= 0.  */
  if (RANGED_FIXNUMP (0, value, INT_MAX))
    nlines = XFIXNAT (value);
  else
    nlines = 0;

  x_change_tool_bar_height (f, nlines * FRAME_LINE_HEIGHT (f));
}


/* Set the pixel height of the tool bar of frame F to HEIGHT.  */
void
x_change_tool_bar_height (struct frame *f, int height)
{
#ifdef USE_GTK
  FRAME_TOOL_BAR_LINES (f) = 0;
  FRAME_TOOL_BAR_HEIGHT (f) = 0;
  if (height)
    {
      FRAME_EXTERNAL_TOOL_BAR (f) = true;
      if (FRAME_X_P (f) && f->output_data.x->toolbar_widget == 0)
	/* Make sure next redisplay shows the tool bar.  */
	XWINDOW (FRAME_SELECTED_WINDOW (f))->update_mode_line = true;
      update_frame_tool_bar (f);
    }
  else
    {
      if (FRAME_EXTERNAL_TOOL_BAR (f))
        free_frame_tool_bar (f);
      FRAME_EXTERNAL_TOOL_BAR (f) = false;
    }
#else /* !USE_GTK */
  int unit = FRAME_LINE_HEIGHT (f);
  int old_height = FRAME_TOOL_BAR_HEIGHT (f);
  int lines = (height + unit - 1) / unit;
  Lisp_Object fullscreen = get_frame_param (f, Qfullscreen);

  /* Make sure we redisplay all windows in this frame.  */
  fset_redisplay (f);

  FRAME_TOOL_BAR_HEIGHT (f) = height;
  FRAME_TOOL_BAR_LINES (f) = lines;
  store_frame_param (f, Qtool_bar_lines, make_fixnum (lines));

  if (FRAME_X_WINDOW (f) && FRAME_TOOL_BAR_HEIGHT (f) == 0)
    {
      clear_frame (f);
      clear_current_matrices (f);
    }

  if ((height < old_height) && WINDOWP (f->tool_bar_window))
    clear_glyph_matrix (XWINDOW (f->tool_bar_window)->current_matrix);

  if (!f->tool_bar_resized)
    {
      /* As long as tool_bar_resized is false, effectively try to change
	 F's native height.  */
      if (NILP (fullscreen) || EQ (fullscreen, Qfullwidth))
	adjust_frame_size (f, FRAME_TEXT_WIDTH (f), FRAME_TEXT_HEIGHT (f),
			   1, false, Qtool_bar_lines);
      else
	adjust_frame_size (f, -1, -1, 4, false, Qtool_bar_lines);

      f->tool_bar_resized =  f->tool_bar_redisplayed;
    }
  else
    /* Any other change may leave the native size of F alone.  */
    adjust_frame_size (f, -1, -1, 3, false, Qtool_bar_lines);

  /* adjust_frame_size might not have done anything, garbage frame
     here.  */
  adjust_frame_glyphs (f);
  SET_FRAME_GARBAGED (f);
  if (FRAME_X_WINDOW (f))
    x_clear_under_internal_border (f);

#endif /* USE_GTK */
}

static void
x_set_child_frame_border_width (struct frame *f, Lisp_Object arg, Lisp_Object oldval)
{
  int border;

  if (NILP (arg))
    border = -1;
  else if (RANGED_FIXNUMP (0, arg, INT_MAX))
    border = XFIXNAT (arg);
  else
    signal_error ("Invalid child frame border width", arg);

  if (border != FRAME_CHILD_FRAME_BORDER_WIDTH (f))
    {
      f->child_frame_border_width = border;

#ifdef USE_X_TOOLKIT
      if (FRAME_X_OUTPUT (f)->edit_widget)
	widget_store_internal_border (FRAME_X_OUTPUT (f)->edit_widget);
#endif

      if (FRAME_X_WINDOW (f))
	{
	  adjust_frame_size (f, -1, -1, 3, false, Qchild_frame_border_width);
	  x_clear_under_internal_border (f);
	}
    }

}

static void
x_set_internal_border_width (struct frame *f, Lisp_Object arg, Lisp_Object oldval)
{
  int border = check_int_nonnegative (arg);

  if (border != FRAME_INTERNAL_BORDER_WIDTH (f))
    {
      f->internal_border_width = border;

#ifdef USE_X_TOOLKIT
      if (FRAME_X_OUTPUT (f)->edit_widget)
	widget_store_internal_border (FRAME_X_OUTPUT (f)->edit_widget);
#endif

      if (FRAME_X_WINDOW (f))
	{
	  adjust_frame_size (f, -1, -1, 3, false, Qinternal_border_width);
	  x_clear_under_internal_border (f);
	}
    }

}


/* Set the foreground color for scroll bars on frame F to VALUE.
   VALUE should be a string, a color name.  If it isn't a string or
   isn't a valid color name, do nothing.  OLDVAL is the old value of
   the frame parameter.  */

static void
x_set_scroll_bar_foreground (struct frame *f, Lisp_Object value, Lisp_Object oldval)
{
  unsigned long pixel;
#ifdef HAVE_GTK3
  XColor color;
  char css[64];
#endif

  if (STRINGP (value))
    pixel = x_decode_color (f, value, BLACK_PIX_DEFAULT (f));
  else
    pixel = -1;

  if (f->output_data.x->scroll_bar_foreground_pixel != -1)
    unload_color (f, f->output_data.x->scroll_bar_foreground_pixel);

  f->output_data.x->scroll_bar_foreground_pixel = pixel;
  if (FRAME_X_WINDOW (f) && FRAME_VISIBLE_P (f))
    {
      /* Remove all scroll bars because they have wrong colors.  */
      if (FRAME_TERMINAL (f)->condemn_scroll_bars_hook)
	(*FRAME_TERMINAL (f)->condemn_scroll_bars_hook) (f);
      if (FRAME_TERMINAL (f)->judge_scroll_bars_hook)
	(*FRAME_TERMINAL (f)->judge_scroll_bars_hook) (f);

      update_face_from_frame_parameter (f, Qscroll_bar_foreground, value);
      redraw_frame (f);
    }

#ifdef HAVE_GTK3
  if (!FRAME_TOOLTIP_P (f))
    {
      if (pixel != -1)
	{
	  color.pixel = pixel;

	  XQueryColor (FRAME_X_DISPLAY (f),
		       FRAME_X_COLORMAP (f),
		       &color);

	  sprintf (css, "scrollbar slider { background-color: #%02x%02x%02x; }",
		   color.red >> 8, color.green >> 8, color.blue >> 8);
	  gtk_css_provider_load_from_data (FRAME_X_OUTPUT (f)->scrollbar_foreground_css_provider,
					   css, -1, NULL);
	}
      else
	gtk_css_provider_load_from_data (FRAME_X_OUTPUT (f)->scrollbar_foreground_css_provider,
					 "", -1, NULL);
    }
#endif
}


/* Set the background color for scroll bars on frame F to VALUE VALUE
   should be a string, a color name.  If it isn't a string or isn't a
   valid color name, do nothing.  OLDVAL is the old value of the frame
   parameter.  */

static void
x_set_scroll_bar_background (struct frame *f, Lisp_Object value, Lisp_Object oldval)
{
  unsigned long pixel;
#ifdef HAVE_GTK3
  XColor color;
  char css[64];
#endif

  if (STRINGP (value))
    pixel = x_decode_color (f, value, WHITE_PIX_DEFAULT (f));
  else
    pixel = -1;

  if (f->output_data.x->scroll_bar_background_pixel != -1)
    unload_color (f, f->output_data.x->scroll_bar_background_pixel);

#if defined (USE_LUCID) && defined (USE_TOOLKIT_SCROLL_BARS)
  /* Scrollbar shadow colors.  */
  if (f->output_data.x->scroll_bar_top_shadow_pixel != -1)
    {
      unload_color (f, f->output_data.x->scroll_bar_top_shadow_pixel);
      f->output_data.x->scroll_bar_top_shadow_pixel = -1;
    }
  if (f->output_data.x->scroll_bar_bottom_shadow_pixel != -1)
    {
      unload_color (f, f->output_data.x->scroll_bar_bottom_shadow_pixel);
      f->output_data.x->scroll_bar_bottom_shadow_pixel = -1;
    }
#endif /* USE_LUCID && USE_TOOLKIT_SCROLL_BARS */

  f->output_data.x->scroll_bar_background_pixel = pixel;
  if (FRAME_X_WINDOW (f) && FRAME_VISIBLE_P (f))
    {
      /* Remove all scroll bars because they have wrong colors.  */
      if (FRAME_TERMINAL (f)->condemn_scroll_bars_hook)
	(*FRAME_TERMINAL (f)->condemn_scroll_bars_hook) (f);
      if (FRAME_TERMINAL (f)->judge_scroll_bars_hook)
	(*FRAME_TERMINAL (f)->judge_scroll_bars_hook) (f);

      update_face_from_frame_parameter (f, Qscroll_bar_background, value);
      redraw_frame (f);
    }

#ifdef HAVE_GTK3
    if (!FRAME_TOOLTIP_P (f))
      {
	if (pixel != -1)
	  {
	    color.pixel = pixel;

	    XQueryColor (FRAME_X_DISPLAY (f),
			 FRAME_X_COLORMAP (f),
			 &color);

	    sprintf (css, "scrollbar trough { background-color: #%02x%02x%02x; }",
		     color.red >> 8, color.green >> 8, color.blue >> 8);
	    gtk_css_provider_load_from_data (FRAME_X_OUTPUT (f)->scrollbar_background_css_provider,
					     css, -1, NULL);
	  }
	else
	  gtk_css_provider_load_from_data (FRAME_X_OUTPUT (f)->scrollbar_background_css_provider,
					   "", -1, NULL);
      }
#endif
}


/* Encode Lisp string STRING as a text in a format appropriate for
   the ICCCM (Inter Client Communication Conventions Manual).

   If STRING contains only ASCII characters, do no conversion and
   return the string data of STRING.  Otherwise, encode the text by
   CODING_SYSTEM, and return a newly allocated memory area which
   should be freed by `xfree' by a caller.

   Store the byte length of resulting text in *TEXT_BYTES.

   If the text contains only ASCII and Latin-1, store true in *STRING_P,
   which means that the `encoding' of the result can be `STRING'.
   Otherwise store false in *STRINGP, which means that the `encoding' of
   the result should be `COMPOUND_TEXT'.  */

static unsigned char *
x_encode_text (Lisp_Object string, Lisp_Object coding_system,
	       ptrdiff_t *text_bytes, bool *stringp, bool *freep)
{
  int result = string_xstring_p (string);
  struct coding_system coding;

  if (result == 0)
    {
      /* No multibyte character in OBJ.  We need not encode it.  */
      *text_bytes = SBYTES (string);
      *stringp = true;
      *freep = false;
      return SDATA (string);
    }

  setup_coding_system (coding_system, &coding);
  coding.mode |= (CODING_MODE_SAFE_ENCODING | CODING_MODE_LAST_BLOCK);
  /* We suppress producing escape sequences for composition.  */
  coding.common_flags &= ~CODING_ANNOTATION_MASK;
  coding.destination = xnmalloc (SCHARS (string), 2);
  coding.dst_bytes = SCHARS (string) * 2;
  encode_coding_object (&coding, string, 0, 0,
			SCHARS (string), SBYTES (string), Qnil);
  *text_bytes = coding.produced;
  *stringp = (result == 1 || !EQ (coding_system, Qcompound_text));
  *freep = true;
  return coding.destination;
}


/* Set the WM name to NAME for frame F. Also set the icon name.
   If the frame already has an icon name, use that, otherwise set the
   icon name to NAME.  */

static void
x_set_name_internal (struct frame *f, Lisp_Object name)
{
  if (FRAME_X_WINDOW (f))
    {
      block_input ();
      {
	XTextProperty text, icon;
	ptrdiff_t bytes;
	bool stringp;
	bool do_free_icon_value = false, do_free_text_value = false;
	Lisp_Object coding_system;
	Lisp_Object encoded_name;
	Lisp_Object encoded_icon_name;

	/* As ENCODE_UTF_8 may cause GC and relocation of string data,
	   we use it before x_encode_text that may return string data.  */
	encoded_name = ENCODE_UTF_8 (name);

	coding_system = Qcompound_text;
	/* Note: Encoding strategy

	   We encode NAME by compound-text and use "COMPOUND-TEXT" in
	   text.encoding.  But, there are non-internationalized window
	   managers which don't support that encoding.  So, if NAME
	   contains only ASCII and 8859-1 characters, encode it by
	   iso-latin-1, and use "STRING" in text.encoding hoping that
	   such window managers at least analyze this format correctly,
	   i.e. treat 8-bit bytes as 8859-1 characters.

	   We may also be able to use "UTF8_STRING" in text.encoding
	   in the future which can encode all Unicode characters.
	   But, for the moment, there's no way to know that the
	   current window manager supports it or not.

	   Either way, we also set the _NET_WM_NAME and _NET_WM_ICON_NAME
	   properties.  Per the EWMH specification, those two properties
	   are always UTF8_STRING.  This matches what gtk_window_set_title()
	   does in the USE_GTK case. */
	text.value = x_encode_text (name, coding_system, &bytes,
				    &stringp, &do_free_text_value);
	text.encoding = (stringp ? XA_STRING
			 : FRAME_DISPLAY_INFO (f)->Xatom_COMPOUND_TEXT);
	text.format = 8;
	text.nitems = bytes;

	if (!STRINGP (f->icon_name))
	  {
	    icon = text;
	    encoded_icon_name = encoded_name;
	  }
	else
	  {
	    /* See the above comment "Note: Encoding strategy".  */
	    icon.value = x_encode_text (f->icon_name, coding_system, &bytes,
					&stringp, &do_free_icon_value);
	    icon.encoding = (stringp ? XA_STRING
			     : FRAME_DISPLAY_INFO (f)->Xatom_COMPOUND_TEXT);
	    icon.format = 8;
	    icon.nitems = bytes;

	    encoded_icon_name = ENCODE_UTF_8 (f->icon_name);
	  }

#ifdef USE_GTK
        gtk_window_set_title (GTK_WINDOW (FRAME_GTK_OUTER_WIDGET (f)),
                              SSDATA (encoded_name));
#else /* not USE_GTK */
	XSetWMName (FRAME_X_DISPLAY (f), FRAME_OUTER_WINDOW (f), &text);
	XChangeProperty (FRAME_X_DISPLAY (f), FRAME_OUTER_WINDOW (f),
			 FRAME_DISPLAY_INFO (f)->Xatom_net_wm_name,
			 FRAME_DISPLAY_INFO (f)->Xatom_UTF8_STRING,
			 8, PropModeReplace,
			 SDATA (encoded_name),
			 SBYTES (encoded_name));
#endif /* not USE_GTK */

	XSetWMIconName (FRAME_X_DISPLAY (f), FRAME_OUTER_WINDOW (f), &icon);
	XChangeProperty (FRAME_X_DISPLAY (f), FRAME_OUTER_WINDOW (f),
			 FRAME_DISPLAY_INFO (f)->Xatom_net_wm_icon_name,
			 FRAME_DISPLAY_INFO (f)->Xatom_UTF8_STRING,
			 8, PropModeReplace,
			 SDATA (encoded_icon_name),
			 SBYTES (encoded_icon_name));

	if (do_free_icon_value)
	  xfree (icon.value);
	if (do_free_text_value)
	  xfree (text.value);
      }
      unblock_input ();
    }
}

/* Change the name of frame F to NAME.  If NAME is nil, set F's name to
       x_id_name.

   If EXPLICIT is true, that indicates that lisp code is setting the
       name; if NAME is a string, set F's name to NAME and set
       F->explicit_name; if NAME is Qnil, then clear F->explicit_name.

   If EXPLICIT is false, that indicates that Emacs redisplay code is
       suggesting a new name, which lisp code should override; if
       F->explicit_name is set, ignore the new name; otherwise, set it.  */

static void
x_set_name (struct frame *f, Lisp_Object name, bool explicit)
{
  /* Make sure that requests from lisp code override requests from
     Emacs redisplay code.  */
  if (explicit)
    {
      /* If we're switching from explicit to implicit, we had better
	 update the mode lines and thereby update the title.  */
      if (f->explicit_name && NILP (name))
	update_mode_lines = 37;

      f->explicit_name = ! NILP (name);
    }
  else if (f->explicit_name)
    return;

  /* If NAME is nil, set the name to the x_id_name.  */
  if (NILP (name))
    {
      /* Check for no change needed in this very common case
	 before we do any consing.  */
      if (!strcmp (FRAME_DISPLAY_INFO (f)->x_id_name,
		   SSDATA (f->name)))
	return;
      name = build_string (FRAME_DISPLAY_INFO (f)->x_id_name);
    }
  else
    CHECK_STRING (name);

  /* Don't change the name if it's already NAME.  */
  if (! NILP (Fstring_equal (name, f->name)))
    return;

  fset_name (f, name);

  /* For setting the frame title, the title parameter should override
     the name parameter.  */
  if (! NILP (f->title))
    name = f->title;

  x_set_name_internal (f, name);
}

/* This function should be called when the user's lisp code has
   specified a name for the frame; the name will override any set by the
   redisplay code.  */
static void
x_explicitly_set_name (struct frame *f, Lisp_Object arg, Lisp_Object oldval)
{
  x_set_name (f, arg, true);
}

/* This function should be called by Emacs redisplay code to set the
   name; names set this way will never override names set by the user's
   lisp code.  */
void
x_implicitly_set_name (struct frame *f, Lisp_Object arg, Lisp_Object oldval)
{
  x_set_name (f, arg, false);
}

/* Change the title of frame F to NAME.
   If NAME is nil, use the frame name as the title.  */

static void
x_set_title (struct frame *f, Lisp_Object name, Lisp_Object old_name)
{
  /* Don't change the title if it's already NAME.  */
  if (EQ (name, f->title))
    return;

  update_mode_lines = 38;

  fset_title (f, name);

  if (NILP (name))
    name = f->name;
  else
    CHECK_STRING (name);

  x_set_name_internal (f, name);
}

void
x_set_scroll_bar_default_width (struct frame *f)
{
  int unit = FRAME_COLUMN_WIDTH (f);
#ifdef USE_TOOLKIT_SCROLL_BARS
#ifdef USE_GTK
  int minw = xg_get_default_scrollbar_width (f);
#else
  int minw = 16;
#endif
  /* A minimum width of 14 doesn't look good for toolkit scroll bars.  */
  FRAME_CONFIG_SCROLL_BAR_COLS (f) = (minw + unit - 1) / unit;
  FRAME_CONFIG_SCROLL_BAR_WIDTH (f) = minw;
#else
  /* The width of a non-toolkit scrollbar is 14 pixels.  */
  FRAME_CONFIG_SCROLL_BAR_COLS (f) = (14 + unit - 1) / unit;
  FRAME_CONFIG_SCROLL_BAR_WIDTH (f)
    = FRAME_CONFIG_SCROLL_BAR_COLS (f) * unit;
#endif
}

void
x_set_scroll_bar_default_height (struct frame *f)
{
  int height = FRAME_LINE_HEIGHT (f);
#ifdef USE_TOOLKIT_SCROLL_BARS
#ifdef USE_GTK
  int min_height = xg_get_default_scrollbar_height (f);
#else
  int min_height = 16;
#endif
  /* A minimum height of 14 doesn't look good for toolkit scroll bars.  */
  FRAME_CONFIG_SCROLL_BAR_HEIGHT (f) = min_height;
  FRAME_CONFIG_SCROLL_BAR_LINES (f) = (min_height + height - 1) / height;
#else
  /* The height of a non-toolkit scrollbar is 14 pixels.  */
  FRAME_CONFIG_SCROLL_BAR_LINES (f) = (14 + height - 1) / height;

  /* Use all of that space (aside from required margins) for the
     scroll bar.  */
  FRAME_CONFIG_SCROLL_BAR_HEIGHT (f) = 14;
#endif
}

static void
x_set_alpha (struct frame *f, Lisp_Object arg, Lisp_Object oldval)
{
  double alpha = 1.0;
  double newval[2];
  int i;
  Lisp_Object item;
  bool alpha_identical_p;

  alpha_identical_p = true;

  for (i = 0; i < 2; i++)
    {
      newval[i] = 1.0;
      if (CONSP (arg))
        {
          item = CAR (arg);
          arg  = CDR (arg);

	  alpha_identical_p = false;
        }
      else
        item = arg;

      if (NILP (item))
	alpha = - 1.0;
      else if (FLOATP (item))
	{
	  alpha = XFLOAT_DATA (item);
	  if (! (0 <= alpha && alpha <= 1.0))
	    args_out_of_range (make_float (0.0), make_float (1.0));
	}
      else if (FIXNUMP (item))
	{
	  EMACS_INT ialpha = XFIXNUM (item);
	  if (! (0 <= ialpha && ialpha <= 100))
	    args_out_of_range (make_fixnum (0), make_fixnum (100));
	  alpha = ialpha / 100.0;
	}
      else
	wrong_type_argument (Qnumberp, item);
      newval[i] = alpha;
    }

  for (i = 0; i < 2; i++)
    f->alpha[i] = newval[i];

  FRAME_X_OUTPUT (f)->alpha_identical_p = alpha_identical_p;

  if (FRAME_TERMINAL (f)->set_frame_alpha_hook)
    {
      block_input ();
      FRAME_TERMINAL (f)->set_frame_alpha_hook (f);
      unblock_input ();
    }
}


/* Record in frame F the specified or default value according to ALIST
   of the parameter named PROP (a Lisp symbol).  If no value is
   specified for PROP, look for an X default for XPROP on the frame
   named NAME.  If that is not found either, use the value DEFLT.  */

static Lisp_Object
x_default_scroll_bar_color_parameter (struct frame *f,
				      Lisp_Object alist, Lisp_Object prop,
				      const char *xprop, const char *xclass,
				      bool foreground_p)
{
  struct x_display_info *dpyinfo = FRAME_DISPLAY_INFO (f);
  Lisp_Object tem;

  tem = gui_display_get_arg (dpyinfo, alist, prop, xprop, xclass,
                             RES_TYPE_STRING);
  if (EQ (tem, Qunbound))
    {
#ifdef USE_TOOLKIT_SCROLL_BARS

      /* See if an X resource for the scroll bar color has been
	 specified.  */
      AUTO_STRING (foreground, "foreground");
      AUTO_STRING (background, "foreground");
      AUTO_STRING (verticalScrollBar, "verticalScrollBar");
      tem = (gui_display_get_resource
	     (dpyinfo, foreground_p ? foreground : background,
	      empty_unibyte_string,
	      verticalScrollBar,
	      empty_unibyte_string));
      if (!STRINGP (tem))
	{
	  /* If nothing has been specified, scroll bars will use a
	     toolkit-dependent default.  Because these defaults are
	     difficult to get at without actually creating a scroll
	     bar, use nil to indicate that no color has been
	     specified.  */
	  tem = Qnil;
	}

#else /* not USE_TOOLKIT_SCROLL_BARS */

      tem = Qnil;

#endif /* not USE_TOOLKIT_SCROLL_BARS */
    }

  AUTO_FRAME_ARG (arg, prop, tem);
  gui_set_frame_parameters (f, arg);
  return tem;
}




#ifdef USE_X_TOOLKIT

/* If the WM_PROTOCOLS property does not already contain WM_TAKE_FOCUS,
   WM_DELETE_WINDOW, and WM_SAVE_YOURSELF, then add them.  (They may
   already be present because of the toolkit (Motif adds some of them,
   for example, but Xt doesn't).  */

static void
hack_wm_protocols (struct frame *f, Widget widget)
{
  Display *dpy = XtDisplay (widget);
  Window w = XtWindow (widget);
  bool need_delete = true;
  bool need_focus = true;
  bool need_save = true;

  block_input ();
  {
    Atom type;
    unsigned char *catoms;
    int format = 0;
    unsigned long nitems = 0;
    unsigned long bytes_after;

    if ((XGetWindowProperty (dpy, w,
			     FRAME_DISPLAY_INFO (f)->Xatom_wm_protocols,
			     0, 100, False, XA_ATOM,
			     &type, &format, &nitems, &bytes_after,
			     &catoms)
	 == Success)
	&& format == 32 && type == XA_ATOM)
      {
	Atom *atoms = (Atom *) catoms;
	while (nitems > 0)
	  {
	    nitems--;
	    if (atoms[nitems]
		== FRAME_DISPLAY_INFO (f)->Xatom_wm_delete_window)
	      need_delete = false;
	    else if (atoms[nitems]
		     == FRAME_DISPLAY_INFO (f)->Xatom_wm_take_focus)
	      need_focus = false;
	    else if (atoms[nitems]
		     == FRAME_DISPLAY_INFO (f)->Xatom_wm_save_yourself)
	      need_save = false;
	  }
      }
    if (catoms)
      XFree (catoms);
  }
  {
    Atom props[10];
    int count = 0;
    if (need_delete)
      props[count++] = FRAME_DISPLAY_INFO (f)->Xatom_wm_delete_window;
    if (need_focus)
      props[count++] = FRAME_DISPLAY_INFO (f)->Xatom_wm_take_focus;
    if (need_save)
      props[count++] = FRAME_DISPLAY_INFO (f)->Xatom_wm_save_yourself;
    if (count)
      XChangeProperty (dpy, w, FRAME_DISPLAY_INFO (f)->Xatom_wm_protocols,
		       XA_ATOM, 32, PropModeAppend,
		       (unsigned char *) props, count);
  }
  unblock_input ();
}
#endif

static void
append_wm_protocols (struct x_display_info *dpyinfo,
		     struct frame *f)
{
  unsigned char *existing = NULL;
  int format = 0;
  unsigned long nitems = 0;
  Atom type;
  Atom *existing_protocols;
  Atom protos[10];
  int num_protos = 0;
  bool found_wm_ping = false;
#if !defined HAVE_GTK3 && defined HAVE_XSYNC
  bool found_wm_sync_request = false;
#endif
  unsigned long bytes_after;

  block_input ();
  if ((XGetWindowProperty (dpyinfo->display, FRAME_OUTER_WINDOW (f),
			   dpyinfo->Xatom_wm_protocols,
			   0, 100, False, XA_ATOM, &type, &format, &nitems,
			   &bytes_after, &existing) == Success)
      && format == 32 && type == XA_ATOM)
    {
      existing_protocols = (Atom *) existing;

      while (nitems)
	{
	  nitems--;

	  if (existing_protocols[nitems]
	      == dpyinfo->Xatom_net_wm_ping)
	    found_wm_ping = true;
#if !defined HAVE_GTK3 && defined HAVE_XSYNC
	  else if (existing_protocols[nitems]
		   == dpyinfo->Xatom_net_wm_sync_request)
	    found_wm_sync_request = true;
#endif
	}
    }

  if (existing)
    XFree (existing);

  if (!found_wm_ping)
    protos[num_protos++] = dpyinfo->Xatom_net_wm_ping;
#if !defined HAVE_GTK3 && defined HAVE_XSYNC
  if (!found_wm_sync_request && dpyinfo->xsync_supported_p)
    protos[num_protos++] = dpyinfo->Xatom_net_wm_sync_request;
#endif

  if (num_protos)
    XChangeProperty (dpyinfo->display,
		     FRAME_OUTER_WINDOW (f),
		     dpyinfo->Xatom_wm_protocols,
		     XA_ATOM, 32, PropModeAppend,
		     (unsigned char *) protos,
		     num_protos);
  unblock_input ();
}



/* Support routines for XIC (X Input Context).  */

#ifdef HAVE_X_I18N

static void xic_preedit_draw_callback (XIC, XPointer, XIMPreeditDrawCallbackStruct *);
static void xic_preedit_caret_callback (XIC, XPointer, XIMPreeditCaretCallbackStruct *);
static void xic_preedit_done_callback (XIC, XPointer, XPointer);
static int xic_preedit_start_callback (XIC, XPointer, XPointer);

#ifndef HAVE_XICCALLBACK_CALLBACK
#define XICCallback XIMCallback
#define XICProc XIMProc
#endif

static XIMCallback Xxic_preedit_draw_callback = { NULL,
						  (XIMProc) xic_preedit_draw_callback };
static XIMCallback Xxic_preedit_caret_callback = { NULL,
						   (XIMProc) xic_preedit_caret_callback };
static XIMCallback Xxic_preedit_done_callback = { NULL,
						  (XIMProc) xic_preedit_done_callback };
static XICCallback Xxic_preedit_start_callback = { NULL,
						   (XICProc) xic_preedit_start_callback };

#if defined HAVE_X_WINDOWS && defined USE_X_TOOLKIT
/* Create an X fontset on frame F with base font name BASE_FONTNAME.  */

static const char xic_default_fontset[] = "-*-*-*-r-normal--14-*-*-*-*-*-*-*";

/* Create an Xt fontset spec from the name of a base font.
   If `motif' is True use the Motif syntax.  */
char *
xic_create_fontsetname (const char *base_fontname, bool motif)
{
  const char *sep = motif ? ";" : ",";
  char *fontsetname;
  char *z;

  /* Make a fontset name from the base font name.  */
  if (xic_default_fontset == base_fontname)
    {
      /* There is no base font name, use the default.  */
      fontsetname = xmalloc (strlen (base_fontname) + 2);
      z = stpcpy (fontsetname, base_fontname);
    }
  else
    {
      /* Make a fontset name from the base font name.
	 The font set will be made of the following elements:
	 - the base font.
	 - the base font where the charset spec is replaced by -*-*.
	 - the same but with the family also replaced with -*-*-.  */
      const char *p = base_fontname;
      ptrdiff_t i;

      for (i = 0; *p; p++)
	if (*p == '-') i++;
      if (i != 14)
	{
	  /* As the font name doesn't conform to XLFD, we can't
	     modify it to generalize it to allcs and allfamilies.
	     Use the specified font plus the default.  */
	  fontsetname = xmalloc (strlen (base_fontname)
				 + strlen (xic_default_fontset) + 3);
	  z = stpcpy (fontsetname, base_fontname);
	  z = stpcpy (z, sep);
	  z = stpcpy (z, xic_default_fontset);
	}
      else
	{
	  ptrdiff_t len;
	  const char *p1 = NULL, *p2 = NULL, *p3 = NULL;
	  char *font_allcs = NULL;
	  char *font_allfamilies = NULL;
	  char *font_all = NULL;
	  const char *allcs = "*-*-*-*-*-*-*";
	  const char *allfamilies = "-*-*-";
	  const char *all = "*-*-*-*-";
	  char *base;

	  for (i = 0, p = base_fontname; i < 8; p++)
	    {
	      if (*p == '-')
		{
		  i++;
		  if (i == 3)
		    p1 = p + 1;
		  else if (i == 7)
		    p2 = p + 1;
		  else if (i == 6)
		    p3 = p + 1;
		}
	    }
	  /* If base_fontname specifies ADSTYLE, make it a
	     wildcard.  */
	  if (*p3 != '*')
	    {
	      ptrdiff_t diff = (p2 - p3) - 2;

	      base = alloca (strlen (base_fontname) + 1);
	      memcpy (base, base_fontname, p3 - base_fontname);
	      base[p3 - base_fontname] = '*';
	      base[(p3 - base_fontname) + 1] = '-';
	      strcpy (base + (p3 - base_fontname) + 2, p2);
	      p = base + (p - base_fontname) - diff;
	      p1 = base + (p1 - base_fontname);
	      p2 = base + (p2 - base_fontname) - diff;
	      base_fontname = base;
	    }

	  /* Build the font spec that matches all charsets.  */
	  len = p - base_fontname + strlen (allcs) + 1;
	  font_allcs = alloca (len);
	  memcpy (font_allcs, base_fontname, p - base_fontname);
	  strcpy (font_allcs + (p - base_fontname), allcs);

	  /* Build the font spec that matches all families and
	     add-styles.  */
	  len = p - p1 + strlen (allcs) + strlen (allfamilies) + 1;
	  font_allfamilies = alloca (len);
	  strcpy (font_allfamilies, allfamilies);
	  memcpy (font_allfamilies + strlen (allfamilies), p1, p - p1);
	  strcpy (font_allfamilies + strlen (allfamilies) + (p - p1), allcs);

	  /* Build the font spec that matches all.  */
	  len = p - p2 + strlen (allcs) + strlen (all) + strlen (allfamilies) + 1;
	  font_all = alloca (len);
	  z = stpcpy (font_all, allfamilies);
	  z = stpcpy (z, all);
	  memcpy (z, p2, p - p2);
	  strcpy (z + (p - p2), allcs);

	  /* Build the actual font set name.  */
	  len = strlen (base_fontname) + strlen (font_allcs)
	    + strlen (font_allfamilies) + strlen (font_all) + 5;
	  fontsetname = xmalloc (len);
	  z = stpcpy (fontsetname, base_fontname);
	  z = stpcpy (z, sep);
	  z = stpcpy (z, font_allcs);
	  z = stpcpy (z, sep);
	  z = stpcpy (z, font_allfamilies);
	  z = stpcpy (z, sep);
	  z = stpcpy (z, font_all);
	}
    }
  if (motif)
    strcpy (z, ":");
  return fontsetname;
}
#endif /* HAVE_X_WINDOWS && USE_X_TOOLKIT */

#ifdef DEBUG_XIC_FONTSET
static void
print_fontset_result (XFontSet xfs, char *name, char **missing_list,
		      int missing_count)
{
  if (xfs)
    fprintf (stderr, "XIC Fontset created: %s\n", name);
  else
    {
      fprintf (stderr, "XIC Fontset failed: %s\n", name);
      while (missing_count-- > 0)
	{
	  fprintf (stderr, "  missing: %s\n", *missing_list);
	  missing_list++;
	}
    }

}
#endif

static XFontSet
xic_create_xfontset (struct frame *f)
{
  XFontSet xfs = NULL;
  struct font *font = FRAME_FONT (f);
  int pixel_size = font->pixel_size;
  Lisp_Object rest, frame;

  /* See if there is another frame already using same fontset.  */
  FOR_EACH_FRAME (rest, frame)
    {
      struct frame *cf = XFRAME (frame);

      if (cf != f && FRAME_LIVE_P (f) && FRAME_X_P (cf)
          && FRAME_DISPLAY_INFO (cf) == FRAME_DISPLAY_INFO (f)
	  && FRAME_FONT (f)
	  && FRAME_FONT (f)->pixel_size == pixel_size)
        {
          xfs = FRAME_XIC_FONTSET (cf);
          break;
        }
    }

  if (! xfs)
    {
      char buf[256];
      char **missing_list;
      int missing_count;
      char *def_string;
      const char *xlfd_format = "-*-*-medium-r-normal--%d-*-*-*-*-*";

      sprintf (buf, xlfd_format, pixel_size);
      missing_list = NULL;
      xfs = XCreateFontSet (FRAME_X_DISPLAY (f), buf,
			    &missing_list, &missing_count, &def_string);
#ifdef DEBUG_XIC_FONTSET
      print_fontset_result (xfs, buf, missing_list, missing_count);
#endif
      if (missing_list)
	XFreeStringList (missing_list);
      if (! xfs)
	{
	  /* List of pixel sizes most likely available.  Find one that
	     is closest to pixel_size.  */
	  int sizes[] = {0, 8, 10, 11, 12, 14, 17, 18, 20, 24, 26, 34, 0};
	  int *smaller, *larger;

	  for (smaller = sizes; smaller[1]; smaller++)
	    if (smaller[1] >= pixel_size)
	      break;
	  larger = smaller + 1;
	  if (*larger == pixel_size)
	    larger++;
	  while (*smaller || *larger)
	    {
	      int this_size;

	      if (! *larger)
		this_size = *smaller--;
	      else if (! *smaller)
		this_size = *larger++;
	      else if (pixel_size - *smaller < *larger - pixel_size)
		this_size = *smaller--;
	      else
		this_size = *larger++;
	      sprintf (buf, xlfd_format, this_size);
	      missing_list = NULL;
	      xfs = XCreateFontSet (FRAME_X_DISPLAY (f), buf,
				    &missing_list, &missing_count, &def_string);
#ifdef DEBUG_XIC_FONTSET
	      print_fontset_result (xfs, buf, missing_list, missing_count);
#endif
	      if (missing_list)
		XFreeStringList (missing_list);
	      if (xfs)
		break;
	    }
	}
      if (! xfs)
	{
	  const char *last_resort = "-*-*-*-r-normal--*-*-*-*-*-*";

	  missing_list = NULL;
	  xfs = XCreateFontSet (FRAME_X_DISPLAY (f), last_resort,
				&missing_list, &missing_count, &def_string);
#ifdef DEBUG_XIC_FONTSET
	  print_fontset_result (xfs, last_resort, missing_list, missing_count);
#endif
	  if (missing_list)
	    XFreeStringList (missing_list);
	}

    }

  return xfs;
}

/* Free the X fontset of frame F if it is the last frame using it.  */

void
xic_free_xfontset (struct frame *f)
{
  Lisp_Object rest, frame;
  bool shared_p = false;

  if (!FRAME_XIC_FONTSET (f))
    return;

  /* See if there is another frame sharing the same fontset.  */
  FOR_EACH_FRAME (rest, frame)
    {
      struct frame *cf = XFRAME (frame);
      if (cf != f && FRAME_LIVE_P (f) && FRAME_X_P (cf)
          && FRAME_DISPLAY_INFO (cf) == FRAME_DISPLAY_INFO (f)
          && FRAME_XIC_FONTSET (cf) == FRAME_XIC_FONTSET (f))
        {
          shared_p = true;
          break;
        }
    }

  if (!shared_p)
    /* The fontset is not used anymore.  It is safe to free it.  */
    XFreeFontSet (FRAME_X_DISPLAY (f), FRAME_XIC_FONTSET (f));

  FRAME_XIC_FONTSET (f) = NULL;
}

/* Create XIC for frame F. */

static const XIMStyle supported_xim_styles[] =
  {
    STYLE_NONE,
    STYLE_CALLBACK,
    STYLE_OVERTHESPOT,
    STYLE_OFFTHESPOT,
    STYLE_ROOT
  };

/* Value is the best input style, given user preferences USER (already
   checked to be supported by Emacs), and styles supported by the
   input method XIM.  */

static XIMStyle
best_xim_style (struct x_display_info *dpyinfo,
		XIMStyles *xim)
{
  int i, j;
  int nr_supported = ARRAYELTS (supported_xim_styles);

  if (dpyinfo->preferred_xim_style)
    return dpyinfo->preferred_xim_style;

  for (i = 0; i < nr_supported; ++i)
    for (j = 0; j < xim->count_styles; ++j)
      if (supported_xim_styles[i] == xim->supported_styles[j])
	return supported_xim_styles[i];

  /* Return the default style.  */
  return XIMPreeditNothing | XIMStatusNothing;
}

/* Create XIC for frame F. */

void
create_frame_xic (struct frame *f)
{
  XIM xim;
  XIC xic = NULL;
  XFontSet xfs = NULL;
  XVaNestedList status_attr = NULL;
  XVaNestedList preedit_attr = NULL;
  XRectangle s_area;
  XPoint spot;
  XIMStyle xic_style;

  if (FRAME_XIC (f))
    goto out;

  xim = FRAME_X_XIM (f);
  if (!xim || ! FRAME_X_XIM_STYLES(f))
    goto out;

  /* Determine XIC style.  */
  xic_style = best_xim_style (FRAME_DISPLAY_INFO (f),
			      FRAME_X_XIM_STYLES (f));

  /* Create X fontset. */
  if (xic_style & (XIMPreeditPosition | XIMStatusArea))
    {
      xfs = xic_create_xfontset (f);
      if (!xfs)
        goto out;

      FRAME_XIC_FONTSET (f) = xfs;
    }

  if (xic_style & XIMPreeditPosition)
    {
      spot.x = 0; spot.y = 1;
      preedit_attr = XVaCreateNestedList (0,
					  XNFontSet, xfs,
					  XNForeground,
					  FRAME_FOREGROUND_PIXEL (f),
					  XNBackground,
					  FRAME_BACKGROUND_PIXEL (f),
					  (xic_style & XIMPreeditPosition
					   ? XNSpotLocation
					   : NULL),
					  &spot,
					  NULL);

      if (!preedit_attr)
        goto out;
    }

  if (xic_style & XIMStatusArea)
    {
      s_area.x = 0; s_area.y = 0; s_area.width = 1; s_area.height = 1;
      status_attr = XVaCreateNestedList (0,
                                         XNArea,
                                         &s_area,
                                         XNFontSet,
                                         xfs,
                                         XNForeground,
                                         FRAME_FOREGROUND_PIXEL (f),
                                         XNBackground,
                                         FRAME_BACKGROUND_PIXEL (f),
                                         NULL);

      if (!status_attr)
        goto out;
    }

  if (xic_style & XIMPreeditCallbacks)
    {
      spot.x = 0;
      spot.y = 0;
      preedit_attr = XVaCreateNestedList (0,
					  XNSpotLocation, &spot,
					  XNPreeditStartCallback, &Xxic_preedit_start_callback,
					  XNPreeditDoneCallback, &Xxic_preedit_done_callback,
					  XNPreeditDrawCallback, &Xxic_preedit_draw_callback,
					  XNPreeditCaretCallback, &Xxic_preedit_caret_callback,
					  NULL);

      if (!preedit_attr)
	goto out;
    }

  if (preedit_attr && status_attr)
    xic = XCreateIC (xim,
                     XNInputStyle, xic_style,
                     XNClientWindow, FRAME_X_WINDOW (f),
                     XNFocusWindow, FRAME_X_WINDOW (f),
                     XNStatusAttributes, status_attr,
                     XNPreeditAttributes, preedit_attr,
                     NULL);
  else if (preedit_attr)
    xic = XCreateIC (xim,
                     XNInputStyle, xic_style,
                     XNClientWindow, FRAME_X_WINDOW (f),
                     XNFocusWindow, FRAME_X_WINDOW (f),
                     XNPreeditAttributes, preedit_attr,
                     NULL);
  else if (status_attr)
    xic = XCreateIC (xim,
                     XNInputStyle, xic_style,
                     XNClientWindow, FRAME_X_WINDOW (f),
                     XNFocusWindow, FRAME_X_WINDOW (f),
                     XNStatusAttributes, status_attr,
                     NULL);
  else
    xic = XCreateIC (xim,
                     XNInputStyle, xic_style,
                     XNClientWindow, FRAME_X_WINDOW (f),
                     XNFocusWindow, FRAME_X_WINDOW (f),
                     NULL);

  if (!xic)
    goto out;

  FRAME_XIC (f) = xic;
  FRAME_XIC_STYLE (f) = xic_style;
  xfs = NULL; /* Don't free below.  */

 out:

  if (xfs)
    free_frame_xic (f);

  if (preedit_attr)
    XFree (preedit_attr);

  if (status_attr)
    XFree (status_attr);
}


/* Destroy XIC and free XIC fontset of frame F, if any. */

void
free_frame_xic (struct frame *f)
{
  if (FRAME_XIC (f) == NULL)
    return;

  XDestroyIC (FRAME_XIC (f));
  xic_free_xfontset (f);

  FRAME_XIC (f) = NULL;
}


/* Place preedit area for XIC of window W's frame to specified
   pixel position X/Y.  X and Y are relative to window W.  */

void
xic_set_preeditarea (struct window *w, int x, int y)
{
  struct frame *f = WINDOW_XFRAME (w);
  XVaNestedList attr;
  XPoint spot;

  if (FRAME_XIC (f))
    {
      spot.x = (WINDOW_TO_FRAME_PIXEL_X (w, x)
		+ WINDOW_LEFT_FRINGE_WIDTH (w)
		+ WINDOW_LEFT_MARGIN_WIDTH (w));
      spot.y = (WINDOW_TO_FRAME_PIXEL_Y (w, y)
		+ w->phys_cursor_height);

      if (FRAME_XIC_STYLE (f) & XIMPreeditCallbacks)
	attr = XVaCreateNestedList (0, XNSpotLocation, &spot,
				    XNPreeditStartCallback, &Xxic_preedit_start_callback,
				    XNPreeditDoneCallback, &Xxic_preedit_done_callback,
				    XNPreeditDrawCallback, &Xxic_preedit_draw_callback,
				    XNPreeditCaretCallback, &Xxic_preedit_caret_callback,
				    NULL);
      else
	attr = XVaCreateNestedList (0, XNSpotLocation, &spot, NULL);
      XSetICValues (FRAME_XIC (f), XNPreeditAttributes, attr, NULL);
      XFree (attr);
    }
#ifdef USE_GTK
  if (f->tooltip)
    return;

  GdkRectangle rect;
  int scale = xg_get_scale (f);

  rect.x = (WINDOW_TO_FRAME_PIXEL_X (w, x)
	    + WINDOW_LEFT_FRINGE_WIDTH (w)
	    + WINDOW_LEFT_MARGIN_WIDTH (w)) / scale;
  rect.y = (WINDOW_TO_FRAME_PIXEL_Y (w, y)
	    + FRAME_TOOLBAR_HEIGHT (f)
	    + FRAME_MENUBAR_HEIGHT (f)) / scale;
  rect.width = w->phys_cursor_width / scale;
  rect.height = w->phys_cursor_height / scale;

  gtk_im_context_set_cursor_location (FRAME_X_OUTPUT (f)->im_context,
				      &rect);
#endif
}


/* Place status area for XIC in bottom right corner of frame F.. */

void
xic_set_statusarea (struct frame *f)
{
  XIC xic = FRAME_XIC (f);
  XVaNestedList attr;
  XRectangle area;
  XRectangle *needed;

  /* Negotiate geometry of status area.  If input method has existing
     status area, use its current size.  */
  area.x = area.y = area.width = area.height = 0;
  attr = XVaCreateNestedList (0, XNAreaNeeded, &area, NULL);
  XSetICValues (xic, XNStatusAttributes, attr, NULL);
  XFree (attr);

  attr = XVaCreateNestedList (0, XNAreaNeeded, &needed, NULL);
  XGetICValues (xic, XNStatusAttributes, attr, NULL);
  XFree (attr);

  if (needed->width == 0) /* Use XNArea instead of XNAreaNeeded */
    {
      attr = XVaCreateNestedList (0, XNArea, &needed, NULL);
      XGetICValues (xic, XNStatusAttributes, attr, NULL);
      XFree (attr);
    }

  area.width  = needed->width;
  area.height = needed->height;
  area.x = FRAME_PIXEL_WIDTH (f) - area.width - FRAME_INTERNAL_BORDER_WIDTH (f);
  area.y = (FRAME_PIXEL_HEIGHT (f) - area.height
	    - FRAME_MENUBAR_HEIGHT (f)
	    - FRAME_TOOLBAR_TOP_HEIGHT (f)
            - FRAME_INTERNAL_BORDER_WIDTH (f));
  XFree (needed);

  attr = XVaCreateNestedList (0, XNArea, &area, NULL);
  XSetICValues (xic, XNStatusAttributes, attr, NULL);
  XFree (attr);
}

static struct frame *
x_xic_to_frame (XIC xic)
{
  Lisp_Object tail, tem;
  struct frame *f;

  FOR_EACH_FRAME (tail, tem)
    {
      f = XFRAME (tem);

      if (FRAME_X_P (f) && FRAME_XIC (f) == xic)
	return f;
    }

  return NULL;
}

static int
xic_preedit_start_callback (XIC xic, XPointer client_data,
			    XPointer call_data)
{
  struct frame *f = x_xic_to_frame (xic);
  struct x_output *output;

  if (f)
    {
      output = FRAME_X_OUTPUT (f);

      output->preedit_size = 0;
      output->preedit_active = true;
      output->preedit_caret = 0;

      if (output->preedit_chars)
	xfree (output->preedit_chars);

      output->preedit_chars = NULL;
    }

  return -1;
}

static void
xic_preedit_caret_callback (XIC xic, XPointer client_data,
			    XIMPreeditCaretCallbackStruct *call_data)
{
  struct frame *f = x_xic_to_frame (xic);
  struct x_output *output;
  struct input_event ie;
  EVENT_INIT (ie);

  if (f)
    {
      output = FRAME_X_OUTPUT (f);

      if (!output->preedit_active)
	return;

      switch (call_data->direction)
	{
	case XIMAbsolutePosition:
	  output->preedit_caret = call_data->position;
	  break;
	case XIMForwardChar:
	case XIMForwardWord:
	  call_data->position = output->preedit_caret++;
	  break;
	case XIMBackwardChar:
	case XIMBackwardWord:
	  call_data->position = max (0, output->preedit_caret--);
	  break;
	default:
	  call_data->position = output->preedit_caret;
	}

      if (output->preedit_chars)
	{
	  ie.kind = PREEDIT_TEXT_EVENT;
	  XSETFRAME (ie.frame_or_window, f);
	  ie.arg = make_string_from_utf8 (output->preedit_chars,
					  output->preedit_size);

	  if (SCHARS (ie.arg))
	    Fput_text_property (make_fixnum (min (SCHARS (ie.arg) - 1,
						  max (0, output->preedit_caret))),
				make_fixnum (max (SCHARS (ie.arg),
						  max (0, output->preedit_caret) + 1)),
				Qcursor, Qt, ie.arg);

	  XSETINT (ie.x, 0);
	  XSETINT (ie.y, 0);

	  kbd_buffer_store_event (&ie);
	}
    }
}


static void
xic_preedit_done_callback (XIC xic, XPointer client_data,
			   XPointer call_data)
{
  struct frame *f = x_xic_to_frame (xic);
  struct x_output *output;
  struct input_event ie;
  EVENT_INIT (ie);

  if (f)
    {
      ie.kind = PREEDIT_TEXT_EVENT;
      ie.arg = Qnil;
      XSETFRAME (ie.frame_or_window, f);
      XSETINT (ie.x, 0);
      XSETINT (ie.y, 0);
      kbd_buffer_store_event (&ie);

      output = FRAME_X_OUTPUT (f);

      if (output->preedit_chars)
	xfree (output->preedit_chars);

      output->preedit_size = 0;
      output->preedit_active = false;
      output->preedit_chars = NULL;
      output->preedit_caret = 0;
    }
}

struct x_xim_text_conversion_data
{
  struct coding_system *coding;
  char *source;
};

static Lisp_Object
x_xim_text_to_utf8_unix_1 (ptrdiff_t nargs,
			   Lisp_Object *args)
{
  struct x_xim_text_conversion_data *data;
  ptrdiff_t nbytes;

  data = xmint_pointer (args[0]);
  nbytes = strlen (data->source);

  data->coding->destination = NULL;

  setup_coding_system (Vlocale_coding_system,
		       data->coding);
  data->coding->mode |= (CODING_MODE_LAST_BLOCK
			 | CODING_MODE_SAFE_ENCODING);
  data->coding->source = (const unsigned char *) data->source;
  data->coding->dst_bytes = 2048;
  data->coding->destination = xmalloc (2048);
  decode_coding_object (data->coding, Qnil, 0, 0,
			nbytes, nbytes, Qnil);

  return Qnil;
}

static Lisp_Object
x_xim_text_to_utf8_unix_2 (Lisp_Object val,
			   ptrdiff_t nargs,
			   Lisp_Object *args)
{
  struct x_xim_text_conversion_data *data;

  data = xmint_pointer (args[0]);

  if (data->coding->destination)
    xfree (data->coding->destination);

  data->coding->destination = NULL;

  return Qnil;
}

/* The string returned is not null-terminated.  */
static char *
x_xim_text_to_utf8_unix (XIMText *text, ptrdiff_t *length)
{
  unsigned char *wchar_buf;
  ptrdiff_t wchar_actual_length, i;
  struct coding_system coding;
  struct x_xim_text_conversion_data data;
  Lisp_Object arg;

  if (text->encoding_is_wchar)
    {
      wchar_buf = xmalloc ((text->length + 1) * MAX_MULTIBYTE_LENGTH);
      wchar_actual_length = 0;

      for (i = 0; i < text->length; ++i)
	wchar_actual_length += CHAR_STRING (text->string.wide_char[i],
					    wchar_buf + wchar_actual_length);
      *length = wchar_actual_length;

      return (char *) wchar_buf;
    }

  data.coding = &coding;
  data.source = text->string.multi_byte;

  arg = make_mint_ptr (&data);
  internal_condition_case_n (x_xim_text_to_utf8_unix_1, 1, &arg,
			     Qt, x_xim_text_to_utf8_unix_2);
  *length = coding.produced;
  return (char *) coding.destination;
}

static void
xic_preedit_draw_callback (XIC xic, XPointer client_data,
			   XIMPreeditDrawCallbackStruct *call_data)
{
  struct frame *f = x_xic_to_frame (xic);
  struct x_output *output;
  ptrdiff_t text_length = 0;
  ptrdiff_t charpos;
  ptrdiff_t original_size;
  char *text;
  char *chg_start, *chg_end;
  struct input_event ie;
  EVENT_INIT (ie);

  if (f)
    {
      output = FRAME_X_OUTPUT (f);

      if (!output->preedit_active)
	return;

      if (call_data->text)
	{
	  text = x_xim_text_to_utf8_unix (call_data->text, &text_length);

	  if (!text)
	    /* Decoding the IM text failed.  */
	    goto im_abort;
	}
      else
	text = NULL;

      original_size = output->preedit_size;

      /* This is an ordinary insertion: reallocate the buffer to hold
	 enough for TEXT.  */
      if (!call_data->chg_length)
	{
	  if (!text)
	    goto im_abort;

	  if (output->preedit_chars)
	    output->preedit_chars = xrealloc (output->preedit_chars,
					      output->preedit_size += text_length);
	  else
	    output->preedit_chars = xmalloc (output->preedit_size += text_length);
	}

      chg_start = output->preedit_chars;

      /* The IM sent bad data: the buffer is empty, but the change
	 position is more than 0.  */
      if (!output->preedit_chars && call_data->chg_first)
	goto im_abort;

      /* Find the byte position for the character position where the
	 first change is to be made.  */
      if (call_data->chg_first)
	{
	  charpos = 0;

	  while (charpos < call_data->chg_first)
	    {
	      chg_start += BYTES_BY_CHAR_HEAD (*chg_start);

	      if ((chg_start - output->preedit_chars) > output->preedit_size)
		/* The IM sent bad data: chg_start is larger than the
		   current buffer.  */
		goto im_abort;
	      ++charpos;
	    }
	}

      if (!call_data->chg_length)
	{
	  if (!text)
	    goto im_abort;

	  memmove (chg_start + text_length, chg_start,
		   original_size - (chg_start - output->preedit_chars));
	  memcpy (chg_start, text, text_length);
	}
      else
	{
	  if (call_data->chg_length < 1)
	    goto im_abort;

	  charpos = 0;
	  chg_end = chg_start;

	  while (charpos < call_data->chg_length)
	    {
	      chg_end += BYTES_BY_CHAR_HEAD (*chg_end);

	      if ((chg_end - output->preedit_chars) > output->preedit_size)
		/* The IM sent bad data: chg_end ends someplace outside
		   the current buffer.  */
		goto im_abort;
	      ++charpos;
	    }

	  memmove (chg_start, chg_end, ((output->preedit_chars
					 + output->preedit_size) - chg_end));
	  output->preedit_size -= (chg_end - chg_start);

	  if (text)
	    {
	      original_size = output->preedit_size;
	      output->preedit_chars = xrealloc (output->preedit_chars,
						output->preedit_size += text_length);

	      /* Find chg_start again, since preedit_chars was reallocated.  */

	      chg_start = output->preedit_chars;
	      charpos = 0;

	      while (charpos < call_data->chg_first)
		{
		  chg_start += BYTES_BY_CHAR_HEAD (*chg_start);

		  if ((chg_start - output->preedit_chars) > output->preedit_size)
		    /* The IM sent bad data: chg_start is larger than the
		       current buffer.  */
		    goto im_abort;
		  ++charpos;
		}

	      memmove (chg_start + text_length, chg_start,
		       original_size - (chg_start - output->preedit_chars));
	      memcpy (chg_start, text, text_length);
	    }
	}

      if (text)
	xfree (text);

      output->preedit_caret = call_data->caret;

      /* This is okay because this callback is called from the big XIM
	 event filter, which runs inside XTread_socket.  */

      ie.kind = PREEDIT_TEXT_EVENT;
      XSETFRAME (ie.frame_or_window, f);
      ie.arg = make_string_from_utf8 (output->preedit_chars,
				      output->preedit_size);

      if (SCHARS (ie.arg))
	Fput_text_property (make_fixnum (min (SCHARS (ie.arg) - 1,
					      max (0, output->preedit_caret))),
			    make_fixnum (min (SCHARS (ie.arg),
					      max (0, output->preedit_caret) + 1)),
			    Qcursor, Qt, ie.arg);

      XSETINT (ie.x, 0);
      XSETINT (ie.y, 0);

      kbd_buffer_store_event (&ie);
    }

  return;

 im_abort:
  if (text)
    xfree (text);
  if (output->preedit_chars)
    xfree (output->preedit_chars);
  output->preedit_chars = NULL;
  output->preedit_size = 0;
  output->preedit_active = false;
  output->preedit_caret = 0;
}

void
xic_set_xfontset (struct frame *f, const char *base_fontname)
{
  XVaNestedList attr;
  XFontSet xfs;

  xic_free_xfontset (f);

  xfs = xic_create_xfontset (f);

  attr = XVaCreateNestedList (0, XNFontSet, xfs, NULL);
  if (FRAME_XIC_STYLE (f) & XIMPreeditPosition)
    XSetICValues (FRAME_XIC (f), XNPreeditAttributes, attr, NULL);
  if (FRAME_XIC_STYLE (f) & XIMStatusArea)
    XSetICValues (FRAME_XIC (f), XNStatusAttributes, attr, NULL);
  XFree (attr);

  FRAME_XIC_FONTSET (f) = xfs;
}

#endif /* HAVE_X_I18N */




void
x_mark_frame_dirty (struct frame *f)
{
#ifdef HAVE_XDBE
  if (FRAME_X_DOUBLE_BUFFERED_P (f)
      && !FRAME_X_NEED_BUFFER_FLIP (f))
    FRAME_X_NEED_BUFFER_FLIP (f) = true;
#endif
}

static void
set_up_x_back_buffer (struct frame *f)
{
#ifdef HAVE_XRENDER
  block_input ();
  if (FRAME_X_PICTURE (f) != None)
    {
      XRenderFreePicture (FRAME_X_DISPLAY (f),
			  FRAME_X_PICTURE (f));
      FRAME_X_PICTURE (f) = None;
    }
  unblock_input ();
#endif

#ifdef HAVE_XDBE
  block_input ();
  if (FRAME_X_WINDOW (f) && !FRAME_X_DOUBLE_BUFFERED_P (f))
    {
#ifdef USE_CAIRO
      x_cr_destroy_frame_context (f);
#endif
      FRAME_X_RAW_DRAWABLE (f) = FRAME_X_WINDOW (f);
      if (FRAME_DISPLAY_INFO (f)->supports_xdbe)
        {
          /* If allocating a back buffer fails, either because the
             server ran out of memory or we don't have the right kind
             of visual, just use single-buffered rendering.  */
          x_catch_errors (FRAME_X_DISPLAY (f));
          FRAME_X_RAW_DRAWABLE (f)
	    = XdbeAllocateBackBufferName (FRAME_X_DISPLAY (f),
					  FRAME_X_WINDOW (f),
					  XdbeCopied);
          if (x_had_errors_p (FRAME_X_DISPLAY (f)))
            FRAME_X_RAW_DRAWABLE (f) = FRAME_X_WINDOW (f);
          x_uncatch_errors_after_check ();
        }
    }
  unblock_input ();
#endif
}

void
tear_down_x_back_buffer (struct frame *f)
{
#ifdef HAVE_XRENDER
  block_input ();
  if (FRAME_X_PICTURE (f) != None)
    {
      XRenderFreePicture (FRAME_X_DISPLAY (f),
			  FRAME_X_PICTURE (f));
      FRAME_X_PICTURE (f) = None;
    }
  unblock_input ();
#endif

#ifdef HAVE_XDBE
  block_input ();
  if (FRAME_X_WINDOW (f) && FRAME_X_DOUBLE_BUFFERED_P (f))
    {
      if (FRAME_X_DOUBLE_BUFFERED_P (f))
        {
#ifdef USE_CAIRO
	  x_cr_destroy_frame_context (f);
#endif
          XdbeDeallocateBackBufferName (FRAME_X_DISPLAY (f),
                                        FRAME_X_DRAWABLE (f));
          FRAME_X_RAW_DRAWABLE (f) = FRAME_X_WINDOW (f);
        }
    }
  unblock_input ();
#endif
}

/* Set up double buffering if the frame parameters don't prohibit
   it.  */
void
initial_set_up_x_back_buffer (struct frame *f)
{
  eassert (FRAME_X_WINDOW (f));
  FRAME_X_RAW_DRAWABLE (f) = FRAME_X_WINDOW (f);

  if (NILP (CDR (Fassq (Qinhibit_double_buffering,
			f->param_alist))))
    set_up_x_back_buffer (f);
}

#if defined HAVE_XINPUT2
static void
setup_xi_event_mask (struct frame *f)
{
  XIEventMask mask;
  ptrdiff_t l = XIMaskLen (XI_LASTEVENT);
  unsigned char *m;

  mask.mask = m = alloca (l);
  memset (m, 0, l);
  mask.mask_len = l;

  block_input ();
#ifndef HAVE_GTK3
  mask.deviceid = XIAllMasterDevices;

  XISetMask (m, XI_ButtonPress);
  XISetMask (m, XI_ButtonRelease);
  XISetMask (m, XI_Motion);
  XISetMask (m, XI_Enter);
  XISetMask (m, XI_Leave);
#ifndef USE_GTK
  XISetMask (m, XI_FocusIn);
  XISetMask (m, XI_FocusOut);
  XISetMask (m, XI_KeyPress);
  XISetMask (m, XI_KeyRelease);
#endif
  XISelectEvents (FRAME_X_DISPLAY (f),
		  FRAME_X_WINDOW (f),
		  &mask, 1);

  memset (m, 0, l);
#endif /* !HAVE_GTK3 */

#ifdef USE_X_TOOLKIT
  XISetMask (m, XI_KeyPress);
  XISetMask (m, XI_KeyRelease);
  XISetMask (m, XI_FocusIn);
  XISetMask (m, XI_FocusOut);

  XISelectEvents (FRAME_X_DISPLAY (f),
		  FRAME_OUTER_WINDOW (f),
		  &mask, 1);
  memset (m, 0, l);
#endif

  mask.deviceid = XIAllDevices;

  XISetMask (m, XI_PropertyEvent);
  XISetMask (m, XI_HierarchyChanged);
  XISetMask (m, XI_DeviceChanged);
#ifdef HAVE_XINPUT2_2
  if (FRAME_DISPLAY_INFO (f)->xi2_version >= 2)
    {
      XISetMask (m, XI_TouchBegin);
      XISetMask (m, XI_TouchUpdate);
      XISetMask (m, XI_TouchEnd);
#ifdef HAVE_XINPUT2_4
      if (FRAME_DISPLAY_INFO (f)->xi2_version >= 4)
	{
	  XISetMask (m, XI_GesturePinchBegin);
	  XISetMask (m, XI_GesturePinchUpdate);
	  XISetMask (m, XI_GesturePinchEnd);
	}
#endif
    }
#endif
  XISelectEvents (FRAME_X_DISPLAY (f),
		  FRAME_X_WINDOW (f),
		  &mask, 1);
  unblock_input ();
}
#endif

#ifdef USE_X_TOOLKIT

/* Create and set up the X widget for frame F.  */

static void
x_window (struct frame *f, long window_prompting)
{
  XClassHint class_hints;
  XSetWindowAttributes attributes;
  unsigned long attribute_mask;
  Widget shell_widget;
  Widget pane_widget;
  Widget frame_widget;
  Arg al[25];
  int ac;

  block_input ();

  /* Use the resource name as the top-level widget name
     for looking up resources.  Make a non-Lisp copy
     for the window manager, so GC relocation won't bother it.

     Elsewhere we specify the window name for the window manager.  */
  f->namebuf = xlispstrdup (Vx_resource_name);

  ac = 0;
  XtSetArg (al[ac], XtNallowShellResize, 1); ac++;
  XtSetArg (al[ac], XtNinput, 1); ac++;
  XtSetArg (al[ac], XtNmappedWhenManaged, 0); ac++;
  XtSetArg (al[ac], XtNborderWidth, f->border_width); ac++;
  XtSetArg (al[ac], XtNvisual, FRAME_X_VISUAL (f)); ac++;
  XtSetArg (al[ac], XtNdepth, FRAME_DISPLAY_INFO (f)->n_planes); ac++;
  XtSetArg (al[ac], XtNcolormap, FRAME_X_COLORMAP (f)); ac++;
  shell_widget = XtAppCreateShell (f->namebuf, EMACS_CLASS,
				   applicationShellWidgetClass,
				   FRAME_X_DISPLAY (f), al, ac);

  f->output_data.x->widget = shell_widget;
  /* maybe_set_screen_title_format (shell_widget); */

  pane_widget = lw_create_widget ("main", "pane", widget_id_tick++,
				  NULL, shell_widget, False,
				  NULL, NULL, NULL, NULL);

  ac = 0;
  XtSetArg (al[ac], XtNvisual, FRAME_X_VISUAL (f)); ac++;
  XtSetArg (al[ac], XtNdepth, FRAME_DISPLAY_INFO (f)->n_planes); ac++;
  XtSetArg (al[ac], XtNcolormap, FRAME_X_COLORMAP (f)); ac++;
  XtSetArg (al[ac], XtNborderWidth, 0); ac++;
  XtSetValues (pane_widget, al, ac);
  f->output_data.x->column_widget = pane_widget;

  /* mappedWhenManaged to false tells to the paned window to not map/unmap
     the emacs screen when changing menubar.  This reduces flickering.  */

  ac = 0;
  XtSetArg (al[ac], XtNmappedWhenManaged, 0); ac++;
  XtSetArg (al[ac], (char *) XtNshowGrip, 0); ac++;
  XtSetArg (al[ac], (char *) XtNallowResize, 1); ac++;
  XtSetArg (al[ac], (char *) XtNresizeToPreferred, 1); ac++;
  XtSetArg (al[ac], (char *) XtNemacsFrame, f); ac++;
  XtSetArg (al[ac], XtNvisual, FRAME_X_VISUAL (f)); ac++;
  XtSetArg (al[ac], XtNdepth, FRAME_DISPLAY_INFO (f)->n_planes); ac++;
  XtSetArg (al[ac], XtNcolormap, FRAME_X_COLORMAP (f)); ac++;
  XtSetArg (al[ac], XtNborderWidth, 0); ac++;
  frame_widget = XtCreateWidget (f->namebuf, emacsFrameClass (), pane_widget,
				 al, ac);

  f->output_data.x->edit_widget = frame_widget;

  XtManageChild (frame_widget);

  /* Do some needed geometry management.  */
  {
    Arg gal[3];
    int gac = 0;
    int extra_borders = 0;
    int menubar_size
      = (f->output_data.x->menubar_widget
	 ? (f->output_data.x->menubar_widget->core.height
	    + f->output_data.x->menubar_widget->core.border_width)
	 : 0);

#if false /* Experimentally, we now get the right results
	     for -geometry -0-0 without this.  24 Aug 96, rms.  */
    if (FRAME_EXTERNAL_MENU_BAR (f))
      {
        Dimension ibw = 0;
        XtVaGetValues (pane_widget, XtNinternalBorderWidth, &ibw, NULL);
        menubar_size += ibw;
      }
#endif

    FRAME_MENUBAR_HEIGHT (f) = menubar_size;

#ifndef USE_LUCID
    /* Motif seems to need this amount added to the sizes
       specified for the shell widget.  The Athena/Lucid widgets don't.
       Both conclusions reached experimentally.  -- rms.  */
    XtVaGetValues (f->output_data.x->edit_widget, XtNinternalBorderWidth,
		   &extra_borders, NULL);
    extra_borders *= 2;
#endif

    f->shell_position = xmalloc (sizeof "=x++" + 4 * INT_STRLEN_BOUND (int));

    /* Convert our geometry parameters into a geometry string
       and specify it.
       Note that we do not specify here whether the position
       is a user-specified or program-specified one.
       We pass that information later, in x_wm_set_size_hint.  */
    {
      int left = f->left_pos;
      bool xneg = (window_prompting & XNegative) != 0;
      int top = f->top_pos;
      bool yneg = (window_prompting & YNegative) != 0;
      if (xneg)
	left = -left;
      if (yneg)
	top = -top;

      if (window_prompting & USPosition)
	sprintf (f->shell_position, "=%dx%d%c%d%c%d",
		 FRAME_PIXEL_WIDTH (f) + extra_borders,
		 FRAME_PIXEL_HEIGHT (f) + menubar_size + extra_borders,
		 (xneg ? '-' : '+'), left,
		 (yneg ? '-' : '+'), top);
      else
        {
          sprintf (f->shell_position, "=%dx%d",
                   FRAME_PIXEL_WIDTH (f) + extra_borders,
                   FRAME_PIXEL_HEIGHT (f) + menubar_size + extra_borders);

          /* Setting x and y when the position is not specified in
             the geometry string will set program position in the WM hints.
             If Emacs had just one program position, we could set it in
             fallback resources, but since each make-frame call can specify
             different program positions, this is easier.  */
          XtSetArg (gal[gac], XtNx, left); gac++;
          XtSetArg (gal[gac], XtNy, top); gac++;
        }
    }

    XtSetArg (gal[gac], XtNgeometry, f->shell_position); gac++;
    XtSetValues (shell_widget, gal, gac);
  }

  XtManageChild (pane_widget);
  XtRealizeWidget (shell_widget);

  if (FRAME_X_EMBEDDED_P (f))
    XReparentWindow (FRAME_X_DISPLAY (f), XtWindow (shell_widget),
		     f->output_data.x->parent_desc, 0, 0);

  FRAME_X_WINDOW (f) = XtWindow (frame_widget);
  initial_set_up_x_back_buffer (f);
  validate_x_resource_name ();

  class_hints.res_name = SSDATA (Vx_resource_name);
  class_hints.res_class = SSDATA (Vx_resource_class);
  XSetClassHint (FRAME_X_DISPLAY (f), XtWindow (shell_widget), &class_hints);

#ifdef HAVE_X_I18N
  FRAME_XIC (f) = NULL;
  if (use_xim)
    create_frame_xic (f);
#endif

  f->output_data.x->wm_hints.input = True;
  f->output_data.x->wm_hints.flags |= InputHint;
  XSetWMHints (FRAME_X_DISPLAY (f), FRAME_X_WINDOW (f),
	       &f->output_data.x->wm_hints);

  hack_wm_protocols (f, shell_widget);
  append_wm_protocols (FRAME_DISPLAY_INFO (f), f);

#ifdef X_TOOLKIT_EDITRES
  XtAddEventHandler (shell_widget, 0, True, _XEditResCheckMessages, 0);
#endif

  /* Do a stupid property change to force the server to generate a
     PropertyNotify event so that the event_stream server timestamp will
     be initialized to something relevant to the time we created the window.
     */
  XChangeProperty (XtDisplay (frame_widget), XtWindow (frame_widget),
		   FRAME_DISPLAY_INFO (f)->Xatom_wm_protocols,
		   XA_ATOM, 32, PropModeAppend, NULL, 0);

  /* Make all the standard events reach the Emacs frame.  */
  attributes.event_mask = STANDARD_EVENT_SET;

#ifdef HAVE_X_I18N
  if (FRAME_XIC (f))
    {
      /* XIM server might require some X events. */
      unsigned long fevent = NoEventMask;
      XGetICValues (FRAME_XIC (f), XNFilterEvents, &fevent, NULL);
      attributes.event_mask |= fevent;
    }
#endif /* HAVE_X_I18N */

  attributes.override_redirect = FRAME_OVERRIDE_REDIRECT (f);
  attribute_mask = CWEventMask | CWOverrideRedirect;
  XChangeWindowAttributes (XtDisplay (shell_widget), XtWindow (shell_widget),
			   attribute_mask, &attributes);

  XtMapWidget (frame_widget);

  /* x_set_name normally ignores requests to set the name if the
     requested name is the same as the current name.  This is the one
     place where that assumption isn't correct; f->name is set, but
     the X server hasn't been told.  */
  {
    Lisp_Object name;
    bool explicit = f->explicit_name;

    f->explicit_name = false;
    name = f->name;
    fset_name (f, Qnil);
    x_set_name (f, name, explicit);
  }

  if (FRAME_UNDECORATED (f))
    {
      Display *dpy = FRAME_X_DISPLAY (f);
      PropMotifWmHints hints;
      Atom prop = FRAME_DISPLAY_INFO (f)->Xatom_MOTIF_WM_HINTS;

      memset (&hints, 0, sizeof(hints));
      hints.flags = MWM_HINTS_DECORATIONS;
      hints.decorations = 0;

      /* For some reason the third and fourth arguments in the following
	 call must be identical: In the corresponding XGetWindowProperty
	 call in getMotifHints, xfwm has the third and seventh args both
	 display_info->atoms[MOTIF_WM_HINTS].  Obviously, YMMV.   */
      XChangeProperty (dpy, FRAME_OUTER_WINDOW (f), prop, prop, 32,
		       PropModeReplace, (unsigned char *) &hints,
		       PROP_MOTIF_WM_HINTS_ELEMENTS);
    }

  XDefineCursor (FRAME_X_DISPLAY (f), FRAME_X_WINDOW (f),
		 f->output_data.x->current_cursor
                 = f->output_data.x->text_cursor);

  unblock_input ();

  /* This is a no-op, except under Motif.  Make sure main areas are
     set to something reasonable, in case we get an error later.  */
  lw_set_main_areas (pane_widget, 0, frame_widget);

#ifdef HAVE_XINPUT2
  if (FRAME_DISPLAY_INFO (f)->supports_xi2)
    setup_xi_event_mask (f);
#endif
}

#else /* not USE_X_TOOLKIT */
#ifdef USE_GTK
static void
x_window (struct frame *f)
{
  if (! xg_create_frame_widgets (f))
    error ("Unable to create window");

#ifdef HAVE_X_I18N
  FRAME_XIC (f) = NULL;
  if (use_xim)
  {
    block_input ();
    create_frame_xic (f);
    if (FRAME_XIC (f))
      {
	/* XIM server might require some X events. */
	unsigned long fevent = NoEventMask;
	XGetICValues (FRAME_XIC (f), XNFilterEvents, &fevent, NULL);

	if (fevent != NoEventMask)
	  {
	    XSetWindowAttributes attributes;
	    XWindowAttributes wattr;
	    unsigned long attribute_mask;

	    XGetWindowAttributes (FRAME_X_DISPLAY (f), FRAME_X_WINDOW (f),
				  &wattr);
	    attributes.event_mask = wattr.your_event_mask | fevent;
	    attribute_mask = CWEventMask;
	    XChangeWindowAttributes (FRAME_X_DISPLAY (f), FRAME_X_WINDOW (f),
				     attribute_mask, &attributes);
	  }
      }
    unblock_input ();
  }
#endif

  append_wm_protocols (FRAME_DISPLAY_INFO (f), f);

#ifdef HAVE_XINPUT2
  if (FRAME_DISPLAY_INFO (f)->supports_xi2)
    setup_xi_event_mask (f);
#endif
}

#else /*! USE_GTK */
/* Create and set up the X window for frame F.  */

static void
x_window (struct frame *f)
{
  XClassHint class_hints;
  XSetWindowAttributes attributes;
  unsigned long attribute_mask;

  attributes.background_pixel = FRAME_BACKGROUND_PIXEL (f);
  attributes.border_pixel = f->output_data.x->border_pixel;
  attributes.bit_gravity = StaticGravity;
  attributes.backing_store = NotUseful;
  attributes.save_under = True;
  attributes.event_mask = STANDARD_EVENT_SET;
  attributes.colormap = FRAME_X_COLORMAP (f);
  attributes.override_redirect = FRAME_OVERRIDE_REDIRECT (f);
  attribute_mask = (CWBackPixel | CWBorderPixel | CWBitGravity | CWEventMask
		    | CWOverrideRedirect | CWColormap);

  block_input ();
  FRAME_X_WINDOW (f)
    = XCreateWindow (FRAME_X_DISPLAY (f),
		     f->output_data.x->parent_desc,
		     f->left_pos,
		     f->top_pos,
		     FRAME_PIXEL_WIDTH (f), FRAME_PIXEL_HEIGHT (f),
		     f->border_width,
		     FRAME_DISPLAY_INFO (f)->n_planes, /* depth */
		     InputOutput, /* class */
		     FRAME_X_VISUAL (f),
                     attribute_mask, &attributes);
  initial_set_up_x_back_buffer (f);

#ifdef HAVE_X_I18N
  if (use_xim)
    {
      create_frame_xic (f);
      if (FRAME_XIC (f))
	{
	  /* XIM server might require some X events. */
	  unsigned long fevent = NoEventMask;
	  XGetICValues (FRAME_XIC (f), XNFilterEvents, &fevent, NULL);
	  attributes.event_mask |= fevent;
	  attribute_mask = CWEventMask;
	  XChangeWindowAttributes (FRAME_X_DISPLAY (f), FRAME_X_WINDOW (f),
				   attribute_mask, &attributes);
	}
    }
#endif /* HAVE_X_I18N */

#ifdef HAVE_XINPUT2
  if (FRAME_DISPLAY_INFO (f)->supports_xi2)
    setup_xi_event_mask (f);
#endif

  validate_x_resource_name ();

  class_hints.res_name = SSDATA (Vx_resource_name);
  class_hints.res_class = SSDATA (Vx_resource_class);
  XSetClassHint (FRAME_X_DISPLAY (f), FRAME_X_WINDOW (f), &class_hints);

  /* This indicates that we use the "Passive Input" input model.
     Unless we do this, we don't get the Focus{In,Out} events that we
     need to draw the cursor correctly.  Accursed bureaucrats.
   XWhipsAndChains (FRAME_X_DISPLAY (f), IronMaiden, &TheRack);  */

  f->output_data.x->wm_hints.input = True;
  f->output_data.x->wm_hints.flags |= InputHint;
  XSetWMHints (FRAME_X_DISPLAY (f), FRAME_X_WINDOW (f),
	       &f->output_data.x->wm_hints);
  f->output_data.x->wm_hints.icon_pixmap = None;

  /* Request "save yourself" and "delete window" commands from wm.  */
  {
    Atom protocols[2];
    protocols[0] = FRAME_DISPLAY_INFO (f)->Xatom_wm_delete_window;
    protocols[1] = FRAME_DISPLAY_INFO (f)->Xatom_wm_save_yourself;
    XSetWMProtocols (FRAME_X_DISPLAY (f), FRAME_X_WINDOW (f), protocols, 2);
  }

  append_wm_protocols (FRAME_DISPLAY_INFO (f), f);

  /* x_set_name normally ignores requests to set the name if the
     requested name is the same as the current name.  This is the one
     place where that assumption isn't correct; f->name is set, but
     the X server hasn't been told.  */
  {
    Lisp_Object name;
    bool explicit = f->explicit_name;

    f->explicit_name = false;
    name = f->name;
    fset_name (f, Qnil);
    x_set_name (f, name, explicit);
  }

  if (FRAME_UNDECORATED (f))
    {
      Display *dpy = FRAME_X_DISPLAY (f);
      PropMotifWmHints hints;
      Atom prop = FRAME_DISPLAY_INFO (f)->Xatom_MOTIF_WM_HINTS;

      memset (&hints, 0, sizeof(hints));
      hints.flags = MWM_HINTS_DECORATIONS;
      hints.decorations = 0;

      /* For some reason the third and fourth arguments in the following
	 call must be identical: In the corresponding XGetWindowProperty
	 call in getMotifHints, xfwm has the third and seventh args both
	 display_info->atoms[MOTIF_WM_HINTS].  Obviously, YMMV.   */
      XChangeProperty (dpy, FRAME_OUTER_WINDOW (f), prop, prop, 32,
		       PropModeReplace, (unsigned char *) &hints,
		       PROP_MOTIF_WM_HINTS_ELEMENTS);
    }


  XDefineCursor (FRAME_X_DISPLAY (f), FRAME_X_WINDOW (f),
		 f->output_data.x->current_cursor
                 = f->output_data.x->text_cursor);

  unblock_input ();

  if (FRAME_X_WINDOW (f) == 0)
    error ("Unable to create window");
}

#endif /* not USE_GTK */
#endif /* not USE_X_TOOLKIT */

/* Verify that the icon position args for this window are valid.  */

static void
x_icon_verify (struct frame *f, Lisp_Object parms)
{
  Lisp_Object icon_x, icon_y;

  /* Set the position of the icon.  Note that twm groups all
     icons in an icon window.  */
  icon_x = gui_frame_get_and_record_arg (f, parms, Qicon_left, 0, 0, RES_TYPE_NUMBER);
  icon_y = gui_frame_get_and_record_arg (f, parms, Qicon_top, 0, 0, RES_TYPE_NUMBER);
  if (!EQ (icon_x, Qunbound) && !EQ (icon_y, Qunbound))
    {
      CHECK_FIXNUM (icon_x);
      CHECK_FIXNUM (icon_y);
    }
  else if (!EQ (icon_x, Qunbound) || !EQ (icon_y, Qunbound))
    error ("Both left and top icon corners of icon must be specified");
}

/* Handle the icon stuff for this window.  Perhaps later we might
   want an x_set_icon_position which can be called interactively as
   well.  */

static void
x_icon (struct frame *f, Lisp_Object parms)
{
  /* Set the position of the icon.  Note that twm groups all
     icons in an icon window.  */
  Lisp_Object icon_x
    = gui_frame_get_and_record_arg (f, parms, Qicon_left, 0, 0, RES_TYPE_NUMBER);
  Lisp_Object icon_y
    = gui_frame_get_and_record_arg (f, parms, Qicon_top, 0, 0, RES_TYPE_NUMBER);
  int icon_xval, icon_yval;

  bool xgiven = !EQ (icon_x, Qunbound);
  bool ygiven = !EQ (icon_y, Qunbound);
  if (xgiven != ygiven)
    error ("Both left and top icon corners of icon must be specified");
  if (xgiven)
    {
      icon_xval = check_integer_range (icon_x, INT_MIN, INT_MAX);
      icon_yval = check_integer_range (icon_y, INT_MIN, INT_MAX);
    }

  block_input ();

  if (xgiven)
    x_wm_set_icon_position (f, icon_xval, icon_yval);

#if false /* gui_display_get_arg removes the visibility parameter as a
	     side effect, but x_create_frame still needs it.  */
  /* Start up iconic or window? */
  struct x_display_info *dpyinfo = FRAME_DISPLAY_INFO (f);
  x_wm_set_window_state
    (f, (EQ (gui_display_get_arg (dpyinfo, parms, Qvisibility, 0, 0,
                                  RES_TYPE_SYMBOL),
	     Qicon)
	 ? IconicState
	 : NormalState));
#endif

  x_text_icon (f, SSDATA ((!NILP (f->icon_name)
			   ? f->icon_name
			   : f->name)));

  unblock_input ();
}

/* Make the GCs needed for this window, setting the
   background, border and mouse colors; also create the
   mouse cursor and the gray border tile.  */

static void
x_make_gc (struct frame *f)
{
  XGCValues gc_values;

  block_input ();

  /* Create the GCs of this frame.
     Note that many default values are used.  */

  gc_values.foreground = FRAME_FOREGROUND_PIXEL (f);
  gc_values.background = FRAME_BACKGROUND_PIXEL (f);
  gc_values.line_width = 1;
  f->output_data.x->normal_gc
    = XCreateGC (FRAME_X_DISPLAY (f),
                 FRAME_X_DRAWABLE (f),
		 GCLineWidth | GCForeground | GCBackground,
		 &gc_values);

  /* Reverse video style.  */
  gc_values.foreground = FRAME_BACKGROUND_PIXEL (f);
  gc_values.background = FRAME_FOREGROUND_PIXEL (f);
  f->output_data.x->reverse_gc
    = XCreateGC (FRAME_X_DISPLAY (f),
                 FRAME_X_DRAWABLE (f),
		 GCForeground | GCBackground | GCLineWidth,
		 &gc_values);

  /* Cursor has cursor-color background, background-color foreground.  */
  gc_values.foreground = FRAME_BACKGROUND_PIXEL (f);
  gc_values.background = f->output_data.x->cursor_pixel;
  f->output_data.x->cursor_gc
    = XCreateGC (FRAME_X_DISPLAY (f), FRAME_X_DRAWABLE (f),
		 (GCForeground | GCBackground | GCLineWidth),
		 &gc_values);

  /* Create the gray border tile used when the pointer is not in
     the frame.  Since this depends on the frame's pixel values,
     this must be done on a per-frame basis.  */
  f->output_data.x->border_tile
    = (XCreatePixmapFromBitmapData
       (FRAME_X_DISPLAY (f), FRAME_DISPLAY_INFO (f)->root_window,
	gray_bits, gray_width, gray_height,
	FRAME_FOREGROUND_PIXEL (f),
	FRAME_BACKGROUND_PIXEL (f),
	DefaultDepth (FRAME_X_DISPLAY (f), FRAME_X_SCREEN_NUMBER (f))));

  unblock_input ();
}


/* Free what was allocated in x_make_gc.  */

void
x_free_gcs (struct frame *f)
{
  Display *dpy = FRAME_X_DISPLAY (f);

  block_input ();

  if (f->output_data.x->normal_gc)
    {
      XFreeGC (dpy, f->output_data.x->normal_gc);
      f->output_data.x->normal_gc = 0;
    }

  if (f->output_data.x->reverse_gc)
    {
      XFreeGC (dpy, f->output_data.x->reverse_gc);
      f->output_data.x->reverse_gc = 0;
    }

  if (f->output_data.x->cursor_gc)
    {
      XFreeGC (dpy, f->output_data.x->cursor_gc);
      f->output_data.x->cursor_gc = 0;
    }

  if (f->output_data.x->border_tile)
    {
      XFreePixmap (dpy, f->output_data.x->border_tile);
      f->output_data.x->border_tile = 0;
    }

  unblock_input ();
}


/* Handler for signals raised during x_create_frame and
   Fx_create_tip_frame.  FRAME is the frame which is partially
   constructed.  */

static Lisp_Object
unwind_create_frame (Lisp_Object frame)
{
  struct frame *f = XFRAME (frame);

  /* If frame is already dead, nothing to do.  This can happen if the
     display is disconnected after the frame has become official, but
     before Fx_create_frame removes the unwind protect.  */
  if (!FRAME_LIVE_P (f))
    return Qnil;

  /* If frame is ``official'', nothing to do.  */
  if (NILP (Fmemq (frame, Vframe_list)))
    {
#if defined GLYPH_DEBUG && defined ENABLE_CHECKING
      struct x_display_info *dpyinfo = FRAME_DISPLAY_INFO (f);
#endif

      /* If the frame's image cache refcount is still the same as our
	 private shadow variable, it means we are unwinding a frame
	 for which we didn't yet call init_frame_faces, where the
	 refcount is incremented.  Therefore, we increment it here, so
	 that free_frame_faces, called in x_free_frame_resources
	 below, will not mistakenly decrement the counter that was not
	 incremented yet to account for this new frame.  */
      if (FRAME_IMAGE_CACHE (f) != NULL
	  && FRAME_IMAGE_CACHE (f)->refcount == image_cache_refcount)
	FRAME_IMAGE_CACHE (f)->refcount++;

      x_free_frame_resources (f);
      free_glyphs (f);

#if defined GLYPH_DEBUG && defined ENABLE_CHECKING
      /* Check that reference counts are indeed correct.  */
      eassert (dpyinfo->reference_count == dpyinfo_refcount);
      eassert (dpyinfo->terminal->image_cache->refcount == image_cache_refcount);
#endif
      return Qt;
    }

  return Qnil;
}

static void
do_unwind_create_frame (Lisp_Object frame)
{
  unwind_create_frame (frame);
}

void
x_default_font_parameter (struct frame *f, Lisp_Object parms)
{
  struct x_display_info *dpyinfo = FRAME_DISPLAY_INFO (f);
  Lisp_Object font_param = gui_display_get_arg (dpyinfo, parms, Qfont, NULL, NULL,
                                                RES_TYPE_STRING);
  Lisp_Object font = Qnil;
  if (EQ (font_param, Qunbound))
    font_param = Qnil;

  if (NILP (font_param))
    {
      /* System font should take precedence over X resources.  We suggest this
         regardless of font-use-system-font because .emacs may not have been
         read yet.  */
      const char *system_font = xsettings_get_system_font ();
      if (system_font)
	font = font_open_by_name (f, build_unibyte_string (system_font));
    }

  if (NILP (font))
      font = !NILP (font_param) ? font_param
      : gui_display_get_arg (dpyinfo, parms, Qfont, "font", "Font",
                             RES_TYPE_STRING);

  if (! FONTP (font) && ! STRINGP (font))
    {
      const char *names[]
	= {
#if defined USE_CAIRO || defined HAVE_XFT
	    /* This will find the normal Xft font.  */
 	    "monospace-10",
#endif
	    "-adobe-courier-medium-r-*-*-*-120-*-*-*-*-iso8859-1",
	    "-misc-fixed-medium-r-normal-*-*-140-*-*-c-*-iso8859-1",
	    "-*-*-medium-r-normal-*-*-140-*-*-c-*-iso8859-1",
	    /* This was formerly the first thing tried, but it finds
	       too many fonts and takes too long.  */
	    "-*-*-medium-r-*-*-*-*-*-*-c-*-iso8859-1",
	    /* If those didn't work, look for something which will
	       at least work.  */
	    "-*-fixed-*-*-*-*-*-140-*-*-c-*-iso8859-1",
	    "fixed",
	    NULL };
      int i;

      for (i = 0; names[i]; i++)
	{
	  font = font_open_by_name (f, build_unibyte_string (names[i]));
	  if (! NILP (font))
	    break;
	}
      if (NILP (font))
	error ("No suitable font was found");
    }
  else if (!NILP (font_param))
    {
      /* Remember the explicit font parameter, so we can re-apply it after
	 we've applied the `default' face settings.  */
      AUTO_FRAME_ARG (arg, Qfont_parameter, font_param);
      gui_set_frame_parameters (f, arg);
    }

  /* This call will make X resources override any system font setting.  */
  gui_default_parameter (f, parms, Qfont, font, "font", "Font", RES_TYPE_STRING);
}


DEFUN ("x-wm-set-size-hint", Fx_wm_set_size_hint, Sx_wm_set_size_hint,
       0, 1, 0,
       doc: /* Send the size hints for frame FRAME to the window manager.
If FRAME is omitted or nil, use the selected frame.
Signal error if FRAME is not an X frame.  */)
  (Lisp_Object frame)
{
  struct frame *f = decode_window_system_frame (frame);

  block_input ();
  x_wm_set_size_hint (f, 0, false);
  unblock_input ();
  return Qnil;
}

static void
set_machine_and_pid_properties (struct frame *f)
{
  /* This will set WM_CLIENT_MACHINE and WM_LOCALE_NAME.  */
  XSetWMProperties (FRAME_X_DISPLAY (f), FRAME_OUTER_WINDOW (f), NULL, NULL,
                    NULL, 0, NULL, NULL, NULL);
  pid_t pid = getpid ();
  if (pid <= 0xffffffffu)
    {
      unsigned long xpid = pid;
      XChangeProperty (FRAME_X_DISPLAY (f),
		       FRAME_OUTER_WINDOW (f),
		       FRAME_DISPLAY_INFO (f)->Xatom_net_wm_pid,
		       XA_CARDINAL, 32, PropModeReplace,
		       (unsigned char *) &xpid, 1);
    }
}

DEFUN ("x-create-frame", Fx_create_frame, Sx_create_frame,
       1, 1, 0,
       doc: /* Make a new X window, which is called a "frame" in Emacs terms.
Return an Emacs frame object.  PARMS is an alist of frame parameters.
If the parameters specify that the frame should not have a minibuffer,
and do not specify a specific minibuffer window to use, then
`default-minibuffer-frame' must be a frame whose minibuffer can be
shared by the new frame.

This function is an internal primitive--use `make-frame' instead.  */)
  (Lisp_Object parms)
{
  struct frame *f;
  Lisp_Object frame, tem;
  Lisp_Object name;
  bool minibuffer_only = false;
  bool undecorated = false, override_redirect = false;
  long window_prompting = 0;
  specpdl_ref count = SPECPDL_INDEX ();
  Lisp_Object display;
  struct x_display_info *dpyinfo = NULL;
  Lisp_Object parent, parent_frame;
  struct kboard *kb;
#ifdef HAVE_GTK3
  GdkWindow *gwin;
#endif

  parms = Fcopy_alist (parms);

  /* Use this general default value to start with
     until we know if this frame has a specified name.  */
  Vx_resource_name = Vinvocation_name;

  display = gui_display_get_arg (dpyinfo, parms, Qterminal, 0, 0,
                                 RES_TYPE_NUMBER);
  if (EQ (display, Qunbound))
    display = gui_display_get_arg (dpyinfo, parms, Qdisplay, 0, 0,
                                   RES_TYPE_STRING);
  if (EQ (display, Qunbound))
    display = Qnil;
  dpyinfo = check_x_display_info (display);
  kb = dpyinfo->terminal->kboard;

  if (!dpyinfo->terminal->name)
    error ("Terminal is not live, can't create new frames on it");

  name = gui_display_get_arg (dpyinfo, parms, Qname, "name", "Name",
                              RES_TYPE_STRING);
  if (!STRINGP (name)
      && ! EQ (name, Qunbound)
      && ! NILP (name))
    error ("Invalid frame name--not a string or nil");

  if (STRINGP (name))
    Vx_resource_name = name;

  /* See if parent window is specified.  */
  parent = gui_display_get_arg (dpyinfo, parms, Qparent_id, NULL, NULL,
                                RES_TYPE_NUMBER);
  if (EQ (parent, Qunbound))
    parent = Qnil;
  if (! NILP (parent))
    CHECK_FIXNUM (parent);

  frame = Qnil;
  tem = gui_display_get_arg (dpyinfo,
                             parms, Qminibuffer, "minibuffer", "Minibuffer",
                             RES_TYPE_SYMBOL);
  if (EQ (tem, Qnone) || NILP (tem))
    f = make_frame_without_minibuffer (Qnil, kb, display);
  else if (EQ (tem, Qonly))
    {
      f = make_minibuffer_frame ();
      minibuffer_only = true;
    }
  else if (WINDOWP (tem))
    f = make_frame_without_minibuffer (tem, kb, display);
  else
    f = make_frame (true);

  parent_frame = gui_display_get_arg (dpyinfo,
                                      parms,
                                      Qparent_frame,
                                      NULL,
                                      NULL,
                                      RES_TYPE_SYMBOL);
  /* Accept parent-frame iff parent-id was not specified.  */
  if (!NILP (parent)
      || EQ (parent_frame, Qunbound)
      || NILP (parent_frame)
      || !FRAMEP (parent_frame)
      || !FRAME_LIVE_P (XFRAME (parent_frame))
      || !FRAME_X_P (XFRAME (parent_frame)))
    parent_frame = Qnil;

  fset_parent_frame (f, parent_frame);
  store_frame_param (f, Qparent_frame, parent_frame);

  if (!NILP (tem = (gui_display_get_arg (dpyinfo,
                                         parms,
                                         Qundecorated,
                                         NULL,
                                         NULL,
                                         RES_TYPE_BOOLEAN)))
      && !(EQ (tem, Qunbound)))
    undecorated = true;

  FRAME_UNDECORATED (f) = undecorated;
  store_frame_param (f, Qundecorated, undecorated ? Qt : Qnil);

  if (!NILP (tem = (gui_display_get_arg (dpyinfo,
                                         parms,
                                         Qoverride_redirect,
                                         NULL,
                                         NULL,
                                         RES_TYPE_BOOLEAN)))
      && !(EQ (tem, Qunbound)))
    override_redirect = true;

  FRAME_OVERRIDE_REDIRECT (f) = override_redirect;
  store_frame_param (f, Qoverride_redirect, override_redirect ? Qt : Qnil);

  XSETFRAME (frame, f);

  f->terminal = dpyinfo->terminal;

  f->output_method = output_x_window;
  f->output_data.x = xzalloc (sizeof *f->output_data.x);
  f->output_data.x->icon_bitmap = -1;
  FRAME_FONTSET (f) = -1;
  f->output_data.x->scroll_bar_foreground_pixel = -1;
  f->output_data.x->scroll_bar_background_pixel = -1;
#if defined (USE_LUCID) && defined (USE_TOOLKIT_SCROLL_BARS)
  f->output_data.x->scroll_bar_top_shadow_pixel = -1;
  f->output_data.x->scroll_bar_bottom_shadow_pixel = -1;
#endif /* USE_LUCID && USE_TOOLKIT_SCROLL_BARS */
  f->output_data.x->white_relief.pixel = -1;
  f->output_data.x->black_relief.pixel = -1;

  fset_icon_name (f, gui_display_get_arg (dpyinfo,
                                          parms,
                                          Qicon_name,
                                          "iconName",
                                          "Title",
                                          RES_TYPE_STRING));
  if (! STRINGP (f->icon_name))
    fset_icon_name (f, Qnil);

  FRAME_DISPLAY_INFO (f) = dpyinfo;

  /* With FRAME_DISPLAY_INFO set up, this unwind-protect is safe.  */
  record_unwind_protect (do_unwind_create_frame, frame);

  /* These colors will be set anyway later, but it's important
     to get the color reference counts right, so initialize them!  */
  {
    Lisp_Object black;

    /* Function x_decode_color can signal an error.  Make
       sure to initialize color slots so that we won't try
       to free colors we haven't allocated.  */
    FRAME_FOREGROUND_PIXEL (f) = -1;
    FRAME_BACKGROUND_PIXEL (f) = -1;
    f->output_data.x->cursor_pixel = -1;
    f->output_data.x->cursor_foreground_pixel = -1;
    f->output_data.x->border_pixel = -1;
    f->output_data.x->mouse_pixel = -1;

    black = build_string ("black");
    FRAME_FOREGROUND_PIXEL (f)
      = x_decode_color (f, black, BLACK_PIX_DEFAULT (f));
    FRAME_BACKGROUND_PIXEL (f)
      = x_decode_color (f, black, BLACK_PIX_DEFAULT (f));
    f->output_data.x->cursor_pixel
      = x_decode_color (f, black, BLACK_PIX_DEFAULT (f));
    f->output_data.x->cursor_foreground_pixel
      = x_decode_color (f, black, BLACK_PIX_DEFAULT (f));
    f->output_data.x->border_pixel
      = x_decode_color (f, black, BLACK_PIX_DEFAULT (f));
    f->output_data.x->mouse_pixel
      = x_decode_color (f, black, BLACK_PIX_DEFAULT (f));
  }

  /* Specify the parent under which to make this X window.  */
  if (!NILP (parent))
    {
      f->output_data.x->parent_desc = (Window) XFIXNAT (parent);
      f->output_data.x->explicit_parent = true;
    }
  else
    {
      f->output_data.x->parent_desc = FRAME_DISPLAY_INFO (f)->root_window;
      f->output_data.x->explicit_parent = false;
    }

  /* Set the name; the functions to which we pass f expect the name to
     be set.  */
  if (EQ (name, Qunbound) || NILP (name))
    {
      fset_name (f, build_string (dpyinfo->x_id_name));
      f->explicit_name = false;
    }
  else
    {
      fset_name (f, name);
      f->explicit_name = true;
      /* Use the frame's title when getting resources for this frame.  */
      specbind (Qx_resource_name, name);
    }

#ifdef USE_CAIRO
  register_font_driver (&ftcrfont_driver, f);
#ifdef HAVE_HARFBUZZ
  register_font_driver (&ftcrhbfont_driver, f);
#endif	/* HAVE_HARFBUZZ */
#else
#ifdef HAVE_FREETYPE
#ifdef HAVE_XFT
  register_font_driver (&xftfont_driver, f);
#ifdef HAVE_HARFBUZZ
  register_font_driver (&xfthbfont_driver, f);
#endif
#endif	/* not HAVE_XFT */
#endif	/* HAVE_FREETYPE */
#endif	/* not USE_CAIRO */
  register_font_driver (&xfont_driver, f);

  image_cache_refcount =
    FRAME_IMAGE_CACHE (f) ? FRAME_IMAGE_CACHE (f)->refcount : 0;
#ifdef GLYPH_DEBUG
  dpyinfo_refcount = dpyinfo->reference_count;
#endif /* GLYPH_DEBUG */

  gui_default_parameter (f, parms, Qfont_backend, Qnil,
                         "fontBackend", "FontBackend", RES_TYPE_STRING);

  /* Extract the window parameters from the supplied values
     that are needed to determine window geometry.  */
  x_default_font_parameter (f, parms);
  if (!FRAME_FONT (f))
    {
      delete_frame (frame, Qnoelisp);
      error ("Invalid frame font");
    }

  /* Frame contents get displaced if an embedded X window has a border.  */
  if (! FRAME_X_EMBEDDED_P (f))
    gui_default_parameter (f, parms, Qborder_width, make_fixnum (0),
                           "borderWidth", "BorderWidth", RES_TYPE_NUMBER);

  /* This defaults to 1 in order to match xterm.  We recognize either
     internalBorderWidth or internalBorder (which is what xterm calls
     it).  */
  if (NILP (Fassq (Qinternal_border_width, parms)))
    {
      Lisp_Object value;

      value = gui_display_get_arg (dpyinfo, parms, Qinternal_border_width,
                                   "internalBorder", "internalBorder",
                                   RES_TYPE_NUMBER);
      if (! EQ (value, Qunbound))
	parms = Fcons (Fcons (Qinternal_border_width, value),
		       parms);
    }

  gui_default_parameter (f, parms, Qinternal_border_width,
#ifdef USE_GTK /* We used to impose 0 in xg_create_frame_widgets.  */
                         make_fixnum (0),
#else
                         make_fixnum (1),
#endif
                         "internalBorderWidth", "internalBorderWidth",
                         RES_TYPE_NUMBER);

  /* Same for child frames.  */
  if (NILP (Fassq (Qchild_frame_border_width, parms)))
    {
      Lisp_Object value;

      value = gui_display_get_arg (dpyinfo, parms, Qchild_frame_border_width,
                                   "childFrameBorder", "childFrameBorder",
                                   RES_TYPE_NUMBER);
      if (! EQ (value, Qunbound))
	parms = Fcons (Fcons (Qchild_frame_border_width, value),
		       parms);
    }

  gui_default_parameter (f, parms, Qchild_frame_border_width, Qnil,
			 "childFrameBorderWidth", "childFrameBorderWidth",
			 RES_TYPE_NUMBER);
  gui_default_parameter (f, parms, Qright_divider_width, make_fixnum (0),
                         NULL, NULL, RES_TYPE_NUMBER);
  gui_default_parameter (f, parms, Qbottom_divider_width, make_fixnum (0),
                         NULL, NULL, RES_TYPE_NUMBER);
  gui_default_parameter (f, parms, Qvertical_scroll_bars,
#if defined (USE_GTK) && defined (USE_TOOLKIT_SCROLL_BARS)
                         Qright,
#else
                         Qleft,
#endif
                         "verticalScrollBars", "ScrollBars",
                         RES_TYPE_SYMBOL);
  gui_default_parameter (f, parms, Qhorizontal_scroll_bars, Qnil,
                         "horizontalScrollBars", "ScrollBars",
                         RES_TYPE_SYMBOL);
  /* Also do the stuff which must be set before the window exists.  */
  gui_default_parameter (f, parms, Qforeground_color, build_string ("black"),
                         "foreground", "Foreground", RES_TYPE_STRING);
  gui_default_parameter (f, parms, Qbackground_color, build_string ("white"),
                         "background", "Background", RES_TYPE_STRING);
  gui_default_parameter (f, parms, Qmouse_color, build_string ("black"),
                         "pointerColor", "Foreground", RES_TYPE_STRING);
  gui_default_parameter (f, parms, Qborder_color, build_string ("black"),
                         "borderColor", "BorderColor", RES_TYPE_STRING);
  gui_default_parameter (f, parms, Qscreen_gamma, Qnil,
                         "screenGamma", "ScreenGamma", RES_TYPE_FLOAT);
  gui_default_parameter (f, parms, Qline_spacing, Qnil,
                         "lineSpacing", "LineSpacing", RES_TYPE_NUMBER);
  gui_default_parameter (f, parms, Qleft_fringe, Qnil,
                         "leftFringe", "LeftFringe", RES_TYPE_NUMBER);
  gui_default_parameter (f, parms, Qright_fringe, Qnil,
                         "rightFringe", "RightFringe", RES_TYPE_NUMBER);
  gui_default_parameter (f, parms, Qno_special_glyphs, Qnil,
                         NULL, NULL, RES_TYPE_BOOLEAN);

#ifdef HAVE_GTK3
  FRAME_OUTPUT_DATA (f)->scrollbar_background_css_provider
    = gtk_css_provider_new ();
  FRAME_OUTPUT_DATA (f)->scrollbar_foreground_css_provider
    = gtk_css_provider_new ();
#endif

  x_default_scroll_bar_color_parameter (f, parms, Qscroll_bar_foreground,
					"scrollBarForeground",
					"ScrollBarForeground", true);
  x_default_scroll_bar_color_parameter (f, parms, Qscroll_bar_background,
					"scrollBarBackground",
					"ScrollBarBackground", false);

  /* Init faces before gui_default_parameter is called for the
     scroll-bar-width parameter because otherwise we end up in
     init_iterator with a null face cache, which should not happen.  */
  init_frame_faces (f);

  tem = gui_display_get_arg (dpyinfo, parms, Qmin_width, NULL, NULL,
                             RES_TYPE_NUMBER);
  if (FIXNUMP (tem))
    store_frame_param (f, Qmin_width, tem);
  tem = gui_display_get_arg (dpyinfo, parms, Qmin_height, NULL, NULL,
                             RES_TYPE_NUMBER);
  if (FIXNUMP (tem))
    store_frame_param (f, Qmin_height, tem);

  adjust_frame_size (f, FRAME_COLS (f) * FRAME_COLUMN_WIDTH (f),
		     FRAME_LINES (f) * FRAME_LINE_HEIGHT (f), 5, true,
		     Qx_create_frame_1);

  /* Set the menu-bar-lines and tool-bar-lines parameters.  We don't
     look up the X resources controlling the menu-bar and tool-bar
     here; they are processed specially at startup, and reflected in
     the values of the mode variables.  */

  gui_default_parameter (f, parms, Qmenu_bar_lines,
                         NILP (Vmenu_bar_mode)
                         ? make_fixnum (0) : make_fixnum (1),
                         NULL, NULL, RES_TYPE_NUMBER);
  gui_default_parameter (f, parms, Qtab_bar_lines,
                         NILP (Vtab_bar_mode)
                         ? make_fixnum (0) : make_fixnum (1),
                         NULL, NULL, RES_TYPE_NUMBER);
  gui_default_parameter (f, parms, Qtool_bar_lines,
                         NILP (Vtool_bar_mode)
                         ? make_fixnum (0) : make_fixnum (1),
                         NULL, NULL, RES_TYPE_NUMBER);

  gui_default_parameter (f, parms, Qbuffer_predicate, Qnil,
                         "bufferPredicate", "BufferPredicate",
                         RES_TYPE_SYMBOL);
  gui_default_parameter (f, parms, Qtitle, Qnil,
                         "title", "Title", RES_TYPE_STRING);
  gui_default_parameter (f, parms, Qwait_for_wm, Qt,
                         "waitForWM", "WaitForWM", RES_TYPE_BOOLEAN);
  gui_default_parameter (f, parms, Qtool_bar_position,
                         FRAME_TOOL_BAR_POSITION (f), 0, 0, RES_TYPE_SYMBOL);
  gui_default_parameter (f, parms, Qinhibit_double_buffering, Qnil,
                         "inhibitDoubleBuffering", "InhibitDoubleBuffering",
                         RES_TYPE_BOOLEAN);

  /* Compute the size of the X window.  */
  window_prompting = gui_figure_window_size (f, parms, true, true);

  tem = gui_display_get_arg (dpyinfo, parms, Qunsplittable, 0, 0,
                             RES_TYPE_BOOLEAN);
  f->no_split = minibuffer_only || EQ (tem, Qt);

  x_icon_verify (f, parms);

  /* Create the X widget or window.  */
#ifdef USE_X_TOOLKIT
  x_window (f, window_prompting);
#else
  x_window (f);
#endif

  x_icon (f, parms);
  x_make_gc (f);

#ifdef HAVE_XINPUT2
  if (dpyinfo->supports_xi2)
    FRAME_X_OUTPUT (f)->xi_masks
      = XIGetSelectedEvents (dpyinfo->display, FRAME_X_WINDOW (f),
			     &FRAME_X_OUTPUT (f)->num_xi_masks);
#endif

  /* Now consider the frame official.  */
  f->terminal->reference_count++;
  FRAME_DISPLAY_INFO (f)->reference_count++;
  Vframe_list = Fcons (frame, Vframe_list);

  /* We need to do this after creating the X window, so that the
     icon-creation functions can say whose icon they're describing.  */
  gui_default_parameter (f, parms, Qicon_type, Qt,
                         "bitmapIcon", "BitmapIcon", RES_TYPE_BOOLEAN);

  gui_default_parameter (f, parms, Qauto_raise, Qnil,
                         "autoRaise", "AutoRaiseLower", RES_TYPE_BOOLEAN);
  gui_default_parameter (f, parms, Qauto_lower, Qnil,
                         "autoLower", "AutoRaiseLower", RES_TYPE_BOOLEAN);
  gui_default_parameter (f, parms, Qcursor_type, Qbox,
                         "cursorType", "CursorType", RES_TYPE_SYMBOL);
  gui_default_parameter (f, parms, Qscroll_bar_width, Qnil,
                         "scrollBarWidth", "ScrollBarWidth",
                         RES_TYPE_NUMBER);
  gui_default_parameter (f, parms, Qscroll_bar_height, Qnil,
                         "scrollBarHeight", "ScrollBarHeight",
                         RES_TYPE_NUMBER);
  gui_default_parameter (f, parms, Qalpha, Qnil,
                         "alpha", "Alpha", RES_TYPE_NUMBER);
  gui_default_parameter (f, parms, Qalpha_background, Qnil,
                         "alphaBackground", "AlphaBackground", RES_TYPE_NUMBER);

  if (!NILP (parent_frame))
    {
      struct frame *p = XFRAME (parent_frame);

      block_input ();
      XReparentWindow (FRAME_X_DISPLAY (f), FRAME_OUTER_WINDOW (f),
		       FRAME_X_WINDOW (p), f->left_pos, f->top_pos);
#ifdef USE_GTK
      if (EQ (x_gtk_resize_child_frames, Qresize_mode))
	gtk_container_set_resize_mode
	  (GTK_CONTAINER (FRAME_GTK_OUTER_WIDGET (f)), GTK_RESIZE_IMMEDIATE);
#endif
#ifdef HAVE_GTK3
      gwin = gtk_widget_get_window (FRAME_GTK_OUTER_WIDGET (f));
      gdk_x11_window_set_frame_sync_enabled (gwin, FALSE);
#endif
      unblock_input ();
    }

  gui_default_parameter (f, parms, Qno_focus_on_map, Qnil,
                         NULL, NULL, RES_TYPE_BOOLEAN);
  gui_default_parameter (f, parms, Qno_accept_focus, Qnil,
                         NULL, NULL, RES_TYPE_BOOLEAN);

#if defined (USE_X_TOOLKIT) || defined (USE_GTK)
  /* Create the menu bar.  */
  if (!minibuffer_only && FRAME_EXTERNAL_MENU_BAR (f))
    {
      /* If this signals an error, we haven't set size hints for the
	 frame and we didn't make it visible.  */
      initialize_frame_menubar (f);

#ifndef USE_GTK
      /* This is a no-op, except under Motif where it arranges the
	 main window for the widgets on it.  */
      lw_set_main_areas (f->output_data.x->column_widget,
			 f->output_data.x->menubar_widget,
			 f->output_data.x->edit_widget);
#endif /* not USE_GTK */
    }
#endif /* USE_X_TOOLKIT || USE_GTK */

  /* Consider frame official, now.  */
  f->can_set_window_size = true;

  /* Tell the server what size and position, etc, we want, and how
     badly we want them.  This should be done after we have the menu
     bar so that its size can be taken into account.  */
  block_input ();
  x_wm_set_size_hint (f, window_prompting, false);
  unblock_input ();

  adjust_frame_size (f, FRAME_TEXT_WIDTH (f), FRAME_TEXT_HEIGHT (f),
		     0, true, Qx_create_frame_2);

  /* Process fullscreen parameter here in the hope that normalizing a
     fullheight/fullwidth frame will produce the size set by the last
     adjust_frame_size call.  */
  gui_default_parameter (f, parms, Qfullscreen, Qnil,
                         "fullscreen", "Fullscreen", RES_TYPE_SYMBOL);

  /* Make the window appear on the frame and enable display, unless
     the caller says not to.  However, with explicit parent, Emacs
     cannot control visibility, so don't try.  */
  if (!f->output_data.x->explicit_parent)
    {
      /* When called from `x-create-frame-with-faces' visibility is
	 always explicitly nil.  */
      Lisp_Object visibility
	= gui_display_get_arg (dpyinfo, parms, Qvisibility, 0, 0,
                               RES_TYPE_SYMBOL);
      Lisp_Object height
	= gui_display_get_arg (dpyinfo, parms, Qheight, 0, 0, RES_TYPE_NUMBER);
      Lisp_Object width
	= gui_display_get_arg (dpyinfo, parms, Qwidth, 0, 0, RES_TYPE_NUMBER);

      if (EQ (visibility, Qicon))
	{
	  f->was_invisible = true;
	  x_iconify_frame (f);
	}
      else
	{
	  if (EQ (visibility, Qunbound))
	    visibility = Qt;

	  if (!NILP (visibility))
	    x_make_frame_visible (f);
	  else
	    f->was_invisible = true;
	}

      /* Leave f->was_invisible true only if height or width were
	 specified too.  This takes effect only when we are not called
	 from `x-create-frame-with-faces' (see above comment).  */
      f->was_invisible
	= (f->was_invisible
	   && (!EQ (height, Qunbound) || !EQ (width, Qunbound)));

      store_frame_param (f, Qvisibility, visibility);
    }

  block_input ();

  /* Set machine name and pid for the purpose of window managers.  */
  set_machine_and_pid_properties (f);

  /* Set the WM leader property.  GTK does this itself, so this is not
     needed when using GTK.  */
  if (dpyinfo->client_leader_window != 0)
    {
      XChangeProperty (FRAME_X_DISPLAY (f),
		       FRAME_OUTER_WINDOW (f),
		       dpyinfo->Xatom_wm_client_leader,
		       XA_WINDOW, 32, PropModeReplace,
		       (unsigned char *) &dpyinfo->client_leader_window, 1);
    }

#ifdef HAVE_XSYNC
  if (dpyinfo->xsync_supported_p)
    {
#ifndef HAVE_GTK3
      XSyncValue initial_value;
      XSyncCounter counters[2];

      AUTO_STRING (synchronizeResize, "synchronizeResize");
      AUTO_STRING (SynchronizeResize, "SynchronizeResize");

      Lisp_Object value = gui_display_get_resource (dpyinfo,
						    synchronizeResize,
						    SynchronizeResize,
						    Qnil, Qnil);

      XSyncIntToValue (&initial_value, 0);
      counters[0]
	= FRAME_X_BASIC_COUNTER (f)
	= XSyncCreateCounter (FRAME_X_DISPLAY (f),
			      initial_value);

      if (STRINGP (value) && !strcmp (SSDATA (value), "extended"))
	counters[1]
	  = FRAME_X_EXTENDED_COUNTER (f)
	  = XSyncCreateCounter (FRAME_X_DISPLAY (f),
				initial_value);

      FRAME_X_OUTPUT (f)->current_extended_counter_value
	= initial_value;

      XChangeProperty (FRAME_X_DISPLAY (f), FRAME_OUTER_WINDOW (f),
		       dpyinfo->Xatom_net_wm_sync_request_counter,
		       XA_CARDINAL, 32, PropModeReplace,
		       (unsigned char *) &counters,
		       ((STRINGP (value)
			 && !strcmp (SSDATA (value), "extended")) ? 2 : 1));
#endif
    }
#endif

  unblock_input ();

  /* Works iff frame has been already mapped.  */
  gui_default_parameter (f, parms, Qskip_taskbar, Qnil,
                         NULL, NULL, RES_TYPE_BOOLEAN);
  /* The `z-group' parameter works only for visible frames.  */
  gui_default_parameter (f, parms, Qz_group, Qnil,
                         NULL, NULL, RES_TYPE_SYMBOL);

  /* Initialize `default-minibuffer-frame' in case this is the first
     frame on this terminal.  */
  if (FRAME_HAS_MINIBUF_P (f)
      && (!FRAMEP (KVAR (kb, Vdefault_minibuffer_frame))
          || !FRAME_LIVE_P (XFRAME (KVAR (kb, Vdefault_minibuffer_frame)))))
    kset_default_minibuffer_frame (kb, frame);

  /* All remaining specified parameters, which have not been "used" by
     gui_display_get_arg and friends, now go in the misc. alist of the
     frame.  */
  for (tem = parms; CONSP (tem); tem = XCDR (tem))
    if (CONSP (XCAR (tem)) && !NILP (XCAR (XCAR (tem))))
      fset_param_alist (f, Fcons (XCAR (tem), f->param_alist));

  /* Make sure windows on this frame appear in calls to next-window
     and similar functions.  */
  Vwindow_list = Qnil;

 return unbind_to (count, frame);
}


DEFUN ("xw-color-defined-p", Fxw_color_defined_p, Sxw_color_defined_p, 1, 2, 0,
       doc: /* Internal function called by `color-defined-p'.
\(Note that the Nextstep version of this function ignores FRAME.)  */)
  (Lisp_Object color, Lisp_Object frame)
{
  XColor foo;
  struct frame *f = decode_window_system_frame (frame);

  CHECK_STRING (color);

  if (x_defined_color (f, SSDATA (color), &foo, false, false))
    return Qt;
  else
    return Qnil;
}

DEFUN ("xw-color-values", Fxw_color_values, Sxw_color_values, 1, 2, 0,
       doc: /* Internal function called by `color-values'.
\(Note that the Nextstep version of this function ignores FRAME.)  */)
  (Lisp_Object color, Lisp_Object frame)
{
  XColor foo;
  struct frame *f = decode_window_system_frame (frame);

  CHECK_STRING (color);

  if (x_defined_color (f, SSDATA (color), &foo, false, false))
    return list3i (foo.red, foo.green, foo.blue);
  else
    return Qnil;
}

DEFUN ("xw-display-color-p", Fxw_display_color_p, Sxw_display_color_p, 0, 1, 0,
       doc: /* Internal function called by `display-color-p'.  */)
  (Lisp_Object terminal)
{
  struct x_display_info *dpyinfo = check_x_display_info (terminal);

  if (dpyinfo->n_planes <= 2)
    return Qnil;

  switch (dpyinfo->visual_info.class)
    {
    case StaticColor:
    case PseudoColor:
    case TrueColor:
    case DirectColor:
      return Qt;

    default:
      return Qnil;
    }
}

DEFUN ("x-display-grayscale-p", Fx_display_grayscale_p, Sx_display_grayscale_p,
       0, 1, 0,
       doc: /* Return t if the X display supports shades of gray.
Note that color displays do support shades of gray.
The optional argument TERMINAL specifies which display to ask about.
TERMINAL should be a terminal object, a frame or a display name (a string).
If omitted or nil, that stands for the selected frame's display.  */)
  (Lisp_Object terminal)
{
  struct x_display_info *dpyinfo = check_x_display_info (terminal);

  if (dpyinfo->n_planes <= 1)
    return Qnil;

  switch (dpyinfo->visual_info.class)
    {
    case StaticColor:
    case PseudoColor:
    case TrueColor:
    case DirectColor:
    case StaticGray:
    case GrayScale:
      return Qt;

    default:
      return Qnil;
    }
}

DEFUN ("x-display-pixel-width", Fx_display_pixel_width, Sx_display_pixel_width,
       0, 1, 0,
       doc: /* Return the width in pixels of the X display TERMINAL.
The optional argument TERMINAL specifies which display to ask about.
TERMINAL should be a terminal object, a frame or a display name (a string).
If omitted or nil, that stands for the selected frame's display.
\(On MS Windows, this function does not accept terminal objects.)

On \"multi-monitor\" setups this refers to the pixel width for all
physical monitors associated with TERMINAL.  To get information for
each physical monitor, use `display-monitor-attributes-list'.  */)
  (Lisp_Object terminal)
{
  struct x_display_info *dpyinfo = check_x_display_info (terminal);

  return make_fixnum (x_display_pixel_width (dpyinfo));
}

DEFUN ("x-display-pixel-height", Fx_display_pixel_height,
       Sx_display_pixel_height, 0, 1, 0,
       doc: /* Return the height in pixels of the X display TERMINAL.
The optional argument TERMINAL specifies which display to ask about.
TERMINAL should be a terminal object, a frame or a display name (a string).
If omitted or nil, that stands for the selected frame's display.
\(On MS Windows, this function does not accept terminal objects.)

On \"multi-monitor\" setups this refers to the pixel height for all
physical monitors associated with TERMINAL.  To get information for
each physical monitor, use `display-monitor-attributes-list'.  */)
  (Lisp_Object terminal)
{
  struct x_display_info *dpyinfo = check_x_display_info (terminal);

  return make_fixnum (x_display_pixel_height (dpyinfo));
}

DEFUN ("x-display-planes", Fx_display_planes, Sx_display_planes,
       0, 1, 0,
       doc: /* Return the number of bitplanes of the X display TERMINAL.
The optional argument TERMINAL specifies which display to ask about.
TERMINAL should be a terminal object, a frame or a display name (a string).
If omitted or nil, that stands for the selected frame's display.
\(On MS Windows, this function does not accept terminal objects.)  */)
  (Lisp_Object terminal)
{
  struct x_display_info *dpyinfo = check_x_display_info (terminal);

  return make_fixnum (dpyinfo->n_planes);
}

DEFUN ("x-display-color-cells", Fx_display_color_cells, Sx_display_color_cells,
       0, 1, 0,
       doc: /* Return the number of color cells of the X display TERMINAL.
The optional argument TERMINAL specifies which display to ask about.
TERMINAL should be a terminal object, a frame or a display name (a string).
If omitted or nil, that stands for the selected frame's display.
\(On MS Windows, this function does not accept terminal objects.)  */)
  (Lisp_Object terminal)
{
  struct x_display_info *dpyinfo = check_x_display_info (terminal);

  if (dpyinfo->visual_info.class != TrueColor
      && dpyinfo->visual_info.class != DirectColor)
    return make_fixnum (dpyinfo->visual_info.colormap_size);

  int nr_planes = dpyinfo->n_planes;

  /* Truncate nr_planes to 24 to avoid integer overflow.  Some
     displays says 32, but only 24 bits are actually significant.
     There are only very few and rare video cards that have more than
     24 significant bits.  Also 24 bits is more than 16 million
     colors, it "should be enough for everyone".  */
  if (nr_planes > 24) nr_planes = 24;

  return make_fixnum (1 << nr_planes);
}

DEFUN ("x-server-max-request-size", Fx_server_max_request_size,
       Sx_server_max_request_size,
       0, 1, 0,
       doc: /* Return the maximum request size of the X server of display TERMINAL.
The optional argument TERMINAL specifies which display to ask about.
TERMINAL should be a terminal object, a frame or a display name (a string).
If omitted or nil, that stands for the selected frame's display.

On MS Windows, this function just returns 1.
On Nextstep, this function just returns nil.  */)
  (Lisp_Object terminal)
{
  struct x_display_info *dpyinfo = check_x_display_info (terminal);

  return make_fixnum (MAXREQUEST (dpyinfo->display));
}

DEFUN ("x-server-vendor", Fx_server_vendor, Sx_server_vendor, 0, 1, 0,
       doc: /* Return the "vendor ID" string of the GUI software on TERMINAL.

\(Labeling every distributor as a "vendor" embodies the false assumption
that operating systems cannot be developed and distributed noncommercially.)
The optional argument TERMINAL specifies which display to ask about.

For GNU and Unix systems, this queries the X server software.
For MS Windows and Nextstep the result is hard-coded.

TERMINAL should be a terminal object, a frame or a display name (a string).
If omitted or nil, that stands for the selected frame's display.  */)
  (Lisp_Object terminal)
{
  struct x_display_info *dpyinfo = check_x_display_info (terminal);
  const char *vendor = ServerVendor (dpyinfo->display);

  if (! vendor) vendor = "";
  return build_string (vendor);
}

DEFUN ("x-server-version", Fx_server_version, Sx_server_version, 0, 1, 0,
       doc: /* Return the version numbers of the GUI software on TERMINAL.
The value is a list of three integers specifying the version of the GUI
software in use.

For GNU and Unix system, the first 2 numbers are the version of the X
Protocol used on TERMINAL and the 3rd number is the distributor-specific
release number.  For MS Windows, the 3 numbers report the OS major and
minor version and build number.  For Nextstep, the first 2 numbers are
hard-coded and the 3rd represents the OS version.  For Haiku, all 3
numbers are hard-coded.

See also the function `x-server-vendor'.

The optional argument TERMINAL specifies which display to ask about.
TERMINAL should be a terminal object, a frame or a display name (a string).
If omitted or nil, that stands for the selected frame's display.  */)
  (Lisp_Object terminal)
{
  struct x_display_info *dpyinfo = check_x_display_info (terminal);
  Display *dpy = dpyinfo->display;

  return list3i (ProtocolVersion (dpy), ProtocolRevision (dpy),
		 VendorRelease (dpy));
}

DEFUN ("x-server-input-extension-version", Fx_server_input_extension_version,
       Sx_server_input_extension_version, 0, 1, 0,
       doc: /* Return the version of the X Input Extension supported by TERMINAL.
The value is nil if TERMINAL's X server doesn't support the X Input
Extension extension, or if Emacs doesn't support the version present
on that server.  Otherwise, the return value is a list of the the
major and minor versions of the X Input Extension extension running on
that server.  */)
  (Lisp_Object terminal)
{
#ifdef HAVE_XINPUT2
  struct x_display_info *dpyinfo = check_x_display_info (terminal);

  return (dpyinfo->supports_xi2
	  ? list2i (2, dpyinfo->xi2_version)
	  : Qnil);
#else
  return Qnil;
#endif
}

DEFUN ("x-display-screens", Fx_display_screens, Sx_display_screens, 0, 1, 0,
       doc: /* Return the number of screens on the X server of display TERMINAL.
The optional argument TERMINAL specifies which display to ask about.
TERMINAL should be a terminal object, a frame or a display name (a string).
If omitted or nil, that stands for the selected frame's display.

On MS Windows, this function just returns 1.
On Nextstep, "screen" is in X terminology, not that of Nextstep.
For the number of physical monitors, use `(length
\(display-monitor-attributes-list TERMINAL))' instead.  */)
  (Lisp_Object terminal)
{
  struct x_display_info *dpyinfo = check_x_display_info (terminal);

  return make_fixnum (ScreenCount (dpyinfo->display));
}

DEFUN ("x-display-mm-height", Fx_display_mm_height, Sx_display_mm_height, 0, 1, 0,
       doc: /* Return the height in millimeters of the X display TERMINAL.
The optional argument TERMINAL specifies which display to ask about.
TERMINAL should be a terminal object, a frame or a display name (a string).
If omitted or nil, that stands for the selected frame's display.
\(On MS Windows, this function does not accept terminal objects.)

On \"multi-monitor\" setups this refers to the height in millimeters for
all physical monitors associated with TERMINAL.  To get information
for each physical monitor, use `display-monitor-attributes-list'.  */)
  (Lisp_Object terminal)
{
  struct x_display_info *dpyinfo = check_x_display_info (terminal);

  return make_fixnum (HeightMMOfScreen (dpyinfo->screen));
}

DEFUN ("x-display-mm-width", Fx_display_mm_width, Sx_display_mm_width, 0, 1, 0,
       doc: /* Return the width in millimeters of the X display TERMINAL.
The optional argument TERMINAL specifies which display to ask about.
TERMINAL should be a terminal object, a frame or a display name (a string).
If omitted or nil, that stands for the selected frame's display.
\(On MS Windows, this function does not accept terminal objects.)

On \"multi-monitor\" setups this refers to the width in millimeters for
all physical monitors associated with TERMINAL.  To get information
for each physical monitor, use `display-monitor-attributes-list'.  */)
  (Lisp_Object terminal)
{
  struct x_display_info *dpyinfo = check_x_display_info (terminal);

  return make_fixnum (WidthMMOfScreen (dpyinfo->screen));
}

DEFUN ("x-display-backing-store", Fx_display_backing_store,
       Sx_display_backing_store, 0, 1, 0,
       doc: /* Return an indication of whether X display TERMINAL does backing store.
The optional argument TERMINAL specifies which display to ask about.
TERMINAL should be a terminal object, a frame or a display name (a string).
If omitted or nil, that stands for the selected frame's display.

The value may be `always', `when-mapped', or `not-useful'.
On Nextstep, the value may be `buffered', `retained', or `non-retained'.
On MS Windows, this returns nothing useful.  */)
  (Lisp_Object terminal)
{
  struct x_display_info *dpyinfo = check_x_display_info (terminal);
  Lisp_Object result;

  switch (DoesBackingStore (dpyinfo->screen))
    {
    case Always:
      result = intern ("always");
      break;

    case WhenMapped:
      result = intern ("when-mapped");
      break;

    case NotUseful:
      result = intern ("not-useful");
      break;

    default:
      error ("Strange value for BackingStore parameter of screen");
    }

  return result;
}

DEFUN ("x-display-visual-class", Fx_display_visual_class,
       Sx_display_visual_class, 0, 1, 0,
       doc: /* Return the visual class of the X display TERMINAL.
The value is one of the symbols `static-gray', `gray-scale',
`static-color', `pseudo-color', `true-color', or `direct-color'.
\(On MS Windows, the second and last result above are not possible.)

The optional argument TERMINAL specifies which display to ask about.
TERMINAL should a terminal object, a frame or a display name (a string).
If omitted or nil, that stands for the selected frame's display.
\(On MS Windows, this function does not accept terminal objects.)  */)
  (Lisp_Object terminal)
{
  struct x_display_info *dpyinfo = check_x_display_info (terminal);
  Lisp_Object result;

  switch (dpyinfo->visual_info.class)
    {
    case StaticGray:
      result = intern ("static-gray");
      break;
    case GrayScale:
      result = intern ("gray-scale");
      break;
    case StaticColor:
      result = intern ("static-color");
      break;
    case PseudoColor:
      result = intern ("pseudo-color");
      break;
    case TrueColor:
      result = intern ("true-color");
      break;
    case DirectColor:
      result = intern ("direct-color");
      break;
    default:
      error ("Display has an unknown visual class");
    }

  return result;
}

DEFUN ("x-display-save-under", Fx_display_save_under,
       Sx_display_save_under, 0, 1, 0,
       doc: /* Return t if the X display TERMINAL supports the save-under feature.
The optional argument TERMINAL specifies which display to ask about.
TERMINAL should be a terminal object, a frame or a display name (a string).
If omitted or nil, that stands for the selected frame's display.

On MS Windows, this just returns nil.  */)
  (Lisp_Object terminal)
{
  struct x_display_info *dpyinfo = check_x_display_info (terminal);

  if (DoesSaveUnders (dpyinfo->screen) == True)
    return Qt;
  else
    return Qnil;
}

#if !(defined USE_GTK && defined HAVE_GTK3)

/* Store the geometry of the workarea on display DPYINFO into *RECT.
   Return false if and only if the workarea information cannot be
   obtained via the _NET_WORKAREA root window property.  */

static bool
x_get_net_workarea (struct x_display_info *dpyinfo, XRectangle *rect)
{
#ifndef USE_XCB
  Display *dpy = dpyinfo->display;
  long offset, max_len;
  Atom target_type, actual_type;
  unsigned long actual_size, bytes_remaining;
  int rc, actual_format;
  unsigned char *tmp_data = NULL;
  bool result = false;

  x_catch_errors (dpy);
  offset = 0;
  max_len = 1;
  target_type = XA_CARDINAL;
  rc = XGetWindowProperty (dpy, dpyinfo->root_window,
			   dpyinfo->Xatom_net_current_desktop,
			   offset, max_len, False, target_type,
			   &actual_type, &actual_format, &actual_size,
			   &bytes_remaining, &tmp_data);
  if (rc == Success && actual_type == target_type && !x_had_errors_p (dpy)
      && actual_format == 32 && actual_size == max_len)
    {
      long current_desktop = ((long *) tmp_data)[0];

      XFree (tmp_data);
      tmp_data = NULL;

      offset = 4 * current_desktop;
      max_len = 4;
      rc = XGetWindowProperty (dpy, dpyinfo->root_window,
			       dpyinfo->Xatom_net_workarea,
			       offset, max_len, False, target_type,
			       &actual_type, &actual_format, &actual_size,
			       &bytes_remaining, &tmp_data);
      if (rc == Success && actual_type == target_type && !x_had_errors_p (dpy)
	  && actual_format == 32 && actual_size == max_len)
	{
	  long *values = (long *) tmp_data;

	  rect->x = values[0];
	  rect->y = values[1];
	  rect->width = values[2];
	  rect->height = values[3];

	  XFree (tmp_data);
	  tmp_data = NULL;

	  result = true;
	}
    }
  if (tmp_data)
    XFree (tmp_data);
  x_uncatch_errors ();

  return result;
#else
  xcb_get_property_cookie_t current_desktop_cookie;
  xcb_get_property_cookie_t workarea_cookie;
  xcb_get_property_reply_t *reply;
  uint32_t current_workspace, *values;
  bool rc = true;

  current_desktop_cookie
    = xcb_get_property (dpyinfo->xcb_connection, 0,
			(xcb_window_t) dpyinfo->root_window,
			(xcb_atom_t) dpyinfo->Xatom_net_current_desktop,
			XCB_ATOM_CARDINAL, 0, 1);

  workarea_cookie
    = xcb_get_property (dpyinfo->xcb_connection, 0,
			(xcb_window_t) dpyinfo->root_window,
			(xcb_atom_t) dpyinfo->Xatom_net_workarea,
			XCB_ATOM_CARDINAL, 0, UINT32_MAX);

  reply = xcb_get_property_reply (dpyinfo->xcb_connection,
				  current_desktop_cookie, NULL);

  if (! reply)
    rc = false;
  else
    {
      if (xcb_get_property_value_length (reply) != 4
	  || reply->type != XCB_ATOM_CARDINAL || reply->format != 32)
	rc = false;
      else
	current_workspace = *(uint32_t *) xcb_get_property_value (reply);
      free (reply);
    }

  reply = xcb_get_property_reply (dpyinfo->xcb_connection,
				  workarea_cookie, NULL);

  if (reply
      && reply->type == XCB_ATOM_CARDINAL && reply->format == 32
      && (xcb_get_property_value_length (reply) / sizeof (uint32_t)
	  >= current_workspace + 4))
    {
      values = xcb_get_property_value (reply);

      rect->x = values[current_workspace];
      rect->y = values[current_workspace + 1];
      rect->width = values[current_workspace + 2];
      rect->height = values[current_workspace + 3];
    }
  else
    rc = false;

  if (reply)
    free (reply);
  return rc;
#endif
}
#endif /* !(USE_GTK && HAVE_GTK3) */

#ifndef USE_GTK

/* Return monitor number where F is "most" or closest to.  */
static int
x_get_monitor_for_frame (struct frame *f,
                         struct MonitorInfo *monitors,
                         int n_monitors)
{
  XRectangle frect;
  int area = 0, dist = -1;
  int best_area = -1, best_dist = -1;
  int i;

  if (n_monitors == 1) return 0;
  frect.x = f->left_pos;
  frect.y = f->top_pos;
  frect.width = FRAME_PIXEL_WIDTH (f);
  frect.height = FRAME_PIXEL_HEIGHT (f);

  for (i = 0; i < n_monitors; ++i)
    {
      struct MonitorInfo *mi = &monitors[i];
      XRectangle res;
      int a = 0;

      if (mi->geom.width == 0) continue;

      if (gui_intersect_rectangles (&mi->geom, &frect, &res))
        {
          a = res.width * res.height;
          if (a > area)
	    {
	      area = a;
	      best_area = i;
	    }
        }

      if (a == 0 && area == 0)
        {
          int dx, dy, d;
          if (frect.x + frect.width < mi->geom.x)
            dx = mi->geom.x - frect.x + frect.width;
          else if (frect.x > mi->geom.x + mi->geom.width)
            dx = frect.x - mi->geom.x + mi->geom.width;
          else
            dx = 0;
          if (frect.y + frect.height < mi->geom.y)
            dy = mi->geom.y - frect.y + frect.height;
          else if (frect.y > mi->geom.y + mi->geom.height)
            dy = frect.y - mi->geom.y + mi->geom.height;
          else
            dy = 0;

          d = dx*dx + dy*dy;
          if (dist == -1 || dist > d)
            {
              dist = d;
              best_dist = i;
            }
        }
    }

  return best_area != -1 ? best_area : (best_dist != -1 ? best_dist : 0);
}

static Lisp_Object
x_make_monitor_attribute_list (struct MonitorInfo *monitors,
                               int n_monitors,
                               int primary_monitor,
                               struct x_display_info *dpyinfo,
                               const char *source)
{
  Lisp_Object monitor_frames = initialize_vector (n_monitors, Qnil);
  Lisp_Object frame, rest;

  FOR_EACH_FRAME (rest, frame)
    {
      struct frame *f = XFRAME (frame);

      if (FRAME_X_P (f)
	  && FRAME_DISPLAY_INFO (f) == dpyinfo
	  && !FRAME_TOOLTIP_P (f))
	{
	  int i = x_get_monitor_for_frame (f, monitors, n_monitors);
	  ASET (monitor_frames, i, Fcons (frame, AREF (monitor_frames, i)));
	}
    }

  return make_monitor_attribute_list (monitors, n_monitors, primary_monitor,
                                      monitor_frames, source);
}

static Lisp_Object
x_get_monitor_attributes_fallback (struct x_display_info *dpyinfo)
{
  struct MonitorInfo monitor;
  XRectangle workarea_r;

  /* Fallback: treat (possibly) multiple physical monitors as if they
     formed a single monitor as a whole.  This should provide a
     consistent result at least on single monitor environments.  */
  monitor.geom.x = monitor.geom.y = 0;
  monitor.geom.width = x_display_pixel_width (dpyinfo);
  monitor.geom.height = x_display_pixel_height (dpyinfo);
  monitor.mm_width = WidthMMOfScreen (dpyinfo->screen);
  monitor.mm_height = HeightMMOfScreen (dpyinfo->screen);
  monitor.name = xstrdup ("combined screen");

  if (x_get_net_workarea (dpyinfo, &workarea_r))
    monitor.work = workarea_r;
  else
    monitor.work = monitor.geom;
  return x_make_monitor_attribute_list (&monitor, 1, 0, dpyinfo, "fallback");
}


#ifdef HAVE_XINERAMA
static Lisp_Object
x_get_monitor_attributes_xinerama (struct x_display_info *dpyinfo)
{
  int n_monitors, i;
  Lisp_Object attributes_list = Qnil;
  Display *dpy = dpyinfo->display;
  XineramaScreenInfo *info = XineramaQueryScreens (dpy, &n_monitors);
  struct MonitorInfo *monitors;
  double mm_width_per_pixel, mm_height_per_pixel;

  if (! info || n_monitors == 0)
    {
      if (info)
	XFree (info);
      return attributes_list;
    }

  mm_width_per_pixel = ((double) WidthMMOfScreen (dpyinfo->screen)
			/ x_display_pixel_width (dpyinfo));
  mm_height_per_pixel = ((double) HeightMMOfScreen (dpyinfo->screen)
			 / x_display_pixel_height (dpyinfo));
  monitors = xzalloc (n_monitors * sizeof *monitors);
  for (i = 0; i < n_monitors; ++i)
    {
      struct MonitorInfo *mi = &monitors[i];
      XRectangle workarea_r;

      mi->geom.x = info[i].x_org;
      mi->geom.y = info[i].y_org;
      mi->geom.width = info[i].width;
      mi->geom.height = info[i].height;
      mi->mm_width = mi->geom.width * mm_width_per_pixel + 0.5;
      mi->mm_height = mi->geom.height * mm_height_per_pixel + 0.5;
      mi->name = 0;

      /* Xinerama usually have primary monitor first, just use that.  */
      if (i == 0 && x_get_net_workarea (dpyinfo, &workarea_r))
	{
	  mi->work = workarea_r;
	  if (! gui_intersect_rectangles (&mi->geom, &mi->work, &mi->work))
	    mi->work = mi->geom;
	}
      else
	mi->work = mi->geom;
    }
  XFree (info);

  attributes_list = x_make_monitor_attribute_list (monitors,
                                                   n_monitors,
                                                   0,
                                                   dpyinfo,
                                                   "Xinerama");
  free_monitors (monitors, n_monitors);
  return attributes_list;
}
#endif /* HAVE_XINERAMA */


#ifdef HAVE_XRANDR
static Lisp_Object
x_get_monitor_attributes_xrandr (struct x_display_info *dpyinfo)
{
  Lisp_Object attributes_list = Qnil;
  XRRScreenResources *resources;
  Display *dpy = dpyinfo->display;
  int i, n_monitors, primary = -1;
  RROutput pxid = None;
  struct MonitorInfo *monitors;
  bool randr15_p = false;

#if RANDR_MAJOR > 1 || (RANDR_MAJOR == 1 && RANDR_MINOR >= 5)
  XRRMonitorInfo *rr_monitors;
#ifdef USE_XCB
  xcb_get_atom_name_cookie_t *atom_name_cookies;
  xcb_get_atom_name_reply_t *reply;
  int length;
#endif

  /* If RandR 1.5 or later is available, use that instead, as some
     video drivers don't report correct dimensions via other versions
     of RandR.  */
  if (dpyinfo->xrandr_major_version > 1
      || (dpyinfo->xrandr_major_version == 1
	  && dpyinfo->xrandr_minor_version >= 5))
    {
      XRectangle workarea;
      char *name;

      rr_monitors = XRRGetMonitors (dpyinfo->display,
				    dpyinfo->root_window,
				    True, &n_monitors);
      if (!rr_monitors)
	goto fallback;

      monitors = xzalloc (n_monitors * sizeof *monitors);
#ifdef USE_XCB
      atom_name_cookies = alloca (n_monitors * sizeof *atom_name_cookies);
#endif

      for (int i = 0; i < n_monitors; ++i)
	{
	  monitors[i].geom.x = rr_monitors[i].x;
	  monitors[i].geom.y = rr_monitors[i].y;
	  monitors[i].geom.width = rr_monitors[i].width;
	  monitors[i].geom.height = rr_monitors[i].height;
	  monitors[i].mm_width = rr_monitors[i].mwidth;
	  monitors[i].mm_height = rr_monitors[i].mheight;

#ifndef USE_XCB
	  name = XGetAtomName (dpyinfo->display, rr_monitors[i].name);
	  if (name)
	    {
	      monitors[i].name = xstrdup (name);
	      XFree (name);
	    }
	  else
	    monitors[i].name = xstrdup ("Unknown Monitor");
#else
	  atom_name_cookies[i]
	    = xcb_get_atom_name (dpyinfo->xcb_connection,
				 (xcb_atom_t) rr_monitors[i].name);
#endif

	  if (rr_monitors[i].primary)
	    primary = i;

	  if (rr_monitors[i].primary
	      && x_get_net_workarea (dpyinfo, &workarea))
	    {
              monitors[i].work = workarea;
              if (!gui_intersect_rectangles (&monitors[i].geom,
					     &monitors[i].work,
					     &monitors[i].work))
		monitors[i].work = monitors[i].geom;
	    }
	  else
	    monitors[i].work = monitors[i].geom;
	}

#ifdef USE_XCB
      for (int i = 0; i < n_monitors; ++i)
	{
	  reply = xcb_get_atom_name_reply (dpyinfo->xcb_connection,
					   atom_name_cookies[i], NULL);

	  if (! reply)
	    {
	      monitors[i].name = xstrdup ("Unknown monitor");
	    }
	  else
	    {
	      length = xcb_get_atom_name_name_length (reply);
	      name = xmalloc (length + 1);
	      memcpy (name, xcb_get_atom_name_name (reply), length);
	      name[length] = '\0';
	      monitors[i].name = name;
	      free (reply);
	    }
	}
#endif

      XRRFreeMonitors (rr_monitors);
      randr15_p = true;
      goto out;
    }

 fallback:;
#endif

#define RANDR13_LIBRARY \
  (RANDR_MAJOR > 1 || (RANDR_MAJOR == 1 && RANDR_MINOR >= 3))

#if RANDR13_LIBRARY
  /* Check if the display supports 1.3 too.  */
  bool randr13_avail = (dpyinfo->xrandr_major_version > 1
			|| (dpyinfo->xrandr_major_version == 1
			    && dpyinfo->xrandr_minor_version >= 3));

  if (randr13_avail)
    resources = XRRGetScreenResourcesCurrent (dpy, dpyinfo->root_window);
  else
    resources = XRRGetScreenResources (dpy, dpyinfo->root_window);
#else
  resources = XRRGetScreenResources (dpy, dpyinfo->root_window);
#endif
  if (! resources || resources->noutput == 0)
    {
      if (resources)
	XRRFreeScreenResources (resources);
      return Qnil;
    }
  n_monitors = resources->noutput;
  monitors = xzalloc (n_monitors * sizeof *monitors);

#if RANDR13_LIBRARY
  if (randr13_avail)
    pxid = XRRGetOutputPrimary (dpy, dpyinfo->root_window);
#endif

#undef RANDR13_LIBRARY

  for (i = 0; i < n_monitors; ++i)
    {
      XRROutputInfo *info = XRRGetOutputInfo (dpy, resources,
                                              resources->outputs[i]);
      if (!info)
	continue;

      if (strcmp (info->name, "default") == 0)
        {
          /* Non XRandr 1.2 driver, does not give useful data.  */
	  XRRFreeOutputInfo (info);
	  XRRFreeScreenResources (resources);
          free_monitors (monitors, n_monitors);
          return Qnil;
        }

      if (info->connection != RR_Disconnected && info->crtc != None)
        {
          XRRCrtcInfo *crtc = XRRGetCrtcInfo (dpy, resources, info->crtc);
          struct MonitorInfo *mi = &monitors[i];
          XRectangle workarea_r;

          if (! crtc)
	    {
	      XRRFreeOutputInfo (info);
	      continue;
	    }

          mi->geom.x = crtc->x;
          mi->geom.y = crtc->y;
          mi->geom.width = crtc->width;
          mi->geom.height = crtc->height;
          mi->mm_width = info->mm_width;
          mi->mm_height = info->mm_height;
          mi->name = xstrdup (info->name);

          if (pxid != None && pxid == resources->outputs[i])
            primary = i;
          else if (primary == -1 && strcmp (info->name, "LVDS") == 0)
            primary = i;

          if (i == primary && x_get_net_workarea (dpyinfo, &workarea_r))
            {
              mi->work= workarea_r;
              if (! gui_intersect_rectangles (&mi->geom, &mi->work, &mi->work))
                mi->work = mi->geom;
            }
          else
            mi->work = mi->geom;

          XRRFreeCrtcInfo (crtc);
        }
      XRRFreeOutputInfo (info);
    }
  XRRFreeScreenResources (resources);
#if RANDR_MAJOR > 1 || (RANDR_MAJOR == 1 && RANDR_MINOR >= 5)
 out:
#endif
  attributes_list = x_make_monitor_attribute_list (monitors,
                                                   n_monitors,
                                                   primary,
                                                   dpyinfo,
                                                   (randr15_p
						    ? "XRandR 1.5"
						    : "XRandr"));
  free_monitors (monitors, n_monitors);
  return attributes_list;
}
#endif /* HAVE_XRANDR */

static Lisp_Object
x_get_monitor_attributes (struct x_display_info *dpyinfo)
{
  Lisp_Object attributes_list = Qnil;
  Display *dpy = dpyinfo->display;

  (void) dpy; /* Suppress unused variable warning.  */

#ifdef HAVE_XRANDR
  bool xrr_ok = ((dpyinfo->xrandr_major_version == 1
		  && dpyinfo->xrandr_minor_version >= 2)
		 || dpyinfo->xrandr_major_version > 1);

  if (xrr_ok)
    attributes_list = x_get_monitor_attributes_xrandr (dpyinfo);
#endif /* HAVE_XRANDR */

#ifdef HAVE_XINERAMA
  if (NILP (attributes_list))
    {
      if (dpyinfo->xinerama_supported_p && XineramaIsActive (dpy))
        attributes_list = x_get_monitor_attributes_xinerama (dpyinfo);
    }
#endif /* HAVE_XINERAMA */

  if (NILP (attributes_list))
    attributes_list = x_get_monitor_attributes_fallback (dpyinfo);

  return attributes_list;
}

#endif /* !USE_GTK */

#ifdef USE_LUCID
/* This is used by the Lucid menu widget, but it's defined here so we
   can make use of a great deal of existing code.  */
static void
xlw_monitor_dimensions_at_pos_1 (struct x_display_info *dpyinfo,
				 Screen *screen, int src_x, int src_y,
				 int *x, int *y, int *width, int *height)
{
  Lisp_Object attrs, tem, val;

  attrs = x_get_monitor_attributes (dpyinfo);

  for (tem = attrs; CONSP (tem); tem = XCDR (tem))
    {
      int sx, sy, swidth, sheight;
      val = assq_no_quit (Qworkarea, XCAR (tem));
      if (!NILP (val))
	{
	  sx = XFIXNUM (XCAR (XCDR (val)));
	  sy = XFIXNUM (XCAR (XCDR (XCDR (val))));
	  swidth = XFIXNUM (XCAR (XCDR (XCDR (XCDR (val)))));
	  sheight = XFIXNUM (XCAR (XCDR (XCDR (XCDR (XCDR (val))))));

	  if (sx <= src_x && src_x < (sx + swidth)
	      && sy <= src_y && src_y < (sy + swidth))
	    {
	      *x = sx;
	      *y = sy;
	      *width = swidth;
	      *height = sheight;
	      return;
	    }
	}
    }

  *x = 0;
  *y = 0;
  *width = WidthOfScreen (screen);
  *height = HeightOfScreen (screen);
}

void
xlw_monitor_dimensions_at_pos (Display *dpy, Screen *screen, int src_x,
			       int src_y, int *x, int *y, int *width, int *height)
{
  struct x_display_info *dpyinfo = x_display_info_for_display (dpy);

  if (!dpyinfo)
    emacs_abort ();

  block_input ();
  xlw_monitor_dimensions_at_pos_1 (dpyinfo, screen, src_x, src_y,
				   x, y, width, height);

  unblock_input ();
}
#endif


DEFUN ("x-display-monitor-attributes-list", Fx_display_monitor_attributes_list,
       Sx_display_monitor_attributes_list,
       0, 1, 0,
       doc: /* Return a list of physical monitor attributes on the X display TERMINAL.

The optional argument TERMINAL specifies which display to ask about.
TERMINAL should be a terminal object, a frame or a display name (a string).
If omitted or nil, that stands for the selected frame's display.

In addition to the standard attribute keys listed in
`display-monitor-attributes-list', the following keys are contained in
the attributes:

 source -- String describing the source from which multi-monitor
	   information is obtained, one of \"Gdk\", \"XRandr\",
	   \"Xinerama\", or \"fallback\"

Internal use only, use `display-monitor-attributes-list' instead.  */)
  (Lisp_Object terminal)
{
  struct x_display_info *dpyinfo = check_x_display_info (terminal);
  Lisp_Object attributes_list = Qnil;

#ifdef USE_GTK
  GdkDisplay *gdpy;
#if ! GTK_CHECK_VERSION (3, 22, 0)
  double mm_width_per_pixel, mm_height_per_pixel;
  GdkScreen *gscreen;
#endif
  gint primary_monitor = 0, n_monitors, i;
  Lisp_Object monitor_frames, rest, frame;
  static const char *source = "Gdk";
  struct MonitorInfo *monitors;

  block_input ();
  gdpy = gdk_x11_lookup_xdisplay (dpyinfo->display);
#if GTK_CHECK_VERSION (3, 22, 0)
  n_monitors = gdk_display_get_n_monitors (gdpy);
#else
  gscreen = gdk_display_get_default_screen (gdpy);
  n_monitors = gdk_screen_get_n_monitors (gscreen);
  primary_monitor = gdk_screen_get_primary_monitor (gscreen);
  /* Fallback if gdk_screen_get_monitor_{width,height}_mm fail */
  mm_width_per_pixel = ((double) WidthMMOfScreen (dpyinfo->screen)
			/ x_display_pixel_width (dpyinfo));
  mm_height_per_pixel = ((double) HeightMMOfScreen (dpyinfo->screen)
			 / x_display_pixel_height (dpyinfo));
#endif
  monitor_frames = initialize_vector (n_monitors, Qnil);
  monitors = xzalloc (n_monitors * sizeof *monitors);

  FOR_EACH_FRAME (rest, frame)
    {
      struct frame *f = XFRAME (frame);

      if (FRAME_X_P (f)
	  && FRAME_DISPLAY_INFO (f) == dpyinfo
	  && !FRAME_TOOLTIP_P (f))
	{
	  GdkWindow *gwin = gtk_widget_get_window (FRAME_GTK_WIDGET (f));

#if GTK_CHECK_VERSION (3, 22, 0)
          for (i = 0; i < n_monitors; i++)
            if (gdk_display_get_monitor_at_window (gdpy, gwin)
                == gdk_display_get_monitor (gdpy, i))
              break;
#else
	  i = gdk_screen_get_monitor_at_window (gscreen, gwin);
#endif
	  ASET (monitor_frames, i, Fcons (frame, AREF (monitor_frames, i)));
	}
    }

  for (i = 0; i < n_monitors; ++i)
    {
      gint width_mm, height_mm;
      GdkRectangle rec, work;
      struct MonitorInfo *mi = &monitors[i];
      int scale = 1;

#if GTK_CHECK_VERSION (3, 22, 0)
      GdkMonitor *monitor = gdk_display_get_monitor (gdpy, i);
      if (gdk_monitor_is_primary (monitor))
        primary_monitor = i;
      gdk_monitor_get_geometry (monitor, &rec);
#else
      gdk_screen_get_monitor_geometry (gscreen, i, &rec);
#endif

#if GTK_CHECK_VERSION (3, 22, 0)
      width_mm = gdk_monitor_get_width_mm (monitor);
      height_mm = gdk_monitor_get_height_mm (monitor);
#else
      width_mm = gdk_screen_get_monitor_width_mm (gscreen, i);
      height_mm = gdk_screen_get_monitor_height_mm (gscreen, i);
      if (width_mm < 0)
	width_mm = rec.width * mm_width_per_pixel + 0.5;
      if (height_mm < 0)
	height_mm = rec.height * mm_height_per_pixel + 0.5;
#endif
#if GTK_CHECK_VERSION (3, 22, 0)
      gdk_monitor_get_workarea (monitor, &work);
#elif defined HAVE_GTK3
      gdk_screen_get_monitor_workarea (gscreen, i, &work);
#else
      /* Emulate the behavior of GTK+ 3.4.  */
      {
	XRectangle workarea_r;

	if (i == primary_monitor && x_get_net_workarea (dpyinfo, &workarea_r))
	  {
	    work.x = workarea_r.x;
	    work.y = workarea_r.y;
	    work.width = workarea_r.width;
	    work.height = workarea_r.height;
	    if (! gdk_rectangle_intersect (&rec, &work, &work))
              work = rec;
          }
        else
          work = rec;
      }
#endif

      /* GTK returns scaled sizes for the workareas.  */
#if GTK_CHECK_VERSION (3, 22, 0)
      scale = gdk_monitor_get_scale_factor (monitor);
#elif defined HAVE_GTK3
      scale = gdk_screen_get_monitor_scale_factor (gscreen, i);
#endif
      rec.x *= scale;
      rec.y *= scale;
      rec.width *= scale;
      rec.height *= scale;
      work.x *= scale;
      work.y *= scale;
      work.width *= scale;
      work.height *= scale;

      mi->geom.x = rec.x;
      mi->geom.y = rec.y;
      mi->geom.width = rec.width;
      mi->geom.height = rec.height;
      mi->work.x = work.x;
      mi->work.y = work.y;
      mi->work.width = work.width;
      mi->work.height = work.height;
      mi->mm_width = width_mm;
      mi->mm_height = height_mm;

#if GTK_CHECK_VERSION (3, 22, 0)
      dupstring (&mi->name, (gdk_monitor_get_model (monitor)));
#else
      mi->name = gdk_screen_get_monitor_plug_name (gscreen, i);
#endif
    }

  attributes_list = make_monitor_attribute_list (monitors,
                                                 n_monitors,
                                                 primary_monitor,
                                                 monitor_frames,
                                                 source);
  free_monitors (monitors, n_monitors);
  unblock_input ();
#else  /* not USE_GTK */

  block_input ();
  attributes_list = x_get_monitor_attributes (dpyinfo);
  unblock_input ();

#endif	/* not USE_GTK */

  return attributes_list;
}

/* Return geometric attributes of FRAME.  According to the value of
   ATTRIBUTES return the outer edges of FRAME (Qouter_edges), the native
   edges of FRAME (Qnative_edges), or the inner edges of frame
   (Qinner_edges).  Any other value means to return the geometry as
   returned by Fx_frame_geometry.  */
static Lisp_Object
frame_geometry (Lisp_Object frame, Lisp_Object attribute)
{
  struct frame *f = decode_live_frame (frame);
  /**   XWindowAttributes atts; **/
  Window rootw;
  unsigned int ign, native_width, native_height, x_border_width = 0;
  int x_native = 0, y_native = 0, xptr = 0, yptr = 0;
  int left_off = 0, right_off = 0, top_off = 0, bottom_off = 0;
  int outer_left, outer_top, outer_right, outer_bottom;
  int native_left, native_top, native_right, native_bottom;
  int inner_left, inner_top, inner_right, inner_bottom;
  int internal_border_width;
  bool menu_bar_external = false, tool_bar_external = false;
  int menu_bar_height = 0, menu_bar_width = 0;
  int tab_bar_height = 0, tab_bar_width = 0;
  int tool_bar_height = 0, tool_bar_width = 0;

  if (FRAME_INITIAL_P (f) || !FRAME_X_P (f) || !FRAME_OUTER_WINDOW (f))
    return Qnil;

  block_input ();
  XGetGeometry (FRAME_X_DISPLAY (f), FRAME_OUTER_WINDOW (f),
		&rootw, &x_native, &y_native, &native_width, &native_height,
		&x_border_width, &ign);
  /**   XGetWindowAttributes (FRAME_X_DISPLAY (f), FRAME_OUTER_WINDOW (f), &atts); **/
  if (!FRAME_PARENT_FRAME (f))
    x_real_pos_and_offsets (f, &left_off, &right_off, &top_off, &bottom_off,
			    NULL, NULL, &xptr, &yptr, NULL);
  unblock_input ();

  /**   native_width = atts.width; **/
  /**   native_height = atts.height; **/

  if (FRAME_PARENT_FRAME (f))
    {
      Lisp_Object parent, edges;

      XSETFRAME (parent, FRAME_PARENT_FRAME (f));
      edges = Fx_frame_edges (parent, Qnative_edges);
      if (!NILP (edges))
	{
	  x_native += XFIXNUM (Fnth (make_fixnum (0), edges));
	  y_native += XFIXNUM (Fnth (make_fixnum (1), edges));
	}

      outer_left = x_native;
      outer_top = y_native;
      outer_right = outer_left + native_width + 2 * x_border_width;
      outer_bottom = outer_top + native_height + 2 * x_border_width;

      native_left = x_native + x_border_width;
      native_top = y_native + x_border_width;
      native_right = native_left + native_width;
      native_bottom = native_top + native_height;
    }
  else
    {
      outer_left = xptr;
      outer_top = yptr;
      outer_right = outer_left + left_off + native_width + right_off;
      outer_bottom = outer_top + top_off + native_height + bottom_off;

      native_left = outer_left + left_off;
      native_top = outer_top + top_off;
      native_right = native_left + native_width;
      native_bottom = native_top + native_height;
    }

  internal_border_width = FRAME_INTERNAL_BORDER_WIDTH (f);
  inner_left = native_left + internal_border_width;
  inner_top = native_top + internal_border_width;
  inner_right = native_right - internal_border_width;
  inner_bottom = native_bottom - internal_border_width;

#ifdef HAVE_EXT_MENU_BAR
  menu_bar_external = true;
  menu_bar_height = FRAME_MENUBAR_HEIGHT (f);
  native_top += menu_bar_height;
  inner_top += menu_bar_height;
#else
  menu_bar_height = FRAME_MENU_BAR_HEIGHT (f);
  inner_top += menu_bar_height;
#endif
  menu_bar_width = menu_bar_height ? native_width : 0;

  tab_bar_height = FRAME_TAB_BAR_HEIGHT (f);
  tab_bar_width = (tab_bar_height
		    ? native_width - 2 * internal_border_width
		    : 0);
  inner_top += tab_bar_height;

#ifdef HAVE_EXT_TOOL_BAR
  tool_bar_external = true;
  if (EQ (FRAME_TOOL_BAR_POSITION (f), Qleft))
    {
      tool_bar_width = FRAME_TOOLBAR_WIDTH (f);
      native_left += tool_bar_width;
      inner_left += tool_bar_width;
      tool_bar_height
	= tool_bar_width ? native_height - menu_bar_height : 0;
    }
  else if (EQ (FRAME_TOOL_BAR_POSITION (f), Qtop))
    {
      tool_bar_height = FRAME_TOOLBAR_HEIGHT (f);
      native_top += tool_bar_height;
      inner_top += tool_bar_height;
      tool_bar_width = tool_bar_height ? native_width : 0;
    }
  else if (EQ (FRAME_TOOL_BAR_POSITION (f), Qright))
    {
      tool_bar_width = FRAME_TOOLBAR_WIDTH (f);
      native_right -= tool_bar_width;
      inner_right -= tool_bar_width;
      tool_bar_height
	= tool_bar_width ? native_height - menu_bar_height : 0;
    }
  else
    {
      tool_bar_height = FRAME_TOOLBAR_HEIGHT (f);
      native_bottom -= tool_bar_height;
      inner_bottom -= tool_bar_height;
      tool_bar_width = tool_bar_height ? native_width : 0;
    }
#else
  tool_bar_height = FRAME_TOOL_BAR_HEIGHT (f);
  tool_bar_width = (tool_bar_height
		    ? native_width - 2 * internal_border_width
		    : 0);
  inner_top += tool_bar_height;
#endif

  /* Construct list.  */
  if (EQ (attribute, Qouter_edges))
    return list4i (outer_left, outer_top, outer_right, outer_bottom);
  else if (EQ (attribute, Qnative_edges))
    return list4i (native_left, native_top, native_right, native_bottom);
  else if (EQ (attribute, Qinner_edges))
    return list4i (inner_left, inner_top, inner_right, inner_bottom);
  else
    return
       list (Fcons (Qouter_position,
		    Fcons (make_fixnum (outer_left),
			   make_fixnum (outer_top))),
	     Fcons (Qouter_size,
		    Fcons (make_fixnum (outer_right - outer_left),
			   make_fixnum (outer_bottom - outer_top))),
	     /* Approximate.  */
	     Fcons (Qexternal_border_size,
		    Fcons (make_fixnum (right_off),
			   make_fixnum (bottom_off))),
	     Fcons (Qouter_border_width, make_fixnum (x_border_width)),
	     /* Approximate.  */
	     Fcons (Qtitle_bar_size,
		    Fcons (make_fixnum (0),
			   make_fixnum (top_off - bottom_off))),
	     Fcons (Qmenu_bar_external, menu_bar_external ? Qt : Qnil),
	     Fcons (Qmenu_bar_size,
		    Fcons (make_fixnum (menu_bar_width),
			   make_fixnum (menu_bar_height))),
	     Fcons (Qtab_bar_size,
		    Fcons (make_fixnum (tab_bar_width),
			   make_fixnum (tab_bar_height))),
	     Fcons (Qtool_bar_external, tool_bar_external ? Qt : Qnil),
	     Fcons (Qtool_bar_position, FRAME_TOOL_BAR_POSITION (f)),
	     Fcons (Qtool_bar_size,
		    Fcons (make_fixnum (tool_bar_width),
			   make_fixnum (tool_bar_height))),
	     Fcons (Qinternal_border_width,
		    make_fixnum (internal_border_width)));
}

DEFUN ("x-frame-geometry", Fx_frame_geometry, Sx_frame_geometry, 0, 1, 0,
       doc: /* Return geometric attributes of FRAME.
FRAME must be a live frame and defaults to the selected one.  The return
value is an association list of the attributes listed below.  All height
and width values are in pixels.

`outer-position' is a cons of the outer left and top edges of FRAME
  relative to the origin - the position (0, 0) - of FRAME's display.

`outer-size' is a cons of the outer width and height of FRAME.  The
  outer size includes the title bar and the external borders as well as
  any menu and/or tool bar of frame.  For a child frame the value
  includes FRAME's X borders, if any.

`external-border-size' is a cons of the horizontal and vertical width of
  FRAME's external borders as supplied by the window manager.

`title-bar-size' is a cons of the width and height of the title bar of
  FRAME as supplied by the window manager.  If both of them are zero,
  FRAME has no title bar.  If only the width is zero, Emacs was not
  able to retrieve the width information.

`menu-bar-external', if non-nil, means the menu bar is external (never
  included in the inner edges of FRAME).

`menu-bar-size' is a cons of the width and height of the menu bar of
  FRAME.

`tool-bar-external', if non-nil, means the tool bar is external (never
  included in the inner edges of FRAME).

`tool-bar-position' tells on which side the tool bar on FRAME is and can
  be one of `left', `top', `right' or `bottom'.  If this is nil, FRAME
  has no tool bar.

`tool-bar-size' is a cons of the width and height of the tool bar of
  FRAME.

`internal-border-width' is the width of the internal border of
  FRAME.

`outer-border-width' is the width of the X border of FRAME.  The X
  border is usually shown only for frames without window manager
  decorations, such as child and tooltip frames.  */)
  (Lisp_Object frame)
{
  return frame_geometry (frame, Qnil);
}

DEFUN ("x-frame-edges", Fx_frame_edges, Sx_frame_edges, 0, 2, 0,
       doc: /* Return edge coordinates of FRAME.
FRAME must be a live frame and defaults to the selected one.  The return
value is a list of the form (LEFT, TOP, RIGHT, BOTTOM).  All values are
in pixels relative to the origin - the position (0, 0) - of FRAME's
display.

If optional argument TYPE is the symbol `outer-edges', return the outer
edges of FRAME.  The outer edges comprise the decorations of the window
manager (like the title bar or external borders) as well as any external
menu or tool bar of FRAME.  If optional argument TYPE is the symbol
`native-edges' or nil, return the native edges of FRAME.  The native
edges exclude the decorations of the window manager and any external
menu or tool bar of FRAME.  If TYPE is the symbol `inner-edges', return
the inner edges of FRAME.  These edges exclude title bar, any borders,
menu bar or tool bar of FRAME.  */)
  (Lisp_Object frame, Lisp_Object type)
{
  return frame_geometry (frame, ((EQ (type, Qouter_edges)
				  || EQ (type, Qinner_edges))
				 ? type
				 : Qnative_edges));
}

/**
 * x_frame_list_z_order:
 *
 * Recursively add list of all frames on the display specified via
 * DPYINFO and whose window-system window's parent is specified by
 * WINDOW to FRAMES and return FRAMES.
 */
static Lisp_Object
x_frame_list_z_order (Display* dpy, Window window)
{
  Window root, parent, *children;
  unsigned int nchildren;
  int i;
  Lisp_Object frames = Qnil;

  block_input ();
  if (XQueryTree (dpy, window, &root, &parent, &children, &nchildren))
    {
      unblock_input ();
      for (i = 0; i < nchildren; i++)
	{
	  Lisp_Object frame, tail;

	  FOR_EACH_FRAME (tail, frame)
            {
              struct frame *cf = XFRAME (frame);
              /* With a reparenting window manager the parent_desc
                 field usually specifies the topmost windows of our
                 frames.  Otherwise FRAME_OUTER_WINDOW should do.  */
              if (FRAME_X_P (cf)
                  && (cf->output_data.x->parent_desc == children[i]
                      || FRAME_OUTER_WINDOW (cf) == children[i]))
                frames = Fcons (frame, frames);
            }
	}

      if (children) XFree ((char *)children);
    }
  else
    unblock_input ();

  return frames;
}


DEFUN ("x-frame-list-z-order", Fx_frame_list_z_order,
       Sx_frame_list_z_order, 0, 1, 0,
       doc: /* Return list of Emacs' frames, in Z (stacking) order.
The optional argument TERMINAL specifies which display to ask about.
TERMINAL should be either a frame or a display name (a string).  If
omitted or nil, that stands for the selected frame's display.  Return
nil if TERMINAL contains no Emacs frame.

As a special case, if TERMINAL is non-nil and specifies a live frame,
return the child frames of that frame in Z (stacking) order.

Frames are listed from topmost (first) to bottommost (last).  */)
  (Lisp_Object terminal)
{
  struct x_display_info *dpyinfo = check_x_display_info (terminal);
  Display *dpy = dpyinfo->display;
  Window window;

  if (FRAMEP (terminal) && FRAME_LIVE_P (XFRAME (terminal)))
    window = FRAME_X_WINDOW (XFRAME (terminal));
  else
    window = dpyinfo->root_window;

  return x_frame_list_z_order (dpy, window);
}

/**
 * x_frame_restack:
 *
 * Restack frame F1 below frame F2, above if ABOVE_FLAG is non-nil.  In
 * practice this is a two-step action: The first step removes F1's
 * window-system window from the display.  The second step reinserts
 * F1's window below (above if ABOVE_FLAG is true) that of F2.
 */
static void
x_frame_restack (struct frame *f1, struct frame *f2, bool above_flag)
{
#ifdef USE_GTK
  block_input ();
  xg_frame_restack (f1, f2, above_flag);
  unblock_input ();
#else
  Display *dpy = FRAME_X_DISPLAY (f1);
  Window window1 = FRAME_OUTER_WINDOW (f1);
  XWindowChanges wc;
  unsigned long mask = (CWSibling | CWStackMode);

  wc.sibling = FRAME_OUTER_WINDOW (f2);
  wc.stack_mode = above_flag ? Above : Below;
  block_input ();
  /* Configure the window manager window (a normal XConfigureWindow
     won't cut it).  This should also work for child frames.  */
  XReconfigureWMWindow (dpy, window1, FRAME_X_SCREEN_NUMBER (f1), mask, &wc);
  unblock_input ();
#endif /* USE_GTK */
}


DEFUN ("x-frame-restack", Fx_frame_restack, Sx_frame_restack, 2, 3, 0,
       doc: /* Restack FRAME1 below FRAME2.
This means that if both frames are visible and the display areas of
these frames overlap, FRAME2 (partially) obscures FRAME1.  If optional
third argument ABOVE is non-nil, restack FRAME1 above FRAME2.  This
means that if both frames are visible and the display areas of these
frames overlap, FRAME1 (partially) obscures FRAME2.

This may be thought of as an atomic action performed in two steps: The
first step removes FRAME1's window-step window from the display.  The
second step reinserts FRAME1's window below (above if ABOVE is true)
that of FRAME2.  Hence the position of FRAME2 in its display's Z
\(stacking) order relative to all other frames excluding FRAME1 remains
unaltered.

Some window managers may refuse to restack windows.  */)
     (Lisp_Object frame1, Lisp_Object frame2, Lisp_Object above)
{
  struct frame *f1 = decode_live_frame (frame1);
  struct frame *f2 = decode_live_frame (frame2);

  if (! (FRAME_OUTER_WINDOW (f1) && FRAME_OUTER_WINDOW (f2)))
    error ("Cannot restack frames");
  x_frame_restack (f1, f2, !NILP (above));
  return Qt;
}


DEFUN ("x-mouse-absolute-pixel-position", Fx_mouse_absolute_pixel_position,
       Sx_mouse_absolute_pixel_position, 0, 0, 0,
       doc: /* Return absolute position of mouse cursor in pixels.
The position is returned as a cons cell (X . Y) of the coordinates of
the mouse cursor position in pixels relative to a position (0, 0) of the
selected frame's display.  */)
  (void)
{
  struct frame *f = SELECTED_FRAME ();
  Window root, dummy_window;
  int x, y, dummy;

  if (FRAME_INITIAL_P (f) || !FRAME_X_P (f))
    return Qnil;

  block_input ();
  XQueryPointer (FRAME_X_DISPLAY (f),
		 FRAME_DISPLAY_INFO (f)->root_window,
                 &root, &dummy_window, &x, &y, &dummy, &dummy,
                 (unsigned int *) &dummy);
  unblock_input ();

  return Fcons (make_fixnum (x), make_fixnum (y));
}

DEFUN ("x-set-mouse-absolute-pixel-position", Fx_set_mouse_absolute_pixel_position,
       Sx_set_mouse_absolute_pixel_position, 2, 2, 0,
       doc: /* Move mouse pointer to absolute pixel position (X, Y).
The coordinates X and Y are interpreted in pixels relative to a position
\(0, 0) of the selected frame's display.  */)
  (Lisp_Object x, Lisp_Object y)
{
  struct frame *f = SELECTED_FRAME ();

  if (FRAME_INITIAL_P (f) || !FRAME_X_P (f))
    return Qnil;

  int xval = check_integer_range (x, INT_MIN, INT_MAX);
  int yval = check_integer_range (y, INT_MIN, INT_MAX);

  block_input ();
#ifdef HAVE_XINPUT2
  int deviceid;

  if (FRAME_DISPLAY_INFO (f)->supports_xi2)
    {
      XGrabServer (FRAME_X_DISPLAY (f));
      if (XIGetClientPointer (FRAME_X_DISPLAY (f), FRAME_X_WINDOW (f),
			      &deviceid))
	{
	  XIWarpPointer (FRAME_X_DISPLAY (f), deviceid, None,
			 FRAME_DISPLAY_INFO (f)->root_window,
			 0, 0, 0, 0, xval, yval);
	}
      XUngrabServer (FRAME_X_DISPLAY (f));
    }
  else
#endif
    XWarpPointer (FRAME_X_DISPLAY (f), None,
		  FRAME_DISPLAY_INFO (f)->root_window,
		  0, 0, 0, 0, xval, yval);
  unblock_input ();

  return Qnil;
}

DEFUN ("x-begin-drag", Fx_begin_drag, Sx_begin_drag, 1, 5, 0,
       doc: /* Begin dragging contents on FRAME, with targets TARGETS.
TARGETS is a list of strings, which defines the X selection targets
that will be available to the drop target.  Block until the mouse
buttons are released, then return the action chosen by the target, or
`nil' if the drop was not accepted by the drop target.  Dragging
starts when the mouse is pressed on FRAME, and the contents of the
selection `XdndSelection' will be sent to the X window underneath the
mouse pointer (the drop target) when the mouse button is released.
ACTION is a symbol which tells the target what the source will do, and
can be one of the following:

 - `XdndActionCopy', which means to copy the contents from the drag
   source (FRAME) to the drop target.

 - `XdndActionMove', which means to first take the contents of
   `XdndSelection', and to delete whatever was saved into that
   selection afterwards.

`XdndActionPrivate' is also a valid return value, and means that the
drop target chose to perform an unspecified or unknown action.

There are also some other valid values of ACTION that depend on
details of both the drop target's implementation details and that of
Emacs.  For that reason, they are not mentioned here.  Consult
"Drag-and-Drop Protocol for the X Window System" for more details:
https://freedesktop.org/wiki/Specifications/XDND/.

If RETURN-FRAME is non-nil, this function will return the frame if the
mouse pointer moves onto an Emacs frame, after first moving out of
FRAME.  (This is not guaranteed to work on some systems.)  If
RETURN-FRAME is the symbol `now', any frame underneath the mouse
pointer will be returned immediately.

If ACTION is a list and not nil, its elements are assumed to be a cons
of (ITEM . STRING), where ITEM is the name of an action, and STRING is
a string describing ITEM to the user.  The drop target is expected to
prompt the user to choose between any of the actions in the list.

If ACTION is not specified or nil, `XdndActionCopy' is used
instead.

If ALLOW-CURRENT-FRAME is not specified or nil, then the drop target
is allowed to be FRAME.  Otherwise, no action will be taken if the
mouse buttons are released on top of FRAME.  */)
  (Lisp_Object targets, Lisp_Object action, Lisp_Object frame,
   Lisp_Object return_frame, Lisp_Object allow_current_frame)
{
  struct frame *f = decode_window_system_frame (frame);
  int ntargets = 0, nnames = 0;
  char *target_names[2048];
  Atom *target_atoms;
  Lisp_Object lval, original, tem, t1, t2;
  Atom xaction;
  Atom action_list[2048];
  char *name_list[2048];

  USE_SAFE_ALLOCA;

  CHECK_LIST (targets);
  original = targets;

  for (; CONSP (targets); targets = XCDR (targets))
    {
      CHECK_STRING (XCAR (targets));
      maybe_quit ();

      if (ntargets < 2048)
	{
	  SAFE_ALLOCA_STRING (target_names[ntargets],
			      XCAR (targets));
	  ntargets++;
	}
      else
	error ("Too many targets");
    }

  CHECK_LIST_END (targets, original);

  if (NILP (action) || EQ (action, QXdndActionCopy))
    xaction = FRAME_DISPLAY_INFO (f)->Xatom_XdndActionCopy;
  else if (EQ (action, QXdndActionMove))
    xaction = FRAME_DISPLAY_INFO (f)->Xatom_XdndActionMove;
  else if (EQ (action, QXdndActionLink))
    xaction = FRAME_DISPLAY_INFO (f)->Xatom_XdndActionLink;
  else if (EQ (action, QXdndActionPrivate))
    xaction = FRAME_DISPLAY_INFO (f)->Xatom_XdndActionPrivate;
  else if (EQ (action, QXdndActionAsk))
    xaction = FRAME_DISPLAY_INFO (f)->Xatom_XdndActionAsk;
  else if (CONSP (action))
    {
      xaction = FRAME_DISPLAY_INFO (f)->Xatom_XdndActionAsk;
      original = action;

      CHECK_LIST (action);
      for (; CONSP (action); action = XCDR (action))
	{
	  maybe_quit ();
	  tem = XCAR (action);
	  CHECK_CONS (tem);
	  t1 = XCAR (tem);
	  t2 = XCDR (tem);
	  CHECK_SYMBOL (t1);
	  CHECK_STRING (t2);

	  if (nnames < 2048)
	    {
	      if (EQ (t1, QXdndActionCopy))
		action_list[nnames] = FRAME_DISPLAY_INFO (f)->Xatom_XdndActionCopy;
	      else if (EQ (t1, QXdndActionMove))
		action_list[nnames] = FRAME_DISPLAY_INFO (f)->Xatom_XdndActionMove;
	      else if (EQ (t1, QXdndActionLink))
		action_list[nnames] = FRAME_DISPLAY_INFO (f)->Xatom_XdndActionLink;
	      else if (EQ (t1, QXdndActionAsk))
		action_list[nnames] = FRAME_DISPLAY_INFO (f)->Xatom_XdndActionAsk;
	      else if (EQ (t1, QXdndActionPrivate))
		action_list[nnames] = FRAME_DISPLAY_INFO (f)->Xatom_XdndActionPrivate;
	      else
		signal_error ("Invalid drag-and-drop action", tem);

	      SAFE_ALLOCA_STRING (name_list[nnames],
				  ENCODE_SYSTEM (t2));

	      nnames++;
	    }
	  else
	    error ("Too many actions");
	}
      CHECK_LIST_END (action, original);
    }
  else
    signal_error ("Invalid drag-and-drop action", action);

  target_atoms = xmalloc (ntargets * sizeof *target_atoms);

  block_input ();
  XInternAtoms (FRAME_X_DISPLAY (f), target_names,
		ntargets, False, target_atoms);
  unblock_input ();

  x_set_dnd_targets (target_atoms, ntargets);
  lval = x_dnd_begin_drag_and_drop (f, FRAME_DISPLAY_INFO (f)->last_user_time,
				    xaction, return_frame, action_list,
				    (const char **) &name_list, nnames,
				    !NILP (allow_current_frame));

  SAFE_FREE ();
  return lval;
}

/************************************************************************
			      X Displays
 ************************************************************************/


/* Mapping visual names to visuals.  */

static struct visual_class
{
  const char *name;
  int class;
}
visual_classes[] =
{
  {"StaticGray",	StaticGray},
  {"GrayScale",		GrayScale},
  {"StaticColor",	StaticColor},
  {"PseudoColor",	PseudoColor},
  {"TrueColor",		TrueColor},
  {"DirectColor",	DirectColor},
  {NULL, 0}
};


#ifndef HAVE_XSCREENNUMBEROFSCREEN

/* Value is the screen number of screen SCR.  This is a substitute for
   the X function with the same name when that doesn't exist.  */

int
XScreenNumberOfScreen (Screen *scr)
{
  Display *dpy = scr->display;
  int i;

  for (i = 0; i < dpy->nscreens; ++i)
    if (scr == dpy->screens + i)
      break;

  return i;
}

#endif /* not HAVE_XSCREENNUMBEROFSCREEN */


/* Select the visual that should be used on display DPYINFO.  Set
   members of DPYINFO appropriately.  Called from x_term_init.  */

void
select_visual (struct x_display_info *dpyinfo)
{
  Display *dpy = dpyinfo->display;
  Screen *screen = dpyinfo->screen;

  /* See if a visual is specified.  */
  AUTO_STRING (visualClass, "visualClass");
  AUTO_STRING (VisualClass, "VisualClass");
  Lisp_Object value = gui_display_get_resource (dpyinfo, visualClass,
                                                VisualClass, Qnil, Qnil);

  if (STRINGP (value))
    {
      /* VALUE should be of the form CLASS-DEPTH, where CLASS is one
	 of `PseudoColor', `TrueColor' etc. and DEPTH is the color
	 depth, a decimal number.  NAME is compared with case ignored.  */
      char *s = alloca (SBYTES (value) + 1);
      char *dash;
      int i, class = -1;
      XVisualInfo vinfo;

      lispstpcpy (s, value);
      dash = strchr (s, '-');
      if (dash)
	{
	  dpyinfo->n_planes = atoi (dash + 1);
	  *dash = '\0';
	}
      else
	/* We won't find a matching visual with depth 0, so that
	   an error will be printed below.  */
	dpyinfo->n_planes = 0;

      /* Determine the visual class.  */
      for (i = 0; visual_classes[i].name; ++i)
	if (xstrcasecmp (s, visual_classes[i].name) == 0)
	  {
	    class = visual_classes[i].class;
	    break;
	  }

      /* Look up a matching visual for the specified class.  */
      if (class == -1
	  || !XMatchVisualInfo (dpy, XScreenNumberOfScreen (screen),
				dpyinfo->n_planes, class, &vinfo))
	fatal ("Invalid visual specification '%s'",
	       SSDATA (ENCODE_SYSTEM (value)));

      dpyinfo->visual = vinfo.visual;
      dpyinfo->visual_info = vinfo;
    }
  else
    {
      int n_visuals;
      XVisualInfo *vinfo, vinfo_template;

      vinfo_template.screen = XScreenNumberOfScreen (screen);

#if !defined USE_X_TOOLKIT && !(defined USE_GTK && !defined HAVE_GTK3) \
  && defined HAVE_XRENDER
      int i;
      XRenderPictFormat *format;

      /* First attempt to find a visual with an alpha mask if
	 available.  That information is only available when the
	 render extension is present, and we cannot do much with such
	 a visual if it isn't.  */

      if (dpyinfo->xrender_supported_p)
	{

	  vinfo = XGetVisualInfo (dpy, VisualScreenMask,
				  &vinfo_template, &n_visuals);

	  for (i = 0; i < n_visuals; ++i)
	    {
	      format = XRenderFindVisualFormat (dpy, vinfo[i].visual);

	      if (format && format->type == PictTypeDirect
		  && format->direct.alphaMask)
		{
		  dpyinfo->n_planes = vinfo[i].depth;
		  dpyinfo->visual = vinfo[i].visual;
		  dpyinfo->visual_info = vinfo[i];
		  dpyinfo->pict_format = format;

		  XFree (vinfo);
		  return;
		}
	    }

	  if (vinfo)
	    XFree (vinfo);
	}
#endif /* !USE_X_TOOLKIT */

      /* Visual with alpha channel (or the Render extension) not
	 available, fallback to default visual.  */
      dpyinfo->visual = DefaultVisualOfScreen (screen);
      vinfo_template.visualid = XVisualIDFromVisual (dpyinfo->visual);
      vinfo = XGetVisualInfo (dpy, VisualIDMask | VisualScreenMask,
			      &vinfo_template, &n_visuals);
      if (n_visuals <= 0)
	fatal ("Can't get proper X visual info");
      dpyinfo->visual_info = *vinfo;
      dpyinfo->n_planes = vinfo->depth;
      XFree (vinfo);
    }
}


/* Return the X display structure for the display named NAME.
   Open a new connection if necessary.  */

static struct x_display_info *
x_display_info_for_name (Lisp_Object name)
{
  struct x_display_info *dpyinfo;

  CHECK_STRING (name);

  for (dpyinfo = x_display_list; dpyinfo; dpyinfo = dpyinfo->next)
    if (!NILP (Fstring_equal (XCAR (dpyinfo->name_list_element), name)))
      return dpyinfo;

  /* Use this general default value to start with.  */
  Vx_resource_name = Vinvocation_name;

  validate_x_resource_name ();

  dpyinfo = x_term_init (name, 0, SSDATA (Vx_resource_name));

  if (dpyinfo == 0)
    error ("Cannot connect to X server %s", SDATA (name));

  XSETFASTINT (Vwindow_system_version, 11);

  return dpyinfo;
}


DEFUN ("x-open-connection", Fx_open_connection, Sx_open_connection,
       1, 3, 0,
       doc: /* Open a connection to a display server.
DISPLAY is the name of the display to connect to.
Optional second arg XRM-STRING is a string of resources in xrdb format.
If the optional third arg MUST-SUCCEED is non-nil,
terminate Emacs if we can't open the connection.
\(In the Nextstep version, the last two arguments are currently ignored.)  */)
  (Lisp_Object display, Lisp_Object xrm_string, Lisp_Object must_succeed)
{
  char *xrm_option;
  struct x_display_info *dpyinfo;

  CHECK_STRING (display);
  if (! NILP (xrm_string))
    CHECK_STRING (xrm_string);

  xrm_option = NILP (xrm_string) ? 0 : SSDATA (xrm_string);

  validate_x_resource_name ();

  /* This is what opens the connection and sets x_current_display.
     This also initializes many symbols, such as those used for input.  */
  dpyinfo = x_term_init (display, xrm_option,
			 SSDATA (Vx_resource_name));

  if (dpyinfo == 0)
    {
      if (!NILP (must_succeed))
	fatal ("Cannot connect to X server %s.\n\
Check the DISPLAY environment variable or use `-d'.\n\
Also use the `xauth' program to verify that you have the proper\n\
authorization information needed to connect the X server.\n\
An insecure way to solve the problem may be to use `xhost'.\n",
	       SDATA (display));
      else
	error ("Cannot connect to X server %s", SDATA (display));
    }

  XSETFASTINT (Vwindow_system_version, 11);
  return Qnil;
}

DEFUN ("x-close-connection", Fx_close_connection,
       Sx_close_connection, 1, 1, 0,
       doc: /* Close the connection to TERMINAL's X server.
For TERMINAL, specify a terminal object, a frame or a display name (a
string).  If TERMINAL is nil, that stands for the selected frame's terminal.
\(On MS Windows, this function does not accept terminal objects.)  */)
  (Lisp_Object terminal)
{
  struct x_display_info *dpyinfo = check_x_display_info (terminal);

  if (dpyinfo->reference_count > 0)
    error ("Display still has frames on it");

  x_delete_terminal (dpyinfo->terminal);

  return Qnil;
}

DEFUN ("x-display-list", Fx_display_list, Sx_display_list, 0, 0, 0,
       doc: /* Return the list of display names that Emacs has connections to.  */)
  (void)
{
  Lisp_Object result = Qnil;
  struct x_display_info *xdi;

  for (xdi = x_display_list; xdi; xdi = xdi->next)
    result = Fcons (XCAR (xdi->name_list_element), result);

  return result;
}

DEFUN ("x-synchronize", Fx_synchronize, Sx_synchronize, 1, 2, 0,
       doc: /* If ON is non-nil, report X errors as soon as the erring request is made.
This function has an effect only on X Windows.  With MS Windows, it is
defined but does nothing.

If ON is nil, allow buffering of requests.
Turning on synchronization prohibits the Xlib routines from buffering
requests and seriously degrades performance, but makes debugging much
easier.
The optional second argument TERMINAL specifies which display to act on.
TERMINAL should be a terminal object, a frame or a display name (a string).
If TERMINAL is omitted or nil, that stands for the selected frame's display.  */)
  (Lisp_Object on, Lisp_Object terminal)
{
  struct x_display_info *dpyinfo = check_x_display_info (terminal);

  XSynchronize (dpyinfo->display, !NILP (on));

  return Qnil;
}

/* Wait for responses to all X commands issued so far for frame F.  */

void
x_sync (struct frame *f)
{
  block_input ();
#ifndef USE_XCB
  XSync (FRAME_X_DISPLAY (f), False);
#else
  xcb_aux_sync (FRAME_DISPLAY_INFO (f)->xcb_connection);
#endif
  unblock_input ();
}


/***********************************************************************
                           Window properties
 ***********************************************************************/

DEFUN ("x-change-window-property", Fx_change_window_property,
       Sx_change_window_property, 2, 7, 0,
       doc: /* Change window property PROP to VALUE on the X window of FRAME.
PROP must be a string.  VALUE may be a string or a list of conses,
numbers and/or strings.  If an element in the list is a string, it is
converted to an atom and the value of the atom is used.  If an element
is a cons, it is converted to a 32 bit number where the car is the 16
top bits and the cdr is the lower 16 bits.

FRAME nil or omitted means use the selected frame.  If TYPE is given
and non-nil, it is the name of the type of VALUE.  If TYPE is not
given or nil, the type is STRING.

FORMAT gives the size in bits of each element if VALUE is a list.  It
must be one of 8, 16 or 32.

If VALUE is a string or FORMAT is nil or not given, FORMAT defaults to
8.  If OUTER-P is non-nil, the property is changed for the outer X
window of FRAME.  Default is to change on the edit X window.

If WINDOW-ID is non-nil, change the property of that window instead of
FRAME's X window; the number 0 denotes the root window.  This argument
is separate from FRAME because window IDs are not unique across X
displays or screens on the same display, so FRAME provides context for
the window ID.

If VALUE is a string and FORMAT is 32, then the format of VALUE is
system-specific.  VALUE must contain unsigned integer data in native
endian-ness in multiples of the size of the C type 'long': the low 32
bits of each such number are used as the value of each element of the
property.  */)
  (Lisp_Object prop, Lisp_Object value, Lisp_Object frame,
   Lisp_Object type, Lisp_Object format, Lisp_Object outer_p,
   Lisp_Object window_id)
{
  struct frame *f = decode_window_system_frame (frame);
  Atom prop_atom;
  Atom target_type = XA_STRING;
  int element_format = 8;
  unsigned char *data;
  int nelements;
  Window target_window;
#ifdef USE_XCB
  bool intern_prop;
  bool intern_target;
  xcb_intern_atom_cookie_t prop_atom_cookie;
  xcb_intern_atom_cookie_t target_type_cookie;
  xcb_intern_atom_reply_t *reply;
#endif

  CHECK_STRING (prop);

  if (! NILP (format))
    {
      CHECK_FIXNUM (format);

      if (XFIXNUM (format) != 8 && XFIXNUM (format) != 16
          && XFIXNUM (format) != 32)
        error ("FORMAT must be one of 8, 16 or 32");
      element_format = XFIXNUM (format);
    }

  if (CONSP (value))
    {
      ptrdiff_t elsize;

      nelements = x_check_property_data (value);
      if (nelements == -1)
        error ("Bad data in VALUE, must be number, string or cons");

      /* The man page for XChangeProperty:
	     "If the specified format is 32, the property data must be a
	      long array."
	 This applies even if long is more than 32 bits.  The X library
	 converts to 32 bits before sending to the X server.  */
      elsize = element_format == 32 ? sizeof (long) : element_format >> 3;
      data = xnmalloc (nelements, elsize);

      x_fill_property_data (FRAME_X_DISPLAY (f), value, data, nelements,
                            element_format);
    }
  else
    {
      ptrdiff_t elsize;

      CHECK_STRING (value);
      data = SDATA (value);
      if (INT_MAX < SBYTES (value))
	error ("VALUE too long");

      /* See comment above about longs and format=32 */
      elsize = element_format == 32 ? sizeof (long) : element_format >> 3;
      if (SBYTES (value) % elsize != 0)
        error ("VALUE must contain an integral number of octets for FORMAT");
      nelements = SBYTES (value) / elsize;
    }

  if (! NILP (window_id))
    {
      CONS_TO_INTEGER (window_id, Window, target_window);
      if (! target_window)
        target_window = FRAME_DISPLAY_INFO (f)->root_window;
    }
  else
    {
      if (! NILP (outer_p))
        target_window = FRAME_OUTER_WINDOW (f);
      else
        target_window = FRAME_X_WINDOW (f);
    }

  block_input ();
#ifndef USE_XCB
  prop_atom = x_intern_cached_atom (FRAME_DISPLAY_INFO (f),
				    SSDATA (prop), false);
  if (! NILP (type))
    {
      CHECK_STRING (type);
      target_type = x_intern_cached_atom (FRAME_DISPLAY_INFO (f),
					  SSDATA (type), false);
    }
#else
<<<<<<< HEAD
  prop_atom_cookie
    = xcb_intern_atom (FRAME_DISPLAY_INFO (f)->xcb_connection,
		       0, SBYTES (prop), SSDATA (prop));
=======
  rc = true;
  intern_target = true;
  intern_prop = true;

  prop_atom = x_intern_cached_atom (FRAME_DISPLAY_INFO (f),
				    SSDATA (prop), true);

  if (prop_atom != None)
    intern_prop = false;
  else
    prop_atom_cookie
      = xcb_intern_atom (FRAME_DISPLAY_INFO (f)->xcb_connection,
			 0, SBYTES (prop), SSDATA (prop));
>>>>>>> f437ddf2

  if (! NILP (type))
    {
      CHECK_STRING (type);
<<<<<<< HEAD
      target_type_cookie
	= xcb_intern_atom (FRAME_DISPLAY_INFO (f)->xcb_connection,
			   0, SBYTES (type), SSDATA (type));

=======

      target_type = x_intern_cached_atom (FRAME_DISPLAY_INFO (f),
					  SSDATA (type), true);

      if (target_type)
	intern_target = false;
      else
	target_type_cookie
	  = xcb_intern_atom (FRAME_DISPLAY_INFO (f)->xcb_connection,
			     0, SBYTES (type), SSDATA (type));
    }

  if (intern_prop)
    {
      reply = xcb_intern_atom_reply (FRAME_DISPLAY_INFO (f)->xcb_connection,
				     prop_atom_cookie, &generic_error);

      if (reply)
	{
	  prop_atom = (Atom) reply->atom;
	  free (reply);
	}
      else
	{
	  free (generic_error);
	  rc = false;
	}
    }

  if (!NILP (type) && intern_target)
    {
>>>>>>> f437ddf2
      reply = xcb_intern_atom_reply (FRAME_DISPLAY_INFO (f)->xcb_connection,
				     target_type_cookie, NULL);

      if (reply)
	{
	  target_type = (Atom) reply->atom;
	  free (reply);
	}
      else
	error ("Failed to intern type");
    }

  reply = xcb_intern_atom_reply (FRAME_DISPLAY_INFO (f)->xcb_connection,
				 prop_atom_cookie, NULL);

  if (reply)
    {
      prop_atom = (Atom) reply->atom;
      free (reply);
    }
  else
    error ("Failed to intern property atom");
#endif

  x_catch_errors (FRAME_X_DISPLAY (f));
  XChangeProperty (FRAME_X_DISPLAY (f), target_window,
		   prop_atom, target_type, element_format, PropModeReplace,
		   data, nelements);

  if (CONSP (value)) xfree (data);
  x_check_errors (FRAME_X_DISPLAY (f),
		  "Couldn't change window property: %s");
  x_uncatch_errors_after_check ();

  unblock_input ();
  return value;
}


DEFUN ("x-delete-window-property", Fx_delete_window_property,
       Sx_delete_window_property, 1, 3, 0,
       doc: /* Remove window property PROP from X window of FRAME.
FRAME nil or omitted means use the selected frame.
If WINDOW-ID is non-nil, remove property from that window instead
 of FRAME's X window; the number 0 denotes the root window.  This
 argument is separate from FRAME because window IDs are not unique
 across X displays or screens on the same display, so FRAME provides
 context for the window ID.

Value is PROP.  */)
  (Lisp_Object prop, Lisp_Object frame, Lisp_Object window_id)
{
  struct frame *f = decode_window_system_frame (frame);
  Window target_window = FRAME_X_WINDOW (f);
  Atom prop_atom;

  CHECK_STRING (prop);

  if (! NILP (window_id))
    {
      CONS_TO_INTEGER (window_id, Window, target_window);
      if (! target_window)
        target_window = FRAME_DISPLAY_INFO (f)->root_window;
    }

  block_input ();
  prop_atom = x_intern_cached_atom (FRAME_DISPLAY_INFO (f),
				    SSDATA (prop), false);

  x_catch_errors (FRAME_X_DISPLAY (f));
  XDeleteProperty (FRAME_X_DISPLAY (f), target_window, prop_atom);
  x_check_errors (FRAME_X_DISPLAY (f),
		  "Couldn't delete window property: %s");
  x_uncatch_errors_after_check ();

  unblock_input ();
  return prop;
}


static Lisp_Object
x_window_property_intern (struct frame *f,
                          Window target_window,
                          Atom prop_atom,
                          Atom target_type,
                          Lisp_Object delete_p,
                          Lisp_Object vector_ret_p,
                          bool *found)
{
  unsigned char *tmp_data = NULL;
  Lisp_Object prop_value = Qnil;
  Atom actual_type;
  int actual_format;
  unsigned long actual_size, bytes_remaining;
  int rc;

  rc = XGetWindowProperty (FRAME_X_DISPLAY (f), target_window,
			   prop_atom, 0, 0, False, target_type,
			   &actual_type, &actual_format, &actual_size,
			   &bytes_remaining, &tmp_data);

  *found = actual_format != 0;

  if (rc == Success && *found)
    {
      XFree (tmp_data);
      tmp_data = NULL;

      rc = XGetWindowProperty (FRAME_X_DISPLAY (f), target_window,
                               prop_atom, 0, bytes_remaining,
                               ! NILP (delete_p), target_type,
                               &actual_type, &actual_format,
                               &actual_size, &bytes_remaining,
                               &tmp_data);
      if (rc == Success && tmp_data)
        {
          /* The man page for XGetWindowProperty says:
             "If the returned format is 32, the returned data is represented
             as a long array and should be cast to that type to obtain the
             elements."
             This applies even if long is more than 32 bits, the X library
             converts from 32 bit elements received from the X server to long
             and passes the long array to us.  Thus, for that case memcpy can not
             be used.  We convert to a 32 bit type here, because so much code
             assume on that.

             The bytes and offsets passed to XGetWindowProperty refers to the
             property and those are indeed in 32 bit quantities if format is
             32.  */

          if (LONG_WIDTH > 32 && actual_format == 32)
            {
              unsigned long i;
              int  *idata = (int *) tmp_data;
              long *ldata = (long *) tmp_data;

              for (i = 0; i < actual_size; ++i)
                idata[i] = (int) ldata[i];
            }

          if (NILP (vector_ret_p))
            prop_value = make_string ((char *) tmp_data,
                                      (actual_format >> 3) * actual_size);
          else
            prop_value = x_property_data_to_lisp (f,
                                                  tmp_data,
                                                  actual_type,
                                                  actual_format,
                                                  actual_size);
        }

      if (tmp_data) XFree (tmp_data);
    }

  return prop_value;
}

DEFUN ("x-window-property", Fx_window_property, Sx_window_property,
       1, 6, 0,
       doc: /* Value is the value of window property PROP on FRAME.
If FRAME is nil or omitted, use the selected frame.

On X Windows, the following optional arguments are also accepted:
If TYPE is nil or omitted, get the property as a string.
 Otherwise TYPE is the name of the atom that denotes the expected type.
If WINDOW-ID is non-nil, get the property of that window instead of
 FRAME's X window; the number 0 denotes the root window.  This argument
 is separate from FRAME because window IDs are not unique across X
 displays or screens on the same display, so FRAME provides context
 for the window ID.
If DELETE-P is non-nil, delete the property after retrieving it.
If VECTOR-RET-P is non-nil, return a vector of values instead of a string.

Return value is nil if FRAME doesn't have a property with name PROP or
if PROP has no value of TYPE (always a string in the MS Windows case). */)
  (Lisp_Object prop, Lisp_Object frame, Lisp_Object type,
   Lisp_Object window_id, Lisp_Object delete_p, Lisp_Object vector_ret_p)
{
  struct frame *f = decode_window_system_frame (frame);
  Atom prop_atom;
  Lisp_Object prop_value = Qnil;
  Atom target_type = XA_STRING;
  Window target_window = FRAME_X_WINDOW (f);
  bool found;

  CHECK_STRING (prop);

  if (! NILP (window_id))
    {
      CONS_TO_INTEGER (window_id, Window, target_window);
      if (! target_window)
        target_window = FRAME_DISPLAY_INFO (f)->root_window;
    }

  block_input ();
  x_catch_errors (FRAME_X_DISPLAY (f));

  if (STRINGP (type))
    {
      if (strcmp ("AnyPropertyType", SSDATA (type)) == 0)
        target_type = AnyPropertyType;
      else
        target_type = x_intern_cached_atom (FRAME_DISPLAY_INFO (f),
					    SSDATA (type), false);
    }

  prop_atom = x_intern_cached_atom (FRAME_DISPLAY_INFO (f),
				    SSDATA (prop), false);
  prop_value = x_window_property_intern (f,
                                         target_window,
                                         prop_atom,
                                         target_type,
                                         delete_p,
                                         vector_ret_p,
                                         &found);
  if (NILP (prop_value)
      && ! found
      && NILP (window_id)
      && target_window != FRAME_OUTER_WINDOW (f))
    {
      prop_value = x_window_property_intern (f,
                                             FRAME_OUTER_WINDOW (f),
                                             prop_atom,
                                             target_type,
                                             delete_p,
                                             vector_ret_p,
                                             &found);
    }

  x_check_errors (FRAME_X_DISPLAY (f),
		  "Can't retrieve window property: %s");
  x_uncatch_errors_after_check ();

  unblock_input ();
  return prop_value;
}

DEFUN ("x-window-property-attributes", Fx_window_property_attributes, Sx_window_property_attributes,
       1, 3, 0,
       doc: /* Retrieve metadata about window property PROP on FRAME.
If FRAME is nil or omitted, use the selected frame.
If WINDOW-ID is non-nil, get the property of that window instead of
 FRAME's X window; the number 0 denotes the root window.  This
 argument is separate from FRAME because window IDs are not unique
 across X displays or screens on the same display, so FRAME provides
 context for the window ID.

Return value is nil if FRAME doesn't have a property named PROP.
Otherwise, the return value is a vector with the following fields:

0. The property type, as an integer.  The symbolic name of
 the type can be obtained with `x-get-atom-name'.
1. The format of each element; one of 8, 16, or 32.
2. The length of the property, in number of elements. */)
  (Lisp_Object prop, Lisp_Object frame, Lisp_Object window_id)
{
  struct frame *f = decode_window_system_frame (frame);
  Window target_window = FRAME_X_WINDOW (f);
  Atom prop_atom;
  Lisp_Object prop_attr = Qnil;
  Atom actual_type;
  int actual_format;
  unsigned long actual_size, bytes_remaining;
  unsigned char *tmp_data = NULL;
  int rc;

  CHECK_STRING (prop);

  if (! NILP (window_id))
    {
      CONS_TO_INTEGER (window_id, Window, target_window);
      if (! target_window)
	target_window = FRAME_DISPLAY_INFO (f)->root_window;
    }

  block_input ();

  x_catch_errors (FRAME_X_DISPLAY (f));
  prop_atom = x_intern_cached_atom (FRAME_DISPLAY_INFO (f),
				    SSDATA (prop), false);
  rc = XGetWindowProperty (FRAME_X_DISPLAY (f), target_window,
			   prop_atom, 0, 0, False, AnyPropertyType,
			   &actual_type, &actual_format, &actual_size,
			   &bytes_remaining, &tmp_data);
  if (rc == Success          /* no invalid params */
      && actual_format == 0  /* but prop not found */
      && NILP (window_id)
      && target_window != FRAME_OUTER_WINDOW (f))
    {
      /* analogous behavior to x-window-property: if property isn't found
         on the frame's inner window and no alternate window id was
         provided, try the frame's outer window. */
      target_window = FRAME_OUTER_WINDOW (f);
      rc = XGetWindowProperty (FRAME_X_DISPLAY (f), target_window,
                               prop_atom, 0, 0, False, AnyPropertyType,
                               &actual_type, &actual_format, &actual_size,
                               &bytes_remaining, &tmp_data);
    }

  if (rc == Success && actual_format != 0)
    {
      XFree (tmp_data);

      prop_attr = CALLN (Fvector,
			 make_fixnum (actual_type),
			 make_fixnum (actual_format),
			 make_fixnum (bytes_remaining / (actual_format >> 3)));
    }

  x_check_errors (FRAME_X_DISPLAY (f),
		  "Can't retrieve window property: %s");
  x_uncatch_errors_after_check ();

  unblock_input ();
  return prop_attr;
}

/***********************************************************************
				Tool tips
 ***********************************************************************/

static void compute_tip_xy (struct frame *, Lisp_Object, Lisp_Object,
			    Lisp_Object, int, int, int *, int *);

/* The frame of the currently visible tooltip, or nil if none.  */
static Lisp_Object tip_frame;

/* The window-system window corresponding to the frame of the
   currently visible tooltip.  */
Window tip_window;

/* A timer that hides or deletes the currently visible tooltip when it
   fires.  */
static Lisp_Object tip_timer;

/* STRING argument of last `x-show-tip' call.  */
static Lisp_Object tip_last_string;

/* Normalized FRAME argument of last `x-show-tip' call.  */
static Lisp_Object tip_last_frame;

/* PARMS argument of last `x-show-tip' call.  */
static Lisp_Object tip_last_parms;


static void
unwind_create_tip_frame (Lisp_Object frame)
{
  Lisp_Object deleted;

  deleted = unwind_create_frame (frame);
  if (EQ (deleted, Qt))
    {
      tip_window = None;
      tip_frame = Qnil;
    }
}


/* Create a frame for a tooltip on the display described by DPYINFO.
   PARMS is a list of frame parameters.  TEXT is the string to
   display in the tip frame.  Value is the frame.

   Note that functions called here, esp. gui_default_parameter can
   signal errors, for instance when a specified color name is
   undefined.  We have to make sure that we're in a consistent state
   when this happens.  */

static Lisp_Object
x_create_tip_frame (struct x_display_info *dpyinfo, Lisp_Object parms)
{
  struct frame *f;
  Lisp_Object frame;
  Lisp_Object name;
  specpdl_ref count = SPECPDL_INDEX ();
  bool face_change_before = face_change;

  if (!dpyinfo->terminal->name)
    error ("Terminal is not live, can't create new frames on it");

  parms = Fcopy_alist (parms);

  /* Get the name of the frame to use for resource lookup.  */
  name = gui_display_get_arg (dpyinfo, parms, Qname, "name", "Name",
                              RES_TYPE_STRING);
  if (!STRINGP (name)
      && !EQ (name, Qunbound)
      && !NILP (name))
    error ("Invalid frame name--not a string or nil");

  frame = Qnil;
  f = make_frame (false);
  f->wants_modeline = false;
  XSETFRAME (frame, f);
  record_unwind_protect (unwind_create_tip_frame, frame);

  f->terminal = dpyinfo->terminal;

  /* By setting the output method, we're essentially saying that
     the frame is live, as per FRAME_LIVE_P.  If we get a signal
     from this point on, x_destroy_window might screw up reference
     counts etc.  */
  f->output_method = output_x_window;
  f->output_data.x = xzalloc (sizeof *f->output_data.x);
  f->output_data.x->icon_bitmap = -1;
  FRAME_FONTSET (f) = -1;
  f->output_data.x->scroll_bar_foreground_pixel = -1;
  f->output_data.x->scroll_bar_background_pixel = -1;
#if defined (USE_LUCID) && defined (USE_TOOLKIT_SCROLL_BARS)
  f->output_data.x->scroll_bar_top_shadow_pixel = -1;
  f->output_data.x->scroll_bar_bottom_shadow_pixel = -1;
#endif /* USE_LUCID && USE_TOOLKIT_SCROLL_BARS */
  f->output_data.x->white_relief.pixel = -1;
  f->output_data.x->black_relief.pixel = -1;

  f->tooltip = true;
  fset_icon_name (f, Qnil);
  FRAME_DISPLAY_INFO (f) = dpyinfo;
  f->output_data.x->parent_desc = FRAME_DISPLAY_INFO (f)->root_window;
  f->output_data.x->explicit_parent = false;

  /* These colors will be set anyway later, but it's important
     to get the color reference counts right, so initialize them!  */
  {
    Lisp_Object black;

    /* Function x_decode_color can signal an error.  Make
       sure to initialize color slots so that we won't try
       to free colors we haven't allocated.  */
    FRAME_FOREGROUND_PIXEL (f) = -1;
    FRAME_BACKGROUND_PIXEL (f) = -1;
    f->output_data.x->cursor_pixel = -1;
    f->output_data.x->cursor_foreground_pixel = -1;
    f->output_data.x->border_pixel = -1;
    f->output_data.x->mouse_pixel = -1;

    black = build_string ("black");
    FRAME_FOREGROUND_PIXEL (f)
      = x_decode_color (f, black, BLACK_PIX_DEFAULT (f));
    FRAME_BACKGROUND_PIXEL (f)
      = x_decode_color (f, black, BLACK_PIX_DEFAULT (f));
    f->output_data.x->cursor_pixel
      = x_decode_color (f, black, BLACK_PIX_DEFAULT (f));
    f->output_data.x->cursor_foreground_pixel
      = x_decode_color (f, black, BLACK_PIX_DEFAULT (f));
    f->output_data.x->border_pixel
      = x_decode_color (f, black, BLACK_PIX_DEFAULT (f));
    f->output_data.x->mouse_pixel
      = x_decode_color (f, black, BLACK_PIX_DEFAULT (f));
  }

  /* Set the name; the functions to which we pass f expect the name to
     be set.  */
  if (EQ (name, Qunbound) || NILP (name))
    {
      fset_name (f, build_string (dpyinfo->x_id_name));
      f->explicit_name = false;
    }
  else
    {
      fset_name (f, name);
      f->explicit_name = true;
      /* use the frame's title when getting resources for this frame.  */
      specbind (Qx_resource_name, name);
    }

#ifdef USE_CAIRO
  register_font_driver (&ftcrfont_driver, f);
#ifdef HAVE_HARFBUZZ
  register_font_driver (&ftcrhbfont_driver, f);
#endif	/* HAVE_HARFBUZZ */
#else
#ifdef HAVE_FREETYPE
#ifdef HAVE_XFT
  register_font_driver (&xftfont_driver, f);
#ifdef HAVE_HARFBUZZ
  register_font_driver (&xfthbfont_driver, f);
#endif
#endif	/* not HAVE_XFT */
#endif	/* HAVE_FREETYPE */
#endif	/* not USE_CAIRO */
  register_font_driver (&xfont_driver, f);

  image_cache_refcount =
    FRAME_IMAGE_CACHE (f) ? FRAME_IMAGE_CACHE (f)->refcount : 0;
#ifdef GLYPH_DEBUG
  dpyinfo_refcount = dpyinfo->reference_count;
#endif /* GLYPH_DEBUG */

  gui_default_parameter (f, parms, Qfont_backend, Qnil,
                         "fontBackend", "FontBackend", RES_TYPE_STRING);

  /* Extract the window parameters from the supplied values that are
     needed to determine window geometry.  */
  x_default_font_parameter (f, parms);

  gui_default_parameter (f, parms, Qborder_width, make_fixnum (0),
                         "borderWidth", "BorderWidth", RES_TYPE_NUMBER);

  /* This defaults to 1 in order to match xterm.  We recognize either
     internalBorderWidth or internalBorder (which is what xterm calls
     it).  */
  if (NILP (Fassq (Qinternal_border_width, parms)))
    {
      Lisp_Object value;

      value = gui_display_get_arg (dpyinfo, parms, Qinternal_border_width,
                                   "internalBorder", "internalBorder",
                                   RES_TYPE_NUMBER);
      if (! EQ (value, Qunbound))
	parms = Fcons (Fcons (Qinternal_border_width, value),
		       parms);
    }

  gui_default_parameter (f, parms, Qinternal_border_width, make_fixnum (1),
                         "internalBorderWidth", "internalBorderWidth",
                         RES_TYPE_NUMBER);
  gui_default_parameter (f, parms, Qright_divider_width, make_fixnum (0),
                         NULL, NULL, RES_TYPE_NUMBER);
  gui_default_parameter (f, parms, Qbottom_divider_width, make_fixnum (0),
                         NULL, NULL, RES_TYPE_NUMBER);

  /* Also do the stuff which must be set before the window exists.  */
  gui_default_parameter (f, parms, Qforeground_color, build_string ("black"),
                         "foreground", "Foreground", RES_TYPE_STRING);
  gui_default_parameter (f, parms, Qbackground_color, build_string ("white"),
                         "background", "Background", RES_TYPE_STRING);
  gui_default_parameter (f, parms, Qmouse_color, build_string ("black"),
                         "pointerColor", "Foreground", RES_TYPE_STRING);
  gui_default_parameter (f, parms, Qcursor_color, build_string ("black"),
                         "cursorColor", "Foreground", RES_TYPE_STRING);
  gui_default_parameter (f, parms, Qborder_color, build_string ("black"),
                         "borderColor", "BorderColor", RES_TYPE_STRING);
  gui_default_parameter (f, parms, Qno_special_glyphs, Qnil,
                         NULL, NULL, RES_TYPE_BOOLEAN);

  {
#ifndef USE_XCB
    XSetWindowAttributes attrs;
    unsigned long mask;
    Atom type = FRAME_DISPLAY_INFO (f)->Xatom_net_window_type_tooltip;

    block_input ();
    mask = (CWBackPixel | CWOverrideRedirect | CWEventMask
	    | CWCursor | CWColormap | CWBorderPixel);
    if (DoesSaveUnders (dpyinfo->screen))
      mask |= CWSaveUnder;

    /* Window managers look at the override-redirect flag to determine
       whether or net to give windows a decoration (Xlib spec, chapter
       3.2.8).  */
    attrs.override_redirect = True;
    attrs.save_under = True;
    attrs.background_pixel = FRAME_BACKGROUND_PIXEL (f);
    attrs.colormap = FRAME_X_COLORMAP (f);
    attrs.cursor =
      f->output_data.x->current_cursor
      = f->output_data.x->text_cursor;
    attrs.border_pixel = f->output_data.x->border_pixel;
    /* Arrange for getting MapNotify and UnmapNotify events.  */
    attrs.event_mask = StructureNotifyMask;
    tip_window
      = FRAME_X_WINDOW (f)
      = XCreateWindow (FRAME_X_DISPLAY (f),
		       FRAME_DISPLAY_INFO (f)->root_window,
		       /* x, y, width, height */
		       0, 0, 1, 1,
		       /* Border.  */
		       f->border_width,
		       dpyinfo->n_planes, InputOutput,
		       FRAME_X_VISUAL (f),
                       mask, &attrs);
    initial_set_up_x_back_buffer (f);
    XChangeProperty (FRAME_X_DISPLAY (f), tip_window,
                     FRAME_DISPLAY_INFO (f)->Xatom_net_window_type,
                     XA_ATOM, 32, PropModeReplace,
                     (unsigned char *)&type, 1);
    unblock_input ();
#else
    uint32_t value_list[6];
    xcb_atom_t net_wm_window_type_tooltip
      = (xcb_atom_t) dpyinfo->Xatom_net_window_type_tooltip;
    xcb_visualid_t visual_id
      = (xcb_visualid_t) XVisualIDFromVisual (FRAME_X_VISUAL (f));

    f->output_data.x->current_cursor = f->output_data.x->text_cursor;
    /* Values are set in the order of their enumeration in `enum
       xcb_cw_t'.  */
    value_list[0] = FRAME_BACKGROUND_PIXEL (f);
    value_list[1] = f->output_data.x->border_pixel;
    value_list[2] = true;
    value_list[3] = XCB_EVENT_MASK_STRUCTURE_NOTIFY;
    value_list[4] = (xcb_colormap_t) FRAME_X_COLORMAP (f);
    value_list[5] = (xcb_cursor_t) f->output_data.x->text_cursor;

    block_input ();
    tip_window
      = FRAME_X_WINDOW (f)
      = (Window) xcb_generate_id (dpyinfo->xcb_connection);

    xcb_create_window (dpyinfo->xcb_connection,
		       dpyinfo->n_planes,
		       (xcb_window_t) tip_window,
		       (xcb_window_t) dpyinfo->root_window,
		       0, 0, 1, 1, f->border_width,
		       XCB_WINDOW_CLASS_INPUT_OUTPUT,
		       visual_id,
		       (XCB_CW_BACK_PIXEL
			| XCB_CW_BORDER_PIXEL
			| XCB_CW_OVERRIDE_REDIRECT
			| XCB_CW_EVENT_MASK
			| XCB_CW_COLORMAP
			| XCB_CW_CURSOR),
		       &value_list);

    xcb_change_property (dpyinfo->xcb_connection,
			 XCB_PROP_MODE_REPLACE,
			 (xcb_window_t) tip_window,
			 (xcb_atom_t) dpyinfo->Xatom_net_window_type,
			 (xcb_atom_t) dpyinfo->Xatom_ATOM,
			 32, 1, &net_wm_window_type_tooltip);

    initial_set_up_x_back_buffer (f);
    unblock_input ();
#endif
  }

  /* Init faces before gui_default_parameter is called for the
     scroll-bar-width parameter because otherwise we end up in
     init_iterator with a null face cache, which should not happen.  */
  init_frame_faces (f);

  gui_default_parameter (f, parms, Qinhibit_double_buffering, Qnil,
                         "inhibitDoubleBuffering", "InhibitDoubleBuffering",
                         RES_TYPE_BOOLEAN);

  gui_figure_window_size (f, parms, false, false);

  f->output_data.x->parent_desc = FRAME_DISPLAY_INFO (f)->root_window;

  x_make_gc (f);

  gui_default_parameter (f, parms, Qauto_raise, Qnil,
                         "autoRaise", "AutoRaiseLower", RES_TYPE_BOOLEAN);
  gui_default_parameter (f, parms, Qauto_lower, Qnil,
                         "autoLower", "AutoRaiseLower", RES_TYPE_BOOLEAN);
  gui_default_parameter (f, parms, Qcursor_type, Qbox,
                         "cursorType", "CursorType", RES_TYPE_SYMBOL);
  gui_default_parameter (f, parms, Qalpha, Qnil,
                         "alpha", "Alpha", RES_TYPE_NUMBER);
  gui_default_parameter (f, parms, Qalpha_background, Qnil,
                         "alphaBackground", "AlphaBackground", RES_TYPE_NUMBER);

  /* Add `tooltip' frame parameter's default value. */
  if (NILP (Fframe_parameter (frame, Qtooltip)))
    {
      AUTO_FRAME_ARG (arg, Qtooltip, Qt);
      Fmodify_frame_parameters (frame, arg);
    }

  /* FIXME - can this be done in a similar way to normal frames?
     https://lists.gnu.org/r/emacs-devel/2007-10/msg00641.html */

  /* Set the `display-type' frame parameter before setting up faces. */
  {
    Lisp_Object disptype;

    if (FRAME_DISPLAY_INFO (f)->n_planes == 1)
      disptype = Qmono;
    else if (FRAME_X_VISUAL_INFO (f)->class == GrayScale
             || FRAME_X_VISUAL_INFO (f)->class == StaticGray)
      disptype = intern ("grayscale");
    else
      disptype = intern ("color");

    if (NILP (Fframe_parameter (frame, Qdisplay_type)))
      {
	AUTO_FRAME_ARG (arg, Qdisplay_type, disptype);
	Fmodify_frame_parameters (frame, arg);
      }
  }

  /* Set up faces after all frame parameters are known.  This call
     also merges in face attributes specified for new frames.

     Frame parameters may be changed if .Xdefaults contains
     specifications for the default font.  For example, if there is an
     `Emacs.default.attributeBackground: pink', the `background-color'
     attribute of the frame gets set, which let's the internal border
     of the tooltip frame appear in pink.  Prevent this.  */
  {
    Lisp_Object bg = Fframe_parameter (frame, Qbackground_color);

    call2 (Qface_set_after_frame_default, frame, Qnil);

    if (!EQ (bg, Fframe_parameter (frame, Qbackground_color)))
      {
	AUTO_FRAME_ARG (arg, Qbackground_color, bg);
	Fmodify_frame_parameters (frame, arg);
      }
  }

  f->no_split = true;

  /* Now that the frame will be official, it counts as a reference to
     its display and terminal.  */
  FRAME_DISPLAY_INFO (f)->reference_count++;
  f->terminal->reference_count++;

  /* It is now ok to make the frame official even if we get an error
     below.  And the frame needs to be on Vframe_list or making it
     visible won't work.  */
  Vframe_list = Fcons (frame, Vframe_list);
  f->can_set_window_size = true;
  adjust_frame_size (f, FRAME_TEXT_WIDTH (f), FRAME_TEXT_HEIGHT (f),
		     0, true, Qtip_frame);

  /* Setting attributes of faces of the tooltip frame from resources
     and similar will set face_change, which leads to the clearing of
     all current matrices.  Since this isn't necessary here, avoid it
     by resetting face_change to the value it had before we created
     the tip frame.  */
  face_change = face_change_before;

  /* Discard the unwind_protect.  */
  return unbind_to (count, frame);
}


/* Compute where to display tip frame F.  PARMS is the list of frame
   parameters for F.  DX and DY are specified offsets from the current
   location of the mouse.  WIDTH and HEIGHT are the width and height
   of the tooltip.  Return coordinates relative to the root window of
   the display in *ROOT_X, and *ROOT_Y.  */

static void
compute_tip_xy (struct frame *f,
		Lisp_Object parms, Lisp_Object dx, Lisp_Object dy,
		int width, int height, int *root_x, int *root_y)
{
  Lisp_Object left, top, right, bottom;
  int win_x, win_y;
  Window root, child;
  unsigned pmask;
  int min_x, min_y, max_x, max_y = -1;

  /* User-specified position?  */
  left = Fcdr (Fassq (Qleft, parms));
  top  = Fcdr (Fassq (Qtop, parms));
  right = Fcdr (Fassq (Qright, parms));
  bottom = Fcdr (Fassq (Qbottom, parms));

  /* Move the tooltip window where the mouse pointer is.  Resize and
     show it.  */
  if ((!FIXNUMP (left) && !FIXNUMP (right))
      || (!FIXNUMP (top) && !FIXNUMP (bottom)))
    {
      Lisp_Object frame, attributes, monitor, geometry;

      block_input ();
      XQueryPointer (FRAME_X_DISPLAY (f), FRAME_DISPLAY_INFO (f)->root_window,
		     &root, &child, root_x, root_y, &win_x, &win_y, &pmask);
      unblock_input ();

      XSETFRAME(frame, f);
      attributes = Fx_display_monitor_attributes_list (frame);

      /* Try to determine the monitor where the mouse pointer is and
         its geometry.  See bug#22549.  */
      while (CONSP (attributes))
	{
          monitor = XCAR (attributes);
          geometry = Fassq (Qgeometry, monitor);
          if (CONSP (geometry))
            {
              min_x = XFIXNUM (Fnth (make_fixnum (1), geometry));
              min_y = XFIXNUM (Fnth (make_fixnum (2), geometry));
              max_x = min_x + XFIXNUM (Fnth (make_fixnum (3), geometry));
              max_y = min_y + XFIXNUM (Fnth (make_fixnum (4), geometry));
              if (min_x <= *root_x && *root_x < max_x
                  && min_y <= *root_y && *root_y < max_y)
                {
                  break;
                }
              max_y = -1;
            }

          attributes = XCDR (attributes);
	}
    }

  /* It was not possible to determine the monitor's geometry, so we
     assign some sane defaults here: */
  if ( max_y < 0 )
    {
      min_x = 0;
      min_y = 0;
      max_x = x_display_pixel_width (FRAME_DISPLAY_INFO (f));
      max_y = x_display_pixel_height (FRAME_DISPLAY_INFO (f));
    }

  if (FIXNUMP (top))
    *root_y = XFIXNUM (top);
  else if (FIXNUMP (bottom))
    *root_y = XFIXNUM (bottom) - height;
  else if (*root_y + XFIXNUM (dy) <= min_y)
    *root_y = min_y; /* Can happen for negative dy */
  else if (*root_y + XFIXNUM (dy) + height <= max_y)
    /* It fits below the pointer */
    *root_y += XFIXNUM (dy);
  else if (height + XFIXNUM (dy) + min_y <= *root_y)
    /* It fits above the pointer.  */
    *root_y -= height + XFIXNUM (dy);
  else
    /* Put it on the top.  */
    *root_y = min_y;

  if (FIXNUMP (left))
    *root_x = XFIXNUM (left);
  else if (FIXNUMP (right))
    *root_x = XFIXNUM (right) - width;
  else if (*root_x + XFIXNUM (dx) <= min_x)
    *root_x = 0; /* Can happen for negative dx */
  else if (*root_x + XFIXNUM (dx) + width <= max_x)
    /* It fits to the right of the pointer.  */
    *root_x += XFIXNUM (dx);
  else if (width + XFIXNUM (dx) + min_x <= *root_x)
    /* It fits to the left of the pointer.  */
    *root_x -= width + XFIXNUM (dx);
  else
    /* Put it left justified on the screen -- it ought to fit that way.  */
    *root_x = min_x;
}


/**
 * x_hide_tip:
 *
 * Hide currently visible tooltip and cancel its timer.
 *
 * If GTK+ system tooltips are used, this will try to hide the tooltip
 * referenced by the x_output structure of tooltip_last_frame.  For
 * Emacs tooltips this will try to make tooltip_frame invisible (if
 * DELETE is false) or delete tooltip_frame (if DELETE is true).
 *
 * Return Qt if the tooltip was either deleted or made invisible, Qnil
 * otherwise.
 */
static Lisp_Object
x_hide_tip (bool delete)
{
  if (!NILP (tip_timer))
    {
      call1 (Qcancel_timer, tip_timer);
      tip_timer = Qnil;
    }

#ifdef USE_GTK
  /* Any GTK+ system tooltip can be found via the x_output structure
     of tip_last_frame, provided that frame is still live.  Any Emacs
     tooltip is found via the tip_frame variable.  Note that the
     current value of use_system_tooltips might not be the same as
     used for the tooltip we have to hide, see Bug#30399.  */
  if ((NILP (tip_last_frame) && NILP (tip_frame))
      || (!use_system_tooltips
	  && !delete
	  && !NILP (tip_frame)
	  && FRAME_LIVE_P (XFRAME (tip_frame))
	  && !FRAME_VISIBLE_P (XFRAME (tip_frame))))
    /* Either there's no tooltip to hide or it's an already invisible
       Emacs tooltip and we don't want to change its type.  Return
       quickly.  */
    return Qnil;
  else
    {
      Lisp_Object was_open = Qnil;

      specpdl_ref count = SPECPDL_INDEX ();
      specbind (Qinhibit_redisplay, Qt);
      specbind (Qinhibit_quit, Qt);

      /* Try to hide the GTK+ system tip first.  */
      if (!NILP (tip_last_frame))
	{
	  struct frame *f = XFRAME (tip_last_frame);

	  if (FRAME_LIVE_P (f))
	    {
	      if (xg_hide_tooltip (f))
		was_open = Qt;
	    }
	}

      /* When using GTK+ system tooltips (compare Bug#41200) reset
	 tip_last_frame.  It will be reassigned when showing the next
	 GTK+ system tooltip.  */
      if (use_system_tooltips)
	tip_last_frame = Qnil;

      /* Now look whether there's an Emacs tip around.  */
      if (!NILP (tip_frame))
	{
	  struct frame *f = XFRAME (tip_frame);

	  if (FRAME_LIVE_P (f))
	    {
	      if (delete || use_system_tooltips)
		{
		  /* Delete the Emacs tooltip frame when DELETE is true
		     or we change the tooltip type from an Emacs one to
		     a GTK+ system one.  */
		  delete_frame (tip_frame, Qnil);
		  tip_frame = Qnil;
		}
	      else
		x_make_frame_invisible (f);

	      was_open = Qt;
	    }
	  else
	    tip_frame = Qnil;
	}
      else
	tip_frame = Qnil;

      return unbind_to (count, was_open);
    }
#else /* not USE_GTK */
  if (NILP (tip_frame)
      || (!delete
	  && !NILP (tip_frame)
	  && FRAME_LIVE_P (XFRAME (tip_frame))
	  && !FRAME_VISIBLE_P (XFRAME (tip_frame))))
    return Qnil;
  else
    {
      Lisp_Object was_open = Qnil;

      specpdl_ref count = SPECPDL_INDEX ();
      specbind (Qinhibit_redisplay, Qt);
      specbind (Qinhibit_quit, Qt);

      if (!NILP (tip_frame))
	{
	  struct frame *f = XFRAME (tip_frame);

	  if (FRAME_LIVE_P (f))
	    {
	      if (delete)
		{
		  delete_frame (tip_frame, Qnil);
		  tip_frame = Qnil;
		}
	      else
		x_make_frame_invisible (XFRAME (tip_frame));

	      was_open = Qt;
	    }
	  else
	    tip_frame = Qnil;
	}
      else
	tip_frame = Qnil;

      return unbind_to (count, was_open);
    }
#endif /* USE_GTK */
}


DEFUN ("x-show-tip", Fx_show_tip, Sx_show_tip, 1, 6, 0,
       doc: /* Show STRING in a "tooltip" window on frame FRAME.
A tooltip window is a small X window displaying a string.

This is an internal function; Lisp code should call `tooltip-show'.

FRAME nil or omitted means use the selected frame.

PARMS is an optional list of frame parameters which can be used to
change the tooltip's appearance.

Automatically hide the tooltip after TIMEOUT seconds.  TIMEOUT nil
means use the default timeout from the `x-show-tooltip-timeout'
variable.

If the list of frame parameters PARMS contains a `left' parameter,
display the tooltip at that x-position.  If the list of frame parameters
PARMS contains no `left' but a `right' parameter, display the tooltip
right-adjusted at that x-position. Otherwise display it at the
x-position of the mouse, with offset DX added (default is 5 if DX isn't
specified).

Likewise for the y-position: If a `top' frame parameter is specified, it
determines the position of the upper edge of the tooltip window.  If a
`bottom' parameter but no `top' frame parameter is specified, it
determines the position of the lower edge of the tooltip window.
Otherwise display the tooltip window at the y-position of the mouse,
with offset DY added (default is -10).

A tooltip's maximum size is specified by `x-max-tooltip-size'.
Text larger than the specified size is clipped.  */)
  (Lisp_Object string, Lisp_Object frame, Lisp_Object parms,
   Lisp_Object timeout, Lisp_Object dx, Lisp_Object dy)
{
  struct frame *f, *tip_f;
  struct window *w;
  int root_x, root_y;
  struct buffer *old_buffer;
  struct text_pos pos;
  int width, height;
  int old_windows_or_buffers_changed = windows_or_buffers_changed;
  specpdl_ref count = SPECPDL_INDEX ();
  Lisp_Object window, size, tip_buf;
  Window child;
  XWindowAttributes child_attrs;
  int dest_x_return, dest_y_return;
  AUTO_STRING (tip, " *tip*");

  specbind (Qinhibit_redisplay, Qt);

  CHECK_STRING (string);
  if (SCHARS (string) == 0)
    string = make_unibyte_string (" ", 1);

  if (NILP (frame))
    frame = selected_frame;
  f = decode_window_system_frame (frame);

  if (NILP (timeout))
    timeout = Vx_show_tooltip_timeout;
  CHECK_FIXNAT (timeout);

  if (NILP (dx))
    dx = make_fixnum (5);
  else
    CHECK_FIXNUM (dx);

  if (NILP (dy))
    dy = make_fixnum (-10);
  else
    CHECK_FIXNUM (dy);

#ifdef USE_GTK
  if (use_system_tooltips)
    {
      bool ok;

      /* Hide a previous tip, if any.  */
      Fx_hide_tip ();

      block_input ();
      ok = xg_prepare_tooltip (f, string, &width, &height);
      if (ok)
        {
	  compute_tip_xy (f, parms, dx, dy, width, height, &root_x, &root_y);
          xg_show_tooltip (f, root_x, root_y);
	  tip_last_frame = frame;
        }

      unblock_input ();
      if (ok) goto start_timer;
    }
#endif /* USE_GTK */

  if (!NILP (tip_frame) && FRAME_LIVE_P (XFRAME (tip_frame)))
    {
      if (FRAME_VISIBLE_P (XFRAME (tip_frame))
	  && EQ (frame, tip_last_frame)
	  && !NILP (Fequal_including_properties (tip_last_string, string))
	  && !NILP (Fequal (tip_last_parms, parms)))
	{
	  /* Only DX and DY have changed.  */
	  tip_f = XFRAME (tip_frame);
	  if (!NILP (tip_timer))
	    {
	      call1 (Qcancel_timer, tip_timer);
	      tip_timer = Qnil;
	    }

	  block_input ();
	  compute_tip_xy (tip_f, parms, dx, dy, FRAME_PIXEL_WIDTH (tip_f),
			  FRAME_PIXEL_HEIGHT (tip_f), &root_x, &root_y);
	  XMoveWindow (FRAME_X_DISPLAY (tip_f), FRAME_X_WINDOW (tip_f),
		       root_x, root_y);
	  unblock_input ();

	  goto start_timer;
	}
      else if (tooltip_reuse_hidden_frame && EQ (frame, tip_last_frame))
	{
	  bool delete = false;
	  Lisp_Object tail, elt, parm, last;

	  /* Check if every parameter in PARMS has the same value in
	     tip_last_parms.  This may destruct tip_last_parms which,
	     however, will be recreated below.  */
	  for (tail = parms; CONSP (tail); tail = XCDR (tail))
	    {
	      elt = XCAR (tail);
	      parm = Fcar (elt);
	      /* The left, top, right and bottom parameters are handled
		 by compute_tip_xy so they can be ignored here.  */
	      if (!EQ (parm, Qleft) && !EQ (parm, Qtop)
		  && !EQ (parm, Qright) && !EQ (parm, Qbottom))
		{
		  last = Fassq (parm, tip_last_parms);
		  if (NILP (Fequal (Fcdr (elt), Fcdr (last))))
		    {
		      /* We lost, delete the old tooltip.  */
		      delete = true;
		      break;
		    }
		  else
		    tip_last_parms =
		      call2 (Qassq_delete_all, parm, tip_last_parms);
		}
	      else
		tip_last_parms =
		  call2 (Qassq_delete_all, parm, tip_last_parms);
	    }

	  /* Now check if every parameter in what is left of
	     tip_last_parms with a non-nil value has an association in
	     PARMS.  */
	  for (tail = tip_last_parms; CONSP (tail); tail = XCDR (tail))
	    {
	      elt = XCAR (tail);
	      parm = Fcar (elt);
	      if (!EQ (parm, Qleft) && !EQ (parm, Qtop) && !EQ (parm, Qright)
		  && !EQ (parm, Qbottom) && !NILP (Fcdr (elt)))
		{
		  /* We lost, delete the old tooltip.  */
		  delete = true;
		  break;
		}
	    }

	  x_hide_tip (delete);
	}
      else
	x_hide_tip (true);
    }
  else
    x_hide_tip (true);

  tip_last_frame = frame;
  tip_last_string = string;
  tip_last_parms = parms;

  if (NILP (tip_frame) || !FRAME_LIVE_P (XFRAME (tip_frame)))
    {
      /* Add default values to frame parameters.  */
      if (NILP (Fassq (Qname, parms)))
	parms = Fcons (Fcons (Qname, build_string ("tooltip")), parms);
      if (NILP (Fassq (Qinternal_border_width, parms)))
	parms = Fcons (Fcons (Qinternal_border_width, make_fixnum (3)), parms);
      if (NILP (Fassq (Qborder_width, parms)))
	parms = Fcons (Fcons (Qborder_width, make_fixnum (1)), parms);
      if (NILP (Fassq (Qborder_color, parms)))
	parms = Fcons (Fcons (Qborder_color, build_string ("lightyellow")), parms);
      if (NILP (Fassq (Qbackground_color, parms)))
	parms = Fcons (Fcons (Qbackground_color, build_string ("lightyellow")),
		       parms);

      /* Create a frame for the tooltip, and record it in the global
	 variable tip_frame.  */
      if (NILP (tip_frame = x_create_tip_frame (FRAME_DISPLAY_INFO (f), parms)))
	/* Creating the tip frame failed.  */
	return unbind_to (count, Qnil);
    }

  tip_f = XFRAME (tip_frame);
  window = FRAME_ROOT_WINDOW (tip_f);
  tip_buf = Fget_buffer_create (tip, Qnil);
  /* We will mark the tip window a "pseudo-window" below, and such
     windows cannot have display margins.  */
  bset_left_margin_cols (XBUFFER (tip_buf), make_fixnum (0));
  bset_right_margin_cols (XBUFFER (tip_buf), make_fixnum (0));
  set_window_buffer (window, tip_buf, false, false);
  w = XWINDOW (window);
  w->pseudo_window_p = true;
  /* Try to avoid that `other-window' select us (Bug#47207).  */
  Fset_window_parameter (window, Qno_other_window, Qt);

  /* Set up the frame's root window.  Note: The following code does not
     try to size the window or its frame correctly.  Its only purpose is
     to make the subsequent text size calculations work.  The right
     sizes should get installed when the toolkit gets back to us.  */
  w->left_col = 0;
  w->top_line = 0;
  w->pixel_left = 0;
  w->pixel_top = 0;

  if (CONSP (Vx_max_tooltip_size)
      && RANGED_FIXNUMP (1, XCAR (Vx_max_tooltip_size), INT_MAX)
      && RANGED_FIXNUMP (1, XCDR (Vx_max_tooltip_size), INT_MAX))
    {
      w->total_cols = XFIXNAT (XCAR (Vx_max_tooltip_size));
      w->total_lines = XFIXNAT (XCDR (Vx_max_tooltip_size));
    }
  else
    {
      w->total_cols = 80;
      w->total_lines = 40;
    }

  w->pixel_width = w->total_cols * FRAME_COLUMN_WIDTH (tip_f);
  w->pixel_height = w->total_lines * FRAME_LINE_HEIGHT (tip_f);
  FRAME_TOTAL_COLS (tip_f) = w->total_cols;
  adjust_frame_glyphs (tip_f);

  /* Insert STRING into root window's buffer and fit the frame to the
     buffer.  */
  specpdl_ref count_1 = SPECPDL_INDEX ();
  old_buffer = current_buffer;
  set_buffer_internal_1 (XBUFFER (w->contents));
  bset_truncate_lines (current_buffer, Qnil);
  specbind (Qinhibit_read_only, Qt);
  specbind (Qinhibit_modification_hooks, Qt);
  specbind (Qinhibit_point_motion_hooks, Qt);
  Ferase_buffer ();
  Finsert (1, &string);
  clear_glyph_matrix (w->desired_matrix);
  clear_glyph_matrix (w->current_matrix);
  SET_TEXT_POS (pos, BEGV, BEGV_BYTE);
  try_window (window, pos, TRY_WINDOW_IGNORE_FONTS_CHANGE);
  /* Calculate size of tooltip window.  */
  size = Fwindow_text_pixel_size (window, Qnil, Qnil, Qnil,
				  make_fixnum (w->pixel_height), Qnil);
  /* Add the frame's internal border to calculated size.  */
  width = XFIXNUM (Fcar (size)) + 2 * FRAME_INTERNAL_BORDER_WIDTH (tip_f);
  height = XFIXNUM (Fcdr (size)) + 2 * FRAME_INTERNAL_BORDER_WIDTH (tip_f);

  /* Calculate position of tooltip frame.  */
  compute_tip_xy (tip_f, parms, dx, dy, width, height, &root_x, &root_y);

  /* Show tooltip frame.  */
  block_input ();
  /* If the display is composited, then WM_TRANSIENT_FOR must be set
     as well, or else the compositing manager won't display
     decorations correctly, even though the tooltip window is override
     redirect. See
     https://specifications.freedesktop.org/wm-spec/1.4/ar01s08.html

     Perhaps WM_TRANSIENT_FOR should be used in place of
     override-redirect anyway.  The ICCCM only recommends
     override-redirect if the pointer will be grabbed.  */

  if (XTranslateCoordinates (FRAME_X_DISPLAY (f),
			     FRAME_DISPLAY_INFO (f)->root_window,
			     FRAME_DISPLAY_INFO (f)->root_window,
			     root_x, root_y, &dest_x_return,
			     &dest_y_return, &child)
      && child != None)
    {
      /* But only if the child is not override-redirect, which can
	 happen if the pointer is above a menu.  */

      if (XGetWindowAttributes (FRAME_X_DISPLAY (f),
				child, &child_attrs)
	  || child_attrs.override_redirect)
	XDeleteProperty (FRAME_X_DISPLAY (tip_f),
			 FRAME_X_WINDOW (tip_f),
			 FRAME_DISPLAY_INFO (tip_f)->Xatom_wm_transient_for);
      else
	XSetTransientForHint (FRAME_X_DISPLAY (tip_f),
			      FRAME_X_WINDOW (tip_f), child);
    }
  else
    XDeleteProperty (FRAME_X_DISPLAY (tip_f),
		     FRAME_X_WINDOW (tip_f),
		     FRAME_DISPLAY_INFO (tip_f)->Xatom_wm_transient_for);

#ifndef USE_XCB
  XMoveResizeWindow (FRAME_X_DISPLAY (tip_f), FRAME_X_WINDOW (tip_f),
		     root_x, root_y, width, height);
  XMapRaised (FRAME_X_DISPLAY (tip_f), FRAME_X_WINDOW (tip_f));
#else
  uint32_t values[] = { root_x, root_y, width, height, XCB_STACK_MODE_ABOVE };

  xcb_configure_window (FRAME_DISPLAY_INFO (tip_f)->xcb_connection,
			(xcb_window_t) FRAME_X_WINDOW (tip_f),
			(XCB_CONFIG_WINDOW_X
			 | XCB_CONFIG_WINDOW_Y
			 | XCB_CONFIG_WINDOW_WIDTH
			 | XCB_CONFIG_WINDOW_HEIGHT
			 | XCB_CONFIG_WINDOW_STACK_MODE), &values);
  xcb_map_window (FRAME_DISPLAY_INFO (tip_f)->xcb_connection,
		  (xcb_window_t) FRAME_X_WINDOW (tip_f));
#endif
  unblock_input ();

#ifdef USE_CAIRO
  x_cr_update_surface_desired_size (tip_f, width, height);
#endif	/* USE_CAIRO */

  w->must_be_updated_p = true;
  update_single_window (w);
  flush_frame (tip_f);
  set_buffer_internal_1 (old_buffer);
  unbind_to (count_1, Qnil);
  windows_or_buffers_changed = old_windows_or_buffers_changed;

 start_timer:
  /* Let the tip disappear after timeout seconds.  */
  tip_timer = call3 (intern ("run-at-time"), timeout, Qnil,
		     intern ("x-hide-tip"));

  return unbind_to (count, Qnil);
}


DEFUN ("x-hide-tip", Fx_hide_tip, Sx_hide_tip, 0, 0, 0,
       doc: /* Hide the current tooltip window, if there is any.
Value is t if tooltip was open, nil otherwise.  */)
  (void)
{
  return x_hide_tip (!tooltip_reuse_hidden_frame);
}

DEFUN ("x-double-buffered-p", Fx_double_buffered_p, Sx_double_buffered_p,
       0, 1, 0,
       doc: /* Return t if FRAME is being double buffered.  */)
     (Lisp_Object frame)
{
  struct frame *f = decode_live_frame (frame);

#ifdef HAVE_XDBE
  return FRAME_X_DOUBLE_BUFFERED_P (f) ? Qt : Qnil;
#else
  return Qnil;
#endif
}


/***********************************************************************
			File selection dialog
 ***********************************************************************/

DEFUN ("x-uses-old-gtk-dialog", Fx_uses_old_gtk_dialog,
       Sx_uses_old_gtk_dialog,
       0, 0, 0,
       doc: /* Return t if the old Gtk+ file selection dialog is used.  */)
  (void)
{
#ifdef USE_GTK
  if (use_dialog_box
      && use_file_dialog
      && window_system_available (SELECTED_FRAME ())
      && xg_uses_old_file_dialog ())
    return Qt;
#endif
  return Qnil;
}


#ifdef USE_MOTIF
/* Callback for "OK" and "Cancel" on file selection dialog.  */

static void
file_dialog_cb (Widget widget, XtPointer client_data, XtPointer call_data)
{
  int *result = client_data;
  XmAnyCallbackStruct *cb = call_data;
  *result = cb->reason;
}


/* Callback for unmapping a file selection dialog.  This is used to
   capture the case where a dialog is closed via a window manager's
   closer button, for example. Using a XmNdestroyCallback didn't work
   in this case.  */

static void
file_dialog_unmap_cb (Widget widget, XtPointer client_data, XtPointer call_data)
{
  int *result = client_data;
  *result = XmCR_CANCEL;
}

static void
clean_up_file_dialog (void *arg)
{
  Widget dialog = arg;

  /* Clean up.  */
  block_input ();
  XtUnmanageChild (dialog);
  XtDestroyWidget (dialog);
  x_menu_set_in_use (false);
  unblock_input ();
}


DEFUN ("x-file-dialog", Fx_file_dialog, Sx_file_dialog, 2, 5, 0,
       doc: /* SKIP: real doc in USE_GTK definition in xfns.c.  */)
  (Lisp_Object prompt, Lisp_Object dir, Lisp_Object default_filename,
   Lisp_Object mustmatch, Lisp_Object only_dir_p)
{
  int result;
  struct frame *f = SELECTED_FRAME ();
  Lisp_Object file = Qnil;
  Lisp_Object decoded_file;
  Widget dialog, text, help;
  Arg al[10];
  int ac = 0;
  XmString dir_xmstring, pattern_xmstring;
  specpdl_ref count = SPECPDL_INDEX ();

  check_window_system (f);

  if (popup_activated ())
    error ("Trying to use a menu from within a menu-entry");

  CHECK_STRING (prompt);
  CHECK_STRING (dir);

  /* Prevent redisplay.  */
  specbind (Qinhibit_redisplay, Qt);

  block_input ();

  /* Create the dialog with PROMPT as title, using DIR as initial
     directory and using "*" as pattern.  */
  dir = Fexpand_file_name (dir, Qnil);
  dir_xmstring = XmStringCreateLocalized (SSDATA (dir));
  pattern_xmstring = XmStringCreateLocalized ("*");

  XtSetArg (al[ac], XmNtitle, SDATA (prompt)); ++ac;
  XtSetArg (al[ac], XmNdirectory, dir_xmstring); ++ac;
  XtSetArg (al[ac], XmNpattern, pattern_xmstring); ++ac;
  XtSetArg (al[ac], XmNresizePolicy, XmRESIZE_GROW); ++ac;
  XtSetArg (al[ac], XmNdialogStyle, XmDIALOG_APPLICATION_MODAL); ++ac;
  dialog = XmCreateFileSelectionDialog (f->output_data.x->widget,
					"fsb", al, ac);
  XmStringFree (dir_xmstring);
  XmStringFree (pattern_xmstring);

  /* Add callbacks for OK and Cancel.  */
  XtAddCallback (dialog, XmNokCallback, file_dialog_cb,
		 (XtPointer) &result);
  XtAddCallback (dialog, XmNcancelCallback, file_dialog_cb,
		 (XtPointer) &result);
  XtAddCallback (dialog, XmNunmapCallback, file_dialog_unmap_cb,
		 (XtPointer) &result);

  /* Remove the help button since we can't display help.  */
  help = XmFileSelectionBoxGetChild (dialog, XmDIALOG_HELP_BUTTON);
  XtUnmanageChild (help);

  /* Mark OK button as default.  */
  XtVaSetValues (XmFileSelectionBoxGetChild (dialog, XmDIALOG_OK_BUTTON),
		 XmNshowAsDefault, True, NULL);

  /* If MUSTMATCH is non-nil, disable the file entry field of the
     dialog, so that the user must select a file from the files list
     box.  We can't remove it because we wouldn't have a way to get at
     the result file name, then.  */
  text = XmFileSelectionBoxGetChild (dialog, XmDIALOG_TEXT);
  if (!NILP (mustmatch))
    {
      Widget label;
      label = XmFileSelectionBoxGetChild (dialog, XmDIALOG_SELECTION_LABEL);
      XtSetSensitive (text, False);
      XtSetSensitive (label, False);
    }

  /* Manage the dialog, so that list boxes get filled.  */
  XtManageChild (dialog);

  if (STRINGP (default_filename))
    {
      XmString default_xmstring;
      Widget wtext = XmFileSelectionBoxGetChild (dialog, XmDIALOG_TEXT);
      Widget list = XmFileSelectionBoxGetChild (dialog, XmDIALOG_LIST);

      XmTextPosition last_pos = XmTextFieldGetLastPosition (wtext);
      XmTextFieldReplace (wtext, 0, last_pos,
                          (SSDATA (Ffile_name_nondirectory (default_filename))));

      /* Select DEFAULT_FILENAME in the files list box.  DEFAULT_FILENAME
         must include the path for this to work.  */

      default_xmstring = XmStringCreateLocalized (SSDATA (default_filename));

      if (XmListItemExists (list, default_xmstring))
        {
          int item_pos = XmListItemPos (list, default_xmstring);
          /* Select the item and scroll it into view.  */
          XmListSelectPos (list, item_pos, True);
          XmListSetPos (list, item_pos);
        }

      XmStringFree (default_xmstring);
    }

  record_unwind_protect_ptr (clean_up_file_dialog, dialog);

  /* Process events until the user presses Cancel or OK.  */
  x_menu_set_in_use (true);
  result = 0;
  while (result == 0)
    {
      XEvent event, copy;
      x_menu_wait_for_event (0);

      if (XtAppPending (Xt_app_con))
	{
	  XtAppNextEvent (Xt_app_con, &event);

	  copy = event;
	  if (event.type == KeyPress
	      && FRAME_X_DISPLAY (f) == event.xkey.display)
	    {
	      KeySym keysym = XLookupKeysym (&event.xkey, 0);

	      /* Pop down on C-g.  */
	      if (keysym == XK_g && (event.xkey.state & ControlMask) != 0)
		XtUnmanageChild (dialog);
	    }
#ifdef HAVE_XINPUT2
	  else if (event.type == GenericEvent
		   && FRAME_X_DISPLAY (f) == event.xgeneric.display
		   && FRAME_DISPLAY_INFO (f)->supports_xi2
		   && (event.xgeneric.extension
		       == FRAME_DISPLAY_INFO (f)->xi2_opcode)
		   && event.xgeneric.evtype == XI_KeyPress)
	    {
	      KeySym keysym;
	      XIDeviceEvent *xev;

	      if (event.xcookie.data)
		emacs_abort ();

	      if (XGetEventData (FRAME_X_DISPLAY (f), &event.xcookie))
		{
		  xev = (XIDeviceEvent *) event.xcookie.data;

		  copy.xkey.type = KeyPress;
		  copy.xkey.serial = xev->serial;
		  copy.xkey.send_event = xev->send_event;
		  copy.xkey.display = FRAME_X_DISPLAY (f);
		  copy.xkey.window = xev->event;
		  copy.xkey.root = xev->root;
		  copy.xkey.subwindow = xev->child;
		  copy.xkey.time = xev->time;
		  copy.xkey.x = lrint (xev->event_x);
		  copy.xkey.y = lrint (xev->event_y);
		  copy.xkey.x_root = lrint (xev->root_x);
		  copy.xkey.y_root = lrint (xev->root_y);
		  copy.xkey.state = xev->mods.effective;
		  copy.xkey.keycode = xev->detail;
		  copy.xkey.same_screen = True;

		  keysym = XLookupKeysym (&copy.xkey, 0);

		  if (keysym == XK_g
		      && (copy.xkey.state & ControlMask) != 0) /* Any escape, ignore modifiers.  */
		    XtUnmanageChild (dialog);

		  XFreeEventData (FRAME_X_DISPLAY (f), &event.xcookie);
		}
	    }
#endif

	  (void) x_dispatch_event (&copy, FRAME_X_DISPLAY (f));
	}
    }

  /* Get the result.  */
  if (result == XmCR_OK)
    {
      XmString text_string;
      String data;

      XtVaGetValues (dialog, XmNtextString, &text_string, NULL);
      XmStringGetLtoR (text_string, XmFONTLIST_DEFAULT_TAG, &data);
      XmStringFree (text_string);
      file = build_string (data);
      XtFree (data);
    }
  else
    file = Qnil;

  unblock_input ();

  /* Make "Cancel" equivalent to C-g.  */
  if (NILP (file))
    quit ();

  decoded_file = DECODE_FILE (file);

  return unbind_to (count, decoded_file);
}

#endif /* USE_MOTIF */

#ifdef USE_GTK

static void
clean_up_dialog (void)
{
  x_menu_set_in_use (false);
}

DEFUN ("x-file-dialog", Fx_file_dialog, Sx_file_dialog, 2, 5, 0,
       doc: /* Read file name, prompting with PROMPT in directory DIR.
Use a file selection dialog.  Select DEFAULT-FILENAME in the dialog's file
selection box, if specified.  If MUSTMATCH is non-nil, the returned file
or directory must exist.

This function is defined only on NS, Haiku, MS Windows, and X Windows with the
Motif or Gtk toolkits.  With the Motif toolkit, ONLY-DIR-P is ignored.
Otherwise, if ONLY-DIR-P is non-nil, the user can select only directories.
On MS Windows 7 and later, the file selection dialog "remembers" the last
directory where the user selected a file, and will open that directory
instead of DIR on subsequent invocations of this function with the same
value of DIR as in previous invocations; this is standard MS Windows behavior.  */)
  (Lisp_Object prompt, Lisp_Object dir, Lisp_Object default_filename, Lisp_Object mustmatch, Lisp_Object only_dir_p)
{
  struct frame *f = SELECTED_FRAME ();
  char *fn;
  Lisp_Object file = Qnil;
  Lisp_Object decoded_file;
  specpdl_ref count = SPECPDL_INDEX ();
  char *cdef_file;

  check_window_system (f);

  if (popup_activated ())
    error ("Trying to use a menu from within a menu-entry");
  else
    x_menu_set_in_use (true);

  CHECK_STRING (prompt);
  CHECK_STRING (dir);

  /* Prevent redisplay.  */
  specbind (Qinhibit_redisplay, Qt);
  record_unwind_protect_void (clean_up_dialog);

  block_input ();

  if (STRINGP (default_filename))
    cdef_file = SSDATA (default_filename);
  else
    cdef_file = SSDATA (dir);

  fn = xg_get_file_name (f, SSDATA (prompt), cdef_file,
                         ! NILP (mustmatch),
                         ! NILP (only_dir_p));

  if (fn)
    {
      file = build_string (fn);
      xfree (fn);
    }

  unblock_input ();

  /* Make "Cancel" equivalent to C-g.  */
  if (NILP (file))
    quit ();

  decoded_file = DECODE_FILE (file);

  return unbind_to (count, decoded_file);
}


#ifdef HAVE_FREETYPE

DEFUN ("x-select-font", Fx_select_font, Sx_select_font, 0, 2, 0,
       doc: /* Read a font using a GTK dialog.
Return either a font spec (for GTK versions >= 3.2) or a string
containing a GTK-style font name.

FRAME is the frame on which to pop up the font chooser.  If omitted or
nil, it defaults to the selected frame. */)
  (Lisp_Object frame, Lisp_Object ignored)
{
  struct frame *f = decode_window_system_frame (frame);
  Lisp_Object font;
  Lisp_Object font_param;
  char *default_name = NULL;
  specpdl_ref count = SPECPDL_INDEX ();

  if (popup_activated ())
    error ("Trying to use a menu from within a menu-entry");
  else
    x_menu_set_in_use (true);

  /* Prevent redisplay.  */
  specbind (Qinhibit_redisplay, Qt);
  record_unwind_protect_void (clean_up_dialog);

  block_input ();

  XSETFONT (font, FRAME_FONT (f));
  font_param = Ffont_get (font, QCname);
  if (STRINGP (font_param))
    default_name = xlispstrdup (font_param);
  else
    {
      font_param = Fframe_parameter (frame, Qfont_parameter);
      if (STRINGP (font_param))
        default_name = xlispstrdup (font_param);
    }

  font = xg_get_font (f, default_name);
  xfree (default_name);

  unblock_input ();

  if (NILP (font))
    quit ();

  return unbind_to (count, font);
}
#endif /* HAVE_FREETYPE */

#endif /* USE_GTK */


/***********************************************************************
			       Keyboard
 ***********************************************************************/

#ifdef HAVE_XKB
#include <X11/XKBlib.h>
#include <X11/keysym.h>
#endif

DEFUN ("x-backspace-delete-keys-p", Fx_backspace_delete_keys_p,
       Sx_backspace_delete_keys_p, 0, 1, 0,
       doc: /* Check if both Backspace and Delete keys are on the keyboard of FRAME.
FRAME nil means use the selected frame.
Value is t if we know that both keys are present, and are mapped to the
usual X keysyms.  Value is `lambda' if we cannot determine if both keys are
present and mapped to the usual X keysyms.  */)
  (Lisp_Object frame)
{
#ifndef HAVE_XKB
  return Qlambda;
#else
  XkbDescPtr kb;
  struct frame *f = decode_window_system_frame (frame);
  Display *dpy = FRAME_X_DISPLAY (f);
  Lisp_Object have_keys;

  if (!FRAME_DISPLAY_INFO (f)->supports_xkb)
    return Qlambda;

  block_input ();

  /* In this code we check that the keyboard has physical keys with names
     that start with BKSP (Backspace) and DELE (Delete), and that they
     generate keysym XK_BackSpace and XK_Delete respectively.
     This function is used to test if normal-erase-is-backspace should be
     turned on.
     An alternative approach would be to just check if XK_BackSpace and
     XK_Delete are mapped to any key.  But if any of those are mapped to
     some non-intuitive key combination (Meta-Shift-Ctrl-whatever) and the
     user doesn't know about it, it is better to return false here.
     It is more obvious to the user what to do if she/he has two keys
     clearly marked with names/symbols and one key does something not
     expected (i.e. she/he then tries the other).
     The cases where Backspace/Delete is mapped to some other key combination
     are rare, and in those cases, normal-erase-is-backspace can be turned on
     manually.  */

  have_keys = Qnil;
  kb = XkbGetMap (dpy, XkbAllMapComponentsMask, XkbUseCoreKbd);
  if (kb)
    {
      int delete_keycode = 0, backspace_keycode = 0, i;

      if (XkbGetNames (dpy, XkbAllNamesMask, kb) == Success)
	{
	  for (i = kb->min_key_code;
	       (i < kb->max_key_code
		&& (delete_keycode == 0 || backspace_keycode == 0));
	       ++i)
	    {
	      /* The XKB symbolic key names can be seen most easily in
		 the PS file generated by `xkbprint -label name
		 $DISPLAY'.  */
	      if (memcmp ("DELE", kb->names->keys[i].name, 4) == 0)
		delete_keycode = i;
	      else if (memcmp ("BKSP", kb->names->keys[i].name, 4) == 0)
		backspace_keycode = i;
	    }

	  XkbFreeNames (kb, 0, True);
	}

      /* As of libX11-1.6.2, XkbGetMap manual says that you should use
	 XkbFreeClientMap to free the data returned by XkbGetMap.  But
	 this function just frees the data referenced from KB and not
	 KB itself.  To free KB as well, call XkbFreeKeyboard.  */
      XkbFreeKeyboard (kb, XkbAllMapComponentsMask, True);

      if (delete_keycode
	  && backspace_keycode
	  && XKeysymToKeycode (dpy, XK_Delete) == delete_keycode
	  && XKeysymToKeycode (dpy, XK_BackSpace) == backspace_keycode)
	have_keys = Qt;
    }
  unblock_input ();
  return have_keys;
#endif
}



/***********************************************************************
			       Printing
 ***********************************************************************/

#ifdef USE_CAIRO
DEFUN ("x-export-frames", Fx_export_frames, Sx_export_frames, 0, 2, 0,
       doc: /* Return image data of FRAMES in TYPE format.
FRAMES should be nil (the selected frame), a frame, or a list of
frames (each of which corresponds to one page).  Each frame should be
visible.  Optional arg TYPE should be either `pdf' (default), `png',
`postscript', or `svg'.  Supported types are determined by the
compile-time configuration of cairo.

Note: Text drawn with the `x' font backend is shown with hollow boxes
unless TYPE is `png'.  */)
     (Lisp_Object frames, Lisp_Object type)
{
  Lisp_Object rest, tmp;
  cairo_surface_type_t surface_type;

  if (!CONSP (frames))
    frames = list1 (frames);

  tmp = Qnil;
  for (rest = frames; CONSP (rest); rest = XCDR (rest))
    {
      struct frame *f = decode_window_system_frame (XCAR (rest));
      Lisp_Object frame;

      XSETFRAME (frame, f);
      if (!FRAME_VISIBLE_P (f))
	error ("Frames to be exported must be visible.");
      tmp = Fcons (frame, tmp);
    }
  frames = Fnreverse (tmp);

#ifdef CAIRO_HAS_PDF_SURFACE
  if (NILP (type) || EQ (type, Qpdf))
    surface_type = CAIRO_SURFACE_TYPE_PDF;
  else
#endif
#ifdef CAIRO_HAS_PNG_FUNCTIONS
  if (EQ (type, Qpng))
    {
      if (!NILP (XCDR (frames)))
	error ("PNG export cannot handle multiple frames.");
      surface_type = CAIRO_SURFACE_TYPE_IMAGE;
    }
  else
#endif
#ifdef CAIRO_HAS_PS_SURFACE
  if (EQ (type, Qpostscript))
    surface_type = CAIRO_SURFACE_TYPE_PS;
  else
#endif
#ifdef CAIRO_HAS_SVG_SURFACE
  if (EQ (type, Qsvg))
    {
      /* For now, we stick to SVG 1.1.  */
      if (!NILP (XCDR (frames)))
	error ("SVG export cannot handle multiple frames.");
      surface_type = CAIRO_SURFACE_TYPE_SVG;
    }
  else
#endif
    error ("Unsupported export type");

  return x_cr_export_frames (frames, surface_type);
}

#ifdef USE_GTK
DEFUN ("x-page-setup-dialog", Fx_page_setup_dialog, Sx_page_setup_dialog, 0, 0, 0,
       doc: /* Pop up a page setup dialog.
The current page setup can be obtained using `x-get-page-setup'.  */)
     (void)
{
  block_input ();
  xg_page_setup_dialog ();
  unblock_input ();

  return Qnil;
}

DEFUN ("x-get-page-setup", Fx_get_page_setup, Sx_get_page_setup, 0, 0, 0,
       doc: /* Return the value of the current page setup.
The return value is an alist containing the following keys:

  orientation: page orientation (symbol `portrait', `landscape',
	`reverse-portrait', or `reverse-landscape').
  width, height: page width/height in points not including margins.
  left-margin, right-margin, top-margin, bottom-margin: print margins,
	which is the parts of the page that the printer cannot print
	on, in points.

The paper width can be obtained as the sum of width, left-margin, and
right-margin values if the page orientation is `portrait' or
`reverse-portrait'.  Otherwise, it is the sum of width, top-margin,
and bottom-margin values.  Likewise, the paper height is the sum of
height, top-margin, and bottom-margin values if the page orientation
is `portrait' or `reverse-portrait'.  Otherwise, it is the sum of
height, left-margin, and right-margin values.  */)
     (void)
{
  Lisp_Object result;

  block_input ();
  result = xg_get_page_setup ();
  unblock_input ();

  return result;
}

DEFUN ("x-print-frames-dialog", Fx_print_frames_dialog, Sx_print_frames_dialog, 0, 1, "",
       doc: /* Pop up a print dialog to print the current contents of FRAMES.
FRAMES should be nil (the selected frame), a frame, or a list of
frames (each of which corresponds to one page).  Each frame should be
visible.

Note: Text drawn with the `x' font backend is shown with hollow boxes.  */)
     (Lisp_Object frames)
{
  Lisp_Object rest, tmp;

  if (!CONSP (frames))
    frames = list1 (frames);

  tmp = Qnil;
  for (rest = frames; CONSP (rest); rest = XCDR (rest))
    {
      struct frame *f = decode_window_system_frame (XCAR (rest));
      Lisp_Object frame;

      XSETFRAME (frame, f);
      if (!FRAME_VISIBLE_P (f))
	error ("Frames to be printed must be visible.");
      tmp = Fcons (frame, tmp);
    }
  frames = Fnreverse (tmp);

  /* Make sure the current matrices are up-to-date.  */
  specpdl_ref count = SPECPDL_INDEX ();
  specbind (Qredisplay_dont_pause, Qt);
  redisplay_preserve_echo_area (32);
  unbind_to (count, Qnil);

  block_input ();
  xg_print_frames_dialog (frames);
  unblock_input ();

  return Qnil;
}
#endif	/* USE_GTK */
#endif	/* USE_CAIRO */

#ifdef USE_GTK
#ifdef HAVE_GTK3
#if GTK_CHECK_VERSION (3, 14, 0)
DEFUN ("x-gtk-debug", Fx_gtk_debug, Sx_gtk_debug, 1, 1, 0,
       doc: /* Toggle interactive GTK debugging.   */)
  (Lisp_Object enable)
{
  gboolean enable_debug = !NILP (enable);

  block_input ();
  gtk_window_set_interactive_debugging (enable_debug);
  unblock_input ();

  return NILP (enable) ? Qnil : Qt;
}
#endif /* GTK_CHECK_VERSION (3, 14, 0) */
#endif /* HAVE_GTK3 */
#endif	/* USE_GTK */

DEFUN ("x-internal-focus-input-context", Fx_internal_focus_input_context,
       Sx_internal_focus_input_context, 1, 1, 0,
       doc: /* Focus and set the client window of all focused frames' GTK input context.
If FOCUS is nil, focus out and remove the client window instead.
This should be called from a variable watcher for `x-gtk-use-native-input'.  */)
  (Lisp_Object focus)
{
#ifdef USE_GTK
  struct x_display_info *dpyinfo;
  struct frame *f;
  GtkWidget *widget;

  block_input ();
  for (dpyinfo = x_display_list; dpyinfo; dpyinfo = dpyinfo->next)
    {
      f = dpyinfo->x_focus_frame;

      if (f)
	{
	  widget = FRAME_GTK_OUTER_WIDGET (f);

	  if (!NILP (focus))
	    {
	      gtk_im_context_focus_in (FRAME_X_OUTPUT (f)->im_context);
	      gtk_im_context_set_client_window (FRAME_X_OUTPUT (f)->im_context,
						gtk_widget_get_window (widget));
	    }
	  else
	    {
	      gtk_im_context_focus_out (FRAME_X_OUTPUT (f)->im_context);
	      gtk_im_context_set_client_window (FRAME_X_OUTPUT (f)->im_context,
						NULL);
	    }
	}
    }
  unblock_input ();
#endif

  return Qnil;
}

/***********************************************************************
			    Initialization
 ***********************************************************************/

/* Keep this list in the same order as frame_parms in frame.c.
   Use 0 for unsupported frame parameters.  */

frame_parm_handler x_frame_parm_handlers[] =
{
  gui_set_autoraise,
  gui_set_autolower,
  x_set_background_color,
  x_set_border_color,
  gui_set_border_width,
  x_set_cursor_color,
  x_set_cursor_type,
  gui_set_font,
  x_set_foreground_color,
  x_set_icon_name,
  x_set_icon_type,
  x_set_child_frame_border_width,
  x_set_internal_border_width,
  gui_set_right_divider_width,
  gui_set_bottom_divider_width,
  x_set_menu_bar_lines,
  x_set_mouse_color,
  x_explicitly_set_name,
  gui_set_scroll_bar_width,
  gui_set_scroll_bar_height,
  x_set_title,
  gui_set_unsplittable,
  gui_set_vertical_scroll_bars,
  gui_set_horizontal_scroll_bars,
  gui_set_visibility,
  x_set_tab_bar_lines,
  x_set_tool_bar_lines,
  x_set_scroll_bar_foreground,
  x_set_scroll_bar_background,
  gui_set_screen_gamma,
  gui_set_line_spacing,
  gui_set_left_fringe,
  gui_set_right_fringe,
  x_set_wait_for_wm,
  gui_set_fullscreen,
  gui_set_font_backend,
  x_set_alpha,
  x_set_sticky,
  x_set_tool_bar_position,
#ifdef HAVE_XDBE
  x_set_inhibit_double_buffering,
#else
  NULL,
#endif
  x_set_undecorated,
  x_set_parent_frame,
  x_set_skip_taskbar,
  x_set_no_focus_on_map,
  x_set_no_accept_focus,
  x_set_z_group,
  x_set_override_redirect,
  gui_set_no_special_glyphs,
  x_set_alpha_background,
  x_set_shaded,
};

/* Some versions of libX11 don't have symbols for a few functions we
   need, so define replacements here.  */

#ifdef HAVE_XKB
#ifndef HAVE_XKBREFRESHKEYBOARDMAPPING
Status
XkbRefreshKeyboardMapping (XkbMapNotifyEvent *event)
{
  return Success;
}
#endif

#ifndef HAVE_XKBFREENAMES
void
XkbFreeNames (XkbDescPtr xkb, unsigned int which, Bool free_map)
{
  return;
}
#endif
#endif

#ifndef HAVE_XDISPLAYCELLS
int
XDisplayCells (Display *dpy, int screen_number)
{
  struct x_display_info *dpyinfo = x_display_info_for_display (dpy);

  if (!dpyinfo)
    emacs_abort ();

  /* Not strictly correct, since the display could be using a
     non-default visual, but it satisfies the callers we need to care
     about.  */
  return dpyinfo->visual_info.colormap_size;
}
#endif

#ifndef HAVE_XDESTROYSUBWINDOWS
int
XDestroySubwindows (Display *dpy, Window w)
{
  Window root, parent, *children;
  unsigned int nchildren, i;

  if (XQueryTree (dpy, w, &root, &parent, &children,
		  &nchildren))
    {
      for (i = 0; i < nchildren; ++i)
	XDestroyWindow (dpy, children[i]);
      XFree (children);
    }

  return 0;
}
#endif

void
syms_of_xfns (void)
{
  DEFSYM (Qundefined_color, "undefined-color");
  DEFSYM (Qcompound_text, "compound-text");
  DEFSYM (Qcancel_timer, "cancel-timer");
  DEFSYM (Qfont_parameter, "font-parameter");
  DEFSYM (Qmono, "mono");
  DEFSYM (Qassq_delete_all, "assq-delete-all");
  DEFSYM (Qresize_mode, "resize-mode");

#ifdef USE_CAIRO
  DEFSYM (Qpdf, "pdf");

  DEFSYM (Qorientation, "orientation");
  DEFSYM (Qtop_margin, "top-margin");
  DEFSYM (Qbottom_margin, "bottom-margin");
  DEFSYM (Qportrait, "portrait");
  DEFSYM (Qlandscape, "landscape");
  DEFSYM (Qreverse_portrait, "reverse-portrait");
  DEFSYM (Qreverse_landscape, "reverse-landscape");
#endif

  DEFSYM (QXdndActionCopy, "XdndActionCopy");
  DEFSYM (QXdndActionMove, "XdndActionMove");
  DEFSYM (QXdndActionLink, "XdndActionLink");
  DEFSYM (QXdndActionAsk, "XdndActionAsk");
  DEFSYM (QXdndActionPrivate, "XdndActionPrivate");

  Fput (Qundefined_color, Qerror_conditions,
	pure_list (Qundefined_color, Qerror));
  Fput (Qundefined_color, Qerror_message,
	build_pure_c_string ("Undefined color"));

  DEFVAR_LISP ("x-pointer-shape", Vx_pointer_shape,
    doc: /* The shape of the pointer when over text.
Changing the value does not affect existing frames
unless you set the mouse color.  */);
  Vx_pointer_shape = Qnil;

#if false /* This doesn't really do anything.  */
  DEFVAR_LISP ("x-nontext-pointer-shape", Vx_nontext_pointer_shape,
    doc: /* The shape of the pointer when not over text.
This variable takes effect when you create a new frame
or when you set the mouse color.  */);
#endif
  Vx_nontext_pointer_shape = Qnil;

  DEFVAR_LISP ("x-hourglass-pointer-shape", Vx_hourglass_pointer_shape,
    doc: /* The shape of the pointer when Emacs is busy.
This variable takes effect when you create a new frame
or when you set the mouse color.  */);
  Vx_hourglass_pointer_shape = Qnil;

#if false /* This doesn't really do anything.  */
  DEFVAR_LISP ("x-mode-pointer-shape", Vx_mode_pointer_shape,
    doc: /* The shape of the pointer when over the mode line.
This variable takes effect when you create a new frame
or when you set the mouse color.  */);
#endif
  Vx_mode_pointer_shape = Qnil;

  DEFVAR_LISP ("x-sensitive-text-pointer-shape",
	      Vx_sensitive_text_pointer_shape,
	       doc: /* The shape of the pointer when over mouse-sensitive text.
This variable takes effect when you create a new frame
or when you set the mouse color.  */);
  Vx_sensitive_text_pointer_shape = Qnil;

  DEFVAR_LISP ("x-window-horizontal-drag-cursor",
	      Vx_window_horizontal_drag_shape,
  doc: /* Pointer shape to use for indicating a window can be dragged horizontally.
This variable takes effect when you create a new frame
or when you set the mouse color.  */);
  Vx_window_horizontal_drag_shape = Qnil;

  DEFVAR_LISP ("x-window-vertical-drag-cursor",
	      Vx_window_vertical_drag_shape,
  doc: /* Pointer shape to use for indicating a window can be dragged vertically.
This variable takes effect when you create a new frame
or when you set the mouse color.  */);
  Vx_window_vertical_drag_shape = Qnil;

  DEFVAR_LISP ("x-window-left-edge-cursor",
	       Vx_window_left_edge_shape,
  doc: /* Pointer shape indicating a left x-window edge can be dragged.
This variable takes effect when you create a new frame
or when you set the mouse color.  */);
  Vx_window_left_edge_shape = Qnil;

  DEFVAR_LISP ("x-window-top-left-corner-cursor",
	       Vx_window_top_left_corner_shape,
  doc: /* Pointer shape indicating a top left x-window corner can be dragged.
This variable takes effect when you create a new frame
or when you set the mouse color.  */);
  Vx_window_top_left_corner_shape = Qnil;

  DEFVAR_LISP ("x-window-top-edge-cursor",
	       Vx_window_top_edge_shape,
  doc: /* Pointer shape indicating a top x-window edge can be dragged.
This variable takes effect when you create a new frame
or when you set the mouse color.  */);
  Vx_window_top_edge_shape = Qnil;

  DEFVAR_LISP ("x-window-top-right-corner-cursor",
	       Vx_window_top_right_corner_shape,
  doc: /* Pointer shape indicating a top right x-window corner can be dragged.
This variable takes effect when you create a new frame
or when you set the mouse color.  */);
  Vx_window_top_right_corner_shape = Qnil;

  DEFVAR_LISP ("x-window-right-edge-cursor",
	       Vx_window_right_edge_shape,
  doc: /* Pointer shape indicating a right x-window edge can be dragged.
This variable takes effect when you create a new frame
or when you set the mouse color.  */);
  Vx_window_right_edge_shape = Qnil;

  DEFVAR_LISP ("x-window-bottom-right-corner-cursor",
	       Vx_window_bottom_right_corner_shape,
  doc: /* Pointer shape indicating a bottom right x-window corner can be dragged.
This variable takes effect when you create a new frame
or when you set the mouse color.  */);
  Vx_window_bottom_right_corner_shape = Qnil;

  DEFVAR_LISP ("x-window-bottom-edge-cursor",
	       Vx_window_bottom_edge_shape,
  doc: /* Pointer shape indicating a bottom x-window edge can be dragged.
This variable takes effect when you create a new frame
or when you set the mouse color.  */);
  Vx_window_bottom_edge_shape = Qnil;

  DEFVAR_LISP ("x-window-bottom-left-corner-cursor",
	       Vx_window_bottom_left_corner_shape,
  doc: /* Pointer shape indicating a bottom left x-window corner can be dragged.
This variable takes effect when you create a new frame
or when you set the mouse color.  */);
  Vx_window_bottom_left_corner_shape = Qnil;

  DEFVAR_LISP ("x-cursor-fore-pixel", Vx_cursor_fore_pixel,
    doc: /* A string indicating the foreground color of the cursor box.  */);
  Vx_cursor_fore_pixel = Qnil;

  DEFVAR_LISP ("x-max-tooltip-size", Vx_max_tooltip_size,
    doc: /* Maximum size for tooltips.
Value is a pair (COLUMNS . ROWS).  Text larger than this is clipped.  */);
  Vx_max_tooltip_size = Fcons (make_fixnum (80), make_fixnum (40));

  DEFVAR_LISP ("x-no-window-manager", Vx_no_window_manager,
    doc: /* Non-nil if no X window manager is in use.
Emacs doesn't try to figure this out; this is always nil
unless you set it to something else.  */);
  /* We don't have any way to find this out, so set it to nil
     and maybe the user would like to set it to t.  */
  Vx_no_window_manager = Qnil;

  DEFVAR_LISP ("x-pixel-size-width-font-regexp",
	       Vx_pixel_size_width_font_regexp,
    doc: /* Regexp matching a font name whose width is the same as `PIXEL_SIZE'.

Since Emacs gets the width of a font matching this regexp from the
PIXEL_SIZE field of the name, the font-finding mechanism gets faster for
such a font.  This is especially effective for large fonts such as
Chinese, Japanese, and Korean.  */);
  Vx_pixel_size_width_font_regexp = Qnil;

/* This is not ifdef:ed, so other builds than GTK can customize it.  */
  DEFVAR_BOOL ("x-gtk-use-old-file-dialog", x_gtk_use_old_file_dialog,
    doc: /* Non-nil means prompt with the old GTK file selection dialog.
If nil or if the file selection dialog is not available, the new GTK file
chooser is used instead.  To turn off all file dialogs set the
variable `use-file-dialog'.  */);
  x_gtk_use_old_file_dialog = false;

  DEFVAR_BOOL ("x-gtk-show-hidden-files", x_gtk_show_hidden_files,
    doc: /* If non-nil, the GTK file chooser will by default show hidden files.
Note that this is just the default, there is a toggle button on the file
chooser to show or not show hidden files on a case by case basis.  */);
  x_gtk_show_hidden_files = false;

  DEFVAR_BOOL ("x-gtk-file-dialog-help-text", x_gtk_file_dialog_help_text,
    doc: /* If non-nil, the GTK file chooser will show additional help text.
If more space for files in the file chooser dialog is wanted, set this to nil
to turn the additional text off.  */);
  x_gtk_file_dialog_help_text = true;

  DEFVAR_LISP ("x-gtk-resize-child-frames", x_gtk_resize_child_frames,
    doc: /* If non-nil, resize child frames specially with GTK builds.
If this is nil, resize child frames like any other frames.  This is the
default and usually works with most desktops.  Some desktop environments
(GNOME shell in particular when using the mutter window manager),
however, may refuse to resize a child frame when Emacs is built with
GTK3.  For those environments, the two settings below are provided.

If this equals the symbol `hide', Emacs temporarily hides the child
frame during resizing.  This approach seems to work reliably, may
however induce some flicker when the frame is made visible again.

If this equals the symbol `resize-mode', Emacs uses GTK's resize mode to
always trigger an immediate resize of the child frame.  This method is
deprecated by GTK and may not work in future versions of that toolkit.
It also may freeze Emacs when used with other desktop environments.  It
avoids, however, the unpleasant flicker induced by the hiding approach.

This variable is considered a temporary workaround and will be hopefully
eliminated in future versions of Emacs.  */);
  x_gtk_resize_child_frames = Qnil;

  /* Tell Emacs about this window system.  */
  Fprovide (Qx, Qnil);

#ifdef HAVE_XINPUT2
  DEFSYM (Qxinput2, "xinput2");

  Fprovide (Qxinput2, Qnil);
#endif

#ifdef USE_X_TOOLKIT
  Fprovide (intern_c_string ("x-toolkit"), Qnil);
#ifdef USE_MOTIF
  Fprovide (intern_c_string ("motif"), Qnil);

  DEFVAR_LISP ("motif-version-string", Vmotif_version_string,
	       doc: /* Version info for LessTif/Motif.  */);
  Vmotif_version_string = build_string (XmVERSION_STRING);
#endif /* USE_MOTIF */
#endif /* USE_X_TOOLKIT */

#ifdef USE_GTK
  /* Provide x-toolkit also for GTK.  Internally GTK does not use Xt so it
     is not an X toolkit in that sense (USE_X_TOOLKIT is not defined).
     But for a user it is a toolkit for X, and indeed, configure
     accepts --with-x-toolkit=gtk.  */
  Fprovide (intern_c_string ("x-toolkit"), Qnil);
  Fprovide (intern_c_string ("gtk"), Qnil);
  Fprovide (intern_c_string ("move-toolbar"), Qnil);

  DEFVAR_LISP ("gtk-version-string", Vgtk_version_string,
               doc: /* Version info for GTK+.  */);
  {
    char gtk_version[sizeof ".." + 3 * INT_STRLEN_BOUND (int)];
    int len = sprintf (gtk_version, "%d.%d.%d",
		       GTK_MAJOR_VERSION, GTK_MINOR_VERSION, GTK_MICRO_VERSION);
    Vgtk_version_string = make_pure_string (gtk_version, len, len, false);
  }
#endif /* USE_GTK */

#ifdef USE_CAIRO
  Fprovide (intern_c_string ("cairo"), Qnil);

  DEFVAR_LISP ("cairo-version-string", Vcairo_version_string,
               doc: /* Version info for cairo.  */);
  {
    char cairo_version[sizeof ".." + 3 * INT_STRLEN_BOUND (int)];
    int len = sprintf (cairo_version, "%d.%d.%d",
		       CAIRO_VERSION_MAJOR, CAIRO_VERSION_MINOR,
                       CAIRO_VERSION_MICRO);
    Vcairo_version_string = make_pure_string (cairo_version, len, len, false);
  }
#endif

  /* X window properties.  */
  defsubr (&Sx_change_window_property);
  defsubr (&Sx_delete_window_property);
  defsubr (&Sx_window_property);
  defsubr (&Sx_window_property_attributes);

  defsubr (&Sxw_display_color_p);
  defsubr (&Sx_display_grayscale_p);
  defsubr (&Sxw_color_defined_p);
  defsubr (&Sxw_color_values);
  defsubr (&Sx_server_max_request_size);
  defsubr (&Sx_server_vendor);
  defsubr (&Sx_server_version);
  defsubr (&Sx_server_input_extension_version);
  defsubr (&Sx_display_pixel_width);
  defsubr (&Sx_display_pixel_height);
  defsubr (&Sx_display_mm_width);
  defsubr (&Sx_display_mm_height);
  defsubr (&Sx_display_screens);
  defsubr (&Sx_display_planes);
  defsubr (&Sx_display_color_cells);
  defsubr (&Sx_display_visual_class);
  defsubr (&Sx_display_backing_store);
  defsubr (&Sx_display_save_under);
  defsubr (&Sx_display_monitor_attributes_list);
  defsubr (&Sx_frame_geometry);
  defsubr (&Sx_frame_edges);
  defsubr (&Sx_frame_list_z_order);
  defsubr (&Sx_frame_restack);
  defsubr (&Sx_mouse_absolute_pixel_position);
  defsubr (&Sx_set_mouse_absolute_pixel_position);
  defsubr (&Sx_wm_set_size_hint);
  defsubr (&Sx_create_frame);
  defsubr (&Sx_open_connection);
  defsubr (&Sx_close_connection);
  defsubr (&Sx_display_list);
  defsubr (&Sx_synchronize);
  defsubr (&Sx_backspace_delete_keys_p);
  defsubr (&Sx_show_tip);
  defsubr (&Sx_hide_tip);
  defsubr (&Sx_double_buffered_p);
  defsubr (&Sx_begin_drag);
  tip_timer = Qnil;
  staticpro (&tip_timer);
  tip_frame = Qnil;
  staticpro (&tip_frame);
  tip_last_frame = Qnil;
  staticpro (&tip_last_frame);
  tip_last_string = Qnil;
  staticpro (&tip_last_string);
  tip_last_parms = Qnil;
  staticpro (&tip_last_parms);

  defsubr (&Sx_uses_old_gtk_dialog);
#if defined (USE_MOTIF) || defined (USE_GTK)
  defsubr (&Sx_file_dialog);
#endif

#if defined (USE_GTK) && defined (HAVE_FREETYPE)
  defsubr (&Sx_select_font);
#endif

  defsubr (&Sx_internal_focus_input_context);

#ifdef USE_CAIRO
  defsubr (&Sx_export_frames);
#ifdef USE_GTK
  defsubr (&Sx_page_setup_dialog);
  defsubr (&Sx_get_page_setup);
  defsubr (&Sx_print_frames_dialog);
#endif
#endif
#ifdef USE_GTK
#ifdef HAVE_GTK3
#if GTK_CHECK_VERSION (3, 14, 0)
  defsubr (&Sx_gtk_debug);
#endif
#endif
#endif
}<|MERGE_RESOLUTION|>--- conflicted
+++ resolved
@@ -7357,67 +7357,17 @@
 					  SSDATA (type), false);
     }
 #else
-<<<<<<< HEAD
   prop_atom_cookie
     = xcb_intern_atom (FRAME_DISPLAY_INFO (f)->xcb_connection,
 		       0, SBYTES (prop), SSDATA (prop));
-=======
-  rc = true;
-  intern_target = true;
-  intern_prop = true;
-
-  prop_atom = x_intern_cached_atom (FRAME_DISPLAY_INFO (f),
-				    SSDATA (prop), true);
-
-  if (prop_atom != None)
-    intern_prop = false;
-  else
-    prop_atom_cookie
-      = xcb_intern_atom (FRAME_DISPLAY_INFO (f)->xcb_connection,
-			 0, SBYTES (prop), SSDATA (prop));
->>>>>>> f437ddf2
 
   if (! NILP (type))
     {
       CHECK_STRING (type);
-<<<<<<< HEAD
       target_type_cookie
 	= xcb_intern_atom (FRAME_DISPLAY_INFO (f)->xcb_connection,
 			   0, SBYTES (type), SSDATA (type));
 
-=======
-
-      target_type = x_intern_cached_atom (FRAME_DISPLAY_INFO (f),
-					  SSDATA (type), true);
-
-      if (target_type)
-	intern_target = false;
-      else
-	target_type_cookie
-	  = xcb_intern_atom (FRAME_DISPLAY_INFO (f)->xcb_connection,
-			     0, SBYTES (type), SSDATA (type));
-    }
-
-  if (intern_prop)
-    {
-      reply = xcb_intern_atom_reply (FRAME_DISPLAY_INFO (f)->xcb_connection,
-				     prop_atom_cookie, &generic_error);
-
-      if (reply)
-	{
-	  prop_atom = (Atom) reply->atom;
-	  free (reply);
-	}
-      else
-	{
-	  free (generic_error);
-	  rc = false;
-	}
-    }
-
-  if (!NILP (type) && intern_target)
-    {
->>>>>>> f437ddf2
       reply = xcb_intern_atom_reply (FRAME_DISPLAY_INFO (f)->xcb_connection,
 				     target_type_cookie, NULL);
 
