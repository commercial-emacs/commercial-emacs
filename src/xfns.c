/* Functions for the X Window System.

Copyright (C) 1989, 1992-2022 Free Software Foundation, Inc.

This file is NOT part of GNU Emacs.

GNU Emacs is free software: you can redistribute it and/or modify
it under the terms of the GNU General Public License as published by
the Free Software Foundation, either version 3 of the License, or (at
your option) any later version.

GNU Emacs is distributed in the hope that it will be useful,
but WITHOUT ANY WARRANTY; without even the implied warranty of
MERCHANTABILITY or FITNESS FOR A PARTICULAR PURPOSE.  See the
GNU General Public License for more details.

You should have received a copy of the GNU General Public License
along with GNU Emacs.  If not, see <https://www.gnu.org/licenses/>.  */

#include <config.h>
#include <stdio.h>
#include <stdlib.h>
#include <math.h>
#include <unistd.h>

#include "lisp.h"
#include "character.h"
#include "xterm.h"
#include "frame.h"
#include "window.h"
#include "buffer.h"
#include "dispextern.h"
#include "keyboard.h"
#include "blockinput.h"
#include "charset.h"
#include "coding.h"
#include "termhooks.h"
#include "font.h"

#include <sys/types.h>
#include <sys/stat.h>

#ifdef USE_XCB
#include <xcb/xcb.h>
#include <xcb/xproto.h>
#include <xcb/xcb_aux.h>
#endif

#include "bitmaps/gray.xbm"
#include "xsettings.h"

#ifdef HAVE_XRANDR
#include <X11/extensions/Xrandr.h>
#endif
#ifdef HAVE_XINERAMA
#include <X11/extensions/Xinerama.h>
#endif

#ifdef USE_GTK
#include "gtkutil.h"
#endif

#ifdef HAVE_XDBE
#include <X11/extensions/Xdbe.h>
#endif

#ifdef HAVE_XINPUT2
#include <X11/extensions/XInput2.h>
#endif

#ifdef USE_X_TOOLKIT
#include <X11/Shell.h>

#ifndef USE_MOTIF
#ifdef HAVE_XAW3D
#include <X11/Xaw3d/Paned.h>
#include <X11/Xaw3d/Label.h>
#else /* !HAVE_XAW3D */
#include <X11/Xaw/Paned.h>
#include <X11/Xaw/Label.h>
#endif /* HAVE_XAW3D */
#endif /* USE_MOTIF */

#ifdef USG
#undef USG	/* ####KLUDGE for Solaris 2.2 and up */
#include <X11/Xos.h>
#define USG
#ifdef USG /* Pacify gcc -Wunused-macros.  */
#endif
#else
#include <X11/Xos.h>
#endif

#include "widget.h"

#include "../lwlib/lwlib.h"

#ifdef USE_MOTIF
#include <Xm/Xm.h>
#include <Xm/DialogS.h>
#include <Xm/FileSB.h>
#include <Xm/List.h>
#include <Xm/TextF.h>
#include <Xm/MwmUtil.h>
#endif

#ifdef USE_LUCID
#include "../lwlib/xlwmenu.h"
#endif

/* Unique id counter for widgets created by the Lucid Widget Library.  */

extern LWLIB_ID widget_id_tick;

#ifdef USE_MOTIF

#endif /* USE_MOTIF */

#endif /* USE_X_TOOLKIT */

#ifdef USE_GTK

#endif /* USE_GTK */

#define MAXREQUEST(dpy) (XMaxRequestSize (dpy))

static ptrdiff_t image_cache_refcount;
#ifdef GLYPH_DEBUG
static int dpyinfo_refcount;
#endif

#ifndef USE_MOTIF
#ifndef USE_GTK
/** #define MWM_HINTS_FUNCTIONS     (1L << 0) **/
#define MWM_HINTS_DECORATIONS   (1L << 1)
/** #define MWM_HINTS_INPUT_MODE    (1L << 2) **/
/** #define MWM_HINTS_STATUS        (1L << 3) **/

#define MWM_DECOR_ALL           (1L << 0)
/** #define MWM_DECOR_BORDER        (1L << 1) **/
/** #define MWM_DECOR_RESIZEH       (1L << 2) **/
/** #define MWM_DECOR_TITLE         (1L << 3) **/
/** #define MWM_DECOR_MENU          (1L << 4) **/
/** #define MWM_DECOR_MINIMIZE      (1L << 5) **/
/** #define MWM_DECOR_MAXIMIZE      (1L << 6) **/

/** #define _XA_MOTIF_WM_HINTS "_MOTIF_WM_HINTS" **/

typedef struct {
    unsigned long flags;
    unsigned long functions;
    unsigned long decorations;
    long input_mode;
    unsigned long status;
} PropMotifWmHints;

#define PROP_MOTIF_WM_HINTS_ELEMENTS 5
#endif /* NOT USE_GTK */
#endif /* NOT USE_MOTIF */

static struct x_display_info *x_display_info_for_name (Lisp_Object);
static void set_up_x_back_buffer (struct frame *f);

/* Let the user specify an X display with a Lisp object.
   OBJECT may be nil, a frame or a terminal object.
   nil stands for the selected frame--or, if that is not an X frame,
   the first X display on the list.  */

struct x_display_info *
check_x_display_info (Lisp_Object object)
{
  struct x_display_info *dpyinfo = NULL;

  if (NILP (object))
    {
      struct frame *sf = XFRAME (selected_frame);

      if (FRAME_X_P (sf) && FRAME_LIVE_P (sf))
	dpyinfo = FRAME_DISPLAY_INFO (sf);
      else if (x_display_list != 0)
	dpyinfo = x_display_list;
      else
	error ("X windows are not in use or not initialized");
    }
  else if (TERMINALP (object))
    {
      struct terminal *t = decode_live_terminal (object);

      if (t->type != output_x_window)
        error ("Terminal %d is not an X display", t->id);

      dpyinfo = t->display_info.x;
    }
  else if (STRINGP (object))
    dpyinfo = x_display_info_for_name (object);
  else
    {
      struct frame *f = decode_window_system_frame (object);
      dpyinfo = FRAME_DISPLAY_INFO (f);
    }

  return dpyinfo;
}

/* Return the screen positions and offsets of frame F.
   Store the offsets between FRAME_OUTER_WINDOW and the containing
   window manager window into LEFT_OFFSET_X, RIGHT_OFFSET_X,
   TOP_OFFSET_Y and BOTTOM_OFFSET_Y.
   Store the offsets between FRAME_X_WINDOW and the containing
   window manager window into X_PIXELS_DIFF and Y_PIXELS_DIFF.
   Store the screen positions of frame F into XPTR and YPTR.
   These are the positions of the containing window manager window,
   not Emacs's own window.  */
void
x_real_pos_and_offsets (struct frame *f,
                        int *left_offset_x,
                        int *right_offset_x,
                        int *top_offset_y,
                        int *bottom_offset_y,
                        int *x_pixels_diff,
                        int *y_pixels_diff,
                        int *xptr,
                        int *yptr,
                        int *outer_border)
{
  int win_x = 0, win_y = 0, outer_x = 0, outer_y = 0;
  int real_x = 0, real_y = 0;
  bool had_errors = false;
  struct frame *parent_frame = FRAME_PARENT_FRAME (f);
  Window win = (parent_frame
		? FRAME_X_WINDOW (parent_frame)
		: f->output_data.x->parent_desc);
  struct x_display_info *dpyinfo = FRAME_DISPLAY_INFO (f);
  long max_len = 400;
  Atom target_type = XA_CARDINAL;
  unsigned int ow = 0, oh = 0;
  unsigned int fw = 0, fh = 0;
  unsigned int bw = 0;
  /* We resort to XCB if possible because there are several X calls
     here which require responses from the server but do not have data
     dependencies between them.  Using XCB lets us pipeline requests,
     whereas with Xlib we must wait for each answer before sending the
     next request.

     For a non-local display, the round-trip time could be a few tens
     of milliseconds, depending on the network distance.  It doesn't
     take a lot of those to add up to a noticeable hesitation in
     responding to user actions.  */
#ifdef USE_XCB
  xcb_connection_t *xcb_conn = dpyinfo->xcb_connection;
  xcb_get_property_cookie_t prop_cookie;
  xcb_get_geometry_cookie_t outer_geom_cookie;
  bool sent_requests = false;
#else
  Atom actual_type;
  unsigned long actual_size, bytes_remaining;
  int rc, actual_format;
  Display *dpy = FRAME_X_DISPLAY (f);
  unsigned char *tmp_data = NULL;
#endif

  if (x_pixels_diff) *x_pixels_diff = 0;
  if (y_pixels_diff) *y_pixels_diff = 0;
  if (left_offset_x) *left_offset_x = 0;
  if (top_offset_y) *top_offset_y = 0;
  if (right_offset_x) *right_offset_x = 0;
  if (bottom_offset_y) *bottom_offset_y = 0;
  if (xptr) *xptr = 0;
  if (yptr) *yptr = 0;
  if (outer_border) *outer_border = 0;

  if (win == dpyinfo->root_window)
    win = FRAME_OUTER_WINDOW (f);

  block_input ();

#ifndef USE_XCB
  /* If we're using XCB, all errors are checked for on each call.  */
  x_catch_errors (dpy);
#endif

  /* This loop traverses up the containment tree until we hit the root
     window.  Window managers may intersect many windows between our window
     and the root window.  The window we find just before the root window
     should be the outer WM window. */
  for (;;)
    {
      Window wm_window UNINIT, rootw UNINIT;

#ifdef USE_XCB
      xcb_query_tree_cookie_t query_tree_cookie;
      xcb_query_tree_reply_t *query_tree;

      query_tree_cookie = xcb_query_tree (xcb_conn, win);
      query_tree = xcb_query_tree_reply (xcb_conn, query_tree_cookie, NULL);
      if (query_tree == NULL)
	had_errors = true;
      else
	{
	  wm_window = query_tree->parent;
	  rootw = query_tree->root;
	  free (query_tree);
	}
#else
      Window *tmp_children;
      unsigned int tmp_nchildren;
      int success;

      success = XQueryTree (dpy, win, &rootw,
			    &wm_window, &tmp_children, &tmp_nchildren);

      had_errors = x_had_errors_p (dpy);

      /* Don't free tmp_children if XQueryTree failed.  */
      if (! success)
	break;

      XFree (tmp_children);
#endif

      if (had_errors || wm_window == rootw)
        break;

      win = wm_window;
    }

  if (! had_errors)
    {
#ifdef USE_XCB
      xcb_get_geometry_cookie_t geom_cookie;
      xcb_translate_coordinates_cookie_t trans_cookie;
      xcb_translate_coordinates_cookie_t outer_trans_cookie;

      xcb_translate_coordinates_reply_t *trans;
      xcb_get_geometry_reply_t *geom;
#else
      Window child, rootw;
      unsigned int ign;
#endif

#ifdef USE_XCB
      /* Fire off the requests that don't have data dependencies.

         Once we've done this, we must collect the results for each
         one before returning, even if other errors are detected,
         making the other responses moot.  */
      geom_cookie = xcb_get_geometry (xcb_conn, win);

      trans_cookie =
        xcb_translate_coordinates (xcb_conn,
                                   /* From-window, to-window.  */
                                   FRAME_DISPLAY_INFO (f)->root_window,
                                   FRAME_X_WINDOW (f),

                                   /* From-position.  */
                                   0, 0);
      if (FRAME_X_WINDOW (f) != FRAME_OUTER_WINDOW (f))
        outer_trans_cookie =
          xcb_translate_coordinates (xcb_conn,
                                     /* From-window, to-window.  */
                                     FRAME_DISPLAY_INFO (f)->root_window,
                                     FRAME_OUTER_WINDOW (f),

                                     /* From-position.  */
                                     0, 0);
      if (right_offset_x || bottom_offset_y)
	outer_geom_cookie = xcb_get_geometry (xcb_conn,
					      FRAME_OUTER_WINDOW (f));

      if (!parent_frame
	  && dpyinfo->root_window == f->output_data.x->parent_desc)
	/* Try _NET_FRAME_EXTENTS if our parent is the root window.  */
	prop_cookie = xcb_get_property (xcb_conn, 0, win,
					dpyinfo->Xatom_net_frame_extents,
					target_type, 0, max_len);

      sent_requests = true;
#endif

      /* Get the real coordinates for the WM window upper left corner */
#ifdef USE_XCB
      geom = xcb_get_geometry_reply (xcb_conn, geom_cookie, NULL);
      if (geom)
	{
	  real_x = geom->x;
	  real_y = geom->y;
	  ow = geom->width;
	  oh = geom->height;
	  bw = geom->border_width;
	  free (geom);
	}
      else
	had_errors = true;
#else
      XGetGeometry (dpy, win,
		    &rootw, &real_x, &real_y, &ow, &oh, &bw, &ign);
#endif

      /* Translate real coordinates to coordinates relative to our
         window.  For our window, the upper left corner is 0, 0.
         Since the upper left corner of the WM window is outside
         our window, win_x and win_y will be negative:

         ------------------          ---> x
         |      title                |
         | -----------------         v y
         | |  our window

         Since we don't care about the child window corresponding to
         the actual coordinates, we can send zero to get the offsets
         and compute the resulting coordinates below.  This reduces
         the data dependencies between calls and lets us pipeline the
         requests better in the XCB case.  */
#ifdef USE_XCB
      trans = xcb_translate_coordinates_reply (xcb_conn, trans_cookie, NULL);
      if (trans)
	{
	  win_x = trans->dst_x;
	  win_y = trans->dst_y;
	  free (trans);
	}
      else
	had_errors = true;
#else
      XTranslateCoordinates (dpy,

			     /* From-window, to-window.  */
			     FRAME_DISPLAY_INFO (f)->root_window,
                             FRAME_X_WINDOW (f),

			     /* From-position, to-position.  */
                             0, 0, &win_x, &win_y,

			     /* Child of win.  */
			     &child);
#endif

      win_x += real_x;
      win_y += real_y;

      if (FRAME_X_WINDOW (f) == FRAME_OUTER_WINDOW (f))
	{
          outer_x = win_x;
          outer_y = win_y;
	}
      else
        {
#ifdef USE_XCB
          xcb_translate_coordinates_reply_t *outer_trans;

          outer_trans = xcb_translate_coordinates_reply (xcb_conn,
                                                         outer_trans_cookie,
                                                         NULL);
          if (outer_trans)
            {
              outer_x = outer_trans->dst_x;
              outer_y = outer_trans->dst_y;
              free (outer_trans);
            }
          else
	    had_errors = true;
#else
          XTranslateCoordinates (dpy,

                                 /* From-window, to-window.  */
                                 FRAME_DISPLAY_INFO (f)->root_window,
                                 FRAME_OUTER_WINDOW (f),

                                 /* From-position, to-position.  */
                                 0, 0, &outer_x, &outer_y,

                                 /* Child of win.  */
                                 &child);
#endif

	  outer_x += real_x;
	  outer_y += real_y;
	}

#ifndef USE_XCB
      had_errors = x_had_errors_p (dpy);
#endif
    }

  if (!parent_frame && dpyinfo->root_window == f->output_data.x->parent_desc)
    {
      /* Try _NET_FRAME_EXTENTS if our parent is the root window.  */
#ifdef USE_XCB
      /* Make sure we didn't get an X error early and skip sending the
         request.  */
      if (sent_requests)
        {
          xcb_get_property_reply_t *prop;

          prop = xcb_get_property_reply (xcb_conn, prop_cookie, NULL);
          if (prop)
            {
              if (prop->type == target_type
                  && prop->format == 32
                  && (xcb_get_property_value_length (prop)
		      == 4 * sizeof (int32_t)))
                {
                  int32_t *fe = xcb_get_property_value (prop);

                  outer_x = -fe[0];
                  outer_y = -fe[2];
                  real_x -= fe[0];
                  real_y -= fe[2];
                }
              free (prop);
            }
          /* Xlib version doesn't set had_errors here.  Intentional or bug?  */
        }
#else
      rc = XGetWindowProperty (dpy, win, dpyinfo->Xatom_net_frame_extents,
                               0, max_len, False, target_type,
                               &actual_type, &actual_format, &actual_size,
                               &bytes_remaining, &tmp_data);

      if (rc == Success && actual_type == target_type && !x_had_errors_p (dpy)
          && actual_size == 4 && actual_format == 32)
        {
          long *fe = (long *)tmp_data;

          outer_x = -fe[0];
          outer_y = -fe[2];
          real_x -= fe[0];
          real_y -= fe[2];
        }

      if (tmp_data) XFree (tmp_data);
#endif
    }

  if (right_offset_x || bottom_offset_y)
    {
#ifdef USE_XCB
      /* Make sure we didn't get an X error early and skip sending the
         request.  */
      if (sent_requests)
        {
          xcb_get_geometry_reply_t *outer_geom;

          outer_geom = xcb_get_geometry_reply (xcb_conn, outer_geom_cookie,
                                               NULL);
          if (outer_geom)
            {
              fw = outer_geom->width;
              fh = outer_geom->height;
              free (outer_geom);
            }
          else
	    had_errors = true;
        }
#else
      int xy_ign;
      unsigned int ign;
      Window rootw;

      XGetGeometry (dpy, FRAME_OUTER_WINDOW (f),
		    &rootw, &xy_ign, &xy_ign, &fw, &fh, &ign, &ign);
#endif
    }

#ifndef USE_XCB
  x_uncatch_errors ();
#endif

  unblock_input ();

  if (had_errors) return;

  if (x_pixels_diff) *x_pixels_diff = -win_x;
  if (y_pixels_diff) *y_pixels_diff = -win_y;

  if (left_offset_x) *left_offset_x = -outer_x;
  if (top_offset_y) *top_offset_y = -outer_y;

  if (xptr) *xptr = real_x;
  if (yptr) *yptr = real_y;

  if (outer_border) *outer_border = bw;

  if (right_offset_x) *right_offset_x = ow - fw + outer_x;
  if (bottom_offset_y) *bottom_offset_y = oh - fh + outer_y;
}

/* Store the screen positions of frame F into XPTR and YPTR.
   These are the positions of the containing window manager window,
   not Emacs's own window.  */

void
x_real_positions (struct frame *f, int *xptr, int *yptr)
{
  x_real_pos_and_offsets (f, NULL, NULL, NULL, NULL, NULL, NULL, xptr, yptr,
                          NULL);
}


/* Get the mouse position in frame relative coordinates.  */

void
x_relative_mouse_position (struct frame *f, int *x, int *y)
{
  Window root, dummy_window;
  int dummy;

  eassert (FRAME_X_P (f));

  block_input ();

  XQueryPointer (FRAME_X_DISPLAY (f),
                 FRAME_DISPLAY_INFO (f)->root_window,

                 /* The root window which contains the pointer.  */
                 &root,

                 /* Window pointer is on, not used  */
                 &dummy_window,

                 /* The position on that root window.  */
                 x, y,

                 /* x/y in dummy_window coordinates, not used.  */
                 &dummy, &dummy,

                 /* Modifier keys and pointer buttons, about which
                    we don't care.  */
                 (unsigned int *) &dummy);

  XTranslateCoordinates (FRAME_X_DISPLAY (f),

                         /* From-window, to-window.  */
                         FRAME_DISPLAY_INFO (f)->root_window,
                         FRAME_X_WINDOW (f),

                         /* From-position, to-position.  */
                         *x, *y, x, y,

                         /* Child of win.  */
                         &dummy_window);

  unblock_input ();
}

/* Gamma-correct COLOR on frame F.  */

void
gamma_correct (struct frame *f, XColor *color)
{
  if (f->gamma)
    {
      color->red = pow (color->red / 65535.0, f->gamma) * 65535.0 + 0.5;
      color->green = pow (color->green / 65535.0, f->gamma) * 65535.0 + 0.5;
      color->blue = pow (color->blue / 65535.0, f->gamma) * 65535.0 + 0.5;
    }
}


/* Decide if color named COLOR_NAME is valid for use on frame F.  If
   so, return the RGB values in COLOR.  If ALLOC_P,
   allocate the color.  Value is false if COLOR_NAME is invalid, or
   no color could be allocated.  */

bool
x_defined_color (struct frame *f, const char *color_name,
		 Emacs_Color *color, bool alloc_p, bool _makeIndex)
{
  bool success_p = false;
  Colormap cmap = FRAME_X_COLORMAP (f);

  block_input ();
#ifdef USE_GTK
  success_p = xg_check_special_colors (f, color_name, color);
#endif
  if (!success_p)
    success_p = x_parse_color (f, color_name, color) != 0;
  if (success_p && alloc_p)
    success_p = x_alloc_nearest_color (f, cmap, color);
  unblock_input ();

  return success_p;
}


/* Return the pixel color value for color COLOR_NAME on frame F.  If F
   is a monochrome frame, return MONO_COLOR regardless of what ARG says.
   Signal an error if color can't be allocated.  */

static unsigned long
x_decode_color (struct frame *f, Lisp_Object color_name, int mono_color)
{
  XColor cdef;

  CHECK_STRING (color_name);

#if false /* Don't do this.  It's wrong when we're not using the default
	     colormap, it makes freeing difficult, and it's probably not
	     an important optimization.  */
  if (strcmp (SDATA (color_name), "black") == 0)
    return BLACK_PIX_DEFAULT (f);
  else if (strcmp (SDATA (color_name), "white") == 0)
    return WHITE_PIX_DEFAULT (f);
#endif

  /* Return MONO_COLOR for monochrome frames.  */
  if (FRAME_DISPLAY_INFO (f)->n_planes == 1)
    return mono_color;

  /* x_defined_color is responsible for coping with failures
     by looking for a near-miss.  */
  if (x_defined_color (f, SSDATA (color_name), &cdef, true, false))
    return cdef.pixel;

  signal_error ("Undefined color", color_name);
}



/* Change the `wait-for-wm' frame parameter of frame F.  OLD_VALUE is
   the previous value of that parameter, NEW_VALUE is the new value.
   See also the comment of wait_for_wm in struct x_output.  */

static void
x_set_wait_for_wm (struct frame *f, Lisp_Object new_value, Lisp_Object old_value)
{
  f->output_data.x->wait_for_wm = !NILP (new_value);
}

static void
x_set_alpha_background (struct frame *f, Lisp_Object arg, Lisp_Object oldval)
{
  unsigned long opaque_region[] = {0, 0, FRAME_PIXEL_WIDTH (f),
				   FRAME_PIXEL_HEIGHT (f)};
#ifdef HAVE_GTK3
  GObjectClass *object_class;
  GtkWidgetClass *class;
#endif

  gui_set_alpha_background (f, arg, oldval);

#ifdef HAVE_XRENDER
  /* Setting `alpha_background' to something other than opaque on a
     display that doesn't support the required features leads to
     confusing results.  */
  if (f->alpha_background < 1.0
      && !FRAME_DISPLAY_INFO (f)->alpha_bits
      && !FRAME_CHECK_XR_VERSION (f, 0, 2))
    f->alpha_background = 1.0;
#else
  f->alpha_background = 1.0;
#endif

#ifdef USE_GTK
  /* This prevents GTK from painting the window's background, which
     interferes with transparent background in some environments */

  if (!FRAME_TOOLTIP_P (f))
    gtk_widget_set_app_paintable (FRAME_GTK_OUTER_WIDGET (f),
				  f->alpha_background != 1.0);
#endif

  if (!FRAME_DISPLAY_INFO (f)->alpha_bits)
    return;

  if (f->alpha_background != 1.0)
    {
      XChangeProperty (FRAME_X_DISPLAY (f),
		       FRAME_X_WINDOW (f),
		       FRAME_DISPLAY_INFO (f)->Xatom_net_wm_opaque_region,
		       XA_CARDINAL, 32, PropModeReplace,
		       NULL, 0);
    }
#ifndef HAVE_GTK3
  else
    XChangeProperty (FRAME_X_DISPLAY (f),
		     FRAME_X_WINDOW (f),
		     FRAME_DISPLAY_INFO (f)->Xatom_net_wm_opaque_region,
		     XA_CARDINAL, 32, PropModeReplace,
		     (unsigned char *) &opaque_region, 4);
#else
  else
    {
      if (FRAME_TOOLTIP_P (f))
	XChangeProperty (FRAME_X_DISPLAY (f),
			 FRAME_X_WINDOW (f),
			 FRAME_DISPLAY_INFO (f)->Xatom_net_wm_opaque_region,
			 XA_CARDINAL, 32, PropModeReplace,
			 (unsigned char *) &opaque_region, 4);
      else
	{
	  object_class = G_OBJECT_GET_CLASS (FRAME_GTK_OUTER_WIDGET (f));
	  class = GTK_WIDGET_CLASS (object_class);

	  if (class->style_updated)
	    class->style_updated (FRAME_GTK_OUTER_WIDGET (f));
	}
    }
#endif
}

static void
x_set_tool_bar_position (struct frame *f,
                         Lisp_Object new_value,
                         Lisp_Object old_value)
{
  Lisp_Object choice = list4 (Qleft, Qright, Qtop, Qbottom);

  if (!NILP (Fmemq (new_value, choice)))
    {
#ifdef USE_GTK
      if (!EQ (new_value, old_value))
	{
	  xg_change_toolbar_position (f, new_value);
	  fset_tool_bar_position (f, new_value);
	}
#else
      if (!EQ (new_value, Qtop))
	error ("The only supported tool bar position is top");
#endif
    }
  else
    wrong_choice (choice, new_value);
}

#ifdef HAVE_XDBE
static void
x_set_inhibit_double_buffering (struct frame *f,
                                Lisp_Object new_value,
                                Lisp_Object old_value)
{
  bool want_double_buffering, was_double_buffered;

  if (FRAME_X_WINDOW (f) && !EQ (new_value, old_value))
    {
      want_double_buffering = NILP (new_value);
      was_double_buffered = FRAME_X_DOUBLE_BUFFERED_P (f);

      block_input ();
      if (want_double_buffering != was_double_buffered)
	{
	  /* Force XftDraw etc to be recreated with the new double
	     buffered drawable.  */
	  font_drop_xrender_surfaces (f);

	  /* Scroll bars decide whether or not to use a back buffer
	     based on the value of this frame parameter, so destroy
	     all scroll bars.  */
#ifndef USE_TOOLKIT_SCROLL_BARS
	  if (FRAME_TERMINAL (f)->condemn_scroll_bars_hook)
	    FRAME_TERMINAL (f)->condemn_scroll_bars_hook (f);
	  if (FRAME_TERMINAL (f)->judge_scroll_bars_hook)
	    FRAME_TERMINAL (f)->judge_scroll_bars_hook (f);
#endif
	}
      if (FRAME_X_DOUBLE_BUFFERED_P (f) && !want_double_buffering)
        tear_down_x_back_buffer (f);
      else if (!FRAME_X_DOUBLE_BUFFERED_P (f) && want_double_buffering)
        set_up_x_back_buffer (f);
      if (FRAME_X_DOUBLE_BUFFERED_P (f) != was_double_buffered)
        {
          SET_FRAME_GARBAGED (f);
          font_drop_xrender_surfaces (f);
        }
      unblock_input ();
    }
}
#endif

/**
 * x_set_undecorated:
 *
 * Set frame F's `undecorated' parameter.  If non-nil, F's window-system
 * window is drawn without decorations, title, minimize/maximize boxes
 * and external borders.  This usually means that the window cannot be
 * dragged, resized, iconified, maximized or deleted with the mouse.  If
 * nil, draw the frame with all the elements listed above unless these
 * have been suspended via window manager settings.
 *
 * Some window managers may not honor this parameter.
 */
static void
x_set_undecorated (struct frame *f, Lisp_Object new_value, Lisp_Object old_value)
{
  if (!EQ (new_value, old_value))
    {
      FRAME_UNDECORATED (f) = NILP (new_value) ? false : true;
#ifdef USE_GTK
      xg_set_undecorated (f, new_value);
#else
      Display *dpy = FRAME_X_DISPLAY (f);
      PropMotifWmHints hints;
      Atom prop = FRAME_DISPLAY_INFO (f)->Xatom_MOTIF_WM_HINTS;

      memset (&hints, 0, sizeof(hints));
      hints.flags = MWM_HINTS_DECORATIONS;
      hints.decorations = NILP (new_value) ? MWM_DECOR_ALL : 0;

      block_input ();
      /* For some reason the third and fourth arguments in the following
	 call must be identical: In the corresponding XGetWindowProperty
	 call in getMotifHints, xfwm has the third and seventh args both
	 display_info->atoms[MOTIF_WM_HINTS].  Obviously, YMMV.   */
      XChangeProperty (dpy, FRAME_OUTER_WINDOW (f), prop, prop, 32,
		       PropModeReplace, (unsigned char *) &hints,
		       PROP_MOTIF_WM_HINTS_ELEMENTS);
      unblock_input ();

#endif /* USE_GTK */
    }
}

/**
 * x_set_parent_frame:
 *
 * Set frame F's `parent-frame' parameter.  If non-nil, make F a child
 * frame of the frame specified by that parameter.  Technically, this
 * makes F's window-system window a child window of the parent frame's
 * window-system window.  If nil, make F's window-system window a
 * top-level window--a child of its display's root window.
 *
 * A child frame is clipped at the native edges of its parent frame.
 * Its `left' and `top' parameters specify positions relative to the
 * top-left corner of its parent frame's native rectangle.  Usually,
 * moving a parent frame moves all its child frames too, keeping their
 * position relative to the parent unaltered.  When a parent frame is
 * iconified or made invisible, its child frames are made invisible.
 * When a parent frame is deleted, its child frames are deleted too.
 *
 * A visible child frame always appears on top of its parent frame thus
 * obscuring parts of it.  When a frame has more than one child frame,
 * their stacking order is specified just as that of non-child frames
 * relative to their display.
 *
 * Whether a child frame has a menu or tool bar may be window-system or
 * window manager dependent.  It's advisable to disable both via the
 * frame parameter settings.
 *
 * Some window managers may not honor this parameter.
 */
static void
x_set_parent_frame (struct frame *f, Lisp_Object new_value, Lisp_Object old_value)
{
  struct frame *p = NULL;
#ifdef HAVE_GTK3
  GdkWindow *window;
#endif

  if (!NILP (new_value)
      && (!FRAMEP (new_value)
	  || !FRAME_LIVE_P (p = XFRAME (new_value))
	  || !FRAME_X_P (p)))
    {
      store_frame_param (f, Qparent_frame, old_value);
      error ("Invalid specification of `parent-frame'");
    }

  if (p != FRAME_PARENT_FRAME (f))
    {
      block_input ();
      XReparentWindow
	(FRAME_X_DISPLAY (f), FRAME_OUTER_WINDOW (f),
	 p ? FRAME_X_WINDOW (p) : FRAME_DISPLAY_INFO (f)->root_window,
	 f->left_pos, f->top_pos);
#ifdef USE_GTK
      if (EQ (x_gtk_resize_child_frames, Qresize_mode))
	gtk_container_set_resize_mode
	  (GTK_CONTAINER (FRAME_GTK_OUTER_WIDGET (f)),
	   p ? GTK_RESIZE_IMMEDIATE : GTK_RESIZE_QUEUE);
#endif

#ifdef HAVE_GTK3
      if (p)
	{
	  window = gtk_widget_get_window (FRAME_GTK_OUTER_WIDGET (f));
	  gdk_x11_window_set_frame_sync_enabled (window, FALSE);
	}
#endif
      unblock_input ();

      fset_parent_frame (f, new_value);
    }
}

/**
 * x_set_no_focus_on_map:
 *
 * Set frame F's `no-focus-on-map' parameter which, if non-nil, means
 * that F's window-system window does not want to receive input focus
 * when it is mapped.  (A frame's window is mapped when the frame is
 * displayed for the first time and when the frame changes its state
 * from `iconified' or `invisible' to `visible'.)
 *
 * Some window managers may not honor this parameter.
 */
static void
x_set_no_focus_on_map (struct frame *f, Lisp_Object new_value, Lisp_Object old_value)
{
  if (!EQ (new_value, old_value))
    {
#ifdef USE_GTK
      xg_set_no_focus_on_map (f, new_value);
#else /* not USE_GTK */
      Display *dpy = FRAME_X_DISPLAY (f);
      Atom prop = FRAME_DISPLAY_INFO (f)->Xatom_net_wm_user_time;
      Time timestamp = NILP (new_value) ? CurrentTime : 0;

      XChangeProperty (dpy, FRAME_OUTER_WINDOW (f), prop,
		       XA_CARDINAL, 32, PropModeReplace,
		       (unsigned char *) &timestamp, 1);
#endif /* USE_GTK */
      FRAME_NO_FOCUS_ON_MAP (f) = !NILP (new_value);
    }
}

/**
 * x_set_no_accept_focus:
 *
 * Set frame F's `no-accept-focus' parameter which, if non-nil, hints
 * that F's window-system window does not want to receive input focus
 * via mouse clicks or by moving the mouse into it.
 *
 * If non-nil, this may have the unwanted side-effect that a user cannot
 * scroll a non-selected frame with the mouse.
 *
 * Some window managers may not honor this parameter.
 */
static void
x_set_no_accept_focus (struct frame *f, Lisp_Object new_value, Lisp_Object old_value)
{
  if (!EQ (new_value, old_value))
    {
#ifdef USE_GTK
      xg_set_no_accept_focus (f, new_value);
#else /* not USE_GTK */
#ifdef USE_X_TOOLKIT
      Arg al[1];

      XtSetArg (al[0], XtNinput, NILP (new_value) ? True : False);
      XtSetValues (f->output_data.x->widget, al, 1);
#else /* not USE_X_TOOLKIT */
      Window window = FRAME_X_WINDOW (f);

      f->output_data.x->wm_hints.input = NILP (new_value) ? True : False;
      XSetWMHints (FRAME_X_DISPLAY (f), window, &f->output_data.x->wm_hints);
#endif /* USE_X_TOOLKIT */
#endif /* USE_GTK */
      FRAME_NO_ACCEPT_FOCUS (f) = !NILP (new_value);
    }
}

/**
 * x_set_override_redirect:
 *
 * Set frame F's `override_redirect' parameter which, if non-nil, hints
 * that the window manager doesn't want to deal with F.  Usually, such
 * frames have no decorations and always appear on top of all frames.
 *
 * Some window managers may not honor this parameter.
 */
static void
x_set_override_redirect (struct frame *f, Lisp_Object new_value, Lisp_Object old_value)
{
  if (!EQ (new_value, old_value))
    {
      /* Here (xfwm) override_redirect can be changed for invisible
	 frames only.  */
      x_make_frame_invisible (f);

#ifdef USE_GTK
      xg_set_override_redirect (f, new_value);
#else /* not USE_GTK */
      XSetWindowAttributes attributes;

      attributes.override_redirect = NILP (new_value) ? False : True;
      XChangeWindowAttributes (FRAME_X_DISPLAY (f), FRAME_OUTER_WINDOW (f),
			       CWOverrideRedirect, &attributes);
#endif
      x_make_frame_visible (f);
      FRAME_OVERRIDE_REDIRECT (f) = !NILP (new_value);
    }
}


#ifdef USE_GTK

/* Set icon from FILE for frame F.  By using GTK functions the icon
   may be any format that GdkPixbuf knows about, i.e. not just bitmaps.  */

bool
xg_set_icon (struct frame *f, Lisp_Object file)
{
  bool result = false;
  Lisp_Object found;

  found = image_find_image_file (file);

  if (! NILP (found))
    {
      GdkPixbuf *pixbuf;
      GError *err = NULL;
      char *filename = SSDATA (ENCODE_FILE (found));
      block_input ();

      pixbuf = gdk_pixbuf_new_from_file (filename, &err);

      if (pixbuf)
	{
	  gtk_window_set_icon (GTK_WINDOW (FRAME_GTK_OUTER_WIDGET (f)),
			       pixbuf);
	  g_object_unref (pixbuf);

	  result = true;
	}
      else
	g_error_free (err);

      unblock_input ();
    }

  return result;
}

bool
xg_set_icon_from_xpm_data (struct frame *f, const char **data)
{
  GdkPixbuf *pixbuf = gdk_pixbuf_new_from_xpm_data (data);

  if (!pixbuf)
    return false;

  gtk_window_set_icon (GTK_WINDOW (FRAME_GTK_OUTER_WIDGET (f)), pixbuf);
  g_object_unref (pixbuf);
  return true;
}
#endif /* USE_GTK */


/* Functions called only from `gui_set_frame_parameters'
   to set individual parameters.

   If FRAME_X_WINDOW (f) is 0,
   the frame is being created and its X-window does not exist yet.
   In that case, just record the parameter's new value
   in the standard place; do not attempt to change the window.  */

static void
x_set_foreground_color (struct frame *f, Lisp_Object arg, Lisp_Object oldval)
{
  struct x_output *x = f->output_data.x;
  unsigned long fg, old_fg;

  fg = x_decode_color (f, arg, BLACK_PIX_DEFAULT (f));
  old_fg = FRAME_FOREGROUND_PIXEL (f);
  FRAME_FOREGROUND_PIXEL (f) = fg;

  if (FRAME_X_WINDOW (f) != 0)
    {
      Display *dpy = FRAME_X_DISPLAY (f);

      block_input ();
      XSetForeground (dpy, x->normal_gc, fg);
      XSetBackground (dpy, x->reverse_gc, fg);

      if (x->cursor_pixel == old_fg)
	{
	  unload_color (f, x->cursor_pixel);
	  x->cursor_pixel = x_copy_color (f, fg);
	  XSetBackground (dpy, x->cursor_gc, x->cursor_pixel);
	}

      unblock_input ();

      update_face_from_frame_parameter (f, Qforeground_color, arg);

      if (FRAME_VISIBLE_P (f))
        redraw_frame (f);
    }

  unload_color (f, old_fg);
}

static void
x_set_background_color (struct frame *f, Lisp_Object arg, Lisp_Object oldval)
{
  struct x_output *x = f->output_data.x;
  unsigned long bg;

  bg = x_decode_color (f, arg, WHITE_PIX_DEFAULT (f));
  unload_color (f, FRAME_BACKGROUND_PIXEL (f));
  FRAME_BACKGROUND_PIXEL (f) = bg;

  if (FRAME_X_WINDOW (f) != 0)
    {
      Display *dpy = FRAME_X_DISPLAY (f);

      block_input ();
      XSetBackground (dpy, x->normal_gc, bg);
      XSetForeground (dpy, x->reverse_gc, bg);
      XSetWindowBackground (dpy, FRAME_X_WINDOW (f), bg);
      XSetForeground (dpy, x->cursor_gc, bg);

#ifdef USE_GTK
      xg_set_background_color (f, bg);
#endif

#ifndef USE_TOOLKIT_SCROLL_BARS /* Turns out to be annoying with
				   toolkit scroll bars.  */
      {
	Lisp_Object bar;
	for (bar = FRAME_SCROLL_BARS (f);
	     !NILP (bar);
	     bar = XSCROLL_BAR (bar)->next)
	  {
	    Window window = XSCROLL_BAR (bar)->x_window;
	    XSetWindowBackground (dpy, window, bg);
	  }
      }
#endif /* USE_TOOLKIT_SCROLL_BARS */

      unblock_input ();
      update_face_from_frame_parameter (f, Qbackground_color, arg);

      if (FRAME_VISIBLE_P (f))
        redraw_frame (f);
    }
}

/* This array must stay in sync with the mouse_cursor_types array below!  */
enum mouse_cursor {
  mouse_cursor_text,
  mouse_cursor_nontext,
  mouse_cursor_hourglass,
  mouse_cursor_mode,
  mouse_cursor_hand,
  mouse_cursor_horizontal_drag,
  mouse_cursor_vertical_drag,
  mouse_cursor_left_edge,
  mouse_cursor_top_left_corner,
  mouse_cursor_top_edge,
  mouse_cursor_top_right_corner,
  mouse_cursor_right_edge,
  mouse_cursor_bottom_right_corner,
  mouse_cursor_bottom_edge,
  mouse_cursor_bottom_left_corner,
  mouse_cursor_max
};

struct mouse_cursor_types {
  /* Printable name for error messages (optional).  */
  const char *name;

  /* Lisp variable controlling the cursor shape.  */
  /* FIXME: A couple of these variables are defined in the C code but
     are not actually accessible from Lisp.  They should probably be
     made accessible or removed.  */
  Lisp_Object *shape_var_ptr;

  /* The default shape.  */
  int default_shape;
};

/* This array must stay in sync with enum mouse_cursor above!  */
static const struct mouse_cursor_types mouse_cursor_types[] =
  {
    { "text",      &Vx_pointer_shape,                    XC_xterm               },
    { "nontext",   &Vx_nontext_pointer_shape,            XC_left_ptr            },
    { "hourglass", &Vx_hourglass_pointer_shape,          XC_watch               },
    { "modeline",  &Vx_mode_pointer_shape,               XC_xterm               },
    { NULL,        &Vx_sensitive_text_pointer_shape,     XC_hand2               },
    { NULL,        &Vx_window_horizontal_drag_shape,     XC_sb_h_double_arrow   },
    { NULL,        &Vx_window_vertical_drag_shape,       XC_sb_v_double_arrow   },
    { NULL,        &Vx_window_left_edge_shape,           XC_left_side           },
    { NULL,        &Vx_window_top_left_corner_shape,     XC_top_left_corner     },
    { NULL,        &Vx_window_top_edge_shape,            XC_top_side            },
    { NULL,        &Vx_window_top_right_corner_shape,    XC_top_right_corner    },
    { NULL,        &Vx_window_right_edge_shape,          XC_right_side          },
    { NULL,        &Vx_window_bottom_right_corner_shape, XC_bottom_right_corner },
    { NULL,        &Vx_window_bottom_edge_shape,         XC_bottom_side         },
    { NULL,        &Vx_window_bottom_left_corner_shape,  XC_bottom_left_corner  },
  };

struct mouse_cursor_data
{
  /* Last index for which XCreateFontCursor has been called, and thus
     the last index for which x_request_serial[] is valid.  */
  int last_cursor_create_request;

  /* Last index for which an X error event was received in response to
     attempting to create the cursor.  */
  int error_cursor;

  /* Cursor numbers chosen.  */
  unsigned int cursor_num[mouse_cursor_max];

  /* Allocated Cursor values, or zero for failed attempts.  */
  Cursor cursor[mouse_cursor_max];

  /* X serial numbers for the first request sent by XCreateFontCursor.
     Note that there may be more than one request sent.  */
  unsigned long x_request_serial[mouse_cursor_max];

  /* If an error has been received, a pointer to where the current
     error-message text is stored.  */
  char *error_string;
};

static void
x_set_mouse_color_handler (Display *dpy, XErrorEvent *event,
			   char *error_string, void *data)
{
  struct mouse_cursor_data *cursor_data = data;
  int i;

  cursor_data->error_cursor = -1;
  cursor_data->error_string = error_string;
  for (i = 0; i < cursor_data->last_cursor_create_request; i++)
    {
      if (event->serial >= cursor_data->x_request_serial[i])
	cursor_data->error_cursor = i;
    }
  if (cursor_data->error_cursor >= 0)
    /* If we failed to allocate it, don't try to free it.  */
    cursor_data->cursor[cursor_data->error_cursor] = 0;
}

static void
x_set_mouse_color (struct frame *f, Lisp_Object arg, Lisp_Object oldval)
{
  struct x_output *x = f->output_data.x;
  Display *dpy = FRAME_X_DISPLAY (f);
  struct mouse_cursor_data cursor_data = { -1, -1 };
  unsigned long pixel = x_decode_color (f, arg, BLACK_PIX_DEFAULT (f));
  unsigned long mask_color = FRAME_BACKGROUND_PIXEL (f);
  int i;

  /* Don't let pointers be invisible.  */
  if (mask_color == pixel)
    {
      x_free_colors (f, &pixel, 1);
      pixel = x_copy_color (f, FRAME_FOREGROUND_PIXEL (f));
    }

  unload_color (f, x->mouse_pixel);
  x->mouse_pixel = pixel;

  for (i = 0; i < mouse_cursor_max; i++)
    {
      Lisp_Object shape_var = *mouse_cursor_types[i].shape_var_ptr;
      cursor_data.cursor_num[i]
	= (!NILP (shape_var)
	   ? check_uinteger_max (shape_var, UINT_MAX)
	   : mouse_cursor_types[i].default_shape);
    }

  block_input ();

  /* It's not okay to crash if the user selects a screwy cursor.  */
  x_catch_errors_with_handler (dpy, x_set_mouse_color_handler, &cursor_data);

  for (i = 0; i < mouse_cursor_max; i++)
    {
      cursor_data.x_request_serial[i] = XNextRequest (dpy);
      cursor_data.last_cursor_create_request = i;

      cursor_data.cursor[i]
	= x_create_font_cursor (FRAME_DISPLAY_INFO (f),
				cursor_data.cursor_num[i]);
    }

  /* Now sync up and process all received errors from cursor
     creation.  */
  if (x_had_errors_p (dpy))
    {
      const char *bad_cursor_name = NULL;
      /* Bounded by X_ERROR_MESSAGE_SIZE in xterm.c.  */
      size_t message_length = strlen (cursor_data.error_string);
      char *xmessage = alloca (1 + message_length);
      memcpy (xmessage, cursor_data.error_string, message_length);

      x_uncatch_errors ();

      /* Free any successfully created cursors.  */
      for (i = 0; i < mouse_cursor_max; i++)
	if (cursor_data.cursor[i] != 0)
	  XFreeCursor (dpy, cursor_data.cursor[i]);

      /* This should only be able to fail if the server's serial
	 number tracking is broken.  */
      if (cursor_data.error_cursor >= 0)
	bad_cursor_name = mouse_cursor_types[cursor_data.error_cursor].name;
      if (bad_cursor_name)
	error ("bad %s pointer cursor: %s", bad_cursor_name, xmessage);
      else
	error ("can't set cursor shape: %s", xmessage);
    }

  x_uncatch_errors_after_check ();

  {
    XColor colors[2]; /* 0=foreground, 1=background */

    colors[0].pixel = x->mouse_pixel;
    colors[1].pixel = mask_color;
    x_query_colors (f, colors, 2);

    for (i = 0; i < mouse_cursor_max; i++)
      XRecolorCursor (dpy, cursor_data.cursor[i], &colors[0], &colors[1]);
  }

  if (FRAME_X_WINDOW (f) != 0)
    {
      f->output_data.x->current_cursor = cursor_data.cursor[mouse_cursor_text];
      XDefineCursor (dpy, FRAME_X_WINDOW (f),
		     f->output_data.x->current_cursor);
    }

#define INSTALL_CURSOR(FIELD, SHORT_INDEX)				\
  eassert (x->FIELD != cursor_data.cursor[mouse_cursor_ ## SHORT_INDEX]); \
  if (x->FIELD != 0)							\
    XFreeCursor (dpy, x->FIELD);					\
  x->FIELD = cursor_data.cursor[mouse_cursor_ ## SHORT_INDEX];

  INSTALL_CURSOR (text_cursor, text);
  INSTALL_CURSOR (nontext_cursor, nontext);
  INSTALL_CURSOR (hourglass_cursor, hourglass);
  INSTALL_CURSOR (modeline_cursor, mode);
  INSTALL_CURSOR (hand_cursor, hand);
  INSTALL_CURSOR (horizontal_drag_cursor, horizontal_drag);
  INSTALL_CURSOR (vertical_drag_cursor, vertical_drag);
  INSTALL_CURSOR (left_edge_cursor, left_edge);
  INSTALL_CURSOR (top_left_corner_cursor, top_left_corner);
  INSTALL_CURSOR (top_edge_cursor, top_edge);
  INSTALL_CURSOR (top_right_corner_cursor, top_right_corner);
  INSTALL_CURSOR (right_edge_cursor, right_edge);
  INSTALL_CURSOR (bottom_right_corner_cursor, bottom_right_corner);
  INSTALL_CURSOR (bottom_edge_cursor, bottom_edge);
  INSTALL_CURSOR (bottom_left_corner_cursor, bottom_left_corner);

#undef INSTALL_CURSOR

  XFlush (dpy);
  unblock_input ();

  update_face_from_frame_parameter (f, Qmouse_color, arg);
}

static void
x_set_cursor_color (struct frame *f, Lisp_Object arg, Lisp_Object oldval)
{
  unsigned long fore_pixel, pixel;
  bool fore_pixel_allocated_p = false, pixel_allocated_p = false;
  struct x_output *x = f->output_data.x;

  if (!NILP (Vx_cursor_fore_pixel))
    {
      fore_pixel = x_decode_color (f, Vx_cursor_fore_pixel,
				   WHITE_PIX_DEFAULT (f));
      fore_pixel_allocated_p = true;
    }
  else
    fore_pixel = FRAME_BACKGROUND_PIXEL (f);

  pixel = x_decode_color (f, arg, BLACK_PIX_DEFAULT (f));
  pixel_allocated_p = true;

  /* Make sure that the cursor color differs from the background color.  */
  if (pixel == FRAME_BACKGROUND_PIXEL (f))
    {
      if (pixel_allocated_p)
	{
	  x_free_colors (f, &pixel, 1);
	  pixel_allocated_p = false;
	}

      pixel = x->mouse_pixel;
      if (pixel == fore_pixel)
	{
	  if (fore_pixel_allocated_p)
	    {
	      x_free_colors (f, &fore_pixel, 1);
	      fore_pixel_allocated_p = false;
	    }
	  fore_pixel = FRAME_BACKGROUND_PIXEL (f);
	}
    }

  unload_color (f, x->cursor_foreground_pixel);
  if (!fore_pixel_allocated_p)
    fore_pixel = x_copy_color (f, fore_pixel);
  x->cursor_foreground_pixel = fore_pixel;

  unload_color (f, x->cursor_pixel);
  if (!pixel_allocated_p)
    pixel = x_copy_color (f, pixel);
  x->cursor_pixel = pixel;

  if (FRAME_X_WINDOW (f) != 0)
    {
      block_input ();
      XSetBackground (FRAME_X_DISPLAY (f), x->cursor_gc, x->cursor_pixel);
      XSetForeground (FRAME_X_DISPLAY (f), x->cursor_gc, fore_pixel);
      unblock_input ();

      if (FRAME_VISIBLE_P (f))
	{
	  gui_update_cursor (f, false);
	  gui_update_cursor (f, true);
	}
    }

  update_face_from_frame_parameter (f, Qcursor_color, arg);
}

/* Set the border-color of frame F to pixel value PIX.
   Note that this does not fully take effect if done before
   F has an x-window.  */

static void
x_set_border_pixel (struct frame *f, unsigned long pix)
{
  unload_color (f, f->output_data.x->border_pixel);
  f->output_data.x->border_pixel = pix;

#ifdef USE_X_TOOLKIT
  if (f->output_data.x->widget && f->border_width > 0)
    {
      block_input ();
      XtVaSetValues (f->output_data.x->widget, XtNborderColor,
		     (Pixel) pix, NULL);
      unblock_input ();

      if (FRAME_VISIBLE_P (f))
	redraw_frame (f);

      return;
    }
#endif

  if (FRAME_X_WINDOW (f) != 0 && f->border_width > 0)
    {
      block_input ();
      XSetWindowBorder (FRAME_X_DISPLAY (f), FRAME_X_WINDOW (f), pix);
      unblock_input ();

      if (FRAME_VISIBLE_P (f))
        redraw_frame (f);
    }
}

/* Set the border-color of frame F to value described by ARG.
   ARG can be a string naming a color.
   The border-color is used for the border that is drawn by the X server.
   Note that this does not fully take effect if done before
   F has an x-window; it must be redone when the window is created.

   Note: this is done in two routines because of the way X10 works.

   Note: under X11, this is normally the province of the window manager,
   and so emacs's border colors may be overridden.  */

static void
x_set_border_color (struct frame *f, Lisp_Object arg, Lisp_Object oldval)
{
  unsigned long pix;

  CHECK_STRING (arg);
  pix = x_decode_color (f, arg, BLACK_PIX_DEFAULT (f));
  x_set_border_pixel (f, pix);
  update_face_from_frame_parameter (f, Qborder_color, arg);
}


static void
x_set_cursor_type (struct frame *f, Lisp_Object arg, Lisp_Object oldval)
{
  set_frame_cursor_types (f, arg);
}

static void
x_set_icon_type (struct frame *f, Lisp_Object arg, Lisp_Object oldval)
{
  bool result;

  if (STRINGP (arg))
    {
      if (STRINGP (oldval) && EQ (Fstring_equal (oldval, arg), Qt))
	return;
    }
  else if (!STRINGP (oldval) && NILP (oldval) == NILP (arg))
    return;

  block_input ();
  if (NILP (arg))
    result = x_text_icon (f,
			  SSDATA ((!NILP (f->icon_name)
				   ? f->icon_name
				   : f->name)));
  else
    result = FRAME_TERMINAL (f)->set_bitmap_icon_hook (f, arg);

  if (result)
    {
      unblock_input ();
      error ("No icon window available");
    }

  XFlush (FRAME_X_DISPLAY (f));
  unblock_input ();
}

static void
x_set_icon_name (struct frame *f, Lisp_Object arg, Lisp_Object oldval)
{
  bool result;

  if (STRINGP (arg))
    {
      if (STRINGP (oldval) && EQ (Fstring_equal (oldval, arg), Qt))
	return;
    }
  else if (!NILP (arg) || NILP (oldval))
    return;

  fset_icon_name (f, arg);

  if (f->output_data.x->icon_bitmap != 0)
    return;

  block_input ();

  result = x_text_icon (f,
			SSDATA ((!NILP (f->icon_name)
				 ? f->icon_name
				 : !NILP (f->title)
				 ? f->title
				 : f->name)));

  if (result)
    {
      unblock_input ();
      error ("No icon window available");
    }

  XFlush (FRAME_X_DISPLAY (f));
  unblock_input ();
}


static void
x_set_menu_bar_lines (struct frame *f, Lisp_Object value, Lisp_Object oldval)
{
  int nlines;
#if ! defined (USE_X_TOOLKIT) && ! defined (USE_GTK)
  int olines = FRAME_MENU_BAR_LINES (f);
#endif

  /* Right now, menu bars don't work properly in minibuf-only frames;
     most of the commands try to apply themselves to the minibuffer
     frame itself, and get an error because you can't switch buffers
     in or split the minibuffer window.  */
  if (FRAME_MINIBUF_ONLY_P (f) || FRAME_PARENT_FRAME (f))
    return;

  if (TYPE_RANGED_FIXNUMP (int, value))
    nlines = XFIXNUM (value);
  else
    nlines = 0;

  /* Make sure we redisplay all windows in this frame.  */
  fset_redisplay (f);

#if defined (USE_X_TOOLKIT) || defined (USE_GTK)
  FRAME_MENU_BAR_LINES (f) = 0;
  FRAME_MENU_BAR_HEIGHT (f) = 0;
  if (nlines)
    {
      FRAME_EXTERNAL_MENU_BAR (f) = 1;
      if (FRAME_X_P (f) && f->output_data.x->menubar_widget == 0)
	/* Make sure next redisplay shows the menu bar.  */
	XWINDOW (FRAME_SELECTED_WINDOW (f))->update_mode_line = true;
    }
  else
    {
      if (FRAME_EXTERNAL_MENU_BAR (f) == 1)
	free_frame_menubar (f);
      FRAME_EXTERNAL_MENU_BAR (f) = 0;
      if (FRAME_X_P (f))
	f->output_data.x->menubar_widget = 0;
    }
#else /* not USE_X_TOOLKIT && not USE_GTK */
  FRAME_MENU_BAR_LINES (f) = nlines;
  FRAME_MENU_BAR_HEIGHT (f) = nlines * FRAME_LINE_HEIGHT (f);
  if (FRAME_X_WINDOW (f))
    x_clear_under_internal_border (f);

  /* If the menu bar height gets changed, the internal border below
     the top margin has to be cleared.  Also, if the menu bar gets
     larger, the area for the added lines has to be cleared except for
     the first menu bar line that is to be drawn later.  */
  if (nlines != olines)
    {
      int height = FRAME_INTERNAL_BORDER_WIDTH (f);
      int width = FRAME_PIXEL_WIDTH (f);
      int y;

      adjust_frame_size (f, -1, -1, 3, true, Qmenu_bar_lines);

      /* height can be zero here. */
      if (FRAME_X_WINDOW (f) && height > 0 && width > 0)
	{
	  y = FRAME_TOP_MARGIN_HEIGHT (f);

	  block_input ();
	  x_clear_area (f, 0, y, width, height);
	  unblock_input ();
	}

      if (nlines > 1 && nlines > olines)
	{
	  y = (olines == 0 ? 1 : olines) * FRAME_LINE_HEIGHT (f);
	  height = nlines * FRAME_LINE_HEIGHT (f) - y;

	  block_input ();
	  x_clear_area (f, 0, y, width, height);
	  unblock_input ();
	}

      if (nlines == 0 && WINDOWP (f->menu_bar_window))
	clear_glyph_matrix (XWINDOW (f->menu_bar_window)->current_matrix);
    }
#endif /* not USE_X_TOOLKIT && not USE_GTK */
  adjust_frame_glyphs (f);
}


/* Set the number of lines used for the tab bar of frame F to VALUE.
   VALUE not an integer, or < 0 means set the lines to zero.  OLDVAL
   is the old number of tab bar lines.  This function may change the
   height of all windows on frame F to match the new tab bar height.
   The frame's height may change if frame_inhibit_implied_resize was
   set accordingly.  */

static void
x_set_tab_bar_lines (struct frame *f, Lisp_Object value, Lisp_Object oldval)
{
  int olines = FRAME_TAB_BAR_LINES (f);
  int nlines;

  /* Treat tab bars like menu bars.  */
  if (FRAME_MINIBUF_ONLY_P (f))
    return;

  /* Use VALUE only if an int >= 0.  */
  if (RANGED_FIXNUMP (0, value, INT_MAX))
    nlines = XFIXNAT (value);
  else
    nlines = 0;

  if (nlines != olines && (olines == 0 || nlines == 0))
    x_change_tab_bar_height (f, nlines * FRAME_LINE_HEIGHT (f));
}


/* Set the pixel height of the tab bar of frame F to HEIGHT.  */
void
x_change_tab_bar_height (struct frame *f, int height)
{
  int unit = FRAME_LINE_HEIGHT (f);
  int old_height = FRAME_TAB_BAR_HEIGHT (f);
  int lines = (height + unit - 1) / unit;
  Lisp_Object fullscreen = get_frame_param (f, Qfullscreen);

  /* Make sure we redisplay all windows in this frame.  */
  fset_redisplay (f);

  /* Recalculate tab bar and frame text sizes.  */
  FRAME_TAB_BAR_HEIGHT (f) = height;
  FRAME_TAB_BAR_LINES (f) = lines;
  store_frame_param (f, Qtab_bar_lines, make_fixnum (lines));

  if (FRAME_X_WINDOW (f) && FRAME_TAB_BAR_HEIGHT (f) == 0)
    {
      clear_frame (f);
      clear_current_matrices (f);
    }

  if ((height < old_height) && WINDOWP (f->tab_bar_window))
    clear_glyph_matrix (XWINDOW (f->tab_bar_window)->current_matrix);

  if (!f->tab_bar_resized)
    {
      /* As long as tab_bar_resized is false, effectively try to change
	 F's native height.  */
      if (NILP (fullscreen) || EQ (fullscreen, Qfullwidth))
	adjust_frame_size (f, FRAME_TEXT_WIDTH (f), FRAME_TEXT_HEIGHT (f),
			   1, false, Qtab_bar_lines);
      else
	adjust_frame_size (f, -1, -1, 4, false, Qtab_bar_lines);

      f->tab_bar_resized = f->tab_bar_redisplayed;
    }
  else
    /* Any other change may leave the native size of F alone.  */
    adjust_frame_size (f, -1, -1, 3, false, Qtab_bar_lines);

  /* adjust_frame_size might not have done anything, garbage frame
     here.  */
  adjust_frame_glyphs (f);
  SET_FRAME_GARBAGED (f);
  if (FRAME_X_WINDOW (f))
    x_clear_under_internal_border (f);
}


/* Set the number of lines used for the tool bar of frame F to VALUE.
   VALUE not an integer, or < 0 means set the lines to zero.  OLDVAL
   is the old number of tool bar lines.  This function changes the
   height of all windows on frame F to match the new tool bar height.
   The frame's height doesn't change.  */

static void
x_set_tool_bar_lines (struct frame *f, Lisp_Object value, Lisp_Object oldval)
{
  int nlines;

  /* Treat tool bars like menu bars.  */
  if (FRAME_MINIBUF_ONLY_P (f))
    return;

  /* Use VALUE only if an int >= 0.  */
  if (RANGED_FIXNUMP (0, value, INT_MAX))
    nlines = XFIXNAT (value);
  else
    nlines = 0;

  x_change_tool_bar_height (f, nlines * FRAME_LINE_HEIGHT (f));
}


/* Set the pixel height of the tool bar of frame F to HEIGHT.  */
void
x_change_tool_bar_height (struct frame *f, int height)
{
#ifdef USE_GTK
  FRAME_TOOL_BAR_LINES (f) = 0;
  FRAME_TOOL_BAR_HEIGHT (f) = 0;
  if (height)
    {
      FRAME_EXTERNAL_TOOL_BAR (f) = true;
      if (FRAME_X_P (f) && f->output_data.x->toolbar_widget == 0)
	/* Make sure next redisplay shows the tool bar.  */
	XWINDOW (FRAME_SELECTED_WINDOW (f))->update_mode_line = true;
      update_frame_tool_bar (f);
    }
  else
    {
      if (FRAME_EXTERNAL_TOOL_BAR (f))
        free_frame_tool_bar (f);
      FRAME_EXTERNAL_TOOL_BAR (f) = false;
    }
#else /* !USE_GTK */
  int unit = FRAME_LINE_HEIGHT (f);
  int old_height = FRAME_TOOL_BAR_HEIGHT (f);
  int lines = (height + unit - 1) / unit;
  Lisp_Object fullscreen = get_frame_param (f, Qfullscreen);

  /* Make sure we redisplay all windows in this frame.  */
  fset_redisplay (f);

  FRAME_TOOL_BAR_HEIGHT (f) = height;
  FRAME_TOOL_BAR_LINES (f) = lines;
  store_frame_param (f, Qtool_bar_lines, make_fixnum (lines));

  if (FRAME_X_WINDOW (f) && FRAME_TOOL_BAR_HEIGHT (f) == 0)
    {
      clear_frame (f);
      clear_current_matrices (f);
    }

  if ((height < old_height) && WINDOWP (f->tool_bar_window))
    clear_glyph_matrix (XWINDOW (f->tool_bar_window)->current_matrix);

  if (!f->tool_bar_resized)
    {
      /* As long as tool_bar_resized is false, effectively try to change
	 F's native height.  */
      if (NILP (fullscreen) || EQ (fullscreen, Qfullwidth))
	adjust_frame_size (f, FRAME_TEXT_WIDTH (f), FRAME_TEXT_HEIGHT (f),
			   1, false, Qtool_bar_lines);
      else
	adjust_frame_size (f, -1, -1, 4, false, Qtool_bar_lines);

      f->tool_bar_resized =  f->tool_bar_redisplayed;
    }
  else
    /* Any other change may leave the native size of F alone.  */
    adjust_frame_size (f, -1, -1, 3, false, Qtool_bar_lines);

  /* adjust_frame_size might not have done anything, garbage frame
     here.  */
  adjust_frame_glyphs (f);
  SET_FRAME_GARBAGED (f);
  if (FRAME_X_WINDOW (f))
    x_clear_under_internal_border (f);

#endif /* USE_GTK */
}

static void
x_set_child_frame_border_width (struct frame *f, Lisp_Object arg, Lisp_Object oldval)
{
  int border;

  if (NILP (arg))
    border = -1;
  else if (RANGED_FIXNUMP (0, arg, INT_MAX))
    border = XFIXNAT (arg);
  else
    signal_error ("Invalid child frame border width", arg);

  if (border != FRAME_CHILD_FRAME_BORDER_WIDTH (f))
    {
      f->child_frame_border_width = border;

#ifdef USE_X_TOOLKIT
      if (FRAME_X_OUTPUT (f)->edit_widget)
	widget_store_internal_border (FRAME_X_OUTPUT (f)->edit_widget);
#endif

      if (FRAME_X_WINDOW (f))
	{
	  adjust_frame_size (f, -1, -1, 3, false, Qchild_frame_border_width);
	  x_clear_under_internal_border (f);
	}
    }

}

static void
x_set_internal_border_width (struct frame *f, Lisp_Object arg, Lisp_Object oldval)
{
  int border = check_int_nonnegative (arg);

  if (border != FRAME_INTERNAL_BORDER_WIDTH (f))
    {
      f->internal_border_width = border;

#ifdef USE_X_TOOLKIT
      if (FRAME_X_OUTPUT (f)->edit_widget)
	widget_store_internal_border (FRAME_X_OUTPUT (f)->edit_widget);
#endif

      if (FRAME_X_WINDOW (f))
	{
	  adjust_frame_size (f, -1, -1, 3, false, Qinternal_border_width);
	  x_clear_under_internal_border (f);
	}
    }

}


/* Set the foreground color for scroll bars on frame F to VALUE.
   VALUE should be a string, a color name.  If it isn't a string or
   isn't a valid color name, do nothing.  OLDVAL is the old value of
   the frame parameter.  */

static void
x_set_scroll_bar_foreground (struct frame *f, Lisp_Object value, Lisp_Object oldval)
{
  unsigned long pixel;
#ifdef HAVE_GTK3
  XColor color;
  char css[64];
#endif

  if (STRINGP (value))
    pixel = x_decode_color (f, value, BLACK_PIX_DEFAULT (f));
  else
    pixel = -1;

  if (f->output_data.x->scroll_bar_foreground_pixel != -1)
    unload_color (f, f->output_data.x->scroll_bar_foreground_pixel);

  f->output_data.x->scroll_bar_foreground_pixel = pixel;
  if (FRAME_X_WINDOW (f) && FRAME_VISIBLE_P (f))
    {
      /* Remove all scroll bars because they have wrong colors.  */
      if (FRAME_TERMINAL (f)->condemn_scroll_bars_hook)
	(*FRAME_TERMINAL (f)->condemn_scroll_bars_hook) (f);
      if (FRAME_TERMINAL (f)->judge_scroll_bars_hook)
	(*FRAME_TERMINAL (f)->judge_scroll_bars_hook) (f);

      update_face_from_frame_parameter (f, Qscroll_bar_foreground, value);
      redraw_frame (f);
    }

#ifdef HAVE_GTK3
  if (!FRAME_TOOLTIP_P (f))
    {
      if (pixel != -1)
	{
	  color.pixel = pixel;

	  XQueryColor (FRAME_X_DISPLAY (f),
		       FRAME_X_COLORMAP (f),
		       &color);

	  sprintf (css, "scrollbar slider { background-color: #%02x%02x%02x; }",
		   color.red >> 8, color.green >> 8, color.blue >> 8);
	  gtk_css_provider_load_from_data (FRAME_X_OUTPUT (f)->scrollbar_foreground_css_provider,
					   css, -1, NULL);
	}
      else
	gtk_css_provider_load_from_data (FRAME_X_OUTPUT (f)->scrollbar_foreground_css_provider,
					 "", -1, NULL);
    }
#endif
}


/* Set the background color for scroll bars on frame F to VALUE VALUE
   should be a string, a color name.  If it isn't a string or isn't a
   valid color name, do nothing.  OLDVAL is the old value of the frame
   parameter.  */

static void
x_set_scroll_bar_background (struct frame *f, Lisp_Object value, Lisp_Object oldval)
{
  unsigned long pixel;
#ifdef HAVE_GTK3
  XColor color;
  char css[64];
#endif

  if (STRINGP (value))
    pixel = x_decode_color (f, value, WHITE_PIX_DEFAULT (f));
  else
    pixel = -1;

  if (f->output_data.x->scroll_bar_background_pixel != -1)
    unload_color (f, f->output_data.x->scroll_bar_background_pixel);

#if defined (USE_LUCID) && defined (USE_TOOLKIT_SCROLL_BARS)
  /* Scrollbar shadow colors.  */
  if (f->output_data.x->scroll_bar_top_shadow_pixel != -1)
    {
      unload_color (f, f->output_data.x->scroll_bar_top_shadow_pixel);
      f->output_data.x->scroll_bar_top_shadow_pixel = -1;
    }
  if (f->output_data.x->scroll_bar_bottom_shadow_pixel != -1)
    {
      unload_color (f, f->output_data.x->scroll_bar_bottom_shadow_pixel);
      f->output_data.x->scroll_bar_bottom_shadow_pixel = -1;
    }
#endif /* USE_LUCID && USE_TOOLKIT_SCROLL_BARS */

  f->output_data.x->scroll_bar_background_pixel = pixel;
  if (FRAME_X_WINDOW (f) && FRAME_VISIBLE_P (f))
    {
      /* Remove all scroll bars because they have wrong colors.  */
      if (FRAME_TERMINAL (f)->condemn_scroll_bars_hook)
	(*FRAME_TERMINAL (f)->condemn_scroll_bars_hook) (f);
      if (FRAME_TERMINAL (f)->judge_scroll_bars_hook)
	(*FRAME_TERMINAL (f)->judge_scroll_bars_hook) (f);

      update_face_from_frame_parameter (f, Qscroll_bar_background, value);
      redraw_frame (f);
    }

#ifdef HAVE_GTK3
    if (!FRAME_TOOLTIP_P (f))
      {
	if (pixel != -1)
	  {
	    color.pixel = pixel;

	    XQueryColor (FRAME_X_DISPLAY (f),
			 FRAME_X_COLORMAP (f),
			 &color);

	    sprintf (css, "scrollbar trough { background-color: #%02x%02x%02x; }",
		     color.red >> 8, color.green >> 8, color.blue >> 8);
	    gtk_css_provider_load_from_data (FRAME_X_OUTPUT (f)->scrollbar_background_css_provider,
					     css, -1, NULL);
	  }
	else
	  gtk_css_provider_load_from_data (FRAME_X_OUTPUT (f)->scrollbar_background_css_provider,
					   "", -1, NULL);
      }
#endif
}


/* Encode Lisp string STRING as a text in a format appropriate for
   the ICCCM (Inter Client Communication Conventions Manual).

   If STRING contains only ASCII characters, do no conversion and
   return the string data of STRING.  Otherwise, encode the text by
   CODING_SYSTEM, and return a newly allocated memory area which
   should be freed by `xfree' by a caller.

   Store the byte length of resulting text in *TEXT_BYTES.

   If the text contains only ASCII and Latin-1, store true in *STRING_P,
   which means that the `encoding' of the result can be `STRING'.
   Otherwise store false in *STRINGP, which means that the `encoding' of
   the result should be `COMPOUND_TEXT'.  */

static unsigned char *
x_encode_text (Lisp_Object string, Lisp_Object coding_system,
	       ptrdiff_t *text_bytes, bool *stringp, bool *freep)
{
  int result = string_xstring_p (string);
  struct coding_system coding;

  if (result == 0)
    {
      /* No multibyte character in OBJ.  We need not encode it.  */
      *text_bytes = SBYTES (string);
      *stringp = true;
      *freep = false;
      return SDATA (string);
    }

  setup_coding_system (coding_system, &coding);
  coding.mode |= (CODING_MODE_SAFE_ENCODING | CODING_MODE_LAST_BLOCK);
  /* We suppress producing escape sequences for composition.  */
  coding.common_flags &= ~CODING_ANNOTATION_MASK;
  coding.destination = xnmalloc (SCHARS (string), 2);
  coding.dst_bytes = SCHARS (string) * 2;
  encode_coding_object (&coding, string, 0, 0,
			SCHARS (string), SBYTES (string), Qnil);
  *text_bytes = coding.produced;
  *stringp = (result == 1 || !EQ (coding_system, Qcompound_text));
  *freep = true;
  return coding.destination;
}


/* Set the WM name to NAME for frame F. Also set the icon name.
   If the frame already has an icon name, use that, otherwise set the
   icon name to NAME.  */

static void
x_set_name_internal (struct frame *f, Lisp_Object name)
{
  if (FRAME_X_WINDOW (f))
    {
      block_input ();
      {
	XTextProperty text, icon;
	ptrdiff_t bytes;
	bool stringp;
	bool do_free_icon_value = false, do_free_text_value = false;
	Lisp_Object coding_system;
	Lisp_Object encoded_name;
	Lisp_Object encoded_icon_name;

	/* As ENCODE_UTF_8 may cause GC and relocation of string data,
	   we use it before x_encode_text that may return string data.  */
	encoded_name = ENCODE_UTF_8 (name);

	coding_system = Qcompound_text;
	/* Note: Encoding strategy

	   We encode NAME by compound-text and use "COMPOUND-TEXT" in
	   text.encoding.  But, there are non-internationalized window
	   managers which don't support that encoding.  So, if NAME
	   contains only ASCII and 8859-1 characters, encode it by
	   iso-latin-1, and use "STRING" in text.encoding hoping that
	   such window managers at least analyze this format correctly,
	   i.e. treat 8-bit bytes as 8859-1 characters.

	   We may also be able to use "UTF8_STRING" in text.encoding
	   in the future which can encode all Unicode characters.
	   But, for the moment, there's no way to know that the
	   current window manager supports it or not.

	   Either way, we also set the _NET_WM_NAME and _NET_WM_ICON_NAME
	   properties.  Per the EWMH specification, those two properties
	   are always UTF8_STRING.  This matches what gtk_window_set_title()
	   does in the USE_GTK case. */
	text.value = x_encode_text (name, coding_system, &bytes,
				    &stringp, &do_free_text_value);
	text.encoding = (stringp ? XA_STRING
			 : FRAME_DISPLAY_INFO (f)->Xatom_COMPOUND_TEXT);
	text.format = 8;
	text.nitems = bytes;

	if (!STRINGP (f->icon_name))
	  {
	    icon = text;
	    encoded_icon_name = encoded_name;
	  }
	else
	  {
	    /* See the above comment "Note: Encoding strategy".  */
	    icon.value = x_encode_text (f->icon_name, coding_system, &bytes,
					&stringp, &do_free_icon_value);
	    icon.encoding = (stringp ? XA_STRING
			     : FRAME_DISPLAY_INFO (f)->Xatom_COMPOUND_TEXT);
	    icon.format = 8;
	    icon.nitems = bytes;

	    encoded_icon_name = ENCODE_UTF_8 (f->icon_name);
	  }

#ifdef USE_GTK
        gtk_window_set_title (GTK_WINDOW (FRAME_GTK_OUTER_WIDGET (f)),
                              SSDATA (encoded_name));
#else /* not USE_GTK */
	XSetWMName (FRAME_X_DISPLAY (f), FRAME_OUTER_WINDOW (f), &text);
	XChangeProperty (FRAME_X_DISPLAY (f), FRAME_OUTER_WINDOW (f),
			 FRAME_DISPLAY_INFO (f)->Xatom_net_wm_name,
			 FRAME_DISPLAY_INFO (f)->Xatom_UTF8_STRING,
			 8, PropModeReplace,
			 SDATA (encoded_name),
			 SBYTES (encoded_name));
#endif /* not USE_GTK */

	XSetWMIconName (FRAME_X_DISPLAY (f), FRAME_OUTER_WINDOW (f), &icon);
	XChangeProperty (FRAME_X_DISPLAY (f), FRAME_OUTER_WINDOW (f),
			 FRAME_DISPLAY_INFO (f)->Xatom_net_wm_icon_name,
			 FRAME_DISPLAY_INFO (f)->Xatom_UTF8_STRING,
			 8, PropModeReplace,
			 SDATA (encoded_icon_name),
			 SBYTES (encoded_icon_name));

	if (do_free_icon_value)
	  xfree (icon.value);
	if (do_free_text_value)
	  xfree (text.value);
      }
      unblock_input ();
    }
}

/* Change the name of frame F to NAME.  If NAME is nil, set F's name to
       x_id_name.

   If EXPLICIT is true, that indicates that lisp code is setting the
       name; if NAME is a string, set F's name to NAME and set
       F->explicit_name; if NAME is Qnil, then clear F->explicit_name.

   If EXPLICIT is false, that indicates that Emacs redisplay code is
       suggesting a new name, which lisp code should override; if
       F->explicit_name is set, ignore the new name; otherwise, set it.  */

static void
x_set_name (struct frame *f, Lisp_Object name, bool explicit)
{
  /* Make sure that requests from lisp code override requests from
     Emacs redisplay code.  */
  if (explicit)
    {
      /* If we're switching from explicit to implicit, we had better
	 update the mode lines and thereby update the title.  */
      if (f->explicit_name && NILP (name))
	update_mode_lines = 37;

      f->explicit_name = ! NILP (name);
    }
  else if (f->explicit_name)
    return;

  /* If NAME is nil, set the name to the x_id_name.  */
  if (NILP (name))
    {
      /* Check for no change needed in this very common case
	 before we do any consing.  */
      if (!strcmp (FRAME_DISPLAY_INFO (f)->x_id_name,
		   SSDATA (f->name)))
	return;
      name = build_string (FRAME_DISPLAY_INFO (f)->x_id_name);
    }
  else
    CHECK_STRING (name);

  /* Don't change the name if it's already NAME.  */
  if (! NILP (Fstring_equal (name, f->name)))
    return;

  fset_name (f, name);

  /* For setting the frame title, the title parameter should override
     the name parameter.  */
  if (! NILP (f->title))
    name = f->title;

  x_set_name_internal (f, name);
}

/* This function should be called when the user's lisp code has
   specified a name for the frame; the name will override any set by the
   redisplay code.  */
static void
x_explicitly_set_name (struct frame *f, Lisp_Object arg, Lisp_Object oldval)
{
  x_set_name (f, arg, true);
}

/* This function should be called by Emacs redisplay code to set the
   name; names set this way will never override names set by the user's
   lisp code.  */
void
x_implicitly_set_name (struct frame *f, Lisp_Object arg, Lisp_Object oldval)
{
  x_set_name (f, arg, false);
}

/* Change the title of frame F to NAME.
   If NAME is nil, use the frame name as the title.  */

static void
x_set_title (struct frame *f, Lisp_Object name, Lisp_Object old_name)
{
  /* Don't change the title if it's already NAME.  */
  if (EQ (name, f->title))
    return;

  update_mode_lines = 38;

  fset_title (f, name);

  if (NILP (name))
    name = f->name;
  else
    CHECK_STRING (name);

  x_set_name_internal (f, name);
}

void
x_set_scroll_bar_default_width (struct frame *f)
{
  int unit = FRAME_COLUMN_WIDTH (f);
#ifdef USE_TOOLKIT_SCROLL_BARS
#ifdef USE_GTK
  int minw = xg_get_default_scrollbar_width (f);
#else
  int minw = 16;
#endif
  /* A minimum width of 14 doesn't look good for toolkit scroll bars.  */
  FRAME_CONFIG_SCROLL_BAR_COLS (f) = (minw + unit - 1) / unit;
  FRAME_CONFIG_SCROLL_BAR_WIDTH (f) = minw;
#else
  /* The width of a non-toolkit scrollbar is 14 pixels.  */
  FRAME_CONFIG_SCROLL_BAR_COLS (f) = (14 + unit - 1) / unit;
  FRAME_CONFIG_SCROLL_BAR_WIDTH (f)
    = FRAME_CONFIG_SCROLL_BAR_COLS (f) * unit;
#endif
}

void
x_set_scroll_bar_default_height (struct frame *f)
{
  int height = FRAME_LINE_HEIGHT (f);
#ifdef USE_TOOLKIT_SCROLL_BARS
#ifdef USE_GTK
  int min_height = xg_get_default_scrollbar_height (f);
#else
  int min_height = 16;
#endif
  /* A minimum height of 14 doesn't look good for toolkit scroll bars.  */
  FRAME_CONFIG_SCROLL_BAR_HEIGHT (f) = min_height;
  FRAME_CONFIG_SCROLL_BAR_LINES (f) = (min_height + height - 1) / height;
#else
  /* The height of a non-toolkit scrollbar is 14 pixels.  */
  FRAME_CONFIG_SCROLL_BAR_LINES (f) = (14 + height - 1) / height;

  /* Use all of that space (aside from required margins) for the
     scroll bar.  */
  FRAME_CONFIG_SCROLL_BAR_HEIGHT (f) = 14;
#endif
}

static void
x_set_alpha (struct frame *f, Lisp_Object arg, Lisp_Object oldval)
{
  double alpha = 1.0;
  double newval[2];
  int i;
  Lisp_Object item;
  bool alpha_identical_p;

  alpha_identical_p = true;

  for (i = 0; i < 2; i++)
    {
      newval[i] = 1.0;
      if (CONSP (arg))
        {
          item = CAR (arg);
          arg  = CDR (arg);

	  alpha_identical_p = false;
        }
      else
        item = arg;

      if (NILP (item))
	alpha = - 1.0;
      else if (FLOATP (item))
	{
	  alpha = XFLOAT_DATA (item);
	  if (! (0 <= alpha && alpha <= 1.0))
	    args_out_of_range (make_float (0.0), make_float (1.0));
	}
      else if (FIXNUMP (item))
	{
	  EMACS_INT ialpha = XFIXNUM (item);
	  if (! (0 <= ialpha && ialpha <= 100))
	    args_out_of_range (make_fixnum (0), make_fixnum (100));
	  alpha = ialpha / 100.0;
	}
      else
	wrong_type_argument (Qnumberp, item);
      newval[i] = alpha;
    }

  for (i = 0; i < 2; i++)
    f->alpha[i] = newval[i];

  FRAME_X_OUTPUT (f)->alpha_identical_p = alpha_identical_p;

  if (FRAME_TERMINAL (f)->set_frame_alpha_hook)
    {
      block_input ();
      FRAME_TERMINAL (f)->set_frame_alpha_hook (f);
      unblock_input ();
    }
}


/* Record in frame F the specified or default value according to ALIST
   of the parameter named PROP (a Lisp symbol).  If no value is
   specified for PROP, look for an X default for XPROP on the frame
   named NAME.  If that is not found either, use the value DEFLT.  */

static Lisp_Object
x_default_scroll_bar_color_parameter (struct frame *f,
				      Lisp_Object alist, Lisp_Object prop,
				      const char *xprop, const char *xclass,
				      bool foreground_p)
{
  struct x_display_info *dpyinfo = FRAME_DISPLAY_INFO (f);
  Lisp_Object tem;

  tem = gui_display_get_arg (dpyinfo, alist, prop, xprop, xclass,
                             RES_TYPE_STRING);
  if (EQ (tem, Qunbound))
    {
#ifdef USE_TOOLKIT_SCROLL_BARS

      /* See if an X resource for the scroll bar color has been
	 specified.  */
      AUTO_STRING (foreground, "foreground");
      AUTO_STRING (background, "foreground");
      AUTO_STRING (verticalScrollBar, "verticalScrollBar");
      tem = (gui_display_get_resource
	     (dpyinfo, foreground_p ? foreground : background,
	      empty_unibyte_string,
	      verticalScrollBar,
	      empty_unibyte_string));
      if (!STRINGP (tem))
	{
	  /* If nothing has been specified, scroll bars will use a
	     toolkit-dependent default.  Because these defaults are
	     difficult to get at without actually creating a scroll
	     bar, use nil to indicate that no color has been
	     specified.  */
	  tem = Qnil;
	}

#else /* not USE_TOOLKIT_SCROLL_BARS */

      tem = Qnil;

#endif /* not USE_TOOLKIT_SCROLL_BARS */
    }

  AUTO_FRAME_ARG (arg, prop, tem);
  gui_set_frame_parameters (f, arg);
  return tem;
}




#ifdef USE_X_TOOLKIT

/* If the WM_PROTOCOLS property does not already contain WM_TAKE_FOCUS,
   WM_DELETE_WINDOW, and WM_SAVE_YOURSELF, then add them.  (They may
   already be present because of the toolkit (Motif adds some of them,
   for example, but Xt doesn't).  */

static void
hack_wm_protocols (struct frame *f, Widget widget)
{
  Display *dpy = XtDisplay (widget);
  Window w = XtWindow (widget);
  bool need_delete = true;
  bool need_focus = true;
  bool need_save = true;

  block_input ();
  {
    Atom type;
    unsigned char *catoms;
    int format = 0;
    unsigned long nitems = 0;
    unsigned long bytes_after;

    if ((XGetWindowProperty (dpy, w,
			     FRAME_DISPLAY_INFO (f)->Xatom_wm_protocols,
			     0, 100, False, XA_ATOM,
			     &type, &format, &nitems, &bytes_after,
			     &catoms)
	 == Success)
	&& format == 32 && type == XA_ATOM)
      {
	Atom *atoms = (Atom *) catoms;
	while (nitems > 0)
	  {
	    nitems--;
	    if (atoms[nitems]
		== FRAME_DISPLAY_INFO (f)->Xatom_wm_delete_window)
	      need_delete = false;
	    else if (atoms[nitems]
		     == FRAME_DISPLAY_INFO (f)->Xatom_wm_take_focus)
	      need_focus = false;
	    else if (atoms[nitems]
		     == FRAME_DISPLAY_INFO (f)->Xatom_wm_save_yourself)
	      need_save = false;
	  }
      }
    if (catoms)
      XFree (catoms);
  }
  {
    Atom props[10];
    int count = 0;
    if (need_delete)
      props[count++] = FRAME_DISPLAY_INFO (f)->Xatom_wm_delete_window;
    if (need_focus)
      props[count++] = FRAME_DISPLAY_INFO (f)->Xatom_wm_take_focus;
    if (need_save)
      props[count++] = FRAME_DISPLAY_INFO (f)->Xatom_wm_save_yourself;
    if (count)
      XChangeProperty (dpy, w, FRAME_DISPLAY_INFO (f)->Xatom_wm_protocols,
		       XA_ATOM, 32, PropModeAppend,
		       (unsigned char *) props, count);
  }
  unblock_input ();
}
#endif

static void
append_wm_protocols (struct x_display_info *dpyinfo,
		     struct frame *f)
{
  unsigned char *existing = NULL;
  int format = 0;
  unsigned long nitems = 0;
  Atom type;
  Atom *existing_protocols;
  Atom protos[10];
  int num_protos = 0;
  bool found_wm_ping = false;
#if !defined HAVE_GTK3 && defined HAVE_XSYNC
  bool found_wm_sync_request = false;
#endif
  unsigned long bytes_after;

  block_input ();
  if ((XGetWindowProperty (dpyinfo->display, FRAME_OUTER_WINDOW (f),
			   dpyinfo->Xatom_wm_protocols,
			   0, 100, False, XA_ATOM, &type, &format, &nitems,
			   &bytes_after, &existing) == Success)
      && format == 32 && type == XA_ATOM)
    {
      existing_protocols = (Atom *) existing;

      while (nitems)
	{
	  nitems--;

	  if (existing_protocols[nitems]
	      == dpyinfo->Xatom_net_wm_ping)
	    found_wm_ping = true;
#if !defined HAVE_GTK3 && defined HAVE_XSYNC
	  else if (existing_protocols[nitems]
		   == dpyinfo->Xatom_net_wm_sync_request)
	    found_wm_sync_request = true;
#endif
	}
    }

  if (existing)
    XFree (existing);

  if (!found_wm_ping)
    protos[num_protos++] = dpyinfo->Xatom_net_wm_ping;
#if !defined HAVE_GTK3 && defined HAVE_XSYNC
  if (!found_wm_sync_request && dpyinfo->xsync_supported_p)
    protos[num_protos++] = dpyinfo->Xatom_net_wm_sync_request;
#endif

  if (num_protos)
    XChangeProperty (dpyinfo->display,
		     FRAME_OUTER_WINDOW (f),
		     dpyinfo->Xatom_wm_protocols,
		     XA_ATOM, 32, PropModeAppend,
		     (unsigned char *) protos,
		     num_protos);
  unblock_input ();
}



/* Support routines for XIC (X Input Context).  */

#ifdef HAVE_X_I18N

static void xic_preedit_draw_callback (XIC, XPointer, XIMPreeditDrawCallbackStruct *);
static void xic_preedit_caret_callback (XIC, XPointer, XIMPreeditCaretCallbackStruct *);
static void xic_preedit_done_callback (XIC, XPointer, XPointer);
static int xic_preedit_start_callback (XIC, XPointer, XPointer);

#ifndef HAVE_XICCALLBACK_CALLBACK
#define XICCallback XIMCallback
#define XICProc XIMProc
#endif

static XIMCallback Xxic_preedit_draw_callback = { NULL,
						  (XIMProc) xic_preedit_draw_callback };
static XIMCallback Xxic_preedit_caret_callback = { NULL,
						   (XIMProc) xic_preedit_caret_callback };
static XIMCallback Xxic_preedit_done_callback = { NULL,
						  (XIMProc) xic_preedit_done_callback };
static XICCallback Xxic_preedit_start_callback = { NULL,
						   (XICProc) xic_preedit_start_callback };

#if defined HAVE_X_WINDOWS && defined USE_X_TOOLKIT
/* Create an X fontset on frame F with base font name BASE_FONTNAME.  */

static const char xic_default_fontset[] = "-*-*-*-r-normal--14-*-*-*-*-*-*-*";

/* Create an Xt fontset spec from the name of a base font.
   If `motif' is True use the Motif syntax.  */
char *
xic_create_fontsetname (const char *base_fontname, bool motif)
{
  const char *sep = motif ? ";" : ",";
  char *fontsetname;
  char *z;

  /* Make a fontset name from the base font name.  */
  if (xic_default_fontset == base_fontname)
    {
      /* There is no base font name, use the default.  */
      fontsetname = xmalloc (strlen (base_fontname) + 2);
      z = stpcpy (fontsetname, base_fontname);
    }
  else
    {
      /* Make a fontset name from the base font name.
	 The font set will be made of the following elements:
	 - the base font.
	 - the base font where the charset spec is replaced by -*-*.
	 - the same but with the family also replaced with -*-*-.  */
      const char *p = base_fontname;
      ptrdiff_t i;

      for (i = 0; *p; p++)
	if (*p == '-') i++;
      if (i != 14)
	{
	  /* As the font name doesn't conform to XLFD, we can't
	     modify it to generalize it to allcs and allfamilies.
	     Use the specified font plus the default.  */
	  fontsetname = xmalloc (strlen (base_fontname)
				 + strlen (xic_default_fontset) + 3);
	  z = stpcpy (fontsetname, base_fontname);
	  z = stpcpy (z, sep);
	  z = stpcpy (z, xic_default_fontset);
	}
      else
	{
	  ptrdiff_t len;
	  const char *p1 = NULL, *p2 = NULL, *p3 = NULL;
	  char *font_allcs = NULL;
	  char *font_allfamilies = NULL;
	  char *font_all = NULL;
	  const char *allcs = "*-*-*-*-*-*-*";
	  const char *allfamilies = "-*-*-";
	  const char *all = "*-*-*-*-";
	  char *base;

	  for (i = 0, p = base_fontname; i < 8; p++)
	    {
	      if (*p == '-')
		{
		  i++;
		  if (i == 3)
		    p1 = p + 1;
		  else if (i == 7)
		    p2 = p + 1;
		  else if (i == 6)
		    p3 = p + 1;
		}
	    }
	  /* If base_fontname specifies ADSTYLE, make it a
	     wildcard.  */
	  if (*p3 != '*')
	    {
	      ptrdiff_t diff = (p2 - p3) - 2;

	      base = alloca (strlen (base_fontname) + 1);
	      memcpy (base, base_fontname, p3 - base_fontname);
	      base[p3 - base_fontname] = '*';
	      base[(p3 - base_fontname) + 1] = '-';
	      strcpy (base + (p3 - base_fontname) + 2, p2);
	      p = base + (p - base_fontname) - diff;
	      p1 = base + (p1 - base_fontname);
	      p2 = base + (p2 - base_fontname) - diff;
	      base_fontname = base;
	    }

	  /* Build the font spec that matches all charsets.  */
	  len = p - base_fontname + strlen (allcs) + 1;
	  font_allcs = alloca (len);
	  memcpy (font_allcs, base_fontname, p - base_fontname);
	  strcpy (font_allcs + (p - base_fontname), allcs);

	  /* Build the font spec that matches all families and
	     add-styles.  */
	  len = p - p1 + strlen (allcs) + strlen (allfamilies) + 1;
	  font_allfamilies = alloca (len);
	  strcpy (font_allfamilies, allfamilies);
	  memcpy (font_allfamilies + strlen (allfamilies), p1, p - p1);
	  strcpy (font_allfamilies + strlen (allfamilies) + (p - p1), allcs);

	  /* Build the font spec that matches all.  */
	  len = p - p2 + strlen (allcs) + strlen (all) + strlen (allfamilies) + 1;
	  font_all = alloca (len);
	  z = stpcpy (font_all, allfamilies);
	  z = stpcpy (z, all);
	  memcpy (z, p2, p - p2);
	  strcpy (z + (p - p2), allcs);

	  /* Build the actual font set name.  */
	  len = strlen (base_fontname) + strlen (font_allcs)
	    + strlen (font_allfamilies) + strlen (font_all) + 5;
	  fontsetname = xmalloc (len);
	  z = stpcpy (fontsetname, base_fontname);
	  z = stpcpy (z, sep);
	  z = stpcpy (z, font_allcs);
	  z = stpcpy (z, sep);
	  z = stpcpy (z, font_allfamilies);
	  z = stpcpy (z, sep);
	  z = stpcpy (z, font_all);
	}
    }
  if (motif)
    strcpy (z, ":");
  return fontsetname;
}
#endif /* HAVE_X_WINDOWS && USE_X_TOOLKIT */

#ifdef DEBUG_XIC_FONTSET
static void
print_fontset_result (XFontSet xfs, char *name, char **missing_list,
		      int missing_count)
{
  if (xfs)
    fprintf (stderr, "XIC Fontset created: %s\n", name);
  else
    {
      fprintf (stderr, "XIC Fontset failed: %s\n", name);
      while (missing_count-- > 0)
	{
	  fprintf (stderr, "  missing: %s\n", *missing_list);
	  missing_list++;
	}
    }

}
#endif

static XFontSet
xic_create_xfontset (struct frame *f)
{
  XFontSet xfs = NULL;
  struct font *font = FRAME_FONT (f);
  int pixel_size = font->pixel_size;
  Lisp_Object rest, frame;

  /* See if there is another frame already using same fontset.  */
  FOR_EACH_FRAME (rest, frame)
    {
      struct frame *cf = XFRAME (frame);

      if (cf != f && FRAME_LIVE_P (f) && FRAME_X_P (cf)
          && FRAME_DISPLAY_INFO (cf) == FRAME_DISPLAY_INFO (f)
	  && FRAME_FONT (f)
	  && FRAME_FONT (f)->pixel_size == pixel_size)
        {
          xfs = FRAME_XIC_FONTSET (cf);
          break;
        }
    }

  if (! xfs)
    {
      char buf[256];
      char **missing_list;
      int missing_count;
      char *def_string;
      const char *xlfd_format = "-*-*-medium-r-normal--%d-*-*-*-*-*";

      sprintf (buf, xlfd_format, pixel_size);
      missing_list = NULL;
      xfs = XCreateFontSet (FRAME_X_DISPLAY (f), buf,
			    &missing_list, &missing_count, &def_string);
#ifdef DEBUG_XIC_FONTSET
      print_fontset_result (xfs, buf, missing_list, missing_count);
#endif
      if (missing_list)
	XFreeStringList (missing_list);
      if (! xfs)
	{
	  /* List of pixel sizes most likely available.  Find one that
	     is closest to pixel_size.  */
	  int sizes[] = {0, 8, 10, 11, 12, 14, 17, 18, 20, 24, 26, 34, 0};
	  int *smaller, *larger;

	  for (smaller = sizes; smaller[1]; smaller++)
	    if (smaller[1] >= pixel_size)
	      break;
	  larger = smaller + 1;
	  if (*larger == pixel_size)
	    larger++;
	  while (*smaller || *larger)
	    {
	      int this_size;

	      if (! *larger)
		this_size = *smaller--;
	      else if (! *smaller)
		this_size = *larger++;
	      else if (pixel_size - *smaller < *larger - pixel_size)
		this_size = *smaller--;
	      else
		this_size = *larger++;
	      sprintf (buf, xlfd_format, this_size);
	      missing_list = NULL;
	      xfs = XCreateFontSet (FRAME_X_DISPLAY (f), buf,
				    &missing_list, &missing_count, &def_string);
#ifdef DEBUG_XIC_FONTSET
	      print_fontset_result (xfs, buf, missing_list, missing_count);
#endif
	      if (missing_list)
		XFreeStringList (missing_list);
	      if (xfs)
		break;
	    }
	}
      if (! xfs)
	{
	  const char *last_resort = "-*-*-*-r-normal--*-*-*-*-*-*";

	  missing_list = NULL;
	  xfs = XCreateFontSet (FRAME_X_DISPLAY (f), last_resort,
				&missing_list, &missing_count, &def_string);
#ifdef DEBUG_XIC_FONTSET
	  print_fontset_result (xfs, last_resort, missing_list, missing_count);
#endif
	  if (missing_list)
	    XFreeStringList (missing_list);
	}

    }

  return xfs;
}

/* Free the X fontset of frame F if it is the last frame using it.  */

void
xic_free_xfontset (struct frame *f)
{
  Lisp_Object rest, frame;
  bool shared_p = false;

  if (!FRAME_XIC_FONTSET (f))
    return;

  /* See if there is another frame sharing the same fontset.  */
  FOR_EACH_FRAME (rest, frame)
    {
      struct frame *cf = XFRAME (frame);
      if (cf != f && FRAME_LIVE_P (f) && FRAME_X_P (cf)
          && FRAME_DISPLAY_INFO (cf) == FRAME_DISPLAY_INFO (f)
          && FRAME_XIC_FONTSET (cf) == FRAME_XIC_FONTSET (f))
        {
          shared_p = true;
          break;
        }
    }

  if (!shared_p)
    /* The fontset is not used anymore.  It is safe to free it.  */
    XFreeFontSet (FRAME_X_DISPLAY (f), FRAME_XIC_FONTSET (f));

  FRAME_XIC_FONTSET (f) = NULL;
}

/* Create XIC for frame F. */

static const XIMStyle supported_xim_styles[] =
  {
    STYLE_NONE,
    STYLE_CALLBACK,
    STYLE_OVERTHESPOT,
    STYLE_OFFTHESPOT,
    STYLE_ROOT
  };

/* Value is the best input style, given user preferences USER (already
   checked to be supported by Emacs), and styles supported by the
   input method XIM.  */

static XIMStyle
best_xim_style (struct x_display_info *dpyinfo,
		XIMStyles *xim)
{
  int i, j;
  int nr_supported = ARRAYELTS (supported_xim_styles);

  if (dpyinfo->preferred_xim_style)
    return dpyinfo->preferred_xim_style;

  for (i = 0; i < nr_supported; ++i)
    for (j = 0; j < xim->count_styles; ++j)
      if (supported_xim_styles[i] == xim->supported_styles[j])
	return supported_xim_styles[i];

  /* Return the default style.  */
  return XIMPreeditNothing | XIMStatusNothing;
}

/* Create XIC for frame F. */

void
create_frame_xic (struct frame *f)
{
  XIM xim;
  XIC xic = NULL;
  XFontSet xfs = NULL;
  XVaNestedList status_attr = NULL;
  XVaNestedList preedit_attr = NULL;
  XRectangle s_area;
  XPoint spot;
  XIMStyle xic_style;

  if (FRAME_XIC (f))
    goto out;

  xim = FRAME_X_XIM (f);
  if (!xim || ! FRAME_X_XIM_STYLES(f))
    goto out;

  /* Determine XIC style.  */
  xic_style = best_xim_style (FRAME_DISPLAY_INFO (f),
			      FRAME_X_XIM_STYLES (f));

  /* Create X fontset. */
  if (xic_style & (XIMPreeditPosition | XIMStatusArea))
    {
      xfs = xic_create_xfontset (f);
      if (!xfs)
        goto out;

      FRAME_XIC_FONTSET (f) = xfs;
    }

  if (xic_style & XIMPreeditPosition)
    {
      spot.x = 0; spot.y = 1;
      preedit_attr = XVaCreateNestedList (0,
					  XNFontSet, xfs,
					  XNForeground,
					  FRAME_FOREGROUND_PIXEL (f),
					  XNBackground,
					  FRAME_BACKGROUND_PIXEL (f),
					  (xic_style & XIMPreeditPosition
					   ? XNSpotLocation
					   : NULL),
					  &spot,
					  NULL);

      if (!preedit_attr)
        goto out;
    }

  if (xic_style & XIMStatusArea)
    {
      s_area.x = 0; s_area.y = 0; s_area.width = 1; s_area.height = 1;
      status_attr = XVaCreateNestedList (0,
                                         XNArea,
                                         &s_area,
                                         XNFontSet,
                                         xfs,
                                         XNForeground,
                                         FRAME_FOREGROUND_PIXEL (f),
                                         XNBackground,
                                         FRAME_BACKGROUND_PIXEL (f),
                                         NULL);

      if (!status_attr)
        goto out;
    }

  if (xic_style & XIMPreeditCallbacks)
    {
      spot.x = 0;
      spot.y = 0;
      preedit_attr = XVaCreateNestedList (0,
					  XNSpotLocation, &spot,
					  XNPreeditStartCallback, &Xxic_preedit_start_callback,
					  XNPreeditDoneCallback, &Xxic_preedit_done_callback,
					  XNPreeditDrawCallback, &Xxic_preedit_draw_callback,
					  XNPreeditCaretCallback, &Xxic_preedit_caret_callback,
					  NULL);

      if (!preedit_attr)
	goto out;
    }

  if (preedit_attr && status_attr)
    xic = XCreateIC (xim,
                     XNInputStyle, xic_style,
                     XNClientWindow, FRAME_X_WINDOW (f),
                     XNFocusWindow, FRAME_X_WINDOW (f),
                     XNStatusAttributes, status_attr,
                     XNPreeditAttributes, preedit_attr,
                     NULL);
  else if (preedit_attr)
    xic = XCreateIC (xim,
                     XNInputStyle, xic_style,
                     XNClientWindow, FRAME_X_WINDOW (f),
                     XNFocusWindow, FRAME_X_WINDOW (f),
                     XNPreeditAttributes, preedit_attr,
                     NULL);
  else if (status_attr)
    xic = XCreateIC (xim,
                     XNInputStyle, xic_style,
                     XNClientWindow, FRAME_X_WINDOW (f),
                     XNFocusWindow, FRAME_X_WINDOW (f),
                     XNStatusAttributes, status_attr,
                     NULL);
  else
    xic = XCreateIC (xim,
                     XNInputStyle, xic_style,
                     XNClientWindow, FRAME_X_WINDOW (f),
                     XNFocusWindow, FRAME_X_WINDOW (f),
                     NULL);

  if (!xic)
    goto out;

  FRAME_XIC (f) = xic;
  FRAME_XIC_STYLE (f) = xic_style;
  xfs = NULL; /* Don't free below.  */

 out:

  if (xfs)
    free_frame_xic (f);

  if (preedit_attr)
    XFree (preedit_attr);

  if (status_attr)
    XFree (status_attr);
}


/* Destroy XIC and free XIC fontset of frame F, if any. */

void
free_frame_xic (struct frame *f)
{
  if (FRAME_XIC (f) == NULL)
    return;

  XDestroyIC (FRAME_XIC (f));
  xic_free_xfontset (f);

  FRAME_XIC (f) = NULL;
}


/* Place preedit area for XIC of window W's frame to specified
   pixel position X/Y.  X and Y are relative to window W.  */

void
xic_set_preeditarea (struct window *w, int x, int y)
{
  struct frame *f = WINDOW_XFRAME (w);
  XVaNestedList attr;
  XPoint spot;

  if (FRAME_XIC (f))
    {
      spot.x = (WINDOW_TO_FRAME_PIXEL_X (w, x)
		+ WINDOW_LEFT_FRINGE_WIDTH (w)
		+ WINDOW_LEFT_MARGIN_WIDTH (w));
      spot.y = (WINDOW_TO_FRAME_PIXEL_Y (w, y)
		+ w->phys_cursor_height);

      if (FRAME_XIC_STYLE (f) & XIMPreeditCallbacks)
	attr = XVaCreateNestedList (0, XNSpotLocation, &spot,
				    XNPreeditStartCallback, &Xxic_preedit_start_callback,
				    XNPreeditDoneCallback, &Xxic_preedit_done_callback,
				    XNPreeditDrawCallback, &Xxic_preedit_draw_callback,
				    XNPreeditCaretCallback, &Xxic_preedit_caret_callback,
				    NULL);
      else
	attr = XVaCreateNestedList (0, XNSpotLocation, &spot, NULL);
      XSetICValues (FRAME_XIC (f), XNPreeditAttributes, attr, NULL);
      XFree (attr);
    }
#ifdef USE_GTK
  if (f->tooltip)
    return;

  GdkRectangle rect;
  int scale = xg_get_scale (f);

  rect.x = (WINDOW_TO_FRAME_PIXEL_X (w, x)
	    + WINDOW_LEFT_FRINGE_WIDTH (w)
	    + WINDOW_LEFT_MARGIN_WIDTH (w)) / scale;
  rect.y = (WINDOW_TO_FRAME_PIXEL_Y (w, y)
	    + FRAME_TOOLBAR_HEIGHT (f)
	    + FRAME_MENUBAR_HEIGHT (f)) / scale;
  rect.width = w->phys_cursor_width / scale;
  rect.height = w->phys_cursor_height / scale;

  gtk_im_context_set_cursor_location (FRAME_X_OUTPUT (f)->im_context,
				      &rect);
#endif
}


/* Place status area for XIC in bottom right corner of frame F.. */

void
xic_set_statusarea (struct frame *f)
{
  XIC xic = FRAME_XIC (f);
  XVaNestedList attr;
  XRectangle area;
  XRectangle *needed;

  /* Negotiate geometry of status area.  If input method has existing
     status area, use its current size.  */
  area.x = area.y = area.width = area.height = 0;
  attr = XVaCreateNestedList (0, XNAreaNeeded, &area, NULL);
  XSetICValues (xic, XNStatusAttributes, attr, NULL);
  XFree (attr);

  attr = XVaCreateNestedList (0, XNAreaNeeded, &needed, NULL);
  XGetICValues (xic, XNStatusAttributes, attr, NULL);
  XFree (attr);

  if (needed->width == 0) /* Use XNArea instead of XNAreaNeeded */
    {
      attr = XVaCreateNestedList (0, XNArea, &needed, NULL);
      XGetICValues (xic, XNStatusAttributes, attr, NULL);
      XFree (attr);
    }

  area.width  = needed->width;
  area.height = needed->height;
  area.x = FRAME_PIXEL_WIDTH (f) - area.width - FRAME_INTERNAL_BORDER_WIDTH (f);
  area.y = (FRAME_PIXEL_HEIGHT (f) - area.height
	    - FRAME_MENUBAR_HEIGHT (f)
	    - FRAME_TOOLBAR_TOP_HEIGHT (f)
            - FRAME_INTERNAL_BORDER_WIDTH (f));
  XFree (needed);

  attr = XVaCreateNestedList (0, XNArea, &area, NULL);
  XSetICValues (xic, XNStatusAttributes, attr, NULL);
  XFree (attr);
}

static struct frame *
x_xic_to_frame (XIC xic)
{
  Lisp_Object tail, tem;
  struct frame *f;

  FOR_EACH_FRAME (tail, tem)
    {
      f = XFRAME (tem);

      if (FRAME_X_P (f) && FRAME_XIC (f) == xic)
	return f;
    }

  return NULL;
}

static int
xic_preedit_start_callback (XIC xic, XPointer client_data,
			    XPointer call_data)
{
  struct frame *f = x_xic_to_frame (xic);
  struct x_output *output;

  if (f)
    {
      output = FRAME_X_OUTPUT (f);

      output->preedit_size = 0;
      output->preedit_active = true;
      output->preedit_caret = 0;

      if (output->preedit_chars)
	xfree (output->preedit_chars);

      output->preedit_chars = NULL;
    }

  return -1;
}

static void
xic_preedit_caret_callback (XIC xic, XPointer client_data,
			    XIMPreeditCaretCallbackStruct *call_data)
{
  struct frame *f = x_xic_to_frame (xic);
  struct x_output *output;
  struct input_event ie;
  EVENT_INIT (ie);

  if (f)
    {
      output = FRAME_X_OUTPUT (f);

      if (!output->preedit_active)
	return;

      switch (call_data->direction)
	{
	case XIMAbsolutePosition:
	  output->preedit_caret = call_data->position;
	  break;
	case XIMForwardChar:
	case XIMForwardWord:
	  call_data->position = output->preedit_caret++;
	  break;
	case XIMBackwardChar:
	case XIMBackwardWord:
	  call_data->position = max (0, output->preedit_caret--);
	  break;
	default:
	  call_data->position = output->preedit_caret;
	}

      if (output->preedit_chars)
	{
	  ie.kind = PREEDIT_TEXT_EVENT;
	  XSETFRAME (ie.frame_or_window, f);
	  ie.arg = make_string_from_utf8 (output->preedit_chars,
					  output->preedit_size);

	  if (SCHARS (ie.arg))
	    Fput_text_property (make_fixnum (min (SCHARS (ie.arg) - 1,
						  max (0, output->preedit_caret))),
				make_fixnum (max (SCHARS (ie.arg),
						  max (0, output->preedit_caret) + 1)),
				Qcursor, Qt, ie.arg);

	  XSETINT (ie.x, 0);
	  XSETINT (ie.y, 0);

	  kbd_buffer_store_event (&ie);
	}
    }
}


static void
xic_preedit_done_callback (XIC xic, XPointer client_data,
			   XPointer call_data)
{
  struct frame *f = x_xic_to_frame (xic);
  struct x_output *output;
  struct input_event ie;
  EVENT_INIT (ie);

  if (f)
    {
      ie.kind = PREEDIT_TEXT_EVENT;
      ie.arg = Qnil;
      XSETFRAME (ie.frame_or_window, f);
      XSETINT (ie.x, 0);
      XSETINT (ie.y, 0);
      kbd_buffer_store_event (&ie);

      output = FRAME_X_OUTPUT (f);

      if (output->preedit_chars)
	xfree (output->preedit_chars);

      output->preedit_size = 0;
      output->preedit_active = false;
      output->preedit_chars = NULL;
      output->preedit_caret = 0;
    }
}

struct x_xim_text_conversion_data
{
  struct coding_system *coding;
  char *source;
};

static Lisp_Object
x_xim_text_to_utf8_unix_1 (ptrdiff_t nargs,
			   Lisp_Object *args)
{
  struct x_xim_text_conversion_data *data;
  ptrdiff_t nbytes;

  data = xmint_pointer (args[0]);
  nbytes = strlen (data->source);

  data->coding->destination = NULL;

  setup_coding_system (Vlocale_coding_system,
		       data->coding);
  data->coding->mode |= (CODING_MODE_LAST_BLOCK
			 | CODING_MODE_SAFE_ENCODING);
  data->coding->source = (const unsigned char *) data->source;
  data->coding->dst_bytes = 2048;
  data->coding->destination = xmalloc (2048);
  decode_coding_object (data->coding, Qnil, 0, 0,
			nbytes, nbytes, Qnil);

  return Qnil;
}

static Lisp_Object
x_xim_text_to_utf8_unix_2 (Lisp_Object val,
			   ptrdiff_t nargs,
			   Lisp_Object *args)
{
  struct x_xim_text_conversion_data *data;

  data = xmint_pointer (args[0]);

  if (data->coding->destination)
    xfree (data->coding->destination);

  data->coding->destination = NULL;

  return Qnil;
}

/* The string returned is not null-terminated.  */
static char *
x_xim_text_to_utf8_unix (XIMText *text, ptrdiff_t *length)
{
  unsigned char *wchar_buf;
  ptrdiff_t wchar_actual_length, i;
  struct coding_system coding;
  struct x_xim_text_conversion_data data;
  Lisp_Object arg;

  if (text->encoding_is_wchar)
    {
      wchar_buf = xmalloc ((text->length + 1) * MAX_MULTIBYTE_LENGTH);
      wchar_actual_length = 0;

      for (i = 0; i < text->length; ++i)
	wchar_actual_length += CHAR_STRING (text->string.wide_char[i],
					    wchar_buf + wchar_actual_length);
      *length = wchar_actual_length;

      return (char *) wchar_buf;
    }

  data.coding = &coding;
  data.source = text->string.multi_byte;

  arg = make_mint_ptr (&data);
  internal_condition_case_n (x_xim_text_to_utf8_unix_1, 1, &arg,
			     Qt, x_xim_text_to_utf8_unix_2);
  *length = coding.produced;
  return (char *) coding.destination;
}

static void
xic_preedit_draw_callback (XIC xic, XPointer client_data,
			   XIMPreeditDrawCallbackStruct *call_data)
{
  struct frame *f = x_xic_to_frame (xic);
  struct x_output *output;
  ptrdiff_t text_length = 0;
  ptrdiff_t charpos;
  ptrdiff_t original_size;
  char *text;
  char *chg_start, *chg_end;
  struct input_event ie;
  EVENT_INIT (ie);

  if (f)
    {
      output = FRAME_X_OUTPUT (f);

      if (!output->preedit_active)
	return;

      if (call_data->text)
	{
	  text = x_xim_text_to_utf8_unix (call_data->text, &text_length);

	  if (!text)
	    /* Decoding the IM text failed.  */
	    goto im_abort;
	}
      else
	text = NULL;

      original_size = output->preedit_size;

      /* This is an ordinary insertion: reallocate the buffer to hold
	 enough for TEXT.  */
      if (!call_data->chg_length)
	{
	  if (!text)
	    goto im_abort;

	  if (output->preedit_chars)
	    output->preedit_chars = xrealloc (output->preedit_chars,
					      output->preedit_size += text_length);
	  else
	    output->preedit_chars = xmalloc (output->preedit_size += text_length);
	}

      chg_start = output->preedit_chars;

      /* The IM sent bad data: the buffer is empty, but the change
	 position is more than 0.  */
      if (!output->preedit_chars && call_data->chg_first)
	goto im_abort;

      /* Find the byte position for the character position where the
	 first change is to be made.  */
      if (call_data->chg_first)
	{
	  charpos = 0;

	  while (charpos < call_data->chg_first)
	    {
	      chg_start += BYTES_BY_CHAR_HEAD (*chg_start);

	      if ((chg_start - output->preedit_chars) > output->preedit_size)
		/* The IM sent bad data: chg_start is larger than the
		   current buffer.  */
		goto im_abort;
	      ++charpos;
	    }
	}

      if (!call_data->chg_length)
	{
	  if (!text)
	    goto im_abort;

	  memmove (chg_start + text_length, chg_start,
		   original_size - (chg_start - output->preedit_chars));
	  memcpy (chg_start, text, text_length);
	}
      else
	{
	  if (call_data->chg_length < 1)
	    goto im_abort;

	  charpos = 0;
	  chg_end = chg_start;

	  while (charpos < call_data->chg_length)
	    {
	      chg_end += BYTES_BY_CHAR_HEAD (*chg_end);

	      if ((chg_end - output->preedit_chars) > output->preedit_size)
		/* The IM sent bad data: chg_end ends someplace outside
		   the current buffer.  */
		goto im_abort;
	      ++charpos;
	    }

	  memmove (chg_start, chg_end, ((output->preedit_chars
					 + output->preedit_size) - chg_end));
	  output->preedit_size -= (chg_end - chg_start);

	  if (text)
	    {
	      original_size = output->preedit_size;
	      output->preedit_chars = xrealloc (output->preedit_chars,
						output->preedit_size += text_length);

	      /* Find chg_start again, since preedit_chars was reallocated.  */

	      chg_start = output->preedit_chars;
	      charpos = 0;

	      while (charpos < call_data->chg_first)
		{
		  chg_start += BYTES_BY_CHAR_HEAD (*chg_start);

		  if ((chg_start - output->preedit_chars) > output->preedit_size)
		    /* The IM sent bad data: chg_start is larger than the
		       current buffer.  */
		    goto im_abort;
		  ++charpos;
		}

	      memmove (chg_start + text_length, chg_start,
		       original_size - (chg_start - output->preedit_chars));
	      memcpy (chg_start, text, text_length);
	    }
	}

      if (text)
	xfree (text);

      output->preedit_caret = call_data->caret;

      /* This is okay because this callback is called from the big XIM
	 event filter, which runs inside XTread_socket.  */

      ie.kind = PREEDIT_TEXT_EVENT;
      XSETFRAME (ie.frame_or_window, f);
      ie.arg = make_string_from_utf8 (output->preedit_chars,
				      output->preedit_size);

      if (SCHARS (ie.arg))
	Fput_text_property (make_fixnum (min (SCHARS (ie.arg) - 1,
					      max (0, output->preedit_caret))),
			    make_fixnum (min (SCHARS (ie.arg),
					      max (0, output->preedit_caret) + 1)),
			    Qcursor, Qt, ie.arg);

      XSETINT (ie.x, 0);
      XSETINT (ie.y, 0);

      kbd_buffer_store_event (&ie);
    }

  return;

 im_abort:
  if (text)
    xfree (text);
  if (output->preedit_chars)
    xfree (output->preedit_chars);
  output->preedit_chars = NULL;
  output->preedit_size = 0;
  output->preedit_active = false;
  output->preedit_caret = 0;
}

void
xic_set_xfontset (struct frame *f, const char *base_fontname)
{
  XVaNestedList attr;
  XFontSet xfs;

  xic_free_xfontset (f);

  xfs = xic_create_xfontset (f);

  attr = XVaCreateNestedList (0, XNFontSet, xfs, NULL);
  if (FRAME_XIC_STYLE (f) & XIMPreeditPosition)
    XSetICValues (FRAME_XIC (f), XNPreeditAttributes, attr, NULL);
  if (FRAME_XIC_STYLE (f) & XIMStatusArea)
    XSetICValues (FRAME_XIC (f), XNStatusAttributes, attr, NULL);
  XFree (attr);

  FRAME_XIC_FONTSET (f) = xfs;
}

#endif /* HAVE_X_I18N */




void
x_mark_frame_dirty (struct frame *f)
{
#ifdef HAVE_XDBE
  if (FRAME_X_DOUBLE_BUFFERED_P (f)
      && !FRAME_X_NEED_BUFFER_FLIP (f))
    FRAME_X_NEED_BUFFER_FLIP (f) = true;
#endif
}

static void
set_up_x_back_buffer (struct frame *f)
{
#ifdef HAVE_XRENDER
  block_input ();
  if (FRAME_X_PICTURE (f) != None)
    {
      XRenderFreePicture (FRAME_X_DISPLAY (f),
			  FRAME_X_PICTURE (f));
      FRAME_X_PICTURE (f) = None;
    }
  unblock_input ();
#endif

#ifdef HAVE_XDBE
  block_input ();
  if (FRAME_X_WINDOW (f) && !FRAME_X_DOUBLE_BUFFERED_P (f))
    {
#ifdef USE_CAIRO
      x_cr_destroy_frame_context (f);
#endif
      FRAME_X_RAW_DRAWABLE (f) = FRAME_X_WINDOW (f);
      if (FRAME_DISPLAY_INFO (f)->supports_xdbe)
        {
          /* If allocating a back buffer fails, either because the
             server ran out of memory or we don't have the right kind
             of visual, just use single-buffered rendering.  */
          x_catch_errors (FRAME_X_DISPLAY (f));
          FRAME_X_RAW_DRAWABLE (f)
	    = XdbeAllocateBackBufferName (FRAME_X_DISPLAY (f),
					  FRAME_X_WINDOW (f),
					  XdbeCopied);
          if (x_had_errors_p (FRAME_X_DISPLAY (f)))
            FRAME_X_RAW_DRAWABLE (f) = FRAME_X_WINDOW (f);
          x_uncatch_errors_after_check ();
        }
    }
  unblock_input ();
#endif
}

void
tear_down_x_back_buffer (struct frame *f)
{
#ifdef HAVE_XRENDER
  block_input ();
  if (FRAME_X_PICTURE (f) != None)
    {
      XRenderFreePicture (FRAME_X_DISPLAY (f),
			  FRAME_X_PICTURE (f));
      FRAME_X_PICTURE (f) = None;
    }
  unblock_input ();
#endif

#ifdef HAVE_XDBE
  block_input ();
  if (FRAME_X_WINDOW (f) && FRAME_X_DOUBLE_BUFFERED_P (f))
    {
      if (FRAME_X_DOUBLE_BUFFERED_P (f))
        {
#ifdef USE_CAIRO
	  x_cr_destroy_frame_context (f);
#endif
          XdbeDeallocateBackBufferName (FRAME_X_DISPLAY (f),
                                        FRAME_X_DRAWABLE (f));
          FRAME_X_RAW_DRAWABLE (f) = FRAME_X_WINDOW (f);
        }
    }
  unblock_input ();
#endif
}

/* Set up double buffering if the frame parameters don't prohibit
   it.  */
void
initial_set_up_x_back_buffer (struct frame *f)
{
  eassert (FRAME_X_WINDOW (f));
  FRAME_X_RAW_DRAWABLE (f) = FRAME_X_WINDOW (f);

  if (NILP (CDR (Fassq (Qinhibit_double_buffering,
			f->param_alist))))
    set_up_x_back_buffer (f);
}

#if defined HAVE_XINPUT2
static void
setup_xi_event_mask (struct frame *f)
{
  XIEventMask mask;
  ptrdiff_t l = XIMaskLen (XI_LASTEVENT);
  unsigned char *m;

  mask.mask = m = alloca (l);
  memset (m, 0, l);
  mask.mask_len = l;

  block_input ();
#ifndef HAVE_GTK3
  mask.deviceid = XIAllMasterDevices;

  XISetMask (m, XI_ButtonPress);
  XISetMask (m, XI_ButtonRelease);
  XISetMask (m, XI_Motion);
  XISetMask (m, XI_Enter);
  XISetMask (m, XI_Leave);
#ifndef USE_GTK
  XISetMask (m, XI_FocusIn);
  XISetMask (m, XI_FocusOut);
  XISetMask (m, XI_KeyPress);
  XISetMask (m, XI_KeyRelease);
#endif
  XISelectEvents (FRAME_X_DISPLAY (f),
		  FRAME_X_WINDOW (f),
		  &mask, 1);

  memset (m, 0, l);
#endif /* !HAVE_GTK3 */

#ifdef USE_X_TOOLKIT
  XISetMask (m, XI_KeyPress);
  XISetMask (m, XI_KeyRelease);
  XISetMask (m, XI_FocusIn);
  XISetMask (m, XI_FocusOut);

  XISelectEvents (FRAME_X_DISPLAY (f),
		  FRAME_OUTER_WINDOW (f),
		  &mask, 1);
  memset (m, 0, l);
#endif

  mask.deviceid = XIAllDevices;

  XISetMask (m, XI_PropertyEvent);
  XISetMask (m, XI_HierarchyChanged);
  XISetMask (m, XI_DeviceChanged);
#ifdef HAVE_XINPUT2_2
  if (FRAME_DISPLAY_INFO (f)->xi2_version >= 2)
    {
      XISetMask (m, XI_TouchBegin);
      XISetMask (m, XI_TouchUpdate);
      XISetMask (m, XI_TouchEnd);
#ifdef HAVE_XINPUT2_4
      if (FRAME_DISPLAY_INFO (f)->xi2_version >= 4)
	{
	  XISetMask (m, XI_GesturePinchBegin);
	  XISetMask (m, XI_GesturePinchUpdate);
	  XISetMask (m, XI_GesturePinchEnd);
	}
#endif
    }
#endif
  XISelectEvents (FRAME_X_DISPLAY (f),
		  FRAME_X_WINDOW (f),
		  &mask, 1);
  unblock_input ();
}
#endif

#ifdef USE_X_TOOLKIT

/* Create and set up the X widget for frame F.  */

static void
x_window (struct frame *f, long window_prompting)
{
  XClassHint class_hints;
  XSetWindowAttributes attributes;
  unsigned long attribute_mask;
  Widget shell_widget;
  Widget pane_widget;
  Widget frame_widget;
  Arg al[25];
  int ac;

  block_input ();

  /* Use the resource name as the top-level widget name
     for looking up resources.  Make a non-Lisp copy
     for the window manager, so GC relocation won't bother it.

     Elsewhere we specify the window name for the window manager.  */
  f->namebuf = xlispstrdup (Vx_resource_name);

  ac = 0;
  XtSetArg (al[ac], XtNallowShellResize, 1); ac++;
  XtSetArg (al[ac], XtNinput, 1); ac++;
  XtSetArg (al[ac], XtNmappedWhenManaged, 0); ac++;
  XtSetArg (al[ac], XtNborderWidth, f->border_width); ac++;
  XtSetArg (al[ac], XtNvisual, FRAME_X_VISUAL (f)); ac++;
  XtSetArg (al[ac], XtNdepth, FRAME_DISPLAY_INFO (f)->n_planes); ac++;
  XtSetArg (al[ac], XtNcolormap, FRAME_X_COLORMAP (f)); ac++;
  shell_widget = XtAppCreateShell (f->namebuf, EMACS_CLASS,
				   applicationShellWidgetClass,
				   FRAME_X_DISPLAY (f), al, ac);

  f->output_data.x->widget = shell_widget;
  /* maybe_set_screen_title_format (shell_widget); */

  pane_widget = lw_create_widget ("main", "pane", widget_id_tick++,
				  NULL, shell_widget, False,
				  NULL, NULL, NULL, NULL);

  ac = 0;
  XtSetArg (al[ac], XtNvisual, FRAME_X_VISUAL (f)); ac++;
  XtSetArg (al[ac], XtNdepth, FRAME_DISPLAY_INFO (f)->n_planes); ac++;
  XtSetArg (al[ac], XtNcolormap, FRAME_X_COLORMAP (f)); ac++;
  XtSetArg (al[ac], XtNborderWidth, 0); ac++;
  XtSetValues (pane_widget, al, ac);
  f->output_data.x->column_widget = pane_widget;

  /* mappedWhenManaged to false tells to the paned window to not map/unmap
     the emacs screen when changing menubar.  This reduces flickering.  */

  ac = 0;
  XtSetArg (al[ac], XtNmappedWhenManaged, 0); ac++;
  XtSetArg (al[ac], (char *) XtNshowGrip, 0); ac++;
  XtSetArg (al[ac], (char *) XtNallowResize, 1); ac++;
  XtSetArg (al[ac], (char *) XtNresizeToPreferred, 1); ac++;
  XtSetArg (al[ac], (char *) XtNemacsFrame, f); ac++;
  XtSetArg (al[ac], XtNvisual, FRAME_X_VISUAL (f)); ac++;
  XtSetArg (al[ac], XtNdepth, FRAME_DISPLAY_INFO (f)->n_planes); ac++;
  XtSetArg (al[ac], XtNcolormap, FRAME_X_COLORMAP (f)); ac++;
  XtSetArg (al[ac], XtNborderWidth, 0); ac++;
  frame_widget = XtCreateWidget (f->namebuf, emacsFrameClass (), pane_widget,
				 al, ac);

  f->output_data.x->edit_widget = frame_widget;

  XtManageChild (frame_widget);

  /* Do some needed geometry management.  */
  {
    Arg gal[3];
    int gac = 0;
    int extra_borders = 0;
    int menubar_size
      = (f->output_data.x->menubar_widget
	 ? (f->output_data.x->menubar_widget->core.height
	    + f->output_data.x->menubar_widget->core.border_width)
	 : 0);

#if false /* Experimentally, we now get the right results
	     for -geometry -0-0 without this.  24 Aug 96, rms.  */
    if (FRAME_EXTERNAL_MENU_BAR (f))
      {
        Dimension ibw = 0;
        XtVaGetValues (pane_widget, XtNinternalBorderWidth, &ibw, NULL);
        menubar_size += ibw;
      }
#endif

    FRAME_MENUBAR_HEIGHT (f) = menubar_size;

#ifndef USE_LUCID
    /* Motif seems to need this amount added to the sizes
       specified for the shell widget.  The Athena/Lucid widgets don't.
       Both conclusions reached experimentally.  -- rms.  */
    XtVaGetValues (f->output_data.x->edit_widget, XtNinternalBorderWidth,
		   &extra_borders, NULL);
    extra_borders *= 2;
#endif

    f->shell_position = xmalloc (sizeof "=x++" + 4 * INT_STRLEN_BOUND (int));

    /* Convert our geometry parameters into a geometry string
       and specify it.
       Note that we do not specify here whether the position
       is a user-specified or program-specified one.
       We pass that information later, in x_wm_set_size_hint.  */
    {
      int left = f->left_pos;
      bool xneg = (window_prompting & XNegative) != 0;
      int top = f->top_pos;
      bool yneg = (window_prompting & YNegative) != 0;
      if (xneg)
	left = -left;
      if (yneg)
	top = -top;

      if (window_prompting & USPosition)
	sprintf (f->shell_position, "=%dx%d%c%d%c%d",
		 FRAME_PIXEL_WIDTH (f) + extra_borders,
		 FRAME_PIXEL_HEIGHT (f) + menubar_size + extra_borders,
		 (xneg ? '-' : '+'), left,
		 (yneg ? '-' : '+'), top);
      else
        {
          sprintf (f->shell_position, "=%dx%d",
                   FRAME_PIXEL_WIDTH (f) + extra_borders,
                   FRAME_PIXEL_HEIGHT (f) + menubar_size + extra_borders);

          /* Setting x and y when the position is not specified in
             the geometry string will set program position in the WM hints.
             If Emacs had just one program position, we could set it in
             fallback resources, but since each make-frame call can specify
             different program positions, this is easier.  */
          XtSetArg (gal[gac], XtNx, left); gac++;
          XtSetArg (gal[gac], XtNy, top); gac++;
        }
    }

    XtSetArg (gal[gac], XtNgeometry, f->shell_position); gac++;
    XtSetValues (shell_widget, gal, gac);
  }

  XtManageChild (pane_widget);
  XtRealizeWidget (shell_widget);

  if (FRAME_X_EMBEDDED_P (f))
    XReparentWindow (FRAME_X_DISPLAY (f), XtWindow (shell_widget),
		     f->output_data.x->parent_desc, 0, 0);

  FRAME_X_WINDOW (f) = XtWindow (frame_widget);
  initial_set_up_x_back_buffer (f);
  validate_x_resource_name ();

  class_hints.res_name = SSDATA (Vx_resource_name);
  class_hints.res_class = SSDATA (Vx_resource_class);
  XSetClassHint (FRAME_X_DISPLAY (f), XtWindow (shell_widget), &class_hints);

#ifdef HAVE_X_I18N
  FRAME_XIC (f) = NULL;
  if (use_xim)
    create_frame_xic (f);
#endif

  f->output_data.x->wm_hints.input = True;
  f->output_data.x->wm_hints.flags |= InputHint;
  XSetWMHints (FRAME_X_DISPLAY (f), FRAME_X_WINDOW (f),
	       &f->output_data.x->wm_hints);

  hack_wm_protocols (f, shell_widget);
  append_wm_protocols (FRAME_DISPLAY_INFO (f), f);

#ifdef X_TOOLKIT_EDITRES
  XtAddEventHandler (shell_widget, 0, True, _XEditResCheckMessages, 0);
#endif

  /* Do a stupid property change to force the server to generate a
     PropertyNotify event so that the event_stream server timestamp will
     be initialized to something relevant to the time we created the window.
     */
  XChangeProperty (XtDisplay (frame_widget), XtWindow (frame_widget),
		   FRAME_DISPLAY_INFO (f)->Xatom_wm_protocols,
		   XA_ATOM, 32, PropModeAppend, NULL, 0);

  /* Make all the standard events reach the Emacs frame.  */
  attributes.event_mask = STANDARD_EVENT_SET;

#ifdef HAVE_X_I18N
  if (FRAME_XIC (f))
    {
      /* XIM server might require some X events. */
      unsigned long fevent = NoEventMask;
      XGetICValues (FRAME_XIC (f), XNFilterEvents, &fevent, NULL);
      attributes.event_mask |= fevent;
    }
#endif /* HAVE_X_I18N */

  attributes.override_redirect = FRAME_OVERRIDE_REDIRECT (f);
  attribute_mask = CWEventMask | CWOverrideRedirect;
  XChangeWindowAttributes (XtDisplay (shell_widget), XtWindow (shell_widget),
			   attribute_mask, &attributes);

  XtMapWidget (frame_widget);

  /* x_set_name normally ignores requests to set the name if the
     requested name is the same as the current name.  This is the one
     place where that assumption isn't correct; f->name is set, but
     the X server hasn't been told.  */
  {
    Lisp_Object name;
    bool explicit = f->explicit_name;

    f->explicit_name = false;
    name = f->name;
    fset_name (f, Qnil);
    x_set_name (f, name, explicit);
  }

  if (FRAME_UNDECORATED (f))
    {
      Display *dpy = FRAME_X_DISPLAY (f);
      PropMotifWmHints hints;
      Atom prop = FRAME_DISPLAY_INFO (f)->Xatom_MOTIF_WM_HINTS;

      memset (&hints, 0, sizeof(hints));
      hints.flags = MWM_HINTS_DECORATIONS;
      hints.decorations = 0;

      /* For some reason the third and fourth arguments in the following
	 call must be identical: In the corresponding XGetWindowProperty
	 call in getMotifHints, xfwm has the third and seventh args both
	 display_info->atoms[MOTIF_WM_HINTS].  Obviously, YMMV.   */
      XChangeProperty (dpy, FRAME_OUTER_WINDOW (f), prop, prop, 32,
		       PropModeReplace, (unsigned char *) &hints,
		       PROP_MOTIF_WM_HINTS_ELEMENTS);
    }

  XDefineCursor (FRAME_X_DISPLAY (f), FRAME_X_WINDOW (f),
		 f->output_data.x->current_cursor
                 = f->output_data.x->text_cursor);

  unblock_input ();

  /* This is a no-op, except under Motif.  Make sure main areas are
     set to something reasonable, in case we get an error later.  */
  lw_set_main_areas (pane_widget, 0, frame_widget);

#ifdef HAVE_XINPUT2
  if (FRAME_DISPLAY_INFO (f)->supports_xi2)
    setup_xi_event_mask (f);
#endif
}

#else /* not USE_X_TOOLKIT */
#ifdef USE_GTK
static void
x_window (struct frame *f)
{
  if (! xg_create_frame_widgets (f))
    error ("Unable to create window");

#ifdef HAVE_X_I18N
  FRAME_XIC (f) = NULL;
  if (use_xim)
  {
    block_input ();
    create_frame_xic (f);
    if (FRAME_XIC (f))
      {
	/* XIM server might require some X events. */
	unsigned long fevent = NoEventMask;
	XGetICValues (FRAME_XIC (f), XNFilterEvents, &fevent, NULL);

	if (fevent != NoEventMask)
	  {
	    XSetWindowAttributes attributes;
	    XWindowAttributes wattr;
	    unsigned long attribute_mask;

	    XGetWindowAttributes (FRAME_X_DISPLAY (f), FRAME_X_WINDOW (f),
				  &wattr);
	    attributes.event_mask = wattr.your_event_mask | fevent;
	    attribute_mask = CWEventMask;
	    XChangeWindowAttributes (FRAME_X_DISPLAY (f), FRAME_X_WINDOW (f),
				     attribute_mask, &attributes);
	  }
      }
    unblock_input ();
  }
#endif

  append_wm_protocols (FRAME_DISPLAY_INFO (f), f);

#ifdef HAVE_XINPUT2
  if (FRAME_DISPLAY_INFO (f)->supports_xi2)
    setup_xi_event_mask (f);
#endif
}

#else /*! USE_GTK */
/* Create and set up the X window for frame F.  */

static void
x_window (struct frame *f)
{
  XClassHint class_hints;
  XSetWindowAttributes attributes;
  unsigned long attribute_mask;

  attributes.background_pixel = FRAME_BACKGROUND_PIXEL (f);
  attributes.border_pixel = f->output_data.x->border_pixel;
  attributes.bit_gravity = StaticGravity;
  attributes.backing_store = NotUseful;
  attributes.save_under = True;
  attributes.event_mask = STANDARD_EVENT_SET;
  attributes.colormap = FRAME_X_COLORMAP (f);
  attributes.override_redirect = FRAME_OVERRIDE_REDIRECT (f);
  attribute_mask = (CWBackPixel | CWBorderPixel | CWBitGravity | CWEventMask
		    | CWOverrideRedirect | CWColormap);

  block_input ();
  FRAME_X_WINDOW (f)
    = XCreateWindow (FRAME_X_DISPLAY (f),
		     f->output_data.x->parent_desc,
		     f->left_pos,
		     f->top_pos,
		     FRAME_PIXEL_WIDTH (f), FRAME_PIXEL_HEIGHT (f),
		     f->border_width,
		     FRAME_DISPLAY_INFO (f)->n_planes, /* depth */
		     InputOutput, /* class */
		     FRAME_X_VISUAL (f),
                     attribute_mask, &attributes);
  initial_set_up_x_back_buffer (f);

#ifdef HAVE_X_I18N
  if (use_xim)
    {
      create_frame_xic (f);
      if (FRAME_XIC (f))
	{
	  /* XIM server might require some X events. */
	  unsigned long fevent = NoEventMask;
	  XGetICValues (FRAME_XIC (f), XNFilterEvents, &fevent, NULL);
	  attributes.event_mask |= fevent;
	  attribute_mask = CWEventMask;
	  XChangeWindowAttributes (FRAME_X_DISPLAY (f), FRAME_X_WINDOW (f),
				   attribute_mask, &attributes);
	}
    }
#endif /* HAVE_X_I18N */

#ifdef HAVE_XINPUT2
  if (FRAME_DISPLAY_INFO (f)->supports_xi2)
    setup_xi_event_mask (f);
#endif

  validate_x_resource_name ();

  class_hints.res_name = SSDATA (Vx_resource_name);
  class_hints.res_class = SSDATA (Vx_resource_class);
  XSetClassHint (FRAME_X_DISPLAY (f), FRAME_X_WINDOW (f), &class_hints);

  /* This indicates that we use the "Passive Input" input model.
     Unless we do this, we don't get the Focus{In,Out} events that we
     need to draw the cursor correctly.  Accursed bureaucrats.
   XWhipsAndChains (FRAME_X_DISPLAY (f), IronMaiden, &TheRack);  */

  f->output_data.x->wm_hints.input = True;
  f->output_data.x->wm_hints.flags |= InputHint;
  XSetWMHints (FRAME_X_DISPLAY (f), FRAME_X_WINDOW (f),
	       &f->output_data.x->wm_hints);
  f->output_data.x->wm_hints.icon_pixmap = None;

  /* Request "save yourself" and "delete window" commands from wm.  */
  {
    Atom protocols[2];
    protocols[0] = FRAME_DISPLAY_INFO (f)->Xatom_wm_delete_window;
    protocols[1] = FRAME_DISPLAY_INFO (f)->Xatom_wm_save_yourself;
    XSetWMProtocols (FRAME_X_DISPLAY (f), FRAME_X_WINDOW (f), protocols, 2);
  }

  append_wm_protocols (FRAME_DISPLAY_INFO (f), f);

  /* x_set_name normally ignores requests to set the name if the
     requested name is the same as the current name.  This is the one
     place where that assumption isn't correct; f->name is set, but
     the X server hasn't been told.  */
  {
    Lisp_Object name;
    bool explicit = f->explicit_name;

    f->explicit_name = false;
    name = f->name;
    fset_name (f, Qnil);
    x_set_name (f, name, explicit);
  }

  if (FRAME_UNDECORATED (f))
    {
      Display *dpy = FRAME_X_DISPLAY (f);
      PropMotifWmHints hints;
      Atom prop = FRAME_DISPLAY_INFO (f)->Xatom_MOTIF_WM_HINTS;

      memset (&hints, 0, sizeof(hints));
      hints.flags = MWM_HINTS_DECORATIONS;
      hints.decorations = 0;

      /* For some reason the third and fourth arguments in the following
	 call must be identical: In the corresponding XGetWindowProperty
	 call in getMotifHints, xfwm has the third and seventh args both
	 display_info->atoms[MOTIF_WM_HINTS].  Obviously, YMMV.   */
      XChangeProperty (dpy, FRAME_OUTER_WINDOW (f), prop, prop, 32,
		       PropModeReplace, (unsigned char *) &hints,
		       PROP_MOTIF_WM_HINTS_ELEMENTS);
    }


  XDefineCursor (FRAME_X_DISPLAY (f), FRAME_X_WINDOW (f),
		 f->output_data.x->current_cursor
                 = f->output_data.x->text_cursor);

  unblock_input ();

  if (FRAME_X_WINDOW (f) == 0)
    error ("Unable to create window");
}

#endif /* not USE_GTK */
#endif /* not USE_X_TOOLKIT */

/* Verify that the icon position args for this window are valid.  */

static void
x_icon_verify (struct frame *f, Lisp_Object parms)
{
  Lisp_Object icon_x, icon_y;

  /* Set the position of the icon.  Note that twm groups all
     icons in an icon window.  */
  icon_x = gui_frame_get_and_record_arg (f, parms, Qicon_left, 0, 0, RES_TYPE_NUMBER);
  icon_y = gui_frame_get_and_record_arg (f, parms, Qicon_top, 0, 0, RES_TYPE_NUMBER);
  if (! EQ (icon_x, Qunbound) && ! EQ (icon_y, Qunbound))
    {
      CHECK_FIXNUM (icon_x);
      CHECK_FIXNUM (icon_y);
    }
  else if (! EQ (icon_x, Qunbound) || ! EQ (icon_y, Qunbound))
    error ("Both left and top icon corners of icon must be specified");
}

/* Handle the icon stuff for this window.  Perhaps later we might
   want an x_set_icon_position which can be called interactively as
   well.  */

static void
x_icon (struct frame *f, Lisp_Object parms)
{
  /* Set the position of the icon.  Note that twm groups all
     icons in an icon window.  */
  Lisp_Object icon_x
    = gui_frame_get_and_record_arg (f, parms, Qicon_left, 0, 0, RES_TYPE_NUMBER);
  Lisp_Object icon_y
    = gui_frame_get_and_record_arg (f, parms, Qicon_top, 0, 0, RES_TYPE_NUMBER);
  int icon_xval, icon_yval;

  bool xgiven = ! EQ (icon_x, Qunbound);
  bool ygiven = ! EQ (icon_y, Qunbound);
  if (xgiven != ygiven)
    error ("Both left and top icon corners of icon must be specified");
  if (xgiven)
    {
      icon_xval = check_integer_range (icon_x, INT_MIN, INT_MAX);
      icon_yval = check_integer_range (icon_y, INT_MIN, INT_MAX);
    }

  block_input ();

  if (xgiven)
    x_wm_set_icon_position (f, icon_xval, icon_yval);

#if false /* gui_display_get_arg removes the visibility parameter as a
	     side effect, but x_create_frame still needs it.  */
  /* Start up iconic or window? */
  struct x_display_info *dpyinfo = FRAME_DISPLAY_INFO (f);
  x_wm_set_window_state
    (f, (EQ (gui_display_get_arg (dpyinfo, parms, Qvisibility, 0, 0,
                                  RES_TYPE_SYMBOL),
	     Qicon)
	 ? IconicState
	 : NormalState));
#endif

  x_text_icon (f, SSDATA ((!NILP (f->icon_name)
			   ? f->icon_name
			   : f->name)));

  unblock_input ();
}

/* Make the GCs needed for this window, setting the
   background, border and mouse colors; also create the
   mouse cursor and the gray border tile.  */

static void
x_make_gc (struct frame *f)
{
  XGCValues gc_values;

  block_input ();

  /* Create the GCs of this frame.
     Note that many default values are used.  */

  gc_values.foreground = FRAME_FOREGROUND_PIXEL (f);
  gc_values.background = FRAME_BACKGROUND_PIXEL (f);
  gc_values.line_width = 1;
  f->output_data.x->normal_gc
    = XCreateGC (FRAME_X_DISPLAY (f),
                 FRAME_X_DRAWABLE (f),
		 GCLineWidth | GCForeground | GCBackground,
		 &gc_values);

  /* Reverse video style.  */
  gc_values.foreground = FRAME_BACKGROUND_PIXEL (f);
  gc_values.background = FRAME_FOREGROUND_PIXEL (f);
  f->output_data.x->reverse_gc
    = XCreateGC (FRAME_X_DISPLAY (f),
                 FRAME_X_DRAWABLE (f),
		 GCForeground | GCBackground | GCLineWidth,
		 &gc_values);

  /* Cursor has cursor-color background, background-color foreground.  */
  gc_values.foreground = FRAME_BACKGROUND_PIXEL (f);
  gc_values.background = f->output_data.x->cursor_pixel;
  f->output_data.x->cursor_gc
    = XCreateGC (FRAME_X_DISPLAY (f), FRAME_X_DRAWABLE (f),
		 (GCForeground | GCBackground | GCLineWidth),
		 &gc_values);

  /* Create the gray border tile used when the pointer is not in
     the frame.  Since this depends on the frame's pixel values,
     this must be done on a per-frame basis.  */
  f->output_data.x->border_tile
    = (XCreatePixmapFromBitmapData
       (FRAME_X_DISPLAY (f), FRAME_DISPLAY_INFO (f)->root_window,
	gray_bits, gray_width, gray_height,
	FRAME_FOREGROUND_PIXEL (f),
	FRAME_BACKGROUND_PIXEL (f),
	DefaultDepth (FRAME_X_DISPLAY (f), FRAME_X_SCREEN_NUMBER (f))));

  unblock_input ();
}


/* Free what was allocated in x_make_gc.  */

void
x_free_gcs (struct frame *f)
{
  Display *dpy = FRAME_X_DISPLAY (f);

  block_input ();

  if (f->output_data.x->normal_gc)
    {
      XFreeGC (dpy, f->output_data.x->normal_gc);
      f->output_data.x->normal_gc = 0;
    }

  if (f->output_data.x->reverse_gc)
    {
      XFreeGC (dpy, f->output_data.x->reverse_gc);
      f->output_data.x->reverse_gc = 0;
    }

  if (f->output_data.x->cursor_gc)
    {
      XFreeGC (dpy, f->output_data.x->cursor_gc);
      f->output_data.x->cursor_gc = 0;
    }

  if (f->output_data.x->border_tile)
    {
      XFreePixmap (dpy, f->output_data.x->border_tile);
      f->output_data.x->border_tile = 0;
    }

  unblock_input ();
}


/* Handler for signals raised during x_create_frame and
   Fx_create_tip_frame.  FRAME is the frame which is partially
   constructed.  */

static Lisp_Object
unwind_create_frame (Lisp_Object frame)
{
  struct frame *f = XFRAME (frame);

  /* If frame is already dead, nothing to do.  This can happen if the
     display is disconnected after the frame has become official, but
     before Fx_create_frame removes the unwind protect.  */
  if (!FRAME_LIVE_P (f))
    return Qnil;

  /* If frame is ``official'', nothing to do.  */
  if (NILP (Fmemq (frame, Vframe_list)))
    {
#if defined GLYPH_DEBUG && defined ENABLE_CHECKING
      struct x_display_info *dpyinfo = FRAME_DISPLAY_INFO (f);
#endif

      /* If the frame's image cache refcount is still the same as our
	 private shadow variable, it means we are unwinding a frame
	 for which we didn't yet call init_frame_faces, where the
	 refcount is incremented.  Therefore, we increment it here, so
	 that free_frame_faces, called in x_free_frame_resources
	 below, will not mistakenly decrement the counter that was not
	 incremented yet to account for this new frame.  */
      if (FRAME_IMAGE_CACHE (f) != NULL
	  && FRAME_IMAGE_CACHE (f)->refcount == image_cache_refcount)
	FRAME_IMAGE_CACHE (f)->refcount++;

      x_free_frame_resources (f);
      free_glyphs (f);

#if defined GLYPH_DEBUG && defined ENABLE_CHECKING
      /* Check that reference counts are indeed correct.  */
      eassert (dpyinfo->reference_count == dpyinfo_refcount);
      eassert (dpyinfo->terminal->image_cache->refcount == image_cache_refcount);
#endif
      return Qt;
    }

  return Qnil;
}

static void
do_unwind_create_frame (Lisp_Object frame)
{
  unwind_create_frame (frame);
}

void
x_default_font_parameter (struct frame *f, Lisp_Object parms)
{
  struct x_display_info *dpyinfo = FRAME_DISPLAY_INFO (f);
  Lisp_Object font_param = gui_display_get_arg (dpyinfo, parms, Qfont, NULL, NULL,
                                                RES_TYPE_STRING);
  Lisp_Object font = Qnil;
  if (EQ (font_param, Qunbound))
    font_param = Qnil;

  if (NILP (font_param))
    {
      /* System font should take precedence over X resources.  We suggest this
         regardless of font-use-system-font because .emacs may not have been
         read yet.  */
      const char *system_font = xsettings_get_system_font ();
      if (system_font)
	font = font_open_by_name (f, build_unibyte_string (system_font));
    }

  if (NILP (font))
      font = !NILP (font_param) ? font_param
      : gui_display_get_arg (dpyinfo, parms, Qfont, "font", "Font",
                             RES_TYPE_STRING);

  if (! FONTP (font) && ! STRINGP (font))
    {
      const char *names[]
	= {
#if defined USE_CAIRO || defined HAVE_XFT
	    /* This will find the normal Xft font.  */
 	    "monospace-10",
#endif
	    "-adobe-courier-medium-r-*-*-*-120-*-*-*-*-iso8859-1",
	    "-misc-fixed-medium-r-normal-*-*-140-*-*-c-*-iso8859-1",
	    "-*-*-medium-r-normal-*-*-140-*-*-c-*-iso8859-1",
	    /* This was formerly the first thing tried, but it finds
	       too many fonts and takes too long.  */
	    "-*-*-medium-r-*-*-*-*-*-*-c-*-iso8859-1",
	    /* If those didn't work, look for something which will
	       at least work.  */
	    "-*-fixed-*-*-*-*-*-140-*-*-c-*-iso8859-1",
	    "fixed",
	    NULL };
      int i;

      for (i = 0; names[i]; i++)
	{
	  font = font_open_by_name (f, build_unibyte_string (names[i]));
	  if (! NILP (font))
	    break;
	}
      if (NILP (font))
	error ("No suitable font was found");
    }
  else if (!NILP (font_param))
    {
      /* Remember the explicit font parameter, so we can re-apply it after
	 we've applied the `default' face settings.  */
      AUTO_FRAME_ARG (arg, Qfont_parameter, font_param);
      gui_set_frame_parameters (f, arg);
    }

  /* This call will make X resources override any system font setting.  */
  gui_default_parameter (f, parms, Qfont, font, "font", "Font", RES_TYPE_STRING);
}


DEFUN ("x-wm-set-size-hint", Fx_wm_set_size_hint, Sx_wm_set_size_hint,
       0, 1, 0,
       doc: /* Send the size hints for frame FRAME to the window manager.
If FRAME is omitted or nil, use the selected frame.
Signal error if FRAME is not an X frame.  */)
  (Lisp_Object frame)
{
  struct frame *f = decode_window_system_frame (frame);

  block_input ();
  x_wm_set_size_hint (f, 0, false);
  unblock_input ();
  return Qnil;
}

static void
set_machine_and_pid_properties (struct frame *f)
{
  /* This will set WM_CLIENT_MACHINE and WM_LOCALE_NAME.  */
  XSetWMProperties (FRAME_X_DISPLAY (f), FRAME_OUTER_WINDOW (f), NULL, NULL,
                    NULL, 0, NULL, NULL, NULL);
  pid_t pid = getpid ();
  if (pid <= 0xffffffffu)
    {
      unsigned long xpid = pid;
      XChangeProperty (FRAME_X_DISPLAY (f),
		       FRAME_OUTER_WINDOW (f),
		       FRAME_DISPLAY_INFO (f)->Xatom_net_wm_pid,
		       XA_CARDINAL, 32, PropModeReplace,
		       (unsigned char *) &xpid, 1);
    }
}

DEFUN ("x-create-frame", Fx_create_frame, Sx_create_frame,
       1, 1, 0,
       doc: /* Make a new X window, which is called a "frame" in Emacs terms.
Return an Emacs frame object.  PARMS is an alist of frame parameters.
If the parameters specify that the frame should not have a minibuffer,
and do not specify a specific minibuffer window to use, then
`default-minibuffer-frame' must be a frame whose minibuffer can be
shared by the new frame.

This function is an internal primitive--use `make-frame' instead.  */)
  (Lisp_Object parms)
{
  struct frame *f;
  Lisp_Object frame, tem;
  Lisp_Object name;
  bool minibuffer_only = false;
  bool undecorated = false, override_redirect = false;
  long window_prompting = 0;
  specpdl_ref count = SPECPDL_INDEX ();
  Lisp_Object display;
  struct x_display_info *dpyinfo = NULL;
  Lisp_Object parent, parent_frame;
  struct kboard *kb;
#ifdef HAVE_GTK3
  GdkWindow *gwin;
#endif

  parms = Fcopy_alist (parms);

  /* Use this general default value to start with
     until we know if this frame has a specified name.  */
  Vx_resource_name = Vinvocation_name;

  display = gui_display_get_arg (dpyinfo, parms, Qterminal, 0, 0,
                                 RES_TYPE_NUMBER);
  if (EQ (display, Qunbound))
    display = gui_display_get_arg (dpyinfo, parms, Qdisplay, 0, 0,
                                   RES_TYPE_STRING);
  if (EQ (display, Qunbound))
    display = Qnil;
  dpyinfo = check_x_display_info (display);
  kb = dpyinfo->terminal->kboard;

  if (!dpyinfo->terminal->name)
    error ("Terminal is not live, can't create new frames on it");

  name = gui_display_get_arg (dpyinfo, parms, Qname, "name", "Name",
                              RES_TYPE_STRING);
  if (!STRINGP (name)
      && ! EQ (name, Qunbound)
      && ! NILP (name))
    error ("Invalid frame name--not a string or nil");

  if (STRINGP (name))
    Vx_resource_name = name;

  /* See if parent window is specified.  */
  parent = gui_display_get_arg (dpyinfo, parms, Qparent_id, NULL, NULL,
                                RES_TYPE_NUMBER);
  if (EQ (parent, Qunbound))
    parent = Qnil;
  if (! NILP (parent))
    CHECK_FIXNUM (parent);

  frame = Qnil;
  tem = gui_display_get_arg (dpyinfo,
                             parms, Qminibuffer, "minibuffer", "Minibuffer",
                             RES_TYPE_SYMBOL);
  if (EQ (tem, Qnone) || NILP (tem))
    f = make_frame_without_minibuffer (Qnil, kb, display);
  else if (EQ (tem, Qonly))
    {
      f = make_minibuffer_frame ();
      minibuffer_only = true;
    }
  else if (WINDOWP (tem))
    f = make_frame_without_minibuffer (tem, kb, display);
  else
    f = make_frame (true);

  parent_frame = gui_display_get_arg (dpyinfo,
                                      parms,
                                      Qparent_frame,
                                      NULL,
                                      NULL,
                                      RES_TYPE_SYMBOL);
  /* Accept parent-frame iff parent-id was not specified.  */
  if (!NILP (parent)
      || EQ (parent_frame, Qunbound)
      || NILP (parent_frame)
      || !FRAMEP (parent_frame)
      || !FRAME_LIVE_P (XFRAME (parent_frame))
      || !FRAME_X_P (XFRAME (parent_frame)))
    parent_frame = Qnil;

  fset_parent_frame (f, parent_frame);
  store_frame_param (f, Qparent_frame, parent_frame);

  if (!NILP (tem = (gui_display_get_arg (dpyinfo,
                                         parms,
                                         Qundecorated,
                                         NULL,
                                         NULL,
                                         RES_TYPE_BOOLEAN)))
      && ! (EQ (tem, Qunbound)))
    undecorated = true;

  FRAME_UNDECORATED (f) = undecorated;
  store_frame_param (f, Qundecorated, undecorated ? Qt : Qnil);

  if (!NILP (tem = (gui_display_get_arg (dpyinfo,
                                         parms,
                                         Qoverride_redirect,
                                         NULL,
                                         NULL,
                                         RES_TYPE_BOOLEAN)))
      && ! (EQ (tem, Qunbound)))
    override_redirect = true;

  FRAME_OVERRIDE_REDIRECT (f) = override_redirect;
  store_frame_param (f, Qoverride_redirect, override_redirect ? Qt : Qnil);

  XSETFRAME (frame, f);

  f->terminal = dpyinfo->terminal;

  f->output_method = output_x_window;
  f->output_data.x = xzalloc (sizeof *f->output_data.x);
  f->output_data.x->icon_bitmap = -1;
  FRAME_FONTSET (f) = -1;
  f->output_data.x->scroll_bar_foreground_pixel = -1;
  f->output_data.x->scroll_bar_background_pixel = -1;
#if defined (USE_LUCID) && defined (USE_TOOLKIT_SCROLL_BARS)
  f->output_data.x->scroll_bar_top_shadow_pixel = -1;
  f->output_data.x->scroll_bar_bottom_shadow_pixel = -1;
#endif /* USE_LUCID && USE_TOOLKIT_SCROLL_BARS */
  f->output_data.x->white_relief.pixel = -1;
  f->output_data.x->black_relief.pixel = -1;

  fset_icon_name (f, gui_display_get_arg (dpyinfo,
                                          parms,
                                          Qicon_name,
                                          "iconName",
                                          "Title",
                                          RES_TYPE_STRING));
  if (! STRINGP (f->icon_name))
    fset_icon_name (f, Qnil);

  FRAME_DISPLAY_INFO (f) = dpyinfo;

  /* With FRAME_DISPLAY_INFO set up, this unwind-protect is safe.  */
  record_unwind_protect (do_unwind_create_frame, frame);

  /* These colors will be set anyway later, but it's important
     to get the color reference counts right, so initialize them!  */
  {
    Lisp_Object black;

    /* Function x_decode_color can signal an error.  Make
       sure to initialize color slots so that we won't try
       to free colors we haven't allocated.  */
    FRAME_FOREGROUND_PIXEL (f) = -1;
    FRAME_BACKGROUND_PIXEL (f) = -1;
    f->output_data.x->cursor_pixel = -1;
    f->output_data.x->cursor_foreground_pixel = -1;
    f->output_data.x->border_pixel = -1;
    f->output_data.x->mouse_pixel = -1;

    black = build_string ("black");
    FRAME_FOREGROUND_PIXEL (f)
      = x_decode_color (f, black, BLACK_PIX_DEFAULT (f));
    FRAME_BACKGROUND_PIXEL (f)
      = x_decode_color (f, black, BLACK_PIX_DEFAULT (f));
    f->output_data.x->cursor_pixel
      = x_decode_color (f, black, BLACK_PIX_DEFAULT (f));
    f->output_data.x->cursor_foreground_pixel
      = x_decode_color (f, black, BLACK_PIX_DEFAULT (f));
    f->output_data.x->border_pixel
      = x_decode_color (f, black, BLACK_PIX_DEFAULT (f));
    f->output_data.x->mouse_pixel
      = x_decode_color (f, black, BLACK_PIX_DEFAULT (f));
  }

  /* Specify the parent under which to make this X window.  */
  if (!NILP (parent))
    {
      f->output_data.x->parent_desc = (Window) XFIXNAT (parent);
      f->output_data.x->explicit_parent = true;
    }
  else
    {
      f->output_data.x->parent_desc = FRAME_DISPLAY_INFO (f)->root_window;
      f->output_data.x->explicit_parent = false;
    }

  /* Set the name; the functions to which we pass f expect the name to
     be set.  */
  if (EQ (name, Qunbound) || NILP (name))
    {
      fset_name (f, build_string (dpyinfo->x_id_name));
      f->explicit_name = false;
    }
  else
    {
      fset_name (f, name);
      f->explicit_name = true;
      /* Use the frame's title when getting resources for this frame.  */
      specbind (Qx_resource_name, name);
    }

#ifdef USE_CAIRO
  register_font_driver (&ftcrfont_driver, f);
#ifdef HAVE_HARFBUZZ
  register_font_driver (&ftcrhbfont_driver, f);
#endif	/* HAVE_HARFBUZZ */
#else
#ifdef HAVE_FREETYPE
#ifdef HAVE_XFT
  register_font_driver (&xftfont_driver, f);
#ifdef HAVE_HARFBUZZ
  register_font_driver (&xfthbfont_driver, f);
#endif
#endif	/* not HAVE_XFT */
#endif	/* HAVE_FREETYPE */
#endif	/* not USE_CAIRO */
  register_font_driver (&xfont_driver, f);

  image_cache_refcount =
    FRAME_IMAGE_CACHE (f) ? FRAME_IMAGE_CACHE (f)->refcount : 0;
#ifdef GLYPH_DEBUG
  dpyinfo_refcount = dpyinfo->reference_count;
#endif /* GLYPH_DEBUG */

  gui_default_parameter (f, parms, Qfont_backend, Qnil,
                         "fontBackend", "FontBackend", RES_TYPE_STRING);

  /* Extract the window parameters from the supplied values
     that are needed to determine window geometry.  */
  x_default_font_parameter (f, parms);
  if (!FRAME_FONT (f))
    {
      delete_frame (frame, Qnoelisp);
      error ("Invalid frame font");
    }

  /* Frame contents get displaced if an embedded X window has a border.  */
  if (! FRAME_X_EMBEDDED_P (f))
    gui_default_parameter (f, parms, Qborder_width, make_fixnum (0),
                           "borderWidth", "BorderWidth", RES_TYPE_NUMBER);

  /* This defaults to 1 in order to match xterm.  We recognize either
     internalBorderWidth or internalBorder (which is what xterm calls
     it).  */
  if (NILP (Fassq (Qinternal_border_width, parms)))
    {
      Lisp_Object value;

      value = gui_display_get_arg (dpyinfo, parms, Qinternal_border_width,
                                   "internalBorder", "internalBorder",
                                   RES_TYPE_NUMBER);
      if (! EQ (value, Qunbound))
	parms = Fcons (Fcons (Qinternal_border_width, value),
		       parms);
    }

  gui_default_parameter (f, parms, Qinternal_border_width,
#ifdef USE_GTK /* We used to impose 0 in xg_create_frame_widgets.  */
                         make_fixnum (0),
#else
                         make_fixnum (1),
#endif
                         "internalBorderWidth", "internalBorderWidth",
                         RES_TYPE_NUMBER);

  /* Same for child frames.  */
  if (NILP (Fassq (Qchild_frame_border_width, parms)))
    {
      Lisp_Object value;

      value = gui_display_get_arg (dpyinfo, parms, Qchild_frame_border_width,
                                   "childFrameBorder", "childFrameBorder",
                                   RES_TYPE_NUMBER);
      if (! EQ (value, Qunbound))
	parms = Fcons (Fcons (Qchild_frame_border_width, value),
		       parms);
    }

  gui_default_parameter (f, parms, Qchild_frame_border_width, Qnil,
			 "childFrameBorderWidth", "childFrameBorderWidth",
			 RES_TYPE_NUMBER);
  gui_default_parameter (f, parms, Qright_divider_width, make_fixnum (0),
                         NULL, NULL, RES_TYPE_NUMBER);
  gui_default_parameter (f, parms, Qbottom_divider_width, make_fixnum (0),
                         NULL, NULL, RES_TYPE_NUMBER);
  gui_default_parameter (f, parms, Qvertical_scroll_bars,
#if defined (USE_GTK) && defined (USE_TOOLKIT_SCROLL_BARS)
                         Qright,
#else
                         Qleft,
#endif
                         "verticalScrollBars", "ScrollBars",
                         RES_TYPE_SYMBOL);
  gui_default_parameter (f, parms, Qhorizontal_scroll_bars, Qnil,
                         "horizontalScrollBars", "ScrollBars",
                         RES_TYPE_SYMBOL);
  /* Also do the stuff which must be set before the window exists.  */
  gui_default_parameter (f, parms, Qforeground_color, build_string ("black"),
                         "foreground", "Foreground", RES_TYPE_STRING);
  gui_default_parameter (f, parms, Qbackground_color, build_string ("white"),
                         "background", "Background", RES_TYPE_STRING);
  gui_default_parameter (f, parms, Qmouse_color, build_string ("black"),
                         "pointerColor", "Foreground", RES_TYPE_STRING);
  gui_default_parameter (f, parms, Qborder_color, build_string ("black"),
                         "borderColor", "BorderColor", RES_TYPE_STRING);
  gui_default_parameter (f, parms, Qscreen_gamma, Qnil,
                         "screenGamma", "ScreenGamma", RES_TYPE_FLOAT);
  gui_default_parameter (f, parms, Qline_spacing, Qnil,
                         "lineSpacing", "LineSpacing", RES_TYPE_NUMBER);
  gui_default_parameter (f, parms, Qleft_fringe, Qnil,
                         "leftFringe", "LeftFringe", RES_TYPE_NUMBER);
  gui_default_parameter (f, parms, Qright_fringe, Qnil,
                         "rightFringe", "RightFringe", RES_TYPE_NUMBER);
  gui_default_parameter (f, parms, Qno_special_glyphs, Qnil,
                         NULL, NULL, RES_TYPE_BOOLEAN);

#ifdef HAVE_GTK3
  FRAME_OUTPUT_DATA (f)->scrollbar_background_css_provider
    = gtk_css_provider_new ();
  FRAME_OUTPUT_DATA (f)->scrollbar_foreground_css_provider
    = gtk_css_provider_new ();
#endif

  x_default_scroll_bar_color_parameter (f, parms, Qscroll_bar_foreground,
					"scrollBarForeground",
					"ScrollBarForeground", true);
  x_default_scroll_bar_color_parameter (f, parms, Qscroll_bar_background,
					"scrollBarBackground",
					"ScrollBarBackground", false);

  /* Init faces before gui_default_parameter is called for the
     scroll-bar-width parameter because otherwise we end up in
     init_iterator with a null face cache, which should not happen.  */
  init_frame_faces (f);

  tem = gui_display_get_arg (dpyinfo, parms, Qmin_width, NULL, NULL,
                             RES_TYPE_NUMBER);
  if (FIXNUMP (tem))
    store_frame_param (f, Qmin_width, tem);
  tem = gui_display_get_arg (dpyinfo, parms, Qmin_height, NULL, NULL,
                             RES_TYPE_NUMBER);
  if (FIXNUMP (tem))
    store_frame_param (f, Qmin_height, tem);

  adjust_frame_size (f, FRAME_COLS (f) * FRAME_COLUMN_WIDTH (f),
		     FRAME_LINES (f) * FRAME_LINE_HEIGHT (f), 5, true,
		     Qx_create_frame_1);

  /* Set the menu-bar-lines and tool-bar-lines parameters.  We don't
     look up the X resources controlling the menu-bar and tool-bar
     here; they are processed specially at startup, and reflected in
     the values of the mode variables.  */

  gui_default_parameter (f, parms, Qmenu_bar_lines,
                         NILP (Vmenu_bar_mode)
                         ? make_fixnum (0) : make_fixnum (1),
                         NULL, NULL, RES_TYPE_NUMBER);
  gui_default_parameter (f, parms, Qtab_bar_lines,
                         NILP (Vtab_bar_mode)
                         ? make_fixnum (0) : make_fixnum (1),
                         NULL, NULL, RES_TYPE_NUMBER);
  gui_default_parameter (f, parms, Qtool_bar_lines,
                         NILP (Vtool_bar_mode)
                         ? make_fixnum (0) : make_fixnum (1),
                         NULL, NULL, RES_TYPE_NUMBER);

  gui_default_parameter (f, parms, Qbuffer_predicate, Qnil,
                         "bufferPredicate", "BufferPredicate",
                         RES_TYPE_SYMBOL);
  gui_default_parameter (f, parms, Qtitle, Qnil,
                         "title", "Title", RES_TYPE_STRING);
  gui_default_parameter (f, parms, Qwait_for_wm, Qt,
                         "waitForWM", "WaitForWM", RES_TYPE_BOOLEAN);
  gui_default_parameter (f, parms, Qtool_bar_position,
                         FRAME_TOOL_BAR_POSITION (f), 0, 0, RES_TYPE_SYMBOL);
  gui_default_parameter (f, parms, Qinhibit_double_buffering, Qnil,
                         "inhibitDoubleBuffering", "InhibitDoubleBuffering",
                         RES_TYPE_BOOLEAN);

  /* Compute the size of the X window.  */
  window_prompting = gui_figure_window_size (f, parms, true, true);

  tem = gui_display_get_arg (dpyinfo, parms, Qunsplittable, 0, 0,
                             RES_TYPE_BOOLEAN);
  f->no_split = minibuffer_only || EQ (tem, Qt);

  x_icon_verify (f, parms);

  /* Create the X widget or window.  */
#ifdef USE_X_TOOLKIT
  x_window (f, window_prompting);
#else
  x_window (f);
#endif

  x_icon (f, parms);
  x_make_gc (f);

#ifdef HAVE_XINPUT2
  if (dpyinfo->supports_xi2)
    FRAME_X_OUTPUT (f)->xi_masks
      = XIGetSelectedEvents (dpyinfo->display, FRAME_X_WINDOW (f),
			     &FRAME_X_OUTPUT (f)->num_xi_masks);
#endif

  /* Now consider the frame official.  */
  f->terminal->reference_count++;
  FRAME_DISPLAY_INFO (f)->reference_count++;
  Vframe_list = Fcons (frame, Vframe_list);

  /* We need to do this after creating the X window, so that the
     icon-creation functions can say whose icon they're describing.  */
  gui_default_parameter (f, parms, Qicon_type, Qt,
                         "bitmapIcon", "BitmapIcon", RES_TYPE_BOOLEAN);

  gui_default_parameter (f, parms, Qauto_raise, Qnil,
                         "autoRaise", "AutoRaiseLower", RES_TYPE_BOOLEAN);
  gui_default_parameter (f, parms, Qauto_lower, Qnil,
                         "autoLower", "AutoRaiseLower", RES_TYPE_BOOLEAN);
  gui_default_parameter (f, parms, Qcursor_type, Qbox,
                         "cursorType", "CursorType", RES_TYPE_SYMBOL);
  gui_default_parameter (f, parms, Qscroll_bar_width, Qnil,
                         "scrollBarWidth", "ScrollBarWidth",
                         RES_TYPE_NUMBER);
  gui_default_parameter (f, parms, Qscroll_bar_height, Qnil,
                         "scrollBarHeight", "ScrollBarHeight",
                         RES_TYPE_NUMBER);
  gui_default_parameter (f, parms, Qalpha, Qnil,
                         "alpha", "Alpha", RES_TYPE_NUMBER);
  gui_default_parameter (f, parms, Qalpha_background, Qnil,
                         "alphaBackground", "AlphaBackground", RES_TYPE_NUMBER);

  if (!NILP (parent_frame))
    {
      struct frame *p = XFRAME (parent_frame);

      block_input ();
      XReparentWindow (FRAME_X_DISPLAY (f), FRAME_OUTER_WINDOW (f),
		       FRAME_X_WINDOW (p), f->left_pos, f->top_pos);
#ifdef USE_GTK
      if (EQ (x_gtk_resize_child_frames, Qresize_mode))
	gtk_container_set_resize_mode
	  (GTK_CONTAINER (FRAME_GTK_OUTER_WIDGET (f)), GTK_RESIZE_IMMEDIATE);
#endif
#ifdef HAVE_GTK3
      gwin = gtk_widget_get_window (FRAME_GTK_OUTER_WIDGET (f));
      gdk_x11_window_set_frame_sync_enabled (gwin, FALSE);
#endif
      unblock_input ();
    }

  gui_default_parameter (f, parms, Qno_focus_on_map, Qnil,
                         NULL, NULL, RES_TYPE_BOOLEAN);
  gui_default_parameter (f, parms, Qno_accept_focus, Qnil,
                         NULL, NULL, RES_TYPE_BOOLEAN);

#if defined (USE_X_TOOLKIT) || defined (USE_GTK)
  /* Create the menu bar.  */
  if (!minibuffer_only && FRAME_EXTERNAL_MENU_BAR (f))
    {
      /* If this signals an error, we haven't set size hints for the
	 frame and we didn't make it visible.  */
      initialize_frame_menubar (f);

#ifndef USE_GTK
      /* This is a no-op, except under Motif where it arranges the
	 main window for the widgets on it.  */
      lw_set_main_areas (f->output_data.x->column_widget,
			 f->output_data.x->menubar_widget,
			 f->output_data.x->edit_widget);
#endif /* not USE_GTK */
    }
#endif /* USE_X_TOOLKIT || USE_GTK */

  /* Consider frame official, now.  */
  f->can_set_window_size = true;

  /* Tell the server what size and position, etc, we want, and how
     badly we want them.  This should be done after we have the menu
     bar so that its size can be taken into account.  */
  block_input ();
  x_wm_set_size_hint (f, window_prompting, false);
  unblock_input ();

  adjust_frame_size (f, FRAME_TEXT_WIDTH (f), FRAME_TEXT_HEIGHT (f),
		     0, true, Qx_create_frame_2);

  /* Process fullscreen parameter here in the hope that normalizing a
     fullheight/fullwidth frame will produce the size set by the last
     adjust_frame_size call.  */
  gui_default_parameter (f, parms, Qfullscreen, Qnil,
                         "fullscreen", "Fullscreen", RES_TYPE_SYMBOL);

  /* Make the window appear on the frame and enable display, unless
     the caller says not to.  However, with explicit parent, Emacs
     cannot control visibility, so don't try.  */
  if (!f->output_data.x->explicit_parent)
    {
      /* When called from `x-create-frame-with-faces' visibility is
	 always explicitly nil.  */
      Lisp_Object visibility
	= gui_display_get_arg (dpyinfo, parms, Qvisibility, 0, 0,
                               RES_TYPE_SYMBOL);
      Lisp_Object height
	= gui_display_get_arg (dpyinfo, parms, Qheight, 0, 0, RES_TYPE_NUMBER);
      Lisp_Object width
	= gui_display_get_arg (dpyinfo, parms, Qwidth, 0, 0, RES_TYPE_NUMBER);

      if (EQ (visibility, Qicon))
	{
	  f->was_invisible = true;
	  x_iconify_frame (f);
	}
      else
	{
	  if (EQ (visibility, Qunbound))
	    visibility = Qt;

	  if (!NILP (visibility))
	    x_make_frame_visible (f);
	  else
	    f->was_invisible = true;
	}

      /* Leave f->was_invisible true only if height or width were
	 specified too.  This takes effect only when we are not called
	 from `x-create-frame-with-faces' (see above comment).  */
      f->was_invisible
	= (f->was_invisible
	   && (! EQ (height, Qunbound) || ! EQ (width, Qunbound)));

      store_frame_param (f, Qvisibility, visibility);
    }

  block_input ();

  /* Set machine name and pid for the purpose of window managers.  */
  set_machine_and_pid_properties (f);

  /* Set the WM leader property.  GTK does this itself, so this is not
     needed when using GTK.  */
  if (dpyinfo->client_leader_window != 0)
    {
      XChangeProperty (FRAME_X_DISPLAY (f),
		       FRAME_OUTER_WINDOW (f),
		       dpyinfo->Xatom_wm_client_leader,
		       XA_WINDOW, 32, PropModeReplace,
		       (unsigned char *) &dpyinfo->client_leader_window, 1);
    }

#ifdef HAVE_XSYNC
  if (dpyinfo->xsync_supported_p)
    {
#ifndef HAVE_GTK3
      XSyncValue initial_value;
      XSyncCounter counters[2];

      AUTO_STRING (synchronizeResize, "synchronizeResize");
      AUTO_STRING (SynchronizeResize, "SynchronizeResize");

      Lisp_Object value = gui_display_get_resource (dpyinfo,
						    synchronizeResize,
						    SynchronizeResize,
						    Qnil, Qnil);

      XSyncIntToValue (&initial_value, 0);
      counters[0]
	= FRAME_X_BASIC_COUNTER (f)
	= XSyncCreateCounter (FRAME_X_DISPLAY (f),
			      initial_value);

      if (STRINGP (value) && !strcmp (SSDATA (value), "extended"))
	counters[1]
	  = FRAME_X_EXTENDED_COUNTER (f)
	  = XSyncCreateCounter (FRAME_X_DISPLAY (f),
				initial_value);

      FRAME_X_OUTPUT (f)->current_extended_counter_value
	= initial_value;

      XChangeProperty (FRAME_X_DISPLAY (f), FRAME_OUTER_WINDOW (f),
		       dpyinfo->Xatom_net_wm_sync_request_counter,
		       XA_CARDINAL, 32, PropModeReplace,
		       (unsigned char *) &counters,
		       ((STRINGP (value)
			 && !strcmp (SSDATA (value), "extended")) ? 2 : 1));
#endif
    }
#endif

  unblock_input ();

  /* Works iff frame has been already mapped.  */
  gui_default_parameter (f, parms, Qskip_taskbar, Qnil,
                         NULL, NULL, RES_TYPE_BOOLEAN);
  /* The `z-group' parameter works only for visible frames.  */
  gui_default_parameter (f, parms, Qz_group, Qnil,
                         NULL, NULL, RES_TYPE_SYMBOL);

  /* Initialize `default-minibuffer-frame' in case this is the first
     frame on this terminal.  */
  if (FRAME_HAS_MINIBUF_P (f)
      && (!FRAMEP (KVAR (kb, Vdefault_minibuffer_frame))
          || !FRAME_LIVE_P (XFRAME (KVAR (kb, Vdefault_minibuffer_frame)))))
    kset_default_minibuffer_frame (kb, frame);

  /* All remaining specified parameters, which have not been "used" by
     gui_display_get_arg and friends, now go in the misc. alist of the
     frame.  */
  for (tem = parms; CONSP (tem); tem = XCDR (tem))
    if (CONSP (XCAR (tem)) && !NILP (XCAR (XCAR (tem))))
      fset_param_alist (f, Fcons (XCAR (tem), f->param_alist));

  /* Make sure windows on this frame appear in calls to next-window
     and similar functions.  */
  Vwindow_list = Qnil;

 return unbind_to (count, frame);
}


DEFUN ("xw-color-defined-p", Fxw_color_defined_p, Sxw_color_defined_p, 1, 2, 0,
       doc: /* Internal function called by `color-defined-p'.
\(Note that the Nextstep version of this function ignores FRAME.)  */)
  (Lisp_Object color, Lisp_Object frame)
{
  XColor foo;
  struct frame *f = decode_window_system_frame (frame);

  CHECK_STRING (color);

  if (x_defined_color (f, SSDATA (color), &foo, false, false))
    return Qt;
  else
    return Qnil;
}

DEFUN ("xw-color-values", Fxw_color_values, Sxw_color_values, 1, 2, 0,
       doc: /* Internal function called by `color-values'.
\(Note that the Nextstep version of this function ignores FRAME.)  */)
  (Lisp_Object color, Lisp_Object frame)
{
  XColor foo;
  struct frame *f = decode_window_system_frame (frame);

  CHECK_STRING (color);

  if (x_defined_color (f, SSDATA (color), &foo, false, false))
    return list3i (foo.red, foo.green, foo.blue);
  else
    return Qnil;
}

DEFUN ("xw-display-color-p", Fxw_display_color_p, Sxw_display_color_p, 0, 1, 0,
       doc: /* Internal function called by `display-color-p'.  */)
  (Lisp_Object terminal)
{
  struct x_display_info *dpyinfo = check_x_display_info (terminal);

  if (dpyinfo->n_planes <= 2)
    return Qnil;

  switch (dpyinfo->visual_info.class)
    {
    case StaticColor:
    case PseudoColor:
    case TrueColor:
    case DirectColor:
      return Qt;

    default:
      return Qnil;
    }
}

DEFUN ("x-display-grayscale-p", Fx_display_grayscale_p, Sx_display_grayscale_p,
       0, 1, 0,
       doc: /* Return t if the X display supports shades of gray.
Note that color displays do support shades of gray.
The optional argument TERMINAL specifies which display to ask about.
TERMINAL should be a terminal object, a frame or a display name (a string).
If omitted or nil, that stands for the selected frame's display.  */)
  (Lisp_Object terminal)
{
  struct x_display_info *dpyinfo = check_x_display_info (terminal);

  if (dpyinfo->n_planes <= 1)
    return Qnil;

  switch (dpyinfo->visual_info.class)
    {
    case StaticColor:
    case PseudoColor:
    case TrueColor:
    case DirectColor:
    case StaticGray:
    case GrayScale:
      return Qt;

    default:
      return Qnil;
    }
}

DEFUN ("x-display-pixel-width", Fx_display_pixel_width, Sx_display_pixel_width,
       0, 1, 0,
       doc: /* Return the width in pixels of the X display TERMINAL.
The optional argument TERMINAL specifies which display to ask about.
TERMINAL should be a terminal object, a frame or a display name (a string).
If omitted or nil, that stands for the selected frame's display.
\(On MS Windows, this function does not accept terminal objects.)

On \"multi-monitor\" setups this refers to the pixel width for all
physical monitors associated with TERMINAL.  To get information for
each physical monitor, use `display-monitor-attributes-list'.  */)
  (Lisp_Object terminal)
{
  struct x_display_info *dpyinfo = check_x_display_info (terminal);

  return make_fixnum (x_display_pixel_width (dpyinfo));
}

DEFUN ("x-display-pixel-height", Fx_display_pixel_height,
       Sx_display_pixel_height, 0, 1, 0,
       doc: /* Return the height in pixels of the X display TERMINAL.
The optional argument TERMINAL specifies which display to ask about.
TERMINAL should be a terminal object, a frame or a display name (a string).
If omitted or nil, that stands for the selected frame's display.
\(On MS Windows, this function does not accept terminal objects.)

On \"multi-monitor\" setups this refers to the pixel height for all
physical monitors associated with TERMINAL.  To get information for
each physical monitor, use `display-monitor-attributes-list'.  */)
  (Lisp_Object terminal)
{
  struct x_display_info *dpyinfo = check_x_display_info (terminal);

  return make_fixnum (x_display_pixel_height (dpyinfo));
}

DEFUN ("x-display-planes", Fx_display_planes, Sx_display_planes,
       0, 1, 0,
       doc: /* Return the number of bitplanes of the X display TERMINAL.
The optional argument TERMINAL specifies which display to ask about.
TERMINAL should be a terminal object, a frame or a display name (a string).
If omitted or nil, that stands for the selected frame's display.
\(On MS Windows, this function does not accept terminal objects.)  */)
  (Lisp_Object terminal)
{
  struct x_display_info *dpyinfo = check_x_display_info (terminal);

  return make_fixnum (dpyinfo->n_planes);
}

DEFUN ("x-display-color-cells", Fx_display_color_cells, Sx_display_color_cells,
       0, 1, 0,
       doc: /* Return the number of color cells of the X display TERMINAL.
The optional argument TERMINAL specifies which display to ask about.
TERMINAL should be a terminal object, a frame or a display name (a string).
If omitted or nil, that stands for the selected frame's display.
\(On MS Windows, this function does not accept terminal objects.)  */)
  (Lisp_Object terminal)
{
  struct x_display_info *dpyinfo = check_x_display_info (terminal);

  if (dpyinfo->visual_info.class != TrueColor
      && dpyinfo->visual_info.class != DirectColor)
    return make_fixnum (dpyinfo->visual_info.colormap_size);

  int nr_planes = dpyinfo->n_planes;

  /* Truncate nr_planes to 24 to avoid integer overflow.  Some
     displays says 32, but only 24 bits are actually significant.
     There are only very few and rare video cards that have more than
     24 significant bits.  Also 24 bits is more than 16 million
     colors, it "should be enough for everyone".  */
  if (nr_planes > 24) nr_planes = 24;

  return make_fixnum (1 << nr_planes);
}

DEFUN ("x-server-max-request-size", Fx_server_max_request_size,
       Sx_server_max_request_size,
       0, 1, 0,
       doc: /* Return the maximum request size of the X server of display TERMINAL.
The optional argument TERMINAL specifies which display to ask about.
TERMINAL should be a terminal object, a frame or a display name (a string).
If omitted or nil, that stands for the selected frame's display.

On MS Windows, this function just returns 1.
On Nextstep, this function just returns nil.  */)
  (Lisp_Object terminal)
{
  struct x_display_info *dpyinfo = check_x_display_info (terminal);

  return make_fixnum (MAXREQUEST (dpyinfo->display));
}

DEFUN ("x-server-vendor", Fx_server_vendor, Sx_server_vendor, 0, 1, 0,
       doc: /* Return the "vendor ID" string of the GUI software on TERMINAL.

\(Labeling every distributor as a "vendor" embodies the false assumption
that operating systems cannot be developed and distributed noncommercially.)
The optional argument TERMINAL specifies which display to ask about.

For GNU and Unix systems, this queries the X server software.
For MS Windows and Nextstep the result is hard-coded.

TERMINAL should be a terminal object, a frame or a display name (a string).
If omitted or nil, that stands for the selected frame's display.  */)
  (Lisp_Object terminal)
{
  struct x_display_info *dpyinfo = check_x_display_info (terminal);
  const char *vendor = ServerVendor (dpyinfo->display);

  if (! vendor) vendor = "";
  return build_string (vendor);
}

DEFUN ("x-server-version", Fx_server_version, Sx_server_version, 0, 1, 0,
       doc: /* Return the version numbers of the GUI software on TERMINAL.
The value is a list of three integers specifying the version of the GUI
software in use.

For GNU and Unix system, the first 2 numbers are the version of the X
Protocol used on TERMINAL and the 3rd number is the distributor-specific
release number.  For MS Windows, the 3 numbers report the OS major and
minor version and build number.  For Nextstep, the first 2 numbers are
hard-coded and the 3rd represents the OS version.  For Haiku, all 3
numbers are hard-coded.

See also the function `x-server-vendor'.

The optional argument TERMINAL specifies which display to ask about.
TERMINAL should be a terminal object, a frame or a display name (a string).
If omitted or nil, that stands for the selected frame's display.  */)
  (Lisp_Object terminal)
{
  struct x_display_info *dpyinfo = check_x_display_info (terminal);
  Display *dpy = dpyinfo->display;

  return list3i (ProtocolVersion (dpy), ProtocolRevision (dpy),
		 VendorRelease (dpy));
}

DEFUN ("x-server-input-extension-version", Fx_server_input_extension_version,
       Sx_server_input_extension_version, 0, 1, 0,
       doc: /* Return the version of the X Input Extension supported by TERMINAL.
The value is nil if TERMINAL's X server doesn't support the X Input
Extension extension, or if Emacs doesn't support the version present
on that server.  Otherwise, the return value is a list of the major
and minor versions of the X Input Extension extension running on that
server.  */)
  (Lisp_Object terminal)
{
#ifdef HAVE_XINPUT2
  struct x_display_info *dpyinfo = check_x_display_info (terminal);

  return (dpyinfo->supports_xi2
	  ? list2i (2, dpyinfo->xi2_version)
	  : Qnil);
#else
  return Qnil;
#endif
}

DEFUN ("x-display-screens", Fx_display_screens, Sx_display_screens, 0, 1, 0,
       doc: /* Return the number of screens on the X server of display TERMINAL.
The optional argument TERMINAL specifies which display to ask about.
TERMINAL should be a terminal object, a frame or a display name (a string).
If omitted or nil, that stands for the selected frame's display.

On MS Windows, this function just returns 1.
On Nextstep, "screen" is in X terminology, not that of Nextstep.
For the number of physical monitors, use `(length
\(display-monitor-attributes-list TERMINAL))' instead.  */)
  (Lisp_Object terminal)
{
  struct x_display_info *dpyinfo = check_x_display_info (terminal);

  return make_fixnum (ScreenCount (dpyinfo->display));
}

DEFUN ("x-display-mm-height", Fx_display_mm_height, Sx_display_mm_height, 0, 1, 0,
       doc: /* Return the height in millimeters of the X display TERMINAL.
The optional argument TERMINAL specifies which display to ask about.
TERMINAL should be a terminal object, a frame or a display name (a string).
If omitted or nil, that stands for the selected frame's display.
\(On MS Windows, this function does not accept terminal objects.)

On \"multi-monitor\" setups this refers to the height in millimeters for
all physical monitors associated with TERMINAL.  To get information
for each physical monitor, use `display-monitor-attributes-list'.  */)
  (Lisp_Object terminal)
{
  struct x_display_info *dpyinfo = check_x_display_info (terminal);

  if (dpyinfo->screen_mm_height)
    return make_fixnum (dpyinfo->screen_mm_height);

  return make_fixnum (HeightMMOfScreen (dpyinfo->screen));
}

DEFUN ("x-display-mm-width", Fx_display_mm_width, Sx_display_mm_width, 0, 1, 0,
       doc: /* Return the width in millimeters of the X display TERMINAL.
The optional argument TERMINAL specifies which display to ask about.
TERMINAL should be a terminal object, a frame or a display name (a string).
If omitted or nil, that stands for the selected frame's display.
\(On MS Windows, this function does not accept terminal objects.)

On \"multi-monitor\" setups this refers to the width in millimeters for
all physical monitors associated with TERMINAL.  To get information
for each physical monitor, use `display-monitor-attributes-list'.  */)
  (Lisp_Object terminal)
{
  struct x_display_info *dpyinfo = check_x_display_info (terminal);

  if (dpyinfo->screen_mm_width)
    return make_fixnum (dpyinfo->screen_mm_width);

  return make_fixnum (WidthMMOfScreen (dpyinfo->screen));
}

DEFUN ("x-display-backing-store", Fx_display_backing_store,
       Sx_display_backing_store, 0, 1, 0,
       doc: /* Return an indication of whether X display TERMINAL does backing store.
The optional argument TERMINAL specifies which display to ask about.
TERMINAL should be a terminal object, a frame or a display name (a string).
If omitted or nil, that stands for the selected frame's display.

The value may be `always', `when-mapped', or `not-useful'.
On Nextstep, the value may be `buffered', `retained', or `non-retained'.
On MS Windows, this returns nothing useful.  */)
  (Lisp_Object terminal)
{
  struct x_display_info *dpyinfo = check_x_display_info (terminal);
  Lisp_Object result;

  switch (DoesBackingStore (dpyinfo->screen))
    {
    case Always:
      result = intern ("always");
      break;

    case WhenMapped:
      result = intern ("when-mapped");
      break;

    case NotUseful:
      result = intern ("not-useful");
      break;

    default:
      error ("Strange value for BackingStore parameter of screen");
    }

  return result;
}

DEFUN ("x-display-visual-class", Fx_display_visual_class,
       Sx_display_visual_class, 0, 1, 0,
       doc: /* Return the visual class of the X display TERMINAL.
The value is one of the symbols `static-gray', `gray-scale',
`static-color', `pseudo-color', `true-color', or `direct-color'.
\(On MS Windows, the second and last result above are not possible.)

The optional argument TERMINAL specifies which display to ask about.
TERMINAL should a terminal object, a frame or a display name (a string).
If omitted or nil, that stands for the selected frame's display.
\(On MS Windows, this function does not accept terminal objects.)  */)
  (Lisp_Object terminal)
{
  struct x_display_info *dpyinfo = check_x_display_info (terminal);
  Lisp_Object result;

  switch (dpyinfo->visual_info.class)
    {
    case StaticGray:
      result = intern ("static-gray");
      break;
    case GrayScale:
      result = intern ("gray-scale");
      break;
    case StaticColor:
      result = intern ("static-color");
      break;
    case PseudoColor:
      result = intern ("pseudo-color");
      break;
    case TrueColor:
      result = intern ("true-color");
      break;
    case DirectColor:
      result = intern ("direct-color");
      break;
    default:
      error ("Display has an unknown visual class");
    }

  return result;
}

DEFUN ("x-display-save-under", Fx_display_save_under,
       Sx_display_save_under, 0, 1, 0,
       doc: /* Return t if the X display TERMINAL supports the save-under feature.
The optional argument TERMINAL specifies which display to ask about.
TERMINAL should be a terminal object, a frame or a display name (a string).
If omitted or nil, that stands for the selected frame's display.

On MS Windows, this just returns nil.  */)
  (Lisp_Object terminal)
{
  struct x_display_info *dpyinfo = check_x_display_info (terminal);

  if (DoesSaveUnders (dpyinfo->screen) == True)
    return Qt;
  else
    return Qnil;
}

#if !(defined USE_GTK && defined HAVE_GTK3)

/* Store the geometry of the workarea on display DPYINFO into *RECT.
   Return false if and only if the workarea information cannot be
   obtained via the _NET_WORKAREA root window property.  */

static bool
x_get_net_workarea (struct x_display_info *dpyinfo, XRectangle *rect)
{
#ifndef USE_XCB
  Display *dpy = dpyinfo->display;
  long offset, max_len;
  Atom target_type, actual_type;
  unsigned long actual_size, bytes_remaining;
  int rc, actual_format;
  unsigned char *tmp_data = NULL;
  bool result = false;

  x_catch_errors (dpy);
  offset = 0;
  max_len = 1;
  target_type = XA_CARDINAL;
  rc = XGetWindowProperty (dpy, dpyinfo->root_window,
			   dpyinfo->Xatom_net_current_desktop,
			   offset, max_len, False, target_type,
			   &actual_type, &actual_format, &actual_size,
			   &bytes_remaining, &tmp_data);
  if (rc == Success && actual_type == target_type && !x_had_errors_p (dpy)
      && actual_format == 32 && actual_size == max_len)
    {
      long current_desktop = ((long *) tmp_data)[0];

      XFree (tmp_data);
      tmp_data = NULL;

      offset = 4 * current_desktop;
      max_len = 4;
      rc = XGetWindowProperty (dpy, dpyinfo->root_window,
			       dpyinfo->Xatom_net_workarea,
			       offset, max_len, False, target_type,
			       &actual_type, &actual_format, &actual_size,
			       &bytes_remaining, &tmp_data);
      if (rc == Success && actual_type == target_type && !x_had_errors_p (dpy)
	  && actual_format == 32 && actual_size == max_len)
	{
	  long *values = (long *) tmp_data;

	  rect->x = values[0];
	  rect->y = values[1];
	  rect->width = values[2];
	  rect->height = values[3];

	  XFree (tmp_data);
	  tmp_data = NULL;

	  result = true;
	}
    }
  if (tmp_data)
    XFree (tmp_data);
  x_uncatch_errors ();

  return result;
#else
  xcb_get_property_cookie_t current_desktop_cookie;
  xcb_get_property_cookie_t workarea_cookie;
  xcb_get_property_reply_t *reply;
  uint32_t current_workspace, *values;
  bool rc = true;

  current_desktop_cookie
    = xcb_get_property (dpyinfo->xcb_connection, 0,
			(xcb_window_t) dpyinfo->root_window,
			(xcb_atom_t) dpyinfo->Xatom_net_current_desktop,
			XCB_ATOM_CARDINAL, 0, 1);

  workarea_cookie
    = xcb_get_property (dpyinfo->xcb_connection, 0,
			(xcb_window_t) dpyinfo->root_window,
			(xcb_atom_t) dpyinfo->Xatom_net_workarea,
			XCB_ATOM_CARDINAL, 0, UINT32_MAX);

  reply = xcb_get_property_reply (dpyinfo->xcb_connection,
				  current_desktop_cookie, NULL);

  if (! reply)
    rc = false;
  else
    {
      if (xcb_get_property_value_length (reply) != 4
	  || reply->type != XCB_ATOM_CARDINAL || reply->format != 32)
	rc = false;
      else
	current_workspace = *(uint32_t *) xcb_get_property_value (reply);
      free (reply);
    }

  reply = xcb_get_property_reply (dpyinfo->xcb_connection,
				  workarea_cookie, NULL);

  if (reply
      && reply->type == XCB_ATOM_CARDINAL && reply->format == 32
      && (xcb_get_property_value_length (reply) / sizeof (uint32_t)
	  >= current_workspace + 4))
    {
      values = xcb_get_property_value (reply);

      rect->x = values[current_workspace];
      rect->y = values[current_workspace + 1];
      rect->width = values[current_workspace + 2];
      rect->height = values[current_workspace + 3];
    }
  else
    rc = false;

  if (reply)
    free (reply);
  return rc;
#endif
}
#endif /* !(USE_GTK && HAVE_GTK3) */

#ifndef USE_GTK

/* Return monitor number where F is "most" or closest to.  */
static int
x_get_monitor_for_frame (struct frame *f,
                         struct MonitorInfo *monitors,
                         int n_monitors)
{
  XRectangle frect;
  int area = 0, dist = -1;
  int best_area = -1, best_dist = -1;
  int i;

  if (n_monitors == 1) return 0;
  frect.x = f->left_pos;
  frect.y = f->top_pos;
  frect.width = FRAME_PIXEL_WIDTH (f);
  frect.height = FRAME_PIXEL_HEIGHT (f);

  for (i = 0; i < n_monitors; ++i)
    {
      struct MonitorInfo *mi = &monitors[i];
      XRectangle res;
      int a = 0;

      if (mi->geom.width == 0) continue;

      if (gui_intersect_rectangles (&mi->geom, &frect, &res))
        {
          a = res.width * res.height;
          if (a > area)
	    {
	      area = a;
	      best_area = i;
	    }
        }

      if (a == 0 && area == 0)
        {
          int dx, dy, d;
          if (frect.x + frect.width < mi->geom.x)
            dx = mi->geom.x - frect.x + frect.width;
          else if (frect.x > mi->geom.x + mi->geom.width)
            dx = frect.x - mi->geom.x + mi->geom.width;
          else
            dx = 0;
          if (frect.y + frect.height < mi->geom.y)
            dy = mi->geom.y - frect.y + frect.height;
          else if (frect.y > mi->geom.y + mi->geom.height)
            dy = frect.y - mi->geom.y + mi->geom.height;
          else
            dy = 0;

          d = dx*dx + dy*dy;
          if (dist == -1 || dist > d)
            {
              dist = d;
              best_dist = i;
            }
        }
    }

  return best_area != -1 ? best_area : (best_dist != -1 ? best_dist : 0);
}

static Lisp_Object
x_make_monitor_attribute_list (struct MonitorInfo *monitors,
                               int n_monitors,
                               int primary_monitor,
                               struct x_display_info *dpyinfo,
                               const char *source)
{
  Lisp_Object monitor_frames = initialize_vector (n_monitors, Qnil);
  Lisp_Object frame, rest;

  FOR_EACH_FRAME (rest, frame)
    {
      struct frame *f = XFRAME (frame);

      if (FRAME_X_P (f)
	  && FRAME_DISPLAY_INFO (f) == dpyinfo
	  && !FRAME_TOOLTIP_P (f))
	{
	  int i = x_get_monitor_for_frame (f, monitors, n_monitors);
	  ASET (monitor_frames, i, Fcons (frame, AREF (monitor_frames, i)));
	}
    }

  return make_monitor_attribute_list (monitors, n_monitors, primary_monitor,
                                      monitor_frames, source);
}

static Lisp_Object
x_get_monitor_attributes_fallback (struct x_display_info *dpyinfo)
{
  struct MonitorInfo monitor;
  XRectangle workarea_r;

  /* Fallback: treat (possibly) multiple physical monitors as if they
     formed a single monitor as a whole.  This should provide a
     consistent result at least on single monitor environments.  */
  monitor.geom.x = monitor.geom.y = 0;
  monitor.geom.width = x_display_pixel_width (dpyinfo);
  monitor.geom.height = x_display_pixel_height (dpyinfo);
  monitor.mm_width = WidthMMOfScreen (dpyinfo->screen);
  monitor.mm_height = HeightMMOfScreen (dpyinfo->screen);
  monitor.name = xstrdup ("combined screen");

  if (x_get_net_workarea (dpyinfo, &workarea_r))
    monitor.work = workarea_r;
  else
    monitor.work = monitor.geom;
  return x_make_monitor_attribute_list (&monitor, 1, 0, dpyinfo, "fallback");
}


#ifdef HAVE_XINERAMA
static Lisp_Object
x_get_monitor_attributes_xinerama (struct x_display_info *dpyinfo)
{
  int n_monitors, i;
  Lisp_Object attributes_list = Qnil;
  Display *dpy = dpyinfo->display;
  XineramaScreenInfo *info = XineramaQueryScreens (dpy, &n_monitors);
  struct MonitorInfo *monitors;
  double mm_width_per_pixel, mm_height_per_pixel;

  if (! info || n_monitors == 0)
    {
      if (info)
	XFree (info);
      return attributes_list;
    }

  mm_width_per_pixel = ((double) WidthMMOfScreen (dpyinfo->screen)
			/ x_display_pixel_width (dpyinfo));
  mm_height_per_pixel = ((double) HeightMMOfScreen (dpyinfo->screen)
			 / x_display_pixel_height (dpyinfo));
  monitors = xzalloc (n_monitors * sizeof *monitors);
  for (i = 0; i < n_monitors; ++i)
    {
      struct MonitorInfo *mi = &monitors[i];
      XRectangle workarea_r;

      mi->geom.x = info[i].x_org;
      mi->geom.y = info[i].y_org;
      mi->geom.width = info[i].width;
      mi->geom.height = info[i].height;
      mi->mm_width = mi->geom.width * mm_width_per_pixel + 0.5;
      mi->mm_height = mi->geom.height * mm_height_per_pixel + 0.5;
      mi->name = 0;

      /* Xinerama usually have primary monitor first, just use that.  */
      if (i == 0 && x_get_net_workarea (dpyinfo, &workarea_r))
	{
	  mi->work = workarea_r;
	  if (! gui_intersect_rectangles (&mi->geom, &mi->work, &mi->work))
	    mi->work = mi->geom;
	}
      else
	mi->work = mi->geom;
    }
  XFree (info);

  attributes_list = x_make_monitor_attribute_list (monitors,
                                                   n_monitors,
                                                   0,
                                                   dpyinfo,
                                                   "Xinerama");
  free_monitors (monitors, n_monitors);
  return attributes_list;
}
#endif /* HAVE_XINERAMA */


#ifdef HAVE_XRANDR
static Lisp_Object
x_get_monitor_attributes_xrandr (struct x_display_info *dpyinfo)
{
  Lisp_Object attributes_list = Qnil;
  XRRScreenResources *resources;
  Display *dpy = dpyinfo->display;
  int i, n_monitors, primary = -1;
  RROutput pxid = None;
  struct MonitorInfo *monitors;
  bool randr15_p = false;

#if RANDR_MAJOR > 1 || (RANDR_MAJOR == 1 && RANDR_MINOR >= 5)
  XRRMonitorInfo *rr_monitors;
#ifdef USE_XCB
  xcb_get_atom_name_cookie_t *atom_name_cookies;
  xcb_get_atom_name_reply_t *reply;
  int length;
#endif

  /* If RandR 1.5 or later is available, use that instead, as some
     video drivers don't report correct dimensions via other versions
     of RandR.  */
  if (dpyinfo->xrandr_major_version > 1
      || (dpyinfo->xrandr_major_version == 1
	  && dpyinfo->xrandr_minor_version >= 5))
    {
      XRectangle workarea;
      char *name;

      rr_monitors = XRRGetMonitors (dpyinfo->display,
				    dpyinfo->root_window,
				    True, &n_monitors);
      if (!rr_monitors)
	goto fallback;

      monitors = xzalloc (n_monitors * sizeof *monitors);
#ifdef USE_XCB
      atom_name_cookies = alloca (n_monitors * sizeof *atom_name_cookies);
#endif

      for (int i = 0; i < n_monitors; ++i)
	{
	  monitors[i].geom.x = rr_monitors[i].x;
	  monitors[i].geom.y = rr_monitors[i].y;
	  monitors[i].geom.width = rr_monitors[i].width;
	  monitors[i].geom.height = rr_monitors[i].height;
	  monitors[i].mm_width = rr_monitors[i].mwidth;
	  monitors[i].mm_height = rr_monitors[i].mheight;

#ifndef USE_XCB
	  name = XGetAtomName (dpyinfo->display, rr_monitors[i].name);
	  if (name)
	    {
	      monitors[i].name = xstrdup (name);
	      XFree (name);
	    }
	  else
	    monitors[i].name = xstrdup ("Unknown Monitor");
#else
	  atom_name_cookies[i]
	    = xcb_get_atom_name (dpyinfo->xcb_connection,
				 (xcb_atom_t) rr_monitors[i].name);
#endif

	  if (rr_monitors[i].primary)
	    primary = i;

	  if (rr_monitors[i].primary
	      && x_get_net_workarea (dpyinfo, &workarea))
	    {
              monitors[i].work = workarea;
              if (!gui_intersect_rectangles (&monitors[i].geom,
					     &monitors[i].work,
					     &monitors[i].work))
		monitors[i].work = monitors[i].geom;
	    }
	  else
	    monitors[i].work = monitors[i].geom;
	}

#ifdef USE_XCB
      for (int i = 0; i < n_monitors; ++i)
	{
	  reply = xcb_get_atom_name_reply (dpyinfo->xcb_connection,
					   atom_name_cookies[i], NULL);

	  if (! reply)
	    {
	      monitors[i].name = xstrdup ("Unknown monitor");
	    }
	  else
	    {
	      length = xcb_get_atom_name_name_length (reply);
	      name = xmalloc (length + 1);
	      memcpy (name, xcb_get_atom_name_name (reply), length);
	      name[length] = '\0';
	      monitors[i].name = name;
	      free (reply);
	    }
	}
#endif

      XRRFreeMonitors (rr_monitors);
      randr15_p = true;
      goto out;
    }

 fallback:;
#endif

#define RANDR13_LIBRARY \
  (RANDR_MAJOR > 1 || (RANDR_MAJOR == 1 && RANDR_MINOR >= 3))

#if RANDR13_LIBRARY
  /* Check if the display supports 1.3 too.  */
  bool randr13_avail = (dpyinfo->xrandr_major_version > 1
			|| (dpyinfo->xrandr_major_version == 1
			    && dpyinfo->xrandr_minor_version >= 3));

  if (randr13_avail)
    resources = XRRGetScreenResourcesCurrent (dpy, dpyinfo->root_window);
  else
    resources = XRRGetScreenResources (dpy, dpyinfo->root_window);
#else
  resources = XRRGetScreenResources (dpy, dpyinfo->root_window);
#endif
  if (! resources || resources->noutput == 0)
    {
      if (resources)
	XRRFreeScreenResources (resources);
      return Qnil;
    }
  n_monitors = resources->noutput;
  monitors = xzalloc (n_monitors * sizeof *monitors);

#if RANDR13_LIBRARY
  if (randr13_avail)
    pxid = XRRGetOutputPrimary (dpy, dpyinfo->root_window);
#endif

#undef RANDR13_LIBRARY

  for (i = 0; i < n_monitors; ++i)
    {
      XRROutputInfo *info = XRRGetOutputInfo (dpy, resources,
                                              resources->outputs[i]);
      if (!info)
	continue;

      if (strcmp (info->name, "default") == 0)
        {
          /* Non XRandr 1.2 driver, does not give useful data.  */
	  XRRFreeOutputInfo (info);
	  XRRFreeScreenResources (resources);
          free_monitors (monitors, n_monitors);
          return Qnil;
        }

      if (info->connection != RR_Disconnected && info->crtc != None)
        {
          XRRCrtcInfo *crtc = XRRGetCrtcInfo (dpy, resources, info->crtc);
          struct MonitorInfo *mi = &monitors[i];
          XRectangle workarea_r;

          if (! crtc)
	    {
	      XRRFreeOutputInfo (info);
	      continue;
	    }

          mi->geom.x = crtc->x;
          mi->geom.y = crtc->y;
          mi->geom.width = crtc->width;
          mi->geom.height = crtc->height;
          mi->mm_width = info->mm_width;
          mi->mm_height = info->mm_height;
          mi->name = xstrdup (info->name);

          if (pxid != None && pxid == resources->outputs[i])
            primary = i;
          else if (primary == -1 && strcmp (info->name, "LVDS") == 0)
            primary = i;

          if (i == primary && x_get_net_workarea (dpyinfo, &workarea_r))
            {
              mi->work= workarea_r;
              if (! gui_intersect_rectangles (&mi->geom, &mi->work, &mi->work))
                mi->work = mi->geom;
            }
          else
            mi->work = mi->geom;

          XRRFreeCrtcInfo (crtc);
        }
      XRRFreeOutputInfo (info);
    }
  XRRFreeScreenResources (resources);
#if RANDR_MAJOR > 1 || (RANDR_MAJOR == 1 && RANDR_MINOR >= 5)
 out:
#endif
  attributes_list = x_make_monitor_attribute_list (monitors,
                                                   n_monitors,
                                                   primary,
                                                   dpyinfo,
                                                   (randr15_p
						    ? "XRandR 1.5"
						    : "XRandr"));
  free_monitors (monitors, n_monitors);
  return attributes_list;
}
#endif /* HAVE_XRANDR */

static Lisp_Object
x_get_monitor_attributes (struct x_display_info *dpyinfo)
{
  Lisp_Object attributes_list = Qnil;
  Display *dpy = dpyinfo->display;

  (void) dpy; /* Suppress unused variable warning.  */

#ifdef HAVE_XRANDR
  bool xrr_ok = ((dpyinfo->xrandr_major_version == 1
		  && dpyinfo->xrandr_minor_version >= 2)
		 || dpyinfo->xrandr_major_version > 1);

  if (xrr_ok)
    attributes_list = x_get_monitor_attributes_xrandr (dpyinfo);
#endif /* HAVE_XRANDR */

#ifdef HAVE_XINERAMA
  if (NILP (attributes_list))
    {
      if (dpyinfo->xinerama_supported_p && XineramaIsActive (dpy))
        attributes_list = x_get_monitor_attributes_xinerama (dpyinfo);
    }
#endif /* HAVE_XINERAMA */

  if (NILP (attributes_list))
    attributes_list = x_get_monitor_attributes_fallback (dpyinfo);

  return attributes_list;
}

#endif /* !USE_GTK */

#ifdef USE_LUCID
/* This is used by the Lucid menu widget, but it's defined here so we
   can make use of a great deal of existing code.  */
static void
xlw_monitor_dimensions_at_pos_1 (struct x_display_info *dpyinfo,
				 Screen *screen, int src_x, int src_y,
				 int *x, int *y, int *width, int *height)
{
  Lisp_Object attrs, tem, val;

  attrs = x_get_monitor_attributes (dpyinfo);

  for (tem = attrs; CONSP (tem); tem = XCDR (tem))
    {
      int sx, sy, swidth, sheight;
      val = assq_no_quit (Qworkarea, XCAR (tem));
      if (!NILP (val))
	{
	  sx = XFIXNUM (XCAR (XCDR (val)));
	  sy = XFIXNUM (XCAR (XCDR (XCDR (val))));
	  swidth = XFIXNUM (XCAR (XCDR (XCDR (XCDR (val)))));
	  sheight = XFIXNUM (XCAR (XCDR (XCDR (XCDR (XCDR (val))))));

	  if (sx <= src_x && src_x < (sx + swidth)
	      && sy <= src_y && src_y < (sy + swidth))
	    {
	      *x = sx;
	      *y = sy;
	      *width = swidth;
	      *height = sheight;
	      return;
	    }
	}
    }

  *x = 0;
  *y = 0;
  *width = WidthOfScreen (screen);
  *height = HeightOfScreen (screen);
}

void
xlw_monitor_dimensions_at_pos (Display *dpy, Screen *screen, int src_x,
			       int src_y, int *x, int *y, int *width, int *height)
{
  struct x_display_info *dpyinfo = x_display_info_for_display (dpy);

  if (!dpyinfo)
    emacs_abort ();

  block_input ();
  xlw_monitor_dimensions_at_pos_1 (dpyinfo, screen, src_x, src_y,
				   x, y, width, height);

  unblock_input ();
}
#endif


DEFUN ("x-display-monitor-attributes-list", Fx_display_monitor_attributes_list,
       Sx_display_monitor_attributes_list,
       0, 1, 0,
       doc: /* Return a list of physical monitor attributes on the X display TERMINAL.

The optional argument TERMINAL specifies which display to ask about.
TERMINAL should be a terminal object, a frame or a display name (a string).
If omitted or nil, that stands for the selected frame's display.

In addition to the standard attribute keys listed in
`display-monitor-attributes-list', the following keys are contained in
the attributes:

 source -- String describing the source from which multi-monitor
	   information is obtained, one of \"Gdk\", \"XRandr\",
	   \"Xinerama\", or \"fallback\"

Internal use only, use `display-monitor-attributes-list' instead.  */)
  (Lisp_Object terminal)
{
  struct x_display_info *dpyinfo = check_x_display_info (terminal);
  Lisp_Object attributes_list = Qnil;

#ifdef USE_GTK
  GdkDisplay *gdpy;
#if ! GTK_CHECK_VERSION (3, 22, 0)
  double mm_width_per_pixel, mm_height_per_pixel;
  GdkScreen *gscreen;
#endif
  gint primary_monitor = 0, n_monitors, i;
  Lisp_Object monitor_frames, rest, frame;
  static const char *source = "Gdk";
  struct MonitorInfo *monitors;

  block_input ();
  gdpy = gdk_x11_lookup_xdisplay (dpyinfo->display);
#if GTK_CHECK_VERSION (3, 22, 0)
  n_monitors = gdk_display_get_n_monitors (gdpy);
#else
  gscreen = gdk_display_get_default_screen (gdpy);
  n_monitors = gdk_screen_get_n_monitors (gscreen);
  primary_monitor = gdk_screen_get_primary_monitor (gscreen);
  /* Fallback if gdk_screen_get_monitor_{width,height}_mm fail */
  mm_width_per_pixel = ((double) WidthMMOfScreen (dpyinfo->screen)
			/ x_display_pixel_width (dpyinfo));
  mm_height_per_pixel = ((double) HeightMMOfScreen (dpyinfo->screen)
			 / x_display_pixel_height (dpyinfo));
#endif
  monitor_frames = initialize_vector (n_monitors, Qnil);
  monitors = xzalloc (n_monitors * sizeof *monitors);

  FOR_EACH_FRAME (rest, frame)
    {
      struct frame *f = XFRAME (frame);

      if (FRAME_X_P (f)
	  && FRAME_DISPLAY_INFO (f) == dpyinfo
	  && !FRAME_TOOLTIP_P (f))
	{
	  GdkWindow *gwin = gtk_widget_get_window (FRAME_GTK_WIDGET (f));

#if GTK_CHECK_VERSION (3, 22, 0)
          for (i = 0; i < n_monitors; i++)
            if (gdk_display_get_monitor_at_window (gdpy, gwin)
                == gdk_display_get_monitor (gdpy, i))
              break;
#else
	  i = gdk_screen_get_monitor_at_window (gscreen, gwin);
#endif
	  ASET (monitor_frames, i, Fcons (frame, AREF (monitor_frames, i)));
	}
    }

  for (i = 0; i < n_monitors; ++i)
    {
      gint width_mm, height_mm;
      GdkRectangle rec, work;
      struct MonitorInfo *mi = &monitors[i];
      int scale = 1;

#if GTK_CHECK_VERSION (3, 22, 0)
      GdkMonitor *monitor = gdk_display_get_monitor (gdpy, i);
      if (gdk_monitor_is_primary (monitor))
        primary_monitor = i;
      gdk_monitor_get_geometry (monitor, &rec);
#else
      gdk_screen_get_monitor_geometry (gscreen, i, &rec);
#endif

#if GTK_CHECK_VERSION (3, 22, 0)
      width_mm = gdk_monitor_get_width_mm (monitor);
      height_mm = gdk_monitor_get_height_mm (monitor);
#else
      width_mm = gdk_screen_get_monitor_width_mm (gscreen, i);
      height_mm = gdk_screen_get_monitor_height_mm (gscreen, i);
      if (width_mm < 0)
	width_mm = rec.width * mm_width_per_pixel + 0.5;
      if (height_mm < 0)
	height_mm = rec.height * mm_height_per_pixel + 0.5;
#endif
#if GTK_CHECK_VERSION (3, 22, 0)
      gdk_monitor_get_workarea (monitor, &work);
#elif defined HAVE_GTK3
      gdk_screen_get_monitor_workarea (gscreen, i, &work);
#else
      /* Emulate the behavior of GTK+ 3.4.  */
      {
	XRectangle workarea_r;

	if (i == primary_monitor && x_get_net_workarea (dpyinfo, &workarea_r))
	  {
	    work.x = workarea_r.x;
	    work.y = workarea_r.y;
	    work.width = workarea_r.width;
	    work.height = workarea_r.height;
	    if (! gdk_rectangle_intersect (&rec, &work, &work))
              work = rec;
          }
        else
          work = rec;
      }
#endif

      /* GTK returns scaled sizes for the workareas.  */
#if GTK_CHECK_VERSION (3, 22, 0)
      scale = gdk_monitor_get_scale_factor (monitor);
#elif defined HAVE_GTK3
      scale = gdk_screen_get_monitor_scale_factor (gscreen, i);
#endif
      rec.x *= scale;
      rec.y *= scale;
      rec.width *= scale;
      rec.height *= scale;
      work.x *= scale;
      work.y *= scale;
      work.width *= scale;
      work.height *= scale;

      mi->geom.x = rec.x;
      mi->geom.y = rec.y;
      mi->geom.width = rec.width;
      mi->geom.height = rec.height;
      mi->work.x = work.x;
      mi->work.y = work.y;
      mi->work.width = work.width;
      mi->work.height = work.height;
      mi->mm_width = width_mm;
      mi->mm_height = height_mm;

#if GTK_CHECK_VERSION (3, 22, 0)
      dupstring (&mi->name, (gdk_monitor_get_model (monitor)));
#else
      mi->name = gdk_screen_get_monitor_plug_name (gscreen, i);
#endif
    }

  attributes_list = make_monitor_attribute_list (monitors,
                                                 n_monitors,
                                                 primary_monitor,
                                                 monitor_frames,
                                                 source);
  free_monitors (monitors, n_monitors);
  unblock_input ();
#else  /* not USE_GTK */

  block_input ();
  attributes_list = x_get_monitor_attributes (dpyinfo);
  unblock_input ();

#endif	/* not USE_GTK */

  return attributes_list;
}

/* Return geometric attributes of FRAME.  According to the value of
   ATTRIBUTES return the outer edges of FRAME (Qouter_edges), the native
   edges of FRAME (Qnative_edges), or the inner edges of frame
   (Qinner_edges).  Any other value means to return the geometry as
   returned by Fx_frame_geometry.  */
static Lisp_Object
frame_geometry (Lisp_Object frame, Lisp_Object attribute)
{
  struct frame *f = decode_live_frame (frame);
  /**   XWindowAttributes atts; **/
  Window rootw;
  unsigned int ign, native_width, native_height, x_border_width = 0;
  int x_native = 0, y_native = 0, xptr = 0, yptr = 0;
  int left_off = 0, right_off = 0, top_off = 0, bottom_off = 0;
  int outer_left, outer_top, outer_right, outer_bottom;
  int native_left, native_top, native_right, native_bottom;
  int inner_left, inner_top, inner_right, inner_bottom;
  int internal_border_width;
  bool menu_bar_external = false, tool_bar_external = false;
  int menu_bar_height = 0, menu_bar_width = 0;
  int tab_bar_height = 0, tab_bar_width = 0;
  int tool_bar_height = 0, tool_bar_width = 0;

  if (FRAME_INITIAL_P (f) || !FRAME_X_P (f) || !FRAME_OUTER_WINDOW (f))
    return Qnil;

  block_input ();
  XGetGeometry (FRAME_X_DISPLAY (f), FRAME_OUTER_WINDOW (f),
		&rootw, &x_native, &y_native, &native_width, &native_height,
		&x_border_width, &ign);
  /**   XGetWindowAttributes (FRAME_X_DISPLAY (f), FRAME_OUTER_WINDOW (f), &atts); **/
  if (!FRAME_PARENT_FRAME (f))
    x_real_pos_and_offsets (f, &left_off, &right_off, &top_off, &bottom_off,
			    NULL, NULL, &xptr, &yptr, NULL);
  unblock_input ();

  /**   native_width = atts.width; **/
  /**   native_height = atts.height; **/

  if (FRAME_PARENT_FRAME (f))
    {
      Lisp_Object parent, edges;

      XSETFRAME (parent, FRAME_PARENT_FRAME (f));
      edges = Fx_frame_edges (parent, Qnative_edges);
      if (!NILP (edges))
	{
	  x_native += XFIXNUM (Fnth (make_fixnum (0), edges));
	  y_native += XFIXNUM (Fnth (make_fixnum (1), edges));
	}

      outer_left = x_native;
      outer_top = y_native;
      outer_right = outer_left + native_width + 2 * x_border_width;
      outer_bottom = outer_top + native_height + 2 * x_border_width;

      native_left = x_native + x_border_width;
      native_top = y_native + x_border_width;
      native_right = native_left + native_width;
      native_bottom = native_top + native_height;
    }
  else
    {
      outer_left = xptr;
      outer_top = yptr;
      outer_right = outer_left + left_off + native_width + right_off;
      outer_bottom = outer_top + top_off + native_height + bottom_off;

      native_left = outer_left + left_off;
      native_top = outer_top + top_off;
      native_right = native_left + native_width;
      native_bottom = native_top + native_height;
    }

  internal_border_width = FRAME_INTERNAL_BORDER_WIDTH (f);
  inner_left = native_left + internal_border_width;
  inner_top = native_top + internal_border_width;
  inner_right = native_right - internal_border_width;
  inner_bottom = native_bottom - internal_border_width;

#ifdef HAVE_EXT_MENU_BAR
  menu_bar_external = true;
  menu_bar_height = FRAME_MENUBAR_HEIGHT (f);
  native_top += menu_bar_height;
  inner_top += menu_bar_height;
#else
  menu_bar_height = FRAME_MENU_BAR_HEIGHT (f);
  inner_top += menu_bar_height;
#endif
  menu_bar_width = menu_bar_height ? native_width : 0;

  tab_bar_height = FRAME_TAB_BAR_HEIGHT (f);
  tab_bar_width = (tab_bar_height
		    ? native_width - 2 * internal_border_width
		    : 0);
  inner_top += tab_bar_height;

#ifdef HAVE_EXT_TOOL_BAR
  tool_bar_external = true;
  if (EQ (FRAME_TOOL_BAR_POSITION (f), Qleft))
    {
      tool_bar_width = FRAME_TOOLBAR_WIDTH (f);
      native_left += tool_bar_width;
      inner_left += tool_bar_width;
      tool_bar_height
	= tool_bar_width ? native_height - menu_bar_height : 0;
    }
  else if (EQ (FRAME_TOOL_BAR_POSITION (f), Qtop))
    {
      tool_bar_height = FRAME_TOOLBAR_HEIGHT (f);
      native_top += tool_bar_height;
      inner_top += tool_bar_height;
      tool_bar_width = tool_bar_height ? native_width : 0;
    }
  else if (EQ (FRAME_TOOL_BAR_POSITION (f), Qright))
    {
      tool_bar_width = FRAME_TOOLBAR_WIDTH (f);
      native_right -= tool_bar_width;
      inner_right -= tool_bar_width;
      tool_bar_height
	= tool_bar_width ? native_height - menu_bar_height : 0;
    }
  else
    {
      tool_bar_height = FRAME_TOOLBAR_HEIGHT (f);
      native_bottom -= tool_bar_height;
      inner_bottom -= tool_bar_height;
      tool_bar_width = tool_bar_height ? native_width : 0;
    }
#else
  tool_bar_height = FRAME_TOOL_BAR_HEIGHT (f);
  tool_bar_width = (tool_bar_height
		    ? native_width - 2 * internal_border_width
		    : 0);
  inner_top += tool_bar_height;
#endif

  /* Construct list.  */
  if (EQ (attribute, Qouter_edges))
    return list4i (outer_left, outer_top, outer_right, outer_bottom);
  else if (EQ (attribute, Qnative_edges))
    return list4i (native_left, native_top, native_right, native_bottom);
  else if (EQ (attribute, Qinner_edges))
    return list4i (inner_left, inner_top, inner_right, inner_bottom);
  else
    return
       list (Fcons (Qouter_position,
		    Fcons (make_fixnum (outer_left),
			   make_fixnum (outer_top))),
	     Fcons (Qouter_size,
		    Fcons (make_fixnum (outer_right - outer_left),
			   make_fixnum (outer_bottom - outer_top))),
	     /* Approximate.  */
	     Fcons (Qexternal_border_size,
		    Fcons (make_fixnum (right_off),
			   make_fixnum (bottom_off))),
	     Fcons (Qouter_border_width, make_fixnum (x_border_width)),
	     /* Approximate.  */
	     Fcons (Qtitle_bar_size,
		    Fcons (make_fixnum (0),
			   make_fixnum (top_off - bottom_off))),
	     Fcons (Qmenu_bar_external, menu_bar_external ? Qt : Qnil),
	     Fcons (Qmenu_bar_size,
		    Fcons (make_fixnum (menu_bar_width),
			   make_fixnum (menu_bar_height))),
	     Fcons (Qtab_bar_size,
		    Fcons (make_fixnum (tab_bar_width),
			   make_fixnum (tab_bar_height))),
	     Fcons (Qtool_bar_external, tool_bar_external ? Qt : Qnil),
	     Fcons (Qtool_bar_position, FRAME_TOOL_BAR_POSITION (f)),
	     Fcons (Qtool_bar_size,
		    Fcons (make_fixnum (tool_bar_width),
			   make_fixnum (tool_bar_height))),
	     Fcons (Qinternal_border_width,
		    make_fixnum (internal_border_width)));
}

DEFUN ("x-frame-geometry", Fx_frame_geometry, Sx_frame_geometry, 0, 1, 0,
       doc: /* Return geometric attributes of FRAME.
FRAME must be a live frame and defaults to the selected one.  The return
value is an association list of the attributes listed below.  All height
and width values are in pixels.

`outer-position' is a cons of the outer left and top edges of FRAME
  relative to the origin - the position (0, 0) - of FRAME's display.

`outer-size' is a cons of the outer width and height of FRAME.  The
  outer size includes the title bar and the external borders as well as
  any menu and/or tool bar of frame.  For a child frame the value
  includes FRAME's X borders, if any.

`external-border-size' is a cons of the horizontal and vertical width of
  FRAME's external borders as supplied by the window manager.

`title-bar-size' is a cons of the width and height of the title bar of
  FRAME as supplied by the window manager.  If both of them are zero,
  FRAME has no title bar.  If only the width is zero, Emacs was not
  able to retrieve the width information.

`menu-bar-external', if non-nil, means the menu bar is external (never
  included in the inner edges of FRAME).

`menu-bar-size' is a cons of the width and height of the menu bar of
  FRAME.

`tool-bar-external', if non-nil, means the tool bar is external (never
  included in the inner edges of FRAME).

`tool-bar-position' tells on which side the tool bar on FRAME is and can
  be one of `left', `top', `right' or `bottom'.  If this is nil, FRAME
  has no tool bar.

`tool-bar-size' is a cons of the width and height of the tool bar of
  FRAME.

`internal-border-width' is the width of the internal border of
  FRAME.

`outer-border-width' is the width of the X border of FRAME.  The X
  border is usually shown only for frames without window manager
  decorations, such as child and tooltip frames.  */)
  (Lisp_Object frame)
{
  return frame_geometry (frame, Qnil);
}

DEFUN ("x-frame-edges", Fx_frame_edges, Sx_frame_edges, 0, 2, 0,
       doc: /* Return edge coordinates of FRAME.
FRAME must be a live frame and defaults to the selected one.  The return
value is a list of the form (LEFT, TOP, RIGHT, BOTTOM).  All values are
in pixels relative to the origin - the position (0, 0) - of FRAME's
display.

If optional argument TYPE is the symbol `outer-edges', return the outer
edges of FRAME.  The outer edges comprise the decorations of the window
manager (like the title bar or external borders) as well as any external
menu or tool bar of FRAME.  If optional argument TYPE is the symbol
`native-edges' or nil, return the native edges of FRAME.  The native
edges exclude the decorations of the window manager and any external
menu or tool bar of FRAME.  If TYPE is the symbol `inner-edges', return
the inner edges of FRAME.  These edges exclude title bar, any borders,
menu bar or tool bar of FRAME.  */)
  (Lisp_Object frame, Lisp_Object type)
{
  return frame_geometry (frame, ((EQ (type, Qouter_edges)
				  || EQ (type, Qinner_edges))
				 ? type
				 : Qnative_edges));
}

/**
 * x_frame_list_z_order:
 *
 * Recursively add list of all frames on the display specified via
 * DPYINFO and whose window-system window's parent is specified by
 * WINDOW to FRAMES and return FRAMES.
 */
static Lisp_Object
x_frame_list_z_order (struct x_display_info *dpyinfo, Window window)
{
  Display *dpy;
  Window root, parent, *children;
  unsigned int nchildren;
  unsigned long i;
  Lisp_Object frames, val;
  Atom type;
  Window *toplevels;
  int format, rc;
  unsigned long nitems, bytes_after;
  unsigned char *data;
  struct frame *f;

  dpy = dpyinfo->display;
  data = NULL;
  frames = Qnil;

  if (window == dpyinfo->root_window
      && x_wm_supports_1 (dpyinfo,
			  dpyinfo->Xatom_net_client_list_stacking))
    {
      rc = XGetWindowProperty (dpyinfo->display, dpyinfo->root_window,
			       dpyinfo->Xatom_net_client_list_stacking,
			       0, LONG_MAX, False, XA_WINDOW, &type,
			       &format, &nitems, &bytes_after, &data);

      if (rc != Success)
	return Qnil;

      if (format != 32 || type != XA_WINDOW)
	{
	  XFree (data);
	  return Qnil;
	}

      toplevels = (Window *) data;

      for (i = 0; i < nitems; ++i)
	{
	  f = x_top_window_to_frame (dpyinfo, toplevels[i]);

	  if (f)
	    {
	      XSETFRAME (val, f);
	      frames = Fcons (val, frames);
	    }
	}

      XFree (data);
      return frames;
    }

  if (XQueryTree (dpy, window, &root, &parent, &children, &nchildren))
    {
      for (i = 0; i < nchildren; i++)
	{
	  Lisp_Object frame, tail;

	  FOR_EACH_FRAME (tail, frame)
            {
              struct frame *cf = XFRAME (frame);
              /* With a reparenting window manager the parent_desc
                 field usually specifies the topmost windows of our
                 frames.  Otherwise FRAME_OUTER_WINDOW should do.  */
              if (FRAME_X_P (cf)
                  && (cf->output_data.x->parent_desc == children[i]
                      || FRAME_OUTER_WINDOW (cf) == children[i]))
                frames = Fcons (frame, frames);
            }
	}

      if (children)
	XFree (children);
    }

  return frames;
}


DEFUN ("x-frame-list-z-order", Fx_frame_list_z_order,
       Sx_frame_list_z_order, 0, 1, 0,
       doc: /* Return list of Emacs' frames, in Z (stacking) order.
The optional argument TERMINAL specifies which display to ask about.
TERMINAL should be either a frame or a display name (a string).  If
omitted or nil, that stands for the selected frame's display.  Return
nil if TERMINAL contains no Emacs frame.

As a special case, if TERMINAL is non-nil and specifies a live frame,
return the child frames of that frame in Z (stacking) order.

Frames are listed from topmost (first) to bottommost (last).  */)
  (Lisp_Object terminal)
{
  struct x_display_info *dpyinfo = check_x_display_info (terminal);
  Window window;

  if (FRAMEP (terminal) && FRAME_LIVE_P (XFRAME (terminal)))
    window = FRAME_X_WINDOW (XFRAME (terminal));
  else
    window = dpyinfo->root_window;

  return x_frame_list_z_order (dpyinfo, window);
}

/**
 * x_frame_restack:
 *
 * Restack frame F1 below frame F2, above if ABOVE_FLAG is non-nil.  In
 * practice this is a two-step action: The first step removes F1's
 * window-system window from the display.  The second step reinserts
 * F1's window below (above if ABOVE_FLAG is true) that of F2.
 */
static void
x_frame_restack (struct frame *f1, struct frame *f2, bool above_flag)
{
#ifdef USE_GTK
  block_input ();
  xg_frame_restack (f1, f2, above_flag);
  unblock_input ();
#else
  Display *dpy = FRAME_X_DISPLAY (f1);
  Window window1 = FRAME_OUTER_WINDOW (f1);
  XWindowChanges wc;
  unsigned long mask = (CWSibling | CWStackMode);

  wc.sibling = FRAME_OUTER_WINDOW (f2);
  wc.stack_mode = above_flag ? Above : Below;
  block_input ();
  /* Configure the window manager window (a normal XConfigureWindow
     won't cut it).  This should also work for child frames.  */
  XReconfigureWMWindow (dpy, window1, FRAME_X_SCREEN_NUMBER (f1), mask, &wc);
  unblock_input ();
#endif /* USE_GTK */
}


DEFUN ("x-frame-restack", Fx_frame_restack, Sx_frame_restack, 2, 3, 0,
       doc: /* Restack FRAME1 below FRAME2.
This means that if both frames are visible and the display areas of
these frames overlap, FRAME2 (partially) obscures FRAME1.  If optional
third argument ABOVE is non-nil, restack FRAME1 above FRAME2.  This
means that if both frames are visible and the display areas of these
frames overlap, FRAME1 (partially) obscures FRAME2.

This may be thought of as an atomic action performed in two steps: The
first step removes FRAME1's window-step window from the display.  The
second step reinserts FRAME1's window below (above if ABOVE is true)
that of FRAME2.  Hence the position of FRAME2 in its display's Z
\(stacking) order relative to all other frames excluding FRAME1 remains
unaltered.

Some window managers may refuse to restack windows.  */)
     (Lisp_Object frame1, Lisp_Object frame2, Lisp_Object above)
{
  struct frame *f1 = decode_live_frame (frame1);
  struct frame *f2 = decode_live_frame (frame2);

  if (! (FRAME_OUTER_WINDOW (f1) && FRAME_OUTER_WINDOW (f2)))
    error ("Cannot restack frames");
  x_frame_restack (f1, f2, !NILP (above));
  return Qt;
}


DEFUN ("x-mouse-absolute-pixel-position", Fx_mouse_absolute_pixel_position,
       Sx_mouse_absolute_pixel_position, 0, 0, 0,
       doc: /* Return absolute position of mouse cursor in pixels.
The position is returned as a cons cell (X . Y) of the coordinates of
the mouse cursor position in pixels relative to a position (0, 0) of the
selected frame's display.  */)
  (void)
{
  struct frame *f = SELECTED_FRAME ();
  Window root, dummy_window;
  int x, y, dummy;

  if (FRAME_INITIAL_P (f) || !FRAME_X_P (f))
    return Qnil;

  block_input ();
  XQueryPointer (FRAME_X_DISPLAY (f),
		 FRAME_DISPLAY_INFO (f)->root_window,
                 &root, &dummy_window, &x, &y, &dummy, &dummy,
                 (unsigned int *) &dummy);
  unblock_input ();

  return Fcons (make_fixnum (x), make_fixnum (y));
}

DEFUN ("x-set-mouse-absolute-pixel-position", Fx_set_mouse_absolute_pixel_position,
       Sx_set_mouse_absolute_pixel_position, 2, 2, 0,
       doc: /* Move mouse pointer to absolute pixel position (X, Y).
The coordinates X and Y are interpreted in pixels relative to a position
\(0, 0) of the selected frame's display.  */)
  (Lisp_Object x, Lisp_Object y)
{
  struct frame *f = SELECTED_FRAME ();

  if (FRAME_INITIAL_P (f) || !FRAME_X_P (f))
    return Qnil;

  int xval = check_integer_range (x, INT_MIN, INT_MAX);
  int yval = check_integer_range (y, INT_MIN, INT_MAX);

  block_input ();
#ifdef HAVE_XINPUT2
  int deviceid;

  if (FRAME_DISPLAY_INFO (f)->supports_xi2)
    {
      XGrabServer (FRAME_X_DISPLAY (f));
      if (XIGetClientPointer (FRAME_X_DISPLAY (f), FRAME_X_WINDOW (f),
			      &deviceid))
	{
	  XIWarpPointer (FRAME_X_DISPLAY (f), deviceid, None,
			 FRAME_DISPLAY_INFO (f)->root_window,
			 0, 0, 0, 0, xval, yval);
	}
      XUngrabServer (FRAME_X_DISPLAY (f));
    }
  else
#endif
    XWarpPointer (FRAME_X_DISPLAY (f), None,
		  FRAME_DISPLAY_INFO (f)->root_window,
		  0, 0, 0, 0, xval, yval);
  unblock_input ();

  return Qnil;
}

DEFUN ("x-begin-drag", Fx_begin_drag, Sx_begin_drag, 1, 6, 0,
       doc: /* Begin dragging contents on FRAME, with targets TARGETS.
TARGETS is a list of strings, which defines the X selection targets
that will be available to the drop target.  Block until the mouse
buttons are released, then return the action chosen by the target, or
`nil' if the drop was not accepted by the drop target.  Dragging
starts when the mouse is pressed on FRAME, and the contents of the
selection `XdndSelection' will be sent to the X window underneath the
mouse pointer (the drop target) when the mouse button is released.

ACTION is a symbol which tells the target what it should do, and can
be one of the following:

 - `XdndActionCopy', which means to copy the contents from the drag
   source (FRAME) to the drop target.

 - `XdndActionMove', which means to first take the contents of
   `XdndSelection', and to delete whatever was saved into that
   selection afterwards.

`XdndActionPrivate' is also a valid return value, and means that the
drop target chose to perform an unspecified or unknown action.

The source is also expected to cooperate with the target to perform
the action chosen by the target.  For example, callers should delete
the buffer text that was dragged if `XdndActionMove' is returned.

There are also some other valid values of ACTION that depend on
details of both the drop target's implementation details and that of
Emacs.  For that reason, they are not mentioned here.  Consult
"Drag-and-Drop Protocol for the X Window System" for more details:
https://freedesktop.org/wiki/Specifications/XDND/.

If RETURN-FRAME is non-nil, this function will return the frame if the
mouse pointer moves onto an Emacs frame, after first moving out of
FRAME.  (This is not guaranteed to work on some systems.)  If
RETURN-FRAME is the symbol `now', any frame underneath the mouse
pointer will be returned immediately.

If ACTION is a list and not nil, its elements are assumed to be a cons
of (ITEM . STRING), where ITEM is the name of an action, and STRING is
a string describing ITEM to the user.  The drop target is expected to
prompt the user to choose between any of the actions in the list.

If ACTION is not specified or nil, `XdndActionCopy' is used
instead.

If ALLOW-CURRENT-FRAME is not specified or nil, then the drop target
is allowed to be FRAME.  Otherwise, no action will be taken if the
mouse buttons are released on top of FRAME.

If FOLLOW-TOOLTIP is non-nil, any tooltip currently being displayed
will be moved to follow the mouse pointer while the drag is in
progress.  Note that this does not work with system tooltips (tooltips
created when `use-system-tooltips' is non-nil).

This function will sometimes return immediately if no mouse buttons
are currently held down.  It should only be called when it is known
that mouse buttons are being held down, such as immediately after a
`down-mouse-1' (or similar) event.  */)
  (Lisp_Object targets, Lisp_Object action, Lisp_Object frame,
   Lisp_Object return_frame, Lisp_Object allow_current_frame,
   Lisp_Object follow_tooltip)
{
  struct frame *f = decode_window_system_frame (frame);
  int ntargets = 0, nnames = 0;
  char *target_names[2048];
  Atom *target_atoms;
  Lisp_Object lval, original, targets_arg, tem, t1, t2;
  Atom xaction;
  Atom action_list[2048];
  char *name_list[2048];

  USE_SAFE_ALLOCA;

  CHECK_LIST (targets);
  original = targets;
  targets_arg = targets;

  FOR_EACH_TAIL (targets)
    {
      CHECK_STRING (XCAR (targets));

      if (ntargets < 2048)
	{
	  SAFE_ALLOCA_STRING (target_names[ntargets],
			      XCAR (targets));
	  ntargets++;
	}
      else
	error ("Too many targets");
    }

  CHECK_LIST_END (targets, original);

  if (NILP (action) || EQ (action, QXdndActionCopy))
    xaction = FRAME_DISPLAY_INFO (f)->Xatom_XdndActionCopy;
  else if (EQ (action, QXdndActionMove))
    xaction = FRAME_DISPLAY_INFO (f)->Xatom_XdndActionMove;
  else if (EQ (action, QXdndActionLink))
    xaction = FRAME_DISPLAY_INFO (f)->Xatom_XdndActionLink;
  else if (EQ (action, QXdndActionPrivate))
    xaction = FRAME_DISPLAY_INFO (f)->Xatom_XdndActionPrivate;
  else if (EQ (action, QXdndActionAsk))
    xaction = FRAME_DISPLAY_INFO (f)->Xatom_XdndActionAsk;
  else if (SYMBOLP (action))
    /* This is to accommodate non-standard DND protocols such as XDS
       that are explictly implemented by Emacs, and is not documented
       for that reason.  */
    xaction = symbol_to_x_atom (FRAME_DISPLAY_INFO (f), action);
  else if (CONSP (action))
    {
      xaction = FRAME_DISPLAY_INFO (f)->Xatom_XdndActionAsk;
      original = action;

      CHECK_LIST (action);
      FOR_EACH_TAIL (action)
	{
	  tem = XCAR (action);
	  CHECK_CONS (tem);
	  t1 = XCAR (tem);
	  t2 = XCDR (tem);
	  CHECK_SYMBOL (t1);
	  CHECK_STRING (t2);

	  if (nnames < 2048)
	    {
	      if (EQ (t1, QXdndActionCopy))
		action_list[nnames] = FRAME_DISPLAY_INFO (f)->Xatom_XdndActionCopy;
	      else if (EQ (t1, QXdndActionMove))
		action_list[nnames] = FRAME_DISPLAY_INFO (f)->Xatom_XdndActionMove;
	      else if (EQ (t1, QXdndActionLink))
		action_list[nnames] = FRAME_DISPLAY_INFO (f)->Xatom_XdndActionLink;
	      else if (EQ (t1, QXdndActionAsk))
		action_list[nnames] = FRAME_DISPLAY_INFO (f)->Xatom_XdndActionAsk;
	      else if (EQ (t1, QXdndActionPrivate))
		action_list[nnames] = FRAME_DISPLAY_INFO (f)->Xatom_XdndActionPrivate;
	      else
		signal_error ("Invalid drag-and-drop action", tem);

	      SAFE_ALLOCA_STRING (name_list[nnames],
				  ENCODE_SYSTEM (t2));

	      nnames++;
	    }
	  else
	    error ("Too many actions");
	}
      CHECK_LIST_END (action, original);
    }
  else
    signal_error ("Invalid drag-and-drop action", action);

  target_atoms = SAFE_ALLOCA (ntargets * sizeof *target_atoms);

  /* Catch errors since interning lots of targets can potentially
     generate a BadAlloc error.  */
  x_catch_errors (FRAME_X_DISPLAY (f));
  XInternAtoms (FRAME_X_DISPLAY (f), target_names,
		ntargets, False, target_atoms);
  x_check_errors (FRAME_X_DISPLAY (f),
		  "Failed to intern target atoms: %s");
  x_uncatch_errors_after_check ();

  lval = x_dnd_begin_drag_and_drop (f, FRAME_DISPLAY_INFO (f)->last_user_time,
				    xaction, return_frame, action_list,
				    (const char **) &name_list, nnames,
				    !NILP (allow_current_frame), target_atoms,
				    ntargets, targets_arg, !NILP (follow_tooltip));

  SAFE_FREE ();
  return lval;
}

/************************************************************************
			      X Displays
 ************************************************************************/


/* Mapping visual names to visuals.  */

static struct visual_class
{
  const char *name;
  int class;
}
visual_classes[] =
{
  {"StaticGray",	StaticGray},
  {"GrayScale",		GrayScale},
  {"StaticColor",	StaticColor},
  {"PseudoColor",	PseudoColor},
  {"TrueColor",		TrueColor},
  {"DirectColor",	DirectColor},
  {NULL, 0}
};


#ifndef HAVE_XSCREENNUMBEROFSCREEN

/* Value is the screen number of screen SCR.  This is a substitute for
   the X function with the same name when that doesn't exist.  */

int
XScreenNumberOfScreen (Screen *scr)
{
  Display *dpy = scr->display;
  int i;

  for (i = 0; i < dpy->nscreens; ++i)
    if (scr == dpy->screens + i)
      break;

  return i;
}

#endif /* not HAVE_XSCREENNUMBEROFSCREEN */


/* Select the visual that should be used on display DPYINFO.  Set
   members of DPYINFO appropriately.  Called from x_term_init.  */

void
select_visual (struct x_display_info *dpyinfo)
{
  Display *dpy = dpyinfo->display;
  Screen *screen = dpyinfo->screen;

  /* See if a visual is specified.  */
  AUTO_STRING (visualClass, "visualClass");
  AUTO_STRING (VisualClass, "VisualClass");
  Lisp_Object value = gui_display_get_resource (dpyinfo, visualClass,
                                                VisualClass, Qnil, Qnil);

  if (STRINGP (value))
    {
      /* VALUE should be of the form CLASS-DEPTH, where CLASS is one
	 of `PseudoColor', `TrueColor' etc. and DEPTH is the color
	 depth, a decimal number.  NAME is compared with case ignored.  */
      char *s = alloca (SBYTES (value) + 1);
      char *dash;
      int i, class = -1;
      XVisualInfo vinfo;

      lispstpcpy (s, value);
      dash = strchr (s, '-');
      if (dash)
	{
	  dpyinfo->n_planes = atoi (dash + 1);
	  *dash = '\0';
	}
      else
	/* We won't find a matching visual with depth 0, so that
	   an error will be printed below.  */
	dpyinfo->n_planes = 0;

      /* Determine the visual class.  */
      for (i = 0; visual_classes[i].name; ++i)
	if (xstrcasecmp (s, visual_classes[i].name) == 0)
	  {
	    class = visual_classes[i].class;
	    break;
	  }

      /* Look up a matching visual for the specified class.  */
      if (class == -1
	  || !XMatchVisualInfo (dpy, XScreenNumberOfScreen (screen),
				dpyinfo->n_planes, class, &vinfo))
	fatal ("Invalid visual specification '%s'",
	       SSDATA (ENCODE_SYSTEM (value)));

      dpyinfo->visual = vinfo.visual;
      dpyinfo->visual_info = vinfo;
    }
  else
    {
      int n_visuals;
      XVisualInfo *vinfo, vinfo_template;

      vinfo_template.screen = XScreenNumberOfScreen (screen);

#if !defined USE_X_TOOLKIT && !(defined USE_GTK && !defined HAVE_GTK3) \
  && defined HAVE_XRENDER
      int i;
      XRenderPictFormat *format;

      /* First attempt to find a visual with an alpha mask if
	 available.  That information is only available when the
	 render extension is present, and we cannot do much with such
	 a visual if it isn't.  */

      if (dpyinfo->xrender_supported_p)
	{

	  vinfo = XGetVisualInfo (dpy, VisualScreenMask,
				  &vinfo_template, &n_visuals);

	  for (i = 0; i < n_visuals; ++i)
	    {
	      format = XRenderFindVisualFormat (dpy, vinfo[i].visual);

	      if (format && format->type == PictTypeDirect
		  && format->direct.alphaMask)
		{
		  dpyinfo->n_planes = vinfo[i].depth;
		  dpyinfo->visual = vinfo[i].visual;
		  dpyinfo->visual_info = vinfo[i];
		  dpyinfo->pict_format = format;

		  XFree (vinfo);
		  return;
		}
	    }

	  if (vinfo)
	    XFree (vinfo);
	}
#endif /* !USE_X_TOOLKIT */

      /* Visual with alpha channel (or the Render extension) not
	 available, fallback to default visual.  */
      dpyinfo->visual = DefaultVisualOfScreen (screen);
      vinfo_template.visualid = XVisualIDFromVisual (dpyinfo->visual);
      vinfo = XGetVisualInfo (dpy, VisualIDMask | VisualScreenMask,
			      &vinfo_template, &n_visuals);
      if (n_visuals <= 0)
	fatal ("Can't get proper X visual info");
      dpyinfo->visual_info = *vinfo;
      dpyinfo->n_planes = vinfo->depth;
      XFree (vinfo);
    }
}


/* Return the X display structure for the display named NAME.
   Open a new connection if necessary.  */

static struct x_display_info *
x_display_info_for_name (Lisp_Object name)
{
  struct x_display_info *dpyinfo;

  CHECK_STRING (name);

  for (dpyinfo = x_display_list; dpyinfo; dpyinfo = dpyinfo->next)
    if (!NILP (Fstring_equal (XCAR (dpyinfo->name_list_element), name)))
      return dpyinfo;

  /* Use this general default value to start with.  */
  Vx_resource_name = Vinvocation_name;

  validate_x_resource_name ();

  dpyinfo = x_term_init (name, 0, SSDATA (Vx_resource_name));

  if (dpyinfo == 0)
    error ("Cannot connect to X server %s", SDATA (name));

  XSETFASTINT (Vwindow_system_version, 11);

  return dpyinfo;
}


DEFUN ("x-open-connection", Fx_open_connection, Sx_open_connection,
       1, 3, 0,
       doc: /* Open a connection to a display server.
DISPLAY is the name of the display to connect to.
Optional second arg XRM-STRING is a string of resources in xrdb format.
If the optional third arg MUST-SUCCEED is non-nil,
terminate Emacs if we can't open the connection.
\(In the Nextstep version, the last two arguments are currently ignored.)  */)
  (Lisp_Object display, Lisp_Object xrm_string, Lisp_Object must_succeed)
{
  char *xrm_option;
  struct x_display_info *dpyinfo;

  CHECK_STRING (display);
  if (! NILP (xrm_string))
    CHECK_STRING (xrm_string);

  xrm_option = NILP (xrm_string) ? 0 : SSDATA (xrm_string);

  validate_x_resource_name ();

  /* This is what opens the connection and sets x_current_display.
     This also initializes many symbols, such as those used for input.  */
  dpyinfo = x_term_init (display, xrm_option,
			 SSDATA (Vx_resource_name));

  if (dpyinfo == 0)
    {
      if (!NILP (must_succeed))
	fatal ("Cannot connect to X server %s.\n\
Check the DISPLAY environment variable or use `-d'.\n\
Also use the `xauth' program to verify that you have the proper\n\
authorization information needed to connect the X server.\n\
An insecure way to solve the problem may be to use `xhost'.\n",
	       SDATA (display));
      else
	error ("Cannot connect to X server %s", SDATA (display));
    }

  XSETFASTINT (Vwindow_system_version, 11);
  return Qnil;
}

DEFUN ("x-close-connection", Fx_close_connection,
       Sx_close_connection, 1, 1, 0,
       doc: /* Close the connection to TERMINAL's X server.
For TERMINAL, specify a terminal object, a frame or a display name (a
string).  If TERMINAL is nil, that stands for the selected frame's terminal.
\(On MS Windows, this function does not accept terminal objects.)  */)
  (Lisp_Object terminal)
{
  struct x_display_info *dpyinfo = check_x_display_info (terminal);

  if (dpyinfo->reference_count > 0)
    error ("Display still has frames on it");

  x_delete_terminal (dpyinfo->terminal);

  return Qnil;
}

DEFUN ("x-display-list", Fx_display_list, Sx_display_list, 0, 0, 0,
       doc: /* Return the list of display names that Emacs has connections to.  */)
  (void)
{
  Lisp_Object result = Qnil;
  struct x_display_info *xdi;

  for (xdi = x_display_list; xdi; xdi = xdi->next)
    result = Fcons (XCAR (xdi->name_list_element), result);

  return result;
}

DEFUN ("x-synchronize", Fx_synchronize, Sx_synchronize, 1, 2, 0,
       doc: /* If ON is non-nil, report X errors as soon as the erring request is made.
This function has an effect only on X Windows.  With MS Windows, it is
defined but does nothing.

If ON is nil, allow buffering of requests.
Turning on synchronization prohibits the Xlib routines from buffering
requests and seriously degrades performance, but makes debugging much
easier.
The optional second argument TERMINAL specifies which display to act on.
TERMINAL should be a terminal object, a frame or a display name (a string).
If TERMINAL is omitted or nil, that stands for the selected frame's display.  */)
  (Lisp_Object on, Lisp_Object terminal)
{
  struct x_display_info *dpyinfo = check_x_display_info (terminal);

  XSynchronize (dpyinfo->display, !NILP (on));

  return Qnil;
}

/* Wait for responses to all X commands issued so far for frame F.  */

void
x_sync (struct frame *f)
{
  block_input ();
#ifndef USE_XCB
  XSync (FRAME_X_DISPLAY (f), False);
#else
  xcb_aux_sync (FRAME_DISPLAY_INFO (f)->xcb_connection);
#endif
  unblock_input ();
}


/***********************************************************************
                           Window properties
 ***********************************************************************/

DEFUN ("x-change-window-property", Fx_change_window_property,
       Sx_change_window_property, 2, 7, 0,
       doc: /* Change window property PROP to VALUE on the X window of FRAME.
PROP must be a string.  VALUE may be a string or a list of conses,
numbers and/or strings.  If an element in the list is a string, it is
converted to an atom and the value of the atom is used.  If an element
is a cons, it is converted to a 32 bit number where the car is the 16
top bits and the cdr is the lower 16 bits.

FRAME nil or omitted means use the selected frame.  If TYPE is given
and non-nil, it is the name of the type of VALUE.  If TYPE is not
given or nil, the type is STRING.

FORMAT gives the size in bits of each element if VALUE is a list.  It
must be one of 8, 16 or 32.

If VALUE is a string or FORMAT is nil or not given, FORMAT defaults to
8.  If OUTER-P is non-nil, the property is changed for the outer X
window of FRAME.  Default is to change on the edit X window.

If WINDOW-ID is non-nil, change the property of that window instead of
FRAME's X window; the number 0 denotes the root window.  This argument
is separate from FRAME because window IDs are not unique across X
displays or screens on the same display, so FRAME provides context for
the window ID.

If VALUE is a string and FORMAT is 32, then the format of VALUE is
system-specific.  VALUE must contain unsigned integer data in native
endian-ness in multiples of the size of the C type 'long': the low 32
bits of each such number are used as the value of each element of the
property.

Wait for the request to complete and signal any error, unless
`x-fast-protocol-requests' is non-nil, in which case errors will be
silently ignored.  */)
  (Lisp_Object prop, Lisp_Object value, Lisp_Object frame,
   Lisp_Object type, Lisp_Object format, Lisp_Object outer_p,
   Lisp_Object window_id)
{
  struct frame *f;
  Atom prop_atom;
  Atom target_type = XA_STRING;
  int element_format = 8;
  unsigned char *data;
  int nelements;
  Window target_window;
  struct x_display_info *dpyinfo;
#ifdef USE_XCB
  xcb_intern_atom_cookie_t prop_atom_cookie;
  xcb_intern_atom_cookie_t target_type_cookie;
  xcb_intern_atom_reply_t *reply;
#endif

  f = decode_window_system_frame (frame);
  dpyinfo = FRAME_DISPLAY_INFO (f);

  CHECK_STRING (prop);

  if (! NILP (format))
    {
      CHECK_FIXNUM (format);

      if (XFIXNUM (format) != 8 && XFIXNUM (format) != 16
          && XFIXNUM (format) != 32)
        error ("FORMAT must be one of 8, 16 or 32");
      element_format = XFIXNUM (format);
    }

  if (CONSP (value))
    {
      ptrdiff_t elsize;

      nelements = x_check_property_data (value);
      if (nelements == -1)
        error ("Bad data in VALUE, must be number, string or cons");

      /* The man page for XChangeProperty:
	     "If the specified format is 32, the property data must be a
	      long array."
	 This applies even if long is more than 32 bits.  The X library
	 converts to 32 bits before sending to the X server.  */
      elsize = element_format == 32 ? sizeof (long) : element_format >> 3;
      data = xnmalloc (nelements, elsize);

      x_fill_property_data (FRAME_X_DISPLAY (f), value, data, nelements,
                            element_format);
    }
  else
    {
      ptrdiff_t elsize;

      CHECK_STRING (value);
      data = SDATA (value);
      if (INT_MAX < SBYTES (value))
	error ("VALUE too long");

      /* See comment above about longs and format=32 */
      elsize = element_format == 32 ? sizeof (long) : element_format >> 3;
      if (SBYTES (value) % elsize != 0)
        error ("VALUE must contain an integral number of octets for FORMAT");
      nelements = SBYTES (value) / elsize;
    }

  if (! NILP (window_id))
    {
      CONS_TO_INTEGER (window_id, Window, target_window);
      if (! target_window)
        target_window = dpyinfo->root_window;
    }
  else
    {
      if (! NILP (outer_p))
        target_window = FRAME_OUTER_WINDOW (f);
      else
        target_window = FRAME_X_WINDOW (f);
    }

  block_input ();
#ifndef USE_XCB
  prop_atom = x_intern_cached_atom (dpyinfo, SSDATA (prop),
				    false);
  if (! NILP (type))
    {
      CHECK_STRING (type);
      target_type = x_intern_cached_atom (dpyinfo, SSDATA (type),
					  false);
    }
#else
  prop_atom_cookie
    = xcb_intern_atom (FRAME_DISPLAY_INFO (f)->xcb_connection,
		       0, SBYTES (prop), SSDATA (prop));

<<<<<<< HEAD
  if (! NILP (type))
=======
  prop_atom = x_intern_cached_atom (dpyinfo, SSDATA (prop),
				    true);

  if (prop_atom != None)
    intern_prop = false;
  else
    prop_atom_cookie
      = xcb_intern_atom (dpyinfo->xcb_connection,
			 0, SBYTES (prop), SSDATA (prop));

  if (!NILP (type))
>>>>>>> 4ef1e4da
    {
      CHECK_STRING (type);
      target_type_cookie
	= xcb_intern_atom (FRAME_DISPLAY_INFO (f)->xcb_connection,
			   0, SBYTES (type), SSDATA (type));

<<<<<<< HEAD
      reply = xcb_intern_atom_reply (FRAME_DISPLAY_INFO (f)->xcb_connection,
				     target_type_cookie, NULL);
=======
      target_type = x_intern_cached_atom (dpyinfo, SSDATA (type),
					  true);

      if (target_type)
	intern_target = false;
      else
	target_type_cookie
	  = xcb_intern_atom (dpyinfo->xcb_connection,
			     0, SBYTES (type), SSDATA (type));
    }

  if (intern_prop)
    {
      reply = xcb_intern_atom_reply (dpyinfo->xcb_connection,
				     prop_atom_cookie, &generic_error);
>>>>>>> 4ef1e4da

      if (reply)
	{
	  target_type = (Atom) reply->atom;
	  free (reply);
	}
      else
	error ("Failed to intern type");
    }

<<<<<<< HEAD
  reply = xcb_intern_atom_reply (FRAME_DISPLAY_INFO (f)->xcb_connection,
				 prop_atom_cookie, NULL);
=======
  if (!NILP (type) && intern_target)
    {
      reply = xcb_intern_atom_reply (dpyinfo->xcb_connection,
				     target_type_cookie, &generic_error);
>>>>>>> 4ef1e4da

  if (reply)
    {
      prop_atom = (Atom) reply->atom;
      free (reply);
    }
  else
    error ("Failed to intern property atom");
#endif

  x_catch_errors_for_lisp (dpyinfo);

  XChangeProperty (dpyinfo->display, target_window,
		   prop_atom, target_type, element_format,
		   PropModeReplace, data, nelements);

  if (CONSP (value))
    xfree (data);

  x_check_errors_for_lisp (dpyinfo,
			   "Couldn't change window property: %s");
  x_uncatch_errors_for_lisp (dpyinfo);

  unblock_input ();
  return value;
}


DEFUN ("x-delete-window-property", Fx_delete_window_property,
       Sx_delete_window_property, 1, 3, 0,
       doc: /* Remove window property PROP from X window of FRAME.
FRAME nil or omitted means use the selected frame.
If WINDOW-ID is non-nil, remove property from that window instead
 of FRAME's X window; the number 0 denotes the root window.  This
 argument is separate from FRAME because window IDs are not unique
 across X displays or screens on the same display, so FRAME provides
 context for the window ID.

Value is PROP.

Wait for the request to complete and signal any error, unless
`x-fast-protocol-requests' is non-nil, in which case errors will be
silently ignored.  */)
  (Lisp_Object prop, Lisp_Object frame, Lisp_Object window_id)
{
  struct frame *f = decode_window_system_frame (frame);
  Window target_window = FRAME_X_WINDOW (f);
  Atom prop_atom;

  CHECK_STRING (prop);

  if (! NILP (window_id))
    {
      CONS_TO_INTEGER (window_id, Window, target_window);
      if (! target_window)
        target_window = FRAME_DISPLAY_INFO (f)->root_window;
    }

  block_input ();
  prop_atom = x_intern_cached_atom (FRAME_DISPLAY_INFO (f),
				    SSDATA (prop), false);

  x_catch_errors_for_lisp (FRAME_DISPLAY_INFO (f));
  XDeleteProperty (FRAME_X_DISPLAY (f), target_window, prop_atom);
  x_check_errors_for_lisp (FRAME_DISPLAY_INFO (f),
			   "Couldn't delete window property: %s");
  x_uncatch_errors_for_lisp (FRAME_DISPLAY_INFO (f));

  unblock_input ();
  return prop;
}


static Lisp_Object
x_window_property_intern (struct frame *f,
                          Window target_window,
                          Atom prop_atom,
                          Atom target_type,
                          Lisp_Object delete_p,
                          Lisp_Object vector_ret_p,
                          bool *found)
{
  unsigned char *tmp_data = NULL;
  Lisp_Object prop_value = Qnil;
  Atom actual_type;
  int actual_format;
  unsigned long actual_size, bytes_remaining;
  int rc;

  rc = XGetWindowProperty (FRAME_X_DISPLAY (f), target_window,
			   prop_atom, 0, 0, False, target_type,
			   &actual_type, &actual_format, &actual_size,
			   &bytes_remaining, &tmp_data);

  *found = actual_format != 0;

  if (rc == Success && *found)
    {
      XFree (tmp_data);
      tmp_data = NULL;

      rc = XGetWindowProperty (FRAME_X_DISPLAY (f), target_window,
                               prop_atom, 0, bytes_remaining,
                               ! NILP (delete_p), target_type,
                               &actual_type, &actual_format,
                               &actual_size, &bytes_remaining,
                               &tmp_data);
      if (rc == Success && tmp_data)
        {
          /* The man page for XGetWindowProperty says:
             "If the returned format is 32, the returned data is represented
             as a long array and should be cast to that type to obtain the
             elements."
             This applies even if long is more than 32 bits, the X library
             converts from 32 bit elements received from the X server to long
             and passes the long array to us.  Thus, for that case memcpy can not
             be used.  We convert to a 32 bit type here, because so much code
             assume on that.

             The bytes and offsets passed to XGetWindowProperty refers to the
             property and those are indeed in 32 bit quantities if format is
             32.  */

          if (LONG_WIDTH > 32 && actual_format == 32)
            {
              unsigned long i;
              int  *idata = (int *) tmp_data;
              long *ldata = (long *) tmp_data;

              for (i = 0; i < actual_size; ++i)
                idata[i] = (int) ldata[i];
            }

          if (NILP (vector_ret_p))
            prop_value = make_string ((char *) tmp_data,
                                      (actual_format >> 3) * actual_size);
          else
            prop_value = x_property_data_to_lisp (f,
                                                  tmp_data,
                                                  actual_type,
                                                  actual_format,
                                                  actual_size);
        }

      if (tmp_data) XFree (tmp_data);
    }

  return prop_value;
}

DEFUN ("x-window-property", Fx_window_property, Sx_window_property,
       1, 6, 0,
       doc: /* Value is the value of window property PROP on FRAME.
If FRAME is nil or omitted, use the selected frame.

On X Windows, the following optional arguments are also accepted:
If TYPE is nil or omitted, get the property as a string.
 Otherwise TYPE is the name of the atom that denotes the expected type.
If WINDOW-ID is non-nil, get the property of that window instead of
 FRAME's X window; the number 0 denotes the root window.  This argument
 is separate from FRAME because window IDs are not unique across X
 displays or screens on the same display, so FRAME provides context
 for the window ID.
If DELETE-P is non-nil, delete the property after retrieving it.
If VECTOR-RET-P is non-nil, return a vector of values instead of a string.

Return value is nil if FRAME doesn't have a property with name PROP or
if PROP has no value of TYPE (always a string in the MS Windows case). */)
  (Lisp_Object prop, Lisp_Object frame, Lisp_Object type,
   Lisp_Object window_id, Lisp_Object delete_p, Lisp_Object vector_ret_p)
{
  struct frame *f = decode_window_system_frame (frame);
  Atom prop_atom;
  Lisp_Object prop_value = Qnil;
  Atom target_type = XA_STRING;
  Window target_window = FRAME_X_WINDOW (f);
  bool found;

  CHECK_STRING (prop);

  if (! NILP (window_id))
    {
      CONS_TO_INTEGER (window_id, Window, target_window);
      if (! target_window)
        target_window = FRAME_DISPLAY_INFO (f)->root_window;
    }

  block_input ();
  x_catch_errors (FRAME_X_DISPLAY (f));

  if (STRINGP (type))
    {
      if (strcmp ("AnyPropertyType", SSDATA (type)) == 0)
        target_type = AnyPropertyType;
      else
        target_type = x_intern_cached_atom (FRAME_DISPLAY_INFO (f),
					    SSDATA (type), false);
    }

  prop_atom = x_intern_cached_atom (FRAME_DISPLAY_INFO (f),
				    SSDATA (prop), false);
  prop_value = x_window_property_intern (f,
                                         target_window,
                                         prop_atom,
                                         target_type,
                                         delete_p,
                                         vector_ret_p,
                                         &found);
  if (NILP (prop_value)
      && ! found
      && NILP (window_id)
      && target_window != FRAME_OUTER_WINDOW (f))
    {
      prop_value = x_window_property_intern (f,
                                             FRAME_OUTER_WINDOW (f),
                                             prop_atom,
                                             target_type,
                                             delete_p,
                                             vector_ret_p,
                                             &found);
    }

  x_check_errors (FRAME_X_DISPLAY (f),
		  "Can't retrieve window property: %s");
  x_uncatch_errors_after_check ();

  unblock_input ();
  return prop_value;
}

DEFUN ("x-window-property-attributes", Fx_window_property_attributes, Sx_window_property_attributes,
       1, 3, 0,
       doc: /* Retrieve metadata about window property PROP on FRAME.
If FRAME is nil or omitted, use the selected frame.
If WINDOW-ID is non-nil, get the property of that window instead of
 FRAME's X window; the number 0 denotes the root window.  This
 argument is separate from FRAME because window IDs are not unique
 across X displays or screens on the same display, so FRAME provides
 context for the window ID.

Return value is nil if FRAME doesn't have a property named PROP.
Otherwise, the return value is a vector with the following fields:

0. The property type, as an integer.  The symbolic name of
 the type can be obtained with `x-get-atom-name'.
1. The format of each element; one of 8, 16, or 32.
2. The length of the property, in number of elements. */)
  (Lisp_Object prop, Lisp_Object frame, Lisp_Object window_id)
{
  struct frame *f = decode_window_system_frame (frame);
  Window target_window = FRAME_X_WINDOW (f);
  Atom prop_atom;
  Lisp_Object prop_attr = Qnil;
  Atom actual_type;
  int actual_format;
  unsigned long actual_size, bytes_remaining;
  unsigned char *tmp_data = NULL;
  int rc;

  CHECK_STRING (prop);

  if (! NILP (window_id))
    {
      CONS_TO_INTEGER (window_id, Window, target_window);
      if (! target_window)
	target_window = FRAME_DISPLAY_INFO (f)->root_window;
    }

  block_input ();

  x_catch_errors (FRAME_X_DISPLAY (f));
  prop_atom = x_intern_cached_atom (FRAME_DISPLAY_INFO (f),
				    SSDATA (prop), false);
  rc = XGetWindowProperty (FRAME_X_DISPLAY (f), target_window,
			   prop_atom, 0, 0, False, AnyPropertyType,
			   &actual_type, &actual_format, &actual_size,
			   &bytes_remaining, &tmp_data);
  if (rc == Success          /* no invalid params */
      && actual_format == 0  /* but prop not found */
      && NILP (window_id)
      && target_window != FRAME_OUTER_WINDOW (f))
    {
      /* analogous behavior to x-window-property: if property isn't found
         on the frame's inner window and no alternate window id was
         provided, try the frame's outer window. */
      target_window = FRAME_OUTER_WINDOW (f);
      rc = XGetWindowProperty (FRAME_X_DISPLAY (f), target_window,
                               prop_atom, 0, 0, False, AnyPropertyType,
                               &actual_type, &actual_format, &actual_size,
                               &bytes_remaining, &tmp_data);
    }

  if (rc == Success && actual_format != 0)
    {
      XFree (tmp_data);

      prop_attr = CALLN (Fvector,
			 make_fixnum (actual_type),
			 make_fixnum (actual_format),
			 make_fixnum (bytes_remaining / (actual_format >> 3)));
    }

  x_check_errors (FRAME_X_DISPLAY (f),
		  "Can't retrieve window property: %s");
  x_uncatch_errors_after_check ();

  unblock_input ();
  return prop_attr;
}

/***********************************************************************
				Tool tips
 ***********************************************************************/

static void compute_tip_xy (struct frame *, Lisp_Object, Lisp_Object,
			    Lisp_Object, int, int, int *, int *);

/* The frame of the currently visible tooltip, or nil if none.  */
Lisp_Object tip_frame;

/* The window-system window corresponding to the frame of the
   currently visible tooltip.  */
Window tip_window;

/* The X and Y deltas of the last call to `x-show-tip'.  */
Lisp_Object tip_dx, tip_dy;

/* A timer that hides or deletes the currently visible tooltip when it
   fires.  */
static Lisp_Object tip_timer;

/* STRING argument of last `x-show-tip' call.  */
static Lisp_Object tip_last_string;

/* Normalized FRAME argument of last `x-show-tip' call.  */
static Lisp_Object tip_last_frame;

/* PARMS argument of last `x-show-tip' call.  */
static Lisp_Object tip_last_parms;


static void
unwind_create_tip_frame (Lisp_Object frame)
{
  Lisp_Object deleted;

  deleted = unwind_create_frame (frame);
  if (EQ (deleted, Qt))
    {
      tip_window = None;
      tip_frame = Qnil;
    }
}


/* Create a frame for a tooltip on the display described by DPYINFO.
   PARMS is a list of frame parameters.  TEXT is the string to
   display in the tip frame.  Value is the frame.

   Note that functions called here, esp. gui_default_parameter can
   signal errors, for instance when a specified color name is
   undefined.  We have to make sure that we're in a consistent state
   when this happens.  */

static Lisp_Object
x_create_tip_frame (struct x_display_info *dpyinfo, Lisp_Object parms)
{
  struct frame *f;
  Lisp_Object frame;
  Lisp_Object name;
  specpdl_ref count = SPECPDL_INDEX ();
  bool face_change_before = face_change;

  if (!dpyinfo->terminal->name)
    error ("Terminal is not live, can't create new frames on it");

  parms = Fcopy_alist (parms);

  /* Get the name of the frame to use for resource lookup.  */
  name = gui_display_get_arg (dpyinfo, parms, Qname, "name", "Name",
                              RES_TYPE_STRING);
  if (!STRINGP (name)
      && !EQ (name, Qunbound)
      && !NILP (name))
    error ("Invalid frame name--not a string or nil");

  frame = Qnil;
  f = make_frame (false);
  f->wants_modeline = false;
  XSETFRAME (frame, f);
  record_unwind_protect (unwind_create_tip_frame, frame);

  f->terminal = dpyinfo->terminal;

  /* By setting the output method, we're essentially saying that
     the frame is live, as per FRAME_LIVE_P.  If we get a signal
     from this point on, x_destroy_window might screw up reference
     counts etc.  */
  f->output_method = output_x_window;
  f->output_data.x = xzalloc (sizeof *f->output_data.x);
  f->output_data.x->icon_bitmap = -1;
  FRAME_FONTSET (f) = -1;
  f->output_data.x->scroll_bar_foreground_pixel = -1;
  f->output_data.x->scroll_bar_background_pixel = -1;
#if defined (USE_LUCID) && defined (USE_TOOLKIT_SCROLL_BARS)
  f->output_data.x->scroll_bar_top_shadow_pixel = -1;
  f->output_data.x->scroll_bar_bottom_shadow_pixel = -1;
#endif /* USE_LUCID && USE_TOOLKIT_SCROLL_BARS */
  f->output_data.x->white_relief.pixel = -1;
  f->output_data.x->black_relief.pixel = -1;

  f->tooltip = true;
  fset_icon_name (f, Qnil);
  FRAME_DISPLAY_INFO (f) = dpyinfo;
  f->output_data.x->parent_desc = FRAME_DISPLAY_INFO (f)->root_window;
  f->output_data.x->explicit_parent = false;

  /* These colors will be set anyway later, but it's important
     to get the color reference counts right, so initialize them!  */
  {
    Lisp_Object black;

    /* Function x_decode_color can signal an error.  Make
       sure to initialize color slots so that we won't try
       to free colors we haven't allocated.  */
    FRAME_FOREGROUND_PIXEL (f) = -1;
    FRAME_BACKGROUND_PIXEL (f) = -1;
    f->output_data.x->cursor_pixel = -1;
    f->output_data.x->cursor_foreground_pixel = -1;
    f->output_data.x->border_pixel = -1;
    f->output_data.x->mouse_pixel = -1;

    black = build_string ("black");
    FRAME_FOREGROUND_PIXEL (f)
      = x_decode_color (f, black, BLACK_PIX_DEFAULT (f));
    FRAME_BACKGROUND_PIXEL (f)
      = x_decode_color (f, black, BLACK_PIX_DEFAULT (f));
    f->output_data.x->cursor_pixel
      = x_decode_color (f, black, BLACK_PIX_DEFAULT (f));
    f->output_data.x->cursor_foreground_pixel
      = x_decode_color (f, black, BLACK_PIX_DEFAULT (f));
    f->output_data.x->border_pixel
      = x_decode_color (f, black, BLACK_PIX_DEFAULT (f));
    f->output_data.x->mouse_pixel
      = x_decode_color (f, black, BLACK_PIX_DEFAULT (f));
  }

  /* Set the name; the functions to which we pass f expect the name to
     be set.  */
  if (EQ (name, Qunbound) || NILP (name))
    {
      fset_name (f, build_string (dpyinfo->x_id_name));
      f->explicit_name = false;
    }
  else
    {
      fset_name (f, name);
      f->explicit_name = true;
      /* use the frame's title when getting resources for this frame.  */
      specbind (Qx_resource_name, name);
    }

#ifdef USE_CAIRO
  register_font_driver (&ftcrfont_driver, f);
#ifdef HAVE_HARFBUZZ
  register_font_driver (&ftcrhbfont_driver, f);
#endif	/* HAVE_HARFBUZZ */
#else
#ifdef HAVE_FREETYPE
#ifdef HAVE_XFT
  register_font_driver (&xftfont_driver, f);
#ifdef HAVE_HARFBUZZ
  register_font_driver (&xfthbfont_driver, f);
#endif
#endif	/* not HAVE_XFT */
#endif	/* HAVE_FREETYPE */
#endif	/* not USE_CAIRO */
  register_font_driver (&xfont_driver, f);

  image_cache_refcount =
    FRAME_IMAGE_CACHE (f) ? FRAME_IMAGE_CACHE (f)->refcount : 0;
#ifdef GLYPH_DEBUG
  dpyinfo_refcount = dpyinfo->reference_count;
#endif /* GLYPH_DEBUG */

  gui_default_parameter (f, parms, Qfont_backend, Qnil,
                         "fontBackend", "FontBackend", RES_TYPE_STRING);

  /* Extract the window parameters from the supplied values that are
     needed to determine window geometry.  */
  x_default_font_parameter (f, parms);

  gui_default_parameter (f, parms, Qborder_width, make_fixnum (0),
                         "borderWidth", "BorderWidth", RES_TYPE_NUMBER);

  /* This defaults to 1 in order to match xterm.  We recognize either
     internalBorderWidth or internalBorder (which is what xterm calls
     it).  */
  if (NILP (Fassq (Qinternal_border_width, parms)))
    {
      Lisp_Object value;

      value = gui_display_get_arg (dpyinfo, parms, Qinternal_border_width,
                                   "internalBorder", "internalBorder",
                                   RES_TYPE_NUMBER);
      if (! EQ (value, Qunbound))
	parms = Fcons (Fcons (Qinternal_border_width, value),
		       parms);
    }

  gui_default_parameter (f, parms, Qinternal_border_width, make_fixnum (1),
                         "internalBorderWidth", "internalBorderWidth",
                         RES_TYPE_NUMBER);
  gui_default_parameter (f, parms, Qright_divider_width, make_fixnum (0),
                         NULL, NULL, RES_TYPE_NUMBER);
  gui_default_parameter (f, parms, Qbottom_divider_width, make_fixnum (0),
                         NULL, NULL, RES_TYPE_NUMBER);

  /* Also do the stuff which must be set before the window exists.  */
  gui_default_parameter (f, parms, Qforeground_color, build_string ("black"),
                         "foreground", "Foreground", RES_TYPE_STRING);
  gui_default_parameter (f, parms, Qbackground_color, build_string ("white"),
                         "background", "Background", RES_TYPE_STRING);
  gui_default_parameter (f, parms, Qmouse_color, build_string ("black"),
                         "pointerColor", "Foreground", RES_TYPE_STRING);
  gui_default_parameter (f, parms, Qcursor_color, build_string ("black"),
                         "cursorColor", "Foreground", RES_TYPE_STRING);
  gui_default_parameter (f, parms, Qborder_color, build_string ("black"),
                         "borderColor", "BorderColor", RES_TYPE_STRING);
  gui_default_parameter (f, parms, Qno_special_glyphs, Qnil,
                         NULL, NULL, RES_TYPE_BOOLEAN);

  {
#ifndef USE_XCB
    XSetWindowAttributes attrs;
    unsigned long mask;
    Atom type = FRAME_DISPLAY_INFO (f)->Xatom_net_window_type_tooltip;

    block_input ();
    mask = (CWBackPixel | CWOverrideRedirect | CWEventMask
	    | CWCursor | CWColormap | CWBorderPixel);
    if (DoesSaveUnders (dpyinfo->screen))
      mask |= CWSaveUnder;

    /* Window managers look at the override-redirect flag to determine
       whether or net to give windows a decoration (Xlib spec, chapter
       3.2.8).  */
    attrs.override_redirect = True;
    attrs.save_under = True;
    attrs.background_pixel = FRAME_BACKGROUND_PIXEL (f);
    attrs.colormap = FRAME_X_COLORMAP (f);
    attrs.cursor =
      f->output_data.x->current_cursor
      = f->output_data.x->text_cursor;
    attrs.border_pixel = f->output_data.x->border_pixel;
    /* Arrange for getting MapNotify and UnmapNotify events.  */
    attrs.event_mask = StructureNotifyMask;
    tip_window
      = FRAME_X_WINDOW (f)
      = XCreateWindow (FRAME_X_DISPLAY (f),
		       FRAME_DISPLAY_INFO (f)->root_window,
		       /* x, y, width, height */
		       0, 0, 1, 1,
		       /* Border.  */
		       f->border_width,
		       dpyinfo->n_planes, InputOutput,
		       FRAME_X_VISUAL (f),
                       mask, &attrs);
    initial_set_up_x_back_buffer (f);
    XChangeProperty (FRAME_X_DISPLAY (f), tip_window,
                     FRAME_DISPLAY_INFO (f)->Xatom_net_window_type,
                     XA_ATOM, 32, PropModeReplace,
                     (unsigned char *)&type, 1);
    unblock_input ();
#else
    uint32_t value_list[6];
    xcb_atom_t net_wm_window_type_tooltip
      = (xcb_atom_t) dpyinfo->Xatom_net_window_type_tooltip;
    xcb_visualid_t visual_id
      = (xcb_visualid_t) XVisualIDFromVisual (FRAME_X_VISUAL (f));

    f->output_data.x->current_cursor = f->output_data.x->text_cursor;
    /* Values are set in the order of their enumeration in `enum
       xcb_cw_t'.  */
    value_list[0] = FRAME_BACKGROUND_PIXEL (f);
    value_list[1] = f->output_data.x->border_pixel;
    value_list[2] = true;
    value_list[3] = XCB_EVENT_MASK_STRUCTURE_NOTIFY;
    value_list[4] = (xcb_colormap_t) FRAME_X_COLORMAP (f);
    value_list[5] = (xcb_cursor_t) f->output_data.x->text_cursor;

    block_input ();
    tip_window
      = FRAME_X_WINDOW (f)
      = (Window) xcb_generate_id (dpyinfo->xcb_connection);

    xcb_create_window (dpyinfo->xcb_connection,
		       dpyinfo->n_planes,
		       (xcb_window_t) tip_window,
		       (xcb_window_t) dpyinfo->root_window,
		       0, 0, 1, 1, f->border_width,
		       XCB_WINDOW_CLASS_INPUT_OUTPUT,
		       visual_id,
		       (XCB_CW_BACK_PIXEL
			| XCB_CW_BORDER_PIXEL
			| XCB_CW_OVERRIDE_REDIRECT
			| XCB_CW_EVENT_MASK
			| XCB_CW_COLORMAP
			| XCB_CW_CURSOR),
		       &value_list);

    xcb_change_property (dpyinfo->xcb_connection,
			 XCB_PROP_MODE_REPLACE,
			 (xcb_window_t) tip_window,
			 (xcb_atom_t) dpyinfo->Xatom_net_window_type,
			 (xcb_atom_t) dpyinfo->Xatom_ATOM,
			 32, 1, &net_wm_window_type_tooltip);

    initial_set_up_x_back_buffer (f);
    unblock_input ();
#endif
  }

  /* Init faces before gui_default_parameter is called for the
     scroll-bar-width parameter because otherwise we end up in
     init_iterator with a null face cache, which should not happen.  */
  init_frame_faces (f);

  gui_default_parameter (f, parms, Qinhibit_double_buffering, Qnil,
                         "inhibitDoubleBuffering", "InhibitDoubleBuffering",
                         RES_TYPE_BOOLEAN);

  gui_figure_window_size (f, parms, false, false);

  f->output_data.x->parent_desc = FRAME_DISPLAY_INFO (f)->root_window;

  x_make_gc (f);

  gui_default_parameter (f, parms, Qauto_raise, Qnil,
                         "autoRaise", "AutoRaiseLower", RES_TYPE_BOOLEAN);
  gui_default_parameter (f, parms, Qauto_lower, Qnil,
                         "autoLower", "AutoRaiseLower", RES_TYPE_BOOLEAN);
  gui_default_parameter (f, parms, Qcursor_type, Qbox,
                         "cursorType", "CursorType", RES_TYPE_SYMBOL);
  gui_default_parameter (f, parms, Qalpha, Qnil,
                         "alpha", "Alpha", RES_TYPE_NUMBER);
  gui_default_parameter (f, parms, Qalpha_background, Qnil,
                         "alphaBackground", "AlphaBackground", RES_TYPE_NUMBER);

  /* Add `tooltip' frame parameter's default value. */
  if (NILP (Fframe_parameter (frame, Qtooltip)))
    {
      AUTO_FRAME_ARG (arg, Qtooltip, Qt);
      Fmodify_frame_parameters (frame, arg);
    }

  /* FIXME - can this be done in a similar way to normal frames?
     https://lists.gnu.org/r/emacs-devel/2007-10/msg00641.html */

  /* Set the `display-type' frame parameter before setting up faces. */
  {
    Lisp_Object disptype;

    if (FRAME_DISPLAY_INFO (f)->n_planes == 1)
      disptype = Qmono;
    else if (FRAME_X_VISUAL_INFO (f)->class == GrayScale
             || FRAME_X_VISUAL_INFO (f)->class == StaticGray)
      disptype = intern ("grayscale");
    else
      disptype = intern ("color");

    if (NILP (Fframe_parameter (frame, Qdisplay_type)))
      {
	AUTO_FRAME_ARG (arg, Qdisplay_type, disptype);
	Fmodify_frame_parameters (frame, arg);
      }
  }

  /* Set up faces after all frame parameters are known.  This call
     also merges in face attributes specified for new frames.

     Frame parameters may be changed if .Xdefaults contains
     specifications for the default font.  For example, if there is an
     `Emacs.default.attributeBackground: pink', the `background-color'
     attribute of the frame gets set, which let's the internal border
     of the tooltip frame appear in pink.  Prevent this.  */
  {
    Lisp_Object bg = Fframe_parameter (frame, Qbackground_color);

    call2 (Qface_set_after_frame_default, frame, Qnil);

    if (!EQ (bg, Fframe_parameter (frame, Qbackground_color)))
      {
	AUTO_FRAME_ARG (arg, Qbackground_color, bg);
	Fmodify_frame_parameters (frame, arg);
      }
  }

  f->no_split = true;

  /* Now that the frame will be official, it counts as a reference to
     its display and terminal.  */
  FRAME_DISPLAY_INFO (f)->reference_count++;
  f->terminal->reference_count++;

  /* It is now ok to make the frame official even if we get an error
     below.  And the frame needs to be on Vframe_list or making it
     visible won't work.  */
  Vframe_list = Fcons (frame, Vframe_list);
  f->can_set_window_size = true;
  adjust_frame_size (f, FRAME_TEXT_WIDTH (f), FRAME_TEXT_HEIGHT (f),
		     0, true, Qtip_frame);

  /* Setting attributes of faces of the tooltip frame from resources
     and similar will set face_change, which leads to the clearing of
     all current matrices.  Since this isn't necessary here, avoid it
     by resetting face_change to the value it had before we created
     the tip frame.  */
  face_change = face_change_before;

  /* Discard the unwind_protect.  */
  return unbind_to (count, frame);
}


/* Compute where to display tip frame F.  PARMS is the list of frame
   parameters for F.  DX and DY are specified offsets from the current
   location of the mouse.  WIDTH and HEIGHT are the width and height
   of the tooltip.  Return coordinates relative to the root window of
   the display in *ROOT_X, and *ROOT_Y.  */

static void
compute_tip_xy (struct frame *f, Lisp_Object parms, Lisp_Object dx,
		Lisp_Object dy, int width, int height, int *root_x,
		int *root_y)
{
  Lisp_Object left, top, right, bottom;
  int win_x, win_y;
  Window root, child;
  unsigned pmask;
  int min_x, min_y, max_x, max_y = -1;

  /* User-specified position?  */
  left = Fcdr (Fassq (Qleft, parms));
  top  = Fcdr (Fassq (Qtop, parms));
  right = Fcdr (Fassq (Qright, parms));
  bottom = Fcdr (Fassq (Qbottom, parms));

  /* Move the tooltip window where the mouse pointer is.  Resize and
     show it.  */
  if ((!FIXNUMP (left) && !FIXNUMP (right))
      || (!FIXNUMP (top) && !FIXNUMP (bottom)))
    {
      Lisp_Object frame, attributes, monitor, geometry;

      block_input ();
      XQueryPointer (FRAME_X_DISPLAY (f), FRAME_DISPLAY_INFO (f)->root_window,
		     &root, &child, root_x, root_y, &win_x, &win_y, &pmask);
      unblock_input ();

      XSETFRAME (frame, f);
      attributes = Fx_display_monitor_attributes_list (frame);

      /* Try to determine the monitor where the mouse pointer is and
         its geometry.  See bug#22549.  */
      while (CONSP (attributes))
	{
          monitor = XCAR (attributes);
          geometry = Fassq (Qgeometry, monitor);
          if (CONSP (geometry))
            {
              min_x = XFIXNUM (Fnth (make_fixnum (1), geometry));
              min_y = XFIXNUM (Fnth (make_fixnum (2), geometry));
              max_x = min_x + XFIXNUM (Fnth (make_fixnum (3), geometry));
              max_y = min_y + XFIXNUM (Fnth (make_fixnum (4), geometry));

              if (min_x <= *root_x && *root_x < max_x
                  && min_y <= *root_y && *root_y < max_y)
                {
                  break;
                }

              max_y = -1;
            }

          attributes = XCDR (attributes);
	}
    }

  /* It was not possible to determine the monitor's geometry, so we
     assign some sane defaults here: */
  if (max_y < 0)
    {
      min_x = 0;
      min_y = 0;
      max_x = x_display_pixel_width (FRAME_DISPLAY_INFO (f));
      max_y = x_display_pixel_height (FRAME_DISPLAY_INFO (f));
    }

  if (FIXNUMP (top))
    *root_y = XFIXNUM (top);
  else if (FIXNUMP (bottom))
    *root_y = XFIXNUM (bottom) - height;
  else if (*root_y + XFIXNUM (dy) <= min_y)
    *root_y = min_y; /* Can happen for negative dy */
  else if (*root_y + XFIXNUM (dy) + height <= max_y)
    /* It fits below the pointer */
    *root_y += XFIXNUM (dy);
  else if (height + XFIXNUM (dy) + min_y <= *root_y)
    /* It fits above the pointer.  */
    *root_y -= height + XFIXNUM (dy);
  else
    /* Put it on the top.  */
    *root_y = min_y;

  if (FIXNUMP (left))
    *root_x = XFIXNUM (left);
  else if (FIXNUMP (right))
    *root_x = XFIXNUM (right) - width;
  else if (*root_x + XFIXNUM (dx) <= min_x)
    *root_x = 0; /* Can happen for negative dx */
  else if (*root_x + XFIXNUM (dx) + width <= max_x)
    /* It fits to the right of the pointer.  */
    *root_x += XFIXNUM (dx);
  else if (width + XFIXNUM (dx) + min_x <= *root_x)
    /* It fits to the left of the pointer.  */
    *root_x -= width + XFIXNUM (dx);
  else
    /* Put it left justified on the screen -- it ought to fit that way.  */
    *root_x = min_x;
}


/**
 * x_hide_tip:
 *
 * Hide currently visible tooltip and cancel its timer.
 *
 * If GTK+ system tooltips are used, this will try to hide the tooltip
 * referenced by the x_output structure of tooltip_last_frame.  For
 * Emacs tooltips this will try to make tooltip_frame invisible (if
 * DELETE is false) or delete tooltip_frame (if DELETE is true).
 *
 * Return Qt if the tooltip was either deleted or made invisible, Qnil
 * otherwise.
 */
static Lisp_Object
x_hide_tip (bool delete)
{
  if (!NILP (tip_timer))
    {
      call1 (Qcancel_timer, tip_timer);
      tip_timer = Qnil;
    }

#ifdef USE_GTK
  /* Any GTK+ system tooltip can be found via the x_output structure
     of tip_last_frame, provided that frame is still live.  Any Emacs
     tooltip is found via the tip_frame variable.  Note that the
     current value of use_system_tooltips might not be the same as
     used for the tooltip we have to hide, see Bug#30399.  */
  if ((NILP (tip_last_frame) && NILP (tip_frame))
      || (!use_system_tooltips
	  && !delete
	  && !NILP (tip_frame)
	  && FRAME_LIVE_P (XFRAME (tip_frame))
	  && !FRAME_VISIBLE_P (XFRAME (tip_frame))))
    /* Either there's no tooltip to hide or it's an already invisible
       Emacs tooltip and we don't want to change its type.  Return
       quickly.  */
    return Qnil;
  else
    {
      Lisp_Object was_open = Qnil;

      specpdl_ref count = SPECPDL_INDEX ();
      specbind (Qinhibit_redisplay, Qt);
      specbind (Qinhibit_quit, Qt);

      /* Try to hide the GTK+ system tip first.  */
      if (!NILP (tip_last_frame))
	{
	  struct frame *f = XFRAME (tip_last_frame);

	  if (FRAME_LIVE_P (f))
	    {
	      if (xg_hide_tooltip (f))
		was_open = Qt;
	    }
	}

      /* When using GTK+ system tooltips (compare Bug#41200) reset
	 tip_last_frame.  It will be reassigned when showing the next
	 GTK+ system tooltip.  */
      if (use_system_tooltips)
	tip_last_frame = Qnil;

      /* Now look whether there's an Emacs tip around.  */
      if (!NILP (tip_frame))
	{
	  struct frame *f = XFRAME (tip_frame);

	  if (FRAME_LIVE_P (f))
	    {
	      if (delete || use_system_tooltips)
		{
		  /* Delete the Emacs tooltip frame when DELETE is true
		     or we change the tooltip type from an Emacs one to
		     a GTK+ system one.  */
		  delete_frame (tip_frame, Qnil);
		  tip_frame = Qnil;
		}
	      else
		x_make_frame_invisible (f);

	      was_open = Qt;
	    }
	  else
	    tip_frame = Qnil;
	}
      else
	tip_frame = Qnil;

      return unbind_to (count, was_open);
    }
#else /* not USE_GTK */
  if (NILP (tip_frame)
      || (!delete
	  && !NILP (tip_frame)
	  && FRAME_LIVE_P (XFRAME (tip_frame))
	  && !FRAME_VISIBLE_P (XFRAME (tip_frame))))
    return Qnil;
  else
    {
      Lisp_Object was_open = Qnil;

      specpdl_ref count = SPECPDL_INDEX ();
      specbind (Qinhibit_redisplay, Qt);
      specbind (Qinhibit_quit, Qt);

      if (!NILP (tip_frame))
	{
	  struct frame *f = XFRAME (tip_frame);

	  if (FRAME_LIVE_P (f))
	    {
	      if (delete)
		{
		  delete_frame (tip_frame, Qnil);
		  tip_frame = Qnil;
		}
	      else
		x_make_frame_invisible (XFRAME (tip_frame));

	      was_open = Qt;
	    }
	  else
	    tip_frame = Qnil;
	}
      else
	tip_frame = Qnil;

      return unbind_to (count, was_open);
    }
#endif /* USE_GTK */
}


DEFUN ("x-show-tip", Fx_show_tip, Sx_show_tip, 1, 6, 0,
       doc: /* Show STRING in a "tooltip" window on frame FRAME.
A tooltip window is a small X window displaying a string.

This is an internal function; Lisp code should call `tooltip-show'.

FRAME nil or omitted means use the selected frame.

PARMS is an optional list of frame parameters which can be used to
change the tooltip's appearance.

Automatically hide the tooltip after TIMEOUT seconds.  TIMEOUT nil
means use the default timeout from the `x-show-tooltip-timeout'
variable.

If the list of frame parameters PARMS contains a `left' parameter,
display the tooltip at that x-position.  If the list of frame parameters
PARMS contains no `left' but a `right' parameter, display the tooltip
right-adjusted at that x-position. Otherwise display it at the
x-position of the mouse, with offset DX added (default is 5 if DX isn't
specified).

Likewise for the y-position: If a `top' frame parameter is specified, it
determines the position of the upper edge of the tooltip window.  If a
`bottom' parameter but no `top' frame parameter is specified, it
determines the position of the lower edge of the tooltip window.
Otherwise display the tooltip window at the y-position of the mouse,
with offset DY added (default is -10).

A tooltip's maximum size is specified by `x-max-tooltip-size'.
Text larger than the specified size is clipped.  */)
  (Lisp_Object string, Lisp_Object frame, Lisp_Object parms,
   Lisp_Object timeout, Lisp_Object dx, Lisp_Object dy)
{
  struct frame *f, *tip_f;
  struct window *w;
  int root_x, root_y;
  struct buffer *old_buffer;
  struct text_pos pos;
  int width, height;
  int old_windows_or_buffers_changed = windows_or_buffers_changed;
  specpdl_ref count = SPECPDL_INDEX ();
  Lisp_Object window, size, tip_buf;
  Window child;
  XWindowAttributes child_attrs;
  int dest_x_return, dest_y_return;
  AUTO_STRING (tip, " *tip*");

  specbind (Qinhibit_redisplay, Qt);

  CHECK_STRING (string);
  if (SCHARS (string) == 0)
    string = make_unibyte_string (" ", 1);

  if (NILP (frame))
    frame = selected_frame;
  f = decode_window_system_frame (frame);

  if (NILP (timeout))
    timeout = Vx_show_tooltip_timeout;
  CHECK_FIXNAT (timeout);

  if (NILP (dx))
    dx = make_fixnum (5);
  else
    CHECK_FIXNUM (dx);

  if (NILP (dy))
    dy = make_fixnum (-10);
  else
    CHECK_FIXNUM (dy);

  tip_dx = dx;
  tip_dy = dy;

#ifdef USE_GTK
  if (use_system_tooltips)
    {
      bool ok;

      /* Hide a previous tip, if any.  */
      Fx_hide_tip ();

      block_input ();
      ok = xg_prepare_tooltip (f, string, &width, &height);
      if (ok)
        {
	  compute_tip_xy (f, parms, dx, dy, width, height, &root_x, &root_y);
          xg_show_tooltip (f, root_x, root_y);
	  tip_last_frame = frame;
        }

      unblock_input ();
      if (ok) goto start_timer;
    }
#endif /* USE_GTK */

  if (!NILP (tip_frame) && FRAME_LIVE_P (XFRAME (tip_frame)))
    {
      if (FRAME_VISIBLE_P (XFRAME (tip_frame))
	  && EQ (frame, tip_last_frame)
	  && !NILP (Fequal_including_properties (tip_last_string, string))
	  && !NILP (Fequal (tip_last_parms, parms)))
	{
	  /* Only DX and DY have changed.  */
	  tip_f = XFRAME (tip_frame);
	  if (!NILP (tip_timer))
	    {
	      call1 (Qcancel_timer, tip_timer);
	      tip_timer = Qnil;
	    }

	  block_input ();
	  compute_tip_xy (tip_f, parms, dx, dy, FRAME_PIXEL_WIDTH (tip_f),
			  FRAME_PIXEL_HEIGHT (tip_f), &root_x, &root_y);
	  XMoveWindow (FRAME_X_DISPLAY (tip_f), FRAME_X_WINDOW (tip_f),
		       root_x, root_y);
	  unblock_input ();

	  goto start_timer;
	}
      else if (tooltip_reuse_hidden_frame && EQ (frame, tip_last_frame))
	{
	  bool delete = false;
	  Lisp_Object tail, elt, parm, last;

	  /* Check if every parameter in PARMS has the same value in
	     tip_last_parms.  This may destruct tip_last_parms which,
	     however, will be recreated below.  */
	  for (tail = parms; CONSP (tail); tail = XCDR (tail))
	    {
	      elt = XCAR (tail);
	      parm = Fcar (elt);
	      /* The left, top, right and bottom parameters are handled
		 by compute_tip_xy so they can be ignored here.  */
	      if (!EQ (parm, Qleft) && !EQ (parm, Qtop)
		  && !EQ (parm, Qright) && !EQ (parm, Qbottom))
		{
		  last = Fassq (parm, tip_last_parms);
		  if (NILP (Fequal (Fcdr (elt), Fcdr (last))))
		    {
		      /* We lost, delete the old tooltip.  */
		      delete = true;
		      break;
		    }
		  else
		    tip_last_parms =
		      call2 (Qassq_delete_all, parm, tip_last_parms);
		}
	      else
		tip_last_parms =
		  call2 (Qassq_delete_all, parm, tip_last_parms);
	    }

	  /* Now check if every parameter in what is left of
	     tip_last_parms with a non-nil value has an association in
	     PARMS.  */
	  for (tail = tip_last_parms; CONSP (tail); tail = XCDR (tail))
	    {
	      elt = XCAR (tail);
	      parm = Fcar (elt);
	      if (!EQ (parm, Qleft) && !EQ (parm, Qtop) && !EQ (parm, Qright)
		  && !EQ (parm, Qbottom) && !NILP (Fcdr (elt)))
		{
		  /* We lost, delete the old tooltip.  */
		  delete = true;
		  break;
		}
	    }

	  x_hide_tip (delete);
	}
      else
	x_hide_tip (true);
    }
  else
    x_hide_tip (true);

  tip_last_frame = frame;
  tip_last_string = string;
  tip_last_parms = parms;

  if (NILP (tip_frame) || !FRAME_LIVE_P (XFRAME (tip_frame)))
    {
      /* Add default values to frame parameters.  */
      if (NILP (Fassq (Qname, parms)))
	parms = Fcons (Fcons (Qname, build_string ("tooltip")), parms);
      if (NILP (Fassq (Qinternal_border_width, parms)))
	parms = Fcons (Fcons (Qinternal_border_width, make_fixnum (3)), parms);
      if (NILP (Fassq (Qborder_width, parms)))
	parms = Fcons (Fcons (Qborder_width, make_fixnum (1)), parms);
      if (NILP (Fassq (Qborder_color, parms)))
	parms = Fcons (Fcons (Qborder_color, build_string ("lightyellow")), parms);
      if (NILP (Fassq (Qbackground_color, parms)))
	parms = Fcons (Fcons (Qbackground_color, build_string ("lightyellow")),
		       parms);

      /* Create a frame for the tooltip, and record it in the global
	 variable tip_frame.  */
      if (NILP (tip_frame = x_create_tip_frame (FRAME_DISPLAY_INFO (f), parms)))
	/* Creating the tip frame failed.  */
	return unbind_to (count, Qnil);
    }

  tip_f = XFRAME (tip_frame);
  window = FRAME_ROOT_WINDOW (tip_f);
  tip_buf = Fget_buffer_create (tip, Qnil);
  /* We will mark the tip window a "pseudo-window" below, and such
     windows cannot have display margins.  */
  bset_left_margin_cols (XBUFFER (tip_buf), make_fixnum (0));
  bset_right_margin_cols (XBUFFER (tip_buf), make_fixnum (0));
  set_window_buffer (window, tip_buf, false, false);
  w = XWINDOW (window);
  w->pseudo_window_p = true;
  /* Try to avoid that `other-window' select us (Bug#47207).  */
  Fset_window_parameter (window, Qno_other_window, Qt);

  /* Set up the frame's root window.  Note: The following code does not
     try to size the window or its frame correctly.  Its only purpose is
     to make the subsequent text size calculations work.  The right
     sizes should get installed when the toolkit gets back to us.  */
  w->left_col = 0;
  w->top_line = 0;
  w->pixel_left = 0;
  w->pixel_top = 0;

  if (CONSP (Vx_max_tooltip_size)
      && RANGED_FIXNUMP (1, XCAR (Vx_max_tooltip_size), INT_MAX)
      && RANGED_FIXNUMP (1, XCDR (Vx_max_tooltip_size), INT_MAX))
    {
      w->total_cols = XFIXNAT (XCAR (Vx_max_tooltip_size));
      w->total_lines = XFIXNAT (XCDR (Vx_max_tooltip_size));
    }
  else
    {
      w->total_cols = 80;
      w->total_lines = 40;
    }

  w->pixel_width = w->total_cols * FRAME_COLUMN_WIDTH (tip_f);
  w->pixel_height = w->total_lines * FRAME_LINE_HEIGHT (tip_f);
  FRAME_TOTAL_COLS (tip_f) = w->total_cols;
  adjust_frame_glyphs (tip_f);

  /* Insert STRING into root window's buffer and fit the frame to the
     buffer.  */
  specpdl_ref count_1 = SPECPDL_INDEX ();
  old_buffer = current_buffer;
  set_buffer_internal_1 (XBUFFER (w->contents));
  bset_truncate_lines (current_buffer, Qnil);
  specbind (Qinhibit_read_only, Qt);
  specbind (Qinhibit_modification_hooks, Qt);
  specbind (Qinhibit_point_motion_hooks, Qt);
  Ferase_buffer ();
  Finsert (1, &string);
  clear_glyph_matrix (w->desired_matrix);
  clear_glyph_matrix (w->current_matrix);
  SET_TEXT_POS (pos, BEGV, BEGV_BYTE);
  try_window (window, pos, TRY_WINDOW_IGNORE_FONTS_CHANGE);
  /* Calculate size of tooltip window.  */
  size = Fwindow_text_pixel_size (window, Qnil, Qnil, Qnil,
				  make_fixnum (w->pixel_height), Qnil);
  /* Add the frame's internal border to calculated size.  */
  width = XFIXNUM (Fcar (size)) + 2 * FRAME_INTERNAL_BORDER_WIDTH (tip_f);
  height = XFIXNUM (Fcdr (size)) + 2 * FRAME_INTERNAL_BORDER_WIDTH (tip_f);

  /* Calculate position of tooltip frame.  */
  compute_tip_xy (tip_f, parms, dx, dy, width, height, &root_x, &root_y);

  /* Show tooltip frame.  */
  block_input ();
  /* If the display is composited, then WM_TRANSIENT_FOR must be set
     as well, or else the compositing manager won't display
     decorations correctly, even though the tooltip window is override
     redirect. See
     https://specifications.freedesktop.org/wm-spec/1.4/ar01s08.html

     Perhaps WM_TRANSIENT_FOR should be used in place of
     override-redirect anyway.  The ICCCM only recommends
     override-redirect if the pointer will be grabbed.  */

  if (XTranslateCoordinates (FRAME_X_DISPLAY (f),
			     FRAME_DISPLAY_INFO (f)->root_window,
			     FRAME_DISPLAY_INFO (f)->root_window,
			     root_x, root_y, &dest_x_return,
			     &dest_y_return, &child)
      && child != None)
    {
      /* But only if the child is not override-redirect, which can
	 happen if the pointer is above a menu.  */

      if (XGetWindowAttributes (FRAME_X_DISPLAY (f),
				child, &child_attrs)
	  || child_attrs.override_redirect)
	XDeleteProperty (FRAME_X_DISPLAY (tip_f),
			 FRAME_X_WINDOW (tip_f),
			 FRAME_DISPLAY_INFO (tip_f)->Xatom_wm_transient_for);
      else
	XSetTransientForHint (FRAME_X_DISPLAY (tip_f),
			      FRAME_X_WINDOW (tip_f), child);
    }
  else
    XDeleteProperty (FRAME_X_DISPLAY (tip_f),
		     FRAME_X_WINDOW (tip_f),
		     FRAME_DISPLAY_INFO (tip_f)->Xatom_wm_transient_for);

#ifndef USE_XCB
  XMoveResizeWindow (FRAME_X_DISPLAY (tip_f), FRAME_X_WINDOW (tip_f),
		     root_x, root_y, width, height);
  XMapRaised (FRAME_X_DISPLAY (tip_f), FRAME_X_WINDOW (tip_f));
#else
  uint32_t values[] = { root_x, root_y, width, height, XCB_STACK_MODE_ABOVE };

  xcb_configure_window (FRAME_DISPLAY_INFO (tip_f)->xcb_connection,
			(xcb_window_t) FRAME_X_WINDOW (tip_f),
			(XCB_CONFIG_WINDOW_X
			 | XCB_CONFIG_WINDOW_Y
			 | XCB_CONFIG_WINDOW_WIDTH
			 | XCB_CONFIG_WINDOW_HEIGHT
			 | XCB_CONFIG_WINDOW_STACK_MODE), &values);
  xcb_map_window (FRAME_DISPLAY_INFO (tip_f)->xcb_connection,
		  (xcb_window_t) FRAME_X_WINDOW (tip_f));
#endif
  unblock_input ();

#ifdef USE_CAIRO
  x_cr_update_surface_desired_size (tip_f, width, height);
#endif	/* USE_CAIRO */

  w->must_be_updated_p = true;
  update_single_window (w);
  flush_frame (tip_f);
  set_buffer_internal_1 (old_buffer);
  unbind_to (count_1, Qnil);
  windows_or_buffers_changed = old_windows_or_buffers_changed;

 start_timer:
  /* Let the tip disappear after timeout seconds.  */
  tip_timer = call3 (intern ("run-at-time"), timeout, Qnil,
		     intern ("x-hide-tip"));

  return unbind_to (count, Qnil);
}


DEFUN ("x-hide-tip", Fx_hide_tip, Sx_hide_tip, 0, 0, 0,
       doc: /* Hide the current tooltip window, if there is any.
Value is t if tooltip was open, nil otherwise.  */)
  (void)
{
  return x_hide_tip (!tooltip_reuse_hidden_frame);
}

DEFUN ("x-double-buffered-p", Fx_double_buffered_p, Sx_double_buffered_p,
       0, 1, 0,
       doc: /* Return t if FRAME is being double buffered.  */)
     (Lisp_Object frame)
{
  struct frame *f = decode_live_frame (frame);

#ifdef HAVE_XDBE
  return FRAME_X_DOUBLE_BUFFERED_P (f) ? Qt : Qnil;
#else
  return Qnil;
#endif
}


/***********************************************************************
			File selection dialog
 ***********************************************************************/

DEFUN ("x-uses-old-gtk-dialog", Fx_uses_old_gtk_dialog,
       Sx_uses_old_gtk_dialog,
       0, 0, 0,
       doc: /* Return t if the old Gtk+ file selection dialog is used.  */)
  (void)
{
#ifdef USE_GTK
  if (use_dialog_box
      && use_file_dialog
      && window_system_available (SELECTED_FRAME ())
      && xg_uses_old_file_dialog ())
    return Qt;
#endif
  return Qnil;
}


#ifdef USE_MOTIF
/* Callback for "OK" and "Cancel" on file selection dialog.  */

static void
file_dialog_cb (Widget widget, XtPointer client_data, XtPointer call_data)
{
  int *result = client_data;
  XmAnyCallbackStruct *cb = call_data;
  *result = cb->reason;
}


/* Callback for unmapping a file selection dialog.  This is used to
   capture the case where a dialog is closed via a window manager's
   closer button, for example. Using a XmNdestroyCallback didn't work
   in this case.  */

static void
file_dialog_unmap_cb (Widget widget, XtPointer client_data, XtPointer call_data)
{
  int *result = client_data;
  *result = XmCR_CANCEL;
}

static void
clean_up_file_dialog (void *arg)
{
  Widget dialog = arg;

  /* Clean up.  */
  block_input ();
  XtUnmanageChild (dialog);
  XtDestroyWidget (dialog);
  x_menu_set_in_use (false);
  unblock_input ();
}


DEFUN ("x-file-dialog", Fx_file_dialog, Sx_file_dialog, 2, 5, 0,
       doc: /* SKIP: real doc in USE_GTK definition in xfns.c.  */)
  (Lisp_Object prompt, Lisp_Object dir, Lisp_Object default_filename,
   Lisp_Object mustmatch, Lisp_Object only_dir_p)
{
  int result;
  struct frame *f = SELECTED_FRAME ();
  Lisp_Object file = Qnil;
  Lisp_Object decoded_file;
  Widget dialog, text, help;
  Arg al[10];
  int ac = 0;
  XmString dir_xmstring, pattern_xmstring;
  specpdl_ref count = SPECPDL_INDEX ();

  check_window_system (f);

  if (popup_activated ())
    error ("Trying to use a menu from within a menu-entry");

  CHECK_STRING (prompt);
  CHECK_STRING (dir);

  /* Prevent redisplay.  */
  specbind (Qinhibit_redisplay, Qt);

  /* Defer selection requests.  */
  DEFER_SELECTIONS;

  block_input ();

  /* Create the dialog with PROMPT as title, using DIR as initial
     directory and using "*" as pattern.  */
  dir = Fexpand_file_name (dir, Qnil);
  dir_xmstring = XmStringCreateLocalized (SSDATA (dir));
  pattern_xmstring = XmStringCreateLocalized ("*");

  XtSetArg (al[ac], XmNtitle, SDATA (prompt)); ++ac;
  XtSetArg (al[ac], XmNdirectory, dir_xmstring); ++ac;
  XtSetArg (al[ac], XmNpattern, pattern_xmstring); ++ac;
  XtSetArg (al[ac], XmNresizePolicy, XmRESIZE_GROW); ++ac;
  XtSetArg (al[ac], XmNdialogStyle, XmDIALOG_APPLICATION_MODAL); ++ac;
  dialog = XmCreateFileSelectionDialog (f->output_data.x->widget,
					"fsb", al, ac);
  XmStringFree (dir_xmstring);
  XmStringFree (pattern_xmstring);

  /* Add callbacks for OK and Cancel.  */
  XtAddCallback (dialog, XmNokCallback, file_dialog_cb,
		 (XtPointer) &result);
  XtAddCallback (dialog, XmNcancelCallback, file_dialog_cb,
		 (XtPointer) &result);
  XtAddCallback (dialog, XmNunmapCallback, file_dialog_unmap_cb,
		 (XtPointer) &result);

  /* Remove the help button since we can't display help.  */
  help = XmFileSelectionBoxGetChild (dialog, XmDIALOG_HELP_BUTTON);
  XtUnmanageChild (help);

  /* Mark OK button as default.  */
  XtVaSetValues (XmFileSelectionBoxGetChild (dialog, XmDIALOG_OK_BUTTON),
		 XmNshowAsDefault, True, NULL);

  /* If MUSTMATCH is non-nil, disable the file entry field of the
     dialog, so that the user must select a file from the files list
     box.  We can't remove it because we wouldn't have a way to get at
     the result file name, then.  */
  text = XmFileSelectionBoxGetChild (dialog, XmDIALOG_TEXT);
  if (!NILP (mustmatch))
    {
      Widget label;
      label = XmFileSelectionBoxGetChild (dialog, XmDIALOG_SELECTION_LABEL);
      XtSetSensitive (text, False);
      XtSetSensitive (label, False);
    }

  /* Manage the dialog, so that list boxes get filled.  */
  XtManageChild (dialog);

  if (STRINGP (default_filename))
    {
      XmString default_xmstring;
      Widget wtext = XmFileSelectionBoxGetChild (dialog, XmDIALOG_TEXT);
      Widget list = XmFileSelectionBoxGetChild (dialog, XmDIALOG_LIST);

      XmTextPosition last_pos = XmTextFieldGetLastPosition (wtext);
      XmTextFieldReplace (wtext, 0, last_pos,
                          (SSDATA (Ffile_name_nondirectory (default_filename))));

      /* Select DEFAULT_FILENAME in the files list box.  DEFAULT_FILENAME
         must include the path for this to work.  */

      default_xmstring = XmStringCreateLocalized (SSDATA (default_filename));

      if (XmListItemExists (list, default_xmstring))
        {
          int item_pos = XmListItemPos (list, default_xmstring);
          /* Select the item and scroll it into view.  */
          XmListSelectPos (list, item_pos, True);
          XmListSetPos (list, item_pos);
        }

      XmStringFree (default_xmstring);
    }

  record_unwind_protect_ptr (clean_up_file_dialog, dialog);

  /* Process events until the user presses Cancel or OK.  */
  x_menu_set_in_use (true);
  result = 0;
  while (result == 0)
    {
      XEvent event, copy;
      x_menu_wait_for_event (0);

      if (XtAppPending (Xt_app_con))
	{
	  XtAppNextEvent (Xt_app_con, &event);

	  copy = event;
	  if (event.type == KeyPress
	      && FRAME_X_DISPLAY (f) == event.xkey.display)
	    {
	      KeySym keysym = XLookupKeysym (&event.xkey, 0);

	      /* Pop down on C-g.  */
	      if (keysym == XK_g && (event.xkey.state & ControlMask) != 0)
		XtUnmanageChild (dialog);
	    }
#ifdef HAVE_XINPUT2
	  else if (event.type == GenericEvent
		   && FRAME_X_DISPLAY (f) == event.xgeneric.display
		   && FRAME_DISPLAY_INFO (f)->supports_xi2
		   && (event.xgeneric.extension
		       == FRAME_DISPLAY_INFO (f)->xi2_opcode)
		   && event.xgeneric.evtype == XI_KeyPress)
	    {
	      KeySym keysym;
	      XIDeviceEvent *xev;

	      if (event.xcookie.data)
		emacs_abort ();

	      if (XGetEventData (FRAME_X_DISPLAY (f), &event.xcookie))
		{
		  xev = (XIDeviceEvent *) event.xcookie.data;

		  copy.xkey.type = KeyPress;
		  copy.xkey.serial = xev->serial;
		  copy.xkey.send_event = xev->send_event;
		  copy.xkey.display = FRAME_X_DISPLAY (f);
		  copy.xkey.window = xev->event;
		  copy.xkey.root = xev->root;
		  copy.xkey.subwindow = xev->child;
		  copy.xkey.time = xev->time;
		  copy.xkey.x = lrint (xev->event_x);
		  copy.xkey.y = lrint (xev->event_y);
		  copy.xkey.x_root = lrint (xev->root_x);
		  copy.xkey.y_root = lrint (xev->root_y);
		  copy.xkey.state = xev->mods.effective;
		  copy.xkey.keycode = xev->detail;
		  copy.xkey.same_screen = True;

		  keysym = XLookupKeysym (&copy.xkey, 0);

		  if (keysym == XK_g
		      && (copy.xkey.state & ControlMask) != 0) /* Any escape, ignore modifiers.  */
		    XtUnmanageChild (dialog);

		  XFreeEventData (FRAME_X_DISPLAY (f), &event.xcookie);
		}
	    }
#endif

	  (void) x_dispatch_event (&copy, FRAME_X_DISPLAY (f));
	}
    }

  /* Get the result.  */
  if (result == XmCR_OK)
    {
      XmString text_string;
      String data;

      XtVaGetValues (dialog, XmNtextString, &text_string, NULL);
      XmStringGetLtoR (text_string, XmFONTLIST_DEFAULT_TAG, &data);
      XmStringFree (text_string);
      file = build_string (data);
      XtFree (data);
    }
  else
    file = Qnil;

  unblock_input ();

  /* Make "Cancel" equivalent to C-g.  */
  if (NILP (file))
    quit ();

  decoded_file = DECODE_FILE (file);

  return unbind_to (count, decoded_file);
}

#endif /* USE_MOTIF */

#ifdef USE_GTK

static void
clean_up_dialog (void)
{
  x_menu_set_in_use (false);
}

DEFUN ("x-file-dialog", Fx_file_dialog, Sx_file_dialog, 2, 5, 0,
       doc: /* Read file name, prompting with PROMPT in directory DIR.
Use a file selection dialog.  Select DEFAULT-FILENAME in the dialog's file
selection box, if specified.  If MUSTMATCH is non-nil, the returned file
or directory must exist.

This function is defined only on NS, Haiku, MS Windows, and X Windows with the
Motif or Gtk toolkits.  With the Motif toolkit, ONLY-DIR-P is ignored.
Otherwise, if ONLY-DIR-P is non-nil, the user can select only directories.
On MS Windows 7 and later, the file selection dialog "remembers" the last
directory where the user selected a file, and will open that directory
instead of DIR on subsequent invocations of this function with the same
value of DIR as in previous invocations; this is standard MS Windows behavior.  */)
  (Lisp_Object prompt, Lisp_Object dir, Lisp_Object default_filename, Lisp_Object mustmatch, Lisp_Object only_dir_p)
{
  struct frame *f = SELECTED_FRAME ();
  char *fn;
  Lisp_Object file = Qnil;
  Lisp_Object decoded_file;
  specpdl_ref count = SPECPDL_INDEX ();
  char *cdef_file;

  check_window_system (f);

  if (popup_activated ())
    error ("Trying to use a menu from within a menu-entry");
  else
    x_menu_set_in_use (true);

  CHECK_STRING (prompt);
  CHECK_STRING (dir);

  /* Prevent redisplay.  */
  specbind (Qinhibit_redisplay, Qt);
  record_unwind_protect_void (clean_up_dialog);

  block_input ();

  if (STRINGP (default_filename))
    cdef_file = SSDATA (default_filename);
  else
    cdef_file = SSDATA (dir);

  fn = xg_get_file_name (f, SSDATA (prompt), cdef_file,
                         ! NILP (mustmatch),
                         ! NILP (only_dir_p));

  if (fn)
    {
      file = build_string (fn);
      xfree (fn);
    }

  unblock_input ();

  /* Make "Cancel" equivalent to C-g.  */
  if (NILP (file))
    quit ();

  decoded_file = DECODE_FILE (file);

  return unbind_to (count, decoded_file);
}


#ifdef HAVE_FREETYPE

DEFUN ("x-select-font", Fx_select_font, Sx_select_font, 0, 2, 0,
       doc: /* Read a font using a GTK dialog.
Return either a font spec (for GTK versions >= 3.2) or a string
containing a GTK-style font name.

FRAME is the frame on which to pop up the font chooser.  If omitted or
nil, it defaults to the selected frame. */)
  (Lisp_Object frame, Lisp_Object ignored)
{
  struct frame *f = decode_window_system_frame (frame);
  Lisp_Object font;
  Lisp_Object font_param;
  char *default_name = NULL;
  specpdl_ref count = SPECPDL_INDEX ();

  if (popup_activated ())
    error ("Trying to use a menu from within a menu-entry");
  else
    x_menu_set_in_use (true);

  /* Prevent redisplay.  */
  specbind (Qinhibit_redisplay, Qt);
  record_unwind_protect_void (clean_up_dialog);

  block_input ();

  XSETFONT (font, FRAME_FONT (f));
  font_param = Ffont_get (font, QCname);
  if (STRINGP (font_param))
    default_name = xlispstrdup (font_param);
  else
    {
      font_param = Fframe_parameter (frame, Qfont_parameter);
      if (STRINGP (font_param))
        default_name = xlispstrdup (font_param);
    }

  font = xg_get_font (f, default_name);
  xfree (default_name);

  unblock_input ();

  if (NILP (font))
    quit ();

  return unbind_to (count, font);
}
#endif /* HAVE_FREETYPE */

#endif /* USE_GTK */


/***********************************************************************
			       Keyboard
 ***********************************************************************/

#ifdef HAVE_XKB
#include <X11/XKBlib.h>
#include <X11/keysym.h>
#endif

DEFUN ("x-backspace-delete-keys-p", Fx_backspace_delete_keys_p,
       Sx_backspace_delete_keys_p, 0, 1, 0,
       doc: /* Check if both Backspace and Delete keys are on the keyboard of FRAME.
FRAME nil means use the selected frame.
Value is t if we know that both keys are present, and are mapped to the
usual X keysyms.  Value is `lambda' if we cannot determine if both keys are
present and mapped to the usual X keysyms.  */)
  (Lisp_Object frame)
{
#ifndef HAVE_XKB
  return Qlambda;
#else
  XkbDescPtr kb;
  struct frame *f = decode_window_system_frame (frame);
  Display *dpy = FRAME_X_DISPLAY (f);
  Lisp_Object have_keys;

  if (!FRAME_DISPLAY_INFO (f)->supports_xkb)
    return Qlambda;

  block_input ();

  /* In this code we check that the keyboard has physical keys with names
     that start with BKSP (Backspace) and DELE (Delete), and that they
     generate keysym XK_BackSpace and XK_Delete respectively.
     This function is used to test if normal-erase-is-backspace should be
     turned on.
     An alternative approach would be to just check if XK_BackSpace and
     XK_Delete are mapped to any key.  But if any of those are mapped to
     some non-intuitive key combination (Meta-Shift-Ctrl-whatever) and the
     user doesn't know about it, it is better to return false here.
     It is more obvious to the user what to do if she/he has two keys
     clearly marked with names/symbols and one key does something not
     expected (i.e. she/he then tries the other).
     The cases where Backspace/Delete is mapped to some other key combination
     are rare, and in those cases, normal-erase-is-backspace can be turned on
     manually.  */

  have_keys = Qnil;
  kb = XkbGetMap (dpy, XkbAllMapComponentsMask, XkbUseCoreKbd);
  if (kb)
    {
      int delete_keycode = 0, backspace_keycode = 0, i;

      if (XkbGetNames (dpy, XkbAllNamesMask, kb) == Success)
	{
	  for (i = kb->min_key_code;
	       (i < kb->max_key_code
		&& (delete_keycode == 0 || backspace_keycode == 0));
	       ++i)
	    {
	      /* The XKB symbolic key names can be seen most easily in
		 the PS file generated by `xkbprint -label name
		 $DISPLAY'.  */
	      if (memcmp ("DELE", kb->names->keys[i].name, 4) == 0)
		delete_keycode = i;
	      else if (memcmp ("BKSP", kb->names->keys[i].name, 4) == 0)
		backspace_keycode = i;
	    }

	  XkbFreeNames (kb, 0, True);
	}

      /* As of libX11-1.6.2, XkbGetMap manual says that you should use
	 XkbFreeClientMap to free the data returned by XkbGetMap.  But
	 this function just frees the data referenced from KB and not
	 KB itself.  To free KB as well, call XkbFreeKeyboard.  */
      XkbFreeKeyboard (kb, XkbAllMapComponentsMask, True);

      if (delete_keycode
	  && backspace_keycode
	  && XKeysymToKeycode (dpy, XK_Delete) == delete_keycode
	  && XKeysymToKeycode (dpy, XK_BackSpace) == backspace_keycode)
	have_keys = Qt;
    }
  unblock_input ();
  return have_keys;
#endif
}



/***********************************************************************
			       Printing
 ***********************************************************************/

#ifdef USE_CAIRO
DEFUN ("x-export-frames", Fx_export_frames, Sx_export_frames, 0, 2, 0,
       doc: /* Return image data of FRAMES in TYPE format.
FRAMES should be nil (the selected frame), a frame, or a list of
frames (each of which corresponds to one page).  Each frame should be
visible.  Optional arg TYPE should be either `pdf' (default), `png',
`postscript', or `svg'.  Supported types are determined by the
compile-time configuration of cairo.

Note: Text drawn with the `x' font backend is shown with hollow boxes
unless TYPE is `png'.  */)
     (Lisp_Object frames, Lisp_Object type)
{
  Lisp_Object rest, tmp;
  cairo_surface_type_t surface_type;

  if (!CONSP (frames))
    frames = list1 (frames);

  tmp = Qnil;
  for (rest = frames; CONSP (rest); rest = XCDR (rest))
    {
      struct frame *f = decode_window_system_frame (XCAR (rest));
      Lisp_Object frame;

      XSETFRAME (frame, f);
      if (!FRAME_VISIBLE_P (f))
	error ("Frames to be exported must be visible.");
      tmp = Fcons (frame, tmp);
    }
  frames = Fnreverse (tmp);

#ifdef CAIRO_HAS_PDF_SURFACE
  if (NILP (type) || EQ (type, Qpdf))
    surface_type = CAIRO_SURFACE_TYPE_PDF;
  else
#endif
#ifdef CAIRO_HAS_PNG_FUNCTIONS
  if (EQ (type, Qpng))
    {
      if (!NILP (XCDR (frames)))
	error ("PNG export cannot handle multiple frames.");
      surface_type = CAIRO_SURFACE_TYPE_IMAGE;
    }
  else
#endif
#ifdef CAIRO_HAS_PS_SURFACE
  if (EQ (type, Qpostscript))
    surface_type = CAIRO_SURFACE_TYPE_PS;
  else
#endif
#ifdef CAIRO_HAS_SVG_SURFACE
  if (EQ (type, Qsvg))
    {
      /* For now, we stick to SVG 1.1.  */
      if (!NILP (XCDR (frames)))
	error ("SVG export cannot handle multiple frames.");
      surface_type = CAIRO_SURFACE_TYPE_SVG;
    }
  else
#endif
    error ("Unsupported export type");

  return x_cr_export_frames (frames, surface_type);
}

#ifdef USE_GTK
DEFUN ("x-page-setup-dialog", Fx_page_setup_dialog, Sx_page_setup_dialog, 0, 0, 0,
       doc: /* Pop up a page setup dialog.
The current page setup can be obtained using `x-get-page-setup'.  */)
     (void)
{
  block_input ();
  xg_page_setup_dialog ();
  unblock_input ();

  return Qnil;
}

DEFUN ("x-get-page-setup", Fx_get_page_setup, Sx_get_page_setup, 0, 0, 0,
       doc: /* Return the value of the current page setup.
The return value is an alist containing the following keys:

  orientation: page orientation (symbol `portrait', `landscape',
	`reverse-portrait', or `reverse-landscape').
  width, height: page width/height in points not including margins.
  left-margin, right-margin, top-margin, bottom-margin: print margins,
	which is the parts of the page that the printer cannot print
	on, in points.

The paper width can be obtained as the sum of width, left-margin, and
right-margin values if the page orientation is `portrait' or
`reverse-portrait'.  Otherwise, it is the sum of width, top-margin,
and bottom-margin values.  Likewise, the paper height is the sum of
height, top-margin, and bottom-margin values if the page orientation
is `portrait' or `reverse-portrait'.  Otherwise, it is the sum of
height, left-margin, and right-margin values.  */)
     (void)
{
  Lisp_Object result;

  block_input ();
  result = xg_get_page_setup ();
  unblock_input ();

  return result;
}

DEFUN ("x-print-frames-dialog", Fx_print_frames_dialog, Sx_print_frames_dialog, 0, 1, "",
       doc: /* Pop up a print dialog to print the current contents of FRAMES.
FRAMES should be nil (the selected frame), a frame, or a list of
frames (each of which corresponds to one page).  Each frame should be
visible.

Note: Text drawn with the `x' font backend is shown with hollow boxes.  */)
     (Lisp_Object frames)
{
  Lisp_Object rest, tmp;

  if (!CONSP (frames))
    frames = list1 (frames);

  tmp = Qnil;
  for (rest = frames; CONSP (rest); rest = XCDR (rest))
    {
      struct frame *f = decode_window_system_frame (XCAR (rest));
      Lisp_Object frame;

      XSETFRAME (frame, f);
      if (!FRAME_VISIBLE_P (f))
	error ("Frames to be printed must be visible.");
      tmp = Fcons (frame, tmp);
    }
  frames = Fnreverse (tmp);

  /* Make sure the current matrices are up-to-date.  */
  specpdl_ref count = SPECPDL_INDEX ();
  specbind (Qredisplay_dont_pause, Qt);
  redisplay_preserve_echo_area (32);
  unbind_to (count, Qnil);

  block_input ();
  xg_print_frames_dialog (frames);
  unblock_input ();

  return Qnil;
}
#endif	/* USE_GTK */
#endif	/* USE_CAIRO */

#ifdef USE_GTK
#ifdef HAVE_GTK3
#if GTK_CHECK_VERSION (3, 14, 0)
DEFUN ("x-gtk-debug", Fx_gtk_debug, Sx_gtk_debug, 1, 1, 0,
       doc: /* Toggle interactive GTK debugging.   */)
  (Lisp_Object enable)
{
  gboolean enable_debug = !NILP (enable);

  block_input ();
  gtk_window_set_interactive_debugging (enable_debug);
  unblock_input ();

  return NILP (enable) ? Qnil : Qt;
}
#endif /* GTK_CHECK_VERSION (3, 14, 0) */
#endif /* HAVE_GTK3 */
#endif	/* USE_GTK */

DEFUN ("x-display-set-last-user-time", Fx_display_last_user_time,
       Sx_display_set_last_user_time, 1, 2, 0,
       doc: /* Set the last user time of TERMINAL to TIME-OBJECT.
TIME-OBJECT is the X server time, in milliseconds, of the last user
interaction.  This is the timestamp that `x-get-selection-internal'
will use by default to fetch selection data.
The optional second argument TERMINAL specifies which display to act
on.  TERMINAL should be a terminal object, a frame or a display name
(a string).  If TERMINAL is omitted or nil, that stands for the
selected frame's display.  */)
  (Lisp_Object time_object, Lisp_Object terminal)
{
  struct x_display_info *dpyinfo;
  Time time;

  dpyinfo = check_x_display_info (terminal);
  CONS_TO_INTEGER (time_object, Time, time);

  x_set_last_user_time_from_lisp (dpyinfo, time);
  return Qnil;
}

DEFUN ("x-internal-focus-input-context", Fx_internal_focus_input_context,
       Sx_internal_focus_input_context, 1, 1, 0,
       doc: /* Focus and set the client window of all focused frames' GTK input context.
If FOCUS is nil, focus out and remove the client window instead.
This should be called from a variable watcher for `x-gtk-use-native-input'.  */)
  (Lisp_Object focus)
{
#ifdef USE_GTK
  struct x_display_info *dpyinfo;
  struct frame *f;
  GtkWidget *widget;

  block_input ();
  for (dpyinfo = x_display_list; dpyinfo; dpyinfo = dpyinfo->next)
    {
      f = dpyinfo->x_focus_frame;

      if (f)
	{
	  widget = FRAME_GTK_OUTER_WIDGET (f);

	  if (!NILP (focus))
	    {
	      gtk_im_context_focus_in (FRAME_X_OUTPUT (f)->im_context);
	      gtk_im_context_set_client_window (FRAME_X_OUTPUT (f)->im_context,
						gtk_widget_get_window (widget));
	    }
	  else
	    {
	      gtk_im_context_focus_out (FRAME_X_OUTPUT (f)->im_context);
	      gtk_im_context_set_client_window (FRAME_X_OUTPUT (f)->im_context,
						NULL);
	    }
	}
    }
  unblock_input ();
#endif

  return Qnil;
}

/***********************************************************************
			    Initialization
 ***********************************************************************/

/* Keep this list in the same order as frame_parms in frame.c.
   Use 0 for unsupported frame parameters.  */

frame_parm_handler x_frame_parm_handlers[] =
{
  gui_set_autoraise,
  gui_set_autolower,
  x_set_background_color,
  x_set_border_color,
  gui_set_border_width,
  x_set_cursor_color,
  x_set_cursor_type,
  gui_set_font,
  x_set_foreground_color,
  x_set_icon_name,
  x_set_icon_type,
  x_set_child_frame_border_width,
  x_set_internal_border_width,
  gui_set_right_divider_width,
  gui_set_bottom_divider_width,
  x_set_menu_bar_lines,
  x_set_mouse_color,
  x_explicitly_set_name,
  gui_set_scroll_bar_width,
  gui_set_scroll_bar_height,
  x_set_title,
  gui_set_unsplittable,
  gui_set_vertical_scroll_bars,
  gui_set_horizontal_scroll_bars,
  gui_set_visibility,
  x_set_tab_bar_lines,
  x_set_tool_bar_lines,
  x_set_scroll_bar_foreground,
  x_set_scroll_bar_background,
  gui_set_screen_gamma,
  gui_set_line_spacing,
  gui_set_left_fringe,
  gui_set_right_fringe,
  x_set_wait_for_wm,
  gui_set_fullscreen,
  gui_set_font_backend,
  x_set_alpha,
  x_set_sticky,
  x_set_tool_bar_position,
#ifdef HAVE_XDBE
  x_set_inhibit_double_buffering,
#else
  NULL,
#endif
  x_set_undecorated,
  x_set_parent_frame,
  x_set_skip_taskbar,
  x_set_no_focus_on_map,
  x_set_no_accept_focus,
  x_set_z_group,
  x_set_override_redirect,
  gui_set_no_special_glyphs,
  x_set_alpha_background,
  x_set_shaded,
};

/* Some versions of libX11 don't have symbols for a few functions we
   need, so define replacements here.  */

#ifdef HAVE_XKB
#ifndef HAVE_XKBREFRESHKEYBOARDMAPPING
Status
XkbRefreshKeyboardMapping (XkbMapNotifyEvent *event)
{
  return Success;
}
#endif

#ifndef HAVE_XKBFREENAMES
void
XkbFreeNames (XkbDescPtr xkb, unsigned int which, Bool free_map)
{
  return;
}
#endif
#endif

#ifndef HAVE_XDISPLAYCELLS
int
XDisplayCells (Display *dpy, int screen_number)
{
  struct x_display_info *dpyinfo = x_display_info_for_display (dpy);

  if (!dpyinfo)
    emacs_abort ();

  /* Not strictly correct, since the display could be using a
     non-default visual, but it satisfies the callers we need to care
     about.  */
  return dpyinfo->visual_info.colormap_size;
}
#endif

#ifndef HAVE_XDESTROYSUBWINDOWS
int
XDestroySubwindows (Display *dpy, Window w)
{
  Window root, parent, *children;
  unsigned int nchildren, i;

  if (XQueryTree (dpy, w, &root, &parent, &children,
		  &nchildren))
    {
      for (i = 0; i < nchildren; ++i)
	XDestroyWindow (dpy, children[i]);
      XFree (children);
    }

  return 0;
}
#endif

void
syms_of_xfns (void)
{
  DEFSYM (Qundefined_color, "undefined-color");
  DEFSYM (Qcompound_text, "compound-text");
  DEFSYM (Qcancel_timer, "cancel-timer");
  DEFSYM (Qfont_parameter, "font-parameter");
  DEFSYM (Qmono, "mono");
  DEFSYM (Qassq_delete_all, "assq-delete-all");
  DEFSYM (Qresize_mode, "resize-mode");

#ifdef USE_CAIRO
  DEFSYM (Qpdf, "pdf");

  DEFSYM (Qorientation, "orientation");
  DEFSYM (Qtop_margin, "top-margin");
  DEFSYM (Qbottom_margin, "bottom-margin");
  DEFSYM (Qportrait, "portrait");
  DEFSYM (Qlandscape, "landscape");
  DEFSYM (Qreverse_portrait, "reverse-portrait");
  DEFSYM (Qreverse_landscape, "reverse-landscape");
#endif

  DEFSYM (QXdndActionCopy, "XdndActionCopy");
  DEFSYM (QXdndActionMove, "XdndActionMove");
  DEFSYM (QXdndActionLink, "XdndActionLink");
  DEFSYM (QXdndActionAsk, "XdndActionAsk");
  DEFSYM (QXdndActionPrivate, "XdndActionPrivate");

  Fput (Qundefined_color, Qerror_conditions,
	pure_list (Qundefined_color, Qerror));
  Fput (Qundefined_color, Qerror_message,
	build_pure_c_string ("Undefined color"));

  DEFVAR_LISP ("x-pointer-shape", Vx_pointer_shape,
    doc: /* The shape of the pointer when over text.
Changing the value does not affect existing frames
unless you set the mouse color.  */);
  Vx_pointer_shape = Qnil;

#if false /* This doesn't really do anything.  */
  DEFVAR_LISP ("x-nontext-pointer-shape", Vx_nontext_pointer_shape,
    doc: /* The shape of the pointer when not over text.
This variable takes effect when you create a new frame
or when you set the mouse color.  */);
#endif
  Vx_nontext_pointer_shape = Qnil;

  DEFVAR_LISP ("x-hourglass-pointer-shape", Vx_hourglass_pointer_shape,
    doc: /* The shape of the pointer when Emacs is busy.
This variable takes effect when you create a new frame
or when you set the mouse color.  */);
  Vx_hourglass_pointer_shape = Qnil;

#if false /* This doesn't really do anything.  */
  DEFVAR_LISP ("x-mode-pointer-shape", Vx_mode_pointer_shape,
    doc: /* The shape of the pointer when over the mode line.
This variable takes effect when you create a new frame
or when you set the mouse color.  */);
#endif
  Vx_mode_pointer_shape = Qnil;

  DEFVAR_LISP ("x-sensitive-text-pointer-shape",
	      Vx_sensitive_text_pointer_shape,
	       doc: /* The shape of the pointer when over mouse-sensitive text.
This variable takes effect when you create a new frame
or when you set the mouse color.  */);
  Vx_sensitive_text_pointer_shape = Qnil;

  DEFVAR_LISP ("x-window-horizontal-drag-cursor",
	      Vx_window_horizontal_drag_shape,
  doc: /* Pointer shape to use for indicating a window can be dragged horizontally.
This variable takes effect when you create a new frame
or when you set the mouse color.  */);
  Vx_window_horizontal_drag_shape = Qnil;

  DEFVAR_LISP ("x-window-vertical-drag-cursor",
	      Vx_window_vertical_drag_shape,
  doc: /* Pointer shape to use for indicating a window can be dragged vertically.
This variable takes effect when you create a new frame
or when you set the mouse color.  */);
  Vx_window_vertical_drag_shape = Qnil;

  DEFVAR_LISP ("x-window-left-edge-cursor",
	       Vx_window_left_edge_shape,
  doc: /* Pointer shape indicating a left x-window edge can be dragged.
This variable takes effect when you create a new frame
or when you set the mouse color.  */);
  Vx_window_left_edge_shape = Qnil;

  DEFVAR_LISP ("x-window-top-left-corner-cursor",
	       Vx_window_top_left_corner_shape,
  doc: /* Pointer shape indicating a top left x-window corner can be dragged.
This variable takes effect when you create a new frame
or when you set the mouse color.  */);
  Vx_window_top_left_corner_shape = Qnil;

  DEFVAR_LISP ("x-window-top-edge-cursor",
	       Vx_window_top_edge_shape,
  doc: /* Pointer shape indicating a top x-window edge can be dragged.
This variable takes effect when you create a new frame
or when you set the mouse color.  */);
  Vx_window_top_edge_shape = Qnil;

  DEFVAR_LISP ("x-window-top-right-corner-cursor",
	       Vx_window_top_right_corner_shape,
  doc: /* Pointer shape indicating a top right x-window corner can be dragged.
This variable takes effect when you create a new frame
or when you set the mouse color.  */);
  Vx_window_top_right_corner_shape = Qnil;

  DEFVAR_LISP ("x-window-right-edge-cursor",
	       Vx_window_right_edge_shape,
  doc: /* Pointer shape indicating a right x-window edge can be dragged.
This variable takes effect when you create a new frame
or when you set the mouse color.  */);
  Vx_window_right_edge_shape = Qnil;

  DEFVAR_LISP ("x-window-bottom-right-corner-cursor",
	       Vx_window_bottom_right_corner_shape,
  doc: /* Pointer shape indicating a bottom right x-window corner can be dragged.
This variable takes effect when you create a new frame
or when you set the mouse color.  */);
  Vx_window_bottom_right_corner_shape = Qnil;

  DEFVAR_LISP ("x-window-bottom-edge-cursor",
	       Vx_window_bottom_edge_shape,
  doc: /* Pointer shape indicating a bottom x-window edge can be dragged.
This variable takes effect when you create a new frame
or when you set the mouse color.  */);
  Vx_window_bottom_edge_shape = Qnil;

  DEFVAR_LISP ("x-window-bottom-left-corner-cursor",
	       Vx_window_bottom_left_corner_shape,
  doc: /* Pointer shape indicating a bottom left x-window corner can be dragged.
This variable takes effect when you create a new frame
or when you set the mouse color.  */);
  Vx_window_bottom_left_corner_shape = Qnil;

  DEFVAR_LISP ("x-cursor-fore-pixel", Vx_cursor_fore_pixel,
    doc: /* A string indicating the foreground color of the cursor box.  */);
  Vx_cursor_fore_pixel = Qnil;

  DEFVAR_LISP ("x-max-tooltip-size", Vx_max_tooltip_size,
    doc: /* Maximum size for tooltips.
Value is a pair (COLUMNS . ROWS).  Text larger than this is clipped.  */);
  Vx_max_tooltip_size = Fcons (make_fixnum (80), make_fixnum (40));

  DEFVAR_LISP ("x-no-window-manager", Vx_no_window_manager,
    doc: /* Non-nil if no X window manager is in use.
Emacs doesn't try to figure this out; this is always nil
unless you set it to something else.  */);
  /* We don't have any way to find this out, so set it to nil
     and maybe the user would like to set it to t.  */
  Vx_no_window_manager = Qnil;

  DEFVAR_LISP ("x-pixel-size-width-font-regexp",
	       Vx_pixel_size_width_font_regexp,
    doc: /* Regexp matching a font name whose width is the same as `PIXEL_SIZE'.

Since Emacs gets the width of a font matching this regexp from the
PIXEL_SIZE field of the name, the font-finding mechanism gets faster for
such a font.  This is especially effective for large fonts such as
Chinese, Japanese, and Korean.  */);
  Vx_pixel_size_width_font_regexp = Qnil;

/* This is not ifdef:ed, so other builds than GTK can customize it.  */
  DEFVAR_BOOL ("x-gtk-use-old-file-dialog", x_gtk_use_old_file_dialog,
    doc: /* Non-nil means prompt with the old GTK file selection dialog.
If nil or if the file selection dialog is not available, the new GTK file
chooser is used instead.  To turn off all file dialogs set the
variable `use-file-dialog'.  */);
  x_gtk_use_old_file_dialog = false;

  DEFVAR_BOOL ("x-gtk-show-hidden-files", x_gtk_show_hidden_files,
    doc: /* If non-nil, the GTK file chooser will by default show hidden files.
Note that this is just the default, there is a toggle button on the file
chooser to show or not show hidden files on a case by case basis.  */);
  x_gtk_show_hidden_files = false;

  DEFVAR_BOOL ("x-gtk-file-dialog-help-text", x_gtk_file_dialog_help_text,
    doc: /* If non-nil, the GTK file chooser will show additional help text.
If more space for files in the file chooser dialog is wanted, set this to nil
to turn the additional text off.  */);
  x_gtk_file_dialog_help_text = true;

  DEFVAR_LISP ("x-gtk-resize-child-frames", x_gtk_resize_child_frames,
    doc: /* If non-nil, resize child frames specially with GTK builds.
If this is nil, resize child frames like any other frames.  This is the
default and usually works with most desktops.  Some desktop environments
(GNOME shell in particular when using the mutter window manager),
however, may refuse to resize a child frame when Emacs is built with
GTK3.  For those environments, the two settings below are provided.

If this equals the symbol `hide', Emacs temporarily hides the child
frame during resizing.  This approach seems to work reliably, may
however induce some flicker when the frame is made visible again.

If this equals the symbol `resize-mode', Emacs uses GTK's resize mode to
always trigger an immediate resize of the child frame.  This method is
deprecated by GTK and may not work in future versions of that toolkit.
It also may freeze Emacs when used with other desktop environments.  It
avoids, however, the unpleasant flicker induced by the hiding approach.

This variable is considered a temporary workaround and will be hopefully
eliminated in future versions of Emacs.  */);
  x_gtk_resize_child_frames = Qnil;

  /* Tell Emacs about this window system.  */
  Fprovide (Qx, Qnil);

#ifdef HAVE_XINPUT2
  DEFSYM (Qxinput2, "xinput2");

  Fprovide (Qxinput2, Qnil);
#endif

#ifdef USE_X_TOOLKIT
  Fprovide (intern_c_string ("x-toolkit"), Qnil);
#ifdef USE_MOTIF
  Fprovide (intern_c_string ("motif"), Qnil);

  DEFVAR_LISP ("motif-version-string", Vmotif_version_string,
	       doc: /* Version info for LessTif/Motif.  */);
  Vmotif_version_string = build_string (XmVERSION_STRING);
#endif /* USE_MOTIF */
#endif /* USE_X_TOOLKIT */

#ifdef USE_GTK
  /* Provide x-toolkit also for GTK.  Internally GTK does not use Xt so it
     is not an X toolkit in that sense (USE_X_TOOLKIT is not defined).
     But for a user it is a toolkit for X, and indeed, configure
     accepts --with-x-toolkit=gtk.  */
  Fprovide (intern_c_string ("x-toolkit"), Qnil);
  Fprovide (intern_c_string ("gtk"), Qnil);
  Fprovide (intern_c_string ("move-toolbar"), Qnil);

  DEFVAR_LISP ("gtk-version-string", Vgtk_version_string,
               doc: /* Version info for GTK+.  */);
  {
    char gtk_version[sizeof ".." + 3 * INT_STRLEN_BOUND (int)];
    int len = sprintf (gtk_version, "%d.%d.%d",
		       GTK_MAJOR_VERSION, GTK_MINOR_VERSION, GTK_MICRO_VERSION);
    Vgtk_version_string = make_pure_string (gtk_version, len, len, false);
  }
#endif /* USE_GTK */

#ifdef USE_CAIRO
  Fprovide (intern_c_string ("cairo"), Qnil);

  DEFVAR_LISP ("cairo-version-string", Vcairo_version_string,
               doc: /* Version info for cairo.  */);
  {
    char cairo_version[sizeof ".." + 3 * INT_STRLEN_BOUND (int)];
    int len = sprintf (cairo_version, "%d.%d.%d",
		       CAIRO_VERSION_MAJOR, CAIRO_VERSION_MINOR,
                       CAIRO_VERSION_MICRO);
    Vcairo_version_string = make_pure_string (cairo_version, len, len, false);
  }
#endif

  /* X window properties.  */
  defsubr (&Sx_change_window_property);
  defsubr (&Sx_delete_window_property);
  defsubr (&Sx_window_property);
  defsubr (&Sx_window_property_attributes);

  defsubr (&Sxw_display_color_p);
  defsubr (&Sx_display_grayscale_p);
  defsubr (&Sxw_color_defined_p);
  defsubr (&Sxw_color_values);
  defsubr (&Sx_server_max_request_size);
  defsubr (&Sx_server_vendor);
  defsubr (&Sx_server_version);
  defsubr (&Sx_server_input_extension_version);
  defsubr (&Sx_display_pixel_width);
  defsubr (&Sx_display_pixel_height);
  defsubr (&Sx_display_mm_width);
  defsubr (&Sx_display_mm_height);
  defsubr (&Sx_display_screens);
  defsubr (&Sx_display_planes);
  defsubr (&Sx_display_color_cells);
  defsubr (&Sx_display_visual_class);
  defsubr (&Sx_display_backing_store);
  defsubr (&Sx_display_save_under);
  defsubr (&Sx_display_monitor_attributes_list);
  defsubr (&Sx_frame_geometry);
  defsubr (&Sx_frame_edges);
  defsubr (&Sx_frame_list_z_order);
  defsubr (&Sx_frame_restack);
  defsubr (&Sx_mouse_absolute_pixel_position);
  defsubr (&Sx_set_mouse_absolute_pixel_position);
  defsubr (&Sx_wm_set_size_hint);
  defsubr (&Sx_create_frame);
  defsubr (&Sx_open_connection);
  defsubr (&Sx_close_connection);
  defsubr (&Sx_display_list);
  defsubr (&Sx_synchronize);
  defsubr (&Sx_backspace_delete_keys_p);
  defsubr (&Sx_show_tip);
  defsubr (&Sx_hide_tip);
  defsubr (&Sx_double_buffered_p);
  defsubr (&Sx_begin_drag);
  defsubr (&Sx_display_set_last_user_time);
  tip_timer = Qnil;
  staticpro (&tip_timer);
  tip_frame = Qnil;
  staticpro (&tip_frame);
  tip_last_frame = Qnil;
  staticpro (&tip_last_frame);
  tip_last_string = Qnil;
  staticpro (&tip_last_string);
  tip_last_parms = Qnil;
  staticpro (&tip_last_parms);
  tip_dx = Qnil;
  staticpro (&tip_dx);
  tip_dy = Qnil;
  staticpro (&tip_dy);

  defsubr (&Sx_uses_old_gtk_dialog);
#if defined (USE_MOTIF) || defined (USE_GTK)
  defsubr (&Sx_file_dialog);
#endif

#if defined (USE_GTK) && defined (HAVE_FREETYPE)
  defsubr (&Sx_select_font);
#endif

  defsubr (&Sx_internal_focus_input_context);

#ifdef USE_CAIRO
  defsubr (&Sx_export_frames);
#ifdef USE_GTK
  defsubr (&Sx_page_setup_dialog);
  defsubr (&Sx_get_page_setup);
  defsubr (&Sx_print_frames_dialog);
#endif
#endif
#ifdef USE_GTK
#ifdef HAVE_GTK3
#if GTK_CHECK_VERSION (3, 14, 0)
  defsubr (&Sx_gtk_debug);
#endif
#endif
#endif
}<|MERGE_RESOLUTION|>--- conflicted
+++ resolved
@@ -7439,47 +7439,15 @@
     = xcb_intern_atom (FRAME_DISPLAY_INFO (f)->xcb_connection,
 		       0, SBYTES (prop), SSDATA (prop));
 
-<<<<<<< HEAD
   if (! NILP (type))
-=======
-  prop_atom = x_intern_cached_atom (dpyinfo, SSDATA (prop),
-				    true);
-
-  if (prop_atom != None)
-    intern_prop = false;
-  else
-    prop_atom_cookie
-      = xcb_intern_atom (dpyinfo->xcb_connection,
-			 0, SBYTES (prop), SSDATA (prop));
-
-  if (!NILP (type))
->>>>>>> 4ef1e4da
     {
       CHECK_STRING (type);
       target_type_cookie
 	= xcb_intern_atom (FRAME_DISPLAY_INFO (f)->xcb_connection,
 			   0, SBYTES (type), SSDATA (type));
 
-<<<<<<< HEAD
       reply = xcb_intern_atom_reply (FRAME_DISPLAY_INFO (f)->xcb_connection,
 				     target_type_cookie, NULL);
-=======
-      target_type = x_intern_cached_atom (dpyinfo, SSDATA (type),
-					  true);
-
-      if (target_type)
-	intern_target = false;
-      else
-	target_type_cookie
-	  = xcb_intern_atom (dpyinfo->xcb_connection,
-			     0, SBYTES (type), SSDATA (type));
-    }
-
-  if (intern_prop)
-    {
-      reply = xcb_intern_atom_reply (dpyinfo->xcb_connection,
-				     prop_atom_cookie, &generic_error);
->>>>>>> 4ef1e4da
 
       if (reply)
 	{
@@ -7490,15 +7458,8 @@
 	error ("Failed to intern type");
     }
 
-<<<<<<< HEAD
   reply = xcb_intern_atom_reply (FRAME_DISPLAY_INFO (f)->xcb_connection,
 				 prop_atom_cookie, NULL);
-=======
-  if (!NILP (type) && intern_target)
-    {
-      reply = xcb_intern_atom_reply (dpyinfo->xcb_connection,
-				     target_type_cookie, &generic_error);
->>>>>>> 4ef1e4da
 
   if (reply)
     {
