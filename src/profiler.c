--- conflicted
+++ resolved
@@ -187,7 +187,6 @@
 static Lisp_Object export_log (struct profiler_log *);
 
 static struct profiler_log
-<<<<<<< HEAD
 make_log (void)
 {
   /* We use a standard Elisp hash-table object, but we use it in
@@ -212,14 +211,6 @@
   while (i > 0)
     set_hash_value_slot (h, --i, initialize_vector (max_stack_depth, Qnil));
   return log;
-=======
-make_profiler_log (void)
-{
-  int size = clip_to_bounds (0, profiler_log_size,
-			     min (MOST_POSITIVE_FIXNUM, INT_MAX));
-  int max_stack_depth = clip_to_bounds (0, profiler_max_stack_depth, INT_MAX);
-  return (struct profiler_log){make_log (size, max_stack_depth), 0, 0};
->>>>>>> 8b7a6d7b
 }
 
 static void
@@ -289,7 +280,6 @@
 	  plog->discarded = saturated_add (plog->discarded, count);
 	  remove_log_entry (log, i);
 	}
-<<<<<<< HEAD
         eassert (EQ (Qunbound, HASH_KEY (log, i)));
 	eassert (log->next_free == i);
 
@@ -299,9 +289,6 @@
 
 	set_hash_value_slot (log, i, key);
       }
-=======
-    }
->>>>>>> 8b7a6d7b
 }
 
 /* Record the current backtrace in LOG.  COUNT is the weight of this
@@ -332,7 +319,6 @@
   /* Add new entry.  */
   if (log->next_free < 0)
     evict_lower_half (plog);
-<<<<<<< HEAD
   ptrdiff_t index = log->next_free;
 
   /* Get a "working memory" vector.  */
@@ -377,33 +363,6 @@
 	   get there.  */
       }
   }
-=======
-  idx = log->next_free;
-  eassert (idx >= 0);
-  log->next_free = log->next[idx];
-  log->next[idx] = log->index[hidx];
-  log->index[hidx] = idx;
-  eassert (log->counts[idx] == 0);
-  log->hash[idx] = hash;
-  memcpy (get_key_vector (log, idx), log->trace,
-	  log->depth * sizeof *log->trace);
-  log->counts[idx] = count;
-
-  /* FIXME: If the hash-table is almost full, we should set
-     some global flag so that some Elisp code can offload its
-     data elsewhere, so as to avoid the eviction code.
-     There are 2 ways to do that:
-     - Set a flag checked in maybe_quit, such that maybe_quit can then
-     call Fprofiler_cpu_log and stash the full log for later use.
-     - Set a flag check in post-gc-hook, so that Elisp code can call
-     profiler-cpu-log.  That gives us more flexibility since that
-     Elisp code can then do all kinds of fun stuff like write
-     the log to disk.  Or turn it right away into a call tree.
-     Of course, using Elisp is generally preferable, but it may
-     take longer until we get a chance to run the Elisp code, so
-     there's more risk that the table will get full before we
-     get there.  */
->>>>>>> 8b7a6d7b
 }
  
