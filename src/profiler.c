--- conflicted
+++ resolved
@@ -170,13 +170,9 @@
     {
       Lisp_Object f = trace[i];
       EMACS_UINT hash1
-<<<<<<< HEAD
 	= (COMPILEDP (f) ? XHASH (AREF (f, COMPILED_BYTECODE))
 	   : (CONSP (f) && CONSP (XCDR (f)) && EQ (Qclosure, XCAR (f)))
 	   ? XHASH (XCDR (XCDR (f))) : XHASH (f));
-=======
-	= (CLOSUREP (f) ? XHASH (AREF (f, CLOSURE_CODE)) : XHASH (f));
->>>>>>> f2bccae2
       hash = sxhash_combine (hash, hash1);
     }
   return hash;
