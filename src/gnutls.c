/* GnuTLS glue for GNU Emacs.
   Copyright (C) 2010-2022 Free Software Foundation, Inc.

This file is NOT part of GNU Emacs.

GNU Emacs is free software: you can redistribute it and/or modify
it under the terms of the GNU General Public License as published by
the Free Software Foundation, either version 3 of the License, or (at
your option) any later version.

GNU Emacs is distributed in the hope that it will be useful,
but WITHOUT ANY WARRANTY; without even the implied warranty of
MERCHANTABILITY or FITNESS FOR A PARTICULAR PURPOSE.  See the
GNU General Public License for more details.

You should have received a copy of the GNU General Public License
along with GNU Emacs.  If not, see <https://www.gnu.org/licenses/>.  */

#include <config.h>
#include <errno.h>
#include <stdio.h>

#include "lisp.h"
#include "process.h"
#include "gnutls.h"
#include "coding.h"
#include "buffer.h"
#include "pdumper.h"

#ifdef HAVE_GNUTLS

# if GNUTLS_VERSION_NUMBER >= 0x030014
#  define HAVE_GNUTLS_X509_SYSTEM_TRUST
# endif

# if GNUTLS_VERSION_NUMBER >= 0x030200
#  define HAVE_GNUTLS_CERTIFICATE_SET_X509_KEY_FILE2
#  define HAVE_GNUTLS_CIPHER_GET_IV_SIZE
# endif

# if GNUTLS_VERSION_NUMBER >= 0x030202
#  define HAVE_GNUTLS_CIPHER_GET_TAG_SIZE
#  define HAVE_GNUTLS_DIGEST_LIST /* also gnutls_digest_get_name */
# endif

# if GNUTLS_VERSION_NUMBER >= 0x030205
#  define HAVE_GNUTLS_EXT__DUMBFW
# endif

# if GNUTLS_VERSION_NUMBER >= 0x030400
#  define HAVE_GNUTLS_ETM_STATUS
# endif

# if GNUTLS_VERSION_NUMBER < 0x030600
#  define HAVE_GNUTLS_COMPRESSION_GET
# endif

/* gnutls_mac_get_nonce_size was added in GnuTLS 3.2.0, but was
   exported only since 3.3.0. */
# if GNUTLS_VERSION_NUMBER >= 0x030300
#  define HAVE_GNUTLS_MAC_GET_NONCE_SIZE
# endif

# if GNUTLS_VERSION_NUMBER >= 0x030501
#  define HAVE_GNUTLS_EXT_GET_NAME
# endif

/* Although AEAD support started in GnuTLS 3.4.0 and works in 3.5.14,
   it was broken through at least GnuTLS 3.4.10; see:
   https://lists.gnu.org/r/emacs-devel/2017-07/msg00992.html
   The relevant fix seems to have been made in GnuTLS 3.5.1; see:
   https://gitlab.com/gnutls/gnutls/commit/568935848dd6b82b9315d8b6c529d00e2605e03d
   So, require 3.5.1.  */
# if GNUTLS_VERSION_NUMBER >= 0x030501
#  define HAVE_GNUTLS_AEAD
# endif

# ifdef WINDOWSNT
#  include <windows.h>
#  include "w32common.h"
#  include "w32.h"
# endif

static int emacs_gnutls_handle_error (gnutls_session_t, int);

static bool gnutls_global_initialized;

static void gnutls_log_function (int, const char *);
static void gnutls_log_function2 (int, const char *, const char *);
# ifdef HAVE_GNUTLS3
static void gnutls_audit_log_function (gnutls_session_t, const char *);
# endif

enum extra_peer_verification
{
    CERTIFICATE_NOT_MATCHING = 2
};


# ifdef WINDOWSNT

DEF_DLL_FN (gnutls_alert_description_t, gnutls_alert_get,
	    (gnutls_session_t));
DEF_DLL_FN (const char *, gnutls_alert_get_name,
	    (gnutls_alert_description_t));
DEF_DLL_FN (int, gnutls_anon_allocate_client_credentials,
	    (gnutls_anon_client_credentials_t *));
DEF_DLL_FN (void, gnutls_anon_free_client_credentials,
	    (gnutls_anon_client_credentials_t));
DEF_DLL_FN (int, gnutls_bye, (gnutls_session_t, gnutls_close_request_t));
DEF_DLL_FN (int, gnutls_certificate_allocate_credentials,
	    (gnutls_certificate_credentials_t *));
DEF_DLL_FN (void, gnutls_certificate_free_credentials,
	    (gnutls_certificate_credentials_t));
DEF_DLL_FN (const gnutls_datum_t *, gnutls_certificate_get_peers,
	    (gnutls_session_t, unsigned int *));
DEF_DLL_FN (void, gnutls_certificate_set_verify_flags,
	    (gnutls_certificate_credentials_t, unsigned int));
DEF_DLL_FN (int, gnutls_certificate_set_x509_crl_file,
	    (gnutls_certificate_credentials_t, const char *,
	     gnutls_x509_crt_fmt_t));
DEF_DLL_FN (int, gnutls_certificate_set_x509_key_file,
	    (gnutls_certificate_credentials_t, const char *, const char *,
	     gnutls_x509_crt_fmt_t));
#  ifdef HAVE_GNUTLS_CERTIFICATE_SET_X509_KEY_FILE2
DEF_DLL_FN (int, gnutls_certificate_set_x509_key_file2,
	    (gnutls_certificate_credentials_t, const char *, const char *,
	     gnutls_x509_crt_fmt_t, const char *, unsigned int));
#  endif
#  ifdef HAVE_GNUTLS_X509_SYSTEM_TRUST
DEF_DLL_FN (int, gnutls_certificate_set_x509_system_trust,
	    (gnutls_certificate_credentials_t));
#  endif
DEF_DLL_FN (int, gnutls_certificate_set_x509_trust_file,
	    (gnutls_certificate_credentials_t, const char *,
	     gnutls_x509_crt_fmt_t));
DEF_DLL_FN (gnutls_certificate_type_t, gnutls_certificate_type_get,
	    (gnutls_session_t));
DEF_DLL_FN (int, gnutls_certificate_verify_peers2,
	    (gnutls_session_t, unsigned int *));
DEF_DLL_FN (int, gnutls_credentials_set,
	    (gnutls_session_t, gnutls_credentials_type_t, void *));
DEF_DLL_FN (void, gnutls_deinit, (gnutls_session_t));
DEF_DLL_FN (void, gnutls_dh_set_prime_bits,
	    (gnutls_session_t, unsigned int));
DEF_DLL_FN (int, gnutls_dh_get_prime_bits, (gnutls_session_t));
DEF_DLL_FN (int, gnutls_error_is_fatal, (int));
DEF_DLL_FN (int, gnutls_global_init, (void));
DEF_DLL_FN (void, gnutls_global_set_log_function, (gnutls_log_func));
#  ifdef HAVE_GNUTLS3
DEF_DLL_FN (void, gnutls_global_set_audit_log_function, (gnutls_audit_log_func));
#  endif
DEF_DLL_FN (void, gnutls_global_set_log_level, (int));
DEF_DLL_FN (int, gnutls_handshake, (gnutls_session_t));
DEF_DLL_FN (int, gnutls_init, (gnutls_session_t *, unsigned int));
DEF_DLL_FN (int, gnutls_priority_set_direct,
	    (gnutls_session_t, const char *, const char **));
DEF_DLL_FN (size_t, gnutls_record_check_pending, (gnutls_session_t));
DEF_DLL_FN (ssize_t, gnutls_record_recv, (gnutls_session_t, void *, size_t));
DEF_DLL_FN (ssize_t, gnutls_record_send,
	    (gnutls_session_t, const void *, size_t));
DEF_DLL_FN (const char *, gnutls_strerror, (int));
DEF_DLL_FN (void, gnutls_transport_set_errno, (gnutls_session_t, int));
DEF_DLL_FN (void, gnutls_transport_set_ptr2,
	    (gnutls_session_t, gnutls_transport_ptr_t,
	     gnutls_transport_ptr_t));
DEF_DLL_FN (void, gnutls_transport_set_pull_function,
	    (gnutls_session_t, gnutls_pull_func));
DEF_DLL_FN (void, gnutls_transport_set_push_function,
	    (gnutls_session_t, gnutls_push_func));
DEF_DLL_FN (int, gnutls_x509_crt_check_hostname,
	    (gnutls_x509_crt_t, const char *));
DEF_DLL_FN (int, gnutls_x509_crt_check_issuer,
              (gnutls_x509_crt_t, gnutls_x509_crt_t));
DEF_DLL_FN (void, gnutls_x509_crt_deinit, (gnutls_x509_crt_t));
DEF_DLL_FN (int, gnutls_x509_crt_export,
            (gnutls_x509_crt_t, gnutls_x509_crt_fmt_t, void *, size_t *));
DEF_DLL_FN (int, gnutls_x509_crt_import,
	    (gnutls_x509_crt_t, const gnutls_datum_t *,
	     gnutls_x509_crt_fmt_t));
DEF_DLL_FN (int, gnutls_x509_crt_init, (gnutls_x509_crt_t *));
DEF_DLL_FN (int, gnutls_x509_crt_get_fingerprint,
	    (gnutls_x509_crt_t,
	     gnutls_digest_algorithm_t, void *, size_t *));
DEF_DLL_FN (int, gnutls_x509_crt_get_version,
	    (gnutls_x509_crt_t));
DEF_DLL_FN (int, gnutls_x509_crt_get_serial,
	    (gnutls_x509_crt_t, void *, size_t *));
DEF_DLL_FN (int, gnutls_x509_crt_get_issuer_dn,
	    (gnutls_x509_crt_t, char *, size_t *));
DEF_DLL_FN (time_t, gnutls_x509_crt_get_activation_time,
	    (gnutls_x509_crt_t));
DEF_DLL_FN (time_t, gnutls_x509_crt_get_expiration_time,
	    (gnutls_x509_crt_t));
DEF_DLL_FN (int, gnutls_x509_crt_get_dn,
	    (gnutls_x509_crt_t, char *, size_t *));
DEF_DLL_FN (int, gnutls_x509_crt_get_pk_algorithm,
	    (gnutls_x509_crt_t, unsigned int *));
DEF_DLL_FN (int, gnutls_x509_crt_print,
            (gnutls_x509_crt_t, gnutls_certificate_print_formats_t,
             gnutls_datum_t *));
DEF_DLL_FN (const char *, gnutls_pk_algorithm_get_name,
	    (gnutls_pk_algorithm_t));
DEF_DLL_FN (int, gnutls_pk_bits_to_sec_param,
	    (gnutls_pk_algorithm_t, unsigned int));
DEF_DLL_FN (int, gnutls_x509_crt_get_issuer_unique_id,
	    (gnutls_x509_crt_t, char *, size_t *));
DEF_DLL_FN (int, gnutls_x509_crt_get_subject_unique_id,
	    (gnutls_x509_crt_t, char *, size_t *));
DEF_DLL_FN (int, gnutls_x509_crt_get_signature_algorithm,
	    (gnutls_x509_crt_t));
DEF_DLL_FN (int, gnutls_x509_crt_get_key_id,
	    (gnutls_x509_crt_t, unsigned int, unsigned char *, size_t *_size));
DEF_DLL_FN (const char *, gnutls_sec_param_get_name, (gnutls_sec_param_t));
DEF_DLL_FN (const char *, gnutls_sign_get_name, (gnutls_sign_algorithm_t));
DEF_DLL_FN (int, gnutls_server_name_set,
	    (gnutls_session_t, gnutls_server_name_type_t,
	     const void *, size_t));
DEF_DLL_FN (gnutls_kx_algorithm_t, gnutls_kx_get, (gnutls_session_t));
DEF_DLL_FN (const char *, gnutls_kx_get_name, (gnutls_kx_algorithm_t));
DEF_DLL_FN (gnutls_protocol_t, gnutls_protocol_get_version,
	    (gnutls_session_t));
DEF_DLL_FN (const char *, gnutls_protocol_get_name, (gnutls_protocol_t));
DEF_DLL_FN (gnutls_cipher_algorithm_t, gnutls_cipher_get,
	    (gnutls_session_t));
DEF_DLL_FN (const char *, gnutls_cipher_get_name,
	    (gnutls_cipher_algorithm_t));
DEF_DLL_FN (gnutls_mac_algorithm_t, gnutls_mac_get, (gnutls_session_t));
DEF_DLL_FN (const char *, gnutls_mac_get_name, (gnutls_mac_algorithm_t));
#  ifdef HAVE_GNUTLS_COMPRESSION_GET
DEF_DLL_FN (gnutls_compression_method_t, gnutls_compression_get,
            (gnutls_session_t));
DEF_DLL_FN (const char *, gnutls_compression_get_name,
            (gnutls_compression_method_t));
#  endif
DEF_DLL_FN (unsigned, gnutls_safe_renegotiation_status, (gnutls_session_t));

#  ifdef HAVE_GNUTLS3
DEF_DLL_FN (const gnutls_mac_algorithm_t *, gnutls_mac_list, (void));
#   ifdef HAVE_GNUTLS_MAC_GET_NONCE_SIZE
DEF_DLL_FN (size_t, gnutls_mac_get_nonce_size, (gnutls_mac_algorithm_t));
#   endif
DEF_DLL_FN (size_t, gnutls_mac_get_key_size, (gnutls_mac_algorithm_t));
#   ifdef HAVE_GNUTLS_DIGEST_LIST
DEF_DLL_FN (const gnutls_digest_algorithm_t *, gnutls_digest_list, (void));
DEF_DLL_FN (const char *, gnutls_digest_get_name, (gnutls_digest_algorithm_t));
#   endif
DEF_DLL_FN (gnutls_cipher_algorithm_t *, gnutls_cipher_list, (void));
#   ifdef HAVE_GNUTLS_CIPHER_GET_IV_SIZE
DEF_DLL_FN (int, gnutls_cipher_get_iv_size, (gnutls_cipher_algorithm_t));
#   endif
DEF_DLL_FN (size_t, gnutls_cipher_get_key_size, (gnutls_cipher_algorithm_t));
DEF_DLL_FN (int, gnutls_cipher_get_block_size, (gnutls_cipher_algorithm_t));
#   ifdef HAVE_GNUTLS_CIPHER_GET_TAG_SIZE
DEF_DLL_FN (int, gnutls_cipher_get_tag_size, (gnutls_cipher_algorithm_t));
#   endif
DEF_DLL_FN (int, gnutls_cipher_init,
	    (gnutls_cipher_hd_t *, gnutls_cipher_algorithm_t,
	     const gnutls_datum_t *, const gnutls_datum_t *));
DEF_DLL_FN (void, gnutls_cipher_set_iv, (gnutls_cipher_hd_t, void *, size_t));
DEF_DLL_FN (int, gnutls_cipher_encrypt2,
	    (gnutls_cipher_hd_t, const void *, size_t, void *, size_t));
DEF_DLL_FN (void, gnutls_cipher_deinit, (gnutls_cipher_hd_t));
DEF_DLL_FN (int, gnutls_cipher_decrypt2,
	    (gnutls_cipher_hd_t, const void *, size_t, void *, size_t));
#   ifdef HAVE_GNUTLS_AEAD
DEF_DLL_FN (int, gnutls_aead_cipher_init,
	    (gnutls_aead_cipher_hd_t *, gnutls_cipher_algorithm_t,
	     const gnutls_datum_t *));
DEF_DLL_FN (void, gnutls_aead_cipher_deinit, (gnutls_aead_cipher_hd_t));
DEF_DLL_FN (int, gnutls_aead_cipher_encrypt,
	    (gnutls_aead_cipher_hd_t, const void *, size_t, const void *,
	     size_t, size_t, const void *, size_t, void *, size_t *));
DEF_DLL_FN (int, gnutls_aead_cipher_decrypt,
	    (gnutls_aead_cipher_hd_t, const void *, size_t, const void *,
	     size_t, size_t, const void *, size_t, void *, size_t *));
#   endif
#   ifdef HAVE_GNUTLS_ETM_STATUS
DEF_DLL_FN (unsigned, gnutls_session_etm_status, (gnutls_session_t));
#   endif
DEF_DLL_FN (int, gnutls_hmac_init,
	    (gnutls_hmac_hd_t *, gnutls_mac_algorithm_t, const void *, size_t));
DEF_DLL_FN (int, gnutls_hmac_get_len, (gnutls_mac_algorithm_t));
DEF_DLL_FN (int, gnutls_hmac, (gnutls_hmac_hd_t, const void *, size_t));
DEF_DLL_FN (void, gnutls_hmac_deinit, (gnutls_hmac_hd_t, void *));
DEF_DLL_FN (void, gnutls_hmac_output, (gnutls_hmac_hd_t, void *));
  DEF_DLL_FN (int, gnutls_hash_init,
	    (gnutls_hash_hd_t *, gnutls_digest_algorithm_t));
DEF_DLL_FN (int, gnutls_hash_get_len, (gnutls_digest_algorithm_t));
DEF_DLL_FN (int, gnutls_hash, (gnutls_hash_hd_t, const void *, size_t));
DEF_DLL_FN (void, gnutls_hash_deinit, (gnutls_hash_hd_t, void *));
DEF_DLL_FN (void, gnutls_hash_output, (gnutls_hash_hd_t, void *));
#   ifdef HAVE_GNUTLS_EXT_GET_NAME
DEF_DLL_FN (const char *, gnutls_ext_get_name, (unsigned int));
#   endif
#  endif	 /* HAVE_GNUTLS3 */

static gnutls_free_function *gnutls_free_func;

static bool
init_gnutls_functions (void)
{
  HMODULE library;
  int max_log_level = 1;

  if (!(library = w32_delayed_load (Qgnutls)))
    {
      GNUTLS_LOG (1, max_log_level, "GnuTLS library not found");
      return 0;
    }

  LOAD_DLL_FN (library, gnutls_alert_get);
  LOAD_DLL_FN (library, gnutls_alert_get_name);
  LOAD_DLL_FN (library, gnutls_anon_allocate_client_credentials);
  LOAD_DLL_FN (library, gnutls_anon_free_client_credentials);
  LOAD_DLL_FN (library, gnutls_bye);
  LOAD_DLL_FN (library, gnutls_certificate_allocate_credentials);
  LOAD_DLL_FN (library, gnutls_certificate_free_credentials);
  LOAD_DLL_FN (library, gnutls_certificate_get_peers);
  LOAD_DLL_FN (library, gnutls_certificate_set_verify_flags);
  LOAD_DLL_FN (library, gnutls_certificate_set_x509_crl_file);
  LOAD_DLL_FN (library, gnutls_certificate_set_x509_key_file);
#  ifdef HAVE_GNUTLS_CERTIFICATE_SET_X509_KEY_FILE2
  LOAD_DLL_FN (library, gnutls_certificate_set_x509_key_file2);
#  endif
#  ifdef HAVE_GNUTLS_X509_SYSTEM_TRUST
  LOAD_DLL_FN (library, gnutls_certificate_set_x509_system_trust);
#  endif
  LOAD_DLL_FN (library, gnutls_certificate_set_x509_trust_file);
  LOAD_DLL_FN (library, gnutls_certificate_type_get);
  LOAD_DLL_FN (library, gnutls_certificate_verify_peers2);
  LOAD_DLL_FN (library, gnutls_credentials_set);
  LOAD_DLL_FN (library, gnutls_deinit);
  LOAD_DLL_FN (library, gnutls_dh_set_prime_bits);
  LOAD_DLL_FN (library, gnutls_dh_get_prime_bits);
  LOAD_DLL_FN (library, gnutls_error_is_fatal);
  LOAD_DLL_FN (library, gnutls_global_init);
  LOAD_DLL_FN (library, gnutls_global_set_log_function);
#  ifdef HAVE_GNUTLS3
  LOAD_DLL_FN (library, gnutls_global_set_audit_log_function);
#  endif
  LOAD_DLL_FN (library, gnutls_global_set_log_level);
  LOAD_DLL_FN (library, gnutls_handshake);
  LOAD_DLL_FN (library, gnutls_init);
  LOAD_DLL_FN (library, gnutls_priority_set_direct);
  LOAD_DLL_FN (library, gnutls_record_check_pending);
  LOAD_DLL_FN (library, gnutls_record_recv);
  LOAD_DLL_FN (library, gnutls_record_send);
  LOAD_DLL_FN (library, gnutls_strerror);
  LOAD_DLL_FN (library, gnutls_transport_set_errno);
  LOAD_DLL_FN (library, gnutls_transport_set_ptr2);
  LOAD_DLL_FN (library, gnutls_transport_set_pull_function);
  LOAD_DLL_FN (library, gnutls_transport_set_push_function);
  LOAD_DLL_FN (library, gnutls_x509_crt_check_hostname);
  LOAD_DLL_FN (library, gnutls_x509_crt_check_issuer);
  LOAD_DLL_FN (library, gnutls_x509_crt_deinit);
  LOAD_DLL_FN (library, gnutls_x509_crt_export);
  LOAD_DLL_FN (library, gnutls_x509_crt_import);
  LOAD_DLL_FN (library, gnutls_x509_crt_init);
  LOAD_DLL_FN (library, gnutls_x509_crt_get_fingerprint);
  LOAD_DLL_FN (library, gnutls_x509_crt_get_version);
  LOAD_DLL_FN (library, gnutls_x509_crt_get_serial);
  LOAD_DLL_FN (library, gnutls_x509_crt_get_issuer_dn);
  LOAD_DLL_FN (library, gnutls_x509_crt_get_activation_time);
  LOAD_DLL_FN (library, gnutls_x509_crt_get_expiration_time);
  LOAD_DLL_FN (library, gnutls_x509_crt_get_dn);
  LOAD_DLL_FN (library, gnutls_x509_crt_get_pk_algorithm);
  LOAD_DLL_FN (library, gnutls_x509_crt_print);
  LOAD_DLL_FN (library, gnutls_pk_algorithm_get_name);
  LOAD_DLL_FN (library, gnutls_pk_bits_to_sec_param);
  LOAD_DLL_FN (library, gnutls_x509_crt_get_issuer_unique_id);
  LOAD_DLL_FN (library, gnutls_x509_crt_get_subject_unique_id);
  LOAD_DLL_FN (library, gnutls_x509_crt_get_signature_algorithm);
  LOAD_DLL_FN (library, gnutls_x509_crt_get_key_id);
  LOAD_DLL_FN (library, gnutls_sec_param_get_name);
  LOAD_DLL_FN (library, gnutls_sign_get_name);
  LOAD_DLL_FN (library, gnutls_server_name_set);
  LOAD_DLL_FN (library, gnutls_kx_get);
  LOAD_DLL_FN (library, gnutls_kx_get_name);
  LOAD_DLL_FN (library, gnutls_protocol_get_version);
  LOAD_DLL_FN (library, gnutls_protocol_get_name);
  LOAD_DLL_FN (library, gnutls_cipher_get);
  LOAD_DLL_FN (library, gnutls_cipher_get_name);
  LOAD_DLL_FN (library, gnutls_mac_get);
  LOAD_DLL_FN (library, gnutls_mac_get_name);
#  ifdef HAVE_GNUTLS_COMPRESSION_GET
  LOAD_DLL_FN (library, gnutls_compression_get);
  LOAD_DLL_FN (library, gnutls_compression_get_name);
#  endif
  LOAD_DLL_FN (library, gnutls_safe_renegotiation_status);
#  ifdef HAVE_GNUTLS3
  LOAD_DLL_FN (library, gnutls_mac_list);
#   ifdef HAVE_GNUTLS_MAC_GET_NONCE_SIZE
  LOAD_DLL_FN (library, gnutls_mac_get_nonce_size);
#   endif
  LOAD_DLL_FN (library, gnutls_mac_get_key_size);
#   ifdef HAVE_GNUTLS_DIGEST_LIST
  LOAD_DLL_FN (library, gnutls_digest_list);
  LOAD_DLL_FN (library, gnutls_digest_get_name);
#   endif
  LOAD_DLL_FN (library, gnutls_cipher_list);
#   ifdef HAVE_GNUTLS_CIPHER_GET_IV_SIZE
  LOAD_DLL_FN (library, gnutls_cipher_get_iv_size);
#   endif
  LOAD_DLL_FN (library, gnutls_cipher_get_key_size);
  LOAD_DLL_FN (library, gnutls_cipher_get_block_size);
#   ifdef HAVE_GNUTLS_CIPHER_GET_TAG_SIZE
  LOAD_DLL_FN (library, gnutls_cipher_get_tag_size);
#   endif
  LOAD_DLL_FN (library, gnutls_cipher_init);
  LOAD_DLL_FN (library, gnutls_cipher_set_iv);
  LOAD_DLL_FN (library, gnutls_cipher_encrypt2);
  LOAD_DLL_FN (library, gnutls_cipher_deinit);
  LOAD_DLL_FN (library, gnutls_cipher_decrypt2);
#   ifdef HAVE_GNUTLS_AEAD
  LOAD_DLL_FN (library, gnutls_aead_cipher_init);
  LOAD_DLL_FN (library, gnutls_aead_cipher_deinit);
  LOAD_DLL_FN (library, gnutls_aead_cipher_encrypt);
  LOAD_DLL_FN (library, gnutls_aead_cipher_decrypt);
#   endif
#   ifdef HAVE_GNUTLS_ETM_STATUS
  LOAD_DLL_FN (library, gnutls_session_etm_status);
#   endif
  LOAD_DLL_FN (library, gnutls_hmac_init);
  LOAD_DLL_FN (library, gnutls_hmac_get_len);
  LOAD_DLL_FN (library, gnutls_hmac);
  LOAD_DLL_FN (library, gnutls_hmac_deinit);
  LOAD_DLL_FN (library, gnutls_hmac_output);
  LOAD_DLL_FN (library, gnutls_hash_init);
  LOAD_DLL_FN (library, gnutls_hash_get_len);
  LOAD_DLL_FN (library, gnutls_hash);
  LOAD_DLL_FN (library, gnutls_hash_deinit);
  LOAD_DLL_FN (library, gnutls_hash_output);
#   ifdef HAVE_GNUTLS_EXT_GET_NAME
  LOAD_DLL_FN (library, gnutls_ext_get_name);
#   endif
#  endif	 /* HAVE_GNUTLS3 */

  /* gnutls_free is a variable inside GnuTLS, whose value is the
     "free" function.  So it needs special handling.  */
  gnutls_free_func = (gnutls_free_function *) GetProcAddress (library,
							      "gnutls_free");
  if (!gnutls_free_func)
    return false;

  max_log_level = clip_to_bounds (INT_MIN, global_gnutls_log_level, INT_MAX);
  {
    Lisp_Object name = CAR_SAFE (Fget (Qgnutls, QCloaded_from));
    GNUTLS_LOG2 (1, max_log_level, "GnuTLS library loaded:",
                 STRINGP (name) ? (const char *) SDATA (name) : "unknown");
  }

  return 1;
}

#  define gnutls_alert_get fn_gnutls_alert_get
#  define gnutls_alert_get_name fn_gnutls_alert_get_name
#  define gnutls_anon_allocate_client_credentials fn_gnutls_anon_allocate_client_credentials
#  define gnutls_anon_free_client_credentials fn_gnutls_anon_free_client_credentials
#  define gnutls_bye fn_gnutls_bye
#  define gnutls_certificate_allocate_credentials fn_gnutls_certificate_allocate_credentials
#  define gnutls_certificate_free_credentials fn_gnutls_certificate_free_credentials
#  define gnutls_certificate_get_peers fn_gnutls_certificate_get_peers
#  define gnutls_certificate_set_verify_flags fn_gnutls_certificate_set_verify_flags
#  define gnutls_certificate_set_x509_crl_file fn_gnutls_certificate_set_x509_crl_file
#  define gnutls_certificate_set_x509_key_file fn_gnutls_certificate_set_x509_key_file
#  ifdef HAVE_GNUTLS_CERTIFICATE_SET_X509_KEY_FILE2
#   define gnutls_certificate_set_x509_key_file2 fn_gnutls_certificate_set_x509_key_file2
#  endif
#  define gnutls_certificate_set_x509_system_trust fn_gnutls_certificate_set_x509_system_trust
#  define gnutls_certificate_set_x509_trust_file fn_gnutls_certificate_set_x509_trust_file
#  define gnutls_certificate_type_get fn_gnutls_certificate_type_get
#  define gnutls_certificate_verify_peers2 fn_gnutls_certificate_verify_peers2
#  define gnutls_cipher_get fn_gnutls_cipher_get
#  define gnutls_cipher_get_name fn_gnutls_cipher_get_name
#  define gnutls_credentials_set fn_gnutls_credentials_set
#  define gnutls_deinit fn_gnutls_deinit
#  define gnutls_dh_get_prime_bits fn_gnutls_dh_get_prime_bits
#  define gnutls_dh_set_prime_bits fn_gnutls_dh_set_prime_bits
#  define gnutls_error_is_fatal fn_gnutls_error_is_fatal
#  define gnutls_global_init fn_gnutls_global_init
#  define gnutls_global_set_audit_log_function fn_gnutls_global_set_audit_log_function
#  define gnutls_global_set_log_function fn_gnutls_global_set_log_function
#  define gnutls_global_set_log_level fn_gnutls_global_set_log_level
#  define gnutls_handshake fn_gnutls_handshake
#  define gnutls_init fn_gnutls_init
#  define gnutls_kx_get fn_gnutls_kx_get
#  define gnutls_kx_get_name fn_gnutls_kx_get_name
#  define gnutls_mac_get fn_gnutls_mac_get
#  define gnutls_mac_get_name fn_gnutls_mac_get_name
#  ifdef HAVE_GNUTLS_COMPRESSION_GET
#   define gnutls_compression_get fn_gnutls_compression_get
#   define gnutls_compression_get_name fn_gnutls_compression_get_name
#  endif
#  define gnutls_safe_renegotiation_status fn_gnutls_safe_renegotiation_status
#  define gnutls_pk_algorithm_get_name fn_gnutls_pk_algorithm_get_name
#  define gnutls_pk_bits_to_sec_param fn_gnutls_pk_bits_to_sec_param
#  define gnutls_priority_set_direct fn_gnutls_priority_set_direct
#  define gnutls_protocol_get_name fn_gnutls_protocol_get_name
#  define gnutls_protocol_get_version fn_gnutls_protocol_get_version
#  define gnutls_record_check_pending fn_gnutls_record_check_pending
#  define gnutls_record_recv fn_gnutls_record_recv
#  define gnutls_record_send fn_gnutls_record_send
#  define gnutls_sec_param_get_name fn_gnutls_sec_param_get_name
#  define gnutls_server_name_set fn_gnutls_server_name_set
#  define gnutls_sign_get_name fn_gnutls_sign_get_name
#  define gnutls_strerror fn_gnutls_strerror
#  define gnutls_transport_set_errno fn_gnutls_transport_set_errno
#  define gnutls_transport_set_ptr2 fn_gnutls_transport_set_ptr2
#  define gnutls_transport_set_pull_function fn_gnutls_transport_set_pull_function
#  define gnutls_transport_set_push_function fn_gnutls_transport_set_push_function
#  define gnutls_x509_crt_check_hostname fn_gnutls_x509_crt_check_hostname
#  define gnutls_x509_crt_check_issuer fn_gnutls_x509_crt_check_issuer
#  define gnutls_x509_crt_deinit fn_gnutls_x509_crt_deinit
#  define gnutls_x509_crt_export fn_gnutls_x509_crt_export
#  define gnutls_x509_crt_get_activation_time fn_gnutls_x509_crt_get_activation_time
#  define gnutls_x509_crt_get_dn fn_gnutls_x509_crt_get_dn
#  define gnutls_x509_crt_get_expiration_time fn_gnutls_x509_crt_get_expiration_time
#  define gnutls_x509_crt_get_fingerprint fn_gnutls_x509_crt_get_fingerprint
#  define gnutls_x509_crt_get_issuer_dn fn_gnutls_x509_crt_get_issuer_dn
#  define gnutls_x509_crt_get_issuer_unique_id fn_gnutls_x509_crt_get_issuer_unique_id
#  define gnutls_x509_crt_get_key_id fn_gnutls_x509_crt_get_key_id
#  define gnutls_x509_crt_get_pk_algorithm fn_gnutls_x509_crt_get_pk_algorithm
#  define gnutls_x509_crt_print fn_gnutls_x509_crt_print
#  define gnutls_x509_crt_get_serial fn_gnutls_x509_crt_get_serial
#  define gnutls_x509_crt_get_signature_algorithm fn_gnutls_x509_crt_get_signature_algorithm
#  define gnutls_x509_crt_get_subject_unique_id fn_gnutls_x509_crt_get_subject_unique_id
#  define gnutls_x509_crt_get_version fn_gnutls_x509_crt_get_version
#  define gnutls_x509_crt_import fn_gnutls_x509_crt_import
#  define gnutls_x509_crt_init fn_gnutls_x509_crt_init
#  ifdef HAVE_GNUTLS3
#  define gnutls_mac_list fn_gnutls_mac_list
#   ifdef HAVE_GNUTLS_MAC_GET_NONCE_SIZE
#    define gnutls_mac_get_nonce_size fn_gnutls_mac_get_nonce_size
#   endif
#  define gnutls_mac_get_key_size fn_gnutls_mac_get_key_size
#  ifdef HAVE_GNUTLS_DIGEST_LIST
#   define gnutls_digest_list fn_gnutls_digest_list
#   define gnutls_digest_get_name fn_gnutls_digest_get_name
#  endif
#  define gnutls_cipher_list fn_gnutls_cipher_list
#  ifdef HAVE_GNUTLS_CIPHER_GET_IV_SIZE
#   define gnutls_cipher_get_iv_size fn_gnutls_cipher_get_iv_size
#  endif
#  define gnutls_cipher_get_key_size fn_gnutls_cipher_get_key_size
#  define gnutls_cipher_get_block_size fn_gnutls_cipher_get_block_size
#  ifdef HAVE_GNUTLS_CIPHER_GET_TAG_SIZE
#   define gnutls_cipher_get_tag_size fn_gnutls_cipher_get_tag_size
#  endif
#  define gnutls_cipher_init fn_gnutls_cipher_init
#  define gnutls_cipher_set_iv fn_gnutls_cipher_set_iv
#  define gnutls_cipher_encrypt2 fn_gnutls_cipher_encrypt2
#  define gnutls_cipher_decrypt2 fn_gnutls_cipher_decrypt2
#  define gnutls_cipher_deinit fn_gnutls_cipher_deinit
#   ifdef HAVE_GNUTLS_AEAD
#    define gnutls_aead_cipher_encrypt fn_gnutls_aead_cipher_encrypt
#    define gnutls_aead_cipher_decrypt fn_gnutls_aead_cipher_decrypt
#    define gnutls_aead_cipher_init fn_gnutls_aead_cipher_init
#    define gnutls_aead_cipher_deinit fn_gnutls_aead_cipher_deinit
#   endif
#   ifdef HAVE_GNUTLS_ETM_STATUS
#    define gnutls_session_etm_status fn_gnutls_session_etm_status
#   endif
#  define gnutls_hmac_init fn_gnutls_hmac_init
#  define gnutls_hmac_get_len fn_gnutls_hmac_get_len
#  define gnutls_hmac fn_gnutls_hmac
#  define gnutls_hmac_deinit fn_gnutls_hmac_deinit
#  define gnutls_hmac_output fn_gnutls_hmac_output
#  define gnutls_hash_init fn_gnutls_hash_init
#  define gnutls_hash_get_len fn_gnutls_hash_get_len
#  define gnutls_hash fn_gnutls_hash
#  define gnutls_hash_deinit fn_gnutls_hash_deinit
#  define gnutls_hash_output fn_gnutls_hash_output
#   ifdef HAVE_GNUTLS_EXT_GET_NAME
#    define gnutls_ext_get_name fn_gnutls_ext_get_name
#   endif
#  endif	 /* HAVE_GNUTLS3 */

/* gnutls_free_func is a data pointer to a variable which holds an
   address of a function.  We use #undef because MinGW64 defines
   gnutls_free as a macro as well in the GnuTLS headers.  */
#  undef gnutls_free
#  define gnutls_free (*gnutls_free_func)

# endif	/* WINDOWSNT */


/* Report memory exhaustion if ERR is an out-of-memory indication.  */
static void
check_memory_full (int err)
{
  /* When GnuTLS exhausts memory, it doesn't say how much memory it
     asked for, so tell the Emacs allocator that GnuTLS asked for no
     bytes.  This isn't accurate, but it's good enough.  */
  if (err == GNUTLS_E_MEMORY_ERROR)
    memory_full (0);
}

# ifdef HAVE_GNUTLS3
/* Log a simple audit message.  */
static void
gnutls_audit_log_function (gnutls_session_t session, const char *string)
{
  if (global_gnutls_log_level >= 1)
    {
      message ("gnutls.c: [audit] %s", string);
    }
}
# endif

/* Log a simple message.  */
static void
gnutls_log_function (int level, const char *string)
{
  message ("gnutls.c: [%d] %s", level, string);
}

/* Log a message and a string.  */
static void
gnutls_log_function2 (int level, const char *string, const char *extra)
{
  message ("gnutls.c: [%d] %s %s", level, string, extra);
}

static int
gnutls_try_handshake (struct Lisp_Process *proc, bool blocking)
{
  int ret;
  gnutls_session_t state = proc->gnutls_state;

  ++proc->gnutls_handshakes_tried;

# if defined HAVE_GNUTLS3 && !defined WINDOWSNT
  gnutls_handshake_set_timeout(state, GNUTLS_DEFAULT_HANDSHAKE_TIMEOUT);
# endif
  for (ret = gnutls_handshake (state);
       (ret < 0
	&& 0 != emacs_gnutls_handle_error (state, ret)
	&& (blocking || ret == GNUTLS_E_INTERRUPTED));
       ret = gnutls_handshake (state))
    {
      maybe_quit ();
    }

  proc->gnutls_initstage = (ret == GNUTLS_E_SUCCESS)
    ? GNUTLS_STAGE_READY
    : GNUTLS_STAGE_HANDSHAKE_TRIED;

  return ret;
}

# ifndef WINDOWSNT
static int
emacs_gnutls_nonblock_errno (gnutls_transport_ptr_t ptr)
{
  int err = errno;

  switch (err)
    {
#  ifdef _AIX
      /* This is taken from the GnuTLS system_errno function circa 2016;
	 see <https://savannah.gnu.org/support/?107464>.  */
    case 0:
      errno = EAGAIN;
      /* Fall through.  */
#  endif
    case EINPROGRESS:
    case ENOTCONN:
      return EAGAIN;

    default:
      return err;
    }
}
# endif	/* !WINDOWSNT */

static int
emacs_gnutls_handshake (struct Lisp_Process *proc, bool blocking)
{
  gnutls_session_t state = proc->gnutls_state;

  if (proc->gnutls_initstage < GNUTLS_STAGE_HANDSHAKE_CANDO)
    return -1;

  if (proc->gnutls_initstage < GNUTLS_STAGE_TRANSPORT_POINTERS_SET)
    {
# ifdef WINDOWSNT
      /* On W32 we cannot transfer socket handles between different runtime
	 libraries, so we tell GnuTLS to use our special push/pull
	 functions.  */
      gnutls_transport_set_ptr2 (state,
				 (gnutls_transport_ptr_t) proc,
				 (gnutls_transport_ptr_t) proc);
      gnutls_transport_set_push_function (state, &emacs_gnutls_push);
      gnutls_transport_set_pull_function (state, &emacs_gnutls_pull);
# else
      /* This is how GnuTLS takes sockets: as file descriptors passed
	 in.  For an Emacs process socket, infd and outfd are the
	 same but we use this two-argument version for clarity.  */
      gnutls_transport_set_ptr2 (state,
				 (void *) (intptr_t) proc->infd,
				 (void *) (intptr_t) proc->outfd);
      if (!proc->blocking_connect)
	gnutls_transport_set_errno_function (state,
					     emacs_gnutls_nonblock_errno);
# endif

      proc->gnutls_initstage = GNUTLS_STAGE_TRANSPORT_POINTERS_SET;
    }

  return gnutls_try_handshake (proc, blocking);
}

ptrdiff_t
emacs_gnutls_record_check_pending (gnutls_session_t state)
{
  return gnutls_record_check_pending (state);
}

# ifdef WINDOWSNT
void
emacs_gnutls_transport_set_errno (gnutls_session_t state, int err)
{
  gnutls_transport_set_errno (state, err);
}
# endif

ptrdiff_t
emacs_gnutls_write (struct Lisp_Process *proc, const char *buf, ptrdiff_t nbyte)
{
  gnutls_session_t state = proc->gnutls_state;

  if (proc->gnutls_initstage != GNUTLS_STAGE_READY)
    {
      errno = EAGAIN;
      return 0;
    }

  ptrdiff_t bytes_written = 0;

  while (nbyte > 0)
    {
      ssize_t rtnval = 0;
      do
	{
	  /* gnutls_record_send(3): If GNUTLS_E_INTERRUPTED or GNUTLS_E_AGAIN,
	     retry with NULL data, and 0 size. */
	  if (rtnval < 0)
	    rtnval = gnutls_record_send (state, NULL, 0);
	  else
	    rtnval = gnutls_record_send (state, buf, nbyte);
	} while (rtnval == GNUTLS_E_INTERRUPTED);

      if (rtnval < 0)
	{
	  emacs_gnutls_handle_error (state, rtnval);
	  break;
	}

      buf += rtnval;
      nbyte -= rtnval;
      bytes_written += rtnval;
    }

  return (bytes_written);
}

ptrdiff_t
emacs_gnutls_read (struct Lisp_Process *proc, char *buf, ptrdiff_t nbyte)
{
  gnutls_session_t state = proc->gnutls_state;

  if (proc->gnutls_initstage != GNUTLS_STAGE_READY)
    {
      errno = EAGAIN;
      return -1;
    }

  /* GNUTLS_E_AGAIN requires another call to pselect()
     outside this function. */
  ssize_t rtnval;
  do
    rtnval = gnutls_record_recv (state, buf, nbyte);
  while (rtnval == GNUTLS_E_INTERRUPTED);

  if (rtnval >= 0)
    return rtnval;
  else if (rtnval == GNUTLS_E_UNEXPECTED_PACKET_LENGTH)
    /* The peer closed the connection. */
    return 0;
  else
    return emacs_gnutls_handle_error (state, rtnval);
}

static char const *
emacs_gnutls_strerror (int err)
{
  char const *str = gnutls_strerror (err);
  return str ? str : "unknown";
}

/* Report a GnuTLS error to the user.
   SESSION is the GnuTLS session, ERR is the (negative) GnuTLS error code.
   Return 0 if the error was fatal, -1 (setting errno) otherwise so
   that the caller can notice the error and attempt a repair.  */
static int
emacs_gnutls_handle_error (gnutls_session_t session, int err)
{
  int ret;

  /* TODO: use a Lisp_Object generated by gnutls_make_error?  */

  check_memory_full (err);

  int max_log_level
    = clip_to_bounds (INT_MIN, global_gnutls_log_level, INT_MAX);

  /* TODO: use gnutls-error-fatalp and gnutls-error-string.  */

  char const *str = emacs_gnutls_strerror (err);
  int errnum = EINVAL;

  if (gnutls_error_is_fatal (err))
    {
      int level = 1;
      /* Mostly ignore "The TLS connection was non-properly
	 terminated" message which just means that the peer closed the
	 connection.  */
# ifdef HAVE_GNUTLS3
      if (err == GNUTLS_E_PREMATURE_TERMINATION)
	level = 3;
# endif

      GNUTLS_LOG2 (level, max_log_level, "fatal error:", str);
      ret = 0;
    }
  else
    {
      ret = -1;

      switch (err)
        {
        case GNUTLS_E_AGAIN:
          GNUTLS_LOG2 (3,
                       max_log_level,
                       "retry:",
                       str);
	  FALLTHROUGH;
        default:
          GNUTLS_LOG2 (1,
                       max_log_level,
                       "non-fatal error:",
                       str);
        }

      switch (err)
	{
	case GNUTLS_E_AGAIN:
	  errnum = EAGAIN;
	  break;

# ifdef EMSGSIZE
	case GNUTLS_E_LARGE_PACKET:
	case GNUTLS_E_PUSH_ERROR:
	  errnum = EMSGSIZE;
	  break;
# endif

# if defined HAVE_GNUTLS3 && defined ECONNRESET
	case GNUTLS_E_PREMATURE_TERMINATION:
	  errnum = ECONNRESET;
	  break;
# endif
	}
    }

  if (err == GNUTLS_E_WARNING_ALERT_RECEIVED
      || err == GNUTLS_E_FATAL_ALERT_RECEIVED)
    {
      int alert = gnutls_alert_get (session);
      int level = (err == GNUTLS_E_FATAL_ALERT_RECEIVED) ? 0 : 1;
      str = gnutls_alert_get_name (alert);
      if (!str)
	str = "unknown";

      GNUTLS_LOG2 (level, max_log_level, "Received alert: ", str);
    }

  errno = errnum;
  return ret;
}

/* convert an integer error to a Lisp_Object; it will be either a
   known symbol like 'gnutls_e_interrupted' and 'gnutls_e_again' or
   simply the integer value of the error.  GNUTLS_E_SUCCESS is mapped
   to Qt.  */
static Lisp_Object
gnutls_make_error (int err)
{
  switch (err)
    {
    case GNUTLS_E_SUCCESS:
      return Qt;
    case GNUTLS_E_AGAIN:
      return Qgnutls_e_again;
    case GNUTLS_E_INTERRUPTED:
      return Qgnutls_e_interrupted;
    case GNUTLS_E_INVALID_SESSION:
      return Qgnutls_e_invalid_session;
    }

  check_memory_full (err);
  return make_fixnum (err);
}

static void
gnutls_deinit_certificates (struct Lisp_Process *p)
{
  if (! p->gnutls_certificates)
    return;

  for (int i = 0; i < p->gnutls_certificates_length; i++)
    gnutls_x509_crt_deinit (p->gnutls_certificates[i]);

  xfree (p->gnutls_certificates);
  p->gnutls_certificates = NULL;
}

Lisp_Object
emacs_gnutls_deinit (Lisp_Object proc)
{
  int log_level;

  CHECK_PROCESS (proc);

  log_level = XPROCESS (proc)->gnutls_log_level;

  if (XPROCESS (proc)->gnutls_x509_cred)
    {
      GNUTLS_LOG (2, log_level, "Deallocating x509 credentials");
      gnutls_certificate_free_credentials (XPROCESS (proc)->gnutls_x509_cred);
      XPROCESS (proc)->gnutls_x509_cred = NULL;
    }

  if (XPROCESS (proc)->gnutls_anon_cred)
    {
      GNUTLS_LOG (2, log_level, "Deallocating anon credentials");
      gnutls_anon_free_client_credentials (XPROCESS (proc)->gnutls_anon_cred);
      XPROCESS (proc)->gnutls_anon_cred = NULL;
    }

  if (XPROCESS (proc)->gnutls_state)
    {
      gnutls_deinit (XPROCESS (proc)->gnutls_state);
      XPROCESS (proc)->gnutls_state = NULL;
      if (GNUTLS_INITSTAGE (proc) >= GNUTLS_STAGE_INIT)
	GNUTLS_INITSTAGE (proc) = GNUTLS_STAGE_INIT - 1;
    }

  if (XPROCESS (proc)->gnutls_certificates)
    gnutls_deinit_certificates (XPROCESS (proc));

  return Qt;
}

DEFUN ("gnutls-asynchronous-parameters", Fgnutls_asynchronous_parameters,
       Sgnutls_asynchronous_parameters, 2, 2, 0,
       doc: /* Mark this process as being a pre-init GnuTLS process.
The second parameter is the list of parameters to feed to gnutls-boot
to finish setting up the connection. */)
  (Lisp_Object proc, Lisp_Object params)
{
  CHECK_PROCESS (proc);

  XPROCESS (proc)->gnutls_boot_parameters = params;
  return Qnil;
}

DEFUN ("gnutls-get-initstage", Fgnutls_get_initstage, Sgnutls_get_initstage, 1, 1, 0,
       doc: /* Return the GnuTLS init stage of process PROC.
See also `gnutls-boot'.  */)
  (Lisp_Object proc)
{
  CHECK_PROCESS (proc);

  return make_fixnum (GNUTLS_INITSTAGE (proc));
}

DEFUN ("gnutls-errorp", Fgnutls_errorp, Sgnutls_errorp, 1, 1, 0,
       doc: /* Return t if ERROR indicates a GnuTLS problem.
ERROR is an integer or a symbol with an integer `gnutls-code' property.
usage: (gnutls-errorp ERROR)  */
       attributes: const)
  (Lisp_Object err)
{
  if (EQ (err, Qt)
      || EQ (err, Qgnutls_e_again))
    return Qnil;

  return Qt;
}

DEFUN ("gnutls-error-fatalp", Fgnutls_error_fatalp, Sgnutls_error_fatalp, 1, 1, 0,
       doc: /* Return non-nil if ERROR is fatal.
ERROR is an integer or a symbol with an integer `gnutls-code' property.
Usage: (gnutls-error-fatalp ERROR)  */)
  (Lisp_Object err)
{
  Lisp_Object code;

  if (EQ (err, Qt)) return Qnil;

  if (SYMBOLP (err))
    {
      code = Fget (err, Qgnutls_code);
      if (NUMBERP (code))
	{
	  err = code;
	}
      else
	{
	  error ("Symbol has no numeric gnutls-code property");
	}
    }

  if (! TYPE_RANGED_FIXNUMP (int, err))
    error ("Not an error symbol or code");

  if (0 == gnutls_error_is_fatal (XFIXNUM (err)))
    return Qnil;

  return Qt;
}

DEFUN ("gnutls-error-string", Fgnutls_error_string, Sgnutls_error_string, 1, 1, 0,
       doc: /* Return a description of ERROR.
ERROR is an integer or a symbol with an integer `gnutls-code' property.
usage: (gnutls-error-string ERROR)  */)
  (Lisp_Object err)
{
  Lisp_Object code;

  if (EQ (err, Qt)) return build_string ("Not an error");

  if (SYMBOLP (err))
    {
      code = Fget (err, Qgnutls_code);
      if (NUMBERP (code))
	{
	  err = code;
	}
      else
	{
	  return build_string ("Symbol has no numeric gnutls-code property");
	}
    }

  if (! TYPE_RANGED_FIXNUMP (int, err))
    return build_string ("Not an error symbol or code");

  return build_string (emacs_gnutls_strerror (XFIXNUM (err)));
}

DEFUN ("gnutls-deinit", Fgnutls_deinit, Sgnutls_deinit, 1, 1, 0,
       doc: /* Deallocate GnuTLS resources associated with process PROC.
See also `gnutls-init'.  */)
  (Lisp_Object proc)
{
  return emacs_gnutls_deinit (proc);
}

static Lisp_Object
gnutls_hex_string (unsigned char *buf, ptrdiff_t buf_size, const char *prefix)
{
  ptrdiff_t prefix_length = strlen (prefix);
  ptrdiff_t retlen;
  if (INT_MULTIPLY_WRAPV (buf_size, 3, &retlen)
      || INT_ADD_WRAPV (prefix_length - (buf_size != 0), retlen, &retlen))
    string_overflow ();
  Lisp_Object ret = make_unibyte_string (NULL, retlen);
  char *string = SSDATA (ret);
  strcpy (string, prefix);

  for (ptrdiff_t i = 0; i < buf_size; i++)
    sprintf (string + i * 3 + prefix_length,
	     i == buf_size - 1 ? "%02x" : "%02x:",
	     buf[i]);

  return ret;
}

static Lisp_Object
emacs_gnutls_certificate_export_pem (gnutls_x509_crt_t cert)
{
  size_t size = 0;
  int err = gnutls_x509_crt_export (cert, GNUTLS_X509_FMT_PEM, NULL, &size);
  check_memory_full (err);

  if (err == GNUTLS_E_SHORT_MEMORY_BUFFER)
    {
      USE_SAFE_ALLOCA;
      char *buf = SAFE_ALLOCA (size);
      err = gnutls_x509_crt_export (cert, GNUTLS_X509_FMT_PEM, buf, &size);
      check_memory_full (err);

      if (err < GNUTLS_E_SUCCESS)
	error ("GnuTLS certificate export error: %s",
	       emacs_gnutls_strerror (err));

      Lisp_Object result = build_string (buf);
      SAFE_FREE ();
      return result;
    }
  else if (err < GNUTLS_E_SUCCESS)
    error ("GnuTLS certificate export error: %s", emacs_gnutls_strerror (err));

  return Qnil;
}

static Lisp_Object
emacs_gnutls_certificate_details (gnutls_x509_crt_t cert)
{
  Lisp_Object res = Qnil;
  int err;
  size_t buf_size;

  /* Version. */
  {
    int version = gnutls_x509_crt_get_version (cert);
    check_memory_full (version);
    if (version >= GNUTLS_E_SUCCESS)
      res = nconc2 (res, list2 (intern (":version"),
				make_fixnum (version)));
  }

  /* Serial. */
  buf_size = 0;
  err = gnutls_x509_crt_get_serial (cert, NULL, &buf_size);
  check_memory_full (err);
  if (err == GNUTLS_E_SHORT_MEMORY_BUFFER)
    {
      void *serial = xmalloc (buf_size);
      err = gnutls_x509_crt_get_serial (cert, serial, &buf_size);
      check_memory_full (err);
      if (err >= GNUTLS_E_SUCCESS)
	res = nconc2 (res, list2 (intern (":serial-number"),
				  gnutls_hex_string (serial, buf_size, "")));
      xfree (serial);
    }

  /* Issuer. */
  buf_size = 0;
  err = gnutls_x509_crt_get_issuer_dn (cert, NULL, &buf_size);
  check_memory_full (err);
  if (err == GNUTLS_E_SHORT_MEMORY_BUFFER)
    {
      char *dn = xmalloc (buf_size);
      err = gnutls_x509_crt_get_issuer_dn (cert, dn, &buf_size);
      check_memory_full (err);
      if (err >= GNUTLS_E_SUCCESS)
	res = nconc2 (res, list2 (intern (":issuer"),
				  make_string (dn, buf_size)));
      xfree (dn);
    }

  /* Validity. */
  {
    /* Add 1 to the buffer size, since 1900 is added to tm_year and
       that might add 1 to the year length.  */
    char buf[INT_STRLEN_BOUND (int) + 1 + sizeof "-12-31"];
    struct tm t;
    time_t tim = gnutls_x509_crt_get_activation_time (cert);

    if (gmtime_r (&tim, &t) && strftime (buf, sizeof buf, "%Y-%m-%d", &t))
      res = nconc2 (res, list2 (intern (":valid-from"), build_string (buf)));

    tim = gnutls_x509_crt_get_expiration_time (cert);
    if (gmtime_r (&tim, &t) && strftime (buf, sizeof buf, "%Y-%m-%d", &t))
      res = nconc2 (res, list2 (intern (":valid-to"), build_string (buf)));
  }

  /* Subject. */
  buf_size = 0;
  err = gnutls_x509_crt_get_dn (cert, NULL, &buf_size);
  check_memory_full (err);
  if (err == GNUTLS_E_SHORT_MEMORY_BUFFER)
    {
      char *dn = xmalloc (buf_size);
      err = gnutls_x509_crt_get_dn (cert, dn, &buf_size);
      check_memory_full (err);
      if (err >= GNUTLS_E_SUCCESS)
	res = nconc2 (res, list2 (intern (":subject"),
				  make_string (dn, buf_size)));
      xfree (dn);
    }

  /* SubjectPublicKeyInfo. */
  {
    unsigned int bits;

    err = gnutls_x509_crt_get_pk_algorithm (cert, &bits);
    check_memory_full (err);
    if (err >= GNUTLS_E_SUCCESS)
      {
	const char *name = gnutls_pk_algorithm_get_name (err);
	if (name)
	  res = nconc2 (res, list2 (intern (":public-key-algorithm"),
				    build_string (name)));

	name = gnutls_sec_param_get_name (gnutls_pk_bits_to_sec_param
					  (err, bits));
	res = nconc2 (res, list2 (intern (":certificate-security-level"),
				  build_string (name)));
      }
  }

  /* Unique IDs. */
  buf_size = 0;
  err = gnutls_x509_crt_get_issuer_unique_id (cert, NULL, &buf_size);
  check_memory_full (err);
  if (err == GNUTLS_E_SHORT_MEMORY_BUFFER)
    {
      char *buf = xmalloc (buf_size);
      err = gnutls_x509_crt_get_issuer_unique_id (cert, buf, &buf_size);
      check_memory_full (err);
      if (err >= GNUTLS_E_SUCCESS)
	res = nconc2 (res, list2 (intern (":issuer-unique-id"),
				  make_string (buf, buf_size)));
      xfree (buf);
    }

  buf_size = 0;
  err = gnutls_x509_crt_get_subject_unique_id (cert, NULL, &buf_size);
  check_memory_full (err);
  if (err == GNUTLS_E_SHORT_MEMORY_BUFFER)
    {
      char *buf = xmalloc (buf_size);
      err = gnutls_x509_crt_get_subject_unique_id (cert, buf, &buf_size);
      check_memory_full (err);
      if (err >= GNUTLS_E_SUCCESS)
	res = nconc2 (res, list2 (intern (":subject-unique-id"),
				  make_string (buf, buf_size)));
      xfree (buf);
    }

  /* Signature. */
  err = gnutls_x509_crt_get_signature_algorithm (cert);
  check_memory_full (err);
  if (err >= GNUTLS_E_SUCCESS)
    {
      const char *name = gnutls_sign_get_name (err);
      if (name)
	res = nconc2 (res, list2 (intern (":signature-algorithm"),
				  build_string (name)));
    }

  /* Public key ID. */
  buf_size = 0;
  err = gnutls_x509_crt_get_key_id (cert, 0, NULL, &buf_size);
  check_memory_full (err);
  if (err == GNUTLS_E_SHORT_MEMORY_BUFFER)
    {
      void *buf = xmalloc (buf_size);
      err = gnutls_x509_crt_get_key_id (cert, 0, buf, &buf_size);
      check_memory_full (err);
      if (err >= GNUTLS_E_SUCCESS)
	res = nconc2 (res, list2 (intern (":public-key-id"),
				  gnutls_hex_string (buf, buf_size, "sha1:")));
      xfree (buf);
    }

  /* Certificate fingerprint. */
  buf_size = 0;
  err = gnutls_x509_crt_get_fingerprint (cert, GNUTLS_DIG_SHA1,
					 NULL, &buf_size);
  check_memory_full (err);
  if (err == GNUTLS_E_SHORT_MEMORY_BUFFER)
    {
      void *buf = xmalloc (buf_size);
      err = gnutls_x509_crt_get_fingerprint (cert, GNUTLS_DIG_SHA1,
					     buf, &buf_size);
      check_memory_full (err);
      if (err >= GNUTLS_E_SUCCESS)
	res = nconc2 (res, list2 (intern (":certificate-id"),
				  gnutls_hex_string (buf, buf_size, "sha1:")));
      xfree (buf);
    }

  /* PEM */
  res = nconc2 (res, list2 (intern (":pem"),
                            emacs_gnutls_certificate_export_pem(cert)));

  return res;
}

DEFUN ("gnutls-peer-status-warning-describe", Fgnutls_peer_status_warning_describe, Sgnutls_peer_status_warning_describe, 1, 1, 0,
       doc: /* Describe the warning of a GnuTLS peer status from `gnutls-peer-status'.  */)
  (Lisp_Object status_symbol)
{
  CHECK_SYMBOL (status_symbol);

  if (EQ (status_symbol, intern (":invalid")))
    return build_string ("certificate could not be verified");

  if (EQ (status_symbol, intern (":revoked")))
    return build_string ("certificate was revoked (CRL)");

  if (EQ (status_symbol, intern (":self-signed")))
    return build_string ("certificate signer was not found (self-signed)");

  if (EQ (status_symbol, intern (":unknown-ca")))
    return build_string ("the certificate was signed by an unknown "
                         "and therefore untrusted authority");

  if (EQ (status_symbol, intern (":not-ca")))
    return build_string ("certificate signer is not a CA");

  if (EQ (status_symbol, intern (":insecure")))
    return build_string ("certificate was signed with an insecure algorithm");

  if (EQ (status_symbol, intern (":not-activated")))
    return build_string ("certificate is not yet activated");

  if (EQ (status_symbol, intern (":expired")))
    return build_string ("certificate has expired");

  if (EQ (status_symbol, intern (":no-host-match")))
    return build_string ("certificate host does not match hostname");

  if (EQ (status_symbol, intern (":signature-failure")))
    return build_string ("certificate signature could not be verified");

  if (EQ (status_symbol, intern (":revocation-data-superseded")))
    return build_string ("certificate revocation data are old and have been "
                         "superseded");

  if (EQ (status_symbol, intern (":revocation-data-issued-in-future")))
    return build_string ("certificate revocation data have a future issue date");

  if (EQ (status_symbol, intern (":signer-constraints-failure")))
    return build_string ("certificate signer constraints were violated");

  if (EQ (status_symbol, intern (":purpose-mismatch")))
    return build_string ("certificate does not match the intended purpose");

  if (EQ (status_symbol, intern (":missing-ocsp-status")))
    return build_string ("certificate requires the server to send a OCSP "
                         "certificate status, but no status was received");

  if (EQ (status_symbol, intern (":invalid-ocsp-status")))
    return build_string ("the received OCSP certificate status is invalid");

  return Qnil;
}

DEFUN ("gnutls-peer-status", Fgnutls_peer_status, Sgnutls_peer_status, 1, 1, 0,
       doc: /* Describe a GnuTLS PROC peer certificate and any warnings about it.

The return value is a property list with top-level keys :warnings and
:certificates.

The :warnings entry is a list of symbols you can get a description of
with `gnutls-peer-status-warning-describe', and :certificates is the
certificate chain for the connection, with the host certificate
first, and intermediary certificates (if any) following it.

In addition, for backwards compatibility, the host certificate is also
returned as the :certificate entry.  */)
  (Lisp_Object proc)
{
  Lisp_Object warnings = Qnil, result = Qnil;
  unsigned int verification;
  gnutls_session_t state;

  CHECK_PROCESS (proc);

  if (GNUTLS_INITSTAGE (proc) != GNUTLS_STAGE_READY)
    return Qnil;

  /* Then collect any warnings already computed by the handshake. */
  verification = XPROCESS (proc)->gnutls_peer_verification;

  if (verification & GNUTLS_CERT_INVALID)
    warnings = Fcons (intern (":invalid"), warnings);

  if (verification & GNUTLS_CERT_REVOKED)
    warnings = Fcons (intern (":revoked"), warnings);

  if (verification & GNUTLS_CERT_SIGNER_NOT_FOUND)
    warnings = Fcons (intern (":unknown-ca"), warnings);

  if (verification & GNUTLS_CERT_SIGNER_NOT_CA)
    warnings = Fcons (intern (":not-ca"), warnings);

  if (verification & GNUTLS_CERT_INSECURE_ALGORITHM)
    warnings = Fcons (intern (":insecure"), warnings);

  if (verification & GNUTLS_CERT_NOT_ACTIVATED)
    warnings = Fcons (intern (":not-activated"), warnings);

  if (verification & GNUTLS_CERT_EXPIRED)
    warnings = Fcons (intern (":expired"), warnings);

# if GNUTLS_VERSION_NUMBER >= 0x030100
  if (verification & GNUTLS_CERT_SIGNATURE_FAILURE)
    warnings = Fcons (intern (":signature-failure"), warnings);

#  if GNUTLS_VERSION_NUMBER >= 0x030114
  if (verification & GNUTLS_CERT_REVOCATION_DATA_SUPERSEDED)
    warnings = Fcons (intern (":revocation-data-superseded"), warnings);

  if (verification & GNUTLS_CERT_REVOCATION_DATA_ISSUED_IN_FUTURE)
    warnings = Fcons (intern (":revocation-data-issued-in-future"), warnings);

  if (verification & GNUTLS_CERT_SIGNER_CONSTRAINTS_FAILURE)
    warnings = Fcons (intern (":signer-constraints-failure"), warnings);

#   if GNUTLS_VERSION_NUMBER >= 0x030400
  if (verification & GNUTLS_CERT_PURPOSE_MISMATCH)
    warnings = Fcons (intern (":purpose-mismatch"), warnings);

#    if GNUTLS_VERSION_NUMBER >= 0x030501
  if (verification & GNUTLS_CERT_MISSING_OCSP_STATUS)
    warnings = Fcons (intern (":missing-ocsp-status"), warnings);

  if (verification & GNUTLS_CERT_INVALID_OCSP_STATUS)
    warnings = Fcons (intern (":invalid-ocsp-status"), warnings);
#    endif
#   endif
#  endif
# endif

  if (XPROCESS (proc)->gnutls_extra_peer_verification &
      CERTIFICATE_NOT_MATCHING)
    warnings = Fcons (intern (":no-host-match"), warnings);

  /* This could get called in the INIT stage, when the certificate is
     not yet set. */
  if (XPROCESS (proc)->gnutls_certificates != NULL &&
      gnutls_x509_crt_check_issuer(XPROCESS (proc)->gnutls_certificates[0],
                                   XPROCESS (proc)->gnutls_certificates[0]))
    warnings = Fcons (intern (":self-signed"), warnings);

  if (!NILP (warnings))
    result = list2 (intern (":warnings"), warnings);

  /* This could get called in the INIT stage, when the certificate is
     not yet set. */
  if (XPROCESS (proc)->gnutls_certificates != NULL)
    {
      Lisp_Object certs = Qnil;

      /* Return all the certificates in a list. */
      for (int i = 0; i < XPROCESS (proc)->gnutls_certificates_length; i++)
	certs = nconc2 (certs, list1 (emacs_gnutls_certificate_details
				      (XPROCESS (proc)->gnutls_certificates[i])));

      result = nconc2 (result, list2 (intern (":certificates"), certs));

      /* Return the host certificate in its own element for
	 compatibility reasons. */
      result = nconc2 (result, list2 (intern (":certificate"), Fcar (certs)));
    }

  state = XPROCESS (proc)->gnutls_state;

  /* Diffie-Hellman prime bits. */
  {
    int bits = gnutls_dh_get_prime_bits (state);
    check_memory_full (bits);
    if (bits > 0)
      result = nconc2 (result, list2 (intern (":diffie-hellman-prime-bits"),
				      make_fixnum (bits)));
  }

  /* Key exchange. */
  result = nconc2
    (result, list2 (intern (":key-exchange"),
		    build_string (gnutls_kx_get_name
				  (gnutls_kx_get (state)))));

  /* Protocol name. */
  gnutls_protocol_t proto = gnutls_protocol_get_version (state);
  result = nconc2
    (result, list2 (intern (":protocol"),
		    build_string (gnutls_protocol_get_name (proto))));

  /* Cipher name. */
  result = nconc2
    (result, list2 (intern (":cipher"),
		    build_string (gnutls_cipher_get_name
				  (gnutls_cipher_get (state)))));

  /* MAC name. */
  result = nconc2
    (result, list2 (intern (":mac"),
		    build_string (gnutls_mac_get_name
				  (gnutls_mac_get (state)))));

  /* Compression name. */
# ifdef HAVE_GNUTLS_COMPRESSION_GET
  result = nconc2
    (result, list2 (intern (":compression"),
		    build_string (gnutls_compression_get_name
				  (gnutls_compression_get (state)))));
# endif

  /* Encrypt-then-MAC. */
# ifdef HAVE_GNUTLS_ETM_STATUS
  result = nconc2
    (result, list2 (intern (":encrypt-then-mac"),
		    gnutls_session_etm_status (state) ? Qt : Qnil));
# endif

  /* Renegotiation Indication */
  if (proto <= GNUTLS_TLS1_2)
    result = nconc2
      (result, list2 (intern (":safe-renegotiation"),
		      gnutls_safe_renegotiation_status (state) ? Qt : Qnil));

  return result;
}

/* Initialize global GnuTLS state to defaults.
   Call 'gnutls-global-deinit' when GnuTLS usage is no longer needed.
   Return zero on success.  */
Lisp_Object
emacs_gnutls_global_init (void)
{
  int ret = GNUTLS_E_SUCCESS;

  if (!gnutls_global_initialized)
    {
      ret = gnutls_global_init ();
      if (ret == GNUTLS_E_SUCCESS)
	gnutls_global_initialized = 1;
    }

  return gnutls_make_error (ret);
}

static bool
gnutls_ip_address_p (char *string)
{
  char c;

  while ((c = *string++) != 0)
    if (! ((c == '.' || c == ':' || (c >= '0' && c <= '9'))))
      return false;

  return true;
}

# if 0
/* Deinitialize global GnuTLS state.
   See also 'gnutls-global-init'.  */
static Lisp_Object
emacs_gnutls_global_deinit (void)
{
  if (gnutls_global_initialized)
    gnutls_global_deinit ();

  gnutls_global_initialized = 0;

  return gnutls_make_error (GNUTLS_E_SUCCESS);
}
# endif

static void ATTRIBUTE_FORMAT_PRINTF (2, 3)
boot_error (struct Lisp_Process *p, const char *m, ...)
{
  va_list ap;
  va_start (ap, m);
  if (p->blocking_connect)
    verror (m, ap);
  else
    pset_status (p, list2 (Qfailed, vformat_string (m, ap)));
  va_end (ap);
}

DEFUN ("gnutls-format-certificate", Fgnutls_format_certificate,
       Sgnutls_format_certificate, 1, 1, 0,
       doc: /* Format a X.509 certificate to a string.

Given a PEM-encoded X.509 certificate CERT, returns a human-readable
string representation.  */)
     (Lisp_Object cert)
{
  CHECK_STRING (cert);

  int err;
  gnutls_x509_crt_t crt;

  err = gnutls_x509_crt_init (&crt);
  check_memory_full (err);
  if (err < GNUTLS_E_SUCCESS)
    error ("gnutls-format-certificate error: %s", emacs_gnutls_strerror (err));

  gnutls_datum_t crt_data = { SDATA (cert), strlen (SSDATA (cert)) };
  err = gnutls_x509_crt_import (crt, &crt_data, GNUTLS_X509_FMT_PEM);
  check_memory_full (err);
  if (err < GNUTLS_E_SUCCESS)
    {
      gnutls_x509_crt_deinit (crt);
      error ("gnutls-format-certificate error: %s",
	     emacs_gnutls_strerror (err));
    }

  gnutls_datum_t out;
  err = gnutls_x509_crt_print (crt, GNUTLS_CRT_PRINT_FULL, &out);
  check_memory_full (err);
  if (err < GNUTLS_E_SUCCESS)
    {
      gnutls_x509_crt_deinit (crt);
      error ("gnutls-format-certificate error: %s",
	     emacs_gnutls_strerror (err));
    }

  Lisp_Object result = make_unibyte_string ((char *) out.data, out.size);
  gnutls_free (out.data);
  gnutls_x509_crt_deinit (crt);

  return result;
}

Lisp_Object
gnutls_verify_boot (Lisp_Object proc, Lisp_Object proplist)
{
  int ret;
  struct Lisp_Process *p = XPROCESS (proc);
  gnutls_session_t state = p->gnutls_state;
  unsigned int peer_verification;
  Lisp_Object warnings;
  int max_log_level = p->gnutls_log_level;
  Lisp_Object hostname, verify_error;
  bool verify_error_all = false;
  char *c_hostname;

  if (NILP (proplist))
    proplist = Fcdr (plist_get (p->childp, QCtls_parameters));

  verify_error = plist_get (proplist, QCverify_error);
  hostname = plist_get (proplist, QChostname);

  if (EQ (verify_error, Qt))
    verify_error_all = true;
  else if (NILP (Flistp (verify_error)))
    {
      boot_error (p,
		  "gnutls-boot: invalid :verify_error parameter (not a list)");
      return Qnil;
    }

  if (!STRINGP (hostname))
    {
      boot_error (p, "gnutls-boot: invalid :hostname parameter (not a string)");
      return Qnil;
    }
  c_hostname = SSDATA (hostname);

  /* Now verify the peer, following
     https://www.gnu.org/software/gnutls/manual/html_node/Verifying-peer_0027s-certificate.html.
     The peer should present at least one certificate in the chain; do a
     check of the certificate's hostname with
     gnutls_x509_crt_check_hostname against :hostname.  */

  ret = gnutls_certificate_verify_peers2 (state, &peer_verification);
  if (ret < GNUTLS_E_SUCCESS)
    return gnutls_make_error (ret);

  p->gnutls_peer_verification = peer_verification;

  warnings = plist_get (Fgnutls_peer_status (proc), intern (":warnings"));
  if (!NILP (warnings))
    {
      for (Lisp_Object tail = warnings; CONSP (tail); tail = XCDR (tail))
        {
          Lisp_Object warning = XCAR (tail);
          Lisp_Object message = Fgnutls_peer_status_warning_describe (warning);
          if (!NILP (message))
            GNUTLS_LOG2 (1, max_log_level, "verification:", SSDATA (message));
        }
    }

  if (peer_verification != 0)
    {
      if (verify_error_all
          || !NILP (Fmember (QCtrustfiles, verify_error)))
        {
	  emacs_gnutls_deinit (proc);
	  boot_error (p,
		      "Certificate validation failed %s, verification code %x",
		      c_hostname, peer_verification);
	  return Qnil;
        }
      else
	{
          GNUTLS_LOG2 (1, max_log_level, "certificate validation failed:",
                       c_hostname);
	}
    }

  /* Up to here the process is the same for X.509 certificates and
     OpenPGP keys.  From now on X.509 certificates are assumed.  This
     can be easily extended to work with openpgp keys as well.  */
  if (gnutls_certificate_type_get (state) == GNUTLS_CRT_X509)
    {
      const gnutls_datum_t *cert_list;
      unsigned int cert_list_length;
      int failed_import = 0;

      cert_list = gnutls_certificate_get_peers (state, &cert_list_length);

      if (cert_list == NULL)
	{
	  emacs_gnutls_deinit (proc);
	  boot_error (p, "No x509 certificate was found\n");
	  return Qnil;
	}

      /* Check only the first certificate in the given chain, but
	 store them all.  */
      p->gnutls_certificates =
	xmalloc (cert_list_length * sizeof (gnutls_x509_crt_t));
      p->gnutls_certificates_length = cert_list_length;

      for (int i = cert_list_length - 1; i >= 0; i--)
	{
	  gnutls_x509_crt_t cert;

	  gnutls_x509_crt_init (&cert);

	  if (ret < GNUTLS_E_SUCCESS)
	    failed_import = ret;
	  else
	    {
	      ret = gnutls_x509_crt_import (cert, &cert_list[i],
					    GNUTLS_X509_FMT_DER);

	      if (ret < GNUTLS_E_SUCCESS)
		failed_import = ret;
	    }

	  p->gnutls_certificates[i] = cert;
	}

      if (failed_import != 0)
	{
	  gnutls_deinit_certificates (p);
	  return gnutls_make_error (failed_import);
	}

      int err = gnutls_x509_crt_check_hostname (p->gnutls_certificates[0],
						c_hostname);
      check_memory_full (err);
      if (!err)
	{
	  p->gnutls_extra_peer_verification |= CERTIFICATE_NOT_MATCHING;
          if (verify_error_all
              || !NILP (Fmember (QChostname, verify_error)))
            {
	      emacs_gnutls_deinit (proc);
	      boot_error (p, "The x509 certificate does not match \"%s\"",
			  c_hostname);
	      return Qnil;
            }
	  else
	    GNUTLS_LOG2 (1, max_log_level, "x509 certificate does not match:",
			 c_hostname);
	}
    }

  return gnutls_make_error (ret);
}

<<<<<<< HEAD
Lisp_Object
gnutls_handshake_and_verify(Lisp_Object proc,
			    Lisp_Object proplist,
			    Lisp_Object blocking)
=======
#ifdef HAVE_GNUTLS_CERTIFICATE_SET_X509_KEY_FILE2

/* Helper function for gnutls-boot.

   The key :flags receives a list of symbols, each of which
   corresponds to a GnuTLS C flag, the ORed result is to be passed to
   the function `gnutls_certificate_set_x509_key_file2' as its last
   argument.  */
static unsigned int
key_file2_aux (Lisp_Object flags)
>>>>>>> 57e363a4
{
  int ret = emacs_gnutls_handshake (XPROCESS (proc), ! NILP (blocking));
  if (ret < GNUTLS_E_SUCCESS)
    return gnutls_make_error (ret);
  return gnutls_verify_boot (proc, proplist);
}

DEFUN ("gnutls-boot", Fgnutls_boot, Sgnutls_boot, 3, 4, 0,
       doc: /* Initialize GnuTLS client for process PROC with TYPE+PROPLIST.
Currently only client mode is supported.  Return a success/failure
value you can check with `gnutls-errorp'.

TYPE is a symbol, either `gnutls-anon' or `gnutls-x509pki'.
BLOCKING, if non-nil, forces the boot to complete or fail.
PROPLIST is a property list with the following keys:


:hostname is a string naming the remote host.

:priority is a GnuTLS priority string, defaults to "NORMAL".

:trustfiles is a list of PEM-encoded trust files for `gnutls-x509pki'.

:crlfiles is a list of PEM-encoded CRL lists for `gnutls-x509pki'.

:keylist is an alist of PEM-encoded key files and PEM-encoded
certificates for `gnutls-x509pki'.

:callbacks is an alist of callback functions, see below.

:loglevel is the debug level requested from GnuTLS, try 4.

:verify-flags is a bitset as per GnuTLS'
gnutls_certificate_set_verify_flags.

:verify-hostname-error is ignored.  Pass :hostname in :verify-error
instead.

:verify-error is a list of symbols to express verification checks or
t to do all checks.  Currently it can contain `:trustfiles' and
`:hostname' to verify the certificate or the hostname respectively.

:min-prime-bits is the minimum accepted number of bits the client will
accept in Diffie-Hellman key exchange.

The debug level will be set for this process AND globally for GnuTLS.
So if you set it higher or lower at any point, it affects global
debugging.

Note that the priority is set on the client.  The server does not use
the protocols's priority except for disabling protocols that were not
specified.

Processes must be initialized with this function before other GnuTLS
functions are used.  This function allocates resources which can only
be deallocated by calling `gnutls-deinit' or by calling it again.

The :pass and :flags keys are ignored with old versions of GnuTLS, and
:flags is ignored if :pass is not specified.

The callbacks alist can have a `verify' key, associated with a
verification function (UNUSED).

Each authentication type may need additional information in order to
work.  For X.509 PKI (`gnutls-x509pki'), you probably need at least
one trustfile (usually a CA bundle).  */)
  (Lisp_Object proc, Lisp_Object type, Lisp_Object proplist, Lisp_Object blocking)
{
  int ret = GNUTLS_E_SUCCESS;
  int max_log_level = 0;

  gnutls_session_t state;
  gnutls_certificate_credentials_t x509_cred = NULL;
  gnutls_anon_client_credentials_t anon_cred = NULL;
  Lisp_Object global_init;
  char const *priority_string_ptr = "NORMAL"; /* default priority string.  */
  char *c_hostname;
  const char *c_pass;

  /* Placeholders for the property list elements.  */
  Lisp_Object priority_string;
  Lisp_Object trustfiles;
  Lisp_Object crlfiles;
  Lisp_Object keylist;
  Lisp_Object pass;
  Lisp_Object flags;
  /* Lisp_Object callbacks; */
  Lisp_Object loglevel;
  Lisp_Object hostname;
  Lisp_Object prime_bits;
#ifdef HAVE_GNUTLS_CERTIFICATE_SET_X509_KEY_FILE2
  unsigned int aux_key_file;
#endif
  struct Lisp_Process *p = XPROCESS (proc);

  CHECK_PROCESS (proc);
  CHECK_SYMBOL (type);
  CHECK_LIST (proplist);

  if (NILP (Fgnutls_available_p ()))
    {
      boot_error (p, "GnuTLS not available");
      return Qnil;
    }

  if (!EQ (type, Qgnutls_x509pki) && !EQ (type, Qgnutls_anon))
    {
      boot_error (p, "Invalid GnuTLS credential type");
      return Qnil;
    }

  hostname              = plist_get (proplist, QChostname);
  priority_string       = plist_get (proplist, QCpriority);
  trustfiles            = plist_get (proplist, QCtrustfiles);
  keylist               = plist_get (proplist, QCkeylist);
  crlfiles              = plist_get (proplist, QCcrlfiles);
  loglevel              = plist_get (proplist, QCloglevel);
  prime_bits            = plist_get (proplist, QCmin_prime_bits);
  pass                  = plist_get (proplist, QCpass);
  flags                 = plist_get (proplist, QCflags);

  if (STRINGP (pass))
    c_pass = SSDATA (pass);
  else
    c_pass = NULL;

  if (!STRINGP (hostname))
    {
      boot_error (p, "gnutls-boot: invalid :hostname parameter (not a string)");
      return Qnil;
    }
  c_hostname = SSDATA (hostname);

  state = XPROCESS (proc)->gnutls_state;

  if (INTEGERP (loglevel))
    {
      gnutls_global_set_log_function (gnutls_log_function);
# ifdef HAVE_GNUTLS3
      gnutls_global_set_audit_log_function (gnutls_audit_log_function);
# endif
      int level = (FIXNUMP (loglevel)
		   ? clip_to_bounds (INT_MIN, XFIXNUM (loglevel), INT_MAX)
		   : NILP (Fnatnump (loglevel)) ? INT_MIN : INT_MAX);
      gnutls_global_set_log_level (level);
      max_log_level = level;
      XPROCESS (proc)->gnutls_log_level = max_log_level;
    }

  GNUTLS_LOG2 (1, max_log_level, "connecting to host:", c_hostname);

  /* Always initialize globals.  */
  global_init = emacs_gnutls_global_init ();
  if (! NILP (Fgnutls_errorp (global_init)))
    return global_init;

  /* Before allocating new credentials, deallocate any credentials
     that PROC might already have.  */
  emacs_gnutls_deinit (proc);

  /* Mark PROC as a GnuTLS process.  */
  XPROCESS (proc)->gnutls_state = NULL;
  XPROCESS (proc)->gnutls_x509_cred = NULL;
  XPROCESS (proc)->gnutls_anon_cred = NULL;
  pset_gnutls_cred_type (XPROCESS (proc), type);
  GNUTLS_INITSTAGE (proc) = GNUTLS_STAGE_EMPTY;

  GNUTLS_LOG (1, max_log_level, "allocating credentials");
  if (EQ (type, Qgnutls_x509pki))
    {
      Lisp_Object verify_flags;
      unsigned int gnutls_verify_flags = GNUTLS_VERIFY_ALLOW_X509_V1_CA_CRT;

      GNUTLS_LOG (2, max_log_level, "allocating x509 credentials");
      check_memory_full (gnutls_certificate_allocate_credentials (&x509_cred));
      XPROCESS (proc)->gnutls_x509_cred = x509_cred;

      verify_flags = plist_get (proplist, QCverify_flags);
      if (TYPE_RANGED_FIXNUMP (unsigned int, verify_flags))
	{
	  gnutls_verify_flags = XFIXNAT (verify_flags);
	  GNUTLS_LOG (2, max_log_level, "setting verification flags");
	}
      else if (NILP (verify_flags))
	GNUTLS_LOG (2, max_log_level, "using default verification flags");
      else
	GNUTLS_LOG (2, max_log_level, "ignoring invalid verify-flags");

      gnutls_certificate_set_verify_flags (x509_cred, gnutls_verify_flags);
    }
  else /* Qgnutls_anon: */
    {
      GNUTLS_LOG (2, max_log_level, "allocating anon credentials");
      check_memory_full (gnutls_anon_allocate_client_credentials (&anon_cred));
      XPROCESS (proc)->gnutls_anon_cred = anon_cred;
    }

  GNUTLS_INITSTAGE (proc) = GNUTLS_STAGE_CRED_ALLOC;

  if (EQ (type, Qgnutls_x509pki))
    {
      /* TODO: GNUTLS_X509_FMT_DER is also an option.  */
      int file_format = GNUTLS_X509_FMT_PEM;
      Lisp_Object tail;

# ifdef HAVE_GNUTLS_X509_SYSTEM_TRUST
      ret = gnutls_certificate_set_x509_system_trust (x509_cred);
      if (ret < GNUTLS_E_SUCCESS)
	{
	  check_memory_full (ret);
	  GNUTLS_LOG2i (4, max_log_level,
			"setting system trust failed with code ", ret);
	}
# endif

      for (tail = trustfiles; CONSP (tail); tail = XCDR (tail))
	{
	  Lisp_Object trustfile = XCAR (tail);
	  if (STRINGP (trustfile))
	    {
	      GNUTLS_LOG2 (1, max_log_level, "setting the trustfile: ",
			   SSDATA (trustfile));
	      trustfile = ENCODE_FILE (trustfile);
# ifdef WINDOWSNT
	      /* Since GnuTLS doesn't support UTF-8 or UTF-16 encoded
		 file names on Windows, we need to re-encode the file
		 name using the current ANSI codepage.  */
	      trustfile = ansi_encode_filename (trustfile);
# endif
	      ret = gnutls_certificate_set_x509_trust_file
		(x509_cred,
		 SSDATA (trustfile),
		 file_format);

	      if (ret < GNUTLS_E_SUCCESS)
		return gnutls_make_error (ret);
	    }
	  else
	    {
	      emacs_gnutls_deinit (proc);
	      boot_error (p, "Invalid trustfile");
	      return Qnil;
	    }
	}

      for (tail = crlfiles; CONSP (tail); tail = XCDR (tail))
	{
	  Lisp_Object crlfile = XCAR (tail);
	  if (STRINGP (crlfile))
	    {
	      GNUTLS_LOG2 (1, max_log_level, "setting the CRL file: ",
			   SSDATA (crlfile));
	      crlfile = ENCODE_FILE (crlfile);
# ifdef WINDOWSNT
	      crlfile = ansi_encode_filename (crlfile);
# endif
	      ret = gnutls_certificate_set_x509_crl_file
		(x509_cred, SSDATA (crlfile), file_format);

	      if (ret < GNUTLS_E_SUCCESS)
		return gnutls_make_error (ret);
	    }
	  else
	    {
	      emacs_gnutls_deinit (proc);
	      boot_error (p, "Invalid CRL file");
	      return Qnil;
	    }
	}

      for (tail = keylist; CONSP (tail); tail = XCDR (tail))
	{
	  Lisp_Object keyfile = Fcar (XCAR (tail));
	  Lisp_Object certfile = Fcar (Fcdr (XCAR (tail)));
	  if (STRINGP (keyfile) && STRINGP (certfile))
	    {
	      GNUTLS_LOG2 (1, max_log_level, "setting the client key file: ",
			   SSDATA (keyfile));
	      GNUTLS_LOG2 (1, max_log_level, "setting the client cert file: ",
			   SSDATA (certfile));
	      keyfile = ENCODE_FILE (keyfile);
	      certfile = ENCODE_FILE (certfile);
# ifdef WINDOWSNT
	      keyfile = ansi_encode_filename (keyfile);
	      certfile = ansi_encode_filename (certfile);
# endif
# ifdef HAVE_GNUTLS_CERTIFICATE_SET_X509_KEY_FILE2
	      if (!NILP (plist_member (proplist, QCpass)))
		{
		  aux_key_file = key_file2_aux (flags);
		  ret
		    = gnutls_certificate_set_x509_key_file2 (x509_cred,
							     SSDATA (certfile),
							     SSDATA (keyfile),
							     file_format,
							     c_pass,
							     aux_key_file);
		}
	      else
# endif
	      ret = gnutls_certificate_set_x509_key_file
		(x509_cred, SSDATA (certfile), SSDATA (keyfile), file_format);

	      if (ret < GNUTLS_E_SUCCESS)
		return gnutls_make_error (ret);
	    }
	  else
	    {
	      emacs_gnutls_deinit (proc);
	      boot_error (p, STRINGP (keyfile) ? "Invalid client cert file"
			  : "Invalid client key file");
	      return Qnil;
	    }
	}
    }

  GNUTLS_INITSTAGE (proc) = GNUTLS_STAGE_FILES;
  GNUTLS_LOG (1, max_log_level, "gnutls callbacks");
  GNUTLS_INITSTAGE (proc) = GNUTLS_STAGE_CALLBACKS;

  /* Call gnutls_init here: */

  GNUTLS_LOG (1, max_log_level, "gnutls_init");
  int gnutls_flags = GNUTLS_CLIENT;
# ifdef GNUTLS_NONBLOCK
  gnutls_flags |= GNUTLS_NONBLOCK;
# endif
  ret = gnutls_init (&state, gnutls_flags);
  XPROCESS (proc)->gnutls_state = state;
  if (ret < GNUTLS_E_SUCCESS)
    return gnutls_make_error (ret);
  GNUTLS_INITSTAGE (proc) = GNUTLS_STAGE_INIT;

  if (STRINGP (priority_string))
    {
      priority_string_ptr = SSDATA (priority_string);
      GNUTLS_LOG2 (1, max_log_level, "got non-default priority string:",
		   priority_string_ptr);
    }
  else
    {
      GNUTLS_LOG2 (1, max_log_level, "using default priority string:",
		   priority_string_ptr);
    }

  GNUTLS_LOG (1, max_log_level, "setting the priority string");
  ret = gnutls_priority_set_direct (state, priority_string_ptr, NULL);
  if (ret < GNUTLS_E_SUCCESS)
    return gnutls_make_error (ret);

  GNUTLS_INITSTAGE (proc) = GNUTLS_STAGE_PRIORITY;

  if (FIXNUMP (prime_bits))
    gnutls_dh_set_prime_bits (state, XUFIXNUM (prime_bits));

  ret = EQ (type, Qgnutls_x509pki)
    ? gnutls_credentials_set (state, GNUTLS_CRD_CERTIFICATE, x509_cred)
    : gnutls_credentials_set (state, GNUTLS_CRD_ANON, anon_cred);
  if (ret < GNUTLS_E_SUCCESS)
    return gnutls_make_error (ret);

  if (!gnutls_ip_address_p (c_hostname))
    {
      ret = gnutls_server_name_set (state, GNUTLS_NAME_DNS, c_hostname,
				    strlen (c_hostname));
      if (ret < GNUTLS_E_SUCCESS)
	return gnutls_make_error (ret);
    }

  GNUTLS_INITSTAGE (proc) = GNUTLS_STAGE_CRED_SET;
  return gnutls_handshake_and_verify(proc, proplist, blocking);
}

DEFUN ("gnutls-bye", Fgnutls_bye,
       Sgnutls_bye, 2, 2, 0,
       doc: /* Terminate current GnuTLS connection for process PROC.
The connection should have been initiated using `gnutls-handshake'.

If CONT is not nil the TLS connection gets terminated and further
receives and sends will be disallowed.  If the return value is zero you
may continue using the connection.  If CONT is nil, GnuTLS actually
sends an alert containing a close request and waits for the peer to
reply with the same message.  In order to reuse the connection you
should wait for an EOF from the peer.

This function may also return `gnutls-e-again', or
`gnutls-e-interrupted'.  */)
    (Lisp_Object proc, Lisp_Object cont)
{
  gnutls_session_t state;
  int ret;

  CHECK_PROCESS (proc);

  state = XPROCESS (proc)->gnutls_state;

  if (XPROCESS (proc)->gnutls_certificates)
    gnutls_deinit_certificates (XPROCESS (proc));

  ret = gnutls_bye (state, NILP (cont) ? GNUTLS_SHUT_RDWR : GNUTLS_SHUT_WR);

  return gnutls_make_error (ret);
}

#endif	/* HAVE_GNUTLS */

#ifdef HAVE_GNUTLS3

# ifndef HAVE_GNUTLS_CIPHER_GET_IV_SIZE
   /* Block size is equivalent.  */
#  define gnutls_cipher_get_iv_size(cipher) gnutls_cipher_get_block_size (cipher)
# endif

# ifndef HAVE_GNUTLS_CIPHER_GET_TAG_SIZE
   /* Tag size is irrelevant.  */
#  define gnutls_cipher_get_tag_size(cipher) 0
# endif

# ifndef HAVE_GNUTLS_DIGEST_LIST
   /* The mac algorithms are equivalent.  */
#  define gnutls_digest_list() \
     ((gnutls_digest_algorithm_t const *) gnutls_mac_list ())
#  define gnutls_digest_get_name(id) \
     gnutls_mac_get_name ((gnutls_mac_algorithm_t) (id))
# endif

DEFUN ("gnutls-ciphers", Fgnutls_ciphers, Sgnutls_ciphers, 0, 0, 0,
       doc: /* Return alist of GnuTLS symmetric cipher descriptions as plists.
The alist key is the cipher name. */)
  (void)
{
  Lisp_Object ciphers = Qnil;

  const gnutls_cipher_algorithm_t *gciphers = gnutls_cipher_list ();
  for (ptrdiff_t pos = 0; gciphers[pos] != 0; pos++)
    {
      gnutls_cipher_algorithm_t gca = gciphers[pos];
      if (gca == GNUTLS_CIPHER_NULL)
	continue;
      char const *cipher_name = gnutls_cipher_get_name (gca);
      if (!cipher_name)
	continue;

      /* A symbol representing the GnuTLS cipher.  */
      Lisp_Object cipher_symbol = intern (cipher_name);

      ptrdiff_t cipher_tag_size = gnutls_cipher_get_tag_size (gca);

      Lisp_Object cp
	 = list (cipher_symbol,
		 QCcipher_id, make_fixnum (gca),
		 QCtype, Qgnutls_type_cipher,
		 QCcipher_aead_capable, cipher_tag_size == 0 ? Qnil : Qt,
		 QCcipher_tagsize, make_fixnum (cipher_tag_size),

		 QCcipher_blocksize,
		 make_fixnum (gnutls_cipher_get_block_size (gca)),

		 QCcipher_keysize,
		 make_fixnum (gnutls_cipher_get_key_size (gca)),

		 QCcipher_ivsize,
		 make_fixnum (gnutls_cipher_get_iv_size (gca)));

      ciphers = Fcons (cp, ciphers);
    }

  return ciphers;
}

static Lisp_Object
gnutls_symmetric_aead (bool encrypting, gnutls_cipher_algorithm_t gca,
                       Lisp_Object cipher,
		       const char *kdata, ptrdiff_t ksize,
		       const char *vdata, ptrdiff_t vsize,
		       const char *idata, ptrdiff_t isize,
                       Lisp_Object aead_auth)
{
# ifdef HAVE_GNUTLS_AEAD

  const char *desc = encrypting ? "encrypt" : "decrypt";
  Lisp_Object actual_iv = make_unibyte_string (vdata, vsize);

  gnutls_aead_cipher_hd_t acipher;
  gnutls_datum_t key_datum = { (unsigned char *) kdata, ksize };
  int ret = gnutls_aead_cipher_init (&acipher, gca, &key_datum);

  if (ret < GNUTLS_E_SUCCESS)
    error ("GnuTLS AEAD cipher %s/%s initialization failed: %s",
	   gnutls_cipher_get_name (gca), desc, emacs_gnutls_strerror (ret));

  ptrdiff_t cipher_tag_size = gnutls_cipher_get_tag_size (gca);
  ptrdiff_t tagged_size;
  if (INT_ADD_WRAPV (isize, cipher_tag_size, &tagged_size)
      || SIZE_MAX < tagged_size)
    memory_full (SIZE_MAX);
  size_t storage_length = tagged_size;
  USE_SAFE_ALLOCA;
  char *storage = SAFE_ALLOCA (storage_length);

  const char *aead_auth_data = NULL;
  ptrdiff_t aead_auth_size = 0;

  if (!NILP (aead_auth))
    {
      if (BUFFERP (aead_auth) || STRINGP (aead_auth))
        aead_auth = list1 (aead_auth);

      CHECK_CONS (aead_auth);

      ptrdiff_t astart_byte, aend_byte;
      const char *adata
	= extract_data_from_object (aead_auth, &astart_byte, &aend_byte);
      if (adata == NULL)
        error ("GnuTLS AEAD cipher auth extraction failed");

      aead_auth_data = adata;
      aead_auth_size = aend_byte - astart_byte;
    }

  ptrdiff_t expected_remainder = encrypting ? 0 : cipher_tag_size;
  ptrdiff_t cipher_block_size = gnutls_cipher_get_block_size (gca);

  if (isize < expected_remainder
      || (isize - expected_remainder) % cipher_block_size != 0)
    error (("GnuTLS AEAD cipher %s/%s input block length %"pD"d "
	    "is not %"pD"d greater than a multiple of the required %"pD"d"),
           gnutls_cipher_get_name (gca), desc,
	   isize, expected_remainder, cipher_block_size);

  ret = ((encrypting ? gnutls_aead_cipher_encrypt : gnutls_aead_cipher_decrypt)
	 (acipher, vdata, vsize, aead_auth_data, aead_auth_size,
	  cipher_tag_size, idata, isize, storage, &storage_length));

  Lisp_Object output;
  if (GNUTLS_E_SUCCESS <= ret)
    output = make_unibyte_string (storage, storage_length);
  memset_explicit (storage, 0, storage_length);
  gnutls_aead_cipher_deinit (acipher);

  if (ret < GNUTLS_E_SUCCESS)
    error ((encrypting
	    ? "GnuTLS AEAD cipher %s encryption failed: %s"
	    : "GnuTLS AEAD cipher %s decryption failed: %s"),
	   gnutls_cipher_get_name (gca), emacs_gnutls_strerror (ret));

  SAFE_FREE ();
  return list2 (output, actual_iv);
# else
  intmax_t print_gca = gca;
  error ("GnuTLS AEAD cipher %"PRIdMAX" is invalid or not found", print_gca);
# endif
}

static Lisp_Object cipher_cache;

static Lisp_Object
gnutls_symmetric (bool encrypting, Lisp_Object cipher,
                  Lisp_Object key, Lisp_Object iv,
                  Lisp_Object input, Lisp_Object aead_auth)
{
  if (BUFFERP (key) || STRINGP (key))
    key = list1 (key);

  CHECK_CONS (key);

  if (BUFFERP (input) || STRINGP (input))
    input = list1 (input);

  CHECK_CONS (input);

  if (BUFFERP (iv) || STRINGP (iv))
    iv = list1 (iv);

  CHECK_CONS (iv);


  const char *desc = encrypting ? "encrypt" : "decrypt";

  gnutls_cipher_algorithm_t gca = GNUTLS_CIPHER_UNKNOWN;

  Lisp_Object info = Qnil;
  if (STRINGP (cipher))
    cipher = intern (SSDATA (cipher));

  if (SYMBOLP (cipher))
    {
      if (NILP (cipher_cache))
	cipher_cache = Fgnutls_ciphers ();
      info = Fassq (cipher, cipher_cache);
      if (!CONSP (info))
	xsignal2 (Qerror,
		  build_string ("GnuTLS cipher is invalid or not found"),
		  cipher);
      info = XCDR (info);
    }
  else if (TYPE_RANGED_FIXNUMP (gnutls_cipher_algorithm_t, cipher))
    gca = XFIXNUM (cipher);
  else
    info = cipher;

  if (!NILP (info) && CONSP (info))
    {
      Lisp_Object v = plist_get (info, QCcipher_id);
      if (TYPE_RANGED_FIXNUMP (gnutls_cipher_algorithm_t, v))
        gca = XFIXNUM (v);
    }

  ptrdiff_t key_size = gnutls_cipher_get_key_size (gca);
  if (key_size == 0)
    xsignal2 (Qerror,
	      build_string ("GnuTLS cipher is invalid or not found"), cipher);

  ptrdiff_t kstart_byte, kend_byte;
  const char *kdata = extract_data_from_object (key, &kstart_byte, &kend_byte);

  if (kdata == NULL)
    error ("GnuTLS cipher key extraction failed");

  if (kend_byte - kstart_byte != key_size)
    error (("GnuTLS cipher %s/%s key length %"pD"d is not equal to "
	    "the required %"pD"d"),
           gnutls_cipher_get_name (gca), desc,
	   kend_byte - kstart_byte, key_size);

  ptrdiff_t vstart_byte, vend_byte;
  char *vdata = extract_data_from_object (iv, &vstart_byte, &vend_byte);

  if (vdata == NULL)
    error ("GnuTLS cipher IV extraction failed");

  ptrdiff_t iv_size = gnutls_cipher_get_iv_size (gca);
  if (vend_byte - vstart_byte != iv_size)
    error (("GnuTLS cipher %s/%s IV length %"pD"d is not equal to "
	    "the required %"pD"d"),
           gnutls_cipher_get_name (gca), desc,
	   vend_byte - vstart_byte, iv_size);

  Lisp_Object actual_iv = make_unibyte_string (vdata, vend_byte - vstart_byte);

  ptrdiff_t istart_byte, iend_byte;
  const char *idata
    = extract_data_from_object (input, &istart_byte, &iend_byte);

  if (idata == NULL)
    error ("GnuTLS cipher input extraction failed");

  /* Is this an AEAD cipher? */
  if (gnutls_cipher_get_tag_size (gca) > 0)
    {
      Lisp_Object aead_output =
        gnutls_symmetric_aead (encrypting, gca, cipher,
                               kdata, kend_byte - kstart_byte,
                               vdata, vend_byte - vstart_byte,
                               idata, iend_byte - istart_byte,
                               aead_auth);
      if (STRINGP (XCAR (key)))
        Fclear_string (XCAR (key));
      return aead_output;
    }

  ptrdiff_t cipher_block_size = gnutls_cipher_get_block_size (gca);
  if ((iend_byte - istart_byte) % cipher_block_size != 0)
    error (("GnuTLS cipher %s/%s input block length %"pD"d is not a multiple "
	    "of the required %"pD"d"),
           gnutls_cipher_get_name (gca), desc,
	   iend_byte - istart_byte, cipher_block_size);

  gnutls_cipher_hd_t hcipher;
  gnutls_datum_t key_datum
    = { (unsigned char *) kdata, kend_byte - kstart_byte };

  int ret = gnutls_cipher_init (&hcipher, gca, &key_datum, NULL);

  if (ret < GNUTLS_E_SUCCESS)
    error ("GnuTLS cipher %s/%s initialization failed: %s",
	   gnutls_cipher_get_name (gca), desc, emacs_gnutls_strerror (ret));

  /* Note that this will not support streaming block mode. */
  gnutls_cipher_set_iv (hcipher, vdata, vend_byte - vstart_byte);

  /* GnuTLS docs: "For the supported ciphers the encrypted data length
     will equal the plaintext size."  */
  ptrdiff_t storage_length = iend_byte - istart_byte;
  Lisp_Object storage = make_unibyte_string (NULL, storage_length);

  ret = ((encrypting ? gnutls_cipher_encrypt2 : gnutls_cipher_decrypt2)
	 (hcipher, idata, iend_byte - istart_byte,
	  SSDATA (storage), storage_length));

  if (STRINGP (XCAR (key)))
    Fclear_string (XCAR (key));

  if (ret < GNUTLS_E_SUCCESS)
    {
      gnutls_cipher_deinit (hcipher);
      if (encrypting)
	error ("GnuTLS cipher %s encryption failed: %s",
	       gnutls_cipher_get_name (gca), emacs_gnutls_strerror (ret));
      else
	error ("GnuTLS cipher %s decryption failed: %s",
	       gnutls_cipher_get_name (gca), emacs_gnutls_strerror (ret));
    }

  gnutls_cipher_deinit (hcipher);

  return list2 (storage, actual_iv);
}

DEFUN ("gnutls-symmetric-encrypt", Fgnutls_symmetric_encrypt,
       Sgnutls_symmetric_encrypt, 4, 5, 0,
       doc: /* Encrypt INPUT with symmetric CIPHER, KEY+AEAD_AUTH, and IV to a unibyte string.

Return nil on error.

The KEY can be specified as a buffer or string or in other ways (see
Info node `(elisp)Format of GnuTLS Cryptography Inputs').  The KEY
will be wiped after use if it's a string.

The IV and INPUT and the optional AEAD_AUTH can also be specified as a
buffer or string or in other ways.

The alist of symmetric ciphers can be obtained with `gnutls-ciphers'.
The CIPHER may be a string or symbol matching a key in that alist, or
a plist with the :cipher-id numeric property, or the number itself.

AEAD ciphers: these ciphers will have a `gnutls-ciphers' entry with
:cipher-aead-capable set to t.  AEAD_AUTH can be supplied for
these AEAD ciphers, but it may still be omitted (nil) as well. */)
  (Lisp_Object cipher, Lisp_Object key, Lisp_Object iv,
   Lisp_Object input, Lisp_Object aead_auth)
{
  return gnutls_symmetric (true, cipher, key, iv, input, aead_auth);
}

DEFUN ("gnutls-symmetric-decrypt", Fgnutls_symmetric_decrypt,
       Sgnutls_symmetric_decrypt, 4, 5, 0,
       doc: /* Decrypt INPUT with symmetric CIPHER, KEY+AEAD_AUTH, and IV to a unibyte string.

Return nil on error.

The KEY can be specified as a buffer or string or in other ways (see
Info node `(elisp)Format of GnuTLS Cryptography Inputs').  The KEY
will be wiped after use if it's a string.

The IV and INPUT and the optional AEAD_AUTH can also be specified as a
buffer or string or in other ways.

The alist of symmetric ciphers can be obtained with `gnutls-ciphers'.
The CIPHER may be a string or symbol matching a key in that alist, or
a plist with the `:cipher-id' numeric property, or the number itself.

AEAD ciphers: these ciphers will have a `gnutls-ciphers' entry with
:cipher-aead-capable set to t.  AEAD_AUTH can be supplied for
these AEAD ciphers, but it may still be omitted (nil) as well. */)
  (Lisp_Object cipher, Lisp_Object key, Lisp_Object iv,
   Lisp_Object input, Lisp_Object aead_auth)
{
  return gnutls_symmetric (false, cipher, key, iv, input, aead_auth);
}

DEFUN ("gnutls-macs", Fgnutls_macs, Sgnutls_macs, 0, 0, 0,
       doc: /* Return alist of GnuTLS mac-algorithm method descriptions as plists.

Use the value of the alist (extract it with `alist-get' for instance)
with `gnutls-hash-mac'.  The alist key is the mac-algorithm method
name. */)
  (void)
{
  Lisp_Object mac_algorithms = Qnil;
  const gnutls_mac_algorithm_t *macs = gnutls_mac_list ();
  for (ptrdiff_t pos = 0; macs[pos] != 0; pos++)
    {
      const gnutls_mac_algorithm_t gma = macs[pos];

      /* A symbol representing the GnuTLS MAC algorithm.  */
      Lisp_Object gma_symbol = intern (gnutls_mac_get_name (gma));

      size_t nonce_size = 0;
# ifdef HAVE_GNUTLS_MAC_GET_NONCE_SIZE
      nonce_size = gnutls_mac_get_nonce_size (gma);
# endif
      Lisp_Object mp =  list (gma_symbol,
			      QCmac_algorithm_id, make_fixnum (gma),
			      QCtype, Qgnutls_type_mac_algorithm,

                              QCmac_algorithm_length,
                              make_fixnum (gnutls_hmac_get_len (gma)),

                              QCmac_algorithm_keysize,
                              make_fixnum (gnutls_mac_get_key_size (gma)),

                              QCmac_algorithm_noncesize,
			      make_fixnum (nonce_size));
      mac_algorithms = Fcons (mp, mac_algorithms);
    }

  return mac_algorithms;
}

DEFUN ("gnutls-digests", Fgnutls_digests, Sgnutls_digests, 0, 0, 0,
       doc: /* Return alist of GnuTLS digest-algorithm method descriptions as plists.

Use the value of the alist (extract it with `alist-get' for instance)
with `gnutls-hash-digest'.  The alist key is the digest-algorithm
method name. */)
  (void)
{
  Lisp_Object digest_algorithms = Qnil;
  const gnutls_digest_algorithm_t *digests = gnutls_digest_list ();
  for (ptrdiff_t pos = 0; digests[pos] != 0; pos++)
    {
      const gnutls_digest_algorithm_t gda = digests[pos];

      /* A symbol representing the GnuTLS digest algorithm.  */
      Lisp_Object gda_symbol = intern (gnutls_digest_get_name (gda));

      Lisp_Object mp  = list (gda_symbol,
			      QCdigest_algorithm_id, make_fixnum (gda),
			      QCtype, Qgnutls_type_digest_algorithm,

                              QCdigest_algorithm_length,
                              make_fixnum (gnutls_hash_get_len (gda)));

      digest_algorithms = Fcons (mp, digest_algorithms);
    }

  return digest_algorithms;
}

DEFUN ("gnutls-hash-mac", Fgnutls_hash_mac, Sgnutls_hash_mac, 3, 3, 0,
       doc: /* Hash INPUT with HASH-METHOD and KEY into a unibyte string.

Return nil on error.

The KEY can be specified as a buffer or string or in other ways (see
Info node `(elisp)Format of GnuTLS Cryptography Inputs').  The KEY
will be wiped after use if it's a string.

The INPUT can also be specified as a buffer or string or in other
ways.

The alist of MAC algorithms can be obtained with `gnutls-macs'.  The
HASH-METHOD may be a string or symbol matching a key in that alist, or
a plist with the `:mac-algorithm-id' numeric property, or the number
itself. */)
  (Lisp_Object hash_method, Lisp_Object key, Lisp_Object input)
{
  if (BUFFERP (input) || STRINGP (input))
    input = list1 (input);

  CHECK_CONS (input);

  if (BUFFERP (key) || STRINGP (key))
    key = list1 (key);

  CHECK_CONS (key);

  gnutls_mac_algorithm_t gma = GNUTLS_MAC_UNKNOWN;

  Lisp_Object info = Qnil;
  if (STRINGP (hash_method))
    hash_method = intern (SSDATA (hash_method));

  if (SYMBOLP (hash_method))
    {
      info = Fassq (hash_method, Fgnutls_macs ());
      if (!CONSP (info))
	xsignal2 (Qerror,
		  build_string ("GnuTLS MAC-method is invalid or not found"),
		  hash_method);
      info = XCDR (info);
    }
  else if (TYPE_RANGED_FIXNUMP (gnutls_mac_algorithm_t, hash_method))
    gma = XFIXNUM (hash_method);
  else
    info = hash_method;

  if (!NILP (info) && CONSP (info))
    {
      Lisp_Object v = plist_get (info, QCmac_algorithm_id);
      if (TYPE_RANGED_FIXNUMP (gnutls_mac_algorithm_t, v))
        gma = XFIXNUM (v);
    }

  ptrdiff_t digest_length = gnutls_hmac_get_len (gma);
  if (digest_length == 0)
    xsignal2 (Qerror,
	      build_string ("GnuTLS MAC-method is invalid or not found"),
	      hash_method);

  ptrdiff_t kstart_byte, kend_byte;
  const char *kdata = extract_data_from_object (key, &kstart_byte, &kend_byte);
  if (kdata == NULL)
    error ("GnuTLS MAC key extraction failed");

  gnutls_hmac_hd_t hmac;
  int ret = gnutls_hmac_init (&hmac, gma,
			      kdata + kstart_byte, kend_byte - kstart_byte);
  if (ret < GNUTLS_E_SUCCESS)
    error ("GnuTLS MAC %s initialization failed: %s",
	   gnutls_mac_get_name (gma), emacs_gnutls_strerror (ret));

  ptrdiff_t istart_byte, iend_byte;
  const char *idata
    = extract_data_from_object (input, &istart_byte, &iend_byte);
  if (idata == NULL)
    error ("GnuTLS MAC input extraction failed");

  Lisp_Object digest = make_unibyte_string (NULL, digest_length);

  ret = gnutls_hmac (hmac, idata + istart_byte, iend_byte - istart_byte);

  if (STRINGP (XCAR (key)))
    Fclear_string (XCAR (key));

  if (ret < GNUTLS_E_SUCCESS)
    {
      gnutls_hmac_deinit (hmac, NULL);
      error ("GnuTLS MAC %s application failed: %s",
	     gnutls_mac_get_name (gma), emacs_gnutls_strerror (ret));
    }

  gnutls_hmac_output (hmac, SSDATA (digest));
  gnutls_hmac_deinit (hmac, NULL);

  return digest;
}

DEFUN ("gnutls-hash-digest", Fgnutls_hash_digest, Sgnutls_hash_digest, 2, 2, 0,
       doc: /* Digest INPUT with DIGEST-METHOD into a unibyte string.

Return nil on error.

The INPUT can be specified as a buffer or string or in other
ways (see Info node `(elisp)Format of GnuTLS Cryptography Inputs').

The alist of digest algorithms can be obtained with `gnutls-digests'.
The DIGEST-METHOD may be a string or symbol matching a key in that
alist, or a plist with the `:digest-algorithm-id' numeric property, or
the number itself. */)
  (Lisp_Object digest_method, Lisp_Object input)
{
  if (BUFFERP (input) || STRINGP (input))
    input = list1 (input);

  CHECK_CONS (input);

  gnutls_digest_algorithm_t gda = GNUTLS_DIG_UNKNOWN;

  Lisp_Object info = Qnil;
  if (STRINGP (digest_method))
    digest_method = intern (SSDATA (digest_method));

  if (SYMBOLP (digest_method))
    {
      info = Fassq (digest_method, Fgnutls_digests ());
      if (!CONSP (info))
	xsignal2 (Qerror,
		  build_string ("GnuTLS digest-method is invalid or not found"),
		  digest_method);
      info = XCDR (info);
    }
  else if (TYPE_RANGED_FIXNUMP (gnutls_digest_algorithm_t, digest_method))
    gda = XFIXNUM (digest_method);
  else
    info = digest_method;

  if (!NILP (info) && CONSP (info))
    {
      Lisp_Object v = plist_get (info, QCdigest_algorithm_id);
      if (TYPE_RANGED_FIXNUMP (gnutls_digest_algorithm_t, v))
        gda = XFIXNUM (v);
    }

  ptrdiff_t digest_length = gnutls_hash_get_len (gda);
  if (digest_length == 0)
    xsignal2 (Qerror,
	      build_string ("GnuTLS digest-method is invalid or not found"),
	      digest_method);

  gnutls_hash_hd_t hash;
  int ret = gnutls_hash_init (&hash, gda);

  if (ret < GNUTLS_E_SUCCESS)
    error ("GnuTLS digest initialization failed: %s",
	   emacs_gnutls_strerror (ret));

  Lisp_Object digest = make_unibyte_string (NULL, digest_length);

  ptrdiff_t istart_byte, iend_byte;
  const char *idata
    = extract_data_from_object (input, &istart_byte, &iend_byte);
  if (idata == NULL)
    error ("GnuTLS digest input extraction failed");

  ret = gnutls_hash (hash, idata + istart_byte, iend_byte - istart_byte);

  if (ret < GNUTLS_E_SUCCESS)
    {
      gnutls_hash_deinit (hash, NULL);
      error ("GnuTLS digest application failed: %s",
	     emacs_gnutls_strerror (ret));
    }

  gnutls_hash_output (hash, SSDATA (digest));
  gnutls_hash_deinit (hash, NULL);

  return digest;
}

#endif	/* HAVE_GNUTLS3 */

DEFUN ("gnutls-available-p", Fgnutls_available_p, Sgnutls_available_p, 0, 0, 0,
       doc: /* Return list of capabilities if GnuTLS is available in this instance of Emacs.

...if supported         : then...
GnuTLS 3 or higher      : the list will contain `gnutls3'.
GnuTLS MACs             : the list will contain `macs'.
GnuTLS digests          : the list will contain `digests'.
GnuTLS symmetric ciphers: the list will contain `ciphers'.
GnuTLS AEAD ciphers     : the list will contain `AEAD-ciphers'.
%DUMBFW                 : the list will contain `ClientHello\\ Padding'.
Any GnuTLS extension with ID up to 100
                        : the list will contain its name.  */)
  (void)
{
  Lisp_Object capabilities = Qnil;

#ifdef HAVE_GNUTLS

# ifdef WINDOWSNT
  Lisp_Object found = Fassq (Qgnutls, Vlibrary_cache);
  if (CONSP (found))
    return XCDR (found);

  /* Load the GnuTLS DLL and find exported functions.  The external
     library cache is updated after the capabilities have been
     determined.  */
  if (!init_gnutls_functions ())
    return Qnil;
# endif /* WINDOWSNT */

  capabilities = Fcons (intern("gnutls"), capabilities);

#  ifdef HAVE_GNUTLS_EXT__DUMBFW
  capabilities = Fcons (intern("ClientHello Padding"), capabilities);
#  endif

# ifdef HAVE_GNUTLS3
  capabilities = Fcons (intern("gnutls3"), capabilities);
  capabilities = Fcons (intern("digests"), capabilities);
  capabilities = Fcons (intern("ciphers"), capabilities);

#  ifdef HAVE_GNUTLS_AEAD
  capabilities = Fcons (intern("AEAD-ciphers"), capabilities);
#  endif

  capabilities = Fcons (intern("macs"), capabilities);

#  ifdef HAVE_GNUTLS_EXT_GET_NAME
  for (unsigned int ext=0; ext < 100; ext++)
    {
      const char* name = gnutls_ext_get_name(ext);
      if (name != NULL)
        {
          Lisp_Object cap = intern (name);
          if (NILP (Fmemq (cap, capabilities)))
            capabilities = Fcons (cap, capabilities);
        }
    }
#  endif
# endif	  /* HAVE_GNUTLS3 */

# ifdef WINDOWSNT
  Vlibrary_cache = Fcons (Fcons (Qgnutls, capabilities), Vlibrary_cache);
# endif /* WINDOWSNT */
#endif	/* HAVE_GNUTLS */

  return capabilities;
}

void
syms_of_gnutls (void)
{
  DEFVAR_LISP ("libgnutls-version", Vlibgnutls_version,
               doc: /* The version of libgnutls that Emacs was compiled with.
The version number is encoded as an integer with the major version in
the ten thousands place, minor version in the hundreds, and patch
level in the ones.  For builds without libgnutls, the value is -1.  */);
  Vlibgnutls_version = make_fixnum
#ifdef HAVE_GNUTLS
    (GNUTLS_VERSION_MAJOR * 10000
     + GNUTLS_VERSION_MINOR * 100
     + GNUTLS_VERSION_PATCH)
#else
    (-1)
#endif
    ;

#ifdef HAVE_GNUTLS
  gnutls_global_initialized = 0;
  PDUMPER_IGNORE (gnutls_global_initialized);

  DEFSYM (Qgnutls_code, "gnutls-code");
  DEFSYM (Qgnutls_anon, "gnutls-anon");
  DEFSYM (Qgnutls_x509pki, "gnutls-x509pki");

  /* The following are for the property list of 'gnutls-boot'.  */
  DEFSYM (QChostname, ":hostname");
  DEFSYM (QCpriority, ":priority");
  DEFSYM (QCtrustfiles, ":trustfiles");
  DEFSYM (QCkeylist, ":keylist");
  DEFSYM (QCcrlfiles, ":crlfiles");
  DEFSYM (QCmin_prime_bits, ":min-prime-bits");
  DEFSYM (QCloglevel, ":loglevel");
  DEFSYM (QCcomplete_negotiation, ":complete-negotiation"); /* obsolete */
  DEFSYM (QCverify_flags, ":verify-flags");
  DEFSYM (QCverify_error, ":verify-error");
  DEFSYM (Qgnutls_pkcs_plain, "GNUTLS_PKCS_PLAIN");
  DEFSYM (Qgnutls_pkcs_pkcs12_3des, "GNUTLS_PKCS_PKCS12_3DES");
  DEFSYM (Qgnutls_pkcs_pkcs12_arcfour, "GNUTLS_PKCS_PKCS12_ARCFOUR");
  DEFSYM (Qgnutls_pkcs_pkcs12_rc2_40, "GNUTLS_PKCS_PKCS12_RC2_40");
  DEFSYM (Qgnutls_pkcs_pbes2_3des, "GNUTLS_PKCS_PBES2_3DES");
  DEFSYM (Qgnutls_pkcs_pbes2_aes_128, "GNUTLS_PKCS_PBES2_AES_128");
  DEFSYM (Qgnutls_pkcs_pbes2_aes_192, "GNUTLS_PKCS_PBES2_AES_192");
  DEFSYM (Qgnutls_pkcs_pbes2_aes_256, "GNUTLS_PKCS_PBES2_AES_256");
  DEFSYM (Qgnutls_pkcs_null_password, "GNUTLS_PKCS_NULL_PASSWORD");
  DEFSYM (Qgnutls_pkcs_pbes2_des, "GNUTLS_PKCS_PBES2_DES");
  DEFSYM (Qgnutls_pkcs_pbes1_des_md5, "GNUTLS_PKCS_PBES1_DES_MD5");
  DEFSYM (Qgnutls_pkcs_pbes2_gost_tc26z, "GNUTLS_PKCS_PBES2_GOST_TC26Z");
  DEFSYM (Qgnutls_pkcs_pbes2_gost_cpa, "GNUTLS_PKCS_PBES2_GOST_CPA");
  DEFSYM (Qgnutls_pkcs_pbes2_gost_cpb, "GNUTLS_PKCS_PBES2_GOST_CPB");
  DEFSYM (Qgnutls_pkcs_pbes2_gost_cpc, "GNUTLS_PKCS_PBES2_GOST_CPC");
  DEFSYM (Qgnutls_pkcs_pbes2_gost_cpd, "GNUTLS_PKCS_PBES2_GOST_CPD");

  DEFSYM (QCcipher_id, ":cipher-id");
  DEFSYM (QCcipher_aead_capable, ":cipher-aead-capable");
  DEFSYM (QCcipher_blocksize, ":cipher-blocksize");
  DEFSYM (QCcipher_keysize, ":cipher-keysize");
  DEFSYM (QCcipher_tagsize, ":cipher-tagsize");
  DEFSYM (QCcipher_ivsize, ":cipher-ivsize");

  DEFSYM (QCmac_algorithm_id, ":mac-algorithm-id");
  DEFSYM (QCmac_algorithm_noncesize, ":mac-algorithm-noncesize");
  DEFSYM (QCmac_algorithm_keysize, ":mac-algorithm-keysize");
  DEFSYM (QCmac_algorithm_length, ":mac-algorithm-length");

  DEFSYM (QCdigest_algorithm_id, ":digest-algorithm-id");
  DEFSYM (QCdigest_algorithm_length, ":digest-algorithm-length");

  DEFSYM (QCtype, ":type");
  DEFSYM (Qgnutls_type_cipher, "gnutls-symmetric-cipher");
  DEFSYM (Qgnutls_type_mac_algorithm, "gnutls-mac-algorithm");
  DEFSYM (Qgnutls_type_digest_algorithm, "gnutls-digest-algorithm");

  DEFSYM (Qgnutls_e_interrupted, "gnutls-e-interrupted");
  Fput (Qgnutls_e_interrupted, Qgnutls_code,
	make_fixnum (GNUTLS_E_INTERRUPTED));

  DEFSYM (Qgnutls_e_again, "gnutls-e-again");
  Fput (Qgnutls_e_again, Qgnutls_code,
	make_fixnum (GNUTLS_E_AGAIN));

  DEFSYM (Qgnutls_e_invalid_session, "gnutls-e-invalid-session");
  Fput (Qgnutls_e_invalid_session, Qgnutls_code,
	make_fixnum (GNUTLS_E_INVALID_SESSION));

  DEFSYM (Qgnutls_e_not_ready_for_handshake, "gnutls-e-not-ready-for-handshake");
  Fput (Qgnutls_e_not_ready_for_handshake, Qgnutls_code,
	make_fixnum (GNUTLS_E_APPLICATION_ERROR_MIN));

  defsubr (&Sgnutls_get_initstage);
  defsubr (&Sgnutls_asynchronous_parameters);
  defsubr (&Sgnutls_errorp);
  defsubr (&Sgnutls_error_fatalp);
  defsubr (&Sgnutls_error_string);
  defsubr (&Sgnutls_boot);
  defsubr (&Sgnutls_deinit);
  defsubr (&Sgnutls_bye);
  defsubr (&Sgnutls_peer_status);
  defsubr (&Sgnutls_peer_status_warning_describe);
  defsubr (&Sgnutls_format_certificate);

#ifdef HAVE_GNUTLS3
  defsubr (&Sgnutls_ciphers);
  defsubr (&Sgnutls_macs);
  defsubr (&Sgnutls_digests);
  defsubr (&Sgnutls_hash_mac);
  defsubr (&Sgnutls_hash_digest);
  defsubr (&Sgnutls_symmetric_encrypt);
  defsubr (&Sgnutls_symmetric_decrypt);

  cipher_cache = Qnil;
  staticpro (&cipher_cache);
#endif

  DEFVAR_INT ("gnutls-log-level", global_gnutls_log_level,
	      doc: /* Logging level used by the GnuTLS functions.
Set this larger than 0 to get debug output in the *Messages* buffer.
1 is for important messages, 2 is for debug data, and higher numbers
are as per the GnuTLS logging conventions.  */);
  global_gnutls_log_level = 0;

#endif	/* HAVE_GNUTLS */

  defsubr (&Sgnutls_available_p);
}<|MERGE_RESOLUTION|>--- conflicted
+++ resolved
@@ -1775,23 +1775,10 @@
   return gnutls_make_error (ret);
 }
 
-<<<<<<< HEAD
 Lisp_Object
 gnutls_handshake_and_verify(Lisp_Object proc,
 			    Lisp_Object proplist,
 			    Lisp_Object blocking)
-=======
-#ifdef HAVE_GNUTLS_CERTIFICATE_SET_X509_KEY_FILE2
-
-/* Helper function for gnutls-boot.
-
-   The key :flags receives a list of symbols, each of which
-   corresponds to a GnuTLS C flag, the ORed result is to be passed to
-   the function `gnutls_certificate_set_x509_key_file2' as its last
-   argument.  */
-static unsigned int
-key_file2_aux (Lisp_Object flags)
->>>>>>> 57e363a4
 {
   int ret = emacs_gnutls_handshake (XPROCESS (proc), ! NILP (blocking));
   if (ret < GNUTLS_E_SUCCESS)
