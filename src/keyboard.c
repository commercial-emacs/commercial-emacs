--- conflicted
+++ resolved
@@ -9455,17 +9455,8 @@
   Lisp_Object original_uppercase UNINIT;
   int original_uppercase_position = -1;
 
-<<<<<<< HEAD
   /* Gets around Microsoft compiler limitations.  */
   bool dummyflag = false;
-=======
-#ifdef HAVE_TEXT_CONVERSION
-  bool disabled_conversion;
-
-  /* Whether or not text conversion has already been disabled.  */
-  disabled_conversion = false;
-#endif /* HAVE_TEXT_CONVERSION */
->>>>>>> 2fdb281a
 
   struct buffer *starting_buffer;
 
