/* Keyboard and mouse input; editor command loop.

Copyright (C) 1985-1989, 1993-1997, 1999-2023 Free Software Foundation,
Inc.

This file is NOT part of GNU Emacs.

GNU Emacs is free software: you can redistribute it and/or modify
it under the terms of the GNU General Public License as published by
the Free Software Foundation, either version 3 of the License, or (at
your option) any later version.

GNU Emacs is distributed in the hope that it will be useful,
but WITHOUT ANY WARRANTY; without even the implied warranty of
MERCHANTABILITY or FITNESS FOR A PARTICULAR PURPOSE.  See the
GNU General Public License for more details.

You should have received a copy of the GNU General Public License
along with GNU Emacs.  If not, see <https://www.gnu.org/licenses/>.  */

#include <config.h>

#include <sys/stat.h>

#include "lisp.h"
#include "coding.h"
#include "termchar.h"
#include "termopts.h"
#include "frame.h"
#include "termhooks.h"
#include "macros.h"
#include "keyboard.h"
#include "window.h"
#include "commands.h"
#include "character.h"
#include "buffer.h"
#include "dispextern.h"
#include "syntax.h"
#include "intervals.h"
#include "keymap.h"
#include "blockinput.h"
#include "sysstdio.h"
#include "systime.h"
#include "atimer.h"
#include "process.h"
#include "menu.h"
#include <errno.h>

#ifdef HAVE_PTHREAD
#include <pthread.h>
#endif
#ifdef MSDOS
#include "msdos.h"
#include <time.h>
#else /* not MSDOS */
#include <sys/ioctl.h>
#endif /* not MSDOS */

#if defined USABLE_FIONREAD && defined USG5_4
# include <sys/filio.h>
#endif

#include "syssignal.h"

#include <sys/types.h>
#include <unistd.h>
#include <fcntl.h>
#include <math.h>

#include <ignore-value.h>

#include "pdumper.h"

#ifdef HAVE_WINDOW_SYSTEM
#include TERM_HEADER
#endif /* HAVE_WINDOW_SYSTEM */

/* Work around GCC bug 54561.  */
#if GNUC_PREREQ (4, 3, 0)
# pragma GCC diagnostic ignored "-Wclobbered"
#endif

#ifdef WINDOWSNT
char const DEV_TTY[] = "CONOUT$";
#else
char const DEV_TTY[] = "/dev/tty";
#endif

/* Variables for blockinput.h:  */

/* Positive if interrupt input is blocked right now.  */
volatile int interrupt_input_blocked;

/* True means an input interrupt or alarm signal has arrived.
   The maybe_quit function checks this.  */
volatile bool pending_signals;

KBOARD *initial_kboard;
KBOARD *current_kboard;
static KBOARD *all_kboards;

/* True in the single-kboard state, false in the any-kboard state.  */
static bool single_kboard;

/* Minimum allowed size of the recent_keys vector.  */
#define MIN_NUM_RECENT_KEYS (100)

/* Maximum allowed size of the recent_keys vector.  */
#if INTPTR_MAX <= INT_MAX
# define MAX_NUM_RECENT_KEYS (INT_MAX / EMACS_INT_WIDTH / 10)
#else
# define MAX_NUM_RECENT_KEYS (INT_MAX / EMACS_INT_WIDTH)
#endif

/* Index for storing next element into recent_keys.  */
static int recent_keys_index;

/* Total number of elements stored into recent_keys.  */
static int total_keys;

/* Size of the recent_keys vector.  */
static int lossage_limit = 3 * MIN_NUM_RECENT_KEYS;

/* This vector holds the last lossage_limit keystrokes.  */
static Lisp_Object recent_keys;

/* Vector holding the key sequence that invoked the current command.
   It is reused for each command, and it may be longer than the current
   sequence; this_command_key_count indicates how many elements
   actually mean something.
   It's easier to staticpro a single Lisp_Object than an array.  */
Lisp_Object this_command_keys;
ptrdiff_t this_command_key_count;

/* This vector is used as a buffer to record the events that were actually read
   by read_key_sequence.  */
static Lisp_Object raw_keybuf;
static int raw_keybuf_count;

#define GROW_RAW_KEYBUF							\
 if (raw_keybuf_count == ASIZE (raw_keybuf))				\
   raw_keybuf = larger_vector (raw_keybuf, 1, -1)

/* Number of elements of this_command_keys
   that precede this key sequence.  */
static ptrdiff_t this_single_command_key_start;

#ifdef HAVE_STACK_OVERFLOW_HANDLING

/* For longjmp to recover from C stack overflow.  */
sigjmp_buf return_to_command_loop;

/* Message displayed by Vtop_level when recovering from C stack overflow.  */
static Lisp_Object recover_top_level_message;

#endif /* HAVE_STACK_OVERFLOW_HANDLING */

/* Message normally displayed by Vtop_level.  */
static Lisp_Object regular_top_level_message;

/* True while displaying for echoing.   Delays C-g throwing.  */

static bool echoing;

/* Non-null means we can start echoing at the next input pause even
   though there is something in the echo area.  */

static struct kboard *ok_to_echo_at_next_pause;

/* The kboard last echoing, or null for none.  Reset to 0 in
   cancel_echoing.  If non-null, and a current echo area message
   exists, and echo_message_buffer is eq to the current message
   buffer, we know that the message comes from echo_kboard.  */

struct kboard *echo_kboard;

/* The buffer used for echoing.  Set in echo_now, reset in
   cancel_echoing.  */

Lisp_Object echo_message_buffer;

/* Character that causes a quit.  Normally C-g.

   If we are running on an ordinary terminal, this must be an ordinary
   ASCII char, since we want to make it our interrupt character.

   If we are not running on an ordinary terminal, it still needs to be
   an ordinary ASCII char.  This character needs to be recognized in
   the input interrupt handler.  At this point, the keystroke is
   represented as a struct input_event, while the desired quit
   character is specified as a lispy event.  The mapping from struct
   input_events to lispy events cannot run in an interrupt handler,
   and the reverse mapping is difficult for anything but ASCII
   keystrokes.

   FOR THESE ELABORATE AND UNSATISFYING REASONS, quit_char must be an
   ASCII character.  */
int quit_char;

/* Current depth in recursive edits.  */
EMACS_INT edit_level;

/* If not Qnil, this is a switch-frame event which we decided to put
   off until the end of a key sequence.  This should be read as the
   next command input, after any unread_command_events.

   read_key_sequence uses this to delay switch-frame events until the
   end of the key sequence; Fread_char uses it to put off switch-frame
   events until a non-ASCII event is acceptable as input.  */
Lisp_Object unread_switch_frame;

/* Last size recorded for a current buffer which is not a minibuffer.  */
static ptrdiff_t last_non_minibuf_size;

uintmax_t num_input_events;
ptrdiff_t point_before_last_command_or_undo;
struct buffer *buffer_before_last_command_or_undo;

/* Value of num_nonmacro_input_events as of last auto save.  */
static intmax_t last_auto_save;

/* The value of point when the last command was started. */
static ptrdiff_t last_point_position;

/* The frame in which the last input event occurred, or Qmacro if the
   last event came from a macro.  We use this to determine when to
   generate switch-frame events.  This may be cleared by functions
   like Fselect_frame, to make sure that a switch-frame event is
   generated by the next character.

   FIXME: This is modified by a signal handler so it should be volatile.
   It's exported to Lisp, though, so it can't simply be marked
   volatile here.  */
Lisp_Object internal_last_event_frame;

/* read_key_sequence() stores the command definition of the
   key sequence here.  */
static Lisp_Object read_key_sequence_cmd;
static Lisp_Object read_key_sequence_remapped;

/* File in which we write all commands we read.  */
static FILE *dribble;


/* Input is available.  */
bool input_pending;

/* The value of input_pending /before/ running a command, used
   to skip redisplay.

   Generally, if inputs are pending we want to skip redisplay, but
   checking input_pending after the command resulted in too few
   redisplays, particularly after a long-running command when a
   redisplay is overdue and during which the user had ample time to
   flag input_pending.
*/
bool input_was_pending;

/* Circular buffer for pre-read keyboard input.  */
union buffered_input_event kbd_buffer[KBD_BUFFER_SIZE];

/* Pointer to next available character in kbd_buffer.
   If kbd_fetch_ptr == kbd_store_ptr, the buffer is empty.  */
union buffered_input_event *kbd_fetch_ptr;

/* Pointer to next place to store character in kbd_buffer.  */
union buffered_input_event *kbd_store_ptr;

/* The above pair of variables forms a "queue empty" flag.  When we
   enqueue a non-hook event, we increment kbd_store_ptr.  When we
   dequeue a non-hook event, we increment kbd_fetch_ptr.  We say that
   there is input available if the two pointers are not equal.

   Why not just have a flag set and cleared by the enqueuing and
   dequeuing functions?  The code is a bit simpler this way.  */

static void recursive_edit_unwind (Lisp_Object buffer);

static void echo_now (void);
static ptrdiff_t echo_length (void);

/* Incremented whenever a timer is run.  */
unsigned timers_run;

/* Address (if not 0) of struct timespec to zero out if a SIGIO interrupt
   happens.  */
struct timespec *input_available_clear_time;

/* True means use SIGIO interrupts; false means use CBREAK mode.
   Default is true if INTERRUPT_INPUT is defined.  */
bool interrupt_input;

/* Nonzero while interrupts are temporarily deferred during redisplay.  */
bool interrupts_deferred;

/* The time when Emacs started being idle.  */

static struct timespec timer_idleness_start_time;

/* After Emacs stops being idle, this saves the last value
   of timer_idleness_start_time from when it was idle.  */

static struct timespec timer_last_idleness_start_time;

/* Predefined strings for core device names.  */

static Lisp_Object virtual_core_pointer_name;
static Lisp_Object virtual_core_keyboard_name;


/* Global variable declarations.  */

/* Flags for readable_events.  */
#define READABLE_EVENTS_DO_TIMERS_NOW		(1 << 0)
#define READABLE_EVENTS_FILTER_EVENTS		(1 << 1)
#define READABLE_EVENTS_IGNORE_SQUEEZABLES	(1 << 2)

/* Function for init_keyboard to call with no args (if nonzero).  */
static void (*keyboard_init_hook) (void);

static bool get_input_pending (int);
static bool readable_events (int);
static Lisp_Object read_char_x_menu_prompt (Lisp_Object,
                                            Lisp_Object, bool *);
static Lisp_Object read_char_minibuf_menu_prompt (int, Lisp_Object);
static Lisp_Object make_lispy_event (struct input_event *);
static Lisp_Object make_lispy_movement (struct frame *, Lisp_Object,
                                        enum scroll_bar_part,
                                        Lisp_Object, Lisp_Object,
					Time);
static Lisp_Object modify_event_symbol (ptrdiff_t, int, Lisp_Object,
                                        Lisp_Object, const char *const *,
                                        Lisp_Object *, ptrdiff_t);
static Lisp_Object make_lispy_switch_frame (Lisp_Object);
static Lisp_Object make_lispy_focus_in (Lisp_Object);
static Lisp_Object make_lispy_focus_out (Lisp_Object);
static bool help_char_p (Lisp_Object);
static void save_getcjmp (sys_jmp_buf);
static void restore_getcjmp (void *);
static Lisp_Object apply_modifiers (int, Lisp_Object);
static void restore_kboard_configuration (int);
static void handle_keyboard_quit (bool);
static AVOID quit_throw_to_read_char (bool);
static void timer_start_idle (void);
static void timer_stop_idle (void);
static void timer_resume_idle (void);
static void deliver_sigusr (int);
static char *find_sigusr_name (int);
static void store_sigusr_events (void);
static bool is_ignored_event (union buffered_input_event *);

/* Advance or retreat a buffered input event pointer.  */

static union buffered_input_event *
next_kbd_event (union buffered_input_event *ptr)
{
  return ptr == kbd_buffer + KBD_BUFFER_SIZE - 1 ? kbd_buffer : ptr + 1;
}

/* Like EVENT_START, but assume EVENT is an event.
   This pacifies gcc -Wnull-dereference, which might otherwise
   complain about earlier checks that EVENT is indeed an event.  */
static Lisp_Object
xevent_start (Lisp_Object event)
{
  return XCAR (XCDR (event));
}

/* These setters are used only in this file, so they can be private.  */
static void
kset_echo_string (struct kboard *kb, Lisp_Object val)
{
  kb->echo_string_ = val;
}
static void
kset_echo_prompt (struct kboard *kb, Lisp_Object val)
{
  kb->echo_prompt_ = val;
}
static void
kset_kbd_queue (struct kboard *kb, Lisp_Object val)
{
  kb->kbd_queue_ = val;
}
static void
kset_keyboard_translate_table (struct kboard *kb, Lisp_Object val)
{
  kb->Vkeyboard_translate_table_ = val;
}
static void
kset_last_prefix_arg (struct kboard *kb, Lisp_Object val)
{
  kb->Vlast_prefix_arg_ = val;
}
static void
kset_last_repeatable_command (struct kboard *kb, Lisp_Object val)
{
  kb->Vlast_repeatable_command_ = val;
}
static void
kset_local_function_key_map (struct kboard *kb, Lisp_Object val)
{
  kb->Vlocal_function_key_map_ = val;
}
static void
kset_overriding_terminal_local_map (struct kboard *kb, Lisp_Object val)
{
  kb->Voverriding_terminal_local_map_ = val;
}
static void
kset_real_last_command (struct kboard *kb, Lisp_Object val)
{
  kb->Vreal_last_command_ = val;
}
static void
kset_system_key_syms (struct kboard *kb, Lisp_Object val)
{
  kb->system_key_syms_ = val;
}


static bool
echo_keystrokes_p (void)
{
  return (FLOATP (Vecho_keystrokes) ? XFLOAT_DATA (Vecho_keystrokes) > 0.0
	  : FIXNUMP (Vecho_keystrokes) ? XFIXNUM (Vecho_keystrokes) > 0
          : false);
}

/* Add C to the echo string, without echoing it immediately.  C can be
   a character, which is pretty-printed, or a symbol, whose name is
   printed.  */

static void
echo_add_key (Lisp_Object c)
{
  char initbuf[KEY_DESCRIPTION_SIZE + 100];
  ptrdiff_t size = sizeof initbuf;
  char *buffer = initbuf;
  char *ptr = buffer;
  Lisp_Object echo_string = KVAR (current_kboard, echo_string);
  USE_SAFE_ALLOCA;

  if (STRINGP (echo_string) && SCHARS (echo_string) > 0)
    /* Add a space at the end as a separator between keys.  */
    ptr++[0] = ' ';

  /* If someone has passed us a composite event, use its head symbol.  */
  c = EVENT_HEAD (c);

  if (FIXNUMP (c))
    ptr = push_key_description (XFIXNUM (c), ptr);
  else if (SYMBOLP (c))
    {
      Lisp_Object name = SYMBOL_NAME (c);
      ptrdiff_t nbytes = SBYTES (name);

      if (size - (ptr - buffer) < nbytes)
	{
	  ptrdiff_t offset = ptr - buffer;
	  size = max (2 * size, size + nbytes);
	  buffer = SAFE_ALLOCA (size);
	  ptr = buffer + offset;
	}

      ptr += copy_text (SDATA (name), (unsigned char *) ptr, nbytes,
			STRING_MULTIBYTE (name), 1);
    }

  Lisp_Object new_string = make_string (buffer, ptr - buffer);
  if ((NILP (echo_string) || SCHARS (echo_string) == 0)
      && help_char_p (c))
    {
      AUTO_STRING (str, " (Type ? for further options)");
      AUTO_LIST2 (props, Qface, Qhelp_key_binding);
      Fadd_text_properties (make_fixnum (7), make_fixnum (8), props, str);
      new_string = concat2 (new_string, str);
    }

  kset_echo_string (current_kboard,
		    concat2 (echo_string, new_string));
  SAFE_FREE ();
}

/* Temporarily add a dash to the end of the echo string if it's not
   empty, so that it serves as a mini-prompt for the very next
   character.  */

static void
echo_dash (void)
{
  /* Do nothing if not echoing at all.  */
  if (NILP (KVAR (current_kboard, echo_string)))
    return;

  if (!current_kboard->immediate_echo
      && SCHARS (KVAR (current_kboard, echo_string)) == 0)
    return;

  /* Do nothing if we just printed a prompt.  */
  if (STRINGP (KVAR (current_kboard, echo_prompt))
      && (SCHARS (KVAR (current_kboard, echo_prompt))
	  == SCHARS (KVAR (current_kboard, echo_string))))
    return;

  /* Do nothing if we have already put a dash at the end.  */
  if (SCHARS (KVAR (current_kboard, echo_string)) > 1)
    {
      Lisp_Object last_char, prev_char, idx;

      idx = make_fixnum (SCHARS (KVAR (current_kboard, echo_string)) - 2);
      prev_char = Faref (KVAR (current_kboard, echo_string), idx);

      idx = make_fixnum (SCHARS (KVAR (current_kboard, echo_string)) - 1);
      last_char = Faref (KVAR (current_kboard, echo_string), idx);

      if (XFIXNUM (last_char) == '-' && XFIXNUM (prev_char) != ' ')
	return;
    }

  /* Put a dash at the end of the buffer temporarily,
     but make it go away when the next character is added.  */
  AUTO_STRING (dash, "-");
  kset_echo_string (current_kboard,
		    concat2 (KVAR (current_kboard, echo_string), dash));
  echo_now ();
}

static void
echo_update (void)
{
  if (current_kboard->immediate_echo)
    {
      ptrdiff_t i;
      Lisp_Object prompt = KVAR (current_kboard, echo_prompt);
      Lisp_Object prefix = call0 (Qinternal_echo_keystrokes_prefix);
      kset_echo_string (current_kboard,
			NILP (prompt) ? prefix
			: NILP (prefix) ? prompt
			: concat2 (prompt, prefix));

      for (i = 0; i < this_command_key_count; i++)
	{
	  Lisp_Object c;

	  c = AREF (this_command_keys, i);
	  if (! (EVENT_HAS_PARAMETERS (c)
		 && EQ (EVENT_HEAD_KIND (EVENT_HEAD (c)), Qmouse_movement)))
	    echo_add_key (c);
	}

      echo_now ();
    }
}

/* Display the current echo string, and begin echoing if not already
   doing so.  */

static void
echo_now (void)
{
  if (!current_kboard->immediate_echo
      /* This test breaks calls that use `echo_now' to display the echo_prompt.
         && echo_keystrokes_p () */)
    {
      current_kboard->immediate_echo = true;
      echo_update ();
      /* Put a dash at the end to invite the user to type more.  */
      echo_dash ();
    }

  echoing = true;
  /* FIXME: Use call (Qmessage) so it can be advised (e.g. emacspeak).  */
  message3_nolog (KVAR (current_kboard, echo_string));
  echoing = false;

  /* Record in what buffer we echoed, and from which kboard.  */
  echo_message_buffer = echo_area_buffer[0];
  echo_kboard = current_kboard;

  if (!NILP (Vquit_flag))
    quit_throw_to_read_char (0);
}

/* Turn off echoing, for the start of a new command.  */

void
cancel_echoing (void)
{
  current_kboard->immediate_echo = false;
  kset_echo_prompt (current_kboard, Qnil);
  kset_echo_string (current_kboard, Qnil);
  ok_to_echo_at_next_pause = NULL;
  echo_kboard = NULL;
  echo_message_buffer = Qnil;
}

/* Return the length of the current echo string.  */

static ptrdiff_t
echo_length (void)
{
  return (STRINGP (KVAR (current_kboard, echo_string))
	  ? SCHARS (KVAR (current_kboard, echo_string))
	  : 0);
}

/* Truncate the current echo message to its first LEN chars.
   This and echo_char get used by read_key_sequence when the user
   switches frames while entering a key sequence.  */

static void
echo_truncate (ptrdiff_t nchars)
{
  Lisp_Object es = KVAR (current_kboard, echo_string);
  if (STRINGP (es) && SCHARS (es) > nchars)
    kset_echo_string (current_kboard,
		      Fsubstring (KVAR (current_kboard, echo_string),
				  make_fixnum (0), make_fixnum (nchars)));
  truncate_echo_area (nchars);
}


/* Functions for manipulating this_command_keys.  */
static void
add_command_key (Lisp_Object key)
{
  if (this_command_key_count >= ASIZE (this_command_keys))
    this_command_keys = larger_vector (this_command_keys, 1, -1);

  ASET (this_command_keys, this_command_key_count, key);
  ++this_command_key_count;
}

/* Handle errors that are not handled at inner levels
   by printing an error message and returning to the editor command loop.  */

static Lisp_Object
cmd_error (Lisp_Object data)
{
  Lisp_Object old_level, old_length;
  specpdl_ref count = SPECPDL_INDEX ();
  Lisp_Object conditions;
  char macroerror[sizeof "After..kbd macro iterations: "
		  + INT_STRLEN_BOUND (EMACS_INT)];

#ifdef HAVE_WINDOW_SYSTEM
  cancel_hourglass ();
#endif

  if (!NILP (executing_kbd_macro))
    {
      if (executing_kbd_macro_iterations == 1)
	sprintf (macroerror, "After 1 kbd macro iteration: ");
      else
	sprintf (macroerror, "After %"pI"d kbd macro iterations: ",
		 executing_kbd_macro_iterations);
    }
  else
    *macroerror = 0;

  conditions = Fget (XCAR (data), Qerror_conditions);
  if (NILP (Fmemq (Qminibuffer_quit, conditions)))
    {
      Vexecuting_kbd_macro = Qnil;
      executing_kbd_macro = Qnil;
    }
  else if (!NILP (KVAR (current_kboard, defining_kbd_macro)))
    /* An `M-x' command that signals a `minibuffer-quit' condition
       that's part of a kbd macro.  */
    finalize_kbd_macro_chars ();

  specbind (Qstandard_output, Qt);
  specbind (Qstandard_input, Qt);
  kset_prefix_arg (current_kboard, Qnil);
  kset_last_prefix_arg (current_kboard, Qnil);
  cancel_echoing ();

  /* Avoid unquittable loop if data contains a circular list.  */
  old_level = Vprint_level;
  old_length = Vprint_length;
  XSETFASTINT (Vprint_level, 10);
  XSETFASTINT (Vprint_length, 10);
  cmd_error_internal (data, macroerror);
  Vprint_level = old_level;
  Vprint_length = old_length;

  Vquit_flag = Qnil;
  Vinhibit_quit = Qnil;

  unbind_to (count, Qnil);
  return make_fixnum (0);
}

/* Adapted for internal_condition_case() interface. */
static Lisp_Object
evaluate_top_level_expr (void)
{
  return NILP (Vtop_level)
    ? call0 (Qnormal_top_level)
    : Feval (Vtop_level, Qnil);
}

/* Adapted for internal_catch() interface. */
static Lisp_Object
condition_cased_top_level (Lisp_Object ignore)
{
  internal_condition_case (evaluate_top_level_expr, Qerror, cmd_error);
  return Qnil;
}

Lisp_Object
recursive_edit (void)
{
  specpdl_ref count = SPECPDL_INDEX ();
  Lisp_Object val;

  if (edit_level > 0)
    {
      specbind (Qstandard_output, Qt);
      specbind (Qstandard_input, Qt);
    }

#ifdef HAVE_WINDOW_SYSTEM
    cancel_hourglass ();
#endif

  /* Edebugging fontification-functions could lead here, in which case
     the tag Qexit, if thrown, nicely results in the unwinding of
     redisplay().  */
  specbind (Qinhibit_redisplay, Qnil);
  redisplaying_p = false;

  /* Insulate undo boundaries outside recursive edit (Bug#23632), */
  specbind (Qundo_auto__undoably_changed_buffers, Qnil);

#ifdef HAVE_STACK_OVERFLOW_HANDLING
  /* At least on GNU/Linux, saving signal mask is important here.  */
  if (sigsetjmp (return_to_command_loop, 1) != 0)
    {
      /* Comes here from handle_sigsegv (see sysdep.c) and
	 stack_overflow_handler (see w32fns.c).  */
#ifdef WINDOWSNT
      w32_reset_stack_overflow_guard ();
#endif
      init_eval ();
      Vinternal__top_level_message = recover_top_level_message;
    }
  else
    Vinternal__top_level_message = regular_top_level_message;
#endif /* HAVE_STACK_OVERFLOW_HANDLING */

  if (edit_level > 0 || minibuf_level > 0)
    {
      val = internal_catch (Qexit, condition_cased_command_loop, Qerror);
      executing_kbd_macro = Qnil;
    }
  else
    for (;;)
      {
        internal_catch (Qtop_level, condition_cased_top_level, Qnil);
        internal_catch (Qtop_level, condition_cased_command_loop, Qerror);
        executing_kbd_macro = Qnil;

        /* End of file in -batch run exits here.  */
        if (noninteractive)
	  Fkill_emacs (Qt, Qnil);
      }

  if (EQ (val, Qt))
    quit ();

  /* Handle throw from read_minibuf when we're in another window.  */
  if (STRINGP (val))
    xsignal1 (Qerror, val);

  if (FUNCTIONP (val))
    call0 (val);

  return unbind_to (count, Qnil);
}

/* When an auto-save happens, record the "time", and don't do again soon.  */

void
record_auto_save (void)
{
  last_auto_save = num_nonmacro_input_events;
}

/* Make an auto save happen as soon as possible at command level.  */

#ifdef SIGDANGER
void
force_auto_save_soon (void)
{
  last_auto_save = - auto_save_interval - 1;
}
#endif

DEFUN ("recursive-edit", Frecursive_edit, Srecursive_edit, 0, 0, "",
       doc: /* Invoke the editor command loop recursively.
To get out of the recursive edit, a command can throw to `exit' -- for
instance (throw \\='exit nil).

The following values (last argument to `throw') can be used when
throwing to \\='exit:

- t causes `recursive-edit' to quit, so that control returns to the
  command loop one level up.

- A string causes `recursive-edit' to signal an error, printing that
  string as the error message.

- A function causes `recursive-edit' to call that function with no
  arguments, and then return normally.

- Any other value causes `recursive-edit' to return normally to the
  function that called it.*/)
  (void)
{
  specpdl_ref count = SPECPDL_INDEX ();
  Lisp_Object buffer =
    (edit_level >= 0
     && current_buffer != XBUFFER (XWINDOW (selected_window)->contents))
      ? Fcurrent_buffer () : Qnil;

  if (input_blocked_p ())
    /* Presumably edebugging redisplay.  */
    return Qnil;

  /* Don't do anything interesting between the increment and the
     record_unwind_protect!  Otherwise, we could get distracted and
     never decrement the counter again.  */
  edit_level++;
  update_mode_lines = 17;
  record_unwind_protect (recursive_edit_unwind, buffer);

  /* If we leave recursive_edit below with a `throw' for instance,
     like it is done in the splash screen display, we have to
     make sure that we restore single_kboard as command_loop
     would have done if it were left normally.  */
  if (edit_level > 0)
    temporarily_switch_to_single_kboard (SELECTED_FRAME ());

  recursive_edit ();
  return unbind_to (count, Qnil);
}

void
recursive_edit_unwind (Lisp_Object buffer)
{
  if (BUFFERP (buffer))
    Fset_buffer (buffer);

  edit_level--;
  update_mode_lines = 18;
}



/* If we're in single_kboard state for kboard KBOARD,
   get out of it.  */

void
not_single_kboard_state (KBOARD *kboard)
{
  if (kboard == current_kboard)
    single_kboard = false;
}

/* Maintain a stack of kboards, so other parts of Emacs
   can switch temporarily to the kboard of a given frame
   and then revert to the previous status.  */

struct kboard_stack
{
  KBOARD *kboard;
  struct kboard_stack *next;
};

static struct kboard_stack *kboard_stack;

void
push_kboard (struct kboard *k)
{
  struct kboard_stack *p = xmalloc (sizeof *p);

  p->next = kboard_stack;
  p->kboard = current_kboard;
  kboard_stack = p;

  current_kboard = k;
}

void
pop_kboard (void)
{
  struct terminal *t;
  struct kboard_stack *p = kboard_stack;
  bool found = false;
  for (t = terminal_list; t; t = t->next_terminal)
    {
      if (t->kboard == p->kboard)
        {
          current_kboard = p->kboard;
          found = true;
          break;
        }
    }
  if (!found)
    {
      /* The terminal we remembered has been deleted.  */
      current_kboard = FRAME_KBOARD (SELECTED_FRAME ());
      single_kboard = false;
    }
  kboard_stack = p->next;
  xfree (p);
}

/* Switch to single_kboard mode, making current_kboard the only KBOARD
  from which further input is accepted.  If F is non-nil, set its
  KBOARD as the current keyboard.

  This function uses record_unwind_protect_int to return to the previous
  state later.

  If Emacs is already in single_kboard mode, and F's keyboard is
  locked, then this function will throw an error.  */

void
temporarily_switch_to_single_kboard (struct frame *f)
{
  bool was_locked = single_kboard;
  if (was_locked)
    {
      if (f != NULL && FRAME_KBOARD (f) != current_kboard)
        /* We can not switch keyboards while in single_kboard mode.
           In rare cases, Lisp code may call `recursive-edit' (or
           `read-minibuffer' or `y-or-n-p') after it switched to a
           locked frame.  For example, this is likely to happen
           when server.el connects to a new terminal while Emacs is in
           single_kboard mode.  It is best to throw an error instead
           of presenting the user with a frozen screen.  */
        error ("Terminal %d is locked, cannot read from it",
               FRAME_TERMINAL (f)->id);
      else
        /* This call is unnecessary, but helps
           `restore_kboard_configuration' discover if somebody changed
           `current_kboard' behind our back.  */
        push_kboard (current_kboard);
    }
  else if (f != NULL)
    current_kboard = FRAME_KBOARD (f);
  single_kboard = true;
  record_unwind_protect_int (restore_kboard_configuration, was_locked);
}

static void
restore_kboard_configuration (int was_locked)
{
  single_kboard = was_locked;
  if (was_locked)
    {
      struct kboard *prev = current_kboard;
      pop_kboard ();
      /* The pop should not change the kboard.  */
      if (single_kboard && current_kboard != prev)
        emacs_abort ();
    }
}

/* Take actions on handling an error.  DATA is the data that describes
   the error.

   CONTEXT is a C-string containing ASCII characters only which
   describes the context in which the error happened.  If we need to
   generalize CONTEXT to allow multibyte characters, make it a Lisp
   string.  */

void
cmd_error_internal (Lisp_Object data, const char *context)
{
  /* The immediate context is not interesting for Quits,
     since they are asynchronous.  */
  Vquit_flag = Qnil;
  Vinhibit_quit = Qt;

  /* Use user's specified output function if any.  */
  if (! NILP (Vcommand_error_function))
    call3 (Vcommand_error_function, data,
	   context ? build_string (context) : empty_unibyte_string,
	   Qnil);
}

DEFUN ("command-error-default-function", Fcommand_error_default_function,
       Scommand_error_default_function, 2, 3, 0,
       doc: /* Produce default output for unhandled error message.
Default value of `command-error-function'.  */)
  (Lisp_Object data, Lisp_Object context, Lisp_Object unused)
{
  struct frame *sf = SELECTED_FRAME ();
  Lisp_Object conditions = Fget (XCAR (data), Qerror_conditions);
  int is_minibuffer_quit = ! NILP (Fmemq (Qminibuffer_quit, conditions));

  CHECK_STRING (context);

  /* If the window system or terminal frame hasn't been initialized
     yet, or we're not interactive, write the message to stderr and exit.
     Don't do this for the minibuffer-quit condition.  */
  if (! is_minibuffer_quit
      && (! sf->glyphs_initialized_p
	  /* The initial frame is a special non-displaying frame. It
	     will be current in daemon mode when there are no frames
	     to display, and in non-daemon mode before the real frame
	     has finished initializing.  If an error is thrown in the
	     latter case while creating the frame, then the frame
	     will never be displayed, so the safest thing to do is
	     write to stderr and quit.  In daemon mode, there are
	     many other potential errors that do not prevent frames
	     from being created, so continuing as normal is better in
	     that case.  */
	  || (! IS_DAEMON && FRAME_INITIAL_P (sf))
	  || noninteractive))
    {
      print_error_message (data, Qexternal_debugging_output, SSDATA (context));
      Fterpri (Qexternal_debugging_output, Qnil);
      Fkill_emacs (make_fixnum (-1), Qnil);
    }
  else
    {
      clear_message (1, 0);
      message_log_maybe_newline ();

      if (is_minibuffer_quit)
	{
	  Fding (Qt);
	}
      else
	{
	  Fdiscard_input ();
	  bitch_at_user ();
	}

      print_error_message (data, Qt, SSDATA (context));
    }
  return Qnil;
}

enum { READ_KEY_ELTS = 30 };
static int read_key_sequence (Lisp_Object *, Lisp_Object,
                              bool, bool, bool, bool);
static void adjust_point_for_property (ptrdiff_t, bool);

static Lisp_Object
command_loop (void)
{
  modiff_count prev_modiff = 0;
  struct buffer *prev_buffer = NULL;

  kset_prefix_arg (current_kboard, Qnil);
  kset_last_prefix_arg (current_kboard, Qnil);
  Vdeactivate_mark = Qnil;
  cancel_echoing ();

  this_command_key_count = 0;
  this_single_command_key_start = 0;

  if (NILP (Vmemory_full))
    {
      if (!NILP (Vpost_command_hook) && !NILP (Vrun_hooks))
	safe_run_hooks (Qpost_command_hook);

      if (!NILP (echo_area_buffer[0]))
	resize_echo_area_exactly ();

      if (!NILP (Vdelayed_warnings_list))
        safe_run_hooks (Qdelayed_warnings_hook);
    }

  /* Set last command variables after Vpost_command_hook.  */
  kset_last_command (current_kboard, Vthis_command);
  kset_real_last_command (current_kboard, Vreal_this_command);
  if (!CONSP (last_command_event))
    kset_last_repeatable_command (current_kboard, Vreal_this_command);

  for (;;)
    {
      Lisp_Object cmd;

      if (! FRAME_LIVE_P (XFRAME (selected_frame)))
	Fkill_emacs (Qnil, Qnil);

      /* Reselect current window's buffer.  */
      set_buffer_internal (XBUFFER (XWINDOW (selected_window)->contents));

      while (pending_malloc_warning)
	display_malloc_warning ();

      Vdeactivate_mark = Qnil;

      /* Reinstate mouse drag events in case tool bar resizes in
         xdisp.c set this flag to true.  */
      ignore_mouse_drag_p = false;

      /* If minibuffer on, pause and redraw minibuffer.  */
      if (minibuf_level
	  && !NILP (echo_area_buffer[0])
	  && EQ (minibuf_window, echo_area_window)
	  && NUMBERP (Vminibuffer_message_timeout))
	{
	  specpdl_ref count = SPECPDL_INDEX ();
	  specbind (Qinhibit_quit, Qt); /* Capture C-g; don't quit out.  */

	  sit_for (Vminibuffer_message_timeout, 0, 2);

	  /* Clear echo area.  */
	  message1 (0);
	  safe_run_hooks (Qecho_area_clear_hook);
	  resize_mini_window (XWINDOW (minibuf_window), false);

	  unbind_to (count, Qnil);

	  /* Treat any captured C-g as input.  */
	  if (!NILP (Vquit_flag))
	    {
	      Vquit_flag = Qnil;
	      Vunread_command_events = list1i (quit_char);
	    }
	}

      Vthis_command = Qnil;
      Vreal_this_command = Qnil;
      Vthis_original_command = Qnil;
      Vthis_command_keys_shift_translated = Qnil;

      /* Read next key sequence.  */
      raw_keybuf_count = 0;
      Lisp_Object keybuf[READ_KEY_ELTS];
      int keylen = read_key_sequence (keybuf, Qnil, false, true, true, false);

      /* A filter may have run while we were reading the input.  */
      if (! FRAME_LIVE_P (XFRAME (selected_frame)))
	Fkill_emacs (Qnil, Qnil);
      set_buffer_internal (XBUFFER (XWINDOW (selected_window)->contents));

      ++num_input_keys;

      if (keylen == 0)
        /* EOF found; presumably at end of kbd macro. */
	return Qnil;

      if (keylen == -1)
	{
          /* read_key_sequence got a menu that was rejected.
	     Skip to next command.  */
	  cancel_echoing ();
	  this_command_key_count = 0;
	  this_single_command_key_start = 0;
	  goto finalize;
	}

      last_command_event = keybuf[keylen - 1];

      /* By clearing UNCHANGED, redisplay updates entire window
         in case previous command forced a specific window-start.  */
      if (XWINDOW (selected_window)->force_start) {
        struct buffer *b;
        XWINDOW (selected_window)->force_start = 0;
        b = XBUFFER (XWINDOW (selected_window)->contents);
        BUF_BEG_UNCHANGED (b) = BUF_END_UNCHANGED (b) = 0;
      }

      cmd = read_key_sequence_cmd;
      if (!NILP (Vexecuting_kbd_macro))
	{
	  if (!NILP (Vquit_flag))
	    {
	      Vexecuting_kbd_macro = Qt;
	      maybe_quit ();
	    }
	}

      prev_buffer = current_buffer;
      prev_modiff = MODIFF;
      last_point_position = PT;
      ptrdiff_t last_pt = PT;

      /* Re-enable adjusting point to a tangibility boundary (e.g.,
         composition, display).  */
      Vdisable_point_adjustment = Qnil;

      /* Clear deactivate-mark if set by process filters and timers.  */
      Vdeactivate_mark = Qnil;

      /* Remap command through active keymaps.  */
      Vthis_original_command = cmd;
      if (!NILP (read_key_sequence_remapped))
	cmd = read_key_sequence_remapped;

      total_keys += total_keys < lossage_limit;
      ASET (recent_keys, recent_keys_index, Fcons (Qnil, cmd));
      if (++recent_keys_index >= lossage_limit)
	recent_keys_index = 0;

      Vthis_command = cmd;
      Vreal_this_command = cmd;
      safe_run_hooks (Qpre_command_hook);

      if (NILP (Vthis_command))
	call0 (Qundefined);
      else
	{
#ifdef HAVE_WINDOW_SYSTEM
          specpdl_ref scount = SPECPDL_INDEX ();

          if (display_hourglass_p
              && NILP (Vexecuting_kbd_macro))
            {
              record_unwind_protect_void (cancel_hourglass);
              start_hourglass ();
            }
#endif

          /* Adjust undo-boundaries for previous command.  */
          call0 (Qundo_auto__add_boundary);

          /* Record point and buffer for undo.  */
          point_before_last_command_or_undo = PT;
          buffer_before_last_command_or_undo = current_buffer;

          /* Execute the command.  */
          call1 (Qcommand_execute, Vthis_command);

#ifdef HAVE_WINDOW_SYSTEM
          unbind_to (scount, Qnil);
#endif
<<<<<<< HEAD
        }
=======
          }
      /* Restore last PT position value, possibly clobbered by
         recursive-edit invoked by the command we just executed.  */
      last_point_position = last_pt;
>>>>>>> 9a28600a
      kset_last_prefix_arg (current_kboard, Vcurrent_prefix_arg);

      safe_run_hooks (Qpost_command_hook);

      /* Resize minibuffer of selected frame (Bug#34317).  */
      if (!NILP (echo_area_buffer[0])
	  && (EQ (echo_area_window,
		  FRAME_MINIBUF_WINDOW (XFRAME (selected_frame)))))
	resize_echo_area_exactly ();

      if (!NILP (Vdelayed_warnings_list))
        safe_run_hooks (Qdelayed_warnings_hook);

      kset_last_command (current_kboard, Vthis_command);
      kset_real_last_command (current_kboard, Vreal_this_command);
      if (!CONSP (last_command_event))
	kset_last_repeatable_command (current_kboard, Vreal_this_command);

      this_command_key_count = 0;
      this_single_command_key_start = 0;

      if (current_kboard->immediate_echo
	  && !NILP (call0 (Qinternal_echo_keystrokes_prefix)))
	{
	  current_kboard->immediate_echo = false;
	  echo_now (); /* Refresh echo message.  */
	}
      else
	cancel_echoing ();

      if (!NILP (BVAR (current_buffer, mark_active))
	  && !NILP (Vrun_hooks))
	{
	  if (EQ (Vtransient_mark_mode, Qidentity))
	    Vtransient_mark_mode = Qnil;
	  else if (EQ (Vtransient_mark_mode, Qonly))
	    /* Deprecated since v22.  Setting transient-mark-mode to
	       `only' turns it on for a single command.  */
	    Vtransient_mark_mode = Qidentity;

	  /* Set PRIMARY if `select-active-regions' is non-nil.  */
	  if (!NILP (Vdeactivate_mark))
	    call0 (Qdeactivate_mark); /* Sets PRIMARY appropriately.  */
	  else
	    {
	      Lisp_Object symval;
	      if ((!NILP (Fwindow_system (Qnil))
		   || ((symval =
			find_symbol_value (Qxterm_select_active_regions, NULL),
			(!EQ (symval, Qunbound) && !NILP (symval)))
		         && !NILP (Fterminal_parameter (Qnil,
						        Qxterm__set_selection))))
		  /* Even if mark_active is non-nil, the actual buffer
		     marker may not have been set yet (Bug#7044).  */
		  && XMARKER (BVAR (current_buffer, mark))->buffer
		  && (EQ (Vselect_active_regions, Qonly)
		      ? EQ (CAR_SAFE (Vtransient_mark_mode), Qonly)
		      : (!NILP (Vselect_active_regions)
			 && !NILP (Vtransient_mark_mode)))
		  && NILP (Fmemq (Vthis_command,
				  Vselection_inhibit_update_commands)))
		{
		  Lisp_Object txt
		    = call1 (Vregion_extract_function, Qnil);

		  if (XFIXNUM (Flength (txt)) > 0)
		    call2 (Qgui_set_selection, QPRIMARY, txt);

		  CALLN (Frun_hook_with_args, Qpost_select_region_hook, txt);
		}

	      if (current_buffer != prev_buffer || MODIFF != prev_modiff)
		run_hook (intern ("activate-mark-hook"));
	    }
	  Vsaved_region_selection = Qnil;
	}

    finalize:

      if (current_buffer == prev_buffer
	  && XBUFFER (XWINDOW (selected_window)->contents) == current_buffer
	  && last_point_position != PT)
	{
	  if (NILP (Vdisable_point_adjustment)
	      && NILP (Vglobal_disable_point_adjustment)
	      && !composition_break_at_point)
	    adjust_point_for_property (last_point_position,
				       MODIFF != prev_modiff);
	  else if (PT > BEGV
                   && PT < ZV
		   && PT != composition_adjust_point (last_point_position, PT))
	    /* Point is within a multibyte glyph.  Updating display
               decomposes glyph so that cursor finds point.  */
            windows_or_buffers_changed = 39;
        }

      /* Install chars in kbd macro.  */
      if (!NILP (KVAR (current_kboard, defining_kbd_macro))
	  && NILP (KVAR (current_kboard, Vprefix_arg)))
	finalize_kbd_macro_chars ();
    }
}

/* HANDLERS is a list of condition names.  */

Lisp_Object
condition_cased_command_loop (Lisp_Object handlers)
{
  Lisp_Object val;

  /* VAL is nil when command_loop finds an EOF.
     VAL is otherwise the return value of cmd_error().  */
  do
    {
      val = internal_condition_case (command_loop, handlers, cmd_error);
    } while (!NILP (val));

  return val;
}

DEFUN ("top-level", Ftop_level, Stop_level, 0, 0, "",
       doc: /* Distinct from `normal-top-level'.
This throws on tag \\='top-level to the handler Vtop_level which
in most cases evaluates to a call to `normal-top-level'.
*/
       attributes: noreturn)
  (void)
{
#ifdef HAVE_WINDOW_SYSTEM
  cancel_hourglass ();
#endif

  /* Unblock during redisplay traps, e.g., tool-bar update.  */
  totally_unblock_input ();
  Fthrow (Qtop_level, Qnil);
}

static AVOID
user_error (const char *msg)
{
  xsignal1 (Quser_error, build_string (msg));
}

DEFUN ("exit-recursive-edit", Fexit_recursive_edit, Sexit_recursive_edit, 0, 0, "",
       doc: /* Exit from the innermost recursive edit or minibuffer.  */
       attributes: noreturn)
  (void)
{
  if (edit_level > 0 || minibuf_level > 0)
    Fthrow (Qexit, Qnil);

  user_error ("No recursive edit is in progress");
}

DEFUN ("abort-recursive-edit", Fabort_recursive_edit, Sabort_recursive_edit, 0, 0, "",
       doc: /* Abort the command that requested this recursive edit or minibuffer input.  */
       attributes: noreturn)
  (void)
{
  if (edit_level > 0 || minibuf_level > 0)
    Fthrow (Qexit, Qt);

  user_error ("No recursive edit is in progress");
}

/* Restore mouse tracking enablement.  See Finternal_track_mouse for
   the only use of this function.  */

static void
tracking_off (Lisp_Object old_track_mouse)
{
  track_mouse = old_track_mouse;
  if (NILP (old_track_mouse))
    {
      /* Redisplay may have been preempted because there was input
	 available, and it assumes it will be called again after the
	 input has been processed.  If the only input available was
	 the sort that we have just disabled, then we need to call
	 redisplay.  */
      if (!readable_events (READABLE_EVENTS_DO_TIMERS_NOW))
	{
	  redisplay_preserve_echo_area (6);
	  get_input_pending (READABLE_EVENTS_DO_TIMERS_NOW);
	}
    }
}

DEFUN ("internal--track-mouse", Finternal_track_mouse, Sinternal_track_mouse,
       1, 1, 0,
       doc: /* Call BODYFUN with mouse movement events enabled.  */)
  (Lisp_Object bodyfun)
{
  specpdl_ref count = SPECPDL_INDEX ();
  Lisp_Object val;

  record_unwind_protect (tracking_off, track_mouse);

  track_mouse = Qt;

  val = call0 (bodyfun);
  return unbind_to (count, val);
}

/* If mouse has moved on some frame and we are tracking the mouse,
   return one of those frames.  Return NULL otherwise.

   If ignore_mouse_drag_p is non-zero, ignore (implicit) mouse movement
   after resizing the tool-bar window.  */

bool ignore_mouse_drag_p;

static struct frame *
some_mouse_moved (void)
{
  Lisp_Object tail, frame;

  if (NILP (track_mouse) || ignore_mouse_drag_p)
    return NULL;

  FOR_EACH_FRAME (tail, frame)
    {
      if (XFRAME (frame)->mouse_moved)
	return XFRAME (frame);
    }

  return NULL;
}

Lisp_Object
read_menu_command (void)
{
  specpdl_ref count = SPECPDL_INDEX ();

  /* We don't want to echo the keystrokes while navigating the
     menus.  */
  specbind (Qecho_keystrokes, make_fixnum (0));

  Lisp_Object keybuf[READ_KEY_ELTS];
  int keylen = read_key_sequence (keybuf, Qnil, false, true, true, true);

  unbind_to (count, Qnil);

  if (! FRAME_LIVE_P (XFRAME (selected_frame)))
    Fkill_emacs (Qnil, Qnil);
  if (keylen == 0 || keylen == -1)
    return Qt;

  return read_key_sequence_cmd;
}

/* Adjust point to a boundary of a region that has such a property
   that should be treated intangible.  For the moment, we check
   composition, display and invisible properties.
   LAST_PT is the last position of point.  */

static void
adjust_point_for_property (ptrdiff_t last_pt, bool modified)
{
  ptrdiff_t beg, end, orig_pt = PT;
  Lisp_Object val, overlay, tmp;
  bool check_display = true;
  bool check_invisible = true;
  bool check_composition = ! modified; /* Avoids check when user is typing.  */

  eassert (XBUFFER (XWINDOW (selected_window)->contents) == current_buffer);

  while (check_composition || check_display || check_invisible)
    {
      if (check_composition
	  && PT > BEGV && PT < ZV
	  && (beg = composition_adjust_point (last_pt, PT)) != PT)
	{
	  SET_PT (beg);
	  windows_or_buffers_changed = 21;
	  check_display = check_invisible = true;
	}
      check_composition = false;
      if (check_display
	  && PT > BEGV && PT < ZV
	  && !NILP (val = get_char_property_and_overlay
		              (make_fixnum (PT), Qdisplay, selected_window,
			       &overlay))
	  && display_prop_intangible_p (val, overlay, PT, PT_BYTE)
	  && (!OVERLAYP (overlay)
	      ? get_property_and_range (PT, Qdisplay, &val, &beg, &end, Qnil)
	      : (beg = OVERLAY_START (overlay),
		 end = OVERLAY_END (overlay)))
	  && (beg < PT /* && end > PT   <- It's always the case.  */
	      || (beg <= PT && STRINGP (val) && SCHARS (val) == 0)))
	{
	  eassert (end > PT);
	  SET_PT (PT < last_pt
		  ? (STRINGP (val) && SCHARS (val) == 0
		     ? max (beg - 1, BEGV)
		     : beg)
		  : end);
	  check_composition = check_invisible = true;
	}
      check_display = false;
      if (check_invisible && PT > BEGV && PT < ZV)
	{
	  int inv;
	  bool ellipsis = false;
	  beg = end = PT;

	  /* Find boundaries of the invisible area, if any.  */
	  while (end < ZV
		 && !NILP (val = get_char_property_and_overlay
		           (make_fixnum (end), Qinvisible, Qnil, &overlay))
		 && (inv = TEXT_PROP_MEANS_INVISIBLE (val)))
	    {
	      ellipsis = ellipsis || inv > 1
		|| (OVERLAYP (overlay)
		    && (!NILP (Foverlay_get (overlay, Qafter_string))
			|| !NILP (Foverlay_get (overlay, Qbefore_string))));
	      tmp = Fnext_single_char_property_change
		(make_fixnum (end), Qinvisible, Qnil, Qnil);
	      end = FIXNATP (tmp) ? XFIXNAT (tmp) : ZV;
	    }
	  while (beg > BEGV
		 && !NILP (val = get_char_property_and_overlay
		           (make_fixnum (beg - 1), Qinvisible, Qnil, &overlay))
		 && (inv = TEXT_PROP_MEANS_INVISIBLE (val)))
	    {
	      ellipsis = ellipsis || inv > 1
		|| (OVERLAYP (overlay)
		    && (!NILP (Foverlay_get (overlay, Qafter_string))
			|| !NILP (Foverlay_get (overlay, Qbefore_string))));
	      tmp = Fprevious_single_char_property_change
		(make_fixnum (beg), Qinvisible, Qnil, Qnil);
	      beg = FIXNATP (tmp) ? XFIXNAT (tmp) : BEGV;
	    }

	  /* Move away from the inside area.  */
	  if (beg < PT && end > PT)
	    {
	      SET_PT ((orig_pt == PT && (last_pt < beg || last_pt > end))
		      /* We haven't moved yet (so we don't need to fear
			 infinite-looping) and we were outside the range
			 before (so either end of the range still corresponds
			 to a move in the right direction): pretend we moved
			 less than we actually did, so that we still have
			 more freedom below in choosing which end of the range
			 to go to.  */
		      ? (orig_pt = -1, PT < last_pt ? end : beg)
		      /* We either have moved already or the last point
			 was already in the range: we don't get to choose
			 which end of the range we have to go to.  */
		      : (PT < last_pt ? beg : end));
	      check_composition = check_display = true;
	    }
	  /* Pretend the area doesn't exist if the buffer is not
	     modified.  */
	  if (!modified && !ellipsis && beg < end)
	    {
	      if (last_pt == beg && PT == end && end < ZV)
		(check_composition = check_display = true, SET_PT (end + 1));
	      else if (last_pt == end && PT == beg && beg > BEGV)
		(check_composition = check_display = true, SET_PT (beg - 1));
	      else if (PT == ((PT < last_pt) ? beg : end))
		/* We've already moved as far as we can.  Trying to go
		   to the other end would mean moving backwards and thus
		   could lead to an infinite loop.  */
		;
	      else if (val = Fget_pos_property (make_fixnum (PT),
						Qinvisible, Qnil),
		       TEXT_PROP_MEANS_INVISIBLE (val)
		       && (val = (Fget_pos_property
				  (make_fixnum (PT == beg ? end : beg),
				   Qinvisible, Qnil)),
			   !TEXT_PROP_MEANS_INVISIBLE (val)))
		(check_composition = check_display = true,
		 SET_PT (PT == beg ? end : beg));
	    }
	}
      check_invisible = false;
    }
}

/* Subroutine for safe_run_hooks: run the hook's function.
   ARGS[0] holds the name of the hook, which we don't need here (we only use
   it in the failure case of the internal_condition_case_n).  */

static Lisp_Object
safe_run_hooks_1 (ptrdiff_t nargs, Lisp_Object *args)
{
  eassert (nargs >= 2);
  return Ffuncall (nargs - 1, args + 1);
}

/* Subroutine for safe_run_hooks: handle an error by clearing out the function
   from the hook.  */

static Lisp_Object
safe_run_hooks_error (Lisp_Object error, ptrdiff_t nargs, Lisp_Object *args)
{
  eassert (nargs == 2);
  AUTO_STRING (format, "Error in %s (%S): %S");
  Lisp_Object hook = args[0];
  Lisp_Object fun = args[1];
  CALLN (Fmessage, format, hook, fun, error);

  if (SYMBOLP (hook))
    {
      bool found = false;
      Lisp_Object newval = Qnil;
      Lisp_Object val = find_symbol_value (hook, NULL);
      FOR_EACH_TAIL (val)
	if (EQ (fun, XCAR (val)))
	  found = true;
	else
	  newval = Fcons (XCAR (val), newval);
      if (found)
	return Fset (hook, Fnreverse (newval));
      /* Not found in the local part of the hook.  Let's look at the global
	 part.  */
      newval = Qnil;
      val = NILP (Fdefault_boundp (hook)) ? Qnil : Fdefault_value (hook);
      FOR_EACH_TAIL (val)
	if (EQ (fun, XCAR (val)))
	  found = true;
	else
	  newval = Fcons (XCAR (val), newval);
      if (found)
	return Fset_default (hook, Fnreverse (newval));
    }
  return Qnil;
}

static Lisp_Object
safe_run_hook_funcall (ptrdiff_t nargs, Lisp_Object *args)
{
  /* We need to swap args[0] and args[1] here or in `safe_run_hooks_1`.
     It's more convenient to do it here.  */
  eassert (nargs >= 2);
  Lisp_Object fun = args[0], hook = args[1];
  /* The `nargs` array cannot be mutated safely here because it is
     reused by our caller `run_hook_with_args`.
     We could arguably change it temporarily if we set it back
     to its original state before returning, but it's too ugly.  */
  USE_SAFE_ALLOCA;
  Lisp_Object *newargs;
  SAFE_ALLOCA_LISP (newargs, nargs);
  newargs[0] = hook, newargs[1] = fun;
  memcpy (newargs + 2, args + 2, (nargs - 2) * word_size);
  internal_condition_case_n (safe_run_hooks_1, nargs, newargs,
                             Qt, safe_run_hooks_error);
  SAFE_FREE ();
  return Qnil;
}

/* If we get an error while running the hook, cause the hook variable
   to be nil.  Also inhibit quits, so that C-g won't cause the hook
   to mysteriously evaporate.  */

void
safe_run_hooks (Lisp_Object hook)
{
  specpdl_ref count = SPECPDL_INDEX ();

  specbind (Qinhibit_quit, Qt);
  run_hook_with_args (2, ((Lisp_Object []) {hook, hook}),
                      safe_run_hook_funcall);
  unbind_to (count, Qnil);
}

/* Nonzero means polling for input is temporarily suppressed.  */

int poll_suppress_count;


#ifdef POLL_FOR_INPUT

/* Asynchronous timer for polling.  */

static struct atimer *poll_timer;

/* The poll period that constructed this timer.  */
static Lisp_Object poll_timer_time;

#if defined CYGWIN || defined DOS_NT
/* Poll for input, so that we catch a C-g if it comes in.  */
void
poll_for_input_1 (void)
{
  if (! input_blocked_p ())
    gobble_input ();
}
#endif

/* Timer callback function for poll_timer.  TIMER is equal to
   poll_timer.  */

static void
poll_for_input (struct atimer *timer)
{
  if (poll_suppress_count == 0)
    pending_signals = true;
}

#endif /* POLL_FOR_INPUT */

/* Begin signals to poll for input, if they are appropriate.
   This function is called unconditionally from various places.  */

void
start_polling (void)
{
#ifdef POLL_FOR_INPUT
  /* XXX This condition was (read_socket_hook && !interrupt_input),
     but read_socket_hook is not global anymore.  Let's pretend that
     it's always set.  */
  if (!interrupt_input)
    {
      /* Turn alarm handling on unconditionally.  It might have
	 been turned off in process.c.  */
      turn_on_atimers (1);

      /* If poll timer doesn't exist, or we need one with
	 a different interval, start a new one.  */
      if (NUMBERP (Vpolling_period)
	  && (poll_timer == NULL
	      || NILP (Fequal (Vpolling_period, poll_timer_time))))
	{
	  struct timespec interval = dtotimespec (XFLOATINT (Vpolling_period));

	  if (poll_timer)
	    cancel_atimer (poll_timer);

	  poll_timer = start_atimer (ATIMER_CONTINUOUS, interval,
				     poll_for_input, NULL);
	  poll_timer_time = Vpolling_period;
	}

      /* Let the timer's callback function poll for input
	 if this becomes zero.  */
      --poll_suppress_count;
    }
#endif
}

#if defined CYGWIN || defined DOS_NT
/* True if we are using polling to handle input asynchronously.  */

bool
input_polling_used (void)
{
# ifdef POLL_FOR_INPUT
  /* XXX This condition was (read_socket_hook && !interrupt_input),
     but read_socket_hook is not global anymore.  Let's pretend that
     it's always set.  */
  return !interrupt_input;
# else
  return false;
# endif
}
#endif

/* Turn off polling.  */

void
stop_polling (void)
{
#ifdef POLL_FOR_INPUT
  /* XXX This condition was (read_socket_hook && !interrupt_input),
     but read_socket_hook is not global anymore.  Let's pretend that
     it's always set.  */
  if (!interrupt_input)
    ++poll_suppress_count;
#endif
}

/* Set the value of poll_suppress_count to COUNT
   and start or stop polling accordingly.  */

void
set_poll_suppress_count (int count)
{
#ifdef POLL_FOR_INPUT
  if (count == 0 && poll_suppress_count != 0)
    {
      poll_suppress_count = 1;
      start_polling ();
    }
  else if (count != 0 && poll_suppress_count == 0)
    {
      stop_polling ();
    }
  poll_suppress_count = count;
#endif
}

/* Bind polling_period to a value at least N.
   But don't decrease it.  */

void
bind_polling_period (int n)
{
#ifdef POLL_FOR_INPUT
  if (FIXNUMP (Vpolling_period))
    {
      intmax_t new = XFIXNUM (Vpolling_period);

      if (n > new)
	new = n;

      stop_other_atimers (poll_timer);
      stop_polling ();
      specbind (Qpolling_period, make_int (new));
    }
  else if (FLOATP (Vpolling_period))
    {
      double new = XFLOAT_DATA (Vpolling_period);

      stop_other_atimers (poll_timer);
      stop_polling ();
      specbind (Qpolling_period, (n > new
				  ? make_int (n)
				  : Vpolling_period));
    }

  /* Start a new alarm with the new period.  */
  start_polling ();
#endif
}

/* Apply the control modifier to CHARACTER.  */

int
make_ctrl_char (int c)
{
  /* Save the upper bits here.  */
  int upper = c & ~0177;

  if (! ASCII_CHAR_P (c))
    return c |= ctrl_modifier;

  c &= 0177;

  /* Everything in the columns containing the upper-case letters
     denotes a control character.  */
  if (c >= 0100 && c < 0140)
    {
      int oc = c;
      c &= ~0140;
      /* Set the shift modifier for a control char
	 made from a shifted letter.  But only for letters!  */
      if (oc >= 'A' && oc <= 'Z')
	c |= shift_modifier;
    }

  /* The lower-case letters denote control characters too.  */
  else if (c >= 'a' && c <= 'z')
    c &= ~0140;

  /* Include the bits for control and shift
     only if the basic ASCII code can't indicate them.  */
  else if (c >= ' ')
    c |= ctrl_modifier;

  /* Replace the high bits.  */
  c |= (upper & ~ctrl_modifier);

  return c;
}

/* Substitute key descriptions and quotes in HELP, unless its first
   character has a non-nil help-echo-inhibit-substitution property.  */

static Lisp_Object
help_echo_substitute_command_keys (Lisp_Object help)
{
  if (STRINGP (help)
      && SCHARS (help) > 0
      && !NILP (Fget_text_property (make_fixnum (0),
                                    Qhelp_echo_inhibit_substitution,
                                    help)))
    return help;

  return call1 (Qsubstitute_command_keys, help);
}

/* Display the help-echo property of the character after the mouse pointer.
   Either show it in the echo area, or call show-help-function to display
   it by other means (maybe in a tooltip).

   If HELP is nil, that means clear the previous help echo.

   If HELP is a string, display that string.  If HELP is a function,
   call it with OBJECT and POS as arguments; the function should
   return a help string or nil for none.  For all other types of HELP,
   evaluate it to obtain a string.

   WINDOW is the window in which the help was generated, if any.
   It is nil if not in a window.

   If OBJECT is a buffer, POS is the position in the buffer where the
   `help-echo' text property was found.

   If OBJECT is an overlay, that overlay has a `help-echo' property,
   and POS is the position in the overlay's buffer under the mouse.

   If OBJECT is a string (an overlay string or a string displayed with
   the `display' property).  POS is the position in that string under
   the mouse.

   Note: this function may only be called with HELP nil or a string
   from X code running asynchronously.  */

void
show_help_echo (Lisp_Object help, Lisp_Object window, Lisp_Object object,
		Lisp_Object pos)
{
  if (!NILP (help) && !STRINGP (help))
    {
      if (FUNCTIONP (help))
	help = safe_call (4, help, window, object, pos);
      else
	help = safe_eval (help);

      if (!STRINGP (help))
	return;
    }

  if (!noninteractive && STRINGP (help))
    {
      /* The mouse-fixup-help-message Lisp function can call
	 mouse_position_hook, which resets the mouse_moved flags.
	 This causes trouble if we are trying to read a mouse motion
	 event (i.e., if we are inside a `track-mouse' form), so we
	 restore the mouse_moved flag.  */
      struct frame *f = some_mouse_moved ();

      help = call1 (Qmouse_fixup_help_message, help);
      if (f)
	f->mouse_moved = true;
    }

  if (STRINGP (help) || NILP (help))
    {
      if (!NILP (Vshow_help_function))
	call1 (Vshow_help_function, help_echo_substitute_command_keys (help));
      help_echo_showing_p = STRINGP (help);
    }
}



/* Input of single characters from keyboard.  */

static Lisp_Object kbd_buffer_get_event (KBOARD **kbp, bool *used_mouse_menu,
					 struct timespec *end_time);
static void record_char (Lisp_Object c);

static Lisp_Object help_form_saved_window_configs;
static void
read_char_help_form_unwind (void)
{
  Lisp_Object window_config = XCAR (help_form_saved_window_configs);
  help_form_saved_window_configs = XCDR (help_form_saved_window_configs);
  if (!NILP (window_config))
    Fset_window_configuration (window_config, Qnil, Qnil);
}

#define STOP_POLLING					\
do { if (! polling_stopped_here) stop_polling ();	\
       polling_stopped_here = true; } while (0)

#define RESUME_POLLING					\
do { if (polling_stopped_here) start_polling ();	\
       polling_stopped_here = false; } while (0)

static Lisp_Object
read_event_from_main_queue (struct timespec *end_time,
                            sys_jmp_buf local_getcjmp,
                            bool *used_mouse_menu)
{
  Lisp_Object c = Qnil;
  sys_jmp_buf save_jump;
  KBOARD *kb;

 start:

  /* Read from the main queue, and if that gives us something we can't use yet,
     we put it on the appropriate side queue and try again.  */

  if (end_time && timespec_cmp (*end_time, current_timespec ()) <= 0)
    return c;

  /* Actually read a character, waiting if necessary.  */
  specpdl_ref count = SPECPDL_INDEX ();
  save_getcjmp (save_jump);
  record_unwind_protect_ptr (restore_getcjmp, save_jump);
  restore_getcjmp (local_getcjmp);
  if (! end_time)
    timer_start_idle ();
  c = kbd_buffer_get_event (&kb, used_mouse_menu, end_time);
  unbind_to (count, Qnil);

  if (! NILP (c) && (kb != current_kboard))
    {
      Lisp_Object last = KVAR (kb, kbd_queue);
      if (CONSP (last))
        {
          while (CONSP (XCDR (last)))
	    last = XCDR (last);
          if (! NILP (XCDR (last)))
	    emacs_abort ();
        }
      if (! CONSP (last))
        kset_kbd_queue (kb, list1 (c));
      else
        XSETCDR (last, list1 (c));
      kb->kbd_queue_has_data = true;
      c = Qnil;
      if (single_kboard)
        goto start;
      current_kboard = kb;
      return make_fixnum (-2);
    }

  /* Terminate Emacs in batch mode if at eof.  */
  if (noninteractive && FIXNUMP (c) && XFIXNUM (c) < 0)
    Fkill_emacs (make_fixnum (1), Qnil);

  if (FIXNUMP (c))
    {
      /* Add in any extra modifiers, where appropriate.  */
      if ((extra_keyboard_modifiers & CHAR_CTL)
	  || ((extra_keyboard_modifiers & 0177) < ' '
	      && (extra_keyboard_modifiers & 0177) != 0))
	XSETINT (c, make_ctrl_char (XFIXNUM (c)));

      /* Transfer any other modifier bits directly from
	 extra_keyboard_modifiers to c.  Ignore the actual character code
	 in the low 16 bits of extra_keyboard_modifiers.  */
      XSETINT (c, XFIXNUM (c) | (extra_keyboard_modifiers & ~0xff7f & ~CHAR_CTL));
    }

  return c;
}



/* Like read_event_from_main_queue() but applies keyboard-coding-system
   to tty input.  */
static Lisp_Object
read_decoded_event_from_main_queue (struct timespec *end_time,
                                    sys_jmp_buf local_getcjmp,
                                    Lisp_Object prev_event,
                                    bool *used_mouse_menu)
{
#ifndef WINDOWSNT
#define MAX_ENCODED_BYTES 16
  Lisp_Object events[MAX_ENCODED_BYTES];
  int n = 0;
#endif
  while (true)
    {
      Lisp_Object nextevt
        = read_event_from_main_queue (end_time, local_getcjmp,
                                      used_mouse_menu);
#ifdef WINDOWSNT
      /* w32_console already returns decoded events.  It either reads
	 Unicode characters from the Windows keyboard input, or
	 converts characters encoded in the current codepage into
	 Unicode.  See w32inevt.c:key_event, near its end.  */
      return nextevt;
#else
      struct frame *frame = XFRAME (selected_frame);
      struct terminal *terminal = frame->terminal;
      if ((FRAME_TERMCAP_P (frame) || FRAME_MSDOS_P (frame))
	  /* Don't apply decoding if we're just reading a raw event
             (e.g. reading bytes sent by the xterm to specify the position
             of a mouse click).  */
	  && ! EQ (prev_event, Qt)
	  && (TERMINAL_KEYBOARD_CODING (terminal)->common_flags
	      & CODING_REQUIRE_DECODING_MASK))
	{
	  int meta_key = terminal->display_info.tty->meta_key;
	  eassert (n < MAX_ENCODED_BYTES);
	  events[n++] = nextevt;
	  if (FIXNATP (nextevt)
	      && XFIXNUM (nextevt) < (meta_key == 1 ? 0x80 : 0x100))
	    { /* An encoded byte sequence, let's try to decode it.  */
	      struct coding_system *coding
		= TERMINAL_KEYBOARD_CODING (terminal);

	      if (raw_text_coding_system_p (coding))
		{
		  int i;
		  if (meta_key != 2)
		    {
		      for (i = 0; i < n; i++)
			{
			  int c = XFIXNUM (events[i]);
			  int modifier =
			    (meta_key == 3 && c < 0x100 && (c & 0x80))
			    ? meta_modifier
			    : 0;
			  events[i] = make_fixnum ((c & ~0x80) | modifier);
			}
		    }
		}
	      else
		{
		  unsigned char src[MAX_ENCODED_BYTES];
		  unsigned char dest[MAX_ENCODED_BYTES * MAX_MULTIBYTE_LENGTH];
		  int i;
		  for (i = 0; i < n; i++)
		    src[i] = XFIXNUM (events[i]);
		  if (meta_key < 2) /* input-meta-mode is t or nil */
		    for (i = 0; i < n; i++)
		      src[i] &= ~0x80;
		  coding->destination = dest;
		  coding->dst_bytes = sizeof dest;
		  decode_coding_c_string (coding, src, n, Qnil);
		  eassert (coding->produced_char <= n);
		  if (coding->produced_char == 0)
		    { /* The encoded sequence is incomplete.  */
		      if (n < MAX_ENCODED_BYTES) /* Avoid buffer overflow.  */
			continue;		     /* Read on!  */
		    }
		  else
		    {
		      const unsigned char *p = coding->destination;
		      eassert (coding->carryover_bytes == 0);
		      n = 0;
		      while (n < coding->produced_char)
			{
			  int c = string_char_advance (&p);
			  if (meta_key == 3)
			    {
			      int modifier
				= (c < 0x100 && (c & 0x80)
				   ? meta_modifier
				   : 0);
			      c = (c & ~0x80) | modifier;
			    }
			  events[n++] = make_fixnum (c);
			}
		    }
		}
	    }
	  /* Now `events' should hold decoded events.
	     Normally, n should be equal to 1, but better not rely on it.
	     We can only return one event here, so return the first we
	     had and keep the others (if any) for later.  */
	  while (n > 1)
	    Vunread_command_events
	      = Fcons (events[--n], Vunread_command_events);
	  return events[0];
	}
      else
	return nextevt;		/* No decoding needed.  */

#endif
    }
}

/* Read a character from the keyboard; call the redisplay if needed.

   commandflag 0 means do not autosave, but do redisplay.
   -1 means do not redisplay, but do autosave.
   -2 means do neither.
   1 means do both.

   The argument MAP is a keymap for menu prompting.

   PREV_EVENT is the previous input event, or nil if we are reading
   the first event of a key sequence (or not reading a key sequence).
   If PREV_EVENT is t, that is a "magic" value that says
   not to run input methods, but in other respects to act as if
   not reading a key sequence.

   If USED_MOUSE_MENU is non-null, then set *USED_MOUSE_MENU to true
   if we used a mouse menu to read the input, or false otherwise.  If
   USED_MOUSE_MENU is null, don't dereference it.

   Value is -2 when we find input on another keyboard.  A second call
   to read_char will read it.

   If END_TIME is non-null, it is a pointer to a struct timespec
   specifying the maximum time to wait until.  If no input arrives by
   that time, stop waiting and return nil.

   Value is t if we showed a menu and the user rejected it.  */

Lisp_Object
read_char (int commandflag, Lisp_Object map,
	   Lisp_Object prev_event,
	   bool *used_mouse_menu, struct timespec *end_time)
{
  Lisp_Object c = Qnil;
  sys_jmp_buf local_getcjmp;
  sys_jmp_buf save_jump;
  Lisp_Object tem, save;
  volatile Lisp_Object previous_echo_area_message = Qnil;
  volatile Lisp_Object also_record = Qnil;
  volatile bool reread, recorded;
  bool volatile polling_stopped_here = false;
  struct kboard *orig_kboard = current_kboard;

 retry:

  recorded = false;

  if (CONSP (Vunread_post_input_method_events))
    {
      c = XCAR (Vunread_post_input_method_events);
      Vunread_post_input_method_events = XCDR (Vunread_post_input_method_events);

      /* Undo what read_char_x_menu_prompt did when it unread
	 additional keys returned by Fx_popup_menu.  */
      if (CONSP (c)
	  && (SYMBOLP (XCAR (c)) || FIXNUMP (XCAR (c)))
	  && NILP (XCDR (c)))
	c = XCAR (c);

      reread = true;
      goto reread_first;
    }
  else
    reread = false;

  Vlast_event_device = Qnil;

  if (CONSP (Vunread_command_events))
    {
      bool was_disabled = false;

      c = XCAR (Vunread_command_events);
      Vunread_command_events = XCDR (Vunread_command_events);

      /* Undo what sit-for did when it unread additional keys
	 inside universal-argument.  */

      if (CONSP (c) && EQ (XCAR (c), Qt))
	c = XCDR (c);
      else
	{
	  if (CONSP (c) && EQ (XCAR (c), Qno_record))
	    {
	      c = XCDR (c);
	      recorded = true;
	    }
	  reread = true;
	}

      /* Undo what read_char_x_menu_prompt did when it unread
	 additional keys returned by Fx_popup_menu.  */
      if (CONSP (c)
	  && EQ (XCDR (c), Qdisabled)
	  && (SYMBOLP (XCAR (c)) || FIXNUMP (XCAR (c))))
	{
	  was_disabled = true;
	  c = XCAR (c);
	}

      /* If the queued event is something that used the mouse,
         set used_mouse_menu accordingly.  */
      if (used_mouse_menu
	  /* Also check was_disabled so last-nonmenu-event won't return
	     a bad value when submenus are involved.  (Bug#447)  */
	  && (EQ (c, Qtool_bar) || EQ (c, Qtab_bar) || EQ (c, Qmenu_bar)
	      || was_disabled))
	*used_mouse_menu = true;

      goto reread_for_input_method;
    }

  if (CONSP (Vunread_input_method_events))
    {
      c = XCAR (Vunread_input_method_events);
      Vunread_input_method_events = XCDR (Vunread_input_method_events);

      /* Undo what read_char_x_menu_prompt did when it unread
	 additional keys returned by Fx_popup_menu.  */
      if (CONSP (c)
	  && (SYMBOLP (XCAR (c)) || FIXNUMP (XCAR (c)))
	  && NILP (XCDR (c)))
	c = XCAR (c);
      reread = true;
      goto reread_for_input_method;
    }

  if (! NILP (Vexecuting_kbd_macro))
    {
      /* We set this to Qmacro; since that's not a frame, nobody will
	 try to switch frames on us, and the selected window will
	 remain unchanged.

         Since this event came from a macro, it would be misleading to
	 leave internal_last_event_frame set to wherever the last
	 real event came from.  Normally, a switch-frame event selects
	 internal_last_event_frame after each command is read, but
	 events read from a macro should never cause a new frame to be
	 selected.  */
      Vlast_event_frame = internal_last_event_frame = Qmacro;

      /* Exit the macro if we are at the end.
	 Also, some things replace the macro with t
	 to force an early exit.  */
      if (EQ (Vexecuting_kbd_macro, Qt)
	  || executing_kbd_macro_index >= XFIXNAT (Flength (Vexecuting_kbd_macro)))
	{
	  XSETINT (c, -1);
	  goto exit;
	}

      c = Faref (Vexecuting_kbd_macro, make_int (executing_kbd_macro_index));
      if (STRINGP (Vexecuting_kbd_macro)
	  && (XFIXNAT (c) & 0x80) && (XFIXNAT (c) <= 0xff))
	XSETFASTINT (c, CHAR_META | (XFIXNAT (c) & ~0x80));

      executing_kbd_macro_index++;

      goto from_macro;
    }

  if (! NILP (unread_switch_frame))
    {
      c = unread_switch_frame;
      unread_switch_frame = Qnil;

      /* This event should make it into this_command_keys, and get echoed
	 again, so we do not set `reread'.  */
      goto reread_first;
    }

  /* If redisplay was requested.  */
  if (commandflag >= 0)
    {
      bool echo_current = EQ (echo_message_buffer, echo_area_buffer[0]);

	/* If there is pending input, process any events which are not
	   user-visible, such as X selection_request events.  */
      if (input_pending
	  || detect_input_pending_run_timers (0))
	swallow_events (false);		/* May clear input_pending.  */

      /* Redisplay if no pending input.  */
      while (! input_pending
             || (! input_was_pending && redisplay_dont_pause))
	{
	  input_was_pending = input_pending;
	  if (help_echo_showing_p && !EQ (selected_window, minibuf_window))
	    redisplay_preserve_echo_area (5);
	  else
	    redisplay ();

	  if (! input_pending)
	    /* Normal case: no input arrived during redisplay.  */
	    break;

	  /* Input arrived and pre-empted redisplay.
	     Process any events which are not user-visible.  */
	  swallow_events (false);
	  /* If that cleared input_pending, try again to redisplay.  */
	}

      /* Prevent the redisplay we just did
	 from messing up echoing of the input after the prompt.  */
      if (commandflag == 0 && echo_current)
	echo_message_buffer = echo_area_buffer[0];
    }

  /* Message turns off echoing unless more keystrokes turn it on again.

     The code in 20.x for the condition was

     1. echo_area_glyphs && *echo_area_glyphs
     2. && echo_area_glyphs != current_kboard->echobuf
     3. && ok_to_echo_at_next_pause != echo_area_glyphs

     (1) means there's a current message displayed

     (2) means it's not the message from echoing from the current
     kboard.

     (3) There's only one place in 20.x where ok_to_echo_at_next_pause
     is set to a non-null value.  This is done in read_char and it is
     set to echo_area_glyphs.  That means
     ok_to_echo_at_next_pause is either null or
     current_kboard->echobuf with the appropriate current_kboard at
     that time.

     So, condition (3) means in clear text ok_to_echo_at_next_pause
     must be either null, or the current message isn't from echoing at
     all, or it's from echoing from a different kboard than the
     current one.  */

  if (/* There currently is something in the echo area.  */
      ! NILP (echo_area_buffer[0])
      && (/* It's an echo from a different kboard.  */
	  echo_kboard != current_kboard
	  /* Or we explicitly allow overwriting whatever there is.  */
	  || ok_to_echo_at_next_pause == NULL))
    cancel_echoing ();
  else
    echo_dash ();

  /* Try reading a character via menu prompting in the minibuf.
     Try this before the sit-for, because the sit-for
     would do the wrong thing if we are supposed to do
     menu prompting. If EVENT_HAS_PARAMETERS then we are reading
     after a mouse event so don't try a minibuf menu.  */
  c = Qnil;
  if (KEYMAPP (map) && INTERACTIVE
      && ! NILP (prev_event) && ! EVENT_HAS_PARAMETERS (prev_event)
      /* Don't bring up a menu if we already have another event.  */
      && ! CONSP (Vunread_command_events)
      && ! detect_input_pending_run_timers (0))
    {
      c = read_char_minibuf_menu_prompt (commandflag, map);

      if (FIXNUMP (c) && XFIXNUM (c) == -2)
        return c;               /* wrong_kboard_jmpbuf */

      if (! NILP (c))
	goto exit;
    }

  /* Make a longjmp point for quits to use, but don't alter getcjmp just yet.
     We will do that below, temporarily for short sections of code,
     when appropriate.  local_getcjmp must be in effect
     around any call to sit_for or kbd_buffer_get_event;
     it *must not* be in effect when we call redisplay.  */

  specpdl_ref jmpcount = SPECPDL_INDEX ();
  if (sys_setjmp (local_getcjmp))
    {
      /* Handle quits while reading the keyboard.  */
      /* We must have saved the outer value of getcjmp here,
	 so restore it now.  */
      restore_getcjmp (save_jump);
      pthread_sigmask (SIG_SETMASK, &empty_mask, 0);
      unbind_to (jmpcount, Qnil);
      /* If we are in while-no-input, don't trigger C-g, as that will
	 quit instead of letting while-no-input do its thing.  */
      if (!EQ (Vquit_flag, Vthrow_on_input))
	XSETINT (c, quit_char);
      internal_last_event_frame = selected_frame;
      Vlast_event_frame = internal_last_event_frame;
      /* If we report the quit char as an event,
	 don't do so more than once.  */
      if (!NILP (Vinhibit_quit))
	Vquit_flag = Qnil;

      {
	KBOARD *kb = FRAME_KBOARD (XFRAME (selected_frame));
	if (kb != current_kboard)
	  {
	    Lisp_Object last = KVAR (kb, kbd_queue);
	    /* We shouldn't get here if we were in single-kboard mode!  */
	    if (single_kboard)
	      emacs_abort ();
	    if (CONSP (last))
	      {
		while (CONSP (XCDR (last)))
		  last = XCDR (last);
		if (!NILP (XCDR (last)))
		  emacs_abort ();
	      }
	    if (!CONSP (last))
	      kset_kbd_queue (kb, list1 (c));
	    else
	      XSETCDR (last, list1 (c));
	    kb->kbd_queue_has_data = true;
	    current_kboard = kb;
            return make_fixnum (-2); /* wrong_kboard_jmpbuf */
	  }
      }
      goto non_reread;
    }

  /* Start idle timers if no time limit is supplied.  We don't do it
     if a time limit is supplied to avoid an infinite recursion in the
     situation where an idle timer calls `sit-for'.  */

  if (! end_time)
    timer_start_idle ();

  /* If in middle of key sequence and minibuffer not active,
     start echoing if enough time elapses.  */

  if (minibuf_level == 0
      && ! end_time
      && ! current_kboard->immediate_echo
      && (this_command_key_count > 0
	  || ! NILP (call0 (Qinternal_echo_keystrokes_prefix)))
      && ! noninteractive
      && echo_keystrokes_p ()
      && (/* No message.  */
	  NILP (echo_area_buffer[0])
	  /* Or empty message.  */
	  || (BUF_BEG (XBUFFER (echo_area_buffer[0]))
	      == BUF_Z (XBUFFER (echo_area_buffer[0])))
	  /* Or already echoing from same kboard.  */
	  || (echo_kboard && ok_to_echo_at_next_pause == echo_kboard)
	  /* Or not echoing before and echoing allowed.  */
	  || (!echo_kboard && ok_to_echo_at_next_pause)))
    {
      /* After a mouse event, start echoing right away.
	 This is because we are probably about to display a menu,
	 and we don't want to delay before doing so.  */
      if (EVENT_HAS_PARAMETERS (prev_event))
	echo_now ();
      else
	{
	  Lisp_Object tem0;

	  specpdl_ref count = SPECPDL_INDEX ();
	  save_getcjmp (save_jump);
	  record_unwind_protect_ptr (restore_getcjmp, save_jump);
	  restore_getcjmp (local_getcjmp);
	  tem0 = sit_for (Vecho_keystrokes, 1, 1);
	  unbind_to (count, Qnil);
	  if (EQ (tem0, Qt)
	      && ! CONSP (Vunread_command_events))
	    echo_now ();
	}
    }

  /* Maybe auto save due to number of keystrokes.  */

  if (commandflag != 0
      && commandflag != -2
      && auto_save_interval > 0
      && num_nonmacro_input_events - last_auto_save > max (auto_save_interval, 20)
      && !detect_input_pending_run_timers (0))
    {
      Fdo_auto_save (auto_save_no_message ? Qt : Qnil, Qnil);
      /* Hooks can actually change some buffers in auto save.  */
      redisplay ();
    }

  /* Try reading using an X menu.
     This is never confused with reading using the minibuf
     because the recursive call of read_char in read_char_minibuf_menu_prompt
     does not pass on any keymaps.  */

  if (KEYMAPP (map) && INTERACTIVE
      && ! NILP (prev_event)
      && EVENT_HAS_PARAMETERS (prev_event)
      && ! EQ (XCAR (prev_event), Qmenu_bar)
      && ! EQ (XCAR (prev_event), Qtab_bar)
      && ! EQ (XCAR (prev_event), Qtool_bar)
      /* Don't bring up a menu if we already have another event.  */
      && ! CONSP (Vunread_command_events))
    {
      c = read_char_x_menu_prompt (map, prev_event, used_mouse_menu);

      /* Now that we have read an event, Emacs is not idle.  */
      if (! end_time)
	timer_stop_idle ();

      goto exit;
    }

  /* Maybe autosave and/or garbage collect due to idleness.  */

  if (INTERACTIVE && NILP (c))
    {
      int delay_level;
      ptrdiff_t buffer_size;

      /* Slow down auto saves logarithmically in size of current buffer,
	 and garbage collect while we're at it.  */
      if (! MINI_WINDOW_P (XWINDOW (selected_window)))
	last_non_minibuf_size = Z - BEG;
      buffer_size = (last_non_minibuf_size >> 8) + 1;
      delay_level = 0;
      while (buffer_size > 64)
	delay_level++, buffer_size -= buffer_size >> 2;
      if (delay_level < 4) delay_level = 4;
      /* delay_level is 4 for files under around 50k, 7 at 100k,
	 9 at 200k, 11 at 300k, and 12 at 500k.  It is 15 at 1 meg.  */

      /* Auto save if enough time goes by without input.  */
      if (commandflag != 0 && commandflag != -2
	  && num_nonmacro_input_events > last_auto_save
	  && FIXNUMP (Vauto_save_timeout)
	  && XFIXNUM (Vauto_save_timeout) > 0)
	{
	  Lisp_Object tem0;
	  EMACS_INT timeout = XFIXNAT (Vauto_save_timeout);

	  timeout = min (timeout, MOST_POSITIVE_FIXNUM / delay_level * 4);
	  timeout = delay_level * timeout / 4;
	  specpdl_ref count1 = SPECPDL_INDEX ();
	  save_getcjmp (save_jump);
	  record_unwind_protect_ptr (restore_getcjmp, save_jump);
	  restore_getcjmp (local_getcjmp);
	  tem0 = sit_for (make_fixnum (timeout), 1, 1);
	  unbind_to (count1, Qnil);

	  if (EQ (tem0, Qt)
	      && ! CONSP (Vunread_command_events))
	    {
	      Fdo_auto_save (auto_save_no_message ? Qt : Qnil, Qnil);
	      redisplay ();
	    }
	}

      /* If there is still no input available, ask for GC.  */
      if (! detect_input_pending_run_timers (0))
	maybe_garbage_collect ();
    }

  /* Notify the caller if an autosave hook, or a timer, sentinel or
     filter in the sit_for calls above have changed the current
     kboard.  This could happen if they use the minibuffer or start a
     recursive edit, like the fancy splash screen in server.el's
     filter.  If this longjmp wasn't here, read_key_sequence would
     interpret the next key sequence using the wrong translation
     tables and function keymaps.  */
  if (NILP (c) && current_kboard != orig_kboard)
    return make_fixnum (-2);  /* wrong_kboard_jmpbuf */

  /* If this has become non-nil here, it has been set by a timer
     or sentinel or filter.  */
  if (CONSP (Vunread_command_events))
    {
      c = XCAR (Vunread_command_events);
      Vunread_command_events = XCDR (Vunread_command_events);

      if (CONSP (c) && EQ (XCAR (c), Qt))
	c = XCDR (c);
      else
	{
	  if (CONSP (c) && EQ (XCAR (c), Qno_record))
	    {
	      c = XCDR (c);
	      recorded = true;
	    }
	  reread = true;
	}
    }

  /* Read something from current KBOARD's side queue, if possible.  */

  if (NILP (c))
    {
      if (current_kboard->kbd_queue_has_data)
	{
	  if (! CONSP (KVAR (current_kboard, kbd_queue)))
	    emacs_abort ();
	  c = XCAR (KVAR (current_kboard, kbd_queue));
	  kset_kbd_queue (current_kboard,
			  XCDR (KVAR (current_kboard, kbd_queue)));
	  if (NILP (KVAR (current_kboard, kbd_queue)))
	    current_kboard->kbd_queue_has_data = false;
	  input_pending = readable_events (0);
	  if (EVENT_HAS_PARAMETERS (c)
	      && EQ (EVENT_HEAD_KIND (EVENT_HEAD (c)), Qswitch_frame))
	    internal_last_event_frame = XCAR (XCDR (c));
	  Vlast_event_frame = internal_last_event_frame;
	}
    }

  /* If current_kboard's side queue is empty check the other kboards.
     If one of them has data that we have not yet seen here,
     switch to it and process the data waiting for it.

     Note: if the events queued up for another kboard
     have already been seen here, and therefore are not a complete command,
     the kbd_queue_has_data field is 0, so we skip that kboard here.
     That's to avoid an infinite loop switching between kboards here.  */
  if (NILP (c) && ! single_kboard)
    {
      KBOARD *kb;
      for (kb = all_kboards; kb; kb = kb->next_kboard)
	if (kb->kbd_queue_has_data)
	  {
	    current_kboard = kb;
            return make_fixnum (-2); /* wrong_kboard_jmpbuf */
	  }
    }

 wrong_kboard:

  STOP_POLLING;

  if (NILP (c))
    {
      c = read_decoded_event_from_main_queue (end_time, local_getcjmp,
                                              prev_event, used_mouse_menu);
      if (NILP (c) && end_time
	  && timespec_cmp (*end_time, current_timespec ()) <= 0)
        {
          goto exit;
        }

      if (EQ (c, make_fixnum (-2)))
	return c;

      if (CONSP (c) && EQ (XCAR (c), Qt))
	c = XCDR (c);
      else if (CONSP (c) && EQ (XCAR (c), Qno_record))
	{
	  c = XCDR (c);
	  recorded = true;
	}
  }

 non_reread:

  if (!end_time)
    timer_stop_idle ();
  RESUME_POLLING;

  if (NILP (c))
    {
      if (commandflag >= 0
	  && !input_pending && !detect_input_pending_run_timers (0))
	redisplay ();

      goto wrong_kboard;
    }

  /* Buffer switch events are only for internal wakeups
     so don't show them to the user.
     Also, don't record a key if we already did.  */
  if (BUFFERP (c))
    goto exit;

  /* Process special events within read_char
     and loop around to read another event.  */
  save = Vquit_flag;
  Vquit_flag = Qnil;
  tem = access_keymap (get_keymap (Vspecial_event_map, 0, 1), c, 0, 0, 1);
  Vquit_flag = save;

  if (!NILP (tem))
    {
      struct buffer *prev_buffer = current_buffer;
      last_input_event = c;
      call4 (Qcommand_execute, tem, Qnil, Fvector (1, &last_input_event), Qt);

      if (CONSP (c) && !NILP (Fmemq (XCAR (c), Vwhile_no_input_ignore_events))
	  && !end_time)
	/* We stopped being idle for this event; undo that.  This
	   prevents automatic window selection (under
	   mouse-autoselect-window) from acting as a real input event, for
	   example banishing the mouse under mouse-avoidance-mode.  */
	timer_resume_idle ();

#ifdef HAVE_NS
      if (CONSP (c)
          && (EQ (XCAR (c), intern ("ns-unput-working-text"))))
        input_was_pending = input_pending;
#endif

      if (current_buffer != prev_buffer)
	{
	  /* The command may have changed the keymaps.  Pretend there
	     is input in another keyboard and return.  This will
	     recalculate keymaps.  */
	  c = make_fixnum (-2);
	  goto exit;
	}
      else
	goto retry;
    }

  /* Handle things that only apply to characters.  */
  if (FIXNUMP (c))
    {
      /* If kbd_buffer_get_event gave us an EOF, return that.  */
      if (XFIXNUM (c) == -1)
	goto exit;

      if ((STRINGP (KVAR (current_kboard, Vkeyboard_translate_table))
	   && XFIXNAT (c) < SCHARS (KVAR (current_kboard,
					  Vkeyboard_translate_table)))
	  || (VECTORP (KVAR (current_kboard, Vkeyboard_translate_table))
	      && XFIXNAT (c) < ASIZE (KVAR (current_kboard,
					    Vkeyboard_translate_table)))
	  || (CHAR_TABLE_P (KVAR (current_kboard, Vkeyboard_translate_table))
	      && CHARACTERP (c)))
	{
	  Lisp_Object d;
	  d = Faref (KVAR (current_kboard, Vkeyboard_translate_table), c);
	  /* nil in keyboard-translate-table means no translation.  */
	  if (!NILP (d))
	    c = d;
	}
    }

  /* If this event is a mouse click in the menu bar,
     return just menu-bar for now.  Modify the mouse click event
     so we won't do this twice, then queue it up.  */
  if (EVENT_HAS_PARAMETERS (c)
      && CONSP (XCDR (c))
      && CONSP (xevent_start (c))
      && CONSP (XCDR (xevent_start (c))))
    {
      Lisp_Object posn;

      posn = POSN_POSN (xevent_start (c));
      /* Handle menu-bar events:
	 insert the dummy prefix event `menu-bar'.  */
      if (EQ (posn, Qmenu_bar) || EQ (posn, Qtab_bar) || EQ (posn, Qtool_bar))
	{
	  /* Change menu-bar to (menu-bar) as the event "position".  */
	  POSN_SET_POSN (xevent_start (c), list1 (posn));

	  also_record = c;
	  Vunread_command_events = Fcons (c, Vunread_command_events);
	  c = posn;
	}
    }

  /* Store these characters into recent_keys, the dribble file if any,
     and the keyboard macro being defined, if any.  */
  record_char (c);
  recorded = true;
  if (! NILP (also_record))
    record_char (also_record);

  /* Wipe the echo area.
     But first, if we are about to use an input method,
     save the echo area contents for it to refer to.  */
  if (FIXNUMP (c)
      && ! NILP (Vinput_method_function)
      && ' ' <= XFIXNUM (c) && XFIXNUM (c) < 256 && XFIXNUM (c) != 127)
    {
      previous_echo_area_message = Fcurrent_message ();
      Vinput_method_previous_message = previous_echo_area_message;
    }

  /* Now wipe the echo area, except for help events which do their
     own stuff with the echo area.  */
  if (!CONSP (c)
      || (!(EQ (Qhelp_echo, XCAR (c)))
	  && !(EQ (Qswitch_frame, XCAR (c)))
	  /* Don't wipe echo area for select window events: These might
	     get delayed via `mouse-autoselect-window' (Bug#11304).  */
	  && !(EQ (Qselect_window, XCAR (c)))))
    {
      if (!NILP (echo_area_buffer[0]))
	{
	  safe_run_hooks (Qecho_area_clear_hook);
	  clear_message (1, 0);
	  /* If we were showing the echo-area message on top of an
	     active minibuffer, resize the mini-window, since the
	     minibuffer may need more or less space than the echo area
	     we've just wiped.  */
	  if (minibuf_level
	      && EQ (minibuf_window, echo_area_window)
	      /* The case where minibuffer-message-timeout is a number
		 was already handled near the beginning of command_loop.  */
	      && !NUMBERP (Vminibuffer_message_timeout))
	    resize_mini_window (XWINDOW (minibuf_window), false);
	}
      else if (FUNCTIONP (Vclear_message_function))
        clear_message (1, 0);
    }

 reread_for_input_method:
 from_macro:
  /* Pass this to the input method, if appropriate.  */
  if (FIXNUMP (c)
      && ! NILP (Vinput_method_function)
      /* Don't run the input method within a key sequence,
	 after the first event of the key sequence.  */
      && NILP (prev_event)
      && ' ' <= XFIXNUM (c) && XFIXNUM (c) < 256 && XFIXNUM (c) != 127)
    {
      Lisp_Object keys;
      ptrdiff_t key_count;
      ptrdiff_t command_key_start;
      specpdl_ref count = SPECPDL_INDEX ();

      /* Save the echo status.  */
      bool saved_immediate_echo = current_kboard->immediate_echo;
      struct kboard *saved_ok_to_echo = ok_to_echo_at_next_pause;
      Lisp_Object saved_echo_string = KVAR (current_kboard, echo_string);
      Lisp_Object saved_echo_prompt = KVAR (current_kboard, echo_prompt);

      /* Save the this_command_keys status.  */
      key_count = this_command_key_count;
      command_key_start = this_single_command_key_start;

      if (key_count > 0)
	keys = Fcopy_sequence (this_command_keys);
      else
	keys = Qnil;

      /* Clear out this_command_keys.  */
      this_command_key_count = 0;
      this_single_command_key_start = 0;

      /* Now wipe the echo area.  */
      if (!NILP (echo_area_buffer[0]))
	safe_run_hooks (Qecho_area_clear_hook);
      clear_message (1, 0);
      echo_truncate (0);

      /* If we are not reading a key sequence,
	 never use the echo area.  */
      if (!KEYMAPP (map))
	{
	  specbind (Qinput_method_use_echo_area, Qt);
	}

      /* Call the input method.  */
      tem = call1 (Vinput_method_function, c);

      tem = unbind_to (count, tem);

      /* Restore the saved echoing state
	 and this_command_keys state.  */
      this_command_key_count = key_count;
      this_single_command_key_start = command_key_start;
      if (key_count > 0)
	this_command_keys = keys;

      cancel_echoing ();
      ok_to_echo_at_next_pause = saved_ok_to_echo;
      kset_echo_string (current_kboard, saved_echo_string);
      kset_echo_prompt (current_kboard, saved_echo_prompt);
      if (saved_immediate_echo)
	echo_now ();

      /* The input method can return no events.  */
      if (! CONSP (tem))
	{
	  /* Bring back the previous message, if any.  */
	  if (! NILP (previous_echo_area_message))
	    message_with_string ("%s", previous_echo_area_message, 0);
	  goto retry;
	}
      /* It returned one event or more.  */
      c = XCAR (tem);
      Vunread_post_input_method_events
	= nconc2 (XCDR (tem), Vunread_post_input_method_events);
    }
  /* When we consume events from the various unread-*-events lists, we
     bypass the code that records input, so record these events now if
     they were not recorded already.  */
  if (!recorded)
    {
      record_char (c);
      recorded = true;
    }

 reread_first:

  /* Display help if not echoing.  */
  if (CONSP (c) && EQ (XCAR (c), Qhelp_echo))
    {
      /* (help-echo FRAME HELP WINDOW OBJECT POS).  */
      Lisp_Object help, object, position, window, htem;

      htem = Fcdr (XCDR (c));
      help = Fcar (htem);
      htem = Fcdr (htem);
      window = Fcar (htem);
      htem = Fcdr (htem);
      object = Fcar (htem);
      htem = Fcdr (htem);
      position = Fcar (htem);

      show_help_echo (help, window, object, position);

      /* We stopped being idle for this event; undo that.  */
      if (!end_time)
	timer_resume_idle ();
      goto retry;
    }

  if ((! reread || this_command_key_count == 0)
      && !end_time)
    {

      /* Don't echo mouse motion events.  */
      if (! (EVENT_HAS_PARAMETERS (c)
	     && EQ (EVENT_HEAD_KIND (EVENT_HEAD (c)), Qmouse_movement)))
	/* Once we reread a character, echoing can happen
	   the next time we pause to read a new one.  */
	ok_to_echo_at_next_pause = current_kboard;

      /* Record this character as part of the current key.  */
      add_command_key (c);
      if (! NILP (also_record))
	add_command_key (also_record);

      echo_update ();
    }

  last_input_event = c;
  num_input_events++;

  /* Process the help character specially if enabled.  */
  if (!NILP (Vhelp_form) && help_char_p (c))
    {
      specpdl_ref count = SPECPDL_INDEX ();

      help_form_saved_window_configs
	= Fcons (Fcurrent_window_configuration (Qnil),
		 help_form_saved_window_configs);
      record_unwind_protect_void (read_char_help_form_unwind);
      call0 (Qhelp_form_show);

      cancel_echoing ();
      do
	{
	  c = read_char (0, Qnil, Qnil, 0, NULL);
	  if (EVENT_HAS_PARAMETERS (c)
	      && EQ (EVENT_HEAD_KIND (EVENT_HEAD (c)), Qmouse_click))
	    XSETCAR (help_form_saved_window_configs, Qnil);
	}
      while (BUFFERP (c));
      /* Remove the help from the frame.  */
      unbind_to (count, Qnil);

      redisplay ();
      if (EQ (c, make_fixnum (040)))
	{
	  cancel_echoing ();
	  do
	    c = read_char (0, Qnil, Qnil, 0, NULL);
	  while (BUFFERP (c));
	}
    }

 exit:
  RESUME_POLLING;
  input_was_pending = input_pending;
  return c;
}

/* Record a key that came from a mouse menu.
   Record it for echoing, for this-command-keys, and so on.  */

static void
record_menu_key (Lisp_Object c)
{
  /* Wipe the echo area.  */
  clear_message (1, 0);

  record_char (c);

  /* Once we reread a character, echoing can happen
     the next time we pause to read a new one.  */
  ok_to_echo_at_next_pause = NULL;

  /* Record this character as part of the current key.  */
  add_command_key (c);
  echo_update ();

  /* Re-reading in the middle of a command.  */
  last_input_event = c;
  num_input_events++;
}

/* Return true if should recognize C as "the help character".  */

static bool
help_char_p (Lisp_Object c)
{
  if (EQ (c, Vhelp_char))
    return true;
  Lisp_Object tail = Vhelp_event_list;
  FOR_EACH_TAIL_SAFE (tail)
    if (EQ (c, XCAR (tail)))
      return true;
  return false;
}

/* Record the input event C in various ways.  */

static void
record_char (Lisp_Object c)
{
  /* subr.el/read-passwd binds inhibit_record_char to avoid recording
     passwords.  */
  if (!record_all_keys && inhibit_record_char)
    return;

  int recorded = 0;

  if (CONSP (c) && (EQ (XCAR (c), Qhelp_echo) || EQ (XCAR (c), Qmouse_movement)))
    {
      /* To avoid filling recent_keys with help-echo and mouse-movement
	 events, we filter out repeated help-echo events, only store the
	 first and last in a series of mouse-movement events, and don't
	 store repeated help-echo events which are only separated by
	 mouse-movement events.  */

      Lisp_Object ev1, ev2, ev3;
      int ix1, ix2, ix3;

      if ((ix1 = recent_keys_index - 1) < 0)
	ix1 = lossage_limit - 1;
      ev1 = AREF (recent_keys, ix1);

      if ((ix2 = ix1 - 1) < 0)
	ix2 = lossage_limit - 1;
      ev2 = AREF (recent_keys, ix2);

      if ((ix3 = ix2 - 1) < 0)
	ix3 = lossage_limit - 1;
      ev3 = AREF (recent_keys, ix3);

      if (EQ (XCAR (c), Qhelp_echo))
	{
	  /* Don't record `help-echo' in recent_keys unless it shows some help
	     message, and a different help than the previously recorded
	     event.  */
	  Lisp_Object help, last_help;

	  help = Fcar_safe (Fcdr_safe (XCDR (c)));
	  if (!STRINGP (help))
	    recorded = 1;
	  else if (CONSP (ev1) && EQ (XCAR (ev1), Qhelp_echo)
		   && (last_help = Fcar_safe (Fcdr_safe (XCDR (ev1))), EQ (last_help, help)))
	    recorded = 1;
	  else if (CONSP (ev1) && EQ (XCAR (ev1), Qmouse_movement)
		   && CONSP (ev2) && EQ (XCAR (ev2), Qhelp_echo)
		   && (last_help = Fcar_safe (Fcdr_safe (XCDR (ev2))), EQ (last_help, help)))
	    recorded = -1;
	  else if (CONSP (ev1) && EQ (XCAR (ev1), Qmouse_movement)
		   && CONSP (ev2) && EQ (XCAR (ev2), Qmouse_movement)
		   && CONSP (ev3) && EQ (XCAR (ev3), Qhelp_echo)
		   && (last_help = Fcar_safe (Fcdr_safe (XCDR (ev3))), EQ (last_help, help)))
	    recorded = -2;
	}
      else if (EQ (XCAR (c), Qmouse_movement))
	{
	  /* Only record one pair of `mouse-movement' on a window in recent_keys.
	     So additional mouse movement events replace the last element.  */
	  Lisp_Object last_window, window;

	  window = Fcar_safe (Fcar_safe (XCDR (c)));
	  if (CONSP (ev1) && EQ (XCAR (ev1), Qmouse_movement)
	      && (last_window = Fcar_safe (Fcar_safe (XCDR (ev1))), EQ (last_window, window))
	      && CONSP (ev2) && EQ (XCAR (ev2), Qmouse_movement)
	      && (last_window = Fcar_safe (Fcar_safe (XCDR (ev2))), EQ (last_window, window)))
	    {
	      ASET (recent_keys, ix1, c);
	      recorded = 1;
	    }
	}
    }
  else if (NILP (Vexecuting_kbd_macro))
    store_kbd_macro_char (c);

  /* recent_keys should not include events from keyboard macros.  */
  if (NILP (Vexecuting_kbd_macro))
    {
      if (!recorded)
	{
	  total_keys += total_keys < lossage_limit;
	  ASET (recent_keys, recent_keys_index,
                /* Copy the event, in case it gets modified by side-effect
                   by some remapping function (bug#30955).  */
                CONSP (c) ? Fcopy_sequence (c) : c);
	  if (++recent_keys_index >= lossage_limit)
	    recent_keys_index = 0;
	}
      else if (recorded < 0)
	{
	  /* We need to remove one or two events from recent_keys.
	     To do this, we simply put nil at those events and move the
	     recent_keys_index backwards over those events.  Usually,
	     users will never see those nil events, as they will be
	     overwritten by the command keys entered to see recent_keys
	     (e.g. C-h l).  */

	  while (recorded++ < 0 && total_keys > 0)
	    {
	      if (total_keys < lossage_limit)
		total_keys--;
	      if (--recent_keys_index < 0)
		recent_keys_index = lossage_limit - 1;
	      ASET (recent_keys, recent_keys_index, Qnil);
	    }
	}

      num_nonmacro_input_events++;
    }

  /* Write c to the dribble file.  If c is a lispy event, write
     the event's symbol to the dribble file, in <brackets>.  Bleaugh.
     If you, dear reader, have a better idea, you've got the source.  :-) */
  if (dribble && NILP (Vexecuting_kbd_macro))
    {
      block_input ();
      if (FIXNUMP (c))
	{
	  if (XUFIXNUM (c) < 0x100)
	    putc (XUFIXNUM (c), dribble);
	  else
	    fprintf (dribble, " 0x%"pI"x", XUFIXNUM (c));
	}
      else
	{
	  Lisp_Object dribblee;

	  /* If it's a structured event, take the event header.  */
	  dribblee = EVENT_HEAD (c);

	  if (SYMBOLP (dribblee))
	    {
	      putc ('<', dribble);
	      fwrite (SDATA (SYMBOL_NAME (dribblee)), sizeof (char),
		      SBYTES (SYMBOL_NAME (dribblee)), dribble);
	      putc ('>', dribble);
	    }
	}

      fflush (dribble);
      unblock_input ();
    }
}

/* Copy out or in the info on where C-g should throw to.
   This is used when running Lisp code from within get_char,
   in case get_char is called recursively.
   See read_process_output.  */

static void
save_getcjmp (sys_jmp_buf temp)
{
  memcpy (temp, getcjmp, sizeof getcjmp);
}

static void
restore_getcjmp (void *temp)
{
  memcpy (getcjmp, temp, sizeof getcjmp);
}

/* Low level keyboard/mouse input.
   kbd_buffer_store_event places events in kbd_buffer, and
   kbd_buffer_get_event retrieves them.  */

/* Return true if there are any events in the queue that read-char
   would return.  If this returns false, a read-char would block.  */
static bool
readable_events (int flags)
{
  if (flags & READABLE_EVENTS_DO_TIMERS_NOW)
    timer_check ();

  /* READABLE_EVENTS_FILTER_EVENTS is meant to be used only by
     input-pending-p and similar callers, which aren't interested in
     some input events.  If this flag is set, and
     input-pending-p-filter-events is non-nil, ignore events in
     while-no-input-ignore-events.  If the flag is set and
     input-pending-p-filter-events is nil, ignore only
     FOCUS_IN/OUT_EVENT events.  */
  if (kbd_fetch_ptr != kbd_store_ptr)
    {
      /* See https://lists.gnu.org/r/emacs-devel/2005-05/msg00297.html
	 for why we treat toolkit scroll-bar events specially here.  */
      if (flags & (READABLE_EVENTS_FILTER_EVENTS
#ifdef USE_TOOLKIT_SCROLL_BARS
		   | READABLE_EVENTS_IGNORE_SQUEEZABLES
#endif
		   ))
        {
          union buffered_input_event *event = kbd_fetch_ptr;

	  do
	    {
	      if (!(
#ifdef USE_TOOLKIT_SCROLL_BARS
		    (flags & READABLE_EVENTS_FILTER_EVENTS) &&
#endif
		    ((!input_pending_p_filter_events
		      && (event->kind == FOCUS_IN_EVENT
			  || event->kind == FOCUS_OUT_EVENT))
		     || (input_pending_p_filter_events
			 && is_ignored_event (event))))
#ifdef USE_TOOLKIT_SCROLL_BARS
		  && !((flags & READABLE_EVENTS_IGNORE_SQUEEZABLES)
		       && (event->kind == SCROLL_BAR_CLICK_EVENT
			   || event->kind == HORIZONTAL_SCROLL_BAR_CLICK_EVENT)
		       && event->ie.part == scroll_bar_handle
		       && event->ie.modifiers == 0)
#endif
		 )
		return 1;
	      event = next_kbd_event (event);
	    }
	  while (event != kbd_store_ptr);
        }
      else
	return 1;
    }

#ifdef HAVE_X_WINDOWS
  if (x_pending_selection_requests ())
    return 1;
#endif

  if (!(flags & READABLE_EVENTS_IGNORE_SQUEEZABLES) && some_mouse_moved ())
    return 1;
  if (single_kboard)
    {
      if (current_kboard->kbd_queue_has_data)
	return 1;
    }
  else
    {
      KBOARD *kb;
      for (kb = all_kboards; kb; kb = kb->next_kboard)
	if (kb->kbd_queue_has_data)
	  return 1;
    }
  return 0;
}

/* Set this for debugging, to have a way to get out */
int stop_character EXTERNALLY_VISIBLE;

static KBOARD *
event_to_kboard (struct input_event *event)
{
  /* Not applicable for these special events.  */
  if (event->kind == SELECTION_REQUEST_EVENT
      || event->kind == SELECTION_CLEAR_EVENT)
    return NULL;
  else
    {
      Lisp_Object obj = event->frame_or_window;
      /* There are some events that set this field to nil or string.  */
      if (WINDOWP (obj))
	obj = WINDOW_FRAME (XWINDOW (obj));
      /* Also ignore dead frames here.  */
      return ((FRAMEP (obj) && FRAME_LIVE_P (XFRAME (obj)))
	      ? FRAME_KBOARD (XFRAME (obj)) : NULL);
    }
}

/* Return the number of slots occupied in kbd_buffer.  */

static int
kbd_buffer_nr_stored (void)
{
  int n = kbd_store_ptr - kbd_fetch_ptr;
  return n + (n < 0 ? KBD_BUFFER_SIZE : 0);
}

void
kbd_buffer_store_event (register struct input_event *event)
{
  kbd_buffer_store_event_hold (event, 0);
}

/* Store EVENT obtained at interrupt level into kbd_buffer, fifo.

   If HOLD_QUIT is 0, just stuff EVENT into the fifo.
   Else, if HOLD_QUIT.kind != NO_EVENT, discard EVENT.
   Else, if EVENT is a quit event, store the quit event
   in HOLD_QUIT, and return (thus ignoring further events).

   This is used to postpone the processing of the quit event until all
   subsequent input events have been parsed (and discarded).  */

void
kbd_buffer_store_buffered_event (union buffered_input_event *event,
				 struct input_event *hold_quit)
{
  if (event->kind == NO_EVENT)
    emacs_abort ();

  if (hold_quit && hold_quit->kind != NO_EVENT)
    return;

  if (event->kind == ASCII_KEYSTROKE_EVENT)
    {
      int c = event->ie.code & 0377;

      if (event->ie.modifiers & ctrl_modifier)
	c = make_ctrl_char (c);

      c |= (event->ie.modifiers
	    & (meta_modifier | alt_modifier
	       | hyper_modifier | super_modifier));

      if (c == quit_char)
	{
	  KBOARD *kb = FRAME_KBOARD (XFRAME (event->ie.frame_or_window));

	  if (single_kboard && kb != current_kboard)
	    {
	      kset_kbd_queue
		(kb, list2 (make_lispy_switch_frame (event->ie.frame_or_window),
			    make_fixnum (c)));
	      kb->kbd_queue_has_data = true;

	      for (union buffered_input_event *sp = kbd_fetch_ptr;
		   sp != kbd_store_ptr; sp = next_kbd_event (sp))
		{
		  if (event_to_kboard (&sp->ie) == kb)
		    {
		      sp->ie.kind = NO_EVENT;
		      sp->ie.frame_or_window = Qnil;
		      sp->ie.arg = Qnil;
		    }
		}
	      return;
	    }

	  if (hold_quit)
	    {
	      *hold_quit = event->ie;
	      return;
	    }

	  /* If this results in a quit_char being returned to Emacs as
	     input, set Vlast_event_frame properly.  If this doesn't
	     get returned to Emacs as an event, the next event read
	     will set Vlast_event_frame again, so this is safe to do.  */
	  {
	    Lisp_Object focus;

	    focus = FRAME_FOCUS_FRAME (XFRAME (event->ie.frame_or_window));
	    if (NILP (focus))
	      focus = event->ie.frame_or_window;
	    internal_last_event_frame = focus;
	    Vlast_event_frame = focus;
	  }

	  handle_keyboard_quit (false);
	  return;
	}

      if (c && c == stop_character)
	{
	  sys_suspend ();
	  return;
	}
    }

  /* Don't let the very last slot in the buffer become full,
     since that would make the two pointers equal,
     and that is indistinguishable from an empty buffer.
     Discard the event if it would fill the last slot.  */
  union buffered_input_event *next_slot = next_kbd_event (kbd_store_ptr);
  if (kbd_fetch_ptr != next_slot)
    {
      *kbd_store_ptr = *event;
      kbd_store_ptr = next_slot;
      if (kbd_buffer_nr_stored () > KBD_BUFFER_SIZE / 2
	  && ! kbd_on_hold_p ())
        {
          /* Don't read keyboard input until we have processed kbd_buffer.
             This happens when pasting text longer than KBD_BUFFER_SIZE/2.  */
          hold_keyboard_input ();
          unrequest_sigio ();
          stop_polling ();
        }
    }

  /* If we're inside while-no-input, and this event qualifies
     as input, set quit-flag to cause an interrupt.  */
  if (!NILP (Vthrow_on_input)
      && !is_ignored_event (event))
    Vquit_flag = Vthrow_on_input;
}

/* Limit help event positions to this range, to avoid overflow problems.  */
#define INPUT_EVENT_POS_MAX \
  ((ptrdiff_t) min (PTRDIFF_MAX, min (TYPE_MAXIMUM (Time) / 2, \
				      MOST_POSITIVE_FIXNUM)))
#define INPUT_EVENT_POS_MIN (PTRDIFF_MIN < -INPUT_EVENT_POS_MAX \
			     ? -1 - INPUT_EVENT_POS_MAX : PTRDIFF_MIN)

/* Return a Time that encodes position POS.  POS must be in range.  */

static Time
position_to_Time (ptrdiff_t pos)
{
  eassert (INPUT_EVENT_POS_MIN <= pos && pos <= INPUT_EVENT_POS_MAX);
  return pos;
}

/* Return the position that ENCODED_POS encodes.
   Avoid signed integer overflow.  */

static ptrdiff_t
Time_to_position (Time encoded_pos)
{
  if (encoded_pos <= INPUT_EVENT_POS_MAX)
    return encoded_pos;
  Time encoded_pos_min = position_to_Time (INPUT_EVENT_POS_MIN);
  eassert (encoded_pos_min <= encoded_pos);
  ptrdiff_t notpos = -1 - encoded_pos;
  return -1 - notpos;
}

/* Generate a HELP_EVENT input_event and store it in the keyboard
   buffer.

   HELP is the help form.

   FRAME and WINDOW are the frame and window where the help is
   generated.  OBJECT is the Lisp object where the help was found (a
   buffer, a string, an overlay, or nil if neither from a string nor
   from a buffer).  POS is the position within OBJECT where the help
   was found.  */

void
gen_help_event (Lisp_Object help, Lisp_Object frame, Lisp_Object window,
		Lisp_Object object, ptrdiff_t pos)
{
  struct input_event event;
  EVENT_INIT (event);

  event.kind = HELP_EVENT;
  event.frame_or_window = frame;
  event.arg = object;
  event.x = WINDOWP (window) ? window : frame;
  event.y = help;
  event.timestamp = position_to_Time (pos);
  kbd_buffer_store_event (&event);
}


/* Store HELP_EVENTs for HELP on FRAME in the input queue.  */

void
kbd_buffer_store_help_event (Lisp_Object frame, Lisp_Object help)
{
  struct input_event event;
  EVENT_INIT (event);

  event.kind = HELP_EVENT;
  event.frame_or_window = frame;
  event.arg = Qnil;
  event.x = Qnil;
  event.y = help;
  event.timestamp = 0;
  kbd_buffer_store_event (&event);
}


/* Discard any mouse events in the event buffer by setting them to
   NO_EVENT.  */
void
discard_mouse_events (void)
{
  for (union buffered_input_event *sp = kbd_fetch_ptr;
       sp != kbd_store_ptr; sp = next_kbd_event (sp))
    {
      if (sp->kind == MOUSE_CLICK_EVENT
	  || sp->kind == WHEEL_EVENT
          || sp->kind == HORIZ_WHEEL_EVENT
	  || sp->kind == SCROLL_BAR_CLICK_EVENT
	  || sp->kind == HORIZONTAL_SCROLL_BAR_CLICK_EVENT)
	{
	  sp->kind = NO_EVENT;
	}
    }
}


/* Return true if there are any real events waiting in the event
   buffer, not counting `NO_EVENT's.

   Discard NO_EVENT events at the front of the input queue, possibly
   leaving the input queue empty if there are no real input events.  */

bool
kbd_buffer_events_waiting (void)
{
  for (union buffered_input_event *sp = kbd_fetch_ptr;
       ; sp = next_kbd_event (sp))
    if (sp == kbd_store_ptr || sp->kind != NO_EVENT)
      {
	kbd_fetch_ptr = sp;
	return sp != kbd_store_ptr && sp->kind != NO_EVENT;
      }
}


/* Clear input event EVENT.  */

static void
clear_event (struct input_event *event)
{
  event->kind = NO_EVENT;
}

static Lisp_Object
kbd_buffer_get_event_fun (Lisp_Object arg)
{
  Lisp_Object coding_system = Fget_text_property (make_fixnum (0),
						  Qcoding, arg);

  if (EQ (coding_system, Qt))
    return arg;

  return code_convert_string (arg, (!NILP (coding_system)
				    ? coding_system
				    : Vlocale_coding_system),
			      Qnil, 0, false, 0);
}

static Lisp_Object
kbd_buffer_get_event_handler (Lisp_Object val)
{
  return Qnil;
}

/* Read one event from the event buffer, waiting if necessary.
   The value is a Lisp object representing the event.
   The value is nil for an event that should be ignored,
   or that was handled here.
   We always read and discard one event.  */

static Lisp_Object
kbd_buffer_get_event (KBOARD **kbp,
                      bool *used_mouse_menu,
                      struct timespec *end_time)
{
  Lisp_Object obj, str;
#ifdef HAVE_X_WINDOWS
  bool had_selection_requests;

  had_selection_requests = false;
#endif

  if (kbd_on_hold_p () && kbd_buffer_nr_stored () < KBD_BUFFER_SIZE / 4)
    {
      /* Start reading input again because we have processed enough to
         be able to accept new events again.  */
      unhold_keyboard_input ();
      request_sigio ();
      start_polling ();
    }

#if !defined HAVE_DBUS && !defined USE_FILE_NOTIFY && !defined THREADS_ENABLED
  if (noninteractive
      /* In case we are running as a daemon, only do this before
	 detaching from the terminal.  */
      || (IS_DAEMON && DAEMON_RUNNING))
    {
      int c = getchar ();
      XSETINT (obj, c);
      *kbp = current_kboard;
      return obj;
    }
#endif	/* !defined HAVE_DBUS && !defined USE_FILE_NOTIFY && !defined THREADS_ENABLED  */

  *kbp = current_kboard;

  /* Wait until there is input available.  */
  for (;;)
    {
      /* Break loop if there's an unread command event.  Needed in
	 moused window autoselection which uses a timer to insert such
	 events.  */
      if (CONSP (Vunread_command_events))
	break;

      if (kbd_fetch_ptr != kbd_store_ptr)
	break;
      if (some_mouse_moved ())
	break;

      /* If the quit flag is set, then read_char will return
	 quit_char, so that counts as "available input."  */
      if (! NILP (Vquit_flag))
	quit_throw_to_read_char (0);

      /* One way or another, wait until input is available; then, if
	 interrupt handlers have not read it, read it now.  */

#if defined (USABLE_SIGIO) || defined (USABLE_SIGPOLL)
      gobble_input ();
#endif

      if (kbd_fetch_ptr != kbd_store_ptr)
	break;
      if (some_mouse_moved ())
	break;
#ifdef HAVE_X_WINDOWS
      if (x_pending_selection_requests ())
	{
	  had_selection_requests = true;
	  break;
	}
#endif
      if (end_time)
	{
	  struct timespec now = current_timespec ();
	  if (timespec_cmp (*end_time, now) <= 0)
	    return Qnil;	/* Finished waiting.  */
	  else
	    {
	      struct timespec duration = timespec_sub (*end_time, now);
	      wait_reading_process_output (min (duration.tv_sec, WAIT_READING_MAX),
					   duration.tv_nsec, -1, 1, NULL, 0);
	    }
	}
      else
	{
	  bool do_display = true;

	  if (FRAME_TERMCAP_P (SELECTED_FRAME ()))
	    {
	      struct tty_display_info *tty = CURTTY ();

	      /* When this TTY is displaying a menu, we must prevent
		 any redisplay, because we modify the frame's glyph
		 matrix behind the back of the display engine.  */
	      if (tty->showing_menu)
		do_display = false;
	    }

	  wait_reading_process_output (0, 0, -1, do_display, NULL, 0);
	}

      if (! interrupt_input && kbd_fetch_ptr == kbd_store_ptr)
	gobble_input ();
    }

#ifdef HAVE_X_WINDOWS
  /* Handle pending selection requests.  This can happen if Emacs
     enters a recursive edit inside a nested event loop (probably
     because the debugger opened) or someone called
     `read-char'.  */

  if (had_selection_requests)
    x_flush_selection_requests ();
#endif

  if (CONSP (Vunread_command_events))
    {
      Lisp_Object first;
      first = XCAR (Vunread_command_events);
      Vunread_command_events = XCDR (Vunread_command_events);
      *kbp = current_kboard;
      return first;
    }

  /* At this point, we know that there is a readable event available
     somewhere.  If the event queue is empty, then there must be a
     mouse movement enabled and available.  */
  if (kbd_fetch_ptr != kbd_store_ptr)
    {
      union buffered_input_event *event = kbd_fetch_ptr;

      *kbp = event_to_kboard (&event->ie);
      if (*kbp == 0)
	*kbp = current_kboard;  /* Better than returning null ptr?  */

      obj = Qnil;

      /* These two kinds of events get special handling
	 and don't actually appear to the command loop.
	 We return nil for them.  */
      switch (event->kind)
      {
#ifndef HAVE_HAIKU
      case SELECTION_REQUEST_EVENT:
      case SELECTION_CLEAR_EVENT:
	{
#if defined HAVE_X11 || HAVE_PGTK
	  /* Remove it from the buffer before processing it,
	     since otherwise swallow_events will see it
	     and process it again.  */
	  struct selection_input_event copy = event->sie;
	  kbd_fetch_ptr = next_kbd_event (event);
	  input_pending = readable_events (0);

#ifdef HAVE_X11
	  x_handle_selection_event (&copy);
#else
	  pgtk_handle_selection_event (&copy);
#endif
#else
	  /* We're getting selection request events, but we don't have
             a window system.  */
	  emacs_abort ();
#endif
	}
        break;
#else
      case SELECTION_REQUEST_EVENT:
	emacs_abort ();

      case SELECTION_CLEAR_EVENT:
	{
	  struct input_event copy = event->ie;

	  kbd_fetch_ptr = next_kbd_event (event);
	  input_pending = readable_events (0);
	  haiku_handle_selection_clear (&copy);
	}
	break;
#endif

      case MONITORS_CHANGED_EVENT:
	{
	  kbd_fetch_ptr = next_kbd_event (event);
	  input_pending = readable_events (0);

	  CALLN (Frun_hook_with_args,
		 Qdisplay_monitors_changed_functions,
		 event->ie.arg);

	  break;
	}

#ifdef HAVE_EXT_MENU_BAR
      case MENU_BAR_ACTIVATE_EVENT:
	{
          struct frame *f;
	  kbd_fetch_ptr = next_kbd_event (event);
	  input_pending = readable_events (0);
          f = (XFRAME (event->ie.frame_or_window));
	  if (FRAME_LIVE_P (f) && FRAME_TERMINAL (f)->activate_menubar_hook)
	    FRAME_TERMINAL (f)->activate_menubar_hook (f);
	}
        break;
#endif
#if defined (HAVE_NS)
      case NS_TEXT_EVENT:
	if (used_mouse_menu)
	  *used_mouse_menu = true;
	FALLTHROUGH;
#endif
      case PREEDIT_TEXT_EVENT:
#ifdef HAVE_NTGUI
      case END_SESSION_EVENT:
      case LANGUAGE_CHANGE_EVENT:
#endif
#ifdef HAVE_WINDOW_SYSTEM
      case DELETE_WINDOW_EVENT:
      case ICONIFY_EVENT:
      case DEICONIFY_EVENT:
      case MOVE_FRAME_EVENT:
#endif
#ifdef USE_FILE_NOTIFY
      case FILE_NOTIFY_EVENT:
#endif
#ifdef HAVE_DBUS
      case DBUS_EVENT:
#endif
#ifdef THREADS_ENABLED
      case THREAD_EVENT:
#endif
#ifdef HAVE_XWIDGETS
      case XWIDGET_EVENT:
      case XWIDGET_DISPLAY_EVENT:
#endif
      case SAVE_SESSION_EVENT:
      case NO_EVENT:
      case HELP_EVENT:
      case FOCUS_IN_EVENT:
      case CONFIG_CHANGED_EVENT:
      case FOCUS_OUT_EVENT:
      case SELECT_WINDOW_EVENT:
        {
          obj = make_lispy_event (&event->ie);
          kbd_fetch_ptr = next_kbd_event (event);
        }
        break;
      default:
	{
	  /* If this event is on a different frame, return a
	     switch-frame this time, and leave the event in the queue
	     for next time.  */
	  Lisp_Object frame;
	  Lisp_Object focus;

	  frame = event->ie.frame_or_window;
	  if (CONSP (frame))
	    frame = XCAR (frame);
	  else if (WINDOWP (frame))
	    frame = WINDOW_FRAME (XWINDOW (frame));

	  focus = FRAME_FOCUS_FRAME (XFRAME (frame));
	  if (! NILP (focus))
	    frame = focus;

	  if (! EQ (frame, internal_last_event_frame)
	      && ! EQ (frame, selected_frame))
	    obj = make_lispy_switch_frame (frame);
	  internal_last_event_frame = frame;

	  if (EQ (event->ie.device, Qt))
	    Vlast_event_device = ((event->ie.kind == ASCII_KEYSTROKE_EVENT
				   || event->ie.kind == MULTIBYTE_CHAR_KEYSTROKE_EVENT
				   || event->ie.kind == NON_ASCII_KEYSTROKE_EVENT)
				  ? virtual_core_keyboard_name
				  : virtual_core_pointer_name);
	  else
	    Vlast_event_device = event->ie.device;

	  /* If we didn't decide to make a switch-frame event, go ahead
	     and build a real event from the queue entry.  */
	  if (NILP (obj))
	    {
	      double pinch_dx, pinch_dy, pinch_angle;

	      /* Pinch events are often sent in rapid succession, so
		 large amounts of such events have the potential to
		 queue up inside the keyboard buffer.  In that case,
		 find the last pinch event in succession on the same
		 frame with the same modifiers, and send that instead.  */

	      if (event->ie.kind == PINCH_EVENT
		  /* Ignore if this is the start of a pinch sequence.
		     These events should always be sent so that we
		     never miss a sequence starting, and they don't
		     have the potential to queue up.  */
		  && ((pinch_dx
		       = XFLOAT_DATA (XCAR (event->ie.arg))) != 0.0
		      || XFLOAT_DATA (XCAR (XCDR (event->ie.arg))) != 0.0
		      || XFLOAT_DATA (Fnth (make_fixnum (3), event->ie.arg)) != 0.0))
		{
		  union buffered_input_event *maybe_event = next_kbd_event (event);

		  pinch_dy = XFLOAT_DATA (XCAR (XCDR (event->ie.arg)));
		  pinch_angle = XFLOAT_DATA (Fnth (make_fixnum (3), event->ie.arg));

		  while (maybe_event != kbd_store_ptr
			 && maybe_event->ie.kind == PINCH_EVENT
			 /* Make sure we never miss an event that has
			    different modifiers.  */
			 && maybe_event->ie.modifiers == event->ie.modifiers
			 /* Make sure that the event is for the same
			    frame.  */
			 && EQ (maybe_event->ie.frame_or_window,
				event->ie.frame_or_window)
			 /* Make sure that the event isn't the start
			    of a new pinch gesture sequence.  */
			 && (XFLOAT_DATA (XCAR (maybe_event->ie.arg)) != 0.0
			     || XFLOAT_DATA (XCAR (XCDR (maybe_event->ie.arg))) != 0.0
			     || XFLOAT_DATA (Fnth (make_fixnum (3),
						   maybe_event->ie.arg)) != 0.0))
		    {
		      event = maybe_event;
		      /* Add up relative deltas inside events we skip.  */
		      pinch_dx += XFLOAT_DATA (XCAR (maybe_event->ie.arg));
		      pinch_dy += XFLOAT_DATA (XCAR (XCDR (maybe_event->ie.arg)));
		      pinch_angle += XFLOAT_DATA (Fnth (make_fixnum (3),
							maybe_event->ie.arg));

		      XSETCAR (maybe_event->ie.arg, make_float (pinch_dx));
		      XSETCAR (XCDR (maybe_event->ie.arg), make_float (pinch_dy));
		      XSETCAR (Fnthcdr (make_fixnum (3),
					maybe_event->ie.arg),
			       make_float (fmod (pinch_angle, 360.0)));

		      if (! EQ (maybe_event->ie.device, Qt))
			Vlast_event_device = maybe_event->ie.device;

		      maybe_event = next_kbd_event (event);
		    }
		}

	      if (event->kind == MULTIBYTE_CHAR_KEYSTROKE_EVENT
		  /* This string has to be decoded.  */
		  && STRINGP (event->ie.arg))
		{
		  str = internal_condition_case_1 (kbd_buffer_get_event_fun,
						   event->ie.arg, Qt,
						   kbd_buffer_get_event_handler);

		  /* Decoding the string failed, so use the original,
		     where at least ASCII text will work.  */
		  if (NILP (str))
		    str = event->ie.arg;

		  if (! SCHARS (str))
		    {
		      kbd_fetch_ptr = next_kbd_event (event);
		      obj = Qnil;
		      break;
		    }

		  /* car is the index of the next character in the
		     string that will be sent and cdr is the string
		     itself.  */
		  event->ie.arg = Fcons (make_fixnum (0), str);
		}

	      if (event->kind == MULTIBYTE_CHAR_KEYSTROKE_EVENT
		  && CONSP (event->ie.arg))
		{
		  eassert (FIXNUMP (XCAR (event->ie.arg)));
		  eassert (STRINGP (XCDR (event->ie.arg)));
		  eassert (XFIXNUM (XCAR (event->ie.arg))
			   < SCHARS (XCDR (event->ie.arg)));

		  event->ie.code = XFIXNUM (Faref (XCDR (event->ie.arg),
						   XCAR (event->ie.arg)));

		  XSETCAR (event->ie.arg,
			   make_fixnum (XFIXNUM (XCAR (event->ie.arg)) + 1));
		}

	      obj = make_lispy_event (&event->ie);

#ifdef HAVE_EXT_MENU_BAR
	      /* If this was a menu selection, then set the flag to inhibit
		 writing to last_nonmenu_event.  Don't do this if the event
		 we're returning is (menu-bar), though; that indicates the
		 beginning of the menu sequence, and we might as well leave
		 that as the `event with parameters' for this selection.  */
	      if (used_mouse_menu
		  && !EQ (event->ie.frame_or_window, event->ie.arg)
		  && (event->kind == MENU_BAR_EVENT
		      || event->kind == TAB_BAR_EVENT
		      || event->kind == TOOL_BAR_EVENT))
		*used_mouse_menu = true;
#endif
#ifdef HAVE_NS
	      /* Certain system events are non-key events.  */
	      if (used_mouse_menu
                  && event->kind == NS_NONKEY_EVENT)
		*used_mouse_menu = true;
#endif

	      if (event->kind != MULTIBYTE_CHAR_KEYSTROKE_EVENT
		  || !CONSP (event->ie.arg)
		  || (XFIXNUM (XCAR (event->ie.arg))
		      >= SCHARS (XCDR (event->ie.arg))))
		{
		  /* Wipe out this event, to catch bugs.  */
		  clear_event (&event->ie);
		  kbd_fetch_ptr = next_kbd_event (event);
		}
	    }
	}
      }
    }
  /* Try generating a mouse motion event.  */
  else if (some_mouse_moved ())
    {
      struct frame *f, *movement_frame = some_mouse_moved ();
      Lisp_Object bar_window;
      enum scroll_bar_part part;
      Lisp_Object x, y;
      Time t;

      f = movement_frame;
      *kbp = current_kboard;
      /* Note that this uses F to determine which terminal to look at.
	 If there is no valid info, it does not store anything
	 so x remains nil.  */
      x = Qnil;

      /* XXX Can f or mouse_position_hook be NULL here?  */
      if (f && FRAME_TERMINAL (f)->mouse_position_hook)
        (*FRAME_TERMINAL (f)->mouse_position_hook) (&f, 0, &bar_window,
                                                    &part, &x, &y, &t);

      obj = Qnil;

      /* Decide if we should generate a switch-frame event.  Don't
	 generate switch-frame events for motion outside of all Emacs
	 frames.  */
      if (!NILP (x) && f)
	{
	  Lisp_Object frame;

	  frame = FRAME_FOCUS_FRAME (f);
	  if (NILP (frame))
	    XSETFRAME (frame, f);

	  if (!EQ (frame, internal_last_event_frame)
	      && !EQ (frame, selected_frame))
	    obj = make_lispy_switch_frame (frame);
	  internal_last_event_frame = frame;
	}

      /* If we didn't decide to make a switch-frame event, go ahead and
	 return a mouse-motion event.  */
      if (! NILP (x) && NILP (obj))
	obj = make_lispy_movement (f, bar_window, part, x, y, t);

      if (! NILP (obj))
	Vlast_event_device = (STRINGP (movement_frame->last_mouse_device)
			      ? movement_frame->last_mouse_device
			      : virtual_core_pointer_name);
    }
#ifdef HAVE_X_WINDOWS
  else if (had_selection_requests)
    obj = Qnil;
#endif
  else
    /* We were promised by the above while loop that there was
       something for us to read!  */
    emacs_abort ();

  input_pending = readable_events (0);

  Vlast_event_frame = internal_last_event_frame;

  return (obj);
}

/* Process any non-user-visible events (currently X selection events),
   without reading any user-visible events.  */

static void
process_special_events (void)
{
  union buffered_input_event *event;
#if defined HAVE_X11 || defined HAVE_PGTK || defined HAVE_HAIKU
#ifndef HAVE_HAIKU
  struct selection_input_event copy;
#else
  struct input_event copy;
#endif
  int moved_events;
#endif

  for (event = kbd_fetch_ptr;  event != kbd_store_ptr;
       event = next_kbd_event (event))
    {
      /* If we find a stored X selection request, handle it now.  */
      if (event->kind == SELECTION_REQUEST_EVENT
	  || event->kind == SELECTION_CLEAR_EVENT)
	{
#if defined HAVE_X11 || defined HAVE_PGTK

	  /* Remove the event from the fifo buffer before processing;
	     otherwise swallow_events called recursively could see it
	     and process it again.  To do this, we move the events
	     between kbd_fetch_ptr and EVENT one slot to the right,
	     cyclically.  */

	  copy = event->sie;

	  if (event < kbd_fetch_ptr)
	    {
	      memmove (kbd_buffer + 1, kbd_buffer,
		       (event - kbd_buffer) * sizeof *kbd_buffer);
	      kbd_buffer[0] = kbd_buffer[KBD_BUFFER_SIZE - 1];
	      moved_events = kbd_buffer + KBD_BUFFER_SIZE - 1 - kbd_fetch_ptr;
	    }
	  else
	    moved_events = event - kbd_fetch_ptr;

	  memmove (kbd_fetch_ptr + 1, kbd_fetch_ptr,
		   moved_events * sizeof *kbd_fetch_ptr);
	  kbd_fetch_ptr = next_kbd_event (kbd_fetch_ptr);
	  input_pending = readable_events (0);

#ifdef HAVE_X11
	  x_handle_selection_event (&copy);
#else
	  pgtk_handle_selection_event (&copy);
#endif
#elif defined HAVE_HAIKU
	  if (event->ie.kind != SELECTION_CLEAR_EVENT)
	    emacs_abort ();

	  copy = event->ie;

	  if (event < kbd_fetch_ptr)
	    {
	      memmove (kbd_buffer + 1, kbd_buffer,
		       (event - kbd_buffer) * sizeof *kbd_buffer);
	      kbd_buffer[0] = kbd_buffer[KBD_BUFFER_SIZE - 1];
	      moved_events = kbd_buffer + KBD_BUFFER_SIZE - 1 - kbd_fetch_ptr;
	    }
	  else
	    moved_events = event - kbd_fetch_ptr;

	  memmove (kbd_fetch_ptr + 1, kbd_fetch_ptr,
		   moved_events * sizeof *kbd_fetch_ptr);
	  kbd_fetch_ptr = next_kbd_event (kbd_fetch_ptr);
	  input_pending = readable_events (0);
	  haiku_handle_selection_clear (&copy);
#else
	  /* We're getting selection request events, but we don't have
             a window system.  */
	  emacs_abort ();
#endif
	}
    }
}

/* Process any events that are not user-visible, run timer events that
   are ripe, and return, without reading any user-visible events.  */

void
swallow_events (bool do_display)
{
  unsigned old_timers_run;

  process_special_events ();

  old_timers_run = timers_run;
  get_input_pending (READABLE_EVENTS_DO_TIMERS_NOW);

  if (!input_pending && timers_run != old_timers_run && do_display)
    redisplay_preserve_echo_area (7);
}

/* Record the start of when Emacs is idle,
   for the sake of running idle-time timers.  */

static void
timer_start_idle (void)
{
  /* If we are already in the idle state, do nothing.  */
  if (timespec_valid_p (timer_idleness_start_time))
    return;

  timer_idleness_start_time = current_timespec ();
  timer_last_idleness_start_time = timer_idleness_start_time;

  /* Mark all idle-time timers as once again candidates for running.  */
  call0 (intern ("internal-timer-start-idle"));
}

/* Record that Emacs is no longer idle, so stop running idle-time timers.  */

static void
timer_stop_idle (void)
{
  timer_idleness_start_time = invalid_timespec ();
}

/* Resume idle timer from last idle start time.  */

static void
timer_resume_idle (void)
{
  if (timespec_valid_p (timer_idleness_start_time))
    return;

  timer_idleness_start_time = timer_last_idleness_start_time;
}

/* List of elisp functions to call, delayed because they were generated in
   a context where Elisp could not be safely run (e.g. redisplay, signal,
   ...).  Each element has the form (FUN . ARGS).  */
Lisp_Object pending_funcalls;

static void
trigger_timer (Lisp_Object timer)
{
  /* First run the code that was delayed.  */
  while (CONSP (pending_funcalls))
    {
      Lisp_Object funcall = XCAR (pending_funcalls);
      pending_funcalls = XCDR (pending_funcalls);
      safe_call2 (Qapply, XCAR (funcall), XCDR (funcall));
    }
  call1 (Qtimer_event_handler, timer);
  timers_run++;
}

/* Trigger any timers meeting their respective criteria.

   For ordinary timers, this means current time is at
   or past their scheduled time.

   For idle timers, this means the idled period exceeds
   their idle threshold.

   Return the time distance to the next upcoming timer.
*/

struct timespec
timer_check (void)
{
  struct timespec now = current_timespec ();
  struct timespec idled = timespec_valid_p (timer_idleness_start_time)
    ? timespec_sub (now, timer_idleness_start_time)
    : invalid_timespec ();
  struct timespec until_next = invalid_timespec ();
  Lisp_Object *const lists[] = { &Vtimer_list, &Vtimer_idle_list };
  struct timespec const bogeys[] = { now, idled };
  specpdl_ref count = SPECPDL_INDEX ();
  specbind (Qinhibit_quit, Qt); /* Bug#21380.  */

  for (int i = 0; i < 2; ++i)
    {
      struct timespec bogey = bogeys[i];
      if (! timespec_valid_p (bogey))
	continue;
      Lisp_Object timers = Fcopy_sequence (*lists[i]);
      FOR_EACH_TAIL (timers)
	{
	  struct timespec time;
	  Lisp_Object *vec;
	  CHECK_VECTOR (XCAR (timers));
	  vec = XVECTOR (XCAR (timers))->contents;
	  if (! Fthread_live_p (vec[10]))
	    {
	      *lists[i] = Fdelq (XCAR (timers), *lists[i]);
	    }
	  else if (EQ (vec[10], Fcurrent_thread ()))
	    {
	      if (NILP (vec[0])) /* not yet triggered */
		{
		  if (list4_to_timespec (vec[1], vec[2], vec[3], vec[8], &time))
		    {
		      /* Trigger when:
			 For ordinary timer, now is at or past trigger time.
			 For idle timer, idled duration at or past threshold.  */
		      if (timespec_cmp (bogey, time) >= 0)
			{
			  trigger_timer (XCAR (timers));
			}
		      else
			{
			  struct timespec diff = timespec_sub (time, bogey);
			  if (! timespec_valid_p (until_next)
			      || timespectod (diff) < timespectod (until_next))
			    until_next = diff;
			}
		    }
		}
	      else if (NILP (vec[4])) /* triggered and not repeated.  */
		{
		  /* Presumably a timer that errored out.  */
		  *lists[i] = Fdelq (XCAR (timers), *lists[i]);
		}
	    }
	}
    }

  unbind_to (count, Qnil);
  return until_next;
}

DEFUN ("current-idle-time", Fcurrent_idle_time, Scurrent_idle_time, 0, 0, 0,
       doc: /* Return the current length of Emacs idleness, or nil.
The value when Emacs is idle is a Lisp timestamp in the style of
`current-time'.

The value when Emacs is not idle is nil.

PSEC is a multiple of the system clock resolution.  */)
  (void)
{
  if (timespec_valid_p (timer_idleness_start_time))
    return make_lisp_time (timespec_sub (current_timespec (),
					 timer_idleness_start_time));

  return Qnil;
}

/* Caches for modify_event_symbol.  */
static Lisp_Object accent_key_syms;
static Lisp_Object func_key_syms;
static Lisp_Object mouse_syms;
static Lisp_Object wheel_syms;
static Lisp_Object drag_n_drop_syms;
static Lisp_Object pinch_syms;

/* This is a list of keysym codes for special "accent" characters.
   It parallels lispy_accent_keys.  */

static const int lispy_accent_codes[] =
{
#ifdef XK_dead_circumflex
  XK_dead_circumflex,
#else
  0,
#endif
#ifdef XK_dead_grave
  XK_dead_grave,
#else
  0,
#endif
#ifdef XK_dead_tilde
  XK_dead_tilde,
#else
  0,
#endif
#ifdef XK_dead_diaeresis
  XK_dead_diaeresis,
#else
  0,
#endif
#ifdef XK_dead_macron
  XK_dead_macron,
#else
  0,
#endif
#ifdef XK_dead_degree
  XK_dead_degree,
#else
  0,
#endif
#ifdef XK_dead_acute
  XK_dead_acute,
#else
  0,
#endif
#ifdef XK_dead_cedilla
  XK_dead_cedilla,
#else
  0,
#endif
#ifdef XK_dead_breve
  XK_dead_breve,
#else
  0,
#endif
#ifdef XK_dead_ogonek
  XK_dead_ogonek,
#else
  0,
#endif
#ifdef XK_dead_caron
  XK_dead_caron,
#else
  0,
#endif
#ifdef XK_dead_doubleacute
  XK_dead_doubleacute,
#else
  0,
#endif
#ifdef XK_dead_abovedot
  XK_dead_abovedot,
#else
  0,
#endif
#ifdef XK_dead_abovering
  XK_dead_abovering,
#else
  0,
#endif
#ifdef XK_dead_iota
  XK_dead_iota,
#else
  0,
#endif
#ifdef XK_dead_belowdot
  XK_dead_belowdot,
#else
  0,
#endif
#ifdef XK_dead_voiced_sound
  XK_dead_voiced_sound,
#else
  0,
#endif
#ifdef XK_dead_semivoiced_sound
  XK_dead_semivoiced_sound,
#else
  0,
#endif
#ifdef XK_dead_hook
  XK_dead_hook,
#else
  0,
#endif
#ifdef XK_dead_horn
  XK_dead_horn,
#else
  0,
#endif
};

/* This is a list of Lisp names for special "accent" characters.
   It parallels lispy_accent_codes.  */

static const char *const lispy_accent_keys[] =
{
  "dead-circumflex",
  "dead-grave",
  "dead-tilde",
  "dead-diaeresis",
  "dead-macron",
  "dead-degree",
  "dead-acute",
  "dead-cedilla",
  "dead-breve",
  "dead-ogonek",
  "dead-caron",
  "dead-doubleacute",
  "dead-abovedot",
  "dead-abovering",
  "dead-iota",
  "dead-belowdot",
  "dead-voiced-sound",
  "dead-semivoiced-sound",
  "dead-hook",
  "dead-horn",
};

#ifdef HAVE_NTGUI
#define FUNCTION_KEY_OFFSET 0x0

const char *const lispy_function_keys[] =
  {
    0,                /* 0                      */

    0,                /* VK_LBUTTON        0x01 */
    0,                /* VK_RBUTTON        0x02 */
    "cancel",         /* VK_CANCEL         0x03 */
    0,                /* VK_MBUTTON        0x04 */

    0, 0, 0,          /*    0x05 .. 0x07        */

    "backspace",      /* VK_BACK           0x08 */
    "tab",            /* VK_TAB            0x09 */

    0, 0,             /*    0x0A .. 0x0B        */

    "clear",          /* VK_CLEAR          0x0C */
    "return",         /* VK_RETURN         0x0D */

    0, 0,             /*    0x0E .. 0x0F        */

    0,                /* VK_SHIFT          0x10 */
    0,                /* VK_CONTROL        0x11 */
    0,                /* VK_MENU           0x12 */
    "pause",          /* VK_PAUSE          0x13 */
    "capslock",       /* VK_CAPITAL        0x14 */
    "kana",           /* VK_KANA/VK_HANGUL 0x15 */
    0,                /*    0x16                */
    "junja",          /* VK_JUNJA          0x17 */
    "final",          /* VK_FINAL          0x18 */
    "kanji",          /* VK_KANJI/VK_HANJA 0x19 */
    0,                /*    0x1A                */
    "escape",         /* VK_ESCAPE         0x1B */
    "convert",        /* VK_CONVERT        0x1C */
    "non-convert",    /* VK_NONCONVERT     0x1D */
    "accept",         /* VK_ACCEPT         0x1E */
    "mode-change",    /* VK_MODECHANGE     0x1F */
    0,                /* VK_SPACE          0x20 */
    "prior",          /* VK_PRIOR          0x21 */
    "next",           /* VK_NEXT           0x22 */
    "end",            /* VK_END            0x23 */
    "home",           /* VK_HOME           0x24 */
    "left",           /* VK_LEFT           0x25 */
    "up",             /* VK_UP             0x26 */
    "right",          /* VK_RIGHT          0x27 */
    "down",           /* VK_DOWN           0x28 */
    "select",         /* VK_SELECT         0x29 */
    "print",          /* VK_PRINT          0x2A */
    "execute",        /* VK_EXECUTE        0x2B */
    "snapshot",       /* VK_SNAPSHOT       0x2C */
    "insert",         /* VK_INSERT         0x2D */
    "delete",         /* VK_DELETE         0x2E */
    "help",           /* VK_HELP           0x2F */

    /* VK_0 thru VK_9 are the same as ASCII '0' thru '9' (0x30 - 0x39) */

    0, 0, 0, 0, 0, 0, 0, 0, 0, 0,

    0, 0, 0, 0, 0, 0, 0, /* 0x3A .. 0x40       */

    /* VK_A thru VK_Z are the same as ASCII 'A' thru 'Z' (0x41 - 0x5A) */

    0, 0, 0, 0, 0, 0, 0, 0, 0,
    0, 0, 0, 0, 0, 0, 0, 0, 0,
    0, 0, 0, 0, 0, 0, 0, 0,

    "lwindow",       /* VK_LWIN           0x5B */
    "rwindow",       /* VK_RWIN           0x5C */
    "apps",          /* VK_APPS           0x5D */
    0,               /*    0x5E                */
    "sleep",
    "kp-0",          /* VK_NUMPAD0        0x60 */
    "kp-1",          /* VK_NUMPAD1        0x61 */
    "kp-2",          /* VK_NUMPAD2        0x62 */
    "kp-3",          /* VK_NUMPAD3        0x63 */
    "kp-4",          /* VK_NUMPAD4        0x64 */
    "kp-5",          /* VK_NUMPAD5        0x65 */
    "kp-6",          /* VK_NUMPAD6        0x66 */
    "kp-7",          /* VK_NUMPAD7        0x67 */
    "kp-8",          /* VK_NUMPAD8        0x68 */
    "kp-9",          /* VK_NUMPAD9        0x69 */
    "kp-multiply",   /* VK_MULTIPLY       0x6A */
    "kp-add",        /* VK_ADD            0x6B */
    "kp-separator",  /* VK_SEPARATOR      0x6C */
    "kp-subtract",   /* VK_SUBTRACT       0x6D */
    "kp-decimal",    /* VK_DECIMAL        0x6E */
    "kp-divide",     /* VK_DIVIDE         0x6F */
    "f1",            /* VK_F1             0x70 */
    "f2",            /* VK_F2             0x71 */
    "f3",            /* VK_F3             0x72 */
    "f4",            /* VK_F4             0x73 */
    "f5",            /* VK_F5             0x74 */
    "f6",            /* VK_F6             0x75 */
    "f7",            /* VK_F7             0x76 */
    "f8",            /* VK_F8             0x77 */
    "f9",            /* VK_F9             0x78 */
    "f10",           /* VK_F10            0x79 */
    "f11",           /* VK_F11            0x7A */
    "f12",           /* VK_F12            0x7B */
    "f13",           /* VK_F13            0x7C */
    "f14",           /* VK_F14            0x7D */
    "f15",           /* VK_F15            0x7E */
    "f16",           /* VK_F16            0x7F */
    "f17",           /* VK_F17            0x80 */
    "f18",           /* VK_F18            0x81 */
    "f19",           /* VK_F19            0x82 */
    "f20",           /* VK_F20            0x83 */
    "f21",           /* VK_F21            0x84 */
    "f22",           /* VK_F22            0x85 */
    "f23",           /* VK_F23            0x86 */
    "f24",           /* VK_F24            0x87 */

    0, 0, 0, 0,      /*    0x88 .. 0x8B        */
    0, 0, 0, 0,      /*    0x8C .. 0x8F        */

    "kp-numlock",    /* VK_NUMLOCK        0x90 */
    "scroll",        /* VK_SCROLL         0x91 */
    /* Not sure where the following block comes from.
       Windows headers have NEC and Fujitsu specific keys in
       this block, but nothing generic.  */
    "kp-space",	     /* VK_NUMPAD_CLEAR   0x92 */
    "kp-enter",	     /* VK_NUMPAD_ENTER   0x93 */
    "kp-prior",	     /* VK_NUMPAD_PRIOR   0x94 */
    "kp-next",	     /* VK_NUMPAD_NEXT    0x95 */
    "kp-end",	     /* VK_NUMPAD_END     0x96 */
    "kp-home",	     /* VK_NUMPAD_HOME    0x97 */
    "kp-left",	     /* VK_NUMPAD_LEFT    0x98 */
    "kp-up",	     /* VK_NUMPAD_UP      0x99 */
    "kp-right",	     /* VK_NUMPAD_RIGHT   0x9A */
    "kp-down",	     /* VK_NUMPAD_DOWN    0x9B */
    "kp-insert",     /* VK_NUMPAD_INSERT  0x9C */
    "kp-delete",     /* VK_NUMPAD_DELETE  0x9D */

    0, 0,	     /*    0x9E .. 0x9F        */

    /*
     * VK_L* & VK_R* - left and right Alt, Ctrl and Shift virtual keys.
     * Used only as parameters to GetAsyncKeyState and GetKeyState.
     * No other API or message will distinguish left and right keys this way.
     * 0xA0 .. 0xA5
     */
    0, 0, 0, 0, 0, 0,

    /* Multimedia keys. These are handled as WM_APPCOMMAND, which allows us
       to enable them selectively, and gives access to a few more functions.
       See lispy_multimedia_keys below.  */
    0, 0, 0, 0, 0, 0, 0, /* 0xA6 .. 0xAC        Browser */
    0, 0, 0,             /* 0xAD .. 0xAF         Volume */
    0, 0, 0, 0,          /* 0xB0 .. 0xB3          Media */
    0, 0, 0, 0,          /* 0xB4 .. 0xB7           Apps */

    /* 0xB8 .. 0xC0 "OEM" keys - all seem to be punctuation.  */
    0, 0, 0, 0, 0, 0, 0, 0, 0,

    /* 0xC1 - 0xDA unallocated, 0xDB-0xDF more OEM keys */
    0, 0, 0, 0, 0, 0, 0, 0, 0, 0, 0, 0, 0, 0, 0,
    0, 0, 0, 0, 0, 0, 0, 0, 0, 0, 0, 0, 0, 0, 0, 0,

    0,               /* 0xE0                   */
    "ax",            /* VK_OEM_AX         0xE1 */
    0,               /* VK_OEM_102        0xE2 */
    "ico-help",      /* VK_ICO_HELP       0xE3 */
    "ico-00",        /* VK_ICO_00         0xE4 */
    0,               /* VK_PROCESSKEY     0xE5 - used by IME */
    "ico-clear",     /* VK_ICO_CLEAR      0xE6 */
    0,               /* VK_PACKET         0xE7  - used to pass Unicode chars */
    0,               /*                   0xE8 */
    "reset",         /* VK_OEM_RESET      0xE9 */
    "jump",          /* VK_OEM_JUMP       0xEA */
    "oem-pa1",       /* VK_OEM_PA1        0xEB */
    "oem-pa2",       /* VK_OEM_PA2        0xEC */
    "oem-pa3",       /* VK_OEM_PA3        0xED */
    "wsctrl",        /* VK_OEM_WSCTRL     0xEE */
    "cusel",         /* VK_OEM_CUSEL      0xEF */
    "oem-attn",      /* VK_OEM_ATTN       0xF0 */
    "finish",        /* VK_OEM_FINISH     0xF1 */
    "copy",          /* VK_OEM_COPY       0xF2 */
    "auto",          /* VK_OEM_AUTO       0xF3 */
    "enlw",          /* VK_OEM_ENLW       0xF4 */
    "backtab",       /* VK_OEM_BACKTAB    0xF5 */
    "attn",          /* VK_ATTN           0xF6 */
    "crsel",         /* VK_CRSEL          0xF7 */
    "exsel",         /* VK_EXSEL          0xF8 */
    "ereof",         /* VK_EREOF          0xF9 */
    "play",          /* VK_PLAY           0xFA */
    "zoom",          /* VK_ZOOM           0xFB */
    "noname",        /* VK_NONAME         0xFC */
    "pa1",           /* VK_PA1            0xFD */
    "oem_clear",     /* VK_OEM_CLEAR      0xFE */
    0 /* 0xFF */
  };

/* Some of these duplicate the "Media keys" on newer keyboards,
   but they are delivered to the application in a different way.  */
static const char *const lispy_multimedia_keys[] =
  {
    0,
    "browser-back",
    "browser-forward",
    "browser-refresh",
    "browser-stop",
    "browser-search",
    "browser-favorites",
    "browser-home",
    "volume-mute",
    "volume-down",
    "volume-up",
    "media-next",
    "media-previous",
    "media-stop",
    "media-play-pause",
    "mail",
    "media-select",
    "app-1",
    "app-2",
    "bass-down",
    "bass-boost",
    "bass-up",
    "treble-down",
    "treble-up",
    "mic-volume-mute",
    "mic-volume-down",
    "mic-volume-up",
    "help",
    "find",
    "new",
    "open",
    "close",
    "save",
    "print",
    "undo",
    "redo",
    "copy",
    "cut",
    "paste",
    "mail-reply",
    "mail-forward",
    "mail-send",
    "spell-check",
    "toggle-dictate-command",
    "mic-toggle",
    "correction-list",
    "media-play",
    "media-pause",
    "media-record",
    "media-fast-forward",
    "media-rewind",
    "media-channel-up",
    "media-channel-down"
  };

#else /* not HAVE_NTGUI */

#define FUNCTION_KEY_OFFSET 0xff00

/* You'll notice that this table is arranged to be conveniently
   indexed by X Windows keysym values.  */
const char *const lispy_function_keys[] =
  {
    /* X Keysym value */

    0, 0, 0, 0, 0, 0, 0, 0,			      /* 0xff00...0f */
    "backspace", "tab", "linefeed", "clear",
    0, "return", 0, 0,
    0, 0, 0, "pause",				      /* 0xff10...1f */
    0, 0, 0, 0, 0, 0, 0, "escape",
    0, 0, 0, 0,
    0, "kanji", "muhenkan", "henkan",		      /* 0xff20...2f */
    "romaji", "hiragana", "katakana", "hiragana-katakana",
    "zenkaku", "hankaku", "zenkaku-hankaku", "touroku",
    "massyo", "kana-lock", "kana-shift", "eisu-shift",
    "eisu-toggle",				      /* 0xff30...3f */
       0, 0, 0, 0, 0, 0, 0, 0, 0, 0, 0, 0, 0, 0, 0,
    0, 0, 0, 0, 0, 0, 0, 0, 0, 0, 0, 0, 0, 0, 0, 0,   /* 0xff40...4f */

    "home", "left", "up", "right", /* 0xff50 */	/* IsCursorKey */
    "down", "prior", "next", "end",
    "begin", 0, 0, 0, 0, 0, 0, 0,
    "select",			/* 0xff60 */	/* IsMiscFunctionKey */
    "print",
    "execute",
    "insert",
    0,		/* 0xff64 */
    "undo",
    "redo",
    "menu",
    "find",
    "cancel",
    "help",
    "break",			/* 0xff6b */

    0, 0, 0, 0,
    0, 0, 0, 0, "backtab", 0, 0, 0,		/* 0xff70...  */
    0, 0, 0, 0, 0, 0, 0, "kp-numlock",		/* 0xff78...  */
    "kp-space",			/* 0xff80 */	/* IsKeypadKey */
    0, 0, 0, 0, 0, 0, 0, 0,
    "kp-tab",			/* 0xff89 */
    0, 0, 0,
    "kp-enter",			/* 0xff8d */
    0, 0, 0,
    "kp-f1",			/* 0xff91 */
    "kp-f2",
    "kp-f3",
    "kp-f4",
    "kp-home",			/* 0xff95 */
    "kp-left",
    "kp-up",
    "kp-right",
    "kp-down",
    "kp-prior",			/* kp-page-up */
    "kp-next",			/* kp-page-down */
    "kp-end",
    "kp-begin",
    "kp-insert",
    "kp-delete",
    0,				/* 0xffa0 */
    0, 0, 0, 0, 0, 0, 0, 0, 0,
    "kp-multiply",		/* 0xffaa */
    "kp-add",
    "kp-separator",
    "kp-subtract",
    "kp-decimal",
    "kp-divide",		/* 0xffaf */
    "kp-0",			/* 0xffb0 */
    "kp-1",	"kp-2",	"kp-3",	"kp-4",	"kp-5",	"kp-6",	"kp-7",	"kp-8",	"kp-9",
    0,		/* 0xffba */
    0, 0,
    "kp-equal",			/* 0xffbd */
    "f1",			/* 0xffbe */	/* IsFunctionKey */
    "f2",
    "f3", "f4", "f5", "f6", "f7", "f8",	"f9", "f10", /* 0xffc0 */
    "f11", "f12", "f13", "f14", "f15", "f16", "f17", "f18",
    "f19", "f20", "f21", "f22", "f23", "f24", "f25", "f26", /* 0xffd0 */
    "f27", "f28", "f29", "f30", "f31", "f32", "f33", "f34",
    "f35", 0, 0, 0, 0, 0, 0, 0,	/* 0xffe0 */
    0, 0, 0, 0, 0, 0, 0, 0,
    0, 0, 0, 0, 0, 0, 0, 0,     /* 0xfff0 */
    0, 0, 0, 0, 0, 0, 0, "delete"
  };

/* ISO 9995 Function and Modifier Keys; the first byte is 0xFE.  */
#define ISO_FUNCTION_KEY_OFFSET 0xfe00

static const char *const iso_lispy_function_keys[] =
  {
    0, 0, 0, 0, 0, 0, 0, 0,	/* 0xfe00 */
    0, 0, 0, 0, 0, 0, 0, 0,	/* 0xfe08 */
    0, 0, 0, 0, 0, 0, 0, 0,	/* 0xfe10 */
    0, 0, 0, 0, 0, 0, 0, 0,	/* 0xfe18 */
    "iso-lefttab",		/* 0xfe20 */
    "iso-move-line-up", "iso-move-line-down",
    "iso-partial-line-up", "iso-partial-line-down",
    "iso-partial-space-left", "iso-partial-space-right",
    "iso-set-margin-left", "iso-set-margin-right", /* 0xffe27, 28 */
    "iso-release-margin-left", "iso-release-margin-right",
    "iso-release-both-margins",
    "iso-fast-cursor-left", "iso-fast-cursor-right",
    "iso-fast-cursor-up", "iso-fast-cursor-down",
    "iso-continuous-underline", "iso-discontinuous-underline", /* 0xfe30, 31 */
    "iso-emphasize", "iso-center-object", "iso-enter", /* ... 0xfe34 */
  };

#endif /* not HAVE_NTGUI */

static Lisp_Object Vlispy_mouse_stem;

static const char *const lispy_wheel_names[] =
{
  "wheel-up", "wheel-down", "wheel-left", "wheel-right"
};

/* drag-n-drop events are generated when a set of selected files are
   dragged from another application and dropped onto an Emacs window.  */
static const char *const lispy_drag_n_drop_names[] =
{
  "drag-n-drop"
};

/* An array of symbol indexes of scroll bar parts, indexed by an enum
   scroll_bar_part value.  Note that Qnil corresponds to
   scroll_bar_nowhere and should not appear in Lisp events.  */
static short const scroll_bar_parts[] = {
  SYMBOL_INDEX (Qnil), SYMBOL_INDEX (Qabove_handle), SYMBOL_INDEX (Qhandle),
  SYMBOL_INDEX (Qbelow_handle), SYMBOL_INDEX (Qup), SYMBOL_INDEX (Qdown),
  SYMBOL_INDEX (Qtop), SYMBOL_INDEX (Qbottom), SYMBOL_INDEX (Qend_scroll),
  SYMBOL_INDEX (Qratio), SYMBOL_INDEX (Qbefore_handle),
  SYMBOL_INDEX (Qhorizontal_handle), SYMBOL_INDEX (Qafter_handle),
  SYMBOL_INDEX (Qleft), SYMBOL_INDEX (Qright), SYMBOL_INDEX (Qleftmost),
  SYMBOL_INDEX (Qrightmost), SYMBOL_INDEX (Qend_scroll), SYMBOL_INDEX (Qratio)
};

#ifdef HAVE_WINDOW_SYSTEM
/* An array of symbol indexes of internal border parts, indexed by an enum
   internal_border_part value.  Note that Qnil corresponds to
   internal_border_part_none and should not appear in Lisp events.  */
static short const internal_border_parts[] = {
  SYMBOL_INDEX (Qnil), SYMBOL_INDEX (Qleft_edge),
  SYMBOL_INDEX (Qtop_left_corner), SYMBOL_INDEX (Qtop_edge),
  SYMBOL_INDEX (Qtop_right_corner), SYMBOL_INDEX (Qright_edge),
  SYMBOL_INDEX (Qbottom_right_corner), SYMBOL_INDEX (Qbottom_edge),
  SYMBOL_INDEX (Qbottom_left_corner)
};
#endif

/* A vector, indexed by button number, giving the down-going location
   of currently depressed buttons, both scroll bar and non-scroll bar.

   The elements have the form
     (BUTTON-NUMBER MODIFIER-MASK . REST)
   where REST is the cdr of a position as it would be reported in the event.

   The make_lispy_event function stores positions here to tell the
   difference between click and drag events, and to store the starting
   location to be included in drag events.  */

static Lisp_Object button_down_location;

/* A cons recording the original frame-relative x and y coordinates of
   the down mouse event.  */
static Lisp_Object frame_relative_event_pos;

/* Information about the most recent up-going button event:  Which
   button, what location, and what time.  */

static int last_mouse_button;
static int last_mouse_x;
static int last_mouse_y;
static Time button_down_time;

/* The number of clicks in this multiple-click.  */

static int double_click_count;

/* X and Y are frame-relative coordinates for a click or wheel event.
   Return a Lisp-style event list.  */

static Lisp_Object
make_lispy_position (struct frame *f, Lisp_Object x, Lisp_Object y,
		     Time t)
{
  enum window_part part;
  Lisp_Object posn = Qnil;
  Lisp_Object extra_info = Qnil;
  int mx = XFIXNUM (x), my = XFIXNUM (y);
  /* Coordinate pixel positions to return.  */
  int xret = 0, yret = 0;
  /* The window or frame under frame pixel coordinates (x,y)  */
  Lisp_Object window_or_frame = f
    ? window_from_coordinates (f, mx, my, &part, true, true)
    : Qnil;
#ifdef HAVE_WINDOW_SYSTEM
  bool tool_bar_p = false;
  bool menu_bar_p = false;

  /* Report mouse events on the tab bar and (on GUI frames) on the
     tool bar.  */
  if (f && ((WINDOWP (f->tab_bar_window)
	     && EQ (window_or_frame, f->tab_bar_window))
#ifndef HAVE_EXT_TOOL_BAR
	    || (WINDOWP (f->tool_bar_window)
		&& EQ (window_or_frame, f->tool_bar_window))
#endif
	    ))
    {
      /* While 'track-mouse' is neither nil nor t, do not report this
	 event as something that happened on the tool or tab bar since
	 that would break mouse drag operations that originate from an
	 ordinary window beneath that bar and expect the window to
	 auto-scroll as soon as the mouse cursor appears above or
	 beneath it (Bug#50993).  We do allow reports for t, because
	 applications may have set 'track-mouse' to t and still expect a
	 click on the tool or tab bar to get through (Bug#51794).

	 FIXME: This is a preliminary fix for the bugs cited above and
	 awaits a solution that includes a convention for all special
	 values of 'track-mouse' and their documentation in the Elisp
	 manual.  */
      if (NILP (track_mouse) || EQ (track_mouse, Qt))
	posn = EQ (window_or_frame, f->tab_bar_window) ? Qtab_bar : Qtool_bar;
      /* Kludge alert: for mouse events on the tab bar and tool bar,
	 keyboard.c wants the frame, not the special-purpose window
	 we use to display those, and it wants frame-relative
	 coordinates.  FIXME!  */
      window_or_frame = Qnil;
    }

  if (f && FRAME_TERMINAL (f)->toolkit_position_hook)
    {
      FRAME_TERMINAL (f)->toolkit_position_hook (f, mx, my, &menu_bar_p,
						 &tool_bar_p);

      if (NILP (track_mouse) || EQ (track_mouse, Qt))
	{
	  if (menu_bar_p)
	    posn = Qmenu_bar;
	  else if (tool_bar_p)
	    posn = Qtool_bar;
	}
    }
#endif
  if (f
      && !FRAME_WINDOW_P (f)
      && FRAME_TAB_BAR_LINES (f) > 0
      && my >= FRAME_MENU_BAR_LINES (f)
      && my < FRAME_MENU_BAR_LINES (f) + FRAME_TAB_BAR_LINES (f))
    {
      posn = Qtab_bar;
      window_or_frame = Qnil;	/* see above */
    }

  if (WINDOWP (window_or_frame))
    {
      /* It's a click in window WINDOW at frame coordinates (X,Y)  */
      struct window *w = XWINDOW (window_or_frame);
      Lisp_Object string_info = Qnil;
      ptrdiff_t textpos = 0;
      int col = -1, row = -1;
      int dx  = -1, dy  = -1;
      int width = -1, height = -1;
      Lisp_Object object = Qnil;

      /* Pixel coordinates relative to the window corner.  */
      int wx = mx - WINDOW_LEFT_EDGE_X (w);
      int wy = my - WINDOW_TOP_EDGE_Y (w);

      /* For text area clicks, return X, Y relative to the corner of
	 this text area.  Note that dX, dY etc are set below, by
	 buffer_posn_from_coords.  */
      if (part == ON_TEXT)
	{
	  xret = mx - window_box_left (w, TEXT_AREA);
	  yret = wy - WINDOW_TAB_LINE_HEIGHT (w) - WINDOW_HEADER_LINE_HEIGHT (w);
	}
      /* For mode line and header line clicks, return X, Y relative to
	 the left window edge.  Use mode_line_string to look for a
	 string on the click position.  */
      else if (part == ON_MODE_LINE || part == ON_TAB_LINE
	       || part == ON_HEADER_LINE)
	{
	  Lisp_Object string;
	  ptrdiff_t charpos;

	  posn = (part == ON_MODE_LINE ? Qmode_line
		  : (part == ON_TAB_LINE ? Qtab_line
		     : Qheader_line));

	  /* Note that mode_line_string takes COL, ROW as pixels and
	     converts them to characters.  */
	  col = wx;
	  row = wy;
	  string = mode_line_string (w, part, &col, &row, &charpos,
				     &object, &dx, &dy, &width, &height);
	  if (STRINGP (string))
	    string_info = Fcons (string, make_fixnum (charpos));
	  textpos = -1;

	  xret = wx;
	  yret = wy;
	}
      /* For fringes and margins, Y is relative to the area's (and the
	 window's) top edge, while X is meaningless.  */
      else if (part == ON_LEFT_MARGIN || part == ON_RIGHT_MARGIN)
	{
	  Lisp_Object string;
	  ptrdiff_t charpos;

	  posn = (part == ON_LEFT_MARGIN) ? Qleft_margin : Qright_margin;
	  col = wx;
	  row = wy;
	  string = marginal_area_string (w, part, &col, &row, &charpos,
					 &object, &dx, &dy, &width, &height);
	  if (STRINGP (string))
	    string_info = Fcons (string, make_fixnum (charpos));
	  xret = wx;
	  yret = wy - WINDOW_TAB_LINE_HEIGHT (w) - WINDOW_HEADER_LINE_HEIGHT (w);
	}
      else if (part == ON_LEFT_FRINGE)
	{
	  posn = Qleft_fringe;
	  col = 0;
	  xret = wx;
	  dx = wx
	    - (WINDOW_HAS_FRINGES_OUTSIDE_MARGINS (w)
	       ? 0 : window_box_width (w, LEFT_MARGIN_AREA));
	  dy = yret = wy - WINDOW_TAB_LINE_HEIGHT (w) - WINDOW_HEADER_LINE_HEIGHT (w);
	}
      else if (part == ON_RIGHT_FRINGE)
	{
	  posn = Qright_fringe;
	  col = 0;
	  xret = wx;
	  dx = wx
	    - window_box_width (w, LEFT_MARGIN_AREA)
	    - window_box_width (w, TEXT_AREA)
	    - (WINDOW_HAS_FRINGES_OUTSIDE_MARGINS (w)
	       ? window_box_width (w, RIGHT_MARGIN_AREA)
	       : 0);
	  dy = yret = wy - WINDOW_TAB_LINE_HEIGHT (w) - WINDOW_HEADER_LINE_HEIGHT (w);
	}
      else if (part == ON_VERTICAL_BORDER)
	{
	  posn = Qvertical_line;
	  width = 1;
	  dx = 0;
	  xret = wx;
	  dy = yret = wy;
	}
      else if (part == ON_VERTICAL_SCROLL_BAR)
	{
	  posn = Qvertical_scroll_bar;
	  width = WINDOW_SCROLL_BAR_AREA_WIDTH (w);
	  dx = xret = wx;
	  dy = yret = wy;
	}
      else if (part == ON_HORIZONTAL_SCROLL_BAR)
	{
	  posn = Qhorizontal_scroll_bar;
	  width = WINDOW_SCROLL_BAR_AREA_HEIGHT (w);
	  dx = xret = wx;
	  dy = yret = wy;
	}
      else if (part == ON_RIGHT_DIVIDER)
	{
	  posn = Qright_divider;
	  width = WINDOW_RIGHT_DIVIDER_WIDTH (w);
	  dx = xret = wx;
	  dy = yret = wy;
	}
      else if (part == ON_BOTTOM_DIVIDER)
	{
	  posn = Qbottom_divider;
	  width = WINDOW_BOTTOM_DIVIDER_WIDTH (w);
	  dx = xret = wx;
	  dy = yret = wy;
	}

      /* For clicks in the text area, fringes, margins, or vertical
	 scroll bar, call buffer_posn_from_coords to extract TEXTPOS,
	 the buffer position nearest to the click.  */
      if (! textpos)
	{
	  Lisp_Object string2, object2 = Qnil;
	  struct display_pos p;
	  int dx2, dy2;
	  int width2, height2;
	  /* The pixel X coordinate passed to buffer_posn_from_coords
	     is the X coordinate relative to the text area for clicks
	     in text-area, right-margin/fringe and right-side vertical
	     scroll bar, zero otherwise.  */
	  int x2
	    = (part == ON_TEXT) ? xret
	    : (part == ON_RIGHT_FRINGE || part == ON_RIGHT_MARGIN
	       || (part == ON_VERTICAL_SCROLL_BAR
		   && WINDOW_HAS_VERTICAL_SCROLL_BAR_ON_RIGHT (w)))
	    ? (mx - window_box_left (w, TEXT_AREA))
	    : 0;
	  int y2 = wy;
	  int col2, row2;
	  string2 = buffer_posn_from_coords (w, x2, y2, &p,
					     &object2, &dx2, &dy2,
					     &width2, &height2,
					     &col2, &row2);
	  textpos = CHARPOS (p.pos);
	  if (col < 0) col = col2;
	  if (row < 0) row = row2;
	  if (dx < 0) dx = dx2;
	  if (dy < 0) dy = dy2;
	  if (width < 0) width = width2;
	  if (height < 0) height = height2;

	  if (NILP (posn))
	    {
	      posn = make_fixnum (textpos);
	      if (STRINGP (string2))
		string_info = Fcons (string2,
				     make_fixnum (CHARPOS (p.string_pos)));
	    }
	  if (NILP (object))
	    object = object2;
	}

#ifdef HAVE_WINDOW_SYSTEM
      if (IMAGEP (object))
	{
	  Lisp_Object image_map, hotspot;
	  if ((image_map = plist_get (XCDR (object), QCmap),
	       !NILP (image_map))
	      && (hotspot = find_hot_spot (image_map, dx, dy),
		  CONSP (hotspot))
	      && (hotspot = XCDR (hotspot), CONSP (hotspot)))
	    posn = XCAR (hotspot);
	}
#endif

      /* Object info.  */
      extra_info
	= list3 (object,
		 Fcons (make_fixnum (dx), make_fixnum (dy)),
		 Fcons (make_fixnum (width), make_fixnum (height)));

      /* String info.  */
      extra_info = Fcons (string_info,
			  Fcons (textpos < 0 ? Qnil : make_fixnum (textpos),
				 Fcons (Fcons (make_fixnum (col),
					       make_fixnum (row)),
					extra_info)));
    }
  else if (f)
    {
      /* Return mouse pixel coordinates here.  */
      XSETFRAME (window_or_frame, f);
      xret = mx;
      yret = my;

#ifdef HAVE_WINDOW_SYSTEM
      if (FRAME_WINDOW_P (f)
	  && FRAME_LIVE_P (f)
	  && NILP (posn)
	  && FRAME_INTERNAL_BORDER_WIDTH (f) > 0
	  && !NILP (get_frame_param (f, Qdrag_internal_border)))
	{
	  enum internal_border_part part
	    = frame_internal_border_part (f, xret, yret);

	  posn = builtin_lisp_symbol (internal_border_parts[part]);
	}
#endif
    }
  else
    {
      if (EQ (track_mouse, Qdrag_source))
	{
	  xret = mx;
	  yret = my;
	}

      window_or_frame = Qnil;
    }

  return Fcons (window_or_frame,
		Fcons (posn,
		       Fcons (Fcons (make_fixnum (xret),
				     make_fixnum (yret)),
			      Fcons (INT_TO_INTEGER (t),
				     extra_info))));
}

/* Return non-zero if F is a GUI frame that uses some toolkit-managed
   menu bar.  This really means that Emacs draws and manages the menu
   bar as part of its normal display, and therefore can compute its
   geometry.  */
static bool
toolkit_menubar_in_use (struct frame *f)
{
#ifdef HAVE_EXT_MENU_BAR
  return !(!FRAME_WINDOW_P (f));
#else
  return false;
#endif
}

/* Build the part of Lisp event which represents scroll bar state from
   EV.  TYPE is one of Qvertical_scroll_bar or Qhorizontal_scroll_bar.  */

static Lisp_Object
make_scroll_bar_position (struct input_event *ev, Lisp_Object type)
{
  return list5 (ev->frame_or_window, type, Fcons (ev->x, ev->y),
		INT_TO_INTEGER (ev->timestamp),
		builtin_lisp_symbol (scroll_bar_parts[ev->part]));
}

#if defined HAVE_WINDOW_SYSTEM && !defined HAVE_EXT_MENU_BAR

/* Return whether or not the coordinates X and Y are inside the
   box of the menu-bar window of frame F.  */

static bool
coords_in_menu_bar_window (struct frame *f, int x, int y)
{
  struct window *window;

  if (!WINDOWP (f->menu_bar_window))
    return false;

  window = XWINDOW (f->menu_bar_window);

  return (y >= WINDOW_TOP_EDGE_Y (window)
	  && x >= WINDOW_LEFT_EDGE_X (window)
	  && y <= WINDOW_BOTTOM_EDGE_Y (window)
	  && x <= WINDOW_RIGHT_EDGE_X (window));
}

#endif

/* Given a struct input_event, build the lisp event which represents
   it.  If EVENT is 0, build a mouse movement event from the mouse
   movement buffer, which should have a movement event in it.

   Note that events must be passed to this function in the order they
   are received; this function stores the location of button presses
   in order to build drag events when the button is released.  */

static Lisp_Object
make_lispy_event (struct input_event *event)
{
  int i;

  switch (event->kind)
    {
#ifdef HAVE_WINDOW_SYSTEM
    case DELETE_WINDOW_EVENT:
      /* Make an event (delete-frame (FRAME)).  */
      return list2 (Qdelete_frame, list1 (event->frame_or_window));

    case ICONIFY_EVENT:
      /* Make an event (iconify-frame (FRAME)).  */
      return list2 (Qiconify_frame, list1 (event->frame_or_window));

    case DEICONIFY_EVENT:
      /* Make an event (make-frame-visible (FRAME)).  */
      return list2 (Qmake_frame_visible, list1 (event->frame_or_window));

    case MOVE_FRAME_EVENT:
      /* Make an event (move-frame (FRAME)).  */
      return list2 (Qmove_frame, list1 (event->frame_or_window));
#endif

    /* Just discard these, by returning nil.
       With MULTI_KBOARD, these events are used as placeholders
       when we need to randomly delete events from the queue.
       (They shouldn't otherwise be found in the buffer,
       but on some machines it appears they do show up
       even without MULTI_KBOARD.)  */
    /* On Windows NT/9X, NO_EVENT is used to delete extraneous
       mouse events during a popup-menu call.  */
    case NO_EVENT:
      return Qnil;

    case HELP_EVENT:
      {
	Lisp_Object frame = event->frame_or_window;
	Lisp_Object object = event->arg;
	Lisp_Object position
          = make_fixnum (Time_to_position (event->timestamp));
	Lisp_Object window = event->x;
	Lisp_Object help = event->y;
	clear_event (event);

	if (!WINDOWP (window))
	  window = Qnil;
	return Fcons (Qhelp_echo,
		      list5 (frame, help, window, object, position));
      }

    case FOCUS_IN_EVENT:
        return make_lispy_focus_in (event->frame_or_window);

    case FOCUS_OUT_EVENT:
        return make_lispy_focus_out (event->frame_or_window);

    /* A simple keystroke.  */
    case ASCII_KEYSTROKE_EVENT:
    case MULTIBYTE_CHAR_KEYSTROKE_EVENT:
      {
	Lisp_Object lispy_c;
	EMACS_INT c = event->code;
	if (event->kind == ASCII_KEYSTROKE_EVENT)
	  {
	    c &= 0377;
	    eassert (c == event->code);
          }

        /* Caps-lock shouldn't affect interpretation of key chords:
           Control+s should produce C-s whether caps-lock is on or
           not.  And Control+Shift+s should produce C-S-s whether
           caps-lock is on or not.  */
        if (event->modifiers & ~shift_modifier)
	  {
            /* This is a key chord: some non-shift modifier is
               depressed.  */

            if (uppercasep (c) &&
                !(event->modifiers & shift_modifier))
	      {
                /* Got a capital letter without a shift.  The caps
                   lock is on.   Un-capitalize the letter.  */
                c = downcase (c);
	      }
            else if (lowercasep (c) &&
                     (event->modifiers & shift_modifier))
	      {
                /* Got a lower-case letter even though shift is
                   depressed.  The caps lock is on.  Capitalize the
                   letter.  */
                c = upcase (c);
	      }
	  }

	if (event->kind == ASCII_KEYSTROKE_EVENT)
	  {
	    /* Turn ASCII characters into control characters
	       when proper.  */
	    if (event->modifiers & ctrl_modifier)
	      {
		c = make_ctrl_char (c);
		event->modifiers &= ~ctrl_modifier;
	      }
	  }

	/* Add in the other modifier bits.  The shift key was taken care
	   of by the X code.  */
	c |= (event->modifiers
	      & (meta_modifier | alt_modifier
		 | hyper_modifier | super_modifier | ctrl_modifier));
	/* Distinguish Shift-SPC from SPC.  */
	if ((event->code) == 040
	    && event->modifiers & shift_modifier)
	  c |= shift_modifier;
	button_down_time = 0;
	XSETFASTINT (lispy_c, c);
	return lispy_c;
      }

#ifdef HAVE_NS
    case NS_TEXT_EVENT:
      return list1 (intern (event->code == KEY_NS_PUT_WORKING_TEXT
                            ? "ns-put-working-text"
                            : "ns-unput-working-text"));

      /* NS_NONKEY_EVENTs are just like NON_ASCII_KEYSTROKE_EVENTs,
	 except that they are non-key events (last-nonmenu-event is nil).  */
    case NS_NONKEY_EVENT:
#endif

      /* A function key.  The symbol may need to have modifier prefixes
	 tacked onto it.  */
    case NON_ASCII_KEYSTROKE_EVENT:
      button_down_time = 0;

      for (i = 0; i < ARRAYELTS (lispy_accent_codes); i++)
	if (event->code == lispy_accent_codes[i])
	  return modify_event_symbol (i,
				      event->modifiers,
				      Qfunction_key, Qnil,
				      lispy_accent_keys, &accent_key_syms,
                                      ARRAYELTS (lispy_accent_keys));

#ifdef ISO_FUNCTION_KEY_OFFSET
      if (event->code < FUNCTION_KEY_OFFSET
	  && event->code >= ISO_FUNCTION_KEY_OFFSET)
	return modify_event_symbol (event->code - ISO_FUNCTION_KEY_OFFSET,
				    event->modifiers,
				    Qfunction_key, Qnil,
				    iso_lispy_function_keys, &func_key_syms,
                                    ARRAYELTS (iso_lispy_function_keys));
#endif

      if ((FUNCTION_KEY_OFFSET <= event->code
	   && (event->code
	       < FUNCTION_KEY_OFFSET + ARRAYELTS (lispy_function_keys)))
	  && lispy_function_keys[event->code - FUNCTION_KEY_OFFSET])
	return modify_event_symbol (event->code - FUNCTION_KEY_OFFSET,
				    event->modifiers,
				    Qfunction_key, Qnil,
				    lispy_function_keys, &func_key_syms,
				    ARRAYELTS (lispy_function_keys));

      /* Handle system-specific or unknown keysyms.
	 We need to use an alist rather than a vector as the cache
	 since we can't make a vector long enough.  */
      if (NILP (KVAR (current_kboard, system_key_syms)))
	kset_system_key_syms (current_kboard, Fcons (Qnil, Qnil));
      return modify_event_symbol (event->code,
				  event->modifiers,
				  Qfunction_key,
				  KVAR (current_kboard, Vsystem_key_alist),
				  0, &KVAR (current_kboard, system_key_syms),
				  PTRDIFF_MAX);

#ifdef HAVE_NTGUI
    case END_SESSION_EVENT:
      /* Make an event (end-session).  */
      return list1 (Qend_session);

    case LANGUAGE_CHANGE_EVENT:
      /* Make an event (language-change FRAME CODEPAGE LANGUAGE-ID).  */
      return list4 (Qlanguage_change,
		    event->frame_or_window,
		    make_fixnum (event->code),
		    make_fixnum (event->modifiers));

    case MULTIMEDIA_KEY_EVENT:
      if (event->code < ARRAYELTS (lispy_multimedia_keys)
          && event->code > 0 && lispy_multimedia_keys[event->code])
        {
          return modify_event_symbol (event->code, event->modifiers,
                                      Qfunction_key, Qnil,
                                      lispy_multimedia_keys, &func_key_syms,
                                      ARRAYELTS (lispy_multimedia_keys));
        }
      return Qnil;
#endif

      /* A mouse click.  Figure out where it is, decide whether it's
         a press, click or drag, and build the appropriate structure.  */
    case MOUSE_CLICK_EVENT:
#ifndef USE_TOOLKIT_SCROLL_BARS
    case SCROLL_BAR_CLICK_EVENT:
    case HORIZONTAL_SCROLL_BAR_CLICK_EVENT:
#endif
      {
	int button = event->code;
	bool is_double;
	Lisp_Object position;
	Lisp_Object *start_pos_ptr;
	Lisp_Object start_pos;

	position = Qnil;

	/* Build the position as appropriate for this mouse click.  */
	if (event->kind == MOUSE_CLICK_EVENT)
	  {
	    struct frame *f = XFRAME (event->frame_or_window);
	    int row, column;

	    /* Ignore mouse events that were made on frame that
	       have been deleted.  */
	    if (! FRAME_LIVE_P (f))
	      return Qnil;

	    /* EVENT->x and EVENT->y are frame-relative pixel
	       coordinates at this place.  Under old redisplay, COLUMN
	       and ROW are set to frame relative glyph coordinates
	       which are then used to determine whether this click is
	       in a menu (non-toolkit version).  */
	    if (!toolkit_menubar_in_use (f)
#if defined HAVE_WINDOW_SYSTEM && !defined HAVE_EXT_MENU_BAR
		/* Don't process events for menu bars if they are not
		   in the menu bar window.  */
		&& (!FRAME_WINDOW_P (f)
		    || coords_in_menu_bar_window (f, XFIXNUM (event->x),
						  XFIXNUM (event->y)))
#endif
		)
	      {
#if defined HAVE_WINDOW_SYSTEM && !defined HAVE_EXT_MENU_BAR
		if (FRAME_WINDOW_P (f))
		  {
		    struct window *menu_w = XWINDOW (f->menu_bar_window);
		    int x, y, dummy;

		    x = FRAME_TO_WINDOW_PIXEL_X (menu_w, XFIXNUM (event->x));
		    y = FRAME_TO_WINDOW_PIXEL_Y (menu_w, XFIXNUM (event->y));

		    x_y_to_hpos_vpos (XWINDOW (f->menu_bar_window), x, y, &column, &row,
				      NULL, NULL, &dummy);
		  }
		else
#endif
		  pixel_to_glyph_coords (f, XFIXNUM (event->x), XFIXNUM (event->y),
					 &column, &row, NULL, 1);

		/* In the non-toolkit version, clicks on the menu bar
		   are ordinary button events in the event buffer.
		   Distinguish them, and invoke the menu.

		   (In the toolkit version, the toolkit handles the
		   menu bar and Emacs doesn't know about it until
		   after the user makes a selection.)  */
		if (row >= 0 && row < FRAME_MENU_BAR_LINES (f)
		    && (event->modifiers & down_modifier))
		  {
		    Lisp_Object items, item;

		    /* Find the menu bar item under `column'.  */
		    item = Qnil;
		    items = FRAME_MENU_BAR_ITEMS (f);
		    for (i = 0; i < ASIZE (items); i += 4)
		      {
			Lisp_Object pos, string;
			string = AREF (items, i + 1);
			pos = AREF (items, i + 3);
			if (NILP (string))
			  break;
			if (column >= XFIXNUM (pos)
			    && column < XFIXNUM (pos) + SCHARS (string))
			  {
			    item = AREF (items, i);
			    break;
			  }
		      }

		    /* ELisp manual 2.4b says (x y) are window
		       relative but code says they are
		       frame-relative.  */
		    position = list4 (event->frame_or_window,
				      Qmenu_bar,
				      Fcons (event->x, event->y),
				      INT_TO_INTEGER (event->timestamp));

		    return list2 (item, position);
		  }
	      }

	    position = make_lispy_position (f, event->x, event->y,
					    event->timestamp);

	    /* For tab-bar clicks, add the propertized string with
	       button information as OBJECT member of POSITION.  */
	    if (CONSP (event->arg) && EQ (XCAR (event->arg), Qtab_bar))
	      position = nconc2 (position, Fcons (XCDR (event->arg), Qnil));
	  }
#ifndef USE_TOOLKIT_SCROLL_BARS
	else
	  /* It's a scrollbar click.  */
	  position = make_scroll_bar_position (event, Qvertical_scroll_bar);
#endif /* not USE_TOOLKIT_SCROLL_BARS */

	if (button >= ASIZE (button_down_location))
	  {
	    ptrdiff_t incr = button - ASIZE (button_down_location) + 1;
	    button_down_location = larger_vector (button_down_location,
						  incr, -1);
	    mouse_syms = larger_vector (mouse_syms, incr, -1);
	  }

	start_pos_ptr = aref_addr (button_down_location, button);
	start_pos = *start_pos_ptr;
	*start_pos_ptr = Qnil;

	{
	  /* On window-system frames, use the value of
	     double-click-fuzz as is.  On other frames, interpret it
	     as a multiple of 1/8 characters.  */
	  struct frame *f;
	  intmax_t fuzz;

	  if (WINDOWP (event->frame_or_window))
	    f = XFRAME (XWINDOW (event->frame_or_window)->frame);
	  else if (FRAMEP (event->frame_or_window))
	    f = XFRAME (event->frame_or_window);
	  else
	    emacs_abort ();

	  if (FRAME_WINDOW_P (f))
	    fuzz = double_click_fuzz;
	  else
	    fuzz = double_click_fuzz / 8;

	  is_double = (button == last_mouse_button
		       && (eabs (XFIXNUM (event->x) - last_mouse_x) <= fuzz)
		       && (eabs (XFIXNUM (event->y) - last_mouse_y) <= fuzz)
		       && button_down_time != 0
		       && (EQ (Vdouble_click_time, Qt)
			   || (FIXNATP (Vdouble_click_time)
			       && (event->timestamp - button_down_time
				   < XFIXNAT (Vdouble_click_time)))));
	}

	last_mouse_button = button;
	last_mouse_x = XFIXNUM (event->x);
	last_mouse_y = XFIXNUM (event->y);

	/* If this is a button press, squirrel away the location, so
           we can decide later whether it was a click or a drag.  */
	if (event->modifiers & down_modifier)
	  {
	    if (is_double)
	      {
		double_click_count++;
		event->modifiers |= ((double_click_count > 2)
				     ? triple_modifier
				     : double_modifier);
	      }
	    else
	      double_click_count = 1;
	    button_down_time = event->timestamp;
	    *start_pos_ptr = Fcopy_alist (position);
	    frame_relative_event_pos = Fcons (event->x, event->y);
	    ignore_mouse_drag_p = false;
	  }

	/* Now we're releasing a button - check the coordinates to
           see if this was a click or a drag.  */
	else if (event->modifiers & up_modifier)
	  {
	    /* If we did not see a down before this up, ignore the up.
	       Probably this happened because the down event chose a
	       menu item.  It would be an annoyance to treat the
	       release of the button that chose the menu item as a
	       separate event.  */

	    if (!CONSP (start_pos))
	      return Qnil;

	    unsigned click_or_drag_modifier = click_modifier;

	    if (ignore_mouse_drag_p)
	      ignore_mouse_drag_p = false;
	    else
	      {
		intmax_t xdiff = double_click_fuzz, ydiff = double_click_fuzz;

		xdiff = XFIXNUM (event->x)
		  - XFIXNUM (XCAR (frame_relative_event_pos));
		ydiff = XFIXNUM (event->y)
		  - XFIXNUM (XCDR (frame_relative_event_pos));

		if (! (0 < double_click_fuzz
		       && - double_click_fuzz < xdiff
		       && xdiff < double_click_fuzz
		       && - double_click_fuzz < ydiff
		       && ydiff < double_click_fuzz
		       /* Maybe the mouse has moved a lot, caused scrolling, and
			  eventually ended up at the same screen position (but
			  not buffer position) in which case it is a drag, not
			  a click.  */
		       /* FIXME: OTOH if the buffer position has changed
			  because of a timer or process filter rather than
			  because of mouse movement, it should be considered as
			  a click.  But mouse-drag-region completely ignores
			  this case and it hasn't caused any real problem, so
			  it's probably OK to ignore it as well.  */
		       && (EQ (Fcar (Fcdr (start_pos)),
			       Fcar (Fcdr (position))) /* Same buffer pos */
			   || !EQ (Fcar (start_pos),
				   Fcar (position))))) /* Different window */
		  {
		    /* Mouse has moved enough.  */
		    button_down_time = 0;
		    click_or_drag_modifier = drag_modifier;
		  }
		else if (((!EQ (Fcar (start_pos), Fcar (position)))
			  || (!EQ (Fcar (Fcdr (start_pos)),
				   Fcar (Fcdr (position)))))
			 /* Was the down event in a window body? */
			 && FIXNUMP (Fcar (Fcdr (start_pos)))
			 && WINDOW_LIVE_P (Fcar (start_pos))
			 && !NILP (Ffboundp (Qwindow_edges)))
		  /* If the window (etc.) at the mouse position has
		     changed between the down event and the up event,
		     we assume there's been a redisplay between the
		     two events, and we pretend the mouse is still in
		     the old window to prevent a spurious drag event
		     being generated.  */
		  {
		    Lisp_Object edges
		      = call4 (Qwindow_edges, Fcar (start_pos), Qt, Qnil, Qt);
		    int new_x = XFIXNUM (Fcar (frame_relative_event_pos));
		    int new_y = XFIXNUM (Fcdr (frame_relative_event_pos));

		    /* If the up-event is outside the down-event's
		       window, use coordinates that are within it.  */
		    if (new_x < XFIXNUM (Fcar (edges)))
		      new_x = XFIXNUM (Fcar (edges));
		    else if (new_x >= XFIXNUM (Fcar (Fcdr (Fcdr (edges)))))
		      new_x = XFIXNUM (Fcar (Fcdr (Fcdr (edges)))) - 1;
		    if (new_y < XFIXNUM (Fcar (Fcdr (edges))))
		      new_y = XFIXNUM (Fcar (Fcdr (edges)));
		    else if (new_y
			     >= XFIXNUM (Fcar (Fcdr (Fcdr (Fcdr (edges))))))
		      new_y = XFIXNUM (Fcar (Fcdr (Fcdr (Fcdr (edges))))) - 1;
		    position = make_lispy_position
		      (XFRAME (event->frame_or_window),
		       make_fixnum (new_x), make_fixnum (new_y),
		       event->timestamp);
		  }
	      }

	    /* Don't check is_double; treat this as multiple if the
	       down-event was multiple.  */
	    event->modifiers
	      = ((event->modifiers & ~up_modifier)
		 | click_or_drag_modifier
		 | (double_click_count < 2 ? 0
		    : double_click_count == 2 ? double_modifier
		    : triple_modifier));
	  }
	else
	  /* Every mouse event should either have the down_modifier or
             the up_modifier set.  */
	  emacs_abort ();

	{
	  /* Get the symbol we should use for the mouse click.  */
	  Lisp_Object head;

	  head = modify_event_symbol (button,
				      event->modifiers,
				      Qmouse_click, Vlispy_mouse_stem,
				      NULL,
				      &mouse_syms,
				      ASIZE (mouse_syms));
	  if (event->modifiers & drag_modifier)
	    return list3 (head, start_pos, position);
	  else if (event->modifiers & (double_modifier | triple_modifier))
	    return list3 (head, position, make_fixnum (double_click_count));
	  else
	    return list2 (head, position);
	}
      }

    case WHEEL_EVENT:
    case HORIZ_WHEEL_EVENT:
      {
	Lisp_Object position;
	Lisp_Object head;

	/* Build the position as appropriate for this mouse click.  */
	struct frame *f = XFRAME (event->frame_or_window);

	/* Ignore wheel events that were made on frame that have been
	   deleted.  */
	if (! FRAME_LIVE_P (f))
	  return Qnil;

	position = make_lispy_position (f, event->x, event->y,
					event->timestamp);

	/* Set double or triple modifiers to indicate the wheel speed.  */
	{
	  /* On window-system frames, use the value of
	     double-click-fuzz as is.  On other frames, interpret it
	     as a multiple of 1/8 characters.  */
	  struct frame *fr;
	  intmax_t fuzz;
	  int symbol_num;
	  bool is_double;

	  if (WINDOWP (event->frame_or_window))
	    fr = XFRAME (XWINDOW (event->frame_or_window)->frame);
	  else if (FRAMEP (event->frame_or_window))
	    fr = XFRAME (event->frame_or_window);
	  else
	    emacs_abort ();

	  fuzz = FRAME_WINDOW_P (fr)
	    ? double_click_fuzz : double_click_fuzz / 8;

	  if (event->modifiers & up_modifier)
	    {
	      /* Emit a wheel-up event.  */
	      event->modifiers &= ~up_modifier;
	      symbol_num = 0;
	    }
	  else if (event->modifiers & down_modifier)
	    {
	      /* Emit a wheel-down event.  */
	      event->modifiers &= ~down_modifier;
	      symbol_num = 1;
	    }
	  else
	    /* Every wheel event should either have the down_modifier or
	       the up_modifier set.  */
	    emacs_abort ();

          if (event->kind == HORIZ_WHEEL_EVENT)
            symbol_num += 2;

	  is_double = (last_mouse_button == - (1 + symbol_num)
		       && (eabs (XFIXNUM (event->x) - last_mouse_x) <= fuzz)
		       && (eabs (XFIXNUM (event->y) - last_mouse_y) <= fuzz)
		       && button_down_time != 0
		       && (EQ (Vdouble_click_time, Qt)
			   || (FIXNATP (Vdouble_click_time)
			       && (event->timestamp - button_down_time
				   < XFIXNAT (Vdouble_click_time)))));
	  if (is_double)
	    {
	      double_click_count++;
	      event->modifiers |= ((double_click_count > 2)
				   ? triple_modifier
				   : double_modifier);
	    }
	  else
	    {
	      double_click_count = 1;
	      event->modifiers |= click_modifier;
	    }

	  button_down_time = event->timestamp;
	  /* Use a negative value to distinguish wheel from mouse button.  */
	  last_mouse_button = - (1 + symbol_num);
	  last_mouse_x = XFIXNUM (event->x);
	  last_mouse_y = XFIXNUM (event->y);

	  /* Get the symbol we should use for the wheel event.  */
	  head = modify_event_symbol (symbol_num,
				      event->modifiers,
				      Qmouse_click,
				      Qnil,
				      lispy_wheel_names,
				      &wheel_syms,
				      ASIZE (wheel_syms));
	}

	if (CONSP (event->arg))
	  return list5 (head, position, make_fixnum (double_click_count),
			XCAR (event->arg), Fcons (XCAR (XCDR (event->arg)),
						  XCAR (XCDR (XCDR (event->arg)))));
        else if (NUMBERP (event->arg))
          return list4 (head, position, make_fixnum (double_click_count),
                        event->arg);
	else if (event->modifiers & (double_modifier | triple_modifier))
	  return list3 (head, position, make_fixnum (double_click_count));
	else
	  return list2 (head, position);
      }

    case TOUCH_END_EVENT:
      {
	Lisp_Object position;

	/* Build the position as appropriate for this mouse click.  */
	struct frame *f = XFRAME (event->frame_or_window);

	if (! FRAME_LIVE_P (f))
	  return Qnil;

	position = make_lispy_position (f, event->x, event->y,
					event->timestamp);

	return list2 (Qtouch_end, position);
      }

    case TOUCHSCREEN_BEGIN_EVENT:
    case TOUCHSCREEN_END_EVENT:
      {
	Lisp_Object x, y, id, position;
	struct frame *f = XFRAME (event->frame_or_window);

	id = event->arg;
	x = event->x;
	y = event->y;

	position = make_lispy_position (f, x, y, event->timestamp);

	return list2 (((event->kind
			== TOUCHSCREEN_BEGIN_EVENT)
		       ? Qtouchscreen_begin
		       : Qtouchscreen_end),
		      Fcons (id, position));
      }

    case PINCH_EVENT:
      {
	Lisp_Object x, y, position;
	struct frame *f = XFRAME (event->frame_or_window);

	x = event->x;
	y = event->y;

	position = make_lispy_position (f, x, y, event->timestamp);

	return Fcons (modify_event_symbol (0, event->modifiers, Qpinch,
					   Qnil, (const char *[]) {"pinch"},
					   &pinch_syms, 1),
		      Fcons (position, event->arg));
      }

    case TOUCHSCREEN_UPDATE_EVENT:
      {
	Lisp_Object x, y, id, position, tem, it, evt;
	struct frame *f = XFRAME (event->frame_or_window);
	evt = Qnil;

	for (tem = event->arg; CONSP (tem); tem = XCDR (tem))
	  {
	    it = XCAR (tem);

	    x = XCAR (it);
	    y = XCAR (XCDR (it));
	    id = XCAR (XCDR (XCDR (it)));

	    position = make_lispy_position (f, x, y, event->timestamp);
	    evt = Fcons (Fcons (id, position), evt);
	  }

	return list2 (Qtouchscreen_update, evt);
      }

#ifdef USE_TOOLKIT_SCROLL_BARS

      /* We don't have down and up events if using toolkit scroll bars,
	 so make this always a click event.  Store in the `part' of
	 the Lisp event a symbol which maps to the following actions:

	 `above_handle'		page up
	 `below_handle'		page down
	 `up'			line up
	 `down'			line down
	 `top'			top of buffer
	 `bottom'		bottom of buffer
	 `handle'		thumb has been dragged.
	 `end-scroll'		end of interaction with scroll bar

	 The incoming input_event contains in its `part' member an
	 index of type `enum scroll_bar_part' which we can use as an
	 index in scroll_bar_parts to get the appropriate symbol.  */

    case SCROLL_BAR_CLICK_EVENT:
      {
	Lisp_Object position, head;

	position = make_scroll_bar_position (event, Qvertical_scroll_bar);

	/* Always treat scroll bar events as clicks.  */
	event->modifiers |= click_modifier;
	event->modifiers &= ~up_modifier;

	if (event->code >= ASIZE (mouse_syms))
          mouse_syms = larger_vector (mouse_syms,
				      event->code - ASIZE (mouse_syms) + 1,
				      -1);

	/* Get the symbol we should use for the mouse click.  */
	head = modify_event_symbol (event->code,
				    event->modifiers,
				    Qmouse_click,
				    Vlispy_mouse_stem,
				    NULL, &mouse_syms,
				    ASIZE (mouse_syms));
	return list2 (head, position);
      }

    case HORIZONTAL_SCROLL_BAR_CLICK_EVENT:
      {
	Lisp_Object position, head;

	position = make_scroll_bar_position (event, Qhorizontal_scroll_bar);

	/* Always treat scroll bar events as clicks.  */
	event->modifiers |= click_modifier;
	event->modifiers &= ~up_modifier;

	if (event->code >= ASIZE (mouse_syms))
          mouse_syms = larger_vector (mouse_syms,
				      event->code - ASIZE (mouse_syms) + 1,
				      -1);

	/* Get the symbol we should use for the mouse click.  */
	head = modify_event_symbol (event->code,
				    event->modifiers,
				    Qmouse_click,
				    Vlispy_mouse_stem,
				    NULL, &mouse_syms,
				    ASIZE (mouse_syms));
	return list2 (head, position);
      }

#endif /* USE_TOOLKIT_SCROLL_BARS */

    case DRAG_N_DROP_EVENT:
      {
	struct frame *f;
	Lisp_Object head, position;
	Lisp_Object files;

	f = XFRAME (event->frame_or_window);
	files = event->arg;

	/* Ignore mouse events that were made on frames that
	   have been deleted.  */
	if (! FRAME_LIVE_P (f))
	  return Qnil;

	position = make_lispy_position (f, event->x, event->y,
					event->timestamp);

	head = modify_event_symbol (0, event->modifiers,
				    Qdrag_n_drop, Qnil,
				    lispy_drag_n_drop_names,
				    &drag_n_drop_syms, 1);
	return list3 (head, position, files);
      }

#ifdef HAVE_EXT_MENU_BAR
    case MENU_BAR_EVENT:
      if (EQ (event->arg, event->frame_or_window))
	/* This is the prefix key.  We translate this to
	   `(menu_bar)' because the code in keyboard.c for menu
	   events, which we use, relies on this.  */
	return list1 (Qmenu_bar);
      return event->arg;
#endif

    case SELECT_WINDOW_EVENT:
      /* Make an event (select-window (WINDOW)).  */
      return list2 (Qselect_window, list1 (event->frame_or_window));

    case TAB_BAR_EVENT:
    case TOOL_BAR_EVENT:
      {
	Lisp_Object res = event->arg;
	Lisp_Object location
	  = event->kind == TAB_BAR_EVENT ? Qtab_bar : Qtool_bar;
	if (SYMBOLP (res)) res = apply_modifiers (event->modifiers, res);
	return list2 (res, list2 (event->frame_or_window, location));
      }

    case USER_SIGNAL_EVENT:
      /* A user signal.  */
      {
	char *name = find_sigusr_name (event->code);
	if (!name)
	  emacs_abort ();
	return intern (name);
      }

    case SAVE_SESSION_EVENT:
      return list2 (Qsave_session, event->arg);

#ifdef HAVE_DBUS
    case DBUS_EVENT:
      return Fcons (Qdbus_event, event->arg);
#endif /* HAVE_DBUS */

#ifdef THREADS_ENABLED
    case THREAD_EVENT:
      return Fcons (Qthread_event, event->arg);
#endif /* THREADS_ENABLED */

#ifdef HAVE_XWIDGETS
    case XWIDGET_EVENT:
      return Fcons (Qxwidget_event, event->arg);

    case XWIDGET_DISPLAY_EVENT:
      return Fcons (Qxwidget_display_event, event->arg);
#endif

#ifdef USE_FILE_NOTIFY
    case FILE_NOTIFY_EVENT:
#ifdef HAVE_W32NOTIFY
      /* Make an event (file-notify (DESCRIPTOR ACTION FILE) CALLBACK).  */
      return list3 (Qfile_notify, event->arg, event->frame_or_window);
#else
      return Fcons (Qfile_notify, event->arg);
#endif
#endif /* USE_FILE_NOTIFY */

    case CONFIG_CHANGED_EVENT:
	return list3 (Qconfig_changed_event,
		      event->arg, event->frame_or_window);

    case PREEDIT_TEXT_EVENT:
      return list2 (Qpreedit_text, event->arg);

      /* The 'kind' field of the event is something we don't recognize.  */
    default:
      emacs_abort ();
    }
}

static Lisp_Object
make_lispy_movement (struct frame *frame, Lisp_Object bar_window, enum scroll_bar_part part,
		     Lisp_Object x, Lisp_Object y, Time t)
{
  /* Is it a scroll bar movement?  */
  if (frame && ! NILP (bar_window))
    {
      Lisp_Object part_sym;

      part_sym = builtin_lisp_symbol (scroll_bar_parts[part]);
      return list2 (Qscroll_bar_movement,
		    list5 (bar_window,
			   Qvertical_scroll_bar,
			   Fcons (x, y),
			   make_fixnum (t),
			   part_sym));
    }
  /* Or is it an ordinary mouse movement?  */
  else
    {
      Lisp_Object position;
      position = make_lispy_position (frame, x, y, t);
      return list2 (Qmouse_movement, position);
    }
}

/* Construct a switch frame event.  */
static Lisp_Object
make_lispy_switch_frame (Lisp_Object frame)
{
  return list2 (Qswitch_frame, frame);
}

static Lisp_Object
make_lispy_focus_in (Lisp_Object frame)
{
  return list2 (Qfocus_in, frame);
}

static Lisp_Object
make_lispy_focus_out (Lisp_Object frame)
{
  return list2 (Qfocus_out, frame);
}

/* Manipulating modifiers.  */

/* Parse the name of SYMBOL, and return the set of modifiers it contains.

   If MODIFIER_END is non-zero, set *MODIFIER_END to the position in
   SYMBOL's name of the end of the modifiers; the string from this
   position is the unmodified symbol name.

   This doesn't use any caches.  */

static int
parse_modifiers_uncached (Lisp_Object symbol, ptrdiff_t *modifier_end)
{
  Lisp_Object name;
  ptrdiff_t i;
  int modifiers;

  CHECK_SYMBOL (symbol);

  modifiers = 0;
  name = SYMBOL_NAME (symbol);

  for (i = 0; i < SBYTES (name) - 1; )
    {
      ptrdiff_t this_mod_end = 0;
      int this_mod = 0;

      /* See if the name continues with a modifier word.
	 Check that the word appears, but don't check what follows it.
	 Set this_mod and this_mod_end to record what we find.  */

      switch (SREF (name, i))
	{
#define SINGLE_LETTER_MOD(BIT)				\
	  (this_mod_end = i + 1, this_mod = BIT)

	case 'A':
	  SINGLE_LETTER_MOD (alt_modifier);
	  break;

	case 'C':
	  SINGLE_LETTER_MOD (ctrl_modifier);
	  break;

	case 'H':
	  SINGLE_LETTER_MOD (hyper_modifier);
	  break;

	case 'M':
	  SINGLE_LETTER_MOD (meta_modifier);
	  break;

	case 'S':
	  SINGLE_LETTER_MOD (shift_modifier);
	  break;

	case 's':
	  SINGLE_LETTER_MOD (super_modifier);
	  break;

#undef SINGLE_LETTER_MOD

#define MULTI_LETTER_MOD(BIT, NAME, LEN)			\
	  if (i + LEN + 1 <= SBYTES (name)			\
	      && ! memcmp (SDATA (name) + i, NAME, LEN))	\
	    {							\
	      this_mod_end = i + LEN;				\
	      this_mod = BIT;					\
	    }

	case 'd':
	  MULTI_LETTER_MOD (drag_modifier, "drag", 4);
	  MULTI_LETTER_MOD (down_modifier, "down", 4);
	  MULTI_LETTER_MOD (double_modifier, "double", 6);
	  break;

	case 't':
	  MULTI_LETTER_MOD (triple_modifier, "triple", 6);
	  break;

	case 'u':
	  MULTI_LETTER_MOD (up_modifier, "up", 2);
	  break;
#undef MULTI_LETTER_MOD

	}

      /* If we found no modifier, stop looking for them.  */
      if (this_mod_end == 0)
	break;

      /* Check there is a dash after the modifier, so that it
	 really is a modifier.  */
      if (this_mod_end >= SBYTES (name)
	  || SREF (name, this_mod_end) != '-')
	break;

      /* This modifier is real; look for another.  */
      modifiers |= this_mod;
      i = this_mod_end + 1;
    }

  /* Should we include the `click' modifier?  */
  if (! (modifiers & (down_modifier | drag_modifier
		      | double_modifier | triple_modifier))
      && i + 7 == SBYTES (name)
      && memcmp (SDATA (name) + i, "mouse-", 6) == 0
      && ('0' <= SREF (name, i + 6) && SREF (name, i + 6) <= '9'))
    modifiers |= click_modifier;

  if (! (modifiers & (double_modifier | triple_modifier))
      && i + 6 < SBYTES (name)
      && memcmp (SDATA (name) + i, "wheel-", 6) == 0)
    modifiers |= click_modifier;

  if (modifier_end)
    *modifier_end = i;

  return modifiers;
}

/* Return a symbol whose name is the modifier prefixes for MODIFIERS
   prepended to the string BASE[0..BASE_LEN-1].
   This doesn't use any caches.  */
static Lisp_Object
apply_modifiers_uncached (int modifiers, char *base, int base_len, int base_len_byte)
{
  /* Since BASE could contain nulls, we can't use intern here; we have
     to use Fintern, which expects a genuine Lisp_String, and keeps a
     reference to it.  */
  char new_mods[sizeof "A-C-H-M-S-s-up-down-drag-double-triple-"];
  int mod_len;

  {
    char *p = new_mods;

    /* Mouse events should not exhibit the `up' modifier once they
       leave the event queue only accessible to C code; `up' will
       always be turned into a click or drag event before being
       presented to lisp code.  But since lisp events can be
       synthesized bypassing the event queue and pushed into
       `unread-command-events' or its companions, it's better to just
       deal with unexpected modifier combinations. */

    if (modifiers & alt_modifier)   { *p++ = 'A'; *p++ = '-'; }
    if (modifiers & ctrl_modifier)  { *p++ = 'C'; *p++ = '-'; }
    if (modifiers & hyper_modifier) { *p++ = 'H'; *p++ = '-'; }
    if (modifiers & meta_modifier)  { *p++ = 'M'; *p++ = '-'; }
    if (modifiers & shift_modifier) { *p++ = 'S'; *p++ = '-'; }
    if (modifiers & super_modifier) { *p++ = 's'; *p++ = '-'; }
    if (modifiers & double_modifier) p = stpcpy (p, "double-");
    if (modifiers & triple_modifier) p = stpcpy (p, "triple-");
    if (modifiers & up_modifier) p = stpcpy (p, "up-");
    if (modifiers & down_modifier) p = stpcpy (p, "down-");
    if (modifiers & drag_modifier) p = stpcpy (p, "drag-");
    /* The click modifier is denoted by the absence of other modifiers.  */

    *p = '\0';

    mod_len = p - new_mods;
  }

  {
    Lisp_Object new_name;

    new_name = make_multibyte_string (NULL, mod_len + base_len,
				      mod_len + base_len_byte);
    memcpy (SDATA (new_name), new_mods, mod_len);
    memcpy (SDATA (new_name) + mod_len, base, base_len_byte);

    return Fintern (new_name, Qnil);
  }
}


static const char *const modifier_names[] =
{
  "up", "down", "drag", "click", "double", "triple", 0, 0,
  0, 0, 0, 0, 0, 0, 0, 0, 0, 0, 0, 0,
  0, 0, "alt", "super", "hyper", "shift", "control", "meta"
};
#define NUM_MOD_NAMES ARRAYELTS (modifier_names)

static Lisp_Object modifier_symbols;

/* Return the list of modifier symbols corresponding to the mask MODIFIERS.  */
static Lisp_Object
lispy_modifier_list (int modifiers)
{
  Lisp_Object modifier_list;
  int i;

  modifier_list = Qnil;
  for (i = 0; (1<<i) <= modifiers && i < NUM_MOD_NAMES; i++)
    if (modifiers & (1<<i))
      modifier_list = Fcons (AREF (modifier_symbols, i),
			     modifier_list);

  return modifier_list;
}


/* Parse the modifiers on SYMBOL, and return a list like (UNMODIFIED MASK),
   where UNMODIFIED is the unmodified form of SYMBOL,
   MASK is the set of modifiers present in SYMBOL's name.
   This is similar to parse_modifiers_uncached, but uses the cache in
   SYMBOL's Qevent_symbol_element_mask property, and maintains the
   Qevent_symbol_elements property.  */

#define KEY_TO_CHAR(k) (XFIXNUM (k) & ((1 << CHARACTERBITS) - 1))

Lisp_Object
parse_modifiers (Lisp_Object symbol)
{
  Lisp_Object elements;

  if (FIXNUMP (symbol))
    return list2i (KEY_TO_CHAR (symbol), XFIXNUM (symbol) & CHAR_MODIFIER_MASK);
  else if (!SYMBOLP (symbol))
    return Qnil;

  elements = Fget (symbol, Qevent_symbol_element_mask);
  if (CONSP (elements))
    return elements;
  else
    {
      ptrdiff_t end;
      int modifiers = parse_modifiers_uncached (symbol, &end);
      Lisp_Object unmodified;
      Lisp_Object mask;

      unmodified = Fintern (make_string (SSDATA (SYMBOL_NAME (symbol)) + end,
					 SBYTES (SYMBOL_NAME (symbol)) - end),
			    Qnil);

      if (modifiers & ~INTMASK)
	emacs_abort ();
      XSETFASTINT (mask, modifiers);
      elements = list2 (unmodified, mask);

      /* Cache the parsing results on SYMBOL.  */
      Fput (symbol, Qevent_symbol_element_mask,
	    elements);
      Fput (symbol, Qevent_symbol_elements,
	    Fcons (unmodified, lispy_modifier_list (modifiers)));

      /* Since we know that SYMBOL is modifiers applied to unmodified,
	 it would be nice to put that in unmodified's cache.
	 But we can't, since we're not sure that parse_modifiers is
	 canonical.  */

      return elements;
    }
}

DEFUN ("internal-event-symbol-parse-modifiers", Fevent_symbol_parse_modifiers,
       Sevent_symbol_parse_modifiers, 1, 1, 0,
       doc: /* Parse the event symbol.  For internal use.  */)
  (Lisp_Object symbol)
{
  /* Fill the cache if needed.  */
  parse_modifiers (symbol);
  /* Ignore the result (which is stored on Qevent_symbol_element_mask)
     and use the Lispier representation stored on Qevent_symbol_elements
     instead.  */
  return Fget (symbol, Qevent_symbol_elements);
}

/* Apply the modifiers MODIFIERS to the symbol BASE.
   BASE must be unmodified.

   This is like apply_modifiers_uncached, but uses BASE's
   Qmodifier_cache property, if present.

   apply_modifiers copies the value of BASE's Qevent_kind property to
   the modified symbol.  */
static Lisp_Object
apply_modifiers (int modifiers, Lisp_Object base)
{
  Lisp_Object cache, idx, entry, new_symbol;

  /* Mask out upper bits.  We don't know where this value's been.  */
  modifiers &= INTMASK;

  if (FIXNUMP (base))
    return make_fixnum (XFIXNUM (base) | modifiers);

  /* The click modifier never figures into cache indices.  */
  cache = Fget (base, Qmodifier_cache);
  XSETFASTINT (idx, (modifiers & ~click_modifier));
  entry = assq_no_quit (idx, cache);

  if (CONSP (entry))
    new_symbol = XCDR (entry);
  else
    {
      /* We have to create the symbol ourselves.  */
      new_symbol = apply_modifiers_uncached (modifiers,
					     SSDATA (SYMBOL_NAME (base)),
					     SCHARS (SYMBOL_NAME (base)),
					     SBYTES (SYMBOL_NAME (base)));

      /* Add the new symbol to the base's cache.  */
      entry = Fcons (idx, new_symbol);
      Fput (base, Qmodifier_cache, Fcons (entry, cache));

      /* We have the parsing info now for free, so we could add it to
	 the caches:
         XSETFASTINT (idx, modifiers);
         Fput (new_symbol, Qevent_symbol_element_mask,
               list2 (base, idx));
         Fput (new_symbol, Qevent_symbol_elements,
               Fcons (base, lispy_modifier_list (modifiers)));
	 Sadly, this is only correct if `base' is indeed a base event,
	 which is not necessarily the case.  -stef  */
    }

  /* Make sure this symbol is of the same kind as BASE.

     You'd think we could just set this once and for all when we
     intern the symbol above, but reorder_modifiers may call us when
     BASE's property isn't set right; we can't assume that just
     because it has a Qmodifier_cache property it must have its
     Qevent_kind set right as well.  */
  if (NILP (Fget (new_symbol, Qevent_kind)))
    {
      Lisp_Object kind;

      kind = Fget (base, Qevent_kind);
      if (! NILP (kind))
	Fput (new_symbol, Qevent_kind, kind);
    }

  return new_symbol;
}


/* Given a symbol whose name begins with modifiers ("C-", "M-", etc),
   return a symbol with the modifiers placed in the canonical order.
   Canonical order is alphabetical, except for down and drag, which
   always come last.  The 'click' modifier is never written out.

   Fdefine_key calls this to make sure that (for example) C-M-foo
   and M-C-foo end up being equivalent in the keymap.  */

Lisp_Object
reorder_modifiers (Lisp_Object symbol)
{
  /* It's hopefully okay to write the code this way, since everything
     will soon be in caches, and no consing will be done at all.  */
  Lisp_Object parsed;

  parsed = parse_modifiers (symbol);
  return apply_modifiers (XFIXNAT (XCAR (XCDR (parsed))),
			  XCAR (parsed));
}


/* For handling events, we often want to produce a symbol whose name
   is a series of modifier key prefixes ("M-", "C-", etcetera) attached
   to some base, like the name of a function key or mouse button.
   modify_event_symbol produces symbols of this sort.

   NAME_TABLE should point to an array of strings, such that NAME_TABLE[i]
   is the name of the i'th symbol.  TABLE_SIZE is the number of elements
   in the table.

   Alternatively, NAME_ALIST_OR_STEM is either an alist mapping codes
   into symbol names, or a string specifying a name stem used to
   construct a symbol name or the form `STEM-N', where N is the decimal
   representation of SYMBOL_NUM.  NAME_ALIST_OR_STEM is used if it is
   non-nil; otherwise NAME_TABLE is used.

   SYMBOL_TABLE should be a pointer to a Lisp_Object whose value will
   persist between calls to modify_event_symbol that it can use to
   store a cache of the symbols it's generated for this NAME_TABLE
   before.  The object stored there may be a vector or an alist.

   SYMBOL_NUM is the number of the base name we want from NAME_TABLE.

   MODIFIERS is a set of modifier bits (as given in struct input_events)
   whose prefixes should be applied to the symbol name.

   SYMBOL_KIND is the value to be placed in the event_kind property of
   the returned symbol.

   The symbols we create are supposed to have an
   `event-symbol-elements' property, which lists the modifiers present
   in the symbol's name.  */

static Lisp_Object
modify_event_symbol (ptrdiff_t symbol_num, int modifiers, Lisp_Object symbol_kind,
		     Lisp_Object name_alist_or_stem, const char *const *name_table,
		     Lisp_Object *symbol_table, ptrdiff_t table_size)
{
  Lisp_Object value;
  Lisp_Object symbol_int;

  /* Get rid of the "vendor-specific" bit here.  */
  XSETINT (symbol_int, symbol_num & 0xffffff);

  /* Is this a request for a valid symbol?  */
  if (symbol_num < 0 || symbol_num >= table_size)
    return Qnil;

  if (CONSP (*symbol_table))
    value = Fcdr (assq_no_quit (symbol_int, *symbol_table));

  /* If *symbol_table doesn't seem to be initialized properly, fix that.
     *symbol_table should be a lisp vector TABLE_SIZE elements long,
     where the Nth element is the symbol for NAME_TABLE[N], or nil if
     we've never used that symbol before.  */
  else
    {
      if (! VECTORP (*symbol_table)
	  || ASIZE (*symbol_table) != table_size)
	*symbol_table = initialize_vector (table_size, Qnil);

      value = AREF (*symbol_table, symbol_num);
    }

  /* Have we already used this symbol before?  */
  if (NILP (value))
    {
      /* No; let's create it.  */
      if (CONSP (name_alist_or_stem))
	value = Fcdr_safe (Fassq (symbol_int, name_alist_or_stem));
      else if (STRINGP (name_alist_or_stem))
	{
	  char *buf;
	  ptrdiff_t len = (SBYTES (name_alist_or_stem)
			   + sizeof "-" + INT_STRLEN_BOUND (EMACS_INT));
	  USE_SAFE_ALLOCA;
	  buf = SAFE_ALLOCA (len);
	  esprintf (buf, "%s-%"pI"d", SDATA (name_alist_or_stem),
		    XFIXNUM (symbol_int) + 1);
	  value = intern (buf);
	  SAFE_FREE ();
	}
      else if (name_table != 0 && name_table[symbol_num])
	value = intern (name_table[symbol_num]);

#ifdef HAVE_WINDOW_SYSTEM
      if (NILP (value))
	{
	  char *name = get_keysym_name (symbol_num);
	  if (name)
	    value = intern (name);
	}
#endif

      if (NILP (value))
	{
	  char buf[sizeof "key-" + INT_STRLEN_BOUND (EMACS_INT)];
	  sprintf (buf, "key-%"pD"d", symbol_num);
	  value = intern (buf);
	}

      if (CONSP (*symbol_table))
        *symbol_table = Fcons (Fcons (symbol_int, value), *symbol_table);
      else
	ASET (*symbol_table, symbol_num, value);

      /* Fill in the cache entries for this symbol; this also
	 builds the Qevent_symbol_elements property, which the user
	 cares about.  */
      apply_modifiers (modifiers & click_modifier, value);
      Fput (value, Qevent_kind, symbol_kind);
    }

  /* Apply modifiers to that symbol.  */
  return apply_modifiers (modifiers, value);
}

/* Convert a list that represents an event type,
   such as (ctrl meta backspace), into the usual representation of that
   event type as a number or a symbol.  */

DEFUN ("event-convert-list", Fevent_convert_list, Sevent_convert_list, 1, 1, 0,
       doc: /* Convert the event description list EVENT-DESC to an event type.
EVENT-DESC should contain one base event type (a character or symbol)
and zero or more modifier names (control, meta, hyper, super, shift, alt,
drag, down, double or triple).  The base must be last.

The return value is an event type (a character or symbol) which has
essentially the same base event type and all the specified modifiers.
(Some compatibility base types, like symbols that represent a
character, are not returned verbatim.)  */)
  (Lisp_Object event_desc)
{
  Lisp_Object base = Qnil;
  int modifiers = 0;

  FOR_EACH_TAIL_SAFE (event_desc)
    {
      Lisp_Object elt = XCAR (event_desc);
      int this = 0;

      /* Given a symbol, see if it is a modifier name.  */
      if (SYMBOLP (elt) && CONSP (XCDR (event_desc)))
	this = parse_solitary_modifier (elt);

      if (this != 0)
	modifiers |= this;
      else if (!NILP (base))
	error ("Two bases given in one event");
      else
	base = elt;
    }

  /* Let the symbol A refer to the character A.  */
  if (SYMBOLP (base) && SCHARS (SYMBOL_NAME (base)) == 1)
    XSETINT (base, SREF (SYMBOL_NAME (base), 0));

  if (FIXNUMP (base))
    {
      /* Turn (shift a) into A.  */
      if ((modifiers & shift_modifier) != 0
	  && (XFIXNUM (base) >= 'a' && XFIXNUM (base) <= 'z'))
	{
	  XSETINT (base, XFIXNUM (base) - ('a' - 'A'));
	  modifiers &= ~shift_modifier;
	}

      /* Turn (control a) into C-a.  */
      if (modifiers & ctrl_modifier)
	return make_fixnum ((modifiers & ~ctrl_modifier)
			    | make_ctrl_char (XFIXNUM (base)));
      else
	return make_fixnum (modifiers | XFIXNUM (base));
    }
  else if (SYMBOLP (base))
    return apply_modifiers (modifiers, base);
  else
    error ("Invalid base event");
}

DEFUN ("internal-handle-focus-in", Finternal_handle_focus_in,
       Sinternal_handle_focus_in, 1, 1, 0,
       doc: /* Internally handle focus-in events.
This function potentially generates an artificial switch-frame event.  */)
     (Lisp_Object event)
{
  Lisp_Object frame;
  if (!EQ (CAR_SAFE (event), Qfocus_in) ||
      !CONSP (XCDR (event)) ||
      !FRAMEP ((frame = XCAR (XCDR (event)))))
    error ("invalid focus-in event");

  /* Conceptually, the concept of window manager focus on a particular
     frame and the Emacs selected frame shouldn't be related, but for
     a long time, we automatically switched the selected frame in
     response to focus events, so let's keep doing that.  */
  bool switching = (!EQ (frame, internal_last_event_frame)
                    && !EQ (frame, selected_frame));
  internal_last_event_frame = frame;
  if (switching || !NILP (unread_switch_frame))
    unread_switch_frame = make_lispy_switch_frame (frame);

  return Qnil;
}

/* Try to recognize SYMBOL as a modifier name.
   Return the modifier flag bit, or 0 if not recognized.  */

int
parse_solitary_modifier (Lisp_Object symbol)
{
  Lisp_Object name;

  if (!SYMBOLP (symbol))
    return 0;

  name = SYMBOL_NAME (symbol);

  switch (SREF (name, 0))
    {
#define SINGLE_LETTER_MOD(BIT)				\
      if (SBYTES (name) == 1)				\
	return BIT;

#define MULTI_LETTER_MOD(BIT, NAME, LEN)		\
      if (LEN == SBYTES (name)				\
	  && ! memcmp (SDATA (name), NAME, LEN))	\
	return BIT;

    case 'A':
      SINGLE_LETTER_MOD (alt_modifier);
      break;

    case 'a':
      MULTI_LETTER_MOD (alt_modifier, "alt", 3);
      break;

    case 'C':
      SINGLE_LETTER_MOD (ctrl_modifier);
      break;

    case 'c':
      MULTI_LETTER_MOD (ctrl_modifier, "ctrl", 4);
      MULTI_LETTER_MOD (ctrl_modifier, "control", 7);
      MULTI_LETTER_MOD (click_modifier, "click", 5);
      break;

    case 'H':
      SINGLE_LETTER_MOD (hyper_modifier);
      break;

    case 'h':
      MULTI_LETTER_MOD (hyper_modifier, "hyper", 5);
      break;

    case 'M':
      SINGLE_LETTER_MOD (meta_modifier);
      break;

    case 'm':
      MULTI_LETTER_MOD (meta_modifier, "meta", 4);
      break;

    case 'S':
      SINGLE_LETTER_MOD (shift_modifier);
      break;

    case 's':
      MULTI_LETTER_MOD (shift_modifier, "shift", 5);
      MULTI_LETTER_MOD (super_modifier, "super", 5);
      SINGLE_LETTER_MOD (super_modifier);
      break;

    case 'd':
      MULTI_LETTER_MOD (drag_modifier, "drag", 4);
      MULTI_LETTER_MOD (down_modifier, "down", 4);
      MULTI_LETTER_MOD (double_modifier, "double", 6);
      break;

    case 't':
      MULTI_LETTER_MOD (triple_modifier, "triple", 6);
      break;

    case 'u':
      MULTI_LETTER_MOD (up_modifier, "up", 2);
      break;

#undef SINGLE_LETTER_MOD
#undef MULTI_LETTER_MOD
    }

  return 0;
}

/* Return true if EVENT is a list whose elements are all integers or symbols.
   Such a list is not valid as an event,
   but it can be a Lucid-style event type list.  */

bool
lucid_event_type_list_p (Lisp_Object object)
{
  if (! CONSP (object))
    return false;

  if (EQ (XCAR (object), Qhelp_echo)
      || EQ (XCAR (object), Qvertical_line)
      || EQ (XCAR (object), Qmode_line)
      || EQ (XCAR (object), Qtab_line)
      || EQ (XCAR (object), Qheader_line))
    return false;

  Lisp_Object tail = object;
  FOR_EACH_TAIL_SAFE (object)
    {
      Lisp_Object elt = XCAR (object);
      if (! (FIXNUMP (elt) || SYMBOLP (elt)))
	return false;
      tail = XCDR (object);
    }

  return NILP (tail);
}

/* Return true if terminal input chars are available.
   Also, store the return value into INPUT_PENDING.

   Serves the purpose of ioctl (0, FIONREAD, ...)
   but works even if FIONREAD does not exist.
   (In fact, this may actually read some input.)

   If READABLE_EVENTS_DO_TIMERS_NOW is set in FLAGS, actually run
   timer events that are ripe.
   If READABLE_EVENTS_FILTER_EVENTS is set in FLAGS, ignore internal
   events (FOCUS_IN_EVENT).
   If READABLE_EVENTS_IGNORE_SQUEEZABLES is set in FLAGS, ignore mouse
   movements and toolkit scroll bar thumb drags.

   On X, this also returns if the selection event chain is full, since
   that's also "keyboard input".  */

static bool
get_input_pending (int flags)
{
  /* First of all, have we already counted some input?  */
  input_pending = (!NILP (Vquit_flag) || readable_events (flags));

  /* If input is being read as it arrives, and we have none, there is none.  */
  if (!input_pending && (!interrupt_input || interrupts_deferred))
    {
      /* Try to read some input and see how much we get.  */
      gobble_input ();
      input_pending = (!NILP (Vquit_flag) || readable_events (flags));
    }

  return input_pending;
}

/* Read any terminal input already buffered up by the system
   into the kbd_buffer, but do not wait.

   Return the number of keyboard chars read, or -1 meaning
   this is a bad time to try to read input.  */

int
gobble_input (void)
{
  int nread = 0;
  bool err = false;
  struct terminal *t;

  /* Store pending user signal events, if any.  */
  store_sigusr_events ();

  /* Loop through the available terminals, and call their input hooks.  */
  t = terminal_list;
  while (t)
    {
      struct terminal *next = t->next_terminal;

      if (t->read_socket_hook)
        {
          int nr;
          struct input_event hold_quit;

	  if (input_blocked_p ())
	    {
	      pending_signals = true;
	      break;
	    }

          EVENT_INIT (hold_quit);
          hold_quit.kind = NO_EVENT;

          /* No need for FIONREAD or fcntl; just say don't wait.  */
	  while ((nr = (*t->read_socket_hook) (t, &hold_quit)) > 0)
	    nread += nr;

          if (nr == -1)          /* Not OK to read input now.  */
            {
              err = true;
            }
          else if (nr == -2)          /* Non-transient error.  */
            {
              /* The terminal device terminated; it should be closed.  */

              /* Kill Emacs if this was our last terminal.  */
              if (!terminal_list->next_terminal)
                /* Formerly simply reported no input, but that
                   sometimes led to a failure of Emacs to terminate.
                   SIGHUP seems appropriate if we can't reach the
                   terminal.  */
                /* ??? Is it really right to send the signal just to
                   this process rather than to the whole process
                   group?  Perhaps on systems with FIONREAD Emacs is
                   alone in its group.  */
		terminate_due_to_signal (SIGHUP, 10);

              /* XXX Is calling delete_terminal safe here?  It calls delete_frame.  */
	      {
		Lisp_Object tmp;
		XSETTERMINAL (tmp, t);
		Fdelete_terminal (tmp, Qnoelisp);
	      }
            }

	  /* If there was no error, make sure the pointer
	     is visible for all frames on this terminal.  */
	  if (nr >= 0)
	    {
	      Lisp_Object tail, frame;

	      FOR_EACH_FRAME (tail, frame)
		{
		  struct frame *f = XFRAME (frame);
		  if (FRAME_TERMINAL (f) == t)
		    frame_make_pointer_visible (f);
		}
	    }

          if (hold_quit.kind != NO_EVENT)
            kbd_buffer_store_event (&hold_quit);
        }

      t = next;
    }

  if (err && !nread)
    nread = -1;

  return nread;
}

/* This is the tty way of reading available input.

   Note that each terminal device has its own `struct terminal' object,
   and so this function is called once for each individual termcap
   terminal.  The first parameter indicates which terminal to read from.  */

int
tty_read_avail_input (struct terminal *terminal,
                      struct input_event *hold_quit)
{
  /* Using KBD_BUFFER_SIZE - 1 here avoids reading more than
     the kbd_buffer can really hold.  That may prevent loss
     of characters on some systems when input is stuffed at us.  */
  unsigned char cbuf[KBD_BUFFER_SIZE - 1];
#ifndef WINDOWSNT
  int n_to_read;
#endif
  int i;
  struct tty_display_info *tty = terminal->display_info.tty;
  int nread = 0;
  int buffer_free = KBD_BUFFER_SIZE - kbd_buffer_nr_stored () - 1;

  if (kbd_on_hold_p () || buffer_free <= 0)
    return 0;

  if (!terminal->name)		/* Don't read from a dead terminal.  */
    return 0;

  if (terminal->type != output_termcap
      && terminal->type != output_msdos_raw)
    emacs_abort ();

  /* XXX I think the following code should be moved to separate hook
     functions in system-dependent files.  */
#ifdef WINDOWSNT
  /* FIXME: AFAIK, tty_read_avail_input is not used under w32 since the non-GUI
     code sets read_socket_hook to w32_console_read_socket instead!  */
  return 0;
#else /* not WINDOWSNT */
  if (! tty->term_initted)      /* In case we get called during bootstrap.  */
    return 0;

  if (! tty->input)
    return 0;                   /* The terminal is suspended.  */

#ifdef MSDOS
  n_to_read = dos_keysns ();
  if (n_to_read == 0)
    return 0;

  cbuf[0] = dos_keyread ();
  nread = 1;

#else /* not MSDOS */
#ifdef HAVE_GPM
  if (gpm_tty == tty)
  {
      Gpm_Event event;
      int gpm, fd = gpm_fd;

      /* gpm==1 if event received.
         gpm==0 if the GPM daemon has closed the connection, in which case
                Gpm_GetEvent closes gpm_fd and clears it to -1, which is why
		we save it in `fd' so close_gpm can remove it from the
		select masks.
         gpm==-1 if a protocol error or EWOULDBLOCK; the latter is normal.  */
      while (gpm = Gpm_GetEvent (&event), gpm == 1) {
	  nread += handle_one_term_event (tty, &event);
      }
      if (gpm == 0)
	/* Presumably the GPM daemon has closed the connection.  */
	close_gpm (fd);
      if (nread)
	  return nread;
  }
#endif /* HAVE_GPM */

/* Determine how many characters we should *try* to read.  */
#ifdef USABLE_FIONREAD
  /* Find out how much input is available.  */
  if (ioctl (fileno (tty->input), FIONREAD, &n_to_read) < 0)
    {
      if (! noninteractive)
        return -2;          /* Close this terminal.  */
      else
        n_to_read = 0;
    }
  if (n_to_read == 0)
    return 0;
  if (n_to_read > sizeof cbuf)
    n_to_read = sizeof cbuf;
#elif defined USG || defined CYGWIN
  /* Read some input if available, but don't wait.  */
  n_to_read = sizeof cbuf;
  fcntl (fileno (tty->input), F_SETFL, O_NONBLOCK);
#else
# error "Cannot read without possibly delaying"
#endif

  /* Don't read more than we can store.  */
  if (n_to_read > buffer_free)
    n_to_read = buffer_free;

  /* Now read; for one reason or another, this will not block.
     NREAD is set to the number of chars read.  */
  nread = emacs_read (fileno (tty->input), (char *) cbuf, n_to_read);
  /* POSIX infers that processes which are not in the session leader's
     process group won't get SIGHUPs at logout time.  BSDI adheres to
     this part standard and returns -1 from read (0) with errno==EIO
     when the control tty is taken away.
     Jeffrey Honig <jch@bsdi.com> says this is generally safe.  */
  if (nread == -1 && errno == EIO)
    return -2;          /* Close this terminal.  */
#if defined AIX && defined _BSD
  /* The kernel sometimes fails to deliver SIGHUP for ptys.
     This looks incorrect, but it isn't, because _BSD causes
     O_NDELAY to be defined in fcntl.h as O_NONBLOCK,
     and that causes a value other than 0 when there is no input.  */
  if (nread == 0)
    return -2;          /* Close this terminal.  */
#endif

#ifndef USABLE_FIONREAD
#if defined (USG) || defined (CYGWIN)
  fcntl (fileno (tty->input), F_SETFL, 0);
#endif /* USG or CYGWIN */
#endif /* no FIONREAD */

  if (nread <= 0)
    return nread;

#endif /* not MSDOS */
#endif /* not WINDOWSNT */

  for (i = 0; i < nread; i++)
    {
      struct input_event buf;
      EVENT_INIT (buf);
      buf.kind = ASCII_KEYSTROKE_EVENT;
      buf.modifiers = 0;
      if (tty->meta_key == 1 && (cbuf[i] & 0x80))
        buf.modifiers = meta_modifier;
      if (tty->meta_key < 2)
        cbuf[i] &= ~0x80;

      buf.code = cbuf[i];
      /* Set the frame corresponding to the active tty.  Note that the
         value of selected_frame is not reliable here, redisplay tends
         to temporarily change it.  */
      buf.frame_or_window = tty->top_frame;
      buf.arg = Qnil;

      kbd_buffer_store_event (&buf);
      /* Don't look at input that follows a C-g too closely.
         This reduces lossage due to autorepeat on C-g.  */
      if (buf.kind == ASCII_KEYSTROKE_EVENT
          && buf.code == quit_char)
        break;
    }

  return nread;
}

static void
handle_async_input (void)
{
#ifndef DOS_NT
  while (1)
    {
      int nread = gobble_input ();
      /* -1 means it's not ok to read the input now.
	 UNBLOCK_INPUT will read it later; now, avoid infinite loop.
	 0 means there was no keyboard input available.  */
      if (nread <= 0)
	break;
    }
#endif
}

void
process_pending_signals (void)
{
  pending_signals = false;
  handle_async_input ();
  do_pending_atimers ();
}

/* Undo any number of BLOCK_INPUT calls down to level LEVEL,
   and reinvoke any pending signal if the level is now 0 and
   a fatal error is not already in progress.  */

void
unblock_input_to (int level)
{
  interrupt_input_blocked = level;
  if (interrupt_input_blocked < 0)
    emacs_abort ();
  if (interrupt_input_blocked == 0
      && ! fatal_error_in_progress
      && pending_signals)
    process_pending_signals ();
}

/* End critical section.

   If doing signal-driven input, and a signal came in when input was
   blocked, reinvoke the signal handler now to deal with it.

   It will also process queued input, if it was not read before.
   When a longer code sequence does not use block/unblock input
   at all, the whole input gathered up to the next call to
   unblock_input will be processed inside that call. */

void
unblock_input (void)
{
  unblock_input_to (interrupt_input_blocked - 1);
}

/* Undo any number of BLOCK_INPUT calls,
   and also reinvoke any pending signal.  */

void
totally_unblock_input (void)
{
  unblock_input_to (0);
}

#if defined (USABLE_SIGIO) || defined (USABLE_SIGPOLL)

void
handle_sigio (int sig)
{
  pending_signals = true;

  if (input_available_clear_time)
    *input_available_clear_time = make_timespec (0, 0);
}

static void
deliver_sigio (int sig)
{
  handle_signal (sig, handle_sigio);
}
#endif /* defined (USABLE_SIGIO) || defined (USABLE_SIGPOLL)  */


/* User signal events.  */

struct sigusr_info
{
  /* Signal number.  */
  int sig;

  /* Name of the signal.  */
  char *name;

  /* Number of pending signals.  */
  int npending;

  struct sigusr_info *next;
};

/* List of user signals.  */
static struct sigusr_info *sigusrs = NULL;

void
add_sigusr (int sig, const char *name)
{
  struct sigaction action;
  struct sigusr_info *p;

  for (p = sigusrs; p; p = p->next)
    if (p->sig == sig)
      /* Already added.  */
      return;

  p = xmalloc (sizeof *p);
  p->sig = sig;
  p->name = xstrdup (name);
  p->npending = 0;
  p->next = sigusrs;
  sigusrs = p;

  emacs_sigaction_init (&action, deliver_sigusr);
  sigaction (sig, &action, 0);
}

static void
handle_sigusr (int sig)
{
  struct sigusr_info *p;
  const char *special_event_name = NULL;

  if (SYMBOLP (Vdebug_on_event))
    special_event_name = SSDATA (SYMBOL_NAME (Vdebug_on_event));

  for (p = sigusrs; p; p = p->next)
    if (p->sig == sig)
      {
        if (special_event_name
	    && strcmp (special_event_name, p->name) == 0)
          {
            /* Enter the debugger in many ways.  */
            debug_on_next_call = true;
            debug_on_quit = true;
            Vquit_flag = Qt;
            Vinhibit_quit = Qnil;

            /* Eat the event.  */
            break;
          }

	p->npending++;
#if defined (USABLE_SIGIO) || defined (USABLE_SIGPOLL)
	if (interrupt_input)
	  handle_sigio (sig);
	else
#endif
	  {
	    /* Tell wait_reading_process_output that it needs to wake
	       up and look around.  */
	    if (input_available_clear_time)
	      *input_available_clear_time = make_timespec (0, 0);
	  }
	break;
      }
}

static void
deliver_sigusr (int sig)
{
  handle_signal (sig, handle_sigusr);
}

static char *
find_sigusr_name (int sig)
{
  struct sigusr_info *p;

  for (p = sigusrs; p; p = p->next)
    if (p->sig == sig)
      return p->name;

  return NULL;
}

static void
store_sigusr_events (void)
{
  struct sigusr_info *p;
  struct input_event buf;
  bool buf_initialized = false;

  for (p = sigusrs; p; p = p->next)
    if (p->npending > 0)
      {
	if (! buf_initialized)
	  {
	    memset (&buf, 0, sizeof buf);
	    buf.kind = USER_SIGNAL_EVENT;
	    buf.frame_or_window = selected_frame;
	    buf_initialized = true;
	  }

	do
	  {
	    buf.code = p->sig;
	    kbd_buffer_store_event (&buf);
	    p->npending--;
	  }
	while (p->npending > 0);
      }
}


static void menu_bar_item (Lisp_Object, Lisp_Object, Lisp_Object, void *);
static Lisp_Object menu_bar_one_keymap_changed_items;

/* These variables hold the vector under construction within
   menu_bar_items and its subroutines, and the current index
   for storing into that vector.  */
static Lisp_Object menu_bar_items_vector;
static int menu_bar_items_index;


static const char *separator_names[] = {
  "space",
  "no-line",
  "single-line",
  "double-line",
  "single-dashed-line",
  "double-dashed-line",
  "shadow-etched-in",
  "shadow-etched-out",
  "shadow-etched-in-dash",
  "shadow-etched-out-dash",
  "shadow-double-etched-in",
  "shadow-double-etched-out",
  "shadow-double-etched-in-dash",
  "shadow-double-etched-out-dash",
  0,
};

/* Return true if LABEL specifies a separator.  */

bool
menu_separator_name_p (const char *label)
{
  if (!label)
    return 0;
  else if (strnlen (label, 4) == 4
	   && memcmp (label, "--", 2) == 0
	   && label[2] != '-')
    {
      int i;
      label += 2;
      for (i = 0; separator_names[i]; ++i)
	if (strcmp (label, separator_names[i]) == 0)
          return 1;
    }
  else
    {
      /* It's a separator if it contains only dashes.  */
      while (*label == '-')
	++label;
      return (*label == 0);
    }

  return 0;
}


/* Return a vector of menu items for a menu bar, appropriate
   to the current buffer.  Each item has three elements in the vector:
   KEY STRING MAPLIST.

   OLD is an old vector we can optionally reuse, or nil.  */

Lisp_Object
menu_bar_items (Lisp_Object old)
{
  /* The number of keymaps we're scanning right now, and the number of
     keymaps we have allocated space for.  */
  ptrdiff_t nmaps;

  /* maps[0..nmaps-1] are the prefix definitions of KEYBUF[0..t-1]
     in the current keymaps, or nil where it is not a prefix.  */
  Lisp_Object *maps;

  Lisp_Object mapsbuf[3];
  Lisp_Object def;

  ptrdiff_t mapno;
  Lisp_Object oquit;

  USE_SAFE_ALLOCA;

  /* In order to build the menus, we need to call the keymap
     accessors.  They all call maybe_quit.  But this function is called
     during redisplay, during which a quit is fatal.  So inhibit
     quitting while building the menus.
     We do this instead of specbind because (1) errors will clear it anyway
     and (2) this avoids risk of specpdl overflow.  */
  oquit = Vinhibit_quit;
  Vinhibit_quit = Qt;

  if (!NILP (old))
    menu_bar_items_vector = old;
  else
    menu_bar_items_vector = initialize_vector (24, Qnil);
  menu_bar_items_index = 0;

  /* Build our list of keymaps.
     If we recognize a function key and replace its escape sequence in
     keybuf with its symbol, or if the sequence starts with a mouse
     click and we need to switch buffers, we jump back here to rebuild
     the initial keymaps from the current buffer.  */
  {
    Lisp_Object *tmaps;

    /* Should overriding-terminal-local-map and overriding-local-map apply?  */
    if (!NILP (Voverriding_local_map_menu_flag)
	&& !NILP (Voverriding_local_map))
      {
	/* Yes, use them (if non-nil) as well as the global map.  */
	maps = mapsbuf;
	nmaps = 0;
	if (!NILP (KVAR (current_kboard, Voverriding_terminal_local_map)))
	  maps[nmaps++] = KVAR (current_kboard, Voverriding_terminal_local_map);
	if (!NILP (Voverriding_local_map))
	  maps[nmaps++] = Voverriding_local_map;
      }
    else
      {
	/* No, so use major and minor mode keymaps and keymap property.
	   Note that menu-bar bindings in the local-map and keymap
	   properties may not work reliable, as they are only
	   recognized when the menu-bar (or mode-line) is updated,
	   which does not normally happen after every command.  */
	ptrdiff_t nminor = current_minor_maps (NULL, &tmaps);
	SAFE_NALLOCA (maps, 1, nminor + 4);
	nmaps = 0;
	Lisp_Object tem = KVAR (current_kboard, Voverriding_terminal_local_map);
	if (!NILP (tem) && !NILP (Voverriding_local_map_menu_flag))
	  maps[nmaps++] = tem;
	if (tem = get_local_map (PT, current_buffer, Qkeymap), !NILP (tem))
	  maps[nmaps++] = tem;
	if (nminor != 0)
	  {
	    memcpy (maps + nmaps, tmaps, nminor * sizeof (maps[0]));
	    nmaps += nminor;
	  }
	maps[nmaps++] = get_local_map (PT, current_buffer, Qlocal_map);
      }
    maps[nmaps++] = current_global_map;
  }

  /* Look up in each map the dummy prefix key `menu-bar'.  */

  for (mapno = nmaps - 1; mapno >= 0; mapno--)
    if (!NILP (maps[mapno]))
      {
	def = get_keymap (access_keymap (maps[mapno], Qmenu_bar, 1, 0, 1),
			  0, 1);
	if (CONSP (def))
	  {
	    menu_bar_one_keymap_changed_items = Qnil;
	    map_keymap_canonical (def, menu_bar_item, Qnil, NULL);
	  }
      }

  /* Move to the end those items that should be at the end.  */

  Lisp_Object tail = Vmenu_bar_final_items;
  FOR_EACH_TAIL (tail)
    {
      int end = menu_bar_items_index;

      for (int i = 0; i < end; i += 4)
	if (EQ (XCAR (tail), AREF (menu_bar_items_vector, i)))
	  {
	    Lisp_Object tem0, tem1, tem2, tem3;
	    /* Move the item at index I to the end,
	       shifting all the others forward.  */
	    tem0 = AREF (menu_bar_items_vector, i + 0);
	    tem1 = AREF (menu_bar_items_vector, i + 1);
	    tem2 = AREF (menu_bar_items_vector, i + 2);
	    tem3 = AREF (menu_bar_items_vector, i + 3);
	    if (end > i + 4)
	      memmove (aref_addr (menu_bar_items_vector, i),
		       aref_addr (menu_bar_items_vector, i + 4),
		       (end - i - 4) * word_size);
	    ASET (menu_bar_items_vector, end - 4, tem0);
	    ASET (menu_bar_items_vector, end - 3, tem1);
	    ASET (menu_bar_items_vector, end - 2, tem2);
	    ASET (menu_bar_items_vector, end - 1, tem3);
	    break;
	  }
    }

  /* Add nil, nil, nil, nil at the end.  */
  {
    int i = menu_bar_items_index;
    if (i + 4 > ASIZE (menu_bar_items_vector))
      menu_bar_items_vector
	= larger_vector (menu_bar_items_vector, 4, -1);
    /* Add this item.  */
    ASET (menu_bar_items_vector, i, Qnil); i++;
    ASET (menu_bar_items_vector, i, Qnil); i++;
    ASET (menu_bar_items_vector, i, Qnil); i++;
    ASET (menu_bar_items_vector, i, Qnil); i++;
    menu_bar_items_index = i;
  }

  Vinhibit_quit = oquit;
  SAFE_FREE ();
  return menu_bar_items_vector;
}

/* Add one item to menu_bar_items_vector, for KEY, ITEM_STRING and DEF.
   If there's already an item for KEY, add this DEF to it.  */

Lisp_Object item_properties;

static void
menu_bar_item (Lisp_Object key, Lisp_Object item, Lisp_Object dummy1, void *dummy2)
{
  int i;
  bool parsed;
  Lisp_Object tem;

  if (EQ (item, Qundefined))
    {
      /* If a map has an explicit `undefined' as definition,
	 discard any previously made menu bar item.  */

      for (i = 0; i < menu_bar_items_index; i += 4)
	if (EQ (key, AREF (menu_bar_items_vector, i)))
	  {
	    if (menu_bar_items_index > i + 4)
	      memmove (aref_addr (menu_bar_items_vector, i),
		       aref_addr (menu_bar_items_vector, i + 4),
		       (menu_bar_items_index - i - 4) * word_size);
	    menu_bar_items_index -= 4;
	  }
    }

  /* If this keymap has already contributed to this KEY,
     don't contribute to it a second time.  */
  tem = Fmemq (key, menu_bar_one_keymap_changed_items);
  if (!NILP (tem) || NILP (item))
    return;

  menu_bar_one_keymap_changed_items
    = Fcons (key, menu_bar_one_keymap_changed_items);

  /* We add to menu_bar_one_keymap_changed_items before doing the
     parse_menu_item, so that if it turns out it wasn't a menu item,
     it still correctly hides any further menu item.  */
  parsed = parse_menu_item (item, 1);
  if (!parsed)
    return;

  item = AREF (item_properties, ITEM_PROPERTY_DEF);

  /* Find any existing item for this KEY.  */
  for (i = 0; i < menu_bar_items_index; i += 4)
    if (EQ (key, AREF (menu_bar_items_vector, i)))
      break;

  /* If we did not find this KEY, add it at the end.  */
  if (i == menu_bar_items_index)
    {
      /* If vector is too small, get a bigger one.  */
      if (i + 4 > ASIZE (menu_bar_items_vector))
	menu_bar_items_vector = larger_vector (menu_bar_items_vector, 4, -1);
      /* Add this item.  */
      ASET (menu_bar_items_vector, i, key); i++;
      ASET (menu_bar_items_vector, i,
	    AREF (item_properties, ITEM_PROPERTY_NAME)); i++;
      ASET (menu_bar_items_vector, i, list1 (item)); i++;
      ASET (menu_bar_items_vector, i, make_fixnum (0)); i++;
      menu_bar_items_index = i;
    }
  /* We did find an item for this KEY.  Add ITEM to its list of maps.  */
  else
    {
      Lisp_Object old;
      old = AREF (menu_bar_items_vector, i + 2);
      /* If the new and the old items are not both keymaps,
	 the lookup will only find `item'.  */
      item = Fcons (item, KEYMAPP (item) && KEYMAPP (XCAR (old)) ? old : Qnil);
      ASET (menu_bar_items_vector, i + 2, item);
    }
}

 /* This is used as the handler when calling menu_item_eval_property.  */
static Lisp_Object
menu_item_eval_property_1 (Lisp_Object arg)
{
  /* If we got a quit from within the menu computation,
     quit all the way out of it.  This takes care of C-] in the debugger.  */
  if (CONSP (arg) && signal_quit_p (XCAR (arg)))
    quit ();

  return Qnil;
}

static Lisp_Object
eval_dyn (Lisp_Object form)
{
  return Feval (form, Qnil);
}

/* Evaluate an expression and return the result (or nil if something
   went wrong).  Used to evaluate dynamic parts of menu items.  */
Lisp_Object
menu_item_eval_property (Lisp_Object sexpr)
{
  specpdl_ref count = SPECPDL_INDEX ();
  Lisp_Object val;
  specbind (Qinhibit_redisplay, Qt);
  val = internal_condition_case_1 (eval_dyn, sexpr, Qerror,
				   menu_item_eval_property_1);
  return unbind_to (count, val);
}

/* This function parses a menu item and leaves the result in the
   vector item_properties.
   ITEM is a key binding, a possible menu item.
   INMENUBAR is > 0 when this is considered for an entry in a menu bar
   top level.
   INMENUBAR is < 0 when this is considered for an entry in a keyboard menu.
   parse_menu_item returns true if the item is a menu item and false
   otherwise.  */

bool
parse_menu_item (Lisp_Object item, int inmenubar)
{
  Lisp_Object def, tem, item_string, start;
  Lisp_Object filter;
  Lisp_Object keyhint;
  int i;

  filter = Qnil;
  keyhint = Qnil;

  if (!CONSP (item))
    return 0;

  /* Create item_properties vector if necessary.  */
  if (NILP (item_properties))
    item_properties = initialize_vector (ITEM_PROPERTY_ENABLE + 1, Qnil);

  /* Initialize optional entries.  */
  for (i = ITEM_PROPERTY_DEF; i < ITEM_PROPERTY_ENABLE; i++)
    ASET (item_properties, i, Qnil);
  ASET (item_properties, ITEM_PROPERTY_ENABLE, Qt);

  /* Save the item here to protect it from GC.  */
  ASET (item_properties, ITEM_PROPERTY_ITEM, item);

  item_string = XCAR (item);

  start = item;
  item = XCDR (item);
  if (STRINGP (item_string))
    {
      /* Old format menu item.  */
      ASET (item_properties, ITEM_PROPERTY_NAME, item_string);

      /* Maybe help string.  */
      if (CONSP (item) && STRINGP (XCAR (item)))
	{
	  ASET (item_properties, ITEM_PROPERTY_HELP,
		help_echo_substitute_command_keys (XCAR (item)));
	  start = item;
	  item = XCDR (item);
	}

      /* Maybe an obsolete key binding cache.  */
      if (CONSP (item) && CONSP (XCAR (item))
	  && (NILP (XCAR (XCAR (item)))
	      || VECTORP (XCAR (XCAR (item)))))
	item = XCDR (item);

      /* This is the real definition--the function to run.  */
      ASET (item_properties, ITEM_PROPERTY_DEF, item);

      /* Get enable property, if any.  */
      if (SYMBOLP (item))
	{
	  tem = Fget (item, Qmenu_enable);
	  if (!NILP (Venable_disabled_menus_and_buttons))
	    ASET (item_properties, ITEM_PROPERTY_ENABLE, Qt);
	  else if (!NILP (tem))
	    ASET (item_properties, ITEM_PROPERTY_ENABLE, tem);
	}
    }
  else if (EQ (item_string, Qmenu_item) && CONSP (item))
    {
      /* New format menu item.  */
      ASET (item_properties, ITEM_PROPERTY_NAME, XCAR (item));
      start = XCDR (item);
      if (CONSP (start))
	{
	  /* We have a real binding.  */
	  ASET (item_properties, ITEM_PROPERTY_DEF, XCAR (start));

	  item = XCDR (start);
	  /* Is there an obsolete cache list with key equivalences.  */
	  if (CONSP (item) && CONSP (XCAR (item)))
	    item = XCDR (item);

	  /* Parse properties.  */
	  FOR_EACH_TAIL (item)
	    {
	      tem = XCAR (item);
	      item = XCDR (item);
	      if (!CONSP (item))
		break;

	      if (EQ (tem, QCenable))
		{
		  if (!NILP (Venable_disabled_menus_and_buttons))
		    ASET (item_properties, ITEM_PROPERTY_ENABLE, Qt);
		  else
		    ASET (item_properties, ITEM_PROPERTY_ENABLE, XCAR (item));
		}
	      else if (EQ (tem, QCvisible))
		{
		  /* If got a visible property and that evaluates to nil
		     then ignore this item.  */
		  tem = menu_item_eval_property (XCAR (item));
		  if (NILP (tem))
		    return 0;
	 	}
	      else if (EQ (tem, QChelp))
		{
		  Lisp_Object help = XCAR (item);
		  if (STRINGP (help))
		    help = help_echo_substitute_command_keys (help);
		  ASET (item_properties, ITEM_PROPERTY_HELP, help);
		}
	      else if (EQ (tem, QCfilter))
		filter = item;
	      else if (EQ (tem, QCkey_sequence))
		{
		  tem = XCAR (item);
		  if (SYMBOLP (tem) || STRINGP (tem) || VECTORP (tem))
		    /* Be GC protected. Set keyhint to item instead of tem.  */
		    keyhint = item;
		}
	      else if (EQ (tem, QCkeys))
		{
		  tem = XCAR (item);
		  if (FUNCTIONP (tem))
		    ASET (item_properties, ITEM_PROPERTY_KEYEQ, call0 (tem));
		  else if (CONSP (tem) || STRINGP (tem))
		    ASET (item_properties, ITEM_PROPERTY_KEYEQ, tem);
		}
	      else if (EQ (tem, QCbutton) && CONSP (XCAR (item)))
		{
		  Lisp_Object type;
		  tem = XCAR (item);
		  type = XCAR (tem);
		  if (EQ (type, QCtoggle) || EQ (type, QCradio))
		    {
		      ASET (item_properties, ITEM_PROPERTY_SELECTED,
			    XCDR (tem));
		      ASET (item_properties, ITEM_PROPERTY_TYPE, type);
		    }
		}
	    }
	}
      else if (inmenubar || !NILP (start))
	return 0;
    }
  else
    return 0;			/* not a menu item */

  /* If item string is not a string, evaluate it to get string.
     If we don't get a string, skip this item.  */
  item_string = AREF (item_properties, ITEM_PROPERTY_NAME);
  if (!(STRINGP (item_string)))
    {
      item_string = menu_item_eval_property (item_string);
      if (!STRINGP (item_string))
	return 0;
      ASET (item_properties, ITEM_PROPERTY_NAME, item_string);
    }

  /* If got a filter apply it on definition.  */
  def = AREF (item_properties, ITEM_PROPERTY_DEF);
  if (!NILP (filter))
    {
      def = menu_item_eval_property (list2 (XCAR (filter),
					    list2 (Qquote, def)));

      ASET (item_properties, ITEM_PROPERTY_DEF, def);
    }

  /* Enable or disable selection of item.  */
  tem = AREF (item_properties, ITEM_PROPERTY_ENABLE);
  if (!EQ (tem, Qt))
    {
      tem = menu_item_eval_property (tem);
      if (inmenubar && NILP (tem))
	return 0;		/* Ignore disabled items in menu bar.  */
      ASET (item_properties, ITEM_PROPERTY_ENABLE, tem);
    }

  /* If we got no definition, this item is just unselectable text which
     is OK in a submenu but not in the menubar.  */
  if (NILP (def))
    return (!inmenubar);

  /* See if this is a separate pane or a submenu.  */
  def = AREF (item_properties, ITEM_PROPERTY_DEF);
  tem = get_keymap (def, 0, 1);
  /* For a subkeymap, just record its details and exit.  */
  if (CONSP (tem))
    {
      ASET (item_properties, ITEM_PROPERTY_MAP, tem);
      ASET (item_properties, ITEM_PROPERTY_DEF, tem);
      return 1;
    }

  /* At the top level in the menu bar, do likewise for commands also.
     The menu bar does not display equivalent key bindings anyway.
     ITEM_PROPERTY_DEF is already set up properly.  */
  if (inmenubar > 0)
    return 1;

  { /* This is a command.  See if there is an equivalent key binding.  */
    Lisp_Object keyeq = AREF (item_properties, ITEM_PROPERTY_KEYEQ);
    AUTO_STRING (space_space, "  ");

    /* The previous code preferred :key-sequence to :keys, so we
       preserve this behavior.  */
    if (STRINGP (keyeq) && !CONSP (keyhint))
      keyeq = concat2 (space_space, call1 (Qsubstitute_command_keys, keyeq));
    else
      {
	Lisp_Object prefix = keyeq;
	Lisp_Object keys = Qnil;

	if (CONSP (prefix))
	  {
	    def = XCAR (prefix);
	    prefix = XCDR (prefix);
	  }
	else
	  def = AREF (item_properties, ITEM_PROPERTY_DEF);

	if (CONSP (keyhint) && !NILP (XCAR (keyhint)))
	  {
	    keys = XCAR (keyhint);
	    tem = Fkey_binding (keys, Qnil, Qnil, Qnil);

	    /* We have a suggested key.  Is it bound to the command?  */
	    if (NILP (tem)
		|| (!EQ (tem, def)
		    /* If the command is an alias for another
		       (such as lmenu.el set it up), check if the
		       original command matches the cached command.  */
		    && !(SYMBOLP (def)
			 && EQ (tem, XSYMBOL (def)->u.s.function))))
	      keys = Qnil;
	  }

	if (NILP (keys))
	  keys = Fwhere_is_internal (def, Qnil, Qt, Qnil, Qnil);

	if (!NILP (keys))
	  {
	    tem = Fkey_description (keys, Qnil);
	    if (CONSP (prefix))
	      {
		if (STRINGP (XCAR (prefix)))
		  tem = concat2 (XCAR (prefix), tem);
		if (STRINGP (XCDR (prefix)))
		  tem = concat2 (tem, XCDR (prefix));
	      }
	    keyeq = concat2 (space_space, tem);
	  }
	else
	  keyeq = Qnil;
      }

    /* If we have an equivalent key binding, use that.  */
    ASET (item_properties, ITEM_PROPERTY_KEYEQ, keyeq);
  }

  /* Include this when menu help is implemented.
  tem = XVECTOR (item_properties)->contents[ITEM_PROPERTY_HELP];
  if (!(NILP (tem) || STRINGP (tem)))
    {
      tem = menu_item_eval_property (tem);
      if (!STRINGP (tem))
	tem = Qnil;
      XVECTOR (item_properties)->contents[ITEM_PROPERTY_HELP] = tem;
    }
  */

  /* Handle radio buttons or toggle boxes.  */
  tem = AREF (item_properties, ITEM_PROPERTY_SELECTED);
  if (!NILP (tem))
    ASET (item_properties, ITEM_PROPERTY_SELECTED,
	  menu_item_eval_property (tem));

  return 1;
}



/***********************************************************************
			       Tab-bars
 ***********************************************************************/

/* A vector holding tab bar items while they are parsed in function
   tab_bar_items. Each item occupies TAB_BAR_ITEM_NSCLOTS elements
   in the vector.  */

static Lisp_Object tab_bar_items_vector;

/* A vector holding the result of parse_tab_bar_item.  Layout is like
   the one for a single item in tab_bar_items_vector.  */

static Lisp_Object tab_bar_item_properties;

/* Next free index in tab_bar_items_vector.  */

static int ntab_bar_items;

/* Function prototypes.  */

static void init_tab_bar_items (Lisp_Object);
static void process_tab_bar_item (Lisp_Object, Lisp_Object, Lisp_Object,
				   void *);
static bool parse_tab_bar_item (Lisp_Object, Lisp_Object);
static void append_tab_bar_item (void);


/* Return a vector of tab bar items for keymaps currently in effect.
   Reuse vector REUSE if non-nil.  Return in *NITEMS the number of
   tab bar items found.  */

Lisp_Object
tab_bar_items (Lisp_Object reuse, int *nitems)
{
  Lisp_Object *maps;
  Lisp_Object mapsbuf[3];
  ptrdiff_t nmaps, i;
  Lisp_Object oquit;
  Lisp_Object *tmaps;
  USE_SAFE_ALLOCA;

  *nitems = 0;

  /* In order to build the menus, we need to call the keymap
     accessors.  They all call maybe_quit.  But this function is called
     during redisplay, during which a quit is fatal.  So inhibit
     quitting while building the menus.  We do this instead of
     specbind because (1) errors will clear it anyway and (2) this
     avoids risk of specpdl overflow.  */
  oquit = Vinhibit_quit;
  Vinhibit_quit = Qt;

  /* Initialize tab_bar_items_vector and protect it from GC.  */
  init_tab_bar_items (reuse);

  /* Build list of keymaps in maps.  Set nmaps to the number of maps
     to process.  */

  /* Should overriding-terminal-local-map and overriding-local-map apply?  */
  if (!NILP (Voverriding_local_map_menu_flag)
      && !NILP (Voverriding_local_map))
    {
      /* Yes, use them (if non-nil) as well as the global map.  */
      maps = mapsbuf;
      nmaps = 0;
      if (!NILP (KVAR (current_kboard, Voverriding_terminal_local_map)))
	maps[nmaps++] = KVAR (current_kboard, Voverriding_terminal_local_map);
      if (!NILP (Voverriding_local_map))
	maps[nmaps++] = Voverriding_local_map;
    }
  else
    {
      /* No, so use major and minor mode keymaps and keymap property.
	 Note that tab-bar bindings in the local-map and keymap
	 properties may not work reliably, as they are only
	 recognized when the tab-bar (or mode-line) is updated,
	 which does not normally happen after every command.  */
      ptrdiff_t nminor = current_minor_maps (NULL, &tmaps);
      SAFE_NALLOCA (maps, 1, nminor + 4);
      nmaps = 0;
      Lisp_Object tem = KVAR (current_kboard, Voverriding_terminal_local_map);
      if (!NILP (tem) && !NILP (Voverriding_local_map_menu_flag))
	maps[nmaps++] = tem;
      if (tem = get_local_map (PT, current_buffer, Qkeymap), !NILP (tem))
	maps[nmaps++] = tem;
      if (nminor != 0)
	{
	  memcpy (maps + nmaps, tmaps, nminor * sizeof (maps[0]));
	  nmaps += nminor;
	}
      maps[nmaps++] = get_local_map (PT, current_buffer, Qlocal_map);
    }

  /* Add global keymap at the end.  */
  maps[nmaps++] = current_global_map;

  /* Process maps in reverse order and look up in each map the prefix
     key `tab-bar'.  */
  for (i = nmaps - 1; i >= 0; --i)
    if (!NILP (maps[i]))
      {
	Lisp_Object keymap;

	keymap = get_keymap (access_keymap (maps[i], Qtab_bar, 1, 0, 1), 0, 1);
	if (CONSP (keymap))
	  map_keymap (keymap, process_tab_bar_item, Qnil, NULL, 1);
      }

  Vinhibit_quit = oquit;
  *nitems = ntab_bar_items / TAB_BAR_ITEM_NSLOTS;
  SAFE_FREE ();
  return tab_bar_items_vector;
}


/* Process the definition of KEY which is DEF.  */

static void
process_tab_bar_item (Lisp_Object key, Lisp_Object def, Lisp_Object data, void *args)
{
  int i;

  if (EQ (def, Qundefined))
    {
      /* If a map has an explicit `undefined' as definition,
	 discard any previously made item.  */
      for (i = 0; i < ntab_bar_items; i += TAB_BAR_ITEM_NSLOTS)
	{
	  Lisp_Object *v = XVECTOR (tab_bar_items_vector)->contents + i;

	  if (EQ (key, v[TAB_BAR_ITEM_KEY]))
	    {
	      if (ntab_bar_items > i + TAB_BAR_ITEM_NSLOTS)
		memmove (v, v + TAB_BAR_ITEM_NSLOTS,
			 ((ntab_bar_items - i - TAB_BAR_ITEM_NSLOTS)
			  * word_size));
	      ntab_bar_items -= TAB_BAR_ITEM_NSLOTS;
	      break;
	    }
	}
    }
  else if (parse_tab_bar_item (key, def))
    /* Append a new tab bar item to tab_bar_items_vector.  Accept
       more than one definition for the same key.  */
    append_tab_bar_item ();
}

/* Access slot with index IDX of vector tab_bar_item_properties.  */
#define PROP(IDX) AREF (tab_bar_item_properties, (IDX))
static void
set_prop_tab_bar (ptrdiff_t idx, Lisp_Object val)
{
  ASET (tab_bar_item_properties, idx, val);
}


/* Parse a tab bar item specification ITEM for key KEY and return the
   result in tab_bar_item_properties.  Value is false if ITEM is
   invalid.

   ITEM is a list `(menu-item CAPTION BINDING PROPS...)'.

   CAPTION is the caption of the item,  If it's not a string, it is
   evaluated to get a string.

   BINDING is the tab bar item's binding.  Tab-bar items with keymaps
   as binding are currently ignored.

   The following properties are recognized:

   - `:enable FORM'.

   FORM is evaluated and specifies whether the tab bar item is
   enabled or disabled.

   - `:visible FORM'

   FORM is evaluated and specifies whether the tab bar item is visible.

   - `:filter FUNCTION'

   FUNCTION is invoked with one parameter `(quote BINDING)'.  Its
   result is stored as the new binding.

   - `:button (TYPE SELECTED)'

   TYPE must be one of `:radio' or `:toggle'.  SELECTED is evaluated
   and specifies whether the button is selected (pressed) or not.

   - `:image IMAGES'

   IMAGES is either a single image specification or a vector of four
   image specifications.  See enum tab_bar_item_images.

   - `:help HELP-STRING'.

   Gives a help string to display for the tab bar item.

   - `:label LABEL-STRING'.

   A text label to show with the tab bar button if labels are enabled.  */

static bool
parse_tab_bar_item (Lisp_Object key, Lisp_Object item)
{
  Lisp_Object filter = Qnil;
  Lisp_Object caption;
  int i;

  /* Definition looks like `(menu-item CAPTION BINDING PROPS...)'.
     Rule out items that aren't lists, don't start with
     `menu-item' or whose rest following `tab-bar-item' is not a
     list.  */
  if (!CONSP (item))
    return 0;

  /* As an exception, allow old-style menu separators.  */
  if (STRINGP (XCAR (item)))
    item = list1 (XCAR (item));
  else if (!EQ (XCAR (item), Qmenu_item)
	   || (item = XCDR (item), !CONSP (item)))
    return 0;

  /* Create tab_bar_item_properties vector if necessary.  Reset it to
     defaults.  */
  if (VECTORP (tab_bar_item_properties))
    {
      for (i = 0; i < TAB_BAR_ITEM_NSLOTS; ++i)
	set_prop_tab_bar (i, Qnil);
    }
  else
    tab_bar_item_properties = initialize_vector (TAB_BAR_ITEM_NSLOTS, Qnil);

  /* Set defaults.  */
  set_prop_tab_bar (TAB_BAR_ITEM_KEY, key);
  set_prop_tab_bar (TAB_BAR_ITEM_ENABLED_P, Qt);

  /* Get the caption of the item.  If the caption is not a string,
     evaluate it to get a string.  If we don't get a string, skip this
     item.  */
  caption = XCAR (item);
  if (!STRINGP (caption))
    {
      caption = menu_item_eval_property (caption);
      if (!STRINGP (caption))
	return 0;
    }
  set_prop_tab_bar (TAB_BAR_ITEM_CAPTION, caption);

  /* If the rest following the caption is not a list, the menu item is
     either a separator, or invalid.  */
  item = XCDR (item);
  if (!CONSP (item))
    {
      if (menu_separator_name_p (SSDATA (caption)))
	{
	  set_prop_tab_bar (TAB_BAR_ITEM_ENABLED_P, Qnil);
	  set_prop_tab_bar (TAB_BAR_ITEM_SELECTED_P, Qnil);
	  set_prop_tab_bar (TAB_BAR_ITEM_CAPTION, Qnil);
	  return 1;
	}
      return 0;
    }

  /* Store the binding.  */
  set_prop_tab_bar (TAB_BAR_ITEM_BINDING, XCAR (item));
  item = XCDR (item);

  /* Ignore cached key binding, if any.  */
  if (CONSP (item) && CONSP (XCAR (item)))
    item = XCDR (item);

  /* Process the rest of the properties.  */
  FOR_EACH_TAIL (item)
    {
      Lisp_Object ikey = XCAR (item);
      item = XCDR (item);
      if (!CONSP (item))
	break;
      Lisp_Object value = XCAR (item);

      if (EQ (ikey, QCenable))
	{
	  /* `:enable FORM'.  */
	  if (!NILP (Venable_disabled_menus_and_buttons))
	    set_prop_tab_bar (TAB_BAR_ITEM_ENABLED_P, Qt);
	  else
	    set_prop_tab_bar (TAB_BAR_ITEM_ENABLED_P, value);
	}
      else if (EQ (ikey, QCvisible))
	{
	  /* `:visible FORM'.  If got a visible property and that
	     evaluates to nil then ignore this item.  */
	  if (NILP (menu_item_eval_property (value)))
	    return 0;
	}
      else if (EQ (ikey, QChelp))
        /* `:help HELP-STRING'.  */
        set_prop_tab_bar (TAB_BAR_ITEM_HELP, value);
      else if (EQ (ikey, QCfilter))
	/* ':filter FORM'.  */
	filter = value;
      else if (EQ (ikey, QCbutton) && CONSP (value))
	{
	  /* `:button (TYPE . SELECTED)'.  */
	  Lisp_Object type, selected;

	  type = XCAR (value);
	  selected = XCDR (value);
	  if (EQ (type, QCtoggle) || EQ (type, QCradio))
	    {
	      set_prop_tab_bar (TAB_BAR_ITEM_SELECTED_P, selected);
	    }
	}
    }

  /* If got a filter apply it on binding.  */
  if (!NILP (filter))
    set_prop_tab_bar (TAB_BAR_ITEM_BINDING,
	      (menu_item_eval_property
	       (list2 (filter,
		       list2 (Qquote,
			      PROP (TAB_BAR_ITEM_BINDING))))));

  /* See if the binding is a keymap.  Give up if it is.  */
  if (CONSP (get_keymap (PROP (TAB_BAR_ITEM_BINDING), 0, 1)))
    return 0;

  /* Enable or disable selection of item.  */
  if (!EQ (PROP (TAB_BAR_ITEM_ENABLED_P), Qt))
    set_prop_tab_bar (TAB_BAR_ITEM_ENABLED_P,
	      menu_item_eval_property (PROP (TAB_BAR_ITEM_ENABLED_P)));

  /* Handle radio buttons or toggle boxes.  */
  if (!NILP (PROP (TAB_BAR_ITEM_SELECTED_P)))
    set_prop_tab_bar (TAB_BAR_ITEM_SELECTED_P,
	      menu_item_eval_property (PROP (TAB_BAR_ITEM_SELECTED_P)));

  return 1;

#undef PROP
}


/* Initialize tab_bar_items_vector.  REUSE, if non-nil, is a vector
   that can be reused.  */

static void
init_tab_bar_items (Lisp_Object reuse)
{
  if (VECTORP (reuse))
    tab_bar_items_vector = reuse;
  else
    tab_bar_items_vector = initialize_vector (64, Qnil);
  ntab_bar_items = 0;
}


/* Append parsed tab bar item properties from
   tab_bar_item_properties */

static void
append_tab_bar_item (void)
{
  ptrdiff_t incr
    = (ntab_bar_items
       - (ASIZE (tab_bar_items_vector) - TAB_BAR_ITEM_NSLOTS));

  /* Enlarge tab_bar_items_vector if necessary.  */
  if (incr > 0)
    tab_bar_items_vector = larger_vector (tab_bar_items_vector, incr, -1);

  /* Append entries from tab_bar_item_properties to the end of
     tab_bar_items_vector.  */
  vcopy (tab_bar_items_vector, ntab_bar_items,
	 xvector_contents (tab_bar_item_properties), TAB_BAR_ITEM_NSLOTS);
  ntab_bar_items += TAB_BAR_ITEM_NSLOTS;
}





/***********************************************************************
			       Tool-bars
 ***********************************************************************/

/* A vector holding tool bar items while they are parsed in function
   tool_bar_items. Each item occupies TOOL_BAR_ITEM_NSCLOTS elements
   in the vector.  */

static Lisp_Object tool_bar_items_vector;

/* A vector holding the result of parse_tool_bar_item.  Layout is like
   the one for a single item in tool_bar_items_vector.  */

static Lisp_Object tool_bar_item_properties;

/* Next free index in tool_bar_items_vector.  */

static int ntool_bar_items;

/* Function prototypes.  */

static void init_tool_bar_items (Lisp_Object);
static void process_tool_bar_item (Lisp_Object, Lisp_Object, Lisp_Object,
				   void *);
static bool parse_tool_bar_item (Lisp_Object, Lisp_Object);
static void append_tool_bar_item (void);


/* Return a vector of tool bar items for keymaps currently in effect.
   Reuse vector REUSE if non-nil.  Return in *NITEMS the number of
   tool bar items found.  */

Lisp_Object
tool_bar_items (Lisp_Object reuse, int *nitems)
{
  Lisp_Object *maps;
  Lisp_Object mapsbuf[3];
  ptrdiff_t nmaps, i;
  Lisp_Object oquit;
  Lisp_Object *tmaps;
  USE_SAFE_ALLOCA;

  *nitems = 0;

  /* In order to build the menus, we need to call the keymap
     accessors.  They all call maybe_quit.  But this function is called
     during redisplay, during which a quit is fatal.  So inhibit
     quitting while building the menus.  We do this instead of
     specbind because (1) errors will clear it anyway and (2) this
     avoids risk of specpdl overflow.  */
  oquit = Vinhibit_quit;
  Vinhibit_quit = Qt;

  /* Initialize tool_bar_items_vector and protect it from GC.  */
  init_tool_bar_items (reuse);

  /* Build list of keymaps in maps.  Set nmaps to the number of maps
     to process.  */

  /* Should overriding-terminal-local-map and overriding-local-map apply?  */
  if (!NILP (Voverriding_local_map_menu_flag)
      && !NILP (Voverriding_local_map))
    {
      /* Yes, use them (if non-nil) as well as the global map.  */
      maps = mapsbuf;
      nmaps = 0;
      if (!NILP (KVAR (current_kboard, Voverriding_terminal_local_map)))
	maps[nmaps++] = KVAR (current_kboard, Voverriding_terminal_local_map);
      if (!NILP (Voverriding_local_map))
	maps[nmaps++] = Voverriding_local_map;
    }
  else
    {
      /* No, so use major and minor mode keymaps and keymap property.
	 Note that tool-bar bindings in the local-map and keymap
	 properties may not work reliably, as they are only
	 recognized when the tool-bar (or mode-line) is updated,
	 which does not normally happen after every command.  */
      ptrdiff_t nminor = current_minor_maps (NULL, &tmaps);
      SAFE_NALLOCA (maps, 1, nminor + 4);
      nmaps = 0;
      Lisp_Object tem = KVAR (current_kboard, Voverriding_terminal_local_map);
      if (!NILP (tem) && !NILP (Voverriding_local_map_menu_flag))
	maps[nmaps++] = tem;
      if (tem = get_local_map (PT, current_buffer, Qkeymap), !NILP (tem))
	maps[nmaps++] = tem;
      if (nminor != 0)
	{
	  memcpy (maps + nmaps, tmaps, nminor * sizeof (maps[0]));
	  nmaps += nminor;
	}
      maps[nmaps++] = get_local_map (PT, current_buffer, Qlocal_map);
    }

  /* Add global keymap at the end.  */
  maps[nmaps++] = current_global_map;

  /* Process maps in reverse order and look up in each map the prefix
     key `tool-bar'.  */
  for (i = nmaps - 1; i >= 0; --i)
    if (!NILP (maps[i]))
      {
	Lisp_Object keymap;

	keymap = get_keymap (access_keymap (maps[i], Qtool_bar, 1, 0, 1), 0, 1);
	if (CONSP (keymap))
	  map_keymap (keymap, process_tool_bar_item, Qnil, NULL, 1);
      }

  Vinhibit_quit = oquit;
  *nitems = ntool_bar_items / TOOL_BAR_ITEM_NSLOTS;
  SAFE_FREE ();
  return tool_bar_items_vector;
}


/* Process the definition of KEY which is DEF.  */

static void
process_tool_bar_item (Lisp_Object key, Lisp_Object def, Lisp_Object data, void *args)
{
  int i;

  if (EQ (def, Qundefined))
    {
      /* If a map has an explicit `undefined' as definition,
	 discard any previously made item.  */
      for (i = 0; i < ntool_bar_items; i += TOOL_BAR_ITEM_NSLOTS)
	{
	  Lisp_Object *v = XVECTOR (tool_bar_items_vector)->contents + i;

	  if (EQ (key, v[TOOL_BAR_ITEM_KEY]))
	    {
	      if (ntool_bar_items > i + TOOL_BAR_ITEM_NSLOTS)
		memmove (v, v + TOOL_BAR_ITEM_NSLOTS,
			 ((ntool_bar_items - i - TOOL_BAR_ITEM_NSLOTS)
			  * word_size));
	      ntool_bar_items -= TOOL_BAR_ITEM_NSLOTS;
	      break;
	    }
	}
    }
  else if (parse_tool_bar_item (key, def))
    /* Append a new tool bar item to tool_bar_items_vector.  Accept
       more than one definition for the same key.  */
    append_tool_bar_item ();
}

/* Access slot with index IDX of vector tool_bar_item_properties.  */
#define PROP(IDX) AREF (tool_bar_item_properties, (IDX))
static void
set_prop (ptrdiff_t idx, Lisp_Object val)
{
  ASET (tool_bar_item_properties, idx, val);
}


/* Parse a tool bar item specification ITEM for key KEY and return the
   result in tool_bar_item_properties.  Value is false if ITEM is
   invalid.

   ITEM is a list `(menu-item CAPTION BINDING PROPS...)'.

   CAPTION is the caption of the item,  If it's not a string, it is
   evaluated to get a string.

   BINDING is the tool bar item's binding.  Tool-bar items with keymaps
   as binding are currently ignored.

   The following properties are recognized:

   - `:enable FORM'.

   FORM is evaluated and specifies whether the tool bar item is
   enabled or disabled.

   - `:visible FORM'

   FORM is evaluated and specifies whether the tool bar item is visible.

   - `:filter FUNCTION'

   FUNCTION is invoked with one parameter `(quote BINDING)'.  Its
   result is stored as the new binding.

   - `:button (TYPE SELECTED)'

   TYPE must be one of `:radio' or `:toggle'.  SELECTED is evaluated
   and specifies whether the button is selected (pressed) or not.

   - `:image IMAGES'

   IMAGES is either a single image specification or a vector of four
   image specifications.  See enum tool_bar_item_images.

   - `:help HELP-STRING'.

   Gives a help string to display for the tool bar item.

   - `:label LABEL-STRING'.

   A text label to show with the tool bar button if labels are enabled.  */

static bool
parse_tool_bar_item (Lisp_Object key, Lisp_Object item)
{
  Lisp_Object filter = Qnil;
  Lisp_Object caption;
  int i;
  bool have_label = false;

  /* Definition looks like `(menu-item CAPTION BINDING PROPS...)'.
     Rule out items that aren't lists, don't start with
     `menu-item' or whose rest following `tool-bar-item' is not a
     list.  */
  if (!CONSP (item))
    return 0;

  /* As an exception, allow old-style menu separators.  */
  if (STRINGP (XCAR (item)))
    item = list1 (XCAR (item));
  else if (!EQ (XCAR (item), Qmenu_item)
	   || (item = XCDR (item), !CONSP (item)))
    return 0;

  /* Create tool_bar_item_properties vector if necessary.  Reset it to
     defaults.  */
  if (VECTORP (tool_bar_item_properties))
    {
      for (i = 0; i < TOOL_BAR_ITEM_NSLOTS; ++i)
	set_prop (i, Qnil);
    }
  else
    tool_bar_item_properties = initialize_vector (TOOL_BAR_ITEM_NSLOTS, Qnil);

  /* Set defaults.  */
  set_prop (TOOL_BAR_ITEM_KEY, key);
  set_prop (TOOL_BAR_ITEM_ENABLED_P, Qt);

  /* Get the caption of the item.  If the caption is not a string,
     evaluate it to get a string.  If we don't get a string, skip this
     item.  */
  caption = XCAR (item);
  if (!STRINGP (caption))
    {
      caption = menu_item_eval_property (caption);
      if (!STRINGP (caption))
	return 0;
    }
  set_prop (TOOL_BAR_ITEM_CAPTION, caption);

  /* If the rest following the caption is not a list, the menu item is
     either a separator, or invalid.  */
  item = XCDR (item);
  if (!CONSP (item))
    {
      if (menu_separator_name_p (SSDATA (caption)))
	{
	  set_prop (TOOL_BAR_ITEM_TYPE, Qt);
#ifndef HAVE_EXT_TOOL_BAR
	  /* If we use build_desired_tool_bar_string to render the
	     tool bar, the separator is rendered as an image.  */
	  set_prop (TOOL_BAR_ITEM_IMAGES,
		    (menu_item_eval_property
		     (Vtool_bar_separator_image_expression)));
	  set_prop (TOOL_BAR_ITEM_ENABLED_P, Qnil);
	  set_prop (TOOL_BAR_ITEM_SELECTED_P, Qnil);
	  set_prop (TOOL_BAR_ITEM_CAPTION, Qnil);
#endif
	  return 1;
	}
      return 0;
    }

  /* Store the binding.  */
  set_prop (TOOL_BAR_ITEM_BINDING, XCAR (item));
  item = XCDR (item);

  /* Ignore cached key binding, if any.  */
  if (CONSP (item) && CONSP (XCAR (item)))
    item = XCDR (item);

  /* Process the rest of the properties.  */
  FOR_EACH_TAIL (item)
    {
      Lisp_Object ikey = XCAR (item);
      item = XCDR (item);
      if (!CONSP (item))
	break;
      Lisp_Object value = XCAR (item);

      if (EQ (ikey, QCenable))
	{
	  /* `:enable FORM'.  */
	  if (!NILP (Venable_disabled_menus_and_buttons))
	    set_prop (TOOL_BAR_ITEM_ENABLED_P, Qt);
	  else
	    set_prop (TOOL_BAR_ITEM_ENABLED_P, value);
	}
      else if (EQ (ikey, QCvisible))
	{
	  /* `:visible FORM'.  If got a visible property and that
	     evaluates to nil then ignore this item.  */
	  if (NILP (menu_item_eval_property (value)))
	    return 0;
	}
      else if (EQ (ikey, QChelp))
        /* `:help HELP-STRING'.  */
        set_prop (TOOL_BAR_ITEM_HELP, value);
      else if (EQ (ikey, QCvert_only))
        /* `:vert-only t/nil'.  */
        set_prop (TOOL_BAR_ITEM_VERT_ONLY, value);
      else if (EQ (ikey, QClabel))
        {
          const char *bad_label = "!!?GARBLED ITEM?!!";
          /* `:label LABEL-STRING'.  */
          set_prop (TOOL_BAR_ITEM_LABEL,
		    STRINGP (value) ? value : build_string (bad_label));
          have_label = true;
        }
      else if (EQ (ikey, QCfilter))
	/* ':filter FORM'.  */
	filter = value;
      else if (EQ (ikey, QCbutton) && CONSP (value))
	{
	  /* `:button (TYPE . SELECTED)'.  */
	  Lisp_Object type, selected;

	  type = XCAR (value);
	  selected = XCDR (value);
	  if (EQ (type, QCtoggle) || EQ (type, QCradio))
	    {
	      set_prop (TOOL_BAR_ITEM_SELECTED_P, selected);
	      set_prop (TOOL_BAR_ITEM_TYPE, type);
	    }
	}
      else if (EQ (ikey, QCimage)
	       && (CONSP (value)
		   || (VECTORP (value) && ASIZE (value) == 4)))
	/* Value is either a single image specification or a vector
	   of 4 such specifications for the different button states.  */
	set_prop (TOOL_BAR_ITEM_IMAGES, value);
      else if (EQ (ikey, QCrtl))
        /* ':rtl STRING' */
	set_prop (TOOL_BAR_ITEM_RTL_IMAGE, value);
    }


  if (!have_label)
    {
      /* Try to make one from caption and key.  */
      Lisp_Object tkey = PROP (TOOL_BAR_ITEM_KEY);
      Lisp_Object tcapt = PROP (TOOL_BAR_ITEM_CAPTION);
      const char *label = SYMBOLP (tkey) ? SSDATA (SYMBOL_NAME (tkey)) : "";
      const char *capt = STRINGP (tcapt) ? SSDATA (tcapt) : "";
      ptrdiff_t max_lbl_size =
	2 * max (0, min (tool_bar_max_label_size, STRING_BYTES_BOUND / 2)) + 1;
      char *buf = xmalloc (max_lbl_size);
      Lisp_Object new_lbl;
      ptrdiff_t caption_len = strnlen (capt, max_lbl_size);

      if (0 < caption_len && caption_len < max_lbl_size)
        {
          strcpy (buf, capt);
          while (caption_len > 0 && buf[caption_len - 1] == '.')
            caption_len--;
	  buf[caption_len] = '\0';
	  label = capt = buf;
        }

      ptrdiff_t label_len = strnlen (label, max_lbl_size);
      if (0 < label_len && label_len < max_lbl_size)
        {
          ptrdiff_t j;
          if (label != buf)
	    strcpy (buf, label);

          for (j = 0; buf[j] != '\0'; ++j)
	    if (buf[j] == '-')
	      buf[j] = ' ';
          label = buf;
        }
      else
	label = "";

      new_lbl = Fupcase_initials (build_string (label));
      if (SCHARS (new_lbl) <= tool_bar_max_label_size)
        set_prop (TOOL_BAR_ITEM_LABEL, new_lbl);
      else
        set_prop (TOOL_BAR_ITEM_LABEL, empty_unibyte_string);
      xfree (buf);
    }

  /* If got a filter apply it on binding.  */
  if (!NILP (filter))
    set_prop (TOOL_BAR_ITEM_BINDING,
	      (menu_item_eval_property
	       (list2 (filter,
		       list2 (Qquote,
			      PROP (TOOL_BAR_ITEM_BINDING))))));

  /* See if the binding is a keymap.  Give up if it is.  */
  if (CONSP (get_keymap (PROP (TOOL_BAR_ITEM_BINDING), 0, 1)))
    return 0;

  /* If there is a key binding, add it to the help, which will be
     displayed as a tooltip for this entry. */
  Lisp_Object binding = PROP (TOOL_BAR_ITEM_BINDING);
  Lisp_Object keys = Fwhere_is_internal (binding, Qnil, Qt, Qnil, Qnil);
  if (!NILP (keys))
    {
      AUTO_STRING (beg, "  (");
      AUTO_STRING (end, ")");
      Lisp_Object orig = PROP (TOOL_BAR_ITEM_HELP);
      Lisp_Object desc = Fkey_description (keys, Qnil);

      if (NILP (orig))
        orig = PROP (TOOL_BAR_ITEM_CAPTION);

      set_prop (TOOL_BAR_ITEM_HELP, CALLN (Fconcat, orig, beg, desc, end));
    }

  /* Enable or disable selection of item.  */
  if (!EQ (PROP (TOOL_BAR_ITEM_ENABLED_P), Qt))
    set_prop (TOOL_BAR_ITEM_ENABLED_P,
	      menu_item_eval_property (PROP (TOOL_BAR_ITEM_ENABLED_P)));

  /* Handle radio buttons or toggle boxes.  */
  if (!NILP (PROP (TOOL_BAR_ITEM_SELECTED_P)))
    set_prop (TOOL_BAR_ITEM_SELECTED_P,
	      menu_item_eval_property (PROP (TOOL_BAR_ITEM_SELECTED_P)));

  return 1;

#undef PROP
}


/* Initialize tool_bar_items_vector.  REUSE, if non-nil, is a vector
   that can be reused.  */

static void
init_tool_bar_items (Lisp_Object reuse)
{
  if (VECTORP (reuse))
    tool_bar_items_vector = reuse;
  else
    tool_bar_items_vector = initialize_vector (64, Qnil);
  ntool_bar_items = 0;
}


/* Append parsed tool bar item properties from
   tool_bar_item_properties */

static void
append_tool_bar_item (void)
{
  ptrdiff_t incr
    = (ntool_bar_items
       - (ASIZE (tool_bar_items_vector) - TOOL_BAR_ITEM_NSLOTS));

  /* Enlarge tool_bar_items_vector if necessary.  */
  if (incr > 0)
    tool_bar_items_vector = larger_vector (tool_bar_items_vector, incr, -1);

  /* Append entries from tool_bar_item_properties to the end of
     tool_bar_items_vector.  */
  vcopy (tool_bar_items_vector, ntool_bar_items,
	 xvector_contents (tool_bar_item_properties), TOOL_BAR_ITEM_NSLOTS);
  ntool_bar_items += TOOL_BAR_ITEM_NSLOTS;
}





/* Read a character using menus based on the keymap MAP.
   Return nil if there are no menus in the maps.
   Return t if we displayed a menu but the user rejected it.

   PREV_EVENT is the previous input event, or nil if we are reading
   the first event of a key sequence.

   If USED_MOUSE_MENU is non-null, set *USED_MOUSE_MENU to true
   if we used a mouse menu to read the input, or false otherwise.  If
   USED_MOUSE_MENU is null, don't dereference it.

   The prompting is done based on the prompt-string of the map
   and the strings associated with various map elements.

   This can be done with X menus or with menus put in the minibuf.
   These are done in different ways, depending on how the input will be read.
   Menus using X are done after auto-saving in read-char, getting the input
   event from Fx_popup_menu; menus using the minibuf use read_char recursively
   and do auto-saving in the inner call of read_char.  */

static Lisp_Object
read_char_x_menu_prompt (Lisp_Object map,
			 Lisp_Object prev_event, bool *used_mouse_menu)
{
  if (used_mouse_menu)
    *used_mouse_menu = false;

  /* Use local over global Menu maps.  */

  if (! menu_prompting)
    return Qnil;

  /* If we got to this point via a mouse click,
     use a real menu for mouse selection.  */
  if (EVENT_HAS_PARAMETERS (prev_event)
      && !EQ (XCAR (prev_event), Qmenu_bar)
      && !EQ (XCAR (prev_event), Qtab_bar)
      && !EQ (XCAR (prev_event), Qtool_bar))
    {
      /* Display the menu and get the selection.  */
      Lisp_Object value;

      value = x_popup_menu_1 (prev_event, get_keymap (map, 0, 1));
      if (CONSP (value))
	{
	  Lisp_Object tem;

	  record_menu_key (XCAR (value));

	  /* If we got multiple events, unread all but
	     the first.
	     There is no way to prevent those unread events
	     from showing up later in last_nonmenu_event.
	     So turn symbol and integer events into lists,
	     to indicate that they came from a mouse menu,
	     so that when present in last_nonmenu_event
	     they won't confuse things.  */
	  for (tem = XCDR (value); CONSP (tem); tem = XCDR (tem))
	    {
	      record_menu_key (XCAR (tem));
	      if (SYMBOLP (XCAR (tem))
		  || FIXNUMP (XCAR (tem)))
		XSETCAR (tem, Fcons (XCAR (tem), Qdisabled));
	    }

	  /* If we got more than one event, put all but the first
	     onto this list to be read later.
	     Return just the first event now.  */
	  Vunread_command_events
	    = nconc2 (XCDR (value), Vunread_command_events);
	  value = XCAR (value);
	}
      else if (NILP (value))
	value = Qt;
      if (used_mouse_menu)
	*used_mouse_menu = true;
      return value;
    }
  return Qnil ;
}

static Lisp_Object
read_char_minibuf_menu_prompt (int commandflag,
			       Lisp_Object map)
{
  Lisp_Object name;
  ptrdiff_t nlength;
  /* FIXME: Use the minibuffer's frame width.  */
  ptrdiff_t width = FRAME_COLS (SELECTED_FRAME ()) - 4;
  ptrdiff_t idx = -1;
  bool nobindings = true;
  Lisp_Object rest, vector;
  Lisp_Object prompt_strings = Qnil;

  vector = Qnil;

  if (! menu_prompting)
    return Qnil;

  map = get_keymap (map, 0, 1);
  name = Fkeymap_prompt (map);

  /* If we don't have any menus, just read a character normally.  */
  if (!STRINGP (name))
    return Qnil;

#define PUSH_C_STR(str, listvar) \
  listvar = Fcons (build_unibyte_string (str), listvar)

  /* Prompt string always starts with map's prompt, and a space.  */
  prompt_strings = Fcons (name, prompt_strings);
  PUSH_C_STR (": ", prompt_strings);
  nlength = SCHARS (name) + 2;

  rest = map;

  /* Present the documented bindings, a line at a time.  */
  while (1)
    {
      bool notfirst = false;
      Lisp_Object menu_strings = prompt_strings;
      ptrdiff_t i = nlength;
      Lisp_Object obj;
      Lisp_Object orig_defn_macro;

      /* Loop over elements of map.  */
      while (i < width)
	{
	  Lisp_Object elt;

	  /* FIXME: Use map_keymap to handle new keymap formats.  */

	  /* At end of map, wrap around if just starting,
	     or end this line if already have something on it.  */
	  if (NILP (rest))
	    {
	      if (notfirst || nobindings)
		break;
	      else
		rest = map;
	    }

	  /* Look at the next element of the map.  */
	  if (idx >= 0)
	    elt = AREF (vector, idx);
	  else
	    elt = Fcar_safe (rest);

	  if (idx < 0 && VECTORP (elt))
	    {
	      /* If we found a dense table in the keymap,
		 advanced past it, but start scanning its contents.  */
	      rest = Fcdr_safe (rest);
	      vector = elt;
	      idx = 0;
	    }
	  else
	    {
	      /* An ordinary element.  */
	      Lisp_Object event, tem;

	      if (idx < 0)
		{
		  event = Fcar_safe (elt); /* alist */
		  elt = Fcdr_safe (elt);
		}
	      else
		{
		  XSETINT (event, idx); /* vector */
		}

	      /* Ignore the element if it has no prompt string.  */
	      if (FIXNUMP (event) && parse_menu_item (elt, -1))
		{
		  /* True if the char to type matches the string.  */
		  bool char_matches;
		  Lisp_Object upcased_event, downcased_event;
		  Lisp_Object desc = Qnil;
		  Lisp_Object s
		    = AREF (item_properties, ITEM_PROPERTY_NAME);

		  upcased_event = Fupcase (event);
		  downcased_event = Fdowncase (event);
		  char_matches = (XFIXNUM (upcased_event) == SREF (s, 0)
				  || XFIXNUM (downcased_event) == SREF (s, 0));
		  if (! char_matches)
		    desc = Fsingle_key_description (event, Qnil);
		  tem = AREF (item_properties, ITEM_PROPERTY_TYPE);
		  if (EQ (tem, QCradio) || EQ (tem, QCtoggle))
		    {
		      /* Insert button prefix.  */
		      Lisp_Object selected
			= AREF (item_properties, ITEM_PROPERTY_SELECTED);
		      AUTO_STRING (radio_yes, "(*) ");
		      AUTO_STRING (radio_no , "( ) ");
		      AUTO_STRING (check_yes, "[X] ");
		      AUTO_STRING (check_no , "[ ] ");
		      if (EQ (tem, QCradio))
			tem = NILP (selected) ? radio_yes : radio_no;
		      else
			tem = NILP (selected) ? check_yes : check_no;
		      s = concat2 (tem, s);
		    }


		  /* If we have room for the prompt string, add it to this line.
		     If this is the first on the line, always add it.  */
		  if ((SCHARS (s) + i + 2
		       + (char_matches ? 0 : SCHARS (desc) + 3))
		      < width
		      || !notfirst)
		    {
		      ptrdiff_t thiswidth;

		      /* Punctuate between strings.  */
		      if (notfirst)
			{
			  PUSH_C_STR (", ", menu_strings);
			  i += 2;
			}
		      notfirst = true;
		      nobindings = false;

		      /* If the char to type doesn't match the string's
			 first char, explicitly show what char to type.  */
		      if (! char_matches)
			{
			  /* Add as much of string as fits.  */
			  thiswidth = min (SCHARS (desc), width - i);
			  menu_strings
			    = Fcons (Fsubstring (desc, make_fixnum (0),
						 make_fixnum (thiswidth)),
				     menu_strings);
			  i += thiswidth;
			  PUSH_C_STR (" = ", menu_strings);
			  i += 3;
			}

		      /* Add as much of string as fits.  */
		      thiswidth = min (SCHARS (s), width - i);
		      menu_strings
			= Fcons (Fsubstring (s, make_fixnum (0),
					     make_fixnum (thiswidth)),
				 menu_strings);
		      i += thiswidth;
		    }
		  else
		    {
		      /* If this element does not fit, end the line now,
			 and save the element for the next line.  */
		      PUSH_C_STR ("...", menu_strings);
		      break;
		    }
		}

	      /* Move past this element.  */
	      if (idx >= 0 && idx + 1 >= ASIZE (vector))
		/* Handle reaching end of dense table.  */
		idx = -1;
	      if (idx >= 0)
		idx++;
	      else
		rest = Fcdr_safe (rest);
	    }
	}

      /* Prompt with that and read response.  */
      message3_nolog (apply1 (intern ("concat"), Fnreverse (menu_strings)));

      /* Make believe it's not a keyboard macro in case the help char
	 is pressed.  Help characters are not recorded because menu prompting
	 is not used on replay.  */
      orig_defn_macro = KVAR (current_kboard, defining_kbd_macro);
      kset_defining_kbd_macro (current_kboard, Qnil);
      do
	obj = read_char (commandflag, Qnil, Qt, 0, NULL);
      while (BUFFERP (obj));
      kset_defining_kbd_macro (current_kboard, orig_defn_macro);

      if (!FIXNUMP (obj) || XFIXNUM (obj) == -2
	  || (! EQ (obj, menu_prompt_more_char)
	      && (!FIXNUMP (menu_prompt_more_char)
		  || ! EQ (obj, make_fixnum (Ctl (XFIXNUM (menu_prompt_more_char)))))))
	{
	  if (!NILP (KVAR (current_kboard, defining_kbd_macro)))
	    store_kbd_macro_char (obj);
	  return obj;
	}
      /* Help char - go round again.  */
    }
}

/* Reading key sequences.  */

static Lisp_Object
follow_key (Lisp_Object keymap, Lisp_Object key)
{
  return access_keymap (get_keymap (keymap, 0, 1),
			key, 1, 0, 1);
}

static Lisp_Object
active_maps (Lisp_Object first_event, Lisp_Object second_event)
{
  Lisp_Object position
    = EVENT_HAS_PARAMETERS (first_event) ? EVENT_START (first_event) : Qnil;
  /* The position of a click can be in the second event if the first event
     is a fake_prefixed_key like `header-line` or `mode-line`.  */
  if (SYMBOLP (first_event)
      && EVENT_HAS_PARAMETERS (second_event)
      && EQ (first_event, POSN_POSN (EVENT_START (second_event))))
    {
      eassert (NILP (position));
      position = EVENT_START (second_event);
    }
  return Fcons (Qkeymap, Fcurrent_active_maps (Qt, position));
}

/* Structure used to keep track of partial application of key remapping
   such as Vfunction_key_map and Vkey_translation_map.  */
typedef struct keyremap
{
  /* This is the map originally specified for this use.  */
  Lisp_Object parent;
  /* This is a submap reached by looking up, in PARENT,
     the events from START to END.  */
  Lisp_Object map;
  /* Positions [START, END) in the key sequence buffer
     are the key that we have scanned so far.
     Those events are the ones that we will replace
     if PARENT maps them into a key sequence.  */
  int start, end;
} keyremap;

/* Lookup KEY in MAP.
   MAP is a keymap mapping keys to key vectors or functions.
   If the mapping is a function and DO_FUNCALL is true,
   the function is called with PROMPT as parameter and its return
   value is used as the return value of this function (after checking
   that it is indeed a vector).  */

static Lisp_Object
access_keymap_keyremap (Lisp_Object map, Lisp_Object key, Lisp_Object prompt,
			bool do_funcall)
{
  Lisp_Object next;

  next = access_keymap (map, key, 1, 0, 1);

  /* Handle a symbol whose function definition is a keymap
     or an array.  */
  if (SYMBOLP (next) && !NILP (Ffboundp (next))
      && (ARRAYP (XSYMBOL (next)->u.s.function)
	  || KEYMAPP (XSYMBOL (next)->u.s.function)))
    next = Fautoload_do_load (XSYMBOL (next)->u.s.function, next, Qnil);

  /* If the keymap gives a function, not an
     array, then call the function with one arg and use
     its value instead.  */
  if (do_funcall && FUNCTIONP (next))
    {
      Lisp_Object tem;
      tem = next;

      next = call1 (next, prompt);
      /* If the function returned something invalid,
	 barf--don't ignore it.  */
      if (! (NILP (next) || VECTORP (next) || STRINGP (next)))
	signal_error ("Function returns invalid key sequence", tem);
    }
  return next;
}

/* Do one step of the key remapping used for function-key-map and
   key-translation-map:
   KEYBUF is the READ_KEY_ELTS-size buffer holding the input events.
   FKEY is a pointer to the keyremap structure to use.
   INPUT is the index of the last element in KEYBUF.
   DOIT if true says that the remapping can actually take place.
   DIFF is used to return the number of keys added/removed by the remapping.
   PARENT is the root of the keymap.
   PROMPT is the prompt to use if the remapping happens through a function.
   Return true if the remapping actually took place.  */

static bool
keyremap_step (Lisp_Object *keybuf, volatile keyremap *fkey,
	       int input, bool doit, int *diff, Lisp_Object prompt)
{
  Lisp_Object next, key;

  key = keybuf[fkey->end++];

  if (KEYMAPP (fkey->parent))
    next = access_keymap_keyremap (fkey->map, key, prompt, doit);
  else
    next = Qnil;

  /* If keybuf[fkey->start..fkey->end] is bound in the
     map and we're in a position to do the key remapping, replace it with
     the binding and restart with fkey->start at the end.  */
  if ((VECTORP (next) || STRINGP (next)) && doit)
    {
      int len = XFIXNAT (Flength (next));
      int i;

      *diff = len - (fkey->end - fkey->start);

      if (READ_KEY_ELTS - input <= *diff)
	error ("Key sequence too long");

      /* Shift the keys that follow fkey->end.  */
      if (*diff < 0)
	for (i = fkey->end; i < input; i++)
	  keybuf[i + *diff] = keybuf[i];
      else if (*diff > 0)
	for (i = input - 1; i >= fkey->end; i--)
	  keybuf[i + *diff] = keybuf[i];
      /* Overwrite the old keys with the new ones.  */
      for (i = 0; i < len; i++)
	keybuf[fkey->start + i]
	  = Faref (next, make_fixnum (i));

      fkey->start = fkey->end += *diff;
      fkey->map = fkey->parent;

      return 1;
    }

  fkey->map = get_keymap (next, 0, 1);

  /* If we no longer have a bound suffix, try a new position for
     fkey->start.  */
  if (!CONSP (fkey->map))
    {
      fkey->end = ++fkey->start;
      fkey->map = fkey->parent;
    }
  return 0;
}

static bool
test_undefined (Lisp_Object binding)
{
  return (NILP (binding)
	  || EQ (binding, Qundefined)
	  || (SYMBOLP (binding)
	      && EQ (Fcommand_remapping (binding, Qnil, Qnil), Qundefined)));
}

void init_raw_keybuf_count (void)
{
  raw_keybuf_count = 0;
}

/* Read a sequence of keys that ends with a non prefix character,
   storing it in KEYBUF, a buffer of size READ_KEY_ELTS.
   Prompt with PROMPT.
   Return the length of the key sequence stored.
   Return -1 if the user rejected a command menu.

   Echo starting immediately unless `prompt' is 0.

   If PREVENT_REDISPLAY is non-zero, avoid redisplay by calling
   read_char with a suitable COMMANDFLAG argument.

   Where a key sequence ends depends on the currently active keymaps.
   These include any minor mode keymaps active in the current buffer,
   the current buffer's local map, and the global map.

   If a key sequence has no other bindings, we check Vfunction_key_map
   to see if some trailing subsequence might be the beginning of a
   function key's sequence.  If so, we try to read the whole function
   key, and substitute its symbolic name into the key sequence.

   We ignore unbound `down-' mouse clicks.  We turn unbound `drag-' and
   `double-' events into similar click events, if that would make them
   bound.  We try to turn `triple-' events first into `double-' events,
   then into clicks.

   If we get a mouse click in a mode line, vertical divider, or other
   non-text area, we treat the click as if it were prefixed by the
   symbol denoting that area - `mode-line', `vertical-line', or
   whatever.

   If the sequence starts with a mouse click, we read the key sequence
   with respect to the buffer clicked on, not the current buffer.

   If the user switches frames in the midst of a key sequence, we put
   off the switch-frame event until later; the next call to
   read_char will return it.

   If FIX_CURRENT_BUFFER, we restore current_buffer
   from the selected window's buffer.  */

static int
read_key_sequence (Lisp_Object *keybuf, Lisp_Object prompt,
		   bool dont_downcase_last, bool can_return_switch_frame,
		   bool fix_current_buffer, bool prevent_redisplay)
{
  specpdl_ref count = SPECPDL_INDEX ();

  /* How many keys there are in the current key sequence.  */
  int t;

  /* The length of the echo buffer when we started reading, and
     the length of this_command_keys when we started reading.  */
  ptrdiff_t echo_start UNINIT;
  ptrdiff_t keys_start;

  Lisp_Object current_binding = Qnil;

  /* Index of the first key that has no binding.
     It is useless to try fkey.start larger than that.  */
  int first_unbound;

  /* If t < mock_input, then KEYBUF[t] should be read as the next
     input key.

     We use this to recover after recognizing a function key.  Once we
     realize that a suffix of the current key sequence is actually a
     function key's escape sequence, we replace the suffix with the
     function key's binding from Vfunction_key_map.  Now keybuf
     contains a new and different key sequence, so the echo area,
     this_command_keys, and the submaps and defs arrays are wrong.  In
     this situation, we set mock_input to t, set t to 0, and jump to
     restart_sequence; the loop will read keys from keybuf up until
     mock_input, thus rebuilding the state; and then it will resume
     reading characters from the keyboard.  */
  int mock_input = 0;

  /* Whether each event in the mocked input came from a mouse menu.  */
  bool used_mouse_menu_history[READ_KEY_ELTS] = {0};

  /* If the sequence is unbound in submaps[], then
     keybuf[fkey.start..fkey.end-1] is a prefix in Vfunction_key_map,
     and fkey.map is its binding.

     These might be > t, indicating that all function key scanning
     should hold off until t reaches them.  We do this when we've just
     recognized a function key, to avoid searching for the function
     key's again in Vfunction_key_map.  */
  keyremap fkey;

  /* Likewise, for key_translation_map and input-decode-map.  */
  keyremap keytran, indec;

  /* True if we are trying to map a key by changing an upper-case
     letter to lower case, or a shifted function key to an unshifted
     one.  */
  bool shift_translated = false;

  /* If we receive a `switch-frame' or `select-window' event in the middle of
     a key sequence, we put it off for later.
     While we're reading, we keep the event here.  */
  Lisp_Object delayed_switch_frame;

  Lisp_Object original_uppercase UNINIT;
  int original_uppercase_position = -1;

  /* Gets around Microsoft compiler limitations.  */
  bool dummyflag = false;

  struct buffer *starting_buffer;

  /* List of events for which a fake prefix key has been generated.  */
  Lisp_Object fake_prefixed_keys = Qnil;

  /* raw_keybuf_count is now initialized in (most of) the callers of
     read_key_sequence.  This is so that in a recursive call (for
     mouse menus) a spurious initialization doesn't erase the contents
     of raw_keybuf created by the outer call.  */
  /* raw_keybuf_count = 0; */

  delayed_switch_frame = Qnil;

  if (INTERACTIVE)
    {
      if (!NILP (prompt))
	{
	  /* Install the string PROMPT as the beginning of the string
	     of echoing, so that it serves as a prompt for the next
	     character.  */
	  kset_echo_prompt (current_kboard, prompt);
          /* FIXME: This use of echo_now doesn't look quite right and is ugly
             since it forces us to fiddle with current_kboard->immediate_echo
             before and after.  */
	  current_kboard->immediate_echo = false;
	  echo_now ();
          if (!echo_keystrokes_p ())
	    current_kboard->immediate_echo = false;
	}
      else if (cursor_in_echo_area /* FIXME: Not sure why we test this here,
                                      maybe we should just drop this test.  */
	       && echo_keystrokes_p ())
	/* This doesn't put in a dash if the echo buffer is empty, so
	   you don't always see a dash hanging out in the minibuffer.  */
	echo_dash ();
    }

  /* Record the initial state of the echo area and this_command_keys;
     we will need to restore them if we replay a key sequence.  */
  if (INTERACTIVE)
    echo_start = echo_length ();
  keys_start = this_command_key_count;
  this_single_command_key_start = keys_start;

  /* We jump here when we need to reinitialize fkey and keytran; this
     happens if we switch keyboards between rescans.  */
 replay_entire_sequence:

  indec.map = indec.parent = KVAR (current_kboard, Vinput_decode_map);
  fkey.map = fkey.parent = KVAR (current_kboard, Vlocal_function_key_map);
  keytran.map = keytran.parent = Vkey_translation_map;
  indec.start = indec.end = 0;
  fkey.start = fkey.end = 0;
  keytran.start = keytran.end = 0;

  /* We jump here when the key sequence has been thoroughly changed, and
     we need to rescan it starting from the beginning.  When we jump here,
     keybuf[0..mock_input] holds the sequence we should reread.  */
 replay_sequence:

  starting_buffer = current_buffer;
  first_unbound = READ_KEY_ELTS + 1;
  Lisp_Object first_event = mock_input > 0 ? keybuf[0] : Qnil;
  Lisp_Object second_event = mock_input > 1 ? keybuf[1] : Qnil;

  /* Build our list of keymaps.
     If we recognize a function key and replace its escape sequence in
     keybuf with its symbol, or if the sequence starts with a mouse
     click and we need to switch buffers, we jump back here to rebuild
     the initial keymaps from the current buffer.  */
  current_binding = active_maps (first_event, second_event);

  /* Start from the beginning in keybuf.  */
  t = 0;
  last_nonmenu_event = Qnil;

  /* These are no-ops the first time through, but if we restart, they
     revert the echo area and this_command_keys to their original state.  */
  this_command_key_count = keys_start;
  if (INTERACTIVE && t < mock_input)
    echo_truncate (echo_start);

  /* If the best binding for the current key sequence is a keymap, or
     we may be looking at a function key's escape sequence, keep on
     reading.  */
  while (!NILP (current_binding)
	 /* Keep reading as long as there's a prefix binding.  */
	 ? KEYMAPP (current_binding)
	 /* Don't return in the middle of a possible function key sequence,
	    if the only bindings we found were via case conversion.
	    Thus, if ESC O a has a function-key-map translation
	    and ESC o has a binding, don't return after ESC O,
	    so that we can translate ESC O plus the next character.  */
         : (/* indec.start < t || fkey.start < t || */ keytran.start < t))
    {
      Lisp_Object key;
      bool used_mouse_menu = false;

      /* Where the last real key started.  If we need to throw away a
         key that has expanded into more than one element of keybuf
         (say, a mouse click on the mode line which is being treated
         as [mode-line (mouse-...)], then we backtrack to this point
         of keybuf.  */
      int last_real_key_start;

      /* These variables are analogous to echo_start and keys_start;
	 while those allow us to restart the entire key sequence,
	 echo_local_start and keys_local_start allow us to throw away
	 just one key.  */
      ptrdiff_t echo_local_start UNINIT;
      int keys_local_start;
      Lisp_Object new_binding;

      eassert (indec.end == t || (indec.end > t && indec.end <= mock_input));
      eassert (indec.start <= indec.end);
      eassert (fkey.start <= fkey.end);
      eassert (keytran.start <= keytran.end);
      /* key-translation-map is applied *after* function-key-map
	 which is itself applied *after* input-decode-map.  */
      eassert (fkey.end <= indec.start);
      eassert (keytran.end <= fkey.start);

      if (/* first_unbound < indec.start && first_unbound < fkey.start && */
	  first_unbound < keytran.start)
	{ /* The prefix up to first_unbound has no binding and has
	     no translation left to do either, so we know it's unbound.
	     If we don't stop now, we risk staying here indefinitely
	     (if the user keeps entering fkey or keytran prefixes
	     like C-c ESC ESC ESC ESC ...)  */
	  int i;
	  for (i = first_unbound + 1; i < t; i++)
	    keybuf[i - first_unbound - 1] = keybuf[i];
	  mock_input = t - first_unbound - 1;
	  indec.end = indec.start -= first_unbound + 1;
	  indec.map = indec.parent;
	  fkey.end = fkey.start -= first_unbound + 1;
	  fkey.map = fkey.parent;
	  keytran.end = keytran.start -= first_unbound + 1;
	  keytran.map = keytran.parent;
	  goto replay_sequence;
	}

      if (t >= READ_KEY_ELTS)
	error ("Key sequence too long");

      if (INTERACTIVE)
	echo_local_start = echo_length ();
      keys_local_start = this_command_key_count;

    replay_key:
      /* These are no-ops, unless we throw away a keystroke below and
	 jumped back up to replay_key; in that case, these restore the
	 variables to their original state, allowing us to replay the
	 loop.  */
      if (INTERACTIVE && t < mock_input)
	echo_truncate (echo_local_start);
      this_command_key_count = keys_local_start;

      /* By default, assume each event is "real".  */
      last_real_key_start = t;

      /* Does mock_input indicate that we are re-reading a key sequence?  */
      if (t < mock_input)
	{
	  key = keybuf[t];
	  add_command_key (key);
	  if (current_kboard->immediate_echo)
	    {
	      /* Set immediate_echo to false so as to force echo_now to
		 redisplay (it will set immediate_echo right back to true).  */
	      current_kboard->immediate_echo = false;
	      echo_now ();
	    }
	  used_mouse_menu = used_mouse_menu_history[t];
	}

      /* If not, we should actually read a character.  */
      else
	{
	  {
	    KBOARD *interrupted_kboard = current_kboard;
	    struct frame *interrupted_frame = SELECTED_FRAME ();
	    /* Calling read_char with COMMANDFLAG = -2 avoids
	       redisplay in read_char and its subroutines.  */
	    key = read_char (prevent_redisplay ? -2 : NILP (prompt),
		             current_binding, last_nonmenu_event,
                             &used_mouse_menu, NULL);
	    used_mouse_menu_history[t] = used_mouse_menu;
	    if ((FIXNUMP (key) && XFIXNUM (key) == -2) /* wrong_kboard_jmpbuf */
		/* When switching to a new tty (with a new keyboard),
		   read_char returns the new buffer, rather than -2
		   (Bug#5095).  This is because `terminal-init-xterm'
		   calls read-char, which eats the wrong_kboard_jmpbuf
		   return.  Any better way to fix this? -- cyd  */
		|| (interrupted_kboard != current_kboard))
	      {
		bool found = false;
		struct kboard *k;

		for (k = all_kboards; k; k = k->next_kboard)
		  if (k == interrupted_kboard)
		    found = true;

		if (!found)
		  {
		    /* Don't touch interrupted_kboard when it's been
		       deleted.  */
		    delayed_switch_frame = Qnil;
		    goto replay_entire_sequence;
		  }

		if (!NILP (delayed_switch_frame))
		  {
		    kset_kbd_queue
		      (interrupted_kboard,
		       Fcons (delayed_switch_frame,
			      KVAR (interrupted_kboard, kbd_queue)));
		    delayed_switch_frame = Qnil;
		  }

		while (t > 0)
		  kset_kbd_queue
		    (interrupted_kboard,
		     Fcons (keybuf[--t], KVAR (interrupted_kboard, kbd_queue)));

		/* If the side queue is non-empty, ensure it begins with a
		   switch-frame, so we'll replay it in the right context.  */
		if (CONSP (KVAR (interrupted_kboard, kbd_queue))
		    && (key = XCAR (KVAR (interrupted_kboard, kbd_queue)),
			!(EVENT_HAS_PARAMETERS (key)
			  && EQ (EVENT_HEAD_KIND (EVENT_HEAD (key)),
				 Qswitch_frame))))
		  {
		    Lisp_Object frame;
		    XSETFRAME (frame, interrupted_frame);
		    kset_kbd_queue
		      (interrupted_kboard,
		       Fcons (make_lispy_switch_frame (frame),
			      KVAR (interrupted_kboard, kbd_queue)));
                   mock_input = 0;
                 }
               else
                 {
                   if (FIXNUMP (key) && XFIXNUM (key) != -2)
                     {
                       /* If interrupted while initializing terminal, we
                          need to replay the interrupting key.  See
                          Bug#5095 and Bug#37782.  */
                       mock_input = 1;
                       keybuf[0] = key;
                     }
                   else
                     {
                       mock_input = 0;
                     }
		  }
		goto replay_entire_sequence;
	      }
	  }

	  /* read_char returns t when it shows a menu and the user rejects it.
	     Just return -1.  */
	  if (EQ (key, Qt))
	    {
	      unbind_to (count, Qnil);
	      return -1;
	    }

	  /* read_char returns -1 at the end of a macro.
	     Emacs 18 handles this by returning immediately with a
	     zero, so that's what we'll do.  */
	  if (FIXNUMP (key) && XFIXNUM (key) == -1)
	    {
	      t = 0;
	      /* The Microsoft C compiler can't handle the goto that
		 would go here.  */
	      dummyflag = true;
	      break;
	    }

	  /* If the current buffer has been changed from under us, the
	     keymap may have changed, so replay the sequence.  */
	  if (BUFFERP (key))
	    {
	      timer_resume_idle ();

	      mock_input = t;
	      /* Reset the current buffer from the selected window
		 in case something changed the former and not the latter.
		 This is to be more consistent with the behavior
		 of the command_loop.  */
	      if (fix_current_buffer)
		{
		  if (! FRAME_LIVE_P (XFRAME (selected_frame)))
		    Fkill_emacs (Qnil, Qnil);
		  if (XBUFFER (XWINDOW (selected_window)->contents)
		      != current_buffer)
		    Fset_buffer (XWINDOW (selected_window)->contents);
		}

	      goto replay_sequence;
	    }

	  /* If we have a quit that was typed in another frame, and
	     quit_throw_to_read_char switched buffers,
	     replay to get the right keymap.  */
	  if (FIXNUMP (key)
	      && XFIXNUM (key) == quit_char
	      && current_buffer != starting_buffer)
	    {
	      GROW_RAW_KEYBUF;
	      ASET (raw_keybuf, raw_keybuf_count, key);
	      raw_keybuf_count++;
	      keybuf[t++] = key;
	      mock_input = t;
	      Vquit_flag = Qnil;
	      goto replay_sequence;
	    }

	  Vquit_flag = Qnil;

	  if (EVENT_HAS_PARAMETERS (key)
	      /* Either a `switch-frame' or a `select-window' event.  */
	      && EQ (EVENT_HEAD_KIND (EVENT_HEAD (key)), Qswitch_frame))
	    {
	      /* If we're at the beginning of a key sequence, and the caller
		 says it's okay, go ahead and return this event.  If we're
		 in the midst of a key sequence, delay it until the end.  */
	      if (t > 0 || !can_return_switch_frame)
		{
		  delayed_switch_frame = key;
		  goto replay_key;
		}
	    }

	  if (NILP (first_event))
	    {
	      first_event = key;
	      /* Even if first_event does not specify a particular
		 window/position, it's important to recompute the maps here
		 since a long time might have passed since we entered
		 read_key_sequence, and a timer (or process-filter or
		 special-event-map, ...) might have switched the current buffer
		 or the selected window from under us in the mean time.  */
	      if (fix_current_buffer
		  && (XBUFFER (XWINDOW (selected_window)->contents)
		      != current_buffer))
		Fset_buffer (XWINDOW (selected_window)->contents);
	      current_binding = active_maps (first_event, Qnil);
	    }

	  GROW_RAW_KEYBUF;
	  ASET (raw_keybuf, raw_keybuf_count,
                /* Copy the event, in case it gets modified by side-effect
                   by some remapping function (bug#30955).  */
                CONSP (key) ? Fcopy_sequence (key) : key);
	  raw_keybuf_count++;
	}

      /* Clicks in non-text areas get prefixed by the symbol
	 in their CHAR-ADDRESS field.  For example, a click on
	 the mode line is prefixed by the symbol `mode-line'.

	 Furthermore, key sequences beginning with mouse clicks
	 are read using the keymaps of the buffer clicked on, not
	 the current buffer.  So we may have to switch the buffer
	 here.

	 When we turn one event into two events, we must make sure
	 that neither of the two looks like the original--so that,
	 if we replay the events, they won't be expanded again.
	 If not for this, such reexpansion could happen either here
	 or when user programs play with this-command-keys.  */
      if (EVENT_HAS_PARAMETERS (key))
	{
	  Lisp_Object kind = EVENT_HEAD_KIND (EVENT_HEAD (key));
	  if (EQ (kind, Qmouse_click))
	    {
	      Lisp_Object window = POSN_WINDOW (EVENT_START (key));
	      Lisp_Object posn = POSN_POSN (EVENT_START (key));

	      if (CONSP (posn)
		  || (!NILP (fake_prefixed_keys)
		      && !NILP (Fmemq (key, fake_prefixed_keys))))
		{
		  /* We're looking a second time at an event for which
		     we generated a fake prefix key.  Set
		     last_real_key_start appropriately.  */
		  if (t > 0)
		    last_real_key_start = t - 1;
		}

	      if (last_real_key_start == 0)
		{
		  /* Key sequences beginning with mouse clicks are
		     read using the keymaps in the buffer clicked on,
		     not the current buffer.  If we're at the
		     beginning of a key sequence, switch buffers.  */
		  if (WINDOWP (window)
		      && BUFFERP (XWINDOW (window)->contents)
		      && XBUFFER (XWINDOW (window)->contents) != current_buffer)
		    {
		      keybuf[t] = key;
		      mock_input = t + 1;

		      /* Arrange to go back to the original buffer once we're
			 done reading the key sequence.  Note that we can't
			 use save_excursion_{save,restore} here, because they
			 save point as well as the current buffer; we don't
			 want to save point, because redisplay may change it,
			 to accommodate a Fset_window_start or something.  We
			 don't want to do this at the top of the function,
			 because we may get input from a subprocess which
			 wants to change the selected window and stuff (say,
			 emacsclient).  */
		      record_unwind_current_buffer ();

		      if (! FRAME_LIVE_P (XFRAME (selected_frame)))
			Fkill_emacs (Qnil, Qnil);
		      set_buffer_internal (XBUFFER (XWINDOW (window)->contents));
		      goto replay_sequence;
		    }
		}

	      /* Expand mode-line and scroll-bar events into two events:
		 use posn as a fake prefix key.  */
	      if (SYMBOLP (posn)
		  && (NILP (fake_prefixed_keys)
		      || NILP (Fmemq (key, fake_prefixed_keys))))
		{
		  if (READ_KEY_ELTS - t <= 1)
		    error ("Key sequence too long");

		  keybuf[t]     = posn;
		  keybuf[t + 1] = key;
		  mock_input    = t + 2;

		  /* Record that a fake prefix key has been generated
		     for KEY.  Don't modify the event; this would
		     prevent proper action when the event is pushed
		     back into unread-command-events.  */
		  fake_prefixed_keys = Fcons (key, fake_prefixed_keys);
		  goto replay_key;
		}
	    }
	  else if (CONSP (XCDR (key))
		   && CONSP (xevent_start (key))
		   && CONSP (XCDR (xevent_start (key))))
	    {
	      Lisp_Object posn;

	      posn = POSN_POSN (xevent_start (key));
	      /* Handle menu-bar events:
		 insert the dummy prefix event `menu-bar'.  */
	      if (EQ (posn, Qmenu_bar) || EQ (posn, Qtab_bar) || EQ (posn, Qtool_bar))
		{
		  if (READ_KEY_ELTS - t <= 1)
		    error ("Key sequence too long");
		  keybuf[t] = posn;
		  keybuf[t + 1] = key;

		  /* Zap the position in key, so we know that we've
		     expanded it, and don't try to do so again.  */
		  POSN_SET_POSN (xevent_start (key), list1 (posn));

		  mock_input = t + 2;
		  goto replay_sequence;
		}
	      else if (CONSP (posn))
		{
		  /* We're looking at the second event of a
		     sequence which we expanded before.  Set
		     last_real_key_start appropriately.  */
		  if (last_real_key_start == t && t > 0)
		    last_real_key_start = t - 1;
		}
	    }
	}

      /* We have finally decided that KEY is something we might want
	 to look up.  */
      new_binding = follow_key (current_binding, key);

      /* If KEY wasn't bound, we'll try some fallbacks.  */
      if (!NILP (new_binding))
	/* This is needed for the following scenario:
	   event 0: a down-event that gets dropped by calling replay_key.
	   event 1: some normal prefix like C-h.
	   After event 0, first_unbound is 0, after event 1 indec.start,
	   fkey.start, and keytran.start are all 1, so when we see that
	   C-h is bound, we need to update first_unbound.  */
	first_unbound = max (t + 1, first_unbound);
      else
	{
	  Lisp_Object head;

	  /* Remember the position to put an upper bound on indec.start.  */
	  first_unbound = min (t, first_unbound);

	  head = EVENT_HEAD (key);

	  if (SYMBOLP (head))
	    {
	      Lisp_Object breakdown;
	      int modifiers;

	      breakdown = parse_modifiers (head);
	      modifiers = XFIXNUM (XCAR (XCDR (breakdown)));
	      /* Attempt to reduce an unbound mouse event to a simpler
		 event that is bound:
		   Drags reduce to clicks.
		   Double-clicks reduce to clicks.
		   Triple-clicks reduce to double-clicks, then to clicks.
		   Up/Down-clicks are eliminated.
		   Double-downs reduce to downs, then are eliminated.
		   Triple-downs reduce to double-downs, then to downs,
		     then are eliminated.  */
	      if (modifiers & (up_modifier | down_modifier
			       | drag_modifier
			       | double_modifier | triple_modifier))
		{
		  while (modifiers & (up_modifier | down_modifier
				      | drag_modifier
				      | double_modifier | triple_modifier))
		    {
		      Lisp_Object new_head, new_click;
		      if (modifiers & triple_modifier)
			modifiers ^= (double_modifier | triple_modifier);
		      else if (modifiers & double_modifier)
			modifiers &= ~double_modifier;
		      else if (modifiers & drag_modifier)
			modifiers &= ~drag_modifier;
		      else
			{
			  /* Dispose of this `up/down' event by simply jumping
			     back to replay_key, to get another event.

			     Note that if this event came from mock input,
			     then just jumping back to replay_key will just
			     hand it to us again.  So we have to wipe out any
			     mock input.

			     We could delete keybuf[t] and shift everything
			     after that to the left by one spot, but we'd also
			     have to fix up any variable that points into
			     keybuf, and shifting isn't really necessary
			     anyway.

			     Adding prefixes for non-textual mouse clicks
			     creates two characters of mock input, and both
			     must be thrown away.  If we're only looking at
			     the prefix now, we can just jump back to
			     replay_key.  On the other hand, if we've already
			     processed the prefix, and now the actual click
			     itself is giving us trouble, then we've lost the
			     state of the keymaps we want to backtrack to, and
			     we need to replay the whole sequence to rebuild
			     it.

			     Beyond that, only function key expansion could
			     create more than two keys, but that should never
			     generate mouse events, so it's okay to zero
			     mock_input in that case too.

			     FIXME: The above paragraph seems just plain
			     wrong, if you consider things like
			     xterm-mouse-mode.  -stef

			     Isn't this just the most wonderful code ever?  */

			  /* If mock_input > t + 1, the above simplification
			     will actually end up dropping keys on the floor.
			     This is probably OK for now, but even
			     if mock_input <= t + 1, we need to adjust indec,
			     fkey, and keytran.
			     Typical case [header-line down-mouse-N]:
			     mock_input = 2, t = 1, fkey.end = 1,
			     last_real_key_start = 0.  */
			  if (indec.end > last_real_key_start)
			    {
			      indec.end = indec.start
				= min (last_real_key_start, indec.start);
			      indec.map = indec.parent;
			      if (fkey.end > last_real_key_start)
				{
				  fkey.end = fkey.start
				    = min (last_real_key_start, fkey.start);
				  fkey.map = fkey.parent;
				  if (keytran.end > last_real_key_start)
				    {
				      keytran.end = keytran.start
					= min (last_real_key_start, keytran.start);
				      keytran.map = keytran.parent;
				    }
				}
			    }
			  if (t == last_real_key_start)
			    {
			      mock_input = 0;
			      goto replay_key;
			    }
			  else
			    {
			      mock_input = last_real_key_start;
			      goto replay_sequence;
			    }
			}

		      new_head
			= apply_modifiers (modifiers, XCAR (breakdown));
		      new_click = list2 (new_head, EVENT_START (key));

		      /* Look for a binding for this new key.  */
		      new_binding = follow_key (current_binding, new_click);

		      /* If that click is bound, go for it.  */
		      if (!NILP (new_binding))
			{
			  current_binding = new_binding;
			  key = new_click;
			  break;
			}
		      /* Otherwise, we'll leave key set to the drag event.  */
		    }
		}
	    }
	}
      current_binding = new_binding;

      keybuf[t++] = key;
      /* Normally, last_nonmenu_event gets the previous key we read.
	 But when a mouse popup menu is being used,
	 we don't update last_nonmenu_event; it continues to hold the mouse
	 event that preceded the first level of menu.  */
      if (!used_mouse_menu)
	last_nonmenu_event = key;

      /* Record what part of this_command_keys is the current key sequence.  */
      this_single_command_key_start = this_command_key_count - t;
      /* When 'input-method-function' called above causes events to be
	 put on 'unread-post-input-method-events', and as result
	 'reread' is set to 'true', the value of 't' can become larger
	 than 'this_command_key_count', because 'add_command_key' is
	 not called to update 'this_command_key_count'.  If this
	 happens, 'this_single_command_key_start' will become negative
	 above, and any call to 'this-single-command-keys' will return
	 a garbled vector.  See bug #20223 for one such situation.
	 Here we force 'this_single_command_key_start' to never become
	 negative, to avoid that.  */
      if (this_single_command_key_start < 0)
	this_single_command_key_start = 0;

      /* Look for this sequence in input-decode-map.
	 Scan from indec.end until we find a bound suffix.  */
      while (indec.end < t)
	{
	  bool done;
	  int diff;

	  done = keyremap_step (keybuf, &indec, max (t, mock_input),
				true, &diff, prompt);
	  if (done)
	    {
	      mock_input = diff + max (t, mock_input);
	      goto replay_sequence;
	    }
	}

      if (!KEYMAPP (current_binding)
	  && !test_undefined (current_binding)
	  && indec.start >= t)
	/* There is a binding and it's not a prefix.
	   (and it doesn't have any input-decode-map translation pending).
	   There is thus no function-key in this sequence.
	   Moving fkey.start is important in this case to allow keytran.start
	   to go over the sequence before we return (since we keep the
	   invariant that keytran.end <= fkey.start).  */
	{
	  if (fkey.start < t)
	    (fkey.start = fkey.end = t, fkey.map = fkey.parent);
	}
      else
	/* If the sequence is unbound, see if we can hang a function key
	   off the end of it.  */
	/* Continue scan from fkey.end until we find a bound suffix.  */
	while (fkey.end < indec.start)
	  {
	    bool done;
	    int diff;

	    done = keyremap_step (keybuf, &fkey,
				  max (t, mock_input),
				  /* If there's a binding (i.e.
				     first_binding >= nmaps) we don't want
				     to apply this function-key-mapping.  */
				  (fkey.end + 1 == t
				   && test_undefined (current_binding)),
				  &diff, prompt);
	    if (done)
	      {
		mock_input = diff + max (t, mock_input);
		/* Adjust the input-decode-map counters.  */
		indec.end += diff;
		indec.start += diff;

		goto replay_sequence;
	      }
	  }

      /* Look for this sequence in key-translation-map.
	 Scan from keytran.end until we find a bound suffix.  */
      while (keytran.end < fkey.start)
	{
	  bool done;
	  int diff;

	  done = keyremap_step (keybuf, &keytran, max (t, mock_input),
				true, &diff, prompt);
	  if (done)
	    {
	      mock_input = diff + max (t, mock_input);
	      /* Adjust the function-key-map and input-decode-map counters.  */
	      indec.end += diff;
	      indec.start += diff;
	      fkey.end += diff;
	      fkey.start += diff;

	      goto replay_sequence;
	    }
	}

      /* If KEY is not defined in any of the keymaps,
	 and cannot be part of a function key or translation,
	 and is an upper case letter
	 use the corresponding lower-case letter instead.  */
      if (NILP (current_binding)
	  && /* indec.start >= t && fkey.start >= t && */ keytran.start >= t
	  && FIXNUMP (key)
	  && translate_upper_case_key_bindings)
	{
	  Lisp_Object new_key;
	  EMACS_INT k = XFIXNUM (key);

	  if (k & shift_modifier)
	    XSETINT (new_key, k & ~shift_modifier);
	  else if (CHARACTERP (make_fixnum (k & ~CHAR_MODIFIER_MASK)))
	    {
	      int dc = downcase (k & ~CHAR_MODIFIER_MASK);
	      if (dc == (k & ~CHAR_MODIFIER_MASK))
		goto not_upcase;
	      XSETINT (new_key, dc | (k & CHAR_MODIFIER_MASK));
	    }
	  else
	    goto not_upcase;

	  original_uppercase = key;
	  original_uppercase_position = t - 1;

	  /* We have to do this unconditionally, regardless of whether
	     the lower-case char is defined in the keymaps, because they
	     might get translated through function-key-map.  */
	  keybuf[t - 1] = new_key;
	  mock_input = max (t, mock_input);
	  shift_translated = true;

	  goto replay_sequence;
	}

    not_upcase:
      if (NILP (current_binding)
	  && help_char_p (EVENT_HEAD (key)) && t > 1)
	    {
	      read_key_sequence_cmd = Vprefix_help_command;
	      /* The Microsoft C compiler can't handle the goto that
		 would go here.  */
	      dummyflag = true;
	      break;
	    }

      /* If KEY is not defined in any of the keymaps,
	 and cannot be part of a function key or translation,
	 and is a shifted function key,
	 use the corresponding unshifted function key instead.  */
      if (NILP (current_binding)
	  && /* indec.start >= t && fkey.start >= t && */ keytran.start >= t)
	{
	  Lisp_Object breakdown = parse_modifiers (key);
	  int modifiers
	    = CONSP (breakdown) ? (XFIXNUM (XCAR (XCDR (breakdown)))) : 0;

	  if (translate_upper_case_key_bindings
	      && (modifiers & shift_modifier
		  /* Treat uppercase keys as shifted.  */
		  || (FIXNUMP (key)
		      && (KEY_TO_CHAR (key)
			  < XCHAR_TABLE (BVAR (current_buffer,
					       downcase_table))->header.size)
		      && uppercasep (KEY_TO_CHAR (key)))))
	    {
	      Lisp_Object new_key
		= (modifiers & shift_modifier
		   ? apply_modifiers (modifiers & ~shift_modifier,
				      XCAR (breakdown))
		   : make_fixnum (downcase (KEY_TO_CHAR (key)) | modifiers));

	      original_uppercase = key;
	      original_uppercase_position = t - 1;

	      /* We have to do this unconditionally, regardless of whether
		 the lower-case char is defined in the keymaps, because they
		 might get translated through function-key-map.  */
	      keybuf[t - 1] = new_key;
	      mock_input = max (t, mock_input);
	      /* Reset fkey (and consequently keytran) to apply
		 function-key-map on the result, so that S-backspace is
		 correctly mapped to DEL (via backspace).  OTOH,
		 input-decode-map doesn't need to go through it again.  */
	      fkey.start = fkey.end = 0;
	      keytran.start = keytran.end = 0;
	      shift_translated = true;

	      goto replay_sequence;
	    }
	}
    }
  if (!dummyflag)
    read_key_sequence_cmd = current_binding;
  read_key_sequence_remapped
    /* Remap command through active keymaps.
       Do the remapping here, before the unbind_to so it uses the keymaps
       of the appropriate buffer.  */
    = SYMBOLP (read_key_sequence_cmd)
    ? Fcommand_remapping (read_key_sequence_cmd, Qnil, Qnil)
    : Qnil;

  unread_switch_frame = delayed_switch_frame;
  unbind_to (count, Qnil);

  /* Don't downcase the last character if the caller says don't.
     Don't downcase it if the result is undefined, either.  */
  if ((dont_downcase_last || NILP (current_binding))
      && t > 0
      && t - 1 == original_uppercase_position)
    {
      keybuf[t - 1] = original_uppercase;
      shift_translated = false;
    }

  if (shift_translated)
    Vthis_command_keys_shift_translated = Qt;

  /* Occasionally we fabricate events, perhaps by expanding something
     according to function-key-map, or by adding a prefix symbol to a
     mouse click in the scroll bar or modeline.  In this cases, return
     the entire generated key sequence, even if we hit an unbound
     prefix or a definition before the end.  This means that you will
     be able to push back the event properly, and also means that
     read-key-sequence will always return a logical unit.

     Better ideas?  */
  for (; t < mock_input; t++)
    add_command_key (keybuf[t]);
  echo_update ();

  return t;
}

static Lisp_Object
read_key_sequence_vs (Lisp_Object prompt, Lisp_Object continue_echo,
		      Lisp_Object dont_downcase_last,
		      Lisp_Object can_return_switch_frame,
		      Lisp_Object cmd_loop, bool allow_string)
{
  specpdl_ref count = SPECPDL_INDEX ();

  if (!NILP (prompt))
    CHECK_STRING (prompt);
  maybe_quit ();

  specbind (Qinput_method_exit_on_first_char,
	    (NILP (cmd_loop) ? Qt : Qnil));
  specbind (Qinput_method_use_echo_area,
	    (NILP (cmd_loop) ? Qt : Qnil));

  if (NILP (continue_echo))
    {
      this_command_key_count = 0;
      this_single_command_key_start = 0;
    }

#ifdef HAVE_WINDOW_SYSTEM
    cancel_hourglass ();
#endif

  raw_keybuf_count = 0;
  Lisp_Object keybuf[READ_KEY_ELTS];
  int i = read_key_sequence (keybuf, prompt, ! NILP (dont_downcase_last),
			     ! NILP (can_return_switch_frame), false, false);

  if (i == -1)
    {
      Vquit_flag = Qt;
      maybe_quit ();
    }

  return unbind_to (count,
		    ((allow_string ? make_event_array : Fvector)
		     (i, keybuf)));
}

DEFUN ("read-key-sequence", Fread_key_sequence, Sread_key_sequence, 1, 5, 0,
       doc: /* Read a sequence of keystrokes and return as a string or vector.
The sequence is sufficient to specify a non-prefix command in the
current local and global maps.

First arg PROMPT is a prompt string.  If nil, do not prompt specially.
Second (optional) arg CONTINUE-ECHO, if non-nil, means this key echos
as a continuation of the previous key.

The third (optional) arg DONT-DOWNCASE-LAST, if non-nil, means do not
convert the last event to lower case.  (Normally any upper case event
is converted to lower case if the original event is undefined and the lower
case equivalent is defined.)  A non-nil value is appropriate for reading
a key sequence to be defined.

A C-g typed while in this function is treated like any other character,
and `quit-flag' is not set.

If the key sequence starts with a mouse click, then the sequence is read
using the keymaps of the buffer of the window clicked in, not the buffer
of the selected window as normal.

`read-key-sequence' drops unbound button-down events, since you normally
only care about the click or drag events which follow them.  If a drag
or multi-click event is unbound, but the corresponding click event would
be bound, `read-key-sequence' turns the event into a click event at the
drag's starting position.  This means that you don't have to distinguish
between click and drag, double, or triple events unless you want to.

`read-key-sequence' prefixes mouse events on mode lines, the vertical
lines separating windows, and scroll bars with imaginary keys
`mode-line', `vertical-line', and `vertical-scroll-bar'.

Optional fourth argument CAN-RETURN-SWITCH-FRAME non-nil means that this
function will process a switch-frame event if the user switches frames
before typing anything.  If the user switches frames in the middle of a
key sequence, or at the start of the sequence but CAN-RETURN-SWITCH-FRAME
is nil, then the event will be put off until after the current key sequence.

`read-key-sequence' checks `function-key-map' for function key
sequences, where they wouldn't conflict with ordinary bindings.  See
`function-key-map' for more details.

The optional fifth argument CMD-LOOP, if non-nil, means
that this key sequence is being read by something that will
read commands one after another.  It should be nil if the caller
will read just one key sequence.  */)
  (Lisp_Object prompt, Lisp_Object continue_echo, Lisp_Object dont_downcase_last, Lisp_Object can_return_switch_frame, Lisp_Object cmd_loop)
{
  return read_key_sequence_vs (prompt, continue_echo, dont_downcase_last,
			       can_return_switch_frame, cmd_loop, true);
}

DEFUN ("read-key-sequence-vector", Fread_key_sequence_vector,
       Sread_key_sequence_vector, 1, 5, 0,
       doc: /* Like `read-key-sequence' but always return a vector.  */)
  (Lisp_Object prompt, Lisp_Object continue_echo, Lisp_Object dont_downcase_last, Lisp_Object can_return_switch_frame, Lisp_Object cmd_loop)
{
  return read_key_sequence_vs (prompt, continue_echo, dont_downcase_last,
			       can_return_switch_frame, cmd_loop, false);
}

/* Return true if input events are pending.  */

bool
detect_input_pending (void)
{
  return input_pending || get_input_pending (0);
}

/* Return true if input events other than mouse movements are
   pending.  */

bool
detect_input_pending_ignore_squeezables (void)
{
  return input_pending || get_input_pending (READABLE_EVENTS_IGNORE_SQUEEZABLES);
}

/* Return true if input events are pending, and run any pending timers.  */

bool
detect_input_pending_run_timers (bool do_display)
{
  unsigned old_timers_run = timers_run;

  if (!input_pending)
    get_input_pending (READABLE_EVENTS_DO_TIMERS_NOW);

  if (old_timers_run != timers_run && do_display)
    redisplay_preserve_echo_area (8);

  return input_pending;
}

/* This is called in some cases before a possible quit.
   It cases the next call to detect_input_pending to recompute input_pending.
   So calling this function unnecessarily can't do any harm.  */

void
clear_input_pending (void)
{
  input_pending = false;
}

/* Return true if there are pending requeued events.
   This isn't used yet.  The hope is to make wait_reading_process_output
   call it, and return if it runs Lisp code that unreads something.
   The problem is, kbd_buffer_get_event needs to be fixed to know what
   to do in that case.  It isn't trivial.  */

bool
requeued_events_pending_p (void)
{
  return (CONSP (Vunread_command_events));
}

DEFUN ("input-pending-p", Finput_pending_p, Sinput_pending_p, 0, 1, 0,
       doc: /* Return t if command input is currently available with no wait.
If CHECK-TIMERS is non-nil, run timers that are ready.  */)
  (Lisp_Object check_timers)
{
  if (CONSP (Vunread_command_events)
      || !NILP (Vunread_post_input_method_events)
      || !NILP (Vunread_input_method_events))
    return (Qt);

  /* Process non-user-visible events (Bug#10195).  */
  process_special_events ();

  return (get_input_pending ((NILP (check_timers)
                              ? 0 : READABLE_EVENTS_DO_TIMERS_NOW)
			     | READABLE_EVENTS_FILTER_EVENTS)
	  ? Qt : Qnil);
}

/* Reallocate recent_keys copying the recorded keystrokes
   in the right order.  */
static void
update_recent_keys (int new_size, int kept_keys)
{
  int osize = ASIZE (recent_keys);
  eassert (recent_keys_index < osize);
  eassert (kept_keys <= min (osize, new_size));
  Lisp_Object v = initialize_vector (new_size, Qnil);
  int i, idx;
  for (i = 0; i < kept_keys; ++i)
    {
      idx = recent_keys_index - kept_keys + i;
      while (idx < 0)
        idx += osize;
      ASET (v, i, AREF (recent_keys, idx));
    }
  recent_keys = v;
  total_keys = kept_keys;
  recent_keys_index = total_keys % new_size;
  lossage_limit = new_size;

}

DEFUN ("lossage-size", Flossage_size, Slossage_size, 0, 1,
       "(list (read-number \"Set maximum keystrokes to: \" (lossage-size)))",
       doc: /* Return or set the maximum number of keystrokes to save.
If called with a non-nil ARG, set the limit to ARG and return it.
Otherwise, return the current limit.

The saved keystrokes are shown by `view-lossage'.  */)
  (Lisp_Object arg)
{
  if (NILP(arg))
    return make_fixnum (lossage_limit);

  if (!FIXNATP (arg))
    user_error ("Value must be a positive integer");
  ptrdiff_t osize = ASIZE (recent_keys);
  eassert (lossage_limit == osize);
  int min_size = MIN_NUM_RECENT_KEYS;
  EMACS_INT new_size = XFIXNAT (arg);

  if (new_size == osize)
    return make_fixnum (lossage_limit);

  if (new_size < min_size)
    {
      AUTO_STRING (fmt, "Value must be >= %d");
      Fsignal (Quser_error, list1 (CALLN (Fformat, fmt, make_fixnum (min_size))));
    }
  if (new_size > MAX_NUM_RECENT_KEYS)
    {
      AUTO_STRING (fmt, "Value must be <= %d");
      Fsignal (Quser_error, list1 (CALLN (Fformat, fmt,
					  make_fixnum (MAX_NUM_RECENT_KEYS))));
    }

  int kept_keys = new_size > osize ? total_keys : min (new_size, total_keys);
  update_recent_keys (new_size, kept_keys);

  return make_fixnum (lossage_limit);
}

DEFUN ("recent-keys", Frecent_keys, Srecent_keys, 0, 1, 0,
       doc: /* Return vector of last few events, not counting those from keyboard macros.
If INCLUDE-CMDS is non-nil, include the commands that were run,
represented as pseudo-events of the form (nil . COMMAND).  */)
  (Lisp_Object include_cmds)
{
  bool cmds = !NILP (include_cmds);

  if (!total_keys
      || (cmds && total_keys < lossage_limit))
    return Fvector (total_keys,
		    XVECTOR (recent_keys)->contents);
  else
    {
      Lisp_Object es = Qnil;
      int i = (total_keys < lossage_limit
	       ? 0 : recent_keys_index);
      eassert (recent_keys_index < lossage_limit);
      do
	{
	  Lisp_Object e = AREF (recent_keys, i);
	  if (cmds || !CONSP (e) || !NILP (XCAR (e)))
	    es = Fcons (e, es);
	  if (++i >= lossage_limit)
	    i = 0;
	} while (i != recent_keys_index);
      es = Fnreverse (es);
      return Fvconcat (1, &es);
    }
}

DEFUN ("this-command-keys", Fthis_command_keys, Sthis_command_keys, 0, 0, 0,
       doc: /* Return the key sequence that invoked this command.
However, if the command has called `read-key-sequence', it returns
the last key sequence that has been read.
The value is a string or a vector.

See also `this-command-keys-vector'.  */)
  (void)
{
  return make_event_array (this_command_key_count,
			   XVECTOR (this_command_keys)->contents);
}

DEFUN ("set--this-command-keys", Fset__this_command_keys,
       Sset__this_command_keys, 1, 1, 0,
       doc: /* Set the vector to be returned by `this-command-keys'.
The argument KEYS must be a string.
Internal use only.  */)
  (Lisp_Object keys)
{
  CHECK_STRING (keys);

  this_command_key_count = 0;
  this_single_command_key_start = 0;

  ptrdiff_t charidx = 0, byteidx = 0;
  int key0 = fetch_string_char_advance (keys, &charidx, &byteidx);
  if (CHAR_BYTE8_P (key0))
    key0 = CHAR_TO_BYTE8 (key0);

  /* Kludge alert: this makes M-x be in the form expected by
     novice.el.  (248 is \370, a.k.a. "Meta-x".)  Any better ideas?  */
  if (key0 == 248)
    add_command_key (make_fixnum ('x' | meta_modifier));
  else
    add_command_key (make_fixnum (key0));
  for (ptrdiff_t i = 1; i < SCHARS (keys); i++)
    {
      int key_i = fetch_string_char_advance (keys, &charidx, &byteidx);
      if (CHAR_BYTE8_P (key_i))
	key_i = CHAR_TO_BYTE8 (key_i);
      add_command_key (make_fixnum (key_i));
    }
  return Qnil;
}

DEFUN ("this-command-keys-vector", Fthis_command_keys_vector, Sthis_command_keys_vector, 0, 0, 0,
       doc: /* Return the key sequence that invoked this command, as a vector.
However, if the command has called `read-key-sequence', it returns
the last key sequence that has been read.

See also `this-command-keys'.  */)
  (void)
{
  return Fvector (this_command_key_count,
		  XVECTOR (this_command_keys)->contents);
}

DEFUN ("this-single-command-keys", Fthis_single_command_keys,
       Sthis_single_command_keys, 0, 0, 0,
       doc: /* Return the key sequence that invoked this command.
More generally, it returns the last key sequence read, either by
the command loop or by `read-key-sequence'.
The value is always a vector.  */)
  (void)
{
  return Fvector (this_command_key_count
		  - this_single_command_key_start,
		  (XVECTOR (this_command_keys)->contents
		   + this_single_command_key_start));
}

DEFUN ("this-single-command-raw-keys", Fthis_single_command_raw_keys,
       Sthis_single_command_raw_keys, 0, 0, 0,
       doc: /* Return the raw events that were read for this command.
More generally, it returns the last key sequence read, either by
the command loop or by `read-key-sequence'.
Unlike `this-single-command-keys', this function's value
shows the events before all translations (except for input methods).
The value is always a vector.  */)
  (void)
{
  return Fvector (raw_keybuf_count, XVECTOR (raw_keybuf)->contents);
}

DEFUN ("clear-this-command-keys", Fclear_this_command_keys,
       Sclear_this_command_keys, 0, 1, 0,
       doc: /* Clear out the vector that `this-command-keys' returns.
Also clear the record of the last 300 input events, unless optional arg
KEEP-RECORD is non-nil.  */)
  (Lisp_Object keep_record)
{
  int i;

  this_command_key_count = 0;

  if (NILP (keep_record))
    {
      for (i = 0; i < ASIZE (recent_keys); ++i)
	ASET (recent_keys, i, Qnil);
      total_keys = 0;
      recent_keys_index = 0;
    }
  return Qnil;
}

DEFUN ("recursion-depth", Frecursion_depth, Srecursion_depth, 0, 0, 0,
       doc: /* Return the current depth in recursive edits.  */)
  (void)
{
  EMACS_INT sum;
  INT_ADD_WRAPV (edit_level, minibuf_level, &sum);
  return make_fixnum (sum);
}

DEFUN ("open-dribble-file", Fopen_dribble_file, Sopen_dribble_file, 1, 1,
       "FOpen dribble file: ",
       doc: /* Start writing input events to a dribble file called FILE.
Any previously open dribble file will be closed first.  If FILE is
nil, just close the dribble file, if any.

If the file is still open when Emacs exits, it will be closed then.

The events written to the file include keyboard and mouse input
events, but not events from executing keyboard macros.  The events are
written to the dribble file immediately without line buffering.

Be aware that this records ALL characters you type!
This may include sensitive information such as passwords.  */)
  (Lisp_Object file)
{
  if (dribble)
    {
      block_input ();
      fclose (dribble);
      unblock_input ();
      dribble = 0;
    }
  if (!NILP (file))
    {
      int fd;
      Lisp_Object encfile;

      file = Fexpand_file_name (file, Qnil);
      encfile = ENCODE_FILE (file);
      fd = emacs_open (SSDATA (encfile), O_WRONLY | O_CREAT | O_EXCL, 0600);
      if (fd < 0 && errno == EEXIST
	  && (unlink (SSDATA (encfile)) == 0 || errno == ENOENT))
	fd = emacs_open (SSDATA (encfile), O_WRONLY | O_CREAT | O_EXCL, 0600);
      dribble = fd < 0 ? 0 : fdopen (fd, "w");
      if (dribble == 0)
	report_file_error ("Opening dribble", file);
    }
  return Qnil;
}

DEFUN ("discard-input", Fdiscard_input, Sdiscard_input, 0, 0, 0,
       doc: /* Discard the contents of the terminal input buffer.
Also end any kbd macro being defined.  */)
  (void)
{
  if (!NILP (KVAR (current_kboard, defining_kbd_macro)))
    {
      /* Discard the last command from the macro.  */
      Fcancel_kbd_macro_events ();
      end_kbd_macro ();
    }

  Vunread_command_events = Qnil;

  discard_tty_input ();

  kbd_fetch_ptr =  kbd_store_ptr;
  input_pending = false;

  return Qnil;
}

DEFUN ("suspend-emacs", Fsuspend_emacs, Ssuspend_emacs, 0, 1, "",
       doc: /* Stop Emacs and return to superior process.  You can resume later.
If `cannot-suspend' is non-nil, or if the system doesn't support job
control, run a subshell instead.

If optional arg STUFFSTRING is non-nil, its characters are stuffed
to be read as terminal input by Emacs's parent, after suspension.

Before suspending, run the normal hook `suspend-hook'.
After resumption run the normal hook `suspend-resume-hook'.

Some operating systems cannot stop the Emacs process and resume it later.
On such systems, Emacs starts a subshell instead of suspending.  */)
  (Lisp_Object stuffstring)
{
  specpdl_ref count = SPECPDL_INDEX ();
  int old_height, old_width;
  int width, height;

  if (tty_list && tty_list->next)
    error ("There are other tty frames open; close them before suspending Emacs");

  if (!NILP (stuffstring))
    CHECK_STRING (stuffstring);

  run_hook (intern ("suspend-hook"));

  get_tty_size (fileno (CURTTY ()->input), &old_width, &old_height);
  reset_all_sys_modes ();
  /* sys_suspend can get an error if it tries to fork a subshell
     and the system resources aren't available for that.  */
  record_unwind_protect_void (init_all_sys_modes);
  stuff_buffered_input (stuffstring);
  if (cannot_suspend)
    sys_subshell ();
  else
    sys_suspend ();
  unbind_to (count, Qnil);

  /* Check if terminal/window size has changed.
     Note that this is not useful when we are running directly
     with a window system; but suspend should be disabled in that case.  */
  get_tty_size (fileno (CURTTY ()->input), &width, &height);
  if (width != old_width || height != old_height)
    change_frame_size (SELECTED_FRAME (), width, height, false, false, false);

  run_hook (intern ("suspend-resume-hook"));

  return Qnil;
}

/* If STUFFSTRING is a string, stuff its contents as pending terminal input.
   Then in any case stuff anything Emacs has read ahead and not used.  */

void
stuff_buffered_input (Lisp_Object stuffstring)
{
#ifdef SIGTSTP  /* stuff_char is defined if SIGTSTP.  */
  register unsigned char *p;

  if (STRINGP (stuffstring))
    {
      register ptrdiff_t count;

      p = SDATA (stuffstring);
      count = SBYTES (stuffstring);
      while (count-- > 0)
	stuff_char (*p++);
      stuff_char ('\n');
    }

  /* Anything we have read ahead, put back for the shell to read.  */
  /* ?? What should this do when we have multiple keyboards??
     Should we ignore anything that was typed in at the "wrong" kboard?

     rms: we should stuff everything back into the kboard
     it came from.  */
  for (; kbd_fetch_ptr != kbd_store_ptr;
       kbd_fetch_ptr = next_kbd_event (kbd_fetch_ptr))
    {

      if (kbd_fetch_ptr->kind == ASCII_KEYSTROKE_EVENT)
	stuff_char (kbd_fetch_ptr->ie.code);

      clear_event (&kbd_fetch_ptr->ie);
    }

  input_pending = false;
#endif /* SIGTSTP */
}

void
set_waiting_for_input (struct timespec *time_to_clear)
{
  input_available_clear_time = time_to_clear;

  /* If handle_keyboard_quit was called before and buffered a C-g,
     make it run again now, to avoid timing error.  */
  if (!NILP (Vquit_flag))
    quit_throw_to_read_char (0);
}

void
clear_waiting_for_input (void)
{
  input_available_clear_time = 0;
}

static void
handle_sigint (int sig)
{
  struct terminal *terminal = get_named_terminal (DEV_TTY);

  if (! terminal) /* No frames, bail.  */
    Vquit_flag = Qkill_emacs;
  else /* Presumably SIGINT from C-g.  */
    {
      /* Set internal_last_event_frame to controlling tty's top frame.  */
      internal_last_event_frame = terminal->display_info.tty->top_frame;
      handle_keyboard_quit (true);
    }
}

static void
deliver_sigint (int sig)
{
  handle_signal (sig, handle_sigint);
}

/* Output MSG directly to standard output, without buffering.  Ignore
   failures.  This is safe in a signal handler.  */
static void
write_stdout (char const *msg)
{
  ignore_value (write (STDOUT_FILENO, msg, strlen (msg)));
}

/* Read a byte from stdin, without buffering.  Safe in signal handlers.  */
static int
read_stdin (void)
{
  char c;
  return read (STDIN_FILENO, &c, 1) == 1 ? c : EOF;
}

/* If Emacs is stuck because `inhibit-quit' is true, then keep track
   of the number of times C-g has been requested.  If C-g is pressed
   enough times, then quit anyway.  See bug#6585.  */
static int volatile force_quit_count;

/* Called from handle_sigint or kbd_buffer_store_event in response to C-g.

   Sets `quit-flag' so that eval throws.  An already set `quit-flag'
   is an anomalous condition requiring breaking the fourth wall.  */

static void
handle_keyboard_quit (bool in_signal_handler)
{
  char c;
  cancel_echoing ();
  if (! NILP (Vquit_flag) && get_named_terminal (DEV_TTY))
    {
      if (! in_signal_handler)
	{
	  /* If SIGINT isn't blocked, don't let us be interrupted by
	     a SIGINT.  It might be harmful due to non-reentrancy
	     in I/O functions.  */
	  sigset_t blocked;
	  sigemptyset (&blocked);
	  sigaddset (&blocked, SIGINT);
	  pthread_sigmask (SIG_BLOCK, &blocked, 0);
	  fflush (stdout);
	}

      reset_all_sys_modes ();

#ifdef SIGTSTP
/*
 * On systems which can suspend the current process and return to the original
 * shell, this command causes the user to end up back at the shell.
 * The "Auto-save" and "Abort" questions are not asked until
 * the user elects to return to emacs, at which point he can save the current
 * job and either dump core or continue.
 */
      sys_suspend ();
#else
      /* Perhaps should really fork an inferior shell?
	 But that would not provide any way to get back
	 to the original shell, ever.  */
      write_stdout ("No support for stopping a process"
		    " on this operating system;\n"
		    "you can continue or abort.\n");
#endif /* not SIGTSTP */
#ifdef MSDOS
      /* We must remain inside the screen area when the internal terminal
	 is used.  Note that [Enter] is not echoed by dos.  */
      cursor_to (SELECTED_FRAME (), 0, 0);
#endif

      write_stdout ("Emacs is resuming after an emergency escape.\n");

      /* It doesn't work to autosave while GC is in progress;
	 the code used for auto-saving doesn't cope with the mark bit.  */
      if (! gc_in_progress)
	{
	  write_stdout ("Auto-save? (y or n) ");
	  c = read_stdin ();
	  if (c == 'y' || c == 'Y')
	    {
	      Fdo_auto_save (Qt, Qnil);
#ifdef MSDOS
	      write_stdout ("\r\nAuto-save done");
#else
	      write_stdout ("Auto-save done\n");
#endif
	    }
	  while (c != '\n')
	    c = read_stdin ();
	}
      else
	{
	  /* During GC, it must be safe to reenable quitting again.  */
	  Vinhibit_quit = Qnil;
	  write_stdout
	    (
#ifdef MSDOS
	     "\r\n"
#endif
	     "Garbage collection in progress; cannot auto-save now\r\n"
	     "but will instead do a real quit"
	     " after garbage collection ends\r\n");
	}

#ifdef MSDOS
      write_stdout ("\r\nAbort?  (y or n) ");
#else
      write_stdout ("Abort (and dump core)? (y or n) ");
#endif
      c = read_stdin ();
      if (c == 'y' || c == 'Y')
	emacs_abort ();
      while (c != '\n')
	c = read_stdin ();
#ifdef MSDOS
      write_stdout ("\r\nContinuing...\r\n");
#else /* not MSDOS */
      write_stdout ("Continuing...\n");
#endif /* not MSDOS */
      init_all_sys_modes ();
    }
  else
    {
      /* Request quit when it's safe.  */
      int count = NILP (Vquit_flag) ? 1 : force_quit_count + 1;
      force_quit_count = count;
      if (count == 3)
	Vinhibit_quit = Qnil;
      Vquit_flag = Qt;
    }

  pthread_sigmask (SIG_SETMASK, &empty_mask, 0);
}

/* Handle a C-g by making read_char return C-g.  */

static void
quit_throw_to_read_char (bool from_signal)
{
  /* When not called from a signal handler it is safe to call
     Lisp.  */
  if (!from_signal && EQ (Vquit_flag, Qkill_emacs))
    Fkill_emacs (Qnil, Qnil);

  /* Prevent another signal from doing this before we finish.  */
  clear_waiting_for_input ();
  input_pending = false;

  Vunread_command_events = Qnil;

  if (FRAMEP (internal_last_event_frame)
      && !EQ (internal_last_event_frame, selected_frame))
    do_switch_frame (make_lispy_switch_frame (internal_last_event_frame),
		     0, Qnil);

  sys_longjmp (getcjmp, 1);
}

DEFUN ("set-input-interrupt-mode", Fset_input_interrupt_mode,
       Sset_input_interrupt_mode, 1, 1, 0,
       doc: /* Set interrupt mode of reading keyboard input.
If INTERRUPT is non-nil, Emacs will use input interrupts;
otherwise Emacs uses CBREAK mode.

See also `current-input-mode'.  */)
  (Lisp_Object interrupt)
{
  bool new_interrupt_input;
#if defined (USABLE_SIGIO) || defined (USABLE_SIGPOLL)
#ifdef HAVE_X_WINDOWS
  if (x_display_list != NULL)
    {
      /* When using X, don't give the user a real choice,
	 because we haven't implemented the mechanisms to support it.  */
      new_interrupt_input = true;
    }
  else
#endif /* HAVE_X_WINDOWS */
    new_interrupt_input = !NILP (interrupt);
#else /* not USABLE_SIGIO || USABLE_SIGPOLL */
  new_interrupt_input = false;
#endif /* not USABLE_SIGIO || USABLE_SIGPOLL */

  if (new_interrupt_input != interrupt_input)
    {
#ifdef POLL_FOR_INPUT
      stop_polling ();
#endif
#ifndef DOS_NT
      /* this causes startup screen to be restored and messes with the mouse */
      reset_all_sys_modes ();
      interrupt_input = new_interrupt_input;
      init_all_sys_modes ();
#else
      interrupt_input = new_interrupt_input;
#endif

#ifdef POLL_FOR_INPUT
      poll_suppress_count = 1;
      start_polling ();
#endif
    }
  return Qnil;
}

DEFUN ("set-output-flow-control", Fset_output_flow_control, Sset_output_flow_control, 1, 2, 0,
       doc: /* Enable or disable ^S/^Q flow control for output to TERMINAL.
If FLOW is non-nil, flow control is enabled and you cannot use C-s or
C-q in key sequences.

This setting only has an effect on tty terminals and only when
Emacs reads input in CBREAK mode; see `set-input-interrupt-mode'.

See also `current-input-mode'.  */)
  (Lisp_Object flow, Lisp_Object terminal)
{
  struct terminal *t = decode_tty_terminal (terminal);
  struct tty_display_info *tty;

  if (!t)
    return Qnil;
  tty = t->display_info.tty;

  if (tty->flow_control != !NILP (flow))
    {
#ifndef DOS_NT
      /* This causes startup screen to be restored and messes with the mouse.  */
      reset_sys_modes (tty);
#endif

      tty->flow_control = !NILP (flow);

#ifndef DOS_NT
      init_sys_modes (tty);
#endif
    }
  return Qnil;
}

DEFUN ("set-input-meta-mode", Fset_input_meta_mode, Sset_input_meta_mode, 1, 2, 0,
       doc: /* Enable or disable 8-bit input on TERMINAL.
If META is t, Emacs will accept 8-bit input, and interpret the 8th
bit as the Meta modifier before it decodes the characters.

If META is `encoded', Emacs will interpret the 8th bit of single-byte
characters after decoding the characters.

If META is nil, Emacs will ignore the top bit, on the assumption it is
parity.

Otherwise, Emacs will accept and pass through 8-bit input without
specially interpreting the top bit.

This setting only has an effect on tty terminal devices.

Optional parameter TERMINAL specifies the tty terminal device to use.
It may be a terminal object, a frame, or nil for the terminal used by
the currently selected frame.

See also `current-input-mode'.  */)
  (Lisp_Object meta, Lisp_Object terminal)
{
  struct terminal *t = decode_tty_terminal (terminal);
  struct tty_display_info *tty;
  int new_meta;

  if (!t)
    return Qnil;
  tty = t->display_info.tty;

  if (NILP (meta))
    new_meta = 0;
  else if (EQ (meta, Qt))
    new_meta = 1;
  else if (EQ (meta, Qencoded))
    new_meta = 3;
  else
    new_meta = 2;

  if (tty->meta_key != new_meta)
    {
#ifndef DOS_NT
      /* this causes startup screen to be restored and messes with the mouse */
      reset_sys_modes (tty);
#endif

      tty->meta_key = new_meta;

#ifndef DOS_NT
      init_sys_modes (tty);
#endif
    }
  return Qnil;
}

DEFUN ("set-quit-char", Fset_quit_char, Sset_quit_char, 1, 1, 0,
       doc: /* Specify character used for quitting.
QUIT must be an ASCII character.

This function only has an effect on the controlling tty of the Emacs
process.

See also `current-input-mode'.  */)
  (Lisp_Object quit)
{
  struct terminal *t = get_named_terminal (DEV_TTY);
  struct tty_display_info *tty;

  if (!t)
    return Qnil;
  tty = t->display_info.tty;

  if (NILP (quit) || !FIXNUMP (quit) || XFIXNUM (quit) < 0 || XFIXNUM (quit) > 0400)
    error ("QUIT must be an ASCII character");

#ifndef DOS_NT
  /* this causes startup screen to be restored and messes with the mouse */
  reset_sys_modes (tty);
#endif

  /* Don't let this value be out of range.  */
  quit_char = XFIXNUM (quit) & (tty->meta_key == 0 ? 0177 : 0377);

#ifndef DOS_NT
  init_sys_modes (tty);
#endif

  return Qnil;
}

DEFUN ("set-input-mode", Fset_input_mode, Sset_input_mode, 3, 4, 0,
       doc: /* Set mode of reading keyboard input.
First arg INTERRUPT non-nil means use input interrupts;
 nil means use CBREAK mode.
Second arg FLOW non-nil means use ^S/^Q flow control for output to terminal
 (no effect except in CBREAK mode).
Third arg META t means accept 8-bit input (for a Meta key).
 META nil means ignore the top bit, on the assumption it is parity.
 META `encoded' means accept 8-bit input and interpret Meta after
   decoding the input characters.
 Otherwise, accept 8-bit input and don't use the top bit for Meta.
Optional fourth arg QUIT if non-nil specifies character to use for quitting.
See also `current-input-mode'.  */)
  (Lisp_Object interrupt, Lisp_Object flow, Lisp_Object meta, Lisp_Object quit)
{
  Fset_input_interrupt_mode (interrupt);
  Fset_output_flow_control (flow, Qnil);
  Fset_input_meta_mode (meta, Qnil);
  if (!NILP (quit))
    Fset_quit_char (quit);
  return Qnil;
}

DEFUN ("current-input-mode", Fcurrent_input_mode, Scurrent_input_mode, 0, 0, 0,
       doc: /* Return information about the way Emacs currently reads keyboard input.
The value is a list of the form (INTERRUPT FLOW META QUIT), where
  INTERRUPT is non-nil if Emacs is using interrupt-driven input; if
    nil, Emacs is using CBREAK mode.
  FLOW is non-nil if Emacs uses ^S/^Q flow control for output to the
    terminal; this does not apply if Emacs uses interrupt-driven input.
  META is t if accepting 8-bit unencoded input with 8th bit as Meta flag.
  META is `encoded' if accepting 8-bit encoded input with 8th bit as
    Meta flag which has to be interpreted after decoding the input.
  META is nil if ignoring the top bit of input, on the assumption that
    it is a parity bit.
  META is neither t nor nil if accepting 8-bit input and using
    all 8 bits as the character code.
  QUIT is the character Emacs currently uses to quit.
The elements of this list correspond to the arguments of
`set-input-mode'.  */)
  (void)
{
  struct frame *sf = XFRAME (selected_frame);

  Lisp_Object interrupt = interrupt_input ? Qt : Qnil;
  Lisp_Object flow, meta;
  if (FRAME_TERMCAP_P (sf) || FRAME_MSDOS_P (sf))
    {
      flow = FRAME_TTY (sf)->flow_control ? Qt : Qnil;
      meta = (FRAME_TTY (sf)->meta_key == 2
	      ? make_fixnum (0)
	      : (CURTTY ()->meta_key == 1
		 ? Qt
		 : (CURTTY ()->meta_key == 3 ? Qencoded : Qnil)));
    }
  else
    {
      flow = Qnil;
      meta = Qt;
    }
  Lisp_Object quit = make_fixnum (quit_char);

  return list4 (interrupt, flow, meta, quit);
}

DEFUN ("posn-at-x-y", Fposn_at_x_y, Sposn_at_x_y, 2, 4, 0,
       doc: /* Return position information for pixel coordinates X and Y.
By default, X and Y are relative to text area of the selected window.
Note that the text area includes the header-line and the tab-line of
the window, if any of them are present.
Optional third arg FRAME-OR-WINDOW non-nil specifies frame or window.
If optional fourth arg WHOLE is non-nil, X is relative to the left
edge of the window.

The return value is similar to a mouse click position:
   (WINDOW AREA-OR-POS (X . Y) TIMESTAMP OBJECT POS (COL . ROW)
    IMAGE (DX . DY) (WIDTH . HEIGHT))
The `posn-' functions access elements of such lists.  */)
  (Lisp_Object x, Lisp_Object y, Lisp_Object frame_or_window, Lisp_Object whole)
{
  CHECK_FIXNUM (x);
  /* We allow X of -1, for the newline in a R2L line that overflowed
     into the left fringe.  */
  if (XFIXNUM (x) != -1)
    CHECK_FIXNAT (x);
  CHECK_FIXNAT (y);

  if (NILP (frame_or_window))
    frame_or_window = selected_window;

  if (WINDOWP (frame_or_window))
    {
      struct window *w = decode_live_window (frame_or_window);

      XSETINT (x, (XFIXNUM (x)
		   + WINDOW_LEFT_EDGE_X (w)
		   + (NILP (whole)
		      ? window_box_left_offset (w, TEXT_AREA)
		      : 0)));
      XSETINT (y, WINDOW_TO_FRAME_PIXEL_Y (w, XFIXNUM (y)));
      frame_or_window = w->frame;
    }

  CHECK_LIVE_FRAME (frame_or_window);

  return make_lispy_position (XFRAME (frame_or_window), x, y, 0);
}

DEFUN ("posn-at-point", Fposn_at_point, Sposn_at_point, 0, 2, 0,
       doc: /* Return position information for buffer position POS in WINDOW.
POS defaults to point in WINDOW; WINDOW defaults to the selected window.

If POS is in invisible text or is hidden by `display' properties,
this function may report on buffer positions before or after POS.

Return nil if POS is not visible in WINDOW.  Otherwise,
the return value is similar to that returned by `event-start' for
a mouse click at the upper left corner of the glyph corresponding
to POS:
   (WINDOW AREA-OR-POS (X . Y) TIMESTAMP OBJECT POS (COL . ROW)
    IMAGE (DX . DY) (WIDTH . HEIGHT))
The `posn-' functions access elements of such lists.  */)
  (Lisp_Object pos, Lisp_Object window)
{
  Lisp_Object tem;

  if (NILP (window))
    window = selected_window;

  tem = Fpos_visible_in_window_p (pos, window, Qt);
  if (!NILP (tem))
    {
      Lisp_Object x = XCAR (tem);
      Lisp_Object y = XCAR (XCDR (tem));
      Lisp_Object aux_info = XCDR (XCDR (tem));
      int y_coord = XFIXNUM (y);

      /* Point invisible due to hscrolling?  X can be -1 when a
	 newline in a R2L line overflows into the left fringe.  */
      if (XFIXNUM (x) < -1)
	return Qnil;
      if (!NILP (aux_info) && y_coord < 0)
	{
	  int rtop = XFIXNUM (XCAR (aux_info));

	  y = make_fixnum (y_coord + rtop);
	}
      tem = Fposn_at_x_y (x, y, window, Qnil);
    }

  return tem;
}

/* Set up a new kboard object with reasonable initial values.
   TYPE is a window system for which this keyboard is used.  */

static void
init_kboard (KBOARD *kb, Lisp_Object type)
{
  kset_overriding_terminal_local_map (kb, Qnil);
  kset_last_command (kb, Qnil);
  kset_real_last_command (kb, Qnil);
  kset_keyboard_translate_table (kb, Qnil);
  kset_last_repeatable_command (kb, Qnil);
  kset_prefix_arg (kb, Qnil);
  kset_last_prefix_arg (kb, Qnil);
  kset_kbd_queue (kb, Qnil);
  kb->kbd_queue_has_data = false;
  kb->immediate_echo = false;
  kset_echo_string (kb, Qnil);
  kset_echo_prompt (kb, Qnil);
  kb->kbd_macro_buffer = 0;
  kb->kbd_macro_bufsize = 0;
  kset_defining_kbd_macro (kb, Qnil);
  kset_last_kbd_macro (kb, Qnil);
  kb->reference_count = 0;
  kset_system_key_alist (kb, Qnil);
  kset_system_key_syms (kb, Qnil);
  kset_window_system (kb, type);
  kset_input_decode_map (kb, Fmake_sparse_keymap (Qnil));
  kset_local_function_key_map (kb, Fmake_sparse_keymap (Qnil));
  Fset_keymap_parent (KVAR (kb, Vlocal_function_key_map), Vfunction_key_map);
  kset_default_minibuffer_frame (kb, Qnil);
}

/* Allocate and basically initialize keyboard
   object to use with window system TYPE.  */

KBOARD *
allocate_kboard (Lisp_Object type)
{
  KBOARD *kb = xmalloc (sizeof *kb);

  init_kboard (kb, type);
  kb->next_kboard = all_kboards;
  all_kboards = kb;
  return kb;
}

/*
 * Destroy the contents of a kboard object, but not the object itself.
 * We use this just before deleting it, or if we're going to initialize
 * it a second time.
 */
static void
wipe_kboard (KBOARD *kb)
{
  xfree (kb->kbd_macro_buffer);
}

/* Free KB and memory referenced from it.  */

void
delete_kboard (KBOARD *kb)
{
  KBOARD **kbp;

  for (kbp = &all_kboards; *kbp != kb; kbp = &(*kbp)->next_kboard)
    if (*kbp == NULL)
      emacs_abort ();
  *kbp = kb->next_kboard;

  /* Prevent a dangling reference to KB.  */
  if (kb == current_kboard
      && FRAMEP (selected_frame)
      && FRAME_LIVE_P (XFRAME (selected_frame)))
    {
      current_kboard = FRAME_KBOARD (XFRAME (selected_frame));
      single_kboard = false;
      if (current_kboard == kb)
	emacs_abort ();
    }

  wipe_kboard (kb);
  xfree (kb);
}

void
init_keyboard (void)
{
  edit_level = -1;
  quit_char = Ctl ('g');
  Vunread_command_events = Qnil;
  timer_idleness_start_time = invalid_timespec ();
  total_keys = 0;
  recent_keys_index = 0;
  kbd_fetch_ptr = kbd_buffer;
  kbd_store_ptr = kbd_buffer;
  track_mouse = Qnil;
  input_pending = false;
  interrupt_input_blocked = 0;
  pending_signals = false;

  virtual_core_pointer_name = build_string ("Virtual core pointer");
  virtual_core_keyboard_name = build_string ("Virtual core keyboard");
  Vlast_event_device = Qnil;

  /* This means that command_loop won't try to select anything the first
     time through.  */
  internal_last_event_frame = Qnil;
  Vlast_event_frame = internal_last_event_frame;

  current_kboard = initial_kboard;
  /* Re-initialize the keyboard again.  */
  wipe_kboard (current_kboard);
  /* A value of nil for Vwindow_system normally means a tty, but we also use
     it for the initial terminal since there is no window system there.  */
  init_kboard (current_kboard, Qnil);

  if (!noninteractive)
    {
      struct sigaction action;
      emacs_sigaction_init (&action, deliver_sigint);
      sigaction (SIGINT, &action, 0);
#ifndef DOS_NT
      /* For systems with SysV TERMIO, C-g is set up for both SIGINT and
	 SIGQUIT and we can't tell which one it will give us.  */
      sigaction (SIGQUIT, &action, 0);
#endif /* not DOS_NT */
    }
#if defined (USABLE_SIGIO) || defined (USABLE_SIGPOLL)
  if (!noninteractive)
    {
      struct sigaction action;
      emacs_sigaction_init (&action, deliver_sigio);
#ifdef USABLE_SIGIO
      sigaction (SIGIO, &action, 0);
#else
      sigaction (SIGPOLL, &action, 0);
#endif
    }
#endif

/* Use interrupt input by default, if it works and noninterrupt input
   has deficiencies.  */

#ifdef INTERRUPT_INPUT
  interrupt_input = 1;
#else
  interrupt_input = 0;
#endif

  pthread_sigmask (SIG_SETMASK, &empty_mask, 0);
  dribble = 0;

  if (keyboard_init_hook)
    (*keyboard_init_hook) ();

#ifdef POLL_FOR_INPUT
  poll_timer = NULL;
  poll_suppress_count = 1;
  start_polling ();
#endif
}

/* This type's only use is in syms_of_keyboard, to put properties on the
   event header symbols.  */
struct event_head
{
  short var;
  short kind;
};

static const struct event_head head_table[] = {
  {SYMBOL_INDEX (Qmouse_movement),      SYMBOL_INDEX (Qmouse_movement)},
  {SYMBOL_INDEX (Qscroll_bar_movement), SYMBOL_INDEX (Qmouse_movement)},

  /* Some of the event heads.  */
  {SYMBOL_INDEX (Qswitch_frame),        SYMBOL_INDEX (Qswitch_frame)},

  {SYMBOL_INDEX (Qfocus_in),            SYMBOL_INDEX (Qfocus_in)},
  {SYMBOL_INDEX (Qfocus_out),           SYMBOL_INDEX (Qfocus_out)},
  {SYMBOL_INDEX (Qmove_frame),          SYMBOL_INDEX (Qmove_frame)},
  {SYMBOL_INDEX (Qdelete_frame),        SYMBOL_INDEX (Qdelete_frame)},
  {SYMBOL_INDEX (Qiconify_frame),       SYMBOL_INDEX (Qiconify_frame)},
  {SYMBOL_INDEX (Qmake_frame_visible),  SYMBOL_INDEX (Qmake_frame_visible)},
  /* `select-window' should be handled just like `switch-frame'
     in read_key_sequence.  */
  {SYMBOL_INDEX (Qselect_window),       SYMBOL_INDEX (Qswitch_frame)}
};

static Lisp_Object
init_while_no_input_ignore_events (void)
{
  Lisp_Object events = listn (9, Qselect_window, Qhelp_echo, Qmove_frame,
			      Qiconify_frame, Qmake_frame_visible,
			      Qfocus_in, Qfocus_out, Qconfig_changed_event,
			      Qselection_request);

#ifdef HAVE_DBUS
  events = Fcons (Qdbus_event, events);
#endif
#ifdef USE_FILE_NOTIFY
  events = Fcons (Qfile_notify, events);
#endif
#ifdef THREADS_ENABLED
  events = Fcons (Qthread_event, events);
#endif

  return events;
}

static bool
is_ignored_event (union buffered_input_event *event)
{
  Lisp_Object ignore_event;

  switch (event->kind)
    {
    case FOCUS_IN_EVENT: ignore_event = Qfocus_in; break;
    case FOCUS_OUT_EVENT: ignore_event = Qfocus_out; break;
    case HELP_EVENT: ignore_event = Qhelp_echo; break;
    case ICONIFY_EVENT: ignore_event = Qiconify_frame; break;
    case DEICONIFY_EVENT: ignore_event = Qmake_frame_visible; break;
    case SELECTION_REQUEST_EVENT: ignore_event = Qselection_request; break;
#ifdef USE_FILE_NOTIFY
    case FILE_NOTIFY_EVENT: ignore_event = Qfile_notify; break;
#endif
#ifdef HAVE_DBUS
    case DBUS_EVENT: ignore_event = Qdbus_event; break;
#endif
    default: ignore_event = Qnil; break;
    }

  return !NILP (Fmemq (ignore_event, Vwhile_no_input_ignore_events));
}

static void syms_of_keyboard_for_pdumper (void);

void
syms_of_keyboard (void)
{
  pending_funcalls = Qnil;
  staticpro (&pending_funcalls);

  Vlispy_mouse_stem = build_pure_c_string ("mouse");
  staticpro (&Vlispy_mouse_stem);

  regular_top_level_message = build_pure_c_string ("Back to top level");
  staticpro (&regular_top_level_message);
#ifdef HAVE_STACK_OVERFLOW_HANDLING
  recover_top_level_message
    = build_pure_c_string ("Re-entering top level after C stack overflow");
  staticpro (&recover_top_level_message);
#endif
  DEFVAR_LISP ("internal--top-level-message", Vinternal__top_level_message,
	       doc: /* Message displayed by `normal-top-level'.  */);
  Vinternal__top_level_message = regular_top_level_message;

  /* Tool-bars.  */
  DEFSYM (QCimage, ":image");
  DEFSYM (Qhelp_echo, "help-echo");
  DEFSYM (Qhelp_echo_inhibit_substitution, "help-echo-inhibit-substitution");
  DEFSYM (QCrtl, ":rtl");

  staticpro (&item_properties);
  item_properties = Qnil;

  staticpro (&tab_bar_item_properties);
  tab_bar_item_properties = Qnil;
  staticpro (&tab_bar_items_vector);
  tab_bar_items_vector = Qnil;

  staticpro (&tool_bar_item_properties);
  tool_bar_item_properties = Qnil;
  staticpro (&tool_bar_items_vector);
  tool_bar_items_vector = Qnil;

  DEFSYM (Qtimer_event_handler, "timer-event-handler");

  /* Non-nil disable property on a command means do not execute it;
     call disabled-command-function's value instead.  */
  DEFSYM (Qdisabled, "disabled");

  DEFSYM (Qundefined, "undefined");

  /* Hooks to run before and after each command.  */
  DEFSYM (Qpre_command_hook, "pre-command-hook");
  DEFSYM (Qpost_command_hook, "post-command-hook");

  /* Hook run after the region is selected.  */
  DEFSYM (Qpost_select_region_hook, "post-select-region-hook");

  DEFSYM (Qundo_auto__add_boundary, "undo-auto--add-boundary");
  DEFSYM (Qundo_auto__undoably_changed_buffers,
          "undo-auto--undoably-changed-buffers");

  DEFSYM (Qdelayed_warnings_hook, "delayed-warnings-hook");
  DEFSYM (Qfunction_key, "function-key");

  /* The values of Qevent_kind properties.  */
  DEFSYM (Qmouse_click, "mouse-click");

  DEFSYM (Qdrag_n_drop, "drag-n-drop");
  DEFSYM (Qsave_session, "save-session");
  DEFSYM (Qconfig_changed_event, "config-changed-event");

  /* Menu and tool bar item parts.  */
  DEFSYM (Qmenu_enable, "menu-enable");

#ifdef HAVE_NTGUI
  DEFSYM (Qlanguage_change, "language-change");
  DEFSYM (Qend_session, "end-session");
#endif

#ifdef HAVE_DBUS
  DEFSYM (Qdbus_event, "dbus-event");
#endif

#ifdef THREADS_ENABLED
  DEFSYM (Qthread_event, "thread-event");
#endif

#ifdef HAVE_XWIDGETS
  DEFSYM (Qxwidget_event, "xwidget-event");
  DEFSYM (Qxwidget_display_event, "xwidget-display-event");
#endif

#ifdef USE_FILE_NOTIFY
  DEFSYM (Qfile_notify, "file-notify");
#endif /* USE_FILE_NOTIFY */

  DEFSYM (Qtouch_end, "touch-end");

  /* Menu and tool bar item parts.  */
  DEFSYM (QCenable, ":enable");
  DEFSYM (QCvisible, ":visible");
  DEFSYM (QChelp, ":help");
  DEFSYM (QCfilter, ":filter");
  DEFSYM (QCbutton, ":button");
  DEFSYM (QCkeys, ":keys");
  DEFSYM (QCkey_sequence, ":key-sequence");

  /* Non-nil disable property on a command means
     do not execute it; call disabled-command-function's value instead.  */
  DEFSYM (QCtoggle, ":toggle");
  DEFSYM (QCradio, ":radio");
  DEFSYM (QClabel, ":label");
  DEFSYM (QCvert_only, ":vert-only");

  /* Symbols to use for parts of windows.  */
  DEFSYM (Qvertical_line, "vertical-line");
  DEFSYM (Qright_divider, "right-divider");
  DEFSYM (Qbottom_divider, "bottom-divider");

  DEFSYM (Qmouse_fixup_help_message, "mouse-fixup-help-message");

  DEFSYM (Qabove_handle, "above-handle");
  DEFSYM (Qhandle, "handle");
  DEFSYM (Qbelow_handle, "below-handle");
  DEFSYM (Qup, "up");
  DEFSYM (Qdown, "down");
  DEFSYM (Qtop, "top");
  DEFSYM (Qbottom, "bottom");
  DEFSYM (Qend_scroll, "end-scroll");
  DEFSYM (Qratio, "ratio");
  DEFSYM (Qbefore_handle, "before-handle");
  DEFSYM (Qhorizontal_handle, "horizontal-handle");
  DEFSYM (Qafter_handle, "after-handle");
  DEFSYM (Qleft, "left");
  DEFSYM (Qright, "right");
  DEFSYM (Qleftmost, "leftmost");
  DEFSYM (Qrightmost, "rightmost");

  /* Properties of event headers.  */
  DEFSYM (Qevent_kind, "event-kind");
  DEFSYM (Qevent_symbol_elements, "event-symbol-elements");

  /* An event header symbol HEAD may have a property named
     Qevent_symbol_element_mask, which is of the form (BASE MODIFIERS);
     BASE is the base, unmodified version of HEAD, and MODIFIERS is the
     mask of modifiers applied to it.  If present, this is used to help
     speed up parse_modifiers.  */
  DEFSYM (Qevent_symbol_element_mask, "event-symbol-element-mask");

  /* An unmodified event header BASE may have a property named
     Qmodifier_cache, which is an alist mapping modifier masks onto
     modified versions of BASE.  If present, this helps speed up
     apply_modifiers.  */
  DEFSYM (Qmodifier_cache, "modifier-cache");

  DEFSYM (Qactivate_menubar_hook, "activate-menubar-hook");

  DEFSYM (Qpolling_period, "polling-period");

  DEFSYM (Qgui_set_selection, "gui-set-selection");
  DEFSYM (Qxterm__set_selection, "xterm--set-selection");
  DEFSYM (Qxterm_select_active_regions, "xterm-select-active-regions");

  /* The primary selection.  */
  DEFSYM (QPRIMARY, "PRIMARY");

  DEFSYM (Qhandle_switch_frame, "handle-switch-frame");
  DEFSYM (Qhandle_select_window, "handle-select-window");

  DEFSYM (Qinput_method_exit_on_first_char, "input-method-exit-on-first-char");
  DEFSYM (Qinput_method_use_echo_area, "input-method-use-echo-area");

  DEFSYM (Qhelp_form_show, "help-form-show");

  DEFSYM (Qhelp_key_binding, "help-key-binding");

  DEFSYM (Qecho_keystrokes, "echo-keystrokes");

  Fset (Qinput_method_exit_on_first_char, Qnil);
  Fset (Qinput_method_use_echo_area, Qnil);

  /* Symbols for dragging internal borders.  */
  DEFSYM (Qdrag_internal_border, "drag-internal-border");
  DEFSYM (Qleft_edge, "left-edge");
  DEFSYM (Qtop_left_corner, "top-left-corner");
  DEFSYM (Qtop_edge, "top-edge");
  DEFSYM (Qtop_right_corner, "top-right-corner");
  DEFSYM (Qright_edge, "right-edge");
  DEFSYM (Qbottom_right_corner, "bottom-right-corner");
  DEFSYM (Qbottom_edge, "bottom-edge");
  DEFSYM (Qbottom_left_corner, "bottom-left-corner");

  /* Symbols to head events.  */
  DEFSYM (Qmouse_movement, "mouse-movement");
  DEFSYM (Qscroll_bar_movement, "scroll-bar-movement");
  DEFSYM (Qswitch_frame, "switch-frame");
  DEFSYM (Qfocus_in, "focus-in");
  DEFSYM (Qfocus_out, "focus-out");
  DEFSYM (Qmove_frame, "move-frame");
  DEFSYM (Qdelete_frame, "delete-frame");
  DEFSYM (Qiconify_frame, "iconify-frame");
  DEFSYM (Qmake_frame_visible, "make-frame-visible");
  DEFSYM (Qselect_window, "select-window");
  DEFSYM (Qselection_request, "selection-request");
  DEFSYM (Qwindow_edges, "window-edges");
  {
    int i;

    for (i = 0; i < ARRAYELTS (head_table); i++)
      {
	const struct event_head *p = &head_table[i];
	Lisp_Object var = builtin_lisp_symbol (p->var);
	Lisp_Object kind = builtin_lisp_symbol (p->kind);
	Fput (var, Qevent_kind, kind);
	Fput (var, Qevent_symbol_elements, list1 (var));
      }
  }
  DEFSYM (Qno_record, "no-record");
  DEFSYM (Qencoded, "encoded");

  DEFSYM (Qpreedit_text, "preedit-text");

  button_down_location = initialize_vector (5, Qnil);
  staticpro (&button_down_location);
  staticpro (&frame_relative_event_pos);
  mouse_syms = initialize_vector (5, Qnil);
  staticpro (&mouse_syms);
  wheel_syms = initialize_vector (ARRAYELTS (lispy_wheel_names), Qnil);
  staticpro (&wheel_syms);

  {
    int i;
    int len = ARRAYELTS (modifier_names);

    modifier_symbols = initialize_vector (len, Qnil);
    for (i = 0; i < len; i++)
      if (modifier_names[i])
	ASET (modifier_symbols, i, intern_c_string (modifier_names[i]));
    staticpro (&modifier_symbols);
  }

  recent_keys = initialize_vector (lossage_limit, Qnil);
  staticpro (&recent_keys);

  this_command_keys = initialize_vector (40, Qnil);
  staticpro (&this_command_keys);

  raw_keybuf = initialize_vector (30, Qnil);
  staticpro (&raw_keybuf);

  DEFSYM (Qcommand_execute, "command-execute");
  DEFSYM (Qinternal_echo_keystrokes_prefix, "internal-echo-keystrokes-prefix");
  DEFSYM (Qnormal_top_level, "normal-top-level");

  accent_key_syms = Qnil;
  staticpro (&accent_key_syms);

  func_key_syms = Qnil;
  staticpro (&func_key_syms);

  drag_n_drop_syms = Qnil;
  staticpro (&drag_n_drop_syms);

  pinch_syms = Qnil;
  staticpro (&pinch_syms);

  unread_switch_frame = Qnil;
  staticpro (&unread_switch_frame);

  internal_last_event_frame = Qnil;
  staticpro (&internal_last_event_frame);

  read_key_sequence_cmd = Qnil;
  staticpro (&read_key_sequence_cmd);
  read_key_sequence_remapped = Qnil;
  staticpro (&read_key_sequence_remapped);

  menu_bar_one_keymap_changed_items = Qnil;
  staticpro (&menu_bar_one_keymap_changed_items);

  menu_bar_items_vector = Qnil;
  staticpro (&menu_bar_items_vector);

  help_form_saved_window_configs = Qnil;
  staticpro (&help_form_saved_window_configs);

#ifdef POLL_FOR_INPUT
  poll_timer_time = Qnil;
  staticpro (&poll_timer_time);
#endif

  virtual_core_pointer_name = Qnil;
  staticpro (&virtual_core_pointer_name);

  virtual_core_keyboard_name = Qnil;
  staticpro (&virtual_core_keyboard_name);

  defsubr (&Scurrent_idle_time);
  defsubr (&Sevent_symbol_parse_modifiers);
  defsubr (&Sevent_convert_list);
  defsubr (&Sinternal_handle_focus_in);
  defsubr (&Sread_key_sequence);
  defsubr (&Sread_key_sequence_vector);
  defsubr (&Srecursive_edit);
  defsubr (&Sinternal_track_mouse);
  defsubr (&Sinput_pending_p);
  defsubr (&Slossage_size);
  defsubr (&Srecent_keys);
  defsubr (&Sthis_command_keys);
  defsubr (&Sthis_command_keys_vector);
  defsubr (&Sthis_single_command_keys);
  defsubr (&Sthis_single_command_raw_keys);
  defsubr (&Sset__this_command_keys);
  defsubr (&Sclear_this_command_keys);
  defsubr (&Ssuspend_emacs);
  defsubr (&Sabort_recursive_edit);
  defsubr (&Sexit_recursive_edit);
  defsubr (&Srecursion_depth);
  defsubr (&Scommand_error_default_function);
  defsubr (&Stop_level);
  defsubr (&Sdiscard_input);
  defsubr (&Sopen_dribble_file);
  defsubr (&Sset_input_interrupt_mode);
  defsubr (&Sset_output_flow_control);
  defsubr (&Sset_input_meta_mode);
  defsubr (&Sset_quit_char);
  defsubr (&Sset_input_mode);
  defsubr (&Scurrent_input_mode);
  defsubr (&Sposn_at_point);
  defsubr (&Sposn_at_x_y);

  DEFVAR_LISP ("last-command-event", last_command_event,
		     doc: /* Last input event of a key sequence that called a command.
See Info node `(elisp)Command Loop Info'.*/);

  DEFVAR_LISP ("last-nonmenu-event", last_nonmenu_event,
	       doc: /* Last input event in a command, except for mouse menu events.
Mouse menus give back keys that don't look like mouse events;
this variable holds the actual mouse event that led to the menu,
so that you can determine whether the command was run by mouse or not.  */);

  DEFVAR_LISP ("last-input-event", last_input_event,
	       doc: /* Last input event.  */);

  DEFVAR_LISP ("unread-command-events", Vunread_command_events,
	       doc: /* List of events to be read as the command input.
These events are processed first, before actual keyboard input.
Events read from this list are not normally added to `this-command-keys',
as they will already have been added once as they were read for the first time.
An element of the form (t . EVENT) forces EVENT to be added to that list.
An element of the form (no-record . EVENT) means process EVENT, but do not
record it in the keyboard macros, recent-keys, and the dribble file.  */);
  Vunread_command_events = Qnil;

  DEFVAR_LISP ("unread-post-input-method-events", Vunread_post_input_method_events,
	       doc: /* List of events to be processed as input by input methods.
These events are processed before `unread-command-events'
and actual keyboard input, but are not given to `input-method-function'.  */);
  Vunread_post_input_method_events = Qnil;

  DEFVAR_LISP ("unread-input-method-events", Vunread_input_method_events,
	       doc: /* List of events to be processed as input by input methods.
These events are processed after `unread-command-events', but
before actual keyboard input.
If there's an active input method, the events are given to
`input-method-function'.  */);
  Vunread_input_method_events = Qnil;

  DEFVAR_LISP ("meta-prefix-char", meta_prefix_char,
	       doc: /* Meta-prefix character code.
Meta-foo as command input turns into this character followed by foo.  */);
  XSETINT (meta_prefix_char, 033);

  DEFVAR_KBOARD ("last-command", Vlast_command,
		 doc: /* The last command executed.
Normally a symbol with a function definition, but can be whatever was found
in the keymap, or whatever the variable `this-command' was set to by that
command.

The value `mode-exit' is special; it means that the previous command
read an event that told it to exit, and it did so and unread that event.
In other words, the present command is the event that made the previous
command exit.

The value `kill-region' is special; it means that the previous command
was a kill command.

`last-command' has a separate binding for each terminal device.
See Info node `(elisp)Multiple Terminals'.  */);

  DEFVAR_KBOARD ("real-last-command", Vreal_last_command,
		 doc: /* Same as `last-command', but never altered by Lisp code.
Taken from the previous value of `real-this-command'.  */);

  DEFVAR_KBOARD ("last-repeatable-command", Vlast_repeatable_command,
		 doc: /* Last command that may be repeated.
The last command executed that was not bound to an input event.
This is the command `repeat' will try to repeat.
Taken from a previous value of `real-this-command'.  */);

  DEFVAR_LISP ("this-command", Vthis_command,
	       doc: /* The command now being executed.
Since the command can set this variable, the variable `real-this-command'
holds the original command.  */);
  Vthis_command = Qnil;

  DEFVAR_LISP ("real-this-command", Vreal_this_command,
	       doc: /* The original value of `this-command'.
Since the command itself can modify `this-command', this auxiliary variable
preserves the original.  */);
  Vreal_this_command = Qnil;

  DEFSYM (Qcurrent_minibuffer_command, "current-minibuffer-command");
  DEFVAR_LISP ("current-minibuffer-command", Vcurrent_minibuffer_command,
	       doc: /* This is like `this-command', but bound recursively.
Code running from (for instance) a minibuffer hook can check this variable
to see what command invoked the current minibuffer.  */);
  Vcurrent_minibuffer_command = Qnil;

  DEFVAR_LISP ("this-command-keys-shift-translated",
	       Vthis_command_keys_shift_translated,
	       doc: /* Non-nil if the key sequence activating this command was shift-translated.
Shift-translation occurs when there is no binding for the key sequence
as entered, but a binding was found by changing an upper-case letter
to lower-case, or a shifted function key to an unshifted one.  */);
  Vthis_command_keys_shift_translated = Qnil;

  DEFVAR_LISP ("this-original-command", Vthis_original_command,
	       doc: /* The command bound to the current key sequence before remapping.
It equals `this-command' if the original command was not remapped through
any of the active keymaps.  Otherwise, the value of `this-command' is the
result of looking up the original command in the active keymaps.  */);
  Vthis_original_command = Qnil;

  DEFVAR_INT ("auto-save-interval", auto_save_interval,
	      doc: /* Number of input events between auto-saves.
Zero means disable autosaving due to number of characters typed.  */);
  auto_save_interval = 300;

  DEFVAR_BOOL ("auto-save-no-message", auto_save_no_message,
	       doc: /* Non-nil means do not print any message when auto-saving. */);
  auto_save_no_message = false;

  DEFVAR_LISP ("auto-save-timeout", Vauto_save_timeout,
	       doc: /* Number of seconds idle time before auto-save.
Zero or nil means disable auto-saving due to idleness.
After auto-saving due to this many seconds of idle time,
Emacs also does a garbage collection if that seems to be warranted.  */);
  XSETFASTINT (Vauto_save_timeout, 30);

  DEFVAR_LISP ("echo-keystrokes", Vecho_keystrokes,
	       doc: /* Nonzero means echo unfinished commands after this many seconds of pause.
The value may be integer or floating point.
If the value is zero, don't echo at all.  */);
  Vecho_keystrokes = make_fixnum (1);

  DEFVAR_LISP ("polling-period", Vpolling_period,
	      doc: /* Interval between polling for input during Lisp execution.
The reason for polling is to make C-g work to stop a running program.
Polling is needed only when using X windows and SIGIO does not work.
Polling is automatically disabled in all other cases.  */);
  Vpolling_period = make_float (2.0);

  DEFVAR_LISP ("double-click-time", Vdouble_click_time,
	       doc: /* Maximum time between mouse clicks to make a double-click.
Measured in milliseconds.  The value nil means disable double-click
recognition; t means double-clicks have no time limit and are detected
by position only.

In Lisp, you might want to use `mouse-double-click-time' instead of
reading the value of this variable directly.  */);
  Vdouble_click_time = make_fixnum (500);

  DEFVAR_INT ("double-click-fuzz", double_click_fuzz,
	      doc: /* Maximum mouse movement between clicks to make a double-click.
On window-system frames, value is the number of pixels the mouse may have
moved horizontally or vertically between two clicks to make a double-click.
On non window-system frames, value is interpreted in units of 1/8 characters
instead of pixels.

This variable is also the threshold for motion of the mouse
to count as a drag.  */);
  double_click_fuzz = 3;

  DEFVAR_INT ("num-input-keys", num_input_keys,
	      doc: /* Number of complete key sequences read as input so far.
This includes key sequences read from keyboard macros.
The number is effectively the number of interactive command invocations.  */);
  num_input_keys = 0;

  DEFVAR_INT ("num-nonmacro-input-events", num_nonmacro_input_events,
	      doc: /* Number of input events read from the keyboard so far.
This does not include events generated by keyboard macros.  */);
  num_nonmacro_input_events = 0;

  DEFVAR_LISP ("last-event-frame", Vlast_event_frame,
	       doc: /* The frame in which the most recently read event occurred.
If the last event came from a keyboard macro, this is set to `macro'.  */);
  Vlast_event_frame = Qnil;

  DEFVAR_LISP ("last-event-device", Vlast_event_device,
	       doc: /* The name of the input device of the most recently read event.
When the input extension is being used on X, this is the name of the X
Input Extension device from which the last event was generated as a
string.  Otherwise, this is "Virtual core keyboard" for keyboard input
events, and "Virtual core pointer" for other events.

It is nil if the last event did not come from an input device (i.e. it
came from `unread-command-events' instead).  */);
  Vlast_event_device = Qnil;

  /* This variable is set up in sysdep.c.  */
  DEFVAR_LISP ("tty-erase-char", Vtty_erase_char,
	       doc: /* The ERASE character as set by the user with stty.  */);

  DEFVAR_LISP ("help-char", Vhelp_char,
	       doc: /* Character to recognize as meaning Help.
When it is read, do `(eval help-form)', and display result if it's a string.
If the value of `help-form' is nil, this char can be read normally.  */);
  XSETINT (Vhelp_char, Ctl ('H'));

  DEFVAR_LISP ("help-event-list", Vhelp_event_list,
	       doc: /* List of input events to recognize as meaning Help.
These work just like the value of `help-char' (see that).  */);
  Vhelp_event_list = Qnil;

  DEFVAR_LISP ("help-form", Vhelp_form,
	       doc: /* Form to execute when character `help-char' is read.
If the form returns a string, that string is displayed.
If `help-form' is nil, the help char is not recognized.  */);
  Vhelp_form = Qnil;

  DEFVAR_LISP ("prefix-help-command", Vprefix_help_command,
	       doc: /* Command to run when `help-char' character follows a prefix key.
This command is used only when there is no actual binding
for that character after that prefix key.  */);
  Vprefix_help_command = Qnil;

  DEFVAR_LISP ("top-level", Vtop_level,
	       doc: /* Form to evaluate when Emacs starts up.
Useful to set before you dump a modified Emacs.  */);
  Vtop_level = Qnil;
  XSYMBOL (Qtop_level)->u.s.declared_special = false;

  DEFVAR_KBOARD ("keyboard-translate-table", Vkeyboard_translate_table,
                 doc: /* Translate table for local keyboard input, or nil.
If non-nil, the value should be a char-table.  Each character read
from the keyboard is looked up in this char-table.  If the value found
there is non-nil, then it is used instead of the actual input character.

The value can also be a string or vector, but this is considered obsolete.
If it is a string or vector of length N, character codes N and up are left
untranslated.  In a vector, an element which is nil means "no translation".

This is applied to the characters supplied to input methods, not their
output.  See also `translation-table-for-input'.

This variable has a separate binding for each terminal.
See Info node `(elisp)Multiple Terminals'.  */);

  DEFVAR_BOOL ("cannot-suspend", cannot_suspend,
	       doc: /* Non-nil means to always spawn a subshell instead of suspending.
\(Even if the operating system has support for stopping a process.)  */);
  cannot_suspend = false;

  DEFVAR_BOOL ("menu-prompting", menu_prompting,
	       doc: /* Non-nil means prompt with menus when appropriate.
This is done when reading from a keymap that has a prompt string,
for elements that have prompt strings.
The menu is displayed on the screen
if X menus were enabled at configuration
time and the previous event was a mouse click prefix key.
Otherwise, menu prompting uses the echo area.  */);
  menu_prompting = true;

  DEFVAR_LISP ("menu-prompt-more-char", menu_prompt_more_char,
	       doc: /* Character to see next line of menu prompt.
Type this character while in a menu prompt to rotate around the lines of it.  */);
  XSETINT (menu_prompt_more_char, ' ');

  DEFVAR_INT ("extra-keyboard-modifiers", extra_keyboard_modifiers,
	      doc: /* A mask of additional modifier keys to use with every keyboard character.
Emacs applies the modifiers of the character stored here to each keyboard
character it reads.  For example, after evaluating the expression
    (setq extra-keyboard-modifiers ?\\C-x)
all input characters will have the control modifier applied to them.

Note that the character ?\\C-@, equivalent to the integer zero, does
not count as a control character; rather, it counts as a character
with no modifiers; thus, setting `extra-keyboard-modifiers' to zero
cancels any modification.  */);
  extra_keyboard_modifiers = 0;

  DEFSYM (Qdeactivate_mark, "deactivate-mark");
  DEFVAR_LISP ("deactivate-mark", Vdeactivate_mark,
    doc: /* Whether to deactivate the mark after an editing command.
The command loop sets this to nil before each command,
and tests the value when the command returns.
If an editing command sets this non-nil, deactivate the mark after
the command returns.

Buffer modifications store t in this variable.

By default, deactivating the mark will save the contents of the region
according to `select-active-regions', unless this is set to the symbol
`dont-save'.  */);
  Vdeactivate_mark = Qnil;
  Fmake_variable_buffer_local (Qdeactivate_mark);

  DEFVAR_LISP ("pre-command-hook", Vpre_command_hook,
	       doc: /* Normal hook run before each command is executed.
If an unhandled error happens in running this hook,
the function in which the error occurred is unconditionally removed, since
otherwise the error might happen repeatedly and make Emacs nonfunctional.

See also `post-command-hook'.  */);
  Vpre_command_hook = Qnil;

  DEFVAR_LISP ("post-command-hook", Vpost_command_hook,
	       doc: /* Normal hook run after each command is executed.
If an unhandled error happens in running this hook,
the function in which the error occurred is unconditionally removed, since
otherwise the error might happen repeatedly and make Emacs nonfunctional.

It is a bad idea to use this hook for expensive processing.  If
unavoidable, wrap your code in `(while-no-input (redisplay) CODE)' to
avoid making Emacs unresponsive while the user types.

See also `pre-command-hook'.  */);
  Vpost_command_hook = Qnil;

  DEFSYM (Qecho_area_clear_hook, "echo-area-clear-hook");
  DEFSYM (Qtouchscreen_begin, "touchscreen-begin");
  DEFSYM (Qtouchscreen_end, "touchscreen-end");
  DEFSYM (Qtouchscreen_update, "touchscreen-update");
  DEFSYM (Qpinch, "pinch");
  DEFSYM (Qdisplay_monitors_changed_functions,
	  "display-monitors-changed-functions");

  DEFSYM (Qcoding, "coding");

  Fset (Qecho_area_clear_hook, Qnil);

#ifdef USE_LUCID
  DEFVAR_BOOL ("lucid--menu-grab-keyboard",
               lucid__menu_grab_keyboard,
               doc: /* If non-nil, grab keyboard during menu operations.
This is only relevant when using the Lucid X toolkit.  It can be
convenient to disable this for debugging purposes.  */);
  lucid__menu_grab_keyboard = true;
#endif

  DEFVAR_LISP ("menu-bar-final-items", Vmenu_bar_final_items,
	       doc: /* List of menu bar items to move to the end of the menu bar.
The elements of the list are event types that may have menu bar
bindings.  The order of this list controls the order of the items.  */);
  Vmenu_bar_final_items = Qnil;

  DEFVAR_LISP ("tab-bar-separator-image-expression", Vtab_bar_separator_image_expression,
    doc: /* Expression evaluating to the image spec for a tab-bar separator.
This is used internally by graphical displays that do not render
tab-bar separators natively.  Otherwise it is unused (e.g. on GTK).  */);
  Vtab_bar_separator_image_expression = Qnil;

  DEFVAR_LISP ("tool-bar-separator-image-expression", Vtool_bar_separator_image_expression,
    doc: /* Expression evaluating to the image spec for a tool-bar separator.
This is used internally by graphical displays that do not render
tool-bar separators natively.  Otherwise it is unused (e.g. on GTK).  */);
  Vtool_bar_separator_image_expression = Qnil;

  DEFVAR_KBOARD ("overriding-terminal-local-map",
		 Voverriding_terminal_local_map,
		 doc: /* Per-terminal keymap that takes precedence over all other keymaps.
This variable is intended to let commands such as `universal-argument'
set up a different keymap for reading the next command.

`overriding-terminal-local-map' has a separate binding for each
terminal device.  See Info node `(elisp)Multiple Terminals'.  */);

  DEFVAR_LISP ("overriding-local-map", Voverriding_local_map,
	       doc: /* Keymap that replaces (overrides) local keymaps.
If this variable is non-nil, Emacs looks up key bindings in this
keymap INSTEAD OF `keymap' text properties, `local-map' and `keymap'
overlay properties, minor mode maps, and the buffer's local map.

Hence, the only active keymaps would be `overriding-terminal-local-map',
this keymap, and `global-keymap', in order of precedence.  */);
  Voverriding_local_map = Qnil;

  DEFVAR_LISP ("overriding-local-map-menu-flag", Voverriding_local_map_menu_flag,
	       doc: /* Non-nil means `overriding-local-map' applies to the menu bar.
Otherwise, the menu bar continues to reflect the buffer's local map
and the minor mode maps regardless of `overriding-local-map'.  */);
  Voverriding_local_map_menu_flag = Qnil;

  DEFVAR_LISP ("special-event-map", Vspecial_event_map,
	       doc: /* Keymap defining bindings for special events to execute at low level.  */);
  Vspecial_event_map = list1 (Qkeymap);

  DEFVAR_LISP ("track-mouse", track_mouse,
	       doc: /* Non-nil means generate motion events for mouse motion.
The special values `dragging' and `dropping' assert that the mouse
cursor retains its appearance during mouse motion.  Any non-nil value
but `dropping' or `drag-source' asserts that motion events always
relate to the frame where the mouse movement started.  The value
`dropping' asserts that motion events relate to the frame where the
mouse cursor is seen when generating the event.  If there's no such
frame, such motion events relate to the frame where the mouse movement
started.  The value `drag-source' is like `dropping', but the
`posn-window' will be nil in mouse position lists inside mouse
movement events if there is no frame directly visible underneath the
mouse pointer.  */);
  DEFVAR_KBOARD ("system-key-alist", Vsystem_key_alist,
		 doc: /* Alist of system-specific X windows key symbols.
Each element should have the form (N . SYMBOL) where N is the
numeric keysym code (sans the \"system-specific\" bit 1<<28)
and SYMBOL is its name.

`system-key-alist' has a separate binding for each terminal device.
See Info node `(elisp)Multiple Terminals'.  */);

  DEFVAR_KBOARD ("local-function-key-map", Vlocal_function_key_map,
                 doc: /* Keymap that translates key sequences to key sequences during input.
This is used mainly for mapping key sequences into some preferred
key events (symbols).

The `read-key-sequence' function replaces any subsequence bound by
`local-function-key-map' with its binding.  More precisely, when the
active keymaps have no binding for the current key sequence but
`local-function-key-map' binds a suffix of the sequence to a vector or
string, `read-key-sequence' replaces the matching suffix with its
binding, and continues with the new sequence.

If the binding is a function, it is called with one argument (the prompt)
and its return value (a key sequence) is used.

The events that come from bindings in `local-function-key-map' are not
themselves looked up in `local-function-key-map'.

For example, suppose `local-function-key-map' binds `ESC O P' to [f1].
Typing `ESC O P' to `read-key-sequence' would return [f1].  Typing
`C-x ESC O P' would return [?\\C-x f1].  If [f1] were a prefix key,
typing `ESC O P x' would return [f1 x].

`local-function-key-map' has a separate binding for each terminal
device.  See Info node `(elisp)Multiple Terminals'.  If you need to
define a binding on all terminals, change `function-key-map'
instead.  Initially, `local-function-key-map' is an empty keymap that
has `function-key-map' as its parent on all terminal devices.  */);

  DEFVAR_KBOARD ("input-decode-map", Vinput_decode_map,
		 doc: /* Keymap that decodes input escape sequences.
This is used mainly for mapping ASCII function key sequences into
real Emacs function key events (symbols).

The `read-key-sequence' function replaces any subsequence bound by
`input-decode-map' with its binding.  Contrary to `function-key-map',
this map applies its rebinding regardless of the presence of an ordinary
binding.  So it is more like `key-translation-map' except that it applies
before `function-key-map' rather than after.

If the binding is a function, it is called with one argument (the prompt)
and its return value (a key sequence) is used.

The events that come from bindings in `input-decode-map' are not
themselves looked up in `input-decode-map'.  */);

  DEFVAR_LISP ("function-key-map", Vfunction_key_map,
               doc: /* The parent keymap of all `local-function-key-map' instances.
Function key definitions that apply to all terminal devices should go
here.  If a mapping is defined in both the current
`local-function-key-map' binding and this variable, then the local
definition will take precedence.  */);
  Vfunction_key_map = Fmake_sparse_keymap (Qnil);

  DEFVAR_LISP ("key-translation-map", Vkey_translation_map,
               doc: /* Keymap of key translations that can override keymaps.
This keymap works like `input-decode-map', but comes after `function-key-map'.
Another difference is that it is global rather than terminal-local.  */);
  Vkey_translation_map = Fmake_sparse_keymap (Qnil);

  DEFVAR_LISP ("delayed-warnings-list", Vdelayed_warnings_list,
               doc: /* List of warnings to be displayed after this command.
Each element must be a list (TYPE MESSAGE [LEVEL [BUFFER-NAME]]),
as per the args of `display-warning' (which see).
If this variable is non-nil, `delayed-warnings-hook' will be run
immediately after running `post-command-hook'.  */);
  Vdelayed_warnings_list = Qnil;

  DEFVAR_LISP ("timer-list", Vtimer_list,
	       doc: /* List of active absolute time timers in order of increasing time.  */);
  Vtimer_list = Qnil;

  DEFVAR_LISP ("timer-idle-list", Vtimer_idle_list,
	       doc: /* List of active idle-time timers in order of increasing time.  */);
  Vtimer_idle_list = Qnil;

  DEFVAR_LISP ("input-method-function", Vinput_method_function,
	       doc: /* If non-nil, the function that implements the current input method.
It's called with one argument, which must be a single-byte
character that was just read.  Any single-byte character is
acceptable, except the DEL character, codepoint 127 decimal, 177 octal.
Typically this function uses `read-event' to read additional events.
When it does so, it should first bind `input-method-function' to nil
so it will not be called recursively.

The function should return a list of zero or more events
to be used as input.  If it wants to put back some events
to be reconsidered, separately, by the input method,
it can add them to the beginning of `unread-command-events'.

The input method function can find in `input-method-previous-message'
the previous echo area message.

The input method function should refer to the variables
`input-method-use-echo-area' and `input-method-exit-on-first-char'
for guidance on what to do.  */);
  Vinput_method_function = Qlist;

  DEFVAR_LISP ("input-method-previous-message",
	       Vinput_method_previous_message,
	       doc: /* When `input-method-function' is called, hold the previous echo area message.
This variable exists because `read-event' clears the echo area
before running the input method.  It is nil if there was no message.  */);
  Vinput_method_previous_message = Qnil;

  DEFVAR_LISP ("show-help-function", Vshow_help_function,
	       doc: /* If non-nil, the function that implements the display of help.
It's called with one argument, the help string to display.  */);
  Vshow_help_function = Qnil;

  DEFVAR_LISP ("disable-point-adjustment", Vdisable_point_adjustment,
	       doc: /* If non-nil, suppress point adjustment after executing a command.

After a command is executed, if point moved into a region that has
special properties (e.g. composition, display), Emacs adjusts point to
the boundary of the region.  But when a command leaves this variable at
a non-nil value (e.g., with a setq), this point adjustment is suppressed.

This variable is set to nil before reading a command, and is checked
just after executing the command.  */);
  Vdisable_point_adjustment = Qnil;

  DEFVAR_LISP ("global-disable-point-adjustment",
	       Vglobal_disable_point_adjustment,
	       doc: /* If non-nil, always suppress point adjustments.

The default value is nil, in which case point adjustments are
suppressed only after special commands that leave
`disable-point-adjustment' (which see) at a non-nil value.  */);
  Vglobal_disable_point_adjustment = Qnil;

  DEFVAR_LISP ("minibuffer-message-timeout", Vminibuffer_message_timeout,
	       doc: /* How long to display an echo-area message when the minibuffer is active.
If the value is a number, it should be specified in seconds.
If the value is not a number, such messages never time out.  */);
  Vminibuffer_message_timeout = make_fixnum (2);

  DEFVAR_LISP ("throw-on-input", Vthrow_on_input,
	       doc: /* If non-nil, any keyboard input throws to this symbol.
The value of that variable is passed to `quit-flag' and later causes a
peculiar kind of quitting.  */);
  Vthrow_on_input = Qnil;

  DEFVAR_LISP ("command-error-function", Vcommand_error_function,
	       doc: /* Function to output error messages.
Called with three arguments:
- the error data, a list of the form (SIGNALED-CONDITION . SIGNAL-DATA)
  such as what `condition-case' would bind its variable to,
- the context (a string which normally goes at the start of the message),
- the Lisp function within which the error was signaled.

For instance, to make error messages stand out more in the echo area,
you could say something like:

    (setq command-error-function
          (lambda (data _ _)
            (message "%s" (propertize (error-message-string data)
                                      \\='face \\='error))))

Also see `set-message-function' (which controls how non-error messages
are displayed).  */);
  Vcommand_error_function = intern ("command-error-default-function");

  DEFVAR_LISP ("enable-disabled-menus-and-buttons",
	       Venable_disabled_menus_and_buttons,
	       doc: /* If non-nil, don't ignore events produced by disabled menu items and tool-bar.

Help functions bind this to allow help on disabled menu items
and tool-bar buttons.  */);
  Venable_disabled_menus_and_buttons = Qnil;

  DEFVAR_LISP ("select-active-regions",
	       Vselect_active_regions,
	       doc: /* If non-nil, any active region automatically sets the primary selection.
This variable only has an effect when Transient Mark mode is enabled.

If the value is `only', only temporarily active regions (usually made
by mouse-dragging or shift-selection) set the window system's primary
selection.

If this variable causes the region to be set as the primary selection,
`post-select-region-hook' is then run afterwards.  */);
  Vselect_active_regions = Qt;

  DEFVAR_LISP ("saved-region-selection",
	       Vsaved_region_selection,
	       doc: /* Contents of active region prior to buffer modification.
If `select-active-regions' is non-nil, Emacs sets this to the
text in the region before modifying the buffer.  The next call to
the function `deactivate-mark' uses this to set the window selection.  */);
  Vsaved_region_selection = Qnil;

  DEFVAR_LISP ("selection-inhibit-update-commands",
	       Vselection_inhibit_update_commands,
	       doc: /* List of commands which should not update the selection.
Normally, if `select-active-regions' is non-nil and the mark remains
active after a command (i.e. the mark was not deactivated), the Emacs
command loop sets the selection to the text in the region.  However,
if the command is in this list, the selection is not updated.  */);
  Vselection_inhibit_update_commands
    = list2 (Qhandle_switch_frame, Qhandle_select_window);

  DEFVAR_LISP ("debug-on-event",
               Vdebug_on_event,
               doc: /* Enter debugger on this event.
When Emacs receives the special event specified by this variable,
it will try to break into the debugger as soon as possible instead
of processing the event normally through `special-event-map'.

Currently, the only supported values for this
variable are `sigusr1' and `sigusr2'.  */);
  Vdebug_on_event = intern_c_string ("sigusr2");

  DEFVAR_BOOL ("attempt-stack-overflow-recovery",
               attempt_stack_overflow_recovery,
               doc: /* If non-nil, attempt to recover from C stack overflows.
This recovery is potentially unsafe and may lead to deadlocks or data
corruption, but it usually works and may preserve modified buffers
that would otherwise be lost.  If nil, treat stack overflow like any
other kind of crash or fatal error.  */);
  attempt_stack_overflow_recovery = true;

  DEFVAR_BOOL ("attempt-orderly-shutdown-on-fatal-signal",
               attempt_orderly_shutdown_on_fatal_signal,
               doc: /* If non-nil, attempt orderly shutdown on fatal signals.
By default this variable is non-nil, and Emacs attempts to perform
an orderly shutdown when it catches a fatal signal (e.g., a crash).
The orderly shutdown includes an attempt to auto-save your unsaved edits
and other useful cleanups.  These cleanups are potentially unsafe and may
lead to deadlocks or data corruption, but it usually works and may
preserve data in modified buffers that would otherwise be lost.
If nil, Emacs crashes immediately in response to fatal signals.  */);
  attempt_orderly_shutdown_on_fatal_signal = true;

  DEFVAR_LISP ("while-no-input-ignore-events",
               Vwhile_no_input_ignore_events,
               doc: /* Ignored events from `while-no-input'.
Events in this list do not count as pending input while running
`while-no-input' and do not cause any idle timers to get reset when they
occur.  */);
  Vwhile_no_input_ignore_events = init_while_no_input_ignore_events ();

  DEFVAR_BOOL ("translate-upper-case-key-bindings",
               translate_upper_case_key_bindings,
               doc: /* If non-nil, interpret upper case keys as lower case (when applicable).
Emacs allows binding both upper and lower case key sequences to
commands.  However, if there is a lower case key sequence bound to a
command, and the user enters an upper case key sequence that is not
bound to a command, Emacs will use the lower case binding.  Setting
this variable to nil inhibits this behavior.  */);
  translate_upper_case_key_bindings = true;

  DEFVAR_BOOL ("input-pending-p-filter-events",
               input_pending_p_filter_events,
               doc: /* If non-nil, `input-pending-p' ignores some input events.
If this variable is non-nil (the default), `input-pending-p' and
other similar functions ignore input events in `while-no-input-ignore-events'.
This flag may eventually be removed once this behavior is deemed safe.  */);
  input_pending_p_filter_events = true;

  DEFVAR_BOOL ("mwheel-coalesce-scroll-events", mwheel_coalesce_scroll_events,
	       doc: /* Non-nil means send a wheel event only for scrolling at least one screen line.
Otherwise, a wheel event will be sent every time the mouse wheel is
moved.  */);
  mwheel_coalesce_scroll_events = true;

  DEFVAR_LISP ("display-monitors-changed-functions", Vdisplay_monitors_changed_functions,
    doc: /* Abnormal hook run when the monitor configuration changes.
This can happen if a monitor is rotated, moved, plugged in or removed
from a multi-monitor setup, if the primary monitor changes, or if the
resolution of a monitor changes.  The hook should accept a single
argument, which is the terminal on which the monitor configuration
changed.  */);
  Vdisplay_monitors_changed_functions = Qnil;

  DEFVAR_BOOL ("inhibit--record-char",
	       inhibit_record_char,
	       doc: /* If non-nil, don't record input events.
This inhibits recording input events for the purposes of keyboard
macros, dribble file, and `recent-keys'.
Internal use only.  */);
  inhibit_record_char = false;

  DEFVAR_BOOL ("record-all-keys", record_all_keys,
	       doc: /* Non-nil means record all keys you type.
When nil, the default, characters typed as part of passwords are
not recorded.  The non-nil value countermands `inhibit--record-char',
which see.  */);
  record_all_keys = false;

  DEFVAR_LISP ("post-select-region-hook", Vpost_select_region_hook,
    doc: /* Abnormal hook run after the region is selected.
This usually happens as a result of `select-active-regions'.  The hook
is called with one argument, the string that was selected.  */);;
  Vpost_select_region_hook = Qnil;

  pdumper_do_now_and_after_load (syms_of_keyboard_for_pdumper);
}

static void
syms_of_keyboard_for_pdumper (void)
{
  /* Make sure input state is pristine when restoring from a dump.
     init_keyboard() also resets some of these, but the duplication
     doesn't hurt and makes sure that allocate_kboard and subsequent
     early init functions see the environment they expect.  */

  PDUMPER_RESET_LV (pending_funcalls, Qnil);
  PDUMPER_RESET_LV (unread_switch_frame, Qnil);
  PDUMPER_RESET_LV (internal_last_event_frame, Qnil);
  PDUMPER_RESET_LV (last_command_event, Qnil);
  PDUMPER_RESET_LV (last_nonmenu_event, Qnil);
  PDUMPER_RESET_LV (last_input_event, Qnil);
  PDUMPER_RESET_LV (Vunread_command_events, Qnil);
  PDUMPER_RESET_LV (Vunread_post_input_method_events, Qnil);
  PDUMPER_RESET_LV (Vunread_input_method_events, Qnil);
  PDUMPER_RESET_LV (Vthis_command, Qnil);
  PDUMPER_RESET_LV (Vreal_this_command, Qnil);
  PDUMPER_RESET_LV (Vthis_command_keys_shift_translated, Qnil);
  PDUMPER_RESET_LV (Vthis_original_command, Qnil);
  PDUMPER_RESET (num_input_keys, 0);
  PDUMPER_RESET (num_nonmacro_input_events, 0);
  PDUMPER_RESET_LV (Vlast_event_frame, Qnil);
  PDUMPER_RESET_LV (Vdelayed_warnings_list, Qnil);

  /* Create the initial keyboard.  Qt means 'unset'.  */
  eassert (initial_kboard == NULL);
  initial_kboard = allocate_kboard (Qt);
}

void
keys_of_keyboard (void)
{
  initial_define_lispy_key (Vspecial_event_map, "delete-frame",
			    "handle-delete-frame");
#ifdef HAVE_NTGUI
  initial_define_lispy_key (Vspecial_event_map, "end-session",
			    "kill-emacs");
#endif
  initial_define_lispy_key (Vspecial_event_map, "ns-put-working-text",
			    "ns-put-working-text");
  initial_define_lispy_key (Vspecial_event_map, "ns-unput-working-text",
			    "ns-unput-working-text");
  /* Here we used to use `ignore-event' which would simple set prefix-arg to
     current-prefix-arg, as is done in `handle-switch-frame'.
     But `handle-switch-frame is not run from the special-map.
     Commands from that map are run in a special way that automatically
     preserves the prefix-arg.  Restoring the prefix arg here is not just
     redundant but harmful:
     - C-u C-x v =
     - current-prefix-arg is set to non-nil, prefix-arg is set to nil.
     - after the first prompt, the exit-minibuffer-hook is run which may
       iconify a frame and thus push a `iconify-frame' event.
     - after running exit-minibuffer-hook, current-prefix-arg is
       restored to the non-nil value it had before the prompt.
     - we enter the second prompt.
       current-prefix-arg is non-nil, prefix-arg is nil.
     - before running the first real event, we run the special iconify-frame
       event, but we pass the `special' arg to command-execute so
       current-prefix-arg and prefix-arg are left untouched.
     - here we foolishly copy the non-nil current-prefix-arg to prefix-arg.
     - the next key event will have a spuriously non-nil current-prefix-arg.  */
  initial_define_lispy_key (Vspecial_event_map, "iconify-frame",
			    "ignore");
  initial_define_lispy_key (Vspecial_event_map, "make-frame-visible",
			    "ignore");
  /* Handling it at such a low-level causes read_key_sequence to get
   * confused because it doesn't realize that the current_buffer was
   * changed by read_char.
   *
   * initial_define_lispy_key (Vspecial_event_map, "select-window",
   * 			    "handle-select-window"); */
  initial_define_lispy_key (Vspecial_event_map, "save-session",
			    "handle-save-session");

#ifdef HAVE_DBUS
  /* Define a special event which is raised for dbus callback
     functions.  */
  initial_define_lispy_key (Vspecial_event_map, "dbus-event",
			    "dbus-handle-event");
#endif

#ifdef THREADS_ENABLED
  /* Define a special event which is raised for thread signals.  */
  initial_define_lispy_key (Vspecial_event_map, "thread-event",
			    "thread-handle-event");
#endif

#ifdef USE_FILE_NOTIFY
  /* Define a special event which is raised for notification callback
     functions.  */
  initial_define_lispy_key (Vspecial_event_map, "file-notify",
                            "file-notify-handle-event");
#endif /* USE_FILE_NOTIFY */

  initial_define_lispy_key (Vspecial_event_map, "config-changed-event",
			    "ignore");
#if defined (WINDOWSNT)
  initial_define_lispy_key (Vspecial_event_map, "language-change",
			    "ignore");
#endif
  initial_define_lispy_key (Vspecial_event_map, "focus-in",
			    "handle-focus-in");
  initial_define_lispy_key (Vspecial_event_map, "focus-out",
			    "handle-focus-out");
  initial_define_lispy_key (Vspecial_event_map, "move-frame",
			    "handle-move-frame");
}

/* Mark the pointers in the kboard objects.
   Called by Fgarbage_collect.  */
void
mark_kboards (void)
{
  for (KBOARD *kb = all_kboards; kb; kb = kb->next_kboard)
    {
      if (kb->kbd_macro_buffer)
	mark_objects (kb->kbd_macro_buffer,
		      kb->kbd_macro_ptr - kb->kbd_macro_buffer);
      mark_object (&KVAR (kb, Voverriding_terminal_local_map));
      mark_object (&KVAR (kb, Vlast_command));
      mark_object (&KVAR (kb, Vreal_last_command));
      mark_object (&KVAR (kb, Vkeyboard_translate_table));
      mark_object (&KVAR (kb, Vlast_repeatable_command));
      mark_object (&KVAR (kb, Vprefix_arg));
      mark_object (&KVAR (kb, Vlast_prefix_arg));
      mark_object (&KVAR (kb, kbd_queue));
      mark_object (&KVAR (kb, defining_kbd_macro));
      mark_object (&KVAR (kb, Vlast_kbd_macro));
      mark_object (&KVAR (kb, Vsystem_key_alist));
      mark_object (&KVAR (kb, system_key_syms));
      mark_object (&KVAR (kb, Vwindow_system));
      mark_object (&KVAR (kb, Vinput_decode_map));
      mark_object (&KVAR (kb, Vlocal_function_key_map));
      mark_object (&KVAR (kb, Vdefault_minibuffer_frame));
      mark_object (&KVAR (kb, echo_string));
      mark_object (&KVAR (kb, echo_prompt));
    }

  for (union buffered_input_event *event = kbd_fetch_ptr;
       event != kbd_store_ptr; event = next_kbd_event (event))
    {
      /* These two special event types have no Lisp_Objects to mark.  */
      if (event->kind != SELECTION_REQUEST_EVENT
#ifndef HAVE_HAIKU
	  && event->kind != SELECTION_CLEAR_EVENT
#endif
	  )
	{
	  mark_object (&event->ie.x);
	  mark_object (&event->ie.y);
	  mark_object (&event->ie.frame_or_window);
	  mark_object (&event->ie.arg);

	  /* This should never be allocated for a single event, but
	     mark it anyway in the situation where the list of devices
	     changed but an event with an old device is still present
	     in the queue.  */
	  mark_object (&event->ie.device);
	}
    }
}<|MERGE_RESOLUTION|>--- conflicted
+++ resolved
@@ -1235,14 +1235,7 @@
 #ifdef HAVE_WINDOW_SYSTEM
           unbind_to (scount, Qnil);
 #endif
-<<<<<<< HEAD
         }
-=======
-          }
-      /* Restore last PT position value, possibly clobbered by
-         recursive-edit invoked by the command we just executed.  */
-      last_point_position = last_pt;
->>>>>>> 9a28600a
       kset_last_prefix_arg (current_kboard, Vcurrent_prefix_arg);
 
       safe_run_hooks (Qpost_command_hook);
