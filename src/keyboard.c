/* Keyboard and mouse input; editor command loop.

Copyright (C) 1985-1989, 1993-1997, 1999-2023 Free Software Foundation,
Inc.

This file is NOT part of GNU Emacs.

GNU Emacs is free software: you can redistribute it and/or modify
it under the terms of the GNU General Public License as published by
the Free Software Foundation, either version 3 of the License, or (at
your option) any later version.

GNU Emacs is distributed in the hope that it will be useful,
but WITHOUT ANY WARRANTY; without even the implied warranty of
MERCHANTABILITY or FITNESS FOR A PARTICULAR PURPOSE.  See the
GNU General Public License for more details.

You should have received a copy of the GNU General Public License
along with GNU Emacs.  If not, see <https://www.gnu.org/licenses/>.  */

#include <config.h>

#include <sys/stat.h>

#include "lisp.h"
#include "coding.h"
#include "termchar.h"
#include "termopts.h"
#include "frame.h"
#include "termhooks.h"
#include "macros.h"
#include "keyboard.h"
#include "window.h"
#include "commands.h"
#include "character.h"
#include "buffer.h"
#include "dispextern.h"
#include "syntax.h"
#include "intervals.h"
#include "keymap.h"
#include "blockinput.h"
#include "sysstdio.h"
#include "systime.h"
#include "atimer.h"
#include "process.h"
#include "menu.h"
#include <errno.h>

#ifdef HAVE_PTHREAD
#include <pthread.h>
#endif
#ifdef MSDOS
#include "msdos.h"
#include <time.h>
#else /* not MSDOS */
#include <sys/ioctl.h>
#endif /* not MSDOS */

#if defined USABLE_FIONREAD && defined USG5_4
# include <sys/filio.h>
#endif

#include "syssignal.h"

#include <sys/types.h>
#include <unistd.h>
#include <fcntl.h>
#include <math.h>

#include <ignore-value.h>

#include "pdumper.h"

#ifdef HAVE_WINDOW_SYSTEM
#include TERM_HEADER
#endif /* HAVE_WINDOW_SYSTEM */

/* Work around GCC bug 54561.  */
#if GNUC_PREREQ (4, 3, 0)
# pragma GCC diagnostic ignored "-Wclobbered"
#endif

#ifdef WINDOWSNT
char const DEV_TTY[] = "CONOUT$";
#else
char const DEV_TTY[] = "/dev/tty";
#endif

/* Variables for blockinput.h:  */

/* Positive if interrupt input is blocked right now.  */
volatile int interrupt_input_blocked;

/* True means an input interrupt or alarm signal has arrived.
   The maybe_quit function checks this.  */
volatile bool pending_signals;

KBOARD *initial_kboard;
KBOARD *current_kboard;
static KBOARD *all_kboards;

/* True in the single-kboard state, false in the any-kboard state.  */
static bool single_kboard;

/* Minimum allowed size of the recent_keys vector.  */
#define MIN_NUM_RECENT_KEYS (100)

/* Maximum allowed size of the recent_keys vector.  */
#if INTPTR_MAX <= INT_MAX
# define MAX_NUM_RECENT_KEYS (INT_MAX / EMACS_INT_WIDTH / 10)
#else
# define MAX_NUM_RECENT_KEYS (INT_MAX / EMACS_INT_WIDTH)
#endif

/* Index for storing next element into recent_keys.  */
static int recent_keys_index;

/* Total number of elements stored into recent_keys.  */
static int total_keys;

/* Size of the recent_keys vector.  */
static int lossage_limit = 3 * MIN_NUM_RECENT_KEYS;

/* This vector holds the last lossage_limit keystrokes.  */
static Lisp_Object recent_keys;

/* Vector holding the key sequence that invoked the current command.
   It is reused for each command, and it may be longer than the current
   sequence; this_command_key_count indicates how many elements
   actually mean something.
   It's easier to staticpro a single Lisp_Object than an array.  */
Lisp_Object this_command_keys;
ptrdiff_t this_command_key_count;

/* This vector is used as a buffer to record the events that were actually read
   by read_key_sequence.  */
static Lisp_Object raw_keybuf;
static int raw_keybuf_count;

#define GROW_RAW_KEYBUF							\
 if (raw_keybuf_count == ASIZE (raw_keybuf))				\
   raw_keybuf = larger_vector (raw_keybuf, 1, -1)

/* Number of elements of this_command_keys
   that precede this key sequence.  */
static ptrdiff_t this_single_command_key_start;

#ifdef HAVE_STACK_OVERFLOW_HANDLING

/* For longjmp to recover from C stack overflow.  */
sigjmp_buf return_to_command_loop;

/* Message displayed by Vtop_level when recovering from C stack overflow.  */
static Lisp_Object recover_top_level_message;

#endif /* HAVE_STACK_OVERFLOW_HANDLING */

/* Message normally displayed by Vtop_level.  */
static Lisp_Object regular_top_level_message;

/* True while displaying for echoing.  Delays C-g throwing.  */

static bool echoing;

/* Non-null means we can start echoing at the next input pause even
   though there is something in the echo area.  */

static struct kboard *ok_to_echo_at_next_pause;

/* The kboard last echoing, or null for none.  Reset to 0 in
   cancel_echoing.  If non-null, and a current echo area message
   exists, and echo_message_buffer is eq to the current message
   buffer, we know that the message comes from echo_kboard.  */

struct kboard *echo_kboard;

/* The buffer used for echoing.  Set in echo_now, reset in
   cancel_echoing.  */

Lisp_Object echo_message_buffer;

/* Character that causes a quit.  Normally C-g.

   If we are running on an ordinary terminal, this must be an ordinary
   ASCII char, since we want to make it our interrupt character.

   If we are not running on an ordinary terminal, it still needs to be
   an ordinary ASCII char.  This character needs to be recognized in
   the input interrupt handler.  At this point, the keystroke is
   represented as a struct input_event, while the desired quit
   character is specified as a lispy event.  The mapping from struct
   input_events to lispy events cannot run in an interrupt handler,
   and the reverse mapping is difficult for anything but ASCII
   keystrokes.

   FOR THESE ELABORATE AND UNSATISFYING REASONS, quit_char must be an
   ASCII character.  */
int quit_char;

/* Current depth in recursive edits.  */
EMACS_INT edit_level;

/* If not Qnil, this is a switch-frame event which we decided to put
   off until the end of a key sequence.  This should be read as the
   next command input, after any unread_command_events.

   read_key_sequence uses this to delay switch-frame events until the
   end of the key sequence; Fread_char uses it to put off switch-frame
   events until a non-ASCII event is acceptable as input.  */
Lisp_Object unread_switch_frame;

/* Last size recorded for a current buffer which is not a minibuffer.  */
static ptrdiff_t last_non_minibuf_size;

uintmax_t num_input_events;
ptrdiff_t point_before_last_command_or_undo;
struct buffer *buffer_before_last_command_or_undo;

/* Value of num_nonmacro_input_events as of last auto save.  */
static intmax_t last_auto_save;

/* The frame in which the last input event occurred, or Qmacro if the
   last event came from a macro.  We use this to determine when to
   generate switch-frame events.  This may be cleared by functions
   like Fselect_frame, to make sure that a switch-frame event is
   generated by the next character.

   FIXME: This is modified by a signal handler so it should be volatile.
   It's exported to Lisp, though, so it can't simply be marked
   volatile here.  */
Lisp_Object internal_last_event_frame;

/* read_key_sequence() stores the command definition of the
   key sequence here.  */
static Lisp_Object read_key_sequence_cmd;
static Lisp_Object read_key_sequence_remapped;

/* File in which we write all commands we read.  */
static FILE *dribble;


/* Input is available.  */
bool input_pending;

/* The value of input_pending /before/ running a command, used
   to skip redisplay.

   Generally, if inputs are pending we want to skip redisplay, but
   checking input_pending after the command resulted in too few
   redisplays, particularly after a long-running command when a
   redisplay is overdue and during which the user had ample time to
   flag input_pending.
*/
bool input_was_pending;

/* Circular buffer for pre-read keyboard input.  */
union buffered_input_event kbd_buffer[KBD_BUFFER_SIZE];

/* Pointer to next available character in kbd_buffer.
   If kbd_fetch_ptr == kbd_store_ptr, the buffer is empty.  */
union buffered_input_event *kbd_fetch_ptr;

/* Pointer to next place to store character in kbd_buffer.  */
union buffered_input_event *kbd_store_ptr;

/* The above pair of variables forms a "queue empty" flag.  When we
   enqueue a non-hook event, we increment kbd_store_ptr.  When we
   dequeue a non-hook event, we increment kbd_fetch_ptr.  We say that
   there is input available if the two pointers are not equal.

   Why not just have a flag set and cleared by the enqueuing and
   dequeuing functions?  The code is a bit simpler this way.  */

static void recursive_edit_unwind (Lisp_Object buffer);

static void echo_now (void);
static ptrdiff_t echo_length (void);

/* Incremented whenever a timer is run.  */
unsigned timers_run;

/* Address (if not 0) of struct timespec to zero out if a SIGIO interrupt
   happens.  */
struct timespec *input_available_clear_time;

/* True means use SIGIO interrupts; false means use CBREAK mode.
   Default is true if INTERRUPT_INPUT is defined.  */
bool interrupt_input;

/* Nonzero while interrupts are temporarily deferred during redisplay.  */
bool interrupts_deferred;

/* The time when Emacs started being idle.  */

static struct timespec timer_idleness_start_time;

/* After Emacs stops being idle, this saves the last value
   of timer_idleness_start_time from when it was idle.  */

static struct timespec timer_last_idleness_start_time;

/* Predefined strings for core device names.  */

static Lisp_Object virtual_core_pointer_name;
static Lisp_Object virtual_core_keyboard_name;


/* Global variable declarations.  */

/* Flags for readable_events.  */
#define READABLE_EVENTS_DO_TIMERS_NOW		(1 << 0)
#define READABLE_EVENTS_FILTER_EVENTS		(1 << 1)
#define READABLE_EVENTS_IGNORE_SQUEEZABLES	(1 << 2)

/* Function for init_keyboard to call with no args (if nonzero).  */
static void (*keyboard_init_hook) (void);

static bool get_input_pending (int);
static bool readable_events (int);
static Lisp_Object read_char_x_menu_prompt (Lisp_Object,
                                            Lisp_Object, bool *);
static Lisp_Object read_char_minibuf_menu_prompt (int, Lisp_Object);
static Lisp_Object make_lispy_event (struct input_event *);
static Lisp_Object make_lispy_movement (struct frame *, Lisp_Object,
                                        enum scroll_bar_part,
                                        Lisp_Object, Lisp_Object,
					Time);
static Lisp_Object modify_event_symbol (ptrdiff_t, int, Lisp_Object,
                                        Lisp_Object, const char *const *,
                                        Lisp_Object *, ptrdiff_t);
static Lisp_Object make_lispy_switch_frame (Lisp_Object);
static Lisp_Object make_lispy_focus_in (Lisp_Object);
static Lisp_Object make_lispy_focus_out (Lisp_Object);
static bool help_char_p (Lisp_Object);
static void save_getcjmp (sys_jmp_buf);
static void restore_getcjmp (void *);
static Lisp_Object apply_modifiers (int, Lisp_Object);
static void restore_kboard_configuration (int);
static void handle_keyboard_quit (bool);
static AVOID quit_throw_to_read_char (bool);
static void timer_start_idle (void);
static void timer_stop_idle (void);
static void timer_resume_idle (void);
static void deliver_sigusr (int);
static char *find_sigusr_name (int);
static void store_sigusr_events (void);
static bool is_ignored_event (union buffered_input_event *);

/* Advance or retreat a buffered input event pointer.  */

static union buffered_input_event *
next_kbd_event (union buffered_input_event *ptr)
{
  return ptr == kbd_buffer + KBD_BUFFER_SIZE - 1 ? kbd_buffer : ptr + 1;
}

/* Like EVENT_START, but assume EVENT is an event.
   This pacifies gcc -Wnull-dereference, which might otherwise
   complain about earlier checks that EVENT is indeed an event.  */
static Lisp_Object
xevent_start (Lisp_Object event)
{
  return XCAR (XCDR (event));
}

/* These setters are used only in this file, so they can be private.  */
static void
kset_echo_string (struct kboard *kb, Lisp_Object val)
{
  kb->echo_string_ = val;
}
static void
kset_echo_prompt (struct kboard *kb, Lisp_Object val)
{
  kb->echo_prompt_ = val;
}
static void
kset_kbd_queue (struct kboard *kb, Lisp_Object val)
{
  kb->kbd_queue_ = val;
}
static void
kset_keyboard_translate_table (struct kboard *kb, Lisp_Object val)
{
  kb->Vkeyboard_translate_table_ = val;
}
static void
kset_last_prefix_arg (struct kboard *kb, Lisp_Object val)
{
  kb->Vlast_prefix_arg_ = val;
}
static void
kset_last_repeatable_command (struct kboard *kb, Lisp_Object val)
{
  kb->Vlast_repeatable_command_ = val;
}
static void
kset_local_function_key_map (struct kboard *kb, Lisp_Object val)
{
  kb->Vlocal_function_key_map_ = val;
}
static void
kset_overriding_terminal_local_map (struct kboard *kb, Lisp_Object val)
{
  kb->Voverriding_terminal_local_map_ = val;
}
static void
kset_real_last_command (struct kboard *kb, Lisp_Object val)
{
  kb->Vreal_last_command_ = val;
}
static void
kset_system_key_syms (struct kboard *kb, Lisp_Object val)
{
  kb->system_key_syms_ = val;
}


static bool
echo_keystrokes_p (void)
{
  return (FLOATP (Vecho_keystrokes) ? XFLOAT_DATA (Vecho_keystrokes) > 0.0
	  : FIXNUMP (Vecho_keystrokes) ? XFIXNUM (Vecho_keystrokes) > 0
          : false);
}

/* Add C to the echo string, without echoing it immediately.  C can be
   a character, which is pretty-printed, or a symbol, whose name is
   printed.  */

static void
echo_add_key (Lisp_Object c)
{
  char initbuf[KEY_DESCRIPTION_SIZE + 100];
  ptrdiff_t size = sizeof initbuf;
  char *buffer = initbuf;
  char *ptr = buffer;
  Lisp_Object echo_string = KVAR (current_kboard, echo_string);
  USE_SAFE_ALLOCA;

  if (STRINGP (echo_string) && SCHARS (echo_string) > 0)
    /* Add a space at the end as a separator between keys.  */
    ptr++[0] = ' ';

  /* If someone has passed us a composite event, use its head symbol.  */
  c = EVENT_HEAD (c);

  if (FIXNUMP (c))
    ptr = push_key_description (XFIXNUM (c), ptr);
  else if (SYMBOLP (c))
    {
      Lisp_Object name = SYMBOL_NAME (c);
      ptrdiff_t nbytes = SBYTES (name);

      if (size - (ptr - buffer) < nbytes)
	{
	  ptrdiff_t offset = ptr - buffer;
	  size = max (2 * size, size + nbytes);
	  buffer = SAFE_ALLOCA (size);
	  ptr = buffer + offset;
	}

      ptr += copy_text (SDATA (name), (unsigned char *) ptr, nbytes,
			STRING_MULTIBYTE (name), 1);
    }

  Lisp_Object new_string = make_string (buffer, ptr - buffer);
  if ((NILP (echo_string) || SCHARS (echo_string) == 0)
      && help_char_p (c))
    {
      AUTO_STRING (str, " (Type ? for further options)");
      AUTO_LIST2 (props, Qface, Qhelp_key_binding);
      Fadd_text_properties (make_fixnum (7), make_fixnum (8), props, str);
      new_string = concat2 (new_string, str);
    }

  kset_echo_string (current_kboard,
		    concat2 (echo_string, new_string));
  SAFE_FREE ();
}

/* Temporarily add a dash to the end of the echo string if it's not
   empty, so that it serves as a mini-prompt for the very next
   character.  */

static void
echo_dash (void)
{
  /* Do nothing if not echoing at all.  */
  if (NILP (KVAR (current_kboard, echo_string)))
    return;

  if (!current_kboard->immediate_echo
      && SCHARS (KVAR (current_kboard, echo_string)) == 0)
    return;

  /* Do nothing if we just printed a prompt.  */
  if (STRINGP (KVAR (current_kboard, echo_prompt))
      && (SCHARS (KVAR (current_kboard, echo_prompt))
	  == SCHARS (KVAR (current_kboard, echo_string))))
    return;

  /* Do nothing if we have already put a dash at the end.  */
  if (SCHARS (KVAR (current_kboard, echo_string)) > 1)
    {
      Lisp_Object last_char, prev_char, idx;

      idx = make_fixnum (SCHARS (KVAR (current_kboard, echo_string)) - 2);
      prev_char = Faref (KVAR (current_kboard, echo_string), idx);

      idx = make_fixnum (SCHARS (KVAR (current_kboard, echo_string)) - 1);
      last_char = Faref (KVAR (current_kboard, echo_string), idx);

      if (XFIXNUM (last_char) == '-' && XFIXNUM (prev_char) != ' ')
	return;
    }

  /* Put a dash at the end of the buffer temporarily,
     but make it go away when the next character is added.  */
  AUTO_STRING (dash, "-");
  kset_echo_string (current_kboard,
		    concat2 (KVAR (current_kboard, echo_string), dash));
  echo_now ();
}

static void
echo_update (void)
{
  if (current_kboard->immediate_echo)
    {
      ptrdiff_t i;
      Lisp_Object prompt = KVAR (current_kboard, echo_prompt);
      Lisp_Object prefix = call0 (Qinternal_echo_keystrokes_prefix);
      kset_echo_string (current_kboard,
			NILP (prompt) ? prefix
			: NILP (prefix) ? prompt
			: concat2 (prompt, prefix));

      for (i = 0; i < this_command_key_count; i++)
	{
	  Lisp_Object c;

	  c = AREF (this_command_keys, i);
	  if (! (EVENT_HAS_PARAMETERS (c)
		 && EQ (EVENT_HEAD_KIND (EVENT_HEAD (c)), Qmouse_movement)))
	    echo_add_key (c);
	}

      echo_now ();
    }
}

/* Display the current echo string, and begin echoing if not already
   doing so.  */

static void
echo_now (void)
{
  if (!current_kboard->immediate_echo
      /* This test breaks calls that use `echo_now' to display the echo_prompt.
         && echo_keystrokes_p () */)
    {
      current_kboard->immediate_echo = true;
      echo_update ();
      /* Put a dash at the end to invite the user to type more.  */
      echo_dash ();
    }

  echoing = true;
  /* FIXME: Use call (Qmessage) so it can be advised (e.g. emacspeak).  */
  message3_nolog (KVAR (current_kboard, echo_string));
  echoing = false;

  /* Record in what buffer we echoed, and from which kboard.  */
  echo_message_buffer = echo_area_buffer[0];
  echo_kboard = current_kboard;

  if (!NILP (Vquit_flag))
    quit_throw_to_read_char (0);
}

/* Turn off echoing, for the start of a new command.  */

void
cancel_echoing (void)
{
  current_kboard->immediate_echo = false;
  kset_echo_prompt (current_kboard, Qnil);
  kset_echo_string (current_kboard, Qnil);
  ok_to_echo_at_next_pause = NULL;
  echo_kboard = NULL;
  echo_message_buffer = Qnil;
}

/* Return the length of the current echo string.  */

static ptrdiff_t
echo_length (void)
{
  return (STRINGP (KVAR (current_kboard, echo_string))
	  ? SCHARS (KVAR (current_kboard, echo_string))
	  : 0);
}

/* Truncate the current echo message to its first LEN chars.
   This and echo_char get used by read_key_sequence when the user
   switches frames while entering a key sequence.  */

static void
echo_truncate (ptrdiff_t nchars)
{
  Lisp_Object es = KVAR (current_kboard, echo_string);
  if (STRINGP (es) && SCHARS (es) > nchars)
    kset_echo_string (current_kboard,
		      Fsubstring (KVAR (current_kboard, echo_string),
				  make_fixnum (0), make_fixnum (nchars)));
  truncate_echo_area (nchars);
}


/* Functions for manipulating this_command_keys.  */
static void
add_command_key (Lisp_Object key)
{
  if (this_command_key_count >= ASIZE (this_command_keys))
    this_command_keys = larger_vector (this_command_keys, 1, -1);

  ASET (this_command_keys, this_command_key_count, key);
  ++this_command_key_count;
}

/* Handle errors that are not handled at inner levels
   by printing an error message and returning to the editor command loop.  */

static Lisp_Object
cmd_error (Lisp_Object data)
{
  Lisp_Object old_level, old_length;
  specpdl_ref count = SPECPDL_INDEX ();
  Lisp_Object conditions;
  char macroerror[sizeof "After..kbd macro iterations: "
		  + INT_STRLEN_BOUND (EMACS_INT)];

#ifdef HAVE_WINDOW_SYSTEM
  cancel_hourglass ();
#endif

  if (!NILP (executing_kbd_macro))
    {
      if (executing_kbd_macro_iterations == 1)
	sprintf (macroerror, "After 1 kbd macro iteration: ");
      else
	sprintf (macroerror, "After %"pI"d kbd macro iterations: ",
		 executing_kbd_macro_iterations);
    }
  else
    *macroerror = 0;

  conditions = Fget (XCAR (data), Qerror_conditions);
  if (NILP (Fmemq (Qminibuffer_quit, conditions)))
    {
      Vexecuting_kbd_macro = Qnil;
      executing_kbd_macro = Qnil;
    }
  else if (!NILP (KVAR (current_kboard, defining_kbd_macro)))
    /* An `M-x' command that signals a `minibuffer-quit' condition
       that's part of a kbd macro.  */
    finalize_kbd_macro_chars ();

  specbind (Qstandard_output, Qt);
  specbind (Qstandard_input, Qt);
  kset_prefix_arg (current_kboard, Qnil);
  kset_last_prefix_arg (current_kboard, Qnil);
  cancel_echoing ();

  /* Avoid unquittable loop if data contains a circular list.  */
  old_level = Vprint_level;
  old_length = Vprint_length;
  XSETFASTINT (Vprint_level, 10);
  XSETFASTINT (Vprint_length, 10);
  cmd_error_internal (data, macroerror);
  Vprint_level = old_level;
  Vprint_length = old_length;

  Vquit_flag = Qnil;
  Vinhibit_quit = Qnil;

  unbind_to (count, Qnil);
  return make_fixnum (0);
}

/* Adapted for internal_condition_case() interface. */
static Lisp_Object
evaluate_top_level_expr (void)
{
  return NILP (Vtop_level)
    ? call0 (Qnormal_top_level)
    : Feval (Vtop_level, Qnil);
}

/* Adapted for internal_catch() interface. */
static Lisp_Object
condition_cased_top_level (Lisp_Object ignore)
{
  internal_condition_case (evaluate_top_level_expr, Qerror, cmd_error);
  return Qnil;
}

Lisp_Object
recursive_edit (void)
{
  specpdl_ref count = SPECPDL_INDEX ();
  Lisp_Object val;

  if (edit_level > 0)
    {
      specbind (Qstandard_output, Qt);
      specbind (Qstandard_input, Qt);
    }

#ifdef HAVE_WINDOW_SYSTEM
    cancel_hourglass ();
#endif

  /* Edebugging fontification-functions could lead here, in which case
     the tag Qexit, if thrown, nicely results in the unwinding of
     redisplay().  */
  specbind (Qinhibit_redisplay, Qnil);
  redisplaying_p = false;

  /* Insulate undo boundaries outside recursive edit (Bug#23632), */
  specbind (Qundo_auto__undoably_changed_buffers, Qnil);

#ifdef HAVE_STACK_OVERFLOW_HANDLING
  /* At least on GNU/Linux, saving signal mask is important here.  */
  if (sigsetjmp (return_to_command_loop, 1) != 0)
    {
      /* Comes here from handle_sigsegv (see sysdep.c) and
	 stack_overflow_handler (see w32fns.c).  */
#ifdef WINDOWSNT
      w32_reset_stack_overflow_guard ();
#endif
      init_eval ();
      Vinternal__top_level_message = recover_top_level_message;
    }
  else
    Vinternal__top_level_message = regular_top_level_message;
#endif /* HAVE_STACK_OVERFLOW_HANDLING */

  if (edit_level > 0 || minibuf_level > 0)
    {
      val = internal_catch (Qexit, condition_cased_command_loop, Qerror);
      executing_kbd_macro = Qnil;
    }
  else
    for (;;)
      {
        internal_catch (Qtop_level, condition_cased_top_level, Qnil);
        internal_catch (Qtop_level, condition_cased_command_loop, Qerror);
        executing_kbd_macro = Qnil;

        /* End of file in -batch run exits here.  */
        if (noninteractive)
	  Fkill_emacs (Qt, Qnil);
      }

  if (EQ (val, Qt))
    quit ();

  /* Handle throw from read_minibuf when we're in another window.  */
  if (STRINGP (val))
    xsignal1 (Qerror, val);

  if (FUNCTIONP (val))
    call0 (val);

  return unbind_to (count, Qnil);
}

/* When an auto-save happens, record the "time", and don't do again soon.  */

void
record_auto_save (void)
{
  last_auto_save = num_nonmacro_input_events;
}

/* Make an auto save happen as soon as possible at command level.  */

#ifdef SIGDANGER
void
force_auto_save_soon (void)
{
  last_auto_save = - auto_save_interval - 1;
}
#endif

DEFUN ("recursive-edit", Frecursive_edit, Srecursive_edit, 0, 0, "",
       doc: /* Invoke the editor command loop recursively.
To get out of the recursive edit, a command can throw to `exit' -- for
instance (throw \\='exit nil).

The following values (last argument to `throw') can be used when
throwing to \\='exit:

- t causes `recursive-edit' to quit, so that control returns to the
  command loop one level up.

- A string causes `recursive-edit' to signal an error, printing that
  string as the error message.

- A function causes `recursive-edit' to call that function with no
  arguments, and then return normally.

- Any other value causes `recursive-edit' to return normally to the
  function that called it.*/)
  (void)
{
  specpdl_ref count = SPECPDL_INDEX ();
  Lisp_Object buffer =
    (edit_level >= 0
     && current_buffer != XBUFFER (XWINDOW (selected_window)->contents))
      ? Fcurrent_buffer () : Qnil;

  if (input_blocked_p ())
    /* Presumably edebugging redisplay.  */
    return Qnil;

  /* Don't do anything interesting between the increment and the
     record_unwind_protect!  Otherwise, we could get distracted and
     never decrement the counter again.  */
  edit_level++;
  update_mode_lines = 17;
  record_unwind_protect (recursive_edit_unwind, buffer);

  /* If we leave recursive_edit below with a `throw' for instance,
     like it is done in the splash screen display, we have to
     make sure that we restore single_kboard as command_loop
     would have done if it were left normally.  */
  if (edit_level > 0)
    temporarily_switch_to_single_kboard (SELECTED_FRAME ());

  recursive_edit ();
  return unbind_to (count, Qnil);
}

void
recursive_edit_unwind (Lisp_Object buffer)
{
  if (BUFFERP (buffer))
    Fset_buffer (buffer);

  edit_level--;
  update_mode_lines = 18;
}



/* If we're in single_kboard state for kboard KBOARD,
   get out of it.  */

void
not_single_kboard_state (KBOARD *kboard)
{
  if (kboard == current_kboard)
    single_kboard = false;
}

/* Maintain a stack of kboards, so other parts of Emacs
   can switch temporarily to the kboard of a given frame
   and then revert to the previous status.  */

struct kboard_stack
{
  KBOARD *kboard;
  struct kboard_stack *next;
};

static struct kboard_stack *kboard_stack;

void
push_kboard (struct kboard *k)
{
  struct kboard_stack *p = xmalloc (sizeof *p);

  p->next = kboard_stack;
  p->kboard = current_kboard;
  kboard_stack = p;

  current_kboard = k;
}

void
pop_kboard (void)
{
  struct terminal *t;
  struct kboard_stack *p = kboard_stack;
  bool found = false;
  for (t = terminal_list; t; t = t->next_terminal)
    {
      if (t->kboard == p->kboard)
        {
          current_kboard = p->kboard;
          found = true;
          break;
        }
    }
  if (!found)
    {
      /* The terminal we remembered has been deleted.  */
      current_kboard = FRAME_KBOARD (SELECTED_FRAME ());
      single_kboard = false;
    }
  kboard_stack = p->next;
  xfree (p);
}

/* Switch to single_kboard mode, making current_kboard the only KBOARD
  from which further input is accepted.  If F is non-nil, set its
  KBOARD as the current keyboard.

  This function uses record_unwind_protect_int to return to the previous
  state later.

  If Emacs is already in single_kboard mode, and F's keyboard is
  locked, then this function will throw an error.  */

void
temporarily_switch_to_single_kboard (struct frame *f)
{
  bool was_locked = single_kboard;
  if (was_locked)
    {
      if (f != NULL && FRAME_KBOARD (f) != current_kboard)
        /* We can not switch keyboards while in single_kboard mode.
           In rare cases, Lisp code may call `recursive-edit' (or
           `read-minibuffer' or `y-or-n-p') after it switched to a
           locked frame.  For example, this is likely to happen
           when server.el connects to a new terminal while Emacs is in
           single_kboard mode.  It is best to throw an error instead
           of presenting the user with a frozen screen.  */
        error ("Terminal %d is locked, cannot read from it",
               FRAME_TERMINAL (f)->id);
      else
        /* This call is unnecessary, but helps
           `restore_kboard_configuration' discover if somebody changed
           `current_kboard' behind our back.  */
        push_kboard (current_kboard);
    }
  else if (f != NULL)
    current_kboard = FRAME_KBOARD (f);
  single_kboard = true;
  record_unwind_protect_int (restore_kboard_configuration, was_locked);
}

static void
restore_kboard_configuration (int was_locked)
{
  single_kboard = was_locked;
  if (was_locked)
    {
      struct kboard *prev = current_kboard;
      pop_kboard ();
      /* The pop should not change the kboard.  */
      if (single_kboard && current_kboard != prev)
        emacs_abort ();
    }
}

/* Take actions on handling an error.  DATA is the data that describes
   the error.

   CONTEXT is a C-string containing ASCII characters only which
   describes the context in which the error happened.  If we need to
   generalize CONTEXT to allow multibyte characters, make it a Lisp
   string.  */

void
cmd_error_internal (Lisp_Object data, const char *context)
{
  /* The immediate context is not interesting for Quits,
     since they are asynchronous.  */
  Vquit_flag = Qnil;
  Vinhibit_quit = Qt;

  /* Use user's specified output function if any.  */
  if (! NILP (Vcommand_error_function))
    call3 (Vcommand_error_function, data,
	   context ? build_string (context) : empty_unibyte_string,
	   Qnil);
}

DEFUN ("command-error-default-function", Fcommand_error_default_function,
       Scommand_error_default_function, 2, 3, 0,
       doc: /* Produce default output for unhandled error message.
Default value of `command-error-function'.  */)
  (Lisp_Object data, Lisp_Object context, Lisp_Object unused)
{
  struct frame *sf = SELECTED_FRAME ();
  Lisp_Object conditions = Fget (XCAR (data), Qerror_conditions);
  int is_minibuffer_quit = ! NILP (Fmemq (Qminibuffer_quit, conditions));

  CHECK_STRING (context);

  /* If the window system or terminal frame hasn't been initialized
     yet, or we're not interactive, write the message to stderr and exit.
     Don't do this for the minibuffer-quit condition.  */
  if (! is_minibuffer_quit
      && (! sf->glyphs_initialized_p
	  /* The initial frame is a special non-displaying frame. It
	     will be current in daemon mode when there are no frames
	     to display, and in non-daemon mode before the real frame
	     has finished initializing.  If an error is thrown in the
	     latter case while creating the frame, then the frame
	     will never be displayed, so the safest thing to do is
	     write to stderr and quit.  In daemon mode, there are
	     many other potential errors that do not prevent frames
	     from being created, so continuing as normal is better in
	     that case.  */
	  || (! IS_DAEMON && FRAME_INITIAL_P (sf))
	  || noninteractive))
    {
      print_error_message (data, Qexternal_debugging_output, SSDATA (context));
      Fterpri (Qexternal_debugging_output, Qnil);
      Fkill_emacs (make_fixnum (-1), Qnil);
    }
  else
    {
      clear_message (1, 0);
      message_log_maybe_newline ();

      if (is_minibuffer_quit)
	{
	  Fding (Qt);
	}
      else
	{
	  Fdiscard_input ();
	  bitch_at_user ();
	}

      print_error_message (data, Qt, SSDATA (context));
    }
  return Qnil;
}

enum { READ_KEY_ELTS = 30 };
static int read_key_sequence (Lisp_Object *, Lisp_Object,
                              bool, bool, bool, bool);
static void adjust_point_for_property (ptrdiff_t, bool);

static Lisp_Object
command_loop (void)
{
  modiff_count prev_modiff = 0;
  struct buffer *prev_buffer = NULL;

  kset_prefix_arg (current_kboard, Qnil);
  kset_last_prefix_arg (current_kboard, Qnil);
  Vdeactivate_mark = Qnil;
  cancel_echoing ();

  this_command_key_count = 0;
  this_single_command_key_start = 0;

  if (NILP (Vmemory_full))
    {
      if (!NILP (Vpost_command_hook) && !NILP (Vrun_hooks))
	safe_run_hooks (Qpost_command_hook);

      if (!NILP (echo_area_buffer[0]))
	resize_echo_area_exactly ();

      if (!NILP (Vdelayed_warnings_list))
        safe_run_hooks (Qdelayed_warnings_hook);
    }

  /* Set last command variables after Vpost_command_hook.  */
  kset_last_command (current_kboard, Vthis_command);
  kset_real_last_command (current_kboard, Vreal_this_command);
  if (!CONSP (last_command_event))
    kset_last_repeatable_command (current_kboard, Vreal_this_command);

  for (;;)
    {
      Lisp_Object cmd;
      ptrdiff_t orig_pt = PT;

      if (! FRAME_LIVE_P (XFRAME (selected_frame)))
	Fkill_emacs (Qnil, Qnil);

      /* Reselect current window's buffer.  */
      set_buffer_internal (XBUFFER (XWINDOW (selected_window)->contents));

      Vdeactivate_mark = Qnil;

      /* Reinstate mouse drag events in case tool bar resizes in
         xdisp.c set this flag to true.  */
      ignore_mouse_drag_p = false;

      /* If minibuffer on, pause and redraw minibuffer.  */
      if (minibuf_level
	  && !NILP (echo_area_buffer[0])
	  && EQ (minibuf_window, echo_area_window)
	  && NUMBERP (Vminibuffer_message_timeout))
	{
	  specpdl_ref count = SPECPDL_INDEX ();
	  specbind (Qinhibit_quit, Qt); /* Capture C-g; don't quit out.  */

	  sit_for (Vminibuffer_message_timeout, 0, 2);

	  /* Clear echo area.  */
	  message1 (0);
	  safe_run_hooks (Qecho_area_clear_hook);
	  resize_mini_window (XWINDOW (minibuf_window), false);

	  unbind_to (count, Qnil);

	  /* Treat any captured C-g as input.  */
	  if (!NILP (Vquit_flag))
	    {
	      Vquit_flag = Qnil;
	      Vunread_command_events = list1i (quit_char);
	    }
	}

      Vthis_command = Qnil;
      Vreal_this_command = Qnil;
      Vthis_original_command = Qnil;
      Vthis_command_keys_shift_translated = Qnil;

      /* Read next key sequence.  */
      raw_keybuf_count = 0;
      Lisp_Object keybuf[READ_KEY_ELTS];
      int keylen = read_key_sequence (keybuf, Qnil, false, true, true, false);

      /* A filter may have run while we were reading the input.  */
      if (! FRAME_LIVE_P (XFRAME (selected_frame)))
	Fkill_emacs (Qnil, Qnil);
      set_buffer_internal (XBUFFER (XWINDOW (selected_window)->contents));

      ++num_input_keys;

      if (keylen == 0)
        /* EOF found; presumably at end of kbd macro. */
	return Qnil;

      if (keylen == -1)
	{
          /* read_key_sequence got a menu that was rejected.
	     Skip to next command.  */
	  cancel_echoing ();
	  this_command_key_count = 0;
	  this_single_command_key_start = 0;
	  goto finalize;
	}

      last_command_event = keybuf[keylen - 1];

      /* By clearing UNCHANGED, redisplay updates entire window
         in case previous command forced a specific window-start.  */
      if (XWINDOW (selected_window)->force_start) {
        struct buffer *b;
        XWINDOW (selected_window)->force_start = 0;
        b = XBUFFER (XWINDOW (selected_window)->contents);
        BUF_BEG_UNCHANGED (b) = BUF_END_UNCHANGED (b) = 0;
      }

      cmd = read_key_sequence_cmd;
      if (!NILP (Vexecuting_kbd_macro))
	{
	  if (!NILP (Vquit_flag))
	    {
	      Vexecuting_kbd_macro = Qt;
	      maybe_quit ();
	    }
	}

      prev_buffer = current_buffer;
      prev_modiff = MODIFF;
      orig_pt = PT;

      /* Re-enable adjusting point to a tangibility boundary (e.g.,
         composition, display).  */
      Vdisable_point_adjustment = Qnil;

      /* Clear deactivate-mark if set by process filters and timers.  */
      Vdeactivate_mark = Qnil;

      /* Remap command through active keymaps.  */
      Vthis_original_command = cmd;
      if (!NILP (read_key_sequence_remapped))
	cmd = read_key_sequence_remapped;

      total_keys += total_keys < lossage_limit;
      ASET (recent_keys, recent_keys_index, Fcons (Qnil, cmd));
      if (++recent_keys_index >= lossage_limit)
	recent_keys_index = 0;

      Vthis_command = cmd;
      Vreal_this_command = cmd;
      safe_run_hooks (Qpre_command_hook);

      if (NILP (Vthis_command))
	call0 (Qundefined);
      else
	{
#ifdef HAVE_WINDOW_SYSTEM
          specpdl_ref scount = SPECPDL_INDEX ();

          if (display_hourglass_p
              && NILP (Vexecuting_kbd_macro))
            {
              record_unwind_protect_void (cancel_hourglass);
              start_hourglass ();
            }
#endif

          /* Adjust undo-boundaries for previous command.  */
          call0 (Qundo_auto__add_boundary);

          /* Record point and buffer for undo.  */
          point_before_last_command_or_undo = PT;
          buffer_before_last_command_or_undo = current_buffer;

          /* Execute the command.  */
          call1 (Qcommand_execute, Vthis_command);

#ifdef HAVE_WINDOW_SYSTEM
          unbind_to (scount, Qnil);
#endif
        }
      kset_last_prefix_arg (current_kboard, Vcurrent_prefix_arg);

      safe_run_hooks (Qpost_command_hook);

      /* Resize minibuffer of selected frame (Bug#34317).  */
      if (!NILP (echo_area_buffer[0])
	  && (EQ (echo_area_window,
		  FRAME_MINIBUF_WINDOW (XFRAME (selected_frame)))))
	resize_echo_area_exactly ();

      if (!NILP (Vdelayed_warnings_list))
        safe_run_hooks (Qdelayed_warnings_hook);

      kset_last_command (current_kboard, Vthis_command);
      kset_real_last_command (current_kboard, Vreal_this_command);
      if (!CONSP (last_command_event))
	kset_last_repeatable_command (current_kboard, Vreal_this_command);

      this_command_key_count = 0;
      this_single_command_key_start = 0;

      if (current_kboard->immediate_echo
	  && !NILP (call0 (Qinternal_echo_keystrokes_prefix)))
	{
	  current_kboard->immediate_echo = false;
	  echo_now (); /* Refresh echo message.  */
	}
      else
	cancel_echoing ();

      if (!NILP (BVAR (current_buffer, mark_active))
	  && !NILP (Vrun_hooks))
	{
	  if (EQ (Vtransient_mark_mode, Qidentity))
	    Vtransient_mark_mode = Qnil;
	  else if (EQ (Vtransient_mark_mode, Qonly))
	    /* Deprecated since v22.  Setting transient-mark-mode to
	       `only' turns it on for a single command.  */
	    Vtransient_mark_mode = Qidentity;

	  /* Set PRIMARY if `select-active-regions' is non-nil.  */
	  if (!NILP (Vdeactivate_mark))
	    call0 (Qdeactivate_mark); /* Sets PRIMARY appropriately.  */
	  else
	    {
	      Lisp_Object symval;
	      if ((!NILP (Fwindow_system (Qnil))
		   || ((symval =
			find_symbol_value (Qxterm_select_active_regions, NULL),
			(!EQ (symval, Qunbound) && !NILP (symval)))
		         && !NILP (Fterminal_parameter (Qnil,
						        Qxterm__set_selection))))
		  /* Even if mark_active is non-nil, the actual buffer
		     marker may not have been set yet (Bug#7044).  */
		  && XMARKER (BVAR (current_buffer, mark))->buffer
		  && (EQ (Vselect_active_regions, Qonly)
		      ? EQ (CAR_SAFE (Vtransient_mark_mode), Qonly)
		      : (!NILP (Vselect_active_regions)
			 && !NILP (Vtransient_mark_mode)))
		  && NILP (Fmemq (Vthis_command,
				  Vselection_inhibit_update_commands)))
		{
		  Lisp_Object txt
		    = call1 (Vregion_extract_function, Qnil);

		  if (XFIXNUM (Flength (txt)) > 0)
		    call2 (Qgui_set_selection, QPRIMARY, txt);

		  CALLN (Frun_hook_with_args, Qpost_select_region_hook, txt);
		}

	      if (current_buffer != prev_buffer || MODIFF != prev_modiff)
		run_hook (intern ("activate-mark-hook"));
	    }
	  Vsaved_region_selection = Qnil;
	}

    finalize:

      if (current_buffer == prev_buffer
	  && XBUFFER (XWINDOW (selected_window)->contents) == current_buffer
	  && orig_pt != PT)
	{
	  if (NILP (Vdisable_point_adjustment)
	      && NILP (Vglobal_disable_point_adjustment)
	      && !composition_break_at_point)
	    adjust_point_for_property (orig_pt,
				       MODIFF != prev_modiff);
	  else if (PT > BEGV
                   && PT < ZV
		   && PT != composition_adjust_point (orig_pt, PT))
	    /* Point is within a multibyte glyph.  Updating display
               decomposes glyph so that cursor finds point.  */
            windows_or_buffers_changed = 39;
        }

      /* Install chars in kbd macro.  */
      if (!NILP (KVAR (current_kboard, defining_kbd_macro))
	  && NILP (KVAR (current_kboard, Vprefix_arg)))
	finalize_kbd_macro_chars ();
    }
}

/* HANDLERS is a list of condition names.  */

Lisp_Object
condition_cased_command_loop (Lisp_Object handlers)
{
  Lisp_Object val;

  /* VAL is nil when command_loop finds an EOF.
     VAL is otherwise the return value of cmd_error().  */
  do
    {
      val = internal_condition_case (command_loop, handlers, cmd_error);
    } while (!NILP (val));

  return val;
}

DEFUN ("top-level", Ftop_level, Stop_level, 0, 0, "",
       doc: /* Distinct from `normal-top-level'.
This throws on tag \\='top-level to the handler Vtop_level which
in most cases evaluates to a call to `normal-top-level'.
*/
       attributes: noreturn)
  (void)
{
#ifdef HAVE_WINDOW_SYSTEM
  cancel_hourglass ();
#endif

  /* Unblock during redisplay traps, e.g., tool-bar update.  */
  totally_unblock_input ();
  Fthrow (Qtop_level, Qnil);
}

static AVOID
user_error (const char *msg)
{
  xsignal1 (Quser_error, build_string (msg));
}

DEFUN ("exit-recursive-edit", Fexit_recursive_edit, Sexit_recursive_edit, 0, 0, "",
       doc: /* Exit from the innermost recursive edit or minibuffer.  */
       attributes: noreturn)
  (void)
{
  if (edit_level > 0 || minibuf_level > 0)
    Fthrow (Qexit, Qnil);

  user_error ("No recursive edit is in progress");
}

DEFUN ("abort-recursive-edit", Fabort_recursive_edit, Sabort_recursive_edit, 0, 0, "",
       doc: /* Abort the command that requested this recursive edit or minibuffer input.  */
       attributes: noreturn)
  (void)
{
  if (edit_level > 0 || minibuf_level > 0)
    Fthrow (Qexit, Qt);

  user_error ("No recursive edit is in progress");
}

/* Restore mouse tracking enablement.  See Finternal_track_mouse for
   the only use of this function.  */

static void
tracking_off (Lisp_Object old_track_mouse)
{
  track_mouse = old_track_mouse;
  if (NILP (old_track_mouse))
    {
      /* Redisplay may have been preempted because there was input
	 available, and it assumes it will be called again after the
	 input has been processed.  If the only input available was
	 the sort that we have just disabled, then we need to call
	 redisplay.  */
      if (!readable_events (READABLE_EVENTS_DO_TIMERS_NOW))
	{
	  redisplay_preserve_echo_area (6);
	  get_input_pending (READABLE_EVENTS_DO_TIMERS_NOW);
	}
    }
}

DEFUN ("internal--track-mouse", Finternal_track_mouse, Sinternal_track_mouse,
       1, 1, 0,
       doc: /* Call BODYFUN with mouse movement events enabled.  */)
  (Lisp_Object bodyfun)
{
  specpdl_ref count = SPECPDL_INDEX ();
  Lisp_Object val;

  record_unwind_protect (tracking_off, track_mouse);

  track_mouse = Qt;

  val = call0 (bodyfun);
  return unbind_to (count, val);
}

/* If mouse has moved on some frame and we are tracking the mouse,
   return one of those frames.  Return NULL otherwise.

   If ignore_mouse_drag_p is non-zero, ignore (implicit) mouse movement
   after resizing the tool-bar window.  */

bool ignore_mouse_drag_p;

static struct frame *
some_mouse_moved (void)
{
  Lisp_Object tail, frame;

  if (NILP (track_mouse) || ignore_mouse_drag_p)
    return NULL;

  FOR_EACH_FRAME (tail, frame)
    {
      if (XFRAME (frame)->mouse_moved)
	return XFRAME (frame);
    }

  return NULL;
}

Lisp_Object
read_menu_command (void)
{
  specpdl_ref count = SPECPDL_INDEX ();

  /* We don't want to echo the keystrokes while navigating the
     menus.  */
  specbind (Qecho_keystrokes, make_fixnum (0));

  Lisp_Object keybuf[READ_KEY_ELTS];
  int keylen = read_key_sequence (keybuf, Qnil, false, true, true, true);

  unbind_to (count, Qnil);

  if (! FRAME_LIVE_P (XFRAME (selected_frame)))
    Fkill_emacs (Qnil, Qnil);
  if (keylen == 0 || keylen == -1)
    return Qt;

  return read_key_sequence_cmd;
}

/* Adjust point to a boundary of a region that has such a property
   that should be treated intangible.  For the moment, we check
   composition, display and invisible properties.
   LAST_PT is the last position of point.  */

static void
adjust_point_for_property (ptrdiff_t last_pt, bool modified)
{
  ptrdiff_t beg, end, orig_pt = PT;
  Lisp_Object val, overlay, tmp;
  bool check_display = true;
  bool check_invisible = true;
  bool check_composition = ! modified; /* Avoids check when user is typing.  */

  eassert (XBUFFER (XWINDOW (selected_window)->contents) == current_buffer);

  while (check_composition || check_display || check_invisible)
    {
      if (check_composition
	  && PT > BEGV && PT < ZV
	  && (beg = composition_adjust_point (last_pt, PT)) != PT)
	{
	  SET_PT (beg);
	  windows_or_buffers_changed = 21;
	  check_display = check_invisible = true;
	}
      check_composition = false;
      if (check_display
	  && PT > BEGV && PT < ZV
	  && !NILP (val = get_char_property_and_overlay
		              (make_fixnum (PT), Qdisplay, selected_window,
			       &overlay))
	  && display_prop_intangible_p (val, overlay, PT, PT_BYTE)
	  && (!OVERLAYP (overlay)
	      ? get_property_and_range (PT, Qdisplay, &val, &beg, &end, Qnil)
	      : (beg = OVERLAY_START (overlay),
		 end = OVERLAY_END (overlay)))
	  && (beg < PT /* && end > PT   <- It's always the case.  */
	      || (beg <= PT && STRINGP (val) && SCHARS (val) == 0)))
	{
	  eassert (end > PT);
	  SET_PT (PT < last_pt
		  ? (STRINGP (val) && SCHARS (val) == 0
		     ? max (beg - 1, BEGV)
		     : beg)
		  : end);
	  check_composition = check_invisible = true;
	}
      check_display = false;
      if (check_invisible && PT > BEGV && PT < ZV)
	{
	  int inv;
	  bool ellipsis = false;
	  beg = end = PT;

	  /* Find boundaries of the invisible area, if any.  */
	  while (end < ZV
		 && !NILP (val = get_char_property_and_overlay
		           (make_fixnum (end), Qinvisible, Qnil, &overlay))
		 && (inv = TEXT_PROP_MEANS_INVISIBLE (val)))
	    {
	      ellipsis = ellipsis || inv > 1
		|| (OVERLAYP (overlay)
		    && (!NILP (Foverlay_get (overlay, Qafter_string))
			|| !NILP (Foverlay_get (overlay, Qbefore_string))));
	      tmp = Fnext_single_char_property_change
		(make_fixnum (end), Qinvisible, Qnil, Qnil);
	      end = FIXNATP (tmp) ? XFIXNAT (tmp) : ZV;
	    }
	  while (beg > BEGV
		 && !NILP (val = get_char_property_and_overlay
		           (make_fixnum (beg - 1), Qinvisible, Qnil, &overlay))
		 && (inv = TEXT_PROP_MEANS_INVISIBLE (val)))
	    {
	      ellipsis = ellipsis || inv > 1
		|| (OVERLAYP (overlay)
		    && (!NILP (Foverlay_get (overlay, Qafter_string))
			|| !NILP (Foverlay_get (overlay, Qbefore_string))));
	      tmp = Fprevious_single_char_property_change
		(make_fixnum (beg), Qinvisible, Qnil, Qnil);
	      beg = FIXNATP (tmp) ? XFIXNAT (tmp) : BEGV;
	    }

	  /* Move away from the inside area.  */
	  if (beg < PT && end > PT)
	    {
	      SET_PT ((orig_pt == PT && (last_pt < beg || last_pt > end))
		      /* We haven't moved yet (so we don't need to fear
			 infinite-looping) and we were outside the range
			 before (so either end of the range still corresponds
			 to a move in the right direction): pretend we moved
			 less than we actually did, so that we still have
			 more freedom below in choosing which end of the range
			 to go to.  */
		      ? (orig_pt = -1, PT < last_pt ? end : beg)
		      /* We either have moved already or the last point
			 was already in the range: we don't get to choose
			 which end of the range we have to go to.  */
		      : (PT < last_pt ? beg : end));
	      check_composition = check_display = true;
	    }
	  /* Pretend the area doesn't exist if the buffer is not
	     modified.  */
	  if (!modified && !ellipsis && beg < end)
	    {
	      if (last_pt == beg && PT == end && end < ZV)
		(check_composition = check_display = true, SET_PT (end + 1));
	      else if (last_pt == end && PT == beg && beg > BEGV)
		(check_composition = check_display = true, SET_PT (beg - 1));
	      else if (PT == ((PT < last_pt) ? beg : end))
		/* We've already moved as far as we can.  Trying to go
		   to the other end would mean moving backwards and thus
		   could lead to an infinite loop.  */
		;
	      else if (val = Fget_pos_property (make_fixnum (PT),
						Qinvisible, Qnil),
		       TEXT_PROP_MEANS_INVISIBLE (val)
		       && (val = (Fget_pos_property
				  (make_fixnum (PT == beg ? end : beg),
				   Qinvisible, Qnil)),
			   !TEXT_PROP_MEANS_INVISIBLE (val)))
		(check_composition = check_display = true,
		 SET_PT (PT == beg ? end : beg));
	    }
	}
      check_invisible = false;
    }
}

/* Subroutine for safe_run_hooks: run the hook's function.
   ARGS[0] holds the name of the hook, which we don't need here (we only use
   it in the failure case of the internal_condition_case_n).  */

static Lisp_Object
safe_run_hooks_1 (ptrdiff_t nargs, Lisp_Object *args)
{
  eassert (nargs >= 2);
  return Ffuncall (nargs - 1, args + 1);
}

/* Subroutine for safe_run_hooks: handle an error by clearing out the function
   from the hook.  */

static Lisp_Object
safe_run_hooks_error (Lisp_Object error, ptrdiff_t nargs, Lisp_Object *args)
{
  eassert (nargs == 2);
  AUTO_STRING (format, "Error in %s (%S): %S");
  Lisp_Object hook = args[0];
  Lisp_Object fun = args[1];
  CALLN (Fmessage, format, hook, fun, error);

  if (SYMBOLP (hook))
    {
      bool found = false;
      Lisp_Object newval = Qnil;
      Lisp_Object val = find_symbol_value (hook, NULL);
      FOR_EACH_TAIL (val)
	if (EQ (fun, XCAR (val)))
	  found = true;
	else
	  newval = Fcons (XCAR (val), newval);
      if (found)
	return Fset (hook, Fnreverse (newval));
      /* Not found in the local part of the hook.  Let's look at the global
	 part.  */
      newval = Qnil;
      val = NILP (Fdefault_boundp (hook)) ? Qnil : Fdefault_value (hook);
      FOR_EACH_TAIL (val)
	if (EQ (fun, XCAR (val)))
	  found = true;
	else
	  newval = Fcons (XCAR (val), newval);
      if (found)
	return Fset_default (hook, Fnreverse (newval));
    }
  return Qnil;
}

static Lisp_Object
safe_run_hook_funcall (ptrdiff_t nargs, Lisp_Object *args)
{
  /* We need to swap args[0] and args[1] here or in `safe_run_hooks_1`.
     It's more convenient to do it here.  */
  eassert (nargs >= 2);
  Lisp_Object fun = args[0], hook = args[1];
  /* The `nargs` array cannot be mutated safely here because it is
     reused by our caller `run_hook_with_args`.
     We could arguably change it temporarily if we set it back
     to its original state before returning, but it's too ugly.  */
  USE_SAFE_ALLOCA;
  Lisp_Object *newargs;
  SAFE_ALLOCA_LISP (newargs, nargs);
  newargs[0] = hook, newargs[1] = fun;
  memcpy (newargs + 2, args + 2, (nargs - 2) * word_size);
  internal_condition_case_n (safe_run_hooks_1, nargs, newargs,
                             Qt, safe_run_hooks_error);
  SAFE_FREE ();
  return Qnil;
}

/* If we get an error while running the hook, cause the hook variable
   to be nil.  Also inhibit quits, so that C-g won't cause the hook
   to mysteriously evaporate.  */

void
safe_run_hooks (Lisp_Object hook)
{
  specpdl_ref count = SPECPDL_INDEX ();

  specbind (Qinhibit_quit, Qt);
  run_hook_with_args (2, ((Lisp_Object []) {hook, hook}),
                      safe_run_hook_funcall);
  unbind_to (count, Qnil);
}

/* Nonzero means polling for input is temporarily suppressed.  */

int poll_suppress_count;


#ifdef POLL_FOR_INPUT

/* Asynchronous timer for polling.  */

static struct atimer *poll_timer;

/* The poll period that constructed this timer.  */
static Lisp_Object poll_timer_time;

#if defined CYGWIN || defined DOS_NT
/* Poll for input, so that we catch a C-g if it comes in.  */
void
poll_for_input_1 (void)
{
  if (! input_blocked_p ())
    gobble_input ();
}
#endif

/* Timer callback function for poll_timer.  TIMER is equal to
   poll_timer.  */

static void
poll_for_input (struct atimer *timer)
{
  if (poll_suppress_count == 0)
    pending_signals = true;
}

#endif /* POLL_FOR_INPUT */

/* Begin signals to poll for input, if they are appropriate.
   This function is called unconditionally from various places.  */

void
start_polling (void)
{
#ifdef POLL_FOR_INPUT
  /* XXX This condition was (read_socket_hook && !interrupt_input),
     but read_socket_hook is not global anymore.  Let's pretend that
     it's always set.  */
  if (!interrupt_input)
    {
      /* Turn alarm handling on unconditionally.  It might have
	 been turned off in process.c.  */
      turn_on_atimers (1);

      /* If poll timer doesn't exist, or we need one with
	 a different interval, start a new one.  */
      if (NUMBERP (Vpolling_period)
	  && (poll_timer == NULL
	      || NILP (Fequal (Vpolling_period, poll_timer_time))))
	{
	  struct timespec interval = dtotimespec (XFLOATINT (Vpolling_period));

	  if (poll_timer)
	    cancel_atimer (poll_timer);

	  poll_timer = start_atimer (ATIMER_CONTINUOUS, interval,
				     poll_for_input, NULL);
	  poll_timer_time = Vpolling_period;
	}

      /* Let the timer's callback function poll for input
	 if this becomes zero.  */
      --poll_suppress_count;
    }
#endif
}

#if defined CYGWIN || defined DOS_NT
/* True if we are using polling to handle input asynchronously.  */

bool
input_polling_used (void)
{
# ifdef POLL_FOR_INPUT
  /* XXX This condition was (read_socket_hook && !interrupt_input),
     but read_socket_hook is not global anymore.  Let's pretend that
     it's always set.  */
  return !interrupt_input;
# else
  return false;
# endif
}
#endif

/* Turn off polling.  */

void
stop_polling (void)
{
#ifdef POLL_FOR_INPUT
  /* XXX This condition was (read_socket_hook && !interrupt_input),
     but read_socket_hook is not global anymore.  Let's pretend that
     it's always set.  */
  if (!interrupt_input)
    ++poll_suppress_count;
#endif
}

/* Set the value of poll_suppress_count to COUNT
   and start or stop polling accordingly.  */

void
set_poll_suppress_count (int count)
{
#ifdef POLL_FOR_INPUT
  if (count == 0 && poll_suppress_count != 0)
    {
      poll_suppress_count = 1;
      start_polling ();
    }
  else if (count != 0 && poll_suppress_count == 0)
    {
      stop_polling ();
    }
  poll_suppress_count = count;
#endif
}

/* Bind polling_period to a value at least N.
   But don't decrease it.  */

void
bind_polling_period (int n)
{
#ifdef POLL_FOR_INPUT
  if (FIXNUMP (Vpolling_period))
    {
      intmax_t new = XFIXNUM (Vpolling_period);

      if (n > new)
	new = n;

      stop_other_atimers (poll_timer);
      stop_polling ();
      specbind (Qpolling_period, make_int (new));
    }
  else if (FLOATP (Vpolling_period))
    {
      double new = XFLOAT_DATA (Vpolling_period);

      stop_other_atimers (poll_timer);
      stop_polling ();
      specbind (Qpolling_period, (n > new
				  ? make_int (n)
				  : Vpolling_period));
    }

  /* Start a new alarm with the new period.  */
  start_polling ();
#endif
}

/* Apply the control modifier to CHARACTER.  */

int
make_ctrl_char (int c)
{
  /* Save the upper bits here.  */
  int upper = c & ~0177;

  if (! ASCII_CHAR_P (c))
    return c |= ctrl_modifier;

  c &= 0177;

  /* Everything in the columns containing the upper-case letters
     denotes a control character.  */
  if (c >= 0100 && c < 0140)
    {
      int oc = c;
      c &= ~0140;
      /* Set the shift modifier for a control char
	 made from a shifted letter.  But only for letters!  */
      if (oc >= 'A' && oc <= 'Z')
	c |= shift_modifier;
    }

  /* The lower-case letters denote control characters too.  */
  else if (c >= 'a' && c <= 'z')
    c &= ~0140;

  /* Include the bits for control and shift
     only if the basic ASCII code can't indicate them.  */
  else if (c >= ' ')
    c |= ctrl_modifier;

  /* Replace the high bits.  */
  c |= (upper & ~ctrl_modifier);

  return c;
}

/* Substitute key descriptions and quotes in HELP, unless its first
   character has a non-nil help-echo-inhibit-substitution property.  */

static Lisp_Object
help_echo_substitute_command_keys (Lisp_Object help)
{
  if (STRINGP (help)
      && SCHARS (help) > 0
      && !NILP (Fget_text_property (make_fixnum (0),
                                    Qhelp_echo_inhibit_substitution,
                                    help)))
    return help;

  return call1 (Qsubstitute_command_keys, help);
}

/* Display the help-echo property of the character after the mouse pointer.
   Either show it in the echo area, or call show-help-function to display
   it by other means (maybe in a tooltip).

   If HELP is nil, that means clear the previous help echo.

   If HELP is a string, display that string.  If HELP is a function,
   call it with OBJECT and POS as arguments; the function should
   return a help string or nil for none.  For all other types of HELP,
   evaluate it to obtain a string.

   WINDOW is the window in which the help was generated, if any.
   It is nil if not in a window.

   If OBJECT is a buffer, POS is the position in the buffer where the
   `help-echo' text property was found.

   If OBJECT is an overlay, that overlay has a `help-echo' property,
   and POS is the position in the overlay's buffer under the mouse.

   If OBJECT is a string (an overlay string or a string displayed with
   the `display' property).  POS is the position in that string under
   the mouse.

   Note: this function may only be called with HELP nil or a string
   from X code running asynchronously.  */

void
show_help_echo (Lisp_Object help, Lisp_Object window, Lisp_Object object,
		Lisp_Object pos)
{
  if (!NILP (help) && !STRINGP (help))
    {
      if (FUNCTIONP (help))
	help = safe_call (4, help, window, object, pos);
      else
	help = safe_eval (help);

      if (!STRINGP (help))
	return;
    }

  if (!noninteractive && STRINGP (help))
    {
      /* The mouse-fixup-help-message Lisp function can call
	 mouse_position_hook, which resets the mouse_moved flags.
	 This causes trouble if we are trying to read a mouse motion
	 event (i.e., if we are inside a `track-mouse' form), so we
	 restore the mouse_moved flag.  */
      struct frame *f = some_mouse_moved ();

      help = call1 (Qmouse_fixup_help_message, help);
      if (f)
	f->mouse_moved = true;
    }

  if (STRINGP (help) || NILP (help))
    {
      if (!NILP (Vshow_help_function))
	call1 (Vshow_help_function, help_echo_substitute_command_keys (help));
      help_echo_showing_p = STRINGP (help);
    }
}



/* Input of single characters from keyboard.  */

static Lisp_Object kbd_buffer_get_event (KBOARD **kbp, bool *used_mouse_menu,
					 struct timespec *end_time);
static void record_char (Lisp_Object c);

static Lisp_Object help_form_saved_window_configs;
static void
read_char_help_form_unwind (void)
{
  Lisp_Object window_config = XCAR (help_form_saved_window_configs);
  help_form_saved_window_configs = XCDR (help_form_saved_window_configs);
  if (!NILP (window_config))
    Fset_window_configuration (window_config, Qnil, Qnil);
}

#define STOP_POLLING					\
do { if (! polling_stopped_here) stop_polling ();	\
       polling_stopped_here = true; } while (0)

#define RESUME_POLLING					\
do { if (polling_stopped_here) start_polling ();	\
       polling_stopped_here = false; } while (0)

static Lisp_Object
read_event_from_main_queue (struct timespec *end_time,
                            sys_jmp_buf local_getcjmp,
                            bool *used_mouse_menu)
{
  Lisp_Object c = Qnil;
  sys_jmp_buf save_jump;
  KBOARD *kb;

 start:

  /* Read from the main queue, and if that gives us something we can't use yet,
     we put it on the appropriate side queue and try again.  */

  if (end_time && timespec_cmp (*end_time, current_timespec ()) <= 0)
    return c;

  /* Actually read a character, waiting if necessary.  */
  specpdl_ref count = SPECPDL_INDEX ();
  save_getcjmp (save_jump);
  record_unwind_protect_ptr (restore_getcjmp, save_jump);
  restore_getcjmp (local_getcjmp);
  if (! end_time)
    timer_start_idle ();
  c = kbd_buffer_get_event (&kb, used_mouse_menu, end_time);
  unbind_to (count, Qnil);

  if (! NILP (c) && (kb != current_kboard))
    {
      Lisp_Object last = KVAR (kb, kbd_queue);
      if (CONSP (last))
        {
          while (CONSP (XCDR (last)))
	    last = XCDR (last);
          if (! NILP (XCDR (last)))
	    emacs_abort ();
        }
      if (! CONSP (last))
        kset_kbd_queue (kb, list1 (c));
      else
        XSETCDR (last, list1 (c));
      kb->kbd_queue_has_data = true;
      c = Qnil;
      if (single_kboard)
        goto start;
      current_kboard = kb;
      return make_fixnum (-2);
    }

  /* Terminate Emacs in batch mode if at eof.  */
  if (noninteractive && FIXNUMP (c) && XFIXNUM (c) < 0)
    Fkill_emacs (make_fixnum (1), Qnil);

  if (FIXNUMP (c))
    {
      /* Add in any extra modifiers, where appropriate.  */
      if ((extra_keyboard_modifiers & CHAR_CTL)
	  || ((extra_keyboard_modifiers & 0177) < ' '
	      && (extra_keyboard_modifiers & 0177) != 0))
	XSETINT (c, make_ctrl_char (XFIXNUM (c)));

      /* Transfer any other modifier bits directly from
	 extra_keyboard_modifiers to c.  Ignore the actual character code
	 in the low 16 bits of extra_keyboard_modifiers.  */
      XSETINT (c, XFIXNUM (c) | (extra_keyboard_modifiers & ~0xff7f & ~CHAR_CTL));
    }

  return c;
}



/* Like read_event_from_main_queue() but applies keyboard-coding-system
   to tty input.  */
static Lisp_Object
read_decoded_event_from_main_queue (struct timespec *end_time,
                                    sys_jmp_buf local_getcjmp,
                                    Lisp_Object prev_event,
                                    bool *used_mouse_menu)
{
#ifndef WINDOWSNT
#define MAX_ENCODED_BYTES 16
  Lisp_Object events[MAX_ENCODED_BYTES];
  int n = 0;
#endif
  while (true)
    {
      Lisp_Object nextevt
        = read_event_from_main_queue (end_time, local_getcjmp,
                                      used_mouse_menu);
#ifdef WINDOWSNT
      /* w32_console already returns decoded events.  It either reads
	 Unicode characters from the Windows keyboard input, or
	 converts characters encoded in the current codepage into
	 Unicode.  See w32inevt.c:key_event, near its end.  */
      return nextevt;
#else
      struct frame *frame = XFRAME (selected_frame);
      struct terminal *terminal = frame->terminal;
      if ((FRAME_TERMCAP_P (frame) || FRAME_MSDOS_P (frame))
	  /* Don't apply decoding if we're just reading a raw event
             (e.g. reading bytes sent by the xterm to specify the position
             of a mouse click).  */
	  && ! EQ (prev_event, Qt)
	  && (TERMINAL_KEYBOARD_CODING (terminal)->common_flags
	      & CODING_REQUIRE_DECODING_MASK))
	{
	  int meta_key = terminal->display_info.tty->meta_key;
	  eassert (n < MAX_ENCODED_BYTES);
	  events[n++] = nextevt;
	  if (FIXNATP (nextevt)
	      && XFIXNUM (nextevt) < (meta_key == 1 ? 0x80 : 0x100))
	    { /* An encoded byte sequence, let's try to decode it.  */
	      struct coding_system *coding
		= TERMINAL_KEYBOARD_CODING (terminal);

	      if (raw_text_coding_system_p (coding))
		{
		  int i;
		  if (meta_key != 2)
		    {
		      for (i = 0; i < n; i++)
			{
			  int c = XFIXNUM (events[i]);
			  int modifier =
			    (meta_key == 3 && c < 0x100 && (c & 0x80))
			    ? meta_modifier
			    : 0;
			  events[i] = make_fixnum ((c & ~0x80) | modifier);
			}
		    }
		}
	      else
		{
		  unsigned char src[MAX_ENCODED_BYTES];
		  unsigned char dest[MAX_ENCODED_BYTES * MAX_MULTIBYTE_LENGTH];
		  int i;
		  for (i = 0; i < n; i++)
		    src[i] = XFIXNUM (events[i]);
		  if (meta_key < 2) /* input-meta-mode is t or nil */
		    for (i = 0; i < n; i++)
		      src[i] &= ~0x80;
		  coding->destination = dest;
		  coding->dst_bytes = sizeof dest;
		  decode_coding_c_string (coding, src, n, Qnil);
		  eassert (coding->produced_char <= n);
		  if (coding->produced_char == 0)
		    { /* The encoded sequence is incomplete.  */
		      if (n < MAX_ENCODED_BYTES) /* Avoid buffer overflow.  */
			continue;		     /* Read on!  */
		    }
		  else
		    {
		      const unsigned char *p = coding->destination;
		      eassert (coding->carryover_bytes == 0);
		      n = 0;
		      while (n < coding->produced_char)
			{
			  int c = string_char_advance (&p);
			  if (meta_key == 3)
			    {
			      int modifier
				= (c < 0x100 && (c & 0x80)
				   ? meta_modifier
				   : 0);
			      c = (c & ~0x80) | modifier;
			    }
			  events[n++] = make_fixnum (c);
			}
		    }
		}
	    }
	  /* Now `events' should hold decoded events.
	     Normally, n should be equal to 1, but better not rely on it.
	     We can only return one event here, so return the first we
	     had and keep the others (if any) for later.  */
	  while (n > 1)
	    Vunread_command_events
	      = Fcons (events[--n], Vunread_command_events);
	  return events[0];
	}
      else
	return nextevt;		/* No decoding needed.  */

#endif
    }
}

/* Read a character from the keyboard; call the redisplay if needed.

   commandflag 0 means do not autosave, but do redisplay.
   -1 means do not redisplay, but do autosave.
   -2 means do neither.
   1 means do both.

   The argument MAP is a keymap for menu prompting.

   PREV_EVENT is the previous input event, or nil if we are reading
   the first event of a key sequence (or not reading a key sequence).
   If PREV_EVENT is t, that is a "magic" value that says
   not to run input methods, but in other respects to act as if
   not reading a key sequence.

   If USED_MOUSE_MENU is non-null, then set *USED_MOUSE_MENU to true
   if we used a mouse menu to read the input, or false otherwise.  If
   USED_MOUSE_MENU is null, don't dereference it.

   Value is -2 when we find input on another keyboard.  A second call
   to read_char will read it.

   If END_TIME is non-null, it is a pointer to a struct timespec
   specifying the maximum time to wait until.  If no input arrives by
   that time, stop waiting and return nil.

   Value is t if we showed a menu and the user rejected it.  */

Lisp_Object
read_char (int commandflag, Lisp_Object map,
	   Lisp_Object prev_event,
	   bool *used_mouse_menu, struct timespec *end_time)
{
  Lisp_Object c = Qnil;
  sys_jmp_buf local_getcjmp;
  sys_jmp_buf save_jump;
  Lisp_Object tem, save;
  volatile Lisp_Object previous_echo_area_message = Qnil;
  volatile Lisp_Object also_record = Qnil;
  volatile bool reread, recorded;
  bool volatile polling_stopped_here = false;
  struct kboard *orig_kboard = current_kboard;

 retry:

  recorded = false;

  if (CONSP (Vunread_post_input_method_events))
    {
      c = XCAR (Vunread_post_input_method_events);
      Vunread_post_input_method_events = XCDR (Vunread_post_input_method_events);

      /* Undo what read_char_x_menu_prompt did when it unread
	 additional keys returned by Fx_popup_menu.  */
      if (CONSP (c)
	  && (SYMBOLP (XCAR (c)) || FIXNUMP (XCAR (c)))
	  && NILP (XCDR (c)))
	c = XCAR (c);

      reread = true;
      goto reread_first;
    }
  else
    reread = false;

  Vlast_event_device = Qnil;

  if (CONSP (Vunread_command_events))
    {
      bool was_disabled = false;

      c = XCAR (Vunread_command_events);
      Vunread_command_events = XCDR (Vunread_command_events);

      /* Undo what sit-for did when it unread additional keys
	 inside universal-argument.  */

      if (CONSP (c) && EQ (XCAR (c), Qt))
	c = XCDR (c);
      else
	{
	  if (CONSP (c) && EQ (XCAR (c), Qno_record))
	    {
	      c = XCDR (c);
	      recorded = true;
	    }
	  reread = true;
	}

      /* Undo what read_char_x_menu_prompt did when it unread
	 additional keys returned by Fx_popup_menu.  */
      if (CONSP (c)
	  && EQ (XCDR (c), Qdisabled)
	  && (SYMBOLP (XCAR (c)) || FIXNUMP (XCAR (c))))
	{
	  was_disabled = true;
	  c = XCAR (c);
	}

      /* If the queued event is something that used the mouse,
         set used_mouse_menu accordingly.  */
      if (used_mouse_menu
	  /* Also check was_disabled so last-nonmenu-event won't return
	     a bad value when submenus are involved.  (Bug#447)  */
	  && (EQ (c, Qtool_bar) || EQ (c, Qtab_bar) || EQ (c, Qmenu_bar)
	      || was_disabled))
	*used_mouse_menu = true;

      goto reread_for_input_method;
    }

  if (CONSP (Vunread_input_method_events))
    {
      c = XCAR (Vunread_input_method_events);
      Vunread_input_method_events = XCDR (Vunread_input_method_events);

      /* Undo what read_char_x_menu_prompt did when it unread
	 additional keys returned by Fx_popup_menu.  */
      if (CONSP (c)
	  && (SYMBOLP (XCAR (c)) || FIXNUMP (XCAR (c)))
	  && NILP (XCDR (c)))
	c = XCAR (c);
      reread = true;
      goto reread_for_input_method;
    }

  if (! NILP (Vexecuting_kbd_macro))
    {
      /* We set this to Qmacro; since that's not a frame, nobody will
	 try to switch frames on us, and the selected window will
	 remain unchanged.

         Since this event came from a macro, it would be misleading to
	 leave internal_last_event_frame set to wherever the last
	 real event came from.  Normally, a switch-frame event selects
	 internal_last_event_frame after each command is read, but
	 events read from a macro should never cause a new frame to be
	 selected.  */
      Vlast_event_frame = internal_last_event_frame = Qmacro;

      /* Exit the macro if we are at the end.
	 Also, some things replace the macro with t
	 to force an early exit.  */
      if (EQ (Vexecuting_kbd_macro, Qt)
	  || executing_kbd_macro_index >= XFIXNAT (Flength (Vexecuting_kbd_macro)))
	{
	  XSETINT (c, -1);
	  goto exit;
	}

      c = Faref (Vexecuting_kbd_macro, make_int (executing_kbd_macro_index));
      if (STRINGP (Vexecuting_kbd_macro)
	  && (XFIXNAT (c) & 0x80) && (XFIXNAT (c) <= 0xff))
	XSETFASTINT (c, CHAR_META | (XFIXNAT (c) & ~0x80));

      executing_kbd_macro_index++;

      goto from_macro;
    }

  if (! NILP (unread_switch_frame))
    {
      c = unread_switch_frame;
      unread_switch_frame = Qnil;

      /* This event should make it into this_command_keys, and get echoed
	 again, so we do not set `reread'.  */
      goto reread_first;
    }

  /* If redisplay was requested.  */
  if (commandflag >= 0)
    {
      bool echo_current = EQ (echo_message_buffer, echo_area_buffer[0]);

	/* If there is pending input, process any events which are not
	   user-visible, such as X selection_request events.  */
      if (input_pending
	  || detect_input_pending_run_timers (0))
	swallow_events (false);		/* May clear input_pending.  */

      /* Redisplay if no pending input.  */
      while (! input_pending
             || (! input_was_pending && redisplay_dont_pause))
	{
	  input_was_pending = input_pending;
	  if (help_echo_showing_p && !EQ (selected_window, minibuf_window))
	    redisplay_preserve_echo_area (5);
	  else
	    redisplay ();

	  if (! input_pending)
	    /* Normal case: no input arrived during redisplay.  */
	    break;

	  /* Input arrived and pre-empted redisplay.
	     Process any events which are not user-visible.  */
	  swallow_events (false);
	  /* If that cleared input_pending, try again to redisplay.  */
	}

      /* Prevent the redisplay we just did
	 from messing up echoing of the input after the prompt.  */
      if (commandflag == 0 && echo_current)
	echo_message_buffer = echo_area_buffer[0];
    }

  /* Message turns off echoing unless more keystrokes turn it on again.

     The code in 20.x for the condition was

     1. echo_area_glyphs && *echo_area_glyphs
     2. && echo_area_glyphs != current_kboard->echobuf
     3. && ok_to_echo_at_next_pause != echo_area_glyphs

     (1) means there's a current message displayed

     (2) means it's not the message from echoing from the current
     kboard.

     (3) There's only one place in 20.x where ok_to_echo_at_next_pause
     is set to a non-null value.  This is done in read_char and it is
     set to echo_area_glyphs.  That means
     ok_to_echo_at_next_pause is either null or
     current_kboard->echobuf with the appropriate current_kboard at
     that time.

     So, condition (3) means in clear text ok_to_echo_at_next_pause
     must be either null, or the current message isn't from echoing at
     all, or it's from echoing from a different kboard than the
     current one.  */

  if (/* There currently is something in the echo area.  */
      ! NILP (echo_area_buffer[0])
      && (/* It's an echo from a different kboard.  */
	  echo_kboard != current_kboard
	  /* Or we explicitly allow overwriting whatever there is.  */
	  || ok_to_echo_at_next_pause == NULL))
    cancel_echoing ();
  else
    echo_dash ();

  /* Try reading a character via menu prompting in the minibuf.
     Try this before the sit-for, because the sit-for
     would do the wrong thing if we are supposed to do
     menu prompting. If EVENT_HAS_PARAMETERS then we are reading
     after a mouse event so don't try a minibuf menu.  */
  c = Qnil;
  if (KEYMAPP (map) && INTERACTIVE
      && ! NILP (prev_event) && ! EVENT_HAS_PARAMETERS (prev_event)
      /* Don't bring up a menu if we already have another event.  */
      && ! CONSP (Vunread_command_events)
      && ! detect_input_pending_run_timers (0))
    {
      c = read_char_minibuf_menu_prompt (commandflag, map);

      if (FIXNUMP (c) && XFIXNUM (c) == -2)
        return c;               /* wrong_kboard_jmpbuf */

      if (! NILP (c))
	goto exit;
    }

  /* Make a longjmp point for quits to use, but don't alter getcjmp just yet.
     We will do that below, temporarily for short sections of code,
     when appropriate.  local_getcjmp must be in effect
     around any call to sit_for or kbd_buffer_get_event;
     it *must not* be in effect when we call redisplay.  */

  specpdl_ref jmpcount = SPECPDL_INDEX ();
  if (sys_setjmp (local_getcjmp))
    {
      /* Handle quits while reading the keyboard.  */
      /* We must have saved the outer value of getcjmp here,
	 so restore it now.  */
      restore_getcjmp (save_jump);
      pthread_sigmask (SIG_SETMASK, &empty_mask, 0);
      unbind_to (jmpcount, Qnil);
      /* If we are in while-no-input, don't trigger C-g, as that will
	 quit instead of letting while-no-input do its thing.  */
      if (!EQ (Vquit_flag, Vthrow_on_input))
	XSETINT (c, quit_char);
      internal_last_event_frame = selected_frame;
      Vlast_event_frame = internal_last_event_frame;
      /* If we report the quit char as an event,
	 don't do so more than once.  */
      if (!NILP (Vinhibit_quit))
	Vquit_flag = Qnil;

      {
	KBOARD *kb = FRAME_KBOARD (XFRAME (selected_frame));
	if (kb != current_kboard)
	  {
	    Lisp_Object last = KVAR (kb, kbd_queue);
	    /* We shouldn't get here if we were in single-kboard mode!  */
	    if (single_kboard)
	      emacs_abort ();
	    if (CONSP (last))
	      {
		while (CONSP (XCDR (last)))
		  last = XCDR (last);
		if (!NILP (XCDR (last)))
		  emacs_abort ();
	      }
	    if (!CONSP (last))
	      kset_kbd_queue (kb, list1 (c));
	    else
	      XSETCDR (last, list1 (c));
	    kb->kbd_queue_has_data = true;
	    current_kboard = kb;
            return make_fixnum (-2); /* wrong_kboard_jmpbuf */
	  }
      }
      goto non_reread;
    }

  /* Start idle timers if no time limit is supplied.  We don't do it
     if a time limit is supplied to avoid an infinite recursion in the
     situation where an idle timer calls `sit-for'.  */

  if (! end_time)
    timer_start_idle ();

  /* If in middle of key sequence and minibuffer not active,
     start echoing if enough time elapses.  */

  if (minibuf_level == 0
      && ! end_time
      && ! current_kboard->immediate_echo
      && (this_command_key_count > 0
	  || ! NILP (call0 (Qinternal_echo_keystrokes_prefix)))
      && ! noninteractive
      && echo_keystrokes_p ()
      && (/* No message.  */
	  NILP (echo_area_buffer[0])
	  /* Or empty message.  */
	  || (BUF_BEG (XBUFFER (echo_area_buffer[0]))
	      == BUF_Z (XBUFFER (echo_area_buffer[0])))
	  /* Or already echoing from same kboard.  */
	  || (echo_kboard && ok_to_echo_at_next_pause == echo_kboard)
	  /* Or not echoing before and echoing allowed.  */
	  || (!echo_kboard && ok_to_echo_at_next_pause)))
    {
      /* After a mouse event, start echoing right away.
	 This is because we are probably about to display a menu,
	 and we don't want to delay before doing so.  */
      if (EVENT_HAS_PARAMETERS (prev_event))
	echo_now ();
      else
	{
	  Lisp_Object tem0;

	  specpdl_ref count = SPECPDL_INDEX ();
	  save_getcjmp (save_jump);
	  record_unwind_protect_ptr (restore_getcjmp, save_jump);
	  restore_getcjmp (local_getcjmp);
	  tem0 = sit_for (Vecho_keystrokes, 1, 1);
	  unbind_to (count, Qnil);
	  if (EQ (tem0, Qt)
	      && ! CONSP (Vunread_command_events))
	    echo_now ();
	}
    }

  /* Maybe auto save due to number of keystrokes.  */

  if (commandflag != 0
      && commandflag != -2
      && auto_save_interval > 0
      && num_nonmacro_input_events - last_auto_save > max (auto_save_interval, 20)
      && !detect_input_pending_run_timers (0))
    {
      Fdo_auto_save (auto_save_no_message ? Qt : Qnil, Qnil);
      /* Hooks can actually change some buffers in auto save.  */
      redisplay ();
    }

  /* Try reading using an X menu.
     This is never confused with reading using the minibuf
     because the recursive call of read_char in read_char_minibuf_menu_prompt
     does not pass on any keymaps.  */

  if (KEYMAPP (map) && INTERACTIVE
      && ! NILP (prev_event)
      && EVENT_HAS_PARAMETERS (prev_event)
      && ! EQ (XCAR (prev_event), Qmenu_bar)
      && ! EQ (XCAR (prev_event), Qtab_bar)
      && ! EQ (XCAR (prev_event), Qtool_bar)
      /* Don't bring up a menu if we already have another event.  */
      && ! CONSP (Vunread_command_events))
    {
      c = read_char_x_menu_prompt (map, prev_event, used_mouse_menu);

      /* Now that we have read an event, Emacs is not idle.  */
      if (! end_time)
	timer_stop_idle ();

      goto exit;
    }

  /* Maybe autosave and/or garbage collect due to idleness.  */

  if (INTERACTIVE && NILP (c))
    {
      int delay_level;
      ptrdiff_t buffer_size;

      /* Slow down auto saves logarithmically in size of current buffer,
	 and garbage collect while we're at it.  */
      if (! MINI_WINDOW_P (XWINDOW (selected_window)))
	last_non_minibuf_size = Z - BEG;
      buffer_size = (last_non_minibuf_size >> 8) + 1;
      delay_level = 0;
      while (buffer_size > 64)
	delay_level++, buffer_size -= buffer_size >> 2;
      if (delay_level < 4) delay_level = 4;
      /* delay_level is 4 for files under around 50k, 7 at 100k,
	 9 at 200k, 11 at 300k, and 12 at 500k.  It is 15 at 1 meg.  */

      /* Auto save if enough time goes by without input.  */
      if (commandflag != 0 && commandflag != -2
	  && num_nonmacro_input_events > last_auto_save
	  && FIXNUMP (Vauto_save_timeout)
	  && XFIXNUM (Vauto_save_timeout) > 0)
	{
	  Lisp_Object tem0;
	  EMACS_INT timeout = XFIXNAT (Vauto_save_timeout);

	  timeout = min (timeout, MOST_POSITIVE_FIXNUM / delay_level * 4);
	  timeout = delay_level * timeout / 4;
	  specpdl_ref count1 = SPECPDL_INDEX ();
	  save_getcjmp (save_jump);
	  record_unwind_protect_ptr (restore_getcjmp, save_jump);
	  restore_getcjmp (local_getcjmp);
	  tem0 = sit_for (make_fixnum (timeout), 1, 1);
	  unbind_to (count1, Qnil);

	  if (EQ (tem0, Qt)
	      && ! CONSP (Vunread_command_events))
	    {
	      Fdo_auto_save (auto_save_no_message ? Qt : Qnil, Qnil);
	      redisplay ();
	    }
	}

      /* If there is still no input available, ask for GC.  */
      if (! detect_input_pending_run_timers (0))
	maybe_garbage_collect ();
    }

  /* Notify the caller if an autosave hook, or a timer, sentinel or
     filter in the sit_for calls above have changed the current
     kboard.  This could happen if they use the minibuffer or start a
     recursive edit, like the fancy splash screen in server.el's
     filter.  If this longjmp wasn't here, read_key_sequence would
     interpret the next key sequence using the wrong translation
     tables and function keymaps.  */
  if (NILP (c) && current_kboard != orig_kboard)
    return make_fixnum (-2);  /* wrong_kboard_jmpbuf */

  /* If this has become non-nil here, it has been set by a timer
     or sentinel or filter.  */
  if (CONSP (Vunread_command_events))
    {
      c = XCAR (Vunread_command_events);
      Vunread_command_events = XCDR (Vunread_command_events);

      if (CONSP (c) && EQ (XCAR (c), Qt))
	c = XCDR (c);
      else
	{
	  if (CONSP (c) && EQ (XCAR (c), Qno_record))
	    {
	      c = XCDR (c);
	      recorded = true;
	    }
	  reread = true;
	}
    }

  /* Read something from current KBOARD's side queue, if possible.  */

  if (NILP (c))
    {
      if (current_kboard->kbd_queue_has_data)
	{
	  if (! CONSP (KVAR (current_kboard, kbd_queue)))
	    emacs_abort ();
	  c = XCAR (KVAR (current_kboard, kbd_queue));
	  kset_kbd_queue (current_kboard,
			  XCDR (KVAR (current_kboard, kbd_queue)));
	  if (NILP (KVAR (current_kboard, kbd_queue)))
	    current_kboard->kbd_queue_has_data = false;
	  input_pending = readable_events (0);
	  if (EVENT_HAS_PARAMETERS (c)
	      && EQ (EVENT_HEAD_KIND (EVENT_HEAD (c)), Qswitch_frame))
	    internal_last_event_frame = XCAR (XCDR (c));
	  Vlast_event_frame = internal_last_event_frame;
	}
    }

  /* If current_kboard's side queue is empty check the other kboards.
     If one of them has data that we have not yet seen here,
     switch to it and process the data waiting for it.

     Note: if the events queued up for another kboard
     have already been seen here, and therefore are not a complete command,
     the kbd_queue_has_data field is 0, so we skip that kboard here.
     That's to avoid an infinite loop switching between kboards here.  */
  if (NILP (c) && ! single_kboard)
    {
      KBOARD *kb;
      for (kb = all_kboards; kb; kb = kb->next_kboard)
	if (kb->kbd_queue_has_data)
	  {
	    current_kboard = kb;
            return make_fixnum (-2); /* wrong_kboard_jmpbuf */
	  }
    }

 wrong_kboard:

  STOP_POLLING;

  if (NILP (c))
    {
      c = read_decoded_event_from_main_queue (end_time, local_getcjmp,
                                              prev_event, used_mouse_menu);
      if (NILP (c) && end_time
	  && timespec_cmp (*end_time, current_timespec ()) <= 0)
        {
          goto exit;
        }

      if (EQ (c, make_fixnum (-2)))
	return c;

      if (CONSP (c) && EQ (XCAR (c), Qt))
	c = XCDR (c);
      else if (CONSP (c) && EQ (XCAR (c), Qno_record))
	{
	  c = XCDR (c);
	  recorded = true;
	}
  }

 non_reread:

  if (!end_time)
    timer_stop_idle ();
  RESUME_POLLING;

  if (NILP (c))
    {
      if (commandflag >= 0
	  && !input_pending && !detect_input_pending_run_timers (0))
	redisplay ();

      goto wrong_kboard;
    }

  /* Buffer switch events are only for internal wakeups
     so don't show them to the user.
     Also, don't record a key if we already did.  */
  if (BUFFERP (c))
    goto exit;

  /* Process special events within read_char
     and loop around to read another event.  */
  save = Vquit_flag;
  Vquit_flag = Qnil;
  tem = access_keymap (get_keymap (Vspecial_event_map, 0, 1), c, 0, 0, 1);
  Vquit_flag = save;

  if (!NILP (tem))
    {
      struct buffer *prev_buffer = current_buffer;
      last_input_event = c;
      call4 (Qcommand_execute, tem, Qnil, Fvector (1, &last_input_event), Qt);

      if (CONSP (c) && !NILP (Fmemq (XCAR (c), Vwhile_no_input_ignore_events))
	  && !end_time)
	/* We stopped being idle for this event; undo that.  This
	   prevents automatic window selection (under
	   mouse-autoselect-window) from acting as a real input event, for
	   example banishing the mouse under mouse-avoidance-mode.  */
	timer_resume_idle ();

#ifdef HAVE_NS
      if (CONSP (c)
          && (EQ (XCAR (c), intern ("ns-unput-working-text"))))
        input_was_pending = input_pending;
#endif

      if (current_buffer != prev_buffer)
	{
	  /* The command may have changed the keymaps.  Pretend there
	     is input in another keyboard and return.  This will
	     recalculate keymaps.  */
	  c = make_fixnum (-2);
	  goto exit;
	}
      else
	goto retry;
    }

  /* Handle things that only apply to characters.  */
  if (FIXNUMP (c))
    {
      /* If kbd_buffer_get_event gave us an EOF, return that.  */
      if (XFIXNUM (c) == -1)
	goto exit;

      if ((STRINGP (KVAR (current_kboard, Vkeyboard_translate_table))
	   && XFIXNAT (c) < SCHARS (KVAR (current_kboard,
					  Vkeyboard_translate_table)))
	  || (VECTORP (KVAR (current_kboard, Vkeyboard_translate_table))
	      && XFIXNAT (c) < ASIZE (KVAR (current_kboard,
					    Vkeyboard_translate_table)))
	  || (CHAR_TABLE_P (KVAR (current_kboard, Vkeyboard_translate_table))
	      && CHARACTERP (c)))
	{
	  Lisp_Object d;
	  d = Faref (KVAR (current_kboard, Vkeyboard_translate_table), c);
	  /* nil in keyboard-translate-table means no translation.  */
	  if (!NILP (d))
	    c = d;
	}
    }

  /* If this event is a mouse click in the menu bar,
     return just menu-bar for now.  Modify the mouse click event
     so we won't do this twice, then queue it up.  */
  if (EVENT_HAS_PARAMETERS (c)
      && CONSP (XCDR (c))
      && CONSP (xevent_start (c))
      && CONSP (XCDR (xevent_start (c))))
    {
      Lisp_Object posn;

      posn = POSN_POSN (xevent_start (c));
      /* Handle menu-bar events:
	 insert the dummy prefix event `menu-bar'.  */
      if (EQ (posn, Qmenu_bar) || EQ (posn, Qtab_bar) || EQ (posn, Qtool_bar))
	{
	  /* Change menu-bar to (menu-bar) as the event "position".  */
	  POSN_SET_POSN (xevent_start (c), list1 (posn));

	  also_record = c;
	  Vunread_command_events = Fcons (c, Vunread_command_events);
	  c = posn;
	}
    }

  /* Store these characters into recent_keys, the dribble file if any,
     and the keyboard macro being defined, if any.  */
  record_char (c);
  recorded = true;
  if (! NILP (also_record))
    record_char (also_record);

  /* Wipe the echo area.
     But first, if we are about to use an input method,
     save the echo area contents for it to refer to.  */
  if (FIXNUMP (c)
      && ! NILP (Vinput_method_function)
      && ' ' <= XFIXNUM (c) && XFIXNUM (c) < 256 && XFIXNUM (c) != 127)
    {
      previous_echo_area_message = Fcurrent_message ();
      Vinput_method_previous_message = previous_echo_area_message;
    }

  /* Now wipe the echo area, except for help events which do their
     own stuff with the echo area.  */
  if (!CONSP (c)
      || (!(EQ (Qhelp_echo, XCAR (c)))
	  && !(EQ (Qswitch_frame, XCAR (c)))
	  /* Don't wipe echo area for select window events: These might
	     get delayed via `mouse-autoselect-window' (Bug#11304).  */
	  && !(EQ (Qselect_window, XCAR (c)))))
    {
      if (!NILP (echo_area_buffer[0]))
	{
	  safe_run_hooks (Qecho_area_clear_hook);
	  clear_message (1, 0);
	  /* If we were showing the echo-area message on top of an
	     active minibuffer, resize the mini-window, since the
	     minibuffer may need more or less space than the echo area
	     we've just wiped.  */
	  if (minibuf_level
	      && EQ (minibuf_window, echo_area_window)
	      /* The case where minibuffer-message-timeout is a number
		 was already handled near the beginning of command_loop.  */
	      && !NUMBERP (Vminibuffer_message_timeout))
	    resize_mini_window (XWINDOW (minibuf_window), false);
	}
      else if (FUNCTIONP (Vclear_message_function))
        clear_message (1, 0);
    }

 reread_for_input_method:
 from_macro:
  /* Pass this to the input method, if appropriate.  */
  if (FIXNUMP (c)
      && ! NILP (Vinput_method_function)
      /* Don't run the input method within a key sequence,
	 after the first event of the key sequence.  */
      && NILP (prev_event)
      && ' ' <= XFIXNUM (c) && XFIXNUM (c) < 256 && XFIXNUM (c) != 127)
    {
      Lisp_Object keys;
      ptrdiff_t key_count;
      ptrdiff_t command_key_start;
      specpdl_ref count = SPECPDL_INDEX ();

      /* Save the echo status.  */
      bool saved_immediate_echo = current_kboard->immediate_echo;
      struct kboard *saved_ok_to_echo = ok_to_echo_at_next_pause;
      Lisp_Object saved_echo_string = KVAR (current_kboard, echo_string);
      Lisp_Object saved_echo_prompt = KVAR (current_kboard, echo_prompt);

      /* Save the this_command_keys status.  */
      key_count = this_command_key_count;
      command_key_start = this_single_command_key_start;

      if (key_count > 0)
	keys = Fcopy_sequence (this_command_keys);
      else
	keys = Qnil;

      /* Clear out this_command_keys.  */
      this_command_key_count = 0;
      this_single_command_key_start = 0;

      /* Now wipe the echo area.  */
      if (!NILP (echo_area_buffer[0]))
	safe_run_hooks (Qecho_area_clear_hook);
      clear_message (1, 0);
      echo_truncate (0);

      /* If we are not reading a key sequence,
	 never use the echo area.  */
      if (!KEYMAPP (map))
	{
	  specbind (Qinput_method_use_echo_area, Qt);
	}

      /* Call the input method.  */
      tem = call1 (Vinput_method_function, c);

      tem = unbind_to (count, tem);

      /* Restore the saved echoing state
	 and this_command_keys state.  */
      this_command_key_count = key_count;
      this_single_command_key_start = command_key_start;
      if (key_count > 0)
	this_command_keys = keys;

      cancel_echoing ();
      ok_to_echo_at_next_pause = saved_ok_to_echo;
      kset_echo_string (current_kboard, saved_echo_string);
      kset_echo_prompt (current_kboard, saved_echo_prompt);
      if (saved_immediate_echo)
	echo_now ();

      /* The input method can return no events.  */
      if (! CONSP (tem))
	{
	  /* Bring back the previous message, if any.  */
	  if (! NILP (previous_echo_area_message))
	    message_with_string ("%s", previous_echo_area_message, 0);
	  goto retry;
	}
      /* It returned one event or more.  */
      c = XCAR (tem);
      Vunread_post_input_method_events
	= nconc2 (XCDR (tem), Vunread_post_input_method_events);
    }
  /* When we consume events from the various unread-*-events lists, we
     bypass the code that records input, so record these events now if
     they were not recorded already.  */
  if (!recorded)
    {
      record_char (c);
      recorded = true;
    }

 reread_first:

  /* Display help if not echoing.  */
  if (CONSP (c) && EQ (XCAR (c), Qhelp_echo))
    {
      /* (help-echo FRAME HELP WINDOW OBJECT POS).  */
      Lisp_Object help, object, position, window, htem;

      htem = Fcdr (XCDR (c));
      help = Fcar (htem);
      htem = Fcdr (htem);
      window = Fcar (htem);
      htem = Fcdr (htem);
      object = Fcar (htem);
      htem = Fcdr (htem);
      position = Fcar (htem);

      show_help_echo (help, window, object, position);

      /* We stopped being idle for this event; undo that.  */
      if (!end_time)
	timer_resume_idle ();
      goto retry;
    }

  if ((! reread || this_command_key_count == 0)
      && !end_time)
    {

      /* Don't echo mouse motion events.  */
      if (! (EVENT_HAS_PARAMETERS (c)
	     && EQ (EVENT_HEAD_KIND (EVENT_HEAD (c)), Qmouse_movement)))
	/* Once we reread a character, echoing can happen
	   the next time we pause to read a new one.  */
	ok_to_echo_at_next_pause = current_kboard;

      /* Record this character as part of the current key.  */
      add_command_key (c);
      if (! NILP (also_record))
	add_command_key (also_record);

      echo_update ();
    }

  last_input_event = c;
  num_input_events++;

  /* Process the help character specially if enabled.  */
  if (!NILP (Vhelp_form) && help_char_p (c))
    {
      specpdl_ref count = SPECPDL_INDEX ();

      help_form_saved_window_configs
	= Fcons (Fcurrent_window_configuration (Qnil),
		 help_form_saved_window_configs);
      record_unwind_protect_void (read_char_help_form_unwind);
      call0 (Qhelp_form_show);

      cancel_echoing ();
      do
	{
	  c = read_char (0, Qnil, Qnil, 0, NULL);
	  if (EVENT_HAS_PARAMETERS (c)
	      && EQ (EVENT_HEAD_KIND (EVENT_HEAD (c)), Qmouse_click))
	    XSETCAR (help_form_saved_window_configs, Qnil);
	}
      while (BUFFERP (c));
      /* Remove the help from the frame.  */
      unbind_to (count, Qnil);

      redisplay ();
      if (EQ (c, make_fixnum (040)))
	{
	  cancel_echoing ();
	  do
	    c = read_char (0, Qnil, Qnil, 0, NULL);
	  while (BUFFERP (c));
	}
    }

 exit:
  RESUME_POLLING;
  input_was_pending = input_pending;
  return c;
}

/* Record a key that came from a mouse menu.
   Record it for echoing, for this-command-keys, and so on.  */

static void
record_menu_key (Lisp_Object c)
{
  /* Wipe the echo area.  */
  clear_message (1, 0);

  record_char (c);

  /* Once we reread a character, echoing can happen
     the next time we pause to read a new one.  */
  ok_to_echo_at_next_pause = NULL;

  /* Record this character as part of the current key.  */
  add_command_key (c);
  echo_update ();

  /* Re-reading in the middle of a command.  */
  last_input_event = c;
  num_input_events++;
}

/* Return true if should recognize C as "the help character".  */

static bool
help_char_p (Lisp_Object c)
{
  if (EQ (c, Vhelp_char))
    return true;
  Lisp_Object tail = Vhelp_event_list;
  FOR_EACH_TAIL_SAFE (tail)
    if (EQ (c, XCAR (tail)))
      return true;
  return false;
}

/* Record the input event C in various ways.  */

static void
record_char (Lisp_Object c)
{
  /* subr.el/read-passwd binds inhibit_record_char to avoid recording
     passwords.  */
  if (!record_all_keys && inhibit_record_char)
    return;

  int recorded = 0;

  if (CONSP (c) && (EQ (XCAR (c), Qhelp_echo) || EQ (XCAR (c), Qmouse_movement)))
    {
      /* To avoid filling recent_keys with help-echo and mouse-movement
	 events, we filter out repeated help-echo events, only store the
	 first and last in a series of mouse-movement events, and don't
	 store repeated help-echo events which are only separated by
	 mouse-movement events.  */

      Lisp_Object ev1, ev2, ev3;
      int ix1, ix2, ix3;

      if ((ix1 = recent_keys_index - 1) < 0)
	ix1 = lossage_limit - 1;
      ev1 = AREF (recent_keys, ix1);

      if ((ix2 = ix1 - 1) < 0)
	ix2 = lossage_limit - 1;
      ev2 = AREF (recent_keys, ix2);

      if ((ix3 = ix2 - 1) < 0)
	ix3 = lossage_limit - 1;
      ev3 = AREF (recent_keys, ix3);

      if (EQ (XCAR (c), Qhelp_echo))
	{
	  /* Don't record `help-echo' in recent_keys unless it shows some help
	     message, and a different help than the previously recorded
	     event.  */
	  Lisp_Object help, last_help;

	  help = Fcar_safe (Fcdr_safe (XCDR (c)));
	  if (!STRINGP (help))
	    recorded = 1;
	  else if (CONSP (ev1) && EQ (XCAR (ev1), Qhelp_echo)
		   && (last_help = Fcar_safe (Fcdr_safe (XCDR (ev1))), EQ (last_help, help)))
	    recorded = 1;
	  else if (CONSP (ev1) && EQ (XCAR (ev1), Qmouse_movement)
		   && CONSP (ev2) && EQ (XCAR (ev2), Qhelp_echo)
		   && (last_help = Fcar_safe (Fcdr_safe (XCDR (ev2))), EQ (last_help, help)))
	    recorded = -1;
	  else if (CONSP (ev1) && EQ (XCAR (ev1), Qmouse_movement)
		   && CONSP (ev2) && EQ (XCAR (ev2), Qmouse_movement)
		   && CONSP (ev3) && EQ (XCAR (ev3), Qhelp_echo)
		   && (last_help = Fcar_safe (Fcdr_safe (XCDR (ev3))), EQ (last_help, help)))
	    recorded = -2;
	}
      else if (EQ (XCAR (c), Qmouse_movement))
	{
	  /* Only record one pair of `mouse-movement' on a window in recent_keys.
	     So additional mouse movement events replace the last element.  */
	  Lisp_Object last_window, window;

	  window = Fcar_safe (Fcar_safe (XCDR (c)));
	  if (CONSP (ev1) && EQ (XCAR (ev1), Qmouse_movement)
	      && (last_window = Fcar_safe (Fcar_safe (XCDR (ev1))), EQ (last_window, window))
	      && CONSP (ev2) && EQ (XCAR (ev2), Qmouse_movement)
	      && (last_window = Fcar_safe (Fcar_safe (XCDR (ev2))), EQ (last_window, window)))
	    {
	      ASET (recent_keys, ix1, c);
	      recorded = 1;
	    }
	}
    }
  else if (NILP (Vexecuting_kbd_macro))
    store_kbd_macro_char (c);

  /* recent_keys should not include events from keyboard macros.  */
  if (NILP (Vexecuting_kbd_macro))
    {
      if (!recorded)
	{
	  total_keys += total_keys < lossage_limit;
	  ASET (recent_keys, recent_keys_index,
                /* Copy the event, in case it gets modified by side-effect
                   by some remapping function (bug#30955).  */
                CONSP (c) ? Fcopy_sequence (c) : c);
	  if (++recent_keys_index >= lossage_limit)
	    recent_keys_index = 0;
	}
      else if (recorded < 0)
	{
	  /* We need to remove one or two events from recent_keys.
	     To do this, we simply put nil at those events and move the
	     recent_keys_index backwards over those events.  Usually,
	     users will never see those nil events, as they will be
	     overwritten by the command keys entered to see recent_keys
	     (e.g. C-h l).  */

	  while (recorded++ < 0 && total_keys > 0)
	    {
	      if (total_keys < lossage_limit)
		total_keys--;
	      if (--recent_keys_index < 0)
		recent_keys_index = lossage_limit - 1;
	      ASET (recent_keys, recent_keys_index, Qnil);
	    }
	}

      num_nonmacro_input_events++;
    }

  /* Write c to the dribble file.  If c is a lispy event, write
     the event's symbol to the dribble file, in <brackets>.  Bleaugh.
     If you, dear reader, have a better idea, you've got the source.  :-) */
  if (dribble && NILP (Vexecuting_kbd_macro))
    {
      block_input ();
      if (FIXNUMP (c))
	{
	  if (XUFIXNUM (c) < 0x100)
	    putc (XUFIXNUM (c), dribble);
	  else
	    fprintf (dribble, " 0x%"pI"x", XUFIXNUM (c));
	}
      else
	{
	  Lisp_Object dribblee;

	  /* If it's a structured event, take the event header.  */
	  dribblee = EVENT_HEAD (c);

	  if (SYMBOLP (dribblee))
	    {
	      putc ('<', dribble);
	      fwrite (SDATA (SYMBOL_NAME (dribblee)), sizeof (char),
		      SBYTES (SYMBOL_NAME (dribblee)), dribble);
	      putc ('>', dribble);
	    }
	}

      fflush (dribble);
      unblock_input ();
    }
}

/* Copy out or in the info on where C-g should throw to.
   This is used when running Lisp code from within get_char,
   in case get_char is called recursively.
   See read_process_output.  */

static void
save_getcjmp (sys_jmp_buf temp)
{
  memcpy (temp, getcjmp, sizeof getcjmp);
}

static void
restore_getcjmp (void *temp)
{
  memcpy (getcjmp, temp, sizeof getcjmp);
}

/* Low level keyboard/mouse input.
   kbd_buffer_store_event places events in kbd_buffer, and
   kbd_buffer_get_event retrieves them.  */

/* Return true if there are any events in the queue that read-char
   would return.  If this returns false, a read-char would block.  */
static bool
readable_events (int flags)
{
  if (flags & READABLE_EVENTS_DO_TIMERS_NOW)
    timer_check ();

  /* READABLE_EVENTS_FILTER_EVENTS is meant to be used only by
     input-pending-p and similar callers, which aren't interested in
     some input events.  If this flag is set, and
     input-pending-p-filter-events is non-nil, ignore events in
     while-no-input-ignore-events.  If the flag is set and
     input-pending-p-filter-events is nil, ignore only
     FOCUS_IN/OUT_EVENT events.  */
  if (kbd_fetch_ptr != kbd_store_ptr)
    {
      /* See https://lists.gnu.org/r/emacs-devel/2005-05/msg00297.html
	 for why we treat toolkit scroll-bar events specially here.  */
      if (flags & (READABLE_EVENTS_FILTER_EVENTS
#ifdef USE_TOOLKIT_SCROLL_BARS
		   | READABLE_EVENTS_IGNORE_SQUEEZABLES
#endif
		   ))
        {
          union buffered_input_event *event = kbd_fetch_ptr;

	  do
	    {
	      if (!(
#ifdef USE_TOOLKIT_SCROLL_BARS
		    (flags & READABLE_EVENTS_FILTER_EVENTS) &&
#endif
		    ((!input_pending_p_filter_events
		      && (event->kind == FOCUS_IN_EVENT
			  || event->kind == FOCUS_OUT_EVENT))
		     || (input_pending_p_filter_events
			 && is_ignored_event (event))))
#ifdef USE_TOOLKIT_SCROLL_BARS
		  && !((flags & READABLE_EVENTS_IGNORE_SQUEEZABLES)
		       && (event->kind == SCROLL_BAR_CLICK_EVENT
			   || event->kind == HORIZONTAL_SCROLL_BAR_CLICK_EVENT)
		       && event->ie.part == scroll_bar_handle
		       && event->ie.modifiers == 0)
#endif
		 )
		return 1;
	      event = next_kbd_event (event);
	    }
	  while (event != kbd_store_ptr);
        }
      else
	return 1;
    }

#ifdef HAVE_X_WINDOWS
  if (x_pending_selection_requests ())
    return 1;
#endif

  if (!(flags & READABLE_EVENTS_IGNORE_SQUEEZABLES) && some_mouse_moved ())
    return 1;
  if (single_kboard)
    {
      if (current_kboard->kbd_queue_has_data)
	return 1;
    }
  else
    {
      KBOARD *kb;
      for (kb = all_kboards; kb; kb = kb->next_kboard)
	if (kb->kbd_queue_has_data)
	  return 1;
    }
  return 0;
}

/* Set this for debugging, to have a way to get out */
int stop_character EXTERNALLY_VISIBLE;

static KBOARD *
event_to_kboard (struct input_event *event)
{
  /* Not applicable for these special events.  */
  if (event->kind == SELECTION_REQUEST_EVENT
      || event->kind == SELECTION_CLEAR_EVENT)
    return NULL;
  else
    {
      Lisp_Object obj = event->frame_or_window;
      /* There are some events that set this field to nil or string.  */
      if (WINDOWP (obj))
	obj = WINDOW_FRAME (XWINDOW (obj));
      /* Also ignore dead frames here.  */
      return ((FRAMEP (obj) && FRAME_LIVE_P (XFRAME (obj)))
	      ? FRAME_KBOARD (XFRAME (obj)) : NULL);
    }
}

/* Return the number of slots occupied in kbd_buffer.  */

static int
kbd_buffer_nr_stored (void)
{
  int n = kbd_store_ptr - kbd_fetch_ptr;
  return n + (n < 0 ? KBD_BUFFER_SIZE : 0);
}

void
kbd_buffer_store_event (register struct input_event *event)
{
  kbd_buffer_store_event_hold (event, 0);
}

/* Store EVENT obtained at interrupt level into kbd_buffer, fifo.

   If HOLD_QUIT is 0, just stuff EVENT into the fifo.
   Else, if HOLD_QUIT.kind != NO_EVENT, discard EVENT.
   Else, if EVENT is a quit event, store the quit event
   in HOLD_QUIT, and return (thus ignoring further events).

   This is used to postpone the processing of the quit event until all
   subsequent input events have been parsed (and discarded).  */

void
kbd_buffer_store_buffered_event (union buffered_input_event *event,
				 struct input_event *hold_quit)
{
  if (event->kind == NO_EVENT)
    emacs_abort ();

  if (hold_quit && hold_quit->kind != NO_EVENT)
    return;

  if (event->kind == ASCII_KEYSTROKE_EVENT)
    {
      int c = event->ie.code & 0377;

      if (event->ie.modifiers & ctrl_modifier)
	c = make_ctrl_char (c);

      c |= (event->ie.modifiers
	    & (meta_modifier | alt_modifier
	       | hyper_modifier | super_modifier));

      if (c == quit_char)
	{
	  KBOARD *kb = FRAME_KBOARD (XFRAME (event->ie.frame_or_window));

	  if (single_kboard && kb != current_kboard)
	    {
	      kset_kbd_queue
		(kb, list2 (make_lispy_switch_frame (event->ie.frame_or_window),
			    make_fixnum (c)));
	      kb->kbd_queue_has_data = true;

	      for (union buffered_input_event *sp = kbd_fetch_ptr;
		   sp != kbd_store_ptr; sp = next_kbd_event (sp))
		{
		  if (event_to_kboard (&sp->ie) == kb)
		    {
		      sp->ie.kind = NO_EVENT;
		      sp->ie.frame_or_window = Qnil;
		      sp->ie.arg = Qnil;
		    }
		}
	      return;
	    }

	  if (hold_quit)
	    {
	      *hold_quit = event->ie;
	      return;
	    }

	  /* If this results in a quit_char being returned to Emacs as
	     input, set Vlast_event_frame properly.  If this doesn't
	     get returned to Emacs as an event, the next event read
	     will set Vlast_event_frame again, so this is safe to do.  */
	  {
	    Lisp_Object focus;

	    focus = FRAME_FOCUS_FRAME (XFRAME (event->ie.frame_or_window));
	    if (NILP (focus))
	      focus = event->ie.frame_or_window;
	    internal_last_event_frame = focus;
	    Vlast_event_frame = focus;
	  }

	  handle_keyboard_quit (false);
	  return;
	}

      if (c && c == stop_character)
	{
	  sys_suspend ();
	  return;
	}
    }

  /* Don't let the very last slot in the buffer become full,
     since that would make the two pointers equal,
     and that is indistinguishable from an empty buffer.
     Discard the event if it would fill the last slot.  */
  union buffered_input_event *next_slot = next_kbd_event (kbd_store_ptr);
  if (kbd_fetch_ptr != next_slot)
    {
      *kbd_store_ptr = *event;
      kbd_store_ptr = next_slot;
      if (kbd_buffer_nr_stored () > KBD_BUFFER_SIZE / 2
	  && ! kbd_on_hold_p ())
        {
          /* Don't read keyboard input until we have processed kbd_buffer.
             This happens when pasting text longer than KBD_BUFFER_SIZE/2.  */
          hold_keyboard_input ();
          unrequest_sigio ();
          stop_polling ();
        }
    }

  /* If we're inside while-no-input, and this event qualifies
     as input, set quit-flag to cause an interrupt.  */
  if (!NILP (Vthrow_on_input)
      && !is_ignored_event (event))
    Vquit_flag = Vthrow_on_input;
}

/* Limit help event positions to this range, to avoid overflow problems.  */
#define INPUT_EVENT_POS_MAX \
  ((ptrdiff_t) min (PTRDIFF_MAX, min (TYPE_MAXIMUM (Time) / 2, \
				      MOST_POSITIVE_FIXNUM)))
#define INPUT_EVENT_POS_MIN (PTRDIFF_MIN < -INPUT_EVENT_POS_MAX \
			     ? -1 - INPUT_EVENT_POS_MAX : PTRDIFF_MIN)

/* Return a Time that encodes position POS.  POS must be in range.  */

static Time
position_to_Time (ptrdiff_t pos)
{
  eassert (INPUT_EVENT_POS_MIN <= pos && pos <= INPUT_EVENT_POS_MAX);
  return pos;
}

/* Return the position that ENCODED_POS encodes.
   Avoid signed integer overflow.  */

static ptrdiff_t
Time_to_position (Time encoded_pos)
{
  if (encoded_pos <= INPUT_EVENT_POS_MAX)
    return encoded_pos;
  Time encoded_pos_min = position_to_Time (INPUT_EVENT_POS_MIN);
  eassert (encoded_pos_min <= encoded_pos);
  ptrdiff_t notpos = -1 - encoded_pos;
  return -1 - notpos;
}

/* Generate a HELP_EVENT input_event and store it in the keyboard
   buffer.

   HELP is the help form.

   FRAME and WINDOW are the frame and window where the help is
   generated.  OBJECT is the Lisp object where the help was found (a
   buffer, a string, an overlay, or nil if neither from a string nor
   from a buffer).  POS is the position within OBJECT where the help
   was found.  */

void
gen_help_event (Lisp_Object help, Lisp_Object frame, Lisp_Object window,
		Lisp_Object object, ptrdiff_t pos)
{
  struct input_event event;
  EVENT_INIT (event);

  event.kind = HELP_EVENT;
  event.frame_or_window = frame;
  event.arg = object;
  event.x = WINDOWP (window) ? window : frame;
  event.y = help;
  event.timestamp = position_to_Time (pos);
  kbd_buffer_store_event (&event);
}


/* Store HELP_EVENTs for HELP on FRAME in the input queue.  */

void
kbd_buffer_store_help_event (Lisp_Object frame, Lisp_Object help)
{
  struct input_event event;
  EVENT_INIT (event);

  event.kind = HELP_EVENT;
  event.frame_or_window = frame;
  event.arg = Qnil;
  event.x = Qnil;
  event.y = help;
  event.timestamp = 0;
  kbd_buffer_store_event (&event);
}


/* Discard any mouse events in the event buffer by setting them to
   NO_EVENT.  */
void
discard_mouse_events (void)
{
  for (union buffered_input_event *sp = kbd_fetch_ptr;
       sp != kbd_store_ptr; sp = next_kbd_event (sp))
    {
      if (sp->kind == MOUSE_CLICK_EVENT
	  || sp->kind == WHEEL_EVENT
          || sp->kind == HORIZ_WHEEL_EVENT
	  || sp->kind == SCROLL_BAR_CLICK_EVENT
	  || sp->kind == HORIZONTAL_SCROLL_BAR_CLICK_EVENT)
	{
	  sp->kind = NO_EVENT;
	}
    }
}


/* Return true if there are any real events waiting in the event
   buffer, not counting `NO_EVENT's.

   Discard NO_EVENT events at the front of the input queue, possibly
   leaving the input queue empty if there are no real input events.  */

bool
kbd_buffer_events_waiting (void)
{
  for (union buffered_input_event *sp = kbd_fetch_ptr;
       ; sp = next_kbd_event (sp))
    if (sp == kbd_store_ptr || sp->kind != NO_EVENT)
      {
	kbd_fetch_ptr = sp;
	return sp != kbd_store_ptr && sp->kind != NO_EVENT;
      }
}


/* Clear input event EVENT.  */

static void
clear_event (struct input_event *event)
{
  event->kind = NO_EVENT;
}

static Lisp_Object
kbd_buffer_get_event_fun (Lisp_Object arg)
{
  Lisp_Object coding_system = Fget_text_property (make_fixnum (0),
						  Qcoding, arg);

  if (EQ (coding_system, Qt))
    return arg;

  return code_convert_string (arg, (!NILP (coding_system)
				    ? coding_system
				    : Vlocale_coding_system),
			      Qnil, 0, false, 0);
}

static Lisp_Object
kbd_buffer_get_event_handler (Lisp_Object val)
{
  return Qnil;
}

/* Read one event from the event buffer, waiting if necessary.
   The value is a Lisp object representing the event.
   The value is nil for an event that should be ignored,
   or that was handled here.
   We always read and discard one event.  */

static Lisp_Object
kbd_buffer_get_event (KBOARD **kbp,
                      bool *used_mouse_menu,
                      struct timespec *end_time)
{
  Lisp_Object obj, str;
#ifdef HAVE_X_WINDOWS
  bool had_selection_requests;

  had_selection_requests = false;
#endif

  if (kbd_on_hold_p () && kbd_buffer_nr_stored () < KBD_BUFFER_SIZE / 4)
    {
      /* Start reading input again because we have processed enough to
         be able to accept new events again.  */
      unhold_keyboard_input ();
      request_sigio ();
      start_polling ();
    }

#if !defined HAVE_DBUS && !defined USE_FILE_NOTIFY && !defined THREADS_ENABLED
  if (noninteractive
      /* In case we are running as a daemon, only do this before
	 detaching from the terminal.  */
      || (IS_DAEMON && DAEMON_RUNNING))
    {
      int c = getchar ();
      XSETINT (obj, c);
      *kbp = current_kboard;
      return obj;
    }
#endif	/* !defined HAVE_DBUS && !defined USE_FILE_NOTIFY && !defined THREADS_ENABLED  */

  *kbp = current_kboard;

  /* Wait until there is input available.  */
  for (;;)
    {
      /* Break loop if there's an unread command event.  Needed in
	 moused window autoselection which uses a timer to insert such
	 events.  */
      if (CONSP (Vunread_command_events))
	break;

#ifdef HAVE_TEXT_CONVERSION
      /* That text conversion events take priority over keyboard
	 events, since input methods frequently send them immediately
	 after edits, with the assumption that this order of events
	 will be observed.  */

      if (detect_conversion_events ())
	{
	  had_pending_conversion_events = true;
	  break;
	}
#endif /* HAVE_TEXT_CONVERSION */

      if (kbd_fetch_ptr != kbd_store_ptr)
	break;
      if (some_mouse_moved ())
	break;

      /* If the quit flag is set, then read_char will return
	 quit_char, so that counts as "available input."  */
      if (! NILP (Vquit_flag))
	quit_throw_to_read_char (0);

      /* One way or another, wait until input is available; then, if
	 interrupt handlers have not read it, read it now.  */

#if defined (USABLE_SIGIO) || defined (USABLE_SIGPOLL)
      gobble_input ();
#endif

      if (kbd_fetch_ptr != kbd_store_ptr)
	break;
      if (some_mouse_moved ())
	break;
#ifdef HAVE_X_WINDOWS
      if (x_pending_selection_requests ())
	{
<<<<<<< HEAD
	  had_selection_requests = true;
=======
	  had_pending_selection_requests = true;
>>>>>>> e06e61f4
	  break;
	}
#endif
      if (end_time)
	{
	  struct timespec now = current_timespec ();
	  if (timespec_cmp (*end_time, now) <= 0)
	    return Qnil;	/* Finished waiting.  */
	  else
	    {
	      struct timespec duration = timespec_sub (*end_time, now);
	      wait_reading_process_output (min (duration.tv_sec, WAIT_READING_MAX),
					   duration.tv_nsec, -1, 1, NULL, 0);
	    }
	}
      else
	{
	  bool do_display = true;

	  if (FRAME_TERMCAP_P (SELECTED_FRAME ()))
	    {
	      struct tty_display_info *tty = CURTTY ();

	      /* When this TTY is displaying a menu, we must prevent
		 any redisplay, because we modify the frame's glyph
		 matrix behind the back of the display engine.  */
	      if (tty->showing_menu)
		do_display = false;
	    }

	  wait_reading_process_output (0, 0, -1, do_display, NULL, 0);
	}

      if (! interrupt_input && kbd_fetch_ptr == kbd_store_ptr)
	gobble_input ();
    }

#ifdef HAVE_X_WINDOWS
  /* Handle pending selection requests.  This can happen if Emacs
     enters a recursive edit inside a nested event loop (probably
     because the debugger opened) or someone called
     `read-char'.  */

  if (had_selection_requests)
    x_flush_selection_requests ();
#endif

  if (CONSP (Vunread_command_events))
    {
      Lisp_Object first;
      first = XCAR (Vunread_command_events);
      Vunread_command_events = XCDR (Vunread_command_events);
      *kbp = current_kboard;
      return first;
    }

  /* At this point, we know that there is a readable event available
     somewhere.  If the event queue is empty, then there must be a
     mouse movement enabled and available.  */
  if (kbd_fetch_ptr != kbd_store_ptr)
    {
      union buffered_input_event *event = kbd_fetch_ptr;

      *kbp = event_to_kboard (&event->ie);
      if (*kbp == 0)
	*kbp = current_kboard;  /* Better than returning null ptr?  */

      obj = Qnil;

      /* These two kinds of events get special handling
	 and don't actually appear to the command loop.
	 We return nil for them.  */
      switch (event->kind)
      {
#ifndef HAVE_HAIKU
      case SELECTION_REQUEST_EVENT:
      case SELECTION_CLEAR_EVENT:
	{
#if defined HAVE_X11 || HAVE_PGTK
	  /* Remove it from the buffer before processing it,
	     since otherwise swallow_events will see it
	     and process it again.  */
	  struct selection_input_event copy = event->sie;
	  kbd_fetch_ptr = next_kbd_event (event);
	  input_pending = readable_events (0);

#ifdef HAVE_X11
	  x_handle_selection_event (&copy);
#else
	  pgtk_handle_selection_event (&copy);
#endif
#else
	  /* We're getting selection request events, but we don't have
             a window system.  */
	  emacs_abort ();
#endif
	}
        break;
#else
      case SELECTION_REQUEST_EVENT:
	emacs_abort ();

      case SELECTION_CLEAR_EVENT:
	{
	  struct input_event copy = event->ie;

	  kbd_fetch_ptr = next_kbd_event (event);
	  input_pending = readable_events (0);
	  haiku_handle_selection_clear (&copy);
	}
	break;
#endif

      case MONITORS_CHANGED_EVENT:
	{
	  kbd_fetch_ptr = next_kbd_event (event);
	  input_pending = readable_events (0);

	  CALLN (Frun_hook_with_args,
		 Qdisplay_monitors_changed_functions,
		 event->ie.arg);

	  break;
	}

#ifdef HAVE_EXT_MENU_BAR
      case MENU_BAR_ACTIVATE_EVENT:
	{
          struct frame *f;
	  kbd_fetch_ptr = next_kbd_event (event);
	  input_pending = readable_events (0);
          f = (XFRAME (event->ie.frame_or_window));
	  if (FRAME_LIVE_P (f) && FRAME_TERMINAL (f)->activate_menubar_hook)
	    FRAME_TERMINAL (f)->activate_menubar_hook (f);
	}
        break;
#endif
#if defined (HAVE_NS)
      case NS_TEXT_EVENT:
	if (used_mouse_menu)
	  *used_mouse_menu = true;
	FALLTHROUGH;
#endif
      case PREEDIT_TEXT_EVENT:
#ifdef HAVE_NTGUI
      case END_SESSION_EVENT:
      case LANGUAGE_CHANGE_EVENT:
#endif
#ifdef HAVE_WINDOW_SYSTEM
      case DELETE_WINDOW_EVENT:
      case ICONIFY_EVENT:
      case DEICONIFY_EVENT:
      case MOVE_FRAME_EVENT:
#endif
#ifdef USE_FILE_NOTIFY
      case FILE_NOTIFY_EVENT:
#endif
#ifdef HAVE_DBUS
      case DBUS_EVENT:
#endif
#ifdef THREADS_ENABLED
      case THREAD_EVENT:
#endif
#ifdef HAVE_XWIDGETS
      case XWIDGET_EVENT:
      case XWIDGET_DISPLAY_EVENT:
#endif
      case SAVE_SESSION_EVENT:
      case NO_EVENT:
      case HELP_EVENT:
      case FOCUS_IN_EVENT:
      case CONFIG_CHANGED_EVENT:
      case FOCUS_OUT_EVENT:
      case SELECT_WINDOW_EVENT:
        {
          obj = make_lispy_event (&event->ie);
          kbd_fetch_ptr = next_kbd_event (event);
        }
        break;
      default:
	{
	  /* If this event is on a different frame, return a
	     switch-frame this time, and leave the event in the queue
	     for next time.  */
	  Lisp_Object frame;
	  Lisp_Object focus;

	  frame = event->ie.frame_or_window;
	  if (CONSP (frame))
	    frame = XCAR (frame);
	  else if (WINDOWP (frame))
	    frame = WINDOW_FRAME (XWINDOW (frame));

	  focus = FRAME_FOCUS_FRAME (XFRAME (frame));
	  if (! NILP (focus))
	    frame = focus;

	  if (! EQ (frame, internal_last_event_frame)
	      && ! EQ (frame, selected_frame))
	    obj = make_lispy_switch_frame (frame);
	  internal_last_event_frame = frame;

	  if (EQ (event->ie.device, Qt))
	    Vlast_event_device = ((event->ie.kind == ASCII_KEYSTROKE_EVENT
				   || event->ie.kind == MULTIBYTE_CHAR_KEYSTROKE_EVENT
				   || event->ie.kind == NON_ASCII_KEYSTROKE_EVENT)
				  ? virtual_core_keyboard_name
				  : virtual_core_pointer_name);
	  else
	    Vlast_event_device = event->ie.device;

	  /* If we didn't decide to make a switch-frame event, go ahead
	     and build a real event from the queue entry.  */
	  if (NILP (obj))
	    {
	      double pinch_dx, pinch_dy, pinch_angle;

	      /* Pinch events are often sent in rapid succession, so
		 large amounts of such events have the potential to
		 queue up inside the keyboard buffer.  In that case,
		 find the last pinch event in succession on the same
		 frame with the same modifiers, and send that instead.  */

	      if (event->ie.kind == PINCH_EVENT
		  /* Ignore if this is the start of a pinch sequence.
		     These events should always be sent so that we
		     never miss a sequence starting, and they don't
		     have the potential to queue up.  */
		  && ((pinch_dx
		       = XFLOAT_DATA (XCAR (event->ie.arg))) != 0.0
		      || XFLOAT_DATA (XCAR (XCDR (event->ie.arg))) != 0.0
		      || XFLOAT_DATA (Fnth (make_fixnum (3), event->ie.arg)) != 0.0))
		{
		  union buffered_input_event *maybe_event = next_kbd_event (event);

		  pinch_dy = XFLOAT_DATA (XCAR (XCDR (event->ie.arg)));
		  pinch_angle = XFLOAT_DATA (Fnth (make_fixnum (3), event->ie.arg));

		  while (maybe_event != kbd_store_ptr
			 && maybe_event->ie.kind == PINCH_EVENT
			 /* Make sure we never miss an event that has
			    different modifiers.  */
			 && maybe_event->ie.modifiers == event->ie.modifiers
			 /* Make sure that the event is for the same
			    frame.  */
			 && EQ (maybe_event->ie.frame_or_window,
				event->ie.frame_or_window)
			 /* Make sure that the event isn't the start
			    of a new pinch gesture sequence.  */
			 && (XFLOAT_DATA (XCAR (maybe_event->ie.arg)) != 0.0
			     || XFLOAT_DATA (XCAR (XCDR (maybe_event->ie.arg))) != 0.0
			     || XFLOAT_DATA (Fnth (make_fixnum (3),
						   maybe_event->ie.arg)) != 0.0))
		    {
		      event = maybe_event;
		      /* Add up relative deltas inside events we skip.  */
		      pinch_dx += XFLOAT_DATA (XCAR (maybe_event->ie.arg));
		      pinch_dy += XFLOAT_DATA (XCAR (XCDR (maybe_event->ie.arg)));
		      pinch_angle += XFLOAT_DATA (Fnth (make_fixnum (3),
							maybe_event->ie.arg));

		      XSETCAR (maybe_event->ie.arg, make_float (pinch_dx));
		      XSETCAR (XCDR (maybe_event->ie.arg), make_float (pinch_dy));
		      XSETCAR (Fnthcdr (make_fixnum (3),
					maybe_event->ie.arg),
			       make_float (fmod (pinch_angle, 360.0)));

		      if (! EQ (maybe_event->ie.device, Qt))
			Vlast_event_device = maybe_event->ie.device;

		      maybe_event = next_kbd_event (event);
		    }
		}

	      if (event->kind == MULTIBYTE_CHAR_KEYSTROKE_EVENT
		  /* This string has to be decoded.  */
		  && STRINGP (event->ie.arg))
		{
		  str = internal_condition_case_1 (kbd_buffer_get_event_fun,
						   event->ie.arg, Qt,
						   kbd_buffer_get_event_handler);

		  /* Decoding the string failed, so use the original,
		     where at least ASCII text will work.  */
		  if (NILP (str))
		    str = event->ie.arg;

		  if (! SCHARS (str))
		    {
		      kbd_fetch_ptr = next_kbd_event (event);
		      obj = Qnil;
		      break;
		    }

		  /* car is the index of the next character in the
		     string that will be sent and cdr is the string
		     itself.  */
		  event->ie.arg = Fcons (make_fixnum (0), str);
		}

	      if (event->kind == MULTIBYTE_CHAR_KEYSTROKE_EVENT
		  && CONSP (event->ie.arg))
		{
		  eassert (FIXNUMP (XCAR (event->ie.arg)));
		  eassert (STRINGP (XCDR (event->ie.arg)));
		  eassert (XFIXNUM (XCAR (event->ie.arg))
			   < SCHARS (XCDR (event->ie.arg)));

		  event->ie.code = XFIXNUM (Faref (XCDR (event->ie.arg),
						   XCAR (event->ie.arg)));

		  XSETCAR (event->ie.arg,
			   make_fixnum (XFIXNUM (XCAR (event->ie.arg)) + 1));
		}

	      obj = make_lispy_event (&event->ie);

#ifdef HAVE_EXT_MENU_BAR
	      /* If this was a menu selection, then set the flag to inhibit
		 writing to last_nonmenu_event.  Don't do this if the event
		 we're returning is (menu-bar), though; that indicates the
		 beginning of the menu sequence, and we might as well leave
		 that as the `event with parameters' for this selection.  */
	      if (used_mouse_menu
		  && !EQ (event->ie.frame_or_window, event->ie.arg)
		  && (event->kind == MENU_BAR_EVENT
		      || event->kind == TAB_BAR_EVENT
		      || event->kind == TOOL_BAR_EVENT))
		*used_mouse_menu = true;
#endif
#ifdef HAVE_NS
	      /* Certain system events are non-key events.  */
	      if (used_mouse_menu
                  && event->kind == NS_NONKEY_EVENT)
		*used_mouse_menu = true;
#endif

	      if (event->kind != MULTIBYTE_CHAR_KEYSTROKE_EVENT
		  || !CONSP (event->ie.arg)
		  || (XFIXNUM (XCAR (event->ie.arg))
		      >= SCHARS (XCDR (event->ie.arg))))
		{
		  /* Wipe out this event, to catch bugs.  */
		  clear_event (&event->ie);
		  kbd_fetch_ptr = next_kbd_event (event);
		}
	    }
	}
      }
    }
  /* Try generating a mouse motion event.  */
  else if (some_mouse_moved ())
    {
      struct frame *f, *movement_frame = some_mouse_moved ();
      Lisp_Object bar_window;
      enum scroll_bar_part part;
      Lisp_Object x, y;
      Time t;

      f = movement_frame;
      *kbp = current_kboard;
      /* Note that this uses F to determine which terminal to look at.
	 If there is no valid info, it does not store anything
	 so x remains nil.  */
      x = Qnil;

      /* XXX Can f or mouse_position_hook be NULL here?  */
      if (f && FRAME_TERMINAL (f)->mouse_position_hook)
        (*FRAME_TERMINAL (f)->mouse_position_hook) (&f, 0, &bar_window,
                                                    &part, &x, &y, &t);

      obj = Qnil;

      /* Decide if we should generate a switch-frame event.  Don't
	 generate switch-frame events for motion outside of all Emacs
	 frames.  */
      if (!NILP (x) && f)
	{
	  Lisp_Object frame;

	  frame = FRAME_FOCUS_FRAME (f);
	  if (NILP (frame))
	    XSETFRAME (frame, f);

	  if (!EQ (frame, internal_last_event_frame)
	      && !EQ (frame, selected_frame))
	    obj = make_lispy_switch_frame (frame);
	  internal_last_event_frame = frame;
	}

      /* If we didn't decide to make a switch-frame event, go ahead and
	 return a mouse-motion event.  */
      if (! NILP (x) && NILP (obj))
	obj = make_lispy_movement (f, bar_window, part, x, y, t);

      if (! NILP (obj))
	Vlast_event_device = (STRINGP (movement_frame->last_mouse_device)
			      ? movement_frame->last_mouse_device
			      : virtual_core_pointer_name);
    }
#ifdef HAVE_X_WINDOWS
  else if (had_selection_requests)
    obj = Qnil;
#endif
  else
    /* We were promised by the above while loop that there was
       something for us to read!  */
    emacs_abort ();

  input_pending = readable_events (0);

  Vlast_event_frame = internal_last_event_frame;

  return (obj);
}

/* Process any non-user-visible events (currently X selection events),
   without reading any user-visible events.  */

static void
process_special_events (void)
{
  union buffered_input_event *event;
#if defined HAVE_X11 || defined HAVE_PGTK || defined HAVE_HAIKU
#ifndef HAVE_HAIKU
  struct selection_input_event copy;
#else
  struct input_event copy;
#endif
  int moved_events;
#endif

  for (event = kbd_fetch_ptr;  event != kbd_store_ptr;
       event = next_kbd_event (event))
    {
      /* If we find a stored X selection request, handle it now.  */
      if (event->kind == SELECTION_REQUEST_EVENT
	  || event->kind == SELECTION_CLEAR_EVENT)
	{
#if defined HAVE_X11 || defined HAVE_PGTK

	  /* Remove the event from the fifo buffer before processing;
	     otherwise swallow_events called recursively could see it
	     and process it again.  To do this, we move the events
	     between kbd_fetch_ptr and EVENT one slot to the right,
	     cyclically.  */

	  copy = event->sie;

	  if (event < kbd_fetch_ptr)
	    {
	      memmove (kbd_buffer + 1, kbd_buffer,
		       (event - kbd_buffer) * sizeof *kbd_buffer);
	      kbd_buffer[0] = kbd_buffer[KBD_BUFFER_SIZE - 1];
	      moved_events = kbd_buffer + KBD_BUFFER_SIZE - 1 - kbd_fetch_ptr;
	    }
	  else
	    moved_events = event - kbd_fetch_ptr;

	  memmove (kbd_fetch_ptr + 1, kbd_fetch_ptr,
		   moved_events * sizeof *kbd_fetch_ptr);
	  kbd_fetch_ptr = next_kbd_event (kbd_fetch_ptr);
	  input_pending = readable_events (0);

#ifdef HAVE_X11
	  x_handle_selection_event (&copy);
#else
	  pgtk_handle_selection_event (&copy);
#endif
#elif defined HAVE_HAIKU
	  if (event->ie.kind != SELECTION_CLEAR_EVENT)
	    emacs_abort ();

	  copy = event->ie;

	  if (event < kbd_fetch_ptr)
	    {
	      memmove (kbd_buffer + 1, kbd_buffer,
		       (event - kbd_buffer) * sizeof *kbd_buffer);
	      kbd_buffer[0] = kbd_buffer[KBD_BUFFER_SIZE - 1];
	      moved_events = kbd_buffer + KBD_BUFFER_SIZE - 1 - kbd_fetch_ptr;
	    }
	  else
	    moved_events = event - kbd_fetch_ptr;

	  memmove (kbd_fetch_ptr + 1, kbd_fetch_ptr,
		   moved_events * sizeof *kbd_fetch_ptr);
	  kbd_fetch_ptr = next_kbd_event (kbd_fetch_ptr);
	  input_pending = readable_events (0);
	  haiku_handle_selection_clear (&copy);
#else
	  /* We're getting selection request events, but we don't have
             a window system.  */
	  emacs_abort ();
#endif
	}
    }
}

/* Process any events that are not user-visible, run timer events that
   are ripe, and return, without reading any user-visible events.  */

void
swallow_events (bool do_display)
{
  unsigned old_timers_run;

  process_special_events ();

  old_timers_run = timers_run;
  get_input_pending (READABLE_EVENTS_DO_TIMERS_NOW);

  if (!input_pending && timers_run != old_timers_run && do_display)
    redisplay_preserve_echo_area (7);
}

/* Record the start of when Emacs is idle,
   for the sake of running idle-time timers.  */

static void
timer_start_idle (void)
{
  /* If we are already in the idle state, do nothing.  */
  if (timespec_valid_p (timer_idleness_start_time))
    return;

  timer_idleness_start_time = current_timespec ();
  timer_last_idleness_start_time = timer_idleness_start_time;

  /* Mark all idle-time timers as once again candidates for running.  */
  call0 (intern ("internal-timer-start-idle"));
}

/* Record that Emacs is no longer idle, so stop running idle-time timers.  */

static void
timer_stop_idle (void)
{
  timer_idleness_start_time = invalid_timespec ();
}

/* Resume idle timer from last idle start time.  */

static void
timer_resume_idle (void)
{
  if (timespec_valid_p (timer_idleness_start_time))
    return;

  timer_idleness_start_time = timer_last_idleness_start_time;
}

/* List of elisp functions to call, delayed because they were generated in
   a context where Elisp could not be safely run (e.g. redisplay, signal,
   ...).  Each element has the form (FUN . ARGS).  */
Lisp_Object pending_funcalls;

static void
trigger_timer (Lisp_Object timer)
{
  /* First run the code that was delayed.  */
  while (CONSP (pending_funcalls))
    {
      Lisp_Object funcall = XCAR (pending_funcalls);
      pending_funcalls = XCDR (pending_funcalls);
      safe_call2 (Qapply, XCAR (funcall), XCDR (funcall));
    }
  call1 (Qtimer_event_handler, timer);
  timers_run++;
}

/* Trigger any timers meeting their respective criteria.

   For ordinary timers, this means current time is at
   or past their scheduled time.

   For idle timers, this means the idled period exceeds
   their idle threshold.

   Return the time distance to the next upcoming timer.
*/

struct timespec
timer_check (void)
{
  struct timespec now = current_timespec ();
  struct timespec idled = timespec_valid_p (timer_idleness_start_time)
    ? timespec_sub (now, timer_idleness_start_time)
    : invalid_timespec ();
  struct timespec until_next = invalid_timespec ();
  Lisp_Object *const lists[] = { &Vtimer_list, &Vtimer_idle_list };
  struct timespec const bogeys[] = { now, idled };
  specpdl_ref count = SPECPDL_INDEX ();
  specbind (Qinhibit_quit, Qt); /* Bug#21380.  */

  for (int i = 0; i < 2; ++i)
    {
      struct timespec bogey = bogeys[i];
      if (! timespec_valid_p (bogey))
	continue;
      Lisp_Object timers = Fcopy_sequence (*lists[i]);
      FOR_EACH_TAIL (timers)
	{
	  struct timespec time;
	  Lisp_Object *vec;
	  CHECK_VECTOR (XCAR (timers));
	  vec = XVECTOR (XCAR (timers))->contents;
	  if (! Fthread_live_p (vec[10]))
	    {
	      *lists[i] = Fdelq (XCAR (timers), *lists[i]);
	    }
	  else if (EQ (vec[10], Fcurrent_thread ()))
	    {
	      if (NILP (vec[0])) /* not yet triggered */
		{
		  if (list4_to_timespec (vec[1], vec[2], vec[3], vec[8], &time))
		    {
		      /* Trigger when:
			 For ordinary timer, now is at or past trigger time.
			 For idle timer, idled duration at or past threshold.  */
		      if (timespec_cmp (bogey, time) >= 0)
			{
			  trigger_timer (XCAR (timers));
			}
		      else
			{
			  struct timespec diff = timespec_sub (time, bogey);
			  if (! timespec_valid_p (until_next)
			      || timespectod (diff) < timespectod (until_next))
			    until_next = diff;
			}
		    }
		}
	      else if (NILP (vec[4])) /* triggered and not repeated.  */
		{
		  /* Presumably a timer that errored out.  */
		  *lists[i] = Fdelq (XCAR (timers), *lists[i]);
		}
	    }
	}
    }

  unbind_to (count, Qnil);
  return until_next;
}

DEFUN ("current-idle-time", Fcurrent_idle_time, Scurrent_idle_time, 0, 0, 0,
       doc: /* Return the current length of Emacs idleness, or nil.
The value when Emacs is idle is a Lisp timestamp in the style of
`current-time'.

The value when Emacs is not idle is nil.

If the value is a list of four integers (HIGH LOW USEC PSEC), then PSEC
is a multiple of the system clock resolution.  */)
  (void)
{
  if (timespec_valid_p (timer_idleness_start_time))
    return make_lisp_time (timespec_sub (current_timespec (),
					 timer_idleness_start_time));

  return Qnil;
}

/* Caches for modify_event_symbol.  */
static Lisp_Object accent_key_syms;
static Lisp_Object func_key_syms;
static Lisp_Object mouse_syms;
static Lisp_Object wheel_syms;
static Lisp_Object drag_n_drop_syms;
static Lisp_Object pinch_syms;

/* This is a list of keysym codes for special "accent" characters.
   It parallels lispy_accent_keys.  */

static const int lispy_accent_codes[] =
{
#ifdef XK_dead_circumflex
  XK_dead_circumflex,
#else
  0,
#endif
#ifdef XK_dead_grave
  XK_dead_grave,
#else
  0,
#endif
#ifdef XK_dead_tilde
  XK_dead_tilde,
#else
  0,
#endif
#ifdef XK_dead_diaeresis
  XK_dead_diaeresis,
#else
  0,
#endif
#ifdef XK_dead_macron
  XK_dead_macron,
#else
  0,
#endif
#ifdef XK_dead_degree
  XK_dead_degree,
#else
  0,
#endif
#ifdef XK_dead_acute
  XK_dead_acute,
#else
  0,
#endif
#ifdef XK_dead_cedilla
  XK_dead_cedilla,
#else
  0,
#endif
#ifdef XK_dead_breve
  XK_dead_breve,
#else
  0,
#endif
#ifdef XK_dead_ogonek
  XK_dead_ogonek,
#else
  0,
#endif
#ifdef XK_dead_caron
  XK_dead_caron,
#else
  0,
#endif
#ifdef XK_dead_doubleacute
  XK_dead_doubleacute,
#else
  0,
#endif
#ifdef XK_dead_abovedot
  XK_dead_abovedot,
#else
  0,
#endif
#ifdef XK_dead_abovering
  XK_dead_abovering,
#else
  0,
#endif
#ifdef XK_dead_iota
  XK_dead_iota,
#else
  0,
#endif
#ifdef XK_dead_belowdot
  XK_dead_belowdot,
#else
  0,
#endif
#ifdef XK_dead_voiced_sound
  XK_dead_voiced_sound,
#else
  0,
#endif
#ifdef XK_dead_semivoiced_sound
  XK_dead_semivoiced_sound,
#else
  0,
#endif
#ifdef XK_dead_hook
  XK_dead_hook,
#else
  0,
#endif
#ifdef XK_dead_horn
  XK_dead_horn,
#else
  0,
#endif
};

/* This is a list of Lisp names for special "accent" characters.
   It parallels lispy_accent_codes.  */

static const char *const lispy_accent_keys[] =
{
  "dead-circumflex",
  "dead-grave",
  "dead-tilde",
  "dead-diaeresis",
  "dead-macron",
  "dead-degree",
  "dead-acute",
  "dead-cedilla",
  "dead-breve",
  "dead-ogonek",
  "dead-caron",
  "dead-doubleacute",
  "dead-abovedot",
  "dead-abovering",
  "dead-iota",
  "dead-belowdot",
  "dead-voiced-sound",
  "dead-semivoiced-sound",
  "dead-hook",
  "dead-horn",
};

#ifdef HAVE_NTGUI
#define FUNCTION_KEY_OFFSET 0x0

const char *const lispy_function_keys[] =
  {
    0,                /* 0                      */

    0,                /* VK_LBUTTON        0x01 */
    0,                /* VK_RBUTTON        0x02 */
    "cancel",         /* VK_CANCEL         0x03 */
    0,                /* VK_MBUTTON        0x04 */

    0, 0, 0,          /*    0x05 .. 0x07        */

    "backspace",      /* VK_BACK           0x08 */
    "tab",            /* VK_TAB            0x09 */

    0, 0,             /*    0x0A .. 0x0B        */

    "clear",          /* VK_CLEAR          0x0C */
    "return",         /* VK_RETURN         0x0D */

    0, 0,             /*    0x0E .. 0x0F        */

    0,                /* VK_SHIFT          0x10 */
    0,                /* VK_CONTROL        0x11 */
    0,                /* VK_MENU           0x12 */
    "pause",          /* VK_PAUSE          0x13 */
    "capslock",       /* VK_CAPITAL        0x14 */
    "kana",           /* VK_KANA/VK_HANGUL 0x15 */
    0,                /*    0x16                */
    "junja",          /* VK_JUNJA          0x17 */
    "final",          /* VK_FINAL          0x18 */
    "kanji",          /* VK_KANJI/VK_HANJA 0x19 */
    0,                /*    0x1A                */
    "escape",         /* VK_ESCAPE         0x1B */
    "convert",        /* VK_CONVERT        0x1C */
    "non-convert",    /* VK_NONCONVERT     0x1D */
    "accept",         /* VK_ACCEPT         0x1E */
    "mode-change",    /* VK_MODECHANGE     0x1F */
    0,                /* VK_SPACE          0x20 */
    "prior",          /* VK_PRIOR          0x21 */
    "next",           /* VK_NEXT           0x22 */
    "end",            /* VK_END            0x23 */
    "home",           /* VK_HOME           0x24 */
    "left",           /* VK_LEFT           0x25 */
    "up",             /* VK_UP             0x26 */
    "right",          /* VK_RIGHT          0x27 */
    "down",           /* VK_DOWN           0x28 */
    "select",         /* VK_SELECT         0x29 */
    "print",          /* VK_PRINT          0x2A */
    "execute",        /* VK_EXECUTE        0x2B */
    "snapshot",       /* VK_SNAPSHOT       0x2C */
    "insert",         /* VK_INSERT         0x2D */
    "delete",         /* VK_DELETE         0x2E */
    "help",           /* VK_HELP           0x2F */

    /* VK_0 thru VK_9 are the same as ASCII '0' thru '9' (0x30 - 0x39) */

    0, 0, 0, 0, 0, 0, 0, 0, 0, 0,

    0, 0, 0, 0, 0, 0, 0, /* 0x3A .. 0x40       */

    /* VK_A thru VK_Z are the same as ASCII 'A' thru 'Z' (0x41 - 0x5A) */

    0, 0, 0, 0, 0, 0, 0, 0, 0,
    0, 0, 0, 0, 0, 0, 0, 0, 0,
    0, 0, 0, 0, 0, 0, 0, 0,

    "lwindow",       /* VK_LWIN           0x5B */
    "rwindow",       /* VK_RWIN           0x5C */
    "apps",          /* VK_APPS           0x5D */
    0,               /*    0x5E                */
    "sleep",
    "kp-0",          /* VK_NUMPAD0        0x60 */
    "kp-1",          /* VK_NUMPAD1        0x61 */
    "kp-2",          /* VK_NUMPAD2        0x62 */
    "kp-3",          /* VK_NUMPAD3        0x63 */
    "kp-4",          /* VK_NUMPAD4        0x64 */
    "kp-5",          /* VK_NUMPAD5        0x65 */
    "kp-6",          /* VK_NUMPAD6        0x66 */
    "kp-7",          /* VK_NUMPAD7        0x67 */
    "kp-8",          /* VK_NUMPAD8        0x68 */
    "kp-9",          /* VK_NUMPAD9        0x69 */
    "kp-multiply",   /* VK_MULTIPLY       0x6A */
    "kp-add",        /* VK_ADD            0x6B */
    "kp-separator",  /* VK_SEPARATOR      0x6C */
    "kp-subtract",   /* VK_SUBTRACT       0x6D */
    "kp-decimal",    /* VK_DECIMAL        0x6E */
    "kp-divide",     /* VK_DIVIDE         0x6F */
    "f1",            /* VK_F1             0x70 */
    "f2",            /* VK_F2             0x71 */
    "f3",            /* VK_F3             0x72 */
    "f4",            /* VK_F4             0x73 */
    "f5",            /* VK_F5             0x74 */
    "f6",            /* VK_F6             0x75 */
    "f7",            /* VK_F7             0x76 */
    "f8",            /* VK_F8             0x77 */
    "f9",            /* VK_F9             0x78 */
    "f10",           /* VK_F10            0x79 */
    "f11",           /* VK_F11            0x7A */
    "f12",           /* VK_F12            0x7B */
    "f13",           /* VK_F13            0x7C */
    "f14",           /* VK_F14            0x7D */
    "f15",           /* VK_F15            0x7E */
    "f16",           /* VK_F16            0x7F */
    "f17",           /* VK_F17            0x80 */
    "f18",           /* VK_F18            0x81 */
    "f19",           /* VK_F19            0x82 */
    "f20",           /* VK_F20            0x83 */
    "f21",           /* VK_F21            0x84 */
    "f22",           /* VK_F22            0x85 */
    "f23",           /* VK_F23            0x86 */
    "f24",           /* VK_F24            0x87 */

    0, 0, 0, 0,      /*    0x88 .. 0x8B        */
    0, 0, 0, 0,      /*    0x8C .. 0x8F        */

    "kp-numlock",    /* VK_NUMLOCK        0x90 */
    "scroll",        /* VK_SCROLL         0x91 */
    /* Not sure where the following block comes from.
       Windows headers have NEC and Fujitsu specific keys in
       this block, but nothing generic.  */
    "kp-space",	     /* VK_NUMPAD_CLEAR   0x92 */
    "kp-enter",	     /* VK_NUMPAD_ENTER   0x93 */
    "kp-prior",	     /* VK_NUMPAD_PRIOR   0x94 */
    "kp-next",	     /* VK_NUMPAD_NEXT    0x95 */
    "kp-end",	     /* VK_NUMPAD_END     0x96 */
    "kp-home",	     /* VK_NUMPAD_HOME    0x97 */
    "kp-left",	     /* VK_NUMPAD_LEFT    0x98 */
    "kp-up",	     /* VK_NUMPAD_UP      0x99 */
    "kp-right",	     /* VK_NUMPAD_RIGHT   0x9A */
    "kp-down",	     /* VK_NUMPAD_DOWN    0x9B */
    "kp-insert",     /* VK_NUMPAD_INSERT  0x9C */
    "kp-delete",     /* VK_NUMPAD_DELETE  0x9D */

    0, 0,	     /*    0x9E .. 0x9F        */

    /*
     * VK_L* & VK_R* - left and right Alt, Ctrl and Shift virtual keys.
     * Used only as parameters to GetAsyncKeyState and GetKeyState.
     * No other API or message will distinguish left and right keys this way.
     * 0xA0 .. 0xA5
     */
    0, 0, 0, 0, 0, 0,

    /* Multimedia keys. These are handled as WM_APPCOMMAND, which allows us
       to enable them selectively, and gives access to a few more functions.
       See lispy_multimedia_keys below.  */
    0, 0, 0, 0, 0, 0, 0, /* 0xA6 .. 0xAC        Browser */
    0, 0, 0,             /* 0xAD .. 0xAF         Volume */
    0, 0, 0, 0,          /* 0xB0 .. 0xB3          Media */
    0, 0, 0, 0,          /* 0xB4 .. 0xB7           Apps */

    /* 0xB8 .. 0xC0 "OEM" keys - all seem to be punctuation.  */
    0, 0, 0, 0, 0, 0, 0, 0, 0,

    /* 0xC1 - 0xDA unallocated, 0xDB-0xDF more OEM keys */
    0, 0, 0, 0, 0, 0, 0, 0, 0, 0, 0, 0, 0, 0, 0,
    0, 0, 0, 0, 0, 0, 0, 0, 0, 0, 0, 0, 0, 0, 0, 0,

    0,               /* 0xE0                   */
    "ax",            /* VK_OEM_AX         0xE1 */
    0,               /* VK_OEM_102        0xE2 */
    "ico-help",      /* VK_ICO_HELP       0xE3 */
    "ico-00",        /* VK_ICO_00         0xE4 */
    0,               /* VK_PROCESSKEY     0xE5 - used by IME */
    "ico-clear",     /* VK_ICO_CLEAR      0xE6 */
    0,               /* VK_PACKET         0xE7  - used to pass Unicode chars */
    0,               /*                   0xE8 */
    "reset",         /* VK_OEM_RESET      0xE9 */
    "jump",          /* VK_OEM_JUMP       0xEA */
    "oem-pa1",       /* VK_OEM_PA1        0xEB */
    "oem-pa2",       /* VK_OEM_PA2        0xEC */
    "oem-pa3",       /* VK_OEM_PA3        0xED */
    "wsctrl",        /* VK_OEM_WSCTRL     0xEE */
    "cusel",         /* VK_OEM_CUSEL      0xEF */
    "oem-attn",      /* VK_OEM_ATTN       0xF0 */
    "finish",        /* VK_OEM_FINISH     0xF1 */
    "copy",          /* VK_OEM_COPY       0xF2 */
    "auto",          /* VK_OEM_AUTO       0xF3 */
    "enlw",          /* VK_OEM_ENLW       0xF4 */
    "backtab",       /* VK_OEM_BACKTAB    0xF5 */
    "attn",          /* VK_ATTN           0xF6 */
    "crsel",         /* VK_CRSEL          0xF7 */
    "exsel",         /* VK_EXSEL          0xF8 */
    "ereof",         /* VK_EREOF          0xF9 */
    "play",          /* VK_PLAY           0xFA */
    "zoom",          /* VK_ZOOM           0xFB */
    "noname",        /* VK_NONAME         0xFC */
    "pa1",           /* VK_PA1            0xFD */
    "oem_clear",     /* VK_OEM_CLEAR      0xFE */
    0 /* 0xFF */
  };

/* Some of these duplicate the "Media keys" on newer keyboards,
   but they are delivered to the application in a different way.  */
static const char *const lispy_multimedia_keys[] =
  {
    0,
    "browser-back",
    "browser-forward",
    "browser-refresh",
    "browser-stop",
    "browser-search",
    "browser-favorites",
    "browser-home",
    "volume-mute",
    "volume-down",
    "volume-up",
    "media-next",
    "media-previous",
    "media-stop",
    "media-play-pause",
    "mail",
    "media-select",
    "app-1",
    "app-2",
    "bass-down",
    "bass-boost",
    "bass-up",
    "treble-down",
    "treble-up",
    "mic-volume-mute",
    "mic-volume-down",
    "mic-volume-up",
    "help",
    "find",
    "new",
    "open",
    "close",
    "save",
    "print",
    "undo",
    "redo",
    "copy",
    "cut",
    "paste",
    "mail-reply",
    "mail-forward",
    "mail-send",
    "spell-check",
    "toggle-dictate-command",
    "mic-toggle",
    "correction-list",
    "media-play",
    "media-pause",
    "media-record",
    "media-fast-forward",
    "media-rewind",
    "media-channel-up",
    "media-channel-down"
  };

#else /* not HAVE_NTGUI */

#define FUNCTION_KEY_OFFSET 0xff00

/* You'll notice that this table is arranged to be conveniently
   indexed by X Windows keysym values.  */
const char *const lispy_function_keys[] =
  {
    /* X Keysym value */

    0, 0, 0, 0, 0, 0, 0, 0,			      /* 0xff00...0f */
    "backspace", "tab", "linefeed", "clear",
    0, "return", 0, 0,
    0, 0, 0, "pause",				      /* 0xff10...1f */
    0, 0, 0, 0, 0, 0, 0, "escape",
    0, 0, 0, 0,
    0, "kanji", "muhenkan", "henkan",		      /* 0xff20...2f */
    "romaji", "hiragana", "katakana", "hiragana-katakana",
    "zenkaku", "hankaku", "zenkaku-hankaku", "touroku",
    "massyo", "kana-lock", "kana-shift", "eisu-shift",
    "eisu-toggle",				      /* 0xff30...3f */
       0, 0, 0, 0, 0, 0, 0, 0, 0, 0, 0, 0, 0, 0, 0,
    0, 0, 0, 0, 0, 0, 0, 0, 0, 0, 0, 0, 0, 0, 0, 0,   /* 0xff40...4f */

    "home", "left", "up", "right", /* 0xff50 */	/* IsCursorKey */
    "down", "prior", "next", "end",
    "begin", 0, 0, 0, 0, 0, 0, 0,
    "select",			/* 0xff60 */	/* IsMiscFunctionKey */
    "print",
    "execute",
    "insert",
    0,		/* 0xff64 */
    "undo",
    "redo",
    "menu",
    "find",
    "cancel",
    "help",
    "break",			/* 0xff6b */

    0, 0, 0, 0,
    0, 0, 0, 0, "backtab", 0, 0, 0,		/* 0xff70...  */
    0, 0, 0, 0, 0, 0, 0, "kp-numlock",		/* 0xff78...  */
    "kp-space",			/* 0xff80 */	/* IsKeypadKey */
    0, 0, 0, 0, 0, 0, 0, 0,
    "kp-tab",			/* 0xff89 */
    0, 0, 0,
    "kp-enter",			/* 0xff8d */
    0, 0, 0,
    "kp-f1",			/* 0xff91 */
    "kp-f2",
    "kp-f3",
    "kp-f4",
    "kp-home",			/* 0xff95 */
    "kp-left",
    "kp-up",
    "kp-right",
    "kp-down",
    "kp-prior",			/* kp-page-up */
    "kp-next",			/* kp-page-down */
    "kp-end",
    "kp-begin",
    "kp-insert",
    "kp-delete",
    0,				/* 0xffa0 */
    0, 0, 0, 0, 0, 0, 0, 0, 0,
    "kp-multiply",		/* 0xffaa */
    "kp-add",
    "kp-separator",
    "kp-subtract",
    "kp-decimal",
    "kp-divide",		/* 0xffaf */
    "kp-0",			/* 0xffb0 */
    "kp-1",	"kp-2",	"kp-3",	"kp-4",	"kp-5",	"kp-6",	"kp-7",	"kp-8",	"kp-9",
    0,		/* 0xffba */
    0, 0,
    "kp-equal",			/* 0xffbd */
    "f1",			/* 0xffbe */	/* IsFunctionKey */
    "f2",
    "f3", "f4", "f5", "f6", "f7", "f8",	"f9", "f10", /* 0xffc0 */
    "f11", "f12", "f13", "f14", "f15", "f16", "f17", "f18",
    "f19", "f20", "f21", "f22", "f23", "f24", "f25", "f26", /* 0xffd0 */
    "f27", "f28", "f29", "f30", "f31", "f32", "f33", "f34",
    "f35", 0, 0, 0, 0, 0, 0, 0,	/* 0xffe0 */
    0, 0, 0, 0, 0, 0, 0, 0,
    0, 0, 0, 0, 0, 0, 0, 0,     /* 0xfff0 */
    0, 0, 0, 0, 0, 0, 0, "delete"
  };

/* ISO 9995 Function and Modifier Keys; the first byte is 0xFE.  */
#define ISO_FUNCTION_KEY_OFFSET 0xfe00

static const char *const iso_lispy_function_keys[] =
  {
    0, 0, 0, 0, 0, 0, 0, 0,	/* 0xfe00 */
    0, 0, 0, 0, 0, 0, 0, 0,	/* 0xfe08 */
    0, 0, 0, 0, 0, 0, 0, 0,	/* 0xfe10 */
    0, 0, 0, 0, 0, 0, 0, 0,	/* 0xfe18 */
    "iso-lefttab",		/* 0xfe20 */
    "iso-move-line-up", "iso-move-line-down",
    "iso-partial-line-up", "iso-partial-line-down",
    "iso-partial-space-left", "iso-partial-space-right",
    "iso-set-margin-left", "iso-set-margin-right", /* 0xffe27, 28 */
    "iso-release-margin-left", "iso-release-margin-right",
    "iso-release-both-margins",
    "iso-fast-cursor-left", "iso-fast-cursor-right",
    "iso-fast-cursor-up", "iso-fast-cursor-down",
    "iso-continuous-underline", "iso-discontinuous-underline", /* 0xfe30, 31 */
    "iso-emphasize", "iso-center-object", "iso-enter", /* ... 0xfe34 */
  };

#endif /* not HAVE_NTGUI */

static Lisp_Object Vlispy_mouse_stem;

static const char *const lispy_wheel_names[] =
{
  "wheel-up", "wheel-down", "wheel-left", "wheel-right"
};

/* drag-n-drop events are generated when a set of selected files are
   dragged from another application and dropped onto an Emacs window.  */
static const char *const lispy_drag_n_drop_names[] =
{
  "drag-n-drop"
};

/* An array of symbol indexes of scroll bar parts, indexed by an enum
   scroll_bar_part value.  Note that Qnil corresponds to
   scroll_bar_nowhere and should not appear in Lisp events.  */
static short const scroll_bar_parts[] = {
  SYMBOL_INDEX (Qnil), SYMBOL_INDEX (Qabove_handle), SYMBOL_INDEX (Qhandle),
  SYMBOL_INDEX (Qbelow_handle), SYMBOL_INDEX (Qup), SYMBOL_INDEX (Qdown),
  SYMBOL_INDEX (Qtop), SYMBOL_INDEX (Qbottom), SYMBOL_INDEX (Qend_scroll),
  SYMBOL_INDEX (Qratio), SYMBOL_INDEX (Qbefore_handle),
  SYMBOL_INDEX (Qhorizontal_handle), SYMBOL_INDEX (Qafter_handle),
  SYMBOL_INDEX (Qleft), SYMBOL_INDEX (Qright), SYMBOL_INDEX (Qleftmost),
  SYMBOL_INDEX (Qrightmost), SYMBOL_INDEX (Qend_scroll), SYMBOL_INDEX (Qratio)
};

#ifdef HAVE_WINDOW_SYSTEM
/* An array of symbol indexes of internal border parts, indexed by an enum
   internal_border_part value.  Note that Qnil corresponds to
   internal_border_part_none and should not appear in Lisp events.  */
static short const internal_border_parts[] = {
  SYMBOL_INDEX (Qnil), SYMBOL_INDEX (Qleft_edge),
  SYMBOL_INDEX (Qtop_left_corner), SYMBOL_INDEX (Qtop_edge),
  SYMBOL_INDEX (Qtop_right_corner), SYMBOL_INDEX (Qright_edge),
  SYMBOL_INDEX (Qbottom_right_corner), SYMBOL_INDEX (Qbottom_edge),
  SYMBOL_INDEX (Qbottom_left_corner)
};
#endif

/* A vector, indexed by button number, giving the down-going location
   of currently depressed buttons, both scroll bar and non-scroll bar.

   The elements have the form
     (BUTTON-NUMBER MODIFIER-MASK . REST)
   where REST is the cdr of a position as it would be reported in the event.

   The make_lispy_event function stores positions here to tell the
   difference between click and drag events, and to store the starting
   location to be included in drag events.  */

static Lisp_Object button_down_location;

/* A cons recording the original frame-relative x and y coordinates of
   the down mouse event.  */
static Lisp_Object frame_relative_event_pos;

/* Information about the most recent up-going button event:  Which
   button, what location, and what time.  */

static int last_mouse_button;
static int last_mouse_x;
static int last_mouse_y;
static Time button_down_time;

/* The number of clicks in this multiple-click.  */

static int double_click_count;

/* X and Y are frame-relative coordinates for a click or wheel event.
   Return a Lisp-style event list.  */

static Lisp_Object
make_lispy_position (struct frame *f, Lisp_Object x, Lisp_Object y,
		     Time t)
{
  enum window_part part;
  Lisp_Object posn = Qnil;
  Lisp_Object extra_info = Qnil;
  int mx = XFIXNUM (x), my = XFIXNUM (y);
  /* Coordinate pixel positions to return.  */
  int xret = 0, yret = 0;
  /* The window or frame under frame pixel coordinates (x,y)  */
  Lisp_Object window_or_frame = (f != NULL
				 ? window_from_coordinates (f, mx, my, &part,
							    false, true, true)
				 : Qnil);
#ifdef HAVE_WINDOW_SYSTEM
  bool tool_bar_p = false;
  bool menu_bar_p = false;

  /* Report mouse events on the tab bar and (on GUI frames) on the
     tool bar.  */
  if (f && ((WINDOWP (f->tab_bar_window)
	     && EQ (window_or_frame, f->tab_bar_window))
#ifndef HAVE_EXT_TOOL_BAR
	    || (WINDOWP (f->tool_bar_window)
		&& EQ (window_or_frame, f->tool_bar_window))
#endif
	    ))
    {
      /* While 'track-mouse' is neither nil nor t, do not report this
	 event as something that happened on the tool or tab bar since
	 that would break mouse drag operations that originate from an
	 ordinary window beneath that bar and expect the window to
	 auto-scroll as soon as the mouse cursor appears above or
	 beneath it (Bug#50993).  We do allow reports for t, because
	 applications may have set 'track-mouse' to t and still expect a
	 click on the tool or tab bar to get through (Bug#51794).

	 FIXME: This is a preliminary fix for the bugs cited above and
	 awaits a solution that includes a convention for all special
	 values of 'track-mouse' and their documentation in the Elisp
	 manual.  */
      if (NILP (track_mouse) || EQ (track_mouse, Qt))
	posn = EQ (window_or_frame, f->tab_bar_window) ? Qtab_bar : Qtool_bar;
      /* Kludge alert: for mouse events on the tab bar and tool bar,
	 keyboard.c wants the frame, not the special-purpose window
	 we use to display those, and it wants frame-relative
	 coordinates.  FIXME!  */
      window_or_frame = Qnil;
    }

  if (f && FRAME_TERMINAL (f)->toolkit_position_hook)
    {
      FRAME_TERMINAL (f)->toolkit_position_hook (f, mx, my, &menu_bar_p,
						 &tool_bar_p);

      if (NILP (track_mouse) || EQ (track_mouse, Qt))
	{
	  if (menu_bar_p)
	    posn = Qmenu_bar;
	  else if (tool_bar_p)
	    posn = Qtool_bar;
	}
    }
#endif
  if (f
      && !FRAME_WINDOW_P (f)
      && FRAME_TAB_BAR_LINES (f) > 0
      && my >= FRAME_MENU_BAR_LINES (f)
      && my < FRAME_MENU_BAR_LINES (f) + FRAME_TAB_BAR_LINES (f))
    {
      posn = Qtab_bar;
      window_or_frame = Qnil;	/* see above */
    }

  if (WINDOWP (window_or_frame))
    {
      /* It's a click in window WINDOW at frame coordinates (X,Y)  */
      struct window *w = XWINDOW (window_or_frame);
      Lisp_Object string_info = Qnil;
      ptrdiff_t textpos = 0;
      int col = -1, row = -1;
      int dx  = -1, dy  = -1;
      int width = -1, height = -1;
      Lisp_Object object = Qnil;

      /* Pixel coordinates relative to the window corner.  */
      int wx = mx - WINDOW_LEFT_EDGE_X (w);
      int wy = my - WINDOW_TOP_EDGE_Y (w);

      /* For text area clicks, return X, Y relative to the corner of
	 this text area.  Note that dX, dY etc are set below, by
	 buffer_posn_from_coords.  */
      if (part == ON_TEXT)
	{
	  xret = mx - window_box_left (w, TEXT_AREA);
	  yret = wy - WINDOW_TAB_LINE_HEIGHT (w) - WINDOW_HEADER_LINE_HEIGHT (w);
	}
      /* For mode line and header line clicks, return X, Y relative to
	 the left window edge.  Use mode_line_string to look for a
	 string on the click position.  */
      else if (part == ON_MODE_LINE || part == ON_TAB_LINE
	       || part == ON_HEADER_LINE)
	{
	  Lisp_Object string;
	  ptrdiff_t charpos;

	  posn = (part == ON_MODE_LINE ? Qmode_line
		  : (part == ON_TAB_LINE ? Qtab_line
		     : Qheader_line));

	  /* Note that mode_line_string takes COL, ROW as pixels and
	     converts them to characters.  */
	  col = wx;
	  row = wy;
	  string = mode_line_string (w, part, &col, &row, &charpos,
				     &object, &dx, &dy, &width, &height);
	  if (STRINGP (string))
	    string_info = Fcons (string, make_fixnum (charpos));
	  textpos = -1;

	  xret = wx;
	  yret = wy;
	}
      /* For fringes and margins, Y is relative to the area's (and the
	 window's) top edge, while X is meaningless.  */
      else if (part == ON_LEFT_MARGIN || part == ON_RIGHT_MARGIN)
	{
	  Lisp_Object string;
	  ptrdiff_t charpos;

	  posn = (part == ON_LEFT_MARGIN) ? Qleft_margin : Qright_margin;
	  col = wx;
	  row = wy;
	  string = marginal_area_string (w, part, &col, &row, &charpos,
					 &object, &dx, &dy, &width, &height);
	  if (STRINGP (string))
	    string_info = Fcons (string, make_fixnum (charpos));
	  xret = wx;
	  yret = wy - WINDOW_TAB_LINE_HEIGHT (w) - WINDOW_HEADER_LINE_HEIGHT (w);
	}
      else if (part == ON_LEFT_FRINGE)
	{
	  posn = Qleft_fringe;
	  col = 0;
	  xret = wx;
	  dx = wx
	    - (WINDOW_HAS_FRINGES_OUTSIDE_MARGINS (w)
	       ? 0 : window_box_width (w, LEFT_MARGIN_AREA));
	  dy = yret = wy - WINDOW_TAB_LINE_HEIGHT (w) - WINDOW_HEADER_LINE_HEIGHT (w);
	}
      else if (part == ON_RIGHT_FRINGE)
	{
	  posn = Qright_fringe;
	  col = 0;
	  xret = wx;
	  dx = wx
	    - window_box_width (w, LEFT_MARGIN_AREA)
	    - window_box_width (w, TEXT_AREA)
	    - (WINDOW_HAS_FRINGES_OUTSIDE_MARGINS (w)
	       ? window_box_width (w, RIGHT_MARGIN_AREA)
	       : 0);
	  dy = yret = wy - WINDOW_TAB_LINE_HEIGHT (w) - WINDOW_HEADER_LINE_HEIGHT (w);
	}
      else if (part == ON_VERTICAL_BORDER)
	{
	  posn = Qvertical_line;
	  width = 1;
	  dx = 0;
	  xret = wx;
	  dy = yret = wy;
	}
      else if (part == ON_VERTICAL_SCROLL_BAR)
	{
	  posn = Qvertical_scroll_bar;
	  width = WINDOW_SCROLL_BAR_AREA_WIDTH (w);
	  dx = xret = wx;
	  dy = yret = wy;
	}
      else if (part == ON_HORIZONTAL_SCROLL_BAR)
	{
	  posn = Qhorizontal_scroll_bar;
	  width = WINDOW_SCROLL_BAR_AREA_HEIGHT (w);
	  dx = xret = wx;
	  dy = yret = wy;
	}
      else if (part == ON_RIGHT_DIVIDER)
	{
	  posn = Qright_divider;
	  width = WINDOW_RIGHT_DIVIDER_WIDTH (w);
	  dx = xret = wx;
	  dy = yret = wy;
	}
      else if (part == ON_BOTTOM_DIVIDER)
	{
	  posn = Qbottom_divider;
	  width = WINDOW_BOTTOM_DIVIDER_WIDTH (w);
	  dx = xret = wx;
	  dy = yret = wy;
	}

      /* For clicks in the text area, fringes, margins, or vertical
	 scroll bar, call buffer_posn_from_coords to extract TEXTPOS,
	 the buffer position nearest to the click.  */
      if (! textpos)
	{
	  Lisp_Object string2, object2 = Qnil;
	  struct display_pos p;
	  int dx2, dy2;
	  int width2, height2;
	  /* The pixel X coordinate passed to buffer_posn_from_coords
	     is the X coordinate relative to the text area for clicks
	     in text-area, right-margin/fringe and right-side vertical
	     scroll bar, zero otherwise.  */
	  int x2
	    = (part == ON_TEXT) ? xret
	    : (part == ON_RIGHT_FRINGE || part == ON_RIGHT_MARGIN
	       || (part == ON_VERTICAL_SCROLL_BAR
		   && WINDOW_HAS_VERTICAL_SCROLL_BAR_ON_RIGHT (w)))
	    ? (mx - window_box_left (w, TEXT_AREA))
	    : 0;
	  int y2 = wy;
	  int col2, row2;
	  string2 = buffer_posn_from_coords (w, x2, y2, &p,
					     &object2, &dx2, &dy2,
					     &width2, &height2,
					     &col2, &row2);
	  textpos = CHARPOS (p.pos);
	  if (col < 0) col = col2;
	  if (row < 0) row = row2;
	  if (dx < 0) dx = dx2;
	  if (dy < 0) dy = dy2;
	  if (width < 0) width = width2;
	  if (height < 0) height = height2;

	  if (NILP (posn))
	    {
	      posn = make_fixnum (textpos);
	      if (STRINGP (string2))
		string_info = Fcons (string2,
				     make_fixnum (CHARPOS (p.string_pos)));
	    }
	  if (NILP (object))
	    object = object2;
	}

#ifdef HAVE_WINDOW_SYSTEM
      if (IMAGEP (object))
	{
	  Lisp_Object image_map, hotspot;
	  if ((image_map = plist_get (XCDR (object), QCmap),
	       !NILP (image_map))
	      && (hotspot = find_hot_spot (image_map, dx, dy),
		  CONSP (hotspot))
	      && (hotspot = XCDR (hotspot), CONSP (hotspot)))
	    posn = XCAR (hotspot);
	}
#endif

      /* Object info.  */
      extra_info
	= list3 (object,
		 Fcons (make_fixnum (dx), make_fixnum (dy)),
		 Fcons (make_fixnum (width), make_fixnum (height)));

      /* String info.  */
      extra_info = Fcons (string_info,
			  Fcons (textpos < 0 ? Qnil : make_fixnum (textpos),
				 Fcons (Fcons (make_fixnum (col),
					       make_fixnum (row)),
					extra_info)));
    }
  else if (f)
    {
      /* Return mouse pixel coordinates here.  */
      XSETFRAME (window_or_frame, f);
      xret = mx;
      yret = my;

#ifdef HAVE_WINDOW_SYSTEM
      if (FRAME_WINDOW_P (f)
	  && FRAME_LIVE_P (f)
	  && NILP (posn)
	  && FRAME_INTERNAL_BORDER_WIDTH (f) > 0
	  && !NILP (get_frame_param (f, Qdrag_internal_border)))
	{
	  enum internal_border_part part
	    = frame_internal_border_part (f, xret, yret);

	  posn = builtin_lisp_symbol (internal_border_parts[part]);
	}
#endif
    }
  else
    {
      if (EQ (track_mouse, Qdrag_source))
	{
	  xret = mx;
	  yret = my;
	}

      window_or_frame = Qnil;
    }

  return Fcons (window_or_frame,
		Fcons (posn,
		       Fcons (Fcons (make_fixnum (xret),
				     make_fixnum (yret)),
			      Fcons (INT_TO_INTEGER (t),
				     extra_info))));
}

/* Return non-zero if F is a GUI frame that uses some toolkit-managed
   menu bar.  This really means that Emacs draws and manages the menu
   bar as part of its normal display, and therefore can compute its
   geometry.  */
static bool
toolkit_menubar_in_use (struct frame *f)
{
#ifdef HAVE_EXT_MENU_BAR
  return !(!FRAME_WINDOW_P (f));
#else
  return false;
#endif
}

/* Build the part of Lisp event which represents scroll bar state from
   EV.  TYPE is one of Qvertical_scroll_bar or Qhorizontal_scroll_bar.  */

static Lisp_Object
make_scroll_bar_position (struct input_event *ev, Lisp_Object type)
{
  return list5 (ev->frame_or_window, type, Fcons (ev->x, ev->y),
		INT_TO_INTEGER (ev->timestamp),
		builtin_lisp_symbol (scroll_bar_parts[ev->part]));
}

#if defined HAVE_WINDOW_SYSTEM && !defined HAVE_EXT_MENU_BAR
/* Return whether or not the coordinates X and Y are inside the
   box of the menu-bar window of frame F.  */

static bool
coords_in_menu_bar_window (struct frame *f, int x, int y)
{
  struct window *window;

  if (!WINDOWP (f->menu_bar_window))
    return false;

  window = XWINDOW (f->menu_bar_window);

  return (y >= WINDOW_TOP_EDGE_Y (window)
	  && x >= WINDOW_LEFT_EDGE_X (window)
	  && y <= WINDOW_BOTTOM_EDGE_Y (window)
	  && x <= WINDOW_RIGHT_EDGE_X (window));
}
#endif /* defined HAVE_WINDOW_SYSTEM && !defined HAVE_EXT_MENU_BAR */

/* Given a struct input_event, build the lisp event which represents
   it.  If EVENT is 0, build a mouse movement event from the mouse
   movement buffer, which should have a movement event in it.

   Note that events must be passed to this function in the order they
   are received; this function stores the location of button presses
   in order to build drag events when the button is released.  */

static Lisp_Object
make_lispy_event (struct input_event *event)
{
  int i;

  switch (event->kind)
    {
#ifdef HAVE_WINDOW_SYSTEM
    case DELETE_WINDOW_EVENT:
      /* Make an event (delete-frame (FRAME)).  */
      return list2 (Qdelete_frame, list1 (event->frame_or_window));

    case ICONIFY_EVENT:
      /* Make an event (iconify-frame (FRAME)).  */
      return list2 (Qiconify_frame, list1 (event->frame_or_window));

    case DEICONIFY_EVENT:
      /* Make an event (make-frame-visible (FRAME)).  */
      return list2 (Qmake_frame_visible, list1 (event->frame_or_window));

    case MOVE_FRAME_EVENT:
      /* Make an event (move-frame (FRAME)).  */
      return list2 (Qmove_frame, list1 (event->frame_or_window));
#endif

    /* Just discard these, by returning nil.
       With MULTI_KBOARD, these events are used as placeholders
       when we need to randomly delete events from the queue.
       (They shouldn't otherwise be found in the buffer,
       but on some machines it appears they do show up
       even without MULTI_KBOARD.)  */
    /* On Windows NT/9X, NO_EVENT is used to delete extraneous
       mouse events during a popup-menu call.  */
    case NO_EVENT:
      return Qnil;

    case HELP_EVENT:
      {
	Lisp_Object frame = event->frame_or_window;
	Lisp_Object object = event->arg;
	Lisp_Object position
          = make_fixnum (Time_to_position (event->timestamp));
	Lisp_Object window = event->x;
	Lisp_Object help = event->y;
	clear_event (event);

	if (!WINDOWP (window))
	  window = Qnil;
	return Fcons (Qhelp_echo,
		      list5 (frame, help, window, object, position));
      }

    case FOCUS_IN_EVENT:
        return make_lispy_focus_in (event->frame_or_window);

    case FOCUS_OUT_EVENT:
        return make_lispy_focus_out (event->frame_or_window);

    /* A simple keystroke.  */
    case ASCII_KEYSTROKE_EVENT:
    case MULTIBYTE_CHAR_KEYSTROKE_EVENT:
      {
	Lisp_Object lispy_c;
	EMACS_INT c = event->code;
	if (event->kind == ASCII_KEYSTROKE_EVENT)
	  {
	    c &= 0377;
	    eassert (c == event->code);
          }

        /* Caps-lock shouldn't affect interpretation of key chords:
           Control+s should produce C-s whether caps-lock is on or
           not.  And Control+Shift+s should produce C-S-s whether
           caps-lock is on or not.  */
        if (event->modifiers & ~shift_modifier)
	  {
            /* This is a key chord: some non-shift modifier is
               depressed.  */

            if (uppercasep (c) &&
                !(event->modifiers & shift_modifier))
	      {
                /* Got a capital letter without a shift.  The caps
                   lock is on.   Un-capitalize the letter.  */
                c = downcase (c);
	      }
            else if (lowercasep (c) &&
                     (event->modifiers & shift_modifier))
	      {
                /* Got a lower-case letter even though shift is
                   depressed.  The caps lock is on.  Capitalize the
                   letter.  */
                c = upcase (c);
	      }
	  }

	if (event->kind == ASCII_KEYSTROKE_EVENT)
	  {
	    /* Turn ASCII characters into control characters
	       when proper.  */
	    if (event->modifiers & ctrl_modifier)
	      {
		c = make_ctrl_char (c);
		event->modifiers &= ~ctrl_modifier;
	      }
	  }

	/* Add in the other modifier bits.  The shift key was taken care
	   of by the X code.  */
	c |= (event->modifiers
	      & (meta_modifier | alt_modifier
		 | hyper_modifier | super_modifier | ctrl_modifier));
	/* Distinguish Shift-SPC from SPC.  */
	if ((event->code) == 040
	    && event->modifiers & shift_modifier)
	  c |= shift_modifier;
	button_down_time = 0;
	XSETFASTINT (lispy_c, c);
	return lispy_c;
      }

#ifdef HAVE_NS
    case NS_TEXT_EVENT:
      return list1 (intern (event->code == KEY_NS_PUT_WORKING_TEXT
                            ? "ns-put-working-text"
                            : "ns-unput-working-text"));

      /* NS_NONKEY_EVENTs are just like NON_ASCII_KEYSTROKE_EVENTs,
	 except that they are non-key events (last-nonmenu-event is nil).  */
    case NS_NONKEY_EVENT:
#endif

      /* A function key.  The symbol may need to have modifier prefixes
	 tacked onto it.  */
    case NON_ASCII_KEYSTROKE_EVENT:
      button_down_time = 0;

      for (i = 0; i < ARRAYELTS (lispy_accent_codes); i++)
	if (event->code == lispy_accent_codes[i])
	  return modify_event_symbol (i,
				      event->modifiers,
				      Qfunction_key, Qnil,
				      lispy_accent_keys, &accent_key_syms,
                                      ARRAYELTS (lispy_accent_keys));

#ifdef ISO_FUNCTION_KEY_OFFSET
      if (event->code < FUNCTION_KEY_OFFSET
	  && event->code >= ISO_FUNCTION_KEY_OFFSET)
	return modify_event_symbol (event->code - ISO_FUNCTION_KEY_OFFSET,
				    event->modifiers,
				    Qfunction_key, Qnil,
				    iso_lispy_function_keys, &func_key_syms,
                                    ARRAYELTS (iso_lispy_function_keys));
#endif

      if ((FUNCTION_KEY_OFFSET <= event->code
	   && (event->code
	       < FUNCTION_KEY_OFFSET + ARRAYELTS (lispy_function_keys)))
	  && lispy_function_keys[event->code - FUNCTION_KEY_OFFSET])
	return modify_event_symbol (event->code - FUNCTION_KEY_OFFSET,
				    event->modifiers,
				    Qfunction_key, Qnil,
				    lispy_function_keys, &func_key_syms,
				    ARRAYELTS (lispy_function_keys));

      /* Handle system-specific or unknown keysyms.
	 We need to use an alist rather than a vector as the cache
	 since we can't make a vector long enough.  */
      if (NILP (KVAR (current_kboard, system_key_syms)))
	kset_system_key_syms (current_kboard, Fcons (Qnil, Qnil));
      return modify_event_symbol (event->code,
				  event->modifiers,
				  Qfunction_key,
				  KVAR (current_kboard, Vsystem_key_alist),
				  0, &KVAR (current_kboard, system_key_syms),
				  PTRDIFF_MAX);

#ifdef HAVE_NTGUI
    case END_SESSION_EVENT:
      /* Make an event (end-session).  */
      return list1 (Qend_session);

    case LANGUAGE_CHANGE_EVENT:
      /* Make an event (language-change FRAME CODEPAGE LANGUAGE-ID).  */
      return list4 (Qlanguage_change,
		    event->frame_or_window,
		    make_fixnum (event->code),
		    make_fixnum (event->modifiers));

    case MULTIMEDIA_KEY_EVENT:
      if (event->code < ARRAYELTS (lispy_multimedia_keys)
          && event->code > 0 && lispy_multimedia_keys[event->code])
        {
          return modify_event_symbol (event->code, event->modifiers,
                                      Qfunction_key, Qnil,
                                      lispy_multimedia_keys, &func_key_syms,
                                      ARRAYELTS (lispy_multimedia_keys));
        }
      return Qnil;
#endif

      /* A mouse click.  Figure out where it is, decide whether it's
         a press, click or drag, and build the appropriate structure.  */
    case MOUSE_CLICK_EVENT:
#ifndef USE_TOOLKIT_SCROLL_BARS
    case SCROLL_BAR_CLICK_EVENT:
    case HORIZONTAL_SCROLL_BAR_CLICK_EVENT:
#endif
      {
	int button = event->code;
	bool is_double;
	Lisp_Object position;
	Lisp_Object *start_pos_ptr;
	Lisp_Object start_pos;

	position = Qnil;

	/* Build the position as appropriate for this mouse click.  */
	if (event->kind == MOUSE_CLICK_EVENT)
	  {
	    struct frame *f = XFRAME (event->frame_or_window);
	    int row, column;

	    /* Ignore mouse events that were made on frame that
	       have been deleted.  */
	    if (! FRAME_LIVE_P (f))
	      return Qnil;

	    /* EVENT->x and EVENT->y are frame-relative pixel
	       coordinates at this place.  Under old redisplay, COLUMN
	       and ROW are set to frame relative glyph coordinates
	       which are then used to determine whether this click is
	       in a menu (non-toolkit version).  */
	    if (!toolkit_menubar_in_use (f)
#if defined HAVE_WINDOW_SYSTEM && !defined HAVE_EXT_MENU_BAR
		/* Don't process events for menu bars if they are not
		   in the menu bar window.  */
		&& (!FRAME_WINDOW_P (f)
		    || coords_in_menu_bar_window (f, XFIXNUM (event->x),
						  XFIXNUM (event->y)))
#endif
		)
	      {
#if defined HAVE_WINDOW_SYSTEM && !defined HAVE_EXT_MENU_BAR
		if (FRAME_WINDOW_P (f))
		  {
		    struct window *menu_w = XWINDOW (f->menu_bar_window);
		    int x, y, dummy;

		    x = FRAME_TO_WINDOW_PIXEL_X (menu_w, XFIXNUM (event->x));
		    y = FRAME_TO_WINDOW_PIXEL_Y (menu_w, XFIXNUM (event->y));

		    x_y_to_hpos_vpos (XWINDOW (f->menu_bar_window), x, y, &column, &row,
				      NULL, NULL, &dummy);
		  }
		else
#endif
		  pixel_to_glyph_coords (f, XFIXNUM (event->x), XFIXNUM (event->y),
					 &column, &row, NULL, 1);

		/* In the non-toolkit version, clicks on the menu bar
		   are ordinary button events in the event buffer.
		   Distinguish them, and invoke the menu.

		   (In the toolkit version, the toolkit handles the
		   menu bar and Emacs doesn't know about it until
		   after the user makes a selection.)  */
		if (row >= 0 && row < FRAME_MENU_BAR_LINES (f)
		    && (event->modifiers & down_modifier))
		  {
		    Lisp_Object items, item;

		    /* Find the menu bar item under `column'.  */
		    item = Qnil;
		    items = FRAME_MENU_BAR_ITEMS (f);
		    for (i = 0; i < ASIZE (items); i += 4)
		      {
			Lisp_Object pos, string;
			string = AREF (items, i + 1);
			pos = AREF (items, i + 3);
			if (NILP (string))
			  break;
			if (column >= XFIXNUM (pos)
			    && column < XFIXNUM (pos) + SCHARS (string))
			  {
			    item = AREF (items, i);
			    break;
			  }
		      }

		    /* ELisp manual 2.4b says (x y) are window
		       relative but code says they are
		       frame-relative.  */
		    position = list4 (event->frame_or_window,
				      Qmenu_bar,
				      Fcons (event->x, event->y),
				      INT_TO_INTEGER (event->timestamp));

		    return list2 (item, position);
		  }
	      }

	    position = make_lispy_position (f, event->x, event->y,
					    event->timestamp);

	    /* For tab-bar clicks, add the propertized string with
	       button information as OBJECT member of POSITION.  */
	    if (CONSP (event->arg) && EQ (XCAR (event->arg), Qtab_bar))
	      position = nconc2 (position, Fcons (XCDR (event->arg), Qnil));
	  }
#ifndef USE_TOOLKIT_SCROLL_BARS
	else
	  /* It's a scrollbar click.  */
	  position = make_scroll_bar_position (event, Qvertical_scroll_bar);
#endif /* not USE_TOOLKIT_SCROLL_BARS */

	if (button >= ASIZE (button_down_location))
	  {
	    ptrdiff_t incr = button - ASIZE (button_down_location) + 1;
	    button_down_location = larger_vector (button_down_location,
						  incr, -1);
	    mouse_syms = larger_vector (mouse_syms, incr, -1);
	  }

	start_pos_ptr = aref_addr (button_down_location, button);
	start_pos = *start_pos_ptr;
	*start_pos_ptr = Qnil;

	{
	  /* On window-system frames, use the value of
	     double-click-fuzz as is.  On other frames, interpret it
	     as a multiple of 1/8 characters.  */
	  struct frame *f;
	  intmax_t fuzz;

	  if (WINDOWP (event->frame_or_window))
	    f = XFRAME (XWINDOW (event->frame_or_window)->frame);
	  else if (FRAMEP (event->frame_or_window))
	    f = XFRAME (event->frame_or_window);
	  else
	    emacs_abort ();

	  if (FRAME_WINDOW_P (f))
	    fuzz = double_click_fuzz;
	  else
	    fuzz = double_click_fuzz / 8;

	  is_double = (button == last_mouse_button
		       && (eabs (XFIXNUM (event->x) - last_mouse_x) <= fuzz)
		       && (eabs (XFIXNUM (event->y) - last_mouse_y) <= fuzz)
		       && button_down_time != 0
		       && (EQ (Vdouble_click_time, Qt)
			   || (FIXNATP (Vdouble_click_time)
			       && (event->timestamp - button_down_time
				   < XFIXNAT (Vdouble_click_time)))));
	}

	last_mouse_button = button;
	last_mouse_x = XFIXNUM (event->x);
	last_mouse_y = XFIXNUM (event->y);

	/* On mouse-down, record start_pos for deciding click or drag
	   upon mouse-up.  */
	if (event->modifiers & down_modifier)
	  {
	    if (is_double)
	      event->modifiers |= (++double_click_count > 2
				   ? triple_modifier
				   : double_modifier);
	    else
	      double_click_count = 1;
	    button_down_time = event->timestamp;
	    *start_pos_ptr = Fcopy_alist (position);
	    frame_relative_event_pos = Fcons (event->x, event->y);
	    ignore_mouse_drag_p = false;
	  }
	else if (event->modifiers & up_modifier)
	  {
	    unsigned click_or_drag_modifier = click_modifier;
	    if (! CONSP (start_pos))
	      {
		/* Ignore the up if we hadn't seen a down before it, as
		   for menu button releases.  */
		return Qnil;
	      }
	    else if (ignore_mouse_drag_p)
	      {
		ignore_mouse_drag_p = false;
	      }
	    else
	      {
		intmax_t xdiff = XFIXNUM (event->x)
		  - XFIXNUM (XCAR (frame_relative_event_pos));
		intmax_t ydiff = XFIXNUM (event->y)
		  - XFIXNUM (XCDR (frame_relative_event_pos));
		bool q_same_coord = eabs (xdiff) < double_click_fuzz
		  && eabs (ydiff) < double_click_fuzz;
		bool q_same_win = EQ (Fcar (start_pos), Fcar (position));
		bool q_same_pos = EQ (Fcar (Fcdr (start_pos)), Fcar (Fcdr (position)));
#if 0
		/* Monnier (4156359) classified as a drag the
		   sequence: 1. press, 2. drag out and back that
		   induces scrolling, 3. release.  This seems flimsy
		   since step 2 requires both scrolling to occur (to
		   get Q_SAME_POS false) and a very precise mousing
		   hand (to keep Q_SAME_COORD true).  Bug#66655
		*/
		bool q_monnier_drag = ! q_same_pos && q_same_win;
		if (! q_same_coord || q_monnier_drag)
#else
		if (! q_same_coord)
#endif
		  {
		    click_or_drag_modifier = drag_modifier;
		    button_down_time = 0;
		  }
		else if ((! q_same_pos || ! q_same_win)
			 /* Was the down event in a window body? */
			 && FIXNUMP (Fcar (Fcdr (start_pos)))
			 && WINDOW_LIVE_P (Fcar (start_pos))
			 && ! NILP (Ffboundp (Qwindow_edges)))
		  {
		    /* If either win or pos changed between down and
		       up events, pretend mouse remained in old window
		       to prevent a spurious drag event.  */
		    Lisp_Object edges
		      = call4 (Qwindow_edges, Fcar (start_pos), Qt, Qnil, Qt);
		    int new_x = XFIXNUM (Fcar (frame_relative_event_pos));
		    int new_y = XFIXNUM (Fcdr (frame_relative_event_pos));

		    /* If the up-event is outside the down-event's
		       window, use coordinates that are within it.  */
		    if (new_x < XFIXNUM (Fcar (edges)))
		      new_x = XFIXNUM (Fcar (edges));
		    else if (new_x >= XFIXNUM (Fcar (Fcdr (Fcdr (edges)))))
		      new_x = XFIXNUM (Fcar (Fcdr (Fcdr (edges)))) - 1;
		    if (new_y < XFIXNUM (Fcar (Fcdr (edges))))
		      new_y = XFIXNUM (Fcar (Fcdr (edges)));
		    else if (new_y
			     >= XFIXNUM (Fcar (Fcdr (Fcdr (Fcdr (edges))))))
		      new_y = XFIXNUM (Fcar (Fcdr (Fcdr (Fcdr (edges))))) - 1;
		    position = make_lispy_position
		      (XFRAME (event->frame_or_window),
		       make_fixnum (new_x), make_fixnum (new_y),
		       event->timestamp);
		  }
	      }

	    /* Don't check is_double; treat this as multiple if the
	       down-event was multiple.  */
	    event->modifiers = (event->modifiers & ~up_modifier)
	      | click_or_drag_modifier
	      | (double_click_count < 2
		 ? 0
		 : double_click_count == 2
		 ? double_modifier
		 : triple_modifier);
	  }
	else
	  /* Every mouse event should either have the down_modifier or
             the up_modifier set.  */
	  emacs_abort ();

	{
	  /* Get the symbol we should use for the mouse click.  */
	  Lisp_Object head;

	  head = modify_event_symbol (button,
				      event->modifiers,
				      Qmouse_click, Vlispy_mouse_stem,
				      NULL,
				      &mouse_syms,
				      ASIZE (mouse_syms));
	  if (event->modifiers & drag_modifier)
	    return list3 (head, start_pos, position);
	  else if (event->modifiers & (double_modifier | triple_modifier))
	    return list3 (head, position, make_fixnum (double_click_count));
	  else
	    return list2 (head, position);
	}
      }

    case WHEEL_EVENT:
    case HORIZ_WHEEL_EVENT:
      {
	Lisp_Object position;
	Lisp_Object head;

	/* Build the position as appropriate for this mouse click.  */
	struct frame *f = XFRAME (event->frame_or_window);

	/* Ignore wheel events that were made on frame that have been
	   deleted.  */
	if (! FRAME_LIVE_P (f))
	  return Qnil;

	position = make_lispy_position (f, event->x, event->y,
					event->timestamp);

	/* Set double or triple modifiers to indicate the wheel speed.  */
	{
	  /* On window-system frames, use the value of
	     double-click-fuzz as is.  On other frames, interpret it
	     as a multiple of 1/8 characters.  */
	  struct frame *fr;
	  intmax_t fuzz;
	  int symbol_num;
	  bool is_double;

	  if (WINDOWP (event->frame_or_window))
	    fr = XFRAME (XWINDOW (event->frame_or_window)->frame);
	  else if (FRAMEP (event->frame_or_window))
	    fr = XFRAME (event->frame_or_window);
	  else
	    emacs_abort ();

	  fuzz = FRAME_WINDOW_P (fr)
	    ? double_click_fuzz : double_click_fuzz / 8;

	  if (event->modifiers & up_modifier)
	    {
	      /* Emit a wheel-up event.  */
	      event->modifiers &= ~up_modifier;
	      symbol_num = 0;
	    }
	  else if (event->modifiers & down_modifier)
	    {
	      /* Emit a wheel-down event.  */
	      event->modifiers &= ~down_modifier;
	      symbol_num = 1;
	    }
	  else
	    /* Every wheel event should either have the down_modifier or
	       the up_modifier set.  */
	    emacs_abort ();

          if (event->kind == HORIZ_WHEEL_EVENT)
            symbol_num += 2;

	  is_double = (last_mouse_button == - (1 + symbol_num)
		       && (eabs (XFIXNUM (event->x) - last_mouse_x) <= fuzz)
		       && (eabs (XFIXNUM (event->y) - last_mouse_y) <= fuzz)
		       && button_down_time != 0
		       && (EQ (Vdouble_click_time, Qt)
			   || (FIXNATP (Vdouble_click_time)
			       && (event->timestamp - button_down_time
				   < XFIXNAT (Vdouble_click_time)))));
	  if (is_double)
	    {
	      double_click_count++;
	      event->modifiers |= ((double_click_count > 2)
				   ? triple_modifier
				   : double_modifier);
	    }
	  else
	    {
	      double_click_count = 1;
	      event->modifiers |= click_modifier;
	    }

	  button_down_time = event->timestamp;
	  /* Use a negative value to distinguish wheel from mouse button.  */
	  last_mouse_button = - (1 + symbol_num);
	  last_mouse_x = XFIXNUM (event->x);
	  last_mouse_y = XFIXNUM (event->y);

	  /* Get the symbol we should use for the wheel event.  */
	  head = modify_event_symbol (symbol_num,
				      event->modifiers,
				      Qmouse_click,
				      Qnil,
				      lispy_wheel_names,
				      &wheel_syms,
				      ASIZE (wheel_syms));
	}

	if (CONSP (event->arg))
	  return list5 (head, position, make_fixnum (double_click_count),
			XCAR (event->arg), Fcons (XCAR (XCDR (event->arg)),
						  XCAR (XCDR (XCDR (event->arg)))));
        else if (NUMBERP (event->arg))
          return list4 (head, position, make_fixnum (double_click_count),
                        event->arg);
	else if (event->modifiers & (double_modifier | triple_modifier))
	  return list3 (head, position, make_fixnum (double_click_count));
	else
	  return list2 (head, position);
      }

    case TOUCH_END_EVENT:
      {
	Lisp_Object position;

	/* Build the position as appropriate for this mouse click.  */
	struct frame *f = XFRAME (event->frame_or_window);

	if (! FRAME_LIVE_P (f))
	  return Qnil;

	position = make_lispy_position (f, event->x, event->y,
					event->timestamp);

	return list2 (Qtouch_end, position);
      }

    case TOUCHSCREEN_BEGIN_EVENT:
      {
	Lisp_Object x, y, id, position;
	struct frame *f = XFRAME (event->frame_or_window);

	id = event->arg;
	x = event->x;
	y = event->y;

	position = make_lispy_position (f, x, y, event->timestamp);

	return list2 (((event->kind
			== TOUCHSCREEN_BEGIN_EVENT)
		       ? Qtouchscreen_begin
		       : Qtouchscreen_end),
		      Fcons (id, position));
      }

    case TOUCHSCREEN_END_EVENT:
      {
	Lisp_Object x, y, id, position;
	struct frame *f = XFRAME (event->frame_or_window);

	id = event->arg;
	x = event->x;
	y = event->y;

	position = make_lispy_position (f, x, y, event->timestamp);

	return list3 (((event->kind
			== TOUCHSCREEN_BEGIN_EVENT)
		       ? Qtouchscreen_begin
		       : Qtouchscreen_end),
		      Fcons (id, position),
		      event->modifiers ? Qt : Qnil);
      }

    case PINCH_EVENT:
      {
	Lisp_Object x, y, position;
	struct frame *f = XFRAME (event->frame_or_window);

	x = event->x;
	y = event->y;

	position = make_lispy_position (f, x, y, event->timestamp);

	return Fcons (modify_event_symbol (0, event->modifiers, Qpinch,
					   Qnil, (const char *[]) {"pinch"},
					   &pinch_syms, 1),
		      Fcons (position, event->arg));
      }

    case TOUCHSCREEN_UPDATE_EVENT:
      {
	Lisp_Object x, y, id, position, tem, it, evt;
	struct frame *f = XFRAME (event->frame_or_window);
	evt = Qnil;

	for (tem = event->arg; CONSP (tem); tem = XCDR (tem))
	  {
	    it = XCAR (tem);

	    x = XCAR (it);
	    y = XCAR (XCDR (it));
	    id = XCAR (XCDR (XCDR (it)));

	    position = make_lispy_position (f, x, y, event->timestamp);
	    evt = Fcons (Fcons (id, position), evt);
	  }

	return list2 (Qtouchscreen_update, evt);
      }

#ifdef USE_TOOLKIT_SCROLL_BARS

      /* We don't have down and up events if using toolkit scroll bars,
	 so make this always a click event.  Store in the `part' of
	 the Lisp event a symbol which maps to the following actions:

	 `above_handle'		page up
	 `below_handle'		page down
	 `up'			line up
	 `down'			line down
	 `top'			top of buffer
	 `bottom'		bottom of buffer
	 `handle'		thumb has been dragged.
	 `end-scroll'		end of interaction with scroll bar

	 The incoming input_event contains in its `part' member an
	 index of type `enum scroll_bar_part' which we can use as an
	 index in scroll_bar_parts to get the appropriate symbol.  */

    case SCROLL_BAR_CLICK_EVENT:
      {
	Lisp_Object position, head;

	position = make_scroll_bar_position (event, Qvertical_scroll_bar);

	/* Always treat scroll bar events as clicks.  */
	event->modifiers |= click_modifier;
	event->modifiers &= ~up_modifier;

	if (event->code >= ASIZE (mouse_syms))
          mouse_syms = larger_vector (mouse_syms,
				      event->code - ASIZE (mouse_syms) + 1,
				      -1);

	/* Get the symbol we should use for the mouse click.  */
	head = modify_event_symbol (event->code,
				    event->modifiers,
				    Qmouse_click,
				    Vlispy_mouse_stem,
				    NULL, &mouse_syms,
				    ASIZE (mouse_syms));
	return list2 (head, position);
      }

    case HORIZONTAL_SCROLL_BAR_CLICK_EVENT:
      {
	Lisp_Object position, head;

	position = make_scroll_bar_position (event, Qhorizontal_scroll_bar);

	/* Always treat scroll bar events as clicks.  */
	event->modifiers |= click_modifier;
	event->modifiers &= ~up_modifier;

	if (event->code >= ASIZE (mouse_syms))
          mouse_syms = larger_vector (mouse_syms,
				      event->code - ASIZE (mouse_syms) + 1,
				      -1);

	/* Get the symbol we should use for the mouse click.  */
	head = modify_event_symbol (event->code,
				    event->modifiers,
				    Qmouse_click,
				    Vlispy_mouse_stem,
				    NULL, &mouse_syms,
				    ASIZE (mouse_syms));
	return list2 (head, position);
      }

#endif /* USE_TOOLKIT_SCROLL_BARS */

    case DRAG_N_DROP_EVENT:
      {
	struct frame *f;
	Lisp_Object head, position;
	Lisp_Object files;

	f = XFRAME (event->frame_or_window);
	files = event->arg;

	/* Ignore mouse events that were made on frames that
	   have been deleted.  */
	if (! FRAME_LIVE_P (f))
	  return Qnil;

	position = make_lispy_position (f, event->x, event->y,
					event->timestamp);

	head = modify_event_symbol (0, event->modifiers,
				    Qdrag_n_drop, Qnil,
				    lispy_drag_n_drop_names,
				    &drag_n_drop_syms, 1);
	return list3 (head, position, files);
      }

#ifdef HAVE_EXT_MENU_BAR
    case MENU_BAR_EVENT:
      if (EQ (event->arg, event->frame_or_window))
	/* This is the prefix key.  We translate this to
	   `(menu_bar)' because the code in keyboard.c for menu
	   events, which we use, relies on this.  */
	return list1 (Qmenu_bar);
      return event->arg;
#endif

    case SELECT_WINDOW_EVENT:
      /* Make an event (select-window (WINDOW)).  */
      return list2 (Qselect_window, list1 (event->frame_or_window));

    case TAB_BAR_EVENT:
    case TOOL_BAR_EVENT:
      {
	Lisp_Object res = event->arg;
	Lisp_Object location
	  = event->kind == TAB_BAR_EVENT ? Qtab_bar : Qtool_bar;
	if (SYMBOLP (res)) res = apply_modifiers (event->modifiers, res);
	return list2 (res, list2 (event->frame_or_window, location));
      }

    case USER_SIGNAL_EVENT:
      /* A user signal.  */
      {
	char *name = find_sigusr_name (event->code);
	if (!name)
	  emacs_abort ();
	return intern (name);
      }

    case SAVE_SESSION_EVENT:
      return list2 (Qsave_session, event->arg);

#ifdef HAVE_DBUS
    case DBUS_EVENT:
      return Fcons (Qdbus_event, event->arg);
#endif /* HAVE_DBUS */

#ifdef THREADS_ENABLED
    case THREAD_EVENT:
      return Fcons (Qthread_event, event->arg);
#endif /* THREADS_ENABLED */

#ifdef HAVE_XWIDGETS
    case XWIDGET_EVENT:
      return Fcons (Qxwidget_event, event->arg);

    case XWIDGET_DISPLAY_EVENT:
      return Fcons (Qxwidget_display_event, event->arg);
#endif

#ifdef USE_FILE_NOTIFY
    case FILE_NOTIFY_EVENT:
#ifdef HAVE_W32NOTIFY
      /* Make an event (file-notify (DESCRIPTOR ACTION FILE) CALLBACK).  */
      return list3 (Qfile_notify, event->arg, event->frame_or_window);
#else
      return Fcons (Qfile_notify, event->arg);
#endif
#endif /* USE_FILE_NOTIFY */

    case CONFIG_CHANGED_EVENT:
	return list3 (Qconfig_changed_event,
		      event->arg, event->frame_or_window);

    case PREEDIT_TEXT_EVENT:
      return list2 (Qpreedit_text, event->arg);

      /* The 'kind' field of the event is something we don't recognize.  */
    default:
      emacs_abort ();
    }
}

static Lisp_Object
make_lispy_movement (struct frame *frame, Lisp_Object bar_window, enum scroll_bar_part part,
		     Lisp_Object x, Lisp_Object y, Time t)
{
  /* Is it a scroll bar movement?  */
  if (frame && ! NILP (bar_window))
    {
      Lisp_Object part_sym;

      part_sym = builtin_lisp_symbol (scroll_bar_parts[part]);
      return list2 (Qscroll_bar_movement,
		    list5 (bar_window,
			   Qvertical_scroll_bar,
			   Fcons (x, y),
			   make_fixnum (t),
			   part_sym));
    }
  /* Or is it an ordinary mouse movement?  */
  else
    {
      Lisp_Object position;
      position = make_lispy_position (frame, x, y, t);
      return list2 (Qmouse_movement, position);
    }
}

/* Construct a switch frame event.  */
static Lisp_Object
make_lispy_switch_frame (Lisp_Object frame)
{
  return list2 (Qswitch_frame, frame);
}

static Lisp_Object
make_lispy_focus_in (Lisp_Object frame)
{
  return list2 (Qfocus_in, frame);
}

static Lisp_Object
make_lispy_focus_out (Lisp_Object frame)
{
  return list2 (Qfocus_out, frame);
}

/* Manipulating modifiers.  */

/* Parse the name of SYMBOL, and return the set of modifiers it contains.

   If MODIFIER_END is non-zero, set *MODIFIER_END to the position in
   SYMBOL's name of the end of the modifiers; the string from this
   position is the unmodified symbol name.

   This doesn't use any caches.  */

static int
parse_modifiers_uncached (Lisp_Object symbol, ptrdiff_t *modifier_end)
{
  Lisp_Object name;
  ptrdiff_t i;
  int modifiers;

  CHECK_SYMBOL (symbol);

  modifiers = 0;
  name = SYMBOL_NAME (symbol);

  for (i = 0; i < SBYTES (name) - 1; )
    {
      ptrdiff_t this_mod_end = 0;
      int this_mod = 0;

      /* See if the name continues with a modifier word.
	 Check that the word appears, but don't check what follows it.
	 Set this_mod and this_mod_end to record what we find.  */

      switch (SREF (name, i))
	{
#define SINGLE_LETTER_MOD(BIT)				\
	  (this_mod_end = i + 1, this_mod = BIT)

	case 'A':
	  SINGLE_LETTER_MOD (alt_modifier);
	  break;

	case 'C':
	  SINGLE_LETTER_MOD (ctrl_modifier);
	  break;

	case 'H':
	  SINGLE_LETTER_MOD (hyper_modifier);
	  break;

	case 'M':
	  SINGLE_LETTER_MOD (meta_modifier);
	  break;

	case 'S':
	  SINGLE_LETTER_MOD (shift_modifier);
	  break;

	case 's':
	  SINGLE_LETTER_MOD (super_modifier);
	  break;

#undef SINGLE_LETTER_MOD

#define MULTI_LETTER_MOD(BIT, NAME, LEN)			\
	  if (i + LEN + 1 <= SBYTES (name)			\
	      && ! memcmp (SDATA (name) + i, NAME, LEN))	\
	    {							\
	      this_mod_end = i + LEN;				\
	      this_mod = BIT;					\
	    }

	case 'd':
	  MULTI_LETTER_MOD (drag_modifier, "drag", 4);
	  MULTI_LETTER_MOD (down_modifier, "down", 4);
	  MULTI_LETTER_MOD (double_modifier, "double", 6);
	  break;

	case 't':
	  MULTI_LETTER_MOD (triple_modifier, "triple", 6);
	  break;

	case 'u':
	  MULTI_LETTER_MOD (up_modifier, "up", 2);
	  break;
#undef MULTI_LETTER_MOD

	}

      /* If we found no modifier, stop looking for them.  */
      if (this_mod_end == 0)
	break;

      /* Check there is a dash after the modifier, so that it
	 really is a modifier.  */
      if (this_mod_end >= SBYTES (name)
	  || SREF (name, this_mod_end) != '-')
	break;

      /* This modifier is real; look for another.  */
      modifiers |= this_mod;
      i = this_mod_end + 1;
    }

  /* Should we include the `click' modifier?  */
  if (! (modifiers & (down_modifier | drag_modifier
		      | double_modifier | triple_modifier))
      && i + 7 == SBYTES (name)
      && memcmp (SDATA (name) + i, "mouse-", 6) == 0
      && ('0' <= SREF (name, i + 6) && SREF (name, i + 6) <= '9'))
    modifiers |= click_modifier;

  if (! (modifiers & (double_modifier | triple_modifier))
      && i + 6 < SBYTES (name)
      && memcmp (SDATA (name) + i, "wheel-", 6) == 0)
    modifiers |= click_modifier;

  if (modifier_end)
    *modifier_end = i;

  return modifiers;
}

/* Return a symbol whose name is the modifier prefixes for MODIFIERS
   prepended to the string BASE[0..BASE_LEN-1].
   This doesn't use any caches.  */
static Lisp_Object
apply_modifiers_uncached (int modifiers, char *base, int base_len, int base_len_byte)
{
  /* Since BASE could contain nulls, we can't use intern here; we have
     to use Fintern, which expects a genuine Lisp_String, and keeps a
     reference to it.  */
  char new_mods[sizeof "A-C-H-M-S-s-up-down-drag-double-triple-"];
  int mod_len;

  {
    char *p = new_mods;

    /* Mouse events should not exhibit the `up' modifier once they
       leave the event queue only accessible to C code; `up' will
       always be turned into a click or drag event before being
       presented to lisp code.  But since lisp events can be
       synthesized bypassing the event queue and pushed into
       `unread-command-events' or its companions, it's better to just
       deal with unexpected modifier combinations. */

    if (modifiers & alt_modifier)   { *p++ = 'A'; *p++ = '-'; }
    if (modifiers & ctrl_modifier)  { *p++ = 'C'; *p++ = '-'; }
    if (modifiers & hyper_modifier) { *p++ = 'H'; *p++ = '-'; }
    if (modifiers & meta_modifier)  { *p++ = 'M'; *p++ = '-'; }
    if (modifiers & shift_modifier) { *p++ = 'S'; *p++ = '-'; }
    if (modifiers & super_modifier) { *p++ = 's'; *p++ = '-'; }
    if (modifiers & double_modifier) p = stpcpy (p, "double-");
    if (modifiers & triple_modifier) p = stpcpy (p, "triple-");
    if (modifiers & up_modifier) p = stpcpy (p, "up-");
    if (modifiers & down_modifier) p = stpcpy (p, "down-");
    if (modifiers & drag_modifier) p = stpcpy (p, "drag-");
    /* The click modifier is denoted by the absence of other modifiers.  */

    *p = '\0';

    mod_len = p - new_mods;
  }

  {
    Lisp_Object new_name;

    new_name = make_multibyte_string (NULL, mod_len + base_len,
				      mod_len + base_len_byte);
    memcpy (SDATA (new_name), new_mods, mod_len);
    memcpy (SDATA (new_name) + mod_len, base, base_len_byte);

    return Fintern (new_name, Qnil);
  }
}


static const char *const modifier_names[] =
{
  "up", "down", "drag", "click", "double", "triple", 0, 0,
  0, 0, 0, 0, 0, 0, 0, 0, 0, 0, 0, 0,
  0, 0, "alt", "super", "hyper", "shift", "control", "meta"
};
#define NUM_MOD_NAMES ARRAYELTS (modifier_names)

static Lisp_Object modifier_symbols;

/* Return the list of modifier symbols corresponding to the mask MODIFIERS.  */
static Lisp_Object
lispy_modifier_list (int modifiers)
{
  Lisp_Object modifier_list;
  int i;

  modifier_list = Qnil;
  for (i = 0; (1<<i) <= modifiers && i < NUM_MOD_NAMES; i++)
    if (modifiers & (1<<i))
      modifier_list = Fcons (AREF (modifier_symbols, i),
			     modifier_list);

  return modifier_list;
}


/* Parse the modifiers on SYMBOL, and return a list like (UNMODIFIED MASK),
   where UNMODIFIED is the unmodified form of SYMBOL,
   MASK is the set of modifiers present in SYMBOL's name.
   This is similar to parse_modifiers_uncached, but uses the cache in
   SYMBOL's Qevent_symbol_element_mask property, and maintains the
   Qevent_symbol_elements property.  */

#define KEY_TO_CHAR(k) (XFIXNUM (k) & ((1 << CHARACTERBITS) - 1))

Lisp_Object
parse_modifiers (Lisp_Object symbol)
{
  Lisp_Object elements;

  if (FIXNUMP (symbol))
    return list2i (KEY_TO_CHAR (symbol), XFIXNUM (symbol) & CHAR_MODIFIER_MASK);
  else if (!SYMBOLP (symbol))
    return Qnil;

  elements = Fget (symbol, Qevent_symbol_element_mask);
  if (CONSP (elements))
    return elements;
  else
    {
      ptrdiff_t end;
      int modifiers = parse_modifiers_uncached (symbol, &end);
      Lisp_Object unmodified;
      Lisp_Object mask;

      unmodified = Fintern (make_string (SSDATA (SYMBOL_NAME (symbol)) + end,
					 SBYTES (SYMBOL_NAME (symbol)) - end),
			    Qnil);

      if (modifiers & ~INTMASK)
	emacs_abort ();
      XSETFASTINT (mask, modifiers);
      elements = list2 (unmodified, mask);

      /* Cache the parsing results on SYMBOL.  */
      Fput (symbol, Qevent_symbol_element_mask,
	    elements);
      Fput (symbol, Qevent_symbol_elements,
	    Fcons (unmodified, lispy_modifier_list (modifiers)));

      /* Since we know that SYMBOL is modifiers applied to unmodified,
	 it would be nice to put that in unmodified's cache.
	 But we can't, since we're not sure that parse_modifiers is
	 canonical.  */

      return elements;
    }
}

DEFUN ("internal-event-symbol-parse-modifiers", Fevent_symbol_parse_modifiers,
       Sevent_symbol_parse_modifiers, 1, 1, 0,
       doc: /* Parse the event symbol.  For internal use.  */)
  (Lisp_Object symbol)
{
  /* Fill the cache if needed.  */
  parse_modifiers (symbol);
  /* Ignore the result (which is stored on Qevent_symbol_element_mask)
     and use the Lispier representation stored on Qevent_symbol_elements
     instead.  */
  return Fget (symbol, Qevent_symbol_elements);
}

/* Apply the modifiers MODIFIERS to the symbol BASE.
   BASE must be unmodified.

   This is like apply_modifiers_uncached, but uses BASE's
   Qmodifier_cache property, if present.

   apply_modifiers copies the value of BASE's Qevent_kind property to
   the modified symbol.  */
static Lisp_Object
apply_modifiers (int modifiers, Lisp_Object base)
{
  Lisp_Object cache, idx, entry, new_symbol;

  /* Mask out upper bits.  We don't know where this value's been.  */
  modifiers &= INTMASK;

  if (FIXNUMP (base))
    return make_fixnum (XFIXNUM (base) | modifiers);

  /* The click modifier never figures into cache indices.  */
  cache = Fget (base, Qmodifier_cache);
  XSETFASTINT (idx, (modifiers & ~click_modifier));
  entry = assq_no_quit (idx, cache);

  if (CONSP (entry))
    new_symbol = XCDR (entry);
  else
    {
      /* We have to create the symbol ourselves.  */
      new_symbol = apply_modifiers_uncached (modifiers,
					     SSDATA (SYMBOL_NAME (base)),
					     SCHARS (SYMBOL_NAME (base)),
					     SBYTES (SYMBOL_NAME (base)));

      /* Add the new symbol to the base's cache.  */
      entry = Fcons (idx, new_symbol);
      Fput (base, Qmodifier_cache, Fcons (entry, cache));

      /* We have the parsing info now for free, so we could add it to
	 the caches:
         XSETFASTINT (idx, modifiers);
         Fput (new_symbol, Qevent_symbol_element_mask,
               list2 (base, idx));
         Fput (new_symbol, Qevent_symbol_elements,
               Fcons (base, lispy_modifier_list (modifiers)));
	 Sadly, this is only correct if `base' is indeed a base event,
	 which is not necessarily the case.  -stef  */
    }

  /* Make sure this symbol is of the same kind as BASE.

     You'd think we could just set this once and for all when we
     intern the symbol above, but reorder_modifiers may call us when
     BASE's property isn't set right; we can't assume that just
     because it has a Qmodifier_cache property it must have its
     Qevent_kind set right as well.  */
  if (NILP (Fget (new_symbol, Qevent_kind)))
    {
      Lisp_Object kind;

      kind = Fget (base, Qevent_kind);
      if (! NILP (kind))
	Fput (new_symbol, Qevent_kind, kind);
    }

  return new_symbol;
}


/* Given a symbol whose name begins with modifiers ("C-", "M-", etc),
   return a symbol with the modifiers placed in the canonical order.
   Canonical order is alphabetical, except for down and drag, which
   always come last.  The 'click' modifier is never written out.

   Fdefine_key calls this to make sure that (for example) C-M-foo
   and M-C-foo end up being equivalent in the keymap.  */

Lisp_Object
reorder_modifiers (Lisp_Object symbol)
{
  /* It's hopefully okay to write the code this way, since everything
     will soon be in caches, and no consing will be done at all.  */
  Lisp_Object parsed;

  parsed = parse_modifiers (symbol);
  return apply_modifiers (XFIXNAT (XCAR (XCDR (parsed))),
			  XCAR (parsed));
}


/* For handling events, we often want to produce a symbol whose name
   is a series of modifier key prefixes ("M-", "C-", etcetera) attached
   to some base, like the name of a function key or mouse button.
   modify_event_symbol produces symbols of this sort.

   NAME_TABLE should point to an array of strings, such that NAME_TABLE[i]
   is the name of the i'th symbol.  TABLE_SIZE is the number of elements
   in the table.

   Alternatively, NAME_ALIST_OR_STEM is either an alist mapping codes
   into symbol names, or a string specifying a name stem used to
   construct a symbol name or the form `STEM-N', where N is the decimal
   representation of SYMBOL_NUM.  NAME_ALIST_OR_STEM is used if it is
   non-nil; otherwise NAME_TABLE is used.

   SYMBOL_TABLE should be a pointer to a Lisp_Object whose value will
   persist between calls to modify_event_symbol that it can use to
   store a cache of the symbols it's generated for this NAME_TABLE
   before.  The object stored there may be a vector or an alist.

   SYMBOL_NUM is the number of the base name we want from NAME_TABLE.

   MODIFIERS is a set of modifier bits (as given in struct input_events)
   whose prefixes should be applied to the symbol name.

   SYMBOL_KIND is the value to be placed in the event_kind property of
   the returned symbol.

   The symbols we create are supposed to have an
   `event-symbol-elements' property, which lists the modifiers present
   in the symbol's name.  */

static Lisp_Object
modify_event_symbol (ptrdiff_t symbol_num, int modifiers, Lisp_Object symbol_kind,
		     Lisp_Object name_alist_or_stem, const char *const *name_table,
		     Lisp_Object *symbol_table, ptrdiff_t table_size)
{
  Lisp_Object value;
  Lisp_Object symbol_int;

  /* Get rid of the "vendor-specific" bit here.  */
  XSETINT (symbol_int, symbol_num & 0xffffff);

  /* Is this a request for a valid symbol?  */
  if (symbol_num < 0 || symbol_num >= table_size)
    return Qnil;

  if (CONSP (*symbol_table))
    value = Fcdr (assq_no_quit (symbol_int, *symbol_table));

  /* If *symbol_table doesn't seem to be initialized properly, fix that.
     *symbol_table should be a lisp vector TABLE_SIZE elements long,
     where the Nth element is the symbol for NAME_TABLE[N], or nil if
     we've never used that symbol before.  */
  else
    {
      if (! VECTORP (*symbol_table)
	  || ASIZE (*symbol_table) != table_size)
	*symbol_table = initialize_vector (table_size, Qnil);

      value = AREF (*symbol_table, symbol_num);
    }

  /* Have we already used this symbol before?  */
  if (NILP (value))
    {
      /* No; let's create it.  */
      if (CONSP (name_alist_or_stem))
	value = Fcdr_safe (Fassq (symbol_int, name_alist_or_stem));
      else if (STRINGP (name_alist_or_stem))
	{
	  char *buf;
	  ptrdiff_t len = (SBYTES (name_alist_or_stem)
			   + sizeof "-" + INT_STRLEN_BOUND (EMACS_INT));
	  USE_SAFE_ALLOCA;
	  buf = SAFE_ALLOCA (len);
	  esprintf (buf, "%s-%"pI"d", SDATA (name_alist_or_stem),
		    XFIXNUM (symbol_int) + 1);
	  value = intern (buf);
	  SAFE_FREE ();
	}
      else if (name_table != 0 && name_table[symbol_num])
	value = intern (name_table[symbol_num]);

#ifdef HAVE_WINDOW_SYSTEM
      if (NILP (value))
	{
	  char *name = get_keysym_name (symbol_num);
	  if (name)
	    value = intern (name);
	}
#endif

      if (NILP (value))
	{
	  char buf[sizeof "key-" + INT_STRLEN_BOUND (EMACS_INT)];
	  sprintf (buf, "key-%"pD"d", symbol_num);
	  value = intern (buf);
	}

      if (CONSP (*symbol_table))
        *symbol_table = Fcons (Fcons (symbol_int, value), *symbol_table);
      else
	ASET (*symbol_table, symbol_num, value);

      /* Fill in the cache entries for this symbol; this also
	 builds the Qevent_symbol_elements property, which the user
	 cares about.  */
      apply_modifiers (modifiers & click_modifier, value);
      Fput (value, Qevent_kind, symbol_kind);
    }

  /* Apply modifiers to that symbol.  */
  return apply_modifiers (modifiers, value);
}

/* Convert a list that represents an event type,
   such as (ctrl meta backspace), into the usual representation of that
   event type as a number or a symbol.  */

DEFUN ("event-convert-list", Fevent_convert_list, Sevent_convert_list, 1, 1, 0,
       doc: /* Convert the event description list EVENT-DESC to an event type.
EVENT-DESC should contain one base event type (a character or symbol)
and zero or more modifier names (control, meta, hyper, super, shift, alt,
drag, down, double or triple).  The base must be last.

The return value is an event type (a character or symbol) which has
essentially the same base event type and all the specified modifiers.
(Some compatibility base types, like symbols that represent a
character, are not returned verbatim.)  */)
  (Lisp_Object event_desc)
{
  Lisp_Object base = Qnil;
  int modifiers = 0;

  FOR_EACH_TAIL_SAFE (event_desc)
    {
      Lisp_Object elt = XCAR (event_desc);
      int this = 0;

      /* Given a symbol, see if it is a modifier name.  */
      if (SYMBOLP (elt) && CONSP (XCDR (event_desc)))
	this = parse_solitary_modifier (elt);

      if (this != 0)
	modifiers |= this;
      else if (!NILP (base))
	error ("Two bases given in one event");
      else
	base = elt;
    }

  /* Let the symbol A refer to the character A.  */
  if (SYMBOLP (base) && SCHARS (SYMBOL_NAME (base)) == 1)
    XSETINT (base, SREF (SYMBOL_NAME (base), 0));

  if (FIXNUMP (base))
    {
      /* Turn (shift a) into A.  */
      if ((modifiers & shift_modifier) != 0
	  && (XFIXNUM (base) >= 'a' && XFIXNUM (base) <= 'z'))
	{
	  XSETINT (base, XFIXNUM (base) - ('a' - 'A'));
	  modifiers &= ~shift_modifier;
	}

      /* Turn (control a) into C-a.  */
      if (modifiers & ctrl_modifier)
	return make_fixnum ((modifiers & ~ctrl_modifier)
			    | make_ctrl_char (XFIXNUM (base)));
      else
	return make_fixnum (modifiers | XFIXNUM (base));
    }
  else if (SYMBOLP (base))
    return apply_modifiers (modifiers, base);
  else
    error ("Invalid base event");
}

DEFUN ("internal-handle-focus-in", Finternal_handle_focus_in,
       Sinternal_handle_focus_in, 1, 1, 0,
       doc: /* Internally handle focus-in events.
This function potentially generates an artificial switch-frame event.  */)
     (Lisp_Object event)
{
  Lisp_Object frame;
  if (!EQ (CAR_SAFE (event), Qfocus_in) ||
      !CONSP (XCDR (event)) ||
      !FRAMEP ((frame = XCAR (XCDR (event)))))
    error ("invalid focus-in event");

  /* Conceptually, the concept of window manager focus on a particular
     frame and the Emacs selected frame shouldn't be related, but for
     a long time, we automatically switched the selected frame in
     response to focus events, so let's keep doing that.  */
  bool switching = (!EQ (frame, internal_last_event_frame)
                    && !EQ (frame, selected_frame));
  internal_last_event_frame = frame;
  if (switching || !NILP (unread_switch_frame))
    unread_switch_frame = make_lispy_switch_frame (frame);

  return Qnil;
}

/* Try to recognize SYMBOL as a modifier name.
   Return the modifier flag bit, or 0 if not recognized.  */

int
parse_solitary_modifier (Lisp_Object symbol)
{
  Lisp_Object name;

  if (!SYMBOLP (symbol))
    return 0;

  name = SYMBOL_NAME (symbol);

  switch (SREF (name, 0))
    {
#define SINGLE_LETTER_MOD(BIT)				\
      if (SBYTES (name) == 1)				\
	return BIT;

#define MULTI_LETTER_MOD(BIT, NAME, LEN)		\
      if (LEN == SBYTES (name)				\
	  && ! memcmp (SDATA (name), NAME, LEN))	\
	return BIT;

    case 'A':
      SINGLE_LETTER_MOD (alt_modifier);
      break;

    case 'a':
      MULTI_LETTER_MOD (alt_modifier, "alt", 3);
      break;

    case 'C':
      SINGLE_LETTER_MOD (ctrl_modifier);
      break;

    case 'c':
      MULTI_LETTER_MOD (ctrl_modifier, "ctrl", 4);
      MULTI_LETTER_MOD (ctrl_modifier, "control", 7);
      MULTI_LETTER_MOD (click_modifier, "click", 5);
      break;

    case 'H':
      SINGLE_LETTER_MOD (hyper_modifier);
      break;

    case 'h':
      MULTI_LETTER_MOD (hyper_modifier, "hyper", 5);
      break;

    case 'M':
      SINGLE_LETTER_MOD (meta_modifier);
      break;

    case 'm':
      MULTI_LETTER_MOD (meta_modifier, "meta", 4);
      break;

    case 'S':
      SINGLE_LETTER_MOD (shift_modifier);
      break;

    case 's':
      MULTI_LETTER_MOD (shift_modifier, "shift", 5);
      MULTI_LETTER_MOD (super_modifier, "super", 5);
      SINGLE_LETTER_MOD (super_modifier);
      break;

    case 'd':
      MULTI_LETTER_MOD (drag_modifier, "drag", 4);
      MULTI_LETTER_MOD (down_modifier, "down", 4);
      MULTI_LETTER_MOD (double_modifier, "double", 6);
      break;

    case 't':
      MULTI_LETTER_MOD (triple_modifier, "triple", 6);
      break;

    case 'u':
      MULTI_LETTER_MOD (up_modifier, "up", 2);
      break;

#undef SINGLE_LETTER_MOD
#undef MULTI_LETTER_MOD
    }

  return 0;
}

/* Return true if EVENT is a list whose elements are all integers or symbols.
   Such a list is not valid as an event,
   but it can be a Lucid-style event type list.  */

bool
lucid_event_type_list_p (Lisp_Object object)
{
  if (! CONSP (object))
    return false;

  if (EQ (XCAR (object), Qhelp_echo)
      || EQ (XCAR (object), Qvertical_line)
      || EQ (XCAR (object), Qmode_line)
      || EQ (XCAR (object), Qtab_line)
      || EQ (XCAR (object), Qheader_line))
    return false;

  Lisp_Object tail = object;
  FOR_EACH_TAIL_SAFE (object)
    {
      Lisp_Object elt = XCAR (object);
      if (! (FIXNUMP (elt) || SYMBOLP (elt)))
	return false;
      tail = XCDR (object);
    }

  return NILP (tail);
}

/* Return true if terminal input chars are available.
   Also, store the return value into INPUT_PENDING.

   Serves the purpose of ioctl (0, FIONREAD, ...)
   but works even if FIONREAD does not exist.
   (In fact, this may actually read some input.)

   If READABLE_EVENTS_DO_TIMERS_NOW is set in FLAGS, actually run
   timer events that are ripe.
   If READABLE_EVENTS_FILTER_EVENTS is set in FLAGS, ignore internal
   events (FOCUS_IN_EVENT).
   If READABLE_EVENTS_IGNORE_SQUEEZABLES is set in FLAGS, ignore mouse
   movements and toolkit scroll bar thumb drags.

   On X, this also returns if the selection event chain is full, since
   that's also "keyboard input".  */

static bool
get_input_pending (int flags)
{
  /* First of all, have we already counted some input?  */
  input_pending = (!NILP (Vquit_flag) || readable_events (flags));

  /* If input is being read as it arrives, and we have none, there is none.  */
  if (!input_pending && (!interrupt_input || interrupts_deferred))
    {
      /* Try to read some input and see how much we get.  */
      gobble_input ();
      input_pending = (!NILP (Vquit_flag) || readable_events (flags));
    }

  return input_pending;
}

/* Read any terminal input already buffered up by the system
   into the kbd_buffer, but do not wait.

   Return the number of keyboard chars read, or -1 meaning
   this is a bad time to try to read input.  */

int
gobble_input (void)
{
  int nread = 0;
  bool err = false;
  struct terminal *t;

  /* Store pending user signal events, if any.  */
  store_sigusr_events ();

  /* Loop through the available terminals, and call their input hooks.  */
  t = terminal_list;
  while (t)
    {
      struct terminal *next = t->next_terminal;

      if (t->read_socket_hook)
        {
          int nr;
          struct input_event hold_quit;

	  if (input_blocked_p ())
	    {
	      pending_signals = true;
	      break;
	    }

          EVENT_INIT (hold_quit);
          hold_quit.kind = NO_EVENT;

          /* No need for FIONREAD or fcntl; just say don't wait.  */
	  while ((nr = (*t->read_socket_hook) (t, &hold_quit)) > 0)
	    nread += nr;

          if (nr == -1)          /* Not OK to read input now.  */
            {
              err = true;
            }
          else if (nr == -2)          /* Non-transient error.  */
            {
              /* The terminal device terminated; it should be closed.  */

              /* Kill Emacs if this was our last terminal.  */
              if (!terminal_list->next_terminal)
                /* Formerly simply reported no input, but that
                   sometimes led to a failure of Emacs to terminate.
                   SIGHUP seems appropriate if we can't reach the
                   terminal.  */
                /* ??? Is it really right to send the signal just to
                   this process rather than to the whole process
                   group?  Perhaps on systems with FIONREAD Emacs is
                   alone in its group.  */
		terminate_due_to_signal (SIGHUP, 10);

              /* XXX Is calling delete_terminal safe here?  It calls delete_frame.  */
	      {
		Lisp_Object tmp;
		XSETTERMINAL (tmp, t);
		Fdelete_terminal (tmp, Qnoelisp);
	      }
            }

	  /* If there was no error, make sure the pointer
	     is visible for all frames on this terminal.  */
	  if (nr >= 0)
	    {
	      Lisp_Object tail, frame;

	      FOR_EACH_FRAME (tail, frame)
		{
		  struct frame *f = XFRAME (frame);
		  if (FRAME_TERMINAL (f) == t)
		    frame_make_pointer_visible (f);
		}
	    }

          if (hold_quit.kind != NO_EVENT)
            kbd_buffer_store_event (&hold_quit);
        }

      t = next;
    }

  if (err && !nread)
    nread = -1;

  return nread;
}

/* This is the tty way of reading available input.

   Note that each terminal device has its own `struct terminal' object,
   and so this function is called once for each individual termcap
   terminal.  The first parameter indicates which terminal to read from.  */

int
tty_read_avail_input (struct terminal *terminal,
                      struct input_event *hold_quit)
{
  /* Using KBD_BUFFER_SIZE - 1 here avoids reading more than
     the kbd_buffer can really hold.  That may prevent loss
     of characters on some systems when input is stuffed at us.  */
  unsigned char cbuf[KBD_BUFFER_SIZE - 1];
#ifndef WINDOWSNT
  int n_to_read;
#endif
  int i;
  struct tty_display_info *tty = terminal->display_info.tty;
  int nread = 0;
  int buffer_free = KBD_BUFFER_SIZE - kbd_buffer_nr_stored () - 1;

  if (kbd_on_hold_p () || buffer_free <= 0)
    return 0;

  if (!terminal->name)		/* Don't read from a dead terminal.  */
    return 0;

  if (terminal->type != output_termcap
      && terminal->type != output_msdos_raw)
    emacs_abort ();

  /* XXX I think the following code should be moved to separate hook
     functions in system-dependent files.  */
#ifdef WINDOWSNT
  /* FIXME: AFAIK, tty_read_avail_input is not used under w32 since the non-GUI
     code sets read_socket_hook to w32_console_read_socket instead!  */
  return 0;
#else /* not WINDOWSNT */
  if (! tty->term_initted)      /* In case we get called during bootstrap.  */
    return 0;

  if (! tty->input)
    return 0;                   /* The terminal is suspended.  */

#ifdef MSDOS
  n_to_read = dos_keysns ();
  if (n_to_read == 0)
    return 0;

  cbuf[0] = dos_keyread ();
  nread = 1;

#else /* not MSDOS */
#ifdef HAVE_GPM
  if (gpm_tty == tty)
  {
      Gpm_Event event;
      int gpm, fd = gpm_fd;

      /* gpm==1 if event received.
         gpm==0 if the GPM daemon has closed the connection, in which case
                Gpm_GetEvent closes gpm_fd and clears it to -1, which is why
		we save it in `fd' so close_gpm can remove it from the
		select masks.
         gpm==-1 if a protocol error or EWOULDBLOCK; the latter is normal.  */
      while (gpm = Gpm_GetEvent (&event), gpm == 1) {
	  nread += handle_one_term_event (tty, &event);
      }
      if (gpm == 0)
	/* Presumably the GPM daemon has closed the connection.  */
	close_gpm (fd);
      if (nread)
	  return nread;
  }
#endif /* HAVE_GPM */

/* Determine how many characters we should *try* to read.  */
#ifdef USABLE_FIONREAD
  /* Find out how much input is available.  */
  if (ioctl (fileno (tty->input), FIONREAD, &n_to_read) < 0)
    {
      if (! noninteractive)
        return -2;          /* Close this terminal.  */
      else
        n_to_read = 0;
    }
  if (n_to_read == 0)
    return 0;
  if (n_to_read > sizeof cbuf)
    n_to_read = sizeof cbuf;
#elif defined USG || defined CYGWIN
  /* Read some input if available, but don't wait.  */
  n_to_read = sizeof cbuf;
  fcntl (fileno (tty->input), F_SETFL, O_NONBLOCK);
#else
# error "Cannot read without possibly delaying"
#endif

  /* Don't read more than we can store.  */
  if (n_to_read > buffer_free)
    n_to_read = buffer_free;

  /* Now read; for one reason or another, this will not block.
     NREAD is set to the number of chars read.  */
  nread = emacs_read (fileno (tty->input), (char *) cbuf, n_to_read);
  /* POSIX infers that processes which are not in the session leader's
     process group won't get SIGHUPs at logout time.  BSDI adheres to
     this part standard and returns -1 from read (0) with errno==EIO
     when the control tty is taken away.
     Jeffrey Honig <jch@bsdi.com> says this is generally safe.  */
  if (nread == -1 && errno == EIO)
    return -2;          /* Close this terminal.  */
#if defined AIX && defined _BSD
  /* The kernel sometimes fails to deliver SIGHUP for ptys.
     This looks incorrect, but it isn't, because _BSD causes
     O_NDELAY to be defined in fcntl.h as O_NONBLOCK,
     and that causes a value other than 0 when there is no input.  */
  if (nread == 0)
    return -2;          /* Close this terminal.  */
#endif

#ifndef USABLE_FIONREAD
#if defined (USG) || defined (CYGWIN)
  fcntl (fileno (tty->input), F_SETFL, 0);
#endif /* USG or CYGWIN */
#endif /* no FIONREAD */

  if (nread <= 0)
    return nread;

#endif /* not MSDOS */
#endif /* not WINDOWSNT */

  for (i = 0; i < nread; i++)
    {
      struct input_event buf;
      EVENT_INIT (buf);
      buf.kind = ASCII_KEYSTROKE_EVENT;
      buf.modifiers = 0;
      if (tty->meta_key == 1 && (cbuf[i] & 0x80))
        buf.modifiers = meta_modifier;
      if (tty->meta_key < 2)
        cbuf[i] &= ~0x80;

      buf.code = cbuf[i];
      /* Set the frame corresponding to the active tty.  Note that the
         value of selected_frame is not reliable here, redisplay tends
         to temporarily change it.  */
      buf.frame_or_window = tty->top_frame;
      buf.arg = Qnil;

      kbd_buffer_store_event (&buf);
      /* Don't look at input that follows a C-g too closely.
         This reduces lossage due to autorepeat on C-g.  */
      if (buf.kind == ASCII_KEYSTROKE_EVENT
          && buf.code == quit_char)
        break;
    }

  return nread;
}

static void
handle_async_input (void)
{
#ifndef DOS_NT
  while (1)
    {
      int nread = gobble_input ();
      /* -1 means it's not ok to read the input now.
	 UNBLOCK_INPUT will read it later; now, avoid infinite loop.
	 0 means there was no keyboard input available.  */
      if (nread <= 0)
	break;
    }
#endif
}

void
process_pending_signals (void)
{
  if (pending_signals)
    {
      pending_signals = false;
      handle_async_input ();
      do_pending_atimers ();
    }
}

void
process_quit (void)
{
  if (QUITP)
    {
      specpdl_ref gc_count = inhibit_garbage_collection ();
      Lisp_Object flag = Vquit_flag;
      Vquit_flag = Qnil;
      if (EQ (flag, Qkill_emacs))
	Fkill_emacs (Qnil, Qnil);
      else if (! NILP (Vthrow_on_input) && EQ (Vthrow_on_input, flag))
	Fthrow (Vthrow_on_input, Qt);
      quit ();
      unbind_to (gc_count, Qnil);
    }
}

/* Undo any number of BLOCK_INPUT calls down to level LEVEL,
   and reinvoke any pending signal if the level is now 0 and
   a fatal error is not already in progress.  */

void
unblock_input_to (int level)
{
  interrupt_input_blocked = level;
  if (interrupt_input_blocked < 0)
    emacs_abort ();
  else if (interrupt_input_blocked == 0
	   && ! fatal_error_in_progress)
    process_pending_signals ();
}

/* End critical section.

   If doing signal-driven input, and a signal came in when input was
   blocked, reinvoke the signal handler now to deal with it.

   It will also process queued input, if it was not read before.
   When a longer code sequence does not use block/unblock input
   at all, the whole input gathered up to the next call to
   unblock_input will be processed inside that call. */

void
unblock_input (void)
{
  unblock_input_to (interrupt_input_blocked - 1);
}

/* Undo any number of BLOCK_INPUT calls,
   and also reinvoke any pending signal.  */

void
totally_unblock_input (void)
{
  unblock_input_to (0);
}

#if defined (USABLE_SIGIO) || defined (USABLE_SIGPOLL)

void
handle_sigio (int sig)
{
  pending_signals = true;

  if (input_available_clear_time)
    *input_available_clear_time = make_timespec (0, 0);
}

static void
deliver_sigio (int sig)
{
  handle_signal (sig, handle_sigio);
}
#endif /* defined (USABLE_SIGIO) || defined (USABLE_SIGPOLL)  */


/* User signal events.  */

struct sigusr_info
{
  /* Signal number.  */
  int sig;

  /* Name of the signal.  */
  char *name;

  /* Number of pending signals.  */
  int npending;

  struct sigusr_info *next;
};

/* List of user signals.  */
static struct sigusr_info *sigusrs = NULL;

void
add_sigusr (int sig, const char *name)
{
  struct sigaction action;
  struct sigusr_info *p;

  for (p = sigusrs; p; p = p->next)
    if (p->sig == sig)
      /* Already added.  */
      return;

  p = xmalloc (sizeof *p);
  p->sig = sig;
  p->name = xstrdup (name);
  p->npending = 0;
  p->next = sigusrs;
  sigusrs = p;

  emacs_sigaction_init (&action, deliver_sigusr);
  sigaction (sig, &action, 0);
}

static void
handle_sigusr (int sig)
{
  struct sigusr_info *p;
  const char *special_event_name = NULL;

  if (SYMBOLP (Vdebug_on_event))
    special_event_name = SSDATA (SYMBOL_NAME (Vdebug_on_event));

  for (p = sigusrs; p; p = p->next)
    if (p->sig == sig)
      {
        if (special_event_name
	    && strcmp (special_event_name, p->name) == 0)
          {
            /* Enter the debugger in many ways.  */
            debug_on_next_call = true;
            debug_on_quit = true;
            Vquit_flag = Qt;
            Vinhibit_quit = Qnil;

            /* Eat the event.  */
            break;
          }

	p->npending++;
#if defined (USABLE_SIGIO) || defined (USABLE_SIGPOLL)
	if (interrupt_input)
	  handle_sigio (sig);
	else
#endif
	  {
	    /* Tell wait_reading_process_output that it needs to wake
	       up and look around.  */
	    if (input_available_clear_time)
	      *input_available_clear_time = make_timespec (0, 0);
	  }
	break;
      }
}

static void
deliver_sigusr (int sig)
{
  handle_signal (sig, handle_sigusr);
}

static char *
find_sigusr_name (int sig)
{
  struct sigusr_info *p;

  for (p = sigusrs; p; p = p->next)
    if (p->sig == sig)
      return p->name;

  return NULL;
}

static void
store_sigusr_events (void)
{
  struct sigusr_info *p;
  struct input_event buf;
  bool buf_initialized = false;

  for (p = sigusrs; p; p = p->next)
    if (p->npending > 0)
      {
	if (! buf_initialized)
	  {
	    memset (&buf, 0, sizeof buf);
	    buf.kind = USER_SIGNAL_EVENT;
	    buf.frame_or_window = selected_frame;
	    buf_initialized = true;
	  }

	do
	  {
	    buf.code = p->sig;
	    kbd_buffer_store_event (&buf);
	    p->npending--;
	  }
	while (p->npending > 0);
      }
}


static void menu_bar_item (Lisp_Object, Lisp_Object, Lisp_Object, void *);
static Lisp_Object menu_bar_one_keymap_changed_items;

/* These variables hold the vector under construction within
   menu_bar_items and its subroutines, and the current index
   for storing into that vector.  */
static Lisp_Object menu_bar_items_vector;
static int menu_bar_items_index;


static const char *separator_names[] = {
  "space",
  "no-line",
  "single-line",
  "double-line",
  "single-dashed-line",
  "double-dashed-line",
  "shadow-etched-in",
  "shadow-etched-out",
  "shadow-etched-in-dash",
  "shadow-etched-out-dash",
  "shadow-double-etched-in",
  "shadow-double-etched-out",
  "shadow-double-etched-in-dash",
  "shadow-double-etched-out-dash",
  0,
};

/* Return true if LABEL specifies a separator.  */

bool
menu_separator_name_p (const char *label)
{
  if (!label)
    return 0;
  else if (strnlen (label, 4) == 4
	   && memcmp (label, "--", 2) == 0
	   && label[2] != '-')
    {
      int i;
      label += 2;
      for (i = 0; separator_names[i]; ++i)
	if (strcmp (label, separator_names[i]) == 0)
          return 1;
    }
  else
    {
      /* It's a separator if it contains only dashes.  */
      while (*label == '-')
	++label;
      return (*label == 0);
    }

  return 0;
}


/* Return a vector of menu items for a menu bar, appropriate
   to the current buffer.  Each item has three elements in the vector:
   KEY STRING MAPLIST.

   OLD is an old vector we can optionally reuse, or nil.  */

Lisp_Object
menu_bar_items (Lisp_Object old)
{
  /* The number of keymaps we're scanning right now, and the number of
     keymaps we have allocated space for.  */
  ptrdiff_t nmaps;

  /* maps[0..nmaps-1] are the prefix definitions of KEYBUF[0..t-1]
     in the current keymaps, or nil where it is not a prefix.  */
  Lisp_Object *maps;

  Lisp_Object mapsbuf[3];
  Lisp_Object def;

  ptrdiff_t mapno;
  Lisp_Object oquit;

  USE_SAFE_ALLOCA;

  /* In order to build the menus, we need to call the keymap
     accessors.  They all call maybe_quit.  But this function is called
     during redisplay, during which a quit is fatal.  So inhibit
     quitting while building the menus.
     We do this instead of specbind because (1) errors will clear it anyway
     and (2) this avoids risk of specpdl overflow.  */
  oquit = Vinhibit_quit;
  Vinhibit_quit = Qt;

  if (!NILP (old))
    menu_bar_items_vector = old;
  else
    menu_bar_items_vector = initialize_vector (24, Qnil);
  menu_bar_items_index = 0;

  /* Build our list of keymaps.
     If we recognize a function key and replace its escape sequence in
     keybuf with its symbol, or if the sequence starts with a mouse
     click and we need to switch buffers, we jump back here to rebuild
     the initial keymaps from the current buffer.  */
  {
    Lisp_Object *tmaps;

    /* Should overriding-terminal-local-map and overriding-local-map apply?  */
    if (!NILP (Voverriding_local_map_menu_flag)
	&& !NILP (Voverriding_local_map))
      {
	/* Yes, use them (if non-nil) as well as the global map.  */
	maps = mapsbuf;
	nmaps = 0;
	if (!NILP (KVAR (current_kboard, Voverriding_terminal_local_map)))
	  maps[nmaps++] = KVAR (current_kboard, Voverriding_terminal_local_map);
	if (!NILP (Voverriding_local_map))
	  maps[nmaps++] = Voverriding_local_map;
      }
    else
      {
	/* No, so use major and minor mode keymaps and keymap property.
	   Note that menu-bar bindings in the local-map and keymap
	   properties may not work reliable, as they are only
	   recognized when the menu-bar (or mode-line) is updated,
	   which does not normally happen after every command.  */
	ptrdiff_t nminor = current_minor_maps (NULL, &tmaps);
	SAFE_NALLOCA (maps, 1, nminor + 4);
	nmaps = 0;
	Lisp_Object tem = KVAR (current_kboard, Voverriding_terminal_local_map);
	if (!NILP (tem) && !NILP (Voverriding_local_map_menu_flag))
	  maps[nmaps++] = tem;
	if (tem = get_local_map (PT, current_buffer, Qkeymap), !NILP (tem))
	  maps[nmaps++] = tem;
	if (nminor != 0)
	  {
	    memcpy (maps + nmaps, tmaps, nminor * sizeof (maps[0]));
	    nmaps += nminor;
	  }
	maps[nmaps++] = get_local_map (PT, current_buffer, Qlocal_map);
      }
    maps[nmaps++] = current_global_map;
  }

  /* Look up in each map the dummy prefix key `menu-bar'.  */

  for (mapno = nmaps - 1; mapno >= 0; mapno--)
    if (!NILP (maps[mapno]))
      {
	def = get_keymap (access_keymap (maps[mapno], Qmenu_bar, 1, 0, 1),
			  0, 1);
	if (CONSP (def))
	  {
	    menu_bar_one_keymap_changed_items = Qnil;
	    map_keymap_canonical (def, menu_bar_item, Qnil, NULL);
	  }
      }

  /* Move to the end those items that should be at the end.  */

  Lisp_Object tail = Vmenu_bar_final_items;
  FOR_EACH_TAIL (tail)
    {
      int end = menu_bar_items_index;

      for (int i = 0; i < end; i += 4)
	if (EQ (XCAR (tail), AREF (menu_bar_items_vector, i)))
	  {
	    Lisp_Object tem0, tem1, tem2, tem3;
	    /* Move the item at index I to the end,
	       shifting all the others forward.  */
	    tem0 = AREF (menu_bar_items_vector, i + 0);
	    tem1 = AREF (menu_bar_items_vector, i + 1);
	    tem2 = AREF (menu_bar_items_vector, i + 2);
	    tem3 = AREF (menu_bar_items_vector, i + 3);
	    if (end > i + 4)
	      memmove (aref_addr (menu_bar_items_vector, i),
		       aref_addr (menu_bar_items_vector, i + 4),
		       (end - i - 4) * word_size);
	    ASET (menu_bar_items_vector, end - 4, tem0);
	    ASET (menu_bar_items_vector, end - 3, tem1);
	    ASET (menu_bar_items_vector, end - 2, tem2);
	    ASET (menu_bar_items_vector, end - 1, tem3);
	    break;
	  }
    }

  /* Add nil, nil, nil, nil at the end.  */
  {
    int i = menu_bar_items_index;
    if (i + 4 > ASIZE (menu_bar_items_vector))
      menu_bar_items_vector
	= larger_vector (menu_bar_items_vector, 4, -1);
    /* Add this item.  */
    ASET (menu_bar_items_vector, i, Qnil); i++;
    ASET (menu_bar_items_vector, i, Qnil); i++;
    ASET (menu_bar_items_vector, i, Qnil); i++;
    ASET (menu_bar_items_vector, i, Qnil); i++;
    menu_bar_items_index = i;
  }

  Vinhibit_quit = oquit;
  SAFE_FREE ();
  return menu_bar_items_vector;
}

/* Add one item to menu_bar_items_vector, for KEY, ITEM_STRING and DEF.
   If there's already an item for KEY, add this DEF to it.  */

Lisp_Object item_properties;

static void
menu_bar_item (Lisp_Object key, Lisp_Object item, Lisp_Object dummy1, void *dummy2)
{
  int i;
  bool parsed;
  Lisp_Object tem;

  if (EQ (item, Qundefined))
    {
      /* If a map has an explicit `undefined' as definition,
	 discard any previously made menu bar item.  */

      for (i = 0; i < menu_bar_items_index; i += 4)
	if (EQ (key, AREF (menu_bar_items_vector, i)))
	  {
	    if (menu_bar_items_index > i + 4)
	      memmove (aref_addr (menu_bar_items_vector, i),
		       aref_addr (menu_bar_items_vector, i + 4),
		       (menu_bar_items_index - i - 4) * word_size);
	    menu_bar_items_index -= 4;
	  }
    }

  /* If this keymap has already contributed to this KEY,
     don't contribute to it a second time.  */
  tem = Fmemq (key, menu_bar_one_keymap_changed_items);
  if (!NILP (tem) || NILP (item))
    return;

  menu_bar_one_keymap_changed_items
    = Fcons (key, menu_bar_one_keymap_changed_items);

  /* We add to menu_bar_one_keymap_changed_items before doing the
     parse_menu_item, so that if it turns out it wasn't a menu item,
     it still correctly hides any further menu item.  */
  parsed = parse_menu_item (item, 1);
  if (!parsed)
    return;

  item = AREF (item_properties, ITEM_PROPERTY_DEF);

  /* Find any existing item for this KEY.  */
  for (i = 0; i < menu_bar_items_index; i += 4)
    if (EQ (key, AREF (menu_bar_items_vector, i)))
      break;

  /* If we did not find this KEY, add it at the end.  */
  if (i == menu_bar_items_index)
    {
      /* If vector is too small, get a bigger one.  */
      if (i + 4 > ASIZE (menu_bar_items_vector))
	menu_bar_items_vector = larger_vector (menu_bar_items_vector, 4, -1);
      /* Add this item.  */
      ASET (menu_bar_items_vector, i, key); i++;
      ASET (menu_bar_items_vector, i,
	    AREF (item_properties, ITEM_PROPERTY_NAME)); i++;
      ASET (menu_bar_items_vector, i, list1 (item)); i++;
      ASET (menu_bar_items_vector, i, make_fixnum (0)); i++;
      menu_bar_items_index = i;
    }
  /* We did find an item for this KEY.  Add ITEM to its list of maps.  */
  else
    {
      Lisp_Object old;
      old = AREF (menu_bar_items_vector, i + 2);
      /* If the new and the old items are not both keymaps,
	 the lookup will only find `item'.  */
      item = Fcons (item, KEYMAPP (item) && KEYMAPP (XCAR (old)) ? old : Qnil);
      ASET (menu_bar_items_vector, i + 2, item);
    }
}

 /* This is used as the handler when calling menu_item_eval_property.  */
static Lisp_Object
menu_item_eval_property_1 (Lisp_Object arg)
{
  /* If we got a quit from within the menu computation,
     quit all the way out of it.  This takes care of C-] in the debugger.  */
  if (CONSP (arg) && signal_quit_p (XCAR (arg)))
    quit ();

  return Qnil;
}

static Lisp_Object
eval_dyn (Lisp_Object form)
{
  return Feval (form, Qnil);
}

/* Evaluate an expression and return the result (or nil if something
   went wrong).  Used to evaluate dynamic parts of menu items.  */
Lisp_Object
menu_item_eval_property (Lisp_Object sexpr)
{
  specpdl_ref count = SPECPDL_INDEX ();
  Lisp_Object val;
  specbind (Qinhibit_redisplay, Qt);
  val = internal_condition_case_1 (eval_dyn, sexpr, Qerror,
				   menu_item_eval_property_1);
  return unbind_to (count, val);
}

/* This function parses a menu item and leaves the result in the
   vector item_properties.
   ITEM is a key binding, a possible menu item.
   INMENUBAR is > 0 when this is considered for an entry in a menu bar
   top level.
   INMENUBAR is < 0 when this is considered for an entry in a keyboard menu.
   parse_menu_item returns true if the item is a menu item and false
   otherwise.  */

bool
parse_menu_item (Lisp_Object item, int inmenubar)
{
  Lisp_Object def, tem, item_string, start;
  Lisp_Object filter;
  Lisp_Object keyhint;
  int i;

  filter = Qnil;
  keyhint = Qnil;

  if (!CONSP (item))
    return 0;

  /* Create item_properties vector if necessary.  */
  if (NILP (item_properties))
    item_properties = initialize_vector (ITEM_PROPERTY_ENABLE + 1, Qnil);

  /* Initialize optional entries.  */
  for (i = ITEM_PROPERTY_DEF; i < ITEM_PROPERTY_ENABLE; i++)
    ASET (item_properties, i, Qnil);
  ASET (item_properties, ITEM_PROPERTY_ENABLE, Qt);

  /* Save the item here to protect it from GC.  */
  ASET (item_properties, ITEM_PROPERTY_ITEM, item);

  item_string = XCAR (item);

  start = item;
  item = XCDR (item);
  if (STRINGP (item_string))
    {
      /* Old format menu item.  */
      ASET (item_properties, ITEM_PROPERTY_NAME, item_string);

      /* Maybe help string.  */
      if (CONSP (item) && STRINGP (XCAR (item)))
	{
	  ASET (item_properties, ITEM_PROPERTY_HELP,
		help_echo_substitute_command_keys (XCAR (item)));
	  start = item;
	  item = XCDR (item);
	}

      /* Maybe an obsolete key binding cache.  */
      if (CONSP (item) && CONSP (XCAR (item))
	  && (NILP (XCAR (XCAR (item)))
	      || VECTORP (XCAR (XCAR (item)))))
	item = XCDR (item);

      /* This is the real definition--the function to run.  */
      ASET (item_properties, ITEM_PROPERTY_DEF, item);

      /* Get enable property, if any.  */
      if (SYMBOLP (item))
	{
	  tem = Fget (item, Qmenu_enable);
	  if (!NILP (Venable_disabled_menus_and_buttons))
	    ASET (item_properties, ITEM_PROPERTY_ENABLE, Qt);
	  else if (!NILP (tem))
	    ASET (item_properties, ITEM_PROPERTY_ENABLE, tem);
	}
    }
  else if (EQ (item_string, Qmenu_item) && CONSP (item))
    {
      /* New format menu item.  */
      ASET (item_properties, ITEM_PROPERTY_NAME, XCAR (item));
      start = XCDR (item);
      if (CONSP (start))
	{
	  /* We have a real binding.  */
	  ASET (item_properties, ITEM_PROPERTY_DEF, XCAR (start));

	  item = XCDR (start);
	  /* Is there an obsolete cache list with key equivalences.  */
	  if (CONSP (item) && CONSP (XCAR (item)))
	    item = XCDR (item);

	  /* Parse properties.  */
	  FOR_EACH_TAIL (item)
	    {
	      tem = XCAR (item);
	      item = XCDR (item);
	      if (!CONSP (item))
		break;

	      if (EQ (tem, QCenable))
		{
		  if (!NILP (Venable_disabled_menus_and_buttons))
		    ASET (item_properties, ITEM_PROPERTY_ENABLE, Qt);
		  else
		    ASET (item_properties, ITEM_PROPERTY_ENABLE, XCAR (item));
		}
	      else if (EQ (tem, QCvisible))
		{
		  /* If got a visible property and that evaluates to nil
		     then ignore this item.  */
		  tem = menu_item_eval_property (XCAR (item));
		  if (NILP (tem))
		    return 0;
	 	}
	      else if (EQ (tem, QChelp))
		{
		  Lisp_Object help = XCAR (item);
		  if (STRINGP (help))
		    help = help_echo_substitute_command_keys (help);
		  ASET (item_properties, ITEM_PROPERTY_HELP, help);
		}
	      else if (EQ (tem, QCfilter))
		filter = item;
	      else if (EQ (tem, QCkey_sequence))
		{
		  tem = XCAR (item);
		  if (SYMBOLP (tem) || STRINGP (tem) || VECTORP (tem))
		    /* Be GC protected. Set keyhint to item instead of tem.  */
		    keyhint = item;
		}
	      else if (EQ (tem, QCkeys))
		{
		  tem = XCAR (item);
		  if (FUNCTIONP (tem))
		    ASET (item_properties, ITEM_PROPERTY_KEYEQ, call0 (tem));
		  else if (CONSP (tem) || STRINGP (tem))
		    ASET (item_properties, ITEM_PROPERTY_KEYEQ, tem);
		}
	      else if (EQ (tem, QCbutton) && CONSP (XCAR (item)))
		{
		  Lisp_Object type;
		  tem = XCAR (item);
		  type = XCAR (tem);
		  if (EQ (type, QCtoggle) || EQ (type, QCradio))
		    {
		      ASET (item_properties, ITEM_PROPERTY_SELECTED,
			    XCDR (tem));
		      ASET (item_properties, ITEM_PROPERTY_TYPE, type);
		    }
		}
	    }
	}
      else if (inmenubar || !NILP (start))
	return 0;
    }
  else
    return 0;			/* not a menu item */

  /* If item string is not a string, evaluate it to get string.
     If we don't get a string, skip this item.  */
  item_string = AREF (item_properties, ITEM_PROPERTY_NAME);
  if (!(STRINGP (item_string)))
    {
      item_string = menu_item_eval_property (item_string);
      if (!STRINGP (item_string))
	return 0;
      ASET (item_properties, ITEM_PROPERTY_NAME, item_string);
    }

  /* If got a filter apply it on definition.  */
  def = AREF (item_properties, ITEM_PROPERTY_DEF);
  if (!NILP (filter))
    {
      def = menu_item_eval_property (list2 (XCAR (filter),
					    list2 (Qquote, def)));

      ASET (item_properties, ITEM_PROPERTY_DEF, def);
    }

  /* Enable or disable selection of item.  */
  tem = AREF (item_properties, ITEM_PROPERTY_ENABLE);
  if (!EQ (tem, Qt))
    {
      tem = menu_item_eval_property (tem);
      if (inmenubar && NILP (tem))
	return 0;		/* Ignore disabled items in menu bar.  */
      ASET (item_properties, ITEM_PROPERTY_ENABLE, tem);
    }

  /* If we got no definition, this item is just unselectable text which
     is OK in a submenu but not in the menubar.  */
  if (NILP (def))
    return (!inmenubar);

  /* See if this is a separate pane or a submenu.  */
  def = AREF (item_properties, ITEM_PROPERTY_DEF);
  tem = get_keymap (def, 0, 1);
  /* For a subkeymap, just record its details and exit.  */
  if (CONSP (tem))
    {
      ASET (item_properties, ITEM_PROPERTY_MAP, tem);
      ASET (item_properties, ITEM_PROPERTY_DEF, tem);
      return 1;
    }

  /* At the top level in the menu bar, do likewise for commands also.
     The menu bar does not display equivalent key bindings anyway.
     ITEM_PROPERTY_DEF is already set up properly.  */
  if (inmenubar > 0)
    return 1;

  { /* This is a command.  See if there is an equivalent key binding.  */
    Lisp_Object keyeq = AREF (item_properties, ITEM_PROPERTY_KEYEQ);
    AUTO_STRING (space_space, "  ");

    /* The previous code preferred :key-sequence to :keys, so we
       preserve this behavior.  */
    if (STRINGP (keyeq) && !CONSP (keyhint))
      keyeq = concat2 (space_space, call1 (Qsubstitute_command_keys, keyeq));
    else
      {
	Lisp_Object prefix = keyeq;
	Lisp_Object keys = Qnil;

	if (CONSP (prefix))
	  {
	    def = XCAR (prefix);
	    prefix = XCDR (prefix);
	  }
	else
	  def = AREF (item_properties, ITEM_PROPERTY_DEF);

	if (CONSP (keyhint) && !NILP (XCAR (keyhint)))
	  {
	    keys = XCAR (keyhint);
	    tem = Fkey_binding (keys, Qnil, Qnil, Qnil);

	    /* We have a suggested key.  Is it bound to the command?  */
	    if (NILP (tem)
		|| (!EQ (tem, def)
		    /* If the command is an alias for another
		       (such as lmenu.el set it up), check if the
		       original command matches the cached command.  */
		    && !(SYMBOLP (def)
			 && EQ (tem, XSYMBOL (def)->u.s.function))))
	      keys = Qnil;
	  }

	if (NILP (keys))
	  keys = Fwhere_is_internal (def, Qnil, Qt, Qnil, Qnil);

	if (!NILP (keys))
	  {
	    tem = Fkey_description (keys, Qnil);
	    if (CONSP (prefix))
	      {
		if (STRINGP (XCAR (prefix)))
		  tem = concat2 (XCAR (prefix), tem);
		if (STRINGP (XCDR (prefix)))
		  tem = concat2 (tem, XCDR (prefix));
	      }
	    keyeq = concat2 (space_space, tem);
	  }
	else
	  keyeq = Qnil;
      }

    /* If we have an equivalent key binding, use that.  */
    ASET (item_properties, ITEM_PROPERTY_KEYEQ, keyeq);
  }

  /* Include this when menu help is implemented.
  tem = XVECTOR (item_properties)->contents[ITEM_PROPERTY_HELP];
  if (!(NILP (tem) || STRINGP (tem)))
    {
      tem = menu_item_eval_property (tem);
      if (!STRINGP (tem))
	tem = Qnil;
      XVECTOR (item_properties)->contents[ITEM_PROPERTY_HELP] = tem;
    }
  */

  /* Handle radio buttons or toggle boxes.  */
  tem = AREF (item_properties, ITEM_PROPERTY_SELECTED);
  if (!NILP (tem))
    ASET (item_properties, ITEM_PROPERTY_SELECTED,
	  menu_item_eval_property (tem));

  return 1;
}



/***********************************************************************
			       Tab-bars
 ***********************************************************************/

/* A vector holding tab bar items while they are parsed in function
   tab_bar_items. Each item occupies TAB_BAR_ITEM_NSCLOTS elements
   in the vector.  */

static Lisp_Object tab_bar_items_vector;

/* A vector holding the result of parse_tab_bar_item.  Layout is like
   the one for a single item in tab_bar_items_vector.  */

static Lisp_Object tab_bar_item_properties;

/* Next free index in tab_bar_items_vector.  */

static int ntab_bar_items;

/* Function prototypes.  */

static void init_tab_bar_items (Lisp_Object);
static void process_tab_bar_item (Lisp_Object, Lisp_Object, Lisp_Object,
				   void *);
static bool parse_tab_bar_item (Lisp_Object, Lisp_Object);
static void append_tab_bar_item (void);


/* Return a vector of tab bar items for keymaps currently in effect.
   Reuse vector REUSE if non-nil.  Return in *NITEMS the number of
   tab bar items found.  */

Lisp_Object
tab_bar_items (Lisp_Object reuse, int *nitems)
{
  Lisp_Object *maps;
  Lisp_Object mapsbuf[3];
  ptrdiff_t nmaps, i;
  Lisp_Object oquit;
  Lisp_Object *tmaps;
  USE_SAFE_ALLOCA;

  *nitems = 0;

  /* In order to build the menus, we need to call the keymap
     accessors.  They all call maybe_quit.  But this function is called
     during redisplay, during which a quit is fatal.  So inhibit
     quitting while building the menus.  We do this instead of
     specbind because (1) errors will clear it anyway and (2) this
     avoids risk of specpdl overflow.  */
  oquit = Vinhibit_quit;
  Vinhibit_quit = Qt;

  /* Initialize tab_bar_items_vector and protect it from GC.  */
  init_tab_bar_items (reuse);

  /* Build list of keymaps in maps.  Set nmaps to the number of maps
     to process.  */

  /* Should overriding-terminal-local-map and overriding-local-map apply?  */
  if (!NILP (Voverriding_local_map_menu_flag)
      && !NILP (Voverriding_local_map))
    {
      /* Yes, use them (if non-nil) as well as the global map.  */
      maps = mapsbuf;
      nmaps = 0;
      if (!NILP (KVAR (current_kboard, Voverriding_terminal_local_map)))
	maps[nmaps++] = KVAR (current_kboard, Voverriding_terminal_local_map);
      if (!NILP (Voverriding_local_map))
	maps[nmaps++] = Voverriding_local_map;
    }
  else
    {
      /* No, so use major and minor mode keymaps and keymap property.
	 Note that tab-bar bindings in the local-map and keymap
	 properties may not work reliably, as they are only
	 recognized when the tab-bar (or mode-line) is updated,
	 which does not normally happen after every command.  */
      ptrdiff_t nminor = current_minor_maps (NULL, &tmaps);
      SAFE_NALLOCA (maps, 1, nminor + 4);
      nmaps = 0;
      Lisp_Object tem = KVAR (current_kboard, Voverriding_terminal_local_map);
      if (!NILP (tem) && !NILP (Voverriding_local_map_menu_flag))
	maps[nmaps++] = tem;
      if (tem = get_local_map (PT, current_buffer, Qkeymap), !NILP (tem))
	maps[nmaps++] = tem;
      if (nminor != 0)
	{
	  memcpy (maps + nmaps, tmaps, nminor * sizeof (maps[0]));
	  nmaps += nminor;
	}
      maps[nmaps++] = get_local_map (PT, current_buffer, Qlocal_map);
    }

  /* Add global keymap at the end.  */
  maps[nmaps++] = current_global_map;

  /* Process maps in reverse order and look up in each map the prefix
     key `tab-bar'.  */
  for (i = nmaps - 1; i >= 0; --i)
    if (!NILP (maps[i]))
      {
	Lisp_Object keymap;

	keymap = get_keymap (access_keymap (maps[i], Qtab_bar, 1, 0, 1), 0, 1);
	if (CONSP (keymap))
	  map_keymap (keymap, process_tab_bar_item, Qnil, NULL, 1);
      }

  Vinhibit_quit = oquit;
  *nitems = ntab_bar_items / TAB_BAR_ITEM_NSLOTS;
  SAFE_FREE ();
  return tab_bar_items_vector;
}


/* Process the definition of KEY which is DEF.  */

static void
process_tab_bar_item (Lisp_Object key, Lisp_Object def, Lisp_Object data, void *args)
{
  int i;

  if (EQ (def, Qundefined))
    {
      /* If a map has an explicit `undefined' as definition,
	 discard any previously made item.  */
      for (i = 0; i < ntab_bar_items; i += TAB_BAR_ITEM_NSLOTS)
	{
	  Lisp_Object *v = XVECTOR (tab_bar_items_vector)->contents + i;

	  if (EQ (key, v[TAB_BAR_ITEM_KEY]))
	    {
	      if (ntab_bar_items > i + TAB_BAR_ITEM_NSLOTS)
		memmove (v, v + TAB_BAR_ITEM_NSLOTS,
			 ((ntab_bar_items - i - TAB_BAR_ITEM_NSLOTS)
			  * word_size));
	      ntab_bar_items -= TAB_BAR_ITEM_NSLOTS;
	      break;
	    }
	}
    }
  else if (parse_tab_bar_item (key, def))
    /* Append a new tab bar item to tab_bar_items_vector.  Accept
       more than one definition for the same key.  */
    append_tab_bar_item ();
}

/* Access slot with index IDX of vector tab_bar_item_properties.  */
#define PROP(IDX) AREF (tab_bar_item_properties, (IDX))
static void
set_prop_tab_bar (ptrdiff_t idx, Lisp_Object val)
{
  ASET (tab_bar_item_properties, idx, val);
}


/* Parse a tab bar item specification ITEM for key KEY and return the
   result in tab_bar_item_properties.  Value is false if ITEM is
   invalid.

   ITEM is a list `(menu-item CAPTION BINDING PROPS...)'.

   CAPTION is the caption of the item,  If it's not a string, it is
   evaluated to get a string.

   BINDING is the tab bar item's binding.  Tab-bar items with keymaps
   as binding are currently ignored.

   The following properties are recognized:

   - `:enable FORM'.

   FORM is evaluated and specifies whether the tab bar item is
   enabled or disabled.

   - `:visible FORM'

   FORM is evaluated and specifies whether the tab bar item is visible.

   - `:filter FUNCTION'

   FUNCTION is invoked with one parameter `(quote BINDING)'.  Its
   result is stored as the new binding.

   - `:button (TYPE SELECTED)'

   TYPE must be one of `:radio' or `:toggle'.  SELECTED is evaluated
   and specifies whether the button is selected (pressed) or not.

   - `:image IMAGES'

   IMAGES is either a single image specification or a vector of four
   image specifications.  See enum tab_bar_item_images.

   - `:help HELP-STRING'.

   Gives a help string to display for the tab bar item.

   - `:label LABEL-STRING'.

   A text label to show with the tab bar button if labels are enabled.  */

static bool
parse_tab_bar_item (Lisp_Object key, Lisp_Object item)
{
  Lisp_Object filter = Qnil;
  Lisp_Object caption;
  int i;

  /* Definition looks like `(menu-item CAPTION BINDING PROPS...)'.
     Rule out items that aren't lists, don't start with
     `menu-item' or whose rest following `tab-bar-item' is not a
     list.  */
  if (!CONSP (item))
    return 0;

  /* As an exception, allow old-style menu separators.  */
  if (STRINGP (XCAR (item)))
    item = list1 (XCAR (item));
  else if (!EQ (XCAR (item), Qmenu_item)
	   || (item = XCDR (item), !CONSP (item)))
    return 0;

  /* Create tab_bar_item_properties vector if necessary.  Reset it to
     defaults.  */
  if (VECTORP (tab_bar_item_properties))
    {
      for (i = 0; i < TAB_BAR_ITEM_NSLOTS; ++i)
	set_prop_tab_bar (i, Qnil);
    }
  else
    tab_bar_item_properties = initialize_vector (TAB_BAR_ITEM_NSLOTS, Qnil);

  /* Set defaults.  */
  set_prop_tab_bar (TAB_BAR_ITEM_KEY, key);
  set_prop_tab_bar (TAB_BAR_ITEM_ENABLED_P, Qt);

  /* Get the caption of the item.  If the caption is not a string,
     evaluate it to get a string.  If we don't get a string, skip this
     item.  */
  caption = XCAR (item);
  if (!STRINGP (caption))
    {
      caption = menu_item_eval_property (caption);
      if (!STRINGP (caption))
	return 0;
    }
  set_prop_tab_bar (TAB_BAR_ITEM_CAPTION, caption);

  /* If the rest following the caption is not a list, the menu item is
     either a separator, or invalid.  */
  item = XCDR (item);
  if (!CONSP (item))
    {
      if (menu_separator_name_p (SSDATA (caption)))
	{
	  set_prop_tab_bar (TAB_BAR_ITEM_ENABLED_P, Qnil);
	  set_prop_tab_bar (TAB_BAR_ITEM_SELECTED_P, Qnil);
	  set_prop_tab_bar (TAB_BAR_ITEM_CAPTION, Qnil);
	  return 1;
	}
      return 0;
    }

  /* Store the binding.  */
  set_prop_tab_bar (TAB_BAR_ITEM_BINDING, XCAR (item));
  item = XCDR (item);

  /* Ignore cached key binding, if any.  */
  if (CONSP (item) && CONSP (XCAR (item)))
    item = XCDR (item);

  /* Process the rest of the properties.  */
  FOR_EACH_TAIL (item)
    {
      Lisp_Object ikey = XCAR (item);
      item = XCDR (item);
      if (!CONSP (item))
	break;
      Lisp_Object value = XCAR (item);

      if (EQ (ikey, QCenable))
	{
	  /* `:enable FORM'.  */
	  if (!NILP (Venable_disabled_menus_and_buttons))
	    set_prop_tab_bar (TAB_BAR_ITEM_ENABLED_P, Qt);
	  else
	    set_prop_tab_bar (TAB_BAR_ITEM_ENABLED_P, value);
	}
      else if (EQ (ikey, QCvisible))
	{
	  /* `:visible FORM'.  If got a visible property and that
	     evaluates to nil then ignore this item.  */
	  if (NILP (menu_item_eval_property (value)))
	    return 0;
	}
      else if (EQ (ikey, QChelp))
        /* `:help HELP-STRING'.  */
        set_prop_tab_bar (TAB_BAR_ITEM_HELP, value);
      else if (EQ (ikey, QCfilter))
	/* ':filter FORM'.  */
	filter = value;
      else if (EQ (ikey, QCbutton) && CONSP (value))
	{
	  /* `:button (TYPE . SELECTED)'.  */
	  Lisp_Object type, selected;

	  type = XCAR (value);
	  selected = XCDR (value);
	  if (EQ (type, QCtoggle) || EQ (type, QCradio))
	    {
	      set_prop_tab_bar (TAB_BAR_ITEM_SELECTED_P, selected);
	    }
	}
    }

  /* If got a filter apply it on binding.  */
  if (!NILP (filter))
    set_prop_tab_bar (TAB_BAR_ITEM_BINDING,
	      (menu_item_eval_property
	       (list2 (filter,
		       list2 (Qquote,
			      PROP (TAB_BAR_ITEM_BINDING))))));

  /* See if the binding is a keymap.  Give up if it is.  */
  if (CONSP (get_keymap (PROP (TAB_BAR_ITEM_BINDING), 0, 1)))
    return 0;

  /* Enable or disable selection of item.  */
  if (!EQ (PROP (TAB_BAR_ITEM_ENABLED_P), Qt))
    set_prop_tab_bar (TAB_BAR_ITEM_ENABLED_P,
	      menu_item_eval_property (PROP (TAB_BAR_ITEM_ENABLED_P)));

  /* Handle radio buttons or toggle boxes.  */
  if (!NILP (PROP (TAB_BAR_ITEM_SELECTED_P)))
    set_prop_tab_bar (TAB_BAR_ITEM_SELECTED_P,
	      menu_item_eval_property (PROP (TAB_BAR_ITEM_SELECTED_P)));

  return 1;

#undef PROP
}


/* Initialize tab_bar_items_vector.  REUSE, if non-nil, is a vector
   that can be reused.  */

static void
init_tab_bar_items (Lisp_Object reuse)
{
  if (VECTORP (reuse))
    tab_bar_items_vector = reuse;
  else
    tab_bar_items_vector = initialize_vector (64, Qnil);
  ntab_bar_items = 0;
}


/* Append parsed tab bar item properties from
   tab_bar_item_properties */

static void
append_tab_bar_item (void)
{
  ptrdiff_t incr
    = (ntab_bar_items
       - (ASIZE (tab_bar_items_vector) - TAB_BAR_ITEM_NSLOTS));

  /* Enlarge tab_bar_items_vector if necessary.  */
  if (incr > 0)
    tab_bar_items_vector = larger_vector (tab_bar_items_vector, incr, -1);

  /* Append entries from tab_bar_item_properties to the end of
     tab_bar_items_vector.  */
  vcopy (tab_bar_items_vector, ntab_bar_items,
	 xvector_contents (tab_bar_item_properties), TAB_BAR_ITEM_NSLOTS);
  ntab_bar_items += TAB_BAR_ITEM_NSLOTS;
}





/***********************************************************************
			       Tool-bars
 ***********************************************************************/

/* A vector holding tool bar items while they are parsed in function
   tool_bar_items. Each item occupies TOOL_BAR_ITEM_NSCLOTS elements
   in the vector.  */

static Lisp_Object tool_bar_items_vector;

/* A vector holding the result of parse_tool_bar_item.  Layout is like
   the one for a single item in tool_bar_items_vector.  */

static Lisp_Object tool_bar_item_properties;

/* Next free index in tool_bar_items_vector.  */

static int ntool_bar_items;

/* Function prototypes.  */

static void init_tool_bar_items (Lisp_Object);
static void process_tool_bar_item (Lisp_Object, Lisp_Object, Lisp_Object,
				   void *);
static bool parse_tool_bar_item (Lisp_Object, Lisp_Object);
static void append_tool_bar_item (void);


/* Return a vector of tool bar items for keymaps currently in effect.
   Reuse vector REUSE if non-nil.  Return in *NITEMS the number of
   tool bar items found.  */

Lisp_Object
tool_bar_items (Lisp_Object reuse, int *nitems)
{
  Lisp_Object *maps;
  Lisp_Object mapsbuf[3];
  ptrdiff_t nmaps, i;
  Lisp_Object oquit;
  Lisp_Object *tmaps;
  USE_SAFE_ALLOCA;

  *nitems = 0;

  /* In order to build the menus, we need to call the keymap
     accessors.  They all call maybe_quit.  But this function is called
     during redisplay, during which a quit is fatal.  So inhibit
     quitting while building the menus.  We do this instead of
     specbind because (1) errors will clear it anyway and (2) this
     avoids risk of specpdl overflow.  */
  oquit = Vinhibit_quit;
  Vinhibit_quit = Qt;

  /* Initialize tool_bar_items_vector and protect it from GC.  */
  init_tool_bar_items (reuse);

  /* Build list of keymaps in maps.  Set nmaps to the number of maps
     to process.  */

  /* Should overriding-terminal-local-map and overriding-local-map apply?  */
  if (!NILP (Voverriding_local_map_menu_flag)
      && !NILP (Voverriding_local_map))
    {
      /* Yes, use them (if non-nil) as well as the global map.  */
      maps = mapsbuf;
      nmaps = 0;
      if (!NILP (KVAR (current_kboard, Voverriding_terminal_local_map)))
	maps[nmaps++] = KVAR (current_kboard, Voverriding_terminal_local_map);
      if (!NILP (Voverriding_local_map))
	maps[nmaps++] = Voverriding_local_map;
    }
  else
    {
      /* No, so use major and minor mode keymaps and keymap property.
	 Note that tool-bar bindings in the local-map and keymap
	 properties may not work reliably, as they are only
	 recognized when the tool-bar (or mode-line) is updated,
	 which does not normally happen after every command.  */
      ptrdiff_t nminor = current_minor_maps (NULL, &tmaps);
      SAFE_NALLOCA (maps, 1, nminor + 4);
      nmaps = 0;
      Lisp_Object tem = KVAR (current_kboard, Voverriding_terminal_local_map);
      if (!NILP (tem) && !NILP (Voverriding_local_map_menu_flag))
	maps[nmaps++] = tem;
      if (tem = get_local_map (PT, current_buffer, Qkeymap), !NILP (tem))
	maps[nmaps++] = tem;
      if (nminor != 0)
	{
	  memcpy (maps + nmaps, tmaps, nminor * sizeof (maps[0]));
	  nmaps += nminor;
	}
      maps[nmaps++] = get_local_map (PT, current_buffer, Qlocal_map);
    }

  /* Add global keymap at the end.  */
  maps[nmaps++] = current_global_map;

  /* Process maps in reverse order and look up in each map the prefix
     key `tool-bar'.  */
  for (i = nmaps - 1; i >= 0; --i)
    if (!NILP (maps[i]))
      {
	Lisp_Object keymap;

	keymap = get_keymap (access_keymap (maps[i], Qtool_bar, 1, 0, 1), 0, 1);
	if (CONSP (keymap))
	  map_keymap (keymap, process_tool_bar_item, Qnil, NULL, 1);
      }

  Vinhibit_quit = oquit;
  *nitems = ntool_bar_items / TOOL_BAR_ITEM_NSLOTS;
  SAFE_FREE ();
  return tool_bar_items_vector;
}


/* Process the definition of KEY which is DEF.  */

static void
process_tool_bar_item (Lisp_Object key, Lisp_Object def, Lisp_Object data, void *args)
{
  int i;

  if (EQ (def, Qundefined))
    {
      /* If a map has an explicit `undefined' as definition,
	 discard any previously made item.  */
      for (i = 0; i < ntool_bar_items; i += TOOL_BAR_ITEM_NSLOTS)
	{
	  Lisp_Object *v = XVECTOR (tool_bar_items_vector)->contents + i;

	  if (EQ (key, v[TOOL_BAR_ITEM_KEY]))
	    {
	      if (ntool_bar_items > i + TOOL_BAR_ITEM_NSLOTS)
		memmove (v, v + TOOL_BAR_ITEM_NSLOTS,
			 ((ntool_bar_items - i - TOOL_BAR_ITEM_NSLOTS)
			  * word_size));
	      ntool_bar_items -= TOOL_BAR_ITEM_NSLOTS;
	      break;
	    }
	}
    }
  else if (parse_tool_bar_item (key, def))
    /* Append a new tool bar item to tool_bar_items_vector.  Accept
       more than one definition for the same key.  */
    append_tool_bar_item ();
}

/* Access slot with index IDX of vector tool_bar_item_properties.  */
#define PROP(IDX) AREF (tool_bar_item_properties, (IDX))
static void
set_prop (ptrdiff_t idx, Lisp_Object val)
{
  ASET (tool_bar_item_properties, idx, val);
}


/* Parse a tool bar item specification ITEM for key KEY and return the
   result in tool_bar_item_properties.  Value is false if ITEM is
   invalid.

   ITEM is a list `(menu-item CAPTION BINDING PROPS...)'.

   CAPTION is the caption of the item,  If it's not a string, it is
   evaluated to get a string.

   BINDING is the tool bar item's binding.  Tool-bar items with keymaps
   as binding are currently ignored.

   The following properties are recognized:

   - `:enable FORM'.

   FORM is evaluated and specifies whether the tool bar item is
   enabled or disabled.

   - `:visible FORM'

   FORM is evaluated and specifies whether the tool bar item is visible.

   - `:filter FUNCTION'

   FUNCTION is invoked with one parameter `(quote BINDING)'.  Its
   result is stored as the new binding.

   - `:button (TYPE SELECTED)'

   TYPE must be one of `:radio' or `:toggle'.  SELECTED is evaluated
   and specifies whether the button is selected (pressed) or not.

   - `:image IMAGES'

   IMAGES is either a single image specification or a vector of four
   image specifications.  See enum tool_bar_item_images.

   - `:help HELP-STRING'.

   Gives a help string to display for the tool bar item.

   - `:label LABEL-STRING'.

   A text label to show with the tool bar button if labels are enabled.  */

static bool
parse_tool_bar_item (Lisp_Object key, Lisp_Object item)
{
  Lisp_Object filter = Qnil;
  Lisp_Object caption;
  int i;
  bool have_label = false;

  /* Definition looks like `(menu-item CAPTION BINDING PROPS...)'.
     Rule out items that aren't lists, don't start with
     `menu-item' or whose rest following `tool-bar-item' is not a
     list.  */
  if (!CONSP (item))
    return 0;

  /* As an exception, allow old-style menu separators.  */
  if (STRINGP (XCAR (item)))
    item = list1 (XCAR (item));
  else if (!EQ (XCAR (item), Qmenu_item)
	   || (item = XCDR (item), !CONSP (item)))
    return 0;

  /* Create tool_bar_item_properties vector if necessary.  Reset it to
     defaults.  */
  if (VECTORP (tool_bar_item_properties))
    {
      for (i = 0; i < TOOL_BAR_ITEM_NSLOTS; ++i)
	set_prop (i, Qnil);
    }
  else
    tool_bar_item_properties = initialize_vector (TOOL_BAR_ITEM_NSLOTS, Qnil);

  /* Set defaults.  */
  set_prop (TOOL_BAR_ITEM_KEY, key);
  set_prop (TOOL_BAR_ITEM_ENABLED_P, Qt);

  /* Get the caption of the item.  If the caption is not a string,
     evaluate it to get a string.  If we don't get a string, skip this
     item.  */
  caption = XCAR (item);
  if (!STRINGP (caption))
    {
      caption = menu_item_eval_property (caption);
      if (!STRINGP (caption))
	return 0;
    }
  set_prop (TOOL_BAR_ITEM_CAPTION, caption);

  /* If the rest following the caption is not a list, the menu item is
     either a separator, or invalid.  */
  item = XCDR (item);
  if (!CONSP (item))
    {
      if (menu_separator_name_p (SSDATA (caption)))
	{
	  set_prop (TOOL_BAR_ITEM_TYPE, Qt);
#ifndef HAVE_EXT_TOOL_BAR
	  /* If we use build_desired_tool_bar_string to render the
	     tool bar, the separator is rendered as an image.  */
	  set_prop (TOOL_BAR_ITEM_IMAGES,
		    (menu_item_eval_property
		     (Vtool_bar_separator_image_expression)));
	  set_prop (TOOL_BAR_ITEM_ENABLED_P, Qnil);
	  set_prop (TOOL_BAR_ITEM_SELECTED_P, Qnil);
	  set_prop (TOOL_BAR_ITEM_CAPTION, Qnil);
#endif
	  return 1;
	}
      return 0;
    }

  /* Store the binding.  */
  set_prop (TOOL_BAR_ITEM_BINDING, XCAR (item));
  item = XCDR (item);

  /* Ignore cached key binding, if any.  */
  if (CONSP (item) && CONSP (XCAR (item)))
    item = XCDR (item);

  /* Process the rest of the properties.  */
  FOR_EACH_TAIL (item)
    {
      Lisp_Object ikey = XCAR (item);
      item = XCDR (item);
      if (!CONSP (item))
	break;
      Lisp_Object value = XCAR (item);

      if (EQ (ikey, QCenable))
	{
	  /* `:enable FORM'.  */
	  if (!NILP (Venable_disabled_menus_and_buttons))
	    set_prop (TOOL_BAR_ITEM_ENABLED_P, Qt);
	  else
	    set_prop (TOOL_BAR_ITEM_ENABLED_P, value);
	}
      else if (EQ (ikey, QCvisible))
	{
	  /* `:visible FORM'.  If got a visible property and that
	     evaluates to nil then ignore this item.  */
	  if (NILP (menu_item_eval_property (value)))
	    return 0;
	}
      else if (EQ (ikey, QChelp))
        /* `:help HELP-STRING'.  */
        set_prop (TOOL_BAR_ITEM_HELP, value);
      else if (EQ (ikey, QCvert_only))
        /* `:vert-only t/nil'.  */
        set_prop (TOOL_BAR_ITEM_VERT_ONLY, value);
      else if (EQ (ikey, QClabel))
        {
          const char *bad_label = "!!?GARBLED ITEM?!!";
          /* `:label LABEL-STRING'.  */
          set_prop (TOOL_BAR_ITEM_LABEL,
		    STRINGP (value) ? value : build_string (bad_label));
          have_label = true;
        }
      else if (EQ (ikey, QCfilter))
	/* ':filter FORM'.  */
	filter = value;
      else if (EQ (ikey, QCbutton) && CONSP (value))
	{
	  /* `:button (TYPE . SELECTED)'.  */
	  Lisp_Object type, selected;

	  type = XCAR (value);
	  selected = XCDR (value);
	  if (EQ (type, QCtoggle) || EQ (type, QCradio))
	    {
	      set_prop (TOOL_BAR_ITEM_SELECTED_P, selected);
	      set_prop (TOOL_BAR_ITEM_TYPE, type);
	    }
	}
      else if (EQ (ikey, QCimage)
	       && (CONSP (value)
		   || (VECTORP (value) && ASIZE (value) == 4)))
	/* Value is either a single image specification or a vector
	   of 4 such specifications for the different button states.  */
	set_prop (TOOL_BAR_ITEM_IMAGES, value);
      else if (EQ (ikey, QCrtl))
        /* ':rtl STRING' */
	set_prop (TOOL_BAR_ITEM_RTL_IMAGE, value);
    }


  if (!have_label)
    {
      /* Try to make one from caption and key.  */
      Lisp_Object tkey = PROP (TOOL_BAR_ITEM_KEY);
      Lisp_Object tcapt = PROP (TOOL_BAR_ITEM_CAPTION);
      const char *label = SYMBOLP (tkey) ? SSDATA (SYMBOL_NAME (tkey)) : "";
      const char *capt = STRINGP (tcapt) ? SSDATA (tcapt) : "";
      ptrdiff_t max_lbl_size =
	2 * max (0, min (tool_bar_max_label_size, STRING_BYTES_BOUND / 2)) + 1;
      char *buf = xmalloc (max_lbl_size);
      Lisp_Object new_lbl;
      ptrdiff_t caption_len = strnlen (capt, max_lbl_size);

      if (0 < caption_len && caption_len < max_lbl_size)
        {
          strcpy (buf, capt);
          while (caption_len > 0 && buf[caption_len - 1] == '.')
            caption_len--;
	  buf[caption_len] = '\0';
	  label = capt = buf;
        }

      ptrdiff_t label_len = strnlen (label, max_lbl_size);
      if (0 < label_len && label_len < max_lbl_size)
        {
          ptrdiff_t j;
          if (label != buf)
	    strcpy (buf, label);

          for (j = 0; buf[j] != '\0'; ++j)
	    if (buf[j] == '-')
	      buf[j] = ' ';
          label = buf;
        }
      else
	label = "";

      new_lbl = Fupcase_initials (build_string (label));
      if (SCHARS (new_lbl) <= tool_bar_max_label_size)
        set_prop (TOOL_BAR_ITEM_LABEL, new_lbl);
      else
        set_prop (TOOL_BAR_ITEM_LABEL, empty_unibyte_string);
      xfree (buf);
    }

  /* If got a filter apply it on binding.  */
  if (!NILP (filter))
    set_prop (TOOL_BAR_ITEM_BINDING,
	      (menu_item_eval_property
	       (list2 (filter,
		       list2 (Qquote,
			      PROP (TOOL_BAR_ITEM_BINDING))))));

  /* See if the binding is a keymap.  Give up if it is.  */
  if (CONSP (get_keymap (PROP (TOOL_BAR_ITEM_BINDING), 0, 1)))
    return 0;

  /* If there is a key binding, add it to the help, which will be
     displayed as a tooltip for this entry. */
  Lisp_Object binding = PROP (TOOL_BAR_ITEM_BINDING);
  Lisp_Object keys = Fwhere_is_internal (binding, Qnil, Qt, Qnil, Qnil);
  if (!NILP (keys))
    {
      AUTO_STRING (beg, "  (");
      AUTO_STRING (end, ")");
      Lisp_Object orig = PROP (TOOL_BAR_ITEM_HELP);
      Lisp_Object desc = Fkey_description (keys, Qnil);

      if (NILP (orig))
        orig = PROP (TOOL_BAR_ITEM_CAPTION);

      set_prop (TOOL_BAR_ITEM_HELP, CALLN (Fconcat, orig, beg, desc, end));
    }

  /* Enable or disable selection of item.  */
  if (!EQ (PROP (TOOL_BAR_ITEM_ENABLED_P), Qt))
    set_prop (TOOL_BAR_ITEM_ENABLED_P,
	      menu_item_eval_property (PROP (TOOL_BAR_ITEM_ENABLED_P)));

  /* Handle radio buttons or toggle boxes.  */
  if (!NILP (PROP (TOOL_BAR_ITEM_SELECTED_P)))
    set_prop (TOOL_BAR_ITEM_SELECTED_P,
	      menu_item_eval_property (PROP (TOOL_BAR_ITEM_SELECTED_P)));

  return 1;

#undef PROP
}


/* Initialize tool_bar_items_vector.  REUSE, if non-nil, is a vector
   that can be reused.  */

static void
init_tool_bar_items (Lisp_Object reuse)
{
  if (VECTORP (reuse))
    tool_bar_items_vector = reuse;
  else
    tool_bar_items_vector = initialize_vector (64, Qnil);
  ntool_bar_items = 0;
}


/* Append parsed tool bar item properties from
   tool_bar_item_properties */

static void
append_tool_bar_item (void)
{
  ptrdiff_t incr
    = (ntool_bar_items
       - (ASIZE (tool_bar_items_vector) - TOOL_BAR_ITEM_NSLOTS));

  /* Enlarge tool_bar_items_vector if necessary.  */
  if (incr > 0)
    tool_bar_items_vector = larger_vector (tool_bar_items_vector, incr, -1);

  /* Append entries from tool_bar_item_properties to the end of
     tool_bar_items_vector.  */
  vcopy (tool_bar_items_vector, ntool_bar_items,
	 xvector_contents (tool_bar_item_properties), TOOL_BAR_ITEM_NSLOTS);
  ntool_bar_items += TOOL_BAR_ITEM_NSLOTS;
}





/* Read a character using menus based on the keymap MAP.
   Return nil if there are no menus in the maps.
   Return t if we displayed a menu but the user rejected it.

   PREV_EVENT is the previous input event, or nil if we are reading
   the first event of a key sequence.

   If USED_MOUSE_MENU is non-null, set *USED_MOUSE_MENU to true
   if we used a mouse menu to read the input, or false otherwise.  If
   USED_MOUSE_MENU is null, don't dereference it.

   The prompting is done based on the prompt-string of the map
   and the strings associated with various map elements.

   This can be done with X menus or with menus put in the minibuf.
   These are done in different ways, depending on how the input will be read.
   Menus using X are done after auto-saving in read-char, getting the input
   event from Fx_popup_menu; menus using the minibuf use read_char recursively
   and do auto-saving in the inner call of read_char.  */

static Lisp_Object
read_char_x_menu_prompt (Lisp_Object map,
			 Lisp_Object prev_event, bool *used_mouse_menu)
{
  if (used_mouse_menu)
    *used_mouse_menu = false;

  /* Use local over global Menu maps.  */

  if (! menu_prompting)
    return Qnil;

  /* If we got to this point via a mouse click,
     use a real menu for mouse selection.  */
  if (EVENT_HAS_PARAMETERS (prev_event)
      && !EQ (XCAR (prev_event), Qmenu_bar)
      && !EQ (XCAR (prev_event), Qtab_bar)
      && !EQ (XCAR (prev_event), Qtool_bar))
    {
      /* Display the menu and get the selection.  */
      Lisp_Object value;

      value = x_popup_menu_1 (prev_event, get_keymap (map, 0, 1));
      if (CONSP (value))
	{
	  Lisp_Object tem;

	  record_menu_key (XCAR (value));

	  /* If we got multiple events, unread all but
	     the first.
	     There is no way to prevent those unread events
	     from showing up later in last_nonmenu_event.
	     So turn symbol and integer events into lists,
	     to indicate that they came from a mouse menu,
	     so that when present in last_nonmenu_event
	     they won't confuse things.  */
	  for (tem = XCDR (value); CONSP (tem); tem = XCDR (tem))
	    {
	      record_menu_key (XCAR (tem));
	      if (SYMBOLP (XCAR (tem))
		  || FIXNUMP (XCAR (tem)))
		XSETCAR (tem, Fcons (XCAR (tem), Qdisabled));
	    }

	  /* If we got more than one event, put all but the first
	     onto this list to be read later.
	     Return just the first event now.  */
	  Vunread_command_events
	    = nconc2 (XCDR (value), Vunread_command_events);
	  value = XCAR (value);
	}
      else if (NILP (value))
	value = Qt;
      if (used_mouse_menu)
	*used_mouse_menu = true;
      return value;
    }
  return Qnil ;
}

static Lisp_Object
read_char_minibuf_menu_prompt (int commandflag,
			       Lisp_Object map)
{
  Lisp_Object name;
  ptrdiff_t nlength;
  /* FIXME: Use the minibuffer's frame width.  */
  ptrdiff_t width = FRAME_COLS (SELECTED_FRAME ()) - 4;
  ptrdiff_t idx = -1;
  bool nobindings = true;
  Lisp_Object rest, vector;
  Lisp_Object prompt_strings = Qnil;

  vector = Qnil;

  if (! menu_prompting)
    return Qnil;

  map = get_keymap (map, 0, 1);
  name = Fkeymap_prompt (map);

  /* If we don't have any menus, just read a character normally.  */
  if (!STRINGP (name))
    return Qnil;

#define PUSH_C_STR(str, listvar) \
  listvar = Fcons (build_unibyte_string (str), listvar)

  /* Prompt string always starts with map's prompt, and a space.  */
  prompt_strings = Fcons (name, prompt_strings);
  PUSH_C_STR (": ", prompt_strings);
  nlength = SCHARS (name) + 2;

  rest = map;

  /* Present the documented bindings, a line at a time.  */
  while (1)
    {
      bool notfirst = false;
      Lisp_Object menu_strings = prompt_strings;
      ptrdiff_t i = nlength;
      Lisp_Object obj;
      Lisp_Object orig_defn_macro;

      /* Loop over elements of map.  */
      while (i < width)
	{
	  Lisp_Object elt;

	  /* FIXME: Use map_keymap to handle new keymap formats.  */

	  /* At end of map, wrap around if just starting,
	     or end this line if already have something on it.  */
	  if (NILP (rest))
	    {
	      if (notfirst || nobindings)
		break;
	      else
		rest = map;
	    }

	  /* Look at the next element of the map.  */
	  if (idx >= 0)
	    elt = AREF (vector, idx);
	  else
	    elt = Fcar_safe (rest);

	  if (idx < 0 && VECTORP (elt))
	    {
	      /* If we found a dense table in the keymap,
		 advanced past it, but start scanning its contents.  */
	      rest = Fcdr_safe (rest);
	      vector = elt;
	      idx = 0;
	    }
	  else
	    {
	      /* An ordinary element.  */
	      Lisp_Object event, tem;

	      if (idx < 0)
		{
		  event = Fcar_safe (elt); /* alist */
		  elt = Fcdr_safe (elt);
		}
	      else
		{
		  XSETINT (event, idx); /* vector */
		}

	      /* Ignore the element if it has no prompt string.  */
	      if (FIXNUMP (event) && parse_menu_item (elt, -1))
		{
		  /* True if the char to type matches the string.  */
		  bool char_matches;
		  Lisp_Object upcased_event, downcased_event;
		  Lisp_Object desc = Qnil;
		  Lisp_Object s
		    = AREF (item_properties, ITEM_PROPERTY_NAME);

		  upcased_event = Fupcase (event);
		  downcased_event = Fdowncase (event);
		  char_matches = (XFIXNUM (upcased_event) == SREF (s, 0)
				  || XFIXNUM (downcased_event) == SREF (s, 0));
		  if (! char_matches)
		    desc = Fsingle_key_description (event, Qnil);
		  tem = AREF (item_properties, ITEM_PROPERTY_TYPE);
		  if (EQ (tem, QCradio) || EQ (tem, QCtoggle))
		    {
		      /* Insert button prefix.  */
		      Lisp_Object selected
			= AREF (item_properties, ITEM_PROPERTY_SELECTED);
		      AUTO_STRING (radio_yes, "(*) ");
		      AUTO_STRING (radio_no , "( ) ");
		      AUTO_STRING (check_yes, "[X] ");
		      AUTO_STRING (check_no , "[ ] ");
		      if (EQ (tem, QCradio))
			tem = NILP (selected) ? radio_yes : radio_no;
		      else
			tem = NILP (selected) ? check_yes : check_no;
		      s = concat2 (tem, s);
		    }


		  /* If we have room for the prompt string, add it to this line.
		     If this is the first on the line, always add it.  */
		  if ((SCHARS (s) + i + 2
		       + (char_matches ? 0 : SCHARS (desc) + 3))
		      < width
		      || !notfirst)
		    {
		      ptrdiff_t thiswidth;

		      /* Punctuate between strings.  */
		      if (notfirst)
			{
			  PUSH_C_STR (", ", menu_strings);
			  i += 2;
			}
		      notfirst = true;
		      nobindings = false;

		      /* If the char to type doesn't match the string's
			 first char, explicitly show what char to type.  */
		      if (! char_matches)
			{
			  /* Add as much of string as fits.  */
			  thiswidth = min (SCHARS (desc), width - i);
			  menu_strings
			    = Fcons (Fsubstring (desc, make_fixnum (0),
						 make_fixnum (thiswidth)),
				     menu_strings);
			  i += thiswidth;
			  PUSH_C_STR (" = ", menu_strings);
			  i += 3;
			}

		      /* Add as much of string as fits.  */
		      thiswidth = min (SCHARS (s), width - i);
		      menu_strings
			= Fcons (Fsubstring (s, make_fixnum (0),
					     make_fixnum (thiswidth)),
				 menu_strings);
		      i += thiswidth;
		    }
		  else
		    {
		      /* If this element does not fit, end the line now,
			 and save the element for the next line.  */
		      PUSH_C_STR ("...", menu_strings);
		      break;
		    }
		}

	      /* Move past this element.  */
	      if (idx >= 0 && idx + 1 >= ASIZE (vector))
		/* Handle reaching end of dense table.  */
		idx = -1;
	      if (idx >= 0)
		idx++;
	      else
		rest = Fcdr_safe (rest);
	    }
	}

      /* Prompt with that and read response.  */
      message3_nolog (apply1 (intern ("concat"), Fnreverse (menu_strings)));

      /* Make believe it's not a keyboard macro in case the help char
	 is pressed.  Help characters are not recorded because menu prompting
	 is not used on replay.  */
      orig_defn_macro = KVAR (current_kboard, defining_kbd_macro);
      kset_defining_kbd_macro (current_kboard, Qnil);
      do
	obj = read_char (commandflag, Qnil, Qt, 0, NULL);
      while (BUFFERP (obj));
      kset_defining_kbd_macro (current_kboard, orig_defn_macro);

      if (!FIXNUMP (obj) || XFIXNUM (obj) == -2
	  || (! EQ (obj, menu_prompt_more_char)
	      && (!FIXNUMP (menu_prompt_more_char)
		  || ! EQ (obj, make_fixnum (Ctl (XFIXNUM (menu_prompt_more_char)))))))
	{
	  if (!NILP (KVAR (current_kboard, defining_kbd_macro)))
	    store_kbd_macro_char (obj);
	  return obj;
	}
      /* Help char - go round again.  */
    }
}

/* Reading key sequences.  */

static Lisp_Object
follow_key (Lisp_Object keymap, Lisp_Object key)
{
  return access_keymap (get_keymap (keymap, 0, 1),
			key, 1, 0, 1);
}

static Lisp_Object
active_maps (Lisp_Object first_event, Lisp_Object second_event)
{
  Lisp_Object position
    = EVENT_HAS_PARAMETERS (first_event) ? EVENT_START (first_event) : Qnil;
  /* The position of a click can be in the second event if the first event
     is a fake_prefixed_key like `header-line` or `mode-line`.  */
  if (SYMBOLP (first_event)
      && EVENT_HAS_PARAMETERS (second_event)
      && EQ (first_event, POSN_POSN (EVENT_START (second_event))))
    {
      eassert (NILP (position));
      position = EVENT_START (second_event);
    }
  return Fcons (Qkeymap, Fcurrent_active_maps (Qt, position));
}

/* Structure used to keep track of partial application of key remapping
   such as Vfunction_key_map and Vkey_translation_map.  */
typedef struct keyremap
{
  /* This is the map originally specified for this use.  */
  Lisp_Object parent;
  /* This is a submap reached by looking up, in PARENT,
     the events from START to END.  */
  Lisp_Object map;
  /* Positions [START, END) in the key sequence buffer
     are the key that we have scanned so far.
     Those events are the ones that we will replace
     if PARENT maps them into a key sequence.  */
  int start, end;
} keyremap;

/* Lookup KEY in MAP.
   MAP is a keymap mapping keys to key vectors or functions.
   If the mapping is a function and DO_FUNCALL is true,
   the function is called with PROMPT as parameter and its return
   value is used as the return value of this function (after checking
   that it is indeed a vector).  */

static Lisp_Object
access_keymap_keyremap (Lisp_Object map, Lisp_Object key, Lisp_Object prompt,
			bool do_funcall)
{
  Lisp_Object next;

  next = access_keymap (map, key, 1, 0, 1);

  /* Handle a symbol whose function definition is a keymap
     or an array.  */
  if (SYMBOLP (next) && !NILP (Ffboundp (next))
      && (ARRAYP (XSYMBOL (next)->u.s.function)
	  || KEYMAPP (XSYMBOL (next)->u.s.function)))
    next = Fautoload_do_load (XSYMBOL (next)->u.s.function, next, Qnil);

  /* If the keymap gives a function, not an
     array, then call the function with one arg and use
     its value instead.  */
  if (do_funcall && FUNCTIONP (next))
    {
      Lisp_Object tem;
      tem = next;

      next = call1 (next, prompt);
      /* If the function returned something invalid,
	 barf--don't ignore it.  */
      if (! (NILP (next) || VECTORP (next) || STRINGP (next)))
	signal_error ("Function returns invalid key sequence", tem);
    }
  return next;
}

/* Do one step of the key remapping used for function-key-map and
   key-translation-map:
   KEYBUF is the READ_KEY_ELTS-size buffer holding the input events.
   FKEY is a pointer to the keyremap structure to use.
   INPUT is the index of the last element in KEYBUF.
   DOIT if true says that the remapping can actually take place.
   DIFF is used to return the number of keys added/removed by the remapping.
   PARENT is the root of the keymap.
   PROMPT is the prompt to use if the remapping happens through a function.
   Return true if the remapping actually took place.  */

static bool
keyremap_step (Lisp_Object *keybuf, volatile keyremap *fkey,
	       int input, bool doit, int *diff, Lisp_Object prompt)
{
  Lisp_Object next, key;

  key = keybuf[fkey->end++];

  if (KEYMAPP (fkey->parent))
    next = access_keymap_keyremap (fkey->map, key, prompt, doit);
  else
    next = Qnil;

  /* If keybuf[fkey->start..fkey->end] is bound in the
     map and we're in a position to do the key remapping, replace it with
     the binding and restart with fkey->start at the end.  */
  if ((VECTORP (next) || STRINGP (next)) && doit)
    {
      int len = XFIXNAT (Flength (next));
      int i;

      *diff = len - (fkey->end - fkey->start);

      if (READ_KEY_ELTS - input <= *diff)
	error ("Key sequence too long");

      /* Shift the keys that follow fkey->end.  */
      if (*diff < 0)
	for (i = fkey->end; i < input; i++)
	  keybuf[i + *diff] = keybuf[i];
      else if (*diff > 0)
	for (i = input - 1; i >= fkey->end; i--)
	  keybuf[i + *diff] = keybuf[i];
      /* Overwrite the old keys with the new ones.  */
      for (i = 0; i < len; i++)
	keybuf[fkey->start + i]
	  = Faref (next, make_fixnum (i));

      fkey->start = fkey->end += *diff;
      fkey->map = fkey->parent;

      return 1;
    }

  fkey->map = get_keymap (next, 0, 1);

  /* If we no longer have a bound suffix, try a new position for
     fkey->start.  */
  if (!CONSP (fkey->map))
    {
      fkey->end = ++fkey->start;
      fkey->map = fkey->parent;
    }
  return 0;
}

static bool
test_undefined (Lisp_Object binding)
{
  return (NILP (binding)
	  || EQ (binding, Qundefined)
	  || (SYMBOLP (binding)
	      && EQ (Fcommand_remapping (binding, Qnil, Qnil), Qundefined)));
}

void init_raw_keybuf_count (void)
{
  raw_keybuf_count = 0;
}

/* Read a sequence of keys that ends with a non prefix character,
   storing it in KEYBUF, a buffer of size READ_KEY_ELTS.
   Prompt with PROMPT.
   Return the length of the key sequence stored.
   Return -1 if the user rejected a command menu.

   Echo starting immediately unless `prompt' is 0.

   If PREVENT_REDISPLAY is non-zero, avoid redisplay by calling
   read_char with a suitable COMMANDFLAG argument.

   Where a key sequence ends depends on the currently active keymaps.
   These include any minor mode keymaps active in the current buffer,
   the current buffer's local map, and the global map.

   If a key sequence has no other bindings, we check Vfunction_key_map
   to see if some trailing subsequence might be the beginning of a
   function key's sequence.  If so, we try to read the whole function
   key, and substitute its symbolic name into the key sequence.

   We ignore unbound `down-' mouse clicks.  We turn unbound `drag-' and
   `double-' events into similar click events, if that would make them
   bound.  We try to turn `triple-' events first into `double-' events,
   then into clicks.

   If we get a mouse click in a mode line, vertical divider, or other
   non-text area, we treat the click as if it were prefixed by the
   symbol denoting that area - `mode-line', `vertical-line', or
   whatever.

   If the sequence starts with a mouse click, we read the key sequence
   with respect to the buffer clicked on, not the current buffer.

   If the user switches frames in the midst of a key sequence, we put
   off the switch-frame event until later; the next call to
   read_char will return it.

   If FIX_CURRENT_BUFFER, we restore current_buffer
   from the selected window's buffer.  */

static int
read_key_sequence (Lisp_Object *keybuf, Lisp_Object prompt,
		   bool dont_downcase_last, bool can_return_switch_frame,
		   bool fix_current_buffer, bool prevent_redisplay)
{
  specpdl_ref count = SPECPDL_INDEX ();

  /* How many keys there are in the current key sequence.  */
  int t;

  /* The length of the echo buffer when we started reading, and
     the length of this_command_keys when we started reading.  */
  ptrdiff_t echo_start UNINIT;
  ptrdiff_t keys_start;

  Lisp_Object current_binding = Qnil;

  /* Index of the first key that has no binding.
     It is useless to try fkey.start larger than that.  */
  int first_unbound;

  /* If t < mock_input, then KEYBUF[t] should be read as the next
     input key.

     We use this to recover after recognizing a function key.  Once we
     realize that a suffix of the current key sequence is actually a
     function key's escape sequence, we replace the suffix with the
     function key's binding from Vfunction_key_map.  Now keybuf
     contains a new and different key sequence, so the echo area,
     this_command_keys, and the submaps and defs arrays are wrong.  In
     this situation, we set mock_input to t, set t to 0, and jump to
     restart_sequence; the loop will read keys from keybuf up until
     mock_input, thus rebuilding the state; and then it will resume
     reading characters from the keyboard.  */
  int mock_input = 0;

  /* Whether each event in the mocked input came from a mouse menu.  */
  bool used_mouse_menu_history[READ_KEY_ELTS] = {0};

  /* If the sequence is unbound in submaps[], then
     keybuf[fkey.start..fkey.end-1] is a prefix in Vfunction_key_map,
     and fkey.map is its binding.

     These might be > t, indicating that all function key scanning
     should hold off until t reaches them.  We do this when we've just
     recognized a function key, to avoid searching for the function
     key's again in Vfunction_key_map.  */
  keyremap fkey;

  /* Likewise, for key_translation_map and input-decode-map.  */
  keyremap keytran, indec;

  /* True if we are trying to map a key by changing an upper-case
     letter to lower case, or a shifted function key to an unshifted
     one.  */
  bool shift_translated = false;

  /* If we receive a `switch-frame' or `select-window' event in the middle of
     a key sequence, we put it off for later.
     While we're reading, we keep the event here.  */
  Lisp_Object delayed_switch_frame;

  Lisp_Object original_uppercase UNINIT;
  int original_uppercase_position = -1;

  /* Gets around Microsoft compiler limitations.  */
  bool dummyflag = false;

  struct buffer *starting_buffer;

  /* List of events for which a fake prefix key has been generated.  */
  Lisp_Object fake_prefixed_keys = Qnil;

  /* raw_keybuf_count is now initialized in (most of) the callers of
     read_key_sequence.  This is so that in a recursive call (for
     mouse menus) a spurious initialization doesn't erase the contents
     of raw_keybuf created by the outer call.  */
  /* raw_keybuf_count = 0; */

  delayed_switch_frame = Qnil;

  if (INTERACTIVE)
    {
      if (!NILP (prompt))
	{
	  /* Install the string PROMPT as the beginning of the string
	     of echoing, so that it serves as a prompt for the next
	     character.  */
	  kset_echo_prompt (current_kboard, prompt);
          /* FIXME: This use of echo_now doesn't look quite right and is ugly
             since it forces us to fiddle with current_kboard->immediate_echo
             before and after.  */
	  current_kboard->immediate_echo = false;
	  echo_now ();
          if (!echo_keystrokes_p ())
	    current_kboard->immediate_echo = false;
	}
      else if (cursor_in_echo_area /* FIXME: Not sure why we test this here,
                                      maybe we should just drop this test.  */
	       && echo_keystrokes_p ())
	/* This doesn't put in a dash if the echo buffer is empty, so
	   you don't always see a dash hanging out in the minibuffer.  */
	echo_dash ();
    }

  /* Record the initial state of the echo area and this_command_keys;
     we will need to restore them if we replay a key sequence.  */
  if (INTERACTIVE)
    echo_start = echo_length ();
  keys_start = this_command_key_count;
  this_single_command_key_start = keys_start;

  /* We jump here when we need to reinitialize fkey and keytran; this
     happens if we switch keyboards between rescans.  */
 replay_entire_sequence:

  indec.map = indec.parent = KVAR (current_kboard, Vinput_decode_map);
  fkey.map = fkey.parent = KVAR (current_kboard, Vlocal_function_key_map);
  keytran.map = keytran.parent = Vkey_translation_map;
  indec.start = indec.end = 0;
  fkey.start = fkey.end = 0;
  keytran.start = keytran.end = 0;

  /* We jump here when the key sequence has been thoroughly changed, and
     we need to rescan it starting from the beginning.  When we jump here,
     keybuf[0..mock_input] holds the sequence we should reread.  */
 replay_sequence:

  starting_buffer = current_buffer;
  first_unbound = READ_KEY_ELTS + 1;
  Lisp_Object first_event = mock_input > 0 ? keybuf[0] : Qnil;
  Lisp_Object second_event = mock_input > 1 ? keybuf[1] : Qnil;

  /* Build our list of keymaps.
     If we recognize a function key and replace its escape sequence in
     keybuf with its symbol, or if the sequence starts with a mouse
     click and we need to switch buffers, we jump back here to rebuild
     the initial keymaps from the current buffer.  */
  current_binding = active_maps (first_event, second_event);

  /* Start from the beginning in keybuf.  */
  t = 0;
  last_nonmenu_event = Qnil;

  /* These are no-ops the first time through, but if we restart, they
     revert the echo area and this_command_keys to their original state.  */
  this_command_key_count = keys_start;
  if (INTERACTIVE && t < mock_input)
    echo_truncate (echo_start);

  /* If the best binding for the current key sequence is a keymap, or
     we may be looking at a function key's escape sequence, keep on
     reading.  */
  while (!NILP (current_binding)
	 /* Keep reading as long as there's a prefix binding.  */
	 ? KEYMAPP (current_binding)
	 /* Don't return in the middle of a possible function key sequence,
	    if the only bindings we found were via case conversion.
	    Thus, if ESC O a has a function-key-map translation
	    and ESC o has a binding, don't return after ESC O,
	    so that we can translate ESC O plus the next character.  */
         : (/* indec.start < t || fkey.start < t || */ keytran.start < t))
    {
      Lisp_Object key;
      bool used_mouse_menu = false;

      /* Where the last real key started.  If we need to throw away a
         key that has expanded into more than one element of keybuf
         (say, a mouse click on the mode line which is being treated
         as [mode-line (mouse-...)], then we backtrack to this point
         of keybuf.  */
      int last_real_key_start;

      /* These variables are analogous to echo_start and keys_start;
	 while those allow us to restart the entire key sequence,
	 echo_local_start and keys_local_start allow us to throw away
	 just one key.  */
      ptrdiff_t echo_local_start UNINIT;
      int keys_local_start;
      Lisp_Object new_binding;

      eassert (indec.end == t || (indec.end > t && indec.end <= mock_input));
      eassert (indec.start <= indec.end);
      eassert (fkey.start <= fkey.end);
      eassert (keytran.start <= keytran.end);
      /* key-translation-map is applied *after* function-key-map
	 which is itself applied *after* input-decode-map.  */
      eassert (fkey.end <= indec.start);
      eassert (keytran.end <= fkey.start);

      if (/* first_unbound < indec.start && first_unbound < fkey.start && */
	  first_unbound < keytran.start)
	{ /* The prefix up to first_unbound has no binding and has
	     no translation left to do either, so we know it's unbound.
	     If we don't stop now, we risk staying here indefinitely
	     (if the user keeps entering fkey or keytran prefixes
	     like C-c ESC ESC ESC ESC ...)  */
	  int i;
	  for (i = first_unbound + 1; i < t; i++)
	    keybuf[i - first_unbound - 1] = keybuf[i];
	  mock_input = t - first_unbound - 1;
	  indec.end = indec.start -= first_unbound + 1;
	  indec.map = indec.parent;
	  fkey.end = fkey.start -= first_unbound + 1;
	  fkey.map = fkey.parent;
	  keytran.end = keytran.start -= first_unbound + 1;
	  keytran.map = keytran.parent;
	  goto replay_sequence;
	}

      if (t >= READ_KEY_ELTS)
	error ("Key sequence too long");

      if (INTERACTIVE)
	echo_local_start = echo_length ();
      keys_local_start = this_command_key_count;

    replay_key:
      /* These are no-ops, unless we throw away a keystroke below and
	 jumped back up to replay_key; in that case, these restore the
	 variables to their original state, allowing us to replay the
	 loop.  */
      if (INTERACTIVE && t < mock_input)
	echo_truncate (echo_local_start);
      this_command_key_count = keys_local_start;

      /* By default, assume each event is "real".  */
      last_real_key_start = t;

      /* Does mock_input indicate that we are re-reading a key sequence?  */
      if (t < mock_input)
	{
	  key = keybuf[t];
	  add_command_key (key);
	  if (current_kboard->immediate_echo)
	    {
	      /* Set immediate_echo to false so as to force echo_now to
		 redisplay (it will set immediate_echo right back to true).  */
	      current_kboard->immediate_echo = false;
	      echo_now ();
	    }
	  used_mouse_menu = used_mouse_menu_history[t];
	}

      /* If not, we should actually read a character.  */
      else
	{
	  {
	    KBOARD *interrupted_kboard = current_kboard;
	    struct frame *interrupted_frame = SELECTED_FRAME ();
	    /* Calling read_char with COMMANDFLAG = -2 avoids
	       redisplay in read_char and its subroutines.  */
	    key = read_char (prevent_redisplay ? -2 : NILP (prompt),
		             current_binding, last_nonmenu_event,
                             &used_mouse_menu, NULL);
	    used_mouse_menu_history[t] = used_mouse_menu;
	    if ((FIXNUMP (key) && XFIXNUM (key) == -2) /* wrong_kboard_jmpbuf */
		/* When switching to a new tty (with a new keyboard),
		   read_char returns the new buffer, rather than -2
		   (Bug#5095).  This is because `terminal-init-xterm'
		   calls read-char, which eats the wrong_kboard_jmpbuf
		   return.  Any better way to fix this? -- cyd  */
		|| (interrupted_kboard != current_kboard))
	      {
		bool found = false;
		struct kboard *k;

		for (k = all_kboards; k; k = k->next_kboard)
		  if (k == interrupted_kboard)
		    found = true;

		if (!found)
		  {
		    /* Don't touch interrupted_kboard when it's been
		       deleted.  */
		    delayed_switch_frame = Qnil;
		    goto replay_entire_sequence;
		  }

		if (!NILP (delayed_switch_frame))
		  {
		    kset_kbd_queue
		      (interrupted_kboard,
		       Fcons (delayed_switch_frame,
			      KVAR (interrupted_kboard, kbd_queue)));
		    delayed_switch_frame = Qnil;
		  }

		while (t > 0)
		  kset_kbd_queue
		    (interrupted_kboard,
		     Fcons (keybuf[--t], KVAR (interrupted_kboard, kbd_queue)));

		/* If the side queue is non-empty, ensure it begins with a
		   switch-frame, so we'll replay it in the right context.  */
		if (CONSP (KVAR (interrupted_kboard, kbd_queue))
		    && (key = XCAR (KVAR (interrupted_kboard, kbd_queue)),
			!(EVENT_HAS_PARAMETERS (key)
			  && EQ (EVENT_HEAD_KIND (EVENT_HEAD (key)),
				 Qswitch_frame))))
		  {
		    Lisp_Object frame;
		    XSETFRAME (frame, interrupted_frame);
		    kset_kbd_queue
		      (interrupted_kboard,
		       Fcons (make_lispy_switch_frame (frame),
			      KVAR (interrupted_kboard, kbd_queue)));
                   mock_input = 0;
                 }
               else
                 {
                   if (FIXNUMP (key) && XFIXNUM (key) != -2)
                     {
                       /* If interrupted while initializing terminal, we
                          need to replay the interrupting key.  See
                          Bug#5095 and Bug#37782.  */
                       mock_input = 1;
                       keybuf[0] = key;
                     }
                   else
                     {
                       mock_input = 0;
                     }
		  }
		goto replay_entire_sequence;
	      }
	  }

	  /* read_char returns t when it shows a menu and the user rejects it.
	     Just return -1.  */
	  if (EQ (key, Qt))
	    {
	      unbind_to (count, Qnil);
	      return -1;
	    }

	  /* read_char returns -1 at the end of a macro.
	     Emacs 18 handles this by returning immediately with a
	     zero, so that's what we'll do.  */
	  if (FIXNUMP (key) && XFIXNUM (key) == -1)
	    {
	      t = 0;
	      /* The Microsoft C compiler can't handle the goto that
		 would go here.  */
	      dummyflag = true;
	      break;
	    }

	  /* If the current buffer has been changed from under us, the
	     keymap may have changed, so replay the sequence.  */
	  if (BUFFERP (key))
	    {
	      timer_resume_idle ();

	      mock_input = t;
	      /* Reset the current buffer from the selected window
		 in case something changed the former and not the latter.
		 This is to be more consistent with the behavior
		 of the command_loop.  */
	      if (fix_current_buffer)
		{
		  if (! FRAME_LIVE_P (XFRAME (selected_frame)))
		    Fkill_emacs (Qnil, Qnil);
		  if (XBUFFER (XWINDOW (selected_window)->contents)
		      != current_buffer)
		    Fset_buffer (XWINDOW (selected_window)->contents);
		}

	      goto replay_sequence;
	    }

	  /* If we have a quit that was typed in another frame, and
	     quit_throw_to_read_char switched buffers,
	     replay to get the right keymap.  */
	  if (FIXNUMP (key)
	      && XFIXNUM (key) == quit_char
	      && current_buffer != starting_buffer)
	    {
	      GROW_RAW_KEYBUF;
	      ASET (raw_keybuf, raw_keybuf_count, key);
	      raw_keybuf_count++;
	      keybuf[t++] = key;
	      mock_input = t;
	      Vquit_flag = Qnil;
	      goto replay_sequence;
	    }

	  Vquit_flag = Qnil;

	  if (EVENT_HAS_PARAMETERS (key)
	      /* Either a `switch-frame' or a `select-window' event.  */
	      && EQ (EVENT_HEAD_KIND (EVENT_HEAD (key)), Qswitch_frame))
	    {
	      /* If we're at the beginning of a key sequence, and the caller
		 says it's okay, go ahead and return this event.  If we're
		 in the midst of a key sequence, delay it until the end.  */
	      if (t > 0 || !can_return_switch_frame)
		{
		  delayed_switch_frame = key;
		  goto replay_key;
		}
	    }

	  if (NILP (first_event))
	    {
	      first_event = key;
	      /* Even if first_event does not specify a particular
		 window/position, it's important to recompute the maps here
		 since a long time might have passed since we entered
		 read_key_sequence, and a timer (or process-filter or
		 special-event-map, ...) might have switched the current buffer
		 or the selected window from under us in the mean time.  */
	      if (fix_current_buffer
		  && (XBUFFER (XWINDOW (selected_window)->contents)
		      != current_buffer))
		Fset_buffer (XWINDOW (selected_window)->contents);
	      current_binding = active_maps (first_event, Qnil);
	    }

	  GROW_RAW_KEYBUF;
	  ASET (raw_keybuf, raw_keybuf_count,
                /* Copy the event, in case it gets modified by side-effect
                   by some remapping function (bug#30955).  */
                CONSP (key) ? Fcopy_sequence (key) : key);
	  raw_keybuf_count++;
	}

      /* Clicks in non-text areas get prefixed by the symbol
	 in their CHAR-ADDRESS field.  For example, a click on
	 the mode line is prefixed by the symbol `mode-line'.

	 Furthermore, key sequences beginning with mouse clicks
	 are read using the keymaps of the buffer clicked on, not
	 the current buffer.  So we may have to switch the buffer
	 here.

	 When we turn one event into two events, we must make sure
	 that neither of the two looks like the original--so that,
	 if we replay the events, they won't be expanded again.
	 If not for this, such reexpansion could happen either here
	 or when user programs play with this-command-keys.  */
      if (EVENT_HAS_PARAMETERS (key))
	{
	  Lisp_Object kind = EVENT_HEAD_KIND (EVENT_HEAD (key));
	  if (EQ (kind, Qmouse_click))
	    {
	      Lisp_Object window = POSN_WINDOW (EVENT_START (key));
	      Lisp_Object posn = POSN_POSN (EVENT_START (key));

	      if (CONSP (posn)
		  || (!NILP (fake_prefixed_keys)
		      && !NILP (Fmemq (key, fake_prefixed_keys))))
		{
		  /* We're looking a second time at an event for which
		     we generated a fake prefix key.  Set
		     last_real_key_start appropriately.  */
		  if (t > 0)
		    last_real_key_start = t - 1;
		}

	      if (last_real_key_start == 0)
		{
		  /* Key sequences beginning with mouse clicks are
		     read using the keymaps in the buffer clicked on,
		     not the current buffer.  If we're at the
		     beginning of a key sequence, switch buffers.  */
		  if (WINDOWP (window)
		      && BUFFERP (XWINDOW (window)->contents)
		      && XBUFFER (XWINDOW (window)->contents) != current_buffer)
		    {
		      keybuf[t] = key;
		      mock_input = t + 1;

		      /* Arrange to go back to the original buffer once we're
			 done reading the key sequence.  Note that we can't
			 use save_excursion_{save,restore} here, because they
			 save point as well as the current buffer; we don't
			 want to save point, because redisplay may change it,
			 to accommodate a Fset_window_start or something.  We
			 don't want to do this at the top of the function,
			 because we may get input from a subprocess which
			 wants to change the selected window and stuff (say,
			 emacsclient).  */
		      record_unwind_current_buffer ();

		      if (! FRAME_LIVE_P (XFRAME (selected_frame)))
			Fkill_emacs (Qnil, Qnil);
		      set_buffer_internal (XBUFFER (XWINDOW (window)->contents));
		      goto replay_sequence;
		    }
		}

	      /* Expand mode-line and scroll-bar events into two events:
		 use posn as a fake prefix key.  */
	      if (SYMBOLP (posn)
		  && (NILP (fake_prefixed_keys)
		      || NILP (Fmemq (key, fake_prefixed_keys))))
		{
		  if (READ_KEY_ELTS - t <= 1)
		    error ("Key sequence too long");

		  keybuf[t]     = posn;
		  keybuf[t + 1] = key;
		  mock_input    = t + 2;

		  /* Record that a fake prefix key has been generated
		     for KEY.  Don't modify the event; this would
		     prevent proper action when the event is pushed
		     back into unread-command-events.  */
		  fake_prefixed_keys = Fcons (key, fake_prefixed_keys);
		  goto replay_key;
		}
	    }
	  else if (CONSP (XCDR (key))
		   && CONSP (xevent_start (key))
		   && CONSP (XCDR (xevent_start (key))))
	    {
	      Lisp_Object posn;

	      posn = POSN_POSN (xevent_start (key));
	      /* Handle menu-bar events:
		 insert the dummy prefix event `menu-bar'.  */
	      if (EQ (posn, Qmenu_bar) || EQ (posn, Qtab_bar) || EQ (posn, Qtool_bar))
		{
		  if (READ_KEY_ELTS - t <= 1)
		    error ("Key sequence too long");
		  keybuf[t] = posn;
		  keybuf[t + 1] = key;

		  /* Zap the position in key, so we know that we've
		     expanded it, and don't try to do so again.  */
		  POSN_SET_POSN (xevent_start (key), list1 (posn));

		  mock_input = t + 2;
		  goto replay_sequence;
		}
	      else if (CONSP (posn))
		{
		  /* We're looking at the second event of a
		     sequence which we expanded before.  Set
		     last_real_key_start appropriately.  */
		  if (last_real_key_start == t && t > 0)
		    last_real_key_start = t - 1;
		}
	    }
	}

      /* We have finally decided that KEY is something we might want
	 to look up.  */
      new_binding = follow_key (current_binding, key);

      /* If KEY wasn't bound, we'll try some fallbacks.  */
      if (!NILP (new_binding))
	/* This is needed for the following scenario:
	   event 0: a down-event that gets dropped by calling replay_key.
	   event 1: some normal prefix like C-h.
	   After event 0, first_unbound is 0, after event 1 indec.start,
	   fkey.start, and keytran.start are all 1, so when we see that
	   C-h is bound, we need to update first_unbound.  */
	first_unbound = max (t + 1, first_unbound);
      else
	{
	  Lisp_Object head;

	  /* Remember the position to put an upper bound on indec.start.  */
	  first_unbound = min (t, first_unbound);

	  head = EVENT_HEAD (key);

	  if (SYMBOLP (head))
	    {
	      Lisp_Object breakdown;
	      int modifiers;

	      breakdown = parse_modifiers (head);
	      modifiers = XFIXNUM (XCAR (XCDR (breakdown)));
	      /* Attempt to reduce an unbound mouse event to a simpler
		 event that is bound:
		   Drags reduce to clicks.
		   Double-clicks reduce to clicks.
		   Triple-clicks reduce to double-clicks, then to clicks.
		   Up/Down-clicks are eliminated.
		   Double-downs reduce to downs, then are eliminated.
		   Triple-downs reduce to double-downs, then to downs,
		     then are eliminated.  */
	      if (modifiers & (up_modifier | down_modifier
			       | drag_modifier
			       | double_modifier | triple_modifier))
		{
		  while (modifiers & (up_modifier | down_modifier
				      | drag_modifier
				      | double_modifier | triple_modifier))
		    {
		      Lisp_Object new_head, new_click;
		      if (modifiers & triple_modifier)
			modifiers ^= (double_modifier | triple_modifier);
		      else if (modifiers & double_modifier)
			modifiers &= ~double_modifier;
		      else if (modifiers & drag_modifier)
			modifiers &= ~drag_modifier;
		      else
			{
			  /* Dispose of this `up/down' event by simply jumping
			     back to replay_key, to get another event.

			     Note that if this event came from mock input,
			     then just jumping back to replay_key will just
			     hand it to us again.  So we have to wipe out any
			     mock input.

			     We could delete keybuf[t] and shift everything
			     after that to the left by one spot, but we'd also
			     have to fix up any variable that points into
			     keybuf, and shifting isn't really necessary
			     anyway.

			     Adding prefixes for non-textual mouse clicks
			     creates two characters of mock input, and both
			     must be thrown away.  If we're only looking at
			     the prefix now, we can just jump back to
			     replay_key.  On the other hand, if we've already
			     processed the prefix, and now the actual click
			     itself is giving us trouble, then we've lost the
			     state of the keymaps we want to backtrack to, and
			     we need to replay the whole sequence to rebuild
			     it.

			     Beyond that, only function key expansion could
			     create more than two keys, but that should never
			     generate mouse events, so it's okay to zero
			     mock_input in that case too.

			     FIXME: The above paragraph seems just plain
			     wrong, if you consider things like
			     xterm-mouse-mode.  -stef

			     Isn't this just the most wonderful code ever?  */

			  /* If mock_input > t + 1, the above simplification
			     will actually end up dropping keys on the floor.
			     This is probably OK for now, but even
			     if mock_input <= t + 1, we need to adjust indec,
			     fkey, and keytran.
			     Typical case [header-line down-mouse-N]:
			     mock_input = 2, t = 1, fkey.end = 1,
			     last_real_key_start = 0.  */
			  if (indec.end > last_real_key_start)
			    {
			      indec.end = indec.start
				= min (last_real_key_start, indec.start);
			      indec.map = indec.parent;
			      if (fkey.end > last_real_key_start)
				{
				  fkey.end = fkey.start
				    = min (last_real_key_start, fkey.start);
				  fkey.map = fkey.parent;
				  if (keytran.end > last_real_key_start)
				    {
				      keytran.end = keytran.start
					= min (last_real_key_start, keytran.start);
				      keytran.map = keytran.parent;
				    }
				}
			    }
			  if (t == last_real_key_start)
			    {
			      mock_input = 0;
			      goto replay_key;
			    }
			  else
			    {
			      mock_input = last_real_key_start;
			      goto replay_sequence;
			    }
			}

		      new_head
			= apply_modifiers (modifiers, XCAR (breakdown));
		      new_click = list2 (new_head, EVENT_START (key));

		      /* Look for a binding for this new key.  */
		      new_binding = follow_key (current_binding, new_click);

		      /* If that click is bound, go for it.  */
		      if (!NILP (new_binding))
			{
			  current_binding = new_binding;
			  key = new_click;
			  break;
			}
		      /* Otherwise, we'll leave key set to the drag event.  */
		    }
		}
	    }
	}
      current_binding = new_binding;

      keybuf[t++] = key;
      /* Normally, last_nonmenu_event gets the previous key we read.
	 But when a mouse popup menu is being used,
	 we don't update last_nonmenu_event; it continues to hold the mouse
	 event that preceded the first level of menu.  */
      if (!used_mouse_menu)
	last_nonmenu_event = key;

      /* Record what part of this_command_keys is the current key sequence.  */
      this_single_command_key_start = this_command_key_count - t;
      /* When 'input-method-function' called above causes events to be
	 put on 'unread-post-input-method-events', and as result
	 'reread' is set to 'true', the value of 't' can become larger
	 than 'this_command_key_count', because 'add_command_key' is
	 not called to update 'this_command_key_count'.  If this
	 happens, 'this_single_command_key_start' will become negative
	 above, and any call to 'this-single-command-keys' will return
	 a garbled vector.  See bug #20223 for one such situation.
	 Here we force 'this_single_command_key_start' to never become
	 negative, to avoid that.  */
      if (this_single_command_key_start < 0)
	this_single_command_key_start = 0;

      /* Look for this sequence in input-decode-map.
	 Scan from indec.end until we find a bound suffix.  */
      while (indec.end < t)
	{
	  bool done;
	  int diff;

	  done = keyremap_step (keybuf, &indec, max (t, mock_input),
				true, &diff, prompt);
	  if (done)
	    {
	      mock_input = diff + max (t, mock_input);
	      goto replay_sequence;
	    }
	}

      if (!KEYMAPP (current_binding)
	  && !test_undefined (current_binding)
	  && indec.start >= t)
	/* There is a binding and it's not a prefix.
	   (and it doesn't have any input-decode-map translation pending).
	   There is thus no function-key in this sequence.
	   Moving fkey.start is important in this case to allow keytran.start
	   to go over the sequence before we return (since we keep the
	   invariant that keytran.end <= fkey.start).  */
	{
	  if (fkey.start < t)
	    (fkey.start = fkey.end = t, fkey.map = fkey.parent);
	}
      else
	/* If the sequence is unbound, see if we can hang a function key
	   off the end of it.  */
	/* Continue scan from fkey.end until we find a bound suffix.  */
	while (fkey.end < indec.start)
	  {
	    bool done;
	    int diff;

	    done = keyremap_step (keybuf, &fkey,
				  max (t, mock_input),
				  /* If there's a binding (i.e.
				     first_binding >= nmaps) we don't want
				     to apply this function-key-mapping.  */
				  (fkey.end + 1 == t
				   && test_undefined (current_binding)),
				  &diff, prompt);
	    if (done)
	      {
		mock_input = diff + max (t, mock_input);
		/* Adjust the input-decode-map counters.  */
		indec.end += diff;
		indec.start += diff;

		goto replay_sequence;
	      }
	  }

      /* Look for this sequence in key-translation-map.
	 Scan from keytran.end until we find a bound suffix.  */
      while (keytran.end < fkey.start)
	{
	  bool done;
	  int diff;

	  done = keyremap_step (keybuf, &keytran, max (t, mock_input),
				true, &diff, prompt);
	  if (done)
	    {
	      mock_input = diff + max (t, mock_input);
	      /* Adjust the function-key-map and input-decode-map counters.  */
	      indec.end += diff;
	      indec.start += diff;
	      fkey.end += diff;
	      fkey.start += diff;

	      goto replay_sequence;
	    }
	}

      /* If KEY is not defined in any of the keymaps,
	 and cannot be part of a function key or translation,
	 and is an upper case letter
	 use the corresponding lower-case letter instead.  */
      if (NILP (current_binding)
	  && /* indec.start >= t && fkey.start >= t && */ keytran.start >= t
	  && FIXNUMP (key)
	  && translate_upper_case_key_bindings)
	{
	  Lisp_Object new_key;
	  EMACS_INT k = XFIXNUM (key);

	  if (k & shift_modifier)
	    XSETINT (new_key, k & ~shift_modifier);
	  else if (CHARACTERP (make_fixnum (k & ~CHAR_MODIFIER_MASK)))
	    {
	      int dc = downcase (k & ~CHAR_MODIFIER_MASK);
	      if (dc == (k & ~CHAR_MODIFIER_MASK))
		goto not_upcase;
	      XSETINT (new_key, dc | (k & CHAR_MODIFIER_MASK));
	    }
	  else
	    goto not_upcase;

	  original_uppercase = key;
	  original_uppercase_position = t - 1;

	  /* We have to do this unconditionally, regardless of whether
	     the lower-case char is defined in the keymaps, because they
	     might get translated through function-key-map.  */
	  keybuf[t - 1] = new_key;
	  mock_input = max (t, mock_input);
	  shift_translated = true;

	  goto replay_sequence;
	}

    not_upcase:
      if (NILP (current_binding)
	  && help_char_p (EVENT_HEAD (key)) && t > 1)
	    {
	      read_key_sequence_cmd = Vprefix_help_command;
	      /* The Microsoft C compiler can't handle the goto that
		 would go here.  */
	      dummyflag = true;
	      break;
	    }

      /* If KEY is not defined in any of the keymaps,
	 and cannot be part of a function key or translation,
	 and is a shifted function key,
	 use the corresponding unshifted function key instead.  */
      if (NILP (current_binding)
	  && /* indec.start >= t && fkey.start >= t && */ keytran.start >= t)
	{
	  Lisp_Object breakdown = parse_modifiers (key);
	  int modifiers
	    = CONSP (breakdown) ? (XFIXNUM (XCAR (XCDR (breakdown)))) : 0;

	  if (translate_upper_case_key_bindings
	      && (modifiers & shift_modifier
		  /* Treat uppercase keys as shifted.  */
		  || (FIXNUMP (key)
		      && (KEY_TO_CHAR (key)
			  < XCHAR_TABLE (BVAR (current_buffer,
					       downcase_table))->header.size)
		      && uppercasep (KEY_TO_CHAR (key)))))
	    {
	      Lisp_Object new_key
		= (modifiers & shift_modifier
		   ? apply_modifiers (modifiers & ~shift_modifier,
				      XCAR (breakdown))
		   : make_fixnum (downcase (KEY_TO_CHAR (key)) | modifiers));

	      original_uppercase = key;
	      original_uppercase_position = t - 1;

	      /* We have to do this unconditionally, regardless of whether
		 the lower-case char is defined in the keymaps, because they
		 might get translated through function-key-map.  */
	      keybuf[t - 1] = new_key;
	      mock_input = max (t, mock_input);
	      /* Reset fkey (and consequently keytran) to apply
		 function-key-map on the result, so that S-backspace is
		 correctly mapped to DEL (via backspace).  OTOH,
		 input-decode-map doesn't need to go through it again.  */
	      fkey.start = fkey.end = 0;
	      keytran.start = keytran.end = 0;
	      shift_translated = true;

	      goto replay_sequence;
	    }
	}
    }
  if (!dummyflag)
    read_key_sequence_cmd = current_binding;
  read_key_sequence_remapped
    /* Remap command through active keymaps.
       Do the remapping here, before the unbind_to so it uses the keymaps
       of the appropriate buffer.  */
    = SYMBOLP (read_key_sequence_cmd)
    ? Fcommand_remapping (read_key_sequence_cmd, Qnil, Qnil)
    : Qnil;

  unread_switch_frame = delayed_switch_frame;
  unbind_to (count, Qnil);

  /* Don't downcase the last character if the caller says don't.
     Don't downcase it if the result is undefined, either.  */
  if ((dont_downcase_last || NILP (current_binding))
      && t > 0
      && t - 1 == original_uppercase_position)
    {
      keybuf[t - 1] = original_uppercase;
      shift_translated = false;
    }

  if (shift_translated)
    Vthis_command_keys_shift_translated = Qt;

  /* Occasionally we fabricate events, perhaps by expanding something
     according to function-key-map, or by adding a prefix symbol to a
     mouse click in the scroll bar or modeline.  In this cases, return
     the entire generated key sequence, even if we hit an unbound
     prefix or a definition before the end.  This means that you will
     be able to push back the event properly, and also means that
     read-key-sequence will always return a logical unit.

     Better ideas?  */
  for (; t < mock_input; t++)
    add_command_key (keybuf[t]);
  echo_update ();

  return t;
}

static Lisp_Object
read_key_sequence_vs (Lisp_Object prompt, Lisp_Object continue_echo,
		      Lisp_Object dont_downcase_last,
		      Lisp_Object can_return_switch_frame,
		      Lisp_Object cmd_loop, bool allow_string)
{
  specpdl_ref count = SPECPDL_INDEX ();

  if (!NILP (prompt))
    CHECK_STRING (prompt);
  maybe_quit ();

  specbind (Qinput_method_exit_on_first_char,
	    (NILP (cmd_loop) ? Qt : Qnil));
  specbind (Qinput_method_use_echo_area,
	    (NILP (cmd_loop) ? Qt : Qnil));

  if (NILP (continue_echo))
    {
      this_command_key_count = 0;
      this_single_command_key_start = 0;
    }

#ifdef HAVE_WINDOW_SYSTEM
    cancel_hourglass ();
#endif

  raw_keybuf_count = 0;
  Lisp_Object keybuf[READ_KEY_ELTS];
  int i = read_key_sequence (keybuf, prompt, ! NILP (dont_downcase_last),
			     ! NILP (can_return_switch_frame), false, false);

  if (i == -1)
    {
      Vquit_flag = Qt;
      maybe_quit ();
    }

  return unbind_to (count,
		    ((allow_string ? make_event_array : Fvector)
		     (i, keybuf)));
}

DEFUN ("read-key-sequence", Fread_key_sequence, Sread_key_sequence, 1, 5, 0,
       doc: /* Read a sequence of keystrokes and return as a string or vector.
The sequence is sufficient to specify a non-prefix command in the
current local and global maps.

First arg PROMPT is a prompt string.  If nil, do not prompt specially.
Second (optional) arg CONTINUE-ECHO, if non-nil, means this key echos
as a continuation of the previous key.

The third (optional) arg DONT-DOWNCASE-LAST, if non-nil, means do not
convert the last event to lower case.  (Normally any upper case event
is converted to lower case if the original event is undefined and the lower
case equivalent is defined.)  A non-nil value is appropriate for reading
a key sequence to be defined.

A C-g typed while in this function is treated like any other character,
and `quit-flag' is not set.

If the key sequence starts with a mouse click, then the sequence is read
using the keymaps of the buffer of the window clicked in, not the buffer
of the selected window as normal.

`read-key-sequence' drops unbound button-down events, since you normally
only care about the click or drag events which follow them.  If a drag
or multi-click event is unbound, but the corresponding click event would
be bound, `read-key-sequence' turns the event into a click event at the
drag's starting position.  This means that you don't have to distinguish
between click and drag, double, or triple events unless you want to.

`read-key-sequence' prefixes mouse events on mode lines, the vertical
lines separating windows, and scroll bars with imaginary keys
`mode-line', `vertical-line', and `vertical-scroll-bar'.

Optional fourth argument CAN-RETURN-SWITCH-FRAME non-nil means that this
function will process a switch-frame event if the user switches frames
before typing anything.  If the user switches frames in the middle of a
key sequence, or at the start of the sequence but CAN-RETURN-SWITCH-FRAME
is nil, then the event will be put off until after the current key sequence.

`read-key-sequence' checks `function-key-map' for function key
sequences, where they wouldn't conflict with ordinary bindings.  See
`function-key-map' for more details.

The optional fifth argument CMD-LOOP, if non-nil, means
that this key sequence is being read by something that will
read commands one after another.  It should be nil if the caller
will read just one key sequence.  */)
  (Lisp_Object prompt, Lisp_Object continue_echo, Lisp_Object dont_downcase_last, Lisp_Object can_return_switch_frame, Lisp_Object cmd_loop)
{
  return read_key_sequence_vs (prompt, continue_echo, dont_downcase_last,
			       can_return_switch_frame, cmd_loop, true);
}

DEFUN ("read-key-sequence-vector", Fread_key_sequence_vector,
       Sread_key_sequence_vector, 1, 5, 0,
       doc: /* Like `read-key-sequence' but always return a vector.  */)
  (Lisp_Object prompt, Lisp_Object continue_echo, Lisp_Object dont_downcase_last, Lisp_Object can_return_switch_frame, Lisp_Object cmd_loop)
{
  return read_key_sequence_vs (prompt, continue_echo, dont_downcase_last,
			       can_return_switch_frame, cmd_loop, false);
}

/* Return true if input events are pending.  */

bool
detect_input_pending (void)
{
  return input_pending || get_input_pending (0);
}

/* Return true if input events other than mouse movements are
   pending.  */

bool
detect_input_pending_ignore_squeezables (void)
{
  return input_pending || get_input_pending (READABLE_EVENTS_IGNORE_SQUEEZABLES);
}

/* Return true if input events are pending, and run any pending timers.  */

bool
detect_input_pending_run_timers (bool do_display)
{
  unsigned old_timers_run = timers_run;

  if (!input_pending)
    get_input_pending (READABLE_EVENTS_DO_TIMERS_NOW);

  if (old_timers_run != timers_run && do_display)
    redisplay_preserve_echo_area (8);

  return input_pending;
}

/* This is called in some cases before a possible quit.
   It cases the next call to detect_input_pending to recompute input_pending.
   So calling this function unnecessarily can't do any harm.  */

void
clear_input_pending (void)
{
  input_pending = false;
}

/* Return true if there are pending requeued events.
   This isn't used yet.  The hope is to make wait_reading_process_output
   call it, and return if it runs Lisp code that unreads something.
   The problem is, kbd_buffer_get_event needs to be fixed to know what
   to do in that case.  It isn't trivial.  */

bool
requeued_events_pending_p (void)
{
  return (CONSP (Vunread_command_events));
}

DEFUN ("input-pending-p", Finput_pending_p, Sinput_pending_p, 0, 1, 0,
       doc: /* Return t if command input is currently available with no wait.
If CHECK-TIMERS is non-nil, run timers that are ready.  */)
  (Lisp_Object check_timers)
{
  if (CONSP (Vunread_command_events)
      || !NILP (Vunread_post_input_method_events)
      || !NILP (Vunread_input_method_events))
    return (Qt);

  /* Process non-user-visible events (Bug#10195).  */
  process_special_events ();

  return (get_input_pending ((NILP (check_timers)
                              ? 0 : READABLE_EVENTS_DO_TIMERS_NOW)
			     | READABLE_EVENTS_FILTER_EVENTS)
	  ? Qt : Qnil);
}

/* Reallocate recent_keys copying the recorded keystrokes
   in the right order.  */
static void
update_recent_keys (int new_size, int kept_keys)
{
  int osize = ASIZE (recent_keys);
  eassert (recent_keys_index < osize);
  eassert (kept_keys <= min (osize, new_size));
  Lisp_Object v = initialize_vector (new_size, Qnil);
  int i, idx;
  for (i = 0; i < kept_keys; ++i)
    {
      idx = recent_keys_index - kept_keys + i;
      while (idx < 0)
        idx += osize;
      ASET (v, i, AREF (recent_keys, idx));
    }
  recent_keys = v;
  total_keys = kept_keys;
  recent_keys_index = total_keys % new_size;
  lossage_limit = new_size;

}

DEFUN ("lossage-size", Flossage_size, Slossage_size, 0, 1,
       "(list (read-number \"Set maximum keystrokes to: \" (lossage-size)))",
       doc: /* Return or set the maximum number of keystrokes to save.
If called with a non-nil ARG, set the limit to ARG and return it.
Otherwise, return the current limit.

The saved keystrokes are shown by `view-lossage'.  */)
  (Lisp_Object arg)
{
  if (NILP(arg))
    return make_fixnum (lossage_limit);

  if (!FIXNATP (arg))
    user_error ("Value must be a positive integer");
  ptrdiff_t osize = ASIZE (recent_keys);
  eassert (lossage_limit == osize);
  int min_size = MIN_NUM_RECENT_KEYS;
  EMACS_INT new_size = XFIXNAT (arg);

  if (new_size == osize)
    return make_fixnum (lossage_limit);

  if (new_size < min_size)
    {
      AUTO_STRING (fmt, "Value must be >= %d");
      Fsignal (Quser_error, list1 (CALLN (Fformat, fmt, make_fixnum (min_size))));
    }
  if (new_size > MAX_NUM_RECENT_KEYS)
    {
      AUTO_STRING (fmt, "Value must be <= %d");
      Fsignal (Quser_error, list1 (CALLN (Fformat, fmt,
					  make_fixnum (MAX_NUM_RECENT_KEYS))));
    }

  int kept_keys = new_size > osize ? total_keys : min (new_size, total_keys);
  update_recent_keys (new_size, kept_keys);

  return make_fixnum (lossage_limit);
}

DEFUN ("recent-keys", Frecent_keys, Srecent_keys, 0, 1, 0,
       doc: /* Return vector of last few events, not counting those from keyboard macros.
If INCLUDE-CMDS is non-nil, include the commands that were run,
represented as pseudo-events of the form (nil . COMMAND).  */)
  (Lisp_Object include_cmds)
{
  bool cmds = !NILP (include_cmds);

  if (!total_keys
      || (cmds && total_keys < lossage_limit))
    return Fvector (total_keys,
		    XVECTOR (recent_keys)->contents);
  else
    {
      Lisp_Object es = Qnil;
      int i = (total_keys < lossage_limit
	       ? 0 : recent_keys_index);
      eassert (recent_keys_index < lossage_limit);
      do
	{
	  Lisp_Object e = AREF (recent_keys, i);
	  if (cmds || !CONSP (e) || !NILP (XCAR (e)))
	    es = Fcons (e, es);
	  if (++i >= lossage_limit)
	    i = 0;
	} while (i != recent_keys_index);
      es = Fnreverse (es);
      return Fvconcat (1, &es);
    }
}

DEFUN ("this-command-keys", Fthis_command_keys, Sthis_command_keys, 0, 0, 0,
       doc: /* Return the key sequence that invoked this command.
However, if the command has called `read-key-sequence', it returns
the last key sequence that has been read.
The value is a string or a vector.

See also `this-command-keys-vector'.  */)
  (void)
{
  return make_event_array (this_command_key_count,
			   XVECTOR (this_command_keys)->contents);
}

DEFUN ("set--this-command-keys", Fset__this_command_keys,
       Sset__this_command_keys, 1, 1, 0,
       doc: /* Set the vector to be returned by `this-command-keys'.
The argument KEYS must be a string.
Internal use only.  */)
  (Lisp_Object keys)
{
  CHECK_STRING (keys);

  this_command_key_count = 0;
  this_single_command_key_start = 0;

  ptrdiff_t charidx = 0, byteidx = 0;
  int key0 = fetch_string_char_advance (keys, &charidx, &byteidx);
  if (CHAR_BYTE8_P (key0))
    key0 = CHAR_TO_BYTE8 (key0);

  /* Kludge alert: this makes M-x be in the form expected by
     novice.el.  (248 is \370, a.k.a. "Meta-x".)  Any better ideas?  */
  if (key0 == 248)
    add_command_key (make_fixnum ('x' | meta_modifier));
  else
    add_command_key (make_fixnum (key0));
  for (ptrdiff_t i = 1; i < SCHARS (keys); i++)
    {
      int key_i = fetch_string_char_advance (keys, &charidx, &byteidx);
      if (CHAR_BYTE8_P (key_i))
	key_i = CHAR_TO_BYTE8 (key_i);
      add_command_key (make_fixnum (key_i));
    }
  return Qnil;
}

DEFUN ("this-command-keys-vector", Fthis_command_keys_vector, Sthis_command_keys_vector, 0, 0, 0,
       doc: /* Return the key sequence that invoked this command, as a vector.
However, if the command has called `read-key-sequence', it returns
the last key sequence that has been read.

See also `this-command-keys'.  */)
  (void)
{
  return Fvector (this_command_key_count,
		  XVECTOR (this_command_keys)->contents);
}

DEFUN ("this-single-command-keys", Fthis_single_command_keys,
       Sthis_single_command_keys, 0, 0, 0,
       doc: /* Return the key sequence that invoked this command.
More generally, it returns the last key sequence read, either by
the command loop or by `read-key-sequence'.
The value is always a vector.  */)
  (void)
{
  ptrdiff_t nkeys = this_command_key_count - this_single_command_key_start;
  return Fvector (nkeys < 0 ? 0 : nkeys,
		  (XVECTOR (this_command_keys)->contents
		   + this_single_command_key_start));
}

DEFUN ("this-single-command-raw-keys", Fthis_single_command_raw_keys,
       Sthis_single_command_raw_keys, 0, 0, 0,
       doc: /* Return the raw events that were read for this command.
More generally, it returns the last key sequence read, either by
the command loop or by `read-key-sequence'.
Unlike `this-single-command-keys', this function's value
shows the events before all translations (except for input methods).
The value is always a vector.  */)
  (void)
{
  return Fvector (raw_keybuf_count, XVECTOR (raw_keybuf)->contents);
}

DEFUN ("clear-this-command-keys", Fclear_this_command_keys,
       Sclear_this_command_keys, 0, 1, 0,
       doc: /* Clear out the vector that `this-command-keys' returns.
Also clear the record of the last 300 input events, unless optional arg
KEEP-RECORD is non-nil.  */)
  (Lisp_Object keep_record)
{
  int i;

  this_command_key_count = 0;

  if (NILP (keep_record))
    {
      for (i = 0; i < ASIZE (recent_keys); ++i)
	ASET (recent_keys, i, Qnil);
      total_keys = 0;
      recent_keys_index = 0;
    }
  return Qnil;
}

DEFUN ("recursion-depth", Frecursion_depth, Srecursion_depth, 0, 0, 0,
       doc: /* Return the current depth in recursive edits.  */)
  (void)
{
  EMACS_INT sum;
  INT_ADD_WRAPV (edit_level, minibuf_level, &sum);
  return make_fixnum (sum);
}

DEFUN ("open-dribble-file", Fopen_dribble_file, Sopen_dribble_file, 1, 1,
       "FOpen dribble file: ",
       doc: /* Start writing input events to a dribble file called FILE.
Any previously open dribble file will be closed first.  If FILE is
nil, just close the dribble file, if any.

If the file is still open when Emacs exits, it will be closed then.

The events written to the file include keyboard and mouse input
events, but not events from executing keyboard macros.  The events are
written to the dribble file immediately without line buffering.

Be aware that this records ALL characters you type!
This may include sensitive information such as passwords.  */)
  (Lisp_Object file)
{
  if (dribble)
    {
      block_input ();
      fclose (dribble);
      unblock_input ();
      dribble = 0;
    }
  if (!NILP (file))
    {
      int fd;
      Lisp_Object encfile;

      file = Fexpand_file_name (file, Qnil);
      encfile = ENCODE_FILE (file);
      fd = emacs_open (SSDATA (encfile), O_WRONLY | O_CREAT | O_EXCL, 0600);
      if (fd < 0 && errno == EEXIST
	  && (unlink (SSDATA (encfile)) == 0 || errno == ENOENT))
	fd = emacs_open (SSDATA (encfile), O_WRONLY | O_CREAT | O_EXCL, 0600);
      dribble = fd < 0 ? 0 : fdopen (fd, "w");
      if (dribble == 0)
	report_file_error ("Opening dribble", file);
    }
  return Qnil;
}

DEFUN ("discard-input", Fdiscard_input, Sdiscard_input, 0, 0, 0,
       doc: /* Discard the contents of the terminal input buffer.
Also end any kbd macro being defined.  */)
  (void)
{
  if (!NILP (KVAR (current_kboard, defining_kbd_macro)))
    {
      /* Discard the last command from the macro.  */
      Fcancel_kbd_macro_events ();
      end_kbd_macro ();
    }

  Vunread_command_events = Qnil;

  discard_tty_input ();

  kbd_fetch_ptr =  kbd_store_ptr;
  input_pending = false;

  return Qnil;
}

DEFUN ("suspend-emacs", Fsuspend_emacs, Ssuspend_emacs, 0, 1, "",
       doc: /* Stop Emacs and return to superior process.  You can resume later.
If `cannot-suspend' is non-nil, or if the system doesn't support job
control, run a subshell instead.

If optional arg STUFFSTRING is non-nil, its characters are stuffed
to be read as terminal input by Emacs's parent, after suspension.

Before suspending, run the normal hook `suspend-hook'.
After resumption run the normal hook `suspend-resume-hook'.

Some operating systems cannot stop the Emacs process and resume it later.
On such systems, Emacs starts a subshell instead of suspending.  */)
  (Lisp_Object stuffstring)
{
  specpdl_ref count = SPECPDL_INDEX ();
  int old_height, old_width;
  int width, height;

  if (tty_list && tty_list->next)
    error ("There are other tty frames open; close them before suspending Emacs");

  if (!NILP (stuffstring))
    CHECK_STRING (stuffstring);

  run_hook (intern ("suspend-hook"));

  get_tty_size (fileno (CURTTY ()->input), &old_width, &old_height);
  reset_all_sys_modes ();
  /* sys_suspend can get an error if it tries to fork a subshell
     and the system resources aren't available for that.  */
  record_unwind_protect_void (init_all_sys_modes);
  stuff_buffered_input (stuffstring);
  if (cannot_suspend)
    sys_subshell ();
  else
    sys_suspend ();
  unbind_to (count, Qnil);

  /* Check if terminal/window size has changed.
     Note that this is not useful when we are running directly
     with a window system; but suspend should be disabled in that case.  */
  get_tty_size (fileno (CURTTY ()->input), &width, &height);
  if (width != old_width || height != old_height)
    change_frame_size (SELECTED_FRAME (), width, height, false, false, false);

  run_hook (intern ("suspend-resume-hook"));

  return Qnil;
}

/* If STUFFSTRING is a string, stuff its contents as pending terminal input.
   Then in any case stuff anything Emacs has read ahead and not used.  */

void
stuff_buffered_input (Lisp_Object stuffstring)
{
#ifdef SIGTSTP  /* stuff_char is defined if SIGTSTP.  */
  register unsigned char *p;

  if (STRINGP (stuffstring))
    {
      register ptrdiff_t count;

      p = SDATA (stuffstring);
      count = SBYTES (stuffstring);
      while (count-- > 0)
	stuff_char (*p++);
      stuff_char ('\n');
    }

  /* Anything we have read ahead, put back for the shell to read.  */
  /* ?? What should this do when we have multiple keyboards??
     Should we ignore anything that was typed in at the "wrong" kboard?

     rms: we should stuff everything back into the kboard
     it came from.  */
  for (; kbd_fetch_ptr != kbd_store_ptr;
       kbd_fetch_ptr = next_kbd_event (kbd_fetch_ptr))
    {

      if (kbd_fetch_ptr->kind == ASCII_KEYSTROKE_EVENT)
	stuff_char (kbd_fetch_ptr->ie.code);

      clear_event (&kbd_fetch_ptr->ie);
    }

  input_pending = false;
#endif /* SIGTSTP */
}

void
set_waiting_for_input (struct timespec *time_to_clear)
{
  input_available_clear_time = time_to_clear;

  /* If handle_keyboard_quit was called before and buffered a C-g,
     make it run again now, to avoid timing error.  */
  if (!NILP (Vquit_flag))
    quit_throw_to_read_char (0);
}

void
clear_waiting_for_input (void)
{
  input_available_clear_time = 0;
}

static void
handle_sigint (int sig)
{
  struct terminal *terminal = get_named_terminal (DEV_TTY);

  if (! terminal) /* No frames, bail.  */
    Vquit_flag = Qkill_emacs;
  else /* Presumably SIGINT from C-g.  */
    {
      /* Set internal_last_event_frame to controlling tty's top frame.  */
      internal_last_event_frame = terminal->display_info.tty->top_frame;
      handle_keyboard_quit (true);
    }
}

static void
deliver_sigint (int sig)
{
  handle_signal (sig, handle_sigint);
}

/* Output MSG directly to standard output, without buffering.  Ignore
   failures.  This is safe in a signal handler.  */
static void
write_stdout (char const *msg)
{
  ignore_value (write (STDOUT_FILENO, msg, strlen (msg)));
}

/* Read a byte from stdin, without buffering.  Safe in signal handlers.  */
static int
read_stdin (void)
{
  char c;
  return read (STDIN_FILENO, &c, 1) == 1 ? c : EOF;
}

static int volatile force_quit_count;

/* Called from handle_sigint or kbd_buffer_store_event in response to C-g.

   Sets `quit-flag' so that eval throws.  An already set `quit-flag'
   is an anomalous condition requiring breaking the fourth wall.  */

static void
handle_keyboard_quit (bool in_signal_handler)
{
  cancel_echoing ();
  if (! NILP (Vquit_flag) && get_named_terminal (DEV_TTY))
    {
      char c;
      if (! in_signal_handler)
	{
	  /* If SIGINT isn't blocked, don't let us be interrupted by
	     a SIGINT.  It might be harmful due to non-reentrancy
	     in I/O functions.  */
	  sigset_t blocked;
	  sigemptyset (&blocked);
	  sigaddset (&blocked, SIGINT);
	  pthread_sigmask (SIG_BLOCK, &blocked, 0);
	  fflush (stdout);
	}

      reset_all_sys_modes ();

#ifdef SIGTSTP
/*
 * On systems which can suspend the current process and return to the original
 * shell, this command causes the user to end up back at the shell.
 * The "Auto-save" and "Abort" questions are not asked until
 * the user elects to return to emacs, at which point he can save the current
 * job and either dump core or continue.
 */
      sys_suspend ();
#else
      /* Perhaps should really fork an inferior shell?
	 But that would not provide any way to get back
	 to the original shell, ever.  */
      write_stdout ("No support for stopping a process"
		    " on this operating system;\n"
		    "you can continue or abort.\n");
#endif /* not SIGTSTP */
#ifdef MSDOS
      /* We must remain inside the screen area when the internal terminal
	 is used.  Note that [Enter] is not echoed by dos.  */
      cursor_to (SELECTED_FRAME (), 0, 0);
#endif

      write_stdout ("Emacs is resuming after an emergency escape.\n");

      write_stdout ("Auto-save? (y or n) ");
      c = read_stdin ();
      if (c == 'y' || c == 'Y')
	{
	  Fdo_auto_save (Qt, Qnil);
#ifdef MSDOS
	  write_stdout ("\r\nAuto-save done");
#else
	  write_stdout ("Auto-save done\n");
#endif
	}
      while (c != '\n')
	c = read_stdin ();

#ifdef MSDOS
      write_stdout ("\r\nAbort?  (y or n) ");
#else
      write_stdout ("Abort (and dump core)? (y or n) ");
#endif
      c = read_stdin ();
      if (c == 'y' || c == 'Y')
	emacs_abort ();
      while (c != '\n')
	c = read_stdin ();
#ifdef MSDOS
      write_stdout ("\r\nContinuing...\r\n");
#else /* not MSDOS */
      write_stdout ("Continuing...\n");
#endif /* not MSDOS */
      init_all_sys_modes ();
    }
  else
    {
      /* The current maintainers decided in 2010 that three C-g's should
	 cancel `inhibit-quit', a hamfisted approach that's not surprising
	 given they were adolescents at the time.  Bug#6585.
      */
      force_quit_count = NILP (Vquit_flag) ? 1 : force_quit_count + 1;
      Vquit_flag = Qt;
      if (force_quit_count >= 3)
	Vinhibit_quit = Qnil;
    }

  pthread_sigmask (SIG_SETMASK, &empty_mask, 0);
}

/* Handle a C-g by making read_char return C-g.  */

static void
quit_throw_to_read_char (bool from_signal)
{
  /* When not called from a signal handler it is safe to call
     Lisp.  */
  if (!from_signal && EQ (Vquit_flag, Qkill_emacs))
    Fkill_emacs (Qnil, Qnil);

  /* Prevent another signal from doing this before we finish.  */
  clear_waiting_for_input ();
  input_pending = false;

  Vunread_command_events = Qnil;

  if (FRAMEP (internal_last_event_frame)
      && !EQ (internal_last_event_frame, selected_frame))
    do_switch_frame (make_lispy_switch_frame (internal_last_event_frame),
		     0, 0, Qnil);

  sys_longjmp (getcjmp, 1);
}

DEFUN ("set-input-interrupt-mode", Fset_input_interrupt_mode,
       Sset_input_interrupt_mode, 1, 1, 0,
       doc: /* Set interrupt mode of reading keyboard input.
If INTERRUPT is non-nil, Emacs will use input interrupts;
otherwise Emacs uses CBREAK mode.

See also `current-input-mode'.  */)
  (Lisp_Object interrupt)
{
  bool new_interrupt_input;
#if defined (USABLE_SIGIO) || defined (USABLE_SIGPOLL)
#ifdef HAVE_X_WINDOWS
  if (x_display_list != NULL)
    {
      /* When using X, don't give the user a real choice,
	 because we haven't implemented the mechanisms to support it.  */
      new_interrupt_input = true;
    }
  else
#endif /* HAVE_X_WINDOWS */
    new_interrupt_input = !NILP (interrupt);
#else /* not USABLE_SIGIO || USABLE_SIGPOLL */
  new_interrupt_input = false;
#endif /* not USABLE_SIGIO || USABLE_SIGPOLL */

  if (new_interrupt_input != interrupt_input)
    {
#ifdef POLL_FOR_INPUT
      stop_polling ();
#endif
#ifndef DOS_NT
      /* this causes startup screen to be restored and messes with the mouse */
      reset_all_sys_modes ();
      interrupt_input = new_interrupt_input;
      init_all_sys_modes ();
#else
      interrupt_input = new_interrupt_input;
#endif

#ifdef POLL_FOR_INPUT
      poll_suppress_count = 1;
      start_polling ();
#endif
    }
  return Qnil;
}

DEFUN ("set-output-flow-control", Fset_output_flow_control, Sset_output_flow_control, 1, 2, 0,
       doc: /* Enable or disable ^S/^Q flow control for output to TERMINAL.
If FLOW is non-nil, flow control is enabled and you cannot use C-s or
C-q in key sequences.

This setting only has an effect on tty terminals and only when
Emacs reads input in CBREAK mode; see `set-input-interrupt-mode'.

See also `current-input-mode'.  */)
  (Lisp_Object flow, Lisp_Object terminal)
{
  struct terminal *t = decode_tty_terminal (terminal);
  struct tty_display_info *tty;

  if (!t)
    return Qnil;
  tty = t->display_info.tty;

  if (tty->flow_control != !NILP (flow))
    {
#ifndef DOS_NT
      /* This causes startup screen to be restored and messes with the mouse.  */
      reset_sys_modes (tty);
#endif

      tty->flow_control = !NILP (flow);

#ifndef DOS_NT
      init_sys_modes (tty);
#endif
    }
  return Qnil;
}

DEFUN ("set-input-meta-mode", Fset_input_meta_mode, Sset_input_meta_mode, 1, 2, 0,
       doc: /* Enable or disable 8-bit input on TERMINAL.
If META is t, Emacs will accept 8-bit input, and interpret the 8th
bit as the Meta modifier before it decodes the characters.

If META is `encoded', Emacs will interpret the 8th bit of single-byte
characters after decoding the characters.

If META is nil, Emacs will ignore the top bit, on the assumption it is
parity.

Otherwise, Emacs will accept and pass through 8-bit input without
specially interpreting the top bit.

This setting only has an effect on tty terminal devices.

Optional parameter TERMINAL specifies the tty terminal device to use.
It may be a terminal object, a frame, or nil for the terminal used by
the currently selected frame.

See also `current-input-mode'.  */)
  (Lisp_Object meta, Lisp_Object terminal)
{
  struct terminal *t = decode_tty_terminal (terminal);
  struct tty_display_info *tty;
  int new_meta;

  if (!t)
    return Qnil;
  tty = t->display_info.tty;

  if (NILP (meta))
    new_meta = 0;
  else if (EQ (meta, Qt))
    new_meta = 1;
  else if (EQ (meta, Qencoded))
    new_meta = 3;
  else
    new_meta = 2;

  if (tty->meta_key != new_meta)
    {
#ifndef DOS_NT
      /* this causes startup screen to be restored and messes with the mouse */
      reset_sys_modes (tty);
#endif

      tty->meta_key = new_meta;

#ifndef DOS_NT
      init_sys_modes (tty);
#endif
    }
  return Qnil;
}

DEFUN ("set-quit-char", Fset_quit_char, Sset_quit_char, 1, 1, 0,
       doc: /* Specify character used for quitting.
QUIT must be an ASCII character.

This function only has an effect on the controlling tty of the Emacs
process.

See also `current-input-mode'.  */)
  (Lisp_Object quit)
{
  struct terminal *t = get_named_terminal (DEV_TTY);
  struct tty_display_info *tty;

  if (!t)
    return Qnil;
  tty = t->display_info.tty;

  if (NILP (quit) || !FIXNUMP (quit) || XFIXNUM (quit) < 0 || XFIXNUM (quit) > 0400)
    error ("QUIT must be an ASCII character");

#ifndef DOS_NT
  /* this causes startup screen to be restored and messes with the mouse */
  reset_sys_modes (tty);
#endif

  /* Don't let this value be out of range.  */
  quit_char = XFIXNUM (quit) & (tty->meta_key == 0 ? 0177 : 0377);

#ifndef DOS_NT
  init_sys_modes (tty);
#endif

  return Qnil;
}

DEFUN ("set-input-mode", Fset_input_mode, Sset_input_mode, 3, 4, 0,
       doc: /* Set mode of reading keyboard input.
First arg INTERRUPT non-nil means use input interrupts;
 nil means use CBREAK mode.
Second arg FLOW non-nil means use ^S/^Q flow control for output to terminal
 (no effect except in CBREAK mode).
Third arg META t means accept 8-bit input (for a Meta key).
 META nil means ignore the top bit, on the assumption it is parity.
 META `encoded' means accept 8-bit input and interpret Meta after
   decoding the input characters.
 Otherwise, accept 8-bit input and don't use the top bit for Meta.
Optional fourth arg QUIT if non-nil specifies character to use for quitting.
See also `current-input-mode'.  */)
  (Lisp_Object interrupt, Lisp_Object flow, Lisp_Object meta, Lisp_Object quit)
{
  Fset_input_interrupt_mode (interrupt);
  Fset_output_flow_control (flow, Qnil);
  Fset_input_meta_mode (meta, Qnil);
  if (!NILP (quit))
    Fset_quit_char (quit);
  return Qnil;
}

DEFUN ("current-input-mode", Fcurrent_input_mode, Scurrent_input_mode, 0, 0, 0,
       doc: /* Return information about the way Emacs currently reads keyboard input.
The value is a list of the form (INTERRUPT FLOW META QUIT), where
  INTERRUPT is non-nil if Emacs is using interrupt-driven input; if
    nil, Emacs is using CBREAK mode.
  FLOW is non-nil if Emacs uses ^S/^Q flow control for output to the
    terminal; this does not apply if Emacs uses interrupt-driven input.
  META is t if accepting 8-bit unencoded input with 8th bit as Meta flag.
  META is `encoded' if accepting 8-bit encoded input with 8th bit as
    Meta flag which has to be interpreted after decoding the input.
  META is nil if ignoring the top bit of input, on the assumption that
    it is a parity bit.
  META is neither t nor nil if accepting 8-bit input and using
    all 8 bits as the character code.
  QUIT is the character Emacs currently uses to quit.
The elements of this list correspond to the arguments of
`set-input-mode'.  */)
  (void)
{
  struct frame *sf = XFRAME (selected_frame);

  Lisp_Object interrupt = interrupt_input ? Qt : Qnil;
  Lisp_Object flow, meta;
  if (FRAME_TERMCAP_P (sf) || FRAME_MSDOS_P (sf))
    {
      flow = FRAME_TTY (sf)->flow_control ? Qt : Qnil;
      meta = (FRAME_TTY (sf)->meta_key == 2
	      ? make_fixnum (0)
	      : (CURTTY ()->meta_key == 1
		 ? Qt
		 : (CURTTY ()->meta_key == 3 ? Qencoded : Qnil)));
    }
  else
    {
      flow = Qnil;
      meta = Qt;
    }
  Lisp_Object quit = make_fixnum (quit_char);

  return list4 (interrupt, flow, meta, quit);
}

DEFUN ("posn-at-x-y", Fposn_at_x_y, Sposn_at_x_y, 2, 4, 0,
       doc: /* Return position information for pixel coordinates X and Y.
By default, X and Y are relative to text area of the selected window.
Note that the text area includes the header-line and the tab-line of
the window, if any of them are present.
Optional third arg FRAME-OR-WINDOW non-nil specifies frame or window.
If optional fourth arg WHOLE is non-nil, X is relative to the left
edge of the window.

The return value is similar to a mouse click position:
   (WINDOW AREA-OR-POS (X . Y) TIMESTAMP OBJECT POS (COL . ROW)
    IMAGE (DX . DY) (WIDTH . HEIGHT))
The `posn-' functions access elements of such lists.  */)
  (Lisp_Object x, Lisp_Object y, Lisp_Object frame_or_window, Lisp_Object whole)
{
  CHECK_FIXNUM (x);
  /* We allow X of -1, for the newline in a R2L line that overflowed
     into the left fringe.  */
  if (XFIXNUM (x) != -1)
    CHECK_FIXNAT (x);
  CHECK_FIXNAT (y);

  if (NILP (frame_or_window))
    frame_or_window = selected_window;

  if (WINDOWP (frame_or_window))
    {
      struct window *w = decode_live_window (frame_or_window);

      XSETINT (x, (XFIXNUM (x)
		   + WINDOW_LEFT_EDGE_X (w)
		   + (NILP (whole)
		      ? window_box_left_offset (w, TEXT_AREA)
		      : 0)));
      XSETINT (y, WINDOW_TO_FRAME_PIXEL_Y (w, XFIXNUM (y)));
      frame_or_window = w->frame;
    }

  CHECK_LIVE_FRAME (frame_or_window);

  return make_lispy_position (XFRAME (frame_or_window), x, y, 0);
}

DEFUN ("posn-at-point", Fposn_at_point, Sposn_at_point, 0, 2, 0,
       doc: /* Return position information for buffer position POS in WINDOW.
POS defaults to point in WINDOW; WINDOW defaults to the selected window.

If POS is in invisible text or is hidden by `display' properties,
this function may report on buffer positions before or after POS.

Return nil if POS is not visible in WINDOW.  Otherwise,
the return value is similar to that returned by `event-start' for
a mouse click at the upper left corner of the glyph corresponding
to POS:
   (WINDOW AREA-OR-POS (X . Y) TIMESTAMP OBJECT POS (COL . ROW)
    IMAGE (DX . DY) (WIDTH . HEIGHT))
The `posn-' functions access elements of such lists.  */)
  (Lisp_Object pos, Lisp_Object window)
{
  Lisp_Object tem;

  if (NILP (window))
    window = selected_window;

  tem = Fpos_visible_in_window_p (pos, window, Qt);
  if (!NILP (tem))
    {
      Lisp_Object x = XCAR (tem);
      Lisp_Object y = XCAR (XCDR (tem));
      Lisp_Object aux_info = XCDR (XCDR (tem));
      int y_coord = XFIXNUM (y);

      /* Point invisible due to hscrolling?  X can be -1 when a
	 newline in a R2L line overflows into the left fringe.  */
      if (XFIXNUM (x) < -1)
	return Qnil;
      if (!NILP (aux_info) && y_coord < 0)
	{
	  int rtop = XFIXNUM (XCAR (aux_info));

	  y = make_fixnum (y_coord + rtop);
	}
      tem = Fposn_at_x_y (x, y, window, Qnil);
    }

  return tem;
}

/* Set up a new kboard object with reasonable initial values.
   TYPE is a window system for which this keyboard is used.  */

static void
init_kboard (KBOARD *kb, Lisp_Object type)
{
  kset_overriding_terminal_local_map (kb, Qnil);
  kset_last_command (kb, Qnil);
  kset_real_last_command (kb, Qnil);
  kset_keyboard_translate_table (kb, Qnil);
  kset_last_repeatable_command (kb, Qnil);
  kset_prefix_arg (kb, Qnil);
  kset_last_prefix_arg (kb, Qnil);
  kset_kbd_queue (kb, Qnil);
  kb->kbd_queue_has_data = false;
  kb->immediate_echo = false;
  kset_echo_string (kb, Qnil);
  kset_echo_prompt (kb, Qnil);
  kb->kbd_macro_buffer = 0;
  kb->kbd_macro_bufsize = 0;
  kset_defining_kbd_macro (kb, Qnil);
  kset_last_kbd_macro (kb, Qnil);
  kb->reference_count = 0;
  kset_system_key_alist (kb, Qnil);
  kset_system_key_syms (kb, Qnil);
  kset_window_system (kb, type);
  kset_input_decode_map (kb, Fmake_sparse_keymap (Qnil));
  kset_local_function_key_map (kb, Fmake_sparse_keymap (Qnil));
  Fset_keymap_parent (KVAR (kb, Vlocal_function_key_map), Vfunction_key_map);
  kset_default_minibuffer_frame (kb, Qnil);
}

/* Allocate and basically initialize keyboard
   object to use with window system TYPE.  */

KBOARD *
allocate_kboard (Lisp_Object type)
{
  KBOARD *kb = xmalloc (sizeof *kb);

  init_kboard (kb, type);
  kb->next_kboard = all_kboards;
  all_kboards = kb;
  return kb;
}

/*
 * Destroy the contents of a kboard object, but not the object itself.
 * We use this just before deleting it, or if we're going to initialize
 * it a second time.
 */
static void
wipe_kboard (KBOARD *kb)
{
  xfree (kb->kbd_macro_buffer);
}

/* Free KB and memory referenced from it.  */

void
delete_kboard (KBOARD *kb)
{
  KBOARD **kbp;

  for (kbp = &all_kboards; *kbp != kb; kbp = &(*kbp)->next_kboard)
    if (*kbp == NULL)
      emacs_abort ();
  *kbp = kb->next_kboard;

  /* Prevent a dangling reference to KB.  */
  if (kb == current_kboard
      && FRAMEP (selected_frame)
      && FRAME_LIVE_P (XFRAME (selected_frame)))
    {
      current_kboard = FRAME_KBOARD (XFRAME (selected_frame));
      single_kboard = false;
      if (current_kboard == kb)
	emacs_abort ();
    }

  wipe_kboard (kb);
  xfree (kb);
}

void
init_keyboard (void)
{
  edit_level = -1;
  quit_char = Ctl ('g');
  Vunread_command_events = Qnil;
  timer_idleness_start_time = invalid_timespec ();
  total_keys = 0;
  recent_keys_index = 0;
  kbd_fetch_ptr = kbd_buffer;
  kbd_store_ptr = kbd_buffer;
  track_mouse = Qnil;
  input_pending = false;
  interrupt_input_blocked = 0;
  pending_signals = false;

  virtual_core_pointer_name = build_string ("Virtual core pointer");
  virtual_core_keyboard_name = build_string ("Virtual core keyboard");
  Vlast_event_device = Qnil;

  /* This means that command_loop won't try to select anything the first
     time through.  */
  internal_last_event_frame = Qnil;
  Vlast_event_frame = internal_last_event_frame;

  current_kboard = initial_kboard;
  /* Re-initialize the keyboard again.  */
  wipe_kboard (current_kboard);
  /* A value of nil for Vwindow_system normally means a tty, but we also use
     it for the initial terminal since there is no window system there.  */
  init_kboard (current_kboard, Qnil);

  if (!noninteractive)
    {
      struct sigaction action;
      emacs_sigaction_init (&action, deliver_sigint);
      sigaction (SIGINT, &action, 0);
#ifndef DOS_NT
      /* For systems with SysV TERMIO, C-g is set up for both SIGINT and
	 SIGQUIT and we can't tell which one it will give us.  */
      sigaction (SIGQUIT, &action, 0);
#endif /* not DOS_NT */
    }
#if defined (USABLE_SIGIO) || defined (USABLE_SIGPOLL)
  if (!noninteractive)
    {
      struct sigaction action;
      emacs_sigaction_init (&action, deliver_sigio);
#ifdef USABLE_SIGIO
      sigaction (SIGIO, &action, 0);
#else
      sigaction (SIGPOLL, &action, 0);
#endif
    }
#endif

/* Use interrupt input by default, if it works and noninterrupt input
   has deficiencies.  */

#ifdef INTERRUPT_INPUT
  interrupt_input = 1;
#else
  interrupt_input = 0;
#endif

  pthread_sigmask (SIG_SETMASK, &empty_mask, 0);
  dribble = 0;

  if (keyboard_init_hook)
    (*keyboard_init_hook) ();

#ifdef POLL_FOR_INPUT
  poll_timer = NULL;
  poll_suppress_count = 1;
  start_polling ();
#endif
}

/* This type's only use is in syms_of_keyboard, to put properties on the
   event header symbols.  */
struct event_head
{
  short var;
  short kind;
};

static const struct event_head head_table[] = {
  {SYMBOL_INDEX (Qmouse_movement),      SYMBOL_INDEX (Qmouse_movement)},
  {SYMBOL_INDEX (Qscroll_bar_movement), SYMBOL_INDEX (Qmouse_movement)},

  /* Some of the event heads.  */
  {SYMBOL_INDEX (Qswitch_frame),        SYMBOL_INDEX (Qswitch_frame)},

  {SYMBOL_INDEX (Qfocus_in),            SYMBOL_INDEX (Qfocus_in)},
  {SYMBOL_INDEX (Qfocus_out),           SYMBOL_INDEX (Qfocus_out)},
  {SYMBOL_INDEX (Qmove_frame),          SYMBOL_INDEX (Qmove_frame)},
  {SYMBOL_INDEX (Qdelete_frame),        SYMBOL_INDEX (Qdelete_frame)},
  {SYMBOL_INDEX (Qiconify_frame),       SYMBOL_INDEX (Qiconify_frame)},
  {SYMBOL_INDEX (Qmake_frame_visible),  SYMBOL_INDEX (Qmake_frame_visible)},
  /* `select-window' should be handled just like `switch-frame'
     in read_key_sequence.  */
  {SYMBOL_INDEX (Qselect_window),       SYMBOL_INDEX (Qswitch_frame)}
};

static Lisp_Object
init_while_no_input_ignore_events (void)
{
  Lisp_Object events = listn (9, Qselect_window, Qhelp_echo, Qmove_frame,
			      Qiconify_frame, Qmake_frame_visible,
			      Qfocus_in, Qfocus_out, Qconfig_changed_event,
			      Qselection_request);

#ifdef HAVE_DBUS
  events = Fcons (Qdbus_event, events);
#endif
#ifdef USE_FILE_NOTIFY
  events = Fcons (Qfile_notify, events);
#endif
#ifdef THREADS_ENABLED
  events = Fcons (Qthread_event, events);
#endif

  return events;
}

static bool
is_ignored_event (union buffered_input_event *event)
{
  Lisp_Object ignore_event;

  switch (event->kind)
    {
    case FOCUS_IN_EVENT: ignore_event = Qfocus_in; break;
    case FOCUS_OUT_EVENT: ignore_event = Qfocus_out; break;
    case HELP_EVENT: ignore_event = Qhelp_echo; break;
    case ICONIFY_EVENT: ignore_event = Qiconify_frame; break;
    case DEICONIFY_EVENT: ignore_event = Qmake_frame_visible; break;
    case SELECTION_REQUEST_EVENT: ignore_event = Qselection_request; break;
#ifdef USE_FILE_NOTIFY
    case FILE_NOTIFY_EVENT: ignore_event = Qfile_notify; break;
#endif
#ifdef HAVE_DBUS
    case DBUS_EVENT: ignore_event = Qdbus_event; break;
#endif
    default: ignore_event = Qnil; break;
    }

  return !NILP (Fmemq (ignore_event, Vwhile_no_input_ignore_events));
}

static void syms_of_keyboard_for_pdumper (void);

void
syms_of_keyboard (void)
{
  pending_funcalls = Qnil;
  staticpro (&pending_funcalls);

  Vlispy_mouse_stem = build_pure_c_string ("mouse");
  staticpro (&Vlispy_mouse_stem);

  regular_top_level_message = build_pure_c_string ("Back to top level");
  staticpro (&regular_top_level_message);
#ifdef HAVE_STACK_OVERFLOW_HANDLING
  recover_top_level_message
    = build_pure_c_string ("Re-entering top level after C stack overflow");
  staticpro (&recover_top_level_message);
#endif
  DEFVAR_LISP ("internal--top-level-message", Vinternal__top_level_message,
	       doc: /* Message displayed by `normal-top-level'.  */);
  Vinternal__top_level_message = regular_top_level_message;

  /* Tool-bars.  */
  DEFSYM (QCimage, ":image");
  DEFSYM (Qhelp_echo, "help-echo");
  DEFSYM (Qhelp_echo_inhibit_substitution, "help-echo-inhibit-substitution");
  DEFSYM (QCrtl, ":rtl");

  staticpro (&item_properties);
  item_properties = Qnil;

  staticpro (&tab_bar_item_properties);
  tab_bar_item_properties = Qnil;
  staticpro (&tab_bar_items_vector);
  tab_bar_items_vector = Qnil;

  staticpro (&tool_bar_item_properties);
  tool_bar_item_properties = Qnil;
  staticpro (&tool_bar_items_vector);
  tool_bar_items_vector = Qnil;

  DEFSYM (Qtimer_event_handler, "timer-event-handler");

  /* Non-nil disable property on a command means do not execute it;
     call disabled-command-function's value instead.  */
  DEFSYM (Qdisabled, "disabled");

  DEFSYM (Qundefined, "undefined");

  /* Hooks to run before and after each command.  */
  DEFSYM (Qpre_command_hook, "pre-command-hook");
  DEFSYM (Qpost_command_hook, "post-command-hook");

  /* Hook run after the region is selected.  */
  DEFSYM (Qpost_select_region_hook, "post-select-region-hook");

  DEFSYM (Qundo_auto__add_boundary, "undo-auto--add-boundary");
  DEFSYM (Qundo_auto__undoably_changed_buffers,
          "undo-auto--undoably-changed-buffers");

  DEFSYM (Qdelayed_warnings_hook, "delayed-warnings-hook");
  DEFSYM (Qfunction_key, "function-key");

  /* The values of Qevent_kind properties.  */
  DEFSYM (Qmouse_click, "mouse-click");

  DEFSYM (Qdrag_n_drop, "drag-n-drop");
  DEFSYM (Qsave_session, "save-session");
  DEFSYM (Qconfig_changed_event, "config-changed-event");

  /* Menu and tool bar item parts.  */
  DEFSYM (Qmenu_enable, "menu-enable");

#ifdef HAVE_NTGUI
  DEFSYM (Qlanguage_change, "language-change");
  DEFSYM (Qend_session, "end-session");
#endif

#ifdef HAVE_DBUS
  DEFSYM (Qdbus_event, "dbus-event");
#endif

#ifdef THREADS_ENABLED
  DEFSYM (Qthread_event, "thread-event");
#endif

#ifdef HAVE_XWIDGETS
  DEFSYM (Qxwidget_event, "xwidget-event");
  DEFSYM (Qxwidget_display_event, "xwidget-display-event");
#endif

#ifdef USE_FILE_NOTIFY
  DEFSYM (Qfile_notify, "file-notify");
#endif /* USE_FILE_NOTIFY */

  DEFSYM (Qtouch_end, "touch-end");

  /* Menu and tool bar item parts.  */
  DEFSYM (QCenable, ":enable");
  DEFSYM (QCvisible, ":visible");
  DEFSYM (QChelp, ":help");
  DEFSYM (QCfilter, ":filter");
  DEFSYM (QCbutton, ":button");
  DEFSYM (QCkeys, ":keys");
  DEFSYM (QCkey_sequence, ":key-sequence");

  /* Non-nil disable property on a command means
     do not execute it; call disabled-command-function's value instead.  */
  DEFSYM (QCtoggle, ":toggle");
  DEFSYM (QCradio, ":radio");
  DEFSYM (QClabel, ":label");
  DEFSYM (QCvert_only, ":vert-only");

  /* Symbols to use for parts of windows.  */
  DEFSYM (Qvertical_line, "vertical-line");
  DEFSYM (Qright_divider, "right-divider");
  DEFSYM (Qbottom_divider, "bottom-divider");

  DEFSYM (Qmouse_fixup_help_message, "mouse-fixup-help-message");

  DEFSYM (Qabove_handle, "above-handle");
  DEFSYM (Qhandle, "handle");
  DEFSYM (Qbelow_handle, "below-handle");
  DEFSYM (Qup, "up");
  DEFSYM (Qdown, "down");
  DEFSYM (Qtop, "top");
  DEFSYM (Qbottom, "bottom");
  DEFSYM (Qend_scroll, "end-scroll");
  DEFSYM (Qratio, "ratio");
  DEFSYM (Qbefore_handle, "before-handle");
  DEFSYM (Qhorizontal_handle, "horizontal-handle");
  DEFSYM (Qafter_handle, "after-handle");
  DEFSYM (Qleft, "left");
  DEFSYM (Qright, "right");
  DEFSYM (Qleftmost, "leftmost");
  DEFSYM (Qrightmost, "rightmost");

  /* Properties of event headers.  */
  DEFSYM (Qevent_kind, "event-kind");
  DEFSYM (Qevent_symbol_elements, "event-symbol-elements");

  /* An event header symbol HEAD may have a property named
     Qevent_symbol_element_mask, which is of the form (BASE MODIFIERS);
     BASE is the base, unmodified version of HEAD, and MODIFIERS is the
     mask of modifiers applied to it.  If present, this is used to help
     speed up parse_modifiers.  */
  DEFSYM (Qevent_symbol_element_mask, "event-symbol-element-mask");

  /* An unmodified event header BASE may have a property named
     Qmodifier_cache, which is an alist mapping modifier masks onto
     modified versions of BASE.  If present, this helps speed up
     apply_modifiers.  */
  DEFSYM (Qmodifier_cache, "modifier-cache");

  DEFSYM (Qactivate_menubar_hook, "activate-menubar-hook");

  DEFSYM (Qpolling_period, "polling-period");

  DEFSYM (Qgui_set_selection, "gui-set-selection");
  DEFSYM (Qxterm__set_selection, "xterm--set-selection");
  DEFSYM (Qxterm_select_active_regions, "xterm-select-active-regions");

  /* The primary selection.  */
  DEFSYM (QPRIMARY, "PRIMARY");

  DEFSYM (Qhandle_switch_frame, "handle-switch-frame");
  DEFSYM (Qhandle_select_window, "handle-select-window");

  DEFSYM (Qinput_method_exit_on_first_char, "input-method-exit-on-first-char");
  DEFSYM (Qinput_method_use_echo_area, "input-method-use-echo-area");

  DEFSYM (Qhelp_form_show, "help-form-show");

  DEFSYM (Qhelp_key_binding, "help-key-binding");

  DEFSYM (Qecho_keystrokes, "echo-keystrokes");

  Fset (Qinput_method_exit_on_first_char, Qnil);
  Fset (Qinput_method_use_echo_area, Qnil);

  /* Symbols for dragging internal borders.  */
  DEFSYM (Qdrag_internal_border, "drag-internal-border");
  DEFSYM (Qleft_edge, "left-edge");
  DEFSYM (Qtop_left_corner, "top-left-corner");
  DEFSYM (Qtop_edge, "top-edge");
  DEFSYM (Qtop_right_corner, "top-right-corner");
  DEFSYM (Qright_edge, "right-edge");
  DEFSYM (Qbottom_right_corner, "bottom-right-corner");
  DEFSYM (Qbottom_edge, "bottom-edge");
  DEFSYM (Qbottom_left_corner, "bottom-left-corner");

  /* Symbols to head events.  */
  DEFSYM (Qmouse_movement, "mouse-movement");
  DEFSYM (Qscroll_bar_movement, "scroll-bar-movement");
  DEFSYM (Qswitch_frame, "switch-frame");
  DEFSYM (Qfocus_in, "focus-in");
  DEFSYM (Qfocus_out, "focus-out");
  DEFSYM (Qmove_frame, "move-frame");
  DEFSYM (Qdelete_frame, "delete-frame");
  DEFSYM (Qiconify_frame, "iconify-frame");
  DEFSYM (Qmake_frame_visible, "make-frame-visible");
  DEFSYM (Qselect_window, "select-window");
  DEFSYM (Qselection_request, "selection-request");
  DEFSYM (Qwindow_edges, "window-edges");
  {
    int i;

    for (i = 0; i < ARRAYELTS (head_table); i++)
      {
	const struct event_head *p = &head_table[i];
	Lisp_Object var = builtin_lisp_symbol (p->var);
	Lisp_Object kind = builtin_lisp_symbol (p->kind);
	Fput (var, Qevent_kind, kind);
	Fput (var, Qevent_symbol_elements, list1 (var));
      }
  }
  DEFSYM (Qno_record, "no-record");
  DEFSYM (Qencoded, "encoded");

  DEFSYM (Qpreedit_text, "preedit-text");

  button_down_location = initialize_vector (5, Qnil);
  staticpro (&button_down_location);
  staticpro (&frame_relative_event_pos);
  mouse_syms = initialize_vector (5, Qnil);
  staticpro (&mouse_syms);
  wheel_syms = initialize_vector (ARRAYELTS (lispy_wheel_names), Qnil);
  staticpro (&wheel_syms);

  {
    int i;
    int len = ARRAYELTS (modifier_names);

    modifier_symbols = initialize_vector (len, Qnil);
    for (i = 0; i < len; i++)
      if (modifier_names[i])
	ASET (modifier_symbols, i, intern_c_string (modifier_names[i]));
    staticpro (&modifier_symbols);
  }

  recent_keys = initialize_vector (lossage_limit, Qnil);
  staticpro (&recent_keys);

  this_command_keys = initialize_vector (40, Qnil);
  staticpro (&this_command_keys);

  raw_keybuf = initialize_vector (30, Qnil);
  staticpro (&raw_keybuf);

  DEFSYM (Qcommand_execute, "command-execute");
  DEFSYM (Qinternal_echo_keystrokes_prefix, "internal-echo-keystrokes-prefix");
  DEFSYM (Qnormal_top_level, "normal-top-level");

  accent_key_syms = Qnil;
  staticpro (&accent_key_syms);

  func_key_syms = Qnil;
  staticpro (&func_key_syms);

  drag_n_drop_syms = Qnil;
  staticpro (&drag_n_drop_syms);

  pinch_syms = Qnil;
  staticpro (&pinch_syms);

  unread_switch_frame = Qnil;
  staticpro (&unread_switch_frame);

  internal_last_event_frame = Qnil;
  staticpro (&internal_last_event_frame);

  read_key_sequence_cmd = Qnil;
  staticpro (&read_key_sequence_cmd);
  read_key_sequence_remapped = Qnil;
  staticpro (&read_key_sequence_remapped);

  menu_bar_one_keymap_changed_items = Qnil;
  staticpro (&menu_bar_one_keymap_changed_items);

  menu_bar_items_vector = Qnil;
  staticpro (&menu_bar_items_vector);

  help_form_saved_window_configs = Qnil;
  staticpro (&help_form_saved_window_configs);

#ifdef POLL_FOR_INPUT
  poll_timer_time = Qnil;
  staticpro (&poll_timer_time);
#endif

  virtual_core_pointer_name = Qnil;
  staticpro (&virtual_core_pointer_name);

  virtual_core_keyboard_name = Qnil;
  staticpro (&virtual_core_keyboard_name);

  defsubr (&Scurrent_idle_time);
  defsubr (&Sevent_symbol_parse_modifiers);
  defsubr (&Sevent_convert_list);
  defsubr (&Sinternal_handle_focus_in);
  defsubr (&Sread_key_sequence);
  defsubr (&Sread_key_sequence_vector);
  defsubr (&Srecursive_edit);
  defsubr (&Sinternal_track_mouse);
  defsubr (&Sinput_pending_p);
  defsubr (&Slossage_size);
  defsubr (&Srecent_keys);
  defsubr (&Sthis_command_keys);
  defsubr (&Sthis_command_keys_vector);
  defsubr (&Sthis_single_command_keys);
  defsubr (&Sthis_single_command_raw_keys);
  defsubr (&Sset__this_command_keys);
  defsubr (&Sclear_this_command_keys);
  defsubr (&Ssuspend_emacs);
  defsubr (&Sabort_recursive_edit);
  defsubr (&Sexit_recursive_edit);
  defsubr (&Srecursion_depth);
  defsubr (&Scommand_error_default_function);
  defsubr (&Stop_level);
  defsubr (&Sdiscard_input);
  defsubr (&Sopen_dribble_file);
  defsubr (&Sset_input_interrupt_mode);
  defsubr (&Sset_output_flow_control);
  defsubr (&Sset_input_meta_mode);
  defsubr (&Sset_quit_char);
  defsubr (&Sset_input_mode);
  defsubr (&Scurrent_input_mode);
  defsubr (&Sposn_at_point);
  defsubr (&Sposn_at_x_y);

  DEFVAR_LISP ("last-command-event", last_command_event,
		     doc: /* Last input event of a key sequence that called a command.
See Info node `(elisp)Command Loop Info'.*/);

  DEFVAR_LISP ("last-nonmenu-event", last_nonmenu_event,
	       doc: /* Last input event in a command, except for mouse menu events.
Mouse menus give back keys that don't look like mouse events;
this variable holds the actual mouse event that led to the menu,
so that you can determine whether the command was run by mouse or not.  */);

  DEFVAR_LISP ("last-input-event", last_input_event,
	       doc: /* Last input event.  */);

  DEFVAR_LISP ("unread-command-events", Vunread_command_events,
	       doc: /* List of events to be read as the command input.
These events are processed first, before actual keyboard input.
Events read from this list are not normally added to `this-command-keys',
as they will already have been added once as they were read for the first time.
An element of the form (t . EVENT) forces EVENT to be added to that list.
An element of the form (no-record . EVENT) means process EVENT, but do not
record it in the keyboard macros, recent-keys, and the dribble file.  */);
  Vunread_command_events = Qnil;

  DEFVAR_LISP ("unread-post-input-method-events", Vunread_post_input_method_events,
	       doc: /* List of events to be processed as input by input methods.
These events are processed before `unread-command-events'
and actual keyboard input, but are not given to `input-method-function'.  */);
  Vunread_post_input_method_events = Qnil;

  DEFVAR_LISP ("unread-input-method-events", Vunread_input_method_events,
	       doc: /* List of events to be processed as input by input methods.
These events are processed after `unread-command-events', but
before actual keyboard input.
If there's an active input method, the events are given to
`input-method-function'.  */);
  Vunread_input_method_events = Qnil;

  DEFVAR_LISP ("meta-prefix-char", meta_prefix_char,
	       doc: /* Meta-prefix character code.
Meta-foo as command input turns into this character followed by foo.  */);
  XSETINT (meta_prefix_char, 033);

  DEFVAR_KBOARD ("last-command", Vlast_command,
		 doc: /* The last command executed.
Normally a symbol with a function definition, but can be whatever was found
in the keymap, or whatever the variable `this-command' was set to by that
command.

The value `mode-exit' is special; it means that the previous command
read an event that told it to exit, and it did so and unread that event.
In other words, the present command is the event that made the previous
command exit.

The value `kill-region' is special; it means that the previous command
was a kill command.

`last-command' has a separate binding for each terminal device.
See Info node `(elisp)Multiple Terminals'.  */);

  DEFVAR_KBOARD ("real-last-command", Vreal_last_command,
		 doc: /* Same as `last-command', but never altered by Lisp code.
Taken from the previous value of `real-this-command'.  */);

  DEFVAR_KBOARD ("last-repeatable-command", Vlast_repeatable_command,
		 doc: /* Last command that may be repeated.
The last command executed that was not bound to an input event.
This is the command `repeat' will try to repeat.
Taken from a previous value of `real-this-command'.  */);

  DEFVAR_LISP ("this-command", Vthis_command,
	       doc: /* The command now being executed.
Since the command can set this variable, the variable `real-this-command'
holds the original command.  */);
  Vthis_command = Qnil;

  DEFVAR_LISP ("real-this-command", Vreal_this_command,
	       doc: /* The original value of `this-command'.
Since the command itself can modify `this-command', this auxiliary variable
preserves the original.  */);
  Vreal_this_command = Qnil;

  DEFSYM (Qcurrent_minibuffer_command, "current-minibuffer-command");
  DEFVAR_LISP ("current-minibuffer-command", Vcurrent_minibuffer_command,
	       doc: /* This is like `this-command', but bound recursively.
Code running from (for instance) a minibuffer hook can check this variable
to see what command invoked the current minibuffer.  */);
  Vcurrent_minibuffer_command = Qnil;

  DEFVAR_LISP ("this-command-keys-shift-translated",
	       Vthis_command_keys_shift_translated,
	       doc: /* Non-nil if the key sequence activating this command was shift-translated.
Shift-translation occurs when there is no binding for the key sequence
as entered, but a binding was found by changing an upper-case letter
to lower-case, or a shifted function key to an unshifted one.  */);
  Vthis_command_keys_shift_translated = Qnil;

  DEFVAR_LISP ("this-original-command", Vthis_original_command,
	       doc: /* The command bound to the current key sequence before remapping.
It equals `this-command' if the original command was not remapped through
any of the active keymaps.  Otherwise, the value of `this-command' is the
result of looking up the original command in the active keymaps.  */);
  Vthis_original_command = Qnil;

  DEFVAR_INT ("auto-save-interval", auto_save_interval,
	      doc: /* Number of input events between auto-saves.
Zero means disable autosaving due to number of characters typed.  */);
  auto_save_interval = 300;

  DEFVAR_BOOL ("auto-save-no-message", auto_save_no_message,
	       doc: /* Non-nil means do not print any message when auto-saving. */);
  auto_save_no_message = false;

  DEFVAR_LISP ("auto-save-timeout", Vauto_save_timeout,
	       doc: /* Number of seconds idle time before auto-save.
Zero or nil means disable auto-saving due to idleness.
After auto-saving due to this many seconds of idle time,
Emacs also does a garbage collection if that seems to be warranted.  */);
  XSETFASTINT (Vauto_save_timeout, 30);

  DEFVAR_LISP ("echo-keystrokes", Vecho_keystrokes,
	       doc: /* Nonzero means echo unfinished commands after this many seconds of pause.
The value may be integer or floating point.
If the value is zero, don't echo at all.  */);
  Vecho_keystrokes = make_fixnum (1);

  DEFVAR_LISP ("polling-period", Vpolling_period,
	      doc: /* Interval between polling for input during Lisp execution.
The reason for polling is to make C-g work to stop a running program.
Polling is needed only when using X windows and SIGIO does not work.
Polling is automatically disabled in all other cases.  */);
  Vpolling_period = make_float (2.0);

  DEFVAR_LISP ("double-click-time", Vdouble_click_time,
	       doc: /* Maximum time between mouse clicks to make a double-click.
Measured in milliseconds.  The value nil means disable double-click
recognition; t means double-clicks have no time limit and are detected
by position only.

In Lisp, you might want to use `mouse-double-click-time' instead of
reading the value of this variable directly.  */);
  Vdouble_click_time = make_fixnum (500);

  DEFVAR_INT ("double-click-fuzz", double_click_fuzz,
	      doc: /* Maximum mouse movement between clicks to make a double-click.
On window-system frames, value is the number of pixels the mouse may have
moved horizontally or vertically between two clicks to make a double-click.
On non window-system frames, value is interpreted in units of 1/8 characters
instead of pixels.

This variable is also the threshold for motion of the mouse
to count as a drag.  */);
  double_click_fuzz = 3;

  DEFVAR_INT ("num-input-keys", num_input_keys,
	      doc: /* Number of complete key sequences read as input so far.
This includes key sequences read from keyboard macros.
The number is effectively the number of interactive command invocations.  */);
  num_input_keys = 0;

  DEFVAR_INT ("num-nonmacro-input-events", num_nonmacro_input_events,
	      doc: /* Number of input events read from the keyboard so far.
This does not include events generated by keyboard macros.  */);
  num_nonmacro_input_events = 0;

  DEFVAR_LISP ("last-event-frame", Vlast_event_frame,
	       doc: /* The frame in which the most recently read event occurred.
If the last event came from a keyboard macro, this is set to `macro'.  */);
  Vlast_event_frame = Qnil;

  DEFVAR_LISP ("last-event-device", Vlast_event_device,
	       doc: /* The name of the input device of the most recently read event.
When the input extension is being used on X, this is the name of the X
Input Extension device from which the last event was generated as a
string.  Otherwise, this is "Virtual core keyboard" for keyboard input
events, and "Virtual core pointer" for other events.

It is nil if the last event did not come from an input device (i.e. it
came from `unread-command-events' instead).  */);
  Vlast_event_device = Qnil;

  /* This variable is set up in sysdep.c.  */
  DEFVAR_LISP ("tty-erase-char", Vtty_erase_char,
	       doc: /* The ERASE character as set by the user with stty.  */);

  DEFVAR_LISP ("help-char", Vhelp_char,
	       doc: /* Character to recognize as meaning Help.
When it is read, do `(eval help-form)', and display result if it's a string.
If the value of `help-form' is nil, this char can be read normally.  */);
  XSETINT (Vhelp_char, Ctl ('H'));

  DEFVAR_LISP ("help-event-list", Vhelp_event_list,
	       doc: /* List of input events to recognize as meaning Help.
These work just like the value of `help-char' (see that).  */);
  Vhelp_event_list = Qnil;

  DEFVAR_LISP ("help-form", Vhelp_form,
	       doc: /* Form to execute when character `help-char' is read.
If the form returns a string, that string is displayed.
If `help-form' is nil, the help char is not recognized.  */);
  Vhelp_form = Qnil;

  DEFVAR_LISP ("prefix-help-command", Vprefix_help_command,
	       doc: /* Command to run when `help-char' character follows a prefix key.
This command is used only when there is no actual binding
for that character after that prefix key.  */);
  Vprefix_help_command = Qnil;

  DEFVAR_LISP ("top-level", Vtop_level,
	       doc: /* Form to evaluate when Emacs starts up.
Useful to set before you dump a modified Emacs.  */);
  Vtop_level = Qnil;
  XSYMBOL (Qtop_level)->u.s.declared_special = false;

  DEFVAR_KBOARD ("keyboard-translate-table", Vkeyboard_translate_table,
                 doc: /* Translate table for local keyboard input, or nil.
If non-nil, the value should be a char-table.  Each character read
from the keyboard is looked up in this char-table.  If the value found
there is non-nil, then it is used instead of the actual input character.

The value can also be a string or vector, but this is considered obsolete.
If it is a string or vector of length N, character codes N and up are left
untranslated.  In a vector, an element which is nil means "no translation".

This is applied to the characters supplied to input methods, not their
output.  See also `translation-table-for-input'.

This variable has a separate binding for each terminal.
See Info node `(elisp)Multiple Terminals'.  */);

  DEFVAR_BOOL ("cannot-suspend", cannot_suspend,
	       doc: /* Non-nil means to always spawn a subshell instead of suspending.
\(Even if the operating system has support for stopping a process.)  */);
  cannot_suspend = false;

  DEFVAR_BOOL ("menu-prompting", menu_prompting,
	       doc: /* Non-nil means prompt with menus when appropriate.
This is done when reading from a keymap that has a prompt string,
for elements that have prompt strings.
The menu is displayed on the screen
if X menus were enabled at configuration
time and the previous event was a mouse click prefix key.
Otherwise, menu prompting uses the echo area.  */);
  menu_prompting = true;

  DEFVAR_LISP ("menu-prompt-more-char", menu_prompt_more_char,
	       doc: /* Character to see next line of menu prompt.
Type this character while in a menu prompt to rotate around the lines of it.  */);
  XSETINT (menu_prompt_more_char, ' ');

  DEFVAR_INT ("extra-keyboard-modifiers", extra_keyboard_modifiers,
	      doc: /* A mask of additional modifier keys to use with every keyboard character.
Emacs applies the modifiers of the character stored here to each keyboard
character it reads.  For example, after evaluating the expression
    (setq extra-keyboard-modifiers ?\\C-x)
all input characters will have the control modifier applied to them.

Note that the character ?\\C-@, equivalent to the integer zero, does
not count as a control character; rather, it counts as a character
with no modifiers; thus, setting `extra-keyboard-modifiers' to zero
cancels any modification.  */);
  extra_keyboard_modifiers = 0;

  DEFSYM (Qdeactivate_mark, "deactivate-mark");
  DEFVAR_LISP ("deactivate-mark", Vdeactivate_mark,
    doc: /* Whether to deactivate the mark after an editing command.
The command loop sets this to nil before each command,
and tests the value when the command returns.
If an editing command sets this non-nil, deactivate the mark after
the command returns.

Buffer modifications store t in this variable.

By default, deactivating the mark will save the contents of the region
according to `select-active-regions', unless this is set to the symbol
`dont-save'.  */);
  Vdeactivate_mark = Qnil;
  Fmake_variable_buffer_local (Qdeactivate_mark);

  DEFVAR_LISP ("pre-command-hook", Vpre_command_hook,
	       doc: /* Normal hook run before each command is executed.
If an unhandled error happens in running this hook,
the function in which the error occurred is unconditionally removed, since
otherwise the error might happen repeatedly and make Emacs nonfunctional.

See also `post-command-hook'.  */);
  Vpre_command_hook = Qnil;

  DEFVAR_LISP ("post-command-hook", Vpost_command_hook,
	       doc: /* Normal hook run after each command is executed.
If an unhandled error happens in running this hook,
the function in which the error occurred is unconditionally removed, since
otherwise the error might happen repeatedly and make Emacs nonfunctional.

It is a bad idea to use this hook for expensive processing.  If
unavoidable, wrap your code in `(while-no-input (redisplay) CODE)' to
avoid making Emacs unresponsive while the user types.

See also `pre-command-hook'.  */);
  Vpost_command_hook = Qnil;

  DEFSYM (Qecho_area_clear_hook, "echo-area-clear-hook");
  DEFSYM (Qtouchscreen_begin, "touchscreen-begin");
  DEFSYM (Qtouchscreen_end, "touchscreen-end");
  DEFSYM (Qtouchscreen_update, "touchscreen-update");
  DEFSYM (Qpinch, "pinch");
  DEFSYM (Qdisplay_monitors_changed_functions,
	  "display-monitors-changed-functions");

  DEFSYM (Qcoding, "coding");

  Fset (Qecho_area_clear_hook, Qnil);

#ifdef USE_LUCID
  DEFVAR_BOOL ("lucid--menu-grab-keyboard",
               lucid__menu_grab_keyboard,
               doc: /* If non-nil, grab keyboard during menu operations.
This is only relevant when using the Lucid X toolkit.  It can be
convenient to disable this for debugging purposes.  */);
  lucid__menu_grab_keyboard = true;
#endif

  DEFVAR_LISP ("menu-bar-final-items", Vmenu_bar_final_items,
	       doc: /* List of menu bar items to move to the end of the menu bar.
The elements of the list are event types that may have menu bar
bindings.  The order of this list controls the order of the items.  */);
  Vmenu_bar_final_items = Qnil;

  DEFVAR_LISP ("tab-bar-separator-image-expression", Vtab_bar_separator_image_expression,
    doc: /* Expression evaluating to the image spec for a tab-bar separator.
This is used internally by graphical displays that do not render
tab-bar separators natively.  Otherwise it is unused (e.g. on GTK).  */);
  Vtab_bar_separator_image_expression = Qnil;

  DEFVAR_LISP ("tool-bar-separator-image-expression", Vtool_bar_separator_image_expression,
    doc: /* Expression evaluating to the image spec for a tool-bar separator.
This is used internally by graphical displays that do not render
tool-bar separators natively.  Otherwise it is unused (e.g. on GTK).  */);
  Vtool_bar_separator_image_expression = Qnil;

  DEFVAR_KBOARD ("overriding-terminal-local-map",
		 Voverriding_terminal_local_map,
		 doc: /* Per-terminal keymap that takes precedence over all other keymaps.
This variable is intended to let commands such as `universal-argument'
set up a different keymap for reading the next command.

`overriding-terminal-local-map' has a separate binding for each
terminal device.  See Info node `(elisp)Multiple Terminals'.  */);

  DEFVAR_LISP ("overriding-local-map", Voverriding_local_map,
	       doc: /* Keymap that replaces (overrides) local keymaps.
If this variable is non-nil, Emacs looks up key bindings in this
keymap INSTEAD OF `keymap' text properties, `local-map' and `keymap'
overlay properties, minor mode maps, and the buffer's local map.

Hence, the only active keymaps would be `overriding-terminal-local-map',
this keymap, and `global-keymap', in order of precedence.  */);
  Voverriding_local_map = Qnil;

  DEFVAR_LISP ("overriding-local-map-menu-flag", Voverriding_local_map_menu_flag,
	       doc: /* Non-nil means `overriding-local-map' applies to the menu bar.
Otherwise, the menu bar continues to reflect the buffer's local map
and the minor mode maps regardless of `overriding-local-map'.  */);
  Voverriding_local_map_menu_flag = Qnil;

  DEFVAR_LISP ("special-event-map", Vspecial_event_map,
	       doc: /* Keymap defining bindings for special events to execute at low level.  */);
  Vspecial_event_map = list1 (Qkeymap);

  DEFVAR_LISP ("track-mouse", track_mouse,
	       doc: /* Non-nil means generate motion events for mouse motion.
The special values `dragging' and `dropping' assert that the mouse
cursor retains its appearance during mouse motion.  Any non-nil value
but `dropping' or `drag-source' asserts that motion events always
relate to the frame where the mouse movement started.  The value
`dropping' asserts that motion events relate to the frame where the
mouse cursor is seen when generating the event.  If there's no such
frame, such motion events relate to the frame where the mouse movement
started.  The value `drag-source' is like `dropping', but the
`posn-window' will be nil in mouse position lists inside mouse
movement events if there is no frame directly visible underneath the
mouse pointer.  */);
  DEFVAR_KBOARD ("system-key-alist", Vsystem_key_alist,
		 doc: /* Alist of system-specific X windows key symbols.
Each element should have the form (N . SYMBOL) where N is the
numeric keysym code (sans the \"system-specific\" bit 1<<28)
and SYMBOL is its name.

`system-key-alist' has a separate binding for each terminal device.
See Info node `(elisp)Multiple Terminals'.  */);

  DEFVAR_KBOARD ("local-function-key-map", Vlocal_function_key_map,
                 doc: /* Keymap that translates key sequences to key sequences during input.
This is used mainly for mapping key sequences into some preferred
key events (symbols).

The `read-key-sequence' function replaces any subsequence bound by
`local-function-key-map' with its binding.  More precisely, when the
active keymaps have no binding for the current key sequence but
`local-function-key-map' binds a suffix of the sequence to a vector or
string, `read-key-sequence' replaces the matching suffix with its
binding, and continues with the new sequence.

If the binding is a function, it is called with one argument (the prompt)
and its return value (a key sequence) is used.

The events that come from bindings in `local-function-key-map' are not
themselves looked up in `local-function-key-map'.

For example, suppose `local-function-key-map' binds `ESC O P' to [f1].
Typing `ESC O P' to `read-key-sequence' would return [f1].  Typing
`C-x ESC O P' would return [?\\C-x f1].  If [f1] were a prefix key,
typing `ESC O P x' would return [f1 x].

`local-function-key-map' has a separate binding for each terminal
device.  See Info node `(elisp)Multiple Terminals'.  If you need to
define a binding on all terminals, change `function-key-map'
instead.  Initially, `local-function-key-map' is an empty keymap that
has `function-key-map' as its parent on all terminal devices.  */);

  DEFVAR_KBOARD ("input-decode-map", Vinput_decode_map,
		 doc: /* Keymap that decodes input escape sequences.
This is used mainly for mapping ASCII function key sequences into
real Emacs function key events (symbols).

The `read-key-sequence' function replaces any subsequence bound by
`input-decode-map' with its binding.  Contrary to `function-key-map',
this map applies its rebinding regardless of the presence of an ordinary
binding.  So it is more like `key-translation-map' except that it applies
before `function-key-map' rather than after.

If the binding is a function, it is called with one argument (the prompt)
and its return value (a key sequence) is used.

The events that come from bindings in `input-decode-map' are not
themselves looked up in `input-decode-map'.  */);

  DEFVAR_LISP ("function-key-map", Vfunction_key_map,
               doc: /* The parent keymap of all `local-function-key-map' instances.
Function key definitions that apply to all terminal devices should go
here.  If a mapping is defined in both the current
`local-function-key-map' binding and this variable, then the local
definition will take precedence.  */);
  Vfunction_key_map = Fmake_sparse_keymap (Qnil);

  DEFVAR_LISP ("key-translation-map", Vkey_translation_map,
               doc: /* Keymap of key translations that can override keymaps.
This keymap works like `input-decode-map', but comes after `function-key-map'.
Another difference is that it is global rather than terminal-local.  */);
  Vkey_translation_map = Fmake_sparse_keymap (Qnil);

  DEFVAR_LISP ("delayed-warnings-list", Vdelayed_warnings_list,
               doc: /* List of warnings to be displayed after this command.
Each element must be a list (TYPE MESSAGE [LEVEL [BUFFER-NAME]]),
as per the args of `display-warning' (which see).
If this variable is non-nil, `delayed-warnings-hook' will be run
immediately after running `post-command-hook'.  */);
  Vdelayed_warnings_list = Qnil;

  DEFVAR_LISP ("timer-list", Vtimer_list,
	       doc: /* List of active absolute time timers in order of increasing time.  */);
  Vtimer_list = Qnil;

  DEFVAR_LISP ("timer-idle-list", Vtimer_idle_list,
	       doc: /* List of active idle-time timers in order of increasing time.  */);
  Vtimer_idle_list = Qnil;

  DEFVAR_LISP ("input-method-function", Vinput_method_function,
	       doc: /* If non-nil, the function that implements the current input method.
It's called with one argument, which must be a single-byte
character that was just read.  Any single-byte character is
acceptable, except the DEL character, codepoint 127 decimal, 177 octal.
Typically this function uses `read-event' to read additional events.
When it does so, it should first bind `input-method-function' to nil
so it will not be called recursively.

The function should return a list of zero or more events
to be used as input.  If it wants to put back some events
to be reconsidered, separately, by the input method,
it can add them to the beginning of `unread-command-events'.

The input method function can find in `input-method-previous-message'
the previous echo area message.

The input method function should refer to the variables
`input-method-use-echo-area' and `input-method-exit-on-first-char'
for guidance on what to do.  */);
  Vinput_method_function = Qlist;

  DEFVAR_LISP ("input-method-previous-message",
	       Vinput_method_previous_message,
	       doc: /* When `input-method-function' is called, hold the previous echo area message.
This variable exists because `read-event' clears the echo area
before running the input method.  It is nil if there was no message.  */);
  Vinput_method_previous_message = Qnil;

  DEFVAR_LISP ("show-help-function", Vshow_help_function,
	       doc: /* If non-nil, the function that implements the display of help.
It's called with one argument, the help string to display.  */);
  Vshow_help_function = Qnil;

  DEFVAR_LISP ("disable-point-adjustment", Vdisable_point_adjustment,
	       doc: /* If non-nil, suppress point adjustment after executing a command.

After a command is executed, if point moved into a region that has
special properties (e.g. composition, display), Emacs adjusts point to
the boundary of the region.  But when a command leaves this variable at
a non-nil value (e.g., with a setq), this point adjustment is suppressed.

This variable is set to nil before reading a command, and is checked
just after executing the command.  */);
  Vdisable_point_adjustment = Qnil;

  DEFVAR_LISP ("global-disable-point-adjustment",
	       Vglobal_disable_point_adjustment,
	       doc: /* If non-nil, always suppress point adjustments.

The default value is nil, in which case point adjustments are
suppressed only after special commands that leave
`disable-point-adjustment' (which see) at a non-nil value.  */);
  Vglobal_disable_point_adjustment = Qnil;

  DEFVAR_LISP ("minibuffer-message-timeout", Vminibuffer_message_timeout,
	       doc: /* How long to display an echo-area message when the minibuffer is active.
If the value is a number, it should be specified in seconds.
If the value is not a number, such messages never time out.  */);
  Vminibuffer_message_timeout = make_fixnum (2);

  DEFVAR_LISP ("throw-on-input", Vthrow_on_input,
	       doc: /* Doubles as activator and catch tag for `while-no-input'.
When assigned a non-nil value (of type symbol), input processing throws to the
catch tag of that value upon receiving keyboard input.  */);
  Vthrow_on_input = Qnil;

  DEFVAR_LISP ("command-error-function", Vcommand_error_function,
	       doc: /* Function to output error messages.
Called with three arguments:
- the error data, a list of the form (SIGNALED-CONDITION . SIGNAL-DATA)
  such as what `condition-case' would bind its variable to,
- the context (a string which normally goes at the start of the message),
- the Lisp function within which the error was signaled.

For instance, to make error messages stand out more in the echo area,
you could say something like:

    (setq command-error-function
          (lambda (data _ _)
            (message "%s" (propertize (error-message-string data)
                                      \\='face \\='error))))

Also see `set-message-function' (which controls how non-error messages
are displayed).  */);
  Vcommand_error_function = intern ("command-error-default-function");

  DEFVAR_LISP ("enable-disabled-menus-and-buttons",
	       Venable_disabled_menus_and_buttons,
	       doc: /* If non-nil, don't ignore events produced by disabled menu items and tool-bar.

Help functions bind this to allow help on disabled menu items
and tool-bar buttons.  */);
  Venable_disabled_menus_and_buttons = Qnil;

  DEFVAR_LISP ("select-active-regions",
	       Vselect_active_regions,
	       doc: /* If non-nil, any active region automatically sets the primary selection.
This variable only has an effect when Transient Mark mode is enabled.

If the value is `only', only temporarily active regions (usually made
by mouse-dragging or shift-selection) set the window system's primary
selection.

If this variable causes the region to be set as the primary selection,
`post-select-region-hook' is then run afterwards.  */);
  Vselect_active_regions = Qt;

  DEFVAR_LISP ("saved-region-selection",
	       Vsaved_region_selection,
	       doc: /* Contents of active region prior to buffer modification.
If `select-active-regions' is non-nil, Emacs sets this to the
text in the region before modifying the buffer.  The next call to
the function `deactivate-mark' uses this to set the window selection.  */);
  Vsaved_region_selection = Qnil;

  DEFVAR_LISP ("selection-inhibit-update-commands",
	       Vselection_inhibit_update_commands,
	       doc: /* List of commands which should not update the selection.
Normally, if `select-active-regions' is non-nil and the mark remains
active after a command (i.e. the mark was not deactivated), the Emacs
command loop sets the selection to the text in the region.  However,
if the command is in this list, the selection is not updated.  */);
  Vselection_inhibit_update_commands
    = list2 (Qhandle_switch_frame, Qhandle_select_window);

  DEFVAR_LISP ("debug-on-event",
               Vdebug_on_event,
               doc: /* Enter debugger on this event.
When Emacs receives the special event specified by this variable,
it will try to break into the debugger as soon as possible instead
of processing the event normally through `special-event-map'.

Currently, the only supported values for this
variable are `sigusr1' and `sigusr2'.  */);
  Vdebug_on_event = intern_c_string ("sigusr2");

  DEFVAR_BOOL ("attempt-stack-overflow-recovery",
               attempt_stack_overflow_recovery,
               doc: /* If non-nil, attempt to recover from C stack overflows.
This recovery is potentially unsafe and may lead to deadlocks or data
corruption, but it usually works and may preserve modified buffers
that would otherwise be lost.  If nil, treat stack overflow like any
other kind of crash or fatal error.  */);
  attempt_stack_overflow_recovery = true;

  DEFVAR_BOOL ("attempt-orderly-shutdown-on-fatal-signal",
               attempt_orderly_shutdown_on_fatal_signal,
               doc: /* If non-nil, attempt orderly shutdown on fatal signals.
By default this variable is non-nil, and Emacs attempts to perform
an orderly shutdown when it catches a fatal signal (e.g., a crash).
The orderly shutdown includes an attempt to auto-save your unsaved edits
and other useful cleanups.  These cleanups are potentially unsafe and may
lead to deadlocks or data corruption, but it usually works and may
preserve data in modified buffers that would otherwise be lost.
If nil, Emacs crashes immediately in response to fatal signals.  */);
  attempt_orderly_shutdown_on_fatal_signal = true;

  DEFVAR_LISP ("while-no-input-ignore-events",
               Vwhile_no_input_ignore_events,
               doc: /* Ignored events from `while-no-input'.
Events in this list do not count as pending input while running
`while-no-input' and do not cause any idle timers to get reset when they
occur.  */);
  Vwhile_no_input_ignore_events = init_while_no_input_ignore_events ();

  DEFVAR_BOOL ("translate-upper-case-key-bindings",
               translate_upper_case_key_bindings,
               doc: /* If non-nil, interpret upper case keys as lower case (when applicable).
Emacs allows binding both upper and lower case key sequences to
commands.  However, if there is a lower case key sequence bound to a
command, and the user enters an upper case key sequence that is not
bound to a command, Emacs will use the lower case binding.  Setting
this variable to nil inhibits this behavior.  */);
  translate_upper_case_key_bindings = true;

  DEFVAR_BOOL ("input-pending-p-filter-events",
               input_pending_p_filter_events,
               doc: /* If non-nil, `input-pending-p' ignores some input events.
If this variable is non-nil (the default), `input-pending-p' and
other similar functions ignore input events in `while-no-input-ignore-events'.
This flag may eventually be removed once this behavior is deemed safe.  */);
  input_pending_p_filter_events = true;

  DEFVAR_BOOL ("mwheel-coalesce-scroll-events", mwheel_coalesce_scroll_events,
	       doc: /* Non-nil means send a wheel event only for scrolling at least one screen line.
Otherwise, a wheel event will be sent every time the mouse wheel is
moved.  */);
  mwheel_coalesce_scroll_events = true;

  DEFVAR_LISP ("display-monitors-changed-functions", Vdisplay_monitors_changed_functions,
    doc: /* Abnormal hook run when the monitor configuration changes.
This can happen if a monitor is rotated, moved, plugged in or removed
from a multi-monitor setup, if the primary monitor changes, or if the
resolution of a monitor changes.  The hook should accept a single
argument, which is the terminal on which the monitor configuration
changed.  */);
  Vdisplay_monitors_changed_functions = Qnil;

  DEFVAR_BOOL ("inhibit--record-char",
	       inhibit_record_char,
	       doc: /* If non-nil, don't record input events.
This inhibits recording input events for the purposes of keyboard
macros, dribble file, and `recent-keys'.
Internal use only.  */);
  inhibit_record_char = false;

  DEFVAR_BOOL ("record-all-keys", record_all_keys,
	       doc: /* Non-nil means record all keys you type.
When nil, the default, characters typed as part of passwords are
not recorded.  The non-nil value countermands `inhibit--record-char',
which see.  */);
  record_all_keys = false;

  DEFVAR_LISP ("post-select-region-hook", Vpost_select_region_hook,
    doc: /* Abnormal hook run after the region is selected.
This usually happens as a result of `select-active-regions'.  The hook
is called with one argument, the string that was selected.  */);;
  Vpost_select_region_hook = Qnil;

  pdumper_do_now_and_after_load (syms_of_keyboard_for_pdumper);
}

static void
syms_of_keyboard_for_pdumper (void)
{
  /* Make sure input state is pristine when restoring from a dump.
     init_keyboard() also resets some of these, but the duplication
     doesn't hurt and makes sure that allocate_kboard and subsequent
     early init functions see the environment they expect.  */

  PDUMPER_RESET_LV (pending_funcalls, Qnil);
  PDUMPER_RESET_LV (unread_switch_frame, Qnil);
  PDUMPER_RESET_LV (internal_last_event_frame, Qnil);
  PDUMPER_RESET_LV (last_command_event, Qnil);
  PDUMPER_RESET_LV (last_nonmenu_event, Qnil);
  PDUMPER_RESET_LV (last_input_event, Qnil);
  PDUMPER_RESET_LV (Vunread_command_events, Qnil);
  PDUMPER_RESET_LV (Vunread_post_input_method_events, Qnil);
  PDUMPER_RESET_LV (Vunread_input_method_events, Qnil);
  PDUMPER_RESET_LV (Vthis_command, Qnil);
  PDUMPER_RESET_LV (Vreal_this_command, Qnil);
  PDUMPER_RESET_LV (Vthis_command_keys_shift_translated, Qnil);
  PDUMPER_RESET_LV (Vthis_original_command, Qnil);
  PDUMPER_RESET (num_input_keys, 0);
  PDUMPER_RESET (num_nonmacro_input_events, 0);
  PDUMPER_RESET_LV (Vlast_event_frame, Qnil);
  PDUMPER_RESET_LV (Vdelayed_warnings_list, Qnil);

  /* Create the initial keyboard.  Qt means 'unset'.  */
  eassert (initial_kboard == NULL);
  initial_kboard = allocate_kboard (Qt);
}

void
keys_of_keyboard (void)
{
  initial_define_lispy_key (Vspecial_event_map, "delete-frame",
			    "handle-delete-frame");
#ifdef HAVE_NTGUI
  initial_define_lispy_key (Vspecial_event_map, "end-session",
			    "kill-emacs");
#endif
  initial_define_lispy_key (Vspecial_event_map, "ns-put-working-text",
			    "ns-put-working-text");
  initial_define_lispy_key (Vspecial_event_map, "ns-unput-working-text",
			    "ns-unput-working-text");
  /* Here we used to use `ignore-event' which would simple set prefix-arg to
     current-prefix-arg, as is done in `handle-switch-frame'.
     But `handle-switch-frame is not run from the special-map.
     Commands from that map are run in a special way that automatically
     preserves the prefix-arg.  Restoring the prefix arg here is not just
     redundant but harmful:
     - C-u C-x v =
     - current-prefix-arg is set to non-nil, prefix-arg is set to nil.
     - after the first prompt, the exit-minibuffer-hook is run which may
       iconify a frame and thus push a `iconify-frame' event.
     - after running exit-minibuffer-hook, current-prefix-arg is
       restored to the non-nil value it had before the prompt.
     - we enter the second prompt.
       current-prefix-arg is non-nil, prefix-arg is nil.
     - before running the first real event, we run the special iconify-frame
       event, but we pass the `special' arg to command-execute so
       current-prefix-arg and prefix-arg are left untouched.
     - here we foolishly copy the non-nil current-prefix-arg to prefix-arg.
     - the next key event will have a spuriously non-nil current-prefix-arg.  */
  initial_define_lispy_key (Vspecial_event_map, "iconify-frame",
			    "ignore");
  initial_define_lispy_key (Vspecial_event_map, "make-frame-visible",
			    "ignore");
  /* Handling it at such a low-level causes read_key_sequence to get
   * confused because it doesn't realize that the current_buffer was
   * changed by read_char.
   *
   * initial_define_lispy_key (Vspecial_event_map, "select-window",
   * 			    "handle-select-window"); */
  initial_define_lispy_key (Vspecial_event_map, "save-session",
			    "handle-save-session");

#ifdef HAVE_DBUS
  /* Define a special event which is raised for dbus callback
     functions.  */
  initial_define_lispy_key (Vspecial_event_map, "dbus-event",
			    "dbus-handle-event");
#endif

#ifdef THREADS_ENABLED
  /* Define a special event which is raised for thread signals.  */
  initial_define_lispy_key (Vspecial_event_map, "thread-event",
			    "thread-handle-event");
#endif

#ifdef USE_FILE_NOTIFY
  /* Define a special event which is raised for notification callback
     functions.  */
  initial_define_lispy_key (Vspecial_event_map, "file-notify",
                            "file-notify-handle-event");
#endif /* USE_FILE_NOTIFY */

  initial_define_lispy_key (Vspecial_event_map, "config-changed-event",
			    "ignore");
#if defined (WINDOWSNT)
  initial_define_lispy_key (Vspecial_event_map, "language-change",
			    "ignore");
#endif
  initial_define_lispy_key (Vspecial_event_map, "focus-in",
			    "handle-focus-in");
  initial_define_lispy_key (Vspecial_event_map, "focus-out",
			    "handle-focus-out");
  initial_define_lispy_key (Vspecial_event_map, "move-frame",
			    "handle-move-frame");
}

/* Mark the pointers in the kboard objects.
   Called by Fgarbage_collect.  */
void
mark_kboards (void)
{
  for (KBOARD *kb = all_kboards; kb; kb = kb->next_kboard)
    {
      if (kb->kbd_macro_buffer)
	mark_objects (kb->kbd_macro_buffer,
		      kb->kbd_macro_ptr - kb->kbd_macro_buffer);
      mark_object (&KVAR (kb, Voverriding_terminal_local_map));
      mark_object (&KVAR (kb, Vlast_command));
      mark_object (&KVAR (kb, Vreal_last_command));
      mark_object (&KVAR (kb, Vkeyboard_translate_table));
      mark_object (&KVAR (kb, Vlast_repeatable_command));
      mark_object (&KVAR (kb, Vprefix_arg));
      mark_object (&KVAR (kb, Vlast_prefix_arg));
      mark_object (&KVAR (kb, kbd_queue));
      mark_object (&KVAR (kb, defining_kbd_macro));
      mark_object (&KVAR (kb, Vlast_kbd_macro));
      mark_object (&KVAR (kb, Vsystem_key_alist));
      mark_object (&KVAR (kb, system_key_syms));
      mark_object (&KVAR (kb, Vwindow_system));
      mark_object (&KVAR (kb, Vinput_decode_map));
      mark_object (&KVAR (kb, Vlocal_function_key_map));
      mark_object (&KVAR (kb, Vdefault_minibuffer_frame));
      mark_object (&KVAR (kb, echo_string));
      mark_object (&KVAR (kb, echo_prompt));
    }

  for (union buffered_input_event *event = kbd_fetch_ptr;
       event != kbd_store_ptr; event = next_kbd_event (event))
    {
      /* These two special event types have no Lisp_Objects to mark.  */
      if (event->kind != SELECTION_REQUEST_EVENT
#ifndef HAVE_HAIKU
	  && event->kind != SELECTION_CLEAR_EVENT
#endif
	  )
	{
	  mark_object (&event->ie.x);
	  mark_object (&event->ie.y);
	  mark_object (&event->ie.frame_or_window);
	  mark_object (&event->ie.arg);

	  /* This should never be allocated for a single event, but
	     mark it anyway in the situation where the list of devices
	     changed but an event with an old device is still present
	     in the queue.  */
	  mark_object (&event->ie.device);
	}
    }
}<|MERGE_RESOLUTION|>--- conflicted
+++ resolved
@@ -3729,11 +3729,7 @@
 #ifdef HAVE_X_WINDOWS
       if (x_pending_selection_requests ())
 	{
-<<<<<<< HEAD
 	  had_selection_requests = true;
-=======
-	  had_pending_selection_requests = true;
->>>>>>> e06e61f4
 	  break;
 	}
 #endif
