--- conflicted
+++ resolved
@@ -1827,11 +1827,7 @@
 static Lisp_Object
 safe_run_hooks_error (Lisp_Object error, ptrdiff_t nargs, Lisp_Object *args)
 {
-<<<<<<< HEAD
   eassert (nargs == 2);
-=======
-  eassert (nargs >= 2);
->>>>>>> 5cae7183
   AUTO_STRING (format, "Error in %s (%S): %S");
   Lisp_Object hook = args[0];
   Lisp_Object fun = args[1];
