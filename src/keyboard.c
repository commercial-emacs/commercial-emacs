--- conflicted
+++ resolved
@@ -1900,22 +1900,6 @@
   unbind_to (count, Qnil);
 }
 
-<<<<<<< HEAD
-=======
-void
-safe_run_hooks_2 (Lisp_Object hook, Lisp_Object arg1, Lisp_Object arg2)
-{
-  specpdl_ref count = SPECPDL_INDEX ();
-
-  specbind (Qinhibit_quit, Qt);
-  run_hook_with_args (4, ((Lisp_Object []) {hook, hook, arg1, arg2}),
-		      safe_run_hook_funcall);
-  unbind_to (count, Qnil);
-}
-
--
->>>>>>> 48215c41
 /* Nonzero means polling for input is temporarily suppressed.  */
 
 int poll_suppress_count;
