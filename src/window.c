--- conflicted
+++ resolved
@@ -6498,20 +6498,9 @@
   CLIP_TEXT_POS_FROM_MARKER (start, w->start);
 
   itdata = bidi_shelve_cache ();
-<<<<<<< HEAD
   start_move_it (&it, w, start);
   move_it_dy (&it, height);
   bottom_y = window_line_bottom_y (it);
-=======
-
-  specpdl_ref count = SPECPDL_INDEX ();
-  record_unwind_protect_void (unwind_display_working_on_window);
-  display_working_on_window_p = true;
-  start_display (&it, w, start);
-  move_it_vertically (&it, height);
-  bottom_y = line_bottom_y (&it);
-  unbind_to (count, Qnil);
->>>>>>> c148bfc2
   bidi_unshelve_cache (itdata, false);
 
   /* Add in empty lines at the bottom of the window.  */
