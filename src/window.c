--- conflicted
+++ resolved
@@ -5573,25 +5573,10 @@
   if (whole && (fast_but_imprecise_scrolling || long_lines_truncated))
     specbind (Qfontification_functions, Qnil);
 
-<<<<<<< HEAD
   /* On GUI frames, use the pixel-based version which is much slower
      than the line-based one but can handle varying line heights.  */
   if (FRAME_WINDOW_P (XFRAME (XWINDOW (window)->frame)))
     window_scroll_pixel_based (window, n, whole, noerror);
-=======
-  if (whole && long_lines_truncated)
-    window_scroll_for_long_lines (w, n, noerror);
-  else if (FRAME_WINDOW_P (XFRAME (XWINDOW (window)->frame)))
-    {
-
-      /* On GUI frames, use the pixel-based version which is much
-	 slower than the line-based one, but can handle varying
-	 line heights.  */
-      record_unwind_protect_void (unwind_display_working_on_window);
-      display_working_on_window_p = true;
-      window_scroll_pixel_based (window, n, whole, noerror);
-    }
->>>>>>> 4f114c0d
   else
     window_scroll_line_based (window, n, whole, noerror);
 
