/* Random utility Lisp functions.

Copyright (C) 1985-2024 Free Software Foundation, Inc.

This file is NOT part of GNU Emacs.

GNU Emacs is free software: you can redistribute it and/or modify
it under the terms of the GNU General Public License as published by
the Free Software Foundation, either version 3 of the License, or (at
your option) any later version.

GNU Emacs is distributed in the hope that it will be useful,
but WITHOUT ANY WARRANTY; without even the implied warranty of
MERCHANTABILITY or FITNESS FOR A PARTICULAR PURPOSE.  See the
GNU General Public License for more details.

You should have received a copy of the GNU General Public License
along with GNU Emacs.  If not, see <https://www.gnu.org/licenses/>.  */

#include <config.h>

#include <stdlib.h>
#include <sys/random.h>
#include <unistd.h>
#include <filevercmp.h>
#include <intprops.h>
#include <vla.h>
#include <errno.h>
#include <ctype.h>

#include "lisp.h"
#include "bignum.h"
#include "character.h"
#include "coding.h"
#include "composite.h"
#include "buffer.h"
#include "intervals.h"
#include "window.h"
#include "puresize.h"
#include "gnutls.h"

enum equal_kind { EQUAL_NO_QUIT, EQUAL_PLAIN, EQUAL_INCLUDING_PROPERTIES };
static bool internal_equal (Lisp_Object, Lisp_Object,
			    enum equal_kind, int, Lisp_Object);
static EMACS_UINT sxhash_obj (Lisp_Object, int);

DEFUN ("identity", Fidentity, Sidentity, 1, 1, 0,
       doc: /* Return the ARGUMENT unchanged.  */
       attributes: const)
  (Lisp_Object argument)
{
  return argument;
}

/* Return a random Lisp fixnum I in the range 0 <= I < LIM,
   where LIM is taken from a positive fixnum.  */
static Lisp_Object
get_random_fixnum (EMACS_INT lim)
{
  /* Return the remainder of a random integer R (in range 0..INTMASK)
     divided by LIM, except reject the rare case where R is so close
     to INTMASK that the remainder isn't random.  */
  EMACS_INT difflim = INTMASK - lim + 1, diff, remainder;
  do
    {
      EMACS_INT r = get_random ();
      remainder = r % lim;
      diff = r - remainder;
    }
  while (difflim < diff);

  return make_fixnum (remainder);
}

DEFUN ("random", Frandom, Srandom, 0, 1, 0,
       doc: /* Return a pseudo-random integer.
By default, return a fixnum; all fixnums are equally likely.
With positive integer LIMIT, return random integer in interval [0,LIMIT).
With argument t, set the random number seed from the system's entropy
pool if available, otherwise from less-random volatile data such as the time.
With a string argument, set the seed based on the string's contents.

See Info node `(elisp)Random Numbers' for more details.  */)
  (Lisp_Object limit)
{
  if (EQ (limit, Qt))
    init_random ();
  else if (STRINGP (limit))
    seed_random (SSDATA (limit), SBYTES (limit));
  else if (FIXNUMP (limit))
    {
      EMACS_INT lim = XFIXNUM (limit);
      if (lim <= 0)
        xsignal1 (Qargs_out_of_range, limit);
      return get_random_fixnum (lim);
    }
  else if (BIGNUMP (limit))
    {
      struct Lisp_Bignum *lim = XBIGNUM (limit);
      if (mpz_sgn (*bignum_val (lim)) <= 0)
        xsignal1 (Qargs_out_of_range, limit);
      return get_random_bignum (lim);
    }

  return make_ufixnum (get_random ());
}

DEFUN ("length", Flength, Slength, 1, 1, 0,
       doc: /* Return the length of vector, list or string SEQUENCE.
A byte-code function object is also allowed.

If the string contains multibyte characters, this is not necessarily
the number of bytes in the string; it is the number of characters.
To get the number of bytes, use `string-bytes'.

If the length of a list is being computed to compare to a (small)
number, the `length<', `length>' and `length=' functions may be more
efficient.  */)
  (Lisp_Object sequence)
{
  EMACS_INT val;

  if (STRINGP (sequence))
    val = SCHARS (sequence);
  else if (CONSP (sequence))
    val = list_length (sequence);
  else if (NILP (sequence))
    val = 0;
  else if (VECTORP (sequence))
    val = ASIZE (sequence);
  else if (CHAR_TABLE_P (sequence))
    val = MAX_CHAR;
  else if (BOOL_VECTOR_P (sequence))
    val = bool_vector_size (sequence);
  else if (COMPILEDP (sequence) || RECORDP (sequence))
    val = PVSIZE (sequence);
  else
    wrong_type_argument (Qsequencep, sequence);

  return make_fixnum (val);
}

DEFUN ("safe-length", Fsafe_length, Ssafe_length, 1, 1, 0,
       doc: /* Return the length of a list, but avoid error or infinite loop.
This function never gets an error.  If LIST is not really a list,
it returns 0.  If LIST is circular, it returns an integer that is at
least the number of distinct elements.  */)
  (Lisp_Object list)
{
  intptr_t len = 0;
  FOR_EACH_TAIL_SAFE (list)
    len++;
  return make_fixnum (len);
}

static inline
EMACS_INT length_internal (Lisp_Object sequence, int len)
{
  /* If LENGTH is short (arbitrarily chosen cut-off point), use a
     fast loop that doesn't care about whether SEQUENCE is
     circular or not. */
  if (len < 0xffff)
    while (CONSP (sequence))
      {
	if (--len <= 0)
	  return -1;
	sequence = XCDR (sequence);
      }
  /* Signal an error on circular lists. */
  else
    FOR_EACH_TAIL (sequence)
      if (--len <= 0)
	return -1;
  return len;
}

DEFUN ("length<", Flength_less, Slength_less, 2, 2, 0,
       doc: /* Return non-nil if SEQUENCE is shorter than LENGTH.
See `length' for allowed values of SEQUENCE and how elements are
counted.  */)
  (Lisp_Object sequence, Lisp_Object length)
{
  CHECK_FIXNUM (length);
  EMACS_INT len = XFIXNUM (length);

  if (CONSP (sequence))
    return length_internal (sequence, len) == -1? Qnil: Qt;
  else
    return XFIXNUM (Flength (sequence)) < len? Qt: Qnil;
}

DEFUN ("length>", Flength_greater, Slength_greater, 2, 2, 0,
       doc: /* Return non-nil if SEQUENCE is longer than LENGTH.
See `length' for allowed values of SEQUENCE and how elements are
counted.  */)
  (Lisp_Object sequence, Lisp_Object length)
{
  CHECK_FIXNUM (length);
  EMACS_INT len = XFIXNUM (length);

  if (CONSP (sequence))
    return length_internal (sequence, len + 1) == -1? Qt: Qnil;
  else
    return XFIXNUM (Flength (sequence)) > len? Qt: Qnil;
}

DEFUN ("length=", Flength_equal, Slength_equal, 2, 2, 0,
       doc: /* Return non-nil if SEQUENCE has length equal to LENGTH.
See `length' for allowed values of SEQUENCE and how elements are
counted.  */)
  (Lisp_Object sequence, Lisp_Object length)
{
  CHECK_FIXNUM (length);
  EMACS_INT len = XFIXNUM (length);

  if (len < 0)
    return Qnil;

  if (CONSP (sequence))
    return length_internal (sequence, len + 1) == 1? Qt: Qnil;
  else
    return XFIXNUM (Flength (sequence)) == len? Qt: Qnil;
}

DEFUN ("proper-list-p", Fproper_list_p, Sproper_list_p, 1, 1, 0,
       doc: /* Return OBJECT's length if it is a proper list, nil otherwise.
A proper list is neither circular nor dotted (i.e., its last cdr is nil).  */
       attributes: const)
  (Lisp_Object object)
{
  intptr_t len = 0;
  Lisp_Object last_tail = object;
  Lisp_Object tail = object;
  FOR_EACH_TAIL_SAFE (tail)
    {
      len++;
      rarely_quit (len);
      last_tail = XCDR (tail);
    }
  if (! NILP (last_tail))
    return Qnil;
  return make_fixnum (len);
}

DEFUN ("circular-list-p", Fcircular_list_p, Scircular_list_p, 1, 1, 0,
       doc: /* Return t if OBJECT is a circular list, nil otherwise.
The expression (not (proper-list-p OBJECT)) also returns t if OBJECT
is circular, but undesirably returns t if OBJECT is a dotted list.  */
       attributes: const)
  (Lisp_Object object)
{
  Lisp_Object tail = object, circular_p = Qnil;
  FOR_EACH_TAIL_INTERNAL (tail, (void) ((circular_p) = Qt), false)
    {
      (void) 0;
    }
  return circular_p;
}

DEFUN ("string-bytes", Fstring_bytes, Sstring_bytes, 1, 1, 0,
       doc: /* Return the number of bytes in STRING.
If STRING is multibyte, this may be greater than the length of STRING.  */)
  (Lisp_Object string)
{
  CHECK_STRING (string);
  return make_fixnum (SBYTES (string));
}

DEFUN ("string-distance", Fstring_distance, Sstring_distance, 2, 3, 0,
       doc: /* Return Levenshtein distance between STRING1 and STRING2.
The distance is the number of deletions, insertions, and substitutions
required to transform STRING1 into STRING2.
If BYTECOMPARE is nil or omitted, compute distance in terms of characters.
If BYTECOMPARE is non-nil, compute distance in terms of bytes.
Letter-case is significant, but text properties are ignored. */)
  (Lisp_Object string1, Lisp_Object string2, Lisp_Object bytecompare)

{
  CHECK_STRING (string1);
  CHECK_STRING (string2);

  bool use_byte_compare =
    ! NILP (bytecompare)
    || (! STRING_MULTIBYTE (string1) && ! STRING_MULTIBYTE (string2));
  ptrdiff_t len1 = use_byte_compare ? SBYTES (string1) : SCHARS (string1);
  ptrdiff_t len2 = use_byte_compare ? SBYTES (string2) : SCHARS (string2);
  ptrdiff_t x, y, lastdiag, olddiag;

  USE_SAFE_ALLOCA;
  ptrdiff_t *column = SAFE_ALLOCA ((len1 + 1) * sizeof (ptrdiff_t));
  for (y = 0; y <= len1; y++)
    column[y] = y;

  if (use_byte_compare)
    {
      char *s1 = SSDATA (string1);
      char *s2 = SSDATA (string2);

      for (x = 1; x <= len2; x++)
        {
          column[0] = x;
          for (y = 1, lastdiag = x - 1; y <= len1; y++)
            {
              olddiag = column[y];
              column[y] = min (min (column[y] + 1, column[y-1] + 1),
			       lastdiag + (s1[y-1] == s2[x-1] ? 0 : 1));
              lastdiag = olddiag;
            }
        }
    }
  else
    {
      int c1, c2;
      ptrdiff_t i1, i1_byte, i2 = 0, i2_byte = 0;
      for (x = 1; x <= len2; x++)
        {
          column[0] = x;
          c2 = fetch_string_char_advance (string2, &i2, &i2_byte);
          i1 = i1_byte = 0;
          for (y = 1, lastdiag = x - 1; y <= len1; y++)
            {
              olddiag = column[y];
              c1 = fetch_string_char_advance (string1, &i1, &i1_byte);
              column[y] = min (min (column[y] + 1, column[y-1] + 1),
			       lastdiag + (c1 == c2 ? 0 : 1));
              lastdiag = olddiag;
            }
        }
    }

  SAFE_FREE ();
  return make_fixnum (column[len1]);
}

DEFUN ("string-equal", Fstring_equal, Sstring_equal, 2, 2, 0,
       doc: /* Return t if two strings have identical contents.
Case is significant, but text properties are ignored.
Symbols are also allowed; their print names are used instead.

See also `string-equal-ignore-case'.  */)
  (register Lisp_Object s1, Lisp_Object s2)
{
  if (SYMBOLP (s1))
    s1 = SYMBOL_NAME (s1);
  if (SYMBOLP (s2))
    s2 = SYMBOL_NAME (s2);
  CHECK_STRING (s1);
  CHECK_STRING (s2);

  if (SCHARS (s1) != SCHARS (s2)
      || SBYTES (s1) != SBYTES (s2)
      || memcmp (SDATA (s1), SDATA (s2), SBYTES (s1)))
    return Qnil;
  return Qt;
}

DEFUN ("compare-strings", Fcompare_strings, Scompare_strings, 6, 7, 0,
       doc: /* Compare the contents of two strings, converting to multibyte if needed.
The arguments START1, END1, START2, and END2, if non-nil, are
positions specifying which parts of STR1 or STR2 to compare.  In
string STR1, compare the part between START1 (inclusive) and END1
\(exclusive).  If START1 is nil, it defaults to 0, the beginning of
the string; if END1 is nil, it defaults to the length of the string.
Likewise, in string STR2, compare the part between START2 and END2.
Like in `substring', negative values are counted from the end.

The strings are compared by the numeric values of their characters.
For instance, STR1 is "less than" STR2 if its first differing
character has a smaller numeric value.  If IGNORE-CASE is non-nil,
characters are converted to upper-case before comparing them.  Unibyte
strings are converted to multibyte for comparison.

The value is t if the strings (or specified portions) match.
If string STR1 is less, the value is a negative number N;
  - 1 - N is the number of characters that match at the beginning.
If string STR1 is greater, the value is a positive number N;
  N - 1 is the number of characters that match at the beginning.  */)
  (Lisp_Object str1, Lisp_Object start1, Lisp_Object end1, Lisp_Object str2,
   Lisp_Object start2, Lisp_Object end2, Lisp_Object ignore_case)
{
  ptrdiff_t from1, to1, from2, to2, i1, i1_byte, i2, i2_byte;

  CHECK_STRING (str1);
  CHECK_STRING (str2);

  /* For backward compatibility, silently bring too-large positive end
     values into range.  */
  if (FIXNUMP (end1) && SCHARS (str1) < XFIXNUM (end1))
    end1 = make_fixnum (SCHARS (str1));
  if (FIXNUMP (end2) && SCHARS (str2) < XFIXNUM (end2))
    end2 = make_fixnum (SCHARS (str2));

  validate_subarray (str1, start1, end1, SCHARS (str1), &from1, &to1);
  validate_subarray (str2, start2, end2, SCHARS (str2), &from2, &to2);

  i1 = from1;
  i2 = from2;

  i1_byte = string_char_to_byte (str1, i1);
  i2_byte = string_char_to_byte (str2, i2);

  while (i1 < to1 && i2 < to2)
    {
      /* When we find a mismatch, we must compare the
	 characters, not just the bytes.  */
      int c1 = fetch_string_char_as_multibyte_advance (str1, &i1, &i1_byte);
      int c2 = fetch_string_char_as_multibyte_advance (str2, &i2, &i2_byte);

      if (c1 == c2)
	continue;

      if (! NILP (ignore_case))
	{
	  c1 = XFIXNUM (Fupcase (make_fixnum (c1)));
	  c2 = XFIXNUM (Fupcase (make_fixnum (c2)));
	}

      if (c1 == c2)
	continue;

      /* Note that I1 has already been incremented
	 past the character that we are comparing;
	 hence we don't add or subtract 1 here.  */
      if (c1 < c2)
	return make_fixnum (- i1 + from1);
      else
	return make_fixnum (i1 - from1);
    }

  if (i1 < to1)
    return make_fixnum (i1 - from1 + 1);
  if (i2 < to2)
    return make_fixnum (- i1 + from1 - 1);

  return Qt;
}

/* Check whether the platform allows access to unaligned addresses for
   size_t integers without trapping or undue penalty (a few cycles is OK),
   and that a word-sized memcpy can be used to generate such an access.

   This whitelist is incomplete but since it is only used to improve
   performance, omitting cases is safe.  */
#if (defined __x86_64__|| defined __amd64__		\
     || defined __i386__ || defined __i386		\
     || defined __arm64__ || defined __aarch64__	\
     || defined __powerpc__ || defined __powerpc	\
     || defined __ppc__ || defined __ppc		\
     || defined __s390__ || defined __s390x__)		\
  && defined __OPTIMIZE__
#define HAVE_FAST_UNALIGNED_ACCESS 1
#else
#define HAVE_FAST_UNALIGNED_ACCESS 0
#endif

/* Load a word from a possibly unaligned address.  */
static inline size_t
load_unaligned_size_t (const void *p)
{
  size_t x;
  memcpy (&x, p, sizeof x);
  return x;
}

DEFUN ("string-lessp", Fstring_lessp, Sstring_lessp, 2, 2, 0,
       doc: /* Return non-nil if STRING1 is less than STRING2 in lexicographic order.
Case is significant.
Symbols are also allowed; their print names are used instead.  */)
  (Lisp_Object string1, Lisp_Object string2)
{
  if (SYMBOLP (string1))
    string1 = SYMBOL_NAME (string1);
  else
    CHECK_STRING (string1);
  if (SYMBOLP (string2))
    string2 = SYMBOL_NAME (string2);
  else
    CHECK_STRING (string2);

  ptrdiff_t n = min (SCHARS (string1), SCHARS (string2));
  if (! STRING_MULTIBYTE (string1) && ! STRING_MULTIBYTE (string2))
    {
      /* Each argument is either unibyte or all-ASCII multibyte:
	 we can compare bytewise.  */
      int d = memcmp (SSDATA (string1), SSDATA (string2), n);
      return d < 0 || (d == 0 && n < SCHARS (string2)) ? Qt : Qnil;
    }
  else if (STRING_MULTIBYTE (string1) && STRING_MULTIBYTE (string2))
    {
      /* Two arbitrary multibyte strings: we cannot use memcmp because
	 the encoding for raw bytes would sort those between U+007F and U+0080
	 which isn't where we want them.
	 Instead, we skip the longest common prefix and look at
	 what follows.  */
      ptrdiff_t nb1 = SBYTES (string1);
      ptrdiff_t nb2 = SBYTES (string2);
      ptrdiff_t nb = min (nb1, nb2);
      ptrdiff_t b = 0;

      /* String data is normally allocated with word alignment, but
	 there are exceptions (notably pure strings) so we restrict the
	 wordwise skipping to safe architectures.  */
      if (HAVE_FAST_UNALIGNED_ACCESS)
	{
	  /* First compare entire machine words.  */
	  int ws = sizeof (size_t);
	  const char *w1 = SSDATA (string1);
	  const char *w2 = SSDATA (string2);
	  while (b < nb - ws + 1 &&    load_unaligned_size_t (w1 + b)
		                    == load_unaligned_size_t (w2 + b))
	    b += ws;
	}

      /* Scan forward to the differing byte.  */
      while (b < nb && SREF (string1, b) == SREF (string2, b))
	b++;

      if (b >= nb)
	/* One string is a prefix of the other.  */
	return b < nb2 ? Qt : Qnil;

      /* Now back up to the start of the differing characters:
	 it's the last byte not having the bit pattern 10xxxxxx.  */
      while ((SREF (string1, b) & 0xc0) == 0x80)
	b--;

      /* Compare the differing characters.  */
      ptrdiff_t i1 = 0, i2 = 0;
      ptrdiff_t i1_byte = b, i2_byte = b;
      int c1 = fetch_string_char_advance_no_check (string1, &i1, &i1_byte);
      int c2 = fetch_string_char_advance_no_check (string2, &i2, &i2_byte);
      return c1 < c2 ? Qt : Qnil;
    }
  else if (STRING_MULTIBYTE (string1))
    {
      /* string1 multibyte, string2 unibyte */
      ptrdiff_t i1 = 0, i1_byte = 0, i2 = 0;
      while (i1 < n)
	{
	  int c1 = fetch_string_char_advance_no_check (string1, &i1, &i1_byte);
	  int c2 = SREF (string2, i2++);
	  if (c1 != c2)
	    return c1 < c2 ? Qt : Qnil;
	}
      return i1 < SCHARS (string2) ? Qt : Qnil;
    }
  else
    {
      /* string1 unibyte, string2 multibyte */
      ptrdiff_t i1 = 0, i2 = 0, i2_byte = 0;
      while (i1 < n)
	{
	  int c1 = SREF (string1, i1++);
	  int c2 = fetch_string_char_advance_no_check (string2, &i2, &i2_byte);
	  if (c1 != c2)
	    return c1 < c2 ? Qt : Qnil;
	}
      return i1 < SCHARS (string2) ? Qt : Qnil;
    }
}

DEFUN ("string-version-lessp", Fstring_version_lessp,
       Sstring_version_lessp, 2, 2, 0,
       doc: /* Return non-nil if S1 is less than S2, as version strings.

This function compares version strings S1 and S2:
   1) By prefix lexicographically.
   2) Then by version (similarly to version comparison of Debian's dpkg).
      Leading zeros in version numbers are ignored.
   3) If both prefix and version are equal, compare as ordinary strings.

For example, \"foo2.png\" compares less than \"foo12.png\".
Case is significant.
Symbols are also allowed; their print names are used instead.  */)
  (Lisp_Object string1, Lisp_Object string2)
{
  if (SYMBOLP (string1))
    string1 = SYMBOL_NAME (string1);
  if (SYMBOLP (string2))
    string2 = SYMBOL_NAME (string2);
  CHECK_STRING (string1);
  CHECK_STRING (string2);
  int cmp = filenvercmp (SSDATA (string1), SBYTES (string1),
			 SSDATA (string2), SBYTES (string2));
  return cmp < 0 ? Qt : Qnil;
}

DEFUN ("string-collate-lessp", Fstring_collate_lessp, Sstring_collate_lessp, 2, 4, 0,
       doc: /* Return t if first arg string is less than second in collation order.
Symbols are also allowed; their print names are used instead.

This function obeys the conventions for collation order in your
locale settings.  For example, punctuation and whitespace characters
might be considered less significant for sorting:

\(sort \\='("11" "12" "1 1" "1 2" "1.1" "1.2") \\='string-collate-lessp)
  => ("11" "1 1" "1.1" "12" "1 2" "1.2")

The optional argument LOCALE, a string, overrides the setting of your
current locale identifier for collation.  The value is system
dependent; a LOCALE \"en_US.UTF-8\" is applicable on POSIX systems,
while it would be, e.g., \"enu_USA.1252\" on MS-Windows systems.

If IGNORE-CASE is non-nil, characters are converted to lower-case
before comparing them.

To emulate Unicode-compliant collation on MS-Windows systems,
bind `w32-collate-ignore-punctuation' to a non-nil value, since
the codeset part of the locale cannot be \"UTF-8\" on MS-Windows.

Some operating systems do not implement correct collation (in specific
locale environments or at all).  Then, this functions falls back to
case-sensitive `string-lessp' and IGNORE-CASE argument is ignored.  */)
  (Lisp_Object s1, Lisp_Object s2, Lisp_Object locale, Lisp_Object ignore_case)
{
#if defined __STDC_ISO_10646__ || defined WINDOWSNT
  /* Check parameters.  */
  if (SYMBOLP (s1))
    s1 = SYMBOL_NAME (s1);
  if (SYMBOLP (s2))
    s2 = SYMBOL_NAME (s2);
  CHECK_STRING (s1);
  CHECK_STRING (s2);
  if (! NILP (locale))
    CHECK_STRING (locale);

  return (str_collate (s1, s2, locale, ignore_case) < 0) ? Qt : Qnil;

#else  /* !__STDC_ISO_10646__, !WINDOWSNT */
  return Fstring_lessp (s1, s2);
#endif /* !__STDC_ISO_10646__, !WINDOWSNT */
}

DEFUN ("string-collate-equalp", Fstring_collate_equalp, Sstring_collate_equalp, 2, 4, 0,
       doc: /* Return t if two strings have identical contents.
Symbols are also allowed; their print names are used instead.

This function obeys the conventions for collation order in your locale
settings.  For example, characters with different coding points but
the same meaning might be considered as equal, like different grave
accent Unicode characters:

\(string-collate-equalp (string ?\\uFF40) (string ?\\u1FEF))
  => t

The optional argument LOCALE, a string, overrides the setting of your
current locale identifier for collation.  The value is system
dependent; a LOCALE \"en_US.UTF-8\" is applicable on POSIX systems,
while it would be \"enu_USA.1252\" on MS Windows systems.

If IGNORE-CASE is non-nil, characters are converted to lower-case
before comparing them.

To emulate Unicode-compliant collation on MS-Windows systems,
bind `w32-collate-ignore-punctuation' to a non-nil value, since
the codeset part of the locale cannot be \"UTF-8\" on MS-Windows.

If your system does not support a locale environment, this function
behaves like `string-equal', and in that case the IGNORE-CASE argument
is ignored.

Do NOT use this function to compare file names for equality.  */)
  (Lisp_Object s1, Lisp_Object s2, Lisp_Object locale, Lisp_Object ignore_case)
{
#if defined __STDC_ISO_10646__ || defined WINDOWSNT
  /* Check parameters.  */
  if (SYMBOLP (s1))
    s1 = SYMBOL_NAME (s1);
  if (SYMBOLP (s2))
    s2 = SYMBOL_NAME (s2);
  CHECK_STRING (s1);
  CHECK_STRING (s2);
  if (! NILP (locale))
    CHECK_STRING (locale);

  return (str_collate (s1, s2, locale, ignore_case) == 0) ? Qt : Qnil;

#else  /* !__STDC_ISO_10646__, !WINDOWSNT */
  return Fstring_equal (s1, s2);
#endif /* !__STDC_ISO_10646__, !WINDOWSNT */
}
static Lisp_Object concat_to_list (ptrdiff_t nargs, Lisp_Object *args,
				   Lisp_Object last_tail);
static Lisp_Object concat_to_vector (ptrdiff_t nargs, Lisp_Object *args);
static Lisp_Object concat_to_string (ptrdiff_t nargs, Lisp_Object *args);

Lisp_Object
concat2 (Lisp_Object s1, Lisp_Object s2)
{
  return concat_to_string (2, ((Lisp_Object []) {s1, s2}));
}

Lisp_Object
concat3 (Lisp_Object s1, Lisp_Object s2, Lisp_Object s3)
{
  return concat_to_string (3, ((Lisp_Object []) {s1, s2, s3}));
}

DEFUN ("append", Fappend, Sappend, 0, MANY, 0,
       doc: /* Concatenate all the arguments and make the result a list.
The result is a list whose elements are the elements of all the arguments.
Each argument may be a list, vector or string.

All arguments except the last argument are copied.  The last argument
is just used as the tail of the new list.

usage: (append &rest SEQUENCES)  */)
  (ptrdiff_t nargs, Lisp_Object *args)
{
  if (nargs == 0)
    return Qnil;
  return concat_to_list (nargs - 1, args, args[nargs - 1]);
}

DEFUN ("concat", Fconcat, Sconcat, 0, MANY, 0,
       doc: /* Concatenate all the arguments and make the result a string.
The result is a string whose elements are the elements of all the arguments.
Each argument may be a string or a list or vector of characters (integers).

Values of the `composition' property of the result are not guaranteed
to be `eq'.
usage: (concat &rest SEQUENCES)  */)
  (ptrdiff_t nargs, Lisp_Object *args)
{
  return concat_to_string (nargs, args);
}

DEFUN ("vconcat", Fvconcat, Svconcat, 0, MANY, 0,
       doc: /* Concatenate all the arguments and make the result a vector.
The result is a vector whose elements are the elements of all the arguments.
Each argument may be a list, vector or string.
usage: (vconcat &rest SEQUENCES)   */)
  (ptrdiff_t nargs, Lisp_Object *args)
{
  return concat_to_vector (nargs, args);
}


DEFUN ("copy-sequence", Fcopy_sequence, Scopy_sequence, 1, 1, 0,
       doc: /* Return a copy of a list, vector, string, char-table or record.
The elements of a list, vector or record are not copied; they are
shared with the original.  See Info node `(elisp) Sequence Functions'
for more details about this sharing and its effects.
If the original sequence is empty, this function may return
the same empty object instead of its copy.  */)
  (Lisp_Object arg)
{
  if (NILP (arg)) return arg;

  if (CONSP (arg))
    {
      Lisp_Object val = Fcons (XCAR (arg), Qnil);
      Lisp_Object prev = val;
      Lisp_Object tail = XCDR (arg);
      FOR_EACH_TAIL (tail)
	{
	  Lisp_Object c = Fcons (XCAR (tail), Qnil);
	  XSETCDR (prev, c);
	  prev = c;
	}
      CHECK_LIST_END (tail, tail);
      return val;
    }

  if (STRINGP (arg))
    {
      ptrdiff_t bytes = SBYTES (arg);
      ptrdiff_t chars = SCHARS (arg);
      Lisp_Object val = STRING_MULTIBYTE (arg)
	? make_multibyte_string (NULL, chars, bytes)
	: make_unibyte_string (NULL, bytes);
      memcpy (SDATA (val), SDATA (arg), bytes);
      INTERVAL ivs = string_intervals (arg);
      if (ivs)
	{
	  INTERVAL copy = copy_intervals (ivs, 0, chars);
	  set_interval_object (copy, val);
	  set_string_intervals (val, copy);
	}
      return val;
    }

  if (VECTORP (arg))
    return Fvector (ASIZE (arg), XVECTOR (arg)->contents);

  if (RECORDP (arg))
    return Frecord (PVSIZE (arg), XVECTOR (arg)->contents);

  if (CHAR_TABLE_P (arg))
    return copy_char_table (arg);

  if (BOOL_VECTOR_P (arg))
    {
      EMACS_INT nbits = bool_vector_size (arg);
      ptrdiff_t nbytes = bool_vector_bytes (nbits);
      Lisp_Object val = make_bool_vector (nbits);
      memcpy (bool_vector_data (val), bool_vector_data (arg), nbytes);
      return val;
    }

  wrong_type_argument (Qsequencep, arg);
}

/* This structure holds information of an argument of `concat_to_string'
   that is a string and has text properties to be copied.  */
struct textprop_rec
{
  ptrdiff_t argnum;		/* refer to ARGS (arguments of `concat') */
  ptrdiff_t to;			/* refer to VAL (the target string) */
};

static Lisp_Object
concat_to_string (ptrdiff_t nargs, Lisp_Object *args)
{
  USE_SAFE_ALLOCA;

  /* Check types and compute total length in chars of arguments in RESULT_LEN,
     length in bytes in RESULT_LEN_BYTE, and determine in DEST_MULTIBYTE
     whether the result should be a multibyte string.  */
  EMACS_INT result_len = 0;
  EMACS_INT result_len_byte = 0;
  bool dest_multibyte = false;
  bool some_unibyte = false;
  for (ptrdiff_t i = 0; i < nargs; i++)
    {
      Lisp_Object arg = args[i];
      EMACS_INT len;

      /* We must count the number of bytes needed in the string
	 as well as the number of characters.  */

      if (STRINGP (arg))
	{
	  ptrdiff_t arg_len_byte = SBYTES (arg);
	  len = SCHARS (arg);
	  if (STRING_MULTIBYTE (arg))
	    dest_multibyte = true;
	  else
	    some_unibyte = true;
	  if (STRING_BYTES_BOUND - result_len_byte < arg_len_byte)
	    string_overflow ();
	  result_len_byte += arg_len_byte;
	}
      else if (VECTORP (arg))
	{
	  len = ASIZE (arg);
	  ptrdiff_t arg_len_byte = 0;
	  for (ptrdiff_t j = 0; j < len; j++)
	    {
	      Lisp_Object ch = AREF (arg, j);
	      CHECK_CHARACTER (ch);
	      int c = XFIXNAT (ch);
	      arg_len_byte += CHAR_BYTES (c);
	      if (!ASCII_CHAR_P (c) && !CHAR_BYTE8_P (c))
		dest_multibyte = true;
	    }
	  if (STRING_BYTES_BOUND - result_len_byte < arg_len_byte)
	    string_overflow ();
	  result_len_byte += arg_len_byte;
	}
      else if (NILP (arg))
	continue;
      else if (CONSP (arg))
	{
	  len = XFIXNAT (Flength (arg));
	  ptrdiff_t arg_len_byte = 0;
	  for (; CONSP (arg); arg = XCDR (arg))
	    {
	      Lisp_Object ch = XCAR (arg);
	      CHECK_CHARACTER (ch);
	      int c = XFIXNAT (ch);
	      arg_len_byte += CHAR_BYTES (c);
	      if (!ASCII_CHAR_P (c) && !CHAR_BYTE8_P (c))
		dest_multibyte = true;
	    }
	  if (STRING_BYTES_BOUND - result_len_byte < arg_len_byte)
	    string_overflow ();
	  result_len_byte += arg_len_byte;
	}
      else
	wrong_type_argument (Qsequencep, arg);

      result_len += len;
      if (MOST_POSITIVE_FIXNUM < result_len)
	memory_full (SIZE_MAX);
    }

  if (dest_multibyte && some_unibyte)
    {
      /* Non-ASCII characters in unibyte strings take two bytes when
	 converted to multibyte -- count them and adjust the total.  */
      for (ptrdiff_t i = 0; i < nargs; i++)
	{
	  Lisp_Object arg = args[i];
	  if (STRINGP (arg) && ! STRING_MULTIBYTE (arg))
	    {
	      ptrdiff_t bytes = SCHARS (arg);
	      const unsigned char *s = SDATA (arg);
	      ptrdiff_t nonascii = 0;
	      for (ptrdiff_t j = 0; j < bytes; j++)
		nonascii += s[j] >> 7;
	      if (STRING_BYTES_BOUND - result_len_byte < nonascii)
		string_overflow ();
	      result_len_byte += nonascii;
	    }
	}
    }

  if (!dest_multibyte)
    result_len_byte = result_len;

  /* Create the output object.  */
  Lisp_Object result = dest_multibyte
    ? make_multibyte_string (NULL, result_len, result_len_byte)
    : make_unibyte_string (NULL, result_len);

  /* Copy the contents of the args into the result.  */
  ptrdiff_t toindex = 0;
  ptrdiff_t toindex_byte = 0;

  /* When we make a multibyte string, we can't copy text properties
     while concatenating each string because the length of resulting
     string can't be decided until we finish the whole concatenation.
     So, we record strings that have text properties to be copied
     here, and copy the text properties after the concatenation.  */
  struct textprop_rec *textprops;
  /* Number of elements in textprops.  */
  ptrdiff_t num_textprops = 0;
  SAFE_NALLOCA (textprops, 1, nargs);

  for (ptrdiff_t i = 0; i < nargs; i++)
    {
      Lisp_Object arg = args[i];
      if (STRINGP (arg))
	{
	  if (string_intervals (arg))
	    {
	      textprops[num_textprops].argnum = i;
	      textprops[num_textprops].to = toindex;
	      num_textprops++;
	    }
	  ptrdiff_t nchars = SCHARS (arg);
	  if (STRING_MULTIBYTE (arg) == dest_multibyte)
	    {
	      /* Between strings of the same kind, copy fast.  */
	      ptrdiff_t arg_len_byte = SBYTES (arg);
	      memcpy (SDATA (result) + toindex_byte, SDATA (arg), arg_len_byte);
	      toindex_byte += arg_len_byte;
	    }
	  else
	    {
	      /* Copy a single-byte string to a multibyte string.  */
	      toindex_byte += str_to_multibyte (SDATA (result) + toindex_byte,
						SDATA (arg), nchars);
	    }
	  toindex += nchars;
	}
      else if (VECTORP (arg))
	{
	  ptrdiff_t len = ASIZE (arg);
	  for (ptrdiff_t j = 0; j < len; j++)
	    {
	      int c = XFIXNAT (AREF (arg, j));
	      if (dest_multibyte)
		toindex_byte += CHAR_STRING (c, SDATA (result) + toindex_byte);
	      else
		SSET (result, toindex_byte++, c);
	      toindex++;
	    }
	}
      else
	for (Lisp_Object tail = arg; ! NILP (tail); tail = XCDR (tail))
	  {
	    int c = XFIXNAT (XCAR (tail));
	    if (dest_multibyte)
	      toindex_byte += CHAR_STRING (c, SDATA (result) + toindex_byte);
	    else
	      SSET (result, toindex_byte++, c);
	    toindex++;
	  }
    }

  if (num_textprops > 0)
    {
      ptrdiff_t last_to_end = -1;
      for (ptrdiff_t i = 0; i < num_textprops; i++)
	{
	  Lisp_Object arg = args[textprops[i].argnum];
	  Lisp_Object props = text_property_list (arg,
						  make_fixnum (0),
						  make_fixnum (SCHARS (arg)),
						  Qnil);
	  /* If successive arguments have properties, be sure that the
	     value of `composition' property be the copy.  */
	  if (last_to_end == textprops[i].to)
	    make_composition_value_copy (props);
	  add_text_properties_from_list (result, props,
					 make_fixnum (textprops[i].to));
	  last_to_end = textprops[i].to + SCHARS (arg);
	}
    }

  SAFE_FREE ();
  return result;
}

/* Concatenate sequences into a list. */
Lisp_Object
concat_to_list (ptrdiff_t nargs, Lisp_Object *args, Lisp_Object last_tail)
{
  /* Copy the contents of the args into the result.  */
  Lisp_Object result = Qnil;
  Lisp_Object last = Qnil;	/* Last cons in result if nonempty.  */

  for (ptrdiff_t i = 0; i < nargs; i++)
    {
      Lisp_Object arg = args[i];
      /* List arguments are treated specially since this is the common case.  */
      if (CONSP (arg))
	{
	  Lisp_Object head = Fcons (XCAR (arg), Qnil);
	  Lisp_Object prev = head;
	  arg = XCDR (arg);
	  FOR_EACH_TAIL (arg)
	    {
	      Lisp_Object next = Fcons (XCAR (arg), Qnil);
	      XSETCDR (prev, next);
	      prev = next;
	    }
	  CHECK_LIST_END (arg, arg);
	  if (NILP (result))
	    result = head;
	  else
	    XSETCDR (last, head);
	  last = prev;
	}
      else if (NILP (arg))
	;
      else if (VECTORP (arg) || STRINGP (arg)
	       || BOOL_VECTOR_P (arg) || COMPILEDP (arg))
	{
	  ptrdiff_t arglen = XFIXNUM (Flength (arg));
	  ptrdiff_t argindex_byte = 0;

	  /* Copy element by element.  */
	  for (ptrdiff_t argindex = 0; argindex < arglen; argindex++)
	    {
	      /* Fetch next element of `arg' arg into `elt', or break if
		 `arg' is exhausted. */
	      Lisp_Object elt;
	      if (STRINGP (arg))
		{
		  int c;
		  if (STRING_MULTIBYTE (arg))
		    {
		      ptrdiff_t char_idx = argindex;
		      c = fetch_string_char_advance_no_check (arg, &char_idx,
							      &argindex_byte);
		    }
		  else
		    c = SREF (arg, argindex);
		  elt = make_fixed_natnum (c);
		}
	      else if (BOOL_VECTOR_P (arg))
		elt = bool_vector_ref (arg, argindex);
	      else
		elt = AREF (arg, argindex);

	      /* Store this element into the result.  */
	      Lisp_Object node = Fcons (elt, Qnil);
	      if (NILP (result))
		result = node;
	      else
		XSETCDR (last, node);
	      last = node;
	    }
	}
      else
	wrong_type_argument (Qsequencep, arg);
    }

  if (NILP (result))
    result = last_tail;
  else
    XSETCDR (last, last_tail);

  return result;
}

/* Concatenate sequences into a vector.  */
Lisp_Object
concat_to_vector (ptrdiff_t nargs, Lisp_Object *args)
{
  /* Check argument types and compute total length of arguments.  */
  EMACS_INT result_len = 0;
  for (ptrdiff_t i = 0; i < nargs; i++)
    {
      Lisp_Object arg = args[i];
      if (!(VECTORP (arg) || CONSP (arg) || NILP (arg) || STRINGP (arg)
	    || BOOL_VECTOR_P (arg) || COMPILEDP (arg)))
	wrong_type_argument (Qsequencep, arg);
      EMACS_INT len = XFIXNAT (Flength (arg));
      result_len += len;
      if (MOST_POSITIVE_FIXNUM < result_len)
	memory_full (SIZE_MAX);
    }

  /* Create the output vector.  */
  Lisp_Object result = initialize_vector (result_len, Qnil);
  Lisp_Object *dst = XVECTOR (result)->contents;

  /* Copy the contents of the args into the result.  */

  for (ptrdiff_t i = 0; i < nargs; i++)
    {
      Lisp_Object arg = args[i];
      if (VECTORP (arg))
	{
	  ptrdiff_t size = ASIZE (arg);
	  memcpy (dst, XVECTOR (arg)->contents, size * sizeof *dst);
	  dst += size;
	}
      else if (CONSP (arg))
	do
	  {
	    *dst++ = XCAR (arg);
	    arg = XCDR (arg);
	  }
	while (!NILP (arg));
      else if (NILP (arg))
	;
      else if (STRINGP (arg))
	{
	  ptrdiff_t size = SCHARS (arg);
	  if (STRING_MULTIBYTE (arg))
	    {
	      ptrdiff_t byte = 0;
	      for (ptrdiff_t i = 0; i < size;)
		{
		  int c = fetch_string_char_advance_no_check (arg, &i, &byte);
		  *dst++ = make_fixnum (c);
		}
	    }
	  else
	    for (ptrdiff_t i = 0; i < size; i++)
	      *dst++ = make_fixnum (SREF (arg, i));
	}
      else if (BOOL_VECTOR_P (arg))
	{
	  ptrdiff_t size = bool_vector_size (arg);
	  for (ptrdiff_t i = 0; i < size; i++)
	    *dst++ = bool_vector_ref (arg, i);
	}
      else
	{
	  eassert (COMPILEDP (arg));
	  ptrdiff_t size = PVSIZE (arg);
	  memcpy (dst, XVECTOR (arg)->contents, size * sizeof *dst);
	  dst += size;
	}
    }
  eassert (dst == XVECTOR (result)->contents + result_len);

  return result;
}

static Lisp_Object string_char_byte_cache_string;
static ptrdiff_t string_char_byte_cache_charpos;
static ptrdiff_t string_char_byte_cache_bytepos;

void
clear_string_char_byte_cache (void)
{
  string_char_byte_cache_string = Qnil;
}

/* Return the byte index corresponding to CHAR_INDEX in STRING.  */

ptrdiff_t
string_char_to_byte (Lisp_Object string, ptrdiff_t char_index)
{
  ptrdiff_t i_byte;
  ptrdiff_t best_below, best_below_byte;
  ptrdiff_t best_above, best_above_byte;

  best_below = best_below_byte = 0;
  best_above = SCHARS (string);
  best_above_byte = SBYTES (string);
  if (best_above == best_above_byte)
    return char_index;

  if (EQ (string, string_char_byte_cache_string))
    {
      if (string_char_byte_cache_charpos < char_index)
	{
	  best_below = string_char_byte_cache_charpos;
	  best_below_byte = string_char_byte_cache_bytepos;
	}
      else
	{
	  best_above = string_char_byte_cache_charpos;
	  best_above_byte = string_char_byte_cache_bytepos;
	}
    }

  if (char_index - best_below < best_above - char_index)
    {
      unsigned char *p = SDATA (string) + best_below_byte;

      while (best_below < char_index)
	{
	  p += BYTES_BY_CHAR_HEAD (*p);
	  best_below++;
	}
      i_byte = p - SDATA (string);
    }
  else
    {
      unsigned char *p = SDATA (string) + best_above_byte;

      while (best_above > char_index)
	{
	  p--;
	  while (!CHAR_HEAD_P (*p)) p--;
	  best_above--;
	}
      i_byte = p - SDATA (string);
    }

  string_char_byte_cache_bytepos = i_byte;
  string_char_byte_cache_charpos = char_index;
  string_char_byte_cache_string = string;

  return i_byte;
}

/* Return the character index corresponding to BYTE_INDEX in STRING.  */

ptrdiff_t
string_byte_to_char (Lisp_Object string, ptrdiff_t byte_index)
{
  ptrdiff_t i, i_byte;
  ptrdiff_t best_below, best_below_byte;
  ptrdiff_t best_above, best_above_byte;

  best_below = best_below_byte = 0;
  best_above = SCHARS (string);
  best_above_byte = SBYTES (string);
  if (best_above == best_above_byte)
    return byte_index;

  if (EQ (string, string_char_byte_cache_string))
    {
      if (string_char_byte_cache_bytepos < byte_index)
	{
	  best_below = string_char_byte_cache_charpos;
	  best_below_byte = string_char_byte_cache_bytepos;
	}
      else
	{
	  best_above = string_char_byte_cache_charpos;
	  best_above_byte = string_char_byte_cache_bytepos;
	}
    }

  if (byte_index - best_below_byte < best_above_byte - byte_index)
    {
      unsigned char *p = SDATA (string) + best_below_byte;
      unsigned char *pend = SDATA (string) + byte_index;

      while (p < pend)
	{
	  p += BYTES_BY_CHAR_HEAD (*p);
	  best_below++;
	}
      i = best_below;
      i_byte = p - SDATA (string);
    }
  else
    {
      unsigned char *p = SDATA (string) + best_above_byte;
      unsigned char *pbeg = SDATA (string) + byte_index;

      while (p > pbeg)
	{
	  p--;
	  while (!CHAR_HEAD_P (*p)) p--;
	  best_above--;
	}
      i = best_above;
      i_byte = p - SDATA (string);
    }

  string_char_byte_cache_bytepos = i_byte;
  string_char_byte_cache_charpos = i;
  string_char_byte_cache_string = string;

  return i;
}


/* Convert STRING (if unibyte) to a multibyte string without changing
   the number of characters.  Characters 0x80..0xff are interpreted as
   raw bytes. */

Lisp_Object
string_to_multibyte (Lisp_Object string)
{
  if (STRING_MULTIBYTE (string))
    return string;

  ptrdiff_t nchars = SCHARS (string);
  ptrdiff_t nbytes = count_size_as_multibyte (SDATA (string), nchars);
  /* If all the chars are ASCII, they won't need any more bytes once
     converted.  */
  if (nbytes == nchars)
    return make_multibyte_string (SSDATA (string), nbytes, nbytes);

  Lisp_Object ret = make_multibyte_string (NULL, nchars, nbytes);
  str_to_multibyte (SDATA (ret), SDATA (string), nchars);
  return ret;
}


/* Convert STRING to a single-byte string.  */

Lisp_Object
string_make_unibyte (Lisp_Object string)
{
  ptrdiff_t nchars;
  unsigned char *buf;
  Lisp_Object ret;
  USE_SAFE_ALLOCA;

  if (! STRING_MULTIBYTE (string))
    return string;

  nchars = SCHARS (string);

  buf = SAFE_ALLOCA (nchars);
  copy_text (SDATA (string), buf, SBYTES (string),
	     1, 0);

  ret = make_unibyte_string ((char *) buf, nchars);
  SAFE_FREE ();

  return ret;
}

DEFUN ("string-make-multibyte", Fstring_make_multibyte, Sstring_make_multibyte,
       1, 1, 0,
       doc: /* Return the multibyte equivalent of STRING.
If STRING is unibyte and contains non-ASCII characters, the function
`unibyte-char-to-multibyte' is used to convert each unibyte character
to a multibyte character.  In this case, the returned string is a
newly created string with no text properties.  If STRING is multibyte
or entirely ASCII, it is returned unchanged.  In particular, when
STRING is unibyte and entirely ASCII, the returned string is unibyte.
\(When the characters are all ASCII, Emacs primitives will treat the
string the same way whether it is unibyte or multibyte.)  */)
  (Lisp_Object string)
{
  CHECK_STRING (string);

  if (STRING_MULTIBYTE (string))
    return string;

  ptrdiff_t nchars = SCHARS (string);
  ptrdiff_t nbytes = count_size_as_multibyte (SDATA (string), nchars);
  if (nbytes == nchars)
    return string;

  Lisp_Object ret = make_multibyte_string (NULL, nchars, nbytes);
  str_to_multibyte (SDATA (ret), SDATA (string), nchars);
  return ret;
}

DEFUN ("string-make-unibyte", Fstring_make_unibyte, Sstring_make_unibyte,
       1, 1, 0,
       doc: /* Return the unibyte equivalent of STRING.
Multibyte character codes above 255 are converted to unibyte
by taking just the low 8 bits of each character's code.  */)
  (Lisp_Object string)
{
  CHECK_STRING (string);

  return string_make_unibyte (string);
}

DEFUN ("string-as-unibyte", Fstring_as_unibyte, Sstring_as_unibyte,
       1, 1, 0,
       doc: /* Return a unibyte string with the same individual bytes as STRING.
If STRING is unibyte, the result is STRING itself.
Otherwise it is a newly created string, with no text properties.
If STRING is multibyte and contains a character of charset
`eight-bit', it is converted to the corresponding single byte.  */)
  (Lisp_Object string)
{
  CHECK_STRING (string);

  if (STRING_MULTIBYTE (string))
    {
      unsigned char *str = (unsigned char *) xlispstrdup (string);
      ptrdiff_t bytes = str_as_unibyte (str, SBYTES (string));

      string = make_unibyte_string ((char *) str, bytes);
      xfree (str);
    }
  return string;
}

DEFUN ("string-as-multibyte", Fstring_as_multibyte, Sstring_as_multibyte,
       1, 1, 0,
       doc: /* Return a multibyte string with the same individual bytes as STRING.
If STRING is multibyte, the result is STRING itself.
Otherwise it is a newly created string, with no text properties.

If STRING is unibyte and contains an individual 8-bit byte (i.e. not
part of a correct utf-8 sequence), it is converted to the corresponding
multibyte character of charset `eight-bit'.
See also `string-to-multibyte'.

Beware, this often doesn't really do what you think it does.
It is similar to (decode-coding-string STRING \\='utf-8-emacs).
If you're not sure, whether to use `string-as-multibyte' or
`string-to-multibyte', use `string-to-multibyte'.  */)
  (Lisp_Object string)
{
  CHECK_STRING (string);

  if (! STRING_MULTIBYTE (string))
    {
      Lisp_Object new_string;
      ptrdiff_t nchars, nbytes;

      parse_str_as_multibyte (SDATA (string),
			      SBYTES (string),
			      &nchars, &nbytes);
      new_string = make_multibyte_string (NULL, nchars, nbytes);
      memcpy (SDATA (new_string), SDATA (string), SBYTES (string));
      if (nbytes != SBYTES (string))
	str_as_multibyte (SDATA (new_string), nbytes,
			  SBYTES (string), NULL);
      string = new_string;
      set_string_intervals (string, NULL);
    }
  return string;
}

DEFUN ("string-to-multibyte", Fstring_to_multibyte, Sstring_to_multibyte,
       1, 1, 0,
       doc: /* Return a multibyte string with the same individual chars as STRING.
If STRING is multibyte, the result is STRING itself.
Otherwise it is a newly created string, with no text properties.

If STRING is unibyte and contains an 8-bit byte, it is converted to
the corresponding multibyte character of charset `eight-bit'.

This differs from `string-as-multibyte' by converting each byte of a correct
utf-8 sequence to an eight-bit character, not just bytes that don't form a
correct sequence.  */)
  (Lisp_Object string)
{
  CHECK_STRING (string);

  return string_to_multibyte (string);
}

DEFUN ("string-to-unibyte", Fstring_to_unibyte, Sstring_to_unibyte,
       1, 1, 0,
       doc: /* Return a unibyte string with the same individual chars as STRING.
If STRING is unibyte, the result is STRING itself.
Otherwise it is a newly created string, with no text properties,
where each `eight-bit' character is converted to the corresponding byte.
If STRING contains a non-ASCII, non-`eight-bit' character,
an error is signaled.  */)
  (Lisp_Object string)
{
  CHECK_STRING (string);
  if (!STRING_MULTIBYTE (string))
    return string;

  ptrdiff_t chars = SCHARS (string);
  Lisp_Object ret = make_unibyte_string (NULL, chars);
  unsigned char *src = SDATA (string);
  unsigned char *dst = SDATA (ret);
  for (ptrdiff_t i = 0; i < chars; i++)
    {
      unsigned char b = *src++;
      if (b <= 0x7f)
	*dst++ = b;					 /* ASCII */
      else if (CHAR_BYTE8_HEAD_P (b))
	*dst++ = 0x80 | (b & 1) << 6 | (*src++ & 0x3f);	 /* raw byte */
      else
	error ("Cannot convert character at index %"pD"d to unibyte", i);
    }
  return ret;
}


DEFUN ("copy-alist", Fcopy_alist, Scopy_alist, 1, 1, 0,
       doc: /* Return a copy of ALIST.
This is an alist which represents the same mapping from objects to objects,
but does not share the alist structure with ALIST.
The objects mapped (cars and cdrs of elements of the alist)
are shared, however.
Elements of ALIST that are not conses are also shared.  */)
  (Lisp_Object alist)
{
  CHECK_LIST (alist);
  if (NILP (alist))
    return alist;
  alist = Fcopy_sequence (alist);
  for (Lisp_Object tem = alist; ! NILP (tem); tem = XCDR (tem))
    {
      Lisp_Object car = XCAR (tem);
      if (CONSP (car))
	XSETCAR (tem, Fcons (XCAR (car), XCDR (car)));
    }
  return alist;
}

/* Check that ARRAY can have a valid subarray [FROM..TO),
   given that its size is SIZE.
   If FROM is nil, use 0; if TO is nil, use SIZE.
   Count negative values backwards from the end.
   Set *IFROM and *ITO to the two indexes used.  */

void
validate_subarray (Lisp_Object array, Lisp_Object from, Lisp_Object to,
		   ptrdiff_t size, ptrdiff_t *ifrom, ptrdiff_t *ito)
{
  EMACS_INT f, t;

  if (FIXNUMP (from))
    {
      f = XFIXNUM (from);
      if (f < 0)
	f += size;
    }
  else if (NILP (from))
    f = 0;
  else
    wrong_type_argument (Qintegerp, from);

  if (FIXNUMP (to))
    {
      t = XFIXNUM (to);
      if (t < 0)
	t += size;
    }
  else if (NILP (to))
    t = size;
  else
    wrong_type_argument (Qintegerp, to);

  if (! (0 <= f && f <= t && t <= size))
    args_out_of_range_3 (array, from, to);

  *ifrom = f;
  *ito = t;
}

DEFUN ("substring", Fsubstring, Ssubstring, 1, 3, 0,
       doc: /* Return a new string whose contents are a substring of STRING.
The returned string consists of the characters between index FROM
\(inclusive) and index TO (exclusive) of STRING.  FROM and TO are
zero-indexed: 0 means the first character of STRING.  Negative values
are counted from the end of STRING.  If TO is nil, the substring runs
to the end of STRING.

The STRING argument may also be a vector.  In that case, the return
value is a new vector that contains the elements between index FROM
\(inclusive) and index TO (exclusive) of that vector argument.

With one argument, just copy STRING (with properties, if any).  */)
  (Lisp_Object string, Lisp_Object from, Lisp_Object to)
{
  Lisp_Object res;
  ptrdiff_t size, ifrom, ito;

  size = CHECK_VECTOR_OR_STRING (string);
  validate_subarray (string, from, to, size, &ifrom, &ito);

  if (STRINGP (string))
    {
      ptrdiff_t from_byte
	= !ifrom ? 0 : string_char_to_byte (string, ifrom);
      ptrdiff_t to_byte
	= ito == size ? SBYTES (string) : string_char_to_byte (string, ito);

      res = STRING_MULTIBYTE (string)
	? make_multibyte_string (SSDATA (string) + from_byte,
				 ito - ifrom, to_byte - from_byte)
	: make_unibyte_string (SSDATA (string) + from_byte, to_byte - from_byte);
      copy_text_properties (make_fixnum (ifrom), make_fixnum (ito),
			    string, make_fixnum (0), res, Qnil);
    }
  else
    res = Fvector (ito - ifrom, aref_addr (string, ifrom));

  return res;
}


DEFUN ("substring-no-properties", Fsubstring_no_properties, Ssubstring_no_properties, 1, 3, 0,
       doc: /* Return a substring of STRING, without text properties.
It starts at index FROM and ends before TO.
TO may be nil or omitted; then the substring runs to the end of STRING.
If FROM is nil or omitted, the substring starts at the beginning of STRING.
If FROM or TO is negative, it counts from the end.

With one argument, just copy STRING without its properties.  */)
  (Lisp_Object string, register Lisp_Object from, Lisp_Object to)
{
  ptrdiff_t from_char, to_char, from_byte, to_byte, size;

  CHECK_STRING (string);

  size = SCHARS (string);
  validate_subarray (string, from, to, size, &from_char, &to_char);

  from_byte = !from_char ? 0 : string_char_to_byte (string, from_char);
  to_byte =
    to_char == size ? SBYTES (string) : string_char_to_byte (string, to_char);
  return STRING_MULTIBYTE (string)
    ? make_multibyte_string (SSDATA (string) + from_byte,
			     to_char - from_char, to_byte - from_byte)
    : make_unibyte_string (SSDATA (string) + from_byte, to_byte - from_byte);
}

/* Extract a substring of STRING, giving start and end positions
   both in characters and in bytes.  */

Lisp_Object
substring_both (Lisp_Object string, ptrdiff_t from, ptrdiff_t from_byte,
		ptrdiff_t to, ptrdiff_t to_byte)
{
  Lisp_Object res;
  ptrdiff_t size = CHECK_VECTOR_OR_STRING (string);

  if (!(0 <= from && from <= to && to <= size))
    args_out_of_range_3 (string, make_fixnum (from), make_fixnum (to));

  if (STRINGP (string))
    {
      res = STRING_MULTIBYTE (string)
	? make_multibyte_string (SSDATA (string) + from_byte,
				 to - from, to_byte - from_byte)
	: make_unibyte_string (SSDATA (string) + from_byte, to_byte - from_byte);
      copy_text_properties (make_fixnum (from), make_fixnum (to),
			    string, make_fixnum (0), res, Qnil);
    }
  else
    res = Fvector (to - from, aref_addr (string, from));

  return res;
}

DEFUN ("take", Ftake, Stake, 2, 2, 0,
       doc: /* Return the first N elements of LIST.
If N is zero or negative, return nil.
If N is greater or equal to the length of LIST, return LIST (or a copy).  */)
  (Lisp_Object n, Lisp_Object list)
{
  EMACS_INT m;
  if (FIXNUMP (n))
    {
      m = XFIXNUM (n);
      if (m <= 0)
	return Qnil;
    }
  else if (BIGNUMP (n))
    {
      if (mpz_sgn (*xbignum_val (n)) < 0)
	return Qnil;
      m = MOST_POSITIVE_FIXNUM;
    }
  else
    wrong_type_argument (Qintegerp, n);
  CHECK_LIST (list);
  if (NILP (list))
    return Qnil;
  Lisp_Object ret = Fcons (XCAR (list), Qnil);
  Lisp_Object prev = ret;
  m--;
  list = XCDR (list);
  while (m > 0 && CONSP (list))
    {
      Lisp_Object p = Fcons (XCAR (list), Qnil);
      XSETCDR (prev, p);
      prev = p;
      m--;
      list = XCDR (list);
    }
  if (m > 0 && !NILP (list))
    wrong_type_argument (Qlistp, list);
  return ret;
}

DEFUN ("ntake", Fntake, Sntake, 2, 2, 0,
       doc: /* Modify LIST to keep only the first N elements.
If N is zero or negative, return nil.
If N is greater or equal to the length of LIST, return LIST unmodified.
Otherwise, return LIST after truncating it.  */)
  (Lisp_Object n, Lisp_Object list)
{
  EMACS_INT m;
  if (FIXNUMP (n))
    {
      m = XFIXNUM (n);
      if (m <= 0)
	return Qnil;
    }
  else if (BIGNUMP (n))
    {
      if (mpz_sgn (*xbignum_val (n)) < 0)
	return Qnil;
      m = MOST_POSITIVE_FIXNUM;
    }
  else
    wrong_type_argument (Qintegerp, n);
  CHECK_LIST (list);
  Lisp_Object tail = list;
  --m;
  while (m > 0 && CONSP (tail))
    {
      tail = XCDR (tail);
      m--;
    }
  if (CONSP (tail))
    XSETCDR (tail, Qnil);
  else if (!NILP (tail))
    wrong_type_argument (Qlistp, list);
  return list;
}

DEFUN ("nthcdr", Fnthcdr, Snthcdr, 2, 2, 0,
       doc: /* Take cdr N times on LIST, return the result.  */)
  (Lisp_Object n, Lisp_Object list)
{
  Lisp_Object tail = list;

  CHECK_INTEGER (n);

  /* A huge but in-range EMACS_INT that can be substituted for a
     positive bignum while counting down.  It does not introduce
     miscounts because a list or cycle cannot possibly be this long,
     and any counting error is fixed up later.  */
  EMACS_INT large_num = EMACS_INT_MAX;

  EMACS_INT num;
  if (FIXNUMP (n))
    {
      num = XFIXNUM (n);

      /* Speed up small lists by omitting circularity and quit checking.  */
      if (num <= SMALL_LIST_LEN_MAX)
	{
	  for (; 0 < num; num--, tail = XCDR (tail))
	    if (! CONSP (tail))
	      {
		CHECK_LIST_END (tail, list);
		return Qnil;
	      }
	  return tail;
	}
    }
  else
    {
      if (mpz_sgn (*xbignum_val (n)) < 0)
	return tail;
      num = large_num;
    }

  EMACS_INT tortoise_num = num;
  Lisp_Object saved_tail = tail;
  FOR_EACH_TAIL_SAFE (tail)
    {
      /* If the tortoise just jumped (which is rare),
	 update TORTOISE_NUM accordingly.  */
      if (EQ (tail, li.tortoise))
	tortoise_num = num;

      saved_tail = XCDR (tail);
      num--;
      if (num == 0)
	return saved_tail;
      rarely_quit (num);
    }

  tail = saved_tail;
  if (! CONSP (tail))
    {
      CHECK_LIST_END (tail, list);
      return Qnil;
    }

  /* TAIL is part of a cycle.  Reduce NUM modulo the cycle length to
     avoid going around this cycle repeatedly.  */
  intptr_t cycle_length = tortoise_num - num;
  if (! FIXNUMP (n))
    {
      /* Undo any error introduced when LARGE_NUM was substituted for
	 N, by adding N - LARGE_NUM to NUM, using arithmetic modulo
	 CYCLE_LENGTH.  */
      /* Add N mod CYCLE_LENGTH to NUM.  */
      if (cycle_length <= ULONG_MAX)
	num += mpz_tdiv_ui (*xbignum_val (n), cycle_length);
      else
	{
	  mpz_set_intmax (mpz[0], cycle_length);
	  mpz_tdiv_r (mpz[0], *xbignum_val (n), mpz[0]);
	  intptr_t iz;
	  mpz_export (&iz, NULL, -1, sizeof iz, 0, 0, mpz[0]);
	  num += iz;
	}
      num += cycle_length - large_num % cycle_length;
    }
  num %= cycle_length;

  /* One last time through the cycle.  */
  for (; 0 < num; num--)
    {
      tail = XCDR (tail);
      rarely_quit (num);
    }
  return tail;
}

DEFUN ("nth", Fnth, Snth, 2, 2, 0,
       doc: /* Return the Nth element of LIST.
N counts from zero.  If LIST is not that long, nil is returned.  */)
  (Lisp_Object n, Lisp_Object list)
{
  return Fcar (Fnthcdr (n, list));
}

DEFUN ("elt", Felt, Selt, 2, 2, 0,
       doc: /* Return element of SEQUENCE at index N.  */)
  (Lisp_Object sequence, Lisp_Object n)
{
  if (CONSP (sequence) || NILP (sequence))
    return Fcar (Fnthcdr (n, sequence));

  /* Faref signals a "not array" error, so check here.  */
  CHECK_ARRAY (sequence, Qsequencep);
  return Faref (sequence, n);
}

enum { WORDS_PER_DOUBLE = (sizeof (double) / sizeof (EMACS_UINT)
                          + (sizeof (double) % sizeof (EMACS_UINT) != 0)) };
union double_and_words
{
  double val;
  EMACS_UINT word[WORDS_PER_DOUBLE];
};

/* Return true if the floats X and Y have the same value.
   This looks at X's and Y's representation, since (unlike '==')
   it returns true if X and Y are the same NaN.  */
static bool
same_float (Lisp_Object x, Lisp_Object y)
{
  union double_and_words
    xu = { .val = XFLOAT_DATA (x) },
    yu = { .val = XFLOAT_DATA (y) };
  EMACS_UINT neql = 0;
  for (int i = 0; i < WORDS_PER_DOUBLE; i++)
    neql |= xu.word[i] ^ yu.word[i];
  return !neql;
}

/* True if X can be compared using `eq'.
   This predicate is approximative, for maximum speed.  */
static bool
eq_comparable_value (Lisp_Object x)
{
  return SYMBOLP (x) || FIXNUMP (x);
}

DEFUN ("member", Fmember, Smember, 2, 2, 0,
       doc: /* Return non-nil if ELT is an element of LIST.  Comparison done with `equal'.
The value is actually the tail of LIST whose car is ELT.  */)
  (Lisp_Object elt, Lisp_Object list)
{
  if (eq_comparable_value (elt))
    return Fmemq (elt, list);
  Lisp_Object tail = list;
  FOR_EACH_TAIL (tail)
    if (! NILP (Fequal (elt, XCAR (tail))))
      return tail;
  CHECK_LIST_END (tail, list);
  return Qnil;
}

DEFUN ("memq", Fmemq, Smemq, 2, 2, 0,
       doc: /* Return non-nil if ELT is an element of LIST.  Comparison done with `eq'.
The value is actually the tail of LIST whose car is ELT.  */)
  (Lisp_Object elt, Lisp_Object list)
{
  Lisp_Object tail = list;
  FOR_EACH_TAIL (tail)
    if (EQ (XCAR (tail), elt))
      return tail;
  CHECK_LIST_END (tail, list);
  return Qnil;
}

DEFUN ("memql", Fmemql, Smemql, 2, 2, 0,
       doc: /* Return non-nil if ELT is an element of LIST.  Comparison done with `eql'.
The value is actually the tail of LIST whose car is ELT.  */)
  (Lisp_Object elt, Lisp_Object list)
{
  Lisp_Object tail = list;

  if (FLOATP (elt))
    {
      FOR_EACH_TAIL (tail)
        {
          Lisp_Object tem = XCAR (tail);
          if (FLOATP (tem) && same_float (elt, tem))
            return tail;
        }
    }
  else if (BIGNUMP (elt))
    {
      FOR_EACH_TAIL (tail)
        {
          Lisp_Object tem = XCAR (tail);
          if (BIGNUMP (tem)
	      && mpz_cmp (*xbignum_val (elt), *xbignum_val (tem)) == 0)
            return tail;
        }
    }
  else
    return Fmemq (elt, list);

  CHECK_LIST_END (tail, list);
  return Qnil;
}

DEFUN ("assq", Fassq, Sassq, 2, 2, 0,
       doc: /* Return non-nil if KEY is `eq' to the car of an element of ALIST.
The value is actually the first element of ALIST whose car is KEY.
Elements of ALIST that are not conses are ignored.  */)
  (Lisp_Object key, Lisp_Object alist)
{
  Lisp_Object tail = alist;
  FOR_EACH_TAIL (tail)
    if (CONSP (XCAR (tail)) && EQ (XCAR (XCAR (tail)), key))
      return XCAR (tail);
  CHECK_LIST_END (tail, alist);
  return Qnil;
}

/* Like Fassq but never report an error and do not allow quits.
   Use only on objects known to be non-circular lists.  */

Lisp_Object
assq_no_quit (Lisp_Object key, Lisp_Object alist)
{
  for (; ! NILP (alist); alist = XCDR (alist))
    if (CONSP (XCAR (alist)) && EQ (XCAR (XCAR (alist)), key))
      return XCAR (alist);
  return Qnil;
}

/* Assq but doesn't signal.  Unlike assq_no_quit, this function still
   detects circular lists; like assq_no_quit, this function does not
   allow quits and never signals.  If anything goes wrong, it returns
   Qnil.  */
Lisp_Object
assq_no_signal (Lisp_Object key, Lisp_Object alist)
{
  Lisp_Object tail = alist;
  FOR_EACH_TAIL_SAFE (tail)
    if (CONSP (XCAR (tail)) && EQ (XCAR (XCAR (tail)), key))
      return XCAR (tail);
  return Qnil;
}

DEFUN ("assoc", Fassoc, Sassoc, 2, 3, 0,
       doc: /* Return non-nil if KEY is equal to the car of an element of ALIST.
The value is actually the first element of ALIST whose car equals KEY.

Equality is defined by the function TESTFN, defaulting to `equal'.
TESTFN is called with 2 arguments: a car of an alist element and KEY.  */)
     (Lisp_Object key, Lisp_Object alist, Lisp_Object testfn)
{
  if (eq_comparable_value (key) && NILP (testfn))
    return Fassq (key, alist);
  Lisp_Object tail = alist;
  FOR_EACH_TAIL (tail)
    {
      Lisp_Object car = XCAR (tail);
      if (CONSP (car)
	  && (NILP (testfn)
	      ? (EQ (XCAR (car), key) || ! NILP (Fequal
						(XCAR (car), key)))
	      : ! NILP (call2 (testfn, XCAR (car), key))))
	return car;
    }
  CHECK_LIST_END (tail, alist);
  return Qnil;
}

/* Like Fassoc but never report an error and do not allow quits.
   Use only on keys and lists known to be non-circular, and on keys
   that are not too deep and are not window configurations.  */

Lisp_Object
assoc_no_quit (Lisp_Object key, Lisp_Object alist)
{
  for (; ! NILP (alist); alist = XCDR (alist))
    {
      Lisp_Object car = XCAR (alist);
      if (CONSP (car)
	  && (EQ (XCAR (car), key) || equal_no_quit (XCAR (car), key)))
	return car;
    }
  return Qnil;
}

DEFUN ("rassq", Frassq, Srassq, 2, 2, 0,
       doc: /* Return non-nil if KEY is `eq' to the cdr of an element of ALIST.
The value is actually the first element of ALIST whose cdr is KEY.  */)
  (Lisp_Object key, Lisp_Object alist)
{
  Lisp_Object tail = alist;
  FOR_EACH_TAIL (tail)
    if (CONSP (XCAR (tail)) && EQ (XCDR (XCAR (tail)), key))
      return XCAR (tail);
  CHECK_LIST_END (tail, alist);
  return Qnil;
}

DEFUN ("rassoc", Frassoc, Srassoc, 2, 2, 0,
       doc: /* Return non-nil if KEY is `equal' to the cdr of an element of ALIST.
The value is actually the first element of ALIST whose cdr equals KEY.  */)
  (Lisp_Object key, Lisp_Object alist)
{
  if (eq_comparable_value (key))
    return Frassq (key, alist);
  Lisp_Object tail = alist;
  FOR_EACH_TAIL (tail)
    {
      Lisp_Object car = XCAR (tail);
      if (CONSP (car)
	  && (EQ (XCDR (car), key) || ! NILP (Fequal (XCDR (car), key))))
	return car;
    }
  CHECK_LIST_END (tail, alist);
  return Qnil;
}

DEFUN ("delq", Fdelq, Sdelq, 2, 2, 0,
       doc: /* Delete members of LIST which are `eq' to ELT, and return the result.
More precisely, this function skips any members `eq' to ELT at the
front of LIST, then removes members `eq' to ELT from the remaining
sublist by modifying its list structure, then returns the resulting
list.

Write `(setq foo (delq element foo))' to be sure of correctly changing
the value of a list `foo'.  See also `remq', which does not modify the
argument.  */)
  (Lisp_Object elt, Lisp_Object list)
{
  Lisp_Object prev = Qnil, tail = list;

  FOR_EACH_TAIL (tail)
    {
      Lisp_Object tem = XCAR (tail);
      if (EQ (elt, tem))
	{
	  if (NILP (prev))
	    list = XCDR (tail);
	  else
	    Fsetcdr (prev, XCDR (tail));
	}
      else
	prev = tail;
    }
  CHECK_LIST_END (tail, list);
  return list;
}

DEFUN ("delete", Fdelete, Sdelete, 2, 2, 0,
       doc: /* Delete members of SEQ which are `equal' to ELT, and return the result.
SEQ must be a sequence (i.e. a list, a vector, or a string).
The return value is a sequence of the same type.

If SEQ is a list, this behaves like `delq', except that it compares
with `equal' instead of `eq'.  In particular, it may remove elements
by altering the list structure.

If SEQ is not a list, deletion is never performed destructively;
instead this function creates and returns a new vector or string.

Write `(setq foo (delete element foo))' to be sure of correctly
changing the value of a sequence `foo'.  See also `remove', which
does not modify the argument.  */)
  (Lisp_Object elt, Lisp_Object seq)
{
  if (NILP (seq))
    ;
  else if (CONSP (seq))
    {
      Lisp_Object prev = Qnil, tail = seq;

      FOR_EACH_TAIL (tail)
	{
	  if (!NILP (Fequal (elt, XCAR (tail))))
	    {
	      if (NILP (prev))
		seq = XCDR (tail);
	      else
		Fsetcdr (prev, XCDR (tail));
	    }
	  else
	    prev = tail;
	}
      CHECK_LIST_END (tail, seq);
    }
  else if (VECTORP (seq))
    {
      ptrdiff_t n = 0;
      ptrdiff_t size = ASIZE (seq);
      USE_SAFE_ALLOCA;
      Lisp_Object *kept = SAFE_ALLOCA (size * sizeof *kept);

      for (ptrdiff_t i = 0; i < size; i++)
	{
	  kept[n] = AREF (seq, i);
	  n += NILP (Fequal (AREF (seq, i), elt));
	}

      if (n != size)
	seq = Fvector (n, kept);

      SAFE_FREE ();
    }
  else if (STRINGP (seq))
    {
      if (!CHARACTERP (elt))
	return seq;

      ptrdiff_t i, ibyte, nchars, nbytes, cbytes;
      int c;

      for (i = nchars = nbytes = ibyte = 0;
	   i < SCHARS (seq);
	   ++i, ibyte += cbytes)
	{
	  if (STRING_MULTIBYTE (seq))
	    {
	      c = STRING_CHAR (SDATA (seq) + ibyte);
	      cbytes = CHAR_BYTES (c);
	    }
	  else
	    {
	      c = SREF (seq, i);
	      cbytes = 1;
	    }

	  if (c != XFIXNUM (elt))
	    {
	      ++nchars;
	      nbytes += cbytes;
	    }
	}

      if (nchars != SCHARS (seq))
	{
	  Lisp_Object tem;

	  tem = make_multibyte_string (NULL, nchars, nbytes);
	  if (! STRING_MULTIBYTE (seq))
	    STRING_SET_UNIBYTE (tem);

	  for (i = nchars = nbytes = ibyte = 0;
	       i < SCHARS (seq);
	       ++i, ibyte += cbytes)
	    {
	      if (STRING_MULTIBYTE (seq))
		{
		  c = STRING_CHAR (SDATA (seq) + ibyte);
		  cbytes = CHAR_BYTES (c);
		}
	      else
		{
		  c = SREF (seq, i);
		  cbytes = 1;
		}

	      if (c != XFIXNUM (elt))
		{
		  unsigned char *from = SDATA (seq) + ibyte;
		  unsigned char *to   = SDATA (tem) + nbytes;
		  ptrdiff_t n;

		  ++nchars;
		  nbytes += cbytes;

		  for (n = cbytes; n--; )
		    *to++ = *from++;
		}
	    }

	  seq = tem;
	}
    }
  else
    wrong_type_argument (Qsequencep, seq);

  return seq;
}

DEFUN ("nreverse", Fnreverse, Snreverse, 1, 1, 0,
       doc: /* Reverse order of items in a list, vector or string SEQ.
If SEQ is a list, it should be nil-terminated.
This function may destructively modify SEQ to produce the value.  */)
  (Lisp_Object seq)
{
  if (NILP (seq))
    return seq;
  else if (CONSP (seq))
    {
      Lisp_Object prev, tail, next;

      for (prev = Qnil, tail = seq; CONSP (tail); tail = next)
	{
	  next = XCDR (tail);
	  /* If SEQ contains a cycle, attempting to reverse it
	     in-place will inevitably come back to SEQ.  */
	  if (EQ (next, seq))
	    circular_list (seq);
	  Fsetcdr (tail, prev);
	  prev = tail;
	}
      CHECK_LIST_END (tail, seq);
      seq = prev;
    }
  else if (VECTORP (seq))
    {
      ptrdiff_t i, size = ASIZE (seq);

      for (i = 0; i < size / 2; i++)
	{
	  Lisp_Object tem = AREF (seq, i);
	  ASET (seq, i, AREF (seq, size - i - 1));
	  ASET (seq, size - i - 1, tem);
	}
    }
  else if (BOOL_VECTOR_P (seq))
    {
      ptrdiff_t i, size = bool_vector_size (seq);

      for (i = 0; i < size / 2; i++)
	{
	  bool tem = bool_vector_bitref (seq, i);
	  bool_vector_set (seq, i, bool_vector_bitref (seq, size - i - 1));
	  bool_vector_set (seq, size - i - 1, tem);
	}
    }
  else if (STRINGP (seq))
    return Freverse (seq);
  else
    wrong_type_argument (Qarrayp, seq);
  return seq;
}

DEFUN ("reverse", Freverse, Sreverse, 1, 1, 0,
       doc: /* Return the reversed copy of list, vector, or string SEQ.
See also the function `nreverse', which is used more often.  */)
  (Lisp_Object seq)
{
  Lisp_Object new;

  if (NILP (seq))
    return Qnil;
  else if (CONSP (seq))
    {
      new = Qnil;
      FOR_EACH_TAIL (seq)
	new = Fcons (XCAR (seq), new);
      CHECK_LIST_END (seq, seq);
    }
  else if (VECTORP (seq))
    {
      ptrdiff_t i, size = ASIZE (seq);

      new = make_vector (size);
      for (i = 0; i < size; i++)
	ASET (new, i, AREF (seq, size - i - 1));
    }
  else if (BOOL_VECTOR_P (seq))
    {
      ptrdiff_t i;
      EMACS_INT nbits = bool_vector_size (seq);

      new = make_bool_vector (nbits);
      for (i = 0; i < nbits; i++)
	bool_vector_set (new, i, bool_vector_bitref (seq, nbits - i - 1));
    }
  else if (STRINGP (seq))
    {
      ptrdiff_t size = SCHARS (seq), bytes = SBYTES (seq);

      if (size == bytes)
	{
	  ptrdiff_t i;

	  new = make_unibyte_string (NULL, size);
	  for (i = 0; i < size; i++)
	    SSET (new, i, SREF (seq, size - i - 1));
	}
      else
	{
	  unsigned char *p, *q;

	  new = make_multibyte_string (NULL, size, bytes);
	  p = SDATA (seq), q = SDATA (new) + bytes;
	  while (q > SDATA (new))
	    {
	      int len, ch = string_char_and_length (p, &len);
	      p += len, q -= len;
	      CHAR_STRING (ch, q);
	    }
	}
    }
  else
    wrong_type_argument (Qsequencep, seq);
  return new;
}


/* Stably sort LIST ordered by PREDICATE using the TIMSORT
   algorithm.  This converts the list to a vector, sorts the vector,
   and returns the result converted back to a list.  The input list
   is destructively reused to hold the sorted result.  */

static Lisp_Object
sort_list (Lisp_Object list, Lisp_Object predicate)
{
  ptrdiff_t length = list_length (list);
  if (length < 2)
    return list;
  else
    {
      Lisp_Object *result;
      USE_SAFE_ALLOCA;
      SAFE_ALLOCA_LISP (result, length);
      Lisp_Object tail = list;
      for (ptrdiff_t i = 0; i < length; i++)
	{
	  result[i] = Fcar (tail);
	  tail = XCDR (tail);
	}
      tim_sort (predicate, result, length);

      ptrdiff_t i = 0;
      tail = list;
      while (CONSP (tail))
	{
	  XSETCAR (tail, result[i]);
	  tail = XCDR (tail);
	  i++;
	}
      SAFE_FREE ();
      return list;
    }
}

/* Stably sort VECTOR ordered by PREDICATE using the TIMSORT
   algorithm.  */

static void
sort_vector (Lisp_Object vector, Lisp_Object predicate)
{
  ptrdiff_t length = ASIZE (vector);
  if (length < 2)
    return;

  tim_sort (predicate, XVECTOR (vector)->contents, length);
}

DEFUN ("sort", Fsort, Ssort, 2, 2, 0,
       doc: /* Sort SEQ, stably, comparing elements using PREDICATE.
Returns the sorted sequence.  SEQ should be a list or vector.  SEQ is
modified by side effects.  PREDICATE is called with two elements of
SEQ, and should return non-nil if the first element should sort before
the second.  */)
  (Lisp_Object seq, Lisp_Object predicate)
{
  if (CONSP (seq))
    seq = sort_list (seq, predicate);
  else if (VECTORP (seq))
    sort_vector (seq, predicate);
  else if (! NILP (seq))
    wrong_type_argument (Qlist_or_vector_p, seq);
  return seq;
}

Lisp_Object
merge (Lisp_Object org_l1, Lisp_Object org_l2, Lisp_Object pred)
{
  Lisp_Object l1 = org_l1;
  Lisp_Object l2 = org_l2;
  Lisp_Object tail = Qnil;
  Lisp_Object value = Qnil;

  while (1)
    {
      if (NILP (l1))
	{
	  if (NILP (tail))
	    return l2;
	  Fsetcdr (tail, l2);
	  return value;
	}
      if (NILP (l2))
	{
	  if (NILP (tail))
	    return l1;
	  Fsetcdr (tail, l1);
	  return value;
	}

      Lisp_Object tem;
      if (! NILP (call2 (pred, Fcar (l1), Fcar (l2))))
	{
	  tem = l1;
	  l1 = Fcdr (l1);
	  org_l1 = l1;
	}
      else
	{
	  tem = l2;
	  l2 = Fcdr (l2);
	  org_l2 = l2;
	}
      if (NILP (tail))
	value = tem;
      else
	Fsetcdr (tail, tem);
      tail = tem;
    }
}

Lisp_Object
merge_c (Lisp_Object org_l1, Lisp_Object org_l2, bool (*less) (Lisp_Object, Lisp_Object))
{
  Lisp_Object l1 = org_l1;
  Lisp_Object l2 = org_l2;
  Lisp_Object tail = Qnil;
  Lisp_Object value = Qnil;

  while (1)
    {
      if (NILP (l1))
	{
	  if (NILP (tail))
	    return l2;
	  Fsetcdr (tail, l2);
	  return value;
	}
      if (NILP (l2))
	{
	  if (NILP (tail))
	    return l1;
	  Fsetcdr (tail, l1);
	  return value;
	}

      Lisp_Object tem;
      if (less (Fcar (l1), Fcar (l2)))
	{
	  tem = l1;
	  l1 = Fcdr (l1);
	  org_l1 = l1;
	}
      else
	{
	  tem = l2;
	  l2 = Fcdr (l2);
	  org_l2 = l2;
	}
      if (NILP (tail))
	value = tem;
      else
	Fsetcdr (tail, tem);
      tail = tem;
    }
}


/* This does not check for quits.  That is safe since it must terminate.  */

DEFUN ("plist-get", Fplist_get, Splist_get, 2, 3, 0,
       doc: /* Extract a value from a property list.
PLIST is a property list, which is a list of the form
\(PROP1 VALUE1 PROP2 VALUE2...).

This function returns the value corresponding to the given PROP, or
nil if PROP is not one of the properties on the list.  The comparison
with PROP is done using PREDICATE, which defaults to `eq'.

This function doesn't signal an error if PLIST is invalid.  */)
  (Lisp_Object plist, Lisp_Object prop, Lisp_Object predicate)
{
  if (NILP (predicate))
    return plist_get (plist, prop);

  Lisp_Object tail = plist;
  FOR_EACH_TAIL_SAFE (tail)
    {
      if (! CONSP (XCDR (tail)))
	break;
      if (!NILP (call2 (predicate, XCAR (tail), prop)))
	return XCAR (XCDR (tail));
      tail = XCDR (tail);
    }

  return Qnil;
}

/* Faster version of Fplist_get that works with EQ only.  */
Lisp_Object
plist_get (Lisp_Object plist, Lisp_Object prop)
{
  Lisp_Object tail = plist;
  FOR_EACH_TAIL_SAFE (tail)
    {
      if (! CONSP (XCDR (tail)))
	break;
      if (EQ (XCAR (tail), prop))
	return XCAR (XCDR (tail));
      tail = XCDR (tail);
    }
  return Qnil;
}

DEFUN ("get", Fget, Sget, 2, 2, 0,
       doc: /* Return the value of SYMBOL's PROPNAME property.
This is the last value stored with `(put SYMBOL PROPNAME VALUE)'.  */)
  (Lisp_Object symbol, Lisp_Object propname)
{
  CHECK_SYMBOL (symbol);
  Lisp_Object propval = plist_get (CDR (Fassq (symbol, Voverriding_plist_environment)),
				   propname);
  if (! NILP (propval))
    return propval;
  return plist_get (XSYMBOL (symbol)->u.s.plist, propname);
}

DEFUN ("plist-put", Fplist_put, Splist_put, 3, 4, 0,
       doc: /* Change value in PLIST of PROP to VAL.
PLIST is a property list, which is a list of the form
\(PROP1 VALUE1 PROP2 VALUE2 ...).

The comparison with PROP is done using PREDICATE, which defaults to `eq'.

If PROP is already a property on the list, its value is set to VAL,
otherwise the new PROP VAL pair is added.  The new plist is returned;
use `(setq x (plist-put x prop val))' to be sure to use the new value.
The PLIST is modified by side effects.  */)
  (Lisp_Object plist, Lisp_Object prop, Lisp_Object val, Lisp_Object predicate)
{
  if (NILP (predicate))
    return plist_put (plist, prop, val);
  Lisp_Object prev = Qnil, tail = plist;
  FOR_EACH_TAIL (tail)
    {
      if (! CONSP (XCDR (tail)))
	break;

      if (!NILP (call2 (predicate, XCAR (tail), prop)))
	{
	  Fsetcar (XCDR (tail), val);
	  return plist;
	}

      prev = tail;
      tail = XCDR (tail);
    }
  CHECK_TYPE (NILP (tail), Qplistp, plist);
  Lisp_Object newcell
    = Fcons (prop, Fcons (val, NILP (prev) ? plist : XCDR (XCDR (prev))));
  if (NILP (prev))
    return newcell;
  Fsetcdr (XCDR (prev), newcell);
  return plist;
}

/* Faster version of Fplist_put that works with EQ only.  */
Lisp_Object
plist_put (Lisp_Object plist, Lisp_Object prop, Lisp_Object val)
{
  Lisp_Object prev = Qnil, tail = plist;
  FOR_EACH_TAIL (tail)
    {
      if (! CONSP (XCDR (tail)))
	break;

      if (EQ (XCAR (tail), prop))
	{
	  Fsetcar (XCDR (tail), val);
	  return plist;
	}

      prev = tail;
      tail = XCDR (tail);
    }
  CHECK_TYPE (NILP (tail), Qplistp, plist);
  Lisp_Object newcell
    = Fcons (prop, Fcons (val, NILP (prev) ? plist : XCDR (XCDR (prev))));
  if (NILP (prev))
    return newcell;
  Fsetcdr (XCDR (prev), newcell);
  return plist;
}

DEFUN ("put", Fput, Sput, 3, 3, 0,
       doc: /* Store SYMBOL's PROPNAME property with value VALUE.
It can be retrieved with `(get SYMBOL PROPNAME)'.  */)
  (Lisp_Object symbol, Lisp_Object propname, Lisp_Object value)
{
  CHECK_SYMBOL (symbol);
  set_symbol_plist
    (symbol, plist_put (XSYMBOL (symbol)->u.s.plist, propname, value));
  return value;
}

DEFUN ("plist-member", Fplist_member, Splist_member, 2, 3, 0,
       doc: /* Return non-nil if PLIST has the property PROP.
PLIST is a property list, which is a list of the form
\(PROP1 VALUE1 PROP2 VALUE2 ...).

The comparison with PROP is done using PREDICATE, which defaults to
`eq'.

Unlike `plist-get', this allows you to distinguish between a missing
property and a property with the value nil.
The value is actually the tail of PLIST whose car is PROP.  */)
  (Lisp_Object plist, Lisp_Object prop, Lisp_Object predicate)
{
  if (NILP (predicate))
    return plist_member (plist, prop);
  Lisp_Object tail = plist;
  FOR_EACH_TAIL (tail)
    {
      if (!NILP (call2 (predicate, XCAR (tail), prop)))
	return tail;
      tail = XCDR (tail);
      if (! CONSP (tail))
	break;
    }
  CHECK_TYPE (NILP (tail), Qplistp, plist);
  return Qnil;
}

/* Faster version of Fplist_member that works with EQ only.  */
Lisp_Object
plist_member (Lisp_Object plist, Lisp_Object prop)
{
  Lisp_Object tail = plist;
  FOR_EACH_TAIL (tail)
    {
      if (EQ (XCAR (tail), prop))
	return tail;
      tail = XCDR (tail);
      if (! CONSP (tail))
	break;
    }
  CHECK_TYPE (NILP (tail), Qplistp, plist);
  return Qnil;
}

DEFUN ("eql", Feql, Seql, 2, 2, 0,
       doc: /* Return t if the two args are `eq' or are indistinguishable numbers.
Integers with the same value are `eql'.
Floating-point values with the same sign, exponent and fraction are `eql'.
This differs from numeric comparison: (eql 0.0 -0.0) returns nil and
\(eql 0.0e+NaN 0.0e+NaN) returns t, whereas `=' does the opposite.  */)
  (Lisp_Object obj1, Lisp_Object obj2)
{
  if (FLOATP (obj1))
    return FLOATP (obj2) && same_float (obj1, obj2) ? Qt : Qnil;
  else if (BIGNUMP (obj1))
    return ((BIGNUMP (obj2)
	     && mpz_cmp (*xbignum_val (obj1), *xbignum_val (obj2)) == 0)
	    ? Qt : Qnil);
  else
    return EQ (obj1, obj2) ? Qt : Qnil;
}

DEFUN ("equal", Fequal, Sequal, 2, 2, 0,
       doc: /* Return t if two Lisp objects have similar structure and contents.
They must have the same data type.
Conses are compared by comparing the cars and the cdrs.
Vectors and strings are compared element by element.
Numbers are compared via `eql', so integers do not equal floats.
\(Use `=' if you want integers and floats to be able to be equal.)
Symbols must match exactly.  */)
  (Lisp_Object o1, Lisp_Object o2)
{
  return internal_equal (o1, o2, EQUAL_PLAIN, 0, Qnil) ? Qt : Qnil;
}

DEFUN ("equal-including-properties", Fequal_including_properties, Sequal_including_properties, 2, 2, 0,
       doc: /* Return t if two Lisp objects have similar structure and contents.
This is like `equal' except that it compares the text properties
of strings.  (`equal' ignores text properties.)  */)
  (Lisp_Object o1, Lisp_Object o2)
{
  return (internal_equal (o1, o2, EQUAL_INCLUDING_PROPERTIES, 0, Qnil)
	  ? Qt : Qnil);
}

/* Return true if O1 and O2 are equal.  Do not quit or check for
   cycles.  Preferable for objects that are stack-friendly (cycle-free
   and small) and are not window configurations.  */

bool
equal_no_quit (Lisp_Object o1, Lisp_Object o2)
{
  return internal_equal (o1, o2, EQUAL_NO_QUIT, 0, Qnil);
}

static ptrdiff_t hash_lookup_with_hash (struct Lisp_Hash_Table *h,
					Lisp_Object key, hash_hash_t hash);


/* Return true if O1 and O2 are equal.  EQUAL_KIND specifies what kind
   of equality test to use: if it is EQUAL_NO_QUIT, do not check for
   cycles or large arguments or quits; if EQUAL_PLAIN, do ordinary
   Lisp equality; and if EQUAL_INCLUDING_PROPERTIES, do
   equal-including-properties.

   DEPTH and HT are used to detect cycles or excessive recursion.  */

static bool
internal_equal (Lisp_Object o1, Lisp_Object o2, enum equal_kind equal_kind,
		int depth, Lisp_Object ht)
{
 tail_recurse:
  if (depth > 10)
    {
      eassert (equal_kind != EQUAL_NO_QUIT);
      if (depth > 200)
	error ("Stack overflow in equal");
      if (NILP (ht))
	ht = CALLN (Fmake_hash_table, QCtest, Qeq);
      switch (XTYPE (o1))
	{
	case Lisp_Cons:
	case Lisp_Vectorlike:
	  {
	    struct Lisp_Hash_Table *h = XHASH_TABLE (ht);
	    hash_hash_t hash = hash_from_key (h, o1);
	    ptrdiff_t i = hash_lookup_with_hash (h, o1, hash);
	    if (i >= 0)
	      { /* O1 was seen already.  */
		Lisp_Object o2s = HASH_VALUE (h, i);
		if (! NILP (Fmemq (o2, o2s)))
		  return true;
		else
		  set_hash_value_slot (h, i, Fcons (o2, o2s));
	      }
	    else
	      hash_put (h, o1, Fcons (o2, Qnil), hash);
	  }
	default: ;
	}
    }

  if (EQ (o1, o2))
    return true;
  if (XTYPE (o1) != XTYPE (o2))
    return false;

  switch (XTYPE (o1))
    {
    case Lisp_Float:
      return same_float (o1, o2);

    case Lisp_Cons:
      if (equal_kind == EQUAL_NO_QUIT)
	for (; CONSP (o1); o1 = XCDR (o1))
	  {
	    if (! CONSP (o2))
	      return false;
	    if (! equal_no_quit (XCAR (o1), XCAR (o2)))
	      return false;
	    o2 = XCDR (o2);
	    if (EQ (XCDR (o1), o2))
	      return true;
	  }
      else
	FOR_EACH_TAIL (o1)
	  {
	    if (! CONSP (o2))
	      return false;
	    if (! internal_equal (XCAR (o1), XCAR (o2),
				  equal_kind, depth + 1, ht))
	      return false;
	    o2 = XCDR (o2);
	    if (EQ (XCDR (o1), o2))
	      return true;
	  }
      depth++;
      goto tail_recurse;

    case Lisp_Vectorlike:
      {
	ptrdiff_t size = ASIZE (o1);
	/* The pvtype of a vector is PVEC_NORMAL_VECTOR.  */
	ptrdiff_t pvtype = PVTYPE (XVECTOR (o1));

	if (ASIZE (o2) != size)
	  return false;
	else if (BIGNUMP (o1))
	  return mpz_cmp (*xbignum_val (o1), *xbignum_val (o2)) == 0;
	else if (OVERLAYP (o1))
	  {
	    if (OVERLAY_BUFFER (o1) != OVERLAY_BUFFER (o2)
		|| OVERLAY_START (o1) != OVERLAY_START (o2)
		|| OVERLAY_END (o1) != OVERLAY_END (o2))
	      return false;
	    o1 = XOVERLAY (o1)->plist;
	    o2 = XOVERLAY (o2)->plist;
	    depth++;
	    goto tail_recurse;
	  }
	else if (MARKERP (o1))
	  {
	    return (XMARKER (o1)->buffer == XMARKER (o2)->buffer
		    && (XMARKER (o1)->buffer == 0
			|| XMARKER (o1)->bytepos == XMARKER (o2)->bytepos));
	  }
	else if (BOOL_VECTOR_P (o1))
	  {
	    EMACS_INT size = bool_vector_size (o1);
	    return (size == bool_vector_size (o2)
		    && !memcmp (bool_vector_data (o1), bool_vector_data (o2),
			        bool_vector_bytes (size)));
	  }
	else if (! SX_ADMITS_COMPARISON (pvtype))
	  return false;

	for (ptrdiff_t i = 0; i < PVSIZE (o1); i++)
	  {
	    Lisp_Object v1, v2;
	    v1 = AREF (o1, i);
	    v2 = AREF (o2, i);
	    if (! internal_equal (v1, v2, equal_kind, depth + 1, ht))
	      return false;
	  }
	return true;
      }
      break;

    case Lisp_String:
      return (SCHARS (o1) == SCHARS (o2)
	      && SBYTES (o1) == SBYTES (o2)
	      && !memcmp (SDATA (o1), SDATA (o2), SBYTES (o1))
	      && (equal_kind != EQUAL_INCLUDING_PROPERTIES
	          || compare_string_intervals (o1, o2)));

    default:
      break;
    }

  return false;
}


DEFUN ("fillarray", Ffillarray, Sfillarray, 2, 2, 0,
       doc: /* Store each element of ARRAY with ITEM.
ARRAY is a vector, string, char-table, or bool-vector.  */)
  (Lisp_Object array, Lisp_Object item)
{
  register ptrdiff_t size, idx;

  if (VECTORP (array))
    for (idx = 0, size = ASIZE (array); idx < size; idx++)
      ASET (array, idx, item);
  else if (CHAR_TABLE_P (array))
    {
      int i;

      for (i = 0; i < (1 << CHARTAB_SIZE_BITS_0); i++)
	set_char_table_contents (array, i, item);
      set_char_table_defalt (array, item);
    }
  else if (STRINGP (array))
    {
      unsigned char *p = SDATA (array);
      CHECK_CHARACTER (item);
      int charval = XFIXNAT (item);
      size = SCHARS (array);
      if (size != 0)
	{
	  CHECK_IMPURE (array, XSTRING (array));
	  unsigned char str[MAX_MULTIBYTE_LENGTH];
	  int len;
	  if (STRING_MULTIBYTE (array))
	    len = CHAR_STRING (charval, str);
	  else
	    {
	      str[0] = charval;
	      len = 1;
	    }

	  ptrdiff_t size_byte = SBYTES (array);
	  if (len == 1 && size == size_byte)
	    memset (p, str[0], size);
	  else
	    {
	      ptrdiff_t product;
	      if (ckd_mul (&product, size, len) || product != size_byte)
		error ("Attempt to change byte length of a string");
	      for (idx = 0; idx < size_byte; idx++)
		*p++ = str[idx % len];
	    }
	}
    }
  else if (BOOL_VECTOR_P (array))
    return bool_vector_fill (array, item);
  else
    wrong_type_argument (Qarrayp, array);
  return array;
}

DEFUN ("clear-string", Fclear_string, Sclear_string,
       1, 1, 0,
       doc: /* Clear the contents of STRING.
This makes STRING unibyte and may change its length.  */)
  (Lisp_Object string)
{
  CHECK_STRING (string);
  ptrdiff_t len = SBYTES (string);
  if (len != 0 || STRING_MULTIBYTE (string))
    {
      CHECK_IMPURE (string, XSTRING (string));
      memset (SDATA (string), 0, len);
      STRING_SET_CHARS (string, len);
      STRING_SET_UNIBYTE (string);
    }
  return Qnil;
}

Lisp_Object
nconc2 (Lisp_Object s1, Lisp_Object s2)
{
  return CALLN (Fnconc, s1, s2);
}

DEFUN ("nconc", Fnconc, Snconc, 0, MANY, 0,
       doc: /* Concatenate any number of lists by altering them.
Only the last argument is not altered, and need not be a list.
usage: (nconc &rest LISTS)  */)
  (ptrdiff_t nargs, Lisp_Object *args)
{
  Lisp_Object val = Qnil;

  for (ptrdiff_t argnum = 0; argnum < nargs; argnum++)
    {
      Lisp_Object tem = args[argnum];
      if (NILP (tem)) continue;

      if (NILP (val))
	val = tem;

      if (argnum + 1 == nargs) break;

      CHECK_CONS (tem);

      Lisp_Object tail UNINIT;
      FOR_EACH_TAIL (tem)
	tail = tem;

      tem = args[argnum + 1];
      Fsetcdr (tail, tem);
      if (NILP (tem))
	args[argnum + 1] = tail;
    }

  return val;
}

/* This is the guts of all mapping functions.
   Apply FN to each element of SEQ, one by one, storing the results
   into elements of VALS, a C vector of Lisp_Objects.  LENI is the
   length of VALS, which should also be the length of SEQ.  Return the
   number of results; although this is normally LENI, it can be less
   if SEQ is made shorter as a side effect of FN.  */

static EMACS_INT
mapcar1 (EMACS_INT leni, Lisp_Object *vals, Lisp_Object fn, Lisp_Object seq)
{
  if (NILP (seq))
    return 0;
  else if (CONSP (seq))
    {
      Lisp_Object tail = seq;
      for (ptrdiff_t i = 0; i < leni; i++)
	{
	  if (! CONSP (tail))
	    return i;
	  Lisp_Object dummy = call1 (fn, XCAR (tail));
	  if (vals)
	    vals[i] = dummy;
	  tail = XCDR (tail);
	}
    }
  else if (VECTORP (seq) || COMPILEDP (seq))
    {
      for (ptrdiff_t i = 0; i < leni; i++)
	{
	  Lisp_Object dummy = call1 (fn, AREF (seq, i));
	  if (vals)
	    vals[i] = dummy;
	}
    }
  else if (STRINGP (seq))
    {
      ptrdiff_t i_byte = 0;

      for (ptrdiff_t i = 0; i < leni;)
	{
	  ptrdiff_t i_before = i;
	  int c = fetch_string_char_advance (seq, &i, &i_byte);
	  Lisp_Object dummy = call1 (fn, make_fixnum (c));
	  if (vals)
	    vals[i_before] = dummy;
	}
    }
  else
    {
      eassert (BOOL_VECTOR_P (seq));
      for (EMACS_INT i = 0; i < leni; i++)
	{
	  Lisp_Object dummy = call1 (fn, bool_vector_ref (seq, i));
	  if (vals)
	    vals[i] = dummy;
	}
    }

  return leni;
}

DEFUN ("mapconcat", Fmapconcat, Smapconcat, 2, 3, 0,
       doc: /* Apply FUNCTION to each element of SEQUENCE, and concat the results as strings.
In between each pair of results, stick in SEPARATOR.  Thus, " " as
  SEPARATOR results in spaces between the values returned by FUNCTION.

SEQUENCE may be a list, a vector, a bool-vector, or a string.

Optional argument SEPARATOR must be a string, a vector, or a list of
characters; nil stands for the empty string.

FUNCTION must be a function of one argument, and must return a value
  that is a sequence of characters: either a string, or a vector or
  list of numbers that are valid character codepoints.  */)
  (Lisp_Object function, Lisp_Object sequence, Lisp_Object separator)
{
  USE_SAFE_ALLOCA;
  EMACS_INT leni = XFIXNAT (Flength (sequence));
  if (CHAR_TABLE_P (sequence))
    wrong_type_argument (Qlistp, sequence);
  EMACS_INT args_alloc = 2 * leni - 1;
  if (args_alloc < 0)
    return empty_unibyte_string;
  Lisp_Object *args;
  SAFE_ALLOCA_LISP (args, args_alloc);
  if (EQ (function, Qidentity))
    {
      /* Fast path when no function call is necessary.  */
      if (CONSP (sequence))
	{
	  Lisp_Object src = sequence;
	  Lisp_Object *dst = args;
	  do
	    {
	      *dst++ = XCAR (src);
	      src = XCDR (src);
	    }
	  while (!NILP (src));
	  goto concat;
	}
      else if (VECTORP (sequence))
	{
	  memcpy (args, XVECTOR (sequence)->contents, leni * sizeof *args);
	  goto concat;
	}
    }
  ptrdiff_t nmapped = mapcar1 (leni, args, function, sequence);
  eassert (nmapped == leni);

 concat: ;
  ptrdiff_t nargs = args_alloc;
  if (NILP (separator) || (STRINGP (separator) && SCHARS (separator) == 0))
    nargs = leni;
  else
    {
      for (ptrdiff_t i = leni - 1; i > 0; i--)
        args[i + i] = args[i];

      for (ptrdiff_t i = 1; i < nargs; i += 2)
        args[i] = separator;
    }

  Lisp_Object ret = Fconcat (nargs, args);
  SAFE_FREE ();
  return ret;
}

DEFUN ("mapcar", Fmapcar, Smapcar, 2, 2, 0,
       doc: /* Apply FUNCTION to each element of SEQUENCE, and make a list of the results.
The result is a list just as long as SEQUENCE.
SEQUENCE may be a list, a vector, a bool-vector, or a string.  */)
  (Lisp_Object function, Lisp_Object sequence)
{
  USE_SAFE_ALLOCA;
  EMACS_INT leni = XFIXNAT (Flength (sequence));
  if (CHAR_TABLE_P (sequence))
    wrong_type_argument (Qlistp, sequence);
  Lisp_Object *args;
  SAFE_ALLOCA_LISP (args, leni);
  ptrdiff_t nmapped = mapcar1 (leni, args, function, sequence);
  Lisp_Object ret = Flist (nmapped, args);
  SAFE_FREE ();
  return ret;
}

DEFUN ("mapc", Fmapc, Smapc, 2, 2, 0,
       doc: /* Apply FUNCTION to each element of SEQUENCE for side effects only.
Unlike `mapcar', don't accumulate the results.  Return SEQUENCE.
SEQUENCE may be a list, a vector, a bool-vector, or a string.  */)
  (Lisp_Object function, Lisp_Object sequence)
{
  register EMACS_INT leni;

  leni = XFIXNAT (Flength (sequence));
  if (CHAR_TABLE_P (sequence))
    wrong_type_argument (Qlistp, sequence);
  mapcar1 (leni, 0, function, sequence);

  return sequence;
}

DEFUN ("mapcan", Fmapcan, Smapcan, 2, 2, 0,
       doc: /* Apply FUNCTION to each element of SEQUENCE, and concatenate
the results by altering them (using `nconc').
SEQUENCE may be a list, a vector, a bool-vector, or a string. */)
     (Lisp_Object function, Lisp_Object sequence)
{
  USE_SAFE_ALLOCA;
  EMACS_INT leni = XFIXNAT (Flength (sequence));
  if (CHAR_TABLE_P (sequence))
    wrong_type_argument (Qlistp, sequence);
  Lisp_Object *args;
  SAFE_ALLOCA_LISP (args, leni);
  ptrdiff_t nmapped = mapcar1 (leni, args, function, sequence);
  Lisp_Object ret = Fnconc (nmapped, args);
  SAFE_FREE ();
  return ret;
}

/* This is how C code calls `yes-or-no-p' and allows the user
   to redefine it.  */

Lisp_Object
do_yes_or_no_p (Lisp_Object prompt)
{
  return call1 (intern ("yes-or-no-p"), prompt);
}

DEFUN ("yes-or-no-p", Fyes_or_no_p, Syes_or_no_p, 1, 1, 0,
       doc: /* Ask user a yes-or-no question.
Return t if answer is yes, and nil if the answer is no.

PROMPT is the string to display to ask the question; `yes-or-no-p'
appends `yes-or-no-prompt' (default \"(yes or no) \") to it.  If
PROMPT is a non-empty string, and it ends with a non-space character,
a space character will be appended to it.

The user must confirm the answer with RET, and can edit it until it
has been confirmed.

If the `use-short-answers' variable is non-nil, instead of asking for
\"yes\" or \"no\", this function will ask for \"y\" or \"n\" (and
ignore the value of `yes-or-no-prompt').

If dialog boxes are supported, this function will use a dialog box
if `use-dialog-box' is non-nil and the last input event was produced
by a mouse, or by some window-system gesture, or via a menu.  */)
  (Lisp_Object prompt)
{
  Lisp_Object ans, val;

  CHECK_STRING (prompt);

  if (!NILP (last_input_event)
      && (CONSP (last_nonmenu_event)
	  || (NILP (last_nonmenu_event) && CONSP (last_input_event))
	  || (val = find_symbol_value (XSYMBOL (Qfrom__tty_menu_p), NULL),
	      (! NILP (val) && ! EQ (val, Qunbound))))
      && use_dialog_box)
    {
      Lisp_Object pane, menu, obj;
      redisplay_preserve_echo_area (4);
      pane = list2 (Fcons (build_string ("Yes"), Qt),
		    Fcons (build_string ("No"), Qnil));
      menu = Fcons (prompt, pane);
      obj = Fx_popup_dialog (Qt, menu, Qnil);
      return obj;
    }

  if (use_short_answers)
    return call1 (intern ("y-or-n-p"), prompt);

  {
    char *s = SSDATA (prompt);
    ptrdiff_t len = strlen (s);
    if ((len > 0) && !isspace (s[len - 1]))
      prompt = CALLN (Fconcat, prompt, build_string (" "));
  }
  prompt = CALLN (Fconcat, prompt, Vyes_or_no_prompt);

  specpdl_ref count = SPECPDL_INDEX ();
  specbind (Qenable_recursive_minibuffers, Qt);
  /* Preserve the actual command that eventually called `yes-or-no-p'
     (otherwise `repeat' will be repeating `exit-minibuffer').  */
  specbind (Qreal_this_command, Vreal_this_command);

  while (1)
    {
      ans = Fdowncase (Fread_from_minibuffer (prompt, Qnil, Qnil, Qnil,
					      Qyes_or_no_p_history, Qnil,
					      Qnil));
      if (SCHARS (ans) == 3 && !strcmp (SSDATA (ans), "yes"))
	return unbind_to (count, Qt);
      if (SCHARS (ans) == 2 && !strcmp (SSDATA (ans), "no"))
	return unbind_to (count, Qnil);

      Fding (Qnil);
      Fdiscard_input ();
      message1 ("Please answer yes or no.");
      Fsleep_for (make_fixnum (2), Qnil);
    }
}

DEFUN ("load-average", Fload_average, Sload_average, 0, 1, 0,
       doc: /* Return list of 1 minute, 5 minute and 15 minute load averages.

Each of the three load averages is multiplied by 100, then converted
to integer.

When USE-FLOATS is non-nil, floats will be used instead of integers.
These floats are not multiplied by 100.

If the 5-minute or 15-minute load averages are not available, return a
shortened list, containing only those averages which are available.

An error is thrown if the load average can't be obtained.  In some
cases making it work would require Emacs being installed setuid or
setgid so that it can read kernel information, and that usually isn't
advisable.  */)
  (Lisp_Object use_floats)
{
  double load_ave[3];
  int loads = getloadavg (load_ave, 3);
  Lisp_Object ret = Qnil;

  if (loads < 0)
    error ("load-average not implemented for this operating system");

  while (loads-- > 0)
    {
      Lisp_Object load = (NILP (use_floats)
			  ? double_to_integer (100.0 * load_ave[loads])
			  : make_float (load_ave[loads]));
      ret = Fcons (load, ret);
    }

  return ret;
}

DEFUN ("featurep", Ffeaturep, Sfeaturep, 1, 2, 0,
       doc: /* Return t if FEATURE is present in this Emacs.

Use this to conditionalize execution of lisp code based on the
presence or absence of Emacs or environment extensions.
Use `provide' to declare that a feature is available.  This function
looks at the value of the variable `features'.  The optional argument
SUBFEATURE can be used to check a specific subfeature of FEATURE.  */)
  (Lisp_Object feature, Lisp_Object subfeature)
{
  register Lisp_Object tem;
  CHECK_SYMBOL (feature);
  tem = Fmemq (feature, Vfeatures);
  if (! NILP (tem) && ! NILP (subfeature))
    tem = Fmember (subfeature, Fget (feature, Qsubfeatures));
  return (NILP (tem)) ? Qnil : Qt;
}

DEFUN ("provide", Fprovide, Sprovide, 1, 2, 0,
       doc: /* Announce that FEATURE is a feature of the current Emacs.
The optional argument SUBFEATURES should be a list of symbols listing
particular subfeatures supported in this version of FEATURE.  */)
  (Lisp_Object feature, Lisp_Object subfeatures)
{
  register Lisp_Object tem;
  CHECK_SYMBOL (feature);
  CHECK_LIST (subfeatures);
  if (! NILP (Vautoload_queue))
    Vautoload_queue = Fcons (Fcons (make_fixnum (0), Vfeatures),
			     Vautoload_queue);
  tem = Fmemq (feature, Vfeatures);
  if (NILP (tem))
    Vfeatures = Fcons (feature, Vfeatures);
  if (! NILP (subfeatures))
    Fput (feature, Qsubfeatures, subfeatures);
  LOADHIST_ATTACH (Fcons (Qprovide, feature));

  /* Run any load-hooks for this file.  */
  tem = Fassq (feature, Vafter_load_alist);
  if (CONSP (tem))
    Fmapc (Qfuncall, XCDR (tem));

  return feature;
}

/* `require' and its subroutines.  */

/* List of features currently being require'd, innermost first.  */

static Lisp_Object require_nesting_list;

static void
require_unwind (Lisp_Object old_value)
{
  require_nesting_list = old_value;
}

DEFUN ("require", Frequire, Srequire, 1, 3, 0,
       doc: /* If feature FEATURE is not loaded, load it from FILENAME.
Loaded features are recorded in the list variable `features'.

If FILENAME is omitted, the printname of FEATURE is used as the file
name, and `load' is called to try to load the file by that name, after
appending the suffix `.elc', `.el', or the system-dependent suffix for
dynamic module files, in that order; but the function will not try to
load the file without any suffix.  See `get-load-suffixes' for the
complete list of suffixes.

To find the file, this function searches the directories in `load-path'.

If the optional third argument NOERROR is non-nil, then, if
the file is not found, the function returns nil instead of signaling
an error.  Normally the return value is FEATURE.

The normal messages issued by `load' at start and end of loading
FILENAME are suppressed.  */)
  (Lisp_Object feature, Lisp_Object filename, Lisp_Object noerror)
{
  Lisp_Object tem;
  bool from_file = load_in_progress;

  CHECK_SYMBOL (feature);

  /* Record the presence of `require' in this file
     even if the feature specified is already loaded.
     But not more than once in any file,
     and not when we aren't loading or reading from a file.  */
  if (!from_file)
    {
      Lisp_Object tail = Vcurrent_load_list;
      FOR_EACH_TAIL_SAFE (tail)
	if (NILP (XCDR (tail)) && STRINGP (XCAR (tail)))
	  from_file = true;
    }

  if (from_file)
    {
      tem = Fcons (Qrequire, feature);
      if (NILP (Fmember (tem, Vcurrent_load_list)))
	LOADHIST_ATTACH (tem);
    }
  tem = Fmemq (feature, Vfeatures);

  if (NILP (tem))
    {
      specpdl_ref count = SPECPDL_INDEX ();
      int nesting = 0;

      /* This is to make sure that loadup.el gives a clear picture
	 of what files are preloaded and when.  */
      if (will_dump_p () && !will_bootstrap_p ())
	{
	  /* Avoid landing here recursively while outputting the
	     backtrace from the error.  */
	  gflags.will_dump_ = false;
	  error ("(require %s) while preparing to dump",
		 SDATA (SYMBOL_NAME (feature)));
	}

      /* A certain amount of recursive `require' is legitimate,
	 but if we require the same feature recursively 3 times,
	 signal an error.  */
      tem = require_nesting_list;
      while (! NILP (tem))
	{
	  if (! NILP (Fequal (feature, XCAR (tem))))
	    nesting++;
	  tem = XCDR (tem);
	}
      if (nesting > 3)
	error ("Recursive `require' for feature `%s'",
	       SDATA (SYMBOL_NAME (feature)));

      /* Update the list for any nested `require's that occur.  */
      record_unwind_protect (require_unwind, require_nesting_list);
      require_nesting_list = Fcons (feature, require_nesting_list);

      /* Load the file.  */
      tem = load_with_autoload_queue
	(NILP (filename) ? Fsymbol_name (feature) : filename,
	 noerror, Qt, Qnil, (NILP (filename) ? Qt : Qnil));

      /* If load failed entirely, return nil.  */
      if (NILP (tem))
	return unbind_to (count, Qnil);

      tem = Fmemq (feature, Vfeatures);
      if (NILP (tem))
        {
          unsigned char *tem2 = SDATA (SYMBOL_NAME (feature));
          Lisp_Object tem3 = Fcar (Fcar (Vload_history));

          if (NILP (tem3))
            error ("Required feature `%s' was not provided", tem2);
          else
            /* Cf autoload-do-load.  */
            error ("Loading file %s failed to provide feature `%s'",
                   SDATA (tem3), tem2);
        }

      feature = unbind_to (count, feature);
    }

  return feature;
}

/* Primitives for work of the "widget" library.
   In an ideal world, this section would not have been necessary.
   However, lisp function calls being as slow as they are, it turns
   out that some functions in the widget library (wid-edit.el) are the
   bottleneck of Widget operation.  Here is their translation to C,
   for the sole reason of efficiency.  */

DEFUN ("widget-put", Fwidget_put, Swidget_put, 3, 3, 0,
       doc: /* In WIDGET, set PROPERTY to VALUE.
The value can later be retrieved with `widget-get'.  */)
  (Lisp_Object widget, Lisp_Object property, Lisp_Object value)
{
  CHECK_CONS (widget);
  XSETCDR (widget, plist_put (XCDR (widget), property, value));
  return value;
}

DEFUN ("widget-get", Fwidget_get, Swidget_get, 2, 2, 0,
       doc: /* In WIDGET, get the value of PROPERTY.
The value could either be specified when the widget was created, or
later with `widget-put'.  */)
  (Lisp_Object widget, Lisp_Object property)
{
  Lisp_Object tmp;

  while (1)
    {
      if (NILP (widget))
	return Qnil;
      CHECK_CONS (widget);
      tmp = plist_member (XCDR (widget), property);
      if (CONSP (tmp))
	{
	  tmp = XCDR (tmp);
	  return CAR (tmp);
	}
      tmp = XCAR (widget);
      if (NILP (tmp))
	return Qnil;
      widget = Fget (tmp, Qwidget_type);
    }
}

DEFUN ("widget-apply", Fwidget_apply, Swidget_apply, 2, MANY, 0,
       doc: /* Apply the value of WIDGET's PROPERTY to the widget itself.
Return the result of applying the value of PROPERTY to WIDGET.
ARGS are passed as extra arguments to the function.
usage: (widget-apply WIDGET PROPERTY &rest ARGS)  */)
  (ptrdiff_t nargs, Lisp_Object *args)
{
  Lisp_Object widget = args[0];
  Lisp_Object property = args[1];
  Lisp_Object propval = Fwidget_get (widget, property);
  Lisp_Object trailing_args = Flist (nargs - 2, args + 2);
  Lisp_Object result = CALLN (Fapply, propval, widget, trailing_args);
  return result;
}

#ifdef HAVE_LANGINFO_CODESET
#include <langinfo.h>
#endif

DEFUN ("locale-info", Flocale_info, Slocale_info, 1, 1, 0,
       doc: /* Access locale data ITEM for the current C locale, if available.
ITEM should be one of the following:

`codeset', returning the character set as a string (locale item CODESET);

`days', returning a 7-element vector of day names (locale items DAY_n);

`months', returning a 12-element vector of month names (locale items MON_n);

`paper', returning a list of 2 integers (WIDTH HEIGHT) for the default
  paper size, both measured in millimeters (locale items _NL_PAPER_WIDTH,
  _NL_PAPER_HEIGHT).

If the system can't provide such information through a call to
`nl_langinfo', or if ITEM isn't from the list above, return nil.

See also Info node `(libc)Locales'.

The data read from the system are decoded using `locale-coding-system'.  */)
  (Lisp_Object item)
{
  char *str = NULL;
#ifdef HAVE_LANGINFO_CODESET
  if (EQ (item, Qcodeset))
    {
      str = nl_langinfo (CODESET);
      return build_string (str);
    }
# ifdef DAY_1
  if (EQ (item, Qdays))  /* E.g., for calendar-day-name-array.  */
    {
      Lisp_Object v = initialize_vector (7, Qnil);
      const int days[7] = {DAY_1, DAY_2, DAY_3, DAY_4, DAY_5, DAY_6, DAY_7};
      int i;
      synchronize_system_time_locale ();
      for (i = 0; i < 7; i++)
	{
	  str = nl_langinfo (days[i]);
	  AUTO_STRING (val, str);
	  /* Fixme: Is this coding system necessarily right, even if
	     it is consistent with CODESET?  If not, what to do?  */
	  ASET (v, i, code_convert_string_norecord (val, Vlocale_coding_system,
						    0));
	}
      return v;
    }
# endif
# ifdef MON_1
  if (EQ (item, Qmonths))  /* E.g., for calendar-month-name-array.  */
    {
      Lisp_Object v = initialize_vector (12, Qnil);
      const int months[12] = {MON_1, MON_2, MON_3, MON_4, MON_5, MON_6, MON_7,
			      MON_8, MON_9, MON_10, MON_11, MON_12};
      synchronize_system_time_locale ();
      for (int i = 0; i < 12; i++)
	{
	  str = nl_langinfo (months[i]);
	  AUTO_STRING (val, str);
	  ASET (v, i, code_convert_string_norecord (val, Vlocale_coding_system,
						    0));
	}
      return v;
    }
# endif
# ifdef HAVE_LANGINFO__NL_PAPER_WIDTH
  if (EQ (item, Qpaper))
    /* We have to cast twice here: first to a correctly-sized integer,
       then to int, because that's what nl_langinfo is documented to
       return for _NO_PAPER_{WIDTH,HEIGHT}.  The first cast doesn't
       suffice because it could overflow an Emacs fixnum.  This can
       happen when running under ASan, which fills allocated but
       uninitialized memory with 0xBE bytes.  */
    return list2i ((int) (intptr_t) nl_langinfo (_NL_PAPER_WIDTH),
		   (int) (intptr_t) nl_langinfo (_NL_PAPER_HEIGHT));
# endif
#endif	/* HAVE_LANGINFO_CODESET*/
  return Qnil;
}

/* base64 encode/decode functions (RFC 2045).
   Based on code from GNU recode. */

#define MIME_LINE_LENGTH 76

/* Tables of characters coding the 64 values.  */
static char const base64_value_to_char[2][64] =
{
 /* base64 */
 {
  'A', 'B', 'C', 'D', 'E', 'F', 'G', 'H', 'I', 'J',	/*  0- 9 */
  'K', 'L', 'M', 'N', 'O', 'P', 'Q', 'R', 'S', 'T',	/* 10-19 */
  'U', 'V', 'W', 'X', 'Y', 'Z', 'a', 'b', 'c', 'd',	/* 20-29 */
  'e', 'f', 'g', 'h', 'i', 'j', 'k', 'l', 'm', 'n',	/* 30-39 */
  'o', 'p', 'q', 'r', 's', 't', 'u', 'v', 'w', 'x',	/* 40-49 */
  'y', 'z', '0', '1', '2', '3', '4', '5', '6', '7',	/* 50-59 */
  '8', '9', '+', '/'					/* 60-63 */
 },
 /* base64url */
 {
  'A', 'B', 'C', 'D', 'E', 'F', 'G', 'H', 'I', 'J',	/*  0- 9 */
  'K', 'L', 'M', 'N', 'O', 'P', 'Q', 'R', 'S', 'T',	/* 10-19 */
  'U', 'V', 'W', 'X', 'Y', 'Z', 'a', 'b', 'c', 'd',	/* 20-29 */
  'e', 'f', 'g', 'h', 'i', 'j', 'k', 'l', 'm', 'n',	/* 30-39 */
  'o', 'p', 'q', 'r', 's', 't', 'u', 'v', 'w', 'x',	/* 40-49 */
  'y', 'z', '0', '1', '2', '3', '4', '5', '6', '7',	/* 50-59 */
  '8', '9', '-', '_'					/* 60-63 */
 }
};

/* Tables of base64 values for bytes.  -1 means ignorable, 0 invalid,
   positive means 1 + the represented value.  */
static signed char const base64_char_to_value[2][UCHAR_MAX] =
{
 /* base64 */
 {
  ['\t']= -1, ['\n']= -1, ['\f']= -1, ['\r']= -1, [' '] = -1,
  ['A'] =  1, ['B'] =  2, ['C'] =  3, ['D'] =  4, ['E'] =  5,
  ['F'] =  6, ['G'] =  7, ['H'] =  8, ['I'] =  9, ['J'] = 10,
  ['K'] = 11, ['L'] = 12, ['M'] = 13, ['N'] = 14, ['O'] = 15,
  ['P'] = 16, ['Q'] = 17, ['R'] = 18, ['S'] = 19, ['T'] = 20,
  ['U'] = 21, ['V'] = 22, ['W'] = 23, ['X'] = 24, ['Y'] = 25, ['Z'] = 26,
  ['a'] = 27, ['b'] = 28, ['c'] = 29, ['d'] = 30, ['e'] = 31,
  ['f'] = 32, ['g'] = 33, ['h'] = 34, ['i'] = 35, ['j'] = 36,
  ['k'] = 37, ['l'] = 38, ['m'] = 39, ['n'] = 40, ['o'] = 41,
  ['p'] = 42, ['q'] = 43, ['r'] = 44, ['s'] = 45, ['t'] = 46,
  ['u'] = 47, ['v'] = 48, ['w'] = 49, ['x'] = 50, ['y'] = 51, ['z'] = 52,
  ['0'] = 53, ['1'] = 54, ['2'] = 55, ['3'] = 56, ['4'] = 57,
  ['5'] = 58, ['6'] = 59, ['7'] = 60, ['8'] = 61, ['9'] = 62,
  ['+'] = 63, ['/'] = 64
 },
 /* base64url */
 {
  ['\t']= -1, ['\n']= -1, ['\f']= -1, ['\r']= -1, [' '] = -1,
  ['A'] =  1, ['B'] =  2, ['C'] =  3, ['D'] =  4, ['E'] =  5,
  ['F'] =  6, ['G'] =  7, ['H'] =  8, ['I'] =  9, ['J'] = 10,
  ['K'] = 11, ['L'] = 12, ['M'] = 13, ['N'] = 14, ['O'] = 15,
  ['P'] = 16, ['Q'] = 17, ['R'] = 18, ['S'] = 19, ['T'] = 20,
  ['U'] = 21, ['V'] = 22, ['W'] = 23, ['X'] = 24, ['Y'] = 25, ['Z'] = 26,
  ['a'] = 27, ['b'] = 28, ['c'] = 29, ['d'] = 30, ['e'] = 31,
  ['f'] = 32, ['g'] = 33, ['h'] = 34, ['i'] = 35, ['j'] = 36,
  ['k'] = 37, ['l'] = 38, ['m'] = 39, ['n'] = 40, ['o'] = 41,
  ['p'] = 42, ['q'] = 43, ['r'] = 44, ['s'] = 45, ['t'] = 46,
  ['u'] = 47, ['v'] = 48, ['w'] = 49, ['x'] = 50, ['y'] = 51, ['z'] = 52,
  ['0'] = 53, ['1'] = 54, ['2'] = 55, ['3'] = 56, ['4'] = 57,
  ['5'] = 58, ['6'] = 59, ['7'] = 60, ['8'] = 61, ['9'] = 62,
  ['-'] = 63, ['_'] = 64
 }
};

/* The following diagram shows the logical steps by which three octets
   get transformed into four base64 characters.

		 .--------.  .--------.  .--------.
		 |aaaaaabb|  |bbbbcccc|  |ccdddddd|
		 `--------'  `--------'  `--------'
                    6   2      4   4       2   6
	       .--------+--------+--------+--------.
	       |00aaaaaa|00bbbbbb|00cccccc|00dddddd|
	       `--------+--------+--------+--------'

	       .--------+--------+--------+--------.
	       |AAAAAAAA|BBBBBBBB|CCCCCCCC|DDDDDDDD|
	       `--------+--------+--------+--------'

   The octets are divided into 6 bit chunks, which are then encoded into
   base64 characters.  */


static ptrdiff_t base64_encode_1 (const char *, char *, ptrdiff_t, bool, bool,
				  bool, bool);
static ptrdiff_t base64_decode_1 (const char *, char *, ptrdiff_t, bool,
				  bool, bool, ptrdiff_t *);

static Lisp_Object base64_encode_region_1 (Lisp_Object, Lisp_Object, bool,
					   bool, bool);

static Lisp_Object base64_encode_string_1 (Lisp_Object, bool,
					   bool, bool);


DEFUN ("base64-encode-region", Fbase64_encode_region, Sbase64_encode_region,
       2, 3, "r",
       doc: /* Base64-encode the region between BEG and END.
The data in the region is assumed to represent bytes, not text.  If
you want to base64-encode text, the text has to be converted into data
first by using `encode-coding-region' with the appropriate coding
system first.

Return the length of the encoded data.

Optional third argument NO-LINE-BREAK means do not break long lines
into shorter lines.  */)
  (Lisp_Object beg, Lisp_Object end, Lisp_Object no_line_break)
{
  return base64_encode_region_1 (beg, end, NILP (no_line_break), true, false);
}


DEFUN ("base64url-encode-region", Fbase64url_encode_region, Sbase64url_encode_region,
       2, 3, "r",
       doc: /* Base64url-encode the region between BEG and END.
Return the length of the encoded text.
Optional second argument NO-PAD means do not add padding char =.

This produces the URL variant of base 64 encoding defined in RFC 4648.  */)
  (Lisp_Object beg, Lisp_Object end, Lisp_Object no_pad)
{
  return base64_encode_region_1 (beg, end, false, NILP(no_pad), true);
}

static Lisp_Object
base64_encode_region_1 (Lisp_Object beg, Lisp_Object end, bool line_break,
			bool pad, bool base64url)
{
  char *encoded;
  ptrdiff_t allength, length;
  ptrdiff_t ibeg, iend, encoded_length;
  ptrdiff_t old_pos = PT;
  USE_SAFE_ALLOCA;

  validate_region (&beg, &end);

  ibeg = CHAR_TO_BYTE (XFIXNAT (beg));
  iend = CHAR_TO_BYTE (XFIXNAT (end));
  move_gap_both (XFIXNAT (beg), ibeg);

  /* We need to allocate enough room for encoding the text.
     We need 33 1/3% more space, plus a newline every 76
     characters, and then we round up. */
  length = iend - ibeg;
  allength = length + length/3 + 1;
  allength += allength / MIME_LINE_LENGTH + 1 + 6;

  encoded = SAFE_ALLOCA (allength);
  encoded_length = base64_encode_1 ((char *) BYTE_POS_ADDR (ibeg),
				    encoded, length, line_break,
				    pad, base64url,
				    ! NILP (BVAR (current_buffer, enable_multibyte_characters)));
  if (encoded_length > allength)
    emacs_abort ();

  if (encoded_length < 0)
    {
      /* The encoding wasn't possible. */
      SAFE_FREE ();
      error ("Multibyte character in data for base64 encoding");
    }

  /* Now we have encoded the region, so we insert the new contents
     and delete the old.  (Insert first in order to preserve markers.)  */
  SET_PT_BOTH (XFIXNAT (beg), ibeg);
  insert (encoded, encoded_length);
  SAFE_FREE ();
  del_range_byte (ibeg + encoded_length, iend + encoded_length);

  /* If point was outside of the region, restore it exactly; else just
     move to the beginning of the region.  */
  if (old_pos >= XFIXNAT (end))
    old_pos += encoded_length - (XFIXNAT (end) - XFIXNAT (beg));
  else if (old_pos > XFIXNAT (beg))
    old_pos = XFIXNAT (beg);
  SET_PT (old_pos);

  /* We return the length of the encoded text. */
  return make_fixnum (encoded_length);
}

DEFUN ("base64-encode-string", Fbase64_encode_string, Sbase64_encode_string,
       1, 2, 0,
       doc: /* Base64-encode STRING and return the result.
Optional second argument NO-LINE-BREAK means do not break long lines
into shorter lines.  */)
  (Lisp_Object string, Lisp_Object no_line_break)
{

  return base64_encode_string_1 (string, NILP (no_line_break), true, false);
}

DEFUN ("base64url-encode-string", Fbase64url_encode_string,
       Sbase64url_encode_string, 1, 2, 0,
       doc: /* Base64url-encode STRING and return the result.
Optional second argument NO-PAD means do not add padding char =.

This produces the URL variant of base 64 encoding defined in RFC 4648.  */)
  (Lisp_Object string, Lisp_Object no_pad)
{

  return base64_encode_string_1 (string, false, NILP(no_pad), true);
}

static Lisp_Object
base64_encode_string_1 (Lisp_Object string, bool line_break,
			bool pad, bool base64url)
{
  ptrdiff_t allength, length, encoded_length;
  char *encoded;
  Lisp_Object encoded_string;
  USE_SAFE_ALLOCA;

  CHECK_STRING (string);

  /* We need to allocate enough room for encoding the text.
     We need 33 1/3% more space, plus a newline every 76
     characters, and then we round up. */
  length = SBYTES (string);
  allength = length + length/3 + 1;
  allength += allength / MIME_LINE_LENGTH + 1 + 6;

  /* We need to allocate enough room for decoding the text. */
  encoded = SAFE_ALLOCA (allength);

  encoded_length = base64_encode_1 (SSDATA (string),
				    encoded, length, line_break,
				    pad, base64url,
				    STRING_MULTIBYTE (string));
  if (encoded_length > allength)
    emacs_abort ();

  if (encoded_length < 0)
    {
      /* The encoding wasn't possible. */
      error ("Multibyte character in data for base64 encoding");
    }

  encoded_string = make_unibyte_string (encoded, encoded_length);
  SAFE_FREE ();

  return encoded_string;
}

static ptrdiff_t
base64_encode_1 (const char *from, char *to, ptrdiff_t length,
		 bool line_break, bool pad, bool base64url,
		 bool multibyte)
{
  int counter = 0;
  ptrdiff_t i = 0;
  char *e = to;
  int c;
  unsigned int value;
  int bytes;
  char const *b64_value_to_char = base64_value_to_char[base64url];

  while (i < length)
    {
      if (multibyte)
	{
	  c = string_char_and_length ((unsigned char *) from + i, &bytes);
	  if (CHAR_BYTE8_P (c))
	    c = CHAR_TO_BYTE8 (c);
	  else if (c >= 128)
	    return -1;
	  i += bytes;
	}
      else
	c = from[i++];

      /* Wrap line every 76 characters.  */

      if (line_break)
	{
	  if (counter < MIME_LINE_LENGTH / 4)
	    counter++;
	  else
	    {
	      *e++ = '\n';
	      counter = 1;
	    }
	}

      /* Process first byte of a triplet.  */

      *e++ = b64_value_to_char[0x3f & c >> 2];
      value = (0x03 & c) << 4;

      /* Process second byte of a triplet.  */

      if (i == length)
	{
	  *e++ = b64_value_to_char[value];
	  if (pad)
	    {
	      *e++ = '=';
	      *e++ = '=';
	    }
	  break;
	}

      if (multibyte)
	{
	  c = string_char_and_length ((unsigned char *) from + i, &bytes);
	  if (CHAR_BYTE8_P (c))
	    c = CHAR_TO_BYTE8 (c);
	  else if (c >= 128)
	    return -1;
	  i += bytes;
	}
      else
	c = from[i++];

      *e++ = b64_value_to_char[value | (0x0f & c >> 4)];
      value = (0x0f & c) << 2;

      /* Process third byte of a triplet.  */

      if (i == length)
	{
	  *e++ = b64_value_to_char[value];
	  if (pad)
	    *e++ = '=';
	  break;
	}

      if (multibyte)
	{
	  c = string_char_and_length ((unsigned char *) from + i, &bytes);
	  if (CHAR_BYTE8_P (c))
	    c = CHAR_TO_BYTE8 (c);
	  else if (c >= 128)
	    return -1;
	  i += bytes;
	}
      else
	c = from[i++];

      *e++ = b64_value_to_char[value | (0x03 & c >> 6)];
      *e++ = b64_value_to_char[0x3f & c];
    }

  return e - to;
}


DEFUN ("base64-decode-region", Fbase64_decode_region, Sbase64_decode_region,
       2, 4, "r",
       doc: /* Base64-decode the region between BEG and END.
Return the length of the decoded data.

Note that after calling this function, the data in the region will
represent bytes, not text.  If you want to end up with text, you have
to call `decode-coding-region' afterwards with an appropriate coding
system.

If the region can't be decoded, signal an error and don't modify the buffer.
Optional third argument BASE64URL determines whether to use the URL variant
of the base 64 encoding, as defined in RFC 4648.
If optional fourth argument IGNORE-INVALID is non-nil invalid characters
are ignored instead of signaling an error.  */)
     (Lisp_Object beg, Lisp_Object end, Lisp_Object base64url,
      Lisp_Object ignore_invalid)
{
  ptrdiff_t ibeg, iend, length, allength;
  char *decoded;
  ptrdiff_t old_pos = PT;
  ptrdiff_t decoded_length;
  ptrdiff_t inserted_chars;
  bool multibyte = ! NILP (BVAR (current_buffer, enable_multibyte_characters));
  USE_SAFE_ALLOCA;

  validate_region (&beg, &end);

  ibeg = CHAR_TO_BYTE (XFIXNAT (beg));
  iend = CHAR_TO_BYTE (XFIXNAT (end));

  length = iend - ibeg;

  /* We need to allocate enough room for decoding the text.  If we are
     working on a multibyte buffer, each decoded code may occupy at
     most two bytes.  */
  allength = multibyte ? length * 2 : length;
  decoded = SAFE_ALLOCA (allength);

  move_gap_both (XFIXNAT (beg), ibeg);
  decoded_length = base64_decode_1 ((char *) BYTE_POS_ADDR (ibeg),
				    decoded, length, ! NILP (base64url),
				    multibyte, ! NILP (ignore_invalid),
				    &inserted_chars);
  if (decoded_length > allength)
    emacs_abort ();

  if (decoded_length < 0)
    {
      /* The decoding wasn't possible. */
      error ("Invalid base64 data");
    }

  /* Now we have decoded the region, so we insert the new contents
     and delete the old.  (Insert first in order to preserve markers.)  */
  TEMP_SET_PT_BOTH (XFIXNAT (beg), ibeg);
  insert_1_both (decoded, inserted_chars, decoded_length, 0, 1, 0);
  signal_after_change (XFIXNAT (beg), 0, inserted_chars);
  SAFE_FREE ();

  /* Delete the original text.  */
  del_range_both (PT, PT_BYTE, XFIXNAT (end) + inserted_chars,
		  iend + decoded_length, 1);

  /* If point was outside of the region, restore it exactly; else just
     move to the beginning of the region.  */
  if (old_pos >= XFIXNAT (end))
    old_pos += inserted_chars - (XFIXNAT (end) - XFIXNAT (beg));
  else if (old_pos > XFIXNAT (beg))
    old_pos = XFIXNAT (beg);
  SET_PT (old_pos > ZV ? ZV : old_pos);

  return make_fixnum (inserted_chars);
}

DEFUN ("base64-decode-string", Fbase64_decode_string, Sbase64_decode_string,
       1, 3, 0,
       doc: /* Base64-decode STRING and return the result as a string.
Optional argument BASE64URL determines whether to use the URL variant of
the base 64 encoding, as defined in RFC 4648.
If optional third argument IGNORE-INVALID is non-nil invalid characters are
ignored instead of signaling an error.  */)
     (Lisp_Object string, Lisp_Object base64url, Lisp_Object ignore_invalid)
{
  char *decoded;
  ptrdiff_t length, decoded_length;
  Lisp_Object decoded_string;
  USE_SAFE_ALLOCA;

  CHECK_STRING (string);

  length = SBYTES (string);
  /* We need to allocate enough room for decoding the text. */
  decoded = SAFE_ALLOCA (length);

  /* The decoded result should be unibyte. */
  ptrdiff_t decoded_chars;
  decoded_length = base64_decode_1 (SSDATA (string), decoded, length,
				    ! NILP (base64url), false,
				    ! NILP (ignore_invalid), &decoded_chars);
  if (decoded_length > length)
    emacs_abort ();
  else if (decoded_length >= 0)
    decoded_string = make_unibyte_string (decoded, decoded_length);
  else
    decoded_string = Qnil;

  SAFE_FREE ();
  if (! STRINGP (decoded_string))
    error ("Invalid base64 data");

  return decoded_string;
}

/* Base64-decode the data at FROM of LENGTH bytes into TO.  If
   MULTIBYTE, the decoded result should be in multibyte
   form.  If IGNORE_INVALID, ignore invalid base64 characters.
   Store the number of produced characters in *NCHARS_RETURN.  */

static ptrdiff_t
base64_decode_1 (const char *from, char *to, ptrdiff_t length,
		 bool base64url, bool multibyte, bool ignore_invalid,
		 ptrdiff_t *nchars_return)
{
  char const *f = from;
  char const *flim = from + length;
  char *e = to;
  ptrdiff_t nchars = 0;
  signed char const *b64_char_to_value = base64_char_to_value[base64url];
  unsigned char multibyte_bit = multibyte << 7;

  while (true)
    {
      unsigned char c;
      int v1;

      /* Process first byte of a quadruplet. */

      do
	{
	  if (f == flim)
	    {
	      *nchars_return = nchars;
	      return e - to;
	    }
	  c = *f++;
	  v1 = b64_char_to_value[c];
	}
      while (v1 < 0 || (v1 == 0 && ignore_invalid));

      if (v1 == 0)
	return -1;
      unsigned int value = (v1 - 1) << 18;

      /* Process second byte of a quadruplet.  */

      do
	{
	  if (f == flim)
	    return -1;
	  c = *f++;
	  v1 = b64_char_to_value[c];
	}
      while (v1 < 0 || (v1 == 0 && ignore_invalid));

      if (v1 == 0)
	return -1;
      value += (v1 - 1) << 12;

      c = value >> 16 & 0xff;
      if (c & multibyte_bit)
	e += BYTE8_STRING (c, (unsigned char *) e);
      else
	*e++ = c;
      nchars++;

      /* Process third byte of a quadruplet.  */

      do
	{
	  if (f == flim)
	    {
	      if (!base64url && !ignore_invalid)
		return -1;
	      *nchars_return = nchars;
	      return e - to;
	    }
	  c = *f++;
	  v1 = b64_char_to_value[c];
	}
      while (v1 < 0 || (v1 == 0 && ignore_invalid));

      if (c == '=')
	{
	  do
	    {
	      if (f == flim)
		return -1;
	      c = *f++;
	    }
	  while (b64_char_to_value[c] < 0);

	  if (c != '=')
	    return -1;
	  continue;
	}

      if (v1 == 0)
	return -1;
      value += (v1 - 1) << 6;

      c = value >> 8 & 0xff;
      if (c & multibyte_bit)
	e += BYTE8_STRING (c, (unsigned char *) e);
      else
	*e++ = c;
      nchars++;

      /* Process fourth byte of a quadruplet.  */

      do
	{
	  if (f == flim)
	    {
	      if (!base64url && !ignore_invalid)
		return -1;
	      *nchars_return = nchars;
	      return e - to;
	    }
	  c = *f++;
	  v1 = b64_char_to_value[c];
	}
      while (v1 < 0 || (v1 == 0 && ignore_invalid));

      if (c == '=')
	continue;

      if (v1 == 0)
	return -1;
      value += v1 - 1;

      c = value & 0xff;
      if (c & multibyte_bit)
	e += BYTE8_STRING (c, (unsigned char *) e);
      else
	*e++ = c;
      nchars++;
    }
}

/* Implemented by gerd@gnu.org.  This hash table implementation was
   inspired by CMUCL hash tables.  */

/* Ideas:

   1. For small tables, association lists are probably faster than
   hash tables because they have lower overhead.

   For uses of hash tables where the O(1) behavior of table
   operations is not a requirement, it might therefore be a good idea
   not to hash.  Instead, we could just do a linear search in the
   key_and_value vector of the hash table.  This could be done
   if a `:linear-search t' argument is given to make-hash-table.  */

static void
CHECK_HASH_TABLE (Lisp_Object x)
{
  CHECK_TYPE (HASH_TABLE_P (x), Qhash_table_p, x);
}

static void
set_hash_next_slot (struct Lisp_Hash_Table *h, ptrdiff_t idx, ptrdiff_t val)
{
  eassert (idx >= 0 && idx < h->table_size);
  h->next[idx] = val;
}
static void
set_hash_hash_slot (struct Lisp_Hash_Table *h, ptrdiff_t idx, hash_hash_t val)
{
  eassert (idx >= 0 && idx < h->table_size);
  h->hash[idx] = val;
}
static void
set_hash_index_slot (struct Lisp_Hash_Table *h, ptrdiff_t idx, ptrdiff_t val)
{
  eassert (idx >= 0 && idx < h->index_size);
  h->index[idx] = val;
}

/* If OBJ is a Lisp hash table, return a pointer to its struct
   Lisp_Hash_Table.  Otherwise, signal an error.  */

static struct Lisp_Hash_Table *
check_hash_table (Lisp_Object obj)
{
  CHECK_HASH_TABLE (obj);
  return XHASH_TABLE (obj);
}


/* Value is the next integer I >= N, N >= 0 which is "almost" a prime
   number.  A number is "almost" a prime number if it is not divisible
   by any integer in the range 2 .. (NEXT_ALMOST_PRIME_LIMIT - 1).  */

EMACS_INT
next_almost_prime (EMACS_INT n)
{
  verify (NEXT_ALMOST_PRIME_LIMIT == 11);
  for (n |= 1; ; n += 2)
    if (n % 3 != 0 && n % 5 != 0 && n % 7 != 0)
      return n;
}


/* Find KEY in ARGS which has size NARGS.  Don't consider indices for
   which USED[I] is non-zero.  If found at index I in ARGS, set
   USED[I] and USED[I + 1] to 1, and return I + 1.  Otherwise return
   0.  This function is used to extract a keyword/argument pair from
   a DEFUN parameter list.  */

static ptrdiff_t
get_key_arg (Lisp_Object key, ptrdiff_t nargs, Lisp_Object *args, char *used)
{
  ptrdiff_t i;

  for (i = 1; i < nargs; i++)
    if (!used[i - 1] && EQ (args[i - 1], key))
      {
	used[i - 1] = 1;
	used[i] = 1;
	return i;
      }

  return 0;
}


/* Return a Lisp vector which has the same contents as VEC but has
   at least INCR_MIN more entries, where INCR_MIN is positive.
   If NITEMS_MAX is not -1, do not grow the vector to be any larger
   than NITEMS_MAX.  New entries in the resulting vector are nil.  */

Lisp_Object
larger_vector (Lisp_Object vec, ptrdiff_t incr_min, ptrdiff_t nitems_max)
{
  struct Lisp_Vector *v;
  ptrdiff_t incr, incr_max, old_size, new_size;
  ptrdiff_t C_language_max = min (PTRDIFF_MAX, SIZE_MAX) / sizeof *v->contents;
  ptrdiff_t n_max = (0 <= nitems_max && nitems_max < C_language_max
		     ? nitems_max : C_language_max);
  eassert (VECTORP (vec));
  eassert (0 < incr_min && -1 <= nitems_max);
  old_size = ASIZE (vec);
  incr_max = n_max - old_size;
  incr = max (incr_min, min (old_size >> 1, incr_max));
  if (incr_max < incr)
    memory_full (SIZE_MAX);
  new_size = old_size + incr;
  v = static_vector_allocator (new_size, false);
  memcpy (v->contents, XVECTOR (vec)->contents, old_size * sizeof *v->contents);
  memclear (v->contents + old_size, (new_size - old_size) * word_size);
  XSETVECTOR (vec, v);
  return vec;
}


/* Return the index of the next entry in H following the one at IDX,
   or -1 if none.  */

static ptrdiff_t
HASH_NEXT (struct Lisp_Hash_Table *h, ptrdiff_t idx)
{
  eassert (idx >= 0 && idx < h->table_size);
  return h->next[idx];
}

/* Return the index of the element in hash table H that is the start
   of the collision list at index IDX, or -1 if the list is empty.  */

static ptrdiff_t
HASH_INDEX (struct Lisp_Hash_Table *h, ptrdiff_t idx)
{
  eassert (idx >= 0 && idx < h->index_size);
  return h->index[idx];
}

/* Restore a hash table's mutability after the critical section exits.  */

static void
restore_mutability (void *ptr)
{
  struct Lisp_Hash_Table *h = ptr;
  h->mutable = true;
}

/* Return the result of calling a user-defined hash or comparison
   function ARGS[0] with arguments ARGS[1] through ARGS[NARGS - 1].
   Signal an error if the function attempts to modify H, which
   otherwise might lead to undefined behavior.  */

static Lisp_Object
hash_table_user_defined_call (ptrdiff_t nargs, Lisp_Object *args,
			      struct Lisp_Hash_Table *h)
{
  if (!h->mutable)
    return Ffuncall (nargs, args);
  specpdl_ref count = inhibit_garbage_collection ();
  record_unwind_protect_ptr (restore_mutability, h);
  h->mutable = false;
  return unbind_to (count, Ffuncall (nargs, args));
}

/* Ignore H and compare KEY1 and KEY2 using 'eql'.
   Value is true if KEY1 and KEY2 are the same.  */

static Lisp_Object
cmpfn_eql (Lisp_Object key1, Lisp_Object key2, struct Lisp_Hash_Table *h)
{
  return Feql (key1, key2);
}

/* Ignore H and compare KEY1 and KEY2 using 'equal'.
   Value is true if KEY1 and KEY2 are the same.  */

static Lisp_Object
cmpfn_equal (Lisp_Object key1, Lisp_Object key2, struct Lisp_Hash_Table *h)
{
  return Fequal (key1, key2);
}


/* Given H, compare KEY1 and KEY2 using H->user_cmp_function.
   Value is true if KEY1 and KEY2 are the same.  */

static Lisp_Object
cmpfn_user_defined (Lisp_Object key1, Lisp_Object key2,
		    struct Lisp_Hash_Table *h)
{
  Lisp_Object args[] = { h->test->user_cmp_function, key1, key2 };
  return hash_table_user_defined_call (ARRAYELTS (args), args, h);
}

/* Reduce an EMACS_UINT hash value to hash_hash_t.  */
static inline hash_hash_t
reduce_emacs_uint_to_hash_hash (EMACS_UINT x)
{
  verify (sizeof x <= 2 * sizeof (hash_hash_t));
  return (sizeof x == sizeof (hash_hash_t)
	  ? x
	  : x ^ (x >> (8 * (sizeof x - sizeof (hash_hash_t)))));
}

/* Ignore H and return a hash code for KEY which uses 'eq' to compare keys.  */

static hash_hash_t
hashfn_eq (Lisp_Object key, struct Lisp_Hash_Table *h)
{
  return reduce_emacs_uint_to_hash_hash (XHASH (key) ^ XTYPE (key));
}

/* Ignore H and return a hash code for KEY which uses 'equal' to
   compare keys.  */
static hash_hash_t
hashfn_equal (Lisp_Object key, struct Lisp_Hash_Table *h)
{
  return reduce_emacs_uint_to_hash_hash (sxhash (key));
}

/* Ignore H and return a hash code for KEY which uses 'eql' to compare keys.  */
static hash_hash_t
hashfn_eql (Lisp_Object key, struct Lisp_Hash_Table *h)
{
  return (FLOATP (key) || BIGNUMP (key)
	  ? hashfn_equal (key, h) : hashfn_eq (key, h));
}

/* Given H, return a hash code for KEY which uses a user-defined
   function to compare keys.  */

static hash_hash_t
hashfn_user_defined (Lisp_Object key, struct Lisp_Hash_Table *h)
{
  Lisp_Object args[] = { h->test->user_hash_function, key };
  Lisp_Object hash = hash_table_user_defined_call (ARRAYELTS (args), args, h);
  return reduce_emacs_uint_to_hash_hash (FIXNUMP (hash)
					 ? XUFIXNUM(hash) : sxhash (hash));
}

struct hash_table_test const
  hashtest_eq = { .name = LISPSYM_INITIALLY (Qeq),
		  .cmpfn = 0, .hashfn = hashfn_eq },
  hashtest_eql = { .name = LISPSYM_INITIALLY (Qeql),
		   .cmpfn = cmpfn_eql, .hashfn = hashfn_eql },
  hashtest_equal = { .name = LISPSYM_INITIALLY (Qequal),
		     .cmpfn = cmpfn_equal, .hashfn = hashfn_equal };

/* Allocate basically initialized hash table.  */

static struct Lisp_Hash_Table *
allocate_hash_table (void)
{
  return ALLOCATE_PLAIN_PSEUDOVECTOR (struct Lisp_Hash_Table, PVEC_HASH_TABLE);
}

/* Compute the size of the index from the table capacity.  */
static ptrdiff_t
hash_index_size (ptrdiff_t size)
{
  /* An upper bound on the size of a hash table index.  It must fit in
     ptrdiff_t and be a valid Emacs fixnum.  */
  ptrdiff_t upper_bound = min (MOST_POSITIVE_FIXNUM,
			       min (TYPE_MAXIMUM (hash_idx_t),
				    PTRDIFF_MAX / sizeof (ptrdiff_t)));
  /* Single-element index vectors are used iff size=0.  */
  eassert (size > 0);
  ptrdiff_t lower_bound = 2;
  ptrdiff_t index_size = size + max (size >> 2, 1);  /* 1.25x larger */
  if (index_size < upper_bound)
    index_size = (index_size < lower_bound
		  ? lower_bound
		  : next_almost_prime (index_size));
  if (index_size > upper_bound)
    error ("Hash table too large");
  return index_size;
}

/* Constant hash index vector used when the table size is zero.
   This avoids allocating it from the heap.  */
static const hash_idx_t empty_hash_index_vector[] = {-1};

/* Create and initialize a new hash table.

   TEST specifies the test the hash table will use to compare keys.
   It must be either one of the predefined tests `eq', `eql' or
   `equal' or a symbol denoting a user-defined test named TEST with
   test and hash functions USER_TEST and USER_HASH.

   Give the table initial capacity SIZE, 0 <= SIZE <= MOST_POSITIVE_FIXNUM.

   WEAK specifies the weakness of the table.

   If PURECOPY is non-nil, the table can be copied to pure storage via
   `purecopy' when Emacs is being dumped. Such tables can no longer be
   changed after purecopy.  */

Lisp_Object
make_hash_table (const struct hash_table_test *test, EMACS_INT size,
		 hash_table_weakness_t weak, bool purecopy)
{
  eassert (SYMBOLP (test->name));
  eassert (0 <= size && size <= min (MOST_POSITIVE_FIXNUM, PTRDIFF_MAX));

  struct Lisp_Hash_Table *h = allocate_hash_table ();

  h->test = test;
  h->weakness = weak;
  h->count = 0;
  h->table_size = size;
<<<<<<< HEAD
  h->index_size = hash_index_size (size);
=======
>>>>>>> e7a6ce84

  if (size == 0)
    {
      h->key_and_value = NULL;
      h->hash = NULL;
      h->next = NULL;
<<<<<<< HEAD
      eassert (h->index_size == 1);
=======
      h->index_size = 1;
>>>>>>> e7a6ce84
      h->index = (hash_idx_t *)empty_hash_index_vector;
      h->next_free = -1;
    }
  else
    {
      h->key_and_value = hash_table_alloc_bytes (2 * size
						 * sizeof *h->key_and_value);
      for (ptrdiff_t i = 0; i < 2 * size; i++)
	h->key_and_value[i] = HASH_UNUSED_ENTRY_KEY;

      h->hash = hash_table_alloc_bytes (size * sizeof *h->hash);

      h->next = hash_table_alloc_bytes (size * sizeof *h->next);
      for (ptrdiff_t i = 0; i < size - 1; i++)
	h->next[i] = i + 1;
      h->next[size - 1] = -1;

<<<<<<< HEAD
      h->index = hash_table_alloc_bytes (h->index_size * sizeof *h->index);
      for (ptrdiff_t i = 0; i < h->index_size; i++)
=======
      int index_size = hash_index_size (size);
      h->index_size = index_size;
      h->index = hash_table_alloc_bytes (index_size * sizeof *h->index);
      for (ptrdiff_t i = 0; i < index_size; i++)
>>>>>>> e7a6ce84
	h->index[i] = -1;

      h->next_free = 0;
    }

  h->next_weak = NULL;
  h->purecopy = purecopy;
  h->mutable = true;

  Lisp_Object table;
  XSET_HASH_TABLE (table, h);
  eassert (HASH_TABLE_P (table));
  eassert (XHASH_TABLE (table) == h);

  return table;
}


/* Return a copy of hash table H1.  Keys and values are not copied,
   only the table itself is.  */

static Lisp_Object
copy_hash_table (struct Lisp_Hash_Table *h1)
{
  Lisp_Object table;
  struct Lisp_Hash_Table *h2;

  h2 = allocate_hash_table ();
  *h2 = *h1;
  h2->mutable = true;

  if (h1->table_size > 0)
    {
      ptrdiff_t kv_bytes = 2 * h1->table_size * sizeof *h1->key_and_value;
      h2->key_and_value = hash_table_alloc_bytes (kv_bytes);
      memcpy (h2->key_and_value, h1->key_and_value, kv_bytes);

      ptrdiff_t hash_bytes = h1->table_size * sizeof *h1->hash;
      h2->hash = hash_table_alloc_bytes (hash_bytes);
      memcpy (h2->hash, h1->hash, hash_bytes);

      ptrdiff_t next_bytes = h1->table_size * sizeof *h1->next;
      h2->next = hash_table_alloc_bytes (next_bytes);
      memcpy (h2->next, h1->next, next_bytes);

      ptrdiff_t index_bytes = h1->index_size * sizeof *h1->index;
      h2->index = hash_table_alloc_bytes (index_bytes);
      memcpy (h2->index, h1->index, index_bytes);
    }
  XSET_HASH_TABLE (table, h2);

  return table;
}


/* Compute index into the index vector from a hash value.  */
static inline ptrdiff_t
hash_index_index (struct Lisp_Hash_Table *h, hash_hash_t hash)
{
  eassert (h->index_size > 0);
  return hash % h->index_size;
}

/* Resize hash table H if it's too full.  If H cannot be resized
   because it's already too large, throw an error.  */

static void
maybe_resize_hash_table (struct Lisp_Hash_Table *h)
{
  if (h->next_free < 0)
    {
      ptrdiff_t old_size = HASH_TABLE_SIZE (h);
      ptrdiff_t min_size = 8;
      ptrdiff_t base_size = min (max (old_size, min_size), PTRDIFF_MAX / 2);
      /* Grow aggressively at small sizes, then just double.  */
      ptrdiff_t new_size =
	old_size == 0
	? min_size
	: (base_size <= 64 ? base_size * 4 : base_size * 2);

      /* Allocate all the new vectors before updating *H, to
	 avoid problems if memory is exhausted.  */
      hash_idx_t *next = hash_table_alloc_bytes (new_size * sizeof *next);
      for (ptrdiff_t i = old_size; i < new_size - 1; i++)
	next[i] = i + 1;
      next[new_size - 1] = -1;

      Lisp_Object *key_and_value
	= hash_table_alloc_bytes (2 * new_size * sizeof *key_and_value);
      memcpy (key_and_value, h->key_and_value,
	      2 * old_size * sizeof *key_and_value);
      for (ptrdiff_t i = 2 * old_size; i < 2 * new_size; i++)
        key_and_value[i] = HASH_UNUSED_ENTRY_KEY;

      hash_hash_t *hash = hash_table_alloc_bytes (new_size * sizeof *hash);
      memcpy (hash, h->hash, old_size * sizeof *hash);

      ptrdiff_t old_index_size = h->index_size;
      ptrdiff_t index_size = hash_index_size (new_size);
      hash_idx_t *index = hash_table_alloc_bytes (index_size * sizeof *index);
      for (ptrdiff_t i = 0; i < index_size; i++)
	index[i] = -1;

      h->index_size = index_size;
      h->table_size = new_size;
      h->next_free = old_size;

      if (old_index_size > 1)
	hash_table_free_bytes (h->index, old_index_size * sizeof *h->index);
      h->index = index;

      hash_table_free_bytes (h->key_and_value,
			     2 * old_size * sizeof *h->key_and_value);
      h->key_and_value = key_and_value;

      hash_table_free_bytes (h->hash, old_size * sizeof *h->hash);
      h->hash = hash;

      hash_table_free_bytes (h->next, old_size * sizeof *h->next);
      h->next = next;

      h->key_and_value = key_and_value;

      /* Rehash: all data occupy entries 0..old_size-1.  */
      for (ptrdiff_t i = 0; i < old_size; i++)
	{
	  hash_hash_t hash_code = HASH_HASH (h, i);
	  ptrdiff_t start_of_bucket = hash_index_index (h, hash_code);
	  set_hash_next_slot (h, i, HASH_INDEX (h, start_of_bucket));
	  set_hash_index_slot (h, start_of_bucket, i);
	}

#ifdef ENABLE_CHECKING
      if (HASH_TABLE_P (Vloadup_pure_table) && XHASH_TABLE (Vloadup_pure_table) == h)
	message ("Growing hash table to: %"pD"d", new_size);
#endif
    }
}

static const struct hash_table_test *
hash_table_test_from_std (hash_table_std_test_t test)
{
  switch (test)
    {
    case Test_eq:    return &hashtest_eq;
    case Test_eql:   return &hashtest_eql;
    case Test_equal: return &hashtest_equal;
    }
  emacs_abort();
}

/* Rebuild a hash table from its frozen (dumped) form.  */
void
hash_table_thaw (Lisp_Object hash_table)
{
  struct Lisp_Hash_Table *h = XHASH_TABLE (hash_table);

  /* Freezing discarded most non-essential information; recompute it.
     The allocation is minimal with no room for growth.  */
  h->test = hash_table_test_from_std (h->frozen_test);
  ptrdiff_t size = h->count;
  h->table_size = size;
  h->next_free = -1;

  if (size == 0)
    {
      h->key_and_value = NULL;
      h->hash = NULL;
      h->next = NULL;
      h->index_size = 1;
      h->index = (hash_idx_t *)empty_hash_index_vector;
    }
  else
    {
      ptrdiff_t index_size = hash_index_size (size);
      h->index_size = index_size;

      h->hash = hash_table_alloc_bytes (size * sizeof *h->hash);

      h->next = hash_table_alloc_bytes (size * sizeof *h->next);

      h->index = hash_table_alloc_bytes (index_size * sizeof *h->index);
      for (ptrdiff_t i = 0; i < index_size; i++)
	h->index[i] = -1;

      /* Recompute the hash codes for each entry in the table.  */
      for (ptrdiff_t i = 0; i < size; i++)
	{
	  Lisp_Object key = HASH_KEY (h, i);
	  hash_hash_t hash_code = hash_from_key (h, key);
	  ptrdiff_t start_of_bucket = hash_index_index (h, hash_code);
	  set_hash_hash_slot (h, i, hash_code);
	  set_hash_next_slot (h, i, HASH_INDEX (h, start_of_bucket));
	  set_hash_index_slot (h, start_of_bucket, i);
	}
    }
}

/* Look up KEY with hash HASH in table H.
   Return entry index or -1 if none.  */
static ptrdiff_t
hash_lookup_with_hash (struct Lisp_Hash_Table *h,
		       Lisp_Object key, hash_hash_t hash)
{
  ptrdiff_t start_of_bucket = hash_index_index (h, hash);
  for (ptrdiff_t i = HASH_INDEX (h, start_of_bucket);
       0 <= i; i = HASH_NEXT (h, i))
    if (EQ (key, HASH_KEY (h, i))
	|| (h->test->cmpfn
	    && hash == HASH_HASH (h, i)
	    && !NILP (h->test->cmpfn (key, HASH_KEY (h, i), h))))
      return i;

  return -1;
}

/* Look up KEY in table H.  Return entry index or -1 if none.  */
ptrdiff_t
hash_lookup (struct Lisp_Hash_Table *h, Lisp_Object key)
{
  return hash_lookup_with_hash (h, key, hash_from_key (h, key));
}

/* Look up KEY in hash table H.  Return its hash value in *PHASH.
   Value is the index of the entry in H matching KEY, or -1 if not found.  */
ptrdiff_t
hash_lookup_get_hash (struct Lisp_Hash_Table *h, Lisp_Object key,
		      hash_hash_t *phash)
{
  EMACS_UINT hash = hash_from_key (h, key);
  *phash = hash;
  return hash_lookup_with_hash (h, key, hash);
}

static void
check_mutable_hash_table (Lisp_Object obj, struct Lisp_Hash_Table *h)
{
  if (!h->mutable)
    signal_error ("hash table test modifies table", obj);
  eassert (! PURE_P (h));
}

/* Put an entry into hash table H that associates KEY with VALUE.
   HASH is a previously computed hash code of KEY.
   Value is the index of the entry in H matching KEY.  */

ptrdiff_t
hash_put (struct Lisp_Hash_Table *h, Lisp_Object key, Lisp_Object value,
	  hash_hash_t hash)
{
  eassert (!hash_unused_entry_key_p (key));
  /* Increment count after resizing because resizing may fail.  */
  maybe_resize_hash_table (h);
  h->count++;

  /* Store key/value in the key_and_value vector.  */
  ptrdiff_t i = h->next_free;
  eassert (hash_unused_entry_key_p (HASH_KEY (h, i)));
  h->next_free = HASH_NEXT (h, i);
  set_hash_key_slot (h, i, key);
  set_hash_value_slot (h, i, value);

  /* Remember its hash code.  */
  set_hash_hash_slot (h, i, hash);

  /* Add new entry to its collision chain.  */
  ptrdiff_t start_of_bucket = hash_index_index (h, hash);
  set_hash_next_slot (h, i, HASH_INDEX (h, start_of_bucket));
  set_hash_index_slot (h, start_of_bucket, i);
  return i;
}


/* Remove the entry matching KEY from hash table H, if there is one.  */

void
hash_remove_from_table (struct Lisp_Hash_Table *h, Lisp_Object key)
{
  hash_hash_t hashval = hash_from_key (h, key);
  ptrdiff_t start_of_bucket = hash_index_index (h, hashval);
  ptrdiff_t prev = -1;

  for (ptrdiff_t i = HASH_INDEX (h, start_of_bucket);
       0 <= i;
       i = HASH_NEXT (h, i))
    {
      if (EQ (key, HASH_KEY (h, i))
	  || (h->test->cmpfn
	      && hashval == HASH_HASH (h, i)
	      && !NILP (h->test->cmpfn (key, HASH_KEY (h, i), h))))
	{
	  /* Take entry out of collision chain.  */
	  if (prev < 0)
	    set_hash_index_slot (h, start_of_bucket, HASH_NEXT (h, i));
	  else
	    set_hash_next_slot (h, prev, HASH_NEXT (h, i));

	  /* Clear slots in key_and_value and add the slots to
	     the free list.  */
	  set_hash_key_slot (h, i, HASH_UNUSED_ENTRY_KEY);
	  set_hash_value_slot (h, i, Qnil);
	  set_hash_next_slot (h, i, h->next_free);
	  h->next_free = i;
	  h->count--;
	  eassert (h->count >= 0);
	  break;
	}

      prev = i;
    }
}


/* Clear hash table H.  */

static void
hash_clear (struct Lisp_Hash_Table *h)
{
  if (h->count > 0)
    {
      ptrdiff_t size = HASH_TABLE_SIZE (h);
      for (ptrdiff_t i = 0; i < size; i++)
	{
	  set_hash_next_slot (h, i, i < size - 1 ? i + 1 : -1);
	  set_hash_key_slot (h, i, HASH_UNUSED_ENTRY_KEY);
	  set_hash_value_slot (h, i, Qnil);
	}

      for (ptrdiff_t i = 0; i < h->index_size; i++)
	h->index[i] = -1;

      h->next_free = 0;
      h->count = 0;
    }
}


/* Whether to keep an entry whose key and value are known to be retained
   if STRONG_KEY and STRONG_VALUE, respectively, are true.  */
static inline bool
keep_entry_p (hash_table_weakness_t weakness,
	      bool strong_key, bool strong_value)
{
  switch (weakness)
    {
    case Weak_None:          return true;
    case Weak_Key:           return strong_key;
    case Weak_Value:         return strong_value;
    case Weak_Key_Or_Value:  return strong_key || strong_value;
    case Weak_Key_And_Value: return strong_key && strong_value;
    }
  emacs_abort();
}

/* Sweep weak hash table H.  REMOVE_ENTRIES_P means remove
   entries from the table that don't survive the current GC.
   !REMOVE_ENTRIES_P means mark entries that are in use.  Value is
   true if anything was marked.  */

bool
sweep_weak_table (struct Lisp_Hash_Table *h, bool remove_entries_p)
{
  ptrdiff_t n = h->index_size;
  bool marked = false;

  for (ptrdiff_t bucket = 0; bucket < n; ++bucket)
    {
      /* Follow collision chain, removing entries that don't survive
         this garbage collection.  */
      for (ptrdiff_t next, prev = -1, i = HASH_INDEX (h, bucket);
	   i >= 0;
	   i = next)
        {
	  bool key_known_to_survive_p = survives_gc_p (HASH_KEY (h, i));
	  bool value_known_to_survive_p = survives_gc_p (HASH_VALUE (h, i));
	  bool remove_p = !keep_entry_p (h->weakness,
					 key_known_to_survive_p,
					 value_known_to_survive_p);

	  next = HASH_NEXT (h, i);

	  if (remove_entries_p)
	    {
              eassert (! remove_p
                       == (key_known_to_survive_p && value_known_to_survive_p));
	      if (remove_p)
		{
		  /* Take out of collision chain.  */
		  if (prev < 0)
		    set_hash_index_slot (h, bucket, next);
		  else
		    set_hash_next_slot (h, prev, next);

		  /* Add to free list.  */
		  set_hash_next_slot (h, i, h->next_free);
		  h->next_free = i;

		  /* Clear key and value.  */
		  set_hash_key_slot (h, i, HASH_UNUSED_ENTRY_KEY);
		  set_hash_value_slot (h, i, Qnil);

                  eassert (h->count != 0);
                  h->count--;
                }
	      else
		{
		  prev = i;
		}
	    }
	  else
	    {
	      if (! remove_p)
		{
		  /* Make sure key and value survive.  */
		  if (! key_known_to_survive_p)
		    {
		      mark_object (hash_key_addr (h, i));
                      marked = true;
		    }

		  if (! value_known_to_survive_p)
		    {
		      mark_object (hash_value_addr (h, i));
                      marked = true;
		    }
		}
	    }
	}
    }

  return marked;
}

/* Maximum depth up to which to dive into Lisp structures.  */

#define SXHASH_MAX_DEPTH 3

/* Maximum length up to which to take list and vector elements into
   account.  */

#define SXHASH_MAX_LEN   7

/* Return a hash for string PTR which has length LEN.  The hash value
   can be any EMACS_UINT value.  */

EMACS_UINT
hash_string (char const *ptr, ptrdiff_t len)
{
  char const *p   = ptr;
  char const *end = ptr + len;
  EMACS_UINT hash = len;
  /* At most 8 steps.  We could reuse SXHASH_MAX_LEN, of course,
   * but dividing by 8 is cheaper.  */
  ptrdiff_t step = sizeof hash + ((end - p) >> 3);

  while (p + sizeof hash <= end)
    {
      EMACS_UINT c;
      /* We presume that the compiler will replace this `memcpy` with
         a single load/move instruction when applicable.  */
      memcpy (&c, p, sizeof hash);
      p += step;
      hash = sxhash_combine (hash, c);
    }
  /* This may leave a residual (smaller than an EMACS_UINT).
     A loopless calculation would not be endian-agnostic.  */
  while (p < end)
    {
      unsigned char c = *p++;
      hash = sxhash_combine (hash, c);
    }

  return hash;
}

/* Return a hash for the floating point value VAL.  */

static EMACS_UINT
sxhash_float (double val)
{
  EMACS_UINT hash = 0;
  union double_and_words u = { .val = val };
  for (int i = 0; i < WORDS_PER_DOUBLE; i++)
    hash = sxhash_combine (hash, u.word[i]);
  return hash;
}

/* Return a hash for list LIST.  DEPTH is the current depth in the
   list.  We don't recurse deeper than SXHASH_MAX_DEPTH in it.  */

static EMACS_UINT
sxhash_list (Lisp_Object list, int depth)
{
  EMACS_UINT hash = 0;
  int i;

  if (depth < SXHASH_MAX_DEPTH)
    for (i = 0;
	 CONSP (list) && i < SXHASH_MAX_LEN;
	 list = XCDR (list), ++i)
      {
	EMACS_UINT hash2 = sxhash_obj (XCAR (list), depth + 1);
	hash = sxhash_combine (hash, hash2);
      }

  if (! NILP (list))
    {
      EMACS_UINT hash2 = sxhash_obj (list, depth + 1);
      hash = sxhash_combine (hash, hash2);
    }

  return hash;
}


/* Return a hash for (pseudo)vector VECTOR.  DEPTH is the current depth in
   the Lisp structure.  */

static EMACS_UINT
sxhash_vector (Lisp_Object vec, int depth)
{
  EMACS_UINT hash = ASIZE (vec);
  int i, n;

  n = min (SXHASH_MAX_LEN, PVSIZE (vec));
  for (i = 0; i < n; ++i)
    {
      EMACS_UINT hash2 = sxhash_obj (AREF (vec, i), depth + 1);
      hash = sxhash_combine (hash, hash2);
    }

  return hash;
}

/* Return a hash for bool-vector VECTOR.  */

static EMACS_UINT
sxhash_bool_vector (Lisp_Object vec)
{
  EMACS_INT size = bool_vector_size (vec);
  EMACS_UINT hash = size;
  int i, n;

  n = min (SXHASH_MAX_LEN, bool_vector_words (size));
  for (i = 0; i < n; ++i)
    hash = sxhash_combine (hash, bool_vector_data (vec)[i]);

  return hash;
}

/* Return a hash for a bignum.  */

static EMACS_UINT
sxhash_bignum (Lisp_Object bignum)
{
  mpz_t const *n = xbignum_val (bignum);
  size_t i, nlimbs = mpz_size (*n);
  EMACS_UINT hash = 0;

  for (i = 0; i < nlimbs; ++i)
    hash = sxhash_combine (hash, mpz_getlimbn (*n, i));

  return hash;
}

EMACS_UINT
sxhash (Lisp_Object obj)
{
  return sxhash_obj (obj, 0);
}

/* Return a hash code for OBJ.  DEPTH is the current depth in the Lisp
   structure.  */

static EMACS_UINT
sxhash_obj (Lisp_Object obj, int depth)
{
  if (depth > SXHASH_MAX_DEPTH)
    return 0;

  switch (XTYPE (obj))
    {
    case_Lisp_Int:
      return XUFIXNUM (obj);

    case Lisp_Symbol:
      return XHASH (obj);

    case Lisp_String:
      return hash_string (SSDATA (obj), SBYTES (obj));

    case Lisp_Vectorlike:
      {
	enum pvec_type pvec_type = PVTYPE (XVECTOR (obj));
	/* temporary to verify rewriting of a4610c3 */
	eassert (pvec_type == PVEC_SUB_CHAR_TABLE ? SUB_CHAR_TABLE_P (obj) : true);

	if (! SX_ADMITS_ANYTHING (pvec_type)) /* a4610c3: sub_char_tables crash. */
	  return 42;
	else if (SX_ADMITS_COMPARISON (pvec_type))
	  return sxhash_vector (obj, depth);
	else if (pvec_type == PVEC_BIGNUM)
	  return sxhash_bignum (obj);
	else if (pvec_type == PVEC_MARKER)
	  {
	    ptrdiff_t bytepos
	      = XMARKER (obj)->buffer ? XMARKER (obj)->bytepos : 0;
	    EMACS_UINT hash
	      = sxhash_combine ((intptr_t) XMARKER (obj)->buffer, bytepos);
	    return hash;
	  }
	else if (pvec_type == PVEC_BOOL_VECTOR)
	  return sxhash_bool_vector (obj);
	else if (pvec_type == PVEC_OVERLAY)
	  {
	    EMACS_UINT hash = OVERLAY_START (obj);
	    hash = sxhash_combine (hash, OVERLAY_END (obj));
	    hash = sxhash_combine (hash, sxhash_obj (XOVERLAY (obj)->plist, depth));
	    return hash;
	  }
	else
	  /* Others are 'equal' if they are 'eq', so take their
	     address as hash.  */
	  return XHASH (obj);
      }

    case Lisp_Cons:
      return sxhash_list (obj, depth);

    case Lisp_Float:
      return sxhash_float (XFLOAT_DATA (obj));

    default:
      emacs_abort ();
    }
}

static void
hash_interval (INTERVAL interval, void *arg)
{
  EMACS_UINT *phash = arg;
  EMACS_UINT hash = *phash;
  hash = sxhash_combine (hash, interval->position);
  hash = sxhash_combine (hash, LENGTH (interval));
  hash = sxhash_combine (hash, sxhash_obj (interval->plist, 0));
  *phash = hash;
}

static void
collect_interval (INTERVAL interval, void *arg)
{
  Lisp_Object *collector = arg;
  *collector = Fcons (list3 (make_fixnum (interval->position),
			     make_fixnum (interval->position
					  + LENGTH (interval)),
			     interval->plist),
		      *collector);
}



/***********************************************************************
			    Lisp Interface
 ***********************************************************************/

/* Reduce X to a Lisp fixnum.  */
static inline Lisp_Object
hash_hash_to_fixnum (hash_hash_t x)
{
  return make_ufixnum (FIXNUM_BITS < 8 * sizeof x
		       ? (x ^ x >> (8 * sizeof x - FIXNUM_BITS)) & INTMASK
		       : x);
}

DEFUN ("sxhash-eq", Fsxhash_eq, Ssxhash_eq, 1, 1, 0,
       doc: /* Return an integer hash code for OBJ suitable for `eq'.
If (eq A B), then (= (sxhash-eq A) (sxhash-eq B)).

Hash codes are not guaranteed to be preserved across Emacs sessions.  */)
  (Lisp_Object obj)
{
  return hash_hash_to_fixnum (hashfn_eq (obj, NULL));
}

DEFUN ("sxhash-eql", Fsxhash_eql, Ssxhash_eql, 1, 1, 0,
       doc: /* Return an integer hash code for OBJ suitable for `eql'.
If (eql A B), then (= (sxhash-eql A) (sxhash-eql B)), but the opposite
isn't necessarily true.

Hash codes are not guaranteed to be preserved across Emacs sessions.  */)
  (Lisp_Object obj)
{
  return hash_hash_to_fixnum (hashfn_eql (obj, NULL));
}

DEFUN ("sxhash-equal", Fsxhash_equal, Ssxhash_equal, 1, 1, 0,
       doc: /* Return an integer hash code for OBJ suitable for `equal'.
If (equal A B), then (= (sxhash-equal A) (sxhash-equal B)), but the
opposite isn't necessarily true.

Hash codes are not guaranteed to be preserved across Emacs sessions.  */)
  (Lisp_Object obj)
{
  return hash_hash_to_fixnum (hashfn_equal (obj, NULL));
}

DEFUN ("sxhash-equal-including-properties", Fsxhash_equal_including_properties,
       Ssxhash_equal_including_properties, 1, 1, 0,
       doc: /* Return an integer hash code for OBJ suitable for
`equal-including-properties'.
If (sxhash-equal-including-properties A B), then
(= (sxhash-equal-including-properties A) (sxhash-equal-including-properties B)).

Hash codes are not guaranteed to be preserved across Emacs sessions.  */)
  (Lisp_Object obj)
{
  if (STRINGP (obj))
    {
      EMACS_UINT hash = 0;
      traverse_intervals (string_intervals (obj), 0, hash_interval, &hash);
      return make_ufixnum (SXHASH_REDUCE (sxhash_combine (sxhash (obj), hash)));
    }

  return hash_hash_to_fixnum (hashfn_equal (obj, NULL));
}


/* This is a cache of hash_table_test structures so that they can be
   shared between hash tables using the same test.
   FIXME: This way of storing and looking up hash_table_test structs
   isn't wonderful.  Find a better solution.  */
struct hash_table_user_test
{
  struct hash_table_test test;
  struct hash_table_user_test *next;
};

static struct hash_table_user_test *hash_table_user_tests = NULL;

void
mark_fns (void)
{
  for (struct hash_table_user_test *ut = hash_table_user_tests;
       ut; ut = ut->next)
    {
      mark_object (&ut->test.name);
      mark_object (&ut->test.user_cmp_function);
      mark_object (&ut->test.user_hash_function);
    }
}

static struct hash_table_test *
get_hash_table_user_test (Lisp_Object test)
{
  Lisp_Object prop = Fget (test, Qhash_table_test);
  if (!CONSP (prop) || !CONSP (XCDR (prop)))
    signal_error ("Invalid hash table test", test);

  Lisp_Object equal_fn = XCAR (prop);
  Lisp_Object hash_fn = XCAR (XCDR (prop));
  struct hash_table_user_test *ut = hash_table_user_tests;
  while (ut && !(EQ (equal_fn, ut->test.user_cmp_function)
		 && EQ (hash_fn, ut->test.user_hash_function)))
    ut = ut->next;
  if (!ut)
    {
      ut = xmalloc (sizeof *ut);
      ut->test.name = test;
      ut->test.user_cmp_function = equal_fn;
      ut->test.user_hash_function = hash_fn;
      ut->test.hashfn = hashfn_user_defined;
      ut->test.cmpfn = cmpfn_user_defined;
      ut->next = hash_table_user_tests;
      hash_table_user_tests = ut;
    }
  return &ut->test;
}

DEFUN ("make-hash-table", Fmake_hash_table, Smake_hash_table, 0, MANY, 0,
       doc: /* Create and return a new hash table.

Arguments are specified as keyword/argument pairs.  The following
arguments are defined:

:test TEST -- TEST must be a symbol that specifies how to compare
keys.  Default is `eql'.  Predefined are the tests `eq', `eql', and
`equal'.  User-supplied test and hash functions can be specified via
`define-hash-table-test'.

:size SIZE -- A hint as to how many elements will be put in the table.
The table will always grow as needed; this argument may help performance
slightly if the size is known in advance but is never required.

:weakness WEAK -- WEAK must be one of nil, t, `key', `value',
`key-or-value', or `key-and-value'.  If WEAK is not nil, the table
returned is a weak table.  Key/value pairs are removed from a weak
hash table when there are no non-weak references pointing to their
key, value, one of key or value, or both key and value, depending on
WEAK.  WEAK t is equivalent to `key-and-value'.  Default value of WEAK
is nil.

:purecopy PURECOPY -- If PURECOPY is non-nil, the table can be copied
to pure storage when Emacs is being dumped, making the contents of the
table read only. Any further changes to purified tables will result
in an error.

The keywords arguments :rehash-threshold and :rehash-size are obsolete
and ignored.

usage: (make-hash-table &rest KEYWORD-ARGS)  */)
  (ptrdiff_t nargs, Lisp_Object *args)
{
  USE_SAFE_ALLOCA;

  /* The vector `used' is used to keep track of arguments that
     have been consumed.  */
  char *used = SAFE_ALLOCA (nargs * sizeof *used);
  memset (used, 0, nargs * sizeof *used);

  /* See if there's a `:test TEST' among the arguments.  */
  ptrdiff_t i = get_key_arg (QCtest, nargs, args, used);
  Lisp_Object test = i ? args[i] : Qeql;
  const struct hash_table_test *testdesc;
  if (EQ (test, Qeq))
    testdesc = &hashtest_eq;
  else if (EQ (test, Qeql))
    testdesc = &hashtest_eql;
  else if (EQ (test, Qequal))
    testdesc = &hashtest_equal;
  else
    testdesc = get_hash_table_user_test (test);

  /* See if there's a `:purecopy PURECOPY' argument.  */
  i = get_key_arg (QCpurecopy, nargs, args, used);
  bool purecopy = i && !NILP (args[i]);
  /* See if there's a `:size SIZE' argument.  */
  i = get_key_arg (QCsize, nargs, args, used);
  Lisp_Object size_arg = i ? args[i] : Qnil;
  EMACS_INT size;
  if (NILP (size_arg))
    size = DEFAULT_HASH_SIZE;
  else if (FIXNATP (size_arg))
    size = XFIXNAT (size_arg);
  else
    signal_error ("Invalid hash table size", size_arg);

  /* Look for `:weakness WEAK'.  */
  i = get_key_arg (QCweakness, nargs, args, used);
  Lisp_Object weakness = i ? args[i] : Qnil;
  hash_table_weakness_t weak;
  if (NILP (weakness))
    weak = Weak_None;
  else if (EQ (weakness, Qkey))
    weak = Weak_Key;
  else if (EQ (weakness, Qvalue))
    weak = Weak_Value;
  else if (EQ (weakness, Qkey_or_value))
    weak = Weak_Key_Or_Value;
  else if (EQ (weakness, Qt) || EQ (weakness, Qkey_and_value))
    weak = Weak_Key_And_Value;
  else
    signal_error ("Invalid hash table weakness", weakness);

  /* Now, all args should have been used up, or there's a problem.  */
  for (i = 0; i < nargs; ++i)
    if (!used[i])
      {
	/* Ignore obsolete arguments.  */
	if (EQ (args[i], QCrehash_threshold) || EQ (args[i], QCrehash_size))
	  i++;
	else
	  signal_error ("Invalid argument list", args[i]);
      }

  SAFE_FREE ();
  return make_hash_table (testdesc, size, weak, purecopy);
}


DEFUN ("copy-hash-table", Fcopy_hash_table, Scopy_hash_table, 1, 1, 0,
       doc: /* Return a copy of hash table TABLE.  */)
  (Lisp_Object table)
{
  return copy_hash_table (check_hash_table (table));
}


DEFUN ("hash-table-count", Fhash_table_count, Shash_table_count, 1, 1, 0,
       doc: /* Return the number of elements in TABLE.  */)
  (Lisp_Object table)
{
  struct Lisp_Hash_Table *h = check_hash_table (table);
  return make_fixnum (h->count);
}


DEFUN ("hash-table-rehash-size", Fhash_table_rehash_size,
       Shash_table_rehash_size, 1, 1, 0,
       doc: /* Return the rehash size of TABLE.
This function is for compatibility only; it returns a nominal value
without current significance.  */)
  (Lisp_Object table)
{
  CHECK_HASH_TABLE (table);
  return make_float (1.5);  /* The old default rehash-size value.  */
}


DEFUN ("hash-table-rehash-threshold", Fhash_table_rehash_threshold,
       Shash_table_rehash_threshold, 1, 1, 0,
       doc: /* Return the rehash threshold of TABLE.
This function is for compatibility only; it returns a nominal value
without current significance.  */)
  (Lisp_Object table)
{
  CHECK_HASH_TABLE (table);
  return make_float (0.8125);  /* The old default rehash-threshold value.  */
}


DEFUN ("hash-table-size", Fhash_table_size, Shash_table_size, 1, 1, 0,
       doc: /* Return the current allocation size of TABLE.

This is probably not the function that you are looking for.  To get the
number of entries in a table, use `hash-table-count' instead.

The returned value is the number of entries that TABLE can currently
hold without growing, but since hash tables grow automatically, this
number is rarely of interest.  */)
  (Lisp_Object table)
{
  struct Lisp_Hash_Table *h = check_hash_table (table);
  return make_fixnum (HASH_TABLE_SIZE (h));
}


DEFUN ("hash-table-test", Fhash_table_test, Shash_table_test, 1, 1, 0,
       doc: /* Return the test TABLE uses.  */)
  (Lisp_Object table)
{
  return check_hash_table (table)->test->name;
}

Lisp_Object
hash_table_weakness_symbol (hash_table_weakness_t weak)
{
  switch (weak)
    {
    case Weak_None:          return Qnil;
    case Weak_Key:           return Qkey;
    case Weak_Value:         return Qvalue;
    case Weak_Key_And_Value: return Qkey_and_value;
    case Weak_Key_Or_Value:  return Qkey_or_value;
    }
  emacs_abort ();
}

DEFUN ("hash-table-weakness", Fhash_table_weakness, Shash_table_weakness,
       1, 1, 0,
       doc: /* Return the weakness of TABLE.  */)
  (Lisp_Object table)
{
  return hash_table_weakness_symbol (check_hash_table (table)->weakness);
}


DEFUN ("hash-table-p", Fhash_table_p, Shash_table_p, 1, 1, 0,
       doc: /* Return t if OBJ is a Lisp hash table object.  */)
  (Lisp_Object obj)
{
  return HASH_TABLE_P (obj) ? Qt : Qnil;
}


DEFUN ("clrhash", Fclrhash, Sclrhash, 1, 1, 0,
       doc: /* Clear hash table TABLE and return it.  */)
  (Lisp_Object table)
{
  struct Lisp_Hash_Table *h = check_hash_table (table);
  check_mutable_hash_table (table, h);
  hash_clear (h);
  /* Be compatible with XEmacs.  */
  return table;
}


DEFUN ("gethash", Fgethash, Sgethash, 2, 3, 0,
       doc: /* Look up KEY in TABLE and return its associated value.
If KEY is not found, return DFLT which defaults to nil.  */)
  (Lisp_Object key, Lisp_Object table, Lisp_Object dflt)
{
  struct Lisp_Hash_Table *h = check_hash_table (table);
  ptrdiff_t i = hash_lookup_with_hash (h, key, hash_from_key (h, key));
  return i >= 0 ? HASH_VALUE (h, i) : dflt;
}


DEFUN ("puthash", Fputhash, Sputhash, 3, 3, 0,
       doc: /* Associate KEY with VALUE in hash table TABLE.
If KEY is already present in table, replace its current value with
VALUE.  In any case, return VALUE.  */)
  (Lisp_Object key, Lisp_Object value, Lisp_Object table)
{
  struct Lisp_Hash_Table *h = check_hash_table (table);
  check_mutable_hash_table (table, h);

  EMACS_UINT hash = hash_from_key (h, key);
  ptrdiff_t i = hash_lookup_with_hash (h, key, hash);
  if (i >= 0)
    set_hash_value_slot (h, i, value);
  else
    hash_put (h, key, value, hash);

  return value;
}


DEFUN ("remhash", Fremhash, Sremhash, 2, 2, 0,
       doc: /* Remove KEY from TABLE.  */)
  (Lisp_Object key, Lisp_Object table)
{
  struct Lisp_Hash_Table *h = check_hash_table (table);
  check_mutable_hash_table (table, h);
  hash_remove_from_table (h, key);
  return Qnil;
}


DEFUN ("maphash", Fmaphash, Smaphash, 2, 2, 0,
       doc: /* Call FUNCTION for all entries in hash table TABLE.
FUNCTION is called with two arguments, KEY and VALUE.
`maphash' always returns nil.  */)
  (Lisp_Object function, Lisp_Object table)
{
  struct Lisp_Hash_Table *h = check_hash_table (table);

  for (ptrdiff_t i = 0; i < HASH_TABLE_SIZE (h); ++i)
    {
      Lisp_Object k = HASH_KEY (h, i);
      if (!hash_unused_entry_key_p (k))
        call2 (function, k, HASH_VALUE (h, i));
    }

  return Qnil;
}


DEFUN ("define-hash-table-test", Fdefine_hash_table_test,
       Sdefine_hash_table_test, 3, 3, 0,
       doc: /* Define a new hash table test with name NAME, a symbol.

In hash tables created with NAME specified as test, use TEST to
compare keys, and HASH for computing hash codes of keys.

TEST must be a function taking two arguments and returning non-nil if
both arguments are the same.  HASH must be a function taking one
argument and returning an object that is the hash code of the argument.
It should be the case that if (eq (funcall HASH x1) (funcall HASH x2))
returns nil, then (funcall TEST x1 x2) also returns nil.  */)
  (Lisp_Object name, Lisp_Object test, Lisp_Object hash)
{
  return Fput (name, Qhash_table_test, list2 (test, hash));
}

DEFUN ("internal--hash-table-histogram",
       Finternal__hash_table_histogram,
       Sinternal__hash_table_histogram,
       1, 1, 0,
       doc: /* Bucket size histogram of HASH-TABLE.  Internal use only. */)
  (Lisp_Object hash_table)
{
  struct Lisp_Hash_Table *h = check_hash_table (hash_table);
  ptrdiff_t size = HASH_TABLE_SIZE (h);
  ptrdiff_t *freq = xzalloc (size * sizeof *freq);
  ptrdiff_t index_size = h->index_size;
  for (ptrdiff_t i = 0; i < index_size; i++)
    {
      ptrdiff_t n = 0;
      for (ptrdiff_t j = HASH_INDEX (h, i); j != -1; j = HASH_NEXT (h, j))
	n++;
      if (n > 0)
	freq[n - 1]++;
    }
  Lisp_Object ret = Qnil;
  for (ptrdiff_t i = 0; i < size; i++)
    if (freq[i] > 0)
      ret = Fcons (Fcons (make_int (i + 1), make_int (freq[i])),
		   ret);
  xfree (freq);
  return Fnreverse (ret);
}

DEFUN ("internal--hash-table-buckets",
       Finternal__hash_table_buckets,
       Sinternal__hash_table_buckets,
       1, 1, 0,
       doc: /* (KEY . HASH) in HASH-TABLE, grouped by bucket.
Internal use only. */)
  (Lisp_Object hash_table)
{
  struct Lisp_Hash_Table *h = check_hash_table (hash_table);
  Lisp_Object ret = Qnil;
  ptrdiff_t index_size = h->index_size;
  for (ptrdiff_t i = 0; i < index_size; i++)
    {
      Lisp_Object bucket = Qnil;
      for (ptrdiff_t j = HASH_INDEX (h, i); j != -1; j = HASH_NEXT (h, j))
	bucket = Fcons (Fcons (HASH_KEY (h, j), make_int (HASH_HASH (h, j))),
			bucket);
      if (!NILP (bucket))
	ret = Fcons (Fnreverse (bucket), ret);
    }
  return Fnreverse (ret);
}

DEFUN ("internal--hash-table-index-size",
       Finternal__hash_table_index_size,
       Sinternal__hash_table_index_size,
       1, 1, 0,
       doc: /* Index size of HASH-TABLE.  Internal use only. */)
  (Lisp_Object hash_table)
{
  struct Lisp_Hash_Table *h = check_hash_table (hash_table);
  return make_int (h->index_size);
}

#include "md5.h"
#include "sha1.h"
#include "sha256.h"
#include "sha512.h"

/* Store into HEXBUF an unterminated hexadecimal character string
   representing DIGEST, which is binary data of size DIGEST_SIZE bytes.
   HEXBUF might equal DIGEST.  */
void
hexbuf_digest (char *hexbuf, void const *digest, int digest_size)
{
  unsigned char const *p = digest;

  for (int i = digest_size - 1; i >= 0; i--)
    {
      static char const hexdigit[16] = "0123456789abcdef";
      int p_i = p[i];
      hexbuf[2 * i] = hexdigit[p_i >> 4];
      hexbuf[2 * i + 1] = hexdigit[p_i & 0xf];
    }
}

static Lisp_Object
make_digest_string (Lisp_Object digest, int digest_size)
{
  hexbuf_digest (SSDATA (digest), SDATA (digest), digest_size);
  return digest;
}

DEFUN ("secure-hash-algorithms", Fsecure_hash_algorithms,
       Ssecure_hash_algorithms, 0, 0, 0,
       doc: /* Return a list of all the supported `secure-hash' algorithms. */)
  (void)
{
  return list (Qmd5, Qsha1, Qsha224, Qsha256, Qsha384, Qsha512);
}

/* Extract data from a string or a buffer. SPEC is a list of
(BUFFER-OR-STRING-OR-SYMBOL START END CODING-SYSTEM NOERROR) which behave as
specified with `secure-hash' and in Info node
`(elisp)Format of GnuTLS Cryptography Inputs'.  */
char *
extract_data_from_object (Lisp_Object spec,
                          ptrdiff_t *start_byte,
                          ptrdiff_t *end_byte)
{
  Lisp_Object object = XCAR (spec);

  if (CONSP (spec)) spec = XCDR (spec);
  Lisp_Object start = CAR_SAFE (spec);

  if (CONSP (spec)) spec = XCDR (spec);
  Lisp_Object end = CAR_SAFE (spec);

  if (CONSP (spec)) spec = XCDR (spec);
  Lisp_Object coding_system = CAR_SAFE (spec);

  if (CONSP (spec)) spec = XCDR (spec);
  Lisp_Object noerror = CAR_SAFE (spec);

  if (STRINGP (object))
    {
      if (NILP (coding_system))
	{
	  /* Decide the coding-system to encode the data with.  */

	  if (STRING_MULTIBYTE (object))
	    /* use default, we can't guess correct value */
	    coding_system = preferred_coding_system ();
	  else
	    coding_system = Qraw_text;
	}

      if (NILP (Fcoding_system_p (coding_system)))
	{
	  /* Invalid coding system.  */

	  if (! NILP (noerror))
	    coding_system = Qraw_text;
	  else
	    xsignal1 (Qcoding_system_error, coding_system);
	}

      if (STRING_MULTIBYTE (object))
	object = code_convert_string (object, coding_system,
				      Qnil, true, false, true);

      ptrdiff_t size = SCHARS (object), start_char, end_char;
      validate_subarray (object, start, end, size, &start_char, &end_char);

      *start_byte = !start_char ? 0 : string_char_to_byte (object, start_char);
      *end_byte = (end_char == size
                   ? SBYTES (object)
                   : string_char_to_byte (object, end_char));
    }
  else if (BUFFERP (object))
    {
      struct buffer *prev = current_buffer;
      EMACS_INT b, e;

      record_unwind_current_buffer ();

      struct buffer *bp = XBUFFER (object);
      set_buffer_internal (bp);

      b = ! NILP (start) ? fix_position (start) : BEGV;
      e = ! NILP (end) ? fix_position (end) : ZV;
      if (b > e)
	{
	  EMACS_INT temp = b;
	  b = e;
	  e = temp;
	}

      if (!(BEGV <= b && e <= ZV))
	args_out_of_range (start, end);

      if (NILP (coding_system))
	{
	  /* Decide the coding-system to encode the data with.
	     See fileio.c:Fwrite-region */

	  if (! NILP (Vcoding_system_for_write))
	    coding_system = Vcoding_system_for_write;
	  else
	    {
	      bool force_raw_text = false;

	      coding_system = BVAR (XBUFFER (object), buffer_file_coding_system);
	      if (NILP (coding_system)
		  || NILP (Flocal_variable_p (Qbuffer_file_coding_system, Qnil)))
		{
		  coding_system = Qnil;
		  if (NILP (BVAR (current_buffer, enable_multibyte_characters)))
		    force_raw_text = true;
		}

	      if (NILP (coding_system) && ! NILP (Fbuffer_file_name (object)))
		{
		  /* Check file-coding-system-alist.  */
		  Lisp_Object val = CALLN (Ffind_operation_coding_system,
					   Qwrite_region,
					   make_fixnum (b), make_fixnum (e),
					   Fbuffer_file_name (object));
		  if (CONSP (val) && ! NILP (XCDR (val)))
		    coding_system = XCDR (val);
		}

	      if (NILP (coding_system)
		  && ! NILP (BVAR (XBUFFER (object), buffer_file_coding_system)))
		{
		  /* If we still have not decided a coding system, use the
		     default value of buffer-file-coding-system.  */
		  coding_system = BVAR (XBUFFER (object), buffer_file_coding_system);
		}

	      if (!force_raw_text
		  && ! NILP (Ffboundp (Vselect_safe_coding_system_function)))
		/* Confirm that VAL can surely encode the current region.  */
		coding_system = call4 (Vselect_safe_coding_system_function,
				       make_fixnum (b), make_fixnum (e),
				       coding_system, Qnil);

	      if (force_raw_text)
		coding_system = Qraw_text;
	    }

	  if (NILP (Fcoding_system_p (coding_system)))
	    {
	      /* Invalid coding system.  */

	      if (! NILP (noerror))
		coding_system = Qraw_text;
	      else
		xsignal1 (Qcoding_system_error, coding_system);
	    }
	}

      object = make_buffer_string (b, e, false);
      set_buffer_internal (prev);
      /* Discard the unwind protect for recovering the current
	 buffer.  */
      specpdl_ptr--;

      if (STRING_MULTIBYTE (object))
	object = code_convert_string (object, coding_system,
				      Qnil, true, false, false);
      *start_byte = 0;
      *end_byte = SBYTES (object);
    }
  else if (EQ (object, Qiv_auto))
    {
      /* Format: (iv-auto REQUIRED-LENGTH).  */

      if (! FIXNATP (start))
        error ("Without a length, `iv-auto' can't be used; see ELisp manual");
      else
        {
	  EMACS_INT start_hold = XFIXNAT (start);
          object = make_unibyte_string (NULL, start_hold);
	  char *lim = SSDATA (object) + start_hold;
	  for (char *p = SSDATA (object); p < lim; p++)
	    {
	      ssize_t gotten = getrandom (p, lim - p, 0);
	      if (0 <= gotten)
		p += gotten;
	      else if (errno != EINTR)
		report_file_error ("Getting random data", Qnil);
	    }

          *start_byte = 0;
          *end_byte = start_hold;
        }
    }

  if (! STRINGP (object))
    signal_error ("Invalid object argument",
		  NILP (object) ? build_string ("nil") : object);
  return SSDATA (object);
}


/* ALGORITHM is a symbol: md5, sha1, sha224 and so on. */

static Lisp_Object
secure_hash (Lisp_Object algorithm, Lisp_Object object, Lisp_Object start,
	     Lisp_Object end, Lisp_Object coding_system, Lisp_Object noerror,
	     Lisp_Object binary)
{
  ptrdiff_t start_byte, end_byte;
  int digest_size;
  void *(*hash_func) (const char *, size_t, void *);
  Lisp_Object digest;

  CHECK_SYMBOL (algorithm);

  Lisp_Object spec = list5 (object, start, end, coding_system, noerror);

  const char *input = extract_data_from_object (spec, &start_byte, &end_byte);

  if (input == NULL)
    error ("secure_hash: failed to extract data from object, aborting!");

  if (EQ (algorithm, Qmd5))
    {
      digest_size = MD5_DIGEST_SIZE;
      hash_func	  = md5_buffer;
    }
  else if (EQ (algorithm, Qsha1))
    {
      digest_size = SHA1_DIGEST_SIZE;
      hash_func	  = sha1_buffer;
    }
  else if (EQ (algorithm, Qsha224))
    {
      digest_size = SHA224_DIGEST_SIZE;
      hash_func	  = sha224_buffer;
    }
  else if (EQ (algorithm, Qsha256))
    {
      digest_size = SHA256_DIGEST_SIZE;
      hash_func	  = sha256_buffer;
    }
  else if (EQ (algorithm, Qsha384))
    {
      digest_size = SHA384_DIGEST_SIZE;
      hash_func	  = sha384_buffer;
    }
  else if (EQ (algorithm, Qsha512))
    {
      digest_size = SHA512_DIGEST_SIZE;
      hash_func	  = sha512_buffer;
    }
  else
    error ("Invalid algorithm arg: %s", SDATA (Fsymbol_name (algorithm)));

  /* allocate 2 x digest_size so that it can be re-used to hold the
     hexified value */
  digest = make_unibyte_string (NULL, digest_size * 2);

  hash_func (input + start_byte,
	     end_byte - start_byte,
	     SSDATA (digest));

  if (NILP (binary))
    return make_digest_string (digest, digest_size);
  else
    return make_unibyte_string (SSDATA (digest), digest_size);
}

DEFUN ("md5", Fmd5, Smd5, 1, 5, 0,
       doc: /* Return MD5 message digest of OBJECT, a buffer or string.

A message digest is the string representation of the cryptographic checksum
of a document, and the algorithm to calculate it is defined in RFC 1321.
The MD5 digest is 32-character long.

The two optional arguments START and END are character positions
specifying for which part of OBJECT the message digest should be
computed.  If nil or omitted, the digest is computed for the whole
OBJECT.

The MD5 message digest is computed from the result of encoding the
text in a coding system, not directly from the internal Emacs form of
the text.  The optional fourth argument CODING-SYSTEM specifies which
coding system to encode the text with.  It should be the same coding
system that you used or will use when actually writing the text into a
file.

If CODING-SYSTEM is nil or omitted, the default depends on OBJECT.  If
OBJECT is a buffer, the default for CODING-SYSTEM is whatever coding
system would be chosen by default for writing this text into a file.

If OBJECT is a string, the most preferred coding system (see the
command `prefer-coding-system') is used.

If NOERROR is non-nil, silently assume the `raw-text' coding if the
guesswork fails.  Normally, an error is signaled in such case.

Note that MD5 is not collision resistant and should not be used for
anything security-related.  See `secure-hash' for alternatives.  */)
  (Lisp_Object object, Lisp_Object start, Lisp_Object end, Lisp_Object coding_system, Lisp_Object noerror)
{
  return secure_hash (Qmd5, object, start, end, coding_system, noerror, Qnil);
}

DEFUN ("secure-hash", Fsecure_hash, Ssecure_hash, 2, 5, 0,
       doc: /* Return the secure hash of OBJECT, a buffer or string.
ALGORITHM is a symbol specifying the hash to use:
- md5    corresponds to MD5, produces a 32-character signature
- sha1   corresponds to SHA-1, produces a 40-character signature
- sha224 corresponds to SHA-2 (SHA-224), produces a 56-character signature
- sha256 corresponds to SHA-2 (SHA-256), produces a 64-character signature
- sha384 corresponds to SHA-2 (SHA-384), produces a 96-character signature
- sha512 corresponds to SHA-2 (SHA-512), produces a 128-character signature

The two optional arguments START and END are positions specifying for
which part of OBJECT to compute the hash.  If nil or omitted, uses the
whole OBJECT.

The full list of algorithms can be obtained with `secure-hash-algorithms'.

If BINARY is non-nil, returns a string in binary form.

Note that MD5 and SHA-1 are not collision resistant and should not be
used for anything security-related.  For these applications, use one
of the other hash types instead, e.g. sha256 or sha512.  */)
  (Lisp_Object algorithm, Lisp_Object object, Lisp_Object start, Lisp_Object end, Lisp_Object binary)
{
  return secure_hash (algorithm, object, start, end, Qnil, Qnil, binary);
}

DEFUN ("buffer-hash", Fbuffer_hash, Sbuffer_hash, 0, 1, 0,
       doc: /* Return a hash of the contents of BUFFER-OR-NAME.
This hash is performed on the raw internal format of the buffer,
disregarding any coding systems.  If nil, use the current buffer.

This function is useful for comparing two buffers running in the same
Emacs, but is not guaranteed to return the same hash between different
Emacs versions.  It should be somewhat more efficient on larger
buffers than `secure-hash' is, and should not allocate more memory.

It should not be used for anything security-related.  See
`secure-hash' for these applications.  */ )
  (Lisp_Object buffer_or_name)
{
  Lisp_Object buffer;
  struct buffer *b;
  struct sha1_ctx ctx;

  if (NILP (buffer_or_name))
    buffer = Fcurrent_buffer ();
  else
    buffer = Fget_buffer (buffer_or_name);
  if (NILP (buffer))
    nsberror (buffer_or_name);

  b = XBUFFER (buffer);
  sha1_init_ctx (&ctx);

  /* Process the first part of the buffer. */
  sha1_process_bytes (BUF_BEG_ADDR (b),
		      BUF_GPT_BYTE (b) - BUF_BEG_BYTE (b),
		      &ctx);

  /* If the gap is before the end of the buffer, process the last half
     of the buffer. */
  if (BUF_GPT_BYTE (b) < BUF_Z_BYTE (b))
    sha1_process_bytes (BUF_GAP_END_ADDR (b),
			BUF_Z_ADDR (b) - BUF_GAP_END_ADDR (b),
			&ctx);

  Lisp_Object digest = make_unibyte_string (NULL, SHA1_DIGEST_SIZE * 2);
  sha1_finish_ctx (&ctx, SSDATA (digest));
  return make_digest_string (digest, SHA1_DIGEST_SIZE);
}

DEFUN ("buffer-line-statistics", Fbuffer_line_statistics,
       Sbuffer_line_statistics, 0, 1, 0,
       doc: /* Return data about lines in BUFFER.
The data is returned as a list, and the first element is the number of
lines in the buffer, the second is the length of the longest line, and
the third is the mean line length.  The lengths returned are in bytes, not
characters.  */ )
  (Lisp_Object buffer_or_name)
{
  Lisp_Object buffer;
  ptrdiff_t lines = 0, longest = 0;
  double mean = 0;
  struct buffer *b;

  if (NILP (buffer_or_name))
    buffer = Fcurrent_buffer ();
  else
    buffer = Fget_buffer (buffer_or_name);
  if (NILP (buffer))
    nsberror (buffer_or_name);

  b = XBUFFER (buffer);

  unsigned char *start = BUF_BEG_ADDR (b);
  ptrdiff_t area = BUF_GPT_BYTE (b) - BUF_BEG_BYTE (b), pre_gap = 0;

  /* Process the first part of the buffer. */
  while (area > 0)
    {
      unsigned char *n = memchr (start, '\n', area);

      if (n)
	{
	  ptrdiff_t this_line = n - start;
	  if (this_line > longest)
	    longest = this_line;
	  lines++;
	  /* Blame Knuth. */
	  mean = mean + (this_line - mean) / lines;
	  area = area - this_line - 1;
	  start += this_line + 1;
	}
      else
	{
	  /* Didn't have a newline here, so save the rest for the
	     post-gap calculation. */
	  pre_gap = area;
	  area = 0;
	}
    }

  /* If the gap is before the end of the buffer, process the last half
     of the buffer. */
  if (BUF_GPT_BYTE (b) < BUF_Z_BYTE (b))
    {
      start = BUF_GAP_END_ADDR (b);
      area = BUF_Z_ADDR (b) - BUF_GAP_END_ADDR (b);

      while (area > 0)
	{
	  unsigned char *n = memchr (start, '\n', area);
	  ptrdiff_t this_line = n? n - start + pre_gap: area + pre_gap;

	  if (this_line > longest)
	    longest = this_line;
	  lines++;
	  /* Blame Knuth again. */
	  mean = mean + (this_line - mean) / lines;
	  area = area - this_line - 1;
	  start += this_line + 1;
	  pre_gap = 0;
	}
    }
  else if (pre_gap > 0)
    {
      if (pre_gap > longest)
	longest = pre_gap;
      lines++;
      mean = mean + (pre_gap - mean) / lines;
    }

  return list3 (make_int (lines), make_int (longest), make_float (mean));
}

DEFUN ("string-search", Fstring_search, Sstring_search, 2, 3, 0,
       doc: /* Search for the string NEEDLE in the string HAYSTACK.
The return value is the position of the first occurrence of NEEDLE in
HAYSTACK, or nil if no match was found.

The optional START-POS argument says where to start searching in
HAYSTACK and defaults to zero (start at the beginning).
It must be between zero and the length of HAYSTACK, inclusive.

Case is always significant and text properties are ignored. */)
  (register Lisp_Object needle, Lisp_Object haystack, Lisp_Object start_pos)
{
  ptrdiff_t start_byte = 0, haybytes;
  char *res, *haystart;
  EMACS_INT start = 0;

  CHECK_STRING (needle);
  CHECK_STRING (haystack);

  if (! NILP (start_pos))
    {
      CHECK_FIXNUM (start_pos);
      start = XFIXNUM (start_pos);
      if (start < 0 || start > SCHARS (haystack))
        xsignal1 (Qargs_out_of_range, start_pos);
      start_byte = string_char_to_byte (haystack, start);
    }

  /* If NEEDLE is longer than (the remaining length of) haystack, then
     we can't have a match, and return early.  */
  if (SCHARS (needle) > SCHARS (haystack) - start)
    return Qnil;

  haystart = SSDATA (haystack) + start_byte;
  haybytes = SBYTES (haystack) - start_byte;

  /* We can do a direct byte-string search if both strings have the
     same multibyteness, or if the needle consists of ASCII characters only.  */
  if (STRING_MULTIBYTE (haystack)
      ? (STRING_MULTIBYTE (needle)
         || SCHARS (haystack) == SBYTES (haystack) || string_ascii_p (needle))
      : (! STRING_MULTIBYTE (needle)
         || SCHARS (needle) == SBYTES (needle)))
    {
      if (STRING_MULTIBYTE (haystack) && STRING_MULTIBYTE (needle)
          && SCHARS (haystack) == SBYTES (haystack)
          && SCHARS (needle) != SBYTES (needle))
        /* Multibyte non-ASCII needle, multibyte ASCII haystack: impossible.  */
        return Qnil;
      else
        res = memmem (haystart, haybytes,
                      SSDATA (needle), SBYTES (needle));
    }
  else if (STRING_MULTIBYTE (haystack))  /* unibyte non-ASCII needle */
    {
      Lisp_Object multi_needle = string_to_multibyte (needle);
      res = memmem (haystart, haybytes,
		    SSDATA (multi_needle), SBYTES (multi_needle));
    }
  else              /* unibyte haystack, multibyte non-ASCII needle */
    {
      /* The only possible way we can find the multibyte needle in the
	 unibyte stack (since we know that the needle is non-ASCII) is
	 if they contain "raw bytes" (and no other non-ASCII chars.)  */
      ptrdiff_t nbytes = SBYTES (needle);
      for (ptrdiff_t i = 0; i < nbytes; i++)
        {
          int c = SREF (needle, i);
          if (CHAR_BYTE8_HEAD_P (c))
            i++;                /* Skip raw byte.  */
          else if (!ASCII_CHAR_P (c))
            return Qnil;  /* Found a char that can't be in the haystack.  */
        }

      /* "Raw bytes" (aka eighth-bit) are represented differently in
         multibyte and unibyte strings.  */
      Lisp_Object uni_needle = Fstring_to_unibyte (needle);
      res = memmem (haystart, haybytes,
                    SSDATA (uni_needle), SBYTES (uni_needle));
    }

  if (! res)
    return Qnil;

  return make_int (string_byte_to_char (haystack, res - SSDATA (haystack)));
}

DEFUN ("object-intervals", Fobject_intervals, Sobject_intervals, 1, 1, 0,
       doc: /* Return a copy of the text properties of OBJECT.
OBJECT must be a buffer or a string.

Altering this copy does not change the layout of the text properties
in OBJECT.  */)
  (register Lisp_Object object)
{
  INTERVAL intervals;

  if (STRINGP (object))
    intervals = string_intervals (object);
  else if (BUFFERP (object))
    intervals = buffer_intervals (XBUFFER (object));
  else
    wrong_type_argument (Qbuffer_or_string_p, object);

  if (! intervals)
    return Qnil;

  Lisp_Object collector = Qnil;
  traverse_intervals (intervals, 0, collect_interval, &collector);
  return Fnreverse (collector);
}

DEFUN ("line-number-at-pos", Fline_number_at_pos,
       Sline_number_at_pos, 0, 2, 0,
       doc: /* Return the line number at POSITION in the current buffer.
If POSITION is nil or omitted, it defaults to point's position in the
current buffer.

If the buffer is narrowed, the return value by default counts the lines
from the beginning of the accessible portion of the buffer.  But if the
second optional argument ABSOLUTE is non-nil, the value counts the lines
from the absolute start of the buffer, disregarding the narrowing.  */)
  (register Lisp_Object position, Lisp_Object absolute)
{
  ptrdiff_t pos_byte, start_byte = BEGV_BYTE;

  if (!BUFFER_LIVE_P (current_buffer))
    error ("Attempt to count lines in a dead buffer");

  if (MARKERP (position))
    {
      /* We don't trust the byte position if the marker's buffer is
         not the current buffer.  */
      if (XMARKER (position)->buffer != current_buffer)
	pos_byte = CHAR_TO_BYTE (marker_position (position));
      else
	pos_byte = marker_byte_position (position);
    }
  else if (NILP (position))
    pos_byte = PT_BYTE;
  else
    {
      CHECK_FIXNUM (position);
      ptrdiff_t pos = XFIXNUM (position);
      /* Check that POSITION is valid. */
      if (pos < BEG || pos > Z)
	args_out_of_range_3 (position, make_int (BEG), make_int (Z));
      pos_byte = CHAR_TO_BYTE (pos);
    }

  if (NILP (absolute))
    pos_byte = clip_to_bounds (BEGV_BYTE, pos_byte, ZV_BYTE);
  else
    start_byte = BEG_BYTE;

  /* Check that POSITION is valid. */
  if (pos_byte < BEG_BYTE || pos_byte > Z_BYTE)
    args_out_of_range_3 (make_int (BYTE_TO_CHAR (pos_byte)),
			 make_int (BEG), make_int (Z));

  return make_int (count_lines (start_byte, pos_byte) + 1);
}


void
syms_of_fns (void)
{
  /* Hash table stuff.  */
  DEFSYM (Qhash_table_p, "hash-table-p");
  DEFSYM (Qeq, "eq");
  DEFSYM (Qeql, "eql");
  DEFSYM (Qequal, "equal");
  DEFSYM (QCtest, ":test");
  DEFSYM (QCsize, ":size");
  DEFSYM (QCpurecopy, ":purecopy");
  DEFSYM (QCrehash_size, ":rehash-size");
  DEFSYM (QCrehash_threshold, ":rehash-threshold");
  DEFSYM (QCweakness, ":weakness");
  DEFSYM (Qkey, "key");
  DEFSYM (Qvalue, "value");
  DEFSYM (Qhash_table_test, "hash-table-test");
  DEFSYM (Qkey_or_value, "key-or-value");
  DEFSYM (Qkey_and_value, "key-and-value");

  defsubr (&Ssxhash_eq);
  defsubr (&Ssxhash_eql);
  defsubr (&Ssxhash_equal);
  defsubr (&Ssxhash_equal_including_properties);
  defsubr (&Smake_hash_table);
  defsubr (&Scopy_hash_table);
  defsubr (&Shash_table_count);
  defsubr (&Shash_table_rehash_size);
  defsubr (&Shash_table_rehash_threshold);
  defsubr (&Shash_table_size);
  defsubr (&Shash_table_test);
  defsubr (&Shash_table_weakness);
  defsubr (&Shash_table_p);
  defsubr (&Sclrhash);
  defsubr (&Sgethash);
  defsubr (&Sputhash);
  defsubr (&Sremhash);
  defsubr (&Smaphash);
  defsubr (&Sdefine_hash_table_test);
  defsubr (&Sinternal__hash_table_histogram);
  defsubr (&Sinternal__hash_table_buckets);
  defsubr (&Sinternal__hash_table_index_size);
  defsubr (&Sstring_search);
  defsubr (&Sobject_intervals);
  defsubr (&Sline_number_at_pos);

  /* Crypto and hashing stuff.  */
  DEFSYM (Qiv_auto, "iv-auto");

  DEFSYM (Qmd5,    "md5");
  DEFSYM (Qsha1,   "sha1");
  DEFSYM (Qsha224, "sha224");
  DEFSYM (Qsha256, "sha256");
  DEFSYM (Qsha384, "sha384");
  DEFSYM (Qsha512, "sha512");

  /* Miscellaneous stuff.  */

  DEFSYM (Qstring_lessp, "string-lessp");
  DEFSYM (Qprovide, "provide");
  DEFSYM (Qrequire, "require");
  DEFSYM (Qyes_or_no_p_history, "yes-or-no-p-history");
  DEFSYM (Qcursor_in_echo_area, "cursor-in-echo-area");
  DEFSYM (Qwidget_type, "widget-type");

  DEFVAR_LISP ("overriding-plist-environment", Voverriding_plist_environment,
               doc: /* An alist that overrides the plists of the symbols which it lists.
Used by the byte-compiler to apply `define-symbol-prop' during
compilation.  */);
  Voverriding_plist_environment = Qnil;
  DEFSYM (Qoverriding_plist_environment, "overriding-plist-environment");

  staticpro (&string_char_byte_cache_string);
  string_char_byte_cache_string = Qnil;

  require_nesting_list = Qnil;
  staticpro (&require_nesting_list);

  Fset (Qyes_or_no_p_history, Qnil);

  DEFVAR_LISP ("features", Vfeatures,
    doc: /* A list of symbols which are the features of the executing Emacs.
Used by `featurep' and `require', and altered by `provide'.  */);
  Vfeatures = list1 (Qemacs);
  DEFSYM (Qfeatures, "features");
  /* Let people use lexically scoped vars named `features'.  */
  Fmake_var_non_special (Qfeatures);
  DEFSYM (Qsubfeatures, "subfeatures");
  DEFSYM (Qfuncall, "funcall");
  DEFSYM (Qplistp, "plistp");
  DEFSYM (Qlist_or_vector_p, "list-or-vector-p");

#ifdef HAVE_LANGINFO_CODESET
  DEFSYM (Qcodeset, "codeset");
  DEFSYM (Qdays, "days");
  DEFSYM (Qmonths, "months");
  DEFSYM (Qpaper, "paper");
#endif	/* HAVE_LANGINFO_CODESET */

  DEFVAR_BOOL ("use-dialog-box", use_dialog_box,
    doc: /* Non-nil means mouse commands use dialog boxes to ask questions.
This applies to `y-or-n-p' and `yes-or-no-p' questions asked by commands
invoked by mouse clicks and mouse menu items.

On some platforms, file selection dialogs are also enabled if this is
non-nil.  */);
  use_dialog_box = true;

  DEFVAR_BOOL ("use-file-dialog", use_file_dialog,
    doc: /* Non-nil means mouse commands use a file dialog to ask for files.
This applies to commands from menus and tool bar buttons even when
they are initiated from the keyboard.  If `use-dialog-box' is nil,
that disables the use of a file dialog, regardless of the value of
this variable.  */);
  use_file_dialog = true;

  DEFVAR_BOOL ("use-short-answers", use_short_answers,
    doc: /* Non-nil means `yes-or-no-p' uses shorter answers "y" or "n".
When non-nil, `yes-or-no-p' will use `y-or-n-p' to read the answer.
We recommend against setting this variable non-nil, because `yes-or-no-p'
is intended to be used when users are expected not to respond too
quickly, but to take their time and perhaps think about the answer.
The same variable also affects the function `read-answer'.  See also
`yes-or-no-prompt'.  */);
  use_short_answers = false;

  DEFVAR_LISP ("yes-or-no-prompt", Vyes_or_no_prompt,
    doc: /* String to append when `yes-or-no-p' asks a question.
For best results this should end in a space.  */);
  Vyes_or_no_prompt = build_unibyte_string ("(yes or no) ");

  defsubr (&Sidentity);
  defsubr (&Srandom);
  defsubr (&Slength);
  defsubr (&Ssafe_length);
  defsubr (&Slength_less);
  defsubr (&Slength_greater);
  defsubr (&Slength_equal);
  defsubr (&Sproper_list_p);
  defsubr (&Scircular_list_p);
  defsubr (&Sstring_bytes);
  defsubr (&Sstring_distance);
  defsubr (&Sstring_equal);
  defsubr (&Scompare_strings);
  defsubr (&Sstring_lessp);
  defsubr (&Sstring_version_lessp);
  defsubr (&Sstring_collate_lessp);
  defsubr (&Sstring_collate_equalp);
  defsubr (&Sappend);
  defsubr (&Sconcat);
  defsubr (&Svconcat);
  defsubr (&Scopy_sequence);
  defsubr (&Sstring_make_multibyte);
  defsubr (&Sstring_make_unibyte);
  defsubr (&Sstring_as_multibyte);
  defsubr (&Sstring_as_unibyte);
  defsubr (&Sstring_to_multibyte);
  defsubr (&Sstring_to_unibyte);
  defsubr (&Scopy_alist);
  defsubr (&Ssubstring);
  defsubr (&Ssubstring_no_properties);
  defsubr (&Stake);
  defsubr (&Sntake);
  defsubr (&Snthcdr);
  defsubr (&Snth);
  defsubr (&Selt);
  defsubr (&Smember);
  defsubr (&Smemq);
  defsubr (&Smemql);
  defsubr (&Sassq);
  defsubr (&Sassoc);
  defsubr (&Srassq);
  defsubr (&Srassoc);
  defsubr (&Sdelq);
  defsubr (&Sdelete);
  defsubr (&Snreverse);
  defsubr (&Sreverse);
  defsubr (&Ssort);
  defsubr (&Splist_get);
  defsubr (&Sget);
  defsubr (&Splist_put);
  defsubr (&Sput);
  defsubr (&Seql);
  defsubr (&Sequal);
  defsubr (&Sequal_including_properties);
  defsubr (&Sfillarray);
  defsubr (&Sclear_string);
  defsubr (&Snconc);
  defsubr (&Smapcar);
  defsubr (&Smapc);
  defsubr (&Smapcan);
  defsubr (&Smapconcat);
  defsubr (&Syes_or_no_p);
  defsubr (&Sload_average);
  defsubr (&Sfeaturep);
  defsubr (&Srequire);
  defsubr (&Sprovide);
  defsubr (&Splist_member);
  defsubr (&Swidget_put);
  defsubr (&Swidget_get);
  defsubr (&Swidget_apply);
  defsubr (&Sbase64_encode_region);
  defsubr (&Sbase64_decode_region);
  defsubr (&Sbase64_encode_string);
  defsubr (&Sbase64_decode_string);
  defsubr (&Sbase64url_encode_region);
  defsubr (&Sbase64url_encode_string);
  defsubr (&Smd5);
  defsubr (&Ssecure_hash_algorithms);
  defsubr (&Ssecure_hash);
  defsubr (&Sbuffer_hash);
  defsubr (&Slocale_info);
  defsubr (&Sbuffer_line_statistics);

  DEFSYM (Qreal_this_command, "real-this-command");
  DEFSYM (Qfrom__tty_menu_p, "from--tty-menu-p");
}<|MERGE_RESOLUTION|>--- conflicted
+++ resolved
@@ -4509,21 +4509,14 @@
   h->weakness = weak;
   h->count = 0;
   h->table_size = size;
-<<<<<<< HEAD
   h->index_size = hash_index_size (size);
-=======
->>>>>>> e7a6ce84
 
   if (size == 0)
     {
       h->key_and_value = NULL;
       h->hash = NULL;
       h->next = NULL;
-<<<<<<< HEAD
       eassert (h->index_size == 1);
-=======
-      h->index_size = 1;
->>>>>>> e7a6ce84
       h->index = (hash_idx_t *)empty_hash_index_vector;
       h->next_free = -1;
     }
@@ -4541,15 +4534,8 @@
 	h->next[i] = i + 1;
       h->next[size - 1] = -1;
 
-<<<<<<< HEAD
       h->index = hash_table_alloc_bytes (h->index_size * sizeof *h->index);
       for (ptrdiff_t i = 0; i < h->index_size; i++)
-=======
-      int index_size = hash_index_size (size);
-      h->index_size = index_size;
-      h->index = hash_table_alloc_bytes (index_size * sizeof *h->index);
-      for (ptrdiff_t i = 0; i < index_size; i++)
->>>>>>> e7a6ce84
 	h->index[i] = -1;
 
       h->next_free = 0;
