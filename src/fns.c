--- conflicted
+++ resolved
@@ -5011,13 +5011,9 @@
       memcpy (&c, end - sizeof c, sizeof c);
       hash = sxhash_combine (hash, c);
     }
-<<<<<<< HEAD
   /* This may leave a residual (smaller than an EMACS_UINT).
      A loopless calculation would not be endian-agnostic.  */
   while (p < end)
-=======
-  else
->>>>>>> 3a93e301
     {
       /* String is shorter than an EMACS_UINT.  Use smaller loads.  */
       eassume (p <= end && end - p < sizeof (EMACS_UINT));
