/* Random utility Lisp functions.

Copyright (C) 1985-2022  Free Software Foundation, Inc.

This file is NOT part of GNU Emacs.

GNU Emacs is free software: you can redistribute it and/or modify
it under the terms of the GNU General Public License as published by
the Free Software Foundation, either version 3 of the License, or (at
your option) any later version.

GNU Emacs is distributed in the hope that it will be useful,
but WITHOUT ANY WARRANTY; without even the implied warranty of
MERCHANTABILITY or FITNESS FOR A PARTICULAR PURPOSE.  See the
GNU General Public License for more details.

You should have received a copy of the GNU General Public License
along with GNU Emacs.  If not, see <https://www.gnu.org/licenses/>.  */

#include <config.h>

#include <stdlib.h>
#include <sys/random.h>
#include <unistd.h>
#include <filevercmp.h>
#include <intprops.h>
#include <vla.h>
#include <errno.h>

#include "lisp.h"
#include "bignum.h"
#include "character.h"
#include "coding.h"
#include "composite.h"
#include "buffer.h"
#include "intervals.h"
#include "window.h"
#include "puresize.h"
#include "gnutls.h"

enum equal_kind { EQUAL_NO_QUIT, EQUAL_PLAIN, EQUAL_INCLUDING_PROPERTIES };
static bool internal_equal (Lisp_Object, Lisp_Object,
			    enum equal_kind, int, Lisp_Object);
static EMACS_UINT sxhash_obj (Lisp_Object, int);

DEFUN ("identity", Fidentity, Sidentity, 1, 1, 0,
       doc: /* Return the ARGUMENT unchanged.  */
       attributes: const)
  (Lisp_Object argument)
{
  return argument;
}

/* Return a random Lisp fixnum I in the range 0 <= I < LIM,
   where LIM is taken from a positive fixnum.  */
static Lisp_Object
get_random_fixnum (EMACS_INT lim)
{
  /* Return the remainder of a random integer R (in range 0..INTMASK)
     divided by LIM, except reject the rare case where R is so close
     to INTMASK that the remainder isn't random.  */
  EMACS_INT difflim = INTMASK - lim + 1, diff, remainder;
  do
    {
      EMACS_INT r = get_random ();
      remainder = r % lim;
      diff = r - remainder;
    }
  while (difflim < diff);

  return make_fixnum (remainder);
}

DEFUN ("random", Frandom, Srandom, 0, 1, 0,
       doc: /* Return a pseudo-random integer.
By default, return a fixnum; all fixnums are equally likely.
With positive integer LIMIT, return random integer in interval [0,LIMIT).
With argument t, set the random number seed from the system's entropy
pool if available, otherwise from less-random volatile data such as the time.
With a string argument, set the seed based on the string's contents.

See Info node `(elisp)Random Numbers' for more details.  */)
  (Lisp_Object limit)
{
  if (EQ (limit, Qt))
    init_random ();
  else if (STRINGP (limit))
    seed_random (SSDATA (limit), SBYTES (limit));
  else if (FIXNUMP (limit))
    {
      EMACS_INT lim = XFIXNUM (limit);
      if (lim <= 0)
        xsignal1 (Qargs_out_of_range, limit);
      return get_random_fixnum (lim);
    }
  else if (BIGNUMP (limit))
    {
      struct Lisp_Bignum *lim = XBIGNUM (limit);
      if (mpz_sgn (*bignum_val (lim)) <= 0)
        xsignal1 (Qargs_out_of_range, limit);
      return get_random_bignum (lim);
    }

  return make_ufixnum (get_random ());
}

/* Random data-structure functions.  */

/* Return LIST's length.  Signal an error if LIST is not a proper list.  */

ptrdiff_t
list_length (Lisp_Object list)
{
  intptr_t i = 0;
  FOR_EACH_TAIL (list)
    i++;
  CHECK_LIST_END (list, list);
  return i;
}


DEFUN ("length", Flength, Slength, 1, 1, 0,
       doc: /* Return the length of vector, list or string SEQUENCE.
A byte-code function object is also allowed.

If the string contains multibyte characters, this is not necessarily
the number of bytes in the string; it is the number of characters.
To get the number of bytes, use `string-bytes'.

If the length of a list is being computed to compare to a (small)
number, the `length<', `length>' and `length=' functions may be more
efficient.  */)
  (Lisp_Object sequence)
{
  EMACS_INT val;

  if (STRINGP (sequence))
    val = SCHARS (sequence);
  else if (VECTORP (sequence))
    val = ASIZE (sequence);
  else if (CHAR_TABLE_P (sequence))
    val = MAX_CHAR;
  else if (BOOL_VECTOR_P (sequence))
    val = bool_vector_size (sequence);
  else if (COMPILEDP (sequence) || RECORDP (sequence))
    val = PVSIZE (sequence);
  else if (CONSP (sequence))
    val = list_length (sequence);
  else if (NILP (sequence))
    val = 0;
  else
    wrong_type_argument (Qsequencep, sequence);

  return make_fixnum (val);
}

DEFUN ("safe-length", Fsafe_length, Ssafe_length, 1, 1, 0,
       doc: /* Return the length of a list, but avoid error or infinite loop.
This function never gets an error.  If LIST is not really a list,
it returns 0.  If LIST is circular, it returns an integer that is at
least the number of distinct elements.  */)
  (Lisp_Object list)
{
  intptr_t len = 0;
  FOR_EACH_TAIL_SAFE (list)
    len++;
  return make_fixnum (len);
}

static inline
EMACS_INT length_internal (Lisp_Object sequence, int len)
{
  /* If LENGTH is short (arbitrarily chosen cut-off point), use a
     fast loop that doesn't care about whether SEQUENCE is
     circular or not. */
  if (len < 0xffff)
    while (CONSP (sequence))
      {
	if (--len <= 0)
	  return -1;
	sequence = XCDR (sequence);
      }
  /* Signal an error on circular lists. */
  else
    FOR_EACH_TAIL (sequence)
      if (--len <= 0)
	return -1;
  return len;
}

DEFUN ("length<", Flength_less, Slength_less, 2, 2, 0,
       doc: /* Return non-nil if SEQUENCE is shorter than LENGTH.
See `length' for allowed values of SEQUENCE and how elements are
counted.  */)
  (Lisp_Object sequence, Lisp_Object length)
{
  CHECK_FIXNUM (length);
  EMACS_INT len = XFIXNUM (length);

  if (CONSP (sequence))
    return length_internal (sequence, len) == -1? Qnil: Qt;
  else
    return XFIXNUM (Flength (sequence)) < len? Qt: Qnil;
}

DEFUN ("length>", Flength_greater, Slength_greater, 2, 2, 0,
       doc: /* Return non-nil if SEQUENCE is longer than LENGTH.
See `length' for allowed values of SEQUENCE and how elements are
counted.  */)
  (Lisp_Object sequence, Lisp_Object length)
{
  CHECK_FIXNUM (length);
  EMACS_INT len = XFIXNUM (length);

  if (CONSP (sequence))
    return length_internal (sequence, len + 1) == -1? Qt: Qnil;
  else
    return XFIXNUM (Flength (sequence)) > len? Qt: Qnil;
}

DEFUN ("length=", Flength_equal, Slength_equal, 2, 2, 0,
       doc: /* Return non-nil if SEQUENCE has length equal to LENGTH.
See `length' for allowed values of SEQUENCE and how elements are
counted.  */)
  (Lisp_Object sequence, Lisp_Object length)
{
  CHECK_FIXNUM (length);
  EMACS_INT len = XFIXNUM (length);

  if (len < 0)
    return Qnil;

  if (CONSP (sequence))
    return length_internal (sequence, len + 1) == 1? Qt: Qnil;
  else
    return XFIXNUM (Flength (sequence)) == len? Qt: Qnil;
}

DEFUN ("proper-list-p", Fproper_list_p, Sproper_list_p, 1, 1, 0,
       doc: /* Return OBJECT's length if it is a proper list, nil otherwise.
A proper list is neither circular nor dotted (i.e., its last cdr is nil).  */
       attributes: const)
  (Lisp_Object object)
{
  intptr_t len = 0;
  Lisp_Object last_tail = object;
  Lisp_Object tail = object;
  FOR_EACH_TAIL_SAFE (tail)
    {
      len++;
      rarely_quit (len);
      last_tail = XCDR (tail);
    }
  if (! NILP (last_tail))
    return Qnil;
  return make_fixnum (len);
}

DEFUN ("circular-list-p", Fcircular_list_p, Scircular_list_p, 1, 1, 0,
       doc: /* Return t if OBJECT is a circular list, nil otherwise.
The expression (not (proper-list-p OBJECT)) also returns t if OBJECT
is circular, but undesirably returns t if OBJECT is a dotted list.  */
       attributes: const)
  (Lisp_Object object)
{
  Lisp_Object tail = object, circular_p = Qnil;
  FOR_EACH_TAIL_INTERNAL (tail, (void) ((circular_p) = Qt), false)
    {
      (void) 0;
    }
  return circular_p;
}

DEFUN ("string-bytes", Fstring_bytes, Sstring_bytes, 1, 1, 0,
       doc: /* Return the number of bytes in STRING.
If STRING is multibyte, this may be greater than the length of STRING.  */)
  (Lisp_Object string)
{
  CHECK_STRING (string);
  return make_fixnum (SBYTES (string));
}

DEFUN ("string-distance", Fstring_distance, Sstring_distance, 2, 3, 0,
       doc: /* Return Levenshtein distance between STRING1 and STRING2.
The distance is the number of deletions, insertions, and substitutions
required to transform STRING1 into STRING2.
If BYTECOMPARE is nil or omitted, compute distance in terms of characters.
If BYTECOMPARE is non-nil, compute distance in terms of bytes.
Letter-case is significant, but text properties are ignored. */)
  (Lisp_Object string1, Lisp_Object string2, Lisp_Object bytecompare)

{
  CHECK_STRING (string1);
  CHECK_STRING (string2);

  bool use_byte_compare =
    ! NILP (bytecompare)
    || (! STRING_MULTIBYTE (string1) && ! STRING_MULTIBYTE (string2));
  ptrdiff_t len1 = use_byte_compare ? SBYTES (string1) : SCHARS (string1);
  ptrdiff_t len2 = use_byte_compare ? SBYTES (string2) : SCHARS (string2);
  ptrdiff_t x, y, lastdiag, olddiag;

  USE_SAFE_ALLOCA;
  ptrdiff_t *column = SAFE_ALLOCA ((len1 + 1) * sizeof (ptrdiff_t));
  for (y = 0; y <= len1; y++)
    column[y] = y;

  if (use_byte_compare)
    {
      char *s1 = SSDATA (string1);
      char *s2 = SSDATA (string2);

      for (x = 1; x <= len2; x++)
        {
          column[0] = x;
          for (y = 1, lastdiag = x - 1; y <= len1; y++)
            {
              olddiag = column[y];
              column[y] = min (min (column[y] + 1, column[y-1] + 1),
			       lastdiag + (s1[y-1] == s2[x-1] ? 0 : 1));
              lastdiag = olddiag;
            }
        }
    }
  else
    {
      int c1, c2;
      ptrdiff_t i1, i1_byte, i2 = 0, i2_byte = 0;
      for (x = 1; x <= len2; x++)
        {
          column[0] = x;
          c2 = fetch_string_char_advance (string2, &i2, &i2_byte);
          i1 = i1_byte = 0;
          for (y = 1, lastdiag = x - 1; y <= len1; y++)
            {
              olddiag = column[y];
              c1 = fetch_string_char_advance (string1, &i1, &i1_byte);
              column[y] = min (min (column[y] + 1, column[y-1] + 1),
			       lastdiag + (c1 == c2 ? 0 : 1));
              lastdiag = olddiag;
            }
        }
    }

  SAFE_FREE ();
  return make_fixnum (column[len1]);
}

DEFUN ("string-equal", Fstring_equal, Sstring_equal, 2, 2, 0,
       doc: /* Return t if two strings have identical contents.
Case is significant, but text properties are ignored.
Symbols are also allowed; their print names are used instead.  */)
  (register Lisp_Object s1, Lisp_Object s2)
{
  if (SYMBOLP (s1))
    s1 = SYMBOL_NAME (s1);
  if (SYMBOLP (s2))
    s2 = SYMBOL_NAME (s2);
  CHECK_STRING (s1);
  CHECK_STRING (s2);

  if (SCHARS (s1) != SCHARS (s2)
      || SBYTES (s1) != SBYTES (s2)
      || memcmp (SDATA (s1), SDATA (s2), SBYTES (s1)))
    return Qnil;
  return Qt;
}

DEFUN ("compare-strings", Fcompare_strings, Scompare_strings, 6, 7, 0,
       doc: /* Compare the contents of two strings, converting to multibyte if needed.
The arguments START1, END1, START2, and END2, if non-nil, are
positions specifying which parts of STR1 or STR2 to compare.  In
string STR1, compare the part between START1 (inclusive) and END1
\(exclusive).  If START1 is nil, it defaults to 0, the beginning of
the string; if END1 is nil, it defaults to the length of the string.
Likewise, in string STR2, compare the part between START2 and END2.
Like in `substring', negative values are counted from the end.

The strings are compared by the numeric values of their characters.
For instance, STR1 is "less than" STR2 if its first differing
character has a smaller numeric value.  If IGNORE-CASE is non-nil,
characters are converted to upper-case before comparing them.  Unibyte
strings are converted to multibyte for comparison.

The value is t if the strings (or specified portions) match.
If string STR1 is less, the value is a negative number N;
  - 1 - N is the number of characters that match at the beginning.
If string STR1 is greater, the value is a positive number N;
  N - 1 is the number of characters that match at the beginning.  */)
  (Lisp_Object str1, Lisp_Object start1, Lisp_Object end1, Lisp_Object str2,
   Lisp_Object start2, Lisp_Object end2, Lisp_Object ignore_case)
{
  ptrdiff_t from1, to1, from2, to2, i1, i1_byte, i2, i2_byte;

  CHECK_STRING (str1);
  CHECK_STRING (str2);

  /* For backward compatibility, silently bring too-large positive end
     values into range.  */
  if (FIXNUMP (end1) && SCHARS (str1) < XFIXNUM (end1))
    end1 = make_fixnum (SCHARS (str1));
  if (FIXNUMP (end2) && SCHARS (str2) < XFIXNUM (end2))
    end2 = make_fixnum (SCHARS (str2));

  validate_subarray (str1, start1, end1, SCHARS (str1), &from1, &to1);
  validate_subarray (str2, start2, end2, SCHARS (str2), &from2, &to2);

  i1 = from1;
  i2 = from2;

  i1_byte = string_char_to_byte (str1, i1);
  i2_byte = string_char_to_byte (str2, i2);

  while (i1 < to1 && i2 < to2)
    {
      /* When we find a mismatch, we must compare the
	 characters, not just the bytes.  */
      int c1 = fetch_string_char_as_multibyte_advance (str1, &i1, &i1_byte);
      int c2 = fetch_string_char_as_multibyte_advance (str2, &i2, &i2_byte);

      if (c1 == c2)
	continue;

      if (! NILP (ignore_case))
	{
	  c1 = XFIXNUM (Fupcase (make_fixnum (c1)));
	  c2 = XFIXNUM (Fupcase (make_fixnum (c2)));
	}

      if (c1 == c2)
	continue;

      /* Note that I1 has already been incremented
	 past the character that we are comparing;
	 hence we don't add or subtract 1 here.  */
      if (c1 < c2)
	return make_fixnum (- i1 + from1);
      else
	return make_fixnum (i1 - from1);
    }

  if (i1 < to1)
    return make_fixnum (i1 - from1 + 1);
  if (i2 < to2)
    return make_fixnum (- i1 + from1 - 1);

  return Qt;
}

/* Check whether the platform allows access to unaligned addresses for
   size_t integers without trapping or undue penalty (a few cycles is OK).

   This whitelist is incomplete but since it is only used to improve
   performance, omitting cases is safe.  */
#if defined __x86_64__|| defined __amd64__	\
    || defined __i386__ || defined __i386	\
    || defined __arm64__ || defined __aarch64__	\
    || defined __powerpc__ || defined __powerpc	\
    || defined __ppc__ || defined __ppc		\
    || defined __s390__ || defined __s390x__
#define HAVE_FAST_UNALIGNED_ACCESS 1
#else
#define HAVE_FAST_UNALIGNED_ACCESS 0
#endif

DEFUN ("string-lessp", Fstring_lessp, Sstring_lessp, 2, 2, 0,
       doc: /* Return non-nil if STRING1 is less than STRING2 in lexicographic order.
Case is significant.
Symbols are also allowed; their print names are used instead.  */)
  (Lisp_Object string1, Lisp_Object string2)
{
  if (SYMBOLP (string1))
    string1 = SYMBOL_NAME (string1);
  else
    CHECK_STRING (string1);
  if (SYMBOLP (string2))
    string2 = SYMBOL_NAME (string2);
  else
    CHECK_STRING (string2);

  ptrdiff_t n = min (SCHARS (string1), SCHARS (string2));
  if (! STRING_MULTIBYTE (string1) && ! STRING_MULTIBYTE (string2))
    {
      /* Each argument is either unibyte or all-ASCII multibyte:
	 we can compare bytewise.  */
      int d = memcmp (SSDATA (string1), SSDATA (string2), n);
      return d < 0 || (d == 0 && n < SCHARS (string2)) ? Qt : Qnil;
    }
  else if (STRING_MULTIBYTE (string1) && STRING_MULTIBYTE (string2))
    {
      /* Two arbitrary multibyte strings: we cannot use memcmp because
	 the encoding for raw bytes would sort those between U+007F and U+0080
	 which isn't where we want them.
	 Instead, we skip the longest common prefix and look at
	 what follows.  */
      ptrdiff_t nb1 = SBYTES (string1);
      ptrdiff_t nb2 = SBYTES (string2);
      ptrdiff_t nb = min (nb1, nb2);
      ptrdiff_t b = 0;

      /* String data is normally allocated with word alignment, but
	 there are exceptions (notably pure strings) so we restrict the
	 wordwise skipping to safe architectures.  */
      if (HAVE_FAST_UNALIGNED_ACCESS)
	{
	  /* First compare entire machine words.  */
	  typedef size_t word_t;
	  int ws = sizeof (word_t);
	  const word_t *w1 = (const word_t *) SDATA (string1);
	  const word_t *w2 = (const word_t *) SDATA (string2);
	  while (b < nb - ws + 1 && w1[b / ws] == w2[b / ws])
	    b += ws;
	}

      /* Scan forward to the differing byte.  */
      while (b < nb && SREF (string1, b) == SREF (string2, b))
	b++;

      if (b >= nb)
	/* One string is a prefix of the other.  */
	return b < nb2 ? Qt : Qnil;

      /* Now back up to the start of the differing characters:
	 it's the last byte not having the bit pattern 10xxxxxx.  */
      while ((SREF (string1, b) & 0xc0) == 0x80)
	b--;

      /* Compare the differing characters.  */
      ptrdiff_t i1 = 0, i2 = 0;
      ptrdiff_t i1_byte = b, i2_byte = b;
      int c1 = fetch_string_char_advance_no_check (string1, &i1, &i1_byte);
      int c2 = fetch_string_char_advance_no_check (string2, &i2, &i2_byte);
      return c1 < c2 ? Qt : Qnil;
    }
  else if (STRING_MULTIBYTE (string1))
    {
      /* string1 multibyte, string2 unibyte */
      ptrdiff_t i1 = 0, i1_byte = 0, i2 = 0;
      while (i1 < n)
	{
	  int c1 = fetch_string_char_advance_no_check (string1, &i1, &i1_byte);
	  int c2 = SREF (string2, i2++);
	  if (c1 != c2)
	    return c1 < c2 ? Qt : Qnil;
	}
      return i1 < SCHARS (string2) ? Qt : Qnil;
    }
  else
    {
      /* string1 unibyte, string2 multibyte */
      ptrdiff_t i1 = 0, i2 = 0, i2_byte = 0;
      while (i1 < n)
	{
	  int c1 = SREF (string1, i1++);
	  int c2 = fetch_string_char_advance_no_check (string2, &i2, &i2_byte);
	  if (c1 != c2)
	    return c1 < c2 ? Qt : Qnil;
	}
      return i1 < SCHARS (string2) ? Qt : Qnil;
    }
}

DEFUN ("string-version-lessp", Fstring_version_lessp,
       Sstring_version_lessp, 2, 2, 0,
       doc: /* Return non-nil if S1 is less than S2, as version strings.

This function compares version strings S1 and S2:
   1) By prefix lexicographically.
   2) Then by version (similarly to version comparison of Debian's dpkg).
      Leading zeros in version numbers are ignored.
   3) If both prefix and version are equal, compare as ordinary strings.

For example, \"foo2.png\" compares less than \"foo12.png\".
Case is significant.
Symbols are also allowed; their print names are used instead.  */)
  (Lisp_Object string1, Lisp_Object string2)
{
  if (SYMBOLP (string1))
    string1 = SYMBOL_NAME (string1);
  if (SYMBOLP (string2))
    string2 = SYMBOL_NAME (string2);
  CHECK_STRING (string1);
  CHECK_STRING (string2);
  int cmp = filenvercmp (SSDATA (string1), SBYTES (string1),
			 SSDATA (string2), SBYTES (string2));
  return cmp < 0 ? Qt : Qnil;
}

DEFUN ("string-collate-lessp", Fstring_collate_lessp, Sstring_collate_lessp, 2, 4, 0,
       doc: /* Return t if first arg string is less than second in collation order.
Symbols are also allowed; their print names are used instead.

This function obeys the conventions for collation order in your
locale settings.  For example, punctuation and whitespace characters
might be considered less significant for sorting:

\(sort \\='("11" "12" "1 1" "1 2" "1.1" "1.2") \\='string-collate-lessp)
  => ("11" "1 1" "1.1" "12" "1 2" "1.2")

The optional argument LOCALE, a string, overrides the setting of your
current locale identifier for collation.  The value is system
dependent; a LOCALE \"en_US.UTF-8\" is applicable on POSIX systems,
while it would be, e.g., \"enu_USA.1252\" on MS-Windows systems.

If IGNORE-CASE is non-nil, characters are converted to lower-case
before comparing them.

To emulate Unicode-compliant collation on MS-Windows systems,
bind `w32-collate-ignore-punctuation' to a non-nil value, since
the codeset part of the locale cannot be \"UTF-8\" on MS-Windows.

If your system does not support a locale environment, this function
behaves like `string-lessp'.  */)
  (Lisp_Object s1, Lisp_Object s2, Lisp_Object locale, Lisp_Object ignore_case)
{
#if defined __STDC_ISO_10646__ || defined WINDOWSNT
  /* Check parameters.  */
  if (SYMBOLP (s1))
    s1 = SYMBOL_NAME (s1);
  if (SYMBOLP (s2))
    s2 = SYMBOL_NAME (s2);
  CHECK_STRING (s1);
  CHECK_STRING (s2);
  if (! NILP (locale))
    CHECK_STRING (locale);

  return (str_collate (s1, s2, locale, ignore_case) < 0) ? Qt : Qnil;

#else  /* !__STDC_ISO_10646__, !WINDOWSNT */
  return Fstring_lessp (s1, s2);
#endif /* !__STDC_ISO_10646__, !WINDOWSNT */
}

DEFUN ("string-collate-equalp", Fstring_collate_equalp, Sstring_collate_equalp, 2, 4, 0,
       doc: /* Return t if two strings have identical contents.
Symbols are also allowed; their print names are used instead.

This function obeys the conventions for collation order in your locale
settings.  For example, characters with different coding points but
the same meaning might be considered as equal, like different grave
accent Unicode characters:

\(string-collate-equalp (string ?\\uFF40) (string ?\\u1FEF))
  => t

The optional argument LOCALE, a string, overrides the setting of your
current locale identifier for collation.  The value is system
dependent; a LOCALE \"en_US.UTF-8\" is applicable on POSIX systems,
while it would be \"enu_USA.1252\" on MS Windows systems.

If IGNORE-CASE is non-nil, characters are converted to lower-case
before comparing them.

To emulate Unicode-compliant collation on MS-Windows systems,
bind `w32-collate-ignore-punctuation' to a non-nil value, since
the codeset part of the locale cannot be \"UTF-8\" on MS-Windows.

If your system does not support a locale environment, this function
behaves like `string-equal'.

Do NOT use this function to compare file names for equality.  */)
  (Lisp_Object s1, Lisp_Object s2, Lisp_Object locale, Lisp_Object ignore_case)
{
#if defined __STDC_ISO_10646__ || defined WINDOWSNT
  /* Check parameters.  */
  if (SYMBOLP (s1))
    s1 = SYMBOL_NAME (s1);
  if (SYMBOLP (s2))
    s2 = SYMBOL_NAME (s2);
  CHECK_STRING (s1);
  CHECK_STRING (s2);
  if (! NILP (locale))
    CHECK_STRING (locale);

  return (str_collate (s1, s2, locale, ignore_case) == 0) ? Qt : Qnil;

#else  /* !__STDC_ISO_10646__, !WINDOWSNT */
  return Fstring_equal (s1, s2);
#endif /* !__STDC_ISO_10646__, !WINDOWSNT */
}
static Lisp_Object concat_to_list (ptrdiff_t nargs, Lisp_Object *args,
				   Lisp_Object last_tail);
static Lisp_Object concat_to_vector (ptrdiff_t nargs, Lisp_Object *args);
static Lisp_Object concat_to_string (ptrdiff_t nargs, Lisp_Object *args);

Lisp_Object
concat2 (Lisp_Object s1, Lisp_Object s2)
{
  return concat_to_string (2, ((Lisp_Object []) {s1, s2}));
}

Lisp_Object
concat3 (Lisp_Object s1, Lisp_Object s2, Lisp_Object s3)
{
  return concat_to_string (3, ((Lisp_Object []) {s1, s2, s3}));
}

DEFUN ("append", Fappend, Sappend, 0, MANY, 0,
       doc: /* Concatenate all the arguments and make the result a list.
The result is a list whose elements are the elements of all the arguments.
Each argument may be a list, vector or string.

All arguments except the last argument are copied.  The last argument
is just used as the tail of the new list.

usage: (append &rest SEQUENCES)  */)
  (ptrdiff_t nargs, Lisp_Object *args)
{
  if (nargs == 0)
    return Qnil;
  return concat_to_list (nargs - 1, args, args[nargs - 1]);
}

DEFUN ("concat", Fconcat, Sconcat, 0, MANY, 0,
       doc: /* Concatenate all the arguments and make the result a string.
The result is a string whose elements are the elements of all the arguments.
Each argument may be a string or a list or vector of characters (integers).

Values of the `composition' property of the result are not guaranteed
to be `eq'.
usage: (concat &rest SEQUENCES)  */)
  (ptrdiff_t nargs, Lisp_Object *args)
{
  return concat_to_string (nargs, args);
}

DEFUN ("vconcat", Fvconcat, Svconcat, 0, MANY, 0,
       doc: /* Concatenate all the arguments and make the result a vector.
The result is a vector whose elements are the elements of all the arguments.
Each argument may be a list, vector or string.
usage: (vconcat &rest SEQUENCES)   */)
  (ptrdiff_t nargs, Lisp_Object *args)
{
  return concat_to_vector (nargs, args);
}


DEFUN ("copy-sequence", Fcopy_sequence, Scopy_sequence, 1, 1, 0,
       doc: /* Return a copy of a list, vector, string, char-table or record.
The elements of a list, vector or record are not copied; they are
shared with the original.
If the original sequence is empty, this function may return
the same empty object instead of its copy.  */)
  (Lisp_Object arg)
{
  if (NILP (arg)) return arg;

  if (CONSP (arg))
    {
      Lisp_Object val = Fcons (XCAR (arg), Qnil);
      Lisp_Object prev = val;
      Lisp_Object tail = XCDR (arg);
      FOR_EACH_TAIL (tail)
	{
	  Lisp_Object c = Fcons (XCAR (tail), Qnil);
	  XSETCDR (prev, c);
	  prev = c;
	}
      CHECK_LIST_END (tail, tail);
      return val;
    }

  if (STRINGP (arg))
    {
      ptrdiff_t bytes = SBYTES (arg);
      ptrdiff_t chars = SCHARS (arg);
      Lisp_Object val = STRING_MULTIBYTE (arg)
	? make_multibyte_string (NULL, chars, bytes)
	: make_unibyte_string (NULL, bytes);
      memcpy (SDATA (val), SDATA (arg), bytes);
      INTERVAL ivs = string_intervals (arg);
      if (ivs)
	{
	  INTERVAL copy = copy_intervals (ivs, 0, chars);
	  set_interval_object (copy, val);
	  set_string_intervals (val, copy);
	}
      return val;
    }

  if (VECTORP (arg))
    return Fvector (ASIZE (arg), XVECTOR (arg)->contents);

  if (RECORDP (arg))
    return Frecord (PVSIZE (arg), XVECTOR (arg)->contents);

  if (CHAR_TABLE_P (arg))
    return copy_char_table (arg);

  if (BOOL_VECTOR_P (arg))
    {
      EMACS_INT nbits = bool_vector_size (arg);
      ptrdiff_t nbytes = bool_vector_bytes (nbits);
      Lisp_Object val = make_bool_vector (nbits);
      memcpy (bool_vector_data (val), bool_vector_data (arg), nbytes);
      return val;
    }

  wrong_type_argument (Qsequencep, arg);
}

/* This structure holds information of an argument of `concat_to_string'
   that is a string and has text properties to be copied.  */
struct textprop_rec
{
  ptrdiff_t argnum;		/* refer to ARGS (arguments of `concat') */
  ptrdiff_t to;			/* refer to VAL (the target string) */
};

static Lisp_Object
concat_to_string (ptrdiff_t nargs, Lisp_Object *args)
{
  USE_SAFE_ALLOCA;

  /* Check types and compute total length in chars of arguments in RESULT_LEN,
     length in bytes in RESULT_LEN_BYTE, and determine in DEST_MULTIBYTE
     whether the result should be a multibyte string.  */
  EMACS_INT result_len = 0;
  EMACS_INT result_len_byte = 0;
  bool dest_multibyte = false;
  bool some_unibyte = false;
  for (ptrdiff_t i = 0; i < nargs; i++)
    {
      Lisp_Object arg = args[i];
      EMACS_INT len;

      /* We must count the number of bytes needed in the string
	 as well as the number of characters.  */

      if (STRINGP (arg))
	{
	  ptrdiff_t arg_len_byte = SBYTES (arg);
	  len = SCHARS (arg);
	  if (STRING_MULTIBYTE (arg))
	    dest_multibyte = true;
	  else
	    some_unibyte = true;
	  if (STRING_BYTES_BOUND - result_len_byte < arg_len_byte)
	    string_overflow ();
	  result_len_byte += arg_len_byte;
	}
      else if (VECTORP (arg))
	{
	  len = ASIZE (arg);
	  ptrdiff_t arg_len_byte = 0;
	  for (ptrdiff_t j = 0; j < len; j++)
	    {
	      Lisp_Object ch = AREF (arg, j);
	      CHECK_CHARACTER (ch);
	      int c = XFIXNAT (ch);
	      arg_len_byte += CHAR_BYTES (c);
	      if (!ASCII_CHAR_P (c) && !CHAR_BYTE8_P (c))
		dest_multibyte = true;
	    }
	  if (STRING_BYTES_BOUND - result_len_byte < arg_len_byte)
	    string_overflow ();
	  result_len_byte += arg_len_byte;
	}
      else if (NILP (arg))
	continue;
      else if (CONSP (arg))
	{
	  len = XFIXNAT (Flength (arg));
	  ptrdiff_t arg_len_byte = 0;
	  for (; CONSP (arg); arg = XCDR (arg))
	    {
	      Lisp_Object ch = XCAR (arg);
	      CHECK_CHARACTER (ch);
	      int c = XFIXNAT (ch);
	      arg_len_byte += CHAR_BYTES (c);
	      if (!ASCII_CHAR_P (c) && !CHAR_BYTE8_P (c))
		dest_multibyte = true;
	    }
	  if (STRING_BYTES_BOUND - result_len_byte < arg_len_byte)
	    string_overflow ();
	  result_len_byte += arg_len_byte;
	}
      else
	wrong_type_argument (Qsequencep, arg);

      result_len += len;
      if (MOST_POSITIVE_FIXNUM < result_len)
	memory_full (SIZE_MAX);
    }

  if (dest_multibyte && some_unibyte)
    {
      /* Non-ASCII characters in unibyte strings take two bytes when
	 converted to multibyte -- count them and adjust the total.  */
      for (ptrdiff_t i = 0; i < nargs; i++)
	{
	  Lisp_Object arg = args[i];
	  if (STRINGP (arg) && ! STRING_MULTIBYTE (arg))
	    {
	      ptrdiff_t bytes = SCHARS (arg);
	      const unsigned char *s = SDATA (arg);
	      ptrdiff_t nonascii = 0;
	      for (ptrdiff_t j = 0; j < bytes; j++)
		nonascii += s[j] >> 7;
	      if (STRING_BYTES_BOUND - result_len_byte < nonascii)
		string_overflow ();
	      result_len_byte += nonascii;
	    }
	}
    }

  if (!dest_multibyte)
    result_len_byte = result_len;

  /* Create the output object.  */
  Lisp_Object result = dest_multibyte
    ? make_multibyte_string (NULL, result_len, result_len_byte)
    : make_unibyte_string (NULL, result_len);

  /* Copy the contents of the args into the result.  */
  ptrdiff_t toindex = 0;
  ptrdiff_t toindex_byte = 0;

  /* When we make a multibyte string, we can't copy text properties
     while concatenating each string because the length of resulting
     string can't be decided until we finish the whole concatenation.
     So, we record strings that have text properties to be copied
     here, and copy the text properties after the concatenation.  */
  struct textprop_rec *textprops;
  /* Number of elements in textprops.  */
  ptrdiff_t num_textprops = 0;
  SAFE_NALLOCA (textprops, 1, nargs);

  for (ptrdiff_t i = 0; i < nargs; i++)
    {
      Lisp_Object arg = args[i];
      if (STRINGP (arg))
	{
	  if (string_intervals (arg))
	    {
	      textprops[num_textprops].argnum = i;
	      textprops[num_textprops].to = toindex;
	      num_textprops++;
	    }
	  ptrdiff_t nchars = SCHARS (arg);
	  if (STRING_MULTIBYTE (arg) == dest_multibyte)
	    {
	      /* Between strings of the same kind, copy fast.  */
	      ptrdiff_t arg_len_byte = SBYTES (arg);
	      memcpy (SDATA (result) + toindex_byte, SDATA (arg), arg_len_byte);
	      toindex_byte += arg_len_byte;
	    }
	  else
	    {
	      /* Copy a single-byte string to a multibyte string.  */
	      toindex_byte += str_to_multibyte (SDATA (result) + toindex_byte,
						SDATA (arg), nchars);
	    }
	  toindex += nchars;
	}
      else if (VECTORP (arg))
	{
	  ptrdiff_t len = ASIZE (arg);
	  for (ptrdiff_t j = 0; j < len; j++)
	    {
	      int c = XFIXNAT (AREF (arg, j));
	      if (dest_multibyte)
		toindex_byte += CHAR_STRING (c, SDATA (result) + toindex_byte);
	      else
		SSET (result, toindex_byte++, c);
	      toindex++;
	    }
	}
      else
	for (Lisp_Object tail = arg; ! NILP (tail); tail = XCDR (tail))
	  {
	    int c = XFIXNAT (XCAR (tail));
	    if (dest_multibyte)
	      toindex_byte += CHAR_STRING (c, SDATA (result) + toindex_byte);
	    else
	      SSET (result, toindex_byte++, c);
	    toindex++;
	  }
    }

  if (num_textprops > 0)
    {
      ptrdiff_t last_to_end = -1;
      for (ptrdiff_t i = 0; i < num_textprops; i++)
	{
	  Lisp_Object arg = args[textprops[i].argnum];
	  Lisp_Object props = text_property_list (arg,
						  make_fixnum (0),
						  make_fixnum (SCHARS (arg)),
						  Qnil);
	  /* If successive arguments have properties, be sure that the
	     value of `composition' property be the copy.  */
	  if (last_to_end == textprops[i].to)
	    make_composition_value_copy (props);
	  add_text_properties_from_list (result, props,
					 make_fixnum (textprops[i].to));
	  last_to_end = textprops[i].to + SCHARS (arg);
	}
    }

  SAFE_FREE ();
  return result;
}

/* Concatenate sequences into a list. */
Lisp_Object
concat_to_list (ptrdiff_t nargs, Lisp_Object *args, Lisp_Object last_tail)
{
  /* Copy the contents of the args into the result.  */
  Lisp_Object result = Qnil;
  Lisp_Object last = Qnil;	/* Last cons in result if nonempty.  */

  for (ptrdiff_t i = 0; i < nargs; i++)
    {
      Lisp_Object arg = args[i];
      /* List arguments are treated specially since this is the common case.  */
      if (CONSP (arg))
	{
	  Lisp_Object head = Fcons (XCAR (arg), Qnil);
	  Lisp_Object prev = head;
	  arg = XCDR (arg);
	  FOR_EACH_TAIL (arg)
	    {
	      Lisp_Object next = Fcons (XCAR (arg), Qnil);
	      XSETCDR (prev, next);
	      prev = next;
	    }
	  CHECK_LIST_END (arg, arg);
	  if (NILP (result))
	    result = head;
	  else
	    XSETCDR (last, head);
	  last = prev;
	}
      else if (NILP (arg))
	;
      else if (VECTORP (arg) || STRINGP (arg)
	       || BOOL_VECTOR_P (arg) || COMPILEDP (arg))
	{
	  ptrdiff_t arglen = XFIXNUM (Flength (arg));
	  ptrdiff_t argindex_byte = 0;

	  /* Copy element by element.  */
	  for (ptrdiff_t argindex = 0; argindex < arglen; argindex++)
	    {
	      /* Fetch next element of `arg' arg into `elt', or break if
		 `arg' is exhausted. */
	      Lisp_Object elt;
	      if (STRINGP (arg))
		{
		  int c;
		  if (STRING_MULTIBYTE (arg))
		    {
		      ptrdiff_t char_idx = argindex;
		      c = fetch_string_char_advance_no_check (arg, &char_idx,
							      &argindex_byte);
		    }
		  else
		    c = SREF (arg, argindex);
		  elt = make_fixed_natnum (c);
		}
	      else if (BOOL_VECTOR_P (arg))
		elt = bool_vector_ref (arg, argindex);
	      else
		elt = AREF (arg, argindex);

	      /* Store this element into the result.  */
	      Lisp_Object node = Fcons (elt, Qnil);
	      if (NILP (result))
		result = node;
	      else
		XSETCDR (last, node);
	      last = node;
	    }
	}
      else
	wrong_type_argument (Qsequencep, arg);
    }

  if (NILP (result))
    result = last_tail;
  else
    XSETCDR (last, last_tail);

  return result;
}

/* Concatenate sequences into a vector.  */
Lisp_Object
concat_to_vector (ptrdiff_t nargs, Lisp_Object *args)
{
  /* Check argument types and compute total length of arguments.  */
  EMACS_INT result_len = 0;
  for (ptrdiff_t i = 0; i < nargs; i++)
    {
      Lisp_Object arg = args[i];
      if (!(VECTORP (arg) || CONSP (arg) || NILP (arg) || STRINGP (arg)
	    || BOOL_VECTOR_P (arg) || COMPILEDP (arg)))
	wrong_type_argument (Qsequencep, arg);
      EMACS_INT len = XFIXNAT (Flength (arg));
      result_len += len;
      if (MOST_POSITIVE_FIXNUM < result_len)
	memory_full (SIZE_MAX);
    }

  /* Create the output vector.  */
  Lisp_Object result = initialize_vector (result_len, Qnil);
  Lisp_Object *dst = XVECTOR (result)->contents;

  /* Copy the contents of the args into the result.  */

  for (ptrdiff_t i = 0; i < nargs; i++)
    {
      Lisp_Object arg = args[i];
      if (VECTORP (arg))
	{
	  ptrdiff_t size = ASIZE (arg);
	  memcpy (dst, XVECTOR (arg)->contents, size * sizeof *dst);
	  dst += size;
	}
      else if (CONSP (arg))
	do
	  {
	    *dst++ = XCAR (arg);
	    arg = XCDR (arg);
	  }
	while (!NILP (arg));
      else if (NILP (arg))
	;
      else if (STRINGP (arg))
	{
	  ptrdiff_t size = SCHARS (arg);
	  if (STRING_MULTIBYTE (arg))
	    {
	      ptrdiff_t byte = 0;
	      for (ptrdiff_t i = 0; i < size;)
		{
		  int c = fetch_string_char_advance_no_check (arg, &i, &byte);
		  *dst++ = make_fixnum (c);
		}
	    }
	  else
	    for (ptrdiff_t i = 0; i < size; i++)
	      *dst++ = make_fixnum (SREF (arg, i));
	}
      else if (BOOL_VECTOR_P (arg))
	{
	  ptrdiff_t size = bool_vector_size (arg);
	  for (ptrdiff_t i = 0; i < size; i++)
	    *dst++ = bool_vector_ref (arg, i);
	}
      else
	{
	  eassert (COMPILEDP (arg));
	  ptrdiff_t size = PVSIZE (arg);
	  memcpy (dst, XVECTOR (arg)->contents, size * sizeof *dst);
	  dst += size;
	}
    }
  eassert (dst == XVECTOR (result)->contents + result_len);

  return result;
}

static Lisp_Object string_char_byte_cache_string;
static ptrdiff_t string_char_byte_cache_charpos;
static ptrdiff_t string_char_byte_cache_bytepos;

void
clear_string_char_byte_cache (void)
{
  string_char_byte_cache_string = Qnil;
}

/* Return the byte index corresponding to CHAR_INDEX in STRING.  */

ptrdiff_t
string_char_to_byte (Lisp_Object string, ptrdiff_t char_index)
{
  ptrdiff_t i_byte;
  ptrdiff_t best_below, best_below_byte;
  ptrdiff_t best_above, best_above_byte;

  best_below = best_below_byte = 0;
  best_above = SCHARS (string);
  best_above_byte = SBYTES (string);
  if (best_above == best_above_byte)
    return char_index;

  if (EQ (string, string_char_byte_cache_string))
    {
      if (string_char_byte_cache_charpos < char_index)
	{
	  best_below = string_char_byte_cache_charpos;
	  best_below_byte = string_char_byte_cache_bytepos;
	}
      else
	{
	  best_above = string_char_byte_cache_charpos;
	  best_above_byte = string_char_byte_cache_bytepos;
	}
    }

  if (char_index - best_below < best_above - char_index)
    {
      unsigned char *p = SDATA (string) + best_below_byte;

      while (best_below < char_index)
	{
	  p += BYTES_BY_CHAR_HEAD (*p);
	  best_below++;
	}
      i_byte = p - SDATA (string);
    }
  else
    {
      unsigned char *p = SDATA (string) + best_above_byte;

      while (best_above > char_index)
	{
	  p--;
	  while (!CHAR_HEAD_P (*p)) p--;
	  best_above--;
	}
      i_byte = p - SDATA (string);
    }

  string_char_byte_cache_bytepos = i_byte;
  string_char_byte_cache_charpos = char_index;
  string_char_byte_cache_string = string;

  return i_byte;
}

/* Return the character index corresponding to BYTE_INDEX in STRING.  */

ptrdiff_t
string_byte_to_char (Lisp_Object string, ptrdiff_t byte_index)
{
  ptrdiff_t i, i_byte;
  ptrdiff_t best_below, best_below_byte;
  ptrdiff_t best_above, best_above_byte;

  best_below = best_below_byte = 0;
  best_above = SCHARS (string);
  best_above_byte = SBYTES (string);
  if (best_above == best_above_byte)
    return byte_index;

  if (EQ (string, string_char_byte_cache_string))
    {
      if (string_char_byte_cache_bytepos < byte_index)
	{
	  best_below = string_char_byte_cache_charpos;
	  best_below_byte = string_char_byte_cache_bytepos;
	}
      else
	{
	  best_above = string_char_byte_cache_charpos;
	  best_above_byte = string_char_byte_cache_bytepos;
	}
    }

  if (byte_index - best_below_byte < best_above_byte - byte_index)
    {
      unsigned char *p = SDATA (string) + best_below_byte;
      unsigned char *pend = SDATA (string) + byte_index;

      while (p < pend)
	{
	  p += BYTES_BY_CHAR_HEAD (*p);
	  best_below++;
	}
      i = best_below;
      i_byte = p - SDATA (string);
    }
  else
    {
      unsigned char *p = SDATA (string) + best_above_byte;
      unsigned char *pbeg = SDATA (string) + byte_index;

      while (p > pbeg)
	{
	  p--;
	  while (!CHAR_HEAD_P (*p)) p--;
	  best_above--;
	}
      i = best_above;
      i_byte = p - SDATA (string);
    }

  string_char_byte_cache_bytepos = i_byte;
  string_char_byte_cache_charpos = i;
  string_char_byte_cache_string = string;

  return i;
}


/* Convert STRING (if unibyte) to a multibyte string without changing
   the number of characters.  Characters 0x80..0xff are interpreted as
   raw bytes. */

Lisp_Object
string_to_multibyte (Lisp_Object string)
{
  if (STRING_MULTIBYTE (string))
    return string;

  ptrdiff_t nchars = SCHARS (string);
  ptrdiff_t nbytes = count_size_as_multibyte (SDATA (string), nchars);
  /* If all the chars are ASCII, they won't need any more bytes once
     converted.  */
  if (nbytes == nchars)
    return make_multibyte_string (SSDATA (string), nbytes, nbytes);

  Lisp_Object ret = make_multibyte_string (NULL, nchars, nbytes);
  str_to_multibyte (SDATA (ret), SDATA (string), nchars);
  return ret;
}


/* Convert STRING to a single-byte string.  */

Lisp_Object
string_make_unibyte (Lisp_Object string)
{
  ptrdiff_t nchars;
  unsigned char *buf;
  Lisp_Object ret;
  USE_SAFE_ALLOCA;

  if (! STRING_MULTIBYTE (string))
    return string;

  nchars = SCHARS (string);

  buf = SAFE_ALLOCA (nchars);
  copy_text (SDATA (string), buf, SBYTES (string),
	     1, 0);

  ret = make_unibyte_string ((char *) buf, nchars);
  SAFE_FREE ();

  return ret;
}

DEFUN ("string-make-multibyte", Fstring_make_multibyte, Sstring_make_multibyte,
       1, 1, 0,
       doc: /* Return the multibyte equivalent of STRING.
If STRING is unibyte and contains non-ASCII characters, the function
`unibyte-char-to-multibyte' is used to convert each unibyte character
to a multibyte character.  In this case, the returned string is a
newly created string with no text properties.  If STRING is multibyte
or entirely ASCII, it is returned unchanged.  In particular, when
STRING is unibyte and entirely ASCII, the returned string is unibyte.
\(When the characters are all ASCII, Emacs primitives will treat the
string the same way whether it is unibyte or multibyte.)  */)
  (Lisp_Object string)
{
  CHECK_STRING (string);

  if (STRING_MULTIBYTE (string))
    return string;

  ptrdiff_t nchars = SCHARS (string);
  ptrdiff_t nbytes = count_size_as_multibyte (SDATA (string), nchars);
  if (nbytes == nchars)
    return string;

  Lisp_Object ret = make_multibyte_string (NULL, nchars, nbytes);
  str_to_multibyte (SDATA (ret), SDATA (string), nchars);
  return ret;
}

DEFUN ("string-make-unibyte", Fstring_make_unibyte, Sstring_make_unibyte,
       1, 1, 0,
       doc: /* Return the unibyte equivalent of STRING.
Multibyte character codes above 255 are converted to unibyte
by taking just the low 8 bits of each character's code.  */)
  (Lisp_Object string)
{
  CHECK_STRING (string);

  return string_make_unibyte (string);
}

DEFUN ("string-as-unibyte", Fstring_as_unibyte, Sstring_as_unibyte,
       1, 1, 0,
       doc: /* Return a unibyte string with the same individual bytes as STRING.
If STRING is unibyte, the result is STRING itself.
Otherwise it is a newly created string, with no text properties.
If STRING is multibyte and contains a character of charset
`eight-bit', it is converted to the corresponding single byte.  */)
  (Lisp_Object string)
{
  CHECK_STRING (string);

  if (STRING_MULTIBYTE (string))
    {
      unsigned char *str = (unsigned char *) xlispstrdup (string);
      ptrdiff_t bytes = str_as_unibyte (str, SBYTES (string));

      string = make_unibyte_string ((char *) str, bytes);
      xfree (str);
    }
  return string;
}

DEFUN ("string-as-multibyte", Fstring_as_multibyte, Sstring_as_multibyte,
       1, 1, 0,
       doc: /* Return a multibyte string with the same individual bytes as STRING.
If STRING is multibyte, the result is STRING itself.
Otherwise it is a newly created string, with no text properties.

If STRING is unibyte and contains an individual 8-bit byte (i.e. not
part of a correct utf-8 sequence), it is converted to the corresponding
multibyte character of charset `eight-bit'.
See also `string-to-multibyte'.

Beware, this often doesn't really do what you think it does.
It is similar to (decode-coding-string STRING \\='utf-8-emacs).
If you're not sure, whether to use `string-as-multibyte' or
`string-to-multibyte', use `string-to-multibyte'.  */)
  (Lisp_Object string)
{
  CHECK_STRING (string);

  if (! STRING_MULTIBYTE (string))
    {
      Lisp_Object new_string;
      ptrdiff_t nchars, nbytes;

      parse_str_as_multibyte (SDATA (string),
			      SBYTES (string),
			      &nchars, &nbytes);
      new_string = make_multibyte_string (NULL, nchars, nbytes);
      memcpy (SDATA (new_string), SDATA (string), SBYTES (string));
      if (nbytes != SBYTES (string))
	str_as_multibyte (SDATA (new_string), nbytes,
			  SBYTES (string), NULL);
      string = new_string;
      set_string_intervals (string, NULL);
    }
  return string;
}

DEFUN ("string-to-multibyte", Fstring_to_multibyte, Sstring_to_multibyte,
       1, 1, 0,
       doc: /* Return a multibyte string with the same individual chars as STRING.
If STRING is multibyte, the result is STRING itself.
Otherwise it is a newly created string, with no text properties.

If STRING is unibyte and contains an 8-bit byte, it is converted to
the corresponding multibyte character of charset `eight-bit'.

This differs from `string-as-multibyte' by converting each byte of a correct
utf-8 sequence to an eight-bit character, not just bytes that don't form a
correct sequence.  */)
  (Lisp_Object string)
{
  CHECK_STRING (string);

  return string_to_multibyte (string);
}

DEFUN ("string-to-unibyte", Fstring_to_unibyte, Sstring_to_unibyte,
       1, 1, 0,
       doc: /* Return a unibyte string with the same individual chars as STRING.
If STRING is unibyte, the result is STRING itself.
Otherwise it is a newly created string, with no text properties,
where each `eight-bit' character is converted to the corresponding byte.
If STRING contains a non-ASCII, non-`eight-bit' character,
an error is signaled.  */)
  (Lisp_Object string)
{
  CHECK_STRING (string);
  if (!STRING_MULTIBYTE (string))
    return string;

  ptrdiff_t chars = SCHARS (string);
  Lisp_Object ret = make_unibyte_string (NULL, chars);
  unsigned char *src = SDATA (string);
  unsigned char *dst = SDATA (ret);
  for (ptrdiff_t i = 0; i < chars; i++)
    {
      unsigned char b = *src++;
      if (b <= 0x7f)
	*dst++ = b;					 /* ASCII */
      else if (CHAR_BYTE8_HEAD_P (b))
	*dst++ = 0x80 | (b & 1) << 6 | (*src++ & 0x3f);	 /* raw byte */
      else
	error ("Cannot convert character at index %"pD"d to unibyte", i);
    }
  return ret;
}


DEFUN ("copy-alist", Fcopy_alist, Scopy_alist, 1, 1, 0,
       doc: /* Return a copy of ALIST.
This is an alist which represents the same mapping from objects to objects,
but does not share the alist structure with ALIST.
The objects mapped (cars and cdrs of elements of the alist)
are shared, however.
Elements of ALIST that are not conses are also shared.  */)
  (Lisp_Object alist)
{
  CHECK_LIST (alist);
  if (NILP (alist))
    return alist;
  alist = Fcopy_sequence (alist);
  for (Lisp_Object tem = alist; ! NILP (tem); tem = XCDR (tem))
    {
      Lisp_Object car = XCAR (tem);
      if (CONSP (car))
	XSETCAR (tem, Fcons (XCAR (car), XCDR (car)));
    }
  return alist;
}

/* Check that ARRAY can have a valid subarray [FROM..TO),
   given that its size is SIZE.
   If FROM is nil, use 0; if TO is nil, use SIZE.
   Count negative values backwards from the end.
   Set *IFROM and *ITO to the two indexes used.  */

void
validate_subarray (Lisp_Object array, Lisp_Object from, Lisp_Object to,
		   ptrdiff_t size, ptrdiff_t *ifrom, ptrdiff_t *ito)
{
  EMACS_INT f, t;

  if (FIXNUMP (from))
    {
      f = XFIXNUM (from);
      if (f < 0)
	f += size;
    }
  else if (NILP (from))
    f = 0;
  else
    wrong_type_argument (Qintegerp, from);

  if (FIXNUMP (to))
    {
      t = XFIXNUM (to);
      if (t < 0)
	t += size;
    }
  else if (NILP (to))
    t = size;
  else
    wrong_type_argument (Qintegerp, to);

  if (! (0 <= f && f <= t && t <= size))
    args_out_of_range_3 (array, from, to);

  *ifrom = f;
  *ito = t;
}

DEFUN ("substring", Fsubstring, Ssubstring, 1, 3, 0,
       doc: /* Return a new string whose contents are a substring of STRING.
The returned string consists of the characters between index FROM
\(inclusive) and index TO (exclusive) of STRING.  FROM and TO are
zero-indexed: 0 means the first character of STRING.  Negative values
are counted from the end of STRING.  If TO is nil, the substring runs
to the end of STRING.

The STRING argument may also be a vector.  In that case, the return
value is a new vector that contains the elements between index FROM
\(inclusive) and index TO (exclusive) of that vector argument.

With one argument, just copy STRING (with properties, if any).  */)
  (Lisp_Object string, Lisp_Object from, Lisp_Object to)
{
  Lisp_Object res;
  ptrdiff_t size, ifrom, ito;

  size = CHECK_VECTOR_OR_STRING (string);
  validate_subarray (string, from, to, size, &ifrom, &ito);

  if (STRINGP (string))
    {
      ptrdiff_t from_byte
	= !ifrom ? 0 : string_char_to_byte (string, ifrom);
      ptrdiff_t to_byte
	= ito == size ? SBYTES (string) : string_char_to_byte (string, ito);

      res = STRING_MULTIBYTE (string)
	? make_multibyte_string (SSDATA (string) + from_byte,
				 ito - ifrom, to_byte - from_byte)
	: make_unibyte_string (SSDATA (string) + from_byte, to_byte - from_byte);
      copy_text_properties (make_fixnum (ifrom), make_fixnum (ito),
			    string, make_fixnum (0), res, Qnil);
    }
  else
    res = Fvector (ito - ifrom, aref_addr (string, ifrom));

  return res;
}


DEFUN ("substring-no-properties", Fsubstring_no_properties, Ssubstring_no_properties, 1, 3, 0,
       doc: /* Return a substring of STRING, without text properties.
It starts at index FROM and ends before TO.
TO may be nil or omitted; then the substring runs to the end of STRING.
If FROM is nil or omitted, the substring starts at the beginning of STRING.
If FROM or TO is negative, it counts from the end.

With one argument, just copy STRING without its properties.  */)
  (Lisp_Object string, register Lisp_Object from, Lisp_Object to)
{
  ptrdiff_t from_char, to_char, from_byte, to_byte, size;

  CHECK_STRING (string);

  size = SCHARS (string);
  validate_subarray (string, from, to, size, &from_char, &to_char);

  from_byte = !from_char ? 0 : string_char_to_byte (string, from_char);
  to_byte =
    to_char == size ? SBYTES (string) : string_char_to_byte (string, to_char);
  return STRING_MULTIBYTE (string)
    ? make_multibyte_string (SSDATA (string) + from_byte,
			     to_char - from_char, to_byte - from_byte)
    : make_unibyte_string (SSDATA (string) + from_byte, to_byte - from_byte);
}

/* Extract a substring of STRING, giving start and end positions
   both in characters and in bytes.  */

Lisp_Object
substring_both (Lisp_Object string, ptrdiff_t from, ptrdiff_t from_byte,
		ptrdiff_t to, ptrdiff_t to_byte)
{
  Lisp_Object res;
  ptrdiff_t size = CHECK_VECTOR_OR_STRING (string);

  if (!(0 <= from && from <= to && to <= size))
    args_out_of_range_3 (string, make_fixnum (from), make_fixnum (to));

  if (STRINGP (string))
    {
      res = STRING_MULTIBYTE (string)
	? make_multibyte_string (SSDATA (string) + from_byte,
				 to - from, to_byte - from_byte)
	: make_unibyte_string (SSDATA (string) + from_byte, to_byte - from_byte);
      copy_text_properties (make_fixnum (from), make_fixnum (to),
			    string, make_fixnum (0), res, Qnil);
    }
  else
    res = Fvector (to - from, aref_addr (string, from));

  return res;
}

DEFUN ("take", Ftake, Stake, 2, 2, 0,
       doc: /* Return the first N elements of LIST.
If N is zero or negative, return nil.
If N is greater or equal to the length of LIST, return LIST (or a copy).  */)
  (Lisp_Object n, Lisp_Object list)
{
  EMACS_INT m;
  if (FIXNUMP (n))
    {
      m = XFIXNUM (n);
      if (m <= 0)
	return Qnil;
    }
  else if (BIGNUMP (n))
    {
      if (mpz_sgn (*xbignum_val (n)) < 0)
	return Qnil;
      m = MOST_POSITIVE_FIXNUM;
    }
  else
    wrong_type_argument (Qintegerp, n);
  CHECK_LIST (list);
  if (NILP (list))
    return Qnil;
  Lisp_Object ret = Fcons (XCAR (list), Qnil);
  Lisp_Object prev = ret;
  m--;
  list = XCDR (list);
  while (m > 0 && CONSP (list))
    {
      Lisp_Object p = Fcons (XCAR (list), Qnil);
      XSETCDR (prev, p);
      prev = p;
      m--;
      list = XCDR (list);
    }
  if (m > 0 && !NILP (list))
    wrong_type_argument (Qlistp, list);
  return ret;
}

DEFUN ("ntake", Fntake, Sntake, 2, 2, 0,
       doc: /* Modify LIST to keep only the first N elements.
If N is zero or negative, return nil.
If N is greater or equal to the length of LIST, return LIST unmodified.
Otherwise, return LIST after truncating it.  */)
  (Lisp_Object n, Lisp_Object list)
{
  EMACS_INT m;
  if (FIXNUMP (n))
    {
      m = XFIXNUM (n);
      if (m <= 0)
	return Qnil;
    }
  else if (BIGNUMP (n))
    {
      if (mpz_sgn (*xbignum_val (n)) < 0)
	return Qnil;
      m = MOST_POSITIVE_FIXNUM;
    }
  else
    wrong_type_argument (Qintegerp, n);
  CHECK_LIST (list);
  Lisp_Object tail = list;
  --m;
  while (m > 0 && CONSP (tail))
    {
      tail = XCDR (tail);
      m--;
    }
  if (CONSP (tail))
    XSETCDR (tail, Qnil);
  else if (!NILP (tail))
    wrong_type_argument (Qlistp, list);
  return list;
}

DEFUN ("nthcdr", Fnthcdr, Snthcdr, 2, 2, 0,
       doc: /* Take cdr N times on LIST, return the result.  */)
  (Lisp_Object n, Lisp_Object list)
{
  Lisp_Object tail = list;

  CHECK_INTEGER (n);

  /* A huge but in-range EMACS_INT that can be substituted for a
     positive bignum while counting down.  It does not introduce
     miscounts because a list or cycle cannot possibly be this long,
     and any counting error is fixed up later.  */
  EMACS_INT large_num = EMACS_INT_MAX;

  EMACS_INT num;
  if (FIXNUMP (n))
    {
      num = XFIXNUM (n);

      /* Speed up small lists by omitting circularity and quit checking.  */
      if (num <= SMALL_LIST_LEN_MAX)
	{
	  for (; 0 < num; num--, tail = XCDR (tail))
	    if (! CONSP (tail))
	      {
		CHECK_LIST_END (tail, list);
		return Qnil;
	      }
	  return tail;
	}
    }
  else
    {
      if (mpz_sgn (*xbignum_val (n)) < 0)
	return tail;
      num = large_num;
    }

  EMACS_INT tortoise_num = num;
  Lisp_Object saved_tail = tail;
  FOR_EACH_TAIL_SAFE (tail)
    {
      /* If the tortoise just jumped (which is rare),
	 update TORTOISE_NUM accordingly.  */
      if (EQ (tail, li.tortoise))
	tortoise_num = num;

      saved_tail = XCDR (tail);
      num--;
      if (num == 0)
	return saved_tail;
      rarely_quit (num);
    }

  tail = saved_tail;
  if (! CONSP (tail))
    {
      CHECK_LIST_END (tail, list);
      return Qnil;
    }

  /* TAIL is part of a cycle.  Reduce NUM modulo the cycle length to
     avoid going around this cycle repeatedly.  */
  intptr_t cycle_length = tortoise_num - num;
  if (! FIXNUMP (n))
    {
      /* Undo any error introduced when LARGE_NUM was substituted for
	 N, by adding N - LARGE_NUM to NUM, using arithmetic modulo
	 CYCLE_LENGTH.  */
      /* Add N mod CYCLE_LENGTH to NUM.  */
      if (cycle_length <= ULONG_MAX)
	num += mpz_tdiv_ui (*xbignum_val (n), cycle_length);
      else
	{
	  mpz_set_intmax (mpz[0], cycle_length);
	  mpz_tdiv_r (mpz[0], *xbignum_val (n), mpz[0]);
	  intptr_t iz;
	  mpz_export (&iz, NULL, -1, sizeof iz, 0, 0, mpz[0]);
	  num += iz;
	}
      num += cycle_length - large_num % cycle_length;
    }
  num %= cycle_length;

  /* One last time through the cycle.  */
  for (; 0 < num; num--)
    {
      tail = XCDR (tail);
      rarely_quit (num);
    }
  return tail;
}

DEFUN ("nth", Fnth, Snth, 2, 2, 0,
       doc: /* Return the Nth element of LIST.
N counts from zero.  If LIST is not that long, nil is returned.  */)
  (Lisp_Object n, Lisp_Object list)
{
  return Fcar (Fnthcdr (n, list));
}

DEFUN ("elt", Felt, Selt, 2, 2, 0,
       doc: /* Return element of SEQUENCE at index N.  */)
  (Lisp_Object sequence, Lisp_Object n)
{
  if (CONSP (sequence) || NILP (sequence))
    return Fcar (Fnthcdr (n, sequence));

  /* Faref signals a "not array" error, so check here.  */
  CHECK_ARRAY (sequence, Qsequencep);
  return Faref (sequence, n);
}

enum { WORDS_PER_DOUBLE = (sizeof (double) / sizeof (EMACS_UINT)
                          + (sizeof (double) % sizeof (EMACS_UINT) != 0)) };
union double_and_words
{
  double val;
  EMACS_UINT word[WORDS_PER_DOUBLE];
};

/* Return true if the floats X and Y have the same value.
   This looks at X's and Y's representation, since (unlike '==')
   it returns true if X and Y are the same NaN.  */
static bool
same_float (Lisp_Object x, Lisp_Object y)
{
  union double_and_words
    xu = { .val = XFLOAT_DATA (x) },
    yu = { .val = XFLOAT_DATA (y) };
  EMACS_UINT neql = 0;
  for (int i = 0; i < WORDS_PER_DOUBLE; i++)
    neql |= xu.word[i] ^ yu.word[i];
  return !neql;
}

/* True if X can be compared using `eq'.
   This predicate is approximative, for maximum speed.  */
static bool
eq_comparable_value (Lisp_Object x)
{
  return SYMBOLP (x) || FIXNUMP (x);
}

DEFUN ("member", Fmember, Smember, 2, 2, 0,
       doc: /* Return non-nil if ELT is an element of LIST.  Comparison done with `equal'.
The value is actually the tail of LIST whose car is ELT.  */)
  (Lisp_Object elt, Lisp_Object list)
{
  if (eq_comparable_value (elt))
    return Fmemq (elt, list);
  Lisp_Object tail = list;
  FOR_EACH_TAIL (tail)
    if (! NILP (Fequal (elt, XCAR (tail))))
      return tail;
  CHECK_LIST_END (tail, list);
  return Qnil;
}

DEFUN ("memq", Fmemq, Smemq, 2, 2, 0,
       doc: /* Return non-nil if ELT is an element of LIST.  Comparison done with `eq'.
The value is actually the tail of LIST whose car is ELT.  */)
  (Lisp_Object elt, Lisp_Object list)
{
  Lisp_Object tail = list;
  FOR_EACH_TAIL (tail)
    if (EQ (XCAR (tail), elt))
      return tail;
  CHECK_LIST_END (tail, list);
  return Qnil;
}

DEFUN ("memql", Fmemql, Smemql, 2, 2, 0,
       doc: /* Return non-nil if ELT is an element of LIST.  Comparison done with `eql'.
The value is actually the tail of LIST whose car is ELT.  */)
  (Lisp_Object elt, Lisp_Object list)
{
  Lisp_Object tail = list;

  if (FLOATP (elt))
    {
      FOR_EACH_TAIL (tail)
        {
          Lisp_Object tem = XCAR (tail);
          if (FLOATP (tem) && same_float (elt, tem))
            return tail;
        }
    }
  else if (BIGNUMP (elt))
    {
      FOR_EACH_TAIL (tail)
        {
          Lisp_Object tem = XCAR (tail);
          if (BIGNUMP (tem)
	      && mpz_cmp (*xbignum_val (elt), *xbignum_val (tem)) == 0)
            return tail;
        }
    }
  else
    return Fmemq (elt, list);

  CHECK_LIST_END (tail, list);
  return Qnil;
}

DEFUN ("assq", Fassq, Sassq, 2, 2, 0,
       doc: /* Return non-nil if KEY is `eq' to the car of an element of ALIST.
The value is actually the first element of ALIST whose car is KEY.
Elements of ALIST that are not conses are ignored.  */)
  (Lisp_Object key, Lisp_Object alist)
{
  Lisp_Object tail = alist;
  FOR_EACH_TAIL (tail)
    if (CONSP (XCAR (tail)) && EQ (XCAR (XCAR (tail)), key))
      return XCAR (tail);
  CHECK_LIST_END (tail, alist);
  return Qnil;
}

/* Like Fassq but never report an error and do not allow quits.
   Use only on objects known to be non-circular lists.  */

Lisp_Object
assq_no_quit (Lisp_Object key, Lisp_Object alist)
{
  for (; ! NILP (alist); alist = XCDR (alist))
    if (CONSP (XCAR (alist)) && EQ (XCAR (XCAR (alist)), key))
      return XCAR (alist);
  return Qnil;
}

DEFUN ("assoc", Fassoc, Sassoc, 2, 3, 0,
       doc: /* Return non-nil if KEY is equal to the car of an element of ALIST.
The value is actually the first element of ALIST whose car equals KEY.

Equality is defined by the function TESTFN, defaulting to `equal'.
TESTFN is called with 2 arguments: a car of an alist element and KEY.  */)
     (Lisp_Object key, Lisp_Object alist, Lisp_Object testfn)
{
  if (eq_comparable_value (key) && NILP (testfn))
    return Fassq (key, alist);
  Lisp_Object tail = alist;
  FOR_EACH_TAIL (tail)
    {
      Lisp_Object car = XCAR (tail);
      if (CONSP (car)
	  && (NILP (testfn)
	      ? (EQ (XCAR (car), key) || ! NILP (Fequal
						(XCAR (car), key)))
	      : ! NILP (call2 (testfn, XCAR (car), key))))
	return car;
    }
  CHECK_LIST_END (tail, alist);
  return Qnil;
}

/* Like Fassoc but never report an error and do not allow quits.
   Use only on keys and lists known to be non-circular, and on keys
   that are not too deep and are not window configurations.  */

Lisp_Object
assoc_no_quit (Lisp_Object key, Lisp_Object alist)
{
  for (; ! NILP (alist); alist = XCDR (alist))
    {
      Lisp_Object car = XCAR (alist);
      if (CONSP (car)
	  && (EQ (XCAR (car), key) || equal_no_quit (XCAR (car), key)))
	return car;
    }
  return Qnil;
}

DEFUN ("rassq", Frassq, Srassq, 2, 2, 0,
       doc: /* Return non-nil if KEY is `eq' to the cdr of an element of ALIST.
The value is actually the first element of ALIST whose cdr is KEY.  */)
  (Lisp_Object key, Lisp_Object alist)
{
  Lisp_Object tail = alist;
  FOR_EACH_TAIL (tail)
    if (CONSP (XCAR (tail)) && EQ (XCDR (XCAR (tail)), key))
      return XCAR (tail);
  CHECK_LIST_END (tail, alist);
  return Qnil;
}

DEFUN ("rassoc", Frassoc, Srassoc, 2, 2, 0,
       doc: /* Return non-nil if KEY is `equal' to the cdr of an element of ALIST.
The value is actually the first element of ALIST whose cdr equals KEY.  */)
  (Lisp_Object key, Lisp_Object alist)
{
  if (eq_comparable_value (key))
    return Frassq (key, alist);
  Lisp_Object tail = alist;
  FOR_EACH_TAIL (tail)
    {
      Lisp_Object car = XCAR (tail);
      if (CONSP (car)
	  && (EQ (XCDR (car), key) || ! NILP (Fequal (XCDR (car), key))))
	return car;
    }
  CHECK_LIST_END (tail, alist);
  return Qnil;
}

DEFUN ("delq", Fdelq, Sdelq, 2, 2, 0,
       doc: /* Delete members of LIST which are `eq' to ELT, and return the result.
More precisely, this function skips any members `eq' to ELT at the
front of LIST, then removes members `eq' to ELT from the remaining
sublist by modifying its list structure, then returns the resulting
list.

Write `(setq foo (delq element foo))' to be sure of correctly changing
the value of a list `foo'.  See also `remq', which does not modify the
argument.  */)
  (Lisp_Object elt, Lisp_Object list)
{
  Lisp_Object prev = Qnil, tail = list;

  FOR_EACH_TAIL (tail)
    {
      Lisp_Object tem = XCAR (tail);
      if (EQ (elt, tem))
	{
	  if (NILP (prev))
	    list = XCDR (tail);
	  else
	    Fsetcdr (prev, XCDR (tail));
	}
      else
	prev = tail;
    }
  CHECK_LIST_END (tail, list);
  return list;
}

DEFUN ("delete", Fdelete, Sdelete, 2, 2, 0,
       doc: /* Delete members of SEQ which are `equal' to ELT, and return the result.
SEQ must be a sequence (i.e. a list, a vector, or a string).
The return value is a sequence of the same type.

If SEQ is a list, this behaves like `delq', except that it compares
with `equal' instead of `eq'.  In particular, it may remove elements
by altering the list structure.

If SEQ is not a list, deletion is never performed destructively;
instead this function creates and returns a new vector or string.

Write `(setq foo (delete element foo))' to be sure of correctly
changing the value of a sequence `foo'.  See also `remove', which
does not modify the argument.  */)
  (Lisp_Object elt, Lisp_Object seq)
{
  if (VECTORP (seq))
    {
      ptrdiff_t n = 0;
      ptrdiff_t size = ASIZE (seq);
      USE_SAFE_ALLOCA;
      Lisp_Object *kept = SAFE_ALLOCA (size * sizeof *kept);

      for (ptrdiff_t i = 0; i < size; i++)
	{
	  kept[n] = AREF (seq, i);
	  n += NILP (Fequal (AREF (seq, i), elt));
	}

      if (n != size)
	seq = Fvector (n, kept);

      SAFE_FREE ();
    }
  else if (STRINGP (seq))
    {
      if (!CHARACTERP (elt))
	return seq;

      ptrdiff_t i, ibyte, nchars, nbytes, cbytes;
      int c;

      for (i = nchars = nbytes = ibyte = 0;
	   i < SCHARS (seq);
	   ++i, ibyte += cbytes)
	{
	  if (STRING_MULTIBYTE (seq))
	    {
	      c = STRING_CHAR (SDATA (seq) + ibyte);
	      cbytes = CHAR_BYTES (c);
	    }
	  else
	    {
	      c = SREF (seq, i);
	      cbytes = 1;
	    }

	  if (c != XFIXNUM (elt))
	    {
	      ++nchars;
	      nbytes += cbytes;
	    }
	}

      if (nchars != SCHARS (seq))
	{
	  Lisp_Object tem;

	  tem = make_multibyte_string (NULL, nchars, nbytes);
	  if (! STRING_MULTIBYTE (seq))
	    STRING_SET_UNIBYTE (tem);

	  for (i = nchars = nbytes = ibyte = 0;
	       i < SCHARS (seq);
	       ++i, ibyte += cbytes)
	    {
	      if (STRING_MULTIBYTE (seq))
		{
		  c = STRING_CHAR (SDATA (seq) + ibyte);
		  cbytes = CHAR_BYTES (c);
		}
	      else
		{
		  c = SREF (seq, i);
		  cbytes = 1;
		}

	      if (c != XFIXNUM (elt))
		{
		  unsigned char *from = SDATA (seq) + ibyte;
		  unsigned char *to   = SDATA (tem) + nbytes;
		  ptrdiff_t n;

		  ++nchars;
		  nbytes += cbytes;

		  for (n = cbytes; n--; )
		    *to++ = *from++;
		}
	    }

	  seq = tem;
	}
    }
  else
    {
      Lisp_Object prev = Qnil, tail = seq;

      FOR_EACH_TAIL (tail)
	{
	  if (! NILP (Fequal (elt, XCAR (tail))))
	    {
	      if (NILP (prev))
		seq = XCDR (tail);
	      else
		Fsetcdr (prev, XCDR (tail));
	    }
	  else
	    prev = tail;
	}
      CHECK_LIST_END (tail, seq);
    }

  return seq;
}

DEFUN ("nreverse", Fnreverse, Snreverse, 1, 1, 0,
       doc: /* Reverse order of items in a list, vector or string SEQ.
If SEQ is a list, it should be nil-terminated.
This function may destructively modify SEQ to produce the value.  */)
  (Lisp_Object seq)
{
  if (NILP (seq))
    return seq;
  else if (STRINGP (seq))
    return Freverse (seq);
  else if (CONSP (seq))
    {
      Lisp_Object prev, tail, next;

      for (prev = Qnil, tail = seq; CONSP (tail); tail = next)
	{
	  next = XCDR (tail);
	  /* If SEQ contains a cycle, attempting to reverse it
	     in-place will inevitably come back to SEQ.  */
	  if (EQ (next, seq))
	    circular_list (seq);
	  Fsetcdr (tail, prev);
	  prev = tail;
	}
      CHECK_LIST_END (tail, seq);
      seq = prev;
    }
  else if (VECTORP (seq))
    {
      ptrdiff_t i, size = ASIZE (seq);

      for (i = 0; i < size / 2; i++)
	{
	  Lisp_Object tem = AREF (seq, i);
	  ASET (seq, i, AREF (seq, size - i - 1));
	  ASET (seq, size - i - 1, tem);
	}
    }
  else if (BOOL_VECTOR_P (seq))
    {
      ptrdiff_t i, size = bool_vector_size (seq);

      for (i = 0; i < size / 2; i++)
	{
	  bool tem = bool_vector_bitref (seq, i);
	  bool_vector_set (seq, i, bool_vector_bitref (seq, size - i - 1));
	  bool_vector_set (seq, size - i - 1, tem);
	}
    }
  else
    wrong_type_argument (Qarrayp, seq);
  return seq;
}

DEFUN ("reverse", Freverse, Sreverse, 1, 1, 0,
       doc: /* Return the reversed copy of list, vector, or string SEQ.
See also the function `nreverse', which is used more often.  */)
  (Lisp_Object seq)
{
  Lisp_Object new;

  if (NILP (seq))
    return Qnil;
  else if (CONSP (seq))
    {
      new = Qnil;
      FOR_EACH_TAIL (seq)
	new = Fcons (XCAR (seq), new);
      CHECK_LIST_END (seq, seq);
    }
  else if (VECTORP (seq))
    {
      ptrdiff_t i, size = ASIZE (seq);

      new = make_vector (size);
      for (i = 0; i < size; i++)
	ASET (new, i, AREF (seq, size - i - 1));
    }
  else if (BOOL_VECTOR_P (seq))
    {
      ptrdiff_t i;
      EMACS_INT nbits = bool_vector_size (seq);

      new = make_bool_vector (nbits);
      for (i = 0; i < nbits; i++)
	bool_vector_set (new, i, bool_vector_bitref (seq, nbits - i - 1));
    }
  else if (STRINGP (seq))
    {
      ptrdiff_t size = SCHARS (seq), bytes = SBYTES (seq);

      if (size == bytes)
	{
	  ptrdiff_t i;

	  new = make_unibyte_string (NULL, size);
	  for (i = 0; i < size; i++)
	    SSET (new, i, SREF (seq, size - i - 1));
	}
      else
	{
	  unsigned char *p, *q;

	  new = make_multibyte_string (NULL, size, bytes);
	  p = SDATA (seq), q = SDATA (new) + bytes;
	  while (q > SDATA (new))
	    {
	      int len, ch = string_char_and_length (p, &len);
	      p += len, q -= len;
	      CHAR_STRING (ch, q);
	    }
	}
    }
  else
    wrong_type_argument (Qsequencep, seq);
  return new;
}


/* Stably sort LIST ordered by PREDICATE using the TIMSORT
   algorithm. This converts the list to a vector, sorts the vector,
   and returns the result converted back to a list.  The input list is
   destructively reused to hold the sorted result.  */

static Lisp_Object
sort_list (Lisp_Object list, Lisp_Object predicate)
{
  ptrdiff_t length = list_length (list);
  if (length < 2)
    return list;
  else
    {
      Lisp_Object *result;
      USE_SAFE_ALLOCA;
      SAFE_ALLOCA_LISP (result, length);
      Lisp_Object tail = list;
      for (ptrdiff_t i = 0; i < length; i++)
	{
	  result[i] = Fcar (tail);
	  tail = XCDR (tail);
	}
      tim_sort (predicate, result, length);

      ptrdiff_t i = 0;
      tail = list;
      while (CONSP (tail))
	{
	  XSETCAR (tail, result[i]);
	  tail = XCDR (tail);
	  i++;
	}
      SAFE_FREE ();
      return list;
    }
}

/* Stably sort VECTOR ordered by PREDICATE using the TIMSORT
   algorithm.  */

static void
sort_vector (Lisp_Object vector, Lisp_Object predicate)
{
  ptrdiff_t length = ASIZE (vector);
  if (length < 2)
    return;

  tim_sort (predicate, XVECTOR (vector)->contents, length);
}

DEFUN ("sort", Fsort, Ssort, 2, 2, 0,
       doc: /* Sort SEQ, stably, comparing elements using PREDICATE.
Returns the sorted sequence.  SEQ should be a list or vector.  SEQ is
modified by side effects.  PREDICATE is called with two elements of
SEQ, and should return non-nil if the first element should sort before
the second.  */)
  (Lisp_Object seq, Lisp_Object predicate)
{
  if (CONSP (seq))
    seq = sort_list (seq, predicate);
  else if (VECTORP (seq))
    sort_vector (seq, predicate);
  else if (! NILP (seq))
    wrong_type_argument (Qlist_or_vector_p, seq);
  return seq;
}

Lisp_Object
merge (Lisp_Object org_l1, Lisp_Object org_l2, Lisp_Object pred)
{
  Lisp_Object l1 = org_l1;
  Lisp_Object l2 = org_l2;
  Lisp_Object tail = Qnil;
  Lisp_Object value = Qnil;

  while (1)
    {
      if (NILP (l1))
	{
	  if (NILP (tail))
	    return l2;
	  Fsetcdr (tail, l2);
	  return value;
	}
      if (NILP (l2))
	{
	  if (NILP (tail))
	    return l1;
	  Fsetcdr (tail, l1);
	  return value;
	}

      Lisp_Object tem;
      if (! NILP (call2 (pred, Fcar (l1), Fcar (l2))))
	{
	  tem = l1;
	  l1 = Fcdr (l1);
	  org_l1 = l1;
	}
      else
	{
	  tem = l2;
	  l2 = Fcdr (l2);
	  org_l2 = l2;
	}
      if (NILP (tail))
	value = tem;
      else
	Fsetcdr (tail, tem);
      tail = tem;
    }
}

Lisp_Object
merge_c (Lisp_Object org_l1, Lisp_Object org_l2, bool (*less) (Lisp_Object, Lisp_Object))
{
  Lisp_Object l1 = org_l1;
  Lisp_Object l2 = org_l2;
  Lisp_Object tail = Qnil;
  Lisp_Object value = Qnil;

  while (1)
    {
      if (NILP (l1))
	{
	  if (NILP (tail))
	    return l2;
	  Fsetcdr (tail, l2);
	  return value;
	}
      if (NILP (l2))
	{
	  if (NILP (tail))
	    return l1;
	  Fsetcdr (tail, l1);
	  return value;
	}

      Lisp_Object tem;
      if (less (Fcar (l1), Fcar (l2)))
	{
	  tem = l1;
	  l1 = Fcdr (l1);
	  org_l1 = l1;
	}
      else
	{
	  tem = l2;
	  l2 = Fcdr (l2);
	  org_l2 = l2;
	}
      if (NILP (tail))
	value = tem;
      else
	Fsetcdr (tail, tem);
      tail = tem;
    }
}


/* This does not check for quits.  That is safe since it must terminate.  */

DEFUN ("plist-get", Fplist_get, Splist_get, 2, 3, 0,
       doc: /* Extract a value from a property list.
PLIST is a property list, which is a list of the form
\(PROP1 VALUE1 PROP2 VALUE2...).

This function returns the value corresponding to the given PROP, or
nil if PROP is not one of the properties on the list.  The comparison
with PROP is done using PREDICATE, which defaults to `eq'.

This function doesn't signal an error if PLIST is invalid.  */)
  (Lisp_Object plist, Lisp_Object prop, Lisp_Object predicate)
{
  if (NILP (predicate))
    return plist_get (plist, prop);

  Lisp_Object tail = plist;
  FOR_EACH_TAIL_SAFE (tail)
    {
      if (! CONSP (XCDR (tail)))
	break;
      if (!NILP (call2 (predicate, XCAR (tail), prop)))
	return XCAR (XCDR (tail));
      tail = XCDR (tail);
    }

  return Qnil;
}

/* Faster version of Fplist_get that works with EQ only.  */
Lisp_Object
plist_get (Lisp_Object plist, Lisp_Object prop)
{
  Lisp_Object tail = plist;
  FOR_EACH_TAIL_SAFE (tail)
    {
      if (! CONSP (XCDR (tail)))
	break;
      if (EQ (XCAR (tail), prop))
	return XCAR (XCDR (tail));
      tail = XCDR (tail);
    }
  return Qnil;
}

DEFUN ("get", Fget, Sget, 2, 2, 0,
       doc: /* Return the value of SYMBOL's PROPNAME property.
This is the last value stored with `(put SYMBOL PROPNAME VALUE)'.  */)
  (Lisp_Object symbol, Lisp_Object propname)
{
  CHECK_SYMBOL (symbol);
  Lisp_Object propval = plist_get (CDR (Fassq (symbol, Voverriding_plist_environment)),
				   propname);
  if (! NILP (propval))
    return propval;
  return plist_get (XSYMBOL (symbol)->u.s.plist, propname);
}

DEFUN ("plist-put", Fplist_put, Splist_put, 3, 4, 0,
       doc: /* Change value in PLIST of PROP to VAL.
PLIST is a property list, which is a list of the form
\(PROP1 VALUE1 PROP2 VALUE2 ...).

The comparison with PROP is done using PREDICATE, which defaults to `eq'.

If PROP is already a property on the list, its value is set to VAL,
otherwise the new PROP VAL pair is added.  The new plist is returned;
use `(setq x (plist-put x prop val))' to be sure to use the new value.
The PLIST is modified by side effects.  */)
  (Lisp_Object plist, Lisp_Object prop, Lisp_Object val, Lisp_Object predicate)
{
  if (NILP (predicate))
    return plist_put (plist, prop, val);
  Lisp_Object prev = Qnil, tail = plist;
  FOR_EACH_TAIL (tail)
    {
      if (! CONSP (XCDR (tail)))
	break;

      if (!NILP (call2 (predicate, XCAR (tail), prop)))
	{
	  Fsetcar (XCDR (tail), val);
	  return plist;
	}

      prev = tail;
      tail = XCDR (tail);
    }
  CHECK_TYPE (NILP (tail), Qplistp, plist);
  Lisp_Object newcell
    = Fcons (prop, Fcons (val, NILP (prev) ? plist : XCDR (XCDR (prev))));
  if (NILP (prev))
    return newcell;
  Fsetcdr (XCDR (prev), newcell);
  return plist;
}

/* Faster version of Fplist_put that works with EQ only.  */
Lisp_Object
plist_put (Lisp_Object plist, Lisp_Object prop, Lisp_Object val)
{
  Lisp_Object prev = Qnil, tail = plist;
  FOR_EACH_TAIL (tail)
    {
      if (! CONSP (XCDR (tail)))
	break;

      if (EQ (XCAR (tail), prop))
	{
	  Fsetcar (XCDR (tail), val);
	  return plist;
	}

      prev = tail;
      tail = XCDR (tail);
    }
  CHECK_TYPE (NILP (tail), Qplistp, plist);
  Lisp_Object newcell
    = Fcons (prop, Fcons (val, NILP (prev) ? plist : XCDR (XCDR (prev))));
  if (NILP (prev))
    return newcell;
  Fsetcdr (XCDR (prev), newcell);
  return plist;
}

DEFUN ("put", Fput, Sput, 3, 3, 0,
       doc: /* Store SYMBOL's PROPNAME property with value VALUE.
It can be retrieved with `(get SYMBOL PROPNAME)'.  */)
  (Lisp_Object symbol, Lisp_Object propname, Lisp_Object value)
{
  CHECK_SYMBOL (symbol);
  set_symbol_plist
    (symbol, plist_put (XSYMBOL (symbol)->u.s.plist, propname, value));
  return value;
}

DEFUN ("plist-member", Fplist_member, Splist_member, 2, 3, 0,
       doc: /* Return non-nil if PLIST has the property PROP.
PLIST is a property list, which is a list of the form
\(PROP1 VALUE1 PROP2 VALUE2 ...).

The comparison with PROP is done using PREDICATE, which defaults to
`eq'.

Unlike `plist-get', this allows you to distinguish between a missing
property and a property with the value nil.
The value is actually the tail of PLIST whose car is PROP.  */)
  (Lisp_Object plist, Lisp_Object prop, Lisp_Object predicate)
{
  if (NILP (predicate))
    return plist_member (plist, prop);
  Lisp_Object tail = plist;
  FOR_EACH_TAIL (tail)
    {
      if (!NILP (call2 (predicate, XCAR (tail), prop)))
	return tail;
      tail = XCDR (tail);
      if (! CONSP (tail))
	break;
    }
  CHECK_TYPE (NILP (tail), Qplistp, plist);
  return Qnil;
}

/* Faster version of Fplist_member that works with EQ only.  */
Lisp_Object
plist_member (Lisp_Object plist, Lisp_Object prop)
{
  Lisp_Object tail = plist;
  FOR_EACH_TAIL (tail)
    {
      if (EQ (XCAR (tail), prop))
	return tail;
      tail = XCDR (tail);
      if (! CONSP (tail))
	break;
    }
  CHECK_TYPE (NILP (tail), Qplistp, plist);
  return Qnil;
}

DEFUN ("eql", Feql, Seql, 2, 2, 0,
       doc: /* Return t if the two args are `eq' or are indistinguishable numbers.
Integers with the same value are `eql'.
Floating-point values with the same sign, exponent and fraction are `eql'.
This differs from numeric comparison: (eql 0.0 -0.0) returns nil and
\(eql 0.0e+NaN 0.0e+NaN) returns t, whereas `=' does the opposite.  */)
  (Lisp_Object obj1, Lisp_Object obj2)
{
  if (FLOATP (obj1))
    return FLOATP (obj2) && same_float (obj1, obj2) ? Qt : Qnil;
  else if (BIGNUMP (obj1))
    return ((BIGNUMP (obj2)
	     && mpz_cmp (*xbignum_val (obj1), *xbignum_val (obj2)) == 0)
	    ? Qt : Qnil);
  else
    return EQ (obj1, obj2) ? Qt : Qnil;
}

DEFUN ("equal", Fequal, Sequal, 2, 2, 0,
       doc: /* Return t if two Lisp objects have similar structure and contents.
They must have the same data type.
Conses are compared by comparing the cars and the cdrs.
Vectors and strings are compared element by element.
Numbers are compared via `eql', so integers do not equal floats.
\(Use `=' if you want integers and floats to be able to be equal.)
Symbols must match exactly.  */)
  (Lisp_Object o1, Lisp_Object o2)
{
  return internal_equal (o1, o2, EQUAL_PLAIN, 0, Qnil) ? Qt : Qnil;
}

DEFUN ("equal-including-properties", Fequal_including_properties, Sequal_including_properties, 2, 2, 0,
       doc: /* Return t if two Lisp objects have similar structure and contents.
This is like `equal' except that it compares the text properties
of strings.  (`equal' ignores text properties.)  */)
  (Lisp_Object o1, Lisp_Object o2)
{
  return (internal_equal (o1, o2, EQUAL_INCLUDING_PROPERTIES, 0, Qnil)
	  ? Qt : Qnil);
}

/* Return true if O1 and O2 are equal.  Do not quit or check for
   cycles.  Preferable for objects that are stack-friendly (cycle-free
   and small) and are not window configurations.  */

bool
equal_no_quit (Lisp_Object o1, Lisp_Object o2)
{
  return internal_equal (o1, o2, EQUAL_NO_QUIT, 0, Qnil);
}

/* EQUAL_KIND is one of:
   - EQUAL_NO_QUIT, do not check for cycles or excessive recursion;
   - EQUAL_PLAIN, do ordinary Lisp equality;
   - EQUAL_INCLUDING_PROPERTIES, do equal-including-properties.

   DEPTH and HT are used to detect cycles or excessive recursion.  */

static bool
internal_equal (Lisp_Object o1, Lisp_Object o2, enum equal_kind equal_kind,
		int depth, Lisp_Object ht)
{
 tail_recurse:
  if (depth > 10)
    {
      eassert (equal_kind != EQUAL_NO_QUIT);
      if (depth > 200)
	error ("Stack overflow in equal");
      if (NILP (ht))
	ht = CALLN (Fmake_hash_table, QCtest, Qeq);
      switch (XTYPE (o1))
	{
	case Lisp_Cons:
	case Lisp_Vectorlike:
	  {
	    struct Lisp_Hash_Table *h = XHASH_TABLE (ht);
	    Lisp_Object hash;
	    ptrdiff_t i = hash_lookup (h, o1, &hash);
	    if (i >= 0)
	      { /* O1 was seen already.  */
		Lisp_Object o2s = HASH_VALUE (h, i);
		if (! NILP (Fmemq (o2, o2s)))
		  return true;
		else
		  set_hash_value_slot (h, i, Fcons (o2, o2s));
	      }
	    else
	      hash_put (h, o1, Fcons (o2, Qnil), hash);
	  }
	default: ;
	}
    }

  if (EQ (o1, o2))
    return true;
  if (XTYPE (o1) != XTYPE (o2))
    return false;

  switch (XTYPE (o1))
    {
    case Lisp_Float:
      return same_float (o1, o2);

    case Lisp_Cons:
      if (equal_kind == EQUAL_NO_QUIT)
	for (; CONSP (o1); o1 = XCDR (o1))
	  {
	    if (! CONSP (o2))
	      return false;
	    if (! equal_no_quit (XCAR (o1), XCAR (o2)))
	      return false;
	    o2 = XCDR (o2);
	    if (EQ (XCDR (o1), o2))
	      return true;
	  }
      else
	FOR_EACH_TAIL (o1)
	  {
	    if (! CONSP (o2))
	      return false;
	    if (! internal_equal (XCAR (o1), XCAR (o2),
				  equal_kind, depth + 1, ht))
	      return false;
	    o2 = XCDR (o2);
	    if (EQ (XCDR (o1), o2))
	      return true;
	  }
      depth++;
      goto tail_recurse;

    case Lisp_Vectorlike:
      {
	ptrdiff_t size = ASIZE (o1);
	/* The pvtype of a vector is PVEC_NORMAL_VECTOR.  */
	ptrdiff_t pvtype = PVTYPE (XVECTOR (o1));

	if (ASIZE (o2) != size)
	  return false;
	else if (BIGNUMP (o1))
	  return mpz_cmp (*xbignum_val (o1), *xbignum_val (o2)) == 0;
	else if (OVERLAYP (o1))
	  {
	    if (OVERLAY_BUFFER (o1) != OVERLAY_BUFFER (o2)
		|| OVERLAY_START (o1) != OVERLAY_START (o2)
		|| OVERLAY_END (o1) != OVERLAY_END (o2))
	      return false;
	    o1 = XOVERLAY (o1)->plist;
	    o2 = XOVERLAY (o2)->plist;
	    depth++;
	    goto tail_recurse;
	  }
	else if (MARKERP (o1))
	  {
	    return (XMARKER (o1)->buffer == XMARKER (o2)->buffer
		    && (XMARKER (o1)->buffer == 0
			|| XMARKER (o1)->bytepos == XMARKER (o2)->bytepos));
	  }
	else if (BOOL_VECTOR_P (o1))
	  {
	    EMACS_INT size = bool_vector_size (o1);
	    return (size == bool_vector_size (o2)
		    && !memcmp (bool_vector_data (o1), bool_vector_data (o2),
			        bool_vector_bytes (size)));
	  }
	else if (! SX_ADMITS_COMPARISON (pvtype))
	  return false;

	for (ptrdiff_t i = 0; i < PVSIZE (o1); i++)
	  {
	    Lisp_Object v1, v2;
	    v1 = AREF (o1, i);
	    v2 = AREF (o2, i);
	    if (! internal_equal (v1, v2, equal_kind, depth + 1, ht))
	      return false;
	  }
	return true;
      }
      break;

    case Lisp_String:
      return (SCHARS (o1) == SCHARS (o2)
	      && SBYTES (o1) == SBYTES (o2)
	      && !memcmp (SDATA (o1), SDATA (o2), SBYTES (o1))
	      && (equal_kind != EQUAL_INCLUDING_PROPERTIES
	          || compare_string_intervals (o1, o2)));

    default:
      break;
    }

  return false;
}


DEFUN ("fillarray", Ffillarray, Sfillarray, 2, 2, 0,
       doc: /* Store each element of ARRAY with ITEM.
ARRAY is a vector, string, char-table, or bool-vector.  */)
  (Lisp_Object array, Lisp_Object item)
{
  register ptrdiff_t size, idx;

  if (VECTORP (array))
    for (idx = 0, size = ASIZE (array); idx < size; idx++)
      ASET (array, idx, item);
  else if (CHAR_TABLE_P (array))
    {
      int i;

      for (i = 0; i < (1 << CHARTAB_SIZE_BITS_0); i++)
	set_char_table_contents (array, i, item);
      set_char_table_defalt (array, item);
    }
  else if (STRINGP (array))
    {
      unsigned char *p = SDATA (array);
      CHECK_CHARACTER (item);
      int charval = XFIXNAT (item);
      size = SCHARS (array);
      if (size != 0)
	{
	  CHECK_IMPURE (array, XSTRING (array));
	  unsigned char str[MAX_MULTIBYTE_LENGTH];
	  int len;
	  if (STRING_MULTIBYTE (array))
	    len = CHAR_STRING (charval, str);
	  else
	    {
	      str[0] = charval;
	      len = 1;
	    }

	  ptrdiff_t size_byte = SBYTES (array);
	  if (len == 1 && size == size_byte)
	    memset (p, str[0], size);
	  else
	    {
	      ptrdiff_t product;
	      if (INT_MULTIPLY_WRAPV (size, len, &product)
		  || product != size_byte)
		error ("Attempt to change byte length of a string");
	      for (idx = 0; idx < size_byte; idx++)
		*p++ = str[idx % len];
	    }
	}
    }
  else if (BOOL_VECTOR_P (array))
    return bool_vector_fill (array, item);
  else
    wrong_type_argument (Qarrayp, array);
  return array;
}

DEFUN ("clear-string", Fclear_string, Sclear_string,
       1, 1, 0,
       doc: /* Clear the contents of STRING.
This makes STRING unibyte and may change its length.  */)
  (Lisp_Object string)
{
  CHECK_STRING (string);
  ptrdiff_t len = SBYTES (string);
  if (len != 0 || STRING_MULTIBYTE (string))
    {
      CHECK_IMPURE (string, XSTRING (string));
      memset (SDATA (string), 0, len);
      STRING_SET_CHARS (string, len);
      STRING_SET_UNIBYTE (string);
    }
  return Qnil;
}

Lisp_Object
nconc2 (Lisp_Object s1, Lisp_Object s2)
{
  return CALLN (Fnconc, s1, s2);
}

DEFUN ("nconc", Fnconc, Snconc, 0, MANY, 0,
       doc: /* Concatenate any number of lists by altering them.
Only the last argument is not altered, and need not be a list.
usage: (nconc &rest LISTS)  */)
  (ptrdiff_t nargs, Lisp_Object *args)
{
  Lisp_Object val = Qnil;

  for (ptrdiff_t argnum = 0; argnum < nargs; argnum++)
    {
      Lisp_Object tem = args[argnum];
      if (NILP (tem)) continue;

      if (NILP (val))
	val = tem;

      if (argnum + 1 == nargs) break;

      CHECK_CONS (tem);

      Lisp_Object tail UNINIT;
      FOR_EACH_TAIL (tem)
	tail = tem;

      tem = args[argnum + 1];
      Fsetcdr (tail, tem);
      if (NILP (tem))
	args[argnum + 1] = tail;
    }

  return val;
}

/* This is the guts of all mapping functions.
   Apply FN to each element of SEQ, one by one, storing the results
   into elements of VALS, a C vector of Lisp_Objects.  LENI is the
   length of VALS, which should also be the length of SEQ.  Return the
   number of results; although this is normally LENI, it can be less
   if SEQ is made shorter as a side effect of FN.  */

static EMACS_INT
mapcar1 (EMACS_INT leni, Lisp_Object *vals, Lisp_Object fn, Lisp_Object seq)
{
  if (NILP (seq))
    return 0;
  else if (CONSP (seq))
    {
      Lisp_Object tail = seq;
      for (ptrdiff_t i = 0; i < leni; i++)
	{
	  if (! CONSP (tail))
	    return i;
	  Lisp_Object dummy = call1 (fn, XCAR (tail));
	  if (vals)
	    vals[i] = dummy;
	  tail = XCDR (tail);
	}
    }
  else if (VECTORP (seq) || COMPILEDP (seq))
    {
      for (ptrdiff_t i = 0; i < leni; i++)
	{
	  Lisp_Object dummy = call1 (fn, AREF (seq, i));
	  if (vals)
	    vals[i] = dummy;
	}
    }
  else if (STRINGP (seq))
    {
      ptrdiff_t i_byte = 0;

      for (ptrdiff_t i = 0; i < leni;)
	{
	  ptrdiff_t i_before = i;
	  int c = fetch_string_char_advance (seq, &i, &i_byte);
	  Lisp_Object dummy = call1 (fn, make_fixnum (c));
	  if (vals)
	    vals[i_before] = dummy;
	}
    }
  else
    {
      eassert (BOOL_VECTOR_P (seq));
      for (EMACS_INT i = 0; i < leni; i++)
	{
	  Lisp_Object dummy = call1 (fn, bool_vector_ref (seq, i));
	  if (vals)
	    vals[i] = dummy;
	}
    }

  return leni;
}

DEFUN ("mapconcat", Fmapconcat, Smapconcat, 2, 3, 0,
       doc: /* Apply FUNCTION to each element of SEQUENCE, and concat the results as strings.
In between each pair of results, stick in SEPARATOR.  Thus, " " as
  SEPARATOR results in spaces between the values returned by FUNCTION.

SEQUENCE may be a list, a vector, a bool-vector, or a string.

Optional argument SEPARATOR must be a string, a vector, or a list of
characters; nil stands for the empty string.

FUNCTION must be a function of one argument, and must return a value
  that is a sequence of characters: either a string, or a vector or
  list of numbers that are valid character codepoints.  */)
  (Lisp_Object function, Lisp_Object sequence, Lisp_Object separator)
{
  USE_SAFE_ALLOCA;
  EMACS_INT leni = XFIXNAT (Flength (sequence));
  if (CHAR_TABLE_P (sequence))
    wrong_type_argument (Qlistp, sequence);
  EMACS_INT args_alloc = 2 * leni - 1;
  if (args_alloc < 0)
    return empty_unibyte_string;
  Lisp_Object *args;
  SAFE_ALLOCA_LISP (args, args_alloc);
  if (EQ (function, Qidentity))
    {
      /* Fast path when no function call is necessary.  */
      if (CONSP (sequence))
	{
	  Lisp_Object src = sequence;
	  Lisp_Object *dst = args;
	  do
	    {
	      *dst++ = XCAR (src);
	      src = XCDR (src);
	    }
	  while (!NILP (src));
	  goto concat;
	}
      else if (VECTORP (sequence))
	{
	  memcpy (args, XVECTOR (sequence)->contents, leni * sizeof *args);
	  goto concat;
	}
    }
  ptrdiff_t nmapped = mapcar1 (leni, args, function, sequence);
  eassert (nmapped == leni);

 concat: ;
  ptrdiff_t nargs = args_alloc;
  if (NILP (separator) || (STRINGP (separator) && SCHARS (separator) == 0))
    nargs = leni;
  else
    {
      for (ptrdiff_t i = leni - 1; i > 0; i--)
        args[i + i] = args[i];

      for (ptrdiff_t i = 1; i < nargs; i += 2)
        args[i] = separator;
    }

  Lisp_Object ret = Fconcat (nargs, args);
  SAFE_FREE ();
  return ret;
}

DEFUN ("mapcar", Fmapcar, Smapcar, 2, 2, 0,
       doc: /* Apply FUNCTION to each element of SEQUENCE, and make a list of the results.
The result is a list just as long as SEQUENCE.
SEQUENCE may be a list, a vector, a bool-vector, or a string.  */)
  (Lisp_Object function, Lisp_Object sequence)
{
  USE_SAFE_ALLOCA;
  EMACS_INT leni = XFIXNAT (Flength (sequence));
  if (CHAR_TABLE_P (sequence))
    wrong_type_argument (Qlistp, sequence);
  Lisp_Object *args;
  SAFE_ALLOCA_LISP (args, leni);
  ptrdiff_t nmapped = mapcar1 (leni, args, function, sequence);
  Lisp_Object ret = Flist (nmapped, args);
  SAFE_FREE ();
  return ret;
}

DEFUN ("mapc", Fmapc, Smapc, 2, 2, 0,
       doc: /* Apply FUNCTION to each element of SEQUENCE for side effects only.
Unlike `mapcar', don't accumulate the results.  Return SEQUENCE.
SEQUENCE may be a list, a vector, a bool-vector, or a string.  */)
  (Lisp_Object function, Lisp_Object sequence)
{
  register EMACS_INT leni;

  leni = XFIXNAT (Flength (sequence));
  if (CHAR_TABLE_P (sequence))
    wrong_type_argument (Qlistp, sequence);
  mapcar1 (leni, 0, function, sequence);

  return sequence;
}

DEFUN ("mapcan", Fmapcan, Smapcan, 2, 2, 0,
       doc: /* Apply FUNCTION to each element of SEQUENCE, and concatenate
the results by altering them (using `nconc').
SEQUENCE may be a list, a vector, a bool-vector, or a string. */)
     (Lisp_Object function, Lisp_Object sequence)
{
  USE_SAFE_ALLOCA;
  EMACS_INT leni = XFIXNAT (Flength (sequence));
  if (CHAR_TABLE_P (sequence))
    wrong_type_argument (Qlistp, sequence);
  Lisp_Object *args;
  SAFE_ALLOCA_LISP (args, leni);
  ptrdiff_t nmapped = mapcar1 (leni, args, function, sequence);
  Lisp_Object ret = Fnconc (nmapped, args);
  SAFE_FREE ();
  return ret;
}

/* This is how C code calls `yes-or-no-p' and allows the user
   to redefine it.  */

Lisp_Object
do_yes_or_no_p (Lisp_Object prompt)
{
  return call1 (intern ("yes-or-no-p"), prompt);
}

DEFUN ("yes-or-no-p", Fyes_or_no_p, Syes_or_no_p, 1, 1, 0,
       doc: /* Ask user a yes-or-no question.
Return t if answer is yes, and nil if the answer is no.

PROMPT is the string to display to ask the question; `yes-or-no-p'
adds \"(yes or no) \" to it.  It does not need to end in space, but if
it does up to one space will be removed.

The user must confirm the answer with RET, and can edit it until it
has been confirmed.

If the `use-short-answers' variable is non-nil, instead of asking for
\"yes\" or \"no\", this function will ask for \"y\" or \"n\".

If dialog boxes are supported, a dialog box will be used
if `last-nonmenu-event' is nil, and `use-dialog-box' is non-nil.  */)
  (Lisp_Object prompt)
{
  Lisp_Object ans;

  CHECK_STRING (prompt);

  if ((NILP (last_nonmenu_event) || CONSP (last_nonmenu_event))
      && use_dialog_box && ! NILP (last_input_event))
    {
      Lisp_Object pane, menu, obj;
      redisplay_preserve_echo_area (4);
      pane = list2 (Fcons (build_string ("Yes"), Qt),
		    Fcons (build_string ("No"), Qnil));
      menu = Fcons (prompt, pane);
      obj = Fx_popup_dialog (Qt, menu, Qnil);
      return obj;
    }

  if (use_short_answers)
    return call1 (intern ("y-or-n-p"), prompt);

  AUTO_STRING (yes_or_no, "(yes or no) ");
  prompt = CALLN (Fconcat, prompt, yes_or_no);

  specpdl_ref count = SPECPDL_INDEX ();
  specbind (Qenable_recursive_minibuffers, Qt);
  /* Preserve the actual command that eventually called `yes-or-no-p'
     (otherwise `repeat' will be repeating `exit-minibuffer').  */
  specbind (Qreal_this_command, Vreal_this_command);

  while (1)
    {
      ans = Fdowncase (Fread_from_minibuffer (prompt, Qnil, Qnil, Qnil,
					      Qyes_or_no_p_history, Qnil,
					      Qnil));
      if (SCHARS (ans) == 3 && !strcmp (SSDATA (ans), "yes"))
	return unbind_to (count, Qt);
      if (SCHARS (ans) == 2 && !strcmp (SSDATA (ans), "no"))
	return unbind_to (count, Qnil);

      Fding (Qnil);
      Fdiscard_input ();
      message1 ("Please answer yes or no.");
      Fsleep_for (make_fixnum (2), Qnil);
    }
}

DEFUN ("load-average", Fload_average, Sload_average, 0, 1, 0,
       doc: /* Return list of 1 minute, 5 minute and 15 minute load averages.

Each of the three load averages is multiplied by 100, then converted
to integer.

When USE-FLOATS is non-nil, floats will be used instead of integers.
These floats are not multiplied by 100.

If the 5-minute or 15-minute load averages are not available, return a
shortened list, containing only those averages which are available.

An error is thrown if the load average can't be obtained.  In some
cases making it work would require Emacs being installed setuid or
setgid so that it can read kernel information, and that usually isn't
advisable.  */)
  (Lisp_Object use_floats)
{
  double load_ave[3];
  int loads = getloadavg (load_ave, 3);
  Lisp_Object ret = Qnil;

  if (loads < 0)
    error ("load-average not implemented for this operating system");

  while (loads-- > 0)
    {
      Lisp_Object load = (NILP (use_floats)
			  ? double_to_integer (100.0 * load_ave[loads])
			  : make_float (load_ave[loads]));
      ret = Fcons (load, ret);
    }

  return ret;
}

DEFUN ("featurep", Ffeaturep, Sfeaturep, 1, 2, 0,
       doc: /* Return t if FEATURE is present in this Emacs.

Use this to conditionalize execution of lisp code based on the
presence or absence of Emacs or environment extensions.
Use `provide' to declare that a feature is available.  This function
looks at the value of the variable `features'.  The optional argument
SUBFEATURE can be used to check a specific subfeature of FEATURE.  */)
  (Lisp_Object feature, Lisp_Object subfeature)
{
  register Lisp_Object tem;
  CHECK_SYMBOL (feature);
  tem = Fmemq (feature, Vfeatures);
  if (! NILP (tem) && ! NILP (subfeature))
    tem = Fmember (subfeature, Fget (feature, Qsubfeatures));
  return (NILP (tem)) ? Qnil : Qt;
}

DEFUN ("provide", Fprovide, Sprovide, 1, 2, 0,
       doc: /* Announce that FEATURE is a feature of the current Emacs.
The optional argument SUBFEATURES should be a list of symbols listing
particular subfeatures supported in this version of FEATURE.  */)
  (Lisp_Object feature, Lisp_Object subfeatures)
{
  register Lisp_Object tem;
  CHECK_SYMBOL (feature);
  CHECK_LIST (subfeatures);
  if (! NILP (Vautoload_queue))
    Vautoload_queue = Fcons (Fcons (make_fixnum (0), Vfeatures),
			     Vautoload_queue);
  tem = Fmemq (feature, Vfeatures);
  if (NILP (tem))
    Vfeatures = Fcons (feature, Vfeatures);
  if (! NILP (subfeatures))
    Fput (feature, Qsubfeatures, subfeatures);
  LOADHIST_ATTACH (Fcons (Qprovide, feature));

  /* Run any load-hooks for this file.  */
  tem = Fassq (feature, Vafter_load_alist);
  if (CONSP (tem))
    Fmapc (Qfuncall, XCDR (tem));

  return feature;
}

/* `require' and its subroutines.  */

/* List of features currently being require'd, innermost first.  */

static Lisp_Object require_nesting_list;

static void
require_unwind (Lisp_Object old_value)
{
  require_nesting_list = old_value;
}

DEFUN ("require", Frequire, Srequire, 1, 3, 0,
       doc: /* If feature FEATURE is not loaded, load it from FILENAME.
Loaded features are recorded in the list variable `features'.

If FILENAME is omitted, the printname of FEATURE is used as the file
name, and `load' is called to try to load the file by that name, after
appending the suffix `.elc', `.el', or the system-dependent suffix for
dynamic module files, in that order; but the function will not try to
load the file without any suffix.  See `get-load-suffixes' for the
complete list of suffixes.

To find the file, this function searches the directories in `load-path'.

If the optional third argument NOERROR is non-nil, then, if
the file is not found, the function returns nil instead of signaling
an error.  Normally the return value is FEATURE.

The normal messages issued by `load' at start and end of loading
FILENAME are suppressed.  */)
  (Lisp_Object feature, Lisp_Object filename, Lisp_Object noerror)
{
  Lisp_Object tem;
  bool from_file = load_in_progress;

  CHECK_SYMBOL (feature);

  /* Record the presence of `require' in this file
     even if the feature specified is already loaded.
     But not more than once in any file,
     and not when we aren't loading or reading from a file.  */
  if (!from_file)
    {
      Lisp_Object tail = Vcurrent_load_list;
      FOR_EACH_TAIL_SAFE (tail)
	if (NILP (XCDR (tail)) && STRINGP (XCAR (tail)))
	  from_file = true;
    }

  if (from_file)
    {
      tem = Fcons (Qrequire, feature);
      if (NILP (Fmember (tem, Vcurrent_load_list)))
	LOADHIST_ATTACH (tem);
    }
  tem = Fmemq (feature, Vfeatures);

  if (NILP (tem))
    {
      specpdl_ref count = SPECPDL_INDEX ();
      int nesting = 0;

      /* This is to make sure that loadup.el gives a clear picture
	 of what files are preloaded and when.  */
      if (will_dump_p () && !will_bootstrap_p ())
	{
	  /* Avoid landing here recursively while outputting the
	     backtrace from the error.  */
	  gflags.will_dump_ = false;
	  error ("(require %s) while preparing to dump",
		 SDATA (SYMBOL_NAME (feature)));
	}

      /* A certain amount of recursive `require' is legitimate,
	 but if we require the same feature recursively 3 times,
	 signal an error.  */
      tem = require_nesting_list;
      while (! NILP (tem))
	{
	  if (! NILP (Fequal (feature, XCAR (tem))))
	    nesting++;
	  tem = XCDR (tem);
	}
      if (nesting > 3)
	error ("Recursive `require' for feature `%s'",
	       SDATA (SYMBOL_NAME (feature)));

      /* Update the list for any nested `require's that occur.  */
      record_unwind_protect (require_unwind, require_nesting_list);
      require_nesting_list = Fcons (feature, require_nesting_list);

      /* Load the file.  */
      tem = load_with_autoload_queue
	(NILP (filename) ? Fsymbol_name (feature) : filename,
	 noerror, Qt, Qnil, (NILP (filename) ? Qt : Qnil));

      /* If load failed entirely, return nil.  */
      if (NILP (tem))
	return unbind_to (count, Qnil);

      tem = Fmemq (feature, Vfeatures);
      if (NILP (tem))
        {
          unsigned char *tem2 = SDATA (SYMBOL_NAME (feature));
          Lisp_Object tem3 = Fcar (Fcar (Vload_history));

          if (NILP (tem3))
            error ("Required feature `%s' was not provided", tem2);
          else
            /* Cf autoload-do-load.  */
            error ("Loading file %s failed to provide feature `%s'",
                   SDATA (tem3), tem2);
        }

      feature = unbind_to (count, feature);
    }

  return feature;
}

/* Primitives for work of the "widget" library.
   In an ideal world, this section would not have been necessary.
   However, lisp function calls being as slow as they are, it turns
   out that some functions in the widget library (wid-edit.el) are the
   bottleneck of Widget operation.  Here is their translation to C,
   for the sole reason of efficiency.  */

DEFUN ("widget-put", Fwidget_put, Swidget_put, 3, 3, 0,
       doc: /* In WIDGET, set PROPERTY to VALUE.
The value can later be retrieved with `widget-get'.  */)
  (Lisp_Object widget, Lisp_Object property, Lisp_Object value)
{
  CHECK_CONS (widget);
  XSETCDR (widget, plist_put (XCDR (widget), property, value));
  return value;
}

DEFUN ("widget-get", Fwidget_get, Swidget_get, 2, 2, 0,
       doc: /* In WIDGET, get the value of PROPERTY.
The value could either be specified when the widget was created, or
later with `widget-put'.  */)
  (Lisp_Object widget, Lisp_Object property)
{
  Lisp_Object tmp;

  while (1)
    {
      if (NILP (widget))
	return Qnil;
      CHECK_CONS (widget);
      tmp = plist_member (XCDR (widget), property);
      if (CONSP (tmp))
	{
	  tmp = XCDR (tmp);
	  return CAR (tmp);
	}
      tmp = XCAR (widget);
      if (NILP (tmp))
	return Qnil;
      widget = Fget (tmp, Qwidget_type);
    }
}

DEFUN ("widget-apply", Fwidget_apply, Swidget_apply, 2, MANY, 0,
       doc: /* Apply the value of WIDGET's PROPERTY to the widget itself.
Return the result of applying the value of PROPERTY to WIDGET.
ARGS are passed as extra arguments to the function.
usage: (widget-apply WIDGET PROPERTY &rest ARGS)  */)
  (ptrdiff_t nargs, Lisp_Object *args)
{
  Lisp_Object widget = args[0];
  Lisp_Object property = args[1];
  Lisp_Object propval = Fwidget_get (widget, property);
  Lisp_Object trailing_args = Flist (nargs - 2, args + 2);
  Lisp_Object result = CALLN (Fapply, propval, widget, trailing_args);
  return result;
}

#ifdef HAVE_LANGINFO_CODESET
#include <langinfo.h>
#endif

DEFUN ("locale-info", Flocale_info, Slocale_info, 1, 1, 0,
       doc: /* Access locale data ITEM for the current C locale, if available.
ITEM should be one of the following:

`codeset', returning the character set as a string (locale item CODESET);

`days', returning a 7-element vector of day names (locale items DAY_n);

`months', returning a 12-element vector of month names (locale items MON_n);

`paper', returning a list of 2 integers (WIDTH HEIGHT) for the default
  paper size, both measured in millimeters (locale items _NL_PAPER_WIDTH,
  _NL_PAPER_HEIGHT).

If the system can't provide such information through a call to
`nl_langinfo', or if ITEM isn't from the list above, return nil.

See also Info node `(libc)Locales'.

The data read from the system are decoded using `locale-coding-system'.  */)
  (Lisp_Object item)
{
  char *str = NULL;
#ifdef HAVE_LANGINFO_CODESET
  if (EQ (item, Qcodeset))
    {
      str = nl_langinfo (CODESET);
      return build_string (str);
    }
# ifdef DAY_1
  if (EQ (item, Qdays))  /* E.g., for calendar-day-name-array.  */
    {
      Lisp_Object v = initialize_vector (7, Qnil);
      const int days[7] = {DAY_1, DAY_2, DAY_3, DAY_4, DAY_5, DAY_6, DAY_7};
      int i;
      synchronize_system_time_locale ();
      for (i = 0; i < 7; i++)
	{
	  str = nl_langinfo (days[i]);
	  AUTO_STRING (val, str);
	  /* Fixme: Is this coding system necessarily right, even if
	     it is consistent with CODESET?  If not, what to do?  */
	  ASET (v, i, code_convert_string_norecord (val, Vlocale_coding_system,
						    0));
	}
      return v;
    }
# endif
# ifdef MON_1
  if (EQ (item, Qmonths))  /* E.g., for calendar-month-name-array.  */
    {
      Lisp_Object v = initialize_vector (12, Qnil);
      const int months[12] = {MON_1, MON_2, MON_3, MON_4, MON_5, MON_6, MON_7,
			      MON_8, MON_9, MON_10, MON_11, MON_12};
      synchronize_system_time_locale ();
      for (int i = 0; i < 12; i++)
	{
	  str = nl_langinfo (months[i]);
	  AUTO_STRING (val, str);
	  ASET (v, i, code_convert_string_norecord (val, Vlocale_coding_system,
						    0));
	}
      return v;
    }
# endif
# ifdef HAVE_LANGINFO__NL_PAPER_WIDTH
  if (EQ (item, Qpaper))
    /* We have to cast twice here: first to a correctly-sized integer,
       then to int, because that's what nl_langinfo is documented to
       return for _NO_PAPER_{WIDTH,HEIGHT}.  The first cast doesn't
       suffice because it could overflow an Emacs fixnum.  This can
       happen when running under ASan, which fills allocated but
       uninitialized memory with 0xBE bytes.  */
    return list2i ((int) (intptr_t) nl_langinfo (_NL_PAPER_WIDTH),
		   (int) (intptr_t) nl_langinfo (_NL_PAPER_HEIGHT));
# endif
#endif	/* HAVE_LANGINFO_CODESET*/
  return Qnil;
}

/* base64 encode/decode functions (RFC 2045).
   Based on code from GNU recode. */

#define MIME_LINE_LENGTH 76

/* Tables of characters coding the 64 values.  */
static char const base64_value_to_char[2][64] =
{
 /* base64 */
 {
  'A', 'B', 'C', 'D', 'E', 'F', 'G', 'H', 'I', 'J',	/*  0- 9 */
  'K', 'L', 'M', 'N', 'O', 'P', 'Q', 'R', 'S', 'T',	/* 10-19 */
  'U', 'V', 'W', 'X', 'Y', 'Z', 'a', 'b', 'c', 'd',	/* 20-29 */
  'e', 'f', 'g', 'h', 'i', 'j', 'k', 'l', 'm', 'n',	/* 30-39 */
  'o', 'p', 'q', 'r', 's', 't', 'u', 'v', 'w', 'x',	/* 40-49 */
  'y', 'z', '0', '1', '2', '3', '4', '5', '6', '7',	/* 50-59 */
  '8', '9', '+', '/'					/* 60-63 */
 },
 /* base64url */
 {
  'A', 'B', 'C', 'D', 'E', 'F', 'G', 'H', 'I', 'J',	/*  0- 9 */
  'K', 'L', 'M', 'N', 'O', 'P', 'Q', 'R', 'S', 'T',	/* 10-19 */
  'U', 'V', 'W', 'X', 'Y', 'Z', 'a', 'b', 'c', 'd',	/* 20-29 */
  'e', 'f', 'g', 'h', 'i', 'j', 'k', 'l', 'm', 'n',	/* 30-39 */
  'o', 'p', 'q', 'r', 's', 't', 'u', 'v', 'w', 'x',	/* 40-49 */
  'y', 'z', '0', '1', '2', '3', '4', '5', '6', '7',	/* 50-59 */
  '8', '9', '-', '_'					/* 60-63 */
 }
};

/* Tables of base64 values for bytes.  -1 means ignorable, 0 invalid,
   positive means 1 + the represented value.  */
static signed char const base64_char_to_value[2][UCHAR_MAX] =
{
 /* base64 */
 {
  ['\t']= -1, ['\n']= -1, ['\f']= -1, ['\r']= -1, [' '] = -1,
  ['A'] =  1, ['B'] =  2, ['C'] =  3, ['D'] =  4, ['E'] =  5,
  ['F'] =  6, ['G'] =  7, ['H'] =  8, ['I'] =  9, ['J'] = 10,
  ['K'] = 11, ['L'] = 12, ['M'] = 13, ['N'] = 14, ['O'] = 15,
  ['P'] = 16, ['Q'] = 17, ['R'] = 18, ['S'] = 19, ['T'] = 20,
  ['U'] = 21, ['V'] = 22, ['W'] = 23, ['X'] = 24, ['Y'] = 25, ['Z'] = 26,
  ['a'] = 27, ['b'] = 28, ['c'] = 29, ['d'] = 30, ['e'] = 31,
  ['f'] = 32, ['g'] = 33, ['h'] = 34, ['i'] = 35, ['j'] = 36,
  ['k'] = 37, ['l'] = 38, ['m'] = 39, ['n'] = 40, ['o'] = 41,
  ['p'] = 42, ['q'] = 43, ['r'] = 44, ['s'] = 45, ['t'] = 46,
  ['u'] = 47, ['v'] = 48, ['w'] = 49, ['x'] = 50, ['y'] = 51, ['z'] = 52,
  ['0'] = 53, ['1'] = 54, ['2'] = 55, ['3'] = 56, ['4'] = 57,
  ['5'] = 58, ['6'] = 59, ['7'] = 60, ['8'] = 61, ['9'] = 62,
  ['+'] = 63, ['/'] = 64
 },
 /* base64url */
 {
  ['\t']= -1, ['\n']= -1, ['\f']= -1, ['\r']= -1, [' '] = -1,
  ['A'] =  1, ['B'] =  2, ['C'] =  3, ['D'] =  4, ['E'] =  5,
  ['F'] =  6, ['G'] =  7, ['H'] =  8, ['I'] =  9, ['J'] = 10,
  ['K'] = 11, ['L'] = 12, ['M'] = 13, ['N'] = 14, ['O'] = 15,
  ['P'] = 16, ['Q'] = 17, ['R'] = 18, ['S'] = 19, ['T'] = 20,
  ['U'] = 21, ['V'] = 22, ['W'] = 23, ['X'] = 24, ['Y'] = 25, ['Z'] = 26,
  ['a'] = 27, ['b'] = 28, ['c'] = 29, ['d'] = 30, ['e'] = 31,
  ['f'] = 32, ['g'] = 33, ['h'] = 34, ['i'] = 35, ['j'] = 36,
  ['k'] = 37, ['l'] = 38, ['m'] = 39, ['n'] = 40, ['o'] = 41,
  ['p'] = 42, ['q'] = 43, ['r'] = 44, ['s'] = 45, ['t'] = 46,
  ['u'] = 47, ['v'] = 48, ['w'] = 49, ['x'] = 50, ['y'] = 51, ['z'] = 52,
  ['0'] = 53, ['1'] = 54, ['2'] = 55, ['3'] = 56, ['4'] = 57,
  ['5'] = 58, ['6'] = 59, ['7'] = 60, ['8'] = 61, ['9'] = 62,
  ['-'] = 63, ['_'] = 64
 }
};

/* The following diagram shows the logical steps by which three octets
   get transformed into four base64 characters.

		 .--------.  .--------.  .--------.
		 |aaaaaabb|  |bbbbcccc|  |ccdddddd|
		 `--------'  `--------'  `--------'
                    6   2      4   4       2   6
	       .--------+--------+--------+--------.
	       |00aaaaaa|00bbbbbb|00cccccc|00dddddd|
	       `--------+--------+--------+--------'

	       .--------+--------+--------+--------.
	       |AAAAAAAA|BBBBBBBB|CCCCCCCC|DDDDDDDD|
	       `--------+--------+--------+--------'

   The octets are divided into 6 bit chunks, which are then encoded into
   base64 characters.  */


static ptrdiff_t base64_encode_1 (const char *, char *, ptrdiff_t, bool, bool,
				  bool, bool);
static ptrdiff_t base64_decode_1 (const char *, char *, ptrdiff_t, bool,
				  bool, bool, ptrdiff_t *);

static Lisp_Object base64_encode_region_1 (Lisp_Object, Lisp_Object, bool,
					   bool, bool);

static Lisp_Object base64_encode_string_1 (Lisp_Object, bool,
					   bool, bool);


DEFUN ("base64-encode-region", Fbase64_encode_region, Sbase64_encode_region,
       2, 3, "r",
       doc: /* Base64-encode the region between BEG and END.
The data in the region is assumed to represent bytes, not text.  If
you want to base64-encode text, the text has to be converted into data
first by using `encode-coding-region' with the appropriate coding
system first.

Return the length of the encoded data.

Optional third argument NO-LINE-BREAK means do not break long lines
into shorter lines.  */)
  (Lisp_Object beg, Lisp_Object end, Lisp_Object no_line_break)
{
  return base64_encode_region_1 (beg, end, NILP (no_line_break), true, false);
}


DEFUN ("base64url-encode-region", Fbase64url_encode_region, Sbase64url_encode_region,
       2, 3, "r",
       doc: /* Base64url-encode the region between BEG and END.
Return the length of the encoded text.
Optional second argument NO-PAD means do not add padding char =.

This produces the URL variant of base 64 encoding defined in RFC 4648.  */)
  (Lisp_Object beg, Lisp_Object end, Lisp_Object no_pad)
{
  return base64_encode_region_1 (beg, end, false, NILP(no_pad), true);
}

static Lisp_Object
base64_encode_region_1 (Lisp_Object beg, Lisp_Object end, bool line_break,
			bool pad, bool base64url)
{
  char *encoded;
  ptrdiff_t allength, length;
  ptrdiff_t ibeg, iend, encoded_length;
  ptrdiff_t old_pos = PT;
  USE_SAFE_ALLOCA;

  validate_region (&beg, &end);

  ibeg = CHAR_TO_BYTE (XFIXNAT (beg));
  iend = CHAR_TO_BYTE (XFIXNAT (end));
  move_gap_both (XFIXNAT (beg), ibeg);

  /* We need to allocate enough room for encoding the text.
     We need 33 1/3% more space, plus a newline every 76
     characters, and then we round up. */
  length = iend - ibeg;
  allength = length + length/3 + 1;
  allength += allength / MIME_LINE_LENGTH + 1 + 6;

  encoded = SAFE_ALLOCA (allength);
  encoded_length = base64_encode_1 ((char *) BYTE_POS_ADDR (ibeg),
				    encoded, length, line_break,
				    pad, base64url,
				    ! NILP (BVAR (current_buffer, enable_multibyte_characters)));
  if (encoded_length > allength)
    emacs_abort ();

  if (encoded_length < 0)
    {
      /* The encoding wasn't possible. */
      SAFE_FREE ();
      error ("Multibyte character in data for base64 encoding");
    }

  /* Now we have encoded the region, so we insert the new contents
     and delete the old.  (Insert first in order to preserve markers.)  */
  SET_PT_BOTH (XFIXNAT (beg), ibeg);
  insert (encoded, encoded_length);
  SAFE_FREE ();
  del_range_byte (ibeg + encoded_length, iend + encoded_length);

  /* If point was outside of the region, restore it exactly; else just
     move to the beginning of the region.  */
  if (old_pos >= XFIXNAT (end))
    old_pos += encoded_length - (XFIXNAT (end) - XFIXNAT (beg));
  else if (old_pos > XFIXNAT (beg))
    old_pos = XFIXNAT (beg);
  SET_PT (old_pos);

  /* We return the length of the encoded text. */
  return make_fixnum (encoded_length);
}

DEFUN ("base64-encode-string", Fbase64_encode_string, Sbase64_encode_string,
       1, 2, 0,
       doc: /* Base64-encode STRING and return the result.
Optional second argument NO-LINE-BREAK means do not break long lines
into shorter lines.  */)
  (Lisp_Object string, Lisp_Object no_line_break)
{

  return base64_encode_string_1 (string, NILP (no_line_break), true, false);
}

DEFUN ("base64url-encode-string", Fbase64url_encode_string,
       Sbase64url_encode_string, 1, 2, 0,
       doc: /* Base64url-encode STRING and return the result.
Optional second argument NO-PAD means do not add padding char =.

This produces the URL variant of base 64 encoding defined in RFC 4648.  */)
  (Lisp_Object string, Lisp_Object no_pad)
{

  return base64_encode_string_1 (string, false, NILP(no_pad), true);
}

static Lisp_Object
base64_encode_string_1 (Lisp_Object string, bool line_break,
			bool pad, bool base64url)
{
  ptrdiff_t allength, length, encoded_length;
  char *encoded;
  Lisp_Object encoded_string;
  USE_SAFE_ALLOCA;

  CHECK_STRING (string);

  /* We need to allocate enough room for encoding the text.
     We need 33 1/3% more space, plus a newline every 76
     characters, and then we round up. */
  length = SBYTES (string);
  allength = length + length/3 + 1;
  allength += allength / MIME_LINE_LENGTH + 1 + 6;

  /* We need to allocate enough room for decoding the text. */
  encoded = SAFE_ALLOCA (allength);

  encoded_length = base64_encode_1 (SSDATA (string),
				    encoded, length, line_break,
				    pad, base64url,
				    STRING_MULTIBYTE (string));
  if (encoded_length > allength)
    emacs_abort ();

  if (encoded_length < 0)
    {
      /* The encoding wasn't possible. */
      error ("Multibyte character in data for base64 encoding");
    }

  encoded_string = make_unibyte_string (encoded, encoded_length);
  SAFE_FREE ();

  return encoded_string;
}

static ptrdiff_t
base64_encode_1 (const char *from, char *to, ptrdiff_t length,
		 bool line_break, bool pad, bool base64url,
		 bool multibyte)
{
  int counter = 0;
  ptrdiff_t i = 0;
  char *e = to;
  int c;
  unsigned int value;
  int bytes;
  char const *b64_value_to_char = base64_value_to_char[base64url];

  while (i < length)
    {
      if (multibyte)
	{
	  c = string_char_and_length ((unsigned char *) from + i, &bytes);
	  if (CHAR_BYTE8_P (c))
	    c = CHAR_TO_BYTE8 (c);
	  else if (c >= 128)
	    return -1;
	  i += bytes;
	}
      else
	c = from[i++];

      /* Wrap line every 76 characters.  */

      if (line_break)
	{
	  if (counter < MIME_LINE_LENGTH / 4)
	    counter++;
	  else
	    {
	      *e++ = '\n';
	      counter = 1;
	    }
	}

      /* Process first byte of a triplet.  */

      *e++ = b64_value_to_char[0x3f & c >> 2];
      value = (0x03 & c) << 4;

      /* Process second byte of a triplet.  */

      if (i == length)
	{
	  *e++ = b64_value_to_char[value];
	  if (pad)
	    {
	      *e++ = '=';
	      *e++ = '=';
	    }
	  break;
	}

      if (multibyte)
	{
	  c = string_char_and_length ((unsigned char *) from + i, &bytes);
	  if (CHAR_BYTE8_P (c))
	    c = CHAR_TO_BYTE8 (c);
	  else if (c >= 128)
	    return -1;
	  i += bytes;
	}
      else
	c = from[i++];

      *e++ = b64_value_to_char[value | (0x0f & c >> 4)];
      value = (0x0f & c) << 2;

      /* Process third byte of a triplet.  */

      if (i == length)
	{
	  *e++ = b64_value_to_char[value];
	  if (pad)
	    *e++ = '=';
	  break;
	}

      if (multibyte)
	{
	  c = string_char_and_length ((unsigned char *) from + i, &bytes);
	  if (CHAR_BYTE8_P (c))
	    c = CHAR_TO_BYTE8 (c);
	  else if (c >= 128)
	    return -1;
	  i += bytes;
	}
      else
	c = from[i++];

      *e++ = b64_value_to_char[value | (0x03 & c >> 6)];
      *e++ = b64_value_to_char[0x3f & c];
    }

  return e - to;
}


DEFUN ("base64-decode-region", Fbase64_decode_region, Sbase64_decode_region,
       2, 4, "r",
       doc: /* Base64-decode the region between BEG and END.
Return the length of the decoded data.

Note that after calling this function, the data in the region will
represent bytes, not text.  If you want to end up with text, you have
to call `decode-coding-region' afterwards with an appropriate coding
system.

If the region can't be decoded, signal an error and don't modify the buffer.
Optional third argument BASE64URL determines whether to use the URL variant
of the base 64 encoding, as defined in RFC 4648.
If optional fourth argument INGORE-INVALID is non-nil invalid characters
are ignored instead of signaling an error.  */)
     (Lisp_Object beg, Lisp_Object end, Lisp_Object base64url,
      Lisp_Object ignore_invalid)
{
  ptrdiff_t ibeg, iend, length, allength;
  char *decoded;
  ptrdiff_t old_pos = PT;
  ptrdiff_t decoded_length;
  ptrdiff_t inserted_chars;
  bool multibyte = ! NILP (BVAR (current_buffer, enable_multibyte_characters));
  USE_SAFE_ALLOCA;

  validate_region (&beg, &end);

  ibeg = CHAR_TO_BYTE (XFIXNAT (beg));
  iend = CHAR_TO_BYTE (XFIXNAT (end));

  length = iend - ibeg;

  /* We need to allocate enough room for decoding the text.  If we are
     working on a multibyte buffer, each decoded code may occupy at
     most two bytes.  */
  allength = multibyte ? length * 2 : length;
  decoded = SAFE_ALLOCA (allength);

  move_gap_both (XFIXNAT (beg), ibeg);
  decoded_length = base64_decode_1 ((char *) BYTE_POS_ADDR (ibeg),
				    decoded, length, ! NILP (base64url),
				    multibyte, ! NILP (ignore_invalid),
				    &inserted_chars);
  if (decoded_length > allength)
    emacs_abort ();

  if (decoded_length < 0)
    {
      /* The decoding wasn't possible. */
      error ("Invalid base64 data");
    }

  /* Now we have decoded the region, so we insert the new contents
     and delete the old.  (Insert first in order to preserve markers.)  */
  TEMP_SET_PT_BOTH (XFIXNAT (beg), ibeg);
  insert_1_both (decoded, inserted_chars, decoded_length, 0, 1, 0);
  signal_after_change (XFIXNAT (beg), 0, inserted_chars);
  SAFE_FREE ();

  /* Delete the original text.  */
  del_range_both (PT, PT_BYTE, XFIXNAT (end) + inserted_chars,
		  iend + decoded_length, 1);

  /* If point was outside of the region, restore it exactly; else just
     move to the beginning of the region.  */
  if (old_pos >= XFIXNAT (end))
    old_pos += inserted_chars - (XFIXNAT (end) - XFIXNAT (beg));
  else if (old_pos > XFIXNAT (beg))
    old_pos = XFIXNAT (beg);
  SET_PT (old_pos > ZV ? ZV : old_pos);

  return make_fixnum (inserted_chars);
}

DEFUN ("base64-decode-string", Fbase64_decode_string, Sbase64_decode_string,
       1, 3, 0,
       doc: /* Base64-decode STRING and return the result as a string.
Optional argument BASE64URL determines whether to use the URL variant of
the base 64 encoding, as defined in RFC 4648.
If optional third argument IGNORE-INVALID is non-nil invalid characters are
ignored instead of signaling an error.  */)
     (Lisp_Object string, Lisp_Object base64url, Lisp_Object ignore_invalid)
{
  char *decoded;
  ptrdiff_t length, decoded_length;
  Lisp_Object decoded_string;
  USE_SAFE_ALLOCA;

  CHECK_STRING (string);

  length = SBYTES (string);
  /* We need to allocate enough room for decoding the text. */
  decoded = SAFE_ALLOCA (length);

  /* The decoded result should be unibyte. */
  ptrdiff_t decoded_chars;
  decoded_length = base64_decode_1 (SSDATA (string), decoded, length,
				    ! NILP (base64url), false,
				    ! NILP (ignore_invalid), &decoded_chars);
  if (decoded_length > length)
    emacs_abort ();
  else if (decoded_length >= 0)
    decoded_string = make_unibyte_string (decoded, decoded_length);
  else
    decoded_string = Qnil;

  SAFE_FREE ();
  if (! STRINGP (decoded_string))
    error ("Invalid base64 data");

  return decoded_string;
}

/* Base64-decode the data at FROM of LENGTH bytes into TO.  If
   MULTIBYTE, the decoded result should be in multibyte
   form.  If IGNORE_INVALID, ignore invalid base64 characters.
   Store the number of produced characters in *NCHARS_RETURN.  */

static ptrdiff_t
base64_decode_1 (const char *from, char *to, ptrdiff_t length,
		 bool base64url, bool multibyte, bool ignore_invalid,
		 ptrdiff_t *nchars_return)
{
  char const *f = from;
  char const *flim = from + length;
  char *e = to;
  ptrdiff_t nchars = 0;
  signed char const *b64_char_to_value = base64_char_to_value[base64url];
  unsigned char multibyte_bit = multibyte << 7;

  while (true)
    {
      unsigned char c;
      int v1;

      /* Process first byte of a quadruplet. */

      do
	{
	  if (f == flim)
	    {
	      *nchars_return = nchars;
	      return e - to;
	    }
	  c = *f++;
	  v1 = b64_char_to_value[c];
	}
      while (v1 < 0 || (v1 == 0 && ignore_invalid));

      if (v1 == 0)
	return -1;
      unsigned int value = (v1 - 1) << 18;

      /* Process second byte of a quadruplet.  */

      do
	{
	  if (f == flim)
	    return -1;
	  c = *f++;
	  v1 = b64_char_to_value[c];
	}
      while (v1 < 0 || (v1 == 0 && ignore_invalid));

      if (v1 == 0)
	return -1;
      value += (v1 - 1) << 12;

      c = value >> 16 & 0xff;
      if (c & multibyte_bit)
	e += BYTE8_STRING (c, (unsigned char *) e);
      else
	*e++ = c;
      nchars++;

      /* Process third byte of a quadruplet.  */

      do
	{
	  if (f == flim)
	    {
	      if (!base64url && !ignore_invalid)
		return -1;
	      *nchars_return = nchars;
	      return e - to;
	    }
	  c = *f++;
	  v1 = b64_char_to_value[c];
	}
      while (v1 < 0 || (v1 == 0 && ignore_invalid));

      if (c == '=')
	{
	  do
	    {
	      if (f == flim)
		return -1;
	      c = *f++;
	    }
	  while (b64_char_to_value[c] < 0);

	  if (c != '=')
	    return -1;
	  continue;
	}

      if (v1 == 0)
	return -1;
      value += (v1 - 1) << 6;

      c = value >> 8 & 0xff;
      if (c & multibyte_bit)
	e += BYTE8_STRING (c, (unsigned char *) e);
      else
	*e++ = c;
      nchars++;

      /* Process fourth byte of a quadruplet.  */

      do
	{
	  if (f == flim)
	    {
	      if (!base64url && !ignore_invalid)
		return -1;
	      *nchars_return = nchars;
	      return e - to;
	    }
	  c = *f++;
	  v1 = b64_char_to_value[c];
	}
      while (v1 < 0 || (v1 == 0 && ignore_invalid));

      if (c == '=')
	continue;

      if (v1 == 0)
	return -1;
      value += v1 - 1;

      c = value & 0xff;
      if (c & multibyte_bit)
	e += BYTE8_STRING (c, (unsigned char *) e);
      else
	*e++ = c;
      nchars++;
    }
}

/* Implemented by gerd@gnu.org.  This hash table implementation was
   inspired by CMUCL hash tables.  */

/* Ideas:

   1. For small tables, association lists are probably faster than
   hash tables because they have lower overhead.

   For uses of hash tables where the O(1) behavior of table
   operations is not a requirement, it might therefore be a good idea
   not to hash.  Instead, we could just do a linear search in the
   key_and_value vector of the hash table.  This could be done
   if a `:linear-search t' argument is given to make-hash-table.  */

static void
CHECK_HASH_TABLE (Lisp_Object x)
{
  CHECK_TYPE (HASH_TABLE_P (x), Qhash_table_p, x);
}

static void
set_hash_next_slot (struct Lisp_Hash_Table *h, ptrdiff_t idx, ptrdiff_t val)
{
  gc_aset (h->next, idx, make_fixnum (val));
}
static void
set_hash_hash_slot (struct Lisp_Hash_Table *h, ptrdiff_t idx, Lisp_Object val)
{
  gc_aset (h->hash, idx, val);
}
static void
set_hash_index_slot (struct Lisp_Hash_Table *h, ptrdiff_t idx, ptrdiff_t val)
{
  gc_aset (h->index, idx, make_fixnum (val));
}

/* If OBJ is a Lisp hash table, return a pointer to its struct
   Lisp_Hash_Table.  Otherwise, signal an error.  */

static struct Lisp_Hash_Table *
check_hash_table (Lisp_Object obj)
{
  CHECK_HASH_TABLE (obj);
  return XHASH_TABLE (obj);
}


/* Value is the next integer I >= N, N >= 0 which is "almost" a prime
   number.  A number is "almost" a prime number if it is not divisible
   by any integer in the range 2 .. (NEXT_ALMOST_PRIME_LIMIT - 1).  */

EMACS_INT
next_almost_prime (EMACS_INT n)
{
  verify (NEXT_ALMOST_PRIME_LIMIT == 11);
  for (n |= 1; ; n += 2)
    if (n % 3 != 0 && n % 5 != 0 && n % 7 != 0)
      return n;
}


/* Find KEY in ARGS which has size NARGS.  Don't consider indices for
   which USED[I] is non-zero.  If found at index I in ARGS, set
   USED[I] and USED[I + 1] to 1, and return I + 1.  Otherwise return
   0.  This function is used to extract a keyword/argument pair from
   a DEFUN parameter list.  */

static ptrdiff_t
get_key_arg (Lisp_Object key, ptrdiff_t nargs, Lisp_Object *args, char *used)
{
  ptrdiff_t i;

  for (i = 1; i < nargs; i++)
    if (!used[i - 1] && EQ (args[i - 1], key))
      {
	used[i - 1] = 1;
	used[i] = 1;
	return i;
      }

  return 0;
}


/* Return a Lisp vector which has the same contents as VEC but has
   at least INCR_MIN more entries, where INCR_MIN is positive.
   If NITEMS_MAX is not -1, do not grow the vector to be any larger
   than NITEMS_MAX.  New entries in the resulting vector are
   uninitialized.  */

static Lisp_Object
larger_vecalloc (Lisp_Object vec, ptrdiff_t incr_min, ptrdiff_t nitems_max)
{
  struct Lisp_Vector *v;
  ptrdiff_t incr, incr_max, old_size, new_size;
  ptrdiff_t C_language_max = min (PTRDIFF_MAX, SIZE_MAX) / sizeof *v->contents;
  ptrdiff_t n_max = (0 <= nitems_max && nitems_max < C_language_max
		     ? nitems_max : C_language_max);
  eassert (VECTORP (vec));
  eassert (0 < incr_min && -1 <= nitems_max);
  old_size = ASIZE (vec);
  incr_max = n_max - old_size;
  incr = max (incr_min, min (old_size >> 1, incr_max));
  if (incr_max < incr)
    memory_full (SIZE_MAX);
  new_size = old_size + incr;
  v = static_vector_allocator (new_size, false);
  memcpy (v->contents, XVECTOR (vec)->contents, old_size * sizeof *v->contents);
  XSETVECTOR (vec, v);
  return vec;
}

/* Likewise, except set new entries in the resulting vector to nil.  */

Lisp_Object
larger_vector (Lisp_Object vec, ptrdiff_t incr_min, ptrdiff_t nitems_max)
{
  ptrdiff_t old_size = ASIZE (vec);
  Lisp_Object v = larger_vecalloc (vec, incr_min, nitems_max);
  ptrdiff_t new_size = ASIZE (v);
  memclear (XVECTOR (v)->contents + old_size,
	    (new_size - old_size) * word_size);
  return v;
}

/* Return the index of the next entry in H following the one at IDX,
   or -1 if none.  */

static ptrdiff_t
HASH_NEXT (struct Lisp_Hash_Table *h, ptrdiff_t idx)
{
  return XFIXNUM (AREF (h->next, idx));
}

/* Return the index of the element in hash table H that is the start
   of the collision list at index IDX, or -1 if the list is empty.  */

static ptrdiff_t
HASH_INDEX (struct Lisp_Hash_Table *h, ptrdiff_t idx)
{
  return XFIXNUM (AREF (h->index, idx));
}

/* Restore a hash table's mutability after the critical section exits.  */

static void
restore_mutability (void *ptr)
{
  struct Lisp_Hash_Table *h = ptr;
  h->mutable = true;
}

/* Return the result of calling a user-defined hash or comparison
   function ARGS[0] with arguments ARGS[1] through ARGS[NARGS - 1].
   Signal an error if the function attempts to modify H, which
   otherwise might lead to undefined behavior.  */

static Lisp_Object
hash_table_user_defined_call (ptrdiff_t nargs, Lisp_Object *args,
			      struct Lisp_Hash_Table *h)
{
  if (!h->mutable)
    return Ffuncall (nargs, args);
  specpdl_ref count = inhibit_garbage_collection ();
  record_unwind_protect_ptr (restore_mutability, h);
  h->mutable = false;
  return unbind_to (count, Ffuncall (nargs, args));
}

/* Ignore H and compare KEY1 and KEY2 using 'eql'.
   Value is true if KEY1 and KEY2 are the same.  */

static Lisp_Object
cmpfn_eql (Lisp_Object key1, Lisp_Object key2, struct Lisp_Hash_Table *h)
{
  return Feql (key1, key2);
}

/* Ignore H and compare KEY1 and KEY2 using 'equal'.
   Value is true if KEY1 and KEY2 are the same.  */

static Lisp_Object
cmpfn_equal (Lisp_Object key1, Lisp_Object key2, struct Lisp_Hash_Table *h)
{
  return Fequal (key1, key2);
}


/* Given H, compare KEY1 and KEY2 using H->user_cmp_function.
   Value is true if KEY1 and KEY2 are the same.  */

static Lisp_Object
cmpfn_user_defined (Lisp_Object key1, Lisp_Object key2,
		    struct Lisp_Hash_Table *h)
{
  Lisp_Object args[] = { h->test.user_cmp_function, key1, key2 };
  return hash_table_user_defined_call (ARRAYELTS (args), args, h);
}

/* Ignore H and return a hash code for KEY which uses 'eq' to compare keys.  */

static Lisp_Object
hashfn_eq (Lisp_Object key, struct Lisp_Hash_Table *h)
{
  return make_ufixnum (XHASH (key) ^ XTYPE (key));
}

/* Ignore H and return a hash code for KEY which uses 'equal' to compare keys.
   The hash code is at most INTMASK.  */

static Lisp_Object
hashfn_equal (Lisp_Object key, struct Lisp_Hash_Table *h)
{
  return make_ufixnum (sxhash (key));
}

/* Ignore H and return a hash code for KEY which uses 'eql' to compare keys.
   The hash code is at most INTMASK.  */

static Lisp_Object
hashfn_eql (Lisp_Object key, struct Lisp_Hash_Table *h)
{
  return (FLOATP (key) || BIGNUMP (key) ? hashfn_equal : hashfn_eq) (key, h);
}

/* Given H, return a hash code for KEY which uses a user-defined
   function to compare keys.  */

Lisp_Object
hashfn_user_defined (Lisp_Object key, struct Lisp_Hash_Table *h)
{
  Lisp_Object args[] = { h->test.user_hash_function, key };
  Lisp_Object hash = hash_table_user_defined_call (ARRAYELTS (args), args, h);
  return FIXNUMP (hash) ? hash : make_ufixnum (sxhash (hash));
}

struct hash_table_test const
  hashtest_eq = { LISPSYM_INITIALLY (Qeq), LISPSYM_INITIALLY (Qnil),
		  LISPSYM_INITIALLY (Qnil), 0, hashfn_eq },
  hashtest_eql = { LISPSYM_INITIALLY (Qeql), LISPSYM_INITIALLY (Qnil),
		   LISPSYM_INITIALLY (Qnil), cmpfn_eql, hashfn_eql },
  hashtest_equal = { LISPSYM_INITIALLY (Qequal), LISPSYM_INITIALLY (Qnil),
		     LISPSYM_INITIALLY (Qnil), cmpfn_equal, hashfn_equal };

/* Allocate basically initialized hash table.  */

static struct Lisp_Hash_Table *
allocate_hash_table (void)
{
  return ALLOCATE_PSEUDOVECTOR (struct Lisp_Hash_Table,
				index, PVEC_HASH_TABLE);
}

/* An upper bound on the size of a hash table index.  It must fit in
   ptrdiff_t and be a valid Emacs fixnum.  This is an upper bound on
   VECTOR_ELTS_MAX (see alloc.c) and gets as close as we can without
   violating modularity.  */
#define INDEX_SIZE_BOUND \
  ((ptrdiff_t) min (MOST_POSITIVE_FIXNUM, \
		    ((min (PTRDIFF_MAX, SIZE_MAX) \
		      - header_size - GCALIGNMENT) \
		     / word_size)))

static ptrdiff_t
hash_index_size (struct Lisp_Hash_Table *h, ptrdiff_t size)
{
  double threshold = h->rehash_threshold;
  double index_float = size / threshold;
  ptrdiff_t index_size = (index_float < INDEX_SIZE_BOUND + 1
	                  ? next_almost_prime (index_float)
	                  : INDEX_SIZE_BOUND + 1);
  if (INDEX_SIZE_BOUND < index_size)
    error ("Hash table too large");
  return index_size;
}

/* Create and initialize a new hash table.

   TEST specifies the test the hash table will use to compare keys.
   It must be either one of the predefined tests `eq', `eql' or
   `equal' or a symbol denoting a user-defined test named TEST with
   test and hash functions USER_TEST and USER_HASH.

   Give the table initial capacity SIZE, 0 <= SIZE <= MOST_POSITIVE_FIXNUM.

   If REHASH_SIZE is equal to a negative integer, this hash table's
   new size when it becomes full is computed by subtracting
   REHASH_SIZE from its old size.  Otherwise it must be positive, and
   the table's new size is computed by multiplying its old size by
   REHASH_SIZE + 1.

   REHASH_THRESHOLD must be a float <= 1.0, and > 0.  The table will
   be resized when the approximate ratio of table entries to table
   size exceeds REHASH_THRESHOLD.

   WEAK specifies the weakness of the table.  If non-nil, it must be
   one of the symbols `key', `value', `key-or-value', or `key-and-value'.

   If PURECOPY is non-nil, the table can be copied to pure storage via
   `purecopy' when Emacs is being dumped. Such tables can no longer be
   changed after purecopy.  */

Lisp_Object
make_hash_table (struct hash_table_test test, EMACS_INT size,
		 float rehash_size, float rehash_threshold,
		 Lisp_Object weak, bool purecopy)
{
  struct Lisp_Hash_Table *h;
  Lisp_Object table;
  ptrdiff_t i;

  /* Preconditions.  */
  eassert (SYMBOLP (test.name));
  eassert (0 <= size && size <= MOST_POSITIVE_FIXNUM);
  eassert (rehash_size <= -1 || 0 < rehash_size);
  eassert (0 < rehash_threshold && rehash_threshold <= 1);

  if (size == 0)
    size = 1;

  /* Allocate a table and initialize it.  */
  h = allocate_hash_table ();

  /* Initialize hash table slots.  */
  h->test = test;
  h->weak = weak;
  h->rehash_threshold = rehash_threshold;
  h->rehash_size = rehash_size;
  h->count = 0;
  h->key_and_value = initialize_vector (2 * size, Qunbound);
  h->hash = initialize_vector (size, Qnil);
  h->next = initialize_vector (size, make_fixnum (-1));
  h->index = initialize_vector (hash_index_size (h, size), make_fixnum (-1));
  h->next_weak = NULL;
  h->purecopy = purecopy;
  h->mutable = true;

  /* Set up the free list.  */
  for (i = 0; i < size - 1; ++i)
    set_hash_next_slot (h, i, i + 1);
  h->next_free = 0;

  XSET_HASH_TABLE (table, h);
  eassert (HASH_TABLE_P (table));
  eassert (XHASH_TABLE (table) == h);

  return table;
}


/* Return a copy of hash table H1.  Keys and values are not copied,
   only the table itself is.  */

static Lisp_Object
copy_hash_table (struct Lisp_Hash_Table *h1)
{
  Lisp_Object table;
  struct Lisp_Hash_Table *h2;

  h2 = allocate_hash_table ();
  *h2 = *h1;
  h2->mutable = true;
  h2->key_and_value = Fcopy_sequence (h1->key_and_value);
  h2->hash = Fcopy_sequence (h1->hash);
  h2->next = Fcopy_sequence (h1->next);
  h2->index = Fcopy_sequence (h1->index);
  XSET_HASH_TABLE (table, h2);

  return table;
}


/* Resize hash table H if it's too full.  If H cannot be resized
   because it's already too large, throw an error.  */

static void
maybe_resize_hash_table (struct Lisp_Hash_Table *h)
{
  if (h->next_free < 0)
    {
      ptrdiff_t old_size = HASH_TABLE_SIZE (h);
      EMACS_INT new_size;
      double rehash_size = h->rehash_size;

      if (rehash_size < 0)
	new_size = old_size - rehash_size;
      else
	{
	  double float_new_size = old_size * (rehash_size + 1);
	  if (float_new_size < EMACS_INT_MAX)
	    new_size = float_new_size;
	  else
	    new_size = EMACS_INT_MAX;
	}
      if (PTRDIFF_MAX < new_size)
	new_size = PTRDIFF_MAX;
      if (new_size <= old_size)
	new_size = old_size + 1;

      /* Allocate all the new vectors before updating *H, to
	 avoid problems if memory is exhausted.  larger_vecalloc
	 finishes computing the size of the replacement vectors.  */
      Lisp_Object next = larger_vecalloc (h->next, new_size - old_size,
					  new_size);
      ptrdiff_t next_size = ASIZE (next);
      for (ptrdiff_t i = old_size; i < next_size - 1; i++)
	ASET (next, i, make_fixnum (i + 1));
      ASET (next, next_size - 1, make_fixnum (-1));

      /* Build the new&larger key_and_value vector, making sure the new
         fields are initialized to `unbound`.  */
      Lisp_Object key_and_value
	= larger_vecalloc (h->key_and_value, 2 * (next_size - old_size),
			   2 * next_size);
      for (ptrdiff_t i = 2 * old_size; i < 2 * next_size; i++)
        ASET (key_and_value, i, Qunbound);

      Lisp_Object hash = larger_vector (h->hash, next_size - old_size,
					next_size);
      ptrdiff_t index_size = hash_index_size (h, next_size);
      h->index = initialize_vector (index_size, make_fixnum (-1));
      h->key_and_value = key_and_value;
      h->hash = hash;
      h->next = next;
      h->next_free = old_size;

      /* Rehash.  */
      for (ptrdiff_t i = 0; i < old_size; i++)
	if (! NILP (HASH_HASH (h, i)))
	  {
	    EMACS_UINT hash_code = XUFIXNUM (HASH_HASH (h, i));
	    ptrdiff_t start_of_bucket = hash_code % ASIZE (h->index);
	    set_hash_next_slot (h, i, HASH_INDEX (h, start_of_bucket));
	    set_hash_index_slot (h, start_of_bucket, i);
	  }

#ifdef ENABLE_CHECKING
      if (HASH_TABLE_P (Vloadup_pure_table) && XHASH_TABLE (Vloadup_pure_table) == h)
	message ("Growing hash table to: %"pD"d", next_size);
#endif
    }
}

/* Recompute the hashes (and hence also the "next" pointers).
   Normally there's never a need to recompute hashes.
   This is done only on first access to a hash-table loaded from
   the "pdump", because the objects' addresses may have changed, thus
   affecting their hashes.  */
void
hash_table_rehash (Lisp_Object hash)
{
  struct Lisp_Hash_Table *h = XHASH_TABLE (hash);
  ptrdiff_t i, count = h->count;

  /* Recompute the actual hash codes for each entry in the table.
     Order is still invalid.  */
  for (i = 0; i < count; i++)
    {
      Lisp_Object key = HASH_KEY (h, i);
      Lisp_Object hash_code = h->test.hashfn (key, h);
      ptrdiff_t start_of_bucket = XUFIXNUM (hash_code) % ASIZE (h->index);
      set_hash_hash_slot (h, i, hash_code);
      set_hash_next_slot (h, i, HASH_INDEX (h, start_of_bucket));
      set_hash_index_slot (h, start_of_bucket, i);
      eassert (HASH_NEXT (h, i) != i); /* Stop loops.  */
    }

  ptrdiff_t size = ASIZE (h->next);
  for (; i + 1 < size; i++)
    set_hash_next_slot (h, i, i + 1);
}

/* Return index of KEY in H, or -1 if not found.
   Also, if HASH is not NULL, return in *HASH the value of KEY in H.  */

ptrdiff_t
hash_lookup (struct Lisp_Hash_Table *h, Lisp_Object key, Lisp_Object *hash)
{
  ptrdiff_t start_of_bucket, i;

  Lisp_Object hash_code = h->test.hashfn (key, h);
  if (hash)
    *hash = hash_code;

  start_of_bucket = XUFIXNUM (hash_code) % ASIZE (h->index);

  for (i = HASH_INDEX (h, start_of_bucket); i >= 0; i = HASH_NEXT (h, i))
    if (EQ (key, HASH_KEY (h, i))
	|| (h->test.cmpfn
	    && EQ (hash_code, HASH_HASH (h, i))
	    && ! NILP (h->test.cmpfn (key, HASH_KEY (h, i), h))))
      break;

  return i;
}

static void
check_mutable_hash_table (Lisp_Object obj, struct Lisp_Hash_Table *h)
{
  if (!h->mutable)
    signal_error ("hash table test modifies table", obj);
  eassert (! PURE_P (h));
}

static void
collect_interval (INTERVAL interval, Lisp_Object collector)
{
  nconc2 (collector,
	  list1(list3 (make_fixnum (interval->position),
		       make_fixnum (interval->position + LENGTH (interval)),
		       interval->plist)));
}

/* Put an entry into hash table H that associates KEY with VALUE.
   HASH is a previously computed hash code of KEY.
   Value is the index of the entry in H matching KEY.  */

ptrdiff_t
hash_put (struct Lisp_Hash_Table *h, Lisp_Object key, Lisp_Object value,
	  Lisp_Object hash)
{
  ptrdiff_t start_of_bucket, i;

  /* Increment count after resizing because resizing may fail.  */
  maybe_resize_hash_table (h);
  h->count++;

  /* Store key/value in the key_and_value vector.  */
  i = h->next_free;
  eassert (NILP (HASH_HASH (h, i)));
  eassert (EQ (Qunbound, (HASH_KEY (h, i))));
  h->next_free = HASH_NEXT (h, i);
  set_hash_key_slot (h, i, key);
  set_hash_value_slot (h, i, value);

  /* Remember its hash code.  */
  set_hash_hash_slot (h, i, hash);

  /* Add new entry to its collision chain.  */
  start_of_bucket = XUFIXNUM (hash) % ASIZE (h->index);
  set_hash_next_slot (h, i, HASH_INDEX (h, start_of_bucket));
  set_hash_index_slot (h, start_of_bucket, i);
  return i;
}


/* Remove the entry matching KEY from hash table H, if there is one.  */

void
hash_remove_from_table (struct Lisp_Hash_Table *h, Lisp_Object key)
{
  Lisp_Object hash_code = h->test.hashfn (key, h);
  ptrdiff_t start_of_bucket = XUFIXNUM (hash_code) % ASIZE (h->index);
  ptrdiff_t prev = -1;

  for (ptrdiff_t i = HASH_INDEX (h, start_of_bucket);
       0 <= i;
       i = HASH_NEXT (h, i))
    {
      if (EQ (key, HASH_KEY (h, i))
	  || (h->test.cmpfn
	      && EQ (hash_code, HASH_HASH (h, i))
	      && ! NILP (h->test.cmpfn (key, HASH_KEY (h, i), h))))
	{
	  /* Take entry out of collision chain.  */
	  if (prev < 0)
	    set_hash_index_slot (h, start_of_bucket, HASH_NEXT (h, i));
	  else
	    set_hash_next_slot (h, prev, HASH_NEXT (h, i));

	  /* Clear slots in key_and_value and add the slots to
	     the free list.  */
	  set_hash_key_slot (h, i, Qunbound);
	  set_hash_value_slot (h, i, Qnil);
	  set_hash_hash_slot (h, i, Qnil);
	  set_hash_next_slot (h, i, h->next_free);
	  h->next_free = i;
	  h->count--;
	  eassert (h->count >= 0);
	  break;
	}

      prev = i;
    }
}


/* Clear hash table H.  */

static void
hash_clear (struct Lisp_Hash_Table *h)
{
  if (h->count > 0)
    {
      ptrdiff_t size = HASH_TABLE_SIZE (h);
      memclear (xvector_contents (h->hash), size * word_size);
      for (ptrdiff_t i = 0; i < size; i++)
	{
	  set_hash_next_slot (h, i, i < size - 1 ? i + 1 : -1);
	  set_hash_key_slot (h, i, Qunbound);
	  set_hash_value_slot (h, i, Qnil);
	}

      for (ptrdiff_t i = 0; i < ASIZE (h->index); i++)
	ASET (h->index, i, make_fixnum (-1));

      h->next_free = 0;
      h->count = 0;
    }
}

/* Sweep weak hash table H.  REMOVE_ENTRIES_P means remove
   entries from the table that don't survive the current GC.
   !REMOVE_ENTRIES_P means mark entries that are in use.  Value is
   true if anything was marked.  */

bool
sweep_weak_table (struct Lisp_Hash_Table *h, bool remove_entries_p)
{
  ptrdiff_t n = ASIZE (h->index);
  bool marked = false;

  for (ptrdiff_t bucket = 0; bucket < n; ++bucket)
    {
      /* Follow collision chain, removing entries that don't survive
         this garbage collection.  */
      for (ptrdiff_t next, prev = -1, i = HASH_INDEX (h, bucket);
	   i >= 0;
	   i = next)
        {
	  bool key_known_to_survive_p = survives_gc_p (HASH_KEY (h, i));
	  bool value_known_to_survive_p = survives_gc_p (HASH_VALUE (h, i));
	  bool remove_p;

	  if (EQ (h->weak, Qkey))
	    remove_p = ! key_known_to_survive_p;
	  else if (EQ (h->weak, Qvalue))
	    remove_p = ! value_known_to_survive_p;
	  else if (EQ (h->weak, Qkey_or_value))
	    remove_p = ! (key_known_to_survive_p || value_known_to_survive_p);
	  else if (EQ (h->weak, Qkey_and_value))
	    remove_p = ! (key_known_to_survive_p && value_known_to_survive_p);
	  else
	    emacs_abort ();

	  next = HASH_NEXT (h, i);

	  if (remove_entries_p)
	    {
              eassert (! remove_p
                       == (key_known_to_survive_p && value_known_to_survive_p));
	      if (remove_p)
		{
		  /* Take out of collision chain.  */
		  if (prev < 0)
		    set_hash_index_slot (h, bucket, next);
		  else
		    set_hash_next_slot (h, prev, next);

		  /* Add to free list.  */
		  set_hash_next_slot (h, i, h->next_free);
		  h->next_free = i;

		  /* Clear key, value, and hash.  */
		  set_hash_key_slot (h, i, Qunbound);
		  set_hash_value_slot (h, i, Qnil);
                  if (! NILP (h->hash))
                    set_hash_hash_slot (h, i, Qnil);

                  eassert (h->count != 0);
                  h->count--;
                }
	      else
		{
		  prev = i;
		}
	    }
	  else
	    {
	      if (! remove_p)
		{
		  /* Make sure key and value survive.  */
		  if (! key_known_to_survive_p)
		    {
		      /* Like HASH_KEY but gets its address.  */
		      mark_object (aref_addr (h->key_and_value, 2 * i));
                      marked = true;
		    }

		  if (! value_known_to_survive_p)
		    {
		      /* Like HASH_VALUE but get its address.  */
		      mark_object (aref_addr (h->key_and_value, 2 * i + 1));
                      marked = true;
		    }
		}
	    }
	}
    }

  return marked;
}

/* Maximum depth up to which to dive into Lisp structures.  */

#define SXHASH_MAX_DEPTH 3

/* Maximum length up to which to take list and vector elements into
   account.  */

#define SXHASH_MAX_LEN   7

/* Return a hash for string PTR which has length LEN.  The hash value
   can be any EMACS_UINT value.  */

EMACS_UINT
hash_string (char const *ptr, ptrdiff_t len)
{
  char const *p   = ptr;
  char const *end = ptr + len;
  EMACS_UINT hash = len;
  /* At most 8 steps.  We could reuse SXHASH_MAX_LEN, of course,
   * but dividing by 8 is cheaper.  */
  ptrdiff_t step = sizeof hash + ((end - p) >> 3);

  while (p + sizeof hash <= end)
    {
      EMACS_UINT c;
      /* We presume that the compiler will replace this `memcpy` with
         a single load/move instruction when applicable.  */
      memcpy (&c, p, sizeof hash);
      p += step;
      hash = sxhash_combine (hash, c);
    }
  /* This may leave a residual (smaller than an EMACS_UINT).
     A loopless calculation would not be endian-agnostic.  */
  while (p < end)
    {
      unsigned char c = *p++;
      hash = sxhash_combine (hash, c);
    }

  return hash;
}

/* Return a hash for string PTR which has length LEN.  The hash
   code returned is at most INTMASK.  */

static EMACS_UINT
sxhash_string (char const *ptr, ptrdiff_t len)
{
  EMACS_UINT hash = hash_string (ptr, len);
  return SXHASH_REDUCE (hash);
}

/* Return a hash for the floating point value VAL.  */

static EMACS_UINT
sxhash_float (double val)
{
  EMACS_UINT hash = 0;
  union double_and_words u = { .val = val };
  for (int i = 0; i < WORDS_PER_DOUBLE; i++)
    hash = sxhash_combine (hash, u.word[i]);
  return SXHASH_REDUCE (hash);
}

/* Return a hash for list LIST.  DEPTH is the current depth in the
   list.  We don't recurse deeper than SXHASH_MAX_DEPTH in it.  */

static EMACS_UINT
sxhash_list (Lisp_Object list, int depth)
{
  EMACS_UINT hash = 0;
  int i;

  if (depth < SXHASH_MAX_DEPTH)
    for (i = 0;
	 CONSP (list) && i < SXHASH_MAX_LEN;
	 list = XCDR (list), ++i)
      {
	EMACS_UINT hash2 = sxhash_obj (XCAR (list), depth + 1);
	hash = sxhash_combine (hash, hash2);
      }

  if (! NILP (list))
    {
      EMACS_UINT hash2 = sxhash_obj (list, depth + 1);
      hash = sxhash_combine (hash, hash2);
    }

  return SXHASH_REDUCE (hash);
}


/* Return a hash for (pseudo)vector VECTOR.  DEPTH is the current depth in
   the Lisp structure.  */

static EMACS_UINT
sxhash_vector (Lisp_Object vec, int depth)
{
  EMACS_UINT hash = ASIZE (vec);
  int i, n;

  n = min (SXHASH_MAX_LEN, PVSIZE (vec));
  for (i = 0; i < n; ++i)
    {
      EMACS_UINT hash2 = sxhash_obj (AREF (vec, i), depth + 1);
      hash = sxhash_combine (hash, hash2);
    }

  return SXHASH_REDUCE (hash);
}

/* Return a hash for bool-vector VECTOR.  */

static EMACS_UINT
sxhash_bool_vector (Lisp_Object vec)
{
  EMACS_INT size = bool_vector_size (vec);
  EMACS_UINT hash = size;
  int i, n;

  n = min (SXHASH_MAX_LEN, bool_vector_words (size));
  for (i = 0; i < n; ++i)
    hash = sxhash_combine (hash, bool_vector_data (vec)[i]);

  return SXHASH_REDUCE (hash);
}

/* Return a hash for a bignum.  */

static EMACS_UINT
sxhash_bignum (Lisp_Object bignum)
{
  mpz_t const *n = xbignum_val (bignum);
  size_t i, nlimbs = mpz_size (*n);
  EMACS_UINT hash = 0;

  for (i = 0; i < nlimbs; ++i)
    hash = sxhash_combine (hash, mpz_getlimbn (*n, i));

  return SXHASH_REDUCE (hash);
}


/* Return OBJ's hash code clipped to INTMASK.  */

EMACS_UINT
sxhash (Lisp_Object obj)
{
  return sxhash_obj (obj, 0);
}

static EMACS_UINT
sxhash_obj (Lisp_Object obj, int depth)
{
  if (depth > SXHASH_MAX_DEPTH)
    return 0;

  switch (XTYPE (obj))
    {
    case_Lisp_Int:
      return XUFIXNUM (obj);

    case Lisp_Symbol:
      return XHASH (obj);

    case Lisp_String:
      return sxhash_string (SSDATA (obj), SBYTES (obj));

    case Lisp_Vectorlike:
      {
<<<<<<< HEAD
	enum pvec_type pvec_type = PVTYPE (XVECTOR (obj));
	/* temporary to verify rewriting of a4610c3 */
	eassert (pvec_type == PVEC_SUB_CHAR_TABLE ? SUB_CHAR_TABLE_P (obj) : true);

	if (! SX_ADMITS_ANYTHING (pvec_type)) /* a4610c3: sub_char_tables crash. */
	  return 42;
	else if (SX_ADMITS_COMPARISON (pvec_type))
	  return sxhash_vector (obj, depth);
=======
	enum pvec_type pvec_type = PSEUDOVECTOR_TYPE (XVECTOR (obj));
	if (! (PVEC_NORMAL_VECTOR < pvec_type && pvec_type < PVEC_COMPILED))
	  {
	    /* According to the CL HyperSpec, two arrays are equal only if
	       they are 'eq', except for strings and bit-vectors.  In
	       Emacs, this works differently.  We have to compare element
	       by element.  Same for pseudovectors that internal_equal
	       examines the Lisp contents of.  */
	    return (SUB_CHAR_TABLE_P (obj)
	            /* 'sxhash_vector' can't be applies to a sub-char-table and
	              it's probably not worth looking into them anyway!  */
	            ? 42
	            : sxhash_vector (obj, depth));
	  }
	/* FIXME: Use `switch`.  */
>>>>>>> 71589b10
	else if (pvec_type == PVEC_BIGNUM)
	  return sxhash_bignum (obj);
	else if (pvec_type == PVEC_MARKER)
	  {
	    ptrdiff_t bytepos
	      = XMARKER (obj)->buffer ? XMARKER (obj)->bytepos : 0;
	    EMACS_UINT hash
	      = sxhash_combine ((intptr_t) XMARKER (obj)->buffer, bytepos);
	    return SXHASH_REDUCE (hash);
	  }
	else if (pvec_type == PVEC_BOOL_VECTOR)
	  return sxhash_bool_vector (obj);
	else if (pvec_type == PVEC_OVERLAY)
	  {
	    EMACS_UINT hash = OVERLAY_START (obj);
	    hash = sxhash_combine (hash, OVERLAY_END (obj));
	    hash = sxhash_combine (hash, sxhash_obj (XOVERLAY (obj)->plist, depth));
	    return SXHASH_REDUCE (hash);
	  }
	else
	  /* Others are 'equal' if they are 'eq', so take their
	     address as hash.  */
	  return XHASH (obj);
      }

    case Lisp_Cons:
      return sxhash_list (obj, depth);

    case Lisp_Float:
      return sxhash_float (XFLOAT_DATA (obj));

    default:
      emacs_abort ();
    }
}

DEFUN ("sxhash-eq", Fsxhash_eq, Ssxhash_eq, 1, 1, 0,
       doc: /* Return an integer hash code for OBJ suitable for `eq'.
If (eq A B), then (= (sxhash-eq A) (sxhash-eq B)).

Hash codes are not guaranteed to be preserved across Emacs sessions.  */)
  (Lisp_Object obj)
{
  return hashfn_eq (obj, NULL);
}

DEFUN ("sxhash-eql", Fsxhash_eql, Ssxhash_eql, 1, 1, 0,
       doc: /* Return an integer hash code for OBJ suitable for `eql'.
If (eql A B), then (= (sxhash-eql A) (sxhash-eql B)), but the opposite
isn't necessarily true.

Hash codes are not guaranteed to be preserved across Emacs sessions.  */)
  (Lisp_Object obj)
{
  return hashfn_eql (obj, NULL);
}

DEFUN ("sxhash-equal", Fsxhash_equal, Ssxhash_equal, 1, 1, 0,
       doc: /* Return an integer hash code for OBJ suitable for `equal'.
If (equal A B), then (= (sxhash-equal A) (sxhash-equal B)), but the
opposite isn't necessarily true.

Hash codes are not guaranteed to be preserved across Emacs sessions.  */)
  (Lisp_Object obj)
{
  return hashfn_equal (obj, NULL);
}

DEFUN ("sxhash-equal-including-properties", Fsxhash_equal_including_properties,
       Ssxhash_equal_including_properties, 1, 1, 0,
       doc: /* Return an integer hash code for OBJ suitable for
`equal-including-properties'.
If (sxhash-equal-including-properties A B), then
(= (sxhash-equal-including-properties A) (sxhash-equal-including-properties B)).

Hash codes are not guaranteed to be preserved across Emacs sessions.  */)
  (Lisp_Object obj)
{
  if (STRINGP (obj))
    {
      Lisp_Object collector = Fcons (Qnil, Qnil);
      traverse_intervals (string_intervals (obj), 0, collect_interval,
			  collector);
      return
	make_ufixnum (
	  SXHASH_REDUCE (sxhash_combine (sxhash (obj),
					 sxhash (CDR (collector)))));
    }

  return hashfn_equal (obj, NULL);
}

DEFUN ("make-hash-table", Fmake_hash_table, Smake_hash_table, 0, MANY, 0,
       doc: /* Create and return a new hash table.

Arguments are specified as keyword/argument pairs.  The following
arguments are defined:

:test TEST -- TEST must be a symbol that specifies how to compare
keys.  Default is `eql'.  Predefined are the tests `eq', `eql', and
`equal'.  User-supplied test and hash functions can be specified via
`define-hash-table-test'.

:size SIZE -- A hint as to how many elements will be put in the table.
Default is 65.

:rehash-size REHASH-SIZE - Indicates how to expand the table when it
fills up.  If REHASH-SIZE is an integer, increase the size by that
amount.  If it is a float, it must be > 1.0, and the new size is the
old size multiplied by that factor.  Default is 1.5.

:rehash-threshold THRESHOLD -- THRESHOLD must a float > 0, and <= 1.0.
Resize the hash table when the ratio (table entries / table size)
exceeds an approximation to THRESHOLD.  Default is 0.8125.

:weakness WEAK -- WEAK must be one of nil, t, `key', `value',
`key-or-value', or `key-and-value'.  If WEAK is not nil, the table
returned is a weak table.  Key/value pairs are removed from a weak
hash table when there are no non-weak references pointing to their
key, value, one of key or value, or both key and value, depending on
WEAK.  WEAK t is equivalent to `key-and-value'.  Default value of WEAK
is nil.

:purecopy PURECOPY -- If PURECOPY is non-nil, the table can be copied
to pure storage when Emacs is being dumped, making the contents of the
table read only. Any further changes to purified tables will result
in an error.

usage: (make-hash-table &rest KEYWORD-ARGS)  */)
  (ptrdiff_t nargs, Lisp_Object *args)
{
  Lisp_Object test, weak;
  bool purecopy;
  struct hash_table_test testdesc;
  ptrdiff_t i;
  USE_SAFE_ALLOCA;

  /* The vector `used' is used to keep track of arguments that
     have been consumed.  */
  char *used = SAFE_ALLOCA (nargs * sizeof *used);
  memset (used, 0, nargs * sizeof *used);

  /* See if there's a `:test TEST' among the arguments.  */
  i = get_key_arg (QCtest, nargs, args, used);
  test = i ? args[i] : Qeql;
  if (EQ (test, Qeq))
    testdesc = hashtest_eq;
  else if (EQ (test, Qeql))
    testdesc = hashtest_eql;
  else if (EQ (test, Qequal))
    testdesc = hashtest_equal;
  else
    {
      /* See if it is a user-defined test.  */
      Lisp_Object prop;

      prop = Fget (test, Qhash_table_test);
      if (!CONSP (prop) || !CONSP (XCDR (prop)))
	signal_error ("Invalid hash table test", test);
      testdesc.name = test;
      testdesc.user_cmp_function = XCAR (prop);
      testdesc.user_hash_function = XCAR (XCDR (prop));
      testdesc.hashfn = hashfn_user_defined;
      testdesc.cmpfn = cmpfn_user_defined;
    }

  /* See if there's a `:purecopy PURECOPY' argument.  */
  i = get_key_arg (QCpurecopy, nargs, args, used);
  purecopy = i && ! NILP (args[i]);
  /* See if there's a `:size SIZE' argument.  */
  i = get_key_arg (QCsize, nargs, args, used);
  Lisp_Object size_arg = i ? args[i] : Qnil;
  EMACS_INT size;
  if (NILP (size_arg))
    size = DEFAULT_HASH_SIZE;
  else if (FIXNATP (size_arg))
    size = XFIXNAT (size_arg);
  else
    signal_error ("Invalid hash table size", size_arg);

  /* Look for `:rehash-size SIZE'.  */
  float rehash_size;
  i = get_key_arg (QCrehash_size, nargs, args, used);
  if (!i)
    rehash_size = DEFAULT_REHASH_SIZE;
  else if (FIXNUMP (args[i]) && 0 < XFIXNUM (args[i]))
    rehash_size = - XFIXNUM (args[i]);
  else if (FLOATP (args[i]) && 0 < (float) (XFLOAT_DATA (args[i]) - 1))
    rehash_size = (float) (XFLOAT_DATA (args[i]) - 1);
  else
    signal_error ("Invalid hash table rehash size", args[i]);

  /* Look for `:rehash-threshold THRESHOLD'.  */
  i = get_key_arg (QCrehash_threshold, nargs, args, used);
  float rehash_threshold = (!i ? DEFAULT_REHASH_THRESHOLD
			    : !FLOATP (args[i]) ? 0
			    : (float) XFLOAT_DATA (args[i]));
  if (! (0 < rehash_threshold && rehash_threshold <= 1))
    signal_error ("Invalid hash table rehash threshold", args[i]);

  /* Look for `:weakness WEAK'.  */
  i = get_key_arg (QCweakness, nargs, args, used);
  weak = i ? args[i] : Qnil;
  if (EQ (weak, Qt))
    weak = Qkey_and_value;
  if (! NILP (weak)
      && !EQ (weak, Qkey)
      && !EQ (weak, Qvalue)
      && !EQ (weak, Qkey_or_value)
      && !EQ (weak, Qkey_and_value))
    signal_error ("Invalid hash table weakness", weak);

  /* Now, all args should have been used up, or there's a problem.  */
  for (i = 0; i < nargs; ++i)
    if (!used[i])
      signal_error ("Invalid argument list", args[i]);

  SAFE_FREE ();
  return make_hash_table (testdesc, size, rehash_size, rehash_threshold, weak,
			  purecopy);
}


DEFUN ("copy-hash-table", Fcopy_hash_table, Scopy_hash_table, 1, 1, 0,
       doc: /* Return a copy of hash table TABLE.  */)
  (Lisp_Object table)
{
  return copy_hash_table (check_hash_table (table));
}


DEFUN ("hash-table-count", Fhash_table_count, Shash_table_count, 1, 1, 0,
       doc: /* Return the number of elements in TABLE.  */)
  (Lisp_Object table)
{
  struct Lisp_Hash_Table *h = check_hash_table (table);
  return make_fixnum (h->count);
}


DEFUN ("hash-table-rehash-size", Fhash_table_rehash_size,
       Shash_table_rehash_size, 1, 1, 0,
       doc: /* Return the current rehash size of TABLE.  */)
  (Lisp_Object table)
{
  double rehash_size = check_hash_table (table)->rehash_size;
  if (rehash_size < 0)
    {
      EMACS_INT s = -rehash_size;
      return make_fixnum (min (s, MOST_POSITIVE_FIXNUM));
    }
  else
    return make_float (rehash_size + 1);
}


DEFUN ("hash-table-rehash-threshold", Fhash_table_rehash_threshold,
       Shash_table_rehash_threshold, 1, 1, 0,
       doc: /* Return the current rehash threshold of TABLE.  */)
  (Lisp_Object table)
{
  return make_float (check_hash_table (table)->rehash_threshold);
}


DEFUN ("hash-table-size", Fhash_table_size, Shash_table_size, 1, 1, 0,
       doc: /* Return the size of TABLE.
The size can be used as an argument to `make-hash-table' to create
a hash table than can hold as many elements as TABLE holds
without need for resizing.  */)
  (Lisp_Object table)
{
  struct Lisp_Hash_Table *h = check_hash_table (table);
  return make_fixnum (HASH_TABLE_SIZE (h));
}


DEFUN ("hash-table-test", Fhash_table_test, Shash_table_test, 1, 1, 0,
       doc: /* Return the test TABLE uses.  */)
  (Lisp_Object table)
{
  return check_hash_table (table)->test.name;
}


DEFUN ("hash-table-weakness", Fhash_table_weakness, Shash_table_weakness,
       1, 1, 0,
       doc: /* Return the weakness of TABLE.  */)
  (Lisp_Object table)
{
  return check_hash_table (table)->weak;
}


DEFUN ("hash-table-p", Fhash_table_p, Shash_table_p, 1, 1, 0,
       doc: /* Return t if OBJ is a Lisp hash table object.  */)
  (Lisp_Object obj)
{
  return HASH_TABLE_P (obj) ? Qt : Qnil;
}


DEFUN ("clrhash", Fclrhash, Sclrhash, 1, 1, 0,
       doc: /* Clear hash table TABLE and return it.  */)
  (Lisp_Object table)
{
  struct Lisp_Hash_Table *h = check_hash_table (table);
  check_mutable_hash_table (table, h);
  hash_clear (h);
  /* Be compatible with XEmacs.  */
  return table;
}


DEFUN ("gethash", Fgethash, Sgethash, 2, 3, 0,
       doc: /* Look up KEY in TABLE and return its associated value.
If KEY is not found, return DFLT which defaults to nil.  */)
  (Lisp_Object key, Lisp_Object table, Lisp_Object dflt)
{
  struct Lisp_Hash_Table *h = check_hash_table (table);
  ptrdiff_t i = hash_lookup (h, key, NULL);
  return i >= 0 ? HASH_VALUE (h, i) : dflt;
}


DEFUN ("puthash", Fputhash, Sputhash, 3, 3, 0,
       doc: /* Associate KEY with VALUE in hash table TABLE.
If KEY is already present in table, replace its current value with
VALUE.  In any case, return VALUE.  */)
  (Lisp_Object key, Lisp_Object value, Lisp_Object table)
{
  struct Lisp_Hash_Table *h = check_hash_table (table);
  check_mutable_hash_table (table, h);

  Lisp_Object hash;
  ptrdiff_t i = hash_lookup (h, key, &hash);
  if (i >= 0)
    set_hash_value_slot (h, i, value);
  else
    hash_put (h, key, value, hash);

  return value;
}


DEFUN ("remhash", Fremhash, Sremhash, 2, 2, 0,
       doc: /* Remove KEY from TABLE.  */)
  (Lisp_Object key, Lisp_Object table)
{
  struct Lisp_Hash_Table *h = check_hash_table (table);
  check_mutable_hash_table (table, h);
  hash_remove_from_table (h, key);
  return Qnil;
}


DEFUN ("maphash", Fmaphash, Smaphash, 2, 2, 0,
       doc: /* Call FUNCTION for all entries in hash table TABLE.
FUNCTION is called with two arguments, KEY and VALUE.
`maphash' always returns nil.  */)
  (Lisp_Object function, Lisp_Object table)
{
  struct Lisp_Hash_Table *h = check_hash_table (table);

  for (ptrdiff_t i = 0; i < HASH_TABLE_SIZE (h); ++i)
    {
      Lisp_Object k = HASH_KEY (h, i);
      if (!EQ (k, Qunbound))
        call2 (function, k, HASH_VALUE (h, i));
    }

  return Qnil;
}


DEFUN ("define-hash-table-test", Fdefine_hash_table_test,
       Sdefine_hash_table_test, 3, 3, 0,
       doc: /* Define a new hash table test with name NAME, a symbol.

In hash tables created with NAME specified as test, use TEST to
compare keys, and HASH for computing hash codes of keys.

TEST must be a function taking two arguments and returning non-nil if
both arguments are the same.  HASH must be a function taking one
argument and returning an object that is the hash code of the argument.
It should be the case that if (eq (funcall HASH x1) (funcall HASH x2))
returns nil, then (funcall TEST x1 x2) also returns nil.  */)
  (Lisp_Object name, Lisp_Object test, Lisp_Object hash)
{
  return Fput (name, Qhash_table_test, list2 (test, hash));
}

#include "md5.h"
#include "sha1.h"
#include "sha256.h"
#include "sha512.h"

/* Store into HEXBUF an unterminated hexadecimal character string
   representing DIGEST, which is binary data of size DIGEST_SIZE bytes.
   HEXBUF might equal DIGEST.  */
void
hexbuf_digest (char *hexbuf, void const *digest, int digest_size)
{
  unsigned char const *p = digest;

  for (int i = digest_size - 1; i >= 0; i--)
    {
      static char const hexdigit[16] = "0123456789abcdef";
      int p_i = p[i];
      hexbuf[2 * i] = hexdigit[p_i >> 4];
      hexbuf[2 * i + 1] = hexdigit[p_i & 0xf];
    }
}

static Lisp_Object
make_digest_string (Lisp_Object digest, int digest_size)
{
  hexbuf_digest (SSDATA (digest), SDATA (digest), digest_size);
  return digest;
}

DEFUN ("secure-hash-algorithms", Fsecure_hash_algorithms,
       Ssecure_hash_algorithms, 0, 0, 0,
       doc: /* Return a list of all the supported `secure-hash' algorithms. */)
  (void)
{
  return list (Qmd5, Qsha1, Qsha224, Qsha256, Qsha384, Qsha512);
}

/* Extract data from a string or a buffer. SPEC is a list of
(BUFFER-OR-STRING-OR-SYMBOL START END CODING-SYSTEM NOERROR) which behave as
specified with `secure-hash' and in Info node
`(elisp)Format of GnuTLS Cryptography Inputs'.  */
char *
extract_data_from_object (Lisp_Object spec,
                          ptrdiff_t *start_byte,
                          ptrdiff_t *end_byte)
{
  Lisp_Object object = XCAR (spec);

  if (CONSP (spec)) spec = XCDR (spec);
  Lisp_Object start = CAR_SAFE (spec);

  if (CONSP (spec)) spec = XCDR (spec);
  Lisp_Object end = CAR_SAFE (spec);

  if (CONSP (spec)) spec = XCDR (spec);
  Lisp_Object coding_system = CAR_SAFE (spec);

  if (CONSP (spec)) spec = XCDR (spec);
  Lisp_Object noerror = CAR_SAFE (spec);

  if (STRINGP (object))
    {
      if (NILP (coding_system))
	{
	  /* Decide the coding-system to encode the data with.  */

	  if (STRING_MULTIBYTE (object))
	    /* use default, we can't guess correct value */
	    coding_system = preferred_coding_system ();
	  else
	    coding_system = Qraw_text;
	}

      if (NILP (Fcoding_system_p (coding_system)))
	{
	  /* Invalid coding system.  */

	  if (! NILP (noerror))
	    coding_system = Qraw_text;
	  else
	    xsignal1 (Qcoding_system_error, coding_system);
	}

      if (STRING_MULTIBYTE (object))
	object = code_convert_string (object, coding_system,
				      Qnil, true, false, true);

      ptrdiff_t size = SCHARS (object), start_char, end_char;
      validate_subarray (object, start, end, size, &start_char, &end_char);

      *start_byte = !start_char ? 0 : string_char_to_byte (object, start_char);
      *end_byte = (end_char == size
                   ? SBYTES (object)
                   : string_char_to_byte (object, end_char));
    }
  else if (BUFFERP (object))
    {
      struct buffer *prev = current_buffer;
      EMACS_INT b, e;

      record_unwind_current_buffer ();

      struct buffer *bp = XBUFFER (object);
      set_buffer_internal (bp);

      b = ! NILP (start) ? fix_position (start) : BEGV;
      e = ! NILP (end) ? fix_position (end) : ZV;
      if (b > e)
	{
	  EMACS_INT temp = b;
	  b = e;
	  e = temp;
	}

      if (!(BEGV <= b && e <= ZV))
	args_out_of_range (start, end);

      if (NILP (coding_system))
	{
	  /* Decide the coding-system to encode the data with.
	     See fileio.c:Fwrite-region */

	  if (! NILP (Vcoding_system_for_write))
	    coding_system = Vcoding_system_for_write;
	  else
	    {
	      bool force_raw_text = false;

	      coding_system = BVAR (XBUFFER (object), buffer_file_coding_system);
	      if (NILP (coding_system)
		  || NILP (Flocal_variable_p (Qbuffer_file_coding_system, Qnil)))
		{
		  coding_system = Qnil;
		  if (NILP (BVAR (current_buffer, enable_multibyte_characters)))
		    force_raw_text = true;
		}

	      if (NILP (coding_system) && ! NILP (Fbuffer_file_name (object)))
		{
		  /* Check file-coding-system-alist.  */
		  Lisp_Object val = CALLN (Ffind_operation_coding_system,
					   Qwrite_region,
					   make_fixnum (b), make_fixnum (e),
					   Fbuffer_file_name (object));
		  if (CONSP (val) && ! NILP (XCDR (val)))
		    coding_system = XCDR (val);
		}

	      if (NILP (coding_system)
		  && ! NILP (BVAR (XBUFFER (object), buffer_file_coding_system)))
		{
		  /* If we still have not decided a coding system, use the
		     default value of buffer-file-coding-system.  */
		  coding_system = BVAR (XBUFFER (object), buffer_file_coding_system);
		}

	      if (!force_raw_text
		  && ! NILP (Ffboundp (Vselect_safe_coding_system_function)))
		/* Confirm that VAL can surely encode the current region.  */
		coding_system = call4 (Vselect_safe_coding_system_function,
				       make_fixnum (b), make_fixnum (e),
				       coding_system, Qnil);

	      if (force_raw_text)
		coding_system = Qraw_text;
	    }

	  if (NILP (Fcoding_system_p (coding_system)))
	    {
	      /* Invalid coding system.  */

	      if (! NILP (noerror))
		coding_system = Qraw_text;
	      else
		xsignal1 (Qcoding_system_error, coding_system);
	    }
	}

      object = make_buffer_string (b, e, false);
      set_buffer_internal (prev);
      /* Discard the unwind protect for recovering the current
	 buffer.  */
      specpdl_ptr--;

      if (STRING_MULTIBYTE (object))
	object = code_convert_string (object, coding_system,
				      Qnil, true, false, false);
      *start_byte = 0;
      *end_byte = SBYTES (object);
    }
  else if (EQ (object, Qiv_auto))
    {
      /* Format: (iv-auto REQUIRED-LENGTH).  */

      if (! FIXNATP (start))
        error ("Without a length, `iv-auto' can't be used; see ELisp manual");
      else
        {
	  EMACS_INT start_hold = XFIXNAT (start);
          object = make_unibyte_string (NULL, start_hold);
	  char *lim = SSDATA (object) + start_hold;
	  for (char *p = SSDATA (object); p < lim; p++)
	    {
	      ssize_t gotten = getrandom (p, lim - p, 0);
	      if (0 <= gotten)
		p += gotten;
	      else if (errno != EINTR)
		report_file_error ("Getting random data", Qnil);
	    }

          *start_byte = 0;
          *end_byte = start_hold;
        }
    }

  if (! STRINGP (object))
    signal_error ("Invalid object argument",
		  NILP (object) ? build_string ("nil") : object);
  return SSDATA (object);
}


/* ALGORITHM is a symbol: md5, sha1, sha224 and so on. */

static Lisp_Object
secure_hash (Lisp_Object algorithm, Lisp_Object object, Lisp_Object start,
	     Lisp_Object end, Lisp_Object coding_system, Lisp_Object noerror,
	     Lisp_Object binary)
{
  ptrdiff_t start_byte, end_byte;
  int digest_size;
  void *(*hash_func) (const char *, size_t, void *);
  Lisp_Object digest;

  CHECK_SYMBOL (algorithm);

  Lisp_Object spec = list5 (object, start, end, coding_system, noerror);

  const char *input = extract_data_from_object (spec, &start_byte, &end_byte);

  if (input == NULL)
    error ("secure_hash: failed to extract data from object, aborting!");

  if (EQ (algorithm, Qmd5))
    {
      digest_size = MD5_DIGEST_SIZE;
      hash_func	  = md5_buffer;
    }
  else if (EQ (algorithm, Qsha1))
    {
      digest_size = SHA1_DIGEST_SIZE;
      hash_func	  = sha1_buffer;
    }
  else if (EQ (algorithm, Qsha224))
    {
      digest_size = SHA224_DIGEST_SIZE;
      hash_func	  = sha224_buffer;
    }
  else if (EQ (algorithm, Qsha256))
    {
      digest_size = SHA256_DIGEST_SIZE;
      hash_func	  = sha256_buffer;
    }
  else if (EQ (algorithm, Qsha384))
    {
      digest_size = SHA384_DIGEST_SIZE;
      hash_func	  = sha384_buffer;
    }
  else if (EQ (algorithm, Qsha512))
    {
      digest_size = SHA512_DIGEST_SIZE;
      hash_func	  = sha512_buffer;
    }
  else
    error ("Invalid algorithm arg: %s", SDATA (Fsymbol_name (algorithm)));

  /* allocate 2 x digest_size so that it can be re-used to hold the
     hexified value */
  digest = make_unibyte_string (NULL, digest_size * 2);

  hash_func (input + start_byte,
	     end_byte - start_byte,
	     SSDATA (digest));

  if (NILP (binary))
    return make_digest_string (digest, digest_size);
  else
    return make_unibyte_string (SSDATA (digest), digest_size);
}

DEFUN ("md5", Fmd5, Smd5, 1, 5, 0,
       doc: /* Return MD5 message digest of OBJECT, a buffer or string.

A message digest is a cryptographic checksum of a document, and the
algorithm to calculate it is defined in RFC 1321.

The two optional arguments START and END are character positions
specifying for which part of OBJECT the message digest should be
computed.  If nil or omitted, the digest is computed for the whole
OBJECT.

The MD5 message digest is computed from the result of encoding the
text in a coding system, not directly from the internal Emacs form of
the text.  The optional fourth argument CODING-SYSTEM specifies which
coding system to encode the text with.  It should be the same coding
system that you used or will use when actually writing the text into a
file.

If CODING-SYSTEM is nil or omitted, the default depends on OBJECT.  If
OBJECT is a buffer, the default for CODING-SYSTEM is whatever coding
system would be chosen by default for writing this text into a file.

If OBJECT is a string, the most preferred coding system (see the
command `prefer-coding-system') is used.

If NOERROR is non-nil, silently assume the `raw-text' coding if the
guesswork fails.  Normally, an error is signaled in such case.

Note that MD5 is not collision resistant and should not be used for
anything security-related.  See `secure-hash' for alternatives.  */)
  (Lisp_Object object, Lisp_Object start, Lisp_Object end, Lisp_Object coding_system, Lisp_Object noerror)
{
  return secure_hash (Qmd5, object, start, end, coding_system, noerror, Qnil);
}

DEFUN ("secure-hash", Fsecure_hash, Ssecure_hash, 2, 5, 0,
       doc: /* Return the secure hash of OBJECT, a buffer or string.
ALGORITHM is a symbol specifying the hash to use:
- md5    corresponds to MD5
- sha1   corresponds to SHA-1
- sha224 corresponds to SHA-2 (SHA-224)
- sha256 corresponds to SHA-2 (SHA-256)
- sha384 corresponds to SHA-2 (SHA-384)
- sha512 corresponds to SHA-2 (SHA-512)

The two optional arguments START and END are positions specifying for
which part of OBJECT to compute the hash.  If nil or omitted, uses the
whole OBJECT.

The full list of algorithms can be obtained with `secure-hash-algorithms'.

If BINARY is non-nil, returns a string in binary form.

Note that MD5 and SHA-1 are not collision resistant and should not be
used for anything security-related.  For these applications, use one
of the other hash types instead, e.g. sha256 or sha512.  */)
  (Lisp_Object algorithm, Lisp_Object object, Lisp_Object start, Lisp_Object end, Lisp_Object binary)
{
  return secure_hash (algorithm, object, start, end, Qnil, Qnil, binary);
}

DEFUN ("buffer-hash", Fbuffer_hash, Sbuffer_hash, 0, 1, 0,
       doc: /* Return a hash of the contents of BUFFER-OR-NAME.
This hash is performed on the raw internal format of the buffer,
disregarding any coding systems.  If nil, use the current buffer.

This function is useful for comparing two buffers running in the same
Emacs, but is not guaranteed to return the same hash between different
Emacs versions.  It should be somewhat more efficient on larger
buffers than `secure-hash' is, and should not allocate more memory.

It should not be used for anything security-related.  See
`secure-hash' for these applications.  */ )
  (Lisp_Object buffer_or_name)
{
  Lisp_Object buffer;
  struct buffer *b;
  struct sha1_ctx ctx;

  if (NILP (buffer_or_name))
    buffer = Fcurrent_buffer ();
  else
    buffer = Fget_buffer (buffer_or_name);
  if (NILP (buffer))
    nsberror (buffer_or_name);

  b = XBUFFER (buffer);
  sha1_init_ctx (&ctx);

  /* Process the first part of the buffer. */
  sha1_process_bytes (BUF_BEG_ADDR (b),
		      BUF_GPT_BYTE (b) - BUF_BEG_BYTE (b),
		      &ctx);

  /* If the gap is before the end of the buffer, process the last half
     of the buffer. */
  if (BUF_GPT_BYTE (b) < BUF_Z_BYTE (b))
    sha1_process_bytes (BUF_GAP_END_ADDR (b),
			BUF_Z_ADDR (b) - BUF_GAP_END_ADDR (b),
			&ctx);

  Lisp_Object digest = make_unibyte_string (NULL, SHA1_DIGEST_SIZE * 2);
  sha1_finish_ctx (&ctx, SSDATA (digest));
  return make_digest_string (digest, SHA1_DIGEST_SIZE);
}

DEFUN ("buffer-line-statistics", Fbuffer_line_statistics,
       Sbuffer_line_statistics, 0, 1, 0,
       doc: /* Return data about lines in BUFFER.
The data is returned as a list, and the first element is the number of
lines in the buffer, the second is the length of the longest line, and
the third is the mean line length.  The lengths returned are in bytes, not
characters.  */ )
  (Lisp_Object buffer_or_name)
{
  Lisp_Object buffer;
  ptrdiff_t lines = 0, longest = 0;
  double mean = 0;
  struct buffer *b;

  if (NILP (buffer_or_name))
    buffer = Fcurrent_buffer ();
  else
    buffer = Fget_buffer (buffer_or_name);
  if (NILP (buffer))
    nsberror (buffer_or_name);

  b = XBUFFER (buffer);

  unsigned char *start = BUF_BEG_ADDR (b);
  ptrdiff_t area = BUF_GPT_BYTE (b) - BUF_BEG_BYTE (b), pre_gap = 0;

  /* Process the first part of the buffer. */
  while (area > 0)
    {
      unsigned char *n = memchr (start, '\n', area);

      if (n)
	{
	  ptrdiff_t this_line = n - start;
	  if (this_line > longest)
	    longest = this_line;
	  lines++;
	  /* Blame Knuth. */
	  mean = mean + (this_line - mean) / lines;
	  area = area - this_line - 1;
	  start += this_line + 1;
	}
      else
	{
	  /* Didn't have a newline here, so save the rest for the
	     post-gap calculation. */
	  pre_gap = area;
	  area = 0;
	}
    }

  /* If the gap is before the end of the buffer, process the last half
     of the buffer. */
  if (BUF_GPT_BYTE (b) < BUF_Z_BYTE (b))
    {
      start = BUF_GAP_END_ADDR (b);
      area = BUF_Z_ADDR (b) - BUF_GAP_END_ADDR (b);

      while (area > 0)
	{
	  unsigned char *n = memchr (start, '\n', area);
	  ptrdiff_t this_line = n? n - start + pre_gap: area + pre_gap;

	  if (this_line > longest)
	    longest = this_line;
	  lines++;
	  /* Blame Knuth again. */
	  mean = mean + (this_line - mean) / lines;
	  area = area - this_line - 1;
	  start += this_line + 1;
	  pre_gap = 0;
	}
    }
  else if (pre_gap > 0)
    {
      if (pre_gap > longest)
	longest = pre_gap;
      lines++;
      mean = mean + (pre_gap - mean) / lines;
    }

  return list3 (make_int (lines), make_int (longest), make_float (mean));
}

DEFUN ("string-search", Fstring_search, Sstring_search, 2, 3, 0,
       doc: /* Search for the string NEEDLE in the string HAYSTACK.
The return value is the position of the first occurrence of NEEDLE in
HAYSTACK, or nil if no match was found.

The optional START-POS argument says where to start searching in
HAYSTACK and defaults to zero (start at the beginning).
It must be between zero and the length of HAYSTACK, inclusive.

Case is always significant and text properties are ignored. */)
  (register Lisp_Object needle, Lisp_Object haystack, Lisp_Object start_pos)
{
  ptrdiff_t start_byte = 0, haybytes;
  char *res, *haystart;
  EMACS_INT start = 0;

  CHECK_STRING (needle);
  CHECK_STRING (haystack);

  if (! NILP (start_pos))
    {
      CHECK_FIXNUM (start_pos);
      start = XFIXNUM (start_pos);
      if (start < 0 || start > SCHARS (haystack))
        xsignal1 (Qargs_out_of_range, start_pos);
      start_byte = string_char_to_byte (haystack, start);
    }

  /* If NEEDLE is longer than (the remaining length of) haystack, then
     we can't have a match, and return early.  */
  if (SCHARS (needle) > SCHARS (haystack) - start)
    return Qnil;

  haystart = SSDATA (haystack) + start_byte;
  haybytes = SBYTES (haystack) - start_byte;

  /* We can do a direct byte-string search if both strings have the
     same multibyteness, or if the needle consists of ASCII characters only.  */
  if (STRING_MULTIBYTE (haystack)
      ? (STRING_MULTIBYTE (needle)
         || SCHARS (haystack) == SBYTES (haystack) || string_ascii_p (needle))
      : (! STRING_MULTIBYTE (needle)
         || SCHARS (needle) == SBYTES (needle)))
    {
      if (STRING_MULTIBYTE (haystack) && STRING_MULTIBYTE (needle)
          && SCHARS (haystack) == SBYTES (haystack)
          && SCHARS (needle) != SBYTES (needle))
        /* Multibyte non-ASCII needle, multibyte ASCII haystack: impossible.  */
        return Qnil;
      else
        res = memmem (haystart, haybytes,
                      SSDATA (needle), SBYTES (needle));
    }
  else if (STRING_MULTIBYTE (haystack))  /* unibyte non-ASCII needle */
    {
      Lisp_Object multi_needle = string_to_multibyte (needle);
      res = memmem (haystart, haybytes,
		    SSDATA (multi_needle), SBYTES (multi_needle));
    }
  else              /* unibyte haystack, multibyte non-ASCII needle */
    {
      /* The only possible way we can find the multibyte needle in the
	 unibyte stack (since we know that the needle is non-ASCII) is
	 if they contain "raw bytes" (and no other non-ASCII chars.)  */
      ptrdiff_t nbytes = SBYTES (needle);
      for (ptrdiff_t i = 0; i < nbytes; i++)
        {
          int c = SREF (needle, i);
          if (CHAR_BYTE8_HEAD_P (c))
            i++;                /* Skip raw byte.  */
          else if (!ASCII_CHAR_P (c))
            return Qnil;  /* Found a char that can't be in the haystack.  */
        }

      /* "Raw bytes" (aka eighth-bit) are represented differently in
         multibyte and unibyte strings.  */
      Lisp_Object uni_needle = Fstring_to_unibyte (needle);
      res = memmem (haystart, haybytes,
                    SSDATA (uni_needle), SBYTES (uni_needle));
    }

  if (! res)
    return Qnil;

  return make_int (string_byte_to_char (haystack, res - SSDATA (haystack)));
}

DEFUN ("object-intervals", Fobject_intervals, Sobject_intervals, 1, 1, 0,
       doc: /* Return a copy of the text properties of OBJECT.
OBJECT must be a buffer or a string.

Altering this copy does not change the layout of the text properties
in OBJECT.  */)
  (register Lisp_Object object)
{
  Lisp_Object collector = Fcons (Qnil, Qnil);
  INTERVAL intervals;

  if (STRINGP (object))
    intervals = string_intervals (object);
  else if (BUFFERP (object))
    intervals = buffer_intervals (XBUFFER (object));
  else
    wrong_type_argument (Qbuffer_or_string_p, object);

  if (! intervals)
    return Qnil;

  traverse_intervals (intervals, 0, collect_interval, collector);
  return CDR (collector);
}

DEFUN ("line-number-at-pos", Fline_number_at_pos,
       Sline_number_at_pos, 0, 2, 0,
       doc: /* Return the line number at POSITION in the current buffer.
If POSITION is nil or omitted, it defaults to point's position in the
current buffer.

If the buffer is narrowed, the return value by default counts the lines
from the beginning of the accessible portion of the buffer.  But if the
second optional argument ABSOLUTE is non-nil, the value counts the lines
from the absolute start of the buffer, disregarding the narrowing.  */)
  (register Lisp_Object position, Lisp_Object absolute)
{
  ptrdiff_t pos, start = BEGV_BYTE;

  if (MARKERP (position))
    pos = marker_position (position);
  else if (NILP (position))
    pos = PT;
  else
    {
      CHECK_FIXNUM (position);
      pos = XFIXNUM (position);
    }

  if (! NILP (absolute))
    start = BEG_BYTE;

  /* Check that POSITION is in the accessible range of the buffer, or,
     if we're reporting absolute positions, in the buffer. */
  if (NILP (absolute) && (pos < BEGV || pos > ZV))
    args_out_of_range_3 (make_int (pos), make_int (BEGV), make_int (ZV));
  else if (!NILP (absolute) && (pos < 1 || pos > Z))
    args_out_of_range_3 (make_int (pos), make_int (1), make_int (Z));

  return make_int (count_lines (start, CHAR_TO_BYTE (pos)) + 1);
}


void
syms_of_fns (void)
{
  /* Hash table stuff.  */
  DEFSYM (Qhash_table_p, "hash-table-p");
  DEFSYM (Qeq, "eq");
  DEFSYM (Qeql, "eql");
  DEFSYM (Qequal, "equal");
  DEFSYM (QCtest, ":test");
  DEFSYM (QCsize, ":size");
  DEFSYM (QCpurecopy, ":purecopy");
  DEFSYM (QCrehash_size, ":rehash-size");
  DEFSYM (QCrehash_threshold, ":rehash-threshold");
  DEFSYM (QCweakness, ":weakness");
  DEFSYM (Qkey, "key");
  DEFSYM (Qvalue, "value");
  DEFSYM (Qhash_table_test, "hash-table-test");
  DEFSYM (Qkey_or_value, "key-or-value");
  DEFSYM (Qkey_and_value, "key-and-value");

  defsubr (&Ssxhash_eq);
  defsubr (&Ssxhash_eql);
  defsubr (&Ssxhash_equal);
  defsubr (&Ssxhash_equal_including_properties);
  defsubr (&Smake_hash_table);
  defsubr (&Scopy_hash_table);
  defsubr (&Shash_table_count);
  defsubr (&Shash_table_rehash_size);
  defsubr (&Shash_table_rehash_threshold);
  defsubr (&Shash_table_size);
  defsubr (&Shash_table_test);
  defsubr (&Shash_table_weakness);
  defsubr (&Shash_table_p);
  defsubr (&Sclrhash);
  defsubr (&Sgethash);
  defsubr (&Sputhash);
  defsubr (&Sremhash);
  defsubr (&Smaphash);
  defsubr (&Sdefine_hash_table_test);
  defsubr (&Sstring_search);
  defsubr (&Sobject_intervals);
  defsubr (&Sline_number_at_pos);

  /* Crypto and hashing stuff.  */
  DEFSYM (Qiv_auto, "iv-auto");

  DEFSYM (Qmd5,    "md5");
  DEFSYM (Qsha1,   "sha1");
  DEFSYM (Qsha224, "sha224");
  DEFSYM (Qsha256, "sha256");
  DEFSYM (Qsha384, "sha384");
  DEFSYM (Qsha512, "sha512");

  /* Miscellaneous stuff.  */

  DEFSYM (Qstring_lessp, "string-lessp");
  DEFSYM (Qprovide, "provide");
  DEFSYM (Qrequire, "require");
  DEFSYM (Qyes_or_no_p_history, "yes-or-no-p-history");
  DEFSYM (Qcursor_in_echo_area, "cursor-in-echo-area");
  DEFSYM (Qwidget_type, "widget-type");

  DEFVAR_LISP ("overriding-plist-environment", Voverriding_plist_environment,
               doc: /* An alist that overrides the plists of the symbols which it lists.
Used by the byte-compiler to apply `define-symbol-prop' during
compilation.  */);
  Voverriding_plist_environment = Qnil;
  DEFSYM (Qoverriding_plist_environment, "overriding-plist-environment");

  staticpro (&string_char_byte_cache_string);
  string_char_byte_cache_string = Qnil;

  require_nesting_list = Qnil;
  staticpro (&require_nesting_list);

  Fset (Qyes_or_no_p_history, Qnil);

  DEFVAR_LISP ("features", Vfeatures,
    doc: /* A list of symbols which are the features of the executing Emacs.
Used by `featurep' and `require', and altered by `provide'.  */);
  Vfeatures = list1 (Qemacs);
  DEFSYM (Qfeatures, "features");
  /* Let people use lexically scoped vars named `features'.  */
  Fmake_var_non_special (Qfeatures);
  DEFSYM (Qsubfeatures, "subfeatures");
  DEFSYM (Qfuncall, "funcall");
  DEFSYM (Qplistp, "plistp");
  DEFSYM (Qlist_or_vector_p, "list-or-vector-p");

#ifdef HAVE_LANGINFO_CODESET
  DEFSYM (Qcodeset, "codeset");
  DEFSYM (Qdays, "days");
  DEFSYM (Qmonths, "months");
  DEFSYM (Qpaper, "paper");
#endif	/* HAVE_LANGINFO_CODESET */

  DEFVAR_BOOL ("use-dialog-box", use_dialog_box,
    doc: /* Non-nil means mouse commands use dialog boxes to ask questions.
This applies to `y-or-n-p' and `yes-or-no-p' questions asked by commands
invoked by mouse clicks and mouse menu items.

On some platforms, file selection dialogs are also enabled if this is
non-nil.  */);
  use_dialog_box = true;

  DEFVAR_BOOL ("use-file-dialog", use_file_dialog,
    doc: /* Non-nil means mouse commands use a file dialog to ask for files.
This applies to commands from menus and tool bar buttons even when
they are initiated from the keyboard.  If `use-dialog-box' is nil,
that disables the use of a file dialog, regardless of the value of
this variable.  */);
  use_file_dialog = true;

  DEFVAR_BOOL ("use-short-answers", use_short_answers,
    doc: /* Non-nil means `yes-or-no-p' uses shorter answers "y" or "n".
When non-nil, `yes-or-no-p' will use `y-or-n-p' to read the answer.
We recommend against setting this variable non-nil, because `yes-or-no-p'
is intended to be used when users are expected not to respond too
quickly, but to take their time and perhaps think about the answer.
The same variable also affects the function `read-answer'.  */);
  use_short_answers = false;

  defsubr (&Sidentity);
  defsubr (&Srandom);
  defsubr (&Slength);
  defsubr (&Ssafe_length);
  defsubr (&Slength_less);
  defsubr (&Slength_greater);
  defsubr (&Slength_equal);
  defsubr (&Sproper_list_p);
  defsubr (&Scircular_list_p);
  defsubr (&Sstring_bytes);
  defsubr (&Sstring_distance);
  defsubr (&Sstring_equal);
  defsubr (&Scompare_strings);
  defsubr (&Sstring_lessp);
  defsubr (&Sstring_version_lessp);
  defsubr (&Sstring_collate_lessp);
  defsubr (&Sstring_collate_equalp);
  defsubr (&Sappend);
  defsubr (&Sconcat);
  defsubr (&Svconcat);
  defsubr (&Scopy_sequence);
  defsubr (&Sstring_make_multibyte);
  defsubr (&Sstring_make_unibyte);
  defsubr (&Sstring_as_multibyte);
  defsubr (&Sstring_as_unibyte);
  defsubr (&Sstring_to_multibyte);
  defsubr (&Sstring_to_unibyte);
  defsubr (&Scopy_alist);
  defsubr (&Ssubstring);
  defsubr (&Ssubstring_no_properties);
  defsubr (&Stake);
  defsubr (&Sntake);
  defsubr (&Snthcdr);
  defsubr (&Snth);
  defsubr (&Selt);
  defsubr (&Smember);
  defsubr (&Smemq);
  defsubr (&Smemql);
  defsubr (&Sassq);
  defsubr (&Sassoc);
  defsubr (&Srassq);
  defsubr (&Srassoc);
  defsubr (&Sdelq);
  defsubr (&Sdelete);
  defsubr (&Snreverse);
  defsubr (&Sreverse);
  defsubr (&Ssort);
  defsubr (&Splist_get);
  defsubr (&Sget);
  defsubr (&Splist_put);
  defsubr (&Sput);
  defsubr (&Seql);
  defsubr (&Sequal);
  defsubr (&Sequal_including_properties);
  defsubr (&Sfillarray);
  defsubr (&Sclear_string);
  defsubr (&Snconc);
  defsubr (&Smapcar);
  defsubr (&Smapc);
  defsubr (&Smapcan);
  defsubr (&Smapconcat);
  defsubr (&Syes_or_no_p);
  defsubr (&Sload_average);
  defsubr (&Sfeaturep);
  defsubr (&Srequire);
  defsubr (&Sprovide);
  defsubr (&Splist_member);
  defsubr (&Swidget_put);
  defsubr (&Swidget_get);
  defsubr (&Swidget_apply);
  defsubr (&Sbase64_encode_region);
  defsubr (&Sbase64_decode_region);
  defsubr (&Sbase64_encode_string);
  defsubr (&Sbase64_decode_string);
  defsubr (&Sbase64url_encode_region);
  defsubr (&Sbase64url_encode_string);
  defsubr (&Smd5);
  defsubr (&Ssecure_hash_algorithms);
  defsubr (&Ssecure_hash);
  defsubr (&Sbuffer_hash);
  defsubr (&Slocale_info);
  defsubr (&Sbuffer_line_statistics);

  DEFSYM (Qreal_this_command, "real-this-command");
}<|MERGE_RESOLUTION|>--- conflicted
+++ resolved
@@ -5038,7 +5038,6 @@
 
     case Lisp_Vectorlike:
       {
-<<<<<<< HEAD
 	enum pvec_type pvec_type = PVTYPE (XVECTOR (obj));
 	/* temporary to verify rewriting of a4610c3 */
 	eassert (pvec_type == PVEC_SUB_CHAR_TABLE ? SUB_CHAR_TABLE_P (obj) : true);
@@ -5047,23 +5046,6 @@
 	  return 42;
 	else if (SX_ADMITS_COMPARISON (pvec_type))
 	  return sxhash_vector (obj, depth);
-=======
-	enum pvec_type pvec_type = PSEUDOVECTOR_TYPE (XVECTOR (obj));
-	if (! (PVEC_NORMAL_VECTOR < pvec_type && pvec_type < PVEC_COMPILED))
-	  {
-	    /* According to the CL HyperSpec, two arrays are equal only if
-	       they are 'eq', except for strings and bit-vectors.  In
-	       Emacs, this works differently.  We have to compare element
-	       by element.  Same for pseudovectors that internal_equal
-	       examines the Lisp contents of.  */
-	    return (SUB_CHAR_TABLE_P (obj)
-	            /* 'sxhash_vector' can't be applies to a sub-char-table and
-	              it's probably not worth looking into them anyway!  */
-	            ? 42
-	            : sxhash_vector (obj, depth));
-	  }
-	/* FIXME: Use `switch`.  */
->>>>>>> 71589b10
 	else if (pvec_type == PVEC_BIGNUM)
 	  return sxhash_bignum (obj);
 	else if (pvec_type == PVEC_MARKER)
