--- conflicted
+++ resolved
@@ -2919,34 +2919,7 @@
 	else if (!SX_ADMITS_COMPARISON (pvtype))
 	  return false;
 
-<<<<<<< HEAD
 	for (ptrdiff_t i = 0; i < PVSIZE (o1); i++)
-=======
-#ifdef HAVE_TREE_SITTER
-	if (TS_NODEP (o1))
-	  return treesit_node_eq (o1, o2);
-#endif
-	if (SYMBOL_WITH_POS_P (o1))
-	  {
-	    eassert (!symbols_with_pos_enabled);
-	    return (BASE_EQ (XSYMBOL_WITH_POS_SYM (o1),
-			     XSYMBOL_WITH_POS_SYM (o2))
-		    && BASE_EQ (XSYMBOL_WITH_POS_POS (o1),
-				XSYMBOL_WITH_POS_POS (o2)));
-	  }
-
-	/* Aside from them, only true vectors, char-tables, compiled
-	   functions, and fonts (font-spec, font-entity, font-object)
-	   are sensible to compare, so eliminate the others now.  */
-	if (size & PSEUDOVECTOR_FLAG)
-	  {
-	    if (((size & PVEC_TYPE_MASK) >> PSEUDOVECTOR_AREA_BITS)
-		< PVEC_CLOSURE)
-	      return false;
-	    size &= PSEUDOVECTOR_SIZE_MASK;
-	  }
-	for (ptrdiff_t i = 0; i < size; i++)
->>>>>>> f2bccae2
 	  {
 	    Lisp_Object v1, v2;
 	    v1 = AREF (o1, i);
@@ -5441,7 +5414,6 @@
 
     case Lisp_Vectorlike:
       {
-<<<<<<< HEAD
 	enum pvec_type pvec_type = PVTYPE (XVECTOR (obj));
 	/* temporary to verify rewriting of a4610c3 */
 	eassert (pvec_type == PVEC_SUB_CHAR_TABLE ? SUB_CHAR_TABLE_P (obj) : true);
@@ -5450,23 +5422,6 @@
 	  return 42;
 	else if (SX_ADMITS_COMPARISON (pvec_type))
 	  return sxhash_vector (obj, depth);
-=======
-	enum pvec_type pvec_type = PSEUDOVECTOR_TYPE (XVECTOR (obj));
-	if (! (PVEC_NORMAL_VECTOR < pvec_type && pvec_type < PVEC_CLOSURE))
-	  {
-	    /* According to the CL HyperSpec, two arrays are equal only if
-	       they are 'eq', except for strings and bit-vectors.  In
-	       Emacs, this works differently.  We have to compare element
-	       by element.  Same for pseudovectors that internal_equal
-	       examines the Lisp contents of.  */
-	    return (SUB_CHAR_TABLE_P (obj)
-	            /* 'sxhash_vector' can't be applies to a sub-char-table and
-	              it's probably not worth looking into them anyway!  */
-	            ? 42
-	            : sxhash_vector (obj, depth));
-	  }
-	/* FIXME: Use `switch`.  */
->>>>>>> f2bccae2
 	else if (pvec_type == PVEC_BIGNUM)
 	  return sxhash_bignum (obj);
 	else if (pvec_type == PVEC_MARKER)
