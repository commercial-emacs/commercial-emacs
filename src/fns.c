/* Random utility Lisp functions.

Copyright (C) 1985-1987, 1993-1995, 1997-2022 Free Software Foundation,
Inc.

This file is NOT part of GNU Emacs.

GNU Emacs is free software: you can redistribute it and/or modify
it under the terms of the GNU General Public License as published by
the Free Software Foundation, either version 3 of the License, or (at
your option) any later version.

GNU Emacs is distributed in the hope that it will be useful,
but WITHOUT ANY WARRANTY; without even the implied warranty of
MERCHANTABILITY or FITNESS FOR A PARTICULAR PURPOSE.  See the
GNU General Public License for more details.

You should have received a copy of the GNU General Public License
along with GNU Emacs.  If not, see <https://www.gnu.org/licenses/>.  */

#include <config.h>

#include <stdlib.h>
#include <sys/random.h>
#include <unistd.h>
#include <filevercmp.h>
#include <intprops.h>
#include <vla.h>
#include <errno.h>

#include "lisp.h"
#include "bignum.h"
#include "character.h"
#include "coding.h"
#include "composite.h"
#include "buffer.h"
#include "intervals.h"
#include "window.h"
#include "puresize.h"
#include "gnutls.h"

static void sort_vector_copy (Lisp_Object pred, ptrdiff_t len,
			      Lisp_Object src[restrict VLA_ELEMS (len)],
			      Lisp_Object dest[restrict VLA_ELEMS (len)]);
enum equal_kind { EQUAL_NO_QUIT, EQUAL_PLAIN, EQUAL_INCLUDING_PROPERTIES };
static bool internal_equal (Lisp_Object, Lisp_Object,
			    enum equal_kind, int, Lisp_Object);
static EMACS_UINT sxhash_obj (Lisp_Object, int);

DEFUN ("identity", Fidentity, Sidentity, 1, 1, 0,
       doc: /* Return the ARGUMENT unchanged.  */
       attributes: const)
  (Lisp_Object argument)
{
  return argument;
}

static Lisp_Object
ccall2 (Lisp_Object (f) (ptrdiff_t nargs, Lisp_Object *args),
        Lisp_Object arg1, Lisp_Object arg2)
{
  Lisp_Object args[2] = {arg1, arg2};
  return f (2, args);
}

static Lisp_Object
get_random_bignum (Lisp_Object limit)
{
  /* This is a naive transcription into bignums of the fixnum algorithm.
     I'd be quite surprised if that's anywhere near the best algorithm
     for it.  */
  while (true)
    {
      Lisp_Object val = make_fixnum (0);
      Lisp_Object lim = limit;
      int bits = 0;
      int bitsperiteration = FIXNUM_BITS - 1;
      do
        {
          /* Shift by one so it is a valid positive fixnum.  */
          EMACS_INT rand = get_random () >> 1;
          Lisp_Object lrand = make_fixnum (rand);
          bits += bitsperiteration;
          val = ccall2 (Flogior,
                        Fash (val, make_fixnum (bitsperiteration)),
                        lrand);
          lim = Fash (lim, make_fixnum (- bitsperiteration));
        }
      while (!EQ (lim, make_fixnum (0)));
      /* Return the remainder, except reject the rare case where
	 get_random returns a number so close to INTMASK that the
	 remainder isn't random.  */
      Lisp_Object remainder = Frem (val, limit);
      if (!NILP (ccall2 (Fleq,
	                 ccall2 (Fminus, val, remainder),
	                 ccall2 (Fminus,
	                         Fash (make_fixnum (1), make_fixnum (bits)),
	                         limit))))
	return remainder;
    }
}

DEFUN ("random", Frandom, Srandom, 0, 1, 0,
       doc: /* Return a pseudo-random integer.
By default, return a fixnum; all fixnums are equally likely.
With positive integer LIMIT, return random integer in interval [0,LIMIT).
With argument t, set the random number seed from the system's entropy
pool if available, otherwise from less-random volatile data such as the time.
With a string argument, set the seed based on the string's contents.

See Info node `(elisp)Random Numbers' for more details.  */)
  (Lisp_Object limit)
{
  EMACS_INT val;

  if (EQ (limit, Qt))
    init_random ();
  else if (STRINGP (limit))
    seed_random (SSDATA (limit), SBYTES (limit));
  if (BIGNUMP (limit))
    {
      if (0 > mpz_sgn (*xbignum_val (limit)))
        xsignal2 (Qwrong_type_argument, Qnatnump, limit);
      return get_random_bignum (limit);
    }

  val = get_random ();
  if (FIXNUMP (limit) && 0 < XFIXNUM (limit))
    while (true)
      {
	/* Return the remainder, except reject the rare case where
	   get_random returns a number so close to INTMASK that the
	   remainder isn't random.  */
	EMACS_INT remainder = val % XFIXNUM (limit);
	if (val - remainder <= INTMASK - XFIXNUM (limit) + 1)
	  return make_fixnum (remainder);
	val = get_random ();
      }
  return make_ufixnum (val);
}

/* Random data-structure functions.  */

/* Return LIST's length.  Signal an error if LIST is not a proper list.  */

ptrdiff_t
list_length (Lisp_Object list)
{
  intptr_t i = 0;
  FOR_EACH_TAIL (list)
    i++;
  CHECK_LIST_END (list, list);
  return i;
}


DEFUN ("length", Flength, Slength, 1, 1, 0,
       doc: /* Return the length of vector, list or string SEQUENCE.
A byte-code function object is also allowed.

If the string contains multibyte characters, this is not necessarily
the number of bytes in the string; it is the number of characters.
To get the number of bytes, use `string-bytes'.

If the length of a list is being computed to compare to a (small)
number, the `length<', `length>' and `length=' functions may be more
efficient.  */)
  (Lisp_Object sequence)
{
  EMACS_INT val;

  if (STRINGP (sequence))
    val = SCHARS (sequence);
  else if (VECTORP (sequence))
    val = ASIZE (sequence);
  else if (CHAR_TABLE_P (sequence))
    val = MAX_CHAR;
  else if (BOOL_VECTOR_P (sequence))
    val = bool_vector_size (sequence);
  else if (COMPILEDP (sequence) || RECORDP (sequence))
    val = PVSIZE (sequence);
  else if (CONSP (sequence))
    val = list_length (sequence);
  else if (NILP (sequence))
    val = 0;
  else
    wrong_type_argument (Qsequencep, sequence);

  return make_fixnum (val);
}

DEFUN ("safe-length", Fsafe_length, Ssafe_length, 1, 1, 0,
       doc: /* Return the length of a list, but avoid error or infinite loop.
This function never gets an error.  If LIST is not really a list,
it returns 0.  If LIST is circular, it returns an integer that is at
least the number of distinct elements.  */)
  (Lisp_Object list)
{
  intptr_t len = 0;
  FOR_EACH_TAIL_SAFE (list)
    len++;
  return make_fixnum (len);
}

static inline
EMACS_INT length_internal (Lisp_Object sequence, int len)
{
  /* If LENGTH is short (arbitrarily chosen cut-off point), use a
     fast loop that doesn't care about whether SEQUENCE is
     circular or not. */
  if (len < 0xffff)
    while (CONSP (sequence))
      {
	if (--len <= 0)
	  return -1;
	sequence = XCDR (sequence);
      }
  /* Signal an error on circular lists. */
  else
    FOR_EACH_TAIL (sequence)
      if (--len <= 0)
	return -1;
  return len;
}

DEFUN ("length<", Flength_less, Slength_less, 2, 2, 0,
       doc: /* Return non-nil if SEQUENCE is shorter than LENGTH.
See `length' for allowed values of SEQUENCE and how elements are
counted.  */)
  (Lisp_Object sequence, Lisp_Object length)
{
  CHECK_FIXNUM (length);
  EMACS_INT len = XFIXNUM (length);

  if (CONSP (sequence))
    return length_internal (sequence, len) == -1? Qnil: Qt;
  else
    return XFIXNUM (Flength (sequence)) < len? Qt: Qnil;
}

DEFUN ("length>", Flength_greater, Slength_greater, 2, 2, 0,
       doc: /* Return non-nil if SEQUENCE is longer than LENGTH.
See `length' for allowed values of SEQUENCE and how elements are
counted.  */)
  (Lisp_Object sequence, Lisp_Object length)
{
  CHECK_FIXNUM (length);
  EMACS_INT len = XFIXNUM (length);

  if (CONSP (sequence))
    return length_internal (sequence, len + 1) == -1? Qt: Qnil;
  else
    return XFIXNUM (Flength (sequence)) > len? Qt: Qnil;
}

DEFUN ("length=", Flength_equal, Slength_equal, 2, 2, 0,
       doc: /* Return non-nil if SEQUENCE has length equal to LENGTH.
See `length' for allowed values of SEQUENCE and how elements are
counted.  */)
  (Lisp_Object sequence, Lisp_Object length)
{
  CHECK_FIXNUM (length);
  EMACS_INT len = XFIXNUM (length);

  if (len < 0)
    return Qnil;

  if (CONSP (sequence))
    return length_internal (sequence, len + 1) == 1? Qt: Qnil;
  else
    return XFIXNUM (Flength (sequence)) == len? Qt: Qnil;
}

DEFUN ("proper-list-p", Fproper_list_p, Sproper_list_p, 1, 1, 0,
       doc: /* Return OBJECT's length if it is a proper list, nil otherwise.
A proper list is neither circular nor dotted (i.e., its last cdr is nil).  */
       attributes: const)
  (Lisp_Object object)
{
  intptr_t len = 0;
  Lisp_Object last_tail = object;
  Lisp_Object tail = object;
  FOR_EACH_TAIL_SAFE (tail)
    {
      len++;
      rarely_quit (len);
      last_tail = XCDR (tail);
    }
  if (!NILP (last_tail))
    return Qnil;
  return make_fixnum (len);
}

DEFUN ("circular-list-p", Fcircular_list_p, Scircular_list_p, 1, 1, 0,
       doc: /* Return t if OBJECT is a circular list, nil otherwise.
The expression (not (proper-list-p OBJECT)) also returns t if OBJECT
is circular, but undesirably returns t if OBJECT is a dotted list.  */
       attributes: const)
  (Lisp_Object object)
{
  Lisp_Object tail = object, circular_p = Qnil;
  FOR_EACH_TAIL_INTERNAL (tail, (void) ((circular_p) = Qt), false)
    {
      (void) 0;
    }
  return circular_p;
}

DEFUN ("string-bytes", Fstring_bytes, Sstring_bytes, 1, 1, 0,
       doc: /* Return the number of bytes in STRING.
If STRING is multibyte, this may be greater than the length of STRING.  */)
  (Lisp_Object string)
{
  CHECK_STRING (string);
  return make_fixnum (SBYTES (string));
}

DEFUN ("string-distance", Fstring_distance, Sstring_distance, 2, 3, 0,
       doc: /* Return Levenshtein distance between STRING1 and STRING2.
The distance is the number of deletions, insertions, and substitutions
required to transform STRING1 into STRING2.
If BYTECOMPARE is nil or omitted, compute distance in terms of characters.
If BYTECOMPARE is non-nil, compute distance in terms of bytes.
Letter-case is significant, but text properties are ignored. */)
  (Lisp_Object string1, Lisp_Object string2, Lisp_Object bytecompare)

{
  CHECK_STRING (string1);
  CHECK_STRING (string2);

  bool use_byte_compare =
    !NILP (bytecompare)
    || (!STRING_MULTIBYTE (string1) && !STRING_MULTIBYTE (string2));
  ptrdiff_t len1 = use_byte_compare ? SBYTES (string1) : SCHARS (string1);
  ptrdiff_t len2 = use_byte_compare ? SBYTES (string2) : SCHARS (string2);
  ptrdiff_t x, y, lastdiag, olddiag;

  USE_SAFE_ALLOCA;
  ptrdiff_t *column = SAFE_ALLOCA ((len1 + 1) * sizeof (ptrdiff_t));
  for (y = 0; y <= len1; y++)
    column[y] = y;

  if (use_byte_compare)
    {
      char *s1 = SSDATA (string1);
      char *s2 = SSDATA (string2);

      for (x = 1; x <= len2; x++)
        {
          column[0] = x;
          for (y = 1, lastdiag = x - 1; y <= len1; y++)
            {
              olddiag = column[y];
              column[y] = min (min (column[y] + 1, column[y-1] + 1),
			       lastdiag + (s1[y-1] == s2[x-1] ? 0 : 1));
              lastdiag = olddiag;
            }
        }
    }
  else
    {
      int c1, c2;
      ptrdiff_t i1, i1_byte, i2 = 0, i2_byte = 0;
      for (x = 1; x <= len2; x++)
        {
          column[0] = x;
          c2 = fetch_string_char_advance (string2, &i2, &i2_byte);
          i1 = i1_byte = 0;
          for (y = 1, lastdiag = x - 1; y <= len1; y++)
            {
              olddiag = column[y];
              c1 = fetch_string_char_advance (string1, &i1, &i1_byte);
              column[y] = min (min (column[y] + 1, column[y-1] + 1),
			       lastdiag + (c1 == c2 ? 0 : 1));
              lastdiag = olddiag;
            }
        }
    }

  SAFE_FREE ();
  return make_fixnum (column[len1]);
}

DEFUN ("string-equal", Fstring_equal, Sstring_equal, 2, 2, 0,
       doc: /* Return t if two strings have identical contents.
Case is significant, but text properties are ignored.
Symbols are also allowed; their print names are used instead.  */)
  (register Lisp_Object s1, Lisp_Object s2)
{
  if (SYMBOLP (s1))
    s1 = SYMBOL_NAME (s1);
  if (SYMBOLP (s2))
    s2 = SYMBOL_NAME (s2);
  CHECK_STRING (s1);
  CHECK_STRING (s2);

  if (SCHARS (s1) != SCHARS (s2)
      || SBYTES (s1) != SBYTES (s2)
      || memcmp (SDATA (s1), SDATA (s2), SBYTES (s1)))
    return Qnil;
  return Qt;
}

DEFUN ("compare-strings", Fcompare_strings, Scompare_strings, 6, 7, 0,
       doc: /* Compare the contents of two strings, converting to multibyte if needed.
The arguments START1, END1, START2, and END2, if non-nil, are
positions specifying which parts of STR1 or STR2 to compare.  In
string STR1, compare the part between START1 (inclusive) and END1
\(exclusive).  If START1 is nil, it defaults to 0, the beginning of
the string; if END1 is nil, it defaults to the length of the string.
Likewise, in string STR2, compare the part between START2 and END2.
Like in `substring', negative values are counted from the end.

The strings are compared by the numeric values of their characters.
For instance, STR1 is "less than" STR2 if its first differing
character has a smaller numeric value.  If IGNORE-CASE is non-nil,
characters are converted to upper-case before comparing them.  Unibyte
strings are converted to multibyte for comparison.

The value is t if the strings (or specified portions) match.
If string STR1 is less, the value is a negative number N;
  - 1 - N is the number of characters that match at the beginning.
If string STR1 is greater, the value is a positive number N;
  N - 1 is the number of characters that match at the beginning.  */)
  (Lisp_Object str1, Lisp_Object start1, Lisp_Object end1, Lisp_Object str2,
   Lisp_Object start2, Lisp_Object end2, Lisp_Object ignore_case)
{
  ptrdiff_t from1, to1, from2, to2, i1, i1_byte, i2, i2_byte;

  CHECK_STRING (str1);
  CHECK_STRING (str2);

  /* For backward compatibility, silently bring too-large positive end
     values into range.  */
  if (FIXNUMP (end1) && SCHARS (str1) < XFIXNUM (end1))
    end1 = make_fixnum (SCHARS (str1));
  if (FIXNUMP (end2) && SCHARS (str2) < XFIXNUM (end2))
    end2 = make_fixnum (SCHARS (str2));

  validate_subarray (str1, start1, end1, SCHARS (str1), &from1, &to1);
  validate_subarray (str2, start2, end2, SCHARS (str2), &from2, &to2);

  i1 = from1;
  i2 = from2;

  i1_byte = string_char_to_byte (str1, i1);
  i2_byte = string_char_to_byte (str2, i2);

  while (i1 < to1 && i2 < to2)
    {
      /* When we find a mismatch, we must compare the
	 characters, not just the bytes.  */
      int c1 = fetch_string_char_as_multibyte_advance (str1, &i1, &i1_byte);
      int c2 = fetch_string_char_as_multibyte_advance (str2, &i2, &i2_byte);

      if (c1 == c2)
	continue;

      if (! NILP (ignore_case))
	{
	  c1 = XFIXNUM (Fupcase (make_fixnum (c1)));
	  c2 = XFIXNUM (Fupcase (make_fixnum (c2)));
	}

      if (c1 == c2)
	continue;

      /* Note that I1 has already been incremented
	 past the character that we are comparing;
	 hence we don't add or subtract 1 here.  */
      if (c1 < c2)
	return make_fixnum (- i1 + from1);
      else
	return make_fixnum (i1 - from1);
    }

  if (i1 < to1)
    return make_fixnum (i1 - from1 + 1);
  if (i2 < to2)
    return make_fixnum (- i1 + from1 - 1);

  return Qt;
}

DEFUN ("string-lessp", Fstring_lessp, Sstring_lessp, 2, 2, 0,
       doc: /* Return non-nil if STRING1 is less than STRING2 in lexicographic order.
Case is significant.
Symbols are also allowed; their print names are used instead.  */)
  (Lisp_Object string1, Lisp_Object string2)
{
  if (SYMBOLP (string1))
    string1 = SYMBOL_NAME (string1);
  if (SYMBOLP (string2))
    string2 = SYMBOL_NAME (string2);
  CHECK_STRING (string1);
  CHECK_STRING (string2);

  ptrdiff_t i1 = 0, i1_byte = 0, i2 = 0, i2_byte = 0;
  ptrdiff_t end = min (SCHARS (string1), SCHARS (string2));

  while (i1 < end)
    {
      /* When we find a mismatch, we must compare the
	 characters, not just the bytes.  */
      int c1 = fetch_string_char_advance (string1, &i1, &i1_byte);
      int c2 = fetch_string_char_advance (string2, &i2, &i2_byte);
      if (c1 != c2)
	return c1 < c2 ? Qt : Qnil;
    }
  return i1 < SCHARS (string2) ? Qt : Qnil;
}

DEFUN ("string-version-lessp", Fstring_version_lessp,
       Sstring_version_lessp, 2, 2, 0,
       doc: /* Return non-nil if S1 is less than S2, as version strings.

This function compares version strings S1 and S2:
   1) By prefix lexicographically.
   2) Then by version (similarly to version comparison of Debian's dpkg).
      Leading zeros in version numbers are ignored.
   3) If both prefix and version are equal, compare as ordinary strings.

For example, \"foo2.png\" compares less than \"foo12.png\".
Case is significant.
Symbols are also allowed; their print names are used instead.  */)
  (Lisp_Object string1, Lisp_Object string2)
{
  if (SYMBOLP (string1))
    string1 = SYMBOL_NAME (string1);
  if (SYMBOLP (string2))
    string2 = SYMBOL_NAME (string2);
  CHECK_STRING (string1);
  CHECK_STRING (string2);
  return string_version_cmp (string1, string2) < 0 ? Qt : Qnil;
}

/* Return negative, 0, positive if STRING1 is <, =, > STRING2 as per
   string-version-lessp.  */
int
string_version_cmp (Lisp_Object string1, Lisp_Object string2)
{
  char *p1 = SSDATA (string1);
  char *p2 = SSDATA (string2);
  char *lim1 = p1 + SBYTES (string1);
  char *lim2 = p2 + SBYTES (string2);
  int cmp;

  while ((cmp = filevercmp (p1, p2)) == 0)
    {
      /* If the strings are identical through their first null bytes,
	 skip past identical prefixes and try again.  */
      ptrdiff_t size = strlen (p1) + 1;
      eassert (size == strlen (p2) + 1);
      p1 += size;
      p2 += size;
      bool more1 = p1 <= lim1;
      bool more2 = p2 <= lim2;
      if (!more1)
	return more2;
      if (!more2)
	return -1;
    }

  return cmp;
}

DEFUN ("string-collate-lessp", Fstring_collate_lessp, Sstring_collate_lessp, 2, 4, 0,
       doc: /* Return t if first arg string is less than second in collation order.
Symbols are also allowed; their print names are used instead.

This function obeys the conventions for collation order in your
locale settings.  For example, punctuation and whitespace characters
might be considered less significant for sorting:

\(sort \\='("11" "12" "1 1" "1 2" "1.1" "1.2") \\='string-collate-lessp)
  => ("11" "1 1" "1.1" "12" "1 2" "1.2")

The optional argument LOCALE, a string, overrides the setting of your
current locale identifier for collation.  The value is system
dependent; a LOCALE \"en_US.UTF-8\" is applicable on POSIX systems,
while it would be, e.g., \"enu_USA.1252\" on MS-Windows systems.

If IGNORE-CASE is non-nil, characters are converted to lower-case
before comparing them.

To emulate Unicode-compliant collation on MS-Windows systems,
bind `w32-collate-ignore-punctuation' to a non-nil value, since
the codeset part of the locale cannot be \"UTF-8\" on MS-Windows.

If your system does not support a locale environment, this function
behaves like `string-lessp'.  */)
  (Lisp_Object s1, Lisp_Object s2, Lisp_Object locale, Lisp_Object ignore_case)
{
#if defined __STDC_ISO_10646__ || defined WINDOWSNT
  /* Check parameters.  */
  if (SYMBOLP (s1))
    s1 = SYMBOL_NAME (s1);
  if (SYMBOLP (s2))
    s2 = SYMBOL_NAME (s2);
  CHECK_STRING (s1);
  CHECK_STRING (s2);
  if (!NILP (locale))
    CHECK_STRING (locale);

  return (str_collate (s1, s2, locale, ignore_case) < 0) ? Qt : Qnil;

#else  /* !__STDC_ISO_10646__, !WINDOWSNT */
  return Fstring_lessp (s1, s2);
#endif /* !__STDC_ISO_10646__, !WINDOWSNT */
}

DEFUN ("string-collate-equalp", Fstring_collate_equalp, Sstring_collate_equalp, 2, 4, 0,
       doc: /* Return t if two strings have identical contents.
Symbols are also allowed; their print names are used instead.

This function obeys the conventions for collation order in your locale
settings.  For example, characters with different coding points but
the same meaning might be considered as equal, like different grave
accent Unicode characters:

\(string-collate-equalp (string ?\\uFF40) (string ?\\u1FEF))
  => t

The optional argument LOCALE, a string, overrides the setting of your
current locale identifier for collation.  The value is system
dependent; a LOCALE \"en_US.UTF-8\" is applicable on POSIX systems,
while it would be \"enu_USA.1252\" on MS Windows systems.

If IGNORE-CASE is non-nil, characters are converted to lower-case
before comparing them.

To emulate Unicode-compliant collation on MS-Windows systems,
bind `w32-collate-ignore-punctuation' to a non-nil value, since
the codeset part of the locale cannot be \"UTF-8\" on MS-Windows.

If your system does not support a locale environment, this function
behaves like `string-equal'.

Do NOT use this function to compare file names for equality.  */)
  (Lisp_Object s1, Lisp_Object s2, Lisp_Object locale, Lisp_Object ignore_case)
{
#if defined __STDC_ISO_10646__ || defined WINDOWSNT
  /* Check parameters.  */
  if (SYMBOLP (s1))
    s1 = SYMBOL_NAME (s1);
  if (SYMBOLP (s2))
    s2 = SYMBOL_NAME (s2);
  CHECK_STRING (s1);
  CHECK_STRING (s2);
  if (!NILP (locale))
    CHECK_STRING (locale);

  return (str_collate (s1, s2, locale, ignore_case) == 0) ? Qt : Qnil;

#else  /* !__STDC_ISO_10646__, !WINDOWSNT */
  return Fstring_equal (s1, s2);
#endif /* !__STDC_ISO_10646__, !WINDOWSNT */
}

static Lisp_Object concat (ptrdiff_t nargs, Lisp_Object *args,
			   Lisp_Object last_tail, bool vector_target);
static Lisp_Object concat_strings (ptrdiff_t nargs, Lisp_Object *args);

Lisp_Object
concat2 (Lisp_Object s1, Lisp_Object s2)
{
  return concat_strings (2, ((Lisp_Object []) {s1, s2}));
}

Lisp_Object
concat3 (Lisp_Object s1, Lisp_Object s2, Lisp_Object s3)
{
  return concat_strings (3, ((Lisp_Object []) {s1, s2, s3}));
}

DEFUN ("append", Fappend, Sappend, 0, MANY, 0,
       doc: /* Concatenate all the arguments and make the result a list.
The result is a list whose elements are the elements of all the arguments.
Each argument may be a list, vector or string.
The last argument is not copied, just used as the tail of the new list.
usage: (append &rest SEQUENCES)  */)
  (ptrdiff_t nargs, Lisp_Object *args)
{
  if (nargs == 0)
    return Qnil;
  return concat (nargs - 1, args, args[nargs - 1], false);
}

DEFUN ("concat", Fconcat, Sconcat, 0, MANY, 0,
       doc: /* Concatenate all the arguments and make the result a string.
The result is a string whose elements are the elements of all the arguments.
Each argument may be a string or a list or vector of characters (integers).

Values of the `composition' property of the result are not guaranteed
to be `eq'.
usage: (concat &rest SEQUENCES)  */)
  (ptrdiff_t nargs, Lisp_Object *args)
{
  return concat_strings (nargs, args);
}

DEFUN ("vconcat", Fvconcat, Svconcat, 0, MANY, 0,
       doc: /* Concatenate all the arguments and make the result a vector.
The result is a vector whose elements are the elements of all the arguments.
Each argument may be a list, vector or string.
usage: (vconcat &rest SEQUENCES)   */)
  (ptrdiff_t nargs, Lisp_Object *args)
{
  return concat (nargs, args, Qnil, true);
}


DEFUN ("copy-sequence", Fcopy_sequence, Scopy_sequence, 1, 1, 0,
       doc: /* Return a copy of a list, vector, string, char-table or record.
The elements of a list, vector or record are not copied; they are
shared with the original.
If the original sequence is empty, this function may return
the same empty object instead of its copy.  */)
  (Lisp_Object arg)
{
  if (NILP (arg)) return arg;

  if (CONSP (arg))
    {
      Lisp_Object val = Fcons (XCAR (arg), Qnil);
      Lisp_Object prev = val;
      Lisp_Object tail = XCDR (arg);
      FOR_EACH_TAIL (tail)
	{
	  Lisp_Object c = Fcons (XCAR (tail), Qnil);
	  XSETCDR (prev, c);
	  prev = c;
	}
      CHECK_LIST_END (tail, tail);
      return val;
    }

  if (STRINGP (arg))
    {
      ptrdiff_t bytes = SBYTES (arg);
      ptrdiff_t chars = SCHARS (arg);
      Lisp_Object val = STRING_MULTIBYTE (arg)
	? make_uninit_multibyte_string (chars, bytes)
	: make_uninit_string (bytes);
      memcpy (SDATA (val), SDATA (arg), bytes);
      INTERVAL ivs = string_intervals (arg);
      if (ivs)
	{
	  INTERVAL copy = copy_intervals (ivs, 0, chars);
	  set_interval_object (copy, val);
	  set_string_intervals (val, copy);
	}
      return val;
    }

  if (VECTORP (arg))
    return Fvector (ASIZE (arg), XVECTOR (arg)->contents);

  if (RECORDP (arg))
    return Frecord (PVSIZE (arg), XVECTOR (arg)->contents);

  if (CHAR_TABLE_P (arg))
    return copy_char_table (arg);

  if (BOOL_VECTOR_P (arg))
    {
      EMACS_INT nbits = bool_vector_size (arg);
      ptrdiff_t nbytes = bool_vector_bytes (nbits);
      Lisp_Object val = make_uninit_bool_vector (nbits);
      memcpy (bool_vector_data (val), bool_vector_data (arg), nbytes);
      return val;
    }

  wrong_type_argument (Qsequencep, arg);
}

/* This structure holds information of an argument of `concat_strings' that is
   a string and has text properties to be copied.  */
struct textprop_rec
{
  ptrdiff_t argnum;		/* refer to ARGS (arguments of `concat') */
  ptrdiff_t from;		/* refer to ARGS[argnum] (argument string) */
  ptrdiff_t to;			/* refer to VAL (the target string) */
};

static Lisp_Object
concat_strings (ptrdiff_t nargs, Lisp_Object *args)
{
  USE_SAFE_ALLOCA;

  /* Check types and compute total length in chars of arguments in RESULT_LEN,
     length in bytes in RESULT_LEN_BYTE, and determine in DEST_MULTIBYTE
     whether the result should be a multibyte string.  */
  EMACS_INT result_len = 0;
  EMACS_INT result_len_byte = 0;
  bool dest_multibyte = false;
  bool some_unibyte = false;
  for (ptrdiff_t i = 0; i < nargs; i++)
    {
      Lisp_Object arg = args[i];
      EMACS_INT len;

      /* We must count the number of bytes needed in the string
	 as well as the number of characters.  */

      if (STRINGP (arg))
	{
	  ptrdiff_t arg_len_byte = SBYTES (arg);
	  len = SCHARS (arg);
	  if (STRING_MULTIBYTE (arg))
	    dest_multibyte = true;
	  else
	    some_unibyte = true;
	  if (STRING_BYTES_BOUND - result_len_byte < arg_len_byte)
	    string_overflow ();
	  result_len_byte += arg_len_byte;
	}
      else if (VECTORP (arg))
	{
	  len = ASIZE (arg);
	  ptrdiff_t arg_len_byte = 0;
	  for (ptrdiff_t j = 0; j < len; j++)
	    {
	      Lisp_Object ch = AREF (arg, j);
	      CHECK_CHARACTER (ch);
	      int c = XFIXNAT (ch);
	      arg_len_byte += CHAR_BYTES (c);
	      if (!ASCII_CHAR_P (c) && !CHAR_BYTE8_P (c))
		dest_multibyte = true;
	    }
	  if (STRING_BYTES_BOUND - result_len_byte < arg_len_byte)
	    string_overflow ();
	  result_len_byte += arg_len_byte;
	}
      else if (NILP (arg))
	continue;
      else if (CONSP (arg))
	{
	  len = XFIXNAT (Flength (arg));
	  ptrdiff_t arg_len_byte = 0;
	  for (; CONSP (arg); arg = XCDR (arg))
	    {
	      Lisp_Object ch = XCAR (arg);
	      CHECK_CHARACTER (ch);
	      int c = XFIXNAT (ch);
	      arg_len_byte += CHAR_BYTES (c);
	      if (!ASCII_CHAR_P (c) && !CHAR_BYTE8_P (c))
		dest_multibyte = true;
	    }
	  if (STRING_BYTES_BOUND - result_len_byte < arg_len_byte)
	    string_overflow ();
	  result_len_byte += arg_len_byte;
	}
      else
	wrong_type_argument (Qsequencep, arg);

      result_len += len;
      if (MOST_POSITIVE_FIXNUM < result_len)
	memory_full (SIZE_MAX);
    }

  if (dest_multibyte && some_unibyte)
    {
      /* Non-ASCII characters in unibyte strings take two bytes when
	 converted to multibyte -- count them and adjust the total.  */
      for (ptrdiff_t i = 0; i < nargs; i++)
	{
	  Lisp_Object arg = args[i];
	  if (STRINGP (arg) && !STRING_MULTIBYTE (arg))
	    {
	      ptrdiff_t bytes = SCHARS (arg);
	      const unsigned char *s = SDATA (arg);
	      ptrdiff_t nonascii = 0;
	      for (ptrdiff_t j = 0; j < bytes; j++)
		nonascii += s[j] >> 7;
	      if (STRING_BYTES_BOUND - result_len_byte < nonascii)
		string_overflow ();
	      result_len_byte += nonascii;
	    }
	}
    }

  if (!dest_multibyte)
    result_len_byte = result_len;

  /* Create the output object.  */
  Lisp_Object result = dest_multibyte
    ? make_uninit_multibyte_string (result_len, result_len_byte)
    : make_uninit_string (result_len);

  /* Copy the contents of the args into the result.  */
  ptrdiff_t toindex = 0;
  ptrdiff_t toindex_byte = 0;

  /* When we make a multibyte string, we can't copy text properties
     while concatenating each string because the length of resulting
     string can't be decided until we finish the whole concatenation.
     So, we record strings that have text properties to be copied
     here, and copy the text properties after the concatenation.  */
  struct textprop_rec *textprops;
  /* Number of elements in textprops.  */
  ptrdiff_t num_textprops = 0;
  SAFE_NALLOCA (textprops, 1, nargs);

  for (ptrdiff_t i = 0; i < nargs; i++)
    {
      Lisp_Object arg = args[i];
      if (STRINGP (arg))
	{
	  if (string_intervals (arg))
	    {
	      textprops[num_textprops].argnum = i;
	      textprops[num_textprops].from = 0;
	      textprops[num_textprops].to = toindex;
	      num_textprops++;
	    }
	  ptrdiff_t nchars = SCHARS (arg);
	  if (STRING_MULTIBYTE (arg) == dest_multibyte)
	    {
	      /* Between strings of the same kind, copy fast.  */
	      ptrdiff_t arg_len_byte = SBYTES (arg);
	      memcpy (SDATA (result) + toindex_byte, SDATA (arg), arg_len_byte);
	      toindex_byte += arg_len_byte;
	    }
	  else
	    {
	      /* Copy a single-byte string to a multibyte string.  */
	      toindex_byte += copy_text (SDATA (arg),
					 SDATA (result) + toindex_byte,
					 nchars, 0, 1);
	    }
	  toindex += nchars;
	}
      else if (VECTORP (arg))
	{
	  ptrdiff_t len = ASIZE (arg);
	  for (ptrdiff_t j = 0; j < len; j++)
	    {
	      int c = XFIXNAT (AREF (arg, j));
	      if (dest_multibyte)
		toindex_byte += CHAR_STRING (c, SDATA (result) + toindex_byte);
	      else
		SSET (result, toindex_byte++, c);
	      toindex++;
	    }
	}
      else
	for (Lisp_Object tail = arg; !NILP (tail); tail = XCDR (tail))
	  {
	    int c = XFIXNAT (XCAR (tail));
	    if (dest_multibyte)
	      toindex_byte += CHAR_STRING (c, SDATA (result) + toindex_byte);
	    else
	      SSET (result, toindex_byte++, c);
	    toindex++;
	  }
    }

  if (num_textprops > 0)
    {
      ptrdiff_t last_to_end = -1;
      for (ptrdiff_t i = 0; i < num_textprops; i++)
	{
	  Lisp_Object arg = args[textprops[i].argnum];
	  Lisp_Object props = text_property_list (arg,
						  make_fixnum (0),
						  make_fixnum (SCHARS (arg)),
						  Qnil);
	  /* If successive arguments have properties, be sure that the
	     value of `composition' property be the copy.  */
	  if (last_to_end == textprops[i].to)
	    make_composition_value_copy (props);
	  add_text_properties_from_list (result, props,
					 make_fixnum (textprops[i].to));
	  last_to_end = textprops[i].to + SCHARS (arg);
	}
    }

  SAFE_FREE ();
  return result;
}

/* Concatenate sequences into a list or vector. */

Lisp_Object
concat (ptrdiff_t nargs, Lisp_Object *args, Lisp_Object last_tail,
	bool vector_target)
{
  /* Check argument types and compute total length of arguments.  */
  EMACS_INT result_len = 0;
  for (ptrdiff_t i = 0; i < nargs; i++)
    {
      Lisp_Object arg = args[i];
      if (!(CONSP (arg) || NILP (arg) || VECTORP (arg) || STRINGP (arg)
	    || COMPILEDP (arg) || BOOL_VECTOR_P (arg)))
	wrong_type_argument (Qsequencep, arg);
      EMACS_INT len = XFIXNAT (Flength (arg));
      result_len += len;
      if (MOST_POSITIVE_FIXNUM < result_len)
	memory_full (SIZE_MAX);
    }

  /* When the target is a list, return the tail directly if all other
     arguments are empty.  */
  if (!vector_target && result_len == 0)
    return last_tail;

  /* Create the output object.  */
  Lisp_Object result = vector_target
    ? make_nil_vector (result_len)
    : Fmake_list (make_fixnum (result_len), Qnil);

  /* Copy the contents of the args into the result.  */
  Lisp_Object tail = Qnil;
  ptrdiff_t toindex = 0;
  if (CONSP (result))
    {
      tail = result;
      toindex = -1;   /* -1 in toindex is flag we are making a list */
    }

  Lisp_Object prev = Qnil;

  for (ptrdiff_t i = 0; i < nargs; i++)
    {
      ptrdiff_t arglen = 0;
      ptrdiff_t argindex = 0;
      ptrdiff_t argindex_byte = 0;

      Lisp_Object arg = args[i];
      if (!CONSP (arg))
	arglen = XFIXNUM (Flength (arg));

      /* Copy element by element.  */
      while (1)
	{
	  /* Fetch next element of `arg' arg into `elt', or break if
	     `arg' is exhausted. */
	  Lisp_Object elt;
	  if (CONSP (arg))
	    {
	      elt = XCAR (arg);
	      arg = XCDR (arg);
	    }
	  else if (NILP (arg) || argindex >= arglen)
	    break;
	  else if (STRINGP (arg))
	    {
	      int c;
	      if (STRING_MULTIBYTE (arg))
		c = fetch_string_char_advance_no_check (arg, &argindex,
							&argindex_byte);
	      else
		{
		  c = SREF (arg, argindex);
		  argindex++;
		}
	      XSETFASTINT (elt, c);
	    }
	  else if (BOOL_VECTOR_P (arg))
	    {
	      elt = bool_vector_ref (arg, argindex);
	      argindex++;
	    }
	  else
	    {
	      elt = AREF (arg, argindex);
	      argindex++;
	    }

	  /* Store this element into the result.  */
	  if (toindex < 0)
	    {
	      XSETCAR (tail, elt);
	      prev = tail;
	      tail = XCDR (tail);
	    }
	  else
	    {
	      ASET (result, toindex, elt);
	      toindex++;
	    }
	}
    }
  if (!NILP (prev))
    XSETCDR (prev, last_tail);

  return result;
}

static Lisp_Object string_char_byte_cache_string;
static ptrdiff_t string_char_byte_cache_charpos;
static ptrdiff_t string_char_byte_cache_bytepos;

void
clear_string_char_byte_cache (void)
{
  string_char_byte_cache_string = Qnil;
}

/* Return the byte index corresponding to CHAR_INDEX in STRING.  */

ptrdiff_t
string_char_to_byte (Lisp_Object string, ptrdiff_t char_index)
{
  ptrdiff_t i_byte;
  ptrdiff_t best_below, best_below_byte;
  ptrdiff_t best_above, best_above_byte;

  best_below = best_below_byte = 0;
  best_above = SCHARS (string);
  best_above_byte = SBYTES (string);
  if (best_above == best_above_byte)
    return char_index;

  if (EQ (string, string_char_byte_cache_string))
    {
      if (string_char_byte_cache_charpos < char_index)
	{
	  best_below = string_char_byte_cache_charpos;
	  best_below_byte = string_char_byte_cache_bytepos;
	}
      else
	{
	  best_above = string_char_byte_cache_charpos;
	  best_above_byte = string_char_byte_cache_bytepos;
	}
    }

  if (char_index - best_below < best_above - char_index)
    {
      unsigned char *p = SDATA (string) + best_below_byte;

      while (best_below < char_index)
	{
	  p += BYTES_BY_CHAR_HEAD (*p);
	  best_below++;
	}
      i_byte = p - SDATA (string);
    }
  else
    {
      unsigned char *p = SDATA (string) + best_above_byte;

      while (best_above > char_index)
	{
	  p--;
	  while (!CHAR_HEAD_P (*p)) p--;
	  best_above--;
	}
      i_byte = p - SDATA (string);
    }

  string_char_byte_cache_bytepos = i_byte;
  string_char_byte_cache_charpos = char_index;
  string_char_byte_cache_string = string;

  return i_byte;
}

/* Return the character index corresponding to BYTE_INDEX in STRING.  */

ptrdiff_t
string_byte_to_char (Lisp_Object string, ptrdiff_t byte_index)
{
  ptrdiff_t i, i_byte;
  ptrdiff_t best_below, best_below_byte;
  ptrdiff_t best_above, best_above_byte;

  best_below = best_below_byte = 0;
  best_above = SCHARS (string);
  best_above_byte = SBYTES (string);
  if (best_above == best_above_byte)
    return byte_index;

  if (EQ (string, string_char_byte_cache_string))
    {
      if (string_char_byte_cache_bytepos < byte_index)
	{
	  best_below = string_char_byte_cache_charpos;
	  best_below_byte = string_char_byte_cache_bytepos;
	}
      else
	{
	  best_above = string_char_byte_cache_charpos;
	  best_above_byte = string_char_byte_cache_bytepos;
	}
    }

  if (byte_index - best_below_byte < best_above_byte - byte_index)
    {
      unsigned char *p = SDATA (string) + best_below_byte;
      unsigned char *pend = SDATA (string) + byte_index;

      while (p < pend)
	{
	  p += BYTES_BY_CHAR_HEAD (*p);
	  best_below++;
	}
      i = best_below;
      i_byte = p - SDATA (string);
    }
  else
    {
      unsigned char *p = SDATA (string) + best_above_byte;
      unsigned char *pbeg = SDATA (string) + byte_index;

      while (p > pbeg)
	{
	  p--;
	  while (!CHAR_HEAD_P (*p)) p--;
	  best_above--;
	}
      i = best_above;
      i_byte = p - SDATA (string);
    }

  string_char_byte_cache_bytepos = i_byte;
  string_char_byte_cache_charpos = i;
  string_char_byte_cache_string = string;

  return i;
}

/* Convert STRING to a multibyte string.  */

static Lisp_Object
string_make_multibyte (Lisp_Object string)
{
  unsigned char *buf;
  ptrdiff_t nbytes;
  Lisp_Object ret;
  USE_SAFE_ALLOCA;

  if (STRING_MULTIBYTE (string))
    return string;

  nbytes = count_size_as_multibyte (SDATA (string),
				    SCHARS (string));
  /* If all the chars are ASCII, they won't need any more bytes
     once converted.  In that case, we can return STRING itself.  */
  if (nbytes == SBYTES (string))
    return string;

  buf = SAFE_ALLOCA (nbytes);
  copy_text (SDATA (string), buf, SBYTES (string),
	     0, 1);

  ret = make_multibyte_string ((char *) buf, SCHARS (string), nbytes);
  SAFE_FREE ();

  return ret;
}


/* Convert STRING (if unibyte) to a multibyte string without changing
   the number of characters.  Characters 0200 through 0237 are
   converted to eight-bit characters. */

Lisp_Object
string_to_multibyte (Lisp_Object string)
{
  unsigned char *buf;
  ptrdiff_t nbytes;
  Lisp_Object ret;
  USE_SAFE_ALLOCA;

  if (STRING_MULTIBYTE (string))
    return string;

  nbytes = count_size_as_multibyte (SDATA (string), SBYTES (string));
  /* If all the chars are ASCII, they won't need any more bytes once
     converted.  */
  if (nbytes == SBYTES (string))
    return make_multibyte_string (SSDATA (string), nbytes, nbytes);

  buf = SAFE_ALLOCA (nbytes);
  memcpy (buf, SDATA (string), SBYTES (string));
  str_to_multibyte (buf, nbytes, SBYTES (string));

  ret = make_multibyte_string ((char *) buf, SCHARS (string), nbytes);
  SAFE_FREE ();

  return ret;
}


/* Convert STRING to a single-byte string.  */

Lisp_Object
string_make_unibyte (Lisp_Object string)
{
  ptrdiff_t nchars;
  unsigned char *buf;
  Lisp_Object ret;
  USE_SAFE_ALLOCA;

  if (! STRING_MULTIBYTE (string))
    return string;

  nchars = SCHARS (string);

  buf = SAFE_ALLOCA (nchars);
  copy_text (SDATA (string), buf, SBYTES (string),
	     1, 0);

  ret = make_unibyte_string ((char *) buf, nchars);
  SAFE_FREE ();

  return ret;
}

DEFUN ("string-make-multibyte", Fstring_make_multibyte, Sstring_make_multibyte,
       1, 1, 0,
       doc: /* Return the multibyte equivalent of STRING.
If STRING is unibyte and contains non-ASCII characters, the function
`unibyte-char-to-multibyte' is used to convert each unibyte character
to a multibyte character.  In this case, the returned string is a
newly created string with no text properties.  If STRING is multibyte
or entirely ASCII, it is returned unchanged.  In particular, when
STRING is unibyte and entirely ASCII, the returned string is unibyte.
\(When the characters are all ASCII, Emacs primitives will treat the
string the same way whether it is unibyte or multibyte.)  */)
  (Lisp_Object string)
{
  CHECK_STRING (string);

  return string_make_multibyte (string);
}

DEFUN ("string-make-unibyte", Fstring_make_unibyte, Sstring_make_unibyte,
       1, 1, 0,
       doc: /* Return the unibyte equivalent of STRING.
Multibyte character codes above 255 are converted to unibyte
by taking just the low 8 bits of each character's code.  */)
  (Lisp_Object string)
{
  CHECK_STRING (string);

  return string_make_unibyte (string);
}

DEFUN ("string-as-unibyte", Fstring_as_unibyte, Sstring_as_unibyte,
       1, 1, 0,
       doc: /* Return a unibyte string with the same individual bytes as STRING.
If STRING is unibyte, the result is STRING itself.
Otherwise it is a newly created string, with no text properties.
If STRING is multibyte and contains a character of charset
`eight-bit', it is converted to the corresponding single byte.  */)
  (Lisp_Object string)
{
  CHECK_STRING (string);

  if (STRING_MULTIBYTE (string))
    {
      unsigned char *str = (unsigned char *) xlispstrdup (string);
      ptrdiff_t bytes = str_as_unibyte (str, SBYTES (string));

      string = make_unibyte_string ((char *) str, bytes);
      xfree (str);
    }
  return string;
}

DEFUN ("string-as-multibyte", Fstring_as_multibyte, Sstring_as_multibyte,
       1, 1, 0,
       doc: /* Return a multibyte string with the same individual bytes as STRING.
If STRING is multibyte, the result is STRING itself.
Otherwise it is a newly created string, with no text properties.

If STRING is unibyte and contains an individual 8-bit byte (i.e. not
part of a correct utf-8 sequence), it is converted to the corresponding
multibyte character of charset `eight-bit'.
See also `string-to-multibyte'.

Beware, this often doesn't really do what you think it does.
It is similar to (decode-coding-string STRING \\='utf-8-emacs).
If you're not sure, whether to use `string-as-multibyte' or
`string-to-multibyte', use `string-to-multibyte'.  */)
  (Lisp_Object string)
{
  CHECK_STRING (string);

  if (! STRING_MULTIBYTE (string))
    {
      Lisp_Object new_string;
      ptrdiff_t nchars, nbytes;

      parse_str_as_multibyte (SDATA (string),
			      SBYTES (string),
			      &nchars, &nbytes);
      new_string = make_uninit_multibyte_string (nchars, nbytes);
      memcpy (SDATA (new_string), SDATA (string), SBYTES (string));
      if (nbytes != SBYTES (string))
	str_as_multibyte (SDATA (new_string), nbytes,
			  SBYTES (string), NULL);
      string = new_string;
      set_string_intervals (string, NULL);
    }
  return string;
}

DEFUN ("string-to-multibyte", Fstring_to_multibyte, Sstring_to_multibyte,
       1, 1, 0,
       doc: /* Return a multibyte string with the same individual chars as STRING.
If STRING is multibyte, the result is STRING itself.
Otherwise it is a newly created string, with no text properties.

If STRING is unibyte and contains an 8-bit byte, it is converted to
the corresponding multibyte character of charset `eight-bit'.

This differs from `string-as-multibyte' by converting each byte of a correct
utf-8 sequence to an eight-bit character, not just bytes that don't form a
correct sequence.  */)
  (Lisp_Object string)
{
  CHECK_STRING (string);

  return string_to_multibyte (string);
}

DEFUN ("string-to-unibyte", Fstring_to_unibyte, Sstring_to_unibyte,
       1, 1, 0,
       doc: /* Return a unibyte string with the same individual chars as STRING.
If STRING is unibyte, the result is STRING itself.
Otherwise it is a newly created string, with no text properties,
where each `eight-bit' character is converted to the corresponding byte.
If STRING contains a non-ASCII, non-`eight-bit' character,
an error is signaled.  */)
  (Lisp_Object string)
{
  CHECK_STRING (string);

  if (STRING_MULTIBYTE (string))
    {
      ptrdiff_t chars = SCHARS (string);
      unsigned char *str = xmalloc (chars);
      ptrdiff_t converted = str_to_unibyte (SDATA (string), str, chars);

      if (converted < chars)
	error ("Can't convert the %"pD"dth character to unibyte", converted);
      string = make_unibyte_string ((char *) str, chars);
      xfree (str);
    }
  return string;
}


DEFUN ("copy-alist", Fcopy_alist, Scopy_alist, 1, 1, 0,
       doc: /* Return a copy of ALIST.
This is an alist which represents the same mapping from objects to objects,
but does not share the alist structure with ALIST.
The objects mapped (cars and cdrs of elements of the alist)
are shared, however.
Elements of ALIST that are not conses are also shared.  */)
  (Lisp_Object alist)
{
  if (NILP (alist))
    return alist;
  alist = Fcopy_sequence (alist);
  for (Lisp_Object tem = alist; !NILP (tem); tem = XCDR (tem))
    {
      Lisp_Object car = XCAR (tem);
      if (CONSP (car))
	XSETCAR (tem, Fcons (XCAR (car), XCDR (car)));
    }
  return alist;
}

/* Check that ARRAY can have a valid subarray [FROM..TO),
   given that its size is SIZE.
   If FROM is nil, use 0; if TO is nil, use SIZE.
   Count negative values backwards from the end.
   Set *IFROM and *ITO to the two indexes used.  */

void
validate_subarray (Lisp_Object array, Lisp_Object from, Lisp_Object to,
		   ptrdiff_t size, ptrdiff_t *ifrom, ptrdiff_t *ito)
{
  EMACS_INT f, t;

  if (FIXNUMP (from))
    {
      f = XFIXNUM (from);
      if (f < 0)
	f += size;
    }
  else if (NILP (from))
    f = 0;
  else
    wrong_type_argument (Qintegerp, from);

  if (FIXNUMP (to))
    {
      t = XFIXNUM (to);
      if (t < 0)
	t += size;
    }
  else if (NILP (to))
    t = size;
  else
    wrong_type_argument (Qintegerp, to);

  if (! (0 <= f && f <= t && t <= size))
    args_out_of_range_3 (array, from, to);

  *ifrom = f;
  *ito = t;
}

DEFUN ("substring", Fsubstring, Ssubstring, 1, 3, 0,
       doc: /* Return a new string whose contents are a substring of STRING.
The returned string consists of the characters between index FROM
\(inclusive) and index TO (exclusive) of STRING.  FROM and TO are
zero-indexed: 0 means the first character of STRING.  Negative values
are counted from the end of STRING.  If TO is nil, the substring runs
to the end of STRING.

The STRING argument may also be a vector.  In that case, the return
value is a new vector that contains the elements between index FROM
\(inclusive) and index TO (exclusive) of that vector argument.

With one argument, just copy STRING (with properties, if any).  */)
  (Lisp_Object string, Lisp_Object from, Lisp_Object to)
{
  Lisp_Object res;
  ptrdiff_t size, ifrom, ito;

  size = CHECK_VECTOR_OR_STRING (string);
  validate_subarray (string, from, to, size, &ifrom, &ito);

  if (STRINGP (string))
    {
      ptrdiff_t from_byte
	= !ifrom ? 0 : string_char_to_byte (string, ifrom);
      ptrdiff_t to_byte
	= ito == size ? SBYTES (string) : string_char_to_byte (string, ito);
      res = make_specified_string (SSDATA (string) + from_byte,
				   ito - ifrom, to_byte - from_byte,
				   STRING_MULTIBYTE (string));
      copy_text_properties (make_fixnum (ifrom), make_fixnum (ito),
			    string, make_fixnum (0), res, Qnil);
    }
  else
    res = Fvector (ito - ifrom, aref_addr (string, ifrom));

  return res;
}


DEFUN ("substring-no-properties", Fsubstring_no_properties, Ssubstring_no_properties, 1, 3, 0,
       doc: /* Return a substring of STRING, without text properties.
It starts at index FROM and ends before TO.
TO may be nil or omitted; then the substring runs to the end of STRING.
If FROM is nil or omitted, the substring starts at the beginning of STRING.
If FROM or TO is negative, it counts from the end.

With one argument, just copy STRING without its properties.  */)
  (Lisp_Object string, register Lisp_Object from, Lisp_Object to)
{
  ptrdiff_t from_char, to_char, from_byte, to_byte, size;

  CHECK_STRING (string);

  size = SCHARS (string);
  validate_subarray (string, from, to, size, &from_char, &to_char);

  from_byte = !from_char ? 0 : string_char_to_byte (string, from_char);
  to_byte =
    to_char == size ? SBYTES (string) : string_char_to_byte (string, to_char);
  return make_specified_string (SSDATA (string) + from_byte,
				to_char - from_char, to_byte - from_byte,
				STRING_MULTIBYTE (string));
}

/* Extract a substring of STRING, giving start and end positions
   both in characters and in bytes.  */

Lisp_Object
substring_both (Lisp_Object string, ptrdiff_t from, ptrdiff_t from_byte,
		ptrdiff_t to, ptrdiff_t to_byte)
{
  Lisp_Object res;
  ptrdiff_t size = CHECK_VECTOR_OR_STRING (string);

  if (!(0 <= from && from <= to && to <= size))
    args_out_of_range_3 (string, make_fixnum (from), make_fixnum (to));

  if (STRINGP (string))
    {
      res = make_specified_string (SSDATA (string) + from_byte,
				   to - from, to_byte - from_byte,
				   STRING_MULTIBYTE (string));
      copy_text_properties (make_fixnum (from), make_fixnum (to),
			    string, make_fixnum (0), res, Qnil);
    }
  else
    res = Fvector (to - from, aref_addr (string, from));

  return res;
}

DEFUN ("nthcdr", Fnthcdr, Snthcdr, 2, 2, 0,
       doc: /* Take cdr N times on LIST, return the result.  */)
  (Lisp_Object n, Lisp_Object list)
{
  Lisp_Object tail = list;

  CHECK_INTEGER (n);

  /* A huge but in-range EMACS_INT that can be substituted for a
     positive bignum while counting down.  It does not introduce
     miscounts because a list or cycle cannot possibly be this long,
     and any counting error is fixed up later.  */
  EMACS_INT large_num = EMACS_INT_MAX;

  EMACS_INT num;
  if (FIXNUMP (n))
    {
      num = XFIXNUM (n);

      /* Speed up small lists by omitting circularity and quit checking.  */
      if (num <= SMALL_LIST_LEN_MAX)
	{
	  for (; 0 < num; num--, tail = XCDR (tail))
	    if (! CONSP (tail))
	      {
		CHECK_LIST_END (tail, list);
		return Qnil;
	      }
	  return tail;
	}
    }
  else
    {
      if (mpz_sgn (*xbignum_val (n)) < 0)
	return tail;
      num = large_num;
    }

  EMACS_INT tortoise_num = num;
  Lisp_Object saved_tail = tail;
  FOR_EACH_TAIL_SAFE (tail)
    {
      /* If the tortoise just jumped (which is rare),
	 update TORTOISE_NUM accordingly.  */
      if (EQ (tail, li.tortoise))
	tortoise_num = num;

      saved_tail = XCDR (tail);
      num--;
      if (num == 0)
	return saved_tail;
      rarely_quit (num);
    }

  tail = saved_tail;
  if (! CONSP (tail))
    {
      CHECK_LIST_END (tail, list);
      return Qnil;
    }

  /* TAIL is part of a cycle.  Reduce NUM modulo the cycle length to
     avoid going around this cycle repeatedly.  */
  intptr_t cycle_length = tortoise_num - num;
  if (! FIXNUMP (n))
    {
      /* Undo any error introduced when LARGE_NUM was substituted for
	 N, by adding N - LARGE_NUM to NUM, using arithmetic modulo
	 CYCLE_LENGTH.  */
      /* Add N mod CYCLE_LENGTH to NUM.  */
      if (cycle_length <= ULONG_MAX)
	num += mpz_tdiv_ui (*xbignum_val (n), cycle_length);
      else
	{
	  mpz_set_intmax (mpz[0], cycle_length);
	  mpz_tdiv_r (mpz[0], *xbignum_val (n), mpz[0]);
	  intptr_t iz;
	  mpz_export (&iz, NULL, -1, sizeof iz, 0, 0, mpz[0]);
	  num += iz;
	}
      num += cycle_length - large_num % cycle_length;
    }
  num %= cycle_length;

  /* One last time through the cycle.  */
  for (; 0 < num; num--)
    {
      tail = XCDR (tail);
      rarely_quit (num);
    }
  return tail;
}

DEFUN ("nth", Fnth, Snth, 2, 2, 0,
       doc: /* Return the Nth element of LIST.
N counts from zero.  If LIST is not that long, nil is returned.  */)
  (Lisp_Object n, Lisp_Object list)
{
  return Fcar (Fnthcdr (n, list));
}

DEFUN ("elt", Felt, Selt, 2, 2, 0,
       doc: /* Return element of SEQUENCE at index N.  */)
  (Lisp_Object sequence, Lisp_Object n)
{
  if (CONSP (sequence) || NILP (sequence))
    return Fcar (Fnthcdr (n, sequence));

  /* Faref signals a "not array" error, so check here.  */
  CHECK_ARRAY (sequence, Qsequencep);
  return Faref (sequence, n);
}

enum { WORDS_PER_DOUBLE = (sizeof (double) / sizeof (EMACS_UINT)
                          + (sizeof (double) % sizeof (EMACS_UINT) != 0)) };
union double_and_words
{
  double val;
  EMACS_UINT word[WORDS_PER_DOUBLE];
};

/* Return true if the floats X and Y have the same value.
   This looks at X's and Y's representation, since (unlike '==')
   it returns true if X and Y are the same NaN.  */
static bool
same_float (Lisp_Object x, Lisp_Object y)
{
  union double_and_words
    xu = { .val = XFLOAT_DATA (x) },
    yu = { .val = XFLOAT_DATA (y) };
  EMACS_UINT neql = 0;
  for (int i = 0; i < WORDS_PER_DOUBLE; i++)
    neql |= xu.word[i] ^ yu.word[i];
  return !neql;
}

/* True if X can be compared using `eq'.
   This predicate is approximative, for maximum speed.  */
static bool
eq_comparable_value (Lisp_Object x)
{
  return SYMBOLP (x) || FIXNUMP (x);
}

DEFUN ("member", Fmember, Smember, 2, 2, 0,
       doc: /* Return non-nil if ELT is an element of LIST.  Comparison done with `equal'.
The value is actually the tail of LIST whose car is ELT.  */)
  (Lisp_Object elt, Lisp_Object list)
{
  if (eq_comparable_value (elt))
    return Fmemq (elt, list);
  Lisp_Object tail = list;
  FOR_EACH_TAIL (tail)
    if (! NILP (Fequal (elt, XCAR (tail))))
      return tail;
  CHECK_LIST_END (tail, list);
  return Qnil;
}

DEFUN ("memq", Fmemq, Smemq, 2, 2, 0,
       doc: /* Return non-nil if ELT is an element of LIST.  Comparison done with `eq'.
The value is actually the tail of LIST whose car is ELT.  */)
  (Lisp_Object elt, Lisp_Object list)
{
  Lisp_Object tail = list;
  FOR_EACH_TAIL (tail)
    if (EQ (XCAR (tail), elt))
      return tail;
  CHECK_LIST_END (tail, list);
  return Qnil;
}

DEFUN ("memql", Fmemql, Smemql, 2, 2, 0,
       doc: /* Return non-nil if ELT is an element of LIST.  Comparison done with `eql'.
The value is actually the tail of LIST whose car is ELT.  */)
  (Lisp_Object elt, Lisp_Object list)
{
  Lisp_Object tail = list;

  if (FLOATP (elt))
    {
      FOR_EACH_TAIL (tail)
        {
          Lisp_Object tem = XCAR (tail);
          if (FLOATP (tem) && same_float (elt, tem))
            return tail;
        }
    }
  else if (BIGNUMP (elt))
    {
      FOR_EACH_TAIL (tail)
        {
          Lisp_Object tem = XCAR (tail);
          if (BIGNUMP (tem)
	      && mpz_cmp (*xbignum_val (elt), *xbignum_val (tem)) == 0)
            return tail;
        }
    }
  else
    return Fmemq (elt, list);

  CHECK_LIST_END (tail, list);
  return Qnil;
}

DEFUN ("assq", Fassq, Sassq, 2, 2, 0,
       doc: /* Return non-nil if KEY is `eq' to the car of an element of ALIST.
The value is actually the first element of ALIST whose car is KEY.
Elements of ALIST that are not conses are ignored.  */)
  (Lisp_Object key, Lisp_Object alist)
{
  Lisp_Object tail = alist;
  FOR_EACH_TAIL (tail)
    if (CONSP (XCAR (tail)) && EQ (XCAR (XCAR (tail)), key))
      return XCAR (tail);
  CHECK_LIST_END (tail, alist);
  return Qnil;
}

/* Like Fassq but never report an error and do not allow quits.
   Use only on objects known to be non-circular lists.  */

Lisp_Object
assq_no_quit (Lisp_Object key, Lisp_Object alist)
{
  for (; ! NILP (alist); alist = XCDR (alist))
    if (CONSP (XCAR (alist)) && EQ (XCAR (XCAR (alist)), key))
      return XCAR (alist);
  return Qnil;
}

DEFUN ("assoc", Fassoc, Sassoc, 2, 3, 0,
       doc: /* Return non-nil if KEY is equal to the car of an element of ALIST.
The value is actually the first element of ALIST whose car equals KEY.

Equality is defined by the function TESTFN, defaulting to `equal'.
TESTFN is called with 2 arguments: a car of an alist element and KEY.  */)
     (Lisp_Object key, Lisp_Object alist, Lisp_Object testfn)
{
  if (eq_comparable_value (key) && NILP (testfn))
    return Fassq (key, alist);
  Lisp_Object tail = alist;
  FOR_EACH_TAIL (tail)
    {
      Lisp_Object car = XCAR (tail);
      if (CONSP (car)
	  && (NILP (testfn)
	      ? (EQ (XCAR (car), key) || !NILP (Fequal
						(XCAR (car), key)))
	      : !NILP (call2 (testfn, XCAR (car), key))))
	return car;
    }
  CHECK_LIST_END (tail, alist);
  return Qnil;
}

/* Like Fassoc but never report an error and do not allow quits.
   Use only on keys and lists known to be non-circular, and on keys
   that are not too deep and are not window configurations.  */

Lisp_Object
assoc_no_quit (Lisp_Object key, Lisp_Object alist)
{
  for (; ! NILP (alist); alist = XCDR (alist))
    {
      Lisp_Object car = XCAR (alist);
      if (CONSP (car)
	  && (EQ (XCAR (car), key) || equal_no_quit (XCAR (car), key)))
	return car;
    }
  return Qnil;
}

DEFUN ("rassq", Frassq, Srassq, 2, 2, 0,
       doc: /* Return non-nil if KEY is `eq' to the cdr of an element of ALIST.
The value is actually the first element of ALIST whose cdr is KEY.  */)
  (Lisp_Object key, Lisp_Object alist)
{
  Lisp_Object tail = alist;
  FOR_EACH_TAIL (tail)
    if (CONSP (XCAR (tail)) && EQ (XCDR (XCAR (tail)), key))
      return XCAR (tail);
  CHECK_LIST_END (tail, alist);
  return Qnil;
}

DEFUN ("rassoc", Frassoc, Srassoc, 2, 2, 0,
       doc: /* Return non-nil if KEY is `equal' to the cdr of an element of ALIST.
The value is actually the first element of ALIST whose cdr equals KEY.  */)
  (Lisp_Object key, Lisp_Object alist)
{
  if (eq_comparable_value (key))
    return Frassq (key, alist);
  Lisp_Object tail = alist;
  FOR_EACH_TAIL (tail)
    {
      Lisp_Object car = XCAR (tail);
      if (CONSP (car)
	  && (EQ (XCDR (car), key) || !NILP (Fequal (XCDR (car), key))))
	return car;
    }
  CHECK_LIST_END (tail, alist);
  return Qnil;
}

DEFUN ("delq", Fdelq, Sdelq, 2, 2, 0,
       doc: /* Delete members of LIST which are `eq' to ELT, and return the result.
More precisely, this function skips any members `eq' to ELT at the
front of LIST, then removes members `eq' to ELT from the remaining
sublist by modifying its list structure, then returns the resulting
list.

Write `(setq foo (delq element foo))' to be sure of correctly changing
the value of a list `foo'.  See also `remq', which does not modify the
argument.  */)
  (Lisp_Object elt, Lisp_Object list)
{
  Lisp_Object prev = Qnil, tail = list;

  FOR_EACH_TAIL (tail)
    {
      Lisp_Object tem = XCAR (tail);
      if (EQ (elt, tem))
	{
	  if (NILP (prev))
	    list = XCDR (tail);
	  else
	    Fsetcdr (prev, XCDR (tail));
	}
      else
	prev = tail;
    }
  CHECK_LIST_END (tail, list);
  return list;
}

DEFUN ("delete", Fdelete, Sdelete, 2, 2, 0,
       doc: /* Delete members of SEQ which are `equal' to ELT, and return the result.
SEQ must be a sequence (i.e. a list, a vector, or a string).
The return value is a sequence of the same type.

If SEQ is a list, this behaves like `delq', except that it compares
with `equal' instead of `eq'.  In particular, it may remove elements
by altering the list structure.

If SEQ is not a list, deletion is never performed destructively;
instead this function creates and returns a new vector or string.

Write `(setq foo (delete element foo))' to be sure of correctly
changing the value of a sequence `foo'.  See also `remove', which
does not modify the argument.  */)
  (Lisp_Object elt, Lisp_Object seq)
{
  if (VECTORP (seq))
    {
      ptrdiff_t n = 0;
      ptrdiff_t size = ASIZE (seq);
      USE_SAFE_ALLOCA;
      Lisp_Object *kept = SAFE_ALLOCA (size * sizeof *kept);

      for (ptrdiff_t i = 0; i < size; i++)
	{
	  kept[n] = AREF (seq, i);
	  n += NILP (Fequal (AREF (seq, i), elt));
	}

      if (n != size)
	seq = Fvector (n, kept);

      SAFE_FREE ();
    }
  else if (STRINGP (seq))
    {
      if (!CHARACTERP (elt))
	return seq;

      ptrdiff_t i, ibyte, nchars, nbytes, cbytes;
      int c;

      for (i = nchars = nbytes = ibyte = 0;
	   i < SCHARS (seq);
	   ++i, ibyte += cbytes)
	{
	  if (STRING_MULTIBYTE (seq))
	    {
	      c = STRING_CHAR (SDATA (seq) + ibyte);
	      cbytes = CHAR_BYTES (c);
	    }
	  else
	    {
	      c = SREF (seq, i);
	      cbytes = 1;
	    }

	  if (c != XFIXNUM (elt))
	    {
	      ++nchars;
	      nbytes += cbytes;
	    }
	}

      if (nchars != SCHARS (seq))
	{
	  Lisp_Object tem;

	  tem = make_uninit_multibyte_string (nchars, nbytes);
	  if (!STRING_MULTIBYTE (seq))
	    STRING_SET_UNIBYTE (tem);

	  for (i = nchars = nbytes = ibyte = 0;
	       i < SCHARS (seq);
	       ++i, ibyte += cbytes)
	    {
	      if (STRING_MULTIBYTE (seq))
		{
		  c = STRING_CHAR (SDATA (seq) + ibyte);
		  cbytes = CHAR_BYTES (c);
		}
	      else
		{
		  c = SREF (seq, i);
		  cbytes = 1;
		}

	      if (c != XFIXNUM (elt))
		{
		  unsigned char *from = SDATA (seq) + ibyte;
		  unsigned char *to   = SDATA (tem) + nbytes;
		  ptrdiff_t n;

		  ++nchars;
		  nbytes += cbytes;

		  for (n = cbytes; n--; )
		    *to++ = *from++;
		}
	    }

	  seq = tem;
	}
    }
  else
    {
      Lisp_Object prev = Qnil, tail = seq;

      FOR_EACH_TAIL (tail)
	{
	  if (!NILP (Fequal (elt, XCAR (tail))))
	    {
	      if (NILP (prev))
		seq = XCDR (tail);
	      else
		Fsetcdr (prev, XCDR (tail));
	    }
	  else
	    prev = tail;
	}
      CHECK_LIST_END (tail, seq);
    }

  return seq;
}

DEFUN ("nreverse", Fnreverse, Snreverse, 1, 1, 0,
       doc: /* Reverse order of items in a list, vector or string SEQ.
If SEQ is a list, it should be nil-terminated.
This function may destructively modify SEQ to produce the value.  */)
  (Lisp_Object seq)
{
  if (NILP (seq))
    return seq;
  else if (STRINGP (seq))
    return Freverse (seq);
  else if (CONSP (seq))
    {
      Lisp_Object prev, tail, next;

      for (prev = Qnil, tail = seq; CONSP (tail); tail = next)
	{
	  next = XCDR (tail);
	  /* If SEQ contains a cycle, attempting to reverse it
	     in-place will inevitably come back to SEQ.  */
	  if (EQ (next, seq))
	    circular_list (seq);
	  Fsetcdr (tail, prev);
	  prev = tail;
	}
      CHECK_LIST_END (tail, seq);
      seq = prev;
    }
  else if (VECTORP (seq))
    {
      ptrdiff_t i, size = ASIZE (seq);

      for (i = 0; i < size / 2; i++)
	{
	  Lisp_Object tem = AREF (seq, i);
	  ASET (seq, i, AREF (seq, size - i - 1));
	  ASET (seq, size - i - 1, tem);
	}
    }
  else if (BOOL_VECTOR_P (seq))
    {
      ptrdiff_t i, size = bool_vector_size (seq);

      for (i = 0; i < size / 2; i++)
	{
	  bool tem = bool_vector_bitref (seq, i);
	  bool_vector_set (seq, i, bool_vector_bitref (seq, size - i - 1));
	  bool_vector_set (seq, size - i - 1, tem);
	}
    }
  else
    wrong_type_argument (Qarrayp, seq);
  return seq;
}

DEFUN ("reverse", Freverse, Sreverse, 1, 1, 0,
       doc: /* Return the reversed copy of list, vector, or string SEQ.
See also the function `nreverse', which is used more often.  */)
  (Lisp_Object seq)
{
  Lisp_Object new;

  if (NILP (seq))
    return Qnil;
  else if (CONSP (seq))
    {
      new = Qnil;
      FOR_EACH_TAIL (seq)
	new = Fcons (XCAR (seq), new);
      CHECK_LIST_END (seq, seq);
    }
  else if (VECTORP (seq))
    {
      ptrdiff_t i, size = ASIZE (seq);

      new = make_uninit_vector (size);
      for (i = 0; i < size; i++)
	ASET (new, i, AREF (seq, size - i - 1));
    }
  else if (BOOL_VECTOR_P (seq))
    {
      ptrdiff_t i;
      EMACS_INT nbits = bool_vector_size (seq);

      new = make_uninit_bool_vector (nbits);
      for (i = 0; i < nbits; i++)
	bool_vector_set (new, i, bool_vector_bitref (seq, nbits - i - 1));
    }
  else if (STRINGP (seq))
    {
      ptrdiff_t size = SCHARS (seq), bytes = SBYTES (seq);

      if (size == bytes)
	{
	  ptrdiff_t i;

	  new = make_uninit_string (size);
	  for (i = 0; i < size; i++)
	    SSET (new, i, SREF (seq, size - i - 1));
	}
      else
	{
	  unsigned char *p, *q;

	  new = make_uninit_multibyte_string (size, bytes);
	  p = SDATA (seq), q = SDATA (new) + bytes;
	  while (q > SDATA (new))
	    {
	      int len, ch = string_char_and_length (p, &len);
	      p += len, q -= len;
	      CHAR_STRING (ch, q);
	    }
	}
    }
  else
    wrong_type_argument (Qsequencep, seq);
  return new;
}

/* Sort LIST using PREDICATE, preserving original order of elements
   considered as equal.  */

static Lisp_Object
sort_list (Lisp_Object list, Lisp_Object predicate)
{
  ptrdiff_t length = list_length (list);
  if (length < 2)
    return list;

  Lisp_Object tem = Fnthcdr (make_fixnum (length / 2 - 1), list);
  Lisp_Object back = Fcdr (tem);
  Fsetcdr (tem, Qnil);

  return merge (Fsort (list, predicate), Fsort (back, predicate), predicate);
}

/* Using PRED to compare, return whether A and B are in order.
   Compare stably when A appeared before B in the input.  */
static bool
inorder (Lisp_Object pred, Lisp_Object a, Lisp_Object b)
{
  return NILP (call2 (pred, b, a));
}

/* Using PRED to compare, merge from ALEN-length A and BLEN-length B
   into DEST.  Argument arrays must be nonempty and must not overlap,
   except that B might be the last part of DEST.  */
static void
merge_vectors (Lisp_Object pred,
	       ptrdiff_t alen, Lisp_Object const a[restrict VLA_ELEMS (alen)],
	       ptrdiff_t blen, Lisp_Object const b[VLA_ELEMS (blen)],
	       Lisp_Object dest[VLA_ELEMS (alen + blen)])
{
  eassume (0 < alen && 0 < blen);
  Lisp_Object const *alim = a + alen;
  Lisp_Object const *blim = b + blen;

  while (true)
    {
      if (inorder (pred, a[0], b[0]))
	{
	  *dest++ = *a++;
	  if (a == alim)
	    {
	      if (dest != b)
		memcpy (dest, b, (blim - b) * sizeof *dest);
	      return;
	    }
	}
      else
	{
	  *dest++ = *b++;
	  if (b == blim)
	    {
	      memcpy (dest, a, (alim - a) * sizeof *dest);
	      return;
	    }
	}
    }
}

/* Using PRED to compare, sort LEN-length VEC in place, using TMP for
   temporary storage.  LEN must be at least 2.  */
static void
sort_vector_inplace (Lisp_Object pred, ptrdiff_t len,
		     Lisp_Object vec[restrict VLA_ELEMS (len)],
		     Lisp_Object tmp[restrict VLA_ELEMS (len >> 1)])
{
  eassume (2 <= len);
  ptrdiff_t halflen = len >> 1;
  sort_vector_copy (pred, halflen, vec, tmp);
  if (1 < len - halflen)
    sort_vector_inplace (pred, len - halflen, vec + halflen, vec);
  merge_vectors (pred, halflen, tmp, len - halflen, vec + halflen, vec);
}

/* Using PRED to compare, sort from LEN-length SRC into DST.
   Len must be positive.  */
static void
sort_vector_copy (Lisp_Object pred, ptrdiff_t len,
		  Lisp_Object src[restrict VLA_ELEMS (len)],
		  Lisp_Object dest[restrict VLA_ELEMS (len)])
{
  eassume (0 < len);
  ptrdiff_t halflen = len >> 1;
  if (halflen < 1)
    dest[0] = src[0];
  else
    {
      if (1 < halflen)
	sort_vector_inplace (pred, halflen, src, dest);
      if (1 < len - halflen)
	sort_vector_inplace (pred, len - halflen, src + halflen, dest);
      merge_vectors (pred, halflen, src, len - halflen, src + halflen, dest);
    }
}

/* Sort VECTOR in place using PREDICATE, preserving original order of
   elements considered as equal.  */

static void
sort_vector (Lisp_Object vector, Lisp_Object predicate)
{
  ptrdiff_t len = ASIZE (vector);
  if (len < 2)
    return;
  ptrdiff_t halflen = len >> 1;
  Lisp_Object *tmp;
  USE_SAFE_ALLOCA;
  SAFE_ALLOCA_LISP (tmp, halflen);
  for (ptrdiff_t i = 0; i < halflen; i++)
    tmp[i] = make_fixnum (0);
  sort_vector_inplace (predicate, len, XVECTOR (vector)->contents, tmp);
  SAFE_FREE ();
}

DEFUN ("sort", Fsort, Ssort, 2, 2, 0,
       doc: /* Sort SEQ, stably, comparing elements using PREDICATE.
Returns the sorted sequence.  SEQ should be a list or vector.  SEQ is
modified by side effects.  PREDICATE is called with two elements of
SEQ, and should return non-nil if the first element should sort before
the second.  */)
  (Lisp_Object seq, Lisp_Object predicate)
{
  if (CONSP (seq))
    seq = sort_list (seq, predicate);
  else if (VECTORP (seq))
    sort_vector (seq, predicate);
  else if (!NILP (seq))
    wrong_type_argument (Qlist_or_vector_p, seq);
  return seq;
}

Lisp_Object
merge (Lisp_Object org_l1, Lisp_Object org_l2, Lisp_Object pred)
{
  Lisp_Object l1 = org_l1;
  Lisp_Object l2 = org_l2;
  Lisp_Object tail = Qnil;
  Lisp_Object value = Qnil;

  while (1)
    {
      if (NILP (l1))
	{
	  if (NILP (tail))
	    return l2;
	  Fsetcdr (tail, l2);
	  return value;
	}
      if (NILP (l2))
	{
	  if (NILP (tail))
	    return l1;
	  Fsetcdr (tail, l1);
	  return value;
	}

      Lisp_Object tem;
      if (inorder (pred, Fcar (l1), Fcar (l2)))
	{
	  tem = l1;
	  l1 = Fcdr (l1);
	  org_l1 = l1;
	}
      else
	{
	  tem = l2;
	  l2 = Fcdr (l2);
	  org_l2 = l2;
	}
      if (NILP (tail))
	value = tem;
      else
	Fsetcdr (tail, tem);
      tail = tem;
    }
}

Lisp_Object
merge_c (Lisp_Object org_l1, Lisp_Object org_l2, bool (*less) (Lisp_Object, Lisp_Object))
{
  Lisp_Object l1 = org_l1;
  Lisp_Object l2 = org_l2;
  Lisp_Object tail = Qnil;
  Lisp_Object value = Qnil;

  while (1)
    {
      if (NILP (l1))
	{
	  if (NILP (tail))
	    return l2;
	  Fsetcdr (tail, l2);
	  return value;
	}
      if (NILP (l2))
	{
	  if (NILP (tail))
	    return l1;
	  Fsetcdr (tail, l1);
	  return value;
	}

      Lisp_Object tem;
      if (less (Fcar (l1), Fcar (l2)))
	{
	  tem = l1;
	  l1 = Fcdr (l1);
	  org_l1 = l1;
	}
      else
	{
	  tem = l2;
	  l2 = Fcdr (l2);
	  org_l2 = l2;
	}
      if (NILP (tail))
	value = tem;
      else
	Fsetcdr (tail, tem);
      tail = tem;
    }
}


/* This does not check for quits.  That is safe since it must terminate.  */

DEFUN ("plist-get", Fplist_get, Splist_get, 2, 2, 0,
       doc: /* Extract a value from a property list.
PLIST is a property list, which is a list of the form
\(PROP1 VALUE1 PROP2 VALUE2...).

This function returns the value corresponding to the given PROP, or
nil if PROP is not one of the properties on the list.  The comparison
with PROP is done using `eq'.

This function never signals an error.  */)
  (Lisp_Object plist, Lisp_Object prop)
{
  Lisp_Object tail = plist;
  FOR_EACH_TAIL_SAFE (tail)
    {
      if (! CONSP (XCDR (tail)))
	break;
      if (EQ (prop, XCAR (tail)))
	return XCAR (XCDR (tail));
      tail = XCDR (tail);
    }

  return Qnil;
}

DEFUN ("get", Fget, Sget, 2, 2, 0,
       doc: /* Return the value of SYMBOL's PROPNAME property.
This is the last value stored with `(put SYMBOL PROPNAME VALUE)'.  */)
  (Lisp_Object symbol, Lisp_Object propname)
{
  CHECK_SYMBOL (symbol);
  Lisp_Object propval = Fplist_get (CDR (Fassq (symbol, Voverriding_plist_environment)),
                                    propname);
  if (!NILP (propval))
    return propval;
  return Fplist_get (XSYMBOL (symbol)->u.s.plist, propname);
}

DEFUN ("plist-put", Fplist_put, Splist_put, 3, 3, 0,
       doc: /* Change value in PLIST of PROP to VAL.
PLIST is a property list, which is a list of the form
\(PROP1 VALUE1 PROP2 VALUE2 ...).

The comparison with PROP is done using `eq'.

If PROP is already a property on the list, its value is set to VAL,
otherwise the new PROP VAL pair is added.  The new plist is returned;
use `(setq x (plist-put x prop val))' to be sure to use the new value.
The PLIST is modified by side effects.  */)
  (Lisp_Object plist, Lisp_Object prop, Lisp_Object val)
{
  Lisp_Object prev = Qnil, tail = plist;
  FOR_EACH_TAIL (tail)
    {
      if (! CONSP (XCDR (tail)))
	break;

      if (EQ (prop, XCAR (tail)))
	{
	  Fsetcar (XCDR (tail), val);
	  return plist;
	}

      prev = tail;
      tail = XCDR (tail);
    }
  CHECK_TYPE (NILP (tail), Qplistp, plist);
  Lisp_Object newcell
    = Fcons (prop, Fcons (val, NILP (prev) ? plist : XCDR (XCDR (prev))));
  if (NILP (prev))
    return newcell;
  Fsetcdr (XCDR (prev), newcell);
  return plist;
}

DEFUN ("put", Fput, Sput, 3, 3, 0,
       doc: /* Store SYMBOL's PROPNAME property with value VALUE.
It can be retrieved with `(get SYMBOL PROPNAME)'.  */)
  (Lisp_Object symbol, Lisp_Object propname, Lisp_Object value)
{
  CHECK_SYMBOL (symbol);
  set_symbol_plist
    (symbol, Fplist_put (XSYMBOL (symbol)->u.s.plist, propname, value));
  return value;
}

DEFUN ("lax-plist-get", Flax_plist_get, Slax_plist_get, 2, 2, 0,
       doc: /* Extract a value from a property list, comparing with `equal'.
This function is otherwise like `plist-get', but may signal an error
if PLIST isn't a valid plist.  */)
  (Lisp_Object plist, Lisp_Object prop)
{
  Lisp_Object tail = plist;
  FOR_EACH_TAIL (tail)
    {
      if (! CONSP (XCDR (tail)))
	break;
      if (! NILP (Fequal (prop, XCAR (tail))))
	return XCAR (XCDR (tail));
      tail = XCDR (tail);
    }

  CHECK_TYPE (NILP (tail), Qplistp, plist);

  return Qnil;
}

DEFUN ("lax-plist-put", Flax_plist_put, Slax_plist_put, 3, 3, 0,
       doc: /* Change value in PLIST of PROP to VAL, comparing with `equal'.
PLIST is a property list, which is a list of the form
\(PROP1 VALUE1 PROP2 VALUE2 ...).  PROP and VAL are any objects.
If PROP is already a property on the list, its value is set to VAL,
otherwise the new PROP VAL pair is added.  The new plist is returned;
use `(setq x (lax-plist-put x prop val))' to be sure to use the new value.
The PLIST is modified by side effects.  */)
  (Lisp_Object plist, Lisp_Object prop, Lisp_Object val)
{
  Lisp_Object prev = Qnil, tail = plist;
  FOR_EACH_TAIL (tail)
    {
      if (! CONSP (XCDR (tail)))
	break;

      if (! NILP (Fequal (prop, XCAR (tail))))
	{
	  Fsetcar (XCDR (tail), val);
	  return plist;
	}

      prev = tail;
      tail = XCDR (tail);
    }
  CHECK_TYPE (NILP (tail), Qplistp, plist);
  Lisp_Object newcell = list2 (prop, val);
  if (NILP (prev))
    return newcell;
  Fsetcdr (XCDR (prev), newcell);
  return plist;
}

DEFUN ("eql", Feql, Seql, 2, 2, 0,
       doc: /* Return t if the two args are `eq' or are indistinguishable numbers.
Integers with the same value are `eql'.
Floating-point values with the same sign, exponent and fraction are `eql'.
This differs from numeric comparison: (eql 0.0 -0.0) returns nil and
\(eql 0.0e+NaN 0.0e+NaN) returns t, whereas `=' does the opposite.  */)
  (Lisp_Object obj1, Lisp_Object obj2)
{
  if (FLOATP (obj1))
    return FLOATP (obj2) && same_float (obj1, obj2) ? Qt : Qnil;
  else if (BIGNUMP (obj1))
    return ((BIGNUMP (obj2)
	     && mpz_cmp (*xbignum_val (obj1), *xbignum_val (obj2)) == 0)
	    ? Qt : Qnil);
  else
    return EQ (obj1, obj2) ? Qt : Qnil;
}

DEFUN ("equal", Fequal, Sequal, 2, 2, 0,
       doc: /* Return t if two Lisp objects have similar structure and contents.
They must have the same data type.
Conses are compared by comparing the cars and the cdrs.
Vectors and strings are compared element by element.
Numbers are compared via `eql', so integers do not equal floats.
\(Use `=' if you want integers and floats to be able to be equal.)
Symbols must match exactly.  */)
  (Lisp_Object o1, Lisp_Object o2)
{
  return internal_equal (o1, o2, EQUAL_PLAIN, 0, Qnil) ? Qt : Qnil;
}

DEFUN ("equal-including-properties", Fequal_including_properties, Sequal_including_properties, 2, 2, 0,
       doc: /* Return t if two Lisp objects have similar structure and contents.
This is like `equal' except that it compares the text properties
of strings.  (`equal' ignores text properties.)  */)
  (Lisp_Object o1, Lisp_Object o2)
{
  return (internal_equal (o1, o2, EQUAL_INCLUDING_PROPERTIES, 0, Qnil)
	  ? Qt : Qnil);
}

/* Return true if O1 and O2 are equal.  Do not quit or check for cycles.
   Use this only on arguments that are cycle-free and not too large and
   are not window configurations.  */

bool
equal_no_quit (Lisp_Object o1, Lisp_Object o2)
{
  return internal_equal (o1, o2, EQUAL_NO_QUIT, 0, Qnil);
}

/* Return true if O1 and O2 are equal.  EQUAL_KIND specifies what kind
   of equality test to use: if it is EQUAL_NO_QUIT, do not check for
   cycles or large arguments or quits; if EQUAL_PLAIN, do ordinary
   Lisp equality; and if EQUAL_INCLUDING_PROPERTIES, do
   equal-including-properties.

   If DEPTH is the current depth of recursion; signal an error if it
   gets too deep.  HT is a hash table used to detect cycles; if nil,
   it has not been allocated yet.  But ignore the last two arguments
   if EQUAL_KIND == EQUAL_NO_QUIT.  */

static bool
internal_equal (Lisp_Object o1, Lisp_Object o2, enum equal_kind equal_kind,
		int depth, Lisp_Object ht)
{
 tail_recurse:
  if (depth > 10)
    {
      eassert (equal_kind != EQUAL_NO_QUIT);
      if (depth > 200)
	error ("Stack overflow in equal");
      if (NILP (ht))
	ht = CALLN (Fmake_hash_table, QCtest, Qeq);
      switch (XTYPE (o1))
	{
	case Lisp_Cons: case Lisp_Vectorlike:
	  {
	    struct Lisp_Hash_Table *h = XHASH_TABLE (ht);
	    Lisp_Object hash;
	    ptrdiff_t i = hash_lookup (h, o1, &hash);
	    if (i >= 0)
	      { /* `o1' was seen already.  */
		Lisp_Object o2s = HASH_VALUE (h, i);
		if (!NILP (Fmemq (o2, o2s)))
		  return true;
		else
		  set_hash_value_slot (h, i, Fcons (o2, o2s));
	      }
	    else
	      hash_put (h, o1, Fcons (o2, Qnil), hash);
	  }
	default: ;
	}
    }

  if (EQ (o1, o2))
    return true;
  if (XTYPE (o1) != XTYPE (o2))
    return false;

  switch (XTYPE (o1))
    {
    case Lisp_Float:
      return same_float (o1, o2);

    case Lisp_Cons:
      if (equal_kind == EQUAL_NO_QUIT)
	for (; CONSP (o1); o1 = XCDR (o1))
	  {
	    if (! CONSP (o2))
	      return false;
	    if (! equal_no_quit (XCAR (o1), XCAR (o2)))
	      return false;
	    o2 = XCDR (o2);
	    if (EQ (XCDR (o1), o2))
	      return true;
	  }
      else
	FOR_EACH_TAIL (o1)
	  {
	    if (! CONSP (o2))
	      return false;
	    if (! internal_equal (XCAR (o1), XCAR (o2),
				  equal_kind, depth + 1, ht))
	      return false;
	    o2 = XCDR (o2);
	    if (EQ (XCDR (o1), o2))
	      return true;
	  }
      depth++;
      goto tail_recurse;

    case Lisp_Vectorlike:
      {
	ptrdiff_t size = ASIZE (o1);
	/* Pseudovectors have the type encoded in the size field, so this test
	   actually checks that the objects have the same type as well as the
	   same size.  */
	if (ASIZE (o2) != size)
	  return false;

	/* Compare bignums, overlays, markers, and boolvectors
	   specially, by comparing their values.  */
	if (BIGNUMP (o1))
	  return mpz_cmp (*xbignum_val (o1), *xbignum_val (o2)) == 0;
	if (OVERLAYP (o1))
	  {
	    if (!internal_equal (OVERLAY_START (o1), OVERLAY_START (o2),
				 equal_kind, depth + 1, ht)
		|| !internal_equal (OVERLAY_END (o1), OVERLAY_END (o2),
				    equal_kind, depth + 1, ht))
	      return false;
	    o1 = XOVERLAY (o1)->plist;
	    o2 = XOVERLAY (o2)->plist;
	    depth++;
	    goto tail_recurse;
	  }
	if (MARKERP (o1))
	  {
	    return (XMARKER (o1)->buffer == XMARKER (o2)->buffer
		    && (XMARKER (o1)->buffer == 0
			|| XMARKER (o1)->bytepos == XMARKER (o2)->bytepos));
	  }
	if (BOOL_VECTOR_P (o1))
	  {
	    EMACS_INT size = bool_vector_size (o1);
	    return (size == bool_vector_size (o2)
		    && !memcmp (bool_vector_data (o1), bool_vector_data (o2),
			        bool_vector_bytes (size)));
	  }

	/* Aside from them, only true vectors, char-tables, compiled
	   functions, and fonts (font-spec, font-entity, font-object)
	   are sensible to compare, so eliminate the others now.  */
	if (size & PSEUDOVECTOR_FLAG)
	  {
	    if (((size & PVEC_TYPE_MASK) >> PSEUDOVECTOR_AREA_BITS)
		< PVEC_COMPILED)
	      return false;
	    size &= PSEUDOVECTOR_SIZE_MASK;
	  }
	for (ptrdiff_t i = 0; i < size; i++)
	  {
	    Lisp_Object v1, v2;
	    v1 = AREF (o1, i);
	    v2 = AREF (o2, i);
	    if (!internal_equal (v1, v2, equal_kind, depth + 1, ht))
	      return false;
	  }
	return true;
      }
      break;

    case Lisp_String:
      return (SCHARS (o1) == SCHARS (o2)
	      && SBYTES (o1) == SBYTES (o2)
	      && !memcmp (SDATA (o1), SDATA (o2), SBYTES (o1))
	      && (equal_kind != EQUAL_INCLUDING_PROPERTIES
	          || compare_string_intervals (o1, o2)));

    default:
      break;
    }

  return false;
}


DEFUN ("fillarray", Ffillarray, Sfillarray, 2, 2, 0,
       doc: /* Store each element of ARRAY with ITEM.
ARRAY is a vector, string, char-table, or bool-vector.  */)
  (Lisp_Object array, Lisp_Object item)
{
  register ptrdiff_t size, idx;

  if (VECTORP (array))
    for (idx = 0, size = ASIZE (array); idx < size; idx++)
      ASET (array, idx, item);
  else if (CHAR_TABLE_P (array))
    {
      int i;

      for (i = 0; i < (1 << CHARTAB_SIZE_BITS_0); i++)
	set_char_table_contents (array, i, item);
      set_char_table_defalt (array, item);
    }
  else if (STRINGP (array))
    {
      unsigned char *p = SDATA (array);
      CHECK_CHARACTER (item);
      int charval = XFIXNAT (item);
      size = SCHARS (array);
      if (size != 0)
	{
	  CHECK_IMPURE (array, XSTRING (array));
	  unsigned char str[MAX_MULTIBYTE_LENGTH];
	  int len;
	  if (STRING_MULTIBYTE (array))
	    len = CHAR_STRING (charval, str);
	  else
	    {
	      str[0] = charval;
	      len = 1;
	    }

	  ptrdiff_t size_byte = SBYTES (array);
	  if (len == 1 && size == size_byte)
	    memset (p, str[0], size);
	  else
	    {
	      ptrdiff_t product;
	      if (INT_MULTIPLY_WRAPV (size, len, &product)
		  || product != size_byte)
		error ("Attempt to change byte length of a string");
	      for (idx = 0; idx < size_byte; idx++)
		*p++ = str[idx % len];
	    }
	}
    }
  else if (BOOL_VECTOR_P (array))
    return bool_vector_fill (array, item);
  else
    wrong_type_argument (Qarrayp, array);
  return array;
}

DEFUN ("clear-string", Fclear_string, Sclear_string,
       1, 1, 0,
       doc: /* Clear the contents of STRING.
This makes STRING unibyte and may change its length.  */)
  (Lisp_Object string)
{
  CHECK_STRING (string);
  ptrdiff_t len = SBYTES (string);
  if (len != 0 || STRING_MULTIBYTE (string))
    {
      CHECK_IMPURE (string, XSTRING (string));
      memset (SDATA (string), 0, len);
      STRING_SET_CHARS (string, len);
      STRING_SET_UNIBYTE (string);
    }
  return Qnil;
}

Lisp_Object
nconc2 (Lisp_Object s1, Lisp_Object s2)
{
  return CALLN (Fnconc, s1, s2);
}

DEFUN ("nconc", Fnconc, Snconc, 0, MANY, 0,
       doc: /* Concatenate any number of lists by altering them.
Only the last argument is not altered, and need not be a list.
usage: (nconc &rest LISTS)  */)
  (ptrdiff_t nargs, Lisp_Object *args)
{
  Lisp_Object val = Qnil;

  for (ptrdiff_t argnum = 0; argnum < nargs; argnum++)
    {
      Lisp_Object tem = args[argnum];
      if (NILP (tem)) continue;

      if (NILP (val))
	val = tem;

      if (argnum + 1 == nargs) break;

      CHECK_CONS (tem);

      Lisp_Object tail UNINIT;
      FOR_EACH_TAIL (tem)
	tail = tem;

      tem = args[argnum + 1];
      Fsetcdr (tail, tem);
      if (NILP (tem))
	args[argnum + 1] = tail;
    }

  return val;
}

/* This is the guts of all mapping functions.
   Apply FN to each element of SEQ, one by one, storing the results
   into elements of VALS, a C vector of Lisp_Objects.  LENI is the
   length of VALS, which should also be the length of SEQ.  Return the
   number of results; although this is normally LENI, it can be less
   if SEQ is made shorter as a side effect of FN.  */

static EMACS_INT
mapcar1 (EMACS_INT leni, Lisp_Object *vals, Lisp_Object fn, Lisp_Object seq)
{
  if (VECTORP (seq) || COMPILEDP (seq))
    {
      for (ptrdiff_t i = 0; i < leni; i++)
	{
	  Lisp_Object dummy = call1 (fn, AREF (seq, i));
	  if (vals)
	    vals[i] = dummy;
	}
    }
  else if (BOOL_VECTOR_P (seq))
    {
      for (EMACS_INT i = 0; i < leni; i++)
	{
	  Lisp_Object dummy = call1 (fn, bool_vector_ref (seq, i));
	  if (vals)
	    vals[i] = dummy;
	}
    }
  else if (STRINGP (seq))
    {
      ptrdiff_t i_byte = 0;

      for (ptrdiff_t i = 0; i < leni;)
	{
	  ptrdiff_t i_before = i;
	  int c = fetch_string_char_advance (seq, &i, &i_byte);
	  Lisp_Object dummy = call1 (fn, make_fixnum (c));
	  if (vals)
	    vals[i_before] = dummy;
	}
    }
  else   /* Must be a list, since Flength did not get an error */
    {
      Lisp_Object tail = seq;
      for (ptrdiff_t i = 0; i < leni; i++)
	{
	  if (! CONSP (tail))
	    return i;
	  Lisp_Object dummy = call1 (fn, XCAR (tail));
	  if (vals)
	    vals[i] = dummy;
	  tail = XCDR (tail);
	}
    }

  return leni;
}

DEFUN ("mapconcat", Fmapconcat, Smapconcat, 2, 3, 0,
       doc: /* Apply FUNCTION to each element of SEQUENCE, and concat the results as strings.
In between each pair of results, stick in SEPARATOR.  Thus, " " as
  SEPARATOR results in spaces between the values returned by FUNCTION.

SEQUENCE may be a list, a vector, a bool-vector, or a string.

Optional argument SEPARATOR must be a string, a vector, or a list of
characters; nil stands for the empty string.

FUNCTION must be a function of one argument, and must return a value
  that is a sequence of characters: either a string, or a vector or
  list of numbers that are valid character codepoints.  */)
  (Lisp_Object function, Lisp_Object sequence, Lisp_Object separator)
{
  USE_SAFE_ALLOCA;
  EMACS_INT leni = XFIXNAT (Flength (sequence));
  if (CHAR_TABLE_P (sequence))
    wrong_type_argument (Qlistp, sequence);
  EMACS_INT args_alloc = 2 * leni - 1;
  if (args_alloc < 0)
    return empty_unibyte_string;
  Lisp_Object *args;
  SAFE_ALLOCA_LISP (args, args_alloc);
  ptrdiff_t nmapped = mapcar1 (leni, args, function, sequence);
  ptrdiff_t nargs = 2 * nmapped - 1;

  for (ptrdiff_t i = nmapped - 1; i > 0; i--)
    args[i + i] = args[i];

  for (ptrdiff_t i = 1; i < nargs; i += 2)
    args[i] = separator;

  Lisp_Object ret = Fconcat (nargs, args);
  SAFE_FREE ();
  return ret;
}

DEFUN ("mapcar", Fmapcar, Smapcar, 2, 2, 0,
       doc: /* Apply FUNCTION to each element of SEQUENCE, and make a list of the results.
The result is a list just as long as SEQUENCE.
SEQUENCE may be a list, a vector, a bool-vector, or a string.  */)
  (Lisp_Object function, Lisp_Object sequence)
{
  USE_SAFE_ALLOCA;
  EMACS_INT leni = XFIXNAT (Flength (sequence));
  if (CHAR_TABLE_P (sequence))
    wrong_type_argument (Qlistp, sequence);
  Lisp_Object *args;
  SAFE_ALLOCA_LISP (args, leni);
  ptrdiff_t nmapped = mapcar1 (leni, args, function, sequence);
  Lisp_Object ret = Flist (nmapped, args);
  SAFE_FREE ();
  return ret;
}

DEFUN ("mapc", Fmapc, Smapc, 2, 2, 0,
       doc: /* Apply FUNCTION to each element of SEQUENCE for side effects only.
Unlike `mapcar', don't accumulate the results.  Return SEQUENCE.
SEQUENCE may be a list, a vector, a bool-vector, or a string.  */)
  (Lisp_Object function, Lisp_Object sequence)
{
  register EMACS_INT leni;

  leni = XFIXNAT (Flength (sequence));
  if (CHAR_TABLE_P (sequence))
    wrong_type_argument (Qlistp, sequence);
  mapcar1 (leni, 0, function, sequence);

  return sequence;
}

DEFUN ("mapcan", Fmapcan, Smapcan, 2, 2, 0,
       doc: /* Apply FUNCTION to each element of SEQUENCE, and concatenate
the results by altering them (using `nconc').
SEQUENCE may be a list, a vector, a bool-vector, or a string. */)
     (Lisp_Object function, Lisp_Object sequence)
{
  USE_SAFE_ALLOCA;
  EMACS_INT leni = XFIXNAT (Flength (sequence));
  if (CHAR_TABLE_P (sequence))
    wrong_type_argument (Qlistp, sequence);
  Lisp_Object *args;
  SAFE_ALLOCA_LISP (args, leni);
  ptrdiff_t nmapped = mapcar1 (leni, args, function, sequence);
  Lisp_Object ret = Fnconc (nmapped, args);
  SAFE_FREE ();
  return ret;
}

/* This is how C code calls `yes-or-no-p' and allows the user
   to redefine it.  */

Lisp_Object
do_yes_or_no_p (Lisp_Object prompt)
{
  return call1 (intern ("yes-or-no-p"), prompt);
}

DEFUN ("yes-or-no-p", Fyes_or_no_p, Syes_or_no_p, 1, 1, 0,
       doc: /* Ask user a yes-or-no question.
Return t if answer is yes, and nil if the answer is no.

PROMPT is the string to display to ask the question; `yes-or-no-p'
adds \"(yes or no) \" to it.  It does not need to end in space, but if
it does up to one space will be removed.

The user must confirm the answer with RET, and can edit it until it
has been confirmed.

If dialog boxes are supported, a dialog box will be used
if `last-nonmenu-event' is nil, and `use-dialog-box' is non-nil.  */)
  (Lisp_Object prompt)
{
  Lisp_Object ans;

  CHECK_STRING (prompt);

  if ((NILP (last_nonmenu_event) || CONSP (last_nonmenu_event))
      && use_dialog_box && ! NILP (last_input_event))
    {
      Lisp_Object pane, menu, obj;
      redisplay_preserve_echo_area (4);
      pane = list2 (Fcons (build_string ("Yes"), Qt),
		    Fcons (build_string ("No"), Qnil));
      menu = Fcons (prompt, pane);
      obj = Fx_popup_dialog (Qt, menu, Qnil);
      return obj;
    }

  if (use_short_answers)
    return call1 (intern ("y-or-n-p"), prompt);

  AUTO_STRING (yes_or_no, "(yes or no) ");
  prompt = CALLN (Fconcat, prompt, yes_or_no);

  specpdl_ref count = SPECPDL_INDEX ();
  specbind (Qenable_recursive_minibuffers, Qt);

  while (1)
    {
      ans = Fdowncase (Fread_from_minibuffer (prompt, Qnil, Qnil, Qnil,
					      Qyes_or_no_p_history, Qnil,
					      Qnil));
      if (SCHARS (ans) == 3 && !strcmp (SSDATA (ans), "yes"))
	return unbind_to (count, Qt);
      if (SCHARS (ans) == 2 && !strcmp (SSDATA (ans), "no"))
	return unbind_to (count, Qnil);

      Fding (Qnil);
      Fdiscard_input ();
      message1 ("Please answer yes or no.");
      Fsleep_for (make_fixnum (2), Qnil);
    }
}

DEFUN ("load-average", Fload_average, Sload_average, 0, 1, 0,
       doc: /* Return list of 1 minute, 5 minute and 15 minute load averages.

Each of the three load averages is multiplied by 100, then converted
to integer.

When USE-FLOATS is non-nil, floats will be used instead of integers.
These floats are not multiplied by 100.

If the 5-minute or 15-minute load averages are not available, return a
shortened list, containing only those averages which are available.

An error is thrown if the load average can't be obtained.  In some
cases making it work would require Emacs being installed setuid or
setgid so that it can read kernel information, and that usually isn't
advisable.  */)
  (Lisp_Object use_floats)
{
  double load_ave[3];
  int loads = getloadavg (load_ave, 3);
  Lisp_Object ret = Qnil;

  if (loads < 0)
    error ("load-average not implemented for this operating system");

  while (loads-- > 0)
    {
      Lisp_Object load = (NILP (use_floats)
			  ? double_to_integer (100.0 * load_ave[loads])
			  : make_float (load_ave[loads]));
      ret = Fcons (load, ret);
    }

  return ret;
}

DEFUN ("featurep", Ffeaturep, Sfeaturep, 1, 2, 0,
       doc: /* Return t if FEATURE is present in this Emacs.

Use this to conditionalize execution of lisp code based on the
presence or absence of Emacs or environment extensions.
Use `provide' to declare that a feature is available.  This function
looks at the value of the variable `features'.  The optional argument
SUBFEATURE can be used to check a specific subfeature of FEATURE.  */)
  (Lisp_Object feature, Lisp_Object subfeature)
{
  register Lisp_Object tem;
  CHECK_SYMBOL (feature);
  tem = Fmemq (feature, Vfeatures);
  if (!NILP (tem) && !NILP (subfeature))
    tem = Fmember (subfeature, Fget (feature, Qsubfeatures));
  return (NILP (tem)) ? Qnil : Qt;
}

DEFUN ("provide", Fprovide, Sprovide, 1, 2, 0,
       doc: /* Announce that FEATURE is a feature of the current Emacs.
The optional argument SUBFEATURES should be a list of symbols listing
particular subfeatures supported in this version of FEATURE.  */)
  (Lisp_Object feature, Lisp_Object subfeatures)
{
  register Lisp_Object tem;
  CHECK_SYMBOL (feature);
  CHECK_LIST (subfeatures);
  if (!NILP (Vautoload_queue))
    Vautoload_queue = Fcons (Fcons (make_fixnum (0), Vfeatures),
			     Vautoload_queue);
  tem = Fmemq (feature, Vfeatures);
  if (NILP (tem))
    Vfeatures = Fcons (feature, Vfeatures);
  if (!NILP (subfeatures))
    Fput (feature, Qsubfeatures, subfeatures);
  LOADHIST_ATTACH (Fcons (Qprovide, feature));

  /* Run any load-hooks for this file.  */
  tem = Fassq (feature, Vafter_load_alist);
  if (CONSP (tem))
    Fmapc (Qfuncall, XCDR (tem));

  return feature;
}

/* `require' and its subroutines.  */

/* List of features currently being require'd, innermost first.  */

static Lisp_Object require_nesting_list;

static void
require_unwind (Lisp_Object old_value)
{
  require_nesting_list = old_value;
}

DEFUN ("require", Frequire, Srequire, 1, 3, 0,
       doc: /* If feature FEATURE is not loaded, load it from FILENAME.
Loaded features are recorded in the list variable `features'.

If FILENAME is omitted, the printname of FEATURE is used as the file
name, and `load' is called to try to load the file by that name, after
appending the suffix `.elc', `.el', or the system-dependent suffix for
dynamic module files, in that order; but the function will not try to
load the file without any suffix.  See `get-load-suffixes' for the
complete list of suffixes.

To find the file, this function searches that directories in `load-path'.

If the optional third argument NOERROR is non-nil, then, if
the file is not found, the function returns nil instead of signaling
an error.  Normally the return value is FEATURE.

The normal messages issued by `load' at start and end of loading
FILENAME are suppressed.  */)
  (Lisp_Object feature, Lisp_Object filename, Lisp_Object noerror)
{
  Lisp_Object tem;
  bool from_file = load_in_progress;

  CHECK_SYMBOL (feature);

  /* Record the presence of `require' in this file
     even if the feature specified is already loaded.
     But not more than once in any file,
     and not when we aren't loading or reading from a file.  */
  if (!from_file)
    {
      Lisp_Object tail = Vcurrent_load_list;
      FOR_EACH_TAIL_SAFE (tail)
	if (NILP (XCDR (tail)) && STRINGP (XCAR (tail)))
	  from_file = true;
    }

  if (from_file)
    {
      tem = Fcons (Qrequire, feature);
      if (NILP (Fmember (tem, Vcurrent_load_list)))
	LOADHIST_ATTACH (tem);
    }
  tem = Fmemq (feature, Vfeatures);

  if (NILP (tem))
    {
      specpdl_ref count = SPECPDL_INDEX ();
      int nesting = 0;

      /* This is to make sure that loadup.el gives a clear picture
	 of what files are preloaded and when.  */
      if (will_dump_p () && !will_bootstrap_p ())
	error ("(require %s) while preparing to dump",
	       SDATA (SYMBOL_NAME (feature)));

      /* A certain amount of recursive `require' is legitimate,
	 but if we require the same feature recursively 3 times,
	 signal an error.  */
      tem = require_nesting_list;
      while (! NILP (tem))
	{
	  if (! NILP (Fequal (feature, XCAR (tem))))
	    nesting++;
	  tem = XCDR (tem);
	}
      if (nesting > 3)
	error ("Recursive `require' for feature `%s'",
	       SDATA (SYMBOL_NAME (feature)));

      /* Update the list for any nested `require's that occur.  */
      record_unwind_protect (require_unwind, require_nesting_list);
      require_nesting_list = Fcons (feature, require_nesting_list);

      /* Load the file.  */
      tem = load_with_autoload_queue
	(NILP (filename) ? Fsymbol_name (feature) : filename,
	 noerror, Qt, Qnil, (NILP (filename) ? Qt : Qnil));

      /* If load failed entirely, return nil.  */
      if (NILP (tem))
	return unbind_to (count, Qnil);

      tem = Fmemq (feature, Vfeatures);
      if (NILP (tem))
        {
          unsigned char *tem2 = SDATA (SYMBOL_NAME (feature));
          Lisp_Object tem3 = Fcar (Fcar (Vload_history));

          if (NILP (tem3))
            error ("Required feature `%s' was not provided", tem2);
          else
            /* Cf autoload-do-load.  */
            error ("Loading file %s failed to provide feature `%s'",
                   SDATA (tem3), tem2);
        }

      feature = unbind_to (count, feature);
    }

  return feature;
}

/* Primitives for work of the "widget" library.
   In an ideal world, this section would not have been necessary.
   However, lisp function calls being as slow as they are, it turns
   out that some functions in the widget library (wid-edit.el) are the
   bottleneck of Widget operation.  Here is their translation to C,
   for the sole reason of efficiency.  */

DEFUN ("plist-member", Fplist_member, Splist_member, 2, 2, 0,
       doc: /* Return non-nil if PLIST has the property PROP.
PLIST is a property list, which is a list of the form
\(PROP1 VALUE1 PROP2 VALUE2 ...).

The comparison with PROP is done using `eq'.

Unlike `plist-get', this allows you to distinguish between a missing
property and a property with the value nil.
The value is actually the tail of PLIST whose car is PROP.  */)
  (Lisp_Object plist, Lisp_Object prop)
{
  Lisp_Object tail = plist;
  FOR_EACH_TAIL (tail)
    {
      if (EQ (XCAR (tail), prop))
	return tail;
      tail = XCDR (tail);
      if (! CONSP (tail))
	break;
    }
  CHECK_TYPE (NILP (tail), Qplistp, plist);
  return Qnil;
}

DEFUN ("widget-put", Fwidget_put, Swidget_put, 3, 3, 0,
       doc: /* In WIDGET, set PROPERTY to VALUE.
The value can later be retrieved with `widget-get'.  */)
  (Lisp_Object widget, Lisp_Object property, Lisp_Object value)
{
  CHECK_CONS (widget);
  XSETCDR (widget, Fplist_put (XCDR (widget), property, value));
  return value;
}

DEFUN ("widget-get", Fwidget_get, Swidget_get, 2, 2, 0,
       doc: /* In WIDGET, get the value of PROPERTY.
The value could either be specified when the widget was created, or
later with `widget-put'.  */)
  (Lisp_Object widget, Lisp_Object property)
{
  Lisp_Object tmp;

  while (1)
    {
      if (NILP (widget))
	return Qnil;
      CHECK_CONS (widget);
      tmp = Fplist_member (XCDR (widget), property);
      if (CONSP (tmp))
	{
	  tmp = XCDR (tmp);
	  return CAR (tmp);
	}
      tmp = XCAR (widget);
      if (NILP (tmp))
	return Qnil;
      widget = Fget (tmp, Qwidget_type);
    }
}

DEFUN ("widget-apply", Fwidget_apply, Swidget_apply, 2, MANY, 0,
       doc: /* Apply the value of WIDGET's PROPERTY to the widget itself.
Return the result of applying the value of PROPERTY to WIDGET.
ARGS are passed as extra arguments to the function.
usage: (widget-apply WIDGET PROPERTY &rest ARGS)  */)
  (ptrdiff_t nargs, Lisp_Object *args)
{
  Lisp_Object widget = args[0];
  Lisp_Object property = args[1];
  Lisp_Object propval = Fwidget_get (widget, property);
  Lisp_Object trailing_args = Flist (nargs - 2, args + 2);
  Lisp_Object result = CALLN (Fapply, propval, widget, trailing_args);
  return result;
}

#ifdef HAVE_LANGINFO_CODESET
#include <langinfo.h>
#endif

DEFUN ("locale-info", Flocale_info, Slocale_info, 1, 1, 0,
       doc: /* Access locale data ITEM for the current C locale, if available.
ITEM should be one of the following:

`codeset', returning the character set as a string (locale item CODESET);

`days', returning a 7-element vector of day names (locale items DAY_n);

`months', returning a 12-element vector of month names (locale items MON_n);

`paper', returning a list of 2 integers (WIDTH HEIGHT) for the default
  paper size, both measured in millimeters (locale items _NL_PAPER_WIDTH,
  _NL_PAPER_HEIGHT).

If the system can't provide such information through a call to
`nl_langinfo', or if ITEM isn't from the list above, return nil.

See also Info node `(libc)Locales'.

The data read from the system are decoded using `locale-coding-system'.  */)
  (Lisp_Object item)
{
  char *str = NULL;
#ifdef HAVE_LANGINFO_CODESET
  if (EQ (item, Qcodeset))
    {
      str = nl_langinfo (CODESET);
      return build_string (str);
    }
# ifdef DAY_1
  if (EQ (item, Qdays))  /* E.g., for calendar-day-name-array.  */
    {
      Lisp_Object v = make_nil_vector (7);
      const int days[7] = {DAY_1, DAY_2, DAY_3, DAY_4, DAY_5, DAY_6, DAY_7};
      int i;
      synchronize_system_time_locale ();
      for (i = 0; i < 7; i++)
	{
	  str = nl_langinfo (days[i]);
	  AUTO_STRING (val, str);
	  /* Fixme: Is this coding system necessarily right, even if
	     it is consistent with CODESET?  If not, what to do?  */
	  ASET (v, i, code_convert_string_norecord (val, Vlocale_coding_system,
						    0));
	}
      return v;
    }
# endif
# ifdef MON_1
  if (EQ (item, Qmonths))  /* E.g., for calendar-month-name-array.  */
    {
      Lisp_Object v = make_nil_vector (12);
      const int months[12] = {MON_1, MON_2, MON_3, MON_4, MON_5, MON_6, MON_7,
			      MON_8, MON_9, MON_10, MON_11, MON_12};
      synchronize_system_time_locale ();
      for (int i = 0; i < 12; i++)
	{
	  str = nl_langinfo (months[i]);
	  AUTO_STRING (val, str);
	  ASET (v, i, code_convert_string_norecord (val, Vlocale_coding_system,
						    0));
	}
      return v;
    }
# endif
# ifdef HAVE_LANGINFO__NL_PAPER_WIDTH
  if (EQ (item, Qpaper))
    /* We have to cast twice here: first to a correctly-sized integer,
       then to int, because that's what nl_langinfo is documented to
       return for _NO_PAPER_{WIDTH,HEIGHT}.  The first cast doesn't
       suffice because it could overflow an Emacs fixnum.  This can
       happen when running under ASan, which fills allocated but
       uninitialized memory with 0xBE bytes.  */
    return list2i ((int) (intptr_t) nl_langinfo (_NL_PAPER_WIDTH),
		   (int) (intptr_t) nl_langinfo (_NL_PAPER_HEIGHT));
# endif
#endif	/* HAVE_LANGINFO_CODESET*/
  return Qnil;
}

/* base64 encode/decode functions (RFC 2045).
   Based on code from GNU recode. */

#define MIME_LINE_LENGTH 76

/* Tables of characters coding the 64 values.  */
static char const base64_value_to_char[2][64] =
{
 /* base64 */
 {
  'A', 'B', 'C', 'D', 'E', 'F', 'G', 'H', 'I', 'J',	/*  0- 9 */
  'K', 'L', 'M', 'N', 'O', 'P', 'Q', 'R', 'S', 'T',	/* 10-19 */
  'U', 'V', 'W', 'X', 'Y', 'Z', 'a', 'b', 'c', 'd',	/* 20-29 */
  'e', 'f', 'g', 'h', 'i', 'j', 'k', 'l', 'm', 'n',	/* 30-39 */
  'o', 'p', 'q', 'r', 's', 't', 'u', 'v', 'w', 'x',	/* 40-49 */
  'y', 'z', '0', '1', '2', '3', '4', '5', '6', '7',	/* 50-59 */
  '8', '9', '+', '/'					/* 60-63 */
 },
 /* base64url */
 {
  'A', 'B', 'C', 'D', 'E', 'F', 'G', 'H', 'I', 'J',	/*  0- 9 */
  'K', 'L', 'M', 'N', 'O', 'P', 'Q', 'R', 'S', 'T',	/* 10-19 */
  'U', 'V', 'W', 'X', 'Y', 'Z', 'a', 'b', 'c', 'd',	/* 20-29 */
  'e', 'f', 'g', 'h', 'i', 'j', 'k', 'l', 'm', 'n',	/* 30-39 */
  'o', 'p', 'q', 'r', 's', 't', 'u', 'v', 'w', 'x',	/* 40-49 */
  'y', 'z', '0', '1', '2', '3', '4', '5', '6', '7',	/* 50-59 */
  '8', '9', '-', '_'					/* 60-63 */
 }
};

/* Tables of base64 values for bytes.  -1 means ignorable, 0 invalid,
   positive means 1 + the represented value.  */
static signed char const base64_char_to_value[2][UCHAR_MAX] =
{
 /* base64 */
 {
  ['\t']= -1, ['\n']= -1, ['\f']= -1, ['\r']= -1, [' '] = -1,
  ['A'] =  1, ['B'] =  2, ['C'] =  3, ['D'] =  4, ['E'] =  5,
  ['F'] =  6, ['G'] =  7, ['H'] =  8, ['I'] =  9, ['J'] = 10,
  ['K'] = 11, ['L'] = 12, ['M'] = 13, ['N'] = 14, ['O'] = 15,
  ['P'] = 16, ['Q'] = 17, ['R'] = 18, ['S'] = 19, ['T'] = 20,
  ['U'] = 21, ['V'] = 22, ['W'] = 23, ['X'] = 24, ['Y'] = 25, ['Z'] = 26,
  ['a'] = 27, ['b'] = 28, ['c'] = 29, ['d'] = 30, ['e'] = 31,
  ['f'] = 32, ['g'] = 33, ['h'] = 34, ['i'] = 35, ['j'] = 36,
  ['k'] = 37, ['l'] = 38, ['m'] = 39, ['n'] = 40, ['o'] = 41,
  ['p'] = 42, ['q'] = 43, ['r'] = 44, ['s'] = 45, ['t'] = 46,
  ['u'] = 47, ['v'] = 48, ['w'] = 49, ['x'] = 50, ['y'] = 51, ['z'] = 52,
  ['0'] = 53, ['1'] = 54, ['2'] = 55, ['3'] = 56, ['4'] = 57,
  ['5'] = 58, ['6'] = 59, ['7'] = 60, ['8'] = 61, ['9'] = 62,
  ['+'] = 63, ['/'] = 64
 },
 /* base64url */
 {
  ['\t']= -1, ['\n']= -1, ['\f']= -1, ['\r']= -1, [' '] = -1,
  ['A'] =  1, ['B'] =  2, ['C'] =  3, ['D'] =  4, ['E'] =  5,
  ['F'] =  6, ['G'] =  7, ['H'] =  8, ['I'] =  9, ['J'] = 10,
  ['K'] = 11, ['L'] = 12, ['M'] = 13, ['N'] = 14, ['O'] = 15,
  ['P'] = 16, ['Q'] = 17, ['R'] = 18, ['S'] = 19, ['T'] = 20,
  ['U'] = 21, ['V'] = 22, ['W'] = 23, ['X'] = 24, ['Y'] = 25, ['Z'] = 26,
  ['a'] = 27, ['b'] = 28, ['c'] = 29, ['d'] = 30, ['e'] = 31,
  ['f'] = 32, ['g'] = 33, ['h'] = 34, ['i'] = 35, ['j'] = 36,
  ['k'] = 37, ['l'] = 38, ['m'] = 39, ['n'] = 40, ['o'] = 41,
  ['p'] = 42, ['q'] = 43, ['r'] = 44, ['s'] = 45, ['t'] = 46,
  ['u'] = 47, ['v'] = 48, ['w'] = 49, ['x'] = 50, ['y'] = 51, ['z'] = 52,
  ['0'] = 53, ['1'] = 54, ['2'] = 55, ['3'] = 56, ['4'] = 57,
  ['5'] = 58, ['6'] = 59, ['7'] = 60, ['8'] = 61, ['9'] = 62,
  ['-'] = 63, ['_'] = 64
 }
};

/* The following diagram shows the logical steps by which three octets
   get transformed into four base64 characters.

		 .--------.  .--------.  .--------.
		 |aaaaaabb|  |bbbbcccc|  |ccdddddd|
		 `--------'  `--------'  `--------'
                    6   2      4   4       2   6
	       .--------+--------+--------+--------.
	       |00aaaaaa|00bbbbbb|00cccccc|00dddddd|
	       `--------+--------+--------+--------'

	       .--------+--------+--------+--------.
	       |AAAAAAAA|BBBBBBBB|CCCCCCCC|DDDDDDDD|
	       `--------+--------+--------+--------'

   The octets are divided into 6 bit chunks, which are then encoded into
   base64 characters.  */


static ptrdiff_t base64_encode_1 (const char *, char *, ptrdiff_t, bool, bool,
				  bool, bool);
static ptrdiff_t base64_decode_1 (const char *, char *, ptrdiff_t, bool,
				  bool, ptrdiff_t *);

static Lisp_Object base64_encode_region_1 (Lisp_Object, Lisp_Object, bool,
					   bool, bool);

static Lisp_Object base64_encode_string_1 (Lisp_Object, bool,
					   bool, bool);


DEFUN ("base64-encode-region", Fbase64_encode_region, Sbase64_encode_region,
       2, 3, "r",
       doc: /* Base64-encode the region between BEG and END.
The data in the region is assumed to represent bytes, not text.  If
you want to base64-encode text, the text has to be converted into data
first by using `encode-coding-region' with the appropriate coding
system first.

Return the length of the encoded data.

Optional third argument NO-LINE-BREAK means do not break long lines
into shorter lines.  */)
  (Lisp_Object beg, Lisp_Object end, Lisp_Object no_line_break)
{
  return base64_encode_region_1 (beg, end, NILP (no_line_break), true, false);
}


DEFUN ("base64url-encode-region", Fbase64url_encode_region, Sbase64url_encode_region,
       2, 3, "r",
       doc: /* Base64url-encode the region between BEG and END.
Return the length of the encoded text.
Optional second argument NO-PAD means do not add padding char =.

This produces the URL variant of base 64 encoding defined in RFC 4648.  */)
  (Lisp_Object beg, Lisp_Object end, Lisp_Object no_pad)
{
  return base64_encode_region_1 (beg, end, false, NILP(no_pad), true);
}

static Lisp_Object
base64_encode_region_1 (Lisp_Object beg, Lisp_Object end, bool line_break,
			bool pad, bool base64url)
{
  char *encoded;
  ptrdiff_t allength, length;
  ptrdiff_t ibeg, iend, encoded_length;
  ptrdiff_t old_pos = PT;
  USE_SAFE_ALLOCA;

  validate_region (&beg, &end);

  ibeg = CHAR_TO_BYTE (XFIXNAT (beg));
  iend = CHAR_TO_BYTE (XFIXNAT (end));
  move_gap_both (XFIXNAT (beg), ibeg);

  /* We need to allocate enough room for encoding the text.
     We need 33 1/3% more space, plus a newline every 76
     characters, and then we round up. */
  length = iend - ibeg;
  allength = length + length/3 + 1;
  allength += allength / MIME_LINE_LENGTH + 1 + 6;

  encoded = SAFE_ALLOCA (allength);
  encoded_length = base64_encode_1 ((char *) BYTE_POS_ADDR (ibeg),
				    encoded, length, line_break,
				    pad, base64url,
				    !NILP (BVAR (current_buffer, enable_multibyte_characters)));
  if (encoded_length > allength)
    emacs_abort ();

  if (encoded_length < 0)
    {
      /* The encoding wasn't possible. */
      SAFE_FREE ();
      error ("Multibyte character in data for base64 encoding");
    }

  /* Now we have encoded the region, so we insert the new contents
     and delete the old.  (Insert first in order to preserve markers.)  */
  SET_PT_BOTH (XFIXNAT (beg), ibeg);
  insert (encoded, encoded_length);
  SAFE_FREE ();
  del_range_byte (ibeg + encoded_length, iend + encoded_length);

  /* If point was outside of the region, restore it exactly; else just
     move to the beginning of the region.  */
  if (old_pos >= XFIXNAT (end))
    old_pos += encoded_length - (XFIXNAT (end) - XFIXNAT (beg));
  else if (old_pos > XFIXNAT (beg))
    old_pos = XFIXNAT (beg);
  SET_PT (old_pos);

  /* We return the length of the encoded text. */
  return make_fixnum (encoded_length);
}

DEFUN ("base64-encode-string", Fbase64_encode_string, Sbase64_encode_string,
       1, 2, 0,
       doc: /* Base64-encode STRING and return the result.
Optional second argument NO-LINE-BREAK means do not break long lines
into shorter lines.  */)
  (Lisp_Object string, Lisp_Object no_line_break)
{

  return base64_encode_string_1 (string, NILP (no_line_break), true, false);
}

DEFUN ("base64url-encode-string", Fbase64url_encode_string,
       Sbase64url_encode_string, 1, 2, 0,
       doc: /* Base64url-encode STRING and return the result.
Optional second argument NO-PAD means do not add padding char =.

This produces the URL variant of base 64 encoding defined in RFC 4648.  */)
  (Lisp_Object string, Lisp_Object no_pad)
{

  return base64_encode_string_1 (string, false, NILP(no_pad), true);
}

static Lisp_Object
base64_encode_string_1 (Lisp_Object string, bool line_break,
			bool pad, bool base64url)
{
  ptrdiff_t allength, length, encoded_length;
  char *encoded;
  Lisp_Object encoded_string;
  USE_SAFE_ALLOCA;

  CHECK_STRING (string);

  /* We need to allocate enough room for encoding the text.
     We need 33 1/3% more space, plus a newline every 76
     characters, and then we round up. */
  length = SBYTES (string);
  allength = length + length/3 + 1;
  allength += allength / MIME_LINE_LENGTH + 1 + 6;

  /* We need to allocate enough room for decoding the text. */
  encoded = SAFE_ALLOCA (allength);

  encoded_length = base64_encode_1 (SSDATA (string),
				    encoded, length, line_break,
				    pad, base64url,
				    STRING_MULTIBYTE (string));
  if (encoded_length > allength)
    emacs_abort ();

  if (encoded_length < 0)
    {
      /* The encoding wasn't possible. */
      error ("Multibyte character in data for base64 encoding");
    }

  encoded_string = make_unibyte_string (encoded, encoded_length);
  SAFE_FREE ();

  return encoded_string;
}

static ptrdiff_t
base64_encode_1 (const char *from, char *to, ptrdiff_t length,
		 bool line_break, bool pad, bool base64url,
		 bool multibyte)
{
  int counter = 0;
  ptrdiff_t i = 0;
  char *e = to;
  int c;
  unsigned int value;
  int bytes;
  char const *b64_value_to_char = base64_value_to_char[base64url];

  while (i < length)
    {
      if (multibyte)
	{
	  c = string_char_and_length ((unsigned char *) from + i, &bytes);
	  if (CHAR_BYTE8_P (c))
	    c = CHAR_TO_BYTE8 (c);
	  else if (c >= 128)
	    return -1;
	  i += bytes;
	}
      else
	c = from[i++];

      /* Wrap line every 76 characters.  */

      if (line_break)
	{
	  if (counter < MIME_LINE_LENGTH / 4)
	    counter++;
	  else
	    {
	      *e++ = '\n';
	      counter = 1;
	    }
	}

      /* Process first byte of a triplet.  */

      *e++ = b64_value_to_char[0x3f & c >> 2];
      value = (0x03 & c) << 4;

      /* Process second byte of a triplet.  */

      if (i == length)
	{
	  *e++ = b64_value_to_char[value];
	  if (pad)
	    {
	      *e++ = '=';
	      *e++ = '=';
	    }
	  break;
	}

      if (multibyte)
	{
	  c = string_char_and_length ((unsigned char *) from + i, &bytes);
	  if (CHAR_BYTE8_P (c))
	    c = CHAR_TO_BYTE8 (c);
	  else if (c >= 128)
	    return -1;
	  i += bytes;
	}
      else
	c = from[i++];

      *e++ = b64_value_to_char[value | (0x0f & c >> 4)];
      value = (0x0f & c) << 2;

      /* Process third byte of a triplet.  */

      if (i == length)
	{
	  *e++ = b64_value_to_char[value];
	  if (pad)
	    *e++ = '=';
	  break;
	}

      if (multibyte)
	{
	  c = string_char_and_length ((unsigned char *) from + i, &bytes);
	  if (CHAR_BYTE8_P (c))
	    c = CHAR_TO_BYTE8 (c);
	  else if (c >= 128)
	    return -1;
	  i += bytes;
	}
      else
	c = from[i++];

      *e++ = b64_value_to_char[value | (0x03 & c >> 6)];
      *e++ = b64_value_to_char[0x3f & c];
    }

  return e - to;
}


DEFUN ("base64-decode-region", Fbase64_decode_region, Sbase64_decode_region,
       2, 3, "r",
       doc: /* Base64-decode the region between BEG and END.
Return the length of the decoded data.

Note that after calling this function, the data in the region will
represent bytes, not text.  If you want to end up with text, you have
to call `decode-coding-region' afterwards with an appropriate coding
system.

If the region can't be decoded, signal an error and don't modify the buffer.
Optional third argument BASE64URL determines whether to use the URL variant
of the base 64 encoding, as defined in RFC 4648.  */)
     (Lisp_Object beg, Lisp_Object end, Lisp_Object base64url)
{
  ptrdiff_t ibeg, iend, length, allength;
  char *decoded;
  ptrdiff_t old_pos = PT;
  ptrdiff_t decoded_length;
  ptrdiff_t inserted_chars;
  bool multibyte = !NILP (BVAR (current_buffer, enable_multibyte_characters));
  USE_SAFE_ALLOCA;

  validate_region (&beg, &end);

  ibeg = CHAR_TO_BYTE (XFIXNAT (beg));
  iend = CHAR_TO_BYTE (XFIXNAT (end));

  length = iend - ibeg;

  /* We need to allocate enough room for decoding the text.  If we are
     working on a multibyte buffer, each decoded code may occupy at
     most two bytes.  */
  allength = multibyte ? length * 2 : length;
  decoded = SAFE_ALLOCA (allength);

  move_gap_both (XFIXNAT (beg), ibeg);
  decoded_length = base64_decode_1 ((char *) BYTE_POS_ADDR (ibeg),
				    decoded, length, !NILP (base64url),
				    multibyte, &inserted_chars);
  if (decoded_length > allength)
    emacs_abort ();

  if (decoded_length < 0)
    {
      /* The decoding wasn't possible. */
      error ("Invalid base64 data");
    }

  /* Now we have decoded the region, so we insert the new contents
     and delete the old.  (Insert first in order to preserve markers.)  */
  TEMP_SET_PT_BOTH (XFIXNAT (beg), ibeg);
  insert_1_both (decoded, inserted_chars, decoded_length, 0, 1, 0);
  signal_after_change (XFIXNAT (beg), 0, inserted_chars);
  SAFE_FREE ();

  /* Delete the original text.  */
  del_range_both (PT, PT_BYTE, XFIXNAT (end) + inserted_chars,
		  iend + decoded_length, 1);

  /* If point was outside of the region, restore it exactly; else just
     move to the beginning of the region.  */
  if (old_pos >= XFIXNAT (end))
    old_pos += inserted_chars - (XFIXNAT (end) - XFIXNAT (beg));
  else if (old_pos > XFIXNAT (beg))
    old_pos = XFIXNAT (beg);
  SET_PT (old_pos > ZV ? ZV : old_pos);

  return make_fixnum (inserted_chars);
}

DEFUN ("base64-decode-string", Fbase64_decode_string, Sbase64_decode_string,
       1, 2, 0,
       doc: /* Base64-decode STRING and return the result as a string.
Optional argument BASE64URL determines whether to use the URL variant of
the base 64 encoding, as defined in RFC 4648.  */)
     (Lisp_Object string, Lisp_Object base64url)
{
  char *decoded;
  ptrdiff_t length, decoded_length;
  Lisp_Object decoded_string;
  USE_SAFE_ALLOCA;

  CHECK_STRING (string);

  length = SBYTES (string);
  /* We need to allocate enough room for decoding the text. */
  decoded = SAFE_ALLOCA (length);

  /* The decoded result should be unibyte. */
  ptrdiff_t decoded_chars;
  decoded_length = base64_decode_1 (SSDATA (string), decoded, length,
				    !NILP (base64url), 0, &decoded_chars);
  if (decoded_length > length)
    emacs_abort ();
  else if (decoded_length >= 0)
    decoded_string = make_unibyte_string (decoded, decoded_length);
  else
    decoded_string = Qnil;

  SAFE_FREE ();
  if (!STRINGP (decoded_string))
    error ("Invalid base64 data");

  return decoded_string;
}

/* Base64-decode the data at FROM of LENGTH bytes into TO.  If
   MULTIBYTE, the decoded result should be in multibyte
   form.  Store the number of produced characters in *NCHARS_RETURN.  */

static ptrdiff_t
base64_decode_1 (const char *from, char *to, ptrdiff_t length,
		 bool base64url,
		 bool multibyte, ptrdiff_t *nchars_return)
{
  char const *f = from;
  char const *flim = from + length;
  char *e = to;
  ptrdiff_t nchars = 0;
  signed char const *b64_char_to_value = base64_char_to_value[base64url];
  unsigned char multibyte_bit = multibyte << 7;

  while (true)
    {
      unsigned char c;
      int v1;

      /* Process first byte of a quadruplet. */

      do
	{
	  if (f == flim)
	    {
	      *nchars_return = nchars;
	      return e - to;
	    }
	  c = *f++;
	  v1 = b64_char_to_value[c];
	}
      while (v1 < 0);

      if (v1 == 0)
	return -1;
      unsigned int value = (v1 - 1) << 18;

      /* Process second byte of a quadruplet.  */

      do
	{
	  if (f == flim)
	    return -1;
	  c = *f++;
	  v1 = b64_char_to_value[c];
	}
      while (v1 < 0);

      if (v1 == 0)
	return -1;
      value += (v1 - 1) << 12;

      c = value >> 16 & 0xff;
      if (c & multibyte_bit)
	e += BYTE8_STRING (c, (unsigned char *) e);
      else
	*e++ = c;
      nchars++;

      /* Process third byte of a quadruplet.  */

      do
	{
	  if (f == flim)
	    {
	      if (!base64url)
		return -1;
	      *nchars_return = nchars;
	      return e - to;
	    }
	  c = *f++;
	  v1 = b64_char_to_value[c];
	}
      while (v1 < 0);

      if (c == '=')
	{
	  do
	    {
	      if (f == flim)
		return -1;
	      c = *f++;
	    }
	  while (b64_char_to_value[c] < 0);

	  if (c != '=')
	    return -1;
	  continue;
	}

      if (v1 == 0)
	return -1;
      value += (v1 - 1) << 6;

      c = value >> 8 & 0xff;
      if (c & multibyte_bit)
	e += BYTE8_STRING (c, (unsigned char *) e);
      else
	*e++ = c;
      nchars++;

      /* Process fourth byte of a quadruplet.  */

      do
	{
	  if (f == flim)
	    {
	      if (!base64url)
		return -1;
	      *nchars_return = nchars;
	      return e - to;
	    }
	  c = *f++;
	  v1 = b64_char_to_value[c];
	}
      while (v1 < 0);

      if (c == '=')
	continue;

      if (v1 == 0)
	return -1;
      value += v1 - 1;

      c = value & 0xff;
      if (c & multibyte_bit)
	e += BYTE8_STRING (c, (unsigned char *) e);
      else
	*e++ = c;
      nchars++;
    }
}



/***********************************************************************
 *****                                                             *****
 *****			     Hash Tables                           *****
 *****                                                             *****
 ***********************************************************************/

/* Implemented by gerd@gnu.org.  This hash table implementation was
   inspired by CMUCL hash tables.  */

/* Ideas:

   1. For small tables, association lists are probably faster than
   hash tables because they have lower overhead.

   For uses of hash tables where the O(1) behavior of table
   operations is not a requirement, it might therefore be a good idea
   not to hash.  Instead, we could just do a linear search in the
   key_and_value vector of the hash table.  This could be done
   if a `:linear-search t' argument is given to make-hash-table.  */



/***********************************************************************
			       Utilities
 ***********************************************************************/

static void
CHECK_HASH_TABLE (Lisp_Object x)
{
  CHECK_TYPE (HASH_TABLE_P (x), Qhash_table_p, x);
}

static void
set_hash_next_slot (struct Lisp_Hash_Table *h, ptrdiff_t idx, ptrdiff_t val)
{
  gc_aset (h->next, idx, make_fixnum (val));
}
static void
set_hash_hash_slot (struct Lisp_Hash_Table *h, ptrdiff_t idx, Lisp_Object val)
{
  gc_aset (h->hash, idx, val);
}
static void
set_hash_index_slot (struct Lisp_Hash_Table *h, ptrdiff_t idx, ptrdiff_t val)
{
  gc_aset (h->index, idx, make_fixnum (val));
}

/* If OBJ is a Lisp hash table, return a pointer to its struct
   Lisp_Hash_Table.  Otherwise, signal an error.  */

static struct Lisp_Hash_Table *
check_hash_table (Lisp_Object obj)
{
  CHECK_HASH_TABLE (obj);
  return XHASH_TABLE (obj);
}


/* Value is the next integer I >= N, N >= 0 which is "almost" a prime
   number.  A number is "almost" a prime number if it is not divisible
   by any integer in the range 2 .. (NEXT_ALMOST_PRIME_LIMIT - 1).  */

EMACS_INT
next_almost_prime (EMACS_INT n)
{
  verify (NEXT_ALMOST_PRIME_LIMIT == 11);
  for (n |= 1; ; n += 2)
    if (n % 3 != 0 && n % 5 != 0 && n % 7 != 0)
      return n;
}


/* Find KEY in ARGS which has size NARGS.  Don't consider indices for
   which USED[I] is non-zero.  If found at index I in ARGS, set
   USED[I] and USED[I + 1] to 1, and return I + 1.  Otherwise return
   0.  This function is used to extract a keyword/argument pair from
   a DEFUN parameter list.  */

static ptrdiff_t
get_key_arg (Lisp_Object key, ptrdiff_t nargs, Lisp_Object *args, char *used)
{
  ptrdiff_t i;

  for (i = 1; i < nargs; i++)
    if (!used[i - 1] && EQ (args[i - 1], key))
      {
	used[i - 1] = 1;
	used[i] = 1;
	return i;
      }

  return 0;
}


/* Return a Lisp vector which has the same contents as VEC but has
   at least INCR_MIN more entries, where INCR_MIN is positive.
   If NITEMS_MAX is not -1, do not grow the vector to be any larger
   than NITEMS_MAX.  New entries in the resulting vector are
   uninitialized.  */

static Lisp_Object
larger_vecalloc (Lisp_Object vec, ptrdiff_t incr_min, ptrdiff_t nitems_max)
{
  struct Lisp_Vector *v;
  ptrdiff_t incr, incr_max, old_size, new_size;
  ptrdiff_t C_language_max = min (PTRDIFF_MAX, SIZE_MAX) / sizeof *v->contents;
  ptrdiff_t n_max = (0 <= nitems_max && nitems_max < C_language_max
		     ? nitems_max : C_language_max);
  eassert (VECTORP (vec));
  eassert (0 < incr_min && -1 <= nitems_max);
  old_size = ASIZE (vec);
  incr_max = n_max - old_size;
  incr = max (incr_min, min (old_size >> 1, incr_max));
  if (incr_max < incr)
    memory_full (SIZE_MAX);
  new_size = old_size + incr;
  v = allocate_vector (new_size);
  memcpy (v->contents, XVECTOR (vec)->contents, old_size * sizeof *v->contents);
  XSETVECTOR (vec, v);
  return vec;
}

/* Likewise, except set new entries in the resulting vector to nil.  */

Lisp_Object
larger_vector (Lisp_Object vec, ptrdiff_t incr_min, ptrdiff_t nitems_max)
{
  ptrdiff_t old_size = ASIZE (vec);
  Lisp_Object v = larger_vecalloc (vec, incr_min, nitems_max);
  ptrdiff_t new_size = ASIZE (v);
  memclear (XVECTOR (v)->contents + old_size,
	    (new_size - old_size) * word_size);
  return v;
}


/***********************************************************************
			 Low-level Functions
 ***********************************************************************/

/* Return the index of the next entry in H following the one at IDX,
   or -1 if none.  */

static ptrdiff_t
HASH_NEXT (struct Lisp_Hash_Table *h, ptrdiff_t idx)
{
  return XFIXNUM (AREF (h->next, idx));
}

/* Return the index of the element in hash table H that is the start
   of the collision list at index IDX, or -1 if the list is empty.  */

static ptrdiff_t
HASH_INDEX (struct Lisp_Hash_Table *h, ptrdiff_t idx)
{
  return XFIXNUM (AREF (h->index, idx));
}

/* Restore a hash table's mutability after the critical section exits.  */

static void
restore_mutability (void *ptr)
{
  struct Lisp_Hash_Table *h = ptr;
  h->mutable = true;
}

/* Return the result of calling a user-defined hash or comparison
   function ARGS[0] with arguments ARGS[1] through ARGS[NARGS - 1].
   Signal an error if the function attempts to modify H, which
   otherwise might lead to undefined behavior.  */

static Lisp_Object
hash_table_user_defined_call (ptrdiff_t nargs, Lisp_Object *args,
			      struct Lisp_Hash_Table *h)
{
  if (!h->mutable)
    return Ffuncall (nargs, args);
  specpdl_ref count = inhibit_garbage_collection ();
  record_unwind_protect_ptr (restore_mutability, h);
  h->mutable = false;
  return unbind_to (count, Ffuncall (nargs, args));
}

/* Ignore HT and compare KEY1 and KEY2 using 'eql'.
   Value is true if KEY1 and KEY2 are the same.  */

static Lisp_Object
cmpfn_eql (Lisp_Object key1, Lisp_Object key2, struct Lisp_Hash_Table *h)
{
  return Feql (key1, key2);
}

/* Ignore HT and compare KEY1 and KEY2 using 'equal'.
   Value is true if KEY1 and KEY2 are the same.  */

static Lisp_Object
cmpfn_equal (Lisp_Object key1, Lisp_Object key2, struct Lisp_Hash_Table *h)
{
  return Fequal (key1, key2);
}


/* Given HT, compare KEY1 and KEY2 using HT->user_cmp_function.
   Value is true if KEY1 and KEY2 are the same.  */

static Lisp_Object
cmpfn_user_defined (Lisp_Object key1, Lisp_Object key2,
		    struct Lisp_Hash_Table *h)
{
  Lisp_Object args[] = { h->test.user_cmp_function, key1, key2 };
  return hash_table_user_defined_call (ARRAYELTS (args), args, h);
}

/* Ignore HT and return a hash code for KEY which uses 'eq' to compare
   keys.  */

static Lisp_Object
hashfn_eq (Lisp_Object key, struct Lisp_Hash_Table *h)
{
  if (symbols_with_pos_enabled && SYMBOL_WITH_POS_P (key))
    key = SYMBOL_WITH_POS_SYM (key);
  return make_ufixnum (XHASH (key) ^ XTYPE (key));
}

/* Ignore HT and return a hash code for KEY which uses 'equal' to compare keys.
   The hash code is at most INTMASK.  */

Lisp_Object
hashfn_equal (Lisp_Object key, struct Lisp_Hash_Table *h)
{
  return make_ufixnum (sxhash (key));
}

/* Ignore HT and return a hash code for KEY which uses 'eql' to compare keys.
   The hash code is at most INTMASK.  */

Lisp_Object
hashfn_eql (Lisp_Object key, struct Lisp_Hash_Table *h)
{
  return (FLOATP (key) || BIGNUMP (key) ? hashfn_equal : hashfn_eq) (key, h);
}

/* Given HT, return a hash code for KEY which uses a user-defined
   function to compare keys.  */

Lisp_Object
hashfn_user_defined (Lisp_Object key, struct Lisp_Hash_Table *h)
{
  Lisp_Object args[] = { h->test.user_hash_function, key };
  Lisp_Object hash = hash_table_user_defined_call (ARRAYELTS (args), args, h);
  return FIXNUMP (hash) ? hash : make_ufixnum (sxhash (hash));
}

struct hash_table_test const
  hashtest_eq = { LISPSYM_INITIALLY (Qeq), LISPSYM_INITIALLY (Qnil),
		  LISPSYM_INITIALLY (Qnil), 0, hashfn_eq },
  hashtest_eql = { LISPSYM_INITIALLY (Qeql), LISPSYM_INITIALLY (Qnil),
		   LISPSYM_INITIALLY (Qnil), cmpfn_eql, hashfn_eql },
  hashtest_equal = { LISPSYM_INITIALLY (Qequal), LISPSYM_INITIALLY (Qnil),
		     LISPSYM_INITIALLY (Qnil), cmpfn_equal, hashfn_equal };

/* Allocate basically initialized hash table.  */

static struct Lisp_Hash_Table *
allocate_hash_table (void)
{
  return ALLOCATE_PSEUDOVECTOR (struct Lisp_Hash_Table,
				index, PVEC_HASH_TABLE);
}

/* An upper bound on the size of a hash table index.  It must fit in
   ptrdiff_t and be a valid Emacs fixnum.  This is an upper bound on
   VECTOR_ELTS_MAX (see alloc.c) and gets as close as we can without
   violating modularity.  */
#define INDEX_SIZE_BOUND \
  ((ptrdiff_t) min (MOST_POSITIVE_FIXNUM, \
		    ((min (PTRDIFF_MAX, SIZE_MAX) \
		      - header_size - GCALIGNMENT) \
		     / word_size)))

static ptrdiff_t
hash_index_size (struct Lisp_Hash_Table *h, ptrdiff_t size)
{
  double threshold = h->rehash_threshold;
  double index_float = size / threshold;
  ptrdiff_t index_size = (index_float < INDEX_SIZE_BOUND + 1
	                  ? next_almost_prime (index_float)
	                  : INDEX_SIZE_BOUND + 1);
  if (INDEX_SIZE_BOUND < index_size)
    error ("Hash table too large");
  return index_size;
}

/* Create and initialize a new hash table.

   TEST specifies the test the hash table will use to compare keys.
   It must be either one of the predefined tests `eq', `eql' or
   `equal' or a symbol denoting a user-defined test named TEST with
   test and hash functions USER_TEST and USER_HASH.

   Give the table initial capacity SIZE, 0 <= SIZE <= MOST_POSITIVE_FIXNUM.

   If REHASH_SIZE is equal to a negative integer, this hash table's
   new size when it becomes full is computed by subtracting
   REHASH_SIZE from its old size.  Otherwise it must be positive, and
   the table's new size is computed by multiplying its old size by
   REHASH_SIZE + 1.

   REHASH_THRESHOLD must be a float <= 1.0, and > 0.  The table will
   be resized when the approximate ratio of table entries to table
   size exceeds REHASH_THRESHOLD.

   WEAK specifies the weakness of the table.  If non-nil, it must be
   one of the symbols `key', `value', `key-or-value', or `key-and-value'.

   If PURECOPY is non-nil, the table can be copied to pure storage via
   `purecopy' when Emacs is being dumped. Such tables can no longer be
   changed after purecopy.  */

Lisp_Object
make_hash_table (struct hash_table_test test, EMACS_INT size,
		 float rehash_size, float rehash_threshold,
		 Lisp_Object weak, bool purecopy)
{
  struct Lisp_Hash_Table *h;
  Lisp_Object table;
  ptrdiff_t i;

  /* Preconditions.  */
  eassert (SYMBOLP (test.name));
  eassert (0 <= size && size <= MOST_POSITIVE_FIXNUM);
  eassert (rehash_size <= -1 || 0 < rehash_size);
  eassert (0 < rehash_threshold && rehash_threshold <= 1);

  if (size == 0)
    size = 1;

  /* Allocate a table and initialize it.  */
  h = allocate_hash_table ();

  /* Initialize hash table slots.  */
  h->test = test;
  h->weak = weak;
  h->rehash_threshold = rehash_threshold;
  h->rehash_size = rehash_size;
  h->count = 0;
  h->key_and_value = make_vector (2 * size, Qunbound);
  h->hash = make_nil_vector (size);
  h->next = make_vector (size, make_fixnum (-1));
  h->index = make_vector (hash_index_size (h, size), make_fixnum (-1));
  h->next_weak = NULL;
  h->purecopy = purecopy;
  h->mutable = true;

  /* Set up the free list.  */
  for (i = 0; i < size - 1; ++i)
    set_hash_next_slot (h, i, i + 1);
  h->next_free = 0;

  XSET_HASH_TABLE (table, h);
  eassert (HASH_TABLE_P (table));
  eassert (XHASH_TABLE (table) == h);

  return table;
}


/* Return a copy of hash table H1.  Keys and values are not copied,
   only the table itself is.  */

static Lisp_Object
copy_hash_table (struct Lisp_Hash_Table *h1)
{
  Lisp_Object table;
  struct Lisp_Hash_Table *h2;

  h2 = allocate_hash_table ();
  *h2 = *h1;
  h2->mutable = true;
  h2->key_and_value = Fcopy_sequence (h1->key_and_value);
  h2->hash = Fcopy_sequence (h1->hash);
  h2->next = Fcopy_sequence (h1->next);
  h2->index = Fcopy_sequence (h1->index);
  XSET_HASH_TABLE (table, h2);

  return table;
}


/* Resize hash table H if it's too full.  If H cannot be resized
   because it's already too large, throw an error.  */

static void
maybe_resize_hash_table (struct Lisp_Hash_Table *h)
{
  if (h->next_free < 0)
    {
      ptrdiff_t old_size = HASH_TABLE_SIZE (h);
      EMACS_INT new_size;
      double rehash_size = h->rehash_size;

      if (rehash_size < 0)
	new_size = old_size - rehash_size;
      else
	{
	  double float_new_size = old_size * (rehash_size + 1);
	  if (float_new_size < EMACS_INT_MAX)
	    new_size = float_new_size;
	  else
	    new_size = EMACS_INT_MAX;
	}
      if (PTRDIFF_MAX < new_size)
	new_size = PTRDIFF_MAX;
      if (new_size <= old_size)
	new_size = old_size + 1;

      /* Allocate all the new vectors before updating *H, to
	 avoid problems if memory is exhausted.  larger_vecalloc
	 finishes computing the size of the replacement vectors.  */
      Lisp_Object next = larger_vecalloc (h->next, new_size - old_size,
					  new_size);
      ptrdiff_t next_size = ASIZE (next);
      for (ptrdiff_t i = old_size; i < next_size - 1; i++)
	ASET (next, i, make_fixnum (i + 1));
      ASET (next, next_size - 1, make_fixnum (-1));

      /* Build the new&larger key_and_value vector, making sure the new
         fields are initialized to `unbound`.  */
      Lisp_Object key_and_value
	= larger_vecalloc (h->key_and_value, 2 * (next_size - old_size),
			   2 * next_size);
      for (ptrdiff_t i = 2 * old_size; i < 2 * next_size; i++)
        ASET (key_and_value, i, Qunbound);

      Lisp_Object hash = larger_vector (h->hash, next_size - old_size,
					next_size);
      ptrdiff_t index_size = hash_index_size (h, next_size);
      h->index = make_vector (index_size, make_fixnum (-1));
      h->key_and_value = key_and_value;
      h->hash = hash;
      h->next = next;
      h->next_free = old_size;

      /* Rehash.  */
      for (ptrdiff_t i = 0; i < old_size; i++)
	if (!NILP (HASH_HASH (h, i)))
	  {
	    EMACS_UINT hash_code = XUFIXNUM (HASH_HASH (h, i));
	    ptrdiff_t start_of_bucket = hash_code % ASIZE (h->index);
	    set_hash_next_slot (h, i, HASH_INDEX (h, start_of_bucket));
	    set_hash_index_slot (h, start_of_bucket, i);
	  }

#ifdef ENABLE_CHECKING
      if (HASH_TABLE_P (Vpurify_flag) && XHASH_TABLE (Vpurify_flag) == h)
	message ("Growing hash table to: %"pD"d", next_size);
#endif
    }
}

/* Recompute the hashes (and hence also the "next" pointers).
   Normally there's never a need to recompute hashes.
   This is done only on first access to a hash-table loaded from
   the "pdump", because the objects' addresses may have changed, thus
   affecting their hashes.  */
void
hash_table_rehash (Lisp_Object hash)
{
  struct Lisp_Hash_Table *h = XHASH_TABLE (hash);
  ptrdiff_t i, count = h->count;

  /* Recompute the actual hash codes for each entry in the table.
     Order is still invalid.  */
  for (i = 0; i < count; i++)
    {
      Lisp_Object key = HASH_KEY (h, i);
      Lisp_Object hash_code = h->test.hashfn (key, h);
      ptrdiff_t start_of_bucket = XUFIXNUM (hash_code) % ASIZE (h->index);
      set_hash_hash_slot (h, i, hash_code);
      set_hash_next_slot (h, i, HASH_INDEX (h, start_of_bucket));
      set_hash_index_slot (h, start_of_bucket, i);
      eassert (HASH_NEXT (h, i) != i); /* Stop loops.  */
    }

  ptrdiff_t size = ASIZE (h->next);
  for (; i + 1 < size; i++)
    set_hash_next_slot (h, i, i + 1);
}

/* Lookup KEY in hash table H.  If HASH is non-null, return in *HASH
   the hash code of KEY.  Value is the index of the entry in H
   matching KEY, or -1 if not found.  */

ptrdiff_t
hash_lookup (struct Lisp_Hash_Table *h, Lisp_Object key, Lisp_Object *hash)
{
  ptrdiff_t start_of_bucket, i;

<<<<<<< HEAD
  Lisp_Object hash_code = h->test.hashfn (key, h);
=======
  Lisp_Object hash_code;
  hash_code = h->test.hashfn (key, h);
>>>>>>> f687e62a
  if (hash)
    *hash = hash_code;

  start_of_bucket = XUFIXNUM (hash_code) % ASIZE (h->index);

  for (i = HASH_INDEX (h, start_of_bucket); 0 <= i; i = HASH_NEXT (h, i))
    if (EQ (key, HASH_KEY (h, i))
	|| (h->test.cmpfn
	    && EQ (hash_code, HASH_HASH (h, i))
	    && !NILP (h->test.cmpfn (key, HASH_KEY (h, i), h))))
      break;

  return i;
}

static void
check_mutable_hash_table (Lisp_Object obj, struct Lisp_Hash_Table *h)
{
  if (!h->mutable)
    signal_error ("hash table test modifies table", obj);
  eassert (!PURE_P (h));
}

static void
collect_interval (INTERVAL interval, Lisp_Object collector)
{
  nconc2 (collector,
	  list1(list3 (make_fixnum (interval->position),
		       make_fixnum (interval->position + LENGTH (interval)),
		       interval->plist)));
}

/* Put an entry into hash table H that associates KEY with VALUE.
   HASH is a previously computed hash code of KEY.
   Value is the index of the entry in H matching KEY.  */

ptrdiff_t
hash_put (struct Lisp_Hash_Table *h, Lisp_Object key, Lisp_Object value,
	  Lisp_Object hash)
{
  ptrdiff_t start_of_bucket, i;

  /* Increment count after resizing because resizing may fail.  */
  maybe_resize_hash_table (h);
  h->count++;

  /* Store key/value in the key_and_value vector.  */
  i = h->next_free;
  eassert (NILP (HASH_HASH (h, i)));
  eassert (EQ (Qunbound, (HASH_KEY (h, i))));
  h->next_free = HASH_NEXT (h, i);
  set_hash_key_slot (h, i, key);
  set_hash_value_slot (h, i, value);

  /* Remember its hash code.  */
  set_hash_hash_slot (h, i, hash);

  /* Add new entry to its collision chain.  */
  start_of_bucket = XUFIXNUM (hash) % ASIZE (h->index);
  set_hash_next_slot (h, i, HASH_INDEX (h, start_of_bucket));
  set_hash_index_slot (h, start_of_bucket, i);
  return i;
}


/* Remove the entry matching KEY from hash table H, if there is one.  */

void
hash_remove_from_table (struct Lisp_Hash_Table *h, Lisp_Object key)
{
  Lisp_Object hash_code = h->test.hashfn (key, h);
  ptrdiff_t start_of_bucket = XUFIXNUM (hash_code) % ASIZE (h->index);
  ptrdiff_t prev = -1;

  for (ptrdiff_t i = HASH_INDEX (h, start_of_bucket);
       0 <= i;
       i = HASH_NEXT (h, i))
    {
      if (EQ (key, HASH_KEY (h, i))
	  || (h->test.cmpfn
	      && EQ (hash_code, HASH_HASH (h, i))
	      && !NILP (h->test.cmpfn (key, HASH_KEY (h, i), h))))
	{
	  /* Take entry out of collision chain.  */
	  if (prev < 0)
	    set_hash_index_slot (h, start_of_bucket, HASH_NEXT (h, i));
	  else
	    set_hash_next_slot (h, prev, HASH_NEXT (h, i));

	  /* Clear slots in key_and_value and add the slots to
	     the free list.  */
	  set_hash_key_slot (h, i, Qunbound);
	  set_hash_value_slot (h, i, Qnil);
	  set_hash_hash_slot (h, i, Qnil);
	  set_hash_next_slot (h, i, h->next_free);
	  h->next_free = i;
	  h->count--;
	  eassert (h->count >= 0);
	  break;
	}

      prev = i;
    }
}


/* Clear hash table H.  */

static void
hash_clear (struct Lisp_Hash_Table *h)
{
  if (h->count > 0)
    {
      ptrdiff_t size = HASH_TABLE_SIZE (h);
      memclear (xvector_contents (h->hash), size * word_size);
      for (ptrdiff_t i = 0; i < size; i++)
	{
	  set_hash_next_slot (h, i, i < size - 1 ? i + 1 : -1);
	  set_hash_key_slot (h, i, Qunbound);
	  set_hash_value_slot (h, i, Qnil);
	}

      for (ptrdiff_t i = 0; i < ASIZE (h->index); i++)
	ASET (h->index, i, make_fixnum (-1));

      h->next_free = 0;
      h->count = 0;
    }
}



/************************************************************************
			   Weak Hash Tables
 ************************************************************************/

/* Sweep weak hash table H.  REMOVE_ENTRIES_P means remove
   entries from the table that don't survive the current GC.
   !REMOVE_ENTRIES_P means mark entries that are in use.  Value is
   true if anything was marked.  */

bool
sweep_weak_table (struct Lisp_Hash_Table *h, bool remove_entries_p)
{
  ptrdiff_t n = gc_asize (h->index);
  bool marked = false;

  for (ptrdiff_t bucket = 0; bucket < n; ++bucket)
    {
      /* Follow collision chain, removing entries that don't survive
         this garbage collection.  */
      ptrdiff_t prev = -1;
      ptrdiff_t next;
      for (ptrdiff_t i = HASH_INDEX (h, bucket); 0 <= i; i = next)
        {
	  bool key_known_to_survive_p = survives_gc_p (HASH_KEY (h, i));
	  bool value_known_to_survive_p = survives_gc_p (HASH_VALUE (h, i));
	  bool remove_p;

	  if (EQ (h->weak, Qkey))
	    remove_p = !key_known_to_survive_p;
	  else if (EQ (h->weak, Qvalue))
	    remove_p = !value_known_to_survive_p;
	  else if (EQ (h->weak, Qkey_or_value))
	    remove_p = !(key_known_to_survive_p || value_known_to_survive_p);
	  else if (EQ (h->weak, Qkey_and_value))
	    remove_p = !(key_known_to_survive_p && value_known_to_survive_p);
	  else
	    emacs_abort ();

	  next = HASH_NEXT (h, i);

	  if (remove_entries_p)
	    {
              eassert (!remove_p
                       == (key_known_to_survive_p && value_known_to_survive_p));
	      if (remove_p)
		{
		  /* Take out of collision chain.  */
		  if (prev < 0)
		    set_hash_index_slot (h, bucket, next);
		  else
		    set_hash_next_slot (h, prev, next);

		  /* Add to free list.  */
		  set_hash_next_slot (h, i, h->next_free);
		  h->next_free = i;

		  /* Clear key, value, and hash.  */
		  set_hash_key_slot (h, i, Qunbound);
		  set_hash_value_slot (h, i, Qnil);
                  if (!NILP (h->hash))
                    set_hash_hash_slot (h, i, Qnil);

                  eassert (h->count != 0);
                  h->count--;
                }
	      else
		{
		  prev = i;
		}
	    }
	  else
	    {
	      if (!remove_p)
		{
		  /* Make sure key and value survive.  */
		  if (!key_known_to_survive_p)
		    {
		      mark_object (HASH_KEY (h, i));
                      marked = true;
		    }

		  if (!value_known_to_survive_p)
		    {
		      mark_object (HASH_VALUE (h, i));
                      marked = true;
		    }
		}
	    }
	}
    }

  return marked;
}


/***********************************************************************
			Hash Code Computation
 ***********************************************************************/

/* Maximum depth up to which to dive into Lisp structures.  */

#define SXHASH_MAX_DEPTH 3

/* Maximum length up to which to take list and vector elements into
   account.  */

#define SXHASH_MAX_LEN   7

/* Return a hash for string PTR which has length LEN.  The hash value
   can be any EMACS_UINT value.  */

EMACS_UINT
hash_string (char const *ptr, ptrdiff_t len)
{
  char const *p   = ptr;
  char const *end = ptr + len;
  EMACS_UINT hash = len;
  /* At most 8 steps.  We could reuse SXHASH_MAX_LEN, of course,
   * but dividing by 8 is cheaper.  */
  ptrdiff_t step = sizeof hash + ((end - p) >> 3);

  while (p + sizeof hash <= end)
    {
      EMACS_UINT c;
      /* We presume that the compiler will replace this `memcpy` with
         a single load/move instruction when applicable.  */
      memcpy (&c, p, sizeof hash);
      p += step;
      hash = sxhash_combine (hash, c);
    }
  /* A few last bytes may remain (smaller than an EMACS_UINT).  */
  /* FIXME: We could do this without a loop, but it'd require
     endian-dependent code :-(  */
  while (p < end)
    {
      unsigned char c = *p++;
      hash = sxhash_combine (hash, c);
    }

  return hash;
}

/* Return a hash for string PTR which has length LEN.  The hash
   code returned is at most INTMASK.  */

static EMACS_UINT
sxhash_string (char const *ptr, ptrdiff_t len)
{
  EMACS_UINT hash = hash_string (ptr, len);
  return SXHASH_REDUCE (hash);
}

/* Return a hash for the floating point value VAL.  */

static EMACS_UINT
sxhash_float (double val)
{
  EMACS_UINT hash = 0;
  union double_and_words u = { .val = val };
  for (int i = 0; i < WORDS_PER_DOUBLE; i++)
    hash = sxhash_combine (hash, u.word[i]);
  return SXHASH_REDUCE (hash);
}

/* Return a hash for list LIST.  DEPTH is the current depth in the
   list.  We don't recurse deeper than SXHASH_MAX_DEPTH in it.  */

static EMACS_UINT
sxhash_list (Lisp_Object list, int depth)
{
  EMACS_UINT hash = 0;
  int i;

  if (depth < SXHASH_MAX_DEPTH)
    for (i = 0;
	 CONSP (list) && i < SXHASH_MAX_LEN;
	 list = XCDR (list), ++i)
      {
	EMACS_UINT hash2 = sxhash_obj (XCAR (list), depth + 1);
	hash = sxhash_combine (hash, hash2);
      }

  if (!NILP (list))
    {
      EMACS_UINT hash2 = sxhash_obj (list, depth + 1);
      hash = sxhash_combine (hash, hash2);
    }

  return SXHASH_REDUCE (hash);
}


/* Return a hash for (pseudo)vector VECTOR.  DEPTH is the current depth in
   the Lisp structure.  */

static EMACS_UINT
sxhash_vector (Lisp_Object vec, int depth)
{
  EMACS_UINT hash = ASIZE (vec);
  int i, n;

  n = min (SXHASH_MAX_LEN, hash & PSEUDOVECTOR_FLAG ? PVSIZE (vec) : hash);
  for (i = 0; i < n; ++i)
    {
      EMACS_UINT hash2 = sxhash_obj (AREF (vec, i), depth + 1);
      hash = sxhash_combine (hash, hash2);
    }

  return SXHASH_REDUCE (hash);
}

/* Return a hash for bool-vector VECTOR.  */

static EMACS_UINT
sxhash_bool_vector (Lisp_Object vec)
{
  EMACS_INT size = bool_vector_size (vec);
  EMACS_UINT hash = size;
  int i, n;

  n = min (SXHASH_MAX_LEN, bool_vector_words (size));
  for (i = 0; i < n; ++i)
    hash = sxhash_combine (hash, bool_vector_data (vec)[i]);

  return SXHASH_REDUCE (hash);
}

/* Return a hash for a bignum.  */

static EMACS_UINT
sxhash_bignum (Lisp_Object bignum)
{
  mpz_t const *n = xbignum_val (bignum);
  size_t i, nlimbs = mpz_size (*n);
  EMACS_UINT hash = 0;

  for (i = 0; i < nlimbs; ++i)
    hash = sxhash_combine (hash, mpz_getlimbn (*n, i));

  return SXHASH_REDUCE (hash);
}


/* Return a hash code for OBJ.  DEPTH is the current depth in the Lisp
   structure.  Value is an unsigned integer clipped to INTMASK.  */

EMACS_UINT
sxhash (Lisp_Object obj)
{
  return sxhash_obj (obj, 0);
}

static EMACS_UINT
sxhash_obj (Lisp_Object obj, int depth)
{
  if (depth > SXHASH_MAX_DEPTH)
    return 0;

  switch (XTYPE (obj))
    {
    case_Lisp_Int:
      return XUFIXNUM (obj);

    case Lisp_Symbol:
      return XHASH (obj);

    case Lisp_String:
      return sxhash_string (SSDATA (obj), SBYTES (obj));

    case Lisp_Vectorlike:
      {
	enum pvec_type pvec_type = PSEUDOVECTOR_TYPE (XVECTOR (obj));
	if (! (PVEC_NORMAL_VECTOR < pvec_type && pvec_type < PVEC_COMPILED))
	  {
	    /* According to the CL HyperSpec, two arrays are equal only if
	       they are 'eq', except for strings and bit-vectors.  In
	       Emacs, this works differently.  We have to compare element
	       by element.  Same for pseudovectors that internal_equal
	       examines the Lisp contents of.  */
	    return (SUB_CHAR_TABLE_P (obj)
	            /* 'sxhash_vector' can't be applies to a sub-char-table and
	              it's probably not worth looking into them anyway!  */
	            ? 42
	            : sxhash_vector (obj, depth));
	  }
	else if (pvec_type == PVEC_BIGNUM)
	  return sxhash_bignum (obj);
	else if (pvec_type == PVEC_MARKER)
	  {
	    ptrdiff_t bytepos
	      = XMARKER (obj)->buffer ? XMARKER (obj)->bytepos : 0;
	    EMACS_UINT hash
	      = sxhash_combine ((intptr_t) XMARKER (obj)->buffer, bytepos);
	    return SXHASH_REDUCE (hash);
	  }
	else if (pvec_type == PVEC_BOOL_VECTOR)
	  return sxhash_bool_vector (obj);
	else if (pvec_type == PVEC_OVERLAY)
	  {
	    EMACS_UINT hash = sxhash_obj (OVERLAY_START (obj), depth);
	    hash = sxhash_combine (hash, sxhash_obj (OVERLAY_END (obj), depth));
	    hash = sxhash_combine (hash, sxhash_obj (XOVERLAY (obj)->plist, depth));
	    return SXHASH_REDUCE (hash);
	  }
	else if (symbols_with_pos_enabled && pvec_type == PVEC_SYMBOL_WITH_POS)
	  return sxhash_obj (XSYMBOL_WITH_POS (obj)->sym, depth + 1);
	else
	  /* Others are 'equal' if they are 'eq', so take their
	     address as hash.  */
	  return XHASH (obj);
      }

    case Lisp_Cons:
      return sxhash_list (obj, depth);

    case Lisp_Float:
      return sxhash_float (XFLOAT_DATA (obj));

    default:
      emacs_abort ();
    }
}



/***********************************************************************
			    Lisp Interface
 ***********************************************************************/

DEFUN ("sxhash-eq", Fsxhash_eq, Ssxhash_eq, 1, 1, 0,
       doc: /* Return an integer hash code for OBJ suitable for `eq'.
If (eq A B), then (= (sxhash-eq A) (sxhash-eq B)).

Hash codes are not guaranteed to be preserved across Emacs sessions.  */)
  (Lisp_Object obj)
{
  return hashfn_eq (obj, NULL);
}

DEFUN ("sxhash-eql", Fsxhash_eql, Ssxhash_eql, 1, 1, 0,
       doc: /* Return an integer hash code for OBJ suitable for `eql'.
If (eql A B), then (= (sxhash-eql A) (sxhash-eql B)).

Hash codes are not guaranteed to be preserved across Emacs sessions.  */)
  (Lisp_Object obj)
{
  return hashfn_eql (obj, NULL);
}

DEFUN ("sxhash-equal", Fsxhash_equal, Ssxhash_equal, 1, 1, 0,
       doc: /* Return an integer hash code for OBJ suitable for `equal'.
If (equal A B), then (= (sxhash-equal A) (sxhash-equal B)).

Hash codes are not guaranteed to be preserved across Emacs sessions.  */)
  (Lisp_Object obj)
{
  return hashfn_equal (obj, NULL);
}

DEFUN ("sxhash-equal-including-properties", Fsxhash_equal_including_properties,
       Ssxhash_equal_including_properties, 1, 1, 0,
       doc: /* Return an integer hash code for OBJ suitable for
`equal-including-properties'.
If (sxhash-equal-including-properties A B), then
(= (sxhash-equal-including-properties A) (sxhash-equal-including-properties B)).

Hash codes are not guaranteed to be preserved across Emacs sessions.  */)
  (Lisp_Object obj)
{
  if (STRINGP (obj))
    {
      Lisp_Object collector = Fcons (Qnil, Qnil);
      traverse_intervals (string_intervals (obj), 0, collect_interval,
			  collector);
      return
	make_ufixnum (
	  SXHASH_REDUCE (sxhash_combine (sxhash (obj),
					 sxhash (CDR (collector)))));
    }

  return hashfn_equal (obj, NULL);
}

DEFUN ("make-hash-table", Fmake_hash_table, Smake_hash_table, 0, MANY, 0,
       doc: /* Create and return a new hash table.

Arguments are specified as keyword/argument pairs.  The following
arguments are defined:

:test TEST -- TEST must be a symbol that specifies how to compare
keys.  Default is `eql'.  Predefined are the tests `eq', `eql', and
`equal'.  User-supplied test and hash functions can be specified via
`define-hash-table-test'.

:size SIZE -- A hint as to how many elements will be put in the table.
Default is 65.

:rehash-size REHASH-SIZE - Indicates how to expand the table when it
fills up.  If REHASH-SIZE is an integer, increase the size by that
amount.  If it is a float, it must be > 1.0, and the new size is the
old size multiplied by that factor.  Default is 1.5.

:rehash-threshold THRESHOLD -- THRESHOLD must a float > 0, and <= 1.0.
Resize the hash table when the ratio (table entries / table size)
exceeds an approximation to THRESHOLD.  Default is 0.8125.

:weakness WEAK -- WEAK must be one of nil, t, `key', `value',
`key-or-value', or `key-and-value'.  If WEAK is not nil, the table
returned is a weak table.  Key/value pairs are removed from a weak
hash table when there are no non-weak references pointing to their
key, value, one of key or value, or both key and value, depending on
WEAK.  WEAK t is equivalent to `key-and-value'.  Default value of WEAK
is nil.

:purecopy PURECOPY -- If PURECOPY is non-nil, the table can be copied
to pure storage when Emacs is being dumped, making the contents of the
table read only. Any further changes to purified tables will result
in an error.

usage: (make-hash-table &rest KEYWORD-ARGS)  */)
  (ptrdiff_t nargs, Lisp_Object *args)
{
  Lisp_Object test, weak;
  bool purecopy;
  struct hash_table_test testdesc;
  ptrdiff_t i;
  USE_SAFE_ALLOCA;

  /* The vector `used' is used to keep track of arguments that
     have been consumed.  */
  char *used = SAFE_ALLOCA (nargs * sizeof *used);
  memset (used, 0, nargs * sizeof *used);

  /* See if there's a `:test TEST' among the arguments.  */
  i = get_key_arg (QCtest, nargs, args, used);
  test = i ? args[i] : Qeql;
  if (EQ (test, Qeq))
    testdesc = hashtest_eq;
  else if (EQ (test, Qeql))
    testdesc = hashtest_eql;
  else if (EQ (test, Qequal))
    testdesc = hashtest_equal;
  else
    {
      /* See if it is a user-defined test.  */
      Lisp_Object prop;

      prop = Fget (test, Qhash_table_test);
      if (!CONSP (prop) || !CONSP (XCDR (prop)))
	signal_error ("Invalid hash table test", test);
      testdesc.name = test;
      testdesc.user_cmp_function = XCAR (prop);
      testdesc.user_hash_function = XCAR (XCDR (prop));
      testdesc.hashfn = hashfn_user_defined;
      testdesc.cmpfn = cmpfn_user_defined;
    }

  /* See if there's a `:purecopy PURECOPY' argument.  */
  i = get_key_arg (QCpurecopy, nargs, args, used);
  purecopy = i && !NILP (args[i]);
  /* See if there's a `:size SIZE' argument.  */
  i = get_key_arg (QCsize, nargs, args, used);
  Lisp_Object size_arg = i ? args[i] : Qnil;
  EMACS_INT size;
  if (NILP (size_arg))
    size = DEFAULT_HASH_SIZE;
  else if (FIXNATP (size_arg))
    size = XFIXNAT (size_arg);
  else
    signal_error ("Invalid hash table size", size_arg);

  /* Look for `:rehash-size SIZE'.  */
  float rehash_size;
  i = get_key_arg (QCrehash_size, nargs, args, used);
  if (!i)
    rehash_size = DEFAULT_REHASH_SIZE;
  else if (FIXNUMP (args[i]) && 0 < XFIXNUM (args[i]))
    rehash_size = - XFIXNUM (args[i]);
  else if (FLOATP (args[i]) && 0 < (float) (XFLOAT_DATA (args[i]) - 1))
    rehash_size = (float) (XFLOAT_DATA (args[i]) - 1);
  else
    signal_error ("Invalid hash table rehash size", args[i]);

  /* Look for `:rehash-threshold THRESHOLD'.  */
  i = get_key_arg (QCrehash_threshold, nargs, args, used);
  float rehash_threshold = (!i ? DEFAULT_REHASH_THRESHOLD
			    : !FLOATP (args[i]) ? 0
			    : (float) XFLOAT_DATA (args[i]));
  if (! (0 < rehash_threshold && rehash_threshold <= 1))
    signal_error ("Invalid hash table rehash threshold", args[i]);

  /* Look for `:weakness WEAK'.  */
  i = get_key_arg (QCweakness, nargs, args, used);
  weak = i ? args[i] : Qnil;
  if (EQ (weak, Qt))
    weak = Qkey_and_value;
  if (!NILP (weak)
      && !EQ (weak, Qkey)
      && !EQ (weak, Qvalue)
      && !EQ (weak, Qkey_or_value)
      && !EQ (weak, Qkey_and_value))
    signal_error ("Invalid hash table weakness", weak);

  /* Now, all args should have been used up, or there's a problem.  */
  for (i = 0; i < nargs; ++i)
    if (!used[i])
      signal_error ("Invalid argument list", args[i]);

  SAFE_FREE ();
  return make_hash_table (testdesc, size, rehash_size, rehash_threshold, weak,
			  purecopy);
}


DEFUN ("copy-hash-table", Fcopy_hash_table, Scopy_hash_table, 1, 1, 0,
       doc: /* Return a copy of hash table TABLE.  */)
  (Lisp_Object table)
{
  return copy_hash_table (check_hash_table (table));
}


DEFUN ("hash-table-count", Fhash_table_count, Shash_table_count, 1, 1, 0,
       doc: /* Return the number of elements in TABLE.  */)
  (Lisp_Object table)
{
  struct Lisp_Hash_Table *h = check_hash_table (table);
  return make_fixnum (h->count);
}


DEFUN ("hash-table-rehash-size", Fhash_table_rehash_size,
       Shash_table_rehash_size, 1, 1, 0,
       doc: /* Return the current rehash size of TABLE.  */)
  (Lisp_Object table)
{
  double rehash_size = check_hash_table (table)->rehash_size;
  if (rehash_size < 0)
    {
      EMACS_INT s = -rehash_size;
      return make_fixnum (min (s, MOST_POSITIVE_FIXNUM));
    }
  else
    return make_float (rehash_size + 1);
}


DEFUN ("hash-table-rehash-threshold", Fhash_table_rehash_threshold,
       Shash_table_rehash_threshold, 1, 1, 0,
       doc: /* Return the current rehash threshold of TABLE.  */)
  (Lisp_Object table)
{
  return make_float (check_hash_table (table)->rehash_threshold);
}


DEFUN ("hash-table-size", Fhash_table_size, Shash_table_size, 1, 1, 0,
       doc: /* Return the size of TABLE.
The size can be used as an argument to `make-hash-table' to create
a hash table than can hold as many elements as TABLE holds
without need for resizing.  */)
  (Lisp_Object table)
{
  struct Lisp_Hash_Table *h = check_hash_table (table);
  return make_fixnum (HASH_TABLE_SIZE (h));
}


DEFUN ("hash-table-test", Fhash_table_test, Shash_table_test, 1, 1, 0,
       doc: /* Return the test TABLE uses.  */)
  (Lisp_Object table)
{
  return check_hash_table (table)->test.name;
}


DEFUN ("hash-table-weakness", Fhash_table_weakness, Shash_table_weakness,
       1, 1, 0,
       doc: /* Return the weakness of TABLE.  */)
  (Lisp_Object table)
{
  return check_hash_table (table)->weak;
}


DEFUN ("hash-table-p", Fhash_table_p, Shash_table_p, 1, 1, 0,
       doc: /* Return t if OBJ is a Lisp hash table object.  */)
  (Lisp_Object obj)
{
  return HASH_TABLE_P (obj) ? Qt : Qnil;
}


DEFUN ("clrhash", Fclrhash, Sclrhash, 1, 1, 0,
       doc: /* Clear hash table TABLE and return it.  */)
  (Lisp_Object table)
{
  struct Lisp_Hash_Table *h = check_hash_table (table);
  check_mutable_hash_table (table, h);
  hash_clear (h);
  /* Be compatible with XEmacs.  */
  return table;
}


DEFUN ("gethash", Fgethash, Sgethash, 2, 3, 0,
       doc: /* Look up KEY in TABLE and return its associated value.
If KEY is not found, return DFLT which defaults to nil.  */)
  (Lisp_Object key, Lisp_Object table, Lisp_Object dflt)
{
  struct Lisp_Hash_Table *h = check_hash_table (table);
  ptrdiff_t i = hash_lookup (h, key, NULL);
  return i >= 0 ? HASH_VALUE (h, i) : dflt;
}


DEFUN ("puthash", Fputhash, Sputhash, 3, 3, 0,
       doc: /* Associate KEY with VALUE in hash table TABLE.
If KEY is already present in table, replace its current value with
VALUE.  In any case, return VALUE.  */)
  (Lisp_Object key, Lisp_Object value, Lisp_Object table)
{
  struct Lisp_Hash_Table *h = check_hash_table (table);
  check_mutable_hash_table (table, h);

  Lisp_Object hash;
  ptrdiff_t i = hash_lookup (h, key, &hash);
  if (i >= 0)
    set_hash_value_slot (h, i, value);
  else
    hash_put (h, key, value, hash);

  return value;
}


DEFUN ("remhash", Fremhash, Sremhash, 2, 2, 0,
       doc: /* Remove KEY from TABLE.  */)
  (Lisp_Object key, Lisp_Object table)
{
  struct Lisp_Hash_Table *h = check_hash_table (table);
  check_mutable_hash_table (table, h);
  hash_remove_from_table (h, key);
  return Qnil;
}


DEFUN ("maphash", Fmaphash, Smaphash, 2, 2, 0,
       doc: /* Call FUNCTION for all entries in hash table TABLE.
FUNCTION is called with two arguments, KEY and VALUE.
`maphash' always returns nil.  */)
  (Lisp_Object function, Lisp_Object table)
{
  struct Lisp_Hash_Table *h = check_hash_table (table);

  for (ptrdiff_t i = 0; i < HASH_TABLE_SIZE (h); ++i)
    {
      Lisp_Object k = HASH_KEY (h, i);
      if (!EQ (k, Qunbound))
        call2 (function, k, HASH_VALUE (h, i));
    }

  return Qnil;
}


DEFUN ("define-hash-table-test", Fdefine_hash_table_test,
       Sdefine_hash_table_test, 3, 3, 0,
       doc: /* Define a new hash table test with name NAME, a symbol.

In hash tables created with NAME specified as test, use TEST to
compare keys, and HASH for computing hash codes of keys.

TEST must be a function taking two arguments and returning non-nil if
both arguments are the same.  HASH must be a function taking one
argument and returning an object that is the hash code of the argument.
It should be the case that if (eq (funcall HASH x1) (funcall HASH x2))
returns nil, then (funcall TEST x1 x2) also returns nil.  */)
  (Lisp_Object name, Lisp_Object test, Lisp_Object hash)
{
  return Fput (name, Qhash_table_test, list2 (test, hash));
}



/************************************************************************
			MD5, SHA-1, and SHA-2
 ************************************************************************/

#include "md5.h"
#include "sha1.h"
#include "sha256.h"
#include "sha512.h"

/* Store into HEXBUF an unterminated hexadecimal character string
   representing DIGEST, which is binary data of size DIGEST_SIZE bytes.
   HEXBUF might equal DIGEST.  */
void
hexbuf_digest (char *hexbuf, void const *digest, int digest_size)
{
  unsigned char const *p = digest;

  for (int i = digest_size - 1; i >= 0; i--)
    {
      static char const hexdigit[16] = "0123456789abcdef";
      int p_i = p[i];
      hexbuf[2 * i] = hexdigit[p_i >> 4];
      hexbuf[2 * i + 1] = hexdigit[p_i & 0xf];
    }
}

static Lisp_Object
make_digest_string (Lisp_Object digest, int digest_size)
{
  hexbuf_digest (SSDATA (digest), SDATA (digest), digest_size);
  return digest;
}

DEFUN ("secure-hash-algorithms", Fsecure_hash_algorithms,
       Ssecure_hash_algorithms, 0, 0, 0,
       doc: /* Return a list of all the supported `secure-hash' algorithms. */)
  (void)
{
  return list (Qmd5, Qsha1, Qsha224, Qsha256, Qsha384, Qsha512);
}

/* Extract data from a string or a buffer. SPEC is a list of
(BUFFER-OR-STRING-OR-SYMBOL START END CODING-SYSTEM NOERROR) which behave as
specified with `secure-hash' and in Info node
`(elisp)Format of GnuTLS Cryptography Inputs'.  */
char *
extract_data_from_object (Lisp_Object spec,
                          ptrdiff_t *start_byte,
                          ptrdiff_t *end_byte)
{
  Lisp_Object object = XCAR (spec);

  if (CONSP (spec)) spec = XCDR (spec);
  Lisp_Object start = CAR_SAFE (spec);

  if (CONSP (spec)) spec = XCDR (spec);
  Lisp_Object end = CAR_SAFE (spec);

  if (CONSP (spec)) spec = XCDR (spec);
  Lisp_Object coding_system = CAR_SAFE (spec);

  if (CONSP (spec)) spec = XCDR (spec);
  Lisp_Object noerror = CAR_SAFE (spec);

  if (STRINGP (object))
    {
      if (NILP (coding_system))
	{
	  /* Decide the coding-system to encode the data with.  */

	  if (STRING_MULTIBYTE (object))
	    /* use default, we can't guess correct value */
	    coding_system = preferred_coding_system ();
	  else
	    coding_system = Qraw_text;
	}

      if (NILP (Fcoding_system_p (coding_system)))
	{
	  /* Invalid coding system.  */

	  if (!NILP (noerror))
	    coding_system = Qraw_text;
	  else
	    xsignal1 (Qcoding_system_error, coding_system);
	}

      if (STRING_MULTIBYTE (object))
	object = code_convert_string (object, coding_system,
				      Qnil, true, false, true);

      ptrdiff_t size = SCHARS (object), start_char, end_char;
      validate_subarray (object, start, end, size, &start_char, &end_char);

      *start_byte = !start_char ? 0 : string_char_to_byte (object, start_char);
      *end_byte = (end_char == size
                   ? SBYTES (object)
                   : string_char_to_byte (object, end_char));
    }
  else if (BUFFERP (object))
    {
      struct buffer *prev = current_buffer;
      EMACS_INT b, e;

      record_unwind_current_buffer ();

      struct buffer *bp = XBUFFER (object);
      set_buffer_internal (bp);

      b = !NILP (start) ? fix_position (start) : BEGV;
      e = !NILP (end) ? fix_position (end) : ZV;
      if (b > e)
	{
	  EMACS_INT temp = b;
	  b = e;
	  e = temp;
	}

      if (!(BEGV <= b && e <= ZV))
	args_out_of_range (start, end);

      if (NILP (coding_system))
	{
	  /* Decide the coding-system to encode the data with.
	     See fileio.c:Fwrite-region */

	  if (!NILP (Vcoding_system_for_write))
	    coding_system = Vcoding_system_for_write;
	  else
	    {
	      bool force_raw_text = false;

	      coding_system = BVAR (XBUFFER (object), buffer_file_coding_system);
	      if (NILP (coding_system)
		  || NILP (Flocal_variable_p (Qbuffer_file_coding_system, Qnil)))
		{
		  coding_system = Qnil;
		  if (NILP (BVAR (current_buffer, enable_multibyte_characters)))
		    force_raw_text = true;
		}

	      if (NILP (coding_system) && !NILP (Fbuffer_file_name (object)))
		{
		  /* Check file-coding-system-alist.  */
		  Lisp_Object val = CALLN (Ffind_operation_coding_system,
					   Qwrite_region,
					   make_fixnum (b), make_fixnum (e),
					   Fbuffer_file_name (object));
		  if (CONSP (val) && !NILP (XCDR (val)))
		    coding_system = XCDR (val);
		}

	      if (NILP (coding_system)
		  && !NILP (BVAR (XBUFFER (object), buffer_file_coding_system)))
		{
		  /* If we still have not decided a coding system, use the
		     default value of buffer-file-coding-system.  */
		  coding_system = BVAR (XBUFFER (object), buffer_file_coding_system);
		}

	      if (!force_raw_text
		  && !NILP (Ffboundp (Vselect_safe_coding_system_function)))
		/* Confirm that VAL can surely encode the current region.  */
		coding_system = call4 (Vselect_safe_coding_system_function,
				       make_fixnum (b), make_fixnum (e),
				       coding_system, Qnil);

	      if (force_raw_text)
		coding_system = Qraw_text;
	    }

	  if (NILP (Fcoding_system_p (coding_system)))
	    {
	      /* Invalid coding system.  */

	      if (!NILP (noerror))
		coding_system = Qraw_text;
	      else
		xsignal1 (Qcoding_system_error, coding_system);
	    }
	}

      object = make_buffer_string (b, e, false);
      set_buffer_internal (prev);
      /* Discard the unwind protect for recovering the current
	 buffer.  */
      specpdl_ptr--;

      if (STRING_MULTIBYTE (object))
	object = code_convert_string (object, coding_system,
				      Qnil, true, false, false);
      *start_byte = 0;
      *end_byte = SBYTES (object);
    }
  else if (EQ (object, Qiv_auto))
    {
      /* Format: (iv-auto REQUIRED-LENGTH).  */

      if (! FIXNATP (start))
        error ("Without a length, `iv-auto' can't be used; see ELisp manual");
      else
        {
	  EMACS_INT start_hold = XFIXNAT (start);
          object = make_uninit_string (start_hold);
	  char *lim = SSDATA (object) + start_hold;
	  for (char *p = SSDATA (object); p < lim; p++)
	    {
	      ssize_t gotten = getrandom (p, lim - p, 0);
	      if (0 <= gotten)
		p += gotten;
	      else if (errno != EINTR)
		report_file_error ("Getting random data", Qnil);
	    }

          *start_byte = 0;
          *end_byte = start_hold;
        }
    }

  if (!STRINGP (object))
    signal_error ("Invalid object argument",
		  NILP (object) ? build_string ("nil") : object);
  return SSDATA (object);
}


/* ALGORITHM is a symbol: md5, sha1, sha224 and so on. */

static Lisp_Object
secure_hash (Lisp_Object algorithm, Lisp_Object object, Lisp_Object start,
	     Lisp_Object end, Lisp_Object coding_system, Lisp_Object noerror,
	     Lisp_Object binary)
{
  ptrdiff_t start_byte, end_byte;
  int digest_size;
  void *(*hash_func) (const char *, size_t, void *);
  Lisp_Object digest;

  CHECK_SYMBOL (algorithm);

  Lisp_Object spec = list5 (object, start, end, coding_system, noerror);

  const char *input = extract_data_from_object (spec, &start_byte, &end_byte);

  if (input == NULL)
    error ("secure_hash: failed to extract data from object, aborting!");

  if (EQ (algorithm, Qmd5))
    {
      digest_size = MD5_DIGEST_SIZE;
      hash_func	  = md5_buffer;
    }
  else if (EQ (algorithm, Qsha1))
    {
      digest_size = SHA1_DIGEST_SIZE;
      hash_func	  = sha1_buffer;
    }
  else if (EQ (algorithm, Qsha224))
    {
      digest_size = SHA224_DIGEST_SIZE;
      hash_func	  = sha224_buffer;
    }
  else if (EQ (algorithm, Qsha256))
    {
      digest_size = SHA256_DIGEST_SIZE;
      hash_func	  = sha256_buffer;
    }
  else if (EQ (algorithm, Qsha384))
    {
      digest_size = SHA384_DIGEST_SIZE;
      hash_func	  = sha384_buffer;
    }
  else if (EQ (algorithm, Qsha512))
    {
      digest_size = SHA512_DIGEST_SIZE;
      hash_func	  = sha512_buffer;
    }
  else
    error ("Invalid algorithm arg: %s", SDATA (Fsymbol_name (algorithm)));

  /* allocate 2 x digest_size so that it can be re-used to hold the
     hexified value */
  digest = make_uninit_string (digest_size * 2);

  hash_func (input + start_byte,
	     end_byte - start_byte,
	     SSDATA (digest));

  if (NILP (binary))
    return make_digest_string (digest, digest_size);
  else
    return make_unibyte_string (SSDATA (digest), digest_size);
}

DEFUN ("md5", Fmd5, Smd5, 1, 5, 0,
       doc: /* Return MD5 message digest of OBJECT, a buffer or string.

A message digest is a cryptographic checksum of a document, and the
algorithm to calculate it is defined in RFC 1321.

The two optional arguments START and END are character positions
specifying for which part of OBJECT the message digest should be
computed.  If nil or omitted, the digest is computed for the whole
OBJECT.

The MD5 message digest is computed from the result of encoding the
text in a coding system, not directly from the internal Emacs form of
the text.  The optional fourth argument CODING-SYSTEM specifies which
coding system to encode the text with.  It should be the same coding
system that you used or will use when actually writing the text into a
file.

If CODING-SYSTEM is nil or omitted, the default depends on OBJECT.  If
OBJECT is a buffer, the default for CODING-SYSTEM is whatever coding
system would be chosen by default for writing this text into a file.

If OBJECT is a string, the most preferred coding system (see the
command `prefer-coding-system') is used.

If NOERROR is non-nil, silently assume the `raw-text' coding if the
guesswork fails.  Normally, an error is signaled in such case.

Note that MD5 is not collision resistant and should not be used for
anything security-related.  See `secure-hash' for alternatives.  */)
  (Lisp_Object object, Lisp_Object start, Lisp_Object end, Lisp_Object coding_system, Lisp_Object noerror)
{
  return secure_hash (Qmd5, object, start, end, coding_system, noerror, Qnil);
}

DEFUN ("secure-hash", Fsecure_hash, Ssecure_hash, 2, 5, 0,
       doc: /* Return the secure hash of OBJECT, a buffer or string.
ALGORITHM is a symbol specifying the hash to use:
- md5    corresponds to MD5
- sha1   corresponds to SHA-1
- sha224 corresponds to SHA-2 (SHA-224)
- sha256 corresponds to SHA-2 (SHA-256)
- sha384 corresponds to SHA-2 (SHA-384)
- sha512 corresponds to SHA-2 (SHA-512)

The two optional arguments START and END are positions specifying for
which part of OBJECT to compute the hash.  If nil or omitted, uses the
whole OBJECT.

The full list of algorithms can be obtained with `secure-hash-algorithms'.

If BINARY is non-nil, returns a string in binary form.

Note that MD5 and SHA-1 are not collision resistant and should not be
used for anything security-related.  For these applications, use one
of the other hash types instead, e.g. sha256 or sha512.  */)
  (Lisp_Object algorithm, Lisp_Object object, Lisp_Object start, Lisp_Object end, Lisp_Object binary)
{
  return secure_hash (algorithm, object, start, end, Qnil, Qnil, binary);
}

DEFUN ("buffer-hash", Fbuffer_hash, Sbuffer_hash, 0, 1, 0,
       doc: /* Return a hash of the contents of BUFFER-OR-NAME.
This hash is performed on the raw internal format of the buffer,
disregarding any coding systems.  If nil, use the current buffer.

This function is useful for comparing two buffers running in the same
Emacs, but is not guaranteed to return the same hash between different
Emacs versions.  It should be somewhat more efficient on larger
buffers than `secure-hash' is, and should not allocate more memory.

It should not be used for anything security-related.  See
`secure-hash' for these applications.  */ )
  (Lisp_Object buffer_or_name)
{
  Lisp_Object buffer;
  struct buffer *b;
  struct sha1_ctx ctx;

  if (NILP (buffer_or_name))
    buffer = Fcurrent_buffer ();
  else
    buffer = Fget_buffer (buffer_or_name);
  if (NILP (buffer))
    nsberror (buffer_or_name);

  b = XBUFFER (buffer);
  sha1_init_ctx (&ctx);

  /* Process the first part of the buffer. */
  sha1_process_bytes (BUF_BEG_ADDR (b),
		      BUF_GPT_BYTE (b) - BUF_BEG_BYTE (b),
		      &ctx);

  /* If the gap is before the end of the buffer, process the last half
     of the buffer. */
  if (BUF_GPT_BYTE (b) < BUF_Z_BYTE (b))
    sha1_process_bytes (BUF_GAP_END_ADDR (b),
			BUF_Z_ADDR (b) - BUF_GAP_END_ADDR (b),
			&ctx);

  Lisp_Object digest = make_uninit_string (SHA1_DIGEST_SIZE * 2);
  sha1_finish_ctx (&ctx, SSDATA (digest));
  return make_digest_string (digest, SHA1_DIGEST_SIZE);
}

DEFUN ("buffer-line-statistics", Fbuffer_line_statistics,
       Sbuffer_line_statistics, 0, 1, 0,
       doc: /* Return data about lines in BUFFER.
The data is returned as a list, and the first element is the number of
lines in the buffer, the second is the length of the longest line, and
the third is the mean line length.  The lengths returned are in bytes, not
characters.  */ )
  (Lisp_Object buffer_or_name)
{
  Lisp_Object buffer;
  ptrdiff_t lines = 0, longest = 0;
  double mean = 0;
  struct buffer *b;

  if (NILP (buffer_or_name))
    buffer = Fcurrent_buffer ();
  else
    buffer = Fget_buffer (buffer_or_name);
  if (NILP (buffer))
    nsberror (buffer_or_name);

  b = XBUFFER (buffer);

  unsigned char *start = BUF_BEG_ADDR (b);
  ptrdiff_t area = BUF_GPT_BYTE (b) - BUF_BEG_BYTE (b), pre_gap = 0;

  /* Process the first part of the buffer. */
  while (area > 0)
    {
      unsigned char *n = memchr (start, '\n', area);

      if (n)
	{
	  ptrdiff_t this_line = n - start;
	  if (this_line > longest)
	    longest = this_line;
	  lines++;
	  /* Blame Knuth. */
	  mean = mean + (this_line - mean) / lines;
	  area = area - this_line - 1;
	  start += this_line + 1;
	}
      else
	{
	  /* Didn't have a newline here, so save the rest for the
	     post-gap calculation. */
	  pre_gap = area;
	  area = 0;
	}
    }

  /* If the gap is before the end of the buffer, process the last half
     of the buffer. */
  if (BUF_GPT_BYTE (b) < BUF_Z_BYTE (b))
    {
      start = BUF_GAP_END_ADDR (b);
      area = BUF_Z_ADDR (b) - BUF_GAP_END_ADDR (b);

      while (area > 0)
	{
	  unsigned char *n = memchr (start, '\n', area);
	  ptrdiff_t this_line = n? n - start + pre_gap: area + pre_gap;

	  if (this_line > longest)
	    longest = this_line;
	  lines++;
	  /* Blame Knuth again. */
	  mean = mean + (this_line - mean) / lines;
	  area = area - this_line - 1;
	  start += this_line + 1;
	  pre_gap = 0;
	}
    }
  else if (pre_gap > 0)
    {
      if (pre_gap > longest)
	longest = pre_gap;
      lines++;
      mean = mean + (pre_gap - mean) / lines;
    }

  return list3 (make_int (lines), make_int (longest), make_float (mean));
}

DEFUN ("string-search", Fstring_search, Sstring_search, 2, 3, 0,
       doc: /* Search for the string NEEDLE in the string HAYSTACK.
The return value is the position of the first occurrence of NEEDLE in
HAYSTACK, or nil if no match was found.

The optional START-POS argument says where to start searching in
HAYSTACK and defaults to zero (start at the beginning).
It must be between zero and the length of HAYSTACK, inclusive.

Case is always significant and text properties are ignored. */)
  (register Lisp_Object needle, Lisp_Object haystack, Lisp_Object start_pos)
{
  ptrdiff_t start_byte = 0, haybytes;
  char *res, *haystart;
  EMACS_INT start = 0;

  CHECK_STRING (needle);
  CHECK_STRING (haystack);

  if (!NILP (start_pos))
    {
      CHECK_FIXNUM (start_pos);
      start = XFIXNUM (start_pos);
      if (start < 0 || start > SCHARS (haystack))
        xsignal1 (Qargs_out_of_range, start_pos);
      start_byte = string_char_to_byte (haystack, start);
    }

  /* If NEEDLE is longer than (the remaining length of) haystack, then
     we can't have a match, and return early.  */
  if (SCHARS (needle) > SCHARS (haystack) - start)
    return Qnil;

  haystart = SSDATA (haystack) + start_byte;
  haybytes = SBYTES (haystack) - start_byte;

  /* We can do a direct byte-string search if both strings have the
     same multibyteness, or if the needle consists of ASCII characters only.  */
  if (STRING_MULTIBYTE (haystack)
      ? (STRING_MULTIBYTE (needle)
         || SCHARS (haystack) == SBYTES (haystack) || string_ascii_p (needle))
      : (!STRING_MULTIBYTE (needle)
         || SCHARS (needle) == SBYTES (needle)))
    {
      if (STRING_MULTIBYTE (haystack) && STRING_MULTIBYTE (needle)
          && SCHARS (haystack) == SBYTES (haystack)
          && SCHARS (needle) != SBYTES (needle))
        /* Multibyte non-ASCII needle, multibyte ASCII haystack: impossible.  */
        return Qnil;
      else
        res = memmem (haystart, haybytes,
                      SSDATA (needle), SBYTES (needle));
    }
  else if (STRING_MULTIBYTE (haystack))  /* unibyte non-ASCII needle */
    {
      Lisp_Object multi_needle = string_to_multibyte (needle);
      res = memmem (haystart, haybytes,
		    SSDATA (multi_needle), SBYTES (multi_needle));
    }
  else              /* unibyte haystack, multibyte non-ASCII needle */
    {
      /* The only possible way we can find the multibyte needle in the
	 unibyte stack (since we know that the needle is non-ASCII) is
	 if they contain "raw bytes" (and no other non-ASCII chars.)  */
      ptrdiff_t nbytes = SBYTES (needle);
      for (ptrdiff_t i = 0; i < nbytes; i++)
        {
          int c = SREF (needle, i);
          if (CHAR_BYTE8_HEAD_P (c))
            i++;                /* Skip raw byte.  */
          else if (!ASCII_CHAR_P (c))
            return Qnil;  /* Found a char that can't be in the haystack.  */
        }

      /* "Raw bytes" (aka eighth-bit) are represented differently in
         multibyte and unibyte strings.  */
      Lisp_Object uni_needle = Fstring_to_unibyte (needle);
      res = memmem (haystart, haybytes,
                    SSDATA (uni_needle), SBYTES (uni_needle));
    }

  if (! res)
    return Qnil;

  return make_int (string_byte_to_char (haystack, res - SSDATA (haystack)));
}

DEFUN ("object-intervals", Fobject_intervals, Sobject_intervals, 1, 1, 0,
       doc: /* Return a copy of the text properties of OBJECT.
OBJECT must be a buffer or a string.

Altering this copy does not change the layout of the text properties
in OBJECT.  */)
  (register Lisp_Object object)
{
  Lisp_Object collector = Fcons (Qnil, Qnil);
  INTERVAL intervals;

  if (STRINGP (object))
    intervals = string_intervals (object);
  else if (BUFFERP (object))
    intervals = buffer_intervals (XBUFFER (object));
  else
    wrong_type_argument (Qbuffer_or_string_p, object);

  if (! intervals)
    return Qnil;

  traverse_intervals (intervals, 0, collect_interval, collector);
  return CDR (collector);
}

DEFUN ("line-number-at-pos", Fline_number_at_pos,
       Sline_number_at_pos, 0, 2, 0,
       doc: /* Return the line number at POSITION in the current buffer.
If POSITION is nil or omitted, it defaults to point's position in the
current buffer.

If the buffer is narrowed, the return value by default counts the lines
from the beginning of the accessible portion of the buffer.  But if the
second optional argument ABSOLUTE is non-nil, the value counts the lines
from the absolute start of the buffer, disregarding the narrowing.  */)
  (register Lisp_Object position, Lisp_Object absolute)
{
  ptrdiff_t pos, start = BEGV_BYTE;

  if (MARKERP (position))
    pos = marker_position (position);
  else if (NILP (position))
    pos = PT;
  else
    {
      CHECK_FIXNUM (position);
      pos = XFIXNUM (position);
    }

  if (!NILP (absolute))
    start = BEG_BYTE;

  /* Check that POSITION is in the accessible range of the buffer. */
  if (pos < BEGV || pos > ZV)
    args_out_of_range_3 (make_int (pos), make_int (BEGV), make_int (ZV));

  return make_int (count_lines (start, CHAR_TO_BYTE (pos)) + 1);
}


void
syms_of_fns (void)
{
  /* Hash table stuff.  */
  DEFSYM (Qhash_table_p, "hash-table-p");
  DEFSYM (Qeq, "eq");
  DEFSYM (Qeql, "eql");
  DEFSYM (Qequal, "equal");
  DEFSYM (QCtest, ":test");
  DEFSYM (QCsize, ":size");
  DEFSYM (QCpurecopy, ":purecopy");
  DEFSYM (QCrehash_size, ":rehash-size");
  DEFSYM (QCrehash_threshold, ":rehash-threshold");
  DEFSYM (QCweakness, ":weakness");
  DEFSYM (Qkey, "key");
  DEFSYM (Qvalue, "value");
  DEFSYM (Qhash_table_test, "hash-table-test");
  DEFSYM (Qkey_or_value, "key-or-value");
  DEFSYM (Qkey_and_value, "key-and-value");

  defsubr (&Ssxhash_eq);
  defsubr (&Ssxhash_eql);
  defsubr (&Ssxhash_equal);
  defsubr (&Ssxhash_equal_including_properties);
  defsubr (&Smake_hash_table);
  defsubr (&Scopy_hash_table);
  defsubr (&Shash_table_count);
  defsubr (&Shash_table_rehash_size);
  defsubr (&Shash_table_rehash_threshold);
  defsubr (&Shash_table_size);
  defsubr (&Shash_table_test);
  defsubr (&Shash_table_weakness);
  defsubr (&Shash_table_p);
  defsubr (&Sclrhash);
  defsubr (&Sgethash);
  defsubr (&Sputhash);
  defsubr (&Sremhash);
  defsubr (&Smaphash);
  defsubr (&Sdefine_hash_table_test);
  defsubr (&Sstring_search);
  defsubr (&Sobject_intervals);
  defsubr (&Sline_number_at_pos);

  /* Crypto and hashing stuff.  */
  DEFSYM (Qiv_auto, "iv-auto");

  DEFSYM (Qmd5,    "md5");
  DEFSYM (Qsha1,   "sha1");
  DEFSYM (Qsha224, "sha224");
  DEFSYM (Qsha256, "sha256");
  DEFSYM (Qsha384, "sha384");
  DEFSYM (Qsha512, "sha512");

  /* Miscellaneous stuff.  */

  DEFSYM (Qstring_lessp, "string-lessp");
  DEFSYM (Qprovide, "provide");
  DEFSYM (Qrequire, "require");
  DEFSYM (Qyes_or_no_p_history, "yes-or-no-p-history");
  DEFSYM (Qcursor_in_echo_area, "cursor-in-echo-area");
  DEFSYM (Qwidget_type, "widget-type");

  DEFVAR_LISP ("overriding-plist-environment", Voverriding_plist_environment,
               doc: /* An alist that overrides the plists of the symbols which it lists.
Used by the byte-compiler to apply `define-symbol-prop' during
compilation.  */);
  Voverriding_plist_environment = Qnil;
  DEFSYM (Qoverriding_plist_environment, "overriding-plist-environment");

  staticpro (&string_char_byte_cache_string);
  string_char_byte_cache_string = Qnil;

  require_nesting_list = Qnil;
  staticpro (&require_nesting_list);

  Fset (Qyes_or_no_p_history, Qnil);

  DEFVAR_LISP ("features", Vfeatures,
    doc: /* A list of symbols which are the features of the executing Emacs.
Used by `featurep' and `require', and altered by `provide'.  */);
  Vfeatures = list1 (Qemacs);
  DEFSYM (Qfeatures, "features");
  /* Let people use lexically scoped vars named `features'.  */
  Fmake_var_non_special (Qfeatures);
  DEFSYM (Qsubfeatures, "subfeatures");
  DEFSYM (Qfuncall, "funcall");
  DEFSYM (Qplistp, "plistp");
  DEFSYM (Qlist_or_vector_p, "list-or-vector-p");

#ifdef HAVE_LANGINFO_CODESET
  DEFSYM (Qcodeset, "codeset");
  DEFSYM (Qdays, "days");
  DEFSYM (Qmonths, "months");
  DEFSYM (Qpaper, "paper");
#endif	/* HAVE_LANGINFO_CODESET */

  DEFVAR_BOOL ("use-dialog-box", use_dialog_box,
    doc: /* Non-nil means mouse commands use dialog boxes to ask questions.
This applies to `y-or-n-p' and `yes-or-no-p' questions asked by commands
invoked by mouse clicks and mouse menu items.

On some platforms, file selection dialogs are also enabled if this is
non-nil.  */);
  use_dialog_box = true;

  DEFVAR_BOOL ("use-file-dialog", use_file_dialog,
    doc: /* Non-nil means mouse commands use a file dialog to ask for files.
This applies to commands from menus and tool bar buttons even when
they are initiated from the keyboard.  If `use-dialog-box' is nil,
that disables the use of a file dialog, regardless of the value of
this variable.  */);
  use_file_dialog = true;

  DEFVAR_BOOL ("use-short-answers", use_short_answers,
    doc: /* Non-nil means `yes-or-no-p' uses shorter answers "y" or "n".
When non-nil, `yes-or-no-p' will use `y-or-n-p' to read the answer.
We recommend against setting this variable non-nil, because `yes-or-no-p'
is intended to be used when users are expected not to respond too
quickly, but to take their time and perhaps think about the answer.
The same variable also affects the function `read-answer'.  */);
  use_short_answers = false;

  defsubr (&Sidentity);
  defsubr (&Srandom);
  defsubr (&Slength);
  defsubr (&Ssafe_length);
  defsubr (&Slength_less);
  defsubr (&Slength_greater);
  defsubr (&Slength_equal);
  defsubr (&Sproper_list_p);
  defsubr (&Scircular_list_p);
  defsubr (&Sstring_bytes);
  defsubr (&Sstring_distance);
  defsubr (&Sstring_equal);
  defsubr (&Scompare_strings);
  defsubr (&Sstring_lessp);
  defsubr (&Sstring_version_lessp);
  defsubr (&Sstring_collate_lessp);
  defsubr (&Sstring_collate_equalp);
  defsubr (&Sappend);
  defsubr (&Sconcat);
  defsubr (&Svconcat);
  defsubr (&Scopy_sequence);
  defsubr (&Sstring_make_multibyte);
  defsubr (&Sstring_make_unibyte);
  defsubr (&Sstring_as_multibyte);
  defsubr (&Sstring_as_unibyte);
  defsubr (&Sstring_to_multibyte);
  defsubr (&Sstring_to_unibyte);
  defsubr (&Scopy_alist);
  defsubr (&Ssubstring);
  defsubr (&Ssubstring_no_properties);
  defsubr (&Snthcdr);
  defsubr (&Snth);
  defsubr (&Selt);
  defsubr (&Smember);
  defsubr (&Smemq);
  defsubr (&Smemql);
  defsubr (&Sassq);
  defsubr (&Sassoc);
  defsubr (&Srassq);
  defsubr (&Srassoc);
  defsubr (&Sdelq);
  defsubr (&Sdelete);
  defsubr (&Snreverse);
  defsubr (&Sreverse);
  defsubr (&Ssort);
  defsubr (&Splist_get);
  defsubr (&Sget);
  defsubr (&Splist_put);
  defsubr (&Sput);
  defsubr (&Slax_plist_get);
  defsubr (&Slax_plist_put);
  defsubr (&Seql);
  defsubr (&Sequal);
  defsubr (&Sequal_including_properties);
  defsubr (&Sfillarray);
  defsubr (&Sclear_string);
  defsubr (&Snconc);
  defsubr (&Smapcar);
  defsubr (&Smapc);
  defsubr (&Smapcan);
  defsubr (&Smapconcat);
  defsubr (&Syes_or_no_p);
  defsubr (&Sload_average);
  defsubr (&Sfeaturep);
  defsubr (&Srequire);
  defsubr (&Sprovide);
  defsubr (&Splist_member);
  defsubr (&Swidget_put);
  defsubr (&Swidget_get);
  defsubr (&Swidget_apply);
  defsubr (&Sbase64_encode_region);
  defsubr (&Sbase64_decode_region);
  defsubr (&Sbase64_encode_string);
  defsubr (&Sbase64_decode_string);
  defsubr (&Sbase64url_encode_region);
  defsubr (&Sbase64url_encode_string);
  defsubr (&Smd5);
  defsubr (&Ssecure_hash_algorithms);
  defsubr (&Ssecure_hash);
  defsubr (&Sbuffer_hash);
  defsubr (&Slocale_info);
  defsubr (&Sbuffer_line_statistics);
}<|MERGE_RESOLUTION|>--- conflicted
+++ resolved
@@ -4573,12 +4573,7 @@
 {
   ptrdiff_t start_of_bucket, i;
 
-<<<<<<< HEAD
   Lisp_Object hash_code = h->test.hashfn (key, h);
-=======
-  Lisp_Object hash_code;
-  hash_code = h->test.hashfn (key, h);
->>>>>>> f687e62a
   if (hash)
     *hash = hash_code;
 
