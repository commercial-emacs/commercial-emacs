/* Random utility Lisp functions.

Copyright (C) 1985-2024 Free Software Foundation, Inc.

This file is NOT part of GNU Emacs.

GNU Emacs is free software: you can redistribute it and/or modify
it under the terms of the GNU General Public License as published by
the Free Software Foundation, either version 3 of the License, or (at
your option) any later version.

GNU Emacs is distributed in the hope that it will be useful,
but WITHOUT ANY WARRANTY; without even the implied warranty of
MERCHANTABILITY or FITNESS FOR A PARTICULAR PURPOSE.  See the
GNU General Public License for more details.

You should have received a copy of the GNU General Public License
along with GNU Emacs.  If not, see <https://www.gnu.org/licenses/>.  */

#include <config.h>

#include <stdlib.h>
#include <sys/random.h>
#include <unistd.h>
#include <filevercmp.h>
#include <intprops.h>
#include <vla.h>
#include <errno.h>
#include <ctype.h>

#include "lisp.h"
#include "bignum.h"
#include "character.h"
#include "coding.h"
#include "composite.h"
#include "buffer.h"
#include "intervals.h"
#include "window.h"
#include "puresize.h"
#include "gnutls.h"

enum equal_kind { EQUAL_NO_QUIT, EQUAL_PLAIN, EQUAL_INCLUDING_PROPERTIES };
static bool internal_equal (Lisp_Object, Lisp_Object,
			    enum equal_kind, int, Lisp_Object);
static EMACS_UINT sxhash_obj (Lisp_Object, int);

DEFUN ("identity", Fidentity, Sidentity, 1, 1, 0,
       doc: /* Return the ARGUMENT unchanged.  */
       attributes: const)
  (Lisp_Object argument)
{
  return argument;
}

/* Return a random Lisp fixnum I in the range 0 <= I < LIM,
   where LIM is taken from a positive fixnum.  */
static Lisp_Object
get_random_fixnum (EMACS_INT lim)
{
  /* Return the remainder of a random integer R (in range 0..INTMASK)
     divided by LIM, except reject the rare case where R is so close
     to INTMASK that the remainder isn't random.  */
  EMACS_INT difflim = INTMASK - lim + 1, diff, remainder;
  do
    {
      EMACS_INT r = get_random ();
      remainder = r % lim;
      diff = r - remainder;
    }
  while (difflim < diff);

  return make_fixnum (remainder);
}

DEFUN ("random", Frandom, Srandom, 0, 1, 0,
       doc: /* Return a pseudo-random integer.
By default, return a fixnum; all fixnums are equally likely.
With positive integer LIMIT, return random integer in interval [0,LIMIT).
With argument t, set the random number seed from the system's entropy
pool if available, otherwise from less-random volatile data such as the time.
With a string argument, set the seed based on the string's contents.

See Info node `(elisp)Random Numbers' for more details.  */)
  (Lisp_Object limit)
{
  if (EQ (limit, Qt))
    init_random ();
  else if (STRINGP (limit))
    seed_random (SSDATA (limit), SBYTES (limit));
  else if (FIXNUMP (limit))
    {
      EMACS_INT lim = XFIXNUM (limit);
      if (lim <= 0)
        xsignal1 (Qargs_out_of_range, limit);
      return get_random_fixnum (lim);
    }
  else if (BIGNUMP (limit))
    {
      struct Lisp_Bignum *lim = XBIGNUM (limit);
      if (mpz_sgn (*bignum_val (lim)) <= 0)
        xsignal1 (Qargs_out_of_range, limit);
      return get_random_bignum (lim);
    }

  return make_ufixnum (get_random ());
}

DEFUN ("length", Flength, Slength, 1, 1, 0,
       doc: /* Return the length of vector, list or string SEQUENCE.
A byte-code function object is also allowed.

If the string contains multibyte characters, this is not necessarily
the number of bytes in the string; it is the number of characters.
To get the number of bytes, use `string-bytes'.

If the length of a list is being computed to compare to a (small)
number, the `length<', `length>' and `length=' functions may be more
efficient.  */)
  (Lisp_Object sequence)
{
  EMACS_INT val;

  if (STRINGP (sequence))
    val = SCHARS (sequence);
  else if (CONSP (sequence))
    val = list_length (sequence);
  else if (NILP (sequence))
    val = 0;
  else if (VECTORP (sequence))
    val = ASIZE (sequence);
  else if (CHAR_TABLE_P (sequence))
    val = MAX_CHAR;
  else if (BOOL_VECTOR_P (sequence))
    val = bool_vector_size (sequence);
  else if (COMPILEDP (sequence) || RECORDP (sequence))
    val = PVSIZE (sequence);
  else
    wrong_type_argument (Qsequencep, sequence);

  return make_fixnum (val);
}

DEFUN ("safe-length", Fsafe_length, Ssafe_length, 1, 1, 0,
       doc: /* Return the length of a list, but avoid error or infinite loop.
This function never gets an error.  If LIST is not really a list,
it returns 0.  If LIST is circular, it returns an integer that is at
least the number of distinct elements.  */)
  (Lisp_Object list)
{
  intptr_t len = 0;
  FOR_EACH_TAIL_SAFE (list)
    len++;
  return make_fixnum (len);
}

static inline
EMACS_INT length_internal (Lisp_Object sequence, int len)
{
  /* If LENGTH is short (arbitrarily chosen cut-off point), use a
     fast loop that doesn't care about whether SEQUENCE is
     circular or not. */
  if (len < 0xffff)
    while (CONSP (sequence))
      {
	if (--len <= 0)
	  return -1;
	sequence = XCDR (sequence);
      }
  /* Signal an error on circular lists. */
  else
    FOR_EACH_TAIL (sequence)
      if (--len <= 0)
	return -1;
  return len;
}

DEFUN ("length<", Flength_less, Slength_less, 2, 2, 0,
       doc: /* Return non-nil if SEQUENCE is shorter than LENGTH.
See `length' for allowed values of SEQUENCE and how elements are
counted.  */)
  (Lisp_Object sequence, Lisp_Object length)
{
  CHECK_FIXNUM (length);
  EMACS_INT len = XFIXNUM (length);

  if (CONSP (sequence))
    return length_internal (sequence, len) == -1? Qnil: Qt;
  else
    return XFIXNUM (Flength (sequence)) < len? Qt: Qnil;
}

DEFUN ("length>", Flength_greater, Slength_greater, 2, 2, 0,
       doc: /* Return non-nil if SEQUENCE is longer than LENGTH.
See `length' for allowed values of SEQUENCE and how elements are
counted.  */)
  (Lisp_Object sequence, Lisp_Object length)
{
  CHECK_FIXNUM (length);
  EMACS_INT len = XFIXNUM (length);

  if (CONSP (sequence))
    return length_internal (sequence, len + 1) == -1? Qt: Qnil;
  else
    return XFIXNUM (Flength (sequence)) > len? Qt: Qnil;
}

DEFUN ("length=", Flength_equal, Slength_equal, 2, 2, 0,
       doc: /* Return non-nil if SEQUENCE has length equal to LENGTH.
See `length' for allowed values of SEQUENCE and how elements are
counted.  */)
  (Lisp_Object sequence, Lisp_Object length)
{
  CHECK_FIXNUM (length);
  EMACS_INT len = XFIXNUM (length);

  if (len < 0)
    return Qnil;

  if (CONSP (sequence))
    return length_internal (sequence, len + 1) == 1? Qt: Qnil;
  else
    return XFIXNUM (Flength (sequence)) == len? Qt: Qnil;
}

DEFUN ("proper-list-p", Fproper_list_p, Sproper_list_p, 1, 1, 0,
       doc: /* Return OBJECT's length if it is a proper list, nil otherwise.
A proper list is neither circular nor dotted (i.e., its last cdr is nil).  */
       attributes: const)
  (Lisp_Object object)
{
  intptr_t len = 0;
  Lisp_Object last_tail = object;
  Lisp_Object tail = object;
  FOR_EACH_TAIL_SAFE (tail)
    {
      len++;
      rarely_quit (len);
      last_tail = XCDR (tail);
    }
  if (!NILP (last_tail))
    return Qnil;
  return make_fixnum (len);
}

DEFUN ("circular-list-p", Fcircular_list_p, Scircular_list_p, 1, 1, 0,
       doc: /* Return t if OBJECT is a circular list, nil otherwise.
The expression (not (proper-list-p OBJECT)) also returns t if OBJECT
is circular, but undesirably returns t if OBJECT is a dotted list.  */
       attributes: const)
  (Lisp_Object object)
{
  Lisp_Object tail = object, circular_p = Qnil;
  FOR_EACH_TAIL_INTERNAL (tail, (void) ((circular_p) = Qt), false)
    {
      (void) 0;
    }
  return circular_p;
}

DEFUN ("string-bytes", Fstring_bytes, Sstring_bytes, 1, 1, 0,
       doc: /* Return the number of bytes in STRING.
If STRING is multibyte, this may be greater than the length of STRING.  */)
  (Lisp_Object string)
{
  CHECK_STRING (string);
  return make_fixnum (SBYTES (string));
}

DEFUN ("string-distance", Fstring_distance, Sstring_distance, 2, 3, 0,
       doc: /* Return Levenshtein distance between STRING1 and STRING2.
The distance is the number of deletions, insertions, and substitutions
required to transform STRING1 into STRING2.
If BYTECOMPARE is nil or omitted, compute distance in terms of characters.
If BYTECOMPARE is non-nil, compute distance in terms of bytes.
Letter-case is significant, but text properties are ignored. */)
  (Lisp_Object string1, Lisp_Object string2, Lisp_Object bytecompare)

{
  CHECK_STRING (string1);
  CHECK_STRING (string2);

  bool use_byte_compare =
    !NILP (bytecompare)
    || (!STRING_MULTIBYTE (string1) && !STRING_MULTIBYTE (string2));
  ptrdiff_t len1 = use_byte_compare ? SBYTES (string1) : SCHARS (string1);
  ptrdiff_t len2 = use_byte_compare ? SBYTES (string2) : SCHARS (string2);
  ptrdiff_t x, y, lastdiag, olddiag;

  USE_SAFE_ALLOCA;
  ptrdiff_t *column = SAFE_ALLOCA ((len1 + 1) * sizeof (ptrdiff_t));
  for (y = 0; y <= len1; y++)
    column[y] = y;

  if (use_byte_compare)
    {
      char *s1 = SSDATA (string1);
      char *s2 = SSDATA (string2);

      for (x = 1; x <= len2; x++)
        {
          column[0] = x;
          for (y = 1, lastdiag = x - 1; y <= len1; y++)
            {
              olddiag = column[y];
              column[y] = min (min (column[y] + 1, column[y-1] + 1),
			       lastdiag + (s1[y-1] == s2[x-1] ? 0 : 1));
              lastdiag = olddiag;
            }
        }
    }
  else
    {
      int c1, c2;
      ptrdiff_t i1, i1_byte, i2 = 0, i2_byte = 0;
      for (x = 1; x <= len2; x++)
        {
          column[0] = x;
          c2 = fetch_string_char_advance (string2, &i2, &i2_byte);
          i1 = i1_byte = 0;
          for (y = 1, lastdiag = x - 1; y <= len1; y++)
            {
              olddiag = column[y];
              c1 = fetch_string_char_advance (string1, &i1, &i1_byte);
              column[y] = min (min (column[y] + 1, column[y-1] + 1),
			       lastdiag + (c1 == c2 ? 0 : 1));
              lastdiag = olddiag;
            }
        }
    }

  SAFE_FREE ();
  return make_fixnum (column[len1]);
}

DEFUN ("string-equal", Fstring_equal, Sstring_equal, 2, 2, 0,
       doc: /* Return t if two strings have identical contents.
Case is significant, but text properties are ignored.
Symbols are also allowed; their print names are used instead.

See also `string-equal-ignore-case'.  */)
  (register Lisp_Object s1, Lisp_Object s2)
{
  if (SYMBOLP (s1))
    s1 = SYMBOL_NAME (s1);
  if (SYMBOLP (s2))
    s2 = SYMBOL_NAME (s2);
  CHECK_STRING (s1);
  CHECK_STRING (s2);

  if (SCHARS (s1) != SCHARS (s2)
      || SBYTES (s1) != SBYTES (s2)
      || memcmp (SDATA (s1), SDATA (s2), SBYTES (s1)))
    return Qnil;
  return Qt;
}

DEFUN ("compare-strings", Fcompare_strings, Scompare_strings, 6, 7, 0,
       doc: /* Compare the contents of two strings, converting to multibyte if needed.
The arguments START1, END1, START2, and END2, if non-nil, are
positions specifying which parts of STR1 or STR2 to compare.  In
string STR1, compare the part between START1 (inclusive) and END1
\(exclusive).  If START1 is nil, it defaults to 0, the beginning of
the string; if END1 is nil, it defaults to the length of the string.
Likewise, in string STR2, compare the part between START2 and END2.
Like in `substring', negative values are counted from the end.

The strings are compared by the numeric values of their characters.
For instance, STR1 is "less than" STR2 if its first differing
character has a smaller numeric value.  If IGNORE-CASE is non-nil,
characters are converted to upper-case before comparing them.  Unibyte
strings are converted to multibyte for comparison.

The value is t if the strings (or specified portions) match.
If string STR1 is less, the value is a negative number N;
  - 1 - N is the number of characters that match at the beginning.
If string STR1 is greater, the value is a positive number N;
  N - 1 is the number of characters that match at the beginning.  */)
  (Lisp_Object str1, Lisp_Object start1, Lisp_Object end1, Lisp_Object str2,
   Lisp_Object start2, Lisp_Object end2, Lisp_Object ignore_case)
{
  ptrdiff_t from1, to1, from2, to2, i1, i1_byte, i2, i2_byte;

  CHECK_STRING (str1);
  CHECK_STRING (str2);

  /* For backward compatibility, silently bring too-large positive end
     values into range.  */
  if (FIXNUMP (end1) && SCHARS (str1) < XFIXNUM (end1))
    end1 = make_fixnum (SCHARS (str1));
  if (FIXNUMP (end2) && SCHARS (str2) < XFIXNUM (end2))
    end2 = make_fixnum (SCHARS (str2));

  validate_subarray (str1, start1, end1, SCHARS (str1), &from1, &to1);
  validate_subarray (str2, start2, end2, SCHARS (str2), &from2, &to2);

  i1 = from1;
  i2 = from2;

  i1_byte = string_char_to_byte (str1, i1);
  i2_byte = string_char_to_byte (str2, i2);

  while (i1 < to1 && i2 < to2)
    {
      /* When we find a mismatch, we must compare the
	 characters, not just the bytes.  */
      int c1 = fetch_string_char_as_multibyte_advance (str1, &i1, &i1_byte);
      int c2 = fetch_string_char_as_multibyte_advance (str2, &i2, &i2_byte);

      if (c1 == c2)
	continue;

      if (!NILP (ignore_case))
	{
	  c1 = XFIXNUM (Fupcase (make_fixnum (c1)));
	  c2 = XFIXNUM (Fupcase (make_fixnum (c2)));
	}

      if (c1 == c2)
	continue;

      /* Note that I1 has already been incremented
	 past the character that we are comparing;
	 hence we don't add or subtract 1 here.  */
      if (c1 < c2)
	return make_fixnum (- i1 + from1);
      else
	return make_fixnum (i1 - from1);
    }

  if (i1 < to1)
    return make_fixnum (i1 - from1 + 1);
  if (i2 < to2)
    return make_fixnum (- i1 + from1 - 1);

  return Qt;
}

/* Check whether the platform allows access to unaligned addresses for
   size_t integers without trapping or undue penalty (a few cycles is OK),
   and that a word-sized memcpy can be used to generate such an access.

   This whitelist is incomplete but since it is only used to improve
   performance, omitting cases is safe.  */
#if (defined __x86_64__|| defined __amd64__		\
     || defined __i386__ || defined __i386		\
     || defined __arm64__ || defined __aarch64__	\
     || defined __powerpc__ || defined __powerpc	\
     || defined __ppc__ || defined __ppc		\
     || defined __s390__ || defined __s390x__)		\
  && defined __OPTIMIZE__
#define HAVE_FAST_UNALIGNED_ACCESS 1
#else
#define HAVE_FAST_UNALIGNED_ACCESS 0
#endif

/* Load a word from a possibly unaligned address.  */
static inline size_t
load_unaligned_size_t (const void *p)
{
  size_t x;
  memcpy (&x, p, sizeof x);
  return x;
}

DEFUN ("string-lessp", Fstring_lessp, Sstring_lessp, 2, 2, 0,
       doc: /* Return non-nil if STRING1 is less than STRING2 in lexicographic order.
Case is significant.
Symbols are also allowed; their print names are used instead.  */)
  (Lisp_Object string1, Lisp_Object string2)
{
  if (SYMBOLP (string1))
    string1 = SYMBOL_NAME (string1);
  else
    CHECK_STRING (string1);
  if (SYMBOLP (string2))
    string2 = SYMBOL_NAME (string2);
  else
    CHECK_STRING (string2);

  ptrdiff_t n = min (SCHARS (string1), SCHARS (string2));
  if (!STRING_MULTIBYTE (string1) && !STRING_MULTIBYTE (string2))
    {
      /* Each argument is either unibyte or all-ASCII multibyte:
	 we can compare bytewise.  */
      int d = memcmp (SSDATA (string1), SSDATA (string2), n);
      return d < 0 || (d == 0 && n < SCHARS (string2)) ? Qt : Qnil;
    }
  else if (STRING_MULTIBYTE (string1) && STRING_MULTIBYTE (string2))
    {
      /* Two arbitrary multibyte strings: we cannot use memcmp because
	 the encoding for raw bytes would sort those between U+007F and U+0080
	 which isn't where we want them.
	 Instead, we skip the longest common prefix and look at
	 what follows.  */
      ptrdiff_t nb1 = SBYTES (string1);
      ptrdiff_t nb2 = SBYTES (string2);
      ptrdiff_t nb = min (nb1, nb2);
      ptrdiff_t b = 0;

      /* String data is normally allocated with word alignment, but
	 there are exceptions (notably pure strings) so we restrict the
	 wordwise skipping to safe architectures.  */
      if (HAVE_FAST_UNALIGNED_ACCESS)
	{
	  /* First compare entire machine words.  */
	  int ws = sizeof (size_t);
	  const char *w1 = SSDATA (string1);
	  const char *w2 = SSDATA (string2);
	  while (b < nb - ws + 1 &&    load_unaligned_size_t (w1 + b)
		                    == load_unaligned_size_t (w2 + b))
	    b += ws;
	}

      /* Scan forward to the differing byte.  */
      while (b < nb && SREF (string1, b) == SREF (string2, b))
	b++;

      if (b >= nb)
	/* One string is a prefix of the other.  */
	return b < nb2 ? Qt : Qnil;

      /* Now back up to the start of the differing characters:
	 it's the last byte not having the bit pattern 10xxxxxx.  */
      while ((SREF (string1, b) & 0xc0) == 0x80)
	b--;

      /* Compare the differing characters.  */
      ptrdiff_t i1 = 0, i2 = 0;
      ptrdiff_t i1_byte = b, i2_byte = b;
      int c1 = fetch_string_char_advance_no_check (string1, &i1, &i1_byte);
      int c2 = fetch_string_char_advance_no_check (string2, &i2, &i2_byte);
      return c1 < c2 ? Qt : Qnil;
    }
  else if (STRING_MULTIBYTE (string1))
    {
      /* string1 multibyte, string2 unibyte */
      ptrdiff_t i1 = 0, i1_byte = 0, i2 = 0;
      while (i1 < n)
	{
	  int c1 = fetch_string_char_advance_no_check (string1, &i1, &i1_byte);
	  int c2 = SREF (string2, i2++);
	  if (c1 != c2)
	    return c1 < c2 ? Qt : Qnil;
	}
      return i1 < SCHARS (string2) ? Qt : Qnil;
    }
  else
    {
      /* string1 unibyte, string2 multibyte */
      ptrdiff_t i1 = 0, i2 = 0, i2_byte = 0;
      while (i1 < n)
	{
	  int c1 = SREF (string1, i1++);
	  int c2 = fetch_string_char_advance_no_check (string2, &i2, &i2_byte);
	  if (c1 != c2)
	    return c1 < c2 ? Qt : Qnil;
	}
      return i1 < SCHARS (string2) ? Qt : Qnil;
    }
}

DEFUN ("string-version-lessp", Fstring_version_lessp,
       Sstring_version_lessp, 2, 2, 0,
       doc: /* Return non-nil if S1 is less than S2, as version strings.

This function compares version strings S1 and S2:
   1) By prefix lexicographically.
   2) Then by version (similarly to version comparison of Debian's dpkg).
      Leading zeros in version numbers are ignored.
   3) If both prefix and version are equal, compare as ordinary strings.

For example, \"foo2.png\" compares less than \"foo12.png\".
Case is significant.
Symbols are also allowed; their print names are used instead.  */)
  (Lisp_Object string1, Lisp_Object string2)
{
  if (SYMBOLP (string1))
    string1 = SYMBOL_NAME (string1);
  if (SYMBOLP (string2))
    string2 = SYMBOL_NAME (string2);
  CHECK_STRING (string1);
  CHECK_STRING (string2);
  int cmp = filenvercmp (SSDATA (string1), SBYTES (string1),
			 SSDATA (string2), SBYTES (string2));
  return cmp < 0 ? Qt : Qnil;
}

DEFUN ("string-collate-lessp", Fstring_collate_lessp, Sstring_collate_lessp, 2, 4, 0,
       doc: /* Return t if first arg string is less than second in collation order.
Symbols are also allowed; their print names are used instead.

This function obeys the conventions for collation order in your
locale settings.  For example, punctuation and whitespace characters
might be considered less significant for sorting:

\(sort \\='("11" "12" "1 1" "1 2" "1.1" "1.2") \\='string-collate-lessp)
  => ("11" "1 1" "1.1" "12" "1 2" "1.2")

The optional argument LOCALE, a string, overrides the setting of your
current locale identifier for collation.  The value is system
dependent; a LOCALE \"en_US.UTF-8\" is applicable on POSIX systems,
while it would be, e.g., \"enu_USA.1252\" on MS-Windows systems.

If IGNORE-CASE is non-nil, characters are converted to lower-case
before comparing them.

To emulate Unicode-compliant collation on MS-Windows systems,
bind `w32-collate-ignore-punctuation' to a non-nil value, since
the codeset part of the locale cannot be \"UTF-8\" on MS-Windows.

Some operating systems do not implement correct collation (in specific
locale environments or at all).  Then, this functions falls back to
case-sensitive `string-lessp' and IGNORE-CASE argument is ignored.  */)
  (Lisp_Object s1, Lisp_Object s2, Lisp_Object locale, Lisp_Object ignore_case)
{
#if defined __STDC_ISO_10646__ || defined WINDOWSNT
  /* Check parameters.  */
  if (SYMBOLP (s1))
    s1 = SYMBOL_NAME (s1);
  if (SYMBOLP (s2))
    s2 = SYMBOL_NAME (s2);
  CHECK_STRING (s1);
  CHECK_STRING (s2);
  if (!NILP (locale))
    CHECK_STRING (locale);

  return (str_collate (s1, s2, locale, ignore_case) < 0) ? Qt : Qnil;

#else  /* !__STDC_ISO_10646__, !WINDOWSNT */
  return Fstring_lessp (s1, s2);
#endif /* !__STDC_ISO_10646__, !WINDOWSNT */
}

DEFUN ("string-collate-equalp", Fstring_collate_equalp, Sstring_collate_equalp, 2, 4, 0,
       doc: /* Return t if two strings have identical contents.
Symbols are also allowed; their print names are used instead.

This function obeys the conventions for collation order in your locale
settings.  For example, characters with different coding points but
the same meaning might be considered as equal, like different grave
accent Unicode characters:

\(string-collate-equalp (string ?\\uFF40) (string ?\\u1FEF))
  => t

The optional argument LOCALE, a string, overrides the setting of your
current locale identifier for collation.  The value is system
dependent; a LOCALE \"en_US.UTF-8\" is applicable on POSIX systems,
while it would be \"enu_USA.1252\" on MS Windows systems.

If IGNORE-CASE is non-nil, characters are converted to lower-case
before comparing them.

To emulate Unicode-compliant collation on MS-Windows systems,
bind `w32-collate-ignore-punctuation' to a non-nil value, since
the codeset part of the locale cannot be \"UTF-8\" on MS-Windows.

If your system does not support a locale environment, this function
behaves like `string-equal', and in that case the IGNORE-CASE argument
is ignored.

Do NOT use this function to compare file names for equality.  */)
  (Lisp_Object s1, Lisp_Object s2, Lisp_Object locale, Lisp_Object ignore_case)
{
#if defined __STDC_ISO_10646__ || defined WINDOWSNT
  /* Check parameters.  */
  if (SYMBOLP (s1))
    s1 = SYMBOL_NAME (s1);
  if (SYMBOLP (s2))
    s2 = SYMBOL_NAME (s2);
  CHECK_STRING (s1);
  CHECK_STRING (s2);
  if (!NILP (locale))
    CHECK_STRING (locale);

  return (str_collate (s1, s2, locale, ignore_case) == 0) ? Qt : Qnil;

#else  /* !__STDC_ISO_10646__, !WINDOWSNT */
  return Fstring_equal (s1, s2);
#endif /* !__STDC_ISO_10646__, !WINDOWSNT */
}
static Lisp_Object concat_to_list (ptrdiff_t nargs, Lisp_Object *args,
				   Lisp_Object last_tail);
static Lisp_Object concat_to_vector (ptrdiff_t nargs, Lisp_Object *args);
static Lisp_Object concat_to_string (ptrdiff_t nargs, Lisp_Object *args);

Lisp_Object
concat2 (Lisp_Object s1, Lisp_Object s2)
{
  return concat_to_string (2, ((Lisp_Object []) {s1, s2}));
}

Lisp_Object
concat3 (Lisp_Object s1, Lisp_Object s2, Lisp_Object s3)
{
  return concat_to_string (3, ((Lisp_Object []) {s1, s2, s3}));
}

DEFUN ("append", Fappend, Sappend, 0, MANY, 0,
       doc: /* Concatenate all the arguments and make the result a list.
The result is a list whose elements are the elements of all the arguments.
Each argument may be a list, vector or string.

All arguments except the last argument are copied.  The last argument
is just used as the tail of the new list.

usage: (append &rest SEQUENCES)  */)
  (ptrdiff_t nargs, Lisp_Object *args)
{
  if (nargs == 0)
    return Qnil;
  return concat_to_list (nargs - 1, args, args[nargs - 1]);
}

DEFUN ("concat", Fconcat, Sconcat, 0, MANY, 0,
       doc: /* Concatenate all the arguments and make the result a string.
The result is a string whose elements are the elements of all the arguments.
Each argument may be a string or a list or vector of characters (integers).

Values of the `composition' property of the result are not guaranteed
to be `eq'.
usage: (concat &rest SEQUENCES)  */)
  (ptrdiff_t nargs, Lisp_Object *args)
{
  return concat_to_string (nargs, args);
}

DEFUN ("vconcat", Fvconcat, Svconcat, 0, MANY, 0,
       doc: /* Concatenate all the arguments and make the result a vector.
The result is a vector whose elements are the elements of all the arguments.
Each argument may be a list, vector or string.
usage: (vconcat &rest SEQUENCES)   */)
  (ptrdiff_t nargs, Lisp_Object *args)
{
  return concat_to_vector (nargs, args);
}


DEFUN ("copy-sequence", Fcopy_sequence, Scopy_sequence, 1, 1, 0,
       doc: /* Return a copy of a list, vector, string, char-table or record.
The elements of a list, vector or record are not copied; they are
shared with the original.  See Info node `(elisp) Sequence Functions'
for more details about this sharing and its effects.
If the original sequence is empty, this function may return
the same empty object instead of its copy.  */)
  (Lisp_Object arg)
{
  if (NILP (arg)) return arg;

  if (CONSP (arg))
    {
      Lisp_Object val = Fcons (XCAR (arg), Qnil);
      Lisp_Object prev = val;
      Lisp_Object tail = XCDR (arg);
      FOR_EACH_TAIL (tail)
	{
	  Lisp_Object c = Fcons (XCAR (tail), Qnil);
	  XSETCDR (prev, c);
	  prev = c;
	}
      CHECK_LIST_END (tail, tail);
      return val;
    }

  if (STRINGP (arg))
    {
      ptrdiff_t bytes = SBYTES (arg);
      ptrdiff_t chars = SCHARS (arg);
      Lisp_Object val = STRING_MULTIBYTE (arg)
	? make_multibyte_string (NULL, chars, bytes)
	: make_unibyte_string (NULL, bytes);
      memcpy (SDATA (val), SDATA (arg), bytes);
      INTERVAL ivs = string_intervals (arg);
      if (ivs)
	{
	  INTERVAL copy = copy_intervals (ivs, 0, chars);
	  set_interval_object (copy, val);
	  set_string_intervals (val, copy);
	}
      return val;
    }

  if (VECTORP (arg))
    return Fvector (ASIZE (arg), XVECTOR (arg)->contents);

  if (RECORDP (arg))
    return Frecord (PVSIZE (arg), XVECTOR (arg)->contents);

  if (CHAR_TABLE_P (arg))
    return copy_char_table (arg);

  if (BOOL_VECTOR_P (arg))
    {
      EMACS_INT nbits = bool_vector_size (arg);
      ptrdiff_t nbytes = bool_vector_bytes (nbits);
      Lisp_Object val = make_bool_vector (nbits);
      memcpy (bool_vector_data (val), bool_vector_data (arg), nbytes);
      return val;
    }

  wrong_type_argument (Qsequencep, arg);
}

/* This structure holds information of an argument of `concat_to_string'
   that is a string and has text properties to be copied.  */
struct textprop_rec
{
  ptrdiff_t argnum;		/* refer to ARGS (arguments of `concat') */
  ptrdiff_t to;			/* refer to VAL (the target string) */
};

static Lisp_Object
concat_to_string (ptrdiff_t nargs, Lisp_Object *args)
{
  USE_SAFE_ALLOCA;

  /* Check types and compute total length in chars of arguments in RESULT_LEN,
     length in bytes in RESULT_LEN_BYTE, and determine in DEST_MULTIBYTE
     whether the result should be a multibyte string.  */
  EMACS_INT result_len = 0;
  EMACS_INT result_len_byte = 0;
  bool dest_multibyte = false;
  bool some_unibyte = false;
  for (ptrdiff_t i = 0; i < nargs; i++)
    {
      Lisp_Object arg = args[i];
      EMACS_INT len;

      /* We must count the number of bytes needed in the string
	 as well as the number of characters.  */

      if (STRINGP (arg))
	{
	  ptrdiff_t arg_len_byte = SBYTES (arg);
	  len = SCHARS (arg);
	  if (STRING_MULTIBYTE (arg))
	    dest_multibyte = true;
	  else
	    some_unibyte = true;
	  if (STRING_BYTES_BOUND - result_len_byte < arg_len_byte)
	    string_overflow ();
	  result_len_byte += arg_len_byte;
	}
      else if (VECTORP (arg))
	{
	  len = ASIZE (arg);
	  ptrdiff_t arg_len_byte = 0;
	  for (ptrdiff_t j = 0; j < len; j++)
	    {
	      Lisp_Object ch = AREF (arg, j);
	      CHECK_CHARACTER (ch);
	      int c = XFIXNAT (ch);
	      arg_len_byte += CHAR_BYTES (c);
	      if (!ASCII_CHAR_P (c) && !CHAR_BYTE8_P (c))
		dest_multibyte = true;
	    }
	  if (STRING_BYTES_BOUND - result_len_byte < arg_len_byte)
	    string_overflow ();
	  result_len_byte += arg_len_byte;
	}
      else if (NILP (arg))
	continue;
      else if (CONSP (arg))
	{
	  len = XFIXNAT (Flength (arg));
	  ptrdiff_t arg_len_byte = 0;
	  for (; CONSP (arg); arg = XCDR (arg))
	    {
	      Lisp_Object ch = XCAR (arg);
	      CHECK_CHARACTER (ch);
	      int c = XFIXNAT (ch);
	      arg_len_byte += CHAR_BYTES (c);
	      if (!ASCII_CHAR_P (c) && !CHAR_BYTE8_P (c))
		dest_multibyte = true;
	    }
	  if (STRING_BYTES_BOUND - result_len_byte < arg_len_byte)
	    string_overflow ();
	  result_len_byte += arg_len_byte;
	}
      else
	wrong_type_argument (Qsequencep, arg);

      result_len += len;
      if (MOST_POSITIVE_FIXNUM < result_len)
	memory_full (SIZE_MAX);
    }

  if (dest_multibyte && some_unibyte)
    {
      /* Non-ASCII characters in unibyte strings take two bytes when
	 converted to multibyte -- count them and adjust the total.  */
      for (ptrdiff_t i = 0; i < nargs; i++)
	{
	  Lisp_Object arg = args[i];
	  if (STRINGP (arg) && !STRING_MULTIBYTE (arg))
	    {
	      ptrdiff_t bytes = SCHARS (arg);
	      const unsigned char *s = SDATA (arg);
	      ptrdiff_t nonascii = 0;
	      for (ptrdiff_t j = 0; j < bytes; j++)
		nonascii += s[j] >> 7;
	      if (STRING_BYTES_BOUND - result_len_byte < nonascii)
		string_overflow ();
	      result_len_byte += nonascii;
	    }
	}
    }

  if (!dest_multibyte)
    result_len_byte = result_len;

  /* Create the output object.  */
  Lisp_Object result = dest_multibyte
    ? make_multibyte_string (NULL, result_len, result_len_byte)
    : make_unibyte_string (NULL, result_len);

  /* Copy the contents of the args into the result.  */
  ptrdiff_t toindex = 0;
  ptrdiff_t toindex_byte = 0;

  /* When we make a multibyte string, we can't copy text properties
     while concatenating each string because the length of resulting
     string can't be decided until we finish the whole concatenation.
     So, we record strings that have text properties to be copied
     here, and copy the text properties after the concatenation.  */
  struct textprop_rec *textprops;
  /* Number of elements in textprops.  */
  ptrdiff_t num_textprops = 0;
  SAFE_NALLOCA (textprops, 1, nargs);

  for (ptrdiff_t i = 0; i < nargs; i++)
    {
      Lisp_Object arg = args[i];
      if (STRINGP (arg))
	{
	  if (string_intervals (arg))
	    {
	      textprops[num_textprops].argnum = i;
	      textprops[num_textprops].to = toindex;
	      num_textprops++;
	    }
	  ptrdiff_t nchars = SCHARS (arg);
	  if (STRING_MULTIBYTE (arg) == dest_multibyte)
	    {
	      /* Between strings of the same kind, copy fast.  */
	      ptrdiff_t arg_len_byte = SBYTES (arg);
	      memcpy (SDATA (result) + toindex_byte, SDATA (arg), arg_len_byte);
	      toindex_byte += arg_len_byte;
	    }
	  else
	    {
	      /* Copy a single-byte string to a multibyte string.  */
	      toindex_byte += str_to_multibyte (SDATA (result) + toindex_byte,
						SDATA (arg), nchars);
	    }
	  toindex += nchars;
	}
      else if (VECTORP (arg))
	{
	  ptrdiff_t len = ASIZE (arg);
	  for (ptrdiff_t j = 0; j < len; j++)
	    {
	      int c = XFIXNAT (AREF (arg, j));
	      if (dest_multibyte)
		toindex_byte += CHAR_STRING (c, SDATA (result) + toindex_byte);
	      else
		SSET (result, toindex_byte++, c);
	      toindex++;
	    }
	}
      else
	for (Lisp_Object tail = arg; !NILP (tail); tail = XCDR (tail))
	  {
	    int c = XFIXNAT (XCAR (tail));
	    if (dest_multibyte)
	      toindex_byte += CHAR_STRING (c, SDATA (result) + toindex_byte);
	    else
	      SSET (result, toindex_byte++, c);
	    toindex++;
	  }
    }

  if (num_textprops > 0)
    {
      ptrdiff_t last_to_end = -1;
      for (ptrdiff_t i = 0; i < num_textprops; i++)
	{
	  Lisp_Object arg = args[textprops[i].argnum];
	  Lisp_Object props = text_property_list (arg,
						  make_fixnum (0),
						  make_fixnum (SCHARS (arg)),
						  Qnil);
	  /* If successive arguments have properties, be sure that the
	     value of `composition' property be the copy.  */
	  if (last_to_end == textprops[i].to)
	    make_composition_value_copy (props);
	  add_text_properties_from_list (result, props,
					 make_fixnum (textprops[i].to));
	  last_to_end = textprops[i].to + SCHARS (arg);
	}
    }

  SAFE_FREE ();
  return result;
}

/* Concatenate sequences into a list. */
Lisp_Object
concat_to_list (ptrdiff_t nargs, Lisp_Object *args, Lisp_Object last_tail)
{
  /* Copy the contents of the args into the result.  */
  Lisp_Object result = Qnil;
  Lisp_Object last = Qnil;	/* Last cons in result if nonempty.  */

  for (ptrdiff_t i = 0; i < nargs; i++)
    {
      Lisp_Object arg = args[i];
      /* List arguments are treated specially since this is the common case.  */
      if (CONSP (arg))
	{
	  Lisp_Object head = Fcons (XCAR (arg), Qnil);
	  Lisp_Object prev = head;
	  arg = XCDR (arg);
	  FOR_EACH_TAIL (arg)
	    {
	      Lisp_Object next = Fcons (XCAR (arg), Qnil);
	      XSETCDR (prev, next);
	      prev = next;
	    }
	  CHECK_LIST_END (arg, arg);
	  if (NILP (result))
	    result = head;
	  else
	    XSETCDR (last, head);
	  last = prev;
	}
      else if (NILP (arg))
	;
      else if (VECTORP (arg) || STRINGP (arg)
	       || BOOL_VECTOR_P (arg) || COMPILEDP (arg))
	{
	  ptrdiff_t arglen = XFIXNUM (Flength (arg));
	  ptrdiff_t argindex_byte = 0;

	  /* Copy element by element.  */
	  for (ptrdiff_t argindex = 0; argindex < arglen; argindex++)
	    {
	      /* Fetch next element of `arg' arg into `elt', or break if
		 `arg' is exhausted. */
	      Lisp_Object elt;
	      if (STRINGP (arg))
		{
		  int c;
		  if (STRING_MULTIBYTE (arg))
		    {
		      ptrdiff_t char_idx = argindex;
		      c = fetch_string_char_advance_no_check (arg, &char_idx,
							      &argindex_byte);
		    }
		  else
		    c = SREF (arg, argindex);
		  elt = make_fixed_natnum (c);
		}
	      else if (BOOL_VECTOR_P (arg))
		elt = bool_vector_ref (arg, argindex);
	      else
		elt = AREF (arg, argindex);

	      /* Store this element into the result.  */
	      Lisp_Object node = Fcons (elt, Qnil);
	      if (NILP (result))
		result = node;
	      else
		XSETCDR (last, node);
	      last = node;
	    }
	}
      else
	wrong_type_argument (Qsequencep, arg);
    }

  if (NILP (result))
    result = last_tail;
  else
    XSETCDR (last, last_tail);

  return result;
}

/* Concatenate sequences into a vector.  */
Lisp_Object
concat_to_vector (ptrdiff_t nargs, Lisp_Object *args)
{
  /* Check argument types and compute total length of arguments.  */
  EMACS_INT result_len = 0;
  for (ptrdiff_t i = 0; i < nargs; i++)
    {
      Lisp_Object arg = args[i];
      if (!(VECTORP (arg) || CONSP (arg) || NILP (arg) || STRINGP (arg)
	    || BOOL_VECTOR_P (arg) || COMPILEDP (arg)))
	wrong_type_argument (Qsequencep, arg);
      EMACS_INT len = XFIXNAT (Flength (arg));
      result_len += len;
      if (MOST_POSITIVE_FIXNUM < result_len)
	memory_full (SIZE_MAX);
    }

  /* Create the output vector.  */
  Lisp_Object result = initialize_vector (result_len, Qnil);
  Lisp_Object *dst = XVECTOR (result)->contents;

  /* Copy the contents of the args into the result.  */

  for (ptrdiff_t i = 0; i < nargs; i++)
    {
      Lisp_Object arg = args[i];
      if (VECTORP (arg))
	{
	  ptrdiff_t size = ASIZE (arg);
	  memcpy (dst, XVECTOR (arg)->contents, size * sizeof *dst);
	  dst += size;
	}
      else if (CONSP (arg))
	do
	  {
	    *dst++ = XCAR (arg);
	    arg = XCDR (arg);
	  }
	while (!NILP (arg));
      else if (NILP (arg))
	;
      else if (STRINGP (arg))
	{
	  ptrdiff_t size = SCHARS (arg);
	  if (STRING_MULTIBYTE (arg))
	    {
	      ptrdiff_t byte = 0;
	      for (ptrdiff_t i = 0; i < size;)
		{
		  int c = fetch_string_char_advance_no_check (arg, &i, &byte);
		  *dst++ = make_fixnum (c);
		}
	    }
	  else
	    for (ptrdiff_t i = 0; i < size; i++)
	      *dst++ = make_fixnum (SREF (arg, i));
	}
      else if (BOOL_VECTOR_P (arg))
	{
	  ptrdiff_t size = bool_vector_size (arg);
	  for (ptrdiff_t i = 0; i < size; i++)
	    *dst++ = bool_vector_ref (arg, i);
	}
      else
	{
	  eassert (COMPILEDP (arg));
	  ptrdiff_t size = PVSIZE (arg);
	  memcpy (dst, XVECTOR (arg)->contents, size * sizeof *dst);
	  dst += size;
	}
    }
  eassert (dst == XVECTOR (result)->contents + result_len);

  return result;
}

static Lisp_Object string_char_byte_cache_string;
static ptrdiff_t string_char_byte_cache_charpos;
static ptrdiff_t string_char_byte_cache_bytepos;

void
clear_string_char_byte_cache (void)
{
  string_char_byte_cache_string = Qnil;
}

/* Return the byte index corresponding to CHAR_INDEX in STRING.  */

ptrdiff_t
string_char_to_byte (Lisp_Object string, ptrdiff_t char_index)
{
  ptrdiff_t i_byte;
  ptrdiff_t best_below, best_below_byte;
  ptrdiff_t best_above, best_above_byte;

  best_below = best_below_byte = 0;
  best_above = SCHARS (string);
  best_above_byte = SBYTES (string);
  if (best_above == best_above_byte)
    return char_index;

  if (EQ (string, string_char_byte_cache_string))
    {
      if (string_char_byte_cache_charpos < char_index)
	{
	  best_below = string_char_byte_cache_charpos;
	  best_below_byte = string_char_byte_cache_bytepos;
	}
      else
	{
	  best_above = string_char_byte_cache_charpos;
	  best_above_byte = string_char_byte_cache_bytepos;
	}
    }

  if (char_index - best_below < best_above - char_index)
    {
      unsigned char *p = SDATA (string) + best_below_byte;

      while (best_below < char_index)
	{
	  p += BYTES_BY_CHAR_HEAD (*p);
	  best_below++;
	}
      i_byte = p - SDATA (string);
    }
  else
    {
      unsigned char *p = SDATA (string) + best_above_byte;

      while (best_above > char_index)
	{
	  p--;
	  while (!CHAR_HEAD_P (*p)) p--;
	  best_above--;
	}
      i_byte = p - SDATA (string);
    }

  string_char_byte_cache_bytepos = i_byte;
  string_char_byte_cache_charpos = char_index;
  string_char_byte_cache_string = string;

  return i_byte;
}

/* Return the character index corresponding to BYTE_INDEX in STRING.  */

ptrdiff_t
string_byte_to_char (Lisp_Object string, ptrdiff_t byte_index)
{
  ptrdiff_t i, i_byte;
  ptrdiff_t best_below, best_below_byte;
  ptrdiff_t best_above, best_above_byte;

  best_below = best_below_byte = 0;
  best_above = SCHARS (string);
  best_above_byte = SBYTES (string);
  if (best_above == best_above_byte)
    return byte_index;

  if (EQ (string, string_char_byte_cache_string))
    {
      if (string_char_byte_cache_bytepos < byte_index)
	{
	  best_below = string_char_byte_cache_charpos;
	  best_below_byte = string_char_byte_cache_bytepos;
	}
      else
	{
	  best_above = string_char_byte_cache_charpos;
	  best_above_byte = string_char_byte_cache_bytepos;
	}
    }

  if (byte_index - best_below_byte < best_above_byte - byte_index)
    {
      unsigned char *p = SDATA (string) + best_below_byte;
      unsigned char *pend = SDATA (string) + byte_index;

      while (p < pend)
	{
	  p += BYTES_BY_CHAR_HEAD (*p);
	  best_below++;
	}
      i = best_below;
      i_byte = p - SDATA (string);
    }
  else
    {
      unsigned char *p = SDATA (string) + best_above_byte;
      unsigned char *pbeg = SDATA (string) + byte_index;

      while (p > pbeg)
	{
	  p--;
	  while (!CHAR_HEAD_P (*p)) p--;
	  best_above--;
	}
      i = best_above;
      i_byte = p - SDATA (string);
    }

  string_char_byte_cache_bytepos = i_byte;
  string_char_byte_cache_charpos = i;
  string_char_byte_cache_string = string;

  return i;
}


/* Convert STRING (if unibyte) to a multibyte string without changing
   the number of characters.  Characters 0x80..0xff are interpreted as
   raw bytes. */

Lisp_Object
string_to_multibyte (Lisp_Object string)
{
  if (STRING_MULTIBYTE (string))
    return string;

  ptrdiff_t nchars = SCHARS (string);
  ptrdiff_t nbytes = count_size_as_multibyte (SDATA (string), nchars);
  /* If all the chars are ASCII, they won't need any more bytes once
     converted.  */
  if (nbytes == nchars)
    return make_multibyte_string (SSDATA (string), nbytes, nbytes);

  Lisp_Object ret = make_multibyte_string (NULL, nchars, nbytes);
  str_to_multibyte (SDATA (ret), SDATA (string), nchars);
  return ret;
}


/* Convert STRING to a single-byte string.  */

Lisp_Object
string_make_unibyte (Lisp_Object string)
{
  ptrdiff_t nchars;
  unsigned char *buf;
  Lisp_Object ret;
  USE_SAFE_ALLOCA;

  if (!STRING_MULTIBYTE (string))
    return string;

  nchars = SCHARS (string);

  buf = SAFE_ALLOCA (nchars);
  copy_text (SDATA (string), buf, SBYTES (string),
	     1, 0);

  ret = make_unibyte_string ((char *) buf, nchars);
  SAFE_FREE ();

  return ret;
}

DEFUN ("string-make-multibyte", Fstring_make_multibyte, Sstring_make_multibyte,
       1, 1, 0,
       doc: /* Return the multibyte equivalent of STRING.
If STRING is unibyte and contains non-ASCII characters, the function
`unibyte-char-to-multibyte' is used to convert each unibyte character
to a multibyte character.  In this case, the returned string is a
newly created string with no text properties.  If STRING is multibyte
or entirely ASCII, it is returned unchanged.  In particular, when
STRING is unibyte and entirely ASCII, the returned string is unibyte.
\(When the characters are all ASCII, Emacs primitives will treat the
string the same way whether it is unibyte or multibyte.)  */)
  (Lisp_Object string)
{
  CHECK_STRING (string);

  if (STRING_MULTIBYTE (string))
    return string;

  ptrdiff_t nchars = SCHARS (string);
  ptrdiff_t nbytes = count_size_as_multibyte (SDATA (string), nchars);
  if (nbytes == nchars)
    return string;

  Lisp_Object ret = make_multibyte_string (NULL, nchars, nbytes);
  str_to_multibyte (SDATA (ret), SDATA (string), nchars);
  return ret;
}

DEFUN ("string-make-unibyte", Fstring_make_unibyte, Sstring_make_unibyte,
       1, 1, 0,
       doc: /* Return the unibyte equivalent of STRING.
Multibyte character codes above 255 are converted to unibyte
by taking just the low 8 bits of each character's code.  */)
  (Lisp_Object string)
{
  CHECK_STRING (string);

  return string_make_unibyte (string);
}

DEFUN ("string-as-unibyte", Fstring_as_unibyte, Sstring_as_unibyte,
       1, 1, 0,
       doc: /* Return a unibyte string with the same individual bytes as STRING.
If STRING is unibyte, the result is STRING itself.
Otherwise it is a newly created string, with no text properties.
If STRING is multibyte and contains a character of charset
`eight-bit', it is converted to the corresponding single byte.  */)
  (Lisp_Object string)
{
  CHECK_STRING (string);

  if (STRING_MULTIBYTE (string))
    {
      unsigned char *str = (unsigned char *) xlispstrdup (string);
      ptrdiff_t bytes = str_as_unibyte (str, SBYTES (string));

      string = make_unibyte_string ((char *) str, bytes);
      xfree (str);
    }
  return string;
}

DEFUN ("string-as-multibyte", Fstring_as_multibyte, Sstring_as_multibyte,
       1, 1, 0,
       doc: /* Return a multibyte string with the same individual bytes as STRING.
If STRING is multibyte, the result is STRING itself.
Otherwise it is a newly created string, with no text properties.

If STRING is unibyte and contains an individual 8-bit byte (i.e. not
part of a correct utf-8 sequence), it is converted to the corresponding
multibyte character of charset `eight-bit'.
See also `string-to-multibyte'.

Beware, this often doesn't really do what you think it does.
It is similar to (decode-coding-string STRING \\='utf-8-emacs).
If you're not sure, whether to use `string-as-multibyte' or
`string-to-multibyte', use `string-to-multibyte'.  */)
  (Lisp_Object string)
{
  CHECK_STRING (string);

  if (!STRING_MULTIBYTE (string))
    {
      Lisp_Object new_string;
      ptrdiff_t nchars, nbytes;

      parse_str_as_multibyte (SDATA (string),
			      SBYTES (string),
			      &nchars, &nbytes);
      new_string = make_multibyte_string (NULL, nchars, nbytes);
      memcpy (SDATA (new_string), SDATA (string), SBYTES (string));
      if (nbytes != SBYTES (string))
	str_as_multibyte (SDATA (new_string), nbytes,
			  SBYTES (string), NULL);
      string = new_string;
      set_string_intervals (string, NULL);
    }
  return string;
}

DEFUN ("string-to-multibyte", Fstring_to_multibyte, Sstring_to_multibyte,
       1, 1, 0,
       doc: /* Return a multibyte string with the same individual chars as STRING.
If STRING is multibyte, the result is STRING itself.
Otherwise it is a newly created string, with no text properties.

If STRING is unibyte and contains an 8-bit byte, it is converted to
the corresponding multibyte character of charset `eight-bit'.

This differs from `string-as-multibyte' by converting each byte of a correct
utf-8 sequence to an eight-bit character, not just bytes that don't form a
correct sequence.  */)
  (Lisp_Object string)
{
  CHECK_STRING (string);

  return string_to_multibyte (string);
}

DEFUN ("string-to-unibyte", Fstring_to_unibyte, Sstring_to_unibyte,
       1, 1, 0,
       doc: /* Return a unibyte string with the same individual chars as STRING.
If STRING is unibyte, the result is STRING itself.
Otherwise it is a newly created string, with no text properties,
where each `eight-bit' character is converted to the corresponding byte.
If STRING contains a non-ASCII, non-`eight-bit' character,
an error is signaled.  */)
  (Lisp_Object string)
{
  CHECK_STRING (string);
  if (!STRING_MULTIBYTE (string))
    return string;

  ptrdiff_t chars = SCHARS (string);
  Lisp_Object ret = make_unibyte_string (NULL, chars);
  unsigned char *src = SDATA (string);
  unsigned char *dst = SDATA (ret);
  for (ptrdiff_t i = 0; i < chars; i++)
    {
      unsigned char b = *src++;
      if (b <= 0x7f)
	*dst++ = b;					 /* ASCII */
      else if (CHAR_BYTE8_HEAD_P (b))
	*dst++ = 0x80 | (b & 1) << 6 | (*src++ & 0x3f);	 /* raw byte */
      else
	error ("Cannot convert character at index %"pD"d to unibyte", i);
    }
  return ret;
}


DEFUN ("copy-alist", Fcopy_alist, Scopy_alist, 1, 1, 0,
       doc: /* Return a copy of ALIST.
This is an alist which represents the same mapping from objects to objects,
but does not share the alist structure with ALIST.
The objects mapped (cars and cdrs of elements of the alist)
are shared, however.
Elements of ALIST that are not conses are also shared.  */)
  (Lisp_Object alist)
{
  CHECK_LIST (alist);
  if (NILP (alist))
    return alist;
  alist = Fcopy_sequence (alist);
  for (Lisp_Object tem = alist; !NILP (tem); tem = XCDR (tem))
    {
      Lisp_Object car = XCAR (tem);
      if (CONSP (car))
	XSETCAR (tem, Fcons (XCAR (car), XCDR (car)));
    }
  return alist;
}

/* Check that ARRAY can have a valid subarray [FROM..TO),
   given that its size is SIZE.
   If FROM is nil, use 0; if TO is nil, use SIZE.
   Count negative values backwards from the end.
   Set *IFROM and *ITO to the two indexes used.  */

void
validate_subarray (Lisp_Object array, Lisp_Object from, Lisp_Object to,
		   ptrdiff_t size, ptrdiff_t *ifrom, ptrdiff_t *ito)
{
  EMACS_INT f, t;

  if (FIXNUMP (from))
    {
      f = XFIXNUM (from);
      if (f < 0)
	f += size;
    }
  else if (NILP (from))
    f = 0;
  else
    wrong_type_argument (Qintegerp, from);

  if (FIXNUMP (to))
    {
      t = XFIXNUM (to);
      if (t < 0)
	t += size;
    }
  else if (NILP (to))
    t = size;
  else
    wrong_type_argument (Qintegerp, to);

  if (!(0 <= f && f <= t && t <= size))
    args_out_of_range_3 (array, from, to);

  *ifrom = f;
  *ito = t;
}

DEFUN ("substring", Fsubstring, Ssubstring, 1, 3, 0,
       doc: /* Return a new string whose contents are a substring of STRING.
The returned string consists of the characters between index FROM
\(inclusive) and index TO (exclusive) of STRING.  FROM and TO are
zero-indexed: 0 means the first character of STRING.  Negative values
are counted from the end of STRING.  If TO is nil, the substring runs
to the end of STRING.

The STRING argument may also be a vector.  In that case, the return
value is a new vector that contains the elements between index FROM
\(inclusive) and index TO (exclusive) of that vector argument.

With one argument, just copy STRING (with properties, if any).  */)
  (Lisp_Object string, Lisp_Object from, Lisp_Object to)
{
  Lisp_Object res;
  ptrdiff_t size, ifrom, ito;

  size = CHECK_VECTOR_OR_STRING (string);
  validate_subarray (string, from, to, size, &ifrom, &ito);

  if (STRINGP (string))
    {
      ptrdiff_t from_byte
	= !ifrom ? 0 : string_char_to_byte (string, ifrom);
      ptrdiff_t to_byte
	= ito == size ? SBYTES (string) : string_char_to_byte (string, ito);

      res = STRING_MULTIBYTE (string)
	? make_multibyte_string (SSDATA (string) + from_byte,
				 ito - ifrom, to_byte - from_byte)
	: make_unibyte_string (SSDATA (string) + from_byte, to_byte - from_byte);
      copy_text_properties (make_fixnum (ifrom), make_fixnum (ito),
			    string, make_fixnum (0), res, Qnil);
    }
  else
    res = Fvector (ito - ifrom, aref_addr (string, ifrom));

  return res;
}


DEFUN ("substring-no-properties", Fsubstring_no_properties, Ssubstring_no_properties, 1, 3, 0,
       doc: /* Return a substring of STRING, without text properties.
It starts at index FROM and ends before TO.
TO may be nil or omitted; then the substring runs to the end of STRING.
If FROM is nil or omitted, the substring starts at the beginning of STRING.
If FROM or TO is negative, it counts from the end.

With one argument, just copy STRING without its properties.  */)
  (Lisp_Object string, register Lisp_Object from, Lisp_Object to)
{
  ptrdiff_t from_char, to_char, from_byte, to_byte, size;

  CHECK_STRING (string);

  size = SCHARS (string);
  validate_subarray (string, from, to, size, &from_char, &to_char);

  from_byte = !from_char ? 0 : string_char_to_byte (string, from_char);
  to_byte =
    to_char == size ? SBYTES (string) : string_char_to_byte (string, to_char);
  return STRING_MULTIBYTE (string)
    ? make_multibyte_string (SSDATA (string) + from_byte,
			     to_char - from_char, to_byte - from_byte)
    : make_unibyte_string (SSDATA (string) + from_byte, to_byte - from_byte);
}

/* Extract a substring of STRING, giving start and end positions
   both in characters and in bytes.  */

Lisp_Object
substring_both (Lisp_Object string, ptrdiff_t from, ptrdiff_t from_byte,
		ptrdiff_t to, ptrdiff_t to_byte)
{
  Lisp_Object res;
  ptrdiff_t size = CHECK_VECTOR_OR_STRING (string);

  if (!(0 <= from && from <= to && to <= size))
    args_out_of_range_3 (string, make_fixnum (from), make_fixnum (to));

  if (STRINGP (string))
    {
      res = STRING_MULTIBYTE (string)
	? make_multibyte_string (SSDATA (string) + from_byte,
				 to - from, to_byte - from_byte)
	: make_unibyte_string (SSDATA (string) + from_byte, to_byte - from_byte);
      copy_text_properties (make_fixnum (from), make_fixnum (to),
			    string, make_fixnum (0), res, Qnil);
    }
  else
    res = Fvector (to - from, aref_addr (string, from));

  return res;
}

DEFUN ("take", Ftake, Stake, 2, 2, 0,
       doc: /* Return the first N elements of LIST.
If N is zero or negative, return nil.
If N is greater or equal to the length of LIST, return LIST (or a copy).  */)
  (Lisp_Object n, Lisp_Object list)
{
  EMACS_INT m;
  if (FIXNUMP (n))
    {
      m = XFIXNUM (n);
      if (m <= 0)
	return Qnil;
    }
  else if (BIGNUMP (n))
    {
      if (mpz_sgn (*xbignum_val (n)) < 0)
	return Qnil;
      m = MOST_POSITIVE_FIXNUM;
    }
  else
    wrong_type_argument (Qintegerp, n);
  CHECK_LIST (list);
  if (NILP (list))
    return Qnil;
  Lisp_Object ret = Fcons (XCAR (list), Qnil);
  Lisp_Object prev = ret;
  m--;
  list = XCDR (list);
  while (m > 0 && CONSP (list))
    {
      Lisp_Object p = Fcons (XCAR (list), Qnil);
      XSETCDR (prev, p);
      prev = p;
      m--;
      list = XCDR (list);
    }
  if (m > 0 && !NILP (list))
    wrong_type_argument (Qlistp, list);
  return ret;
}

DEFUN ("ntake", Fntake, Sntake, 2, 2, 0,
       doc: /* Modify LIST to keep only the first N elements.
If N is zero or negative, return nil.
If N is greater or equal to the length of LIST, return LIST unmodified.
Otherwise, return LIST after truncating it.  */)
  (Lisp_Object n, Lisp_Object list)
{
  EMACS_INT m;
  if (FIXNUMP (n))
    {
      m = XFIXNUM (n);
      if (m <= 0)
	return Qnil;
    }
  else if (BIGNUMP (n))
    {
      if (mpz_sgn (*xbignum_val (n)) < 0)
	return Qnil;
      m = MOST_POSITIVE_FIXNUM;
    }
  else
    wrong_type_argument (Qintegerp, n);
  CHECK_LIST (list);
  Lisp_Object tail = list;
  --m;
  while (m > 0 && CONSP (tail))
    {
      tail = XCDR (tail);
      m--;
    }
  if (CONSP (tail))
    XSETCDR (tail, Qnil);
  else if (!NILP (tail))
    wrong_type_argument (Qlistp, list);
  return list;
}

DEFUN ("nthcdr", Fnthcdr, Snthcdr, 2, 2, 0,
       doc: /* Take cdr N times on LIST, return the result.  */)
  (Lisp_Object n, Lisp_Object list)
{
  Lisp_Object tail = list;

  CHECK_INTEGER (n);

  /* A huge but in-range EMACS_INT that can be substituted for a
     positive bignum while counting down.  It does not introduce
     miscounts because a list or cycle cannot possibly be this long,
     and any counting error is fixed up later.  */
  EMACS_INT large_num = EMACS_INT_MAX;

  EMACS_INT num;
  if (FIXNUMP (n))
    {
      num = XFIXNUM (n);

      /* Speed up small lists by omitting circularity and quit checking.  */
      if (num <= SMALL_LIST_LEN_MAX)
	{
	  for (; 0 < num; num--, tail = XCDR (tail))
	    if (!CONSP (tail))
	      {
		CHECK_LIST_END (tail, list);
		return Qnil;
	      }
	  return tail;
	}
    }
  else
    {
      if (mpz_sgn (*xbignum_val (n)) < 0)
	return tail;
      num = large_num;
    }

  EMACS_INT tortoise_num = num;
  Lisp_Object saved_tail = tail;
  FOR_EACH_TAIL_SAFE (tail)
    {
      /* If the tortoise just jumped (which is rare),
	 update TORTOISE_NUM accordingly.  */
      if (EQ (tail, li.tortoise))
	tortoise_num = num;

      saved_tail = XCDR (tail);
      num--;
      if (num == 0)
	return saved_tail;
      rarely_quit (num);
    }

  tail = saved_tail;
  if (!CONSP (tail))
    {
      CHECK_LIST_END (tail, list);
      return Qnil;
    }

  /* TAIL is part of a cycle.  Reduce NUM modulo the cycle length to
     avoid going around this cycle repeatedly.  */
  intptr_t cycle_length = tortoise_num - num;
  if (!FIXNUMP (n))
    {
      /* Undo any error introduced when LARGE_NUM was substituted for
	 N, by adding N - LARGE_NUM to NUM, using arithmetic modulo
	 CYCLE_LENGTH.  */
      /* Add N mod CYCLE_LENGTH to NUM.  */
      if (cycle_length <= ULONG_MAX)
	num += mpz_tdiv_ui (*xbignum_val (n), cycle_length);
      else
	{
	  mpz_set_intmax (mpz[0], cycle_length);
	  mpz_tdiv_r (mpz[0], *xbignum_val (n), mpz[0]);
	  intptr_t iz;
	  mpz_export (&iz, NULL, -1, sizeof iz, 0, 0, mpz[0]);
	  num += iz;
	}
      num += cycle_length - large_num % cycle_length;
    }
  num %= cycle_length;

  /* One last time through the cycle.  */
  for (; 0 < num; num--)
    {
      tail = XCDR (tail);
      rarely_quit (num);
    }
  return tail;
}

DEFUN ("nth", Fnth, Snth, 2, 2, 0,
       doc: /* Return the Nth element of LIST.
N counts from zero.  If LIST is not that long, nil is returned.  */)
  (Lisp_Object n, Lisp_Object list)
{
  return Fcar (Fnthcdr (n, list));
}

DEFUN ("elt", Felt, Selt, 2, 2, 0,
       doc: /* Return element of SEQUENCE at index N.  */)
  (Lisp_Object sequence, Lisp_Object n)
{
  if (CONSP (sequence) || NILP (sequence))
    return Fcar (Fnthcdr (n, sequence));

  /* Faref signals a "not array" error, so check here.  */
  CHECK_ARRAY (sequence, Qsequencep);
  return Faref (sequence, n);
}

enum { WORDS_PER_DOUBLE = (sizeof (double) / sizeof (EMACS_UINT)
                          + (sizeof (double) % sizeof (EMACS_UINT) != 0)) };
union double_and_words
{
  double val;
  EMACS_UINT word[WORDS_PER_DOUBLE];
};

/* Return true if the floats X and Y have the same value.
   This looks at X's and Y's representation, since (unlike '==')
   it returns true if X and Y are the same NaN.  */
static bool
same_float (Lisp_Object x, Lisp_Object y)
{
  union double_and_words
    xu = { .val = XFLOAT_DATA (x) },
    yu = { .val = XFLOAT_DATA (y) };
  EMACS_UINT neql = 0;
  for (int i = 0; i < WORDS_PER_DOUBLE; i++)
    neql |= xu.word[i] ^ yu.word[i];
  return !neql;
}

/* True if X can be compared using `eq'.
   This predicate is approximative, for maximum speed.  */
static bool
eq_comparable_value (Lisp_Object x)
{
  return SYMBOLP (x) || FIXNUMP (x);
}

DEFUN ("member", Fmember, Smember, 2, 2, 0,
       doc: /* Return non-nil if ELT is an element of LIST.  Comparison done with `equal'.
The value is actually the tail of LIST whose car is ELT.  */)
  (Lisp_Object elt, Lisp_Object list)
{
  if (eq_comparable_value (elt))
    return Fmemq (elt, list);
  Lisp_Object tail = list;
  FOR_EACH_TAIL (tail)
    if (!NILP (Fequal (elt, XCAR (tail))))
      return tail;
  CHECK_LIST_END (tail, list);
  return Qnil;
}

DEFUN ("memq", Fmemq, Smemq, 2, 2, 0,
       doc: /* Return non-nil if ELT is an element of LIST.  Comparison done with `eq'.
The value is actually the tail of LIST whose car is ELT.  */)
  (Lisp_Object elt, Lisp_Object list)
{
  Lisp_Object tail = list;
  FOR_EACH_TAIL (tail)
    if (EQ (XCAR (tail), elt))
      return tail;
  CHECK_LIST_END (tail, list);
  return Qnil;
}

DEFUN ("memql", Fmemql, Smemql, 2, 2, 0,
       doc: /* Return non-nil if ELT is an element of LIST.  Comparison done with `eql'.
The value is actually the tail of LIST whose car is ELT.  */)
  (Lisp_Object elt, Lisp_Object list)
{
  Lisp_Object tail = list;

  if (FLOATP (elt))
    {
      FOR_EACH_TAIL (tail)
        {
          Lisp_Object tem = XCAR (tail);
          if (FLOATP (tem) && same_float (elt, tem))
            return tail;
        }
    }
  else if (BIGNUMP (elt))
    {
      FOR_EACH_TAIL (tail)
        {
          Lisp_Object tem = XCAR (tail);
          if (BIGNUMP (tem)
	      && mpz_cmp (*xbignum_val (elt), *xbignum_val (tem)) == 0)
            return tail;
        }
    }
  else
    return Fmemq (elt, list);

  CHECK_LIST_END (tail, list);
  return Qnil;
}

DEFUN ("assq", Fassq, Sassq, 2, 2, 0,
       doc: /* Return non-nil if KEY is `eq' to the car of an element of ALIST.
The value is actually the first element of ALIST whose car is KEY.
Elements of ALIST that are not conses are ignored.  */)
  (Lisp_Object key, Lisp_Object alist)
{
  Lisp_Object tail = alist;
  FOR_EACH_TAIL (tail)
    if (CONSP (XCAR (tail)) && EQ (XCAR (XCAR (tail)), key))
      return XCAR (tail);
  CHECK_LIST_END (tail, alist);
  return Qnil;
}

/* Like Fassq but never report an error and do not allow quits.
   Use only on objects known to be non-circular lists.  */

Lisp_Object
assq_no_quit (Lisp_Object key, Lisp_Object alist)
{
  for (; !NILP (alist); alist = XCDR (alist))
    if (CONSP (XCAR (alist)) && EQ (XCAR (XCAR (alist)), key))
      return XCAR (alist);
  return Qnil;
}

/* Assq but doesn't signal.  Unlike assq_no_quit, this function still
   detects circular lists; like assq_no_quit, this function does not
   allow quits and never signals.  If anything goes wrong, it returns
   Qnil.  */
Lisp_Object
assq_no_signal (Lisp_Object key, Lisp_Object alist)
{
  Lisp_Object tail = alist;
  FOR_EACH_TAIL_SAFE (tail)
    if (CONSP (XCAR (tail)) && EQ (XCAR (XCAR (tail)), key))
      return XCAR (tail);
  return Qnil;
}

DEFUN ("assoc", Fassoc, Sassoc, 2, 3, 0,
       doc: /* Return non-nil if KEY is equal to the car of an element of ALIST.
The value is actually the first element of ALIST whose car equals KEY.

Equality is defined by the function TESTFN, defaulting to `equal'.
TESTFN is called with 2 arguments: a car of an alist element and KEY.  */)
     (Lisp_Object key, Lisp_Object alist, Lisp_Object testfn)
{
  if (eq_comparable_value (key) && NILP (testfn))
    return Fassq (key, alist);
  Lisp_Object tail = alist;
  FOR_EACH_TAIL (tail)
    {
      Lisp_Object car = XCAR (tail);
      if (CONSP (car)
	  && (NILP (testfn)
	      ? (EQ (XCAR (car), key) || !NILP (Fequal
						(XCAR (car), key)))
	      : !NILP (call2 (testfn, XCAR (car), key))))
	return car;
    }
  CHECK_LIST_END (tail, alist);
  return Qnil;
}

/* Like Fassoc but never report an error and do not allow quits.
   Use only on keys and lists known to be non-circular, and on keys
   that are not too deep and are not window configurations.  */

Lisp_Object
assoc_no_quit (Lisp_Object key, Lisp_Object alist)
{
  for (; !NILP (alist); alist = XCDR (alist))
    {
      Lisp_Object car = XCAR (alist);
      if (CONSP (car)
	  && (EQ (XCAR (car), key) || equal_no_quit (XCAR (car), key)))
	return car;
    }
  return Qnil;
}

DEFUN ("rassq", Frassq, Srassq, 2, 2, 0,
       doc: /* Return non-nil if KEY is `eq' to the cdr of an element of ALIST.
The value is actually the first element of ALIST whose cdr is KEY.  */)
  (Lisp_Object key, Lisp_Object alist)
{
  Lisp_Object tail = alist;
  FOR_EACH_TAIL (tail)
    if (CONSP (XCAR (tail)) && EQ (XCDR (XCAR (tail)), key))
      return XCAR (tail);
  CHECK_LIST_END (tail, alist);
  return Qnil;
}

DEFUN ("rassoc", Frassoc, Srassoc, 2, 2, 0,
       doc: /* Return non-nil if KEY is `equal' to the cdr of an element of ALIST.
The value is actually the first element of ALIST whose cdr equals KEY.  */)
  (Lisp_Object key, Lisp_Object alist)
{
  if (eq_comparable_value (key))
    return Frassq (key, alist);
  Lisp_Object tail = alist;
  FOR_EACH_TAIL (tail)
    {
      Lisp_Object car = XCAR (tail);
      if (CONSP (car)
	  && (EQ (XCDR (car), key) || !NILP (Fequal (XCDR (car), key))))
	return car;
    }
  CHECK_LIST_END (tail, alist);
  return Qnil;
}

DEFUN ("delq", Fdelq, Sdelq, 2, 2, 0,
       doc: /* Delete members of LIST which are `eq' to ELT, and return the result.
More precisely, this function skips any members `eq' to ELT at the
front of LIST, then removes members `eq' to ELT from the remaining
sublist by modifying its list structure, then returns the resulting
list.

Write `(setq foo (delq element foo))' to be sure of correctly changing
the value of a list `foo'.  See also `remq', which does not modify the
argument.  */)
  (Lisp_Object elt, Lisp_Object list)
{
  Lisp_Object prev = Qnil, tail = list;

  FOR_EACH_TAIL (tail)
    {
      Lisp_Object tem = XCAR (tail);
      if (EQ (elt, tem))
	{
	  if (NILP (prev))
	    list = XCDR (tail);
	  else
	    Fsetcdr (prev, XCDR (tail));
	}
      else
	prev = tail;
    }
  CHECK_LIST_END (tail, list);
  return list;
}

DEFUN ("delete", Fdelete, Sdelete, 2, 2, 0,
       doc: /* Delete members of SEQ which are `equal' to ELT, and return the result.
SEQ must be a sequence (i.e. a list, a vector, or a string).
The return value is a sequence of the same type.

If SEQ is a list, this behaves like `delq', except that it compares
with `equal' instead of `eq'.  In particular, it may remove elements
by altering the list structure.

If SEQ is not a list, deletion is never performed destructively;
instead this function creates and returns a new vector or string.

Write `(setq foo (delete element foo))' to be sure of correctly
changing the value of a sequence `foo'.  See also `remove', which
does not modify the argument.  */)
  (Lisp_Object elt, Lisp_Object seq)
{
  if (NILP (seq))
    ;
  else if (CONSP (seq))
    {
      Lisp_Object prev = Qnil, tail = seq;

      FOR_EACH_TAIL (tail)
	{
	  if (!NILP (Fequal (elt, XCAR (tail))))
	    {
	      if (NILP (prev))
		seq = XCDR (tail);
	      else
		Fsetcdr (prev, XCDR (tail));
	    }
	  else
	    prev = tail;
	}
      CHECK_LIST_END (tail, seq);
    }
  else if (VECTORP (seq))
    {
      ptrdiff_t n = 0;
      ptrdiff_t size = ASIZE (seq);
      USE_SAFE_ALLOCA;
      Lisp_Object *kept = SAFE_ALLOCA (size * sizeof *kept);

      for (ptrdiff_t i = 0; i < size; i++)
	{
	  kept[n] = AREF (seq, i);
	  n += NILP (Fequal (AREF (seq, i), elt));
	}

      if (n != size)
	seq = Fvector (n, kept);

      SAFE_FREE ();
    }
  else if (STRINGP (seq))
    {
      if (!CHARACTERP (elt))
	return seq;

      ptrdiff_t i, ibyte, nchars, nbytes, cbytes;
      int c;

      for (i = nchars = nbytes = ibyte = 0;
	   i < SCHARS (seq);
	   ++i, ibyte += cbytes)
	{
	  if (STRING_MULTIBYTE (seq))
	    {
	      c = STRING_CHAR (SDATA (seq) + ibyte);
	      cbytes = CHAR_BYTES (c);
	    }
	  else
	    {
	      c = SREF (seq, i);
	      cbytes = 1;
	    }

	  if (c != XFIXNUM (elt))
	    {
	      ++nchars;
	      nbytes += cbytes;
	    }
	}

      if (nchars != SCHARS (seq))
	{
	  Lisp_Object tem;

	  tem = make_multibyte_string (NULL, nchars, nbytes);
	  if (!STRING_MULTIBYTE (seq))
	    STRING_SET_UNIBYTE (tem);

	  for (i = nchars = nbytes = ibyte = 0;
	       i < SCHARS (seq);
	       ++i, ibyte += cbytes)
	    {
	      if (STRING_MULTIBYTE (seq))
		{
		  c = STRING_CHAR (SDATA (seq) + ibyte);
		  cbytes = CHAR_BYTES (c);
		}
	      else
		{
		  c = SREF (seq, i);
		  cbytes = 1;
		}

	      if (c != XFIXNUM (elt))
		{
		  unsigned char *from = SDATA (seq) + ibyte;
		  unsigned char *to   = SDATA (tem) + nbytes;
		  ptrdiff_t n;

		  ++nchars;
		  nbytes += cbytes;

		  for (n = cbytes; n--; )
		    *to++ = *from++;
		}
	    }

	  seq = tem;
	}
    }
  else
    wrong_type_argument (Qsequencep, seq);

  return seq;
}

DEFUN ("nreverse", Fnreverse, Snreverse, 1, 1, 0,
       doc: /* Reverse order of items in a list, vector or string SEQ.
If SEQ is a list, it should be nil-terminated.
This function may destructively modify SEQ to produce the value.  */)
  (Lisp_Object seq)
{
  if (NILP (seq))
    return seq;
  else if (CONSP (seq))
    {
      Lisp_Object prev, tail, next;

      for (prev = Qnil, tail = seq; CONSP (tail); tail = next)
	{
	  next = XCDR (tail);
	  /* If SEQ contains a cycle, attempting to reverse it
	     in-place will inevitably come back to SEQ.  */
	  if (EQ (next, seq))
	    circular_list (seq);
	  Fsetcdr (tail, prev);
	  prev = tail;
	}
      CHECK_LIST_END (tail, seq);
      seq = prev;
    }
  else if (VECTORP (seq))
    {
      ptrdiff_t i, size = ASIZE (seq);

      for (i = 0; i < size / 2; i++)
	{
	  Lisp_Object tem = AREF (seq, i);
	  ASET (seq, i, AREF (seq, size - i - 1));
	  ASET (seq, size - i - 1, tem);
	}
    }
  else if (BOOL_VECTOR_P (seq))
    {
      ptrdiff_t i, size = bool_vector_size (seq);

      for (i = 0; i < size / 2; i++)
	{
	  bool tem = bool_vector_bitref (seq, i);
	  bool_vector_set (seq, i, bool_vector_bitref (seq, size - i - 1));
	  bool_vector_set (seq, size - i - 1, tem);
	}
    }
  else if (STRINGP (seq))
    return Freverse (seq);
  else
    wrong_type_argument (Qarrayp, seq);
  return seq;
}

DEFUN ("reverse", Freverse, Sreverse, 1, 1, 0,
       doc: /* Return the reversed copy of list, vector, or string SEQ.
See also the function `nreverse', which is used more often.  */)
  (Lisp_Object seq)
{
  Lisp_Object new;

  if (NILP (seq))
    return Qnil;
  else if (CONSP (seq))
    {
      new = Qnil;
      FOR_EACH_TAIL (seq)
	new = Fcons (XCAR (seq), new);
      CHECK_LIST_END (seq, seq);
    }
  else if (VECTORP (seq))
    {
      ptrdiff_t i, size = ASIZE (seq);

      new = make_vector (size);
      for (i = 0; i < size; i++)
	ASET (new, i, AREF (seq, size - i - 1));
    }
  else if (BOOL_VECTOR_P (seq))
    {
      ptrdiff_t i;
      EMACS_INT nbits = bool_vector_size (seq);

      new = make_bool_vector (nbits);
      for (i = 0; i < nbits; i++)
	bool_vector_set (new, i, bool_vector_bitref (seq, nbits - i - 1));
    }
  else if (STRINGP (seq))
    {
      ptrdiff_t size = SCHARS (seq), bytes = SBYTES (seq);

      if (size == bytes)
	{
	  ptrdiff_t i;

	  new = make_unibyte_string (NULL, size);
	  for (i = 0; i < size; i++)
	    SSET (new, i, SREF (seq, size - i - 1));
	}
      else
	{
	  unsigned char *p, *q;

	  new = make_multibyte_string (NULL, size, bytes);
	  p = SDATA (seq), q = SDATA (new) + bytes;
	  while (q > SDATA (new))
	    {
	      int len, ch = string_char_and_length (p, &len);
	      p += len, q -= len;
	      CHAR_STRING (ch, q);
	    }
	}
    }
  else
    wrong_type_argument (Qsequencep, seq);
  return new;
}


/* Stably sort LIST ordered by PREDICATE using the TIMSORT
   algorithm.  This converts the list to a vector, sorts the vector,
   and returns the result converted back to a list.  The input list
   is destructively reused to hold the sorted result.  */

static Lisp_Object
sort_list (Lisp_Object list, Lisp_Object predicate)
{
  ptrdiff_t length = list_length (list);
  if (length < 2)
    return list;
  else
    {
      Lisp_Object *result;
      USE_SAFE_ALLOCA;
      SAFE_ALLOCA_LISP (result, length);
      Lisp_Object tail = list;
      for (ptrdiff_t i = 0; i < length; i++)
	{
	  result[i] = Fcar (tail);
	  tail = XCDR (tail);
	}
      tim_sort (predicate, result, length);

      ptrdiff_t i = 0;
      tail = list;
      while (CONSP (tail))
	{
	  XSETCAR (tail, result[i]);
	  tail = XCDR (tail);
	  i++;
	}
      SAFE_FREE ();
      return list;
    }
}

/* Stably sort VECTOR ordered by PREDICATE using the TIMSORT
   algorithm.  */

static void
sort_vector (Lisp_Object vector, Lisp_Object predicate)
{
  ptrdiff_t length = ASIZE (vector);
  if (length < 2)
    return;

  tim_sort (predicate, XVECTOR (vector)->contents, length);
}

DEFUN ("sort", Fsort, Ssort, 2, 2, 0,
       doc: /* Sort SEQ, stably, comparing elements using PREDICATE.
Returns the sorted sequence.  SEQ should be a list or vector.  SEQ is
modified by side effects.  PREDICATE is called with two elements of
SEQ, and should return non-nil if the first element should sort before
the second.  */)
  (Lisp_Object seq, Lisp_Object predicate)
{
  if (CONSP (seq))
    seq = sort_list (seq, predicate);
  else if (VECTORP (seq))
    sort_vector (seq, predicate);
  else if (!NILP (seq))
    wrong_type_argument (Qlist_or_vector_p, seq);
  return seq;
}

Lisp_Object
merge (Lisp_Object org_l1, Lisp_Object org_l2, Lisp_Object pred)
{
  Lisp_Object l1 = org_l1;
  Lisp_Object l2 = org_l2;
  Lisp_Object tail = Qnil;
  Lisp_Object value = Qnil;

  while (1)
    {
      if (NILP (l1))
	{
	  if (NILP (tail))
	    return l2;
	  Fsetcdr (tail, l2);
	  return value;
	}
      if (NILP (l2))
	{
	  if (NILP (tail))
	    return l1;
	  Fsetcdr (tail, l1);
	  return value;
	}

      Lisp_Object tem;
      if (!NILP (call2 (pred, Fcar (l1), Fcar (l2))))
	{
	  tem = l1;
	  l1 = Fcdr (l1);
	  org_l1 = l1;
	}
      else
	{
	  tem = l2;
	  l2 = Fcdr (l2);
	  org_l2 = l2;
	}
      if (NILP (tail))
	value = tem;
      else
	Fsetcdr (tail, tem);
      tail = tem;
    }
}

Lisp_Object
merge_c (Lisp_Object org_l1, Lisp_Object org_l2, bool (*less) (Lisp_Object, Lisp_Object))
{
  Lisp_Object l1 = org_l1;
  Lisp_Object l2 = org_l2;
  Lisp_Object tail = Qnil;
  Lisp_Object value = Qnil;

  while (1)
    {
      if (NILP (l1))
	{
	  if (NILP (tail))
	    return l2;
	  Fsetcdr (tail, l2);
	  return value;
	}
      if (NILP (l2))
	{
	  if (NILP (tail))
	    return l1;
	  Fsetcdr (tail, l1);
	  return value;
	}

      Lisp_Object tem;
      if (less (Fcar (l1), Fcar (l2)))
	{
	  tem = l1;
	  l1 = Fcdr (l1);
	  org_l1 = l1;
	}
      else
	{
	  tem = l2;
	  l2 = Fcdr (l2);
	  org_l2 = l2;
	}
      if (NILP (tail))
	value = tem;
      else
	Fsetcdr (tail, tem);
      tail = tem;
    }
}


/* This does not check for quits.  That is safe since it must terminate.  */

DEFUN ("plist-get", Fplist_get, Splist_get, 2, 3, 0,
       doc: /* Extract a value from a property list.
PLIST is a property list, which is a list of the form
\(PROP1 VALUE1 PROP2 VALUE2...).

This function returns the value corresponding to the given PROP, or
nil if PROP is not one of the properties on the list.  The comparison
with PROP is done using PREDICATE, which defaults to `eq'.

This function doesn't signal an error if PLIST is invalid.  */)
  (Lisp_Object plist, Lisp_Object prop, Lisp_Object predicate)
{
  if (NILP (predicate))
    return plist_get (plist, prop);

  Lisp_Object tail = plist;
  FOR_EACH_TAIL_SAFE (tail)
    {
      if (!CONSP (XCDR (tail)))
	break;
      if (!NILP (call2 (predicate, XCAR (tail), prop)))
	return XCAR (XCDR (tail));
      tail = XCDR (tail);
    }

  return Qnil;
}

/* Faster version of Fplist_get that works with EQ only.  */
Lisp_Object
plist_get (Lisp_Object plist, Lisp_Object prop)
{
  Lisp_Object tail = plist;
  FOR_EACH_TAIL_SAFE (tail)
    {
      if (!CONSP (XCDR (tail)))
	break;
      if (EQ (XCAR (tail), prop))
	return XCAR (XCDR (tail));
      tail = XCDR (tail);
    }
  return Qnil;
}

DEFUN ("get", Fget, Sget, 2, 2, 0,
       doc: /* Return the value of SYMBOL's PROPNAME property.
This is the last value stored with `(put SYMBOL PROPNAME VALUE)'.  */)
  (Lisp_Object symbol, Lisp_Object propname)
{
  CHECK_SYMBOL (symbol);
  Lisp_Object propval = plist_get (CDR (Fassq (symbol, Voverriding_plist_environment)),
				   propname);
  if (!NILP (propval))
    return propval;
  return plist_get (XSYMBOL (symbol)->u.s.plist, propname);
}

DEFUN ("plist-put", Fplist_put, Splist_put, 3, 4, 0,
       doc: /* Change value in PLIST of PROP to VAL.
PLIST is a property list, which is a list of the form
\(PROP1 VALUE1 PROP2 VALUE2 ...).

The comparison with PROP is done using PREDICATE, which defaults to `eq'.

If PROP is already a property on the list, its value is set to VAL,
otherwise the new PROP VAL pair is added.  The new plist is returned;
use `(setq x (plist-put x prop val))' to be sure to use the new value.
The PLIST is modified by side effects.  */)
  (Lisp_Object plist, Lisp_Object prop, Lisp_Object val, Lisp_Object predicate)
{
  if (NILP (predicate))
    return plist_put (plist, prop, val);
  Lisp_Object prev = Qnil, tail = plist;
  FOR_EACH_TAIL (tail)
    {
      if (!CONSP (XCDR (tail)))
	break;

      if (!NILP (call2 (predicate, XCAR (tail), prop)))
	{
	  Fsetcar (XCDR (tail), val);
	  return plist;
	}

      prev = tail;
      tail = XCDR (tail);
    }
  CHECK_TYPE (NILP (tail), Qplistp, plist);
  Lisp_Object newcell
    = Fcons (prop, Fcons (val, NILP (prev) ? plist : XCDR (XCDR (prev))));
  if (NILP (prev))
    return newcell;
  Fsetcdr (XCDR (prev), newcell);
  return plist;
}

/* Faster version of Fplist_put that works with EQ only.  */
Lisp_Object
plist_put (Lisp_Object plist, Lisp_Object prop, Lisp_Object val)
{
  Lisp_Object prev = Qnil, tail = plist;
  FOR_EACH_TAIL (tail)
    {
      if (!CONSP (XCDR (tail)))
	break;

      if (EQ (XCAR (tail), prop))
	{
	  Fsetcar (XCDR (tail), val);
	  return plist;
	}

      prev = tail;
      tail = XCDR (tail);
    }
  CHECK_TYPE (NILP (tail), Qplistp, plist);
  Lisp_Object newcell
    = Fcons (prop, Fcons (val, NILP (prev) ? plist : XCDR (XCDR (prev))));
  if (NILP (prev))
    return newcell;
  Fsetcdr (XCDR (prev), newcell);
  return plist;
}

DEFUN ("put", Fput, Sput, 3, 3, 0,
       doc: /* Store SYMBOL's PROPNAME property with value VALUE.
It can be retrieved with `(get SYMBOL PROPNAME)'.  */)
  (Lisp_Object symbol, Lisp_Object propname, Lisp_Object value)
{
  CHECK_SYMBOL (symbol);
  set_symbol_plist
    (symbol, plist_put (XSYMBOL (symbol)->u.s.plist, propname, value));
  return value;
}

DEFUN ("plist-member", Fplist_member, Splist_member, 2, 3, 0,
       doc: /* Return non-nil if PLIST has the property PROP.
PLIST is a property list, which is a list of the form
\(PROP1 VALUE1 PROP2 VALUE2 ...).

The comparison with PROP is done using PREDICATE, which defaults to
`eq'.

Unlike `plist-get', this allows you to distinguish between a missing
property and a property with the value nil.
The value is actually the tail of PLIST whose car is PROP.  */)
  (Lisp_Object plist, Lisp_Object prop, Lisp_Object predicate)
{
  if (NILP (predicate))
    return plist_member (plist, prop);
  Lisp_Object tail = plist;
  FOR_EACH_TAIL (tail)
    {
      if (!NILP (call2 (predicate, XCAR (tail), prop)))
	return tail;
      tail = XCDR (tail);
      if (!CONSP (tail))
	break;
    }
  CHECK_TYPE (NILP (tail), Qplistp, plist);
  return Qnil;
}

/* Faster version of Fplist_member that works with EQ only.  */
Lisp_Object
plist_member (Lisp_Object plist, Lisp_Object prop)
{
  Lisp_Object tail = plist;
  FOR_EACH_TAIL (tail)
    {
      if (EQ (XCAR (tail), prop))
	return tail;
      tail = XCDR (tail);
      if (!CONSP (tail))
	break;
    }
  CHECK_TYPE (NILP (tail), Qplistp, plist);
  return Qnil;
}

DEFUN ("eql", Feql, Seql, 2, 2, 0,
       doc: /* Return t if the two args are `eq' or are indistinguishable numbers.
Integers with the same value are `eql'.
Floating-point values with the same sign, exponent and fraction are `eql'.
This differs from numeric comparison: (eql 0.0 -0.0) returns nil and
\(eql 0.0e+NaN 0.0e+NaN) returns t, whereas `=' does the opposite.  */)
  (Lisp_Object obj1, Lisp_Object obj2)
{
  if (FLOATP (obj1))
    return FLOATP (obj2) && same_float (obj1, obj2) ? Qt : Qnil;
  else if (BIGNUMP (obj1))
    return ((BIGNUMP (obj2)
	     && mpz_cmp (*xbignum_val (obj1), *xbignum_val (obj2)) == 0)
	    ? Qt : Qnil);
  else
    return EQ (obj1, obj2) ? Qt : Qnil;
}

DEFUN ("equal", Fequal, Sequal, 2, 2, 0,
       doc: /* Return t if two Lisp objects have similar structure and contents.
They must have the same data type.
Conses are compared by comparing the cars and the cdrs.
Vectors and strings are compared element by element.
Numbers are compared via `eql', so integers do not equal floats.
\(Use `=' if you want integers and floats to be able to be equal.)
Symbols must match exactly.  */)
  (Lisp_Object o1, Lisp_Object o2)
{
  return internal_equal (o1, o2, EQUAL_PLAIN, 0, Qnil) ? Qt : Qnil;
}

DEFUN ("equal-including-properties", Fequal_including_properties, Sequal_including_properties, 2, 2, 0,
       doc: /* Return t if two Lisp objects have similar structure and contents.
This is like `equal' except that it compares the text properties
of strings.  (`equal' ignores text properties.)  */)
  (Lisp_Object o1, Lisp_Object o2)
{
  return (internal_equal (o1, o2, EQUAL_INCLUDING_PROPERTIES, 0, Qnil)
	  ? Qt : Qnil);
}

/* Return true if O1 and O2 are equal.  Do not quit or check for
   cycles.  Preferable for objects that are stack-friendly (cycle-free
   and small) and are not window configurations.  */

bool
equal_no_quit (Lisp_Object o1, Lisp_Object o2)
{
  return internal_equal (o1, o2, EQUAL_NO_QUIT, 0, Qnil);
}

static ptrdiff_t hash_lookup_with_hash (struct Lisp_Hash_Table *h,
					Lisp_Object key, hash_hash_t hash);


/* Return true if O1 and O2 are equal.  EQUAL_KIND specifies what kind
   of equality test to use: if it is EQUAL_NO_QUIT, do not check for
   cycles or large arguments or quits; if EQUAL_PLAIN, do ordinary
   Lisp equality; and if EQUAL_INCLUDING_PROPERTIES, do
   equal-including-properties.

   DEPTH and HT are used to detect cycles or excessive recursion.  */

static bool
internal_equal (Lisp_Object o1, Lisp_Object o2, enum equal_kind equal_kind,
		int depth, Lisp_Object ht)
{
 tail_recurse:
  if (depth > 10)
    {
      eassert (equal_kind != EQUAL_NO_QUIT);
      if (depth > 200)
	error ("Stack overflow in equal");
      if (NILP (ht))
	ht = CALLN (Fmake_hash_table, QCtest, Qeq);
      switch (XTYPE (o1))
	{
	case Lisp_Cons:
	case Lisp_Vectorlike:
	  {
	    struct Lisp_Hash_Table *h = XHASH_TABLE (ht);
	    hash_hash_t hash = hash_from_key (h, o1);
	    ptrdiff_t i = hash_lookup_with_hash (h, o1, hash);
	    if (i >= 0)
	      { /* O1 was seen already.  */
		Lisp_Object o2s = HASH_VALUE (h, i);
		if (!NILP (Fmemq (o2, o2s)))
		  return true;
		else
		  set_hash_value_slot (h, i, Fcons (o2, o2s));
	      }
	    else
	      hash_put (h, o1, Fcons (o2, Qnil), hash);
	  }
	default: ;
	}
    }

  if (EQ (o1, o2))
    return true;
  if (XTYPE (o1) != XTYPE (o2))
    return false;

  switch (XTYPE (o1))
    {
    case Lisp_Float:
      return same_float (o1, o2);

    case Lisp_Cons:
      if (equal_kind == EQUAL_NO_QUIT)
	for (; CONSP (o1); o1 = XCDR (o1))
	  {
	    if (!CONSP (o2))
	      return false;
	    if (!equal_no_quit (XCAR (o1), XCAR (o2)))
	      return false;
	    o2 = XCDR (o2);
	    if (EQ (XCDR (o1), o2))
	      return true;
	  }
      else
	FOR_EACH_TAIL (o1)
	  {
	    if (!CONSP (o2))
	      return false;
	    if (!internal_equal (XCAR (o1), XCAR (o2),
				  equal_kind, depth + 1, ht))
	      return false;
	    o2 = XCDR (o2);
	    if (EQ (XCDR (o1), o2))
	      return true;
	  }
      depth++;
      goto tail_recurse;

    case Lisp_Vectorlike:
      {
	ptrdiff_t size = ASIZE (o1);
	/* The pvtype of a vector is PVEC_NORMAL_VECTOR.  */
	ptrdiff_t pvtype = PVTYPE (XVECTOR (o1));

	if (ASIZE (o2) != size)
	  return false;
	else if (BIGNUMP (o1))
	  return mpz_cmp (*xbignum_val (o1), *xbignum_val (o2)) == 0;
	else if (OVERLAYP (o1))
	  {
	    if (OVERLAY_BUFFER (o1) != OVERLAY_BUFFER (o2)
		|| OVERLAY_START (o1) != OVERLAY_START (o2)
		|| OVERLAY_END (o1) != OVERLAY_END (o2))
	      return false;
	    o1 = XOVERLAY (o1)->plist;
	    o2 = XOVERLAY (o2)->plist;
	    depth++;
	    goto tail_recurse;
	  }
	else if (MARKERP (o1))
	  {
	    return (XMARKER (o1)->buffer == XMARKER (o2)->buffer
		    && (XMARKER (o1)->buffer == 0
			|| XMARKER (o1)->bytepos == XMARKER (o2)->bytepos));
	  }
	else if (BOOL_VECTOR_P (o1))
	  {
	    EMACS_INT size = bool_vector_size (o1);
	    return (size == bool_vector_size (o2)
		    && !memcmp (bool_vector_data (o1), bool_vector_data (o2),
			        bool_vector_bytes (size)));
	  }
	else if (!SX_ADMITS_COMPARISON (pvtype))
	  return false;

	for (ptrdiff_t i = 0; i < PVSIZE (o1); i++)
	  {
	    Lisp_Object v1, v2;
	    v1 = AREF (o1, i);
	    v2 = AREF (o2, i);
	    if (!internal_equal (v1, v2, equal_kind, depth + 1, ht))
	      return false;
	  }
	return true;
      }
      break;

    case Lisp_String:
      return (SCHARS (o1) == SCHARS (o2)
	      && SBYTES (o1) == SBYTES (o2)
	      && !memcmp (SDATA (o1), SDATA (o2), SBYTES (o1))
	      && (equal_kind != EQUAL_INCLUDING_PROPERTIES
	          || compare_string_intervals (o1, o2)));

    default:
      break;
    }

  return false;
}


DEFUN ("fillarray", Ffillarray, Sfillarray, 2, 2, 0,
       doc: /* Store each element of ARRAY with ITEM.
ARRAY is a vector, string, char-table, or bool-vector.  */)
  (Lisp_Object array, Lisp_Object item)
{
  register ptrdiff_t size, idx;

  if (VECTORP (array))
    for (idx = 0, size = ASIZE (array); idx < size; idx++)
      ASET (array, idx, item);
  else if (CHAR_TABLE_P (array))
    {
      int i;

      for (i = 0; i < (1 << CHARTAB_SIZE_BITS_0); i++)
	set_char_table_contents (array, i, item);
      set_char_table_defalt (array, item);
    }
  else if (STRINGP (array))
    {
      unsigned char *p = SDATA (array);
      CHECK_CHARACTER (item);
      int charval = XFIXNAT (item);
      size = SCHARS (array);
      if (size != 0)
	{
	  CHECK_IMPURE (array, XSTRING (array));
	  unsigned char str[MAX_MULTIBYTE_LENGTH];
	  int len;
	  if (STRING_MULTIBYTE (array))
	    len = CHAR_STRING (charval, str);
	  else
	    {
	      str[0] = charval;
	      len = 1;
	    }

	  ptrdiff_t size_byte = SBYTES (array);
	  if (len == 1 && size == size_byte)
	    memset (p, str[0], size);
	  else
	    {
	      ptrdiff_t product;
	      if (ckd_mul (&product, size, len) || product != size_byte)
		error ("Attempt to change byte length of a string");
	      for (idx = 0; idx < size_byte; idx++)
		*p++ = str[idx % len];
	    }
	}
    }
  else if (BOOL_VECTOR_P (array))
    return bool_vector_fill (array, item);
  else
    wrong_type_argument (Qarrayp, array);
  return array;
}

DEFUN ("clear-string", Fclear_string, Sclear_string,
       1, 1, 0,
       doc: /* Clear the contents of STRING.
This makes STRING unibyte and may change its length.  */)
  (Lisp_Object string)
{
  CHECK_STRING (string);
  ptrdiff_t len = SBYTES (string);
  if (len != 0 || STRING_MULTIBYTE (string))
    {
      CHECK_IMPURE (string, XSTRING (string));
      memset (SDATA (string), 0, len);
      STRING_SET_CHARS (string, len);
      STRING_SET_UNIBYTE (string);
    }
  return Qnil;
}

Lisp_Object
nconc2 (Lisp_Object s1, Lisp_Object s2)
{
  return CALLN (Fnconc, s1, s2);
}

DEFUN ("nconc", Fnconc, Snconc, 0, MANY, 0,
       doc: /* Concatenate any number of lists by altering them.
Only the last argument is not altered, and need not be a list.
usage: (nconc &rest LISTS)  */)
  (ptrdiff_t nargs, Lisp_Object *args)
{
  Lisp_Object val = Qnil;

  for (ptrdiff_t argnum = 0; argnum < nargs; argnum++)
    {
      Lisp_Object tem = args[argnum];
      if (NILP (tem)) continue;

      if (NILP (val))
	val = tem;

      if (argnum + 1 == nargs) break;

      CHECK_CONS (tem);

      Lisp_Object tail UNINIT;
      FOR_EACH_TAIL (tem)
	tail = tem;

      tem = args[argnum + 1];
      Fsetcdr (tail, tem);
      if (NILP (tem))
	args[argnum + 1] = tail;
    }

  return val;
}

/* This is the guts of all mapping functions.
   Apply FN to each element of SEQ, one by one, storing the results
   into elements of VALS, a C vector of Lisp_Objects.  LENI is the
   length of VALS, which should also be the length of SEQ.  Return the
   number of results; although this is normally LENI, it can be less
   if SEQ is made shorter as a side effect of FN.  */

static EMACS_INT
mapcar1 (EMACS_INT leni, Lisp_Object *vals, Lisp_Object fn, Lisp_Object seq)
{
  if (NILP (seq))
    return 0;
  else if (CONSP (seq))
    {
      Lisp_Object tail = seq;
      for (ptrdiff_t i = 0; i < leni; i++)
	{
	  if (!CONSP (tail))
	    return i;
	  Lisp_Object dummy = call1 (fn, XCAR (tail));
	  if (vals)
	    vals[i] = dummy;
	  tail = XCDR (tail);
	}
    }
  else if (VECTORP (seq) || COMPILEDP (seq))
    {
      for (ptrdiff_t i = 0; i < leni; i++)
	{
	  Lisp_Object dummy = call1 (fn, AREF (seq, i));
	  if (vals)
	    vals[i] = dummy;
	}
    }
  else if (STRINGP (seq))
    {
      ptrdiff_t i_byte = 0;

      for (ptrdiff_t i = 0; i < leni;)
	{
	  ptrdiff_t i_before = i;
	  int c = fetch_string_char_advance (seq, &i, &i_byte);
	  Lisp_Object dummy = call1 (fn, make_fixnum (c));
	  if (vals)
	    vals[i_before] = dummy;
	}
    }
  else
    {
      eassert (BOOL_VECTOR_P (seq));
      for (EMACS_INT i = 0; i < leni; i++)
	{
	  Lisp_Object dummy = call1 (fn, bool_vector_ref (seq, i));
	  if (vals)
	    vals[i] = dummy;
	}
    }

  return leni;
}

DEFUN ("mapconcat", Fmapconcat, Smapconcat, 2, 3, 0,
       doc: /* Apply FUNCTION to each element of SEQUENCE, and concat the results as strings.
In between each pair of results, stick in SEPARATOR.  Thus, " " as
  SEPARATOR results in spaces between the values returned by FUNCTION.

SEQUENCE may be a list, a vector, a bool-vector, or a string.

Optional argument SEPARATOR must be a string, a vector, or a list of
characters; nil stands for the empty string.

FUNCTION must be a function of one argument, and must return a value
  that is a sequence of characters: either a string, or a vector or
  list of numbers that are valid character codepoints.  */)
  (Lisp_Object function, Lisp_Object sequence, Lisp_Object separator)
{
  USE_SAFE_ALLOCA;
  EMACS_INT leni = XFIXNAT (Flength (sequence));
  if (CHAR_TABLE_P (sequence))
    wrong_type_argument (Qlistp, sequence);
  EMACS_INT args_alloc = 2 * leni - 1;
  if (args_alloc < 0)
    return empty_unibyte_string;
  Lisp_Object *args;
  SAFE_ALLOCA_LISP (args, args_alloc);
  if (EQ (function, Qidentity))
    {
      /* Fast path when no function call is necessary.  */
      if (CONSP (sequence))
	{
	  Lisp_Object src = sequence;
	  Lisp_Object *dst = args;
	  do
	    {
	      *dst++ = XCAR (src);
	      src = XCDR (src);
	    }
	  while (!NILP (src));
	  goto concat;
	}
      else if (VECTORP (sequence))
	{
	  memcpy (args, XVECTOR (sequence)->contents, leni * sizeof *args);
	  goto concat;
	}
    }
  ptrdiff_t nmapped = mapcar1 (leni, args, function, sequence);
  eassert (nmapped == leni);

 concat: ;
  ptrdiff_t nargs = args_alloc;
  if (NILP (separator) || (STRINGP (separator) && SCHARS (separator) == 0))
    nargs = leni;
  else
    {
      for (ptrdiff_t i = leni - 1; i > 0; i--)
        args[i + i] = args[i];

      for (ptrdiff_t i = 1; i < nargs; i += 2)
        args[i] = separator;
    }

  Lisp_Object ret = Fconcat (nargs, args);
  SAFE_FREE ();
  return ret;
}

DEFUN ("mapcar", Fmapcar, Smapcar, 2, 2, 0,
       doc: /* Apply FUNCTION to each element of SEQUENCE, and make a list of the results.
The result is a list just as long as SEQUENCE.
SEQUENCE may be a list, a vector, a bool-vector, or a string.  */)
  (Lisp_Object function, Lisp_Object sequence)
{
  USE_SAFE_ALLOCA;
  EMACS_INT leni = XFIXNAT (Flength (sequence));
  if (CHAR_TABLE_P (sequence))
    wrong_type_argument (Qlistp, sequence);
  Lisp_Object *args;
  SAFE_ALLOCA_LISP (args, leni);
  ptrdiff_t nmapped = mapcar1 (leni, args, function, sequence);
  Lisp_Object ret = Flist (nmapped, args);
  SAFE_FREE ();
  return ret;
}

DEFUN ("mapc", Fmapc, Smapc, 2, 2, 0,
       doc: /* Apply FUNCTION to each element of SEQUENCE for side effects only.
Unlike `mapcar', don't accumulate the results.  Return SEQUENCE.
SEQUENCE may be a list, a vector, a bool-vector, or a string.  */)
  (Lisp_Object function, Lisp_Object sequence)
{
  register EMACS_INT leni;

  leni = XFIXNAT (Flength (sequence));
  if (CHAR_TABLE_P (sequence))
    wrong_type_argument (Qlistp, sequence);
  mapcar1 (leni, 0, function, sequence);

  return sequence;
}

DEFUN ("mapcan", Fmapcan, Smapcan, 2, 2, 0,
       doc: /* Apply FUNCTION to each element of SEQUENCE, and concatenate
the results by altering them (using `nconc').
SEQUENCE may be a list, a vector, a bool-vector, or a string. */)
     (Lisp_Object function, Lisp_Object sequence)
{
  USE_SAFE_ALLOCA;
  EMACS_INT leni = XFIXNAT (Flength (sequence));
  if (CHAR_TABLE_P (sequence))
    wrong_type_argument (Qlistp, sequence);
  Lisp_Object *args;
  SAFE_ALLOCA_LISP (args, leni);
  ptrdiff_t nmapped = mapcar1 (leni, args, function, sequence);
  Lisp_Object ret = Fnconc (nmapped, args);
  SAFE_FREE ();
  return ret;
}

/* This is how C code calls `yes-or-no-p' and allows the user
   to redefine it.  */

Lisp_Object
do_yes_or_no_p (Lisp_Object prompt)
{
  return call1 (intern ("yes-or-no-p"), prompt);
}

DEFUN ("yes-or-no-p", Fyes_or_no_p, Syes_or_no_p, 1, 1, 0,
       doc: /* Ask user a yes-or-no question.
Return t if answer is yes, and nil if the answer is no.

PROMPT is the string to display to ask the question; `yes-or-no-p'
appends `yes-or-no-prompt' (default \"(yes or no) \") to it.  If
PROMPT is a non-empty string, and it ends with a non-space character,
a space character will be appended to it.

The user must confirm the answer with RET, and can edit it until it
has been confirmed.

If the `use-short-answers' variable is non-nil, instead of asking for
\"yes\" or \"no\", this function will ask for \"y\" or \"n\" (and
ignore the value of `yes-or-no-prompt').

If dialog boxes are supported, this function will use a dialog box
if `use-dialog-box' is non-nil and the last input event was produced
by a mouse, or by some window-system gesture, or via a menu.  */)
  (Lisp_Object prompt)
{
  Lisp_Object ans, val;

  CHECK_STRING (prompt);

  if (!NILP (last_input_event)
      && (CONSP (last_nonmenu_event)
	  || (NILP (last_nonmenu_event) && CONSP (last_input_event))
	  || (val = find_symbol_value (XSYMBOL (Qfrom__tty_menu_p), NULL),
	      (!NILP (val) && !EQ (val, Qunbound))))
      && use_dialog_box)
    {
      Lisp_Object pane, menu, obj;
      redisplay_preserve_echo_area (4);
      pane = list2 (Fcons (build_string ("Yes"), Qt),
		    Fcons (build_string ("No"), Qnil));
      menu = Fcons (prompt, pane);
      obj = Fx_popup_dialog (Qt, menu, Qnil);
      return obj;
    }

  if (use_short_answers)
    return call1 (intern ("y-or-n-p"), prompt);

  {
    char *s = SSDATA (prompt);
    ptrdiff_t len = strlen (s);
    if ((len > 0) && !isspace (s[len - 1]))
      prompt = CALLN (Fconcat, prompt, build_string (" "));
  }
  prompt = CALLN (Fconcat, prompt, Vyes_or_no_prompt);

  specpdl_ref count = SPECPDL_INDEX ();
  specbind (Qenable_recursive_minibuffers, Qt);
  /* Preserve the actual command that eventually called `yes-or-no-p'
     (otherwise `repeat' will be repeating `exit-minibuffer').  */
  specbind (Qreal_this_command, Vreal_this_command);

  while (1)
    {
      ans = Fdowncase (Fread_from_minibuffer (prompt, Qnil, Qnil, Qnil,
					      Qyes_or_no_p_history, Qnil,
					      Qnil));
      if (SCHARS (ans) == 3 && !strcmp (SSDATA (ans), "yes"))
	return unbind_to (count, Qt);
      if (SCHARS (ans) == 2 && !strcmp (SSDATA (ans), "no"))
	return unbind_to (count, Qnil);

      Fding (Qnil);
      Fdiscard_input ();
      message1 ("Please answer yes or no.");
      Fsleep_for (make_fixnum (2), Qnil);
    }
}

DEFUN ("load-average", Fload_average, Sload_average, 0, 1, 0,
       doc: /* Return list of 1 minute, 5 minute and 15 minute load averages.

Each of the three load averages is multiplied by 100, then converted
to integer.

When USE-FLOATS is non-nil, floats will be used instead of integers.
These floats are not multiplied by 100.

If the 5-minute or 15-minute load averages are not available, return a
shortened list, containing only those averages which are available.

An error is thrown if the load average can't be obtained.  In some
cases making it work would require Emacs being installed setuid or
setgid so that it can read kernel information, and that usually isn't
advisable.  */)
  (Lisp_Object use_floats)
{
  double load_ave[3];
  int loads = getloadavg (load_ave, 3);
  Lisp_Object ret = Qnil;

  if (loads < 0)
    error ("load-average not implemented for this operating system");

  while (loads-- > 0)
    {
      Lisp_Object load = (NILP (use_floats)
			  ? double_to_integer (100.0 * load_ave[loads])
			  : make_float (load_ave[loads]));
      ret = Fcons (load, ret);
    }

  return ret;
}

DEFUN ("featurep", Ffeaturep, Sfeaturep, 1, 2, 0,
       doc: /* Return t if FEATURE is present in this Emacs.

Use this to conditionalize execution of lisp code based on the
presence or absence of Emacs or environment extensions.
Use `provide' to declare that a feature is available.  This function
looks at the value of the variable `features'.  The optional argument
SUBFEATURE can be used to check a specific subfeature of FEATURE.  */)
  (Lisp_Object feature, Lisp_Object subfeature)
{
  register Lisp_Object tem;
  CHECK_SYMBOL (feature);
  tem = Fmemq (feature, Vfeatures);
  if (!NILP (tem) && !NILP (subfeature))
    tem = Fmember (subfeature, Fget (feature, Qsubfeatures));
  return (NILP (tem)) ? Qnil : Qt;
}

DEFUN ("provide", Fprovide, Sprovide, 1, 2, 0,
       doc: /* Announce that FEATURE is a feature of the current Emacs.
The optional argument SUBFEATURES should be a list of symbols listing
particular subfeatures supported in this version of FEATURE.  */)
  (Lisp_Object feature, Lisp_Object subfeatures)
{
  register Lisp_Object tem;
  CHECK_SYMBOL (feature);
  CHECK_LIST (subfeatures);
  if (!NILP (Vautoload_queue))
    Vautoload_queue = Fcons (Fcons (make_fixnum (0), Vfeatures),
			     Vautoload_queue);
  tem = Fmemq (feature, Vfeatures);
  if (NILP (tem))
    Vfeatures = Fcons (feature, Vfeatures);
  if (!NILP (subfeatures))
    Fput (feature, Qsubfeatures, subfeatures);
  LOADHIST_ATTACH (Fcons (Qprovide, feature));

  /* Run any load-hooks for this file.  */
  tem = Fassq (feature, Vafter_load_alist);
  if (CONSP (tem))
    Fmapc (Qfuncall, XCDR (tem));

  return feature;
}

/* `require' and its subroutines.  */

/* List of features currently being require'd, innermost first.  */

static Lisp_Object require_nesting_list;

static void
require_unwind (Lisp_Object old_value)
{
  require_nesting_list = old_value;
}

DEFUN ("require", Frequire, Srequire, 1, 3, 0,
       doc: /* If feature FEATURE is not loaded, load it from FILENAME.
Loaded features are recorded in the list variable `features'.

If FILENAME is omitted, the printname of FEATURE is used as the file
name, and `load' is called to try to load the file by that name, after
appending the suffix `.elc', `.el', or the system-dependent suffix for
dynamic module files, in that order; but the function will not try to
load the file without any suffix.  See `get-load-suffixes' for the
complete list of suffixes.

To find the file, this function searches the directories in `load-path'.

If the optional third argument NOERROR is non-nil, then, if
the file is not found, the function returns nil instead of signaling
an error.  Normally the return value is FEATURE.

The normal messages issued by `load' at start and end of loading
FILENAME are suppressed.  */)
  (Lisp_Object feature, Lisp_Object filename, Lisp_Object noerror)
{
  Lisp_Object tem;
  bool from_file = load_in_progress;

  CHECK_SYMBOL (feature);

  /* Record the presence of `require' in this file
     even if the feature specified is already loaded.
     But not more than once in any file,
     and not when we aren't loading or reading from a file.  */
  if (!from_file)
    {
      Lisp_Object tail = Vcurrent_load_list;
      FOR_EACH_TAIL_SAFE (tail)
	if (NILP (XCDR (tail)) && STRINGP (XCAR (tail)))
	  from_file = true;
    }

  if (from_file)
    {
      tem = Fcons (Qrequire, feature);
      if (NILP (Fmember (tem, Vcurrent_load_list)))
	LOADHIST_ATTACH (tem);
    }
  tem = Fmemq (feature, Vfeatures);

  if (NILP (tem))
    {
      specpdl_ref count = SPECPDL_INDEX ();
      int nesting = 0;

      /* This is to make sure that loadup.el gives a clear picture
	 of what files are preloaded and when.  */
      if (will_dump_p () && !will_bootstrap_p ())
	{
	  /* Avoid landing here recursively while outputting the
	     backtrace from the error.  */
	  gflags.will_dump_ = false;
	  error ("(require %s) while preparing to dump",
		 SDATA (SYMBOL_NAME (feature)));
	}

      /* A certain amount of recursive `require' is legitimate,
	 but if we require the same feature recursively 3 times,
	 signal an error.  */
      tem = require_nesting_list;
      while (!NILP (tem))
	{
	  if (!NILP (Fequal (feature, XCAR (tem))))
	    nesting++;
	  tem = XCDR (tem);
	}
      if (nesting > 3)
	error ("Recursive `require' for feature `%s'",
	       SDATA (SYMBOL_NAME (feature)));

      /* Update the list for any nested `require's that occur.  */
      record_unwind_protect (require_unwind, require_nesting_list);
      require_nesting_list = Fcons (feature, require_nesting_list);

      /* Load the file.  */
      tem = load_with_autoload_queue
	(NILP (filename) ? Fsymbol_name (feature) : filename,
	 noerror, Qt, Qnil, (NILP (filename) ? Qt : Qnil));

      /* If load failed entirely, return nil.  */
      if (NILP (tem))
	return unbind_to (count, Qnil);

      tem = Fmemq (feature, Vfeatures);
      if (NILP (tem))
        {
          unsigned char *tem2 = SDATA (SYMBOL_NAME (feature));
          Lisp_Object tem3 = Fcar (Fcar (Vload_history));

          if (NILP (tem3))
            error ("Required feature `%s' was not provided", tem2);
          else
            /* Cf autoload-do-load.  */
            error ("Loading file %s failed to provide feature `%s'",
                   SDATA (tem3), tem2);
        }

      feature = unbind_to (count, feature);
    }

  return feature;
}

/* Primitives for work of the "widget" library.
   In an ideal world, this section would not have been necessary.
   However, lisp function calls being as slow as they are, it turns
   out that some functions in the widget library (wid-edit.el) are the
   bottleneck of Widget operation.  Here is their translation to C,
   for the sole reason of efficiency.  */

DEFUN ("widget-put", Fwidget_put, Swidget_put, 3, 3, 0,
       doc: /* In WIDGET, set PROPERTY to VALUE.
The value can later be retrieved with `widget-get'.  */)
  (Lisp_Object widget, Lisp_Object property, Lisp_Object value)
{
  CHECK_CONS (widget);
  XSETCDR (widget, plist_put (XCDR (widget), property, value));
  return value;
}

DEFUN ("widget-get", Fwidget_get, Swidget_get, 2, 2, 0,
       doc: /* In WIDGET, get the value of PROPERTY.
The value could either be specified when the widget was created, or
later with `widget-put'.  */)
  (Lisp_Object widget, Lisp_Object property)
{
  Lisp_Object tmp;

  while (1)
    {
      if (NILP (widget))
	return Qnil;
      CHECK_CONS (widget);
      tmp = plist_member (XCDR (widget), property);
      if (CONSP (tmp))
	{
	  tmp = XCDR (tmp);
	  return CAR (tmp);
	}
      tmp = XCAR (widget);
      if (NILP (tmp))
	return Qnil;
      widget = Fget (tmp, Qwidget_type);
    }
}

DEFUN ("widget-apply", Fwidget_apply, Swidget_apply, 2, MANY, 0,
       doc: /* Apply the value of WIDGET's PROPERTY to the widget itself.
Return the result of applying the value of PROPERTY to WIDGET.
ARGS are passed as extra arguments to the function.
usage: (widget-apply WIDGET PROPERTY &rest ARGS)  */)
  (ptrdiff_t nargs, Lisp_Object *args)
{
  Lisp_Object widget = args[0];
  Lisp_Object property = args[1];
  Lisp_Object propval = Fwidget_get (widget, property);
  Lisp_Object trailing_args = Flist (nargs - 2, args + 2);
  Lisp_Object result = CALLN (Fapply, propval, widget, trailing_args);
  return result;
}

#ifdef HAVE_LANGINFO_CODESET
#include <langinfo.h>
#endif

DEFUN ("locale-info", Flocale_info, Slocale_info, 1, 1, 0,
       doc: /* Access locale data ITEM for the current C locale, if available.
ITEM should be one of the following:

`codeset', returning the character set as a string (locale item CODESET);

`days', returning a 7-element vector of day names (locale items DAY_n);

`months', returning a 12-element vector of month names (locale items MON_n);

`paper', returning a list of 2 integers (WIDTH HEIGHT) for the default
  paper size, both measured in millimeters (locale items _NL_PAPER_WIDTH,
  _NL_PAPER_HEIGHT).

If the system can't provide such information through a call to
`nl_langinfo', or if ITEM isn't from the list above, return nil.

See also Info node `(libc)Locales'.

The data read from the system are decoded using `locale-coding-system'.  */)
  (Lisp_Object item)
{
  char *str = NULL;
#ifdef HAVE_LANGINFO_CODESET
  if (EQ (item, Qcodeset))
    {
      str = nl_langinfo (CODESET);
      return build_string (str);
    }
# ifdef DAY_1
  if (EQ (item, Qdays))  /* E.g., for calendar-day-name-array.  */
    {
      Lisp_Object v = initialize_vector (7, Qnil);
      const int days[7] = {DAY_1, DAY_2, DAY_3, DAY_4, DAY_5, DAY_6, DAY_7};
      int i;
      synchronize_system_time_locale ();
      for (i = 0; i < 7; i++)
	{
	  str = nl_langinfo (days[i]);
	  AUTO_STRING (val, str);
	  /* Fixme: Is this coding system necessarily right, even if
	     it is consistent with CODESET?  If not, what to do?  */
	  ASET (v, i, code_convert_string_norecord (val, Vlocale_coding_system,
						    0));
	}
      return v;
    }
# endif
# ifdef MON_1
  if (EQ (item, Qmonths))  /* E.g., for calendar-month-name-array.  */
    {
      Lisp_Object v = initialize_vector (12, Qnil);
      const int months[12] = {MON_1, MON_2, MON_3, MON_4, MON_5, MON_6, MON_7,
			      MON_8, MON_9, MON_10, MON_11, MON_12};
      synchronize_system_time_locale ();
      for (int i = 0; i < 12; i++)
	{
	  str = nl_langinfo (months[i]);
	  AUTO_STRING (val, str);
	  ASET (v, i, code_convert_string_norecord (val, Vlocale_coding_system,
						    0));
	}
      return v;
    }
# endif
# ifdef HAVE_LANGINFO__NL_PAPER_WIDTH
  if (EQ (item, Qpaper))
    /* We have to cast twice here: first to a correctly-sized integer,
       then to int, because that's what nl_langinfo is documented to
       return for _NO_PAPER_{WIDTH,HEIGHT}.  The first cast doesn't
       suffice because it could overflow an Emacs fixnum.  This can
       happen when running under ASan, which fills allocated but
       uninitialized memory with 0xBE bytes.  */
    return list2i ((int) (intptr_t) nl_langinfo (_NL_PAPER_WIDTH),
		   (int) (intptr_t) nl_langinfo (_NL_PAPER_HEIGHT));
# endif
#endif	/* HAVE_LANGINFO_CODESET*/
  return Qnil;
}

/* base64 encode/decode functions (RFC 2045).
   Based on code from GNU recode. */

#define MIME_LINE_LENGTH 76

/* Tables of characters coding the 64 values.  */
static char const base64_value_to_char[2][64] =
{
 /* base64 */
 {
  'A', 'B', 'C', 'D', 'E', 'F', 'G', 'H', 'I', 'J',	/*  0- 9 */
  'K', 'L', 'M', 'N', 'O', 'P', 'Q', 'R', 'S', 'T',	/* 10-19 */
  'U', 'V', 'W', 'X', 'Y', 'Z', 'a', 'b', 'c', 'd',	/* 20-29 */
  'e', 'f', 'g', 'h', 'i', 'j', 'k', 'l', 'm', 'n',	/* 30-39 */
  'o', 'p', 'q', 'r', 's', 't', 'u', 'v', 'w', 'x',	/* 40-49 */
  'y', 'z', '0', '1', '2', '3', '4', '5', '6', '7',	/* 50-59 */
  '8', '9', '+', '/'					/* 60-63 */
 },
 /* base64url */
 {
  'A', 'B', 'C', 'D', 'E', 'F', 'G', 'H', 'I', 'J',	/*  0- 9 */
  'K', 'L', 'M', 'N', 'O', 'P', 'Q', 'R', 'S', 'T',	/* 10-19 */
  'U', 'V', 'W', 'X', 'Y', 'Z', 'a', 'b', 'c', 'd',	/* 20-29 */
  'e', 'f', 'g', 'h', 'i', 'j', 'k', 'l', 'm', 'n',	/* 30-39 */
  'o', 'p', 'q', 'r', 's', 't', 'u', 'v', 'w', 'x',	/* 40-49 */
  'y', 'z', '0', '1', '2', '3', '4', '5', '6', '7',	/* 50-59 */
  '8', '9', '-', '_'					/* 60-63 */
 }
};

/* Tables of base64 values for bytes.  -1 means ignorable, 0 invalid,
   positive means 1 + the represented value.  */
static signed char const base64_char_to_value[2][UCHAR_MAX] =
{
 /* base64 */
 {
  ['\t']= -1, ['\n']= -1, ['\f']= -1, ['\r']= -1, [' '] = -1,
  ['A'] =  1, ['B'] =  2, ['C'] =  3, ['D'] =  4, ['E'] =  5,
  ['F'] =  6, ['G'] =  7, ['H'] =  8, ['I'] =  9, ['J'] = 10,
  ['K'] = 11, ['L'] = 12, ['M'] = 13, ['N'] = 14, ['O'] = 15,
  ['P'] = 16, ['Q'] = 17, ['R'] = 18, ['S'] = 19, ['T'] = 20,
  ['U'] = 21, ['V'] = 22, ['W'] = 23, ['X'] = 24, ['Y'] = 25, ['Z'] = 26,
  ['a'] = 27, ['b'] = 28, ['c'] = 29, ['d'] = 30, ['e'] = 31,
  ['f'] = 32, ['g'] = 33, ['h'] = 34, ['i'] = 35, ['j'] = 36,
  ['k'] = 37, ['l'] = 38, ['m'] = 39, ['n'] = 40, ['o'] = 41,
  ['p'] = 42, ['q'] = 43, ['r'] = 44, ['s'] = 45, ['t'] = 46,
  ['u'] = 47, ['v'] = 48, ['w'] = 49, ['x'] = 50, ['y'] = 51, ['z'] = 52,
  ['0'] = 53, ['1'] = 54, ['2'] = 55, ['3'] = 56, ['4'] = 57,
  ['5'] = 58, ['6'] = 59, ['7'] = 60, ['8'] = 61, ['9'] = 62,
  ['+'] = 63, ['/'] = 64
 },
 /* base64url */
 {
  ['\t']= -1, ['\n']= -1, ['\f']= -1, ['\r']= -1, [' '] = -1,
  ['A'] =  1, ['B'] =  2, ['C'] =  3, ['D'] =  4, ['E'] =  5,
  ['F'] =  6, ['G'] =  7, ['H'] =  8, ['I'] =  9, ['J'] = 10,
  ['K'] = 11, ['L'] = 12, ['M'] = 13, ['N'] = 14, ['O'] = 15,
  ['P'] = 16, ['Q'] = 17, ['R'] = 18, ['S'] = 19, ['T'] = 20,
  ['U'] = 21, ['V'] = 22, ['W'] = 23, ['X'] = 24, ['Y'] = 25, ['Z'] = 26,
  ['a'] = 27, ['b'] = 28, ['c'] = 29, ['d'] = 30, ['e'] = 31,
  ['f'] = 32, ['g'] = 33, ['h'] = 34, ['i'] = 35, ['j'] = 36,
  ['k'] = 37, ['l'] = 38, ['m'] = 39, ['n'] = 40, ['o'] = 41,
  ['p'] = 42, ['q'] = 43, ['r'] = 44, ['s'] = 45, ['t'] = 46,
  ['u'] = 47, ['v'] = 48, ['w'] = 49, ['x'] = 50, ['y'] = 51, ['z'] = 52,
  ['0'] = 53, ['1'] = 54, ['2'] = 55, ['3'] = 56, ['4'] = 57,
  ['5'] = 58, ['6'] = 59, ['7'] = 60, ['8'] = 61, ['9'] = 62,
  ['-'] = 63, ['_'] = 64
 }
};

/* The following diagram shows the logical steps by which three octets
   get transformed into four base64 characters.

		 .--------.  .--------.  .--------.
		 |aaaaaabb|  |bbbbcccc|  |ccdddddd|
		 `--------'  `--------'  `--------'
                    6   2      4   4       2   6
	       .--------+--------+--------+--------.
	       |00aaaaaa|00bbbbbb|00cccccc|00dddddd|
	       `--------+--------+--------+--------'

	       .--------+--------+--------+--------.
	       |AAAAAAAA|BBBBBBBB|CCCCCCCC|DDDDDDDD|
	       `--------+--------+--------+--------'

   The octets are divided into 6 bit chunks, which are then encoded into
   base64 characters.  */


static ptrdiff_t base64_encode_1 (const char *, char *, ptrdiff_t, bool, bool,
				  bool, bool);
static ptrdiff_t base64_decode_1 (const char *, char *, ptrdiff_t, bool,
				  bool, bool, ptrdiff_t *);

static Lisp_Object base64_encode_region_1 (Lisp_Object, Lisp_Object, bool,
					   bool, bool);

static Lisp_Object base64_encode_string_1 (Lisp_Object, bool,
					   bool, bool);


DEFUN ("base64-encode-region", Fbase64_encode_region, Sbase64_encode_region,
       2, 3, "r",
       doc: /* Base64-encode the region between BEG and END.
The data in the region is assumed to represent bytes, not text.  If
you want to base64-encode text, the text has to be converted into data
first by using `encode-coding-region' with the appropriate coding
system first.

Return the length of the encoded data.

Optional third argument NO-LINE-BREAK means do not break long lines
into shorter lines.  */)
  (Lisp_Object beg, Lisp_Object end, Lisp_Object no_line_break)
{
  return base64_encode_region_1 (beg, end, NILP (no_line_break), true, false);
}


DEFUN ("base64url-encode-region", Fbase64url_encode_region, Sbase64url_encode_region,
       2, 3, "r",
       doc: /* Base64url-encode the region between BEG and END.
Return the length of the encoded text.
Optional second argument NO-PAD means do not add padding char =.

This produces the URL variant of base 64 encoding defined in RFC 4648.  */)
  (Lisp_Object beg, Lisp_Object end, Lisp_Object no_pad)
{
  return base64_encode_region_1 (beg, end, false, NILP(no_pad), true);
}

static Lisp_Object
base64_encode_region_1 (Lisp_Object beg, Lisp_Object end, bool line_break,
			bool pad, bool base64url)
{
  char *encoded;
  ptrdiff_t allength, length;
  ptrdiff_t ibeg, iend, encoded_length;
  ptrdiff_t old_pos = PT;
  USE_SAFE_ALLOCA;

  validate_region (&beg, &end);

  ibeg = CHAR_TO_BYTE (XFIXNAT (beg));
  iend = CHAR_TO_BYTE (XFIXNAT (end));
  move_gap_both (XFIXNAT (beg), ibeg);

  /* We need to allocate enough room for encoding the text.
     We need 33 1/3% more space, plus a newline every 76
     characters, and then we round up. */
  length = iend - ibeg;
  allength = length + length/3 + 1;
  allength += allength / MIME_LINE_LENGTH + 1 + 6;

  encoded = SAFE_ALLOCA (allength);
  encoded_length = base64_encode_1 ((char *) BYTE_POS_ADDR (ibeg),
				    encoded, length, line_break,
				    pad, base64url,
				    !NILP (BVAR (current_buffer, enable_multibyte_characters)));
  if (encoded_length > allength)
    emacs_abort ();

  if (encoded_length < 0)
    {
      /* The encoding wasn't possible. */
      SAFE_FREE ();
      error ("Multibyte character in data for base64 encoding");
    }

  /* Now we have encoded the region, so we insert the new contents
     and delete the old.  (Insert first in order to preserve markers.)  */
  SET_PT_BOTH (XFIXNAT (beg), ibeg);
  insert (encoded, encoded_length);
  SAFE_FREE ();
  del_range_byte (ibeg + encoded_length, iend + encoded_length);

  /* If point was outside of the region, restore it exactly; else just
     move to the beginning of the region.  */
  if (old_pos >= XFIXNAT (end))
    old_pos += encoded_length - (XFIXNAT (end) - XFIXNAT (beg));
  else if (old_pos > XFIXNAT (beg))
    old_pos = XFIXNAT (beg);
  SET_PT (old_pos);

  /* We return the length of the encoded text. */
  return make_fixnum (encoded_length);
}

DEFUN ("base64-encode-string", Fbase64_encode_string, Sbase64_encode_string,
       1, 2, 0,
       doc: /* Base64-encode STRING and return the result.
Optional second argument NO-LINE-BREAK means do not break long lines
into shorter lines.  */)
  (Lisp_Object string, Lisp_Object no_line_break)
{

  return base64_encode_string_1 (string, NILP (no_line_break), true, false);
}

DEFUN ("base64url-encode-string", Fbase64url_encode_string,
       Sbase64url_encode_string, 1, 2, 0,
       doc: /* Base64url-encode STRING and return the result.
Optional second argument NO-PAD means do not add padding char =.

This produces the URL variant of base 64 encoding defined in RFC 4648.  */)
  (Lisp_Object string, Lisp_Object no_pad)
{

  return base64_encode_string_1 (string, false, NILP(no_pad), true);
}

static Lisp_Object
base64_encode_string_1 (Lisp_Object string, bool line_break,
			bool pad, bool base64url)
{
  ptrdiff_t allength, length, encoded_length;
  char *encoded;
  Lisp_Object encoded_string;
  USE_SAFE_ALLOCA;

  CHECK_STRING (string);

  /* We need to allocate enough room for encoding the text.
     We need 33 1/3% more space, plus a newline every 76
     characters, and then we round up. */
  length = SBYTES (string);
  allength = length + length/3 + 1;
  allength += allength / MIME_LINE_LENGTH + 1 + 6;

  /* We need to allocate enough room for decoding the text. */
  encoded = SAFE_ALLOCA (allength);

  encoded_length = base64_encode_1 (SSDATA (string),
				    encoded, length, line_break,
				    pad, base64url,
				    STRING_MULTIBYTE (string));
  if (encoded_length > allength)
    emacs_abort ();

  if (encoded_length < 0)
    {
      /* The encoding wasn't possible. */
      error ("Multibyte character in data for base64 encoding");
    }

  encoded_string = make_unibyte_string (encoded, encoded_length);
  SAFE_FREE ();

  return encoded_string;
}

static ptrdiff_t
base64_encode_1 (const char *from, char *to, ptrdiff_t length,
		 bool line_break, bool pad, bool base64url,
		 bool multibyte)
{
  int counter = 0;
  ptrdiff_t i = 0;
  char *e = to;
  int c;
  unsigned int value;
  int bytes;
  char const *b64_value_to_char = base64_value_to_char[base64url];

  while (i < length)
    {
      if (multibyte)
	{
	  c = string_char_and_length ((unsigned char *) from + i, &bytes);
	  if (CHAR_BYTE8_P (c))
	    c = CHAR_TO_BYTE8 (c);
	  else if (c >= 128)
	    return -1;
	  i += bytes;
	}
      else
	c = from[i++];

      /* Wrap line every 76 characters.  */

      if (line_break)
	{
	  if (counter < MIME_LINE_LENGTH / 4)
	    counter++;
	  else
	    {
	      *e++ = '\n';
	      counter = 1;
	    }
	}

      /* Process first byte of a triplet.  */

      *e++ = b64_value_to_char[0x3f & c >> 2];
      value = (0x03 & c) << 4;

      /* Process second byte of a triplet.  */

      if (i == length)
	{
	  *e++ = b64_value_to_char[value];
	  if (pad)
	    {
	      *e++ = '=';
	      *e++ = '=';
	    }
	  break;
	}

      if (multibyte)
	{
	  c = string_char_and_length ((unsigned char *) from + i, &bytes);
	  if (CHAR_BYTE8_P (c))
	    c = CHAR_TO_BYTE8 (c);
	  else if (c >= 128)
	    return -1;
	  i += bytes;
	}
      else
	c = from[i++];

      *e++ = b64_value_to_char[value | (0x0f & c >> 4)];
      value = (0x0f & c) << 2;

      /* Process third byte of a triplet.  */

      if (i == length)
	{
	  *e++ = b64_value_to_char[value];
	  if (pad)
	    *e++ = '=';
	  break;
	}

      if (multibyte)
	{
	  c = string_char_and_length ((unsigned char *) from + i, &bytes);
	  if (CHAR_BYTE8_P (c))
	    c = CHAR_TO_BYTE8 (c);
	  else if (c >= 128)
	    return -1;
	  i += bytes;
	}
      else
	c = from[i++];

      *e++ = b64_value_to_char[value | (0x03 & c >> 6)];
      *e++ = b64_value_to_char[0x3f & c];
    }

  return e - to;
}


DEFUN ("base64-decode-region", Fbase64_decode_region, Sbase64_decode_region,
       2, 4, "r",
       doc: /* Base64-decode the region between BEG and END.
Return the length of the decoded data.

Note that after calling this function, the data in the region will
represent bytes, not text.  If you want to end up with text, you have
to call `decode-coding-region' afterwards with an appropriate coding
system.

If the region can't be decoded, signal an error and don't modify the buffer.
Optional third argument BASE64URL determines whether to use the URL variant
of the base 64 encoding, as defined in RFC 4648.
If optional fourth argument IGNORE-INVALID is non-nil invalid characters
are ignored instead of signaling an error.  */)
     (Lisp_Object beg, Lisp_Object end, Lisp_Object base64url,
      Lisp_Object ignore_invalid)
{
  ptrdiff_t ibeg, iend, length, allength;
  char *decoded;
  ptrdiff_t old_pos = PT;
  ptrdiff_t decoded_length;
  ptrdiff_t inserted_chars;
  bool multibyte = !NILP (BVAR (current_buffer, enable_multibyte_characters));
  USE_SAFE_ALLOCA;

  validate_region (&beg, &end);

  ibeg = CHAR_TO_BYTE (XFIXNAT (beg));
  iend = CHAR_TO_BYTE (XFIXNAT (end));

  length = iend - ibeg;

  /* We need to allocate enough room for decoding the text.  If we are
     working on a multibyte buffer, each decoded code may occupy at
     most two bytes.  */
  allength = multibyte ? length * 2 : length;
  decoded = SAFE_ALLOCA (allength);

  move_gap_both (XFIXNAT (beg), ibeg);
  decoded_length = base64_decode_1 ((char *) BYTE_POS_ADDR (ibeg),
				    decoded, length, !NILP (base64url),
				    multibyte, !NILP (ignore_invalid),
				    &inserted_chars);
  if (decoded_length > allength)
    emacs_abort ();

  if (decoded_length < 0)
    {
      /* The decoding wasn't possible. */
      error ("Invalid base64 data");
    }

  /* Now we have decoded the region, so we insert the new contents
     and delete the old.  (Insert first in order to preserve markers.)  */
  TEMP_SET_PT_BOTH (XFIXNAT (beg), ibeg);
  insert_1_both (decoded, inserted_chars, decoded_length, 0, 1, 0);
  signal_after_change (XFIXNAT (beg), 0, inserted_chars);
  SAFE_FREE ();

  /* Delete the original text.  */
  del_range_both (PT, PT_BYTE, XFIXNAT (end) + inserted_chars,
		  iend + decoded_length, 1);

  /* If point was outside of the region, restore it exactly; else just
     move to the beginning of the region.  */
  if (old_pos >= XFIXNAT (end))
    old_pos += inserted_chars - (XFIXNAT (end) - XFIXNAT (beg));
  else if (old_pos > XFIXNAT (beg))
    old_pos = XFIXNAT (beg);
  SET_PT (old_pos > ZV ? ZV : old_pos);

  return make_fixnum (inserted_chars);
}

DEFUN ("base64-decode-string", Fbase64_decode_string, Sbase64_decode_string,
       1, 3, 0,
       doc: /* Base64-decode STRING and return the result as a string.
Optional argument BASE64URL determines whether to use the URL variant of
the base 64 encoding, as defined in RFC 4648.
If optional third argument IGNORE-INVALID is non-nil invalid characters are
ignored instead of signaling an error.  */)
     (Lisp_Object string, Lisp_Object base64url, Lisp_Object ignore_invalid)
{
  char *decoded;
  ptrdiff_t length, decoded_length;
  Lisp_Object decoded_string;
  USE_SAFE_ALLOCA;

  CHECK_STRING (string);

  length = SBYTES (string);
  /* We need to allocate enough room for decoding the text. */
  decoded = SAFE_ALLOCA (length);

  /* The decoded result should be unibyte. */
  ptrdiff_t decoded_chars;
  decoded_length = base64_decode_1 (SSDATA (string), decoded, length,
				    !NILP (base64url), false,
				    !NILP (ignore_invalid), &decoded_chars);
  if (decoded_length > length)
    emacs_abort ();
  else if (decoded_length >= 0)
    decoded_string = make_unibyte_string (decoded, decoded_length);
  else
    decoded_string = Qnil;

  SAFE_FREE ();
  if (!STRINGP (decoded_string))
    error ("Invalid base64 data");

  return decoded_string;
}

/* Base64-decode the data at FROM of LENGTH bytes into TO.  If
   MULTIBYTE, the decoded result should be in multibyte
   form.  If IGNORE_INVALID, ignore invalid base64 characters.
   Store the number of produced characters in *NCHARS_RETURN.  */

static ptrdiff_t
base64_decode_1 (const char *from, char *to, ptrdiff_t length,
		 bool base64url, bool multibyte, bool ignore_invalid,
		 ptrdiff_t *nchars_return)
{
  char const *f = from;
  char const *flim = from + length;
  char *e = to;
  ptrdiff_t nchars = 0;
  signed char const *b64_char_to_value = base64_char_to_value[base64url];
  unsigned char multibyte_bit = multibyte << 7;

  while (true)
    {
      unsigned char c;
      int v1;

      /* Process first byte of a quadruplet. */

      do
	{
	  if (f == flim)
	    {
	      *nchars_return = nchars;
	      return e - to;
	    }
	  c = *f++;
	  v1 = b64_char_to_value[c];
	}
      while (v1 < 0 || (v1 == 0 && ignore_invalid));

      if (v1 == 0)
	return -1;
      unsigned int value = (v1 - 1) << 18;

      /* Process second byte of a quadruplet.  */

      do
	{
	  if (f == flim)
	    return -1;
	  c = *f++;
	  v1 = b64_char_to_value[c];
	}
      while (v1 < 0 || (v1 == 0 && ignore_invalid));

      if (v1 == 0)
	return -1;
      value += (v1 - 1) << 12;

      c = value >> 16 & 0xff;
      if (c & multibyte_bit)
	e += BYTE8_STRING (c, (unsigned char *) e);
      else
	*e++ = c;
      nchars++;

      /* Process third byte of a quadruplet.  */

      do
	{
	  if (f == flim)
	    {
	      if (!base64url && !ignore_invalid)
		return -1;
	      *nchars_return = nchars;
	      return e - to;
	    }
	  c = *f++;
	  v1 = b64_char_to_value[c];
	}
      while (v1 < 0 || (v1 == 0 && ignore_invalid));

      if (c == '=')
	{
	  do
	    {
	      if (f == flim)
		return -1;
	      c = *f++;
	    }
	  while (b64_char_to_value[c] < 0);

	  if (c != '=')
	    return -1;
	  continue;
	}

      if (v1 == 0)
	return -1;
      value += (v1 - 1) << 6;

      c = value >> 8 & 0xff;
      if (c & multibyte_bit)
	e += BYTE8_STRING (c, (unsigned char *) e);
      else
	*e++ = c;
      nchars++;

      /* Process fourth byte of a quadruplet.  */

      do
	{
	  if (f == flim)
	    {
	      if (!base64url && !ignore_invalid)
		return -1;
	      *nchars_return = nchars;
	      return e - to;
	    }
	  c = *f++;
	  v1 = b64_char_to_value[c];
	}
      while (v1 < 0 || (v1 == 0 && ignore_invalid));

      if (c == '=')
	continue;

      if (v1 == 0)
	return -1;
      value += v1 - 1;

      c = value & 0xff;
      if (c & multibyte_bit)
	e += BYTE8_STRING (c, (unsigned char *) e);
      else
	*e++ = c;
      nchars++;
    }
}

/* Implemented by gerd@gnu.org.  This hash table implementation was
   inspired by CMUCL hash tables.  */

/* Ideas:

   1. For small tables, association lists are probably faster than
   hash tables because they have lower overhead.

   For uses of hash tables where the O(1) behavior of table
   operations is not a requirement, it might therefore be a good idea
   not to hash.  Instead, we could just do a linear search in the
   key_and_value vector of the hash table.  This could be done
   if a `:linear-search t' argument is given to make-hash-table.  */

static void
CHECK_HASH_TABLE (Lisp_Object x)
{
  CHECK_TYPE (HASH_TABLE_P (x), Qhash_table_p, x);
}

static void
set_hash_next_slot (struct Lisp_Hash_Table *h, ptrdiff_t idx, ptrdiff_t val)
{
  eassert (idx >= 0 && idx < h->table_size);
  h->next[idx] = val;
}
static void
set_hash_hash_slot (struct Lisp_Hash_Table *h, ptrdiff_t idx, hash_hash_t val)
{
  eassert (idx >= 0 && idx < h->table_size);
  h->hash[idx] = val;
}
static void
set_hash_index_slot (struct Lisp_Hash_Table *h, ptrdiff_t idx, ptrdiff_t val)
{
  eassert (idx >= 0 && idx < h->index_size);
  h->index[idx] = val;
}

/* If OBJ is a Lisp hash table, return a pointer to its struct
   Lisp_Hash_Table.  Otherwise, signal an error.  */

static struct Lisp_Hash_Table *
check_hash_table (Lisp_Object obj)
{
  CHECK_HASH_TABLE (obj);
  return XHASH_TABLE (obj);
}


/* Value is the next integer I >= N, N >= 0 which is "almost" a prime
   number.  A number is "almost" a prime number if it is not divisible
   by any integer in the range 2 .. (NEXT_ALMOST_PRIME_LIMIT - 1).  */

EMACS_INT
next_almost_prime (EMACS_INT n)
{
  verify (NEXT_ALMOST_PRIME_LIMIT == 11);
  for (n |= 1; ; n += 2)
    if (n % 3 != 0 && n % 5 != 0 && n % 7 != 0)
      return n;
}


/* Find KEY in ARGS which has size NARGS.  Don't consider indices for
   which USED[I] is non-zero.  If found at index I in ARGS, set
   USED[I] and USED[I + 1] to 1, and return I + 1.  Otherwise return
   0.  This function is used to extract a keyword/argument pair from
   a DEFUN parameter list.  */

static ptrdiff_t
get_key_arg (Lisp_Object key, ptrdiff_t nargs, Lisp_Object *args, char *used)
{
  ptrdiff_t i;

  for (i = 1; i < nargs; i++)
    if (!used[i - 1] && EQ (args[i - 1], key))
      {
	used[i - 1] = 1;
	used[i] = 1;
	return i;
      }

  return 0;
}


/* Return a Lisp vector which has the same contents as VEC but has
   at least INCR_MIN more entries, where INCR_MIN is positive.
   If NITEMS_MAX is not -1, do not grow the vector to be any larger
   than NITEMS_MAX.  New entries in the resulting vector are nil.  */

Lisp_Object
larger_vector (Lisp_Object vec, ptrdiff_t incr_min, ptrdiff_t nitems_max)
{
  struct Lisp_Vector *v;
  ptrdiff_t incr, incr_max, old_size, new_size;
  ptrdiff_t C_language_max = min (PTRDIFF_MAX, SIZE_MAX) / sizeof *v->contents;
  ptrdiff_t n_max = (0 <= nitems_max && nitems_max < C_language_max
		     ? nitems_max : C_language_max);
  eassert (VECTORP (vec));
  eassert (0 < incr_min && -1 <= nitems_max);
  old_size = ASIZE (vec);
  incr_max = n_max - old_size;
  incr = max (incr_min, min (old_size >> 1, incr_max));
  if (incr_max < incr)
    memory_full (SIZE_MAX);
  new_size = old_size + incr;
  v = static_vector_allocator (new_size, false);
  memcpy (v->contents, XVECTOR (vec)->contents, old_size * sizeof *v->contents);
  memclear (v->contents + old_size, (new_size - old_size) * word_size);
  XSETVECTOR (vec, v);
  return vec;
}


/* Return the index of the next entry in H following the one at IDX,
   or -1 if none.  */

static ptrdiff_t
HASH_NEXT (struct Lisp_Hash_Table *h, ptrdiff_t idx)
{
  eassert (idx >= 0 && idx < h->table_size);
  return h->next[idx];
}

/* Return the index of the element in hash table H that is the start
   of the collision list at index IDX, or -1 if the list is empty.  */

static ptrdiff_t
HASH_INDEX (struct Lisp_Hash_Table *h, ptrdiff_t idx)
{
  eassert (idx >= 0 && idx < h->index_size);
  return h->index[idx];
}

/* Restore a hash table's mutability after the critical section exits.  */

static void
restore_mutability (void *ptr)
{
  struct Lisp_Hash_Table *h = ptr;
  h->mutable = true;
}

/* Return the result of calling a user-defined hash or comparison
   function ARGS[0] with arguments ARGS[1] through ARGS[NARGS - 1].
   Signal an error if the function attempts to modify H, which
   otherwise might lead to undefined behavior.  */

static Lisp_Object
hash_table_user_defined_call (ptrdiff_t nargs, Lisp_Object *args,
			      struct Lisp_Hash_Table *h)
{
  if (!h->mutable)
    return Ffuncall (nargs, args);
  specpdl_ref count = inhibit_garbage_collection ();
  record_unwind_protect_ptr (restore_mutability, h);
  h->mutable = false;
  return unbind_to (count, Ffuncall (nargs, args));
}

/* Ignore H and compare KEY1 and KEY2 using 'eql'.
   Value is true if KEY1 and KEY2 are the same.  */

static Lisp_Object
cmpfn_eql (Lisp_Object key1, Lisp_Object key2, struct Lisp_Hash_Table *h)
{
  return Feql (key1, key2);
}

/* Ignore H and compare KEY1 and KEY2 using 'equal'.
   Value is true if KEY1 and KEY2 are the same.  */

static Lisp_Object
cmpfn_equal (Lisp_Object key1, Lisp_Object key2, struct Lisp_Hash_Table *h)
{
  return Fequal (key1, key2);
}


/* Given H, compare KEY1 and KEY2 using H->user_cmp_function.
   Value is true if KEY1 and KEY2 are the same.  */

static Lisp_Object
cmpfn_user_defined (Lisp_Object key1, Lisp_Object key2,
		    struct Lisp_Hash_Table *h)
{
  Lisp_Object args[] = { h->test->user_cmp_function, key1, key2 };
  return hash_table_user_defined_call (ARRAYELTS (args), args, h);
}

/* Reduce an EMACS_UINT hash value to hash_hash_t.  */
static inline hash_hash_t
reduce_emacs_uint_to_hash_hash (EMACS_UINT x)
{
  verify (sizeof x <= 2 * sizeof (hash_hash_t));
  return (sizeof x == sizeof (hash_hash_t)
	  ? x
	  : x ^ (x >> (8 * (sizeof x - sizeof (hash_hash_t)))));
}

static EMACS_INT
sxhash_eq (Lisp_Object key)
{
  if (symbols_with_pos_enabled && SYMBOL_WITH_POS_P (key))
    key = SYMBOL_WITH_POS_SYM (key);
  return XHASH (key) ^ XTYPE (key);
}

static EMACS_INT
sxhash_eql (Lisp_Object key)
{
  return FLOATP (key) || BIGNUMP (key) ? sxhash (key) : sxhash_eq (key);
}

/* Ignore H and return a hash code for KEY which uses 'eq' to compare keys.  */

static hash_hash_t
hashfn_eq (Lisp_Object key, struct Lisp_Hash_Table *h)
{
<<<<<<< HEAD
  return reduce_emacs_uint_to_hash_hash (XHASH (key) ^ XTYPE (key));
=======
  return reduce_emacs_uint_to_hash_hash (sxhash_eq (key));
>>>>>>> 1d754c79
}

/* Ignore H and return a hash code for KEY which uses 'equal' to
   compare keys.  */
static hash_hash_t
hashfn_equal (Lisp_Object key, struct Lisp_Hash_Table *h)
{
  return reduce_emacs_uint_to_hash_hash (sxhash (key));
}

/* Ignore H and return a hash code for KEY which uses 'eql' to compare keys.  */
static hash_hash_t
hashfn_eql (Lisp_Object key, struct Lisp_Hash_Table *h)
{
  return reduce_emacs_uint_to_hash_hash (sxhash_eql (key));
}

/* Given H, return a hash code for KEY which uses a user-defined
   function to compare keys.  */

static hash_hash_t
hashfn_user_defined (Lisp_Object key, struct Lisp_Hash_Table *h)
{
  Lisp_Object args[] = { h->test->user_hash_function, key };
  Lisp_Object hash = hash_table_user_defined_call (ARRAYELTS (args), args, h);
  return reduce_emacs_uint_to_hash_hash (FIXNUMP (hash)
					 ? XUFIXNUM(hash) : sxhash (hash));
}

struct hash_table_test const
  hashtest_eq = { .name = LISPSYM_INITIALLY (Qeq),
		  .cmpfn = 0, .hashfn = hashfn_eq },
  hashtest_eql = { .name = LISPSYM_INITIALLY (Qeql),
		   .cmpfn = cmpfn_eql, .hashfn = hashfn_eql },
  hashtest_equal = { .name = LISPSYM_INITIALLY (Qequal),
		     .cmpfn = cmpfn_equal, .hashfn = hashfn_equal };

/* Allocate basically initialized hash table.  */

static struct Lisp_Hash_Table *
allocate_hash_table (void)
{
  return ALLOCATE_PLAIN_PSEUDOVECTOR (struct Lisp_Hash_Table, PVEC_HASH_TABLE);
}

/* Compute the size of the index from the table capacity.  */
static ptrdiff_t
hash_index_size (ptrdiff_t size)
{
  /* An upper bound on the size of a hash table index.  It must fit in
     ptrdiff_t and be a valid Emacs fixnum.  */
  ptrdiff_t upper_bound = min (MOST_POSITIVE_FIXNUM,
			       min (TYPE_MAXIMUM (hash_idx_t),
				    PTRDIFF_MAX / sizeof (ptrdiff_t)));
  /* Single-element index vectors are used iff size=0.  */
  eassert (size > 0);
  ptrdiff_t lower_bound = 2;
  ptrdiff_t index_size = size + max (size >> 2, 1);  /* 1.25x larger */
  if (index_size < upper_bound)
    index_size = (index_size < lower_bound
		  ? lower_bound
		  : next_almost_prime (index_size));
  if (index_size > upper_bound)
    error ("Hash table too large");
  return index_size;
}

/* Constant hash index vector used when the table size is zero.
   This avoids allocating it from the heap.  */
static const hash_idx_t empty_hash_index_vector[] = {-1};

/* Create and initialize a new hash table.

   TEST specifies the test the hash table will use to compare keys.
   It must be either one of the predefined tests `eq', `eql' or
   `equal' or a symbol denoting a user-defined test named TEST with
   test and hash functions USER_TEST and USER_HASH.

   Give the table initial capacity SIZE, 0 <= SIZE <= MOST_POSITIVE_FIXNUM.

   WEAK specifies the weakness of the table.

   If PURECOPY is non-nil, the table can be copied to pure storage via
   `purecopy' when Emacs is being dumped. Such tables can no longer be
   changed after purecopy.  */

Lisp_Object
make_hash_table (const struct hash_table_test *test, EMACS_INT size,
		 hash_table_weakness_t weak, bool purecopy)
{
  eassert (SYMBOLP (test->name));
  eassert (0 <= size && size <= min (MOST_POSITIVE_FIXNUM, PTRDIFF_MAX));

  struct Lisp_Hash_Table *h = allocate_hash_table ();

  h->test = test;
  h->weakness = weak;
  h->count = 0;
  h->table_size = size;

  if (size == 0)
    {
      h->key_and_value = NULL;
      h->hash = NULL;
      h->next = NULL;
      h->index_size = 1;
      h->index = (hash_idx_t *)empty_hash_index_vector;
      h->next_free = -1;
    }
  else
    {
      h->key_and_value = hash_table_alloc_bytes (2 * size
						 * sizeof *h->key_and_value);
      for (ptrdiff_t i = 0; i < 2 * size; i++)
	h->key_and_value[i] = HASH_UNUSED_ENTRY_KEY;

      h->hash = hash_table_alloc_bytes (size * sizeof *h->hash);

      h->next = hash_table_alloc_bytes (size * sizeof *h->next);
      for (ptrdiff_t i = 0; i < size - 1; i++)
	h->next[i] = i + 1;
      h->next[size - 1] = -1;

      int index_size = hash_index_size (size);
      h->index_size = index_size;
      h->index = hash_table_alloc_bytes (index_size * sizeof *h->index);
      for (ptrdiff_t i = 0; i < index_size; i++)
	h->index[i] = -1;

      h->next_free = 0;
    }

  h->next_weak = NULL;
  h->purecopy = purecopy;
  h->mutable = true;

  Lisp_Object table;
  XSET_HASH_TABLE (table, h);
  eassert (HASH_TABLE_P (table));
  eassert (XHASH_TABLE (table) == h);

  return table;
}


/* Return a copy of hash table H1.  Keys and values are not copied,
   only the table itself is.  */

static Lisp_Object
copy_hash_table (struct Lisp_Hash_Table *h1)
{
  Lisp_Object table;
  struct Lisp_Hash_Table *h2;

  h2 = allocate_hash_table ();
  *h2 = *h1;
  h2->mutable = true;

  if (h1->table_size > 0)
    {
      ptrdiff_t kv_bytes = 2 * h1->table_size * sizeof *h1->key_and_value;
      h2->key_and_value = hash_table_alloc_bytes (kv_bytes);
      memcpy (h2->key_and_value, h1->key_and_value, kv_bytes);

      ptrdiff_t hash_bytes = h1->table_size * sizeof *h1->hash;
      h2->hash = hash_table_alloc_bytes (hash_bytes);
      memcpy (h2->hash, h1->hash, hash_bytes);

      ptrdiff_t next_bytes = h1->table_size * sizeof *h1->next;
      h2->next = hash_table_alloc_bytes (next_bytes);
      memcpy (h2->next, h1->next, next_bytes);

      ptrdiff_t index_bytes = h1->index_size * sizeof *h1->index;
      h2->index = hash_table_alloc_bytes (index_bytes);
      memcpy (h2->index, h1->index, index_bytes);
    }
  XSET_HASH_TABLE (table, h2);

  return table;
}


/* Compute index into the index vector from a hash value.  */
static inline ptrdiff_t
hash_index_index (struct Lisp_Hash_Table *h, hash_hash_t hash)
{
  eassert (h->index_size > 0);
  return hash % h->index_size;
}

/* Resize hash table H if it's too full.  If H cannot be resized
   because it's already too large, throw an error.  */

static void
maybe_resize_hash_table (struct Lisp_Hash_Table *h)
{
  if (h->next_free < 0)
    {
      ptrdiff_t old_size = HASH_TABLE_SIZE (h);
      ptrdiff_t min_size = 8;
      ptrdiff_t base_size = min (max (old_size, min_size), PTRDIFF_MAX / 2);
      /* Grow aggressively at small sizes, then just double.  */
      ptrdiff_t new_size =
	old_size == 0
	? min_size
	: (base_size <= 64 ? base_size * 4 : base_size * 2);

      /* Allocate all the new vectors before updating *H, to
	 avoid problems if memory is exhausted.  */
      hash_idx_t *next = hash_table_alloc_bytes (new_size * sizeof *next);
      for (ptrdiff_t i = old_size; i < new_size - 1; i++)
	next[i] = i + 1;
      next[new_size - 1] = -1;

      Lisp_Object *key_and_value
	= hash_table_alloc_bytes (2 * new_size * sizeof *key_and_value);
      memcpy (key_and_value, h->key_and_value,
	      2 * old_size * sizeof *key_and_value);
      for (ptrdiff_t i = 2 * old_size; i < 2 * new_size; i++)
        key_and_value[i] = HASH_UNUSED_ENTRY_KEY;

      hash_hash_t *hash = hash_table_alloc_bytes (new_size * sizeof *hash);
      memcpy (hash, h->hash, old_size * sizeof *hash);

      ptrdiff_t old_index_size = h->index_size;
      ptrdiff_t index_size = hash_index_size (new_size);
      hash_idx_t *index = hash_table_alloc_bytes (index_size * sizeof *index);
      for (ptrdiff_t i = 0; i < index_size; i++)
	index[i] = -1;

      h->index_size = index_size;
      h->table_size = new_size;
      h->next_free = old_size;

      if (old_index_size > 1)
	hash_table_free_bytes (h->index, old_index_size * sizeof *h->index);
      h->index = index;

      hash_table_free_bytes (h->key_and_value,
			     2 * old_size * sizeof *h->key_and_value);
      h->key_and_value = key_and_value;

      hash_table_free_bytes (h->hash, old_size * sizeof *h->hash);
      h->hash = hash;

      hash_table_free_bytes (h->next, old_size * sizeof *h->next);
      h->next = next;

      h->key_and_value = key_and_value;

      /* Rehash: all data occupy entries 0..old_size-1.  */
      for (ptrdiff_t i = 0; i < old_size; i++)
	{
	  hash_hash_t hash_code = HASH_HASH (h, i);
	  ptrdiff_t start_of_bucket = hash_index_index (h, hash_code);
	  set_hash_next_slot (h, i, HASH_INDEX (h, start_of_bucket));
	  set_hash_index_slot (h, start_of_bucket, i);
	}

#ifdef ENABLE_CHECKING
      if (HASH_TABLE_P (Vloadup_pure_table) && XHASH_TABLE (Vloadup_pure_table) == h)
	message ("Growing hash table to: %"pD"d", new_size);
#endif
    }
}

static const struct hash_table_test *
hash_table_test_from_std (hash_table_std_test_t test)
{
  switch (test)
    {
    case Test_eq:    return &hashtest_eq;
    case Test_eql:   return &hashtest_eql;
    case Test_equal: return &hashtest_equal;
    }
  emacs_abort();
}

/* Rebuild a hash table from its frozen (dumped) form.  */
void
hash_table_thaw (Lisp_Object hash_table)
{
  struct Lisp_Hash_Table *h = XHASH_TABLE (hash_table);

  /* Freezing discarded most non-essential information; recompute it.
     The allocation is minimal with no room for growth.  */
  h->test = hash_table_test_from_std (h->frozen_test);
  ptrdiff_t size = h->count;
  h->table_size = size;
  h->next_free = -1;

  if (size == 0)
    {
      h->key_and_value = NULL;
      h->hash = NULL;
      h->next = NULL;
      h->index_size = 1;
      h->index = (hash_idx_t *)empty_hash_index_vector;
    }
  else
    {
      ptrdiff_t index_size = hash_index_size (size);
      h->index_size = index_size;

      h->hash = hash_table_alloc_bytes (size * sizeof *h->hash);

      h->next = hash_table_alloc_bytes (size * sizeof *h->next);

      h->index = hash_table_alloc_bytes (index_size * sizeof *h->index);
      for (ptrdiff_t i = 0; i < index_size; i++)
	h->index[i] = -1;

      /* Recompute the hash codes for each entry in the table.  */
      for (ptrdiff_t i = 0; i < size; i++)
	{
	  Lisp_Object key = HASH_KEY (h, i);
	  hash_hash_t hash_code = hash_from_key (h, key);
	  ptrdiff_t start_of_bucket = hash_index_index (h, hash_code);
	  set_hash_hash_slot (h, i, hash_code);
	  set_hash_next_slot (h, i, HASH_INDEX (h, start_of_bucket));
	  set_hash_index_slot (h, start_of_bucket, i);
	}
    }
}

/* Look up KEY with hash HASH in table H.
   Return entry index or -1 if none.  */
static ptrdiff_t
hash_lookup_with_hash (struct Lisp_Hash_Table *h,
		       Lisp_Object key, hash_hash_t hash)
{
  ptrdiff_t start_of_bucket = hash_index_index (h, hash);
  for (ptrdiff_t i = HASH_INDEX (h, start_of_bucket);
       0 <= i; i = HASH_NEXT (h, i))
    if (EQ (key, HASH_KEY (h, i))
	|| (h->test->cmpfn
	    && hash == HASH_HASH (h, i)
	    && !NILP (h->test->cmpfn (key, HASH_KEY (h, i), h))))
      return i;

  return -1;
}

/* Look up KEY in table H.  Return entry index or -1 if none.  */
ptrdiff_t
hash_lookup (struct Lisp_Hash_Table *h, Lisp_Object key)
{
  return hash_lookup_with_hash (h, key, hash_from_key (h, key));
}

/* Look up KEY in hash table H.  Return its hash value in *PHASH.
   Value is the index of the entry in H matching KEY, or -1 if not found.  */
ptrdiff_t
hash_lookup_get_hash (struct Lisp_Hash_Table *h, Lisp_Object key,
		      hash_hash_t *phash)
{
  EMACS_UINT hash = hash_from_key (h, key);
  *phash = hash;
  return hash_lookup_with_hash (h, key, hash);
}

static void
check_mutable_hash_table (Lisp_Object obj, struct Lisp_Hash_Table *h)
{
  if (!h->mutable)
    signal_error ("hash table test modifies table", obj);
  eassert (!PURE_P (h));
}

/* Put an entry into hash table H that associates KEY with VALUE.
   HASH is a previously computed hash code of KEY.
   Value is the index of the entry in H matching KEY.  */

ptrdiff_t
hash_put (struct Lisp_Hash_Table *h, Lisp_Object key, Lisp_Object value,
	  hash_hash_t hash)
{
  eassert (!hash_unused_entry_key_p (key));
  /* Increment count after resizing because resizing may fail.  */
  maybe_resize_hash_table (h);
  h->count++;

  /* Store key/value in the key_and_value vector.  */
  ptrdiff_t i = h->next_free;
  eassert (hash_unused_entry_key_p (HASH_KEY (h, i)));
  h->next_free = HASH_NEXT (h, i);
  set_hash_key_slot (h, i, key);
  set_hash_value_slot (h, i, value);

  /* Remember its hash code.  */
  set_hash_hash_slot (h, i, hash);

  /* Add new entry to its collision chain.  */
  ptrdiff_t start_of_bucket = hash_index_index (h, hash);
  set_hash_next_slot (h, i, HASH_INDEX (h, start_of_bucket));
  set_hash_index_slot (h, start_of_bucket, i);
  return i;
}


/* Remove the entry matching KEY from hash table H, if there is one.  */

void
hash_remove_from_table (struct Lisp_Hash_Table *h, Lisp_Object key)
{
  hash_hash_t hashval = hash_from_key (h, key);
  ptrdiff_t start_of_bucket = hash_index_index (h, hashval);
  ptrdiff_t prev = -1;

  for (ptrdiff_t i = HASH_INDEX (h, start_of_bucket);
       0 <= i;
       i = HASH_NEXT (h, i))
    {
      if (EQ (key, HASH_KEY (h, i))
	  || (h->test->cmpfn
	      && hashval == HASH_HASH (h, i)
	      && !NILP (h->test->cmpfn (key, HASH_KEY (h, i), h))))
	{
	  /* Take entry out of collision chain.  */
	  if (prev < 0)
	    set_hash_index_slot (h, start_of_bucket, HASH_NEXT (h, i));
	  else
	    set_hash_next_slot (h, prev, HASH_NEXT (h, i));

	  /* Clear slots in key_and_value and add the slots to
	     the free list.  */
	  set_hash_key_slot (h, i, HASH_UNUSED_ENTRY_KEY);
	  set_hash_value_slot (h, i, Qnil);
	  set_hash_next_slot (h, i, h->next_free);
	  h->next_free = i;
	  h->count--;
	  eassert (h->count >= 0);
	  break;
	}

      prev = i;
    }
}


/* Clear hash table H.  */

static void
hash_clear (struct Lisp_Hash_Table *h)
{
  if (h->count > 0)
    {
      ptrdiff_t size = HASH_TABLE_SIZE (h);
      for (ptrdiff_t i = 0; i < size; i++)
	{
	  set_hash_next_slot (h, i, i < size - 1 ? i + 1 : -1);
	  set_hash_key_slot (h, i, HASH_UNUSED_ENTRY_KEY);
	  set_hash_value_slot (h, i, Qnil);
	}

      for (ptrdiff_t i = 0; i < h->index_size; i++)
	h->index[i] = -1;

      h->next_free = 0;
      h->count = 0;
    }
}


/* Whether to keep an entry whose key and value are known to be retained
   if STRONG_KEY and STRONG_VALUE, respectively, are true.  */
static inline bool
keep_entry_p (hash_table_weakness_t weakness,
	      bool strong_key, bool strong_value)
{
  switch (weakness)
    {
    case Weak_None:          return true;
    case Weak_Key:           return strong_key;
    case Weak_Value:         return strong_value;
    case Weak_Key_Or_Value:  return strong_key || strong_value;
    case Weak_Key_And_Value: return strong_key && strong_value;
    }
  emacs_abort();
}

/* Sweep weak hash table H.  REMOVE_ENTRIES_P means remove
   entries from the table that don't survive the current GC.
   !REMOVE_ENTRIES_P means mark entries that are in use.  Value is
   true if anything was marked.  */

bool
sweep_weak_table (struct Lisp_Hash_Table *h, bool remove_entries_p)
{
  ptrdiff_t n = h->index_size;
  bool marked = false;

  for (ptrdiff_t bucket = 0; bucket < n; ++bucket)
    {
      /* Follow collision chain, removing entries that don't survive
         this garbage collection.  */
      for (ptrdiff_t next, prev = -1, i = HASH_INDEX (h, bucket);
	   i >= 0;
	   i = next)
        {
	  bool key_known_to_survive_p = survives_gc_p (HASH_KEY (h, i));
	  bool value_known_to_survive_p = survives_gc_p (HASH_VALUE (h, i));
	  bool remove_p = !keep_entry_p (h->weakness,
					 key_known_to_survive_p,
					 value_known_to_survive_p);

	  next = HASH_NEXT (h, i);

	  if (remove_entries_p)
	    {
              eassert (!remove_p
                       == (key_known_to_survive_p && value_known_to_survive_p));
	      if (remove_p)
		{
		  /* Take out of collision chain.  */
		  if (prev < 0)
		    set_hash_index_slot (h, bucket, next);
		  else
		    set_hash_next_slot (h, prev, next);

		  /* Add to free list.  */
		  set_hash_next_slot (h, i, h->next_free);
		  h->next_free = i;

		  /* Clear key and value.  */
		  set_hash_key_slot (h, i, HASH_UNUSED_ENTRY_KEY);
		  set_hash_value_slot (h, i, Qnil);

                  eassert (h->count != 0);
                  h->count--;
                }
	      else
		{
		  prev = i;
		}
	    }
	  else
	    {
	      if (!remove_p)
		{
		  /* Make sure key and value survive.  */
		  if (!key_known_to_survive_p)
		    {
		      mark_object (hash_key_addr (h, i));
                      marked = true;
		    }

		  if (!value_known_to_survive_p)
		    {
		      mark_object (hash_value_addr (h, i));
                      marked = true;
		    }
		}
	    }
	}
    }

  return marked;
}

/* Maximum depth up to which to dive into Lisp structures.  */

#define SXHASH_MAX_DEPTH 3

/* Maximum length up to which to take list and vector elements into
   account.  */

#define SXHASH_MAX_LEN   7

/* Return a hash for string PTR which has length LEN.  The hash value
   can be any EMACS_UINT value.  */

EMACS_UINT
hash_string (char const *ptr, ptrdiff_t len)
{
  char const *p   = ptr;
  char const *end = ptr + len;
  EMACS_UINT hash = len;
  /* At most 8 steps.  We could reuse SXHASH_MAX_LEN, of course,
   * but dividing by 8 is cheaper.  */
  ptrdiff_t step = sizeof hash + ((end - p) >> 3);

  while (p + sizeof hash <= end)
    {
      EMACS_UINT c;
      /* We presume that the compiler will replace this `memcpy` with
         a single load/move instruction when applicable.  */
      memcpy (&c, p, sizeof hash);
      p += step;
      hash = sxhash_combine (hash, c);
    }
  /* This may leave a residual (smaller than an EMACS_UINT).
     A loopless calculation would not be endian-agnostic.  */
  while (p < end)
    {
      unsigned char c = *p++;
      hash = sxhash_combine (hash, c);
    }

  return hash;
}

/* Return a hash for the floating point value VAL.  */

static EMACS_UINT
sxhash_float (double val)
{
  EMACS_UINT hash = 0;
  union double_and_words u = { .val = val };
  for (int i = 0; i < WORDS_PER_DOUBLE; i++)
    hash = sxhash_combine (hash, u.word[i]);
  return hash;
}

/* Return a hash for list LIST.  DEPTH is the current depth in the
   list.  We don't recurse deeper than SXHASH_MAX_DEPTH in it.  */

static EMACS_UINT
sxhash_list (Lisp_Object list, int depth)
{
  EMACS_UINT hash = 0;
  int i;

  if (depth < SXHASH_MAX_DEPTH)
    for (i = 0;
	 CONSP (list) && i < SXHASH_MAX_LEN;
	 list = XCDR (list), ++i)
      {
	EMACS_UINT hash2 = sxhash_obj (XCAR (list), depth + 1);
	hash = sxhash_combine (hash, hash2);
      }

  if (!NILP (list))
    {
      EMACS_UINT hash2 = sxhash_obj (list, depth + 1);
      hash = sxhash_combine (hash, hash2);
    }

  return hash;
}


/* Return a hash for (pseudo)vector VECTOR.  DEPTH is the current depth in
   the Lisp structure.  */

static EMACS_UINT
sxhash_vector (Lisp_Object vec, int depth)
{
  EMACS_UINT hash = ASIZE (vec);
  int i, n;

  n = min (SXHASH_MAX_LEN, PVSIZE (vec));
  for (i = 0; i < n; ++i)
    {
      EMACS_UINT hash2 = sxhash_obj (AREF (vec, i), depth + 1);
      hash = sxhash_combine (hash, hash2);
    }

  return hash;
}

/* Return a hash for bool-vector VECTOR.  */

static EMACS_UINT
sxhash_bool_vector (Lisp_Object vec)
{
  EMACS_INT size = bool_vector_size (vec);
  EMACS_UINT hash = size;
  int i, n;

  n = min (SXHASH_MAX_LEN, bool_vector_words (size));
  for (i = 0; i < n; ++i)
    hash = sxhash_combine (hash, bool_vector_data (vec)[i]);

  return hash;
}

/* Return a hash for a bignum.  */

static EMACS_UINT
sxhash_bignum (Lisp_Object bignum)
{
  mpz_t const *n = xbignum_val (bignum);
  size_t i, nlimbs = mpz_size (*n);
  EMACS_UINT hash = 0;

  for (i = 0; i < nlimbs; ++i)
    hash = sxhash_combine (hash, mpz_getlimbn (*n, i));

  return hash;
}

EMACS_UINT
sxhash (Lisp_Object obj)
{
  return sxhash_obj (obj, 0);
}

/* Return a hash code for OBJ.  DEPTH is the current depth in the Lisp
   structure.  */

static EMACS_UINT
sxhash_obj (Lisp_Object obj, int depth)
{
  if (depth > SXHASH_MAX_DEPTH)
    return 0;

  switch (XTYPE (obj))
    {
    case_Lisp_Int:
      return XUFIXNUM (obj);

    case Lisp_Symbol:
      return XHASH (obj);

    case Lisp_String:
      return hash_string (SSDATA (obj), SBYTES (obj));

    case Lisp_Vectorlike:
      {
	enum pvec_type pvec_type = PVTYPE (XVECTOR (obj));
	/* temporary to verify rewriting of a4610c3 */
	eassert (pvec_type == PVEC_SUB_CHAR_TABLE ? SUB_CHAR_TABLE_P (obj) : true);

	if (!SX_ADMITS_ANYTHING (pvec_type)) /* a4610c3: sub_char_tables crash. */
	  return 42;
	else if (SX_ADMITS_COMPARISON (pvec_type))
	  return sxhash_vector (obj, depth);
	else if (pvec_type == PVEC_BIGNUM)
	  return sxhash_bignum (obj);
	else if (pvec_type == PVEC_MARKER)
	  {
	    ptrdiff_t bytepos
	      = XMARKER (obj)->buffer ? XMARKER (obj)->bytepos : 0;
	    EMACS_UINT hash
	      = sxhash_combine ((intptr_t) XMARKER (obj)->buffer, bytepos);
	    return hash;
	  }
	else if (pvec_type == PVEC_BOOL_VECTOR)
	  return sxhash_bool_vector (obj);
	else if (pvec_type == PVEC_OVERLAY)
	  {
	    EMACS_UINT hash = OVERLAY_START (obj);
	    hash = sxhash_combine (hash, OVERLAY_END (obj));
	    hash = sxhash_combine (hash, sxhash_obj (XOVERLAY (obj)->plist, depth));
	    return hash;
	  }
	else
	  /* Others are 'equal' if they are 'eq', so take their
	     address as hash.  */
	  return XHASH (obj);
      }

    case Lisp_Cons:
      return sxhash_list (obj, depth);

    case Lisp_Float:
      return sxhash_float (XFLOAT_DATA (obj));

    default:
      emacs_abort ();
    }
}

static void
hash_interval (INTERVAL interval, void *arg)
{
  EMACS_UINT *phash = arg;
  EMACS_UINT hash = *phash;
  hash = sxhash_combine (hash, interval->position);
  hash = sxhash_combine (hash, LENGTH (interval));
  hash = sxhash_combine (hash, sxhash_obj (interval->plist, 0));
  *phash = hash;
}

static void
collect_interval (INTERVAL interval, void *arg)
{
  Lisp_Object *collector = arg;
  *collector = Fcons (list3 (make_fixnum (interval->position),
			     make_fixnum (interval->position
					  + LENGTH (interval)),
			     interval->plist),
		      *collector);
}



/***********************************************************************
			    Lisp Interface
 ***********************************************************************/

/* Reduce the hash value X to a Lisp fixnum.  */
static inline Lisp_Object
reduce_emacs_uint_to_fixnum (EMACS_UINT x)
{
  return make_ufixnum (SXHASH_REDUCE (x));
}

DEFUN ("sxhash-eq", Fsxhash_eq, Ssxhash_eq, 1, 1, 0,
       doc: /* Return an integer hash code for OBJ suitable for `eq'.
If (eq A B), then (= (sxhash-eq A) (sxhash-eq B)).

Hash codes are not guaranteed to be preserved across Emacs sessions.  */)
  (Lisp_Object obj)
{
  return reduce_emacs_uint_to_fixnum (sxhash_eq (obj));
}

DEFUN ("sxhash-eql", Fsxhash_eql, Ssxhash_eql, 1, 1, 0,
       doc: /* Return an integer hash code for OBJ suitable for `eql'.
If (eql A B), then (= (sxhash-eql A) (sxhash-eql B)), but the opposite
isn't necessarily true.

Hash codes are not guaranteed to be preserved across Emacs sessions.  */)
  (Lisp_Object obj)
{
  return reduce_emacs_uint_to_fixnum (sxhash_eql (obj));
}

DEFUN ("sxhash-equal", Fsxhash_equal, Ssxhash_equal, 1, 1, 0,
       doc: /* Return an integer hash code for OBJ suitable for `equal'.
If (equal A B), then (= (sxhash-equal A) (sxhash-equal B)), but the
opposite isn't necessarily true.

Hash codes are not guaranteed to be preserved across Emacs sessions.  */)
  (Lisp_Object obj)
{
  return reduce_emacs_uint_to_fixnum (sxhash (obj));
}

DEFUN ("sxhash-equal-including-properties", Fsxhash_equal_including_properties,
       Ssxhash_equal_including_properties, 1, 1, 0,
       doc: /* Return an integer hash code for OBJ suitable for
`equal-including-properties'.
If (sxhash-equal-including-properties A B), then
(= (sxhash-equal-including-properties A) (sxhash-equal-including-properties B)).

Hash codes are not guaranteed to be preserved across Emacs sessions.  */)
  (Lisp_Object obj)
{
  EMACS_UINT hash = sxhash (obj);
  if (STRINGP (obj))
    traverse_intervals (string_intervals (obj), 0, hash_interval, &hash);
  return reduce_emacs_uint_to_fixnum (hash);
}


/* This is a cache of hash_table_test structures so that they can be
   shared between hash tables using the same test.
   FIXME: This way of storing and looking up hash_table_test structs
   isn't wonderful.  Find a better solution.  */
struct hash_table_user_test
{
  struct hash_table_test test;
  struct hash_table_user_test *next;
};

static struct hash_table_user_test *hash_table_user_tests = NULL;

void
mark_fns (void)
{
  for (struct hash_table_user_test *ut = hash_table_user_tests;
       ut; ut = ut->next)
    {
      mark_object (&ut->test.name);
      mark_object (&ut->test.user_cmp_function);
      mark_object (&ut->test.user_hash_function);
    }
}

static struct hash_table_test *
get_hash_table_user_test (Lisp_Object test)
{
  Lisp_Object prop = Fget (test, Qhash_table_test);
  if (!CONSP (prop) || !CONSP (XCDR (prop)))
    signal_error ("Invalid hash table test", test);

  Lisp_Object equal_fn = XCAR (prop);
  Lisp_Object hash_fn = XCAR (XCDR (prop));
  struct hash_table_user_test *ut = hash_table_user_tests;
  while (ut && !(EQ (equal_fn, ut->test.user_cmp_function)
		 && EQ (hash_fn, ut->test.user_hash_function)))
    ut = ut->next;
  if (!ut)
    {
      ut = xmalloc (sizeof *ut);
      ut->test.name = test;
      ut->test.user_cmp_function = equal_fn;
      ut->test.user_hash_function = hash_fn;
      ut->test.hashfn = hashfn_user_defined;
      ut->test.cmpfn = cmpfn_user_defined;
      ut->next = hash_table_user_tests;
      hash_table_user_tests = ut;
    }
  return &ut->test;
}

DEFUN ("make-hash-table", Fmake_hash_table, Smake_hash_table, 0, MANY, 0,
       doc: /* Create and return a new hash table.

Arguments are specified as keyword/argument pairs.  The following
arguments are defined:

:test TEST -- TEST must be a symbol that specifies how to compare
keys.  Default is `eql'.  Predefined are the tests `eq', `eql', and
`equal'.  User-supplied test and hash functions can be specified via
`define-hash-table-test'.

:size SIZE -- A hint as to how many elements will be put in the table.
The table will always grow as needed; this argument may help performance
slightly if the size is known in advance but is never required.

:weakness WEAK -- WEAK must be one of nil, t, `key', `value',
`key-or-value', or `key-and-value'.  If WEAK is not nil, the table
returned is a weak table.  Key/value pairs are removed from a weak
hash table when there are no non-weak references pointing to their
key, value, one of key or value, or both key and value, depending on
WEAK.  WEAK t is equivalent to `key-and-value'.  Default value of WEAK
is nil.

:purecopy PURECOPY -- If PURECOPY is non-nil, the table can be copied
to pure storage when Emacs is being dumped, making the contents of the
table read only. Any further changes to purified tables will result
in an error.

The keywords arguments :rehash-threshold and :rehash-size are obsolete
and ignored.

usage: (make-hash-table &rest KEYWORD-ARGS)  */)
  (ptrdiff_t nargs, Lisp_Object *args)
{
  USE_SAFE_ALLOCA;

  /* The vector `used' is used to keep track of arguments that
     have been consumed.  */
  char *used = SAFE_ALLOCA (nargs * sizeof *used);
  memset (used, 0, nargs * sizeof *used);

  /* See if there's a `:test TEST' among the arguments.  */
  ptrdiff_t i = get_key_arg (QCtest, nargs, args, used);
  Lisp_Object test = i ? args[i] : Qeql;
  const struct hash_table_test *testdesc;
  if (EQ (test, Qeq))
    testdesc = &hashtest_eq;
  else if (EQ (test, Qeql))
    testdesc = &hashtest_eql;
  else if (EQ (test, Qequal))
    testdesc = &hashtest_equal;
  else
    testdesc = get_hash_table_user_test (test);

  /* See if there's a `:purecopy PURECOPY' argument.  */
  i = get_key_arg (QCpurecopy, nargs, args, used);
  bool purecopy = i && !NILP (args[i]);
  /* See if there's a `:size SIZE' argument.  */
  i = get_key_arg (QCsize, nargs, args, used);
  Lisp_Object size_arg = i ? args[i] : Qnil;
  EMACS_INT size;
  if (NILP (size_arg))
    size = DEFAULT_HASH_SIZE;
  else if (FIXNATP (size_arg))
    size = XFIXNAT (size_arg);
  else
    signal_error ("Invalid hash table size", size_arg);

  /* Look for `:weakness WEAK'.  */
  i = get_key_arg (QCweakness, nargs, args, used);
  Lisp_Object weakness = i ? args[i] : Qnil;
  hash_table_weakness_t weak;
  if (NILP (weakness))
    weak = Weak_None;
  else if (EQ (weakness, Qkey))
    weak = Weak_Key;
  else if (EQ (weakness, Qvalue))
    weak = Weak_Value;
  else if (EQ (weakness, Qkey_or_value))
    weak = Weak_Key_Or_Value;
  else if (EQ (weakness, Qt) || EQ (weakness, Qkey_and_value))
    weak = Weak_Key_And_Value;
  else
    signal_error ("Invalid hash table weakness", weakness);

  /* Now, all args should have been used up, or there's a problem.  */
  for (i = 0; i < nargs; ++i)
    if (!used[i])
      {
	/* Ignore obsolete arguments.  */
	if (EQ (args[i], QCrehash_threshold) || EQ (args[i], QCrehash_size))
	  i++;
	else
	  signal_error ("Invalid argument list", args[i]);
      }

  SAFE_FREE ();
  return make_hash_table (testdesc, size, weak, purecopy);
}


DEFUN ("copy-hash-table", Fcopy_hash_table, Scopy_hash_table, 1, 1, 0,
       doc: /* Return a copy of hash table TABLE.  */)
  (Lisp_Object table)
{
  return copy_hash_table (check_hash_table (table));
}


DEFUN ("hash-table-count", Fhash_table_count, Shash_table_count, 1, 1, 0,
       doc: /* Return the number of elements in TABLE.  */)
  (Lisp_Object table)
{
  struct Lisp_Hash_Table *h = check_hash_table (table);
  return make_fixnum (h->count);
}


DEFUN ("hash-table-rehash-size", Fhash_table_rehash_size,
       Shash_table_rehash_size, 1, 1, 0,
       doc: /* Return the rehash size of TABLE.
This function is for compatibility only; it returns a nominal value
without current significance.  */)
  (Lisp_Object table)
{
  CHECK_HASH_TABLE (table);
  return make_float (1.5);  /* The old default rehash-size value.  */
}


DEFUN ("hash-table-rehash-threshold", Fhash_table_rehash_threshold,
       Shash_table_rehash_threshold, 1, 1, 0,
       doc: /* Return the rehash threshold of TABLE.
This function is for compatibility only; it returns a nominal value
without current significance.  */)
  (Lisp_Object table)
{
  CHECK_HASH_TABLE (table);
  return make_float (0.8125);  /* The old default rehash-threshold value.  */
}


DEFUN ("hash-table-size", Fhash_table_size, Shash_table_size, 1, 1, 0,
       doc: /* Return the current allocation size of TABLE.

This is probably not the function that you are looking for.  To get the
number of entries in a table, use `hash-table-count' instead.

The returned value is the number of entries that TABLE can currently
hold without growing, but since hash tables grow automatically, this
number is rarely of interest.  */)
  (Lisp_Object table)
{
  struct Lisp_Hash_Table *h = check_hash_table (table);
  return make_fixnum (HASH_TABLE_SIZE (h));
}


DEFUN ("hash-table-test", Fhash_table_test, Shash_table_test, 1, 1, 0,
       doc: /* Return the test TABLE uses.  */)
  (Lisp_Object table)
{
  return check_hash_table (table)->test->name;
}

Lisp_Object
hash_table_weakness_symbol (hash_table_weakness_t weak)
{
  switch (weak)
    {
    case Weak_None:          return Qnil;
    case Weak_Key:           return Qkey;
    case Weak_Value:         return Qvalue;
    case Weak_Key_And_Value: return Qkey_and_value;
    case Weak_Key_Or_Value:  return Qkey_or_value;
    }
  emacs_abort ();
}

DEFUN ("hash-table-weakness", Fhash_table_weakness, Shash_table_weakness,
       1, 1, 0,
       doc: /* Return the weakness of TABLE.  */)
  (Lisp_Object table)
{
  return hash_table_weakness_symbol (check_hash_table (table)->weakness);
}


DEFUN ("hash-table-p", Fhash_table_p, Shash_table_p, 1, 1, 0,
       doc: /* Return t if OBJ is a Lisp hash table object.  */)
  (Lisp_Object obj)
{
  return HASH_TABLE_P (obj) ? Qt : Qnil;
}


DEFUN ("clrhash", Fclrhash, Sclrhash, 1, 1, 0,
       doc: /* Clear hash table TABLE and return it.  */)
  (Lisp_Object table)
{
  struct Lisp_Hash_Table *h = check_hash_table (table);
  check_mutable_hash_table (table, h);
  hash_clear (h);
  /* Be compatible with XEmacs.  */
  return table;
}


DEFUN ("gethash", Fgethash, Sgethash, 2, 3, 0,
       doc: /* Look up KEY in TABLE and return its associated value.
If KEY is not found, return DFLT which defaults to nil.  */)
  (Lisp_Object key, Lisp_Object table, Lisp_Object dflt)
{
  struct Lisp_Hash_Table *h = check_hash_table (table);
  ptrdiff_t i = hash_lookup_with_hash (h, key, hash_from_key (h, key));
  return i >= 0 ? HASH_VALUE (h, i) : dflt;
}


DEFUN ("puthash", Fputhash, Sputhash, 3, 3, 0,
       doc: /* Associate KEY with VALUE in hash table TABLE.
If KEY is already present in table, replace its current value with
VALUE.  In any case, return VALUE.  */)
  (Lisp_Object key, Lisp_Object value, Lisp_Object table)
{
  struct Lisp_Hash_Table *h = check_hash_table (table);
  check_mutable_hash_table (table, h);

  EMACS_UINT hash = hash_from_key (h, key);
  ptrdiff_t i = hash_lookup_with_hash (h, key, hash);
  if (i >= 0)
    set_hash_value_slot (h, i, value);
  else
    hash_put (h, key, value, hash);

  return value;
}


DEFUN ("remhash", Fremhash, Sremhash, 2, 2, 0,
       doc: /* Remove KEY from TABLE.  */)
  (Lisp_Object key, Lisp_Object table)
{
  struct Lisp_Hash_Table *h = check_hash_table (table);
  check_mutable_hash_table (table, h);
  hash_remove_from_table (h, key);
  return Qnil;
}


DEFUN ("maphash", Fmaphash, Smaphash, 2, 2, 0,
       doc: /* Call FUNCTION for all entries in hash table TABLE.
FUNCTION is called with two arguments, KEY and VALUE.
It should not alter TABLE in any way other than using `puthash' to
set a new value for KEY, or `remhash' to remove KEY.
`maphash' always returns nil.  */)
  (Lisp_Object function, Lisp_Object table)
{
  struct Lisp_Hash_Table *h = check_hash_table (table);
  DOHASH (h, i) call2 (function, HASH_KEY (h, i), HASH_VALUE (h, i));
  return Qnil;
}


DEFUN ("define-hash-table-test", Fdefine_hash_table_test,
       Sdefine_hash_table_test, 3, 3, 0,
       doc: /* Define a new hash table test with name NAME, a symbol.

In hash tables created with NAME specified as test, use TEST to
compare keys, and HASH for computing hash codes of keys.

TEST must be a function taking two arguments and returning non-nil if
both arguments are the same.  HASH must be a function taking one
argument and returning an object that is the hash code of the argument.
It should be the case that if (eq (funcall HASH x1) (funcall HASH x2))
returns nil, then (funcall TEST x1 x2) also returns nil.  */)
  (Lisp_Object name, Lisp_Object test, Lisp_Object hash)
{
  return Fput (name, Qhash_table_test, list2 (test, hash));
}

DEFUN ("internal--hash-table-histogram",
       Finternal__hash_table_histogram,
       Sinternal__hash_table_histogram,
       1, 1, 0,
       doc: /* Bucket size histogram of HASH-TABLE.  Internal use only. */)
  (Lisp_Object hash_table)
{
  struct Lisp_Hash_Table *h = check_hash_table (hash_table);
  ptrdiff_t size = HASH_TABLE_SIZE (h);
  ptrdiff_t *freq = xzalloc (size * sizeof *freq);
  ptrdiff_t index_size = h->index_size;
  for (ptrdiff_t i = 0; i < index_size; i++)
    {
      ptrdiff_t n = 0;
      for (ptrdiff_t j = HASH_INDEX (h, i); j != -1; j = HASH_NEXT (h, j))
	n++;
      if (n > 0)
	freq[n - 1]++;
    }
  Lisp_Object ret = Qnil;
  for (ptrdiff_t i = 0; i < size; i++)
    if (freq[i] > 0)
      ret = Fcons (Fcons (make_int (i + 1), make_int (freq[i])),
		   ret);
  xfree (freq);
  return Fnreverse (ret);
}

DEFUN ("internal--hash-table-buckets",
       Finternal__hash_table_buckets,
       Sinternal__hash_table_buckets,
       1, 1, 0,
       doc: /* (KEY . HASH) in HASH-TABLE, grouped by bucket.
Internal use only. */)
  (Lisp_Object hash_table)
{
  struct Lisp_Hash_Table *h = check_hash_table (hash_table);
  Lisp_Object ret = Qnil;
  ptrdiff_t index_size = h->index_size;
  for (ptrdiff_t i = 0; i < index_size; i++)
    {
      Lisp_Object bucket = Qnil;
      for (ptrdiff_t j = HASH_INDEX (h, i); j != -1; j = HASH_NEXT (h, j))
	bucket = Fcons (Fcons (HASH_KEY (h, j), make_int (HASH_HASH (h, j))),
			bucket);
      if (!NILP (bucket))
	ret = Fcons (Fnreverse (bucket), ret);
    }
  return Fnreverse (ret);
}

DEFUN ("internal--hash-table-index-size",
       Finternal__hash_table_index_size,
       Sinternal__hash_table_index_size,
       1, 1, 0,
       doc: /* Index size of HASH-TABLE.  Internal use only. */)
  (Lisp_Object hash_table)
{
  struct Lisp_Hash_Table *h = check_hash_table (hash_table);
  return make_int (h->index_size);
}

#include "md5.h"
#include "sha1.h"
#include "sha256.h"
#include "sha512.h"

/* Store into HEXBUF an unterminated hexadecimal character string
   representing DIGEST, which is binary data of size DIGEST_SIZE bytes.
   HEXBUF might equal DIGEST.  */
void
hexbuf_digest (char *hexbuf, void const *digest, int digest_size)
{
  unsigned char const *p = digest;

  for (int i = digest_size - 1; i >= 0; i--)
    {
      static char const hexdigit[16] = "0123456789abcdef";
      int p_i = p[i];
      hexbuf[2 * i] = hexdigit[p_i >> 4];
      hexbuf[2 * i + 1] = hexdigit[p_i & 0xf];
    }
}

static Lisp_Object
make_digest_string (Lisp_Object digest, int digest_size)
{
  hexbuf_digest (SSDATA (digest), SDATA (digest), digest_size);
  return digest;
}

DEFUN ("secure-hash-algorithms", Fsecure_hash_algorithms,
       Ssecure_hash_algorithms, 0, 0, 0,
       doc: /* Return a list of all the supported `secure-hash' algorithms. */)
  (void)
{
  return list (Qmd5, Qsha1, Qsha224, Qsha256, Qsha384, Qsha512);
}

/* Extract data from a string or a buffer. SPEC is a list of
(BUFFER-OR-STRING-OR-SYMBOL START END CODING-SYSTEM NOERROR) which behave as
specified with `secure-hash' and in Info node
`(elisp)Format of GnuTLS Cryptography Inputs'.  */
char *
extract_data_from_object (Lisp_Object spec,
                          ptrdiff_t *start_byte,
                          ptrdiff_t *end_byte)
{
  Lisp_Object object = XCAR (spec);

  if (CONSP (spec)) spec = XCDR (spec);
  Lisp_Object start = CAR_SAFE (spec);

  if (CONSP (spec)) spec = XCDR (spec);
  Lisp_Object end = CAR_SAFE (spec);

  if (CONSP (spec)) spec = XCDR (spec);
  Lisp_Object coding_system = CAR_SAFE (spec);

  if (CONSP (spec)) spec = XCDR (spec);
  Lisp_Object noerror = CAR_SAFE (spec);

  if (STRINGP (object))
    {
      if (NILP (coding_system))
	{
	  /* Decide the coding-system to encode the data with.  */

	  if (STRING_MULTIBYTE (object))
	    /* use default, we can't guess correct value */
	    coding_system = preferred_coding_system ();
	  else
	    coding_system = Qraw_text;
	}

      if (NILP (Fcoding_system_p (coding_system)))
	{
	  /* Invalid coding system.  */

	  if (!NILP (noerror))
	    coding_system = Qraw_text;
	  else
	    xsignal1 (Qcoding_system_error, coding_system);
	}

      if (STRING_MULTIBYTE (object))
	object = code_convert_string (object, coding_system,
				      Qnil, true, false, true);

      ptrdiff_t size = SCHARS (object), start_char, end_char;
      validate_subarray (object, start, end, size, &start_char, &end_char);

      *start_byte = !start_char ? 0 : string_char_to_byte (object, start_char);
      *end_byte = (end_char == size
                   ? SBYTES (object)
                   : string_char_to_byte (object, end_char));
    }
  else if (BUFFERP (object))
    {
      struct buffer *prev = current_buffer;
      EMACS_INT b, e;

      record_unwind_current_buffer ();

      struct buffer *bp = XBUFFER (object);
      set_buffer_internal (bp);

      b = !NILP (start) ? fix_position (start) : BEGV;
      e = !NILP (end) ? fix_position (end) : ZV;
      if (b > e)
	{
	  EMACS_INT temp = b;
	  b = e;
	  e = temp;
	}

      if (!(BEGV <= b && e <= ZV))
	args_out_of_range (start, end);

      if (NILP (coding_system))
	{
	  /* Decide the coding-system to encode the data with.
	     See fileio.c:Fwrite-region */

	  if (!NILP (Vcoding_system_for_write))
	    coding_system = Vcoding_system_for_write;
	  else
	    {
	      bool force_raw_text = false;

	      coding_system = BVAR (XBUFFER (object), buffer_file_coding_system);
	      if (NILP (coding_system)
		  || NILP (Flocal_variable_p (Qbuffer_file_coding_system, Qnil)))
		{
		  coding_system = Qnil;
		  if (NILP (BVAR (current_buffer, enable_multibyte_characters)))
		    force_raw_text = true;
		}

	      if (NILP (coding_system) && !NILP (Fbuffer_file_name (object)))
		{
		  /* Check file-coding-system-alist.  */
		  Lisp_Object val = CALLN (Ffind_operation_coding_system,
					   Qwrite_region,
					   make_fixnum (b), make_fixnum (e),
					   Fbuffer_file_name (object));
		  if (CONSP (val) && !NILP (XCDR (val)))
		    coding_system = XCDR (val);
		}

	      if (NILP (coding_system)
		  && !NILP (BVAR (XBUFFER (object), buffer_file_coding_system)))
		{
		  /* If we still have not decided a coding system, use the
		     default value of buffer-file-coding-system.  */
		  coding_system = BVAR (XBUFFER (object), buffer_file_coding_system);
		}

	      if (!force_raw_text
		  && !NILP (Ffboundp (Vselect_safe_coding_system_function)))
		/* Confirm that VAL can surely encode the current region.  */
		coding_system = call4 (Vselect_safe_coding_system_function,
				       make_fixnum (b), make_fixnum (e),
				       coding_system, Qnil);

	      if (force_raw_text)
		coding_system = Qraw_text;
	    }

	  if (NILP (Fcoding_system_p (coding_system)))
	    {
	      /* Invalid coding system.  */

	      if (!NILP (noerror))
		coding_system = Qraw_text;
	      else
		xsignal1 (Qcoding_system_error, coding_system);
	    }
	}

      object = make_buffer_string (b, e, false);
      set_buffer_internal (prev);
      /* Discard the unwind protect for recovering the current
	 buffer.  */
      specpdl_ptr--;

      if (STRING_MULTIBYTE (object))
	object = code_convert_string (object, coding_system,
				      Qnil, true, false, false);
      *start_byte = 0;
      *end_byte = SBYTES (object);
    }
  else if (EQ (object, Qiv_auto))
    {
      /* Format: (iv-auto REQUIRED-LENGTH).  */

      if (!FIXNATP (start))
        error ("Without a length, `iv-auto' can't be used; see ELisp manual");
      else
        {
	  EMACS_INT start_hold = XFIXNAT (start);
          object = make_unibyte_string (NULL, start_hold);
	  char *lim = SSDATA (object) + start_hold;
	  for (char *p = SSDATA (object); p < lim; p++)
	    {
	      ssize_t gotten = getrandom (p, lim - p, 0);
	      if (0 <= gotten)
		p += gotten;
	      else if (errno != EINTR)
		report_file_error ("Getting random data", Qnil);
	    }

          *start_byte = 0;
          *end_byte = start_hold;
        }
    }

  if (!STRINGP (object))
    signal_error ("Invalid object argument",
		  NILP (object) ? build_string ("nil") : object);
  return SSDATA (object);
}


/* ALGORITHM is a symbol: md5, sha1, sha224 and so on. */

static Lisp_Object
secure_hash (Lisp_Object algorithm, Lisp_Object object, Lisp_Object start,
	     Lisp_Object end, Lisp_Object coding_system, Lisp_Object noerror,
	     Lisp_Object binary)
{
  ptrdiff_t start_byte, end_byte;
  int digest_size;
  void *(*hash_func) (const char *, size_t, void *);
  Lisp_Object digest;

  CHECK_SYMBOL (algorithm);

  Lisp_Object spec = list5 (object, start, end, coding_system, noerror);

  const char *input = extract_data_from_object (spec, &start_byte, &end_byte);

  if (input == NULL)
    error ("secure_hash: failed to extract data from object, aborting!");

  if (EQ (algorithm, Qmd5))
    {
      digest_size = MD5_DIGEST_SIZE;
      hash_func	  = md5_buffer;
    }
  else if (EQ (algorithm, Qsha1))
    {
      digest_size = SHA1_DIGEST_SIZE;
      hash_func	  = sha1_buffer;
    }
  else if (EQ (algorithm, Qsha224))
    {
      digest_size = SHA224_DIGEST_SIZE;
      hash_func	  = sha224_buffer;
    }
  else if (EQ (algorithm, Qsha256))
    {
      digest_size = SHA256_DIGEST_SIZE;
      hash_func	  = sha256_buffer;
    }
  else if (EQ (algorithm, Qsha384))
    {
      digest_size = SHA384_DIGEST_SIZE;
      hash_func	  = sha384_buffer;
    }
  else if (EQ (algorithm, Qsha512))
    {
      digest_size = SHA512_DIGEST_SIZE;
      hash_func	  = sha512_buffer;
    }
  else
    error ("Invalid algorithm arg: %s", SDATA (Fsymbol_name (algorithm)));

  /* allocate 2 x digest_size so that it can be re-used to hold the
     hexified value */
  digest = make_unibyte_string (NULL, digest_size * 2);

  hash_func (input + start_byte,
	     end_byte - start_byte,
	     SSDATA (digest));

  if (NILP (binary))
    return make_digest_string (digest, digest_size);
  else
    return make_unibyte_string (SSDATA (digest), digest_size);
}

DEFUN ("md5", Fmd5, Smd5, 1, 5, 0,
       doc: /* Return MD5 message digest of OBJECT, a buffer or string.

A message digest is the string representation of the cryptographic checksum
of a document, and the algorithm to calculate it is defined in RFC 1321.
The MD5 digest is 32-character long.

The two optional arguments START and END are character positions
specifying for which part of OBJECT the message digest should be
computed.  If nil or omitted, the digest is computed for the whole
OBJECT.

The MD5 message digest is computed from the result of encoding the
text in a coding system, not directly from the internal Emacs form of
the text.  The optional fourth argument CODING-SYSTEM specifies which
coding system to encode the text with.  It should be the same coding
system that you used or will use when actually writing the text into a
file.

If CODING-SYSTEM is nil or omitted, the default depends on OBJECT.  If
OBJECT is a buffer, the default for CODING-SYSTEM is whatever coding
system would be chosen by default for writing this text into a file.

If OBJECT is a string, the most preferred coding system (see the
command `prefer-coding-system') is used.

If NOERROR is non-nil, silently assume the `raw-text' coding if the
guesswork fails.  Normally, an error is signaled in such case.

Note that MD5 is not collision resistant and should not be used for
anything security-related.  See `secure-hash' for alternatives.  */)
  (Lisp_Object object, Lisp_Object start, Lisp_Object end, Lisp_Object coding_system, Lisp_Object noerror)
{
  return secure_hash (Qmd5, object, start, end, coding_system, noerror, Qnil);
}

DEFUN ("secure-hash", Fsecure_hash, Ssecure_hash, 2, 5, 0,
       doc: /* Return the secure hash of OBJECT, a buffer or string.
ALGORITHM is a symbol specifying the hash to use:
- md5    corresponds to MD5, produces a 32-character signature
- sha1   corresponds to SHA-1, produces a 40-character signature
- sha224 corresponds to SHA-2 (SHA-224), produces a 56-character signature
- sha256 corresponds to SHA-2 (SHA-256), produces a 64-character signature
- sha384 corresponds to SHA-2 (SHA-384), produces a 96-character signature
- sha512 corresponds to SHA-2 (SHA-512), produces a 128-character signature

The two optional arguments START and END are positions specifying for
which part of OBJECT to compute the hash.  If nil or omitted, uses the
whole OBJECT.

The full list of algorithms can be obtained with `secure-hash-algorithms'.

If BINARY is non-nil, returns a string in binary form.

Note that MD5 and SHA-1 are not collision resistant and should not be
used for anything security-related.  For these applications, use one
of the other hash types instead, e.g. sha256 or sha512.  */)
  (Lisp_Object algorithm, Lisp_Object object, Lisp_Object start, Lisp_Object end, Lisp_Object binary)
{
  return secure_hash (algorithm, object, start, end, Qnil, Qnil, binary);
}

DEFUN ("buffer-hash", Fbuffer_hash, Sbuffer_hash, 0, 1, 0,
       doc: /* Return a hash of the contents of BUFFER-OR-NAME.
This hash is performed on the raw internal format of the buffer,
disregarding any coding systems.  If nil, use the current buffer.

This function is useful for comparing two buffers running in the same
Emacs, but is not guaranteed to return the same hash between different
Emacs versions.  It should be somewhat more efficient on larger
buffers than `secure-hash' is, and should not allocate more memory.

It should not be used for anything security-related.  See
`secure-hash' for these applications.  */ )
  (Lisp_Object buffer_or_name)
{
  Lisp_Object buffer;
  struct buffer *b;
  struct sha1_ctx ctx;

  if (NILP (buffer_or_name))
    buffer = Fcurrent_buffer ();
  else
    buffer = Fget_buffer (buffer_or_name);
  if (NILP (buffer))
    nsberror (buffer_or_name);

  b = XBUFFER (buffer);
  sha1_init_ctx (&ctx);

  /* Process the first part of the buffer. */
  sha1_process_bytes (BUF_BEG_ADDR (b),
		      BUF_GPT_BYTE (b) - BUF_BEG_BYTE (b),
		      &ctx);

  /* If the gap is before the end of the buffer, process the last half
     of the buffer. */
  if (BUF_GPT_BYTE (b) < BUF_Z_BYTE (b))
    sha1_process_bytes (BUF_GAP_END_ADDR (b),
			BUF_Z_ADDR (b) - BUF_GAP_END_ADDR (b),
			&ctx);

  Lisp_Object digest = make_unibyte_string (NULL, SHA1_DIGEST_SIZE * 2);
  sha1_finish_ctx (&ctx, SSDATA (digest));
  return make_digest_string (digest, SHA1_DIGEST_SIZE);
}

DEFUN ("buffer-line-statistics", Fbuffer_line_statistics,
       Sbuffer_line_statistics, 0, 1, 0,
       doc: /* Return data about lines in BUFFER.
The data is returned as a list, and the first element is the number of
lines in the buffer, the second is the length of the longest line, and
the third is the mean line length.  The lengths returned are in bytes, not
characters.  */ )
  (Lisp_Object buffer_or_name)
{
  Lisp_Object buffer;
  ptrdiff_t lines = 0, longest = 0;
  double mean = 0;
  struct buffer *b;

  if (NILP (buffer_or_name))
    buffer = Fcurrent_buffer ();
  else
    buffer = Fget_buffer (buffer_or_name);
  if (NILP (buffer))
    nsberror (buffer_or_name);

  b = XBUFFER (buffer);

  unsigned char *start = BUF_BEG_ADDR (b);
  ptrdiff_t area = BUF_GPT_BYTE (b) - BUF_BEG_BYTE (b), pre_gap = 0;

  /* Process the first part of the buffer. */
  while (area > 0)
    {
      unsigned char *n = memchr (start, '\n', area);

      if (n)
	{
	  ptrdiff_t this_line = n - start;
	  if (this_line > longest)
	    longest = this_line;
	  lines++;
	  /* Blame Knuth. */
	  mean = mean + (this_line - mean) / lines;
	  area = area - this_line - 1;
	  start += this_line + 1;
	}
      else
	{
	  /* Didn't have a newline here, so save the rest for the
	     post-gap calculation. */
	  pre_gap = area;
	  area = 0;
	}
    }

  /* If the gap is before the end of the buffer, process the last half
     of the buffer. */
  if (BUF_GPT_BYTE (b) < BUF_Z_BYTE (b))
    {
      start = BUF_GAP_END_ADDR (b);
      area = BUF_Z_ADDR (b) - BUF_GAP_END_ADDR (b);

      while (area > 0)
	{
	  unsigned char *n = memchr (start, '\n', area);
	  ptrdiff_t this_line = n? n - start + pre_gap: area + pre_gap;

	  if (this_line > longest)
	    longest = this_line;
	  lines++;
	  /* Blame Knuth again. */
	  mean = mean + (this_line - mean) / lines;
	  area = area - this_line - 1;
	  start += this_line + 1;
	  pre_gap = 0;
	}
    }
  else if (pre_gap > 0)
    {
      if (pre_gap > longest)
	longest = pre_gap;
      lines++;
      mean = mean + (pre_gap - mean) / lines;
    }

  return list3 (make_int (lines), make_int (longest), make_float (mean));
}

DEFUN ("string-search", Fstring_search, Sstring_search, 2, 3, 0,
       doc: /* Search for the string NEEDLE in the string HAYSTACK.
The return value is the position of the first occurrence of NEEDLE in
HAYSTACK, or nil if no match was found.

The optional START-POS argument says where to start searching in
HAYSTACK and defaults to zero (start at the beginning).
It must be between zero and the length of HAYSTACK, inclusive.

Case is always significant and text properties are ignored. */)
  (register Lisp_Object needle, Lisp_Object haystack, Lisp_Object start_pos)
{
  ptrdiff_t start_byte = 0, haybytes;
  char *res, *haystart;
  EMACS_INT start = 0;

  CHECK_STRING (needle);
  CHECK_STRING (haystack);

  if (!NILP (start_pos))
    {
      CHECK_FIXNUM (start_pos);
      start = XFIXNUM (start_pos);
      if (start < 0 || start > SCHARS (haystack))
        xsignal1 (Qargs_out_of_range, start_pos);
      start_byte = string_char_to_byte (haystack, start);
    }

  /* If NEEDLE is longer than (the remaining length of) haystack, then
     we can't have a match, and return early.  */
  if (SCHARS (needle) > SCHARS (haystack) - start)
    return Qnil;

  haystart = SSDATA (haystack) + start_byte;
  haybytes = SBYTES (haystack) - start_byte;

  /* We can do a direct byte-string search if both strings have the
     same multibyteness, or if the needle consists of ASCII characters only.  */
  if (STRING_MULTIBYTE (haystack)
      ? (STRING_MULTIBYTE (needle)
         || SCHARS (haystack) == SBYTES (haystack) || string_ascii_p (needle))
      : (!STRING_MULTIBYTE (needle)
         || SCHARS (needle) == SBYTES (needle)))
    {
      if (STRING_MULTIBYTE (haystack) && STRING_MULTIBYTE (needle)
          && SCHARS (haystack) == SBYTES (haystack)
          && SCHARS (needle) != SBYTES (needle))
        /* Multibyte non-ASCII needle, multibyte ASCII haystack: impossible.  */
        return Qnil;
      else
        res = memmem (haystart, haybytes,
                      SSDATA (needle), SBYTES (needle));
    }
  else if (STRING_MULTIBYTE (haystack))  /* unibyte non-ASCII needle */
    {
      Lisp_Object multi_needle = string_to_multibyte (needle);
      res = memmem (haystart, haybytes,
		    SSDATA (multi_needle), SBYTES (multi_needle));
    }
  else              /* unibyte haystack, multibyte non-ASCII needle */
    {
      /* The only possible way we can find the multibyte needle in the
	 unibyte stack (since we know that the needle is non-ASCII) is
	 if they contain "raw bytes" (and no other non-ASCII chars.)  */
      ptrdiff_t nbytes = SBYTES (needle);
      for (ptrdiff_t i = 0; i < nbytes; i++)
        {
          int c = SREF (needle, i);
          if (CHAR_BYTE8_HEAD_P (c))
            i++;                /* Skip raw byte.  */
          else if (!ASCII_CHAR_P (c))
            return Qnil;  /* Found a char that can't be in the haystack.  */
        }

      /* "Raw bytes" (aka eighth-bit) are represented differently in
         multibyte and unibyte strings.  */
      Lisp_Object uni_needle = Fstring_to_unibyte (needle);
      res = memmem (haystart, haybytes,
                    SSDATA (uni_needle), SBYTES (uni_needle));
    }

  if (!res)
    return Qnil;

  return make_int (string_byte_to_char (haystack, res - SSDATA (haystack)));
}

DEFUN ("object-intervals", Fobject_intervals, Sobject_intervals, 1, 1, 0,
       doc: /* Return a copy of the text properties of OBJECT.
OBJECT must be a buffer or a string.

Altering this copy does not change the layout of the text properties
in OBJECT.  */)
  (register Lisp_Object object)
{
  INTERVAL intervals;

  if (STRINGP (object))
    intervals = string_intervals (object);
  else if (BUFFERP (object))
    intervals = buffer_intervals (XBUFFER (object));
  else
    wrong_type_argument (Qbuffer_or_string_p, object);

  if (!intervals)
    return Qnil;

  Lisp_Object collector = Qnil;
  traverse_intervals (intervals, 0, collect_interval, &collector);
  return Fnreverse (collector);
}

DEFUN ("line-number-at-pos", Fline_number_at_pos,
       Sline_number_at_pos, 0, 2, 0,
       doc: /* Return the line number at POSITION in the current buffer.
If POSITION is nil or omitted, it defaults to point's position in the
current buffer.

If the buffer is narrowed, the return value by default counts the lines
from the beginning of the accessible portion of the buffer.  But if the
second optional argument ABSOLUTE is non-nil, the value counts the lines
from the absolute start of the buffer, disregarding the narrowing.  */)
  (register Lisp_Object position, Lisp_Object absolute)
{
  ptrdiff_t pos_byte, start_byte = BEGV_BYTE;

  if (!BUFFER_LIVE_P (current_buffer))
    error ("Attempt to count lines in a dead buffer");

  if (MARKERP (position))
    {
      /* We don't trust the byte position if the marker's buffer is
         not the current buffer.  */
      if (XMARKER (position)->buffer != current_buffer)
	pos_byte = CHAR_TO_BYTE (marker_position (position));
      else
	pos_byte = marker_byte_position (position);
    }
  else if (NILP (position))
    pos_byte = PT_BYTE;
  else
    {
      CHECK_FIXNUM (position);
      ptrdiff_t pos = XFIXNUM (position);
      /* Check that POSITION is valid. */
      if (pos < BEG || pos > Z)
	args_out_of_range_3 (position, make_int (BEG), make_int (Z));
      pos_byte = CHAR_TO_BYTE (pos);
    }

  if (NILP (absolute))
    pos_byte = clip_to_bounds (BEGV_BYTE, pos_byte, ZV_BYTE);
  else
    start_byte = BEG_BYTE;

  /* Check that POSITION is valid. */
  if (pos_byte < BEG_BYTE || pos_byte > Z_BYTE)
    args_out_of_range_3 (make_int (BYTE_TO_CHAR (pos_byte)),
			 make_int (BEG), make_int (Z));

  return make_int (count_lines (start_byte, pos_byte) + 1);
}


void
syms_of_fns (void)
{
  /* Hash table stuff.  */
  DEFSYM (Qhash_table_p, "hash-table-p");
  DEFSYM (Qeq, "eq");
  DEFSYM (Qeql, "eql");
  DEFSYM (Qequal, "equal");
  DEFSYM (QCtest, ":test");
  DEFSYM (QCsize, ":size");
  DEFSYM (QCpurecopy, ":purecopy");
  DEFSYM (QCrehash_size, ":rehash-size");
  DEFSYM (QCrehash_threshold, ":rehash-threshold");
  DEFSYM (QCweakness, ":weakness");
  DEFSYM (Qkey, "key");
  DEFSYM (Qvalue, "value");
  DEFSYM (Qhash_table_test, "hash-table-test");
  DEFSYM (Qkey_or_value, "key-or-value");
  DEFSYM (Qkey_and_value, "key-and-value");

  defsubr (&Ssxhash_eq);
  defsubr (&Ssxhash_eql);
  defsubr (&Ssxhash_equal);
  defsubr (&Ssxhash_equal_including_properties);
  defsubr (&Smake_hash_table);
  defsubr (&Scopy_hash_table);
  defsubr (&Shash_table_count);
  defsubr (&Shash_table_rehash_size);
  defsubr (&Shash_table_rehash_threshold);
  defsubr (&Shash_table_size);
  defsubr (&Shash_table_test);
  defsubr (&Shash_table_weakness);
  defsubr (&Shash_table_p);
  defsubr (&Sclrhash);
  defsubr (&Sgethash);
  defsubr (&Sputhash);
  defsubr (&Sremhash);
  defsubr (&Smaphash);
  defsubr (&Sdefine_hash_table_test);
  defsubr (&Sinternal__hash_table_histogram);
  defsubr (&Sinternal__hash_table_buckets);
  defsubr (&Sinternal__hash_table_index_size);
  defsubr (&Sstring_search);
  defsubr (&Sobject_intervals);
  defsubr (&Sline_number_at_pos);

  /* Crypto and hashing stuff.  */
  DEFSYM (Qiv_auto, "iv-auto");

  DEFSYM (Qmd5,    "md5");
  DEFSYM (Qsha1,   "sha1");
  DEFSYM (Qsha224, "sha224");
  DEFSYM (Qsha256, "sha256");
  DEFSYM (Qsha384, "sha384");
  DEFSYM (Qsha512, "sha512");

  /* Miscellaneous stuff.  */

  DEFSYM (Qstring_lessp, "string-lessp");
  DEFSYM (Qprovide, "provide");
  DEFSYM (Qrequire, "require");
  DEFSYM (Qyes_or_no_p_history, "yes-or-no-p-history");
  DEFSYM (Qcursor_in_echo_area, "cursor-in-echo-area");
  DEFSYM (Qwidget_type, "widget-type");

  DEFVAR_LISP ("overriding-plist-environment", Voverriding_plist_environment,
               doc: /* An alist that overrides the plists of the symbols which it lists.
Used by the byte-compiler to apply `define-symbol-prop' during
compilation.  */);
  Voverriding_plist_environment = Qnil;
  DEFSYM (Qoverriding_plist_environment, "overriding-plist-environment");

  staticpro (&string_char_byte_cache_string);
  string_char_byte_cache_string = Qnil;

  require_nesting_list = Qnil;
  staticpro (&require_nesting_list);

  Fset (Qyes_or_no_p_history, Qnil);

  DEFVAR_LISP ("features", Vfeatures,
    doc: /* A list of symbols which are the features of the executing Emacs.
Used by `featurep' and `require', and altered by `provide'.  */);
  Vfeatures = list1 (Qemacs);
  DEFSYM (Qfeatures, "features");
  /* Let people use lexically scoped vars named `features'.  */
  Fmake_var_non_special (Qfeatures);
  DEFSYM (Qsubfeatures, "subfeatures");
  DEFSYM (Qfuncall, "funcall");
  DEFSYM (Qplistp, "plistp");
  DEFSYM (Qlist_or_vector_p, "list-or-vector-p");

#ifdef HAVE_LANGINFO_CODESET
  DEFSYM (Qcodeset, "codeset");
  DEFSYM (Qdays, "days");
  DEFSYM (Qmonths, "months");
  DEFSYM (Qpaper, "paper");
#endif	/* HAVE_LANGINFO_CODESET */

  DEFVAR_BOOL ("use-dialog-box", use_dialog_box,
    doc: /* Non-nil means mouse commands use dialog boxes to ask questions.
This applies to `y-or-n-p' and `yes-or-no-p' questions asked by commands
invoked by mouse clicks and mouse menu items.

On some platforms, file selection dialogs are also enabled if this is
non-nil.  */);
  use_dialog_box = true;

  DEFVAR_BOOL ("use-file-dialog", use_file_dialog,
    doc: /* Non-nil means mouse commands use a file dialog to ask for files.
This applies to commands from menus and tool bar buttons even when
they are initiated from the keyboard.  If `use-dialog-box' is nil,
that disables the use of a file dialog, regardless of the value of
this variable.  */);
  use_file_dialog = true;

  DEFVAR_BOOL ("use-short-answers", use_short_answers,
    doc: /* Non-nil means `yes-or-no-p' uses shorter answers "y" or "n".
When non-nil, `yes-or-no-p' will use `y-or-n-p' to read the answer.
We recommend against setting this variable non-nil, because `yes-or-no-p'
is intended to be used when users are expected not to respond too
quickly, but to take their time and perhaps think about the answer.
The same variable also affects the function `read-answer'.  See also
`yes-or-no-prompt'.  */);
  use_short_answers = false;

  DEFVAR_LISP ("yes-or-no-prompt", Vyes_or_no_prompt,
    doc: /* String to append when `yes-or-no-p' asks a question.
For best results this should end in a space.  */);
  Vyes_or_no_prompt = build_unibyte_string ("(yes or no) ");

  defsubr (&Sidentity);
  defsubr (&Srandom);
  defsubr (&Slength);
  defsubr (&Ssafe_length);
  defsubr (&Slength_less);
  defsubr (&Slength_greater);
  defsubr (&Slength_equal);
  defsubr (&Sproper_list_p);
  defsubr (&Scircular_list_p);
  defsubr (&Sstring_bytes);
  defsubr (&Sstring_distance);
  defsubr (&Sstring_equal);
  defsubr (&Scompare_strings);
  defsubr (&Sstring_lessp);
  defsubr (&Sstring_version_lessp);
  defsubr (&Sstring_collate_lessp);
  defsubr (&Sstring_collate_equalp);
  defsubr (&Sappend);
  defsubr (&Sconcat);
  defsubr (&Svconcat);
  defsubr (&Scopy_sequence);
  defsubr (&Sstring_make_multibyte);
  defsubr (&Sstring_make_unibyte);
  defsubr (&Sstring_as_multibyte);
  defsubr (&Sstring_as_unibyte);
  defsubr (&Sstring_to_multibyte);
  defsubr (&Sstring_to_unibyte);
  defsubr (&Scopy_alist);
  defsubr (&Ssubstring);
  defsubr (&Ssubstring_no_properties);
  defsubr (&Stake);
  defsubr (&Sntake);
  defsubr (&Snthcdr);
  defsubr (&Snth);
  defsubr (&Selt);
  defsubr (&Smember);
  defsubr (&Smemq);
  defsubr (&Smemql);
  defsubr (&Sassq);
  defsubr (&Sassoc);
  defsubr (&Srassq);
  defsubr (&Srassoc);
  defsubr (&Sdelq);
  defsubr (&Sdelete);
  defsubr (&Snreverse);
  defsubr (&Sreverse);
  defsubr (&Ssort);
  defsubr (&Splist_get);
  defsubr (&Sget);
  defsubr (&Splist_put);
  defsubr (&Sput);
  defsubr (&Seql);
  defsubr (&Sequal);
  defsubr (&Sequal_including_properties);
  defsubr (&Sfillarray);
  defsubr (&Sclear_string);
  defsubr (&Snconc);
  defsubr (&Smapcar);
  defsubr (&Smapc);
  defsubr (&Smapcan);
  defsubr (&Smapconcat);
  defsubr (&Syes_or_no_p);
  defsubr (&Sload_average);
  defsubr (&Sfeaturep);
  defsubr (&Srequire);
  defsubr (&Sprovide);
  defsubr (&Splist_member);
  defsubr (&Swidget_put);
  defsubr (&Swidget_get);
  defsubr (&Swidget_apply);
  defsubr (&Sbase64_encode_region);
  defsubr (&Sbase64_decode_region);
  defsubr (&Sbase64_encode_string);
  defsubr (&Sbase64_decode_string);
  defsubr (&Sbase64url_encode_region);
  defsubr (&Sbase64url_encode_string);
  defsubr (&Smd5);
  defsubr (&Ssecure_hash_algorithms);
  defsubr (&Ssecure_hash);
  defsubr (&Sbuffer_hash);
  defsubr (&Slocale_info);
  defsubr (&Sbuffer_line_statistics);

  DEFSYM (Qreal_this_command, "real-this-command");
  DEFSYM (Qfrom__tty_menu_p, "from--tty-menu-p");
}<|MERGE_RESOLUTION|>--- conflicted
+++ resolved
@@ -4422,11 +4422,7 @@
 static hash_hash_t
 hashfn_eq (Lisp_Object key, struct Lisp_Hash_Table *h)
 {
-<<<<<<< HEAD
   return reduce_emacs_uint_to_hash_hash (XHASH (key) ^ XTYPE (key));
-=======
-  return reduce_emacs_uint_to_hash_hash (sxhash_eq (key));
->>>>>>> 1d754c79
 }
 
 /* Ignore H and return a hash code for KEY which uses 'equal' to
