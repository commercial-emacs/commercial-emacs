/* Random utility Lisp functions.

Copyright (C) 1985-1987, 1993-1995, 1997-2022 Free Software Foundation,
Inc.

This file is NOT part of GNU Emacs.

GNU Emacs is free software: you can redistribute it and/or modify
it under the terms of the GNU General Public License as published by
the Free Software Foundation, either version 3 of the License, or (at
your option) any later version.

GNU Emacs is distributed in the hope that it will be useful,
but WITHOUT ANY WARRANTY; without even the implied warranty of
MERCHANTABILITY or FITNESS FOR A PARTICULAR PURPOSE.  See the
GNU General Public License for more details.

You should have received a copy of the GNU General Public License
along with GNU Emacs.  If not, see <https://www.gnu.org/licenses/>.  */

#include <config.h>

#include <stdlib.h>
#include <sys/random.h>
#include <unistd.h>
#include <filevercmp.h>
#include <intprops.h>
#include <vla.h>
#include <errno.h>

#include "lisp.h"
#include "bignum.h"
#include "character.h"
#include "coding.h"
#include "composite.h"
#include "buffer.h"
#include "intervals.h"
#include "window.h"
#include "puresize.h"
#include "gnutls.h"

enum equal_kind { EQUAL_NO_QUIT, EQUAL_PLAIN, EQUAL_INCLUDING_PROPERTIES };
static bool internal_equal (Lisp_Object, Lisp_Object,
			    enum equal_kind, int, Lisp_Object);
static EMACS_UINT sxhash_obj (Lisp_Object, int);

DEFUN ("identity", Fidentity, Sidentity, 1, 1, 0,
       doc: /* Return the ARGUMENT unchanged.  */
       attributes: const)
  (Lisp_Object argument)
{
  return argument;
}

/* Return a random Lisp fixnum I in the range 0 <= I < LIM,
   where LIM is taken from a positive fixnum.  */
static Lisp_Object
get_random_fixnum (EMACS_INT lim)
{
  /* Return the remainder of a random integer R (in range 0..INTMASK)
     divided by LIM, except reject the rare case where R is so close
     to INTMASK that the remainder isn't random.  */
  EMACS_INT difflim = INTMASK - lim + 1, diff, remainder;
  do
    {
      EMACS_INT r = get_random ();
      remainder = r % lim;
      diff = r - remainder;
    }
  while (difflim < diff);

  return make_fixnum (remainder);
}

DEFUN ("random", Frandom, Srandom, 0, 1, 0,
       doc: /* Return a pseudo-random integer.
By default, return a fixnum; all fixnums are equally likely.
With positive integer LIMIT, return random integer in interval [0,LIMIT).
With argument t, set the random number seed from the system's entropy
pool if available, otherwise from less-random volatile data such as the time.
With a string argument, set the seed based on the string's contents.

See Info node `(elisp)Random Numbers' for more details.  */)
  (Lisp_Object limit)
{
  if (EQ (limit, Qt))
    init_random ();
  else if (STRINGP (limit))
    seed_random (SSDATA (limit), SBYTES (limit));
  else if (FIXNUMP (limit))
    {
      EMACS_INT lim = XFIXNUM (limit);
      if (lim <= 0)
        xsignal1 (Qargs_out_of_range, limit);
      return get_random_fixnum (lim);
    }
  else if (BIGNUMP (limit))
    {
      struct Lisp_Bignum *lim = XBIGNUM (limit);
      if (mpz_sgn (*bignum_val (lim)) <= 0)
        xsignal1 (Qargs_out_of_range, limit);
      return get_random_bignum (lim);
    }

  return make_ufixnum (get_random ());
}

/* Random data-structure functions.  */

/* Return LIST's length.  Signal an error if LIST is not a proper list.  */

ptrdiff_t
list_length (Lisp_Object list)
{
  intptr_t i = 0;
  FOR_EACH_TAIL (list)
    i++;
  CHECK_LIST_END (list, list);
  return i;
}


DEFUN ("length", Flength, Slength, 1, 1, 0,
       doc: /* Return the length of vector, list or string SEQUENCE.
A byte-code function object is also allowed.

If the string contains multibyte characters, this is not necessarily
the number of bytes in the string; it is the number of characters.
To get the number of bytes, use `string-bytes'.

If the length of a list is being computed to compare to a (small)
number, the `length<', `length>' and `length=' functions may be more
efficient.  */)
  (Lisp_Object sequence)
{
  EMACS_INT val;

  if (STRINGP (sequence))
    val = SCHARS (sequence);
  else if (VECTORP (sequence))
    val = ASIZE (sequence);
  else if (CHAR_TABLE_P (sequence))
    val = MAX_CHAR;
  else if (BOOL_VECTOR_P (sequence))
    val = bool_vector_size (sequence);
  else if (COMPILEDP (sequence) || RECORDP (sequence))
    val = PVSIZE (sequence);
  else if (CONSP (sequence))
    val = list_length (sequence);
  else if (NILP (sequence))
    val = 0;
  else
    wrong_type_argument (Qsequencep, sequence);

  return make_fixnum (val);
}

DEFUN ("safe-length", Fsafe_length, Ssafe_length, 1, 1, 0,
       doc: /* Return the length of a list, but avoid error or infinite loop.
This function never gets an error.  If LIST is not really a list,
it returns 0.  If LIST is circular, it returns an integer that is at
least the number of distinct elements.  */)
  (Lisp_Object list)
{
  intptr_t len = 0;
  FOR_EACH_TAIL_SAFE (list)
    len++;
  return make_fixnum (len);
}

static inline
EMACS_INT length_internal (Lisp_Object sequence, int len)
{
  /* If LENGTH is short (arbitrarily chosen cut-off point), use a
     fast loop that doesn't care about whether SEQUENCE is
     circular or not. */
  if (len < 0xffff)
    while (CONSP (sequence))
      {
	if (--len <= 0)
	  return -1;
	sequence = XCDR (sequence);
      }
  /* Signal an error on circular lists. */
  else
    FOR_EACH_TAIL (sequence)
      if (--len <= 0)
	return -1;
  return len;
}

DEFUN ("length<", Flength_less, Slength_less, 2, 2, 0,
       doc: /* Return non-nil if SEQUENCE is shorter than LENGTH.
See `length' for allowed values of SEQUENCE and how elements are
counted.  */)
  (Lisp_Object sequence, Lisp_Object length)
{
  CHECK_FIXNUM (length);
  EMACS_INT len = XFIXNUM (length);

  if (CONSP (sequence))
    return length_internal (sequence, len) == -1? Qnil: Qt;
  else
    return XFIXNUM (Flength (sequence)) < len? Qt: Qnil;
}

DEFUN ("length>", Flength_greater, Slength_greater, 2, 2, 0,
       doc: /* Return non-nil if SEQUENCE is longer than LENGTH.
See `length' for allowed values of SEQUENCE and how elements are
counted.  */)
  (Lisp_Object sequence, Lisp_Object length)
{
  CHECK_FIXNUM (length);
  EMACS_INT len = XFIXNUM (length);

  if (CONSP (sequence))
    return length_internal (sequence, len + 1) == -1? Qt: Qnil;
  else
    return XFIXNUM (Flength (sequence)) > len? Qt: Qnil;
}

DEFUN ("length=", Flength_equal, Slength_equal, 2, 2, 0,
       doc: /* Return non-nil if SEQUENCE has length equal to LENGTH.
See `length' for allowed values of SEQUENCE and how elements are
counted.  */)
  (Lisp_Object sequence, Lisp_Object length)
{
  CHECK_FIXNUM (length);
  EMACS_INT len = XFIXNUM (length);

  if (len < 0)
    return Qnil;

  if (CONSP (sequence))
    return length_internal (sequence, len + 1) == 1? Qt: Qnil;
  else
    return XFIXNUM (Flength (sequence)) == len? Qt: Qnil;
}

DEFUN ("proper-list-p", Fproper_list_p, Sproper_list_p, 1, 1, 0,
       doc: /* Return OBJECT's length if it is a proper list, nil otherwise.
A proper list is neither circular nor dotted (i.e., its last cdr is nil).  */
       attributes: const)
  (Lisp_Object object)
{
  intptr_t len = 0;
  Lisp_Object last_tail = object;
  Lisp_Object tail = object;
  FOR_EACH_TAIL_SAFE (tail)
    {
      len++;
      rarely_quit (len);
      last_tail = XCDR (tail);
    }
  if (! NILP (last_tail))
    return Qnil;
  return make_fixnum (len);
}

DEFUN ("circular-list-p", Fcircular_list_p, Scircular_list_p, 1, 1, 0,
       doc: /* Return t if OBJECT is a circular list, nil otherwise.
The expression (not (proper-list-p OBJECT)) also returns t if OBJECT
is circular, but undesirably returns t if OBJECT is a dotted list.  */
       attributes: const)
  (Lisp_Object object)
{
  Lisp_Object tail = object, circular_p = Qnil;
  FOR_EACH_TAIL_INTERNAL (tail, (void) ((circular_p) = Qt), false)
    {
      (void) 0;
    }
  return circular_p;
}

DEFUN ("string-bytes", Fstring_bytes, Sstring_bytes, 1, 1, 0,
       doc: /* Return the number of bytes in STRING.
If STRING is multibyte, this may be greater than the length of STRING.  */)
  (Lisp_Object string)
{
  CHECK_STRING (string);
  return make_fixnum (SBYTES (string));
}

DEFUN ("string-distance", Fstring_distance, Sstring_distance, 2, 3, 0,
       doc: /* Return Levenshtein distance between STRING1 and STRING2.
The distance is the number of deletions, insertions, and substitutions
required to transform STRING1 into STRING2.
If BYTECOMPARE is nil or omitted, compute distance in terms of characters.
If BYTECOMPARE is non-nil, compute distance in terms of bytes.
Letter-case is significant, but text properties are ignored. */)
  (Lisp_Object string1, Lisp_Object string2, Lisp_Object bytecompare)

{
  CHECK_STRING (string1);
  CHECK_STRING (string2);

  bool use_byte_compare =
    ! NILP (bytecompare)
    || (! STRING_MULTIBYTE (string1) && ! STRING_MULTIBYTE (string2));
  ptrdiff_t len1 = use_byte_compare ? SBYTES (string1) : SCHARS (string1);
  ptrdiff_t len2 = use_byte_compare ? SBYTES (string2) : SCHARS (string2);
  ptrdiff_t x, y, lastdiag, olddiag;

  USE_SAFE_ALLOCA;
  ptrdiff_t *column = SAFE_ALLOCA ((len1 + 1) * sizeof (ptrdiff_t));
  for (y = 0; y <= len1; y++)
    column[y] = y;

  if (use_byte_compare)
    {
      char *s1 = SSDATA (string1);
      char *s2 = SSDATA (string2);

      for (x = 1; x <= len2; x++)
        {
          column[0] = x;
          for (y = 1, lastdiag = x - 1; y <= len1; y++)
            {
              olddiag = column[y];
              column[y] = min (min (column[y] + 1, column[y-1] + 1),
			       lastdiag + (s1[y-1] == s2[x-1] ? 0 : 1));
              lastdiag = olddiag;
            }
        }
    }
  else
    {
      int c1, c2;
      ptrdiff_t i1, i1_byte, i2 = 0, i2_byte = 0;
      for (x = 1; x <= len2; x++)
        {
          column[0] = x;
          c2 = fetch_string_char_advance (string2, &i2, &i2_byte);
          i1 = i1_byte = 0;
          for (y = 1, lastdiag = x - 1; y <= len1; y++)
            {
              olddiag = column[y];
              c1 = fetch_string_char_advance (string1, &i1, &i1_byte);
              column[y] = min (min (column[y] + 1, column[y-1] + 1),
			       lastdiag + (c1 == c2 ? 0 : 1));
              lastdiag = olddiag;
            }
        }
    }

  SAFE_FREE ();
  return make_fixnum (column[len1]);
}

DEFUN ("string-equal", Fstring_equal, Sstring_equal, 2, 2, 0,
       doc: /* Return t if two strings have identical contents.
Case is significant, but text properties are ignored.
Symbols are also allowed; their print names are used instead.  */)
  (register Lisp_Object s1, Lisp_Object s2)
{
  if (SYMBOLP (s1))
    s1 = SYMBOL_NAME (s1);
  if (SYMBOLP (s2))
    s2 = SYMBOL_NAME (s2);
  CHECK_STRING (s1);
  CHECK_STRING (s2);

  if (SCHARS (s1) != SCHARS (s2)
      || SBYTES (s1) != SBYTES (s2)
      || memcmp (SDATA (s1), SDATA (s2), SBYTES (s1)))
    return Qnil;
  return Qt;
}

DEFUN ("compare-strings", Fcompare_strings, Scompare_strings, 6, 7, 0,
       doc: /* Compare the contents of two strings, converting to multibyte if needed.
The arguments START1, END1, START2, and END2, if non-nil, are
positions specifying which parts of STR1 or STR2 to compare.  In
string STR1, compare the part between START1 (inclusive) and END1
\(exclusive).  If START1 is nil, it defaults to 0, the beginning of
the string; if END1 is nil, it defaults to the length of the string.
Likewise, in string STR2, compare the part between START2 and END2.
Like in `substring', negative values are counted from the end.

The strings are compared by the numeric values of their characters.
For instance, STR1 is "less than" STR2 if its first differing
character has a smaller numeric value.  If IGNORE-CASE is non-nil,
characters are converted to upper-case before comparing them.  Unibyte
strings are converted to multibyte for comparison.

The value is t if the strings (or specified portions) match.
If string STR1 is less, the value is a negative number N;
  - 1 - N is the number of characters that match at the beginning.
If string STR1 is greater, the value is a positive number N;
  N - 1 is the number of characters that match at the beginning.  */)
  (Lisp_Object str1, Lisp_Object start1, Lisp_Object end1, Lisp_Object str2,
   Lisp_Object start2, Lisp_Object end2, Lisp_Object ignore_case)
{
  ptrdiff_t from1, to1, from2, to2, i1, i1_byte, i2, i2_byte;

  CHECK_STRING (str1);
  CHECK_STRING (str2);

  /* For backward compatibility, silently bring too-large positive end
     values into range.  */
  if (FIXNUMP (end1) && SCHARS (str1) < XFIXNUM (end1))
    end1 = make_fixnum (SCHARS (str1));
  if (FIXNUMP (end2) && SCHARS (str2) < XFIXNUM (end2))
    end2 = make_fixnum (SCHARS (str2));

  validate_subarray (str1, start1, end1, SCHARS (str1), &from1, &to1);
  validate_subarray (str2, start2, end2, SCHARS (str2), &from2, &to2);

  i1 = from1;
  i2 = from2;

  i1_byte = string_char_to_byte (str1, i1);
  i2_byte = string_char_to_byte (str2, i2);

  while (i1 < to1 && i2 < to2)
    {
      /* When we find a mismatch, we must compare the
	 characters, not just the bytes.  */
      int c1 = fetch_string_char_as_multibyte_advance (str1, &i1, &i1_byte);
      int c2 = fetch_string_char_as_multibyte_advance (str2, &i2, &i2_byte);

      if (c1 == c2)
	continue;

      if (! NILP (ignore_case))
	{
	  c1 = XFIXNUM (Fupcase (make_fixnum (c1)));
	  c2 = XFIXNUM (Fupcase (make_fixnum (c2)));
	}

      if (c1 == c2)
	continue;

      /* Note that I1 has already been incremented
	 past the character that we are comparing;
	 hence we don't add or subtract 1 here.  */
      if (c1 < c2)
	return make_fixnum (- i1 + from1);
      else
	return make_fixnum (i1 - from1);
    }

  if (i1 < to1)
    return make_fixnum (i1 - from1 + 1);
  if (i2 < to2)
    return make_fixnum (- i1 + from1 - 1);

  return Qt;
}

DEFUN ("string-lessp", Fstring_lessp, Sstring_lessp, 2, 2, 0,
       doc: /* Return non-nil if STRING1 is less than STRING2 in lexicographic order.
Case is significant.
Symbols are also allowed; their print names are used instead.  */)
  (Lisp_Object string1, Lisp_Object string2)
{
  if (SYMBOLP (string1))
    string1 = SYMBOL_NAME (string1);
  else
    CHECK_STRING (string1);
  if (SYMBOLP (string2))
    string2 = SYMBOL_NAME (string2);
  else
    CHECK_STRING (string2);

  ptrdiff_t n = min (SCHARS (string1), SCHARS (string2));
  if (! STRING_MULTIBYTE (string1) && ! STRING_MULTIBYTE (string2))
    {
      /* Both arguments are unibyte (hot path).  */
      int d = memcmp (SSDATA (string1), SSDATA (string2), n);
      return d < 0 || (d == 0 && n < SCHARS (string2)) ? Qt : Qnil;
    }

  ptrdiff_t i1 = 0, i1_byte = 0, i2 = 0, i2_byte = 0;

  while (i1 < n)
    {
      /* When we find a mismatch, we must compare the
	 characters, not just the bytes.  */
      int c1 = fetch_string_char_advance (string1, &i1, &i1_byte);
      int c2 = fetch_string_char_advance (string2, &i2, &i2_byte);
      if (c1 != c2)
	return c1 < c2 ? Qt : Qnil;
    }
  return i1 < SCHARS (string2) ? Qt : Qnil;
}

DEFUN ("string-version-lessp", Fstring_version_lessp,
       Sstring_version_lessp, 2, 2, 0,
       doc: /* Return non-nil if S1 is less than S2, as version strings.

This function compares version strings S1 and S2:
   1) By prefix lexicographically.
   2) Then by version (similarly to version comparison of Debian's dpkg).
      Leading zeros in version numbers are ignored.
   3) If both prefix and version are equal, compare as ordinary strings.

For example, \"foo2.png\" compares less than \"foo12.png\".
Case is significant.
Symbols are also allowed; their print names are used instead.  */)
  (Lisp_Object string1, Lisp_Object string2)
{
  if (SYMBOLP (string1))
    string1 = SYMBOL_NAME (string1);
  if (SYMBOLP (string2))
    string2 = SYMBOL_NAME (string2);
  CHECK_STRING (string1);
  CHECK_STRING (string2);
  int cmp = filenvercmp (SSDATA (string1), SBYTES (string1),
			 SSDATA (string2), SBYTES (string2));
  return cmp < 0 ? Qt : Qnil;
}

DEFUN ("string-collate-lessp", Fstring_collate_lessp, Sstring_collate_lessp, 2, 4, 0,
       doc: /* Return t if first arg string is less than second in collation order.
Symbols are also allowed; their print names are used instead.

This function obeys the conventions for collation order in your
locale settings.  For example, punctuation and whitespace characters
might be considered less significant for sorting:

\(sort \\='("11" "12" "1 1" "1 2" "1.1" "1.2") \\='string-collate-lessp)
  => ("11" "1 1" "1.1" "12" "1 2" "1.2")

The optional argument LOCALE, a string, overrides the setting of your
current locale identifier for collation.  The value is system
dependent; a LOCALE \"en_US.UTF-8\" is applicable on POSIX systems,
while it would be, e.g., \"enu_USA.1252\" on MS-Windows systems.

If IGNORE-CASE is non-nil, characters are converted to lower-case
before comparing them.

To emulate Unicode-compliant collation on MS-Windows systems,
bind `w32-collate-ignore-punctuation' to a non-nil value, since
the codeset part of the locale cannot be \"UTF-8\" on MS-Windows.

If your system does not support a locale environment, this function
behaves like `string-lessp'.  */)
  (Lisp_Object s1, Lisp_Object s2, Lisp_Object locale, Lisp_Object ignore_case)
{
#if defined __STDC_ISO_10646__ || defined WINDOWSNT
  /* Check parameters.  */
  if (SYMBOLP (s1))
    s1 = SYMBOL_NAME (s1);
  if (SYMBOLP (s2))
    s2 = SYMBOL_NAME (s2);
  CHECK_STRING (s1);
  CHECK_STRING (s2);
  if (! NILP (locale))
    CHECK_STRING (locale);

  return (str_collate (s1, s2, locale, ignore_case) < 0) ? Qt : Qnil;

#else  /* !__STDC_ISO_10646__, !WINDOWSNT */
  return Fstring_lessp (s1, s2);
#endif /* !__STDC_ISO_10646__, !WINDOWSNT */
}

DEFUN ("string-collate-equalp", Fstring_collate_equalp, Sstring_collate_equalp, 2, 4, 0,
       doc: /* Return t if two strings have identical contents.
Symbols are also allowed; their print names are used instead.

This function obeys the conventions for collation order in your locale
settings.  For example, characters with different coding points but
the same meaning might be considered as equal, like different grave
accent Unicode characters:

\(string-collate-equalp (string ?\\uFF40) (string ?\\u1FEF))
  => t

The optional argument LOCALE, a string, overrides the setting of your
current locale identifier for collation.  The value is system
dependent; a LOCALE \"en_US.UTF-8\" is applicable on POSIX systems,
while it would be \"enu_USA.1252\" on MS Windows systems.

If IGNORE-CASE is non-nil, characters are converted to lower-case
before comparing them.

To emulate Unicode-compliant collation on MS-Windows systems,
bind `w32-collate-ignore-punctuation' to a non-nil value, since
the codeset part of the locale cannot be \"UTF-8\" on MS-Windows.

If your system does not support a locale environment, this function
behaves like `string-equal'.

Do NOT use this function to compare file names for equality.  */)
  (Lisp_Object s1, Lisp_Object s2, Lisp_Object locale, Lisp_Object ignore_case)
{
#if defined __STDC_ISO_10646__ || defined WINDOWSNT
  /* Check parameters.  */
  if (SYMBOLP (s1))
    s1 = SYMBOL_NAME (s1);
  if (SYMBOLP (s2))
    s2 = SYMBOL_NAME (s2);
  CHECK_STRING (s1);
  CHECK_STRING (s2);
  if (! NILP (locale))
    CHECK_STRING (locale);

  return (str_collate (s1, s2, locale, ignore_case) == 0) ? Qt : Qnil;

#else  /* !__STDC_ISO_10646__, !WINDOWSNT */
  return Fstring_equal (s1, s2);
#endif /* !__STDC_ISO_10646__, !WINDOWSNT */
}
<<<<<<< HEAD

static Lisp_Object concat (ptrdiff_t nargs, Lisp_Object *args,
			   Lisp_Object last_tail, bool vector_target);
static Lisp_Object concat_strings (ptrdiff_t nargs, Lisp_Object *args);
=======

static Lisp_Object concat_to_list (ptrdiff_t nargs, Lisp_Object *args,
				   Lisp_Object last_tail);
static Lisp_Object concat_to_vector (ptrdiff_t nargs, Lisp_Object *args);
static Lisp_Object concat_to_string (ptrdiff_t nargs, Lisp_Object *args);
>>>>>>> 53c0690f

Lisp_Object
concat2 (Lisp_Object s1, Lisp_Object s2)
{
  return concat_to_string (2, ((Lisp_Object []) {s1, s2}));
}

Lisp_Object
concat3 (Lisp_Object s1, Lisp_Object s2, Lisp_Object s3)
{
  return concat_to_string (3, ((Lisp_Object []) {s1, s2, s3}));
}

DEFUN ("append", Fappend, Sappend, 0, MANY, 0,
       doc: /* Concatenate all the arguments and make the result a list.
The result is a list whose elements are the elements of all the arguments.
Each argument may be a list, vector or string.
The last argument is not copied, just used as the tail of the new list.
usage: (append &rest SEQUENCES)  */)
  (ptrdiff_t nargs, Lisp_Object *args)
{
  if (nargs == 0)
    return Qnil;
  return concat_to_list (nargs - 1, args, args[nargs - 1]);
}

DEFUN ("concat", Fconcat, Sconcat, 0, MANY, 0,
       doc: /* Concatenate all the arguments and make the result a string.
The result is a string whose elements are the elements of all the arguments.
Each argument may be a string or a list or vector of characters (integers).

Values of the `composition' property of the result are not guaranteed
to be `eq'.
usage: (concat &rest SEQUENCES)  */)
  (ptrdiff_t nargs, Lisp_Object *args)
{
  return concat_to_string (nargs, args);
}

DEFUN ("vconcat", Fvconcat, Svconcat, 0, MANY, 0,
       doc: /* Concatenate all the arguments and make the result a vector.
The result is a vector whose elements are the elements of all the arguments.
Each argument may be a list, vector or string.
usage: (vconcat &rest SEQUENCES)   */)
  (ptrdiff_t nargs, Lisp_Object *args)
{
  return concat_to_vector (nargs, args);
}


DEFUN ("copy-sequence", Fcopy_sequence, Scopy_sequence, 1, 1, 0,
       doc: /* Return a copy of a list, vector, string, char-table or record.
The elements of a list, vector or record are not copied; they are
shared with the original.
If the original sequence is empty, this function may return
the same empty object instead of its copy.  */)
  (Lisp_Object arg)
{
  if (NILP (arg)) return arg;

  if (CONSP (arg))
    {
      Lisp_Object val = Fcons (XCAR (arg), Qnil);
      Lisp_Object prev = val;
      Lisp_Object tail = XCDR (arg);
      FOR_EACH_TAIL (tail)
	{
	  Lisp_Object c = Fcons (XCAR (tail), Qnil);
	  XSETCDR (prev, c);
	  prev = c;
	}
      CHECK_LIST_END (tail, tail);
      return val;
    }

  if (STRINGP (arg))
    {
      ptrdiff_t bytes = SBYTES (arg);
      ptrdiff_t chars = SCHARS (arg);
      Lisp_Object val = STRING_MULTIBYTE (arg)
	? make_multibyte_string (NULL, chars, bytes)
	: make_unibyte_string (NULL, bytes);
      memcpy (SDATA (val), SDATA (arg), bytes);
      INTERVAL ivs = string_intervals (arg);
      if (ivs)
	{
	  INTERVAL copy = copy_intervals (ivs, 0, chars);
	  set_interval_object (copy, val);
	  set_string_intervals (val, copy);
	}
      return val;
    }

  if (VECTORP (arg))
    return Fvector (ASIZE (arg), XVECTOR (arg)->contents);

  if (RECORDP (arg))
    return Frecord (PVSIZE (arg), XVECTOR (arg)->contents);

  if (CHAR_TABLE_P (arg))
    return copy_char_table (arg);

  if (BOOL_VECTOR_P (arg))
    {
      EMACS_INT nbits = bool_vector_size (arg);
      ptrdiff_t nbytes = bool_vector_bytes (nbits);
      Lisp_Object val = make_bool_vector (nbits);
      memcpy (bool_vector_data (val), bool_vector_data (arg), nbytes);
      return val;
    }

  wrong_type_argument (Qsequencep, arg);
}

/* This structure holds information of an argument of `concat_to_string'
   that is a string and has text properties to be copied.  */
struct textprop_rec
{
  ptrdiff_t argnum;		/* refer to ARGS (arguments of `concat') */
  ptrdiff_t from;		/* refer to ARGS[argnum] (argument string) */
  ptrdiff_t to;			/* refer to VAL (the target string) */
};

static Lisp_Object
concat_to_string (ptrdiff_t nargs, Lisp_Object *args)
{
  USE_SAFE_ALLOCA;

  /* Check types and compute total length in chars of arguments in RESULT_LEN,
     length in bytes in RESULT_LEN_BYTE, and determine in DEST_MULTIBYTE
     whether the result should be a multibyte string.  */
  EMACS_INT result_len = 0;
  EMACS_INT result_len_byte = 0;
  bool dest_multibyte = false;
  bool some_unibyte = false;
  for (ptrdiff_t i = 0; i < nargs; i++)
    {
      Lisp_Object arg = args[i];
      EMACS_INT len;

      /* We must count the number of bytes needed in the string
	 as well as the number of characters.  */

      if (STRINGP (arg))
	{
	  ptrdiff_t arg_len_byte = SBYTES (arg);
	  len = SCHARS (arg);
	  if (STRING_MULTIBYTE (arg))
	    dest_multibyte = true;
	  else
	    some_unibyte = true;
	  if (STRING_BYTES_BOUND - result_len_byte < arg_len_byte)
	    string_overflow ();
	  result_len_byte += arg_len_byte;
	}
      else if (VECTORP (arg))
	{
	  len = ASIZE (arg);
	  ptrdiff_t arg_len_byte = 0;
	  for (ptrdiff_t j = 0; j < len; j++)
	    {
	      Lisp_Object ch = AREF (arg, j);
	      CHECK_CHARACTER (ch);
	      int c = XFIXNAT (ch);
	      arg_len_byte += CHAR_BYTES (c);
	      if (!ASCII_CHAR_P (c) && !CHAR_BYTE8_P (c))
		dest_multibyte = true;
	    }
	  if (STRING_BYTES_BOUND - result_len_byte < arg_len_byte)
	    string_overflow ();
	  result_len_byte += arg_len_byte;
	}
      else if (NILP (arg))
	continue;
      else if (CONSP (arg))
	{
	  len = XFIXNAT (Flength (arg));
	  ptrdiff_t arg_len_byte = 0;
	  for (; CONSP (arg); arg = XCDR (arg))
	    {
	      Lisp_Object ch = XCAR (arg);
	      CHECK_CHARACTER (ch);
	      int c = XFIXNAT (ch);
	      arg_len_byte += CHAR_BYTES (c);
	      if (!ASCII_CHAR_P (c) && !CHAR_BYTE8_P (c))
		dest_multibyte = true;
	    }
	  if (STRING_BYTES_BOUND - result_len_byte < arg_len_byte)
	    string_overflow ();
	  result_len_byte += arg_len_byte;
	}
      else
	wrong_type_argument (Qsequencep, arg);

      result_len += len;
      if (MOST_POSITIVE_FIXNUM < result_len)
	memory_full (SIZE_MAX);
    }

  if (dest_multibyte && some_unibyte)
    {
      /* Non-ASCII characters in unibyte strings take two bytes when
	 converted to multibyte -- count them and adjust the total.  */
      for (ptrdiff_t i = 0; i < nargs; i++)
	{
	  Lisp_Object arg = args[i];
	  if (STRINGP (arg) && ! STRING_MULTIBYTE (arg))
	    {
	      ptrdiff_t bytes = SCHARS (arg);
	      const unsigned char *s = SDATA (arg);
	      ptrdiff_t nonascii = 0;
	      for (ptrdiff_t j = 0; j < bytes; j++)
		nonascii += s[j] >> 7;
	      if (STRING_BYTES_BOUND - result_len_byte < nonascii)
		string_overflow ();
	      result_len_byte += nonascii;
	    }
	}
    }

  if (!dest_multibyte)
    result_len_byte = result_len;

  /* Create the output object.  */
  Lisp_Object result = dest_multibyte
    ? make_multibyte_string (NULL, result_len, result_len_byte)
    : make_unibyte_string (NULL, result_len);

  /* Copy the contents of the args into the result.  */
  ptrdiff_t toindex = 0;
  ptrdiff_t toindex_byte = 0;

  /* When we make a multibyte string, we can't copy text properties
     while concatenating each string because the length of resulting
     string can't be decided until we finish the whole concatenation.
     So, we record strings that have text properties to be copied
     here, and copy the text properties after the concatenation.  */
  struct textprop_rec *textprops;
  /* Number of elements in textprops.  */
  ptrdiff_t num_textprops = 0;
  SAFE_NALLOCA (textprops, 1, nargs);

  for (ptrdiff_t i = 0; i < nargs; i++)
    {
      Lisp_Object arg = args[i];
      if (STRINGP (arg))
	{
	  if (string_intervals (arg))
	    {
	      textprops[num_textprops].argnum = i;
	      textprops[num_textprops].from = 0;
	      textprops[num_textprops].to = toindex;
	      num_textprops++;
	    }
	  ptrdiff_t nchars = SCHARS (arg);
	  if (STRING_MULTIBYTE (arg) == dest_multibyte)
	    {
	      /* Between strings of the same kind, copy fast.  */
	      ptrdiff_t arg_len_byte = SBYTES (arg);
	      memcpy (SDATA (result) + toindex_byte, SDATA (arg), arg_len_byte);
	      toindex_byte += arg_len_byte;
	    }
	  else
	    {
	      /* Copy a single-byte string to a multibyte string.  */
	      toindex_byte += copy_text (SDATA (arg),
					 SDATA (result) + toindex_byte,
					 nchars, 0, 1);
	    }
	  toindex += nchars;
	}
      else if (VECTORP (arg))
	{
	  ptrdiff_t len = ASIZE (arg);
	  for (ptrdiff_t j = 0; j < len; j++)
	    {
	      int c = XFIXNAT (AREF (arg, j));
	      if (dest_multibyte)
		toindex_byte += CHAR_STRING (c, SDATA (result) + toindex_byte);
	      else
		SSET (result, toindex_byte++, c);
	      toindex++;
	    }
	}
      else
	for (Lisp_Object tail = arg; ! NILP (tail); tail = XCDR (tail))
	  {
	    int c = XFIXNAT (XCAR (tail));
	    if (dest_multibyte)
	      toindex_byte += CHAR_STRING (c, SDATA (result) + toindex_byte);
	    else
	      SSET (result, toindex_byte++, c);
	    toindex++;
	  }
    }

  if (num_textprops > 0)
    {
      ptrdiff_t last_to_end = -1;
      for (ptrdiff_t i = 0; i < num_textprops; i++)
	{
	  Lisp_Object arg = args[textprops[i].argnum];
	  Lisp_Object props = text_property_list (arg,
						  make_fixnum (0),
						  make_fixnum (SCHARS (arg)),
						  Qnil);
	  /* If successive arguments have properties, be sure that the
	     value of `composition' property be the copy.  */
	  if (last_to_end == textprops[i].to)
	    make_composition_value_copy (props);
	  add_text_properties_from_list (result, props,
					 make_fixnum (textprops[i].to));
	  last_to_end = textprops[i].to + SCHARS (arg);
	}
    }

  SAFE_FREE ();
  return result;
}

/* Concatenate sequences into a list. */
Lisp_Object
concat_to_list (ptrdiff_t nargs, Lisp_Object *args, Lisp_Object last_tail)
{
  /* Copy the contents of the args into the result.  */
  Lisp_Object result = Qnil;
  Lisp_Object last = Qnil;	/* Last cons in result if nonempty.  */

  for (ptrdiff_t i = 0; i < nargs; i++)
    {
      Lisp_Object arg = args[i];
      /* List arguments are treated specially since this is the common case.  */
      if (CONSP (arg))
	{
	  Lisp_Object head = Fcons (XCAR (arg), Qnil);
	  Lisp_Object prev = head;
	  arg = XCDR (arg);
	  FOR_EACH_TAIL (arg)
	    {
	      Lisp_Object next = Fcons (XCAR (arg), Qnil);
	      XSETCDR (prev, next);
	      prev = next;
	    }
	  CHECK_LIST_END (arg, arg);
	  if (NILP (result))
	    result = head;
	  else
	    XSETCDR (last, head);
	  last = prev;
	}
      else if (NILP (arg))
	;
      else if (VECTORP (arg) || STRINGP (arg)
	       || BOOL_VECTOR_P (arg) || COMPILEDP (arg))
	{
	  ptrdiff_t arglen = XFIXNUM (Flength (arg));
	  ptrdiff_t argindex_byte = 0;

	  /* Copy element by element.  */
	  for (ptrdiff_t argindex = 0; argindex < arglen; argindex++)
	    {
	      /* Fetch next element of `arg' arg into `elt', or break if
		 `arg' is exhausted. */
	      Lisp_Object elt;
	      if (STRINGP (arg))
		{
		  int c;
		  if (STRING_MULTIBYTE (arg))
		    {
		      ptrdiff_t char_idx = argindex;
		      c = fetch_string_char_advance_no_check (arg, &char_idx,
							      &argindex_byte);
		    }
		  else
		    c = SREF (arg, argindex);
		  elt = make_fixed_natnum (c);
		}
	      else if (BOOL_VECTOR_P (arg))
		elt = bool_vector_ref (arg, argindex);
	      else
		elt = AREF (arg, argindex);

	      /* Store this element into the result.  */
	      Lisp_Object node = Fcons (elt, Qnil);
	      if (NILP (result))
		result = node;
	      else
		XSETCDR (last, node);
	      last = node;
	    }
	}
      else
	wrong_type_argument (Qsequencep, arg);
    }

  if (NILP (result))
    result = last_tail;
  else
    XSETCDR (last, last_tail);

  return result;
}

/* Concatenate sequences into a vector.  */
Lisp_Object
concat_to_vector (ptrdiff_t nargs, Lisp_Object *args)
{
  /* Check argument types and compute total length of arguments.  */
  EMACS_INT result_len = 0;
  for (ptrdiff_t i = 0; i < nargs; i++)
    {
      Lisp_Object arg = args[i];
      if (!(VECTORP (arg) || CONSP (arg) || NILP (arg) || STRINGP (arg)
	    || BOOL_VECTOR_P (arg) || COMPILEDP (arg)))
	wrong_type_argument (Qsequencep, arg);
      EMACS_INT len = XFIXNAT (Flength (arg));
      result_len += len;
      if (MOST_POSITIVE_FIXNUM < result_len)
	memory_full (SIZE_MAX);
    }

<<<<<<< HEAD
  /* When the target is a list, return the tail directly if all other
     arguments are empty.  */
  if (!vector_target && result_len == 0)
    return last_tail;

  /* Create the output object.  */
  Lisp_Object result = vector_target
    ? initialize_vector (result_len, Qnil)
    : Fmake_list (make_fixnum (result_len), Qnil);
=======
  /* Create the output vector.  */
  Lisp_Object result = make_uninit_vector (result_len);
  Lisp_Object *dst = XVECTOR (result)->contents;
>>>>>>> 53c0690f

  /* Copy the contents of the args into the result.  */

  for (ptrdiff_t i = 0; i < nargs; i++)
    {
      Lisp_Object arg = args[i];
      if (VECTORP (arg))
	{
	  ptrdiff_t size = ASIZE (arg);
	  memcpy (dst, XVECTOR (arg)->contents, size * sizeof *dst);
	  dst += size;
	}
      else if (CONSP (arg))
	do
	  {
	    *dst++ = XCAR (arg);
	    arg = XCDR (arg);
	  }
	while (!NILP (arg));
      else if (NILP (arg))
	;
      else if (STRINGP (arg))
	{
	  ptrdiff_t size = SCHARS (arg);
	  if (STRING_MULTIBYTE (arg))
	    {
	      ptrdiff_t byte = 0;
	      for (ptrdiff_t i = 0; i < size;)
		{
		  int c = fetch_string_char_advance_no_check (arg, &i, &byte);
		  *dst++ = make_fixnum (c);
		}
	    }
	  else
	    for (ptrdiff_t i = 0; i < size; i++)
	      *dst++ = make_fixnum (SREF (arg, i));
	}
      else if (BOOL_VECTOR_P (arg))
	{
	  ptrdiff_t size = bool_vector_size (arg);
	  for (ptrdiff_t i = 0; i < size; i++)
	    *dst++ = bool_vector_ref (arg, i);
	}
      else
	{
	  eassert (COMPILEDP (arg));
	  ptrdiff_t size = PVSIZE (arg);
	  memcpy (dst, XVECTOR (arg)->contents, size * sizeof *dst);
	  dst += size;
	}
    }
<<<<<<< HEAD
  if (! NILP (prev))
    XSETCDR (prev, last_tail);
=======
  eassert (dst == XVECTOR (result)->contents + result_len);
>>>>>>> 53c0690f

  return result;
}

static Lisp_Object string_char_byte_cache_string;
static ptrdiff_t string_char_byte_cache_charpos;
static ptrdiff_t string_char_byte_cache_bytepos;

void
clear_string_char_byte_cache (void)
{
  string_char_byte_cache_string = Qnil;
}

/* Return the byte index corresponding to CHAR_INDEX in STRING.  */

ptrdiff_t
string_char_to_byte (Lisp_Object string, ptrdiff_t char_index)
{
  ptrdiff_t i_byte;
  ptrdiff_t best_below, best_below_byte;
  ptrdiff_t best_above, best_above_byte;

  best_below = best_below_byte = 0;
  best_above = SCHARS (string);
  best_above_byte = SBYTES (string);
  if (best_above == best_above_byte)
    return char_index;

  if (EQ (string, string_char_byte_cache_string))
    {
      if (string_char_byte_cache_charpos < char_index)
	{
	  best_below = string_char_byte_cache_charpos;
	  best_below_byte = string_char_byte_cache_bytepos;
	}
      else
	{
	  best_above = string_char_byte_cache_charpos;
	  best_above_byte = string_char_byte_cache_bytepos;
	}
    }

  if (char_index - best_below < best_above - char_index)
    {
      unsigned char *p = SDATA (string) + best_below_byte;

      while (best_below < char_index)
	{
	  p += BYTES_BY_CHAR_HEAD (*p);
	  best_below++;
	}
      i_byte = p - SDATA (string);
    }
  else
    {
      unsigned char *p = SDATA (string) + best_above_byte;

      while (best_above > char_index)
	{
	  p--;
	  while (!CHAR_HEAD_P (*p)) p--;
	  best_above--;
	}
      i_byte = p - SDATA (string);
    }

  string_char_byte_cache_bytepos = i_byte;
  string_char_byte_cache_charpos = char_index;
  string_char_byte_cache_string = string;

  return i_byte;
}

/* Return the character index corresponding to BYTE_INDEX in STRING.  */

ptrdiff_t
string_byte_to_char (Lisp_Object string, ptrdiff_t byte_index)
{
  ptrdiff_t i, i_byte;
  ptrdiff_t best_below, best_below_byte;
  ptrdiff_t best_above, best_above_byte;

  best_below = best_below_byte = 0;
  best_above = SCHARS (string);
  best_above_byte = SBYTES (string);
  if (best_above == best_above_byte)
    return byte_index;

  if (EQ (string, string_char_byte_cache_string))
    {
      if (string_char_byte_cache_bytepos < byte_index)
	{
	  best_below = string_char_byte_cache_charpos;
	  best_below_byte = string_char_byte_cache_bytepos;
	}
      else
	{
	  best_above = string_char_byte_cache_charpos;
	  best_above_byte = string_char_byte_cache_bytepos;
	}
    }

  if (byte_index - best_below_byte < best_above_byte - byte_index)
    {
      unsigned char *p = SDATA (string) + best_below_byte;
      unsigned char *pend = SDATA (string) + byte_index;

      while (p < pend)
	{
	  p += BYTES_BY_CHAR_HEAD (*p);
	  best_below++;
	}
      i = best_below;
      i_byte = p - SDATA (string);
    }
  else
    {
      unsigned char *p = SDATA (string) + best_above_byte;
      unsigned char *pbeg = SDATA (string) + byte_index;

      while (p > pbeg)
	{
	  p--;
	  while (!CHAR_HEAD_P (*p)) p--;
	  best_above--;
	}
      i = best_above;
      i_byte = p - SDATA (string);
    }

  string_char_byte_cache_bytepos = i_byte;
  string_char_byte_cache_charpos = i;
  string_char_byte_cache_string = string;

  return i;
}

/* Convert STRING to a multibyte string.  */

static Lisp_Object
string_make_multibyte (Lisp_Object string)
{
  unsigned char *buf;
  ptrdiff_t nbytes;
  Lisp_Object ret;
  USE_SAFE_ALLOCA;

  if (STRING_MULTIBYTE (string))
    return string;

  nbytes = count_size_as_multibyte (SDATA (string),
				    SCHARS (string));
  /* If all the chars are ASCII, they won't need any more bytes
     once converted.  In that case, we can return STRING itself.  */
  if (nbytes == SBYTES (string))
    return string;

  buf = SAFE_ALLOCA (nbytes);
  copy_text (SDATA (string), buf, SBYTES (string),
	     0, 1);

  ret = make_multibyte_string ((char *) buf, SCHARS (string), nbytes);
  SAFE_FREE ();

  return ret;
}


/* Convert STRING (if unibyte) to a multibyte string without changing
   the number of characters.  Characters 0200 through 0237 are
   converted to eight-bit characters. */

Lisp_Object
string_to_multibyte (Lisp_Object string)
{
  unsigned char *buf;
  ptrdiff_t nbytes;
  Lisp_Object ret;
  USE_SAFE_ALLOCA;

  if (STRING_MULTIBYTE (string))
    return string;

  nbytes = count_size_as_multibyte (SDATA (string), SBYTES (string));
  /* If all the chars are ASCII, they won't need any more bytes once
     converted.  */
  if (nbytes == SBYTES (string))
    return make_multibyte_string (SSDATA (string), nbytes, nbytes);

  buf = SAFE_ALLOCA (nbytes);
  memcpy (buf, SDATA (string), SBYTES (string));
  str_to_multibyte (buf, nbytes, SBYTES (string));

  ret = make_multibyte_string ((char *) buf, SCHARS (string), nbytes);
  SAFE_FREE ();

  return ret;
}


/* Convert STRING to a single-byte string.  */

Lisp_Object
string_make_unibyte (Lisp_Object string)
{
  ptrdiff_t nchars;
  unsigned char *buf;
  Lisp_Object ret;
  USE_SAFE_ALLOCA;

  if (! STRING_MULTIBYTE (string))
    return string;

  nchars = SCHARS (string);

  buf = SAFE_ALLOCA (nchars);
  copy_text (SDATA (string), buf, SBYTES (string),
	     1, 0);

  ret = make_unibyte_string ((char *) buf, nchars);
  SAFE_FREE ();

  return ret;
}

DEFUN ("string-make-multibyte", Fstring_make_multibyte, Sstring_make_multibyte,
       1, 1, 0,
       doc: /* Return the multibyte equivalent of STRING.
If STRING is unibyte and contains non-ASCII characters, the function
`unibyte-char-to-multibyte' is used to convert each unibyte character
to a multibyte character.  In this case, the returned string is a
newly created string with no text properties.  If STRING is multibyte
or entirely ASCII, it is returned unchanged.  In particular, when
STRING is unibyte and entirely ASCII, the returned string is unibyte.
\(When the characters are all ASCII, Emacs primitives will treat the
string the same way whether it is unibyte or multibyte.)  */)
  (Lisp_Object string)
{
  CHECK_STRING (string);

  return string_make_multibyte (string);
}

DEFUN ("string-make-unibyte", Fstring_make_unibyte, Sstring_make_unibyte,
       1, 1, 0,
       doc: /* Return the unibyte equivalent of STRING.
Multibyte character codes above 255 are converted to unibyte
by taking just the low 8 bits of each character's code.  */)
  (Lisp_Object string)
{
  CHECK_STRING (string);

  return string_make_unibyte (string);
}

DEFUN ("string-as-unibyte", Fstring_as_unibyte, Sstring_as_unibyte,
       1, 1, 0,
       doc: /* Return a unibyte string with the same individual bytes as STRING.
If STRING is unibyte, the result is STRING itself.
Otherwise it is a newly created string, with no text properties.
If STRING is multibyte and contains a character of charset
`eight-bit', it is converted to the corresponding single byte.  */)
  (Lisp_Object string)
{
  CHECK_STRING (string);

  if (STRING_MULTIBYTE (string))
    {
      unsigned char *str = (unsigned char *) xlispstrdup (string);
      ptrdiff_t bytes = str_as_unibyte (str, SBYTES (string));

      string = make_unibyte_string ((char *) str, bytes);
      xfree (str);
    }
  return string;
}

DEFUN ("string-as-multibyte", Fstring_as_multibyte, Sstring_as_multibyte,
       1, 1, 0,
       doc: /* Return a multibyte string with the same individual bytes as STRING.
If STRING is multibyte, the result is STRING itself.
Otherwise it is a newly created string, with no text properties.

If STRING is unibyte and contains an individual 8-bit byte (i.e. not
part of a correct utf-8 sequence), it is converted to the corresponding
multibyte character of charset `eight-bit'.
See also `string-to-multibyte'.

Beware, this often doesn't really do what you think it does.
It is similar to (decode-coding-string STRING \\='utf-8-emacs).
If you're not sure, whether to use `string-as-multibyte' or
`string-to-multibyte', use `string-to-multibyte'.  */)
  (Lisp_Object string)
{
  CHECK_STRING (string);

  if (! STRING_MULTIBYTE (string))
    {
      Lisp_Object new_string;
      ptrdiff_t nchars, nbytes;

      parse_str_as_multibyte (SDATA (string),
			      SBYTES (string),
			      &nchars, &nbytes);
      new_string = make_multibyte_string (NULL, nchars, nbytes);
      memcpy (SDATA (new_string), SDATA (string), SBYTES (string));
      if (nbytes != SBYTES (string))
	str_as_multibyte (SDATA (new_string), nbytes,
			  SBYTES (string), NULL);
      string = new_string;
      set_string_intervals (string, NULL);
    }
  return string;
}

DEFUN ("string-to-multibyte", Fstring_to_multibyte, Sstring_to_multibyte,
       1, 1, 0,
       doc: /* Return a multibyte string with the same individual chars as STRING.
If STRING is multibyte, the result is STRING itself.
Otherwise it is a newly created string, with no text properties.

If STRING is unibyte and contains an 8-bit byte, it is converted to
the corresponding multibyte character of charset `eight-bit'.

This differs from `string-as-multibyte' by converting each byte of a correct
utf-8 sequence to an eight-bit character, not just bytes that don't form a
correct sequence.  */)
  (Lisp_Object string)
{
  CHECK_STRING (string);

  return string_to_multibyte (string);
}

DEFUN ("string-to-unibyte", Fstring_to_unibyte, Sstring_to_unibyte,
       1, 1, 0,
       doc: /* Return a unibyte string with the same individual chars as STRING.
If STRING is unibyte, the result is STRING itself.
Otherwise it is a newly created string, with no text properties,
where each `eight-bit' character is converted to the corresponding byte.
If STRING contains a non-ASCII, non-`eight-bit' character,
an error is signaled.  */)
  (Lisp_Object string)
{
  CHECK_STRING (string);

  if (STRING_MULTIBYTE (string))
    {
      ptrdiff_t chars = SCHARS (string);
      unsigned char *str = xmalloc (chars);
      ptrdiff_t converted = str_to_unibyte (SDATA (string), str, chars);

      if (converted < chars)
	error ("Can't convert the %"pD"dth character to unibyte", converted);
      string = make_unibyte_string ((char *) str, chars);
      xfree (str);
    }
  return string;
}


DEFUN ("copy-alist", Fcopy_alist, Scopy_alist, 1, 1, 0,
       doc: /* Return a copy of ALIST.
This is an alist which represents the same mapping from objects to objects,
but does not share the alist structure with ALIST.
The objects mapped (cars and cdrs of elements of the alist)
are shared, however.
Elements of ALIST that are not conses are also shared.  */)
  (Lisp_Object alist)
{
  if (NILP (alist))
    return alist;
  alist = Fcopy_sequence (alist);
  for (Lisp_Object tem = alist; ! NILP (tem); tem = XCDR (tem))
    {
      Lisp_Object car = XCAR (tem);
      if (CONSP (car))
	XSETCAR (tem, Fcons (XCAR (car), XCDR (car)));
    }
  return alist;
}

/* Check that ARRAY can have a valid subarray [FROM..TO),
   given that its size is SIZE.
   If FROM is nil, use 0; if TO is nil, use SIZE.
   Count negative values backwards from the end.
   Set *IFROM and *ITO to the two indexes used.  */

void
validate_subarray (Lisp_Object array, Lisp_Object from, Lisp_Object to,
		   ptrdiff_t size, ptrdiff_t *ifrom, ptrdiff_t *ito)
{
  EMACS_INT f, t;

  if (FIXNUMP (from))
    {
      f = XFIXNUM (from);
      if (f < 0)
	f += size;
    }
  else if (NILP (from))
    f = 0;
  else
    wrong_type_argument (Qintegerp, from);

  if (FIXNUMP (to))
    {
      t = XFIXNUM (to);
      if (t < 0)
	t += size;
    }
  else if (NILP (to))
    t = size;
  else
    wrong_type_argument (Qintegerp, to);

  if (! (0 <= f && f <= t && t <= size))
    args_out_of_range_3 (array, from, to);

  *ifrom = f;
  *ito = t;
}

DEFUN ("substring", Fsubstring, Ssubstring, 1, 3, 0,
       doc: /* Return a new string whose contents are a substring of STRING.
The returned string consists of the characters between index FROM
\(inclusive) and index TO (exclusive) of STRING.  FROM and TO are
zero-indexed: 0 means the first character of STRING.  Negative values
are counted from the end of STRING.  If TO is nil, the substring runs
to the end of STRING.

The STRING argument may also be a vector.  In that case, the return
value is a new vector that contains the elements between index FROM
\(inclusive) and index TO (exclusive) of that vector argument.

With one argument, just copy STRING (with properties, if any).  */)
  (Lisp_Object string, Lisp_Object from, Lisp_Object to)
{
  Lisp_Object res;
  ptrdiff_t size, ifrom, ito;

  size = CHECK_VECTOR_OR_STRING (string);
  validate_subarray (string, from, to, size, &ifrom, &ito);

  if (STRINGP (string))
    {
      ptrdiff_t from_byte
	= !ifrom ? 0 : string_char_to_byte (string, ifrom);
      ptrdiff_t to_byte
	= ito == size ? SBYTES (string) : string_char_to_byte (string, ito);

      res = STRING_MULTIBYTE (string)
	? make_multibyte_string (SSDATA (string) + from_byte,
				 ito - ifrom, to_byte - from_byte)
	: make_unibyte_string (SSDATA (string) + from_byte, to_byte - from_byte);
      copy_text_properties (make_fixnum (ifrom), make_fixnum (ito),
			    string, make_fixnum (0), res, Qnil);
    }
  else
    res = Fvector (ito - ifrom, aref_addr (string, ifrom));

  return res;
}


DEFUN ("substring-no-properties", Fsubstring_no_properties, Ssubstring_no_properties, 1, 3, 0,
       doc: /* Return a substring of STRING, without text properties.
It starts at index FROM and ends before TO.
TO may be nil or omitted; then the substring runs to the end of STRING.
If FROM is nil or omitted, the substring starts at the beginning of STRING.
If FROM or TO is negative, it counts from the end.

With one argument, just copy STRING without its properties.  */)
  (Lisp_Object string, register Lisp_Object from, Lisp_Object to)
{
  ptrdiff_t from_char, to_char, from_byte, to_byte, size;

  CHECK_STRING (string);

  size = SCHARS (string);
  validate_subarray (string, from, to, size, &from_char, &to_char);

  from_byte = !from_char ? 0 : string_char_to_byte (string, from_char);
  to_byte =
    to_char == size ? SBYTES (string) : string_char_to_byte (string, to_char);
  return STRING_MULTIBYTE (string)
    ? make_multibyte_string (SSDATA (string) + from_byte,
			     to_char - from_char, to_byte - from_byte)
    : make_unibyte_string (SSDATA (string) + from_byte, to_byte - from_byte);
}

/* Extract a substring of STRING, giving start and end positions
   both in characters and in bytes.  */

Lisp_Object
substring_both (Lisp_Object string, ptrdiff_t from, ptrdiff_t from_byte,
		ptrdiff_t to, ptrdiff_t to_byte)
{
  Lisp_Object res;
  ptrdiff_t size = CHECK_VECTOR_OR_STRING (string);

  if (!(0 <= from && from <= to && to <= size))
    args_out_of_range_3 (string, make_fixnum (from), make_fixnum (to));

  if (STRINGP (string))
    {
      res = STRING_MULTIBYTE (string)
	? make_multibyte_string (SSDATA (string) + from_byte,
				 to - from, to_byte - from_byte)
	: make_unibyte_string (SSDATA (string) + from_byte, to_byte - from_byte);
      copy_text_properties (make_fixnum (from), make_fixnum (to),
			    string, make_fixnum (0), res, Qnil);
    }
  else
    res = Fvector (to - from, aref_addr (string, from));

  return res;
}

DEFUN ("nthcdr", Fnthcdr, Snthcdr, 2, 2, 0,
       doc: /* Take cdr N times on LIST, return the result.  */)
  (Lisp_Object n, Lisp_Object list)
{
  Lisp_Object tail = list;

  CHECK_INTEGER (n);

  /* A huge but in-range EMACS_INT that can be substituted for a
     positive bignum while counting down.  It does not introduce
     miscounts because a list or cycle cannot possibly be this long,
     and any counting error is fixed up later.  */
  EMACS_INT large_num = EMACS_INT_MAX;

  EMACS_INT num;
  if (FIXNUMP (n))
    {
      num = XFIXNUM (n);

      /* Speed up small lists by omitting circularity and quit checking.  */
      if (num <= SMALL_LIST_LEN_MAX)
	{
	  for (; 0 < num; num--, tail = XCDR (tail))
	    if (! CONSP (tail))
	      {
		CHECK_LIST_END (tail, list);
		return Qnil;
	      }
	  return tail;
	}
    }
  else
    {
      if (mpz_sgn (*xbignum_val (n)) < 0)
	return tail;
      num = large_num;
    }

  EMACS_INT tortoise_num = num;
  Lisp_Object saved_tail = tail;
  FOR_EACH_TAIL_SAFE (tail)
    {
      /* If the tortoise just jumped (which is rare),
	 update TORTOISE_NUM accordingly.  */
      if (EQ (tail, li.tortoise))
	tortoise_num = num;

      saved_tail = XCDR (tail);
      num--;
      if (num == 0)
	return saved_tail;
      rarely_quit (num);
    }

  tail = saved_tail;
  if (! CONSP (tail))
    {
      CHECK_LIST_END (tail, list);
      return Qnil;
    }

  /* TAIL is part of a cycle.  Reduce NUM modulo the cycle length to
     avoid going around this cycle repeatedly.  */
  intptr_t cycle_length = tortoise_num - num;
  if (! FIXNUMP (n))
    {
      /* Undo any error introduced when LARGE_NUM was substituted for
	 N, by adding N - LARGE_NUM to NUM, using arithmetic modulo
	 CYCLE_LENGTH.  */
      /* Add N mod CYCLE_LENGTH to NUM.  */
      if (cycle_length <= ULONG_MAX)
	num += mpz_tdiv_ui (*xbignum_val (n), cycle_length);
      else
	{
	  mpz_set_intmax (mpz[0], cycle_length);
	  mpz_tdiv_r (mpz[0], *xbignum_val (n), mpz[0]);
	  intptr_t iz;
	  mpz_export (&iz, NULL, -1, sizeof iz, 0, 0, mpz[0]);
	  num += iz;
	}
      num += cycle_length - large_num % cycle_length;
    }
  num %= cycle_length;

  /* One last time through the cycle.  */
  for (; 0 < num; num--)
    {
      tail = XCDR (tail);
      rarely_quit (num);
    }
  return tail;
}

DEFUN ("nth", Fnth, Snth, 2, 2, 0,
       doc: /* Return the Nth element of LIST.
N counts from zero.  If LIST is not that long, nil is returned.  */)
  (Lisp_Object n, Lisp_Object list)
{
  return Fcar (Fnthcdr (n, list));
}

DEFUN ("elt", Felt, Selt, 2, 2, 0,
       doc: /* Return element of SEQUENCE at index N.  */)
  (Lisp_Object sequence, Lisp_Object n)
{
  if (CONSP (sequence) || NILP (sequence))
    return Fcar (Fnthcdr (n, sequence));

  /* Faref signals a "not array" error, so check here.  */
  CHECK_ARRAY (sequence, Qsequencep);
  return Faref (sequence, n);
}

enum { WORDS_PER_DOUBLE = (sizeof (double) / sizeof (EMACS_UINT)
                          + (sizeof (double) % sizeof (EMACS_UINT) != 0)) };
union double_and_words
{
  double val;
  EMACS_UINT word[WORDS_PER_DOUBLE];
};

/* Return true if the floats X and Y have the same value.
   This looks at X's and Y's representation, since (unlike '==')
   it returns true if X and Y are the same NaN.  */
static bool
same_float (Lisp_Object x, Lisp_Object y)
{
  union double_and_words
    xu = { .val = XFLOAT_DATA (x) },
    yu = { .val = XFLOAT_DATA (y) };
  EMACS_UINT neql = 0;
  for (int i = 0; i < WORDS_PER_DOUBLE; i++)
    neql |= xu.word[i] ^ yu.word[i];
  return !neql;
}

/* True if X can be compared using `eq'.
   This predicate is approximative, for maximum speed.  */
static bool
eq_comparable_value (Lisp_Object x)
{
  return SYMBOLP (x) || FIXNUMP (x);
}

DEFUN ("member", Fmember, Smember, 2, 2, 0,
       doc: /* Return non-nil if ELT is an element of LIST.  Comparison done with `equal'.
The value is actually the tail of LIST whose car is ELT.  */)
  (Lisp_Object elt, Lisp_Object list)
{
  if (eq_comparable_value (elt))
    return Fmemq (elt, list);
  Lisp_Object tail = list;
  FOR_EACH_TAIL (tail)
    if (! NILP (Fequal (elt, XCAR (tail))))
      return tail;
  CHECK_LIST_END (tail, list);
  return Qnil;
}

DEFUN ("memq", Fmemq, Smemq, 2, 2, 0,
       doc: /* Return non-nil if ELT is an element of LIST.  Comparison done with `eq'.
The value is actually the tail of LIST whose car is ELT.  */)
  (Lisp_Object elt, Lisp_Object list)
{
  Lisp_Object tail = list;
  FOR_EACH_TAIL (tail)
    if (EQ (XCAR (tail), elt))
      return tail;
  CHECK_LIST_END (tail, list);
  return Qnil;
}

DEFUN ("memql", Fmemql, Smemql, 2, 2, 0,
       doc: /* Return non-nil if ELT is an element of LIST.  Comparison done with `eql'.
The value is actually the tail of LIST whose car is ELT.  */)
  (Lisp_Object elt, Lisp_Object list)
{
  Lisp_Object tail = list;

  if (FLOATP (elt))
    {
      FOR_EACH_TAIL (tail)
        {
          Lisp_Object tem = XCAR (tail);
          if (FLOATP (tem) && same_float (elt, tem))
            return tail;
        }
    }
  else if (BIGNUMP (elt))
    {
      FOR_EACH_TAIL (tail)
        {
          Lisp_Object tem = XCAR (tail);
          if (BIGNUMP (tem)
	      && mpz_cmp (*xbignum_val (elt), *xbignum_val (tem)) == 0)
            return tail;
        }
    }
  else
    return Fmemq (elt, list);

  CHECK_LIST_END (tail, list);
  return Qnil;
}

DEFUN ("assq", Fassq, Sassq, 2, 2, 0,
       doc: /* Return non-nil if KEY is `eq' to the car of an element of ALIST.
The value is actually the first element of ALIST whose car is KEY.
Elements of ALIST that are not conses are ignored.  */)
  (Lisp_Object key, Lisp_Object alist)
{
  Lisp_Object tail = alist;
  FOR_EACH_TAIL (tail)
    if (CONSP (XCAR (tail)) && EQ (XCAR (XCAR (tail)), key))
      return XCAR (tail);
  CHECK_LIST_END (tail, alist);
  return Qnil;
}

/* Like Fassq but never report an error and do not allow quits.
   Use only on objects known to be non-circular lists.  */

Lisp_Object
assq_no_quit (Lisp_Object key, Lisp_Object alist)
{
  for (; ! NILP (alist); alist = XCDR (alist))
    if (CONSP (XCAR (alist)) && EQ (XCAR (XCAR (alist)), key))
      return XCAR (alist);
  return Qnil;
}

DEFUN ("assoc", Fassoc, Sassoc, 2, 3, 0,
       doc: /* Return non-nil if KEY is equal to the car of an element of ALIST.
The value is actually the first element of ALIST whose car equals KEY.

Equality is defined by the function TESTFN, defaulting to `equal'.
TESTFN is called with 2 arguments: a car of an alist element and KEY.  */)
     (Lisp_Object key, Lisp_Object alist, Lisp_Object testfn)
{
  if (eq_comparable_value (key) && NILP (testfn))
    return Fassq (key, alist);
  Lisp_Object tail = alist;
  FOR_EACH_TAIL (tail)
    {
      Lisp_Object car = XCAR (tail);
      if (CONSP (car)
	  && (NILP (testfn)
	      ? (EQ (XCAR (car), key) || ! NILP (Fequal
						(XCAR (car), key)))
	      : ! NILP (call2 (testfn, XCAR (car), key))))
	return car;
    }
  CHECK_LIST_END (tail, alist);
  return Qnil;
}

/* Like Fassoc but never report an error and do not allow quits.
   Use only on keys and lists known to be non-circular, and on keys
   that are not too deep and are not window configurations.  */

Lisp_Object
assoc_no_quit (Lisp_Object key, Lisp_Object alist)
{
  for (; ! NILP (alist); alist = XCDR (alist))
    {
      Lisp_Object car = XCAR (alist);
      if (CONSP (car)
	  && (EQ (XCAR (car), key) || equal_no_quit (XCAR (car), key)))
	return car;
    }
  return Qnil;
}

DEFUN ("rassq", Frassq, Srassq, 2, 2, 0,
       doc: /* Return non-nil if KEY is `eq' to the cdr of an element of ALIST.
The value is actually the first element of ALIST whose cdr is KEY.  */)
  (Lisp_Object key, Lisp_Object alist)
{
  Lisp_Object tail = alist;
  FOR_EACH_TAIL (tail)
    if (CONSP (XCAR (tail)) && EQ (XCDR (XCAR (tail)), key))
      return XCAR (tail);
  CHECK_LIST_END (tail, alist);
  return Qnil;
}

DEFUN ("rassoc", Frassoc, Srassoc, 2, 2, 0,
       doc: /* Return non-nil if KEY is `equal' to the cdr of an element of ALIST.
The value is actually the first element of ALIST whose cdr equals KEY.  */)
  (Lisp_Object key, Lisp_Object alist)
{
  if (eq_comparable_value (key))
    return Frassq (key, alist);
  Lisp_Object tail = alist;
  FOR_EACH_TAIL (tail)
    {
      Lisp_Object car = XCAR (tail);
      if (CONSP (car)
	  && (EQ (XCDR (car), key) || ! NILP (Fequal (XCDR (car), key))))
	return car;
    }
  CHECK_LIST_END (tail, alist);
  return Qnil;
}

DEFUN ("delq", Fdelq, Sdelq, 2, 2, 0,
       doc: /* Delete members of LIST which are `eq' to ELT, and return the result.
More precisely, this function skips any members `eq' to ELT at the
front of LIST, then removes members `eq' to ELT from the remaining
sublist by modifying its list structure, then returns the resulting
list.

Write `(setq foo (delq element foo))' to be sure of correctly changing
the value of a list `foo'.  See also `remq', which does not modify the
argument.  */)
  (Lisp_Object elt, Lisp_Object list)
{
  Lisp_Object prev = Qnil, tail = list;

  FOR_EACH_TAIL (tail)
    {
      Lisp_Object tem = XCAR (tail);
      if (EQ (elt, tem))
	{
	  if (NILP (prev))
	    list = XCDR (tail);
	  else
	    Fsetcdr (prev, XCDR (tail));
	}
      else
	prev = tail;
    }
  CHECK_LIST_END (tail, list);
  return list;
}

DEFUN ("delete", Fdelete, Sdelete, 2, 2, 0,
       doc: /* Delete members of SEQ which are `equal' to ELT, and return the result.
SEQ must be a sequence (i.e. a list, a vector, or a string).
The return value is a sequence of the same type.

If SEQ is a list, this behaves like `delq', except that it compares
with `equal' instead of `eq'.  In particular, it may remove elements
by altering the list structure.

If SEQ is not a list, deletion is never performed destructively;
instead this function creates and returns a new vector or string.

Write `(setq foo (delete element foo))' to be sure of correctly
changing the value of a sequence `foo'.  See also `remove', which
does not modify the argument.  */)
  (Lisp_Object elt, Lisp_Object seq)
{
  if (VECTORP (seq))
    {
      ptrdiff_t n = 0;
      ptrdiff_t size = ASIZE (seq);
      USE_SAFE_ALLOCA;
      Lisp_Object *kept = SAFE_ALLOCA (size * sizeof *kept);

      for (ptrdiff_t i = 0; i < size; i++)
	{
	  kept[n] = AREF (seq, i);
	  n += NILP (Fequal (AREF (seq, i), elt));
	}

      if (n != size)
	seq = Fvector (n, kept);

      SAFE_FREE ();
    }
  else if (STRINGP (seq))
    {
      if (!CHARACTERP (elt))
	return seq;

      ptrdiff_t i, ibyte, nchars, nbytes, cbytes;
      int c;

      for (i = nchars = nbytes = ibyte = 0;
	   i < SCHARS (seq);
	   ++i, ibyte += cbytes)
	{
	  if (STRING_MULTIBYTE (seq))
	    {
	      c = STRING_CHAR (SDATA (seq) + ibyte);
	      cbytes = CHAR_BYTES (c);
	    }
	  else
	    {
	      c = SREF (seq, i);
	      cbytes = 1;
	    }

	  if (c != XFIXNUM (elt))
	    {
	      ++nchars;
	      nbytes += cbytes;
	    }
	}

      if (nchars != SCHARS (seq))
	{
	  Lisp_Object tem;

	  tem = make_multibyte_string (NULL, nchars, nbytes);
	  if (! STRING_MULTIBYTE (seq))
	    STRING_SET_UNIBYTE (tem);

	  for (i = nchars = nbytes = ibyte = 0;
	       i < SCHARS (seq);
	       ++i, ibyte += cbytes)
	    {
	      if (STRING_MULTIBYTE (seq))
		{
		  c = STRING_CHAR (SDATA (seq) + ibyte);
		  cbytes = CHAR_BYTES (c);
		}
	      else
		{
		  c = SREF (seq, i);
		  cbytes = 1;
		}

	      if (c != XFIXNUM (elt))
		{
		  unsigned char *from = SDATA (seq) + ibyte;
		  unsigned char *to   = SDATA (tem) + nbytes;
		  ptrdiff_t n;

		  ++nchars;
		  nbytes += cbytes;

		  for (n = cbytes; n--; )
		    *to++ = *from++;
		}
	    }

	  seq = tem;
	}
    }
  else
    {
      Lisp_Object prev = Qnil, tail = seq;

      FOR_EACH_TAIL (tail)
	{
	  if (! NILP (Fequal (elt, XCAR (tail))))
	    {
	      if (NILP (prev))
		seq = XCDR (tail);
	      else
		Fsetcdr (prev, XCDR (tail));
	    }
	  else
	    prev = tail;
	}
      CHECK_LIST_END (tail, seq);
    }

  return seq;
}

DEFUN ("nreverse", Fnreverse, Snreverse, 1, 1, 0,
       doc: /* Reverse order of items in a list, vector or string SEQ.
If SEQ is a list, it should be nil-terminated.
This function may destructively modify SEQ to produce the value.  */)
  (Lisp_Object seq)
{
  if (NILP (seq))
    return seq;
  else if (STRINGP (seq))
    return Freverse (seq);
  else if (CONSP (seq))
    {
      Lisp_Object prev, tail, next;

      for (prev = Qnil, tail = seq; CONSP (tail); tail = next)
	{
	  next = XCDR (tail);
	  /* If SEQ contains a cycle, attempting to reverse it
	     in-place will inevitably come back to SEQ.  */
	  if (EQ (next, seq))
	    circular_list (seq);
	  Fsetcdr (tail, prev);
	  prev = tail;
	}
      CHECK_LIST_END (tail, seq);
      seq = prev;
    }
  else if (VECTORP (seq))
    {
      ptrdiff_t i, size = ASIZE (seq);

      for (i = 0; i < size / 2; i++)
	{
	  Lisp_Object tem = AREF (seq, i);
	  ASET (seq, i, AREF (seq, size - i - 1));
	  ASET (seq, size - i - 1, tem);
	}
    }
  else if (BOOL_VECTOR_P (seq))
    {
      ptrdiff_t i, size = bool_vector_size (seq);

      for (i = 0; i < size / 2; i++)
	{
	  bool tem = bool_vector_bitref (seq, i);
	  bool_vector_set (seq, i, bool_vector_bitref (seq, size - i - 1));
	  bool_vector_set (seq, size - i - 1, tem);
	}
    }
  else
    wrong_type_argument (Qarrayp, seq);
  return seq;
}

DEFUN ("reverse", Freverse, Sreverse, 1, 1, 0,
       doc: /* Return the reversed copy of list, vector, or string SEQ.
See also the function `nreverse', which is used more often.  */)
  (Lisp_Object seq)
{
  Lisp_Object new;

  if (NILP (seq))
    return Qnil;
  else if (CONSP (seq))
    {
      new = Qnil;
      FOR_EACH_TAIL (seq)
	new = Fcons (XCAR (seq), new);
      CHECK_LIST_END (seq, seq);
    }
  else if (VECTORP (seq))
    {
      ptrdiff_t i, size = ASIZE (seq);

      new = make_vector (size);
      for (i = 0; i < size; i++)
	ASET (new, i, AREF (seq, size - i - 1));
    }
  else if (BOOL_VECTOR_P (seq))
    {
      ptrdiff_t i;
      EMACS_INT nbits = bool_vector_size (seq);

      new = make_bool_vector (nbits);
      for (i = 0; i < nbits; i++)
	bool_vector_set (new, i, bool_vector_bitref (seq, nbits - i - 1));
    }
  else if (STRINGP (seq))
    {
      ptrdiff_t size = SCHARS (seq), bytes = SBYTES (seq);

      if (size == bytes)
	{
	  ptrdiff_t i;

	  new = make_unibyte_string (NULL, size);
	  for (i = 0; i < size; i++)
	    SSET (new, i, SREF (seq, size - i - 1));
	}
      else
	{
	  unsigned char *p, *q;

	  new = make_multibyte_string (NULL, size, bytes);
	  p = SDATA (seq), q = SDATA (new) + bytes;
	  while (q > SDATA (new))
	    {
	      int len, ch = string_char_and_length (p, &len);
	      p += len, q -= len;
	      CHAR_STRING (ch, q);
	    }
	}
    }
  else
    wrong_type_argument (Qsequencep, seq);
  return new;
}


/* Stably sort LIST ordered by PREDICATE using the TIMSORT
   algorithm. This converts the list to a vector, sorts the vector,
   and returns the result converted back to a list.  The input list is
   destructively reused to hold the sorted result.  */

static Lisp_Object
sort_list (Lisp_Object list, Lisp_Object predicate)
{
  ptrdiff_t length = list_length (list);
  if (length < 2)
    return list;
  else
    {
      Lisp_Object *result;
      USE_SAFE_ALLOCA;
      SAFE_ALLOCA_LISP (result, length);
      Lisp_Object tail = list;
      for (ptrdiff_t i = 0; i < length; i++)
	{
	  result[i] = Fcar (tail);
	  tail = XCDR (tail);
	}
      tim_sort (predicate, result, length);

      ptrdiff_t i = 0;
      tail = list;
      while (CONSP (tail))
	{
	  XSETCAR (tail, result[i]);
	  tail = XCDR (tail);
	  i++;
	}
      SAFE_FREE ();
      return list;
    }
}

/* Stably sort VECTOR ordered by PREDICATE using the TIMSORT
   algorithm.  */

static void
sort_vector (Lisp_Object vector, Lisp_Object predicate)
{
  ptrdiff_t length = ASIZE (vector);
  if (length < 2)
    return;

  tim_sort (predicate, XVECTOR (vector)->contents, length);
}

DEFUN ("sort", Fsort, Ssort, 2, 2, 0,
       doc: /* Sort SEQ, stably, comparing elements using PREDICATE.
Returns the sorted sequence.  SEQ should be a list or vector.  SEQ is
modified by side effects.  PREDICATE is called with two elements of
SEQ, and should return non-nil if the first element should sort before
the second.  */)
  (Lisp_Object seq, Lisp_Object predicate)
{
  if (CONSP (seq))
    seq = sort_list (seq, predicate);
  else if (VECTORP (seq))
    sort_vector (seq, predicate);
  else if (! NILP (seq))
    wrong_type_argument (Qlist_or_vector_p, seq);
  return seq;
}

Lisp_Object
merge (Lisp_Object org_l1, Lisp_Object org_l2, Lisp_Object pred)
{
  Lisp_Object l1 = org_l1;
  Lisp_Object l2 = org_l2;
  Lisp_Object tail = Qnil;
  Lisp_Object value = Qnil;

  while (1)
    {
      if (NILP (l1))
	{
	  if (NILP (tail))
	    return l2;
	  Fsetcdr (tail, l2);
	  return value;
	}
      if (NILP (l2))
	{
	  if (NILP (tail))
	    return l1;
	  Fsetcdr (tail, l1);
	  return value;
	}

      Lisp_Object tem;
      if (! NILP (call2 (pred, Fcar (l1), Fcar (l2))))
	{
	  tem = l1;
	  l1 = Fcdr (l1);
	  org_l1 = l1;
	}
      else
	{
	  tem = l2;
	  l2 = Fcdr (l2);
	  org_l2 = l2;
	}
      if (NILP (tail))
	value = tem;
      else
	Fsetcdr (tail, tem);
      tail = tem;
    }
}

Lisp_Object
merge_c (Lisp_Object org_l1, Lisp_Object org_l2, bool (*less) (Lisp_Object, Lisp_Object))
{
  Lisp_Object l1 = org_l1;
  Lisp_Object l2 = org_l2;
  Lisp_Object tail = Qnil;
  Lisp_Object value = Qnil;

  while (1)
    {
      if (NILP (l1))
	{
	  if (NILP (tail))
	    return l2;
	  Fsetcdr (tail, l2);
	  return value;
	}
      if (NILP (l2))
	{
	  if (NILP (tail))
	    return l1;
	  Fsetcdr (tail, l1);
	  return value;
	}

      Lisp_Object tem;
      if (less (Fcar (l1), Fcar (l2)))
	{
	  tem = l1;
	  l1 = Fcdr (l1);
	  org_l1 = l1;
	}
      else
	{
	  tem = l2;
	  l2 = Fcdr (l2);
	  org_l2 = l2;
	}
      if (NILP (tail))
	value = tem;
      else
	Fsetcdr (tail, tem);
      tail = tem;
    }
}


/* This does not check for quits.  That is safe since it must terminate.  */

DEFUN ("plist-get", Fplist_get, Splist_get, 2, 3, 0,
       doc: /* Extract a value from a property list.
PLIST is a property list, which is a list of the form
\(PROP1 VALUE1 PROP2 VALUE2...).

This function returns the value corresponding to the given PROP, or
nil if PROP is not one of the properties on the list.  The comparison
with PROP is done using PREDICATE, which defaults to `eq'.

This function doesn't signal an error if PLIST is invalid.  */)
  (Lisp_Object plist, Lisp_Object prop, Lisp_Object predicate)
{
  Lisp_Object tail = plist;
  if (NILP (predicate))
    return plist_get (plist, prop);

  FOR_EACH_TAIL_SAFE (tail)
    {
      if (! CONSP (XCDR (tail)))
	break;
      if (!NILP (call2 (predicate, prop, XCAR (tail))))
	return XCAR (XCDR (tail));
      tail = XCDR (tail);
    }

  return Qnil;
}

/* Faster version of the above that works with EQ only */
Lisp_Object
plist_get (Lisp_Object plist, Lisp_Object prop)
{
  Lisp_Object tail = plist;
  FOR_EACH_TAIL_SAFE (tail)
    {
      if (! CONSP (XCDR (tail)))
	break;
      if (EQ (prop, XCAR (tail)))
	return XCAR (XCDR (tail));
      tail = XCDR (tail);
    }
  return Qnil;
}

DEFUN ("get", Fget, Sget, 2, 2, 0,
       doc: /* Return the value of SYMBOL's PROPNAME property.
This is the last value stored with `(put SYMBOL PROPNAME VALUE)'.  */)
  (Lisp_Object symbol, Lisp_Object propname)
{
  CHECK_SYMBOL (symbol);
  Lisp_Object propval = plist_get (CDR (Fassq (symbol, Voverriding_plist_environment)),
				   propname);
  if (! NILP (propval))
    return propval;
  return plist_get (XSYMBOL (symbol)->u.s.plist, propname);
}

DEFUN ("plist-put", Fplist_put, Splist_put, 3, 4, 0,
       doc: /* Change value in PLIST of PROP to VAL.
PLIST is a property list, which is a list of the form
\(PROP1 VALUE1 PROP2 VALUE2 ...).

The comparison with PROP is done using PREDICATE, which defaults to `eq'.

If PROP is already a property on the list, its value is set to VAL,
otherwise the new PROP VAL pair is added.  The new plist is returned;
use `(setq x (plist-put x prop val))' to be sure to use the new value.
The PLIST is modified by side effects.  */)
  (Lisp_Object plist, Lisp_Object prop, Lisp_Object val, Lisp_Object predicate)
{
  Lisp_Object prev = Qnil, tail = plist;
  if (NILP (predicate))
    return plist_put (plist, prop, val);
  FOR_EACH_TAIL (tail)
    {
      if (! CONSP (XCDR (tail)))
	break;

      if (!NILP (call2 (predicate, prop, XCAR (tail))))
	{
	  Fsetcar (XCDR (tail), val);
	  return plist;
	}

      prev = tail;
      tail = XCDR (tail);
    }
  CHECK_TYPE (NILP (tail), Qplistp, plist);
  Lisp_Object newcell
    = Fcons (prop, Fcons (val, NILP (prev) ? plist : XCDR (XCDR (prev))));
  if (NILP (prev))
    return newcell;
  Fsetcdr (XCDR (prev), newcell);
  return plist;
}

Lisp_Object
plist_put (Lisp_Object plist, Lisp_Object prop, Lisp_Object val)
{
  Lisp_Object prev = Qnil, tail = plist;
  FOR_EACH_TAIL (tail)
    {
      if (! CONSP (XCDR (tail)))
	break;

      if (EQ (prop, XCAR (tail)))
	{
	  Fsetcar (XCDR (tail), val);
	  return plist;
	}

      prev = tail;
      tail = XCDR (tail);
    }
  CHECK_TYPE (NILP (tail), Qplistp, plist);
  Lisp_Object newcell
    = Fcons (prop, Fcons (val, NILP (prev) ? plist : XCDR (XCDR (prev))));
  if (NILP (prev))
    return newcell;
  Fsetcdr (XCDR (prev), newcell);
  return plist;
}

DEFUN ("put", Fput, Sput, 3, 3, 0,
       doc: /* Store SYMBOL's PROPNAME property with value VALUE.
It can be retrieved with `(get SYMBOL PROPNAME)'.  */)
  (Lisp_Object symbol, Lisp_Object propname, Lisp_Object value)
{
  CHECK_SYMBOL (symbol);
  set_symbol_plist
    (symbol, plist_put (XSYMBOL (symbol)->u.s.plist, propname, value));
  return value;
}

DEFUN ("eql", Feql, Seql, 2, 2, 0,
       doc: /* Return t if the two args are `eq' or are indistinguishable numbers.
Integers with the same value are `eql'.
Floating-point values with the same sign, exponent and fraction are `eql'.
This differs from numeric comparison: (eql 0.0 -0.0) returns nil and
\(eql 0.0e+NaN 0.0e+NaN) returns t, whereas `=' does the opposite.  */)
  (Lisp_Object obj1, Lisp_Object obj2)
{
  if (FLOATP (obj1))
    return FLOATP (obj2) && same_float (obj1, obj2) ? Qt : Qnil;
  else if (BIGNUMP (obj1))
    return ((BIGNUMP (obj2)
	     && mpz_cmp (*xbignum_val (obj1), *xbignum_val (obj2)) == 0)
	    ? Qt : Qnil);
  else
    return EQ (obj1, obj2) ? Qt : Qnil;
}

DEFUN ("equal", Fequal, Sequal, 2, 2, 0,
       doc: /* Return t if two Lisp objects have similar structure and contents.
They must have the same data type.
Conses are compared by comparing the cars and the cdrs.
Vectors and strings are compared element by element.
Numbers are compared via `eql', so integers do not equal floats.
\(Use `=' if you want integers and floats to be able to be equal.)
Symbols must match exactly.  */)
  (Lisp_Object o1, Lisp_Object o2)
{
  return internal_equal (o1, o2, EQUAL_PLAIN, 0, Qnil) ? Qt : Qnil;
}

DEFUN ("equal-including-properties", Fequal_including_properties, Sequal_including_properties, 2, 2, 0,
       doc: /* Return t if two Lisp objects have similar structure and contents.
This is like `equal' except that it compares the text properties
of strings.  (`equal' ignores text properties.)  */)
  (Lisp_Object o1, Lisp_Object o2)
{
  return (internal_equal (o1, o2, EQUAL_INCLUDING_PROPERTIES, 0, Qnil)
	  ? Qt : Qnil);
}

/* Return true if O1 and O2 are equal.  Do not quit or check for
   cycles.  Preferable for objects that are stack-friendly (cycle-free
   and small) and are not window configurations.  */

bool
equal_no_quit (Lisp_Object o1, Lisp_Object o2)
{
  return internal_equal (o1, o2, EQUAL_NO_QUIT, 0, Qnil);
}

/* EQUAL_KIND is one of:
   - EQUAL_NO_QUIT, do not check for cycles or excessive recursion;
   - EQUAL_PLAIN, do ordinary Lisp equality;
   - EQUAL_INCLUDING_PROPERTIES, do equal-including-properties.

   DEPTH and HT are used to detect cycles or excessive recursion.  */

static bool
internal_equal (Lisp_Object o1, Lisp_Object o2, enum equal_kind equal_kind,
		int depth, Lisp_Object ht)
{
 tail_recurse:
  if (depth > 10)
    {
      eassert (equal_kind != EQUAL_NO_QUIT);
      if (depth > 200)
	error ("Stack overflow in equal");
      if (NILP (ht))
	ht = CALLN (Fmake_hash_table, QCtest, Qeq);
      switch (XTYPE (o1))
	{
	case Lisp_Cons:
	case Lisp_Vectorlike:
	  {
	    struct Lisp_Hash_Table *h = XHASH_TABLE (ht);
	    Lisp_Object hash;
	    ptrdiff_t i = hash_lookup (h, o1, &hash);
	    if (i >= 0)
	      { /* O1 was seen already.  */
		Lisp_Object o2s = HASH_VALUE (h, i);
		if (! NILP (Fmemq (o2, o2s)))
		  return true;
		else
		  set_hash_value_slot (h, i, Fcons (o2, o2s));
	      }
	    else
	      hash_put (h, o1, Fcons (o2, Qnil), hash);
	  }
	default: ;
	}
    }

  if (EQ (o1, o2))
    return true;
  if (XTYPE (o1) != XTYPE (o2))
    return false;

  switch (XTYPE (o1))
    {
    case Lisp_Float:
      return same_float (o1, o2);

    case Lisp_Cons:
      if (equal_kind == EQUAL_NO_QUIT)
	for (; CONSP (o1); o1 = XCDR (o1))
	  {
	    if (! CONSP (o2))
	      return false;
	    if (! equal_no_quit (XCAR (o1), XCAR (o2)))
	      return false;
	    o2 = XCDR (o2);
	    if (EQ (XCDR (o1), o2))
	      return true;
	  }
      else
	FOR_EACH_TAIL (o1)
	  {
	    if (! CONSP (o2))
	      return false;
	    if (! internal_equal (XCAR (o1), XCAR (o2),
				  equal_kind, depth + 1, ht))
	      return false;
	    o2 = XCDR (o2);
	    if (EQ (XCDR (o1), o2))
	      return true;
	  }
      depth++;
      goto tail_recurse;

    case Lisp_Vectorlike:
      {
	ptrdiff_t size = ASIZE (o1);
	/* The pvtype of a vector is PVEC_NORMAL_VECTOR.  */
	ptrdiff_t pvtype = PVTYPE (XVECTOR (o1));

	if (ASIZE (o2) != size)
	  return false;
	else if (BIGNUMP (o1))
	  return mpz_cmp (*xbignum_val (o1), *xbignum_val (o2)) == 0;
	else if (OVERLAYP (o1))
	  {
	    if (!internal_equal (OVERLAY_START (o1), OVERLAY_START (o2),
				 equal_kind, depth + 1, ht)
		|| !internal_equal (OVERLAY_END (o1), OVERLAY_END (o2),
				    equal_kind, depth + 1, ht))
	      return false;
	    o1 = XOVERLAY (o1)->plist;
	    o2 = XOVERLAY (o2)->plist;
	    depth++;
	    goto tail_recurse;
	  }
	else if (MARKERP (o1))
	  {
	    return (XMARKER (o1)->buffer == XMARKER (o2)->buffer
		    && (XMARKER (o1)->buffer == 0
			|| XMARKER (o1)->bytepos == XMARKER (o2)->bytepos));
	  }
	else if (BOOL_VECTOR_P (o1))
	  {
	    EMACS_INT size = bool_vector_size (o1);
	    return (size == bool_vector_size (o2)
		    && !memcmp (bool_vector_data (o1), bool_vector_data (o2),
			        bool_vector_bytes (size)));
	  }
	else if (! SX_ADMITS_COMPARISON (pvtype))
	  return false;

	for (ptrdiff_t i = 0; i < PVSIZE (o1); i++)
	  {
	    Lisp_Object v1, v2;
	    v1 = AREF (o1, i);
	    v2 = AREF (o2, i);
	    if (! internal_equal (v1, v2, equal_kind, depth + 1, ht))
	      return false;
	  }
	return true;
      }
      break;

    case Lisp_String:
      return (SCHARS (o1) == SCHARS (o2)
	      && SBYTES (o1) == SBYTES (o2)
	      && !memcmp (SDATA (o1), SDATA (o2), SBYTES (o1))
	      && (equal_kind != EQUAL_INCLUDING_PROPERTIES
	          || compare_string_intervals (o1, o2)));

    default:
      break;
    }

  return false;
}


DEFUN ("fillarray", Ffillarray, Sfillarray, 2, 2, 0,
       doc: /* Store each element of ARRAY with ITEM.
ARRAY is a vector, string, char-table, or bool-vector.  */)
  (Lisp_Object array, Lisp_Object item)
{
  register ptrdiff_t size, idx;

  if (VECTORP (array))
    for (idx = 0, size = ASIZE (array); idx < size; idx++)
      ASET (array, idx, item);
  else if (CHAR_TABLE_P (array))
    {
      int i;

      for (i = 0; i < (1 << CHARTAB_SIZE_BITS_0); i++)
	set_char_table_contents (array, i, item);
      set_char_table_defalt (array, item);
    }
  else if (STRINGP (array))
    {
      unsigned char *p = SDATA (array);
      CHECK_CHARACTER (item);
      int charval = XFIXNAT (item);
      size = SCHARS (array);
      if (size != 0)
	{
	  CHECK_IMPURE (array, XSTRING (array));
	  unsigned char str[MAX_MULTIBYTE_LENGTH];
	  int len;
	  if (STRING_MULTIBYTE (array))
	    len = CHAR_STRING (charval, str);
	  else
	    {
	      str[0] = charval;
	      len = 1;
	    }

	  ptrdiff_t size_byte = SBYTES (array);
	  if (len == 1 && size == size_byte)
	    memset (p, str[0], size);
	  else
	    {
	      ptrdiff_t product;
	      if (INT_MULTIPLY_WRAPV (size, len, &product)
		  || product != size_byte)
		error ("Attempt to change byte length of a string");
	      for (idx = 0; idx < size_byte; idx++)
		*p++ = str[idx % len];
	    }
	}
    }
  else if (BOOL_VECTOR_P (array))
    return bool_vector_fill (array, item);
  else
    wrong_type_argument (Qarrayp, array);
  return array;
}

DEFUN ("clear-string", Fclear_string, Sclear_string,
       1, 1, 0,
       doc: /* Clear the contents of STRING.
This makes STRING unibyte and may change its length.  */)
  (Lisp_Object string)
{
  CHECK_STRING (string);
  ptrdiff_t len = SBYTES (string);
  if (len != 0 || STRING_MULTIBYTE (string))
    {
      CHECK_IMPURE (string, XSTRING (string));
      memset (SDATA (string), 0, len);
      STRING_SET_CHARS (string, len);
      STRING_SET_UNIBYTE (string);
    }
  return Qnil;
}

Lisp_Object
nconc2 (Lisp_Object s1, Lisp_Object s2)
{
  return CALLN (Fnconc, s1, s2);
}

DEFUN ("nconc", Fnconc, Snconc, 0, MANY, 0,
       doc: /* Concatenate any number of lists by altering them.
Only the last argument is not altered, and need not be a list.
usage: (nconc &rest LISTS)  */)
  (ptrdiff_t nargs, Lisp_Object *args)
{
  Lisp_Object val = Qnil;

  for (ptrdiff_t argnum = 0; argnum < nargs; argnum++)
    {
      Lisp_Object tem = args[argnum];
      if (NILP (tem)) continue;

      if (NILP (val))
	val = tem;

      if (argnum + 1 == nargs) break;

      CHECK_CONS (tem);

      Lisp_Object tail UNINIT;
      FOR_EACH_TAIL (tem)
	tail = tem;

      tem = args[argnum + 1];
      Fsetcdr (tail, tem);
      if (NILP (tem))
	args[argnum + 1] = tail;
    }

  return val;
}

/* This is the guts of all mapping functions.
   Apply FN to each element of SEQ, one by one, storing the results
   into elements of VALS, a C vector of Lisp_Objects.  LENI is the
   length of VALS, which should also be the length of SEQ.  Return the
   number of results; although this is normally LENI, it can be less
   if SEQ is made shorter as a side effect of FN.  */

static EMACS_INT
mapcar1 (EMACS_INT leni, Lisp_Object *vals, Lisp_Object fn, Lisp_Object seq)
{
  if (NILP (seq))
    return 0;
  else if (CONSP (seq))
    {
      Lisp_Object tail = seq;
      for (ptrdiff_t i = 0; i < leni; i++)
	{
	  if (! CONSP (tail))
	    return i;
	  Lisp_Object dummy = call1 (fn, XCAR (tail));
	  if (vals)
	    vals[i] = dummy;
	  tail = XCDR (tail);
	}
    }
  else if (VECTORP (seq) || COMPILEDP (seq))
    {
      for (ptrdiff_t i = 0; i < leni; i++)
	{
	  Lisp_Object dummy = call1 (fn, AREF (seq, i));
	  if (vals)
	    vals[i] = dummy;
	}
    }
  else if (STRINGP (seq))
    {
      ptrdiff_t i_byte = 0;

      for (ptrdiff_t i = 0; i < leni;)
	{
	  ptrdiff_t i_before = i;
	  int c = fetch_string_char_advance (seq, &i, &i_byte);
	  Lisp_Object dummy = call1 (fn, make_fixnum (c));
	  if (vals)
	    vals[i_before] = dummy;
	}
    }
  else
    {
      eassert (BOOL_VECTOR_P (seq));
      for (EMACS_INT i = 0; i < leni; i++)
	{
	  Lisp_Object dummy = call1 (fn, bool_vector_ref (seq, i));
	  if (vals)
	    vals[i] = dummy;
	}
    }

  return leni;
}

DEFUN ("mapconcat", Fmapconcat, Smapconcat, 2, 3, 0,
       doc: /* Apply FUNCTION to each element of SEQUENCE, and concat the results as strings.
In between each pair of results, stick in SEPARATOR.  Thus, " " as
  SEPARATOR results in spaces between the values returned by FUNCTION.

SEQUENCE may be a list, a vector, a bool-vector, or a string.

Optional argument SEPARATOR must be a string, a vector, or a list of
characters; nil stands for the empty string.

FUNCTION must be a function of one argument, and must return a value
  that is a sequence of characters: either a string, or a vector or
  list of numbers that are valid character codepoints.  */)
  (Lisp_Object function, Lisp_Object sequence, Lisp_Object separator)
{
  USE_SAFE_ALLOCA;
  EMACS_INT leni = XFIXNAT (Flength (sequence));
  if (CHAR_TABLE_P (sequence))
    wrong_type_argument (Qlistp, sequence);
  EMACS_INT args_alloc = 2 * leni - 1;
  if (args_alloc < 0)
    return empty_unibyte_string;
  Lisp_Object *args;
  SAFE_ALLOCA_LISP (args, args_alloc);
  ptrdiff_t nmapped = mapcar1 (leni, args, function, sequence);
  ptrdiff_t nargs = 2 * nmapped - 1;
  eassert (nmapped == leni);

  if (NILP (separator) || (STRINGP (separator) && SCHARS (separator) == 0))
    nargs = nmapped;
  else
    {
      for (ptrdiff_t i = nmapped - 1; i > 0; i--)
        args[i + i] = args[i];

      for (ptrdiff_t i = 1; i < nargs; i += 2)
        args[i] = separator;
    }

  Lisp_Object ret = Fconcat (nargs, args);
  SAFE_FREE ();
  return ret;
}

DEFUN ("mapcar", Fmapcar, Smapcar, 2, 2, 0,
       doc: /* Apply FUNCTION to each element of SEQUENCE, and make a list of the results.
The result is a list just as long as SEQUENCE.
SEQUENCE may be a list, a vector, a bool-vector, or a string.  */)
  (Lisp_Object function, Lisp_Object sequence)
{
  USE_SAFE_ALLOCA;
  EMACS_INT leni = XFIXNAT (Flength (sequence));
  if (CHAR_TABLE_P (sequence))
    wrong_type_argument (Qlistp, sequence);
  Lisp_Object *args;
  SAFE_ALLOCA_LISP (args, leni);
  ptrdiff_t nmapped = mapcar1 (leni, args, function, sequence);
  Lisp_Object ret = Flist (nmapped, args);
  SAFE_FREE ();
  return ret;
}

DEFUN ("mapc", Fmapc, Smapc, 2, 2, 0,
       doc: /* Apply FUNCTION to each element of SEQUENCE for side effects only.
Unlike `mapcar', don't accumulate the results.  Return SEQUENCE.
SEQUENCE may be a list, a vector, a bool-vector, or a string.  */)
  (Lisp_Object function, Lisp_Object sequence)
{
  register EMACS_INT leni;

  leni = XFIXNAT (Flength (sequence));
  if (CHAR_TABLE_P (sequence))
    wrong_type_argument (Qlistp, sequence);
  mapcar1 (leni, 0, function, sequence);

  return sequence;
}

DEFUN ("mapcan", Fmapcan, Smapcan, 2, 2, 0,
       doc: /* Apply FUNCTION to each element of SEQUENCE, and concatenate
the results by altering them (using `nconc').
SEQUENCE may be a list, a vector, a bool-vector, or a string. */)
     (Lisp_Object function, Lisp_Object sequence)
{
  USE_SAFE_ALLOCA;
  EMACS_INT leni = XFIXNAT (Flength (sequence));
  if (CHAR_TABLE_P (sequence))
    wrong_type_argument (Qlistp, sequence);
  Lisp_Object *args;
  SAFE_ALLOCA_LISP (args, leni);
  ptrdiff_t nmapped = mapcar1 (leni, args, function, sequence);
  Lisp_Object ret = Fnconc (nmapped, args);
  SAFE_FREE ();
  return ret;
}

/* This is how C code calls `yes-or-no-p' and allows the user
   to redefine it.  */

Lisp_Object
do_yes_or_no_p (Lisp_Object prompt)
{
  return call1 (intern ("yes-or-no-p"), prompt);
}

DEFUN ("yes-or-no-p", Fyes_or_no_p, Syes_or_no_p, 1, 1, 0,
       doc: /* Ask user a yes-or-no question.
Return t if answer is yes, and nil if the answer is no.

PROMPT is the string to display to ask the question; `yes-or-no-p'
adds \"(yes or no) \" to it.  It does not need to end in space, but if
it does up to one space will be removed.

The user must confirm the answer with RET, and can edit it until it
has been confirmed.

If the `use-short-answers' variable is non-nil, instead of asking for
\"yes\" or \"no\", this function will ask for \"y\" or \"n\".

If dialog boxes are supported, a dialog box will be used
if `last-nonmenu-event' is nil, and `use-dialog-box' is non-nil.  */)
  (Lisp_Object prompt)
{
  Lisp_Object ans;

  CHECK_STRING (prompt);

  if ((NILP (last_nonmenu_event) || CONSP (last_nonmenu_event))
      && use_dialog_box && ! NILP (last_input_event))
    {
      Lisp_Object pane, menu, obj;
      redisplay_preserve_echo_area (4);
      pane = list2 (Fcons (build_string ("Yes"), Qt),
		    Fcons (build_string ("No"), Qnil));
      menu = Fcons (prompt, pane);
      obj = Fx_popup_dialog (Qt, menu, Qnil);
      return obj;
    }

  if (use_short_answers)
    return call1 (intern ("y-or-n-p"), prompt);

  AUTO_STRING (yes_or_no, "(yes or no) ");
  prompt = CALLN (Fconcat, prompt, yes_or_no);

  specpdl_ref count = SPECPDL_INDEX ();
  specbind (Qenable_recursive_minibuffers, Qt);

  while (1)
    {
      ans = Fdowncase (Fread_from_minibuffer (prompt, Qnil, Qnil, Qnil,
					      Qyes_or_no_p_history, Qnil,
					      Qnil));
      if (SCHARS (ans) == 3 && !strcmp (SSDATA (ans), "yes"))
	return unbind_to (count, Qt);
      if (SCHARS (ans) == 2 && !strcmp (SSDATA (ans), "no"))
	return unbind_to (count, Qnil);

      Fding (Qnil);
      Fdiscard_input ();
      message1 ("Please answer yes or no.");
      Fsleep_for (make_fixnum (2), Qnil);
    }
}

DEFUN ("load-average", Fload_average, Sload_average, 0, 1, 0,
       doc: /* Return list of 1 minute, 5 minute and 15 minute load averages.

Each of the three load averages is multiplied by 100, then converted
to integer.

When USE-FLOATS is non-nil, floats will be used instead of integers.
These floats are not multiplied by 100.

If the 5-minute or 15-minute load averages are not available, return a
shortened list, containing only those averages which are available.

An error is thrown if the load average can't be obtained.  In some
cases making it work would require Emacs being installed setuid or
setgid so that it can read kernel information, and that usually isn't
advisable.  */)
  (Lisp_Object use_floats)
{
  double load_ave[3];
  int loads = getloadavg (load_ave, 3);
  Lisp_Object ret = Qnil;

  if (loads < 0)
    error ("load-average not implemented for this operating system");

  while (loads-- > 0)
    {
      Lisp_Object load = (NILP (use_floats)
			  ? double_to_integer (100.0 * load_ave[loads])
			  : make_float (load_ave[loads]));
      ret = Fcons (load, ret);
    }

  return ret;
}

DEFUN ("featurep", Ffeaturep, Sfeaturep, 1, 2, 0,
       doc: /* Return t if FEATURE is present in this Emacs.

Use this to conditionalize execution of lisp code based on the
presence or absence of Emacs or environment extensions.
Use `provide' to declare that a feature is available.  This function
looks at the value of the variable `features'.  The optional argument
SUBFEATURE can be used to check a specific subfeature of FEATURE.  */)
  (Lisp_Object feature, Lisp_Object subfeature)
{
  register Lisp_Object tem;
  CHECK_SYMBOL (feature);
  tem = Fmemq (feature, Vfeatures);
  if (! NILP (tem) && ! NILP (subfeature))
    tem = Fmember (subfeature, Fget (feature, Qsubfeatures));
  return (NILP (tem)) ? Qnil : Qt;
}

DEFUN ("provide", Fprovide, Sprovide, 1, 2, 0,
       doc: /* Announce that FEATURE is a feature of the current Emacs.
The optional argument SUBFEATURES should be a list of symbols listing
particular subfeatures supported in this version of FEATURE.  */)
  (Lisp_Object feature, Lisp_Object subfeatures)
{
  register Lisp_Object tem;
  CHECK_SYMBOL (feature);
  CHECK_LIST (subfeatures);
  if (! NILP (Vautoload_queue))
    Vautoload_queue = Fcons (Fcons (make_fixnum (0), Vfeatures),
			     Vautoload_queue);
  tem = Fmemq (feature, Vfeatures);
  if (NILP (tem))
    Vfeatures = Fcons (feature, Vfeatures);
  if (! NILP (subfeatures))
    Fput (feature, Qsubfeatures, subfeatures);
  LOADHIST_ATTACH (Fcons (Qprovide, feature));

  /* Run any load-hooks for this file.  */
  tem = Fassq (feature, Vafter_load_alist);
  if (CONSP (tem))
    Fmapc (Qfuncall, XCDR (tem));

  return feature;
}

/* `require' and its subroutines.  */

/* List of features currently being require'd, innermost first.  */

static Lisp_Object require_nesting_list;

static void
require_unwind (Lisp_Object old_value)
{
  require_nesting_list = old_value;
}

DEFUN ("require", Frequire, Srequire, 1, 3, 0,
       doc: /* If feature FEATURE is not loaded, load it from FILENAME.
Loaded features are recorded in the list variable `features'.

If FILENAME is omitted, the printname of FEATURE is used as the file
name, and `load' is called to try to load the file by that name, after
appending the suffix `.elc', `.el', or the system-dependent suffix for
dynamic module files, in that order; but the function will not try to
load the file without any suffix.  See `get-load-suffixes' for the
complete list of suffixes.

To find the file, this function searches the directories in `load-path'.

If the optional third argument NOERROR is non-nil, then, if
the file is not found, the function returns nil instead of signaling
an error.  Normally the return value is FEATURE.

The normal messages issued by `load' at start and end of loading
FILENAME are suppressed.  */)
  (Lisp_Object feature, Lisp_Object filename, Lisp_Object noerror)
{
  Lisp_Object tem;
  bool from_file = load_in_progress;

  CHECK_SYMBOL (feature);

  /* Record the presence of `require' in this file
     even if the feature specified is already loaded.
     But not more than once in any file,
     and not when we aren't loading or reading from a file.  */
  if (!from_file)
    {
      Lisp_Object tail = Vcurrent_load_list;
      FOR_EACH_TAIL_SAFE (tail)
	if (NILP (XCDR (tail)) && STRINGP (XCAR (tail)))
	  from_file = true;
    }

  if (from_file)
    {
      tem = Fcons (Qrequire, feature);
      if (NILP (Fmember (tem, Vcurrent_load_list)))
	LOADHIST_ATTACH (tem);
    }
  tem = Fmemq (feature, Vfeatures);

  if (NILP (tem))
    {
      specpdl_ref count = SPECPDL_INDEX ();
      int nesting = 0;

      /* This is to make sure that loadup.el gives a clear picture
	 of what files are preloaded and when.  */
      if (will_dump_p () && !will_bootstrap_p ())
	{
	  /* Avoid landing here recursively while outputting the
	     backtrace from the error.  */
	  gflags.will_dump_ = false;
	  error ("(require %s) while preparing to dump",
		 SDATA (SYMBOL_NAME (feature)));
	}

      /* A certain amount of recursive `require' is legitimate,
	 but if we require the same feature recursively 3 times,
	 signal an error.  */
      tem = require_nesting_list;
      while (! NILP (tem))
	{
	  if (! NILP (Fequal (feature, XCAR (tem))))
	    nesting++;
	  tem = XCDR (tem);
	}
      if (nesting > 3)
	error ("Recursive `require' for feature `%s'",
	       SDATA (SYMBOL_NAME (feature)));

      /* Update the list for any nested `require's that occur.  */
      record_unwind_protect (require_unwind, require_nesting_list);
      require_nesting_list = Fcons (feature, require_nesting_list);

      /* Load the file.  */
      tem = load_with_autoload_queue
	(NILP (filename) ? Fsymbol_name (feature) : filename,
	 noerror, Qt, Qnil, (NILP (filename) ? Qt : Qnil));

      /* If load failed entirely, return nil.  */
      if (NILP (tem))
	return unbind_to (count, Qnil);

      tem = Fmemq (feature, Vfeatures);
      if (NILP (tem))
        {
          unsigned char *tem2 = SDATA (SYMBOL_NAME (feature));
          Lisp_Object tem3 = Fcar (Fcar (Vload_history));

          if (NILP (tem3))
            error ("Required feature `%s' was not provided", tem2);
          else
            /* Cf autoload-do-load.  */
            error ("Loading file %s failed to provide feature `%s'",
                   SDATA (tem3), tem2);
        }

      feature = unbind_to (count, feature);
    }

  return feature;
}

/* Primitives for work of the "widget" library.
   In an ideal world, this section would not have been necessary.
   However, lisp function calls being as slow as they are, it turns
   out that some functions in the widget library (wid-edit.el) are the
   bottleneck of Widget operation.  Here is their translation to C,
   for the sole reason of efficiency.  */

DEFUN ("plist-member", Fplist_member, Splist_member, 2, 3, 0,
       doc: /* Return non-nil if PLIST has the property PROP.
PLIST is a property list, which is a list of the form
\(PROP1 VALUE1 PROP2 VALUE2 ...).

The comparison with PROP is done using PREDICATE, which defaults to
`eq'.

Unlike `plist-get', this allows you to distinguish between a missing
property and a property with the value nil.
The value is actually the tail of PLIST whose car is PROP.  */)
  (Lisp_Object plist, Lisp_Object prop, Lisp_Object predicate)
{
  Lisp_Object tail = plist;
  if (NILP (predicate))
    predicate = Qeq;
  FOR_EACH_TAIL (tail)
    {
      if (!NILP (call2 (predicate, XCAR (tail), prop)))
	return tail;
      tail = XCDR (tail);
      if (! CONSP (tail))
	break;
    }
  CHECK_TYPE (NILP (tail), Qplistp, plist);
  return Qnil;
}

/* plist_member isn't used much in the Emacs sources, so just provide
   a shim so that the function name follows the same pattern as
   plist_get/plist_put.  */
Lisp_Object
plist_member (Lisp_Object plist, Lisp_Object prop)
{
  return Fplist_member (plist, prop, Qnil);
}

DEFUN ("widget-put", Fwidget_put, Swidget_put, 3, 3, 0,
       doc: /* In WIDGET, set PROPERTY to VALUE.
The value can later be retrieved with `widget-get'.  */)
  (Lisp_Object widget, Lisp_Object property, Lisp_Object value)
{
  CHECK_CONS (widget);
  XSETCDR (widget, plist_put (XCDR (widget), property, value));
  return value;
}

DEFUN ("widget-get", Fwidget_get, Swidget_get, 2, 2, 0,
       doc: /* In WIDGET, get the value of PROPERTY.
The value could either be specified when the widget was created, or
later with `widget-put'.  */)
  (Lisp_Object widget, Lisp_Object property)
{
  Lisp_Object tmp;

  while (1)
    {
      if (NILP (widget))
	return Qnil;
      CHECK_CONS (widget);
      tmp = plist_member (XCDR (widget), property);
      if (CONSP (tmp))
	{
	  tmp = XCDR (tmp);
	  return CAR (tmp);
	}
      tmp = XCAR (widget);
      if (NILP (tmp))
	return Qnil;
      widget = Fget (tmp, Qwidget_type);
    }
}

DEFUN ("widget-apply", Fwidget_apply, Swidget_apply, 2, MANY, 0,
       doc: /* Apply the value of WIDGET's PROPERTY to the widget itself.
Return the result of applying the value of PROPERTY to WIDGET.
ARGS are passed as extra arguments to the function.
usage: (widget-apply WIDGET PROPERTY &rest ARGS)  */)
  (ptrdiff_t nargs, Lisp_Object *args)
{
  Lisp_Object widget = args[0];
  Lisp_Object property = args[1];
  Lisp_Object propval = Fwidget_get (widget, property);
  Lisp_Object trailing_args = Flist (nargs - 2, args + 2);
  Lisp_Object result = CALLN (Fapply, propval, widget, trailing_args);
  return result;
}

#ifdef HAVE_LANGINFO_CODESET
#include <langinfo.h>
#endif

DEFUN ("locale-info", Flocale_info, Slocale_info, 1, 1, 0,
       doc: /* Access locale data ITEM for the current C locale, if available.
ITEM should be one of the following:

`codeset', returning the character set as a string (locale item CODESET);

`days', returning a 7-element vector of day names (locale items DAY_n);

`months', returning a 12-element vector of month names (locale items MON_n);

`paper', returning a list of 2 integers (WIDTH HEIGHT) for the default
  paper size, both measured in millimeters (locale items _NL_PAPER_WIDTH,
  _NL_PAPER_HEIGHT).

If the system can't provide such information through a call to
`nl_langinfo', or if ITEM isn't from the list above, return nil.

See also Info node `(libc)Locales'.

The data read from the system are decoded using `locale-coding-system'.  */)
  (Lisp_Object item)
{
  char *str = NULL;
#ifdef HAVE_LANGINFO_CODESET
  if (EQ (item, Qcodeset))
    {
      str = nl_langinfo (CODESET);
      return build_string (str);
    }
# ifdef DAY_1
  if (EQ (item, Qdays))  /* E.g., for calendar-day-name-array.  */
    {
      Lisp_Object v = initialize_vector (7, Qnil);
      const int days[7] = {DAY_1, DAY_2, DAY_3, DAY_4, DAY_5, DAY_6, DAY_7};
      int i;
      synchronize_system_time_locale ();
      for (i = 0; i < 7; i++)
	{
	  str = nl_langinfo (days[i]);
	  AUTO_STRING (val, str);
	  /* Fixme: Is this coding system necessarily right, even if
	     it is consistent with CODESET?  If not, what to do?  */
	  ASET (v, i, code_convert_string_norecord (val, Vlocale_coding_system,
						    0));
	}
      return v;
    }
# endif
# ifdef MON_1
  if (EQ (item, Qmonths))  /* E.g., for calendar-month-name-array.  */
    {
      Lisp_Object v = initialize_vector (12, Qnil);
      const int months[12] = {MON_1, MON_2, MON_3, MON_4, MON_5, MON_6, MON_7,
			      MON_8, MON_9, MON_10, MON_11, MON_12};
      synchronize_system_time_locale ();
      for (int i = 0; i < 12; i++)
	{
	  str = nl_langinfo (months[i]);
	  AUTO_STRING (val, str);
	  ASET (v, i, code_convert_string_norecord (val, Vlocale_coding_system,
						    0));
	}
      return v;
    }
# endif
# ifdef HAVE_LANGINFO__NL_PAPER_WIDTH
  if (EQ (item, Qpaper))
    /* We have to cast twice here: first to a correctly-sized integer,
       then to int, because that's what nl_langinfo is documented to
       return for _NO_PAPER_{WIDTH,HEIGHT}.  The first cast doesn't
       suffice because it could overflow an Emacs fixnum.  This can
       happen when running under ASan, which fills allocated but
       uninitialized memory with 0xBE bytes.  */
    return list2i ((int) (intptr_t) nl_langinfo (_NL_PAPER_WIDTH),
		   (int) (intptr_t) nl_langinfo (_NL_PAPER_HEIGHT));
# endif
#endif	/* HAVE_LANGINFO_CODESET*/
  return Qnil;
}

/* base64 encode/decode functions (RFC 2045).
   Based on code from GNU recode. */

#define MIME_LINE_LENGTH 76

/* Tables of characters coding the 64 values.  */
static char const base64_value_to_char[2][64] =
{
 /* base64 */
 {
  'A', 'B', 'C', 'D', 'E', 'F', 'G', 'H', 'I', 'J',	/*  0- 9 */
  'K', 'L', 'M', 'N', 'O', 'P', 'Q', 'R', 'S', 'T',	/* 10-19 */
  'U', 'V', 'W', 'X', 'Y', 'Z', 'a', 'b', 'c', 'd',	/* 20-29 */
  'e', 'f', 'g', 'h', 'i', 'j', 'k', 'l', 'm', 'n',	/* 30-39 */
  'o', 'p', 'q', 'r', 's', 't', 'u', 'v', 'w', 'x',	/* 40-49 */
  'y', 'z', '0', '1', '2', '3', '4', '5', '6', '7',	/* 50-59 */
  '8', '9', '+', '/'					/* 60-63 */
 },
 /* base64url */
 {
  'A', 'B', 'C', 'D', 'E', 'F', 'G', 'H', 'I', 'J',	/*  0- 9 */
  'K', 'L', 'M', 'N', 'O', 'P', 'Q', 'R', 'S', 'T',	/* 10-19 */
  'U', 'V', 'W', 'X', 'Y', 'Z', 'a', 'b', 'c', 'd',	/* 20-29 */
  'e', 'f', 'g', 'h', 'i', 'j', 'k', 'l', 'm', 'n',	/* 30-39 */
  'o', 'p', 'q', 'r', 's', 't', 'u', 'v', 'w', 'x',	/* 40-49 */
  'y', 'z', '0', '1', '2', '3', '4', '5', '6', '7',	/* 50-59 */
  '8', '9', '-', '_'					/* 60-63 */
 }
};

/* Tables of base64 values for bytes.  -1 means ignorable, 0 invalid,
   positive means 1 + the represented value.  */
static signed char const base64_char_to_value[2][UCHAR_MAX] =
{
 /* base64 */
 {
  ['\t']= -1, ['\n']= -1, ['\f']= -1, ['\r']= -1, [' '] = -1,
  ['A'] =  1, ['B'] =  2, ['C'] =  3, ['D'] =  4, ['E'] =  5,
  ['F'] =  6, ['G'] =  7, ['H'] =  8, ['I'] =  9, ['J'] = 10,
  ['K'] = 11, ['L'] = 12, ['M'] = 13, ['N'] = 14, ['O'] = 15,
  ['P'] = 16, ['Q'] = 17, ['R'] = 18, ['S'] = 19, ['T'] = 20,
  ['U'] = 21, ['V'] = 22, ['W'] = 23, ['X'] = 24, ['Y'] = 25, ['Z'] = 26,
  ['a'] = 27, ['b'] = 28, ['c'] = 29, ['d'] = 30, ['e'] = 31,
  ['f'] = 32, ['g'] = 33, ['h'] = 34, ['i'] = 35, ['j'] = 36,
  ['k'] = 37, ['l'] = 38, ['m'] = 39, ['n'] = 40, ['o'] = 41,
  ['p'] = 42, ['q'] = 43, ['r'] = 44, ['s'] = 45, ['t'] = 46,
  ['u'] = 47, ['v'] = 48, ['w'] = 49, ['x'] = 50, ['y'] = 51, ['z'] = 52,
  ['0'] = 53, ['1'] = 54, ['2'] = 55, ['3'] = 56, ['4'] = 57,
  ['5'] = 58, ['6'] = 59, ['7'] = 60, ['8'] = 61, ['9'] = 62,
  ['+'] = 63, ['/'] = 64
 },
 /* base64url */
 {
  ['\t']= -1, ['\n']= -1, ['\f']= -1, ['\r']= -1, [' '] = -1,
  ['A'] =  1, ['B'] =  2, ['C'] =  3, ['D'] =  4, ['E'] =  5,
  ['F'] =  6, ['G'] =  7, ['H'] =  8, ['I'] =  9, ['J'] = 10,
  ['K'] = 11, ['L'] = 12, ['M'] = 13, ['N'] = 14, ['O'] = 15,
  ['P'] = 16, ['Q'] = 17, ['R'] = 18, ['S'] = 19, ['T'] = 20,
  ['U'] = 21, ['V'] = 22, ['W'] = 23, ['X'] = 24, ['Y'] = 25, ['Z'] = 26,
  ['a'] = 27, ['b'] = 28, ['c'] = 29, ['d'] = 30, ['e'] = 31,
  ['f'] = 32, ['g'] = 33, ['h'] = 34, ['i'] = 35, ['j'] = 36,
  ['k'] = 37, ['l'] = 38, ['m'] = 39, ['n'] = 40, ['o'] = 41,
  ['p'] = 42, ['q'] = 43, ['r'] = 44, ['s'] = 45, ['t'] = 46,
  ['u'] = 47, ['v'] = 48, ['w'] = 49, ['x'] = 50, ['y'] = 51, ['z'] = 52,
  ['0'] = 53, ['1'] = 54, ['2'] = 55, ['3'] = 56, ['4'] = 57,
  ['5'] = 58, ['6'] = 59, ['7'] = 60, ['8'] = 61, ['9'] = 62,
  ['-'] = 63, ['_'] = 64
 }
};

/* The following diagram shows the logical steps by which three octets
   get transformed into four base64 characters.

		 .--------.  .--------.  .--------.
		 |aaaaaabb|  |bbbbcccc|  |ccdddddd|
		 `--------'  `--------'  `--------'
                    6   2      4   4       2   6
	       .--------+--------+--------+--------.
	       |00aaaaaa|00bbbbbb|00cccccc|00dddddd|
	       `--------+--------+--------+--------'

	       .--------+--------+--------+--------.
	       |AAAAAAAA|BBBBBBBB|CCCCCCCC|DDDDDDDD|
	       `--------+--------+--------+--------'

   The octets are divided into 6 bit chunks, which are then encoded into
   base64 characters.  */


static ptrdiff_t base64_encode_1 (const char *, char *, ptrdiff_t, bool, bool,
				  bool, bool);
static ptrdiff_t base64_decode_1 (const char *, char *, ptrdiff_t, bool,
				  bool, ptrdiff_t *);

static Lisp_Object base64_encode_region_1 (Lisp_Object, Lisp_Object, bool,
					   bool, bool);

static Lisp_Object base64_encode_string_1 (Lisp_Object, bool,
					   bool, bool);


DEFUN ("base64-encode-region", Fbase64_encode_region, Sbase64_encode_region,
       2, 3, "r",
       doc: /* Base64-encode the region between BEG and END.
The data in the region is assumed to represent bytes, not text.  If
you want to base64-encode text, the text has to be converted into data
first by using `encode-coding-region' with the appropriate coding
system first.

Return the length of the encoded data.

Optional third argument NO-LINE-BREAK means do not break long lines
into shorter lines.  */)
  (Lisp_Object beg, Lisp_Object end, Lisp_Object no_line_break)
{
  return base64_encode_region_1 (beg, end, NILP (no_line_break), true, false);
}


DEFUN ("base64url-encode-region", Fbase64url_encode_region, Sbase64url_encode_region,
       2, 3, "r",
       doc: /* Base64url-encode the region between BEG and END.
Return the length of the encoded text.
Optional second argument NO-PAD means do not add padding char =.

This produces the URL variant of base 64 encoding defined in RFC 4648.  */)
  (Lisp_Object beg, Lisp_Object end, Lisp_Object no_pad)
{
  return base64_encode_region_1 (beg, end, false, NILP(no_pad), true);
}

static Lisp_Object
base64_encode_region_1 (Lisp_Object beg, Lisp_Object end, bool line_break,
			bool pad, bool base64url)
{
  char *encoded;
  ptrdiff_t allength, length;
  ptrdiff_t ibeg, iend, encoded_length;
  ptrdiff_t old_pos = PT;
  USE_SAFE_ALLOCA;

  validate_region (&beg, &end);

  ibeg = CHAR_TO_BYTE (XFIXNAT (beg));
  iend = CHAR_TO_BYTE (XFIXNAT (end));
  move_gap_both (XFIXNAT (beg), ibeg);

  /* We need to allocate enough room for encoding the text.
     We need 33 1/3% more space, plus a newline every 76
     characters, and then we round up. */
  length = iend - ibeg;
  allength = length + length/3 + 1;
  allength += allength / MIME_LINE_LENGTH + 1 + 6;

  encoded = SAFE_ALLOCA (allength);
  encoded_length = base64_encode_1 ((char *) BYTE_POS_ADDR (ibeg),
				    encoded, length, line_break,
				    pad, base64url,
				    ! NILP (BVAR (current_buffer, enable_multibyte_characters)));
  if (encoded_length > allength)
    emacs_abort ();

  if (encoded_length < 0)
    {
      /* The encoding wasn't possible. */
      SAFE_FREE ();
      error ("Multibyte character in data for base64 encoding");
    }

  /* Now we have encoded the region, so we insert the new contents
     and delete the old.  (Insert first in order to preserve markers.)  */
  SET_PT_BOTH (XFIXNAT (beg), ibeg);
  insert (encoded, encoded_length);
  SAFE_FREE ();
  del_range_byte (ibeg + encoded_length, iend + encoded_length);

  /* If point was outside of the region, restore it exactly; else just
     move to the beginning of the region.  */
  if (old_pos >= XFIXNAT (end))
    old_pos += encoded_length - (XFIXNAT (end) - XFIXNAT (beg));
  else if (old_pos > XFIXNAT (beg))
    old_pos = XFIXNAT (beg);
  SET_PT (old_pos);

  /* We return the length of the encoded text. */
  return make_fixnum (encoded_length);
}

DEFUN ("base64-encode-string", Fbase64_encode_string, Sbase64_encode_string,
       1, 2, 0,
       doc: /* Base64-encode STRING and return the result.
Optional second argument NO-LINE-BREAK means do not break long lines
into shorter lines.  */)
  (Lisp_Object string, Lisp_Object no_line_break)
{

  return base64_encode_string_1 (string, NILP (no_line_break), true, false);
}

DEFUN ("base64url-encode-string", Fbase64url_encode_string,
       Sbase64url_encode_string, 1, 2, 0,
       doc: /* Base64url-encode STRING and return the result.
Optional second argument NO-PAD means do not add padding char =.

This produces the URL variant of base 64 encoding defined in RFC 4648.  */)
  (Lisp_Object string, Lisp_Object no_pad)
{

  return base64_encode_string_1 (string, false, NILP(no_pad), true);
}

static Lisp_Object
base64_encode_string_1 (Lisp_Object string, bool line_break,
			bool pad, bool base64url)
{
  ptrdiff_t allength, length, encoded_length;
  char *encoded;
  Lisp_Object encoded_string;
  USE_SAFE_ALLOCA;

  CHECK_STRING (string);

  /* We need to allocate enough room for encoding the text.
     We need 33 1/3% more space, plus a newline every 76
     characters, and then we round up. */
  length = SBYTES (string);
  allength = length + length/3 + 1;
  allength += allength / MIME_LINE_LENGTH + 1 + 6;

  /* We need to allocate enough room for decoding the text. */
  encoded = SAFE_ALLOCA (allength);

  encoded_length = base64_encode_1 (SSDATA (string),
				    encoded, length, line_break,
				    pad, base64url,
				    STRING_MULTIBYTE (string));
  if (encoded_length > allength)
    emacs_abort ();

  if (encoded_length < 0)
    {
      /* The encoding wasn't possible. */
      error ("Multibyte character in data for base64 encoding");
    }

  encoded_string = make_unibyte_string (encoded, encoded_length);
  SAFE_FREE ();

  return encoded_string;
}

static ptrdiff_t
base64_encode_1 (const char *from, char *to, ptrdiff_t length,
		 bool line_break, bool pad, bool base64url,
		 bool multibyte)
{
  int counter = 0;
  ptrdiff_t i = 0;
  char *e = to;
  int c;
  unsigned int value;
  int bytes;
  char const *b64_value_to_char = base64_value_to_char[base64url];

  while (i < length)
    {
      if (multibyte)
	{
	  c = string_char_and_length ((unsigned char *) from + i, &bytes);
	  if (CHAR_BYTE8_P (c))
	    c = CHAR_TO_BYTE8 (c);
	  else if (c >= 128)
	    return -1;
	  i += bytes;
	}
      else
	c = from[i++];

      /* Wrap line every 76 characters.  */

      if (line_break)
	{
	  if (counter < MIME_LINE_LENGTH / 4)
	    counter++;
	  else
	    {
	      *e++ = '\n';
	      counter = 1;
	    }
	}

      /* Process first byte of a triplet.  */

      *e++ = b64_value_to_char[0x3f & c >> 2];
      value = (0x03 & c) << 4;

      /* Process second byte of a triplet.  */

      if (i == length)
	{
	  *e++ = b64_value_to_char[value];
	  if (pad)
	    {
	      *e++ = '=';
	      *e++ = '=';
	    }
	  break;
	}

      if (multibyte)
	{
	  c = string_char_and_length ((unsigned char *) from + i, &bytes);
	  if (CHAR_BYTE8_P (c))
	    c = CHAR_TO_BYTE8 (c);
	  else if (c >= 128)
	    return -1;
	  i += bytes;
	}
      else
	c = from[i++];

      *e++ = b64_value_to_char[value | (0x0f & c >> 4)];
      value = (0x0f & c) << 2;

      /* Process third byte of a triplet.  */

      if (i == length)
	{
	  *e++ = b64_value_to_char[value];
	  if (pad)
	    *e++ = '=';
	  break;
	}

      if (multibyte)
	{
	  c = string_char_and_length ((unsigned char *) from + i, &bytes);
	  if (CHAR_BYTE8_P (c))
	    c = CHAR_TO_BYTE8 (c);
	  else if (c >= 128)
	    return -1;
	  i += bytes;
	}
      else
	c = from[i++];

      *e++ = b64_value_to_char[value | (0x03 & c >> 6)];
      *e++ = b64_value_to_char[0x3f & c];
    }

  return e - to;
}


DEFUN ("base64-decode-region", Fbase64_decode_region, Sbase64_decode_region,
       2, 3, "r",
       doc: /* Base64-decode the region between BEG and END.
Return the length of the decoded data.

Note that after calling this function, the data in the region will
represent bytes, not text.  If you want to end up with text, you have
to call `decode-coding-region' afterwards with an appropriate coding
system.

If the region can't be decoded, signal an error and don't modify the buffer.
Optional third argument BASE64URL determines whether to use the URL variant
of the base 64 encoding, as defined in RFC 4648.  */)
     (Lisp_Object beg, Lisp_Object end, Lisp_Object base64url)
{
  ptrdiff_t ibeg, iend, length, allength;
  char *decoded;
  ptrdiff_t old_pos = PT;
  ptrdiff_t decoded_length;
  ptrdiff_t inserted_chars;
  bool multibyte = ! NILP (BVAR (current_buffer, enable_multibyte_characters));
  USE_SAFE_ALLOCA;

  validate_region (&beg, &end);

  ibeg = CHAR_TO_BYTE (XFIXNAT (beg));
  iend = CHAR_TO_BYTE (XFIXNAT (end));

  length = iend - ibeg;

  /* We need to allocate enough room for decoding the text.  If we are
     working on a multibyte buffer, each decoded code may occupy at
     most two bytes.  */
  allength = multibyte ? length * 2 : length;
  decoded = SAFE_ALLOCA (allength);

  move_gap_both (XFIXNAT (beg), ibeg);
  decoded_length = base64_decode_1 ((char *) BYTE_POS_ADDR (ibeg),
				    decoded, length, ! NILP (base64url),
				    multibyte, &inserted_chars);
  if (decoded_length > allength)
    emacs_abort ();

  if (decoded_length < 0)
    {
      /* The decoding wasn't possible. */
      error ("Invalid base64 data");
    }

  /* Now we have decoded the region, so we insert the new contents
     and delete the old.  (Insert first in order to preserve markers.)  */
  TEMP_SET_PT_BOTH (XFIXNAT (beg), ibeg);
  insert_1_both (decoded, inserted_chars, decoded_length, 0, 1, 0);
  signal_after_change (XFIXNAT (beg), 0, inserted_chars);
  SAFE_FREE ();

  /* Delete the original text.  */
  del_range_both (PT, PT_BYTE, XFIXNAT (end) + inserted_chars,
		  iend + decoded_length, 1);

  /* If point was outside of the region, restore it exactly; else just
     move to the beginning of the region.  */
  if (old_pos >= XFIXNAT (end))
    old_pos += inserted_chars - (XFIXNAT (end) - XFIXNAT (beg));
  else if (old_pos > XFIXNAT (beg))
    old_pos = XFIXNAT (beg);
  SET_PT (old_pos > ZV ? ZV : old_pos);

  return make_fixnum (inserted_chars);
}

DEFUN ("base64-decode-string", Fbase64_decode_string, Sbase64_decode_string,
       1, 2, 0,
       doc: /* Base64-decode STRING and return the result as a string.
Optional argument BASE64URL determines whether to use the URL variant of
the base 64 encoding, as defined in RFC 4648.  */)
     (Lisp_Object string, Lisp_Object base64url)
{
  char *decoded;
  ptrdiff_t length, decoded_length;
  Lisp_Object decoded_string;
  USE_SAFE_ALLOCA;

  CHECK_STRING (string);

  length = SBYTES (string);
  /* We need to allocate enough room for decoding the text. */
  decoded = SAFE_ALLOCA (length);

  /* The decoded result should be unibyte. */
  ptrdiff_t decoded_chars;
  decoded_length = base64_decode_1 (SSDATA (string), decoded, length,
				    ! NILP (base64url), 0, &decoded_chars);
  if (decoded_length > length)
    emacs_abort ();
  else if (decoded_length >= 0)
    decoded_string = make_unibyte_string (decoded, decoded_length);
  else
    decoded_string = Qnil;

  SAFE_FREE ();
  if (! STRINGP (decoded_string))
    error ("Invalid base64 data");

  return decoded_string;
}

/* Base64-decode the data at FROM of LENGTH bytes into TO.  If
   MULTIBYTE, the decoded result should be in multibyte
   form.  Store the number of produced characters in *NCHARS_RETURN.  */

static ptrdiff_t
base64_decode_1 (const char *from, char *to, ptrdiff_t length,
		 bool base64url,
		 bool multibyte, ptrdiff_t *nchars_return)
{
  char const *f = from;
  char const *flim = from + length;
  char *e = to;
  ptrdiff_t nchars = 0;
  signed char const *b64_char_to_value = base64_char_to_value[base64url];
  unsigned char multibyte_bit = multibyte << 7;

  while (true)
    {
      unsigned char c;
      int v1;

      /* Process first byte of a quadruplet. */

      do
	{
	  if (f == flim)
	    {
	      *nchars_return = nchars;
	      return e - to;
	    }
	  c = *f++;
	  v1 = b64_char_to_value[c];
	}
      while (v1 < 0);

      if (v1 == 0)
	return -1;
      unsigned int value = (v1 - 1) << 18;

      /* Process second byte of a quadruplet.  */

      do
	{
	  if (f == flim)
	    return -1;
	  c = *f++;
	  v1 = b64_char_to_value[c];
	}
      while (v1 < 0);

      if (v1 == 0)
	return -1;
      value += (v1 - 1) << 12;

      c = value >> 16 & 0xff;
      if (c & multibyte_bit)
	e += BYTE8_STRING (c, (unsigned char *) e);
      else
	*e++ = c;
      nchars++;

      /* Process third byte of a quadruplet.  */

      do
	{
	  if (f == flim)
	    {
	      if (!base64url)
		return -1;
	      *nchars_return = nchars;
	      return e - to;
	    }
	  c = *f++;
	  v1 = b64_char_to_value[c];
	}
      while (v1 < 0);

      if (c == '=')
	{
	  do
	    {
	      if (f == flim)
		return -1;
	      c = *f++;
	    }
	  while (b64_char_to_value[c] < 0);

	  if (c != '=')
	    return -1;
	  continue;
	}

      if (v1 == 0)
	return -1;
      value += (v1 - 1) << 6;

      c = value >> 8 & 0xff;
      if (c & multibyte_bit)
	e += BYTE8_STRING (c, (unsigned char *) e);
      else
	*e++ = c;
      nchars++;

      /* Process fourth byte of a quadruplet.  */

      do
	{
	  if (f == flim)
	    {
	      if (!base64url)
		return -1;
	      *nchars_return = nchars;
	      return e - to;
	    }
	  c = *f++;
	  v1 = b64_char_to_value[c];
	}
      while (v1 < 0);

      if (c == '=')
	continue;

      if (v1 == 0)
	return -1;
      value += v1 - 1;

      c = value & 0xff;
      if (c & multibyte_bit)
	e += BYTE8_STRING (c, (unsigned char *) e);
      else
	*e++ = c;
      nchars++;
    }
}

/* Implemented by gerd@gnu.org.  This hash table implementation was
   inspired by CMUCL hash tables.  */

/* Ideas:

   1. For small tables, association lists are probably faster than
   hash tables because they have lower overhead.

   For uses of hash tables where the O(1) behavior of table
   operations is not a requirement, it might therefore be a good idea
   not to hash.  Instead, we could just do a linear search in the
   key_and_value vector of the hash table.  This could be done
   if a `:linear-search t' argument is given to make-hash-table.  */

static void
CHECK_HASH_TABLE (Lisp_Object x)
{
  CHECK_TYPE (HASH_TABLE_P (x), Qhash_table_p, x);
}

static void
set_hash_next_slot (struct Lisp_Hash_Table *h, ptrdiff_t idx, ptrdiff_t val)
{
  gc_aset (h->next, idx, make_fixnum (val));
}
static void
set_hash_hash_slot (struct Lisp_Hash_Table *h, ptrdiff_t idx, Lisp_Object val)
{
  gc_aset (h->hash, idx, val);
}
static void
set_hash_index_slot (struct Lisp_Hash_Table *h, ptrdiff_t idx, ptrdiff_t val)
{
  gc_aset (h->index, idx, make_fixnum (val));
}

/* If OBJ is a Lisp hash table, return a pointer to its struct
   Lisp_Hash_Table.  Otherwise, signal an error.  */

static struct Lisp_Hash_Table *
check_hash_table (Lisp_Object obj)
{
  CHECK_HASH_TABLE (obj);
  return XHASH_TABLE (obj);
}


/* Value is the next integer I >= N, N >= 0 which is "almost" a prime
   number.  A number is "almost" a prime number if it is not divisible
   by any integer in the range 2 .. (NEXT_ALMOST_PRIME_LIMIT - 1).  */

EMACS_INT
next_almost_prime (EMACS_INT n)
{
  verify (NEXT_ALMOST_PRIME_LIMIT == 11);
  for (n |= 1; ; n += 2)
    if (n % 3 != 0 && n % 5 != 0 && n % 7 != 0)
      return n;
}


/* Find KEY in ARGS which has size NARGS.  Don't consider indices for
   which USED[I] is non-zero.  If found at index I in ARGS, set
   USED[I] and USED[I + 1] to 1, and return I + 1.  Otherwise return
   0.  This function is used to extract a keyword/argument pair from
   a DEFUN parameter list.  */

static ptrdiff_t
get_key_arg (Lisp_Object key, ptrdiff_t nargs, Lisp_Object *args, char *used)
{
  ptrdiff_t i;

  for (i = 1; i < nargs; i++)
    if (!used[i - 1] && EQ (args[i - 1], key))
      {
	used[i - 1] = 1;
	used[i] = 1;
	return i;
      }

  return 0;
}


/* Return a Lisp vector which has the same contents as VEC but has
   at least INCR_MIN more entries, where INCR_MIN is positive.
   If NITEMS_MAX is not -1, do not grow the vector to be any larger
   than NITEMS_MAX.  New entries in the resulting vector are
   uninitialized.  */

static Lisp_Object
larger_vecalloc (Lisp_Object vec, ptrdiff_t incr_min, ptrdiff_t nitems_max)
{
  struct Lisp_Vector *v;
  ptrdiff_t incr, incr_max, old_size, new_size;
  ptrdiff_t C_language_max = min (PTRDIFF_MAX, SIZE_MAX) / sizeof *v->contents;
  ptrdiff_t n_max = (0 <= nitems_max && nitems_max < C_language_max
		     ? nitems_max : C_language_max);
  eassert (VECTORP (vec));
  eassert (0 < incr_min && -1 <= nitems_max);
  old_size = ASIZE (vec);
  incr_max = n_max - old_size;
  incr = max (incr_min, min (old_size >> 1, incr_max));
  if (incr_max < incr)
    memory_full (SIZE_MAX);
  new_size = old_size + incr;
  v = static_vector_allocator (new_size, false);
  memcpy (v->contents, XVECTOR (vec)->contents, old_size * sizeof *v->contents);
  XSETVECTOR (vec, v);
  return vec;
}

/* Likewise, except set new entries in the resulting vector to nil.  */

Lisp_Object
larger_vector (Lisp_Object vec, ptrdiff_t incr_min, ptrdiff_t nitems_max)
{
  ptrdiff_t old_size = ASIZE (vec);
  Lisp_Object v = larger_vecalloc (vec, incr_min, nitems_max);
  ptrdiff_t new_size = ASIZE (v);
  memclear (XVECTOR (v)->contents + old_size,
	    (new_size - old_size) * word_size);
  return v;
}

/* Return the index of the next entry in H following the one at IDX,
   or -1 if none.  */

static ptrdiff_t
HASH_NEXT (struct Lisp_Hash_Table *h, ptrdiff_t idx)
{
  return XFIXNUM (AREF (h->next, idx));
}

/* Return the index of the element in hash table H that is the start
   of the collision list at index IDX, or -1 if the list is empty.  */

static ptrdiff_t
HASH_INDEX (struct Lisp_Hash_Table *h, ptrdiff_t idx)
{
  return XFIXNUM (AREF (h->index, idx));
}

/* Restore a hash table's mutability after the critical section exits.  */

static void
restore_mutability (void *ptr)
{
  struct Lisp_Hash_Table *h = ptr;
  h->mutable = true;
}

/* Return the result of calling a user-defined hash or comparison
   function ARGS[0] with arguments ARGS[1] through ARGS[NARGS - 1].
   Signal an error if the function attempts to modify H, which
   otherwise might lead to undefined behavior.  */

static Lisp_Object
hash_table_user_defined_call (ptrdiff_t nargs, Lisp_Object *args,
			      struct Lisp_Hash_Table *h)
{
  if (!h->mutable)
    return Ffuncall (nargs, args);
  specpdl_ref count = inhibit_garbage_collection ();
  record_unwind_protect_ptr (restore_mutability, h);
  h->mutable = false;
  return unbind_to (count, Ffuncall (nargs, args));
}

/* Ignore H and compare KEY1 and KEY2 using 'eql'.
   Value is true if KEY1 and KEY2 are the same.  */

static Lisp_Object
cmpfn_eql (Lisp_Object key1, Lisp_Object key2, struct Lisp_Hash_Table *h)
{
  return Feql (key1, key2);
}

/* Ignore H and compare KEY1 and KEY2 using 'equal'.
   Value is true if KEY1 and KEY2 are the same.  */

static Lisp_Object
cmpfn_equal (Lisp_Object key1, Lisp_Object key2, struct Lisp_Hash_Table *h)
{
  return Fequal (key1, key2);
}


/* Given H, compare KEY1 and KEY2 using H->user_cmp_function.
   Value is true if KEY1 and KEY2 are the same.  */

static Lisp_Object
cmpfn_user_defined (Lisp_Object key1, Lisp_Object key2,
		    struct Lisp_Hash_Table *h)
{
  Lisp_Object args[] = { h->test.user_cmp_function, key1, key2 };
  return hash_table_user_defined_call (ARRAYELTS (args), args, h);
}

/* Ignore H and return a hash code for KEY which uses 'eq' to compare keys.  */

static Lisp_Object
hashfn_eq (Lisp_Object key, struct Lisp_Hash_Table *h)
{
  return make_ufixnum (XHASH (key) ^ XTYPE (key));
}

/* Ignore H and return a hash code for KEY which uses 'equal' to compare keys.
   The hash code is at most INTMASK.  */

static Lisp_Object
hashfn_equal (Lisp_Object key, struct Lisp_Hash_Table *h)
{
  return make_ufixnum (sxhash (key));
}

/* Ignore H and return a hash code for KEY which uses 'eql' to compare keys.
   The hash code is at most INTMASK.  */

static Lisp_Object
hashfn_eql (Lisp_Object key, struct Lisp_Hash_Table *h)
{
  return (FLOATP (key) || BIGNUMP (key) ? hashfn_equal : hashfn_eq) (key, h);
}

/* Given H, return a hash code for KEY which uses a user-defined
   function to compare keys.  */

Lisp_Object
hashfn_user_defined (Lisp_Object key, struct Lisp_Hash_Table *h)
{
  Lisp_Object args[] = { h->test.user_hash_function, key };
  Lisp_Object hash = hash_table_user_defined_call (ARRAYELTS (args), args, h);
  return FIXNUMP (hash) ? hash : make_ufixnum (sxhash (hash));
}

struct hash_table_test const
  hashtest_eq = { LISPSYM_INITIALLY (Qeq), LISPSYM_INITIALLY (Qnil),
		  LISPSYM_INITIALLY (Qnil), 0, hashfn_eq },
  hashtest_eql = { LISPSYM_INITIALLY (Qeql), LISPSYM_INITIALLY (Qnil),
		   LISPSYM_INITIALLY (Qnil), cmpfn_eql, hashfn_eql },
  hashtest_equal = { LISPSYM_INITIALLY (Qequal), LISPSYM_INITIALLY (Qnil),
		     LISPSYM_INITIALLY (Qnil), cmpfn_equal, hashfn_equal };

/* Allocate basically initialized hash table.  */

static struct Lisp_Hash_Table *
allocate_hash_table (void)
{
  return ALLOCATE_PSEUDOVECTOR (struct Lisp_Hash_Table,
				index, PVEC_HASH_TABLE);
}

/* An upper bound on the size of a hash table index.  It must fit in
   ptrdiff_t and be a valid Emacs fixnum.  This is an upper bound on
   VECTOR_ELTS_MAX (see alloc.c) and gets as close as we can without
   violating modularity.  */
#define INDEX_SIZE_BOUND \
  ((ptrdiff_t) min (MOST_POSITIVE_FIXNUM, \
		    ((min (PTRDIFF_MAX, SIZE_MAX) \
		      - header_size - GCALIGNMENT) \
		     / word_size)))

static ptrdiff_t
hash_index_size (struct Lisp_Hash_Table *h, ptrdiff_t size)
{
  double threshold = h->rehash_threshold;
  double index_float = size / threshold;
  ptrdiff_t index_size = (index_float < INDEX_SIZE_BOUND + 1
	                  ? next_almost_prime (index_float)
	                  : INDEX_SIZE_BOUND + 1);
  if (INDEX_SIZE_BOUND < index_size)
    error ("Hash table too large");
  return index_size;
}

/* Create and initialize a new hash table.

   TEST specifies the test the hash table will use to compare keys.
   It must be either one of the predefined tests `eq', `eql' or
   `equal' or a symbol denoting a user-defined test named TEST with
   test and hash functions USER_TEST and USER_HASH.

   Give the table initial capacity SIZE, 0 <= SIZE <= MOST_POSITIVE_FIXNUM.

   If REHASH_SIZE is equal to a negative integer, this hash table's
   new size when it becomes full is computed by subtracting
   REHASH_SIZE from its old size.  Otherwise it must be positive, and
   the table's new size is computed by multiplying its old size by
   REHASH_SIZE + 1.

   REHASH_THRESHOLD must be a float <= 1.0, and > 0.  The table will
   be resized when the approximate ratio of table entries to table
   size exceeds REHASH_THRESHOLD.

   WEAK specifies the weakness of the table.  If non-nil, it must be
   one of the symbols `key', `value', `key-or-value', or `key-and-value'.

   If PURECOPY is non-nil, the table can be copied to pure storage via
   `purecopy' when Emacs is being dumped. Such tables can no longer be
   changed after purecopy.  */

Lisp_Object
make_hash_table (struct hash_table_test test, EMACS_INT size,
		 float rehash_size, float rehash_threshold,
		 Lisp_Object weak, bool purecopy)
{
  struct Lisp_Hash_Table *h;
  Lisp_Object table;
  ptrdiff_t i;

  /* Preconditions.  */
  eassert (SYMBOLP (test.name));
  eassert (0 <= size && size <= MOST_POSITIVE_FIXNUM);
  eassert (rehash_size <= -1 || 0 < rehash_size);
  eassert (0 < rehash_threshold && rehash_threshold <= 1);

  if (size == 0)
    size = 1;

  /* Allocate a table and initialize it.  */
  h = allocate_hash_table ();

  /* Initialize hash table slots.  */
  h->test = test;
  h->weak = weak;
  h->rehash_threshold = rehash_threshold;
  h->rehash_size = rehash_size;
  h->count = 0;
  h->key_and_value = initialize_vector (2 * size, Qunbound);
  h->hash = initialize_vector (size, Qnil);
  h->next = initialize_vector (size, make_fixnum (-1));
  h->index = initialize_vector (hash_index_size (h, size), make_fixnum (-1));
  h->next_weak = NULL;
  h->purecopy = purecopy;
  h->mutable = true;

  /* Set up the free list.  */
  for (i = 0; i < size - 1; ++i)
    set_hash_next_slot (h, i, i + 1);
  h->next_free = 0;

  XSET_HASH_TABLE (table, h);
  eassert (HASH_TABLE_P (table));
  eassert (XHASH_TABLE (table) == h);

  return table;
}


/* Return a copy of hash table H1.  Keys and values are not copied,
   only the table itself is.  */

static Lisp_Object
copy_hash_table (struct Lisp_Hash_Table *h1)
{
  Lisp_Object table;
  struct Lisp_Hash_Table *h2;

  h2 = allocate_hash_table ();
  *h2 = *h1;
  h2->mutable = true;
  h2->key_and_value = Fcopy_sequence (h1->key_and_value);
  h2->hash = Fcopy_sequence (h1->hash);
  h2->next = Fcopy_sequence (h1->next);
  h2->index = Fcopy_sequence (h1->index);
  XSET_HASH_TABLE (table, h2);

  return table;
}


/* Resize hash table H if it's too full.  If H cannot be resized
   because it's already too large, throw an error.  */

static void
maybe_resize_hash_table (struct Lisp_Hash_Table *h)
{
  if (h->next_free < 0)
    {
      ptrdiff_t old_size = HASH_TABLE_SIZE (h);
      EMACS_INT new_size;
      double rehash_size = h->rehash_size;

      if (rehash_size < 0)
	new_size = old_size - rehash_size;
      else
	{
	  double float_new_size = old_size * (rehash_size + 1);
	  if (float_new_size < EMACS_INT_MAX)
	    new_size = float_new_size;
	  else
	    new_size = EMACS_INT_MAX;
	}
      if (PTRDIFF_MAX < new_size)
	new_size = PTRDIFF_MAX;
      if (new_size <= old_size)
	new_size = old_size + 1;

      /* Allocate all the new vectors before updating *H, to
	 avoid problems if memory is exhausted.  larger_vecalloc
	 finishes computing the size of the replacement vectors.  */
      Lisp_Object next = larger_vecalloc (h->next, new_size - old_size,
					  new_size);
      ptrdiff_t next_size = ASIZE (next);
      for (ptrdiff_t i = old_size; i < next_size - 1; i++)
	ASET (next, i, make_fixnum (i + 1));
      ASET (next, next_size - 1, make_fixnum (-1));

      /* Build the new&larger key_and_value vector, making sure the new
         fields are initialized to `unbound`.  */
      Lisp_Object key_and_value
	= larger_vecalloc (h->key_and_value, 2 * (next_size - old_size),
			   2 * next_size);
      for (ptrdiff_t i = 2 * old_size; i < 2 * next_size; i++)
        ASET (key_and_value, i, Qunbound);

      Lisp_Object hash = larger_vector (h->hash, next_size - old_size,
					next_size);
      ptrdiff_t index_size = hash_index_size (h, next_size);
      h->index = initialize_vector (index_size, make_fixnum (-1));
      h->key_and_value = key_and_value;
      h->hash = hash;
      h->next = next;
      h->next_free = old_size;

      /* Rehash.  */
      for (ptrdiff_t i = 0; i < old_size; i++)
	if (! NILP (HASH_HASH (h, i)))
	  {
	    EMACS_UINT hash_code = XUFIXNUM (HASH_HASH (h, i));
	    ptrdiff_t start_of_bucket = hash_code % ASIZE (h->index);
	    set_hash_next_slot (h, i, HASH_INDEX (h, start_of_bucket));
	    set_hash_index_slot (h, start_of_bucket, i);
	  }

#ifdef ENABLE_CHECKING
      if (HASH_TABLE_P (Vloadup_pure_table) && XHASH_TABLE (Vloadup_pure_table) == h)
	message ("Growing hash table to: %"pD"d", next_size);
#endif
    }
}

/* Recompute the hashes (and hence also the "next" pointers).
   Normally there's never a need to recompute hashes.
   This is done only on first access to a hash-table loaded from
   the "pdump", because the objects' addresses may have changed, thus
   affecting their hashes.  */
void
hash_table_rehash (Lisp_Object hash)
{
  struct Lisp_Hash_Table *h = XHASH_TABLE (hash);
  ptrdiff_t i, count = h->count;

  /* Recompute the actual hash codes for each entry in the table.
     Order is still invalid.  */
  for (i = 0; i < count; i++)
    {
      Lisp_Object key = HASH_KEY (h, i);
      Lisp_Object hash_code = h->test.hashfn (key, h);
      ptrdiff_t start_of_bucket = XUFIXNUM (hash_code) % ASIZE (h->index);
      set_hash_hash_slot (h, i, hash_code);
      set_hash_next_slot (h, i, HASH_INDEX (h, start_of_bucket));
      set_hash_index_slot (h, start_of_bucket, i);
      eassert (HASH_NEXT (h, i) != i); /* Stop loops.  */
    }

  ptrdiff_t size = ASIZE (h->next);
  for (; i + 1 < size; i++)
    set_hash_next_slot (h, i, i + 1);
}

/* Return index of KEY in H, or -1 if not found.
   Also, if HASH is not NULL, return in *HASH the value of KEY in H.  */

ptrdiff_t
hash_lookup (struct Lisp_Hash_Table *h, Lisp_Object key, Lisp_Object *hash)
{
  ptrdiff_t start_of_bucket, i;

  Lisp_Object hash_code = h->test.hashfn (key, h);
  if (hash)
    *hash = hash_code;

  start_of_bucket = XUFIXNUM (hash_code) % ASIZE (h->index);

  for (i = HASH_INDEX (h, start_of_bucket); i >= 0; i = HASH_NEXT (h, i))
    if (EQ (key, HASH_KEY (h, i))
	|| (h->test.cmpfn
	    && EQ (hash_code, HASH_HASH (h, i))
	    && ! NILP (h->test.cmpfn (key, HASH_KEY (h, i), h))))
      break;

  return i;
}

static void
check_mutable_hash_table (Lisp_Object obj, struct Lisp_Hash_Table *h)
{
  if (!h->mutable)
    signal_error ("hash table test modifies table", obj);
  eassert (! PURE_P (h));
}

static void
collect_interval (INTERVAL interval, Lisp_Object collector)
{
  nconc2 (collector,
	  list1(list3 (make_fixnum (interval->position),
		       make_fixnum (interval->position + LENGTH (interval)),
		       interval->plist)));
}

/* Put an entry into hash table H that associates KEY with VALUE.
   HASH is a previously computed hash code of KEY.
   Value is the index of the entry in H matching KEY.  */

ptrdiff_t
hash_put (struct Lisp_Hash_Table *h, Lisp_Object key, Lisp_Object value,
	  Lisp_Object hash)
{
  ptrdiff_t start_of_bucket, i;

  /* Increment count after resizing because resizing may fail.  */
  maybe_resize_hash_table (h);
  h->count++;

  /* Store key/value in the key_and_value vector.  */
  i = h->next_free;
  eassert (NILP (HASH_HASH (h, i)));
  eassert (EQ (Qunbound, (HASH_KEY (h, i))));
  h->next_free = HASH_NEXT (h, i);
  set_hash_key_slot (h, i, key);
  set_hash_value_slot (h, i, value);

  /* Remember its hash code.  */
  set_hash_hash_slot (h, i, hash);

  /* Add new entry to its collision chain.  */
  start_of_bucket = XUFIXNUM (hash) % ASIZE (h->index);
  set_hash_next_slot (h, i, HASH_INDEX (h, start_of_bucket));
  set_hash_index_slot (h, start_of_bucket, i);
  return i;
}


/* Remove the entry matching KEY from hash table H, if there is one.  */

void
hash_remove_from_table (struct Lisp_Hash_Table *h, Lisp_Object key)
{
  Lisp_Object hash_code = h->test.hashfn (key, h);
  ptrdiff_t start_of_bucket = XUFIXNUM (hash_code) % ASIZE (h->index);
  ptrdiff_t prev = -1;

  for (ptrdiff_t i = HASH_INDEX (h, start_of_bucket);
       0 <= i;
       i = HASH_NEXT (h, i))
    {
      if (EQ (key, HASH_KEY (h, i))
	  || (h->test.cmpfn
	      && EQ (hash_code, HASH_HASH (h, i))
	      && ! NILP (h->test.cmpfn (key, HASH_KEY (h, i), h))))
	{
	  /* Take entry out of collision chain.  */
	  if (prev < 0)
	    set_hash_index_slot (h, start_of_bucket, HASH_NEXT (h, i));
	  else
	    set_hash_next_slot (h, prev, HASH_NEXT (h, i));

	  /* Clear slots in key_and_value and add the slots to
	     the free list.  */
	  set_hash_key_slot (h, i, Qunbound);
	  set_hash_value_slot (h, i, Qnil);
	  set_hash_hash_slot (h, i, Qnil);
	  set_hash_next_slot (h, i, h->next_free);
	  h->next_free = i;
	  h->count--;
	  eassert (h->count >= 0);
	  break;
	}

      prev = i;
    }
}


/* Clear hash table H.  */

static void
hash_clear (struct Lisp_Hash_Table *h)
{
  if (h->count > 0)
    {
      ptrdiff_t size = HASH_TABLE_SIZE (h);
      memclear (xvector_contents (h->hash), size * word_size);
      for (ptrdiff_t i = 0; i < size; i++)
	{
	  set_hash_next_slot (h, i, i < size - 1 ? i + 1 : -1);
	  set_hash_key_slot (h, i, Qunbound);
	  set_hash_value_slot (h, i, Qnil);
	}

      for (ptrdiff_t i = 0; i < ASIZE (h->index); i++)
	ASET (h->index, i, make_fixnum (-1));

      h->next_free = 0;
      h->count = 0;
    }
}

/* Sweep weak hash table H.  REMOVE_ENTRIES_P means remove
   entries from the table that don't survive the current GC.
   !REMOVE_ENTRIES_P means mark entries that are in use.  Value is
   true if anything was marked.  */

bool
sweep_weak_table (struct Lisp_Hash_Table *h, bool remove_entries_p)
{
  ptrdiff_t n = ASIZE (h->index);
  bool marked = false;

  for (ptrdiff_t bucket = 0; bucket < n; ++bucket)
    {
      /* Follow collision chain, removing entries that don't survive
         this garbage collection.  */
      for (ptrdiff_t next, prev = -1, i = HASH_INDEX (h, bucket);
	   i >= 0;
	   i = next)
        {
	  bool key_known_to_survive_p = survives_gc_p (HASH_KEY (h, i));
	  bool value_known_to_survive_p = survives_gc_p (HASH_VALUE (h, i));
	  bool remove_p;

	  if (EQ (h->weak, Qkey))
	    remove_p = ! key_known_to_survive_p;
	  else if (EQ (h->weak, Qvalue))
	    remove_p = ! value_known_to_survive_p;
	  else if (EQ (h->weak, Qkey_or_value))
	    remove_p = ! (key_known_to_survive_p || value_known_to_survive_p);
	  else if (EQ (h->weak, Qkey_and_value))
	    remove_p = ! (key_known_to_survive_p && value_known_to_survive_p);
	  else
	    emacs_abort ();

	  next = HASH_NEXT (h, i);

	  if (remove_entries_p)
	    {
              eassert (! remove_p
                       == (key_known_to_survive_p && value_known_to_survive_p));
	      if (remove_p)
		{
		  /* Take out of collision chain.  */
		  if (prev < 0)
		    set_hash_index_slot (h, bucket, next);
		  else
		    set_hash_next_slot (h, prev, next);

		  /* Add to free list.  */
		  set_hash_next_slot (h, i, h->next_free);
		  h->next_free = i;

		  /* Clear key, value, and hash.  */
		  set_hash_key_slot (h, i, Qunbound);
		  set_hash_value_slot (h, i, Qnil);
                  if (! NILP (h->hash))
                    set_hash_hash_slot (h, i, Qnil);

                  eassert (h->count != 0);
                  h->count--;
                }
	      else
		{
		  prev = i;
		}
	    }
	  else
	    {
	      if (! remove_p)
		{
		  /* Make sure key and value survive.  */
		  if (! key_known_to_survive_p)
		    {
		      /* Like HASH_KEY but gets its address.  */
		      mark_object (aref_addr (h->key_and_value, 2 * i));
                      marked = true;
		    }

		  if (! value_known_to_survive_p)
		    {
		      /* Like HASH_VALUE but get its address.  */
		      mark_object (aref_addr (h->key_and_value, 2 * i + 1));
                      marked = true;
		    }
		}
	    }
	}
    }

  return marked;
}

/* Maximum depth up to which to dive into Lisp structures.  */

#define SXHASH_MAX_DEPTH 3

/* Maximum length up to which to take list and vector elements into
   account.  */

#define SXHASH_MAX_LEN   7

/* Return a hash for string PTR which has length LEN.  The hash value
   can be any EMACS_UINT value.  */

EMACS_UINT
hash_string (char const *ptr, ptrdiff_t len)
{
  char const *p   = ptr;
  char const *end = ptr + len;
  EMACS_UINT hash = len;
  /* At most 8 steps.  We could reuse SXHASH_MAX_LEN, of course,
   * but dividing by 8 is cheaper.  */
  ptrdiff_t step = sizeof hash + ((end - p) >> 3);

  while (p + sizeof hash <= end)
    {
      EMACS_UINT c;
      /* We presume that the compiler will replace this `memcpy` with
         a single load/move instruction when applicable.  */
      memcpy (&c, p, sizeof hash);
      p += step;
      hash = sxhash_combine (hash, c);
    }
  /* This may leave a residual (smaller than an EMACS_UINT).
     A loopless calculation would not be endian-agnostic.  */
  while (p < end)
    {
      unsigned char c = *p++;
      hash = sxhash_combine (hash, c);
    }

  return hash;
}

/* Return a hash for string PTR which has length LEN.  The hash
   code returned is at most INTMASK.  */

static EMACS_UINT
sxhash_string (char const *ptr, ptrdiff_t len)
{
  EMACS_UINT hash = hash_string (ptr, len);
  return SXHASH_REDUCE (hash);
}

/* Return a hash for the floating point value VAL.  */

static EMACS_UINT
sxhash_float (double val)
{
  EMACS_UINT hash = 0;
  union double_and_words u = { .val = val };
  for (int i = 0; i < WORDS_PER_DOUBLE; i++)
    hash = sxhash_combine (hash, u.word[i]);
  return SXHASH_REDUCE (hash);
}

/* Return a hash for list LIST.  DEPTH is the current depth in the
   list.  We don't recurse deeper than SXHASH_MAX_DEPTH in it.  */

static EMACS_UINT
sxhash_list (Lisp_Object list, int depth)
{
  EMACS_UINT hash = 0;
  int i;

  if (depth < SXHASH_MAX_DEPTH)
    for (i = 0;
	 CONSP (list) && i < SXHASH_MAX_LEN;
	 list = XCDR (list), ++i)
      {
	EMACS_UINT hash2 = sxhash_obj (XCAR (list), depth + 1);
	hash = sxhash_combine (hash, hash2);
      }

  if (! NILP (list))
    {
      EMACS_UINT hash2 = sxhash_obj (list, depth + 1);
      hash = sxhash_combine (hash, hash2);
    }

  return SXHASH_REDUCE (hash);
}


/* Return a hash for (pseudo)vector VECTOR.  DEPTH is the current depth in
   the Lisp structure.  */

static EMACS_UINT
sxhash_vector (Lisp_Object vec, int depth)
{
  EMACS_UINT hash = ASIZE (vec);
  int i, n;

  n = min (SXHASH_MAX_LEN, PVSIZE (vec));
  for (i = 0; i < n; ++i)
    {
      EMACS_UINT hash2 = sxhash_obj (AREF (vec, i), depth + 1);
      hash = sxhash_combine (hash, hash2);
    }

  return SXHASH_REDUCE (hash);
}

/* Return a hash for bool-vector VECTOR.  */

static EMACS_UINT
sxhash_bool_vector (Lisp_Object vec)
{
  EMACS_INT size = bool_vector_size (vec);
  EMACS_UINT hash = size;
  int i, n;

  n = min (SXHASH_MAX_LEN, bool_vector_words (size));
  for (i = 0; i < n; ++i)
    hash = sxhash_combine (hash, bool_vector_data (vec)[i]);

  return SXHASH_REDUCE (hash);
}

/* Return a hash for a bignum.  */

static EMACS_UINT
sxhash_bignum (Lisp_Object bignum)
{
  mpz_t const *n = xbignum_val (bignum);
  size_t i, nlimbs = mpz_size (*n);
  EMACS_UINT hash = 0;

  for (i = 0; i < nlimbs; ++i)
    hash = sxhash_combine (hash, mpz_getlimbn (*n, i));

  return SXHASH_REDUCE (hash);
}


/* Return OBJ's hash code clipped to INTMASK.  */

EMACS_UINT
sxhash (Lisp_Object obj)
{
  return sxhash_obj (obj, 0);
}

static EMACS_UINT
sxhash_obj (Lisp_Object obj, int depth)
{
  if (depth > SXHASH_MAX_DEPTH)
    return 0;

  switch (XTYPE (obj))
    {
    case_Lisp_Int:
      return XUFIXNUM (obj);

    case Lisp_Symbol:
      return XHASH (obj);

    case Lisp_String:
      return sxhash_string (SSDATA (obj), SBYTES (obj));

    case Lisp_Vectorlike:
      {
	enum pvec_type pvec_type = PVTYPE (XVECTOR (obj));
	/* temporary to verify rewriting of a4610c3 */
	eassert (pvec_type == PVEC_SUB_CHAR_TABLE ? SUB_CHAR_TABLE_P (obj) : true);

	if (! SX_ADMITS_ANYTHING (pvec_type)) /* a4610c3: sub_char_tables crash. */
	  return 42;
	else if (SX_ADMITS_COMPARISON (pvec_type))
	  return sxhash_vector (obj, depth);
	else if (pvec_type == PVEC_BIGNUM)
	  return sxhash_bignum (obj);
	else if (pvec_type == PVEC_MARKER)
	  {
	    ptrdiff_t bytepos
	      = XMARKER (obj)->buffer ? XMARKER (obj)->bytepos : 0;
	    EMACS_UINT hash
	      = sxhash_combine ((intptr_t) XMARKER (obj)->buffer, bytepos);
	    return SXHASH_REDUCE (hash);
	  }
	else if (pvec_type == PVEC_BOOL_VECTOR)
	  return sxhash_bool_vector (obj);
	else if (pvec_type == PVEC_OVERLAY)
	  {
	    EMACS_UINT hash = sxhash_obj (OVERLAY_START (obj), depth);
	    hash = sxhash_combine (hash, sxhash_obj (OVERLAY_END (obj), depth));
	    hash = sxhash_combine (hash, sxhash_obj (XOVERLAY (obj)->plist, depth));
	    return SXHASH_REDUCE (hash);
	  }
	else
	  /* Others are 'equal' if they are 'eq', so take their
	     address as hash.  */
	  return XHASH (obj);
      }

    case Lisp_Cons:
      return sxhash_list (obj, depth);

    case Lisp_Float:
      return sxhash_float (XFLOAT_DATA (obj));

    default:
      emacs_abort ();
    }
}

DEFUN ("sxhash-eq", Fsxhash_eq, Ssxhash_eq, 1, 1, 0,
       doc: /* Return an integer hash code for OBJ suitable for `eq'.
If (eq A B), then (= (sxhash-eq A) (sxhash-eq B)).

Hash codes are not guaranteed to be preserved across Emacs sessions.  */)
  (Lisp_Object obj)
{
  return hashfn_eq (obj, NULL);
}

DEFUN ("sxhash-eql", Fsxhash_eql, Ssxhash_eql, 1, 1, 0,
       doc: /* Return an integer hash code for OBJ suitable for `eql'.
If (eql A B), then (= (sxhash-eql A) (sxhash-eql B)), but the opposite
isn't necessarily true.

Hash codes are not guaranteed to be preserved across Emacs sessions.  */)
  (Lisp_Object obj)
{
  return hashfn_eql (obj, NULL);
}

DEFUN ("sxhash-equal", Fsxhash_equal, Ssxhash_equal, 1, 1, 0,
       doc: /* Return an integer hash code for OBJ suitable for `equal'.
If (equal A B), then (= (sxhash-equal A) (sxhash-equal B)), but the
opposite isn't necessarily true.

Hash codes are not guaranteed to be preserved across Emacs sessions.  */)
  (Lisp_Object obj)
{
  return hashfn_equal (obj, NULL);
}

DEFUN ("sxhash-equal-including-properties", Fsxhash_equal_including_properties,
       Ssxhash_equal_including_properties, 1, 1, 0,
       doc: /* Return an integer hash code for OBJ suitable for
`equal-including-properties'.
If (sxhash-equal-including-properties A B), then
(= (sxhash-equal-including-properties A) (sxhash-equal-including-properties B)).

Hash codes are not guaranteed to be preserved across Emacs sessions.  */)
  (Lisp_Object obj)
{
  if (STRINGP (obj))
    {
      Lisp_Object collector = Fcons (Qnil, Qnil);
      traverse_intervals (string_intervals (obj), 0, collect_interval,
			  collector);
      return
	make_ufixnum (
	  SXHASH_REDUCE (sxhash_combine (sxhash (obj),
					 sxhash (CDR (collector)))));
    }

  return hashfn_equal (obj, NULL);
}

DEFUN ("make-hash-table", Fmake_hash_table, Smake_hash_table, 0, MANY, 0,
       doc: /* Create and return a new hash table.

Arguments are specified as keyword/argument pairs.  The following
arguments are defined:

:test TEST -- TEST must be a symbol that specifies how to compare
keys.  Default is `eql'.  Predefined are the tests `eq', `eql', and
`equal'.  User-supplied test and hash functions can be specified via
`define-hash-table-test'.

:size SIZE -- A hint as to how many elements will be put in the table.
Default is 65.

:rehash-size REHASH-SIZE - Indicates how to expand the table when it
fills up.  If REHASH-SIZE is an integer, increase the size by that
amount.  If it is a float, it must be > 1.0, and the new size is the
old size multiplied by that factor.  Default is 1.5.

:rehash-threshold THRESHOLD -- THRESHOLD must a float > 0, and <= 1.0.
Resize the hash table when the ratio (table entries / table size)
exceeds an approximation to THRESHOLD.  Default is 0.8125.

:weakness WEAK -- WEAK must be one of nil, t, `key', `value',
`key-or-value', or `key-and-value'.  If WEAK is not nil, the table
returned is a weak table.  Key/value pairs are removed from a weak
hash table when there are no non-weak references pointing to their
key, value, one of key or value, or both key and value, depending on
WEAK.  WEAK t is equivalent to `key-and-value'.  Default value of WEAK
is nil.

:purecopy PURECOPY -- If PURECOPY is non-nil, the table can be copied
to pure storage when Emacs is being dumped, making the contents of the
table read only. Any further changes to purified tables will result
in an error.

usage: (make-hash-table &rest KEYWORD-ARGS)  */)
  (ptrdiff_t nargs, Lisp_Object *args)
{
  Lisp_Object test, weak;
  bool purecopy;
  struct hash_table_test testdesc;
  ptrdiff_t i;
  USE_SAFE_ALLOCA;

  /* The vector `used' is used to keep track of arguments that
     have been consumed.  */
  char *used = SAFE_ALLOCA (nargs * sizeof *used);
  memset (used, 0, nargs * sizeof *used);

  /* See if there's a `:test TEST' among the arguments.  */
  i = get_key_arg (QCtest, nargs, args, used);
  test = i ? args[i] : Qeql;
  if (EQ (test, Qeq))
    testdesc = hashtest_eq;
  else if (EQ (test, Qeql))
    testdesc = hashtest_eql;
  else if (EQ (test, Qequal))
    testdesc = hashtest_equal;
  else
    {
      /* See if it is a user-defined test.  */
      Lisp_Object prop;

      prop = Fget (test, Qhash_table_test);
      if (!CONSP (prop) || !CONSP (XCDR (prop)))
	signal_error ("Invalid hash table test", test);
      testdesc.name = test;
      testdesc.user_cmp_function = XCAR (prop);
      testdesc.user_hash_function = XCAR (XCDR (prop));
      testdesc.hashfn = hashfn_user_defined;
      testdesc.cmpfn = cmpfn_user_defined;
    }

  /* See if there's a `:purecopy PURECOPY' argument.  */
  i = get_key_arg (QCpurecopy, nargs, args, used);
  purecopy = i && ! NILP (args[i]);
  /* See if there's a `:size SIZE' argument.  */
  i = get_key_arg (QCsize, nargs, args, used);
  Lisp_Object size_arg = i ? args[i] : Qnil;
  EMACS_INT size;
  if (NILP (size_arg))
    size = DEFAULT_HASH_SIZE;
  else if (FIXNATP (size_arg))
    size = XFIXNAT (size_arg);
  else
    signal_error ("Invalid hash table size", size_arg);

  /* Look for `:rehash-size SIZE'.  */
  float rehash_size;
  i = get_key_arg (QCrehash_size, nargs, args, used);
  if (!i)
    rehash_size = DEFAULT_REHASH_SIZE;
  else if (FIXNUMP (args[i]) && 0 < XFIXNUM (args[i]))
    rehash_size = - XFIXNUM (args[i]);
  else if (FLOATP (args[i]) && 0 < (float) (XFLOAT_DATA (args[i]) - 1))
    rehash_size = (float) (XFLOAT_DATA (args[i]) - 1);
  else
    signal_error ("Invalid hash table rehash size", args[i]);

  /* Look for `:rehash-threshold THRESHOLD'.  */
  i = get_key_arg (QCrehash_threshold, nargs, args, used);
  float rehash_threshold = (!i ? DEFAULT_REHASH_THRESHOLD
			    : !FLOATP (args[i]) ? 0
			    : (float) XFLOAT_DATA (args[i]));
  if (! (0 < rehash_threshold && rehash_threshold <= 1))
    signal_error ("Invalid hash table rehash threshold", args[i]);

  /* Look for `:weakness WEAK'.  */
  i = get_key_arg (QCweakness, nargs, args, used);
  weak = i ? args[i] : Qnil;
  if (EQ (weak, Qt))
    weak = Qkey_and_value;
  if (! NILP (weak)
      && !EQ (weak, Qkey)
      && !EQ (weak, Qvalue)
      && !EQ (weak, Qkey_or_value)
      && !EQ (weak, Qkey_and_value))
    signal_error ("Invalid hash table weakness", weak);

  /* Now, all args should have been used up, or there's a problem.  */
  for (i = 0; i < nargs; ++i)
    if (!used[i])
      signal_error ("Invalid argument list", args[i]);

  SAFE_FREE ();
  return make_hash_table (testdesc, size, rehash_size, rehash_threshold, weak,
			  purecopy);
}


DEFUN ("copy-hash-table", Fcopy_hash_table, Scopy_hash_table, 1, 1, 0,
       doc: /* Return a copy of hash table TABLE.  */)
  (Lisp_Object table)
{
  return copy_hash_table (check_hash_table (table));
}


DEFUN ("hash-table-count", Fhash_table_count, Shash_table_count, 1, 1, 0,
       doc: /* Return the number of elements in TABLE.  */)
  (Lisp_Object table)
{
  struct Lisp_Hash_Table *h = check_hash_table (table);
  return make_fixnum (h->count);
}


DEFUN ("hash-table-rehash-size", Fhash_table_rehash_size,
       Shash_table_rehash_size, 1, 1, 0,
       doc: /* Return the current rehash size of TABLE.  */)
  (Lisp_Object table)
{
  double rehash_size = check_hash_table (table)->rehash_size;
  if (rehash_size < 0)
    {
      EMACS_INT s = -rehash_size;
      return make_fixnum (min (s, MOST_POSITIVE_FIXNUM));
    }
  else
    return make_float (rehash_size + 1);
}


DEFUN ("hash-table-rehash-threshold", Fhash_table_rehash_threshold,
       Shash_table_rehash_threshold, 1, 1, 0,
       doc: /* Return the current rehash threshold of TABLE.  */)
  (Lisp_Object table)
{
  return make_float (check_hash_table (table)->rehash_threshold);
}


DEFUN ("hash-table-size", Fhash_table_size, Shash_table_size, 1, 1, 0,
       doc: /* Return the size of TABLE.
The size can be used as an argument to `make-hash-table' to create
a hash table than can hold as many elements as TABLE holds
without need for resizing.  */)
  (Lisp_Object table)
{
  struct Lisp_Hash_Table *h = check_hash_table (table);
  return make_fixnum (HASH_TABLE_SIZE (h));
}


DEFUN ("hash-table-test", Fhash_table_test, Shash_table_test, 1, 1, 0,
       doc: /* Return the test TABLE uses.  */)
  (Lisp_Object table)
{
  return check_hash_table (table)->test.name;
}


DEFUN ("hash-table-weakness", Fhash_table_weakness, Shash_table_weakness,
       1, 1, 0,
       doc: /* Return the weakness of TABLE.  */)
  (Lisp_Object table)
{
  return check_hash_table (table)->weak;
}


DEFUN ("hash-table-p", Fhash_table_p, Shash_table_p, 1, 1, 0,
       doc: /* Return t if OBJ is a Lisp hash table object.  */)
  (Lisp_Object obj)
{
  return HASH_TABLE_P (obj) ? Qt : Qnil;
}


DEFUN ("clrhash", Fclrhash, Sclrhash, 1, 1, 0,
       doc: /* Clear hash table TABLE and return it.  */)
  (Lisp_Object table)
{
  struct Lisp_Hash_Table *h = check_hash_table (table);
  check_mutable_hash_table (table, h);
  hash_clear (h);
  /* Be compatible with XEmacs.  */
  return table;
}


DEFUN ("gethash", Fgethash, Sgethash, 2, 3, 0,
       doc: /* Look up KEY in TABLE and return its associated value.
If KEY is not found, return DFLT which defaults to nil.  */)
  (Lisp_Object key, Lisp_Object table, Lisp_Object dflt)
{
  struct Lisp_Hash_Table *h = check_hash_table (table);
  ptrdiff_t i = hash_lookup (h, key, NULL);
  return i >= 0 ? HASH_VALUE (h, i) : dflt;
}


DEFUN ("puthash", Fputhash, Sputhash, 3, 3, 0,
       doc: /* Associate KEY with VALUE in hash table TABLE.
If KEY is already present in table, replace its current value with
VALUE.  In any case, return VALUE.  */)
  (Lisp_Object key, Lisp_Object value, Lisp_Object table)
{
  struct Lisp_Hash_Table *h = check_hash_table (table);
  check_mutable_hash_table (table, h);

  Lisp_Object hash;
  ptrdiff_t i = hash_lookup (h, key, &hash);
  if (i >= 0)
    set_hash_value_slot (h, i, value);
  else
    hash_put (h, key, value, hash);

  return value;
}


DEFUN ("remhash", Fremhash, Sremhash, 2, 2, 0,
       doc: /* Remove KEY from TABLE.  */)
  (Lisp_Object key, Lisp_Object table)
{
  struct Lisp_Hash_Table *h = check_hash_table (table);
  check_mutable_hash_table (table, h);
  hash_remove_from_table (h, key);
  return Qnil;
}


DEFUN ("maphash", Fmaphash, Smaphash, 2, 2, 0,
       doc: /* Call FUNCTION for all entries in hash table TABLE.
FUNCTION is called with two arguments, KEY and VALUE.
`maphash' always returns nil.  */)
  (Lisp_Object function, Lisp_Object table)
{
  struct Lisp_Hash_Table *h = check_hash_table (table);

  for (ptrdiff_t i = 0; i < HASH_TABLE_SIZE (h); ++i)
    {
      Lisp_Object k = HASH_KEY (h, i);
      if (!EQ (k, Qunbound))
        call2 (function, k, HASH_VALUE (h, i));
    }

  return Qnil;
}


DEFUN ("define-hash-table-test", Fdefine_hash_table_test,
       Sdefine_hash_table_test, 3, 3, 0,
       doc: /* Define a new hash table test with name NAME, a symbol.

In hash tables created with NAME specified as test, use TEST to
compare keys, and HASH for computing hash codes of keys.

TEST must be a function taking two arguments and returning non-nil if
both arguments are the same.  HASH must be a function taking one
argument and returning an object that is the hash code of the argument.
It should be the case that if (eq (funcall HASH x1) (funcall HASH x2))
returns nil, then (funcall TEST x1 x2) also returns nil.  */)
  (Lisp_Object name, Lisp_Object test, Lisp_Object hash)
{
  return Fput (name, Qhash_table_test, list2 (test, hash));
}

#include "md5.h"
#include "sha1.h"
#include "sha256.h"
#include "sha512.h"

/* Store into HEXBUF an unterminated hexadecimal character string
   representing DIGEST, which is binary data of size DIGEST_SIZE bytes.
   HEXBUF might equal DIGEST.  */
void
hexbuf_digest (char *hexbuf, void const *digest, int digest_size)
{
  unsigned char const *p = digest;

  for (int i = digest_size - 1; i >= 0; i--)
    {
      static char const hexdigit[16] = "0123456789abcdef";
      int p_i = p[i];
      hexbuf[2 * i] = hexdigit[p_i >> 4];
      hexbuf[2 * i + 1] = hexdigit[p_i & 0xf];
    }
}

static Lisp_Object
make_digest_string (Lisp_Object digest, int digest_size)
{
  hexbuf_digest (SSDATA (digest), SDATA (digest), digest_size);
  return digest;
}

DEFUN ("secure-hash-algorithms", Fsecure_hash_algorithms,
       Ssecure_hash_algorithms, 0, 0, 0,
       doc: /* Return a list of all the supported `secure-hash' algorithms. */)
  (void)
{
  return list (Qmd5, Qsha1, Qsha224, Qsha256, Qsha384, Qsha512);
}

/* Extract data from a string or a buffer. SPEC is a list of
(BUFFER-OR-STRING-OR-SYMBOL START END CODING-SYSTEM NOERROR) which behave as
specified with `secure-hash' and in Info node
`(elisp)Format of GnuTLS Cryptography Inputs'.  */
char *
extract_data_from_object (Lisp_Object spec,
                          ptrdiff_t *start_byte,
                          ptrdiff_t *end_byte)
{
  Lisp_Object object = XCAR (spec);

  if (CONSP (spec)) spec = XCDR (spec);
  Lisp_Object start = CAR_SAFE (spec);

  if (CONSP (spec)) spec = XCDR (spec);
  Lisp_Object end = CAR_SAFE (spec);

  if (CONSP (spec)) spec = XCDR (spec);
  Lisp_Object coding_system = CAR_SAFE (spec);

  if (CONSP (spec)) spec = XCDR (spec);
  Lisp_Object noerror = CAR_SAFE (spec);

  if (STRINGP (object))
    {
      if (NILP (coding_system))
	{
	  /* Decide the coding-system to encode the data with.  */

	  if (STRING_MULTIBYTE (object))
	    /* use default, we can't guess correct value */
	    coding_system = preferred_coding_system ();
	  else
	    coding_system = Qraw_text;
	}

      if (NILP (Fcoding_system_p (coding_system)))
	{
	  /* Invalid coding system.  */

	  if (! NILP (noerror))
	    coding_system = Qraw_text;
	  else
	    xsignal1 (Qcoding_system_error, coding_system);
	}

      if (STRING_MULTIBYTE (object))
	object = code_convert_string (object, coding_system,
				      Qnil, true, false, true);

      ptrdiff_t size = SCHARS (object), start_char, end_char;
      validate_subarray (object, start, end, size, &start_char, &end_char);

      *start_byte = !start_char ? 0 : string_char_to_byte (object, start_char);
      *end_byte = (end_char == size
                   ? SBYTES (object)
                   : string_char_to_byte (object, end_char));
    }
  else if (BUFFERP (object))
    {
      struct buffer *prev = current_buffer;
      EMACS_INT b, e;

      record_unwind_current_buffer ();

      struct buffer *bp = XBUFFER (object);
      set_buffer_internal (bp);

      b = ! NILP (start) ? fix_position (start) : BEGV;
      e = ! NILP (end) ? fix_position (end) : ZV;
      if (b > e)
	{
	  EMACS_INT temp = b;
	  b = e;
	  e = temp;
	}

      if (!(BEGV <= b && e <= ZV))
	args_out_of_range (start, end);

      if (NILP (coding_system))
	{
	  /* Decide the coding-system to encode the data with.
	     See fileio.c:Fwrite-region */

	  if (! NILP (Vcoding_system_for_write))
	    coding_system = Vcoding_system_for_write;
	  else
	    {
	      bool force_raw_text = false;

	      coding_system = BVAR (XBUFFER (object), buffer_file_coding_system);
	      if (NILP (coding_system)
		  || NILP (Flocal_variable_p (Qbuffer_file_coding_system, Qnil)))
		{
		  coding_system = Qnil;
		  if (NILP (BVAR (current_buffer, enable_multibyte_characters)))
		    force_raw_text = true;
		}

	      if (NILP (coding_system) && ! NILP (Fbuffer_file_name (object)))
		{
		  /* Check file-coding-system-alist.  */
		  Lisp_Object val = CALLN (Ffind_operation_coding_system,
					   Qwrite_region,
					   make_fixnum (b), make_fixnum (e),
					   Fbuffer_file_name (object));
		  if (CONSP (val) && ! NILP (XCDR (val)))
		    coding_system = XCDR (val);
		}

	      if (NILP (coding_system)
		  && ! NILP (BVAR (XBUFFER (object), buffer_file_coding_system)))
		{
		  /* If we still have not decided a coding system, use the
		     default value of buffer-file-coding-system.  */
		  coding_system = BVAR (XBUFFER (object), buffer_file_coding_system);
		}

	      if (!force_raw_text
		  && ! NILP (Ffboundp (Vselect_safe_coding_system_function)))
		/* Confirm that VAL can surely encode the current region.  */
		coding_system = call4 (Vselect_safe_coding_system_function,
				       make_fixnum (b), make_fixnum (e),
				       coding_system, Qnil);

	      if (force_raw_text)
		coding_system = Qraw_text;
	    }

	  if (NILP (Fcoding_system_p (coding_system)))
	    {
	      /* Invalid coding system.  */

	      if (! NILP (noerror))
		coding_system = Qraw_text;
	      else
		xsignal1 (Qcoding_system_error, coding_system);
	    }
	}

      object = make_buffer_string (b, e, false);
      set_buffer_internal (prev);
      /* Discard the unwind protect for recovering the current
	 buffer.  */
      specpdl_ptr--;

      if (STRING_MULTIBYTE (object))
	object = code_convert_string (object, coding_system,
				      Qnil, true, false, false);
      *start_byte = 0;
      *end_byte = SBYTES (object);
    }
  else if (EQ (object, Qiv_auto))
    {
      /* Format: (iv-auto REQUIRED-LENGTH).  */

      if (! FIXNATP (start))
        error ("Without a length, `iv-auto' can't be used; see ELisp manual");
      else
        {
	  EMACS_INT start_hold = XFIXNAT (start);
          object = make_unibyte_string (NULL, start_hold);
	  char *lim = SSDATA (object) + start_hold;
	  for (char *p = SSDATA (object); p < lim; p++)
	    {
	      ssize_t gotten = getrandom (p, lim - p, 0);
	      if (0 <= gotten)
		p += gotten;
	      else if (errno != EINTR)
		report_file_error ("Getting random data", Qnil);
	    }

          *start_byte = 0;
          *end_byte = start_hold;
        }
    }

  if (! STRINGP (object))
    signal_error ("Invalid object argument",
		  NILP (object) ? build_string ("nil") : object);
  return SSDATA (object);
}


/* ALGORITHM is a symbol: md5, sha1, sha224 and so on. */

static Lisp_Object
secure_hash (Lisp_Object algorithm, Lisp_Object object, Lisp_Object start,
	     Lisp_Object end, Lisp_Object coding_system, Lisp_Object noerror,
	     Lisp_Object binary)
{
  ptrdiff_t start_byte, end_byte;
  int digest_size;
  void *(*hash_func) (const char *, size_t, void *);
  Lisp_Object digest;

  CHECK_SYMBOL (algorithm);

  Lisp_Object spec = list5 (object, start, end, coding_system, noerror);

  const char *input = extract_data_from_object (spec, &start_byte, &end_byte);

  if (input == NULL)
    error ("secure_hash: failed to extract data from object, aborting!");

  if (EQ (algorithm, Qmd5))
    {
      digest_size = MD5_DIGEST_SIZE;
      hash_func	  = md5_buffer;
    }
  else if (EQ (algorithm, Qsha1))
    {
      digest_size = SHA1_DIGEST_SIZE;
      hash_func	  = sha1_buffer;
    }
  else if (EQ (algorithm, Qsha224))
    {
      digest_size = SHA224_DIGEST_SIZE;
      hash_func	  = sha224_buffer;
    }
  else if (EQ (algorithm, Qsha256))
    {
      digest_size = SHA256_DIGEST_SIZE;
      hash_func	  = sha256_buffer;
    }
  else if (EQ (algorithm, Qsha384))
    {
      digest_size = SHA384_DIGEST_SIZE;
      hash_func	  = sha384_buffer;
    }
  else if (EQ (algorithm, Qsha512))
    {
      digest_size = SHA512_DIGEST_SIZE;
      hash_func	  = sha512_buffer;
    }
  else
    error ("Invalid algorithm arg: %s", SDATA (Fsymbol_name (algorithm)));

  /* allocate 2 x digest_size so that it can be re-used to hold the
     hexified value */
  digest = make_unibyte_string (NULL, digest_size * 2);

  hash_func (input + start_byte,
	     end_byte - start_byte,
	     SSDATA (digest));

  if (NILP (binary))
    return make_digest_string (digest, digest_size);
  else
    return make_unibyte_string (SSDATA (digest), digest_size);
}

DEFUN ("md5", Fmd5, Smd5, 1, 5, 0,
       doc: /* Return MD5 message digest of OBJECT, a buffer or string.

A message digest is a cryptographic checksum of a document, and the
algorithm to calculate it is defined in RFC 1321.

The two optional arguments START and END are character positions
specifying for which part of OBJECT the message digest should be
computed.  If nil or omitted, the digest is computed for the whole
OBJECT.

The MD5 message digest is computed from the result of encoding the
text in a coding system, not directly from the internal Emacs form of
the text.  The optional fourth argument CODING-SYSTEM specifies which
coding system to encode the text with.  It should be the same coding
system that you used or will use when actually writing the text into a
file.

If CODING-SYSTEM is nil or omitted, the default depends on OBJECT.  If
OBJECT is a buffer, the default for CODING-SYSTEM is whatever coding
system would be chosen by default for writing this text into a file.

If OBJECT is a string, the most preferred coding system (see the
command `prefer-coding-system') is used.

If NOERROR is non-nil, silently assume the `raw-text' coding if the
guesswork fails.  Normally, an error is signaled in such case.

Note that MD5 is not collision resistant and should not be used for
anything security-related.  See `secure-hash' for alternatives.  */)
  (Lisp_Object object, Lisp_Object start, Lisp_Object end, Lisp_Object coding_system, Lisp_Object noerror)
{
  return secure_hash (Qmd5, object, start, end, coding_system, noerror, Qnil);
}

DEFUN ("secure-hash", Fsecure_hash, Ssecure_hash, 2, 5, 0,
       doc: /* Return the secure hash of OBJECT, a buffer or string.
ALGORITHM is a symbol specifying the hash to use:
- md5    corresponds to MD5
- sha1   corresponds to SHA-1
- sha224 corresponds to SHA-2 (SHA-224)
- sha256 corresponds to SHA-2 (SHA-256)
- sha384 corresponds to SHA-2 (SHA-384)
- sha512 corresponds to SHA-2 (SHA-512)

The two optional arguments START and END are positions specifying for
which part of OBJECT to compute the hash.  If nil or omitted, uses the
whole OBJECT.

The full list of algorithms can be obtained with `secure-hash-algorithms'.

If BINARY is non-nil, returns a string in binary form.

Note that MD5 and SHA-1 are not collision resistant and should not be
used for anything security-related.  For these applications, use one
of the other hash types instead, e.g. sha256 or sha512.  */)
  (Lisp_Object algorithm, Lisp_Object object, Lisp_Object start, Lisp_Object end, Lisp_Object binary)
{
  return secure_hash (algorithm, object, start, end, Qnil, Qnil, binary);
}

DEFUN ("buffer-hash", Fbuffer_hash, Sbuffer_hash, 0, 1, 0,
       doc: /* Return a hash of the contents of BUFFER-OR-NAME.
This hash is performed on the raw internal format of the buffer,
disregarding any coding systems.  If nil, use the current buffer.

This function is useful for comparing two buffers running in the same
Emacs, but is not guaranteed to return the same hash between different
Emacs versions.  It should be somewhat more efficient on larger
buffers than `secure-hash' is, and should not allocate more memory.

It should not be used for anything security-related.  See
`secure-hash' for these applications.  */ )
  (Lisp_Object buffer_or_name)
{
  Lisp_Object buffer;
  struct buffer *b;
  struct sha1_ctx ctx;

  if (NILP (buffer_or_name))
    buffer = Fcurrent_buffer ();
  else
    buffer = Fget_buffer (buffer_or_name);
  if (NILP (buffer))
    nsberror (buffer_or_name);

  b = XBUFFER (buffer);
  sha1_init_ctx (&ctx);

  /* Process the first part of the buffer. */
  sha1_process_bytes (BUF_BEG_ADDR (b),
		      BUF_GPT_BYTE (b) - BUF_BEG_BYTE (b),
		      &ctx);

  /* If the gap is before the end of the buffer, process the last half
     of the buffer. */
  if (BUF_GPT_BYTE (b) < BUF_Z_BYTE (b))
    sha1_process_bytes (BUF_GAP_END_ADDR (b),
			BUF_Z_ADDR (b) - BUF_GAP_END_ADDR (b),
			&ctx);

  Lisp_Object digest = make_unibyte_string (NULL, SHA1_DIGEST_SIZE * 2);
  sha1_finish_ctx (&ctx, SSDATA (digest));
  return make_digest_string (digest, SHA1_DIGEST_SIZE);
}

DEFUN ("buffer-line-statistics", Fbuffer_line_statistics,
       Sbuffer_line_statistics, 0, 1, 0,
       doc: /* Return data about lines in BUFFER.
The data is returned as a list, and the first element is the number of
lines in the buffer, the second is the length of the longest line, and
the third is the mean line length.  The lengths returned are in bytes, not
characters.  */ )
  (Lisp_Object buffer_or_name)
{
  Lisp_Object buffer;
  ptrdiff_t lines = 0, longest = 0;
  double mean = 0;
  struct buffer *b;

  if (NILP (buffer_or_name))
    buffer = Fcurrent_buffer ();
  else
    buffer = Fget_buffer (buffer_or_name);
  if (NILP (buffer))
    nsberror (buffer_or_name);

  b = XBUFFER (buffer);

  unsigned char *start = BUF_BEG_ADDR (b);
  ptrdiff_t area = BUF_GPT_BYTE (b) - BUF_BEG_BYTE (b), pre_gap = 0;

  /* Process the first part of the buffer. */
  while (area > 0)
    {
      unsigned char *n = memchr (start, '\n', area);

      if (n)
	{
	  ptrdiff_t this_line = n - start;
	  if (this_line > longest)
	    longest = this_line;
	  lines++;
	  /* Blame Knuth. */
	  mean = mean + (this_line - mean) / lines;
	  area = area - this_line - 1;
	  start += this_line + 1;
	}
      else
	{
	  /* Didn't have a newline here, so save the rest for the
	     post-gap calculation. */
	  pre_gap = area;
	  area = 0;
	}
    }

  /* If the gap is before the end of the buffer, process the last half
     of the buffer. */
  if (BUF_GPT_BYTE (b) < BUF_Z_BYTE (b))
    {
      start = BUF_GAP_END_ADDR (b);
      area = BUF_Z_ADDR (b) - BUF_GAP_END_ADDR (b);

      while (area > 0)
	{
	  unsigned char *n = memchr (start, '\n', area);
	  ptrdiff_t this_line = n? n - start + pre_gap: area + pre_gap;

	  if (this_line > longest)
	    longest = this_line;
	  lines++;
	  /* Blame Knuth again. */
	  mean = mean + (this_line - mean) / lines;
	  area = area - this_line - 1;
	  start += this_line + 1;
	  pre_gap = 0;
	}
    }
  else if (pre_gap > 0)
    {
      if (pre_gap > longest)
	longest = pre_gap;
      lines++;
      mean = mean + (pre_gap - mean) / lines;
    }

  return list3 (make_int (lines), make_int (longest), make_float (mean));
}

DEFUN ("string-search", Fstring_search, Sstring_search, 2, 3, 0,
       doc: /* Search for the string NEEDLE in the string HAYSTACK.
The return value is the position of the first occurrence of NEEDLE in
HAYSTACK, or nil if no match was found.

The optional START-POS argument says where to start searching in
HAYSTACK and defaults to zero (start at the beginning).
It must be between zero and the length of HAYSTACK, inclusive.

Case is always significant and text properties are ignored. */)
  (register Lisp_Object needle, Lisp_Object haystack, Lisp_Object start_pos)
{
  ptrdiff_t start_byte = 0, haybytes;
  char *res, *haystart;
  EMACS_INT start = 0;

  CHECK_STRING (needle);
  CHECK_STRING (haystack);

  if (! NILP (start_pos))
    {
      CHECK_FIXNUM (start_pos);
      start = XFIXNUM (start_pos);
      if (start < 0 || start > SCHARS (haystack))
        xsignal1 (Qargs_out_of_range, start_pos);
      start_byte = string_char_to_byte (haystack, start);
    }

  /* If NEEDLE is longer than (the remaining length of) haystack, then
     we can't have a match, and return early.  */
  if (SCHARS (needle) > SCHARS (haystack) - start)
    return Qnil;

  haystart = SSDATA (haystack) + start_byte;
  haybytes = SBYTES (haystack) - start_byte;

  /* We can do a direct byte-string search if both strings have the
     same multibyteness, or if the needle consists of ASCII characters only.  */
  if (STRING_MULTIBYTE (haystack)
      ? (STRING_MULTIBYTE (needle)
         || SCHARS (haystack) == SBYTES (haystack) || string_ascii_p (needle))
      : (! STRING_MULTIBYTE (needle)
         || SCHARS (needle) == SBYTES (needle)))
    {
      if (STRING_MULTIBYTE (haystack) && STRING_MULTIBYTE (needle)
          && SCHARS (haystack) == SBYTES (haystack)
          && SCHARS (needle) != SBYTES (needle))
        /* Multibyte non-ASCII needle, multibyte ASCII haystack: impossible.  */
        return Qnil;
      else
        res = memmem (haystart, haybytes,
                      SSDATA (needle), SBYTES (needle));
    }
  else if (STRING_MULTIBYTE (haystack))  /* unibyte non-ASCII needle */
    {
      Lisp_Object multi_needle = string_to_multibyte (needle);
      res = memmem (haystart, haybytes,
		    SSDATA (multi_needle), SBYTES (multi_needle));
    }
  else              /* unibyte haystack, multibyte non-ASCII needle */
    {
      /* The only possible way we can find the multibyte needle in the
	 unibyte stack (since we know that the needle is non-ASCII) is
	 if they contain "raw bytes" (and no other non-ASCII chars.)  */
      ptrdiff_t nbytes = SBYTES (needle);
      for (ptrdiff_t i = 0; i < nbytes; i++)
        {
          int c = SREF (needle, i);
          if (CHAR_BYTE8_HEAD_P (c))
            i++;                /* Skip raw byte.  */
          else if (!ASCII_CHAR_P (c))
            return Qnil;  /* Found a char that can't be in the haystack.  */
        }

      /* "Raw bytes" (aka eighth-bit) are represented differently in
         multibyte and unibyte strings.  */
      Lisp_Object uni_needle = Fstring_to_unibyte (needle);
      res = memmem (haystart, haybytes,
                    SSDATA (uni_needle), SBYTES (uni_needle));
    }

  if (! res)
    return Qnil;

  return make_int (string_byte_to_char (haystack, res - SSDATA (haystack)));
}

DEFUN ("object-intervals", Fobject_intervals, Sobject_intervals, 1, 1, 0,
       doc: /* Return a copy of the text properties of OBJECT.
OBJECT must be a buffer or a string.

Altering this copy does not change the layout of the text properties
in OBJECT.  */)
  (register Lisp_Object object)
{
  Lisp_Object collector = Fcons (Qnil, Qnil);
  INTERVAL intervals;

  if (STRINGP (object))
    intervals = string_intervals (object);
  else if (BUFFERP (object))
    intervals = buffer_intervals (XBUFFER (object));
  else
    wrong_type_argument (Qbuffer_or_string_p, object);

  if (! intervals)
    return Qnil;

  traverse_intervals (intervals, 0, collect_interval, collector);
  return CDR (collector);
}

DEFUN ("line-number-at-pos", Fline_number_at_pos,
       Sline_number_at_pos, 0, 2, 0,
       doc: /* Return the line number at POSITION in the current buffer.
If POSITION is nil or omitted, it defaults to point's position in the
current buffer.

If the buffer is narrowed, the return value by default counts the lines
from the beginning of the accessible portion of the buffer.  But if the
second optional argument ABSOLUTE is non-nil, the value counts the lines
from the absolute start of the buffer, disregarding the narrowing.  */)
  (register Lisp_Object position, Lisp_Object absolute)
{
  ptrdiff_t pos, start = BEGV_BYTE;

  if (MARKERP (position))
    pos = marker_position (position);
  else if (NILP (position))
    pos = PT;
  else
    {
      CHECK_FIXNUM (position);
      pos = XFIXNUM (position);
    }

  if (! NILP (absolute))
    start = BEG_BYTE;

  /* Check that POSITION is in the accessible range of the buffer, or,
     if we're reporting absolute positions, in the buffer. */
  if (NILP (absolute) && (pos < BEGV || pos > ZV))
    args_out_of_range_3 (make_int (pos), make_int (BEGV), make_int (ZV));
  else if (!NILP (absolute) && (pos < 1 || pos > Z))
    args_out_of_range_3 (make_int (pos), make_int (1), make_int (Z));

  return make_int (count_lines (start, CHAR_TO_BYTE (pos)) + 1);
}


void
syms_of_fns (void)
{
  /* Hash table stuff.  */
  DEFSYM (Qhash_table_p, "hash-table-p");
  DEFSYM (Qeq, "eq");
  DEFSYM (Qeql, "eql");
  DEFSYM (Qequal, "equal");
  DEFSYM (QCtest, ":test");
  DEFSYM (QCsize, ":size");
  DEFSYM (QCpurecopy, ":purecopy");
  DEFSYM (QCrehash_size, ":rehash-size");
  DEFSYM (QCrehash_threshold, ":rehash-threshold");
  DEFSYM (QCweakness, ":weakness");
  DEFSYM (Qkey, "key");
  DEFSYM (Qvalue, "value");
  DEFSYM (Qhash_table_test, "hash-table-test");
  DEFSYM (Qkey_or_value, "key-or-value");
  DEFSYM (Qkey_and_value, "key-and-value");

  defsubr (&Ssxhash_eq);
  defsubr (&Ssxhash_eql);
  defsubr (&Ssxhash_equal);
  defsubr (&Ssxhash_equal_including_properties);
  defsubr (&Smake_hash_table);
  defsubr (&Scopy_hash_table);
  defsubr (&Shash_table_count);
  defsubr (&Shash_table_rehash_size);
  defsubr (&Shash_table_rehash_threshold);
  defsubr (&Shash_table_size);
  defsubr (&Shash_table_test);
  defsubr (&Shash_table_weakness);
  defsubr (&Shash_table_p);
  defsubr (&Sclrhash);
  defsubr (&Sgethash);
  defsubr (&Sputhash);
  defsubr (&Sremhash);
  defsubr (&Smaphash);
  defsubr (&Sdefine_hash_table_test);
  defsubr (&Sstring_search);
  defsubr (&Sobject_intervals);
  defsubr (&Sline_number_at_pos);

  /* Crypto and hashing stuff.  */
  DEFSYM (Qiv_auto, "iv-auto");

  DEFSYM (Qmd5,    "md5");
  DEFSYM (Qsha1,   "sha1");
  DEFSYM (Qsha224, "sha224");
  DEFSYM (Qsha256, "sha256");
  DEFSYM (Qsha384, "sha384");
  DEFSYM (Qsha512, "sha512");

  /* Miscellaneous stuff.  */

  DEFSYM (Qstring_lessp, "string-lessp");
  DEFSYM (Qprovide, "provide");
  DEFSYM (Qrequire, "require");
  DEFSYM (Qyes_or_no_p_history, "yes-or-no-p-history");
  DEFSYM (Qcursor_in_echo_area, "cursor-in-echo-area");
  DEFSYM (Qwidget_type, "widget-type");

  DEFVAR_LISP ("overriding-plist-environment", Voverriding_plist_environment,
               doc: /* An alist that overrides the plists of the symbols which it lists.
Used by the byte-compiler to apply `define-symbol-prop' during
compilation.  */);
  Voverriding_plist_environment = Qnil;
  DEFSYM (Qoverriding_plist_environment, "overriding-plist-environment");

  staticpro (&string_char_byte_cache_string);
  string_char_byte_cache_string = Qnil;

  require_nesting_list = Qnil;
  staticpro (&require_nesting_list);

  Fset (Qyes_or_no_p_history, Qnil);

  DEFVAR_LISP ("features", Vfeatures,
    doc: /* A list of symbols which are the features of the executing Emacs.
Used by `featurep' and `require', and altered by `provide'.  */);
  Vfeatures = list1 (Qemacs);
  DEFSYM (Qfeatures, "features");
  /* Let people use lexically scoped vars named `features'.  */
  Fmake_var_non_special (Qfeatures);
  DEFSYM (Qsubfeatures, "subfeatures");
  DEFSYM (Qfuncall, "funcall");
  DEFSYM (Qplistp, "plistp");
  DEFSYM (Qlist_or_vector_p, "list-or-vector-p");

#ifdef HAVE_LANGINFO_CODESET
  DEFSYM (Qcodeset, "codeset");
  DEFSYM (Qdays, "days");
  DEFSYM (Qmonths, "months");
  DEFSYM (Qpaper, "paper");
#endif	/* HAVE_LANGINFO_CODESET */

  DEFVAR_BOOL ("use-dialog-box", use_dialog_box,
    doc: /* Non-nil means mouse commands use dialog boxes to ask questions.
This applies to `y-or-n-p' and `yes-or-no-p' questions asked by commands
invoked by mouse clicks and mouse menu items.

On some platforms, file selection dialogs are also enabled if this is
non-nil.  */);
  use_dialog_box = true;

  DEFVAR_BOOL ("use-file-dialog", use_file_dialog,
    doc: /* Non-nil means mouse commands use a file dialog to ask for files.
This applies to commands from menus and tool bar buttons even when
they are initiated from the keyboard.  If `use-dialog-box' is nil,
that disables the use of a file dialog, regardless of the value of
this variable.  */);
  use_file_dialog = true;

  DEFVAR_BOOL ("use-short-answers", use_short_answers,
    doc: /* Non-nil means `yes-or-no-p' uses shorter answers "y" or "n".
When non-nil, `yes-or-no-p' will use `y-or-n-p' to read the answer.
We recommend against setting this variable non-nil, because `yes-or-no-p'
is intended to be used when users are expected not to respond too
quickly, but to take their time and perhaps think about the answer.
The same variable also affects the function `read-answer'.  */);
  use_short_answers = false;

  defsubr (&Sidentity);
  defsubr (&Srandom);
  defsubr (&Slength);
  defsubr (&Ssafe_length);
  defsubr (&Slength_less);
  defsubr (&Slength_greater);
  defsubr (&Slength_equal);
  defsubr (&Sproper_list_p);
  defsubr (&Scircular_list_p);
  defsubr (&Sstring_bytes);
  defsubr (&Sstring_distance);
  defsubr (&Sstring_equal);
  defsubr (&Scompare_strings);
  defsubr (&Sstring_lessp);
  defsubr (&Sstring_version_lessp);
  defsubr (&Sstring_collate_lessp);
  defsubr (&Sstring_collate_equalp);
  defsubr (&Sappend);
  defsubr (&Sconcat);
  defsubr (&Svconcat);
  defsubr (&Scopy_sequence);
  defsubr (&Sstring_make_multibyte);
  defsubr (&Sstring_make_unibyte);
  defsubr (&Sstring_as_multibyte);
  defsubr (&Sstring_as_unibyte);
  defsubr (&Sstring_to_multibyte);
  defsubr (&Sstring_to_unibyte);
  defsubr (&Scopy_alist);
  defsubr (&Ssubstring);
  defsubr (&Ssubstring_no_properties);
  defsubr (&Snthcdr);
  defsubr (&Snth);
  defsubr (&Selt);
  defsubr (&Smember);
  defsubr (&Smemq);
  defsubr (&Smemql);
  defsubr (&Sassq);
  defsubr (&Sassoc);
  defsubr (&Srassq);
  defsubr (&Srassoc);
  defsubr (&Sdelq);
  defsubr (&Sdelete);
  defsubr (&Snreverse);
  defsubr (&Sreverse);
  defsubr (&Ssort);
  defsubr (&Splist_get);
  defsubr (&Sget);
  defsubr (&Splist_put);
  defsubr (&Sput);
  defsubr (&Seql);
  defsubr (&Sequal);
  defsubr (&Sequal_including_properties);
  defsubr (&Sfillarray);
  defsubr (&Sclear_string);
  defsubr (&Snconc);
  defsubr (&Smapcar);
  defsubr (&Smapc);
  defsubr (&Smapcan);
  defsubr (&Smapconcat);
  defsubr (&Syes_or_no_p);
  defsubr (&Sload_average);
  defsubr (&Sfeaturep);
  defsubr (&Srequire);
  defsubr (&Sprovide);
  defsubr (&Splist_member);
  defsubr (&Swidget_put);
  defsubr (&Swidget_get);
  defsubr (&Swidget_apply);
  defsubr (&Sbase64_encode_region);
  defsubr (&Sbase64_decode_region);
  defsubr (&Sbase64_encode_string);
  defsubr (&Sbase64_decode_string);
  defsubr (&Sbase64url_encode_region);
  defsubr (&Sbase64url_encode_string);
  defsubr (&Smd5);
  defsubr (&Ssecure_hash_algorithms);
  defsubr (&Ssecure_hash);
  defsubr (&Sbuffer_hash);
  defsubr (&Slocale_info);
  defsubr (&Sbuffer_line_statistics);
}<|MERGE_RESOLUTION|>--- conflicted
+++ resolved
@@ -603,19 +603,10 @@
   return Fstring_equal (s1, s2);
 #endif /* !__STDC_ISO_10646__, !WINDOWSNT */
 }
-<<<<<<< HEAD
 
 static Lisp_Object concat (ptrdiff_t nargs, Lisp_Object *args,
 			   Lisp_Object last_tail, bool vector_target);
 static Lisp_Object concat_strings (ptrdiff_t nargs, Lisp_Object *args);
-=======
--
-static Lisp_Object concat_to_list (ptrdiff_t nargs, Lisp_Object *args,
-				   Lisp_Object last_tail);
-static Lisp_Object concat_to_vector (ptrdiff_t nargs, Lisp_Object *args);
-static Lisp_Object concat_to_string (ptrdiff_t nargs, Lisp_Object *args);
->>>>>>> 53c0690f
 
 Lisp_Object
 concat2 (Lisp_Object s1, Lisp_Object s2)
@@ -1037,7 +1028,6 @@
 	memory_full (SIZE_MAX);
     }
 
-<<<<<<< HEAD
   /* When the target is a list, return the tail directly if all other
      arguments are empty.  */
   if (!vector_target && result_len == 0)
@@ -1047,11 +1037,6 @@
   Lisp_Object result = vector_target
     ? initialize_vector (result_len, Qnil)
     : Fmake_list (make_fixnum (result_len), Qnil);
-=======
-  /* Create the output vector.  */
-  Lisp_Object result = make_uninit_vector (result_len);
-  Lisp_Object *dst = XVECTOR (result)->contents;
->>>>>>> 53c0690f
 
   /* Copy the contents of the args into the result.  */
 
@@ -1103,12 +1088,8 @@
 	  dst += size;
 	}
     }
-<<<<<<< HEAD
   if (! NILP (prev))
     XSETCDR (prev, last_tail);
-=======
-  eassert (dst == XVECTOR (result)->contents + result_len);
->>>>>>> 53c0690f
 
   return result;
 }
