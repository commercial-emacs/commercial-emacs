--- conflicted
+++ resolved
@@ -1575,65 +1575,6 @@
 
   return res;
 }
-<<<<<<< HEAD
-=======
--
-DEFUN ("take", Ftake, Stake, 2, 2, 0,
-       doc: /* Return the first N elements of LIST.
-If N is zero or negative, return nil.
-If LIST is no more than N elements long, return it (or a copy).  */)
-  (Lisp_Object n, Lisp_Object list)
-{
-  CHECK_FIXNUM (n);
-  EMACS_INT m = XFIXNUM (n);
-  if (m <= 0)
-    return Qnil;
-  CHECK_LIST (list);
-  if (NILP (list))
-    return Qnil;
-  Lisp_Object ret = Fcons (XCAR (list), Qnil);
-  Lisp_Object prev = ret;
-  m--;
-  list = XCDR (list);
-  while (m > 0 && CONSP (list))
-    {
-      Lisp_Object p = Fcons (XCAR (list), Qnil);
-      XSETCDR (prev, p);
-      prev = p;
-      m--;
-      list = XCDR (list);
-    }
-  if (m > 0 && !NILP (list))
-    wrong_type_argument (Qlistp, list);
-  return ret;
-}
-
-DEFUN ("ntake", Fntake, Sntake, 2, 2, 0,
-       doc: /* Modify LIST to keep only the first N elements.
-If N is zero or negative, return nil.
-If LIST is no more than N elements long, return it.  */)
-  (Lisp_Object n, Lisp_Object list)
-{
-  CHECK_FIXNUM (n);
-  EMACS_INT m = XFIXNUM (n);
-  if (m <= 0)
-    return Qnil;
-  CHECK_LIST (list);
-  Lisp_Object tail = list;
-  --m;
-  while (m > 0 && CONSP (tail))
-    {
-      tail = XCDR (tail);
-      m--;
-    }
-  if (CONSP (tail))
-    XSETCDR (tail, Qnil);
-  else if (!NILP (tail))
-    wrong_type_argument (Qlistp, list);
-  return list;
-}
->>>>>>> d6276630
 
 DEFUN ("nthcdr", Fnthcdr, Snthcdr, 2, 2, 0,
        doc: /* Take cdr N times on LIST, return the result.  */)
