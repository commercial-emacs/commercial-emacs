/* Random utility Lisp functions.

Copyright (C) 1985-2024 Free Software Foundation, Inc.

This file is NOT part of GNU Emacs.

GNU Emacs is free software: you can redistribute it and/or modify
it under the terms of the GNU General Public License as published by
the Free Software Foundation, either version 3 of the License, or (at
your option) any later version.

GNU Emacs is distributed in the hope that it will be useful,
but WITHOUT ANY WARRANTY; without even the implied warranty of
MERCHANTABILITY or FITNESS FOR A PARTICULAR PURPOSE.  See the
GNU General Public License for more details.

You should have received a copy of the GNU General Public License
along with GNU Emacs.  If not, see <https://www.gnu.org/licenses/>.  */

#include <config.h>

#include <stdlib.h>
#include <sys/random.h>
#include <unistd.h>
#include <filevercmp.h>
#include <intprops.h>
#include <vla.h>
#include <errno.h>
#include <ctype.h>

#include "lisp.h"
#include "bignum.h"
#include "character.h"
#include "coding.h"
#include "composite.h"
#include "buffer.h"
#include "intervals.h"
#include "window.h"
#include "puresize.h"
#include "gnutls.h"

enum equal_kind { EQUAL_NO_QUIT, EQUAL_PLAIN, EQUAL_INCLUDING_PROPERTIES };
static bool internal_equal (Lisp_Object, Lisp_Object,
			    enum equal_kind, int, Lisp_Object);
static EMACS_UINT sxhash_obj (Lisp_Object, int);

DEFUN ("identity", Fidentity, Sidentity, 1, 1, 0,
       doc: /* Return the ARGUMENT unchanged.  */
       attributes: const)
  (Lisp_Object argument)
{
  return argument;
}

/* Return a random Lisp fixnum I in the range 0 <= I < LIM,
   where LIM is taken from a positive fixnum.  */
static Lisp_Object
get_random_fixnum (EMACS_INT lim)
{
  /* Return the remainder of a random integer R (in range 0..INTMASK)
     divided by LIM, except reject the rare case where R is so close
     to INTMASK that the remainder isn't random.  */
  EMACS_INT difflim = INTMASK - lim + 1, diff, remainder;
  do
    {
      EMACS_INT r = get_random ();
      remainder = r % lim;
      diff = r - remainder;
    }
  while (difflim < diff);

  return make_fixnum (remainder);
}

DEFUN ("random", Frandom, Srandom, 0, 1, 0,
       doc: /* Return a pseudo-random integer.
By default, return a fixnum; all fixnums are equally likely.
With positive integer LIMIT, return random integer in interval [0,LIMIT).
With argument t, set the random number seed from the system's entropy
pool if available, otherwise from less-random volatile data such as the time.
With a string argument, set the seed based on the string's contents.

See Info node `(elisp)Random Numbers' for more details.  */)
  (Lisp_Object limit)
{
  if (EQ (limit, Qt))
    init_random ();
  else if (STRINGP (limit))
    seed_random (SSDATA (limit), SBYTES (limit));
  else if (FIXNUMP (limit))
    {
      EMACS_INT lim = XFIXNUM (limit);
      if (lim <= 0)
        xsignal1 (Qargs_out_of_range, limit);
      return get_random_fixnum (lim);
    }
  else if (BIGNUMP (limit))
    {
      struct Lisp_Bignum *lim = XBIGNUM (limit);
      if (mpz_sgn (*bignum_val (lim)) <= 0)
        xsignal1 (Qargs_out_of_range, limit);
      return get_random_bignum (lim);
    }

  return make_ufixnum (get_random ());
}

DEFUN ("length", Flength, Slength, 1, 1, 0,
       doc: /* Return the length of vector, list or string SEQUENCE.
A byte-code function object is also allowed.

If the string contains multibyte characters, this is not necessarily
the number of bytes in the string; it is the number of characters.
To get the number of bytes, use `string-bytes'.

If the length of a list is being computed to compare to a (small)
number, the `length<', `length>' and `length=' functions may be more
efficient.  */)
  (Lisp_Object sequence)
{
  EMACS_INT val;

  if (STRINGP (sequence))
    val = SCHARS (sequence);
  else if (CONSP (sequence))
    val = list_length (sequence);
  else if (NILP (sequence))
    val = 0;
  else if (VECTORP (sequence))
    val = ASIZE (sequence);
  else if (CHAR_TABLE_P (sequence))
    val = MAX_CHAR;
  else if (BOOL_VECTOR_P (sequence))
    val = bool_vector_size (sequence);
  else if (COMPILEDP (sequence) || RECORDP (sequence))
    val = PVSIZE (sequence);
  else
    wrong_type_argument (Qsequencep, sequence);

  return make_fixnum (val);
}

DEFUN ("safe-length", Fsafe_length, Ssafe_length, 1, 1, 0,
       doc: /* Return the length of a list, but avoid error or infinite loop.
This function never gets an error.  If LIST is not really a list,
it returns 0.  If LIST is circular, it returns an integer that is at
least the number of distinct elements.  */)
  (Lisp_Object list)
{
  intptr_t len = 0;
  FOR_EACH_TAIL_SAFE (list)
    len++;
  return make_fixnum (len);
}

static inline
EMACS_INT length_internal (Lisp_Object sequence, int len)
{
  /* If LENGTH is short (arbitrarily chosen cut-off point), use a
     fast loop that doesn't care about whether SEQUENCE is
     circular or not. */
  if (len < 0xffff)
    while (CONSP (sequence))
      {
	if (--len <= 0)
	  return -1;
	sequence = XCDR (sequence);
      }
  /* Signal an error on circular lists. */
  else
    FOR_EACH_TAIL (sequence)
      if (--len <= 0)
	return -1;
  return len;
}

DEFUN ("length<", Flength_less, Slength_less, 2, 2, 0,
       doc: /* Return non-nil if SEQUENCE is shorter than LENGTH.
See `length' for allowed values of SEQUENCE and how elements are
counted.  */)
  (Lisp_Object sequence, Lisp_Object length)
{
  CHECK_FIXNUM (length);
  EMACS_INT len = XFIXNUM (length);

  if (CONSP (sequence))
    return length_internal (sequence, len) == -1? Qnil: Qt;
  else
    return XFIXNUM (Flength (sequence)) < len? Qt: Qnil;
}

DEFUN ("length>", Flength_greater, Slength_greater, 2, 2, 0,
       doc: /* Return non-nil if SEQUENCE is longer than LENGTH.
See `length' for allowed values of SEQUENCE and how elements are
counted.  */)
  (Lisp_Object sequence, Lisp_Object length)
{
  CHECK_FIXNUM (length);
  EMACS_INT len = XFIXNUM (length);

  if (CONSP (sequence))
    return length_internal (sequence, len + 1) == -1? Qt: Qnil;
  else
    return XFIXNUM (Flength (sequence)) > len? Qt: Qnil;
}

DEFUN ("length=", Flength_equal, Slength_equal, 2, 2, 0,
       doc: /* Return non-nil if SEQUENCE has length equal to LENGTH.
See `length' for allowed values of SEQUENCE and how elements are
counted.  */)
  (Lisp_Object sequence, Lisp_Object length)
{
  CHECK_FIXNUM (length);
  EMACS_INT len = XFIXNUM (length);

  if (len < 0)
    return Qnil;

  if (CONSP (sequence))
    return length_internal (sequence, len + 1) == 1? Qt: Qnil;
  else
    return XFIXNUM (Flength (sequence)) == len? Qt: Qnil;
}

DEFUN ("proper-list-p", Fproper_list_p, Sproper_list_p, 1, 1, 0,
       doc: /* Return OBJECT's length if it is a proper list, nil otherwise.
A proper list is neither circular nor dotted (i.e., its last cdr is nil).  */
       attributes: const)
  (Lisp_Object object)
{
  intptr_t len = 0;
  Lisp_Object last_tail = object;
  Lisp_Object tail = object;
  FOR_EACH_TAIL_SAFE (tail)
    {
      len++;
      rarely_quit (len);
      last_tail = XCDR (tail);
    }
  if (!NILP (last_tail))
    return Qnil;
  return make_fixnum (len);
}

DEFUN ("circular-list-p", Fcircular_list_p, Scircular_list_p, 1, 1, 0,
       doc: /* Return t if OBJECT is a circular list, nil otherwise.
The expression (not (proper-list-p OBJECT)) also returns t if OBJECT
is circular, but undesirably returns t if OBJECT is a dotted list.  */
       attributes: const)
  (Lisp_Object object)
{
  Lisp_Object tail = object, circular_p = Qnil;
  FOR_EACH_TAIL_INTERNAL (tail, (void) ((circular_p) = Qt), false)
    {
      (void) 0;
    }
  return circular_p;
}

DEFUN ("string-bytes", Fstring_bytes, Sstring_bytes, 1, 1, 0,
       doc: /* Return the number of bytes in STRING.
If STRING is multibyte, this may be greater than the length of STRING.  */)
  (Lisp_Object string)
{
  CHECK_STRING (string);
  return make_fixnum (SBYTES (string));
}

DEFUN ("string-distance", Fstring_distance, Sstring_distance, 2, 3, 0,
       doc: /* Return Levenshtein distance between STRING1 and STRING2.
The distance is the number of deletions, insertions, and substitutions
required to transform STRING1 into STRING2.
If BYTECOMPARE is nil or omitted, compute distance in terms of characters.
If BYTECOMPARE is non-nil, compute distance in terms of bytes.
Letter-case is significant, but text properties are ignored. */)
  (Lisp_Object string1, Lisp_Object string2, Lisp_Object bytecompare)

{
  CHECK_STRING (string1);
  CHECK_STRING (string2);

  bool use_byte_compare =
    !NILP (bytecompare)
    || (!STRING_MULTIBYTE (string1) && !STRING_MULTIBYTE (string2));
  ptrdiff_t len1 = use_byte_compare ? SBYTES (string1) : SCHARS (string1);
  ptrdiff_t len2 = use_byte_compare ? SBYTES (string2) : SCHARS (string2);
  ptrdiff_t x, y, lastdiag, olddiag;

  USE_SAFE_ALLOCA;
  ptrdiff_t *column = SAFE_ALLOCA ((len1 + 1) * sizeof (ptrdiff_t));
  for (y = 0; y <= len1; y++)
    column[y] = y;

  if (use_byte_compare)
    {
      char *s1 = SSDATA (string1);
      char *s2 = SSDATA (string2);

      for (x = 1; x <= len2; x++)
        {
          column[0] = x;
          for (y = 1, lastdiag = x - 1; y <= len1; y++)
            {
              olddiag = column[y];
              column[y] = min (min (column[y] + 1, column[y-1] + 1),
			       lastdiag + (s1[y-1] == s2[x-1] ? 0 : 1));
              lastdiag = olddiag;
            }
        }
    }
  else
    {
      int c1, c2;
      ptrdiff_t i1, i1_byte, i2 = 0, i2_byte = 0;
      for (x = 1; x <= len2; x++)
        {
          column[0] = x;
          c2 = fetch_string_char_advance (string2, &i2, &i2_byte);
          i1 = i1_byte = 0;
          for (y = 1, lastdiag = x - 1; y <= len1; y++)
            {
              olddiag = column[y];
              c1 = fetch_string_char_advance (string1, &i1, &i1_byte);
              column[y] = min (min (column[y] + 1, column[y-1] + 1),
			       lastdiag + (c1 == c2 ? 0 : 1));
              lastdiag = olddiag;
            }
        }
    }

  SAFE_FREE ();
  return make_fixnum (column[len1]);
}

DEFUN ("string-equal", Fstring_equal, Sstring_equal, 2, 2, 0,
       doc: /* Return t if two strings have identical contents.
Case is significant, but text properties are ignored.
Symbols are also allowed; their print names are used instead.

See also `string-equal-ignore-case'.  */)
  (register Lisp_Object s1, Lisp_Object s2)
{
  if (SYMBOLP (s1))
    s1 = SYMBOL_NAME (s1);
  if (SYMBOLP (s2))
    s2 = SYMBOL_NAME (s2);
  CHECK_STRING (s1);
  CHECK_STRING (s2);

  if (SCHARS (s1) != SCHARS (s2)
      || SBYTES (s1) != SBYTES (s2)
      || memcmp (SDATA (s1), SDATA (s2), SBYTES (s1)))
    return Qnil;
  return Qt;
}

DEFUN ("compare-strings", Fcompare_strings, Scompare_strings, 6, 7, 0,
       doc: /* Compare the contents of two strings, converting to multibyte if needed.
The arguments START1, END1, START2, and END2, if non-nil, are
positions specifying which parts of STR1 or STR2 to compare.  In
string STR1, compare the part between START1 (inclusive) and END1
\(exclusive).  If START1 is nil, it defaults to 0, the beginning of
the string; if END1 is nil, it defaults to the length of the string.
Likewise, in string STR2, compare the part between START2 and END2.
Like in `substring', negative values are counted from the end.

The strings are compared by the numeric values of their characters.
For instance, STR1 is "less than" STR2 if its first differing
character has a smaller numeric value.  If IGNORE-CASE is non-nil,
characters are converted to upper-case before comparing them.  Unibyte
strings are converted to multibyte for comparison.

The value is t if the strings (or specified portions) match.
If string STR1 is less, the value is a negative number N;
  - 1 - N is the number of characters that match at the beginning.
If string STR1 is greater, the value is a positive number N;
  N - 1 is the number of characters that match at the beginning.  */)
  (Lisp_Object str1, Lisp_Object start1, Lisp_Object end1, Lisp_Object str2,
   Lisp_Object start2, Lisp_Object end2, Lisp_Object ignore_case)
{
  ptrdiff_t from1, to1, from2, to2, i1, i1_byte, i2, i2_byte;

  CHECK_STRING (str1);
  CHECK_STRING (str2);

  /* For backward compatibility, silently bring too-large positive end
     values into range.  */
  if (FIXNUMP (end1) && SCHARS (str1) < XFIXNUM (end1))
    end1 = make_fixnum (SCHARS (str1));
  if (FIXNUMP (end2) && SCHARS (str2) < XFIXNUM (end2))
    end2 = make_fixnum (SCHARS (str2));

  validate_subarray (str1, start1, end1, SCHARS (str1), &from1, &to1);
  validate_subarray (str2, start2, end2, SCHARS (str2), &from2, &to2);

  i1 = from1;
  i2 = from2;

  i1_byte = string_char_to_byte (str1, i1);
  i2_byte = string_char_to_byte (str2, i2);

  while (i1 < to1 && i2 < to2)
    {
      /* When we find a mismatch, we must compare the
	 characters, not just the bytes.  */
      int c1 = fetch_string_char_as_multibyte_advance (str1, &i1, &i1_byte);
      int c2 = fetch_string_char_as_multibyte_advance (str2, &i2, &i2_byte);

      if (c1 == c2)
	continue;

      if (!NILP (ignore_case))
	{
	  c1 = XFIXNUM (Fupcase (make_fixnum (c1)));
	  c2 = XFIXNUM (Fupcase (make_fixnum (c2)));
	}

      if (c1 == c2)
	continue;

      /* Note that I1 has already been incremented
	 past the character that we are comparing;
	 hence we don't add or subtract 1 here.  */
      if (c1 < c2)
	return make_fixnum (- i1 + from1);
      else
	return make_fixnum (i1 - from1);
    }

  if (i1 < to1)
    return make_fixnum (i1 - from1 + 1);
  if (i2 < to2)
    return make_fixnum (- i1 + from1 - 1);

  return Qt;
}

/* Check whether the platform allows access to unaligned addresses for
   size_t integers without trapping or undue penalty (a few cycles is OK),
   and that a word-sized memcpy can be used to generate such an access.

   This whitelist is incomplete but since it is only used to improve
   performance, omitting cases is safe.  */
#if (defined __x86_64__|| defined __amd64__		\
     || defined __i386__ || defined __i386		\
     || defined __arm64__ || defined __aarch64__	\
     || defined __powerpc__ || defined __powerpc	\
     || defined __ppc__ || defined __ppc		\
     || defined __s390__ || defined __s390x__)		\
  && defined __OPTIMIZE__
#define HAVE_FAST_UNALIGNED_ACCESS 1
#else
#define HAVE_FAST_UNALIGNED_ACCESS 0
#endif

/* Load a word from a possibly unaligned address.  */
static inline size_t
load_unaligned_size_t (const void *p)
{
  size_t x;
  memcpy (&x, p, sizeof x);
  return x;
}

DEFUN ("string-lessp", Fstring_lessp, Sstring_lessp, 2, 2, 0,
       doc: /* Return non-nil if STRING1 is less than STRING2 in lexicographic order.
Case is significant.
Symbols are also allowed; their print names are used instead.  */)
  (Lisp_Object string1, Lisp_Object string2)
{
  if (SYMBOLP (string1))
    string1 = SYMBOL_NAME (string1);
  else
    CHECK_STRING (string1);
  if (SYMBOLP (string2))
    string2 = SYMBOL_NAME (string2);
  else
    CHECK_STRING (string2);

  ptrdiff_t n = min (SCHARS (string1), SCHARS (string2));
  if (!STRING_MULTIBYTE (string1) && !STRING_MULTIBYTE (string2))
    {
      /* Each argument is either unibyte or all-ASCII multibyte:
	 we can compare bytewise.  */
      int d = memcmp (SSDATA (string1), SSDATA (string2), n);
      return d < 0 || (d == 0 && n < SCHARS (string2)) ? Qt : Qnil;
    }
  else if (STRING_MULTIBYTE (string1) && STRING_MULTIBYTE (string2))
    {
      /* Two arbitrary multibyte strings: we cannot use memcmp because
	 the encoding for raw bytes would sort those between U+007F and U+0080
	 which isn't where we want them.
	 Instead, we skip the longest common prefix and look at
	 what follows.  */
      ptrdiff_t nb1 = SBYTES (string1);
      ptrdiff_t nb2 = SBYTES (string2);
      ptrdiff_t nb = min (nb1, nb2);
      ptrdiff_t b = 0;

      /* String data is normally allocated with word alignment, but
	 there are exceptions (notably pure strings) so we restrict the
	 wordwise skipping to safe architectures.  */
      if (HAVE_FAST_UNALIGNED_ACCESS)
	{
	  /* First compare entire machine words.  */
	  int ws = sizeof (size_t);
	  const char *w1 = SSDATA (string1);
	  const char *w2 = SSDATA (string2);
	  while (b < nb - ws + 1 &&    load_unaligned_size_t (w1 + b)
		                    == load_unaligned_size_t (w2 + b))
	    b += ws;
	}

      /* Scan forward to the differing byte.  */
      while (b < nb && SREF (string1, b) == SREF (string2, b))
	b++;

      if (b >= nb)
	/* One string is a prefix of the other.  */
	return b < nb2 ? Qt : Qnil;

      /* Now back up to the start of the differing characters:
	 it's the last byte not having the bit pattern 10xxxxxx.  */
      while ((SREF (string1, b) & 0xc0) == 0x80)
	b--;

      /* Compare the differing characters.  */
      ptrdiff_t i1 = 0, i2 = 0;
      ptrdiff_t i1_byte = b, i2_byte = b;
      int c1 = fetch_string_char_advance_no_check (string1, &i1, &i1_byte);
      int c2 = fetch_string_char_advance_no_check (string2, &i2, &i2_byte);
      return c1 < c2 ? Qt : Qnil;
    }
  else if (STRING_MULTIBYTE (string1))
    {
      /* string1 multibyte, string2 unibyte */
      ptrdiff_t i1 = 0, i1_byte = 0, i2 = 0;
      while (i1 < n)
	{
	  int c1 = fetch_string_char_advance_no_check (string1, &i1, &i1_byte);
	  int c2 = SREF (string2, i2++);
	  if (c1 != c2)
	    return c1 < c2 ? Qt : Qnil;
	}
      return i1 < SCHARS (string2) ? Qt : Qnil;
    }
  else
    {
      /* string1 unibyte, string2 multibyte */
      ptrdiff_t i1 = 0, i2 = 0, i2_byte = 0;
      while (i1 < n)
	{
	  int c1 = SREF (string1, i1++);
	  int c2 = fetch_string_char_advance_no_check (string2, &i2, &i2_byte);
	  if (c1 != c2)
	    return c1 < c2 ? Qt : Qnil;
	}
      return i1 < SCHARS (string2) ? Qt : Qnil;
    }
}

DEFUN ("string-version-lessp", Fstring_version_lessp,
       Sstring_version_lessp, 2, 2, 0,
       doc: /* Return non-nil if S1 is less than S2, as version strings.

This function compares version strings S1 and S2:
   1) By prefix lexicographically.
   2) Then by version (similarly to version comparison of Debian's dpkg).
      Leading zeros in version numbers are ignored.
   3) If both prefix and version are equal, compare as ordinary strings.

For example, \"foo2.png\" compares less than \"foo12.png\".
Case is significant.
Symbols are also allowed; their print names are used instead.  */)
  (Lisp_Object string1, Lisp_Object string2)
{
  if (SYMBOLP (string1))
    string1 = SYMBOL_NAME (string1);
  if (SYMBOLP (string2))
    string2 = SYMBOL_NAME (string2);
  CHECK_STRING (string1);
  CHECK_STRING (string2);
  int cmp = filenvercmp (SSDATA (string1), SBYTES (string1),
			 SSDATA (string2), SBYTES (string2));
  return cmp < 0 ? Qt : Qnil;
}

DEFUN ("string-collate-lessp", Fstring_collate_lessp, Sstring_collate_lessp, 2, 4, 0,
       doc: /* Return t if first arg string is less than second in collation order.
Symbols are also allowed; their print names are used instead.

This function obeys the conventions for collation order in your
locale settings.  For example, punctuation and whitespace characters
might be considered less significant for sorting:

\(sort \\='("11" "12" "1 1" "1 2" "1.1" "1.2") \\='string-collate-lessp)
  => ("11" "1 1" "1.1" "12" "1 2" "1.2")

The optional argument LOCALE, a string, overrides the setting of your
current locale identifier for collation.  The value is system
dependent; a LOCALE \"en_US.UTF-8\" is applicable on POSIX systems,
while it would be, e.g., \"enu_USA.1252\" on MS-Windows systems.

If IGNORE-CASE is non-nil, characters are converted to lower-case
before comparing them.

To emulate Unicode-compliant collation on MS-Windows systems,
bind `w32-collate-ignore-punctuation' to a non-nil value, since
the codeset part of the locale cannot be \"UTF-8\" on MS-Windows.

Some operating systems do not implement correct collation (in specific
locale environments or at all).  Then, this functions falls back to
case-sensitive `string-lessp' and IGNORE-CASE argument is ignored.  */)
  (Lisp_Object s1, Lisp_Object s2, Lisp_Object locale, Lisp_Object ignore_case)
{
#if defined __STDC_ISO_10646__ || defined WINDOWSNT
  /* Check parameters.  */
  if (SYMBOLP (s1))
    s1 = SYMBOL_NAME (s1);
  if (SYMBOLP (s2))
    s2 = SYMBOL_NAME (s2);
  CHECK_STRING (s1);
  CHECK_STRING (s2);
  if (!NILP (locale))
    CHECK_STRING (locale);

  return (str_collate (s1, s2, locale, ignore_case) < 0) ? Qt : Qnil;

#else  /* !__STDC_ISO_10646__, !WINDOWSNT */
  return Fstring_lessp (s1, s2);
#endif /* !__STDC_ISO_10646__, !WINDOWSNT */
}

DEFUN ("string-collate-equalp", Fstring_collate_equalp, Sstring_collate_equalp, 2, 4, 0,
       doc: /* Return t if two strings have identical contents.
Symbols are also allowed; their print names are used instead.

This function obeys the conventions for collation order in your locale
settings.  For example, characters with different coding points but
the same meaning might be considered as equal, like different grave
accent Unicode characters:

\(string-collate-equalp (string ?\\uFF40) (string ?\\u1FEF))
  => t

The optional argument LOCALE, a string, overrides the setting of your
current locale identifier for collation.  The value is system
dependent; a LOCALE \"en_US.UTF-8\" is applicable on POSIX systems,
while it would be \"enu_USA.1252\" on MS Windows systems.

If IGNORE-CASE is non-nil, characters are converted to lower-case
before comparing them.

To emulate Unicode-compliant collation on MS-Windows systems,
bind `w32-collate-ignore-punctuation' to a non-nil value, since
the codeset part of the locale cannot be \"UTF-8\" on MS-Windows.

If your system does not support a locale environment, this function
behaves like `string-equal', and in that case the IGNORE-CASE argument
is ignored.

Do NOT use this function to compare file names for equality.  */)
  (Lisp_Object s1, Lisp_Object s2, Lisp_Object locale, Lisp_Object ignore_case)
{
#if defined __STDC_ISO_10646__ || defined WINDOWSNT
  /* Check parameters.  */
  if (SYMBOLP (s1))
    s1 = SYMBOL_NAME (s1);
  if (SYMBOLP (s2))
    s2 = SYMBOL_NAME (s2);
  CHECK_STRING (s1);
  CHECK_STRING (s2);
  if (!NILP (locale))
    CHECK_STRING (locale);

  return (str_collate (s1, s2, locale, ignore_case) == 0) ? Qt : Qnil;

#else  /* !__STDC_ISO_10646__, !WINDOWSNT */
  return Fstring_equal (s1, s2);
#endif /* !__STDC_ISO_10646__, !WINDOWSNT */
}
static Lisp_Object concat_to_list (ptrdiff_t nargs, Lisp_Object *args,
				   Lisp_Object last_tail);
static Lisp_Object concat_to_vector (ptrdiff_t nargs, Lisp_Object *args);
static Lisp_Object concat_to_string (ptrdiff_t nargs, Lisp_Object *args);

Lisp_Object
concat2 (Lisp_Object s1, Lisp_Object s2)
{
  return concat_to_string (2, ((Lisp_Object []) {s1, s2}));
}

Lisp_Object
concat3 (Lisp_Object s1, Lisp_Object s2, Lisp_Object s3)
{
  return concat_to_string (3, ((Lisp_Object []) {s1, s2, s3}));
}

DEFUN ("append", Fappend, Sappend, 0, MANY, 0,
       doc: /* Concatenate all the arguments and make the result a list.
The result is a list whose elements are the elements of all the arguments.
Each argument may be a list, vector or string.

All arguments except the last argument are copied.  The last argument
is just used as the tail of the new list.

usage: (append &rest SEQUENCES)  */)
  (ptrdiff_t nargs, Lisp_Object *args)
{
  if (nargs == 0)
    return Qnil;
  return concat_to_list (nargs - 1, args, args[nargs - 1]);
}

DEFUN ("concat", Fconcat, Sconcat, 0, MANY, 0,
       doc: /* Concatenate all the arguments and make the result a string.
The result is a string whose elements are the elements of all the arguments.
Each argument may be a string or a list or vector of characters (integers).

Values of the `composition' property of the result are not guaranteed
to be `eq'.
usage: (concat &rest SEQUENCES)  */)
  (ptrdiff_t nargs, Lisp_Object *args)
{
  return concat_to_string (nargs, args);
}

DEFUN ("vconcat", Fvconcat, Svconcat, 0, MANY, 0,
       doc: /* Concatenate all the arguments and make the result a vector.
The result is a vector whose elements are the elements of all the arguments.
Each argument may be a list, vector or string.
usage: (vconcat &rest SEQUENCES)   */)
  (ptrdiff_t nargs, Lisp_Object *args)
{
  return concat_to_vector (nargs, args);
}


DEFUN ("copy-sequence", Fcopy_sequence, Scopy_sequence, 1, 1, 0,
       doc: /* Return a copy of a list, vector, string, char-table or record.
The elements of a list, vector or record are not copied; they are
shared with the original.  See Info node `(elisp) Sequence Functions'
for more details about this sharing and its effects.
If the original sequence is empty, this function may return
the same empty object instead of its copy.  */)
  (Lisp_Object arg)
{
  if (NILP (arg)) return arg;

  if (CONSP (arg))
    {
      Lisp_Object val = Fcons (XCAR (arg), Qnil);
      Lisp_Object prev = val;
      Lisp_Object tail = XCDR (arg);
      FOR_EACH_TAIL (tail)
	{
	  Lisp_Object c = Fcons (XCAR (tail), Qnil);
	  XSETCDR (prev, c);
	  prev = c;
	}
      CHECK_LIST_END (tail, tail);
      return val;
    }

  if (STRINGP (arg))
    {
      ptrdiff_t bytes = SBYTES (arg);
      ptrdiff_t chars = SCHARS (arg);
      Lisp_Object val = STRING_MULTIBYTE (arg)
	? make_multibyte_string (NULL, chars, bytes)
	: make_unibyte_string (NULL, bytes);
      memcpy (SDATA (val), SDATA (arg), bytes);
      INTERVAL ivs = string_intervals (arg);
      if (ivs)
	{
	  INTERVAL copy = copy_intervals (ivs, 0, chars);
	  set_interval_object (copy, val);
	  set_string_intervals (val, copy);
	}
      return val;
    }

  if (VECTORP (arg))
    return Fvector (ASIZE (arg), XVECTOR (arg)->contents);

  if (RECORDP (arg))
    return Frecord (PVSIZE (arg), XVECTOR (arg)->contents);

  if (CHAR_TABLE_P (arg))
    return copy_char_table (arg);

  if (BOOL_VECTOR_P (arg))
    {
      EMACS_INT nbits = bool_vector_size (arg);
      ptrdiff_t nbytes = bool_vector_bytes (nbits);
      Lisp_Object val = make_bool_vector (nbits);
      memcpy (bool_vector_data (val), bool_vector_data (arg), nbytes);
      return val;
    }

  wrong_type_argument (Qsequencep, arg);
}

/* This structure holds information of an argument of `concat_to_string'
   that is a string and has text properties to be copied.  */
struct textprop_rec
{
  ptrdiff_t argnum;		/* refer to ARGS (arguments of `concat') */
  ptrdiff_t to;			/* refer to VAL (the target string) */
};

static Lisp_Object
concat_to_string (ptrdiff_t nargs, Lisp_Object *args)
{
  USE_SAFE_ALLOCA;

  /* Check types and compute total length in chars of arguments in RESULT_LEN,
     length in bytes in RESULT_LEN_BYTE, and determine in DEST_MULTIBYTE
     whether the result should be a multibyte string.  */
  EMACS_INT result_len = 0;
  EMACS_INT result_len_byte = 0;
  bool dest_multibyte = false;
  bool some_unibyte = false;
  for (ptrdiff_t i = 0; i < nargs; i++)
    {
      Lisp_Object arg = args[i];
      EMACS_INT len;

      /* We must count the number of bytes needed in the string
	 as well as the number of characters.  */

      if (STRINGP (arg))
	{
	  ptrdiff_t arg_len_byte = SBYTES (arg);
	  len = SCHARS (arg);
	  if (STRING_MULTIBYTE (arg))
	    dest_multibyte = true;
	  else
	    some_unibyte = true;
	  if (STRING_BYTES_BOUND - result_len_byte < arg_len_byte)
	    string_overflow ();
	  result_len_byte += arg_len_byte;
	}
      else if (VECTORP (arg))
	{
	  len = ASIZE (arg);
	  ptrdiff_t arg_len_byte = 0;
	  for (ptrdiff_t j = 0; j < len; j++)
	    {
	      Lisp_Object ch = AREF (arg, j);
	      CHECK_CHARACTER (ch);
	      int c = XFIXNAT (ch);
	      arg_len_byte += CHAR_BYTES (c);
	      if (!ASCII_CHAR_P (c) && !CHAR_BYTE8_P (c))
		dest_multibyte = true;
	    }
	  if (STRING_BYTES_BOUND - result_len_byte < arg_len_byte)
	    string_overflow ();
	  result_len_byte += arg_len_byte;
	}
      else if (NILP (arg))
	continue;
      else if (CONSP (arg))
	{
	  len = XFIXNAT (Flength (arg));
	  ptrdiff_t arg_len_byte = 0;
	  for (; CONSP (arg); arg = XCDR (arg))
	    {
	      Lisp_Object ch = XCAR (arg);
	      CHECK_CHARACTER (ch);
	      int c = XFIXNAT (ch);
	      arg_len_byte += CHAR_BYTES (c);
	      if (!ASCII_CHAR_P (c) && !CHAR_BYTE8_P (c))
		dest_multibyte = true;
	    }
	  if (STRING_BYTES_BOUND - result_len_byte < arg_len_byte)
	    string_overflow ();
	  result_len_byte += arg_len_byte;
	}
      else
	wrong_type_argument (Qsequencep, arg);

      result_len += len;
      if (MOST_POSITIVE_FIXNUM < result_len)
	memory_full (SIZE_MAX);
    }

  if (dest_multibyte && some_unibyte)
    {
      /* Non-ASCII characters in unibyte strings take two bytes when
	 converted to multibyte -- count them and adjust the total.  */
      for (ptrdiff_t i = 0; i < nargs; i++)
	{
	  Lisp_Object arg = args[i];
	  if (STRINGP (arg) && !STRING_MULTIBYTE (arg))
	    {
	      ptrdiff_t bytes = SCHARS (arg);
	      const unsigned char *s = SDATA (arg);
	      ptrdiff_t nonascii = 0;
	      for (ptrdiff_t j = 0; j < bytes; j++)
		nonascii += s[j] >> 7;
	      if (STRING_BYTES_BOUND - result_len_byte < nonascii)
		string_overflow ();
	      result_len_byte += nonascii;
	    }
	}
    }

  if (!dest_multibyte)
    result_len_byte = result_len;

  /* Create the output object.  */
  Lisp_Object result = dest_multibyte
    ? make_multibyte_string (NULL, result_len, result_len_byte)
    : make_unibyte_string (NULL, result_len);

  /* Copy the contents of the args into the result.  */
  ptrdiff_t toindex = 0;
  ptrdiff_t toindex_byte = 0;

  /* When we make a multibyte string, we can't copy text properties
     while concatenating each string because the length of resulting
     string can't be decided until we finish the whole concatenation.
     So, we record strings that have text properties to be copied
     here, and copy the text properties after the concatenation.  */
  struct textprop_rec *textprops;
  /* Number of elements in textprops.  */
  ptrdiff_t num_textprops = 0;
  SAFE_NALLOCA (textprops, 1, nargs);

  for (ptrdiff_t i = 0; i < nargs; i++)
    {
      Lisp_Object arg = args[i];
      if (STRINGP (arg))
	{
	  if (string_intervals (arg))
	    {
	      textprops[num_textprops].argnum = i;
	      textprops[num_textprops].to = toindex;
	      num_textprops++;
	    }
	  ptrdiff_t nchars = SCHARS (arg);
	  if (STRING_MULTIBYTE (arg) == dest_multibyte)
	    {
	      /* Between strings of the same kind, copy fast.  */
	      ptrdiff_t arg_len_byte = SBYTES (arg);
	      memcpy (SDATA (result) + toindex_byte, SDATA (arg), arg_len_byte);
	      toindex_byte += arg_len_byte;
	    }
	  else
	    {
	      /* Copy a single-byte string to a multibyte string.  */
	      toindex_byte += str_to_multibyte (SDATA (result) + toindex_byte,
						SDATA (arg), nchars);
	    }
	  toindex += nchars;
	}
      else if (VECTORP (arg))
	{
	  ptrdiff_t len = ASIZE (arg);
	  for (ptrdiff_t j = 0; j < len; j++)
	    {
	      int c = XFIXNAT (AREF (arg, j));
	      if (dest_multibyte)
		toindex_byte += CHAR_STRING (c, SDATA (result) + toindex_byte);
	      else
		SSET (result, toindex_byte++, c);
	      toindex++;
	    }
	}
      else
	for (Lisp_Object tail = arg; !NILP (tail); tail = XCDR (tail))
	  {
	    int c = XFIXNAT (XCAR (tail));
	    if (dest_multibyte)
	      toindex_byte += CHAR_STRING (c, SDATA (result) + toindex_byte);
	    else
	      SSET (result, toindex_byte++, c);
	    toindex++;
	  }
    }

  if (num_textprops > 0)
    {
      ptrdiff_t last_to_end = -1;
      for (ptrdiff_t i = 0; i < num_textprops; i++)
	{
	  Lisp_Object arg = args[textprops[i].argnum];
	  Lisp_Object props = text_property_list (arg,
						  make_fixnum (0),
						  make_fixnum (SCHARS (arg)),
						  Qnil);
	  /* If successive arguments have properties, be sure that the
	     value of `composition' property be the copy.  */
	  if (last_to_end == textprops[i].to)
	    make_composition_value_copy (props);
	  add_text_properties_from_list (result, props,
					 make_fixnum (textprops[i].to));
	  last_to_end = textprops[i].to + SCHARS (arg);
	}
    }

  SAFE_FREE ();
  return result;
}

/* Concatenate sequences into a list. */
Lisp_Object
concat_to_list (ptrdiff_t nargs, Lisp_Object *args, Lisp_Object last_tail)
{
  /* Copy the contents of the args into the result.  */
  Lisp_Object result = Qnil;
  Lisp_Object last = Qnil;	/* Last cons in result if nonempty.  */

  for (ptrdiff_t i = 0; i < nargs; i++)
    {
      Lisp_Object arg = args[i];
      /* List arguments are treated specially since this is the common case.  */
      if (CONSP (arg))
	{
	  Lisp_Object head = Fcons (XCAR (arg), Qnil);
	  Lisp_Object prev = head;
	  arg = XCDR (arg);
	  FOR_EACH_TAIL (arg)
	    {
	      Lisp_Object next = Fcons (XCAR (arg), Qnil);
	      XSETCDR (prev, next);
	      prev = next;
	    }
	  CHECK_LIST_END (arg, arg);
	  if (NILP (result))
	    result = head;
	  else
	    XSETCDR (last, head);
	  last = prev;
	}
      else if (NILP (arg))
	;
      else if (VECTORP (arg) || STRINGP (arg)
	       || BOOL_VECTOR_P (arg) || COMPILEDP (arg))
	{
	  ptrdiff_t arglen = XFIXNUM (Flength (arg));
	  ptrdiff_t argindex_byte = 0;

	  /* Copy element by element.  */
	  for (ptrdiff_t argindex = 0; argindex < arglen; argindex++)
	    {
	      /* Fetch next element of `arg' arg into `elt', or break if
		 `arg' is exhausted. */
	      Lisp_Object elt;
	      if (STRINGP (arg))
		{
		  int c;
		  if (STRING_MULTIBYTE (arg))
		    {
		      ptrdiff_t char_idx = argindex;
		      c = fetch_string_char_advance_no_check (arg, &char_idx,
							      &argindex_byte);
		    }
		  else
		    c = SREF (arg, argindex);
		  elt = make_fixed_natnum (c);
		}
	      else if (BOOL_VECTOR_P (arg))
		elt = bool_vector_ref (arg, argindex);
	      else
		elt = AREF (arg, argindex);

	      /* Store this element into the result.  */
	      Lisp_Object node = Fcons (elt, Qnil);
	      if (NILP (result))
		result = node;
	      else
		XSETCDR (last, node);
	      last = node;
	    }
	}
      else
	wrong_type_argument (Qsequencep, arg);
    }

  if (NILP (result))
    result = last_tail;
  else
    XSETCDR (last, last_tail);

  return result;
}

/* Concatenate sequences into a vector.  */
Lisp_Object
concat_to_vector (ptrdiff_t nargs, Lisp_Object *args)
{
  /* Check argument types and compute total length of arguments.  */
  EMACS_INT result_len = 0;
  for (ptrdiff_t i = 0; i < nargs; i++)
    {
      Lisp_Object arg = args[i];
      if (!(VECTORP (arg) || CONSP (arg) || NILP (arg) || STRINGP (arg)
	    || BOOL_VECTOR_P (arg) || COMPILEDP (arg)))
	wrong_type_argument (Qsequencep, arg);
      EMACS_INT len = XFIXNAT (Flength (arg));
      result_len += len;
      if (MOST_POSITIVE_FIXNUM < result_len)
	memory_full (SIZE_MAX);
    }

  /* Create the output vector.  */
  Lisp_Object result = initialize_vector (result_len, Qnil);
  Lisp_Object *dst = XVECTOR (result)->contents;

  /* Copy the contents of the args into the result.  */

  for (ptrdiff_t i = 0; i < nargs; i++)
    {
      Lisp_Object arg = args[i];
      if (VECTORP (arg))
	{
	  ptrdiff_t size = ASIZE (arg);
	  memcpy (dst, XVECTOR (arg)->contents, size * sizeof *dst);
	  dst += size;
	}
      else if (CONSP (arg))
	do
	  {
	    *dst++ = XCAR (arg);
	    arg = XCDR (arg);
	  }
	while (!NILP (arg));
      else if (NILP (arg))
	;
      else if (STRINGP (arg))
	{
	  ptrdiff_t size = SCHARS (arg);
	  if (STRING_MULTIBYTE (arg))
	    {
	      ptrdiff_t byte = 0;
	      for (ptrdiff_t i = 0; i < size;)
		{
		  int c = fetch_string_char_advance_no_check (arg, &i, &byte);
		  *dst++ = make_fixnum (c);
		}
	    }
	  else
	    for (ptrdiff_t i = 0; i < size; i++)
	      *dst++ = make_fixnum (SREF (arg, i));
	}
      else if (BOOL_VECTOR_P (arg))
	{
	  ptrdiff_t size = bool_vector_size (arg);
	  for (ptrdiff_t i = 0; i < size; i++)
	    *dst++ = bool_vector_ref (arg, i);
	}
      else
	{
	  eassert (COMPILEDP (arg));
	  ptrdiff_t size = PVSIZE (arg);
	  memcpy (dst, XVECTOR (arg)->contents, size * sizeof *dst);
	  dst += size;
	}
    }
  eassert (dst == XVECTOR (result)->contents + result_len);

  return result;
}

static Lisp_Object string_char_byte_cache_string;
static ptrdiff_t string_char_byte_cache_charpos;
static ptrdiff_t string_char_byte_cache_bytepos;

void
clear_string_char_byte_cache (void)
{
  string_char_byte_cache_string = Qnil;
}

/* Return the byte index corresponding to CHAR_INDEX in STRING.  */

ptrdiff_t
string_char_to_byte (Lisp_Object string, ptrdiff_t char_index)
{
  ptrdiff_t i_byte;
  ptrdiff_t best_below, best_below_byte;
  ptrdiff_t best_above, best_above_byte;

  best_below = best_below_byte = 0;
  best_above = SCHARS (string);
  best_above_byte = SBYTES (string);
  if (best_above == best_above_byte)
    return char_index;

  if (EQ (string, string_char_byte_cache_string))
    {
      if (string_char_byte_cache_charpos < char_index)
	{
	  best_below = string_char_byte_cache_charpos;
	  best_below_byte = string_char_byte_cache_bytepos;
	}
      else
	{
	  best_above = string_char_byte_cache_charpos;
	  best_above_byte = string_char_byte_cache_bytepos;
	}
    }

  if (char_index - best_below < best_above - char_index)
    {
      unsigned char *p = SDATA (string) + best_below_byte;

      while (best_below < char_index)
	{
	  p += BYTES_BY_CHAR_HEAD (*p);
	  best_below++;
	}
      i_byte = p - SDATA (string);
    }
  else
    {
      unsigned char *p = SDATA (string) + best_above_byte;

      while (best_above > char_index)
	{
	  p--;
	  while (!CHAR_HEAD_P (*p)) p--;
	  best_above--;
	}
      i_byte = p - SDATA (string);
    }

  string_char_byte_cache_bytepos = i_byte;
  string_char_byte_cache_charpos = char_index;
  string_char_byte_cache_string = string;

  return i_byte;
}

/* Return the character index corresponding to BYTE_INDEX in STRING.  */

ptrdiff_t
string_byte_to_char (Lisp_Object string, ptrdiff_t byte_index)
{
  ptrdiff_t i, i_byte;
  ptrdiff_t best_below, best_below_byte;
  ptrdiff_t best_above, best_above_byte;

  best_below = best_below_byte = 0;
  best_above = SCHARS (string);
  best_above_byte = SBYTES (string);
  if (best_above == best_above_byte)
    return byte_index;

  if (EQ (string, string_char_byte_cache_string))
    {
      if (string_char_byte_cache_bytepos < byte_index)
	{
	  best_below = string_char_byte_cache_charpos;
	  best_below_byte = string_char_byte_cache_bytepos;
	}
      else
	{
	  best_above = string_char_byte_cache_charpos;
	  best_above_byte = string_char_byte_cache_bytepos;
	}
    }

  if (byte_index - best_below_byte < best_above_byte - byte_index)
    {
      unsigned char *p = SDATA (string) + best_below_byte;
      unsigned char *pend = SDATA (string) + byte_index;

      while (p < pend)
	{
	  p += BYTES_BY_CHAR_HEAD (*p);
	  best_below++;
	}
      i = best_below;
      i_byte = p - SDATA (string);
    }
  else
    {
      unsigned char *p = SDATA (string) + best_above_byte;
      unsigned char *pbeg = SDATA (string) + byte_index;

      while (p > pbeg)
	{
	  p--;
	  while (!CHAR_HEAD_P (*p)) p--;
	  best_above--;
	}
      i = best_above;
      i_byte = p - SDATA (string);
    }

  string_char_byte_cache_bytepos = i_byte;
  string_char_byte_cache_charpos = i;
  string_char_byte_cache_string = string;

  return i;
}


/* Convert STRING (if unibyte) to a multibyte string without changing
   the number of characters.  Characters 0x80..0xff are interpreted as
   raw bytes. */

Lisp_Object
string_to_multibyte (Lisp_Object string)
{
  if (STRING_MULTIBYTE (string))
    return string;

  ptrdiff_t nchars = SCHARS (string);
  ptrdiff_t nbytes = count_size_as_multibyte (SDATA (string), nchars);
  /* If all the chars are ASCII, they won't need any more bytes once
     converted.  */
  if (nbytes == nchars)
    return make_multibyte_string (SSDATA (string), nbytes, nbytes);

  Lisp_Object ret = make_multibyte_string (NULL, nchars, nbytes);
  str_to_multibyte (SDATA (ret), SDATA (string), nchars);
  return ret;
}


/* Convert STRING to a single-byte string.  */

Lisp_Object
string_make_unibyte (Lisp_Object string)
{
  ptrdiff_t nchars;
  unsigned char *buf;
  Lisp_Object ret;
  USE_SAFE_ALLOCA;

  if (!STRING_MULTIBYTE (string))
    return string;

  nchars = SCHARS (string);

  buf = SAFE_ALLOCA (nchars);
  copy_text (SDATA (string), buf, SBYTES (string),
	     1, 0);

  ret = make_unibyte_string ((char *) buf, nchars);
  SAFE_FREE ();

  return ret;
}

DEFUN ("string-make-multibyte", Fstring_make_multibyte, Sstring_make_multibyte,
       1, 1, 0,
       doc: /* Return the multibyte equivalent of STRING.
If STRING is unibyte and contains non-ASCII characters, the function
`unibyte-char-to-multibyte' is used to convert each unibyte character
to a multibyte character.  In this case, the returned string is a
newly created string with no text properties.  If STRING is multibyte
or entirely ASCII, it is returned unchanged.  In particular, when
STRING is unibyte and entirely ASCII, the returned string is unibyte.
\(When the characters are all ASCII, Emacs primitives will treat the
string the same way whether it is unibyte or multibyte.)  */)
  (Lisp_Object string)
{
  CHECK_STRING (string);

  if (STRING_MULTIBYTE (string))
    return string;

  ptrdiff_t nchars = SCHARS (string);
  ptrdiff_t nbytes = count_size_as_multibyte (SDATA (string), nchars);
  if (nbytes == nchars)
    return string;

  Lisp_Object ret = make_multibyte_string (NULL, nchars, nbytes);
  str_to_multibyte (SDATA (ret), SDATA (string), nchars);
  return ret;
}

DEFUN ("string-make-unibyte", Fstring_make_unibyte, Sstring_make_unibyte,
       1, 1, 0,
       doc: /* Return the unibyte equivalent of STRING.
Multibyte character codes above 255 are converted to unibyte
by taking just the low 8 bits of each character's code.  */)
  (Lisp_Object string)
{
  CHECK_STRING (string);

  return string_make_unibyte (string);
}

DEFUN ("string-as-unibyte", Fstring_as_unibyte, Sstring_as_unibyte,
       1, 1, 0,
       doc: /* Return a unibyte string with the same individual bytes as STRING.
If STRING is unibyte, the result is STRING itself.
Otherwise it is a newly created string, with no text properties.
If STRING is multibyte and contains a character of charset
`eight-bit', it is converted to the corresponding single byte.  */)
  (Lisp_Object string)
{
  CHECK_STRING (string);

  if (STRING_MULTIBYTE (string))
    {
      unsigned char *str = (unsigned char *) xlispstrdup (string);
      ptrdiff_t bytes = str_as_unibyte (str, SBYTES (string));

      string = make_unibyte_string ((char *) str, bytes);
      xfree (str);
    }
  return string;
}

DEFUN ("string-as-multibyte", Fstring_as_multibyte, Sstring_as_multibyte,
       1, 1, 0,
       doc: /* Return a multibyte string with the same individual bytes as STRING.
If STRING is multibyte, the result is STRING itself.
Otherwise it is a newly created string, with no text properties.

If STRING is unibyte and contains an individual 8-bit byte (i.e. not
part of a correct utf-8 sequence), it is converted to the corresponding
multibyte character of charset `eight-bit'.
See also `string-to-multibyte'.

Beware, this often doesn't really do what you think it does.
It is similar to (decode-coding-string STRING \\='utf-8-emacs).
If you're not sure, whether to use `string-as-multibyte' or
`string-to-multibyte', use `string-to-multibyte'.  */)
  (Lisp_Object string)
{
  CHECK_STRING (string);

  if (!STRING_MULTIBYTE (string))
    {
      Lisp_Object new_string;
      ptrdiff_t nchars, nbytes;

      parse_str_as_multibyte (SDATA (string),
			      SBYTES (string),
			      &nchars, &nbytes);
      new_string = make_multibyte_string (NULL, nchars, nbytes);
      memcpy (SDATA (new_string), SDATA (string), SBYTES (string));
      if (nbytes != SBYTES (string))
	str_as_multibyte (SDATA (new_string), nbytes,
			  SBYTES (string), NULL);
      string = new_string;
      set_string_intervals (string, NULL);
    }
  return string;
}

DEFUN ("string-to-multibyte", Fstring_to_multibyte, Sstring_to_multibyte,
       1, 1, 0,
       doc: /* Return a multibyte string with the same individual chars as STRING.
If STRING is multibyte, the result is STRING itself.
Otherwise it is a newly created string, with no text properties.

If STRING is unibyte and contains an 8-bit byte, it is converted to
the corresponding multibyte character of charset `eight-bit'.

This differs from `string-as-multibyte' by converting each byte of a correct
utf-8 sequence to an eight-bit character, not just bytes that don't form a
correct sequence.  */)
  (Lisp_Object string)
{
  CHECK_STRING (string);

  return string_to_multibyte (string);
}

DEFUN ("string-to-unibyte", Fstring_to_unibyte, Sstring_to_unibyte,
       1, 1, 0,
       doc: /* Return a unibyte string with the same individual chars as STRING.
If STRING is unibyte, the result is STRING itself.
Otherwise it is a newly created string, with no text properties,
where each `eight-bit' character is converted to the corresponding byte.
If STRING contains a non-ASCII, non-`eight-bit' character,
an error is signaled.  */)
  (Lisp_Object string)
{
  CHECK_STRING (string);
  if (!STRING_MULTIBYTE (string))
    return string;

  ptrdiff_t chars = SCHARS (string);
  Lisp_Object ret = make_unibyte_string (NULL, chars);
  unsigned char *src = SDATA (string);
  unsigned char *dst = SDATA (ret);
  for (ptrdiff_t i = 0; i < chars; i++)
    {
      unsigned char b = *src++;
      if (b <= 0x7f)
	*dst++ = b;					 /* ASCII */
      else if (CHAR_BYTE8_HEAD_P (b))
	*dst++ = 0x80 | (b & 1) << 6 | (*src++ & 0x3f);	 /* raw byte */
      else
	error ("Cannot convert character at index %"pD"d to unibyte", i);
    }
  return ret;
}


DEFUN ("copy-alist", Fcopy_alist, Scopy_alist, 1, 1, 0,
       doc: /* Return a copy of ALIST.
This is an alist which represents the same mapping from objects to objects,
but does not share the alist structure with ALIST.
The objects mapped (cars and cdrs of elements of the alist)
are shared, however.
Elements of ALIST that are not conses are also shared.  */)
  (Lisp_Object alist)
{
  CHECK_LIST (alist);
  if (NILP (alist))
    return alist;
  alist = Fcopy_sequence (alist);
  for (Lisp_Object tem = alist; !NILP (tem); tem = XCDR (tem))
    {
      Lisp_Object car = XCAR (tem);
      if (CONSP (car))
	XSETCAR (tem, Fcons (XCAR (car), XCDR (car)));
    }
  return alist;
}

/* Check that ARRAY can have a valid subarray [FROM..TO),
   given that its size is SIZE.
   If FROM is nil, use 0; if TO is nil, use SIZE.
   Count negative values backwards from the end.
   Set *IFROM and *ITO to the two indexes used.  */

void
validate_subarray (Lisp_Object array, Lisp_Object from, Lisp_Object to,
		   ptrdiff_t size, ptrdiff_t *ifrom, ptrdiff_t *ito)
{
  EMACS_INT f, t;

  if (FIXNUMP (from))
    {
      f = XFIXNUM (from);
      if (f < 0)
	f += size;
    }
  else if (NILP (from))
    f = 0;
  else
    wrong_type_argument (Qintegerp, from);

  if (FIXNUMP (to))
    {
      t = XFIXNUM (to);
      if (t < 0)
	t += size;
    }
  else if (NILP (to))
    t = size;
  else
    wrong_type_argument (Qintegerp, to);

  if (!(0 <= f && f <= t && t <= size))
    args_out_of_range_3 (array, from, to);

  *ifrom = f;
  *ito = t;
}

DEFUN ("substring", Fsubstring, Ssubstring, 1, 3, 0,
       doc: /* Return a new string whose contents are a substring of STRING.
The returned string consists of the characters between index FROM
\(inclusive) and index TO (exclusive) of STRING.  FROM and TO are
zero-indexed: 0 means the first character of STRING.  Negative values
are counted from the end of STRING.  If TO is nil, the substring runs
to the end of STRING.

The STRING argument may also be a vector.  In that case, the return
value is a new vector that contains the elements between index FROM
\(inclusive) and index TO (exclusive) of that vector argument.

With one argument, just copy STRING (with properties, if any).  */)
  (Lisp_Object string, Lisp_Object from, Lisp_Object to)
{
  Lisp_Object res;
  ptrdiff_t size, ifrom, ito;

  size = CHECK_VECTOR_OR_STRING (string);
  validate_subarray (string, from, to, size, &ifrom, &ito);

  if (STRINGP (string))
    {
      ptrdiff_t from_byte
	= !ifrom ? 0 : string_char_to_byte (string, ifrom);
      ptrdiff_t to_byte
	= ito == size ? SBYTES (string) : string_char_to_byte (string, ito);

      res = STRING_MULTIBYTE (string)
	? make_multibyte_string (SSDATA (string) + from_byte,
				 ito - ifrom, to_byte - from_byte)
	: make_unibyte_string (SSDATA (string) + from_byte, to_byte - from_byte);
      copy_text_properties (make_fixnum (ifrom), make_fixnum (ito),
			    string, make_fixnum (0), res, Qnil);
    }
  else
    res = Fvector (ito - ifrom, aref_addr (string, ifrom));

  return res;
}


DEFUN ("substring-no-properties", Fsubstring_no_properties, Ssubstring_no_properties, 1, 3, 0,
       doc: /* Return a substring of STRING, without text properties.
It starts at index FROM and ends before TO.
TO may be nil or omitted; then the substring runs to the end of STRING.
If FROM is nil or omitted, the substring starts at the beginning of STRING.
If FROM or TO is negative, it counts from the end.

With one argument, just copy STRING without its properties.  */)
  (Lisp_Object string, register Lisp_Object from, Lisp_Object to)
{
  ptrdiff_t from_char, to_char, from_byte, to_byte, size;

  CHECK_STRING (string);

  size = SCHARS (string);
  validate_subarray (string, from, to, size, &from_char, &to_char);

  from_byte = !from_char ? 0 : string_char_to_byte (string, from_char);
  to_byte =
    to_char == size ? SBYTES (string) : string_char_to_byte (string, to_char);
  return STRING_MULTIBYTE (string)
    ? make_multibyte_string (SSDATA (string) + from_byte,
			     to_char - from_char, to_byte - from_byte)
    : make_unibyte_string (SSDATA (string) + from_byte, to_byte - from_byte);
}

/* Extract a substring of STRING, giving start and end positions
   both in characters and in bytes.  */

Lisp_Object
substring_both (Lisp_Object string, ptrdiff_t from, ptrdiff_t from_byte,
		ptrdiff_t to, ptrdiff_t to_byte)
{
  Lisp_Object res;
  ptrdiff_t size = CHECK_VECTOR_OR_STRING (string);

  if (!(0 <= from && from <= to && to <= size))
    args_out_of_range_3 (string, make_fixnum (from), make_fixnum (to));

  if (STRINGP (string))
    {
      res = STRING_MULTIBYTE (string)
	? make_multibyte_string (SSDATA (string) + from_byte,
				 to - from, to_byte - from_byte)
	: make_unibyte_string (SSDATA (string) + from_byte, to_byte - from_byte);
      copy_text_properties (make_fixnum (from), make_fixnum (to),
			    string, make_fixnum (0), res, Qnil);
    }
  else
    res = Fvector (to - from, aref_addr (string, from));

  return res;
}

DEFUN ("take", Ftake, Stake, 2, 2, 0,
       doc: /* Return the first N elements of LIST.
If N is zero or negative, return nil.
If N is greater or equal to the length of LIST, return LIST (or a copy).  */)
  (Lisp_Object n, Lisp_Object list)
{
  EMACS_INT m;
  if (FIXNUMP (n))
    {
      m = XFIXNUM (n);
      if (m <= 0)
	return Qnil;
    }
  else if (BIGNUMP (n))
    {
      if (mpz_sgn (*xbignum_val (n)) < 0)
	return Qnil;
      m = MOST_POSITIVE_FIXNUM;
    }
  else
    wrong_type_argument (Qintegerp, n);
  CHECK_LIST (list);
  if (NILP (list))
    return Qnil;
  Lisp_Object ret = Fcons (XCAR (list), Qnil);
  Lisp_Object prev = ret;
  m--;
  list = XCDR (list);
  while (m > 0 && CONSP (list))
    {
      Lisp_Object p = Fcons (XCAR (list), Qnil);
      XSETCDR (prev, p);
      prev = p;
      m--;
      list = XCDR (list);
    }
  if (m > 0 && !NILP (list))
    wrong_type_argument (Qlistp, list);
  return ret;
}

DEFUN ("ntake", Fntake, Sntake, 2, 2, 0,
       doc: /* Modify LIST to keep only the first N elements.
If N is zero or negative, return nil.
If N is greater or equal to the length of LIST, return LIST unmodified.
Otherwise, return LIST after truncating it.  */)
  (Lisp_Object n, Lisp_Object list)
{
  EMACS_INT m;
  if (FIXNUMP (n))
    {
      m = XFIXNUM (n);
      if (m <= 0)
	return Qnil;
    }
  else if (BIGNUMP (n))
    {
      if (mpz_sgn (*xbignum_val (n)) < 0)
	return Qnil;
      m = MOST_POSITIVE_FIXNUM;
    }
  else
    wrong_type_argument (Qintegerp, n);
  CHECK_LIST (list);
  Lisp_Object tail = list;
  --m;
  while (m > 0 && CONSP (tail))
    {
      tail = XCDR (tail);
      m--;
    }
  if (CONSP (tail))
    XSETCDR (tail, Qnil);
  else if (!NILP (tail))
    wrong_type_argument (Qlistp, list);
  return list;
}

DEFUN ("nthcdr", Fnthcdr, Snthcdr, 2, 2, 0,
       doc: /* Take cdr N times on LIST, return the result.  */)
  (Lisp_Object n, Lisp_Object list)
{
  Lisp_Object tail = list;

  CHECK_INTEGER (n);

  /* A huge but in-range EMACS_INT that can be substituted for a
     positive bignum while counting down.  It does not introduce
     miscounts because a list or cycle cannot possibly be this long,
     and any counting error is fixed up later.  */
  EMACS_INT large_num = EMACS_INT_MAX;

  EMACS_INT num;
  if (FIXNUMP (n))
    {
      num = XFIXNUM (n);

      /* Speed up small lists by omitting circularity and quit checking.  */
      if (num <= SMALL_LIST_LEN_MAX)
	{
	  for (; 0 < num; num--, tail = XCDR (tail))
	    if (!CONSP (tail))
	      {
		CHECK_LIST_END (tail, list);
		return Qnil;
	      }
	  return tail;
	}
    }
  else
    {
      if (mpz_sgn (*xbignum_val (n)) < 0)
	return tail;
      num = large_num;
    }

  EMACS_INT tortoise_num = num;
  Lisp_Object saved_tail = tail;
  FOR_EACH_TAIL_SAFE (tail)
    {
      /* If the tortoise just jumped (which is rare),
	 update TORTOISE_NUM accordingly.  */
      if (EQ (tail, li.tortoise))
	tortoise_num = num;

      saved_tail = XCDR (tail);
      num--;
      if (num == 0)
	return saved_tail;
      rarely_quit (num);
    }

  tail = saved_tail;
  if (!CONSP (tail))
    {
      CHECK_LIST_END (tail, list);
      return Qnil;
    }

  /* TAIL is part of a cycle.  Reduce NUM modulo the cycle length to
     avoid going around this cycle repeatedly.  */
  intptr_t cycle_length = tortoise_num - num;
  if (!FIXNUMP (n))
    {
      /* Undo any error introduced when LARGE_NUM was substituted for
	 N, by adding N - LARGE_NUM to NUM, using arithmetic modulo
	 CYCLE_LENGTH.  */
      /* Add N mod CYCLE_LENGTH to NUM.  */
      if (cycle_length <= ULONG_MAX)
	num += mpz_tdiv_ui (*xbignum_val (n), cycle_length);
      else
	{
	  mpz_set_intmax (mpz[0], cycle_length);
	  mpz_tdiv_r (mpz[0], *xbignum_val (n), mpz[0]);
	  intptr_t iz;
	  mpz_export (&iz, NULL, -1, sizeof iz, 0, 0, mpz[0]);
	  num += iz;
	}
      num += cycle_length - large_num % cycle_length;
    }
  num %= cycle_length;

  /* One last time through the cycle.  */
  for (; 0 < num; num--)
    {
      tail = XCDR (tail);
      rarely_quit (num);
    }
  return tail;
}

DEFUN ("nth", Fnth, Snth, 2, 2, 0,
       doc: /* Return the Nth element of LIST.
N counts from zero.  If LIST is not that long, nil is returned.  */)
  (Lisp_Object n, Lisp_Object list)
{
  return Fcar (Fnthcdr (n, list));
}

DEFUN ("elt", Felt, Selt, 2, 2, 0,
       doc: /* Return element of SEQUENCE at index N.  */)
  (Lisp_Object sequence, Lisp_Object n)
{
  if (CONSP (sequence) || NILP (sequence))
    return Fcar (Fnthcdr (n, sequence));

  /* Faref signals a "not array" error, so check here.  */
  CHECK_ARRAY (sequence, Qsequencep);
  return Faref (sequence, n);
}

enum { WORDS_PER_DOUBLE = (sizeof (double) / sizeof (EMACS_UINT)
                          + (sizeof (double) % sizeof (EMACS_UINT) != 0)) };
union double_and_words
{
  double val;
  EMACS_UINT word[WORDS_PER_DOUBLE];
};

/* Return true if the floats X and Y have the same value.
   This looks at X's and Y's representation, since (unlike '==')
   it returns true if X and Y are the same NaN.  */
static bool
same_float (Lisp_Object x, Lisp_Object y)
{
  union double_and_words
    xu = { .val = XFLOAT_DATA (x) },
    yu = { .val = XFLOAT_DATA (y) };
  EMACS_UINT neql = 0;
  for (int i = 0; i < WORDS_PER_DOUBLE; i++)
    neql |= xu.word[i] ^ yu.word[i];
  return !neql;
}

/* True if X can be compared using `eq'.
   This predicate is approximative, for maximum speed.  */
static bool
eq_comparable_value (Lisp_Object x)
{
  return SYMBOLP (x) || FIXNUMP (x);
}

DEFUN ("member", Fmember, Smember, 2, 2, 0,
       doc: /* Return non-nil if ELT is an element of LIST.  Comparison done with `equal'.
The value is actually the tail of LIST whose car is ELT.  */)
  (Lisp_Object elt, Lisp_Object list)
{
  if (eq_comparable_value (elt))
    return Fmemq (elt, list);
  Lisp_Object tail = list;
  FOR_EACH_TAIL (tail)
    if (!NILP (Fequal (elt, XCAR (tail))))
      return tail;
  CHECK_LIST_END (tail, list);
  return Qnil;
}

DEFUN ("memq", Fmemq, Smemq, 2, 2, 0,
       doc: /* Return non-nil if ELT is an element of LIST.  Comparison done with `eq'.
The value is actually the tail of LIST whose car is ELT.  */)
  (Lisp_Object elt, Lisp_Object list)
{
  Lisp_Object tail = list;
  FOR_EACH_TAIL (tail)
    if (EQ (XCAR (tail), elt))
      return tail;
  CHECK_LIST_END (tail, list);
  return Qnil;
}

DEFUN ("memql", Fmemql, Smemql, 2, 2, 0,
       doc: /* Return non-nil if ELT is an element of LIST.  Comparison done with `eql'.
The value is actually the tail of LIST whose car is ELT.  */)
  (Lisp_Object elt, Lisp_Object list)
{
  Lisp_Object tail = list;

  if (FLOATP (elt))
    {
      FOR_EACH_TAIL (tail)
        {
          Lisp_Object tem = XCAR (tail);
          if (FLOATP (tem) && same_float (elt, tem))
            return tail;
        }
    }
  else if (BIGNUMP (elt))
    {
      FOR_EACH_TAIL (tail)
        {
          Lisp_Object tem = XCAR (tail);
          if (BIGNUMP (tem)
	      && mpz_cmp (*xbignum_val (elt), *xbignum_val (tem)) == 0)
            return tail;
        }
    }
  else
    return Fmemq (elt, list);

  CHECK_LIST_END (tail, list);
  return Qnil;
}

DEFUN ("assq", Fassq, Sassq, 2, 2, 0,
       doc: /* Return non-nil if KEY is `eq' to the car of an element of ALIST.
The value is actually the first element of ALIST whose car is KEY.
Elements of ALIST that are not conses are ignored.  */)
  (Lisp_Object key, Lisp_Object alist)
{
  Lisp_Object tail = alist;
  FOR_EACH_TAIL (tail)
    if (CONSP (XCAR (tail)) && EQ (XCAR (XCAR (tail)), key))
      return XCAR (tail);
  CHECK_LIST_END (tail, alist);
  return Qnil;
}

/* Like Fassq but never report an error and do not allow quits.
   Use only on objects known to be non-circular lists.  */

Lisp_Object
assq_no_quit (Lisp_Object key, Lisp_Object alist)
{
  for (; !NILP (alist); alist = XCDR (alist))
    if (CONSP (XCAR (alist)) && EQ (XCAR (XCAR (alist)), key))
      return XCAR (alist);
  return Qnil;
}

/* Assq but doesn't signal.  Unlike assq_no_quit, this function still
   detects circular lists; like assq_no_quit, this function does not
   allow quits and never signals.  If anything goes wrong, it returns
   Qnil.  */
Lisp_Object
assq_no_signal (Lisp_Object key, Lisp_Object alist)
{
  Lisp_Object tail = alist;
  FOR_EACH_TAIL_SAFE (tail)
    if (CONSP (XCAR (tail)) && EQ (XCAR (XCAR (tail)), key))
      return XCAR (tail);
  return Qnil;
}

DEFUN ("assoc", Fassoc, Sassoc, 2, 3, 0,
       doc: /* Return non-nil if KEY is equal to the car of an element of ALIST.
The value is actually the first element of ALIST whose car equals KEY.

Equality is defined by the function TESTFN, defaulting to `equal'.
TESTFN is called with 2 arguments: a car of an alist element and KEY.  */)
     (Lisp_Object key, Lisp_Object alist, Lisp_Object testfn)
{
  if (eq_comparable_value (key) && NILP (testfn))
    return Fassq (key, alist);
  Lisp_Object tail = alist;
  FOR_EACH_TAIL (tail)
    {
      Lisp_Object car = XCAR (tail);
      if (CONSP (car)
	  && (NILP (testfn)
	      ? (EQ (XCAR (car), key) || !NILP (Fequal
						(XCAR (car), key)))
	      : !NILP (call2 (testfn, XCAR (car), key))))
	return car;
    }
  CHECK_LIST_END (tail, alist);
  return Qnil;
}

/* Like Fassoc but never report an error and do not allow quits.
   Use only on keys and lists known to be non-circular, and on keys
   that are not too deep and are not window configurations.  */

Lisp_Object
assoc_no_quit (Lisp_Object key, Lisp_Object alist)
{
  for (; !NILP (alist); alist = XCDR (alist))
    {
      Lisp_Object car = XCAR (alist);
      if (CONSP (car)
	  && (EQ (XCAR (car), key) || equal_no_quit (XCAR (car), key)))
	return car;
    }
  return Qnil;
}

DEFUN ("rassq", Frassq, Srassq, 2, 2, 0,
       doc: /* Return non-nil if KEY is `eq' to the cdr of an element of ALIST.
The value is actually the first element of ALIST whose cdr is KEY.  */)
  (Lisp_Object key, Lisp_Object alist)
{
  Lisp_Object tail = alist;
  FOR_EACH_TAIL (tail)
    if (CONSP (XCAR (tail)) && EQ (XCDR (XCAR (tail)), key))
      return XCAR (tail);
  CHECK_LIST_END (tail, alist);
  return Qnil;
}

DEFUN ("rassoc", Frassoc, Srassoc, 2, 2, 0,
       doc: /* Return non-nil if KEY is `equal' to the cdr of an element of ALIST.
The value is actually the first element of ALIST whose cdr equals KEY.  */)
  (Lisp_Object key, Lisp_Object alist)
{
  if (eq_comparable_value (key))
    return Frassq (key, alist);
  Lisp_Object tail = alist;
  FOR_EACH_TAIL (tail)
    {
      Lisp_Object car = XCAR (tail);
      if (CONSP (car)
	  && (EQ (XCDR (car), key) || !NILP (Fequal (XCDR (car), key))))
	return car;
    }
  CHECK_LIST_END (tail, alist);
  return Qnil;
}

DEFUN ("delq", Fdelq, Sdelq, 2, 2, 0,
       doc: /* Delete members of LIST which are `eq' to ELT, and return the result.
More precisely, this function skips any members `eq' to ELT at the
front of LIST, then removes members `eq' to ELT from the remaining
sublist by modifying its list structure, then returns the resulting
list.

Write `(setq foo (delq element foo))' to be sure of correctly changing
the value of a list `foo'.  See also `remq', which does not modify the
argument.  */)
  (Lisp_Object elt, Lisp_Object list)
{
  Lisp_Object prev = Qnil, tail = list;

  FOR_EACH_TAIL (tail)
    {
      Lisp_Object tem = XCAR (tail);
      if (EQ (elt, tem))
	{
	  if (NILP (prev))
	    list = XCDR (tail);
	  else
	    Fsetcdr (prev, XCDR (tail));
	}
      else
	prev = tail;
    }
  CHECK_LIST_END (tail, list);
  return list;
}

DEFUN ("delete", Fdelete, Sdelete, 2, 2, 0,
       doc: /* Delete members of SEQ which are `equal' to ELT, and return the result.
SEQ must be a sequence (i.e. a list, a vector, or a string).
The return value is a sequence of the same type.

If SEQ is a list, this behaves like `delq', except that it compares
with `equal' instead of `eq'.  In particular, it may remove elements
by altering the list structure.

If SEQ is not a list, deletion is never performed destructively;
instead this function creates and returns a new vector or string.

Write `(setq foo (delete element foo))' to be sure of correctly
changing the value of a sequence `foo'.  See also `remove', which
does not modify the argument.  */)
  (Lisp_Object elt, Lisp_Object seq)
{
  if (NILP (seq))
    ;
  else if (CONSP (seq))
    {
      Lisp_Object prev = Qnil, tail = seq;

      FOR_EACH_TAIL (tail)
	{
	  if (!NILP (Fequal (elt, XCAR (tail))))
	    {
	      if (NILP (prev))
		seq = XCDR (tail);
	      else
		Fsetcdr (prev, XCDR (tail));
	    }
	  else
	    prev = tail;
	}
      CHECK_LIST_END (tail, seq);
    }
  else if (VECTORP (seq))
    {
      ptrdiff_t n = 0;
      ptrdiff_t size = ASIZE (seq);
      USE_SAFE_ALLOCA;
      Lisp_Object *kept = SAFE_ALLOCA (size * sizeof *kept);

      for (ptrdiff_t i = 0; i < size; i++)
	{
	  kept[n] = AREF (seq, i);
	  n += NILP (Fequal (AREF (seq, i), elt));
	}

      if (n != size)
	seq = Fvector (n, kept);

      SAFE_FREE ();
    }
  else if (STRINGP (seq))
    {
      if (!CHARACTERP (elt))
	return seq;

      ptrdiff_t i, ibyte, nchars, nbytes, cbytes;
      int c;

      for (i = nchars = nbytes = ibyte = 0;
	   i < SCHARS (seq);
	   ++i, ibyte += cbytes)
	{
	  if (STRING_MULTIBYTE (seq))
	    {
	      c = STRING_CHAR (SDATA (seq) + ibyte);
	      cbytes = CHAR_BYTES (c);
	    }
	  else
	    {
	      c = SREF (seq, i);
	      cbytes = 1;
	    }

	  if (c != XFIXNUM (elt))
	    {
	      ++nchars;
	      nbytes += cbytes;
	    }
	}

      if (nchars != SCHARS (seq))
	{
	  Lisp_Object tem;

	  tem = make_multibyte_string (NULL, nchars, nbytes);
	  if (!STRING_MULTIBYTE (seq))
	    STRING_SET_UNIBYTE (tem);

	  for (i = nchars = nbytes = ibyte = 0;
	       i < SCHARS (seq);
	       ++i, ibyte += cbytes)
	    {
	      if (STRING_MULTIBYTE (seq))
		{
		  c = STRING_CHAR (SDATA (seq) + ibyte);
		  cbytes = CHAR_BYTES (c);
		}
	      else
		{
		  c = SREF (seq, i);
		  cbytes = 1;
		}

	      if (c != XFIXNUM (elt))
		{
		  unsigned char *from = SDATA (seq) + ibyte;
		  unsigned char *to   = SDATA (tem) + nbytes;
		  ptrdiff_t n;

		  ++nchars;
		  nbytes += cbytes;

		  for (n = cbytes; n--; )
		    *to++ = *from++;
		}
	    }

	  seq = tem;
	}
    }
  else
    wrong_type_argument (Qsequencep, seq);

  return seq;
}

DEFUN ("nreverse", Fnreverse, Snreverse, 1, 1, 0,
       doc: /* Reverse order of items in a list, vector or string SEQ.
If SEQ is a list, it should be nil-terminated.
This function may destructively modify SEQ to produce the value.  */)
  (Lisp_Object seq)
{
  if (NILP (seq))
    return seq;
  else if (CONSP (seq))
    {
      Lisp_Object prev, tail, next;

      for (prev = Qnil, tail = seq; CONSP (tail); tail = next)
	{
	  next = XCDR (tail);
	  /* If SEQ contains a cycle, attempting to reverse it
	     in-place will inevitably come back to SEQ.  */
	  if (EQ (next, seq))
	    circular_list (seq);
	  Fsetcdr (tail, prev);
	  prev = tail;
	}
      CHECK_LIST_END (tail, seq);
      seq = prev;
    }
  else if (VECTORP (seq))
    {
      ptrdiff_t i, size = ASIZE (seq);

      for (i = 0; i < size / 2; i++)
	{
	  Lisp_Object tem = AREF (seq, i);
	  ASET (seq, i, AREF (seq, size - i - 1));
	  ASET (seq, size - i - 1, tem);
	}
    }
  else if (BOOL_VECTOR_P (seq))
    {
      ptrdiff_t i, size = bool_vector_size (seq);

      for (i = 0; i < size / 2; i++)
	{
	  bool tem = bool_vector_bitref (seq, i);
	  bool_vector_set (seq, i, bool_vector_bitref (seq, size - i - 1));
	  bool_vector_set (seq, size - i - 1, tem);
	}
    }
  else if (STRINGP (seq))
    return Freverse (seq);
  else
    wrong_type_argument (Qarrayp, seq);
  return seq;
}

DEFUN ("reverse", Freverse, Sreverse, 1, 1, 0,
       doc: /* Return the reversed copy of list, vector, or string SEQ.
See also the function `nreverse', which is used more often.  */)
  (Lisp_Object seq)
{
  Lisp_Object new;

  if (NILP (seq))
    return Qnil;
  else if (CONSP (seq))
    {
      new = Qnil;
      FOR_EACH_TAIL (seq)
	new = Fcons (XCAR (seq), new);
      CHECK_LIST_END (seq, seq);
    }
  else if (VECTORP (seq))
    {
      ptrdiff_t i, size = ASIZE (seq);

      new = make_vector (size);
      for (i = 0; i < size; i++)
	ASET (new, i, AREF (seq, size - i - 1));
    }
  else if (BOOL_VECTOR_P (seq))
    {
      ptrdiff_t i;
      EMACS_INT nbits = bool_vector_size (seq);

      new = make_bool_vector (nbits);
      for (i = 0; i < nbits; i++)
	bool_vector_set (new, i, bool_vector_bitref (seq, nbits - i - 1));
    }
  else if (STRINGP (seq))
    {
      ptrdiff_t size = SCHARS (seq), bytes = SBYTES (seq);

      if (size == bytes)
	{
	  ptrdiff_t i;

	  new = make_unibyte_string (NULL, size);
	  for (i = 0; i < size; i++)
	    SSET (new, i, SREF (seq, size - i - 1));
	}
      else
	{
	  unsigned char *p, *q;

	  new = make_multibyte_string (NULL, size, bytes);
	  p = SDATA (seq), q = SDATA (new) + bytes;
	  while (q > SDATA (new))
	    {
	      int len, ch = string_char_and_length (p, &len);
	      p += len, q -= len;
	      CHAR_STRING (ch, q);
	    }
	}
    }
  else
    wrong_type_argument (Qsequencep, seq);
  return new;
}


/* Stably sort LIST ordered by PREDICATE using the TIMSORT
   algorithm.  This converts the list to a vector, sorts the vector,
   and returns the result converted back to a list.  The input list
   is destructively reused to hold the sorted result.  */

static Lisp_Object
sort_list (Lisp_Object list, Lisp_Object predicate)
{
  ptrdiff_t length = list_length (list);
  if (length < 2)
    return list;
  else
    {
      Lisp_Object *result;
      USE_SAFE_ALLOCA;
      SAFE_ALLOCA_LISP (result, length);
      Lisp_Object tail = list;
      for (ptrdiff_t i = 0; i < length; i++)
	{
	  result[i] = Fcar (tail);
	  tail = XCDR (tail);
	}
      tim_sort (predicate, result, length);

      ptrdiff_t i = 0;
      tail = list;
      while (CONSP (tail))
	{
	  XSETCAR (tail, result[i]);
	  tail = XCDR (tail);
	  i++;
	}
      SAFE_FREE ();
      return list;
    }
}

/* Stably sort VECTOR ordered by PREDICATE using the TIMSORT
   algorithm.  */

static void
sort_vector (Lisp_Object vector, Lisp_Object predicate)
{
  ptrdiff_t length = ASIZE (vector);
  if (length < 2)
    return;

  tim_sort (predicate, XVECTOR (vector)->contents, length);
}

DEFUN ("sort", Fsort, Ssort, 2, 2, 0,
       doc: /* Sort SEQ, stably, comparing elements using PREDICATE.
Returns the sorted sequence.  SEQ should be a list or vector.  SEQ is
modified by side effects.  PREDICATE is called with two elements of
SEQ, and should return non-nil if the first element should sort before
the second.  */)
  (Lisp_Object seq, Lisp_Object predicate)
{
  if (CONSP (seq))
    seq = sort_list (seq, predicate);
  else if (VECTORP (seq))
    sort_vector (seq, predicate);
  else if (!NILP (seq))
    wrong_type_argument (Qlist_or_vector_p, seq);
  return seq;
}

Lisp_Object
merge (Lisp_Object org_l1, Lisp_Object org_l2, Lisp_Object pred)
{
  Lisp_Object l1 = org_l1;
  Lisp_Object l2 = org_l2;
  Lisp_Object tail = Qnil;
  Lisp_Object value = Qnil;

  while (1)
    {
      if (NILP (l1))
	{
	  if (NILP (tail))
	    return l2;
	  Fsetcdr (tail, l2);
	  return value;
	}
      if (NILP (l2))
	{
	  if (NILP (tail))
	    return l1;
	  Fsetcdr (tail, l1);
	  return value;
	}

      Lisp_Object tem;
      if (!NILP (call2 (pred, Fcar (l1), Fcar (l2))))
	{
	  tem = l1;
	  l1 = Fcdr (l1);
	  org_l1 = l1;
	}
      else
	{
	  tem = l2;
	  l2 = Fcdr (l2);
	  org_l2 = l2;
	}
      if (NILP (tail))
	value = tem;
      else
	Fsetcdr (tail, tem);
      tail = tem;
    }
}

Lisp_Object
merge_c (Lisp_Object org_l1, Lisp_Object org_l2, bool (*less) (Lisp_Object, Lisp_Object))
{
  Lisp_Object l1 = org_l1;
  Lisp_Object l2 = org_l2;
  Lisp_Object tail = Qnil;
  Lisp_Object value = Qnil;

  while (1)
    {
      if (NILP (l1))
	{
	  if (NILP (tail))
	    return l2;
	  Fsetcdr (tail, l2);
	  return value;
	}
      if (NILP (l2))
	{
	  if (NILP (tail))
	    return l1;
	  Fsetcdr (tail, l1);
	  return value;
	}

      Lisp_Object tem;
      if (less (Fcar (l1), Fcar (l2)))
	{
	  tem = l1;
	  l1 = Fcdr (l1);
	  org_l1 = l1;
	}
      else
	{
	  tem = l2;
	  l2 = Fcdr (l2);
	  org_l2 = l2;
	}
      if (NILP (tail))
	value = tem;
      else
	Fsetcdr (tail, tem);
      tail = tem;
    }
}


/* This does not check for quits.  That is safe since it must terminate.  */

DEFUN ("plist-get", Fplist_get, Splist_get, 2, 3, 0,
       doc: /* Extract a value from a property list.
PLIST is a property list, which is a list of the form
\(PROP1 VALUE1 PROP2 VALUE2...).

This function returns the value corresponding to the given PROP, or
nil if PROP is not one of the properties on the list.  The comparison
with PROP is done using PREDICATE, which defaults to `eq'.

This function doesn't signal an error if PLIST is invalid.  */)
  (Lisp_Object plist, Lisp_Object prop, Lisp_Object predicate)
{
  if (NILP (predicate))
    return plist_get (plist, prop);

  Lisp_Object tail = plist;
  FOR_EACH_TAIL_SAFE (tail)
    {
      if (!CONSP (XCDR (tail)))
	break;
      if (!NILP (call2 (predicate, XCAR (tail), prop)))
	return XCAR (XCDR (tail));
      tail = XCDR (tail);
    }

  return Qnil;
}

/* Faster version of Fplist_get that works with EQ only.  */
Lisp_Object
plist_get (Lisp_Object plist, Lisp_Object prop)
{
  Lisp_Object tail = plist;
  FOR_EACH_TAIL_SAFE (tail)
    {
      if (!CONSP (XCDR (tail)))
	break;
      if (EQ (XCAR (tail), prop))
	return XCAR (XCDR (tail));
      tail = XCDR (tail);
    }
  return Qnil;
}

DEFUN ("get", Fget, Sget, 2, 2, 0,
       doc: /* Return the value of SYMBOL's PROPNAME property.
This is the last value stored with `(put SYMBOL PROPNAME VALUE)'.  */)
  (Lisp_Object symbol, Lisp_Object propname)
{
  CHECK_SYMBOL (symbol);
  Lisp_Object propval = plist_get (CDR (Fassq (symbol, Voverriding_plist_environment)),
				   propname);
  if (!NILP (propval))
    return propval;
  return plist_get (XSYMBOL (symbol)->u.s.plist, propname);
}

DEFUN ("plist-put", Fplist_put, Splist_put, 3, 4, 0,
       doc: /* Change value in PLIST of PROP to VAL.
PLIST is a property list, which is a list of the form
\(PROP1 VALUE1 PROP2 VALUE2 ...).

The comparison with PROP is done using PREDICATE, which defaults to `eq'.

If PROP is already a property on the list, its value is set to VAL,
otherwise the new PROP VAL pair is added.  The new plist is returned;
use `(setq x (plist-put x prop val))' to be sure to use the new value.
The PLIST is modified by side effects.  */)
  (Lisp_Object plist, Lisp_Object prop, Lisp_Object val, Lisp_Object predicate)
{
  if (NILP (predicate))
    return plist_put (plist, prop, val);
  Lisp_Object prev = Qnil, tail = plist;
  FOR_EACH_TAIL (tail)
    {
      if (!CONSP (XCDR (tail)))
	break;

      if (!NILP (call2 (predicate, XCAR (tail), prop)))
	{
	  Fsetcar (XCDR (tail), val);
	  return plist;
	}

      prev = tail;
      tail = XCDR (tail);
    }
  CHECK_TYPE (NILP (tail), Qplistp, plist);
  Lisp_Object newcell
    = Fcons (prop, Fcons (val, NILP (prev) ? plist : XCDR (XCDR (prev))));
  if (NILP (prev))
    return newcell;
  Fsetcdr (XCDR (prev), newcell);
  return plist;
}

/* Faster version of Fplist_put that works with EQ only.  */
Lisp_Object
plist_put (Lisp_Object plist, Lisp_Object prop, Lisp_Object val)
{
  Lisp_Object prev = Qnil, tail = plist;
  FOR_EACH_TAIL (tail)
    {
      if (!CONSP (XCDR (tail)))
	break;

      if (EQ (XCAR (tail), prop))
	{
	  Fsetcar (XCDR (tail), val);
	  return plist;
	}

      prev = tail;
      tail = XCDR (tail);
    }
  CHECK_TYPE (NILP (tail), Qplistp, plist);
  Lisp_Object newcell
    = Fcons (prop, Fcons (val, NILP (prev) ? plist : XCDR (XCDR (prev))));
  if (NILP (prev))
    return newcell;
  Fsetcdr (XCDR (prev), newcell);
  return plist;
}

DEFUN ("put", Fput, Sput, 3, 3, 0,
       doc: /* Store SYMBOL's PROPNAME property with value VALUE.
It can be retrieved with `(get SYMBOL PROPNAME)'.  */)
  (Lisp_Object symbol, Lisp_Object propname, Lisp_Object value)
{
  CHECK_SYMBOL (symbol);
  set_symbol_plist
    (symbol, plist_put (XSYMBOL (symbol)->u.s.plist, propname, value));
  return value;
}

DEFUN ("plist-member", Fplist_member, Splist_member, 2, 3, 0,
       doc: /* Return non-nil if PLIST has the property PROP.
PLIST is a property list, which is a list of the form
\(PROP1 VALUE1 PROP2 VALUE2 ...).

The comparison with PROP is done using PREDICATE, which defaults to
`eq'.

Unlike `plist-get', this allows you to distinguish between a missing
property and a property with the value nil.
The value is actually the tail of PLIST whose car is PROP.  */)
  (Lisp_Object plist, Lisp_Object prop, Lisp_Object predicate)
{
  if (NILP (predicate))
    return plist_member (plist, prop);
  Lisp_Object tail = plist;
  FOR_EACH_TAIL (tail)
    {
      if (!NILP (call2 (predicate, XCAR (tail), prop)))
	return tail;
      tail = XCDR (tail);
      if (!CONSP (tail))
	break;
    }
  CHECK_TYPE (NILP (tail), Qplistp, plist);
  return Qnil;
}

/* Faster version of Fplist_member that works with EQ only.  */
Lisp_Object
plist_member (Lisp_Object plist, Lisp_Object prop)
{
  Lisp_Object tail = plist;
  FOR_EACH_TAIL (tail)
    {
      if (EQ (XCAR (tail), prop))
	return tail;
      tail = XCDR (tail);
      if (!CONSP (tail))
	break;
    }
  CHECK_TYPE (NILP (tail), Qplistp, plist);
  return Qnil;
}

DEFUN ("eql", Feql, Seql, 2, 2, 0,
       doc: /* Return t if the two args are `eq' or are indistinguishable numbers.
Integers with the same value are `eql'.
Floating-point values with the same sign, exponent and fraction are `eql'.
This differs from numeric comparison: (eql 0.0 -0.0) returns nil and
\(eql 0.0e+NaN 0.0e+NaN) returns t, whereas `=' does the opposite.  */)
  (Lisp_Object obj1, Lisp_Object obj2)
{
  if (FLOATP (obj1))
    return FLOATP (obj2) && same_float (obj1, obj2) ? Qt : Qnil;
  else if (BIGNUMP (obj1))
    return ((BIGNUMP (obj2)
	     && mpz_cmp (*xbignum_val (obj1), *xbignum_val (obj2)) == 0)
	    ? Qt : Qnil);
  else
    return EQ (obj1, obj2) ? Qt : Qnil;
}

DEFUN ("equal", Fequal, Sequal, 2, 2, 0,
       doc: /* Return t if two Lisp objects have similar structure and contents.
They must have the same data type.
Conses are compared by comparing the cars and the cdrs.
Vectors and strings are compared element by element.
Numbers are compared via `eql', so integers do not equal floats.
\(Use `=' if you want integers and floats to be able to be equal.)
Symbols must match exactly.  */)
  (Lisp_Object o1, Lisp_Object o2)
{
  return internal_equal (o1, o2, EQUAL_PLAIN, 0, Qnil) ? Qt : Qnil;
}

DEFUN ("equal-including-properties", Fequal_including_properties, Sequal_including_properties, 2, 2, 0,
       doc: /* Return t if two Lisp objects have similar structure and contents.
This is like `equal' except that it compares the text properties
of strings.  (`equal' ignores text properties.)  */)
  (Lisp_Object o1, Lisp_Object o2)
{
  return (internal_equal (o1, o2, EQUAL_INCLUDING_PROPERTIES, 0, Qnil)
	  ? Qt : Qnil);
}

/* Return true if O1 and O2 are equal.  Do not quit or check for
   cycles.  Preferable for objects that are stack-friendly (cycle-free
   and small) and are not window configurations.  */

bool
equal_no_quit (Lisp_Object o1, Lisp_Object o2)
{
  return internal_equal (o1, o2, EQUAL_NO_QUIT, 0, Qnil);
}

static ptrdiff_t hash_lookup_with_hash (struct Lisp_Hash_Table *h,
					Lisp_Object key, hash_hash_t hash);


/* Return true if O1 and O2 are equal.  EQUAL_KIND specifies what kind
   of equality test to use: if it is EQUAL_NO_QUIT, do not check for
   cycles or large arguments or quits; if EQUAL_PLAIN, do ordinary
   Lisp equality; and if EQUAL_INCLUDING_PROPERTIES, do
   equal-including-properties.

   DEPTH and HT are used to detect cycles or excessive recursion.  */

static bool
internal_equal (Lisp_Object o1, Lisp_Object o2, enum equal_kind equal_kind,
		int depth, Lisp_Object ht)
{
 tail_recurse:
  if (depth > 10)
    {
      eassert (equal_kind != EQUAL_NO_QUIT);
      if (depth > 200)
	error ("Stack overflow in equal");
      if (NILP (ht))
	ht = CALLN (Fmake_hash_table, QCtest, Qeq);
      switch (XTYPE (o1))
	{
	case Lisp_Cons:
	case Lisp_Vectorlike:
	  {
	    struct Lisp_Hash_Table *h = XHASH_TABLE (ht);
	    hash_hash_t hash = hash_from_key (h, o1);
	    ptrdiff_t i = hash_lookup_with_hash (h, o1, hash);
	    if (i >= 0)
	      { /* O1 was seen already.  */
		Lisp_Object o2s = HASH_VALUE (h, i);
		if (!NILP (Fmemq (o2, o2s)))
		  return true;
		else
		  set_hash_value_slot (h, i, Fcons (o2, o2s));
	      }
	    else
	      hash_put (h, o1, Fcons (o2, Qnil), hash);
	  }
	default: ;
	}
    }

<<<<<<< HEAD
  if (EQ (o1, o2))
=======
  /* A symbol with position compares the contained symbol, and is
     `equal' to the corresponding ordinary symbol.  */
  o1 = maybe_remove_pos_from_symbol (o1);
  o2 = maybe_remove_pos_from_symbol (o2);

  if (BASE_EQ (o1, o2))
>>>>>>> a4a99405
    return true;
  if (XTYPE (o1) != XTYPE (o2))
    return false;

  switch (XTYPE (o1))
    {
    case Lisp_Float:
      return same_float (o1, o2);

    case Lisp_Cons:
      if (equal_kind == EQUAL_NO_QUIT)
	for (; CONSP (o1); o1 = XCDR (o1))
	  {
	    if (!CONSP (o2))
	      return false;
	    if (!equal_no_quit (XCAR (o1), XCAR (o2)))
	      return false;
	    o2 = XCDR (o2);
	    if (EQ (XCDR (o1), o2))
	      return true;
	  }
      else
	FOR_EACH_TAIL (o1)
	  {
	    if (!CONSP (o2))
	      return false;
	    if (!internal_equal (XCAR (o1), XCAR (o2),
				  equal_kind, depth + 1, ht))
	      return false;
	    o2 = XCDR (o2);
	    if (EQ (XCDR (o1), o2))
	      return true;
	  }
      depth++;
      goto tail_recurse;

    case Lisp_Vectorlike:
      {
	ptrdiff_t size = ASIZE (o1);
	/* The pvtype of a vector is PVEC_NORMAL_VECTOR.  */
	ptrdiff_t pvtype = PVTYPE (XVECTOR (o1));

	if (ASIZE (o2) != size)
	  return false;
	else if (BIGNUMP (o1))
	  return mpz_cmp (*xbignum_val (o1), *xbignum_val (o2)) == 0;
	else if (OVERLAYP (o1))
	  {
	    if (OVERLAY_BUFFER (o1) != OVERLAY_BUFFER (o2)
		|| OVERLAY_START (o1) != OVERLAY_START (o2)
		|| OVERLAY_END (o1) != OVERLAY_END (o2))
	      return false;
	    o1 = XOVERLAY (o1)->plist;
	    o2 = XOVERLAY (o2)->plist;
	    depth++;
	    goto tail_recurse;
	  }
	else if (MARKERP (o1))
	  {
	    return (XMARKER (o1)->buffer == XMARKER (o2)->buffer
		    && (XMARKER (o1)->buffer == 0
			|| XMARKER (o1)->bytepos == XMARKER (o2)->bytepos));
	  }
	else if (BOOL_VECTOR_P (o1))
	  {
	    EMACS_INT size = bool_vector_size (o1);
	    return (size == bool_vector_size (o2)
		    && !memcmp (bool_vector_data (o1), bool_vector_data (o2),
			        bool_vector_bytes (size)));
	  }
	else if (!SX_ADMITS_COMPARISON (pvtype))
	  return false;

<<<<<<< HEAD
	for (ptrdiff_t i = 0; i < PVSIZE (o1); i++)
=======
#ifdef HAVE_TREE_SITTER
	if (TS_NODEP (o1))
	  return treesit_node_eq (o1, o2);
#endif
	if (SYMBOL_WITH_POS_P (o1))
	  {
	    eassert (!symbols_with_pos_enabled);
	    return (BASE_EQ (XSYMBOL_WITH_POS_SYM (o1),
			     XSYMBOL_WITH_POS_SYM (o2))
		    && BASE_EQ (XSYMBOL_WITH_POS_POS (o1),
				XSYMBOL_WITH_POS_POS (o2)));
	  }

	/* Aside from them, only true vectors, char-tables, compiled
	   functions, and fonts (font-spec, font-entity, font-object)
	   are sensible to compare, so eliminate the others now.  */
	if (size & PSEUDOVECTOR_FLAG)
	  {
	    if (((size & PVEC_TYPE_MASK) >> PSEUDOVECTOR_AREA_BITS)
		< PVEC_COMPILED)
	      return false;
	    size &= PSEUDOVECTOR_SIZE_MASK;
	  }
	for (ptrdiff_t i = 0; i < size; i++)
>>>>>>> a4a99405
	  {
	    Lisp_Object v1, v2;
	    v1 = AREF (o1, i);
	    v2 = AREF (o2, i);
	    if (!internal_equal (v1, v2, equal_kind, depth + 1, ht))
	      return false;
	  }
	return true;
      }
      break;

    case Lisp_String:
      return (SCHARS (o1) == SCHARS (o2)
	      && SBYTES (o1) == SBYTES (o2)
	      && !memcmp (SDATA (o1), SDATA (o2), SBYTES (o1))
	      && (equal_kind != EQUAL_INCLUDING_PROPERTIES
	          || compare_string_intervals (o1, o2)));

    default:
      break;
    }

  return false;
}


DEFUN ("fillarray", Ffillarray, Sfillarray, 2, 2, 0,
       doc: /* Store each element of ARRAY with ITEM.
ARRAY is a vector, string, char-table, or bool-vector.  */)
  (Lisp_Object array, Lisp_Object item)
{
  register ptrdiff_t size, idx;

  if (VECTORP (array))
    for (idx = 0, size = ASIZE (array); idx < size; idx++)
      ASET (array, idx, item);
  else if (CHAR_TABLE_P (array))
    {
      int i;

      for (i = 0; i < (1 << CHARTAB_SIZE_BITS_0); i++)
	set_char_table_contents (array, i, item);
      set_char_table_defalt (array, item);
    }
  else if (STRINGP (array))
    {
      unsigned char *p = SDATA (array);
      CHECK_CHARACTER (item);
      int charval = XFIXNAT (item);
      size = SCHARS (array);
      if (size != 0)
	{
	  CHECK_IMPURE (array, XSTRING (array));
	  unsigned char str[MAX_MULTIBYTE_LENGTH];
	  int len;
	  if (STRING_MULTIBYTE (array))
	    len = CHAR_STRING (charval, str);
	  else
	    {
	      str[0] = charval;
	      len = 1;
	    }

	  ptrdiff_t size_byte = SBYTES (array);
	  if (len == 1 && size == size_byte)
	    memset (p, str[0], size);
	  else
	    {
	      ptrdiff_t product;
	      if (ckd_mul (&product, size, len) || product != size_byte)
		error ("Attempt to change byte length of a string");
	      for (idx = 0; idx < size_byte; idx++)
		*p++ = str[idx % len];
	    }
	}
    }
  else if (BOOL_VECTOR_P (array))
    return bool_vector_fill (array, item);
  else
    wrong_type_argument (Qarrayp, array);
  return array;
}

DEFUN ("clear-string", Fclear_string, Sclear_string,
       1, 1, 0,
       doc: /* Clear the contents of STRING.
This makes STRING unibyte and may change its length.  */)
  (Lisp_Object string)
{
  CHECK_STRING (string);
  ptrdiff_t len = SBYTES (string);
  if (len != 0 || STRING_MULTIBYTE (string))
    {
      CHECK_IMPURE (string, XSTRING (string));
      memset (SDATA (string), 0, len);
      STRING_SET_CHARS (string, len);
      STRING_SET_UNIBYTE (string);
    }
  return Qnil;
}

Lisp_Object
nconc2 (Lisp_Object s1, Lisp_Object s2)
{
  return CALLN (Fnconc, s1, s2);
}

DEFUN ("nconc", Fnconc, Snconc, 0, MANY, 0,
       doc: /* Concatenate any number of lists by altering them.
Only the last argument is not altered, and need not be a list.
usage: (nconc &rest LISTS)  */)
  (ptrdiff_t nargs, Lisp_Object *args)
{
  Lisp_Object val = Qnil;

  for (ptrdiff_t argnum = 0; argnum < nargs; argnum++)
    {
      Lisp_Object tem = args[argnum];
      if (NILP (tem)) continue;

      if (NILP (val))
	val = tem;

      if (argnum + 1 == nargs) break;

      CHECK_CONS (tem);

      Lisp_Object tail UNINIT;
      FOR_EACH_TAIL (tem)
	tail = tem;

      tem = args[argnum + 1];
      Fsetcdr (tail, tem);
      if (NILP (tem))
	args[argnum + 1] = tail;
    }

  return val;
}

/* This is the guts of all mapping functions.
   Apply FN to each element of SEQ, one by one, storing the results
   into elements of VALS, a C vector of Lisp_Objects.  LENI is the
   length of VALS, which should also be the length of SEQ.  Return the
   number of results; although this is normally LENI, it can be less
   if SEQ is made shorter as a side effect of FN.  */

static EMACS_INT
mapcar1 (EMACS_INT leni, Lisp_Object *vals, Lisp_Object fn, Lisp_Object seq)
{
  if (NILP (seq))
    return 0;
  else if (CONSP (seq))
    {
      Lisp_Object tail = seq;
      for (ptrdiff_t i = 0; i < leni; i++)
	{
	  if (!CONSP (tail))
	    return i;
	  Lisp_Object dummy = call1 (fn, XCAR (tail));
	  if (vals)
	    vals[i] = dummy;
	  tail = XCDR (tail);
	}
    }
  else if (VECTORP (seq) || COMPILEDP (seq))
    {
      for (ptrdiff_t i = 0; i < leni; i++)
	{
	  Lisp_Object dummy = call1 (fn, AREF (seq, i));
	  if (vals)
	    vals[i] = dummy;
	}
    }
  else if (STRINGP (seq))
    {
      ptrdiff_t i_byte = 0;

      for (ptrdiff_t i = 0; i < leni;)
	{
	  ptrdiff_t i_before = i;
	  int c = fetch_string_char_advance (seq, &i, &i_byte);
	  Lisp_Object dummy = call1 (fn, make_fixnum (c));
	  if (vals)
	    vals[i_before] = dummy;
	}
    }
  else
    {
      eassert (BOOL_VECTOR_P (seq));
      for (EMACS_INT i = 0; i < leni; i++)
	{
	  Lisp_Object dummy = call1 (fn, bool_vector_ref (seq, i));
	  if (vals)
	    vals[i] = dummy;
	}
    }

  return leni;
}

DEFUN ("mapconcat", Fmapconcat, Smapconcat, 2, 3, 0,
       doc: /* Apply FUNCTION to each element of SEQUENCE, and concat the results as strings.
In between each pair of results, stick in SEPARATOR.  Thus, " " as
  SEPARATOR results in spaces between the values returned by FUNCTION.

SEQUENCE may be a list, a vector, a bool-vector, or a string.

Optional argument SEPARATOR must be a string, a vector, or a list of
characters; nil stands for the empty string.

FUNCTION must be a function of one argument, and must return a value
  that is a sequence of characters: either a string, or a vector or
  list of numbers that are valid character codepoints.  */)
  (Lisp_Object function, Lisp_Object sequence, Lisp_Object separator)
{
  USE_SAFE_ALLOCA;
  EMACS_INT leni = XFIXNAT (Flength (sequence));
  if (CHAR_TABLE_P (sequence))
    wrong_type_argument (Qlistp, sequence);
  EMACS_INT args_alloc = 2 * leni - 1;
  if (args_alloc < 0)
    return empty_unibyte_string;
  Lisp_Object *args;
  SAFE_ALLOCA_LISP (args, args_alloc);
  if (EQ (function, Qidentity))
    {
      /* Fast path when no function call is necessary.  */
      if (CONSP (sequence))
	{
	  Lisp_Object src = sequence;
	  Lisp_Object *dst = args;
	  do
	    {
	      *dst++ = XCAR (src);
	      src = XCDR (src);
	    }
	  while (!NILP (src));
	  goto concat;
	}
      else if (VECTORP (sequence))
	{
	  memcpy (args, XVECTOR (sequence)->contents, leni * sizeof *args);
	  goto concat;
	}
    }
  ptrdiff_t nmapped = mapcar1 (leni, args, function, sequence);
  eassert (nmapped == leni);

 concat: ;
  ptrdiff_t nargs = args_alloc;
  if (NILP (separator) || (STRINGP (separator) && SCHARS (separator) == 0))
    nargs = leni;
  else
    {
      for (ptrdiff_t i = leni - 1; i > 0; i--)
        args[i + i] = args[i];

      for (ptrdiff_t i = 1; i < nargs; i += 2)
        args[i] = separator;
    }

  Lisp_Object ret = Fconcat (nargs, args);
  SAFE_FREE ();
  return ret;
}

DEFUN ("mapcar", Fmapcar, Smapcar, 2, 2, 0,
       doc: /* Apply FUNCTION to each element of SEQUENCE, and make a list of the results.
The result is a list just as long as SEQUENCE.
SEQUENCE may be a list, a vector, a bool-vector, or a string.  */)
  (Lisp_Object function, Lisp_Object sequence)
{
  USE_SAFE_ALLOCA;
  EMACS_INT leni = XFIXNAT (Flength (sequence));
  if (CHAR_TABLE_P (sequence))
    wrong_type_argument (Qlistp, sequence);
  Lisp_Object *args;
  SAFE_ALLOCA_LISP (args, leni);
  ptrdiff_t nmapped = mapcar1 (leni, args, function, sequence);
  Lisp_Object ret = Flist (nmapped, args);
  SAFE_FREE ();
  return ret;
}

DEFUN ("mapc", Fmapc, Smapc, 2, 2, 0,
       doc: /* Apply FUNCTION to each element of SEQUENCE for side effects only.
Unlike `mapcar', don't accumulate the results.  Return SEQUENCE.
SEQUENCE may be a list, a vector, a bool-vector, or a string.  */)
  (Lisp_Object function, Lisp_Object sequence)
{
  register EMACS_INT leni;

  leni = XFIXNAT (Flength (sequence));
  if (CHAR_TABLE_P (sequence))
    wrong_type_argument (Qlistp, sequence);
  mapcar1 (leni, 0, function, sequence);

  return sequence;
}

DEFUN ("mapcan", Fmapcan, Smapcan, 2, 2, 0,
       doc: /* Apply FUNCTION to each element of SEQUENCE, and concatenate
the results by altering them (using `nconc').
SEQUENCE may be a list, a vector, a bool-vector, or a string. */)
     (Lisp_Object function, Lisp_Object sequence)
{
  USE_SAFE_ALLOCA;
  EMACS_INT leni = XFIXNAT (Flength (sequence));
  if (CHAR_TABLE_P (sequence))
    wrong_type_argument (Qlistp, sequence);
  Lisp_Object *args;
  SAFE_ALLOCA_LISP (args, leni);
  ptrdiff_t nmapped = mapcar1 (leni, args, function, sequence);
  Lisp_Object ret = Fnconc (nmapped, args);
  SAFE_FREE ();
  return ret;
}

/* This is how C code calls `yes-or-no-p' and allows the user
   to redefine it.  */

Lisp_Object
do_yes_or_no_p (Lisp_Object prompt)
{
  return call1 (intern ("yes-or-no-p"), prompt);
}

DEFUN ("yes-or-no-p", Fyes_or_no_p, Syes_or_no_p, 1, 1, 0,
       doc: /* Ask user a yes-or-no question.
Return t if answer is yes, and nil if the answer is no.

PROMPT is the string to display to ask the question; `yes-or-no-p'
appends `yes-or-no-prompt' (default \"(yes or no) \") to it.  If
PROMPT is a non-empty string, and it ends with a non-space character,
a space character will be appended to it.

The user must confirm the answer with RET, and can edit it until it
has been confirmed.

If the `use-short-answers' variable is non-nil, instead of asking for
\"yes\" or \"no\", this function will ask for \"y\" or \"n\" (and
ignore the value of `yes-or-no-prompt').

If dialog boxes are supported, this function will use a dialog box
if `use-dialog-box' is non-nil and the last input event was produced
by a mouse, or by some window-system gesture, or via a menu.  */)
  (Lisp_Object prompt)
{
  Lisp_Object ans, val;

  CHECK_STRING (prompt);

  if (!NILP (last_input_event)
      && (CONSP (last_nonmenu_event)
	  || (NILP (last_nonmenu_event) && CONSP (last_input_event))
	  || (val = find_symbol_value (XSYMBOL (Qfrom__tty_menu_p), NULL),
	      (!NILP (val) && !EQ (val, Qunbound))))
      && use_dialog_box)
    {
      Lisp_Object pane, menu, obj;
      redisplay_preserve_echo_area (4);
      pane = list2 (Fcons (build_string ("Yes"), Qt),
		    Fcons (build_string ("No"), Qnil));
      menu = Fcons (prompt, pane);
      obj = Fx_popup_dialog (Qt, menu, Qnil);
      return obj;
    }

  if (use_short_answers)
    return call1 (intern ("y-or-n-p"), prompt);

  {
    char *s = SSDATA (prompt);
    ptrdiff_t len = strlen (s);
    if ((len > 0) && !isspace (s[len - 1]))
      prompt = CALLN (Fconcat, prompt, build_string (" "));
  }
  prompt = CALLN (Fconcat, prompt, Vyes_or_no_prompt);

  specpdl_ref count = SPECPDL_INDEX ();
  specbind (Qenable_recursive_minibuffers, Qt);
  /* Preserve the actual command that eventually called `yes-or-no-p'
     (otherwise `repeat' will be repeating `exit-minibuffer').  */
  specbind (Qreal_this_command, Vreal_this_command);

  while (1)
    {
      ans = Fdowncase (Fread_from_minibuffer (prompt, Qnil, Qnil, Qnil,
					      Qyes_or_no_p_history, Qnil,
					      Qnil));
      if (SCHARS (ans) == 3 && !strcmp (SSDATA (ans), "yes"))
	return unbind_to (count, Qt);
      if (SCHARS (ans) == 2 && !strcmp (SSDATA (ans), "no"))
	return unbind_to (count, Qnil);

      Fding (Qnil);
      Fdiscard_input ();
      message1 ("Please answer yes or no.");
      Fsleep_for (make_fixnum (2), Qnil);
    }
}

DEFUN ("load-average", Fload_average, Sload_average, 0, 1, 0,
       doc: /* Return list of 1 minute, 5 minute and 15 minute load averages.

Each of the three load averages is multiplied by 100, then converted
to integer.

When USE-FLOATS is non-nil, floats will be used instead of integers.
These floats are not multiplied by 100.

If the 5-minute or 15-minute load averages are not available, return a
shortened list, containing only those averages which are available.

An error is thrown if the load average can't be obtained.  In some
cases making it work would require Emacs being installed setuid or
setgid so that it can read kernel information, and that usually isn't
advisable.  */)
  (Lisp_Object use_floats)
{
  double load_ave[3];
  int loads = getloadavg (load_ave, 3);
  Lisp_Object ret = Qnil;

  if (loads < 0)
    error ("load-average not implemented for this operating system");

  while (loads-- > 0)
    {
      Lisp_Object load = (NILP (use_floats)
			  ? double_to_integer (100.0 * load_ave[loads])
			  : make_float (load_ave[loads]));
      ret = Fcons (load, ret);
    }

  return ret;
}

DEFUN ("featurep", Ffeaturep, Sfeaturep, 1, 2, 0,
       doc: /* Return t if FEATURE is present in this Emacs.

Use this to conditionalize execution of lisp code based on the
presence or absence of Emacs or environment extensions.
Use `provide' to declare that a feature is available.  This function
looks at the value of the variable `features'.  The optional argument
SUBFEATURE can be used to check a specific subfeature of FEATURE.  */)
  (Lisp_Object feature, Lisp_Object subfeature)
{
  register Lisp_Object tem;
  CHECK_SYMBOL (feature);
  tem = Fmemq (feature, Vfeatures);
  if (!NILP (tem) && !NILP (subfeature))
    tem = Fmember (subfeature, Fget (feature, Qsubfeatures));
  return (NILP (tem)) ? Qnil : Qt;
}

DEFUN ("provide", Fprovide, Sprovide, 1, 2, 0,
       doc: /* Announce that FEATURE is a feature of the current Emacs.
The optional argument SUBFEATURES should be a list of symbols listing
particular subfeatures supported in this version of FEATURE.  */)
  (Lisp_Object feature, Lisp_Object subfeatures)
{
  register Lisp_Object tem;
  CHECK_SYMBOL (feature);
  CHECK_LIST (subfeatures);
  if (!NILP (Vautoload_queue))
    Vautoload_queue = Fcons (Fcons (make_fixnum (0), Vfeatures),
			     Vautoload_queue);
  tem = Fmemq (feature, Vfeatures);
  if (NILP (tem))
    Vfeatures = Fcons (feature, Vfeatures);
  if (!NILP (subfeatures))
    Fput (feature, Qsubfeatures, subfeatures);
  LOADHIST_ATTACH (Fcons (Qprovide, feature));

  /* Run any load-hooks for this file.  */
  tem = Fassq (feature, Vafter_load_alist);
  if (CONSP (tem))
    Fmapc (Qfuncall, XCDR (tem));

  return feature;
}

/* `require' and its subroutines.  */

/* List of features currently being require'd, innermost first.  */

static Lisp_Object require_nesting_list;

static void
require_unwind (Lisp_Object old_value)
{
  require_nesting_list = old_value;
}

DEFUN ("require", Frequire, Srequire, 1, 3, 0,
       doc: /* If feature FEATURE is not loaded, load it from FILENAME.
Loaded features are recorded in the list variable `features'.

If FILENAME is omitted, the printname of FEATURE is used as the file
name, and `load' is called to try to load the file by that name, after
appending the suffix `.elc', `.el', or the system-dependent suffix for
dynamic module files, in that order; but the function will not try to
load the file without any suffix.  See `get-load-suffixes' for the
complete list of suffixes.

To find the file, this function searches the directories in `load-path'.

If the optional third argument NOERROR is non-nil, then, if
the file is not found, the function returns nil instead of signaling
an error.  Normally the return value is FEATURE.

The normal messages issued by `load' at start and end of loading
FILENAME are suppressed.  */)
  (Lisp_Object feature, Lisp_Object filename, Lisp_Object noerror)
{
  Lisp_Object tem;
  bool from_file = load_in_progress;

  CHECK_SYMBOL (feature);

  /* Record the presence of `require' in this file
     even if the feature specified is already loaded.
     But not more than once in any file,
     and not when we aren't loading or reading from a file.  */
  if (!from_file)
    {
      Lisp_Object tail = Vcurrent_load_list;
      FOR_EACH_TAIL_SAFE (tail)
	if (NILP (XCDR (tail)) && STRINGP (XCAR (tail)))
	  from_file = true;
    }

  if (from_file)
    {
      tem = Fcons (Qrequire, feature);
      if (NILP (Fmember (tem, Vcurrent_load_list)))
	LOADHIST_ATTACH (tem);
    }
  tem = Fmemq (feature, Vfeatures);

  if (NILP (tem))
    {
      specpdl_ref count = SPECPDL_INDEX ();
      int nesting = 0;

      /* A certain amount of recursive `require' is legitimate,
	 but if we require the same feature recursively 3 times,
	 signal an error.  */
      tem = require_nesting_list;
      while (!NILP (tem))
	{
	  if (!NILP (Fequal (feature, XCAR (tem))))
	    nesting++;
	  tem = XCDR (tem);
	}
      if (nesting > 3)
	error ("Recursive `require' for feature `%s'",
	       SDATA (SYMBOL_NAME (feature)));

      /* Update the list for any nested `require's that occur.  */
      record_unwind_protect (require_unwind, require_nesting_list);
      require_nesting_list = Fcons (feature, require_nesting_list);

      /* Load the file.  */
      tem = load_with_autoload_queue
	(NILP (filename) ? Fsymbol_name (feature) : filename,
	 noerror, Qt, Qnil, (NILP (filename) ? Qt : Qnil));

      /* If load failed entirely, return nil.  */
      if (NILP (tem))
	return unbind_to (count, Qnil);

      tem = Fmemq (feature, Vfeatures);
      if (NILP (tem))
        {
          unsigned char *tem2 = SDATA (SYMBOL_NAME (feature));
          Lisp_Object tem3 = Fcar (Fcar (Vload_history));

          if (NILP (tem3))
            error ("Required feature `%s' was not provided", tem2);
          else
            /* Cf autoload-do-load.  */
            error ("Loading file %s failed to provide feature `%s'",
                   SDATA (tem3), tem2);
        }

      feature = unbind_to (count, feature);
    }

  return feature;
}

/* Primitives for work of the "widget" library.
   In an ideal world, this section would not have been necessary.
   However, lisp function calls being as slow as they are, it turns
   out that some functions in the widget library (wid-edit.el) are the
   bottleneck of Widget operation.  Here is their translation to C,
   for the sole reason of efficiency.  */

DEFUN ("widget-put", Fwidget_put, Swidget_put, 3, 3, 0,
       doc: /* In WIDGET, set PROPERTY to VALUE.
The value can later be retrieved with `widget-get'.  */)
  (Lisp_Object widget, Lisp_Object property, Lisp_Object value)
{
  CHECK_CONS (widget);
  XSETCDR (widget, plist_put (XCDR (widget), property, value));
  return value;
}

DEFUN ("widget-get", Fwidget_get, Swidget_get, 2, 2, 0,
       doc: /* In WIDGET, get the value of PROPERTY.
The value could either be specified when the widget was created, or
later with `widget-put'.  */)
  (Lisp_Object widget, Lisp_Object property)
{
  Lisp_Object tmp;

  while (1)
    {
      if (NILP (widget))
	return Qnil;
      CHECK_CONS (widget);
      tmp = plist_member (XCDR (widget), property);
      if (CONSP (tmp))
	{
	  tmp = XCDR (tmp);
	  return CAR (tmp);
	}
      tmp = XCAR (widget);
      if (NILP (tmp))
	return Qnil;
      widget = Fget (tmp, Qwidget_type);
    }
}

DEFUN ("widget-apply", Fwidget_apply, Swidget_apply, 2, MANY, 0,
       doc: /* Apply the value of WIDGET's PROPERTY to the widget itself.
Return the result of applying the value of PROPERTY to WIDGET.
ARGS are passed as extra arguments to the function.
usage: (widget-apply WIDGET PROPERTY &rest ARGS)  */)
  (ptrdiff_t nargs, Lisp_Object *args)
{
  Lisp_Object widget = args[0];
  Lisp_Object property = args[1];
  Lisp_Object propval = Fwidget_get (widget, property);
  Lisp_Object trailing_args = Flist (nargs - 2, args + 2);
  Lisp_Object result = CALLN (Fapply, propval, widget, trailing_args);
  return result;
}

#ifdef HAVE_LANGINFO_CODESET
#include <langinfo.h>
#endif

DEFUN ("locale-info", Flocale_info, Slocale_info, 1, 1, 0,
       doc: /* Access locale data ITEM for the current C locale, if available.
ITEM should be one of the following:

`codeset', returning the character set as a string (locale item CODESET);

`days', returning a 7-element vector of day names (locale items DAY_n);

`months', returning a 12-element vector of month names (locale items MON_n);

`paper', returning a list of 2 integers (WIDTH HEIGHT) for the default
  paper size, both measured in millimeters (locale items _NL_PAPER_WIDTH,
  _NL_PAPER_HEIGHT).

If the system can't provide such information through a call to
`nl_langinfo', or if ITEM isn't from the list above, return nil.

See also Info node `(libc)Locales'.

The data read from the system are decoded using `locale-coding-system'.  */)
  (Lisp_Object item)
{
  char *str = NULL;
#ifdef HAVE_LANGINFO_CODESET
  if (EQ (item, Qcodeset))
    {
      str = nl_langinfo (CODESET);
      return build_string (str);
    }
# ifdef DAY_1
  if (EQ (item, Qdays))  /* E.g., for calendar-day-name-array.  */
    {
      Lisp_Object v = initialize_vector (7, Qnil);
      const int days[7] = {DAY_1, DAY_2, DAY_3, DAY_4, DAY_5, DAY_6, DAY_7};
      int i;
      synchronize_system_time_locale ();
      for (i = 0; i < 7; i++)
	{
	  str = nl_langinfo (days[i]);
	  AUTO_STRING (val, str);
	  /* Fixme: Is this coding system necessarily right, even if
	     it is consistent with CODESET?  If not, what to do?  */
	  ASET (v, i, code_convert_string_norecord (val, Vlocale_coding_system,
						    0));
	}
      return v;
    }
# endif
# ifdef MON_1
  if (EQ (item, Qmonths))  /* E.g., for calendar-month-name-array.  */
    {
      Lisp_Object v = initialize_vector (12, Qnil);
      const int months[12] = {MON_1, MON_2, MON_3, MON_4, MON_5, MON_6, MON_7,
			      MON_8, MON_9, MON_10, MON_11, MON_12};
      synchronize_system_time_locale ();
      for (int i = 0; i < 12; i++)
	{
	  str = nl_langinfo (months[i]);
	  AUTO_STRING (val, str);
	  ASET (v, i, code_convert_string_norecord (val, Vlocale_coding_system,
						    0));
	}
      return v;
    }
# endif
# ifdef HAVE_LANGINFO__NL_PAPER_WIDTH
  if (EQ (item, Qpaper))
    /* We have to cast twice here: first to a correctly-sized integer,
       then to int, because that's what nl_langinfo is documented to
       return for _NO_PAPER_{WIDTH,HEIGHT}.  The first cast doesn't
       suffice because it could overflow an Emacs fixnum.  This can
       happen when running under ASan, which fills allocated but
       uninitialized memory with 0xBE bytes.  */
    return list2i ((int) (intptr_t) nl_langinfo (_NL_PAPER_WIDTH),
		   (int) (intptr_t) nl_langinfo (_NL_PAPER_HEIGHT));
# endif
#endif	/* HAVE_LANGINFO_CODESET*/
  return Qnil;
}

/* base64 encode/decode functions (RFC 2045).
   Based on code from GNU recode. */

#define MIME_LINE_LENGTH 76

/* Tables of characters coding the 64 values.  */
static char const base64_value_to_char[2][64] =
{
 /* base64 */
 {
  'A', 'B', 'C', 'D', 'E', 'F', 'G', 'H', 'I', 'J',	/*  0- 9 */
  'K', 'L', 'M', 'N', 'O', 'P', 'Q', 'R', 'S', 'T',	/* 10-19 */
  'U', 'V', 'W', 'X', 'Y', 'Z', 'a', 'b', 'c', 'd',	/* 20-29 */
  'e', 'f', 'g', 'h', 'i', 'j', 'k', 'l', 'm', 'n',	/* 30-39 */
  'o', 'p', 'q', 'r', 's', 't', 'u', 'v', 'w', 'x',	/* 40-49 */
  'y', 'z', '0', '1', '2', '3', '4', '5', '6', '7',	/* 50-59 */
  '8', '9', '+', '/'					/* 60-63 */
 },
 /* base64url */
 {
  'A', 'B', 'C', 'D', 'E', 'F', 'G', 'H', 'I', 'J',	/*  0- 9 */
  'K', 'L', 'M', 'N', 'O', 'P', 'Q', 'R', 'S', 'T',	/* 10-19 */
  'U', 'V', 'W', 'X', 'Y', 'Z', 'a', 'b', 'c', 'd',	/* 20-29 */
  'e', 'f', 'g', 'h', 'i', 'j', 'k', 'l', 'm', 'n',	/* 30-39 */
  'o', 'p', 'q', 'r', 's', 't', 'u', 'v', 'w', 'x',	/* 40-49 */
  'y', 'z', '0', '1', '2', '3', '4', '5', '6', '7',	/* 50-59 */
  '8', '9', '-', '_'					/* 60-63 */
 }
};

/* Tables of base64 values for bytes.  -1 means ignorable, 0 invalid,
   positive means 1 + the represented value.  */
static signed char const base64_char_to_value[2][UCHAR_MAX] =
{
 /* base64 */
 {
  ['\t']= -1, ['\n']= -1, ['\f']= -1, ['\r']= -1, [' '] = -1,
  ['A'] =  1, ['B'] =  2, ['C'] =  3, ['D'] =  4, ['E'] =  5,
  ['F'] =  6, ['G'] =  7, ['H'] =  8, ['I'] =  9, ['J'] = 10,
  ['K'] = 11, ['L'] = 12, ['M'] = 13, ['N'] = 14, ['O'] = 15,
  ['P'] = 16, ['Q'] = 17, ['R'] = 18, ['S'] = 19, ['T'] = 20,
  ['U'] = 21, ['V'] = 22, ['W'] = 23, ['X'] = 24, ['Y'] = 25, ['Z'] = 26,
  ['a'] = 27, ['b'] = 28, ['c'] = 29, ['d'] = 30, ['e'] = 31,
  ['f'] = 32, ['g'] = 33, ['h'] = 34, ['i'] = 35, ['j'] = 36,
  ['k'] = 37, ['l'] = 38, ['m'] = 39, ['n'] = 40, ['o'] = 41,
  ['p'] = 42, ['q'] = 43, ['r'] = 44, ['s'] = 45, ['t'] = 46,
  ['u'] = 47, ['v'] = 48, ['w'] = 49, ['x'] = 50, ['y'] = 51, ['z'] = 52,
  ['0'] = 53, ['1'] = 54, ['2'] = 55, ['3'] = 56, ['4'] = 57,
  ['5'] = 58, ['6'] = 59, ['7'] = 60, ['8'] = 61, ['9'] = 62,
  ['+'] = 63, ['/'] = 64
 },
 /* base64url */
 {
  ['\t']= -1, ['\n']= -1, ['\f']= -1, ['\r']= -1, [' '] = -1,
  ['A'] =  1, ['B'] =  2, ['C'] =  3, ['D'] =  4, ['E'] =  5,
  ['F'] =  6, ['G'] =  7, ['H'] =  8, ['I'] =  9, ['J'] = 10,
  ['K'] = 11, ['L'] = 12, ['M'] = 13, ['N'] = 14, ['O'] = 15,
  ['P'] = 16, ['Q'] = 17, ['R'] = 18, ['S'] = 19, ['T'] = 20,
  ['U'] = 21, ['V'] = 22, ['W'] = 23, ['X'] = 24, ['Y'] = 25, ['Z'] = 26,
  ['a'] = 27, ['b'] = 28, ['c'] = 29, ['d'] = 30, ['e'] = 31,
  ['f'] = 32, ['g'] = 33, ['h'] = 34, ['i'] = 35, ['j'] = 36,
  ['k'] = 37, ['l'] = 38, ['m'] = 39, ['n'] = 40, ['o'] = 41,
  ['p'] = 42, ['q'] = 43, ['r'] = 44, ['s'] = 45, ['t'] = 46,
  ['u'] = 47, ['v'] = 48, ['w'] = 49, ['x'] = 50, ['y'] = 51, ['z'] = 52,
  ['0'] = 53, ['1'] = 54, ['2'] = 55, ['3'] = 56, ['4'] = 57,
  ['5'] = 58, ['6'] = 59, ['7'] = 60, ['8'] = 61, ['9'] = 62,
  ['-'] = 63, ['_'] = 64
 }
};

/* The following diagram shows the logical steps by which three octets
   get transformed into four base64 characters.

		 .--------.  .--------.  .--------.
		 |aaaaaabb|  |bbbbcccc|  |ccdddddd|
		 `--------'  `--------'  `--------'
                    6   2      4   4       2   6
	       .--------+--------+--------+--------.
	       |00aaaaaa|00bbbbbb|00cccccc|00dddddd|
	       `--------+--------+--------+--------'

	       .--------+--------+--------+--------.
	       |AAAAAAAA|BBBBBBBB|CCCCCCCC|DDDDDDDD|
	       `--------+--------+--------+--------'

   The octets are divided into 6 bit chunks, which are then encoded into
   base64 characters.  */


static ptrdiff_t base64_encode_1 (const char *, char *, ptrdiff_t, bool, bool,
				  bool, bool);
static ptrdiff_t base64_decode_1 (const char *, char *, ptrdiff_t, bool,
				  bool, bool, ptrdiff_t *);

static Lisp_Object base64_encode_region_1 (Lisp_Object, Lisp_Object, bool,
					   bool, bool);

static Lisp_Object base64_encode_string_1 (Lisp_Object, bool,
					   bool, bool);


DEFUN ("base64-encode-region", Fbase64_encode_region, Sbase64_encode_region,
       2, 3, "r",
       doc: /* Base64-encode the region between BEG and END.
The data in the region is assumed to represent bytes, not text.  If
you want to base64-encode text, the text has to be converted into data
first by using `encode-coding-region' with the appropriate coding
system first.

Return the length of the encoded data.

Optional third argument NO-LINE-BREAK means do not break long lines
into shorter lines.  */)
  (Lisp_Object beg, Lisp_Object end, Lisp_Object no_line_break)
{
  return base64_encode_region_1 (beg, end, NILP (no_line_break), true, false);
}


DEFUN ("base64url-encode-region", Fbase64url_encode_region, Sbase64url_encode_region,
       2, 3, "r",
       doc: /* Base64url-encode the region between BEG and END.
Return the length of the encoded text.
Optional second argument NO-PAD means do not add padding char =.

This produces the URL variant of base 64 encoding defined in RFC 4648.  */)
  (Lisp_Object beg, Lisp_Object end, Lisp_Object no_pad)
{
  return base64_encode_region_1 (beg, end, false, NILP(no_pad), true);
}

static Lisp_Object
base64_encode_region_1 (Lisp_Object beg, Lisp_Object end, bool line_break,
			bool pad, bool base64url)
{
  char *encoded;
  ptrdiff_t allength, length;
  ptrdiff_t ibeg, iend, encoded_length;
  ptrdiff_t old_pos = PT;
  USE_SAFE_ALLOCA;

  validate_region (&beg, &end);

  ibeg = CHAR_TO_BYTE (XFIXNAT (beg));
  iend = CHAR_TO_BYTE (XFIXNAT (end));
  move_gap (XFIXNAT (beg), ibeg);

  /* We need to allocate enough room for encoding the text.
     We need 33 1/3% more space, plus a newline every 76
     characters, and then we round up. */
  length = iend - ibeg;
  allength = length + length/3 + 1;
  allength += allength / MIME_LINE_LENGTH + 1 + 6;

  encoded = SAFE_ALLOCA (allength);
  encoded_length = base64_encode_1 ((char *) BYTE_POS_ADDR (ibeg),
				    encoded, length, line_break,
				    pad, base64url,
				    !NILP (BVAR (current_buffer, enable_multibyte_characters)));
  if (encoded_length > allength)
    emacs_abort ();

  if (encoded_length < 0)
    {
      /* The encoding wasn't possible. */
      SAFE_FREE ();
      error ("Multibyte character in data for base64 encoding");
    }

  /* Now we have encoded the region, so we insert the new contents
     and delete the old.  (Insert first in order to preserve markers.)  */
  SET_PT_BOTH (XFIXNAT (beg), ibeg);
  insert (encoded, encoded_length);
  SAFE_FREE ();
  del_range_byte (ibeg + encoded_length, iend + encoded_length);

  /* If point was outside of the region, restore it exactly; else just
     move to the beginning of the region.  */
  if (old_pos >= XFIXNAT (end))
    old_pos += encoded_length - (XFIXNAT (end) - XFIXNAT (beg));
  else if (old_pos > XFIXNAT (beg))
    old_pos = XFIXNAT (beg);
  SET_PT (old_pos);

  /* We return the length of the encoded text. */
  return make_fixnum (encoded_length);
}

DEFUN ("base64-encode-string", Fbase64_encode_string, Sbase64_encode_string,
       1, 2, 0,
       doc: /* Base64-encode STRING and return the result.
Optional second argument NO-LINE-BREAK means do not break long lines
into shorter lines.  */)
  (Lisp_Object string, Lisp_Object no_line_break)
{

  return base64_encode_string_1 (string, NILP (no_line_break), true, false);
}

DEFUN ("base64url-encode-string", Fbase64url_encode_string,
       Sbase64url_encode_string, 1, 2, 0,
       doc: /* Base64url-encode STRING and return the result.
Optional second argument NO-PAD means do not add padding char =.

This produces the URL variant of base 64 encoding defined in RFC 4648.  */)
  (Lisp_Object string, Lisp_Object no_pad)
{

  return base64_encode_string_1 (string, false, NILP(no_pad), true);
}

static Lisp_Object
base64_encode_string_1 (Lisp_Object string, bool line_break,
			bool pad, bool base64url)
{
  ptrdiff_t allength, length, encoded_length;
  char *encoded;
  Lisp_Object encoded_string;
  USE_SAFE_ALLOCA;

  CHECK_STRING (string);

  /* We need to allocate enough room for encoding the text.
     We need 33 1/3% more space, plus a newline every 76
     characters, and then we round up. */
  length = SBYTES (string);
  allength = length + length/3 + 1;
  allength += allength / MIME_LINE_LENGTH + 1 + 6;

  /* We need to allocate enough room for decoding the text. */
  encoded = SAFE_ALLOCA (allength);

  encoded_length = base64_encode_1 (SSDATA (string),
				    encoded, length, line_break,
				    pad, base64url,
				    STRING_MULTIBYTE (string));
  if (encoded_length > allength)
    emacs_abort ();

  if (encoded_length < 0)
    {
      /* The encoding wasn't possible. */
      error ("Multibyte character in data for base64 encoding");
    }

  encoded_string = make_unibyte_string (encoded, encoded_length);
  SAFE_FREE ();

  return encoded_string;
}

static ptrdiff_t
base64_encode_1 (const char *from, char *to, ptrdiff_t length,
		 bool line_break, bool pad, bool base64url,
		 bool multibyte)
{
  int counter = 0;
  ptrdiff_t i = 0;
  char *e = to;
  int c;
  unsigned int value;
  int bytes;
  char const *b64_value_to_char = base64_value_to_char[base64url];

  while (i < length)
    {
      if (multibyte)
	{
	  c = string_char_and_length ((unsigned char *) from + i, &bytes);
	  if (CHAR_BYTE8_P (c))
	    c = CHAR_TO_BYTE8 (c);
	  else if (c >= 128)
	    return -1;
	  i += bytes;
	}
      else
	c = from[i++];

      /* Wrap line every 76 characters.  */

      if (line_break)
	{
	  if (counter < MIME_LINE_LENGTH / 4)
	    counter++;
	  else
	    {
	      *e++ = '\n';
	      counter = 1;
	    }
	}

      /* Process first byte of a triplet.  */

      *e++ = b64_value_to_char[0x3f & c >> 2];
      value = (0x03 & c) << 4;

      /* Process second byte of a triplet.  */

      if (i == length)
	{
	  *e++ = b64_value_to_char[value];
	  if (pad)
	    {
	      *e++ = '=';
	      *e++ = '=';
	    }
	  break;
	}

      if (multibyte)
	{
	  c = string_char_and_length ((unsigned char *) from + i, &bytes);
	  if (CHAR_BYTE8_P (c))
	    c = CHAR_TO_BYTE8 (c);
	  else if (c >= 128)
	    return -1;
	  i += bytes;
	}
      else
	c = from[i++];

      *e++ = b64_value_to_char[value | (0x0f & c >> 4)];
      value = (0x0f & c) << 2;

      /* Process third byte of a triplet.  */

      if (i == length)
	{
	  *e++ = b64_value_to_char[value];
	  if (pad)
	    *e++ = '=';
	  break;
	}

      if (multibyte)
	{
	  c = string_char_and_length ((unsigned char *) from + i, &bytes);
	  if (CHAR_BYTE8_P (c))
	    c = CHAR_TO_BYTE8 (c);
	  else if (c >= 128)
	    return -1;
	  i += bytes;
	}
      else
	c = from[i++];

      *e++ = b64_value_to_char[value | (0x03 & c >> 6)];
      *e++ = b64_value_to_char[0x3f & c];
    }

  return e - to;
}


DEFUN ("base64-decode-region", Fbase64_decode_region, Sbase64_decode_region,
       2, 4, "r",
       doc: /* Base64-decode the region between BEG and END.
Return the length of the decoded data.

Note that after calling this function, the data in the region will
represent bytes, not text.  If you want to end up with text, you have
to call `decode-coding-region' afterwards with an appropriate coding
system.

If the region can't be decoded, signal an error and don't modify the buffer.
Optional third argument BASE64URL determines whether to use the URL variant
of the base 64 encoding, as defined in RFC 4648.
If optional fourth argument IGNORE-INVALID is non-nil invalid characters
are ignored instead of signaling an error.  */)
     (Lisp_Object beg, Lisp_Object end, Lisp_Object base64url,
      Lisp_Object ignore_invalid)
{
  ptrdiff_t ibeg, iend, length, allength;
  char *decoded;
  ptrdiff_t old_pos = PT;
  ptrdiff_t decoded_length;
  ptrdiff_t inserted_chars;
  bool multibyte = !NILP (BVAR (current_buffer, enable_multibyte_characters));
  USE_SAFE_ALLOCA;

  validate_region (&beg, &end);

  ibeg = CHAR_TO_BYTE (XFIXNAT (beg));
  iend = CHAR_TO_BYTE (XFIXNAT (end));

  length = iend - ibeg;

  /* We need to allocate enough room for decoding the text.  If we are
     working on a multibyte buffer, each decoded code may occupy at
     most two bytes.  */
  allength = multibyte ? length * 2 : length;
  decoded = SAFE_ALLOCA (allength);

  move_gap (XFIXNAT (beg), ibeg);
  decoded_length = base64_decode_1 ((char *) BYTE_POS_ADDR (ibeg),
				    decoded, length, !NILP (base64url),
				    multibyte, !NILP (ignore_invalid),
				    &inserted_chars);
  if (decoded_length > allength)
    emacs_abort ();

  if (decoded_length < 0)
    {
      /* The decoding wasn't possible. */
      error ("Invalid base64 data");
    }

  /* Now we have decoded the region, so we insert the new contents
     and delete the old.  (Insert first in order to preserve markers.)  */
  TEMP_SET_PT_BOTH (XFIXNAT (beg), ibeg);
  insert_1_both (decoded, inserted_chars, decoded_length, 0, 1, 0);
  signal_after_change (XFIXNAT (beg), 0, inserted_chars);
  SAFE_FREE ();

  /* Delete the original text.  */
  del_range_both (PT, PT_BYTE, XFIXNAT (end) + inserted_chars,
		  iend + decoded_length, 1);

  /* If point was outside of the region, restore it exactly; else just
     move to the beginning of the region.  */
  if (old_pos >= XFIXNAT (end))
    old_pos += inserted_chars - (XFIXNAT (end) - XFIXNAT (beg));
  else if (old_pos > XFIXNAT (beg))
    old_pos = XFIXNAT (beg);
  SET_PT (old_pos > ZV ? ZV : old_pos);

  return make_fixnum (inserted_chars);
}

DEFUN ("base64-decode-string", Fbase64_decode_string, Sbase64_decode_string,
       1, 3, 0,
       doc: /* Base64-decode STRING and return the result as a string.
Optional argument BASE64URL determines whether to use the URL variant of
the base 64 encoding, as defined in RFC 4648.
If optional third argument IGNORE-INVALID is non-nil invalid characters are
ignored instead of signaling an error.  */)
     (Lisp_Object string, Lisp_Object base64url, Lisp_Object ignore_invalid)
{
  char *decoded;
  ptrdiff_t length, decoded_length;
  Lisp_Object decoded_string;
  USE_SAFE_ALLOCA;

  CHECK_STRING (string);

  length = SBYTES (string);
  /* We need to allocate enough room for decoding the text. */
  decoded = SAFE_ALLOCA (length);

  /* The decoded result should be unibyte. */
  ptrdiff_t decoded_chars;
  decoded_length = base64_decode_1 (SSDATA (string), decoded, length,
				    !NILP (base64url), false,
				    !NILP (ignore_invalid), &decoded_chars);
  if (decoded_length > length)
    emacs_abort ();
  else if (decoded_length >= 0)
    decoded_string = make_unibyte_string (decoded, decoded_length);
  else
    decoded_string = Qnil;

  SAFE_FREE ();
  if (!STRINGP (decoded_string))
    error ("Invalid base64 data");

  return decoded_string;
}

/* Base64-decode the data at FROM of LENGTH bytes into TO.  If
   MULTIBYTE, the decoded result should be in multibyte
   form.  If IGNORE_INVALID, ignore invalid base64 characters.
   Store the number of produced characters in *NCHARS_RETURN.  */

static ptrdiff_t
base64_decode_1 (const char *from, char *to, ptrdiff_t length,
		 bool base64url, bool multibyte, bool ignore_invalid,
		 ptrdiff_t *nchars_return)
{
  char const *f = from;
  char const *flim = from + length;
  char *e = to;
  ptrdiff_t nchars = 0;
  signed char const *b64_char_to_value = base64_char_to_value[base64url];
  unsigned char multibyte_bit = multibyte << 7;

  while (true)
    {
      unsigned char c;
      int v1;

      /* Process first byte of a quadruplet. */

      do
	{
	  if (f == flim)
	    {
	      *nchars_return = nchars;
	      return e - to;
	    }
	  c = *f++;
	  v1 = b64_char_to_value[c];
	}
      while (v1 < 0 || (v1 == 0 && ignore_invalid));

      if (v1 == 0)
	return -1;
      unsigned int value = (v1 - 1) << 18;

      /* Process second byte of a quadruplet.  */

      do
	{
	  if (f == flim)
	    return -1;
	  c = *f++;
	  v1 = b64_char_to_value[c];
	}
      while (v1 < 0 || (v1 == 0 && ignore_invalid));

      if (v1 == 0)
	return -1;
      value += (v1 - 1) << 12;

      c = value >> 16 & 0xff;
      if (c & multibyte_bit)
	e += BYTE8_STRING (c, (unsigned char *) e);
      else
	*e++ = c;
      nchars++;

      /* Process third byte of a quadruplet.  */

      do
	{
	  if (f == flim)
	    {
	      if (!base64url && !ignore_invalid)
		return -1;
	      *nchars_return = nchars;
	      return e - to;
	    }
	  c = *f++;
	  v1 = b64_char_to_value[c];
	}
      while (v1 < 0 || (v1 == 0 && ignore_invalid));

      if (c == '=')
	{
	  do
	    {
	      if (f == flim)
		return -1;
	      c = *f++;
	    }
	  while (b64_char_to_value[c] < 0);

	  if (c != '=')
	    return -1;
	  continue;
	}

      if (v1 == 0)
	return -1;
      value += (v1 - 1) << 6;

      c = value >> 8 & 0xff;
      if (c & multibyte_bit)
	e += BYTE8_STRING (c, (unsigned char *) e);
      else
	*e++ = c;
      nchars++;

      /* Process fourth byte of a quadruplet.  */

      do
	{
	  if (f == flim)
	    {
	      if (!base64url && !ignore_invalid)
		return -1;
	      *nchars_return = nchars;
	      return e - to;
	    }
	  c = *f++;
	  v1 = b64_char_to_value[c];
	}
      while (v1 < 0 || (v1 == 0 && ignore_invalid));

      if (c == '=')
	continue;

      if (v1 == 0)
	return -1;
      value += v1 - 1;

      c = value & 0xff;
      if (c & multibyte_bit)
	e += BYTE8_STRING (c, (unsigned char *) e);
      else
	*e++ = c;
      nchars++;
    }
}

/* Implemented by gerd@gnu.org.  This hash table implementation was
   inspired by CMUCL hash tables.  */

/* Ideas:

   1. For small tables, association lists are probably faster than
   hash tables because they have lower overhead.

   For uses of hash tables where the O(1) behavior of table
   operations is not a requirement, it might therefore be a good idea
   not to hash.  Instead, we could just do a linear search in the
   key_and_value vector of the hash table.  This could be done
   if a `:linear-search t' argument is given to make-hash-table.  */

static void
CHECK_HASH_TABLE (Lisp_Object x)
{
  CHECK_TYPE (HASH_TABLE_P (x), Qhash_table_p, x);
}

static void
set_hash_next_slot (struct Lisp_Hash_Table *h, ptrdiff_t idx, ptrdiff_t val)
{
  eassert (idx >= 0 && idx < h->table_size);
  h->next[idx] = val;
}
static void
set_hash_hash_slot (struct Lisp_Hash_Table *h, ptrdiff_t idx, hash_hash_t val)
{
  eassert (idx >= 0 && idx < h->table_size);
  h->hash[idx] = val;
}
static void
set_hash_index_slot (struct Lisp_Hash_Table *h, ptrdiff_t idx, ptrdiff_t val)
{
  eassert (idx >= 0 && idx < hash_table_index_size (h));
  h->index[idx] = val;
}

/* If OBJ is a Lisp hash table, return a pointer to its struct
   Lisp_Hash_Table.  Otherwise, signal an error.  */

static struct Lisp_Hash_Table *
check_hash_table (Lisp_Object obj)
{
  CHECK_HASH_TABLE (obj);
  return XHASH_TABLE (obj);
}


/* Value is the next integer I >= N, N >= 0 which is "almost" a prime
   number.  A number is "almost" a prime number if it is not divisible
   by any integer in the range 2 .. (NEXT_ALMOST_PRIME_LIMIT - 1).  */

EMACS_INT
next_almost_prime (EMACS_INT n)
{
  verify (NEXT_ALMOST_PRIME_LIMIT == 11);
  for (n |= 1; ; n += 2)
    if (n % 3 != 0 && n % 5 != 0 && n % 7 != 0)
      return n;
}


/* Find KEY in ARGS which has size NARGS.  Don't consider indices for
   which USED[I] is non-zero.  If found at index I in ARGS, set
   USED[I] and USED[I + 1] to 1, and return I + 1.  Otherwise return
   0.  This function is used to extract a keyword/argument pair from
   a DEFUN parameter list.  */

static ptrdiff_t
get_key_arg (Lisp_Object key, ptrdiff_t nargs, Lisp_Object *args, char *used)
{
  ptrdiff_t i;

  for (i = 1; i < nargs; i++)
    if (!used[i - 1] && EQ (args[i - 1], key))
      {
	used[i - 1] = 1;
	used[i] = 1;
	return i;
      }

  return 0;
}


/* Return a Lisp vector which has the same contents as VEC but has
   at least INCR_MIN more entries, where INCR_MIN is positive.
   If NITEMS_MAX is not -1, do not grow the vector to be any larger
   than NITEMS_MAX.  New entries in the resulting vector are nil.  */

Lisp_Object
larger_vector (Lisp_Object vec, ptrdiff_t incr_min, ptrdiff_t nitems_max)
{
  struct Lisp_Vector *v;
  ptrdiff_t incr, incr_max, old_size, new_size;
  ptrdiff_t C_language_max = min (PTRDIFF_MAX, SIZE_MAX) / sizeof *v->contents;
  ptrdiff_t n_max = (0 <= nitems_max && nitems_max < C_language_max
		     ? nitems_max : C_language_max);
  eassert (VECTORP (vec));
  eassert (0 < incr_min && -1 <= nitems_max);
  old_size = ASIZE (vec);
  incr_max = n_max - old_size;
  incr = max (incr_min, min (old_size >> 1, incr_max));
  if (incr_max < incr)
    memory_full (SIZE_MAX);
  new_size = old_size + incr;
  v = static_vector_allocator (new_size, false);
  memcpy (v->contents, XVECTOR (vec)->contents, old_size * sizeof *v->contents);
  memclear (v->contents + old_size, (new_size - old_size) * word_size);
  XSETVECTOR (vec, v);
  return vec;
}


/* Return the index of the next entry in H following the one at IDX,
   or -1 if none.  */

static ptrdiff_t
HASH_NEXT (struct Lisp_Hash_Table *h, ptrdiff_t idx)
{
  eassert (idx >= 0 && idx < h->table_size);
  return h->next[idx];
}

/* Return the index of the element in hash table H that is the start
   of the collision list at index IDX, or -1 if the list is empty.  */

static ptrdiff_t
HASH_INDEX (struct Lisp_Hash_Table *h, ptrdiff_t idx)
{
  eassert (idx >= 0 && idx < hash_table_index_size (h));
  return h->index[idx];
}

/* Restore a hash table's mutability after the critical section exits.  */

static void
restore_mutability (void *ptr)
{
  struct Lisp_Hash_Table *h = ptr;
  h->mutable = true;
}

/* Return the result of calling a user-defined hash or comparison
   function ARGS[0] with arguments ARGS[1] through ARGS[NARGS - 1].
   Signal an error if the function attempts to modify H, which
   otherwise might lead to undefined behavior.  */

static Lisp_Object
hash_table_user_defined_call (ptrdiff_t nargs, Lisp_Object *args,
			      struct Lisp_Hash_Table *h)
{
  if (!h->mutable)
    return Ffuncall (nargs, args);
  specpdl_ref count = inhibit_garbage_collection ();
  record_unwind_protect_ptr (restore_mutability, h);
  h->mutable = false;
  return unbind_to (count, Ffuncall (nargs, args));
}

/* Ignore H and compare KEY1 and KEY2 using 'eql'.
   Value is true if KEY1 and KEY2 are the same.  */

static Lisp_Object
cmpfn_eql (Lisp_Object key1, Lisp_Object key2, struct Lisp_Hash_Table *h)
{
  return Feql (key1, key2);
}

/* Ignore H and compare KEY1 and KEY2 using 'equal'.
   Value is true if KEY1 and KEY2 are the same.  */

static Lisp_Object
cmpfn_equal (Lisp_Object key1, Lisp_Object key2, struct Lisp_Hash_Table *h)
{
  return Fequal (key1, key2);
}


/* Given H, compare KEY1 and KEY2 using H->user_cmp_function.
   Value is true if KEY1 and KEY2 are the same.  */

static Lisp_Object
cmpfn_user_defined (Lisp_Object key1, Lisp_Object key2,
		    struct Lisp_Hash_Table *h)
{
  Lisp_Object args[] = { h->test->user_cmp_function, key1, key2 };
  return hash_table_user_defined_call (ARRAYELTS (args), args, h);
}

/* Reduce an EMACS_UINT hash value to hash_hash_t.  */
static inline hash_hash_t
reduce_emacs_uint_to_hash_hash (EMACS_UINT x)
{
  verify (sizeof x <= 2 * sizeof (hash_hash_t));
  return (sizeof x == sizeof (hash_hash_t)
	  ? x
	  : x ^ (x >> (8 * (sizeof x - sizeof (hash_hash_t)))));
}

static EMACS_INT
sxhash_eq (Lisp_Object key)
{
<<<<<<< HEAD
  return XHASH (key) ^ XTYPE (key);
=======
  Lisp_Object k = maybe_remove_pos_from_symbol (key);
  return XHASH (k) ^ XTYPE (k);
>>>>>>> a4a99405
}

static EMACS_INT
sxhash_eql (Lisp_Object key)
{
  return FLOATP (key) || BIGNUMP (key) ? sxhash (key) : sxhash_eq (key);
}

/* Ignore H and return a hash code for KEY which uses 'eq' to compare keys.  */

static hash_hash_t
hashfn_eq (Lisp_Object key, struct Lisp_Hash_Table *h)
{
  return reduce_emacs_uint_to_hash_hash (sxhash_eq (key));
}

/* Ignore H and return a hash code for KEY which uses 'equal' to
   compare keys.  */
static hash_hash_t
hashfn_equal (Lisp_Object key, struct Lisp_Hash_Table *h)
{
  return reduce_emacs_uint_to_hash_hash (sxhash (key));
}

/* Ignore H and return a hash code for KEY which uses 'eql' to compare keys.  */
static hash_hash_t
hashfn_eql (Lisp_Object key, struct Lisp_Hash_Table *h)
{
  return reduce_emacs_uint_to_hash_hash (sxhash_eql (key));
}

/* Given H, return a hash code for KEY which uses a user-defined
   function to compare keys.  */

static hash_hash_t
hashfn_user_defined (Lisp_Object key, struct Lisp_Hash_Table *h)
{
  Lisp_Object args[] = { h->test->user_hash_function, key };
  Lisp_Object hash = hash_table_user_defined_call (ARRAYELTS (args), args, h);
  return reduce_emacs_uint_to_hash_hash (FIXNUMP (hash)
					 ? XUFIXNUM(hash) : sxhash (hash));
}

struct hash_table_test const
  hashtest_eq = { .name = LISPSYM_INITIALLY (Qeq),
		  .cmpfn = 0, .hashfn = hashfn_eq },
  hashtest_eql = { .name = LISPSYM_INITIALLY (Qeql),
		   .cmpfn = cmpfn_eql, .hashfn = hashfn_eql },
  hashtest_equal = { .name = LISPSYM_INITIALLY (Qequal),
		     .cmpfn = cmpfn_equal, .hashfn = hashfn_equal };

/* Allocate basically initialized hash table.  */

static struct Lisp_Hash_Table *
allocate_hash_table (void)
{
  return ALLOCATE_PLAIN_PSEUDOVECTOR (struct Lisp_Hash_Table, PVEC_HASH_TABLE);
}

/* Compute the size of the index (as log2) from the table capacity.  */
static int
compute_hash_index_bits (hash_idx_t size)
{
  /* An upper bound on the size of a hash table index index.  */
  hash_idx_t upper_bound = min (MOST_POSITIVE_FIXNUM,
				min (TYPE_MAXIMUM (hash_idx_t),
				     PTRDIFF_MAX / sizeof (hash_idx_t)));
  /* Use next higher power of 2.  This works even for size=0.  */
  int bits = elogb (size) + 1;
  if (bits >= TYPE_WIDTH (uintmax_t) || ((uintmax_t)1 << bits) > upper_bound)
    error ("Hash table too large");
  return bits;
}

/* Constant hash index vector used when the table size is zero.
   This avoids allocating it from the heap.  */
static const hash_idx_t empty_hash_index_vector[] = {-1};

/* Create and initialize a new hash table.

   TEST specifies the test the hash table will use to compare keys.
   It must be either one of the predefined tests `eq', `eql' or
   `equal' or a symbol denoting a user-defined test named TEST with
   test and hash functions USER_TEST and USER_HASH.

   Give the table initial capacity SIZE, 0 <= SIZE <= MOST_POSITIVE_FIXNUM.

   WEAK specifies the weakness of the table.

   If PURECOPY is non-nil, the table can be copied to pure storage via
   `purecopy' when Emacs is being dumped. Such tables can no longer be
   changed after purecopy.  */

Lisp_Object
make_hash_table (const struct hash_table_test *test, EMACS_INT size,
		 hash_table_weakness_t weak, bool purecopy)
{
  eassert (SYMBOLP (test->name));
  eassert (0 <= size && size <= min (MOST_POSITIVE_FIXNUM, PTRDIFF_MAX));

  struct Lisp_Hash_Table *h = allocate_hash_table ();

  h->test = test;
  h->weakness = weak;
  h->count = 0;
  h->table_size = size;

  if (size == 0)
    {
      h->key_and_value = NULL;
      h->hash = NULL;
      h->next = NULL;
      h->index_bits = 0;
      h->index = (hash_idx_t *)empty_hash_index_vector;
      h->next_free = -1;
    }
  else
    {
      h->key_and_value = hash_table_alloc_bytes (2 * size
						 * sizeof *h->key_and_value);
      for (ptrdiff_t i = 0; i < 2 * size; i++)
	h->key_and_value[i] = HASH_UNUSED_ENTRY_KEY;

      h->hash = hash_table_alloc_bytes (size * sizeof *h->hash);

      h->next = hash_table_alloc_bytes (size * sizeof *h->next);
      for (ptrdiff_t i = 0; i < size - 1; i++)
	h->next[i] = i + 1;
      h->next[size - 1] = -1;

      int index_bits = compute_hash_index_bits (size);
      h->index_bits = index_bits;
      ptrdiff_t index_size = hash_table_index_size (h);
      h->index = hash_table_alloc_bytes (index_size * sizeof *h->index);
      for (ptrdiff_t i = 0; i < index_size; i++)
	h->index[i] = -1;

      h->next_free = 0;
    }

  h->next_weak = NULL;
  h->purecopy = purecopy;
  h->mutable = true;

  Lisp_Object table;
  XSET_HASH_TABLE (table, h);
  eassert (HASH_TABLE_P (table));
  eassert (XHASH_TABLE (table) == h);

  return table;
}


/* Return a copy of hash table H1.  Keys and values are not copied,
   only the table itself is.  */

static Lisp_Object
copy_hash_table (struct Lisp_Hash_Table *h1)
{
  Lisp_Object table;
  struct Lisp_Hash_Table *h2;

  h2 = allocate_hash_table ();
  *h2 = *h1;
  h2->mutable = true;

  if (h1->table_size > 0)
    {
      ptrdiff_t kv_bytes = 2 * h1->table_size * sizeof *h1->key_and_value;
      h2->key_and_value = hash_table_alloc_bytes (kv_bytes);
      memcpy (h2->key_and_value, h1->key_and_value, kv_bytes);

      ptrdiff_t hash_bytes = h1->table_size * sizeof *h1->hash;
      h2->hash = hash_table_alloc_bytes (hash_bytes);
      memcpy (h2->hash, h1->hash, hash_bytes);

      ptrdiff_t next_bytes = h1->table_size * sizeof *h1->next;
      h2->next = hash_table_alloc_bytes (next_bytes);
      memcpy (h2->next, h1->next, next_bytes);

      ptrdiff_t index_bytes = hash_table_index_size (h1) * sizeof *h1->index;
      h2->index = hash_table_alloc_bytes (index_bytes);
      memcpy (h2->index, h1->index, index_bytes);
    }
  XSET_HASH_TABLE (table, h2);

  return table;
}


/* Compute index into the index vector from a hash value.  */
static inline ptrdiff_t
hash_index_index (struct Lisp_Hash_Table *h, hash_hash_t hash)
{
  /* Knuth multiplicative hashing, tailored for 32-bit indices
     (avoiding a 64-bit multiply).  */
  uint32_t alpha = 2654435769;	/* 2**32/phi */
  /* Note the cast to uint64_t, to make it work for index_bits=0.  */
  return (uint64_t)((uint32_t)hash * alpha) >> (32 - h->index_bits);
}

/* Resize hash table H if it's too full.  If H cannot be resized
   because it's already too large, throw an error.  */

static void
maybe_resize_hash_table (struct Lisp_Hash_Table *h)
{
  if (h->next_free < 0)
    {
      ptrdiff_t old_size = HASH_TABLE_SIZE (h);
      ptrdiff_t min_size = 6;
      ptrdiff_t base_size = min (max (old_size, min_size), PTRDIFF_MAX / 2);
      /* Grow aggressively at small sizes, then just double.  */
      ptrdiff_t new_size =
	old_size == 0
	? min_size
	: (base_size <= 64 ? base_size * 4 : base_size * 2);

      /* Allocate all the new vectors before updating *H, to
	 avoid problems if memory is exhausted.  */
      hash_idx_t *next = hash_table_alloc_bytes (new_size * sizeof *next);
      for (ptrdiff_t i = old_size; i < new_size - 1; i++)
	next[i] = i + 1;
      next[new_size - 1] = -1;

      Lisp_Object *key_and_value
	= hash_table_alloc_bytes (2 * new_size * sizeof *key_and_value);
      memcpy (key_and_value, h->key_and_value,
	      2 * old_size * sizeof *key_and_value);
      for (ptrdiff_t i = 2 * old_size; i < 2 * new_size; i++)
        key_and_value[i] = HASH_UNUSED_ENTRY_KEY;

      hash_hash_t *hash = hash_table_alloc_bytes (new_size * sizeof *hash);
      memcpy (hash, h->hash, old_size * sizeof *hash);

      ptrdiff_t old_index_size = hash_table_index_size (h);
      ptrdiff_t index_bits = compute_hash_index_bits (new_size);
      ptrdiff_t index_size = (ptrdiff_t)1 << index_bits;
      hash_idx_t *index = hash_table_alloc_bytes (index_size * sizeof *index);
      for (ptrdiff_t i = 0; i < index_size; i++)
	index[i] = -1;

      h->index_bits = index_bits;
      h->table_size = new_size;
      h->next_free = old_size;

      if (old_index_size > 1)
	hash_table_free_bytes (h->index, old_index_size * sizeof *h->index);
      h->index = index;

      hash_table_free_bytes (h->key_and_value,
			     2 * old_size * sizeof *h->key_and_value);
      h->key_and_value = key_and_value;

      hash_table_free_bytes (h->hash, old_size * sizeof *h->hash);
      h->hash = hash;

      hash_table_free_bytes (h->next, old_size * sizeof *h->next);
      h->next = next;

      h->key_and_value = key_and_value;

      /* Rehash: all data occupy entries 0..old_size-1.  */
      for (ptrdiff_t i = 0; i < old_size; i++)
	{
	  hash_hash_t hash_code = HASH_HASH (h, i);
	  ptrdiff_t start_of_bucket = hash_index_index (h, hash_code);
	  set_hash_next_slot (h, i, HASH_INDEX (h, start_of_bucket));
	  set_hash_index_slot (h, start_of_bucket, i);
	}

#ifdef ENABLE_CHECKING
      if (HASH_TABLE_P (Vpdumper__pure_pool) && XHASH_TABLE (Vpdumper__pure_pool) == h)
	message ("Growing hash table to: %"pD"d", new_size);
#endif
    }
}

static const struct hash_table_test *
hash_table_test_from_std (hash_table_std_test_t test)
{
  switch (test)
    {
    case Test_eq:    return &hashtest_eq;
    case Test_eql:   return &hashtest_eql;
    case Test_equal: return &hashtest_equal;
    }
  emacs_abort();
}

/* Rebuild a hash table from its frozen (dumped) form.  */
void
hash_table_thaw (Lisp_Object hash_table)
{
  struct Lisp_Hash_Table *h = XHASH_TABLE (hash_table);

  /* Freezing discarded most non-essential information; recompute it.
     The allocation is minimal with no room for growth.  */
  h->test = hash_table_test_from_std (h->frozen_test);
  ptrdiff_t size = h->count;
  h->table_size = size;
  h->next_free = -1;

  if (size == 0)
    {
      h->key_and_value = NULL;
      h->hash = NULL;
      h->next = NULL;
      h->index_bits = 0;
      h->index = (hash_idx_t *)empty_hash_index_vector;
    }
  else
    {
      ptrdiff_t index_bits = compute_hash_index_bits (size);
      h->index_bits = index_bits;

      h->hash = hash_table_alloc_bytes (size * sizeof *h->hash);

      h->next = hash_table_alloc_bytes (size * sizeof *h->next);

      ptrdiff_t index_size = hash_table_index_size (h);
      h->index = hash_table_alloc_bytes (index_size * sizeof *h->index);
      for (ptrdiff_t i = 0; i < index_size; i++)
	h->index[i] = -1;

      /* Recompute the hash codes for each entry in the table.  */
      for (ptrdiff_t i = 0; i < size; i++)
	{
	  Lisp_Object key = HASH_KEY (h, i);
	  hash_hash_t hash_code = hash_from_key (h, key);
	  ptrdiff_t start_of_bucket = hash_index_index (h, hash_code);
	  set_hash_hash_slot (h, i, hash_code);
	  set_hash_next_slot (h, i, HASH_INDEX (h, start_of_bucket));
	  set_hash_index_slot (h, start_of_bucket, i);
	}
    }
}

/* Look up KEY with hash HASH in table H.
   Return entry index or -1 if none.  */
static ptrdiff_t
hash_lookup_with_hash (struct Lisp_Hash_Table *h,
		       Lisp_Object key, hash_hash_t hash)
{
  ptrdiff_t start_of_bucket = hash_index_index (h, hash);
  for (ptrdiff_t i = HASH_INDEX (h, start_of_bucket);
       0 <= i; i = HASH_NEXT (h, i))
    if (EQ (key, HASH_KEY (h, i))
	|| (h->test->cmpfn
	    && hash == HASH_HASH (h, i)
	    && !NILP (h->test->cmpfn (key, HASH_KEY (h, i), h))))
      return i;

  return -1;
}

/* Look up KEY in table H.  Return entry index or -1 if none.  */
ptrdiff_t
hash_lookup (struct Lisp_Hash_Table *h, Lisp_Object key)
{
  return hash_lookup_with_hash (h, key, hash_from_key (h, key));
}

/* Look up KEY in hash table H.  Return its hash value in *PHASH.
   Value is the index of the entry in H matching KEY, or -1 if not found.  */
ptrdiff_t
hash_lookup_get_hash (struct Lisp_Hash_Table *h, Lisp_Object key,
		      hash_hash_t *phash)
{
  EMACS_UINT hash = hash_from_key (h, key);
  *phash = hash;
  return hash_lookup_with_hash (h, key, hash);
}

static void
check_mutable_hash_table (Lisp_Object obj, struct Lisp_Hash_Table *h)
{
  if (!h->mutable)
    signal_error ("hash table test modifies table", obj);
  eassert (!PURE_P (h));
}

/* Put an entry into hash table H that associates KEY with VALUE.
   HASH is a previously computed hash code of KEY.
   Value is the index of the entry in H matching KEY.  */

ptrdiff_t
hash_put (struct Lisp_Hash_Table *h, Lisp_Object key, Lisp_Object value,
	  hash_hash_t hash)
{
  eassert (!hash_unused_entry_key_p (key));
  /* Increment count after resizing because resizing may fail.  */
  maybe_resize_hash_table (h);
  h->count++;

  /* Store key/value in the key_and_value vector.  */
  ptrdiff_t i = h->next_free;
  eassert (hash_unused_entry_key_p (HASH_KEY (h, i)));
  h->next_free = HASH_NEXT (h, i);
  set_hash_key_slot (h, i, key);
  set_hash_value_slot (h, i, value);

  /* Remember its hash code.  */
  set_hash_hash_slot (h, i, hash);

  /* Add new entry to its collision chain.  */
  ptrdiff_t start_of_bucket = hash_index_index (h, hash);
  set_hash_next_slot (h, i, HASH_INDEX (h, start_of_bucket));
  set_hash_index_slot (h, start_of_bucket, i);
  return i;
}


/* Remove the entry matching KEY from hash table H, if there is one.  */

void
hash_remove_from_table (struct Lisp_Hash_Table *h, Lisp_Object key)
{
  hash_hash_t hashval = hash_from_key (h, key);
  ptrdiff_t start_of_bucket = hash_index_index (h, hashval);
  ptrdiff_t prev = -1;

  for (ptrdiff_t i = HASH_INDEX (h, start_of_bucket);
       0 <= i;
       i = HASH_NEXT (h, i))
    {
      if (EQ (key, HASH_KEY (h, i))
	  || (h->test->cmpfn
	      && hashval == HASH_HASH (h, i)
	      && !NILP (h->test->cmpfn (key, HASH_KEY (h, i), h))))
	{
	  /* Take entry out of collision chain.  */
	  if (prev < 0)
	    set_hash_index_slot (h, start_of_bucket, HASH_NEXT (h, i));
	  else
	    set_hash_next_slot (h, prev, HASH_NEXT (h, i));

	  /* Clear slots in key_and_value and add the slots to
	     the free list.  */
	  set_hash_key_slot (h, i, HASH_UNUSED_ENTRY_KEY);
	  set_hash_value_slot (h, i, Qnil);
	  set_hash_next_slot (h, i, h->next_free);
	  h->next_free = i;
	  h->count--;
	  eassert (h->count >= 0);
	  break;
	}

      prev = i;
    }
}


/* Clear hash table H.  */

static void
hash_clear (struct Lisp_Hash_Table *h)
{
  if (h->count > 0)
    {
      ptrdiff_t size = HASH_TABLE_SIZE (h);
      for (ptrdiff_t i = 0; i < size; i++)
	{
	  set_hash_next_slot (h, i, i < size - 1 ? i + 1 : -1);
	  set_hash_key_slot (h, i, HASH_UNUSED_ENTRY_KEY);
	  set_hash_value_slot (h, i, Qnil);
	}

      ptrdiff_t index_size = hash_table_index_size (h);
      for (ptrdiff_t i = 0; i < index_size; i++)
	h->index[i] = -1;

      h->next_free = 0;
      h->count = 0;
    }
}


/* Whether to keep an entry whose key and value are known to be retained
   if STRONG_KEY and STRONG_VALUE, respectively, are true.  */
static inline bool
keep_entry_p (hash_table_weakness_t weakness,
	      bool strong_key, bool strong_value)
{
  switch (weakness)
    {
    case Weak_None:          return true;
    case Weak_Key:           return strong_key;
    case Weak_Value:         return strong_value;
    case Weak_Key_Or_Value:  return strong_key || strong_value;
    case Weak_Key_And_Value: return strong_key && strong_value;
    }
  emacs_abort();
}

/* Sweep weak hash table H.  REMOVE_ENTRIES_P means remove
   entries from the table that don't survive the current GC.
   !REMOVE_ENTRIES_P means mark entries that are in use.  Value is
   true if anything was marked.  */

bool
sweep_weak_table (struct Lisp_Hash_Table *h, bool remove_entries_p)
{
  ptrdiff_t n = hash_table_index_size (h);
  bool marked = false;

  for (ptrdiff_t bucket = 0; bucket < n; ++bucket)
    {
      /* Follow collision chain, removing entries that don't survive
         this garbage collection.  */
      for (ptrdiff_t next, prev = -1, i = HASH_INDEX (h, bucket);
	   i >= 0;
	   i = next)
        {
	  bool key_known_to_survive_p = survives_gc_p (HASH_KEY (h, i));
	  bool value_known_to_survive_p = survives_gc_p (HASH_VALUE (h, i));
	  bool remove_p = !keep_entry_p (h->weakness,
					 key_known_to_survive_p,
					 value_known_to_survive_p);

	  next = HASH_NEXT (h, i);

	  if (remove_entries_p)
	    {
              eassert (!remove_p
                       == (key_known_to_survive_p && value_known_to_survive_p));
	      if (remove_p)
		{
		  /* Take out of collision chain.  */
		  if (prev < 0)
		    set_hash_index_slot (h, bucket, next);
		  else
		    set_hash_next_slot (h, prev, next);

		  /* Add to free list.  */
		  set_hash_next_slot (h, i, h->next_free);
		  h->next_free = i;

		  /* Clear key and value.  */
		  set_hash_key_slot (h, i, HASH_UNUSED_ENTRY_KEY);
		  set_hash_value_slot (h, i, Qnil);

                  eassert (h->count != 0);
                  h->count--;
                }
	      else
		{
		  prev = i;
		}
	    }
	  else
	    {
	      if (!remove_p)
		{
		  /* Make sure key and value survive.  */
		  if (!key_known_to_survive_p)
		    {
		      mark_object (hash_key_addr (h, i));
                      marked = true;
		    }

		  if (!value_known_to_survive_p)
		    {
		      mark_object (hash_value_addr (h, i));
                      marked = true;
		    }
		}
	    }
	}
    }

  return marked;
}

/* Maximum depth up to which to dive into Lisp structures.  */

#define SXHASH_MAX_DEPTH 3

/* Maximum length up to which to take list and vector elements into
   account.  */

#define SXHASH_MAX_LEN   7

/* Return a hash for string PTR which has length LEN.  The hash value
   can be any EMACS_UINT value.  */

EMACS_UINT
hash_string (char const *ptr, ptrdiff_t len)
{
  char const *p   = ptr;
  char const *end = ptr + len;
  EMACS_UINT hash = len;
  /* At most 8 steps.  We could reuse SXHASH_MAX_LEN, of course,
   * but dividing by 8 is cheaper.  */
  ptrdiff_t step = sizeof hash + ((end - p) >> 3);

  while (p + sizeof hash <= end)
    {
      EMACS_UINT c;
      /* We presume that the compiler will replace this `memcpy` with
         a single load/move instruction when applicable.  */
      memcpy (&c, p, sizeof hash);
      p += step;
      hash = sxhash_combine (hash, c);
    }
  /* This may leave a residual (smaller than an EMACS_UINT).
     A loopless calculation would not be endian-agnostic.  */
  while (p < end)
    {
      unsigned char c = *p++;
      hash = sxhash_combine (hash, c);
    }

  return hash;
}

/* Return a hash for the floating point value VAL.  */

static EMACS_UINT
sxhash_float (double val)
{
  EMACS_UINT hash = 0;
  union double_and_words u = { .val = val };
  for (int i = 0; i < WORDS_PER_DOUBLE; i++)
    hash = sxhash_combine (hash, u.word[i]);
  return hash;
}

/* Return a hash for list LIST.  DEPTH is the current depth in the
   list.  We don't recurse deeper than SXHASH_MAX_DEPTH in it.  */

static EMACS_UINT
sxhash_list (Lisp_Object list, int depth)
{
  EMACS_UINT hash = 0;
  int i;

  if (depth < SXHASH_MAX_DEPTH)
    for (i = 0;
	 CONSP (list) && i < SXHASH_MAX_LEN;
	 list = XCDR (list), ++i)
      {
	EMACS_UINT hash2 = sxhash_obj (XCAR (list), depth + 1);
	hash = sxhash_combine (hash, hash2);
      }

  if (!NILP (list))
    {
      EMACS_UINT hash2 = sxhash_obj (list, depth + 1);
      hash = sxhash_combine (hash, hash2);
    }

  return hash;
}


/* Return a hash for (pseudo)vector VECTOR.  DEPTH is the current depth in
   the Lisp structure.  */

static EMACS_UINT
sxhash_vector (Lisp_Object vec, int depth)
{
  EMACS_UINT hash = ASIZE (vec);
  int i, n;

  n = min (SXHASH_MAX_LEN, PVSIZE (vec));
  for (i = 0; i < n; ++i)
    {
      EMACS_UINT hash2 = sxhash_obj (AREF (vec, i), depth + 1);
      hash = sxhash_combine (hash, hash2);
    }

  return hash;
}

/* Return a hash for bool-vector VECTOR.  */

static EMACS_UINT
sxhash_bool_vector (Lisp_Object vec)
{
  EMACS_INT size = bool_vector_size (vec);
  EMACS_UINT hash = size;
  int i, n;

  n = min (SXHASH_MAX_LEN, bool_vector_words (size));
  for (i = 0; i < n; ++i)
    hash = sxhash_combine (hash, bool_vector_data (vec)[i]);

  return hash;
}

/* Return a hash for a bignum.  */

static EMACS_UINT
sxhash_bignum (Lisp_Object bignum)
{
  mpz_t const *n = xbignum_val (bignum);
  size_t i, nlimbs = mpz_size (*n);
  EMACS_UINT hash = 0;

  for (i = 0; i < nlimbs; ++i)
    hash = sxhash_combine (hash, mpz_getlimbn (*n, i));

  return hash;
}

EMACS_UINT
sxhash (Lisp_Object obj)
{
  return sxhash_obj (obj, 0);
}

/* Return a hash code for OBJ.  DEPTH is the current depth in the Lisp
   structure.  */

static EMACS_UINT
sxhash_obj (Lisp_Object obj, int depth)
{
  if (depth > SXHASH_MAX_DEPTH)
    return 0;

  switch (XTYPE (obj))
    {
    case_Lisp_Int:
      return XUFIXNUM (obj);

    case Lisp_Symbol:
      return XHASH (obj);

    case Lisp_String:
      return hash_string (SSDATA (obj), SBYTES (obj));

    case Lisp_Vectorlike:
      {
	enum pvec_type pvec_type = PVTYPE (XVECTOR (obj));
	/* temporary to verify rewriting of a4610c3 */
	eassert (pvec_type == PVEC_SUB_CHAR_TABLE ? SUB_CHAR_TABLE_P (obj) : true);

	if (!SX_ADMITS_ANYTHING (pvec_type)) /* a4610c3: sub_char_tables crash. */
	  return 42;
	else if (SX_ADMITS_COMPARISON (pvec_type))
	  return sxhash_vector (obj, depth);
	else if (pvec_type == PVEC_BIGNUM)
	  return sxhash_bignum (obj);
	else if (pvec_type == PVEC_MARKER)
	  {
	    ptrdiff_t bytepos
	      = XMARKER (obj)->buffer ? XMARKER (obj)->bytepos : 0;
	    EMACS_UINT hash
	      = sxhash_combine ((intptr_t) XMARKER (obj)->buffer, bytepos);
	    return hash;
	  }
	else if (pvec_type == PVEC_BOOL_VECTOR)
	  return sxhash_bool_vector (obj);
	else if (pvec_type == PVEC_OVERLAY)
	  {
	    EMACS_UINT hash = OVERLAY_START (obj);
	    hash = sxhash_combine (hash, OVERLAY_END (obj));
	    hash = sxhash_combine (hash, sxhash_obj (XOVERLAY (obj)->plist, depth));
	    return hash;
	  }
	else
	  {
	    if (symbols_with_pos_enabled && pvec_type == PVEC_SYMBOL_WITH_POS)
	      obj = XSYMBOL_WITH_POS_SYM (obj);

	    /* Others are 'equal' if they are 'eq', so take their
	       address as hash.  */
	    return XHASH (obj);
	  }
      }

    case Lisp_Cons:
      return sxhash_list (obj, depth);

    case Lisp_Float:
      return sxhash_float (XFLOAT_DATA (obj));

    default:
      emacs_abort ();
    }
}

static void
hash_interval (INTERVAL interval, void *arg)
{
  EMACS_UINT *phash = arg;
  EMACS_UINT hash = *phash;
  hash = sxhash_combine (hash, interval->position);
  hash = sxhash_combine (hash, LENGTH (interval));
  hash = sxhash_combine (hash, sxhash_obj (interval->plist, 0));
  *phash = hash;
}

static void
collect_interval (INTERVAL interval, void *arg)
{
  Lisp_Object *collector = arg;
  *collector = Fcons (list3 (make_fixnum (interval->position),
			     make_fixnum (interval->position
					  + LENGTH (interval)),
			     interval->plist),
		      *collector);
}



/***********************************************************************
			    Lisp Interface
 ***********************************************************************/

/* Reduce the hash value X to a Lisp fixnum.  */
static inline Lisp_Object
reduce_emacs_uint_to_fixnum (EMACS_UINT x)
{
  return make_ufixnum (SXHASH_REDUCE (x));
}

DEFUN ("sxhash-eq", Fsxhash_eq, Ssxhash_eq, 1, 1, 0,
       doc: /* Return an integer hash code for OBJ suitable for `eq'.
If (eq A B), then (= (sxhash-eq A) (sxhash-eq B)).

Hash codes are not guaranteed to be preserved across Emacs sessions.  */)
  (Lisp_Object obj)
{
  return reduce_emacs_uint_to_fixnum (sxhash_eq (obj));
}

DEFUN ("sxhash-eql", Fsxhash_eql, Ssxhash_eql, 1, 1, 0,
       doc: /* Return an integer hash code for OBJ suitable for `eql'.
If (eql A B), then (= (sxhash-eql A) (sxhash-eql B)), but the opposite
isn't necessarily true.

Hash codes are not guaranteed to be preserved across Emacs sessions.  */)
  (Lisp_Object obj)
{
  return reduce_emacs_uint_to_fixnum (sxhash_eql (obj));
}

DEFUN ("sxhash-equal", Fsxhash_equal, Ssxhash_equal, 1, 1, 0,
       doc: /* Return an integer hash code for OBJ suitable for `equal'.
If (equal A B), then (= (sxhash-equal A) (sxhash-equal B)), but the
opposite isn't necessarily true.

Hash codes are not guaranteed to be preserved across Emacs sessions.  */)
  (Lisp_Object obj)
{
  return reduce_emacs_uint_to_fixnum (sxhash (obj));
}

DEFUN ("sxhash-equal-including-properties", Fsxhash_equal_including_properties,
       Ssxhash_equal_including_properties, 1, 1, 0,
       doc: /* Return an integer hash code for OBJ suitable for
`equal-including-properties'.
If (sxhash-equal-including-properties A B), then
(= (sxhash-equal-including-properties A) (sxhash-equal-including-properties B)).

Hash codes are not guaranteed to be preserved across Emacs sessions.  */)
  (Lisp_Object obj)
{
  EMACS_UINT hash = sxhash (obj);
  if (STRINGP (obj))
    traverse_intervals (string_intervals (obj), 0, hash_interval, &hash);
  return reduce_emacs_uint_to_fixnum (hash);
}


/* This is a cache of hash_table_test structures so that they can be
   shared between hash tables using the same test.
   FIXME: This way of storing and looking up hash_table_test structs
   isn't wonderful.  Find a better solution.  */
struct hash_table_user_test
{
  struct hash_table_test test;
  struct hash_table_user_test *next;
};

static struct hash_table_user_test *hash_table_user_tests = NULL;

void
mark_fns (void)
{
  for (struct hash_table_user_test *ut = hash_table_user_tests;
       ut; ut = ut->next)
    {
      mark_object (&ut->test.name);
      mark_object (&ut->test.user_cmp_function);
      mark_object (&ut->test.user_hash_function);
    }
}

/* Find the hash_table_test object corresponding to the (bare) symbol TEST,
   creating one if none existed.  */
static struct hash_table_test *
get_hash_table_user_test (Lisp_Object test)
{
  Lisp_Object prop = Fget (test, Qhash_table_test);
  if (!CONSP (prop) || !CONSP (XCDR (prop)))
    signal_error ("Invalid hash table test", test);

  Lisp_Object equal_fn = XCAR (prop);
  Lisp_Object hash_fn = XCAR (XCDR (prop));
  struct hash_table_user_test *ut = hash_table_user_tests;
  while (ut && !(EQ (test, ut->test.name)
		 && EQ (equal_fn, ut->test.user_cmp_function)
		 && EQ (hash_fn, ut->test.user_hash_function)))
    ut = ut->next;
  if (!ut)
    {
      ut = xmalloc (sizeof *ut);
      ut->test.name = test;
      ut->test.user_cmp_function = equal_fn;
      ut->test.user_hash_function = hash_fn;
      ut->test.hashfn = hashfn_user_defined;
      ut->test.cmpfn = cmpfn_user_defined;
      ut->next = hash_table_user_tests;
      hash_table_user_tests = ut;
    }
  return &ut->test;
}

DEFUN ("make-hash-table", Fmake_hash_table, Smake_hash_table, 0, MANY, 0,
       doc: /* Create and return a new hash table.

Arguments are specified as keyword/argument pairs.  The following
arguments are defined:

:test TEST -- TEST must be a symbol that specifies how to compare
keys.  Default is `eql'.  Predefined are the tests `eq', `eql', and
`equal'.  User-supplied test and hash functions can be specified via
`define-hash-table-test'.

:size SIZE -- A hint as to how many elements will be put in the table.
The table will always grow as needed; this argument may help performance
slightly if the size is known in advance but is never required.

:weakness WEAK -- WEAK must be one of nil, t, `key', `value',
`key-or-value', or `key-and-value'.  If WEAK is not nil, the table
returned is a weak table.  Key/value pairs are removed from a weak
hash table when there are no non-weak references pointing to their
key, value, one of key or value, or both key and value, depending on
WEAK.  WEAK t is equivalent to `key-and-value'.  Default value of WEAK
is nil.

:purecopy PURECOPY -- If PURECOPY is non-nil, the table can be copied
to pure storage when Emacs is being dumped, making the contents of the
table read only. Any further changes to purified tables will result
in an error.

The keywords arguments :rehash-threshold and :rehash-size are obsolete
and ignored.

usage: (make-hash-table &rest KEYWORD-ARGS)  */)
  (ptrdiff_t nargs, Lisp_Object *args)
{
  USE_SAFE_ALLOCA;

  /* The vector `used' is used to keep track of arguments that
     have been consumed.  */
  char *used = SAFE_ALLOCA (nargs * sizeof *used);
  memset (used, 0, nargs * sizeof *used);

  /* See if there's a `:test TEST' among the arguments.  */
  ptrdiff_t i = get_key_arg (QCtest, nargs, args, used);
<<<<<<< HEAD
  Lisp_Object test = i ? args[i] : Qeql;
=======
  Lisp_Object test = i ? maybe_remove_pos_from_symbol (args[i]) : Qeql;
>>>>>>> a4a99405
  const struct hash_table_test *testdesc;
  if (EQ (test, Qeq))
    testdesc = &hashtest_eq;
  else if (EQ (test, Qeql))
    testdesc = &hashtest_eql;
  else if (EQ (test, Qequal))
    testdesc = &hashtest_equal;
  else
    testdesc = get_hash_table_user_test (test);

  /* See if there's a `:purecopy PURECOPY' argument.  */
  i = get_key_arg (QCpurecopy, nargs, args, used);
  bool purecopy = i && !NILP (args[i]);
  /* See if there's a `:size SIZE' argument.  */
  i = get_key_arg (QCsize, nargs, args, used);
  Lisp_Object size_arg = i ? args[i] : Qnil;
  EMACS_INT size;
  if (NILP (size_arg))
    size = DEFAULT_HASH_SIZE;
  else if (FIXNATP (size_arg))
    size = XFIXNAT (size_arg);
  else
    signal_error ("Invalid hash table size", size_arg);

  /* Look for `:weakness WEAK'.  */
  i = get_key_arg (QCweakness, nargs, args, used);
  Lisp_Object weakness = i ? args[i] : Qnil;
  hash_table_weakness_t weak;
  if (NILP (weakness))
    weak = Weak_None;
  else if (EQ (weakness, Qkey))
    weak = Weak_Key;
  else if (EQ (weakness, Qvalue))
    weak = Weak_Value;
  else if (EQ (weakness, Qkey_or_value))
    weak = Weak_Key_Or_Value;
  else if (EQ (weakness, Qt) || EQ (weakness, Qkey_and_value))
    weak = Weak_Key_And_Value;
  else
    signal_error ("Invalid hash table weakness", weakness);

  /* Now, all args should have been used up, or there's a problem.  */
  for (i = 0; i < nargs; ++i)
    if (!used[i])
      {
	/* Ignore obsolete arguments.  */
	if (EQ (args[i], QCrehash_threshold) || EQ (args[i], QCrehash_size))
	  i++;
	else
	  signal_error ("Invalid argument list", args[i]);
      }

  SAFE_FREE ();
  return make_hash_table (testdesc, size, weak, purecopy);
}


DEFUN ("copy-hash-table", Fcopy_hash_table, Scopy_hash_table, 1, 1, 0,
       doc: /* Return a copy of hash table TABLE.  */)
  (Lisp_Object table)
{
  return copy_hash_table (check_hash_table (table));
}


DEFUN ("hash-table-count", Fhash_table_count, Shash_table_count, 1, 1, 0,
       doc: /* Return the number of elements in TABLE.  */)
  (Lisp_Object table)
{
  struct Lisp_Hash_Table *h = check_hash_table (table);
  return make_fixnum (h->count);
}


DEFUN ("hash-table-rehash-size", Fhash_table_rehash_size,
       Shash_table_rehash_size, 1, 1, 0,
       doc: /* Return the rehash size of TABLE.
This function is for compatibility only; it returns a nominal value
without current significance.  */)
  (Lisp_Object table)
{
  CHECK_HASH_TABLE (table);
  return make_float (1.5);  /* The old default rehash-size value.  */
}


DEFUN ("hash-table-rehash-threshold", Fhash_table_rehash_threshold,
       Shash_table_rehash_threshold, 1, 1, 0,
       doc: /* Return the rehash threshold of TABLE.
This function is for compatibility only; it returns a nominal value
without current significance.  */)
  (Lisp_Object table)
{
  CHECK_HASH_TABLE (table);
  return make_float (0.8125);  /* The old default rehash-threshold value.  */
}


DEFUN ("hash-table-size", Fhash_table_size, Shash_table_size, 1, 1, 0,
       doc: /* Return the current allocation size of TABLE.

This is probably not the function that you are looking for.  To get the
number of entries in a table, use `hash-table-count' instead.

The returned value is the number of entries that TABLE can currently
hold without growing, but since hash tables grow automatically, this
number is rarely of interest.  */)
  (Lisp_Object table)
{
  struct Lisp_Hash_Table *h = check_hash_table (table);
  return make_fixnum (HASH_TABLE_SIZE (h));
}


DEFUN ("hash-table-test", Fhash_table_test, Shash_table_test, 1, 1, 0,
       doc: /* Return the test TABLE uses.  */)
  (Lisp_Object table)
{
  return check_hash_table (table)->test->name;
}

Lisp_Object
hash_table_weakness_symbol (hash_table_weakness_t weak)
{
  switch (weak)
    {
    case Weak_None:          return Qnil;
    case Weak_Key:           return Qkey;
    case Weak_Value:         return Qvalue;
    case Weak_Key_And_Value: return Qkey_and_value;
    case Weak_Key_Or_Value:  return Qkey_or_value;
    }
  emacs_abort ();
}

DEFUN ("hash-table-weakness", Fhash_table_weakness, Shash_table_weakness,
       1, 1, 0,
       doc: /* Return the weakness of TABLE.  */)
  (Lisp_Object table)
{
  return hash_table_weakness_symbol (check_hash_table (table)->weakness);
}


DEFUN ("hash-table-p", Fhash_table_p, Shash_table_p, 1, 1, 0,
       doc: /* Return t if OBJ is a Lisp hash table object.  */)
  (Lisp_Object obj)
{
  return HASH_TABLE_P (obj) ? Qt : Qnil;
}


DEFUN ("clrhash", Fclrhash, Sclrhash, 1, 1, 0,
       doc: /* Clear hash table TABLE and return it.  */)
  (Lisp_Object table)
{
  struct Lisp_Hash_Table *h = check_hash_table (table);
  check_mutable_hash_table (table, h);
  hash_clear (h);
  /* Be compatible with XEmacs.  */
  return table;
}


DEFUN ("gethash", Fgethash, Sgethash, 2, 3, 0,
       doc: /* Look up KEY in TABLE and return its associated value.
If KEY is not found, return DFLT which defaults to nil.  */)
  (Lisp_Object key, Lisp_Object table, Lisp_Object dflt)
{
  struct Lisp_Hash_Table *h = check_hash_table (table);
  ptrdiff_t i = hash_lookup (h, key);
  return i >= 0 ? HASH_VALUE (h, i) : dflt;
}


DEFUN ("puthash", Fputhash, Sputhash, 3, 3, 0,
       doc: /* Associate KEY with VALUE in hash table TABLE.
If KEY is already present in table, replace its current value with
VALUE.  In any case, return VALUE.  */)
  (Lisp_Object key, Lisp_Object value, Lisp_Object table)
{
  struct Lisp_Hash_Table *h = check_hash_table (table);
  check_mutable_hash_table (table, h);

  EMACS_UINT hash = hash_from_key (h, key);
  ptrdiff_t i = hash_lookup_with_hash (h, key, hash);
  if (i >= 0)
    set_hash_value_slot (h, i, value);
  else
    hash_put (h, key, value, hash);

  return value;
}


DEFUN ("remhash", Fremhash, Sremhash, 2, 2, 0,
       doc: /* Remove KEY from TABLE.  */)
  (Lisp_Object key, Lisp_Object table)
{
  struct Lisp_Hash_Table *h = check_hash_table (table);
  check_mutable_hash_table (table, h);
  hash_remove_from_table (h, key);
  return Qnil;
}


DEFUN ("maphash", Fmaphash, Smaphash, 2, 2, 0,
       doc: /* Call FUNCTION for all entries in hash table TABLE.
FUNCTION is called with two arguments, KEY and VALUE.
It should not alter TABLE in any way other than using `puthash' to
set a new value for KEY, or `remhash' to remove KEY.
`maphash' always returns nil.  */)
  (Lisp_Object function, Lisp_Object table)
{
  struct Lisp_Hash_Table *h = check_hash_table (table);
  /* We can't use DOHASH here since FUNCTION may violate the rules and
     we shouldn't crash as a result (although the effects are
     unpredictable).  */
  DOHASH_SAFE (h, i)
    call2 (function, HASH_KEY (h, i), HASH_VALUE (h, i));
  return Qnil;
}


DEFUN ("define-hash-table-test", Fdefine_hash_table_test,
       Sdefine_hash_table_test, 3, 3, 0,
       doc: /* Define a new hash table test with name NAME, a symbol.

In hash tables created with NAME specified as test, use TEST to
compare keys, and HASH for computing hash codes of keys.

TEST must be a function taking two arguments and returning non-nil if
both arguments are the same.  HASH must be a function taking one
argument and returning an object that is the hash code of the argument.
It should be the case that if (eq (funcall HASH x1) (funcall HASH x2))
returns nil, then (funcall TEST x1 x2) also returns nil.  */)
  (Lisp_Object name, Lisp_Object test, Lisp_Object hash)
{
  return Fput (name, Qhash_table_test, list2 (test, hash));
}

DEFUN ("internal--hash-table-histogram",
       Finternal__hash_table_histogram,
       Sinternal__hash_table_histogram,
       1, 1, 0,
       doc: /* Bucket size histogram of HASH-TABLE.  Internal use only. */)
  (Lisp_Object hash_table)
{
  struct Lisp_Hash_Table *h = check_hash_table (hash_table);
  ptrdiff_t size = HASH_TABLE_SIZE (h);
  ptrdiff_t *freq = xzalloc (size * sizeof *freq);
  ptrdiff_t index_size = hash_table_index_size (h);
  for (ptrdiff_t i = 0; i < index_size; i++)
    {
      ptrdiff_t n = 0;
      for (ptrdiff_t j = HASH_INDEX (h, i); j != -1; j = HASH_NEXT (h, j))
	n++;
      if (n > 0)
	freq[n - 1]++;
    }
  Lisp_Object ret = Qnil;
  for (ptrdiff_t i = 0; i < size; i++)
    if (freq[i] > 0)
      ret = Fcons (Fcons (make_int (i + 1), make_int (freq[i])),
		   ret);
  xfree (freq);
  return Fnreverse (ret);
}

DEFUN ("internal--hash-table-buckets",
       Finternal__hash_table_buckets,
       Sinternal__hash_table_buckets,
       1, 1, 0,
       doc: /* (KEY . HASH) in HASH-TABLE, grouped by bucket.
Internal use only. */)
  (Lisp_Object hash_table)
{
  struct Lisp_Hash_Table *h = check_hash_table (hash_table);
  Lisp_Object ret = Qnil;
  ptrdiff_t index_size = hash_table_index_size (h);
  for (ptrdiff_t i = 0; i < index_size; i++)
    {
      Lisp_Object bucket = Qnil;
      for (ptrdiff_t j = HASH_INDEX (h, i); j != -1; j = HASH_NEXT (h, j))
	bucket = Fcons (Fcons (HASH_KEY (h, j), make_int (HASH_HASH (h, j))),
			bucket);
      if (!NILP (bucket))
	ret = Fcons (Fnreverse (bucket), ret);
    }
  return Fnreverse (ret);
}

DEFUN ("internal--hash-table-index-size",
       Finternal__hash_table_index_size,
       Sinternal__hash_table_index_size,
       1, 1, 0,
       doc: /* Index size of HASH-TABLE.  Internal use only. */)
  (Lisp_Object hash_table)
{
  struct Lisp_Hash_Table *h = check_hash_table (hash_table);
  return make_int (hash_table_index_size (h));
}

#include "md5.h"
#include "sha1.h"
#include "sha256.h"
#include "sha512.h"

/* Store into HEXBUF an unterminated hexadecimal character string
   representing DIGEST, which is binary data of size DIGEST_SIZE bytes.
   HEXBUF might equal DIGEST.  */
void
hexbuf_digest (char *hexbuf, void const *digest, int digest_size)
{
  unsigned char const *p = digest;

  for (int i = digest_size - 1; i >= 0; i--)
    {
      static char const hexdigit[16] = "0123456789abcdef";
      int p_i = p[i];
      hexbuf[2 * i] = hexdigit[p_i >> 4];
      hexbuf[2 * i + 1] = hexdigit[p_i & 0xf];
    }
}

static Lisp_Object
make_digest_string (Lisp_Object digest, int digest_size)
{
  hexbuf_digest (SSDATA (digest), SDATA (digest), digest_size);
  return digest;
}

DEFUN ("secure-hash-algorithms", Fsecure_hash_algorithms,
       Ssecure_hash_algorithms, 0, 0, 0,
       doc: /* Return a list of all the supported `secure-hash' algorithms. */)
  (void)
{
  return list (Qmd5, Qsha1, Qsha224, Qsha256, Qsha384, Qsha512);
}

/* Extract data from a string or a buffer. SPEC is a list of
(BUFFER-OR-STRING-OR-SYMBOL START END CODING-SYSTEM NOERROR) which behave as
specified with `secure-hash' and in Info node
`(elisp)Format of GnuTLS Cryptography Inputs'.  */
char *
extract_data_from_object (Lisp_Object spec,
                          ptrdiff_t *start_byte,
                          ptrdiff_t *end_byte)
{
  Lisp_Object object = XCAR (spec);

  if (CONSP (spec)) spec = XCDR (spec);
  Lisp_Object start = CAR_SAFE (spec);

  if (CONSP (spec)) spec = XCDR (spec);
  Lisp_Object end = CAR_SAFE (spec);

  if (CONSP (spec)) spec = XCDR (spec);
  Lisp_Object coding_system = CAR_SAFE (spec);

  if (CONSP (spec)) spec = XCDR (spec);
  Lisp_Object noerror = CAR_SAFE (spec);

  if (STRINGP (object))
    {
      if (NILP (coding_system))
	{
	  /* Decide the coding-system to encode the data with.  */

	  if (STRING_MULTIBYTE (object))
	    /* use default, we can't guess correct value */
	    coding_system = preferred_coding_system ();
	  else
	    coding_system = Qraw_text;
	}

      if (NILP (Fcoding_system_p (coding_system)))
	{
	  /* Invalid coding system.  */

	  if (!NILP (noerror))
	    coding_system = Qraw_text;
	  else
	    xsignal1 (Qcoding_system_error, coding_system);
	}

      if (STRING_MULTIBYTE (object))
	object = code_convert_string (object, coding_system,
				      Qnil, true, false, true);

      ptrdiff_t size = SCHARS (object), start_char, end_char;
      validate_subarray (object, start, end, size, &start_char, &end_char);

      *start_byte = !start_char ? 0 : string_char_to_byte (object, start_char);
      *end_byte = (end_char == size
                   ? SBYTES (object)
                   : string_char_to_byte (object, end_char));
    }
  else if (BUFFERP (object))
    {
      struct buffer *prev = current_buffer;
      EMACS_INT b, e;

      record_unwind_current_buffer ();

      struct buffer *bp = XBUFFER (object);
      set_buffer_internal (bp);

      b = !NILP (start) ? fix_position (start) : BEGV;
      e = !NILP (end) ? fix_position (end) : ZV;
      if (b > e)
	{
	  EMACS_INT temp = b;
	  b = e;
	  e = temp;
	}

      if (!(BEGV <= b && e <= ZV))
	args_out_of_range (start, end);

      if (NILP (coding_system))
	{
	  /* Decide the coding-system to encode the data with.
	     See fileio.c:Fwrite-region */

	  if (!NILP (Vcoding_system_for_write))
	    coding_system = Vcoding_system_for_write;
	  else
	    {
	      bool force_raw_text = false;

	      coding_system = BVAR (XBUFFER (object), buffer_file_coding_system);
	      if (NILP (coding_system)
		  || NILP (Flocal_variable_p (Qbuffer_file_coding_system, Qnil)))
		{
		  coding_system = Qnil;
		  if (NILP (BVAR (current_buffer, enable_multibyte_characters)))
		    force_raw_text = true;
		}

	      if (NILP (coding_system) && !NILP (Fbuffer_file_name (object)))
		{
		  /* Check file-coding-system-alist.  */
		  Lisp_Object val = CALLN (Ffind_operation_coding_system,
					   Qwrite_region,
					   make_fixnum (b), make_fixnum (e),
					   Fbuffer_file_name (object));
		  if (CONSP (val) && !NILP (XCDR (val)))
		    coding_system = XCDR (val);
		}

	      if (NILP (coding_system)
		  && !NILP (BVAR (XBUFFER (object), buffer_file_coding_system)))
		{
		  /* If we still have not decided a coding system, use the
		     default value of buffer-file-coding-system.  */
		  coding_system = BVAR (XBUFFER (object), buffer_file_coding_system);
		}

	      if (!force_raw_text
		  && !NILP (Ffboundp (Vselect_safe_coding_system_function)))
		/* Confirm that VAL can surely encode the current region.  */
		coding_system = call4 (Vselect_safe_coding_system_function,
				       make_fixnum (b), make_fixnum (e),
				       coding_system, Qnil);

	      if (force_raw_text)
		coding_system = Qraw_text;
	    }

	  if (NILP (Fcoding_system_p (coding_system)))
	    {
	      /* Invalid coding system.  */

	      if (!NILP (noerror))
		coding_system = Qraw_text;
	      else
		xsignal1 (Qcoding_system_error, coding_system);
	    }
	}

      object = make_buffer_string (b, e, false);
      set_buffer_internal (prev);
      /* Discard the unwind protect for recovering the current
	 buffer.  */
      specpdl_ptr--;

      if (STRING_MULTIBYTE (object))
	object = code_convert_string (object, coding_system,
				      Qnil, true, false, false);
      *start_byte = 0;
      *end_byte = SBYTES (object);
    }
  else if (EQ (object, Qiv_auto))
    {
      /* Format: (iv-auto REQUIRED-LENGTH).  */

      if (!FIXNATP (start))
        error ("Without a length, `iv-auto' can't be used; see ELisp manual");
      else
        {
	  EMACS_INT start_hold = XFIXNAT (start);
          object = make_unibyte_string (NULL, start_hold);
	  char *lim = SSDATA (object) + start_hold;
	  for (char *p = SSDATA (object); p < lim; p++)
	    {
	      ssize_t gotten = getrandom (p, lim - p, 0);
	      if (0 <= gotten)
		p += gotten;
	      else if (errno != EINTR)
		report_file_error ("Getting random data", Qnil);
	    }

          *start_byte = 0;
          *end_byte = start_hold;
        }
    }

  if (!STRINGP (object))
    signal_error ("Invalid object argument",
		  NILP (object) ? build_string ("nil") : object);
  return SSDATA (object);
}


/* ALGORITHM is a symbol: md5, sha1, sha224 and so on. */

static Lisp_Object
secure_hash (Lisp_Object algorithm, Lisp_Object object, Lisp_Object start,
	     Lisp_Object end, Lisp_Object coding_system, Lisp_Object noerror,
	     Lisp_Object binary)
{
  ptrdiff_t start_byte, end_byte;
  int digest_size;
  void *(*hash_func) (const char *, size_t, void *);
  Lisp_Object digest;

  CHECK_SYMBOL (algorithm);

  Lisp_Object spec = list5 (object, start, end, coding_system, noerror);

  const char *input = extract_data_from_object (spec, &start_byte, &end_byte);

  if (input == NULL)
    error ("secure_hash: failed to extract data from object, aborting!");

  if (EQ (algorithm, Qmd5))
    {
      digest_size = MD5_DIGEST_SIZE;
      hash_func	  = md5_buffer;
    }
  else if (EQ (algorithm, Qsha1))
    {
      digest_size = SHA1_DIGEST_SIZE;
      hash_func	  = sha1_buffer;
    }
  else if (EQ (algorithm, Qsha224))
    {
      digest_size = SHA224_DIGEST_SIZE;
      hash_func	  = sha224_buffer;
    }
  else if (EQ (algorithm, Qsha256))
    {
      digest_size = SHA256_DIGEST_SIZE;
      hash_func	  = sha256_buffer;
    }
  else if (EQ (algorithm, Qsha384))
    {
      digest_size = SHA384_DIGEST_SIZE;
      hash_func	  = sha384_buffer;
    }
  else if (EQ (algorithm, Qsha512))
    {
      digest_size = SHA512_DIGEST_SIZE;
      hash_func	  = sha512_buffer;
    }
  else
    error ("Invalid algorithm arg: %s", SDATA (Fsymbol_name (algorithm)));

  /* allocate 2 x digest_size so that it can be re-used to hold the
     hexified value */
  digest = make_unibyte_string (NULL, digest_size * 2);

  hash_func (input + start_byte,
	     end_byte - start_byte,
	     SSDATA (digest));

  if (NILP (binary))
    return make_digest_string (digest, digest_size);
  else
    return make_unibyte_string (SSDATA (digest), digest_size);
}

DEFUN ("md5", Fmd5, Smd5, 1, 5, 0,
       doc: /* Return MD5 message digest of OBJECT, a buffer or string.

A message digest is the string representation of the cryptographic checksum
of a document, and the algorithm to calculate it is defined in RFC 1321.
The MD5 digest is 32-character long.

The two optional arguments START and END are character positions
specifying for which part of OBJECT the message digest should be
computed.  If nil or omitted, the digest is computed for the whole
OBJECT.

The MD5 message digest is computed from the result of encoding the
text in a coding system, not directly from the internal Emacs form of
the text.  The optional fourth argument CODING-SYSTEM specifies which
coding system to encode the text with.  It should be the same coding
system that you used or will use when actually writing the text into a
file.

If CODING-SYSTEM is nil or omitted, the default depends on OBJECT.  If
OBJECT is a buffer, the default for CODING-SYSTEM is whatever coding
system would be chosen by default for writing this text into a file.

If OBJECT is a string, the most preferred coding system (see the
command `prefer-coding-system') is used.

If NOERROR is non-nil, silently assume the `raw-text' coding if the
guesswork fails.  Normally, an error is signaled in such case.

Note that MD5 is not collision resistant and should not be used for
anything security-related.  See `secure-hash' for alternatives.  */)
  (Lisp_Object object, Lisp_Object start, Lisp_Object end, Lisp_Object coding_system, Lisp_Object noerror)
{
  return secure_hash (Qmd5, object, start, end, coding_system, noerror, Qnil);
}

DEFUN ("secure-hash", Fsecure_hash, Ssecure_hash, 2, 5, 0,
       doc: /* Return the secure hash of OBJECT, a buffer or string.
ALGORITHM is a symbol specifying the hash to use:
- md5    corresponds to MD5, produces a 32-character signature
- sha1   corresponds to SHA-1, produces a 40-character signature
- sha224 corresponds to SHA-2 (SHA-224), produces a 56-character signature
- sha256 corresponds to SHA-2 (SHA-256), produces a 64-character signature
- sha384 corresponds to SHA-2 (SHA-384), produces a 96-character signature
- sha512 corresponds to SHA-2 (SHA-512), produces a 128-character signature

The two optional arguments START and END are positions specifying for
which part of OBJECT to compute the hash.  If nil or omitted, uses the
whole OBJECT.

The full list of algorithms can be obtained with `secure-hash-algorithms'.

If BINARY is non-nil, returns a string in binary form.

Note that MD5 and SHA-1 are not collision resistant and should not be
used for anything security-related.  For these applications, use one
of the other hash types instead, e.g. sha256 or sha512.  */)
  (Lisp_Object algorithm, Lisp_Object object, Lisp_Object start, Lisp_Object end, Lisp_Object binary)
{
  return secure_hash (algorithm, object, start, end, Qnil, Qnil, binary);
}

DEFUN ("buffer-hash", Fbuffer_hash, Sbuffer_hash, 0, 1, 0,
       doc: /* Return a hash of the contents of BUFFER-OR-NAME.
This hash is performed on the raw internal format of the buffer,
disregarding any coding systems.  If nil, use the current buffer.

This function is useful for comparing two buffers running in the same
Emacs, but is not guaranteed to return the same hash between different
Emacs versions.  It should be somewhat more efficient on larger
buffers than `secure-hash' is, and should not allocate more memory.

It should not be used for anything security-related.  See
`secure-hash' for these applications.  */ )
  (Lisp_Object buffer_or_name)
{
  Lisp_Object buffer;
  struct buffer *b;
  struct sha1_ctx ctx;

  if (NILP (buffer_or_name))
    buffer = Fcurrent_buffer ();
  else
    buffer = Fget_buffer (buffer_or_name);
  if (NILP (buffer))
    nsberror (buffer_or_name);

  b = XBUFFER (buffer);
  sha1_init_ctx (&ctx);

  /* Process the first part of the buffer. */
  sha1_process_bytes (BUF_BEG_ADDR (b),
		      BUF_GPT_BYTE (b) - BUF_BEG_BYTE (b),
		      &ctx);

  /* If the gap is before the end of the buffer, process the last half
     of the buffer. */
  if (BUF_GPT_BYTE (b) < BUF_Z_BYTE (b))
    sha1_process_bytes (BUF_GAP_END_ADDR (b),
			BUF_Z_ADDR (b) - BUF_GAP_END_ADDR (b),
			&ctx);

  Lisp_Object digest = make_unibyte_string (NULL, SHA1_DIGEST_SIZE * 2);
  sha1_finish_ctx (&ctx, SSDATA (digest));
  return make_digest_string (digest, SHA1_DIGEST_SIZE);
}

DEFUN ("buffer-line-statistics", Fbuffer_line_statistics,
       Sbuffer_line_statistics, 0, 1, 0,
       doc: /* Return data about lines in BUFFER.
The data is returned as a list, and the first element is the number of
lines in the buffer, the second is the length of the longest line, and
the third is the mean line length.  The lengths returned are in bytes, not
characters.  */ )
  (Lisp_Object buffer_or_name)
{
  Lisp_Object buffer;
  ptrdiff_t lines = 0, longest = 0;
  double mean = 0;
  struct buffer *b;

  if (NILP (buffer_or_name))
    buffer = Fcurrent_buffer ();
  else
    buffer = Fget_buffer (buffer_or_name);
  if (NILP (buffer))
    nsberror (buffer_or_name);

  b = XBUFFER (buffer);

  unsigned char *start = BUF_BEG_ADDR (b);
  ptrdiff_t area = BUF_GPT_BYTE (b) - BUF_BEG_BYTE (b), pre_gap = 0;

  /* Process the first part of the buffer. */
  while (area > 0)
    {
      unsigned char *n = memchr (start, '\n', area);

      if (n)
	{
	  ptrdiff_t this_line = n - start;
	  if (this_line > longest)
	    longest = this_line;
	  lines++;
	  /* Blame Knuth. */
	  mean = mean + (this_line - mean) / lines;
	  area = area - this_line - 1;
	  start += this_line + 1;
	}
      else
	{
	  /* Didn't have a newline here, so save the rest for the
	     post-gap calculation. */
	  pre_gap = area;
	  area = 0;
	}
    }

  /* If the gap is before the end of the buffer, process the last half
     of the buffer. */
  if (BUF_GPT_BYTE (b) < BUF_Z_BYTE (b))
    {
      start = BUF_GAP_END_ADDR (b);
      area = BUF_Z_ADDR (b) - BUF_GAP_END_ADDR (b);

      while (area > 0)
	{
	  unsigned char *n = memchr (start, '\n', area);
	  ptrdiff_t this_line = n? n - start + pre_gap: area + pre_gap;

	  if (this_line > longest)
	    longest = this_line;
	  lines++;
	  /* Blame Knuth again. */
	  mean = mean + (this_line - mean) / lines;
	  area = area - this_line - 1;
	  start += this_line + 1;
	  pre_gap = 0;
	}
    }
  else if (pre_gap > 0)
    {
      if (pre_gap > longest)
	longest = pre_gap;
      lines++;
      mean = mean + (pre_gap - mean) / lines;
    }

  return list3 (make_int (lines), make_int (longest), make_float (mean));
}

DEFUN ("string-search", Fstring_search, Sstring_search, 2, 3, 0,
       doc: /* Search for the string NEEDLE in the string HAYSTACK.
The return value is the position of the first occurrence of NEEDLE in
HAYSTACK, or nil if no match was found.

The optional START-POS argument says where to start searching in
HAYSTACK and defaults to zero (start at the beginning).
It must be between zero and the length of HAYSTACK, inclusive.

Case is always significant and text properties are ignored. */)
  (register Lisp_Object needle, Lisp_Object haystack, Lisp_Object start_pos)
{
  ptrdiff_t start_byte = 0, haybytes;
  char *res, *haystart;
  EMACS_INT start = 0;

  CHECK_STRING (needle);
  CHECK_STRING (haystack);

  if (!NILP (start_pos))
    {
      CHECK_FIXNUM (start_pos);
      start = XFIXNUM (start_pos);
      if (start < 0 || start > SCHARS (haystack))
        xsignal1 (Qargs_out_of_range, start_pos);
      start_byte = string_char_to_byte (haystack, start);
    }

  /* If NEEDLE is longer than (the remaining length of) haystack, then
     we can't have a match, and return early.  */
  if (SCHARS (needle) > SCHARS (haystack) - start)
    return Qnil;

  haystart = SSDATA (haystack) + start_byte;
  haybytes = SBYTES (haystack) - start_byte;

  /* We can do a direct byte-string search if both strings have the
     same multibyteness, or if the needle consists of ASCII characters only.  */
  if (STRING_MULTIBYTE (haystack)
      ? (STRING_MULTIBYTE (needle)
         || SCHARS (haystack) == SBYTES (haystack) || string_ascii_p (needle))
      : (!STRING_MULTIBYTE (needle)
         || SCHARS (needle) == SBYTES (needle)))
    {
      if (STRING_MULTIBYTE (haystack) && STRING_MULTIBYTE (needle)
          && SCHARS (haystack) == SBYTES (haystack)
          && SCHARS (needle) != SBYTES (needle))
        /* Multibyte non-ASCII needle, multibyte ASCII haystack: impossible.  */
        return Qnil;
      else
        res = memmem (haystart, haybytes,
                      SSDATA (needle), SBYTES (needle));
    }
  else if (STRING_MULTIBYTE (haystack))  /* unibyte non-ASCII needle */
    {
      Lisp_Object multi_needle = string_to_multibyte (needle);
      res = memmem (haystart, haybytes,
		    SSDATA (multi_needle), SBYTES (multi_needle));
    }
  else              /* unibyte haystack, multibyte non-ASCII needle */
    {
      /* The only possible way we can find the multibyte needle in the
	 unibyte stack (since we know that the needle is non-ASCII) is
	 if they contain "raw bytes" (and no other non-ASCII chars.)  */
      ptrdiff_t nbytes = SBYTES (needle);
      for (ptrdiff_t i = 0; i < nbytes; i++)
        {
          int c = SREF (needle, i);
          if (CHAR_BYTE8_HEAD_P (c))
            i++;                /* Skip raw byte.  */
          else if (!ASCII_CHAR_P (c))
            return Qnil;  /* Found a char that can't be in the haystack.  */
        }

      /* "Raw bytes" (aka eighth-bit) are represented differently in
         multibyte and unibyte strings.  */
      Lisp_Object uni_needle = Fstring_to_unibyte (needle);
      res = memmem (haystart, haybytes,
                    SSDATA (uni_needle), SBYTES (uni_needle));
    }

  if (!res)
    return Qnil;

  return make_int (string_byte_to_char (haystack, res - SSDATA (haystack)));
}

DEFUN ("object-intervals", Fobject_intervals, Sobject_intervals, 1, 1, 0,
       doc: /* Return a copy of the text properties of OBJECT.
OBJECT must be a buffer or a string.

Altering this copy does not change the layout of the text properties
in OBJECT.  */)
  (register Lisp_Object object)
{
  INTERVAL intervals;

  if (STRINGP (object))
    intervals = string_intervals (object);
  else if (BUFFERP (object))
    intervals = buffer_intervals (XBUFFER (object));
  else
    wrong_type_argument (Qbuffer_or_string_p, object);

  if (!intervals)
    return Qnil;

  Lisp_Object collector = Qnil;
  traverse_intervals (intervals, 0, collect_interval, &collector);
  return Fnreverse (collector);
}

DEFUN ("line-number-at-pos", Fline_number_at_pos,
       Sline_number_at_pos, 0, 2, 0,
       doc: /* Return the line number at POSITION in the current buffer.
If POSITION is nil or omitted, it defaults to point's position in the
current buffer.

If the buffer is narrowed, the return value by default counts the lines
from the beginning of the accessible portion of the buffer.  But if the
second optional argument ABSOLUTE is non-nil, the value counts the lines
from the absolute start of the buffer, disregarding the narrowing.  */)
  (register Lisp_Object position, Lisp_Object absolute)
{
  ptrdiff_t pos_byte, start_byte = BEGV_BYTE;

  if (!BUFFER_LIVE_P (current_buffer))
    error ("Attempt to count lines in a dead buffer");

  if (MARKERP (position))
    {
      /* We don't trust the byte position if the marker's buffer is
         not the current buffer.  */
      if (XMARKER (position)->buffer != current_buffer)
	pos_byte = CHAR_TO_BYTE (marker_position (position));
      else
	pos_byte = marker_byte_position (position);
    }
  else if (NILP (position))
    pos_byte = PT_BYTE;
  else
    {
      CHECK_FIXNUM (position);
      ptrdiff_t pos = XFIXNUM (position);
      /* Check that POSITION is valid. */
      if (pos < BEG || pos > Z)
	args_out_of_range_3 (position, make_int (BEG), make_int (Z));
      pos_byte = CHAR_TO_BYTE (pos);
    }

  if (NILP (absolute))
    pos_byte = clip_to_bounds (BEGV_BYTE, pos_byte, ZV_BYTE);
  else
    start_byte = BEG_BYTE;

  /* Check that POSITION is valid. */
  if (pos_byte < BEG_BYTE || pos_byte > Z_BYTE)
    args_out_of_range_3 (make_int (BYTE_TO_CHAR (pos_byte)),
			 make_int (BEG), make_int (Z));

  return make_int (count_lines (start_byte, pos_byte) + 1);
}


void
syms_of_fns (void)
{
  /* Hash table stuff.  */
  DEFSYM (Qhash_table_p, "hash-table-p");
  DEFSYM (Qeq, "eq");
  DEFSYM (Qeql, "eql");
  DEFSYM (Qequal, "equal");
  DEFSYM (QCtest, ":test");
  DEFSYM (QCsize, ":size");
  DEFSYM (QCpurecopy, ":purecopy");
  DEFSYM (QCrehash_size, ":rehash-size");
  DEFSYM (QCrehash_threshold, ":rehash-threshold");
  DEFSYM (QCweakness, ":weakness");
  DEFSYM (Qkey, "key");
  DEFSYM (Qvalue, "value");
  DEFSYM (Qhash_table_test, "hash-table-test");
  DEFSYM (Qkey_or_value, "key-or-value");
  DEFSYM (Qkey_and_value, "key-and-value");

  defsubr (&Ssxhash_eq);
  defsubr (&Ssxhash_eql);
  defsubr (&Ssxhash_equal);
  defsubr (&Ssxhash_equal_including_properties);
  defsubr (&Smake_hash_table);
  defsubr (&Scopy_hash_table);
  defsubr (&Shash_table_count);
  defsubr (&Shash_table_rehash_size);
  defsubr (&Shash_table_rehash_threshold);
  defsubr (&Shash_table_size);
  defsubr (&Shash_table_test);
  defsubr (&Shash_table_weakness);
  defsubr (&Shash_table_p);
  defsubr (&Sclrhash);
  defsubr (&Sgethash);
  defsubr (&Sputhash);
  defsubr (&Sremhash);
  defsubr (&Smaphash);
  defsubr (&Sdefine_hash_table_test);
  defsubr (&Sinternal__hash_table_histogram);
  defsubr (&Sinternal__hash_table_buckets);
  defsubr (&Sinternal__hash_table_index_size);
  defsubr (&Sstring_search);
  defsubr (&Sobject_intervals);
  defsubr (&Sline_number_at_pos);

  /* Crypto and hashing stuff.  */
  DEFSYM (Qiv_auto, "iv-auto");

  DEFSYM (Qmd5,    "md5");
  DEFSYM (Qsha1,   "sha1");
  DEFSYM (Qsha224, "sha224");
  DEFSYM (Qsha256, "sha256");
  DEFSYM (Qsha384, "sha384");
  DEFSYM (Qsha512, "sha512");

  /* Miscellaneous stuff.  */

  DEFSYM (Qstring_lessp, "string-lessp");
  DEFSYM (Qprovide, "provide");
  DEFSYM (Qrequire, "require");
  DEFSYM (Qyes_or_no_p_history, "yes-or-no-p-history");
  DEFSYM (Qcursor_in_echo_area, "cursor-in-echo-area");
  DEFSYM (Qwidget_type, "widget-type");

  DEFVAR_LISP ("overriding-plist-environment", Voverriding_plist_environment,
               doc: /* An alist that overrides the plists of the symbols which it lists.
Used by the byte-compiler to apply `define-symbol-prop' during
compilation.  */);
  Voverriding_plist_environment = Qnil;
  DEFSYM (Qoverriding_plist_environment, "overriding-plist-environment");

  staticpro (&string_char_byte_cache_string);
  string_char_byte_cache_string = Qnil;

  require_nesting_list = Qnil;
  staticpro (&require_nesting_list);

  Fset (Qyes_or_no_p_history, Qnil);

  DEFVAR_LISP ("features", Vfeatures,
    doc: /* A list of symbols which are the features of the executing Emacs.
Used by `featurep' and `require', and altered by `provide'.  */);
  Vfeatures = list1 (Qemacs);
  DEFSYM (Qfeatures, "features");
  /* Let people use lexically scoped vars named `features'.  */
  Fmake_var_non_special (Qfeatures);
  DEFSYM (Qsubfeatures, "subfeatures");
  DEFSYM (Qfuncall, "funcall");
  DEFSYM (Qplistp, "plistp");
  DEFSYM (Qlist_or_vector_p, "list-or-vector-p");

#ifdef HAVE_LANGINFO_CODESET
  DEFSYM (Qcodeset, "codeset");
  DEFSYM (Qdays, "days");
  DEFSYM (Qmonths, "months");
  DEFSYM (Qpaper, "paper");
#endif	/* HAVE_LANGINFO_CODESET */

  DEFVAR_BOOL ("use-dialog-box", use_dialog_box,
    doc: /* Non-nil means mouse commands use dialog boxes to ask questions.
This applies to `y-or-n-p' and `yes-or-no-p' questions asked by commands
invoked by mouse clicks and mouse menu items.

On some platforms, file selection dialogs are also enabled if this is
non-nil.  */);
  use_dialog_box = true;

  DEFVAR_BOOL ("use-file-dialog", use_file_dialog,
    doc: /* Non-nil means mouse commands use a file dialog to ask for files.
This applies to commands from menus and tool bar buttons even when
they are initiated from the keyboard.  If `use-dialog-box' is nil,
that disables the use of a file dialog, regardless of the value of
this variable.  */);
  use_file_dialog = true;

  DEFVAR_BOOL ("use-short-answers", use_short_answers,
    doc: /* Non-nil means `yes-or-no-p' uses shorter answers "y" or "n".
When non-nil, `yes-or-no-p' will use `y-or-n-p' to read the answer.
We recommend against setting this variable non-nil, because `yes-or-no-p'
is intended to be used when users are expected not to respond too
quickly, but to take their time and perhaps think about the answer.
The same variable also affects the function `read-answer'.  See also
`yes-or-no-prompt'.  */);
  use_short_answers = false;

  DEFVAR_LISP ("yes-or-no-prompt", Vyes_or_no_prompt,
    doc: /* String to append when `yes-or-no-p' asks a question.
For best results this should end in a space.  */);
  Vyes_or_no_prompt = build_unibyte_string ("(yes or no) ");

  defsubr (&Sidentity);
  defsubr (&Srandom);
  defsubr (&Slength);
  defsubr (&Ssafe_length);
  defsubr (&Slength_less);
  defsubr (&Slength_greater);
  defsubr (&Slength_equal);
  defsubr (&Sproper_list_p);
  defsubr (&Scircular_list_p);
  defsubr (&Sstring_bytes);
  defsubr (&Sstring_distance);
  defsubr (&Sstring_equal);
  defsubr (&Scompare_strings);
  defsubr (&Sstring_lessp);
  defsubr (&Sstring_version_lessp);
  defsubr (&Sstring_collate_lessp);
  defsubr (&Sstring_collate_equalp);
  defsubr (&Sappend);
  defsubr (&Sconcat);
  defsubr (&Svconcat);
  defsubr (&Scopy_sequence);
  defsubr (&Sstring_make_multibyte);
  defsubr (&Sstring_make_unibyte);
  defsubr (&Sstring_as_multibyte);
  defsubr (&Sstring_as_unibyte);
  defsubr (&Sstring_to_multibyte);
  defsubr (&Sstring_to_unibyte);
  defsubr (&Scopy_alist);
  defsubr (&Ssubstring);
  defsubr (&Ssubstring_no_properties);
  defsubr (&Stake);
  defsubr (&Sntake);
  defsubr (&Snthcdr);
  defsubr (&Snth);
  defsubr (&Selt);
  defsubr (&Smember);
  defsubr (&Smemq);
  defsubr (&Smemql);
  defsubr (&Sassq);
  defsubr (&Sassoc);
  defsubr (&Srassq);
  defsubr (&Srassoc);
  defsubr (&Sdelq);
  defsubr (&Sdelete);
  defsubr (&Snreverse);
  defsubr (&Sreverse);
  defsubr (&Ssort);
  defsubr (&Splist_get);
  defsubr (&Sget);
  defsubr (&Splist_put);
  defsubr (&Sput);
  defsubr (&Seql);
  defsubr (&Sequal);
  defsubr (&Sequal_including_properties);
  defsubr (&Sfillarray);
  defsubr (&Sclear_string);
  defsubr (&Snconc);
  defsubr (&Smapcar);
  defsubr (&Smapc);
  defsubr (&Smapcan);
  defsubr (&Smapconcat);
  defsubr (&Syes_or_no_p);
  defsubr (&Sload_average);
  defsubr (&Sfeaturep);
  defsubr (&Srequire);
  defsubr (&Sprovide);
  defsubr (&Splist_member);
  defsubr (&Swidget_put);
  defsubr (&Swidget_get);
  defsubr (&Swidget_apply);
  defsubr (&Sbase64_encode_region);
  defsubr (&Sbase64_decode_region);
  defsubr (&Sbase64_encode_string);
  defsubr (&Sbase64_decode_string);
  defsubr (&Sbase64url_encode_region);
  defsubr (&Sbase64url_encode_string);
  defsubr (&Smd5);
  defsubr (&Ssecure_hash_algorithms);
  defsubr (&Ssecure_hash);
  defsubr (&Sbuffer_hash);
  defsubr (&Slocale_info);
  defsubr (&Sbuffer_line_statistics);

  DEFSYM (Qreal_this_command, "real-this-command");
  DEFSYM (Qfrom__tty_menu_p, "from--tty-menu-p");
}<|MERGE_RESOLUTION|>--- conflicted
+++ resolved
@@ -2775,16 +2775,7 @@
 	}
     }
 
-<<<<<<< HEAD
   if (EQ (o1, o2))
-=======
-  /* A symbol with position compares the contained symbol, and is
-     `equal' to the corresponding ordinary symbol.  */
-  o1 = maybe_remove_pos_from_symbol (o1);
-  o2 = maybe_remove_pos_from_symbol (o2);
-
-  if (BASE_EQ (o1, o2))
->>>>>>> a4a99405
     return true;
   if (XTYPE (o1) != XTYPE (o2))
     return false;
@@ -2858,34 +2849,7 @@
 	else if (!SX_ADMITS_COMPARISON (pvtype))
 	  return false;
 
-<<<<<<< HEAD
 	for (ptrdiff_t i = 0; i < PVSIZE (o1); i++)
-=======
-#ifdef HAVE_TREE_SITTER
-	if (TS_NODEP (o1))
-	  return treesit_node_eq (o1, o2);
-#endif
-	if (SYMBOL_WITH_POS_P (o1))
-	  {
-	    eassert (!symbols_with_pos_enabled);
-	    return (BASE_EQ (XSYMBOL_WITH_POS_SYM (o1),
-			     XSYMBOL_WITH_POS_SYM (o2))
-		    && BASE_EQ (XSYMBOL_WITH_POS_POS (o1),
-				XSYMBOL_WITH_POS_POS (o2)));
-	  }
-
-	/* Aside from them, only true vectors, char-tables, compiled
-	   functions, and fonts (font-spec, font-entity, font-object)
-	   are sensible to compare, so eliminate the others now.  */
-	if (size & PSEUDOVECTOR_FLAG)
-	  {
-	    if (((size & PVEC_TYPE_MASK) >> PSEUDOVECTOR_AREA_BITS)
-		< PVEC_COMPILED)
-	      return false;
-	    size &= PSEUDOVECTOR_SIZE_MASK;
-	  }
-	for (ptrdiff_t i = 0; i < size; i++)
->>>>>>> a4a99405
 	  {
 	    Lisp_Object v1, v2;
 	    v1 = AREF (o1, i);
@@ -4431,12 +4395,7 @@
 static EMACS_INT
 sxhash_eq (Lisp_Object key)
 {
-<<<<<<< HEAD
   return XHASH (key) ^ XTYPE (key);
-=======
-  Lisp_Object k = maybe_remove_pos_from_symbol (key);
-  return XHASH (k) ^ XTYPE (k);
->>>>>>> a4a99405
 }
 
 static EMACS_INT
@@ -5402,11 +5361,7 @@
 
   /* See if there's a `:test TEST' among the arguments.  */
   ptrdiff_t i = get_key_arg (QCtest, nargs, args, used);
-<<<<<<< HEAD
   Lisp_Object test = i ? args[i] : Qeql;
-=======
-  Lisp_Object test = i ? maybe_remove_pos_from_symbol (args[i]) : Qeql;
->>>>>>> a4a99405
   const struct hash_table_test *testdesc;
   if (EQ (test, Qeq))
     testdesc = &hashtest_eq;
