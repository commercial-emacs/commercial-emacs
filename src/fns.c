--- conflicted
+++ resolved
@@ -3958,14 +3958,8 @@
 
   move_gap_both (XFIXNAT (beg), ibeg);
   decoded_length = base64_decode_1 ((char *) BYTE_POS_ADDR (ibeg),
-<<<<<<< HEAD
 				    decoded, length, ! NILP (base64url),
 				    multibyte, &inserted_chars);
-=======
-				    decoded, length, !NILP (base64url),
-				    multibyte, !NILP (ignore_invalid),
-				    &inserted_chars);
->>>>>>> 33647b6d
   if (decoded_length > allength)
     emacs_abort ();
 
@@ -4020,12 +4014,7 @@
   /* The decoded result should be unibyte. */
   ptrdiff_t decoded_chars;
   decoded_length = base64_decode_1 (SSDATA (string), decoded, length,
-<<<<<<< HEAD
 				    ! NILP (base64url), 0, &decoded_chars);
-=======
-				    !NILP (base64url), false,
-				    !NILP (ignore_invalid), &decoded_chars);
->>>>>>> 33647b6d
   if (decoded_length > length)
     emacs_abort ();
   else if (decoded_length >= 0)
