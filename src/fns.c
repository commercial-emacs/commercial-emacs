--- conflicted
+++ resolved
@@ -4308,7 +4308,6 @@
   return vec;
 }
 
-<<<<<<< HEAD
 /* Likewise, except set new entries in the resulting vector to nil.  */
 
 Lisp_Object
@@ -4321,12 +4320,6 @@
 	    (new_size - old_size) * word_size);
   return v;
 }
-=======
-
-/***********************************************************************
-			 Low-level Functions
- ***********************************************************************/
->>>>>>> 8b7a6d7b
 
 /* Return the index of the next entry in H following the one at IDX,
    or -1 if none.  */
@@ -4532,17 +4525,10 @@
   h->rehash_threshold = rehash_threshold;
   h->rehash_size = rehash_size;
   h->count = 0;
-<<<<<<< HEAD
   h->key_and_value = initialize_vector (2 * size, Qunbound);
   h->hash = initialize_vector (size, Qnil);
   h->next = initialize_vector (size, make_fixnum (-1));
   h->index = initialize_vector (hash_index_size (h, size), make_fixnum (-1));
-=======
-  h->key_and_value = make_vector (2 * size, HASH_UNUSED_ENTRY_KEY);
-  h->hash = make_nil_vector (size);
-  h->next = make_vector (size, make_fixnum (-1));
-  h->index = make_vector (hash_index_size (h, size), make_fixnum (-1));
->>>>>>> 8b7a6d7b
   h->next_weak = NULL;
   h->purecopy = purecopy;
   h->mutable = true;
@@ -4640,7 +4626,6 @@
       /* Build the new&larger key_and_value vector, making sure the new
          fields are initialized to `unbound`.  */
       Lisp_Object key_and_value
-<<<<<<< HEAD
 	= larger_vecalloc (h->key_and_value, 2 * (next_size - old_size),
 			   2 * next_size);
       for (ptrdiff_t i = 2 * old_size; i < 2 * next_size; i++)
@@ -4650,17 +4635,6 @@
 					next_size);
       ptrdiff_t index_size = hash_index_size (h, next_size);
       h->index = initialize_vector (index_size, make_fixnum (-1));
-=======
-	= alloc_larger_vector (h->key_and_value, 2 * new_size);
-      for (ptrdiff_t i = 2 * old_size; i < 2 * new_size; i++)
-        ASET (key_and_value, i, HASH_UNUSED_ENTRY_KEY);
-
-      Lisp_Object hash = alloc_larger_vector (h->hash, new_size);
-      memclear (XVECTOR (hash)->contents + old_size,
-		(new_size - old_size) * word_size);
-      ptrdiff_t index_size = hash_index_size (h, new_size);
-      h->index = make_vector (index_size, make_fixnum (-1));
->>>>>>> 8b7a6d7b
       h->key_and_value = key_and_value;
       h->hash = hash;
       h->next = next;
@@ -4677,13 +4651,8 @@
 	  }
 
 #ifdef ENABLE_CHECKING
-<<<<<<< HEAD
       if (HASH_TABLE_P (Vloadup_pure_table) && XHASH_TABLE (Vloadup_pure_table) == h)
 	message ("Growing hash table to: %"pD"d", next_size);
-=======
-      if (HASH_TABLE_P (Vpurify_flag) && XHASH_TABLE (Vpurify_flag) == h)
-	message ("Growing hash table to: %"pD"d", new_size);
->>>>>>> 8b7a6d7b
 #endif
     }
 }
@@ -4723,7 +4692,6 @@
 ptrdiff_t
 hash_lookup (struct Lisp_Hash_Table *h, Lisp_Object key, Lisp_Object *hash)
 {
-<<<<<<< HEAD
   ptrdiff_t start_of_bucket, i;
 
   Lisp_Object hash_code = h->test.hashfn (key, h);
@@ -4733,15 +4701,6 @@
   start_of_bucket = XUFIXNUM (hash_code) % ASIZE (h->index);
 
   for (i = HASH_INDEX (h, start_of_bucket); i >= 0; i = HASH_NEXT (h, i))
-=======
-  Lisp_Object hash_code = hash_from_key (h, key);
-  if (hash)
-    *hash = hash_code;
-
-  ptrdiff_t start_of_bucket = hash_index_index (h, hash_code);
-  ptrdiff_t i;
-  for (i = HASH_INDEX (h, start_of_bucket); 0 <= i; i = HASH_NEXT (h, i))
->>>>>>> 8b7a6d7b
     if (EQ (key, HASH_KEY (h, i))
 	|| (h->test.cmpfn
 	    && EQ (hash_code, HASH_HASH (h, i))
@@ -4774,11 +4733,7 @@
   /* Store key/value in the key_and_value vector.  */
   ptrdiff_t i = h->next_free;
   eassert (NILP (HASH_HASH (h, i)));
-<<<<<<< HEAD
   eassert (EQ (Qunbound, (HASH_KEY (h, i))));
-=======
-  eassert (hash_unused_entry_key_p (HASH_KEY (h, i)));
->>>>>>> 8b7a6d7b
   h->next_free = HASH_NEXT (h, i);
   set_hash_key_slot (h, i, key);
   set_hash_value_slot (h, i, value);
@@ -5165,25 +5120,6 @@
     }
 }
 
-<<<<<<< HEAD
-=======
-static void
-collect_interval (INTERVAL interval, Lisp_Object collector)
-{
-  nconc2 (collector,
-	  list1(list3 (make_fixnum (interval->position),
-		       make_fixnum (interval->position + LENGTH (interval)),
-		       interval->plist)));
-}
-
-
--
-/***********************************************************************
-			    Lisp Interface
- ***********************************************************************/
-
->>>>>>> 8b7a6d7b
 DEFUN ("sxhash-eq", Fsxhash_eq, Ssxhash_eq, 1, 1, 0,
        doc: /* Return an integer hash code for OBJ suitable for `eq'.
 If (eq A B), then (= (sxhash-eq A) (sxhash-eq B)).
@@ -5313,11 +5249,7 @@
 
   /* See if there's a `:purecopy PURECOPY' argument.  */
   i = get_key_arg (QCpurecopy, nargs, args, used);
-<<<<<<< HEAD
   purecopy = i && ! NILP (args[i]);
-=======
-  bool purecopy = i && !NILP (args[i]);
->>>>>>> 8b7a6d7b
   /* See if there's a `:size SIZE' argument.  */
   i = get_key_arg (QCsize, nargs, args, used);
   Lisp_Object size_arg = i ? args[i] : Qnil;
@@ -5516,11 +5448,7 @@
   for (ptrdiff_t i = 0; i < HASH_TABLE_SIZE (h); ++i)
     {
       Lisp_Object k = HASH_KEY (h, i);
-<<<<<<< HEAD
       if (!EQ (k, Qunbound))
-=======
-      if (!hash_unused_entry_key_p (k))
->>>>>>> 8b7a6d7b
         call2 (function, k, HASH_VALUE (h, i));
     }
 
@@ -5545,78 +5473,6 @@
   return Fput (name, Qhash_table_test, list2 (test, hash));
 }
 
-<<<<<<< HEAD
-=======
-DEFUN ("internal--hash-table-histogram",
-       Finternal__hash_table_histogram,
-       Sinternal__hash_table_histogram,
-       1, 1, 0,
-       doc: /* Bucket size histogram of HASH-TABLE.  Internal use only. */)
-  (Lisp_Object hash_table)
-{
-  struct Lisp_Hash_Table *h = check_hash_table (hash_table);
-  ptrdiff_t size = HASH_TABLE_SIZE (h);
-  ptrdiff_t *freq = xzalloc (size * sizeof *freq);
-  ptrdiff_t index_size = ASIZE (h->index);
-  for (ptrdiff_t i = 0; i < index_size; i++)
-    {
-      ptrdiff_t n = 0;
-      for (ptrdiff_t j = HASH_INDEX (h, i); j != -1; j = HASH_NEXT (h, j))
-	n++;
-      if (n > 0)
-	freq[n - 1]++;
-    }
-  Lisp_Object ret = Qnil;
-  for (ptrdiff_t i = 0; i < size; i++)
-    if (freq[i] > 0)
-      ret = Fcons (Fcons (make_int (i + 1), make_int (freq[i])),
-		   ret);
-  xfree (freq);
-  return Fnreverse (ret);
-}
-
-DEFUN ("internal--hash-table-buckets",
-       Finternal__hash_table_buckets,
-       Sinternal__hash_table_buckets,
-       1, 1, 0,
-       doc: /* (KEY . HASH) in HASH-TABLE, grouped by bucket.
-Internal use only. */)
-  (Lisp_Object hash_table)
-{
-  struct Lisp_Hash_Table *h = check_hash_table (hash_table);
-  Lisp_Object ret = Qnil;
-  ptrdiff_t index_size = ASIZE (h->index);
-  for (ptrdiff_t i = 0; i < index_size; i++)
-    {
-      Lisp_Object bucket = Qnil;
-      for (ptrdiff_t j = HASH_INDEX (h, i); j != -1; j = HASH_NEXT (h, j))
-	bucket = Fcons (Fcons (HASH_KEY (h, j), HASH_HASH (h, j)),
-			bucket);
-      if (!NILP (bucket))
-	ret = Fcons (Fnreverse (bucket), ret);
-    }
-  return Fnreverse (ret);
-}
-
-DEFUN ("internal--hash-table-index-size",
-       Finternal__hash_table_index_size,
-       Sinternal__hash_table_index_size,
-       1, 1, 0,
-       doc: /* Index size of HASH-TABLE.  Internal use only. */)
-  (Lisp_Object hash_table)
-{
-  struct Lisp_Hash_Table *h = check_hash_table (hash_table);
-  ptrdiff_t index_size = ASIZE (h->index);
-  return make_int (index_size);
-}
-
--
-/************************************************************************
-			MD5, SHA-1, and SHA-2
- ************************************************************************/
-
->>>>>>> 8b7a6d7b
 #include "md5.h"
 #include "sha1.h"
 #include "sha256.h"
