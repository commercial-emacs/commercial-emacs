--- conflicted
+++ resolved
@@ -2239,15 +2239,7 @@
   if (!NILP (preserve_permissions))
     {
 #if HAVE_LIBSELINUX
-<<<<<<< HEAD
       if (is_selinux_enabled () && ifd != -1)
-=======
-      if (selinux_enabled_p (SSDATA (encoded_file))
-	  /* Eschew copying SELinux contexts if they're inapplicable
-	     to the destination file.  */
-	  && selinux_enabled_p (SSDATA (encoded_newname))
-	  && emacs_fd_to_int (ifd) != -1)
->>>>>>> b57a6486
 	{
 	  conlength = fgetfilecon (ifd, &con);
 	  if (conlength == -1)
