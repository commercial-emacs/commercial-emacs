/* Define frame-object for GNU Emacs.
   Copyright (C) 1993-1994, 1999-2021 Free Software Foundation, Inc.

This file is part of GNU Emacs.

GNU Emacs is free software: you can redistribute it and/or modify
it under the terms of the GNU General Public License as published by
the Free Software Foundation, either version 3 of the License, or (at
your option) any later version.

GNU Emacs is distributed in the hope that it will be useful,
but WITHOUT ANY WARRANTY; without even the implied warranty of
MERCHANTABILITY or FITNESS FOR A PARTICULAR PURPOSE.  See the
GNU General Public License for more details.

You should have received a copy of the GNU General Public License
along with GNU Emacs.  If not, see <https://www.gnu.org/licenses/>.  */

#ifndef EMACS_FRAME_H
#define EMACS_FRAME_H

#include "termhooks.h"
#include "window.h"

INLINE_HEADER_BEGIN

enum vertical_scroll_bar_type
{
  vertical_scroll_bar_none,
  vertical_scroll_bar_left,
  vertical_scroll_bar_right
};

#ifdef HAVE_WINDOW_SYSTEM

enum fullscreen_type
{
  FULLSCREEN_NONE,
  FULLSCREEN_WIDTH     = 0x1,
  FULLSCREEN_HEIGHT    = 0x2,
  FULLSCREEN_BOTH      = 0x3, /* Not a typo but means "width and height".  */
  FULLSCREEN_MAXIMIZED = 0x4,
#ifdef HAVE_NTGUI
  FULLSCREEN_WAIT      = 0x8
#endif
};

enum z_group
{
  z_group_none,
  z_group_above,
  z_group_below,
  z_group_above_suspended,
};

enum internal_border_part
  {
   INTERNAL_BORDER_NONE,
   INTERNAL_BORDER_LEFT_EDGE,
   INTERNAL_BORDER_TOP_LEFT_CORNER,
   INTERNAL_BORDER_TOP_EDGE,
   INTERNAL_BORDER_TOP_RIGHT_CORNER,
   INTERNAL_BORDER_RIGHT_EDGE,
   INTERNAL_BORDER_BOTTOM_RIGHT_CORNER,
   INTERNAL_BORDER_BOTTOM_EDGE,
   INTERNAL_BORDER_BOTTOM_LEFT_CORNER,
  };

#ifdef NS_IMPL_COCOA
enum ns_appearance_type
  {
    ns_appearance_system_default,
    ns_appearance_aqua,
    ns_appearance_vibrant_dark
  };
#endif
#endif /* HAVE_WINDOW_SYSTEM */

/* The structure representing a frame.  */

struct frame
{
  union vectorlike_header header;

  /* All Lisp_Object components must come first.
     That ensures they are all aligned normally.  */

  /* Name of this frame: a Lisp string.  It is used for looking up resources,
     as well as for the title in some cases.  */
  Lisp_Object name;

  /* The name to use for the icon, the last time
     it was refreshed.  nil means not explicitly specified.  */
  Lisp_Object icon_name;

  /* This is the frame title specified explicitly, if any.
     Usually it is nil.  */
  Lisp_Object title;

#if defined (HAVE_WINDOW_SYSTEM)
  /* This frame's parent frame, if it has one.  */
  Lisp_Object parent_frame;
#endif /* HAVE_WINDOW_SYSTEM */

  /* The frame which should receive keystrokes that occur in this
     frame, or nil if they should go to the frame itself.  This is
     usually nil, but if the frame is minibufferless, we can use this
     to redirect keystrokes to a surrogate minibuffer frame when
     needed.

     Note that a value of nil is different from having the field point
     to the frame itself.  Whenever the Fselect_frame function is used
     to shift from one frame to the other, any redirections to the
     original frame are shifted to the newly selected frame; if
     focus_frame is nil, Fselect_frame will leave it alone.  */
  Lisp_Object focus_frame;

  /* This frame's root window.  Every frame has one.
     If the frame has only a minibuffer window, this is it.
     Otherwise, if the frame has a minibuffer window, this is its sibling.  */
  Lisp_Object root_window;

  /* This frame's selected window.
     Each frame has its own window hierarchy
     and one of the windows in it is selected within the frame.
     The selected window of the selected frame is Emacs's selected window.  */
  Lisp_Object selected_window;

  /* This frame's selected window when run_window_change_functions was
     called the last time on this frame.  */
  Lisp_Object old_selected_window;

  /* This frame's minibuffer window.
     Most frames have their own minibuffer windows,
     but only the selected frame's minibuffer window
     can actually appear to exist.  */
  Lisp_Object minibuffer_window;

  /* Parameter alist of this frame.
     These are the parameters specified when creating the frame
     or modified with modify-frame-parameters.  */
  Lisp_Object param_alist;

  /* List of scroll bars on this frame.
     Actually, we don't specify exactly what is stored here at all; the
     scroll bar implementation code can use it to store anything it likes.
     This field is marked by the garbage collector.  It is here
     instead of in the `device' structure so that the garbage
     collector doesn't need to look inside the window-system-dependent
     structure.  */
  Lisp_Object scroll_bars;
  Lisp_Object condemned_scroll_bars;

  /* Vector describing the items to display in the menu bar.
     Each item has four elements in this vector.
     They are KEY, STRING, SUBMAP, and HPOS.
     (HPOS is not used in when the X toolkit is in use.)
     There are four additional elements of nil at the end, to terminate.  */
  Lisp_Object menu_bar_items;

  /* Hash table of FACE-NAME keys and FACE-VECTOR-DATA values.  */
  Lisp_Object face_hash_table;

  /* A vector that records the entire structure of this frame's menu bar.
     For the format of the data, see extensive comments in xmenu.c.
     Only the X toolkit version uses this.  */
  Lisp_Object menu_bar_vector;

  /* Predicate for selecting buffers for other-buffer.  */
  Lisp_Object buffer_predicate;

  /* List of buffers viewed in this frame, for other-buffer.  */
  Lisp_Object buffer_list;

  /* List of buffers that were viewed, then buried in this frame.  The
     most recently buried buffer is first.  For last-buffer.  */
  Lisp_Object buried_buffer_list;

#if defined (HAVE_X_WINDOWS) && ! defined (USE_X_TOOLKIT) && ! defined (USE_GTK)
  /* A dummy window used to display menu bars under X when no X
     toolkit support is available.  */
  Lisp_Object menu_bar_window;
#endif

#if defined (HAVE_WINDOW_SYSTEM)
  /* A window used to display the tab-bar of a frame.  */
  Lisp_Object tab_bar_window;

  /* Desired and current contents displayed in that window.  */
  Lisp_Object desired_tab_bar_string;
  Lisp_Object current_tab_bar_string;
#endif

#if defined (HAVE_WINDOW_SYSTEM) && ! defined (HAVE_EXT_TOOL_BAR)
  /* A window used to display the tool-bar of a frame.  */
  Lisp_Object tool_bar_window;

  /* Desired and current contents displayed in that window.  */
  Lisp_Object desired_tool_bar_string;
  Lisp_Object current_tool_bar_string;
#endif

#ifdef USE_GTK
  /* Where tool bar is, can be left, right, top or bottom.
     Except with GTK, the only supported position is `top'.  */
  Lisp_Object tool_bar_position;
#endif

#if defined (HAVE_XFT) || defined (HAVE_FREETYPE)
  /* List of data specific to font-driver and frame, but common to faces.  */
  Lisp_Object font_data;
#endif

  /* Desired and current tab-bar items.  */
  Lisp_Object tab_bar_items;

  /* Desired and current tool-bar items.  */
  Lisp_Object tool_bar_items;
  /* tool_bar_items should be the last Lisp_Object member.  */

  /* Cache of realized faces.  */
  struct face_cache *face_cache;

  /* Tab-bar item index of the item on which a mouse button was pressed.  */
  int last_tab_bar_item;

#if defined (HAVE_WINDOW_SYSTEM) && ! defined (HAVE_EXT_TOOL_BAR)
  /* Tool-bar item index of the item on which a mouse button was pressed.  */
  int last_tool_bar_item;
#endif

  /* Number of elements in `menu_bar_vector' that have meaningful data.  */
  int menu_bar_items_used;

#if defined (USE_X_TOOLKIT) || defined (HAVE_NTGUI)
  /* A buffer to hold the frame's name.  Since this is used by the
     window system toolkit, we can't use the Lisp string's pointer
     (`name', above) because it might get relocated.  */
  char *namebuf;
#endif

#ifdef USE_X_TOOLKIT
  /* Used to pass geometry parameters to toolkit functions.  */
  char *shell_position;
#endif

  /* Glyph pool and matrix.  */
  struct glyph_pool *current_pool;
  struct glyph_pool *desired_pool;
  struct glyph_matrix *desired_matrix;
  struct glyph_matrix *current_matrix;

  /* Bitfield area begins here.  Keep them together to avoid extra padding.  */

  /* True means that glyphs on this frame have been initialized so it can
     be used for output.  */
  bool_bf glyphs_initialized_p : 1;

  /* Set to true in adjust_frame_size when one of the frame's sizes
     changed.  Clear the frame in clear_garbaged_frames if set.  */
  bool_bf resized_p : 1;

  /* Set to true if the default face for the frame has been
     realized.  Reset to zero whenever the default face changes.
     Used to see the difference between a font change and face change.  */
  bool_bf default_face_done_p : 1;

  /* Set to true if this frame has already been hscrolled during
     current redisplay.  */
  bool_bf already_hscrolled_p : 1;

  /* Set to true when current redisplay has updated frame.  */
  bool_bf updated_p : 1;

#if defined (HAVE_WINDOW_SYSTEM)
  /* Set to true to minimize tab-bar height even when
     auto-resize-tab-bar is set to grow-only.  */
  bool_bf minimize_tab_bar_window_p : 1;
#endif

#if defined (HAVE_WINDOW_SYSTEM) && ! defined (HAVE_EXT_TOOL_BAR)
  /* Set to true to minimize tool-bar height even when
     auto-resize-tool-bar is set to grow-only.  */
  bool_bf minimize_tool_bar_window_p : 1;
#endif

#ifdef HAVE_EXT_TOOL_BAR
  /* True means using a tool bar that comes from the toolkit.  */
  bool_bf external_tool_bar : 1;
#endif

  /* True means that fonts have been loaded since the last glyph
     matrix adjustments.  */
  bool_bf fonts_changed : 1;

  /* True means that cursor type has been changed.  */
  bool_bf cursor_type_changed : 1;

  /* True if it needs to be redisplayed.  */
  bool_bf redisplay : 1;

#ifdef HAVE_EXT_MENU_BAR
  /* True means using a menu bar that comes from the toolkit.  */
  bool_bf external_menu_bar : 1;
#endif

  /* Next two bitfields are mutually exclusive.  They might both be
     zero if the frame has been made invisible without an icon.  */

  /* Nonzero if the frame is currently displayed; we check
     it to see if we should bother updating the frame's contents.

     On ttys and on Windows NT/9X, to avoid wasting effort updating
     visible frames that are actually completely obscured by other
     windows on the display, we bend the meaning of visible slightly:
     if equal to 2, then the frame is obscured - we still consider
     it to be "visible" as seen from lisp, but we don't bother
     updating it.  */
  unsigned visible : 2;

  /* True if the frame is currently iconified.  Do not
     set this directly, use SET_FRAME_ICONIFIED instead.  */
  bool_bf iconified : 1;

  /* True if this frame should be fully redisplayed.  Disables all
     optimizations while rebuilding matrices and redrawing.  */
  bool_bf garbaged : 1;

  /* False means, if this frame has just one window,
     show no modeline for that window.  */
  bool_bf wants_modeline : 1;

  /* True means raise this frame to the top of the heap when selected.  */
  bool_bf auto_raise : 1;

  /* True means lower this frame to the bottom of the stack when left.  */
  bool_bf auto_lower : 1;

  /* True if frame's root window can't be split.  */
  bool_bf no_split : 1;

  /* If this is set, then Emacs won't change the frame name to indicate
     the current buffer, etcetera.  If the user explicitly sets the frame
     name, this gets set.  If the user sets the name to Qnil, this is
     cleared.  */
  bool_bf explicit_name : 1;

  /* True if at least one window on this frame changed since the last
     call of run_window_change_functions.  Changes are either "state
     changes" (a window has been created, deleted or got assigned
     another buffer) or "size changes" (the total or body size of a
     window changed).  run_window_change_functions exits early unless
     either this flag is true or a window selection happened on this
     frame.  */
  bool_bf window_change : 1;

  /* True if running window state change functions has been explicitly
     requested for this frame since last redisplay.  */
  bool_bf window_state_change : 1;

  /* True if the mouse has moved on this display device
     since the last time we checked.  */
  bool_bf mouse_moved : 1;

  /* True means that the pointer is invisible.  */
  bool_bf pointer_invisible : 1;

  /* True means that all windows except mini-window and
     selected window on this frame have frozen window starts.  */
  bool_bf frozen_window_starts : 1;

  /* The output method says how the contents of this frame are
     displayed.  It could be using termcap, or using an X window.
     This must be the same as the terminal->type. */
  ENUM_BF (output_method) output_method : 3;

#ifdef HAVE_WINDOW_SYSTEM
  /* True if this frame is a tooltip frame.  */
  bool_bf tooltip : 1;

  /* See FULLSCREEN_ enum on top.  */
  ENUM_BF (fullscreen_type) want_fullscreen : 4;

  /* If not vertical_scroll_bar_none, we should actually
     display the scroll bars of this type on this frame.  */
  ENUM_BF (vertical_scroll_bar_type) vertical_scroll_bar_type : 2;

  /* Nonzero if we should actually display horizontal scroll bars on this frame.  */
  bool_bf horizontal_scroll_bars : 1;

  /* True if this is an undecorated frame.  */
  bool_bf undecorated : 1;

#ifndef HAVE_NTGUI
  /* True if this is an override_redirect frame.  */
  bool_bf override_redirect : 1;
#endif

  /* Nonzero if this frame's icon should not appear on its display's taskbar.  */
  bool_bf skip_taskbar : 1;

  /* Nonzero if this frame's window F's X window does not want to
     receive input focus when it is mapped.  */
  bool_bf no_focus_on_map : 1;

  /* Nonzero if this frame's window does not want to receive input focus
     via mouse clicks or by moving the mouse into it.  */
  bool_bf no_accept_focus : 1;

  /* The z-group this frame's window belongs to. */
  ENUM_BF (z_group) z_group : 2;

  /* Non-zero if display of truncation and continuation glyphs outside
     the fringes is suppressed.  */
  bool_bf no_special_glyphs : 1;
#endif /* HAVE_WINDOW_SYSTEM */

  /* True means set_window_size_hook requests can be processed for
     this frame.  */
  bool_bf can_set_window_size : 1;

  /* Set to true after this frame was made by `make-frame'.  */
  bool_bf after_make_frame : 1;

  /* Two sticky flags, that are both false when a frame is created.
     'display_tab_bar' sets the former to true the first time it
     displays the tab bar.  When the former is true, the next call of
     'x_change_tab_bar_height' and associates sets the latter true and
     tries to adjust the frame height in a way that the now valid pixel
     height of the tab bar is taken into account by the frame's native
     height.  */
  bool_bf tab_bar_redisplayed : 1;
  bool_bf tab_bar_resized : 1;

  /* Two sticky flags, that are both false when a frame is created.
     'redisplay_tool_bar' sets the former to true the first time it
     displays the tool bar.  When the former is true, the next call of
     'x_change_tool_bar_height' and associates sets the latter true and
     tries to adjust the frame height in a way that the now valid pixel
     height of the tool bar is taken into account by the frame's native
     height.  */
  bool_bf tool_bar_redisplayed : 1;
  bool_bf tool_bar_resized : 1;

  /* Inhibit implied resize before after_make_frame is set.  */
  bool_bf inhibit_horizontal_resize : 1;
  bool_bf inhibit_vertical_resize : 1;

  /* Non-zero if this frame's faces need to be recomputed.  */
  bool_bf face_change : 1;

  /* Non-zero if this frame's image cache and face cache cannot be
     freed because the frame is in the process of being redisplayed.  */
  bool_bf inhibit_clear_image_cache : 1;

  /* True when new_width or new_height were set by change_frame_size,
     false when they were set by adjust_frame_size internally or not
     set.  */
  bool_bf new_size_p : 1;

  /* True when frame was invisible before first MapNotify event.  Used
     in X builds only.  */
  bool_bf was_invisible : 1;

  /* True when the frame isn't selected, and selecting it in the
     future should select the mini-window rather than the currently
     selected window in the frame, assuming there is still an active
     minibuffer in that mini-window.  */
  bool_bf select_mini_window_flag : 1;
  /* Bitfield area ends here.  */

  /* This frame's change stamp, set the last time window change
     functions were run for this frame.  Should never be 0 because
     that's the change stamp of a new window.  A window was not on a
     frame the last run_window_change_functions was called on it if
     it's change stamp differs from that of its frame.  */
  int change_stamp;

  /* This frame's number of windows, set the last time window change
     functions were run for this frame.  Should never be 0 even for
     minibuffer-only frames.  If no window has been added, this allows
     to detect whether a window was deleted on this frame since the
     last time run_window_change_functions was called on it.  */
  ptrdiff_t number_of_windows;

  /* Number of frame lines (rounded up) of tab bar.  */
  int tab_bar_lines;

  /* Height of frame internal tab bar in pixels.  */
  int tab_bar_height;

  int n_tab_bar_rows;
  int n_tab_bar_items;

  /* Number of frame lines (rounded up) of tool bar.  */
  int tool_bar_lines;

  /* Height of frame internal tool bar in pixels.  */
  int tool_bar_height;

  int n_tool_bar_rows;
  int n_tool_bar_items;

  /* A buffer for decode_mode_line.  */
  char *decode_mode_spec_buffer;

  /* See do_line_insertion_deletion_costs for info on these arrays.  */
  /* Cost of inserting 1 line on this frame.  */
  int *insert_line_cost;
  /* Cost of deleting 1 line on this frame.  */
  int *delete_line_cost;
  /* Cost of inserting n lines on this frame.  */
  int *insert_n_lines_cost;
  /* Cost of deleting n lines on this frame.  */
  int *delete_n_lines_cost;

  /* Text width and height of this frame in (and maybe rounded to) frame
     columns and lines.  */
  int text_cols, text_lines;
  /* Text width and height of this frame in pixels.  */
  int text_width, text_height;

  /* Native width of this frame in (and maybe rounded to) frame columns
     and lines.  */
  int total_cols, total_lines;
  /* Native width and height of this frame in pixels.  */
  int pixel_width, pixel_height;
  /* New native width and height of this frame for pending size change,
     in pixels.  -1 if no change pending.  */
  int new_width, new_height;

  /* Pixel position of the frame window (x and y offsets in root window).  */
  int left_pos, top_pos;

  /* This is the gravity value for the specified window position.  */
  int win_gravity;

  /* The geometry flags for this window.  */
  int size_hint_flags;

  /* Border width of the frame window as known by the (X) window system.  */
  int border_width;

  /* Width of child frames' internal border.  Acts as
     internal_border_width for child frames.  */
  int child_frame_border_width;

  /* Width of the internal border.  This is a line of background color
     just inside the window's border.  When the frame is selected,
     a highlighting is displayed inside the internal border.  */
  int internal_border_width;

  /* Widths of dividers between this frame's windows in pixels.  */
  int right_divider_width, bottom_divider_width;

  /* Widths of fringes in pixels.  */
  int left_fringe_width, right_fringe_width;

  /* Total width of fringes reserved for drawing truncation bitmaps,
     continuation bitmaps and alike - REMOVE THIS !!!!.    */
  int fringe_cols;

  /* Number of lines of menu bar.  */
  int menu_bar_lines;

  /* Pixel height of menubar.  */
  int menu_bar_height;

  /* Canonical X unit.  Width of default font, in pixels.  */
  int column_width;

  /* Canonical Y unit.  Height of a line, in pixels.  */
  int line_height;

  /* The terminal device that this frame uses.  If this is NULL, then
     the frame has been deleted.  */
  struct terminal *terminal;

  /* Device-dependent, frame-local auxiliary data used for displaying
     the contents.  When the frame is deleted, this data is deleted as
     well.  */
  union output_data
  {
    struct tty_output *tty;     /* From termchar.h.  */
    struct x_output *x;         /* From xterm.h.  */
    struct w32_output *w32;     /* From w32term.h.  */
    struct ns_output *ns;       /* From nsterm.h.  */
<<<<<<< HEAD
    struct pgtk_output *pgtk; /* From pgtkterm.h. */
=======
    struct haiku_output *haiku; /* From haikuterm.h. */
>>>>>>> d8dd705e
  }
  output_data;

  /* List of font-drivers available on the frame.  */
  struct font_driver_list *font_driver_list;

#if defined (HAVE_X_WINDOWS)
  /* Used by x_wait_for_event when watching for an X event on this frame.  */
  int wait_event_type;
#endif

  /* What kind of text cursor should we draw in the future?
     This should always be filled_box_cursor or bar_cursor.  */
  enum text_cursor_kinds desired_cursor;

  /* Width of bar cursor (if we are using that).  */
  int cursor_width;

  /* What kind of text cursor should we draw when the cursor blinks off?
     This can be filled_box_cursor or bar_cursor or no_cursor.  */
  enum text_cursor_kinds blink_off_cursor;

  /* Width of bar cursor (if we are using that) for blink-off state.  */
  int blink_off_cursor_width;

  /* Configured width of the scroll bar, in pixels and in characters.
     config_scroll_bar_cols tracks config_scroll_bar_width if the
     latter is positive; a zero value in config_scroll_bar_width means
     to compute the actual width on the fly, using config_scroll_bar_cols
     and the current font width.  */
  int config_scroll_bar_width;
  int config_scroll_bar_cols;

  /* Configured height of the scroll bar, in pixels and in characters.
     config_scroll_bar_lines tracks config_scroll_bar_height if the
     latter is positive; a zero value in config_scroll_bar_height means
     to compute the actual width on the fly, using
     config_scroll_bar_lines and the current font width.  */
  int config_scroll_bar_height;
  int config_scroll_bar_lines;

  /* The baud rate that was used to calculate costs for this frame.  */
  intmax_t cost_calculation_baud_rate;

  /* Frame opacity
     alpha[0]: alpha transparency of the active frame
     alpha[1]: alpha transparency of inactive frames
     Negative values mean not to change alpha.  */
  double alpha[2];

  /* Exponent for gamma correction of colors.  1/(VIEWING_GAMMA *
     SCREEN_GAMMA) where viewing_gamma is 0.4545 and SCREEN_GAMMA is a
     frame parameter.  0 means don't do gamma correction.  */
  double gamma;

  /* Additional space to put between text lines on this frame.  */
  int extra_line_spacing;

  /* All display backends seem to need these two pixel values.  */
  unsigned long background_pixel;
  unsigned long foreground_pixel;

#ifdef NS_IMPL_COCOA
  /* NSAppearance theme used on this frame.  */
  enum ns_appearance_type ns_appearance;
  bool_bf ns_transparent_titlebar;
#endif
} GCALIGNED_STRUCT;

/* Most code should use these functions to set Lisp fields in struct frame.  */

INLINE void
fset_buffer_list (struct frame *f, Lisp_Object val)
{
  f->buffer_list = val;
}
INLINE void
fset_buried_buffer_list (struct frame *f, Lisp_Object val)
{
  f->buried_buffer_list = val;
}
INLINE void
fset_condemned_scroll_bars (struct frame *f, Lisp_Object val)
{
  f->condemned_scroll_bars = val;
}
INLINE void
fset_face_hash_table (struct frame *f, Lisp_Object val)
{
  f->face_hash_table = val;
}
#if defined (HAVE_WINDOW_SYSTEM)
INLINE void
fset_parent_frame (struct frame *f, Lisp_Object val)
{
  f->parent_frame = val;
}
#endif
INLINE void
fset_focus_frame (struct frame *f, Lisp_Object val)
{
  f->focus_frame = val;
}
INLINE void
fset_icon_name (struct frame *f, Lisp_Object val)
{
  f->icon_name = val;
}
INLINE void
fset_menu_bar_items (struct frame *f, Lisp_Object val)
{
  f->menu_bar_items = val;
}
INLINE void
fset_menu_bar_vector (struct frame *f, Lisp_Object val)
{
  f->menu_bar_vector = val;
}
#if defined (HAVE_X_WINDOWS) && ! defined (USE_X_TOOLKIT) && ! defined (USE_GTK)
INLINE void
fset_menu_bar_window (struct frame *f, Lisp_Object val)
{
  f->menu_bar_window = val;
}
#endif
INLINE void
fset_name (struct frame *f, Lisp_Object val)
{
  f->name = val;
}
INLINE void
fset_param_alist (struct frame *f, Lisp_Object val)
{
  f->param_alist = val;
}
INLINE void
fset_root_window (struct frame *f, Lisp_Object val)
{
  f->root_window = val;
}
INLINE void
fset_scroll_bars (struct frame *f, Lisp_Object val)
{
  f->scroll_bars = val;
}
INLINE void
fset_selected_window (struct frame *f, Lisp_Object val)
{
  f->selected_window = val;
}
INLINE void
fset_old_selected_window (struct frame *f, Lisp_Object val)
{
  f->old_selected_window = val;
}
INLINE void
fset_title (struct frame *f, Lisp_Object val)
{
  f->title = val;
}
INLINE void
fset_tab_bar_items (struct frame *f, Lisp_Object val)
{
  f->tab_bar_items = val;
}
#if defined (HAVE_WINDOW_SYSTEM)
INLINE void
fset_tab_bar_window (struct frame *f, Lisp_Object val)
{
  f->tab_bar_window = val;
}
INLINE void
fset_current_tab_bar_string (struct frame *f, Lisp_Object val)
{
  f->current_tab_bar_string = val;
}
INLINE void
fset_desired_tab_bar_string (struct frame *f, Lisp_Object val)
{
  f->desired_tab_bar_string = val;
}
#endif /* HAVE_WINDOW_SYSTEM */
INLINE void
fset_tool_bar_items (struct frame *f, Lisp_Object val)
{
  f->tool_bar_items = val;
}
#ifdef USE_GTK
INLINE void
fset_tool_bar_position (struct frame *f, Lisp_Object val)
{
  f->tool_bar_position = val;
}
#endif /* USE_GTK */
#if defined (HAVE_WINDOW_SYSTEM) && ! defined (HAVE_EXT_TOOL_BAR)
INLINE void
fset_tool_bar_window (struct frame *f, Lisp_Object val)
{
  f->tool_bar_window = val;
}
INLINE void
fset_current_tool_bar_string (struct frame *f, Lisp_Object val)
{
  f->current_tool_bar_string = val;
}
INLINE void
fset_desired_tool_bar_string (struct frame *f, Lisp_Object val)
{
  f->desired_tool_bar_string = val;
}
#endif /* HAVE_WINDOW_SYSTEM && !USE_GTK && !HAVE_NS */

INLINE double
NUMVAL (Lisp_Object x)
{
  return NUMBERP (x) ? XFLOATINT (x) : -1;
}

INLINE double
default_pixels_per_inch_x (void)
{
  Lisp_Object v = (CONSP (Vdisplay_pixels_per_inch)
		   ? XCAR (Vdisplay_pixels_per_inch)
		   : Vdisplay_pixels_per_inch);
  return NUMVAL (v) > 0 ? NUMVAL (v) : 72.0;
}

INLINE double
default_pixels_per_inch_y (void)
{
  Lisp_Object v = (CONSP (Vdisplay_pixels_per_inch)
		   ? XCDR (Vdisplay_pixels_per_inch)
		   : Vdisplay_pixels_per_inch);
  return NUMVAL (v) > 0 ? NUMVAL (v) : 72.0;
}

#define FRAME_KBOARD(f) ((f)->terminal->kboard)

/* Return a pointer to the image cache of frame F.  */
#define FRAME_IMAGE_CACHE(F) ((F)->terminal->image_cache)

#define XFRAME(p) \
  (eassert (FRAMEP (p)), XUNTAG (p, Lisp_Vectorlike, struct frame))
#define XSETFRAME(a, b) (XSETPSEUDOVECTOR (a, b, PVEC_FRAME))

/* Given a window, return its frame as a Lisp_Object.  */
#define WINDOW_FRAME(w) ((w)->frame)

/* Test a frame for particular kinds of display methods.  */
#define FRAME_INITIAL_P(f) ((f)->output_method == output_initial)
#define FRAME_TERMCAP_P(f) ((f)->output_method == output_termcap)
#define FRAME_X_P(f) ((f)->output_method == output_x_window)
#ifndef HAVE_NTGUI
#define FRAME_W32_P(f) false
#else
#define FRAME_W32_P(f) ((f)->output_method == output_w32)
#endif
#ifndef MSDOS
#define FRAME_MSDOS_P(f) false
#else
#define FRAME_MSDOS_P(f) ((f)->output_method == output_msdos_raw)
#endif
#ifndef HAVE_NS
#define FRAME_NS_P(f) false
#else
#define FRAME_NS_P(f) ((f)->output_method == output_ns)
#endif
<<<<<<< HEAD
#ifndef HAVE_PGTK
#define FRAME_PGTK_P(f) false
#else
#define FRAME_PGTK_P(f) ((f)->output_method == output_pgtk)
=======
#ifndef HAVE_HAIKU
#define FRAME_HAIKU_P(f) false
#else
#define FRAME_HAIKU_P(f) ((f)->output_method == output_haiku)
>>>>>>> d8dd705e
#endif

/* FRAME_WINDOW_P tests whether the frame is a graphical window system
   frame.  */
#ifdef HAVE_X_WINDOWS
#define FRAME_WINDOW_P(f) FRAME_X_P (f)
#endif
#ifdef HAVE_NTGUI
#define FRAME_WINDOW_P(f) FRAME_W32_P (f)
#endif
#ifdef HAVE_NS
#define FRAME_WINDOW_P(f) FRAME_NS_P(f)
#endif
<<<<<<< HEAD
#ifdef HAVE_PGTK
#define FRAME_WINDOW_P(f) FRAME_PGTK_P(f)
=======
#ifdef HAVE_HAIKU
#define FRAME_WINDOW_P(f) FRAME_HAIKU_P (f)
>>>>>>> d8dd705e
#endif
#ifndef FRAME_WINDOW_P
#define FRAME_WINDOW_P(f) ((void) (f), false)
#endif

/* Dots per inch of the screen the frame F is on.  */

#ifdef HAVE_WINDOW_SYSTEM

#define FRAME_RES_X(f)						\
  (eassert (FRAME_WINDOW_P (f)), FRAME_DISPLAY_INFO (f)->resx)
#define FRAME_RES_Y(f)						\
  (eassert (FRAME_WINDOW_P (f)), FRAME_DISPLAY_INFO (f)->resy)

#else /* !HAVE_WINDOW_SYSTEM */

/* Defaults when no window system available.  */

#define FRAME_RES_X(f) default_pixels_per_inch_x ()
#define FRAME_RES_Y(f) default_pixels_per_inch_y ()

#endif /* HAVE_WINDOW_SYSTEM */

/* Return a pointer to the structure holding information about the
   region of text, if any, that is currently shown in mouse-face on
   frame F.  We need to define two versions because a TTY-only build
   does not have FRAME_DISPLAY_INFO.  */
#ifdef HAVE_WINDOW_SYSTEM
# define MOUSE_HL_INFO(F)					\
  (FRAME_WINDOW_P(F)						\
   ? &FRAME_DISPLAY_INFO(F)->mouse_highlight			\
   : &(F)->output_data.tty->display_info->mouse_highlight)
#else
# define MOUSE_HL_INFO(F)					\
  (&(F)->output_data.tty->display_info->mouse_highlight)
#endif

/* True if frame F is still alive (not deleted).  */
#define FRAME_LIVE_P(f) ((f)->terminal != 0)

/* True if frame F is a minibuffer-only frame.  */
#define FRAME_MINIBUF_ONLY_P(f) \
  EQ (FRAME_ROOT_WINDOW (f), FRAME_MINIBUF_WINDOW (f))

/* True if frame F contains it's own minibuffer window.  Frame always has
   minibuffer window, but it could use minibuffer window of another frame.  */
#define FRAME_HAS_MINIBUF_P(f)					\
  (WINDOWP (f->minibuffer_window)				\
   && XFRAME (XWINDOW (f->minibuffer_window)->frame) == f)

/* Scale factor of frame F.  */
#if defined HAVE_NS
# define FRAME_SCALE_FACTOR(f) (FRAME_NS_P (f) ? ns_frame_scale_factor (f) : 1)
#elif defined HAVE_PGTK
# define FRAME_SCALE_FACTOR(f) (FRAME_PGTK_P (f) ? pgtk_frame_scale_factor (f) : 1)
#else
# define FRAME_SCALE_FACTOR(f) 1
#endif

/* Native width and height of frame F, in pixels and frame
   columns/lines.  */
#define FRAME_PIXEL_WIDTH(f) ((f)->pixel_width)
#define FRAME_PIXEL_HEIGHT(f) ((f)->pixel_height)
#define FRAME_TOTAL_COLS(f) ((f)->total_cols)
#define FRAME_TOTAL_LINES(f) ((f)->total_lines)

/* Text width and height of frame F, in pixels and frame
   columns/lines.  */
#define FRAME_TEXT_WIDTH(f) (f)->text_width
#define FRAME_TEXT_HEIGHT(f) (f)->text_height
#define FRAME_COLS(f) ((f)->text_cols)
#define FRAME_LINES(f) ((f)->text_lines)

/* True if this frame should display an external menu bar.  */
#ifdef HAVE_EXT_MENU_BAR
#define FRAME_EXTERNAL_MENU_BAR(f) (f)->external_menu_bar
#else
#define FRAME_EXTERNAL_MENU_BAR(f) false
#endif

/* Size of frame F's internal menu bar in frame lines and pixels.  */
#define FRAME_MENU_BAR_LINES(f) (f)->menu_bar_lines
#define FRAME_MENU_BAR_HEIGHT(f) (f)->menu_bar_height

/* Size of frame F's tab bar in frame lines and pixels.  */
#define FRAME_TAB_BAR_LINES(f) (f)->tab_bar_lines
#define FRAME_TAB_BAR_HEIGHT(f) (f)->tab_bar_height

/* True if this frame should display an external tool bar.  */
#ifdef HAVE_EXT_TOOL_BAR
#define FRAME_EXTERNAL_TOOL_BAR(f) (f)->external_tool_bar
#else
#define FRAME_EXTERNAL_TOOL_BAR(f) false
#endif

/* This is really supported only with GTK.  */
#ifdef USE_GTK
#define FRAME_TOOL_BAR_POSITION(f) (f)->tool_bar_position
#else
#define FRAME_TOOL_BAR_POSITION(f) ((void) (f), Qtop)
#endif

/* Size of frame F's internal tool bar in frame lines and pixels.  */
#define FRAME_TOOL_BAR_LINES(f) (f)->tool_bar_lines
#define FRAME_TOOL_BAR_HEIGHT(f) (f)->tool_bar_height

/* Height of frame F's top margin in frame lines.  */
#define FRAME_TOP_MARGIN(F)			\
  (FRAME_MENU_BAR_LINES (F)			\
   + FRAME_TAB_BAR_LINES (F)			\
   + FRAME_TOOL_BAR_LINES (F))

/* Pixel height of frame F's top margin.  */
#define FRAME_TOP_MARGIN_HEIGHT(F)		\
  (FRAME_MENU_BAR_HEIGHT (F)			\
   + FRAME_TAB_BAR_HEIGHT (F)			\
   + FRAME_TOOL_BAR_HEIGHT (F))

/* True if frame F is currently visible.  */
#define FRAME_VISIBLE_P(f) (f)->visible

/* True if frame F is currently visible but hidden.  */
#define FRAME_OBSCURED_P(f) ((f)->visible > 1)

/* True if frame F is currently iconified.  */
#define FRAME_ICONIFIED_P(f) (f)->iconified

/* Mark frame F as currently garbaged.  */
#define SET_FRAME_GARBAGED(f)				\
  (frame_garbaged = true, fset_redisplay (f), f->garbaged = true)

/* True if frame F is currently garbaged.  */
#define FRAME_GARBAGED_P(f) (f)->garbaged

/* True means do not allow splitting this frame's window.  */
#define FRAME_NO_SPLIT_P(f) (f)->no_split

/* Not really implemented.  */
#define FRAME_WANTS_MODELINE_P(f) (f)->wants_modeline

/* True if all windows except selected window and mini window
   are frozen on frame F.  */
#define FRAME_WINDOWS_FROZEN(f) (f)->frozen_window_starts

/* True if at least one window changed on frame F since the last time
   window change functions were run on F.  */
#define FRAME_WINDOW_CHANGE(f) (f)->window_change

/* True if running window state change functions has been explicitly
   requested for this frame since last redisplay.  */
#define FRAME_WINDOW_STATE_CHANGE(f) (f)->window_state_change

/* The minibuffer window of frame F, if it has one; otherwise nil.  */
#define FRAME_MINIBUF_WINDOW(f) f->minibuffer_window

/* The root window of the window tree of frame F.  */
#define FRAME_ROOT_WINDOW(f) f->root_window

/* The currently selected window of frame F.  */
#define FRAME_SELECTED_WINDOW(f) f->selected_window
/* The old selected window of frame F.  */
#define FRAME_OLD_SELECTED_WINDOW(f) f->old_selected_window

#define FRAME_INSERT_COST(f) (f)->insert_line_cost
#define FRAME_DELETE_COST(f) (f)->delete_line_cost
#define FRAME_INSERTN_COST(f) (f)->insert_n_lines_cost
#define FRAME_DELETEN_COST(f) (f)->delete_n_lines_cost
#define FRAME_FOCUS_FRAME(f) f->focus_frame

#ifdef HAVE_WINDOW_SYSTEM
/* This frame slot says whether scroll bars are currently enabled for frame F,
   and which side they are on.  */
#define FRAME_VERTICAL_SCROLL_BAR_TYPE(f) ((f)->vertical_scroll_bar_type)
#define FRAME_HAS_VERTICAL_SCROLL_BARS(f) \
  ((f)->vertical_scroll_bar_type != vertical_scroll_bar_none)
#define FRAME_HAS_VERTICAL_SCROLL_BARS_ON_LEFT(f) \
  ((f)->vertical_scroll_bar_type == vertical_scroll_bar_left)
#define FRAME_HAS_VERTICAL_SCROLL_BARS_ON_RIGHT(f) \
  ((f)->vertical_scroll_bar_type == vertical_scroll_bar_right)
#else /* not HAVE_WINDOW_SYSTEM */
/* If there is no window system, there are no scroll bars.  */
#define FRAME_VERTICAL_SCROLL_BAR_TYPE(f) \
  ((void) (f), vertical_scroll_bar_none)
#define FRAME_HAS_VERTICAL_SCROLL_BARS(f) ((void) (f), 0)
#define FRAME_HAS_VERTICAL_SCROLL_BARS_ON_LEFT(f) ((void) (f), 0)
#define FRAME_HAS_VERTICAL_SCROLL_BARS_ON_RIGHT(f) ((void) (f), 0)
#endif /* HAVE_WINDOW_SYSTEM */

#if defined (HAVE_WINDOW_SYSTEM)
#define FRAME_UNDECORATED(f) ((f)->undecorated)
#ifdef HAVE_NTGUI
#define FRAME_OVERRIDE_REDIRECT(f) ((void) (f), 0)
#else
#define FRAME_OVERRIDE_REDIRECT(f) ((f)->override_redirect)
#endif
#define FRAME_PARENT_FRAME(f)			\
  (NILP ((f)->parent_frame)			\
   ? NULL					\
   : XFRAME ((f)->parent_frame))
#define FRAME_SKIP_TASKBAR(f) ((f)->skip_taskbar)
#define FRAME_NO_FOCUS_ON_MAP(f) ((f)->no_focus_on_map)
#define FRAME_NO_ACCEPT_FOCUS(f) ((f)->no_accept_focus)
#define FRAME_NO_SPECIAL_GLYPHS(f) ((f)->no_special_glyphs)
#define FRAME_Z_GROUP(f) ((f)->z_group)
#define FRAME_Z_GROUP_NONE(f) ((f)->z_group == z_group_none)
#define FRAME_Z_GROUP_ABOVE(f) ((f)->z_group == z_group_above)
#define FRAME_Z_GROUP_ABOVE_SUSPENDED(f)	\
  ((f)->z_group == z_group_above_suspended)
#define FRAME_Z_GROUP_BELOW(f) ((f)->z_group == z_group_below)
#define FRAME_TOOLTIP_P(f) ((f)->tooltip)
#ifdef NS_IMPL_COCOA
#define FRAME_NS_APPEARANCE(f) ((f)->ns_appearance)
#define FRAME_NS_TRANSPARENT_TITLEBAR(f) ((f)->ns_transparent_titlebar)
#endif
#else /* not HAVE_WINDOW_SYSTEM */
#define FRAME_UNDECORATED(f) ((void) (f), 0)
#define FRAME_OVERRIDE_REDIRECT(f) ((void) (f), 0)
#define FRAME_PARENT_FRAME(f) ((void) (f), NULL)
#define FRAME_SKIP_TASKBAR(f) ((void) (f), 0)
#define FRAME_NO_FOCUS_ON_MAP(f) ((void) (f), 0)
#define FRAME_NO_ACCEPT_FOCUS(f) ((void) (f), 0)
#define FRAME_NO_SPECIAL_GLYPHS(f) ((void) (f), 0)
#define FRAME_Z_GROUP(f) ((void) (f), z_group_none)
#define FRAME_Z_GROUP_NONE(f) ((void) (f), true)
#define FRAME_Z_GROUP_ABOVE(f) ((void) (f), false)
#define FRAME_Z_GROUP_BELOW(f) ((void) (f), false)
#define FRAME_TOOLTIP_P(f) ((void) f, false)
#endif /* HAVE_WINDOW_SYSTEM */

/* Whether horizontal scroll bars are currently enabled for frame F.  */
#if USE_HORIZONTAL_SCROLL_BARS
#define FRAME_HAS_HORIZONTAL_SCROLL_BARS(f) \
  ((f)->horizontal_scroll_bars)
#else
#define FRAME_HAS_HORIZONTAL_SCROLL_BARS(f) ((void) (f), 0)
#endif

/* Width that a scroll bar in frame F should have, if there is one.
   Measured in pixels.
   If scroll bars are turned off, this is still nonzero.  */
#define FRAME_CONFIG_SCROLL_BAR_WIDTH(f) ((f)->config_scroll_bar_width)

/* Height that a scroll bar in frame F should have, if there is one.
   Measured in pixels.
   If scroll bars are turned off, this is still nonzero.  */
#define FRAME_CONFIG_SCROLL_BAR_HEIGHT(f) ((f)->config_scroll_bar_height)

/* Width that a scroll bar in frame F should have, if there is one.
   Measured in columns (characters).
   If scroll bars are turned off, this is still nonzero.  */
#define FRAME_CONFIG_SCROLL_BAR_COLS(f) ((f)->config_scroll_bar_cols)

/* Height that a scroll bar in frame F should have, if there is one.
   Measured in lines (characters).
   If scroll bars are turned off, this is still nonzero.  */
#define FRAME_CONFIG_SCROLL_BAR_LINES(f) ((f)->config_scroll_bar_lines)

/* Width of a left scroll bar in frame F, measured in pixels */
#define FRAME_LEFT_SCROLL_BAR_AREA_WIDTH(f)				\
  (FRAME_HAS_VERTICAL_SCROLL_BARS_ON_LEFT (f)				\
   ? FRAME_CONFIG_SCROLL_BAR_WIDTH (f)					\
   : 0)

/* Width of a right scroll bar area in frame F, measured in pixels */
#define FRAME_RIGHT_SCROLL_BAR_AREA_WIDTH(f)				\
  (FRAME_HAS_VERTICAL_SCROLL_BARS_ON_RIGHT (f)				\
   ? FRAME_CONFIG_SCROLL_BAR_WIDTH (f)					\
   : 0)

/* Width of a left scroll bar in frame F, measured in columns
   (characters), but only if scroll bars are on the left.  If scroll
   bars are on the right in this frame, or there are no scroll bars,
   value is 0.  */
#define FRAME_LEFT_SCROLL_BAR_COLS(f)			\
  (FRAME_HAS_VERTICAL_SCROLL_BARS_ON_LEFT (f)		\
   ? FRAME_CONFIG_SCROLL_BAR_COLS (f)			\
   : 0)

/* Width of a right scroll bar in frame F, measured in columns
   (characters), but only if scroll bars are on the right.  If scroll
   bars are on the left in this frame, or there are no scroll bars,
   value is 0.  */
#define FRAME_RIGHT_SCROLL_BAR_COLS(f)			\
  (FRAME_HAS_VERTICAL_SCROLL_BARS_ON_RIGHT (f)		\
   ? FRAME_CONFIG_SCROLL_BAR_COLS (f)			\
   : 0)

/* Width of a vertical scroll bar area in frame F, measured in
   pixels.  */
#define FRAME_SCROLL_BAR_AREA_WIDTH(f)		\
  (FRAME_HAS_VERTICAL_SCROLL_BARS (f)		\
   ? FRAME_CONFIG_SCROLL_BAR_WIDTH (f)		\
   : 0)

/* Height of horizontal scroll bar area in frame F, measured in
   pixels.  */
#define FRAME_SCROLL_BAR_AREA_HEIGHT(f) \
  (FRAME_HAS_HORIZONTAL_SCROLL_BARS (f) \
   ? FRAME_CONFIG_SCROLL_BAR_HEIGHT (f) \
   : 0)

/* Width of vertical scroll bar in frame F, measured in columns.  */
#define FRAME_SCROLL_BAR_COLS(f)      \
  (FRAME_HAS_VERTICAL_SCROLL_BARS (f) \
   ? FRAME_CONFIG_SCROLL_BAR_COLS (f) \
   : 0)

/* Height of horizontal scroll bar in frame F, measured in lines.  */
#define FRAME_SCROLL_BAR_LINES(f)	\
  (FRAME_HAS_HORIZONTAL_SCROLL_BARS (f) \
   ? FRAME_CONFIG_SCROLL_BAR_LINES (f)	\
   : 0)

/* Maximum + 1 legitimate value for FRAME_CURSOR_X.  */
#define FRAME_CURSOR_X_LIMIT(f) \
  (FRAME_COLS (f) + FRAME_LEFT_SCROLL_BAR_COLS (f))

/* Nonzero if frame F has scroll bars.  */
#define FRAME_SCROLL_BARS(f) (f->scroll_bars)
#define FRAME_CONDEMNED_SCROLL_BARS(f) (f->condemned_scroll_bars)

#define FRAME_MENU_BAR_ITEMS(f) (f->menu_bar_items)
#define FRAME_COST_BAUD_RATE(f) ((f)->cost_calculation_baud_rate)

#define FRAME_DESIRED_CURSOR(f) ((f)->desired_cursor)
#define FRAME_BLINK_OFF_CURSOR(f) ((f)->blink_off_cursor)
#define FRAME_CURSOR_WIDTH(f) ((f)->cursor_width)
#define FRAME_BLINK_OFF_CURSOR_WIDTH(f) ((f)->blink_off_cursor_width)

#define FRAME_FOREGROUND_PIXEL(f) ((f)->foreground_pixel)
#define FRAME_BACKGROUND_PIXEL(f) ((f)->background_pixel)

/* Return a pointer to the face cache of frame F.  */
#define FRAME_FACE_CACHE(F)	(F)->face_cache

/* Return the size of message_buf of the frame F.  We multiply the
   width of the frame by 4 because multi-byte form may require at most
   4-byte for a character.  */

#define FRAME_MESSAGE_BUF_SIZE(f) (((int) FRAME_COLS (f)) * 4)

#define CHECK_FRAME(x) \
  CHECK_TYPE (FRAMEP (x), Qframep, x)

#define CHECK_LIVE_FRAME(x) \
  CHECK_TYPE (FRAMEP (x) && FRAME_LIVE_P (XFRAME (x)), Qframe_live_p, x)

/* FOR_EACH_FRAME (LIST_VAR, FRAME_VAR) followed by a statement is a
   `for' loop which iterates over the elements of Vframe_list.  The
   loop will set FRAME_VAR, a Lisp_Object, to each frame in
   Vframe_list in succession and execute the statement.  LIST_VAR
   should be a Lisp_Object too; it is used to iterate through the
   Vframe_list.  Note that this macro walks over child frames and
   the tooltip frame as well.

   This macro is a holdover from a time when multiple frames weren't always
   supported.  An alternate definition of the macro would expand to
   something which executes the statement once.  */
#define FOR_EACH_FRAME(list_var, frame_var)	 \
  for ((list_var) = Vframe_list;		 \
       (CONSP (list_var)			 \
	&& (frame_var = XCAR (list_var), true)); \
       list_var = XCDR (list_var))

/* Reflect mouse movement when a complete frame update is performed.  */
#define FRAME_MOUSE_UPDATE(frame)				\
  do {								\
    Mouse_HLInfo *hlinfo = MOUSE_HL_INFO (frame);		\
    if (frame == hlinfo->mouse_face_mouse_frame)		\
      {								\
	block_input ();						\
	note_mouse_highlight (hlinfo->mouse_face_mouse_frame,	\
			      hlinfo->mouse_face_mouse_x,	\
			      hlinfo->mouse_face_mouse_y);	\
	unblock_input ();					\
      }								\
  } while (false)

/* Handy macro to construct an argument to Fmodify_frame_parameters.  */
#define AUTO_FRAME_ARG(name, parameter, value)		\
  AUTO_LIST1 (name, AUTO_CONS_EXPR (parameter, value))

/* False means there are no visible garbaged frames.  */
extern bool frame_garbaged;

/* Set visibility of frame F.
   We call redisplay_other_windows to make sure the frame gets redisplayed
   if some changes were applied to it while it wasn't visible (and hence
   wasn't redisplayed).  */
INLINE void
SET_FRAME_VISIBLE (struct frame *f, int v)
{
  eassert (0 <= v && v <= 2);
  if (v)
    {
      if (v == 1 && f->visible != 1)
	redisplay_other_windows ();
      if (FRAME_GARBAGED_P (f))
	frame_garbaged = true;
    }
  f->visible = v;
}

/* Set iconified status of frame F.  */
#define SET_FRAME_ICONIFIED(f, i)				\
  (f)->iconified = (eassert (0 <= (i) && (i) <= 1), (i))

extern Lisp_Object selected_frame;
extern Lisp_Object old_selected_frame;

extern int frame_default_tab_bar_height;

#ifndef HAVE_EXT_TOOL_BAR
extern int frame_default_tool_bar_height;
#endif

#ifdef HAVE_WINDOW_SYSTEM
# define WINDOW_SYSTEM_RETURN
#else
# define WINDOW_SYSTEM_RETURN _Noreturn ATTRIBUTE_COLD
#endif

extern WINDOW_SYSTEM_RETURN struct frame *
  decode_window_system_frame (Lisp_Object);
extern struct frame *decode_live_frame (Lisp_Object);
extern struct frame *decode_any_frame (Lisp_Object);
extern struct frame *make_initial_frame (void);
extern struct frame *make_frame (bool);
#ifdef HAVE_WINDOW_SYSTEM
extern struct frame *make_minibuffer_frame (void);
extern struct frame *make_frame_without_minibuffer (Lisp_Object,
                                                    struct kboard *,
                                                    Lisp_Object);
extern bool display_available (void);
#endif

INLINE bool
window_system_available (struct frame *f)
{
#ifdef HAVE_WINDOW_SYSTEM
  return f ? FRAME_WINDOW_P (f) || FRAME_MSDOS_P (f) : display_available ();
#else
  return false;
#endif
}

extern WINDOW_SYSTEM_RETURN void check_window_system (struct frame *);
extern void frame_make_pointer_invisible (struct frame *);
extern void frame_make_pointer_visible (struct frame *);
extern Lisp_Object delete_frame (Lisp_Object, Lisp_Object);
extern bool frame_inhibit_resize (struct frame *, bool, Lisp_Object);
extern void adjust_frame_size (struct frame *, int, int, int, bool,
			       Lisp_Object);
extern Lisp_Object mouse_position (bool);
extern int frame_windows_min_size (Lisp_Object, Lisp_Object, Lisp_Object,
				   Lisp_Object);
extern void frame_size_history_plain (struct frame *, Lisp_Object);
extern void frame_size_history_extra (struct frame *, Lisp_Object,
				      int, int, int, int, int, int);
extern Lisp_Object Vframe_list;

/* Value is a pointer to the selected frame.  If the selected frame
   isn't live, abort.  */

#define SELECTED_FRAME()				\
     ((FRAMEP (selected_frame)				\
       && FRAME_LIVE_P (XFRAME (selected_frame)))	\
      ? XFRAME (selected_frame)				\
      : (emacs_abort (), (struct frame *) 0))


/***********************************************************************
			Display-related Macros
 ***********************************************************************/

/* Canonical y-unit on frame F.
   This value currently equals the line height of the frame (which is
   the height of the default font of F).  */
#define FRAME_LINE_HEIGHT(F) ((F)->line_height)

/* Canonical x-unit on frame F.
   This value currently equals the average width of the default font of F.  */
#define FRAME_COLUMN_WIDTH(F) ((F)->column_width)

/* Get a frame's window system dimension.  If no window system, this is 0.  */

INLINE int
frame_dimension (int x)
{
#ifdef HAVE_WINDOW_SYSTEM
  return x;
#else
  return 0;
#endif
}

/* Total width of fringes reserved for drawing truncation bitmaps,
   continuation bitmaps and alike.  The width is in canonical char
   units of the frame.  This must currently be the case because window
   sizes aren't pixel values.  If it weren't the case, we wouldn't be
   able to split windows horizontally nicely.  */
INLINE int
FRAME_FRINGE_COLS (struct frame *f)
{
  return frame_dimension (f->fringe_cols);
}

/* Pixel-width of the left and right fringe.  */

INLINE int
FRAME_LEFT_FRINGE_WIDTH (struct frame *f)
{
  return frame_dimension (f->left_fringe_width);
}
INLINE int
FRAME_RIGHT_FRINGE_WIDTH (struct frame *f)
{
  return frame_dimension (f->right_fringe_width);
}

/* Total width of fringes in pixels.  */

INLINE int
FRAME_TOTAL_FRINGE_WIDTH (struct frame *f)
{
  return FRAME_LEFT_FRINGE_WIDTH (f) + FRAME_RIGHT_FRINGE_WIDTH (f);
}

INLINE int
FRAME_CHILD_FRAME_BORDER_WIDTH (struct frame *f)
{
  return frame_dimension (f->child_frame_border_width);
}

/* Pixel-width of internal border.  Uses child_frame_border_width for
   child frames if possible, and falls back on internal_border_width
   otherwise.  */
INLINE int
FRAME_INTERNAL_BORDER_WIDTH (struct frame *f)
{
#ifdef HAVE_WINDOW_SYSTEM
  return (FRAME_PARENT_FRAME(f)
	  ? (FRAME_CHILD_FRAME_BORDER_WIDTH(f) >= 0
	     ? FRAME_CHILD_FRAME_BORDER_WIDTH(f)
	     : frame_dimension (f->internal_border_width))
	  : frame_dimension (f->internal_border_width));
#else
  return frame_dimension (f->internal_border_width);
#endif
}

/* Pixel-size of window divider lines.  */
INLINE int
FRAME_RIGHT_DIVIDER_WIDTH (struct frame *f)
{
  return frame_dimension (f->right_divider_width);
}

INLINE int
FRAME_BOTTOM_DIVIDER_WIDTH (struct frame *f)
{
  return frame_dimension (f->bottom_divider_width);
}

/* Return a non-null pointer to the cached face with ID on frame F.  */

INLINE struct face *
FACE_FROM_ID (struct frame *f, int id)
{
  eassert (0 <= id && id < FRAME_FACE_CACHE (f)->used);
  return FRAME_FACE_CACHE (f)->faces_by_id[id];
}

/* Return a pointer to the face with ID on frame F, or null if such a
   face doesn't exist.  */

INLINE struct face *
FACE_FROM_ID_OR_NULL (struct frame *f, int id)
{
  int used = FRAME_FACE_CACHE (f)->used;
  eassume (0 <= used);
  return 0 <= id && id < used ? FRAME_FACE_CACHE (f)->faces_by_id[id] : NULL;
}

#ifdef HAVE_WINDOW_SYSTEM

/* A non-null pointer to the image with id ID on frame F.  */

INLINE struct image *
IMAGE_FROM_ID (struct frame *f, int id)
{
  eassert (0 <= id && id < FRAME_IMAGE_CACHE (f)->used);
  return FRAME_IMAGE_CACHE (f)->images[id];
}

/* Value is a pointer to the image with id ID on frame F, or null if
   no image with that id exists.  */

INLINE struct image *
IMAGE_OPT_FROM_ID (struct frame *f, int id)
{
  int used = FRAME_IMAGE_CACHE (f)->used;
  eassume (0 <= used);
  return 0 <= id && id < used ? FRAME_IMAGE_CACHE (f)->images[id] : NULL;
}
#endif

/***********************************************************************
	    Conversion between canonical units and pixels
 ***********************************************************************/

/* Canonical x-values are fractions of FRAME_COLUMN_WIDTH, canonical
   y-unit are fractions of FRAME_LINE_HEIGHT of a frame.  Both are
   represented as Lisp numbers, i.e. integers or floats.  */

/* Convert canonical value X to pixels.  F is the frame whose
   canonical char width is to be used.  X must be a Lisp integer or
   float.  Value is a C integer.  */
#define FRAME_PIXEL_X_FROM_CANON_X(F, X)		\
  ((int) (XFLOATINT (X) * FRAME_COLUMN_WIDTH (F)))

/* Convert canonical value Y to pixels.  F is the frame whose
   canonical character height is to be used.  X must be a Lisp integer
   or float.  Value is a C integer.  */
#define FRAME_PIXEL_Y_FROM_CANON_Y(F, Y)		\
  ((int) (XFLOATINT (Y) * FRAME_LINE_HEIGHT (F)))

/* Convert pixel-value X to canonical units.  F is the frame whose
   canonical character width is to be used.  X is a C integer.  Result
   is a Lisp float if X is not a multiple of the canon width,
   otherwise it's a Lisp integer.  */
#define FRAME_CANON_X_FROM_PIXEL_X(F, X)			\
  ((X) % FRAME_COLUMN_WIDTH (F) != 0				\
   ? make_float ((double) (X) / FRAME_COLUMN_WIDTH (F))		\
   : make_fixnum ((X) / FRAME_COLUMN_WIDTH (F)))

/* Convert pixel-value Y to canonical units.  F is the frame whose
   canonical character height is to be used.  Y is a C integer.
   Result is a Lisp float if Y is not a multiple of the canon width,
   otherwise it's a Lisp integer.  */
#define FRAME_CANON_Y_FROM_PIXEL_Y(F, Y)			\
  ((Y) % FRAME_LINE_HEIGHT (F)					\
   ? make_float ((double) (Y) / FRAME_LINE_HEIGHT (F))		\
   : make_fixnum ((Y) / FRAME_LINE_HEIGHT (F)))



/* Manipulating pixel sizes and character sizes.
   Knowledge of which factors affect the overall size of the window should
   be hidden in these macros, if that's possible.

   Return the upper/left pixel position of the character cell on frame F
   at ROW/COL.  */
#define FRAME_LINE_TO_PIXEL_Y(f, row)					\
  (((row) < FRAME_TOP_MARGIN (f) ? 0 : FRAME_INTERNAL_BORDER_WIDTH (f))	\
   + (row) * FRAME_LINE_HEIGHT (f))

#define FRAME_COL_TO_PIXEL_X(f, col)		\
  (FRAME_INTERNAL_BORDER_WIDTH (f)		\
   + (col) * FRAME_COLUMN_WIDTH (f))

/* Return the pixel width/height of frame F if it has
   COLS columns/LINES rows.  */
#define FRAME_TEXT_COLS_TO_PIXEL_WIDTH(f, cols) \
  ((cols) * FRAME_COLUMN_WIDTH (f)		\
   + FRAME_SCROLL_BAR_AREA_WIDTH (f)		\
   + FRAME_TOTAL_FRINGE_WIDTH (f)		\
   + 2 * FRAME_INTERNAL_BORDER_WIDTH (f))

#define FRAME_TEXT_LINES_TO_PIXEL_HEIGHT(f, lines) \
  ((lines) * FRAME_LINE_HEIGHT (f)		   \
   + FRAME_TOP_MARGIN_HEIGHT (f)		   \
   + FRAME_SCROLL_BAR_AREA_HEIGHT (f)		   \
   + 2 * FRAME_INTERNAL_BORDER_WIDTH (f))

/* Return the row/column (zero-based) of the character cell containing
   the pixel on FRAME at Y/X.  */
#define FRAME_PIXEL_Y_TO_LINE(f, y)					\
  (((y) < FRAME_TOP_MARGIN_HEIGHT (f)					\
    ? (y)								\
    : ((y) < (FRAME_TOP_MARGIN_HEIGHT (f)				\
	      + FRAME_INTERNAL_BORDER_WIDTH (f))			\
       ? (y) - (FRAME_TOP_MARGIN_HEIGHT (f)				\
		+ FRAME_INTERNAL_BORDER_WIDTH (f)			\
		/* Arrange for the division to round down.  */		\
		+ FRAME_LINE_HEIGHT (f) - 1)				\
       : (y) - FRAME_INTERNAL_BORDER_WIDTH (f)))			\
   / FRAME_LINE_HEIGHT (f))

#define FRAME_PIXEL_X_TO_COL(f, x)		\
  (((x) - FRAME_INTERNAL_BORDER_WIDTH (f))	\
   / FRAME_COLUMN_WIDTH (f))

/* How many columns/rows of text can we fit in WIDTH/HEIGHT pixels on
   frame F (so we round down)?  */
#define FRAME_PIXEL_WIDTH_TO_TEXT_COLS(f, width)			\
  (((width)								\
    - FRAME_TOTAL_FRINGE_WIDTH (f)					\
    - FRAME_SCROLL_BAR_AREA_WIDTH (f)					\
    - 2 * FRAME_INTERNAL_BORDER_WIDTH (f))				\
   / FRAME_COLUMN_WIDTH (f))

#define FRAME_PIXEL_HEIGHT_TO_TEXT_LINES(f, height)			\
  (((height)								\
    - FRAME_TOP_MARGIN_HEIGHT (f)					\
    - FRAME_SCROLL_BAR_AREA_HEIGHT (f)					\
    - 2 * FRAME_INTERNAL_BORDER_WIDTH (f))				\
   / FRAME_LINE_HEIGHT (f))

/* Return the pixel width/height of frame F with a text size of
   width/height.  */
#define FRAME_TEXT_TO_PIXEL_WIDTH(f, width)	  \
  ((width)					  \
   + FRAME_SCROLL_BAR_AREA_WIDTH (f)		  \
   + FRAME_TOTAL_FRINGE_WIDTH (f)		  \
   + 2 * FRAME_INTERNAL_BORDER_WIDTH (f))

#define FRAME_TEXT_TO_PIXEL_HEIGHT(f, height)	     \
  ((height)					     \
   + FRAME_TOP_MARGIN_HEIGHT (f)		     \
   + FRAME_SCROLL_BAR_AREA_HEIGHT (f)		     \
   + 2 * FRAME_INTERNAL_BORDER_WIDTH (f))

/* Return the text width/height of frame F with a pixel size of
   width/height.  */
#define FRAME_PIXEL_TO_TEXT_WIDTH(f, width)	  \
  ((width)					  \
   - FRAME_SCROLL_BAR_AREA_WIDTH (f)		  \
   - FRAME_TOTAL_FRINGE_WIDTH (f)		  \
   - 2 * FRAME_INTERNAL_BORDER_WIDTH (f))

#define FRAME_PIXEL_TO_TEXT_HEIGHT(f, height)		\
  ((height)						\
   - FRAME_TOP_MARGIN_HEIGHT (f)			\
   - FRAME_SCROLL_BAR_AREA_HEIGHT (f)			\
   - 2 * FRAME_INTERNAL_BORDER_WIDTH (f))

#define FRAME_INNER_WIDTH(f)			\
  (FRAME_PIXEL_WIDTH (f)			\
   - 2 * FRAME_INTERNAL_BORDER_WIDTH (f))

#define FRAME_INNER_HEIGHT(f)			\
  (FRAME_PIXEL_HEIGHT (f)			\
   - FRAME_TOP_MARGIN_HEIGHT (f)		\
   - 2 * FRAME_INTERNAL_BORDER_WIDTH (f))

/* Value is the smallest width of any character in any font on frame F.  */
#define FRAME_SMALLEST_CHAR_WIDTH(f)		\
  FRAME_DISPLAY_INFO (f)->smallest_char_width

/* Value is the smallest height of any font on frame F.  */
#define FRAME_SMALLEST_FONT_HEIGHT(f)		\
  FRAME_DISPLAY_INFO (f)->smallest_font_height

/***********************************************************************
				Frame Parameters
 ***********************************************************************/

#ifdef HAVE_WINDOW_SYSTEM

/* The class of this X application.  */
#define EMACS_CLASS "Emacs"

extern void gui_set_frame_parameters (struct frame *, Lisp_Object);
extern void gui_set_fullscreen (struct frame *, Lisp_Object, Lisp_Object);
extern void gui_set_line_spacing (struct frame *, Lisp_Object, Lisp_Object);
extern void gui_set_screen_gamma (struct frame *, Lisp_Object, Lisp_Object);
extern void gui_set_font (struct frame *, Lisp_Object, Lisp_Object);
extern void gui_set_font_backend (struct frame *, Lisp_Object, Lisp_Object);
extern void gui_set_left_fringe (struct frame *, Lisp_Object, Lisp_Object);
extern void gui_set_right_fringe (struct frame *, Lisp_Object, Lisp_Object);
extern void gui_set_border_width (struct frame *, Lisp_Object, Lisp_Object);
extern void gui_set_right_divider_width (struct frame *, Lisp_Object,
                                         Lisp_Object);
extern void gui_set_bottom_divider_width (struct frame *, Lisp_Object,
                                          Lisp_Object);
extern void gui_set_visibility (struct frame *, Lisp_Object, Lisp_Object);
extern void gui_set_autoraise (struct frame *, Lisp_Object, Lisp_Object);
extern void gui_set_autolower (struct frame *, Lisp_Object, Lisp_Object);
extern void gui_set_unsplittable (struct frame *, Lisp_Object, Lisp_Object);
extern void gui_set_vertical_scroll_bars (struct frame *, Lisp_Object, Lisp_Object);
extern void gui_set_horizontal_scroll_bars (struct frame *, Lisp_Object, Lisp_Object);
extern void gui_set_scroll_bar_width (struct frame *, Lisp_Object, Lisp_Object);
extern void gui_set_scroll_bar_height (struct frame *, Lisp_Object, Lisp_Object);

extern long gui_figure_window_size (struct frame *, Lisp_Object, bool, bool);

extern void gui_set_alpha (struct frame *, Lisp_Object, Lisp_Object);
extern void gui_set_no_special_glyphs (struct frame *, Lisp_Object, Lisp_Object);

extern void validate_x_resource_name (void);

extern Lisp_Object gui_display_get_resource (Display_Info *,
                                             Lisp_Object attribute,
                                             Lisp_Object class,
                                             Lisp_Object component,
                                             Lisp_Object subclass);

extern void set_frame_menubar (struct frame *f, bool deep_p);
extern void frame_set_mouse_pixel_position (struct frame *f, int pix_x, int pix_y);
extern void free_frame_menubar (struct frame *);
extern bool frame_ancestor_p (struct frame *af, struct frame *df);
extern enum internal_border_part frame_internal_border_part (struct frame *f, int x, int y);

#if defined HAVE_X_WINDOWS
extern void x_wm_set_icon_position (struct frame *, int, int);
#if !defined USE_X_TOOLKIT
extern const char *x_get_resource_string (const char *, const char *);
#endif
extern void x_sync (struct frame *);
#endif /* HAVE_X_WINDOWS */

#if !defined (HAVE_NS) && !defined (HAVE_PGTK)

/* Set F's bitmap icon, if specified among F's parameters.  */

INLINE void
gui_set_bitmap_icon (struct frame *f)
{
  Lisp_Object obj = assq_no_quit (Qicon_type, f->param_alist);

  if (CONSP (obj) && !NILP (XCDR (obj))
      && FRAME_TERMINAL (f)->set_bitmap_icon_hook)
    FRAME_TERMINAL (f)->set_bitmap_icon_hook (f, XCDR (obj));
}

#endif /* !HAVE_NS */
#endif /* HAVE_WINDOW_SYSTEM */

INLINE void
flush_frame (struct frame *f)
{
  struct redisplay_interface *rif = FRAME_RIF (f);

  if (rif && rif->flush_display)
    rif->flush_display (f);
}

/***********************************************************************
			Multimonitor data
 ***********************************************************************/

#ifdef HAVE_WINDOW_SYSTEM

struct MonitorInfo {
  Emacs_Rectangle geom, work;
  int mm_width, mm_height;
  char *name;
#ifdef HAVE_PGTK
  double scale_factor;
#endif
};

extern void free_monitors (struct MonitorInfo *monitors, int n_monitors);
extern Lisp_Object make_monitor_attribute_list (struct MonitorInfo *monitors,
                                                int n_monitors,
                                                int primary_monitor,
                                                Lisp_Object monitor_frames,
                                                const char *source);

#endif /* HAVE_WINDOW_SYSTEM */


INLINE_HEADER_END

/* Suppress -Wsuggest-attribute=const if there are no scroll bars.
   This is for functions like x_set_horizontal_scroll_bars that have
   no effect in this case.  */
#if ! USE_HORIZONTAL_SCROLL_BARS && GNUC_PREREQ (4, 6, 0)
# pragma GCC diagnostic ignored "-Wsuggest-attribute=const"
#endif

#endif /* not EMACS_FRAME_H */<|MERGE_RESOLUTION|>--- conflicted
+++ resolved
@@ -585,11 +585,8 @@
     struct x_output *x;         /* From xterm.h.  */
     struct w32_output *w32;     /* From w32term.h.  */
     struct ns_output *ns;       /* From nsterm.h.  */
-<<<<<<< HEAD
     struct pgtk_output *pgtk; /* From pgtkterm.h. */
-=======
     struct haiku_output *haiku; /* From haikuterm.h. */
->>>>>>> d8dd705e
   }
   output_data;
 
@@ -857,17 +854,15 @@
 #else
 #define FRAME_NS_P(f) ((f)->output_method == output_ns)
 #endif
-<<<<<<< HEAD
 #ifndef HAVE_PGTK
 #define FRAME_PGTK_P(f) false
 #else
 #define FRAME_PGTK_P(f) ((f)->output_method == output_pgtk)
-=======
+#endif
 #ifndef HAVE_HAIKU
 #define FRAME_HAIKU_P(f) false
 #else
 #define FRAME_HAIKU_P(f) ((f)->output_method == output_haiku)
->>>>>>> d8dd705e
 #endif
 
 /* FRAME_WINDOW_P tests whether the frame is a graphical window system
@@ -881,13 +876,11 @@
 #ifdef HAVE_NS
 #define FRAME_WINDOW_P(f) FRAME_NS_P(f)
 #endif
-<<<<<<< HEAD
 #ifdef HAVE_PGTK
 #define FRAME_WINDOW_P(f) FRAME_PGTK_P(f)
-=======
+#endif
 #ifdef HAVE_HAIKU
 #define FRAME_WINDOW_P(f) FRAME_HAIKU_P (f)
->>>>>>> d8dd705e
 #endif
 #ifndef FRAME_WINDOW_P
 #define FRAME_WINDOW_P(f) ((void) (f), false)
