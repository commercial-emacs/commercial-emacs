/* Buffer insertion/deletion and gap motion for GNU Emacs. -*- coding: utf-8 -*-
   Copyright (C) 1985-1986, 1993-1995, 1997-2023 Free Software
   Foundation, Inc.

This file is NOT part of GNU Emacs.

GNU Emacs is free software: you can redistribute it and/or modify
it under the terms of the GNU General Public License as published by
the Free Software Foundation, either version 3 of the License, or (at
your option) any later version.

GNU Emacs is distributed in the hope that it will be useful,
but WITHOUT ANY WARRANTY; without even the implied warranty of
MERCHANTABILITY or FITNESS FOR A PARTICULAR PURPOSE.  See the
GNU General Public License for more details.

You should have received a copy of the GNU General Public License
along with GNU Emacs.  If not, see <https://www.gnu.org/licenses/>.  */


#include <config.h>

#include <intprops.h>

#include "lisp.h"
#include "composite.h"
#include "intervals.h"
#include "character.h"
#include "buffer.h"
#include "window.h"
#include "region-cache.h"
#include "pdumper.h"
#include "dispextern.h"

#ifdef HAVE_TREE_SITTER
#include "tree-sitter.h"
#endif

static void insert_from_string_1 (Lisp_Object, ptrdiff_t, ptrdiff_t, ptrdiff_t,
				  ptrdiff_t, bool, bool);
static void insert_from_buffer_1 (struct buffer *, ptrdiff_t, ptrdiff_t, bool);
static void gap_left (ptrdiff_t, ptrdiff_t, bool);
static void gap_right (ptrdiff_t, ptrdiff_t);

static void signal_before_change (ptrdiff_t, ptrdiff_t, ptrdiff_t *);

/* Also used in marker.c to enable expensive marker checks.  */

#ifdef MARKER_DEBUG

static void
check_markers (void)
{
  struct Lisp_Marker *tail;
  bool multibyte = ! NILP (BVAR (current_buffer, enable_multibyte_characters));

  for (tail = BUF_MARKERS (current_buffer); tail; tail = tail->next)
    {
      if (tail->buffer->text != current_buffer->text)
	emacs_abort ();
      if (tail->charpos > Z)
	emacs_abort ();
      if (tail->bytepos > Z_BYTE)
	emacs_abort ();
      if (multibyte && ! CHAR_HEAD_P (FETCH_BYTE (tail->bytepos)))
	emacs_abort ();
    }
}

#else /* not MARKER_DEBUG */

#define check_markers() do { } while (0)

#endif /* MARKER_DEBUG */

/* Move gap to byte position BYTEPOS, which is also char position CHARPOS.
   Note that this can quit!  */

void
move_gap_both (ptrdiff_t charpos, ptrdiff_t bytepos)
{
  eassert (charpos == BYTE_TO_CHAR (bytepos)
	   && bytepos == CHAR_TO_BYTE (charpos));
  if (bytepos < GPT_BYTE)
    gap_left (charpos, bytepos, 0);
  else if (bytepos > GPT_BYTE)
    gap_right (charpos, bytepos);
}

/* Move the gap to a position less than the current GPT.
   BYTEPOS describes the new position as a byte position,
   and CHARPOS is the corresponding char position.
   If NEWGAP, then don't update beg_unchanged and end_unchanged.  */

static void
gap_left (ptrdiff_t charpos, ptrdiff_t bytepos, bool newgap)
{
  unsigned char *to, *from;
  ptrdiff_t i;
  ptrdiff_t new_s1;

  if (!newgap)
    BUF_COMPUTE_UNCHANGED (current_buffer, charpos, GPT);

  i = GPT_BYTE;
  to = GAP_END_ADDR;
  from = GPT_ADDR;
  new_s1 = GPT_BYTE; /* May point in the middle of multibyte sequences.  */

  /* Now copy the characters.  To move the gap down,
     copy characters up.  */

  while (1)
    {
      /* I gets number of characters left to copy.  */
      i = new_s1 - bytepos;
      if (i == 0)
	break;
      /* If a quit is requested, stop copying now.
	 Change BYTEPOS to be where we have actually moved the gap to.
	 Note that this cannot happen when we are called to make the
	 gap larger or smaller, since make_gap_larger and
	 make_gap_smaller set inhibit-quit.  */
      if (QUITP)
	{
          /* FIXME: This can point in the middle of a multibyte character.  */
	  bytepos = new_s1;
	  charpos = BYTE_TO_CHAR (bytepos);
	  break;
	}
      /* Move at most 32000 chars before checking again for a quit.  */
      /* FIXME: This 32KB chunk size dates back to before 1991.
         Maybe we should bump it to reflect the >1000x increase
         in memory size and bandwidth since that time.
         Is it even worthwhile checking `quit` within this loop?
         Especially since make_gap_smaller/larger binds inhibit-quit anyway!  */
      if (i > 32000)
	i = 32000;
      new_s1 -= i;
      from -= i, to -= i;
      memmove (to, from, i);
    }

  /* Adjust buffer data structure, to put the gap at BYTEPOS.
     BYTEPOS is where the loop above stopped, which may be what
     was specified or may be where a quit was detected.  */
  GPT_BYTE = bytepos;
  GPT = charpos;
  eassert (charpos <= bytepos);
  if (GAP_SIZE > 0) *(GPT_ADDR) = 0; /* Put an anchor.  */
  maybe_quit ();
}

/* Move the gap to a position greater than the current GPT.
   BYTEPOS describes the new position as a byte position,
   and CHARPOS is the corresponding char position.  */

static void
gap_right (ptrdiff_t charpos, ptrdiff_t bytepos)
{
  register unsigned char *to, *from;
  register ptrdiff_t i;
  ptrdiff_t new_s1; /* May point in the middle of multibyte sequences.  */

  BUF_COMPUTE_UNCHANGED (current_buffer, charpos, GPT);

  i = GPT_BYTE;
  from = GAP_END_ADDR;
  to = GPT_ADDR;
  new_s1 = GPT_BYTE;

  /* Now copy the characters.  To move the gap up,
     copy characters down.  */

  while (1)
    {
      /* I gets number of characters left to copy.  */
      i = bytepos - new_s1;
      if (i == 0)
	break;
      /* If a quit is requested, stop copying now.
	 Change BYTEPOS to be where we have actually moved the gap to.
	 Note that this cannot happen when we are called to make the
	 gap larger or smaller, since make_gap_larger and
	 make_gap_smaller set inhibit-quit.  */
      if (QUITP)
	{
          /* FIXME: This can point in the middle of a multibyte character.  */
	  bytepos = new_s1;
	  charpos = BYTE_TO_CHAR (bytepos);
	  break;
	}
      /* Move at most 32000 chars before checking again for a quit.  */
      if (i > 32000)
	i = 32000;
      new_s1 += i;
      memmove (to, from, i);
      from += i, to += i;
    }

  GPT = charpos;
  GPT_BYTE = bytepos;
  eassert (charpos <= bytepos);
  if (GAP_SIZE > 0) *(GPT_ADDR) = 0; /* Put an anchor.  */
  maybe_quit ();
}

/* If the selected window's old pointm is adjacent or covered by the
   region from FROM to TO, unsuspend auto hscroll in that window.  */

static void
adjust_suspend_auto_hscroll (ptrdiff_t from, ptrdiff_t to)
{
  if (WINDOWP (selected_window))
    {
      struct window *w = XWINDOW (selected_window);

      if (BUFFERP (w->contents)
	  && XBUFFER (w->contents) == current_buffer
	  && XMARKER (w->old_pointm)->charpos >= from
	  && XMARKER (w->old_pointm)->charpos <= to)
	w->suspend_auto_hscroll = 0;
    }
}


/* Adjust all markers for a deletion
   whose range in bytes is FROM_BYTE to TO_BYTE.
   The range in charpos is FROM to TO.

   This function assumes that the gap is adjacent to
   or inside of the range being deleted.  */

void
adjust_markers_for_delete (ptrdiff_t from, ptrdiff_t from_byte,
			   ptrdiff_t to, ptrdiff_t to_byte)
{
  struct Lisp_Marker *m;
  ptrdiff_t charpos;

  adjust_suspend_auto_hscroll (from, to);
  for (m = BUF_MARKERS (current_buffer); m; m = m->next)
    {
      charpos = m->charpos;
      eassert (charpos <= Z);

      /* If the marker is after the deletion,
	 relocate by number of chars / bytes deleted.  */
      if (charpos > to)
	{
	  m->charpos -= to - from;
	  m->bytepos -= to_byte - from_byte;
	}
      /* Here's the case where a marker is inside text being deleted.  */
      else if (charpos > from)
	{
	  m->charpos = from;
	  m->bytepos = from_byte;
	}
    }
  adjust_overlays_for_delete (from, to - from);
}


/* Adjust markers for an insertion that stretches from FROM / FROM_BYTE
   to TO / TO_BYTE.  We have to relocate the charpos of every marker
   that points after the insertion (but not their bytepos).

   When a marker points at the insertion point,
   we advance it if either its insertion-type is t
   or BEFORE_MARKERS is true.  */

static void
adjust_markers_for_insert (ptrdiff_t from, ptrdiff_t from_byte,
			   ptrdiff_t to, ptrdiff_t to_byte, bool before_markers)
{
  struct Lisp_Marker *m;
  ptrdiff_t nchars = to - from;
  ptrdiff_t nbytes = to_byte - from_byte;

  adjust_suspend_auto_hscroll (from, to);
  for (m = BUF_MARKERS (current_buffer); m; m = m->next)
    {
      eassert (m->bytepos >= m->charpos
	       && m->bytepos - m->charpos <= Z_BYTE - Z);

      if (m->bytepos == from_byte)
	{
	  if (m->insertion_type || before_markers)
	    {
	      m->bytepos = to_byte;
	      m->charpos = to;
	    }
	}
      else if (m->bytepos > from_byte)
	{
	  m->bytepos += nbytes;
	  m->charpos += nchars;
	}
    }
  adjust_overlays_for_insert (from, to - from, before_markers);
}

/* Adjust point for an insertion of NBYTES bytes, which are NCHARS characters.

   This is used only when the value of point changes due to an insert
   or delete; it does not represent a conceptual change in point as a
   marker.  In particular, point is not crossing any interval
   boundaries, so there's no need to use the usual SET_PT macro.  In
   fact it would be incorrect to do so, because either the old or the
   new value of point is out of sync with the current set of
   intervals.  */

static void
adjust_point (ptrdiff_t nchars, ptrdiff_t nbytes)
{
  SET_BUF_PT_BOTH (current_buffer, PT + nchars, PT_BYTE + nbytes);
  /* In a single-byte buffer, the two positions must be equal.  */
  eassert (PT_BYTE >= PT && PT_BYTE - PT <= ZV_BYTE - ZV);
}

/* Adjust markers for a replacement of a text at FROM (FROM_BYTE) of
   length OLD_CHARS (OLD_BYTES) to a new text of length NEW_CHARS
   (NEW_BYTES).  It is assumed that OLD_CHARS > 0, i.e., this is not
   an insertion.  */

static void
adjust_markers_for_replace (ptrdiff_t from, ptrdiff_t from_byte,
			    ptrdiff_t old_chars, ptrdiff_t old_bytes,
			    ptrdiff_t new_chars, ptrdiff_t new_bytes)
{
  register struct Lisp_Marker *m;
  ptrdiff_t prev_to_byte = from_byte + old_bytes;
  ptrdiff_t diff_chars = new_chars - old_chars;
  ptrdiff_t diff_bytes = new_bytes - old_bytes;

  adjust_suspend_auto_hscroll (from, from + old_chars);

  /* FIXME: When OLD_CHARS is 0, this "replacement" is really just an
     insertion, but the behavior we provide here in that case is that of
     `insert-before-markers` rather than that of `insert`.
     Maybe not a bug, but not a feature either.  */
  for (m = BUF_MARKERS (current_buffer); m; m = m->next)
    {
      if (m->bytepos >= prev_to_byte)
	{
	  m->charpos += diff_chars;
	  m->bytepos += diff_bytes;
	}
      else if (m->bytepos > from_byte)
	{
	  m->charpos = from;
	  m->bytepos = from_byte;
	}
    }

  check_markers ();

  adjust_overlays_for_insert (from + old_chars, new_chars, true);
  if (old_chars)
    adjust_overlays_for_delete (from, old_chars);
}

/* Starting at POS (BYTEPOS), find the byte position corresponding to
   ENDPOS, which could be either before or after POS.  */
static ptrdiff_t
count_bytes (ptrdiff_t pos, ptrdiff_t bytepos, ptrdiff_t endpos)
{
  eassert (BEG_BYTE <= bytepos && bytepos <= Z_BYTE
	   && BEG <= endpos && endpos <= Z);

  if (pos <= endpos)
    for ( ; pos < endpos; pos++)
      bytepos += next_char_len (bytepos);
  else
    for ( ; pos > endpos; pos--)
      bytepos -= prev_char_len (bytepos);

  return bytepos;
}

/* Adjust byte positions of markers when their character positions
   didn't change.  This is used in several places that replace text,
   but keep the character positions of the markers unchanged -- the
   byte positions could still change due to different numbers of bytes
   in the new text.

   FROM (FROM_BYTE) and TO (TO_BYTE) specify the region of text where
   changes have been done.  TO_Z, if non-zero, means all the markers
   whose positions are after TO should also be adjusted.  */
void
adjust_markers_bytepos (ptrdiff_t from, ptrdiff_t from_byte,
			ptrdiff_t to, ptrdiff_t to_byte, int to_z)
{
  register struct Lisp_Marker *m;
  ptrdiff_t beg = from, begbyte = from_byte;

  adjust_suspend_auto_hscroll (from, to);

  if (Z == Z_BYTE || (!to_z && to == to_byte))
    {
      /* Make sure each affected marker's bytepos is equal to
	 its charpos.  */
      for (m = BUF_MARKERS (current_buffer); m; m = m->next)
	{
	  if (m->bytepos > from_byte
	      && (to_z || m->bytepos <= to_byte))
	    m->bytepos = m->charpos;
	}
    }
  else
    {
      for (m = BUF_MARKERS (current_buffer); m; m = m->next)
	{
	  /* Recompute each affected marker's bytepos.  */
	  if (m->bytepos > from_byte
	      && (to_z || m->bytepos <= to_byte))
	    {
	      if (m->charpos < beg
		  && beg - m->charpos > m->charpos - from)
		{
		  beg = from;
		  begbyte = from_byte;
		}
	      m->bytepos = count_bytes (beg, begbyte, m->charpos);
	      beg = m->charpos;
	      begbyte = m->bytepos;
	    }
	}
    }

  /* Make sure cached charpos/bytepos is invalid.  */
  clear_charpos_cache (current_buffer);
}


void
buffer_overflow (void)
{
  error ("Maximum buffer size exceeded");
}

/* Make the gap NBYTES_ADDED bytes longer.  */

static void
make_gap_larger (ptrdiff_t nbytes_added)
{
  Lisp_Object tem;
  ptrdiff_t real_gap_loc;
  ptrdiff_t real_gap_loc_byte;
  ptrdiff_t old_gap_size;
  ptrdiff_t current_size = Z_BYTE - BEG_BYTE + GAP_SIZE;

  if (BUF_BYTES_MAX - current_size < nbytes_added)
    buffer_overflow ();

  /* If we have to get more space, get enough to last a while;
     but do not exceed the maximum buffer size.  */
  nbytes_added = min (nbytes_added + GAP_BYTES_DFL,
		      BUF_BYTES_MAX - current_size);

  enlarge_buffer_text (current_buffer, nbytes_added);

  /* Prevent quitting in gap_left.  We cannot allow a quit there,
     because that would leave the buffer text in an inconsistent
     state, with 2 gap holes instead of just one.  */
  tem = Vinhibit_quit;
  Vinhibit_quit = Qt;

  real_gap_loc = GPT;
  real_gap_loc_byte = GPT_BYTE;
  old_gap_size = GAP_SIZE;

  /* Call the newly allocated space a gap at the end of the whole space.  */
  GPT = Z + GAP_SIZE;
  GPT_BYTE = Z_BYTE + GAP_SIZE;
  GAP_SIZE = nbytes_added;

  /* Move the new gap down to be consecutive with the end of the old one.  */
  gap_left (real_gap_loc + old_gap_size, real_gap_loc_byte + old_gap_size, 1);

  /* Now combine the two into one large gap.  */
  GAP_SIZE += old_gap_size;
  GPT = real_gap_loc;
  GPT_BYTE = real_gap_loc_byte;

  /* Put an anchor.  */
  *(Z_ADDR) = 0;

  Vinhibit_quit = tem;
}

#if defined USE_MMAP_FOR_BUFFERS || defined REL_ALLOC || defined DOUG_LEA_MALLOC

/* Make the gap NBYTES_REMOVED bytes shorter.  */

static void
make_gap_smaller (ptrdiff_t nbytes_removed)
{
  Lisp_Object tem;
  ptrdiff_t real_gap_loc;
  ptrdiff_t real_gap_loc_byte;
  ptrdiff_t real_Z;
  ptrdiff_t real_Z_byte;
  ptrdiff_t real_beg_unchanged;
  ptrdiff_t new_gap_size;

  /* Make sure the gap is at least GAP_BYTES_MIN bytes.  */
  if (GAP_SIZE - nbytes_removed < GAP_BYTES_MIN)
    nbytes_removed = GAP_SIZE - GAP_BYTES_MIN;

  /* Prevent quitting in gap_right.  We cannot allow a quit there,
     because that would leave the buffer text in an inconsistent
     state, with 2 gap holes instead of just one.  */
  tem = Vinhibit_quit;
  Vinhibit_quit = Qt;

  real_gap_loc = GPT;
  real_gap_loc_byte = GPT_BYTE;
  new_gap_size = GAP_SIZE - nbytes_removed;
  real_Z = Z;
  real_Z_byte = Z_BYTE;
  real_beg_unchanged = BEG_UNCHANGED;

  /* Pretend that the last unwanted part of the gap is the entire gap,
     and that the first desired part of the gap is part of the buffer
     text.  */
  memset (GPT_ADDR, 0, new_gap_size);
  GPT += new_gap_size;
  GPT_BYTE += new_gap_size;
  Z += new_gap_size;
  Z_BYTE += new_gap_size;
  GAP_SIZE = nbytes_removed;

  /* Move the unwanted pretend gap to the end of the buffer.  */
  gap_right (Z, Z_BYTE);

  enlarge_buffer_text (current_buffer, -nbytes_removed);

  /* Now restore the desired gap.  */
  GAP_SIZE = new_gap_size;
  GPT = real_gap_loc;
  GPT_BYTE = real_gap_loc_byte;
  Z = real_Z;
  Z_BYTE = real_Z_byte;
  BEG_UNCHANGED = real_beg_unchanged;

  /* Put an anchor.  */
  *(Z_ADDR) = 0;

  Vinhibit_quit = tem;
}

#endif /* USE_MMAP_FOR_BUFFERS || REL_ALLOC || DOUG_LEA_MALLOC */

void
make_gap (ptrdiff_t nbytes_added)
{
  if (nbytes_added >= 0)
    /* With set-buffer-multibyte on a large buffer, we can end up growing the
     * buffer *many* times.  Avoid an O(N^2) behavior by increasing by an
     * amount at least proportional to the size of the buffer.
     * On my test (a 223.9MB zip file on a Thinkpad T61):
     * With /5    =>  24s
     * With /32   =>  25s
     * With /64   =>  26s
     * With /128  =>  28s
     * With /1024 =>  51s
     * With /4096 => 131s
     * With /∞    => gave up after 858s
     * Of course, ideally we should never call set-buffer-multibyte on
     * a non-empty buffer (e.g. use buffer-swap-text instead).
     * We chose /64 because it already brings almost the best performance while
     * limiting the potential wasted memory to 1.5%.  */
    make_gap_larger (max (nbytes_added, (Z - BEG) / 64));
#if defined USE_MMAP_FOR_BUFFERS || defined REL_ALLOC || defined DOUG_LEA_MALLOC
  else
    make_gap_smaller (-nbytes_added);
#endif
}

/* Add NBYTES to B's gap.  It's enough to temporarily
   fake current_buffer and avoid real switch to B.  */

void
make_gap_1 (struct buffer *b, ptrdiff_t nbytes)
{
  struct buffer *oldb = current_buffer;

  current_buffer = b;
  make_gap (nbytes);
  current_buffer = oldb;
}

/* Copy NBYTES bytes of text from FROM_ADDR to TO_ADDR.
   FROM_MULTIBYTE says whether the incoming text is multibyte.
   TO_MULTIBYTE says whether to store the text as multibyte.
   If FROM_MULTIBYTE != TO_MULTIBYTE, we convert.

   Return the number of bytes stored at TO_ADDR.  */

ptrdiff_t
copy_text (const unsigned char *from_addr, unsigned char *to_addr,
	   ptrdiff_t nbytes, bool from_multibyte, bool to_multibyte)
{
  if (from_multibyte == to_multibyte)
    {
      memcpy (to_addr, from_addr, nbytes);
      return nbytes;
    }
  else if (from_multibyte)
    {
      ptrdiff_t nchars = 0;
      ptrdiff_t bytes_left = nbytes;

      while (bytes_left > 0)
	{
	  int thislen, c = string_char_and_length (from_addr, &thislen);
	  if (! ASCII_CHAR_P (c))
	    c &= 0xFF;
	  *to_addr++ = c;
	  from_addr += thislen;
	  bytes_left -= thislen;
	  nchars++;
	}
      return nchars;
    }
  else
    {
      unsigned char *initial_to_addr = to_addr;

      /* Convert single-byte to multibyte.  */
      while (nbytes > 0)
	{
	  int c = *from_addr++;

	  if (!ASCII_CHAR_P (c))
	    {
	      c = BYTE8_TO_CHAR (c);
	      to_addr += CHAR_STRING (c, to_addr);
	      nbytes--;
	    }
	  else
	    /* Special case for speed.  */
	    *to_addr++ = c, nbytes--;
	}
      return to_addr - initial_to_addr;
    }
}

/* Insert a string of specified length before point.
   This function judges multibyteness based on
   enable_multibyte_characters in the current buffer;
   it never converts between single-byte and multibyte.

   DO NOT use this for the contents of a Lisp string or a Lisp buffer!
   prepare_to_modify_buffer could relocate the text.  */

void
insert (const char *string, ptrdiff_t nbytes)
{
  if (nbytes > 0)
    {
      ptrdiff_t len = chars_in_text ((unsigned char *) string, nbytes), opoint;
      insert_1_both (string, len, nbytes, 0, 1, 0);
      opoint = PT - len;
      signal_after_change (opoint, 0, len);
      update_compositions (opoint, PT, CHECK_BORDER);
    }
}

/* Likewise, but inherit text properties from neighboring characters.  */

void
insert_and_inherit (const char *string, ptrdiff_t nbytes)
{
  if (nbytes > 0)
    {
      ptrdiff_t len = chars_in_text ((unsigned char *) string, nbytes), opoint;
      insert_1_both (string, len, nbytes, 1, 1, 0);
      opoint = PT - len;
      signal_after_change (opoint, 0, len);
      update_compositions (opoint, PT, CHECK_BORDER);
    }
}

/* Insert the character C before point.  Do not inherit text properties.  */

void
insert_char (int c)
{
  unsigned char str[MAX_MULTIBYTE_LENGTH];
  int len;

  if (! NILP (BVAR (current_buffer, enable_multibyte_characters)))
    len = CHAR_STRING (c, str);
  else
    {
      len = 1;
      str[0] = c;
    }

  insert ((char *) str, len);
}

/* Insert the null-terminated string S before point.  */

void
insert_string (const char *s)
{
  insert (s, strlen (s));
}

/* Like `insert' except that all markers pointing at the place where
   the insertion happens are adjusted to point after it.
   Don't use this function to insert part of a Lisp string,
   since gc could happen and relocate it.  */

void
insert_before_markers (const char *string, ptrdiff_t nbytes)
{
  if (nbytes > 0)
    {
      ptrdiff_t len = chars_in_text ((unsigned char *) string, nbytes), opoint;
      insert_1_both (string, len, nbytes, 0, 1, 1);
      opoint = PT - len;
      signal_after_change (opoint, 0, len);
      update_compositions (opoint, PT, CHECK_BORDER);
    }
}

/* Likewise, but inherit text properties from neighboring characters.  */

void
insert_before_markers_and_inherit (const char *string,
				   ptrdiff_t nbytes)
{
  if (nbytes > 0)
    {
      ptrdiff_t len = chars_in_text ((unsigned char *) string, nbytes), opoint;
      insert_1_both (string, len, nbytes, 1, 1, 1);
      opoint = PT - len;
      signal_after_change (opoint, 0, len);
      update_compositions (opoint, PT, CHECK_BORDER);
    }
}

#ifdef BYTE_COMBINING_DEBUG

/* See if the bytes before POS/POS_BYTE combine with bytes
   at the start of STRING to form a single character.
   If so, return the number of bytes at the start of STRING
   which combine in this way.  Otherwise, return 0.  */

int
count_combining_before (const unsigned char *string, ptrdiff_t length,
			ptrdiff_t pos, ptrdiff_t pos_byte)
{
  int len, combining_bytes;
  const unsigned char *p;

  if (NILP (current_buffer->enable_multibyte_characters))
    return 0;

  /* At first, we can exclude the following cases:
	(1) STRING[0] can't be a following byte of multibyte sequence.
	(2) POS is the start of the current buffer.
	(3) A character before POS is not a multibyte character.  */
  if (length == 0 || CHAR_HEAD_P (*string)) /* case (1) */
    return 0;
  if (pos_byte == BEG_BYTE)	/* case (2) */
    return 0;
  len = 1;
  p = BYTE_POS_ADDR (pos_byte - 1);
  while (! CHAR_HEAD_P (*p)) p--, len++;
  if (! LEADING_CODE_P (*p)) /* case (3) */
    return 0;

  combining_bytes = BYTES_BY_CHAR_HEAD (*p) - len;
  if (combining_bytes <= 0)
    /* The character preceding POS is, complete and no room for
       combining bytes (combining_bytes == 0), or an independent 8-bit
       character (combining_bytes < 0).  */
    return 0;

  /* We have a combination situation.  Count the bytes at STRING that
     may combine.  */
  p = string + 1;
  while (!CHAR_HEAD_P (*p) && p < string + length)
    p++;

  return (combining_bytes < p - string ? combining_bytes : p - string);
}

/* See if the bytes after POS/POS_BYTE combine with bytes
   at the end of STRING to form a single character.
   If so, return the number of bytes after POS/POS_BYTE
   which combine in this way.  Otherwise, return 0.  */

int
count_combining_after (const unsigned char *string,
		       ptrdiff_t length, ptrdiff_t pos, ptrdiff_t pos_byte)
{
  ptrdiff_t opos_byte = pos_byte;
  ptrdiff_t i;
  ptrdiff_t bytes;
  unsigned char *bufp;

  if (NILP (current_buffer->enable_multibyte_characters))
    return 0;

  /* At first, we can exclude the following cases:
	(1) The last byte of STRING is an ASCII.
	(2) POS is the last of the current buffer.
	(3) A character at POS can't be a following byte of multibyte
	    character.  */
  if (length > 0 && ASCII_CHAR_P (string[length - 1])) /* case (1) */
    return 0;
  if (pos_byte == Z_BYTE)	/* case (2) */
    return 0;
  bufp = BYTE_POS_ADDR (pos_byte);
  if (CHAR_HEAD_P (*bufp))	/* case (3) */
    return 0;

  i = length - 1;
  while (i >= 0 && ! CHAR_HEAD_P (string[i]))
    {
      i--;
    }
  if (i < 0)
    {
      /* All characters in STRING are not character head.  We must
	 check also preceding bytes at POS.  We are sure that the gap
	 is at POS.  */
      unsigned char *p = BEG_ADDR;
      i = pos_byte - 2;
      while (i >= 0 && ! CHAR_HEAD_P (p[i]))
	i--;
      if (i < 0 || !LEADING_CODE_P (p[i]))
	return 0;

      bytes = BYTES_BY_CHAR_HEAD (p[i]);
      return (bytes <= pos_byte - 1 - i + length
	      ? 0
	      : bytes - (pos_byte - 1 - i + length));
    }
  if (!LEADING_CODE_P (string[i]))
    return 0;

  bytes = BYTES_BY_CHAR_HEAD (string[i]) - (length - i);
  bufp++, pos_byte++;
  while (!CHAR_HEAD_P (*bufp)) bufp++, pos_byte++;

  return (bytes <= pos_byte - opos_byte ? bytes : pos_byte - opos_byte);
}

#endif

/* Put bidi processing on notice if just inserted C is R2L.  */

static void
detect_bidi (struct buffer *buf, const unsigned char *string, ptrdiff_t nbytes)
{
  if (! NILP (BVAR (buf, enable_multibyte_characters)))
    for (int len, offset = 0;
	 offset < nbytes && NILP (BVAR (buf, bidi_display_reordering));
	 offset += len)
      switch (bidi_get_type (string_char_and_length (&string[offset], &len), NEUTRAL_DIR))
	{
	case STRONG_R:
	case STRONG_AL:
	case RLE:
	case RLO:
	case RLI:
	  bset_bidi_display_reordering (buf, Qt);
	  break;
	default:
	  break;
	}
}

/* Insert a sequence of NCHARS chars which occupy NBYTES bytes
   starting at STRING.  INHERIT non-zero means inherit the text
   properties from neighboring characters; zero means inserted text
   will have no text properties.  PREPARE non-zero means call
   prepare_to_modify_buffer, which checks that the region is not
   read-only, and calls before-change-function and any modification
   properties the text may have.  BEFORE_MARKERS non-zero means adjust
   all markers that point at the insertion place to point after it.  */

void
insert_1_both (const char *string,
	       ptrdiff_t nchars, ptrdiff_t nbytes,
	       bool inherit, bool prepare, bool before_markers)
{
  if (nchars == 0)
    return;

  if (NILP (BVAR (current_buffer, enable_multibyte_characters)))
    nchars = nbytes;

  if (prepare)
    /* Do this before moving and increasing the gap,
       because the before-change hooks might move the gap
       or make it smaller.  */
    prepare_to_modify_buffer (PT, PT, NULL);

  if (PT != GPT)
    move_gap_both (PT, PT_BYTE);
  if (GAP_SIZE < nbytes)
    make_gap (nbytes - GAP_SIZE);

#ifdef BYTE_COMBINING_DEBUG
  if (count_combining_before (string, nbytes, PT, PT_BYTE)
      || count_combining_after (string, nbytes, PT, PT_BYTE))
    emacs_abort ();
#endif

  /* Record deletion of the surrounding text that combines with
     the insertion.  This, together with recording the insertion,
     will add up to the right stuff in the undo list.  */
  record_insert (PT, nchars);
  modiff_incr (&MODIFF);
  CHARS_MODIFF = MODIFF;

  memcpy (GPT_ADDR, string, nbytes);

  GAP_SIZE -= nbytes;
  GPT += nchars;
  ZV += nchars;
  Z += nchars;
  GPT_BYTE += nbytes;
  ZV_BYTE += nbytes;
  Z_BYTE += nbytes;
  if (GAP_SIZE > 0) *(GPT_ADDR) = 0; /* Put an anchor.  */

  eassert (GPT <= GPT_BYTE);

  /* The insert may have been in the unchanged region, so check again.  */
  if (Z - GPT < END_UNCHANGED)
    END_UNCHANGED = Z - GPT;

  detect_bidi (current_buffer, (unsigned char *) string, nbytes);

  adjust_markers_for_insert (PT, PT_BYTE,
			     PT + nchars, PT_BYTE + nbytes,
			     before_markers);

  offset_intervals (current_buffer, PT, nchars);

  if (! inherit && buffer_intervals (current_buffer))
    set_text_properties (make_fixnum (PT), make_fixnum (PT + nchars),
			 Qnil, Qnil, Qnil);

#ifdef HAVE_TREE_SITTER
  tree_sitter_record_change (PT, PT, BUFFER_TO_SITTER (PT), PT + nchars);
#endif

  adjust_point (nchars, nbytes);

  check_markers ();
}

/* Insert the part of the text of STRING, a Lisp object assumed to be
   of type string, consisting of the LENGTH characters (LENGTH_BYTE bytes)
   starting at position POS / POS_BYTE.  If the text of STRING has properties,
   copy them into the buffer.

   It does not work to use `insert' for this, because a GC could happen
   before we copy the stuff into the buffer, and relocate the string
   without insert noticing.  */

void
insert_from_string (Lisp_Object string, ptrdiff_t pos, ptrdiff_t pos_byte,
		    ptrdiff_t length, ptrdiff_t length_byte, bool inherit)
{
  ptrdiff_t opoint = PT;

  if (SCHARS (string) == 0)
    return;

  insert_from_string_1 (string, pos, pos_byte, length, length_byte,
			inherit, 0);
  signal_after_change (opoint, 0, PT - opoint);
  update_compositions (opoint, PT, CHECK_BORDER);
}

/* Like `insert_from_string' except that all markers pointing
   at the place where the insertion happens are adjusted to point after it.  */

void
insert_from_string_before_markers (Lisp_Object string,
				   ptrdiff_t pos, ptrdiff_t pos_byte,
				   ptrdiff_t length, ptrdiff_t length_byte,
				   bool inherit)
{
  ptrdiff_t opoint = PT;

  if (SCHARS (string) == 0)
    return;

  insert_from_string_1 (string, pos, pos_byte, length, length_byte,
			inherit, 1);
  signal_after_change (opoint, 0, PT - opoint);
  update_compositions (opoint, PT, CHECK_BORDER);
}

/* Subroutine of the insertion functions above.  */

static void
insert_from_string_1 (Lisp_Object string, ptrdiff_t pos, ptrdiff_t pos_byte,
		      ptrdiff_t nchars, ptrdiff_t nbytes,
		      bool inherit, bool before_markers)
{
  ptrdiff_t outgoing_nbytes = nbytes;
  INTERVAL intervals;

  /* Make OUTGOING_NBYTES describe the text
     as it will be inserted in this buffer.  */

  if (NILP (BVAR (current_buffer, enable_multibyte_characters)))
    outgoing_nbytes = nchars;
  else if (! STRING_MULTIBYTE (string))
    outgoing_nbytes
      = count_size_as_multibyte (SDATA (string) + pos_byte,
				 nbytes);

  /* Do this before moving and increasing the gap,
     because the before-change hooks might move the gap
     or make it smaller.  */
  prepare_to_modify_buffer (PT, PT, NULL);

  if (PT != GPT)
    move_gap_both (PT, PT_BYTE);
  if (GAP_SIZE < outgoing_nbytes)
    make_gap (outgoing_nbytes - GAP_SIZE);

  /* Copy the string text into the buffer, perhaps converting
     between single-byte and multibyte.  */
  copy_text (SDATA (string) + pos_byte, GPT_ADDR, nbytes,
	     STRING_MULTIBYTE (string),
	     ! NILP (BVAR (current_buffer, enable_multibyte_characters)));

#ifdef BYTE_COMBINING_DEBUG
  /* We have copied text into the gap, but we have not altered
     PT or PT_BYTE yet.  So we can pass PT and PT_BYTE
     to these functions and get the same results as we would
     have got earlier on.  Meanwhile, PT_ADDR does point to
     the text that has been stored by copy_text.  */
  if (count_combining_before (GPT_ADDR, outgoing_nbytes, PT, PT_BYTE)
      || count_combining_after (GPT_ADDR, outgoing_nbytes, PT, PT_BYTE))
    emacs_abort ();
#endif

  record_insert (PT, nchars);
  modiff_incr (&MODIFF);
  CHARS_MODIFF = MODIFF;

  GAP_SIZE -= outgoing_nbytes;
  GPT += nchars;
  ZV += nchars;
  Z += nchars;
  GPT_BYTE += outgoing_nbytes;
  ZV_BYTE += outgoing_nbytes;
  Z_BYTE += outgoing_nbytes;
  if (GAP_SIZE > 0) *(GPT_ADDR) = 0; /* Put an anchor.  */

  eassert (GPT <= GPT_BYTE);

  /* The insert may have been in the unchanged region, so check again.  */
  if (Z - GPT < END_UNCHANGED)
    END_UNCHANGED = Z - GPT;

  if (STRING_MULTIBYTE (string))
    detect_bidi (current_buffer, (unsigned char *) SDATA (string), nbytes);

  adjust_markers_for_insert (PT, PT_BYTE, PT + nchars,
			     PT_BYTE + outgoing_nbytes,
			     before_markers);

  offset_intervals (current_buffer, PT, nchars);

  intervals = string_intervals (string);
  /* Get the intervals for the part of the string we are inserting.  */
  if (nbytes < SBYTES (string))
    intervals = copy_intervals (intervals, pos, nchars);

  /* Insert those intervals.  */
  graft_intervals_into_buffer (intervals, PT, nchars,
			       current_buffer, inherit);

#ifdef HAVE_TREE_SITTER
  tree_sitter_record_change (PT, PT, BUFFER_TO_SITTER (PT), PT + nchars);
#endif

  adjust_point (nchars, outgoing_nbytes);

  check_markers ();
}

/* Insert a sequence of NCHARS chars which occupy NBYTES bytes
   starting at GAP_END_ADDR - NBYTES (if text_at_gap_tail) and at
   GPT_ADDR (if not text_at_gap_tail).
   Contrary to insert_from_gap, this does not invalidate any cache,
   nor update any markers, nor record any buffer modification information
   of any sort.  */
void
insert_from_gap_1 (ptrdiff_t nchars, ptrdiff_t nbytes, bool text_at_gap_tail)
{
  eassert (NILP (BVAR (current_buffer, enable_multibyte_characters))
           ? nchars == nbytes : nchars <= nbytes);

#ifdef HAVE_TREE_SITTER
  ptrdiff_t ins_bytepos = GPT_BYTE;
#endif

  GAP_SIZE -= nbytes;
  if (! text_at_gap_tail)
    {
      GPT += nchars;
      GPT_BYTE += nbytes;
    }
  ZV += nchars;
  Z += nchars;
  ZV_BYTE += nbytes;
  Z_BYTE += nbytes;

  /* Put an anchor to ensure multi-byte form ends at gap.  */
  if (GAP_SIZE > 0) *(GPT_ADDR) = 0;
  eassert (GPT <= GPT_BYTE);

#ifdef HAVE_TREE_SITTER
  eassert (nbytes >= 0);
  eassert (ins_bytepos >= 0);
  treesit_record_change (ins_bytepos, ins_bytepos, ins_bytepos + nbytes);
#endif
}

/* Insert a sequence of NCHARS chars which occupy NBYTES bytes
   starting at GAP_END_ADDR - NBYTES (if text_at_gap_tail) and at
   GPT_ADDR (if not text_at_gap_tail).  */

void
insert_from_gap (ptrdiff_t nchars, ptrdiff_t nbytes, bool text_at_gap_tail)
{
  ptrdiff_t ins_charpos = GPT, ins_bytepos = GPT_BYTE;

  if (NILP (BVAR (current_buffer, enable_multibyte_characters)))
    nchars = nbytes;

  /* No need to call prepare_to_modify_buffer, since this is called
     from places that replace some region with a different text, so
     prepare_to_modify_buffer was already called by the deletion part
     of this dance.  */
  invalidate_buffer_caches (current_buffer, GPT, GPT);
  record_insert (GPT, nchars);
  modiff_incr (&MODIFF);
  CHARS_MODIFF = MODIFF;

  insert_from_gap_1 (nchars, nbytes, text_at_gap_tail);

  adjust_markers_for_insert (ins_charpos, ins_bytepos,
			     ins_charpos + nchars, ins_bytepos + nbytes, false);

  if (buffer_intervals (current_buffer))
    {
      offset_intervals (current_buffer, ins_charpos, nchars);
      graft_intervals_into_buffer (NULL, ins_charpos, nchars,
				   current_buffer, 0);
    }

<<<<<<< HEAD
#ifdef HAVE_TREE_SITTER
  tree_sitter_record_change (ins_charpos, ins_charpos, BUFFER_TO_SITTER (ins_charpos),
			     ins_charpos + nchars);
#endif

=======
>>>>>>> ac7ec87a
  if (ins_charpos < PT)
    adjust_point (nchars, nbytes);

  check_markers ();
}

/* Insert text from BUF, NCHARS characters starting at CHARPOS, into the
   current buffer.  If the text in BUF has properties, they are absorbed
   into the current buffer.

   It does not work to use `insert' for this, because a malloc could happen
   and relocate BUF's text before the copy happens.  */

void
insert_from_buffer (struct buffer *buf,
		    ptrdiff_t charpos, ptrdiff_t nchars, bool inherit)
{
  ptrdiff_t opoint = PT;

  insert_from_buffer_1 (buf, charpos, nchars, inherit);
  signal_after_change (opoint, 0, PT - opoint);
  update_compositions (opoint, PT, CHECK_BORDER);
}

/* NOTE: If we ever make insert_from_buffer_1 public, make sure to
   move the call to treesit_record_change into it.  */

static void
insert_from_buffer_1 (struct buffer *buf,
		      ptrdiff_t from, ptrdiff_t nchars, bool inherit)
{
  ptrdiff_t chunk, chunk_expanded;
  ptrdiff_t from_byte = buf_charpos_to_bytepos (buf, from);
  ptrdiff_t to_byte = buf_charpos_to_bytepos (buf, from + nchars);
  ptrdiff_t incoming_nbytes = to_byte - from_byte;
  ptrdiff_t outgoing_nbytes = incoming_nbytes;
  INTERVAL intervals;

  if (nchars == 0)
    return;

  /* Make OUTGOING_NBYTES describe the text
     as it will be inserted in this buffer.  */

  if (NILP (BVAR (current_buffer, enable_multibyte_characters)))
    outgoing_nbytes = nchars;
  else if (NILP (BVAR (buf, enable_multibyte_characters)))
    {
      ptrdiff_t outgoing_before_gap = 0;
      ptrdiff_t outgoing_after_gap = 0;

      if (from < BUF_GPT (buf))
	{
	  chunk =  BUF_GPT_BYTE (buf) - from_byte;
	  if (chunk > incoming_nbytes)
	    chunk = incoming_nbytes;
	  outgoing_before_gap
	    = count_size_as_multibyte (BUF_BYTE_ADDRESS (buf, from_byte),
				       chunk);
	}
      else
	chunk = 0;

      if (chunk < incoming_nbytes)
	outgoing_after_gap
	  = count_size_as_multibyte (BUF_BYTE_ADDRESS (buf,
						       from_byte + chunk),
				     incoming_nbytes - chunk);

      outgoing_nbytes = outgoing_before_gap + outgoing_after_gap;
    }

  /* Do this before moving and increasing the gap,
     because the before-change hooks might move the gap
     or make it smaller.  */
  prepare_to_modify_buffer (PT, PT, NULL);

  if (PT != GPT)
    move_gap_both (PT, PT_BYTE);
  if (GAP_SIZE < outgoing_nbytes)
    make_gap (outgoing_nbytes - GAP_SIZE);

  if (from < BUF_GPT (buf))
    {
      chunk = BUF_GPT_BYTE (buf) - from_byte;
      if (chunk > incoming_nbytes)
	chunk = incoming_nbytes;
      /* Record number of output bytes, so we know where
	 to put the output from the second copy_text.  */
      chunk_expanded
	= copy_text (BUF_BYTE_ADDRESS (buf, from_byte),
		     GPT_ADDR, chunk,
		     ! NILP (BVAR (buf, enable_multibyte_characters)),
		     ! NILP (BVAR (current_buffer, enable_multibyte_characters)));
    }
  else
    chunk_expanded = chunk = 0;

  if (chunk < incoming_nbytes)
    copy_text (BUF_BYTE_ADDRESS (buf, from_byte + chunk),
	       GPT_ADDR + chunk_expanded, incoming_nbytes - chunk,
	       ! NILP (BVAR (buf, enable_multibyte_characters)),
	       ! NILP (BVAR (current_buffer, enable_multibyte_characters)));

#ifdef BYTE_COMBINING_DEBUG
  /* We have copied text into the gap, but we have not altered
     PT or PT_BYTE yet.  So we can pass PT and PT_BYTE
     to these functions and get the same results as we would
     have got earlier on.  Meanwhile, GPT_ADDR does point to
     the text that has been stored by copy_text.  */
  if (count_combining_before (GPT_ADDR, outgoing_nbytes, PT, PT_BYTE)
      || count_combining_after (GPT_ADDR, outgoing_nbytes, PT, PT_BYTE))
    emacs_abort ();
#endif

  record_insert (PT, nchars);
  modiff_incr (&MODIFF);
  CHARS_MODIFF = MODIFF;

  GAP_SIZE -= outgoing_nbytes;
  GPT += nchars;
  ZV += nchars;
  Z += nchars;
  GPT_BYTE += outgoing_nbytes;
  ZV_BYTE += outgoing_nbytes;
  Z_BYTE += outgoing_nbytes;
  if (GAP_SIZE > 0) *(GPT_ADDR) = 0; /* Put an anchor.  */

  eassert (GPT <= GPT_BYTE);

  /* The insert may have been in the unchanged region, so check again.  */
  if (Z - GPT < END_UNCHANGED)
    END_UNCHANGED = Z - GPT;

  if (NILP (BVAR (current_buffer, bidi_display_reordering))
      && ! NILP (BVAR (buf, bidi_display_reordering)))
    bset_bidi_display_reordering (buf, Qt);

  adjust_markers_for_insert (PT, PT_BYTE, PT + nchars,
			     PT_BYTE + outgoing_nbytes,
			     false);

  offset_intervals (current_buffer, PT, nchars);

  /* Get the intervals for the part of the string we are inserting.  */
  intervals = buffer_intervals (buf);
  if (nchars < BUF_Z (buf) - BUF_BEG (buf))
    {
      if (buf == current_buffer && PT <= from)
	from += nchars;
      intervals = copy_intervals (intervals, from, nchars);
    }

  /* Insert those intervals.  */
  graft_intervals_into_buffer (intervals, PT, nchars, current_buffer, inherit);

#ifdef HAVE_TREE_SITTER
  tree_sitter_record_change (PT, PT, BUFFER_TO_SITTER (PT), PT + nchars);
#endif

  adjust_point (nchars, outgoing_nbytes);
}

/* Record undo information and adjust markers and position keepers for
   a replacement of a text PREV_TEXT at FROM to a new text of LEN
   chars (LEN_BYTE bytes) which resides in the gap just after
   GPT_ADDR.

   PREV_TEXT nil means the new text was just inserted.  */

static void
adjust_after_replace (ptrdiff_t from, ptrdiff_t from_byte,
		      Lisp_Object prev_text, ptrdiff_t len, ptrdiff_t len_byte)
{
  ptrdiff_t nchars_del = 0, nbytes_del = 0;
#ifdef HAVE_TREE_SITTER
  uint32_t old_end_byte;
#endif

#ifdef BYTE_COMBINING_DEBUG
  if (count_combining_before (GPT_ADDR, len_byte, from, from_byte)
      || count_combining_after (GPT_ADDR, len_byte, from, from_byte))
    emacs_abort ();
#endif

  if (STRINGP (prev_text))
    {
      nchars_del = SCHARS (prev_text);
      nbytes_del = SBYTES (prev_text);
    }

#ifdef HAVE_TREE_SITTER
  old_end_byte = BUFFER_TO_SITTER (from + nchars_del);
#endif

  /* Update various buffer positions for the new text.  */
  GAP_SIZE -= len_byte;
  ZV += len; Z += len;
  ZV_BYTE += len_byte; Z_BYTE += len_byte;
  GPT += len; GPT_BYTE += len_byte;
  if (GAP_SIZE > 0) *(GPT_ADDR) = 0; /* Put an anchor.  */

  if (nchars_del > 0)
    adjust_markers_for_replace (from, from_byte, nchars_del, nbytes_del,
				len, len_byte);
  else
    adjust_markers_for_insert (from, from_byte,
			       from + len, from_byte + len_byte, false);

  if (nchars_del > 0)
    record_delete (from, prev_text, false);
  record_insert (from, len);

  offset_intervals (current_buffer, from, len - nchars_del);

#ifdef HAVE_TREE_SITTER
  tree_sitter_record_change (from, from + nchars_del, old_end_byte, from + len);
#endif
  if (from < PT)
    adjust_point (len - nchars_del, len_byte - nbytes_del);

  /* As byte combining will decrease Z, we must check this again.  */
  if (Z - GPT < END_UNCHANGED)
    END_UNCHANGED = Z - GPT;

  check_markers ();

  modiff_incr (&MODIFF);
  CHARS_MODIFF = MODIFF;
}

/* Record undo information, adjust markers and position keepers for an
   insertion of a text from FROM (FROM_BYTE) to TO (TO_BYTE).  The
   text already exists in the current buffer but character length (TO
   - FROM) may be incorrect, the correct length is NEWLEN.  */

void
adjust_after_insert (ptrdiff_t from, ptrdiff_t from_byte,
		     ptrdiff_t to, ptrdiff_t to_byte, ptrdiff_t newlen)
{
  ptrdiff_t len = to - from, len_byte = to_byte - from_byte;

  if (GPT != to)
    move_gap_both (to, to_byte);
  GAP_SIZE += len_byte;
  GPT -= len; GPT_BYTE -= len_byte;
  ZV -= len; ZV_BYTE -= len_byte;
  Z -= len; Z_BYTE -= len_byte;
  adjust_after_replace (from, from_byte, Qnil, newlen, len_byte);
}

/* Replace the text from character positions FROM to TO with NEW,
   If PREPARE, call prepare_to_modify_buffer.
   If INHERIT, the newly inserted text should inherit text properties
   from the surrounding non-deleted text.
   If ADJUST_MATCH_DATA, then adjust the match data before calling
   signal_after_change.  */

/* Note that this does not yet handle markers quite right.
   Also it needs to record a single undo-entry that does a replacement
   rather than a separate delete and insert.
   That way, undo will also handle markers properly.

   But if MARKERS is 0, don't relocate markers.  */

void
replace_range (ptrdiff_t from, ptrdiff_t to, Lisp_Object new,
               bool prepare, bool inherit, bool markers,
               bool adjust_match_data, bool inhibit_mod_hooks)
{
  ptrdiff_t inschars = SCHARS (new);
  ptrdiff_t insbytes = SBYTES (new);
  ptrdiff_t from_byte, to_byte;
  ptrdiff_t nbytes_del, nchars_del;
  INTERVAL intervals;
  ptrdiff_t outgoing_insbytes = insbytes;
  Lisp_Object deletion;
#ifdef HAVE_TREE_SITTER
  uint32_t old_end_byte;
#endif

  check_markers ();

  deletion = Qnil;

  if (prepare)
    {
      ptrdiff_t range_length = to - from;
      prepare_to_modify_buffer (from, to, &from);
      to = from + range_length;
    }

  /* Make args be valid.  */
  if (from < BEGV)
    from = BEGV;
  if (to > ZV)
    to = ZV;

#ifdef HAVE_TREE_SITTER
  old_end_byte = BUFFER_TO_SITTER (to);
#endif

  from_byte = CHAR_TO_BYTE (from);
  to_byte = CHAR_TO_BYTE (to);

  nchars_del = to - from;
  nbytes_del = to_byte - from_byte;

  if (nbytes_del <= 0 && insbytes == 0)
    return;

  /* Make OUTGOING_INSBYTES describe the text
     as it will be inserted in this buffer.  */

  if (NILP (BVAR (current_buffer, enable_multibyte_characters)))
    outgoing_insbytes = inschars;
  else if (! STRING_MULTIBYTE (new))
    outgoing_insbytes
      = count_size_as_multibyte (SDATA (new), insbytes);

  /* Make sure the gap is somewhere in or next to what we are deleting.  */
  if (from > GPT)
    gap_right (from, from_byte);
  if (to < GPT)
    gap_left (to, to_byte, 0);

  /* Even if we don't record for undo, we must keep the original text
     because we may have to recover it because of inappropriate byte
     combining.  */
  if (! EQ (BVAR (current_buffer, undo_list), Qt))
    deletion = make_buffer_string_both (from, from_byte, to, to_byte, 1);

  GAP_SIZE += nbytes_del;
  ZV -= nchars_del;
  Z -= nchars_del;
  ZV_BYTE -= nbytes_del;
  Z_BYTE -= nbytes_del;
  GPT = from;
  GPT_BYTE = from_byte;
  if (GAP_SIZE > 0) *(GPT_ADDR) = 0; /* Put an anchor.  */

  eassert (GPT <= GPT_BYTE);

  if (GPT - BEG < BEG_UNCHANGED)
    BEG_UNCHANGED = GPT - BEG;
  if (Z - GPT < END_UNCHANGED)
    END_UNCHANGED = Z - GPT;

  if (GAP_SIZE < outgoing_insbytes)
    make_gap (outgoing_insbytes - GAP_SIZE);

  /* Copy the string text into the buffer, perhaps converting
     between single-byte and multibyte.  */
  copy_text (SDATA (new), GPT_ADDR, insbytes,
	     STRING_MULTIBYTE (new),
	     ! NILP (BVAR (current_buffer, enable_multibyte_characters)));

#ifdef BYTE_COMBINING_DEBUG
  /* We have copied text into the gap, but we have not marked
     it as part of the buffer.  So we can use the old FROM and FROM_BYTE
     here, for both the previous text and the following text.
     Meanwhile, GPT_ADDR does point to
     the text that has been stored by copy_text.  */
  if (count_combining_before (GPT_ADDR, outgoing_insbytes, from, from_byte)
      || count_combining_after (GPT_ADDR, outgoing_insbytes, from, from_byte))
    emacs_abort ();
#endif

  /* Record the insertion first, so that when we undo,
     the deletion will be undone first.  Thus, undo
     will insert before deleting, and thus will keep
     the markers before and after this text separate.  */
  if (! NILP (deletion))
    {
      record_insert (from + SCHARS (deletion), inschars);
      record_delete (from, deletion, false);
    }

  GAP_SIZE -= outgoing_insbytes;
  GPT += inschars;
  ZV += inschars;
  Z += inschars;
  GPT_BYTE += outgoing_insbytes;
  ZV_BYTE += outgoing_insbytes;
  Z_BYTE += outgoing_insbytes;
  if (GAP_SIZE > 0) *(GPT_ADDR) = 0; /* Put an anchor.  */

  eassert (GPT <= GPT_BYTE);

  /* Adjust markers for the deletion and the insertion.  */
  if (markers)
    adjust_markers_for_replace (from, from_byte, nchars_del, nbytes_del,
				inschars, outgoing_insbytes);
  else
    {
      /* The character positions of the markers remain intact, but we
	 still need to update their byte positions, because the
	 deleted and the inserted text might have multibyte sequences
	 which make the original byte positions of the markers
	 invalid.  */
      adjust_markers_bytepos (from, from_byte, from + inschars,
			      from_byte + outgoing_insbytes, true);
    }

  offset_intervals (current_buffer, from, inschars - nchars_del);

  /* Get the intervals for the part of the string we are inserting--
     not including the combined-before bytes.  */
  intervals = string_intervals (new);
  /* Insert those intervals.  */
  graft_intervals_into_buffer (intervals, from, inschars,
			       current_buffer, inherit);

#ifdef HAVE_TREE_SITTER
  tree_sitter_record_change (from, from + nchars_del, old_end_byte, from + inschars);
#endif

  /* Relocate point as if it were a marker.  */
  if (from < PT)
    adjust_point ((from + inschars - (PT < to ? PT : to)),
		  (from_byte + outgoing_insbytes
		   - (PT_BYTE < to_byte ? PT_BYTE : to_byte)));

  check_markers ();

  modiff_incr (&MODIFF);
  CHARS_MODIFF = MODIFF;

  if (adjust_match_data)
    update_search_regs (from, to, from + SCHARS (new));

  if (! inhibit_mod_hooks)
    {
      signal_after_change (from, nchars_del, GPT - from);
      update_compositions (from, GPT, CHECK_BORDER);
    }
}

/* Replace the text from character positions FROM to TO with
   the text in INS of length INSCHARS.
   Keep the text properties that applied to the old characters
   (extending them to all the new chars if there are more new chars).

   Note that this does not yet handle markers quite right.

   If MARKERS, relocate markers.

   Unlike most functions at this level, never call
   prepare_to_modify_buffer and never call signal_after_change.  */

void
replace_range_2 (ptrdiff_t from, ptrdiff_t from_byte,
		 ptrdiff_t to, ptrdiff_t to_byte,
		 const char *ins, ptrdiff_t inschars, ptrdiff_t insbytes,
		 bool markers)
{
  ptrdiff_t nbytes_del, nchars_del;
#ifdef HAVE_TREE_SITTER
  uint32_t old_end_byte = BUFFER_TO_SITTER (to);
#endif

  check_markers ();

  nchars_del = to - from;
  nbytes_del = to_byte - from_byte;

  if (nbytes_del <= 0 && insbytes == 0)
    return;

  /* Make sure the gap is somewhere in or next to what we are deleting.  */
  if (from > GPT)
    gap_right (from, from_byte);
  if (to < GPT)
    gap_left (to, to_byte, 0);

  GAP_SIZE += nbytes_del;
  ZV -= nchars_del;
  Z -= nchars_del;
  ZV_BYTE -= nbytes_del;
  Z_BYTE -= nbytes_del;
  GPT = from;
  GPT_BYTE = from_byte;
  if (GAP_SIZE > 0) *(GPT_ADDR) = 0; /* Put an anchor.  */

  eassert (GPT <= GPT_BYTE);

  if (GPT - BEG < BEG_UNCHANGED)
    BEG_UNCHANGED = GPT - BEG;
  if (Z - GPT < END_UNCHANGED)
    END_UNCHANGED = Z - GPT;

  if (GAP_SIZE < insbytes)
    make_gap (insbytes - GAP_SIZE);

  /* Copy the replacement text into the buffer.  */
  memcpy (GPT_ADDR, ins, insbytes);

#ifdef BYTE_COMBINING_DEBUG
  /* We have copied text into the gap, but we have not marked
     it as part of the buffer.  So we can use the old FROM and FROM_BYTE
     here, for both the previous text and the following text.
     Meanwhile, GPT_ADDR does point to
     the text that has been stored by copy_text.  */
  if (count_combining_before (GPT_ADDR, insbytes, from, from_byte)
      || count_combining_after (GPT_ADDR, insbytes, from, from_byte))
    emacs_abort ();
#endif

  GAP_SIZE -= insbytes;
  GPT += inschars;
  ZV += inschars;
  Z += inschars;
  GPT_BYTE += insbytes;
  ZV_BYTE += insbytes;
  Z_BYTE += insbytes;
  if (GAP_SIZE > 0) *(GPT_ADDR) = 0; /* Put an anchor.  */

  eassert (GPT <= GPT_BYTE);

  /* Adjust markers for the deletion and the insertion.  */
  if (! (nchars_del == 1 && inschars == 1 && nbytes_del == insbytes))
    {
      if (markers)
	adjust_markers_for_replace (from, from_byte, nchars_del, nbytes_del,
				    inschars, insbytes);
      else
	{
	  /* The character positions of the markers remain intact, but
	     we still need to update their byte positions, because the
	     deleted and the inserted text might have multibyte
	     sequences which make the original byte positions of the
	     markers invalid.  */
	  adjust_markers_bytepos (from, from_byte, from + inschars,
				  from_byte + insbytes, true);
	}
    }

  offset_intervals (current_buffer, from, inschars - nchars_del);

  /* Relocate point as if it were a marker.  */
  if (from < PT && (nchars_del != inschars || nbytes_del != insbytes))
    {
      if (PT < to)
	/* PT was within the deleted text.  Move it to FROM.  */
	adjust_point (from - PT, from_byte - PT_BYTE);
      else
	adjust_point (inschars - nchars_del, insbytes - nbytes_del);
    }

#ifdef HAVE_TREE_SITTER
  tree_sitter_record_change (from, from + nchars_del, old_end_byte, from + inschars);
#endif

  check_markers ();

  modiff_incr (&MODIFF);
  CHARS_MODIFF = MODIFF;
}

/* Delete characters in current buffer
   from FROM up to (but not including) TO.
   If TO comes before FROM, we delete nothing.  */

void
del_range (ptrdiff_t from, ptrdiff_t to)
{
  del_range_1 (from, to, 1, 0);
}

/* Like del_range; PREPARE says whether to call prepare_to_modify_buffer.
   RET_STRING says to return the deleted text. */

Lisp_Object
del_range_1 (ptrdiff_t from, ptrdiff_t to, bool prepare, bool ret_string)
{
  ptrdiff_t from_byte, to_byte;
  Lisp_Object deletion;

  /* Make args be valid */
  if (from < BEGV)
    from = BEGV;
  if (to > ZV)
    to = ZV;

  if (to <= from)
    return Qnil;

  if (prepare)
    {
      ptrdiff_t range_length = to - from;
      prepare_to_modify_buffer (from, to, &from);
      to = min (ZV, from + range_length);
    }

  from_byte = CHAR_TO_BYTE (from);
  to_byte = CHAR_TO_BYTE (to);

  deletion = del_range_2 (from, from_byte, to, to_byte, ret_string);
  signal_after_change (from, to - from, 0);
  update_compositions (from, from, CHECK_HEAD);
  return deletion;
}

/* Like del_range_1 but args are byte positions, not char positions.  */

void
del_range_byte (ptrdiff_t from_byte, ptrdiff_t to_byte)
{
  ptrdiff_t from, to;

  /* Make args be valid.  */
  if (from_byte < BEGV_BYTE)
    from_byte = BEGV_BYTE;
  if (to_byte > ZV_BYTE)
    to_byte = ZV_BYTE;

  if (to_byte <= from_byte)
    return;

  from = BYTE_TO_CHAR (from_byte);
  to = BYTE_TO_CHAR (to_byte);

  {
    ptrdiff_t old_from = from, old_to = Z - to;
    ptrdiff_t range_length = to - from;
    prepare_to_modify_buffer (from, to, &from);
    to = from + range_length;

    if (old_from != from)
      from_byte = CHAR_TO_BYTE (from);
    if (to > ZV)
      {
	to = ZV;
	to_byte = ZV_BYTE;
      }
    else if (old_to == Z - to)
      to_byte = CHAR_TO_BYTE (to);
  }

  del_range_2 (from, from_byte, to, to_byte, 0);
  signal_after_change (from, to - from, 0);
  update_compositions (from, from, CHECK_HEAD);
}

/* Like del_range_1, but positions are specified both as charpos
   and bytepos.  */

void
del_range_both (ptrdiff_t from, ptrdiff_t from_byte,
		ptrdiff_t to, ptrdiff_t to_byte, bool prepare)
{
  /* Make args be valid */
  if (from_byte < BEGV_BYTE)
    from_byte = BEGV_BYTE;
  if (to_byte > ZV_BYTE)
    to_byte = ZV_BYTE;

  if (to_byte <= from_byte)
    return;

  if (from < BEGV)
    from = BEGV;
  if (to > ZV)
    to = ZV;

  if (prepare)
    {
      ptrdiff_t old_from = from, old_to = Z - to;
      ptrdiff_t range_length = to - from;
      prepare_to_modify_buffer (from, to, &from);
      to = from + range_length;

      if (old_from != from)
	from_byte = CHAR_TO_BYTE (from);
      if (to > ZV)
	{
	  to = ZV;
	  to_byte = ZV_BYTE;
	}
      else if (old_to == Z - to)
	to_byte = CHAR_TO_BYTE (to);
    }

  del_range_2 (from, from_byte, to, to_byte, 0);
  signal_after_change (from, to - from, 0);
  update_compositions (from, from, CHECK_HEAD);
}

/* Delete a range of text, specified both as character positions
   and byte positions.  FROM and TO are character positions,
   while FROM_BYTE and TO_BYTE are byte positions.
   If RET_STRING, the deleted area is returned as a string.  */

Lisp_Object
del_range_2 (ptrdiff_t from, ptrdiff_t from_byte,
	     ptrdiff_t to, ptrdiff_t to_byte, bool ret_string)
{
  ptrdiff_t nbytes_del, nchars_del;
  Lisp_Object deletion;
#ifdef HAVE_TREE_SITTER
  uint32_t old_end_byte = BUFFER_TO_SITTER (to);
#endif

  check_markers ();

  nchars_del = to - from;
  nbytes_del = to_byte - from_byte;

  /* Make sure the gap is somewhere in or next to what we are deleting.  */
  if (from > GPT)
    gap_right (from, from_byte);
  if (to < GPT)
    gap_left (to, to_byte, 0);

#ifdef BYTE_COMBINING_DEBUG
  if (count_combining_before (BUF_BYTE_ADDRESS (current_buffer, to_byte),
			      Z_BYTE - to_byte, from, from_byte))
    emacs_abort ();
#endif

  if (ret_string || ! EQ (BVAR (current_buffer, undo_list), Qt))
    deletion = make_buffer_string_both (from, from_byte, to, to_byte, 1);
  else
    deletion = Qnil;

  /* Record marker adjustments, and text deletion into undo
     history.  */
  record_delete (from, deletion, true);

  /* Relocate all markers pointing into the new, larger gap to point
     at the end of the text before the gap.  */
  adjust_markers_for_delete (from, from_byte, to, to_byte);

  modiff_incr (&MODIFF);
  CHARS_MODIFF = MODIFF;

  /* Relocate point as if it were a marker.  */
  if (from < PT)
    adjust_point (from - (PT < to ? PT : to),
		  from_byte - (PT_BYTE < to_byte ? PT_BYTE : to_byte));

  offset_intervals (current_buffer, from, - nchars_del);

  GAP_SIZE += nbytes_del;
  ZV_BYTE -= nbytes_del;
  Z_BYTE -= nbytes_del;
  ZV -= nchars_del;
  Z -= nchars_del;
  GPT = from;
  GPT_BYTE = from_byte;
  if (GAP_SIZE > 0 && ! current_buffer->text->inhibit_shrinking)
    /* Put an anchor, unless called from decode_coding_object which
       needs to access the previous gap contents.  */
    *(GPT_ADDR) = 0;

  eassert (GPT <= GPT_BYTE);

  if (GPT - BEG < BEG_UNCHANGED)
    BEG_UNCHANGED = GPT - BEG;
  if (Z - GPT < END_UNCHANGED)
    END_UNCHANGED = Z - GPT;

  check_markers ();

#ifdef HAVE_TREE_SITTER
  tree_sitter_record_change (from, from + nchars_del, old_end_byte, from);
#endif

  return deletion;
}

/* Call this if you're about to change the text of current buffer
   from character positions START to END.  This checks the read-only
   properties of the region, calls the necessary modification hooks,
   and warns the next redisplay that it should pay attention to that
   area.  */

void
modify_text (ptrdiff_t start, ptrdiff_t end)
{
  prepare_to_modify_buffer (start, end, NULL);

  BUF_COMPUTE_UNCHANGED (current_buffer, start - 1, end);
  if (MODIFF <= SAVE_MODIFF)
    record_first_change ();
  modiff_incr (&MODIFF);
  CHARS_MODIFF = MODIFF;

  bset_point_before_scroll (current_buffer, Qnil);
}

/* Signal that we are about to make a change that may result in new
   undo information.
 */
static void
run_undoable_change (void)
{
  if (EQ (BVAR (current_buffer, undo_list), Qt))
    return;

  call0 (Qundo_auto__undoable_change);
}

/* Check that it is okay to modify the buffer between START and END,
   which are char positions.

   Run the before-change-functions, if any.  If intervals are in use,
   verify that the text to be modified is not read-only, and call
   any modification properties the text may have.

   If PRESERVE_PTR is nonzero, we relocate *PRESERVE_PTR
   by holding its value temporarily in a marker.

   Avoid calling this function while manipulating the gap since its
   execution of arbitrary lisp could GC and compact the buffer.
*/

void
prepare_to_modify_buffer_1 (ptrdiff_t start, ptrdiff_t end,
			    ptrdiff_t *preserve_ptr)
{
  struct buffer *base_buffer;
  Lisp_Object temp;

  XSETFASTINT (temp, start);
  if (! NILP (BVAR (current_buffer, read_only)))
    Fbarf_if_buffer_read_only (temp);

  /* If we're about to modify a buffer the contents of which come from
     a dump file, copy the contents to private storage first so we
     don't take a COW fault on the buffer text and keep it around
     forever.  */
  if (pdumper_object_p (BEG_ADDR))
    enlarge_buffer_text (current_buffer, 0);
  eassert (! pdumper_object_p (BEG_ADDR));

  run_undoable_change();

  bset_redisplay (current_buffer);

  if (buffer_intervals (current_buffer))
    {
      if (preserve_ptr)
	{
	  Lisp_Object preserve_marker;
	  preserve_marker = Fcopy_marker (make_fixnum (*preserve_ptr), Qnil);
	  verify_interval_modification (current_buffer, start, end);
	  *preserve_ptr = marker_position (preserve_marker);
	  unchain_marker (XMARKER (preserve_marker));
	}
      else
	verify_interval_modification (current_buffer, start, end);
    }

  if (inhibit_modification_hooks)
    return;

  /* For indirect buffers, use the base buffer.  */
  base_buffer = current_buffer->base_buffer
    ? current_buffer->base_buffer
    : current_buffer;

  if (! NILP (BVAR (base_buffer, file_truename))
      /* Make binding buffer-file-name to nil effective.  */
      && ! NILP (BVAR (base_buffer, filename))
      && SAVE_MODIFF >= MODIFF)
    Flock_file (BVAR (base_buffer, file_truename));

  if (! NILP (BVAR (current_buffer, mark_active))
      && XMARKER (BVAR (current_buffer, mark))->buffer
      && NILP (Vsaved_region_selection)
      && (EQ (Vselect_active_regions, Qonly)
	  ? EQ (CAR_SAFE (Vtransient_mark_mode), Qonly)
	  : (! NILP (Vselect_active_regions)
	     && ! NILP (Vtransient_mark_mode))))
    /* If `select-active-regions' is non-nil, save the region text.  */
    Vsaved_region_selection
      = call1 (Vregion_extract_function, Qnil);

  signal_before_change (start, end, preserve_ptr);
  Fset (Qdeactivate_mark, Qt);
}

/* Like above, but called when we know that the buffer text
   will be modified and region caches should be invalidated.  */

void
prepare_to_modify_buffer (ptrdiff_t start, ptrdiff_t end,
			  ptrdiff_t *preserve_ptr)
{
  prepare_to_modify_buffer_1 (start, end, preserve_ptr);
  invalidate_buffer_caches (current_buffer, start, end);
}

/* Invalidate the caches maintained by the buffer BUF, if any, for the
   region between buffer positions START and END.  */

void
invalidate_buffer_caches (struct buffer *buf, ptrdiff_t start, ptrdiff_t end)
{
  /* Indirect buffers usually have their caches set to NULL, but we
     need to consider the caches of their base buffer.  */
  if (buf->base_buffer)
    buf = buf->base_buffer;
  /* The bidi_paragraph_cache must be invalidated first, because doing
     so might need to use the newline_cache (via find_newline_no_quit,
     see below).  */
  if (buf->bidi_paragraph_cache)
    {
      if (start > BUF_BEG (buf))
	{
	  /* If we are deleting or replacing characters, we could
	     create a paragraph start, because all of the characters
	     from START to the beginning of START's line are
	     whitespace.  Therefore, we must extend the region to be
	     invalidated up to the newline before START.  Similarly,
	     if we are inserting characters immediately after a
	     newline, we could create a paragraph start if the
	     inserted characters start with a newline.  */
	  ptrdiff_t line_beg = start;
	  ptrdiff_t start_byte = buf_charpos_to_bytepos (buf, start);
	  int prev_char = BUF_FETCH_BYTE (buf, start_byte - 1);

	  if ((start == end) == (prev_char == '\n'))
	    {
	      struct buffer *old = current_buffer;

	      set_buffer_internal (buf);

	      line_beg = find_newline_no_quit (start, start_byte, -1,
					       &start_byte);
	      set_buffer_internal (old);
	    }
	  start = line_beg - (line_beg > BUF_BEG (buf));
	}
      invalidate_region_cache (buf,
			       buf->bidi_paragraph_cache,
			       start - BUF_BEG (buf), BUF_Z (buf) - end);
    }
  if (buf->newline_cache)
    invalidate_region_cache (buf,
                             buf->newline_cache,
                             start - BUF_BEG (buf), BUF_Z (buf) - end);
  if (buf->width_run_cache)
    invalidate_region_cache (buf,
                             buf->width_run_cache,
                             start - BUF_BEG (buf), BUF_Z (buf) - end);
}

/* These macros work with an argument named `preserve_ptr'
   and a local variable named `preserve_marker'.  */

#define PRESERVE_VALUE							\
  if (preserve_ptr && NILP (preserve_marker))				\
    preserve_marker = Fcopy_marker (make_fixnum (*preserve_ptr), Qnil)

#define RESTORE_VALUE						\
  if (! NILP (preserve_marker))					\
    {								\
      *preserve_ptr = marker_position (preserve_marker);	\
      unchain_marker (XMARKER (preserve_marker));		\
    }

#define PRESERVE_START_END			\
  if (NILP (start_marker))			\
    start_marker = Fcopy_marker (start, Qnil);	\
  if (NILP (end_marker))			\
    end_marker = Fcopy_marker (end, Qnil);

#define FETCH_START				\
  (! NILP (start_marker) ? Fmarker_position (start_marker) : start)

#define FETCH_END				\
  (! NILP (end_marker) ? Fmarker_position (end_marker) : end)

/* Set a variable to nil if an error occurred.
   Don't change the variable if there was no error.
   VAL is a cons-cell (VARIABLE . NO-ERROR-FLAG).
   VARIABLE is the variable to maybe set to nil.
   NO-ERROR-FLAG is nil if there was an error,
   anything else meaning no error (so this function does nothing).  */
struct rvoe_arg
{
  Lisp_Object *location;
  bool errorp;
};

static void
reset_var_on_error (void *ptr)
{
  struct rvoe_arg *p = ptr;
  if (p->errorp)
    *p->location = Qnil;
}

/* Signal a change to the buffer immediately before it happens.
   START_INT and END_INT are the bounds of the text to be changed.

   If PRESERVE_PTR is nonzero, we relocate *PRESERVE_PTR
   by holding its value temporarily in a marker.  */

static void
signal_before_change (ptrdiff_t start_int, ptrdiff_t end_int,
		      ptrdiff_t *preserve_ptr)
{
  Lisp_Object start, end;
  Lisp_Object start_marker, end_marker;
  Lisp_Object preserve_marker;
  specpdl_ref count = SPECPDL_INDEX ();
  struct rvoe_arg rvoe_arg;

  start = make_fixnum (start_int);
  end = make_fixnum (end_int);
  preserve_marker = Qnil;
  start_marker = Qnil;
  end_marker = Qnil;

  specbind (Qinhibit_modification_hooks, Qt);

  /* If buffer is unmodified, run a special hook for that case.  The
     check for Vfirst_change_hook is just a minor optimization.  */
  if (SAVE_MODIFF >= MODIFF
      && ! NILP (Vfirst_change_hook))
    {
      PRESERVE_VALUE;
      PRESERVE_START_END;
      run_hook (Qfirst_change_hook);
    }

  /* Now run the before-change-functions if any.  */
  if (! NILP (Vbefore_change_functions))
    {
      rvoe_arg.location = &Vbefore_change_functions;
      rvoe_arg.errorp = 1;

      PRESERVE_VALUE;
      PRESERVE_START_END;

      /* Mark before-change-functions to be reset to nil in case of error.  */
      record_unwind_protect_ptr (reset_var_on_error, &rvoe_arg);

      /* Actually run the hook functions.  */
      CALLN (Frun_hook_with_args, Qbefore_change_functions,
	     FETCH_START, FETCH_END);

      /* There was no error: unarm the reset_on_error.  */
      rvoe_arg.errorp = 0;
    }

  if (buffer_has_overlays ())
    {
      PRESERVE_VALUE;
      report_overlay_modification (FETCH_START, FETCH_END, 0,
				   FETCH_START, FETCH_END, Qnil);
    }

  if (! NILP (start_marker))
    detach_marker (start_marker);
  if (! NILP (end_marker))
    detach_marker (end_marker);
  RESTORE_VALUE;

  unbind_to (count, Qnil);
}

/* Signal a change immediately after it happens.  CHARPOS is the
   position at which LENDEL characters were deleted and LENINS characters
   inserted.  */

void
signal_after_change (ptrdiff_t charpos, ptrdiff_t lendel, ptrdiff_t lenins)
{
  specpdl_ref count = SPECPDL_INDEX ();
  struct rvoe_arg rvoe_arg;
  Lisp_Object save_insert_behind_hooks, save_insert_in_from_hooks;

  if (inhibit_modification_hooks)
    return;

  /* Save and restore the insert-*-hooks, because after-change-functions
     could clobber them when manipulating text properties.  */
  save_insert_behind_hooks = interval_insert_behind_hooks;
  save_insert_in_from_hooks = interval_insert_in_front_hooks;

  specbind (Qinhibit_modification_hooks, Qt);

  if (! NILP (Vafter_change_functions))
    {
      rvoe_arg.location = &Vafter_change_functions;
      rvoe_arg.errorp = 1;

      /* Mark after-change-functions to be reset to nil in case of error.  */
      record_unwind_protect_ptr (reset_var_on_error, &rvoe_arg);

      /* Actually run the hook functions.  */
      CALLN (Frun_hook_with_args, Qafter_change_functions,
	     make_fixnum (charpos), make_fixnum (charpos + lenins),
	     make_fixnum (lendel));

      /* There was no error: unarm the reset_on_error.  */
      rvoe_arg.errorp = 0;
    }

  interval_insert_behind_hooks = save_insert_behind_hooks;
  interval_insert_in_front_hooks = save_insert_in_from_hooks;

  if (buffer_has_overlays ())
    report_overlay_modification (make_fixnum (charpos),
				 make_fixnum (charpos + lenins),
				 1,
				 make_fixnum (charpos),
				 make_fixnum (charpos + lenins),
				 make_fixnum (lendel));

  /* After an insertion, call the text properties
     insert-behind-hooks or insert-in-front-hooks.  */
  if (lendel == 0)
    report_interval_modification (make_fixnum (charpos),
				  make_fixnum (charpos + lenins));

  unbind_to (count, Qnil);
}

void
syms_of_insdel (void)
{
  DEFSYM (Qundo_auto__undoable_change, "undo-auto--undoable-change");
  DEFVAR_BOOL ("inhibit-modification-hooks", inhibit_modification_hooks,
	       doc: /* Non-nil means don't run any of the hooks that respond to buffer changes.
This affects `before-change-functions' and `after-change-functions',
as well as hooks attached to text properties and overlays.
Setting this variable non-nil also inhibits file locks and checks
whether files are locked by another Emacs session, as well as
handling of the active region per `select-active-regions'.

See also the info node `(elisp) Change Hooks'.  */);
  inhibit_modification_hooks = 0;
  DEFSYM (Qinhibit_modification_hooks, "inhibit-modification-hooks");
}<|MERGE_RESOLUTION|>--- conflicted
+++ resolved
@@ -1169,14 +1169,11 @@
 				   current_buffer, 0);
     }
 
-<<<<<<< HEAD
 #ifdef HAVE_TREE_SITTER
   tree_sitter_record_change (ins_charpos, ins_charpos, BUFFER_TO_SITTER (ins_charpos),
 			     ins_charpos + nchars);
 #endif
 
-=======
->>>>>>> ac7ec87a
   if (ins_charpos < PT)
     adjust_point (nchars, nbytes);
 
