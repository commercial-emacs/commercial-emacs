--- conflicted
+++ resolved
@@ -1678,7 +1678,6 @@
 	adjust_point (inschars - nchars_del, insbytes - nbytes_del);
     }
 
-<<<<<<< HEAD
   if (insbytes == 0)
     evaporate_overlays (from);
 
@@ -1686,8 +1685,6 @@
   tree_sitter_record_change (from, from + nchars_del, old_end_byte, from + inschars);
 #endif
 
-=======
->>>>>>> 6e5ec085
   check_markers ();
 
   modiff_incr (&MODIFF, nchars_del + inschars);
@@ -1899,15 +1896,12 @@
 
   check_markers ();
 
-<<<<<<< HEAD
   evaporate_overlays (from);
 
 #ifdef HAVE_TREE_SITTER
   tree_sitter_record_change (from, from + nchars_del, old_end_byte, from);
 #endif
 
-=======
->>>>>>> 6e5ec085
   return deletion;
 }
 
