--- conflicted
+++ resolved
@@ -1328,13 +1328,10 @@
   /* Insert those intervals.  */
   graft_intervals_into_buffer (intervals, PT, nchars, current_buffer, inherit);
 
-<<<<<<< HEAD
 #ifdef HAVE_TREE_SITTER
   tree_sitter_record_change (PT, PT, BUFFER_TO_SITTER (PT), PT + nchars);
 #endif
 
-=======
->>>>>>> 18fbcce9
   adjust_point (nchars, outgoing_nbytes);
 }
 
