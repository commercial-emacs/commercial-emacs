/* Buffer insertion/deletion and gap motion for GNU Emacs. -*- coding: utf-8 -*-
   Copyright (C) 1985-1986, 1993-1995, 1997-2022 Free Software
   Foundation, Inc.

This file is NOT part of GNU Emacs.

GNU Emacs is free software: you can redistribute it and/or modify
it under the terms of the GNU General Public License as published by
the Free Software Foundation, either version 3 of the License, or (at
your option) any later version.

GNU Emacs is distributed in the hope that it will be useful,
but WITHOUT ANY WARRANTY; without even the implied warranty of
MERCHANTABILITY or FITNESS FOR A PARTICULAR PURPOSE.  See the
GNU General Public License for more details.

You should have received a copy of the GNU General Public License
along with GNU Emacs.  If not, see <https://www.gnu.org/licenses/>.  */


#include <config.h>

#include <intprops.h>

#include "lisp.h"
#include "composite.h"
#include "intervals.h"
#include "character.h"
#include "buffer.h"
#include "window.h"
#include "region-cache.h"
#include "pdumper.h"
#include "dispextern.h"

#ifdef HAVE_TREE_SITTER
#include "tree-sitter.h"
#endif

#ifdef HAVE_TREE_SITTER
#include "treesit.h"
#endif

static void insert_from_string_1 (Lisp_Object, ptrdiff_t, ptrdiff_t, ptrdiff_t,
				  ptrdiff_t, bool, bool);
static void insert_from_buffer_1 (struct buffer *, ptrdiff_t, ptrdiff_t, bool);
static void gap_left (ptrdiff_t, ptrdiff_t, bool);
static void gap_right (ptrdiff_t, ptrdiff_t);

static void signal_before_change (ptrdiff_t, ptrdiff_t, ptrdiff_t *);

/* Also used in marker.c to enable expensive marker checks.  */

#ifdef MARKER_DEBUG

static void
check_markers (void)
{
  struct Lisp_Marker *tail;
  bool multibyte = ! NILP (BVAR (current_buffer, enable_multibyte_characters));

  for (tail = BUF_MARKERS (current_buffer); tail; tail = tail->next)
    {
      if (tail->buffer->text != current_buffer->text)
	emacs_abort ();
      if (tail->charpos > Z)
	emacs_abort ();
      if (tail->bytepos > Z_BYTE)
	emacs_abort ();
      if (multibyte && ! CHAR_HEAD_P (FETCH_BYTE (tail->bytepos)))
	emacs_abort ();
    }
}

#else /* not MARKER_DEBUG */

#define check_markers() do { } while (0)

#endif /* MARKER_DEBUG */

/* Move gap to byte position BYTEPOS, which is also char position CHARPOS.
   Note that this can quit!  */

void
move_gap_both (ptrdiff_t charpos, ptrdiff_t bytepos)
{
  eassert (charpos == BYTE_TO_CHAR (bytepos)
	   && bytepos == CHAR_TO_BYTE (charpos));
  if (bytepos < GPT_BYTE)
    gap_left (charpos, bytepos, 0);
  else if (bytepos > GPT_BYTE)
    gap_right (charpos, bytepos);
}

/* Move the gap to a position less than the current GPT.
   BYTEPOS describes the new position as a byte position,
   and CHARPOS is the corresponding char position.
   If NEWGAP, then don't update beg_unchanged and end_unchanged.  */

static void
gap_left (ptrdiff_t charpos, ptrdiff_t bytepos, bool newgap)
{
  unsigned char *to, *from;
  ptrdiff_t i;
  ptrdiff_t new_s1;

  if (!newgap)
    BUF_COMPUTE_UNCHANGED (current_buffer, charpos, GPT);

  i = GPT_BYTE;
  to = GAP_END_ADDR;
  from = GPT_ADDR;
  new_s1 = GPT_BYTE; /* May point in the middle of multibyte sequences.  */

  /* Now copy the characters.  To move the gap down,
     copy characters up.  */

  while (1)
    {
      /* I gets number of characters left to copy.  */
      i = new_s1 - bytepos;
      if (i == 0)
	break;
      /* If a quit is requested, stop copying now.
	 Change BYTEPOS to be where we have actually moved the gap to.
	 Note that this cannot happen when we are called to make the
	 gap larger or smaller, since make_gap_larger and
	 make_gap_smaller set inhibit-quit.  */
      if (QUITP)
	{
          /* FIXME: This can point in the middle of a multibyte character.  */
	  bytepos = new_s1;
	  charpos = BYTE_TO_CHAR (bytepos);
	  break;
	}
      /* Move at most 32000 chars before checking again for a quit.  */
      /* FIXME: This 32KB chunk size dates back to before 1991.
         Maybe we should bump it to reflect the >1000x increase
         in memory size and bandwidth since that time.
         Is it even worthwhile checking `quit` within this loop?
         Especially since make_gap_smaller/larger binds inhibit-quit anyway!  */
      if (i > 32000)
	i = 32000;
      new_s1 -= i;
      from -= i, to -= i;
      memmove (to, from, i);
    }

  /* Adjust buffer data structure, to put the gap at BYTEPOS.
     BYTEPOS is where the loop above stopped, which may be what
     was specified or may be where a quit was detected.  */
  GPT_BYTE = bytepos;
  GPT = charpos;
  eassert (charpos <= bytepos);
  if (GAP_SIZE > 0) *(GPT_ADDR) = 0; /* Put an anchor.  */
  maybe_quit ();
}

/* Move the gap to a position greater than the current GPT.
   BYTEPOS describes the new position as a byte position,
   and CHARPOS is the corresponding char position.  */

static void
gap_right (ptrdiff_t charpos, ptrdiff_t bytepos)
{
  register unsigned char *to, *from;
  register ptrdiff_t i;
  ptrdiff_t new_s1; /* May point in the middle of multibyte sequences.  */

  BUF_COMPUTE_UNCHANGED (current_buffer, charpos, GPT);

  i = GPT_BYTE;
  from = GAP_END_ADDR;
  to = GPT_ADDR;
  new_s1 = GPT_BYTE;

  /* Now copy the characters.  To move the gap up,
     copy characters down.  */

  while (1)
    {
      /* I gets number of characters left to copy.  */
      i = bytepos - new_s1;
      if (i == 0)
	break;
      /* If a quit is requested, stop copying now.
	 Change BYTEPOS to be where we have actually moved the gap to.
	 Note that this cannot happen when we are called to make the
	 gap larger or smaller, since make_gap_larger and
	 make_gap_smaller set inhibit-quit.  */
      if (QUITP)
	{
          /* FIXME: This can point in the middle of a multibyte character.  */
	  bytepos = new_s1;
	  charpos = BYTE_TO_CHAR (bytepos);
	  break;
	}
      /* Move at most 32000 chars before checking again for a quit.  */
      if (i > 32000)
	i = 32000;
      new_s1 += i;
      memmove (to, from, i);
      from += i, to += i;
    }

  GPT = charpos;
  GPT_BYTE = bytepos;
  eassert (charpos <= bytepos);
  if (GAP_SIZE > 0) *(GPT_ADDR) = 0; /* Put an anchor.  */
  maybe_quit ();
}

/* If the selected window's old pointm is adjacent or covered by the
   region from FROM to TO, unsuspend auto hscroll in that window.  */

static void
adjust_suspend_auto_hscroll (ptrdiff_t from, ptrdiff_t to)
{
  if (WINDOWP (selected_window))
    {
      struct window *w = XWINDOW (selected_window);

      if (BUFFERP (w->contents)
	  && XBUFFER (w->contents) == current_buffer
	  && XMARKER (w->old_pointm)->charpos >= from
	  && XMARKER (w->old_pointm)->charpos <= to)
	w->suspend_auto_hscroll = 0;
    }
}


/* Adjust all markers for a deletion
   whose range in bytes is FROM_BYTE to TO_BYTE.
   The range in charpos is FROM to TO.

   This function assumes that the gap is adjacent to
   or inside of the range being deleted.  */

void
adjust_markers_for_delete (ptrdiff_t from, ptrdiff_t from_byte,
			   ptrdiff_t to, ptrdiff_t to_byte)
{
  struct Lisp_Marker *m;
  ptrdiff_t charpos;

  adjust_suspend_auto_hscroll (from, to);
  for (m = BUF_MARKERS (current_buffer); m; m = m->next)
    {
      charpos = m->charpos;
      eassert (charpos <= Z);

      /* If the marker is after the deletion,
	 relocate by number of chars / bytes deleted.  */
      if (charpos > to)
	{
	  m->charpos -= to - from;
	  m->bytepos -= to_byte - from_byte;
	}
      /* Here's the case where a marker is inside text being deleted.  */
      else if (charpos > from)
	{
	  m->charpos = from;
	  m->bytepos = from_byte;
	}
    }
  adjust_overlays_for_delete (from, to - from);
}


/* Adjust markers for an insertion that stretches from FROM / FROM_BYTE
   to TO / TO_BYTE.  We have to relocate the charpos of every marker
   that points after the insertion (but not their bytepos).

   When a marker points at the insertion point,
   we advance it if either its insertion-type is t
   or BEFORE_MARKERS is true.  */

static void
adjust_markers_for_insert (ptrdiff_t from, ptrdiff_t from_byte,
			   ptrdiff_t to, ptrdiff_t to_byte, bool before_markers)
{
  struct Lisp_Marker *m;
  ptrdiff_t nchars = to - from;
  ptrdiff_t nbytes = to_byte - from_byte;

  adjust_suspend_auto_hscroll (from, to);
  for (m = BUF_MARKERS (current_buffer); m; m = m->next)
    {
      eassert (m->bytepos >= m->charpos
	       && m->bytepos - m->charpos <= Z_BYTE - Z);

      if (m->bytepos == from_byte)
	{
	  if (m->insertion_type || before_markers)
	    {
	      m->bytepos = to_byte;
	      m->charpos = to;
	    }
	}
      else if (m->bytepos > from_byte)
	{
	  m->bytepos += nbytes;
	  m->charpos += nchars;
	}
    }
  adjust_overlays_for_insert (from, to - from, before_markers);
}

/* Adjust point for an insertion of NBYTES bytes, which are NCHARS characters.

   This is used only when the value of point changes due to an insert
   or delete; it does not represent a conceptual change in point as a
   marker.  In particular, point is not crossing any interval
   boundaries, so there's no need to use the usual SET_PT macro.  In
   fact it would be incorrect to do so, because either the old or the
   new value of point is out of sync with the current set of
   intervals.  */

static void
adjust_point (ptrdiff_t nchars, ptrdiff_t nbytes)
{
  SET_BUF_PT_BOTH (current_buffer, PT + nchars, PT_BYTE + nbytes);
  /* In a single-byte buffer, the two positions must be equal.  */
  eassert (PT_BYTE >= PT && PT_BYTE - PT <= ZV_BYTE - ZV);
}

/* Adjust markers for a replacement of a text at FROM (FROM_BYTE) of
   length OLD_CHARS (OLD_BYTES) to a new text of length NEW_CHARS
   (NEW_BYTES).  It is assumed that OLD_CHARS > 0, i.e., this is not
   an insertion.  */

static void
adjust_markers_for_replace (ptrdiff_t from, ptrdiff_t from_byte,
			    ptrdiff_t old_chars, ptrdiff_t old_bytes,
			    ptrdiff_t new_chars, ptrdiff_t new_bytes)
{
  register struct Lisp_Marker *m;
  ptrdiff_t prev_to_byte = from_byte + old_bytes;
  ptrdiff_t diff_chars = new_chars - old_chars;
  ptrdiff_t diff_bytes = new_bytes - old_bytes;

  adjust_suspend_auto_hscroll (from, from + old_chars);

  /* FIXME: When OLD_CHARS is 0, this "replacement" is really just an
     insertion, but the behavior we provide here in that case is that of
     `insert-before-markers` rather than that of `insert`.
     Maybe not a bug, but not a feature either.  */
  for (m = BUF_MARKERS (current_buffer); m; m = m->next)
    {
      if (m->bytepos >= prev_to_byte)
	{
	  m->charpos += diff_chars;
	  m->bytepos += diff_bytes;
	}
      else if (m->bytepos > from_byte)
	{
	  m->charpos = from;
	  m->bytepos = from_byte;
	}
    }

  check_markers ();

  adjust_overlays_for_insert (from + old_chars, new_chars, true);
  if (old_chars)
    adjust_overlays_for_delete (from, old_chars);
}

/* Starting at POS (BYTEPOS), find the byte position corresponding to
   ENDPOS, which could be either before or after POS.  */
static ptrdiff_t
count_bytes (ptrdiff_t pos, ptrdiff_t bytepos, ptrdiff_t endpos)
{
  eassert (BEG_BYTE <= bytepos && bytepos <= Z_BYTE
	   && BEG <= endpos && endpos <= Z);

  if (pos <= endpos)
    for ( ; pos < endpos; pos++)
      bytepos += next_char_len (bytepos);
  else
    for ( ; pos > endpos; pos--)
      bytepos -= prev_char_len (bytepos);

  return bytepos;
}

/* Adjust byte positions of markers when their character positions
   didn't change.  This is used in several places that replace text,
   but keep the character positions of the markers unchanged -- the
   byte positions could still change due to different numbers of bytes
   in the new text.

   FROM (FROM_BYTE) and TO (TO_BYTE) specify the region of text where
   changes have been done.  TO_Z, if non-zero, means all the markers
   whose positions are after TO should also be adjusted.  */
void
adjust_markers_bytepos (ptrdiff_t from, ptrdiff_t from_byte,
			ptrdiff_t to, ptrdiff_t to_byte, int to_z)
{
  register struct Lisp_Marker *m;
  ptrdiff_t beg = from, begbyte = from_byte;

  adjust_suspend_auto_hscroll (from, to);

  if (Z == Z_BYTE || (!to_z && to == to_byte))
    {
      /* Make sure each affected marker's bytepos is equal to
	 its charpos.  */
      for (m = BUF_MARKERS (current_buffer); m; m = m->next)
	{
	  if (m->bytepos > from_byte
	      && (to_z || m->bytepos <= to_byte))
	    m->bytepos = m->charpos;
	}
    }
  else
    {
      for (m = BUF_MARKERS (current_buffer); m; m = m->next)
	{
	  /* Recompute each affected marker's bytepos.  */
	  if (m->bytepos > from_byte
	      && (to_z || m->bytepos <= to_byte))
	    {
	      if (m->charpos < beg
		  && beg - m->charpos > m->charpos - from)
		{
		  beg = from;
		  begbyte = from_byte;
		}
	      m->bytepos = count_bytes (beg, begbyte, m->charpos);
	      beg = m->charpos;
	      begbyte = m->bytepos;
	    }
	}
    }

  /* Make sure cached charpos/bytepos is invalid.  */
  clear_charpos_cache (current_buffer);
}


void
buffer_overflow (void)
{
  error ("Maximum buffer size exceeded");
}

/* Make the gap NBYTES_ADDED bytes longer.  */

static void
make_gap_larger (ptrdiff_t nbytes_added)
{
  Lisp_Object tem;
  ptrdiff_t real_gap_loc;
  ptrdiff_t real_gap_loc_byte;
  ptrdiff_t old_gap_size;
  ptrdiff_t current_size = Z_BYTE - BEG_BYTE + GAP_SIZE;

  if (BUF_BYTES_MAX - current_size < nbytes_added)
    buffer_overflow ();

  /* If we have to get more space, get enough to last a while;
     but do not exceed the maximum buffer size.  */
  nbytes_added = min (nbytes_added + GAP_BYTES_DFL,
		      BUF_BYTES_MAX - current_size);

  enlarge_buffer_text (current_buffer, nbytes_added);

  /* Prevent quitting in gap_left.  We cannot allow a quit there,
     because that would leave the buffer text in an inconsistent
     state, with 2 gap holes instead of just one.  */
  tem = Vinhibit_quit;
  Vinhibit_quit = Qt;

  real_gap_loc = GPT;
  real_gap_loc_byte = GPT_BYTE;
  old_gap_size = GAP_SIZE;

  /* Call the newly allocated space a gap at the end of the whole space.  */
  GPT = Z + GAP_SIZE;
  GPT_BYTE = Z_BYTE + GAP_SIZE;
  GAP_SIZE = nbytes_added;

  /* Move the new gap down to be consecutive with the end of the old one.  */
  gap_left (real_gap_loc + old_gap_size, real_gap_loc_byte + old_gap_size, 1);

  /* Now combine the two into one large gap.  */
  GAP_SIZE += old_gap_size;
  GPT = real_gap_loc;
  GPT_BYTE = real_gap_loc_byte;

  /* Put an anchor.  */
  *(Z_ADDR) = 0;

  Vinhibit_quit = tem;
}

#if defined USE_MMAP_FOR_BUFFERS || defined REL_ALLOC || defined DOUG_LEA_MALLOC

/* Make the gap NBYTES_REMOVED bytes shorter.  */

static void
make_gap_smaller (ptrdiff_t nbytes_removed)
{
  Lisp_Object tem;
  ptrdiff_t real_gap_loc;
  ptrdiff_t real_gap_loc_byte;
  ptrdiff_t real_Z;
  ptrdiff_t real_Z_byte;
  ptrdiff_t real_beg_unchanged;
  ptrdiff_t new_gap_size;

  /* Make sure the gap is at least GAP_BYTES_MIN bytes.  */
  if (GAP_SIZE - nbytes_removed < GAP_BYTES_MIN)
    nbytes_removed = GAP_SIZE - GAP_BYTES_MIN;

  /* Prevent quitting in gap_right.  We cannot allow a quit there,
     because that would leave the buffer text in an inconsistent
     state, with 2 gap holes instead of just one.  */
  tem = Vinhibit_quit;
  Vinhibit_quit = Qt;

  real_gap_loc = GPT;
  real_gap_loc_byte = GPT_BYTE;
  new_gap_size = GAP_SIZE - nbytes_removed;
  real_Z = Z;
  real_Z_byte = Z_BYTE;
  real_beg_unchanged = BEG_UNCHANGED;

  /* Pretend that the last unwanted part of the gap is the entire gap,
     and that the first desired part of the gap is part of the buffer
     text.  */
  memset (GPT_ADDR, 0, new_gap_size);
  GPT += new_gap_size;
  GPT_BYTE += new_gap_size;
  Z += new_gap_size;
  Z_BYTE += new_gap_size;
  GAP_SIZE = nbytes_removed;

  /* Move the unwanted pretend gap to the end of the buffer.  */
  gap_right (Z, Z_BYTE);

  enlarge_buffer_text (current_buffer, -nbytes_removed);

  /* Now restore the desired gap.  */
  GAP_SIZE = new_gap_size;
  GPT = real_gap_loc;
  GPT_BYTE = real_gap_loc_byte;
  Z = real_Z;
  Z_BYTE = real_Z_byte;
  BEG_UNCHANGED = real_beg_unchanged;

  /* Put an anchor.  */
  *(Z_ADDR) = 0;

  Vinhibit_quit = tem;
}

#endif /* USE_MMAP_FOR_BUFFERS || REL_ALLOC || DOUG_LEA_MALLOC */

void
make_gap (ptrdiff_t nbytes_added)
{
  if (nbytes_added >= 0)
    /* With set-buffer-multibyte on a large buffer, we can end up growing the
     * buffer *many* times.  Avoid an O(N^2) behavior by increasing by an
     * amount at least proportional to the size of the buffer.
     * On my test (a 223.9MB zip file on a Thinkpad T61):
     * With /5    =>  24s
     * With /32   =>  25s
     * With /64   =>  26s
     * With /128  =>  28s
     * With /1024 =>  51s
     * With /4096 => 131s
     * With /∞    => gave up after 858s
     * Of course, ideally we should never call set-buffer-multibyte on
     * a non-empty buffer (e.g. use buffer-swap-text instead).
     * We chose /64 because it already brings almost the best performance while
     * limiting the potential wasted memory to 1.5%.  */
    make_gap_larger (max (nbytes_added, (Z - BEG) / 64));
#if defined USE_MMAP_FOR_BUFFERS || defined REL_ALLOC || defined DOUG_LEA_MALLOC
  else
    make_gap_smaller (-nbytes_added);
#endif
}

/* Add NBYTES to B's gap.  It's enough to temporarily
   fake current_buffer and avoid real switch to B.  */

void
make_gap_1 (struct buffer *b, ptrdiff_t nbytes)
{
  struct buffer *oldb = current_buffer;

  current_buffer = b;
  make_gap (nbytes);
  current_buffer = oldb;
}

/* Copy NBYTES bytes of text from FROM_ADDR to TO_ADDR.
   FROM_MULTIBYTE says whether the incoming text is multibyte.
   TO_MULTIBYTE says whether to store the text as multibyte.
   If FROM_MULTIBYTE != TO_MULTIBYTE, we convert.

   Return the number of bytes stored at TO_ADDR.  */

ptrdiff_t
copy_text (const unsigned char *from_addr, unsigned char *to_addr,
	   ptrdiff_t nbytes, bool from_multibyte, bool to_multibyte)
{
  if (from_multibyte == to_multibyte)
    {
      memcpy (to_addr, from_addr, nbytes);
      return nbytes;
    }
  else if (from_multibyte)
    {
      ptrdiff_t nchars = 0;
      ptrdiff_t bytes_left = nbytes;

      while (bytes_left > 0)
	{
	  int thislen, c = string_char_and_length (from_addr, &thislen);
	  if (! ASCII_CHAR_P (c))
	    c &= 0xFF;
	  *to_addr++ = c;
	  from_addr += thislen;
	  bytes_left -= thislen;
	  nchars++;
	}
      return nchars;
    }
  else
    {
      unsigned char *initial_to_addr = to_addr;

      /* Convert single-byte to multibyte.  */
      while (nbytes > 0)
	{
	  int c = *from_addr++;

	  if (!ASCII_CHAR_P (c))
	    {
	      c = BYTE8_TO_CHAR (c);
	      to_addr += CHAR_STRING (c, to_addr);
	      nbytes--;
	    }
	  else
	    /* Special case for speed.  */
	    *to_addr++ = c, nbytes--;
	}
      return to_addr - initial_to_addr;
    }
}

/* Insert a string of specified length before point.
   This function judges multibyteness based on
   enable_multibyte_characters in the current buffer;
   it never converts between single-byte and multibyte.

   DO NOT use this for the contents of a Lisp string or a Lisp buffer!
   prepare_to_modify_buffer could relocate the text.  */

void
insert (const char *string, ptrdiff_t nbytes)
{
  if (nbytes > 0)
    {
      ptrdiff_t len = chars_in_text ((unsigned char *) string, nbytes), opoint;
      insert_1_both (string, len, nbytes, 0, 1, 0);
      opoint = PT - len;
      signal_after_change (opoint, 0, len);
      update_compositions (opoint, PT, CHECK_BORDER);
    }
}

/* Likewise, but inherit text properties from neighboring characters.  */

void
insert_and_inherit (const char *string, ptrdiff_t nbytes)
{
  if (nbytes > 0)
    {
      ptrdiff_t len = chars_in_text ((unsigned char *) string, nbytes), opoint;
      insert_1_both (string, len, nbytes, 1, 1, 0);
      opoint = PT - len;
      signal_after_change (opoint, 0, len);
      update_compositions (opoint, PT, CHECK_BORDER);
    }
}

/* Insert the character C before point.  Do not inherit text properties.  */

void
insert_char (int c)
{
  unsigned char str[MAX_MULTIBYTE_LENGTH];
  int len;

  if (! NILP (BVAR (current_buffer, enable_multibyte_characters)))
    len = CHAR_STRING (c, str);
  else
    {
      len = 1;
      str[0] = c;
    }

  insert ((char *) str, len);
}

/* Insert the null-terminated string S before point.  */

void
insert_string (const char *s)
{
  insert (s, strlen (s));
}

/* Like `insert' except that all markers pointing at the place where
   the insertion happens are adjusted to point after it.
   Don't use this function to insert part of a Lisp string,
   since gc could happen and relocate it.  */

void
insert_before_markers (const char *string, ptrdiff_t nbytes)
{
  if (nbytes > 0)
    {
      ptrdiff_t len = chars_in_text ((unsigned char *) string, nbytes), opoint;
      insert_1_both (string, len, nbytes, 0, 1, 1);
      opoint = PT - len;
      signal_after_change (opoint, 0, len);
      update_compositions (opoint, PT, CHECK_BORDER);
    }
}

/* Likewise, but inherit text properties from neighboring characters.  */

void
insert_before_markers_and_inherit (const char *string,
				   ptrdiff_t nbytes)
{
  if (nbytes > 0)
    {
      ptrdiff_t len = chars_in_text ((unsigned char *) string, nbytes), opoint;
      insert_1_both (string, len, nbytes, 1, 1, 1);
      opoint = PT - len;
      signal_after_change (opoint, 0, len);
      update_compositions (opoint, PT, CHECK_BORDER);
    }
}

#ifdef BYTE_COMBINING_DEBUG

/* See if the bytes before POS/POS_BYTE combine with bytes
   at the start of STRING to form a single character.
   If so, return the number of bytes at the start of STRING
   which combine in this way.  Otherwise, return 0.  */

int
count_combining_before (const unsigned char *string, ptrdiff_t length,
			ptrdiff_t pos, ptrdiff_t pos_byte)
{
  int len, combining_bytes;
  const unsigned char *p;

  if (NILP (current_buffer->enable_multibyte_characters))
    return 0;

  /* At first, we can exclude the following cases:
	(1) STRING[0] can't be a following byte of multibyte sequence.
	(2) POS is the start of the current buffer.
	(3) A character before POS is not a multibyte character.  */
  if (length == 0 || CHAR_HEAD_P (*string)) /* case (1) */
    return 0;
  if (pos_byte == BEG_BYTE)	/* case (2) */
    return 0;
  len = 1;
  p = BYTE_POS_ADDR (pos_byte - 1);
  while (! CHAR_HEAD_P (*p)) p--, len++;
  if (! LEADING_CODE_P (*p)) /* case (3) */
    return 0;

  combining_bytes = BYTES_BY_CHAR_HEAD (*p) - len;
  if (combining_bytes <= 0)
    /* The character preceding POS is, complete and no room for
       combining bytes (combining_bytes == 0), or an independent 8-bit
       character (combining_bytes < 0).  */
    return 0;

  /* We have a combination situation.  Count the bytes at STRING that
     may combine.  */
  p = string + 1;
  while (!CHAR_HEAD_P (*p) && p < string + length)
    p++;

  return (combining_bytes < p - string ? combining_bytes : p - string);
}

/* See if the bytes after POS/POS_BYTE combine with bytes
   at the end of STRING to form a single character.
   If so, return the number of bytes after POS/POS_BYTE
   which combine in this way.  Otherwise, return 0.  */

int
count_combining_after (const unsigned char *string,
		       ptrdiff_t length, ptrdiff_t pos, ptrdiff_t pos_byte)
{
  ptrdiff_t opos_byte = pos_byte;
  ptrdiff_t i;
  ptrdiff_t bytes;
  unsigned char *bufp;

  if (NILP (current_buffer->enable_multibyte_characters))
    return 0;

  /* At first, we can exclude the following cases:
	(1) The last byte of STRING is an ASCII.
	(2) POS is the last of the current buffer.
	(3) A character at POS can't be a following byte of multibyte
	    character.  */
  if (length > 0 && ASCII_CHAR_P (string[length - 1])) /* case (1) */
    return 0;
  if (pos_byte == Z_BYTE)	/* case (2) */
    return 0;
  bufp = BYTE_POS_ADDR (pos_byte);
  if (CHAR_HEAD_P (*bufp))	/* case (3) */
    return 0;

  i = length - 1;
  while (i >= 0 && ! CHAR_HEAD_P (string[i]))
    {
      i--;
    }
  if (i < 0)
    {
      /* All characters in STRING are not character head.  We must
	 check also preceding bytes at POS.  We are sure that the gap
	 is at POS.  */
      unsigned char *p = BEG_ADDR;
      i = pos_byte - 2;
      while (i >= 0 && ! CHAR_HEAD_P (p[i]))
	i--;
      if (i < 0 || !LEADING_CODE_P (p[i]))
	return 0;

      bytes = BYTES_BY_CHAR_HEAD (p[i]);
      return (bytes <= pos_byte - 1 - i + length
	      ? 0
	      : bytes - (pos_byte - 1 - i + length));
    }
  if (!LEADING_CODE_P (string[i]))
    return 0;

  bytes = BYTES_BY_CHAR_HEAD (string[i]) - (length - i);
  bufp++, pos_byte++;
  while (!CHAR_HEAD_P (*bufp)) bufp++, pos_byte++;

  return (bytes <= pos_byte - opos_byte ? bytes : pos_byte - opos_byte);
}

#endif

/* Put bidi processing on notice if just inserted C is R2L.  */

static void
detect_bidi (struct buffer *buf, const unsigned char *string, ptrdiff_t nbytes)
{
  if (! NILP (BVAR (buf, enable_multibyte_characters)))
    for (int len, offset = 0;
	 offset < nbytes && NILP (BVAR (buf, bidi_display_reordering));
	 offset += len)
      switch (bidi_get_type (string_char_and_length (&string[offset], &len), NEUTRAL_DIR))
	{
	case STRONG_R:
	case STRONG_AL:
	case RLE:
	case RLO:
	case RLI:
	  bset_bidi_display_reordering (buf, Qt);
	  break;
	default:
	  break;
	}
}

/* Insert a sequence of NCHARS chars which occupy NBYTES bytes
   starting at STRING.  INHERIT non-zero means inherit the text
   properties from neighboring characters; zero means inserted text
   will have no text properties.  PREPARE non-zero means call
   prepare_to_modify_buffer, which checks that the region is not
   read-only, and calls before-change-function and any modification
   properties the text may have.  BEFORE_MARKERS non-zero means adjust
   all markers that point at the insertion place to point after it.  */

void
insert_1_both (const char *string,
	       ptrdiff_t nchars, ptrdiff_t nbytes,
	       bool inherit, bool prepare, bool before_markers)
{
  if (nchars == 0)
    return;

  if (NILP (BVAR (current_buffer, enable_multibyte_characters)))
    nchars = nbytes;

  if (prepare)
    /* Do this before moving and increasing the gap,
       because the before-change hooks might move the gap
       or make it smaller.  */
    prepare_to_modify_buffer (PT, PT, NULL);

  if (PT != GPT)
    move_gap_both (PT, PT_BYTE);
  if (GAP_SIZE < nbytes)
    make_gap (nbytes - GAP_SIZE);

#ifdef BYTE_COMBINING_DEBUG
  if (count_combining_before (string, nbytes, PT, PT_BYTE)
      || count_combining_after (string, nbytes, PT, PT_BYTE))
    emacs_abort ();
#endif

  /* Record deletion of the surrounding text that combines with
     the insertion.  This, together with recording the insertion,
     will add up to the right stuff in the undo list.  */
  record_insert (PT, nchars);
  modiff_incr (&MODIFF, nchars);
  CHARS_MODIFF = MODIFF;

  memcpy (GPT_ADDR, string, nbytes);

  GAP_SIZE -= nbytes;
  GPT += nchars;
  ZV += nchars;
  Z += nchars;
  GPT_BYTE += nbytes;
  ZV_BYTE += nbytes;
  Z_BYTE += nbytes;
  if (GAP_SIZE > 0) *(GPT_ADDR) = 0; /* Put an anchor.  */

  eassert (GPT <= GPT_BYTE);

  /* The insert may have been in the unchanged region, so check again.  */
  if (Z - GPT < END_UNCHANGED)
    END_UNCHANGED = Z - GPT;

  detect_bidi (current_buffer, (unsigned char *) string, nbytes);

  adjust_markers_for_insert (PT, PT_BYTE,
			     PT + nchars, PT_BYTE + nbytes,
			     before_markers);

  offset_intervals (current_buffer, PT, nchars);

  if (! inherit && buffer_intervals (current_buffer))
    set_text_properties (make_fixnum (PT), make_fixnum (PT + nchars),
			 Qnil, Qnil, Qnil);

#ifdef HAVE_TREE_SITTER
<<<<<<< HEAD
  tree_sitter_record_change (PT, PT, BUFFER_TO_SITTER (PT), PT + nchars);
=======
  eassert (nbytes >= 0);
  eassert (PT_BYTE >= 0);
  treesit_record_change (PT_BYTE, PT_BYTE, PT_BYTE + nbytes);
>>>>>>> aeadba14
#endif

  adjust_point (nchars, nbytes);

  check_markers ();
}

/* Insert the part of the text of STRING, a Lisp object assumed to be
   of type string, consisting of the LENGTH characters (LENGTH_BYTE bytes)
   starting at position POS / POS_BYTE.  If the text of STRING has properties,
   copy them into the buffer.

   It does not work to use `insert' for this, because a GC could happen
   before we copy the stuff into the buffer, and relocate the string
   without insert noticing.  */

void
insert_from_string (Lisp_Object string, ptrdiff_t pos, ptrdiff_t pos_byte,
		    ptrdiff_t length, ptrdiff_t length_byte, bool inherit)
{
  ptrdiff_t opoint = PT;

  if (SCHARS (string) == 0)
    return;

  insert_from_string_1 (string, pos, pos_byte, length, length_byte,
			inherit, 0);
  signal_after_change (opoint, 0, PT - opoint);
  update_compositions (opoint, PT, CHECK_BORDER);
}

/* Like `insert_from_string' except that all markers pointing
   at the place where the insertion happens are adjusted to point after it.  */

void
insert_from_string_before_markers (Lisp_Object string,
				   ptrdiff_t pos, ptrdiff_t pos_byte,
				   ptrdiff_t length, ptrdiff_t length_byte,
				   bool inherit)
{
  ptrdiff_t opoint = PT;

  if (SCHARS (string) == 0)
    return;

  insert_from_string_1 (string, pos, pos_byte, length, length_byte,
			inherit, 1);
  signal_after_change (opoint, 0, PT - opoint);
  update_compositions (opoint, PT, CHECK_BORDER);
}

/* Subroutine of the insertion functions above.  */

static void
insert_from_string_1 (Lisp_Object string, ptrdiff_t pos, ptrdiff_t pos_byte,
		      ptrdiff_t nchars, ptrdiff_t nbytes,
		      bool inherit, bool before_markers)
{
  ptrdiff_t outgoing_nbytes = nbytes;
  INTERVAL intervals;

  /* Make OUTGOING_NBYTES describe the text
     as it will be inserted in this buffer.  */

  if (NILP (BVAR (current_buffer, enable_multibyte_characters)))
    outgoing_nbytes = nchars;
  else if (! STRING_MULTIBYTE (string))
    outgoing_nbytes
      = count_size_as_multibyte (SDATA (string) + pos_byte,
				 nbytes);

  /* Do this before moving and increasing the gap,
     because the before-change hooks might move the gap
     or make it smaller.  */
  prepare_to_modify_buffer (PT, PT, NULL);

  if (PT != GPT)
    move_gap_both (PT, PT_BYTE);
  if (GAP_SIZE < outgoing_nbytes)
    make_gap (outgoing_nbytes - GAP_SIZE);

  /* Copy the string text into the buffer, perhaps converting
     between single-byte and multibyte.  */
  copy_text (SDATA (string) + pos_byte, GPT_ADDR, nbytes,
	     STRING_MULTIBYTE (string),
	     ! NILP (BVAR (current_buffer, enable_multibyte_characters)));

#ifdef BYTE_COMBINING_DEBUG
  /* We have copied text into the gap, but we have not altered
     PT or PT_BYTE yet.  So we can pass PT and PT_BYTE
     to these functions and get the same results as we would
     have got earlier on.  Meanwhile, PT_ADDR does point to
     the text that has been stored by copy_text.  */
  if (count_combining_before (GPT_ADDR, outgoing_nbytes, PT, PT_BYTE)
      || count_combining_after (GPT_ADDR, outgoing_nbytes, PT, PT_BYTE))
    emacs_abort ();
#endif

  record_insert (PT, nchars);
  modiff_incr (&MODIFF, nchars);
  CHARS_MODIFF = MODIFF;

  GAP_SIZE -= outgoing_nbytes;
  GPT += nchars;
  ZV += nchars;
  Z += nchars;
  GPT_BYTE += outgoing_nbytes;
  ZV_BYTE += outgoing_nbytes;
  Z_BYTE += outgoing_nbytes;
  if (GAP_SIZE > 0) *(GPT_ADDR) = 0; /* Put an anchor.  */

  eassert (GPT <= GPT_BYTE);

  /* The insert may have been in the unchanged region, so check again.  */
  if (Z - GPT < END_UNCHANGED)
    END_UNCHANGED = Z - GPT;

  if (STRING_MULTIBYTE (string))
    detect_bidi (current_buffer, (unsigned char *) SDATA (string), nbytes);

  adjust_markers_for_insert (PT, PT_BYTE, PT + nchars,
			     PT_BYTE + outgoing_nbytes,
			     before_markers);

  offset_intervals (current_buffer, PT, nchars);

  intervals = string_intervals (string);
  /* Get the intervals for the part of the string we are inserting.  */
  if (nbytes < SBYTES (string))
    intervals = copy_intervals (intervals, pos, nchars);

  /* Insert those intervals.  */
  graft_intervals_into_buffer (intervals, PT, nchars,
			       current_buffer, inherit);

#ifdef HAVE_TREE_SITTER
<<<<<<< HEAD
  tree_sitter_record_change (PT, PT, BUFFER_TO_SITTER (PT), PT + nchars);
=======
  eassert (nbytes >= 0);
  eassert (PT_BYTE >= 0);
  treesit_record_change (PT_BYTE, PT_BYTE, PT_BYTE + nbytes);
>>>>>>> aeadba14
#endif

  adjust_point (nchars, outgoing_nbytes);

  check_markers ();
}

/* Insert a sequence of NCHARS chars which occupy NBYTES bytes
   starting at GAP_END_ADDR - NBYTES (if text_at_gap_tail) and at
   GPT_ADDR (if not text_at_gap_tail).
   Contrary to insert_from_gap, this does not invalidate any cache,
   nor update any markers, nor record any buffer modification information
   of any sort.  */
void
insert_from_gap_1 (ptrdiff_t nchars, ptrdiff_t nbytes, bool text_at_gap_tail)
{
  eassert (NILP (BVAR (current_buffer, enable_multibyte_characters))
           ? nchars == nbytes : nchars <= nbytes);

  GAP_SIZE -= nbytes;
  if (! text_at_gap_tail)
    {
      GPT += nchars;
      GPT_BYTE += nbytes;
    }
  ZV += nchars;
  Z += nchars;
  ZV_BYTE += nbytes;
  Z_BYTE += nbytes;

  /* Put an anchor to ensure multi-byte form ends at gap.  */
  if (GAP_SIZE > 0) *(GPT_ADDR) = 0;
  eassert (GPT <= GPT_BYTE);
}

/* Insert a sequence of NCHARS chars which occupy NBYTES bytes
   starting at GAP_END_ADDR - NBYTES (if text_at_gap_tail) and at
   GPT_ADDR (if not text_at_gap_tail).  */

void
insert_from_gap (ptrdiff_t nchars, ptrdiff_t nbytes, bool text_at_gap_tail)
{
  ptrdiff_t ins_charpos = GPT, ins_bytepos = GPT_BYTE;

  if (NILP (BVAR (current_buffer, enable_multibyte_characters)))
    nchars = nbytes;

  /* No need to call prepare_to_modify_buffer, since this is called
     from places that replace some region with a different text, so
     prepare_to_modify_buffer was already called by the deletion part
     of this dance.  */
  invalidate_buffer_caches (current_buffer, GPT, GPT);
  record_insert (GPT, nchars);
  modiff_incr (&MODIFF, nchars);
  CHARS_MODIFF = MODIFF;

  insert_from_gap_1 (nchars, nbytes, text_at_gap_tail);

  adjust_markers_for_insert (ins_charpos, ins_bytepos,
			     ins_charpos + nchars, ins_bytepos + nbytes, false);

  if (buffer_intervals (current_buffer))
    {
      offset_intervals (current_buffer, ins_charpos, nchars);
      graft_intervals_into_buffer (NULL, ins_charpos, nchars,
				   current_buffer, 0);
    }

#ifdef HAVE_TREE_SITTER
<<<<<<< HEAD
  tree_sitter_record_change (ins_charpos, ins_charpos, BUFFER_TO_SITTER (ins_charpos),
			     ins_charpos + nchars);
=======
  eassert (nbytes >= 0);
  eassert (ins_bytepos >= 0);
  treesit_record_change (ins_bytepos, ins_bytepos, ins_bytepos + nbytes);
>>>>>>> aeadba14
#endif

  if (ins_charpos < PT)
    adjust_point (nchars, nbytes);

  check_markers ();
}

/* Insert text from BUF, NCHARS characters starting at CHARPOS, into the
   current buffer.  If the text in BUF has properties, they are absorbed
   into the current buffer.

   It does not work to use `insert' for this, because a malloc could happen
   and relocate BUF's text before the copy happens.  */

void
insert_from_buffer (struct buffer *buf,
		    ptrdiff_t charpos, ptrdiff_t nchars, bool inherit)
{
  ptrdiff_t opoint = PT;

  insert_from_buffer_1 (buf, charpos, nchars, inherit);
  signal_after_change (opoint, 0, PT - opoint);
  update_compositions (opoint, PT, CHECK_BORDER);
}

static void
insert_from_buffer_1 (struct buffer *buf,
		      ptrdiff_t from, ptrdiff_t nchars, bool inherit)
{
  ptrdiff_t chunk, chunk_expanded;
  ptrdiff_t from_byte = buf_charpos_to_bytepos (buf, from);
  ptrdiff_t to_byte = buf_charpos_to_bytepos (buf, from + nchars);
  ptrdiff_t incoming_nbytes = to_byte - from_byte;
  ptrdiff_t outgoing_nbytes = incoming_nbytes;
  INTERVAL intervals;

  if (nchars == 0)
    return;

  /* Make OUTGOING_NBYTES describe the text
     as it will be inserted in this buffer.  */

  if (NILP (BVAR (current_buffer, enable_multibyte_characters)))
    outgoing_nbytes = nchars;
  else if (NILP (BVAR (buf, enable_multibyte_characters)))
    {
      ptrdiff_t outgoing_before_gap = 0;
      ptrdiff_t outgoing_after_gap = 0;

      if (from < BUF_GPT (buf))
	{
	  chunk =  BUF_GPT_BYTE (buf) - from_byte;
	  if (chunk > incoming_nbytes)
	    chunk = incoming_nbytes;
	  outgoing_before_gap
	    = count_size_as_multibyte (BUF_BYTE_ADDRESS (buf, from_byte),
				       chunk);
	}
      else
	chunk = 0;

      if (chunk < incoming_nbytes)
	outgoing_after_gap
	  = count_size_as_multibyte (BUF_BYTE_ADDRESS (buf,
						       from_byte + chunk),
				     incoming_nbytes - chunk);

      outgoing_nbytes = outgoing_before_gap + outgoing_after_gap;
    }

  /* Do this before moving and increasing the gap,
     because the before-change hooks might move the gap
     or make it smaller.  */
  prepare_to_modify_buffer (PT, PT, NULL);

  if (PT != GPT)
    move_gap_both (PT, PT_BYTE);
  if (GAP_SIZE < outgoing_nbytes)
    make_gap (outgoing_nbytes - GAP_SIZE);

  if (from < BUF_GPT (buf))
    {
      chunk = BUF_GPT_BYTE (buf) - from_byte;
      if (chunk > incoming_nbytes)
	chunk = incoming_nbytes;
      /* Record number of output bytes, so we know where
	 to put the output from the second copy_text.  */
      chunk_expanded
	= copy_text (BUF_BYTE_ADDRESS (buf, from_byte),
		     GPT_ADDR, chunk,
		     ! NILP (BVAR (buf, enable_multibyte_characters)),
		     ! NILP (BVAR (current_buffer, enable_multibyte_characters)));
    }
  else
    chunk_expanded = chunk = 0;

  if (chunk < incoming_nbytes)
    copy_text (BUF_BYTE_ADDRESS (buf, from_byte + chunk),
	       GPT_ADDR + chunk_expanded, incoming_nbytes - chunk,
	       ! NILP (BVAR (buf, enable_multibyte_characters)),
	       ! NILP (BVAR (current_buffer, enable_multibyte_characters)));

#ifdef BYTE_COMBINING_DEBUG
  /* We have copied text into the gap, but we have not altered
     PT or PT_BYTE yet.  So we can pass PT and PT_BYTE
     to these functions and get the same results as we would
     have got earlier on.  Meanwhile, GPT_ADDR does point to
     the text that has been stored by copy_text.  */
  if (count_combining_before (GPT_ADDR, outgoing_nbytes, PT, PT_BYTE)
      || count_combining_after (GPT_ADDR, outgoing_nbytes, PT, PT_BYTE))
    emacs_abort ();
#endif

  record_insert (PT, nchars);
  modiff_incr (&MODIFF, nchars);
  CHARS_MODIFF = MODIFF;

  GAP_SIZE -= outgoing_nbytes;
  GPT += nchars;
  ZV += nchars;
  Z += nchars;
  GPT_BYTE += outgoing_nbytes;
  ZV_BYTE += outgoing_nbytes;
  Z_BYTE += outgoing_nbytes;
  if (GAP_SIZE > 0) *(GPT_ADDR) = 0; /* Put an anchor.  */

  eassert (GPT <= GPT_BYTE);

  /* The insert may have been in the unchanged region, so check again.  */
  if (Z - GPT < END_UNCHANGED)
    END_UNCHANGED = Z - GPT;

  if (NILP (BVAR (current_buffer, bidi_display_reordering))
      && ! NILP (BVAR (buf, bidi_display_reordering)))
    bset_bidi_display_reordering (buf, Qt);

  adjust_markers_for_insert (PT, PT_BYTE, PT + nchars,
			     PT_BYTE + outgoing_nbytes,
			     false);

  offset_intervals (current_buffer, PT, nchars);

  /* Get the intervals for the part of the string we are inserting.  */
  intervals = buffer_intervals (buf);
  if (nchars < BUF_Z (buf) - BUF_BEG (buf))
    {
      if (buf == current_buffer && PT <= from)
	from += nchars;
      intervals = copy_intervals (intervals, from, nchars);
    }

  /* Insert those intervals.  */
  graft_intervals_into_buffer (intervals, PT, nchars, current_buffer, inherit);

#ifdef HAVE_TREE_SITTER
<<<<<<< HEAD
  tree_sitter_record_change (PT, PT, BUFFER_TO_SITTER (PT), PT + nchars);
=======
  eassert (outgoing_nbytes >= 0);
  eassert (PT_BYTE >= 0);
  treesit_record_change (PT_BYTE, PT_BYTE, PT_BYTE + outgoing_nbytes);
>>>>>>> aeadba14
#endif

  adjust_point (nchars, outgoing_nbytes);
}

/* Record undo information and adjust markers and position keepers for
   a replacement of a text PREV_TEXT at FROM to a new text of LEN
   chars (LEN_BYTE bytes) which resides in the gap just after
   GPT_ADDR.

   PREV_TEXT nil means the new text was just inserted.  */

static void
adjust_after_replace (ptrdiff_t from, ptrdiff_t from_byte,
		      Lisp_Object prev_text, ptrdiff_t len, ptrdiff_t len_byte)
{
  ptrdiff_t nchars_del = 0, nbytes_del = 0;
#ifdef HAVE_TREE_SITTER
  uint32_t old_end_byte;
#endif

#ifdef BYTE_COMBINING_DEBUG
  if (count_combining_before (GPT_ADDR, len_byte, from, from_byte)
      || count_combining_after (GPT_ADDR, len_byte, from, from_byte))
    emacs_abort ();
#endif

  if (STRINGP (prev_text))
    {
      nchars_del = SCHARS (prev_text);
      nbytes_del = SBYTES (prev_text);
    }

#ifdef HAVE_TREE_SITTER
  old_end_byte = BUFFER_TO_SITTER (from + nchars_del);
#endif

  /* Update various buffer positions for the new text.  */
  GAP_SIZE -= len_byte;
  ZV += len; Z += len;
  ZV_BYTE += len_byte; Z_BYTE += len_byte;
  GPT += len; GPT_BYTE += len_byte;
  if (GAP_SIZE > 0) *(GPT_ADDR) = 0; /* Put an anchor.  */

  if (nchars_del > 0)
    adjust_markers_for_replace (from, from_byte, nchars_del, nbytes_del,
				len, len_byte);
  else
    adjust_markers_for_insert (from, from_byte,
			       from + len, from_byte + len_byte, false);

  if (nchars_del > 0)
    record_delete (from, prev_text, false);
  record_insert (from, len);

  offset_intervals (current_buffer, from, len - nchars_del);

#ifdef HAVE_TREE_SITTER
  tree_sitter_record_change (from, from + nchars_del, old_end_byte, from + len);
#endif
  if (from < PT)
    adjust_point (len - nchars_del, len_byte - nbytes_del);

  /* As byte combining will decrease Z, we must check this again.  */
  if (Z - GPT < END_UNCHANGED)
    END_UNCHANGED = Z - GPT;

  check_markers ();

  modiff_incr (&MODIFF, nchars_del + len);
  CHARS_MODIFF = MODIFF;
}

/* Record undo information, adjust markers and position keepers for an
   insertion of a text from FROM (FROM_BYTE) to TO (TO_BYTE).  The
   text already exists in the current buffer but character length (TO
   - FROM) may be incorrect, the correct length is NEWLEN.  */

void
adjust_after_insert (ptrdiff_t from, ptrdiff_t from_byte,
		     ptrdiff_t to, ptrdiff_t to_byte, ptrdiff_t newlen)
{
  ptrdiff_t len = to - from, len_byte = to_byte - from_byte;

  if (GPT != to)
    move_gap_both (to, to_byte);
  GAP_SIZE += len_byte;
  GPT -= len; GPT_BYTE -= len_byte;
  ZV -= len; ZV_BYTE -= len_byte;
  Z -= len; Z_BYTE -= len_byte;
  adjust_after_replace (from, from_byte, Qnil, newlen, len_byte);
}

/* Replace the text from character positions FROM to TO with NEW,
   If PREPARE, call prepare_to_modify_buffer.
   If INHERIT, the newly inserted text should inherit text properties
   from the surrounding non-deleted text.
   If ADJUST_MATCH_DATA, then adjust the match data before calling
   signal_after_change.  */

/* Note that this does not yet handle markers quite right.
   Also it needs to record a single undo-entry that does a replacement
   rather than a separate delete and insert.
   That way, undo will also handle markers properly.

   But if MARKERS is 0, don't relocate markers.  */

void
replace_range (ptrdiff_t from, ptrdiff_t to, Lisp_Object new,
               bool prepare, bool inherit, bool markers,
               bool adjust_match_data, bool inhibit_mod_hooks)
{
  ptrdiff_t inschars = SCHARS (new);
  ptrdiff_t insbytes = SBYTES (new);
  ptrdiff_t from_byte, to_byte;
  ptrdiff_t nbytes_del, nchars_del;
  INTERVAL intervals;
  ptrdiff_t outgoing_insbytes = insbytes;
  Lisp_Object deletion;
#ifdef HAVE_TREE_SITTER
  uint32_t old_end_byte;
#endif

  check_markers ();

  deletion = Qnil;

  if (prepare)
    {
      ptrdiff_t range_length = to - from;
      prepare_to_modify_buffer (from, to, &from);
      to = from + range_length;
    }

  /* Make args be valid.  */
  if (from < BEGV)
    from = BEGV;
  if (to > ZV)
    to = ZV;

#ifdef HAVE_TREE_SITTER
  old_end_byte = BUFFER_TO_SITTER (to);
#endif

  from_byte = CHAR_TO_BYTE (from);
  to_byte = CHAR_TO_BYTE (to);

  nchars_del = to - from;
  nbytes_del = to_byte - from_byte;

  if (nbytes_del <= 0 && insbytes == 0)
    return;

  /* Make OUTGOING_INSBYTES describe the text
     as it will be inserted in this buffer.  */

  if (NILP (BVAR (current_buffer, enable_multibyte_characters)))
    outgoing_insbytes = inschars;
  else if (! STRING_MULTIBYTE (new))
    outgoing_insbytes
      = count_size_as_multibyte (SDATA (new), insbytes);

  /* Make sure the gap is somewhere in or next to what we are deleting.  */
  if (from > GPT)
    gap_right (from, from_byte);
  if (to < GPT)
    gap_left (to, to_byte, 0);

  /* Even if we don't record for undo, we must keep the original text
     because we may have to recover it because of inappropriate byte
     combining.  */
  if (! EQ (BVAR (current_buffer, undo_list), Qt))
    deletion = make_buffer_string_both (from, from_byte, to, to_byte, 1);

  GAP_SIZE += nbytes_del;
  ZV -= nchars_del;
  Z -= nchars_del;
  ZV_BYTE -= nbytes_del;
  Z_BYTE -= nbytes_del;
  GPT = from;
  GPT_BYTE = from_byte;
  if (GAP_SIZE > 0) *(GPT_ADDR) = 0; /* Put an anchor.  */

  eassert (GPT <= GPT_BYTE);

  if (GPT - BEG < BEG_UNCHANGED)
    BEG_UNCHANGED = GPT - BEG;
  if (Z - GPT < END_UNCHANGED)
    END_UNCHANGED = Z - GPT;

  if (GAP_SIZE < outgoing_insbytes)
    make_gap (outgoing_insbytes - GAP_SIZE);

  /* Copy the string text into the buffer, perhaps converting
     between single-byte and multibyte.  */
  copy_text (SDATA (new), GPT_ADDR, insbytes,
	     STRING_MULTIBYTE (new),
	     ! NILP (BVAR (current_buffer, enable_multibyte_characters)));

#ifdef BYTE_COMBINING_DEBUG
  /* We have copied text into the gap, but we have not marked
     it as part of the buffer.  So we can use the old FROM and FROM_BYTE
     here, for both the previous text and the following text.
     Meanwhile, GPT_ADDR does point to
     the text that has been stored by copy_text.  */
  if (count_combining_before (GPT_ADDR, outgoing_insbytes, from, from_byte)
      || count_combining_after (GPT_ADDR, outgoing_insbytes, from, from_byte))
    emacs_abort ();
#endif

  /* Record the insertion first, so that when we undo,
     the deletion will be undone first.  Thus, undo
     will insert before deleting, and thus will keep
     the markers before and after this text separate.  */
  if (! NILP (deletion))
    {
      record_insert (from + SCHARS (deletion), inschars);
      record_delete (from, deletion, false);
    }

  GAP_SIZE -= outgoing_insbytes;
  GPT += inschars;
  ZV += inschars;
  Z += inschars;
  GPT_BYTE += outgoing_insbytes;
  ZV_BYTE += outgoing_insbytes;
  Z_BYTE += outgoing_insbytes;
  if (GAP_SIZE > 0) *(GPT_ADDR) = 0; /* Put an anchor.  */

  eassert (GPT <= GPT_BYTE);

  /* Adjust markers for the deletion and the insertion.  */
  if (markers)
    adjust_markers_for_replace (from, from_byte, nchars_del, nbytes_del,
				inschars, outgoing_insbytes);
  else
    {
      /* The character positions of the markers remain intact, but we
	 still need to update their byte positions, because the
	 deleted and the inserted text might have multibyte sequences
	 which make the original byte positions of the markers
	 invalid.  */
      adjust_markers_bytepos (from, from_byte, from + inschars,
			      from_byte + outgoing_insbytes, true);
    }

  offset_intervals (current_buffer, from, inschars - nchars_del);

  /* Get the intervals for the part of the string we are inserting--
     not including the combined-before bytes.  */
  intervals = string_intervals (new);
  /* Insert those intervals.  */
  graft_intervals_into_buffer (intervals, from, inschars,
			       current_buffer, inherit);

#ifdef HAVE_TREE_SITTER
<<<<<<< HEAD
  tree_sitter_record_change (from, from + nchars_del, old_end_byte, from + inschars);
=======
  eassert (to_byte >= from_byte);
  eassert (outgoing_insbytes >= 0);
  eassert (from_byte >= 0);
  treesit_record_change (from_byte, to_byte, from_byte + outgoing_insbytes);
>>>>>>> aeadba14
#endif

  /* Relocate point as if it were a marker.  */
  if (from < PT)
    adjust_point ((from + inschars - (PT < to ? PT : to)),
		  (from_byte + outgoing_insbytes
		   - (PT_BYTE < to_byte ? PT_BYTE : to_byte)));

  check_markers ();

  modiff_incr (&MODIFF, nchars_del + inschars);
  CHARS_MODIFF = MODIFF;

  if (adjust_match_data)
    update_search_regs (from, to, from + SCHARS (new));

  if (! inhibit_mod_hooks)
    {
      signal_after_change (from, nchars_del, GPT - from);
      update_compositions (from, GPT, CHECK_BORDER);
    }
}

/* Replace the text from character positions FROM to TO with
   the text in INS of length INSCHARS.
   Keep the text properties that applied to the old characters
   (extending them to all the new chars if there are more new chars).

   Note that this does not yet handle markers quite right.

   If MARKERS, relocate markers.

   Unlike most functions at this level, never call
   prepare_to_modify_buffer and never call signal_after_change.
   Because this function is called in a loop, one character at a time.
   The caller of 'replace_range_2' calls these hooks for the entire
   region once.  Apart from signal_after_change, any caller of this
   function should also call treesit_record_change.  */

void
replace_range_2 (ptrdiff_t from, ptrdiff_t from_byte,
		 ptrdiff_t to, ptrdiff_t to_byte,
		 const char *ins, ptrdiff_t inschars, ptrdiff_t insbytes,
		 bool markers)
{
  ptrdiff_t nbytes_del, nchars_del;
#ifdef HAVE_TREE_SITTER
  uint32_t old_end_byte = BUFFER_TO_SITTER (to);
#endif

  check_markers ();

  nchars_del = to - from;
  nbytes_del = to_byte - from_byte;

  if (nbytes_del <= 0 && insbytes == 0)
    return;

  /* Make sure the gap is somewhere in or next to what we are deleting.  */
  if (from > GPT)
    gap_right (from, from_byte);
  if (to < GPT)
    gap_left (to, to_byte, 0);

  GAP_SIZE += nbytes_del;
  ZV -= nchars_del;
  Z -= nchars_del;
  ZV_BYTE -= nbytes_del;
  Z_BYTE -= nbytes_del;
  GPT = from;
  GPT_BYTE = from_byte;
  if (GAP_SIZE > 0) *(GPT_ADDR) = 0; /* Put an anchor.  */

  eassert (GPT <= GPT_BYTE);

  if (GPT - BEG < BEG_UNCHANGED)
    BEG_UNCHANGED = GPT - BEG;
  if (Z - GPT < END_UNCHANGED)
    END_UNCHANGED = Z - GPT;

  if (GAP_SIZE < insbytes)
    make_gap (insbytes - GAP_SIZE);

  /* Copy the replacement text into the buffer.  */
  memcpy (GPT_ADDR, ins, insbytes);

#ifdef BYTE_COMBINING_DEBUG
  /* We have copied text into the gap, but we have not marked
     it as part of the buffer.  So we can use the old FROM and FROM_BYTE
     here, for both the previous text and the following text.
     Meanwhile, GPT_ADDR does point to
     the text that has been stored by copy_text.  */
  if (count_combining_before (GPT_ADDR, insbytes, from, from_byte)
      || count_combining_after (GPT_ADDR, insbytes, from, from_byte))
    emacs_abort ();
#endif

  GAP_SIZE -= insbytes;
  GPT += inschars;
  ZV += inschars;
  Z += inschars;
  GPT_BYTE += insbytes;
  ZV_BYTE += insbytes;
  Z_BYTE += insbytes;
  if (GAP_SIZE > 0) *(GPT_ADDR) = 0; /* Put an anchor.  */

  eassert (GPT <= GPT_BYTE);

  /* Adjust markers for the deletion and the insertion.  */
  if (! (nchars_del == 1 && inschars == 1 && nbytes_del == insbytes))
    {
      if (markers)
	adjust_markers_for_replace (from, from_byte, nchars_del, nbytes_del,
				    inschars, insbytes);
      else
	{
	  /* The character positions of the markers remain intact, but
	     we still need to update their byte positions, because the
	     deleted and the inserted text might have multibyte
	     sequences which make the original byte positions of the
	     markers invalid.  */
	  adjust_markers_bytepos (from, from_byte, from + inschars,
				  from_byte + insbytes, true);
	}
    }

  offset_intervals (current_buffer, from, inschars - nchars_del);

  /* Relocate point as if it were a marker.  */
  if (from < PT && (nchars_del != inschars || nbytes_del != insbytes))
    {
      if (PT < to)
	/* PT was within the deleted text.  Move it to FROM.  */
	adjust_point (from - PT, from_byte - PT_BYTE);
      else
	adjust_point (inschars - nchars_del, insbytes - nbytes_del);
    }

#ifdef HAVE_TREE_SITTER
  tree_sitter_record_change (from, from + nchars_del, old_end_byte, from + inschars);
#endif

  check_markers ();

  modiff_incr (&MODIFF, nchars_del + inschars);
  CHARS_MODIFF = MODIFF;
}

/* Delete characters in current buffer
   from FROM up to (but not including) TO.
   If TO comes before FROM, we delete nothing.  */

void
del_range (ptrdiff_t from, ptrdiff_t to)
{
  del_range_1 (from, to, 1, 0);
}

/* Like del_range; PREPARE says whether to call prepare_to_modify_buffer.
   RET_STRING says to return the deleted text. */

Lisp_Object
del_range_1 (ptrdiff_t from, ptrdiff_t to, bool prepare, bool ret_string)
{
  ptrdiff_t from_byte, to_byte;
  Lisp_Object deletion;

  /* Make args be valid */
  if (from < BEGV)
    from = BEGV;
  if (to > ZV)
    to = ZV;

  if (to <= from)
    return Qnil;

  if (prepare)
    {
      ptrdiff_t range_length = to - from;
      prepare_to_modify_buffer (from, to, &from);
      to = min (ZV, from + range_length);
    }

  from_byte = CHAR_TO_BYTE (from);
  to_byte = CHAR_TO_BYTE (to);

  deletion = del_range_2 (from, from_byte, to, to_byte, ret_string);
  signal_after_change (from, to - from, 0);
  update_compositions (from, from, CHECK_HEAD);
  return deletion;
}

/* Like del_range_1 but args are byte positions, not char positions.  */

void
del_range_byte (ptrdiff_t from_byte, ptrdiff_t to_byte)
{
  ptrdiff_t from, to;

  /* Make args be valid.  */
  if (from_byte < BEGV_BYTE)
    from_byte = BEGV_BYTE;
  if (to_byte > ZV_BYTE)
    to_byte = ZV_BYTE;

  if (to_byte <= from_byte)
    return;

  from = BYTE_TO_CHAR (from_byte);
  to = BYTE_TO_CHAR (to_byte);

  {
    ptrdiff_t old_from = from, old_to = Z - to;
    ptrdiff_t range_length = to - from;
    prepare_to_modify_buffer (from, to, &from);
    to = from + range_length;

    if (old_from != from)
      from_byte = CHAR_TO_BYTE (from);
    if (to > ZV)
      {
	to = ZV;
	to_byte = ZV_BYTE;
      }
    else if (old_to == Z - to)
      to_byte = CHAR_TO_BYTE (to);
  }

  del_range_2 (from, from_byte, to, to_byte, 0);
  signal_after_change (from, to - from, 0);
  update_compositions (from, from, CHECK_HEAD);
}

/* Like del_range_1, but positions are specified both as charpos
   and bytepos.  */

void
del_range_both (ptrdiff_t from, ptrdiff_t from_byte,
		ptrdiff_t to, ptrdiff_t to_byte, bool prepare)
{
  /* Make args be valid */
  if (from_byte < BEGV_BYTE)
    from_byte = BEGV_BYTE;
  if (to_byte > ZV_BYTE)
    to_byte = ZV_BYTE;

  if (to_byte <= from_byte)
    return;

  if (from < BEGV)
    from = BEGV;
  if (to > ZV)
    to = ZV;

  if (prepare)
    {
      ptrdiff_t old_from = from, old_to = Z - to;
      ptrdiff_t range_length = to - from;
      prepare_to_modify_buffer (from, to, &from);
      to = from + range_length;

      if (old_from != from)
	from_byte = CHAR_TO_BYTE (from);
      if (to > ZV)
	{
	  to = ZV;
	  to_byte = ZV_BYTE;
	}
      else if (old_to == Z - to)
	to_byte = CHAR_TO_BYTE (to);
    }

  del_range_2 (from, from_byte, to, to_byte, 0);
  signal_after_change (from, to - from, 0);
  update_compositions (from, from, CHECK_HEAD);
}

/* Delete a range of text, specified both as character positions
   and byte positions.  FROM and TO are character positions,
   while FROM_BYTE and TO_BYTE are byte positions.
   If RET_STRING, the deleted area is returned as a string.  */

Lisp_Object
del_range_2 (ptrdiff_t from, ptrdiff_t from_byte,
	     ptrdiff_t to, ptrdiff_t to_byte, bool ret_string)
{
  ptrdiff_t nbytes_del, nchars_del;
  Lisp_Object deletion;
#ifdef HAVE_TREE_SITTER
  uint32_t old_end_byte = BUFFER_TO_SITTER (to);
#endif

  check_markers ();

  nchars_del = to - from;
  nbytes_del = to_byte - from_byte;

  /* Make sure the gap is somewhere in or next to what we are deleting.  */
  if (from > GPT)
    gap_right (from, from_byte);
  if (to < GPT)
    gap_left (to, to_byte, 0);

#ifdef BYTE_COMBINING_DEBUG
  if (count_combining_before (BUF_BYTE_ADDRESS (current_buffer, to_byte),
			      Z_BYTE - to_byte, from, from_byte))
    emacs_abort ();
#endif

  if (ret_string || ! EQ (BVAR (current_buffer, undo_list), Qt))
    deletion = make_buffer_string_both (from, from_byte, to, to_byte, 1);
  else
    deletion = Qnil;

  /* Record marker adjustments, and text deletion into undo
     history.  */
  record_delete (from, deletion, true);

  /* Relocate all markers pointing into the new, larger gap to point
     at the end of the text before the gap.  */
  adjust_markers_for_delete (from, from_byte, to, to_byte);

  modiff_incr (&MODIFF, nchars_del);
  CHARS_MODIFF = MODIFF;

  /* Relocate point as if it were a marker.  */
  if (from < PT)
    adjust_point (from - (PT < to ? PT : to),
		  from_byte - (PT_BYTE < to_byte ? PT_BYTE : to_byte));

  offset_intervals (current_buffer, from, - nchars_del);

  GAP_SIZE += nbytes_del;
  ZV_BYTE -= nbytes_del;
  Z_BYTE -= nbytes_del;
  ZV -= nchars_del;
  Z -= nchars_del;
  GPT = from;
  GPT_BYTE = from_byte;
  if (GAP_SIZE > 0 && ! current_buffer->text->inhibit_shrinking)
    /* Put an anchor, unless called from decode_coding_object which
       needs to access the previous gap contents.  */
    *(GPT_ADDR) = 0;

  eassert (GPT <= GPT_BYTE);

  if (GPT - BEG < BEG_UNCHANGED)
    BEG_UNCHANGED = GPT - BEG;
  if (Z - GPT < END_UNCHANGED)
    END_UNCHANGED = Z - GPT;

  check_markers ();

#ifdef HAVE_TREE_SITTER
<<<<<<< HEAD
  tree_sitter_record_change (from, from + nchars_del, old_end_byte, from);
=======
  eassert (from_byte <= to_byte);
  eassert (from_byte >= 0);
  treesit_record_change (from_byte, to_byte, from_byte);
>>>>>>> aeadba14
#endif

  return deletion;
}

/* Call this if you're about to change the text of current buffer
   from character positions START to END.  This checks the read-only
   properties of the region, calls the necessary modification hooks,
   and warns the next redisplay that it should pay attention to that
   area.  */

void
modify_text (ptrdiff_t start, ptrdiff_t end)
{
  prepare_to_modify_buffer (start, end, NULL);

  BUF_COMPUTE_UNCHANGED (current_buffer, start - 1, end);
  if (MODIFF <= SAVE_MODIFF)
    record_first_change ();
  modiff_incr (&MODIFF, end - start);
  CHARS_MODIFF = MODIFF;

  bset_point_before_scroll (current_buffer, Qnil);
}

/* Signal that we are about to make a change that may result in new
   undo information.
 */
static void
run_undoable_change (void)
{
  if (EQ (BVAR (current_buffer, undo_list), Qt))
    return;

  call0 (Qundo_auto__undoable_change);
}

/* Check that it is okay to modify the buffer between START and END,
   which are char positions.

   Run the before-change-functions, if any.  If intervals are in use,
   verify that the text to be modified is not read-only, and call
   any modification properties the text may have.

   If PRESERVE_PTR is nonzero, we relocate *PRESERVE_PTR
   by holding its value temporarily in a marker.

   Avoid calling this function while manipulating the gap since its
   execution of arbitrary lisp could GC and compact the buffer.
*/

void
prepare_to_modify_buffer_1 (ptrdiff_t start, ptrdiff_t end,
			    ptrdiff_t *preserve_ptr)
{
  struct buffer *base_buffer;
  Lisp_Object temp;

  XSETFASTINT (temp, start);
  if (! NILP (BVAR (current_buffer, read_only)))
    Fbarf_if_buffer_read_only (temp);

  /* If we're about to modify a buffer the contents of which come from
     a dump file, copy the contents to private storage first so we
     don't take a COW fault on the buffer text and keep it around
     forever.  */
  if (pdumper_object_p (BEG_ADDR))
    enlarge_buffer_text (current_buffer, 0);
  eassert (! pdumper_object_p (BEG_ADDR));

  run_undoable_change();

  bset_redisplay (current_buffer);

  if (buffer_intervals (current_buffer))
    {
      if (preserve_ptr)
	{
	  Lisp_Object preserve_marker;
	  preserve_marker = Fcopy_marker (make_fixnum (*preserve_ptr), Qnil);
	  verify_interval_modification (current_buffer, start, end);
	  *preserve_ptr = marker_position (preserve_marker);
	  unchain_marker (XMARKER (preserve_marker));
	}
      else
	verify_interval_modification (current_buffer, start, end);
    }

  if (inhibit_modification_hooks)
    return;

  /* For indirect buffers, use the base buffer.  */
  base_buffer = current_buffer->base_buffer
    ? current_buffer->base_buffer
    : current_buffer;

  if (! NILP (BVAR (base_buffer, file_truename))
      /* Make binding buffer-file-name to nil effective.  */
      && ! NILP (BVAR (base_buffer, filename))
      && SAVE_MODIFF >= MODIFF)
    Flock_file (BVAR (base_buffer, file_truename));

  if (! NILP (BVAR (current_buffer, mark_active))
      && XMARKER (BVAR (current_buffer, mark))->buffer
      && NILP (Vsaved_region_selection)
      && (EQ (Vselect_active_regions, Qonly)
	  ? EQ (CAR_SAFE (Vtransient_mark_mode), Qonly)
	  : (! NILP (Vselect_active_regions)
	     && ! NILP (Vtransient_mark_mode))))
    /* If `select-active-regions' is non-nil, save the region text.  */
    Vsaved_region_selection
      = call1 (Vregion_extract_function, Qnil);

  signal_before_change (start, end, preserve_ptr);
  Fset (Qdeactivate_mark, Qt);
}

/* Like above, but called when we know that the buffer text
   will be modified and region caches should be invalidated.  */

void
prepare_to_modify_buffer (ptrdiff_t start, ptrdiff_t end,
			  ptrdiff_t *preserve_ptr)
{
  prepare_to_modify_buffer_1 (start, end, preserve_ptr);
  invalidate_buffer_caches (current_buffer, start, end);
}

/* Invalidate the caches maintained by the buffer BUF, if any, for the
   region between buffer positions START and END.  */

void
invalidate_buffer_caches (struct buffer *buf, ptrdiff_t start, ptrdiff_t end)
{
  /* Indirect buffers usually have their caches set to NULL, but we
     need to consider the caches of their base buffer.  */
  if (buf->base_buffer)
    buf = buf->base_buffer;
  /* The bidi_paragraph_cache must be invalidated first, because doing
     so might need to use the newline_cache (via find_newline_no_quit,
     see below).  */
  if (buf->bidi_paragraph_cache)
    {
      if (start > BUF_BEG (buf))
	{
	  /* If we are deleting or replacing characters, we could
	     create a paragraph start, because all of the characters
	     from START to the beginning of START's line are
	     whitespace.  Therefore, we must extend the region to be
	     invalidated up to the newline before START.  Similarly,
	     if we are inserting characters immediately after a
	     newline, we could create a paragraph start if the
	     inserted characters start with a newline.  */
	  ptrdiff_t line_beg = start;
	  ptrdiff_t start_byte = buf_charpos_to_bytepos (buf, start);
	  int prev_char = BUF_FETCH_BYTE (buf, start_byte - 1);

	  if ((start == end) == (prev_char == '\n'))
	    {
	      struct buffer *old = current_buffer;

	      set_buffer_internal (buf);

	      line_beg = find_newline_no_quit (start, start_byte, -1,
					       &start_byte);
	      set_buffer_internal (old);
	    }
	  start = line_beg - (line_beg > BUF_BEG (buf));
	}
      invalidate_region_cache (buf,
			       buf->bidi_paragraph_cache,
			       start - BUF_BEG (buf), BUF_Z (buf) - end);
    }
  if (buf->newline_cache)
    invalidate_region_cache (buf,
                             buf->newline_cache,
                             start - BUF_BEG (buf), BUF_Z (buf) - end);
  if (buf->width_run_cache)
    invalidate_region_cache (buf,
                             buf->width_run_cache,
                             start - BUF_BEG (buf), BUF_Z (buf) - end);
}

/* These macros work with an argument named `preserve_ptr'
   and a local variable named `preserve_marker'.  */

#define PRESERVE_VALUE							\
  if (preserve_ptr && NILP (preserve_marker))				\
    preserve_marker = Fcopy_marker (make_fixnum (*preserve_ptr), Qnil)

#define RESTORE_VALUE						\
  if (! NILP (preserve_marker))					\
    {								\
      *preserve_ptr = marker_position (preserve_marker);	\
      unchain_marker (XMARKER (preserve_marker));		\
    }

#define PRESERVE_START_END			\
  if (NILP (start_marker))			\
    start_marker = Fcopy_marker (start, Qnil);	\
  if (NILP (end_marker))			\
    end_marker = Fcopy_marker (end, Qnil);

#define FETCH_START				\
  (! NILP (start_marker) ? Fmarker_position (start_marker) : start)

#define FETCH_END				\
  (! NILP (end_marker) ? Fmarker_position (end_marker) : end)

/* Set a variable to nil if an error occurred.
   Don't change the variable if there was no error.
   VAL is a cons-cell (VARIABLE . NO-ERROR-FLAG).
   VARIABLE is the variable to maybe set to nil.
   NO-ERROR-FLAG is nil if there was an error,
   anything else meaning no error (so this function does nothing).  */
struct rvoe_arg
{
  Lisp_Object *location;
  bool errorp;
};

static void
reset_var_on_error (void *ptr)
{
  struct rvoe_arg *p = ptr;
  if (p->errorp)
    *p->location = Qnil;
}

/* Signal a change to the buffer immediately before it happens.
   START_INT and END_INT are the bounds of the text to be changed.

   If PRESERVE_PTR is nonzero, we relocate *PRESERVE_PTR
   by holding its value temporarily in a marker.  */

static void
signal_before_change (ptrdiff_t start_int, ptrdiff_t end_int,
		      ptrdiff_t *preserve_ptr)
{
  Lisp_Object start, end;
  Lisp_Object start_marker, end_marker;
  Lisp_Object preserve_marker;
  specpdl_ref count = SPECPDL_INDEX ();
  struct rvoe_arg rvoe_arg;

  start = make_fixnum (start_int);
  end = make_fixnum (end_int);
  preserve_marker = Qnil;
  start_marker = Qnil;
  end_marker = Qnil;

  specbind (Qinhibit_modification_hooks, Qt);

  /* If buffer is unmodified, run a special hook for that case.  The
     check for Vfirst_change_hook is just a minor optimization.  */
  if (SAVE_MODIFF >= MODIFF
      && ! NILP (Vfirst_change_hook))
    {
      PRESERVE_VALUE;
      PRESERVE_START_END;
      run_hook (Qfirst_change_hook);
    }

  /* Now run the before-change-functions if any.  */
  if (! NILP (Vbefore_change_functions))
    {
      rvoe_arg.location = &Vbefore_change_functions;
      rvoe_arg.errorp = 1;

      PRESERVE_VALUE;
      PRESERVE_START_END;

      /* Mark before-change-functions to be reset to nil in case of error.  */
      record_unwind_protect_ptr (reset_var_on_error, &rvoe_arg);

      /* Actually run the hook functions.  */
      CALLN (Frun_hook_with_args, Qbefore_change_functions,
	     FETCH_START, FETCH_END);

      /* There was no error: unarm the reset_on_error.  */
      rvoe_arg.errorp = 0;
    }

  if (buffer_has_overlays ())
    {
      PRESERVE_VALUE;
      report_overlay_modification (FETCH_START, FETCH_END, 0,
				   FETCH_START, FETCH_END, Qnil);
    }

  if (! NILP (start_marker))
    detach_marker (start_marker);
  if (! NILP (end_marker))
    detach_marker (end_marker);
  RESTORE_VALUE;

  unbind_to (count, Qnil);
}

/* Signal a change immediately after it happens.  CHARPOS is the
   position at which LENDEL characters were deleted and LENINS characters
   inserted.  */

void
signal_after_change (ptrdiff_t charpos, ptrdiff_t lendel, ptrdiff_t lenins)
{
  specpdl_ref count = SPECPDL_INDEX ();
  struct rvoe_arg rvoe_arg;
  Lisp_Object save_insert_behind_hooks, save_insert_in_from_hooks;

  if (inhibit_modification_hooks)
    return;

  /* Save and restore the insert-*-hooks, because after-change-functions
     could clobber them when manipulating text properties.  */
  save_insert_behind_hooks = interval_insert_behind_hooks;
  save_insert_in_from_hooks = interval_insert_in_front_hooks;

  specbind (Qinhibit_modification_hooks, Qt);

  if (! NILP (Vafter_change_functions))
    {
      rvoe_arg.location = &Vafter_change_functions;
      rvoe_arg.errorp = 1;

      /* Mark after-change-functions to be reset to nil in case of error.  */
      record_unwind_protect_ptr (reset_var_on_error, &rvoe_arg);

      /* Actually run the hook functions.  */
      CALLN (Frun_hook_with_args, Qafter_change_functions,
	     make_fixnum (charpos), make_fixnum (charpos + lenins),
	     make_fixnum (lendel));

      /* There was no error: unarm the reset_on_error.  */
      rvoe_arg.errorp = 0;
    }

  interval_insert_behind_hooks = save_insert_behind_hooks;
  interval_insert_in_front_hooks = save_insert_in_from_hooks;

  if (buffer_has_overlays ())
    report_overlay_modification (make_fixnum (charpos),
				 make_fixnum (charpos + lenins),
				 1,
				 make_fixnum (charpos),
				 make_fixnum (charpos + lenins),
				 make_fixnum (lendel));

  /* After an insertion, call the text properties
     insert-behind-hooks or insert-in-front-hooks.  */
  if (lendel == 0)
    report_interval_modification (make_fixnum (charpos),
				  make_fixnum (charpos + lenins));

  unbind_to (count, Qnil);
}

void
syms_of_insdel (void)
{
  DEFSYM (Qundo_auto__undoable_change, "undo-auto--undoable-change");
  DEFVAR_BOOL ("inhibit-modification-hooks", inhibit_modification_hooks,
	       doc: /* Non-nil means don't run any of the hooks that respond to buffer changes.
This affects `before-change-functions' and `after-change-functions',
as well as hooks attached to text properties and overlays.
Setting this variable non-nil also inhibits file locks and checks
whether files are locked by another Emacs session, as well as
handling of the active region per `select-active-regions'.

See also the info node `(elisp) Change Hooks'.  */);
  inhibit_modification_hooks = 0;
  DEFSYM (Qinhibit_modification_hooks, "inhibit-modification-hooks");
}<|MERGE_RESOLUTION|>--- conflicted
+++ resolved
@@ -957,13 +957,7 @@
 			 Qnil, Qnil, Qnil);
 
 #ifdef HAVE_TREE_SITTER
-<<<<<<< HEAD
   tree_sitter_record_change (PT, PT, BUFFER_TO_SITTER (PT), PT + nchars);
-=======
-  eassert (nbytes >= 0);
-  eassert (PT_BYTE >= 0);
-  treesit_record_change (PT_BYTE, PT_BYTE, PT_BYTE + nbytes);
->>>>>>> aeadba14
 #endif
 
   adjust_point (nchars, nbytes);
@@ -1100,13 +1094,7 @@
 			       current_buffer, inherit);
 
 #ifdef HAVE_TREE_SITTER
-<<<<<<< HEAD
   tree_sitter_record_change (PT, PT, BUFFER_TO_SITTER (PT), PT + nchars);
-=======
-  eassert (nbytes >= 0);
-  eassert (PT_BYTE >= 0);
-  treesit_record_change (PT_BYTE, PT_BYTE, PT_BYTE + nbytes);
->>>>>>> aeadba14
 #endif
 
   adjust_point (nchars, outgoing_nbytes);
@@ -1176,14 +1164,8 @@
     }
 
 #ifdef HAVE_TREE_SITTER
-<<<<<<< HEAD
   tree_sitter_record_change (ins_charpos, ins_charpos, BUFFER_TO_SITTER (ins_charpos),
 			     ins_charpos + nchars);
-=======
-  eassert (nbytes >= 0);
-  eassert (ins_bytepos >= 0);
-  treesit_record_change (ins_bytepos, ins_bytepos, ins_bytepos + nbytes);
->>>>>>> aeadba14
 #endif
 
   if (ins_charpos < PT)
@@ -1340,13 +1322,7 @@
   graft_intervals_into_buffer (intervals, PT, nchars, current_buffer, inherit);
 
 #ifdef HAVE_TREE_SITTER
-<<<<<<< HEAD
   tree_sitter_record_change (PT, PT, BUFFER_TO_SITTER (PT), PT + nchars);
-=======
-  eassert (outgoing_nbytes >= 0);
-  eassert (PT_BYTE >= 0);
-  treesit_record_change (PT_BYTE, PT_BYTE, PT_BYTE + outgoing_nbytes);
->>>>>>> aeadba14
 #endif
 
   adjust_point (nchars, outgoing_nbytes);
@@ -1603,14 +1579,7 @@
 			       current_buffer, inherit);
 
 #ifdef HAVE_TREE_SITTER
-<<<<<<< HEAD
   tree_sitter_record_change (from, from + nchars_del, old_end_byte, from + inschars);
-=======
-  eassert (to_byte >= from_byte);
-  eassert (outgoing_insbytes >= 0);
-  eassert (from_byte >= 0);
-  treesit_record_change (from_byte, to_byte, from_byte + outgoing_insbytes);
->>>>>>> aeadba14
 #endif
 
   /* Relocate point as if it were a marker.  */
@@ -1965,13 +1934,7 @@
   check_markers ();
 
 #ifdef HAVE_TREE_SITTER
-<<<<<<< HEAD
   tree_sitter_record_change (from, from + nchars_del, old_end_byte, from);
-=======
-  eassert (from_byte <= to_byte);
-  eassert (from_byte >= 0);
-  treesit_record_change (from_byte, to_byte, from_byte);
->>>>>>> aeadba14
 #endif
 
   return deletion;
