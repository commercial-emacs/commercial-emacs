--- conflicted
+++ resolved
@@ -2288,101 +2288,6 @@
   unbind_to (count, Qnil);
 }
 
-<<<<<<< HEAD
-=======
-static void
-Fcombine_after_change_execute_1 (Lisp_Object val)
-{
-  Vcombine_after_change_calls = val;
-}
-
-DEFUN ("combine-after-change-execute", Fcombine_after_change_execute,
-       Scombine_after_change_execute, 0, 0, 0,
-       doc: /* This function is for use internally in the function `combine-after-change-calls'.  */)
-  (void)
-{
-  specpdl_ref count = SPECPDL_INDEX ();
-  ptrdiff_t beg, end, change;
-  ptrdiff_t begpos, endpos;
-  Lisp_Object tail;
-
-  if (NILP (combine_after_change_list))
-    return Qnil;
-
-  /* It is rare for combine_after_change_buffer to be invalid, but
-     possible.  It can happen when combine-after-change-calls is
-     non-nil, and insertion calls a file name handler (e.g. through
-     lock_file) which scribbles into a temp file -- cyd  */
-  if (!BUFFERP (combine_after_change_buffer)
-      || !BUFFER_LIVE_P (XBUFFER (combine_after_change_buffer)))
-    {
-      combine_after_change_list = Qnil;
-      return Qnil;
-    }
-
-  record_unwind_current_buffer ();
-
-  Fset_buffer (combine_after_change_buffer);
-
-  /* # chars unchanged at beginning of buffer.  */
-  beg = Z - BEG;
-  /* # chars unchanged at end of buffer.  */
-  end = beg;
-  /* Total amount of insertion (negative for deletion).  */
-  change = 0;
-
-  /* Scan the various individual changes,
-     accumulating the range info in BEG, END and CHANGE.  */
-  for (tail = combine_after_change_list; CONSP (tail);
-       tail = XCDR (tail))
-    {
-      Lisp_Object elt;
-      ptrdiff_t thisbeg, thisend, thischange;
-
-      /* Extract the info from the next element.  */
-      elt = XCAR (tail);
-      if (! CONSP (elt))
-	continue;
-      thisbeg = XFIXNUM (XCAR (elt));
-
-      elt = XCDR (elt);
-      if (! CONSP (elt))
-	continue;
-      thisend = XFIXNUM (XCAR (elt));
-
-      elt = XCDR (elt);
-      if (! CONSP (elt))
-	continue;
-      thischange = XFIXNUM (XCAR (elt));
-
-      /* Merge this range into the accumulated range.  */
-      change += thischange;
-      if (thisbeg < beg)
-	beg = thisbeg;
-      if (thisend < end)
-	end = thisend;
-    }
-
-  /* Get the current start and end positions of the range
-     that was changed.  */
-  begpos = BEG + beg;
-  endpos = Z - end;
-
-  /* We are about to handle these, so discard them.  */
-  combine_after_change_list = Qnil;
-
-  /* Now run the after-change functions for real.
-     Turn off the flag that defers them.  */
-  record_unwind_protect (Fcombine_after_change_execute_1,
-			 Vcombine_after_change_calls);
-  signal_after_change (begpos, endpos - begpos - change, endpos - begpos);
-  update_compositions (begpos, endpos, CHECK_ALL);
-
-  return unbind_to (count, Qnil);
-}
--
->>>>>>> 09fecae8
 void
 syms_of_insdel (void)
 {
