--- conflicted
+++ resolved
@@ -3611,24 +3611,6 @@
 	    goto retry_connect;
 	  else
 	    break;
-<<<<<<< HEAD
-=======
-	  if (NILP (addrinfos))
-	    report_file_errno ("Failed connect", Qnil, xerrno);
-	}
-#endif /* !WINDOWSNT */
-
-      /* Discard the unwind protect closing S.  */
-      specpdl_ptr = specpdl_ref_to_ptr (count1);
-      emacs_close (s);
-      s = -1;
-      if (0 <= socket_to_use)
-	break;
-
-#ifdef WINDOWSNT
-      if (xerrno == EINTR)
-	goto retry_connect;
->>>>>>> 09fecae8
 #endif
 	}
     connect_done:
@@ -3696,21 +3678,9 @@
   chan_process[s] = proc;
 
   p = XPROCESS (proc);
-<<<<<<< HEAD
   p->open_fd[SUBPROCESS_STDIN] = s;
   p->infd = s;
   p->outfd = s;
-=======
-  p->open_fd[SUBPROCESS_STDIN] = inch;
-  p->infd  = inch;
-  p->outfd = outch;
-
-  /* Discard the unwind protect for closing S, if any.  */
-  specpdl_ptr = specpdl_ref_to_ptr (count1);
-
-  if (p->is_server && p->socktype != SOCK_DGRAM)
-    pset_status (p, Qlisten);
->>>>>>> 09fecae8
 
   /* Make the process marker point into the process buffer (if any).  */
   update_process_mark (p);
@@ -4272,12 +4242,7 @@
     }
   else
     connect_network_socket (proc, addrinfos, use_external_socket_p);
-<<<<<<< HEAD
   specpdl_ptr = specpdl + count;
-=======
-
-  specpdl_ptr = specpdl_ref_to_ptr (count);
->>>>>>> 09fecae8
   return proc;
 }
 
