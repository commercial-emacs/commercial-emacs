--- conflicted
+++ resolved
@@ -7300,7 +7300,6 @@
 		XPROCESS (process)->encode_coding_system);
 }
 
-<<<<<<< HEAD
 DEFUN ("set-process-filter-multibyte", Fset_process_filter_multibyte,
        Sset_process_filter_multibyte, 2, 2, 0,
        doc: /* Set multibyteness of the strings given to PROCESS's filter.
@@ -7342,13 +7341,6 @@
 }
 
 #ifdef HAVE_GPM
-=======
-
--
-
-# ifdef HAVE_GPM
->>>>>>> 021ae515
 
 void
 add_gpm_wait_descriptor (int desc)
