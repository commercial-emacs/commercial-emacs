--- conflicted
+++ resolved
@@ -5600,23 +5600,18 @@
 	    timeout = make_timespec (0, 0);
 #endif
 
-<<<<<<< HEAD
 #if defined HAVE_PGTK
 	  nfds = pgtk_select (max_desc + 1,
 			      &Available, (check_write ? &Writeok : 0),
 			      NULL, &timeout, NULL);
-#elif defined HAVE_GLIB && !defined HAVE_NS
-=======
-#if !defined USABLE_SIGIO && !defined WINDOWSNT
+#elif !defined USABLE_SIGIO && !defined WINDOWSNT
 	  /* If we're polling for input, don't get stuck in select for
 	     more than 25 msec. */
 	  struct timespec short_timeout = make_timespec (0, 25000000);
 	  if ((read_kbd || !NILP (wait_for_cell))
 	      && timespec_cmp (short_timeout, timeout) < 0)
 	    timeout = short_timeout;
-#endif
-
->>>>>>> d8dd705e
+#elif defined HAVE_GLIB && !defined HAVE_NS
 	  /* Non-macOS HAVE_GLIB builds call thread_select in xgselect.c.  */
 	  nfds = xg_select (max_desc + 1,
 			    &Available, (check_write ? &Writeok : 0),
