/* Asynchronous subprocess control for GNU Emacs.

Copyright (C) 1985-1988, 1993-1996, 1998-1999, 2001-2022 Free Software
Foundation, Inc.

This file is NOT part of GNU Emacs.

GNU Emacs is free software: you can redistribute it and/or modify
it under the terms of the GNU General Public License as published by
the Free Software Foundation, either version 3 of the License, or (at
your option) any later version.

GNU Emacs is distributed in the hope that it will be useful,
but WITHOUT ANY WARRANTY; without even the implied warranty of
MERCHANTABILITY or FITNESS FOR A PARTICULAR PURPOSE.  See the
GNU General Public License for more details.

You should have received a copy of the GNU General Public License
along with GNU Emacs.  If not, see <https://www.gnu.org/licenses/>.  */


#include <config.h>

#include <stdio.h>
#include <stdlib.h>
#include <errno.h>
#include <sys/types.h>		/* Some typedefs are used in sys/file.h.  */
#include <sys/file.h>
#include <sys/stat.h>
#include <unistd.h>
#include <fcntl.h>
#include <netinet/tcp.h>

#include "lisp.h"

/* Only MS-DOS does not define `subprocesses'.  */
#ifdef subprocesses

#include <sys/socket.h>
#include <netdb.h>
#include <netinet/in.h>
#include <arpa/inet.h>

#else
#define PIPECONN_P(p) false
#define PIPECONN1_P(p) false
#endif

#ifdef HAVE_SETRLIMIT
# include <sys/resource.h>

/* If NOFILE_LIMIT.rlim_cur is greater than FD_SETSIZE, then
   NOFILE_LIMIT is the initial limit on the number of open files,
   which should be restored in child processes.  */
static struct rlimit nofile_limit;
#endif

#ifdef subprocesses

/* Are local (unix) sockets supported?  */
#if defined (HAVE_SYS_UN_H)
#if !defined (AF_LOCAL) && defined (AF_UNIX)
#define AF_LOCAL AF_UNIX
#endif
#ifdef AF_LOCAL
#define HAVE_LOCAL_SOCKETS
#include <sys/un.h>
#endif
#endif

#include <sys/ioctl.h>
#if defined (HAVE_NET_IF_H)
#include <net/if.h>
#endif /* HAVE_NET_IF_H */

#if defined (HAVE_IFADDRS_H)
/* Must be after net/if.h */
#include <ifaddrs.h>

/* We only use structs from this header when we use getifaddrs.  */
#if defined (HAVE_NET_IF_DL_H)
#include <net/if_dl.h>
#endif

#endif

#ifdef HAVE_UTIL_H
#include <util.h>
#endif

#ifdef HAVE_PTY_H
#include <pty.h>
#endif

#include <c-ctype.h>
#include <flexmember.h>
#include <nproc.h>
#include <sig2str.h>
#include <verify.h>

#endif	/* subprocesses */

#include "systime.h"
#include "systty.h"

#include "window.h"
#include "character.h"
#include "buffer.h"
#include "coding.h"
#include "process.h"
#include "frame.h"
#include "termopts.h"
#include "keyboard.h"
#include "blockinput.h"
#include "atimer.h"
#include "sysselect.h"
#include "syssignal.h"
#include "syswait.h"
#ifdef HAVE_GNUTLS
#include "gnutls.h"
#endif

#ifdef HAVE_WINDOW_SYSTEM
#include TERM_HEADER
#endif /* HAVE_WINDOW_SYSTEM */

#ifdef HAVE_GLIB
#include "xgselect.h"
#ifndef WINDOWSNT
#include <glib.h>
#endif
#endif

#if defined HAVE_GETADDRINFO_A || defined HAVE_GNUTLS
/* This is 0.1s in nanoseconds. */
#define ASYNC_RETRY_NSEC 100000000
#endif

#ifdef WINDOWSNT
extern int sys_select (int, fd_set *, fd_set *, fd_set *,
                       const struct timespec *, const sigset_t *);
#endif

/* Work around GCC 4.3.0 bug with strict overflow checking; see
   <https://gcc.gnu.org/bugzilla/show_bug.cgi?id=52904>.
   This bug appears to be fixed in GCC 5.1, so don't work around it there.  */
#if GNUC_PREREQ (4, 3, 0) && ! GNUC_PREREQ (5, 1, 0)
# pragma GCC diagnostic ignored "-Wstrict-overflow"
#endif

/* True if keyboard input is on hold, zero otherwise.  */

static bool kbd_is_on_hold;

/* Nonzero means don't run process sentinels.  This is used
   when exiting.  */
bool inhibit_sentinels;

#ifdef subprocesses
union u_sockaddr
{
  struct sockaddr sa;
  struct sockaddr_in in;
#ifdef AF_INET6
  struct sockaddr_in6 in6;
#endif
#ifdef HAVE_LOCAL_SOCKETS
  struct sockaddr_un un;
#endif
};

#ifndef SOCK_CLOEXEC
# define SOCK_CLOEXEC 0
#endif
#ifndef SOCK_NONBLOCK
# define SOCK_NONBLOCK 0
#endif

/* True if ERRNUM represents an error where the system call would
   block if a blocking variant were used.  */
static bool
would_block (int errnum)
{
#ifdef EWOULDBLOCK
  if (EWOULDBLOCK != EAGAIN && errnum == EWOULDBLOCK)
    return true;
#endif
  return errnum == EAGAIN;
}

#ifndef HAVE_ACCEPT4

/* Emulate GNU/Linux accept4 and socket well enough for this module.  */

static int
close_on_exec (int fd)
{
  if (0 <= fd)
    fcntl (fd, F_SETFD, FD_CLOEXEC);
  return fd;
}

# undef accept4
# define accept4(sockfd, addr, addrlen, flags) \
    process_accept4 (sockfd, addr, addrlen, flags)
static int
accept4 (int sockfd, struct sockaddr *addr, socklen_t *addrlen, int flags)
{
  return close_on_exec (accept (sockfd, addr, addrlen));
}

static int
process_socket (int domain, int type, int protocol)
{
  return close_on_exec (socket (domain, type, protocol));
}
# undef socket
# define socket(domain, type, protocol) process_socket (domain, type, protocol)
#endif

#define NETCONN_P(p) (EQ (XPROCESS (p)->type, Qnetwork))
#define NETCONN1_P(p) (EQ (p->type, Qnetwork))
#define SERIALCONN_P(p) (EQ (XPROCESS (p)->type, Qserial))
#define SERIALCONN1_P(p) (EQ (p->type, Qserial))
#define PIPECONN_P(p) (EQ (XPROCESS (p)->type, Qpipe))
#define PIPECONN1_P(p) (EQ (p->type, Qpipe))

/* Number of events of change of status of a process.  */
static EMACS_INT process_tick;

/* Define DATAGRAM_SOCKETS if datagrams can be used safely on
   this system.  We need to read full packets, so we need a
   "non-destructive" select.  So we require either native select,
   or emulation of select using FIONREAD.  */

#ifndef BROKEN_DATAGRAM_SOCKETS
# if defined HAVE_SELECT || defined USABLE_FIONREAD
#  if defined HAVE_SENDTO && defined HAVE_RECVFROM && defined EMSGSIZE
#   define DATAGRAM_SOCKETS
#  endif
# endif
#endif

#if defined HAVE_LOCAL_SOCKETS && defined DATAGRAM_SOCKETS
# define HAVE_SEQPACKET
#endif

#define READ_OUTPUT_DELAY_INCREMENT (TIMESPEC_HZ / 100)
#define READ_OUTPUT_DELAY_MAX       (READ_OUTPUT_DELAY_INCREMENT * 5)
#define READ_OUTPUT_DELAY_MAX_MAX   (READ_OUTPUT_DELAY_INCREMENT * 7)

static void start_process_unwind (Lisp_Object);
static void create_process (Lisp_Object, char **, Lisp_Object);
#if defined (USABLE_SIGIO) || defined (USABLE_SIGPOLL)
static bool keyboard_bit_set (fd_set *);
#endif
static void deactivate_process (Lisp_Object);
static int status_notify (struct Lisp_Process *);
static int read_process_output (Lisp_Object, int);
static void create_pty (Lisp_Object);
static void exec_sentinel (Lisp_Object, Lisp_Object);

static Lisp_Object
network_lookup_address_info_1 (Lisp_Object host, const char *service,
                               struct addrinfo *hints, struct addrinfo **res);

/* The largest descriptor currently in use; -1 if none.  */
static int max_desc;

/* Set the external socket descriptor for Emacs to use when
   `make-network-process' is called with a non-nil
   `:use-external-socket' option.  The value should be either -1, or
   the file descriptor of a socket that is already bound.  */
static int external_sock_fd;

/* File descriptor that becomes readable when we receive SIGCHLD.  */
static int child_signal_read_fd = -1;
/* The write end thereof.  The SIGCHLD handler writes to this file
   descriptor to notify `wait_reading_process_output' of process
   status changes.  */
static int child_signal_write_fd = -1;
static void child_signal_init (void);
#ifndef WINDOWSNT
static void child_signal_read (int, void *);
#endif
static void child_signal_notify (void);

/* Indexed by descriptor, gives the process (if any) for that descriptor.  */
static Lisp_Object chan_process[FD_SETSIZE];
static void wait_for_socket_fds (Lisp_Object, char const *);

/* Alist of elements (NAME . PROCESS).  */
static Lisp_Object Vprocess_alist;

/* Table of `struct coding-system' for each process.  */
static struct coding_system *proc_decode_coding_system[FD_SETSIZE];
static struct coding_system *proc_encode_coding_system[FD_SETSIZE];

#ifdef DATAGRAM_SOCKETS
/* Table of `partner address' for datagram sockets.  */
static struct sockaddr_and_len {
  struct sockaddr *sa;
  ptrdiff_t len;
} datagram_address[FD_SETSIZE];
#define DATAGRAM_CHAN_P(chan)	(datagram_address[chan].sa != 0)
#define DATAGRAM_CONN_P(proc)                                           \
  (PROCESSP (proc) &&                                                   \
   XPROCESS (proc)->infd >= 0 &&                                        \
   datagram_address[XPROCESS (proc)->infd].sa != 0)
#else
#define DATAGRAM_CONN_P(proc)	(0)
#endif

/* FOR_EACH_PROCESS (LIST_VAR, PROC_VAR) followed by a statement is
   a `for' loop which iterates over processes from Vprocess_alist.  */

#define FOR_EACH_PROCESS(list_var, proc_var)			\
  FOR_EACH_ALIST_VALUE (Vprocess_alist, list_var, proc_var)

/* These setters are used only in this file, so they can be private.  */
static void
pset_buffer (struct Lisp_Process *p, Lisp_Object val)
{
  p->buffer = val;
}
static void
pset_command (struct Lisp_Process *p, Lisp_Object val)
{
  p->command = val;
}
static void
pset_decode_coding_system (struct Lisp_Process *p, Lisp_Object val)
{
  p->decode_coding_system = val;
}
static void
pset_decoding_buf (struct Lisp_Process *p, Lisp_Object val)
{
  p->decoding_buf = val;
}
static void
pset_encode_coding_system (struct Lisp_Process *p, Lisp_Object val)
{
  p->encode_coding_system = val;
}
static void
pset_encoding_buf (struct Lisp_Process *p, Lisp_Object val)
{
  p->encoding_buf = val;
}
static void
pset_filter (struct Lisp_Process *p, Lisp_Object val)
{
  p->filter = NILP (val) ? Qinternal_default_process_filter : val;
}
static void
pset_log (struct Lisp_Process *p, Lisp_Object val)
{
  p->log = val;
}
static void
pset_mark (struct Lisp_Process *p, Lisp_Object val)
{
  p->mark = val;
}
static void
pset_thread (struct Lisp_Process *p, Lisp_Object val)
{
  p->thread = val;
}
static void
pset_name (struct Lisp_Process *p, Lisp_Object val)
{
  p->name = val;
}
static void
pset_plist (struct Lisp_Process *p, Lisp_Object val)
{
  p->plist = val;
}
static void
pset_sentinel (struct Lisp_Process *p, Lisp_Object val)
{
  p->sentinel = NILP (val) ? Qinternal_default_process_sentinel : val;
}
static void
pset_tty_name (struct Lisp_Process *p, Lisp_Object val)
{
  p->tty_name = val;
}
static void
pset_type (struct Lisp_Process *p, Lisp_Object val)
{
  p->type = val;
}
static void
pset_write_queue (struct Lisp_Process *p, Lisp_Object val)
{
  p->write_queue = val;
}
static void
pset_stderrproc (struct Lisp_Process *p, Lisp_Object val)
{
  p->stderrproc = val;
}


static Lisp_Object
make_lisp_proc (struct Lisp_Process *p)
{
  return make_lisp_ptr (p, Lisp_Vectorlike);
}

enum fd_bits
{
  /* Read from file descriptor.  */
  FOR_READ = 1,
  /* Write to file descriptor.  */
  FOR_WRITE = 2,
  /* This descriptor refers to a keyboard.  Only valid if FOR_READ is
     set.  */
  KEYBOARD_FD = 4,
  /* This descriptor refers to a process.  */
  PROCESS_FD = 8,
};

static struct fd_callback_data
{
  fd_callback func;
  void *data;
  /* Flags from enum fd_bits.  */
  int flags;
  /* If this fd is locked to a certain thread, this points to it.
     Otherwise, this is NULL.  If an fd is locked to a thread, then
     only that thread is permitted to wait on it.  */
  struct thread_state *thread;
  /* If this fd is currently being selected on by a thread, this
     points to the thread.  Otherwise it is NULL.  */
  struct thread_state *waiting_thread;
} fd_callback_info[FD_SETSIZE];

/* Add a file descriptor FD to be monitored for when read is possible.
   When read is possible, call FUNC with argument DATA.  */

void
add_read_fd (int fd, fd_callback func, void *data)
{
  add_keyboard_wait_descriptor (fd);

  eassert (0 <= fd && fd < FD_SETSIZE);
  fd_callback_info[fd].func = func;
  fd_callback_info[fd].data = data;
}

void
add_non_keyboard_read_fd (int fd, fd_callback func, void *data)
{
  add_read_fd(fd, func, data);
  fd_callback_info[fd].flags &= ~KEYBOARD_FD;
}

static void
add_process_fd (int fd, int plus, int minus)
{
  eassert (fd >= 0 && fd < FD_SETSIZE);
  eassert (fd_callback_info[fd].func == NULL);

  if (minus)
    fd_callback_info[fd].flags &= ~minus;
  if (plus)
    fd_callback_info[fd].flags |= plus;

  if (fd > max_desc)
    max_desc = fd;
}

static void
add_process_read_fd (int fd)
{
  add_process_fd (fd, (FOR_READ | PROCESS_FD), KEYBOARD_FD);
}

static void
add_process_write_fd (int fd)
{
  add_process_fd (fd, (FOR_WRITE | PROCESS_FD), KEYBOARD_FD);
}

/* Stop monitoring file descriptor FD for when read is possible.  */
void
delete_read_fd (int fd)
{
  delete_keyboard_wait_descriptor (fd);

  eassert (0 <= fd && fd < FD_SETSIZE);
  if (fd_callback_info[fd].flags == 0)
    {
      fd_callback_info[fd].func = 0;
      fd_callback_info[fd].data = 0;
    }
}

/* Add a file descriptor FD to be monitored for when write is possible.
   When write is possible, call FUNC with argument DATA.  */

void
add_write_fd (int fd, fd_callback func, void *data)
{
  eassert (fd >= 0 && fd < FD_SETSIZE);

  fd_callback_info[fd].func = func;
  fd_callback_info[fd].data = data;
  fd_callback_info[fd].flags |= FOR_WRITE;
  if (fd > max_desc)
    max_desc = fd;
}

static void
recompute_max_desc (void)
{
  int fd;

  eassert (max_desc < FD_SETSIZE);
  for (fd = max_desc; fd >= 0; --fd)
    {
      if (fd_callback_info[fd].flags != 0)
	{
	  max_desc = fd;
	  break;
	}
    }
  eassert (max_desc < FD_SETSIZE);
}

/* Stop monitoring file descriptor FD for when write is possible.  */

void
delete_write_fd (int fd)
{
  eassert (0 <= fd && fd < FD_SETSIZE);
  fd_callback_info[fd].flags &= ~FOR_WRITE;
  if (fd_callback_info[fd].flags == 0)
    {
      fd_callback_info[fd].func = 0;
      fd_callback_info[fd].data = 0;

      if (fd == max_desc)
	recompute_max_desc ();
    }
}

static void
compute_input_wait_mask (fd_set *mask)
{
  int fd;

  FD_ZERO (mask);
  eassert (max_desc < FD_SETSIZE);
  for (fd = 0; fd <= max_desc; ++fd)
    {
      if (fd_callback_info[fd].thread != NULL
	  && fd_callback_info[fd].thread != current_thread)
	continue;
      if (fd_callback_info[fd].waiting_thread != NULL
	  && fd_callback_info[fd].waiting_thread != current_thread)
	continue;
      if ((fd_callback_info[fd].flags & FOR_READ) != 0)
	{
	  FD_SET (fd, mask);
	  fd_callback_info[fd].waiting_thread = current_thread;
	}
    }
}

static void
compute_non_process_wait_mask (fd_set *mask)
{
  int fd;

  FD_ZERO (mask);
  eassert (max_desc < FD_SETSIZE);
  for (fd = 0; fd <= max_desc; ++fd)
    {
      if (fd_callback_info[fd].thread != NULL
	  && fd_callback_info[fd].thread != current_thread)
	continue;
      if (fd_callback_info[fd].waiting_thread != NULL
	  && fd_callback_info[fd].waiting_thread != current_thread)
	continue;
      if ((fd_callback_info[fd].flags & FOR_READ) != 0
	  && (fd_callback_info[fd].flags & PROCESS_FD) == 0)
	{
	  FD_SET (fd, mask);
	  fd_callback_info[fd].waiting_thread = current_thread;
	}
    }
}

static void
compute_non_keyboard_wait_mask (fd_set *mask)
{
  int fd;

  FD_ZERO (mask);
  eassert (max_desc < FD_SETSIZE);
  for (fd = 0; fd <= max_desc; ++fd)
    {
      if (fd_callback_info[fd].thread != NULL
	  && fd_callback_info[fd].thread != current_thread)
	continue;
      if (fd_callback_info[fd].waiting_thread != NULL
	  && fd_callback_info[fd].waiting_thread != current_thread)
	continue;
      if ((fd_callback_info[fd].flags & FOR_READ) != 0
	  && (fd_callback_info[fd].flags & KEYBOARD_FD) == 0)
	{
	  FD_SET (fd, mask);
	  fd_callback_info[fd].waiting_thread = current_thread;
	}
    }
}

static void
compute_write_mask (fd_set *mask)
{
  int fd;

  FD_ZERO (mask);
  eassert (max_desc < FD_SETSIZE);
  for (fd = 0; fd <= max_desc; ++fd)
    {
      if (fd_callback_info[fd].thread != NULL
	  && fd_callback_info[fd].thread != current_thread)
	continue;
      if (fd_callback_info[fd].waiting_thread != NULL
	  && fd_callback_info[fd].waiting_thread != current_thread)
	continue;
      if ((fd_callback_info[fd].flags & FOR_WRITE) != 0)
	{
	  FD_SET (fd, mask);
	  fd_callback_info[fd].waiting_thread = current_thread;
	}
    }
}

static void
clear_waiting_thread_info (void)
{
  int fd;

  eassert (max_desc < FD_SETSIZE);
  for (fd = 0; fd <= max_desc; ++fd)
    {
      if (fd_callback_info[fd].waiting_thread == current_thread)
	fd_callback_info[fd].waiting_thread = NULL;
    }
}

/* Return TRUE if the keyboard descriptor is being monitored by the
   current thread, FALSE otherwise.  */
static bool
kbd_is_ours (void)
{
  for (int fd = 0; fd <= max_desc; ++fd)
    {
      if (fd_callback_info[fd].waiting_thread != current_thread)
	continue;
      if ((fd_callback_info[fd].flags & (FOR_READ | KEYBOARD_FD))
	  == (FOR_READ | KEYBOARD_FD))
	return true;
    }
  return false;
}


/* Compute the Lisp form of the process status, p->status, from
   the numeric status that was returned by `wait'.  */

static Lisp_Object status_convert (int);

static void
update_status (struct Lisp_Process *p)
{
  eassert (p->raw_status_new);
  pset_status (p, status_convert (p->raw_status));
  p->raw_status_new = 0;
}

/*  Convert a process status word in Unix format to
    the list that we use internally.  */

static Lisp_Object
status_convert (int w)
{
  if (WIFSTOPPED (w))
    return Fcons (Qstop, Fcons (make_fixnum (WSTOPSIG (w)), Qnil));
  else if (WIFEXITED (w))
    return Fcons (Qexit, Fcons (make_fixnum (WEXITSTATUS (w)), Qnil));
  else if (WIFSIGNALED (w))
    return Fcons (Qsignal, Fcons (make_fixnum (WTERMSIG (w)),
				  WCOREDUMP (w) ? Qt : Qnil));
  else
    return Qrun;
}

/* True if STATUS is that of a process attempting connection.  */

static bool
connecting_status (Lisp_Object status)
{
  return CONSP (status) && EQ (XCAR (status), Qconnect);
}

/* Given a status-list, extract the three pieces of information
   and store them individually through the three pointers.  */

static void
decode_status (Lisp_Object l, Lisp_Object *symbol, Lisp_Object *code,
	       bool *coredump)
{
  Lisp_Object tem;

  if (connecting_status (l))
    l = XCAR (l);

  if (SYMBOLP (l))
    {
      *symbol = l;
      *code = make_fixnum (0);
      *coredump = 0;
    }
  else
    {
      *symbol = XCAR (l);
      tem = XCDR (l);
      *code = XCAR (tem);
      tem = XCDR (tem);
      *coredump = !NILP (tem);
    }
}

/* Return a string describing a process status list.  */

static Lisp_Object
status_message (struct Lisp_Process *p)
{
  Lisp_Object status = p->status;
  Lisp_Object symbol, code;
  bool coredump;
  Lisp_Object string;

  decode_status (status, &symbol, &code, &coredump);

  if (EQ (symbol, Qsignal) || EQ (symbol, Qstop))
    {
      char const *signame;
      synchronize_system_messages_locale ();
      signame = strsignal (XFIXNAT (code));
      if (signame == 0)
	string = build_string ("unknown");
      else
	{
	  int c1, c2;

	  string = build_unibyte_string (signame);
	  if (! NILP (Vlocale_coding_system))
	    string = (code_convert_string_norecord
		      (string, Vlocale_coding_system, 0));
	  c1 = STRING_CHAR (SDATA (string));
	  c2 = downcase (c1);
	  if (c1 != c2)
	    Faset (string, make_fixnum (0), make_fixnum (c2));
	}
      AUTO_STRING (suffix, coredump ? " (core dumped)\n" : "\n");
      return concat2 (string, suffix);
    }
  else if (EQ (symbol, Qexit))
    {
      if (NETCONN1_P (p))
	return build_string (XFIXNAT (code) == 0
			     ? "deleted\n"
			     : "connection broken by remote peer\n");
      if (XFIXNAT (code) == 0)
	return build_string ("finished\n");
      AUTO_STRING (prefix, "exited abnormally with code ");
      string = Fnumber_to_string (code);
      AUTO_STRING (suffix, coredump ? " (core dumped)\n" : "\n");
      return concat3 (prefix, string, suffix);
    }
  else if (EQ (symbol, Qfailed))
    {
      AUTO_STRING (format, "failed with code %s\n");
      return CALLN (Fformat, format, code);
    }
  else
    return Fcopy_sequence (Fsymbol_name (symbol));
}

enum { PTY_NAME_SIZE = 24 };

/* Open an available pty, returning a file descriptor.
   Store into PTY_NAME the file name of the terminal corresponding to the pty.
   Return -1 on failure.  */

static int
allocate_pty (char pty_name[PTY_NAME_SIZE])
{
#ifdef HAVE_PTYS
  int fd;

#ifdef PTY_ITERATION
  PTY_ITERATION
#else
  register int c, i;
  for (c = FIRST_PTY_LETTER; c <= 'z'; c++)
    for (i = 0; i < 16; i++)
#endif
      {
#ifdef PTY_NAME_SPRINTF
	PTY_NAME_SPRINTF
#else
	sprintf (pty_name, "/dev/pty%c%x", c, i);
#endif /* no PTY_NAME_SPRINTF */

#ifdef PTY_OPEN
	PTY_OPEN;
#else /* no PTY_OPEN */
	fd = emacs_open (pty_name, O_RDWR | O_NONBLOCK, 0);
#endif /* no PTY_OPEN */

	if (fd >= 0)
	  {
#ifdef PTY_TTY_NAME_SPRINTF
	    PTY_TTY_NAME_SPRINTF
#else
	    sprintf (pty_name, "/dev/tty%c%x", c, i);
#endif /* no PTY_TTY_NAME_SPRINTF */

	    /* Set FD's close-on-exec flag.  This is needed even if
	       PT_OPEN calls posix_openpt with O_CLOEXEC, since POSIX
	       doesn't require support for that combination.
	       Do this after PTY_TTY_NAME_SPRINTF, which on some platforms
	       doesn't work if the close-on-exec flag is set (Bug#20555).
	       Multithreaded platforms where posix_openpt ignores
	       O_CLOEXEC (or where PTY_OPEN doesn't call posix_openpt)
	       have a race condition between the PTY_OPEN and here.  */
	    fcntl (fd, F_SETFD, FD_CLOEXEC);

	    /* Check to make certain that both sides are available.
	       This avoids a nasty yet stupid bug in rlogins.  */
	    if (faccessat (AT_FDCWD, pty_name, R_OK | W_OK, AT_EACCESS) != 0)
	      {
		emacs_close (fd);
		continue;
	      }
	    setup_pty (fd);
	    return fd;
	  }
      }
#endif /* HAVE_PTYS */
  return -1;
}

/* Allocate basically initialized process.  */

static struct Lisp_Process *
allocate_process (void)
{
  return ALLOCATE_ZEROED_PSEUDOVECTOR (struct Lisp_Process, thread,
				       PVEC_PROCESS);
}

static Lisp_Object
make_process (Lisp_Object name)
{
  struct Lisp_Process *p = allocate_process ();
  /* Initialize Lisp data.  Note that allocate_process initializes all
     Lisp data to nil, so do it only for slots which should not be nil.  */
  pset_status (p, Qrun);
  pset_mark (p, Fmake_marker ());
  pset_thread (p, Fcurrent_thread ());

  /* Initialize non-Lisp data.  Note that allocate_process zeroes out all
     non-Lisp data, so do it only for slots which should not be zero.  */
  p->infd = -1;
  p->outfd = -1;
  for (int i = 0; i < PROCESS_OPEN_FDS; i++)
    p->open_fd[i] = -1;

#ifdef HAVE_GNUTLS
  verify (GNUTLS_STAGE_EMPTY == 0);
  eassert (p->gnutls_initstage == GNUTLS_STAGE_EMPTY);
  eassert (NILP (p->gnutls_boot_parameters));
#endif

  /* If name is already in use, modify it until it is unused.  */

  Lisp_Object name1 = name;
  for (intmax_t i = 1; ; i++)
    {
      Lisp_Object tem = Fget_process (name1);
      if (NILP (tem))
	break;
      char const suffix_fmt[] = "<%"PRIdMAX">";
      char suffix[sizeof suffix_fmt + INT_STRLEN_BOUND (i)];
      AUTO_STRING_WITH_LEN (lsuffix, suffix, sprintf (suffix, suffix_fmt, i));
      name1 = concat2 (name, lsuffix);
    }
  name = name1;
  pset_name (p, name);
  pset_sentinel (p, Qinternal_default_process_sentinel);
  pset_filter (p, Qinternal_default_process_filter);
  Lisp_Object val;
  XSETPROCESS (val, p);
  Vprocess_alist = Fcons (Fcons (name, val), Vprocess_alist);
  return val;
}

static void
remove_process (register Lisp_Object proc)
{
  register Lisp_Object pair;

  pair = Frassq (proc, Vprocess_alist);
  Vprocess_alist = Fdelq (pair, Vprocess_alist);

  deactivate_process (proc);
}

void
update_processes_for_thread_death (Lisp_Object dying_thread)
{
  Lisp_Object pair;

  for (pair = Vprocess_alist; !NILP (pair); pair = XCDR (pair))
    {
      Lisp_Object process = XCDR (XCAR (pair));
      if (EQ (XPROCESS (process)->thread, dying_thread))
	{
	  struct Lisp_Process *proc = XPROCESS (process);

	  pset_thread (proc, Qnil);
	  eassert (proc->infd < FD_SETSIZE);
	  if (proc->infd >= 0)
	    fd_callback_info[proc->infd].thread = NULL;
	  eassert (proc->outfd < FD_SETSIZE);
	  if (proc->outfd >= 0)
	    fd_callback_info[proc->outfd].thread = NULL;
	}
    }
}

#ifdef HAVE_GETADDRINFO_A
static void
free_dns_request (Lisp_Object proc)
{
  struct Lisp_Process *p = XPROCESS (proc);

  if (p->dns_request->ar_result)
    freeaddrinfo (p->dns_request->ar_result);
  xfree (p->dns_request);
  p->dns_request = NULL;
}
#endif


DEFUN ("processp", Fprocessp, Sprocessp, 1, 1, 0,
       doc: /* Return t if OBJECT is a process.  */)
  (Lisp_Object object)
{
  return PROCESSP (object) ? Qt : Qnil;
}

DEFUN ("get-process", Fget_process, Sget_process, 1, 1, 0,
       doc: /* Return the process named NAME, or nil if there is none.  */)
  (register Lisp_Object name)
{
  if (PROCESSP (name))
    return name;
  CHECK_STRING (name);
  return Fcdr (Fassoc (name, Vprocess_alist, Qnil));
}

/* This is how commands for the user decode process arguments.  It
   accepts a process, a process name, a buffer, a buffer name, or nil.
   Buffers denote the first process in the buffer, and nil denotes the
   current buffer.  */

static Lisp_Object
get_process (register Lisp_Object name)
{
  register Lisp_Object proc, obj;
  if (STRINGP (name))
    {
      obj = Fget_process (name);
      if (NILP (obj))
	obj = Fget_buffer (name);
      if (NILP (obj))
	error ("Process %s does not exist", SDATA (name));
    }
  else if (NILP (name))
    obj = Fcurrent_buffer ();
  else
    obj = name;

  /* Now obj should be either a buffer object or a process object.  */
  if (BUFFERP (obj))
    {
      if (NILP (BVAR (XBUFFER (obj), name)))
        error ("Attempt to get process for a dead buffer");
      proc = Fget_buffer_process (obj);
      if (NILP (proc))
        error ("Buffer %s has no process", SDATA (BVAR (XBUFFER (obj), name)));
    }
  else
    {
      CHECK_PROCESS (obj);
      proc = obj;
    }
  return proc;
}


/* Fdelete_process promises to immediately forget about the process, but in
   reality, Emacs needs to remember those processes until they have been
   treated by the SIGCHLD handler and waitpid has been invoked on them;
   otherwise they might fill up the kernel's process table.

   Some processes created by call-process are also put onto this list.

   Members of this list are (process-ID . filename) pairs.  The
   process-ID is a number; the filename, if a string, is a file that
   needs to be removed after the process exits.  */
static Lisp_Object deleted_pid_list;

void
record_deleted_pid (pid_t pid, Lisp_Object filename)
{
  deleted_pid_list = Fcons (Fcons (INT_TO_INTEGER (pid), filename),
			    /* GC treated elements set to nil.  */
			    Fdelq (Qnil, deleted_pid_list));

}

DEFUN ("delete-process", Fdelete_process, Sdelete_process, 0, 1,
       "(list 'message)",
       doc: /* Delete PROCESS: kill it and forget about it immediately.
PROCESS may be a process, a buffer, the name of a process or buffer, or
nil, indicating the current buffer's process.

Interactively, it will kill the current buffer's process.  */)
  (register Lisp_Object process)
{
  register struct Lisp_Process *p;
  bool mess = false;

  /* We use this to see whether we were called interactively.  */
  if (EQ (process, Qmessage))
    {
      mess = true;
      process = Qnil;
    }

  process = get_process (process);
  p = XPROCESS (process);

#ifdef HAVE_GETADDRINFO_A
  if (p->dns_request)
    {
      /* Cancel the request.  Unless shutting down, wait until
	 completion.  Free the request if completely canceled. */

      bool canceled = gai_cancel (p->dns_request) != EAI_NOTCANCELED;
      if (!canceled && !inhibit_sentinels)
	{
	  struct gaicb const *req = p->dns_request;
	  while (gai_suspend (&req, 1, NULL) != 0)
	    continue;
	  canceled = true;
	}
      if (canceled)
	free_dns_request (process);
    }
#endif

  p->raw_status_new = 0;
  if (NETCONN1_P (p) || SERIALCONN1_P (p) || PIPECONN1_P (p))
    {
      pset_status (p, list2 (Qexit, make_fixnum (0)));
      p->tick = ++process_tick;
      status_notify (p);
      redisplay_preserve_echo_area (13);
    }
  else
    {
      if (p->alive)
	record_kill_process (p, Qnil);

      if (p->infd >= 0)
	{
	  /* Update P's status, since record_kill_process will make the
	     SIGCHLD handler update deleted_pid_list, not *P.  */
	  Lisp_Object symbol;
	  if (p->raw_status_new)
	    update_status (p);
	  symbol = CONSP (p->status) ? XCAR (p->status) : p->status;
	  if (! (EQ (symbol, Qsignal) || EQ (symbol, Qexit)))
	    pset_status (p, list2 (Qsignal, make_fixnum (SIGKILL)));

	  p->tick = ++process_tick;
	  status_notify (p);
	  redisplay_preserve_echo_area (13);
	}
    }
  remove_process (process);
  if (mess)
    message ("Deleted process");
  return Qnil;
}

DEFUN ("process-status", Fprocess_status, Sprocess_status, 1, 1, 0,
       doc: /* Return the status of PROCESS.
The returned value is one of the following symbols:
run  -- for a process that is running.
stop -- for a process stopped but continuable.
exit -- for a process that has exited.
signal -- for a process that has got a fatal signal.
open -- for a network stream connection that is open.
listen -- for a network stream server that is listening.
closed -- for a network stream connection that is closed.
connect -- when waiting for a non-blocking connection to complete.
failed -- when a non-blocking connection has failed.
nil -- if arg is a process name and no such process exists.
PROCESS may be a process, a buffer, the name of a process, or
nil, indicating the current buffer's process.  */)
  (register Lisp_Object process)
{
  register struct Lisp_Process *p;
  register Lisp_Object status;

  if (STRINGP (process))
    process = Fget_process (process);
  else
    process = get_process (process);

  if (NILP (process))
    return process;

  p = XPROCESS (process);
  if (p->raw_status_new)
    update_status (p);
  status = p->status;
  if (CONSP (status))
    status = XCAR (status);
  if (NETCONN1_P (p) || SERIALCONN1_P (p) || PIPECONN1_P (p))
    {
      if (EQ (status, Qexit))
	status = Qclosed;
      else if (EQ (p->command, Qt))
	status = Qstop;
      else if (EQ (status, Qrun))
	status = Qopen;
    }
  return status;
}

DEFUN ("process-exit-status", Fprocess_exit_status, Sprocess_exit_status,
       1, 1, 0,
       doc: /* Return the exit status of PROCESS or the signal number that killed it.
If PROCESS has not yet exited or died, return 0.  */)
  (register Lisp_Object process)
{
  CHECK_PROCESS (process);
  if (XPROCESS (process)->raw_status_new)
    update_status (XPROCESS (process));
  if (CONSP (XPROCESS (process)->status))
    return XCAR (XCDR (XPROCESS (process)->status));
  return make_fixnum (0);
}

DEFUN ("process-id", Fprocess_id, Sprocess_id, 1, 1, 0,
       doc: /* Return the process id of PROCESS.
This is the pid of the external process which PROCESS uses or talks to.
It is a fixnum if the value is small enough, otherwise a bignum.
For a network, serial, and pipe connections, this value is nil.  */)
  (register Lisp_Object process)
{
  pid_t pid;

  CHECK_PROCESS (process);
  pid = XPROCESS (process)->pid;
  return pid ? INT_TO_INTEGER (pid) : Qnil;
}

DEFUN ("process-descriptors", Fprocess_descriptors, Sprocess_descriptors, 1, 1, 0,
       doc: /* Return the file descriptors of PROCESS. */)
  (register Lisp_Object process)
{
  Lisp_Object result = Qnil;
  struct Lisp_Process *p;

  CHECK_PROCESS (process);
  p = XPROCESS (process);
  for (int i = 0; i < PROCESS_OPEN_FDS; i++)
    result = Fcons (make_fixnum (p->open_fd[i]), result);
  return Fnreverse (result);
}

DEFUN ("process-name", Fprocess_name, Sprocess_name, 1, 1, 0,
       doc: /* Return the name of PROCESS, as a string.
This is the name of the program invoked in PROCESS,
possibly modified to make it unique among process names.  */)
  (register Lisp_Object process)
{
  CHECK_PROCESS (process);
  return XPROCESS (process)->name;
}

DEFUN ("process-command", Fprocess_command, Sprocess_command, 1, 1, 0,
       doc: /* Return the command that was executed to start PROCESS.
This is a list of strings, the first string being the program executed
and the rest of the strings being the arguments given to it.
For a network or serial or pipe connection, this is nil (process is running)
or t (process is stopped).  */)
  (register Lisp_Object process)
{
  CHECK_PROCESS (process);
  return XPROCESS (process)->command;
}

DEFUN ("process-tty-name", Fprocess_tty_name, Sprocess_tty_name, 1, 1, 0,
       doc: /* Return the name of the terminal PROCESS uses, or nil if none.
This is the terminal that the process itself reads and writes on,
not the name of the pty that Emacs uses to talk with that terminal.  */)
  (register Lisp_Object process)
{
  CHECK_PROCESS (process);
  return XPROCESS (process)->tty_name;
}

DEFUN ("process-select", Fprocess_select, Sprocess_select, 1, 1, 0,
       doc: /* Return list of read-write readiness of PROCESS descriptor.
The list contains two booleans describing whether the process is ready
for read and write in that order.  If the underlying call to pselect()
fails, return nil.  */)
  (register Lisp_Object process)
{
  int nfds;
  struct timespec timeout;

  CHECK_PROCESS (process);

  /* wait_reading_process_output will not compute_write_mask
     unless it's for all processes. */
  fd_set read, write;
  FD_ZERO (&read);
  FD_ZERO (&write);
  FD_SET (XPROCESS (process)->infd, &read);
  FD_SET (XPROCESS (process)->outfd, &write);

  timeout = make_timespec (0, 0);
  nfds = thread_select (pselect, max_desc + 1, &read, &write,
			NULL, &timeout, NULL);
  return nfds < 0
    ? Qnil
    : list2 (FD_ISSET (XPROCESS (process)->infd, &read)
	     ? Qt : Qnil,
	     FD_ISSET (XPROCESS (process)->outfd, &write)
	     ? Qt : Qnil);
}

static void
update_process_mark (struct Lisp_Process *p)
{
  Lisp_Object buffer = p->buffer;
  if (BUFFERP (buffer))
    set_marker_both (p->mark, buffer,
		     BUF_ZV (XBUFFER (buffer)),
		     BUF_ZV_BYTE (XBUFFER (buffer)));
}

DEFUN ("set-process-buffer", Fset_process_buffer, Sset_process_buffer,
       2, 2, 0,
       doc: /* Set buffer associated with PROCESS to BUFFER (a buffer, or nil).
Return BUFFER.  */)
  (register Lisp_Object process, Lisp_Object buffer)
{
  struct Lisp_Process *p;

  CHECK_PROCESS (process);
  if (!NILP (buffer))
    CHECK_BUFFER (buffer);
  p = XPROCESS (process);
  if (!EQ (p->buffer, buffer))
    {
      pset_buffer (p, buffer);
      update_process_mark (p);
    }
  if (NETCONN1_P (p) || SERIALCONN1_P (p) || PIPECONN1_P (p))
    pset_childp (p, plist_put (p->childp, QCbuffer, buffer));
  setup_process_coding_systems (process);
  return buffer;
}

DEFUN ("process-buffer", Fprocess_buffer, Sprocess_buffer,
       1, 1, 0,
       doc: /* Return the buffer PROCESS is associated with.
The default process filter inserts output from PROCESS into this buffer.  */)
  (register Lisp_Object process)
{
  CHECK_PROCESS (process);
  return XPROCESS (process)->buffer;
}

DEFUN ("process-mark", Fprocess_mark, Sprocess_mark,
       1, 1, 0,
       doc: /* Return the marker for the end of the last output from PROCESS.  */)
  (register Lisp_Object process)
{
  CHECK_PROCESS (process);
  return XPROCESS (process)->mark;
}

DEFUN ("set-process-filter", Fset_process_filter, Sset_process_filter,
       2, 2, 0,
       doc: /* Give PROCESS the filter function FILTER; nil means default.
A value of t means stop accepting output from the process.

When a process has a non-default filter, its buffer is not used for output.
Instead, each time it does output, the entire string of output is
passed to the filter.

The filter gets two arguments: the process and the string of output.
The string argument is normally a multibyte string, except:
- if the process's input coding system is no-conversion or raw-text,
  it is a unibyte string (the non-converted input).  */)
  (Lisp_Object process, Lisp_Object filter)
{
  CHECK_PROCESS (process);
  struct Lisp_Process *p = XPROCESS (process);

  /* Don't signal an error if the process's input file descriptor
     is closed.  This could make debugging Lisp more difficult,
     for example when doing something like

     (setq process (start-process ...))
     (debug)
     (set-process-filter process ...)  */

  if (NILP (filter))
    filter = Qinternal_default_process_filter;

  if (p->infd >= 0)
    {
      /* If filter WILL be t, stop reading output.  */
      if (EQ (filter, Qt) && !EQ (p->status, Qlisten))
        delete_read_fd (p->infd);
      else if (/* If filter WAS t, then resume reading output.  */
               EQ (p->filter, Qt)
               /* Network or serial process not stopped:  */
               && !EQ (p->command, Qt))
        add_process_read_fd (p->infd);
    }

  pset_filter (p, filter);

  if (NETCONN1_P (p) || SERIALCONN1_P (p) || PIPECONN1_P (p))
    pset_childp (p, plist_put (p->childp, QCfilter, filter));
  setup_process_coding_systems (process);
  return filter;
}

DEFUN ("process-filter", Fprocess_filter, Sprocess_filter,
       1, 1, 0,
       doc: /* Return the filter function of PROCESS.
See `set-process-filter' for more info on filter functions.  */)
  (register Lisp_Object process)
{
  CHECK_PROCESS (process);
  return XPROCESS (process)->filter;
}

DEFUN ("set-process-sentinel", Fset_process_sentinel, Sset_process_sentinel,
       2, 2, 0,
       doc: /* Give PROCESS the sentinel SENTINEL; nil for default.
The sentinel is called as a function when the process changes state.
It gets two arguments: the process, and a string describing the change.  */)
  (register Lisp_Object process, Lisp_Object sentinel)
{
  struct Lisp_Process *p;

  CHECK_PROCESS (process);
  p = XPROCESS (process);

  if (NILP (sentinel))
    sentinel = Qinternal_default_process_sentinel;

  pset_sentinel (p, sentinel);
  if (NETCONN1_P (p) || SERIALCONN1_P (p) || PIPECONN1_P (p))
    pset_childp (p, plist_put (p->childp, QCsentinel, sentinel));
  return sentinel;
}

DEFUN ("process-sentinel", Fprocess_sentinel, Sprocess_sentinel,
       1, 1, 0,
       doc: /* Return the sentinel of PROCESS.
See `set-process-sentinel' for more info on sentinels.  */)
  (register Lisp_Object process)
{
  CHECK_PROCESS (process);
  return XPROCESS (process)->sentinel;
}

DEFUN ("set-process-thread", Fset_process_thread, Sset_process_thread,
       2, 2, 0,
       doc: /* Set the locking thread of PROCESS to be THREAD.
If THREAD is nil, the process is unlocked.  */)
  (Lisp_Object process, Lisp_Object thread)
{
  struct Lisp_Process *proc;
  struct thread_state *tstate;

  CHECK_PROCESS (process);
  if (NILP (thread))
    tstate = NULL;
  else
    {
      CHECK_THREAD (thread);
      tstate = XTHREAD (thread);
    }

  proc = XPROCESS (process);
  pset_thread (proc, thread);
  eassert (proc->infd < FD_SETSIZE);
  if (proc->infd >= 0)
    fd_callback_info[proc->infd].thread = tstate;
  eassert (proc->outfd < FD_SETSIZE);
  if (proc->outfd >= 0)
    fd_callback_info[proc->outfd].thread = tstate;

  return thread;
}

DEFUN ("process-thread", Fprocess_thread, Sprocess_thread,
       1, 1, 0,
       doc: /* Return the locking thread of PROCESS.
If PROCESS is unlocked, this function returns nil.  */)
  (Lisp_Object process)
{
  CHECK_PROCESS (process);
  return XPROCESS (process)->thread;
}

DEFUN ("set-process-window-size", Fset_process_window_size,
       Sset_process_window_size, 3, 3, 0,
       doc: /* Tell PROCESS that it has logical window size WIDTH by HEIGHT.
Value is t if PROCESS was successfully told about the window size,
nil otherwise.  */)
  (Lisp_Object process, Lisp_Object height, Lisp_Object width)
{
  CHECK_PROCESS (process);

  /* All known platforms store window sizes as 'unsigned short'.  */
  unsigned short h = check_uinteger_max (height, USHRT_MAX);
  unsigned short w = check_uinteger_max (width, USHRT_MAX);

  if (NETCONN_P (process)
      || XPROCESS (process)->infd < 0
      || set_window_size (XPROCESS (process)->infd, h, w) < 0)
    return Qnil;
  else
    return Qt;
}

DEFUN ("set-process-inherit-coding-system-flag",
       Fset_process_inherit_coding_system_flag,
       Sset_process_inherit_coding_system_flag, 2, 2, 0,
       doc: /* Determine whether buffer of PROCESS will inherit coding-system.
If the second argument FLAG is non-nil, then the variable
`buffer-file-coding-system' of the buffer associated with PROCESS
will be bound to the value of the coding system used to decode
the process output.

This is useful when the coding system specified for the process buffer
leaves either the character code conversion or the end-of-line conversion
unspecified, or if the coding system used to decode the process output
is more appropriate for saving the process buffer.

Binding the variable `inherit-process-coding-system' to non-nil before
starting the process is an alternative way of setting the inherit flag
for the process which will run.

This function returns FLAG.  */)
  (register Lisp_Object process, Lisp_Object flag)
{
  CHECK_PROCESS (process);
  XPROCESS (process)->inherit_coding_system_flag = !NILP (flag);
  return flag;
}

DEFUN ("set-process-query-on-exit-flag",
       Fset_process_query_on_exit_flag, Sset_process_query_on_exit_flag,
       2, 2, 0,
       doc: /* Specify if query is needed for PROCESS when Emacs is exited.
If the second argument FLAG is non-nil, Emacs will query the user before
exiting or killing a buffer if PROCESS is running.  This function
returns FLAG.  */)
  (register Lisp_Object process, Lisp_Object flag)
{
  CHECK_PROCESS (process);
  XPROCESS (process)->kill_without_query = NILP (flag);
  return flag;
}

DEFUN ("process-query-on-exit-flag",
       Fprocess_query_on_exit_flag, Sprocess_query_on_exit_flag,
       1, 1, 0,
       doc: /* Return the current value of query-on-exit flag for PROCESS.  */)
  (register Lisp_Object process)
{
  CHECK_PROCESS (process);
  return (XPROCESS (process)->kill_without_query ? Qnil : Qt);
}

DEFUN ("process-contact", Fprocess_contact, Sprocess_contact,
       1, 3, 0,
       doc: /* Return the contact info of PROCESS; t for a real child.
For a network or serial or pipe connection, the value depends on the
optional KEY arg.  If KEY is nil, value is a cons cell of the form
\(HOST SERVICE) for a network connection or (PORT SPEED) for a serial
connection; it is t for a pipe connection.  If KEY is t, the complete
contact information for the connection is returned, else the specific
value for the keyword KEY is returned.  See `make-network-process',
`make-serial-process', or `make-pipe-process' for the list of keywords.

If PROCESS is a non-blocking network process that hasn't been fully
set up yet, this function will block until socket setup has completed.
If the optional NO-BLOCK parameter is specified, return nil instead of
waiting for the process to be fully set up.*/)
  (Lisp_Object process, Lisp_Object key, Lisp_Object no_block)
{
  Lisp_Object contact;

  CHECK_PROCESS (process);
  contact = XPROCESS (process)->childp;

#ifdef DATAGRAM_SOCKETS

  if (NETCONN_P (process) && XPROCESS (process)->infd < 0)
    {
      /* Usually wait for the network process to finish being set
       * up. */
      if (!NILP (no_block))
	return Qnil;

      wait_for_socket_fds (process, "process-contact");
    }

  if (DATAGRAM_CONN_P (process)
      && (EQ (key, Qt) || EQ (key, QCremote)))
    contact = plist_put (contact, QCremote,
			 Fprocess_datagram_address (process));
#endif

  if ((!NETCONN_P (process) && !SERIALCONN_P (process) && !PIPECONN_P (process))
      || EQ (key, Qt))
    return contact;
  if (NILP (key) && NETCONN_P (process))
    return list2 (plist_get (contact, QChost),
		  plist_get (contact, QCservice));
  if (NILP (key) && SERIALCONN_P (process))
    return list2 (plist_get (contact, QCport),
		  plist_get (contact, QCspeed));
  /* FIXME: Return a meaningful value (e.g., the child end of the pipe)
     if the pipe process is useful for purposes other than receiving
     stderr.  */
  if (NILP (key) && PIPECONN_P (process))
    return Qt;
  return plist_get (contact, key);
}

DEFUN ("process-plist", Fprocess_plist, Sprocess_plist,
       1, 1, 0,
       doc: /* Return the plist of PROCESS.  */)
  (register Lisp_Object process)
{
  CHECK_PROCESS (process);
  return XPROCESS (process)->plist;
}

DEFUN ("set-process-plist", Fset_process_plist, Sset_process_plist,
       2, 2, 0,
       doc: /* Replace the plist of PROCESS with PLIST.  Return PLIST.  */)
  (Lisp_Object process, Lisp_Object plist)
{
  CHECK_PROCESS (process);
  CHECK_LIST (plist);

  pset_plist (XPROCESS (process), plist);
  return plist;
}

#if 0 /* Turned off because we don't currently record this info
	 in the process.  Perhaps add it.  */
DEFUN ("process-connection", Fprocess_connection, Sprocess_connection, 1, 1, 0,
       doc: /* Return the connection type of PROCESS.
The value is nil for a pipe, t or `pty' for a pty, or `stream' for
a socket connection.  */)
  (Lisp_Object process)
{
  return XPROCESS (process)->type;
}
#endif

DEFUN ("process-type", Fprocess_type, Sprocess_type, 1, 1, 0,
       doc: /* Return the connection type of PROCESS.
The value is either the symbol `real', `network', `serial', or `pipe'.
PROCESS may be a process, a buffer, the name of a process or buffer, or
nil, indicating the current buffer's process.  */)
  (Lisp_Object process)
{
  Lisp_Object proc;
  proc = get_process (process);
  return XPROCESS (proc)->type;
}

DEFUN ("format-network-address", Fformat_network_address, Sformat_network_address,
       1, 2, 0,
       doc: /* Convert network ADDRESS from internal format to a string.
A 4 or 5 element vector represents an IPv4 address (with port number).
An 8 or 9 element vector represents an IPv6 address (with port number).
If optional second argument OMIT-PORT is non-nil, don't include a port
number in the string, even when present in ADDRESS.
Return nil if format of ADDRESS is invalid.  */)
  (Lisp_Object address, Lisp_Object omit_port)
{
  if (NILP (address))
    return Qnil;

  if (STRINGP (address))  /* AF_LOCAL */
    return address;

  if (VECTORP (address))  /* AF_INET or AF_INET6 */
    {
      register struct Lisp_Vector *p = XVECTOR (address);
      ptrdiff_t size = p->header.size;
      Lisp_Object args[10];
      int nargs, i;
      char const *format;

      if (size == 4 || (size == 5 && !NILP (omit_port)))
	{
	  format = "%d.%d.%d.%d";
	  nargs = 4;
	}
      else if (size == 5)
	{
	  format = "%d.%d.%d.%d:%d";
	  nargs = 5;
	}
      else if (size == 8 || (size == 9 && !NILP (omit_port)))
	{
	  format = "%x:%x:%x:%x:%x:%x:%x:%x";
	  nargs = 8;
	}
      else if (size == 9)
	{
	  format = "[%x:%x:%x:%x:%x:%x:%x:%x]:%d";
	  nargs = 9;
	}
      else
	return Qnil;

      AUTO_STRING (format_obj, format);
      args[0] = format_obj;

      for (i = 0; i < nargs; i++)
	{
	  if (! RANGED_FIXNUMP (0, p->contents[i], 65535))
	    return Qnil;

	  if (nargs <= 5         /* IPv4 */
	      && i < 4           /* host, not port */
	      && XFIXNUM (p->contents[i]) > 255)
	    return Qnil;

	  args[i + 1] = p->contents[i];
	}

      return Fformat (nargs + 1, args);
    }

  if (CONSP (address))
    {
      AUTO_STRING (format, "<Family %d>");
      return CALLN (Fformat, format, Fcar (address));
    }

  return Qnil;
}

DEFUN ("process-list", Fprocess_list, Sprocess_list, 0, 0, 0,
       doc: /* Return a list of all processes that are Emacs sub-processes.  */)
  (void)
{
  return Fmapcar (Qcdr, Vprocess_alist);
}


/* Starting asynchronous inferior processes.  */

DEFUN ("make-process", Fmake_process, Smake_process, 0, MANY, 0,
       doc: /* Start a program in a subprocess.  Return the process object for it.

This is similar to `start-process', but arguments are specified as
keyword/argument pairs.  The following arguments are defined:

:name NAME -- NAME is name for process.  It is modified if necessary
to make it unique.

:buffer BUFFER -- BUFFER is the buffer (or buffer-name) to associate
with the process.  Process output goes at end of that buffer, unless
you specify a filter function to handle the output.  BUFFER may be
also nil, meaning that this process is not associated with any buffer.

:command COMMAND -- COMMAND is a list starting with the program file
name, followed by strings to give to the program as arguments.  If the
program file name is not an absolute file name, `make-process' will
look for the program file name in `exec-path' (which is a list of
directories).

:coding CODING -- If CODING is a symbol, it specifies the coding
system used for both reading and writing for this process.  If CODING
is a cons (DECODING . ENCODING), DECODING is used for reading, and
ENCODING is used for writing.

:noquery BOOL -- When exiting Emacs, query the user if BOOL is nil and
the process is running.  If BOOL is not given, query before exiting.

:stop BOOL -- BOOL must be nil.  The `:stop' key is ignored otherwise
and is retained for compatibility with other process types such as
pipe processes.  Asynchronous subprocesses never start in the
`stopped' state.  Use `stop-process' and `continue-process' to send
signals to stop and continue a process.

:connection-type TYPE -- TYPE is control type of device used to
communicate with subprocesses.  Values are `pipe' to use a pipe, `pty'
to use a pty, or nil to use the default specified through
`process-connection-type'.

:filter FILTER -- Install FILTER as the process filter.

:sentinel SENTINEL -- Install SENTINEL as the process sentinel.

:stderr STDERR -- STDERR is either a buffer or a pipe process attached
to the standard error of subprocess.  Specifying this implies
`:connection-type' is set to `pipe'.  If STDERR is nil, standard error
is mixed with standard output and sent to BUFFER or FILTER.  (Note
that specifying :stderr will create a new, separate (but associated)
process, with its own filter and sentinel.  See
Info node `(elisp) Asynchronous Processes' for more details.)

:file-handler FILE-HANDLER -- If FILE-HANDLER is non-nil, then look
for a file name handler for the current buffer's `default-directory'
and invoke that file name handler to make the process.  If there is no
such handler, proceed as if FILE-HANDLER were nil.

usage: (make-process &rest ARGS)  */)
  (ptrdiff_t nargs, Lisp_Object *args)
{
  Lisp_Object buffer, name, command, program, proc, contact, current_dir, tem;
  Lisp_Object xstderr, stderrproc;
  specpdl_ref count = SPECPDL_INDEX ();

  if (nargs == 0)
    return Qnil;

  /* Save arguments for process-contact and clone-process.  */
  contact = Flist (nargs, args);

  if (!NILP (plist_get (contact, QCfile_handler)))
    {
      Lisp_Object file_handler
        = Ffind_file_name_handler (BVAR (current_buffer, directory),
                                   Qmake_process);
      if (!NILP (file_handler))
        return CALLN (Fapply, file_handler, Qmake_process, contact);
    }

  buffer = plist_get (contact, QCbuffer);
  if (!NILP (buffer))
    buffer = Fget_buffer_create (buffer, Qnil);

  /* Make sure that the child will be able to chdir to the current
     buffer's current directory, or its unhandled equivalent.  We
     can't just have the child check for an error when it does the
     chdir, since it's in a vfork.  */
  current_dir = get_current_directory (true);

  name = plist_get (contact, QCname);
  CHECK_STRING (name);

  command = plist_get (contact, QCcommand);
  if (CONSP (command))
    program = XCAR (command);
  else
    program = Qnil;

  if (!NILP (program))
    CHECK_STRING (program);

  bool query_on_exit = NILP (plist_get (contact, QCnoquery));

  stderrproc = Qnil;
  xstderr = plist_get (contact, QCstderr);
  if (PROCESSP (xstderr))
    {
      if (!PIPECONN_P (xstderr))
	error ("Process is not a pipe process");
      stderrproc = xstderr;
    }
  else if (!NILP (xstderr))
    {
      CHECK_STRING (program);
      stderrproc = CALLN (Fmake_pipe_process,
			  QCname,
			  concat2 (name, build_string (" stderr")),
			  QCbuffer,
			  Fget_buffer_create (xstderr, Qnil),
			  QCnoquery,
			  query_on_exit ? Qnil : Qt);
    }

  proc = make_process (name);
  record_unwind_protect (start_process_unwind, proc);

  pset_childp (XPROCESS (proc), Qt);
  eassert (NILP (XPROCESS (proc)->plist));
  pset_type (XPROCESS (proc), Qreal);
  pset_buffer (XPROCESS (proc), buffer);
  pset_sentinel (XPROCESS (proc), plist_get (contact, QCsentinel));
  pset_filter (XPROCESS (proc), plist_get (contact, QCfilter));
  pset_command (XPROCESS (proc), Fcopy_sequence (command));

  if (!query_on_exit)
    XPROCESS (proc)->kill_without_query = 1;
  tem = plist_get (contact, QCstop);
  /* Normal processes can't be started in a stopped state, see
     Bug#30460.  */
  CHECK_TYPE (NILP (tem), Qnull, tem);

  tem = plist_get (contact, QCconnection_type);
  if (EQ (tem, Qpty))
    XPROCESS (proc)->pty_flag = true;
  else if (EQ (tem, Qpipe))
    XPROCESS (proc)->pty_flag = false;
  else if (NILP (tem))
    XPROCESS (proc)->pty_flag = !NILP (Vprocess_connection_type);
  else
    report_file_error ("Unknown connection type", tem);

  if (!NILP (stderrproc))
    {
      pset_stderrproc (XPROCESS (proc), stderrproc);

      XPROCESS (proc)->pty_flag = false;
    }

#ifdef HAVE_GNUTLS
  /* AKA GNUTLS_INITSTAGE(proc).  */
  verify (GNUTLS_STAGE_EMPTY == 0);
  eassert (XPROCESS (proc)->gnutls_initstage == GNUTLS_STAGE_EMPTY);
  eassert (NILP (XPROCESS (proc)->gnutls_cred_type));
#endif

  XPROCESS (proc)->adaptive_read_buffering
    = (NILP (Vprocess_adaptive_read_buffering) ? 0
       : EQ (Vprocess_adaptive_read_buffering, Qt) ? 1 : 2);

  /* Make the process marker point into the process buffer (if any).  */
  update_process_mark (XPROCESS (proc));

  USE_SAFE_ALLOCA;

  {
    /* Decide coding systems for communicating with the process.  Here
       we don't setup the structure coding_system nor pay attention to
       unibyte mode.  They are done in create_process.  */

    /* Qt denotes we have not yet called Ffind_operation_coding_system.  */
    Lisp_Object coding_systems = Qt;
    Lisp_Object val, *args2;

    tem = plist_get (contact, QCcoding);
    if (!NILP (tem))
      {
	val = tem;
	if (CONSP (val))
	  val = XCAR (val);
      }
    else
      val = Vcoding_system_for_read;
    if (NILP (val))
      {
	ptrdiff_t nargs2 = 3 + list_length (command);
	Lisp_Object tem2;
	SAFE_ALLOCA_LISP (args2, nargs2);
	ptrdiff_t i = 0;
	args2[i++] = Qstart_process;
	args2[i++] = name;
	args2[i++] = buffer;
	for (tem2 = command; CONSP (tem2); tem2 = XCDR (tem2))
	  args2[i++] = XCAR (tem2);
	if (!NILP (program))
	  coding_systems = Ffind_operation_coding_system (nargs2, args2);
	if (CONSP (coding_systems))
	  val = XCAR (coding_systems);
	else if (CONSP (Vdefault_process_coding_system))
	  val = XCAR (Vdefault_process_coding_system);
      }
    pset_decode_coding_system (XPROCESS (proc), val);

    if (!NILP (tem))
      {
	val = tem;
	if (CONSP (val))
	  val = XCDR (val);
      }
    else
      val = Vcoding_system_for_write;
    if (NILP (val))
      {
	if (EQ (coding_systems, Qt))
	  {
	    ptrdiff_t nargs2 = 3 + list_length (command);
	    Lisp_Object tem2;
	    SAFE_ALLOCA_LISP (args2, nargs2);
	    ptrdiff_t i = 0;
	    args2[i++] = Qstart_process;
	    args2[i++] = name;
	    args2[i++] = buffer;
	    for (tem2 = command; CONSP (tem2); tem2 = XCDR (tem2))
	      args2[i++] = XCAR (tem2);
	    if (!NILP (program))
	      coding_systems = Ffind_operation_coding_system (nargs2, args2);
	  }
	if (CONSP (coding_systems))
	  val = XCDR (coding_systems);
	else if (CONSP (Vdefault_process_coding_system))
	  val = XCDR (Vdefault_process_coding_system);
      }
    pset_encode_coding_system (XPROCESS (proc), val);
    /* Note: At this moment, the above coding system may leave
       text-conversion or eol-conversion unspecified.  They will be
       decided after we read output from the process and decode it by
       some coding system, or just before we actually send a text to
       the process.  */
  }


  pset_decoding_buf (XPROCESS (proc), empty_unibyte_string);
  eassert (XPROCESS (proc)->decoding_carryover == 0);
  pset_encoding_buf (XPROCESS (proc), empty_unibyte_string);

  XPROCESS (proc)->inherit_coding_system_flag
    = !(NILP (buffer) || !inherit_process_coding_system);

  if (!NILP (program))
    {
      Lisp_Object program_args = XCDR (command);

      /* If program file name is not absolute, search our path for it.
	 Put the name we will really use in TEM.  */
      if (!IS_DIRECTORY_SEP (SREF (program, 0))
	  && !(SCHARS (program) > 1
	       && IS_DEVICE_SEP (SREF (program, 1))))
	{
	  tem = Qnil;
	  openp (Vexec_path, program, Vexec_suffixes, &tem,
		 make_fixnum (X_OK), false, false);
	  if (NILP (tem))
	    report_file_error ("Searching for program", program);
	  tem = Fexpand_file_name (tem, Qnil);
	}
      else
	{
	  if (!NILP (Ffile_directory_p (program)))
	    error ("Specified program for new process is a directory");
	  tem = program;
	}

      /* Remove "/:" from TEM.  */
      tem = remove_slash_colon (tem);

      Lisp_Object arg_encoding = Qnil;

      /* Encode the file name and put it in NEW_ARGV.
	 That's where the child will use it to execute the program.  */
      tem = list1 (ENCODE_FILE (tem));
      ptrdiff_t new_argc = 1;

      /* Here we encode arguments by the coding system used for sending
	 data to the process.  We don't support using different coding
	 systems for encoding arguments and for encoding data sent to the
	 process.  */

      for (Lisp_Object tem2 = program_args; CONSP (tem2); tem2 = XCDR (tem2))
	{
	  Lisp_Object arg = XCAR (tem2);
	  CHECK_STRING (arg);
	  if (STRING_MULTIBYTE (arg))
	    {
	      if (NILP (arg_encoding))
		arg_encoding = (complement_process_encoding_system
				(XPROCESS (proc)->encode_coding_system));
	      arg = code_convert_string_norecord (arg, arg_encoding, 1);
	    }
	  tem = Fcons (arg, tem);
	  new_argc++;
	}

      /* Now that everything is encoded we can collect the strings into
	 NEW_ARGV.  */
      char **new_argv;
      SAFE_NALLOCA (new_argv, 1, new_argc + 1);
      new_argv[new_argc] = 0;

      for (ptrdiff_t i = new_argc - 1; i >= 0; i--)
	{
	  new_argv[i] = SSDATA (XCAR (tem));
	  tem = XCDR (tem);
	}

      create_process (proc, new_argv, current_dir);
    }
  else
    create_pty (proc);

  return SAFE_FREE_UNBIND_TO (count, proc);
}

/* If PROC doesn't have its pid set, then an error was signaled and
   the process wasn't started successfully, so remove it.  */
static void
start_process_unwind (Lisp_Object proc)
{
  if (XPROCESS (proc)->pid <= 0 && XPROCESS (proc)->pid != -2)
    remove_process (proc);
}

/* If *FD_ADDR is nonnegative, close it, and mark it as closed.  */

static void
close_process_fd (int *fd_addr)
{
  int fd = *fd_addr;
  if (0 <= fd)
    {
      *fd_addr = -1;
      emacs_close (fd);
    }
}

void
dissociate_controlling_tty (void)
{
  if (setsid () < 0)
    {
#ifdef TIOCNOTTY
      /* Needed on Darwin after vfork, since setsid fails in a vforked
	 child that has not execed.
	 I wonder: would just ioctl (fd, TIOCNOTTY, 0) work here, for
	 some fd that the caller already has?  */
      int ttyfd = emacs_open (DEV_TTY, O_RDWR, 0);
      if (0 <= ttyfd)
	{
	  ioctl (ttyfd, TIOCNOTTY, 0);
	  emacs_close (ttyfd);
	}
#endif
    }
}

/* Indexes of file descriptors in open_fds.  */
enum
  {
    /* The pipe from Emacs to its subprocess.  */
    SUBPROCESS_STDIN,
    WRITE_TO_SUBPROCESS,

    /* The main pipe from the subprocess to Emacs.  */
    READ_FROM_SUBPROCESS,
    SUBPROCESS_STDOUT,

    /* The pipe from the subprocess to Emacs that is closed when the
       subprocess execs.  */
    READ_FROM_EXEC_MONITOR,
    EXEC_MONITOR_OUTPUT
  };

verify (PROCESS_OPEN_FDS == EXEC_MONITOR_OUTPUT + 1);

static void
create_process (Lisp_Object process, char **new_argv, Lisp_Object current_dir)
{
  struct Lisp_Process *p = XPROCESS (process);
  int inchannel, outchannel;
  pid_t pid = -1;
  int vfork_errno;
  int forkin, forkout, forkerr = -1;
  bool pty_flag = 0;
  char pty_name[PTY_NAME_SIZE];
  Lisp_Object lisp_pty_name = Qnil;
  sigset_t oldset;

  /* Ensure that the SIGCHLD handler can notify
     `wait_reading_process_output'.  */
  child_signal_init ();

  inchannel = outchannel = -1;

  if (p->pty_flag)
    outchannel = inchannel = allocate_pty (pty_name);

  if (inchannel >= 0)
    {
      p->open_fd[READ_FROM_SUBPROCESS] = inchannel;
#if ! defined (USG) || defined (USG_SUBTTY_WORKS)
      /* On most USG systems it does not work to open the pty's tty here,
	 then close it and reopen it in the child.  */
      /* Don't let this terminal become our controlling terminal
	 (in case we don't have one).  */
      forkout = forkin = emacs_open (pty_name, O_RDWR | O_NOCTTY, 0);
      if (forkin < 0)
	report_file_error ("Opening pty", Qnil);
      p->open_fd[SUBPROCESS_STDIN] = forkin;
#else
      forkin = forkout = -1;
#endif /* not USG, or USG_SUBTTY_WORKS */
      pty_flag = 1;
      lisp_pty_name = build_string (pty_name);
    }
  else
    {
      if (emacs_pipe (p->open_fd + SUBPROCESS_STDIN) != 0
	  || emacs_pipe (p->open_fd + READ_FROM_SUBPROCESS) != 0)
	report_file_error ("Creating pipe", Qnil);
      forkin = p->open_fd[SUBPROCESS_STDIN];
      outchannel = p->open_fd[WRITE_TO_SUBPROCESS];
      inchannel = p->open_fd[READ_FROM_SUBPROCESS];
      forkout = p->open_fd[SUBPROCESS_STDOUT];

#if defined(GNU_LINUX) && defined(F_SETPIPE_SZ)
      fcntl (inchannel, F_SETPIPE_SZ, read_process_output_max);
#endif

      if (!NILP (p->stderrproc))
	{
	  struct Lisp_Process *pp = XPROCESS (p->stderrproc);

	  forkerr = pp->open_fd[SUBPROCESS_STDOUT];

	  /* Close unnecessary file descriptors.  */
	  close_process_fd (&pp->open_fd[WRITE_TO_SUBPROCESS]);
	  close_process_fd (&pp->open_fd[SUBPROCESS_STDIN]);
	}
    }

  if (FD_SETSIZE <= inchannel || FD_SETSIZE <= outchannel)
    report_file_errno ("Creating pipe", Qnil, EMFILE);

#ifndef WINDOWSNT
  if (emacs_pipe (p->open_fd + READ_FROM_EXEC_MONITOR) != 0)
    report_file_error ("Creating pipe", Qnil);
#endif

  fcntl (inchannel, F_SETFL, O_NONBLOCK);
  fcntl (outchannel, F_SETFL, O_NONBLOCK);

  /* Record this as an active process, with its channels.  */
  eassert (0 <= inchannel && inchannel < FD_SETSIZE);
  chan_process[inchannel] = process;
  p->infd = inchannel;
  p->outfd = outchannel;

  /* Previously we recorded the tty descriptor used in the subprocess.
     It was only used for getting the foreground tty process, so now
     we just reopen the device (see emacs_get_tty_pgrp) as this is
     more portable (see USG_SUBTTY_WORKS above).  */

  p->pty_flag = pty_flag;
  pset_status (p, Qrun);

  if (!EQ (p->command, Qt)
      && !EQ (p->filter, Qt))
    add_process_read_fd (inchannel);

  specpdl_ref count = SPECPDL_INDEX ();

  /* This may signal an error.  */
  setup_process_coding_systems (process);
  char **env = make_environment_block (current_dir);

  block_input ();
  block_child_signal (&oldset);

  pty_flag = p->pty_flag;
  eassert (pty_flag == ! NILP (lisp_pty_name));

  vfork_errno
    = emacs_spawn (&pid, forkin, forkout, forkerr, new_argv, env,
                   SSDATA (current_dir),
                   pty_flag ? SSDATA (lisp_pty_name) : NULL, &oldset);

  eassert ((vfork_errno == 0) == (0 < pid));

  p->pid = pid;
  if (pid >= 0)
    p->alive = 1;

  /* Stop blocking in the parent.  */
  unblock_child_signal (&oldset);
  unblock_input ();

  /* Environment block no longer needed.  */
  unbind_to (count, Qnil);

  if (pid < 0)
    report_file_errno (CHILD_SETUP_ERROR_DESC, Qnil, vfork_errno);
  else
    {
      /* vfork succeeded.  */

      /* Close the pipe ends that the child uses, or the child's pty.  */
      close_process_fd (&p->open_fd[SUBPROCESS_STDIN]);
      close_process_fd (&p->open_fd[SUBPROCESS_STDOUT]);

#ifdef WINDOWSNT
      register_child (pid, inchannel);
#endif /* WINDOWSNT */

      pset_tty_name (p, lisp_pty_name);

#ifndef WINDOWSNT
      /* Wait for child_setup to complete in case that vfork is
	 actually defined as fork.  The descriptor
	 XPROCESS (proc)->open_fd[EXEC_MONITOR_OUTPUT]
	 of a pipe is closed at the child side either by close-on-exec
	 on successful execve or the _exit call in child_setup.  */
      {
	char dummy;

	close_process_fd (&p->open_fd[EXEC_MONITOR_OUTPUT]);
	emacs_read (p->open_fd[READ_FROM_EXEC_MONITOR], &dummy, 1);
	close_process_fd (&p->open_fd[READ_FROM_EXEC_MONITOR]);
      }
#endif
      if (!NILP (p->stderrproc))
	{
	  struct Lisp_Process *pp = XPROCESS (p->stderrproc);
	  close_process_fd (&pp->open_fd[SUBPROCESS_STDOUT]);
	}
    }
}

static void
create_pty (Lisp_Object process)
{
  struct Lisp_Process *p = XPROCESS (process);
  char pty_name[PTY_NAME_SIZE];
  int pty_fd = !p->pty_flag ? -1 : allocate_pty (pty_name);

  if (pty_fd >= 0)
    {
      p->open_fd[SUBPROCESS_STDIN] = pty_fd;
      if (FD_SETSIZE <= pty_fd)
	report_file_errno ("Opening pty", Qnil, EMFILE);
#if ! defined (USG) || defined (USG_SUBTTY_WORKS)
      /* On most USG systems it does not work to open the pty's tty here,
	 then close it and reopen it in the child.  */
      /* Don't let this terminal become our controlling terminal
	 (in case we don't have one).  */
      int forkout = emacs_open (pty_name, O_RDWR | O_NOCTTY, 0);
      if (forkout < 0)
	report_file_error ("Opening pty", Qnil);
      p->open_fd[WRITE_TO_SUBPROCESS] = forkout;
#if defined (DONT_REOPEN_PTY)
      /* In the case that vfork is defined as fork, the parent process
	 (Emacs) may send some data before the child process completes
	 tty options setup.  So we setup tty before forking.  */
      child_setup_tty (forkout);
#endif /* DONT_REOPEN_PTY */
#endif /* not USG, or USG_SUBTTY_WORKS */

      fcntl (pty_fd, F_SETFL, O_NONBLOCK);

      /* Record this as an active process, with its channels.
	 As a result, child_setup will close Emacs's side of the pipes.  */
      eassert (0 <= pty_fd && pty_fd < FD_SETSIZE);
      chan_process[pty_fd] = process;
      p->infd = pty_fd;
      p->outfd = pty_fd;

      /* Previously we recorded the tty descriptor used in the subprocess.
	 It was only used for getting the foreground tty process, so now
	 we just reopen the device (see emacs_get_tty_pgrp) as this is
	 more portable (see USG_SUBTTY_WORKS above).  */

      p->pty_flag = 1;
      pset_status (p, Qrun);
      setup_process_coding_systems (process);

      if (!EQ (p->filter, Qt))
	add_process_read_fd (pty_fd);

      pset_tty_name (p, build_string (pty_name));
    }

  p->pid = -2;
}

DEFUN ("make-pipe-process", Fmake_pipe_process, Smake_pipe_process,
       0, MANY, 0,
       doc: /* Create and return a bidirectional pipe process.

In Emacs, pipes are represented by process objects, so input and
output work as for subprocesses, and `delete-process' closes a pipe.
However, a pipe process has no process id, it cannot be signaled,
and the status codes are different from normal processes.

Arguments are specified as keyword/argument pairs.  The following
arguments are defined:

:name NAME -- NAME is the name of the process.  It is modified if necessary to make it unique.

:buffer BUFFER -- BUFFER is the buffer (or buffer-name) to associate
with the process.  Process output goes at the end of that buffer,
unless you specify a filter function to handle the output.  If BUFFER
is not given, the value of NAME is used.

:coding CODING -- If CODING is a symbol, it specifies the coding
system used for both reading and writing for this process.  If CODING
is a cons (DECODING . ENCODING), DECODING is used for reading, and
ENCODING is used for writing.

:noquery BOOL -- When exiting Emacs, query the user if BOOL is nil and
the process is running.  If BOOL is not given, query before exiting.

:stop BOOL -- Start process in the `stopped' state if BOOL non-nil.
In the stopped state, a pipe process does not accept incoming data,
but you can send outgoing data.  The stopped state is cleared by
`continue-process' and set by `stop-process'.

:filter FILTER -- Install FILTER as the process filter.

:sentinel SENTINEL -- Install SENTINEL as the process sentinel.

usage:  (make-pipe-process &rest ARGS)  */)
  (ptrdiff_t nargs, Lisp_Object *args)
{
  Lisp_Object proc, contact;
  struct Lisp_Process *p;
  Lisp_Object name, buffer;
  Lisp_Object tem;
  int inchannel, outchannel;

  if (nargs == 0)
    return Qnil;

  contact = Flist (nargs, args);

  name = plist_get (contact, QCname);
  CHECK_STRING (name);
  proc = make_process (name);
  specpdl_ref specpdl_count = SPECPDL_INDEX ();
  record_unwind_protect (remove_process, proc);
  p = XPROCESS (proc);

  if (emacs_pipe (p->open_fd + SUBPROCESS_STDIN) != 0
      || emacs_pipe (p->open_fd + READ_FROM_SUBPROCESS) != 0)
    report_file_error ("Creating pipe", Qnil);
  outchannel = p->open_fd[WRITE_TO_SUBPROCESS];
  inchannel = p->open_fd[READ_FROM_SUBPROCESS];

  if (FD_SETSIZE <= inchannel || FD_SETSIZE <= outchannel)
    report_file_errno ("Creating pipe", Qnil, EMFILE);

  fcntl (inchannel, F_SETFL, O_NONBLOCK);
  fcntl (outchannel, F_SETFL, O_NONBLOCK);

#ifdef WINDOWSNT
  register_aux_fd (inchannel);
#endif

  /* Record this as an active process, with its channels.  */
  eassert (0 <= inchannel && inchannel < FD_SETSIZE);
  chan_process[inchannel] = proc;
  p->infd = inchannel;
  p->outfd = outchannel;

<<<<<<< HEAD
  buffer = Fplist_get (contact, QCbuffer);
=======
  if (inchannel > max_desc)
    max_desc = inchannel;

  buffer = plist_get (contact, QCbuffer);
>>>>>>> f9f41c58
  if (NILP (buffer))
    buffer = name;
  buffer = Fget_buffer_create (buffer, Qnil);
  pset_buffer (p, buffer);

  pset_childp (p, contact);
  pset_plist (p, Fcopy_sequence (plist_get (contact, QCplist)));
  pset_type (p, Qpipe);
  pset_sentinel (p, plist_get (contact, QCsentinel));
  pset_filter (p, plist_get (contact, QCfilter));
  eassert (NILP (p->log));
  if (tem = plist_get (contact, QCnoquery), !NILP (tem))
    p->kill_without_query = 1;
  if (tem = plist_get (contact, QCstop), !NILP (tem))
    pset_command (p, Qt);
  eassert (! p->pty_flag);

  if (!EQ (p->command, Qt)
      && !EQ (p->filter, Qt))
    add_process_read_fd (inchannel);
  p->adaptive_read_buffering
    = (NILP (Vprocess_adaptive_read_buffering) ? 0
       : EQ (Vprocess_adaptive_read_buffering, Qt) ? 1 : 2);

  /* Make the process marker point into the process buffer (if any).  */
  update_process_mark (p);

  {
    /* Setup coding systems for communicating with the network stream.  */

    /* Qt denotes we have not yet called Ffind_operation_coding_system.  */
    Lisp_Object coding_systems = Qt;
    Lisp_Object val;

    tem = plist_get (contact, QCcoding);
    val = Qnil;
    if (!NILP (tem))
      {
	val = tem;
	if (CONSP (val))
	  val = XCAR (val);
      }
    else if (!NILP (Vcoding_system_for_read))
      val = Vcoding_system_for_read;
    else if ((!NILP (buffer) && NILP (BVAR (XBUFFER (buffer), enable_multibyte_characters)))
	     || (NILP (buffer) && NILP (BVAR (&buffer_slot_defaults, enable_multibyte_characters))))
      /* We dare not decode end-of-line format by setting VAL to
	 Qraw_text, because the existing Emacs Lisp libraries
	 assume that they receive bare code including a sequence of
	 CR LF.  */
      val = Qnil;
    else
      {
	if (CONSP (coding_systems))
	  val = XCAR (coding_systems);
	else if (CONSP (Vdefault_process_coding_system))
	  val = XCAR (Vdefault_process_coding_system);
	else
	  val = Qnil;
      }
    pset_decode_coding_system (p, val);

    if (!NILP (tem))
      {
	val = tem;
	if (CONSP (val))
	  val = XCDR (val);
      }
    else if (!NILP (Vcoding_system_for_write))
      val = Vcoding_system_for_write;
    else if (NILP (BVAR (current_buffer, enable_multibyte_characters)))
      val = Qnil;
    else
      {
	if (CONSP (coding_systems))
	  val = XCDR (coding_systems);
	else if (CONSP (Vdefault_process_coding_system))
	  val = XCDR (Vdefault_process_coding_system);
	else
	  val = Qnil;
      }
    pset_encode_coding_system (p, val);
  }
  /* This may signal an error.  */
  setup_process_coding_systems (proc);

  pset_decoding_buf (p, empty_unibyte_string);
  eassert (p->decoding_carryover == 0);
  pset_encoding_buf (p, empty_unibyte_string);

  specpdl_ptr = specpdl_ref_to_ptr (specpdl_count);

  return proc;
}


/* Convert an internal struct sockaddr to a lisp object (vector or string).
   The address family of sa is not included in the result.  */

Lisp_Object
conv_sockaddr_to_lisp (struct sockaddr *sa, ptrdiff_t len)
{
  Lisp_Object address;
  unsigned char *cp;
  struct Lisp_Vector *p;

  /* Workaround for a bug in getsockname on BSD: Names bound to
     sockets in the UNIX domain are inaccessible; getsockname returns
     a zero length name.  */
  if (len < offsetof (struct sockaddr, sa_family) + sizeof (sa->sa_family))
    return empty_unibyte_string;

  switch (sa->sa_family)
    {
    case AF_INET:
      {
	DECLARE_POINTER_ALIAS (sin, struct sockaddr_in, sa);
	len = sizeof (sin->sin_addr) + 1;
	address = make_vector (len);
	p = XVECTOR (address);
	p->contents[--len] = make_fixnum (ntohs (sin->sin_port));
	cp = (unsigned char *) &sin->sin_addr;
	break;
      }
#ifdef AF_INET6
    case AF_INET6:
      {
	DECLARE_POINTER_ALIAS (sin6, struct sockaddr_in6, sa);
	DECLARE_POINTER_ALIAS (ip6, uint16_t, &sin6->sin6_addr);
	len = sizeof (sin6->sin6_addr) / 2 + 1;
	address = make_vector (len);
	p = XVECTOR (address);
	p->contents[--len] = make_fixnum (ntohs (sin6->sin6_port));
	for (ptrdiff_t i = 0; i < len; i++)
	  p->contents[i] = make_fixnum (ntohs (ip6[i]));
	return address;
      }
#endif
#ifdef HAVE_LOCAL_SOCKETS
    case AF_LOCAL:
      {
	DECLARE_POINTER_ALIAS (sockun, struct sockaddr_un, sa);
        ptrdiff_t name_length = len - offsetof (struct sockaddr_un, sun_path);
        /* If the first byte is NUL, the name is a Linux abstract
           socket name, and the name can contain embedded NULs.  If
           it's not, we have a NUL-terminated string.  Be careful not
           to walk past the end of the object looking for the name
           terminator, however.  */
        if (name_length > 0 && sockun->sun_path[0] != '\0')
          {
            const char *terminator
	      = memchr (sockun->sun_path, '\0', name_length);

            if (terminator)
              name_length = terminator - (const char *) sockun->sun_path;
          }

	return make_unibyte_string (sockun->sun_path, name_length);
      }
#endif
    default:
      len -= offsetof (struct sockaddr, sa_family) + sizeof (sa->sa_family);
      address = Fcons (make_fixnum (sa->sa_family), initialize_vector (len, Qnil));
      p = XVECTOR (XCDR (address));
      cp = (unsigned char *) &sa->sa_family + sizeof (sa->sa_family);
      break;
    }

  for (ptrdiff_t i = 0; i < len; i++)
    p->contents[i] = make_fixnum (*cp++);

  return address;
}

/* Convert an internal struct addrinfo to a Lisp object.  */

static Lisp_Object
conv_addrinfo_to_lisp (struct addrinfo *res)
{
  Lisp_Object protocol = make_fixnum (res->ai_protocol);
  eassert (XFIXNUM (protocol) == res->ai_protocol);
  return Fcons (protocol, conv_sockaddr_to_lisp (res->ai_addr, res->ai_addrlen));
}


/* Get family and required size for sockaddr structure to hold ADDRESS.  */

static ptrdiff_t
get_lisp_to_sockaddr_size (Lisp_Object address, int *familyp)
{
  struct Lisp_Vector *p;

  if (VECTORP (address))
    {
      p = XVECTOR (address);
      if (p->header.size == 5)
	{
	  *familyp = AF_INET;
	  return sizeof (struct sockaddr_in);
	}
#ifdef AF_INET6
      else if (p->header.size == 9)
	{
	  *familyp = AF_INET6;
	  return sizeof (struct sockaddr_in6);
	}
#endif
    }
#ifdef HAVE_LOCAL_SOCKETS
  else if (STRINGP (address))
    {
      *familyp = AF_LOCAL;
      return sizeof (struct sockaddr_un);
    }
#endif
  else if (CONSP (address) && TYPE_RANGED_FIXNUMP (int, XCAR (address))
	   && VECTORP (XCDR (address)))
    {
      struct sockaddr *sa;
      p = XVECTOR (XCDR (address));
      if (MAX_ALLOCA - sizeof sa->sa_family < p->header.size)
	return 0;
      *familyp = XFIXNUM (XCAR (address));
      return p->header.size + sizeof (sa->sa_family);
    }
  return 0;
}

/* Convert an address object (vector or string) to an internal sockaddr.

   The address format has been basically validated by
   get_lisp_to_sockaddr_size, but this does not mean FAMILY is valid;
   it could have come from user data.  So if FAMILY is not valid,
   we return after zeroing *SA.  */

static void
conv_lisp_to_sockaddr (int family, Lisp_Object address, struct sockaddr *sa, int len)
{
  register struct Lisp_Vector *p;
  register unsigned char *cp = NULL;
  register int i;
  EMACS_INT hostport;

  memset (sa, 0, len);

  if (VECTORP (address))
    {
      p = XVECTOR (address);
      if (family == AF_INET)
	{
	  DECLARE_POINTER_ALIAS (sin, struct sockaddr_in, sa);
	  len = sizeof (sin->sin_addr) + 1;
	  hostport = XFIXNUM (p->contents[--len]);
	  sin->sin_port = htons (hostport);
	  cp = (unsigned char *)&sin->sin_addr;
	  sa->sa_family = family;
	}
#ifdef AF_INET6
      else if (family == AF_INET6)
	{
	  DECLARE_POINTER_ALIAS (sin6, struct sockaddr_in6, sa);
	  DECLARE_POINTER_ALIAS (ip6, uint16_t, &sin6->sin6_addr);
	  len = sizeof (sin6->sin6_addr) / 2 + 1;
	  hostport = XFIXNUM (p->contents[--len]);
	  sin6->sin6_port = htons (hostport);
	  for (i = 0; i < len; i++)
	    if (FIXNUMP (p->contents[i]))
	      {
		int j = XFIXNUM (p->contents[i]) & 0xffff;
		ip6[i] = ntohs (j);
	      }
	  sa->sa_family = family;
	  return;
	}
#endif
      else
	return;
    }
  else if (STRINGP (address))
    {
#ifdef HAVE_LOCAL_SOCKETS
      if (family == AF_LOCAL)
	{
	  DECLARE_POINTER_ALIAS (sockun, struct sockaddr_un, sa);
	  cp = SDATA (address);
	  for (i = 0; i < sizeof (sockun->sun_path) && *cp; i++)
	    sockun->sun_path[i] = *cp++;
	  sa->sa_family = family;
	}
#endif
      return;
    }
  else
    {
      p = XVECTOR (XCDR (address));
      cp = (unsigned char *)sa + sizeof (sa->sa_family);
    }

  for (i = 0; i < len; i++)
    if (FIXNUMP (p->contents[i]))
      *cp++ = XFIXNAT (p->contents[i]) & 0xff;
}

#ifdef DATAGRAM_SOCKETS
DEFUN ("process-datagram-address", Fprocess_datagram_address, Sprocess_datagram_address,
       1, 1, 0,
       doc: /* Get the current datagram address associated with PROCESS.
If PROCESS is a non-blocking network process that hasn't been fully
set up yet, this function will block until socket setup has completed.  */)
  (Lisp_Object process)
{
  int channel;

  CHECK_PROCESS (process);

  if (NETCONN_P (process))
    wait_for_socket_fds (process, "process-datagram-address");

  if (!DATAGRAM_CONN_P (process))
    return Qnil;

  channel = XPROCESS (process)->infd;
  eassert (0 <= channel && channel < FD_SETSIZE);
  return conv_sockaddr_to_lisp (datagram_address[channel].sa,
				datagram_address[channel].len);
}

DEFUN ("set-process-datagram-address", Fset_process_datagram_address, Sset_process_datagram_address,
       2, 2, 0,
       doc: /* Set the datagram address for PROCESS to ADDRESS.
Return nil upon error setting address, ADDRESS otherwise.

If PROCESS is a non-blocking network process that hasn't been fully
set up yet, this function will block until socket setup has completed.  */)
  (Lisp_Object process, Lisp_Object address)
{
  int channel;
  int family;
  ptrdiff_t len;

  CHECK_PROCESS (process);

  if (NETCONN_P (process))
    wait_for_socket_fds (process, "set-process-datagram-address");

  if (!DATAGRAM_CONN_P (process))
    return Qnil;

  channel = XPROCESS (process)->infd;

  len = get_lisp_to_sockaddr_size (address, &family);
  eassert (0 <= channel && channel < FD_SETSIZE);
  if (len == 0 || datagram_address[channel].len != len)
    return Qnil;
  conv_lisp_to_sockaddr (family, address, datagram_address[channel].sa, len);
  return address;
}
#endif


static const struct socket_options {
  /* The name of this option.  Should be lowercase version of option
     name without SO_ prefix.  */
  const char *name;
  /* Option level SOL_...  */
  int optlevel;
  /* Option number SO_...  */
  int optnum;
  enum { SOPT_UNKNOWN, SOPT_BOOL, SOPT_INT, SOPT_IFNAME, SOPT_LINGER, SOPT_TIMEVAL } opttype;
  enum { OPIX_NONE = 0, OPIX_MISC = 1, OPIX_REUSEADDR = 2 } optbit;
} socket_options[] =
  {
#ifdef SO_BINDTODEVICE
    { ":bindtodevice", SOL_SOCKET, SO_BINDTODEVICE, SOPT_IFNAME, OPIX_MISC },
#endif
#ifdef SO_BROADCAST
    { ":broadcast", SOL_SOCKET, SO_BROADCAST, SOPT_BOOL, OPIX_MISC },
#endif
#ifdef SO_DONTROUTE
    { ":dontroute", SOL_SOCKET, SO_DONTROUTE, SOPT_BOOL, OPIX_MISC },
#endif
#ifdef SO_KEEPALIVE
    { ":keepalive", SOL_SOCKET, SO_KEEPALIVE, SOPT_BOOL, OPIX_MISC },
#endif
#ifdef SO_LINGER
    { ":linger", SOL_SOCKET, SO_LINGER, SOPT_LINGER, OPIX_MISC },
#endif
#ifdef SO_OOBINLINE
    { ":oobinline", SOL_SOCKET, SO_OOBINLINE, SOPT_BOOL, OPIX_MISC },
#endif
#ifdef SO_PRIORITY
    { ":priority", SOL_SOCKET, SO_PRIORITY, SOPT_INT, OPIX_MISC },
#endif
#ifdef SO_REUSEADDR
    { ":reuseaddr", SOL_SOCKET, SO_REUSEADDR, SOPT_BOOL, OPIX_REUSEADDR },
#endif
#ifdef TCP_NODELAY
    { ":tcpnodelay", IPPROTO_TCP, TCP_NODELAY, SOPT_BOOL, OPIX_MISC },
#endif
#ifdef SO_SNDBUF
    { ":sndbuf", SOL_SOCKET, SO_SNDBUF, SOPT_INT, OPIX_MISC },
#endif
#ifdef SO_RCVBUF
    { ":rcvbuf", SOL_SOCKET, SO_RCVBUF, SOPT_INT, OPIX_MISC },
#endif
#ifdef SO_RCVTIMEO
    { ":rcvtimeo", SOL_SOCKET, SO_RCVTIMEO, SOPT_TIMEVAL, OPIX_MISC },
#endif
#ifdef SO_SNDTIMEO
    { ":sndtimeo", SOL_SOCKET, SO_SNDTIMEO, SOPT_TIMEVAL, OPIX_MISC },
#endif
    { 0, 0, 0, SOPT_UNKNOWN, OPIX_NONE }
  };

/* Set option OPT to value VAL on socket S.

   Return (1<<socket_options[OPT].optbit) if option is known, 0 otherwise.
   Signals an error if setting a known option fails.
*/

static int
set_socket_option (int s, Lisp_Object opt, Lisp_Object val)
{
  char *name;
  const struct socket_options *sopt;
  int ret = 0;

  CHECK_SYMBOL (opt);

  name = SSDATA (SYMBOL_NAME (opt));
  for (sopt = socket_options; sopt->name; sopt++)
    if (strcmp (name, sopt->name) == 0)
      break;

  switch (sopt->opttype)
    {
    case SOPT_BOOL:
      {
	int optval;
	optval = NILP (val) ? 0 : 1;
	ret = setsockopt (s, sopt->optlevel, sopt->optnum,
			  &optval, sizeof (optval));
	break;
      }

    case SOPT_INT:
      {
	int optval;
	if (TYPE_RANGED_FIXNUMP (int, val))
	  optval = XFIXNUM (val);
	else
	  error ("Bad option value for %s", name);
	ret = setsockopt (s, sopt->optlevel, sopt->optnum,
			  &optval, sizeof (optval));
	break;
      }

    case SOPT_TIMEVAL:
      {
	struct timeval timeout;
	if (TYPE_RANGED_FIXNUMP (int, CAR_SAFE (val))
	    && TYPE_RANGED_FIXNUMP (int, CAR_SAFE (CDR_SAFE (val))))
	  {
	    timeout.tv_sec = XFIXNUM (XCAR (val));
	    timeout.tv_usec = XFIXNUM (XCAR (XCDR (val)));
	    ret = setsockopt (s, sopt->optlevel, sopt->optnum,
			      (char *)&timeout, sizeof (timeout));
	  }
	break;
      }

#ifdef SO_BINDTODEVICE
    case SOPT_IFNAME:
      {
	char devname[IFNAMSIZ + 1];

	/* This is broken, at least in the Linux 2.4 kernel.
	   To unbind, the arg must be a zero integer, not the empty string.
	   This should work on all systems.   KFS. 2003-09-23.  */
	memset (devname, 0, sizeof devname);
	if (STRINGP (val))
	  memcpy (devname, SDATA (val), min (SBYTES (val), IFNAMSIZ));
	else if (!NILP (val))
	  error ("Bad option value for %s", name);
	ret = setsockopt (s, sopt->optlevel, sopt->optnum,
			  devname, IFNAMSIZ);
	break;
      }
#endif

#ifdef SO_LINGER
    case SOPT_LINGER:
      {
	struct linger linger;

	linger.l_onoff = 1;
	linger.l_linger = 0;
	if (TYPE_RANGED_FIXNUMP (int, val))
	  linger.l_linger = XFIXNUM (val);
	else
	  linger.l_onoff = NILP (val) ? 0 : 1;
	ret = setsockopt (s, sopt->optlevel, sopt->optnum,
			  &linger, sizeof (linger));
	break;
      }
#endif

    default:
      return 0;
    }

  if (ret < 0)
    {
      int setsockopt_errno = errno;
      report_file_errno ("Cannot set network option", list2 (opt, val),
			 setsockopt_errno);
    }

  return (1 << sopt->optbit);
}


DEFUN ("set-network-process-option",
       Fset_network_process_option, Sset_network_process_option,
       3, 4, 0,
       doc: /* For network process PROCESS set option OPTION to value VALUE.
See `make-network-process' for a list of options and values.
If optional fourth arg NO-ERROR is non-nil, don't signal an error if
OPTION is not a supported option, return nil instead; otherwise return t.

If PROCESS is a non-blocking network process that hasn't been fully
set up yet, this function will block until socket setup has completed. */)
  (Lisp_Object process, Lisp_Object option, Lisp_Object value, Lisp_Object no_error)
{
  int s;
  struct Lisp_Process *p;

  CHECK_PROCESS (process);
  p = XPROCESS (process);
  if (!NETCONN1_P (p))
    error ("Process is not a network process");

  wait_for_socket_fds (process, "set-network-process-option");

  s = p->infd;
  if (s < 0)
    error ("Process is not running");

  if (set_socket_option (s, option, value))
    {
      pset_childp (p, plist_put (p->childp, option, value));
      return Qt;
    }

  if (NILP (no_error))
    error ("Unknown or unsupported option");

  return Qnil;
}


DEFUN ("serial-process-configure",
       Fserial_process_configure,
       Sserial_process_configure,
       0, MANY, 0,
       doc: /* Configure speed, bytesize, etc. of a serial process.

Arguments are specified as keyword/argument pairs.  Attributes that
are not given are re-initialized from the process's current
configuration (available via the function `process-contact') or set to
reasonable default values.  The following arguments are defined:

:process PROCESS
:name NAME
:buffer BUFFER
:port PORT
-- Any of these arguments can be given to identify the process that is
to be configured.  If none of these arguments is given, the current
buffer's process is used.

:speed SPEED -- SPEED is the speed of the serial port in bits per
second, also called baud rate.  Any value can be given for SPEED, but
most serial ports work only at a few defined values between 1200 and
115200, with 9600 being the most common value.  If SPEED is nil, the
serial port is not configured any further, i.e., all other arguments
are ignored.  This may be useful for special serial ports such as
Bluetooth-to-serial converters which can only be configured through AT
commands.  A value of nil for SPEED can be used only when passed
through `make-serial-process' or `serial-term'.

:bytesize BYTESIZE -- BYTESIZE is the number of bits per byte, which
can be 7 or 8.  If BYTESIZE is not given or nil, a value of 8 is used.

:parity PARITY -- PARITY can be nil (don't use parity), the symbol
`odd' (use odd parity), or the symbol `even' (use even parity).  If
PARITY is not given, no parity is used.

:stopbits STOPBITS -- STOPBITS is the number of stopbits used to
terminate a byte transmission.  STOPBITS can be 1 or 2.  If STOPBITS
is not given or nil, 1 stopbit is used.

:flowcontrol FLOWCONTROL -- FLOWCONTROL determines the type of
flowcontrol to be used, which is either nil (don't use flowcontrol),
the symbol `hw' (use RTS/CTS hardware flowcontrol), or the symbol `sw'
\(use XON/XOFF software flowcontrol).  If FLOWCONTROL is not given, no
flowcontrol is used.

`serial-process-configure' is called by `make-serial-process' for the
initial configuration of the serial port.

Examples:

\(serial-process-configure :process "/dev/ttyS0" :speed 1200)

\(serial-process-configure
    :buffer "COM1" :stopbits 1 :parity \\='odd :flowcontrol \\='hw)

\(serial-process-configure :port "\\\\.\\COM13" :bytesize 7)

usage: (serial-process-configure &rest ARGS)  */)
  (ptrdiff_t nargs, Lisp_Object *args)
{
  struct Lisp_Process *p;
  Lisp_Object contact = Qnil;
  Lisp_Object proc = Qnil;

  contact = Flist (nargs, args);

  proc = plist_get (contact, QCprocess);
  if (NILP (proc))
    proc = plist_get (contact, QCname);
  if (NILP (proc))
    proc = plist_get (contact, QCbuffer);
  if (NILP (proc))
    proc = plist_get (contact, QCport);
  proc = get_process (proc);
  p = XPROCESS (proc);
  if (!EQ (p->type, Qserial))
    error ("Not a serial process");

  if (NILP (plist_get (p->childp, QCspeed)))
    return Qnil;

  serial_configure (p, contact);
  return Qnil;
}

DEFUN ("make-serial-process", Fmake_serial_process, Smake_serial_process,
       0, MANY, 0,
       doc: /* Create and return a serial port process.

In Emacs, serial port connections are represented by process objects,
so input and output work as for subprocesses, and `delete-process'
closes a serial port connection.  However, a serial process has no
process id, it cannot be signaled, and the status codes are different
from normal processes.

`make-serial-process' creates a process and a buffer, on which you
probably want to use `process-send-string'.  Try \\[serial-term] for
an interactive terminal.  See below for examples.

Arguments are specified as keyword/argument pairs.  The following
arguments are defined:

:port PORT -- (mandatory) PORT is the path or name of the serial port.
For example, this could be "/dev/ttyS0" on Unix.  On Windows, this
could be "COM1", or "\\\\.\\COM10" for ports higher than COM9 (double
the backslashes in strings).

:speed SPEED -- (mandatory) is handled by `serial-process-configure',
which this function calls.

:name NAME -- NAME is the name of the process.  If NAME is not given,
the value of PORT is used.

:buffer BUFFER -- BUFFER is the buffer (or buffer-name) to associate
with the process.  Process output goes at the end of that buffer,
unless you specify a filter function to handle the output.  If BUFFER
is not given, the value of NAME is used.

:coding CODING -- If CODING is a symbol, it specifies the coding
system used for both reading and writing for this process.  If CODING
is a cons (DECODING . ENCODING), DECODING is used for reading, and
ENCODING is used for writing.

:noquery BOOL -- When exiting Emacs, query the user if BOOL is nil and
the process is running.  If BOOL is not given, query before exiting.

:stop BOOL -- Start process in the `stopped' state if BOOL is non-nil.
In the stopped state, a serial process does not accept incoming data,
but you can send outgoing data.  The stopped state is cleared by
`continue-process' and set by `stop-process'.

:filter FILTER -- Install FILTER as the process filter.

:sentinel SENTINEL -- Install SENTINEL as the process sentinel.

:plist PLIST -- Install PLIST as the initial plist of the process.

:bytesize
:parity
:stopbits
:flowcontrol
-- This function calls `serial-process-configure' to handle these
arguments.

The original argument list, possibly modified by later configuration,
is available via the function `process-contact'.

Examples:

\(make-serial-process :port "/dev/ttyS0" :speed 9600)

\(make-serial-process :port "COM1" :speed 115200 :stopbits 2)

\(make-serial-process :port "\\\\.\\COM13" :speed 1200 :bytesize 7 :parity \\='odd)

\(make-serial-process :port "/dev/tty.BlueConsole-SPP-1" :speed nil)

usage:  (make-serial-process &rest ARGS)  */)
  (ptrdiff_t nargs, Lisp_Object *args)
{
  int fd = -1;
  Lisp_Object proc, contact, port;
  struct Lisp_Process *p;
  Lisp_Object name, buffer;
  Lisp_Object tem, val;

  if (nargs == 0)
    return Qnil;

  contact = Flist (nargs, args);

  port = plist_get (contact, QCport);
  if (NILP (port))
    error ("No port specified");
  CHECK_STRING (port);

  if (NILP (plist_member (contact, QCspeed)))
    error (":speed not specified");
  if (!NILP (plist_get (contact, QCspeed)))
    CHECK_FIXNUM (plist_get (contact, QCspeed));

  name = plist_get (contact, QCname);
  if (NILP (name))
    name = port;
  CHECK_STRING (name);
  proc = make_process (name);
  specpdl_ref specpdl_count = SPECPDL_INDEX ();
  record_unwind_protect (remove_process, proc);
  p = XPROCESS (proc);

  fd = serial_open (port);
  p->open_fd[SUBPROCESS_STDIN] = fd;
  if (FD_SETSIZE <= fd)
    report_file_errno ("Opening serial port", port, EMFILE);
  p->infd = fd;
  p->outfd = fd;
  if (fd > max_desc)
    max_desc = fd;
  eassert (0 <= fd && fd < FD_SETSIZE);
  chan_process[fd] = proc;

  buffer = plist_get (contact, QCbuffer);
  if (NILP (buffer))
    buffer = name;
  buffer = Fget_buffer_create (buffer, Qnil);
  pset_buffer (p, buffer);

  pset_childp (p, contact);
  pset_plist (p, Fcopy_sequence (plist_get (contact, QCplist)));
  pset_type (p, Qserial);
  pset_sentinel (p, plist_get (contact, QCsentinel));
  pset_filter (p, plist_get (contact, QCfilter));
  eassert (NILP (p->log));
  if (tem = plist_get (contact, QCnoquery), !NILP (tem))
    p->kill_without_query = 1;
  if (tem = plist_get (contact, QCstop), !NILP (tem))
    pset_command (p, Qt);
  eassert (! p->pty_flag);

  if (!EQ (p->command, Qt)
      && !EQ (p->filter, Qt))
    add_process_read_fd (fd);

  update_process_mark (p);

  tem = plist_get (contact, QCcoding);

  val = Qnil;
  if (!NILP (tem))
    {
      val = tem;
      if (CONSP (val))
	val = XCAR (val);
    }
  else if (!NILP (Vcoding_system_for_read))
    val = Vcoding_system_for_read;
  else if ((!NILP (buffer) && NILP (BVAR (XBUFFER (buffer), enable_multibyte_characters)))
	   || (NILP (buffer) && NILP (BVAR (&buffer_slot_defaults, enable_multibyte_characters))))
    val = Qnil;
  pset_decode_coding_system (p, val);

  val = Qnil;
  if (!NILP (tem))
    {
      val = tem;
      if (CONSP (val))
	val = XCDR (val);
    }
  else if (!NILP (Vcoding_system_for_write))
    val = Vcoding_system_for_write;
  else if ((!NILP (buffer) && NILP (BVAR (XBUFFER (buffer), enable_multibyte_characters)))
	   || (NILP (buffer) && NILP (BVAR (&buffer_slot_defaults, enable_multibyte_characters))))
    val = Qnil;
  pset_encode_coding_system (p, val);

  setup_process_coding_systems (proc);
  pset_decoding_buf (p, empty_unibyte_string);
  eassert (p->decoding_carryover == 0);
  pset_encoding_buf (p, empty_unibyte_string);
  p->inherit_coding_system_flag
    = !(!NILP (tem) || NILP (buffer) || !inherit_process_coding_system);

  Fserial_process_configure (nargs, args);

  specpdl_ptr = specpdl_ref_to_ptr (specpdl_count);

  return proc;
}

static void
set_network_socket_coding_system (Lisp_Object proc, Lisp_Object host,
				  Lisp_Object service, Lisp_Object name)
{
  Lisp_Object tem;
  struct Lisp_Process *p = XPROCESS (proc);
  Lisp_Object contact = p->childp;
  Lisp_Object coding_systems = Qt;
  Lisp_Object val;

  tem = plist_get (contact, QCcoding);

  /* Setup coding systems for communicating with the network stream.  */
  /* Qt denotes we have not yet called Ffind_operation_coding_system.  */

  if (!NILP (tem))
    {
      val = tem;
      if (CONSP (val))
	val = XCAR (val);
    }
  else if (!NILP (Vcoding_system_for_read))
    val = Vcoding_system_for_read;
  else if ((!NILP (p->buffer)
	    && NILP (BVAR (XBUFFER (p->buffer), enable_multibyte_characters)))
	   || (NILP (p->buffer)
	       && NILP (BVAR (&buffer_slot_defaults, enable_multibyte_characters))))
    /* We dare not decode end-of-line format by setting VAL to
       Qraw_text, because the existing Emacs Lisp libraries
       assume that they receive bare code including a sequence of
       CR LF.  */
    val = Qnil;
  else
    {
      if (NILP (host) || NILP (service))
	coding_systems = Qnil;
      else
	coding_systems = CALLN (Ffind_operation_coding_system,
				Qopen_network_stream, name, p->buffer,
				host, service);
      if (CONSP (coding_systems))
	val = XCAR (coding_systems);
      else if (CONSP (Vdefault_process_coding_system))
	val = XCAR (Vdefault_process_coding_system);
      else
	val = Qnil;
    }
  pset_decode_coding_system (p, val);

  if (!NILP (tem))
    {
      val = tem;
      if (CONSP (val))
	val = XCDR (val);
    }
  else if (!NILP (Vcoding_system_for_write))
    val = Vcoding_system_for_write;
  else if (NILP (BVAR (current_buffer, enable_multibyte_characters)))
    val = Qnil;
  else
    {
      if (EQ (coding_systems, Qt))
	{
	  if (NILP (host) || NILP (service))
	    coding_systems = Qnil;
	  else
	    coding_systems = CALLN (Ffind_operation_coding_system,
				    Qopen_network_stream, name, p->buffer,
				    host, service);
	}
      if (CONSP (coding_systems))
	val = XCDR (coding_systems);
      else if (CONSP (Vdefault_process_coding_system))
	val = XCDR (Vdefault_process_coding_system);
      else
	val = Qnil;
    }
  pset_encode_coding_system (p, val);

  pset_decoding_buf (p, empty_unibyte_string);
  p->decoding_carryover = 0;
  pset_encoding_buf (p, empty_unibyte_string);

  p->inherit_coding_system_flag
    = !(!NILP (tem) || NILP (p->buffer) || !inherit_process_coding_system);
}

#ifdef HAVE_GNUTLS
static void
handshaked_callback (Lisp_Object proc)
{
  struct Lisp_Process *p = XPROCESS (proc);
  Lisp_Object contact = p->childp;
  Lisp_Object result = Qt;

  if (!NILP (Ffboundp (Qnsm_verify_connection)))
    result = call3 (Qnsm_verify_connection,
		    proc,
		    plist_get (contact, QChost),
		    plist_get (contact, QCservice));

  eassert (p->outfd < FD_SETSIZE);
  if (NILP (result))
    {
      pset_status (p, list2 (Qfailed,
			     build_string ("The Network Security Manager stopped the connections")));
      deactivate_process (proc);
    }
  else if (p->outfd < 0)
    {
      /* The counterparty may have closed the connection (especially
	 if the NSM prompt above take a long time), so recheck the file
	 descriptor here. */
      pset_status (p, Qfailed);
      deactivate_process (proc);
    }
}
#endif

static bool
connected_callback (Lisp_Object proc)
{
  struct Lisp_Process *p = XPROCESS (proc);
  bool retry = false, handshaked = true;

#ifdef HAVE_GNUTLS
  Lisp_Object params = p->gnutls_boot_parameters;

  /* Surprising, out-of-band calls to gnutls-negotiate()
     confound reasoning about control flow.  Ideally,
     all handshaking happens here, but too many cooks
     (or just one cut-rate one) spoil the broth.
  */
  handshaked = NILP (p->gnutls_boot_parameters)
    || (p->gnutls_initstage >= GNUTLS_STAGE_READY);
  if (!handshaked)
    {
      Lisp_Object retval = (p->gnutls_initstage == GNUTLS_STAGE_HANDSHAKE_TRIED)
	? gnutls_handshake_and_verify (proc, XCDR (params), p->blocking_connect ? Qt : Qnil)
	: Fgnutls_boot (proc, XCAR (params), XCDR (params),
			p->blocking_connect ? Qt : Qnil);
      if (p->gnutls_initstage == GNUTLS_STAGE_READY)
	{
	  handshaked = true;
	  handshaked_callback (proc);
	}
      else if (p->gnutls_initstage != GNUTLS_STAGE_HANDSHAKE_TRIED ||
	       p->gnutls_handshakes_tried > GNUTLS_EMACS_HANDSHAKES_LIMIT)
	{
	  deactivate_process (proc);
	  pset_status (p, list2 (Qfailed,
				 NILP (retval)
				 ? build_string ("tls error")
				 : retval));
	}
      else
	retry = true;
    }
#endif

  if (handshaked)
    {
      pset_status (p, Qrun);
      exec_sentinel (proc, build_string ("open\n"));
      if (EQ (p->filter, Qt))
	delete_read_fd (p->infd);
      else if (!EQ (p->command, Qt))
	add_process_read_fd(p->infd);
    }
  return retry;
}

/* "After select(2) indicates writability,
   use getsockopt(2) to read the SO_ERROR option at
   level SOL_SOCKET to determine whether connect()
   completed successfully." connect(2)  */
static int
connect_errno (int fd)
{
  int optval = 0;
  socklen_t optlen = sizeof (optval);
  errno = -1;
  if (getsockopt (fd, SOL_SOCKET, SO_ERROR, &optval, &optlen) == 0
      && optval == 0)
    errno = 0;
  return errno;
}

static void
connect_network_socket (Lisp_Object proc, Lisp_Object addrinfos,
                        Lisp_Object use_external_socket_p)
{
  int s = -1;
  int xerrno = 0;
  int family;
  int ret;
  ptrdiff_t addrlen UNINIT;
  struct Lisp_Process *p = XPROCESS (proc);
  Lisp_Object contact = p->childp;
  int optbits = 0;

  struct sockaddr *sa = NULL;
  specpdl_ref count = SPECPDL_INDEX ();
  record_unwind_protect_nothing ();
  specpdl_ref count1 = SPECPDL_INDEX ();

  while (!NILP (addrinfos))
    {
      Lisp_Object addrinfo = XCAR (addrinfos);
      addrinfos = XCDR (addrinfos);
      int protocol = XFIXNUM (XCAR (addrinfo));
      Lisp_Object ip_address = XCDR (addrinfo);

#ifdef WINDOWSNT
    retry_connect:
#endif

      addrlen = get_lisp_to_sockaddr_size (ip_address, &family);
      sa = xrealloc (sa, addrlen);
      set_unwind_protect_ptr (count, xfree, sa);
      conv_lisp_to_sockaddr (family, ip_address, sa, addrlen);

      s = (! NILP (use_external_socket_p) && external_sock_fd != -1)
	? external_sock_fd
	: socket (family, (p->socktype | SOCK_CLOEXEC | SOCK_NONBLOCK), protocol);

      if (s < 0)
	{
	  xerrno = errno;
	  continue;
	}

      if (FD_SETSIZE <= s)
	{
	  xerrno = EMFILE;
	  emacs_close (s);
	  s = -1;
	  continue;
	}

      /* Systems with SOCK_NONBLOCK can save a call to fcntl */
      if (! SOCK_NONBLOCK || s == external_sock_fd)
	{
	  int flags = fcntl (s, F_GETFL, 0);
	  ret = fcntl (s, F_SETFL, flags | O_NONBLOCK);
	  if (ret < 0)
	    {
	      xerrno = errno;
	      emacs_close (s);
	      s = -1;
	      continue;
	    }
	}

#ifdef DATAGRAM_SOCKETS
      if (!p->is_server && p->socktype == SOCK_DGRAM)
	break;
#endif /* DATAGRAM_SOCKETS */

      /* Make us close socket if quit.  */
      record_unwind_protect_int (close_file_unwind, s);

      /* Parse network options in the arg list.  We simply ignore anything
	 which isn't a known option (including other keywords).  An error
	 is signaled if setting a known option fails.  */
      {
	Lisp_Object params = contact, key, val;

	while (!NILP (params))
	  {
	    key = XCAR (params);
	    params = XCDR (params);
	    val = XCAR (params);
	    params = XCDR (params);
	    optbits |= set_socket_option (s, key, val);
	  }
      }

      if (p->is_server)
	{
	  /* Configure as a server socket.  */

	  /* SO_REUSEADDR = 1 is default for server sockets; must specify
	     explicit :reuseaddr key to override this.  */
#ifdef HAVE_LOCAL_SOCKETS
	  if (family != AF_LOCAL)
#endif
	    if (!(optbits & (1 << OPIX_REUSEADDR)))
	      {
		int optval = 1;
		if (setsockopt (s, SOL_SOCKET, SO_REUSEADDR, &optval, sizeof optval))
		  report_file_error ("Cannot set reuse option on server socket", Qnil);
	      }

          /* If passed a socket descriptor, it should be already bound. */
	  if (s != external_sock_fd && bind (s, sa, addrlen) != 0)
	    report_file_error ("Cannot bind server socket", Qnil);

#ifdef HAVE_GETSOCKNAME
	  if (p->port == 0
#ifdef HAVE_LOCAL_SOCKETS
	      && family != AF_LOCAL
#endif
	      )
	    {
	      struct sockaddr_in sa1;
	      socklen_t len1 = sizeof (sa1);
#ifdef AF_INET6
	      /* The code below assumes the port is at the same offset
		 and of the same width in both IPv4 and IPv6
		 structures, but the standards don't guarantee that,
		 so verify it here.  */
	      struct sockaddr_in6 sa6;
	      verify ((offsetof (struct sockaddr_in, sin_port)
		       == offsetof (struct sockaddr_in6, sin6_port))
		      && sizeof (sa1.sin_port) == sizeof (sa6.sin6_port));
#endif
	      DECLARE_POINTER_ALIAS (psa1, struct sockaddr, &sa1);
	      if (getsockname (s, psa1, &len1) == 0)
		{
		  Lisp_Object service = make_fixnum (ntohs (sa1.sin_port));
		  contact = plist_put (contact, QCservice, service);
		  /* Save the port number so that we can stash it in
		     the process object later.  */
		  DECLARE_POINTER_ALIAS (psa, struct sockaddr_in, sa);
		  psa->sin_port = sa1.sin_port;
		}
	    }
#endif

	  if (p->socktype != SOCK_DGRAM && listen (s, p->backlog))
	    report_file_error ("Cannot listen on server socket", Qnil);

	  break;
	}

      while ((ret = connect (s, sa, addrlen)) < 0)
	{
	  xerrno = errno;
	  maybe_quit();
#ifndef WINDOWSNT
	  switch (xerrno)
	    {
	    case EAGAIN:
	    case EINTR:
	      continue;
	      break;
	    case EINPROGRESS:
	      {
		if (p->blocking_connect)
		  {
		    int nfds;
		    fd_set write;
		    FD_ZERO (&write);
		    FD_SET (s, &write);
		    do
		      {
			maybe_quit();
			errno = 0;
			nfds = thread_select (pselect, s + 1, NULL, &write, NULL, NULL, NULL);
			xerrno = errno;
		      }
		    while (nfds < 0 && (xerrno == EAGAIN || xerrno == EINTR));
		    if (nfds > 0 && (xerrno = connect_errno (s)) == 0)
		      ret = 0;
		  }
		else
		  ret = 0;
	      }
	      goto connect_done;
	      break;
	    case EALREADY:
	      ret = 0;
	      goto connect_done;
	      break;
	    case EISCONN:
	      ret = 0;
	      goto connect_done;
	      break;
	    default:
	      goto connect_done;
	      break;
	    }
#else
	  if (xerrno == EINTR)
	    goto retry_connect;
	  else
	    break;
#endif
<<<<<<< HEAD
	}
    connect_done:
      if (ret == 0)
	break;
      else
	{
	  /* For next addrinfo, reset specpdl.  */
	  specpdl_ptr = specpdl_ref_to_ptr (count1);
	  emacs_close (s);
	  s = -1;
=======
    }

  if (s >= 0)
    {
#ifdef DATAGRAM_SOCKETS
      if (p->socktype == SOCK_DGRAM)
	{
	  eassert (0 <= s && s < FD_SETSIZE);
	  if (datagram_address[s].sa)
	    emacs_abort ();

	  datagram_address[s].sa = xmalloc (addrlen);
	  datagram_address[s].len = addrlen;
	  if (p->is_server)
	    {
	      Lisp_Object remote;
	      memset (datagram_address[s].sa, 0, addrlen);
	      if (remote = plist_get (contact, QCremote), !NILP (remote))
		{
		  int rfamily;
		  ptrdiff_t rlen = get_lisp_to_sockaddr_size (remote, &rfamily);
		  if (rlen != 0 && rfamily == family
		      && rlen == addrlen)
		    conv_lisp_to_sockaddr (rfamily, remote,
					   datagram_address[s].sa, rlen);
		}
	    }
	  else
	    memcpy (datagram_address[s].sa, sa, addrlen);
	}
#endif

      contact = plist_put (contact, p->is_server? QClocal: QCremote,
			   conv_sockaddr_to_lisp (sa, addrlen));
#ifdef HAVE_GETSOCKNAME
      if (!p->is_server)
	{
	  struct sockaddr_storage sa1;
	  socklen_t len1 = sizeof (sa1);
	  DECLARE_POINTER_ALIAS (psa1, struct sockaddr, &sa1);
	  if (getsockname (s, psa1, &len1) == 0)
	    contact = plist_put (contact, QClocal,
				 conv_sockaddr_to_lisp (psa1, len1));
>>>>>>> f9f41c58
	}
    }
  specpdl_ptr = specpdl_ref_to_ptr (count1);

  if (s < 0)
    report_file_errno (p->is_server
		       ? "make server process failed"
		       : "make client process failed",
		       contact, xerrno);

#ifdef DATAGRAM_SOCKETS
  if (p->socktype == SOCK_DGRAM)
    {
      eassert (0 <= s && s < FD_SETSIZE);
      if (datagram_address[s].sa)
	emacs_abort ();

      datagram_address[s].sa = xmalloc (addrlen);
      datagram_address[s].len = addrlen;
      if (p->is_server)
	{
	  Lisp_Object remote;
	  memset (datagram_address[s].sa, 0, addrlen);
	  if (remote = Fplist_get (contact, QCremote), !NILP (remote))
	    {
	      int rfamily;
	      ptrdiff_t rlen = get_lisp_to_sockaddr_size (remote, &rfamily);
	      if (rlen != 0 && rfamily == family
		  && rlen == addrlen)
		conv_lisp_to_sockaddr (rfamily, remote,
				       datagram_address[s].sa, rlen);
	    }
	}
      else
	memcpy (datagram_address[s].sa, sa, addrlen);
    }
#endif

  contact = Fplist_put (contact, p->is_server ? QClocal : QCremote,
			conv_sockaddr_to_lisp (sa, addrlen));

#ifdef HAVE_GETSOCKNAME
  if (!p->is_server)
    {
      struct sockaddr_storage sa1;
      socklen_t len1 = sizeof (sa1);
      DECLARE_POINTER_ALIAS (psa1, struct sockaddr, &sa1);
      if (getsockname (s, psa1, &len1) == 0)
	contact = Fplist_put (contact, QClocal,
			      conv_sockaddr_to_lisp (psa1, len1));
    }
#endif

  chan_process[s] = proc;

  p = XPROCESS (proc);
  p->open_fd[SUBPROCESS_STDIN] = s;
  p->infd = s;
  p->outfd = s;

  /* Make the process marker point into the process buffer (if any).  */
  update_process_mark (p);

  if (s > max_desc)
    max_desc = s;

  setup_process_coding_systems (proc);

  if (p->is_server)
    {
      if (p->socktype != SOCK_DGRAM)
	{
	  pset_status (p, Qlisten);
	  if (NILP (p->command))
	    add_process_read_fd (p->infd);
	}
    }
  else if (p->blocking_connect)
    {
      if (connected_callback (proc))
	deactivate_process (proc);
    }
  else
    {
      pset_status (p, Fcons (Qconnect, addrinfos));
      add_process_write_fd (p->infd);
    }

  unbind_to (count, Qnil);
}

/* Create a network stream/datagram client/server process.  Treated
   exactly like a normal process when reading and writing.  Primary
   differences are in status display and process deletion.  A network
   connection has no PID; you cannot signal it.  All you can do is
   stop/continue it and deactivate/close it via delete-process.  */

DEFUN ("make-network-process", Fmake_network_process, Smake_network_process,
       0, MANY, 0,
       doc: /* Create and return a network server or client process.

In Emacs, network connections are represented by process objects, so
input and output work as for subprocesses and `delete-process' closes
a network connection.  However, a network process has no process id,
it cannot be signaled, and the status codes are different from normal
processes.

Arguments are specified as keyword/argument pairs.  The following
arguments are defined:

:name NAME -- NAME is name for process.  It is modified if necessary
to make it unique.

:buffer BUFFER -- BUFFER is the buffer (or buffer-name) to associate
with the process.  Process output goes at end of that buffer, unless
you specify a filter function to handle the output.  BUFFER may be
also nil, meaning that this process is not associated with any buffer.

:host HOST -- HOST is name of the host to connect to, or its IP
address.  The symbol `local' specifies the local host.  If specified
for a server process, it must be a valid name or address for the local
host, and only clients connecting to that address will be accepted.
If all interfaces should be bound, an address of \"0.0.0.0\" (for
IPv4) or \"::\" (for IPv6) can be used.  (On some operating systems,
using \"::\" listens on both IPv4 and IPv6.)  `local' will use IPv4 by
default, use a FAMILY of `ipv6' to override this.

:service SERVICE -- SERVICE is name of the service desired, or an
integer specifying a port number to connect to.  If SERVICE is t,
a random port number is selected for the server.  A port number can
be specified as an integer string, e.g., "80", as well as an integer.

:type TYPE -- TYPE is the type of connection.  The default (nil) is a
stream type connection, `datagram' creates a datagram type connection,
`seqpacket' creates a reliable datagram connection.

:family FAMILY -- FAMILY is the address (and protocol) family for the
service specified by HOST and SERVICE.  The default (nil) is to use
whatever address family (IPv4 or IPv6) that is defined for the host
and port number specified by HOST and SERVICE.  Other address families
supported are:
  local -- for a local (i.e. UNIX) address specified by SERVICE.
  ipv4  -- use IPv4 address family only.
  ipv6  -- use IPv6 address family only.

:local ADDRESS -- ADDRESS is the local address used for the connection.
This parameter is ignored when opening a client process. When specified
for a server process, the FAMILY, HOST and SERVICE args are ignored.

:remote ADDRESS -- ADDRESS is the remote partner's address for the
connection.  This parameter is ignored when opening a stream server
process.  For a datagram server process, it specifies the initial
setting of the remote datagram address.  When specified for a client
process, the FAMILY, HOST, and SERVICE args are ignored.

The format of ADDRESS depends on the address family:
- An IPv4 address is represented as a vector of integers [A B C D P]
corresponding to numeric IP address A.B.C.D and port number P.
- An IPv6 address has the same format as an IPv4 address but with 9
elements rather than 5.
- A local address is represented as a string with the address in the
local address space.
- An "unsupported family" address is represented by a cons (F . AV)
where F is the family number and AV is a vector containing the socket
address data with one element per address data byte.  Do not rely on
this format in portable code, as it may depend on implementation
defined constants, data sizes, and data structure alignment.

:coding CODING -- If CODING is a symbol, it specifies the coding
system used for both reading and writing for this process.  If CODING
is a cons (DECODING . ENCODING), DECODING is used for reading, and
ENCODING is used for writing.

:nowait BOOL -- If NOWAIT is non-nil for a stream type client
process, return without waiting for the connection to complete;
instead, the sentinel function will be called with second arg matching
"open" (if successful) or "failed" when the connect completes.
Default is to use a blocking connect (i.e. wait) for stream type
connections.

:noquery BOOL -- Query the user unless BOOL is non-nil, and process is
running when Emacs is exited.

:stop BOOL -- Start process in the `stopped' state if BOOL non-nil.
In the stopped state, a server process does not accept new
connections, and a client process does not handle incoming traffic.
The stopped state is cleared by `continue-process' and set by
`stop-process'.

:filter FILTER -- Install FILTER as the process filter.

:filter-multibyte BOOL -- If BOOL is non-nil, strings given to the
process filter are multibyte, otherwise they are unibyte.
If this keyword is not specified, the strings are multibyte.

:sentinel SENTINEL -- Install SENTINEL as the process sentinel.

:log LOG -- Install LOG as the server process log function.  This
function is called when the server accepts a network connection from a
client.  The arguments are SERVER, CLIENT, and MESSAGE, where SERVER
is the server process, CLIENT is the new process for the connection,
and MESSAGE is a string.

:plist PLIST -- Install PLIST as the new process's initial plist.

:tls-parameters LIST -- is a list that should be supplied if you're
opening a TLS connection.  The first element is the TLS type (either
`gnutls-x509pki' or `gnutls-anon'), and the remaining elements should
be a keyword list accepted by gnutls-boot (as returned by
`gnutls-boot-parameters').

:server QLEN -- if QLEN is non-nil, create a server process for the
specified FAMILY, SERVICE, and connection type (stream or datagram).
If QLEN is an integer, it is used as the max. length of the server's
pending connection queue (also known as the backlog); the default
queue length is 5.  Default is to create a client process.

The following network options can be specified for this connection:

:broadcast BOOL         -- Allow send and receive of datagram broadcasts.
:dontroute BOOL         -- Only send to directly connected hosts.
:keepalive BOOL         -- Send keep-alive messages on network stream.
:linger BOOL or TIMEOUT -- Send queued messages before closing.
:oobinline BOOL         -- Place out-of-band data in receive data stream.
:priority INT           -- Set protocol defined priority for sent packets.
:reuseaddr BOOL         -- Allow reusing a recently used local address
                           (this is allowed by default for a server process).
:bindtodevice NAME      -- bind to interface NAME.  Using this may require
                           special privileges on some systems.
:tcpnodelay BOOL        -- Disable Nagle buffering.
:sndbuf INT             -- Bytes of near-side outgoing buffer.
:rcvbuf INT             -- Bytes of near-side incoming buffer.
:sndtimeo (INT INT)     -- Seconds and microseconds send timeout.
:rcvtimeo (INT INT)     -- Seconds and microseconds receive timeout.

:use-external-socket BOOL -- Use any pre-allocated sockets that have
                             been passed to Emacs.  If Emacs wasn't
                             passed a socket, this option is silently
                             ignored.


Consult the relevant system programmer's manual pages for more
information on using these options.


A server process will listen for and accept connections from clients.
When a client connection is accepted, a new network process is created
for the connection with the following parameters:

- The client's process name is constructed by concatenating the server
process's NAME and a client identification string.
- If the FILTER argument is non-nil, the client process will not get a
separate process buffer; otherwise, the client's process buffer is a newly
created buffer named after the server process's BUFFER name or process
NAME concatenated with the client identification string.
- The connection type and the process filter and sentinel parameters are
inherited from the server process's TYPE, FILTER and SENTINEL.
- The client process's contact info is set according to the client's
addressing information (typically an IP address and a port number).
- The client process's plist is initialized from the server's plist.

Notice that the FILTER and SENTINEL args are never used directly by
the server process.  Also, the BUFFER argument is not used directly by
the server process, but via the optional :log function, accepted (and
failed) connections may be logged in the server process's buffer.

The original argument list, modified with the actual connection
information, is available via the `process-contact' function.

usage: (make-network-process &rest ARGS)  */)
  (ptrdiff_t nargs, Lisp_Object *args)
{
  Lisp_Object proc;
  Lisp_Object contact;
  struct Lisp_Process *p;
  const char *portstring UNINIT;
  char portbuf[INT_BUFSIZE_BOUND (EMACS_INT)];
#ifdef HAVE_LOCAL_SOCKETS
  struct sockaddr_un address_un;
#endif
  EMACS_INT port = 0;
  Lisp_Object tem;
  Lisp_Object name, buffer, host, service, address;
  Lisp_Object filter, sentinel, use_external_socket_p;
  Lisp_Object addrinfos = Qnil;
  int socktype;
  int family = -1;
  enum { any_protocol = 0 };
#ifdef HAVE_GETADDRINFO_A
  struct gaicb *dns_request = NULL;
#endif
  specpdl_ref count = SPECPDL_INDEX ();

  if (nargs == 0)
    return Qnil;

  /* Save arguments for process-contact and clone-process.  */
  contact = Flist (nargs, args);

#ifdef WINDOWSNT
  /* Ensure socket support is loaded if available.  */
  init_winsock (TRUE);
#endif

  /* :type TYPE  (nil: stream, datagram */
  tem = plist_get (contact, QCtype);
  if (NILP (tem))
    socktype = SOCK_STREAM;
#ifdef DATAGRAM_SOCKETS
  else if (EQ (tem, Qdatagram))
    socktype = SOCK_DGRAM;
#endif
#ifdef HAVE_SEQPACKET
  else if (EQ (tem, Qseqpacket))
    socktype = SOCK_SEQPACKET;
#endif
  else
    error ("Unsupported connection type");

  name = plist_get (contact, QCname);
  buffer = plist_get (contact, QCbuffer);
  filter = plist_get (contact, QCfilter);
  sentinel = plist_get (contact, QCsentinel);
  use_external_socket_p = plist_get (contact, QCuse_external_socket);
  Lisp_Object server = plist_get (contact, QCserver);
  bool nowait = !NILP (plist_get (contact, QCnowait));

  if (!NILP (server) && nowait)
    error ("`:server' is incompatible with `:nowait'");
  CHECK_STRING (name);

  /* :local ADDRESS or :remote ADDRESS */
  if (NILP (server))
    address = plist_get (contact, QCremote);
  else
    address = plist_get (contact, QClocal);
  if (!NILP (address))
    {
      host = service = Qnil;

      if (!get_lisp_to_sockaddr_size (address, &family))
	error ("Malformed :address");

      addrinfos = list1 (Fcons (make_fixnum (any_protocol), address));
      goto open_socket;
    }

  /* :family FAMILY -- nil (for Inet), local, or integer.  */
  tem = plist_get (contact, QCfamily);
  if (NILP (tem))
    {
#ifdef AF_INET6
      family = AF_UNSPEC;
#else
      family = AF_INET;
#endif
    }
#ifdef HAVE_LOCAL_SOCKETS
  else if (EQ (tem, Qlocal))
    family = AF_LOCAL;
#endif
#ifdef AF_INET6
  else if (EQ (tem, Qipv6))
    family = AF_INET6;
#endif
  else if (EQ (tem, Qipv4))
    family = AF_INET;
  else if (TYPE_RANGED_FIXNUMP (int, tem))
    family = XFIXNUM (tem);
  else
    error ("Unknown address family");

  /* :service SERVICE -- string, integer (port number), or t (random port).  */
  service = plist_get (contact, QCservice);

  /* :host HOST -- hostname, ip address, or 'local for localhost.  */
  host = plist_get (contact, QChost);
  if (NILP (host))
    {
      /* The "connection" function gets it bind info from the address we're
	 given, so use this dummy address if nothing is specified. */
#ifdef HAVE_LOCAL_SOCKETS
      if (family != AF_LOCAL)
#endif
        {
#ifdef AF_INET6
        if (family == AF_INET6)
          host = build_string ("::1");
        else
#endif
          host = build_string ("127.0.0.1");
        }
    }
  else
    {
      if (EQ (host, Qlocal))
        {
	/* Depending on setup, "localhost" may map to different IPv4 and/or
	   IPv6 addresses, so it's better to be explicit (Bug#6781).  */
#ifdef AF_INET6
        if (family == AF_INET6)
          host = build_string ("::1");
        else
#endif
          host = build_string ("127.0.0.1");
        }
      CHECK_STRING (host);
    }

#ifdef HAVE_LOCAL_SOCKETS
  if (family == AF_LOCAL)
    {
      if (!NILP (host))
	{
	  message (":family local ignores the :host property");
	  contact = plist_put (contact, QChost, Qnil);
	  host = Qnil;
	}
      CHECK_STRING (service);
      if (sizeof address_un.sun_path <= SBYTES (service))
	error ("Service name too long");
      addrinfos = list1 (Fcons (make_fixnum (any_protocol), service));
      goto open_socket;
    }
#endif

  /* Slow down polling to every ten seconds.
     Some kernels have a bug which causes retrying connect to fail
     after a connect.  Polling can interfere with gethostbyname too.  */
#ifdef POLL_FOR_INPUT
  if (socktype != SOCK_DGRAM)
    {
      record_unwind_protect_void (run_all_atimers);
      bind_polling_period (10);
    }
#endif

  if (!NILP (host))
    {
      MAYBE_UNUSED ptrdiff_t portstringlen;

      /* SERVICE can either be a string or int.
	 Convert to a C string for later use by getaddrinfo.  */
      if (EQ (service, Qt))
	{
	  portstring = "0";
	  portstringlen = 1;
	}
      else if (FIXNUMP (service))
	{
	  portstring = portbuf;
	  portstringlen = sprintf (portbuf, "%"pI"d", XFIXNUM (service));
	}
      else
	{
	  CHECK_STRING (service);
	  portstring = SSDATA (service);
	  portstringlen = SBYTES (service);
	}

#ifdef HAVE_GETADDRINFO_A
      if (nowait)
	{
	  ptrdiff_t hostlen = SBYTES (host);
	  struct req
	  {
	    struct gaicb gaicb;
	    struct addrinfo hints;
	    char str[FLEXIBLE_ARRAY_MEMBER];
	  } *req = xmalloc (FLEXSIZEOF (struct req, str,
					hostlen + 1 + portstringlen + 1));
	  dns_request = &req->gaicb;
	  dns_request->ar_name = req->str;
	  dns_request->ar_service = req->str + hostlen + 1;
	  dns_request->ar_request = &req->hints;
	  dns_request->ar_result = NULL;
	  memset (&req->hints, 0, sizeof req->hints);
	  req->hints.ai_family = family;
	  req->hints.ai_socktype = socktype;
	  strcpy (req->str, SSDATA (host));
	  strcpy (req->str + hostlen + 1, portstring);

	  int ret = getaddrinfo_a (GAI_NOWAIT, &dns_request, 1, NULL);
	  if (ret)
	    error ("%s/%s getaddrinfo_a error %d",
		   SSDATA (host), portstring, ret);

	  goto open_socket;
	}
#endif /* HAVE_GETADDRINFO_A */
    }

  /* If we have a host, use getaddrinfo to resolve both host and service.
     Otherwise, use getservbyname to lookup the service.  */

  if (!NILP (host))
    {
      struct addrinfo *res, *lres;
      Lisp_Object msg;

      maybe_quit ();

      struct addrinfo hints;
      memset (&hints, 0, sizeof hints);
      hints.ai_family = family;
      hints.ai_socktype = socktype;

      msg = network_lookup_address_info_1 (host, portstring, &hints, &res);
      if (!EQ (msg, Qt))
	error ("%s", SSDATA (msg));

      for (lres = res; lres; lres = lres->ai_next)
	addrinfos = Fcons (conv_addrinfo_to_lisp (lres), addrinfos);

      addrinfos = Fnreverse (addrinfos);

      freeaddrinfo (res);

      goto open_socket;
    }

  /* No hostname has been specified (e.g., a local server process).  */

  if (EQ (service, Qt))
    port = 0;
  else if (FIXNUMP (service))
    port = XFIXNUM (service);
  else
    {
      CHECK_STRING (service);

      port = -1;
      if (SBYTES (service) != 0)
	{
	  /* Allow the service to be a string containing the port number,
	     because that's allowed if you have getaddrbyname.  */
	  char *service_end;
	  long int lport = strtol (SSDATA (service), &service_end, 10);
	  if (service_end == SSDATA (service) + SBYTES (service))
	    port = lport;
	  else
	    {
	      struct servent *svc_info
		= getservbyname (SSDATA (service),
				 socktype == SOCK_DGRAM ? "udp" : "tcp");
	      if (svc_info)
		port = ntohs (svc_info->s_port);
	    }
	}
    }

  if (! (0 <= port && port < 1 << 16))
    {
      AUTO_STRING (unknown_service, "Unknown service: %s");
      xsignal1 (Qerror, CALLN (Fformat, unknown_service, service));
    }

 open_socket:

  if (!NILP (buffer))
    buffer = Fget_buffer_create (buffer, Qnil);

  /* Unwind bind_polling_period.  */
  unbind_to (count, Qnil);

  proc = make_process (name);
  record_unwind_protect (remove_process, proc);
  p = XPROCESS (proc);
  pset_childp (p, contact);
  pset_plist (p, Fcopy_sequence (plist_get (contact, QCplist)));
  pset_type (p, Qnetwork);

  pset_buffer (p, buffer);
  pset_sentinel (p, sentinel);
  pset_filter (p, filter);
  pset_log (p, plist_get (contact, QClog));
  if (tem = plist_get (contact, QCnoquery), !NILP (tem))
    p->kill_without_query = 1;
  if ((tem = plist_get (contact, QCstop), !NILP (tem)))
    pset_command (p, Qt);
  eassert (p->pid == 0);
  p->backlog = 5;
  eassert (! p->is_server);
  p->port = port;
  p->socktype = socktype;
#ifdef HAVE_GETADDRINFO_A
  eassert (! p->dns_request);
#endif
#ifdef HAVE_GNUTLS
  tem = plist_get (contact, QCtls_parameters);
  CHECK_LIST (tem);
  p->gnutls_boot_parameters = tem;
#endif

  set_network_socket_coding_system (proc, host, service, name);

  /* :server QLEN */
  p->is_server = !NILP (server);
  if (TYPE_RANGED_FIXNUMP (int, server))
    p->backlog = XFIXNUM (server);

  /* :nowait BOOL */
  p->blocking_connect = !nowait;

  if (NILP (addrinfos))
    {
      if (use_external_socket_p || p->is_server)
	report_file_error ("dns failure", Qnil);
      else
	{
#ifdef HAVE_GETADDRINFO_A
	  p->dns_request = dns_request;
	  p->status = list1 (Qconnect);
#else
	  report_file_error ("dns failure", Qnil);
#endif
	}
    }
  else
    connect_network_socket (proc, addrinfos, use_external_socket_p);
  specpdl_ptr = specpdl_ref_to_ptr (count);
  return proc;
}



#ifdef HAVE_GETIFADDRS
static Lisp_Object
network_interface_list (bool full, unsigned short match)
{
  Lisp_Object res = Qnil;
  struct ifaddrs *ifap;

  if (getifaddrs (&ifap) == -1)
    return Qnil;

  for (struct ifaddrs *it = ifap; it != NULL; it = it->ifa_next)
    {
      int len;
      int addr_len;
      uint32_t *maskp;
      uint32_t *addrp;
      Lisp_Object elt = Qnil;

      /* BSD can allegedly return interfaces with a NULL address.  */
      if (it->ifa_addr == NULL)
        continue;
      if (match && it->ifa_addr->sa_family != match)
        continue;
      if (it->ifa_addr->sa_family == AF_INET)
        {
          DECLARE_POINTER_ALIAS (sin1, struct sockaddr_in, it->ifa_netmask);
          maskp = (uint32_t *)&sin1->sin_addr;
          DECLARE_POINTER_ALIAS (sin2, struct sockaddr_in, it->ifa_addr);
          addrp = (uint32_t *)&sin2->sin_addr;
          len = sizeof (struct sockaddr_in);
          addr_len = 1;
        }
#ifdef AF_INET6
      else if (it->ifa_addr->sa_family == AF_INET6)
        {
          DECLARE_POINTER_ALIAS (sin6_1, struct sockaddr_in6, it->ifa_netmask);
          maskp = (uint32_t *) &sin6_1->sin6_addr;
          DECLARE_POINTER_ALIAS (sin6_2, struct sockaddr_in6, it->ifa_addr);
          addrp = (uint32_t *) &sin6_2->sin6_addr;
          len = sizeof (struct sockaddr_in6);
          addr_len = 4;
        }
#endif
      else
        continue;

      Lisp_Object addr = conv_sockaddr_to_lisp (it->ifa_addr, len);

      if (full)
        {
          elt = Fcons (conv_sockaddr_to_lisp (it->ifa_netmask, len), elt);
          /* There is an it->ifa_broadaddr field, but its contents are
             unreliable, so always calculate the broadcast address from
             the address and the netmask.  */
          int i;
          uint32_t mask;
          for (i = 0; i < addr_len; i++)
            {
              mask = maskp[i];
              maskp[i] = (addrp[i] & mask) | ~mask;
            }
          elt = Fcons (conv_sockaddr_to_lisp (it->ifa_netmask, len), elt);
          elt = Fcons (addr, elt);
        }
      else
        {
          elt = addr;
        }
      res = Fcons (Fcons (build_string (it->ifa_name), elt), res);
    }
#ifdef HAVE_FREEIFADDRS
  freeifaddrs (ifap);
#endif

  return res;
}
#endif  /* HAVE_GETIFADDRS */

#ifdef HAVE_NET_IF_H
#if defined (SIOCGIFADDR) || defined (SIOCGIFHWADDR) || defined (SIOCGIFFLAGS)

struct ifflag_def {
  int flag_bit;
  const char *flag_sym;
};

static const struct ifflag_def ifflag_table[] = {
#ifdef IFF_UP
  { IFF_UP,		"up" },
#endif
#ifdef IFF_BROADCAST
  { IFF_BROADCAST,	"broadcast" },
#endif
#ifdef IFF_DEBUG
  { IFF_DEBUG,		"debug" },
#endif
#ifdef IFF_LOOPBACK
  { IFF_LOOPBACK,	"loopback" },
#endif
#ifdef IFF_POINTOPOINT
  { IFF_POINTOPOINT,	"pointopoint" },
#endif
#ifdef IFF_RUNNING
  { IFF_RUNNING,	"running" },
#endif
#ifdef IFF_NOARP
  { IFF_NOARP,		"noarp" },
#endif
#ifdef IFF_PROMISC
  { IFF_PROMISC,	"promisc" },
#endif
#ifdef IFF_NOTRAILERS
#ifdef NS_IMPL_COCOA
  /* Really means smart, notrailers is obsolete.  */
  { IFF_NOTRAILERS,	"smart" },
#else
  { IFF_NOTRAILERS,	"notrailers" },
#endif
#endif
#ifdef IFF_ALLMULTI
  { IFF_ALLMULTI,	"allmulti" },
#endif
#ifdef IFF_MASTER
  { IFF_MASTER,		"master" },
#endif
#ifdef IFF_SLAVE
  { IFF_SLAVE,		"slave" },
#endif
#ifdef IFF_MULTICAST
  { IFF_MULTICAST,	"multicast" },
#endif
#ifdef IFF_PORTSEL
  { IFF_PORTSEL,	"portsel" },
#endif
#ifdef IFF_AUTOMEDIA
  { IFF_AUTOMEDIA,	"automedia" },
#endif
#ifdef IFF_DYNAMIC
  { IFF_DYNAMIC,	"dynamic" },
#endif
#ifdef IFF_OACTIVE
  { IFF_OACTIVE,	"oactive" }, /* OpenBSD: transmission in progress.  */
#endif
#ifdef IFF_SIMPLEX
  { IFF_SIMPLEX,	"simplex" }, /* OpenBSD: can't hear own transmissions.  */
#endif
#ifdef IFF_LINK0
  { IFF_LINK0,		"link0" }, /* OpenBSD: per link layer defined bit.  */
#endif
#ifdef IFF_LINK1
  { IFF_LINK1,		"link1" }, /* OpenBSD: per link layer defined bit.  */
#endif
#ifdef IFF_LINK2
  { IFF_LINK2,		"link2" }, /* OpenBSD: per link layer defined bit.  */
#endif
  { 0, 0 }
};

static Lisp_Object
network_interface_info (Lisp_Object ifname)
{
  struct ifreq rq;
  Lisp_Object res = Qnil;
  Lisp_Object elt;
  int s;
  bool any = false;
#if (! (defined SIOCGIFHWADDR && defined HAVE_STRUCT_IFREQ_IFR_HWADDR)	\
     && defined HAVE_GETIFADDRS && defined LLADDR)
  struct ifaddrs *ifap;
#endif

  CHECK_STRING (ifname);

  if (sizeof rq.ifr_name <= SBYTES (ifname))
    error ("interface name too long");
  lispstpcpy (rq.ifr_name, ifname);

  s = socket (AF_INET, SOCK_STREAM | SOCK_CLOEXEC, 0);
  if (s < 0)
    return Qnil;
  specpdl_ref count = SPECPDL_INDEX ();
  record_unwind_protect_int (close_file_unwind, s);

  elt = Qnil;
#if defined (SIOCGIFFLAGS) && defined (HAVE_STRUCT_IFREQ_IFR_FLAGS)
  if (ioctl (s, SIOCGIFFLAGS, &rq) == 0)
    {
      int flags = rq.ifr_flags;
      const struct ifflag_def *fp;
      int fnum;

      /* If flags is smaller than int (i.e. short) it may have the high bit set
         due to IFF_MULTICAST.  In that case, sign extending it into
         an int is wrong.  */
      if (flags < 0 && sizeof (rq.ifr_flags) < sizeof (flags))
        flags = (unsigned short) rq.ifr_flags;

      any = true;
      for (fp = ifflag_table; flags != 0 && fp->flag_sym; fp++)
	{
	  if (flags & fp->flag_bit)
	    {
	      elt = Fcons (intern (fp->flag_sym), elt);
	      flags -= fp->flag_bit;
	    }
	}
      for (fnum = 0; flags && fnum < 32; flags >>= 1, fnum++)
	{
	  if (flags & 1)
	    {
	      elt = Fcons (make_fixnum (fnum), elt);
	    }
	}
    }
#endif
  res = Fcons (elt, res);

  elt = Qnil;
#if defined (SIOCGIFHWADDR) && defined (HAVE_STRUCT_IFREQ_IFR_HWADDR)
  if (ioctl (s, SIOCGIFHWADDR, &rq) == 0)
    {
      Lisp_Object hwaddr = make_vector (6);
      struct Lisp_Vector *p = XVECTOR (hwaddr);

      any = true;
      for (int n = 0; n < 6; n++)
	p->contents[n] = make_fixnum (((unsigned char *)
				       &rq.ifr_hwaddr.sa_data[0])
				      [n]);
      elt = Fcons (make_fixnum (rq.ifr_hwaddr.sa_family), hwaddr);
    }
#elif defined (HAVE_GETIFADDRS) && defined (LLADDR)
  if (getifaddrs (&ifap) != -1)
    {
      Lisp_Object hwaddr = initialize_vector (6, Qnil);
      struct Lisp_Vector *p = XVECTOR (hwaddr);

      for (struct ifaddrs *it = ifap; it != NULL; it = it->ifa_next)
        {
	  DECLARE_POINTER_ALIAS (sdl, struct sockaddr_dl, it->ifa_addr);
          unsigned char linkaddr[6];
          int n;

          if (it->ifa_addr->sa_family != AF_LINK
              || strcmp (it->ifa_name, SSDATA (ifname)) != 0
              || sdl->sdl_alen != 6)
            continue;

          memcpy (linkaddr, LLADDR (sdl), sdl->sdl_alen);
          for (n = 0; n < 6; n++)
            p->contents[n] = make_fixnum (linkaddr[n]);

          elt = Fcons (make_fixnum (it->ifa_addr->sa_family), hwaddr);
          break;
        }
    }
#ifdef HAVE_FREEIFADDRS
  freeifaddrs (ifap);
#endif

#endif /* HAVE_GETIFADDRS && LLADDR */

  res = Fcons (elt, res);

  elt = Qnil;
#if (defined SIOCGIFNETMASK \
     && (defined HAVE_STRUCT_IFREQ_IFR_NETMASK \
	 || defined HAVE_STRUCT_IFREQ_IFR_ADDR))
  if (ioctl (s, SIOCGIFNETMASK, &rq) == 0)
    {
      any = true;
#ifdef HAVE_STRUCT_IFREQ_IFR_NETMASK
      elt = conv_sockaddr_to_lisp (&rq.ifr_netmask, sizeof (rq.ifr_netmask));
#else
      elt = conv_sockaddr_to_lisp (&rq.ifr_addr, sizeof (rq.ifr_addr));
#endif
    }
#endif
  res = Fcons (elt, res);

  elt = Qnil;
#if defined (SIOCGIFBRDADDR) && defined (HAVE_STRUCT_IFREQ_IFR_BROADADDR)
  if (ioctl (s, SIOCGIFBRDADDR, &rq) == 0)
    {
      any = true;
      elt = conv_sockaddr_to_lisp (&rq.ifr_broadaddr, sizeof rq.ifr_broadaddr);
    }
#endif
  res = Fcons (elt, res);

  elt = Qnil;
#if defined (SIOCGIFADDR) && defined (HAVE_STRUCT_IFREQ_IFR_ADDR)
  if (ioctl (s, SIOCGIFADDR, &rq) == 0)
    {
      any = true;
      elt = conv_sockaddr_to_lisp (&rq.ifr_addr, sizeof (rq.ifr_addr));
    }
#endif
  res = Fcons (elt, res);

  return unbind_to (count, any ? res : Qnil);
}
#endif	/* !SIOCGIFADDR && !SIOCGIFHWADDR && !SIOCGIFFLAGS */
#endif	/* defined (HAVE_NET_IF_H) */

DEFUN ("network-interface-list", Fnetwork_interface_list,
       Snetwork_interface_list, 0, 2, 0,
       doc: /* Return an alist of all network interfaces and their network address.
Each element is cons of the form (IFNAME . IP) where IFNAME is a
string containing the interface name, and IP is the network address in
internal format; see the description of ADDRESS in
`make-network-process'.  The interface name is not guaranteed to be
unique.

Optional parameter FULL non-nil means return all IP address info for
each interface.  Each element is then a list of the form
    (IFNAME IP BCAST MASK)
where IFNAME is the interface name, IP the IP address,
BCAST the broadcast address, and MASK the network mask.

Optional parameter FAMILY controls the type of addresses to return.
The default of nil means both IPv4 and IPv6, symbol `ipv4' means IPv4
only, symbol `ipv6' means IPv6 only.

See also `network-interface-info', which is limited to IPv4 only.

If the information is not available, return nil.  */)
  (Lisp_Object full, Lisp_Object family)
{
#if defined HAVE_GETIFADDRS || defined WINDOWSNT
  unsigned short match;
  bool full_info = false;

  if (! NILP (full))
    full_info = true;
  if (NILP (family))
    match = 0;
  else if (EQ (family, Qipv4))
    match = AF_INET;
#ifdef AF_INET6
  else if (EQ (family, Qipv6))
    match = AF_INET6;
#endif
  else
    error ("Unsupported address family");
  return network_interface_list (full_info, match);
#else
  return Qnil;
#endif
}

DEFUN ("network-interface-info", Fnetwork_interface_info,
       Snetwork_interface_info, 1, 1, 0,
       doc: /* Return information about network interface named IFNAME.
The return value is a list (ADDR BCAST NETMASK HWADDR FLAGS),
where ADDR is the layer 3 address, BCAST is the layer 3 broadcast address,
NETMASK is the layer 3 network mask, HWADDR is the layer 2 address, and
FLAGS is the current flags of the interface.

Data that is unavailable is returned as nil.  */)
  (Lisp_Object ifname)
{
#if ((defined HAVE_NET_IF_H			       \
      && (defined SIOCGIFADDR || defined SIOCGIFHWADDR \
	  || defined SIOCGIFFLAGS))		       \
     || defined WINDOWSNT)
  return network_interface_info (ifname);
#else
  return Qnil;
#endif
}

static Lisp_Object
network_lookup_address_info_1 (Lisp_Object host, const char *service,
                               struct addrinfo *hints, struct addrinfo **res)
{
  Lisp_Object msg = Qt;
  int ret;

  if (STRING_MULTIBYTE (host) && SBYTES (host) != SCHARS (host))
    error ("Non-ASCII hostname %s detected, please use puny-encode-domain",
           SSDATA (host));

#ifdef WINDOWSNT
  /* Ensure socket support is loaded if available.  */
  init_winsock (TRUE);
#endif

  ret = getaddrinfo (SSDATA (host), service, hints, res);
  if (ret)
    {
      if (service == NULL)
        service = "0";
#ifdef HAVE_GAI_STRERROR
      synchronize_system_messages_locale ();
      char const *str = gai_strerror (ret);
      if (! NILP (Vlocale_coding_system))
        str = SSDATA (code_convert_string_norecord
                      (build_string (str), Vlocale_coding_system, 0));
      AUTO_STRING (format, "%s/%s %s");
      msg = CALLN (Fformat, format, host, build_string (service),
		   build_string (str));
#else
      AUTO_STRING (format, "%s/%s getaddrinfo error %d");
      msg = CALLN (Fformat, format, host, build_string (service),
		   make_int (ret));
#endif
    }
   return msg;
}

DEFUN ("network-lookup-address-info", Fnetwork_lookup_address_info,
       Snetwork_lookup_address_info, 1, 2, 0,
       doc: /* Look up Internet Protocol (IP) address info of NAME.
Optional parameter FAMILY controls whether to look up IPv4 or IPv6
addresses.  The default of nil means both, symbol `ipv4' means IPv4
only, symbol `ipv6' means IPv6 only.  Returns a list of addresses, or
nil if none were found.  Each address is a vector of integers, as per
the description of ADDRESS in `make-network-process'.  In case of
error displays the error message.  */)
     (Lisp_Object name, Lisp_Object family)
{
  Lisp_Object addresses = Qnil;
  Lisp_Object msg = Qnil;

  struct addrinfo *res, *lres;
  struct addrinfo hints;

  memset (&hints, 0, sizeof hints);
  if (NILP (family))
    hints.ai_family = AF_UNSPEC;
  else if (EQ (family, Qipv4))
    hints.ai_family = AF_INET;
#ifdef AF_INET6
  else if (EQ (family, Qipv6))
    hints.ai_family = AF_INET6;
#endif
  else
    error ("Unsupported lookup type");
  hints.ai_socktype = SOCK_DGRAM;

  msg = network_lookup_address_info_1 (name, NULL, &hints, &res);
  if (!EQ (msg, Qt))
    message ("%s", SSDATA(msg));
  else
    {
      for (lres = res; lres; lres = lres->ai_next)
        {
#ifndef AF_INET6
          if (lres->ai_family != AF_INET)
            continue;
#endif
          addresses = Fcons (conv_sockaddr_to_lisp (lres->ai_addr,
                                                    lres->ai_addrlen),
                             addresses);
        }
      addresses = Fnreverse (addresses);

      freeaddrinfo (res);
    }
  return addresses;
}

/* Turn off input and output for process PROC.  */

static void
deactivate_process (Lisp_Object proc)
{
  int inchannel;
  struct Lisp_Process *p = XPROCESS (proc);
  int i;

#ifdef HAVE_GNUTLS
  /* Delete GnuTLS structures in PROC, if any.  */
  emacs_gnutls_deinit (proc);
#endif /* HAVE_GNUTLS */

  p->read_output_delay = 0;
  p->read_output_skip = 0;

  /* Beware SIGCHLD hereabouts.  */

  for (i = 0; i < PROCESS_OPEN_FDS; i++)
    close_process_fd (&p->open_fd[i]);

  inchannel = p->infd;
  if (inchannel >= 0)
    {
      p->infd  = -1;
      p->outfd = -1;
#ifdef DATAGRAM_SOCKETS
      if (DATAGRAM_CHAN_P (inchannel))
	{
	  xfree (datagram_address[inchannel].sa);
	  datagram_address[inchannel].sa = 0;
	  datagram_address[inchannel].len = 0;
	}
#endif
      chan_process[inchannel] = Qnil;
      delete_read_fd (inchannel);
      delete_write_fd (inchannel);
      if (inchannel == max_desc)
	recompute_max_desc ();
    }
}


DEFUN ("accept-process-output", Faccept_process_output, Saccept_process_output,
       0, 4, 0,
       doc: /* Allow any pending output from subprocesses to be read by Emacs.
It is given to their filter functions.
Optional argument PROCESS means to return only after output is
received from PROCESS or PROCESS closes the connection.

Optional second argument SECONDS and third argument MILLISEC
specify a timeout; return after that much time even if there is
no subprocess output.  If SECONDS is a floating point number,
it specifies a fractional number of seconds to wait.
The MILLISEC argument is obsolete and should be avoided.

If optional fourth argument JUST-THIS-ONE is non-nil, accept output
from PROCESS only, suspending reading output from other processes.
If JUST-THIS-ONE is an integer, don't run any timers either.
Return non-nil if we received any output from PROCESS (or, if PROCESS
is nil, from any process) before the timeout expired or the
corresponding connection was closed.  */)
  (Lisp_Object process, Lisp_Object seconds, Lisp_Object millisec,
   Lisp_Object just_this_one)
{
  intmax_t secs;
  int nsecs;

  if (! NILP (process))
    {
      CHECK_PROCESS (process);
      struct Lisp_Process *proc = XPROCESS (process);

      /* Can't wait for a process that is dedicated to a different
	 thread.  */
      if (!NILP (proc->thread) && !EQ (proc->thread, Fcurrent_thread ()))
	{
	  Lisp_Object proc_thread_name = XTHREAD (proc->thread)->name;

	  error ("Attempt to accept output from process %s locked to thread %s",
		 SDATA (proc->name),
		 STRINGP (proc_thread_name)
		 ? SDATA (proc_thread_name)
		 : SDATA (Fprin1_to_string (proc->thread, Qt, Qnil)));
	}
    }
  else
    just_this_one = Qnil;

  if (!NILP (millisec))
    { /* Obsolete calling convention using integers rather than floats.  */
      CHECK_FIXNUM (millisec);
      if (NILP (seconds))
	seconds = make_float (XFIXNUM (millisec) / 1000.0);
      else
	{
	  CHECK_FIXNUM (seconds);
	  seconds = make_float (XFIXNUM (millisec) / 1000.0 + XFIXNUM (seconds));
	}
    }

  secs = 0;
  nsecs = -1;

  if (!NILP (seconds))
    {
      if (FIXNUMP (seconds))
	{
	  if (XFIXNUM (seconds) > 0)
	    {
	      secs = XFIXNUM (seconds);
	      nsecs = 0;
	    }
	}
      else if (FLOATP (seconds))
	{
	  if (XFLOAT_DATA (seconds) > 0)
	    {
	      struct timespec t = dtotimespec (XFLOAT_DATA (seconds));
	      secs = min (t.tv_sec, WAIT_READING_MAX);
	      nsecs = t.tv_nsec;
	    }
	}
      else
	wrong_type_argument (Qnumberp, seconds);
    }
  else if (! NILP (process))
    nsecs = 0;

  return
    ((wait_reading_process_output (secs, nsecs, 0, 0,
				   Qnil,
				   !NILP (process) ? XPROCESS (process) : NULL,
				   (NILP (just_this_one) ? 0
				    : !FIXNUMP (just_this_one) ? 1 : -1))
      <= 0)
     ? Qnil : Qt);
}

/* Accept a connection for server process SERVER on CHANNEL.  */

static EMACS_INT connect_counter = 0;

static void
server_accept_connection (Lisp_Object server, int channel)
{
  Lisp_Object buffer;
  Lisp_Object contact, host, service;
  struct Lisp_Process *ps = XPROCESS (server);
  struct Lisp_Process *p;
  int s;
  union u_sockaddr saddr;
  socklen_t len = sizeof saddr;

  s = accept4 (channel, &saddr.sa, &len, SOCK_CLOEXEC);

  if (FD_SETSIZE <= s)
    {
      emacs_close (s);
      s = -1;
      errno = EMFILE;
    }

  if (s < 0)
    {
      int code = errno;
      if (!would_block (code) && !NILP (ps->log))
	call3 (ps->log, server, Qnil,
	       concat3 (build_string ("accept failed with code"),
			Fnumber_to_string (make_fixnum (code)),
			build_string ("\n")));
      return;
    }

  specpdl_ref count = SPECPDL_INDEX ();
  record_unwind_protect_int (close_file_unwind, s);

  connect_counter++;

  /* Setup a new process to handle the connection.  */

  /* Generate a unique identification of the caller, and build contact
     information for this process.  */
  host = Qt;
  service = Qnil;
  Lisp_Object args[11];
  int nargs = 0;
  #define HOST_FORMAT_IN "%d.%d.%d.%d"
  #define HOST_FORMAT_IN6 "%x:%x:%x:%x:%x:%x:%x:%x"
  AUTO_STRING (host_format_in, HOST_FORMAT_IN);
  AUTO_STRING (host_format_in6, HOST_FORMAT_IN6);
  AUTO_STRING (procname_format_in, "%s <"HOST_FORMAT_IN":%d>");
  AUTO_STRING (procname_format_in6, "%s <["HOST_FORMAT_IN6"]:%d>");
  AUTO_STRING (procname_format_default, "%s <%d>");
  switch (saddr.sa.sa_family)
    {
    case AF_INET:
      {
	args[nargs++] = procname_format_in;
	args[nargs++] = host_format_in;
	unsigned char *ip = (unsigned char *)&saddr.in.sin_addr.s_addr;
	service = make_fixnum (ntohs (saddr.in.sin_port));
	for (int i = 0; i < 4; i++)
	  args[nargs++] = make_fixnum (ip[i]);
	host = Fformat (5, args + 1);
	args[nargs++] = service;
      }
      break;

#ifdef AF_INET6
    case AF_INET6:
      {
	args[nargs++] = procname_format_in6;
	args[nargs++] = host_format_in6;
	DECLARE_POINTER_ALIAS (ip6, uint16_t, &saddr.in6.sin6_addr);
	service = make_fixnum (ntohs (saddr.in.sin_port));
	for (int i = 0; i < 8; i++)
	  args[nargs++] = make_fixnum (ip6[i]);
	host = Fformat (9, args + 1);
	args[nargs++] = service;
      }
      break;
#endif

    default:
      args[nargs++] = procname_format_default;
      nargs++;
      args[nargs++] = make_fixnum (connect_counter);
      break;
    }

  /* Create a new buffer name for this process if it doesn't have a
     filter.  The new buffer name is based on the buffer name or
     process name of the server process concatenated with the caller
     identification.  */

  if (!(EQ (ps->filter, Qinternal_default_process_filter)
	|| EQ (ps->filter, Qt)))
    buffer = Qnil;
  else
    {
      buffer = ps->buffer;
      if (!NILP (buffer))
	buffer = Fbuffer_name (buffer);
      else
	buffer = ps->name;
      if (!NILP (buffer))
	{
	  args[1] = buffer;
	  buffer = Fget_buffer_create (Fformat (nargs, args), Qnil);
	}
    }

  /* Generate a unique name for the new server process.  Combine the
     server process name with the caller identification.  */

  args[1] = ps->name;
  Lisp_Object name = Fformat (nargs, args);
  Lisp_Object proc = make_process (name);

  eassert (0 <= s && s < FD_SETSIZE);
  chan_process[s] = proc;

  fcntl (s, F_SETFL, O_NONBLOCK);

  p = XPROCESS (proc);

  /* Build new contact information for this setup.  */
  contact = Fcopy_sequence (ps->childp);
  contact = plist_put (contact, QCserver, Qnil);
  contact = plist_put (contact, QChost, host);
  if (!NILP (service))
    contact = plist_put (contact, QCservice, service);
  contact = plist_put (contact, QCremote,
		       conv_sockaddr_to_lisp (&saddr.sa, len));
#ifdef HAVE_GETSOCKNAME
  len = sizeof saddr;
  if (getsockname (s, &saddr.sa, &len) == 0)
    contact = plist_put (contact, QClocal,
			 conv_sockaddr_to_lisp (&saddr.sa, len));
#endif

  pset_childp (p, contact);
  pset_plist (p, Fcopy_sequence (ps->plist));
  pset_type (p, Qnetwork);

  pset_buffer (p, buffer);
  pset_sentinel (p, ps->sentinel);
  pset_filter (p, ps->filter);
  eassert (NILP (p->command));
  eassert (p->pid == 0);

  /* Discard the unwind protect for closing S.  */
  specpdl_ptr = specpdl_ref_to_ptr (count);

  p->open_fd[SUBPROCESS_STDIN] = s;
  p->infd  = s;
  p->outfd = s;
  pset_status (p, Qrun);

  /* Client processes for accepted connections are not stopped initially.  */
  if (!EQ (p->filter, Qt))
    add_process_read_fd (s);
  if (s > max_desc)
    max_desc = s;

  /* Setup coding system for new process based on server process.
     This seems to be the proper thing to do, as the coding system
     of the new process should reflect the settings at the time the
     server socket was opened; not the current settings.  */

  pset_decode_coding_system (p, ps->decode_coding_system);
  pset_encode_coding_system (p, ps->encode_coding_system);
  setup_process_coding_systems (proc);

  pset_decoding_buf (p, empty_unibyte_string);
  eassert (p->decoding_carryover == 0);
  pset_encoding_buf (p, empty_unibyte_string);

  p->inherit_coding_system_flag
    = (NILP (buffer) ? 0 : ps->inherit_coding_system_flag);

  AUTO_STRING (dash, "-");
  AUTO_STRING (nl, "\n");
  Lisp_Object host_string = STRINGP (host) ? host : dash;

  if (!NILP (ps->log))
    {
      AUTO_STRING (accept_from, "accept from ");
      call3 (ps->log, server, proc, concat3 (accept_from, host_string, nl));
    }

  AUTO_STRING (open_from, "open from ");
  exec_sentinel (proc, concat3 (open_from, host_string, nl));
}

#ifdef HAVE_GETADDRINFO_A
static Lisp_Object
check_for_dns (Lisp_Object proc)
{
  struct Lisp_Process *p = XPROCESS (proc);
  Lisp_Object addrinfos = Qnil;

  /* Sanity check. */
  if (! p->dns_request)
    return Qnil;

  int ret = gai_error (p->dns_request);
  if (ret == EAI_INPROGRESS)
    return Qt;

  /* We got a response. */
  if (ret == 0)
    {
      struct addrinfo *res;

      for (res = p->dns_request->ar_result; res; res = res->ai_next)
	addrinfos = Fcons (conv_addrinfo_to_lisp (res), addrinfos);

      addrinfos = Fnreverse (addrinfos);
    }
  /* The DNS lookup failed. */
  else if (connecting_status (p->status))
    {
      deactivate_process (proc);
      pset_status (p, (list2
		       (Qfailed,
			concat3 (build_string ("Name lookup of "),
				 build_string (p->dns_request->ar_name),
				 build_string (" failed")))));
    }

  free_dns_request (proc);

  /* This process should not already be connected (or killed). */
  if (! connecting_status (p->status))
    return Qnil;

  return addrinfos;
}

#endif /* HAVE_GETADDRINFO_A */

static void
wait_for_socket_fds (Lisp_Object process, char const *name)
{
  while (XPROCESS (process)->infd < 0
	 && connecting_status (XPROCESS (process)->status))
    {
      add_to_log ("Waiting for socket from %s...", build_string (name));
      wait_reading_process_output (0, 20 * 1000 * 1000, 0, 0, Qnil, NULL, 0);
    }
}

static void
wait_while_connecting (Lisp_Object process)
{
  while (connecting_status (XPROCESS (process)->status))
    {
      add_to_log ("Waiting for connection...");
      wait_reading_process_output (0, 20 * 1000 * 1000, 0, 0, Qnil, NULL, 0);
    }
}

static void
wait_for_tls_negotiation (Lisp_Object process)
{
#ifdef HAVE_GNUTLS
  while (XPROCESS (process)->gnutls_state
	 && XPROCESS (process)->gnutls_initstage != GNUTLS_STAGE_READY)
    {
      add_to_log ("Waiting for TLS...");
      wait_reading_process_output (0, 20 * 1000 * 1000, 0, 0, Qnil, NULL, 0);
    }
#endif
}

static void
wait_reading_process_output_unwind (int data)
{
  clear_waiting_thread_info ();
  waiting_for_user_input_p = data;
}

/* Read and dispose of subprocess output while waiting for timeout to
   elapse and/or keyboard input to be available.

   TIME_LIMIT is:
     timeout in seconds
     If negative, gobble data immediately available but don't wait for any.

   NSECS is:
     an additional duration to wait, measured in nanoseconds
     If TIME_LIMIT is zero, then:
       If NSECS == 0, there is no limit.
       If NSECS > 0, the timeout consists of NSECS only.
       If NSECS < 0, gobble data immediately, as if TIME_LIMIT were negative.

   READ_KBD is:
     0 to ignore keyboard input, or
     1 to return when input is available, or
    -1 meaning caller will actually read the input, so don't throw to
       the quit handler

   DO_DISPLAY means redisplay should be done to show subprocess
     output that arrives.

   If WAIT_FOR_CELL is a cons cell, wait until its car is non-nil
     (and gobble terminal input into the buffer if any arrives).

   If WAIT_PROC is specified, wait until something arrives from that
     process.

   If JUST_WAIT_PROC is nonzero, handle only output from WAIT_PROC
     (suspending output from other processes).  A negative value
     means don't run any timers either.  Deprecated.

   Return positive if we received input from WAIT_PROC (or from any
   process if WAIT_PROC is null), zero if we attempted to receive
   input but got none, and negative if we didn't even try.  */

int
wait_reading_process_output (intmax_t time_limit, int nsecs, int read_kbd,
			     bool do_display,
			     Lisp_Object wait_for_cell,
			     struct Lisp_Process *wait_proc, int just_wait_proc)
{
  static int last_read_channel = 0;
  int channel, nfds;
  fd_set Available, Writeok;
  bool check_write;
  int check_delay;
  bool avail = false;
  int xerrno = 0;
  struct timespec timeout, timer_delay;
  struct timespec end_time = invalid_timespec();
  struct timespec got_output_end_time = invalid_timespec ();
  enum { MINIMUM = -1, TIMEOUT, FOREVER } wait;
  int got_some_output = -1;
  uintmax_t initial_nbytes_read = wait_proc ? wait_proc->nbytes_read : 0;

#if defined HAVE_GETADDRINFO_A
  bool retry_for_async;
#endif
  specpdl_ref count = SPECPDL_INDEX ();

  /* Close to the current time if known, an invalid timespec otherwise.  */
  struct timespec now = invalid_timespec ();

  eassert (wait_proc == NULL
	   || NILP (wait_proc->thread)
	   || XTHREAD (wait_proc->thread) == current_thread);

  FD_ZERO (&Available);
  FD_ZERO (&Writeok);

  if (time_limit == 0 && nsecs == 0 && wait_proc && !NILP (Vinhibit_quit)
      && !(CONSP (wait_proc->status)
	   && EQ (XCAR (wait_proc->status), Qexit)))
    message1 ("Blocking call to accept-process-output with quit inhibited!!");

  record_unwind_protect_int (wait_reading_process_output_unwind,
			     waiting_for_user_input_p);
  waiting_for_user_input_p = read_kbd;

  if (TYPE_MAXIMUM (time_t) < time_limit)
    time_limit = TYPE_MAXIMUM (time_t);

  if (time_limit < 0 || nsecs < 0)
    wait = MINIMUM;
  else if (time_limit > 0 || nsecs > 0)
    {
      wait = TIMEOUT;
      now = current_timespec ();
      end_time = timespec_add (now, make_timespec (time_limit, nsecs));
    }
  else
    wait = FOREVER;

  while (1)
    {
      bool process_skipped = false;

      /* If calling from keyboard input, do not quit
	 since we want to return C-g as an input character.
	 Otherwise, do pending quit if requested.  */
      if (read_kbd >= 0)
	maybe_quit ();
      else if (pending_signals)
	process_pending_signals ();

      /* Exit now if the cell we're waiting for became non-nil.  */
      if (! NILP (wait_for_cell) && ! NILP (XCAR (wait_for_cell)))
	break;

      eassert (max_desc < FD_SETSIZE);

#ifdef HAVE_GETADDRINFO_A
      {
	Lisp_Object process_list_head, aproc;
	struct Lisp_Process *p;
	retry_for_async = false;

	FOR_EACH_PROCESS(process_list_head, aproc)
	  {
	    p = XPROCESS (aproc);
	    if (! wait_proc || p == wait_proc)
	      {
		/* Check for pending DNS requests. */
		if (p->dns_request)
		  {
		    Lisp_Object addrinfos = check_for_dns (aproc);
		    if (!NILP (addrinfos) && !EQ (addrinfos, Qt))
		      connect_network_socket (aproc, addrinfos, Qnil);
		    else
		      retry_for_async = true;
		  }
	      }
	  }
      }
#endif /* GETADDRINFO_A */

      /* Compute time from now till when time limit is up.  */
      /* Exit if already run out.  */
      if (wait == TIMEOUT)
	{
	  if (!timespec_valid_p (now))
	    now = current_timespec ();
	  if (timespec_cmp (end_time, now) <= 0)
	    break;
	  timeout = timespec_sub (end_time, now);
	}
      else
	timeout = make_timespec (wait < TIMEOUT ? 0 : 100000, 0);

      /* Normally we run timers here.
	 But not if wait_for_cell; in those cases,
	 the wait is supposed to be short,
	 and those callers cannot handle running arbitrary Lisp code here.  */
      if (NILP (wait_for_cell)
	  && just_wait_proc >= 0)
	{
	  do
	    {
	      unsigned old_timers_run = timers_run;

	      timer_delay = timer_check ();

	      if (timers_run != old_timers_run && do_display)
		/* We must retry, since a timer may have requeued itself
		   and that could alter the time_delay.  */
		redisplay_preserve_echo_area (9);
	      else
		break;
	    }
	  while (!detect_input_pending ());

	  /* If there is unread keyboard input, also return.  */
	  if (read_kbd != 0
	      && requeued_events_pending_p ())
	    break;
        }

      status_notify (NULL);

      /* `set_waiting_for_input' is a Blandyism that claims to have emacs
	 react immediately to C-g and signals.
	 Passing a writable reference to timeout so that signal handlers
	 can manipulate timeout out-of-band in the code that follows
	 is super obtuse and probably makes no discernible difference.
      */
      if (read_kbd < 0)
	set_waiting_for_input (&timeout);

      /* Don't wait for output from a non-running process.  Just
	 read whatever data has already been received.  */
      if (wait_proc && wait_proc->raw_status_new)
	update_status (wait_proc);
      if (wait_proc
	  && ! EQ (wait_proc->status, Qrun)
	  && ! connecting_status (wait_proc->status))
	{
	  bool read_some_bytes = false;
	  clear_waiting_for_input ();

	  /* If data can be read from the process, do so until exhausted.  */
	  if (wait_proc->infd >= 0)
	    {
	      unsigned int count = 0;
	      Lisp_Object proc;
	      XSETPROCESS (proc, wait_proc);

	      while (true)
		{
		  int nread = read_process_output (proc, wait_proc->infd);
		  rarely_quit (++count);
		  if (nread < 0)
		    {
		      if (errno != EINTR)
			break;
		    }
		  else
		    {
		      got_some_output = max (got_some_output, nread);
		      if (nread == 0)
			break;
		      read_some_bytes = true;
		    }
		}
	    }

	  if (read_some_bytes && do_display)
	    redisplay_preserve_echo_area (10);

	  break;
	}

      /* Wait till there is something to do.  */
      if (wait_proc && just_wait_proc)
	{
	  if (wait_proc->infd < 0)  /* Terminated.  */
	    break;
	  FD_SET (wait_proc->infd, &Available);
	  check_delay = 0;
          check_write = 0;
	}
      else if (!NILP (wait_for_cell))
	{
	  compute_non_process_wait_mask (&Available);
	  check_delay = 0;
	  check_write = 0;
	}
      else
	{
	  if (! read_kbd)
	    compute_non_keyboard_wait_mask (&Available);
	  else
	    compute_input_wait_mask (&Available);
	  compute_write_mask (&Writeok);
	  check_delay = ! wait_proc;
	  check_write = true;
	}

      /* We have to be informed when we receive a SIGCHLD signal for
	 an asynchronous process.  Otherwise this might deadlock if we
	 receive a SIGCHLD during `pselect'.  */
      int child_fd = child_signal_read_fd;
      eassert (child_fd < FD_SETSIZE);
      if (0 <= child_fd)
        FD_SET (child_fd, &Available);

      /* If frame size has changed or the window is newly mapped,
	 redisplay now, before we start to wait.  There is a race
	 condition here; if a SIGIO arrives between now and the select
	 and indicates that a frame is trashed, the select may block
	 displaying a trashed screen.  */
      if (frame_garbaged && do_display)
	{
	  clear_waiting_for_input ();
	  redisplay_preserve_echo_area (11);
	  if (read_kbd < 0 && kbd_is_ours ())
	    set_waiting_for_input (&timeout);
	}

      /* Skip the `select' call if input is available and we're
	 waiting for keyboard input or a cell change (which can be
	 triggered by processing X events).  In the latter case, set
	 nfds to 1 to avoid breaking the loop.  */
      if ((read_kbd || !NILP (wait_for_cell))
	  && detect_input_pending ())
	{
	  avail = ! read_kbd;
	  FD_ZERO (&Available);
	}
      else
	{
	  /* Adaptive buffering is likely a false economy.  It also
	     probably does nothing since the painstakingly calculated
	     timeout will very likely get blithely overridden by all
	     manner of other myopic logic.  */
	  if (check_delay)
	    {
	      int adaptive_nsecs = (timeout.tv_sec > 0)
		? READ_OUTPUT_DELAY_MAX
		: min (timeout.tv_nsec, READ_OUTPUT_DELAY_MAX);
	      for (channel = 0; channel <= max_desc; channel++)
		{
		  Lisp_Object proc = chan_process[channel];
		  /* Find minimum non-zero read_output_delay among the
		     processes with non-zero read_output_skip.  */
		  if (!NILP (proc)
		      && XPROCESS (proc)->read_output_skip)
		    {
		      XPROCESS (proc)->read_output_skip = 0;
		      adaptive_nsecs = min (adaptive_nsecs,
					    XPROCESS (proc)->read_output_delay);
		      FD_CLR (channel, &Available);
		      process_skipped = true;
		    }
		}
	      timeout = make_timespec (0, adaptive_nsecs);
	    }

	  /* If we've got some output and haven't limited our timeout
	     with adaptive read buffering, limit it. */
	  if (got_some_output > 0 && !process_skipped
	      && (timeout.tv_sec
		  || timeout.tv_nsec > READ_OUTPUT_DELAY_INCREMENT))
	    timeout = make_timespec (0, READ_OUTPUT_DELAY_INCREMENT);

	  if (NILP (wait_for_cell) && just_wait_proc >= 0
	      && timespec_valid_p (timer_delay)
	      && timespec_cmp (timer_delay, timeout) < 0)
	    {
	      if (!timespec_valid_p (now))
		now = current_timespec ();
	      struct timespec timeout_abs = timespec_add (now, timeout);
	      if (!timespec_valid_p (got_output_end_time)
		  || timespec_cmp (timeout_abs, got_output_end_time) < 0)
		got_output_end_time = timeout_abs;
	      timeout = timer_delay;
	    }
	  else
	    got_output_end_time = invalid_timespec ();

	  /* NOW can become inaccurate if time can pass during pselect.  */
	  if (timeout.tv_sec > 0 || timeout.tv_nsec > 0)
	    now = invalid_timespec ();

#ifdef HAVE_GETADDRINFO_A
	  if (retry_for_async
	      && (timeout.tv_sec > 0 || timeout.tv_nsec > ASYNC_RETRY_NSEC))
	    {
	      timeout.tv_sec = 0;
	      timeout.tv_nsec = ASYNC_RETRY_NSEC;
	    }
#endif

	  /* When using the select system calls, one should remember
	     that they only apply to the kernel sockets API. To check
	     for any available buffered data in a GnuTLS session,
	     utilize gnutls_record_check_pending, either before the
	     system call, or after a call to gnutls_record_recv.
	     -- gnutls manual */
#ifdef HAVE_GNUTLS
	  bool override_p = false;
	  fd_set Override;
	  FD_ZERO (&Override);
	  for (channel = 0; channel <= max_desc; ++channel)
	    {
	      Lisp_Object proc = chan_process[channel];
	      if (FD_ISSET (channel, &Available) && ! NILP (proc))
		{
		  struct Lisp_Process *p = XPROCESS (proc);
		  if (p->gnutls_state
		      && emacs_gnutls_record_check_pending (p->gnutls_state) > 0)
		    {
		      override_p = true;
		      eassert (p->infd == channel);
		      FD_SET (p->infd, &Override);
		      if (!wait_proc || wait_proc->infd == p->infd)
			timeout = make_timespec (0, 0);
		    }
		}
	    }
#endif

#if defined HAVE_NS
#define WAIT_SELECT ns_select
#elif defined HAVE_GLIB
#define WAIT_SELECT xg_select
#else
#define WAIT_SELECT thread_select
#endif
	  nfds = WAIT_SELECT (max_desc + 1, &Available,
			      (check_write ? &Writeok : NULL),
			      NULL, &timeout, NULL);
#ifdef HAVE_GNUTLS
	  if (override_p)
	    {
	      nfds = max (0, nfds);
	      for (channel = 0; channel <= max_desc; ++channel)
		{
		  if (FD_ISSET(channel, &Override)
		      && ! FD_ISSET(channel, &Available))
		    {
		      ++nfds;
		      FD_SET(channel, &Available);
		    }
		}
	    }
#endif
	  avail = (nfds > 0);
	}

      clear_waiting_for_input ();

      /*  If we woke up due to SIGWINCH, actually change size now.  */
      do_pending_window_change (0);

      if (! avail)
	{
	  if (wait_proc
	      && wait_proc->nbytes_read > initial_nbytes_read)
	    break;

	  if (wait < TIMEOUT)
	    break;

	  if (!process_skipped
	      && got_some_output > 0
	      && (timeout.tv_sec > 0 || timeout.tv_nsec > 0))
	    {
	      if (!timespec_valid_p (got_output_end_time)
		  ||
		  timespec_cmp (got_output_end_time, current_timespec ()) <= 0)
		break;
	    }

	  if (timespec_valid_p (end_time)
	      && timespec_cmp (end_time, current_timespec ()) <= 0)
	    break;
	}

      /* If there is any keyboard input, return immediately
	 to give it higher priority than subprocesses.  */
      if (read_kbd != 0)
	{
	  bool leave = false;

	  if (detect_input_pending_run_timers (do_display))
	    {
	      swallow_events (do_display);
	      if (detect_input_pending_run_timers (do_display))
		leave = true;
	    }

	  if (leave)
	    break;
	}

      /* If there is unread keyboard input, also return.  */
      if (read_kbd != 0
	  && requeued_events_pending_p ())
	break;

      /* If we are not checking for keyboard input now,
	 do process events (but don't run any timers).
	 This is so that X events will be processed.
	 Otherwise they may have to wait until polling takes place.
	 That would causes delays in pasting selections, for example.

	 (We used to do this only if wait_for_cell.)  */
      if (read_kbd == 0 && detect_input_pending ())
	{
	  swallow_events (do_display);
#if 0  /* Exiting when read_kbd doesn't request that seems wrong, though.  */
	  if (detect_input_pending ())
	    break;
#endif
	}

      /* Exit now if the cell we're waiting for became non-nil.  */
      if (! NILP (wait_for_cell) && ! NILP (XCAR (wait_for_cell)))
	break;

#if defined (USABLE_SIGIO) || defined (USABLE_SIGPOLL)
      /* If we think we have keyboard input waiting, but didn't get SIGIO,
	 go read it.  This can happen with X on BSD after logging out.
	 In that case, there really is no input and no SIGIO,
	 but select says there is input.  */

      if (read_kbd && interrupt_input
	  && keyboard_bit_set (&Available) && ! noninteractive)
#ifdef USABLE_SIGIO
	handle_input_available_signal (SIGIO);
#else
	handle_input_available_signal (SIGPOLL);
#endif
#endif

      /* If checking input just got us a size-change event from X,
	 obey it now if we should.  */
      if (read_kbd || ! NILP (wait_for_cell))
	do_pending_window_change (0);

      /* Obviously we need to consolidate this check with the same
	 one above. */
      if (! avail)
	continue;

      for (channel = 0; channel <= max_desc; ++channel)
        {
          struct fd_callback_data *d = &fd_callback_info[channel];
          if (d->func
	      && ((d->flags & FOR_READ
		   && FD_ISSET (channel, &Available))
		  || ((d->flags & FOR_WRITE)
		      && FD_ISSET (channel, &Writeok))))
            d->func (channel, d->data);
	}

      for (int count = 0, channel = last_read_channel;
	   count <= max_desc;
	   ++count, ++channel)
	{
	  channel = channel % (max_desc + 1); /* max_desc >= 0 by loop cond */
	  if (FD_ISSET (channel, &Available)
	      && fd_callback_info[channel].flags & PROCESS_FD
	      && ! (fd_callback_info[channel].flags & KEYBOARD_FD))
	    {
	      Lisp_Object proc = chan_process[channel];
	      if (NILP (proc))
		{
		  delete_read_fd (channel);
		  FD_CLR (channel, &Available);
		}
	      else if (EQ (XPROCESS (proc)->status, Qlisten))
		{
		  server_accept_connection (proc, channel);
		}
	      else
		{
		  int nread;
		  struct Lisp_Process *p = XPROCESS (proc);
		  errno = 0;
		  nread = read_process_output (proc, channel);
		  xerrno = errno;

		  bool terminate_on_empty_read =
		    NETCONN_P (proc)
		    || SERIALCONN_P (proc)
		    || PIPECONN_P (proc);

		  if (nread > 0)
		    {
		      last_read_channel = channel;
		      if (!wait_proc || wait_proc == XPROCESS (proc))
			got_some_output = max (got_some_output, nread);
		      if (do_display)
			redisplay_preserve_echo_area (12);
		    }
#ifdef HAVE_PTYS
		  /* On some OSs with ptys, when the process on one end of
		     a pty exits, the other end gets an error reading with
		     errno = EIO instead of getting an EOF (0 bytes read).
		     Therefore, if we get an error reading and errno =
		     EIO, just continue, because the child process has
		     exited and should clean itself up soon (e.g. when we
		     get a SIGCHLD).  */
		  else if (xerrno == EIO)
		    {
		      /* Clear the descriptor now, so we only raise the
			 signal once.  */
		      delete_read_fd (channel);
		      FD_CLR (channel, &Available);

		      if (p->pid == -2)
			{
			  /* If the EIO occurs on a pty, the SIGCHLD handler's
			     waitpid call will not find the process object to
			     delete.  Do it here.  */
			  p->tick = ++process_tick;
			  pset_status (p, Qfailed);
			}
		    }
#endif /* HAVE_PTYS */
		  else if ((nread == 0 && terminate_on_empty_read)
			   ||
			   (xerrno && ! would_block (xerrno)))
		    {
		      p->tick = ++process_tick;
		      deactivate_process (proc);
		      if (p->raw_status_new)
			update_status (p);
		      if (EQ (p->status, Qrun))
			pset_status (p,
				     list2 (Qexit,
					    make_fixnum (PIPECONN_P (proc)
							 ? 0 : 256)));
		    }
		}
	    }

	  if (FD_ISSET (channel, &Writeok))
	    {
	      Lisp_Object proc = chan_process[channel];

	      delete_write_fd (channel);

	      if (NILP (proc))
		FD_CLR (channel, &Writeok);
	      else
		{
		  struct Lisp_Process *p = XPROCESS (proc);
#ifndef WINDOWSNT
		  xerrno = connect_errno (channel);
#else
		  /* On MS-Windows, getsockopt clears the error for the
		     entire process, which may not be the right thing; see
		     w32.c.  Use getpeername instead.  */
		  {
		    struct sockaddr pname;
		    socklen_t pnamelen = sizeof (pname);

		    /* If connection failed, getpeername will fail.  */
		    xerrno = 0;
		    if (getpeername (channel, &pname, &pnamelen) < 0)
		      {
			/* Obtain connect failure code through error slippage.  */
			char dummy;
			xerrno = errno;
			if (errno == ENOTCONN && read (channel, &dummy, 1) < 0)
			  xerrno = errno;
		      }
		  }
#endif
		  if (xerrno)
		    {
		      if (xerrno == EAGAIN || xerrno == EINTR)
			add_process_write_fd(channel);
		      else
			{
			  Lisp_Object remaining = CDR_SAFE (CDR_SAFE (p->status));
			  deactivate_process (proc);
			  if (NILP (remaining))
			    {
			      pset_status (p, list2 (Qfailed, make_fixnum (xerrno)));
			      p->tick = ++process_tick;
			    }
			  else
			    connect_network_socket (proc, remaining, Qnil);
			}
		    }
		  else if (connected_callback (proc))
		    add_process_write_fd(channel);
		}
	    }
	}			/* End for each file descriptor.  */
    }				/* End while exit conditions not met.  */

  unbind_to (count, Qnil);

  /* If calling from keyboard input, do not quit
     since we want to return C-g as an input character.
     Otherwise, do pending quit if requested.  */
  if (read_kbd >= 0)
    {
      /* Prevent input_pending from remaining set if we quit.  */
      clear_input_pending ();
      maybe_quit ();
    }

  /* a 2018 hack to perform an end run around out-of-band
     output, i.e., timers.  Solution is to eliminate
     wait_proc and just_wait_proc. */
  if (wait_proc
      && wait_proc->nbytes_read > initial_nbytes_read)
    got_some_output = wait_proc->nbytes_read - initial_nbytes_read;

  return got_some_output;
}

/* Given a list (FUNCTION ARGS...), apply FUNCTION to the ARGS.  */

static Lisp_Object
read_process_output_call (Lisp_Object fun_and_args)
{
  return apply1 (XCAR (fun_and_args), XCDR (fun_and_args));
}

static Lisp_Object
read_process_output_error_handler (Lisp_Object error_val)
{
  cmd_error_internal (error_val, "error in process filter: ");
  Vinhibit_quit = Qt;
  update_echo_area ();
  if (process_error_pause_time > 0)
    Fsleep_for (make_fixnum (process_error_pause_time), Qnil);
  return Qt;
}

static void
read_and_dispose_of_process_output (struct Lisp_Process *p, char *chars,
				    ssize_t nbytes,
				    struct coding_system *coding);

/* Read pending output from the process channel.
   Yield number of decoded characters read,
   or -1 (setting errno) if there is a read error.

   This function reads at most read_process_output_max bytes.
   If you want to read all available subprocess output,
   you must call it repeatedly until it returns zero.

   The characters read are decoded according to PROC's coding-system
   for decoding.  */

static int
read_process_output (Lisp_Object proc, int channel)
{
  ssize_t nbytes;
  struct Lisp_Process *p = XPROCESS (proc);
  eassert (0 <= channel && channel < FD_SETSIZE);
  struct coding_system *coding = proc_decode_coding_system[channel];
  int carryover = p->decoding_carryover;
  ptrdiff_t readmax = clip_to_bounds (1, read_process_output_max, PTRDIFF_MAX);
  specpdl_ref count = SPECPDL_INDEX ();
  Lisp_Object odeactivate;
  char *chars;

  USE_SAFE_ALLOCA;
  chars = SAFE_ALLOCA (sizeof coding->carryover + readmax);

  if (carryover)
    /* See the comment above.  */
    memcpy (chars, SDATA (p->decoding_buf), carryover);

#ifdef DATAGRAM_SOCKETS
  if (DATAGRAM_CHAN_P (channel))
    {
      socklen_t len = datagram_address[channel].len;
      do
	nbytes = recvfrom (channel, chars + carryover, readmax,
			   0, datagram_address[channel].sa, &len);
      while (nbytes < 0 && errno == EINTR);
    }
  else
#endif
    {
#ifdef HAVE_GNUTLS
      if (p->gnutls_state)
	nbytes = emacs_gnutls_read (p, chars + carryover,
				    readmax);
      else
#endif
	nbytes = emacs_read (channel, chars + carryover,
			     readmax);
      if (nbytes > 0 && p->adaptive_read_buffering)
	{
	  unsigned int delay = p->read_output_delay;
	  if (nbytes < 256)
	    {
	      if (delay < READ_OUTPUT_DELAY_MAX_MAX)
		delay += READ_OUTPUT_DELAY_INCREMENT * 2;
	    }
	  else if (delay > 0 && nbytes == readmax)
	    delay -= READ_OUTPUT_DELAY_INCREMENT;
	  p->read_output_delay = delay;
	  if (p->read_output_delay)
	    p->read_output_skip = 1;
	}
    }

  p->decoding_carryover = 0;

  if (nbytes <= 0)
    {
      if (nbytes < 0 || coding->mode & CODING_MODE_LAST_BLOCK)
	{
	  SAFE_FREE_UNBIND_TO (count, Qnil);
	  return nbytes;
	}
      coding->mode |= CODING_MODE_LAST_BLOCK;
    }

  /* At this point, NBYTES holds number of bytes just received */

  /* Ignore carryover, it's been added by a previous iteration already.  */
  p->nbytes_read += nbytes;

  /* Now set NBYTES how many bytes we must decode.  */
  nbytes += carryover;

  odeactivate = Vdeactivate_mark;
  /* There's no good reason to let process filters change the current
     buffer, and many callers of accept-process-output, sit-for, and
     friends don't expect current-buffer to be changed from under them.  */
  record_unwind_current_buffer ();

  read_and_dispose_of_process_output (p, chars, nbytes, coding);

  /* Handling the process output should not deactivate the mark.  */
  Vdeactivate_mark = odeactivate;

  SAFE_FREE_UNBIND_TO (count, Qnil);
  return nbytes;
}

static void
read_and_dispose_of_process_output (struct Lisp_Process *p, char *chars,
				    ssize_t nbytes,
				    struct coding_system *coding)
{
  Lisp_Object outstream = p->filter;
  Lisp_Object text;
  bool outer_running_asynch_code = running_asynch_code;
  int waiting = waiting_for_user_input_p;

#if 0
  Lisp_Object obuffer, okeymap;
  XSETBUFFER (obuffer, current_buffer);
  okeymap = BVAR (current_buffer, keymap);
#endif

  /* We inhibit quit here instead of just catching it so that
     hitting ^G when a filter happens to be running won't screw
     it up.  */
  specbind (Qinhibit_quit, Qt);
  specbind (Qlast_nonmenu_event, Qt);

  /* In case we get recursively called,
     and we already saved the match data nonrecursively,
     save the same match data in safely recursive fashion.  */
  if (outer_running_asynch_code)
    {
      Lisp_Object tem;
      /* Don't clobber the CURRENT match data, either!  */
      tem = Fmatch_data (Qnil, Qnil, Qnil);
      restore_search_regs ();
      record_unwind_save_match_data ();
      Fset_match_data (tem, Qt);
    }

  /* For speed, if a search happens within this code,
     save the match data in a special nonrecursive fashion.  */
  running_asynch_code = 1;

  decode_coding_c_string (coding, (unsigned char *) chars, nbytes, Qt);
  text = coding->dst_object;
  Vlast_coding_system_used = CODING_ID_NAME (coding->id);
  /* A new coding system might be found.  */
  if (!EQ (p->decode_coding_system, Vlast_coding_system_used))
    {
      pset_decode_coding_system (p, Vlast_coding_system_used);

      /* Don't call setup_coding_system for
	 proc_decode_coding_system[channel] here.  It is done in
	 detect_coding called via decode_coding above.  */

      /* If a coding system for encoding is not yet decided, we set
	 it as the same as coding-system for decoding.

	 But, before doing that we must check if
	 proc_encode_coding_system[p->outfd] surely points to a
	 valid memory because p->outfd will be changed once EOF is
	 sent to the process.  */
      eassert (p->outfd < FD_SETSIZE);
      if (NILP (p->encode_coding_system) && p->outfd >= 0
	  && proc_encode_coding_system[p->outfd])
	{
	  pset_encode_coding_system
	    (p, coding_inherit_eol_type (Vlast_coding_system_used, Qnil));
	  setup_coding_system (p->encode_coding_system,
			       proc_encode_coding_system[p->outfd]);
	}
    }

  if (coding->carryover_bytes > 0)
    {
      if (SCHARS (p->decoding_buf) < coding->carryover_bytes)
	pset_decoding_buf (p, make_unibyte_string (NULL, coding->carryover_bytes));
      memcpy (SDATA (p->decoding_buf), coding->carryover,
	      coding->carryover_bytes);
      p->decoding_carryover = coding->carryover_bytes;
    }
  if (SBYTES (text) > 0)
    /* FIXME: It's wrong to wrap or not based on debug-on-error, and
       sometimes it's simply wrong to wrap (e.g. when called from
       accept-process-output).  */
    internal_condition_case_1 (read_process_output_call,
			       list3 (outstream, make_lisp_proc (p), text),
			       !NILP (Vdebug_on_error) ? Qnil : Qerror,
			       read_process_output_error_handler);

  /* If we saved the match data nonrecursively, restore it now.  */
  restore_search_regs ();
  running_asynch_code = outer_running_asynch_code;

  /* Restore waiting_for_user_input_p as it was
     when we were called, in case the filter clobbered it.  */
  waiting_for_user_input_p = waiting;
}

DEFUN ("internal-default-process-filter", Finternal_default_process_filter,
       Sinternal_default_process_filter, 2, 2, 0,
       doc: /* Function used as default process filter.
This inserts the process's output into its buffer, if there is one.
Otherwise it discards the output.  */)
  (Lisp_Object proc, Lisp_Object text)
{
  struct Lisp_Process *p;
  ptrdiff_t opoint;

  CHECK_PROCESS (proc);
  p = XPROCESS (proc);
  CHECK_STRING (text);

  if (!NILP (p->buffer) && BUFFER_LIVE_P (XBUFFER (p->buffer)))
    {
      Lisp_Object old_read_only;
      ptrdiff_t old_begv, old_zv;
      ptrdiff_t before, before_byte;
      ptrdiff_t opoint_byte;
      struct buffer *b;

      Fset_buffer (p->buffer);
      opoint = PT;
      opoint_byte = PT_BYTE;
      old_read_only = BVAR (current_buffer, read_only);
      old_begv = BEGV;
      old_zv = ZV;

      bset_read_only (current_buffer, Qnil);

      /* Insert new output into buffer at the current end-of-output
	 marker, thus preserving logical ordering of input and output.  */
      if (XMARKER (p->mark)->buffer)
	set_point_from_marker (p->mark);
      else
	SET_PT_BOTH (ZV, ZV_BYTE);
      before = PT;
      before_byte = PT_BYTE;

      /* If the output marker is outside of the visible region, save
	 the restriction and widen.  */
      if (! (BEGV <= PT && PT <= ZV))
	Fwiden ();

      /* Adjust the multibyteness of TEXT to that of the buffer.  */
      if (NILP (BVAR (current_buffer, enable_multibyte_characters))
	  != ! STRING_MULTIBYTE (text))
	text = (STRING_MULTIBYTE (text)
		? Fstring_as_unibyte (text)
		: Fstring_to_multibyte (text));
      /* Insert before markers in case we are inserting where
	 the buffer's mark is, and the user's next command is Meta-y.  */
      insert_from_string_before_markers (text, 0, 0,
					 SCHARS (text), SBYTES (text), 0);

      /* Make sure the process marker's position is valid when the
	 process buffer is changed in the signal_after_change above.
	 W3 is known to do that.  */
      if (BUFFERP (p->buffer)
	  && (b = XBUFFER (p->buffer), b != current_buffer))
	set_marker_both (p->mark, p->buffer, BUF_PT (b), BUF_PT_BYTE (b));
      else
	set_marker_both (p->mark, p->buffer, PT, PT_BYTE);

      update_mode_lines = 23;

      /* Make sure opoint and the old restrictions
	 float ahead of any new text just as point would.  */
      if (opoint >= before)
	{
	  opoint += PT - before;
	  opoint_byte += PT_BYTE - before_byte;
	}
      if (old_begv > before)
	old_begv += PT - before;
      if (old_zv >= before)
	old_zv += PT - before;

      /* If the restriction isn't what it should be, set it.  */
      if (old_begv != BEGV || old_zv != ZV)
	Fnarrow_to_region (make_fixnum (old_begv), make_fixnum (old_zv));

      bset_read_only (current_buffer, old_read_only);
      SET_PT_BOTH (opoint, opoint_byte);
    }
  return Qnil;
}

/* Sending data to subprocess.  */

/* In send_process, when a write fails temporarily,
   wait_reading_process_output is called.  It may execute user code,
   e.g. timers, that attempts to write new data to the same process.
   We must ensure that data is sent in the right order, and not
   interspersed half-completed with other writes (Bug#10815).  This is
   handled by the write_queue element of struct process.  It is a list
   with each entry having the form

   (string . (offset . length))

   where STRING is a lisp string, OFFSET is the offset into the
   string's byte sequence from which we should begin to send, and
   LENGTH is the number of bytes left to send.  */

/* Create a new entry in write_queue.
   INPUT_OBJ should be a buffer, string Qt, or Qnil.
   BUF is a pointer to the string sequence of the input_obj or a C
   string in case of Qt or Qnil.  */

static void
write_queue_push (struct Lisp_Process *p, Lisp_Object input_obj,
                  const char *buf, ptrdiff_t len, bool front)
{
  ptrdiff_t offset;
  Lisp_Object entry, obj;

  if (STRINGP (input_obj))
    {
      offset = buf - SSDATA (input_obj);
      obj = input_obj;
    }
  else
    {
      offset = 0;
      obj = make_unibyte_string (buf, len);
    }

  entry = Fcons (obj, Fcons (make_fixnum (offset), make_fixnum (len)));

  if (front)
    pset_write_queue (p, Fcons (entry, p->write_queue));
  else
    pset_write_queue (p, nconc2 (p->write_queue, list1 (entry)));
}

/* Remove the first element in the write_queue of process P, put its
   contents in OBJ, BUF and LEN, and return true.  If the
   write_queue is empty, return false.  */

static bool
write_queue_pop (struct Lisp_Process *p, Lisp_Object *obj,
		 const char **buf, ptrdiff_t *len)
{
  Lisp_Object entry, offset_length;
  ptrdiff_t offset;

  if (NILP (p->write_queue))
    return 0;

  entry = XCAR (p->write_queue);
  pset_write_queue (p, XCDR (p->write_queue));

  *obj = XCAR (entry);
  offset_length = XCDR (entry);

  *len = XFIXNUM (XCDR (offset_length));
  offset = XFIXNUM (XCAR (offset_length));
  *buf = SSDATA (*obj) + offset;

  return 1;
}

/* Send some data to process PROC.
   BUF is the beginning of the data; LEN is the number of characters.
   OBJECT is the Lisp object that the data comes from.  If OBJECT is
   nil or t, it means that the data comes from C string.

   If OBJECT is not nil, the data is encoded by PROC's coding-system
   for encoding before it is sent.

   This function can evaluate Lisp code and can garbage collect.  */

static void
send_process (Lisp_Object proc, const char *buf, ptrdiff_t len,
	      Lisp_Object object)
{
  struct Lisp_Process *p = XPROCESS (proc);
  ssize_t rv;
  struct coding_system *coding;

  if (NETCONN_P (proc))
    {
      wait_while_connecting (proc);
      wait_for_tls_negotiation (proc);
    }

  if (p->raw_status_new)
    update_status (p);
  if (! EQ (p->status, Qrun))
    error ("Process %s not running: %s", SDATA (p->name), SDATA (status_message (p)));
  if (p->outfd < 0)
    error ("Output file descriptor of %s is closed", SDATA (p->name));

  eassert (p->outfd < FD_SETSIZE);
  coding = proc_encode_coding_system[p->outfd];
  Vlast_coding_system_used = CODING_ID_NAME (coding->id);

  if ((STRINGP (object) && STRING_MULTIBYTE (object))
      || (BUFFERP (object)
	  && !NILP (BVAR (XBUFFER (object), enable_multibyte_characters)))
      || EQ (object, Qt))
    {
      pset_encode_coding_system
	(p, complement_process_encoding_system (p->encode_coding_system));
      if (!EQ (Vlast_coding_system_used, p->encode_coding_system))
	{
	  /* The coding system for encoding was changed to raw-text
	     because we sent a unibyte text previously.  Now we are
	     sending a multibyte text, thus we must encode it by the
	     original coding system specified for the current process.

	     Another reason we come here is that the coding system
	     was just complemented and a new one was returned by
	     complement_process_encoding_system.  */
	  setup_coding_system (p->encode_coding_system, coding);
	  Vlast_coding_system_used = p->encode_coding_system;
	}
      coding->src_multibyte = 1;
    }
  else
    {
      coding->src_multibyte = 0;
      /* For sending a unibyte text, character code conversion should
	 not take place but EOL conversion should.  So, setup raw-text
	 or one of the subsidiary if we have not yet done it.  */
      if (CODING_REQUIRE_ENCODING (coding))
	{
	  if (CODING_REQUIRE_FLUSHING (coding))
	    {
	      /* But, before changing the coding, we must flush out data.  */
	      coding->mode |= CODING_MODE_LAST_BLOCK;
	      send_process (proc, "", 0, Qt);
	      coding->mode &= CODING_MODE_LAST_BLOCK;
	    }
	  setup_coding_system (raw_text_coding_system
			       (Vlast_coding_system_used),
			       coding);
	  coding->src_multibyte = 0;
	}
    }
  coding->dst_multibyte = 0;

  if (CODING_REQUIRE_ENCODING (coding))
    {
      coding->dst_object = Qt;
      if (BUFFERP (object))
	{
	  ptrdiff_t from_byte, from, to;
	  ptrdiff_t save_pt, save_pt_byte;
	  struct buffer *cur = current_buffer;

	  set_buffer_internal (XBUFFER (object));
	  save_pt = PT, save_pt_byte = PT_BYTE;

	  from_byte = PTR_BYTE_POS ((unsigned char *) buf);
	  from = BYTE_TO_CHAR (from_byte);
	  to = BYTE_TO_CHAR (from_byte + len);
	  TEMP_SET_PT_BOTH (from, from_byte);
	  encode_coding_object (coding, object, from, from_byte,
				to, from_byte + len, Qt);
	  TEMP_SET_PT_BOTH (save_pt, save_pt_byte);
	  set_buffer_internal (cur);
	}
      else if (STRINGP (object))
	{
	  encode_coding_object (coding, object, 0, 0, SCHARS (object),
				SBYTES (object), Qt);
	}
      else
	{
	  coding->dst_object = make_unibyte_string (buf, len);
	  coding->produced = len;
	}

      len = coding->produced;
      object = coding->dst_object;
      buf = SSDATA (object);
    }

  /* If there is already data in the write_queue, put the new data
     in the back of queue.  Otherwise, ignore it.  */
  if (!NILP (p->write_queue))
    write_queue_push (p, object, buf, len, 0);

  do   /* while !NILP (p->write_queue) */
    {
      ptrdiff_t cur_len = -1;
      const char *cur_buf;
      Lisp_Object cur_object;

      /* If write_queue is empty, ignore it.  */
      if (!write_queue_pop (p, &cur_object, &cur_buf, &cur_len))
	{
	  cur_len = len;
	  cur_buf = buf;
	  cur_object = object;
	}

      while (cur_len > 0)
	{
	  /* Send this batch, using one or more write calls.  */
	  ptrdiff_t written = 0;
	  int outfd = p->outfd;
          if (outfd < 0)
            error ("Output file descriptor of %s is closed",
                   SDATA (p->name));
	  eassert (0 <= outfd && outfd < FD_SETSIZE);
#ifdef DATAGRAM_SOCKETS
	  if (DATAGRAM_CHAN_P (outfd))
	    {
	      while (true)
		{
		  rv = sendto (outfd, cur_buf, cur_len, 0,
			       datagram_address[outfd].sa,
			       datagram_address[outfd].len);
		  if (! (rv < 0 && errno == EINTR))
		    break;
		  if (pending_signals)
		    process_pending_signals ();
		}

	      if (rv >= 0)
		written = rv;
	      else if (errno == EMSGSIZE)
		report_file_error ("Sending datagram", proc);
	    }
	  else
#endif
	    {
#ifdef HAVE_GNUTLS
	      if (p->gnutls_state)
		written = emacs_gnutls_write (p, cur_buf, cur_len);
	      else
#endif
		written = emacs_write_sig (outfd, cur_buf, cur_len);
	      rv = (written ? 0 : -1);
	      p->read_output_delay = 0;
	      p->read_output_skip = 0;
	    }

	  if (rv < 0)
	    {
	      if (would_block (errno))
		/* Buffer is full.  Wait, accepting input;
		   that may allow the program
		   to finish doing output and read more.  */
		{
#ifdef BROKEN_PTY_READ_AFTER_EAGAIN
		  /* A gross hack to work around a bug in FreeBSD.
		     In the following sequence, read(2) returns
		     bogus data:

		     write(2)	 1022 bytes
		     write(2)   954 bytes, get EAGAIN
		     read(2)   1024 bytes in process_read_output
		     read(2)     11 bytes in process_read_output

		     That is, read(2) returns more bytes than have
		     ever been written successfully.  The 1033 bytes
		     read are the 1022 bytes written successfully
		     after processing (for example with CRs added if
		     the terminal is set up that way which it is
		     here).  The same bytes will be seen again in a
		     later read(2), without the CRs.  */

		  if (errno == EAGAIN)
		    {
		      int flags = FWRITE;
		      ioctl (p->outfd, TIOCFLUSH, &flags);
		    }
#endif /* BROKEN_PTY_READ_AFTER_EAGAIN */

		  /* Put what we should have written in write_queue.  */
		  write_queue_push (p, cur_object, cur_buf, cur_len, 1);
		  wait_reading_process_output (0, 20 * 1000 * 1000,
					       0, 0, Qnil, NULL, 0);
		  /* Reread queue, to see what is left.  */
		  break;
		}
	      else if (errno == EPIPE)
		{
		  p->raw_status_new = 0;
		  pset_status (p, list2 (Qexit, make_fixnum (256)));
		  p->tick = ++process_tick;
		  deactivate_process (proc);
		  error ("process %s no longer connected to pipe; closed it",
			 SDATA (p->name));
		}
	      else
		/* This is a real error.  */
		report_file_error ("Writing to process", proc);
	    }
	  cur_buf += written;
	  cur_len -= written;
	}
    }
  while (!NILP (p->write_queue));
}

DEFUN ("process-send-region", Fprocess_send_region, Sprocess_send_region,
       3, 3, 0,
       doc: /* Send current contents of region as input to PROCESS.
PROCESS may be a process, a buffer, the name of a process or buffer, or
nil, indicating the current buffer's process.
Called from program, takes three arguments, PROCESS, START and END.
If the region is larger than the input buffer of the process (the
length of which depends on the process connection type and the
operating system), it is sent in several bunches.  This may happen
even for shorter regions.  Output from processes can arrive in between
bunches.

If PROCESS is a non-blocking network process that hasn't been fully
set up yet, this function will block until socket setup has completed.  */)
  (Lisp_Object process, Lisp_Object start, Lisp_Object end)
{
  Lisp_Object proc = get_process (process);
  ptrdiff_t start_byte, end_byte;

  validate_region (&start, &end);

  start_byte = CHAR_TO_BYTE (XFIXNUM (start));
  end_byte = CHAR_TO_BYTE (XFIXNUM (end));

  if (XFIXNUM (start) < GPT && XFIXNUM (end) > GPT)
    move_gap_both (XFIXNUM (start), start_byte);

  if (NETCONN_P (proc))
    wait_while_connecting (proc);

  send_process (proc, (char *) BYTE_POS_ADDR (start_byte),
		end_byte - start_byte, Fcurrent_buffer ());

  return Qnil;
}

DEFUN ("process-send-string", Fprocess_send_string, Sprocess_send_string,
       2, 2, 0,
       doc: /* Send PROCESS the contents of STRING as input.
PROCESS may be a process, a buffer, the name of a process or buffer, or
nil, indicating the current buffer's process.
If STRING is larger than the input buffer of the process (the length
of which depends on the process connection type and the operating
system), it is sent in several bunches.  This may happen even for
shorter strings.  Output from processes can arrive in between bunches.

If PROCESS is a non-blocking network process that hasn't been fully
set up yet, this function will block until socket setup has completed.  */)
  (Lisp_Object process, Lisp_Object string)
{
  CHECK_STRING (string);
  Lisp_Object proc = get_process (process);
  send_process (proc, SSDATA (string),
		SBYTES (string), string);
  return Qnil;
}

/* Return the foreground process group for the tty/pty that
   the process P uses.  */
static pid_t
emacs_get_tty_pgrp (struct Lisp_Process *p)
{
  pid_t gid = -1;

#ifdef TIOCGPGRP
  if (ioctl (p->infd, TIOCGPGRP, &gid) == -1 && ! NILP (p->tty_name))
    {
      int fd;
      /* Some OS:es (Solaris 8/9) does not allow TIOCGPGRP from the
	 master side.  Try the slave side.  */
      fd = emacs_open (SSDATA (p->tty_name), O_RDONLY, 0);

      if (fd != -1)
	{
	  ioctl (fd, TIOCGPGRP, &gid);
	  emacs_close (fd);
	}
    }
#endif /* defined (TIOCGPGRP ) */

  return gid;
}

DEFUN ("process-running-child-p", Fprocess_running_child_p,
       Sprocess_running_child_p, 0, 1, 0,
       doc: /* Return non-nil if PROCESS has given the terminal to a
child.  If the operating system does not make it possible to find out,
return t.  If we can find out, return the numeric ID of the foreground
process group.  */)
  (Lisp_Object process)
{
  /* Initialize in case ioctl doesn't exist or gives an error,
     in a way that will cause returning t.  */
  Lisp_Object proc = get_process (process);
  struct Lisp_Process *p = XPROCESS (proc);

  if (!EQ (p->type, Qreal))
    error ("Process %s is not a subprocess",
	   SDATA (p->name));
  if (p->infd < 0)
    error ("Process %s is not active",
	   SDATA (p->name));

  pid_t gid = emacs_get_tty_pgrp (p);

  if (gid == p->pid)
    return Qnil;
  if (gid != -1)
    return make_fixnum (gid);
  return Qt;
}

/* Send a signal number SIGNO to PROCESS.
   If CURRENT_GROUP is t, that means send to the process group
   that currently owns the terminal being used to communicate with PROCESS.
   This is used for various commands in shell mode.
   If CURRENT_GROUP is lambda, that means send to the process group
   that currently owns the terminal, but only if it is NOT the shell itself.

   If NOMSG is false, insert signal-announcements into process's buffers
   right away.

   If we can, we try to signal PROCESS by sending control characters
   down the pty.  This allows us to signal inferiors who have changed
   their uid, for which kill would return an EPERM error.  */

static void
process_send_signal (Lisp_Object process, int signo, Lisp_Object current_group,
		     bool nomsg)
{
  Lisp_Object proc;
  struct Lisp_Process *p;
  pid_t gid;
  bool no_pgrp = 0;

  proc = get_process (process);
  p = XPROCESS (proc);

  if (!EQ (p->type, Qreal))
    error ("Process %s is not a subprocess",
	   SDATA (p->name));
  if (p->infd < 0)
    error ("Process %s is not active",
	   SDATA (p->name));

  if (!p->pty_flag)
    current_group = Qnil;

  /* If we are using pgrps, get a pgrp number and make it negative.  */
  if (NILP (current_group))
    /* Send the signal to the shell's process group.  */
    gid = p->pid;
  else
    {
#ifdef SIGNALS_VIA_CHARACTERS
      /* If possible, send signals to the entire pgrp
	 by sending an input character to it.  */

      struct termios t;
      cc_t *sig_char = NULL;

      tcgetattr (p->infd, &t);

      switch (signo)
	{
	case SIGINT:
	  sig_char = &t.c_cc[VINTR];
	  break;

	case SIGQUIT:
	  sig_char = &t.c_cc[VQUIT];
	  break;

  	case SIGTSTP:
#ifdef VSWTCH
	  sig_char = &t.c_cc[VSWTCH];
#else
	  sig_char = &t.c_cc[VSUSP];
#endif
	  break;
	}

      if (sig_char && *sig_char != CDISABLE)
	{
	  send_process (proc, (char *) sig_char, 1, Qnil);
	  return;
	}
      /* If we can't send the signal with a character,
	 fall through and send it another way.  */

      /* The code above may fall through if it can't
	 handle the signal.  */
#endif /* defined (SIGNALS_VIA_CHARACTERS) */

#ifdef TIOCGPGRP
      /* Get the current pgrp using the tty itself, if we have that.
	 Otherwise, use the pty to get the pgrp.
	 On pfa systems, saka@pfu.fujitsu.co.JP writes:
	 "TIOCGPGRP symbol defined in sys/ioctl.h at E50.
	 But, TIOCGPGRP does not work on E50 ;-P works fine on E60"
	 His patch indicates that if TIOCGPGRP returns an error, then
	 we should just assume that p->pid is also the process group id.  */

      gid = emacs_get_tty_pgrp (p);

      if (gid == -1)
	/* If we can't get the information, assume
	   the shell owns the tty.  */
	gid = p->pid;

      /* It is not clear whether anything really can set GID to -1.
	 Perhaps on some system one of those ioctls can or could do so.
	 Or perhaps this is vestigial.  */
      if (gid == -1)
	no_pgrp = 1;
#else  /* ! defined (TIOCGPGRP) */
      /* Can't select pgrps on this system, so we know that
	 the child itself heads the pgrp.  */
      gid = p->pid;
#endif /* ! defined (TIOCGPGRP) */

      /* If current_group is lambda, and the shell owns the terminal,
	 don't send any signal.  */
      if (EQ (current_group, Qlambda) && gid == p->pid)
	return;
    }

#ifdef SIGCONT
  if (signo == SIGCONT)
    {
      p->raw_status_new = 0;
      pset_status (p, Qrun);
      p->tick = ++process_tick;
      if (!nomsg)
	{
	  status_notify (NULL);
	  redisplay_preserve_echo_area (13);
	}
    }
#endif

#ifdef TIOCSIGSEND
  /* Work around a HP-UX 7.0 bug that mishandles signals to subjobs.
     We don't know whether the bug is fixed in later HP-UX versions.  */
  if (! NILP (current_group) && ioctl (p->infd, TIOCSIGSEND, signo) != -1)
    return;
#endif

  /* If we don't have process groups, send the signal to the immediate
     subprocess.  That isn't really right, but it's better than any
     obvious alternative.  */
  pid_t pid = no_pgrp ? gid : - gid;

  /* Do not kill an already-reaped process, as that could kill an
     innocent bystander that happens to have the same process ID.  */
  sigset_t oldset;
  block_child_signal (&oldset);
  if (p->alive)
    kill (pid, signo);
  unblock_child_signal (&oldset);
}

DEFUN ("internal-default-interrupt-process",
       Finternal_default_interrupt_process,
       Sinternal_default_interrupt_process, 0, 2, 0,
       doc: /* Default function to interrupt process PROCESS.
It shall be the last element in list `interrupt-process-functions'.
See function `interrupt-process' for more details on usage.  */)
  (Lisp_Object process, Lisp_Object current_group)
{
  process_send_signal (process, SIGINT, current_group, 0);
  return process;
}

DEFUN ("interrupt-process", Finterrupt_process, Sinterrupt_process, 0, 2, 0,
       doc: /* Interrupt process PROCESS.
PROCESS may be a process, a buffer, or the name of a process or buffer.
No arg or nil means current buffer's process.
Second arg CURRENT-GROUP non-nil means send signal to
the current process-group of the process's controlling terminal
rather than to the process's own process group.
If the process is a shell, this means interrupt current subjob
rather than the shell.

If CURRENT-GROUP is `lambda', and if the shell owns the terminal,
don't send the signal.

This function calls the functions of `interrupt-process-functions' in
the order of the list, until one of them returns non-nil.  */)
  (Lisp_Object process, Lisp_Object current_group)
{
  return CALLN (Frun_hook_with_args_until_success, Qinterrupt_process_functions,
		process, current_group);
}

DEFUN ("kill-process", Fkill_process, Skill_process, 0, 2,
       "(list (read-process-name \"Kill process\"))",
       doc: /* Kill process PROCESS.  May be process or name of one.
See function `interrupt-process' for more details on usage.  */)
  (Lisp_Object process, Lisp_Object current_group)
{
  process_send_signal (process, SIGKILL, current_group, 0);
  return process;
}

DEFUN ("quit-process", Fquit_process, Squit_process, 0, 2, 0,
       doc: /* Send QUIT signal to process PROCESS.  May be process or name of one.
See function `interrupt-process' for more details on usage.  */)
  (Lisp_Object process, Lisp_Object current_group)
{
  process_send_signal (process, SIGQUIT, current_group, 0);
  return process;
}

DEFUN ("stop-process", Fstop_process, Sstop_process, 0, 2, 0,
       doc: /* Stop process PROCESS.  May be process or name of one.
See function `interrupt-process' for more details on usage.
If PROCESS is a network or serial or pipe connection, inhibit handling
of incoming traffic.  */)
  (Lisp_Object process, Lisp_Object current_group)
{
  if (PROCESSP (process) && (NETCONN_P (process) || SERIALCONN_P (process)
			     || PIPECONN_P (process)))
    {
      struct Lisp_Process *p;

      p = XPROCESS (process);
      if (NILP (p->command)
	  && p->infd >= 0)
	delete_read_fd (p->infd);
      pset_command (p, Qt);
      return process;
    }
#ifndef SIGTSTP
  error ("No SIGTSTP support");
#else
  process_send_signal (process, SIGTSTP, current_group, 0);
#endif
  return process;
}

DEFUN ("continue-process", Fcontinue_process, Scontinue_process, 0, 2, 0,
       doc: /* Continue process PROCESS.  May be process or name of one.
See function `interrupt-process' for more details on usage.
If PROCESS is a network or serial process, resume handling of incoming
traffic.  */)
  (Lisp_Object process, Lisp_Object current_group)
{
  if (PROCESSP (process) && (NETCONN_P (process) || SERIALCONN_P (process)
			     || PIPECONN_P (process)))
    {
      struct Lisp_Process *p;

      p = XPROCESS (process);
      eassert (p->infd < FD_SETSIZE);
      if (EQ (p->command, Qt)
	  && p->infd >= 0
	  && (!EQ (p->filter, Qt) || EQ (p->status, Qlisten)))
	{
	  add_process_read_fd (p->infd);
#ifdef WINDOWSNT
	  if (fd_info[ p->infd ].flags & FILE_SERIAL)
	    PurgeComm (fd_info[ p->infd ].hnd, PURGE_RXABORT | PURGE_RXCLEAR);
#else /* not WINDOWSNT */
	  tcflush (p->infd, TCIFLUSH);
#endif /* not WINDOWSNT */
	}
      pset_command (p, Qnil);
      return process;
    }
#ifdef SIGCONT
    process_send_signal (process, SIGCONT, current_group, 0);
#else
    error ("No SIGCONT support");
#endif
  return process;
}

/* Return the integer value of the signal whose abbreviation is ABBR,
   or a negative number if there is no such signal.  */
static int
abbr_to_signal (char const *name)
{
  int i, signo;
  char sigbuf[20]; /* Large enough for all valid signal abbreviations.  */

  if (!strncmp (name, "SIG", 3) || !strncmp (name, "sig", 3))
    name += 3;

  for (i = 0; i < sizeof sigbuf; i++)
    {
      sigbuf[i] = c_toupper (name[i]);
      if (! sigbuf[i])
	return str2sig (sigbuf, &signo) == 0 ? signo : -1;
    }

  return -1;
}

DEFUN ("internal-default-signal-process",
       Finternal_default_signal_process,
       Sinternal_default_signal_process, 2, 3, 0,
       doc: /* Default function to send PROCESS the signal with code SIGCODE.
It shall be the last element in list `signal-process-functions'.
See function `signal-process' for more details on usage.  */)
  (Lisp_Object process, Lisp_Object sigcode, Lisp_Object remote)
{
  pid_t pid;
  int signo;

  if (STRINGP (process))
    {
      Lisp_Object tem = Fget_process (process);
      if (NILP (tem))
	{
	  ptrdiff_t len;
	  tem = string_to_number (SSDATA (process), 10, &len);
	  if (NILP (tem) || len != SBYTES (process))
	    return Qnil;
	}
      process = tem;
    }
  else if (!NUMBERP (process))
    process = get_process (process);

  if (NILP (process))
    return process;

  if (NUMBERP (process))
    CONS_TO_INTEGER (process, pid_t, pid);
  else
    {
      CHECK_PROCESS (process);
      pid = XPROCESS (process)->pid;
      if (pid <= 0)
	error ("Cannot signal process %s", SDATA (XPROCESS (process)->name));
    }

  if (FIXNUMP (sigcode))
    signo = check_integer_range (sigcode, INT_MIN, INT_MAX);
  else
    {
      char *name;

      CHECK_SYMBOL (sigcode);
      name = SSDATA (SYMBOL_NAME (sigcode));

      signo = abbr_to_signal (name);
      if (signo < 0)
	error ("Undefined signal name %s", name);
    }

  return make_fixnum (kill (pid, signo));
}

DEFUN ("signal-process", Fsignal_process, Ssignal_process,
       2, 3, "(list (read-string \"Process (name or number): \") (read-signal-name))",
       doc: /* Send PROCESS the signal with code SIGCODE.
PROCESS may also be a number specifying the process id of the
process to signal; in this case, the process need not be a child of
this Emacs.
If PROCESS is a process object which contains the property
`remote-pid', or PROCESS is a number and REMOTE is a remote file name,
PROCESS is interpreted as process on the respective remote host, which
will be the process to signal.
SIGCODE may be an integer, or a symbol whose name is a signal name.  */)
  (Lisp_Object process, Lisp_Object sigcode, Lisp_Object remote)
{
  return CALLN (Frun_hook_with_args_until_success, Qsignal_process_functions,
		process, sigcode, remote);
}

DEFUN ("process-send-eof", Fprocess_send_eof, Sprocess_send_eof, 0, 1, 0,
       doc: /* Make PROCESS see end-of-file in its input.
EOF comes after any text already sent to it.
PROCESS may be a process, a buffer, the name of a process or buffer, or
nil, indicating the current buffer's process.
If PROCESS is a network connection, or is a process communicating
through a pipe (as opposed to a pty), then you cannot send any more
text to PROCESS after you call this function.
If PROCESS is a serial process, wait until all output written to the
process has been transmitted to the serial port.  */)
  (Lisp_Object process)
{
  Lisp_Object proc;
  struct coding_system *coding = NULL;
  int outfd;

  proc = get_process (process);

  if (NETCONN_P (proc))
    wait_while_connecting (proc);

  if (DATAGRAM_CONN_P (proc))
    return process;

  outfd = XPROCESS (proc)->outfd;
  eassert (outfd < FD_SETSIZE);
  if (outfd >= 0)
    coding = proc_encode_coding_system[outfd];

  /* Make sure the process is really alive.  */
  if (XPROCESS (proc)->raw_status_new)
    update_status (XPROCESS (proc));
  if (! EQ (XPROCESS (proc)->status, Qrun))
    error ("Process %s not running: %s", SDATA (XPROCESS (proc)->name), SDATA (status_message (XPROCESS (proc))));

  if (coding && CODING_REQUIRE_FLUSHING (coding))
    {
      coding->mode |= CODING_MODE_LAST_BLOCK;
      send_process (proc, "", 0, Qnil);
    }

  if (XPROCESS (proc)->pty_flag)
    send_process (proc, "\004", 1, Qnil);
  else if (EQ (XPROCESS (proc)->type, Qserial))
    {
#ifndef WINDOWSNT
      if (tcdrain (XPROCESS (proc)->outfd) != 0)
	report_file_error ("Failed tcdrain", Qnil);
#endif /* not WINDOWSNT */
      /* Do nothing on Windows because writes are blocking.  */
    }
  else
    {
      struct Lisp_Process *p = XPROCESS (proc);
      int old_outfd = p->outfd;
      int new_outfd;

#ifdef HAVE_SHUTDOWN
      /* If this is a network connection, or socketpair is used
	 for communication with the subprocess, call shutdown to cause EOF.
	 (In some old system, shutdown to socketpair doesn't work.
	 Then we just can't win.)  */
      if (0 <= old_outfd
	  && (EQ (p->type, Qnetwork) || p->infd == old_outfd))
	shutdown (old_outfd, 1);
#endif
      close_process_fd (&p->open_fd[WRITE_TO_SUBPROCESS]);
      new_outfd = emacs_open (NULL_DEVICE, O_WRONLY, 0);
      if (new_outfd < 0)
	report_file_error ("Opening null device", Qnil);
      p->open_fd[WRITE_TO_SUBPROCESS] = new_outfd;
      p->outfd = new_outfd;

      eassert (0 <= new_outfd && new_outfd < FD_SETSIZE);
      if (!proc_encode_coding_system[new_outfd])
	proc_encode_coding_system[new_outfd]
	  = xmalloc (sizeof (struct coding_system));
      if (old_outfd >= 0)
	{
	  eassert (old_outfd < FD_SETSIZE);
	  *proc_encode_coding_system[new_outfd]
	    = *proc_encode_coding_system[old_outfd];
	  memset (proc_encode_coding_system[old_outfd], 0,
		  sizeof (struct coding_system));
	}
      else
	setup_coding_system (p->encode_coding_system,
			     proc_encode_coding_system[new_outfd]);
    }
  return process;
}

/* The main Emacs thread records child processes in three places:

   - Vprocess_alist, for asynchronous subprocesses, which are child
     processes visible to Lisp.

   - deleted_pid_list, for child processes invisible to Lisp,
     typically because of delete-process.  These are recorded so that
     the processes can be reaped when they exit, so that the operating
     system's process table is not cluttered by zombies.

   - the local variable PID in Fcall_process, call_process_cleanup and
     call_process_kill, for synchronous subprocesses.
     record_unwind_protect is used to make sure this process is not
     forgotten: if the user interrupts call-process and the child
     process refuses to exit immediately even with two C-g's,
     call_process_kill adds PID's contents to deleted_pid_list before
     returning.

   The main Emacs thread invokes waitpid only on child processes that
   it creates and that have not been reaped.  This avoid races on
   platforms such as GTK, where other threads create their own
   subprocesses which the main thread should not reap.  For example,
   if the main thread attempted to reap an already-reaped child, it
   might inadvertently reap a GTK-created process that happened to
   have the same process ID.

   To avoid a deadlock when receiving SIGCHLD while
   'wait_reading_process_output' is in 'pselect', the SIGCHLD handler
   will notify the `pselect' using a self-pipe.  The deadlock could
   occur if SIGCHLD is delivered outside of the 'pselect' call, in
   which case 'pselect' will not be interrupted by the signal, and
   will therefore wait on the process's output descriptor for the
   output that will never come.

   WINDOWSNT doesn't need this facility because its 'pselect'
   emulation (see 'sys_select' in w32proc.c) waits on a subprocess
   handle, which becomes signaled when the process exits, and also
   because that emulation delays the delivery of the simulated SIGCHLD
   until all the output from the subprocess has been consumed.  */

/* FIXME: On Unix-like systems that have a proper 'pselect'
   (HAVE_PSELECT), we should block SIGCHLD in
   'wait_reading_process_output' and pass a non-NULL signal mask to
   'pselect' to avoid the need for the self-pipe.  */

/* Set up `child_signal_read_fd' and `child_signal_write_fd'.  */

static void
child_signal_init (void)
{
  /* Either both are initialized, or both are uninitialized.  */
  eassert ((child_signal_read_fd < 0) == (child_signal_write_fd < 0));

#ifndef WINDOWSNT
  if (0 <= child_signal_read_fd)
    return; /* already done */

  int fds[2];
  if (emacs_pipe (fds) < 0)
    report_file_error ("Creating pipe for child signal", Qnil);
  if (FD_SETSIZE <= fds[0])
    {
      /* Since we need to `pselect' on the read end, it has to fit
	 into an `fd_set'.  */
      emacs_close (fds[0]);
      emacs_close (fds[1]);
      report_file_errno ("Creating pipe for child signal", Qnil,
			 EMFILE);
    }

  /* We leave the file descriptors open until the Emacs process
     exits.  */
  eassert (0 <= fds[0]);
  eassert (0 <= fds[1]);
  if (fcntl (fds[0], F_SETFL, O_NONBLOCK) != 0)
    emacs_perror ("fcntl");
  if (fcntl (fds[1], F_SETFL, O_NONBLOCK) != 0)
    emacs_perror ("fcntl");
  add_read_fd (fds[0], child_signal_read, NULL);
  fd_callback_info[fds[0]].flags &= ~KEYBOARD_FD;
  child_signal_read_fd = fds[0];
  child_signal_write_fd = fds[1];
#endif	/* !WINDOWSNT */
}

#ifndef WINDOWSNT
/* Consume a process status change.  */

static void
child_signal_read (int fd, void *data)
{
  eassert (0 <= fd);
  eassert (fd == child_signal_read_fd);
  char dummy;
  if (emacs_read (fd, &dummy, 1) < 0 && errno != EAGAIN)
    emacs_perror ("reading from child signal FD");
}
#endif	/* !WINDOWSNT */

/* Notify `wait_reading_process_output' of a process status
   change.  */

static void
child_signal_notify (void)
{
#ifndef WINDOWSNT
  int fd = child_signal_write_fd;
  eassert (0 <= fd);
  char dummy = 0;
  if (emacs_write (fd, &dummy, 1) != 1)
    emacs_perror ("writing to child signal FD");
#endif
}

/* LIB_CHILD_HANDLER is a SIGCHLD handler that Emacs calls while doing
   its own SIGCHLD handling.  On POSIXish systems, glib needs this to
   keep track of its own children.  GNUstep is similar.  */

static void dummy_handler (int sig) {}
static signal_handler_t volatile lib_child_handler;

/* Handle a SIGCHLD signal by looking for known child processes of
   Emacs whose status have changed.  For each one found, record its
   new status.

   All we do is change the status; we do not run sentinels or print
   notifications.  That is saved for the next time keyboard input is
   done, in order to avoid timing errors.

   ** WARNING: this can be called during garbage collection.
   Therefore, it must not be fooled by the presence of mark bits in
   Lisp objects.

   ** USG WARNING: Although it is not obvious from the documentation
   in signal(2), on a USG system the SIGCLD handler MUST NOT call
   signal() before executing at least one wait(), otherwise the
   handler will be called again, resulting in an infinite loop.  The
   relevant portion of the documentation reads "SIGCLD signals will be
   queued and the signal-catching function will be continually
   reentered until the queue is empty".  Invoking signal() causes the
   kernel to reexamine the SIGCLD queue.  Fred Fish, UniSoft Systems
   Inc.

   ** Malloc WARNING: This should never call malloc either directly or
   indirectly; if it does, that is a bug.  */

static void
handle_child_signal (int sig)
{
  Lisp_Object tail, proc;
  bool changed = false;

  /* Find the process that signaled us, and record its status.  */

  /* The process can have been deleted by Fdelete_process, or have
     been started asynchronously by Fcall_process.  */
  for (tail = deleted_pid_list; CONSP (tail); tail = XCDR (tail))
    {
      bool all_pids_are_fixnums
	= (MOST_NEGATIVE_FIXNUM <= TYPE_MINIMUM (pid_t)
	   && TYPE_MAXIMUM (pid_t) <= MOST_POSITIVE_FIXNUM);
      Lisp_Object head = XCAR (tail);
      Lisp_Object xpid;
      if (! CONSP (head))
	continue;
      xpid = XCAR (head);
      if (all_pids_are_fixnums ? FIXNUMP (xpid) : INTEGERP (xpid))
	{
	  intmax_t deleted_pid;
	  bool ok = integer_to_intmax (xpid, &deleted_pid);
	  eassert (ok);
	  if (child_status_changed (deleted_pid, 0, 0))
	    {
	      changed = true;
	      if (STRINGP (XCDR (head)))
		unlink (SSDATA (XCDR (head)));
	      XSETCAR (tail, Qnil);
	    }
	}
    }

  /* Otherwise, if it is asynchronous, it is in Vprocess_alist.  */
  FOR_EACH_PROCESS (tail, proc)
    {
      struct Lisp_Process *p = XPROCESS (proc);
      int status;

      if (p->alive
	  && child_status_changed (p->pid, &status, WUNTRACED | WCONTINUED))
	{
	  /* Change the status of the process that was found.  */
	  changed = true;
	  p->tick = ++process_tick;
	  p->raw_status = status;
	  p->raw_status_new = 1;

	  /* If process has terminated, stop waiting for its output.  */
	  if (WIFSIGNALED (status) || WIFEXITED (status))
	    {
	      bool clear_desc_flag = 0;
	      p->alive = 0;
	      if (p->infd >= 0)
		clear_desc_flag = 1;

	      /* clear_desc_flag avoids a compiler bug in Microsoft C.  */
	      if (clear_desc_flag)
		delete_read_fd (p->infd);
	    }
	}
    }

  if (changed)
    /* Wake up `wait_reading_process_output'.  */
    child_signal_notify ();

  lib_child_handler (sig);
#ifdef NS_IMPL_GNUSTEP
  /* NSTask in GNUstep sets its child handler each time it is called.
     So we must re-set ours.  */
  catch_child_signal ();
#endif
}

static void
deliver_child_signal (int sig)
{
  deliver_process_signal (sig, handle_child_signal);
}


static Lisp_Object
exec_sentinel_error_handler (Lisp_Object error_val)
{
  /* Make sure error_val is a cons cell, as all the rest of error
     handling expects that, and will barf otherwise.  */
  if (!CONSP (error_val))
    error_val = Fcons (Qerror, error_val);
  cmd_error_internal (error_val, "error in process sentinel: ");
  Vinhibit_quit = Qt;
  update_echo_area ();
  if (process_error_pause_time > 0)
    Fsleep_for (make_fixnum (process_error_pause_time), Qnil);
  return Qt;
}

static void
exec_sentinel (Lisp_Object proc, Lisp_Object reason)
{
  Lisp_Object sentinel, odeactivate;
  struct Lisp_Process *p = XPROCESS (proc);
  specpdl_ref count = SPECPDL_INDEX ();
  bool outer_running_asynch_code = running_asynch_code;
  int waiting = waiting_for_user_input_p;

  if (inhibit_sentinels)
    return;

  odeactivate = Vdeactivate_mark;
#if 0
  Lisp_Object obuffer, okeymap;
  XSETBUFFER (obuffer, current_buffer);
  okeymap = BVAR (current_buffer, keymap);
#endif

  /* There's no good reason to let sentinels change the current
     buffer, and many callers of accept-process-output, sit-for, and
     friends don't expect current-buffer to be changed from under them.  */
  record_unwind_current_buffer ();

  sentinel = p->sentinel;

  /* Inhibit quit so that random quits don't screw up a running filter.  */
  specbind (Qinhibit_quit, Qt);
  specbind (Qlast_nonmenu_event, Qt); /* Why? --Stef  */

  /* In case we get recursively called,
     and we already saved the match data nonrecursively,
     save the same match data in safely recursive fashion.  */
  if (outer_running_asynch_code)
    {
      Lisp_Object tem;
      tem = Fmatch_data (Qnil, Qnil, Qnil);
      restore_search_regs ();
      record_unwind_save_match_data ();
      Fset_match_data (tem, Qt);
    }

  /* For speed, if a search happens within this code,
     save the match data in a special nonrecursive fashion.  */
  running_asynch_code = 1;

  internal_condition_case_1 (read_process_output_call,
			     list3 (sentinel, proc, reason),
			     !NILP (Vdebug_on_error) ? Qnil : Qerror,
			     exec_sentinel_error_handler);

  /* If we saved the match data nonrecursively, restore it now.  */
  restore_search_regs ();
  running_asynch_code = outer_running_asynch_code;

  Vdeactivate_mark = odeactivate;

  /* Restore waiting_for_user_input_p as it was
     when we were called, in case the filter clobbered it.  */
  waiting_for_user_input_p = waiting;

  unbind_to (count, Qnil);
}

/* Report all recent events of a change in process status
   (either run the sentinel or output a message).
   This is usually done while Emacs is waiting for keyboard input
   but can be done at other times.

   Return positive if any input was received, zero if input was
   attempted but none received, and negative if we didn't even
   try.  */

static int
status_notify (struct Lisp_Process *deleting_process)
{
  Lisp_Object proc;
  Lisp_Object tail = Qnil, msg = Qnil;
  int got_some_output = -1;

  FOR_EACH_PROCESS (tail, proc)
    {
      Lisp_Object symbol;
      register struct Lisp_Process *p = XPROCESS (proc);

      if (p->tick != p->update_tick)
	{
	  /* If process is still active, read any output that remains.  */
	  while (! EQ (p->filter, Qt)
		 && ! connecting_status (p->status)
		 && ! EQ (p->status, Qlisten)
		 /* Network or serial process not stopped:  */
		 && ! EQ (p->command, Qt)
		 && p->infd >= 0
		 && p != deleting_process)
	    {
	      int nread = read_process_output (proc, p->infd);
	      got_some_output = max(got_some_output, nread);
	      if (nread <= 0)
		break;
	    }

	  /* Get the text to use for the message.  */
	  if (p->raw_status_new)
	    update_status (p);
	  msg = status_message (p);

	  /* If process is terminated, deactivate it or delete it.  */
	  symbol = p->status;
	  if (CONSP (p->status))
	    symbol = XCAR (p->status);

	  if (EQ (symbol, Qsignal) || EQ (symbol, Qexit)
	      || EQ (symbol, Qclosed))
	    {
	      if (delete_exited_processes)
		remove_process (proc);
	      else
		deactivate_process (proc);
	    }

	  p->update_tick = p->tick;
	  exec_sentinel (proc, msg);
	  if (BUFFERP (p->buffer))
	    /* In case it uses %s in mode-line-format.  */
	    bset_update_mode_line (XBUFFER (p->buffer));
	}
    }

  return got_some_output;
}

DEFUN ("internal-default-process-sentinel", Finternal_default_process_sentinel,
       Sinternal_default_process_sentinel, 2, 2, 0,
       doc: /* Function used as default sentinel for processes.
This inserts a status message into the process's buffer, if there is one.  */)
     (Lisp_Object proc, Lisp_Object msg)
{
  Lisp_Object buffer, symbol;
  struct Lisp_Process *p;
  CHECK_PROCESS (proc);
  p = XPROCESS (proc);
  buffer = p->buffer;
  symbol = p->status;
  if (CONSP (symbol))
    symbol = XCAR (symbol);

  if (!EQ (symbol, Qrun) && !NILP (buffer))
    {
      Lisp_Object tem;
      struct buffer *old = current_buffer;
      ptrdiff_t opoint, opoint_byte;
      ptrdiff_t before, before_byte;

      /* Avoid error if buffer is deleted
	 (probably that's why the process is dead, too).  */
      if (!BUFFER_LIVE_P (XBUFFER (buffer)))
	return Qnil;
      Fset_buffer (buffer);

      if (NILP (BVAR (current_buffer, enable_multibyte_characters)))
	msg = (code_convert_string_norecord
	       (msg, Vlocale_coding_system, 1));

      opoint = PT;
      opoint_byte = PT_BYTE;
      /* Insert new output into buffer
	 at the current end-of-output marker,
	 thus preserving logical ordering of input and output.  */
      if (XMARKER (p->mark)->buffer)
	Fgoto_char (p->mark);
      else
	SET_PT_BOTH (ZV, ZV_BYTE);

      before = PT;
      before_byte = PT_BYTE;

      tem = BVAR (current_buffer, read_only);
      bset_read_only (current_buffer, Qnil);
      insert_string ("\nProcess ");
      { /* FIXME: temporary kludge.  */
	Lisp_Object tem2 = p->name; Finsert (1, &tem2); }
      insert_string (" ");
      Finsert (1, &msg);
      bset_read_only (current_buffer, tem);
      set_marker_both (p->mark, p->buffer, PT, PT_BYTE);

      if (opoint >= before)
	SET_PT_BOTH (opoint + (PT - before),
		     opoint_byte + (PT_BYTE - before_byte));
      else
	SET_PT_BOTH (opoint, opoint_byte);

      set_buffer_internal (old);
    }
  return Qnil;
}


DEFUN ("set-process-coding-system", Fset_process_coding_system,
       Sset_process_coding_system, 1, 3, 0,
       doc: /* Set coding systems of PROCESS to DECODING and ENCODING.
DECODING will be used to decode subprocess output and ENCODING to
encode subprocess input. */)
  (Lisp_Object process, Lisp_Object decoding, Lisp_Object encoding)
{
  CHECK_PROCESS (process);

  struct Lisp_Process *p = XPROCESS (process);

  Fcheck_coding_system (decoding);
  Fcheck_coding_system (encoding);
  encoding = coding_inherit_eol_type (encoding, Qnil);
  pset_decode_coding_system (p, decoding);
  pset_encode_coding_system (p, encoding);

  /* If the sockets haven't been set up yet, the final setup part of
     this will be called asynchronously. */
  if (p->infd < 0 || p->outfd < 0)
    return Qnil;

  setup_process_coding_systems (process);

  return Qnil;
}

DEFUN ("process-coding-system",
       Fprocess_coding_system, Sprocess_coding_system, 1, 1, 0,
       doc: /* Return a cons of coding systems for decoding and encoding of PROCESS.  */)
  (register Lisp_Object process)
{
  CHECK_PROCESS (process);
  return Fcons (XPROCESS (process)->decode_coding_system,
		XPROCESS (process)->encode_coding_system);
}

DEFUN ("set-process-filter-multibyte", Fset_process_filter_multibyte,
       Sset_process_filter_multibyte, 2, 2, 0,
       doc: /* Set multibyteness of the strings given to PROCESS's filter.
If FLAG is non-nil, the filter is given multibyte strings.
If FLAG is nil, the filter is given unibyte strings.  In this case,
all character code conversion except for end-of-line conversion is
suppressed.  */)
  (Lisp_Object process, Lisp_Object flag)
{
  CHECK_PROCESS (process);

  struct Lisp_Process *p = XPROCESS (process);
  if (NILP (flag))
    pset_decode_coding_system
      (p, raw_text_coding_system (p->decode_coding_system));

  /* If the sockets haven't been set up yet, the final setup part of
     this will be called asynchronously. */
  if (p->infd < 0 || p->outfd < 0)
    return Qnil;

  setup_process_coding_systems (process);

  return Qnil;
}

DEFUN ("process-filter-multibyte-p", Fprocess_filter_multibyte_p,
       Sprocess_filter_multibyte_p, 1, 1, 0,
       doc: /* Return t if a multibyte string is given to PROCESS's filter.*/)
  (Lisp_Object process)
{
  CHECK_PROCESS (process);
  struct Lisp_Process *p = XPROCESS (process);
  if (p->infd < 0)
    return Qnil;
  eassert (p->infd < FD_SETSIZE);
  struct coding_system *coding = proc_decode_coding_system[p->infd];
  return (CODING_FOR_UNIBYTE (coding) ? Qnil : Qt);
}




# ifdef HAVE_GPM

void
add_gpm_wait_descriptor (int desc)
{
  add_keyboard_wait_descriptor (desc);
}

void
delete_gpm_wait_descriptor (int desc)
{
  delete_keyboard_wait_descriptor (desc);
}

# endif

#if defined (USABLE_SIGIO) || defined (USABLE_SIGPOLL)

/* Return true if *MASK has a bit set
   that corresponds to one of the keyboard input descriptors.  */

static bool
keyboard_bit_set (fd_set *mask)
{
  int fd;

  eassert (max_desc < FD_SETSIZE);
  for (fd = 0; fd <= max_desc; fd++)
    if (FD_ISSET (fd, mask)
	&& ((fd_callback_info[fd].flags & (FOR_READ | KEYBOARD_FD))
	    == (FOR_READ | KEYBOARD_FD)))
      return 1;

  return 0;
}
# endif

#else  /* not subprocesses */

/* This is referenced in thread.c:run_thread (which is never actually
   called, since threads are not enabled for this configuration.  */
void
update_processes_for_thread_death (Lisp_Object dying_thread)
{
}

/* Defined in msdos.c.  */
extern int sys_select (int, fd_set *, fd_set *, fd_set *,
		       struct timespec *, void *);

/* Implementation of wait_reading_process_output, assuming that there
   are no subprocesses.  Used only by the MS-DOS build.

   Wait for timeout to elapse and/or keyboard input to be available.

   TIME_LIMIT is:
     timeout in seconds
     If negative, gobble data immediately available but don't wait for any.

   NSECS is:
     an additional duration to wait, measured in nanoseconds
     If TIME_LIMIT is zero, then:
       If NSECS == 0, there is no limit.
       If NSECS > 0, the timeout consists of NSECS only.
       If NSECS < 0, gobble data immediately, as if TIME_LIMIT were negative.

   READ_KBD is:
     0 to ignore keyboard input, or
     1 to return when input is available, or
     -1 means caller will actually read the input, so don't throw to
       the quit handler.

   see full version for other parameters. We know that wait_proc will
     always be NULL, since `subprocesses' isn't defined.

   DO_DISPLAY means redisplay should be done to show subprocess
   output that arrives.

   Return -1 signifying we got no output and did not try.  */

int
wait_reading_process_output (intmax_t time_limit, int nsecs, int read_kbd,
			     bool do_display,
			     Lisp_Object wait_for_cell,
			     struct Lisp_Process *wait_proc, int just_wait_proc)
{
  register int nfds;
  struct timespec end_time, timeout;
  enum { MINIMUM = -1, TIMEOUT, FOREVER } wait;

  if (TYPE_MAXIMUM (time_t) < time_limit)
    time_limit = TYPE_MAXIMUM (time_t);

  if (time_limit < 0 || nsecs < 0)
    wait = MINIMUM;
  else if (time_limit > 0 || nsecs > 0)
    {
      wait = TIMEOUT;
      end_time = timespec_add (current_timespec (),
                               make_timespec (time_limit, nsecs));
    }
  else
    wait = FOREVER;

  /* Turn off periodic alarms (in case they are in use)
     and then turn off any other atimers,
     because the select emulator uses alarms.  */
  stop_polling ();
  turn_on_atimers (0);

  while (1)
    {
      bool timeout_reduced_for_timers = false;
      fd_set waitchannels;
      int xerrno;

      /* If calling from keyboard input, do not quit
	 since we want to return C-g as an input character.
	 Otherwise, do pending quit if requested.  */
      if (read_kbd >= 0)
	maybe_quit ();

      /* Exit now if the cell we're waiting for became non-nil.  */
      if (! NILP (wait_for_cell) && ! NILP (XCAR (wait_for_cell)))
	break;

      /* Compute time from now till when time limit is up.  */
      /* Exit if already run out.  */
      if (wait == TIMEOUT)
	{
	  struct timespec now = current_timespec ();
	  if (timespec_cmp (end_time, now) <= 0)
	    break;
	  timeout = timespec_sub (end_time, now);
	}
      else
	timeout = make_timespec (wait < TIMEOUT ? 0 : 100000, 0);

      /* If our caller will not immediately handle keyboard events,
	 run timer events directly.
	 (Callers that will immediately read keyboard events
	 call timer_delay on their own.)  */
      if (NILP (wait_for_cell))
	{
	  struct timespec timer_delay;

	  do
	    {
	      unsigned old_timers_run = timers_run;
	      timer_delay = timer_check ();
	      if (timers_run != old_timers_run && do_display)
		/* We must retry, since a timer may have requeued itself
		   and that could alter the time delay.  */
		redisplay_preserve_echo_area (14);
	      else
		break;
	    }
	  while (!detect_input_pending ());

	  /* If there is unread keyboard input, also return.  */
	  if (read_kbd != 0
	      && requeued_events_pending_p ())
	    break;

	  if (timespec_valid_p (timer_delay))
	    {
	      if (timespec_cmp (timer_delay, timeout) < 0)
		{
		  timeout = timer_delay;
		  timeout_reduced_for_timers = true;
		}
	    }
	}

      /* `set_waiting_for_input' is a Blandyism that claims to have
	 emacs react immediately to C-g and signals.  Passing a
	 writable reference to timeout so that signal handlers can
	 manipulate timeout out-of-band is super obtuse and probably
	 makes no discernible difference.
      */
      if (read_kbd < 0)
	set_waiting_for_input (&timeout);

      /* If a frame has been newly mapped and needs updating,
	 reprocess its display stuff.  */
      if (frame_garbaged && do_display)
	{
	  clear_waiting_for_input ();
	  redisplay_preserve_echo_area (15);
	  if (read_kbd < 0)
	    set_waiting_for_input (&timeout);
	}

      /* Wait till there is something to do.  */
      FD_ZERO (&waitchannels);
      if (read_kbd && detect_input_pending ())
	nfds = 0;
      else
	{
	  if (read_kbd || !NILP (wait_for_cell))
	    FD_SET (0, &waitchannels);
	  nfds = pselect (1, &waitchannels, NULL, NULL, &timeout, NULL);
	}

      xerrno = errno;

      clear_waiting_for_input ();

      /*  If we woke up due to SIGWINCH, actually change size now.  */
      do_pending_window_change (0);

      if (wait < FOREVER && nfds == 0 && ! timeout_reduced_for_timers)
	/* We waited the full specified time, so return now.  */
	break;

      if (nfds == -1)
	{
	  /* If the system call was interrupted, then go around the
	     loop again.  */
	  if (xerrno == EINTR)
	    FD_ZERO (&waitchannels);
	  else
	    report_file_errno ("Failed select", Qnil, xerrno);
	}

      /* Check for keyboard input.  */

      if (read_kbd
	  && detect_input_pending_run_timers (do_display))
	{
	  swallow_events (do_display);
	  if (detect_input_pending_run_timers (do_display))
	    break;
	}

      /* If there is unread keyboard input, also return.  */
      if (read_kbd
	  && requeued_events_pending_p ())
	break;

      /* If wait_for_cell. check for keyboard input
	 but don't run any timers.
	 ??? (It seems wrong to me to check for keyboard
	 input at all when wait_for_cell, but the code
	 has been this way since July 1994.
	 Try changing this after version 19.31.)  */
      if (! NILP (wait_for_cell)
	  && detect_input_pending ())
	{
	  swallow_events (do_display);
	  if (detect_input_pending ())
	    break;
	}

      /* Exit now if the cell we're waiting for became non-nil.  */
      if (! NILP (wait_for_cell) && ! NILP (XCAR (wait_for_cell)))
	break;
    }

  start_polling ();

  return -1;
}

#endif	/* not subprocesses */

/* The following functions are needed even if async subprocesses are
   not supported.  Some of them are no-op stubs in that case.  */

#ifdef HAVE_TIMERFD

/* Add FD, which is a descriptor returned by timerfd_create,
   to the set of non-keyboard input descriptors.  */

void
add_timer_wait_descriptor (int fd)
{
  eassert (0 <= fd && fd < FD_SETSIZE);
  add_read_fd (fd, timerfd_callback, NULL);
  fd_callback_info[fd].flags &= ~KEYBOARD_FD;
}

#endif /* HAVE_TIMERFD */

/* If program file NAME starts with /: for quoting a magic
   name, remove that, preserving the multibyteness of NAME.  */

Lisp_Object
remove_slash_colon (Lisp_Object name)
{
  return
    (SREF (name, 0) == '/' && SREF (name, 1) == ':'
     ? (STRING_MULTIBYTE (name)
	? make_multibyte_string (SSDATA (name) + 2,
				 SCHARS (name) - 2,
				 SBYTES (name) - 2)
	: make_unibyte_string (SSDATA (name) + 2, SBYTES (name) - 2))
     : name);
}

/* Add DESC to the set of keyboard input descriptors.  */

void
add_keyboard_wait_descriptor (int desc)
{
#ifdef subprocesses /* Actually means "not MSDOS".  */
  eassert (desc >= 0 && desc < FD_SETSIZE);
  fd_callback_info[desc].flags &= ~PROCESS_FD;
  fd_callback_info[desc].flags |= (FOR_READ | KEYBOARD_FD);
  if (desc > max_desc)
    max_desc = desc;
#endif
}

/* From now on, do not expect DESC to give keyboard input.  */

void
delete_keyboard_wait_descriptor (int desc)
{
#ifdef subprocesses
  eassert (desc >= 0 && desc < FD_SETSIZE);

  memset (&fd_callback_info[desc], 0, sizeof (struct fd_callback_data));

  if (desc == max_desc)
    recompute_max_desc ();
#endif
}

/* Setup coding systems of PROCESS.  */

void
setup_process_coding_systems (Lisp_Object process)
{
#ifdef subprocesses
  struct Lisp_Process *p = XPROCESS (process);
  int inch = p->infd;
  int outch = p->outfd;
  Lisp_Object coding_system;

  if (inch < 0 || outch < 0)
    return;

  eassert (0 <= inch && inch < FD_SETSIZE);
  if (!proc_decode_coding_system[inch])
    proc_decode_coding_system[inch] = xmalloc (sizeof (struct coding_system));
  coding_system = p->decode_coding_system;
  if (EQ (p->filter, Qinternal_default_process_filter)
      && BUFFERP (p->buffer))
    {
      if (NILP (BVAR (XBUFFER (p->buffer), enable_multibyte_characters)))
	coding_system = raw_text_coding_system (coding_system);
    }
  setup_coding_system (coding_system, proc_decode_coding_system[inch]);

  eassert (0 <= outch && outch < FD_SETSIZE);
  if (!proc_encode_coding_system[outch])
    proc_encode_coding_system[outch] = xmalloc (sizeof (struct coding_system));
  setup_coding_system (p->encode_coding_system,
		       proc_encode_coding_system[outch]);
#endif
}

DEFUN ("get-buffer-process", Fget_buffer_process, Sget_buffer_process, 1, 1, 0,
       doc: /* Return the (or a) live process associated with BUFFER.
BUFFER may be a buffer or the name of one.
Return nil if all processes associated with BUFFER have been
deleted or killed.  */)
  (register Lisp_Object buffer)
{
#ifdef subprocesses
  register Lisp_Object buf, tail, proc;

  if (NILP (buffer)) return Qnil;
  buf = Fget_buffer (buffer);
  if (NILP (buf)) return Qnil;

  FOR_EACH_PROCESS (tail, proc)
    if (EQ (XPROCESS (proc)->buffer, buf))
      return proc;
#endif	/* subprocesses */
  return Qnil;
}

DEFUN ("process-inherit-coding-system-flag",
       Fprocess_inherit_coding_system_flag, Sprocess_inherit_coding_system_flag,
       1, 1, 0,
       doc: /* Return the value of inherit-coding-system flag for PROCESS.
If this flag is t, `buffer-file-coding-system' of the buffer
associated with PROCESS will inherit the coding system used to decode
the process output.  */)
  (register Lisp_Object process)
{
#ifdef subprocesses
  CHECK_PROCESS (process);
  return XPROCESS (process)->inherit_coding_system_flag ? Qt : Qnil;
#else
  /* Ignore the argument and return the value of
     inherit-process-coding-system.  */
  return inherit_process_coding_system ? Qt : Qnil;
#endif
}

/* Kill all processes associated with `buffer'.
   If `buffer' is nil, kill all processes.  */

void
kill_buffer_processes (Lisp_Object buffer)
{
#ifdef subprocesses
  Lisp_Object tail, proc;

  FOR_EACH_PROCESS (tail, proc)
    if (NILP (buffer) || EQ (XPROCESS (proc)->buffer, buffer))
      {
	if (NETCONN_P (proc) || SERIALCONN_P (proc) || PIPECONN_P (proc))
	  Fdelete_process (proc);
	else if (XPROCESS (proc)->infd >= 0)
	  process_send_signal (proc, SIGHUP, Qnil, 1);
      }
#else  /* subprocesses */
  /* Since we have no subprocesses, this does nothing.  */
#endif /* subprocesses */
}

DEFUN ("waiting-for-user-input-p", Fwaiting_for_user_input_p,
       Swaiting_for_user_input_p, 0, 0, 0,
       doc: /* Return non-nil if Emacs is waiting for input from the user.
This is intended for use by asynchronous process output filters and sentinels.  */)
  (void)
{
#ifdef subprocesses
  return (waiting_for_user_input_p ? Qt : Qnil);
#else
  return Qnil;
#endif
}

/* Stop reading input from keyboard sources.  */

void
hold_keyboard_input (void)
{
  kbd_is_on_hold = 1;
}

/* Resume reading input from keyboard sources.  */

void
unhold_keyboard_input (void)
{
  kbd_is_on_hold = 0;
}

/* Return true if keyboard input is on hold, zero otherwise.  */

bool
kbd_on_hold_p (void)
{
  return kbd_is_on_hold;
}


/* Enumeration of and access to system processes a-la ps(1).  */

DEFUN ("list-system-processes", Flist_system_processes, Slist_system_processes,
       0, 0, 0,
       doc: /* Return a list of numerical process IDs of all running processes.
If this functionality is unsupported, return nil.
If `default-directory' is remote, return process IDs of the respective remote host.

See `process-attributes' for getting attributes of a process given its ID.  */)
  (void)
{
  Lisp_Object handler
    = Ffind_file_name_handler (BVAR (current_buffer, directory),
			       Qlist_system_processes);
  if (!NILP (handler))
    return call1 (handler, Qlist_system_processes);

  return list_system_processes ();
}

DEFUN ("process-attributes", Fprocess_attributes,
       Sprocess_attributes, 1, 1, 0,
       doc: /* Return attributes of the process given by its PID, a number.
If `default-directory' is remote, PID is regarded as process
identifier on the respective remote host.

Value is an alist where each element is a cons cell of the form

    (KEY . VALUE)

If this functionality is unsupported, the value is nil.

See `list-system-processes' for getting a list of all process IDs.

The KEYs of the attributes that this function may return are listed
below, together with the type of the associated VALUE (in parentheses).
Not all platforms support all of these attributes; unsupported
attributes will not appear in the returned alist.
Unless explicitly indicated otherwise, numbers can have either
integer or floating point values.

 euid    -- Effective user User ID of the process (number)
 user    -- User name corresponding to euid (string)
 egid    -- Effective user Group ID of the process (number)
 group   -- Group name corresponding to egid (string)
 comm    -- Command name (executable name only) (string)
 state   -- Process state code, such as "S", "R", or "T" (string)
 ppid    -- Parent process ID (number)
 pgrp    -- Process group ID (number)
 sess    -- Session ID, i.e. process ID of session leader (number)
 ttname  -- Controlling tty name (string)
 tpgid   -- ID of foreground process group on the process's tty (number)
 minflt  -- number of minor page faults (number)
 majflt  -- number of major page faults (number)
 cminflt -- cumulative number of minor page faults (number)
 cmajflt -- cumulative number of major page faults (number)
 utime   -- user time used by the process, in `current-time' format
 stime   -- system time used by the process (current-time)
 time    -- sum of utime and stime (current-time)
 cutime  -- user time used by the process and its children (current-time)
 cstime  -- system time used by the process and its children (current-time)
 ctime   -- sum of cutime and cstime (current-time)
 pri     -- priority of the process (number)
 nice    -- nice value of the process (number)
 thcount -- process thread count (number)
 start   -- time the process started (current-time)
 vsize   -- virtual memory size of the process in KB's (number)
 rss     -- resident set size of the process in KB's (number)
 etime   -- elapsed time the process is running (current-time)
 pcpu    -- percents of CPU time used by the process (floating-point number)
 pmem    -- percents of total physical memory used by process's resident set
              (floating-point number)
 args    -- command line which invoked the process (string).  */)
  ( Lisp_Object pid)
{
  Lisp_Object handler
    = Ffind_file_name_handler (BVAR (current_buffer, directory),
			       Qprocess_attributes);
  if (!NILP (handler))
    return call2 (handler, Qprocess_attributes, pid);

  return system_process_attributes (pid);
}

DEFUN ("num-processors", Fnum_processors, Snum_processors, 0, 1, 0,
       doc: /* Return the number of processors, a positive integer.
Each usable thread execution unit counts as a processor.
By default, count the number of available processors,
overridable via the OMP_NUM_THREADS environment variable.
If optional argument QUERY is `current', ignore OMP_NUM_THREADS.
If QUERY is `all', also count processors not available.  */)
  (Lisp_Object query)
{
#ifndef MSDOS
  return make_uint (num_processors (EQ (query, Qall) ? NPROC_ALL
				    : EQ (query, Qcurrent) ? NPROC_CURRENT
				    : NPROC_CURRENT_OVERRIDABLE));
#else
  return make_fixnum (1);
#endif
}

DEFUN ("signal-names", Fsignal_names, Ssignal_names, 0, 0, 0,
       doc: /* Return a list of known signal names on this system.  */)
  (void)
{
  char name[SIG2STR_MAX];
  Lisp_Object names = Qnil;
  for (int i = 0; i < 256; ++i)
    {
      if (!sig2str (i, name))
	names = Fcons (build_string (name), names);
    }
  return names;
}

#ifdef subprocesses
/* Arrange to catch SIGCHLD if this hasn't already been arranged.
   Invoke this after init_process_emacs, and after glib and/or GNUstep
   futz with the SIGCHLD handler, but before Emacs forks any children.
   This function's caller should block SIGCHLD.  */

void
catch_child_signal (void)
{
  struct sigaction action, old_action;
  sigset_t oldset;
  emacs_sigaction_init (&action, deliver_child_signal);
  block_child_signal (&oldset);
  sigaction (SIGCHLD, &action, &old_action);
  eassert (old_action.sa_handler == SIG_DFL || old_action.sa_handler == SIG_IGN
	   || ! (old_action.sa_flags & SA_SIGINFO));

  if (old_action.sa_handler != deliver_child_signal)
    lib_child_handler
      = (old_action.sa_handler == SIG_DFL || old_action.sa_handler == SIG_IGN
	 ? dummy_handler
	 : old_action.sa_handler);
  unblock_child_signal (&oldset);
}
#endif	/* subprocesses */

/* Limit the number of open files to the value it had at startup.  */

void
restore_nofile_limit (void)
{
#ifdef HAVE_SETRLIMIT
  if (FD_SETSIZE < nofile_limit.rlim_cur)
    setrlimit (RLIMIT_NOFILE, &nofile_limit);
#endif
}

int
open_channel_for_module (Lisp_Object process)
{
  CHECK_PROCESS (process);
  CHECK_TYPE (PIPECONN_P (process), Qpipe_process_p, process);
#ifndef MSDOS
  int fd = dup (XPROCESS (process)->open_fd[SUBPROCESS_STDOUT]);
  if (fd == -1)
    report_file_error ("Cannot duplicate file descriptor", Qnil);
  return fd;
#else
  /* PIPECONN_P returning true shouldn't be possible on MSDOS.  */
  emacs_abort ();
#endif
}


/* This is not called "init_process" because that is the name of a
   Mach system call, so it would cause problems on Darwin systems.  */
void
init_process_emacs (int sockfd)
{
#ifdef subprocesses
  int i;

  inhibit_sentinels = 0;

  if (!will_dump_with_unexec_p ())
    {
#if defined HAVE_GLIB && !defined WINDOWSNT
      /* Tickle glib's child-handling code.  Ask glib to install a
	 watch source for Emacs itself which will initialize glib's
	 private SIGCHLD handler, allowing catch_child_signal to copy
	 it into lib_child_handler.

         Unfortunately in glib commit 2e471acf, the behavior changed to
         always install a signal handler when g_child_watch_source_new
         is called and not just the first time it's called.  Glib also
         now resets signal handlers to SIG_DFL when it no longer has a
         watcher on that signal.  This is a hackey work around to get
         glib's g_unix_signal_handler into lib_child_handler.  */
      GSource *source = g_child_watch_source_new (getpid ());
      catch_child_signal ();
      g_source_unref (source);

      eassert (lib_child_handler != dummy_handler);
      signal_handler_t lib_child_handler_glib = lib_child_handler;
      catch_child_signal ();
      eassert (lib_child_handler == dummy_handler);
      lib_child_handler = lib_child_handler_glib;
#else
      catch_child_signal ();
#endif
    }

#ifdef HAVE_SETRLIMIT
  /* Don't allocate more than FD_SETSIZE file descriptors for Emacs itself.  */
  if (getrlimit (RLIMIT_NOFILE, &nofile_limit) != 0)
    nofile_limit.rlim_cur = 0;
  else if (FD_SETSIZE < nofile_limit.rlim_cur)
    {
      struct rlimit rlim = nofile_limit;
      rlim.rlim_cur = FD_SETSIZE;
      if (setrlimit (RLIMIT_NOFILE, &rlim) != 0)
	nofile_limit.rlim_cur = 0;
    }
#endif

  external_sock_fd = sockfd;
  Lisp_Object sockname = Qnil;
# if HAVE_GETSOCKNAME
  if (0 <= sockfd)
    {
      union u_sockaddr sa;
      socklen_t salen = sizeof sa;
      if (getsockname (sockfd, &sa.sa, &salen) == 0)
	sockname = conv_sockaddr_to_lisp (&sa.sa, salen);
    }
# endif
  Vinternal__daemon_sockname = sockname;

  max_desc = -1;
  memset (fd_callback_info, 0, sizeof (fd_callback_info));

  /* Don't do this, it caused infinite select loops.  The display
     method should call add_keyboard_wait_descriptor on stdin if it
     needs that.  */
#if 0
  FD_SET (0, &input_wait_mask);
#endif

  Vprocess_alist = Qnil;
  deleted_pid_list = Qnil;
  for (i = 0; i < FD_SETSIZE; i++)
    {
      chan_process[i] = Qnil;
    }
  memset (proc_decode_coding_system, 0, sizeof proc_decode_coding_system);
  memset (proc_encode_coding_system, 0, sizeof proc_encode_coding_system);
#ifdef DATAGRAM_SOCKETS
  memset (datagram_address, 0, sizeof datagram_address);
#endif

#endif	/* subprocesses */
  kbd_is_on_hold = 0;
}

void
syms_of_process (void)
{
  DEFSYM (Qmake_process, "make-process");
  DEFSYM (Qlist_system_processes, "list-system-processes");
  DEFSYM (Qprocess_attributes, "process-attributes");

#ifdef subprocesses

  DEFSYM (Qprocessp, "processp");
  DEFSYM (Qrun, "run");
  DEFSYM (Qstop, "stop");
  DEFSYM (Qsignal, "signal");

  /* Qexit is already staticpro'd by syms_of_eval; don't staticpro it
     here again.  */

  DEFSYM (Qopen, "open");
  DEFSYM (Qclosed, "closed");
  DEFSYM (Qconnect, "connect");
  DEFSYM (Qfailed, "failed");
  DEFSYM (Qlisten, "listen");
  DEFSYM (Qlocal, "local");
  DEFSYM (Qipv4, "ipv4");
#ifdef AF_INET6
  DEFSYM (Qipv6, "ipv6");
#endif
  DEFSYM (Qdatagram, "datagram");
  DEFSYM (Qseqpacket, "seqpacket");

  DEFSYM (QCport, ":port");
  DEFSYM (QCspeed, ":speed");
  DEFSYM (QCprocess, ":process");

  DEFSYM (QCbytesize, ":bytesize");
  DEFSYM (QCstopbits, ":stopbits");
  DEFSYM (QCparity, ":parity");
  DEFSYM (QCtcpnodelay, ":tcpnodelay");
  DEFSYM (QCsndbuf, ":sndbuf");
  DEFSYM (QCrcvbuf, ":rcvbuf");
  DEFSYM (QCsndtimeo, ":sndtimeo");
  DEFSYM (QCrcvtimeo, ":rcvtimeo");

  DEFSYM (Qodd, "odd");
  DEFSYM (Qeven, "even");
  DEFSYM (QCflowcontrol, ":flowcontrol");
  DEFSYM (Qhw, "hw");
  DEFSYM (Qsw, "sw");
  DEFSYM (QCsummary, ":summary");

  DEFSYM (Qreal, "real");
  DEFSYM (Qnetwork, "network");
  DEFSYM (Qserial, "serial");
  DEFSYM (QCfile_handler, ":file-handler");
  DEFSYM (QCbuffer, ":buffer");
  DEFSYM (QChost, ":host");
  DEFSYM (QCservice, ":service");
  DEFSYM (QClocal, ":local");
  DEFSYM (QCremote, ":remote");
  DEFSYM (QCcoding, ":coding");
  DEFSYM (QCserver, ":server");
  DEFSYM (QCnowait, ":nowait");
  DEFSYM (QCsentinel, ":sentinel");
  DEFSYM (QCuse_external_socket, ":use-external-socket");
  DEFSYM (QCtls_parameters, ":tls-parameters");
  DEFSYM (Qnsm_verify_connection, "nsm-verify-connection");
  DEFSYM (QClog, ":log");
  DEFSYM (QCnoquery, ":noquery");
  DEFSYM (QCstop, ":stop");
  DEFSYM (QCplist, ":plist");
  DEFSYM (QCcommand, ":command");
  DEFSYM (QCconnection_type, ":connection-type");
  DEFSYM (QCstderr, ":stderr");
  DEFSYM (Qpty, "pty");
  DEFSYM (Qpipe, "pipe");

  DEFSYM (Qlast_nonmenu_event, "last-nonmenu-event");

  staticpro (&Vprocess_alist);
  staticpro (&deleted_pid_list);

#endif	/* subprocesses */

  DEFSYM (QCname, ":name");
  DEFSYM (QCtype, ":type");

  DEFSYM (Qeuid, "euid");
  DEFSYM (Qegid, "egid");
  DEFSYM (Quser, "user");
  DEFSYM (Qgroup, "group");
  DEFSYM (Qcomm, "comm");
  DEFSYM (Qstate, "state");
  DEFSYM (Qppid, "ppid");
  DEFSYM (Qpgrp, "pgrp");
  DEFSYM (Qsess, "sess");
  DEFSYM (Qttname, "ttname");
  DEFSYM (Qtpgid, "tpgid");
  DEFSYM (Qminflt, "minflt");
  DEFSYM (Qmajflt, "majflt");
  DEFSYM (Qcminflt, "cminflt");
  DEFSYM (Qcmajflt, "cmajflt");
  DEFSYM (Qutime, "utime");
  DEFSYM (Qstime, "stime");
  DEFSYM (Qtime, "time");
  DEFSYM (Qcutime, "cutime");
  DEFSYM (Qcstime, "cstime");
  DEFSYM (Qctime, "ctime");
#ifdef subprocesses
  DEFSYM (Qinternal_default_process_sentinel,
	  "internal-default-process-sentinel");
  DEFSYM (Qinternal_default_process_filter,
	  "internal-default-process-filter");
#endif
  DEFSYM (Qpri, "pri");
  DEFSYM (Qnice, "nice");
  DEFSYM (Qthcount, "thcount");
  DEFSYM (Qstart, "start");
  DEFSYM (Qvsize, "vsize");
  DEFSYM (Qrss, "rss");
  DEFSYM (Qetime, "etime");
  DEFSYM (Qpcpu, "pcpu");
  DEFSYM (Qpmem, "pmem");
  DEFSYM (Qargs, "args");
  DEFSYM (Qall, "all");
  DEFSYM (Qcurrent, "current");

  DEFVAR_BOOL ("delete-exited-processes", delete_exited_processes,
	       doc: /* Non-nil means delete processes immediately when they exit.
A value of nil means don't delete them until `list-processes' is run.  */);

  delete_exited_processes = 1;

#ifdef subprocesses
  DEFVAR_LISP ("process-connection-type", Vprocess_connection_type,
	       doc: /* Control type of device used to communicate with subprocesses.
Values are nil to use a pipe, or t or `pty' to use a pty.
The value has no effect if the system has no ptys or if all ptys are busy:
then a pipe is used in any case.
The value takes effect when `start-process' is called.  */);
  Vprocess_connection_type = Qt;

  DEFVAR_LISP ("process-adaptive-read-buffering", Vprocess_adaptive_read_buffering,
	       doc: /* If non-nil, improve receive buffering by delaying after short reads.
On some systems, when Emacs reads the output from a subprocess, the output data
is read in very small blocks, potentially resulting in very poor performance.
This behavior can be remedied to some extent by setting this variable to a
non-nil value, as it will automatically delay reading from such processes, to
allow them to produce more output before Emacs tries to read it.
If the value is t, the delay is reset after each write to the process; any other
non-nil value means that the delay is not reset on write.
The variable takes effect when `start-process' is called.  */);
  Vprocess_adaptive_read_buffering = Qt;

  DEFVAR_LISP ("interrupt-process-functions", Vinterrupt_process_functions,
	       doc: /* List of functions to be called for `interrupt-process'.
The arguments of the functions are the same as for `interrupt-process'.
These functions are called in the order of the list, until one of them
returns non-nil.  */);
  Vinterrupt_process_functions = list1 (Qinternal_default_interrupt_process);

  DEFVAR_LISP ("signal-process-functions", Vsignal_process_functions,
	       doc: /* List of functions to be called for `signal-process'.
The arguments of the functions are the same as for `signal-process'.
These functions are called in the order of the list, until one of them
returns non-nil.  */);
  Vsignal_process_functions = list1 (Qinternal_default_signal_process);

  DEFVAR_LISP ("internal--daemon-sockname", Vinternal__daemon_sockname,
	       doc: /* Name of external socket passed to Emacs, or nil if none.  */);
  Vinternal__daemon_sockname = Qnil;

  DEFVAR_INT ("read-process-output-max", read_process_output_max,
	      doc: /* Maximum number of bytes to read from subprocess in a single chunk.
Enlarge the value only if the subprocess generates very large (megabytes)
amounts of data in one go.

On GNU/Linux systems, the value should not exceed
/proc/sys/fs/pipe-max-size.  See pipe(7) manpage for details.  */);
  read_process_output_max = 4096;

  DEFVAR_INT ("process-error-pause-time", process_error_pause_time,
	      doc: /* The number of seconds to pause after handling process errors.
This isn't used for all process-related errors, but is used when a
sentinel or a process filter function has an error.  */);
  process_error_pause_time = 1;

  DEFSYM (Qinternal_default_interrupt_process,
	  "internal-default-interrupt-process");
  DEFSYM (Qinterrupt_process_functions, "interrupt-process-functions");

  DEFSYM (Qinternal_default_signal_process,
	  "internal-default-signal-process");
  DEFSYM (Qsignal_process_functions, "signal-process-functions");

  DEFSYM (Qnull, "null");
  DEFSYM (Qpipe_process_p, "pipe-process-p");
  DEFSYM (Qmessage, "message");

  defsubr (&Sprocessp);
  defsubr (&Sget_process);
  defsubr (&Sdelete_process);
  defsubr (&Sprocess_status);
  defsubr (&Sprocess_exit_status);
  defsubr (&Sprocess_id);
  defsubr (&Sprocess_name);
  defsubr (&Sprocess_descriptors);
  defsubr (&Sprocess_tty_name);
  defsubr (&Sprocess_select);
  defsubr (&Sprocess_command);
  defsubr (&Sset_process_buffer);
  defsubr (&Sprocess_buffer);
  defsubr (&Sprocess_mark);
  defsubr (&Sset_process_filter);
  defsubr (&Sprocess_filter);
  defsubr (&Sset_process_sentinel);
  defsubr (&Sprocess_sentinel);
  defsubr (&Sset_process_thread);
  defsubr (&Sprocess_thread);
  defsubr (&Sset_process_window_size);
  defsubr (&Sset_process_inherit_coding_system_flag);
  defsubr (&Sset_process_query_on_exit_flag);
  defsubr (&Sprocess_query_on_exit_flag);
  defsubr (&Sprocess_contact);
  defsubr (&Sprocess_plist);
  defsubr (&Sset_process_plist);
  defsubr (&Sprocess_list);
  defsubr (&Smake_process);
  defsubr (&Smake_pipe_process);
  defsubr (&Sserial_process_configure);
  defsubr (&Smake_serial_process);
  defsubr (&Sset_network_process_option);
  defsubr (&Smake_network_process);
  defsubr (&Sformat_network_address);
  defsubr (&Snetwork_lookup_address_info);
  defsubr (&Snetwork_interface_list);
  defsubr (&Snetwork_interface_info);
#ifdef DATAGRAM_SOCKETS
  defsubr (&Sprocess_datagram_address);
  defsubr (&Sset_process_datagram_address);
#endif
  defsubr (&Saccept_process_output);
  defsubr (&Sprocess_send_region);
  defsubr (&Sprocess_send_string);
  defsubr (&Sinternal_default_interrupt_process);
  defsubr (&Sinterrupt_process);
  defsubr (&Skill_process);
  defsubr (&Squit_process);
  defsubr (&Sstop_process);
  defsubr (&Scontinue_process);
  defsubr (&Sprocess_running_child_p);
  defsubr (&Sprocess_send_eof);
  defsubr (&Sinternal_default_signal_process);
  defsubr (&Ssignal_process);
  defsubr (&Swaiting_for_user_input_p);
  defsubr (&Sprocess_type);
  defsubr (&Sinternal_default_process_sentinel);
  defsubr (&Sinternal_default_process_filter);
  defsubr (&Sset_process_coding_system);
  defsubr (&Sprocess_coding_system);
  defsubr (&Sset_process_filter_multibyte);
  defsubr (&Sprocess_filter_multibyte_p);

 {
   Lisp_Object subfeatures = Qnil;
   const struct socket_options *sopt;

#define ADD_SUBFEATURE(key, val) \
  subfeatures = pure_cons (pure_cons (key, pure_cons (val, Qnil)), subfeatures)

   ADD_SUBFEATURE (QCnowait, Qt);
#ifdef DATAGRAM_SOCKETS
   ADD_SUBFEATURE (QCtype, Qdatagram);
#endif
#ifdef HAVE_SEQPACKET
   ADD_SUBFEATURE (QCtype, Qseqpacket);
#endif
#ifdef HAVE_LOCAL_SOCKETS
   ADD_SUBFEATURE (QCfamily, Qlocal);
#endif
   ADD_SUBFEATURE (QCfamily, Qipv4);
#ifdef AF_INET6
   ADD_SUBFEATURE (QCfamily, Qipv6);
#endif
#ifdef HAVE_GETSOCKNAME
   ADD_SUBFEATURE (QCservice, Qt);
#endif
   ADD_SUBFEATURE (QCserver, Qt);

   for (sopt = socket_options; sopt->name; sopt++)
     subfeatures = pure_cons (intern_c_string (sopt->name), subfeatures);

   Fprovide (intern_c_string ("make-network-process"), subfeatures);
 }

#endif	/* subprocesses */

  defsubr (&Sget_buffer_process);
  defsubr (&Sprocess_inherit_coding_system_flag);
  defsubr (&Slist_system_processes);
  defsubr (&Sprocess_attributes);
  defsubr (&Snum_processors);
  defsubr (&Ssignal_names);
}<|MERGE_RESOLUTION|>--- conflicted
+++ resolved
@@ -2398,14 +2398,7 @@
   p->infd = inchannel;
   p->outfd = outchannel;
 
-<<<<<<< HEAD
   buffer = Fplist_get (contact, QCbuffer);
-=======
-  if (inchannel > max_desc)
-    max_desc = inchannel;
-
-  buffer = plist_get (contact, QCbuffer);
->>>>>>> f9f41c58
   if (NILP (buffer))
     buffer = name;
   buffer = Fget_buffer_create (buffer, Qnil);
@@ -3626,7 +3619,6 @@
 	  else
 	    break;
 #endif
-<<<<<<< HEAD
 	}
     connect_done:
       if (ret == 0)
@@ -3637,51 +3629,6 @@
 	  specpdl_ptr = specpdl_ref_to_ptr (count1);
 	  emacs_close (s);
 	  s = -1;
-=======
-    }
-
-  if (s >= 0)
-    {
-#ifdef DATAGRAM_SOCKETS
-      if (p->socktype == SOCK_DGRAM)
-	{
-	  eassert (0 <= s && s < FD_SETSIZE);
-	  if (datagram_address[s].sa)
-	    emacs_abort ();
-
-	  datagram_address[s].sa = xmalloc (addrlen);
-	  datagram_address[s].len = addrlen;
-	  if (p->is_server)
-	    {
-	      Lisp_Object remote;
-	      memset (datagram_address[s].sa, 0, addrlen);
-	      if (remote = plist_get (contact, QCremote), !NILP (remote))
-		{
-		  int rfamily;
-		  ptrdiff_t rlen = get_lisp_to_sockaddr_size (remote, &rfamily);
-		  if (rlen != 0 && rfamily == family
-		      && rlen == addrlen)
-		    conv_lisp_to_sockaddr (rfamily, remote,
-					   datagram_address[s].sa, rlen);
-		}
-	    }
-	  else
-	    memcpy (datagram_address[s].sa, sa, addrlen);
-	}
-#endif
-
-      contact = plist_put (contact, p->is_server? QClocal: QCremote,
-			   conv_sockaddr_to_lisp (sa, addrlen));
-#ifdef HAVE_GETSOCKNAME
-      if (!p->is_server)
-	{
-	  struct sockaddr_storage sa1;
-	  socklen_t len1 = sizeof (sa1);
-	  DECLARE_POINTER_ALIAS (psa1, struct sockaddr, &sa1);
-	  if (getsockname (s, psa1, &len1) == 0)
-	    contact = plist_put (contact, QClocal,
-				 conv_sockaddr_to_lisp (psa1, len1));
->>>>>>> f9f41c58
 	}
     }
   specpdl_ptr = specpdl_ref_to_ptr (count1);
