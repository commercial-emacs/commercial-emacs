/* Asynchronous subprocess control for GNU Emacs.

Copyright (C) 1985-1988, 1993-1996, 1998-1999, 2001-2021 Free Software
Foundation, Inc.

This file is NOT part of GNU Emacs.

GNU Emacs is free software: you can redistribute it and/or modify
it under the terms of the GNU General Public License as published by
the Free Software Foundation, either version 3 of the License, or (at
your option) any later version.

GNU Emacs is distributed in the hope that it will be useful,
but WITHOUT ANY WARRANTY; without even the implied warranty of
MERCHANTABILITY or FITNESS FOR A PARTICULAR PURPOSE.  See the
GNU General Public License for more details.

You should have received a copy of the GNU General Public License
along with GNU Emacs.  If not, see <https://www.gnu.org/licenses/>.  */


#include <config.h>

#include <stdio.h>
#include <stdlib.h>
#include <errno.h>
#include <sys/types.h>		/* Some typedefs are used in sys/file.h.  */
#include <sys/file.h>
#include <sys/stat.h>
#include <unistd.h>
#include <fcntl.h>
#include <netinet/tcp.h>

#include "lisp.h"

/* Only MS-DOS does not define `subprocesses'.  */
#ifdef subprocesses

#include <sys/socket.h>
#include <netdb.h>
#include <netinet/in.h>
#include <arpa/inet.h>

#endif	/* subprocesses */

#ifdef HAVE_SETRLIMIT
# include <sys/resource.h>

/* If NOFILE_LIMIT.rlim_cur is greater than FD_SETSIZE, then
   NOFILE_LIMIT is the initial limit on the number of open files,
   which should be restored in child processes.  */
static struct rlimit nofile_limit;
#endif

#ifdef subprocesses

/* Are local (unix) sockets supported?  */
#if defined (HAVE_SYS_UN_H)
#if !defined (AF_LOCAL) && defined (AF_UNIX)
#define AF_LOCAL AF_UNIX
#endif
#ifdef AF_LOCAL
#define HAVE_LOCAL_SOCKETS
#include <sys/un.h>
#endif
#endif

#include <sys/ioctl.h>
#if defined (HAVE_NET_IF_H)
#include <net/if.h>
#endif /* HAVE_NET_IF_H */

#if defined (HAVE_IFADDRS_H)
/* Must be after net/if.h */
#include <ifaddrs.h>

/* We only use structs from this header when we use getifaddrs.  */
#if defined (HAVE_NET_IF_DL_H)
#include <net/if_dl.h>
#endif

#endif

#ifdef HAVE_UTIL_H
#include <util.h>
#endif

#ifdef HAVE_PTY_H
#include <pty.h>
#endif

#include <c-ctype.h>
#include <flexmember.h>
#include <nproc.h>
#include <sig2str.h>
#include <verify.h>

#endif	/* subprocesses */

#include "systime.h"
#include "systty.h"

#include "window.h"
#include "character.h"
#include "buffer.h"
#include "coding.h"
#include "process.h"
#include "frame.h"
#include "termopts.h"
#include "keyboard.h"
#include "blockinput.h"
#include "atimer.h"
#include "sysselect.h"
#include "syssignal.h"
#include "syswait.h"
#ifdef HAVE_GNUTLS
#include "gnutls.h"
#endif

#ifdef HAVE_WINDOW_SYSTEM
#include TERM_HEADER
#endif /* HAVE_WINDOW_SYSTEM */

#ifdef HAVE_GLIB
#include "xgselect.h"
#ifndef WINDOWSNT
#include <glib.h>
#endif
#endif

#if defined HAVE_GETADDRINFO_A || defined HAVE_GNUTLS
/* This is 0.1s in nanoseconds. */
#define ASYNC_RETRY_NSEC 100000000
#endif

#ifdef WINDOWSNT
extern int sys_select (int, fd_set *, fd_set *, fd_set *,
                       const struct timespec *, const sigset_t *);
#endif

/* Work around GCC 4.3.0 bug with strict overflow checking; see
   <https://gcc.gnu.org/bugzilla/show_bug.cgi?id=52904>.
   This bug appears to be fixed in GCC 5.1, so don't work around it there.  */
#if GNUC_PREREQ (4, 3, 0) && ! GNUC_PREREQ (5, 1, 0)
# pragma GCC diagnostic ignored "-Wstrict-overflow"
#endif

/* True if keyboard input is on hold, zero otherwise.  */

static bool kbd_is_on_hold;

/* Nonzero means don't run process sentinels.  This is used
   when exiting.  */
bool inhibit_sentinels;

union u_sockaddr
{
  struct sockaddr sa;
  struct sockaddr_in in;
#ifdef AF_INET6
  struct sockaddr_in6 in6;
#endif
#ifdef HAVE_LOCAL_SOCKETS
  struct sockaddr_un un;
#endif
};

#ifdef subprocesses

#ifndef SOCK_CLOEXEC
# define SOCK_CLOEXEC 0
#endif
#ifndef SOCK_NONBLOCK
# define SOCK_NONBLOCK 0
#endif

/* True if ERRNUM represents an error where the system call would
   block if a blocking variant were used.  */
static bool
would_block (int errnum)
{
#ifdef EWOULDBLOCK
  if (EWOULDBLOCK != EAGAIN && errnum == EWOULDBLOCK)
    return true;
#endif
  return errnum == EAGAIN;
}

#ifndef HAVE_ACCEPT4

/* Emulate GNU/Linux accept4 and socket well enough for this module.  */

static int
close_on_exec (int fd)
{
  if (0 <= fd)
    fcntl (fd, F_SETFD, FD_CLOEXEC);
  return fd;
}

# undef accept4
# define accept4(sockfd, addr, addrlen, flags) \
    process_accept4 (sockfd, addr, addrlen, flags)
static int
accept4 (int sockfd, struct sockaddr *addr, socklen_t *addrlen, int flags)
{
  return close_on_exec (accept (sockfd, addr, addrlen));
}

static int
process_socket (int domain, int type, int protocol)
{
  return close_on_exec (socket (domain, type, protocol));
}
# undef socket
# define socket(domain, type, protocol) process_socket (domain, type, protocol)
#endif

#define NETCONN_P(p) (EQ (XPROCESS (p)->type, Qnetwork))
#define NETCONN1_P(p) (EQ (p->type, Qnetwork))
#define SERIALCONN_P(p) (EQ (XPROCESS (p)->type, Qserial))
#define SERIALCONN1_P(p) (EQ (p->type, Qserial))
#define PIPECONN_P(p) (EQ (XPROCESS (p)->type, Qpipe))
#define PIPECONN1_P(p) (EQ (p->type, Qpipe))

/* Number of events of change of status of a process.  */
static EMACS_INT process_tick;

/* Define DATAGRAM_SOCKETS if datagrams can be used safely on
   this system.  We need to read full packets, so we need a
   "non-destructive" select.  So we require either native select,
   or emulation of select using FIONREAD.  */

#ifndef BROKEN_DATAGRAM_SOCKETS
# if defined HAVE_SELECT || defined USABLE_FIONREAD
#  if defined HAVE_SENDTO && defined HAVE_RECVFROM && defined EMSGSIZE
#   define DATAGRAM_SOCKETS
#  endif
# endif
#endif

#if defined HAVE_LOCAL_SOCKETS && defined DATAGRAM_SOCKETS
# define HAVE_SEQPACKET
#endif

#define READ_OUTPUT_DELAY_INCREMENT (TIMESPEC_HZ / 100)
#define READ_OUTPUT_DELAY_MAX       (READ_OUTPUT_DELAY_INCREMENT * 5)
#define READ_OUTPUT_DELAY_MAX_MAX   (READ_OUTPUT_DELAY_INCREMENT * 7)

static void start_process_unwind (Lisp_Object);
static void create_process (Lisp_Object, char **, Lisp_Object);
#ifdef USABLE_SIGIO
static bool keyboard_bit_set (fd_set *);
#endif
static void deactivate_process (Lisp_Object);
static int status_notify (struct Lisp_Process *);
static int read_process_output (Lisp_Object, int);
static void create_pty (Lisp_Object);
static void exec_sentinel (Lisp_Object, Lisp_Object);

static Lisp_Object
network_lookup_address_info_1 (Lisp_Object host, const char *service,
                               struct addrinfo *hints, struct addrinfo **res);

/* The largest descriptor currently in use; -1 if none.  */
static int max_desc;

/* Set the external socket descriptor for Emacs to use when
   `make-network-process' is called with a non-nil
   `:use-external-socket' option.  The value should be either -1, or
   the file descriptor of a socket that is already bound.  */
static int external_sock_fd;

/* File descriptor that becomes readable when we receive SIGCHLD.  */
static int child_signal_read_fd = -1;
/* The write end thereof.  The SIGCHLD handler writes to this file
   descriptor to notify `wait_reading_process_output' of process
   status changes.  */
static int child_signal_write_fd = -1;
static void child_signal_init (void);
#ifndef WINDOWSNT
static void child_signal_read (int, void *);
#endif
static void child_signal_notify (void);

/* Indexed by descriptor, gives the process (if any) for that descriptor.  */
static Lisp_Object chan_process[FD_SETSIZE];
static void wait_for_socket_fds (Lisp_Object, char const *);

/* Alist of elements (NAME . PROCESS).  */
static Lisp_Object Vprocess_alist;

/* Table of `struct coding-system' for each process.  */
static struct coding_system *proc_decode_coding_system[FD_SETSIZE];
static struct coding_system *proc_encode_coding_system[FD_SETSIZE];

#ifdef DATAGRAM_SOCKETS
/* Table of `partner address' for datagram sockets.  */
static struct sockaddr_and_len {
  struct sockaddr *sa;
  ptrdiff_t len;
} datagram_address[FD_SETSIZE];
#define DATAGRAM_CHAN_P(chan)	(datagram_address[chan].sa != 0)
#define DATAGRAM_CONN_P(proc)                                           \
  (PROCESSP (proc) &&                                                   \
   XPROCESS (proc)->infd >= 0 &&                                        \
   datagram_address[XPROCESS (proc)->infd].sa != 0)
#else
#define DATAGRAM_CONN_P(proc)	(0)
#endif

/* FOR_EACH_PROCESS (LIST_VAR, PROC_VAR) followed by a statement is
   a `for' loop which iterates over processes from Vprocess_alist.  */

#define FOR_EACH_PROCESS(list_var, proc_var)			\
  FOR_EACH_ALIST_VALUE (Vprocess_alist, list_var, proc_var)

/* These setters are used only in this file, so they can be private.  */
static void
pset_buffer (struct Lisp_Process *p, Lisp_Object val)
{
  p->buffer = val;
}
static void
pset_command (struct Lisp_Process *p, Lisp_Object val)
{
  p->command = val;
}
static void
pset_decode_coding_system (struct Lisp_Process *p, Lisp_Object val)
{
  p->decode_coding_system = val;
}
static void
pset_decoding_buf (struct Lisp_Process *p, Lisp_Object val)
{
  p->decoding_buf = val;
}
static void
pset_encode_coding_system (struct Lisp_Process *p, Lisp_Object val)
{
  p->encode_coding_system = val;
}
static void
pset_encoding_buf (struct Lisp_Process *p, Lisp_Object val)
{
  p->encoding_buf = val;
}
static void
pset_filter (struct Lisp_Process *p, Lisp_Object val)
{
  p->filter = NILP (val) ? Qinternal_default_process_filter : val;
}
static void
pset_log (struct Lisp_Process *p, Lisp_Object val)
{
  p->log = val;
}
static void
pset_mark (struct Lisp_Process *p, Lisp_Object val)
{
  p->mark = val;
}
static void
pset_thread (struct Lisp_Process *p, Lisp_Object val)
{
  p->thread = val;
}
static void
pset_name (struct Lisp_Process *p, Lisp_Object val)
{
  p->name = val;
}
static void
pset_plist (struct Lisp_Process *p, Lisp_Object val)
{
  p->plist = val;
}
static void
pset_sentinel (struct Lisp_Process *p, Lisp_Object val)
{
  p->sentinel = NILP (val) ? Qinternal_default_process_sentinel : val;
}
static void
pset_tty_name (struct Lisp_Process *p, Lisp_Object val)
{
  p->tty_name = val;
}
static void
pset_type (struct Lisp_Process *p, Lisp_Object val)
{
  p->type = val;
}
static void
pset_write_queue (struct Lisp_Process *p, Lisp_Object val)
{
  p->write_queue = val;
}
static void
pset_stderrproc (struct Lisp_Process *p, Lisp_Object val)
{
  p->stderrproc = val;
}


static Lisp_Object
make_lisp_proc (struct Lisp_Process *p)
{
  return make_lisp_ptr (p, Lisp_Vectorlike);
}

enum fd_bits
{
  /* Read from file descriptor.  */
  FOR_READ = 1,
  /* Write to file descriptor.  */
  FOR_WRITE = 2,
  /* This descriptor refers to a keyboard.  Only valid if FOR_READ is
     set.  */
  KEYBOARD_FD = 4,
  /* This descriptor refers to a process.  */
  PROCESS_FD = 8,
};

static struct fd_callback_data
{
  fd_callback func;
  void *data;
  /* Flags from enum fd_bits.  */
  int flags;
  /* If this fd is locked to a certain thread, this points to it.
     Otherwise, this is NULL.  If an fd is locked to a thread, then
     only that thread is permitted to wait on it.  */
  struct thread_state *thread;
  /* If this fd is currently being selected on by a thread, this
     points to the thread.  Otherwise it is NULL.  */
  struct thread_state *waiting_thread;
} fd_callback_info[FD_SETSIZE];

/* Add a file descriptor FD to be monitored for when read is possible.
   When read is possible, call FUNC with argument DATA.  */

void
add_read_fd (int fd, fd_callback func, void *data)
{
  add_keyboard_wait_descriptor (fd);

  eassert (0 <= fd && fd < FD_SETSIZE);
  fd_callback_info[fd].func = func;
  fd_callback_info[fd].data = data;
}

void
add_non_keyboard_read_fd (int fd, fd_callback func, void *data)
{
  add_read_fd(fd, func, data);
  fd_callback_info[fd].flags &= ~KEYBOARD_FD;
}

static void
add_process_fd (int fd, int plus, int minus)
{
  eassert (fd >= 0 && fd < FD_SETSIZE);
  eassert (fd_callback_info[fd].func == NULL);

  if (minus)
    fd_callback_info[fd].flags &= ~minus;
  if (plus)
    fd_callback_info[fd].flags |= plus;

  if (fd > max_desc)
    max_desc = fd;
}

static void
add_process_read_fd (int fd)
{
  add_process_fd (fd, (FOR_READ | PROCESS_FD), KEYBOARD_FD);
}

static void
add_process_write_fd (int fd)
{
  add_process_fd (fd, (FOR_WRITE | PROCESS_FD), KEYBOARD_FD);
}

/* Stop monitoring file descriptor FD for when read is possible.  */
void
delete_read_fd (int fd)
{
  delete_keyboard_wait_descriptor (fd);

  eassert (0 <= fd && fd < FD_SETSIZE);
  if (fd_callback_info[fd].flags == 0)
    {
      fd_callback_info[fd].func = 0;
      fd_callback_info[fd].data = 0;
    }
}

/* Add a file descriptor FD to be monitored for when write is possible.
   When write is possible, call FUNC with argument DATA.  */

void
add_write_fd (int fd, fd_callback func, void *data)
{
  eassert (fd >= 0 && fd < FD_SETSIZE);

  fd_callback_info[fd].func = func;
  fd_callback_info[fd].data = data;
  fd_callback_info[fd].flags |= FOR_WRITE;
  if (fd > max_desc)
    max_desc = fd;
}

static void
recompute_max_desc (void)
{
  int fd;

  eassert (max_desc < FD_SETSIZE);
  for (fd = max_desc; fd >= 0; --fd)
    {
      if (fd_callback_info[fd].flags != 0)
	{
	  max_desc = fd;
	  break;
	}
    }
  eassert (max_desc < FD_SETSIZE);
}

/* Stop monitoring file descriptor FD for when write is possible.  */

void
delete_write_fd (int fd)
{
  eassert (0 <= fd && fd < FD_SETSIZE);
  fd_callback_info[fd].flags &= ~FOR_WRITE;
  if (fd_callback_info[fd].flags == 0)
    {
      fd_callback_info[fd].func = 0;
      fd_callback_info[fd].data = 0;

      if (fd == max_desc)
	recompute_max_desc ();
    }
}

static void
compute_input_wait_mask (fd_set *mask)
{
  int fd;

  FD_ZERO (mask);
  eassert (max_desc < FD_SETSIZE);
  for (fd = 0; fd <= max_desc; ++fd)
    {
      if (fd_callback_info[fd].thread != NULL
	  && fd_callback_info[fd].thread != current_thread)
	continue;
      if (fd_callback_info[fd].waiting_thread != NULL
	  && fd_callback_info[fd].waiting_thread != current_thread)
	continue;
      if ((fd_callback_info[fd].flags & FOR_READ) != 0)
	{
	  FD_SET (fd, mask);
	  fd_callback_info[fd].waiting_thread = current_thread;
	}
    }
}

static void
compute_non_process_wait_mask (fd_set *mask)
{
  int fd;

  FD_ZERO (mask);
  eassert (max_desc < FD_SETSIZE);
  for (fd = 0; fd <= max_desc; ++fd)
    {
      if (fd_callback_info[fd].thread != NULL
	  && fd_callback_info[fd].thread != current_thread)
	continue;
      if (fd_callback_info[fd].waiting_thread != NULL
	  && fd_callback_info[fd].waiting_thread != current_thread)
	continue;
      if ((fd_callback_info[fd].flags & FOR_READ) != 0
	  && (fd_callback_info[fd].flags & PROCESS_FD) == 0)
	{
	  FD_SET (fd, mask);
	  fd_callback_info[fd].waiting_thread = current_thread;
	}
    }
}

static void
compute_non_keyboard_wait_mask (fd_set *mask)
{
  int fd;

  FD_ZERO (mask);
  eassert (max_desc < FD_SETSIZE);
  for (fd = 0; fd <= max_desc; ++fd)
    {
      if (fd_callback_info[fd].thread != NULL
	  && fd_callback_info[fd].thread != current_thread)
	continue;
      if (fd_callback_info[fd].waiting_thread != NULL
	  && fd_callback_info[fd].waiting_thread != current_thread)
	continue;
      if ((fd_callback_info[fd].flags & FOR_READ) != 0
	  && (fd_callback_info[fd].flags & KEYBOARD_FD) == 0)
	{
	  FD_SET (fd, mask);
	  fd_callback_info[fd].waiting_thread = current_thread;
	}
    }
}

static void
compute_write_mask (fd_set *mask)
{
  int fd;

  FD_ZERO (mask);
  eassert (max_desc < FD_SETSIZE);
  for (fd = 0; fd <= max_desc; ++fd)
    {
      if (fd_callback_info[fd].thread != NULL
	  && fd_callback_info[fd].thread != current_thread)
	continue;
      if (fd_callback_info[fd].waiting_thread != NULL
	  && fd_callback_info[fd].waiting_thread != current_thread)
	continue;
      if ((fd_callback_info[fd].flags & FOR_WRITE) != 0)
	{
	  FD_SET (fd, mask);
	  fd_callback_info[fd].waiting_thread = current_thread;
	}
    }
}

static void
clear_waiting_thread_info (void)
{
  int fd;

  eassert (max_desc < FD_SETSIZE);
  for (fd = 0; fd <= max_desc; ++fd)
    {
      if (fd_callback_info[fd].waiting_thread == current_thread)
	fd_callback_info[fd].waiting_thread = NULL;
    }
}

/* Return TRUE if the keyboard descriptor is being monitored by the
   current thread, FALSE otherwise.  */
static bool
kbd_is_ours (void)
{
  for (int fd = 0; fd <= max_desc; ++fd)
    {
      if (fd_callback_info[fd].waiting_thread != current_thread)
	continue;
      if ((fd_callback_info[fd].flags & (FOR_READ | KEYBOARD_FD))
	  == (FOR_READ | KEYBOARD_FD))
	return true;
    }
  return false;
}


/* Compute the Lisp form of the process status, p->status, from
   the numeric status that was returned by `wait'.  */

static Lisp_Object status_convert (int);

static void
update_status (struct Lisp_Process *p)
{
  eassert (p->raw_status_new);
  pset_status (p, status_convert (p->raw_status));
  p->raw_status_new = 0;
}

/*  Convert a process status word in Unix format to
    the list that we use internally.  */

static Lisp_Object
status_convert (int w)
{
  if (WIFSTOPPED (w))
    return Fcons (Qstop, Fcons (make_fixnum (WSTOPSIG (w)), Qnil));
  else if (WIFEXITED (w))
    return Fcons (Qexit, Fcons (make_fixnum (WEXITSTATUS (w)), Qnil));
  else if (WIFSIGNALED (w))
    return Fcons (Qsignal, Fcons (make_fixnum (WTERMSIG (w)),
				  WCOREDUMP (w) ? Qt : Qnil));
  else
    return Qrun;
}

/* True if STATUS is that of a process attempting connection.  */

static bool
connecting_status (Lisp_Object status)
{
  return CONSP (status) && EQ (XCAR (status), Qconnect);
}

/* Given a status-list, extract the three pieces of information
   and store them individually through the three pointers.  */

static void
decode_status (Lisp_Object l, Lisp_Object *symbol, Lisp_Object *code,
	       bool *coredump)
{
  Lisp_Object tem;

  if (connecting_status (l))
    l = XCAR (l);

  if (SYMBOLP (l))
    {
      *symbol = l;
      *code = make_fixnum (0);
      *coredump = 0;
    }
  else
    {
      *symbol = XCAR (l);
      tem = XCDR (l);
      *code = XCAR (tem);
      tem = XCDR (tem);
      *coredump = !NILP (tem);
    }
}

/* Return a string describing a process status list.  */

static Lisp_Object
status_message (struct Lisp_Process *p)
{
  Lisp_Object status = p->status;
  Lisp_Object symbol, code;
  bool coredump;
  Lisp_Object string;

  decode_status (status, &symbol, &code, &coredump);

  if (EQ (symbol, Qsignal) || EQ (symbol, Qstop))
    {
      char const *signame;
      synchronize_system_messages_locale ();
      signame = strsignal (XFIXNAT (code));
      if (signame == 0)
	string = build_string ("unknown");
      else
	{
	  int c1, c2;

	  string = build_unibyte_string (signame);
	  if (! NILP (Vlocale_coding_system))
	    string = (code_convert_string_norecord
		      (string, Vlocale_coding_system, 0));
	  c1 = STRING_CHAR (SDATA (string));
	  c2 = downcase (c1);
	  if (c1 != c2)
	    Faset (string, make_fixnum (0), make_fixnum (c2));
	}
      AUTO_STRING (suffix, coredump ? " (core dumped)\n" : "\n");
      return concat2 (string, suffix);
    }
  else if (EQ (symbol, Qexit))
    {
      if (NETCONN1_P (p))
	return build_string (XFIXNAT (code) == 0
			     ? "deleted\n"
			     : "connection broken by remote peer\n");
      if (XFIXNAT (code) == 0)
	return build_string ("finished\n");
      AUTO_STRING (prefix, "exited abnormally with code ");
      string = Fnumber_to_string (code);
      AUTO_STRING (suffix, coredump ? " (core dumped)\n" : "\n");
      return concat3 (prefix, string, suffix);
    }
  else if (EQ (symbol, Qfailed))
    {
      AUTO_STRING (format, "failed with code %s\n");
      return CALLN (Fformat, format, code);
    }
  else
    return Fcopy_sequence (Fsymbol_name (symbol));
}

enum { PTY_NAME_SIZE = 24 };

/* Open an available pty, returning a file descriptor.
   Store into PTY_NAME the file name of the terminal corresponding to the pty.
   Return -1 on failure.  */

static int
allocate_pty (char pty_name[PTY_NAME_SIZE])
{
#ifdef HAVE_PTYS
  int fd;

#ifdef PTY_ITERATION
  PTY_ITERATION
#else
  register int c, i;
  for (c = FIRST_PTY_LETTER; c <= 'z'; c++)
    for (i = 0; i < 16; i++)
#endif
      {
#ifdef PTY_NAME_SPRINTF
	PTY_NAME_SPRINTF
#else
	sprintf (pty_name, "/dev/pty%c%x", c, i);
#endif /* no PTY_NAME_SPRINTF */

#ifdef PTY_OPEN
	PTY_OPEN;
#else /* no PTY_OPEN */
	fd = emacs_open (pty_name, O_RDWR | O_NONBLOCK, 0);
#endif /* no PTY_OPEN */

	if (fd >= 0)
	  {
#ifdef PTY_TTY_NAME_SPRINTF
	    PTY_TTY_NAME_SPRINTF
#else
	    sprintf (pty_name, "/dev/tty%c%x", c, i);
#endif /* no PTY_TTY_NAME_SPRINTF */

	    /* Set FD's close-on-exec flag.  This is needed even if
	       PT_OPEN calls posix_openpt with O_CLOEXEC, since POSIX
	       doesn't require support for that combination.
	       Do this after PTY_TTY_NAME_SPRINTF, which on some platforms
	       doesn't work if the close-on-exec flag is set (Bug#20555).
	       Multithreaded platforms where posix_openpt ignores
	       O_CLOEXEC (or where PTY_OPEN doesn't call posix_openpt)
	       have a race condition between the PTY_OPEN and here.  */
	    fcntl (fd, F_SETFD, FD_CLOEXEC);

	    /* Check to make certain that both sides are available.
	       This avoids a nasty yet stupid bug in rlogins.  */
	    if (faccessat (AT_FDCWD, pty_name, R_OK | W_OK, AT_EACCESS) != 0)
	      {
		emacs_close (fd);
		continue;
	      }
	    setup_pty (fd);
	    return fd;
	  }
      }
#endif /* HAVE_PTYS */
  return -1;
}

/* Allocate basically initialized process.  */

static struct Lisp_Process *
allocate_process (void)
{
  return ALLOCATE_ZEROED_PSEUDOVECTOR (struct Lisp_Process, thread,
				       PVEC_PROCESS);
}

static Lisp_Object
make_process (Lisp_Object name)
{
  struct Lisp_Process *p = allocate_process ();
  /* Initialize Lisp data.  Note that allocate_process initializes all
     Lisp data to nil, so do it only for slots which should not be nil.  */
  pset_status (p, Qrun);
  pset_mark (p, Fmake_marker ());
  pset_thread (p, Fcurrent_thread ());

  /* Initialize non-Lisp data.  Note that allocate_process zeroes out all
     non-Lisp data, so do it only for slots which should not be zero.  */
  p->infd = -1;
  p->outfd = -1;
  for (int i = 0; i < PROCESS_OPEN_FDS; i++)
    p->open_fd[i] = -1;

#ifdef HAVE_GNUTLS
  verify (GNUTLS_STAGE_EMPTY == 0);
  eassert (p->gnutls_initstage == GNUTLS_STAGE_EMPTY);
  eassert (NILP (p->gnutls_boot_parameters));
#endif

  /* If name is already in use, modify it until it is unused.  */

  Lisp_Object name1 = name;
  for (intmax_t i = 1; ; i++)
    {
      Lisp_Object tem = Fget_process (name1);
      if (NILP (tem))
	break;
      char const suffix_fmt[] = "<%"PRIdMAX">";
      char suffix[sizeof suffix_fmt + INT_STRLEN_BOUND (i)];
      AUTO_STRING_WITH_LEN (lsuffix, suffix, sprintf (suffix, suffix_fmt, i));
      name1 = concat2 (name, lsuffix);
    }
  name = name1;
  pset_name (p, name);
  pset_sentinel (p, Qinternal_default_process_sentinel);
  pset_filter (p, Qinternal_default_process_filter);
  Lisp_Object val;
  XSETPROCESS (val, p);
  Vprocess_alist = Fcons (Fcons (name, val), Vprocess_alist);
  return val;
}

static void
remove_process (register Lisp_Object proc)
{
  register Lisp_Object pair;

  pair = Frassq (proc, Vprocess_alist);
  Vprocess_alist = Fdelq (pair, Vprocess_alist);

  deactivate_process (proc);
}

void
update_processes_for_thread_death (Lisp_Object dying_thread)
{
  Lisp_Object pair;

  for (pair = Vprocess_alist; !NILP (pair); pair = XCDR (pair))
    {
      Lisp_Object process = XCDR (XCAR (pair));
      if (EQ (XPROCESS (process)->thread, dying_thread))
	{
	  struct Lisp_Process *proc = XPROCESS (process);

	  pset_thread (proc, Qnil);
	  eassert (proc->infd < FD_SETSIZE);
	  if (proc->infd >= 0)
	    fd_callback_info[proc->infd].thread = NULL;
	  eassert (proc->outfd < FD_SETSIZE);
	  if (proc->outfd >= 0)
	    fd_callback_info[proc->outfd].thread = NULL;
	}
    }
}

#ifdef HAVE_GETADDRINFO_A
static void
free_dns_request (Lisp_Object proc)
{
  struct Lisp_Process *p = XPROCESS (proc);

  if (p->dns_request->ar_result)
    freeaddrinfo (p->dns_request->ar_result);
  xfree (p->dns_request);
  p->dns_request = NULL;
}
#endif


DEFUN ("processp", Fprocessp, Sprocessp, 1, 1, 0,
       doc: /* Return t if OBJECT is a process.  */)
  (Lisp_Object object)
{
  return PROCESSP (object) ? Qt : Qnil;
}

DEFUN ("get-process", Fget_process, Sget_process, 1, 1, 0,
       doc: /* Return the process named NAME, or nil if there is none.  */)
  (register Lisp_Object name)
{
  if (PROCESSP (name))
    return name;
  CHECK_STRING (name);
  return Fcdr (Fassoc (name, Vprocess_alist, Qnil));
}

/* This is how commands for the user decode process arguments.  It
   accepts a process, a process name, a buffer, a buffer name, or nil.
   Buffers denote the first process in the buffer, and nil denotes the
   current buffer.  */

static Lisp_Object
get_process (register Lisp_Object name)
{
  register Lisp_Object proc, obj;
  if (STRINGP (name))
    {
      obj = Fget_process (name);
      if (NILP (obj))
	obj = Fget_buffer (name);
      if (NILP (obj))
	error ("Process %s does not exist", SDATA (name));
    }
  else if (NILP (name))
    obj = Fcurrent_buffer ();
  else
    obj = name;

  /* Now obj should be either a buffer object or a process object.  */
  if (BUFFERP (obj))
    {
      if (NILP (BVAR (XBUFFER (obj), name)))
        error ("Attempt to get process for a dead buffer");
      proc = Fget_buffer_process (obj);
      if (NILP (proc))
        error ("Buffer %s has no process", SDATA (BVAR (XBUFFER (obj), name)));
    }
  else
    {
      CHECK_PROCESS (obj);
      proc = obj;
    }
  return proc;
}


/* Fdelete_process promises to immediately forget about the process, but in
   reality, Emacs needs to remember those processes until they have been
   treated by the SIGCHLD handler and waitpid has been invoked on them;
   otherwise they might fill up the kernel's process table.

   Some processes created by call-process are also put onto this list.

   Members of this list are (process-ID . filename) pairs.  The
   process-ID is a number; the filename, if a string, is a file that
   needs to be removed after the process exits.  */
static Lisp_Object deleted_pid_list;

void
record_deleted_pid (pid_t pid, Lisp_Object filename)
{
  deleted_pid_list = Fcons (Fcons (INT_TO_INTEGER (pid), filename),
			    /* GC treated elements set to nil.  */
			    Fdelq (Qnil, deleted_pid_list));

}

DEFUN ("delete-process", Fdelete_process, Sdelete_process, 1, 1, 0,
       doc: /* Delete PROCESS: kill it and forget about it immediately.
PROCESS may be a process, a buffer, the name of a process or buffer, or
nil, indicating the current buffer's process.  */)
  (register Lisp_Object process)
{
  register struct Lisp_Process *p;

  process = get_process (process);
  p = XPROCESS (process);

#ifdef HAVE_GETADDRINFO_A
  if (p->dns_request)
    {
      /* Cancel the request.  Unless shutting down, wait until
	 completion.  Free the request if completely canceled. */

      bool canceled = gai_cancel (p->dns_request) != EAI_NOTCANCELED;
      if (!canceled && !inhibit_sentinels)
	{
	  struct gaicb const *req = p->dns_request;
	  while (gai_suspend (&req, 1, NULL) != 0)
	    continue;
	  canceled = true;
	}
      if (canceled)
	free_dns_request (process);
    }
#endif

  p->raw_status_new = 0;
  if (NETCONN1_P (p) || SERIALCONN1_P (p) || PIPECONN1_P (p))
    {
      pset_status (p, list2 (Qexit, make_fixnum (0)));
      p->tick = ++process_tick;
      status_notify (p);
      redisplay_preserve_echo_area (13);
    }
  else
    {
      if (p->alive)
	record_kill_process (p, Qnil);

      if (p->infd >= 0)
	{
	  /* Update P's status, since record_kill_process will make the
	     SIGCHLD handler update deleted_pid_list, not *P.  */
	  Lisp_Object symbol;
	  if (p->raw_status_new)
	    update_status (p);
	  symbol = CONSP (p->status) ? XCAR (p->status) : p->status;
	  if (! (EQ (symbol, Qsignal) || EQ (symbol, Qexit)))
	    pset_status (p, list2 (Qsignal, make_fixnum (SIGKILL)));

	  p->tick = ++process_tick;
	  status_notify (p);
	  redisplay_preserve_echo_area (13);
	}
    }
  remove_process (process);
  return Qnil;
}

DEFUN ("process-status", Fprocess_status, Sprocess_status, 1, 1, 0,
       doc: /* Return the status of PROCESS.
The returned value is one of the following symbols:
run  -- for a process that is running.
stop -- for a process stopped but continuable.
exit -- for a process that has exited.
signal -- for a process that has got a fatal signal.
open -- for a network stream connection that is open.
listen -- for a network stream server that is listening.
closed -- for a network stream connection that is closed.
connect -- when waiting for a non-blocking connection to complete.
failed -- when a non-blocking connection has failed.
nil -- if arg is a process name and no such process exists.
PROCESS may be a process, a buffer, the name of a process, or
nil, indicating the current buffer's process.  */)
  (register Lisp_Object process)
{
  register struct Lisp_Process *p;
  register Lisp_Object status;

  if (STRINGP (process))
    process = Fget_process (process);
  else
    process = get_process (process);

  if (NILP (process))
    return process;

  p = XPROCESS (process);
  if (p->raw_status_new)
    update_status (p);
  status = p->status;
  if (CONSP (status))
    status = XCAR (status);
  if (NETCONN1_P (p) || SERIALCONN1_P (p) || PIPECONN1_P (p))
    {
      if (EQ (status, Qexit))
	status = Qclosed;
      else if (EQ (p->command, Qt))
	status = Qstop;
      else if (EQ (status, Qrun))
	status = Qopen;
    }
  return status;
}

DEFUN ("process-exit-status", Fprocess_exit_status, Sprocess_exit_status,
       1, 1, 0,
       doc: /* Return the exit status of PROCESS or the signal number that killed it.
If PROCESS has not yet exited or died, return 0.  */)
  (register Lisp_Object process)
{
  CHECK_PROCESS (process);
  if (XPROCESS (process)->raw_status_new)
    update_status (XPROCESS (process));
  if (CONSP (XPROCESS (process)->status))
    return XCAR (XCDR (XPROCESS (process)->status));
  return make_fixnum (0);
}

DEFUN ("process-id", Fprocess_id, Sprocess_id, 1, 1, 0,
       doc: /* Return the process id of PROCESS.
This is the pid of the external process which PROCESS uses or talks to.
It is a fixnum if the value is small enough, otherwise a bignum.
For a network, serial, and pipe connections, this value is nil.  */)
  (register Lisp_Object process)
{
  pid_t pid;

  CHECK_PROCESS (process);
  pid = XPROCESS (process)->pid;
  return pid ? INT_TO_INTEGER (pid) : Qnil;
}

DEFUN ("process-descriptors", Fprocess_descriptors, Sprocess_descriptors, 1, 1, 0,
       doc: /* Return the file descriptors of PROCESS. */)
  (register Lisp_Object process)
{
  Lisp_Object result = Qnil;
  struct Lisp_Process *p;

  CHECK_PROCESS (process);
  p = XPROCESS (process);
  for (int i = 0; i < PROCESS_OPEN_FDS; i++)
    result = Fcons (make_fixnum (p->open_fd[i]), result);
  return Fnreverse (result);
}

DEFUN ("process-name", Fprocess_name, Sprocess_name, 1, 1, 0,
       doc: /* Return the name of PROCESS, as a string.
This is the name of the program invoked in PROCESS,
possibly modified to make it unique among process names.  */)
  (register Lisp_Object process)
{
  CHECK_PROCESS (process);
  return XPROCESS (process)->name;
}

DEFUN ("process-command", Fprocess_command, Sprocess_command, 1, 1, 0,
       doc: /* Return the command that was executed to start PROCESS.
This is a list of strings, the first string being the program executed
and the rest of the strings being the arguments given to it.
For a network or serial or pipe connection, this is nil (process is running)
or t (process is stopped).  */)
  (register Lisp_Object process)
{
  CHECK_PROCESS (process);
  return XPROCESS (process)->command;
}

DEFUN ("process-tty-name", Fprocess_tty_name, Sprocess_tty_name, 1, 1, 0,
       doc: /* Return the name of the terminal PROCESS uses, or nil if none.
This is the terminal that the process itself reads and writes on,
not the name of the pty that Emacs uses to talk with that terminal.  */)
  (register Lisp_Object process)
{
  CHECK_PROCESS (process);
  return XPROCESS (process)->tty_name;
}

DEFUN ("process-select", Fprocess_select, Sprocess_select, 1, 1, 0,
       doc: /* Return list of read-write readiness of PROCESS descriptor.
The list contains two booleans describing whether the process is ready
for read and write in that order.  If the underlying call to pselect()
fails, return nil.  */)
  (register Lisp_Object process)
{
  int nfds;
  struct timespec timeout;

  CHECK_PROCESS (process);

  /* wait_reading_process_output will not compute_write_mask
     unless it's for all processes. */
  fd_set read, write;
  FD_ZERO (&read);
  FD_ZERO (&write);
  FD_SET (XPROCESS (process)->infd, &read);
  FD_SET (XPROCESS (process)->outfd, &write);

  timeout = make_timespec (0, 0);
  nfds = thread_select (pselect, max_desc + 1, &read, &write,
			NULL, &timeout, NULL);
  return nfds < 0
    ? Qnil
    : list2 (FD_ISSET (XPROCESS (process)->infd, &read)
	     ? Qt : Qnil,
	     FD_ISSET (XPROCESS (process)->outfd, &write)
	     ? Qt : Qnil);
}

static void
update_process_mark (struct Lisp_Process *p)
{
  Lisp_Object buffer = p->buffer;
  if (BUFFERP (buffer))
    set_marker_both (p->mark, buffer,
		     BUF_ZV (XBUFFER (buffer)),
		     BUF_ZV_BYTE (XBUFFER (buffer)));
}

DEFUN ("set-process-buffer", Fset_process_buffer, Sset_process_buffer,
       2, 2, 0,
       doc: /* Set buffer associated with PROCESS to BUFFER (a buffer, or nil).
Return BUFFER.  */)
  (register Lisp_Object process, Lisp_Object buffer)
{
  struct Lisp_Process *p;

  CHECK_PROCESS (process);
  if (!NILP (buffer))
    CHECK_BUFFER (buffer);
  p = XPROCESS (process);
  if (!EQ (p->buffer, buffer))
    {
      pset_buffer (p, buffer);
      update_process_mark (p);
    }
  if (NETCONN1_P (p) || SERIALCONN1_P (p) || PIPECONN1_P (p))
    pset_childp (p, Fplist_put (p->childp, QCbuffer, buffer));
  setup_process_coding_systems (process);
  return buffer;
}

DEFUN ("process-buffer", Fprocess_buffer, Sprocess_buffer,
       1, 1, 0,
       doc: /* Return the buffer PROCESS is associated with.
The default process filter inserts output from PROCESS into this buffer.  */)
  (register Lisp_Object process)
{
  CHECK_PROCESS (process);
  return XPROCESS (process)->buffer;
}

DEFUN ("process-mark", Fprocess_mark, Sprocess_mark,
       1, 1, 0,
       doc: /* Return the marker for the end of the last output from PROCESS.  */)
  (register Lisp_Object process)
{
  CHECK_PROCESS (process);
  return XPROCESS (process)->mark;
}

DEFUN ("set-process-filter", Fset_process_filter, Sset_process_filter,
       2, 2, 0,
       doc: /* Give PROCESS the filter function FILTER; nil means default.
A value of t means stop accepting output from the process.

When a process has a non-default filter, its buffer is not used for output.
Instead, each time it does output, the entire string of output is
passed to the filter.

The filter gets two arguments: the process and the string of output.
The string argument is normally a multibyte string, except:
- if the process's input coding system is no-conversion or raw-text,
  it is a unibyte string (the non-converted input).  */)
  (Lisp_Object process, Lisp_Object filter)
{
  CHECK_PROCESS (process);
  struct Lisp_Process *p = XPROCESS (process);

  /* Don't signal an error if the process's input file descriptor
     is closed.  This could make debugging Lisp more difficult,
     for example when doing something like

     (setq process (start-process ...))
     (debug)
     (set-process-filter process ...)  */

  if (NILP (filter))
    filter = Qinternal_default_process_filter;

  if (p->infd >= 0)
    {
      /* If filter WILL be t, stop reading output.  */
      if (EQ (filter, Qt) && !EQ (p->status, Qlisten))
        delete_read_fd (p->infd);
      else if (/* If filter WAS t, then resume reading output.  */
               EQ (p->filter, Qt)
               /* Network or serial process not stopped:  */
               && !EQ (p->command, Qt))
        add_process_read_fd (p->infd);
    }

  pset_filter (p, filter);

  if (NETCONN1_P (p) || SERIALCONN1_P (p) || PIPECONN1_P (p))
    pset_childp (p, Fplist_put (p->childp, QCfilter, filter));
  setup_process_coding_systems (process);
  return filter;
}

DEFUN ("process-filter", Fprocess_filter, Sprocess_filter,
       1, 1, 0,
       doc: /* Return the filter function of PROCESS.
See `set-process-filter' for more info on filter functions.  */)
  (register Lisp_Object process)
{
  CHECK_PROCESS (process);
  return XPROCESS (process)->filter;
}

DEFUN ("set-process-sentinel", Fset_process_sentinel, Sset_process_sentinel,
       2, 2, 0,
       doc: /* Give PROCESS the sentinel SENTINEL; nil for default.
The sentinel is called as a function when the process changes state.
It gets two arguments: the process, and a string describing the change.  */)
  (register Lisp_Object process, Lisp_Object sentinel)
{
  struct Lisp_Process *p;

  CHECK_PROCESS (process);
  p = XPROCESS (process);

  if (NILP (sentinel))
    sentinel = Qinternal_default_process_sentinel;

  pset_sentinel (p, sentinel);
  if (NETCONN1_P (p) || SERIALCONN1_P (p) || PIPECONN1_P (p))
    pset_childp (p, Fplist_put (p->childp, QCsentinel, sentinel));
  return sentinel;
}

DEFUN ("process-sentinel", Fprocess_sentinel, Sprocess_sentinel,
       1, 1, 0,
       doc: /* Return the sentinel of PROCESS.
See `set-process-sentinel' for more info on sentinels.  */)
  (register Lisp_Object process)
{
  CHECK_PROCESS (process);
  return XPROCESS (process)->sentinel;
}

DEFUN ("set-process-thread", Fset_process_thread, Sset_process_thread,
       2, 2, 0,
       doc: /* Set the locking thread of PROCESS to be THREAD.
If THREAD is nil, the process is unlocked.  */)
  (Lisp_Object process, Lisp_Object thread)
{
  struct Lisp_Process *proc;
  struct thread_state *tstate;

  CHECK_PROCESS (process);
  if (NILP (thread))
    tstate = NULL;
  else
    {
      CHECK_THREAD (thread);
      tstate = XTHREAD (thread);
    }

  proc = XPROCESS (process);
  pset_thread (proc, thread);
  eassert (proc->infd < FD_SETSIZE);
  if (proc->infd >= 0)
    fd_callback_info[proc->infd].thread = tstate;
  eassert (proc->outfd < FD_SETSIZE);
  if (proc->outfd >= 0)
    fd_callback_info[proc->outfd].thread = tstate;

  return thread;
}

DEFUN ("process-thread", Fprocess_thread, Sprocess_thread,
       1, 1, 0,
       doc: /* Return the locking thread of PROCESS.
If PROCESS is unlocked, this function returns nil.  */)
  (Lisp_Object process)
{
  CHECK_PROCESS (process);
  return XPROCESS (process)->thread;
}

DEFUN ("set-process-window-size", Fset_process_window_size,
       Sset_process_window_size, 3, 3, 0,
       doc: /* Tell PROCESS that it has logical window size WIDTH by HEIGHT.
Value is t if PROCESS was successfully told about the window size,
nil otherwise.  */)
  (Lisp_Object process, Lisp_Object height, Lisp_Object width)
{
  CHECK_PROCESS (process);

  /* All known platforms store window sizes as 'unsigned short'.  */
  unsigned short h = check_uinteger_max (height, USHRT_MAX);
  unsigned short w = check_uinteger_max (width, USHRT_MAX);

  if (NETCONN_P (process)
      || XPROCESS (process)->infd < 0
      || set_window_size (XPROCESS (process)->infd, h, w) < 0)
    return Qnil;
  else
    return Qt;
}

DEFUN ("set-process-inherit-coding-system-flag",
       Fset_process_inherit_coding_system_flag,
       Sset_process_inherit_coding_system_flag, 2, 2, 0,
       doc: /* Determine whether buffer of PROCESS will inherit coding-system.
If the second argument FLAG is non-nil, then the variable
`buffer-file-coding-system' of the buffer associated with PROCESS
will be bound to the value of the coding system used to decode
the process output.

This is useful when the coding system specified for the process buffer
leaves either the character code conversion or the end-of-line conversion
unspecified, or if the coding system used to decode the process output
is more appropriate for saving the process buffer.

Binding the variable `inherit-process-coding-system' to non-nil before
starting the process is an alternative way of setting the inherit flag
for the process which will run.

This function returns FLAG.  */)
  (register Lisp_Object process, Lisp_Object flag)
{
  CHECK_PROCESS (process);
  XPROCESS (process)->inherit_coding_system_flag = !NILP (flag);
  return flag;
}

DEFUN ("set-process-query-on-exit-flag",
       Fset_process_query_on_exit_flag, Sset_process_query_on_exit_flag,
       2, 2, 0,
       doc: /* Specify if query is needed for PROCESS when Emacs is exited.
If the second argument FLAG is non-nil, Emacs will query the user before
exiting or killing a buffer if PROCESS is running.  This function
returns FLAG.  */)
  (register Lisp_Object process, Lisp_Object flag)
{
  CHECK_PROCESS (process);
  XPROCESS (process)->kill_without_query = NILP (flag);
  return flag;
}

DEFUN ("process-query-on-exit-flag",
       Fprocess_query_on_exit_flag, Sprocess_query_on_exit_flag,
       1, 1, 0,
       doc: /* Return the current value of query-on-exit flag for PROCESS.  */)
  (register Lisp_Object process)
{
  CHECK_PROCESS (process);
  return (XPROCESS (process)->kill_without_query ? Qnil : Qt);
}

DEFUN ("process-contact", Fprocess_contact, Sprocess_contact,
       1, 3, 0,
       doc: /* Return the contact info of PROCESS; t for a real child.
For a network or serial or pipe connection, the value depends on the
optional KEY arg.  If KEY is nil, value is a cons cell of the form
\(HOST SERVICE) for a network connection or (PORT SPEED) for a serial
connection; it is t for a pipe connection.  If KEY is t, the complete
contact information for the connection is returned, else the specific
value for the keyword KEY is returned.  See `make-network-process',
`make-serial-process', or `make-pipe-process' for the list of keywords.

If PROCESS is a non-blocking network process that hasn't been fully
set up yet, this function will block until socket setup has completed.
If the optional NO-BLOCK parameter is specified, return nil instead of
waiting for the process to be fully set up.*/)
  (Lisp_Object process, Lisp_Object key, Lisp_Object no_block)
{
  Lisp_Object contact;

  CHECK_PROCESS (process);
  contact = XPROCESS (process)->childp;

#ifdef DATAGRAM_SOCKETS

  if (NETCONN_P (process) && XPROCESS (process)->infd < 0)
    {
      /* Usually wait for the network process to finish being set
       * up. */
      if (!NILP (no_block))
	return Qnil;

      wait_for_socket_fds (process, "process-contact");
    }

  if (DATAGRAM_CONN_P (process)
      && (EQ (key, Qt) || EQ (key, QCremote)))
    contact = Fplist_put (contact, QCremote,
			  Fprocess_datagram_address (process));
#endif

  if ((!NETCONN_P (process) && !SERIALCONN_P (process) && !PIPECONN_P (process))
      || EQ (key, Qt))
    return contact;
  if (NILP (key) && NETCONN_P (process))
    return list2 (Fplist_get (contact, QChost),
		  Fplist_get (contact, QCservice));
  if (NILP (key) && SERIALCONN_P (process))
    return list2 (Fplist_get (contact, QCport),
		  Fplist_get (contact, QCspeed));
  /* FIXME: Return a meaningful value (e.g., the child end of the pipe)
     if the pipe process is useful for purposes other than receiving
     stderr.  */
  if (NILP (key) && PIPECONN_P (process))
    return Qt;
  return Fplist_get (contact, key);
}

DEFUN ("process-plist", Fprocess_plist, Sprocess_plist,
       1, 1, 0,
       doc: /* Return the plist of PROCESS.  */)
  (register Lisp_Object process)
{
  CHECK_PROCESS (process);
  return XPROCESS (process)->plist;
}

DEFUN ("set-process-plist", Fset_process_plist, Sset_process_plist,
       2, 2, 0,
       doc: /* Replace the plist of PROCESS with PLIST.  Return PLIST.  */)
  (Lisp_Object process, Lisp_Object plist)
{
  CHECK_PROCESS (process);
  CHECK_LIST (plist);

  pset_plist (XPROCESS (process), plist);
  return plist;
}

#if 0 /* Turned off because we don't currently record this info
	 in the process.  Perhaps add it.  */
DEFUN ("process-connection", Fprocess_connection, Sprocess_connection, 1, 1, 0,
       doc: /* Return the connection type of PROCESS.
The value is nil for a pipe, t or `pty' for a pty, or `stream' for
a socket connection.  */)
  (Lisp_Object process)
{
  return XPROCESS (process)->type;
}
#endif

DEFUN ("process-type", Fprocess_type, Sprocess_type, 1, 1, 0,
       doc: /* Return the connection type of PROCESS.
The value is either the symbol `real', `network', `serial', or `pipe'.
PROCESS may be a process, a buffer, the name of a process or buffer, or
nil, indicating the current buffer's process.  */)
  (Lisp_Object process)
{
  Lisp_Object proc;
  proc = get_process (process);
  return XPROCESS (proc)->type;
}

DEFUN ("format-network-address", Fformat_network_address, Sformat_network_address,
       1, 2, 0,
       doc: /* Convert network ADDRESS from internal format to a string.
A 4 or 5 element vector represents an IPv4 address (with port number).
An 8 or 9 element vector represents an IPv6 address (with port number).
If optional second argument OMIT-PORT is non-nil, don't include a port
number in the string, even when present in ADDRESS.
Return nil if format of ADDRESS is invalid.  */)
  (Lisp_Object address, Lisp_Object omit_port)
{
  if (NILP (address))
    return Qnil;

  if (STRINGP (address))  /* AF_LOCAL */
    return address;

  if (VECTORP (address))  /* AF_INET or AF_INET6 */
    {
      register struct Lisp_Vector *p = XVECTOR (address);
      ptrdiff_t size = p->header.size;
      Lisp_Object args[10];
      int nargs, i;
      char const *format;

      if (size == 4 || (size == 5 && !NILP (omit_port)))
	{
	  format = "%d.%d.%d.%d";
	  nargs = 4;
	}
      else if (size == 5)
	{
	  format = "%d.%d.%d.%d:%d";
	  nargs = 5;
	}
      else if (size == 8 || (size == 9 && !NILP (omit_port)))
	{
	  format = "%x:%x:%x:%x:%x:%x:%x:%x";
	  nargs = 8;
	}
      else if (size == 9)
	{
	  format = "[%x:%x:%x:%x:%x:%x:%x:%x]:%d";
	  nargs = 9;
	}
      else
	return Qnil;

      AUTO_STRING (format_obj, format);
      args[0] = format_obj;

      for (i = 0; i < nargs; i++)
	{
	  if (! RANGED_FIXNUMP (0, p->contents[i], 65535))
	    return Qnil;

	  if (nargs <= 5         /* IPv4 */
	      && i < 4           /* host, not port */
	      && XFIXNUM (p->contents[i]) > 255)
	    return Qnil;

	  args[i + 1] = p->contents[i];
	}

      return Fformat (nargs + 1, args);
    }

  if (CONSP (address))
    {
      AUTO_STRING (format, "<Family %d>");
      return CALLN (Fformat, format, Fcar (address));
    }

  return Qnil;
}

DEFUN ("process-list", Fprocess_list, Sprocess_list, 0, 0, 0,
       doc: /* Return a list of all processes that are Emacs sub-processes.  */)
  (void)
{
  return Fmapcar (Qcdr, Vprocess_alist);
}


/* Starting asynchronous inferior processes.  */

DEFUN ("make-process", Fmake_process, Smake_process, 0, MANY, 0,
       doc: /* Start a program in a subprocess.  Return the process object for it.

This is similar to `start-process', but arguments are specified as
keyword/argument pairs.  The following arguments are defined:

:name NAME -- NAME is name for process.  It is modified if necessary
to make it unique.

:buffer BUFFER -- BUFFER is the buffer (or buffer-name) to associate
with the process.  Process output goes at end of that buffer, unless
you specify a filter function to handle the output.  BUFFER may be
also nil, meaning that this process is not associated with any buffer.

:command COMMAND -- COMMAND is a list starting with the program file
name, followed by strings to give to the program as arguments.  If the
program file name is not an absolute file name, `make-process' will
look for the program file name in `exec-path' (which is a list of
directories).

:coding CODING -- If CODING is a symbol, it specifies the coding
system used for both reading and writing for this process.  If CODING
is a cons (DECODING . ENCODING), DECODING is used for reading, and
ENCODING is used for writing.

:noquery BOOL -- When exiting Emacs, query the user if BOOL is nil and
the process is running.  If BOOL is not given, query before exiting.

:stop BOOL -- BOOL must be nil.  The `:stop' key is ignored otherwise
and is retained for compatibility with other process types such as
pipe processes.  Asynchronous subprocesses never start in the
`stopped' state.  Use `stop-process' and `continue-process' to send
signals to stop and continue a process.

:connection-type TYPE -- TYPE is control type of device used to
communicate with subprocesses.  Values are `pipe' to use a pipe, `pty'
to use a pty, or nil to use the default specified through
`process-connection-type'.

:filter FILTER -- Install FILTER as the process filter.

:sentinel SENTINEL -- Install SENTINEL as the process sentinel.

:stderr STDERR -- STDERR is either a buffer or a pipe process attached
to the standard error of subprocess.  Specifying this implies
`:connection-type' is set to `pipe'.  If STDERR is nil, standard error
is mixed with standard output and sent to BUFFER or FILTER.  (Note
that specifying :stderr will create a new, separate (but associated)
process, with its own filter and sentinel.  See
Info node `(elisp) Asynchronous Processes' for more details.)

:file-handler FILE-HANDLER -- If FILE-HANDLER is non-nil, then look
for a file name handler for the current buffer's `default-directory'
and invoke that file name handler to make the process.  If there is no
such handler, proceed as if FILE-HANDLER were nil.

usage: (make-process &rest ARGS)  */)
  (ptrdiff_t nargs, Lisp_Object *args)
{
  Lisp_Object buffer, name, command, program, proc, contact, current_dir, tem;
  Lisp_Object xstderr, stderrproc;
  ptrdiff_t count = SPECPDL_INDEX ();

  if (nargs == 0)
    return Qnil;

  /* Save arguments for process-contact and clone-process.  */
  contact = Flist (nargs, args);

  if (!NILP (Fplist_get (contact, QCfile_handler)))
    {
      Lisp_Object file_handler
        = Ffind_file_name_handler (BVAR (current_buffer, directory),
                                   Qmake_process);
      if (!NILP (file_handler))
        return CALLN (Fapply, file_handler, Qmake_process, contact);
    }

  buffer = Fplist_get (contact, QCbuffer);
  if (!NILP (buffer))
    buffer = Fget_buffer_create (buffer, Qnil);

  /* Make sure that the child will be able to chdir to the current
     buffer's current directory, or its unhandled equivalent.  We
     can't just have the child check for an error when it does the
     chdir, since it's in a vfork.  */
  current_dir = get_current_directory (true);

  name = Fplist_get (contact, QCname);
  CHECK_STRING (name);

  command = Fplist_get (contact, QCcommand);
  if (CONSP (command))
    program = XCAR (command);
  else
    program = Qnil;

  if (!NILP (program))
    CHECK_STRING (program);

  bool query_on_exit = NILP (Fplist_get (contact, QCnoquery));

  stderrproc = Qnil;
  xstderr = Fplist_get (contact, QCstderr);
  if (PROCESSP (xstderr))
    {
      if (!PIPECONN_P (xstderr))
	error ("Process is not a pipe process");
      stderrproc = xstderr;
    }
  else if (!NILP (xstderr))
    {
      CHECK_STRING (program);
      stderrproc = CALLN (Fmake_pipe_process,
			  QCname,
			  concat2 (name, build_string (" stderr")),
			  QCbuffer,
			  Fget_buffer_create (xstderr, Qnil),
			  QCnoquery,
			  query_on_exit ? Qnil : Qt);
    }

  proc = make_process (name);
  record_unwind_protect (start_process_unwind, proc);

  pset_childp (XPROCESS (proc), Qt);
  eassert (NILP (XPROCESS (proc)->plist));
  pset_type (XPROCESS (proc), Qreal);
  pset_buffer (XPROCESS (proc), buffer);
  pset_sentinel (XPROCESS (proc), Fplist_get (contact, QCsentinel));
  pset_filter (XPROCESS (proc), Fplist_get (contact, QCfilter));
  pset_command (XPROCESS (proc), Fcopy_sequence (command));

  if (!query_on_exit)
    XPROCESS (proc)->kill_without_query = 1;
  tem = Fplist_get (contact, QCstop);
  /* Normal processes can't be started in a stopped state, see
     Bug#30460.  */
  CHECK_TYPE (NILP (tem), Qnull, tem);

  tem = Fplist_get (contact, QCconnection_type);
  if (EQ (tem, Qpty))
    XPROCESS (proc)->pty_flag = true;
  else if (EQ (tem, Qpipe))
    XPROCESS (proc)->pty_flag = false;
  else if (NILP (tem))
    XPROCESS (proc)->pty_flag = !NILP (Vprocess_connection_type);
  else
    report_file_error ("Unknown connection type", tem);

  if (!NILP (stderrproc))
    {
      pset_stderrproc (XPROCESS (proc), stderrproc);

      XPROCESS (proc)->pty_flag = false;
    }

#ifdef HAVE_GNUTLS
  /* AKA GNUTLS_INITSTAGE(proc).  */
  verify (GNUTLS_STAGE_EMPTY == 0);
  eassert (XPROCESS (proc)->gnutls_initstage == GNUTLS_STAGE_EMPTY);
  eassert (NILP (XPROCESS (proc)->gnutls_cred_type));
#endif

  XPROCESS (proc)->adaptive_read_buffering
    = (NILP (Vprocess_adaptive_read_buffering) ? 0
       : EQ (Vprocess_adaptive_read_buffering, Qt) ? 1 : 2);

  /* Make the process marker point into the process buffer (if any).  */
  update_process_mark (XPROCESS (proc));

  USE_SAFE_ALLOCA;

  {
    /* Decide coding systems for communicating with the process.  Here
       we don't setup the structure coding_system nor pay attention to
       unibyte mode.  They are done in create_process.  */

    /* Qt denotes we have not yet called Ffind_operation_coding_system.  */
    Lisp_Object coding_systems = Qt;
    Lisp_Object val, *args2;

    tem = Fplist_get (contact, QCcoding);
    if (!NILP (tem))
      {
	val = tem;
	if (CONSP (val))
	  val = XCAR (val);
      }
    else
      val = Vcoding_system_for_read;
    if (NILP (val))
      {
	ptrdiff_t nargs2 = 3 + list_length (command);
	Lisp_Object tem2;
	SAFE_ALLOCA_LISP (args2, nargs2);
	ptrdiff_t i = 0;
	args2[i++] = Qstart_process;
	args2[i++] = name;
	args2[i++] = buffer;
	for (tem2 = command; CONSP (tem2); tem2 = XCDR (tem2))
	  args2[i++] = XCAR (tem2);
	if (!NILP (program))
	  coding_systems = Ffind_operation_coding_system (nargs2, args2);
	if (CONSP (coding_systems))
	  val = XCAR (coding_systems);
	else if (CONSP (Vdefault_process_coding_system))
	  val = XCAR (Vdefault_process_coding_system);
      }
    pset_decode_coding_system (XPROCESS (proc), val);

    if (!NILP (tem))
      {
	val = tem;
	if (CONSP (val))
	  val = XCDR (val);
      }
    else
      val = Vcoding_system_for_write;
    if (NILP (val))
      {
	if (EQ (coding_systems, Qt))
	  {
	    ptrdiff_t nargs2 = 3 + list_length (command);
	    Lisp_Object tem2;
	    SAFE_ALLOCA_LISP (args2, nargs2);
	    ptrdiff_t i = 0;
	    args2[i++] = Qstart_process;
	    args2[i++] = name;
	    args2[i++] = buffer;
	    for (tem2 = command; CONSP (tem2); tem2 = XCDR (tem2))
	      args2[i++] = XCAR (tem2);
	    if (!NILP (program))
	      coding_systems = Ffind_operation_coding_system (nargs2, args2);
	  }
	if (CONSP (coding_systems))
	  val = XCDR (coding_systems);
	else if (CONSP (Vdefault_process_coding_system))
	  val = XCDR (Vdefault_process_coding_system);
      }
    pset_encode_coding_system (XPROCESS (proc), val);
    /* Note: At this moment, the above coding system may leave
       text-conversion or eol-conversion unspecified.  They will be
       decided after we read output from the process and decode it by
       some coding system, or just before we actually send a text to
       the process.  */
  }


  pset_decoding_buf (XPROCESS (proc), empty_unibyte_string);
  eassert (XPROCESS (proc)->decoding_carryover == 0);
  pset_encoding_buf (XPROCESS (proc), empty_unibyte_string);

  XPROCESS (proc)->inherit_coding_system_flag
    = !(NILP (buffer) || !inherit_process_coding_system);

  if (!NILP (program))
    {
      Lisp_Object program_args = XCDR (command);

      /* If program file name is not absolute, search our path for it.
	 Put the name we will really use in TEM.  */
      if (!IS_DIRECTORY_SEP (SREF (program, 0))
	  && !(SCHARS (program) > 1
	       && IS_DEVICE_SEP (SREF (program, 1))))
	{
	  tem = Qnil;
	  openp (Vexec_path, program, Vexec_suffixes, &tem,
		 make_fixnum (X_OK), false, false);
	  if (NILP (tem))
	    report_file_error ("Searching for program", program);
	  tem = Fexpand_file_name (tem, Qnil);
	}
      else
	{
	  if (!NILP (Ffile_directory_p (program)))
	    error ("Specified program for new process is a directory");
	  tem = program;
	}

      /* Remove "/:" from TEM.  */
      tem = remove_slash_colon (tem);

      Lisp_Object arg_encoding = Qnil;

      /* Encode the file name and put it in NEW_ARGV.
	 That's where the child will use it to execute the program.  */
      tem = list1 (ENCODE_FILE (tem));
      ptrdiff_t new_argc = 1;

      /* Here we encode arguments by the coding system used for sending
	 data to the process.  We don't support using different coding
	 systems for encoding arguments and for encoding data sent to the
	 process.  */

      for (Lisp_Object tem2 = program_args; CONSP (tem2); tem2 = XCDR (tem2))
	{
	  Lisp_Object arg = XCAR (tem2);
	  CHECK_STRING (arg);
	  if (STRING_MULTIBYTE (arg))
	    {
	      if (NILP (arg_encoding))
		arg_encoding = (complement_process_encoding_system
				(XPROCESS (proc)->encode_coding_system));
	      arg = code_convert_string_norecord (arg, arg_encoding, 1);
	    }
	  tem = Fcons (arg, tem);
	  new_argc++;
	}

      /* Now that everything is encoded we can collect the strings into
	 NEW_ARGV.  */
      char **new_argv;
      SAFE_NALLOCA (new_argv, 1, new_argc + 1);
      new_argv[new_argc] = 0;

      for (ptrdiff_t i = new_argc - 1; i >= 0; i--)
	{
	  new_argv[i] = SSDATA (XCAR (tem));
	  tem = XCDR (tem);
	}

      create_process (proc, new_argv, current_dir);
    }
  else
    create_pty (proc);

  return SAFE_FREE_UNBIND_TO (count, proc);
}

/* If PROC doesn't have its pid set, then an error was signaled and
   the process wasn't started successfully, so remove it.  */
static void
start_process_unwind (Lisp_Object proc)
{
  if (XPROCESS (proc)->pid <= 0 && XPROCESS (proc)->pid != -2)
    remove_process (proc);
}

/* If *FD_ADDR is nonnegative, close it, and mark it as closed.  */

static void
close_process_fd (int *fd_addr)
{
  int fd = *fd_addr;
  if (0 <= fd)
    {
      *fd_addr = -1;
      emacs_close (fd);
    }
}

void
dissociate_controlling_tty (void)
{
  if (setsid () < 0)
    {
#ifdef TIOCNOTTY
      /* Needed on Darwin after vfork, since setsid fails in a vforked
	 child that has not execed.
	 I wonder: would just ioctl (fd, TIOCNOTTY, 0) work here, for
	 some fd that the caller already has?  */
      int ttyfd = emacs_open (DEV_TTY, O_RDWR, 0);
      if (0 <= ttyfd)
	{
	  ioctl (ttyfd, TIOCNOTTY, 0);
	  emacs_close (ttyfd);
	}
#endif
    }
}

/* Indexes of file descriptors in open_fds.  */
enum
  {
    /* The pipe from Emacs to its subprocess.  */
    SUBPROCESS_STDIN,
    WRITE_TO_SUBPROCESS,

    /* The main pipe from the subprocess to Emacs.  */
    READ_FROM_SUBPROCESS,
    SUBPROCESS_STDOUT,

    /* The pipe from the subprocess to Emacs that is closed when the
       subprocess execs.  */
    READ_FROM_EXEC_MONITOR,
    EXEC_MONITOR_OUTPUT
  };

verify (PROCESS_OPEN_FDS == EXEC_MONITOR_OUTPUT + 1);

static void
create_process (Lisp_Object process, char **new_argv, Lisp_Object current_dir)
{
  struct Lisp_Process *p = XPROCESS (process);
  int inchannel, outchannel;
  pid_t pid = -1;
  int vfork_errno;
  int forkin, forkout, forkerr = -1;
  bool pty_flag = 0;
  char pty_name[PTY_NAME_SIZE];
  Lisp_Object lisp_pty_name = Qnil;
  sigset_t oldset;

  /* Ensure that the SIGCHLD handler can notify
     `wait_reading_process_output'.  */
  child_signal_init ();

  inchannel = outchannel = -1;

  if (p->pty_flag)
    outchannel = inchannel = allocate_pty (pty_name);

  if (inchannel >= 0)
    {
      p->open_fd[READ_FROM_SUBPROCESS] = inchannel;
#if ! defined (USG) || defined (USG_SUBTTY_WORKS)
      /* On most USG systems it does not work to open the pty's tty here,
	 then close it and reopen it in the child.  */
      /* Don't let this terminal become our controlling terminal
	 (in case we don't have one).  */
      forkout = forkin = emacs_open (pty_name, O_RDWR | O_NOCTTY, 0);
      if (forkin < 0)
	report_file_error ("Opening pty", Qnil);
      p->open_fd[SUBPROCESS_STDIN] = forkin;
#else
      forkin = forkout = -1;
#endif /* not USG, or USG_SUBTTY_WORKS */
      pty_flag = 1;
      lisp_pty_name = build_string (pty_name);
    }
  else
    {
      if (emacs_pipe (p->open_fd + SUBPROCESS_STDIN) != 0
	  || emacs_pipe (p->open_fd + READ_FROM_SUBPROCESS) != 0)
	report_file_error ("Creating pipe", Qnil);
      forkin = p->open_fd[SUBPROCESS_STDIN];
      outchannel = p->open_fd[WRITE_TO_SUBPROCESS];
      inchannel = p->open_fd[READ_FROM_SUBPROCESS];
      forkout = p->open_fd[SUBPROCESS_STDOUT];

      if (!NILP (p->stderrproc))
	{
	  struct Lisp_Process *pp = XPROCESS (p->stderrproc);

	  forkerr = pp->open_fd[SUBPROCESS_STDOUT];

	  /* Close unnecessary file descriptors.  */
	  close_process_fd (&pp->open_fd[WRITE_TO_SUBPROCESS]);
	  close_process_fd (&pp->open_fd[SUBPROCESS_STDIN]);
	}
    }

  if (FD_SETSIZE <= inchannel || FD_SETSIZE <= outchannel)
    report_file_errno ("Creating pipe", Qnil, EMFILE);

#ifndef WINDOWSNT
  if (emacs_pipe (p->open_fd + READ_FROM_EXEC_MONITOR) != 0)
    report_file_error ("Creating pipe", Qnil);
#endif

  fcntl (inchannel, F_SETFL, O_NONBLOCK);
  fcntl (outchannel, F_SETFL, O_NONBLOCK);

  /* Record this as an active process, with its channels.  */
  eassert (0 <= inchannel && inchannel < FD_SETSIZE);
  chan_process[inchannel] = process;
  p->infd = inchannel;
  p->outfd = outchannel;

  /* Previously we recorded the tty descriptor used in the subprocess.
     It was only used for getting the foreground tty process, so now
     we just reopen the device (see emacs_get_tty_pgrp) as this is
     more portable (see USG_SUBTTY_WORKS above).  */

  p->pty_flag = pty_flag;
  pset_status (p, Qrun);

  if (!EQ (p->command, Qt))
    add_process_read_fd (inchannel);

  ptrdiff_t count = SPECPDL_INDEX ();

  /* This may signal an error.  */
  setup_process_coding_systems (process);
  char **env = make_environment_block (current_dir);

  block_input ();
  block_child_signal (&oldset);

  pty_flag = p->pty_flag;
  eassert (pty_flag == ! NILP (lisp_pty_name));

  vfork_errno
    = emacs_spawn (&pid, forkin, forkout, forkerr, new_argv, env,
                   SSDATA (current_dir),
                   pty_flag ? SSDATA (lisp_pty_name) : NULL, &oldset);

  eassert ((vfork_errno == 0) == (0 < pid));

  p->pid = pid;
  if (pid >= 0)
    p->alive = 1;

  /* Stop blocking in the parent.  */
  unblock_child_signal (&oldset);
  unblock_input ();

  /* Environment block no longer needed.  */
  unbind_to (count, Qnil);

  if (pid < 0)
    report_file_errno (CHILD_SETUP_ERROR_DESC, Qnil, vfork_errno);
  else
    {
      /* vfork succeeded.  */

      /* Close the pipe ends that the child uses, or the child's pty.  */
      close_process_fd (&p->open_fd[SUBPROCESS_STDIN]);
      close_process_fd (&p->open_fd[SUBPROCESS_STDOUT]);

#ifdef WINDOWSNT
      register_child (pid, inchannel);
#endif /* WINDOWSNT */

      pset_tty_name (p, lisp_pty_name);

#ifndef WINDOWSNT
      /* Wait for child_setup to complete in case that vfork is
	 actually defined as fork.  The descriptor
	 XPROCESS (proc)->open_fd[EXEC_MONITOR_OUTPUT]
	 of a pipe is closed at the child side either by close-on-exec
	 on successful execve or the _exit call in child_setup.  */
      {
	char dummy;

	close_process_fd (&p->open_fd[EXEC_MONITOR_OUTPUT]);
	emacs_read (p->open_fd[READ_FROM_EXEC_MONITOR], &dummy, 1);
	close_process_fd (&p->open_fd[READ_FROM_EXEC_MONITOR]);
      }
#endif
      if (!NILP (p->stderrproc))
	{
	  struct Lisp_Process *pp = XPROCESS (p->stderrproc);
	  close_process_fd (&pp->open_fd[SUBPROCESS_STDOUT]);
	}
    }
}

static void
create_pty (Lisp_Object process)
{
  struct Lisp_Process *p = XPROCESS (process);
  char pty_name[PTY_NAME_SIZE];
  int pty_fd = !p->pty_flag ? -1 : allocate_pty (pty_name);

  if (pty_fd >= 0)
    {
      p->open_fd[SUBPROCESS_STDIN] = pty_fd;
      if (FD_SETSIZE <= pty_fd)
	report_file_errno ("Opening pty", Qnil, EMFILE);
#if ! defined (USG) || defined (USG_SUBTTY_WORKS)
      /* On most USG systems it does not work to open the pty's tty here,
	 then close it and reopen it in the child.  */
      /* Don't let this terminal become our controlling terminal
	 (in case we don't have one).  */
      int forkout = emacs_open (pty_name, O_RDWR | O_NOCTTY, 0);
      if (forkout < 0)
	report_file_error ("Opening pty", Qnil);
      p->open_fd[WRITE_TO_SUBPROCESS] = forkout;
#if defined (DONT_REOPEN_PTY)
      /* In the case that vfork is defined as fork, the parent process
	 (Emacs) may send some data before the child process completes
	 tty options setup.  So we setup tty before forking.  */
      child_setup_tty (forkout);
#endif /* DONT_REOPEN_PTY */
#endif /* not USG, or USG_SUBTTY_WORKS */

      fcntl (pty_fd, F_SETFL, O_NONBLOCK);

      /* Record this as an active process, with its channels.
	 As a result, child_setup will close Emacs's side of the pipes.  */
      eassert (0 <= pty_fd && pty_fd < FD_SETSIZE);
      chan_process[pty_fd] = process;
      p->infd = pty_fd;
      p->outfd = pty_fd;

      /* Previously we recorded the tty descriptor used in the subprocess.
	 It was only used for getting the foreground tty process, so now
	 we just reopen the device (see emacs_get_tty_pgrp) as this is
	 more portable (see USG_SUBTTY_WORKS above).  */

      p->pty_flag = 1;
      pset_status (p, Qrun);
      setup_process_coding_systems (process);

      add_process_read_fd (pty_fd);

      pset_tty_name (p, build_string (pty_name));
    }

  p->pid = -2;
}

DEFUN ("make-pipe-process", Fmake_pipe_process, Smake_pipe_process,
       0, MANY, 0,
       doc: /* Create and return a bidirectional pipe process.

In Emacs, pipes are represented by process objects, so input and
output work as for subprocesses, and `delete-process' closes a pipe.
However, a pipe process has no process id, it cannot be signaled,
and the status codes are different from normal processes.

Arguments are specified as keyword/argument pairs.  The following
arguments are defined:

:name NAME -- NAME is the name of the process.  It is modified if necessary to make it unique.

:buffer BUFFER -- BUFFER is the buffer (or buffer-name) to associate
with the process.  Process output goes at the end of that buffer,
unless you specify a filter function to handle the output.  If BUFFER
is not given, the value of NAME is used.

:coding CODING -- If CODING is a symbol, it specifies the coding
system used for both reading and writing for this process.  If CODING
is a cons (DECODING . ENCODING), DECODING is used for reading, and
ENCODING is used for writing.

:noquery BOOL -- When exiting Emacs, query the user if BOOL is nil and
the process is running.  If BOOL is not given, query before exiting.

:stop BOOL -- Start process in the `stopped' state if BOOL non-nil.
In the stopped state, a pipe process does not accept incoming data,
but you can send outgoing data.  The stopped state is cleared by
`continue-process' and set by `stop-process'.

:filter FILTER -- Install FILTER as the process filter.

:sentinel SENTINEL -- Install SENTINEL as the process sentinel.

usage:  (make-pipe-process &rest ARGS)  */)
  (ptrdiff_t nargs, Lisp_Object *args)
{
  Lisp_Object proc, contact;
  struct Lisp_Process *p;
  Lisp_Object name, buffer;
  Lisp_Object tem;
  ptrdiff_t specpdl_count;
  int inchannel, outchannel;

  if (nargs == 0)
    return Qnil;

  contact = Flist (nargs, args);

  name = Fplist_get (contact, QCname);
  CHECK_STRING (name);
  proc = make_process (name);
  specpdl_count = SPECPDL_INDEX ();
  record_unwind_protect (remove_process, proc);
  p = XPROCESS (proc);

  if (emacs_pipe (p->open_fd + SUBPROCESS_STDIN) != 0
      || emacs_pipe (p->open_fd + READ_FROM_SUBPROCESS) != 0)
    report_file_error ("Creating pipe", Qnil);
  outchannel = p->open_fd[WRITE_TO_SUBPROCESS];
  inchannel = p->open_fd[READ_FROM_SUBPROCESS];

  if (FD_SETSIZE <= inchannel || FD_SETSIZE <= outchannel)
    report_file_errno ("Creating pipe", Qnil, EMFILE);

  fcntl (inchannel, F_SETFL, O_NONBLOCK);
  fcntl (outchannel, F_SETFL, O_NONBLOCK);

#ifdef WINDOWSNT
  register_aux_fd (inchannel);
#endif

  /* Record this as an active process, with its channels.  */
  eassert (0 <= inchannel && inchannel < FD_SETSIZE);
  chan_process[inchannel] = proc;
  p->infd = inchannel;
  p->outfd = outchannel;

  buffer = Fplist_get (contact, QCbuffer);
  if (NILP (buffer))
    buffer = name;
  buffer = Fget_buffer_create (buffer, Qnil);
  pset_buffer (p, buffer);

  pset_childp (p, contact);
  pset_plist (p, Fcopy_sequence (Fplist_get (contact, QCplist)));
  pset_type (p, Qpipe);
  pset_sentinel (p, Fplist_get (contact, QCsentinel));
  pset_filter (p, Fplist_get (contact, QCfilter));
  eassert (NILP (p->log));
  if (tem = Fplist_get (contact, QCnoquery), !NILP (tem))
    p->kill_without_query = 1;
  if (tem = Fplist_get (contact, QCstop), !NILP (tem))
    pset_command (p, Qt);
  eassert (! p->pty_flag);

  if (!EQ (p->command, Qt))
    add_process_read_fd (inchannel);
  p->adaptive_read_buffering
    = (NILP (Vprocess_adaptive_read_buffering) ? 0
       : EQ (Vprocess_adaptive_read_buffering, Qt) ? 1 : 2);

  /* Make the process marker point into the process buffer (if any).  */
  update_process_mark (p);

  {
    /* Setup coding systems for communicating with the network stream.  */

    /* Qt denotes we have not yet called Ffind_operation_coding_system.  */
    Lisp_Object coding_systems = Qt;
    Lisp_Object val;

    tem = Fplist_get (contact, QCcoding);
    val = Qnil;
    if (!NILP (tem))
      {
	val = tem;
	if (CONSP (val))
	  val = XCAR (val);
      }
    else if (!NILP (Vcoding_system_for_read))
      val = Vcoding_system_for_read;
    else if ((!NILP (buffer) && NILP (BVAR (XBUFFER (buffer), enable_multibyte_characters)))
	     || (NILP (buffer) && NILP (BVAR (&buffer_defaults, enable_multibyte_characters))))
      /* We dare not decode end-of-line format by setting VAL to
	 Qraw_text, because the existing Emacs Lisp libraries
	 assume that they receive bare code including a sequence of
	 CR LF.  */
      val = Qnil;
    else
      {
	if (CONSP (coding_systems))
	  val = XCAR (coding_systems);
	else if (CONSP (Vdefault_process_coding_system))
	  val = XCAR (Vdefault_process_coding_system);
	else
	  val = Qnil;
      }
    pset_decode_coding_system (p, val);

    if (!NILP (tem))
      {
	val = tem;
	if (CONSP (val))
	  val = XCDR (val);
      }
    else if (!NILP (Vcoding_system_for_write))
      val = Vcoding_system_for_write;
    else if (NILP (BVAR (current_buffer, enable_multibyte_characters)))
      val = Qnil;
    else
      {
	if (CONSP (coding_systems))
	  val = XCDR (coding_systems);
	else if (CONSP (Vdefault_process_coding_system))
	  val = XCDR (Vdefault_process_coding_system);
	else
	  val = Qnil;
      }
    pset_encode_coding_system (p, val);
  }
  /* This may signal an error.  */
  setup_process_coding_systems (proc);

  pset_decoding_buf (p, empty_unibyte_string);
  eassert (p->decoding_carryover == 0);
  pset_encoding_buf (p, empty_unibyte_string);

  specpdl_ptr = specpdl + specpdl_count;

  return proc;
}


/* Convert an internal struct sockaddr to a lisp object (vector or string).
   The address family of sa is not included in the result.  */

Lisp_Object
conv_sockaddr_to_lisp (struct sockaddr *sa, ptrdiff_t len)
{
  Lisp_Object address;
  unsigned char *cp;
  struct Lisp_Vector *p;

  /* Workaround for a bug in getsockname on BSD: Names bound to
     sockets in the UNIX domain are inaccessible; getsockname returns
     a zero length name.  */
  if (len < offsetof (struct sockaddr, sa_family) + sizeof (sa->sa_family))
    return empty_unibyte_string;

  switch (sa->sa_family)
    {
    case AF_INET:
      {
	DECLARE_POINTER_ALIAS (sin, struct sockaddr_in, sa);
	len = sizeof (sin->sin_addr) + 1;
	address = make_uninit_vector (len);
	p = XVECTOR (address);
	p->contents[--len] = make_fixnum (ntohs (sin->sin_port));
	cp = (unsigned char *) &sin->sin_addr;
	break;
      }
#ifdef AF_INET6
    case AF_INET6:
      {
	DECLARE_POINTER_ALIAS (sin6, struct sockaddr_in6, sa);
	DECLARE_POINTER_ALIAS (ip6, uint16_t, &sin6->sin6_addr);
	len = sizeof (sin6->sin6_addr) / 2 + 1;
	address = make_uninit_vector (len);
	p = XVECTOR (address);
	p->contents[--len] = make_fixnum (ntohs (sin6->sin6_port));
	for (ptrdiff_t i = 0; i < len; i++)
	  p->contents[i] = make_fixnum (ntohs (ip6[i]));
	return address;
      }
#endif
#ifdef HAVE_LOCAL_SOCKETS
    case AF_LOCAL:
      {
	DECLARE_POINTER_ALIAS (sockun, struct sockaddr_un, sa);
        ptrdiff_t name_length = len - offsetof (struct sockaddr_un, sun_path);
        /* If the first byte is NUL, the name is a Linux abstract
           socket name, and the name can contain embedded NULs.  If
           it's not, we have a NUL-terminated string.  Be careful not
           to walk past the end of the object looking for the name
           terminator, however.  */
        if (name_length > 0 && sockun->sun_path[0] != '\0')
          {
            const char *terminator
	      = memchr (sockun->sun_path, '\0', name_length);

            if (terminator)
              name_length = terminator - (const char *) sockun->sun_path;
          }

	return make_unibyte_string (sockun->sun_path, name_length);
      }
#endif
    default:
      len -= offsetof (struct sockaddr, sa_family) + sizeof (sa->sa_family);
      address = Fcons (make_fixnum (sa->sa_family), make_nil_vector (len));
      p = XVECTOR (XCDR (address));
      cp = (unsigned char *) &sa->sa_family + sizeof (sa->sa_family);
      break;
    }

  for (ptrdiff_t i = 0; i < len; i++)
    p->contents[i] = make_fixnum (*cp++);

  return address;
}

/* Convert an internal struct addrinfo to a Lisp object.  */

static Lisp_Object
conv_addrinfo_to_lisp (struct addrinfo *res)
{
  Lisp_Object protocol = make_fixnum (res->ai_protocol);
  eassert (XFIXNUM (protocol) == res->ai_protocol);
  return Fcons (protocol, conv_sockaddr_to_lisp (res->ai_addr, res->ai_addrlen));
}


/* Get family and required size for sockaddr structure to hold ADDRESS.  */

static ptrdiff_t
get_lisp_to_sockaddr_size (Lisp_Object address, int *familyp)
{
  struct Lisp_Vector *p;

  if (VECTORP (address))
    {
      p = XVECTOR (address);
      if (p->header.size == 5)
	{
	  *familyp = AF_INET;
	  return sizeof (struct sockaddr_in);
	}
#ifdef AF_INET6
      else if (p->header.size == 9)
	{
	  *familyp = AF_INET6;
	  return sizeof (struct sockaddr_in6);
	}
#endif
    }
#ifdef HAVE_LOCAL_SOCKETS
  else if (STRINGP (address))
    {
      *familyp = AF_LOCAL;
      return sizeof (struct sockaddr_un);
    }
#endif
  else if (CONSP (address) && TYPE_RANGED_FIXNUMP (int, XCAR (address))
	   && VECTORP (XCDR (address)))
    {
      struct sockaddr *sa;
      p = XVECTOR (XCDR (address));
      if (MAX_ALLOCA - sizeof sa->sa_family < p->header.size)
	return 0;
      *familyp = XFIXNUM (XCAR (address));
      return p->header.size + sizeof (sa->sa_family);
    }
  return 0;
}

/* Convert an address object (vector or string) to an internal sockaddr.

   The address format has been basically validated by
   get_lisp_to_sockaddr_size, but this does not mean FAMILY is valid;
   it could have come from user data.  So if FAMILY is not valid,
   we return after zeroing *SA.  */

static void
conv_lisp_to_sockaddr (int family, Lisp_Object address, struct sockaddr *sa, int len)
{
  register struct Lisp_Vector *p;
  register unsigned char *cp = NULL;
  register int i;
  EMACS_INT hostport;

  memset (sa, 0, len);

  if (VECTORP (address))
    {
      p = XVECTOR (address);
      if (family == AF_INET)
	{
	  DECLARE_POINTER_ALIAS (sin, struct sockaddr_in, sa);
	  len = sizeof (sin->sin_addr) + 1;
	  hostport = XFIXNUM (p->contents[--len]);
	  sin->sin_port = htons (hostport);
	  cp = (unsigned char *)&sin->sin_addr;
	  sa->sa_family = family;
	}
#ifdef AF_INET6
      else if (family == AF_INET6)
	{
	  DECLARE_POINTER_ALIAS (sin6, struct sockaddr_in6, sa);
	  DECLARE_POINTER_ALIAS (ip6, uint16_t, &sin6->sin6_addr);
	  len = sizeof (sin6->sin6_addr) / 2 + 1;
	  hostport = XFIXNUM (p->contents[--len]);
	  sin6->sin6_port = htons (hostport);
	  for (i = 0; i < len; i++)
	    if (FIXNUMP (p->contents[i]))
	      {
		int j = XFIXNUM (p->contents[i]) & 0xffff;
		ip6[i] = ntohs (j);
	      }
	  sa->sa_family = family;
	  return;
	}
#endif
      else
	return;
    }
  else if (STRINGP (address))
    {
#ifdef HAVE_LOCAL_SOCKETS
      if (family == AF_LOCAL)
	{
	  DECLARE_POINTER_ALIAS (sockun, struct sockaddr_un, sa);
	  cp = SDATA (address);
	  for (i = 0; i < sizeof (sockun->sun_path) && *cp; i++)
	    sockun->sun_path[i] = *cp++;
	  sa->sa_family = family;
	}
#endif
      return;
    }
  else
    {
      p = XVECTOR (XCDR (address));
      cp = (unsigned char *)sa + sizeof (sa->sa_family);
    }

  for (i = 0; i < len; i++)
    if (FIXNUMP (p->contents[i]))
      *cp++ = XFIXNAT (p->contents[i]) & 0xff;
}

#ifdef DATAGRAM_SOCKETS
DEFUN ("process-datagram-address", Fprocess_datagram_address, Sprocess_datagram_address,
       1, 1, 0,
       doc: /* Get the current datagram address associated with PROCESS.
If PROCESS is a non-blocking network process that hasn't been fully
set up yet, this function will block until socket setup has completed.  */)
  (Lisp_Object process)
{
  int channel;

  CHECK_PROCESS (process);

  if (NETCONN_P (process))
    wait_for_socket_fds (process, "process-datagram-address");

  if (!DATAGRAM_CONN_P (process))
    return Qnil;

  channel = XPROCESS (process)->infd;
  eassert (0 <= channel && channel < FD_SETSIZE);
  return conv_sockaddr_to_lisp (datagram_address[channel].sa,
				datagram_address[channel].len);
}

DEFUN ("set-process-datagram-address", Fset_process_datagram_address, Sset_process_datagram_address,
       2, 2, 0,
       doc: /* Set the datagram address for PROCESS to ADDRESS.
Return nil upon error setting address, ADDRESS otherwise.

If PROCESS is a non-blocking network process that hasn't been fully
set up yet, this function will block until socket setup has completed.  */)
  (Lisp_Object process, Lisp_Object address)
{
  int channel;
  int family;
  ptrdiff_t len;

  CHECK_PROCESS (process);

  if (NETCONN_P (process))
    wait_for_socket_fds (process, "set-process-datagram-address");

  if (!DATAGRAM_CONN_P (process))
    return Qnil;

  channel = XPROCESS (process)->infd;

  len = get_lisp_to_sockaddr_size (address, &family);
  eassert (0 <= channel && channel < FD_SETSIZE);
  if (len == 0 || datagram_address[channel].len != len)
    return Qnil;
  conv_lisp_to_sockaddr (family, address, datagram_address[channel].sa, len);
  return address;
}
#endif


static const struct socket_options {
  /* The name of this option.  Should be lowercase version of option
     name without SO_ prefix.  */
  const char *name;
  /* Option level SOL_...  */
  int optlevel;
  /* Option number SO_...  */
  int optnum;
  enum { SOPT_UNKNOWN, SOPT_BOOL, SOPT_INT, SOPT_IFNAME, SOPT_LINGER, SOPT_TIMEVAL } opttype;
  enum { OPIX_NONE = 0, OPIX_MISC = 1, OPIX_REUSEADDR = 2 } optbit;
} socket_options[] =
  {
#ifdef SO_BINDTODEVICE
    { ":bindtodevice", SOL_SOCKET, SO_BINDTODEVICE, SOPT_IFNAME, OPIX_MISC },
#endif
#ifdef SO_BROADCAST
    { ":broadcast", SOL_SOCKET, SO_BROADCAST, SOPT_BOOL, OPIX_MISC },
#endif
#ifdef SO_DONTROUTE
    { ":dontroute", SOL_SOCKET, SO_DONTROUTE, SOPT_BOOL, OPIX_MISC },
#endif
#ifdef SO_KEEPALIVE
    { ":keepalive", SOL_SOCKET, SO_KEEPALIVE, SOPT_BOOL, OPIX_MISC },
#endif
#ifdef SO_LINGER
    { ":linger", SOL_SOCKET, SO_LINGER, SOPT_LINGER, OPIX_MISC },
#endif
#ifdef SO_OOBINLINE
    { ":oobinline", SOL_SOCKET, SO_OOBINLINE, SOPT_BOOL, OPIX_MISC },
#endif
#ifdef SO_PRIORITY
    { ":priority", SOL_SOCKET, SO_PRIORITY, SOPT_INT, OPIX_MISC },
#endif
#ifdef SO_REUSEADDR
    { ":reuseaddr", SOL_SOCKET, SO_REUSEADDR, SOPT_BOOL, OPIX_REUSEADDR },
#endif
#ifdef TCP_NODELAY
    { ":tcpnodelay", IPPROTO_TCP, TCP_NODELAY, SOPT_BOOL, OPIX_MISC },
#endif
#ifdef SO_SNDBUF
    { ":sndbuf", SOL_SOCKET, SO_SNDBUF, SOPT_INT, OPIX_MISC },
#endif
#ifdef SO_RCVBUF
    { ":rcvbuf", SOL_SOCKET, SO_RCVBUF, SOPT_INT, OPIX_MISC },
#endif
#ifdef SO_RCVTIMEO
    { ":rcvtimeo", SOL_SOCKET, SO_RCVTIMEO, SOPT_TIMEVAL, OPIX_MISC },
#endif
#ifdef SO_SNDTIMEO
    { ":sndtimeo", SOL_SOCKET, SO_SNDTIMEO, SOPT_TIMEVAL, OPIX_MISC },
#endif
    { 0, 0, 0, SOPT_UNKNOWN, OPIX_NONE }
  };

/* Set option OPT to value VAL on socket S.

   Return (1<<socket_options[OPT].optbit) if option is known, 0 otherwise.
   Signals an error if setting a known option fails.
*/

static int
set_socket_option (int s, Lisp_Object opt, Lisp_Object val)
{
  char *name;
  const struct socket_options *sopt;
  int ret = 0;

  CHECK_SYMBOL (opt);

  name = SSDATA (SYMBOL_NAME (opt));
  for (sopt = socket_options; sopt->name; sopt++)
    if (strcmp (name, sopt->name) == 0)
      break;

  switch (sopt->opttype)
    {
    case SOPT_BOOL:
      {
	int optval;
	optval = NILP (val) ? 0 : 1;
	ret = setsockopt (s, sopt->optlevel, sopt->optnum,
			  &optval, sizeof (optval));
	break;
      }

    case SOPT_INT:
      {
	int optval;
	if (TYPE_RANGED_FIXNUMP (int, val))
	  optval = XFIXNUM (val);
	else
	  error ("Bad option value for %s", name);
	ret = setsockopt (s, sopt->optlevel, sopt->optnum,
			  &optval, sizeof (optval));
	break;
      }

    case SOPT_TIMEVAL:
      {
	struct timeval timeout;
	if (TYPE_RANGED_FIXNUMP (int, CAR_SAFE (val))
	    && TYPE_RANGED_FIXNUMP (int, CAR_SAFE (CDR_SAFE (val))))
	  {
	    timeout.tv_sec = XFIXNUM (XCAR (val));
	    timeout.tv_usec = XFIXNUM (XCAR (XCDR (val)));
	    ret = setsockopt (s, sopt->optlevel, sopt->optnum,
			      (char *)&timeout, sizeof (timeout));
	  }
	break;
      }

#ifdef SO_BINDTODEVICE
    case SOPT_IFNAME:
      {
	char devname[IFNAMSIZ + 1];

	/* This is broken, at least in the Linux 2.4 kernel.
	   To unbind, the arg must be a zero integer, not the empty string.
	   This should work on all systems.   KFS. 2003-09-23.  */
	memset (devname, 0, sizeof devname);
	if (STRINGP (val))
	  memcpy (devname, SDATA (val), min (SBYTES (val), IFNAMSIZ));
	else if (!NILP (val))
	  error ("Bad option value for %s", name);
	ret = setsockopt (s, sopt->optlevel, sopt->optnum,
			  devname, IFNAMSIZ);
	break;
      }
#endif

#ifdef SO_LINGER
    case SOPT_LINGER:
      {
	struct linger linger;

	linger.l_onoff = 1;
	linger.l_linger = 0;
	if (TYPE_RANGED_FIXNUMP (int, val))
	  linger.l_linger = XFIXNUM (val);
	else
	  linger.l_onoff = NILP (val) ? 0 : 1;
	ret = setsockopt (s, sopt->optlevel, sopt->optnum,
			  &linger, sizeof (linger));
	break;
      }
#endif

    default:
      return 0;
    }

  if (ret < 0)
    {
      int setsockopt_errno = errno;
      report_file_errno ("Cannot set network option", list2 (opt, val),
			 setsockopt_errno);
    }

  return (1 << sopt->optbit);
}


DEFUN ("set-network-process-option",
       Fset_network_process_option, Sset_network_process_option,
       3, 4, 0,
       doc: /* For network process PROCESS set option OPTION to value VALUE.
See `make-network-process' for a list of options and values.
If optional fourth arg NO-ERROR is non-nil, don't signal an error if
OPTION is not a supported option, return nil instead; otherwise return t.

If PROCESS is a non-blocking network process that hasn't been fully
set up yet, this function will block until socket setup has completed. */)
  (Lisp_Object process, Lisp_Object option, Lisp_Object value, Lisp_Object no_error)
{
  int s;
  struct Lisp_Process *p;

  CHECK_PROCESS (process);
  p = XPROCESS (process);
  if (!NETCONN1_P (p))
    error ("Process is not a network process");

  wait_for_socket_fds (process, "set-network-process-option");

  s = p->infd;
  if (s < 0)
    error ("Process is not running");

  if (set_socket_option (s, option, value))
    {
      pset_childp (p, Fplist_put (p->childp, option, value));
      return Qt;
    }

  if (NILP (no_error))
    error ("Unknown or unsupported option");

  return Qnil;
}


DEFUN ("serial-process-configure",
       Fserial_process_configure,
       Sserial_process_configure,
       0, MANY, 0,
       doc: /* Configure speed, bytesize, etc. of a serial process.

Arguments are specified as keyword/argument pairs.  Attributes that
are not given are re-initialized from the process's current
configuration (available via the function `process-contact') or set to
reasonable default values.  The following arguments are defined:

:process PROCESS
:name NAME
:buffer BUFFER
:port PORT
-- Any of these arguments can be given to identify the process that is
to be configured.  If none of these arguments is given, the current
buffer's process is used.

:speed SPEED -- SPEED is the speed of the serial port in bits per
second, also called baud rate.  Any value can be given for SPEED, but
most serial ports work only at a few defined values between 1200 and
115200, with 9600 being the most common value.  If SPEED is nil, the
serial port is not configured any further, i.e., all other arguments
are ignored.  This may be useful for special serial ports such as
Bluetooth-to-serial converters which can only be configured through AT
commands.  A value of nil for SPEED can be used only when passed
through `make-serial-process' or `serial-term'.

:bytesize BYTESIZE -- BYTESIZE is the number of bits per byte, which
can be 7 or 8.  If BYTESIZE is not given or nil, a value of 8 is used.

:parity PARITY -- PARITY can be nil (don't use parity), the symbol
`odd' (use odd parity), or the symbol `even' (use even parity).  If
PARITY is not given, no parity is used.

:stopbits STOPBITS -- STOPBITS is the number of stopbits used to
terminate a byte transmission.  STOPBITS can be 1 or 2.  If STOPBITS
is not given or nil, 1 stopbit is used.

:flowcontrol FLOWCONTROL -- FLOWCONTROL determines the type of
flowcontrol to be used, which is either nil (don't use flowcontrol),
the symbol `hw' (use RTS/CTS hardware flowcontrol), or the symbol `sw'
\(use XON/XOFF software flowcontrol).  If FLOWCONTROL is not given, no
flowcontrol is used.

`serial-process-configure' is called by `make-serial-process' for the
initial configuration of the serial port.

Examples:

\(serial-process-configure :process "/dev/ttyS0" :speed 1200)

\(serial-process-configure
    :buffer "COM1" :stopbits 1 :parity \\='odd :flowcontrol \\='hw)

\(serial-process-configure :port "\\\\.\\COM13" :bytesize 7)

usage: (serial-process-configure &rest ARGS)  */)
  (ptrdiff_t nargs, Lisp_Object *args)
{
  struct Lisp_Process *p;
  Lisp_Object contact = Qnil;
  Lisp_Object proc = Qnil;

  contact = Flist (nargs, args);

  proc = Fplist_get (contact, QCprocess);
  if (NILP (proc))
    proc = Fplist_get (contact, QCname);
  if (NILP (proc))
    proc = Fplist_get (contact, QCbuffer);
  if (NILP (proc))
    proc = Fplist_get (contact, QCport);
  proc = get_process (proc);
  p = XPROCESS (proc);
  if (!EQ (p->type, Qserial))
    error ("Not a serial process");

  if (NILP (Fplist_get (p->childp, QCspeed)))
    return Qnil;

  serial_configure (p, contact);
  return Qnil;
}

DEFUN ("make-serial-process", Fmake_serial_process, Smake_serial_process,
       0, MANY, 0,
       doc: /* Create and return a serial port process.

In Emacs, serial port connections are represented by process objects,
so input and output work as for subprocesses, and `delete-process'
closes a serial port connection.  However, a serial process has no
process id, it cannot be signaled, and the status codes are different
from normal processes.

`make-serial-process' creates a process and a buffer, on which you
probably want to use `process-send-string'.  Try \\[serial-term] for
an interactive terminal.  See below for examples.

Arguments are specified as keyword/argument pairs.  The following
arguments are defined:

:port PORT -- (mandatory) PORT is the path or name of the serial port.
For example, this could be "/dev/ttyS0" on Unix.  On Windows, this
could be "COM1", or "\\\\.\\COM10" for ports higher than COM9 (double
the backslashes in strings).

:speed SPEED -- (mandatory) is handled by `serial-process-configure',
which this function calls.

:name NAME -- NAME is the name of the process.  If NAME is not given,
the value of PORT is used.

:buffer BUFFER -- BUFFER is the buffer (or buffer-name) to associate
with the process.  Process output goes at the end of that buffer,
unless you specify a filter function to handle the output.  If BUFFER
is not given, the value of NAME is used.

:coding CODING -- If CODING is a symbol, it specifies the coding
system used for both reading and writing for this process.  If CODING
is a cons (DECODING . ENCODING), DECODING is used for reading, and
ENCODING is used for writing.

:noquery BOOL -- When exiting Emacs, query the user if BOOL is nil and
the process is running.  If BOOL is not given, query before exiting.

:stop BOOL -- Start process in the `stopped' state if BOOL is non-nil.
In the stopped state, a serial process does not accept incoming data,
but you can send outgoing data.  The stopped state is cleared by
`continue-process' and set by `stop-process'.

:filter FILTER -- Install FILTER as the process filter.

:sentinel SENTINEL -- Install SENTINEL as the process sentinel.

:plist PLIST -- Install PLIST as the initial plist of the process.

:bytesize
:parity
:stopbits
:flowcontrol
-- This function calls `serial-process-configure' to handle these
arguments.

The original argument list, possibly modified by later configuration,
is available via the function `process-contact'.

Examples:

\(make-serial-process :port "/dev/ttyS0" :speed 9600)

\(make-serial-process :port "COM1" :speed 115200 :stopbits 2)

\(make-serial-process :port "\\\\.\\COM13" :speed 1200 :bytesize 7 :parity \\='odd)

\(make-serial-process :port "/dev/tty.BlueConsole-SPP-1" :speed nil)

usage:  (make-serial-process &rest ARGS)  */)
  (ptrdiff_t nargs, Lisp_Object *args)
{
  int fd = -1;
  Lisp_Object proc, contact, port;
  struct Lisp_Process *p;
  Lisp_Object name, buffer;
  Lisp_Object tem, val;
  ptrdiff_t specpdl_count;

  if (nargs == 0)
    return Qnil;

  contact = Flist (nargs, args);

  port = Fplist_get (contact, QCport);
  if (NILP (port))
    error ("No port specified");
  CHECK_STRING (port);

  if (NILP (Fplist_member (contact, QCspeed)))
    error (":speed not specified");
  if (!NILP (Fplist_get (contact, QCspeed)))
    CHECK_FIXNUM (Fplist_get (contact, QCspeed));

  name = Fplist_get (contact, QCname);
  if (NILP (name))
    name = port;
  CHECK_STRING (name);
  proc = make_process (name);
  specpdl_count = SPECPDL_INDEX ();
  record_unwind_protect (remove_process, proc);
  p = XPROCESS (proc);

  fd = serial_open (port);
  p->open_fd[SUBPROCESS_STDIN] = fd;
  if (FD_SETSIZE <= fd)
    report_file_errno ("Opening serial port", port, EMFILE);
  p->infd = fd;
  p->outfd = fd;
  if (fd > max_desc)
    max_desc = fd;
  eassert (0 <= fd && fd < FD_SETSIZE);
  chan_process[fd] = proc;

  buffer = Fplist_get (contact, QCbuffer);
  if (NILP (buffer))
    buffer = name;
  buffer = Fget_buffer_create (buffer, Qnil);
  pset_buffer (p, buffer);

  pset_childp (p, contact);
  pset_plist (p, Fcopy_sequence (Fplist_get (contact, QCplist)));
  pset_type (p, Qserial);
  pset_sentinel (p, Fplist_get (contact, QCsentinel));
  pset_filter (p, Fplist_get (contact, QCfilter));
  eassert (NILP (p->log));
  if (tem = Fplist_get (contact, QCnoquery), !NILP (tem))
    p->kill_without_query = 1;
  if (tem = Fplist_get (contact, QCstop), !NILP (tem))
    pset_command (p, Qt);
  eassert (! p->pty_flag);

  if (!EQ (p->command, Qt))
    add_process_read_fd (fd);

  update_process_mark (p);

  tem = Fplist_get (contact, QCcoding);

  val = Qnil;
  if (!NILP (tem))
    {
      val = tem;
      if (CONSP (val))
	val = XCAR (val);
    }
  else if (!NILP (Vcoding_system_for_read))
    val = Vcoding_system_for_read;
  else if ((!NILP (buffer) && NILP (BVAR (XBUFFER (buffer), enable_multibyte_characters)))
	   || (NILP (buffer) && NILP (BVAR (&buffer_defaults, enable_multibyte_characters))))
    val = Qnil;
  pset_decode_coding_system (p, val);

  val = Qnil;
  if (!NILP (tem))
    {
      val = tem;
      if (CONSP (val))
	val = XCDR (val);
    }
  else if (!NILP (Vcoding_system_for_write))
    val = Vcoding_system_for_write;
  else if ((!NILP (buffer) && NILP (BVAR (XBUFFER (buffer), enable_multibyte_characters)))
	   || (NILP (buffer) && NILP (BVAR (&buffer_defaults, enable_multibyte_characters))))
    val = Qnil;
  pset_encode_coding_system (p, val);

  setup_process_coding_systems (proc);
  pset_decoding_buf (p, empty_unibyte_string);
  eassert (p->decoding_carryover == 0);
  pset_encoding_buf (p, empty_unibyte_string);
  p->inherit_coding_system_flag
    = !(!NILP (tem) || NILP (buffer) || !inherit_process_coding_system);

  Fserial_process_configure (nargs, args);

  specpdl_ptr = specpdl + specpdl_count;

  return proc;
}

static void
set_network_socket_coding_system (Lisp_Object proc, Lisp_Object host,
				  Lisp_Object service, Lisp_Object name)
{
  Lisp_Object tem;
  struct Lisp_Process *p = XPROCESS (proc);
  Lisp_Object contact = p->childp;
  Lisp_Object coding_systems = Qt;
  Lisp_Object val;

  tem = Fplist_get (contact, QCcoding);

  /* Setup coding systems for communicating with the network stream.  */
  /* Qt denotes we have not yet called Ffind_operation_coding_system.  */

  if (!NILP (tem))
    {
      val = tem;
      if (CONSP (val))
	val = XCAR (val);
    }
  else if (!NILP (Vcoding_system_for_read))
    val = Vcoding_system_for_read;
  else if ((!NILP (p->buffer)
	    && NILP (BVAR (XBUFFER (p->buffer), enable_multibyte_characters)))
	   || (NILP (p->buffer)
	       && NILP (BVAR (&buffer_defaults, enable_multibyte_characters))))
    /* We dare not decode end-of-line format by setting VAL to
       Qraw_text, because the existing Emacs Lisp libraries
       assume that they receive bare code including a sequence of
       CR LF.  */
    val = Qnil;
  else
    {
      if (NILP (host) || NILP (service))
	coding_systems = Qnil;
      else
	coding_systems = CALLN (Ffind_operation_coding_system,
				Qopen_network_stream, name, p->buffer,
				host, service);
      if (CONSP (coding_systems))
	val = XCAR (coding_systems);
      else if (CONSP (Vdefault_process_coding_system))
	val = XCAR (Vdefault_process_coding_system);
      else
	val = Qnil;
    }
  pset_decode_coding_system (p, val);

  if (!NILP (tem))
    {
      val = tem;
      if (CONSP (val))
	val = XCDR (val);
    }
  else if (!NILP (Vcoding_system_for_write))
    val = Vcoding_system_for_write;
  else if (NILP (BVAR (current_buffer, enable_multibyte_characters)))
    val = Qnil;
  else
    {
      if (EQ (coding_systems, Qt))
	{
	  if (NILP (host) || NILP (service))
	    coding_systems = Qnil;
	  else
	    coding_systems = CALLN (Ffind_operation_coding_system,
				    Qopen_network_stream, name, p->buffer,
				    host, service);
	}
      if (CONSP (coding_systems))
	val = XCDR (coding_systems);
      else if (CONSP (Vdefault_process_coding_system))
	val = XCDR (Vdefault_process_coding_system);
      else
	val = Qnil;
    }
  pset_encode_coding_system (p, val);

  pset_decoding_buf (p, empty_unibyte_string);
  p->decoding_carryover = 0;
  pset_encoding_buf (p, empty_unibyte_string);

  p->inherit_coding_system_flag
    = !(!NILP (tem) || NILP (p->buffer) || !inherit_process_coding_system);
}

#ifdef HAVE_GNUTLS
static void
handshaked_callback (Lisp_Object proc)
{
  struct Lisp_Process *p = XPROCESS (proc);
  Lisp_Object contact = p->childp;
  Lisp_Object result = Qt;

  if (!NILP (Ffboundp (Qnsm_verify_connection)))
    result = call3 (Qnsm_verify_connection,
		    proc,
		    Fplist_get (contact, QChost),
		    Fplist_get (contact, QCservice));

  eassert (p->outfd < FD_SETSIZE);
  if (NILP (result))
    {
      pset_status (p, list2 (Qfailed,
			     build_string ("The Network Security Manager stopped the connections")));
      deactivate_process (proc);
    }
  else if (p->outfd < 0)
    {
      /* The counterparty may have closed the connection (especially
	 if the NSM prompt above take a long time), so recheck the file
	 descriptor here. */
      pset_status (p, Qfailed);
      deactivate_process (proc);
    }
}
#endif

static bool
connected_callback (Lisp_Object proc)
{
  struct Lisp_Process *p = XPROCESS (proc);
  bool retry = false, handshaked = true;

#ifdef HAVE_GNUTLS
  Lisp_Object params = p->gnutls_boot_parameters;

  /* Surprising, out-of-band calls to gnutls-negotiate()
     confound reasoning about control flow.  Ideally,
     all handshaking happens here, but too many cooks
     (or just one cut-rate one) spoil the broth.
  */
  handshaked = NILP (p->gnutls_boot_parameters)
    || (p->gnutls_initstage >= GNUTLS_STAGE_READY);
  if (!handshaked)
    {
      Lisp_Object retval = (p->gnutls_initstage == GNUTLS_STAGE_HANDSHAKE_TRIED)
	? gnutls_handshake_and_verify (proc, XCDR (params), p->blocking_connect ? Qt : Qnil)
	: Fgnutls_boot (proc, XCAR (params), XCDR (params),
			p->blocking_connect ? Qt : Qnil);
      if (p->gnutls_initstage == GNUTLS_STAGE_READY)
	{
	  handshaked = true;
	  handshaked_callback (proc);
	}
      else if (p->gnutls_initstage != GNUTLS_STAGE_HANDSHAKE_TRIED ||
	       p->gnutls_handshakes_tried > GNUTLS_EMACS_HANDSHAKES_LIMIT)
	{
	  deactivate_process (proc);
	  pset_status (p, list2 (Qfailed,
				 NILP (retval)
				 ? build_string ("tls error")
				 : retval));
	}
      else
	retry = true;
    }
#endif

  if (handshaked)
    {
      pset_status (p, Qrun);
      exec_sentinel (proc, build_string ("open\n"));
      if (EQ (p->filter, Qt))
	delete_read_fd (p->infd);
      else if (!EQ (p->command, Qt))
	add_process_read_fd(p->infd);
    }
  return retry;
}

/* "After select(2) indicates writability,
   use getsockopt(2) to read the SO_ERROR option at
   level SOL_SOCKET to determine whether connect()
   completed successfully." connect(2)  */
static int
connect_errno (int fd)
{
  int optval = 0;
  socklen_t optlen = sizeof (optval);
  errno = -1;
  if (getsockopt (fd, SOL_SOCKET, SO_ERROR, &optval, &optlen) == 0
      && optval == 0)
    errno = 0;
  return errno;
}

static void
connect_network_socket (Lisp_Object proc, Lisp_Object addrinfos,
                        Lisp_Object use_external_socket_p)
{
  int s = -1;
  int xerrno = 0;
  int family;
  int ret;
  ptrdiff_t addrlen UNINIT;
  struct Lisp_Process *p = XPROCESS (proc);
  Lisp_Object contact = p->childp;
  int optbits = 0;

  struct sockaddr *sa = NULL;
  ptrdiff_t count = SPECPDL_INDEX ();
  record_unwind_protect_nothing ();
  ptrdiff_t count1 = SPECPDL_INDEX ();

  while (!NILP (addrinfos))
    {
      Lisp_Object addrinfo = XCAR (addrinfos);
      addrinfos = XCDR (addrinfos);
      int protocol = XFIXNUM (XCAR (addrinfo));
      Lisp_Object ip_address = XCDR (addrinfo);

#ifdef WINDOWSNT
    retry_connect:
#endif

      addrlen = get_lisp_to_sockaddr_size (ip_address, &family);
      sa = xrealloc (sa, addrlen);
      set_unwind_protect_ptr (count, xfree, sa);
      conv_lisp_to_sockaddr (family, ip_address, sa, addrlen);

      s = (! NILP (use_external_socket_p) && external_sock_fd != -1)
	? external_sock_fd
	: socket (family, (p->socktype | SOCK_CLOEXEC | SOCK_NONBLOCK), protocol);

      if (s < 0)
	{
	  xerrno = errno;
	  continue;
	}

      if (FD_SETSIZE <= s)
	{
	  xerrno = EMFILE;
	  emacs_close (s);
	  s = -1;
	  continue;
	}

      /* Systems with SOCK_NONBLOCK can save a call to fcntl */
      if (! SOCK_NONBLOCK || s == external_sock_fd)
	{
	  int flags = fcntl (s, F_GETFL, 0);
	  ret = fcntl (s, F_SETFL, flags | O_NONBLOCK);
	  if (ret < 0)
	    {
	      xerrno = errno;
	      emacs_close (s);
	      s = -1;
	      continue;
	    }
	}

#ifdef DATAGRAM_SOCKETS
      if (!p->is_server && p->socktype == SOCK_DGRAM)
	break;
#endif /* DATAGRAM_SOCKETS */

      /* Make us close socket if quit.  */
      record_unwind_protect_int (close_file_unwind, s);

      /* Parse network options in the arg list.  We simply ignore anything
	 which isn't a known option (including other keywords).  An error
	 is signaled if setting a known option fails.  */
      {
	Lisp_Object params = contact, key, val;

	while (!NILP (params))
	  {
	    key = XCAR (params);
	    params = XCDR (params);
	    val = XCAR (params);
	    params = XCDR (params);
	    optbits |= set_socket_option (s, key, val);
	  }
      }

      if (p->is_server)
	{
	  /* Configure as a server socket.  */

	  /* SO_REUSEADDR = 1 is default for server sockets; must specify
	     explicit :reuseaddr key to override this.  */
#ifdef HAVE_LOCAL_SOCKETS
	  if (family != AF_LOCAL)
#endif
	    if (!(optbits & (1 << OPIX_REUSEADDR)))
	      {
		int optval = 1;
		if (setsockopt (s, SOL_SOCKET, SO_REUSEADDR, &optval, sizeof optval))
		  report_file_error ("Cannot set reuse option on server socket", Qnil);
	      }

          /* If passed a socket descriptor, it should be already bound. */
	  if (s != external_sock_fd && bind (s, sa, addrlen) != 0)
	    report_file_error ("Cannot bind server socket", Qnil);

#ifdef HAVE_GETSOCKNAME
	  if (p->port == 0
#ifdef HAVE_LOCAL_SOCKETS
	      && family != AF_LOCAL
#endif
	      )
	    {
	      struct sockaddr_in sa1;
	      socklen_t len1 = sizeof (sa1);
#ifdef AF_INET6
	      /* The code below assumes the port is at the same offset
		 and of the same width in both IPv4 and IPv6
		 structures, but the standards don't guarantee that,
		 so verify it here.  */
	      struct sockaddr_in6 sa6;
	      verify ((offsetof (struct sockaddr_in, sin_port)
		       == offsetof (struct sockaddr_in6, sin6_port))
		      && sizeof (sa1.sin_port) == sizeof (sa6.sin6_port));
#endif
	      DECLARE_POINTER_ALIAS (psa1, struct sockaddr, &sa1);
	      if (getsockname (s, psa1, &len1) == 0)
		{
		  Lisp_Object service = make_fixnum (ntohs (sa1.sin_port));
		  contact = Fplist_put (contact, QCservice, service);
		  /* Save the port number so that we can stash it in
		     the process object later.  */
		  DECLARE_POINTER_ALIAS (psa, struct sockaddr_in, sa);
		  psa->sin_port = sa1.sin_port;
		}
	    }
#endif

	  if (p->socktype != SOCK_DGRAM && listen (s, p->backlog))
	    report_file_error ("Cannot listen on server socket", Qnil);

	  break;
	}

      while ((ret = connect (s, sa, addrlen)) < 0)
	{
	  xerrno = errno;
	  maybe_quit();
#ifndef WINDOWSNT
	  switch (xerrno)
	    {
	    case EAGAIN:
	    case EINTR:
	      continue;
	      break;
	    case EINPROGRESS:
	      {
		if (p->blocking_connect)
		  {
		    int nfds;
		    fd_set write;
		    FD_ZERO (&write);
		    FD_SET (s, &write);
		    do
		      {
			maybe_quit();
			errno = 0;
			nfds = thread_select (pselect, s + 1, NULL, &write, NULL, NULL, NULL);
			xerrno = errno;
		      }
		    while (nfds < 0 && (xerrno == EAGAIN || xerrno == EINTR));
		    if (nfds > 0 && (xerrno = connect_errno (s)) == 0)
		      ret = 0;
		  }
		else
		  ret = 0;
	      }
	      goto connect_done;
	      break;
	    case EALREADY:
	      ret = 0;
	      goto connect_done;
	      break;
	    case EISCONN:
	      ret = 0;
	      goto connect_done;
	      break;
	    default:
	      goto connect_done;
	      break;
	    }
#else
	  if (xerrno == EINTR)
	    goto retry_connect;
	  else
	    break;
#endif
	}
    connect_done:
      if (ret == 0)
	break;
      else
	{
	  /* For next addrinfo, reset specpdl.  */
	  specpdl_ptr = specpdl + count1;
	  emacs_close (s);
	  s = -1;
	}
    }
  specpdl_ptr = specpdl + count1;

  if (s < 0)
    report_file_errno (p->is_server
		       ? "make server process failed"
		       : "make client process failed",
		       contact, xerrno);

#ifdef DATAGRAM_SOCKETS
  if (p->socktype == SOCK_DGRAM)
    {
      eassert (0 <= s && s < FD_SETSIZE);
      if (datagram_address[s].sa)
	emacs_abort ();

      datagram_address[s].sa = xmalloc (addrlen);
      datagram_address[s].len = addrlen;
      if (p->is_server)
	{
	  Lisp_Object remote;
	  memset (datagram_address[s].sa, 0, addrlen);
	  if (remote = Fplist_get (contact, QCremote), !NILP (remote))
	    {
	      int rfamily;
	      ptrdiff_t rlen = get_lisp_to_sockaddr_size (remote, &rfamily);
	      if (rlen != 0 && rfamily == family
		  && rlen == addrlen)
		conv_lisp_to_sockaddr (rfamily, remote,
				       datagram_address[s].sa, rlen);
	    }
	}
      else
	memcpy (datagram_address[s].sa, sa, addrlen);
    }
#endif

  contact = Fplist_put (contact, p->is_server ? QClocal : QCremote,
			conv_sockaddr_to_lisp (sa, addrlen));

#ifdef HAVE_GETSOCKNAME
  if (!p->is_server)
    {
      struct sockaddr_storage sa1;
      socklen_t len1 = sizeof (sa1);
      DECLARE_POINTER_ALIAS (psa1, struct sockaddr, &sa1);
      if (getsockname (s, psa1, &len1) == 0)
	contact = Fplist_put (contact, QClocal,
			      conv_sockaddr_to_lisp (psa1, len1));
    }
#endif

  chan_process[s] = proc;

  p = XPROCESS (proc);
  p->open_fd[SUBPROCESS_STDIN] = s;
  p->infd = s;
  p->outfd = s;

  /* Make the process marker point into the process buffer (if any).  */
  update_process_mark (p);

  if (s > max_desc)
    max_desc = s;

  setup_process_coding_systems (proc);

  if (p->is_server)
    {
      if (p->socktype != SOCK_DGRAM)
	{
	  pset_status (p, Qlisten);
	  if (NILP (p->command))
	    add_process_read_fd (p->infd);
	}
    }
  else if (p->blocking_connect)
    {
      if (connected_callback (proc))
	deactivate_process (proc);
    }
  else
    {
      pset_status (p, Fcons (Qconnect, addrinfos));
      add_process_write_fd (p->infd);
    }

  unbind_to (count, Qnil);
}

/* Create a network stream/datagram client/server process.  Treated
   exactly like a normal process when reading and writing.  Primary
   differences are in status display and process deletion.  A network
   connection has no PID; you cannot signal it.  All you can do is
   stop/continue it and deactivate/close it via delete-process.  */

DEFUN ("make-network-process", Fmake_network_process, Smake_network_process,
       0, MANY, 0,
       doc: /* Create and return a network server or client process.

In Emacs, network connections are represented by process objects, so
input and output work as for subprocesses and `delete-process' closes
a network connection.  However, a network process has no process id,
it cannot be signaled, and the status codes are different from normal
processes.

Arguments are specified as keyword/argument pairs.  The following
arguments are defined:

:name NAME -- NAME is name for process.  It is modified if necessary
to make it unique.

:buffer BUFFER -- BUFFER is the buffer (or buffer-name) to associate
with the process.  Process output goes at end of that buffer, unless
you specify a filter function to handle the output.  BUFFER may be
also nil, meaning that this process is not associated with any buffer.

:host HOST -- HOST is name of the host to connect to, or its IP
address.  The symbol `local' specifies the local host.  If specified
for a server process, it must be a valid name or address for the local
host, and only clients connecting to that address will be accepted.
If all interfaces should be bound, an address of \"0.0.0.0\" (for
IPv4) or \"::\" (for IPv6) can be used.  (On some operating systems,
using \"::\" listens on both IPv4 and IPv6.)  `local' will use IPv4 by
default, use a FAMILY of `ipv6' to override this.

:service SERVICE -- SERVICE is name of the service desired, or an
integer specifying a port number to connect to.  If SERVICE is t,
a random port number is selected for the server.  A port number can
be specified as an integer string, e.g., "80", as well as an integer.

:type TYPE -- TYPE is the type of connection.  The default (nil) is a
stream type connection, `datagram' creates a datagram type connection,
`seqpacket' creates a reliable datagram connection.

:family FAMILY -- FAMILY is the address (and protocol) family for the
service specified by HOST and SERVICE.  The default (nil) is to use
whatever address family (IPv4 or IPv6) that is defined for the host
and port number specified by HOST and SERVICE.  Other address families
supported are:
  local -- for a local (i.e. UNIX) address specified by SERVICE.
  ipv4  -- use IPv4 address family only.
  ipv6  -- use IPv6 address family only.

:local ADDRESS -- ADDRESS is the local address used for the connection.
This parameter is ignored when opening a client process. When specified
for a server process, the FAMILY, HOST and SERVICE args are ignored.

:remote ADDRESS -- ADDRESS is the remote partner's address for the
connection.  This parameter is ignored when opening a stream server
process.  For a datagram server process, it specifies the initial
setting of the remote datagram address.  When specified for a client
process, the FAMILY, HOST, and SERVICE args are ignored.

The format of ADDRESS depends on the address family:
- An IPv4 address is represented as a vector of integers [A B C D P]
corresponding to numeric IP address A.B.C.D and port number P.
- An IPv6 address has the same format as an IPv4 address but with 9
elements rather than 5.
- A local address is represented as a string with the address in the
local address space.
- An "unsupported family" address is represented by a cons (F . AV)
where F is the family number and AV is a vector containing the socket
address data with one element per address data byte.  Do not rely on
this format in portable code, as it may depend on implementation
defined constants, data sizes, and data structure alignment.

:coding CODING -- If CODING is a symbol, it specifies the coding
system used for both reading and writing for this process.  If CODING
is a cons (DECODING . ENCODING), DECODING is used for reading, and
ENCODING is used for writing.

:nowait BOOL -- If NOWAIT is non-nil for a stream type client
process, return without waiting for the connection to complete;
instead, the sentinel function will be called with second arg matching
"open" (if successful) or "failed" when the connect completes.
Default is to use a blocking connect (i.e. wait) for stream type
connections.

:noquery BOOL -- Query the user unless BOOL is non-nil, and process is
running when Emacs is exited.

:stop BOOL -- Start process in the `stopped' state if BOOL non-nil.
In the stopped state, a server process does not accept new
connections, and a client process does not handle incoming traffic.
The stopped state is cleared by `continue-process' and set by
`stop-process'.

:filter FILTER -- Install FILTER as the process filter.

:filter-multibyte BOOL -- If BOOL is non-nil, strings given to the
process filter are multibyte, otherwise they are unibyte.
If this keyword is not specified, the strings are multibyte.

:sentinel SENTINEL -- Install SENTINEL as the process sentinel.

:log LOG -- Install LOG as the server process log function.  This
function is called when the server accepts a network connection from a
client.  The arguments are SERVER, CLIENT, and MESSAGE, where SERVER
is the server process, CLIENT is the new process for the connection,
and MESSAGE is a string.

:plist PLIST -- Install PLIST as the new process's initial plist.

:tls-parameters LIST -- is a list that should be supplied if you're
opening a TLS connection.  The first element is the TLS type (either
`gnutls-x509pki' or `gnutls-anon'), and the remaining elements should
be a keyword list accepted by gnutls-boot (as returned by
`gnutls-boot-parameters').

:server QLEN -- if QLEN is non-nil, create a server process for the
specified FAMILY, SERVICE, and connection type (stream or datagram).
If QLEN is an integer, it is used as the max. length of the server's
pending connection queue (also known as the backlog); the default
queue length is 5.  Default is to create a client process.

The following network options can be specified for this connection:

:broadcast BOOL         -- Allow send and receive of datagram broadcasts.
:dontroute BOOL         -- Only send to directly connected hosts.
:keepalive BOOL         -- Send keep-alive messages on network stream.
:linger BOOL or TIMEOUT -- Send queued messages before closing.
:oobinline BOOL         -- Place out-of-band data in receive data stream.
:priority INT           -- Set protocol defined priority for sent packets.
:reuseaddr BOOL         -- Allow reusing a recently used local address
                           (this is allowed by default for a server process).
:bindtodevice NAME      -- bind to interface NAME.  Using this may require
                           special privileges on some systems.
:tcpnodelay BOOL        -- Disable Nagle buffering.
:sndbuf INT             -- Bytes of near-side outgoing buffer.
:rcvbuf INT             -- Bytes of near-side incoming buffer.
:sndtimeo (INT INT)     -- Seconds and microseconds send timeout.
:rcvtimeo (INT INT)     -- Seconds and microseconds receive timeout.

:use-external-socket BOOL -- Use any pre-allocated sockets that have
                             been passed to Emacs.  If Emacs wasn't
                             passed a socket, this option is silently
                             ignored.


Consult the relevant system programmer's manual pages for more
information on using these options.


A server process will listen for and accept connections from clients.
When a client connection is accepted, a new network process is created
for the connection with the following parameters:

- The client's process name is constructed by concatenating the server
process's NAME and a client identification string.
- If the FILTER argument is non-nil, the client process will not get a
separate process buffer; otherwise, the client's process buffer is a newly
created buffer named after the server process's BUFFER name or process
NAME concatenated with the client identification string.
- The connection type and the process filter and sentinel parameters are
inherited from the server process's TYPE, FILTER and SENTINEL.
- The client process's contact info is set according to the client's
addressing information (typically an IP address and a port number).
- The client process's plist is initialized from the server's plist.

Notice that the FILTER and SENTINEL args are never used directly by
the server process.  Also, the BUFFER argument is not used directly by
the server process, but via the optional :log function, accepted (and
failed) connections may be logged in the server process's buffer.

The original argument list, modified with the actual connection
information, is available via the `process-contact' function.

usage: (make-network-process &rest ARGS)  */)
  (ptrdiff_t nargs, Lisp_Object *args)
{
  Lisp_Object proc;
  Lisp_Object contact;
  struct Lisp_Process *p;
  const char *portstring UNINIT;
  char portbuf[INT_BUFSIZE_BOUND (EMACS_INT)];
#ifdef HAVE_LOCAL_SOCKETS
  struct sockaddr_un address_un;
#endif
  EMACS_INT port = 0;
  Lisp_Object tem;
  Lisp_Object name, buffer, host, service, address;
  Lisp_Object filter, sentinel, use_external_socket_p;
  Lisp_Object addrinfos = Qnil;
  int socktype;
  int family = -1;
  enum { any_protocol = 0 };
#ifdef HAVE_GETADDRINFO_A
  struct gaicb *dns_request = NULL;
#endif
  ptrdiff_t count = SPECPDL_INDEX ();

  if (nargs == 0)
    return Qnil;

  /* Save arguments for process-contact and clone-process.  */
  contact = Flist (nargs, args);

#ifdef WINDOWSNT
  /* Ensure socket support is loaded if available.  */
  init_winsock (TRUE);
#endif

  /* :type TYPE  (nil: stream, datagram */
  tem = Fplist_get (contact, QCtype);
  if (NILP (tem))
    socktype = SOCK_STREAM;
#ifdef DATAGRAM_SOCKETS
  else if (EQ (tem, Qdatagram))
    socktype = SOCK_DGRAM;
#endif
#ifdef HAVE_SEQPACKET
  else if (EQ (tem, Qseqpacket))
    socktype = SOCK_SEQPACKET;
#endif
  else
    error ("Unsupported connection type");

  name = Fplist_get (contact, QCname);
  buffer = Fplist_get (contact, QCbuffer);
  filter = Fplist_get (contact, QCfilter);
  sentinel = Fplist_get (contact, QCsentinel);
  use_external_socket_p = Fplist_get (contact, QCuse_external_socket);
  Lisp_Object server = Fplist_get (contact, QCserver);
  bool nowait = !NILP (Fplist_get (contact, QCnowait));

  if (!NILP (server) && nowait)
    error ("`:server' is incompatible with `:nowait'");
  CHECK_STRING (name);

  /* :local ADDRESS or :remote ADDRESS */
  if (NILP (server))
    address = Fplist_get (contact, QCremote);
  else
    address = Fplist_get (contact, QClocal);
  if (!NILP (address))
    {
      host = service = Qnil;

      if (!get_lisp_to_sockaddr_size (address, &family))
	error ("Malformed :address");

      addrinfos = list1 (Fcons (make_fixnum (any_protocol), address));
      goto open_socket;
    }

  /* :family FAMILY -- nil (for Inet), local, or integer.  */
  tem = Fplist_get (contact, QCfamily);
  if (NILP (tem))
    {
#ifdef AF_INET6
      family = AF_UNSPEC;
#else
      family = AF_INET;
#endif
    }
#ifdef HAVE_LOCAL_SOCKETS
  else if (EQ (tem, Qlocal))
    family = AF_LOCAL;
#endif
#ifdef AF_INET6
  else if (EQ (tem, Qipv6))
    family = AF_INET6;
#endif
  else if (EQ (tem, Qipv4))
    family = AF_INET;
  else if (TYPE_RANGED_FIXNUMP (int, tem))
    family = XFIXNUM (tem);
  else
    error ("Unknown address family");

  /* :service SERVICE -- string, integer (port number), or t (random port).  */
  service = Fplist_get (contact, QCservice);

  /* :host HOST -- hostname, ip address, or 'local for localhost.  */
  host = Fplist_get (contact, QChost);
  if (NILP (host))
    {
      /* The "connection" function gets it bind info from the address we're
	 given, so use this dummy address if nothing is specified. */
#ifdef HAVE_LOCAL_SOCKETS
      if (family != AF_LOCAL)
#endif
        {
#ifdef AF_INET6
        if (family == AF_INET6)
          host = build_string ("::1");
        else
#endif
          host = build_string ("127.0.0.1");
        }
    }
  else
    {
      if (EQ (host, Qlocal))
        {
	/* Depending on setup, "localhost" may map to different IPv4 and/or
	   IPv6 addresses, so it's better to be explicit (Bug#6781).  */
#ifdef AF_INET6
        if (family == AF_INET6)
          host = build_string ("::1");
        else
#endif
          host = build_string ("127.0.0.1");
        }
      CHECK_STRING (host);
    }

#ifdef HAVE_LOCAL_SOCKETS
  if (family == AF_LOCAL)
    {
      if (!NILP (host))
	{
	  message (":family local ignores the :host property");
	  contact = Fplist_put (contact, QChost, Qnil);
	  host = Qnil;
	}
      CHECK_STRING (service);
      if (sizeof address_un.sun_path <= SBYTES (service))
	error ("Service name too long");
      addrinfos = list1 (Fcons (make_fixnum (any_protocol), service));
      goto open_socket;
    }
#endif

  /* Slow down polling to every ten seconds.
     Some kernels have a bug which causes retrying connect to fail
     after a connect.  Polling can interfere with gethostbyname too.  */
#ifdef POLL_FOR_INPUT
  if (socktype != SOCK_DGRAM)
    {
      record_unwind_protect_void (run_all_atimers);
      bind_polling_period (10);
    }
#endif

  if (!NILP (host))
    {
      MAYBE_UNUSED ptrdiff_t portstringlen;

      /* SERVICE can either be a string or int.
	 Convert to a C string for later use by getaddrinfo.  */
      if (EQ (service, Qt))
	{
	  portstring = "0";
	  portstringlen = 1;
	}
      else if (FIXNUMP (service))
	{
	  portstring = portbuf;
	  portstringlen = sprintf (portbuf, "%"pI"d", XFIXNUM (service));
	}
      else
	{
	  CHECK_STRING (service);
	  portstring = SSDATA (service);
	  portstringlen = SBYTES (service);
	}

#ifdef HAVE_GETADDRINFO_A
      if (nowait)
	{
	  ptrdiff_t hostlen = SBYTES (host);
	  struct req
	  {
	    struct gaicb gaicb;
	    struct addrinfo hints;
	    char str[FLEXIBLE_ARRAY_MEMBER];
	  } *req = xmalloc (FLEXSIZEOF (struct req, str,
					hostlen + 1 + portstringlen + 1));
	  dns_request = &req->gaicb;
	  dns_request->ar_name = req->str;
	  dns_request->ar_service = req->str + hostlen + 1;
	  dns_request->ar_request = &req->hints;
	  dns_request->ar_result = NULL;
	  memset (&req->hints, 0, sizeof req->hints);
	  req->hints.ai_family = family;
	  req->hints.ai_socktype = socktype;
	  strcpy (req->str, SSDATA (host));
	  strcpy (req->str + hostlen + 1, portstring);

	  int ret = getaddrinfo_a (GAI_NOWAIT, &dns_request, 1, NULL);
	  if (ret)
	    error ("%s/%s getaddrinfo_a error %d",
		   SSDATA (host), portstring, ret);

	  goto open_socket;
	}
#endif /* HAVE_GETADDRINFO_A */
    }

  /* If we have a host, use getaddrinfo to resolve both host and service.
     Otherwise, use getservbyname to lookup the service.  */

  if (!NILP (host))
    {
      struct addrinfo *res, *lres;
      Lisp_Object msg;

      maybe_quit ();

      struct addrinfo hints;
      memset (&hints, 0, sizeof hints);
      hints.ai_family = family;
      hints.ai_socktype = socktype;

      msg = network_lookup_address_info_1 (host, portstring, &hints, &res);
      if (!EQ (msg, Qt))
	error ("%s", SSDATA (msg));

      for (lres = res; lres; lres = lres->ai_next)
	addrinfos = Fcons (conv_addrinfo_to_lisp (lres), addrinfos);

      addrinfos = Fnreverse (addrinfos);

      freeaddrinfo (res);

      goto open_socket;
    }

  /* No hostname has been specified (e.g., a local server process).  */

  if (EQ (service, Qt))
    port = 0;
  else if (FIXNUMP (service))
    port = XFIXNUM (service);
  else
    {
      CHECK_STRING (service);

      port = -1;
      if (SBYTES (service) != 0)
	{
	  /* Allow the service to be a string containing the port number,
	     because that's allowed if you have getaddrbyname.  */
	  char *service_end;
	  long int lport = strtol (SSDATA (service), &service_end, 10);
	  if (service_end == SSDATA (service) + SBYTES (service))
	    port = lport;
	  else
	    {
	      struct servent *svc_info
		= getservbyname (SSDATA (service),
				 socktype == SOCK_DGRAM ? "udp" : "tcp");
	      if (svc_info)
		port = ntohs (svc_info->s_port);
	    }
	}
    }

  if (! (0 <= port && port < 1 << 16))
    {
      AUTO_STRING (unknown_service, "Unknown service: %s");
      xsignal1 (Qerror, CALLN (Fformat, unknown_service, service));
    }

 open_socket:

  if (!NILP (buffer))
    buffer = Fget_buffer_create (buffer, Qnil);

  /* Unwind bind_polling_period.  */
  unbind_to (count, Qnil);

  proc = make_process (name);
  record_unwind_protect (remove_process, proc);
  p = XPROCESS (proc);
  pset_childp (p, contact);
  pset_plist (p, Fcopy_sequence (Fplist_get (contact, QCplist)));
  pset_type (p, Qnetwork);

  pset_buffer (p, buffer);
  pset_sentinel (p, sentinel);
  pset_filter (p, filter);
  pset_log (p, Fplist_get (contact, QClog));
  if (tem = Fplist_get (contact, QCnoquery), !NILP (tem))
    p->kill_without_query = 1;
  if ((tem = Fplist_get (contact, QCstop), !NILP (tem)))
    pset_command (p, Qt);
  eassert (p->pid == 0);
  p->backlog = 5;
  eassert (! p->is_server);
  p->port = port;
  p->socktype = socktype;
#ifdef HAVE_GETADDRINFO_A
  eassert (! p->dns_request);
#endif
#ifdef HAVE_GNUTLS
  tem = Fplist_get (contact, QCtls_parameters);
  CHECK_LIST (tem);
  p->gnutls_boot_parameters = tem;
#endif

  set_network_socket_coding_system (proc, host, service, name);

  /* :server QLEN */
  p->is_server = !NILP (server);
  if (TYPE_RANGED_FIXNUMP (int, server))
    p->backlog = XFIXNUM (server);

  /* :nowait BOOL */
  p->blocking_connect = !nowait;

  if (NILP (addrinfos))
    {
      if (use_external_socket_p || p->is_server)
	report_file_error ("dns failure", Qnil);
      else
	{
#ifdef HAVE_GETADDRINFO_A
	  p->dns_request = dns_request;
	  p->status = list1 (Qconnect);
#else
	  report_file_error ("dns failure", Qnil);
#endif
	}
    }
  else
    connect_network_socket (proc, addrinfos, use_external_socket_p);
  specpdl_ptr = specpdl + count;
  return proc;
}



#ifdef HAVE_GETIFADDRS
static Lisp_Object
network_interface_list (bool full, unsigned short match)
{
  Lisp_Object res = Qnil;
  struct ifaddrs *ifap;

  if (getifaddrs (&ifap) == -1)
    return Qnil;

  for (struct ifaddrs *it = ifap; it != NULL; it = it->ifa_next)
    {
      int len;
      int addr_len;
      uint32_t *maskp;
      uint32_t *addrp;
      Lisp_Object elt = Qnil;

      /* BSD can allegedly return interfaces with a NULL address.  */
      if (it->ifa_addr == NULL)
        continue;
      if (match && it->ifa_addr->sa_family != match)
        continue;
      if (it->ifa_addr->sa_family == AF_INET)
        {
          DECLARE_POINTER_ALIAS (sin1, struct sockaddr_in, it->ifa_netmask);
          maskp = (uint32_t *)&sin1->sin_addr;
          DECLARE_POINTER_ALIAS (sin2, struct sockaddr_in, it->ifa_addr);
          addrp = (uint32_t *)&sin2->sin_addr;
          len = sizeof (struct sockaddr_in);
          addr_len = 1;
        }
#ifdef AF_INET6
      else if (it->ifa_addr->sa_family == AF_INET6)
        {
          DECLARE_POINTER_ALIAS (sin6_1, struct sockaddr_in6, it->ifa_netmask);
          maskp = (uint32_t *) &sin6_1->sin6_addr;
          DECLARE_POINTER_ALIAS (sin6_2, struct sockaddr_in6, it->ifa_addr);
          addrp = (uint32_t *) &sin6_2->sin6_addr;
          len = sizeof (struct sockaddr_in6);
          addr_len = 4;
        }
#endif
      else
        continue;

      Lisp_Object addr = conv_sockaddr_to_lisp (it->ifa_addr, len);

      if (full)
        {
          elt = Fcons (conv_sockaddr_to_lisp (it->ifa_netmask, len), elt);
          /* There is an it->ifa_broadaddr field, but its contents are
             unreliable, so always calculate the broadcast address from
             the address and the netmask.  */
          int i;
          uint32_t mask;
          for (i = 0; i < addr_len; i++)
            {
              mask = maskp[i];
              maskp[i] = (addrp[i] & mask) | ~mask;
            }
          elt = Fcons (conv_sockaddr_to_lisp (it->ifa_netmask, len), elt);
          elt = Fcons (addr, elt);
        }
      else
        {
          elt = addr;
        }
      res = Fcons (Fcons (build_string (it->ifa_name), elt), res);
    }
#ifdef HAVE_FREEIFADDRS
  freeifaddrs (ifap);
#endif

  return res;
}
#endif  /* HAVE_GETIFADDRS */

#ifdef HAVE_NET_IF_H
#if defined (SIOCGIFADDR) || defined (SIOCGIFHWADDR) || defined (SIOCGIFFLAGS)

struct ifflag_def {
  int flag_bit;
  const char *flag_sym;
};

static const struct ifflag_def ifflag_table[] = {
#ifdef IFF_UP
  { IFF_UP,		"up" },
#endif
#ifdef IFF_BROADCAST
  { IFF_BROADCAST,	"broadcast" },
#endif
#ifdef IFF_DEBUG
  { IFF_DEBUG,		"debug" },
#endif
#ifdef IFF_LOOPBACK
  { IFF_LOOPBACK,	"loopback" },
#endif
#ifdef IFF_POINTOPOINT
  { IFF_POINTOPOINT,	"pointopoint" },
#endif
#ifdef IFF_RUNNING
  { IFF_RUNNING,	"running" },
#endif
#ifdef IFF_NOARP
  { IFF_NOARP,		"noarp" },
#endif
#ifdef IFF_PROMISC
  { IFF_PROMISC,	"promisc" },
#endif
#ifdef IFF_NOTRAILERS
#ifdef NS_IMPL_COCOA
  /* Really means smart, notrailers is obsolete.  */
  { IFF_NOTRAILERS,	"smart" },
#else
  { IFF_NOTRAILERS,	"notrailers" },
#endif
#endif
#ifdef IFF_ALLMULTI
  { IFF_ALLMULTI,	"allmulti" },
#endif
#ifdef IFF_MASTER
  { IFF_MASTER,		"master" },
#endif
#ifdef IFF_SLAVE
  { IFF_SLAVE,		"slave" },
#endif
#ifdef IFF_MULTICAST
  { IFF_MULTICAST,	"multicast" },
#endif
#ifdef IFF_PORTSEL
  { IFF_PORTSEL,	"portsel" },
#endif
#ifdef IFF_AUTOMEDIA
  { IFF_AUTOMEDIA,	"automedia" },
#endif
#ifdef IFF_DYNAMIC
  { IFF_DYNAMIC,	"dynamic" },
#endif
#ifdef IFF_OACTIVE
  { IFF_OACTIVE,	"oactive" }, /* OpenBSD: transmission in progress.  */
#endif
#ifdef IFF_SIMPLEX
  { IFF_SIMPLEX,	"simplex" }, /* OpenBSD: can't hear own transmissions.  */
#endif
#ifdef IFF_LINK0
  { IFF_LINK0,		"link0" }, /* OpenBSD: per link layer defined bit.  */
#endif
#ifdef IFF_LINK1
  { IFF_LINK1,		"link1" }, /* OpenBSD: per link layer defined bit.  */
#endif
#ifdef IFF_LINK2
  { IFF_LINK2,		"link2" }, /* OpenBSD: per link layer defined bit.  */
#endif
  { 0, 0 }
};

static Lisp_Object
network_interface_info (Lisp_Object ifname)
{
  struct ifreq rq;
  Lisp_Object res = Qnil;
  Lisp_Object elt;
  int s;
  bool any = false;
  ptrdiff_t count;
#if (! (defined SIOCGIFHWADDR && defined HAVE_STRUCT_IFREQ_IFR_HWADDR)	\
     && defined HAVE_GETIFADDRS && defined LLADDR)
  struct ifaddrs *ifap;
#endif

  CHECK_STRING (ifname);

  if (sizeof rq.ifr_name <= SBYTES (ifname))
    error ("interface name too long");
  lispstpcpy (rq.ifr_name, ifname);

  s = socket (AF_INET, SOCK_STREAM | SOCK_CLOEXEC, 0);
  if (s < 0)
    return Qnil;
  count = SPECPDL_INDEX ();
  record_unwind_protect_int (close_file_unwind, s);

  elt = Qnil;
#if defined (SIOCGIFFLAGS) && defined (HAVE_STRUCT_IFREQ_IFR_FLAGS)
  if (ioctl (s, SIOCGIFFLAGS, &rq) == 0)
    {
      int flags = rq.ifr_flags;
      const struct ifflag_def *fp;
      int fnum;

      /* If flags is smaller than int (i.e. short) it may have the high bit set
         due to IFF_MULTICAST.  In that case, sign extending it into
         an int is wrong.  */
      if (flags < 0 && sizeof (rq.ifr_flags) < sizeof (flags))
        flags = (unsigned short) rq.ifr_flags;

      any = true;
      for (fp = ifflag_table; flags != 0 && fp->flag_sym; fp++)
	{
	  if (flags & fp->flag_bit)
	    {
	      elt = Fcons (intern (fp->flag_sym), elt);
	      flags -= fp->flag_bit;
	    }
	}
      for (fnum = 0; flags && fnum < 32; flags >>= 1, fnum++)
	{
	  if (flags & 1)
	    {
	      elt = Fcons (make_fixnum (fnum), elt);
	    }
	}
    }
#endif
  res = Fcons (elt, res);

  elt = Qnil;
#if defined (SIOCGIFHWADDR) && defined (HAVE_STRUCT_IFREQ_IFR_HWADDR)
  if (ioctl (s, SIOCGIFHWADDR, &rq) == 0)
    {
      Lisp_Object hwaddr = make_uninit_vector (6);
      struct Lisp_Vector *p = XVECTOR (hwaddr);

      any = true;
      for (int n = 0; n < 6; n++)
	p->contents[n] = make_fixnum (((unsigned char *)
				       &rq.ifr_hwaddr.sa_data[0])
				      [n]);
      elt = Fcons (make_fixnum (rq.ifr_hwaddr.sa_family), hwaddr);
    }
#elif defined (HAVE_GETIFADDRS) && defined (LLADDR)
  if (getifaddrs (&ifap) != -1)
    {
      Lisp_Object hwaddr = make_nil_vector (6);
      struct Lisp_Vector *p = XVECTOR (hwaddr);

      for (struct ifaddrs *it = ifap; it != NULL; it = it->ifa_next)
        {
	  DECLARE_POINTER_ALIAS (sdl, struct sockaddr_dl, it->ifa_addr);
          unsigned char linkaddr[6];
          int n;

          if (it->ifa_addr->sa_family != AF_LINK
              || strcmp (it->ifa_name, SSDATA (ifname)) != 0
              || sdl->sdl_alen != 6)
            continue;

          memcpy (linkaddr, LLADDR (sdl), sdl->sdl_alen);
          for (n = 0; n < 6; n++)
            p->contents[n] = make_fixnum (linkaddr[n]);

          elt = Fcons (make_fixnum (it->ifa_addr->sa_family), hwaddr);
          break;
        }
    }
#ifdef HAVE_FREEIFADDRS
  freeifaddrs (ifap);
#endif

#endif /* HAVE_GETIFADDRS && LLADDR */

  res = Fcons (elt, res);

  elt = Qnil;
#if (defined SIOCGIFNETMASK \
     && (defined HAVE_STRUCT_IFREQ_IFR_NETMASK \
	 || defined HAVE_STRUCT_IFREQ_IFR_ADDR))
  if (ioctl (s, SIOCGIFNETMASK, &rq) == 0)
    {
      any = true;
#ifdef HAVE_STRUCT_IFREQ_IFR_NETMASK
      elt = conv_sockaddr_to_lisp (&rq.ifr_netmask, sizeof (rq.ifr_netmask));
#else
      elt = conv_sockaddr_to_lisp (&rq.ifr_addr, sizeof (rq.ifr_addr));
#endif
    }
#endif
  res = Fcons (elt, res);

  elt = Qnil;
#if defined (SIOCGIFBRDADDR) && defined (HAVE_STRUCT_IFREQ_IFR_BROADADDR)
  if (ioctl (s, SIOCGIFBRDADDR, &rq) == 0)
    {
      any = true;
      elt = conv_sockaddr_to_lisp (&rq.ifr_broadaddr, sizeof rq.ifr_broadaddr);
    }
#endif
  res = Fcons (elt, res);

  elt = Qnil;
#if defined (SIOCGIFADDR) && defined (HAVE_STRUCT_IFREQ_IFR_ADDR)
  if (ioctl (s, SIOCGIFADDR, &rq) == 0)
    {
      any = true;
      elt = conv_sockaddr_to_lisp (&rq.ifr_addr, sizeof (rq.ifr_addr));
    }
#endif
  res = Fcons (elt, res);

  return unbind_to (count, any ? res : Qnil);
}
#endif	/* !SIOCGIFADDR && !SIOCGIFHWADDR && !SIOCGIFFLAGS */
#endif	/* defined (HAVE_NET_IF_H) */

DEFUN ("network-interface-list", Fnetwork_interface_list,
       Snetwork_interface_list, 0, 2, 0,
       doc: /* Return an alist of all network interfaces and their network address.
Each element is cons of the form (IFNAME . IP) where IFNAME is a
string containing the interface name, and IP is the network address in
internal format; see the description of ADDRESS in
`make-network-process'.  The interface name is not guaranteed to be
unique.

Optional parameter FULL non-nil means return all IP address info for
each interface.  Each element is then a list of the form
    (IFNAME IP BCAST MASK)
where IFNAME is the interface name, IP the IP address,
BCAST the broadcast address, and MASK the network mask.

Optional parameter FAMILY controls the type of addresses to return.
The default of nil means both IPv4 and IPv6, symbol `ipv4' means IPv4
only, symbol `ipv6' means IPv6 only.

See also `network-interface-info', which is limited to IPv4 only.

If the information is not available, return nil.  */)
  (Lisp_Object full, Lisp_Object family)
{
#if defined HAVE_GETIFADDRS || defined WINDOWSNT
  unsigned short match;
  bool full_info = false;

  if (! NILP (full))
    full_info = true;
  if (NILP (family))
    match = 0;
  else if (EQ (family, Qipv4))
    match = AF_INET;
#ifdef AF_INET6
  else if (EQ (family, Qipv6))
    match = AF_INET6;
#endif
  else
    error ("Unsupported address family");
  return network_interface_list (full_info, match);
#else
  return Qnil;
#endif
}

DEFUN ("network-interface-info", Fnetwork_interface_info,
       Snetwork_interface_info, 1, 1, 0,
       doc: /* Return information about network interface named IFNAME.
The return value is a list (ADDR BCAST NETMASK HWADDR FLAGS),
where ADDR is the layer 3 address, BCAST is the layer 3 broadcast address,
NETMASK is the layer 3 network mask, HWADDR is the layer 2 address, and
FLAGS is the current flags of the interface.

Data that is unavailable is returned as nil.  */)
  (Lisp_Object ifname)
{
#if ((defined HAVE_NET_IF_H			       \
      && (defined SIOCGIFADDR || defined SIOCGIFHWADDR \
	  || defined SIOCGIFFLAGS))		       \
     || defined WINDOWSNT)
  return network_interface_info (ifname);
#else
  return Qnil;
#endif
}

static Lisp_Object
network_lookup_address_info_1 (Lisp_Object host, const char *service,
                               struct addrinfo *hints, struct addrinfo **res)
{
  Lisp_Object msg = Qt;
  int ret;

  if (STRING_MULTIBYTE (host) && SBYTES (host) != SCHARS (host))
    error ("Non-ASCII hostname %s detected, please use puny-encode-domain",
           SSDATA (host));

#ifdef WINDOWSNT
  /* Ensure socket support is loaded if available.  */
  init_winsock (TRUE);
#endif

  ret = getaddrinfo (SSDATA (host), service, hints, res);
  if (ret)
    {
      if (service == NULL)
        service = "0";
#ifdef HAVE_GAI_STRERROR
      synchronize_system_messages_locale ();
      char const *str = gai_strerror (ret);
      if (! NILP (Vlocale_coding_system))
        str = SSDATA (code_convert_string_norecord
                      (build_string (str), Vlocale_coding_system, 0));
      AUTO_STRING (format, "%s/%s %s");
      msg = CALLN (Fformat, format, host, build_string (service),
		   build_string (str));
#else
      AUTO_STRING (format, "%s/%s getaddrinfo error %d");
      msg = CALLN (Fformat, format, host, build_string (service),
		   make_int (ret));
#endif
    }
   return msg;
}

DEFUN ("network-lookup-address-info", Fnetwork_lookup_address_info,
       Snetwork_lookup_address_info, 1, 2, 0,
       doc: /* Look up Internet Protocol (IP) address info of NAME.
Optional parameter FAMILY controls whether to look up IPv4 or IPv6
addresses.  The default of nil means both, symbol `ipv4' means IPv4
only, symbol `ipv6' means IPv6 only.  Returns a list of addresses, or
nil if none were found.  Each address is a vector of integers, as per
the description of ADDRESS in `make-network-process'.  In case of
error displays the error message.  */)
     (Lisp_Object name, Lisp_Object family)
{
  Lisp_Object addresses = Qnil;
  Lisp_Object msg = Qnil;

  struct addrinfo *res, *lres;
  struct addrinfo hints;

  memset (&hints, 0, sizeof hints);
  if (EQ (family, Qnil))
    hints.ai_family = AF_UNSPEC;
  else if (EQ (family, Qipv4))
    hints.ai_family = AF_INET;
#ifdef AF_INET6
  else if (EQ (family, Qipv6))
    hints.ai_family = AF_INET6;
#endif
  else
    error ("Unsupported lookup type");
  hints.ai_socktype = SOCK_DGRAM;

  msg = network_lookup_address_info_1 (name, NULL, &hints, &res);
  if (!EQ (msg, Qt))
    message ("%s", SSDATA(msg));
  else
    {
      for (lres = res; lres; lres = lres->ai_next)
        {
#ifndef AF_INET6
          if (lres->ai_family != AF_INET)
            continue;
#endif
          addresses = Fcons (conv_sockaddr_to_lisp (lres->ai_addr,
                                                    lres->ai_addrlen),
                             addresses);
        }
      addresses = Fnreverse (addresses);

      freeaddrinfo (res);
    }
  return addresses;
}

/* Turn off input and output for process PROC.  */

static void
deactivate_process (Lisp_Object proc)
{
  int inchannel;
  struct Lisp_Process *p = XPROCESS (proc);
  int i;

#ifdef HAVE_GNUTLS
  /* Delete GnuTLS structures in PROC, if any.  */
  emacs_gnutls_deinit (proc);
#endif /* HAVE_GNUTLS */

  p->read_output_delay = 0;
  p->read_output_skip = 0;

  /* Beware SIGCHLD hereabouts.  */

  for (i = 0; i < PROCESS_OPEN_FDS; i++)
    close_process_fd (&p->open_fd[i]);

  inchannel = p->infd;
  if (inchannel >= 0)
    {
      p->infd  = -1;
      p->outfd = -1;
#ifdef DATAGRAM_SOCKETS
      if (DATAGRAM_CHAN_P (inchannel))
	{
	  xfree (datagram_address[inchannel].sa);
	  datagram_address[inchannel].sa = 0;
	  datagram_address[inchannel].len = 0;
	}
#endif
      chan_process[inchannel] = Qnil;
      delete_read_fd (inchannel);
      delete_write_fd (inchannel);
      if (inchannel == max_desc)
	recompute_max_desc ();
    }
}


DEFUN ("accept-process-output", Faccept_process_output, Saccept_process_output,
       0, 4, 0,
       doc: /* Allow any pending output from subprocesses to be read by Emacs.
It is given to their filter functions.
Optional argument PROCESS means to return only after output is
received from PROCESS or PROCESS closes the connection.

Optional second argument SECONDS and third argument MILLISEC
specify a timeout; return after that much time even if there is
no subprocess output.  If SECONDS is a floating point number,
it specifies a fractional number of seconds to wait.
The MILLISEC argument is obsolete and should be avoided.

If optional fourth argument JUST-THIS-ONE is non-nil, accept output
from PROCESS only, suspending reading output from other processes.
If JUST-THIS-ONE is an integer, don't run any timers either.
Return non-nil if we received any output from PROCESS (or, if PROCESS
is nil, from any process) before the timeout expired or the
corresponding connection was closed.  */)
  (Lisp_Object process, Lisp_Object seconds, Lisp_Object millisec,
   Lisp_Object just_this_one)
{
  intmax_t secs;
  int nsecs;

  if (! NILP (process))
    {
      CHECK_PROCESS (process);
      struct Lisp_Process *proc = XPROCESS (process);

      /* Can't wait for a process that is dedicated to a different
	 thread.  */
      if (!NILP (proc->thread) && !EQ (proc->thread, Fcurrent_thread ()))
	{
	  Lisp_Object proc_thread_name = XTHREAD (proc->thread)->name;

	  error ("Attempt to accept output from process %s locked to thread %s",
		 SDATA (proc->name),
		 STRINGP (proc_thread_name)
		 ? SDATA (proc_thread_name)
		 : SDATA (Fprin1_to_string (proc->thread, Qt)));
	}
    }
  else
    just_this_one = Qnil;

  if (!NILP (millisec))
    { /* Obsolete calling convention using integers rather than floats.  */
      CHECK_FIXNUM (millisec);
      if (NILP (seconds))
	seconds = make_float (XFIXNUM (millisec) / 1000.0);
      else
	{
	  CHECK_FIXNUM (seconds);
	  seconds = make_float (XFIXNUM (millisec) / 1000.0 + XFIXNUM (seconds));
	}
    }

  secs = 0;
  nsecs = -1;

  if (!NILP (seconds))
    {
      if (FIXNUMP (seconds))
	{
	  if (XFIXNUM (seconds) > 0)
	    {
	      secs = XFIXNUM (seconds);
	      nsecs = 0;
	    }
	}
      else if (FLOATP (seconds))
	{
	  if (XFLOAT_DATA (seconds) > 0)
	    {
	      struct timespec t = dtotimespec (XFLOAT_DATA (seconds));
	      secs = min (t.tv_sec, WAIT_READING_MAX);
	      nsecs = t.tv_nsec;
	    }
	}
      else
	wrong_type_argument (Qnumberp, seconds);
    }
  else if (! NILP (process))
    nsecs = 0;

  return
    ((wait_reading_process_output (secs, nsecs, 0, 0,
				   Qnil,
				   !NILP (process) ? XPROCESS (process) : NULL,
				   (NILP (just_this_one) ? 0
				    : !FIXNUMP (just_this_one) ? 1 : -1))
      <= 0)
     ? Qnil : Qt);
}

/* Accept a connection for server process SERVER on CHANNEL.  */

static EMACS_INT connect_counter = 0;

static void
server_accept_connection (Lisp_Object server, int channel)
{
  Lisp_Object buffer;
  Lisp_Object contact, host, service;
  struct Lisp_Process *ps = XPROCESS (server);
  struct Lisp_Process *p;
  int s;
  union u_sockaddr saddr;
  socklen_t len = sizeof saddr;
  ptrdiff_t count;

  s = accept4 (channel, &saddr.sa, &len, SOCK_CLOEXEC);

  if (FD_SETSIZE <= s)
    {
      emacs_close (s);
      s = -1;
      errno = EMFILE;
    }

  if (s < 0)
    {
      int code = errno;
      if (!would_block (code) && !NILP (ps->log))
	call3 (ps->log, server, Qnil,
	       concat3 (build_string ("accept failed with code"),
			Fnumber_to_string (make_fixnum (code)),
			build_string ("\n")));
      return;
    }

  count = SPECPDL_INDEX ();
  record_unwind_protect_int (close_file_unwind, s);

  connect_counter++;

  /* Setup a new process to handle the connection.  */

  /* Generate a unique identification of the caller, and build contact
     information for this process.  */
  host = Qt;
  service = Qnil;
  Lisp_Object args[11];
  int nargs = 0;
  #define HOST_FORMAT_IN "%d.%d.%d.%d"
  #define HOST_FORMAT_IN6 "%x:%x:%x:%x:%x:%x:%x:%x"
  AUTO_STRING (host_format_in, HOST_FORMAT_IN);
  AUTO_STRING (host_format_in6, HOST_FORMAT_IN6);
  AUTO_STRING (procname_format_in, "%s <"HOST_FORMAT_IN":%d>");
  AUTO_STRING (procname_format_in6, "%s <["HOST_FORMAT_IN6"]:%d>");
  AUTO_STRING (procname_format_default, "%s <%d>");
  switch (saddr.sa.sa_family)
    {
    case AF_INET:
      {
	args[nargs++] = procname_format_in;
	args[nargs++] = host_format_in;
	unsigned char *ip = (unsigned char *)&saddr.in.sin_addr.s_addr;
	service = make_fixnum (ntohs (saddr.in.sin_port));
	for (int i = 0; i < 4; i++)
	  args[nargs++] = make_fixnum (ip[i]);
	host = Fformat (5, args + 1);
	args[nargs++] = service;
      }
      break;

#ifdef AF_INET6
    case AF_INET6:
      {
	args[nargs++] = procname_format_in6;
	args[nargs++] = host_format_in6;
	DECLARE_POINTER_ALIAS (ip6, uint16_t, &saddr.in6.sin6_addr);
	service = make_fixnum (ntohs (saddr.in.sin_port));
	for (int i = 0; i < 8; i++)
	  args[nargs++] = make_fixnum (ip6[i]);
	host = Fformat (9, args + 1);
	args[nargs++] = service;
      }
      break;
#endif

    default:
      args[nargs++] = procname_format_default;
      nargs++;
      args[nargs++] = make_fixnum (connect_counter);
      break;
    }

  /* Create a new buffer name for this process if it doesn't have a
     filter.  The new buffer name is based on the buffer name or
     process name of the server process concatenated with the caller
     identification.  */

  if (!(EQ (ps->filter, Qinternal_default_process_filter)
	|| EQ (ps->filter, Qt)))
    buffer = Qnil;
  else
    {
      buffer = ps->buffer;
      if (!NILP (buffer))
	buffer = Fbuffer_name (buffer);
      else
	buffer = ps->name;
      if (!NILP (buffer))
	{
	  args[1] = buffer;
	  buffer = Fget_buffer_create (Fformat (nargs, args), Qnil);
	}
    }

  /* Generate a unique name for the new server process.  Combine the
     server process name with the caller identification.  */

  args[1] = ps->name;
  Lisp_Object name = Fformat (nargs, args);
  Lisp_Object proc = make_process (name);

  eassert (0 <= s && s < FD_SETSIZE);
  chan_process[s] = proc;

  fcntl (s, F_SETFL, O_NONBLOCK);

  p = XPROCESS (proc);

  /* Build new contact information for this setup.  */
  contact = Fcopy_sequence (ps->childp);
  contact = Fplist_put (contact, QCserver, Qnil);
  contact = Fplist_put (contact, QChost, host);
  if (!NILP (service))
    contact = Fplist_put (contact, QCservice, service);
  contact = Fplist_put (contact, QCremote,
			conv_sockaddr_to_lisp (&saddr.sa, len));
#ifdef HAVE_GETSOCKNAME
  len = sizeof saddr;
  if (getsockname (s, &saddr.sa, &len) == 0)
    contact = Fplist_put (contact, QClocal,
			  conv_sockaddr_to_lisp (&saddr.sa, len));
#endif

  pset_childp (p, contact);
  pset_plist (p, Fcopy_sequence (ps->plist));
  pset_type (p, Qnetwork);

  pset_buffer (p, buffer);
  pset_sentinel (p, ps->sentinel);
  pset_filter (p, ps->filter);
  eassert (NILP (p->command));
  eassert (p->pid == 0);

  /* Discard the unwind protect for closing S.  */
  specpdl_ptr = specpdl + count;

  p->open_fd[SUBPROCESS_STDIN] = s;
  p->infd  = s;
  p->outfd = s;
  pset_status (p, Qrun);

  /* Client processes for accepted connections are not stopped initially.  */
  if (!EQ (p->filter, Qt))
    add_process_read_fd (s);
  if (s > max_desc)
    max_desc = s;

  /* Setup coding system for new process based on server process.
     This seems to be the proper thing to do, as the coding system
     of the new process should reflect the settings at the time the
     server socket was opened; not the current settings.  */

  pset_decode_coding_system (p, ps->decode_coding_system);
  pset_encode_coding_system (p, ps->encode_coding_system);
  setup_process_coding_systems (proc);

  pset_decoding_buf (p, empty_unibyte_string);
  eassert (p->decoding_carryover == 0);
  pset_encoding_buf (p, empty_unibyte_string);

  p->inherit_coding_system_flag
    = (NILP (buffer) ? 0 : ps->inherit_coding_system_flag);

  AUTO_STRING (dash, "-");
  AUTO_STRING (nl, "\n");
  Lisp_Object host_string = STRINGP (host) ? host : dash;

  if (!NILP (ps->log))
    {
      AUTO_STRING (accept_from, "accept from ");
      call3 (ps->log, server, proc, concat3 (accept_from, host_string, nl));
    }

  AUTO_STRING (open_from, "open from ");
  exec_sentinel (proc, concat3 (open_from, host_string, nl));
}

#ifdef HAVE_GETADDRINFO_A
static Lisp_Object
check_for_dns (Lisp_Object proc)
{
  struct Lisp_Process *p = XPROCESS (proc);
  Lisp_Object addrinfos = Qnil;

  /* Sanity check. */
  if (! p->dns_request)
    return Qnil;

  int ret = gai_error (p->dns_request);
  if (ret == EAI_INPROGRESS)
    return Qt;

  /* We got a response. */
  if (ret == 0)
    {
      struct addrinfo *res;

      for (res = p->dns_request->ar_result; res; res = res->ai_next)
	addrinfos = Fcons (conv_addrinfo_to_lisp (res), addrinfos);

      addrinfos = Fnreverse (addrinfos);
    }
  /* The DNS lookup failed. */
  else if (connecting_status (p->status))
    {
      deactivate_process (proc);
      pset_status (p, (list2
		       (Qfailed,
			concat3 (build_string ("Name lookup of "),
				 build_string (p->dns_request->ar_name),
				 build_string (" failed")))));
    }

  free_dns_request (proc);

  /* This process should not already be connected (or killed). */
  if (! connecting_status (p->status))
    return Qnil;

  return addrinfos;
}

#endif /* HAVE_GETADDRINFO_A */

static void
wait_for_socket_fds (Lisp_Object process, char const *name)
{
  while (XPROCESS (process)->infd < 0
	 && connecting_status (XPROCESS (process)->status))
    {
      add_to_log ("Waiting for socket from %s...", build_string (name));
      wait_reading_process_output (0, 20 * 1000 * 1000, 0, 0, Qnil, NULL, 0);
    }
}

static void
wait_while_connecting (Lisp_Object process)
{
  while (connecting_status (XPROCESS (process)->status))
    {
      add_to_log ("Waiting for connection...");
      wait_reading_process_output (0, 20 * 1000 * 1000, 0, 0, Qnil, NULL, 0);
    }
}

static void
wait_for_tls_negotiation (Lisp_Object process)
{
#ifdef HAVE_GNUTLS
  while (XPROCESS (process)->gnutls_state
	 && XPROCESS (process)->gnutls_initstage != GNUTLS_STAGE_READY)
    {
      add_to_log ("Waiting for TLS...");
      wait_reading_process_output (0, 20 * 1000 * 1000, 0, 0, Qnil, NULL, 0);
    }
#endif
}

static void
wait_reading_process_output_unwind (int data)
{
  clear_waiting_thread_info ();
  waiting_for_user_input_p = data;
}

/* Read and dispose of subprocess output while waiting for timeout to
   elapse and/or keyboard input to be available.

   TIME_LIMIT is:
     timeout in seconds
     If negative, gobble data immediately available but don't wait for any.

   NSECS is:
     an additional duration to wait, measured in nanoseconds
     If TIME_LIMIT is zero, then:
       If NSECS == 0, there is no limit.
       If NSECS > 0, the timeout consists of NSECS only.
       If NSECS < 0, gobble data immediately, as if TIME_LIMIT were negative.

   READ_KBD is:
     0 to ignore keyboard input, or
     1 to return when input is available, or
    -1 meaning caller will actually read the input, so don't throw to
       the quit handler

   DO_DISPLAY means redisplay should be done to show subprocess
     output that arrives.

   If WAIT_FOR_CELL is a cons cell, wait until its car is non-nil
     (and gobble terminal input into the buffer if any arrives).

   If WAIT_PROC is specified, wait until something arrives from that
     process.

   If JUST_WAIT_PROC is nonzero, handle only output from WAIT_PROC
     (suspending output from other processes).  A negative value
     means don't run any timers either.  Deprecated.

   Return positive if we received input from WAIT_PROC (or from any
   process if WAIT_PROC is null), zero if we attempted to receive
   input but got none, and negative if we didn't even try.  */

int
wait_reading_process_output (intmax_t time_limit, int nsecs, int read_kbd,
			     bool do_display,
			     Lisp_Object wait_for_cell,
			     struct Lisp_Process *wait_proc, int just_wait_proc)
{
  static int last_read_channel = 0;
  int channel, nfds;
  fd_set Available, Writeok;
  bool check_write;
  int check_delay;
  bool avail = false;
  int xerrno = 0;
  struct timespec timeout, timer_delay;
  struct timespec end_time = invalid_timespec();
  struct timespec got_output_end_time = invalid_timespec ();
  enum { MINIMUM = -1, TIMEOUT, FOREVER } wait;
  int got_some_output = -1;
  uintmax_t initial_nbytes_read = wait_proc ? wait_proc->nbytes_read : 0;

#if defined HAVE_GETADDRINFO_A
  bool retry_for_async;
#endif
  ptrdiff_t count = SPECPDL_INDEX ();

  /* Close to the current time if known, an invalid timespec otherwise.  */
  struct timespec now = invalid_timespec ();

  eassert (wait_proc == NULL
	   || NILP (wait_proc->thread)
	   || XTHREAD (wait_proc->thread) == current_thread);

  FD_ZERO (&Available);
  FD_ZERO (&Writeok);

  if (time_limit == 0 && nsecs == 0 && wait_proc && !NILP (Vinhibit_quit)
      && !(CONSP (wait_proc->status)
	   && EQ (XCAR (wait_proc->status), Qexit)))
    message1 ("Blocking call to accept-process-output with quit inhibited!!");

  record_unwind_protect_int (wait_reading_process_output_unwind,
			     waiting_for_user_input_p);
  waiting_for_user_input_p = read_kbd;

  if (TYPE_MAXIMUM (time_t) < time_limit)
    time_limit = TYPE_MAXIMUM (time_t);

  if (time_limit < 0 || nsecs < 0)
    wait = MINIMUM;
  else if (time_limit > 0 || nsecs > 0)
    {
      wait = TIMEOUT;
      now = current_timespec ();
      end_time = timespec_add (now, make_timespec (time_limit, nsecs));
    }
  else
    wait = FOREVER;

  while (1)
    {
      bool process_skipped = false;

      /* If calling from keyboard input, do not quit
	 since we want to return C-g as an input character.
	 Otherwise, do pending quit if requested.  */
      if (read_kbd >= 0)
	maybe_quit ();
      else if (pending_signals)
	process_pending_signals ();

      /* Exit now if the cell we're waiting for became non-nil.  */
      if (! NILP (wait_for_cell) && ! NILP (XCAR (wait_for_cell)))
	break;

      eassert (max_desc < FD_SETSIZE);

#ifdef HAVE_GETADDRINFO_A
      {
	Lisp_Object process_list_head, aproc;
	struct Lisp_Process *p;
	retry_for_async = false;

	FOR_EACH_PROCESS(process_list_head, aproc)
	  {
	    p = XPROCESS (aproc);
	    if (! wait_proc || p == wait_proc)
	      {
		/* Check for pending DNS requests. */
		if (p->dns_request)
		  {
		    Lisp_Object addrinfos = check_for_dns (aproc);
		    if (!NILP (addrinfos) && !EQ (addrinfos, Qt))
		      connect_network_socket (aproc, addrinfos, Qnil);
		    else
		      retry_for_async = true;
		  }
	      }
	  }
      }
#endif /* GETADDRINFO_A */

      /* Compute time from now till when time limit is up.  */
      /* Exit if already run out.  */
      if (wait == TIMEOUT)
	{
	  if (!timespec_valid_p (now))
	    now = current_timespec ();
	  if (timespec_cmp (end_time, now) <= 0)
	    break;
	  timeout = timespec_sub (end_time, now);
	}
      else
	timeout = make_timespec (wait < TIMEOUT ? 0 : 100000, 0);

      /* Normally we run timers here.
	 But not if wait_for_cell; in those cases,
	 the wait is supposed to be short,
	 and those callers cannot handle running arbitrary Lisp code here.  */
      if (NILP (wait_for_cell)
	  && just_wait_proc >= 0)
	{
	  do
	    {
	      unsigned old_timers_run = timers_run;

	      timer_delay = timer_check ();

	      if (timers_run != old_timers_run && do_display)
		/* We must retry, since a timer may have requeued itself
		   and that could alter the time_delay.  */
		redisplay_preserve_echo_area (9);
	      else
		break;
	    }
	  while (!detect_input_pending ());

	  /* If there is unread keyboard input, also return.  */
	  if (read_kbd != 0
	      && requeued_events_pending_p ())
	    break;
        }

<<<<<<< HEAD
      status_notify (NULL);

      /* `set_waiting_for_input' is a Blandyism that claims to have emacs
	 react immediately to C-g and signals.
	 Passing a writable reference to timeout so that signal handlers
	 can manipulate timeout out-of-band in the code that follows
	 is super obtuse and probably makes no discernible difference.
      */
      if (read_kbd < 0)
=======
      /* Cause C-g signals to take immediate action,
	 and cause input available signals to zero out timeout.

	 It is important that we do this before checking for process
	 activity.  If we get a SIGCHLD after the explicit checks for
	 process activity, timeout is the only way we will know.  */
      if (read_kbd < 0 && kbd_is_ours ())
>>>>>>> 60296fd1
	set_waiting_for_input (&timeout);

      /* Don't wait for output from a non-running process.  Just
	 read whatever data has already been received.  */
      if (wait_proc && wait_proc->raw_status_new)
	update_status (wait_proc);
      if (wait_proc
	  && ! EQ (wait_proc->status, Qrun)
	  && ! connecting_status (wait_proc->status))
	{
	  bool read_some_bytes = false;
	  clear_waiting_for_input ();

	  /* If data can be read from the process, do so until exhausted.  */
	  if (wait_proc->infd >= 0)
	    {
	      unsigned int count = 0;
	      Lisp_Object proc;
	      XSETPROCESS (proc, wait_proc);

	      while (true)
		{
		  int nread = read_process_output (proc, wait_proc->infd);
		  rarely_quit (++count);
		  if (nread < 0)
		    {
		      if (errno != EINTR)
			break;
		    }
		  else
		    {
		      got_some_output = max (got_some_output, nread);
		      if (nread == 0)
			break;
		      read_some_bytes = true;
		    }
		}
	    }

	  if (read_some_bytes && do_display)
	    redisplay_preserve_echo_area (10);

	  break;
	}

      /* Wait till there is something to do.  */
      if (wait_proc && just_wait_proc)
	{
	  if (wait_proc->infd < 0)  /* Terminated.  */
	    break;
	  FD_SET (wait_proc->infd, &Available);
	  check_delay = 0;
          check_write = 0;
	}
      else if (!NILP (wait_for_cell))
	{
	  compute_non_process_wait_mask (&Available);
	  check_delay = 0;
	  check_write = 0;
	}
      else
	{
	  if (! read_kbd)
	    compute_non_keyboard_wait_mask (&Available);
	  else
	    compute_input_wait_mask (&Available);
	  compute_write_mask (&Writeok);
	  check_delay = ! wait_proc;
	  check_write = true;
	}

      /* We have to be informed when we receive a SIGCHLD signal for
	 an asynchronous process.  Otherwise this might deadlock if we
	 receive a SIGCHLD during `pselect'.  */
      int child_fd = child_signal_read_fd;
      eassert (child_fd < FD_SETSIZE);
      if (0 <= child_fd)
        FD_SET (child_fd, &Available);

      /* If frame size has changed or the window is newly mapped,
	 redisplay now, before we start to wait.  There is a race
	 condition here; if a SIGIO arrives between now and the select
	 and indicates that a frame is trashed, the select may block
	 displaying a trashed screen.  */
      if (frame_garbaged && do_display)
	{
	  clear_waiting_for_input ();
	  redisplay_preserve_echo_area (11);
	  if (read_kbd < 0 && kbd_is_ours ())
	    set_waiting_for_input (&timeout);
	}

      /* Skip the `select' call if input is available and we're
	 waiting for keyboard input or a cell change (which can be
	 triggered by processing X events).  In the latter case, set
	 nfds to 1 to avoid breaking the loop.  */
      if ((read_kbd || !NILP (wait_for_cell))
	  && detect_input_pending ())
	{
	  avail = ! read_kbd;
	  FD_ZERO (&Available);
	}
      else
	{
	  /* Adaptive buffering is likely a false economy.  It also
	     probably does nothing since the painstakingly calculated
	     timeout will very likely get blithely overridden by all
	     manner of other myopic logic.  */
	  if (check_delay)
	    {
	      int adaptive_nsecs = (timeout.tv_sec > 0)
		? READ_OUTPUT_DELAY_MAX
		: min (timeout.tv_nsec, READ_OUTPUT_DELAY_MAX);
	      for (channel = 0; channel <= max_desc; channel++)
		{
		  Lisp_Object proc = chan_process[channel];
		  /* Find minimum non-zero read_output_delay among the
		     processes with non-zero read_output_skip.  */
		  if (!NILP (proc)
		      && XPROCESS (proc)->read_output_skip)
		    {
		      XPROCESS (proc)->read_output_skip = 0;
		      adaptive_nsecs = min (adaptive_nsecs,
					    XPROCESS (proc)->read_output_delay);
		      FD_CLR (channel, &Available);
		      process_skipped = true;
		    }
		}
	      timeout = make_timespec (0, adaptive_nsecs);
	    }

	  /* If we've got some output and haven't limited our timeout
	     with adaptive read buffering, limit it. */
	  if (got_some_output > 0 && !process_skipped
	      && (timeout.tv_sec
		  || timeout.tv_nsec > READ_OUTPUT_DELAY_INCREMENT))
	    timeout = make_timespec (0, READ_OUTPUT_DELAY_INCREMENT);

	  if (NILP (wait_for_cell) && just_wait_proc >= 0
	      && timespec_valid_p (timer_delay)
	      && timespec_cmp (timer_delay, timeout) < 0)
	    {
	      if (!timespec_valid_p (now))
		now = current_timespec ();
	      struct timespec timeout_abs = timespec_add (now, timeout);
	      if (!timespec_valid_p (got_output_end_time)
		  || timespec_cmp (timeout_abs, got_output_end_time) < 0)
		got_output_end_time = timeout_abs;
	      timeout = timer_delay;
	    }
	  else
	    got_output_end_time = invalid_timespec ();

	  /* NOW can become inaccurate if time can pass during pselect.  */
	  if (timeout.tv_sec > 0 || timeout.tv_nsec > 0)
	    now = invalid_timespec ();

#ifdef HAVE_GETADDRINFO_A
	  if (retry_for_async
	      && (timeout.tv_sec > 0 || timeout.tv_nsec > ASYNC_RETRY_NSEC))
	    {
	      timeout.tv_sec = 0;
	      timeout.tv_nsec = ASYNC_RETRY_NSEC;
	    }
#endif

	  /* When using the select system calls, one should remember
	     that they only apply to the kernel sockets API. To check
	     for any available buffered data in a GnuTLS session,
	     utilize gnutls_record_check_pending, either before the
	     system call, or after a call to gnutls_record_recv.
	     -- gnutls manual */
#ifdef HAVE_GNUTLS
	  bool override_p = false;
	  fd_set Override;
	  FD_ZERO (&Override);
	  for (channel = 0; channel <= max_desc; ++channel)
	    {
	      Lisp_Object proc = chan_process[channel];
	      if (FD_ISSET (channel, &Available) && ! NILP (proc))
		{
		  struct Lisp_Process *p = XPROCESS (proc);
		  if (p->gnutls_state
		      && emacs_gnutls_record_check_pending (p->gnutls_state) > 0)
		    {
		      override_p = true;
		      eassert (p->infd == channel);
		      FD_SET (p->infd, &Override);
		      if (!wait_proc || wait_proc->infd == p->infd)
			timeout = make_timespec (0, 0);
		    }
		}
	    }
#endif

#if defined HAVE_NS
#define WAIT_SELECT ns_select
#elif defined HAVE_GLIB
#define WAIT_SELECT xg_select
#else
#define WAIT_SELECT thread_select
#endif
	  nfds = WAIT_SELECT (max_desc + 1, &Available,
			      (check_write ? &Writeok : NULL),
			      NULL, &timeout, NULL);
#ifdef HAVE_GNUTLS
	  if (override_p)
	    {
	      nfds = max (0, nfds);
	      for (channel = 0; channel <= max_desc; ++channel)
		{
		  if (FD_ISSET(channel, &Override)
		      && ! FD_ISSET(channel, &Available))
		    {
		      ++nfds;
		      FD_SET(channel, &Available);
		    }
		}
	    }
#endif
	  avail = (nfds > 0);
	}

      clear_waiting_for_input ();

      /*  If we woke up due to SIGWINCH, actually change size now.  */
      do_pending_window_change (0);

      if (! avail)
	{
	  if (wait_proc
	      && wait_proc->nbytes_read > initial_nbytes_read)
	    break;

	  if (wait < TIMEOUT)
	    break;

	  if (!process_skipped
	      && got_some_output > 0
	      && (timeout.tv_sec > 0 || timeout.tv_nsec > 0))
	    {
	      if (!timespec_valid_p (got_output_end_time)
		  ||
		  timespec_cmp (got_output_end_time, current_timespec ()) <= 0)
		break;
	    }

	  if (timespec_valid_p (end_time)
	      && timespec_cmp (end_time, current_timespec ()) <= 0)
	    break;
	}

      /* If there is any keyboard input, return immediately
	 to give it higher priority than subprocesses.  */
      if (read_kbd != 0)
	{
	  bool leave = false;

	  if (detect_input_pending_run_timers (do_display))
	    {
	      swallow_events (do_display);
	      if (detect_input_pending_run_timers (do_display))
		leave = true;
	    }

	  if (leave)
	    break;
	}

      /* If there is unread keyboard input, also return.  */
      if (read_kbd != 0
	  && requeued_events_pending_p ())
	break;

      /* If we are not checking for keyboard input now,
	 do process events (but don't run any timers).
	 This is so that X events will be processed.
	 Otherwise they may have to wait until polling takes place.
	 That would causes delays in pasting selections, for example.

	 (We used to do this only if wait_for_cell.)  */
      if (read_kbd == 0 && detect_input_pending ())
	{
	  swallow_events (do_display);
#if 0  /* Exiting when read_kbd doesn't request that seems wrong, though.  */
	  if (detect_input_pending ())
	    break;
#endif
	}

      /* Exit now if the cell we're waiting for became non-nil.  */
      if (! NILP (wait_for_cell) && ! NILP (XCAR (wait_for_cell)))
	break;

#ifdef USABLE_SIGIO
      /* If we think we have keyboard input waiting, but didn't get SIGIO,
	 go read it.  This can happen with X on BSD after logging out.
	 In that case, there really is no input and no SIGIO,
	 but select says there is input.  */

      if (read_kbd && interrupt_input
	  && keyboard_bit_set (&Available) && ! noninteractive)
	handle_input_available_signal (SIGIO);
#endif

      /* If checking input just got us a size-change event from X,
	 obey it now if we should.  */
      if (read_kbd || ! NILP (wait_for_cell))
	do_pending_window_change (0);

      /* Obviously we need to consolidate this check with the same
	 one above. */
      if (! avail)
	continue;

      for (channel = 0; channel <= max_desc; ++channel)
        {
          struct fd_callback_data *d = &fd_callback_info[channel];
          if (d->func
	      && ((d->flags & FOR_READ
		   && FD_ISSET (channel, &Available))
		  || ((d->flags & FOR_WRITE)
		      && FD_ISSET (channel, &Writeok))))
            d->func (channel, d->data);
	}

      for (int count = 0, channel = last_read_channel;
	   count <= max_desc;
	   ++count, ++channel)
	{
	  channel = channel % (max_desc + 1); /* max_desc >= 0 by loop cond */
	  if (FD_ISSET (channel, &Available)
	      && fd_callback_info[channel].flags & PROCESS_FD
	      && ! (fd_callback_info[channel].flags & KEYBOARD_FD))
	    {
	      Lisp_Object proc = chan_process[channel];
	      if (NILP (proc))
		{
		  delete_read_fd (channel);
		  FD_CLR (channel, &Available);
		}
	      else if (EQ (XPROCESS (proc)->status, Qlisten))
		{
		  server_accept_connection (proc, channel);
		}
	      else
		{
		  int nread;
		  struct Lisp_Process *p = XPROCESS (proc);
		  errno = 0;
		  nread = read_process_output (proc, channel);
		  xerrno = errno;
		  eassert(nread < 0 || xerrno == 0);

		  bool terminate_on_empty_read =
		    NETCONN_P (proc)
		    || SERIALCONN_P (proc)
		    || PIPECONN_P (proc);

		  if (nread > 0)
		    {
		      last_read_channel = channel;
		      if (!wait_proc || wait_proc == XPROCESS (proc))
			got_some_output = max (got_some_output, nread);
		      if (do_display)
			redisplay_preserve_echo_area (12);
		    }
#ifdef HAVE_PTYS
		  /* On some OSs with ptys, when the process on one end of
		     a pty exits, the other end gets an error reading with
		     errno = EIO instead of getting an EOF (0 bytes read).
		     Therefore, if we get an error reading and errno =
		     EIO, just continue, because the child process has
		     exited and should clean itself up soon (e.g. when we
		     get a SIGCHLD).  */
		  else if (xerrno == EIO)
		    {
		      /* Clear the descriptor now, so we only raise the
			 signal once.  */
		      delete_read_fd (channel);
		      FD_CLR (channel, &Available);

		      if (p->pid == -2)
			{
			  /* If the EIO occurs on a pty, the SIGCHLD handler's
			     waitpid call will not find the process object to
			     delete.  Do it here.  */
			  p->tick = ++process_tick;
			  pset_status (p, Qfailed);
			}
		    }
#endif /* HAVE_PTYS */
		  else if ((nread == 0 && terminate_on_empty_read)
			   ||
			   (xerrno && ! would_block (xerrno)))
		    {
		      p->tick = ++process_tick;
		      deactivate_process (proc);
		      if (p->raw_status_new)
			update_status (p);
		      if (EQ (p->status, Qrun))
			pset_status (p,
				     list2 (Qexit,
					    make_fixnum (PIPECONN_P (proc)
							 ? 0 : 256)));
		    }
		}
	    }

	  if (FD_ISSET (channel, &Writeok))
	    {
	      Lisp_Object proc = chan_process[channel];

	      delete_write_fd (channel);

	      if (NILP (proc))
		FD_CLR (channel, &Writeok);
	      else
		{
		  struct Lisp_Process *p = XPROCESS (proc);
#ifndef WINDOWSNT
		  xerrno = connect_errno (channel);
#else
		  /* On MS-Windows, getsockopt clears the error for the
		     entire process, which may not be the right thing; see
		     w32.c.  Use getpeername instead.  */
		  {
		    struct sockaddr pname;
		    socklen_t pnamelen = sizeof (pname);

		    /* If connection failed, getpeername will fail.  */
		    xerrno = 0;
		    if (getpeername (channel, &pname, &pnamelen) < 0)
		      {
			/* Obtain connect failure code through error slippage.  */
			char dummy;
			xerrno = errno;
			if (errno == ENOTCONN && read (channel, &dummy, 1) < 0)
			  xerrno = errno;
		      }
		  }
#endif
		  if (xerrno)
		    {
		      if (xerrno == EAGAIN || xerrno == EINTR)
			add_process_write_fd(channel);
		      else
			{
			  Lisp_Object remaining = CDR_SAFE (CDR_SAFE (p->status));
			  deactivate_process (proc);
			  if (NILP (remaining))
			    {
			      pset_status (p, list2 (Qfailed, make_fixnum (xerrno)));
			      p->tick = ++process_tick;
			    }
			  else
			    connect_network_socket (proc, remaining, Qnil);
			}
		    }
		  else if (connected_callback (proc))
		    add_process_write_fd(channel);
		}
	    }
	}			/* End for each file descriptor.  */
    }				/* End while exit conditions not met.  */

  unbind_to (count, Qnil);

  /* If calling from keyboard input, do not quit
     since we want to return C-g as an input character.
     Otherwise, do pending quit if requested.  */
  if (read_kbd >= 0)
    {
      /* Prevent input_pending from remaining set if we quit.  */
      clear_input_pending ();
      maybe_quit ();
    }

  /* a 2018 hack to perform an end run around out-of-band
     output, i.e., timers.  Solution is to eliminate
     wait_proc and just_wait_proc. */
  if (wait_proc
      && wait_proc->nbytes_read > initial_nbytes_read)
    got_some_output = wait_proc->nbytes_read - initial_nbytes_read;

  return got_some_output;
}

/* Given a list (FUNCTION ARGS...), apply FUNCTION to the ARGS.  */

static Lisp_Object
read_process_output_call (Lisp_Object fun_and_args)
{
  return apply1 (XCAR (fun_and_args), XCDR (fun_and_args));
}

static Lisp_Object
read_process_output_error_handler (Lisp_Object error_val)
{
  cmd_error_internal (error_val, "error in process filter: ");
  Vinhibit_quit = Qt;
  update_echo_area ();
  Fsleep_for (make_fixnum (2), Qnil);
  return Qt;
}

static void
read_and_dispose_of_process_output (struct Lisp_Process *p, char *chars,
				    ssize_t nbytes,
				    struct coding_system *coding);

/* Read pending output from the process channel.
   Yield number of decoded characters read,
   or -1 (setting errno) if there is a read error.

   This function reads at most read_process_output_max bytes.
   If you want to read all available subprocess output,
   you must call it repeatedly until it returns zero.

   The characters read are decoded according to PROC's coding-system
   for decoding.  */

static int
read_process_output (Lisp_Object proc, int channel)
{
  ssize_t nbytes;
  struct Lisp_Process *p = XPROCESS (proc);
  eassert (0 <= channel && channel < FD_SETSIZE);
  struct coding_system *coding = proc_decode_coding_system[channel];
  int carryover = p->decoding_carryover;
  ptrdiff_t readmax = clip_to_bounds (1, read_process_output_max, PTRDIFF_MAX);
  ptrdiff_t count = SPECPDL_INDEX ();
  Lisp_Object odeactivate;
  char *chars;

  USE_SAFE_ALLOCA;
  chars = SAFE_ALLOCA (sizeof coding->carryover + readmax);

  if (carryover)
    /* See the comment above.  */
    memcpy (chars, SDATA (p->decoding_buf), carryover);

#ifdef DATAGRAM_SOCKETS
  if (DATAGRAM_CHAN_P (channel))
    {
      socklen_t len = datagram_address[channel].len;
      do
	nbytes = recvfrom (channel, chars + carryover, readmax,
			   0, datagram_address[channel].sa, &len);
      while (nbytes < 0 && errno == EINTR);
    }
  else
#endif
    {
#ifdef HAVE_GNUTLS
      if (p->gnutls_state)
	nbytes = emacs_gnutls_read (p, chars + carryover,
				    readmax);
      else
#endif
	nbytes = emacs_read (channel, chars + carryover,
			     readmax);
      if (nbytes > 0 && p->adaptive_read_buffering)
	{
	  unsigned int delay = p->read_output_delay;
	  if (nbytes < 256)
	    {
	      if (delay < READ_OUTPUT_DELAY_MAX_MAX)
		delay += READ_OUTPUT_DELAY_INCREMENT * 2;
	    }
	  else if (delay > 0 && nbytes == readmax)
	    delay -= READ_OUTPUT_DELAY_INCREMENT;
	  p->read_output_delay = delay;
	  if (p->read_output_delay)
	    p->read_output_skip = 1;
	}
    }

  p->decoding_carryover = 0;

  if (nbytes <= 0)
    {
      if (nbytes < 0 || coding->mode & CODING_MODE_LAST_BLOCK)
	{
	  SAFE_FREE_UNBIND_TO (count, Qnil);
	  return nbytes;
	}
      coding->mode |= CODING_MODE_LAST_BLOCK;
    }

  /* At this point, NBYTES holds number of bytes just received */

  /* Ignore carryover, it's been added by a previous iteration already.  */
  p->nbytes_read += nbytes;

  /* Now set NBYTES how many bytes we must decode.  */
  nbytes += carryover;

  odeactivate = Vdeactivate_mark;
  /* There's no good reason to let process filters change the current
     buffer, and many callers of accept-process-output, sit-for, and
     friends don't expect current-buffer to be changed from under them.  */
  record_unwind_current_buffer ();

  read_and_dispose_of_process_output (p, chars, nbytes, coding);

  /* Handling the process output should not deactivate the mark.  */
  Vdeactivate_mark = odeactivate;

  SAFE_FREE_UNBIND_TO (count, Qnil);
  return nbytes;
}

static void
read_and_dispose_of_process_output (struct Lisp_Process *p, char *chars,
				    ssize_t nbytes,
				    struct coding_system *coding)
{
  Lisp_Object outstream = p->filter;
  Lisp_Object text;
  bool outer_running_asynch_code = running_asynch_code;
  int waiting = waiting_for_user_input_p;

#if 0
  Lisp_Object obuffer, okeymap;
  XSETBUFFER (obuffer, current_buffer);
  okeymap = BVAR (current_buffer, keymap);
#endif

  /* We inhibit quit here instead of just catching it so that
     hitting ^G when a filter happens to be running won't screw
     it up.  */
  specbind (Qinhibit_quit, Qt);
  specbind (Qlast_nonmenu_event, Qt);

  /* In case we get recursively called,
     and we already saved the match data nonrecursively,
     save the same match data in safely recursive fashion.  */
  if (outer_running_asynch_code)
    {
      Lisp_Object tem;
      /* Don't clobber the CURRENT match data, either!  */
      tem = Fmatch_data (Qnil, Qnil, Qnil);
      restore_search_regs ();
      record_unwind_save_match_data ();
      Fset_match_data (tem, Qt);
    }

  /* For speed, if a search happens within this code,
     save the match data in a special nonrecursive fashion.  */
  running_asynch_code = 1;

  decode_coding_c_string (coding, (unsigned char *) chars, nbytes, Qt);
  text = coding->dst_object;
  Vlast_coding_system_used = CODING_ID_NAME (coding->id);
  /* A new coding system might be found.  */
  if (!EQ (p->decode_coding_system, Vlast_coding_system_used))
    {
      pset_decode_coding_system (p, Vlast_coding_system_used);

      /* Don't call setup_coding_system for
	 proc_decode_coding_system[channel] here.  It is done in
	 detect_coding called via decode_coding above.  */

      /* If a coding system for encoding is not yet decided, we set
	 it as the same as coding-system for decoding.

	 But, before doing that we must check if
	 proc_encode_coding_system[p->outfd] surely points to a
	 valid memory because p->outfd will be changed once EOF is
	 sent to the process.  */
      eassert (p->outfd < FD_SETSIZE);
      if (NILP (p->encode_coding_system) && p->outfd >= 0
	  && proc_encode_coding_system[p->outfd])
	{
	  pset_encode_coding_system
	    (p, coding_inherit_eol_type (Vlast_coding_system_used, Qnil));
	  setup_coding_system (p->encode_coding_system,
			       proc_encode_coding_system[p->outfd]);
	}
    }

  if (coding->carryover_bytes > 0)
    {
      if (SCHARS (p->decoding_buf) < coding->carryover_bytes)
	pset_decoding_buf (p, make_uninit_string (coding->carryover_bytes));
      memcpy (SDATA (p->decoding_buf), coding->carryover,
	      coding->carryover_bytes);
      p->decoding_carryover = coding->carryover_bytes;
    }
  if (SBYTES (text) > 0)
    /* FIXME: It's wrong to wrap or not based on debug-on-error, and
       sometimes it's simply wrong to wrap (e.g. when called from
       accept-process-output).  */
    internal_condition_case_1 (read_process_output_call,
			       list3 (outstream, make_lisp_proc (p), text),
			       !NILP (Vdebug_on_error) ? Qnil : Qerror,
			       read_process_output_error_handler);

  /* If we saved the match data nonrecursively, restore it now.  */
  restore_search_regs ();
  running_asynch_code = outer_running_asynch_code;

  /* Restore waiting_for_user_input_p as it was
     when we were called, in case the filter clobbered it.  */
  waiting_for_user_input_p = waiting;
}

DEFUN ("internal-default-process-filter", Finternal_default_process_filter,
       Sinternal_default_process_filter, 2, 2, 0,
       doc: /* Function used as default process filter.
This inserts the process's output into its buffer, if there is one.
Otherwise it discards the output.  */)
  (Lisp_Object proc, Lisp_Object text)
{
  struct Lisp_Process *p;
  ptrdiff_t opoint;

  CHECK_PROCESS (proc);
  p = XPROCESS (proc);
  CHECK_STRING (text);

  if (!NILP (p->buffer) && BUFFER_LIVE_P (XBUFFER (p->buffer)))
    {
      Lisp_Object old_read_only;
      ptrdiff_t old_begv, old_zv;
      ptrdiff_t old_begv_byte, old_zv_byte;
      ptrdiff_t before, before_byte;
      ptrdiff_t opoint_byte;
      struct buffer *b;

      Fset_buffer (p->buffer);
      opoint = PT;
      opoint_byte = PT_BYTE;
      old_read_only = BVAR (current_buffer, read_only);
      old_begv = BEGV;
      old_zv = ZV;
      old_begv_byte = BEGV_BYTE;
      old_zv_byte = ZV_BYTE;

      bset_read_only (current_buffer, Qnil);

      /* Insert new output into buffer at the current end-of-output
	 marker, thus preserving logical ordering of input and output.  */
      if (XMARKER (p->mark)->buffer)
	set_point_from_marker (p->mark);
      else
	SET_PT_BOTH (ZV, ZV_BYTE);
      before = PT;
      before_byte = PT_BYTE;

      /* If the output marker is outside of the visible region, save
	 the restriction and widen.  */
      if (! (BEGV <= PT && PT <= ZV))
	Fwiden ();

      /* Adjust the multibyteness of TEXT to that of the buffer.  */
      if (NILP (BVAR (current_buffer, enable_multibyte_characters))
	  != ! STRING_MULTIBYTE (text))
	text = (STRING_MULTIBYTE (text)
		? Fstring_as_unibyte (text)
		: Fstring_to_multibyte (text));
      /* Insert before markers in case we are inserting where
	 the buffer's mark is, and the user's next command is Meta-y.  */
      insert_from_string_before_markers (text, 0, 0,
					 SCHARS (text), SBYTES (text), 0);

      /* Make sure the process marker's position is valid when the
	 process buffer is changed in the signal_after_change above.
	 W3 is known to do that.  */
      if (BUFFERP (p->buffer)
	  && (b = XBUFFER (p->buffer), b != current_buffer))
	set_marker_both (p->mark, p->buffer, BUF_PT (b), BUF_PT_BYTE (b));
      else
	set_marker_both (p->mark, p->buffer, PT, PT_BYTE);

      update_mode_lines = 23;

      /* Make sure opoint and the old restrictions
	 float ahead of any new text just as point would.  */
      if (opoint >= before)
	{
	  opoint += PT - before;
	  opoint_byte += PT_BYTE - before_byte;
	}
      if (old_begv > before)
	{
	  old_begv += PT - before;
	  old_begv_byte += PT_BYTE - before_byte;
	}
      if (old_zv >= before)
	{
	  old_zv += PT - before;
	  old_zv_byte += PT_BYTE - before_byte;
	}

      /* If the restriction isn't what it should be, set it.  */
      if (old_begv != BEGV || old_zv != ZV)
	Fnarrow_to_region (make_fixnum (old_begv), make_fixnum (old_zv));

      bset_read_only (current_buffer, old_read_only);
      SET_PT_BOTH (opoint, opoint_byte);
    }
  return Qnil;
}

/* Sending data to subprocess.  */

/* In send_process, when a write fails temporarily,
   wait_reading_process_output is called.  It may execute user code,
   e.g. timers, that attempts to write new data to the same process.
   We must ensure that data is sent in the right order, and not
   interspersed half-completed with other writes (Bug#10815).  This is
   handled by the write_queue element of struct process.  It is a list
   with each entry having the form

   (string . (offset . length))

   where STRING is a lisp string, OFFSET is the offset into the
   string's byte sequence from which we should begin to send, and
   LENGTH is the number of bytes left to send.  */

/* Create a new entry in write_queue.
   INPUT_OBJ should be a buffer, string Qt, or Qnil.
   BUF is a pointer to the string sequence of the input_obj or a C
   string in case of Qt or Qnil.  */

static void
write_queue_push (struct Lisp_Process *p, Lisp_Object input_obj,
                  const char *buf, ptrdiff_t len, bool front)
{
  ptrdiff_t offset;
  Lisp_Object entry, obj;

  if (STRINGP (input_obj))
    {
      offset = buf - SSDATA (input_obj);
      obj = input_obj;
    }
  else
    {
      offset = 0;
      obj = make_unibyte_string (buf, len);
    }

  entry = Fcons (obj, Fcons (make_fixnum (offset), make_fixnum (len)));

  if (front)
    pset_write_queue (p, Fcons (entry, p->write_queue));
  else
    pset_write_queue (p, nconc2 (p->write_queue, list1 (entry)));
}

/* Remove the first element in the write_queue of process P, put its
   contents in OBJ, BUF and LEN, and return true.  If the
   write_queue is empty, return false.  */

static bool
write_queue_pop (struct Lisp_Process *p, Lisp_Object *obj,
		 const char **buf, ptrdiff_t *len)
{
  Lisp_Object entry, offset_length;
  ptrdiff_t offset;

  if (NILP (p->write_queue))
    return 0;

  entry = XCAR (p->write_queue);
  pset_write_queue (p, XCDR (p->write_queue));

  *obj = XCAR (entry);
  offset_length = XCDR (entry);

  *len = XFIXNUM (XCDR (offset_length));
  offset = XFIXNUM (XCAR (offset_length));
  *buf = SSDATA (*obj) + offset;

  return 1;
}

/* Send some data to process PROC.
   BUF is the beginning of the data; LEN is the number of characters.
   OBJECT is the Lisp object that the data comes from.  If OBJECT is
   nil or t, it means that the data comes from C string.

   If OBJECT is not nil, the data is encoded by PROC's coding-system
   for encoding before it is sent.

   This function can evaluate Lisp code and can garbage collect.  */

static void
send_process (Lisp_Object proc, const char *buf, ptrdiff_t len,
	      Lisp_Object object)
{
  struct Lisp_Process *p = XPROCESS (proc);
  ssize_t rv;
  struct coding_system *coding;

  if (NETCONN_P (proc))
    {
      wait_while_connecting (proc);
      wait_for_tls_negotiation (proc);
    }

  if (p->raw_status_new)
    update_status (p);
  if (! EQ (p->status, Qrun))
    error ("Process %s not running", SDATA (p->name));
  if (p->outfd < 0)
    error ("Output file descriptor of %s is closed", SDATA (p->name));

  eassert (p->outfd < FD_SETSIZE);
  coding = proc_encode_coding_system[p->outfd];
  Vlast_coding_system_used = CODING_ID_NAME (coding->id);

  if ((STRINGP (object) && STRING_MULTIBYTE (object))
      || (BUFFERP (object)
	  && !NILP (BVAR (XBUFFER (object), enable_multibyte_characters)))
      || EQ (object, Qt))
    {
      pset_encode_coding_system
	(p, complement_process_encoding_system (p->encode_coding_system));
      if (!EQ (Vlast_coding_system_used, p->encode_coding_system))
	{
	  /* The coding system for encoding was changed to raw-text
	     because we sent a unibyte text previously.  Now we are
	     sending a multibyte text, thus we must encode it by the
	     original coding system specified for the current process.

	     Another reason we come here is that the coding system
	     was just complemented and a new one was returned by
	     complement_process_encoding_system.  */
	  setup_coding_system (p->encode_coding_system, coding);
	  Vlast_coding_system_used = p->encode_coding_system;
	}
      coding->src_multibyte = 1;
    }
  else
    {
      coding->src_multibyte = 0;
      /* For sending a unibyte text, character code conversion should
	 not take place but EOL conversion should.  So, setup raw-text
	 or one of the subsidiary if we have not yet done it.  */
      if (CODING_REQUIRE_ENCODING (coding))
	{
	  if (CODING_REQUIRE_FLUSHING (coding))
	    {
	      /* But, before changing the coding, we must flush out data.  */
	      coding->mode |= CODING_MODE_LAST_BLOCK;
	      send_process (proc, "", 0, Qt);
	      coding->mode &= CODING_MODE_LAST_BLOCK;
	    }
	  setup_coding_system (raw_text_coding_system
			       (Vlast_coding_system_used),
			       coding);
	  coding->src_multibyte = 0;
	}
    }
  coding->dst_multibyte = 0;

  if (CODING_REQUIRE_ENCODING (coding))
    {
      coding->dst_object = Qt;
      if (BUFFERP (object))
	{
	  ptrdiff_t from_byte, from, to;
	  ptrdiff_t save_pt, save_pt_byte;
	  struct buffer *cur = current_buffer;

	  set_buffer_internal (XBUFFER (object));
	  save_pt = PT, save_pt_byte = PT_BYTE;

	  from_byte = PTR_BYTE_POS ((unsigned char *) buf);
	  from = BYTE_TO_CHAR (from_byte);
	  to = BYTE_TO_CHAR (from_byte + len);
	  TEMP_SET_PT_BOTH (from, from_byte);
	  encode_coding_object (coding, object, from, from_byte,
				to, from_byte + len, Qt);
	  TEMP_SET_PT_BOTH (save_pt, save_pt_byte);
	  set_buffer_internal (cur);
	}
      else if (STRINGP (object))
	{
	  encode_coding_object (coding, object, 0, 0, SCHARS (object),
				SBYTES (object), Qt);
	}
      else
	{
	  coding->dst_object = make_unibyte_string (buf, len);
	  coding->produced = len;
	}

      len = coding->produced;
      object = coding->dst_object;
      buf = SSDATA (object);
    }

  /* If there is already data in the write_queue, put the new data
     in the back of queue.  Otherwise, ignore it.  */
  if (!NILP (p->write_queue))
    write_queue_push (p, object, buf, len, 0);

  do   /* while !NILP (p->write_queue) */
    {
      ptrdiff_t cur_len = -1;
      const char *cur_buf;
      Lisp_Object cur_object;

      /* If write_queue is empty, ignore it.  */
      if (!write_queue_pop (p, &cur_object, &cur_buf, &cur_len))
	{
	  cur_len = len;
	  cur_buf = buf;
	  cur_object = object;
	}

      while (cur_len > 0)
	{
	  /* Send this batch, using one or more write calls.  */
	  ptrdiff_t written = 0;
	  int outfd = p->outfd;
	  eassert (0 <= outfd && outfd < FD_SETSIZE);
#ifdef DATAGRAM_SOCKETS
	  if (DATAGRAM_CHAN_P (outfd))
	    {
	      while (true)
		{
		  rv = sendto (outfd, cur_buf, cur_len, 0,
			       datagram_address[outfd].sa,
			       datagram_address[outfd].len);
		  if (! (rv < 0 && errno == EINTR))
		    break;
		  if (pending_signals)
		    process_pending_signals ();
		}

	      if (rv >= 0)
		written = rv;
	      else if (errno == EMSGSIZE)
		report_file_error ("Sending datagram", proc);
	    }
	  else
#endif
	    {
#ifdef HAVE_GNUTLS
	      if (p->gnutls_state)
		written = emacs_gnutls_write (p, cur_buf, cur_len);
	      else
#endif
		written = emacs_write_sig (outfd, cur_buf, cur_len);
	      rv = (written ? 0 : -1);
	      p->read_output_delay = 0;
	      p->read_output_skip = 0;
	    }

	  if (rv < 0)
	    {
	      if (would_block (errno))
		/* Buffer is full.  Wait, accepting input;
		   that may allow the program
		   to finish doing output and read more.  */
		{
#ifdef BROKEN_PTY_READ_AFTER_EAGAIN
		  /* A gross hack to work around a bug in FreeBSD.
		     In the following sequence, read(2) returns
		     bogus data:

		     write(2)	 1022 bytes
		     write(2)   954 bytes, get EAGAIN
		     read(2)   1024 bytes in process_read_output
		     read(2)     11 bytes in process_read_output

		     That is, read(2) returns more bytes than have
		     ever been written successfully.  The 1033 bytes
		     read are the 1022 bytes written successfully
		     after processing (for example with CRs added if
		     the terminal is set up that way which it is
		     here).  The same bytes will be seen again in a
		     later read(2), without the CRs.  */

		  if (errno == EAGAIN)
		    {
		      int flags = FWRITE;
		      ioctl (p->outfd, TIOCFLUSH, &flags);
		    }
#endif /* BROKEN_PTY_READ_AFTER_EAGAIN */

		  /* Put what we should have written in write_queue.  */
		  write_queue_push (p, cur_object, cur_buf, cur_len, 1);
		  wait_reading_process_output (0, 20 * 1000 * 1000,
					       0, 0, Qnil, NULL, 0);
		  /* Reread queue, to see what is left.  */
		  break;
		}
	      else if (errno == EPIPE)
		{
		  p->raw_status_new = 0;
		  pset_status (p, list2 (Qexit, make_fixnum (256)));
		  p->tick = ++process_tick;
		  deactivate_process (proc);
		  error ("process %s no longer connected to pipe; closed it",
			 SDATA (p->name));
		}
	      else
		/* This is a real error.  */
		report_file_error ("Writing to process", proc);
	    }
	  cur_buf += written;
	  cur_len -= written;
	}
    }
  while (!NILP (p->write_queue));
}

DEFUN ("process-send-region", Fprocess_send_region, Sprocess_send_region,
       3, 3, 0,
       doc: /* Send current contents of region as input to PROCESS.
PROCESS may be a process, a buffer, the name of a process or buffer, or
nil, indicating the current buffer's process.
Called from program, takes three arguments, PROCESS, START and END.
If the region is larger than the input buffer of the process (the
length of which depends on the process connection type and the
operating system), it is sent in several bunches.  This may happen
even for shorter regions.  Output from processes can arrive in between
bunches.

If PROCESS is a non-blocking network process that hasn't been fully
set up yet, this function will block until socket setup has completed.  */)
  (Lisp_Object process, Lisp_Object start, Lisp_Object end)
{
  Lisp_Object proc = get_process (process);
  ptrdiff_t start_byte, end_byte;

  validate_region (&start, &end);

  start_byte = CHAR_TO_BYTE (XFIXNUM (start));
  end_byte = CHAR_TO_BYTE (XFIXNUM (end));

  if (XFIXNUM (start) < GPT && XFIXNUM (end) > GPT)
    move_gap_both (XFIXNUM (start), start_byte);

  if (NETCONN_P (proc))
    wait_while_connecting (proc);

  send_process (proc, (char *) BYTE_POS_ADDR (start_byte),
		end_byte - start_byte, Fcurrent_buffer ());

  return Qnil;
}

DEFUN ("process-send-string", Fprocess_send_string, Sprocess_send_string,
       2, 2, 0,
       doc: /* Send PROCESS the contents of STRING as input.
PROCESS may be a process, a buffer, the name of a process or buffer, or
nil, indicating the current buffer's process.
If STRING is larger than the input buffer of the process (the length
of which depends on the process connection type and the operating
system), it is sent in several bunches.  This may happen even for
shorter strings.  Output from processes can arrive in between bunches.

If PROCESS is a non-blocking network process that hasn't been fully
set up yet, this function will block until socket setup has completed.  */)
  (Lisp_Object process, Lisp_Object string)
{
  CHECK_STRING (string);
  Lisp_Object proc = get_process (process);
  send_process (proc, SSDATA (string),
		SBYTES (string), string);
  return Qnil;
}

/* Return the foreground process group for the tty/pty that
   the process P uses.  */
static pid_t
emacs_get_tty_pgrp (struct Lisp_Process *p)
{
  pid_t gid = -1;

#ifdef TIOCGPGRP
  if (ioctl (p->infd, TIOCGPGRP, &gid) == -1 && ! NILP (p->tty_name))
    {
      int fd;
      /* Some OS:es (Solaris 8/9) does not allow TIOCGPGRP from the
	 master side.  Try the slave side.  */
      fd = emacs_open (SSDATA (p->tty_name), O_RDONLY, 0);

      if (fd != -1)
	{
	  ioctl (fd, TIOCGPGRP, &gid);
	  emacs_close (fd);
	}
    }
#endif /* defined (TIOCGPGRP ) */

  return gid;
}

DEFUN ("process-running-child-p", Fprocess_running_child_p,
       Sprocess_running_child_p, 0, 1, 0,
       doc: /* Return non-nil if PROCESS has given the terminal to a
child.  If the operating system does not make it possible to find out,
return t.  If we can find out, return the numeric ID of the foreground
process group.  */)
  (Lisp_Object process)
{
  /* Initialize in case ioctl doesn't exist or gives an error,
     in a way that will cause returning t.  */
  Lisp_Object proc = get_process (process);
  struct Lisp_Process *p = XPROCESS (proc);

  if (!EQ (p->type, Qreal))
    error ("Process %s is not a subprocess",
	   SDATA (p->name));
  if (p->infd < 0)
    error ("Process %s is not active",
	   SDATA (p->name));

  pid_t gid = emacs_get_tty_pgrp (p);

  if (gid == p->pid)
    return Qnil;
  if (gid != -1)
    return make_fixnum (gid);
  return Qt;
}

/* Send a signal number SIGNO to PROCESS.
   If CURRENT_GROUP is t, that means send to the process group
   that currently owns the terminal being used to communicate with PROCESS.
   This is used for various commands in shell mode.
   If CURRENT_GROUP is lambda, that means send to the process group
   that currently owns the terminal, but only if it is NOT the shell itself.

   If NOMSG is false, insert signal-announcements into process's buffers
   right away.

   If we can, we try to signal PROCESS by sending control characters
   down the pty.  This allows us to signal inferiors who have changed
   their uid, for which kill would return an EPERM error.  */

static void
process_send_signal (Lisp_Object process, int signo, Lisp_Object current_group,
		     bool nomsg)
{
  Lisp_Object proc;
  struct Lisp_Process *p;
  pid_t gid;
  bool no_pgrp = 0;

  proc = get_process (process);
  p = XPROCESS (proc);

  if (!EQ (p->type, Qreal))
    error ("Process %s is not a subprocess",
	   SDATA (p->name));
  if (p->infd < 0)
    error ("Process %s is not active",
	   SDATA (p->name));

  if (!p->pty_flag)
    current_group = Qnil;

  /* If we are using pgrps, get a pgrp number and make it negative.  */
  if (NILP (current_group))
    /* Send the signal to the shell's process group.  */
    gid = p->pid;
  else
    {
#ifdef SIGNALS_VIA_CHARACTERS
      /* If possible, send signals to the entire pgrp
	 by sending an input character to it.  */

      struct termios t;
      cc_t *sig_char = NULL;

      tcgetattr (p->infd, &t);

      switch (signo)
	{
	case SIGINT:
	  sig_char = &t.c_cc[VINTR];
	  break;

	case SIGQUIT:
	  sig_char = &t.c_cc[VQUIT];
	  break;

  	case SIGTSTP:
#ifdef VSWTCH
	  sig_char = &t.c_cc[VSWTCH];
#else
	  sig_char = &t.c_cc[VSUSP];
#endif
	  break;
	}

      if (sig_char && *sig_char != CDISABLE)
	{
	  send_process (proc, (char *) sig_char, 1, Qnil);
	  return;
	}
      /* If we can't send the signal with a character,
	 fall through and send it another way.  */

      /* The code above may fall through if it can't
	 handle the signal.  */
#endif /* defined (SIGNALS_VIA_CHARACTERS) */

#ifdef TIOCGPGRP
      /* Get the current pgrp using the tty itself, if we have that.
	 Otherwise, use the pty to get the pgrp.
	 On pfa systems, saka@pfu.fujitsu.co.JP writes:
	 "TIOCGPGRP symbol defined in sys/ioctl.h at E50.
	 But, TIOCGPGRP does not work on E50 ;-P works fine on E60"
	 His patch indicates that if TIOCGPGRP returns an error, then
	 we should just assume that p->pid is also the process group id.  */

      gid = emacs_get_tty_pgrp (p);

      if (gid == -1)
	/* If we can't get the information, assume
	   the shell owns the tty.  */
	gid = p->pid;

      /* It is not clear whether anything really can set GID to -1.
	 Perhaps on some system one of those ioctls can or could do so.
	 Or perhaps this is vestigial.  */
      if (gid == -1)
	no_pgrp = 1;
#else  /* ! defined (TIOCGPGRP) */
      /* Can't select pgrps on this system, so we know that
	 the child itself heads the pgrp.  */
      gid = p->pid;
#endif /* ! defined (TIOCGPGRP) */

      /* If current_group is lambda, and the shell owns the terminal,
	 don't send any signal.  */
      if (EQ (current_group, Qlambda) && gid == p->pid)
	return;
    }

#ifdef SIGCONT
  if (signo == SIGCONT)
    {
      p->raw_status_new = 0;
      pset_status (p, Qrun);
      p->tick = ++process_tick;
      if (!nomsg)
	{
	  status_notify (NULL);
	  redisplay_preserve_echo_area (13);
	}
    }
#endif

#ifdef TIOCSIGSEND
  /* Work around a HP-UX 7.0 bug that mishandles signals to subjobs.
     We don't know whether the bug is fixed in later HP-UX versions.  */
  if (! NILP (current_group) && ioctl (p->infd, TIOCSIGSEND, signo) != -1)
    return;
#endif

  /* If we don't have process groups, send the signal to the immediate
     subprocess.  That isn't really right, but it's better than any
     obvious alternative.  */
  pid_t pid = no_pgrp ? gid : - gid;

  /* Do not kill an already-reaped process, as that could kill an
     innocent bystander that happens to have the same process ID.  */
  sigset_t oldset;
  block_child_signal (&oldset);
  if (p->alive)
    kill (pid, signo);
  unblock_child_signal (&oldset);
}

DEFUN ("internal-default-interrupt-process",
       Finternal_default_interrupt_process,
       Sinternal_default_interrupt_process, 0, 2, 0,
       doc: /* Default function to interrupt process PROCESS.
It shall be the last element in list `interrupt-process-functions'.
See function `interrupt-process' for more details on usage.  */)
  (Lisp_Object process, Lisp_Object current_group)
{
  process_send_signal (process, SIGINT, current_group, 0);
  return process;
}

DEFUN ("interrupt-process", Finterrupt_process, Sinterrupt_process, 0, 2, 0,
       doc: /* Interrupt process PROCESS.
PROCESS may be a process, a buffer, or the name of a process or buffer.
No arg or nil means current buffer's process.
Second arg CURRENT-GROUP non-nil means send signal to
the current process-group of the process's controlling terminal
rather than to the process's own process group.
If the process is a shell, this means interrupt current subjob
rather than the shell.

If CURRENT-GROUP is `lambda', and if the shell owns the terminal,
don't send the signal.

This function calls the functions of `interrupt-process-functions' in
the order of the list, until one of them returns non-nil.  */)
  (Lisp_Object process, Lisp_Object current_group)
{
  return CALLN (Frun_hook_with_args_until_success, Qinterrupt_process_functions,
		process, current_group);
}

DEFUN ("kill-process", Fkill_process, Skill_process, 0, 2, 0,
       doc: /* Kill process PROCESS.  May be process or name of one.
See function `interrupt-process' for more details on usage.  */)
  (Lisp_Object process, Lisp_Object current_group)
{
  process_send_signal (process, SIGKILL, current_group, 0);
  return process;
}

DEFUN ("quit-process", Fquit_process, Squit_process, 0, 2, 0,
       doc: /* Send QUIT signal to process PROCESS.  May be process or name of one.
See function `interrupt-process' for more details on usage.  */)
  (Lisp_Object process, Lisp_Object current_group)
{
  process_send_signal (process, SIGQUIT, current_group, 0);
  return process;
}

DEFUN ("stop-process", Fstop_process, Sstop_process, 0, 2, 0,
       doc: /* Stop process PROCESS.  May be process or name of one.
See function `interrupt-process' for more details on usage.
If PROCESS is a network or serial or pipe connection, inhibit handling
of incoming traffic.  */)
  (Lisp_Object process, Lisp_Object current_group)
{
  if (PROCESSP (process) && (NETCONN_P (process) || SERIALCONN_P (process)
			     || PIPECONN_P (process)))
    {
      struct Lisp_Process *p;

      p = XPROCESS (process);
      if (NILP (p->command)
	  && p->infd >= 0)
	delete_read_fd (p->infd);
      pset_command (p, Qt);
      return process;
    }
#ifndef SIGTSTP
  error ("No SIGTSTP support");
#else
  process_send_signal (process, SIGTSTP, current_group, 0);
#endif
  return process;
}

DEFUN ("continue-process", Fcontinue_process, Scontinue_process, 0, 2, 0,
       doc: /* Continue process PROCESS.  May be process or name of one.
See function `interrupt-process' for more details on usage.
If PROCESS is a network or serial process, resume handling of incoming
traffic.  */)
  (Lisp_Object process, Lisp_Object current_group)
{
  if (PROCESSP (process) && (NETCONN_P (process) || SERIALCONN_P (process)
			     || PIPECONN_P (process)))
    {
      struct Lisp_Process *p;

      p = XPROCESS (process);
      eassert (p->infd < FD_SETSIZE);
      if (EQ (p->command, Qt)
	  && p->infd >= 0
	  && (!EQ (p->filter, Qt) || EQ (p->status, Qlisten)))
	{
	  add_process_read_fd (p->infd);
#ifdef WINDOWSNT
	  if (fd_info[ p->infd ].flags & FILE_SERIAL)
	    PurgeComm (fd_info[ p->infd ].hnd, PURGE_RXABORT | PURGE_RXCLEAR);
#else /* not WINDOWSNT */
	  tcflush (p->infd, TCIFLUSH);
#endif /* not WINDOWSNT */
	}
      pset_command (p, Qnil);
      return process;
    }
#ifdef SIGCONT
    process_send_signal (process, SIGCONT, current_group, 0);
#else
    error ("No SIGCONT support");
#endif
  return process;
}

/* Return the integer value of the signal whose abbreviation is ABBR,
   or a negative number if there is no such signal.  */
static int
abbr_to_signal (char const *name)
{
  int i, signo;
  char sigbuf[20]; /* Large enough for all valid signal abbreviations.  */

  if (!strncmp (name, "SIG", 3) || !strncmp (name, "sig", 3))
    name += 3;

  for (i = 0; i < sizeof sigbuf; i++)
    {
      sigbuf[i] = c_toupper (name[i]);
      if (! sigbuf[i])
	return str2sig (sigbuf, &signo) == 0 ? signo : -1;
    }

  return -1;
}

DEFUN ("signal-process", Fsignal_process, Ssignal_process,
       2, 2, "sProcess (name or number): \nnSignal code: ",
       doc: /* Send PROCESS the signal with code SIGCODE.
PROCESS may also be a number specifying the process id of the
process to signal; in this case, the process need not be a child of
this Emacs.
SIGCODE may be an integer, or a symbol whose name is a signal name.  */)
  (Lisp_Object process, Lisp_Object sigcode)
{
  pid_t pid;
  int signo;

  if (STRINGP (process))
    {
      Lisp_Object tem = Fget_process (process);
      if (NILP (tem))
	{
	  ptrdiff_t len;
	  tem = string_to_number (SSDATA (process), 10, &len);
	  if (NILP (tem) || len != SBYTES (process))
	    return Qnil;
	}
      process = tem;
    }
  else if (!NUMBERP (process))
    process = get_process (process);

  if (NILP (process))
    return process;

  if (NUMBERP (process))
    CONS_TO_INTEGER (process, pid_t, pid);
  else
    {
      CHECK_PROCESS (process);
      pid = XPROCESS (process)->pid;
      if (pid <= 0)
	error ("Cannot signal process %s", SDATA (XPROCESS (process)->name));
    }

  if (FIXNUMP (sigcode))
    signo = check_integer_range (sigcode, INT_MIN, INT_MAX);
  else
    {
      char *name;

      CHECK_SYMBOL (sigcode);
      name = SSDATA (SYMBOL_NAME (sigcode));

      signo = abbr_to_signal (name);
      if (signo < 0)
	error ("Undefined signal name %s", name);
    }

  return make_fixnum (kill (pid, signo));
}

DEFUN ("process-send-eof", Fprocess_send_eof, Sprocess_send_eof, 0, 1, 0,
       doc: /* Make PROCESS see end-of-file in its input.
EOF comes after any text already sent to it.
PROCESS may be a process, a buffer, the name of a process or buffer, or
nil, indicating the current buffer's process.
If PROCESS is a network connection, or is a process communicating
through a pipe (as opposed to a pty), then you cannot send any more
text to PROCESS after you call this function.
If PROCESS is a serial process, wait until all output written to the
process has been transmitted to the serial port.  */)
  (Lisp_Object process)
{
  Lisp_Object proc;
  struct coding_system *coding = NULL;
  int outfd;

  proc = get_process (process);

  if (NETCONN_P (proc))
    wait_while_connecting (proc);

  if (DATAGRAM_CONN_P (proc))
    return process;

  outfd = XPROCESS (proc)->outfd;
  eassert (outfd < FD_SETSIZE);
  if (outfd >= 0)
    coding = proc_encode_coding_system[outfd];

  /* Make sure the process is really alive.  */
  if (XPROCESS (proc)->raw_status_new)
    update_status (XPROCESS (proc));
  if (! EQ (XPROCESS (proc)->status, Qrun))
    error ("Process %s not running", SDATA (XPROCESS (proc)->name));

  if (coding && CODING_REQUIRE_FLUSHING (coding))
    {
      coding->mode |= CODING_MODE_LAST_BLOCK;
      send_process (proc, "", 0, Qnil);
    }

  if (XPROCESS (proc)->pty_flag)
    send_process (proc, "\004", 1, Qnil);
  else if (EQ (XPROCESS (proc)->type, Qserial))
    {
#ifndef WINDOWSNT
      if (tcdrain (XPROCESS (proc)->outfd) != 0)
	report_file_error ("Failed tcdrain", Qnil);
#endif /* not WINDOWSNT */
      /* Do nothing on Windows because writes are blocking.  */
    }
  else
    {
      struct Lisp_Process *p = XPROCESS (proc);
      int old_outfd = p->outfd;
      int new_outfd;

#ifdef HAVE_SHUTDOWN
      /* If this is a network connection, or socketpair is used
	 for communication with the subprocess, call shutdown to cause EOF.
	 (In some old system, shutdown to socketpair doesn't work.
	 Then we just can't win.)  */
      if (0 <= old_outfd
	  && (EQ (p->type, Qnetwork) || p->infd == old_outfd))
	shutdown (old_outfd, 1);
#endif
      close_process_fd (&p->open_fd[WRITE_TO_SUBPROCESS]);
      new_outfd = emacs_open (NULL_DEVICE, O_WRONLY, 0);
      if (new_outfd < 0)
	report_file_error ("Opening null device", Qnil);
      p->open_fd[WRITE_TO_SUBPROCESS] = new_outfd;
      p->outfd = new_outfd;

      eassert (0 <= new_outfd && new_outfd < FD_SETSIZE);
      if (!proc_encode_coding_system[new_outfd])
	proc_encode_coding_system[new_outfd]
	  = xmalloc (sizeof (struct coding_system));
      if (old_outfd >= 0)
	{
	  eassert (old_outfd < FD_SETSIZE);
	  *proc_encode_coding_system[new_outfd]
	    = *proc_encode_coding_system[old_outfd];
	  memset (proc_encode_coding_system[old_outfd], 0,
		  sizeof (struct coding_system));
	}
      else
	setup_coding_system (p->encode_coding_system,
			     proc_encode_coding_system[new_outfd]);
    }
  return process;
}

/* The main Emacs thread records child processes in three places:

   - Vprocess_alist, for asynchronous subprocesses, which are child
     processes visible to Lisp.

   - deleted_pid_list, for child processes invisible to Lisp,
     typically because of delete-process.  These are recorded so that
     the processes can be reaped when they exit, so that the operating
     system's process table is not cluttered by zombies.

   - the local variable PID in Fcall_process, call_process_cleanup and
     call_process_kill, for synchronous subprocesses.
     record_unwind_protect is used to make sure this process is not
     forgotten: if the user interrupts call-process and the child
     process refuses to exit immediately even with two C-g's,
     call_process_kill adds PID's contents to deleted_pid_list before
     returning.

   The main Emacs thread invokes waitpid only on child processes that
   it creates and that have not been reaped.  This avoid races on
   platforms such as GTK, where other threads create their own
   subprocesses which the main thread should not reap.  For example,
   if the main thread attempted to reap an already-reaped child, it
   might inadvertently reap a GTK-created process that happened to
   have the same process ID.

   To avoid a deadlock when receiving SIGCHLD while
   'wait_reading_process_output' is in 'pselect', the SIGCHLD handler
   will notify the `pselect' using a self-pipe.  The deadlock could
   occur if SIGCHLD is delivered outside of the 'pselect' call, in
   which case 'pselect' will not be interrupted by the signal, and
   will therefore wait on the process's output descriptor for the
   output that will never come.

   WINDOWSNT doesn't need this facility because its 'pselect'
   emulation (see 'sys_select' in w32proc.c) waits on a subprocess
   handle, which becomes signaled when the process exits, and also
   because that emulation delays the delivery of the simulated SIGCHLD
   until all the output from the subprocess has been consumed.  */

/* FIXME: On Unix-like systems that have a proper 'pselect'
   (HAVE_PSELECT), we should block SIGCHLD in
   'wait_reading_process_output' and pass a non-NULL signal mask to
   'pselect' to avoid the need for the self-pipe.  */

/* Set up `child_signal_read_fd' and `child_signal_write_fd'.  */

static void
child_signal_init (void)
{
  /* Either both are initialized, or both are uninitialized.  */
  eassert ((child_signal_read_fd < 0) == (child_signal_write_fd < 0));

#ifndef WINDOWSNT
  if (0 <= child_signal_read_fd)
    return; /* already done */

  int fds[2];
  if (emacs_pipe (fds) < 0)
    report_file_error ("Creating pipe for child signal", Qnil);
  if (FD_SETSIZE <= fds[0])
    {
      /* Since we need to `pselect' on the read end, it has to fit
	 into an `fd_set'.  */
      emacs_close (fds[0]);
      emacs_close (fds[1]);
      report_file_errno ("Creating pipe for child signal", Qnil,
			 EMFILE);
    }

  /* We leave the file descriptors open until the Emacs process
     exits.  */
  eassert (0 <= fds[0]);
  eassert (0 <= fds[1]);
  if (fcntl (fds[0], F_SETFL, O_NONBLOCK) != 0)
    emacs_perror ("fcntl");
  if (fcntl (fds[1], F_SETFL, O_NONBLOCK) != 0)
    emacs_perror ("fcntl");
  add_read_fd (fds[0], child_signal_read, NULL);
  fd_callback_info[fds[0]].flags &= ~KEYBOARD_FD;
  child_signal_read_fd = fds[0];
  child_signal_write_fd = fds[1];
#endif	/* !WINDOWSNT */
}

#ifndef WINDOWSNT
/* Consume a process status change.  */

static void
child_signal_read (int fd, void *data)
{
  eassert (0 <= fd);
  eassert (fd == child_signal_read_fd);
  char dummy;
  if (emacs_read (fd, &dummy, 1) < 0 && errno != EAGAIN)
    emacs_perror ("reading from child signal FD");
}
#endif	/* !WINDOWSNT */

/* Notify `wait_reading_process_output' of a process status
   change.  */

static void
child_signal_notify (void)
{
#ifndef WINDOWSNT
  int fd = child_signal_write_fd;
  eassert (0 <= fd);
  char dummy = 0;
  if (emacs_write (fd, &dummy, 1) != 1)
    emacs_perror ("writing to child signal FD");
#endif
}

/* LIB_CHILD_HANDLER is a SIGCHLD handler that Emacs calls while doing
   its own SIGCHLD handling.  On POSIXish systems, glib needs this to
   keep track of its own children.  GNUstep is similar.  */

static void dummy_handler (int sig) {}
static signal_handler_t volatile lib_child_handler;

/* Handle a SIGCHLD signal by looking for known child processes of
   Emacs whose status have changed.  For each one found, record its
   new status.

   All we do is change the status; we do not run sentinels or print
   notifications.  That is saved for the next time keyboard input is
   done, in order to avoid timing errors.

   ** WARNING: this can be called during garbage collection.
   Therefore, it must not be fooled by the presence of mark bits in
   Lisp objects.

   ** USG WARNING: Although it is not obvious from the documentation
   in signal(2), on a USG system the SIGCLD handler MUST NOT call
   signal() before executing at least one wait(), otherwise the
   handler will be called again, resulting in an infinite loop.  The
   relevant portion of the documentation reads "SIGCLD signals will be
   queued and the signal-catching function will be continually
   reentered until the queue is empty".  Invoking signal() causes the
   kernel to reexamine the SIGCLD queue.  Fred Fish, UniSoft Systems
   Inc.

   ** Malloc WARNING: This should never call malloc either directly or
   indirectly; if it does, that is a bug.  */

static void
handle_child_signal (int sig)
{
  Lisp_Object tail, proc;
  bool changed = false;

  /* Find the process that signaled us, and record its status.  */

  /* The process can have been deleted by Fdelete_process, or have
     been started asynchronously by Fcall_process.  */
  for (tail = deleted_pid_list; CONSP (tail); tail = XCDR (tail))
    {
      bool all_pids_are_fixnums
	= (MOST_NEGATIVE_FIXNUM <= TYPE_MINIMUM (pid_t)
	   && TYPE_MAXIMUM (pid_t) <= MOST_POSITIVE_FIXNUM);
      Lisp_Object head = XCAR (tail);
      Lisp_Object xpid;
      if (! CONSP (head))
	continue;
      xpid = XCAR (head);
      if (all_pids_are_fixnums ? FIXNUMP (xpid) : INTEGERP (xpid))
	{
	  intmax_t deleted_pid;
	  bool ok = integer_to_intmax (xpid, &deleted_pid);
	  eassert (ok);
	  if (child_status_changed (deleted_pid, 0, 0))
	    {
	      changed = true;
	      if (STRINGP (XCDR (head)))
		unlink (SSDATA (XCDR (head)));
	      XSETCAR (tail, Qnil);
	    }
	}
    }

  /* Otherwise, if it is asynchronous, it is in Vprocess_alist.  */
  FOR_EACH_PROCESS (tail, proc)
    {
      struct Lisp_Process *p = XPROCESS (proc);
      int status;

      if (p->alive
	  && child_status_changed (p->pid, &status, WUNTRACED | WCONTINUED))
	{
	  /* Change the status of the process that was found.  */
	  changed = true;
	  p->tick = ++process_tick;
	  p->raw_status = status;
	  p->raw_status_new = 1;

	  /* If process has terminated, stop waiting for its output.  */
	  if (WIFSIGNALED (status) || WIFEXITED (status))
	    {
	      bool clear_desc_flag = 0;
	      p->alive = 0;
	      if (p->infd >= 0)
		clear_desc_flag = 1;

	      /* clear_desc_flag avoids a compiler bug in Microsoft C.  */
	      if (clear_desc_flag)
		delete_read_fd (p->infd);
	    }
	}
    }

  if (changed)
    /* Wake up `wait_reading_process_output'.  */
    child_signal_notify ();

  lib_child_handler (sig);
#ifdef NS_IMPL_GNUSTEP
  /* NSTask in GNUstep sets its child handler each time it is called.
     So we must re-set ours.  */
  catch_child_signal ();
#endif
}

static void
deliver_child_signal (int sig)
{
  deliver_process_signal (sig, handle_child_signal);
}


static Lisp_Object
exec_sentinel_error_handler (Lisp_Object error_val)
{
  /* Make sure error_val is a cons cell, as all the rest of error
     handling expects that, and will barf otherwise.  */
  if (!CONSP (error_val))
    error_val = Fcons (Qerror, error_val);
  cmd_error_internal (error_val, "error in process sentinel: ");
  Vinhibit_quit = Qt;
  update_echo_area ();
  Fsleep_for (make_fixnum (2), Qnil);
  return Qt;
}

static void
exec_sentinel (Lisp_Object proc, Lisp_Object reason)
{
  Lisp_Object sentinel, odeactivate;
  struct Lisp_Process *p = XPROCESS (proc);
  ptrdiff_t count = SPECPDL_INDEX ();
  bool outer_running_asynch_code = running_asynch_code;
  int waiting = waiting_for_user_input_p;

  if (inhibit_sentinels)
    return;

  odeactivate = Vdeactivate_mark;
#if 0
  Lisp_Object obuffer, okeymap;
  XSETBUFFER (obuffer, current_buffer);
  okeymap = BVAR (current_buffer, keymap);
#endif

  /* There's no good reason to let sentinels change the current
     buffer, and many callers of accept-process-output, sit-for, and
     friends don't expect current-buffer to be changed from under them.  */
  record_unwind_current_buffer ();

  sentinel = p->sentinel;

  /* Inhibit quit so that random quits don't screw up a running filter.  */
  specbind (Qinhibit_quit, Qt);
  specbind (Qlast_nonmenu_event, Qt); /* Why? --Stef  */

  /* In case we get recursively called,
     and we already saved the match data nonrecursively,
     save the same match data in safely recursive fashion.  */
  if (outer_running_asynch_code)
    {
      Lisp_Object tem;
      tem = Fmatch_data (Qnil, Qnil, Qnil);
      restore_search_regs ();
      record_unwind_save_match_data ();
      Fset_match_data (tem, Qt);
    }

  /* For speed, if a search happens within this code,
     save the match data in a special nonrecursive fashion.  */
  running_asynch_code = 1;

  internal_condition_case_1 (read_process_output_call,
			     list3 (sentinel, proc, reason),
			     !NILP (Vdebug_on_error) ? Qnil : Qerror,
			     exec_sentinel_error_handler);

  /* If we saved the match data nonrecursively, restore it now.  */
  restore_search_regs ();
  running_asynch_code = outer_running_asynch_code;

  Vdeactivate_mark = odeactivate;

  /* Restore waiting_for_user_input_p as it was
     when we were called, in case the filter clobbered it.  */
  waiting_for_user_input_p = waiting;

  unbind_to (count, Qnil);
}

/* Report all recent events of a change in process status
   (either run the sentinel or output a message).
   This is usually done while Emacs is waiting for keyboard input
   but can be done at other times.

   Return positive if any input was received, zero if input was
   attempted but none received, and negative if we didn't even
   try.  */

static int
status_notify (struct Lisp_Process *deleting_process)
{
  Lisp_Object proc;
  Lisp_Object tail = Qnil, msg = Qnil;
  int got_some_output = -1;

  FOR_EACH_PROCESS (tail, proc)
    {
      Lisp_Object symbol;
      register struct Lisp_Process *p = XPROCESS (proc);

      if (p->tick != p->update_tick)
	{
	  /* If process is still active, read any output that remains.  */
	  while (! EQ (p->filter, Qt)
		 && ! connecting_status (p->status)
		 && ! EQ (p->status, Qlisten)
		 /* Network or serial process not stopped:  */
		 && ! EQ (p->command, Qt)
		 && p->infd >= 0
		 && p != deleting_process)
	    {
	      int nread = read_process_output (proc, p->infd);
	      got_some_output = max(got_some_output, nread);
	      if (nread <= 0)
		break;
	    }

	  /* Get the text to use for the message.  */
	  if (p->raw_status_new)
	    update_status (p);
	  msg = status_message (p);

	  /* If process is terminated, deactivate it or delete it.  */
	  symbol = p->status;
	  if (CONSP (p->status))
	    symbol = XCAR (p->status);

	  if (EQ (symbol, Qsignal) || EQ (symbol, Qexit)
	      || EQ (symbol, Qclosed))
	    {
	      if (delete_exited_processes)
		remove_process (proc);
	      else
		deactivate_process (proc);
	    }

	  p->update_tick = p->tick;
	  exec_sentinel (proc, msg);
	  if (BUFFERP (p->buffer))
	    /* In case it uses %s in mode-line-format.  */
	    bset_update_mode_line (XBUFFER (p->buffer));
	}
    }

  return got_some_output;
}

DEFUN ("internal-default-process-sentinel", Finternal_default_process_sentinel,
       Sinternal_default_process_sentinel, 2, 2, 0,
       doc: /* Function used as default sentinel for processes.
This inserts a status message into the process's buffer, if there is one.  */)
     (Lisp_Object proc, Lisp_Object msg)
{
  Lisp_Object buffer, symbol;
  struct Lisp_Process *p;
  CHECK_PROCESS (proc);
  p = XPROCESS (proc);
  buffer = p->buffer;
  symbol = p->status;
  if (CONSP (symbol))
    symbol = XCAR (symbol);

  if (!EQ (symbol, Qrun) && !NILP (buffer))
    {
      Lisp_Object tem;
      struct buffer *old = current_buffer;
      ptrdiff_t opoint, opoint_byte;
      ptrdiff_t before, before_byte;

      /* Avoid error if buffer is deleted
	 (probably that's why the process is dead, too).  */
      if (!BUFFER_LIVE_P (XBUFFER (buffer)))
	return Qnil;
      Fset_buffer (buffer);

      if (NILP (BVAR (current_buffer, enable_multibyte_characters)))
	msg = (code_convert_string_norecord
	       (msg, Vlocale_coding_system, 1));

      opoint = PT;
      opoint_byte = PT_BYTE;
      /* Insert new output into buffer
	 at the current end-of-output marker,
	 thus preserving logical ordering of input and output.  */
      if (XMARKER (p->mark)->buffer)
	Fgoto_char (p->mark);
      else
	SET_PT_BOTH (ZV, ZV_BYTE);

      before = PT;
      before_byte = PT_BYTE;

      tem = BVAR (current_buffer, read_only);
      bset_read_only (current_buffer, Qnil);
      insert_string ("\nProcess ");
      { /* FIXME: temporary kludge.  */
	Lisp_Object tem2 = p->name; Finsert (1, &tem2); }
      insert_string (" ");
      Finsert (1, &msg);
      bset_read_only (current_buffer, tem);
      set_marker_both (p->mark, p->buffer, PT, PT_BYTE);

      if (opoint >= before)
	SET_PT_BOTH (opoint + (PT - before),
		     opoint_byte + (PT_BYTE - before_byte));
      else
	SET_PT_BOTH (opoint, opoint_byte);

      set_buffer_internal (old);
    }
  return Qnil;
}


DEFUN ("set-process-coding-system", Fset_process_coding_system,
       Sset_process_coding_system, 1, 3, 0,
       doc: /* Set coding systems of PROCESS to DECODING and ENCODING.
DECODING will be used to decode subprocess output and ENCODING to
encode subprocess input. */)
  (Lisp_Object process, Lisp_Object decoding, Lisp_Object encoding)
{
  CHECK_PROCESS (process);

  struct Lisp_Process *p = XPROCESS (process);

  Fcheck_coding_system (decoding);
  Fcheck_coding_system (encoding);
  encoding = coding_inherit_eol_type (encoding, Qnil);
  pset_decode_coding_system (p, decoding);
  pset_encode_coding_system (p, encoding);

  /* If the sockets haven't been set up yet, the final setup part of
     this will be called asynchronously. */
  if (p->infd < 0 || p->outfd < 0)
    return Qnil;

  setup_process_coding_systems (process);

  return Qnil;
}

DEFUN ("process-coding-system",
       Fprocess_coding_system, Sprocess_coding_system, 1, 1, 0,
       doc: /* Return a cons of coding systems for decoding and encoding of PROCESS.  */)
  (register Lisp_Object process)
{
  CHECK_PROCESS (process);
  return Fcons (XPROCESS (process)->decode_coding_system,
		XPROCESS (process)->encode_coding_system);
}

DEFUN ("set-process-filter-multibyte", Fset_process_filter_multibyte,
       Sset_process_filter_multibyte, 2, 2, 0,
       doc: /* Set multibyteness of the strings given to PROCESS's filter.
If FLAG is non-nil, the filter is given multibyte strings.
If FLAG is nil, the filter is given unibyte strings.  In this case,
all character code conversion except for end-of-line conversion is
suppressed.  */)
  (Lisp_Object process, Lisp_Object flag)
{
  CHECK_PROCESS (process);

  struct Lisp_Process *p = XPROCESS (process);
  if (NILP (flag))
    pset_decode_coding_system
      (p, raw_text_coding_system (p->decode_coding_system));

  /* If the sockets haven't been set up yet, the final setup part of
     this will be called asynchronously. */
  if (p->infd < 0 || p->outfd < 0)
    return Qnil;

  setup_process_coding_systems (process);

  return Qnil;
}

DEFUN ("process-filter-multibyte-p", Fprocess_filter_multibyte_p,
       Sprocess_filter_multibyte_p, 1, 1, 0,
       doc: /* Return t if a multibyte string is given to PROCESS's filter.*/)
  (Lisp_Object process)
{
  CHECK_PROCESS (process);
  struct Lisp_Process *p = XPROCESS (process);
  if (p->infd < 0)
    return Qnil;
  eassert (p->infd < FD_SETSIZE);
  struct coding_system *coding = proc_decode_coding_system[p->infd];
  return (CODING_FOR_UNIBYTE (coding) ? Qnil : Qt);
}




# ifdef HAVE_GPM

void
add_gpm_wait_descriptor (int desc)
{
  add_keyboard_wait_descriptor (desc);
}

void
delete_gpm_wait_descriptor (int desc)
{
  delete_keyboard_wait_descriptor (desc);
}

# endif

# ifdef USABLE_SIGIO

/* Return true if *MASK has a bit set
   that corresponds to one of the keyboard input descriptors.  */

static bool
keyboard_bit_set (fd_set *mask)
{
  int fd;

  eassert (max_desc < FD_SETSIZE);
  for (fd = 0; fd <= max_desc; fd++)
    if (FD_ISSET (fd, mask)
	&& ((fd_callback_info[fd].flags & (FOR_READ | KEYBOARD_FD))
	    == (FOR_READ | KEYBOARD_FD)))
      return 1;

  return 0;
}
# endif

#else  /* not subprocesses */

/* This is referenced in thread.c:run_thread (which is never actually
   called, since threads are not enabled for this configuration.  */
void
update_processes_for_thread_death (Lisp_Object dying_thread)
{
}

/* Defined in msdos.c.  */
extern int sys_select (int, fd_set *, fd_set *, fd_set *,
		       struct timespec *, void *);

/* Implementation of wait_reading_process_output, assuming that there
   are no subprocesses.  Used only by the MS-DOS build.

   Wait for timeout to elapse and/or keyboard input to be available.

   TIME_LIMIT is:
     timeout in seconds
     If negative, gobble data immediately available but don't wait for any.

   NSECS is:
     an additional duration to wait, measured in nanoseconds
     If TIME_LIMIT is zero, then:
       If NSECS == 0, there is no limit.
       If NSECS > 0, the timeout consists of NSECS only.
       If NSECS < 0, gobble data immediately, as if TIME_LIMIT were negative.

   READ_KBD is:
     0 to ignore keyboard input, or
     1 to return when input is available, or
     -1 means caller will actually read the input, so don't throw to
       the quit handler.

   see full version for other parameters. We know that wait_proc will
     always be NULL, since `subprocesses' isn't defined.

   DO_DISPLAY means redisplay should be done to show subprocess
   output that arrives.

   Return -1 signifying we got no output and did not try.  */

int
wait_reading_process_output (intmax_t time_limit, int nsecs, int read_kbd,
			     bool do_display,
			     Lisp_Object wait_for_cell,
			     struct Lisp_Process *wait_proc, int just_wait_proc)
{
  register int nfds;
  struct timespec end_time, timeout;
  enum { MINIMUM = -1, TIMEOUT, FOREVER } wait;

  if (TYPE_MAXIMUM (time_t) < time_limit)
    time_limit = TYPE_MAXIMUM (time_t);

  if (time_limit < 0 || nsecs < 0)
    wait = MINIMUM;
  else if (time_limit > 0 || nsecs > 0)
    {
      wait = TIMEOUT;
      end_time = timespec_add (current_timespec (),
                               make_timespec (time_limit, nsecs));
    }
  else
    wait = FOREVER;

  /* Turn off periodic alarms (in case they are in use)
     and then turn off any other atimers,
     because the select emulator uses alarms.  */
  stop_polling ();
  turn_on_atimers (0);

  while (1)
    {
      bool timeout_reduced_for_timers = false;
      fd_set waitchannels;
      int xerrno;

      /* If calling from keyboard input, do not quit
	 since we want to return C-g as an input character.
	 Otherwise, do pending quit if requested.  */
      if (read_kbd >= 0)
	maybe_quit ();

      /* Exit now if the cell we're waiting for became non-nil.  */
      if (! NILP (wait_for_cell) && ! NILP (XCAR (wait_for_cell)))
	break;

      /* Compute time from now till when time limit is up.  */
      /* Exit if already run out.  */
      if (wait == TIMEOUT)
	{
	  struct timespec now = current_timespec ();
	  if (timespec_cmp (end_time, now) <= 0)
	    break;
	  timeout = timespec_sub (end_time, now);
	}
      else
	timeout = make_timespec (wait < TIMEOUT ? 0 : 100000, 0);

      /* If our caller will not immediately handle keyboard events,
	 run timer events directly.
	 (Callers that will immediately read keyboard events
	 call timer_delay on their own.)  */
      if (NILP (wait_for_cell))
	{
	  struct timespec timer_delay;

	  do
	    {
	      unsigned old_timers_run = timers_run;
	      timer_delay = timer_check ();
	      if (timers_run != old_timers_run && do_display)
		/* We must retry, since a timer may have requeued itself
		   and that could alter the time delay.  */
		redisplay_preserve_echo_area (14);
	      else
		break;
	    }
	  while (!detect_input_pending ());

	  /* If there is unread keyboard input, also return.  */
	  if (read_kbd != 0
	      && requeued_events_pending_p ())
	    break;

	  if (timespec_valid_p (timer_delay))
	    {
	      if (timespec_cmp (timer_delay, timeout) < 0)
		{
		  timeout = timer_delay;
		  timeout_reduced_for_timers = true;
		}
	    }
	}

      /* `set_waiting_for_input' is a Blandyism that claims to have emacs
	 react immediately to C-g and signals.
	 Passing a writable reference to timeout so that signal handlers
	 can manipulate timeout out-of-band in the code that follows
	 is super obtuse and probably makes no discernible difference.
      */
      if (read_kbd < 0)
	set_waiting_for_input (&timeout);

      /* If a frame has been newly mapped and needs updating,
	 reprocess its display stuff.  */
      if (frame_garbaged && do_display)
	{
	  clear_waiting_for_input ();
	  redisplay_preserve_echo_area (15);
	  if (read_kbd < 0)
	    set_waiting_for_input (&timeout);
	}

      /* Wait till there is something to do.  */
      FD_ZERO (&waitchannels);
      if (read_kbd && detect_input_pending ())
	nfds = 0;
      else
	{
	  if (read_kbd || !NILP (wait_for_cell))
	    FD_SET (0, &waitchannels);
	  nfds = pselect (1, &waitchannels, NULL, NULL, &timeout, NULL);
	}

      xerrno = errno;

      clear_waiting_for_input ();

      /*  If we woke up due to SIGWINCH, actually change size now.  */
      do_pending_window_change (0);

      if (wait < FOREVER && nfds == 0 && ! timeout_reduced_for_timers)
	/* We waited the full specified time, so return now.  */
	break;

      if (nfds == -1)
	{
	  /* If the system call was interrupted, then go around the
	     loop again.  */
	  if (xerrno == EINTR)
	    FD_ZERO (&waitchannels);
	  else
	    report_file_errno ("Failed select", Qnil, xerrno);
	}

      /* Check for keyboard input.  */

      if (read_kbd
	  && detect_input_pending_run_timers (do_display))
	{
	  swallow_events (do_display);
	  if (detect_input_pending_run_timers (do_display))
	    break;
	}

      /* If there is unread keyboard input, also return.  */
      if (read_kbd
	  && requeued_events_pending_p ())
	break;

      /* If wait_for_cell. check for keyboard input
	 but don't run any timers.
	 ??? (It seems wrong to me to check for keyboard
	 input at all when wait_for_cell, but the code
	 has been this way since July 1994.
	 Try changing this after version 19.31.)  */
      if (! NILP (wait_for_cell)
	  && detect_input_pending ())
	{
	  swallow_events (do_display);
	  if (detect_input_pending ())
	    break;
	}

      /* Exit now if the cell we're waiting for became non-nil.  */
      if (! NILP (wait_for_cell) && ! NILP (XCAR (wait_for_cell)))
	break;
    }

  start_polling ();

  return -1;
}

#endif	/* not subprocesses */

/* The following functions are needed even if async subprocesses are
   not supported.  Some of them are no-op stubs in that case.  */

#ifdef HAVE_TIMERFD

/* Add FD, which is a descriptor returned by timerfd_create,
   to the set of non-keyboard input descriptors.  */

void
add_timer_wait_descriptor (int fd)
{
  eassert (0 <= fd && fd < FD_SETSIZE);
  add_read_fd (fd, timerfd_callback, NULL);
  fd_callback_info[fd].flags &= ~KEYBOARD_FD;
}

#endif /* HAVE_TIMERFD */

/* If program file NAME starts with /: for quoting a magic
   name, remove that, preserving the multibyteness of NAME.  */

Lisp_Object
remove_slash_colon (Lisp_Object name)
{
  return
    (SREF (name, 0) == '/' && SREF (name, 1) == ':'
     ? make_specified_string (SSDATA (name) + 2, SCHARS (name) - 2,
			      SBYTES (name) - 2, STRING_MULTIBYTE (name))
     : name);
}

/* Add DESC to the set of keyboard input descriptors.  */

void
add_keyboard_wait_descriptor (int desc)
{
#ifdef subprocesses /* Actually means "not MSDOS".  */
  eassert (desc >= 0 && desc < FD_SETSIZE);
  fd_callback_info[desc].flags &= ~PROCESS_FD;
  fd_callback_info[desc].flags |= (FOR_READ | KEYBOARD_FD);
  if (desc > max_desc)
    max_desc = desc;
#endif
}

/* From now on, do not expect DESC to give keyboard input.  */

void
delete_keyboard_wait_descriptor (int desc)
{
#ifdef subprocesses
  eassert (desc >= 0 && desc < FD_SETSIZE);

  memset (&fd_callback_info[desc], 0, sizeof (struct fd_callback_data));

  if (desc == max_desc)
    recompute_max_desc ();
#endif
}

/* Setup coding systems of PROCESS.  */

void
setup_process_coding_systems (Lisp_Object process)
{
#ifdef subprocesses
  struct Lisp_Process *p = XPROCESS (process);
  int inch = p->infd;
  int outch = p->outfd;
  Lisp_Object coding_system;

  if (inch < 0 || outch < 0)
    return;

  eassert (0 <= inch && inch < FD_SETSIZE);
  if (!proc_decode_coding_system[inch])
    proc_decode_coding_system[inch] = xmalloc (sizeof (struct coding_system));
  coding_system = p->decode_coding_system;
  if (EQ (p->filter, Qinternal_default_process_filter)
      && BUFFERP (p->buffer))
    {
      if (NILP (BVAR (XBUFFER (p->buffer), enable_multibyte_characters)))
	coding_system = raw_text_coding_system (coding_system);
    }
  setup_coding_system (coding_system, proc_decode_coding_system[inch]);

  eassert (0 <= outch && outch < FD_SETSIZE);
  if (!proc_encode_coding_system[outch])
    proc_encode_coding_system[outch] = xmalloc (sizeof (struct coding_system));
  setup_coding_system (p->encode_coding_system,
		       proc_encode_coding_system[outch]);
#endif
}

DEFUN ("get-buffer-process", Fget_buffer_process, Sget_buffer_process, 1, 1, 0,
       doc: /* Return the (or a) live process associated with BUFFER.
BUFFER may be a buffer or the name of one.
Return nil if all processes associated with BUFFER have been
deleted or killed.  */)
  (register Lisp_Object buffer)
{
#ifdef subprocesses
  register Lisp_Object buf, tail, proc;

  if (NILP (buffer)) return Qnil;
  buf = Fget_buffer (buffer);
  if (NILP (buf)) return Qnil;

  FOR_EACH_PROCESS (tail, proc)
    if (EQ (XPROCESS (proc)->buffer, buf))
      return proc;
#endif	/* subprocesses */
  return Qnil;
}

DEFUN ("process-inherit-coding-system-flag",
       Fprocess_inherit_coding_system_flag, Sprocess_inherit_coding_system_flag,
       1, 1, 0,
       doc: /* Return the value of inherit-coding-system flag for PROCESS.
If this flag is t, `buffer-file-coding-system' of the buffer
associated with PROCESS will inherit the coding system used to decode
the process output.  */)
  (register Lisp_Object process)
{
#ifdef subprocesses
  CHECK_PROCESS (process);
  return XPROCESS (process)->inherit_coding_system_flag ? Qt : Qnil;
#else
  /* Ignore the argument and return the value of
     inherit-process-coding-system.  */
  return inherit_process_coding_system ? Qt : Qnil;
#endif
}

/* Kill all processes associated with `buffer'.
   If `buffer' is nil, kill all processes.  */

void
kill_buffer_processes (Lisp_Object buffer)
{
#ifdef subprocesses
  Lisp_Object tail, proc;

  FOR_EACH_PROCESS (tail, proc)
    if (NILP (buffer) || EQ (XPROCESS (proc)->buffer, buffer))
      {
	if (NETCONN_P (proc) || SERIALCONN_P (proc) || PIPECONN_P (proc))
	  Fdelete_process (proc);
	else if (XPROCESS (proc)->infd >= 0)
	  process_send_signal (proc, SIGHUP, Qnil, 1);
      }
#else  /* subprocesses */
  /* Since we have no subprocesses, this does nothing.  */
#endif /* subprocesses */
}

DEFUN ("waiting-for-user-input-p", Fwaiting_for_user_input_p,
       Swaiting_for_user_input_p, 0, 0, 0,
       doc: /* Return non-nil if Emacs is waiting for input from the user.
This is intended for use by asynchronous process output filters and sentinels.  */)
  (void)
{
#ifdef subprocesses
  return (waiting_for_user_input_p ? Qt : Qnil);
#else
  return Qnil;
#endif
}

/* Stop reading input from keyboard sources.  */

void
hold_keyboard_input (void)
{
  kbd_is_on_hold = 1;
}

/* Resume reading input from keyboard sources.  */

void
unhold_keyboard_input (void)
{
  kbd_is_on_hold = 0;
}

/* Return true if keyboard input is on hold, zero otherwise.  */

bool
kbd_on_hold_p (void)
{
  return kbd_is_on_hold;
}


/* Enumeration of and access to system processes a-la ps(1).  */

DEFUN ("list-system-processes", Flist_system_processes, Slist_system_processes,
       0, 0, 0,
       doc: /* Return a list of numerical process IDs of all running processes.
If this functionality is unsupported, return nil.

See `process-attributes' for getting attributes of a process given its ID.  */)
  (void)
{
  return list_system_processes ();
}

DEFUN ("process-attributes", Fprocess_attributes,
       Sprocess_attributes, 1, 1, 0,
       doc: /* Return attributes of the process given by its PID, a number.

Value is an alist where each element is a cons cell of the form

    (KEY . VALUE)

If this functionality is unsupported, the value is nil.

See `list-system-processes' for getting a list of all process IDs.

The KEYs of the attributes that this function may return are listed
below, together with the type of the associated VALUE (in parentheses).
Not all platforms support all of these attributes; unsupported
attributes will not appear in the returned alist.
Unless explicitly indicated otherwise, numbers can have either
integer or floating point values.

 euid    -- Effective user User ID of the process (number)
 user    -- User name corresponding to euid (string)
 egid    -- Effective user Group ID of the process (number)
 group   -- Group name corresponding to egid (string)
 comm    -- Command name (executable name only) (string)
 state   -- Process state code, such as "S", "R", or "T" (string)
 ppid    -- Parent process ID (number)
 pgrp    -- Process group ID (number)
 sess    -- Session ID, i.e. process ID of session leader (number)
 ttname  -- Controlling tty name (string)
 tpgid   -- ID of foreground process group on the process's tty (number)
 minflt  -- number of minor page faults (number)
 majflt  -- number of major page faults (number)
 cminflt -- cumulative number of minor page faults (number)
 cmajflt -- cumulative number of major page faults (number)
 utime   -- user time used by the process, in `current-time' format
 stime   -- system time used by the process (current-time)
 time    -- sum of utime and stime (current-time)
 cutime  -- user time used by the process and its children (current-time)
 cstime  -- system time used by the process and its children (current-time)
 ctime   -- sum of cutime and cstime (current-time)
 pri     -- priority of the process (number)
 nice    -- nice value of the process (number)
 thcount -- process thread count (number)
 start   -- time the process started (current-time)
 vsize   -- virtual memory size of the process in KB's (number)
 rss     -- resident set size of the process in KB's (number)
 etime   -- elapsed time the process is running (current-time)
 pcpu    -- percents of CPU time used by the process (floating-point number)
 pmem    -- percents of total physical memory used by process's resident set
              (floating-point number)
 args    -- command line which invoked the process (string).  */)
  ( Lisp_Object pid)
{
  return system_process_attributes (pid);
}

DEFUN ("num-processors", Fnum_processors, Snum_processors, 0, 1, 0,
       doc: /* Return the number of processors, a positive integer.
Each usable thread execution unit counts as a processor.
By default, count the number of available processors,
overridable via the OMP_NUM_THREADS environment variable.
If optional argument QUERY is `current', ignore OMP_NUM_THREADS.
If QUERY is `all', also count processors not available.  */)
  (Lisp_Object query)
{
  return make_uint (num_processors (EQ (query, Qall) ? NPROC_ALL
				    : EQ (query, Qcurrent) ? NPROC_CURRENT
				    : NPROC_CURRENT_OVERRIDABLE));
}

#ifdef subprocesses
/* Arrange to catch SIGCHLD if this hasn't already been arranged.
   Invoke this after init_process_emacs, and after glib and/or GNUstep
   futz with the SIGCHLD handler, but before Emacs forks any children.
   This function's caller should block SIGCHLD.  */

void
catch_child_signal (void)
{
  struct sigaction action, old_action;
  sigset_t oldset;
  emacs_sigaction_init (&action, deliver_child_signal);
  block_child_signal (&oldset);
  sigaction (SIGCHLD, &action, &old_action);
  eassert (old_action.sa_handler == SIG_DFL || old_action.sa_handler == SIG_IGN
	   || ! (old_action.sa_flags & SA_SIGINFO));

  if (old_action.sa_handler != deliver_child_signal)
    lib_child_handler
      = (old_action.sa_handler == SIG_DFL || old_action.sa_handler == SIG_IGN
	 ? dummy_handler
	 : old_action.sa_handler);
  unblock_child_signal (&oldset);
}
#endif	/* subprocesses */

/* Limit the number of open files to the value it had at startup.  */

void
restore_nofile_limit (void)
{
#ifdef HAVE_SETRLIMIT
  if (FD_SETSIZE < nofile_limit.rlim_cur)
    setrlimit (RLIMIT_NOFILE, &nofile_limit);
#endif
}

int
open_channel_for_module (Lisp_Object process)
{
  CHECK_PROCESS (process);
  CHECK_TYPE (PIPECONN_P (process), Qpipe_process_p, process);
  int fd = dup (XPROCESS (process)->open_fd[SUBPROCESS_STDOUT]);
  if (fd == -1)
    report_file_error ("Cannot duplicate file descriptor", Qnil);
  return fd;
}


/* This is not called "init_process" because that is the name of a
   Mach system call, so it would cause problems on Darwin systems.  */
void
init_process_emacs (int sockfd)
{
#ifdef subprocesses
  int i;

  inhibit_sentinels = 0;

  if (!will_dump_with_unexec_p ())
    {
#if defined HAVE_GLIB && !defined WINDOWSNT
      /* Tickle glib's child-handling code.  Ask glib to install a
	 watch source for Emacs itself which will initialize glib's
	 private SIGCHLD handler, allowing catch_child_signal to copy
	 it into lib_child_handler.

         Unfortunately in glib commit 2e471acf, the behavior changed to
         always install a signal handler when g_child_watch_source_new
         is called and not just the first time it's called.  Glib also
         now resets signal handlers to SIG_DFL when it no longer has a
         watcher on that signal.  This is a hackey work around to get
         glib's g_unix_signal_handler into lib_child_handler.  */
      GSource *source = g_child_watch_source_new (getpid ());
      catch_child_signal ();
      g_source_unref (source);

      eassert (lib_child_handler != dummy_handler);
      signal_handler_t lib_child_handler_glib = lib_child_handler;
      catch_child_signal ();
      eassert (lib_child_handler == dummy_handler);
      lib_child_handler = lib_child_handler_glib;
#else
      catch_child_signal ();
#endif
    }

#ifdef HAVE_SETRLIMIT
  /* Don't allocate more than FD_SETSIZE file descriptors for Emacs itself.  */
  if (getrlimit (RLIMIT_NOFILE, &nofile_limit) != 0)
    nofile_limit.rlim_cur = 0;
  else if (FD_SETSIZE < nofile_limit.rlim_cur)
    {
      struct rlimit rlim = nofile_limit;
      rlim.rlim_cur = FD_SETSIZE;
      if (setrlimit (RLIMIT_NOFILE, &rlim) != 0)
	nofile_limit.rlim_cur = 0;
    }
#endif

  external_sock_fd = sockfd;
  Lisp_Object sockname = Qnil;
# if HAVE_GETSOCKNAME
  if (0 <= sockfd)
    {
      union u_sockaddr sa;
      socklen_t salen = sizeof sa;
      if (getsockname (sockfd, &sa.sa, &salen) == 0)
	sockname = conv_sockaddr_to_lisp (&sa.sa, salen);
    }
# endif
  Vinternal__daemon_sockname = sockname;

  max_desc = -1;
  memset (fd_callback_info, 0, sizeof (fd_callback_info));

  /* Don't do this, it caused infinite select loops.  The display
     method should call add_keyboard_wait_descriptor on stdin if it
     needs that.  */
#if 0
  FD_SET (0, &input_wait_mask);
#endif

  Vprocess_alist = Qnil;
  deleted_pid_list = Qnil;
  for (i = 0; i < FD_SETSIZE; i++)
    {
      chan_process[i] = Qnil;
    }
  memset (proc_decode_coding_system, 0, sizeof proc_decode_coding_system);
  memset (proc_encode_coding_system, 0, sizeof proc_encode_coding_system);
#ifdef DATAGRAM_SOCKETS
  memset (datagram_address, 0, sizeof datagram_address);
#endif

#endif	/* subprocesses */
  kbd_is_on_hold = 0;
}

void
syms_of_process (void)
{
  DEFSYM (Qmake_process, "make-process");

#ifdef subprocesses

  DEFSYM (Qprocessp, "processp");
  DEFSYM (Qrun, "run");
  DEFSYM (Qstop, "stop");
  DEFSYM (Qsignal, "signal");

  /* Qexit is already staticpro'd by syms_of_eval; don't staticpro it
     here again.  */

  DEFSYM (Qopen, "open");
  DEFSYM (Qclosed, "closed");
  DEFSYM (Qconnect, "connect");
  DEFSYM (Qfailed, "failed");
  DEFSYM (Qlisten, "listen");
  DEFSYM (Qlocal, "local");
  DEFSYM (Qipv4, "ipv4");
#ifdef AF_INET6
  DEFSYM (Qipv6, "ipv6");
#endif
  DEFSYM (Qdatagram, "datagram");
  DEFSYM (Qseqpacket, "seqpacket");

  DEFSYM (QCport, ":port");
  DEFSYM (QCspeed, ":speed");
  DEFSYM (QCprocess, ":process");

  DEFSYM (QCbytesize, ":bytesize");
  DEFSYM (QCstopbits, ":stopbits");
  DEFSYM (QCparity, ":parity");
  DEFSYM (QCtcpnodelay, ":tcpnodelay");
  DEFSYM (QCsndbuf, ":sndbuf");
  DEFSYM (QCrcvbuf, ":rcvbuf");
  DEFSYM (QCsndtimeo, ":sndtimeo");
  DEFSYM (QCrcvtimeo, ":rcvtimeo");

  DEFSYM (Qodd, "odd");
  DEFSYM (Qeven, "even");
  DEFSYM (QCflowcontrol, ":flowcontrol");
  DEFSYM (Qhw, "hw");
  DEFSYM (Qsw, "sw");
  DEFSYM (QCsummary, ":summary");

  DEFSYM (Qreal, "real");
  DEFSYM (Qnetwork, "network");
  DEFSYM (Qserial, "serial");
  DEFSYM (QCfile_handler, ":file-handler");
  DEFSYM (QCbuffer, ":buffer");
  DEFSYM (QChost, ":host");
  DEFSYM (QCservice, ":service");
  DEFSYM (QClocal, ":local");
  DEFSYM (QCremote, ":remote");
  DEFSYM (QCcoding, ":coding");
  DEFSYM (QCserver, ":server");
  DEFSYM (QCnowait, ":nowait");
  DEFSYM (QCsentinel, ":sentinel");
  DEFSYM (QCuse_external_socket, ":use-external-socket");
  DEFSYM (QCtls_parameters, ":tls-parameters");
  DEFSYM (Qnsm_verify_connection, "nsm-verify-connection");
  DEFSYM (QClog, ":log");
  DEFSYM (QCnoquery, ":noquery");
  DEFSYM (QCstop, ":stop");
  DEFSYM (QCplist, ":plist");
  DEFSYM (QCcommand, ":command");
  DEFSYM (QCconnection_type, ":connection-type");
  DEFSYM (QCstderr, ":stderr");
  DEFSYM (Qpty, "pty");
  DEFSYM (Qpipe, "pipe");

  DEFSYM (Qlast_nonmenu_event, "last-nonmenu-event");

  staticpro (&Vprocess_alist);
  staticpro (&deleted_pid_list);

#endif	/* subprocesses */

  DEFSYM (QCname, ":name");
  DEFSYM (QCtype, ":type");

  DEFSYM (Qeuid, "euid");
  DEFSYM (Qegid, "egid");
  DEFSYM (Quser, "user");
  DEFSYM (Qgroup, "group");
  DEFSYM (Qcomm, "comm");
  DEFSYM (Qstate, "state");
  DEFSYM (Qppid, "ppid");
  DEFSYM (Qpgrp, "pgrp");
  DEFSYM (Qsess, "sess");
  DEFSYM (Qttname, "ttname");
  DEFSYM (Qtpgid, "tpgid");
  DEFSYM (Qminflt, "minflt");
  DEFSYM (Qmajflt, "majflt");
  DEFSYM (Qcminflt, "cminflt");
  DEFSYM (Qcmajflt, "cmajflt");
  DEFSYM (Qutime, "utime");
  DEFSYM (Qstime, "stime");
  DEFSYM (Qtime, "time");
  DEFSYM (Qcutime, "cutime");
  DEFSYM (Qcstime, "cstime");
  DEFSYM (Qctime, "ctime");
#ifdef subprocesses
  DEFSYM (Qinternal_default_process_sentinel,
	  "internal-default-process-sentinel");
  DEFSYM (Qinternal_default_process_filter,
	  "internal-default-process-filter");
#endif
  DEFSYM (Qpri, "pri");
  DEFSYM (Qnice, "nice");
  DEFSYM (Qthcount, "thcount");
  DEFSYM (Qstart, "start");
  DEFSYM (Qvsize, "vsize");
  DEFSYM (Qrss, "rss");
  DEFSYM (Qetime, "etime");
  DEFSYM (Qpcpu, "pcpu");
  DEFSYM (Qpmem, "pmem");
  DEFSYM (Qargs, "args");
  DEFSYM (Qall, "all");
  DEFSYM (Qcurrent, "current");

  DEFVAR_BOOL ("delete-exited-processes", delete_exited_processes,
	       doc: /* Non-nil means delete processes immediately when they exit.
A value of nil means don't delete them until `list-processes' is run.  */);

  delete_exited_processes = 1;

#ifdef subprocesses
  DEFVAR_LISP ("process-connection-type", Vprocess_connection_type,
	       doc: /* Control type of device used to communicate with subprocesses.
Values are nil to use a pipe, or t or `pty' to use a pty.
The value has no effect if the system has no ptys or if all ptys are busy:
then a pipe is used in any case.
The value takes effect when `start-process' is called.  */);
  Vprocess_connection_type = Qt;

  DEFVAR_LISP ("process-adaptive-read-buffering", Vprocess_adaptive_read_buffering,
	       doc: /* If non-nil, improve receive buffering by delaying after short reads.
On some systems, when Emacs reads the output from a subprocess, the output data
is read in very small blocks, potentially resulting in very poor performance.
This behavior can be remedied to some extent by setting this variable to a
non-nil value, as it will automatically delay reading from such processes, to
allow them to produce more output before Emacs tries to read it.
If the value is t, the delay is reset after each write to the process; any other
non-nil value means that the delay is not reset on write.
The variable takes effect when `start-process' is called.  */);
  Vprocess_adaptive_read_buffering = Qt;

  DEFVAR_LISP ("interrupt-process-functions", Vinterrupt_process_functions,
	       doc: /* List of functions to be called for `interrupt-process'.
The arguments of the functions are the same as for `interrupt-process'.
These functions are called in the order of the list, until one of them
returns non-nil.  */);
  Vinterrupt_process_functions = list1 (Qinternal_default_interrupt_process);

  DEFVAR_LISP ("internal--daemon-sockname", Vinternal__daemon_sockname,
	       doc: /* Name of external socket passed to Emacs, or nil if none.  */);
  Vinternal__daemon_sockname = Qnil;

  DEFVAR_INT ("read-process-output-max", read_process_output_max,
	      doc: /* Maximum number of bytes to read from subprocess in a single chunk.
Enlarge the value only if the subprocess generates very large (megabytes)
amounts of data in one go.  */);
  read_process_output_max = 4096;

  DEFSYM (Qinternal_default_interrupt_process,
	  "internal-default-interrupt-process");
  DEFSYM (Qinterrupt_process_functions, "interrupt-process-functions");

  DEFSYM (Qnull, "null");
  DEFSYM (Qpipe_process_p, "pipe-process-p");

  defsubr (&Sprocessp);
  defsubr (&Sget_process);
  defsubr (&Sdelete_process);
  defsubr (&Sprocess_status);
  defsubr (&Sprocess_exit_status);
  defsubr (&Sprocess_id);
  defsubr (&Sprocess_name);
  defsubr (&Sprocess_descriptors);
  defsubr (&Sprocess_tty_name);
  defsubr (&Sprocess_select);
  defsubr (&Sprocess_command);
  defsubr (&Sset_process_buffer);
  defsubr (&Sprocess_buffer);
  defsubr (&Sprocess_mark);
  defsubr (&Sset_process_filter);
  defsubr (&Sprocess_filter);
  defsubr (&Sset_process_sentinel);
  defsubr (&Sprocess_sentinel);
  defsubr (&Sset_process_thread);
  defsubr (&Sprocess_thread);
  defsubr (&Sset_process_window_size);
  defsubr (&Sset_process_inherit_coding_system_flag);
  defsubr (&Sset_process_query_on_exit_flag);
  defsubr (&Sprocess_query_on_exit_flag);
  defsubr (&Sprocess_contact);
  defsubr (&Sprocess_plist);
  defsubr (&Sset_process_plist);
  defsubr (&Sprocess_list);
  defsubr (&Smake_process);
  defsubr (&Smake_pipe_process);
  defsubr (&Sserial_process_configure);
  defsubr (&Smake_serial_process);
  defsubr (&Sset_network_process_option);
  defsubr (&Smake_network_process);
  defsubr (&Sformat_network_address);
  defsubr (&Snetwork_lookup_address_info);
  defsubr (&Snetwork_interface_list);
  defsubr (&Snetwork_interface_info);
#ifdef DATAGRAM_SOCKETS
  defsubr (&Sprocess_datagram_address);
  defsubr (&Sset_process_datagram_address);
#endif
  defsubr (&Saccept_process_output);
  defsubr (&Sprocess_send_region);
  defsubr (&Sprocess_send_string);
  defsubr (&Sinternal_default_interrupt_process);
  defsubr (&Sinterrupt_process);
  defsubr (&Skill_process);
  defsubr (&Squit_process);
  defsubr (&Sstop_process);
  defsubr (&Scontinue_process);
  defsubr (&Sprocess_running_child_p);
  defsubr (&Sprocess_send_eof);
  defsubr (&Ssignal_process);
  defsubr (&Swaiting_for_user_input_p);
  defsubr (&Sprocess_type);
  defsubr (&Sinternal_default_process_sentinel);
  defsubr (&Sinternal_default_process_filter);
  defsubr (&Sset_process_coding_system);
  defsubr (&Sprocess_coding_system);
  defsubr (&Sset_process_filter_multibyte);
  defsubr (&Sprocess_filter_multibyte_p);

 {
   Lisp_Object subfeatures = Qnil;
   const struct socket_options *sopt;

#define ADD_SUBFEATURE(key, val) \
  subfeatures = pure_cons (pure_cons (key, pure_cons (val, Qnil)), subfeatures)

   ADD_SUBFEATURE (QCnowait, Qt);
#ifdef DATAGRAM_SOCKETS
   ADD_SUBFEATURE (QCtype, Qdatagram);
#endif
#ifdef HAVE_SEQPACKET
   ADD_SUBFEATURE (QCtype, Qseqpacket);
#endif
#ifdef HAVE_LOCAL_SOCKETS
   ADD_SUBFEATURE (QCfamily, Qlocal);
#endif
   ADD_SUBFEATURE (QCfamily, Qipv4);
#ifdef AF_INET6
   ADD_SUBFEATURE (QCfamily, Qipv6);
#endif
#ifdef HAVE_GETSOCKNAME
   ADD_SUBFEATURE (QCservice, Qt);
#endif
   ADD_SUBFEATURE (QCserver, Qt);

   for (sopt = socket_options; sopt->name; sopt++)
     subfeatures = pure_cons (intern_c_string (sopt->name), subfeatures);

   Fprovide (intern_c_string ("make-network-process"), subfeatures);
 }

#endif	/* subprocesses */

  defsubr (&Sget_buffer_process);
  defsubr (&Sprocess_inherit_coding_system_flag);
  defsubr (&Slist_system_processes);
  defsubr (&Sprocess_attributes);
  defsubr (&Snum_processors);
}<|MERGE_RESOLUTION|>--- conflicted
+++ resolved
@@ -5315,7 +5315,6 @@
 	    break;
         }
 
-<<<<<<< HEAD
       status_notify (NULL);
 
       /* `set_waiting_for_input' is a Blandyism that claims to have emacs
@@ -5325,15 +5324,6 @@
 	 is super obtuse and probably makes no discernible difference.
       */
       if (read_kbd < 0)
-=======
-      /* Cause C-g signals to take immediate action,
-	 and cause input available signals to zero out timeout.
-
-	 It is important that we do this before checking for process
-	 activity.  If we get a SIGCHLD after the explicit checks for
-	 process activity, timeout is the only way we will know.  */
-      if (read_kbd < 0 && kbd_is_ours ())
->>>>>>> 60296fd1
 	set_waiting_for_input (&timeout);
 
       /* Don't wait for output from a non-running process.  Just
