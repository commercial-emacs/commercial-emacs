/* Composite sequence support.
   Copyright (C) 2001-2023 Free Software Foundation, Inc.
   Copyright (C) 1999, 2000, 2001, 2002, 2003, 2004, 2005, 2006, 2007, 2008, 2009, 2010, 2011
     National Institute of Advanced Industrial Science and Technology (AIST)
     Registration Number H14PRO021
   Copyright (C) 2003, 2006
     National Institute of Advanced Industrial Science and Technology (AIST)
     Registration Number H13PRO009

This file is NOT part of GNU Emacs.

GNU Emacs is free software: you can redistribute it and/or modify
it under the terms of the GNU General Public License as published by
the Free Software Foundation, either version 3 of the License, or (at
your option) any later version.

GNU Emacs is distributed in the hope that it will be useful,
but WITHOUT ANY WARRANTY; without even the implied warranty of
MERCHANTABILITY or FITNESS FOR A PARTICULAR PURPOSE.  See the
GNU General Public License for more details.

You should have received a copy of the GNU General Public License
along with GNU Emacs.  If not, see <https://www.gnu.org/licenses/>.  */

#include <config.h>

#include <stdbool.h>
#include <stdlib.h>		/* for qsort */

#include "lisp.h"
#include "character.h"
#include "composite.h"
#include "buffer.h"
#include "coding.h"
#include "intervals.h"
#include "frame.h"
#include "dispextern.h"
#include "termhooks.h"


/* Static compositions
   -------------------
   Adjacent characters sharing the eq-same 'composition text property
   are treated as a single composition.  The reason for Handa's
   descriptor "static" (in opposition to "automatic", see below) is
   unclear.

   Upon construction, the 'composition property is of the form:
	((LENGTH . COMPONENTS) . MODIFICATION-FUNC)

   Upon registration in composition_hash_table it takes the form:
        (COMPOSITION-ID . (LENGTH COMPONENTS-VEC . MODIFICATION-FUNC))

   The forms were chosen so that consp of the first element distinguishes
   between them.

   Registration occurs when a composition is displayed or when its
   width is required for layout.  A call to get_composition_id() first
   returns a COMPOSITION-ID if the composition is already registered, and
   otherwise updates composition_hash_table and composition_table with
   a new id in addition to changing the form of the property value.  An
   invalid property value results in a no-op.

   Description of fields
   ---------------------
   LENGTH is the composition length in characters.

   COMPONENTS is normally a character or string.  It can also be nil
   meaning the composition width is naively set to its widest
   constituent glyph (for unclear reasons, this is called "relative
   composition" by Handa).

   COMPONENTS can also be a vector or list of integers
   of the form:
       (CHARACTER0 RULE0 CHARACTER1 RULE1 CHARACTER2 RULE2... )
   where each successive RULE describes how to compose its CHARACTER
   with those preceding it in the sequence.

   COMPONENTS-VEC is  vector of characters (integers) to be
   composed in a relative composition (see above), or a facsimile
   of COMPONENTS otherwise.

   MODIFICATION-FUNC if non-nil is the callback triggered when a
   buffer modification invalidates a composition.  If nil,
   invalidation calls instead the entry in
   `composition-function-table' corresponding to the first character.

   COMPOSITION-ID is the composition's index into composition_table.

   Internal state
   --------------
   composition_hash_table maps COMPONENTS-VEC to COMPOSITION-ID.
   The table is weak so we rely on each key being also kept in the
   'composition property to prevent premature gc while any text
   with the eq-same COMPONENTS-VEC persist.

   composition_table indexes `struct composition` pointers by
   COMPOSITION-ID.

   The 'composition text property is similar to the 'intangible text
   property in its fragile association with whole character sequences
   instead of individual characters (like other text properties).
   Adjacent sequences cannot be distinguished if they share the
   eq-same 'composition property.  The update_compositions routine
   called after every buffer change ensures this distinction (it
   actually assigns a new copy of 'composition to problematic adjacent
   sequences).

   A run of characters sharing a 'composition property can only ever
   get shorter since the property is rear-nonsticky, and
   update_compositions never combines separate runs.  Validity is
   readily checked by comparing its LENGTH with the actual length of
   the composition.

   Automatic compositions
   ----------------------
   Standard multibyte characters (Unicode).

   If we evaluate (next-single-property-change (point-min) 'composition)
   in the `M-x view-hello-file', we don't get any static compositions.
   They're all automatic compositions.
*/


/* Table of pointers to the structure 'composition indexed by
   COMPOSITION-ID.  This structure is for storing information about
   each composition except for COMPONENTS-VEC.  */
struct composition **composition_table;

/* The current size of `composition_table'.  */
static ptrdiff_t composition_table_size;

/* Number of compositions currently made. */
ptrdiff_t n_compositions;

/* Hash table for compositions.  The key is COMPONENTS-VEC of
   'composition property.  The value is the corresponding
   COMPOSITION-ID.  */
Lisp_Object composition_hash_table;

/* Maximum number of characters to look back for automatic compositions.
   This is a limitation imposed by `composition-function-table'. */
#define MAX_AUTO_COMPOSITION_LOOKBACK 3

/* Return COMPOSITION-ID of a composition at buffer position
   CHARPOS/BYTEPOS and length NCHARS.  The 'composition property of
   the sequence is PROP.  STRING, if non-nil, is a string that
   contains the composition instead of the current buffer.

   If the composition is invalid, return -1.  */

ptrdiff_t
get_composition_id (ptrdiff_t charpos, ptrdiff_t bytepos, ptrdiff_t nchars,
		    Lisp_Object prop, Lisp_Object string)
{
  Lisp_Object id, length, components, key, *key_contents, hash_code;
  ptrdiff_t glyph_len;
  struct Lisp_Hash_Table *hash_table = XHASH_TABLE (composition_hash_table);
  ptrdiff_t hash_index;
  enum composition_method method;
  struct composition *cmp;
  int ch;

  /* Maximum length of a string of glyphs.  XftGlyphExtents limits
     this to INT_MAX, and Emacs limits it further.  Divide INT_MAX - 1
     by 2 because gui_produce_glyphs computes glyph_len * 2 + 1.  Divide
     the size by MAX_MULTIBYTE_LENGTH because encode_terminal_code
     multiplies glyph_len by MAX_MULTIBYTE_LENGTH.  */
  enum {
    GLYPH_LEN_MAX = min ((INT_MAX - 1) / 2,
			 min (PTRDIFF_MAX, SIZE_MAX) / MAX_MULTIBYTE_LENGTH)
  };

  /* PROP should be
	Form-A: ((LENGTH . COMPONENTS) . MODIFICATION-FUNC)
     or
	Form-B: (COMPOSITION-ID . (LENGTH COMPONENTS-VEC . MODIFICATION-FUNC))
  */
  if (nchars == 0 || !CONSP (prop))
    goto invalid_composition;

  id = XCAR (prop);
  if (FIXNUMP (id))
    {
      /* PROP should be Form-B.  */
      if (XFIXNUM (id) < 0 || XFIXNUM (id) >= n_compositions)
	goto invalid_composition;
      return XFIXNUM (id);
    }

  /* PROP should be Form-A.
     Thus, ID should be (LENGTH . COMPONENTS).  */
  if (!CONSP (id))
    goto invalid_composition;
  length = XCAR (id);
  if (!FIXNUMP (length) || XFIXNUM (length) != nchars)
    goto invalid_composition;

  components = XCDR (id);

  /* Check if the same composition has already been registered or not
     by consulting composition_hash_table.  The key for this table is
     COMPONENTS (converted to a vector COMPONENTS-VEC) or, if it is
     nil, vector of characters in the composition range.  */
  if (FIXNUMP (components))
    key = initialize_vector (1, components);
  else if (STRINGP (components) || CONSP (components))
    key = Fvconcat (1, &components);
  else if (VECTORP (components))
    key = components;
  else if (NILP (components))
    {
      key = make_vector (nchars);
      if (STRINGP (string))
	for (ptrdiff_t i = 0; i < nchars; i++)
	  {
	    ch = fetch_string_char_advance (string, &charpos, &bytepos);
	    ASET (key, i, make_fixnum (ch));
	  }
      else
	for (ptrdiff_t i = 0; i < nchars; i++)
	  {
	    ch = fetch_char_advance (&charpos, &bytepos);
	    ASET (key, i, make_fixnum (ch));
	  }
    }
  else
    goto invalid_composition;

  hash_index = hash_lookup (hash_table, key, &hash_code);
  if (hash_index >= 0)
    {
      /* We have already registered the same composition.  Change PROP
	 from Form-A above to Form-B while replacing COMPONENTS with
	 COMPONENTS-VEC stored in the hash table.  We can directly
	 modify the cons cell of PROP because it is not shared.  */
      key = HASH_KEY (hash_table, hash_index);
      id = HASH_VALUE (hash_table, hash_index);
      XSETCAR (prop, id);
      XSETCDR (prop, Fcons (make_fixnum (nchars), Fcons (key, XCDR (prop))));
      return XFIXNUM (id);
    }

  /* This composition is a new one.  We must register it.  */

  /* Check if we have sufficient memory to store this information.  */
  if (composition_table_size <= n_compositions)
    composition_table = xpalloc (composition_table, &composition_table_size,
				 1, -1, sizeof *composition_table);

  key_contents = XVECTOR (key)->contents;

  /* Check if the contents of COMPONENTS are valid if COMPONENTS is a
     vector or a list.  It should be a sequence of:
	char1 rule1 char2 rule2 char3 ...    ruleN charN+1  */

  if (VECTORP (components)
      && ASIZE (components) >= 2
      && VECTORP (AREF (components, 0)))
    {
      /* COMPONENTS is a glyph-string.  */
      ptrdiff_t len = ASIZE (key);

      for (ptrdiff_t i = 1; i < len; i++)
	if (! VECTORP (AREF (key, i)))
	  goto invalid_composition;
    }
  else if (VECTORP (components) || CONSP (components))
    {
      ptrdiff_t len = ASIZE (key);

      /* The number of elements should be odd.  */
      if ((len % 2) == 0)
	goto invalid_composition;
      /* All elements should be integers (character or encoded
         composition rule).  */
      for (ptrdiff_t i = 0; i < len; i++)
	{
	  if (!FIXNUMP (key_contents[i]))
	    goto invalid_composition;
	}
    }

  /* Change PROP from Form-A above to Form-B.  We can directly modify
     the cons cell of PROP because it is not shared.  */
  XSETFASTINT (id, n_compositions);
  XSETCAR (prop, id);
  XSETCDR (prop, Fcons (make_fixnum (nchars), Fcons (key, XCDR (prop))));

  /* Register the composition in composition_hash_table.  */
  hash_index = hash_put (hash_table, key, id, hash_code);

  method = (NILP (components)
	    ? COMPOSITION_RELATIVE
	    : ((FIXNUMP (components) || STRINGP (components))
	       ? COMPOSITION_WITH_ALTCHARS
	       : COMPOSITION_WITH_RULE_ALTCHARS));

  glyph_len = (method == COMPOSITION_WITH_RULE_ALTCHARS
	       ? (ASIZE (key) + 1) / 2
	       : ASIZE (key));

  if (GLYPH_LEN_MAX < glyph_len)
    memory_full (SIZE_MAX);

  /* Register the composition in composition_table.  */
  cmp = xmalloc (sizeof *cmp);

  cmp->method = method;
  cmp->hash_index = hash_index;
  cmp->glyph_len = glyph_len;
  cmp->offsets = xnmalloc (glyph_len, 2 * sizeof *cmp->offsets);
  cmp->font = NULL;

  if (cmp->method != COMPOSITION_WITH_RULE_ALTCHARS)
    {
      /* Relative composition.  */
      cmp->width = 0;
      for (ptrdiff_t i = 0; i < glyph_len; i++)
	{
	  int this_width;
	  ch = XFIXNUM (key_contents[i]);
	  /* TAB in a composition means display glyphs with padding
	     space on the left or right.  */
	  this_width = (ch == '\t' ? 1 : CHARACTER_WIDTH (ch));
	  if (cmp->width < this_width)
	    cmp->width = this_width;
	}
    }
  else
    {
      /* Rule-base composition.  */
      double leftmost = 0.0, rightmost;

      ch = XFIXNUM (key_contents[0]);
      rightmost = ch != '\t' ? CHARACTER_WIDTH (ch) : 1;

      for (ptrdiff_t i = 1; i < glyph_len; i += 2)
	{
	  int rule, gref, nref;
	  int this_width;
	  double this_left;

	  rule = XFIXNUM (key_contents[i]);
	  ch = XFIXNUM (key_contents[i + 1]);
	  this_width = ch != '\t' ? CHARACTER_WIDTH (ch) : 1;

	  /* A composition rule is specified by an integer value
	     that encodes global and new reference points (GREF and
	     NREF).  GREF and NREF are specified by numbers as
	     below:
		0---1---2 -- ascent
		|       |
		|       |
		|       |
		9--10--11 -- center
		|       |
	     ---3---4---5--- baseline
		|       |
		6---7---8 -- descent
	  */
	  COMPOSITION_DECODE_REFS (rule, gref, nref);
	  this_left = (leftmost
		       + (gref % 3) * (rightmost - leftmost) / 2.0
		       - (nref % 3) * this_width / 2.0);

	  if (this_left < leftmost)
	    leftmost = this_left;
	  if (this_left + this_width > rightmost)
	    rightmost = this_left + this_width;
	}

      cmp->width = rightmost - leftmost;
      if (cmp->width < (rightmost - leftmost))
	/* To get a ceiling integer value.  */
	cmp->width++;
    }

  composition_table[n_compositions] = cmp;

  return n_compositions++;

 invalid_composition:
  /* Would it be better to remove this 'composition property?  */
  return -1;
}


/* Finds a static composition at POS of OBJECT, which defaults
   to the current buffer.

   Sets *START and *END to the boundaries of the composition.
   Sets *PROP to the 'composition property.

   A valid (non-negative) LIMIT scans for a composition nearest POS
   between POS and LIMIT.

   Return true if a composition is found.  */

bool
find_composition (ptrdiff_t pos, ptrdiff_t limit,
		  ptrdiff_t *start, ptrdiff_t *end,
		  Lisp_Object *prop, Lisp_Object object)
{
  Lisp_Object val;

  if (get_property_and_range (pos, Qcomposition, prop, start, end, object))
    return true;

  if (limit < 0 || limit == pos)
    return false;

  if (limit > pos)		/* search forward */
    {
      val = Fnext_single_property_change (make_fixnum (pos), Qcomposition,
					  object, make_fixnum (limit));
      pos = XFIXNUM (val);
      if (pos == limit)
	return false;
    }
  else				/* search backward */
    {
      if (get_property_and_range (pos - 1, Qcomposition, prop, start, end,
				  object))
	return true;
      val = Fprevious_single_property_change (make_fixnum (pos), Qcomposition,
					      object, make_fixnum (limit));
      pos = XFIXNUM (val);
      if (pos == limit)
	return false;
      pos--;
    }
  get_property_and_range (pos, Qcomposition, prop, start, end, object);
  return true;
}

/* Run a proper function to adjust the composition sitting between
   FROM and TO with property PROP.  */

static void
run_composition_function (ptrdiff_t from, ptrdiff_t to, Lisp_Object prop)
{
  Lisp_Object func;
  ptrdiff_t start, end;

  func = COMPOSITION_MODIFICATION_FUNC (prop);
  /* If an invalid composition precedes or follows, try to make them
     valid too.  */
  if (from > BEGV
      && find_composition (from - 1, -1, &start, &end, &prop, Qnil)
      && !composition_valid_p (start, end, prop))
    from = start;
  if (to < ZV
      && find_composition (to, -1, &start, &end, &prop, Qnil)
      && !composition_valid_p (start, end, prop))
    to = end;
  if (!NILP (Ffboundp (func)))
    call2 (func, make_fixnum (from), make_fixnum (to));
}

/* Make invalid compositions adjacent to or inside FROM and TO valid.
   CHECK_MASK is bitwise `or' of mask bits defined by macros
   CHECK_XXX (see the comment in composite.h).

   It also resets the text-property `auto-composed' to a proper region
   so that automatic character composition works correctly later while
   displaying the region.

   This function is called when a buffer text is changed.  If the
   change is deletion, FROM == TO.  Otherwise, FROM < TO.  */

void
update_compositions (ptrdiff_t from, ptrdiff_t to, int check_mask)
{
  Lisp_Object prop;
  ptrdiff_t start, end;
  /* The beginning and end of the region to set the property
     `auto-composed' to nil.  */
  ptrdiff_t min_pos = from, max_pos = to;

  if (inhibit_modification_hooks)
    return;

  /* If FROM and TO are not in a valid range, do nothing.  */
  if (! (BEGV <= from && from <= to && to <= ZV))
    return;

  if (check_mask & CHECK_HEAD)
    {
      /* FROM should be at composition boundary.  But, insertion or
	 deletion will make two compositions adjacent and
	 indistinguishable when they have same (eq) property.  To
	 avoid it, in such a case, we change the property of the
	 latter to the copy of it.  */
      if (from > BEGV
	  && find_composition (from - 1, -1, &start, &end, &prop, Qnil)
	  && composition_valid_p (start, end, prop))
	{
	  min_pos = start;
	  if (end > to)
	    max_pos = end;
	  if (from < end)
	    Fput_text_property (make_fixnum (from), make_fixnum (end),
				Qcomposition,
				Fcons (XCAR (prop), XCDR (prop)), Qnil);
	  run_composition_function (start, end, prop);
	  from = end;
	}
      else if (from < ZV
	       && find_composition (from, -1, &start, &from, &prop, Qnil)
	       && composition_valid_p (start, from, prop))
	{
	  if (from > to)
	    max_pos = from;
	  run_composition_function (start, from, prop);
	}
    }

  if (check_mask & CHECK_INSIDE)
    {
      /* In this case, we are sure that (check & CHECK_TAIL) is also
         nonzero.  Thus, here we should check only compositions before
         (to - 1).  */
      while (from < to - 1
	     && find_composition (from, to, &start, &from, &prop, Qnil)
	     && composition_valid_p (start, from, prop)
	     && from < to - 1)
	run_composition_function (start, from, prop);
    }

  if (check_mask & CHECK_TAIL)
    {
      if (from < to
	  && find_composition (to - 1, -1, &start, &end, &prop, Qnil)
	  && composition_valid_p (start, end, prop))
	{
	  /* TO should be also at composition boundary.  But,
	     insertion or deletion will make two compositions adjacent
	     and indistinguishable when they have same (eq) property.
	     To avoid it, in such a case, we change the property of
	     the former to the copy of it.  */
	  if (to < end)
	    {
	      Fput_text_property (make_fixnum (start), make_fixnum (to),
				  Qcomposition,
				  Fcons (XCAR (prop), XCDR (prop)), Qnil);
	      max_pos = end;
	    }
	  run_composition_function (start, end, prop);
	}
      else if (to < ZV
	       && find_composition (to, -1, &start, &end, &prop, Qnil)
	       && composition_valid_p (start, end, prop))
	{
	  run_composition_function (start, end, prop);
	  max_pos = end;
	}
    }
  if (min_pos < max_pos)
    {
      specpdl_ref count = SPECPDL_INDEX ();

      specbind (Qinhibit_read_only, Qt);
      specbind (Qinhibit_modification_hooks, Qt);
      specbind (Qinhibit_point_motion_hooks, Qt);
      Fremove_list_of_text_properties (make_fixnum (min_pos),
				       make_fixnum (max_pos),
				       list1 (Qauto_composed), Qnil);
      unbind_to (count, Qnil);
    }
}


/* Modify composition property values in LIST destructively.  LIST is
   a list as returned from text_property_list.  Change values to the
   top-level copies of them so that none of them are `eq'.  */

void
make_composition_value_copy (Lisp_Object list)
{
  Lisp_Object plist, val;

  for (; CONSP (list); list = XCDR (list))
    {
      plist = XCAR (XCDR (XCDR (XCAR (list))));
      while (CONSP (plist) && CONSP (XCDR (plist)))
	{
	  if (EQ (XCAR (plist), Qcomposition)
	      && (val = XCAR (XCDR (plist)), CONSP (val)))
	    XSETCAR (XCDR (plist), Fcons (XCAR (val), XCDR (val)));
	  plist = XCDR (XCDR (plist));
	}
    }
}


/* Make text in the region between START and END a composition that
   has COMPONENTS and MODIFICATION-FUNC.

   If STRING is non-nil, then operate on characters contained between
   indices START and END in STRING.  */

void
compose_text (ptrdiff_t start, ptrdiff_t end, Lisp_Object components,
	      Lisp_Object modification_func, Lisp_Object string)
{
  Lisp_Object prop;

  prop = Fcons (Fcons (make_fixnum (end - start), components),
		modification_func);
  Fput_text_property  (make_fixnum (start), make_fixnum (end),
		       Qcomposition, prop, string);
}

/* Lisp glyph-string handlers.  */

/* Hash table for automatic composition.  The key is a header of a
   lgstring (Lispy glyph-string), and the value is a body of a
   lgstring.  */

static Lisp_Object gstring_hash_table;

Lisp_Object
composition_gstring_lookup_cache (Lisp_Object header)
{
  struct Lisp_Hash_Table *h = XHASH_TABLE (gstring_hash_table);
  ptrdiff_t i = hash_lookup (h, header, NULL);

  return (i >= 0 ? HASH_VALUE (h, i) : Qnil);
}

Lisp_Object
composition_gstring_put_cache (Lisp_Object gstring, ptrdiff_t len)
{
  struct Lisp_Hash_Table *h = XHASH_TABLE (gstring_hash_table);
  Lisp_Object header = LGSTRING_HEADER (gstring);
  Lisp_Object hash = h->test.hashfn (header, h);
  if (len < 0)
    {
      ptrdiff_t glyph_len = LGSTRING_GLYPH_LEN (gstring);
      for (len = 0; len < glyph_len; len++)
	if (NILP (LGSTRING_GLYPH (gstring, len)))
	  break;
    }

  Lisp_Object copy = initialize_vector (len + 2, Qnil);
  LGSTRING_SET_HEADER (copy, Fcopy_sequence (header));
  for (ptrdiff_t i = 0; i < len; i++)
    LGSTRING_SET_GLYPH (copy, i, Fcopy_sequence (LGSTRING_GLYPH (gstring, i)));
  ptrdiff_t id = hash_put (h, LGSTRING_HEADER (copy), copy, hash);
  LGSTRING_SET_ID (copy, make_fixnum (id));
  return copy;
}

Lisp_Object
composition_gstring_from_id (ptrdiff_t id)
{
  struct Lisp_Hash_Table *h = XHASH_TABLE (gstring_hash_table);

  return HASH_VALUE (h, id);
}

/* Remove from the composition hash table every lgstring that
   references the given FONT_OBJECT.  */
void
composition_gstring_cache_clear_font (Lisp_Object font_object)
{
  struct Lisp_Hash_Table *h = XHASH_TABLE (gstring_hash_table);

  for (ptrdiff_t i = 0; i < HASH_TABLE_SIZE (h); ++i)
    {
      Lisp_Object k = HASH_KEY (h, i);

      if (!EQ (k, Qunbound))
	{
	  Lisp_Object gstring = HASH_VALUE (h, i);

	  if (EQ (LGSTRING_FONT (gstring), font_object))
	    hash_remove_from_table (h, k);
	}
    }
}

DEFUN ("clear-composition-cache", Fclear_composition_cache,
       Sclear_composition_cache, 0, 0, 0,
       doc: /* Internal use only.
Clear composition cache.  */)
  (void)
{
  gstring_hash_table = CALLN (Fmake_hash_table, QCtest, Qequal,
			      QCsize, make_fixnum (311));
  /* Fixme: We call Fclear_face_cache to force complete re-building of
     display glyphs.  But, it may be better to call this function from
     Fclear_face_cache instead.  */
  return Fclear_face_cache (Qt);
}

bool
composition_gstring_p (Lisp_Object gstring)
{
  Lisp_Object header;
  ptrdiff_t i;

  if (! VECTORP (gstring) || ASIZE (gstring) < 2)
    return 0;
  header = LGSTRING_HEADER (gstring);
  if (! VECTORP (header) || ASIZE (header) < 2)
    return 0;
  if (! NILP (LGSTRING_FONT (gstring))
      && (! FONT_OBJECT_P (LGSTRING_FONT (gstring))
	  && ! CODING_SYSTEM_P (LGSTRING_FONT (gstring))))
    return 0;
  for (i = 1; i < ASIZE (LGSTRING_HEADER (gstring)); i++)
    if (! FIXNATP (AREF (LGSTRING_HEADER (gstring), i)))
      return 0;
  if (! NILP (LGSTRING_ID (gstring)) && ! FIXNATP (LGSTRING_ID (gstring)))
    return 0;
  for (i = 0; i < LGSTRING_GLYPH_LEN (gstring); i++)
    {
      Lisp_Object glyph = LGSTRING_GLYPH (gstring, i);
      if (NILP (glyph))
	break;
      if (! VECTORP (glyph) || ASIZE (glyph) != LGLYPH_SIZE)
	return 0;
    }
  return 1;
}

int
composition_gstring_width (Lisp_Object gstring, ptrdiff_t from, ptrdiff_t to,
			   struct font_metrics *metrics)
{
  Lisp_Object *glyph;
  int width = 0;

  if (metrics)
    {
      Lisp_Object font_object = LGSTRING_FONT (gstring);

      if (FONT_OBJECT_P (font_object))
	{
	  struct font *font = XFONT_OBJECT (font_object);
	  int font_ascent, font_descent;

	  get_font_ascent_descent (font, &font_ascent, &font_descent);
	  metrics->ascent = font_ascent;
	  metrics->descent = font_descent;
	}
      else
	{
	  metrics->ascent = 1;
	  metrics->descent = 0;
	}
      metrics->width = metrics->lbearing = metrics->rbearing = 0;
    }
  for (glyph = lgstring_glyph_addr (gstring, from); from < to; from++, glyph++)
    {
      int x;

      if (NILP (LGLYPH_ADJUSTMENT (*glyph)))
	width += LGLYPH_WIDTH (*glyph);
      else
	width += LGLYPH_WADJUST (*glyph);
      if (metrics)
	{
	  x = metrics->width + LGLYPH_LBEARING (*glyph) + LGLYPH_XOFF (*glyph);
	  if (metrics->lbearing > x)
	    metrics->lbearing = x;
	  x = metrics->width + LGLYPH_RBEARING (*glyph) + LGLYPH_XOFF (*glyph);
	  if (metrics->rbearing < x)
	    metrics->rbearing = x;
	  metrics->width = width;
	  x = LGLYPH_ASCENT (*glyph) - LGLYPH_YOFF (*glyph);
	  if (metrics->ascent < x)
	    metrics->ascent = x;
	  x = LGLYPH_DESCENT (*glyph) + LGLYPH_YOFF (*glyph);
	  if (metrics->descent < x)
	    metrics->descent = x;
	}
    }
  return width;
}

/* Adjust the width of each grapheme cluster of GSTRING because
   zero-width grapheme clusters are not displayed.  If the width is
   zero, then the width of the last glyph in the cluster is
   incremented.  */

void
composition_gstring_adjust_zero_width (Lisp_Object gstring)
{
  ptrdiff_t from = 0;
  int width = 0;

  for (ptrdiff_t i = 0; ; i++)
    {
      Lisp_Object glyph;

      if (i < LGSTRING_GLYPH_LEN (gstring))
	glyph = LGSTRING_GLYPH (gstring, i);
      else
	glyph = Qnil;

      if (NILP (glyph) || from != LGLYPH_FROM (glyph))
	{
	  eassert (i > 0);
	  Lisp_Object last = LGSTRING_GLYPH (gstring, i - 1);

	  if (width == 0)
	    {
	      if (NILP (LGLYPH_ADJUSTMENT (last)))
		LGLYPH_SET_ADJUSTMENT (last,
				       CALLN (Fvector,
					      make_fixnum (0), make_fixnum (0),
					      make_fixnum (LGLYPH_WIDTH (last)
							   + 1)));
	      else
		ASET (LGLYPH_ADJUSTMENT (last), 2,
		      make_fixnum (LGLYPH_WADJUST (last) + 1));
	    }
	  if (NILP (glyph))
	    break;
	  from = LGLYPH_FROM (glyph);
	  width = 0;
	}
      width += (NILP (LGLYPH_ADJUSTMENT (glyph))
		? LGLYPH_WIDTH (glyph) : LGLYPH_WADJUST (glyph));
    }
}


static Lisp_Object gstring_work;
static Lisp_Object gstring_work_headers;

static Lisp_Object
fill_gstring_header (ptrdiff_t from, ptrdiff_t from_byte,
		     ptrdiff_t to, Lisp_Object font_object, Lisp_Object string)
{
  ptrdiff_t len = to - from;
  if (len == 0)
    error ("Attempt to shape zero-length text");
  eassume (0 < len);
  Lisp_Object header = (len <= 8
			? AREF (gstring_work_headers, len - 1)
			: make_vector (len + 1));

  ASET (header, 0, font_object);
  for (ptrdiff_t i = 0; i < len; i++)
    {
      int c
	= (NILP (string)
	   ? fetch_char_advance_no_check (&from, &from_byte)
	   : fetch_string_char_advance_no_check (string, &from, &from_byte));
      ASET (header, i + 1, make_fixnum (c));
    }
  return header;
}

static void
fill_gstring_body (Lisp_Object gstring)
{
  Lisp_Object font_object = LGSTRING_FONT (gstring);
  Lisp_Object header = AREF (gstring, 0);
  ptrdiff_t len = LGSTRING_CHAR_LEN (gstring);
  ptrdiff_t i;
  struct font *font = NULL;
  unsigned int code;

  if (FONT_OBJECT_P (font_object))
    font = XFONT_OBJECT (font_object);

  for (i = 0; i < len; i++)
    {
      Lisp_Object g = LGSTRING_GLYPH (gstring, i);
      int c = XFIXNAT (AREF (header, i + 1));

      if (NILP (g))
	{
	  g = LGLYPH_NEW ();
	  LGSTRING_SET_GLYPH (gstring, i, g);
	}
      LGLYPH_SET_FROM (g, i);
      LGLYPH_SET_TO (g, i);
      LGLYPH_SET_CHAR (g, c);

      if (font != NULL)
        code = font->driver->encode_char (font, LGLYPH_CHAR (g));
      else
        code = FONT_INVALID_CODE;
      if (code != FONT_INVALID_CODE)
        {
	  font_fill_lglyph_metrics (g, font, code);
        }
      else
	{
	  int width = XFIXNAT (CHAR_TABLE_REF (Vchar_width_table, c));

	  LGLYPH_SET_CODE (g, c);
	  LGLYPH_SET_LBEARING (g, 0);
	  LGLYPH_SET_RBEARING (g, width);
	  LGLYPH_SET_WIDTH (g, width);
	  LGLYPH_SET_ASCENT (g, 1);
	  LGLYPH_SET_DESCENT (g, 0);
	}
      LGLYPH_SET_ADJUSTMENT (g, Qnil);
    }
  len = LGSTRING_GLYPH_LEN (gstring);
  for (; i < len; i++)
    LGSTRING_SET_GLYPH (gstring, i, Qnil);
}


/* Try to compose the characters at CHARPOS according to composition
   rule RULE ([PATTERN PREV-CHARS FUNC]).  LIMIT limits the characters
   to compose.  STRING, if not nil, is a target string.  WIN is a
   window where the characters are being displayed.  CH is the
   character that triggered the composition check.  If characters are
   successfully composed, return the composition as a glyph-string
   object.  Otherwise return nil.  */

static Lisp_Object
autocmp_chars (Lisp_Object rule, ptrdiff_t charpos, ptrdiff_t bytepos,
	       ptrdiff_t limit, struct window *win, struct face *face,
	       Lisp_Object string, Lisp_Object direction, int ch)
{
  specpdl_ref count = SPECPDL_INDEX ();
  Lisp_Object pos = make_fixnum (charpos);
  ptrdiff_t to;
  ptrdiff_t pt = PT, pt_byte = PT_BYTE;
  Lisp_Object re, font_object, lgstring;
  ptrdiff_t len;

  record_unwind_save_match_data ();
  re = AREF (rule, 0);
  if (NILP (re))
    len = 1;
  else if (! STRINGP (re))
    return unbind_to (count, Qnil);
  else if ((len = fast_looking_at (re, charpos, bytepos, limit, -1, string))
	   > 0)
    {
      if (NILP (string))
	len = BYTE_TO_CHAR (bytepos + len) - charpos;
      else
	len = string_byte_to_char (string, bytepos + len) - charpos;
    }
  if (len <= 0)
    return unbind_to (count, Qnil);
  to = limit = charpos + len;
  font_object = win->frame;
#ifdef HAVE_WINDOW_SYSTEM
  struct frame *f = XFRAME (font_object);
  if (FRAME_WINDOW_P (f))
    {
      font_object = font_range (charpos, bytepos, &to, win, face, string, ch);
      if (! FONT_OBJECT_P (font_object)
	  || (! NILP (re)
	      && to < limit
	      && (fast_looking_at (re, charpos, bytepos, to, -1, string) <= 0)))
	return unbind_to (count, Qnil);
    }
#endif
  lgstring = Fcomposition_get_gstring (pos, make_fixnum (to), font_object,
				       string);
  if (NILP (LGSTRING_ID (lgstring)))
    {
      /* Save point as marker before calling out to lisp.  */
      if (NILP (string))
	record_unwind_protect (restore_point_unwind,
			       build_marker (current_buffer, pt, pt_byte));
      lgstring = safe_call (7, Vauto_composition_function, AREF (rule, 2),
			    pos, make_fixnum (to), font_object, string,
			    direction);
    }
  return unbind_to (count, lgstring);
}

/* Characters of general category Z? or C? are not composable except
   for ZWNJ and ZWJ, and characters of category Zs. */

static bool
char_composable_p (int c)
{
  Lisp_Object val;
  return (c >= ' '
	  && (c == ZERO_WIDTH_NON_JOINER || c == ZERO_WIDTH_JOINER
	      /* Per Unicode TR51, these tag characters can be part of
		 Emoji sequences.  */
	      || (TAG_SPACE <= c && c <= CANCEL_TAG)
	      /* unicode-category-table may not be available during
		 dumping.  */
	      || (CHAR_TABLE_P (Vunicode_category_table)
		  && (val = CHAR_TABLE_REF (Vunicode_category_table, c),
		      (FIXNUMP (val)
		       && (XFIXNUM (val) <= UNICODE_CATEGORY_Zs))))));
}

static inline bool
inhibit_auto_composition (void)
{
  if (NILP (Vauto_composition_mode))
    return true;

  if (STRINGP (Vauto_composition_mode))
    {
      char *name = tty_type_name (Qnil);

      if (name && ! strcmp (SSDATA (Vauto_composition_mode), name))
	return true;
    }

  return false;
}

<<<<<<< HEAD
/* Update cmp_it->stop_pos to the next composition checkpoint between
   CHARPOS and ENDPOS inclusive.

   BYTEPOS may be negative, in which case we compute it.

   If STRING is non-nil, act on it instead of the current buffer.

   Set cmp_it->ch to the automatic composition character, or -1 for a
   static composition, or -2 if neither.  */
=======
/* Update cmp_it->stop_pos to the next position after CHARPOS (and
   BYTEPOS) where character composition may happen.  If BYTEPOS is
   negative, compute it.  ENDPOS is a limit of searching.  If it is
   less than CHARPOS, search backward to ENDPOS+1 assuming that
   set_iterator_to_next works in reverse order.  In this case, if a
   composition closest to CHARPOS is found, set cmp_it->stop_pos to
   the last character of the composition.  STRING, if non-nil, is
   the string (as opposed to a buffer) whose characters should be
   tested for being composable.  INCLUDE_STATIC non-zero means
   consider both static and automatic compositions; if zero, look
   only for potential automatic compositions.

   If no composition is found, set cmp_it->ch to -2.  If a static
   composition is found, set cmp_it->ch to -1.  Otherwise, set
   cmp_it->ch to the character that triggers the automatic
   composition.  */
>>>>>>> b408df11

void
composition_compute_stop_pos (struct composition_it *cmp_it, ptrdiff_t charpos,
			      ptrdiff_t bytepos, ptrdiff_t endpos,
			      Lisp_Object string, bool include_static)
{
  ptrdiff_t start, end;
  Lisp_Object prop;
  cmp_it->id = -1;
  cmp_it->ch = -2;
<<<<<<< HEAD
  cmp_it->reversed_p = false;
  cmp_it->stop_pos = (charpos < endpos)
    ? min (endpos, charpos + 500) // 3ffdafc blamed cafafe0 for hardcoding
    : max (endpos, NILP (string) ? BEGV - 1 : -1);
  if (charpos < cmp_it->stop_pos // R2L doesn't admit static composition
      && find_composition (charpos, cmp_it->stop_pos, &start, &end, &prop, string)
      && start >= charpos // static composition found
=======
  cmp_it->reversed_p = 0;
  cmp_it->stop_pos = endpos;
  if (charpos == endpos)
    return;
  /* Look for static compositions.  */
  /* FIXME: Bidi is not yet handled well in static composition.  */
  if (include_static
      && charpos < endpos
      && find_composition (charpos, endpos, &start, &end, &prop, string)
      && start >= charpos
>>>>>>> b408df11
      && composition_valid_p (start, end, prop))
    {
      cmp_it->ch = -1;
      cmp_it->stop_pos = start;
      return;
    }
  if ((NILP (string)
       && NILP (BVAR (current_buffer, enable_multibyte_characters)))
      || (STRINGP (string) && ! STRING_MULTIBYTE (string))
      || inhibit_auto_composition ())
    return;
  if (bytepos < 0) // then compute it
    bytepos = NILP (string)
      ? CHAR_TO_BYTE (charpos)
      : string_char_to_byte (string, charpos);
  if (charpos < cmp_it->stop_pos) // L2R
    {
<<<<<<< HEAD
      ptrdiff_t initpos = charpos;
      while (charpos < cmp_it->stop_pos)
=======
      if (NILP (string))
	bytepos = CHAR_TO_BYTE (charpos);
      else
	bytepos = string_char_to_byte (string, charpos);
    }

  /* Look for automatic compositions.  */
  start = charpos;
  if (charpos < endpos)
    {
      /* Forward search.  */
      while (charpos < endpos)
>>>>>>> b408df11
	{
	  int c = STRINGP (string)
	    ? fetch_string_char_advance (string, &charpos, &bytepos)
	    : fetch_char_advance (&charpos, &bytepos);
	  Lisp_Object val = CHAR_TABLE_REF (Vcomposition_function_table, c);
	  if (c == '\n')
	    break;
	  if (! NILP (val))
	    {
	      for (EMACS_INT ridx = 0; CONSP (val); val = XCDR (val), ridx++)
		{
		  Lisp_Object elt = XCAR (val);
		  if (VECTORP (elt) && ASIZE (elt) == 3
		      && FIXNATP (AREF (elt, 1))
		      && charpos - 1 - XFIXNAT (AREF (elt, 1)) >= initpos)
		    {
		      cmp_it->rule_idx = ridx;
		      cmp_it->lookback = XFIXNAT (AREF (elt, 1));
		      cmp_it->stop_pos = charpos - 1 - cmp_it->lookback;
		      cmp_it->ch = c;
		      return;
		    }
		}
	    }
	}
      if (charpos == cmp_it->stop_pos
	  && ! (STRINGP (string) && cmp_it->stop_pos == SCHARS (string)))
	/* Characters after CMP_IT->STOP_POS could be composed with ones before;
	   so stop at the safest offset preceding CMP_IT->STOP_POS.  */
	charpos = max (initpos, cmp_it->stop_pos - MAX_AUTO_COMPOSITION_LOOKBACK);
      cmp_it->stop_pos = charpos;
    }
  else if (charpos > cmp_it->stop_pos) // best-efforts R2L
    {
      const ptrdiff_t initpos = charpos, ostop_pos = cmp_it->stop_pos;
      unsigned char *p = NILP (string) ? BYTE_POS_ADDR (bytepos) : SDATA (string) + bytepos;
      int len, c = string_char_and_length (p, &len);
      const ptrdiff_t blimit = bytepos + len;
      while (char_composable_p (c))
	{
	  Lisp_Object val = CHAR_TABLE_REF (Vcomposition_function_table, c);
	  for (EMACS_INT ridx = 0; CONSP (val); val = XCDR (val), ridx++)
	    {
	      Lisp_Object elt = XCAR (val);
	      if (VECTORP (elt) && ASIZE (elt) == 3
		  && FIXNATP (AREF (elt, 1))
		  && charpos - XFIXNAT (AREF (elt, 1)) > ostop_pos)
		{
		  ptrdiff_t back = XFIXNAT (AREF (elt, 1));
		  ptrdiff_t cpos = charpos - back;
		  ptrdiff_t bpos = (back == 0)
		    ? bytepos
		    : (NILP (string)
		       ? CHAR_TO_BYTE (cpos)
		       : string_char_to_byte (string, cpos));
		  ptrdiff_t blen = STRINGP (AREF (elt, 0))
		    ? fast_looking_at (AREF (elt, 0), cpos, bpos, initpos + 1,
				       blimit, string)
		    : 1;
		  if (blen > 0)
		    {
		      /* Make CPOS point to the last character of
			 match.  Note that BLEN is byte-length.  */
		      if (blen > 1)
			{
			  bpos += blen;
			  cpos = NILP (string)
			    ? BYTE_TO_CHAR (bpos) - 1
			    : string_byte_to_char (string, bpos) - 1;
			}
		      back = cpos - (charpos - back);
		      if (cmp_it->stop_pos < cpos
			  || (cmp_it->stop_pos == cpos
			      && cmp_it->lookback < back))
			{
			  cmp_it->rule_idx = ridx;
			  cmp_it->stop_pos = cpos;
			  cmp_it->ch = c;
			  cmp_it->lookback = back;
			  cmp_it->nchars = back + 1;
			}
		    }
		}
	    }
	  if (charpos - 1 == ostop_pos)
	    break;
	  if (STRINGP (string))
	    {
	      p--, bytepos--;
	      while (! CHAR_HEAD_P (*p))
		p--, bytepos--;
	      charpos--;
	    }
	  else
	    {
	      dec_both (&charpos, &bytepos);
	      p = BYTE_POS_ADDR (bytepos);
	    }
	  c = STRING_CHAR (p);
	}
      if (cmp_it->ch >= 0)
	/* We found a position to check.  */
	return;
      /* Skip all uncomposable characters.  */
      if (NILP (string))
	{
	  while (charpos - 1 > ostop_pos && ! char_composable_p (c))
	    {
	      dec_both (&charpos, &bytepos);
	      c = FETCH_MULTIBYTE_CHAR (bytepos);
	    }
	}
      else
	{
	  while (charpos - 1 > ostop_pos && ! char_composable_p (c))
	    {
	      p--;
	      while (! CHAR_HEAD_P (*p))
		p--;
	      charpos--;
	      c = STRING_CHAR (p);
	    }
	}
      cmp_it->stop_pos = charpos;
    }
}

/* Check if the character at CHARPOS (and BYTEPOS) is composed
   (possibly with the following characters) on window W.  ENDPOS limits
   characters to be composed.  FACE, if non-NULL, is a base face of
   the character.  If STRING is not nil, it is a string containing the
   character to check, and CHARPOS and BYTEPOS are indices in the
   string.  In that case, FACE must not be NULL.  BIDI_LEVEL is the bidi
   embedding level of the current paragraph, and is used to calculate the
   direction argument to pass to the font shaper; value of -1 means the
   caller doesn't know the embedding level (used by callers which didn't
   invoke the display routines that perform bidi-display-reordering).

   If the character is composed, setup members of CMP_IT (id, nglyphs,
   from, to, reversed_p), and return true.  Otherwise, update
   CMP_IT->stop_pos, and return false.  */

bool
composition_reseat_it (struct composition_it *cmp_it, ptrdiff_t charpos,
		       ptrdiff_t bytepos, ptrdiff_t endpos, struct window *w,
		       signed char bidi_level, struct face *face, Lisp_Object string)
{
  if (cmp_it->ch == -2)
    {
      composition_compute_stop_pos (cmp_it, charpos, bytepos, endpos, string,
				    true);
      if (cmp_it->ch == -2 || cmp_it->stop_pos != charpos)
	/* The current position is not composed.  */
	return 0;
    }

  if (endpos < 0)
    endpos = NILP (string) ? BEGV : 0;

  if (cmp_it->ch < 0)
    {
      /* We are looking at a static composition.  */
      ptrdiff_t start, end;
      Lisp_Object prop;

      find_composition (charpos, -1, &start, &end, &prop, string);
      cmp_it->id = get_composition_id (charpos, bytepos, end - start,
				       prop, string);
      if (cmp_it->id < 0)
	goto no_composition;
      cmp_it->nchars = end - start;
      cmp_it->nglyphs = composition_table[cmp_it->id]->glyph_len;
    }
  else if (w)
    {
      Lisp_Object lgstring = Qnil;
      Lisp_Object val, elt, direction = Qnil;

      val = CHAR_TABLE_REF (Vcomposition_function_table, cmp_it->ch);
      for (EMACS_INT i = 0; i < cmp_it->rule_idx; i++, val = XCDR (val))
	continue;
      if (charpos < endpos)
	{
	  if (bidi_level < 0)
	    direction = Qnil;
	  else if ((bidi_level & 1) == 0)
	    direction = QL2R;
	  else
	    direction = QR2L;
	  for (; CONSP (val); val = XCDR (val))
	    {
	      elt = XCAR (val);
	      if (! VECTORP (elt) || ASIZE (elt) != 3
		  || ! FIXNUMP (AREF (elt, 1)))
		continue;
	      if (XFIXNAT (AREF (elt, 1)) != cmp_it->lookback)
		goto no_composition;
	      lgstring = autocmp_chars (elt, charpos, bytepos, endpos,
					w, face, string, direction, cmp_it->ch);
	      if (composition_gstring_p (lgstring))
		break;
	      lgstring = Qnil;
	      /* Composition failed perhaps because the font doesn't
		 support sufficient range of characters.  Try the
		 other composition rules if any.  */
	    }
	  cmp_it->reversed_p = false;
	}
      else
	{
	  ptrdiff_t cpos = charpos, bpos = bytepos;

	  cmp_it->reversed_p = true;
	  elt = XCAR (val);
	  if (cmp_it->lookback > 0)
	    {
	      cpos = charpos - cmp_it->lookback;
	      /* Reject the composition if it starts before ENDPOS,
		 which here can only happen if
		 composition-break-at-point is non-nil and point is
		 inside the composition.  */
	      if (cpos < endpos)
		{
		  eassert (composition_break_at_point);
		  eassert (endpos == PT);
		  goto no_composition;
		}
	      if (STRINGP (string))
		bpos = string_char_to_byte (string, cpos);
	      else
		bpos = CHAR_TO_BYTE (cpos);
	    }
	  /* The bidi_level < 0 case below strictly speaking should
	     never happen, since we get here when bidi scan direction
	     is backward in the buffer, which can only happen if the
	     display routines were called to perform the bidi
	     reordering.  But it doesn't harm to test for that, and
	     avoid someone raising their brows and thinking it's a
	     subtle bug...  */
	  if (bidi_level < 0)
	    direction = Qnil;
	  else if ((bidi_level & 1) == 0)
	    direction = QL2R;
	  else
	    direction = QR2L;
	  lgstring = autocmp_chars (elt, cpos, bpos, charpos + 1, w, face,
				    string, direction, cmp_it->ch);
	  if (! composition_gstring_p (lgstring)
	      || cpos + LGSTRING_CHAR_LEN (lgstring) - 1 != charpos)
	    /* Composition failed or didn't cover the current
	       character.  */
	    goto no_composition;
	}
      if (NILP (lgstring))
	goto no_composition;
      if (NILP (LGSTRING_ID (lgstring)))
	lgstring = composition_gstring_put_cache (lgstring, -1);
      cmp_it->id = XFIXNUM (LGSTRING_ID (lgstring));
      int i;
      for (i = 0; i < LGSTRING_GLYPH_LEN (lgstring); i++)
	if (NILP (LGSTRING_GLYPH (lgstring, i)))
	  break;
      cmp_it->nglyphs = i;
      cmp_it->from = 0;
      cmp_it->to = i;
    }
  else
    goto no_composition;
  return 1;

 no_composition:
  if (charpos == endpos)
    return 0;
  if (charpos < endpos)
    {
      charpos++;
      if (NILP (string))
	bytepos += next_char_len (bytepos);
      else
	bytepos += BYTES_BY_CHAR_HEAD (*(SDATA (string) + bytepos));
    }
  else
    {
      charpos--;
      /* BYTEPOS is calculated in composition_compute_stop_pos */
      bytepos = -1;
    }
  if (cmp_it->reversed_p)
    endpos = -1;
  composition_compute_stop_pos (cmp_it, charpos, bytepos, endpos, string, true);
  return 0;
}

/* Update charpos, nchars, nbytes, and width of the current grapheme
   cluster.

   If the composition is static or automatic in L2R context, the
   cluster is identified by CMP_IT->from, and CHARPOS is the position
   of the first character of the cluster.  In this case, update
   CMP_IT->to too.

   If the composition is automatic in R2L context, the cluster is
   identified by CMP_IT->to, and CHARPOS is the position of the last
   character of the cluster.  In this case, update CMP_IT->from too.

   The return value is the character code of the first character of
   the cluster, or -1 if the composition is somehow broken.  */

int
composition_update_it (struct composition_it *cmp_it, ptrdiff_t charpos, ptrdiff_t bytepos, Lisp_Object string)
{
  int i;
  int c UNINIT;

  if (cmp_it->ch < 0)
    {
      /* static composition */
      struct composition *cmp = composition_table[cmp_it->id];

      cmp_it->charpos = charpos;
      cmp_it->to = cmp_it->nglyphs;
      if (cmp_it->nglyphs == 0)
	c = -1;
      else
	{
	  for (i = 0; i < cmp->glyph_len; i++)
	    /* TAB in a composition means display glyphs with padding
	       space on the left or right.  */
	    if ((c = COMPOSITION_GLYPH (cmp, i)) != '\t')
	      break;
	  if (c == '\t')
	    c = ' ';
	}
      cmp_it->width = cmp->width;
      charpos += cmp_it->nchars;
      if (STRINGP (string))
	cmp_it->nbytes = string_char_to_byte (string, charpos) - bytepos;
      else
	cmp_it->nbytes = CHAR_TO_BYTE (charpos) - bytepos;
    }
  else
    {
      /* Automatic composition.  */
      Lisp_Object gstring = composition_gstring_from_id (cmp_it->id);
      Lisp_Object glyph;
      ptrdiff_t from;

      if (cmp_it->nglyphs == 0)
	{
	  cmp_it->nchars = LGSTRING_CHAR_LEN (gstring);
	  cmp_it->width = 0;
	  cmp_it->from = cmp_it->to = 0;
	  return -1;
	}
      if (! cmp_it->reversed_p)
	{
	  glyph = LGSTRING_GLYPH (gstring, cmp_it->from);
	  from = LGLYPH_FROM (glyph);
	  for (cmp_it->to = cmp_it->from + 1; cmp_it->to < cmp_it->nglyphs;
	       cmp_it->to++)
	    {
	      glyph = LGSTRING_GLYPH (gstring, cmp_it->to);
	      if (LGLYPH_FROM (glyph) != from)
		break;
	    }
	  cmp_it->charpos = charpos;
	}
      else
	{
	  glyph = LGSTRING_GLYPH (gstring, cmp_it->to - 1);
	  from = LGLYPH_FROM (glyph);
	  cmp_it->charpos = charpos - (LGLYPH_TO (glyph) - from);
	  for (cmp_it->from = cmp_it->to - 1; cmp_it->from > 0;
	       cmp_it->from--)
	    {
	      glyph = LGSTRING_GLYPH (gstring, cmp_it->from - 1);
	      if (LGLYPH_FROM (glyph) != from)
		break;
	    }
	}
      glyph = LGSTRING_GLYPH (gstring, cmp_it->from);
      cmp_it->nchars = LGLYPH_TO (glyph) + 1 - from;
      cmp_it->nbytes = 0;
      cmp_it->width = 0;
      for (i = cmp_it->nchars - 1; i >= 0; i--)
	{
	  c = XFIXNUM (LGSTRING_CHAR (gstring, from + i));
	  cmp_it->nbytes += CHAR_BYTES (c);
	  cmp_it->width += CHARACTER_WIDTH (c);
	}
    }
  return c;
}


struct position_record
{
  ptrdiff_t pos, pos_byte;
  unsigned char *p;
};

/* Update the members of POSITION to the next character boundary.  */
#define FORWARD_CHAR(POSITION, STOP)					\
  do {									\
    (POSITION).pos++;							\
    if ((POSITION).pos == (STOP))					\
      {									\
	(POSITION).p = GAP_END_ADDR;					\
	(POSITION).pos_byte = GPT_BYTE;					\
      }									\
    else								\
      {									\
	(POSITION).pos_byte += BYTES_BY_CHAR_HEAD (*((POSITION).p));	\
	(POSITION).p += BYTES_BY_CHAR_HEAD (*((POSITION).p));		\
      }									\
  } while (0)

/* Update the members of POSITION to the previous character boundary.  */
#define BACKWARD_CHAR(POSITION, STOP)		\
  do {						\
    if ((POSITION).pos == (STOP))		\
      (POSITION).p = GPT_ADDR;			\
    do {					\
      (POSITION).pos_byte--;			\
      (POSITION).p--;				\
    } while (! CHAR_HEAD_P (*((POSITION).p)));	\
    (POSITION).pos--;				\
  } while (0)

/* Finds an automatic composition at POS of STRING, which defaults
   to the current buffer.

   A valid (non-negative) LIMIT scans for a composition nearest POS
   between POS and LIMIT.

   Upon finding a composition, sets *GSTRING to its Lispy glyph-string,
   sets *START and *END to its bounds, and returns true.
   Otherwise, sets *GSTRING to nil, and returns false.  */

bool
find_automatic_composition (ptrdiff_t pos, ptrdiff_t limit,
			    ptrdiff_t *start, ptrdiff_t *end,
			    Lisp_Object *gstring, Lisp_Object string)
{
  ptrdiff_t head, tail, head_min, tail_max, stop;
  struct position_record cur = { pos, 0, 0 };
  struct position_record restore_cur;
  struct window *w;
  Lisp_Object window = Fget_buffer_window (Fcurrent_buffer (), Qnil);
  *gstring = Qnil;
  if (NILP (window))
    return false;
  w = XWINDOW (window);

  if (limit < 0)
    limit = pos; /* invalid LIMIT means point check at POS */

  if (NILP (string))
    {
      /* Operate on current buffer.  */
      stop = GPT;
      head_min = BEGV;
      tail_max = ZV;
      cur.pos_byte = CHAR_TO_BYTE (cur.pos);
      cur.p = BYTE_POS_ADDR (cur.pos_byte);
    }
  else
    {
      stop = -1;
      head_min = 0;
      tail_max = SCHARS (string);
      cur.pos_byte = string_char_to_byte (string, cur.pos);
      cur.p = SDATA (string) + cur.pos_byte;
    }

  head = max (head_min, min (pos, limit) - MAX_AUTO_COMPOSITION_LOOKBACK);
  tail = (pos < limit)
    ? min (tail_max, limit + MAX_AUTO_COMPOSITION_LOOKBACK)
    : min (tail_max, pos + 1 + MAX_AUTO_COMPOSITION_LOOKBACK);

  /*
                   -- character after POS is ... --
                   not composable         composable
     LIMIT <= POS  (1)                    (3)
     POS < LIMIT   (2)                    (4)
  */
  do
    {
      if (! char_composable_p (STRING_CHAR (cur.p)))
	{
	  if (pos < limit)  /* case (2), easy */
	    goto search_forward;
	  else /* case (1), become case (3).  */
	    {
	      int c;
	      do {
		if (cur.pos <= limit)
		  return false;
		BACKWARD_CHAR (cur, stop);
		c = STRING_CHAR (cur.p);
	      } while (! char_composable_p (c));
	      tail = cur.pos + 1;
	    }
	}

      /* Now we're assured case (3) or case(4).  Character after
         preceding non-composable is our search start.  */
      for (struct position_record candidate = cur;
	   cur.pos >= head;
	   cur = candidate)
	{
	  BACKWARD_CHAR (candidate, stop);
	  if (! char_composable_p (STRING_CHAR (candidate.p)))
	    break;
	}

    search_forward:
      restore_cur = cur;
      while (cur.pos < tail)
	{
	  int c = STRING_CHAR (cur.p);
	  Lisp_Object candidate = Qnil;
	  struct position_record probe;

	  for (Lisp_Object val = CHAR_TABLE_REF (Vcomposition_function_table, c);
	       CONSP (val) && NILP (candidate); val = XCDR (val))
	    {
	      Lisp_Object elt = XCAR (val);
	      if (VECTORP (elt) && ASIZE (elt) == 3 && FIXNATP (AREF (elt, 1)))
		{
		  EMACS_INT probe_min = cur.pos - XFIXNAT (AREF (elt, 1));
		  if (probe_min < head
		      || (pos < limit
			  ? limit <= probe_min
			  : pos < probe_min))
		    continue;

		  for (probe = cur; probe_min < probe.pos; )
		    BACKWARD_CHAR (probe, stop);

		  candidate = autocmp_chars (elt, probe.pos, probe.pos_byte,
					     tail_max, w, NULL, string, Qnil, c);
		  /* Arbitrary Vauto_composition_function could have
		     sweep_buffers() or sweep_strings() a relocation.  */
		  cur.p = (NILP (string)
			   ? BYTE_POS_ADDR (cur.pos_byte)
			   : SDATA (string) + cur.pos_byte);
		}
	    }

	  if (NILP (candidate))
	    FORWARD_CHAR (cur, stop);
	  else
	    {
	      *start = probe.pos;
	      cur.pos = *end = probe.pos + LGSTRING_CHAR_LEN (candidate);
	      cur.pos_byte = (NILP (string)
			      ? CHAR_TO_BYTE (cur.pos)
			      : string_char_to_byte (string, cur.pos));
	      cur.p = (NILP (string)
		       ? BYTE_POS_ADDR (cur.pos_byte)
		       : SDATA (string) + cur.pos_byte);
	      if (pos < limit
		  ? pos < *end
		  : *start <= pos && pos < *end)
		{
		  *gstring = candidate;
		  break;
		}
	    }
	}
      cur = restore_cur;
      cur.p = (NILP (string)
	       ? BYTE_POS_ADDR (cur.pos_byte)
	       : SDATA (string) + cur.pos_byte);
      BACKWARD_CHAR (cur, stop);
      /* only need to iterate cases (1) and (3) */
    } while (pos < limit && NILP (*gstring) && cur.pos >= head);
  return ! NILP (*gstring);
}

ptrdiff_t
composition_adjust_point (ptrdiff_t last_pt, ptrdiff_t new_pt)
{
  ptrdiff_t beg, end;
  Lisp_Object val;

  if (new_pt == BEGV || new_pt == ZV)
    return new_pt;

  /* First check for static composition. */
  if (get_property_and_range (new_pt, Qcomposition, &val, &beg, &end, Qnil)
      && composition_valid_p (beg, end, val))
    {
      if (beg < new_pt && (last_pt <= beg || last_pt >= end))
	/* LAST_PT <= BEG < NEW_PT (going forward)
	   -or-
	   BEG < NEW_PT <= END <= LAST_PT (going backward) */
	return (new_pt < last_pt
		? beg /* going backward, move beyond NEW_PT to BEG */
		: end /* going forward, move beyond NEW_PT to END */);
      return new_pt;
    }

  if (NILP (BVAR (current_buffer, enable_multibyte_characters))
      || inhibit_auto_composition ())
    return new_pt;

  /* Next check for automatic composition.  */
  if (! find_automatic_composition (new_pt, (ptrdiff_t) -1, &beg, &end, &val, Qnil)
      || beg == new_pt)
    return new_pt;
  for (ptrdiff_t i = 0; i < LGSTRING_GLYPH_LEN (val); ++i)
    {
      Lisp_Object glyph = LGSTRING_GLYPH (val, i);

      if (NILP (glyph))
	break;
      if (beg + LGLYPH_FROM (glyph) == new_pt)
	return new_pt;
      if (beg + LGLYPH_TO (glyph) >= new_pt)
	return (new_pt < last_pt
		? beg + LGLYPH_FROM (glyph)
		: beg + LGLYPH_TO (glyph) + 1);
    }
  return new_pt;
}

DEFUN ("composition-get-gstring", Fcomposition_get_gstring,
       Scomposition_get_gstring, 4, 4, 0,
       doc: /* Return a glyph-string for characters between FROM and TO.
If the glyph string is for graphic display, FONT-OBJECT must be
a font-object to use for those characters.
Otherwise (for terminal display), FONT-OBJECT must be a terminal ID, a
frame, or nil for the selected frame's terminal device.

If the optional 4th argument STRING is not nil, it is a string
containing the target characters between indices FROM and TO,
which are treated as in `substring'.  Otherwise FROM and TO are
character positions in current buffer; they can be in either order,
and can be integers or markers.

A glyph-string is a vector containing information about how to display
a specific character sequence.  The format is:
   [HEADER ID GLYPH ...]

HEADER is a vector of this form:
    [FONT-OBJECT CHAR ...]
where
    FONT-OBJECT is a font-object for all glyphs in the glyph-string,
    or the terminal coding system of the specified terminal.
    CHARs are characters to be composed by GLYPHs.

ID is an identification number of the glyph-string.  It may be nil if
not yet shaped.

GLYPH is a vector whose elements have this form:
    [ FROM-IDX TO-IDX C CODE WIDTH LBEARING RBEARING ASCENT DESCENT
      [ [X-OFF Y-OFF WADJUST] | nil] ]
where
    FROM-IDX and TO-IDX are used internally and should not be touched.
    C is the character of the glyph.
    CODE is the glyph-code of C in FONT-OBJECT.
    WIDTH thru DESCENT are the metrics (in pixels) of the glyph.
    X-OFF and Y-OFF are offsets to the base position for the glyph.
    WADJUST is the adjustment to the normal width of the glyph.

If GLYPH is nil, the remaining elements of the glyph-string vector
should be ignored.  */)
  (Lisp_Object from, Lisp_Object to, Lisp_Object font_object, Lisp_Object string)
{
  Lisp_Object gstring, header;
  ptrdiff_t frompos, frombyte, topos;

  if (! FONT_OBJECT_P (font_object))
    {
      struct coding_system *coding;
      struct terminal *terminal = decode_live_terminal (font_object);

      coding = ((TERMINAL_TERMINAL_CODING (terminal)->common_flags
		 & CODING_REQUIRE_ENCODING_MASK)
		? TERMINAL_TERMINAL_CODING (terminal) : &safe_terminal_coding);
      font_object = CODING_ID_NAME (coding->id);
    }

  if (NILP (string))
    {
      if (NILP (BVAR (current_buffer, enable_multibyte_characters)))
	error ("Attempt to shape unibyte text");
      validate_region (&from, &to);
      frompos = XFIXNAT (from);
      topos = XFIXNAT (to);
      frombyte = CHAR_TO_BYTE (frompos);
    }
  else
    {
      CHECK_STRING (string);
      ptrdiff_t chars = SCHARS (string);
      validate_subarray (string, from, to, chars, &frompos, &topos);
      if (! STRING_MULTIBYTE (string))
	{
	  ptrdiff_t i;

	  for (i = SBYTES (string) - 1; i >= 0; i--)
	    if (!ASCII_CHAR_P (SREF (string, i)))
	      error ("Attempt to shape unibyte text");
	  /* STRING is a pure-ASCII string, so we can convert it (or,
	     rather, its copy) to multibyte and use that thereafter.  */
	  /* FIXME: Not clear why we need to do that: AFAICT the rest of
             the code should work on an ASCII-only unibyte string just
             as well (bug#56347).  */
	  string = make_multibyte_string (SSDATA (string), chars, chars);
	}
      frombyte = string_char_to_byte (string, frompos);
    }

  header = fill_gstring_header (frompos, frombyte,
				topos, font_object, string);
  gstring = composition_gstring_lookup_cache (header);
  if (! NILP (gstring))
    return gstring;

  if (LGSTRING_GLYPH_LEN (gstring_work) < topos - frompos)
    gstring_work = initialize_vector (topos - frompos + 2, Qnil);
  LGSTRING_SET_HEADER (gstring_work, header);
  LGSTRING_SET_ID (gstring_work, Qnil);
  fill_gstring_body (gstring_work);
  return gstring_work;
}


/* Emacs Lisp APIs.  */

DEFUN ("compose-region-internal", Fcompose_region_internal,
       Scompose_region_internal, 2, 4, 0,
       doc: /* Internal use only.

Compose text in the region between START and END.
Optional 3rd and 4th arguments are COMPONENTS and MODIFICATION-FUNC
for the composition.  See `compose-region' for more details.  */)
  (Lisp_Object start, Lisp_Object end, Lisp_Object components, Lisp_Object modification_func)
{
  validate_region (&start, &end);
  if (!NILP (components)
      && !FIXNUMP (components)
      && !CONSP (components)
      && !STRINGP (components))
    CHECK_VECTOR (components);

  compose_text (XFIXNUM (start), XFIXNUM (end), components, modification_func, Qnil);
  return Qnil;
}

DEFUN ("compose-string-internal", Fcompose_string_internal,
       Scompose_string_internal, 3, 5, 0,
       doc: /* Internal use only.

Compose text between indices START and END of STRING, where
START and END are treated as in `substring'.  Optional 4th
and 5th arguments are COMPONENTS and MODIFICATION-FUNC
for the composition.  See `compose-string' for more details.  */)
  (Lisp_Object string, Lisp_Object start, Lisp_Object end,
   Lisp_Object components, Lisp_Object modification_func)
{
  ptrdiff_t from, to;

  CHECK_STRING (string);
  validate_subarray (string, start, end, SCHARS (string), &from, &to);
  compose_text (from, to, components, modification_func, string);
  return string;
}

DEFUN ("find-composition-internal", Ffind_composition_internal,
       Sfind_composition_internal, 4, 4, 0,
       doc: /* Internal use only.

Return information about composition at or nearest to position POS.
See `find-composition' for more details.  */)
  (Lisp_Object pos, Lisp_Object limit, Lisp_Object string, Lisp_Object detail_p)
{
  Lisp_Object prop, tail, gstring;
  ptrdiff_t start, end, from, to;
  int id;

  EMACS_INT fixed_pos = fix_position (pos);
  if (!NILP (limit))
    to = clip_to_bounds (PTRDIFF_MIN, fix_position (limit), ZV);
  else
    to = -1;

  if (!NILP (string))
    {
      CHECK_STRING (string);
      if (! (0 <= fixed_pos && fixed_pos <= SCHARS (string)))
	args_out_of_range (string, pos);
    }
  else
    {
      if (! (BEGV <= fixed_pos && fixed_pos <= ZV))
	args_out_of_range (Fcurrent_buffer (), pos);
    }
  from = fixed_pos;

  if (!find_composition (from, to, &start, &end, &prop, string))
    {
      if (((NILP (string)
	    && !NILP (BVAR (current_buffer, enable_multibyte_characters)))
	   || (!NILP (string) && STRING_MULTIBYTE (string)))
	  && ! inhibit_auto_composition ()
	  && find_automatic_composition (from, to, &start, &end, &gstring, string))
	return list3 (make_fixnum (start), make_fixnum (end), gstring);
      return Qnil;
    }
  if (! (start <= fixed_pos && fixed_pos < end))
    {
      ptrdiff_t s, e;

      if (find_automatic_composition (from, to, &s, &e, &gstring, string)
	  && (e <= fixed_pos ? e > end : s < start))
	return list3 (make_fixnum (s), make_fixnum (e), gstring);
    }
  if (!composition_valid_p (start, end, prop))
    return list3 (make_fixnum (start), make_fixnum (end), Qnil);
  if (NILP (detail_p))
    return list3 (make_fixnum (start), make_fixnum (end), Qt);

  if (composition_registered_p (prop))
    id = COMPOSITION_ID (prop);
  else
    {
      ptrdiff_t start_byte = (NILP (string)
			      ? CHAR_TO_BYTE (start)
			      : string_char_to_byte (string, start));
      id = get_composition_id (start, start_byte, end - start, prop, string);
    }

  if (id >= 0)
    {
      Lisp_Object components, relative_p, mod_func;
      enum composition_method method = composition_method (prop);
      int width = composition_table[id]->width;

      components = Fcopy_sequence (COMPOSITION_COMPONENTS (prop));
      relative_p = (method == COMPOSITION_WITH_RULE_ALTCHARS
		    ? Qnil : Qt);
      mod_func = COMPOSITION_MODIFICATION_FUNC (prop);
      tail = list4 (components, relative_p, mod_func, make_fixnum (width));
    }
  else
    tail = Qnil;

  return Fcons (make_fixnum (start), Fcons (make_fixnum (end), tail));
}

static int
compare_composition_rules (const void *r1, const void *r2)
{
  Lisp_Object vec1 = *(Lisp_Object *)r1, vec2 = *(Lisp_Object *)r2;

  return XFIXNAT (AREF (vec2, 1)) - XFIXNAT (AREF (vec1, 1));
}

DEFUN ("composition-sort-rules", Fcomposition_sort_rules,
       Scomposition_sort_rules, 1, 1, 0,
       doc: /* Sort composition RULES by their LOOKBACK parameter.

If RULES include just one rule, return RULES.
Otherwise, return a new list of rules where all the rules are
arranged in decreasing order of the LOOKBACK parameter of the
rules (the second element of the rule's vector).  This is required
when combining composition rules from different sources, because
of the way buffer text is examined for matching one of the rules.  */)
  (Lisp_Object rules)
{
  ptrdiff_t nrules;
  USE_SAFE_ALLOCA;

  CHECK_LIST (rules);
  nrules = list_length (rules);
  if (nrules > 1)
    {
      ptrdiff_t i;
      Lisp_Object *sortvec;

      SAFE_NALLOCA (sortvec, 1, nrules);
      for (i = 0; i < nrules; i++)
	{
	  Lisp_Object elt = XCAR (rules);
	  if (VECTORP (elt) && ASIZE (elt) == 3 && FIXNATP (AREF (elt, 1)))
	    sortvec[i] = elt;
	  else
	    error ("Invalid composition rule in RULES argument");
	  rules = XCDR (rules);
	}
      qsort (sortvec, nrules, sizeof (Lisp_Object), compare_composition_rules);
      rules = Flist (nrules, sortvec);
      SAFE_FREE ();
    }

  return rules;
}


void
syms_of_composite (void)
{
  int i;

  DEFSYM (Qcomposition, "composition");

  /* Make a hash table for static composition.  */
  /* We used to make the hash table weak so that unreferenced
     compositions can be garbage-collected.  But, usually once
     created compositions are repeatedly used in an Emacs session,
     and thus it's not worth to save memory in such a way.  So, we
     make the table not weak.  */
  Lisp_Object args[] = {QCtest, Qequal, QCsize, make_fixnum (311)};
  composition_hash_table = CALLMANY (Fmake_hash_table, args);
  staticpro (&composition_hash_table);

  /* Make a hash table for glyph-string.  */
  gstring_hash_table = CALLMANY (Fmake_hash_table, args);
  staticpro (&gstring_hash_table);

  staticpro (&gstring_work_headers);
  gstring_work_headers = initialize_vector (8, Qnil);
  for (i = 0; i < 8; i++)
    ASET (gstring_work_headers, i, initialize_vector (i + 2, Qnil));
  staticpro (&gstring_work);
  gstring_work = initialize_vector (10, Qnil);

  /* Text property 'composition should be nonsticky by default.  */
  Vtext_property_default_nonsticky
    = Fcons (Fcons (Qcomposition, Qt), Vtext_property_default_nonsticky);

  DEFVAR_LISP ("compose-chars-after-function", Vcompose_chars_after_function,
	       doc: /* Function to adjust composition of buffer text.

This function is called with three arguments: FROM, TO, and OBJECT.
FROM and TO specify the range of text whose composition should be
adjusted.  OBJECT, if non-nil, is a string that contains the text.

This function is called after a text with 'composition property is
inserted or deleted to keep 'composition property of buffer text
valid.

The default value is the function `compose-chars-after'.  */);
  Vcompose_chars_after_function = intern_c_string ("compose-chars-after");

  DEFSYM (Qauto_composed, "auto-composed");

  DEFVAR_LISP ("auto-composition-mode", Vauto_composition_mode,
	       doc: /* Non-nil if Auto-Composition mode is enabled.
Use the command `auto-composition-mode' to change this variable.

If this variable is a string, `auto-composition-mode' will be disabled in
buffers displayed on a terminal whose type, as reported by `tty-type',
compares equal to that string.  */);
  Vauto_composition_mode = Qt;

  DEFVAR_LISP ("auto-composition-function", Vauto_composition_function,
	       doc: /* Function to call to compose characters automatically.
This function is called from the display engine with 6 arguments:
FUNC, FROM, TO, FONT-OBJECT, STRING, and DIRECTION.

FUNC is the function to compose characters.  On text-mode display,
FUNC is ignored and `compose-gstring-for-terminal' is used instead.

If STRING is nil, the function must compose characters in the region
between FROM and TO in the current buffer.

Otherwise, STRING is a string, and FROM and TO are indices into the
string.  In this case, the function must compose characters in the
string.

FONT-OBJECT is the font to use, or nil if characters are to be
composed on a text-mode display.

DIRECTION is the bidi directionality of the text to shape.  It could
be L2R or R2L, or nil if unknown.  */);
  Vauto_composition_function = Qnil;

  DEFVAR_LISP ("composition-function-table", Vcomposition_function_table,
	       doc: /* Char-table of functions for automatic character composition.
For each character that has to be composed automatically with
preceding and/or following characters, this char-table contains
a function to call to compose that character.

The element at index C in the table, if non-nil, is a list of
composition rules of the form ([PATTERN PREV-CHARS FUNC] ...);
the rules must be specified in the descending order of PREV-CHARS
values.

PATTERN is a regular expression which C and the surrounding
characters must match.

PREV-CHARS is a non-negative integer (less than 4) specifying how many
characters before C to check the matching with PATTERN.  If it is 0,
PATTERN must match C and the following characters.  If it is 1,
PATTERN must match a character before C and the following characters.

If PREV-CHARS is 0, PATTERN can be nil, which means that the
single character C should be composed.

FUNC is a function to return a glyph-string representing a
composition of the characters that match PATTERN.  It is
called with one argument GSTRING.

GSTRING is a template of a glyph-string to return.  It is already
filled with a proper header for the characters to compose, and
glyphs corresponding to those characters one by one.  The
function must return a new glyph-string with the same header as
GSTRING, or modify GSTRING itself and return it.

See also the documentation of `auto-composition-mode'.  */);
  Vcomposition_function_table = Fmake_char_table (Qnil, Qnil);

  DEFVAR_LISP ("auto-composition-emoji-eligible-codepoints", Vauto_composition_emoji_eligible_codepoints,
	       doc: /* List of codepoints for which auto-composition will check for an emoji font.

These are codepoints which have Emoji_Presentation = No, and thus by
default are not displayed as emoji.  In certain circumstances, such as
when followed by U+FE0F (VS-16) the emoji font should be used for
them anyway.

This list is auto-generated, you should not need to modify it.  */);
  Vauto_composition_emoji_eligible_codepoints = Qnil;

  defsubr (&Scompose_region_internal);
  defsubr (&Scompose_string_internal);
  defsubr (&Sfind_composition_internal);
  defsubr (&Scomposition_get_gstring);
  defsubr (&Sclear_composition_cache);
  defsubr (&Scomposition_sort_rules);
}<|MERGE_RESOLUTION|>--- conflicted
+++ resolved
@@ -1012,7 +1012,6 @@
   return false;
 }
 
-<<<<<<< HEAD
 /* Update cmp_it->stop_pos to the next composition checkpoint between
    CHARPOS and ENDPOS inclusive.
 
@@ -1022,24 +1021,6 @@
 
    Set cmp_it->ch to the automatic composition character, or -1 for a
    static composition, or -2 if neither.  */
-=======
-/* Update cmp_it->stop_pos to the next position after CHARPOS (and
-   BYTEPOS) where character composition may happen.  If BYTEPOS is
-   negative, compute it.  ENDPOS is a limit of searching.  If it is
-   less than CHARPOS, search backward to ENDPOS+1 assuming that
-   set_iterator_to_next works in reverse order.  In this case, if a
-   composition closest to CHARPOS is found, set cmp_it->stop_pos to
-   the last character of the composition.  STRING, if non-nil, is
-   the string (as opposed to a buffer) whose characters should be
-   tested for being composable.  INCLUDE_STATIC non-zero means
-   consider both static and automatic compositions; if zero, look
-   only for potential automatic compositions.
-
-   If no composition is found, set cmp_it->ch to -2.  If a static
-   composition is found, set cmp_it->ch to -1.  Otherwise, set
-   cmp_it->ch to the character that triggers the automatic
-   composition.  */
->>>>>>> b408df11
 
 void
 composition_compute_stop_pos (struct composition_it *cmp_it, ptrdiff_t charpos,
@@ -1050,7 +1031,6 @@
   Lisp_Object prop;
   cmp_it->id = -1;
   cmp_it->ch = -2;
-<<<<<<< HEAD
   cmp_it->reversed_p = false;
   cmp_it->stop_pos = (charpos < endpos)
     ? min (endpos, charpos + 500) // 3ffdafc blamed cafafe0 for hardcoding
@@ -1058,18 +1038,6 @@
   if (charpos < cmp_it->stop_pos // R2L doesn't admit static composition
       && find_composition (charpos, cmp_it->stop_pos, &start, &end, &prop, string)
       && start >= charpos // static composition found
-=======
-  cmp_it->reversed_p = 0;
-  cmp_it->stop_pos = endpos;
-  if (charpos == endpos)
-    return;
-  /* Look for static compositions.  */
-  /* FIXME: Bidi is not yet handled well in static composition.  */
-  if (include_static
-      && charpos < endpos
-      && find_composition (charpos, endpos, &start, &end, &prop, string)
-      && start >= charpos
->>>>>>> b408df11
       && composition_valid_p (start, end, prop))
     {
       cmp_it->ch = -1;
@@ -1087,23 +1055,8 @@
       : string_char_to_byte (string, charpos);
   if (charpos < cmp_it->stop_pos) // L2R
     {
-<<<<<<< HEAD
       ptrdiff_t initpos = charpos;
       while (charpos < cmp_it->stop_pos)
-=======
-      if (NILP (string))
-	bytepos = CHAR_TO_BYTE (charpos);
-      else
-	bytepos = string_char_to_byte (string, charpos);
-    }
-
-  /* Look for automatic compositions.  */
-  start = charpos;
-  if (charpos < endpos)
-    {
-      /* Forward search.  */
-      while (charpos < endpos)
->>>>>>> b408df11
 	{
 	  int c = STRINGP (string)
 	    ? fetch_string_char_advance (string, &charpos, &bytepos)
