/* Composite sequence support.
   Copyright (C) 2001-2024 Free Software Foundation, Inc.
   Copyright (C) 1999, 2000, 2001, 2002, 2003, 2004, 2005, 2006, 2007, 2008, 2009, 2010, 2011
     National Institute of Advanced Industrial Science and Technology (AIST)
     Registration Number H14PRO021
   Copyright (C) 2003, 2006
     National Institute of Advanced Industrial Science and Technology (AIST)
     Registration Number H13PRO009

This file is NOT part of GNU Emacs.

GNU Emacs is free software: you can redistribute it and/or modify
it under the terms of the GNU General Public License as published by
the Free Software Foundation, either version 3 of the License, or (at
your option) any later version.

GNU Emacs is distributed in the hope that it will be useful,
but WITHOUT ANY WARRANTY; without even the implied warranty of
MERCHANTABILITY or FITNESS FOR A PARTICULAR PURPOSE.  See the
GNU General Public License for more details.

You should have received a copy of the GNU General Public License
along with GNU Emacs.  If not, see <https://www.gnu.org/licenses/>.  */

#include <config.h>

#include <stdbool.h>
#include <stdlib.h>		/* for qsort */

#include "lisp.h"
#include "character.h"
#include "composite.h"
#include "buffer.h"
#include "coding.h"
#include "intervals.h"
#include "frame.h"
#include "dispextern.h"
#include "termhooks.h"


/* Static compositions
   -------------------
   Adjacent characters sharing the eq-same 'composition text property
   are treated as a single composition.  The reason for Handa's
   descriptor "static" (in opposition to "automatic", see below) is
   unclear.

   Upon construction, the 'composition property is of the form:
	((LENGTH . COMPONENTS) . MODIFICATION-FUNC)

   Upon registration in composition_hash_table it takes the form:
        (COMPOSITION-ID . (LENGTH COMPONENTS-VEC . MODIFICATION-FUNC))

   The forms were chosen so that consp of the first element distinguishes
   between them.

   Registration occurs when a composition is displayed or when its
   width is required for layout.  A call to get_composition_id() first
   returns a COMPOSITION-ID if the composition is already registered, and
   otherwise updates composition_hash_table and composition_table with
   a new id in addition to changing the form of the property value.  An
   invalid property value results in a no-op.

   Description of fields
   ---------------------
   LENGTH is the composition length in characters.

   COMPONENTS is normally a character or string.  It can also be nil
   meaning the composition width is naively set to its widest
   constituent glyph (for unclear reasons, this is called "relative
   composition" by Handa).

   COMPONENTS can also be a vector or list of integers
   of the form:
       (CHARACTER0 RULE0 CHARACTER1 RULE1 CHARACTER2 RULE2... )
   where each successive RULE describes how to compose its CHARACTER
   with those preceding it in the sequence.

   COMPONENTS-VEC is a vector of characters (integers) to be
   composed in a relative composition (see above), or a facsimile
   of COMPONENTS otherwise.

   MODIFICATION-FUNC if non-nil is the callback triggered when a
   buffer modification invalidates a composition.  If nil,
   invalidation calls instead the entry in
   `composition-function-table' corresponding to the first character.

   COMPOSITION-ID is the composition's index into composition_table.

   Internal state
   --------------
   composition_hash_table maps COMPONENTS-VEC to COMPOSITION-ID.
   The table is weak so we rely on each key being also kept in the
   'composition property to prevent premature gc while any text
   with the eq-same COMPONENTS-VEC persist.

   composition_table indexes `struct composition` pointers by
   COMPOSITION-ID.

   The 'composition text property is similar to the 'intangible text
   property in its fragile association with whole character sequences
   instead of individual characters (like other text properties).
   Adjacent sequences cannot be distinguished if they share the
   eq-same 'composition property.  The update_compositions routine
   called after every buffer change ensures this distinction (it
   actually assigns a new copy of 'composition to problematic adjacent
   sequences).

   A run of characters sharing a 'composition property can only ever
   get shorter since the property is rear-nonsticky, and
   update_compositions never combines separate runs.  Validity is
   readily checked by comparing its LENGTH with the actual length of
   the composition.

   Automatic compositions
   ----------------------
   Standard multibyte characters (Unicode).

   If we evaluate (next-single-property-change (point-min) 'composition)
   in the `M-x view-hello-file', we don't get any static compositions.
   They're all automatic compositions.
*/


/* Table of pointers to the structure 'composition indexed by
   COMPOSITION-ID.  This structure is for storing information about
   each composition except for COMPONENTS-VEC.  */
struct composition **composition_table;

/* The current size of `composition_table'.  */
static ptrdiff_t composition_table_size;

/* Number of compositions currently made. */
ptrdiff_t n_compositions;

/* Hash table for compositions.  The key is COMPONENTS-VEC of
   'composition property.  The value is the corresponding
   COMPOSITION-ID.  */
Lisp_Object composition_hash_table;

/* Maximum number of characters to look back for automatic compositions.
   This is a limitation imposed by `composition-function-table'. */
#define MAX_AUTO_COMPOSITION_LOOKBACK 3

/* Return COMPOSITION-ID of a composition at buffer position
   CHARPOS/BYTEPOS and length NCHARS.  The 'composition property of
   the sequence is PROP.  STRING, if non-nil, is a string that
   contains the composition instead of the current buffer.

   If the composition is invalid, return -1.  */

ptrdiff_t
get_composition_id (ptrdiff_t charpos, ptrdiff_t bytepos, ptrdiff_t nchars,
		    Lisp_Object prop, Lisp_Object string)
{
  Lisp_Object id, length, components, key, *key_contents;
  ptrdiff_t glyph_len;
  struct Lisp_Hash_Table *hash_table = XHASH_TABLE (composition_hash_table);
  ptrdiff_t hash_index;
  enum composition_method method;
  struct composition *cmp;
  int ch;

  /* Maximum length of a string of glyphs.  XftGlyphExtents limits
     this to INT_MAX, and Emacs limits it further.  Divide INT_MAX - 1
     by 2 because gui_produce_glyphs computes glyph_len * 2 + 1.  Divide
     the size by MAX_MULTIBYTE_LENGTH because encode_terminal_code
     multiplies glyph_len by MAX_MULTIBYTE_LENGTH.  */
  enum {
    GLYPH_LEN_MAX = min ((INT_MAX - 1) / 2,
			 min (PTRDIFF_MAX, SIZE_MAX) / MAX_MULTIBYTE_LENGTH)
  };

  /* PROP should be
	Form-A: ((LENGTH . COMPONENTS) . MODIFICATION-FUNC)
     or
	Form-B: (COMPOSITION-ID . (LENGTH COMPONENTS-VEC . MODIFICATION-FUNC))
  */
  if (nchars == 0 || !CONSP (prop))
    goto invalid_composition;

  id = XCAR (prop);
  if (FIXNUMP (id))
    {
      /* PROP should be Form-B.  */
      if (XFIXNUM (id) < 0 || XFIXNUM (id) >= n_compositions)
	goto invalid_composition;
      return XFIXNUM (id);
    }

  /* PROP should be Form-A.
     Thus, ID should be (LENGTH . COMPONENTS).  */
  if (!CONSP (id))
    goto invalid_composition;
  length = XCAR (id);
  if (!FIXNUMP (length) || XFIXNUM (length) != nchars)
    goto invalid_composition;

  components = XCDR (id);

  /* Check if the same composition has already been registered or not
     by consulting composition_hash_table.  The key for this table is
     COMPONENTS (converted to a vector COMPONENTS-VEC) or, if it is
     nil, vector of characters in the composition range.  */
  if (FIXNUMP (components))
    key = initialize_vector (1, components);
  else if (STRINGP (components) || CONSP (components))
    key = Fvconcat (1, &components);
  else if (VECTORP (components))
    key = components;
  else if (NILP (components))
    {
      key = make_vector (nchars);
      if (STRINGP (string))
	for (ptrdiff_t i = 0; i < nchars; i++)
	  {
	    ch = fetch_string_char_advance (string, &charpos, &bytepos);
	    ASET (key, i, make_fixnum (ch));
	  }
      else
	for (ptrdiff_t i = 0; i < nchars; i++)
	  {
	    ch = fetch_char_advance (&charpos, &bytepos);
	    ASET (key, i, make_fixnum (ch));
	  }
    }
  else
    goto invalid_composition;

  hash_hash_t hash_code;
  hash_index = hash_lookup_get_hash (hash_table, key, &hash_code);
  if (hash_index >= 0)
    {
      /* We have already registered the same composition.  Change PROP
	 from Form-A above to Form-B while replacing COMPONENTS with
	 COMPONENTS-VEC stored in the hash table.  We can directly
	 modify the cons cell of PROP because it is not shared.  */
      key = HASH_KEY (hash_table, hash_index);
      id = HASH_VALUE (hash_table, hash_index);
      XSETCAR (prop, id);
      XSETCDR (prop, Fcons (make_fixnum (nchars), Fcons (key, XCDR (prop))));
      return XFIXNUM (id);
    }

  /* This composition is a new one.  We must register it.  */

  /* Check if we have sufficient memory to store this information.  */
  if (composition_table_size <= n_compositions)
    composition_table = xpalloc (composition_table, &composition_table_size,
				 1, -1, sizeof *composition_table);

  key_contents = XVECTOR (key)->contents;

  /* Check if the contents of COMPONENTS are valid if COMPONENTS is a
     vector or a list.  It should be a sequence of:
	char1 rule1 char2 rule2 char3 ...    ruleN charN+1  */

  if (VECTORP (components)
      && ASIZE (components) >= 2
      && VECTORP (AREF (components, 0)))
    {
      /* COMPONENTS is a glyph-string.  */
      ptrdiff_t len = ASIZE (key);

      for (ptrdiff_t i = 1; i < len; i++)
	if (!VECTORP (AREF (key, i)))
	  goto invalid_composition;
    }
  else if (VECTORP (components) || CONSP (components))
    {
      ptrdiff_t len = ASIZE (key);

      /* The number of elements should be odd.  */
      if ((len % 2) == 0)
	goto invalid_composition;
      /* All elements should be integers (character or encoded
         composition rule).  */
      for (ptrdiff_t i = 0; i < len; i++)
	{
	  if (!FIXNUMP (key_contents[i]))
	    goto invalid_composition;
	}
    }

  /* Change PROP from Form-A above to Form-B.  We can directly modify
     the cons cell of PROP because it is not shared.  */
  XSETFASTINT (id, n_compositions);
  XSETCAR (prop, id);
  XSETCDR (prop, Fcons (make_fixnum (nchars), Fcons (key, XCDR (prop))));

  /* Register the composition in composition_hash_table.  */
  hash_index = hash_put (hash_table, key, id, hash_code);

  method = (NILP (components)
	    ? COMPOSITION_RELATIVE
	    : ((FIXNUMP (components) || STRINGP (components))
	       ? COMPOSITION_WITH_ALTCHARS
	       : COMPOSITION_WITH_RULE_ALTCHARS));

  glyph_len = (method == COMPOSITION_WITH_RULE_ALTCHARS
	       ? (ASIZE (key) + 1) / 2
	       : ASIZE (key));

  if (GLYPH_LEN_MAX < glyph_len)
    memory_full (SIZE_MAX);

  /* Register the composition in composition_table.  */
  cmp = xmalloc (sizeof *cmp);

  cmp->method = method;
  cmp->key = key;
  cmp->glyph_len = glyph_len;
  cmp->offsets = xnmalloc (glyph_len, 2 * sizeof *cmp->offsets);
  cmp->font = NULL;

  if (cmp->method != COMPOSITION_WITH_RULE_ALTCHARS)
    {
      /* Relative composition.  */
      cmp->width = 0;
      for (ptrdiff_t i = 0; i < glyph_len; i++)
	{
	  int this_width;
	  ch = XFIXNUM (key_contents[i]);
	  /* TAB in a composition means display glyphs with padding
	     space on the left or right.  */
	  this_width = (ch == '\t' ? 1 : CHARACTER_WIDTH (ch));
	  if (cmp->width < this_width)
	    cmp->width = this_width;
	}
    }
  else
    {
      /* Rule-base composition.  */
      double leftmost = 0.0, rightmost;

      ch = XFIXNUM (key_contents[0]);
      rightmost = ch != '\t' ? CHARACTER_WIDTH (ch) : 1;

      for (ptrdiff_t i = 1; i < glyph_len; i += 2)
	{
	  int rule, gref, nref;
	  int this_width;
	  double this_left;

	  rule = XFIXNUM (key_contents[i]);
	  ch = XFIXNUM (key_contents[i + 1]);
	  this_width = ch != '\t' ? CHARACTER_WIDTH (ch) : 1;

	  /* A composition rule is specified by an integer value
	     that encodes global and new reference points (GREF and
	     NREF).  GREF and NREF are specified by numbers as
	     below:
		0---1---2 -- ascent
		|       |
		|       |
		|       |
		9--10--11 -- center
		|       |
	     ---3---4---5--- baseline
		|       |
		6---7---8 -- descent
	  */
	  COMPOSITION_DECODE_REFS (rule, gref, nref);
	  this_left = (leftmost
		       + (gref % 3) * (rightmost - leftmost) / 2.0
		       - (nref % 3) * this_width / 2.0);

	  if (this_left < leftmost)
	    leftmost = this_left;
	  if (this_left + this_width > rightmost)
	    rightmost = this_left + this_width;
	}

      cmp->width = rightmost - leftmost;
      if (cmp->width < (rightmost - leftmost))
	/* To get a ceiling integer value.  */
	cmp->width++;
    }

  composition_table[n_compositions] = cmp;

  return n_compositions++;

 invalid_composition:
  /* Would it be better to remove this 'composition property?  */
  return -1;
}


/* Finds a static composition at POS of OBJECT, which defaults
   to the current buffer.

   Sets *START and *END to the boundaries of the composition.
   Sets *PROP to the 'composition property.

   A valid (non-negative) LIMIT scans for a composition nearest POS
   between POS and LIMIT.

   Return true if a composition is found.  */

bool
find_composition (ptrdiff_t pos, ptrdiff_t limit,
		  ptrdiff_t *start, ptrdiff_t *end,
		  Lisp_Object *prop, Lisp_Object object)
{
  Lisp_Object val;

  if (get_property_and_range (pos, Qcomposition, prop, start, end, object))
    return true;

  if (limit < 0 || limit == pos)
    return false;

  if (limit > pos)		/* search forward */
    {
      val = Fnext_single_property_change (make_fixnum (pos), Qcomposition,
					  object, make_fixnum (limit));
      pos = XFIXNUM (val);
      if (pos == limit)
	return false;
    }
  else				/* search backward */
    {
      if (get_property_and_range (pos - 1, Qcomposition, prop, start, end,
				  object))
	return true;
      val = Fprevious_single_property_change (make_fixnum (pos), Qcomposition,
					      object, make_fixnum (limit));
      pos = XFIXNUM (val);
      if (pos == limit)
	return false;
      pos--;
    }
  get_property_and_range (pos, Qcomposition, prop, start, end, object);
  return true;
}

/* Run a proper function to adjust the composition sitting between
   FROM and TO with property PROP.  */

static void
run_composition_function (ptrdiff_t from, ptrdiff_t to, Lisp_Object prop)
{
  Lisp_Object func;
  ptrdiff_t start, end;

  func = COMPOSITION_MODIFICATION_FUNC (prop);
  /* If an invalid composition precedes or follows, try to make them
     valid too.  */
  if (from > BEGV
      && find_composition (from - 1, -1, &start, &end, &prop, Qnil)
      && !composition_valid_p (start, end, prop))
    from = start;
  if (to < ZV
      && find_composition (to, -1, &start, &end, &prop, Qnil)
      && !composition_valid_p (start, end, prop))
    to = end;
  if (!NILP (Ffboundp (func)))
    call2 (func, make_fixnum (from), make_fixnum (to));
}

/* Make invalid compositions adjacent to or inside FROM and TO valid.
   CHECK_MASK is bitwise `or' of mask bits defined by macros
   CHECK_XXX (see the comment in composite.h).

   It also resets the text-property `auto-composed' to a proper region
   so that automatic character composition works correctly later while
   displaying the region.

   This function is called when a buffer text is changed.  If the
   change is deletion, FROM == TO.  Otherwise, FROM < TO.  */

void
update_compositions (ptrdiff_t from, ptrdiff_t to, int check_mask)
{
  Lisp_Object prop;
  ptrdiff_t start, end;
  /* The beginning and end of the region to set the property
     `auto-composed' to nil.  */
  ptrdiff_t min_pos = from, max_pos = to;

  if (inhibit_modification_hooks)
    return;

  /* If FROM and TO are not in a valid range, do nothing.  */
  if (!(BEGV <= from && from <= to && to <= ZV))
    return;

  if (check_mask & CHECK_HEAD)
    {
      /* FROM should be at composition boundary.  But, insertion or
	 deletion will make two compositions adjacent and
	 indistinguishable when they have same (eq) property.  To
	 avoid it, in such a case, we change the property of the
	 latter to the copy of it.  */
      if (from > BEGV
	  && find_composition (from - 1, -1, &start, &end, &prop, Qnil)
	  && composition_valid_p (start, end, prop))
	{
	  min_pos = start;
	  if (end > to)
	    max_pos = end;
	  if (from < end)
	    Fput_text_property (make_fixnum (from), make_fixnum (end),
				Qcomposition,
				Fcons (XCAR (prop), XCDR (prop)), Qnil);
	  run_composition_function (start, end, prop);
	  from = end;
	}
      else if (from < ZV
	       && find_composition (from, -1, &start, &from, &prop, Qnil)
	       && composition_valid_p (start, from, prop))
	{
	  if (from > to)
	    max_pos = from;
	  run_composition_function (start, from, prop);
	}
    }

  if (check_mask & CHECK_INSIDE)
    {
      /* In this case, we are sure that (check & CHECK_TAIL) is also
         nonzero.  Thus, here we should check only compositions before
         (to - 1).  */
      while (from < to - 1
	     && find_composition (from, to, &start, &from, &prop, Qnil)
	     && composition_valid_p (start, from, prop)
	     && from < to - 1)
	run_composition_function (start, from, prop);
    }

  if (check_mask & CHECK_TAIL)
    {
      if (from < to
	  && find_composition (to - 1, -1, &start, &end, &prop, Qnil)
	  && composition_valid_p (start, end, prop))
	{
	  /* TO should be also at composition boundary.  But,
	     insertion or deletion will make two compositions adjacent
	     and indistinguishable when they have same (eq) property.
	     To avoid it, in such a case, we change the property of
	     the former to the copy of it.  */
	  if (to < end)
	    {
	      Fput_text_property (make_fixnum (start), make_fixnum (to),
				  Qcomposition,
				  Fcons (XCAR (prop), XCDR (prop)), Qnil);
	      max_pos = end;
	    }
	  run_composition_function (start, end, prop);
	}
      else if (to < ZV
	       && find_composition (to, -1, &start, &end, &prop, Qnil)
	       && composition_valid_p (start, end, prop))
	{
	  run_composition_function (start, end, prop);
	  max_pos = end;
	}
    }
  if (min_pos < max_pos)
    {
      specpdl_ref count = SPECPDL_INDEX ();

      specbind (Qinhibit_read_only, Qt);
      specbind (Qinhibit_modification_hooks, Qt);
      specbind (Qinhibit_point_motion_hooks, Qt);
      Fremove_list_of_text_properties (make_fixnum (min_pos),
				       make_fixnum (max_pos),
				       list1 (Qauto_composed), Qnil);
      unbind_to (count, Qnil);
    }
}


/* Modify composition property values in LIST destructively.  LIST is
   a list as returned from text_property_list.  Change values to the
   top-level copies of them so that none of them are `eq'.  */

void
make_composition_value_copy (Lisp_Object list)
{
  Lisp_Object plist, val;

  for (; CONSP (list); list = XCDR (list))
    {
      plist = XCAR (XCDR (XCDR (XCAR (list))));
      while (CONSP (plist) && CONSP (XCDR (plist)))
	{
	  if (EQ (XCAR (plist), Qcomposition)
	      && (val = XCAR (XCDR (plist)), CONSP (val)))
	    XSETCAR (XCDR (plist), Fcons (XCAR (val), XCDR (val)));
	  plist = XCDR (XCDR (plist));
	}
    }
}


/* Make text in the region between START and END a composition that
   has COMPONENTS and MODIFICATION-FUNC.

   If STRING is non-nil, then operate on characters contained between
   indices START and END in STRING.  */

void
compose_text (ptrdiff_t start, ptrdiff_t end, Lisp_Object components,
	      Lisp_Object modification_func, Lisp_Object string)
{
  Lisp_Object prop;

  prop = Fcons (Fcons (make_fixnum (end - start), components),
		modification_func);
  Fput_text_property  (make_fixnum (start), make_fixnum (end),
		       Qcomposition, prop, string);
}

/* Lisp glyph-string handlers.  */

/* Hash table for automatic composition.  The key is a header of a
   lgstring (Lispy glyph-string), and the value is a body of a
   lgstring.  */

static Lisp_Object gstring_hash_table;

Lisp_Object
composition_gstring_lookup_cache (Lisp_Object header)
{
  return Fgethash (header, gstring_hash_table, Qnil);
}

Lisp_Object
composition_gstring_put_cache (Lisp_Object gstring, ptrdiff_t len)
{
  struct Lisp_Hash_Table *h = XHASH_TABLE (gstring_hash_table);
  Lisp_Object header = LGSTRING_HEADER (gstring);
  EMACS_UINT hash = hash_from_key (h, header);
  if (len < 0)
    {
      ptrdiff_t glyph_len = LGSTRING_GLYPH_LEN (gstring);
      for (len = 0; len < glyph_len; len++)
	if (NILP (LGSTRING_GLYPH (gstring, len)))
	  break;
    }

  Lisp_Object copy = initialize_vector (len + 2, Qnil);
  LGSTRING_SET_HEADER (copy, Fcopy_sequence (header));
  for (ptrdiff_t i = 0; i < len; i++)
    LGSTRING_SET_GLYPH (copy, i, Fcopy_sequence (LGSTRING_GLYPH (gstring, i)));
  ptrdiff_t id = hash_put (h, LGSTRING_HEADER (copy), copy, hash);
  LGSTRING_SET_ID (copy, make_fixnum (id));
  return copy;
}

Lisp_Object
composition_gstring_from_id (ptrdiff_t id)
{
  struct Lisp_Hash_Table *h = XHASH_TABLE (gstring_hash_table);
  /* FIXME: The stability of this value depends on the hash table internals!  */
  return HASH_VALUE (h, id);
}

/* Remove from the composition hash table every lgstring that
   references the given FONT_OBJECT.  */
void
composition_gstring_cache_clear_font (Lisp_Object font_object)
{
  struct Lisp_Hash_Table *h = XHASH_TABLE (gstring_hash_table);

  DOHASH (h, k, gstring)
    if (EQ (LGSTRING_FONT (gstring), font_object))
      hash_remove_from_table (h, k);
}

DEFUN ("clear-composition-cache", Fclear_composition_cache,
       Sclear_composition_cache, 0, 0, 0,
       doc: /* Internal use only.
Clear composition cache.  */)
  (void)
{
  gstring_hash_table = CALLN (Fmake_hash_table, QCtest, Qequal,
			      QCsize, make_fixnum (311));
  /* Fixme: We call Fclear_face_cache to force complete re-building of
     display glyphs.  But, it may be better to call this function from
     Fclear_face_cache instead.  */
  return Fclear_face_cache (Qt);
}

bool
composition_gstring_p (Lisp_Object gstring)
{
  Lisp_Object header;
  ptrdiff_t i;

  if (!VECTORP (gstring) || ASIZE (gstring) < 2)
    return 0;
  header = LGSTRING_HEADER (gstring);
  if (!VECTORP (header) || ASIZE (header) < 2)
    return 0;
  if (!NILP (LGSTRING_FONT (gstring))
      && (!FONT_OBJECT_P (LGSTRING_FONT (gstring))
	  && !CODING_SYSTEM_P (LGSTRING_FONT (gstring))))
    return 0;
  for (i = 1; i < ASIZE (LGSTRING_HEADER (gstring)); i++)
    if (!FIXNATP (AREF (LGSTRING_HEADER (gstring), i)))
      return 0;
  if (!NILP (LGSTRING_ID (gstring)) && !FIXNATP (LGSTRING_ID (gstring)))
    return 0;
  for (i = 0; i < LGSTRING_GLYPH_LEN (gstring); i++)
    {
      Lisp_Object glyph = LGSTRING_GLYPH (gstring, i);
      if (NILP (glyph))
	break;
      if (!VECTORP (glyph) || ASIZE (glyph) != LGLYPH_SIZE)
	return 0;
    }
  return 1;
}

int
composition_gstring_width (Lisp_Object gstring, ptrdiff_t from, ptrdiff_t to,
			   struct font_metrics *metrics)
{
  Lisp_Object *glyph;
  int width = 0;

  if (metrics)
    {
      Lisp_Object font_object = LGSTRING_FONT (gstring);

      if (FONT_OBJECT_P (font_object))
	{
	  struct font *font = XFONT_OBJECT (font_object);
	  int font_ascent, font_descent;

	  get_font_ascent_descent (font, &font_ascent, &font_descent);
	  metrics->ascent = font_ascent;
	  metrics->descent = font_descent;
	}
      else
	{
	  metrics->ascent = 1;
	  metrics->descent = 0;
	}
      metrics->width = metrics->lbearing = metrics->rbearing = 0;
    }
  for (glyph = lgstring_glyph_addr (gstring, from); from < to; from++, glyph++)
    {
      int x;

      if (NILP (LGLYPH_ADJUSTMENT (*glyph)))
	width += LGLYPH_WIDTH (*glyph);
      else
	width += LGLYPH_WADJUST (*glyph);
      if (metrics)
	{
	  x = metrics->width + LGLYPH_LBEARING (*glyph) + LGLYPH_XOFF (*glyph);
	  if (metrics->lbearing > x)
	    metrics->lbearing = x;
	  x = metrics->width + LGLYPH_RBEARING (*glyph) + LGLYPH_XOFF (*glyph);
	  if (metrics->rbearing < x)
	    metrics->rbearing = x;
	  metrics->width = width;
	  x = LGLYPH_ASCENT (*glyph) - LGLYPH_YOFF (*glyph);
	  if (metrics->ascent < x)
	    metrics->ascent = x;
	  x = LGLYPH_DESCENT (*glyph) + LGLYPH_YOFF (*glyph);
	  if (metrics->descent < x)
	    metrics->descent = x;
	}
    }
  return width;
}

/* Adjust the width of each grapheme cluster of GSTRING because
   zero-width grapheme clusters are not displayed.  If the width is
   zero, then the width of the last glyph in the cluster is
   incremented.  */

void
composition_gstring_adjust_zero_width (Lisp_Object gstring)
{
  ptrdiff_t from = 0;
  int width = 0;

  for (ptrdiff_t i = 0; ; i++)
    {
      Lisp_Object glyph;

      if (i < LGSTRING_GLYPH_LEN (gstring))
	glyph = LGSTRING_GLYPH (gstring, i);
      else
	glyph = Qnil;

      if (NILP (glyph) || from != LGLYPH_FROM (glyph))
	{
	  eassert (i > 0);
	  Lisp_Object last = LGSTRING_GLYPH (gstring, i - 1);

	  if (width == 0)
	    {
	      if (NILP (LGLYPH_ADJUSTMENT (last)))
		LGLYPH_SET_ADJUSTMENT (last,
				       CALLN (Fvector,
					      make_fixnum (0), make_fixnum (0),
					      make_fixnum (LGLYPH_WIDTH (last)
							   + 1)));
	      else
		ASET (LGLYPH_ADJUSTMENT (last), 2,
		      make_fixnum (LGLYPH_WADJUST (last) + 1));
	    }
	  if (NILP (glyph))
	    break;
	  from = LGLYPH_FROM (glyph);
	  width = 0;
	}
      width += (NILP (LGLYPH_ADJUSTMENT (glyph))
		? LGLYPH_WIDTH (glyph) : LGLYPH_WADJUST (glyph));
    }
}


static Lisp_Object gstring_work;
static Lisp_Object gstring_work_headers;

static Lisp_Object
fill_gstring_header (ptrdiff_t from, ptrdiff_t from_byte,
		     ptrdiff_t to, Lisp_Object font_object, Lisp_Object string)
{
  ptrdiff_t len = to - from;
  if (len == 0)
    error ("Attempt to shape zero-length text");
  eassume (0 < len);
  Lisp_Object header = (len <= 8
			? AREF (gstring_work_headers, len - 1)
			: make_vector (len + 1));

  ASET (header, 0, font_object);
  for (ptrdiff_t i = 0; i < len; i++)
    {
      int c
	= (NILP (string)
	   ? fetch_char_advance_no_check (&from, &from_byte)
	   : fetch_string_char_advance_no_check (string, &from, &from_byte));
      ASET (header, i + 1, make_fixnum (c));
    }
  return header;
}

static void
fill_gstring_body (Lisp_Object gstring)
{
  Lisp_Object font_object = LGSTRING_FONT (gstring);
  Lisp_Object header = AREF (gstring, 0);
  ptrdiff_t len = LGSTRING_CHAR_LEN (gstring);
  ptrdiff_t i;
  struct font *font = NULL;
  unsigned int code;

  if (FONT_OBJECT_P (font_object))
    font = XFONT_OBJECT (font_object);

  for (i = 0; i < len; i++)
    {
      Lisp_Object g = LGSTRING_GLYPH (gstring, i);
      int c = XFIXNAT (AREF (header, i + 1));

      if (NILP (g))
	{
	  g = LGLYPH_NEW ();
	  LGSTRING_SET_GLYPH (gstring, i, g);
	}
      LGLYPH_SET_FROM (g, i);
      LGLYPH_SET_TO (g, i);
      LGLYPH_SET_CHAR (g, c);

      if (font != NULL)
        code = font->driver->encode_char (font, LGLYPH_CHAR (g));
      else
        code = FONT_INVALID_CODE;
      if (code != FONT_INVALID_CODE)
        {
	  font_fill_lglyph_metrics (g, font, code);
        }
      else
	{
	  int width = XFIXNAT (CHAR_TABLE_REF (Vchar_width_table, c));

	  LGLYPH_SET_CODE (g, c);
	  LGLYPH_SET_LBEARING (g, 0);
	  LGLYPH_SET_RBEARING (g, width);
	  LGLYPH_SET_WIDTH (g, width);
	  LGLYPH_SET_ASCENT (g, 1);
	  LGLYPH_SET_DESCENT (g, 0);
	}
      LGLYPH_SET_ADJUSTMENT (g, Qnil);
    }
  len = LGSTRING_GLYPH_LEN (gstring);
  for (; i < len; i++)
    LGSTRING_SET_GLYPH (gstring, i, Qnil);
}


/* Try to compose the characters at CHARPOS according to composition
   rule RULE ([PATTERN PREV-CHARS FUNC]).  LIMIT limits the characters
   to compose.  STRING, if not nil, is a target string.  WIN is a
   window where the characters are being displayed.  CH is the
   character that triggered the composition check.  If characters are
   successfully composed, return the composition as a glyph-string
   object.  Otherwise return nil.  */

static Lisp_Object
autocmp_chars (Lisp_Object rule, ptrdiff_t charpos, ptrdiff_t bytepos,
	       ptrdiff_t limit, struct window *win, struct face *face,
	       Lisp_Object string, Lisp_Object direction, int ch)
{
  specpdl_ref count = SPECPDL_INDEX ();
  Lisp_Object pos = make_fixnum (charpos);
  ptrdiff_t to;
  ptrdiff_t pt = PT, pt_byte = PT_BYTE;
  Lisp_Object re, font_object, lgstring;
  ptrdiff_t len;

  record_unwind_save_match_data ();
  re = AREF (rule, 0);
  if (NILP (re))
    len = 1;
  else if (!STRINGP (re))
    return unbind_to (count, Qnil);
  else if ((len = fast_looking_at (re, charpos, bytepos, limit, -1, string))
	   > 0)
    {
      if (NILP (string))
	len = BYTE_TO_CHAR (bytepos + len) - charpos;
      else
	len = string_byte_to_char (string, bytepos + len) - charpos;
    }
  if (len <= 0)
    return unbind_to (count, Qnil);
  to = limit = charpos + len;
  font_object = win->frame;
#ifdef HAVE_WINDOW_SYSTEM
  struct frame *f = XFRAME (font_object);
  if (FRAME_WINDOW_P (f))
    {
      font_object = font_range (charpos, bytepos, &to, win, face, string, ch);
      if (!FONT_OBJECT_P (font_object)
	  || (!NILP (re)
	      && to < limit
	      && (fast_looking_at (re, charpos, bytepos, to, -1, string) <= 0)))
	return unbind_to (count, Qnil);
    }
#endif
  lgstring = Fcomposition_get_gstring (pos, make_fixnum (to), font_object,
				       string);
  if (NILP (LGSTRING_ID (lgstring)))
    {
      /* Save point as marker before calling out to lisp.  */
      if (NILP (string))
	record_unwind_protect (restore_point_unwind,
			       build_marker (current_buffer, pt, pt_byte));
      lgstring = safe_calln (Vauto_composition_function, AREF (rule, 2),
			    pos, make_fixnum (to), font_object, string,
			    direction);
    }
  return unbind_to (count, lgstring);
}

/* Characters of general category Z? or C? are not composable except
   for ZWNJ and ZWJ, and characters of category Zs. */

static bool
char_composable_p (int c)
{
  Lisp_Object val;
  return (c >= ' '
	  && (c == ZERO_WIDTH_NON_JOINER || c == ZERO_WIDTH_JOINER
	      /* Per Unicode TR51, these tag characters can be part of
		 Emoji sequences.  */
	      || (TAG_SPACE <= c && c <= CANCEL_TAG)
	      /* unicode-category-table may not be available during
		 dumping.  */
	      || (CHAR_TABLE_P (Vunicode_category_table)
		  && (val = CHAR_TABLE_REF (Vunicode_category_table, c),
		      (FIXNUMP (val)
		       && (XFIXNUM (val) <= UNICODE_CATEGORY_Zs))))));
}

static inline bool
inhibit_auto_composition (void)
{
  if (NILP (Vauto_composition_mode))
    return true;

  if (STRINGP (Vauto_composition_mode))
    {
      char *name = tty_type_name (Qnil);

      if (name && !strcmp (SSDATA (Vauto_composition_mode), name))
	return true;
    }

  return false;
}

/* Update cmp_it->stop_pos to the next composition checkpoint between
   CHARPOS and ENDPOS inclusive.

   BYTEPOS may be negative, in which case we compute it.

   If STRING is non-nil, act on it instead of the current buffer.

   Set cmp_it->ch to the automatic composition character, or -1 for a
   static composition, or -2 if neither.  */

void
composition_compute_stop_pos (struct composition_it *cmp_it, ptrdiff_t charpos,
			      ptrdiff_t bytepos, ptrdiff_t endpos,
			      Lisp_Object string)
{
  ptrdiff_t start, end;
  Lisp_Object prop;
  cmp_it->id = -1;
  cmp_it->ch = -2;
  cmp_it->reversed_p = false;
  cmp_it->stop_pos = (charpos < endpos)
    ? min (endpos, charpos + 500) // 3ffdafc blamed cafafe0 for hardcoding
    : max (endpos, NILP (string) ? BEGV - 1 : -1);
  if (charpos < cmp_it->stop_pos // R2L doesn't admit static composition
      && find_composition (charpos, cmp_it->stop_pos, &start, &end, &prop, string)
      && start >= charpos // static composition found
      && composition_valid_p (start, end, prop))
    {
      cmp_it->ch = -1;
      cmp_it->stop_pos = start;
      return;
    }
  if ((NILP (string)
       && NILP (BVAR (current_buffer, enable_multibyte_characters)))
      || (STRINGP (string) && !STRING_MULTIBYTE (string))
      || inhibit_auto_composition ())
    return;
  if (bytepos < 0) // then compute it
    bytepos = NILP (string)
      ? CHAR_TO_BYTE (charpos)
      : string_char_to_byte (string, charpos);
  if (charpos < cmp_it->stop_pos) // L2R
    {
      ptrdiff_t initpos = charpos;
      while (charpos < cmp_it->stop_pos)
	{
	  int c = STRINGP (string)
	    ? fetch_string_char_advance (string, &charpos, &bytepos)
	    : fetch_char_advance (&charpos, &bytepos);
	  Lisp_Object val = CHAR_TABLE_REF (Vcomposition_function_table, c);
	  if (c == '\n')
	    break;
	  if (!NILP (val))
	    {
	      for (EMACS_INT ridx = 0; CONSP (val); val = XCDR (val), ridx++)
		{
		  Lisp_Object elt = XCAR (val);
		  if (VECTORP (elt) && ASIZE (elt) == 3
		      && FIXNATP (AREF (elt, 1))
		      && charpos - 1 - XFIXNAT (AREF (elt, 1)) >= initpos)
		    {
		      cmp_it->rule_idx = ridx;
		      cmp_it->lookback = XFIXNAT (AREF (elt, 1));
		      cmp_it->stop_pos = charpos - 1 - cmp_it->lookback;
		      cmp_it->ch = c;
		      return;
		    }
		}
	    }
	}
      if (charpos == cmp_it->stop_pos
	  && !(STRINGP (string) && cmp_it->stop_pos == SCHARS (string)))
	/* Characters after CMP_IT->STOP_POS could be composed with ones before;
	   so stop at the safest offset preceding CMP_IT->STOP_POS.  */
	charpos = max (initpos, cmp_it->stop_pos - MAX_AUTO_COMPOSITION_LOOKBACK);
      cmp_it->stop_pos = charpos;
    }
  else if (charpos > cmp_it->stop_pos) // best-efforts R2L
    {
      const ptrdiff_t initpos = charpos, ostop_pos = cmp_it->stop_pos;
      unsigned char *p = NILP (string) ? BYTE_POS_ADDR (bytepos) : SDATA (string) + bytepos;
      int len, c = string_char_and_length (p, &len);
      const ptrdiff_t blimit = bytepos + len;
      while (char_composable_p (c))
	{
	  Lisp_Object val = CHAR_TABLE_REF (Vcomposition_function_table, c);
	  for (EMACS_INT ridx = 0; CONSP (val); val = XCDR (val), ridx++)
	    {
	      Lisp_Object elt = XCAR (val);
	      if (VECTORP (elt) && ASIZE (elt) == 3
		  && FIXNATP (AREF (elt, 1))
		  && charpos - XFIXNAT (AREF (elt, 1)) > ostop_pos)
		{
		  ptrdiff_t back = XFIXNAT (AREF (elt, 1));
		  ptrdiff_t cpos = charpos - back;
		  ptrdiff_t bpos = (back == 0)
		    ? bytepos
		    : (NILP (string)
		       ? CHAR_TO_BYTE (cpos)
		       : string_char_to_byte (string, cpos));
		  ptrdiff_t blen = STRINGP (AREF (elt, 0))
		    ? fast_looking_at (AREF (elt, 0), cpos, bpos, initpos + 1,
				       blimit, string)
		    : 1;
		  if (blen > 0)
		    {
		      /* Make CPOS point to the last character of
			 match.  Note that BLEN is byte-length.  */
		      if (blen > 1)
			{
			  bpos += blen;
			  cpos = NILP (string)
			    ? BYTE_TO_CHAR (bpos) - 1
			    : string_byte_to_char (string, bpos) - 1;
			}
		      back = cpos - (charpos - back);
		      if (cmp_it->stop_pos < cpos
			  || (cmp_it->stop_pos == cpos
			      && cmp_it->lookback < back))
			{
			  cmp_it->rule_idx = ridx;
			  cmp_it->stop_pos = cpos;
			  cmp_it->ch = c;
			  cmp_it->lookback = back;
			  cmp_it->nchars = back + 1;
			}
		    }
		}
	    }
	  if (charpos - 1 == ostop_pos)
	    break;
	  if (STRINGP (string))
	    {
	      p--, bytepos--;
	      while (!CHAR_HEAD_P (*p))
		p--, bytepos--;
	      charpos--;
	    }
	  else
	    {
	      dec_both (&charpos, &bytepos);
	      p = BYTE_POS_ADDR (bytepos);
	    }
	  c = STRING_CHAR (p);
	}
      if (cmp_it->ch >= 0)
	/* We found a position to check.  */
	return;
      /* Skip all uncomposable characters.  */
      if (NILP (string))
	{
	  while (charpos - 1 > ostop_pos && !char_composable_p (c))
	    {
	      dec_both (&charpos, &bytepos);
	      c = FETCH_MULTIBYTE_CHAR (bytepos);
	    }
	}
      else
	{
	  while (charpos - 1 > ostop_pos && !char_composable_p (c))
	    {
	      p--;
	      while (!CHAR_HEAD_P (*p))
		p--;
	      charpos--;
	      c = STRING_CHAR (p);
	    }
	}
      cmp_it->stop_pos = charpos;
    }
}

/* Check if the character at CHARPOS (and BYTEPOS) is composed
   (possibly with the following characters) on window W.  ENDPOS limits
   characters to be composed.  FACE, if non-NULL, is a base face of
   the character.  If STRING is not nil, it is a string containing the
   character to check, and CHARPOS and BYTEPOS are indices in the
   string.  In that case, FACE must not be NULL.  BIDI_LEVEL is the bidi
   embedding level of the current paragraph, and is used to calculate the
   direction argument to pass to the font shaper; value of -1 means the
   caller doesn't know the embedding level (used by callers which didn't
   invoke the display routines that perform bidi-display-reordering).

   If the character is composed, setup members of CMP_IT (id, nglyphs,
   from, to, reversed_p), and return true.  Otherwise, update
   CMP_IT->stop_pos, and return false.  */

bool
composition_reseat_it (struct composition_it *cmp_it, ptrdiff_t charpos,
		       ptrdiff_t bytepos, ptrdiff_t endpos, struct window *w,
		       signed char bidi_level, struct face *face, Lisp_Object string)
{
  if (cmp_it->ch == -2)
    {
      composition_compute_stop_pos (cmp_it, charpos, bytepos, endpos, string);
      if (cmp_it->ch == -2 || cmp_it->stop_pos != charpos)
	/* The current position is not composed.  */
	return 0;
    }

  if (endpos < 0)
    endpos = NILP (string) ? BEGV : 0;

  if (cmp_it->ch < 0)
    {
      /* We are looking at a static composition.  */
      ptrdiff_t start, end;
      Lisp_Object prop;

      find_composition (charpos, -1, &start, &end, &prop, string);
      cmp_it->id = get_composition_id (charpos, bytepos, end - start,
				       prop, string);
      if (cmp_it->id < 0)
	goto no_composition;
      cmp_it->nchars = end - start;
      cmp_it->nglyphs = composition_table[cmp_it->id]->glyph_len;
    }
  else if (w)
    {
      Lisp_Object lgstring = Qnil;
      Lisp_Object val, elt, direction = Qnil;

      val = CHAR_TABLE_REF (Vcomposition_function_table, cmp_it->ch);
      for (EMACS_INT i = 0; i < cmp_it->rule_idx; i++, val = XCDR (val))
	continue;
      if (charpos < endpos)
	{
	  if (bidi_level < 0)
	    direction = Qnil;
	  else if ((bidi_level & 1) == 0)
	    direction = QL2R;
	  else
	    direction = QR2L;
	  for (; CONSP (val); val = XCDR (val))
	    {
	      elt = XCAR (val);
	      if (!VECTORP (elt) || ASIZE (elt) != 3
		  || !FIXNUMP (AREF (elt, 1)))
		continue;
	      if (XFIXNAT (AREF (elt, 1)) != cmp_it->lookback)
		goto no_composition;
	      lgstring = autocmp_chars (elt, charpos, bytepos, endpos,
					w, face, string, direction, cmp_it->ch);
	      if (composition_gstring_p (lgstring))
		break;
	      lgstring = Qnil;
	      /* Composition failed perhaps because the font doesn't
		 support sufficient range of characters.  Try the
		 other composition rules if any.  */
	    }
	  cmp_it->reversed_p = false;
	}
      else
	{
	  ptrdiff_t cpos = charpos, bpos = bytepos;

	  cmp_it->reversed_p = true;
	  elt = XCAR (val);
	  if (cmp_it->lookback > 0)
	    {
	      cpos = charpos - cmp_it->lookback;
	      /* Reject the composition if it starts before ENDPOS,
		 which here can only happen if
		 composition-break-at-point is non-nil and point is
		 inside the composition.  */
	      if (cpos < endpos)
		{
		  eassert (composition_break_at_point);
		  eassert (endpos == PT);
		  goto no_composition;
		}
	      if (STRINGP (string))
		bpos = string_char_to_byte (string, cpos);
	      else
		bpos = CHAR_TO_BYTE (cpos);
	    }
	  /* The bidi_level < 0 case below strictly speaking should
	     never happen, since we get here when bidi scan direction
	     is backward in the buffer, which can only happen if the
	     display routines were called to perform the bidi
	     reordering.  But it doesn't harm to test for that, and
	     avoid someone raising their brows and thinking it's a
	     subtle bug...  */
	  if (bidi_level < 0)
	    direction = Qnil;
	  else if ((bidi_level & 1) == 0)
	    direction = QL2R;
	  else
	    direction = QR2L;
	  lgstring = autocmp_chars (elt, cpos, bpos, charpos + 1, w, face,
				    string, direction, cmp_it->ch);
	  if (!composition_gstring_p (lgstring)
	      || cpos + LGSTRING_CHAR_LEN (lgstring) - 1 != charpos)
	    /* Composition failed or didn't cover the current
	       character.  */
	    goto no_composition;
	}
      if (NILP (lgstring))
	goto no_composition;
      if (NILP (LGSTRING_ID (lgstring)))
	lgstring = composition_gstring_put_cache (lgstring, -1);
      cmp_it->id = XFIXNUM (LGSTRING_ID (lgstring));
      int i;
      for (i = 0; i < LGSTRING_GLYPH_LEN (lgstring); i++)
	if (NILP (LGSTRING_GLYPH (lgstring, i)))
	  break;
      cmp_it->nglyphs = i;
      cmp_it->from = 0;
      cmp_it->to = i;
    }
  else
    goto no_composition;
  return 1;

 no_composition:
  if (charpos == endpos)
    return 0;
  if (charpos < endpos)
    {
      charpos++;
      if (NILP (string))
	bytepos += next_char_len (bytepos);
      else
	bytepos += BYTES_BY_CHAR_HEAD (*(SDATA (string) + bytepos));
    }
  else
    {
      charpos--;
      /* BYTEPOS is calculated in composition_compute_stop_pos */
      bytepos = -1;
    }
  if (cmp_it->reversed_p)
    endpos = -1;
  composition_compute_stop_pos (cmp_it, charpos, bytepos, endpos, string);
  return 0;
}

/* Update charpos, nchars, nbytes, and width of the current grapheme
   cluster.

   If the composition is static or automatic in L2R context, the
   cluster is identified by CMP_IT->from, and CHARPOS is the position
   of the first character of the cluster.  In this case, update
   CMP_IT->to too.

   If the composition is automatic in R2L context, the cluster is
   identified by CMP_IT->to, and CHARPOS is the position of the last
   character of the cluster.  In this case, update CMP_IT->from too.

   The return value is the character code of the first character of
   the cluster, or -1 if the composition is somehow broken.  */

int
composition_update_it (struct composition_it *cmp_it, ptrdiff_t charpos, ptrdiff_t bytepos, Lisp_Object string)
{
  int i;
  int c UNINIT;

  if (cmp_it->ch < 0)
    {
      /* static composition */
      struct composition *cmp = composition_table[cmp_it->id];

      cmp_it->charpos = charpos;
      cmp_it->to = cmp_it->nglyphs;
      if (cmp_it->nglyphs == 0)
	c = -1;
      else
	{
	  for (i = 0; i < cmp->glyph_len; i++)
	    /* TAB in a composition means display glyphs with padding
	       space on the left or right.  */
	    if ((c = COMPOSITION_GLYPH (cmp, i)) != '\t')
	      break;
	  if (c == '\t')
	    c = ' ';
	}
      cmp_it->width = cmp->width;
      charpos += cmp_it->nchars;
      if (STRINGP (string))
	cmp_it->nbytes = string_char_to_byte (string, charpos) - bytepos;
      else
	cmp_it->nbytes = CHAR_TO_BYTE (charpos) - bytepos;
    }
  else
    {
      /* Automatic composition.  */
      Lisp_Object gstring = composition_gstring_from_id (cmp_it->id);
      Lisp_Object glyph;
      ptrdiff_t from;

      if (cmp_it->nglyphs == 0)
	{
	  cmp_it->nchars = LGSTRING_CHAR_LEN (gstring);
	  cmp_it->width = 0;
	  cmp_it->from = cmp_it->to = 0;
	  return -1;
	}
      if (!cmp_it->reversed_p)
	{
	  glyph = LGSTRING_GLYPH (gstring, cmp_it->from);
	  from = LGLYPH_FROM (glyph);
	  for (cmp_it->to = cmp_it->from + 1; cmp_it->to < cmp_it->nglyphs;
	       cmp_it->to++)
	    {
	      glyph = LGSTRING_GLYPH (gstring, cmp_it->to);
	      if (LGLYPH_FROM (glyph) != from)
		break;
	    }
	  cmp_it->charpos = charpos;
	}
      else
	{
	  glyph = LGSTRING_GLYPH (gstring, cmp_it->to - 1);
	  from = LGLYPH_FROM (glyph);
	  cmp_it->charpos = charpos - (LGLYPH_TO (glyph) - from);
	  for (cmp_it->from = cmp_it->to - 1; cmp_it->from > 0;
	       cmp_it->from--)
	    {
	      glyph = LGSTRING_GLYPH (gstring, cmp_it->from - 1);
	      if (LGLYPH_FROM (glyph) != from)
		break;
	    }
	}
      glyph = LGSTRING_GLYPH (gstring, cmp_it->from);
      cmp_it->nchars = LGLYPH_TO (glyph) + 1 - from;
      cmp_it->nbytes = 0;
      cmp_it->width = 0;
      for (i = cmp_it->nchars - 1; i >= 0; i--)
	{
	  c = XFIXNUM (LGSTRING_CHAR (gstring, from + i));
	  cmp_it->nbytes += CHAR_BYTES (c);
	  cmp_it->width += CHARACTER_WIDTH (c);
	}
    }
  return c;
}


struct position_record
{
  ptrdiff_t pos, pos_byte;
  unsigned char *p;
};

/* Update the members of POSITION to the next character boundary.  */
#define FORWARD_CHAR(POSITION, STOP)					\
  do {									\
    (POSITION).pos++;							\
    if ((POSITION).pos == (STOP))					\
      {									\
	(POSITION).p = GAP_END_ADDR;					\
	(POSITION).pos_byte = GPT_BYTE;					\
      }									\
    else								\
      {									\
	(POSITION).pos_byte += BYTES_BY_CHAR_HEAD (*((POSITION).p));	\
	(POSITION).p += BYTES_BY_CHAR_HEAD (*((POSITION).p));		\
      }									\
  } while (0)

/* Update the members of POSITION to the previous character boundary.  */
#define BACKWARD_CHAR(POSITION, STOP)		\
  do {						\
    if ((POSITION).pos == (STOP))		\
      (POSITION).p = GPT_ADDR;			\
    do {					\
      (POSITION).pos_byte--;			\
      (POSITION).p--;				\
    } while (!CHAR_HEAD_P (*((POSITION).p)));	\
    (POSITION).pos--;				\
  } while (0)

/* Finds an automatic composition at POS of STRING, which defaults
   to the current buffer.

   A valid (non-negative) LIMIT scans for a composition nearest POS
   between POS and LIMIT.

   Upon finding a composition, sets *GSTRING to its Lispy glyph-string,
   sets *START and *END to its bounds, and returns true.
   Otherwise, sets *GSTRING to nil, and returns false.  */

bool
find_automatic_composition (ptrdiff_t pos, ptrdiff_t limit,
			    ptrdiff_t *start, ptrdiff_t *end,
			    Lisp_Object *gstring, Lisp_Object string)
{
  ptrdiff_t head, tail, head_min, tail_max, stop;
  struct position_record cur = { pos, 0, 0 };
  struct position_record restore_cur;
  struct window *w;
  Lisp_Object window = Fget_buffer_window (Fcurrent_buffer (), Qnil);
  *gstring = Qnil;
  if (NILP (window))
    return false;
  w = XWINDOW (window);

  if (limit < 0)
    limit = pos; /* invalid LIMIT means point check at POS */

  if (NILP (string))
    {
      /* Operate on current buffer.  */
      stop = GPT;
      head_min = BEGV;
      tail_max = ZV;
      cur.pos_byte = CHAR_TO_BYTE (cur.pos);
      cur.p = BYTE_POS_ADDR (cur.pos_byte);
    }
  else
    {
      stop = -1;
      head_min = 0;
      tail_max = SCHARS (string);
      cur.pos_byte = string_char_to_byte (string, cur.pos);
      cur.p = SDATA (string) + cur.pos_byte;
    }

  head = max (head_min, min (pos, limit) - MAX_AUTO_COMPOSITION_LOOKBACK);
  tail = (pos < limit)
    ? min (tail_max, limit + MAX_AUTO_COMPOSITION_LOOKBACK)
    : min (tail_max, pos + 1 + MAX_AUTO_COMPOSITION_LOOKBACK);

  /*
                   -- character after POS is ... --
                   not composable         composable
     LIMIT <= POS  (1)                    (3)
     POS < LIMIT   (2)                    (4)
  */
  do
    {
      if (!char_composable_p (STRING_CHAR (cur.p)))
	{
	  if (pos < limit)  /* case (2), easy */
	    goto search_forward;
	  else /* case (1), become case (3).  */
	    {
	      int c;
	      do {
		if (cur.pos <= limit)
		  return false;
		BACKWARD_CHAR (cur, stop);
		c = STRING_CHAR (cur.p);
	      } while (!char_composable_p (c));
	      tail = cur.pos + 1;
	    }
	}

      /* Now we're assured case (3) or case(4).  Character after
         preceding non-composable is our search start.  */
      for (struct position_record candidate = cur;
	   cur.pos >= head;
	   cur = candidate)
	{
	  BACKWARD_CHAR (candidate, stop);
	  if (!char_composable_p (STRING_CHAR (candidate.p)))
	    break;
	}

    search_forward:
      restore_cur = cur;
      while (cur.pos < tail)
	{
	  int c = STRING_CHAR (cur.p);
	  Lisp_Object candidate = Qnil;
	  struct position_record probe;

	  for (Lisp_Object val = CHAR_TABLE_REF (Vcomposition_function_table, c);
	       CONSP (val) && NILP (candidate); val = XCDR (val))
	    {
	      Lisp_Object elt = XCAR (val);
	      if (VECTORP (elt) && ASIZE (elt) == 3 && FIXNATP (AREF (elt, 1)))
		{
		  EMACS_INT probe_min = cur.pos - XFIXNAT (AREF (elt, 1));
		  if (probe_min < head
		      || (pos < limit
			  ? limit <= probe_min
			  : pos < probe_min))
		    continue;

		  for (probe = cur; probe_min < probe.pos; )
		    BACKWARD_CHAR (probe, stop);

		  candidate = autocmp_chars (elt, probe.pos, probe.pos_byte,
					     tail_max, w, NULL, string, Qnil, c);
		  /* Arbitrary Vauto_composition_function could have
		     sweep_buffers() or sweep_strings() a relocation.  */
		  cur.p = (NILP (string)
			   ? BYTE_POS_ADDR (cur.pos_byte)
			   : SDATA (string) + cur.pos_byte);
		}
	    }

	  if (NILP (candidate))
	    FORWARD_CHAR (cur, stop);
	  else
	    {
	      *start = probe.pos;
	      cur.pos = *end = probe.pos + LGSTRING_CHAR_LEN (candidate);
	      cur.pos_byte = (NILP (string)
			      ? CHAR_TO_BYTE (cur.pos)
			      : string_char_to_byte (string, cur.pos));
	      cur.p = (NILP (string)
		       ? BYTE_POS_ADDR (cur.pos_byte)
		       : SDATA (string) + cur.pos_byte);
	      if (pos < limit
		  ? pos < *end
		  : *start <= pos && pos < *end)
		{
		  *gstring = candidate;
		  break;
		}
	    }
	}
      cur = restore_cur;
      cur.p = (NILP (string)
	       ? BYTE_POS_ADDR (cur.pos_byte)
	       : SDATA (string) + cur.pos_byte);
      BACKWARD_CHAR (cur, stop);
      /* only need to iterate cases (1) and (3) */
    } while (pos < limit && NILP (*gstring) && cur.pos >= head);
  return !NILP (*gstring);
}

ptrdiff_t
composition_adjust_point (ptrdiff_t last_pt, ptrdiff_t new_pt)
{
  ptrdiff_t beg, end;
  Lisp_Object val;

  if (new_pt == BEGV || new_pt == ZV)
    return new_pt;

  /* First check for static composition. */
  if (get_property_and_range (new_pt, Qcomposition, &val, &beg, &end, Qnil)
      && composition_valid_p (beg, end, val))
    {
      if (beg < new_pt && (last_pt <= beg || last_pt >= end))
	/* LAST_PT <= BEG < NEW_PT (going forward)
	   -or-
	   BEG < NEW_PT <= END <= LAST_PT (going backward) */
	return (new_pt < last_pt
		? beg /* going backward, move beyond NEW_PT to BEG */
		: end /* going forward, move beyond NEW_PT to END */);
      return new_pt;
    }

  if (NILP (BVAR (current_buffer, enable_multibyte_characters))
      || inhibit_auto_composition ())
    return new_pt;

  /* Next check for automatic composition.  */
  if (!find_automatic_composition (new_pt, (ptrdiff_t) -1, &beg, &end, &val, Qnil)
      || beg == new_pt)
    return new_pt;
  for (ptrdiff_t i = 0; i < LGSTRING_GLYPH_LEN (val); ++i)
    {
      Lisp_Object glyph = LGSTRING_GLYPH (val, i);

      if (NILP (glyph))
	break;
      if (beg + LGLYPH_FROM (glyph) == new_pt)
	return new_pt;
      if (beg + LGLYPH_TO (glyph) >= new_pt)
	return (new_pt < last_pt
		? beg + LGLYPH_FROM (glyph)
		: beg + LGLYPH_TO (glyph) + 1);
    }
  return new_pt;
}

DEFUN ("composition-get-gstring", Fcomposition_get_gstring,
       Scomposition_get_gstring, 4, 4, 0,
       doc: /* Return a glyph-string for characters between FROM and TO.
If the glyph string is for graphic display, FONT-OBJECT must be
a font-object to use for those characters.
Otherwise (for terminal display), FONT-OBJECT must be a terminal ID, a
frame, or nil for the selected frame's terminal device.

If the optional 4th argument STRING is not nil, it is a string
containing the target characters between indices FROM and TO,
which are treated as in `substring'.  Otherwise FROM and TO are
character positions in current buffer; they can be in either order,
and can be integers or markers.

A glyph-string is a vector containing information about how to display
a specific character sequence.  The format is:
   [HEADER ID GLYPH ...]

HEADER is a vector of this form:
    [FONT-OBJECT CHAR ...]
where
    FONT-OBJECT is a font-object for all glyphs in the glyph-string,
    or the terminal coding system of the specified terminal.
    CHARs are characters to be composed by GLYPHs.

ID is an identification number of the glyph-string.  It may be nil if
not yet shaped.

GLYPH is a vector whose elements have this form:
    [ FROM-IDX TO-IDX C CODE WIDTH LBEARING RBEARING ASCENT DESCENT
      [ [X-OFF Y-OFF WADJUST] | nil] ]
where
    FROM-IDX and TO-IDX are used internally and should not be touched.
    C is the character of the glyph.
    CODE is the glyph-code of C in FONT-OBJECT.
    WIDTH thru DESCENT are the metrics (in pixels) of the glyph.
    X-OFF and Y-OFF are offsets to the base position for the glyph.
    WADJUST is the adjustment to the normal width of the glyph.

If GLYPH is nil, the remaining elements of the glyph-string vector
should be ignored.  */)
  (Lisp_Object from, Lisp_Object to, Lisp_Object font_object, Lisp_Object string)
{
  Lisp_Object gstring, header;
  ptrdiff_t frompos, frombyte, topos;

  if (!FONT_OBJECT_P (font_object))
    {
      struct coding_system *coding;
      struct terminal *terminal = decode_live_terminal (font_object);

      coding = ((TERMINAL_TERMINAL_CODING (terminal)->common_flags
		 & CODING_REQUIRE_ENCODING_MASK)
		? TERMINAL_TERMINAL_CODING (terminal) : &safe_terminal_coding);
      font_object = CODING_ID_NAME (coding->id);
    }

  if (NILP (string))
    {
      if (NILP (BVAR (current_buffer, enable_multibyte_characters)))
	error ("Attempt to shape unibyte text");
      validate_region (&from, &to);
      frompos = XFIXNAT (from);
      topos = XFIXNAT (to);
      frombyte = CHAR_TO_BYTE (frompos);
    }
  else
    {
      CHECK_STRING (string);
      ptrdiff_t chars = SCHARS (string);
      validate_subarray (string, from, to, chars, &frompos, &topos);
      if (!STRING_MULTIBYTE (string))
	{
	  ptrdiff_t i;

	  for (i = SBYTES (string) - 1; i >= 0; i--)
	    if (!ASCII_CHAR_P (SREF (string, i)))
	      error ("Attempt to shape unibyte text");
	  /* STRING is a pure-ASCII string, so we can convert it (or,
	     rather, its copy) to multibyte and use that thereafter.  */
	  /* FIXME: Not clear why we need to do that: AFAICT the rest of
             the code should work on an ASCII-only unibyte string just
             as well (bug#56347).  */
	  string = make_multibyte_string (SSDATA (string), chars, chars);
	}
      frombyte = string_char_to_byte (string, frompos);
    }

  header = fill_gstring_header (frompos, frombyte,
				topos, font_object, string);
  gstring = composition_gstring_lookup_cache (header);
  if (!NILP (gstring))
    return gstring;

  if (LGSTRING_GLYPH_LEN (gstring_work) < topos - frompos)
    gstring_work = initialize_vector (topos - frompos + 2, Qnil);
  LGSTRING_SET_HEADER (gstring_work, header);
  LGSTRING_SET_ID (gstring_work, Qnil);
  fill_gstring_body (gstring_work);
  return gstring_work;
}


/* Emacs Lisp APIs.  */

DEFUN ("compose-region-internal", Fcompose_region_internal,
       Scompose_region_internal, 2, 4, 0,
       doc: /* Internal use only.

Compose text in the region between START and END.
Optional 3rd and 4th arguments are COMPONENTS and MODIFICATION-FUNC
for the composition.  See `compose-region' for more details.  */)
  (Lisp_Object start, Lisp_Object end, Lisp_Object components, Lisp_Object modification_func)
{
  validate_region (&start, &end);
  if (!NILP (components)
      && !FIXNUMP (components)
      && !CONSP (components)
      && !STRINGP (components))
    CHECK_VECTOR (components);

  compose_text (XFIXNUM (start), XFIXNUM (end), components, modification_func, Qnil);
  return Qnil;
}

DEFUN ("compose-string-internal", Fcompose_string_internal,
       Scompose_string_internal, 3, 5, 0,
       doc: /* Internal use only.

Compose text between indices START and END of STRING, where
START and END are treated as in `substring'.  Optional 4th
and 5th arguments are COMPONENTS and MODIFICATION-FUNC
for the composition.  See `compose-string' for more details.  */)
  (Lisp_Object string, Lisp_Object start, Lisp_Object end,
   Lisp_Object components, Lisp_Object modification_func)
{
  ptrdiff_t from, to;

  CHECK_STRING (string);
  validate_subarray (string, start, end, SCHARS (string), &from, &to);
  compose_text (from, to, components, modification_func, string);
  return string;
}

DEFUN ("find-composition-internal", Ffind_composition_internal,
       Sfind_composition_internal, 4, 4, 0,
       doc: /* Internal use only.

Return information about composition at or nearest to position POS.
See `find-composition' for more details.  */)
  (Lisp_Object pos, Lisp_Object limit, Lisp_Object string, Lisp_Object detail_p)
{
  Lisp_Object prop, tail, gstring;
  ptrdiff_t start, end, from, to;
  int id;

  EMACS_INT fixed_pos = fix_position (pos);
  if (!NILP (limit))
    to = clip_to_bounds (PTRDIFF_MIN, fix_position (limit), ZV);
  else
    to = -1;

  if (!NILP (string))
    {
      CHECK_STRING (string);
      if (!(0 <= fixed_pos && fixed_pos <= SCHARS (string)))
	args_out_of_range (string, pos);
    }
  else
    {
      if (!(BEGV <= fixed_pos && fixed_pos <= ZV))
	args_out_of_range (Fcurrent_buffer (), pos);
    }
  from = fixed_pos;

  if (!find_composition (from, to, &start, &end, &prop, string))
    {
      if (((NILP (string)
	    && !NILP (BVAR (current_buffer, enable_multibyte_characters)))
	   || (!NILP (string) && STRING_MULTIBYTE (string)))
	  && !inhibit_auto_composition ()
	  && find_automatic_composition (from, to, &start, &end, &gstring, string))
	return list3 (make_fixnum (start), make_fixnum (end), gstring);
      return Qnil;
    }
  if (!(start <= fixed_pos && fixed_pos < end))
    {
      ptrdiff_t s, e;

      if (find_automatic_composition (from, to, &s, &e, &gstring, string)
	  && (e <= fixed_pos ? e > end : s < start))
	return list3 (make_fixnum (s), make_fixnum (e), gstring);
    }
  if (!composition_valid_p (start, end, prop))
    return list3 (make_fixnum (start), make_fixnum (end), Qnil);
  if (NILP (detail_p))
    return list3 (make_fixnum (start), make_fixnum (end), Qt);

  if (composition_registered_p (prop))
    id = COMPOSITION_ID (prop);
  else
    {
      ptrdiff_t start_byte = (NILP (string)
			      ? CHAR_TO_BYTE (start)
			      : string_char_to_byte (string, start));
      id = get_composition_id (start, start_byte, end - start, prop, string);
    }

  if (id >= 0)
    {
      Lisp_Object components, relative_p, mod_func;
      enum composition_method method = composition_method (prop);
      int width = composition_table[id]->width;

      components = Fcopy_sequence (COMPOSITION_COMPONENTS (prop));
      relative_p = (method == COMPOSITION_WITH_RULE_ALTCHARS
		    ? Qnil : Qt);
      mod_func = COMPOSITION_MODIFICATION_FUNC (prop);
      tail = list4 (components, relative_p, mod_func, make_fixnum (width));
    }
  else
    tail = Qnil;

  return Fcons (make_fixnum (start), Fcons (make_fixnum (end), tail));
}

static int
compare_composition_rules (const void *r1, const void *r2)
{
  Lisp_Object vec1 = *(Lisp_Object *)r1, vec2 = *(Lisp_Object *)r2;

  return XFIXNAT (AREF (vec2, 1)) - XFIXNAT (AREF (vec1, 1));
}

DEFUN ("composition-sort-rules", Fcomposition_sort_rules,
       Scomposition_sort_rules, 1, 1, 0,
       doc: /* Sort composition RULES by their LOOKBACK parameter.

If RULES include just one rule, return RULES.
Otherwise, return a new list of rules where all the rules are
arranged in decreasing order of the LOOKBACK parameter of the
rules (the second element of the rule's vector).  This is required
when combining composition rules from different sources, because
of the way buffer text is examined for matching one of the rules.  */)
  (Lisp_Object rules)
{
  ptrdiff_t nrules;
  USE_SAFE_ALLOCA;

  CHECK_LIST (rules);
  nrules = list_length (rules);
  if (nrules > 1)
    {
      ptrdiff_t i;
      Lisp_Object *sortvec;

      SAFE_NALLOCA (sortvec, 1, nrules);
      for (i = 0; i < nrules; i++)
	{
	  Lisp_Object elt = XCAR (rules);
	  if (VECTORP (elt) && ASIZE (elt) == 3 && FIXNATP (AREF (elt, 1)))
	    sortvec[i] = elt;
	  else
	    error ("Invalid composition rule in RULES argument");
	  rules = XCDR (rules);
	}
      qsort (sortvec, nrules, sizeof (Lisp_Object), compare_composition_rules);
      rules = Flist (nrules, sortvec);
      SAFE_FREE ();
    }

  return rules;
}

<<<<<<< HEAD
=======

/* Not strictly necessary, because all those "keys" are also
   reachable from `composition_hash_table`.  */
void
mark_composite (void)
{
  for (int i = 0; i < n_compositions; i++)
    mark_object (composition_table[i]->key);
}

>>>>>>> a043cccb

void
syms_of_composite (void)
{
  int i;

  DEFSYM (Qcomposition, "composition");

  /* Make a hash table for static composition.  */
  /* We used to make the hash table weak so that unreferenced
     compositions can be garbage-collected.  But, usually once
     created compositions are repeatedly used in an Emacs session,
     and thus it's not worth to save memory in such a way.  So, we
     make the table not weak.  */
  Lisp_Object args[] = {QCtest, Qequal, QCsize, make_fixnum (311)};
  composition_hash_table = CALLMANY (Fmake_hash_table, args);
  staticpro (&composition_hash_table);

  /* Make a hash table for glyph-string.  */
  gstring_hash_table = CALLMANY (Fmake_hash_table, args);
  staticpro (&gstring_hash_table);

  staticpro (&gstring_work_headers);
  gstring_work_headers = initialize_vector (8, Qnil);
  for (i = 0; i < 8; i++)
    ASET (gstring_work_headers, i, initialize_vector (i + 2, Qnil));
  staticpro (&gstring_work);
  gstring_work = initialize_vector (10, Qnil);

  /* Text property 'composition should be nonsticky by default.  */
  Vtext_property_default_nonsticky
    = Fcons (Fcons (Qcomposition, Qt), Vtext_property_default_nonsticky);

  DEFVAR_LISP ("compose-chars-after-function", Vcompose_chars_after_function,
	       doc: /* Function to adjust composition of buffer text.

This function is called with three arguments: FROM, TO, and OBJECT.
FROM and TO specify the range of text whose composition should be
adjusted.  OBJECT, if non-nil, is a string that contains the text.

This function is called after a text with 'composition property is
inserted or deleted to keep 'composition property of buffer text
valid.

The default value is the function `compose-chars-after'.  */);
  Vcompose_chars_after_function = intern_c_string ("compose-chars-after");

  DEFSYM (Qauto_composed, "auto-composed");

  DEFVAR_LISP ("auto-composition-mode", Vauto_composition_mode,
	       doc: /* Non-nil if Auto-Composition mode is enabled.
Use the command `auto-composition-mode' to change this variable.

If this variable is a string, `auto-composition-mode' will be disabled in
buffers displayed on a terminal whose type, as reported by `tty-type',
compares equal to that string.  */);
  Vauto_composition_mode = Qt;

  DEFVAR_LISP ("auto-composition-function", Vauto_composition_function,
	       doc: /* Function to call to compose characters automatically.
This function is called from the display engine with 6 arguments:
FUNC, FROM, TO, FONT-OBJECT, STRING, and DIRECTION.

FUNC is the function to compose characters.  On text-mode display,
FUNC is ignored and `compose-gstring-for-terminal' is used instead.

If STRING is nil, the function must compose characters in the region
between FROM and TO in the current buffer.

Otherwise, STRING is a string, and FROM and TO are indices into the
string.  In this case, the function must compose characters in the
string.

FONT-OBJECT is the font to use, or nil if characters are to be
composed on a text-mode display.

DIRECTION is the bidi directionality of the text to shape.  It could
be L2R or R2L, or nil if unknown.  */);
  Vauto_composition_function = Qnil;

  DEFVAR_LISP ("composition-function-table", Vcomposition_function_table,
	       doc: /* Char-table of functions for automatic character composition.
For each character that has to be composed automatically with
preceding and/or following characters, this char-table contains
a function to call to compose that character.

The element at index C in the table, if non-nil, is a list of
composition rules of the form ([PATTERN PREV-CHARS FUNC] ...);
the rules must be specified in the descending order of PREV-CHARS
values.

PATTERN is a regular expression which C and the surrounding
characters must match.

PREV-CHARS is a non-negative integer (less than 4) specifying how many
characters before C to check the matching with PATTERN.  If it is 0,
PATTERN must match C and the following characters.  If it is 1,
PATTERN must match a character before C and the following characters.

If PREV-CHARS is 0, PATTERN can be nil, which means that the
single character C should be composed.

FUNC is a function to return a glyph-string representing a
composition of the characters that match PATTERN.  It is
called with one argument GSTRING.

GSTRING is a template of a glyph-string to return.  It is already
filled with a proper header for the characters to compose, and
glyphs corresponding to those characters one by one.  The
function must return a new glyph-string with the same header as
GSTRING, or modify GSTRING itself and return it.

See also the documentation of `auto-composition-mode'.  */);
  Vcomposition_function_table = Fmake_char_table (Qnil, Qnil);

  DEFVAR_LISP ("auto-composition-emoji-eligible-codepoints", Vauto_composition_emoji_eligible_codepoints,
	       doc: /* List of codepoints for which auto-composition will check for an emoji font.

These are codepoints which have Emoji_Presentation = No, and thus by
default are not displayed as emoji.  In certain circumstances, such as
when followed by U+FE0F (VS-16) the emoji font should be used for
them anyway.

This list is auto-generated, you should not need to modify it.  */);
  Vauto_composition_emoji_eligible_codepoints = Qnil;

  defsubr (&Scompose_region_internal);
  defsubr (&Scompose_string_internal);
  defsubr (&Sfind_composition_internal);
  defsubr (&Scomposition_get_gstring);
  defsubr (&Sclear_composition_cache);
  defsubr (&Scomposition_sort_rules);
}<|MERGE_RESOLUTION|>--- conflicted
+++ resolved
@@ -1947,20 +1947,6 @@
   return rules;
 }
 
-<<<<<<< HEAD
-=======
--
-/* Not strictly necessary, because all those "keys" are also
-   reachable from `composition_hash_table`.  */
-void
-mark_composite (void)
-{
-  for (int i = 0; i < n_compositions; i++)
-    mark_object (composition_table[i]->key);
-}
-
->>>>>>> a043cccb
 
 void
 syms_of_composite (void)
