/* Lisp functions pertaining to editing.                 -*- coding: utf-8 -*-
Copyright (C) 1985-1987, 1989, 1993-2021 Free Software Foundation, Inc.

Copyright (C) 1985-2023 Free Software Foundation, Inc.

This file is NOT part of GNU Emacs.

GNU Emacs is free software: you can redistribute it and/or modify
it under the terms of the GNU General Public License as published by
the Free Software Foundation, either version 3 of the License, or (at
your option) any later version.

GNU Emacs is distributed in the hope that it will be useful,
but WITHOUT ANY WARRANTY; without even the implied warranty of
MERCHANTABILITY or FITNESS FOR A PARTICULAR PURPOSE.  See the
GNU General Public License for more details.

You should have received a copy of the GNU General Public License
along with GNU Emacs.  If not, see <https://www.gnu.org/licenses/>.  */


#include <config.h>
#include <sys/types.h>
#include <stdio.h>

#ifdef HAVE_PWD_H
#include <pwd.h>
#include <grp.h>
#endif

#include <unistd.h>

#ifdef HAVE_SYS_UTSNAME_H
#include <sys/utsname.h>
#endif

#include "lisp.h"

#include <float.h>
#include <limits.h>
#include <math.h>

#include <c-ctype.h>
#include <intprops.h>
#include <stdlib.h>
#include <verify.h>

#include "composite.h"
#include "intervals.h"
#include "systime.h"
#include "character.h"
#include "buffer.h"
#include "window.h"
#include "blockinput.h"

#define GLOBAL_MARK_RING_MAX_DEFAULT (128)

#ifdef WINDOWSNT
# include "w32common.h"
#endif
static void update_buffer_properties (ptrdiff_t, ptrdiff_t);
static Lisp_Object styled_format (ptrdiff_t, Lisp_Object *, bool);

/* The cached value of Vsystem_name.  This is used only to compare it
   to Vsystem_name, so it need not be visible to the GC.  */
static Lisp_Object cached_system_name;

static void
init_and_cache_system_name (void)
{
  init_system_name ();
  cached_system_name = Vsystem_name;
}

void
init_editfns (void)
{
  const char *user_name;
  register char *p;
  struct passwd *pw;	/* password entry for the current user */
  Lisp_Object tem;

  /* Set up system_name even when dumping.  */
  init_and_cache_system_name ();

  pw = getpwuid (getuid ());
#ifdef MSDOS
  /* We let the real user name default to "root" because that's quite
     accurate on MS-DOS and because it lets Emacs find the init file.
     (The DVX libraries override the Djgpp libraries here.)  */
  Vuser_real_login_name = build_string (pw ? pw->pw_name : "root");
#else
  Vuser_real_login_name = build_string (pw ? pw->pw_name : "unknown");
#endif

  /* Get the effective user name, by consulting environment variables,
     or the effective uid if those are unset.  */
  user_name = getenv ("LOGNAME");
  if (!user_name)
#ifdef WINDOWSNT
    user_name = getenv ("USERNAME");	/* it's USERNAME on NT */
#else  /* WINDOWSNT */
    user_name = getenv ("USER");
#endif /* WINDOWSNT */
  if (!user_name)
    {
      pw = getpwuid (geteuid ());
      user_name = pw ? pw->pw_name : "unknown";
    }
  Vuser_login_name = build_string (user_name);

  /* If the user name claimed in the environment vars differs from
     the real uid, use the claimed name to find the full name.  */
  tem = Fstring_equal (Vuser_login_name, Vuser_real_login_name);
  if (! NILP (tem))
    tem = Vuser_login_name;
  else
    {
      uid_t euid = geteuid ();
      tem = INT_TO_INTEGER (euid);
    }
  Vuser_full_name = Fuser_full_name (tem);

  p = getenv ("NAME");
  if (p)
    Vuser_full_name = build_string (p);
  else if (NILP (Vuser_full_name))
    Vuser_full_name = build_string ("unknown");

#if defined HAVE_SYS_UTSNAME_H
  {
    struct utsname uts;
    uname (&uts);
    Voperating_system_release = build_string (uts.release);
  }
#elif defined WINDOWSNT
  Voperating_system_release = build_string (w32_version_string ());
#else
  Voperating_system_release = Qnil;
#endif
  global_mark_ring_max = GLOBAL_MARK_RING_MAX_DEFAULT;
}

DEFUN ("char-to-string", Fchar_to_string, Schar_to_string, 1, 1, 0,
       doc: /* Convert arg CHAR to a string containing that character.
usage: (char-to-string CHAR)  */)
  (Lisp_Object character)
{
  int c, len;
  unsigned char str[MAX_MULTIBYTE_LENGTH];

  CHECK_CHARACTER (character);
  c = XFIXNAT (character);

  len = CHAR_STRING (c, str);
  return make_multibyte_string ((char *) str, 1, len);
}

DEFUN ("byte-to-string", Fbyte_to_string, Sbyte_to_string, 1, 1, 0,
       doc: /* Convert arg BYTE to a unibyte string containing that byte.  */)
  (Lisp_Object byte)
{
  unsigned char b;
  CHECK_FIXNUM (byte);
  if (XFIXNUM (byte) < 0 || XFIXNUM (byte) > 255)
    error ("Invalid byte");
  b = XFIXNUM (byte);
  return make_unibyte_string ((char *) &b, 1);
}

DEFUN ("string-to-char", Fstring_to_char, Sstring_to_char, 1, 1, 0,
       doc: /* Return the first character in STRING.  */)
  (Lisp_Object string)
{
  CHECK_STRING (string);

  /* This returns zero if STRING is empty.  */
  return make_fixnum (STRING_MULTIBYTE (string)
		      ? STRING_CHAR (SDATA (string))
		      : SREF (string, 0));
}

DEFUN ("point", Fpoint, Spoint, 0, 0, 0,
       doc: /* Return value of point, as an integer.
Beginning of buffer is position (point-min).  */)
  (void)
{
  Lisp_Object temp;
  XSETFASTINT (temp, PT);
  return temp;
}

DEFUN ("point-marker", Fpoint_marker, Spoint_marker, 0, 0, 0,
       doc: /* Return value of point, as a marker object.  */)
  (void)
{
  return build_marker (current_buffer, PT, PT_BYTE);
}

DEFUN ("push-global-mark", Fpush_global_mark, Spush_global_mark, 0, 0, "",
       doc: /* Push current value of point as a marker onto `global-mark-ring'.
*/)
  (void)
{
  Lisp_Object pt_marker = Fpoint_marker();
  if (global_mark_ring_max > 0
      && NILP (Fequal (CAR_SAFE (Vglobal_mark_ring), pt_marker)))
    {
      if (list_length (Vglobal_mark_ring) >= global_mark_ring_max) {
	if (global_mark_ring_max == 1)
	  Vglobal_mark_ring = Qnil;
	else
	  {
	    Lisp_Object tem = Fnthcdr (make_fixnum (global_mark_ring_max - 2),
				       Vglobal_mark_ring);
	    if (! NILP (tem))
	      Fsetcdr (tem, Qnil);
	  }
      }
      eassert (list_length (Vglobal_mark_ring) < global_mark_ring_max);
      Vglobal_mark_ring = Fcons (pt_marker, Vglobal_mark_ring);
    }
  return Qnil;
}

DEFUN ("goto-char", Fgoto_char, Sgoto_char, 1, 1,
       "(goto-char--read-natnum-interactive \"Go to char: \")",
       doc: /* Set point to POSITION, a number or marker.
Beginning of buffer is position (point-min), end is (point-max).

The return value is POSITION.

If called interactively, a numeric prefix argument specifies
POSITION; without a numeric prefix argument, read POSITION from the
minibuffer.  The default value is the number at point (if any).  */)
  (register Lisp_Object position)
{
  if (MARKERP (position))
    set_point_from_marker (position);
  else if (FIXNUMP (position))
    SET_PT (clip_to_bounds (BEGV, XFIXNUM (position), ZV));
  else
    wrong_type_argument (Qinteger_or_marker_p, position);
  return position;
}

/* Return the start or end position of the region.
   BEGINNINGP means return the start.
   If there is no region active, signal an error. */

static Lisp_Object
region_limit (bool beginningp)
{
  Lisp_Object m;

  if (!NILP (Vtransient_mark_mode)
      && NILP (Vmark_even_if_inactive)
      && NILP (BVAR (current_buffer, mark_active)))
    xsignal0 (Qmark_inactive);

  m = Fmarker_position (BVAR (current_buffer, mark));
  if (NILP (m))
    error ("The mark is not set now, so there is no region");

  /* Clip to the current narrowing (bug#11770).  */
  return make_fixnum ((PT < XFIXNAT (m)) == beginningp
		      ? PT
		      : clip_to_bounds (BEGV, XFIXNAT (m), ZV));
}

DEFUN ("region-beginning", Fregion_beginning, Sregion_beginning, 0, 0, 0,
       doc: /* Return the integer value of point or mark, whichever is smaller.  */)
  (void)
{
  return region_limit (1);
}

DEFUN ("region-end", Fregion_end, Sregion_end, 0, 0, 0,
       doc: /* Return the integer value of point or mark, whichever is larger.  */)
  (void)
{
  return region_limit (0);
}

DEFUN ("mark-marker", Fmark_marker, Smark_marker, 0, 0, 0,
       doc: /* Return this buffer's mark, as a marker object.
Watch out!  Moving this marker changes the mark position.
If you set the marker not to point anywhere, the buffer will have no mark.  */)
  (void)
{
  return BVAR (current_buffer, mark);
}


/* Find all the overlays in the current buffer that touch position POS.
   Return the number found, and store them in a vector in VEC
   of length LEN.

   Note: this can return overlays that do not touch POS.  The caller
   should filter these out. */

static ptrdiff_t
overlays_around (ptrdiff_t pos, Lisp_Object *vec, ptrdiff_t len)
{
  /* Find all potentially rear-advance overlays at (POS - 1).  Find
     all overlays at POS, so end at (POS + 1).  Find even empty
     overlays, which due to the way 'overlays-in' works implies that
     we might also fetch empty overlays starting at (POS + 1).  */
  return overlays_in (pos - 1, pos + 1, false, &vec, &len,
		      true, false, NULL);
}

DEFUN ("get-pos-property", Fget_pos_property, Sget_pos_property, 2, 3, 0,
       doc: /* Return the value of POSITION's property PROP, in OBJECT.
Almost identical to `get-char-property' except for the following difference:
Whereas `get-char-property' returns the property of the char at (i.e. right
after) POSITION, this pays attention to properties's stickiness and overlays's
advancement settings, in order to find the property of POSITION itself,
i.e. the property that a char would inherit if it were inserted
at POSITION.  */)
  (Lisp_Object position, register Lisp_Object prop, Lisp_Object object)
{
  CHECK_FIXNUM_COERCE_MARKER (position);

  if (NILP (object))
    XSETBUFFER (object, current_buffer);
  else if (WINDOWP (object))
    object = XWINDOW (object)->contents;

  if (!BUFFERP (object))
    /* pos-property only makes sense in buffers right now, since strings
       have no overlays and no notion of insertion for which stickiness
       could be obeyed.  */
    return Fget_text_property (position, prop, object);
  else
    {
      EMACS_INT posn = XFIXNUM (position);
      ptrdiff_t noverlays;
      Lisp_Object *overlay_vec, tem;
      struct buffer *obuf = current_buffer;
      USE_SAFE_ALLOCA;

      set_buffer_temp (XBUFFER (object));

      /* First try with room for 40 overlays.  */
      Lisp_Object overlay_vecbuf[40];
      noverlays = ARRAYELTS (overlay_vecbuf);
      overlay_vec = overlay_vecbuf;
      noverlays = overlays_around (posn, overlay_vec, noverlays);

      /* If there are more than 40,
	 make enough space for all, and try again.  */
      if (ARRAYELTS (overlay_vecbuf) < noverlays)
	{
	  SAFE_ALLOCA_LISP (overlay_vec, noverlays);
	  noverlays = overlays_around (posn, overlay_vec, noverlays);
	}
      noverlays = sort_overlays (overlay_vec, noverlays, NULL);

      set_buffer_temp (obuf);

      /* Now check the overlays in order of decreasing priority.  */
      while (--noverlays >= 0)
	{
	  Lisp_Object ol = overlay_vec[noverlays];
	  tem = Foverlay_get (ol, prop);
	  if (!NILP (tem))
	    {
	      /* Check the overlay is indeed active at point.  */
	      if ((OVERLAY_START (ol) == posn
		   && OVERLAY_FRONT_ADVANCE_P (ol))
		  || (OVERLAY_END (ol) == posn
		      && ! OVERLAY_REAR_ADVANCE_P (ol))
		  || OVERLAY_START (ol) > posn
		  || OVERLAY_END (ol) < posn)
		; /* The overlay will not cover a char inserted at point.  */
	      else
		{
		  SAFE_FREE ();
		  return tem;
		}
	    }
	}
      SAFE_FREE ();

      { /* Now check the text properties.  */
	int stickiness = text_property_stickiness (prop, position, object);
	if (stickiness > 0)
	  return Fget_text_property (position, prop, object);
	else if (stickiness < 0
		 && XFIXNUM (position) > BUF_BEGV (XBUFFER (object)))
	  return Fget_text_property (make_fixnum (XFIXNUM (position) - 1),
				     prop, object);
	else
	  return Qnil;
      }
    }
}

/* Find the field surrounding POS in *BEG and *END.  If POS is nil,
   the value of point is used instead.  If BEG or END is null,
   means don't store the beginning or end of the field.

   BEG_LIMIT and END_LIMIT serve to limit the ranged of the returned
   results; they do not effect boundary behavior.

   If MERGE_AT_BOUNDARY is non-nil, then if POS is at the very first
   position of a field, then the beginning of the previous field is
   returned instead of the beginning of POS's field (since the end of a
   field is actually also the beginning of the next input field, this
   behavior is sometimes useful).  Additionally in the MERGE_AT_BOUNDARY
   non-nil case, if two fields are separated by a field with the special
   value `boundary', and POS lies within it, then the two separated
   fields are considered to be adjacent, and POS between them, when
   finding the beginning and ending of the "merged" field.

   Either BEG or END may be 0, in which case the corresponding value
   is not stored.  */

static void
find_field (Lisp_Object pos, Lisp_Object merge_at_boundary,
	    Lisp_Object beg_limit,
	    ptrdiff_t *beg, Lisp_Object end_limit, ptrdiff_t *end)
{
  /* Fields right before and after the point.  */
  Lisp_Object before_field, after_field;
  /* True if POS counts as the start of a field.  */
  bool at_field_start = 0;
  /* True if POS counts as the end of a field.  */
  bool at_field_end = 0;

  if (NILP (pos))
    XSETFASTINT (pos, PT);
  else
    CHECK_FIXNUM_COERCE_MARKER (pos);

  after_field
    = get_char_property_and_overlay (pos, Qfield, Qnil, NULL);
  before_field
    = (XFIXNAT (pos) > BEGV
       ? get_char_property_and_overlay (make_fixnum (XFIXNUM (pos) - 1),
					Qfield, Qnil, NULL)
       /* Using nil here would be a more obvious choice, but it would
          fail when the buffer starts with a non-sticky field.  */
       : after_field);

  /* See if we need to handle the case where MERGE_AT_BOUNDARY is nil
     and POS is at beginning of a field, which can also be interpreted
     as the end of the previous field.  Note that the case where if
     MERGE_AT_BOUNDARY is non-nil (see function comment) is actually the
     more natural one; then we avoid treating the beginning of a field
     specially.  */
  if (NILP (merge_at_boundary))
    {
      Lisp_Object field = Fget_pos_property (pos, Qfield, Qnil);
      if (!EQ (field, after_field))
	at_field_end = 1;
      if (!EQ (field, before_field))
	at_field_start = 1;
      if (NILP (field) && at_field_start && at_field_end)
	/* If an inserted char would have a nil field while the surrounding
	   text is non-nil, we're probably not looking at a
	   zero-length field, but instead at a non-nil field that's
	   not intended for editing (such as comint's prompts).  */
	at_field_end = at_field_start = 0;
    }

  /* Note about special `boundary' fields:

     Consider the case where the point (`.') is between the fields `x' and `y':

	xxxx.yyyy

     In this situation, if merge_at_boundary is non-nil, consider the
     `x' and `y' fields as forming one big merged field, and so the end
     of the field is the end of `y'.

     However, if `x' and `y' are separated by a special `boundary' field
     (a field with a `field' char-property of 'boundary), then ignore
     this special field when merging adjacent fields.  Here's the same
     situation, but with a `boundary' field between the `x' and `y' fields:

	xxx.BBBByyyy

     Here, if point is at the end of `x', the beginning of `y', or
     anywhere in-between (within the `boundary' field), merge all
     three fields and consider the beginning as being the beginning of
     the `x' field, and the end as being the end of the `y' field.  */

  if (beg)
    {
      if (at_field_start)
	/* POS is at the edge of a field, and we should consider it as
	   the beginning of the following field.  */
	*beg = XFIXNAT (pos);
      else
	/* Find the previous field boundary.  */
	{
	  Lisp_Object p = pos;
	  if (!NILP (merge_at_boundary) && EQ (before_field, Qboundary))
	    /* Skip a `boundary' field.  */
	    p = Fprevious_single_char_property_change (p, Qfield, Qnil,
						       beg_limit);

	  p = Fprevious_single_char_property_change (p, Qfield, Qnil,
						     beg_limit);
	  *beg = NILP (p) ? BEGV : XFIXNAT (p);
	}
    }

  if (end)
    {
      if (at_field_end)
	/* POS is at the edge of a field, and we should consider it as
	   the end of the previous field.  */
	*end = XFIXNAT (pos);
      else
	/* Find the next field boundary.  */
	{
	  if (!NILP (merge_at_boundary) && EQ (after_field, Qboundary))
	    /* Skip a `boundary' field.  */
	    pos = Fnext_single_char_property_change (pos, Qfield, Qnil,
						     end_limit);

	  pos = Fnext_single_char_property_change (pos, Qfield, Qnil,
						   end_limit);
	  *end = NILP (pos) ? ZV : XFIXNAT (pos);
	}
    }
}


DEFUN ("delete-field", Fdelete_field, Sdelete_field, 0, 1, 0,
       doc: /* Delete the field surrounding POS.
A field is a region of text with the same `field' property.
If POS is nil, the value of point is used for POS.  */)
  (Lisp_Object pos)
{
  ptrdiff_t beg, end;
  find_field (pos, Qnil, Qnil, &beg, Qnil, &end);
  if (beg != end)
    del_range (beg, end);
  return Qnil;
}

DEFUN ("field-string", Ffield_string, Sfield_string, 0, 1, 0,
       doc: /* Return the contents of the field surrounding POS as a string.
A field is a region of text with the same `field' property.
If POS is nil, the value of point is used for POS.  */)
  (Lisp_Object pos)
{
  ptrdiff_t beg, end;
  find_field (pos, Qnil, Qnil, &beg, Qnil, &end);
  return make_buffer_string (beg, end, 1);
}

DEFUN ("field-string-no-properties", Ffield_string_no_properties, Sfield_string_no_properties, 0, 1, 0,
       doc: /* Return the contents of the field around POS, without text properties.
A field is a region of text with the same `field' property.
If POS is nil, the value of point is used for POS.  */)
  (Lisp_Object pos)
{
  ptrdiff_t beg, end;
  find_field (pos, Qnil, Qnil, &beg, Qnil, &end);
  return make_buffer_string (beg, end, 0);
}

DEFUN ("field-beginning", Ffield_beginning, Sfield_beginning, 0, 3, 0,
       doc: /* Return the beginning of the field surrounding POS.
A field is a region of text with the same `field' property.
If POS is nil, the value of point is used for POS.
If ESCAPE-FROM-EDGE is non-nil and POS is at the beginning of its
field, then the beginning of the *previous* field is returned.
If LIMIT is non-nil, it is a buffer position; if the beginning of the field
is before LIMIT, then LIMIT will be returned instead.  */)
  (Lisp_Object pos, Lisp_Object escape_from_edge, Lisp_Object limit)
{
  ptrdiff_t beg;
  find_field (pos, escape_from_edge, limit, &beg, Qnil, 0);
  return make_fixnum (beg);
}

DEFUN ("field-end", Ffield_end, Sfield_end, 0, 3, 0,
       doc: /* Return the end of the field surrounding POS.
A field is a region of text with the same `field' property.
If POS is nil, the value of point is used for POS.
If ESCAPE-FROM-EDGE is non-nil and POS is at the end of its field,
then the end of the *following* field is returned.
If LIMIT is non-nil, it is a buffer position; if the end of the field
is after LIMIT, then LIMIT will be returned instead.  */)
  (Lisp_Object pos, Lisp_Object escape_from_edge, Lisp_Object limit)
{
  ptrdiff_t end;
  find_field (pos, escape_from_edge, Qnil, 0, limit, &end);
  return make_fixnum (end);
}

DEFUN ("constrain-to-field", Fconstrain_to_field, Sconstrain_to_field, 2, 5, 0,
       doc: /* Return the position closest to NEW-POS that is in the same field as OLD-POS.
A field is a region of text with the same `field' property.

If NEW-POS is nil, then use the current point instead, and move point
to the resulting constrained position, in addition to returning that
position.

If OLD-POS is at the boundary of two fields, then the allowable
positions for NEW-POS depends on the value of the optional argument
ESCAPE-FROM-EDGE: If ESCAPE-FROM-EDGE is nil, then NEW-POS is
constrained to the field that has the same `field' char-property
as any new characters inserted at OLD-POS, whereas if ESCAPE-FROM-EDGE
is non-nil, NEW-POS is constrained to the union of the two adjacent
fields.  Additionally, if two fields are separated by another field with
the special value `boundary', then any point within this special field is
also considered to be `on the boundary'.

If the optional argument ONLY-IN-LINE is non-nil and constraining
NEW-POS would move it to a different line, NEW-POS is returned
unconstrained.  This is useful for commands that move by line, like
\\[next-line] or \\[beginning-of-line], which should generally respect field boundaries
only in the case where they can still move to the right line.

If the optional argument INHIBIT-CAPTURE-PROPERTY is non-nil, and OLD-POS has
a non-nil property of that name, then any field boundaries are ignored.

Field boundaries are not noticed if `inhibit-field-text-motion' is non-nil.  */)
  (Lisp_Object new_pos, Lisp_Object old_pos, Lisp_Object escape_from_edge,
   Lisp_Object only_in_line, Lisp_Object inhibit_capture_property)
{
  /* If non-zero, then the original point, before re-positioning.  */
  ptrdiff_t orig_point = 0;
  bool fwd;
  Lisp_Object prev_old, prev_new;

  if (NILP (new_pos))
    /* Use the current point, and afterwards, set it.  */
    {
      orig_point = PT;
      XSETFASTINT (new_pos, PT);
    }

  CHECK_FIXNUM_COERCE_MARKER (new_pos);
  CHECK_FIXNUM_COERCE_MARKER (old_pos);

  fwd = (XFIXNUM (new_pos) > XFIXNUM (old_pos));

  prev_old = make_fixnum (XFIXNUM (old_pos) - 1);
  prev_new = make_fixnum (XFIXNUM (new_pos) - 1);

  if (NILP (Vinhibit_field_text_motion)
      && !EQ (new_pos, old_pos)
      && (!NILP (Fget_char_property (new_pos, Qfield, Qnil))
          || !NILP (Fget_char_property (old_pos, Qfield, Qnil))
          /* To recognize field boundaries, we must also look at the
             previous positions; we could use `Fget_pos_property'
             instead, but in itself that would fail inside non-sticky
             fields (like comint prompts).  */
          || (XFIXNAT (new_pos) > BEGV
              && !NILP (Fget_char_property (prev_new, Qfield, Qnil)))
          || (XFIXNAT (old_pos) > BEGV
              && !NILP (Fget_char_property (prev_old, Qfield, Qnil))))
      && (NILP (inhibit_capture_property)
          /* Field boundaries are again a problem; but now we must
             decide the case exactly, so we need to call
             `get_pos_property' as well.  */
          || (NILP (Fget_pos_property (old_pos, inhibit_capture_property, Qnil))
              && (XFIXNAT (old_pos) <= BEGV
                  || NILP (Fget_char_property
			   (old_pos, inhibit_capture_property, Qnil))
                  || NILP (Fget_char_property
			   (prev_old, inhibit_capture_property, Qnil))))))
    /* It is possible that NEW_POS is not within the same field as
       OLD_POS; try to move NEW_POS so that it is.  */
    {
      ptrdiff_t counted;
      Lisp_Object field_bound;

      if (fwd)
	field_bound = Ffield_end (old_pos, escape_from_edge, new_pos);
      else
	field_bound = Ffield_beginning (old_pos, escape_from_edge, new_pos);

      if (/* See if ESCAPE_FROM_EDGE caused FIELD_BOUND to jump to the
             other side of NEW_POS, which would mean that NEW_POS is
             already acceptable, and it's not necessary to constrain it
             to FIELD_BOUND.  */
	  ((XFIXNAT (field_bound) < XFIXNAT (new_pos)) ? fwd : !fwd)
	  /* NEW_POS should be constrained, but only if either
	     ONLY_IN_LINE is nil (in which case any constraint is OK),
	     or NEW_POS and FIELD_BOUND are on the same line (in which
	     case the constraint is OK even if ONLY_IN_LINE is non-nil).  */
	  && (NILP (only_in_line)
	      /* This is the ONLY_IN_LINE case, check that NEW_POS and
		 FIELD_BOUND are on the same line by seeing whether
		 there's an intervening newline or not.  */
	      || (find_newline (XFIXNAT (new_pos), -1,
				XFIXNAT (field_bound), -1,
				fwd ? -1 : 1, &counted, NULL, 1),
		  counted == 0)))
	/* Constrain NEW_POS to FIELD_BOUND.  */
	new_pos = field_bound;

      if (orig_point && XFIXNAT (new_pos) != orig_point)
	/* The NEW_POS argument was originally nil, so automatically set PT. */
	SET_PT (XFIXNAT (new_pos));
    }

  return new_pos;
}


static ptrdiff_t
bol (Lisp_Object n, ptrdiff_t *out_count)
{
  ptrdiff_t bytepos, charpos, count;

  if (NILP (n))
    count = 0;
  else if (FIXNUMP (n))
    count = clip_to_bounds (-BUF_BYTES_MAX, XFIXNUM (n) - 1, BUF_BYTES_MAX);
  else
    {
      CHECK_INTEGER (n);
      count = NILP (Fnatnump (n)) ? -BUF_BYTES_MAX : BUF_BYTES_MAX;
    }
  if (out_count)
    *out_count = count;
  scan_newline_from_point (count, &charpos, &bytepos);
  return charpos;
}

DEFUN ("pos-bol", Fpos_bol, Spos_bol, 0, 1, 0,
       doc: /* Return the position of the first character on the current line.
With optional argument N, scan forward N - 1 lines first.
If the scan reaches the end of the buffer, return that position.

This function ignores text display directionality; it returns the
position of the first character in logical order, i.e. the smallest
character position on the logical line.  See `vertical-motion' for
movement by screen lines.

This function does not move point.  Also see `line-beginning-position'.  */)
  (Lisp_Object n)
{
  return make_fixnum (bol (n, NULL));
}

DEFUN ("line-beginning-position",
       Fline_beginning_position, Sline_beginning_position, 0, 1, 0,
       doc: /* Return the position of the first character in the current line/field.
This function is like `pos-bol' (which see), but respects fields.

This function constrains the returned position to the current field
unless that position would be on a different line from the original,
unconstrained result.  If N is nil or 1, and a front-sticky field
starts at point, the scan stops as soon as it starts.  To ignore field
boundaries, bind `inhibit-field-text-motion' to t.

This function does not move point.  */)
  (Lisp_Object n)
{
  ptrdiff_t count, charpos = bol (n, &count);
  /* Return END constrained to the current input field.  */
  return Fconstrain_to_field (make_fixnum (charpos), make_fixnum (PT),
			      count != 0 ? Qt : Qnil,
			      Qt, Qnil);
}

static ptrdiff_t
eol (Lisp_Object n)
{
  ptrdiff_t count;

  if (NILP (n))
    count = 1;
  else if (FIXNUMP (n))
    count = clip_to_bounds (-BUF_BYTES_MAX, XFIXNUM (n), BUF_BYTES_MAX);
  else
    {
      CHECK_INTEGER (n);
      count = NILP (Fnatnump (n)) ? -BUF_BYTES_MAX : BUF_BYTES_MAX;
    }
  return find_before_next_newline (PT, 0, count - (count <= 0),
				   NULL);
}

DEFUN ("pos-eol", Fpos_eol, Spos_eol, 0, 1, 0,
       doc: /* Return the position of the last character on the current line.
With argument N not nil or 1, move forward N - 1 lines first.
If scan reaches end of buffer, return that position.

This function ignores text display directionality; it returns the
position of the last character in logical order, i.e. the largest
character position on the line.

This function does not move point.  Also see `line-end-position'.  */)
  (Lisp_Object n)
{
  return make_fixnum (eol (n));
}

DEFUN ("line-end-position", Fline_end_position, Sline_end_position, 0, 1, 0,
       doc: /* Return the position of the last character in the current line/field.
With argument N not nil or 1, move forward N - 1 lines first.
If scan reaches end of buffer, return that position.

This function is like `pos-eol' (which see), but respects fields.

This function constrains the returned position to the current field
unless that would be on a different line from the original,
unconstrained result.  If N is nil or 1, and a rear-sticky field ends
at point, the scan stops as soon as it starts.  To ignore field
boundaries bind `inhibit-field-text-motion' to t.

This function does not move point.  */)
  (Lisp_Object n)
{
  /* Return END_POS constrained to the current input field.  */
  return Fconstrain_to_field (make_fixnum (eol (n)), make_fixnum (PT),
			      Qnil, Qt, Qnil);
}

/* Save current buffer state for save-excursion special form.  */

void
save_excursion_save (union specbinding *pdl)
{
  eassert (pdl->unwind_excursion.kind == SPECPDL_UNWIND_EXCURSION);
  pdl->unwind_excursion.marker = Fpoint_marker ();
  /* Selected window if current buffer is shown in it, nil otherwise.  */
  pdl->unwind_excursion.window
    = (EQ (XWINDOW (selected_window)->contents, Fcurrent_buffer ())
       ? selected_window : Qnil);
}

/* Restore saved buffer before leaving `save-excursion' special form.  */

void
save_excursion_restore (Lisp_Object marker, Lisp_Object window)
{
  Lisp_Object buffer = Fmarker_buffer (marker);
  /* If we're unwinding to top level, saved buffer may be deleted.  This
     means that all of its markers are unchained and so BUFFER is nil.  */
  if (NILP (buffer))
    return;

  Fset_buffer (buffer);

  /* Point marker.  */
  Fgoto_char (marker);
  unchain_marker (XMARKER (marker));

  /* If buffer was visible in a window, and a different window was
     selected, and the old selected window is still showing this
     buffer, restore point in that window.  */
  if (WINDOWP (window) && !EQ (window, selected_window))
    {
      /* Set window point if WINDOW is live and shows the current buffer.  */
      Lisp_Object contents = XWINDOW (window)->contents;
      if (BUFFERP (contents) && XBUFFER (contents) == current_buffer)
	Fset_window_point (window, make_fixnum (PT));
    }
}

DEFUN ("save-excursion", Fsave_excursion, Ssave_excursion, 0, UNEVALLED, 0,
       doc: /* Save point, and current buffer; execute BODY; restore those things.
Executes BODY just like `progn'.
The values of point and the current buffer are restored
even in case of abnormal exit (throw or error).

If you only want to save the current buffer but not point,
then just use `save-current-buffer', or even `with-current-buffer'.

Before Emacs 25.1, `save-excursion' used to save the mark state.
To save the mark state as well as point and the current buffer, use
`save-mark-and-excursion'.

usage: (save-excursion &rest BODY)  */)
  (Lisp_Object args)
{
  register Lisp_Object val, mark_ring;
  specpdl_ref count = SPECPDL_INDEX ();

  mark_ring = Vglobal_mark_ring;
  record_unwind_protect_excursion ();

  val = Fprogn (args);
  Vglobal_mark_ring = mark_ring;
  return unbind_to (count, val);
}

DEFUN ("save-current-buffer", Fsave_current_buffer, Ssave_current_buffer, 0, UNEVALLED, 0,
       doc: /* Record which buffer is current; execute BODY; make that buffer current.
BODY is executed just like `progn'.
usage: (save-current-buffer &rest BODY)  */)
  (Lisp_Object args)
{
  specpdl_ref count = SPECPDL_INDEX ();

  record_unwind_current_buffer ();
  return unbind_to (count, Fprogn (args));
}

DEFUN ("buffer-size", Fbuffer_size, Sbuffer_size, 0, 1, 0,
       doc: /* Return the number of characters in the current buffer.
If BUFFER is not nil, return the number of characters in that buffer
instead.

This does not take narrowing into account; to count the number of
characters in the accessible portion of the current buffer, use
`(- (point-max) (point-min))', and to count the number of characters
in the accessible portion of some other BUFFER, use
`(with-current-buffer BUFFER (- (point-max) (point-min)))'.  */)
  (Lisp_Object buffer)
{
  if (NILP (buffer))
    return make_fixnum (Z - BEG);
  else
    {
      CHECK_BUFFER (buffer);
      return make_fixnum (BUF_Z (XBUFFER (buffer))
			  - BUF_BEG (XBUFFER (buffer)));
    }
}

DEFUN ("point-min", Fpoint_min, Spoint_min, 0, 0, 0,
       doc: /* Return the minimum permissible value of point in the current buffer.
This is 1, unless narrowing (a buffer restriction) is in effect.  */)
  (void)
{
  Lisp_Object temp;
  XSETFASTINT (temp, BEGV);
  return temp;
}

DEFUN ("point-min-marker", Fpoint_min_marker, Spoint_min_marker, 0, 0, 0,
       doc: /* Return a marker to the minimum permissible value of point in this buffer.
This is the beginning, unless narrowing (a buffer restriction) is in effect.  */)
  (void)
{
  return build_marker (current_buffer, BEGV, BEGV_BYTE);
}

DEFUN ("point-max", Fpoint_max, Spoint_max, 0, 0, 0,
       doc: /* Return the maximum permissible value of point in the current buffer.
This is (1+ (buffer-size)), unless narrowing (a buffer restriction)
is in effect, in which case it is less.  */)
  (void)
{
  Lisp_Object temp;
  XSETFASTINT (temp, ZV);
  return temp;
}

DEFUN ("point-max-marker", Fpoint_max_marker, Spoint_max_marker, 0, 0, 0,
       doc: /* Return a marker to the maximum permissible value of point in this buffer.
This is (1+ (buffer-size)), unless narrowing (a buffer restriction)
is in effect, in which case it is less.  */)
  (void)
{
  return build_marker (current_buffer, ZV, ZV_BYTE);
}

DEFUN ("gap-position", Fgap_position, Sgap_position, 0, 0, 0,
       doc: /* Return the position of the gap, in the current buffer.
See also `gap-size'.  */)
  (void)
{
  Lisp_Object temp;
  XSETFASTINT (temp, GPT);
  return temp;
}

DEFUN ("gap-size", Fgap_size, Sgap_size, 0, 0, 0,
       doc: /* Return the size of the current buffer's gap.
See also `gap-position'.  */)
  (void)
{
  Lisp_Object temp;
  XSETFASTINT (temp, GAP_SIZE);
  return temp;
}

DEFUN ("position-bytes", Fposition_bytes, Sposition_bytes, 1, 1, 0,
       doc: /* Return the byte position for character position POSITION.
If POSITION is out of range, the value is nil.  */)
  (Lisp_Object position)
{
  EMACS_INT pos = fix_position (position);
  if (! (BEG <= pos && pos <= Z))
    return Qnil;
  return make_fixnum (CHAR_TO_BYTE (pos));
}

DEFUN ("byte-to-position", Fbyte_to_position, Sbyte_to_position, 1, 1, 0,
       doc: /* Return the character position for byte position BYTEPOS.
If BYTEPOS is out of range, the value is nil.  */)
  (Lisp_Object bytepos)
{
  ptrdiff_t pos_byte;

  CHECK_FIXNUM (bytepos);
  pos_byte = XFIXNUM (bytepos);
  if (pos_byte < BEG_BYTE || pos_byte > Z_BYTE)
    return Qnil;
  if (Z != Z_BYTE)
    /* There are multibyte characters in the buffer.
       The argument of BYTE_TO_CHAR must be a byte position at
       a character boundary, so search for the start of the current
       character.  */
    while (!CHAR_HEAD_P (FETCH_BYTE (pos_byte)))
      pos_byte--;
  return make_fixnum (BYTE_TO_CHAR (pos_byte));
}

DEFUN ("following-char", Ffollowing_char, Sfollowing_char, 0, 0, 0,
       doc: /* Return the character following point, as a number.
At the end of the buffer or accessible region, return 0.  */)
  (void)
{
  Lisp_Object temp;
  if (PT >= ZV)
    XSETFASTINT (temp, 0);
  else
    XSETFASTINT (temp, FETCH_CHAR (PT_BYTE));
  return temp;
}

DEFUN ("preceding-char", Fprevious_char, Sprevious_char, 0, 0, 0,
       doc: /* Return the character preceding point, as a number.
At the beginning of the buffer or accessible region, return 0.  */)
  (void)
{
  Lisp_Object temp;
  if (PT <= BEGV)
    XSETFASTINT (temp, 0);
  else if (!NILP (BVAR (current_buffer, enable_multibyte_characters)))
    {
      ptrdiff_t pos = PT_BYTE;
      pos -= prev_char_len (pos);
      XSETFASTINT (temp, FETCH_CHAR (pos));
    }
  else
    XSETFASTINT (temp, FETCH_BYTE (PT_BYTE - 1));
  return temp;
}

DEFUN ("bobp", Fbobp, Sbobp, 0, 0, 0,
       doc: /* Return t if point is at the beginning of the buffer.
If the buffer is narrowed, this means the beginning of the narrowed part.  */)
  (void)
{
  if (PT == BEGV)
    return Qt;
  return Qnil;
}

DEFUN ("eobp", Feobp, Seobp, 0, 0, 0,
       doc: /* Return t if point is at the end of the buffer.
If the buffer is narrowed, this means the end of the narrowed part.  */)
  (void)
{
  if (PT == ZV)
    return Qt;
  return Qnil;
}

DEFUN ("bolp", Fbolp, Sbolp, 0, 0, 0,
       doc: /* Return t if point is at the beginning of a line.  */)
  (void)
{
  if (PT == BEGV || FETCH_BYTE (PT_BYTE - 1) == '\n')
    return Qt;
  return Qnil;
}

DEFUN ("eolp", Feolp, Seolp, 0, 0, 0,
       doc: /* Return t if point is at the end of a line.
`End of a line' includes point being at the end of the buffer.  */)
  (void)
{
  if (PT == ZV || FETCH_BYTE (PT_BYTE) == '\n')
    return Qt;
  return Qnil;
}

DEFUN ("char-after", Fchar_after, Schar_after, 0, 1, 0,
       doc: /* Return character in current buffer at position POS.
POS is an integer or a marker and defaults to point.
If POS is out of range, the value is nil.  */)
  (Lisp_Object pos)
{
  register ptrdiff_t pos_byte;

  if (NILP (pos))
    {
      pos_byte = PT_BYTE;
      if (pos_byte < BEGV_BYTE || pos_byte >= ZV_BYTE)
        return Qnil;
    }
  else if (MARKERP (pos))
    {
      pos_byte = marker_byte_position (pos);
      if (pos_byte < BEGV_BYTE || pos_byte >= ZV_BYTE)
	return Qnil;
    }
  else
    {
      EMACS_INT p = fix_position (pos);
      if (! (BEGV <= p && p < ZV))
	return Qnil;

      pos_byte = CHAR_TO_BYTE (p);
    }

  return make_fixnum (FETCH_CHAR (pos_byte));
}

DEFUN ("char-before", Fchar_before, Schar_before, 0, 1, 0,
       doc: /* Return character in current buffer preceding position POS.
POS is an integer or a marker and defaults to point.
If POS is out of range, the value is nil.  */)
  (Lisp_Object pos)
{
  register Lisp_Object val;
  register ptrdiff_t pos_byte;

  if (NILP (pos))
    {
      pos_byte = PT_BYTE;
      XSETFASTINT (pos, PT);
    }

  if (MARKERP (pos))
    {
      pos_byte = marker_byte_position (pos);

      if (pos_byte <= BEGV_BYTE || pos_byte > ZV_BYTE)
	return Qnil;
    }
  else
    {
      EMACS_INT p = fix_position (pos);

      if (! (BEGV < p && p <= ZV))
	return Qnil;

      pos_byte = CHAR_TO_BYTE (p);
    }

  if (!NILP (BVAR (current_buffer, enable_multibyte_characters)))
    {
      pos_byte -= prev_char_len (pos_byte);
      XSETFASTINT (val, FETCH_CHAR (pos_byte));
    }
  else
    {
      pos_byte--;
      XSETFASTINT (val, FETCH_BYTE (pos_byte));
    }
   return val;
}

DEFUN ("user-login-name", Fuser_login_name, Suser_login_name, 0, 1, 0,
       doc: /* Return the name under which the user logged in, as a string.
This is based on the effective uid, not the real uid.
Also, if the environment variables LOGNAME or USER are set,
that determines the value of this function.

If optional argument UID is an integer, return the login name
of the user with that uid, or nil if there is no such user.  */)
  (Lisp_Object uid)
{
  struct passwd *pw;
  uid_t id;

  /* Set up the user name info if we didn't do it before.
     (That can happen if Emacs is dumpable
     but you decide to run `temacs -l loadup' and not dump.  */
  if (NILP (Vuser_login_name))
    init_editfns ();

  if (NILP (uid))
    return Vuser_login_name;

  CONS_TO_INTEGER (uid, uid_t, id);
  block_input ();
  pw = getpwuid (id);
  unblock_input ();
  return (pw ? build_string (pw->pw_name) : Qnil);
}

DEFUN ("user-real-login-name", Fuser_real_login_name, Suser_real_login_name,
       0, 0, 0,
       doc: /* Return the name of the user's real uid, as a string.
This ignores the environment variables LOGNAME and USER, so it differs from
`user-login-name' when running under `su'.  */)
  (void)
{
  /* Set up the user name info if we didn't do it before.
     (That can happen if Emacs is dumpable
     but you decide to run `temacs -l loadup' and not dump.  */
  if (NILP (Vuser_login_name))
    init_editfns ();
  return Vuser_real_login_name;
}

DEFUN ("user-uid", Fuser_uid, Suser_uid, 0, 0, 0,
       doc: /* Return the effective uid of Emacs, as an integer.  */)
  (void)
{
  uid_t euid = geteuid ();
  return INT_TO_INTEGER (euid);
}

DEFUN ("user-real-uid", Fuser_real_uid, Suser_real_uid, 0, 0, 0,
       doc: /* Return the real uid of Emacs, as an integer.  */)
  (void)
{
  uid_t uid = getuid ();
  return INT_TO_INTEGER (uid);
}

DEFUN ("group-name", Fgroup_name, Sgroup_name, 1, 1, 0,
       doc: /* Return the name of the group whose numeric group ID is GID.
The argument GID should be an integer or a float.
Return nil if a group with such GID does not exists or is not known.  */)
  (Lisp_Object gid)
{
  struct group *gr;
  gid_t id;

  if (!NUMBERP (gid) && !CONSP (gid))
    error ("Invalid GID specification");
  CONS_TO_INTEGER (gid, gid_t, id);
  block_input ();
  gr = getgrgid (id);
  unblock_input ();
  return gr ? build_string (gr->gr_name) : Qnil;
}

DEFUN ("group-gid", Fgroup_gid, Sgroup_gid, 0, 0, 0,
       doc: /* Return the effective gid of Emacs, as an integer.  */)
  (void)
{
  gid_t egid = getegid ();
  return INT_TO_INTEGER (egid);
}

DEFUN ("group-real-gid", Fgroup_real_gid, Sgroup_real_gid, 0, 0, 0,
       doc: /* Return the real gid of Emacs, as an integer.  */)
  (void)
{
  gid_t gid = getgid ();
  return INT_TO_INTEGER (gid);
}

DEFUN ("user-full-name", Fuser_full_name, Suser_full_name, 0, 1, 0,
       doc: /* Return the full name of the user logged in, as a string.
If the full name corresponding to Emacs's userid is not known,
return "unknown".

If optional argument UID is an integer, return the full name
of the user with that uid, or nil if there is no such user.
If UID is a string, return the full name of the user with that login
name, or nil if there is no such user.

If the full name includes commas, remove everything starting with
the first comma, because the \\='gecos\\=' field of the \\='/etc/passwd\\=' file
is in general a comma-separated list.  */)
  (Lisp_Object uid)
{
  struct passwd *pw;
  register char *p, *q;
  Lisp_Object full;

  if (NILP (uid))
    return Vuser_full_name;
  else if (NUMBERP (uid))
    {
      uid_t u;
      CONS_TO_INTEGER (uid, uid_t, u);
      block_input ();
      pw = getpwuid (u);
      unblock_input ();
    }
  else if (STRINGP (uid))
    {
      block_input ();
      pw = getpwnam (SSDATA (uid));
      unblock_input ();
    }
  else
    error ("Invalid UID specification");

  if (!pw)
    return Qnil;

  p = USER_FULL_NAME;
  /* Chop off everything after the first comma, since 'pw_gecos' is a
     comma-separated list. */
  q = strchr (p, ',');
  full = make_string (p, q ? q - p : strlen (p));

#ifdef AMPERSAND_FULL_NAME
  p = SSDATA (full);
  q = strchr (p, '&');
  /* Substitute the login name for the &, upcasing the first character.  */
  if (q)
    {
      Lisp_Object login = Fuser_login_name (INT_TO_INTEGER (pw->pw_uid));
      if (!NILP (login))
	{
	  USE_SAFE_ALLOCA;
	  char *r = SAFE_ALLOCA (strlen (p) + SBYTES (login) + 1);
	  memcpy (r, p, q - p);
	  char *s = lispstpcpy (&r[q - p], login);
	  r[q - p] = upcase ((unsigned char) r[q - p]);
	  strcpy (s, q + 1);
	  full = build_string (r);
	  SAFE_FREE ();
	}
    }
#endif /* AMPERSAND_FULL_NAME */

  return full;
}

DEFUN ("system-name", Fsystem_name, Ssystem_name, 0, 0, 0,
       doc: /* Return the host name of the machine you are running on, as a string.  */)
  (void)
{
  if (EQ (Vsystem_name, cached_system_name))
    init_and_cache_system_name ();
  return Vsystem_name;
}

DEFUN ("emacs-pid", Femacs_pid, Semacs_pid, 0, 0, 0,
       doc: /* Return the process ID of Emacs, as an integer.  */)
  (void)
{
  pid_t pid = getpid ();
  return INT_TO_INTEGER (pid);
}


/* Insert NARGS Lisp objects in the array ARGS by calling INSERT_FUNC
   (if a type of object is Lisp_Int) or INSERT_FROM_STRING_FUNC (if a
   type of object is Lisp_String).  INHERIT is passed to
   INSERT_FROM_STRING_FUNC as the last argument.  */

static void
general_insert_function (void (*insert_func)
			      (const char *, ptrdiff_t),
			 void (*insert_from_string_func)
			      (Lisp_Object, ptrdiff_t, ptrdiff_t,
			       ptrdiff_t, ptrdiff_t, bool),
			 bool inherit, ptrdiff_t nargs, Lisp_Object *args)
{
  ptrdiff_t argnum;
  Lisp_Object val;

  for (argnum = 0; argnum < nargs; argnum++)
    {
      val = args[argnum];
      if (CHARACTERP (val))
	{
	  int c = XFIXNAT (val);
	  unsigned char str[MAX_MULTIBYTE_LENGTH];
	  int len;

	  if (!NILP (BVAR (current_buffer, enable_multibyte_characters)))
	    len = CHAR_STRING (c, str);
	  else
	    {
	      str[0] = CHAR_TO_BYTE8 (c);
	      len = 1;
	    }
	  (*insert_func) ((char *) str, len);
	}
      else if (STRINGP (val))
	{
	  (*insert_from_string_func) (val, 0, 0,
				      SCHARS (val),
				      SBYTES (val),
				      inherit);
	}
      else
	wrong_type_argument (Qchar_or_string_p, val);
    }
}

void
insert1 (Lisp_Object arg)
{
  Finsert (1, &arg);
}


DEFUN ("insert", Finsert, Sinsert, 0, MANY, 0,
       doc: /* Insert the arguments, either strings or characters, at point.
Point and after-insertion markers move forward to end up
 after the inserted text.
Any other markers at the point of insertion remain before the text.

If the current buffer is multibyte, unibyte strings are converted
to multibyte for insertion (see `string-make-multibyte').
If the current buffer is unibyte, multibyte strings are converted
to unibyte for insertion (see `string-make-unibyte').

When operating on binary data, it may be necessary to preserve the
original bytes of a unibyte string when inserting it into a multibyte
buffer; to accomplish this, apply `string-as-multibyte' to the string
and insert the result.

usage: (insert &rest ARGS)  */)
  (ptrdiff_t nargs, Lisp_Object *args)
{
  general_insert_function (insert, insert_from_string, 0, nargs, args);
  return Qnil;
}

DEFUN ("insert-and-inherit", Finsert_and_inherit, Sinsert_and_inherit,
   0, MANY, 0,
       doc: /* Insert the arguments at point, inheriting properties from adjoining text.
Point and after-insertion markers move forward to end up
 after the inserted text.
Any other markers at the point of insertion remain before the text.

If the current buffer is multibyte, unibyte strings are converted
to multibyte for insertion (see `unibyte-char-to-multibyte').
If the current buffer is unibyte, multibyte strings are converted
to unibyte for insertion.

usage: (insert-and-inherit &rest ARGS)  */)
  (ptrdiff_t nargs, Lisp_Object *args)
{
  general_insert_function (insert_and_inherit, insert_from_string, 1,
			   nargs, args);
  return Qnil;
}

DEFUN ("insert-before-markers", Finsert_before_markers, Sinsert_before_markers, 0, MANY, 0,
       doc: /* Insert strings or characters at point, relocating markers after the text.
Point and markers move forward to end up after the inserted text.

If the current buffer is multibyte, unibyte strings are converted
to multibyte for insertion (see `unibyte-char-to-multibyte').
If the current buffer is unibyte, multibyte strings are converted
to unibyte for insertion.

If an overlay begins at the insertion point, the inserted text falls
outside the overlay; if a nonempty overlay ends at the insertion
point, the inserted text falls inside that overlay.

usage: (insert-before-markers &rest ARGS)  */)
  (ptrdiff_t nargs, Lisp_Object *args)
{
  general_insert_function (insert_before_markers,
			   insert_from_string_before_markers, 0,
			   nargs, args);
  return Qnil;
}

DEFUN ("insert-before-markers-and-inherit", Finsert_and_inherit_before_markers,
  Sinsert_and_inherit_before_markers, 0, MANY, 0,
       doc: /* Insert text at point, relocating markers and inheriting properties.
Point and markers move forward to end up after the inserted text.

If the current buffer is multibyte, unibyte strings are converted
to multibyte for insertion (see `unibyte-char-to-multibyte').
If the current buffer is unibyte, multibyte strings are converted
to unibyte for insertion.

usage: (insert-before-markers-and-inherit &rest ARGS)  */)
  (ptrdiff_t nargs, Lisp_Object *args)
{
  general_insert_function (insert_before_markers_and_inherit,
			   insert_from_string_before_markers, 1,
			   nargs, args);
  return Qnil;
}

DEFUN ("insert-char", Finsert_char, Sinsert_char, 1, 3,
       "(list (read-char-by-name \"Insert character (Unicode name or hex): \")\
              (prefix-numeric-value current-prefix-arg)\
              t))",
       doc: /* Insert COUNT copies of CHARACTER.
Interactively, prompt for CHARACTER using `read-char-by-name'.
You can specify CHARACTER in one of these ways:

 - As its Unicode character name, e.g. \"LATIN SMALL LETTER A\".
   Completion is available; if you type a substring of the name
   preceded by an asterisk `*', Emacs shows all names which include
   that substring, not necessarily at the beginning of the name.

 - As a hexadecimal code point, e.g. 263A.  Note that code points in
   Emacs are equivalent to Unicode up to 10FFFF (which is the limit of
   the Unicode code space).

 - As a code point with a radix specified with #, e.g. #o21430
   (octal), #x2318 (hex), or #10r8984 (decimal).

If called interactively, COUNT is given by the prefix argument.  If
omitted or nil, it defaults to 1.

Inserting the character(s) relocates point and before-insertion
markers in the same ways as the function `insert'.

The optional third argument INHERIT, if non-nil, says to inherit text
properties from adjoining text, if those properties are sticky.  If
called interactively, INHERIT is t.  */)
  (Lisp_Object character, Lisp_Object count, Lisp_Object inherit)
{
  int i, stringlen;
  register ptrdiff_t n;
  int c, len;
  unsigned char str[MAX_MULTIBYTE_LENGTH];
  char string[4000];

  CHECK_CHARACTER (character);
  if (NILP (count))
    XSETFASTINT (count, 1);
  else
    CHECK_FIXNUM (count);
  c = XFIXNAT (character);

  if (!NILP (BVAR (current_buffer, enable_multibyte_characters)))
    len = CHAR_STRING (c, str);
  else
    str[0] = c, len = 1;
  if (XFIXNUM (count) <= 0)
    return Qnil;
  if (BUF_BYTES_MAX / len < XFIXNUM (count))
    buffer_overflow ();
  n = XFIXNUM (count) * len;
  stringlen = min (n, sizeof string - sizeof string % len);
  for (i = 0; i < stringlen; i++)
    string[i] = str[i % len];
  while (n > stringlen)
    {
      maybe_quit ();
      if (!NILP (inherit))
	insert_and_inherit (string, stringlen);
      else
	insert (string, stringlen);
      n -= stringlen;
    }
  if (!NILP (inherit))
    insert_and_inherit (string, n);
  else
    insert (string, n);
  return Qnil;
}

DEFUN ("insert-byte", Finsert_byte, Sinsert_byte, 2, 3, 0,
       doc: /* Insert COUNT (second arg) copies of BYTE (first arg).
Both arguments are required.
BYTE is a number of the range 0..255.

If BYTE is 128..255 and the current buffer is multibyte, the
corresponding eight-bit character is inserted.

Point, and before-insertion markers, are relocated as in the function `insert'.
The optional third arg INHERIT, if non-nil, says to inherit text properties
from adjoining text, if those properties are sticky.  */)
  (Lisp_Object byte, Lisp_Object count, Lisp_Object inherit)
{
  CHECK_FIXNUM (byte);
  if (XFIXNUM (byte) < 0 || XFIXNUM (byte) > 255)
    args_out_of_range_3 (byte, make_fixnum (0), make_fixnum (255));
  if (XFIXNUM (byte) >= 128
      && ! NILP (BVAR (current_buffer, enable_multibyte_characters)))
    XSETFASTINT (byte, BYTE8_TO_CHAR (XFIXNUM (byte)));
  return Finsert_char (byte, count, inherit);
}


/* Making strings from buffer contents.  */

/* Return a Lisp_String containing the text of the current buffer from
   START to END.  If text properties are in use and the current buffer
   has properties in the range specified, the resulting string will also
   have them, if PROPS is true.

   We don't want to use plain old make_string here, because it calls
   make_unibyte_string, which can cause the buffer arena to be
   compacted.  make_string has no way of knowing that the data has
   been moved, and thus copies the wrong data into the string.  This
   doesn't affect most of the other users of make_string, so it should
   be left as is.  But we should use this function when conjuring
   buffer substrings.  */

Lisp_Object
make_buffer_string (ptrdiff_t start, ptrdiff_t end, bool props)
{
  ptrdiff_t start_byte = CHAR_TO_BYTE (start);
  ptrdiff_t end_byte = CHAR_TO_BYTE (end);

  return make_buffer_string_both (start, start_byte, end, end_byte, props);
}

/* Return a Lisp_String containing the text of the current buffer from
   START / START_BYTE to END / END_BYTE.

   If text properties are in use and the current buffer
   has properties in the range specified, the resulting string will also
   have them, if PROPS is true.

   We don't want to use plain old make_string here, because it calls
   make_unibyte_string, which can cause the buffer area to be
   compacted.  make_string has no way of knowing that the data has
   been moved, and thus copies the wrong data into the string.  This
   doesn't effect most of the other users of make_string, so it should
   be left as is.  But we should use this function when conjuring
   buffer substrings.  */

Lisp_Object
make_buffer_string_both (ptrdiff_t start, ptrdiff_t start_byte,
			 ptrdiff_t end, ptrdiff_t end_byte, bool props)
{
  Lisp_Object result, tem, tem1;
  ptrdiff_t beg0, end0, beg1, end1, size;

  if (start_byte < GPT_BYTE && GPT_BYTE < end_byte)
    {
      /* Two regions, before and after the gap.  */
      beg0 = start_byte;
      end0 = GPT_BYTE;
      beg1 = GPT_BYTE + GAP_SIZE - BEG_BYTE;
      end1 = end_byte + GAP_SIZE - BEG_BYTE;
    }
  else
    {
      /* The only region.  */
      beg0 = start_byte;
      end0 = end_byte;
      beg1 = -1;
      end1 = -1;
    }

  if (! NILP (BVAR (current_buffer, enable_multibyte_characters)))
    result = make_multibyte_string (NULL, end - start, end_byte - start_byte);
  else
    result = make_unibyte_string (NULL, end - start);

  size = end0 - beg0;
  memcpy (SDATA (result), BYTE_POS_ADDR (beg0), size);
  if (beg1 != -1)
    memcpy (SDATA (result) + size, BEG_ADDR + beg1, end1 - beg1);

  /* If desired, update and copy the text properties.  */
  if (props)
    {
      update_buffer_properties (start, end);

      tem = Fnext_property_change (make_fixnum (start), Qnil, make_fixnum (end));
      tem1 = Ftext_properties_at (make_fixnum (start), Qnil);

      if (XFIXNUM (tem) != end || !NILP (tem1))
	copy_intervals_to_string (result, current_buffer, start,
				  end - start);
    }

  return result;
}

/* Call Vbuffer_access_fontify_functions for the range START ... END
   in the current buffer, if necessary.  */

static void
update_buffer_properties (ptrdiff_t start, ptrdiff_t end)
{
  /* If this buffer has some access functions,
     call them, specifying the range of the buffer being accessed.  */
  if (!NILP (Vbuffer_access_fontify_functions))
    {
      /* But don't call them if we can tell that the work
	 has already been done.  */
      if (!NILP (Vbuffer_access_fontified_property))
	{
	  Lisp_Object tem
	    = Ftext_property_any (make_fixnum (start), make_fixnum (end),
				  Vbuffer_access_fontified_property,
				  Qnil, Qnil);
	  if (NILP (tem))
	    return;
	}

      CALLN (Frun_hook_with_args, Qbuffer_access_fontify_functions,
	     make_fixnum (start), make_fixnum (end));
    }
}

DEFUN ("buffer-substring", Fbuffer_substring, Sbuffer_substring, 2, 2, 0,
       doc: /* Return the contents of part of the current buffer as a string.
The two arguments START and END are character positions;
they can be in either order.
The string returned is multibyte if the buffer is multibyte.

This function copies the text properties of that part of the buffer
into the result string; if you don't want the text properties,
use `buffer-substring-no-properties' instead.  */)
  (Lisp_Object start, Lisp_Object end)
{
  register ptrdiff_t b, e;

  validate_region (&start, &end);
  b = XFIXNUM (start);
  e = XFIXNUM (end);

  return make_buffer_string (b, e, 1);
}

DEFUN ("buffer-substring-no-properties", Fbuffer_substring_no_properties,
       Sbuffer_substring_no_properties, 2, 2, 0,
       doc: /* Return the characters of part of the buffer, without the text properties.
The two arguments START and END are character positions;
they can be in either order.  */)
  (Lisp_Object start, Lisp_Object end)
{
  register ptrdiff_t b, e;

  validate_region (&start, &end);
  b = XFIXNUM (start);
  e = XFIXNUM (end);

  return make_buffer_string (b, e, 0);
}

DEFUN ("buffer-string", Fbuffer_string, Sbuffer_string, 0, 0, 0,
       doc: /* Return the contents of the current buffer as a string.
If narrowing is in effect, this function returns only the visible part
of the buffer.

This function copies the text properties of that part of the buffer
into the result string; if you don’t want the text properties,
use `buffer-substring-no-properties' instead.  */)
  (void)
{
  return make_buffer_string_both (BEGV, BEGV_BYTE, ZV, ZV_BYTE, 1);
}

DEFUN ("insert-buffer-substring", Finsert_buffer_substring, Sinsert_buffer_substring,
       1, 3, 0,
       doc: /* Insert before point a substring of the contents of BUFFER.
BUFFER may be a buffer or a buffer name.
Arguments START and END are character positions specifying the substring.
They default to the values of (point-min) and (point-max) in BUFFER.

Point and before-insertion markers move forward to end up after the
inserted text.
Any other markers at the point of insertion remain before the text.

If the current buffer is multibyte and BUFFER is unibyte, or vice
versa, strings are converted from unibyte to multibyte or vice versa
using `string-make-multibyte' or `string-make-unibyte', which see.  */)
  (Lisp_Object buffer, Lisp_Object start, Lisp_Object end)
{
  register EMACS_INT b, e, temp;
  register struct buffer *bp, *obuf;
  Lisp_Object buf;

  buf = Fget_buffer (buffer);
  if (NILP (buf))
    nsberror (buffer);
  bp = XBUFFER (buf);
  if (!BUFFER_LIVE_P (bp))
    error ("Selecting deleted buffer");

  b = !NILP (start) ? fix_position (start) : BUF_BEGV (bp);
  e = !NILP (end) ? fix_position (end) : BUF_ZV (bp);
  if (b > e)
    temp = b, b = e, e = temp;

  if (!(BUF_BEGV (bp) <= b && e <= BUF_ZV (bp)))
    args_out_of_range (start, end);

  obuf = current_buffer;
  set_buffer_internal (bp);
  update_buffer_properties (b, e);
  set_buffer_internal (obuf);

  insert_from_buffer (bp, b, e - b, 0);
  return Qnil;
}

DEFUN ("compare-buffer-substrings", Fcompare_buffer_substrings, Scompare_buffer_substrings,
       6, 6, 0,
       doc: /* Compare two substrings of two buffers; return result as number.
Return -N if first string is less after N-1 chars, +N if first string is
greater after N-1 chars, or 0 if strings match.
The first substring is in BUFFER1 from START1 to END1 and the second
is in BUFFER2 from START2 to END2.
All arguments may be nil.  If BUFFER1 or BUFFER2 is nil, the current
buffer is used.  If START1 or START2 is nil, the value of `point-min'
in the respective buffers is used.  If END1 or END2 is nil, the value
of `point-max' in the respective buffers is used.
The value of `case-fold-search' in the current buffer
determines whether case is significant or ignored.  */)
  (Lisp_Object buffer1, Lisp_Object start1, Lisp_Object end1, Lisp_Object buffer2, Lisp_Object start2, Lisp_Object end2)
{
  register EMACS_INT begp1, endp1, begp2, endp2, temp;
  register struct buffer *bp1, *bp2;
  register Lisp_Object trt
    = (!NILP (BVAR (current_buffer, case_fold_search))
       ? BVAR (current_buffer, case_canon_table) : Qnil);
  ptrdiff_t chars = 0;
  ptrdiff_t i1, i2, i1_byte, i2_byte;

  /* Find the first buffer and its substring.  */

  if (NILP (buffer1))
    bp1 = current_buffer;
  else
    {
      Lisp_Object buf1;
      buf1 = Fget_buffer (buffer1);
      if (NILP (buf1))
	nsberror (buffer1);
      bp1 = XBUFFER (buf1);
      if (!BUFFER_LIVE_P (bp1))
	error ("Selecting deleted buffer");
    }

  begp1 = !NILP (start1) ? fix_position (start1) : BUF_BEGV (bp1);
  endp1 = !NILP (end1) ? fix_position (end1) : BUF_ZV (bp1);
  if (begp1 > endp1)
    temp = begp1, begp1 = endp1, endp1 = temp;

  if (!(BUF_BEGV (bp1) <= begp1
	&& begp1 <= endp1
        && endp1 <= BUF_ZV (bp1)))
    args_out_of_range (start1, end1);

  /* Likewise for second substring.  */

  if (NILP (buffer2))
    bp2 = current_buffer;
  else
    {
      Lisp_Object buf2;
      buf2 = Fget_buffer (buffer2);
      if (NILP (buf2))
	nsberror (buffer2);
      bp2 = XBUFFER (buf2);
      if (!BUFFER_LIVE_P (bp2))
	error ("Selecting deleted buffer");
    }

  begp2 = !NILP (start2) ? fix_position (start2) : BUF_BEGV (bp2);
  endp2 = !NILP (end2) ? fix_position (end2) : BUF_ZV (bp2);
  if (begp2 > endp2)
    temp = begp2, begp2 = endp2, endp2 = temp;

  if (!(BUF_BEGV (bp2) <= begp2
	&& begp2 <= endp2
        && endp2 <= BUF_ZV (bp2)))
    args_out_of_range (start2, end2);

  i1 = begp1;
  i2 = begp2;
  i1_byte = buf_charpos_to_bytepos (bp1, i1);
  i2_byte = buf_charpos_to_bytepos (bp2, i2);

  while (i1 < endp1 && i2 < endp2)
    {
      /* When we find a mismatch, we must compare the
	 characters, not just the bytes.  */
      int c1, c2;

      if (! NILP (BVAR (bp1, enable_multibyte_characters)))
	{
	  c1 = BUF_FETCH_MULTIBYTE_CHAR (bp1, i1_byte);
	  i1_byte += buf_next_char_len (bp1, i1_byte);
	  i1++;
	}
      else
	{
	  c1 = make_char_multibyte (BUF_FETCH_BYTE (bp1, i1));
	  i1++;
	}

      if (! NILP (BVAR (bp2, enable_multibyte_characters)))
	{
	  c2 = BUF_FETCH_MULTIBYTE_CHAR (bp2, i2_byte);
	  i2_byte += buf_next_char_len (bp2, i2_byte);
	  i2++;
	}
      else
	{
	  c2 = make_char_multibyte (BUF_FETCH_BYTE (bp2, i2));
	  i2++;
	}

      if (!NILP (trt))
	{
	  c1 = char_table_translate (trt, c1);
	  c2 = char_table_translate (trt, c2);
	}

      if (c1 != c2)
	return make_fixnum (c1 < c2 ? -1 - chars : chars + 1);

      chars++;
      rarely_quit (chars);
    }

  /* The strings match as far as they go.
     If one is shorter, that one is less.  */
  if (chars < endp1 - begp1)
    return make_fixnum (chars + 1);
  else if (chars < endp2 - begp2)
    return make_fixnum (- chars - 1);

  /* Same length too => they are equal.  */
  return make_fixnum (0);
}


/* Set up necessary definitions for diffseq.h; see comments in
   diffseq.h for explanation.  */

#undef ELEMENT
#undef EQUAL
#define USE_HEURISTIC

#define XVECREF_YVECREF_EQUAL(ctx, xoff, yoff)  \
  buffer_chars_equal ((ctx), (xoff), (yoff))

#define OFFSET ptrdiff_t

#define EXTRA_CONTEXT_FIELDS                    \
  /* Buffers to compare.  */                    \
  struct buffer *buffer_a;                      \
  struct buffer *buffer_b;                      \
  /* BEGV of each buffer */			\
  ptrdiff_t beg_a;				\
  ptrdiff_t beg_b;				\
  /* Whether each buffer is unibyte/plain-ASCII or not.  */ \
  bool a_unibyte;				\
  bool b_unibyte;				\
  /* Bit vectors recording for each character whether it was deleted
     or inserted.  */                           \
  unsigned char *deletions;                     \
  unsigned char *insertions;			\
  struct timespec time_limit;			\
  sys_jmp_buf jmp;				\
  unsigned short quitcounter;

#define NOTE_DELETE(ctx, xoff) set_bit ((ctx)->deletions, xoff)
#define NOTE_INSERT(ctx, yoff) set_bit ((ctx)->insertions, yoff)
#define EARLY_ABORT(ctx) compareseq_early_abort (ctx)

struct context;
static void set_bit (unsigned char *, OFFSET);
static bool bit_is_set (const unsigned char *, OFFSET);
static bool buffer_chars_equal (struct context *, OFFSET, OFFSET);
static bool compareseq_early_abort (struct context *);

#include "minmax.h"
#include "diffseq.h"

DEFUN ("replace-buffer-contents", Freplace_buffer_contents,
       Sreplace_buffer_contents, 1, 3, "bSource buffer: ",
       doc: /* Replace accessible portion of current buffer with that of SOURCE.
SOURCE can be a buffer or a string that names a buffer.
Interactively, prompt for SOURCE.

As far as possible the replacement is non-destructive, i.e. existing
buffer contents, markers, properties, and overlays in the current
buffer stay intact.

Because this function can be very slow if there is a large number of
differences between the two buffers, there are two optional arguments
mitigating this issue.

The MAX-SECS argument, if given, defines a hard limit on the time used
for comparing the buffers.  If it takes longer than MAX-SECS, the
function falls back to a plain `delete-region' and
`insert-buffer-substring'.  (Note that the checks are not performed
too evenly over time, so in some cases it may run a bit longer than
allowed).

The optional argument MAX-COSTS defines the quality of the difference
computation.  If the actual costs exceed this limit, heuristics are
used to provide a faster but suboptimal solution.  The default value
is 1000000.

This function returns t if a non-destructive replacement could be
performed.  Otherwise, i.e., if MAX-SECS was exceeded, it returns
nil.  */)
  (Lisp_Object source, Lisp_Object max_secs, Lisp_Object max_costs)
{
  struct buffer *a = current_buffer;
  Lisp_Object source_buffer = Fget_buffer (source);
  if (NILP (source_buffer))
    nsberror (source);
  struct buffer *b = XBUFFER (source_buffer);
  if (! BUFFER_LIVE_P (b))
    error ("Selecting deleted buffer");
  if (a == b)
    error ("Cannot replace a buffer with itself");

  ptrdiff_t too_expensive;
  if (NILP (max_costs))
    too_expensive = 1000000;
  else if (FIXNUMP (max_costs))
    too_expensive = clip_to_bounds (0, XFIXNUM (max_costs), PTRDIFF_MAX);
  else
    {
      CHECK_INTEGER (max_costs);
      too_expensive = NILP (Fnatnump (max_costs)) ? 0 : PTRDIFF_MAX;
    }

  struct timespec time_limit = make_timespec (0, -1);
  if (!NILP (max_secs))
    {
      struct timespec
	tlim = timespec_add (current_timespec (),
			     lisp_time_argument (max_secs)),
	tmax = make_timespec (TYPE_MAXIMUM (time_t), TIMESPEC_HZ - 1);
      if (timespec_cmp (tlim, tmax) < 0)
	time_limit = tlim;
    }

  ptrdiff_t min_a = BEGV;
  ptrdiff_t min_b = BUF_BEGV (b);
  ptrdiff_t size_a = ZV - min_a;
  ptrdiff_t size_b = BUF_ZV (b) - min_b;
  eassume (size_a >= 0);
  eassume (size_b >= 0);
  bool a_empty = size_a == 0;
  bool b_empty = size_b == 0;

  /* Handle trivial cases where at least one accessible portion is
     empty.  */

  if (a_empty && b_empty)
    return Qt;

  if (a_empty)
    {
      Finsert_buffer_substring (source, Qnil, Qnil);
      return Qt;
    }

  if (b_empty)
    {
      del_range_both (BEGV, BEGV_BYTE, ZV, ZV_BYTE, true);
      return Qt;
    }

  specpdl_ref count = SPECPDL_INDEX ();


  ptrdiff_t diags = size_a + size_b + 3;
  ptrdiff_t del_bytes = size_a / CHAR_BIT + 1;
  ptrdiff_t ins_bytes = size_b / CHAR_BIT + 1;
  ptrdiff_t *buffer;
  ptrdiff_t bytes_needed;
  if (INT_MULTIPLY_WRAPV (diags, 2 * sizeof *buffer, &bytes_needed)
      || INT_ADD_WRAPV (del_bytes + ins_bytes, bytes_needed, &bytes_needed))
    memory_full (SIZE_MAX);
  USE_SAFE_ALLOCA;
  buffer = SAFE_ALLOCA (bytes_needed);
  unsigned char *deletions_insertions = memset (buffer + 2 * diags, 0,
						del_bytes + ins_bytes);

  /* FIXME: It is not documented how to initialize the contents of the
     context structure.  This code cargo-cults from the existing
     caller in src/analyze.c of GNU Diffutils, which appears to
     work.  */
  struct context ctx = {
    .buffer_a = a,
    .buffer_b = b,
    .beg_a = min_a,
    .beg_b = min_b,
    .a_unibyte = BUF_ZV (a) == BUF_ZV_BYTE (a),
    .b_unibyte = BUF_ZV (b) == BUF_ZV_BYTE (b),
    .deletions = deletions_insertions,
    .insertions = deletions_insertions + del_bytes,
    .fdiag = buffer + size_b + 1,
    .bdiag = buffer + diags + size_b + 1,
    .heuristic = true,
    .too_expensive = too_expensive,
    .time_limit = time_limit,
  };

  /* compareseq requires indices to be zero-based.  We add BEGV back
     later.  */
  bool early_abort;
  if (! sys_setjmp (ctx.jmp))
    early_abort = compareseq (0, size_a, 0, size_b, false, &ctx);
  else
    early_abort = true;

  if (early_abort)
    {
      del_range (min_a, ZV);
      Finsert_buffer_substring (source, Qnil,Qnil);
      SAFE_FREE_UNBIND_TO (count, Qnil);
      return Qnil;
    }

  Fundo_boundary ();
  bool modification_hooks_inhibited = false;
  record_unwind_protect_excursion ();

  /* We are going to make a lot of small modifications, and having the
     modification hooks called for each of them will slow us down.
     Instead, we announce a single modification for the entire
     modified region.  But don't do that if the caller inhibited
     modification hooks, because then they don't want that.  */
  if (!inhibit_modification_hooks)
    {
      prepare_to_modify_buffer (BEGV, ZV, NULL);
      specbind (Qinhibit_modification_hooks, Qt);
      modification_hooks_inhibited = true;
    }

  ptrdiff_t i = size_a;
  ptrdiff_t j = size_b;
  /* Walk backwards through the lists of changes.  This was also
     cargo-culted from src/analyze.c in GNU Diffutils.  Because we
     walk backwards, we don’t have to keep the positions in sync.  */
  while (i >= 0 || j >= 0)
    {
      rarely_quit (++ctx.quitcounter);

      /* Check whether there is a change (insertion or deletion)
         before the current position.  */
      if ((i > 0 && bit_is_set (ctx.deletions, i - 1))
	  || (j > 0 && bit_is_set (ctx.insertions, j - 1)))
	{
          ptrdiff_t end_a = min_a + i;
          ptrdiff_t end_b = min_b + j;
          /* Find the beginning of the current change run.  */
	  while (i > 0 && bit_is_set (ctx.deletions, i - 1))
            --i;
	  while (j > 0 && bit_is_set (ctx.insertions, j - 1))
            --j;

          ptrdiff_t beg_a = min_a + i;
          ptrdiff_t beg_b = min_b + j;
          eassert (beg_a <= end_a);
          eassert (beg_b <= end_b);
          eassert (beg_a < end_a || beg_b < end_b);
          if (beg_a < end_a)
            del_range (beg_a, end_a);
          if (beg_b < end_b)
            {
              SET_PT (beg_a);
              Finsert_buffer_substring (source, make_fixed_natnum (beg_b),
                                        make_fixed_natnum (end_b));
            }
	}
      --i;
      --j;
    }

  SAFE_FREE_UNBIND_TO (count, Qnil);

  if (modification_hooks_inhibited)
    {
      signal_after_change (BEGV, size_a, ZV - BEGV);
      update_compositions (BEGV, ZV, CHECK_INSIDE);
      /* We've locked the buffer's file above in
	 prepare_to_modify_buffer; if the buffer is unchanged at this
	 point, i.e. no insertions or deletions have been made, unlock
	 the file now.  */
      if (SAVE_MODIFF == MODIFF
	  && STRINGP (BVAR (a, file_truename)))
	Funlock_file (BVAR (a, file_truename));
    }

  return Qt;
}

static void
set_bit (unsigned char *a, ptrdiff_t i)
{
  eassume (0 <= i);
  a[i / CHAR_BIT] |= (1 << (i % CHAR_BIT));
}

static bool
bit_is_set (const unsigned char *a, ptrdiff_t i)
{
  eassume (0 <= i);
  return a[i / CHAR_BIT] & (1 << (i % CHAR_BIT));
}

/* Return true if the characters at position POS_A of buffer
   CTX->buffer_a and at position POS_B of buffer CTX->buffer_b are
   equal.  POS_A and POS_B are zero-based.  Text properties are
   ignored.

   Implementation note: this function is called inside the inner-most
   loops of compareseq, so it absolutely must be optimized for speed,
   every last bit of it.  E.g., each additional use of BEGV or such
   likes will slow down replace-buffer-contents by dozens of percents,
   because builtin_lisp_symbol will be called one more time in the
   innermost loop.  */

static bool
buffer_chars_equal (struct context *ctx,
                    ptrdiff_t pos_a, ptrdiff_t pos_b)
{
  if (!++ctx->quitcounter)
    {
      maybe_quit ();
      if (compareseq_early_abort (ctx))
	sys_longjmp (ctx->jmp, 1);
    }

  pos_a += ctx->beg_a;
  pos_b += ctx->beg_b;

  ptrdiff_t bpos_a =
    ctx->a_unibyte ? pos_a : buf_charpos_to_bytepos (ctx->buffer_a, pos_a);
  ptrdiff_t bpos_b =
    ctx->b_unibyte ? pos_b : buf_charpos_to_bytepos (ctx->buffer_b, pos_b);

  /* We make the below a series of specific test to avoid using
     BUF_FETCH_CHAR_AS_MULTIBYTE, which references Lisp symbols, and
     is therefore significantly slower (see the note in the commentary
     to this function).  */
  if (ctx->a_unibyte && ctx->b_unibyte)
    return BUF_FETCH_BYTE (ctx->buffer_a, bpos_a)
      == BUF_FETCH_BYTE (ctx->buffer_b, bpos_b);
  if (ctx->a_unibyte && !ctx->b_unibyte)
    return UNIBYTE_TO_CHAR (BUF_FETCH_BYTE (ctx->buffer_a, bpos_a))
      == BUF_FETCH_MULTIBYTE_CHAR (ctx->buffer_b, bpos_b);
  if (!ctx->a_unibyte && ctx->b_unibyte)
    return BUF_FETCH_MULTIBYTE_CHAR (ctx->buffer_a, bpos_a)
      == UNIBYTE_TO_CHAR (BUF_FETCH_BYTE (ctx->buffer_b, bpos_b));
  return BUF_FETCH_MULTIBYTE_CHAR (ctx->buffer_a, bpos_a)
    == BUF_FETCH_MULTIBYTE_CHAR (ctx->buffer_b, bpos_b);
}

static bool
compareseq_early_abort (struct context *ctx)
{
  if (ctx->time_limit.tv_nsec < 0)
    return false;
  return timespec_cmp (ctx->time_limit, current_timespec ()) < 0;
}


static void
subst_char_in_region_unwind (Lisp_Object arg)
{
  bset_undo_list (current_buffer, arg);
}

static void
subst_char_in_region_unwind_1 (Lisp_Object arg)
{
  bset_filename (current_buffer, arg);
}

DEFUN ("subst-char-in-region", Fsubst_char_in_region,
       Ssubst_char_in_region, 4, 5, 0,
       doc: /* From START to END, replace FROMCHAR with TOCHAR each time it occurs.
If optional arg NOUNDO is non-nil, don't record this change for undo
and don't mark the buffer as really changed.
Both characters must have the same length of multi-byte form.  */)
  (Lisp_Object start, Lisp_Object end, Lisp_Object fromchar, Lisp_Object tochar, Lisp_Object noundo)
{
  register ptrdiff_t pos, pos_byte, stop, i, len, end_byte;
  /* Keep track of the first change in the buffer:
     if 0 we haven't found it yet.
     if < 0 we've found it and we've run the before-change-function.
     if > 0 we've actually performed it and the value is its position.  */
  ptrdiff_t changed = 0;
  unsigned char fromstr[MAX_MULTIBYTE_LENGTH], tostr[MAX_MULTIBYTE_LENGTH];
  unsigned char *p;
  specpdl_ref count = SPECPDL_INDEX ();
#define COMBINING_NO	 0
#define COMBINING_BEFORE 1
#define COMBINING_AFTER  2
#define COMBINING_BOTH (COMBINING_BEFORE | COMBINING_AFTER)
  int maybe_byte_combining = COMBINING_NO;
  ptrdiff_t last_changed = 0;
  bool multibyte_p
    = !NILP (BVAR (current_buffer, enable_multibyte_characters));
  int fromc, toc;

 restart:

  validate_region (&start, &end);
  CHECK_CHARACTER (fromchar);
  CHECK_CHARACTER (tochar);
  fromc = XFIXNAT (fromchar);
  toc = XFIXNAT (tochar);

  if (multibyte_p)
    {
      len = CHAR_STRING (fromc, fromstr);
      if (CHAR_STRING (toc, tostr) != len)
	error ("Characters in `subst-char-in-region' have different byte-lengths");
      if (!ASCII_CHAR_P (*tostr))
	{
	  /* If *TOSTR is in the range 0x80..0x9F and TOCHAR is not a
	     complete multibyte character, it may be combined with the
	     after bytes.  If it is in the range 0xA0..0xFF, it may be
	     combined with the before and after bytes.  */
	  if (!CHAR_HEAD_P (*tostr))
	    maybe_byte_combining = COMBINING_BOTH;
	  else if (BYTES_BY_CHAR_HEAD (*tostr) > len)
	    maybe_byte_combining = COMBINING_AFTER;
	}
    }
  else
    {
      len = 1;
      fromstr[0] = fromc;
      tostr[0] = toc;
    }

  pos = XFIXNUM (start);
  pos_byte = CHAR_TO_BYTE (pos);
  stop = CHAR_TO_BYTE (XFIXNUM (end));
  end_byte = stop;

  /* If we don't want undo, turn off putting stuff on the list.
     That's faster than getting rid of things,
     and it prevents even the entry for a first change.
     Also inhibit locking the file.  */
  if (!changed && !NILP (noundo))
    {
      record_unwind_protect (subst_char_in_region_unwind,
			     BVAR (current_buffer, undo_list));
      bset_undo_list (current_buffer, Qt);
      /* Don't do file-locking.  */
      record_unwind_protect (subst_char_in_region_unwind_1,
			     BVAR (current_buffer, filename));
      bset_filename (current_buffer, Qnil);
    }

  if (pos_byte < GPT_BYTE)
    stop = min (stop, GPT_BYTE);
  while (1)
    {
      ptrdiff_t pos_byte_next = pos_byte;

      if (pos_byte >= stop)
	{
	  if (pos_byte >= end_byte) break;
	  stop = end_byte;
	}
      p = BYTE_POS_ADDR (pos_byte);
      if (multibyte_p)
	pos_byte_next += next_char_len (pos_byte_next);
      else
	++pos_byte_next;
      if (pos_byte_next - pos_byte == len
	  && p[0] == fromstr[0]
	  && (len == 1
	      || (p[1] == fromstr[1]
		  && (len == 2 || (p[2] == fromstr[2]
				 && (len == 3 || p[3] == fromstr[3]))))))
	{
	  if (changed < 0)
	    /* We've already seen this and run the before-change-function;
	       this time we only need to record the actual position. */
	    changed = pos;
	  else if (!changed)
	    {
	      changed = -1;
	      modify_text (pos, XFIXNUM (end));

	      if (! NILP (noundo))
		{
		  modiff_count m = MODIFF;
		  if (SAVE_MODIFF == m - 1)
		    SAVE_MODIFF = m;
		  if (BUF_AUTOSAVE_MODIFF (current_buffer) == m - 1)
		    BUF_AUTOSAVE_MODIFF (current_buffer) = m;
		}

	      /* The before-change-function may have moved the gap
		 or even modified the buffer so we should start over. */
	      goto restart;
	    }

	  /* Take care of the case where the new character
	     combines with neighboring bytes.  */
	  if (maybe_byte_combining
	      && (maybe_byte_combining == COMBINING_AFTER
		  ? (pos_byte_next < Z_BYTE
		     && ! CHAR_HEAD_P (FETCH_BYTE (pos_byte_next)))
		  : ((pos_byte_next < Z_BYTE
		      && ! CHAR_HEAD_P (FETCH_BYTE (pos_byte_next)))
		     || (pos_byte > BEG_BYTE
			 && ! ASCII_CHAR_P (FETCH_BYTE (pos_byte - 1))))))
	    {
	      Lisp_Object tem, string;

	      tem = BVAR (current_buffer, undo_list);

	      /* Make a multibyte string containing this single character.  */
	      string = make_multibyte_string ((char *) tostr, 1, len);
	      /* replace_range is less efficient, because it moves the gap,
		 but it handles combining correctly.  */
	      replace_range (pos, pos + 1, string,
			     false, false, true, false, false);
	      pos_byte_next = CHAR_TO_BYTE (pos);
	      if (pos_byte_next > pos_byte)
		/* Before combining happened.  We should not increment
		   POS.  So, to cancel the later increment of POS,
		   decrease it now.  */
		pos--;
	      else
		pos_byte_next += next_char_len (pos_byte_next);

	      if (! NILP (noundo))
		bset_undo_list (current_buffer, tem);
	    }
	  else
	    {
	      if (NILP (noundo))
		record_change (pos, 1);
	      for (i = 0; i < len; i++) *p++ = tostr[i];
	    }
	  last_changed =  pos + 1;
	}
      pos_byte = pos_byte_next;
      pos++;
    }

  if (changed > 0)
    {
      signal_after_change (changed,
			   last_changed - changed, last_changed - changed);
      update_compositions (changed, last_changed, CHECK_ALL);
    }

  return unbind_to (count, Qnil);
}


static Lisp_Object check_translation (ptrdiff_t, ptrdiff_t, ptrdiff_t,
				      Lisp_Object);

/* Helper function for Ftranslate_region_internal.

   Check if a character sequence at POS (POS_BYTE) matches an element
   of VAL.  VAL is a list (([FROM-CHAR ...] . TO) ...).  If a matching
   element is found, return it.  Otherwise return Qnil.  */

static Lisp_Object
check_translation (ptrdiff_t pos, ptrdiff_t pos_byte, ptrdiff_t end,
		   Lisp_Object val)
{
  int initial_buf[16];
  int *buf = initial_buf;
  ptrdiff_t buf_size = ARRAYELTS (initial_buf);
  int *bufalloc = 0;
  ptrdiff_t buf_used = 0;
  Lisp_Object result = Qnil;

  for (; CONSP (val); val = XCDR (val))
    {
      Lisp_Object elt;
      ptrdiff_t len, i;

      elt = XCAR (val);
      if (! CONSP (elt))
	continue;
      elt = XCAR (elt);
      if (! VECTORP (elt))
	continue;
      len = ASIZE (elt);
      if (len <= end - pos)
	{
	  for (i = 0; i < len; i++)
	    {
	      if (buf_used <= i)
		{
		  unsigned char *p = BYTE_POS_ADDR (pos_byte);
		  int len1;

		  if (buf_used == buf_size)
		    {
		      bufalloc = xpalloc (bufalloc, &buf_size, 1, -1,
					  sizeof *bufalloc);
		      if (buf == initial_buf)
			memcpy (bufalloc, buf, sizeof initial_buf);
		      buf = bufalloc;
		    }
		  buf[buf_used++] = string_char_and_length (p, &len1);
		  pos_byte += len1;
		}
	      if (XFIXNUM (AREF (elt, i)) != buf[i])
		break;
	    }
	  if (i == len)
	    {
	      result = XCAR (val);
	      break;
	    }
	}
    }

  xfree (bufalloc);
  return result;
}


DEFUN ("translate-region-internal", Ftranslate_region_internal,
       Stranslate_region_internal, 3, 3, 0,
       doc: /* Internal use only.
From START to END, translate characters according to TABLE.
TABLE is a string or a char-table; the Nth character in it is the
mapping for the character with code N.
It returns the number of characters changed.  */)
  (Lisp_Object start, Lisp_Object end, Lisp_Object table)
{
  int translatable_chars = MAX_CHAR + 1;
  bool multibyte = !NILP (BVAR (current_buffer, enable_multibyte_characters));
  bool string_multibyte UNINIT;

  validate_region (&start, &end);
  if (STRINGP (table))
    {
      if (! multibyte)
	table = string_make_unibyte (table);
      translatable_chars = min (translatable_chars, SBYTES (table));
      string_multibyte = STRING_MULTIBYTE (table);
    }
  else if (! (CHAR_TABLE_P (table)
	      && EQ (XCHAR_TABLE (table)->purpose, Qtranslation_table)))
    error ("Not a translation table");

  ptrdiff_t pos = XFIXNUM (start);
  ptrdiff_t pos_byte = CHAR_TO_BYTE (pos);
  ptrdiff_t end_pos = XFIXNUM (end);
  modify_text (pos, end_pos);

  ptrdiff_t characters_changed = 0;

  while (pos < end_pos)
    {
      unsigned char *p = BYTE_POS_ADDR (pos_byte);
      unsigned char *str UNINIT;
      unsigned char buf[MAX_MULTIBYTE_LENGTH];
      int len, oc;

      if (multibyte)
	oc = string_char_and_length (p, &len);
      else
	oc = *p, len = 1;
      if (oc < translatable_chars)
	{
	  int nc; /* New character.  */
	  int str_len UNINIT;
	  Lisp_Object val;

	  if (STRINGP (table))
	    {
	      /* Reload as signal_after_change in last iteration may GC.  */
	      unsigned char *tt = SDATA (table);

	      if (string_multibyte)
		{
		  str = tt + string_char_to_byte (table, oc);
		  nc = string_char_and_length (str, &str_len);
		}
	      else
		{
		  nc = tt[oc];
		  if (! ASCII_CHAR_P (nc) && multibyte)
		    {
		      str_len = BYTE8_STRING (nc, buf);
		      str = buf;
		    }
		  else
		    {
		      str_len = 1;
		      str = tt + oc;
		    }
		}
	    }
	  else
	    {
	      nc = oc;
	      val = CHAR_TABLE_REF (table, oc);
	      if (CHARACTERP (val))
		{
		  nc = XFIXNAT (val);
		  str_len = CHAR_STRING (nc, buf);
		  str = buf;
		}
	      else if (VECTORP (val) || (CONSP (val)))
		{
		  /* VAL is [TO_CHAR ...] or (([FROM-CHAR ...] .  TO) ...)
		     where TO is TO-CHAR or [TO-CHAR ...].  */
		  nc = -1;
		}
	    }

	  if (nc != oc && nc >= 0)
	    {
	      /* Simple one char to one char translation.  */
	      if (len != str_len)
		{
		  Lisp_Object string;

		  /* This is less efficient, because it moves the gap,
		     but it should handle multibyte characters correctly.  */
		  string = make_multibyte_string ((char *) str, 1, str_len);
		  replace_range (pos, pos + 1, string,
				 true, false, true, false, false);
		  len = str_len;
		}
	      else
		{
		  record_change (pos, 1);
		  while (str_len-- > 0)
		    *p++ = *str++;
		  signal_after_change (pos, 1, 1);
		  update_compositions (pos, pos + 1, CHECK_BORDER);
		}
	      characters_changed++;
	    }
	  else if (nc < 0)
	    {
	      if (CONSP (val))
		{
		  val = check_translation (pos, pos_byte, end_pos, val);
		  if (NILP (val))
		    {
		      pos_byte += len;
		      pos++;
		      continue;
		    }
		  /* VAL is ([FROM-CHAR ...] . TO).  */
		  len = ASIZE (XCAR (val));
		  val = XCDR (val);
		}
	      else
		len = 1;

	      Lisp_Object string
		= (VECTORP (val)
		   ? Fconcat (1, &val)
		   : Fmake_string (make_fixnum (1), val, Qnil));
	      replace_range (pos, pos + len, string, true, false, true, false,
			     false);
	      pos_byte += SBYTES (string);
	      pos += SCHARS (string);
	      characters_changed += SCHARS (string);
	      end_pos += SCHARS (string) - len;
	      continue;
	    }
	}
      pos_byte += len;
      pos++;
    }

  return make_fixnum (characters_changed);
}

DEFUN ("delete-region", Fdelete_region, Sdelete_region, 2, 2, "r",
       doc: /* Delete the text between START and END.
If called interactively, delete the region between point and mark.
This command deletes buffer text without modifying the kill ring.  */)
  (Lisp_Object start, Lisp_Object end)
{
  validate_region (&start, &end);
  del_range (XFIXNUM (start), XFIXNUM (end));
  return Qnil;
}

DEFUN ("delete-and-extract-region", Fdelete_and_extract_region,
       Sdelete_and_extract_region, 2, 2, 0,
       doc: /* Delete the text between START and END and return it.  */)
  (Lisp_Object start, Lisp_Object end)
{
  validate_region (&start, &end);
  if (XFIXNUM (start) == XFIXNUM (end))
    return empty_unibyte_string;
  return del_range_1 (XFIXNUM (start), XFIXNUM (end), 1, 1);
}

<<<<<<< HEAD
DEFUN ("widen", Fwiden, Swiden, 0, 0, "",
       doc: /* Remove restrictions (narrowing) from current buffer.
This allows the buffer's full text to be seen and edited.  */)
=======
/* Alist of buffers in which locked narrowing is used.  The car of
   each list element is a buffer, the cdr is a list of triplets (tag
   begv-marker zv-marker).  The last element of that list always uses
   the (uninterned) Qoutermost_narrowing tag and records the narrowing
   bounds that were set by the user and that are visible on display.
   This alist is used internally by narrow-to-region, widen,
   internal--lock-narrowing, internal--unlock-narrowing and
   save-restriction.  For efficiency reasons, an alist is used instead
   of a buffer-local variable: otherwise reset_outermost_narrowings,
   which is called during each redisplay cycle, would have to loop
   through all live buffers.  */
static Lisp_Object narrowing_locks;

/* Add BUF with its LOCKS in the narrowing_locks alist.  */
static void
narrowing_locks_add (Lisp_Object buf, Lisp_Object locks)
{
  narrowing_locks = nconc2 (list1 (list2 (buf, locks)), narrowing_locks);
}

/* Remove BUF and its locks from the narrowing_locks alist.  Do
   nothing if BUF is not present in narrowing_locks.  */
static void
narrowing_locks_remove (Lisp_Object buf)
{
  narrowing_locks = Fdelq (Fassoc (buf, narrowing_locks, Qnil),
			   narrowing_locks);
}

/* Retrieve one of the BEGV/ZV bounds of a narrowing in BUF from the
   narrowing_locks alist, as a pointer to a struct Lisp_Marker, or
   NULL if BUF is not in narrowing_locks or is a killed buffer.  When
   OUTERMOST is true, the bounds that were set by the user and that
   are visible on display are returned.  Otherwise the innermost
   locked narrowing bounds are returned.  */
static struct Lisp_Marker *
narrowing_lock_get_bound (Lisp_Object buf, bool begv, bool outermost)
{
  if (NILP (Fbuffer_live_p (buf)))
    return NULL;
  Lisp_Object buffer_locks = assq_no_quit (buf, narrowing_locks);
  if (NILP (buffer_locks))
    return NULL;
  buffer_locks = XCAR (XCDR (buffer_locks));
  Lisp_Object bounds
    = outermost
      ? XCDR (assq_no_quit (Qoutermost_narrowing, buffer_locks))
      : XCDR (XCAR (buffer_locks));
  eassert (! NILP (bounds));
  Lisp_Object marker = begv ? XCAR (bounds) : XCAR (XCDR (bounds));
  eassert (EQ (Fmarker_buffer (marker), buf));
  return XMARKER (marker);
}

/* Retrieve the tag of the innermost narrowing in BUF.  Return nil if
   BUF is not in narrowing_locks or is a killed buffer.  */
static Lisp_Object
narrowing_lock_peek_tag (Lisp_Object buf)
{
  if (NILP (Fbuffer_live_p (buf)))
    return Qnil;
  Lisp_Object buffer_locks = assq_no_quit (buf, narrowing_locks);
  if (NILP (buffer_locks))
    return Qnil;
  Lisp_Object tag = XCAR (XCAR (XCAR (XCDR (buffer_locks))));
  eassert (! NILP (tag));
  return tag;
}

/* Add a LOCK for BUF in the narrowing_locks alist.  */
static void
narrowing_lock_push (Lisp_Object buf, Lisp_Object lock)
{
  Lisp_Object buffer_locks = assq_no_quit (buf, narrowing_locks);
  if (NILP (buffer_locks))
    narrowing_locks_add (buf, list1 (lock));
  else
    XSETCDR (buffer_locks, list1 (nconc2 (list1 (lock),
					  XCAR (XCDR (buffer_locks)))));
}

/* Remove the innermost lock in BUF from the narrowing_locks alist.
   Do nothing if BUF is not present in narrowing_locks.  */
static void
narrowing_lock_pop (Lisp_Object buf)
{
  Lisp_Object buffer_locks = assq_no_quit (buf, narrowing_locks);
  if (NILP (buffer_locks))
    return;
  if (EQ (narrowing_lock_peek_tag (buf), Qoutermost_narrowing))
    narrowing_locks_remove (buf);
  else
    XSETCDR (buffer_locks, list1 (XCDR (XCAR (XCDR (buffer_locks)))));
}

static void
unwind_reset_outermost_narrowing (Lisp_Object buf)
{
  struct Lisp_Marker *begv = narrowing_lock_get_bound (buf, true, false);
  struct Lisp_Marker *zv = narrowing_lock_get_bound (buf, false, false);
  if (begv != NULL && zv != NULL)
    {
      SET_BUF_BEGV_BOTH (XBUFFER (buf), begv->charpos, begv->bytepos);
      SET_BUF_ZV_BOTH (XBUFFER (buf), zv->charpos, zv->bytepos);
    }
  else
    narrowing_locks_remove (buf);
}

/* Restore the narrowing bounds that were set by the user, and restore
   the bounds of the locked narrowing upon return.
   In particular, this function is called when redisplay starts, so
   that if a Lisp function executed during redisplay calls (redisplay)
   while a locked narrowing is in effect, the locked narrowing will
   not be visible on display.
   See https://debbugs.gnu.org/cgi/bugreport.cgi?bug=57207#140 and
   https://debbugs.gnu.org/cgi/bugreport.cgi?bug=57207#254 for example
   recipes that demonstrate why this is necessary.  */
void
reset_outermost_narrowings (void)
{
  Lisp_Object val, buf;
  for (val = narrowing_locks; CONSP (val); val = XCDR (val))
    {
      buf = XCAR (XCAR (val));
      eassert (BUFFERP (buf));
      struct Lisp_Marker *begv = narrowing_lock_get_bound (buf, true, true);
      struct Lisp_Marker *zv = narrowing_lock_get_bound (buf, false, true);
      if (begv != NULL && zv != NULL)
	{
	  SET_BUF_BEGV_BOTH (XBUFFER (buf), begv->charpos, begv->bytepos);
	  SET_BUF_ZV_BOTH (XBUFFER (buf), zv->charpos, zv->bytepos);
	  record_unwind_protect (unwind_reset_outermost_narrowing, buf);
	}
      else
	narrowing_locks_remove (buf);
    }
}

/* Helper functions to save and restore the narrowing locks of the
   current buffer in Fsave_restriction.  */
static Lisp_Object
narrowing_locks_save (void)
{
  Lisp_Object buf = Fcurrent_buffer ();
  Lisp_Object locks = assq_no_quit (buf, narrowing_locks);
  if (!NILP (locks))
    locks = XCAR (XCDR (locks));
  return Fcons (buf, Fcopy_sequence (locks));
}

static void
narrowing_locks_restore (Lisp_Object buf_and_saved_locks)
{
  Lisp_Object buf = XCAR (buf_and_saved_locks);
  Lisp_Object saved_locks = XCDR (buf_and_saved_locks);
  narrowing_locks_remove (buf);
  if (!NILP (saved_locks))
    narrowing_locks_add (buf, saved_locks);
}

static void
unwind_narrow_to_region_locked (Lisp_Object tag)
{
  Finternal__unlock_narrowing (tag);
  Fwiden ();
}

/* Narrow current_buffer to BEGV-ZV with a narrowing locked with TAG.  */
void
narrow_to_region_locked (Lisp_Object begv, Lisp_Object zv, Lisp_Object tag)
{
  Fnarrow_to_region (begv, zv);
  Finternal__lock_narrowing (tag);
  record_unwind_protect (restore_point_unwind, Fpoint_marker ());
  record_unwind_protect (unwind_narrow_to_region_locked, tag);
}

DEFUN ("widen", Fwiden, Swiden, 0, 0, "",
       doc: /* Remove restrictions (narrowing) from current buffer.

This allows the buffer's full text to be seen and edited.

However, when restrictions have been set by `with-restriction' with a
label, `widen' restores the narrowing limits set by `with-restriction'.
To gain access to other portions of the buffer, use
`without-restriction' with the same label.  */)
>>>>>>> 6a677fd3
  (void)
{
  if (BEG != BEGV || Z != ZV)
    current_buffer->clip_changed = 1;
  BEGV = BEG;
  BEGV_BYTE = BEG_BYTE;
  SET_BUF_ZV_BOTH (current_buffer, Z, Z_BYTE);
  /* Changing the buffer bounds invalidates any recorded current column.  */
  invalidate_current_column ();
  return Qnil;
}

DEFUN ("narrow-to-region", Fnarrow_to_region, Snarrow_to_region, 2, 2, "r",
       doc: /* Restrict editing in this buffer to the current region.
The rest of the text becomes temporarily invisible and untouchable
but is not deleted; if you save the buffer in a file, the invisible
text is included in the file.  \\[widen] makes all visible again.
See also `save-restriction'.

When calling from Lisp, pass two arguments START and END:
positions (integers or markers) bounding the text that should
<<<<<<< HEAD
remain visible.  */)
=======
remain visible.

However, when restrictions have been set by `with-restriction' with a
label, `narrow-to-region' can be used only within the limits of these
restrictions.  If the START or END arguments are outside these limits,
the corresponding limit set by `with-restriction' is used instead of the
argument.  To gain access to other portions of the buffer, use
`without-restriction' with the same label.  */)
>>>>>>> 6a677fd3
  (Lisp_Object start, Lisp_Object end)
{
  EMACS_INT s = fix_position (start), e = fix_position (end);

  if (e < s)
    {
      EMACS_INT tem = s; s = e; e = tem;
    }

  if (!(BEG <= s && s <= e && e <= Z))
    args_out_of_range (start, end);

<<<<<<< HEAD
=======
  Lisp_Object buf = Fcurrent_buffer ();
  if (! NILP (narrowing_lock_peek_tag (buf)))
    {
      struct Lisp_Marker *begv = narrowing_lock_get_bound (buf, true, false);
      struct Lisp_Marker *zv = narrowing_lock_get_bound (buf, false, false);
      eassert (begv != NULL && zv != NULL);
      /* Limit the start and end positions to those of the locked
	 narrowing.  */
      if (s < begv->charpos) s = begv->charpos;
      if (s > zv->charpos) s = zv->charpos;
      if (e < begv->charpos) e = begv->charpos;
      if (e > zv->charpos) e = zv->charpos;
    }

  /* Record the accessible range of the buffer when narrow-to-region
     is called, that is, before applying the narrowing.  It is used
     only by internal--lock-narrowing.  */
  Fset (Qoutermost_narrowing, list3 (Qoutermost_narrowing,
				     Fpoint_min_marker (),
				     Fpoint_max_marker ()));

>>>>>>> 6a677fd3
  if (BEGV != s || ZV != e)
    current_buffer->clip_changed = 1;

  SET_BUF_BEGV (current_buffer, s);
  SET_BUF_ZV (current_buffer, e);
  if (PT < s)
    SET_PT (s);
  if (e < PT)
    SET_PT (e);
  /* Changing the buffer bounds invalidates any recorded current column.  */
  invalidate_current_column ();
  return Qnil;
}

<<<<<<< HEAD
Lisp_Object
save_restriction_save (void)
=======
DEFUN ("internal--lock-narrowing", Finternal__lock_narrowing,
       Sinternal__lock_narrowing, 1, 1, 0,
       doc: /* Lock the current narrowing with LABEL.

This is an internal function used by `with-restriction'.  */)
  (Lisp_Object tag)
{
  Lisp_Object buf = Fcurrent_buffer ();
  Lisp_Object outermost_narrowing
    = buffer_local_value (Qoutermost_narrowing, buf);
  /* If internal--lock-narrowing is ever called without being preceded
     by narrow-to-region, do nothing.  */
  if (NILP (outermost_narrowing))
    return Qnil;
  if (NILP (narrowing_lock_peek_tag (buf)))
    narrowing_lock_push (buf, outermost_narrowing);
  narrowing_lock_push (buf, list3 (tag,
				   Fpoint_min_marker (),
				   Fpoint_max_marker ()));
  return Qnil;
}

DEFUN ("internal--unlock-narrowing", Finternal__unlock_narrowing,
       Sinternal__unlock_narrowing, 1, 1, 0,
       doc: /* Unlock a narrowing locked with LABEL.

This is an internal function used by `without-restriction'.  */)
  (Lisp_Object tag)
{
  Lisp_Object buf = Fcurrent_buffer ();
  if (EQ (narrowing_lock_peek_tag (buf), tag))
    narrowing_lock_pop (buf);
  return Qnil;
}

static Lisp_Object
save_restriction_save_1 (void)
>>>>>>> 6a677fd3
{
  if (BEGV == BEG && ZV == Z)
    /* The common case that the buffer isn't narrowed.
       We return just the buffer object, which save_restriction_restore
       recognizes as meaning `no restriction'.  */
    return Fcurrent_buffer ();
  else
    /* We have to save a restriction, so return a pair of markers, one
       for the beginning and one for the end.  */
    {
      Lisp_Object beg, end;

      beg = build_marker (current_buffer, BEGV, BEGV_BYTE);
      end = build_marker (current_buffer, ZV, ZV_BYTE);

      /* END must move forward if text is inserted at its exact location.  */
      XMARKER (end)->insertion_type = 1;

      return Fcons (beg, end);
    }
}

static void
save_restriction_restore_1 (Lisp_Object data)
{
  struct buffer *cur = NULL;
  struct buffer *buf = (CONSP (data)
			? XMARKER (XCAR (data))->buffer
			: XBUFFER (data));

  if (buf && buf != current_buffer && !NILP (BVAR (buf, pt_marker)))
    { /* If `buf' uses markers to keep track of PT, BEGV, and ZV (as
	 is the case if it is or has an indirect buffer), then make
	 sure it is current before we update BEGV, so
	 set_buffer_internal takes care of managing those markers.  */
      cur = current_buffer;
      set_buffer_internal (buf);
    }

  if (CONSP (data))
    /* A pair of marks bounding a saved restriction.  */
    {
      struct Lisp_Marker *beg = XMARKER (XCAR (data));
      struct Lisp_Marker *end = XMARKER (XCDR (data));
      eassert (buf == end->buffer);

      if (buf /* Verify marker still points to a buffer.  */
	  && (beg->charpos != BUF_BEGV (buf) || end->charpos != BUF_ZV (buf)))
	/* The restriction has changed from the saved one, so restore
	   the saved restriction.  */
	{
	  ptrdiff_t pt = BUF_PT (buf);

	  SET_BUF_BEGV_BOTH (buf, beg->charpos, beg->bytepos);
	  SET_BUF_ZV_BOTH (buf, end->charpos, end->bytepos);

	  if (pt < beg->charpos || pt > end->charpos)
	    /* The point is outside the new visible range, move it inside. */
	    SET_BUF_PT_BOTH (buf,
			     clip_to_bounds (beg->charpos, pt, end->charpos),
			     clip_to_bounds (beg->bytepos, BUF_PT_BYTE (buf),
					     end->bytepos));

	  buf->clip_changed = 1; /* Remember that the narrowing changed. */
	}
      /* Detach the markers, and free the cons instead of waiting for GC.  */
      detach_marker (XCAR (data));
      detach_marker (XCDR (data));
      free_cons (XCONS (data));
    }
  else
    /* A buffer, which means that there was no old restriction.  */
    {
      if (buf /* Verify marker still points to a buffer.  */
	  && (BUF_BEGV (buf) != BUF_BEG (buf) || BUF_ZV (buf) != BUF_Z (buf)))
	/* The buffer has been narrowed, get rid of the narrowing.  */
	{
	  SET_BUF_BEGV_BOTH (buf, BUF_BEG (buf), BUF_BEG_BYTE (buf));
	  SET_BUF_ZV_BOTH (buf, BUF_Z (buf), BUF_Z_BYTE (buf));

	  buf->clip_changed = 1; /* Remember that the narrowing changed. */
	}
    }

  /* Changing the buffer bounds invalidates any recorded current column.  */
  invalidate_current_column ();

  if (cur)
    set_buffer_internal (cur);
}

Lisp_Object
save_restriction_save (void)
{
  Lisp_Object restr = save_restriction_save_1 ();
  Lisp_Object locks = narrowing_locks_save ();
  return Fcons (restr, locks);
}

void
save_restriction_restore (Lisp_Object data)
{
  narrowing_locks_restore (XCDR (data));
  save_restriction_restore_1 (XCAR (data));
}

DEFUN ("save-restriction", Fsave_restriction, Ssave_restriction, 0, UNEVALLED, 0,
       doc: /* Execute BODY, saving and restoring current buffer's restrictions.
The buffer's restrictions make parts of the beginning and end invisible.
\(They are set up with `narrow-to-region' and eliminated with `widen'.)
<<<<<<< HEAD
This special form, `save-restriction', saves the current buffer's restrictions
when it is entered, and restores them when it is exited.
=======
This special form, `save-restriction', saves the current buffer's
restrictions, including those that were set by `with-restriction' with a
label argument, when it is entered, and restores them when it is exited.
>>>>>>> 6a677fd3
So any `narrow-to-region' within BODY lasts only until the end of the form.
The old restrictions settings are restored
even in case of abnormal exit (throw or error).

The value returned is the value of the last form in BODY.

Note: if you are using both `save-excursion' and `save-restriction',
use `save-excursion' outermost:
    (save-excursion (save-restriction ...))

usage: (save-restriction &rest BODY)  */)
  (Lisp_Object body)
{
  register Lisp_Object val;
  specpdl_ref count = SPECPDL_INDEX ();

  record_unwind_protect (save_restriction_restore, save_restriction_save ());
  val = Fprogn (body);
  return unbind_to (count, val);
}

/* i18n (internationalization).  */

DEFUN ("ngettext", Fngettext, Sngettext, 3, 3, 0,
       doc: /* Return the translation of MSGID (plural MSGID-PLURAL) depending on N.
MSGID is the singular form of the string to be converted;
use it as the key for the search in the translation catalog.
MSGID-PLURAL is the plural form.  Use N to select the proper translation.
If no message catalog is found, MSGID is returned if N is equal to 1,
otherwise MSGID-PLURAL.  */)
  (Lisp_Object msgid, Lisp_Object msgid_plural, Lisp_Object n)
{
  CHECK_STRING (msgid);
  CHECK_STRING (msgid_plural);
  CHECK_INTEGER (n);

  /* Placeholder implementation until we get our act together.  */
  return EQ (n, make_fixnum (1)) ? msgid : msgid_plural;
}

DEFUN ("message", Fmessage, Smessage, 1, MANY, 0,
       doc: /* Display a message at the bottom of the screen.
The message also goes into the `*Messages*' buffer, if `message-log-max'
is non-nil.  (In keyboard macros, that's all it does.)
Return the message.

In batch mode, the message is printed to the standard error stream,
followed by a newline.

The first argument is a format control string, and the rest are data
to be formatted under control of the string.  Percent sign (%), grave
accent (\\=`) and apostrophe (\\=') are special in the format; see
`format-message' for details.  To display STRING without special
treatment, use (message "%s" STRING).

If the first argument is nil or the empty string, the function clears
any existing message; this lets the minibuffer contents show.  See
also `current-message'.

usage: (message FORMAT-STRING &rest ARGS)  */)
  (ptrdiff_t nargs, Lisp_Object *args)
{
  if (NILP (args[0])
      || (STRINGP (args[0])
	  && SBYTES (args[0]) == 0))
    {
      message1 (0);
      return args[0];
    }
  else
    {
      Lisp_Object val = Fformat_message (nargs, args);
      message3 (val);
      return val;
    }
}

DEFUN ("message-box", Fmessage_box, Smessage_box, 1, MANY, 0,
       doc: /* Display a message, in a dialog box if possible.
If a dialog box is not available, use the echo area.
The first argument is a format control string, and the rest are data
to be formatted under control of the string.  See `format-message' for
details.

If the first argument is nil or the empty string, clear any existing
message; let the minibuffer contents show.

usage: (message-box FORMAT-STRING &rest ARGS)  */)
  (ptrdiff_t nargs, Lisp_Object *args)
{
  if (NILP (args[0]))
    {
      message1 (0);
      return Qnil;
    }
  else
    {
      Lisp_Object val = Fformat_message (nargs, args);
      Lisp_Object pane, menu;

      pane = list1 (Fcons (build_string ("OK"), Qt));
      menu = Fcons (val, pane);
      Fx_popup_dialog (Qt, menu, Qt);
      return val;
    }
}

DEFUN ("message-or-box", Fmessage_or_box, Smessage_or_box, 1, MANY, 0,
       doc: /* Display a message in a dialog box or in the echo area.
If this command was invoked with the mouse, use a dialog box if
`use-dialog-box' is non-nil.
Otherwise, use the echo area.
The first argument is a format control string, and the rest are data
to be formatted under control of the string.  See `format-message' for
details.

If the first argument is nil or the empty string, clear any existing
message; let the minibuffer contents show.

usage: (message-or-box FORMAT-STRING &rest ARGS)  */)
  (ptrdiff_t nargs, Lisp_Object *args)
{
  if ((NILP (last_nonmenu_event) || CONSP (last_nonmenu_event))
      && use_dialog_box)
    return Fmessage_box (nargs, args);
  return Fmessage (nargs, args);
}

DEFUN ("current-message", Fcurrent_message, Scurrent_message, 0, 0, 0,
       doc: /* Return the string currently displayed in the echo area, or nil if none.  */)
  (void)
{
  return current_message ();
}


DEFUN ("propertize", Fpropertize, Spropertize, 1, MANY, 0,
       doc: /* Return a copy of STRING with text properties added.
First argument is the string to copy.
Remaining arguments form a sequence of PROPERTY VALUE pairs for text
properties to add to the result.

See Info node `(elisp) Text Properties' for more information.
usage: (propertize STRING &rest PROPERTIES)  */)
  (ptrdiff_t nargs, Lisp_Object *args)
{
  Lisp_Object properties, string;
  ptrdiff_t i;

  /* Number of args must be odd.  */
  if ((nargs & 1) == 0)
    xsignal2 (Qwrong_number_of_arguments, Qpropertize, make_fixnum (nargs));

  properties = string = Qnil;

  /* First argument must be a string.  */
  CHECK_STRING (args[0]);
  string = Fcopy_sequence (args[0]);

  for (i = 1; i < nargs; i += 2)
    properties = Fcons (args[i], Fcons (args[i + 1], properties));

  Fadd_text_properties (make_fixnum (0),
			make_fixnum (SCHARS (string)),
			properties, string);
  return string;
}

/* Convert the prefix of STR from ASCII decimal digits to a number.
   Set *STR_END to the address of the first non-digit.  Return the
   number, or PTRDIFF_MAX on overflow.  Return 0 if there is no number.
   This is like strtol for ptrdiff_t and base 10 and C locale,
   except without negative numbers or errno.  */

static ptrdiff_t
str2num (char *str, char **str_end)
{
  ptrdiff_t n = 0;
  for (; c_isdigit (*str); str++)
    if (INT_MULTIPLY_WRAPV (n, 10, &n) || INT_ADD_WRAPV (n, *str - '0', &n))
      n = PTRDIFF_MAX;
  *str_end = str;
  return n;
}

DEFUN ("format", Fformat, Sformat, 1, MANY, 0,
       doc: /* Format a string out of a format-string and arguments.
The first argument is a format control string.
The other arguments are substituted into it to make the result, a string.

The format control string may contain %-sequences meaning to substitute
the next available argument, or the argument explicitly specified:

%s means produce a string argument.  Actually, produces any object with `princ'.
%d means produce as signed number in decimal.
%o means produce a number in octal.
%x means produce a number in hex.
%X is like %x, but uses upper case.
%e means produce a number in exponential notation.
%f means produce a number in decimal-point notation.
%g means produce a number in exponential notation if the exponent would be
   less than -4 or greater than or equal to the precision (default: 6);
   otherwise it produces in decimal-point notation.
%c means produce a number as a single character.
%S means produce any object as an s-expression (using `prin1').

The argument used for %d, %o, %x, %e, %f, %g or %c must be a number.
%o, %x, and %X treat arguments as unsigned if `binary-as-unsigned' is t
  (this is experimental; email 32252@debbugs.gnu.org if you need it).
Use %% to put a single % into the output.

A %-sequence other than %% may contain optional field number, flag,
width, and precision specifiers, as follows:

  %<field><flags><width><precision>character

where field is [0-9]+ followed by a literal dollar "$", flags is
[+ #0-]+, width is [0-9]+, and precision is a literal period "."
followed by [0-9]+.

If a %-sequence is numbered with a field with positive value N, the
Nth argument is substituted instead of the next one.  A format can
contain either numbered or unnumbered %-sequences but not both, except
that %% can be mixed with numbered %-sequences.

The + flag character inserts a + before any nonnegative number, while a
space inserts a space before any nonnegative number; these flags
affect only numeric %-sequences, and the + flag takes precedence.
The - and 0 flags affect the width specifier, as described below.

The # flag means to use an alternate display form for %o, %x, %X, %e,
%f, and %g sequences: for %o, it ensures that the result begins with
\"0\"; for %x and %X, it prefixes nonzero results with \"0x\" or \"0X\";
for %e and %f, it causes a decimal point to be included even if the
precision is zero; for %g, it causes a decimal point to be
included even if the precision is zero, and also forces trailing
zeros after the decimal point to be left in place.

The width specifier supplies a lower limit for the length of the
produced representation.  The padding, if any, normally goes on the
left, but it goes on the right if the - flag is present.  The padding
character is normally a space, but it is 0 if the 0 flag is present.
The 0 flag is ignored if the - flag is present, or the format sequence
is something other than %d, %o, %x, %e, %f, and %g.

For %e and %f sequences, the number after the "." in the precision
specifier says how many decimal places to show; if zero, the decimal
point itself is omitted.  For %g, the precision specifies how many
significant digits to produce; zero or omitted are treated as 1.
For %s and %S, the precision specifier truncates the string to the
given width.

Text properties, if any, are copied from the format-string to the
produced text.

usage: (format STRING &rest OBJECTS)  */)
  (ptrdiff_t nargs, Lisp_Object *args)
{
  return styled_format (nargs, args, false);
}

DEFUN ("format-message", Fformat_message, Sformat_message, 1, MANY, 0,
       doc: /* Format a string out of a format-string and arguments.
The first argument is a format control string.
The other arguments are substituted into it to make the result, a string.

This acts like `format', except it also replaces each grave accent (\\=`)
by a left quote, and each apostrophe (\\=') by a right quote.  The left
and right quote replacement characters are specified by
`text-quoting-style'.

usage: (format-message STRING &rest OBJECTS)  */)
  (ptrdiff_t nargs, Lisp_Object *args)
{
  return styled_format (nargs, args, true);
}

/* Implement ‘format-message’ if MESSAGE is true, ‘format’ otherwise.  */

static Lisp_Object
styled_format (ptrdiff_t nargs, Lisp_Object *args, bool message)
{
  enum
  {
   /* Maximum precision for a %f conversion such that the trailing
      output digit might be nonzero.  Any precision larger than this
      will not yield useful information.  */
   USEFUL_PRECISION_MAX = ((1 - LDBL_MIN_EXP)
			   * (FLT_RADIX == 2 || FLT_RADIX == 10 ? 1
			      : FLT_RADIX == 16 ? 4
			      : -1)),

   /* Maximum number of bytes (including terminating null) generated
      by any format, if precision is no more than USEFUL_PRECISION_MAX.
      On all practical hosts, %Lf is the worst case.  */
   SPRINTF_BUFSIZE = (sizeof "-." + (LDBL_MAX_10_EXP + 1)
		      + USEFUL_PRECISION_MAX)
  };
  verify (USEFUL_PRECISION_MAX > 0);

  ptrdiff_t n;		/* The number of the next arg to substitute.  */
  char initial_buffer[1000 + SPRINTF_BUFSIZE];
  char *buf = initial_buffer;
  ptrdiff_t bufsize = sizeof initial_buffer;
  ptrdiff_t max_bufsize = STRING_BYTES_BOUND + 1;
  char *p;
  specpdl_ref buf_save_value_index UNINIT;
  char *format, *end;
  ptrdiff_t nchars;
  /* When we make a multibyte string, we must pay attention to the
     byte combining problem, i.e., a byte may be combined with a
     multibyte character of the previous string.  This flag tells if we
     must consider such a situation or not.  */
  bool maybe_combine_byte;
  Lisp_Object val;
  bool arg_intervals = false;
  USE_SAFE_ALLOCA;
  sa_avail -= sizeof initial_buffer;

  /* Information recorded for each format spec.  */
  struct info
  {
    /* The corresponding argument, converted to string if conversion
       was needed.  */
    Lisp_Object argument;

    /* The start and end bytepos in the output string.  */
    ptrdiff_t start, end;

    /* The start bytepos of the spec in the format string.  */
    ptrdiff_t fbeg;

    /* Whether the argument is a string with intervals.  */
    bool_bf intervals : 1;
  } *info;

  CHECK_STRING (args[0]);
  char *format_start = SSDATA (args[0]);
  bool multibyte_format = STRING_MULTIBYTE (args[0]);
  ptrdiff_t formatlen = SBYTES (args[0]);
  bool fmt_props = !!string_intervals (args[0]);

  /* Upper bound on number of format specs.  Each uses at least 2 chars.  */
  ptrdiff_t nspec_bound = SCHARS (args[0]) >> 1;

  /* Allocate the info and discarded tables.  */
  ptrdiff_t info_size, alloca_size;
  if (INT_MULTIPLY_WRAPV (nspec_bound, sizeof *info, &info_size)
      || INT_ADD_WRAPV (formatlen, info_size, &alloca_size)
      || SIZE_MAX < alloca_size)
    memory_full (SIZE_MAX);
  info = SAFE_ALLOCA (alloca_size);
  /* discarded[I] is 1 if byte I of the format
     string was not copied into the output.
     It is 2 if byte I was not the first byte of its character.  */
  char *discarded = (char *) &info[nspec_bound];
  memset (discarded, 0, formatlen);

  /* Try to determine whether the result should be multibyte.
     This is not always right; sometimes the result needs to be multibyte
     because of an object that we will pass through prin1.
     or because a grave accent or apostrophe is requoted,
     and in that case, we won't know it here.  */

  /* True if the output should be a multibyte string,
     which is true if any of the inputs is one.  */
  bool multibyte = multibyte_format;
  for (ptrdiff_t i = 1; !multibyte && i < nargs; i++)
    if (STRINGP (args[i]) && STRING_MULTIBYTE (args[i]))
      multibyte = true;

  Lisp_Object quoting_style = message ? Ftext_quoting_style () : Qnil;

  ptrdiff_t ispec;
  ptrdiff_t nspec = 0;

  /* True if a string needs to be allocated to hold the result.  */
  bool new_result = false;

  /* If we start out planning a unibyte result,
     then discover it has to be multibyte, we jump back to retry.  */
 retry:

  p = buf;
  nchars = 0;

  /* N is the argument index, ISPEC is the specification index.  */
  n = 0;
  ispec = 0;

  /* Scan the format and store result in BUF.  */
  format = format_start;
  end = format + formatlen;
  maybe_combine_byte = false;

  while (format != end)
    {
      /* The values of N, ISPEC, and FORMAT when the loop body is
         entered.  */
      ptrdiff_t n0 = n;
      ptrdiff_t ispec0 = ispec;
      char *format0 = format;
      char const *convsrc = format;
      unsigned char format_char = *format++;

      /* Number of bytes to be preallocated for the next directive's
	 output.  At the end of each iteration this is at least
	 CONVBYTES_ROOM, and is greater if the current directive
	 output was so large that it will be retried after buffer
	 reallocation.  */
      ptrdiff_t convbytes = 1;
      enum { CONVBYTES_ROOM = SPRINTF_BUFSIZE - 1 };
      eassert (p <= buf + bufsize - SPRINTF_BUFSIZE);

      if (format_char == '%')
	{
	  /* General format specifications look like

	     '%' [field-number] [flags] [field-width] [precision] format

	     where

             field-number ::= [0-9]+ '$'
	     flags ::= [-+0# ]+
	     field-width ::= [0-9]+
	     precision ::= '.' [0-9]*

	     If present, a field-number specifies the argument number
	     to substitute.  Otherwise, the next argument is taken.

	     If a field-width is specified, it specifies to which width
	     the output should be padded with blanks, if the output
	     string is shorter than field-width.

	     If precision is specified, it specifies the number of
	     digits to print after the '.' for floats, or the max.
	     number of chars to print from a string.  */

	  ptrdiff_t num;
	  char *num_end;
	  if (c_isdigit (*format))
	    {
	      num = str2num (format, &num_end);
	      if (*num_end == '$')
		{
		  n = num - 1;
		  format = num_end + 1;
		}
	    }

	  bool minus_flag = false;
	  bool  plus_flag = false;
	  bool space_flag = false;
	  bool sharp_flag = false;
	  bool  zero_flag = false;

	  for (; ; format++)
	    {
	      switch (*format)
		{
		case '-': minus_flag = true; continue;
		case '+':  plus_flag = true; continue;
		case ' ': space_flag = true; continue;
		case '#': sharp_flag = true; continue;
		case '0':  zero_flag = true; continue;
		}
	      break;
	    }

	  /* Ignore flags when sprintf ignores them.  */
	  space_flag &= ! plus_flag;
	  zero_flag &= ! minus_flag;

	  num = str2num (format, &num_end);
	  if (max_bufsize <= num)
	    string_overflow ();
	  ptrdiff_t field_width = num;

	  bool precision_given = *num_end == '.';
	  ptrdiff_t precision = (precision_given
				 ? str2num (num_end + 1, &num_end)
				 : PTRDIFF_MAX);
	  format = num_end;

	  if (format == end)
	    error ("Format string ends in middle of format specifier");

	  char conversion = *format++;
	  memset (&discarded[format0 - format_start], 1,
		  format - format0 - (conversion == '%'));
	  info[ispec].fbeg = format0 - format_start;
	  if (conversion == '%')
	    {
	      new_result = true;
	      goto copy_char;
	    }

	  ++n;
	  if (! (n < nargs))
	    error ("Not enough arguments for format string");

	  struct info *spec = &info[ispec++];
	  if (nspec < ispec)
	    {
	      spec->argument = args[n];
	      spec->intervals = false;
	      nspec = ispec;
	    }
	  Lisp_Object arg = spec->argument;

	  /* For 'S', prin1 the argument, and then treat like 's'.
	     For 's', princ any argument that is not a string or
	     symbol.  But don't do this conversion twice, which might
	     happen after retrying.  */
	  if ((conversion == 'S'
	       || (conversion == 's'
		   && ! STRINGP (arg) && ! SYMBOLP (arg))))
	    {
	      if (EQ (arg, args[n]))
		{
		  Lisp_Object noescape = conversion == 'S' ? Qnil : Qt;
		  spec->argument = arg = Fprin1_to_string (arg, noescape, Qnil);
		  if (STRING_MULTIBYTE (arg) && ! multibyte)
		    {
		      multibyte = true;
		      goto retry;
		    }
		}
	      conversion = 's';
	    }
	  else if (conversion == 'c')
	    {
	      if (FIXNUMP (arg) && ! ASCII_CHAR_P (XFIXNUM (arg)))
		{
		  if (!multibyte)
		    {
		      multibyte = true;
		      goto retry;
		    }
		  spec->argument = arg = Fchar_to_string (arg);
		}

	      if (!EQ (arg, args[n]))
		conversion = 's';
	      zero_flag = false;
	    }

	  if (SYMBOLP (arg))
	    {
	      spec->argument = arg = SYMBOL_NAME (arg);
	      if (STRING_MULTIBYTE (arg) && ! multibyte)
		{
		  multibyte = true;
		  goto retry;
		}
	    }

	  bool float_conversion
	    = conversion == 'e' || conversion == 'f' || conversion == 'g';

	  if (conversion == 's')
	    {
	      if (format == end && format - format_start == 2
		  && ! string_intervals (args[0]))
		{
		  val = arg;
		  goto return_val;
		}

	      /* handle case (precision[n] >= 0) */

	      ptrdiff_t prec = -1;
	      if (precision_given)
		prec = precision;

	      /* lisp_string_width ignores a precision of 0, but GNU
		 libc functions print 0 characters when the precision
		 is 0.  Imitate libc behavior here.  Changing
		 lisp_string_width is the right thing, and will be
		 done, but meanwhile we work with it. */

	      ptrdiff_t width, nbytes;
	      ptrdiff_t nchars_string;
	      if (prec == 0)
		width = nchars_string = nbytes = 0;
	      else
		{
		  ptrdiff_t nch, nby;
		  nchars_string = SCHARS (arg);
		  width = lisp_string_width (arg, 0, nchars_string, prec,
					     &nch, &nby, false);
		  if (prec < 0)
		    nbytes = SBYTES (arg);
		  else
		    {
		      nchars_string = nch;
		      nbytes = nby;
		    }
		}

	      convbytes = nbytes;
	      if (convbytes && multibyte && ! STRING_MULTIBYTE (arg))
		convbytes = count_size_as_multibyte (SDATA (arg), nbytes);

	      ptrdiff_t padding
		= width < field_width ? field_width - width : 0;

	      if (max_bufsize - padding <= convbytes)
		string_overflow ();
	      convbytes += padding;
	      if (convbytes <= buf + bufsize - p)
		{
		  /* If the format spec has properties, we should account
		     for the padding on the left in the info[] array.  */
		  if (fmt_props)
		    spec->start = nchars;
		  if (! minus_flag)
		    {
		      memset (p, ' ', padding);
		      p += padding;
		      nchars += padding;
		    }
		  /* If the properties will come from the argument, we
		     don't extend them to the left due to padding.  */
		  if (!fmt_props)
		    spec->start = nchars;

		  if (p > buf
		      && multibyte
		      && !ASCII_CHAR_P (*((unsigned char *) p - 1))
		      && STRING_MULTIBYTE (arg)
		      && !CHAR_HEAD_P (SREF (arg, 0)))
		    maybe_combine_byte = true;

		  p += copy_text (SDATA (arg), (unsigned char *) p,
				  nbytes,
				  STRING_MULTIBYTE (arg), multibyte);

		  nchars += nchars_string;

		  if (minus_flag)
		    {
		      memset (p, ' ', padding);
		      p += padding;
		      nchars += padding;
		    }
		  spec->end = nchars;

		  /* If this argument has text properties, record where
		     in the result string it appears.  */
		  if (string_intervals (arg))
		    spec->intervals = arg_intervals = true;

		  new_result = true;
		  convbytes = CONVBYTES_ROOM;
		}
	    }
	  else if (! (conversion == 'c' || conversion == 'd'
		      || float_conversion || conversion == 'i'
		      || conversion == 'o' || conversion == 'x'
		      || conversion == 'X'))
	    {
	      unsigned char *p = (unsigned char *) format - 1;
	      if (multibyte_format)
		error ("Invalid format operation %%%c", STRING_CHAR (p));
	      else
		error (*p <= 127 ? "Invalid format operation %%%c"
		                 : "Invalid format operation char #o%03o",
		       *p);
	    }
	  else if (! (FIXNUMP (arg) || ((BIGNUMP (arg) || FLOATP (arg))
					&& conversion != 'c')))
	    error ("Format specifier doesn't match argument type");
	  else
	    {
	      /* Length of PRIdMAX without the trailing "d".  */
	      enum { pMlen = sizeof PRIdMAX - 2 };

	      /* Avoid undefined behavior in underlying sprintf.  */
	      if (conversion == 'd' || conversion == 'i')
		sharp_flag = false;

	      /* Create the copy of the conversion specification, with
		 any width and precision removed, with ".*" inserted,
		 with "L" possibly inserted for floating-point formats,
		 and with PRIdMAX (sans "d") inserted for integer formats.
		 At most two flags F can be specified at once.  */
	      char convspec[sizeof "%FF.*d" + max (sizeof "L" - 1, pMlen)];
	      char *f = convspec;
	      *f++ = '%';
	      /* MINUS_FLAG and ZERO_FLAG are dealt with later.  */
	      *f = '+'; f +=  plus_flag;
	      *f = ' '; f += space_flag;
	      *f = '#'; f += sharp_flag;
	      *f++ = '.';
	      *f++ = '*';
	      if (! (float_conversion || conversion == 'c'))
		{
		  memcpy (f, PRIdMAX, pMlen);
		  f += pMlen;
		  zero_flag &= ! precision_given;
		}
	      *f++ = conversion;
	      *f = '\0';

	      int prec = -1;
	      if (precision_given)
		prec = min (precision, USEFUL_PRECISION_MAX);

	      /* Characters to be inserted after spaces and before
		 leading zeros.  This can occur with bignums, since
		 bignum_to_string does only leading '-'.  */
	      char prefix[sizeof "-0x" - 1];
	      int prefixlen = 0;

	      /* Use sprintf or bignum_to_string to format this number.  Omit
		 padding and excess precision, though, because sprintf limits
		 output length to INT_MAX and bignum_to_string doesn't
		 do padding or precision.

		 Use five sprintf conversions: double, long double, unsigned
		 char (passed as int), wide signed int, and wide
		 unsigned int.  Treat them separately because the
		 sprintf ABI is sensitive to which type is passed.  Be
		 careful about integer overflow, NaNs, infinities, and
		 conversions; for example, the min and max macros are
		 not suitable here.  */
	      ptrdiff_t sprintf_bytes;
	      if (float_conversion)
		{
		  /* Format as a long double if the arg is an integer
		     that would lose less information than when formatting
		     it as a double.  Otherwise, format as a double;
		     this is likely to be faster and better-tested.  */

		  bool format_as_long_double = false;
		  double darg;
		  long double ldarg UNINIT;

		  if (FLOATP (arg))
		    darg = XFLOAT_DATA (arg);
		  else
		    {
		      bool format_bignum_as_double = false;
		      if (LDBL_MANT_DIG <= DBL_MANT_DIG)
			{
			  if (FIXNUMP (arg))
			    darg = XFIXNUM (arg);
			  else
			    format_bignum_as_double = true;
			}
		      else
			{
			  if (INTEGERP (arg))
			    {
			      intmax_t iarg;
			      uintmax_t uarg;
			      if (integer_to_intmax (arg, &iarg))
				ldarg = iarg;
			      else if (integer_to_uintmax (arg, &uarg))
				ldarg = uarg;
			      else
				format_bignum_as_double = true;
			    }
			  if (!format_bignum_as_double)
			    {
			      darg = ldarg;
			      format_as_long_double = darg != ldarg;
			    }
			}
		      if (format_bignum_as_double)
			darg = bignum_to_double (arg);
		    }

		  if (format_as_long_double)
		    {
		      f[-1] = 'L';
		      *f++ = conversion;
		      *f = '\0';
		      sprintf_bytes = sprintf (p, convspec, prec, ldarg);
		    }
		  else
		    sprintf_bytes = sprintf (p, convspec, prec, darg);
		}
	      else if (conversion == 'c')
		{
		  /* Don't use sprintf here, as it might mishandle prec.  */
		  p[0] = XFIXNUM (arg);
		  p[1] = '\0';
		  sprintf_bytes = prec != 0;
		}
	      else if (BIGNUMP (arg))
	      bignum_arg:
		{
		  int base = ((conversion == 'd' || conversion == 'i') ? 10
			      : conversion == 'o' ? 8 : 16);
		  sprintf_bytes = bignum_bufsize (arg, base);
		  if (sprintf_bytes <= buf + bufsize - p)
		    {
		      int signedbase = conversion == 'X' ? -base : base;
		      sprintf_bytes = bignum_to_c_string (p, sprintf_bytes,
							  arg, signedbase);
		      bool negative = p[0] == '-';
		      prec = min (precision, sprintf_bytes - prefixlen);
		      prefix[prefixlen] = plus_flag ? '+' : ' ';
		      prefixlen += (plus_flag | space_flag) & !negative;
		      prefix[prefixlen] = '0';
		      prefix[prefixlen + 1] = conversion;
		      prefixlen += sharp_flag && base == 16 ? 2 : 0;
		    }
		}
	      else if (conversion == 'd' || conversion == 'i')
		{
		  if (FIXNUMP (arg))
		    {
		      intmax_t x = XFIXNUM (arg);
		      sprintf_bytes = sprintf (p, convspec, prec, x);
		    }
		  else
		    {
		      strcpy (f - pMlen - 1, "f");
		      double x = XFLOAT_DATA (arg);

		      /* Truncate and then convert -0 to 0, to be more
			 consistent with %x etc.; see Bug#31938.  */
		      x = trunc (x);
		      x = x ? x : 0;

		      sprintf_bytes = sprintf (p, convspec, 0, x);
		      bool signedp = ! c_isdigit (p[0]);
		      prec = min (precision, sprintf_bytes - signedp);
		    }
		}
	      else
		{
		  uintmax_t x;
		  bool negative;
		  if (FIXNUMP (arg))
		    {
		      if (binary_as_unsigned)
			{
			  x = XUFIXNUM (arg);
			  negative = false;
			}
		      else
			{
			  EMACS_INT i = XFIXNUM (arg);
			  negative = i < 0;
			  x = negative ? -i : i;
			}
		    }
		  else
		    {
		      double d = XFLOAT_DATA (arg);
		      double abs_d = fabs (d);
		      if (abs_d < UINTMAX_MAX + 1.0)
			{
			  negative = d <= -1;
			  x = abs_d;
			}
		      else
			{
			  arg = double_to_integer (d);
			  goto bignum_arg;
			}
		    }
		  p[0] = negative ? '-' : plus_flag ? '+' : ' ';
		  bool signedp = negative | plus_flag | space_flag;
		  sprintf_bytes = sprintf (p + signedp, convspec, prec, x);
		  sprintf_bytes += signedp;
		}

	      /* Now the length of the formatted item is known, except it omits
		 padding and excess precision.  Deal with excess precision
		 first.  This happens when the format specifies ridiculously
		 large precision, or when %d or %i formats a float that would
		 ordinarily need fewer digits than a specified precision,
		 or when a bignum is formatted using an integer format
		 with enough precision.  */
	      ptrdiff_t excess_precision
		= precision_given ? precision - prec : 0;
	      ptrdiff_t trailing_zeros = 0;
	      if (excess_precision != 0 && float_conversion)
		{
		  if (! c_isdigit (p[sprintf_bytes - 1])
		      || (conversion == 'g'
			  && ! (sharp_flag && strchr (p, '.'))))
		    excess_precision = 0;
		  trailing_zeros = excess_precision;
		}
	      ptrdiff_t leading_zeros = excess_precision - trailing_zeros;

	      /* Compute the total bytes needed for this item, including
		 excess precision and padding.  */
	      ptrdiff_t numwidth;
	      if (INT_ADD_WRAPV (prefixlen + sprintf_bytes, excess_precision,
				 &numwidth))
		numwidth = PTRDIFF_MAX;
	      ptrdiff_t padding
		= numwidth < field_width ? field_width - numwidth : 0;
	      if (max_bufsize - (prefixlen + sprintf_bytes) <= excess_precision
		  || max_bufsize - padding <= numwidth)
		string_overflow ();
	      convbytes = numwidth + padding;

	      if (convbytes <= buf + bufsize - p)
		{
		  bool signedp = p[0] == '-' || p[0] == '+' || p[0] == ' ';
		  int beglen = (signedp
				   + ((p[signedp] == '0'
				       && (p[signedp + 1] == 'x'
					   || p[signedp + 1] == 'X'))
				      ? 2 : 0));
		  eassert (prefixlen == 0 || beglen == 0
			   || (beglen == 1 && p[0] == '-'
			       && ! (prefix[0] == '-' || prefix[0] == '+'
				     || prefix[0] == ' ')));
		  if (zero_flag && 0 <= char_hexdigit (p[beglen]))
		    {
		      leading_zeros += padding;
		      padding = 0;
		    }
		  if (leading_zeros == 0 && sharp_flag && conversion == 'o'
		      && p[beglen] != '0')
		    {
		      leading_zeros++;
		      padding -= padding != 0;
		    }

		  int endlen = 0;
		  if (trailing_zeros
		      && (conversion == 'e' || conversion == 'g'))
		    {
		      char *e = strchr (p, 'e');
		      if (e)
			endlen = p + sprintf_bytes - e;
		    }

		  ptrdiff_t midlen = sprintf_bytes - beglen - endlen;
		  ptrdiff_t leading_padding = minus_flag ? 0 : padding;
		  ptrdiff_t trailing_padding = padding - leading_padding;

		  /* Insert padding and excess-precision zeros.  The output
		     contains the following components, in left-to-right order:

		     LEADING_PADDING spaces.
		     BEGLEN bytes taken from the start of sprintf output.
		     PREFIXLEN bytes taken from the start of the prefix array.
		     LEADING_ZEROS zeros.
		     MIDLEN bytes taken from the middle of sprintf output.
		     TRAILING_ZEROS zeros.
		     ENDLEN bytes taken from the end of sprintf output.
		     TRAILING_PADDING spaces.

		     The sprintf output is taken from the buffer starting at
		     P and continuing for SPRINTF_BYTES bytes.  */

		  ptrdiff_t incr
		    = (padding + leading_zeros + prefixlen
		       + sprintf_bytes + trailing_zeros);

		  /* Optimize for the typical case with padding or zeros.  */
		  if (incr != sprintf_bytes)
		    {
		      /* Move data to make room to insert spaces and '0's.
		         As this may entail overlapping moves, process
			 the output right-to-left and use memmove.
			 With any luck this code is rarely executed.  */
		      char *src = p + sprintf_bytes;
		      char *dst = p + incr;
		      dst -= trailing_padding;
		      memset (dst, ' ', trailing_padding);
		      src -= endlen;
		      dst -= endlen;
		      memmove (dst, src, endlen);
		      dst -= trailing_zeros;
		      memset (dst, '0', trailing_zeros);
		      src -= midlen;
		      dst -= midlen;
		      memmove (dst, src, midlen);
		      dst -= leading_zeros;
		      memset (dst, '0', leading_zeros);
		      dst -= prefixlen;
		      memcpy (dst, prefix, prefixlen);
		      src -= beglen;
		      dst -= beglen;
		      memmove (dst, src, beglen);
		      dst -= leading_padding;
		      memset (dst, ' ', leading_padding);
		    }

		  p += incr;
		  spec->start = nchars;
		  spec->end = nchars += incr;
		  new_result = true;
		  convbytes = CONVBYTES_ROOM;
		}
	    }
	}
      else
	{
	  unsigned char str[MAX_MULTIBYTE_LENGTH];

	  if ((format_char == '`' || format_char == '\'')
	      && EQ (quoting_style, Qcurve))
	    {
	      if (! multibyte)
		{
		  multibyte = true;
		  goto retry;
		}
	      convsrc = format_char == '`' ? uLSQM : uRSQM;
	      convbytes = 3;
	      new_result = true;
	    }
	  else if (format_char == '`' && EQ (quoting_style, Qstraight))
	    {
	      convsrc = "'";
	      new_result = true;
	    }
	  else
	    {
	      /* Copy a single character from format to buf.  */
	      if (multibyte_format)
		{
		  /* Copy a whole multibyte character.  */
		  if (p > buf
		      && !ASCII_CHAR_P (*((unsigned char *) p - 1))
		      && !CHAR_HEAD_P (format_char))
		    maybe_combine_byte = true;

		  while (! CHAR_HEAD_P (*format))
		    format++;

		  convbytes = format - format0;
		  memset (&discarded[format0 + 1 - format_start], 2,
			  convbytes - 1);
		}
	      else if (multibyte && !ASCII_CHAR_P (format_char))
		{
		  int c = BYTE8_TO_CHAR (format_char);
		  convbytes = CHAR_STRING (c, str);
		  convsrc = (char *) str;
		  new_result = true;
		}
	    }

	copy_char:
	  memcpy (p, convsrc, convbytes);
	  p += convbytes;
	  nchars++;
	  convbytes = CONVBYTES_ROOM;
	}

      ptrdiff_t used = p - buf;
      ptrdiff_t buflen_needed;
      if (INT_ADD_WRAPV (used, convbytes, &buflen_needed))
	string_overflow ();
      if (bufsize <= buflen_needed)
	{
	  if (max_bufsize <= buflen_needed)
	    string_overflow ();

	  /* Either there wasn't enough room to store this conversion,
	     or there won't be enough room to do a sprintf the next
	     time through the loop.  Allocate enough room (and then some).  */

	  bufsize = (buflen_needed <= max_bufsize / 2
		     ? buflen_needed * 2 : max_bufsize);

	  if (buf == initial_buffer)
	    {
	      buf = xmalloc (bufsize);
	      buf_save_value_index = SPECPDL_INDEX ();
	      record_unwind_protect_ptr (xfree, buf);
	      memcpy (buf, initial_buffer, used);
	    }
	  else
	    {
	      buf = xrealloc (buf, bufsize);
	      set_unwind_protect_ptr (buf_save_value_index, xfree, buf);
	    }

	  p = buf + used;
	  if (convbytes != CONVBYTES_ROOM)
	    {
	      /* There wasn't enough room for this conversion; do it over.  */
	      eassert (CONVBYTES_ROOM < convbytes);
	      format = format0;
	      n = n0;
	      ispec = ispec0;
	    }
	}
    }

  if (bufsize < p - buf)
    emacs_abort ();

  if (! new_result)
    {
      val = args[0];
      goto return_val;
    }

  if (maybe_combine_byte)
    nchars = multibyte_chars_in_text ((unsigned char *) buf, p - buf);
  val = (multibyte
	 ? make_multibyte_string (buf, nchars, p - buf)
	 : make_unibyte_string (buf, p - buf));

  /* If the format string has text properties, or any of the string
     arguments has text properties, set up text properties of the
     result string.  */

  if (string_intervals (args[0]) || arg_intervals)
    {
      /* Add text properties from the format string.  */
      Lisp_Object len = make_fixnum (SCHARS (args[0]));
      Lisp_Object props = text_property_list (args[0], make_fixnum (0),
					      len, Qnil);
      if (CONSP (props))
	{
	  ptrdiff_t bytepos = 0, position = 0, translated = 0;
	  ptrdiff_t fieldn = 0;

	  /* Adjust the bounds of each text property
	     to the proper start and end in the output string.  */

	  /* Put the positions in PROPS in increasing order, so that
	     we can do (effectively) one scan through the position
	     space of the format string.  */
	  props = Fnreverse (props);

	  /* BYTEPOS is the byte position in the format string,
	     POSITION is the untranslated char position in it,
	     TRANSLATED is the translated char position in BUF,
	     and ARGN is the number of the next arg we will come to.  */
	  for (Lisp_Object list = props; CONSP (list); list = XCDR (list))
	    {
	      Lisp_Object item = XCAR (list);

	      /* First adjust the property start position.  */
	      ptrdiff_t pos = XFIXNUM (XCAR (item));

	      /* Advance BYTEPOS, POSITION, TRANSLATED and ARGN
		 up to this position.  */
	      for (; position < pos; bytepos++)
		{
		  if (! discarded[bytepos])
		    position++, translated++;
		  else if (discarded[bytepos] == 1)
		    {
		      position++;
		      if (fieldn < nspec
			  && bytepos >= info[fieldn].fbeg
			  && translated == info[fieldn].start)
			{
			  translated += info[fieldn].end - info[fieldn].start;
			  fieldn++;
			}
		    }
		}

	      XSETCAR (item, make_fixnum (translated));

	      /* Likewise adjust the property end position.  */
	      pos = XFIXNUM (XCAR (XCDR (item)));

	      for (; position < pos; bytepos++)
		{
		  if (! discarded[bytepos])
		    position++, translated++;
		  else if (discarded[bytepos] == 1)
		    {
		      position++;
		      if (fieldn < nspec
			  && bytepos >= info[fieldn].fbeg
			  && translated == info[fieldn].start)
			{
			  translated += info[fieldn].end - info[fieldn].start;
			  fieldn++;
			}
		    }
		}

	      XSETCAR (XCDR (item), make_fixnum (translated));
	    }

	  add_text_properties_from_list (val, props, make_fixnum (0));
	}

      /* Add text properties from arguments.  */
      if (arg_intervals)
	for (ptrdiff_t i = 0; i < nspec; i++)
	  if (info[i].intervals)
	    {
	      len = make_fixnum (SCHARS (info[i].argument));
	      Lisp_Object new_len = make_fixnum (info[i].end - info[i].start);
	      props = text_property_list (info[i].argument,
                                          make_fixnum (0), len, Qnil);
	      props = extend_property_ranges (props, len, new_len);
	      /* If successive arguments have properties, be sure that
		 the value of `composition' property be the copy.  */
	      if (1 < i && info[i - 1].end)
		make_composition_value_copy (props);
	      add_text_properties_from_list (val, props,
					     make_fixnum (info[i].start));
	    }
    }

 return_val:
  /* If we allocated BUF or INFO with malloc, free it too.  */
  SAFE_FREE ();

  return val;
}

DEFUN ("char-equal", Fchar_equal, Schar_equal, 2, 2, 0,
       doc: /* Return t if two characters match, optionally ignoring case.
Both arguments must be characters (i.e. integers).
Case is ignored if `case-fold-search' is non-nil in the current buffer.  */)
  (register Lisp_Object c1, Lisp_Object c2)
{
  int i1, i2;
  /* Check they're chars, not just integers, otherwise we could get array
     bounds violations in downcase.  */
  CHECK_CHARACTER (c1);
  CHECK_CHARACTER (c2);

  if (XFIXNUM (c1) == XFIXNUM (c2))
    return Qt;
  if (NILP (BVAR (current_buffer, case_fold_search)))
    return Qnil;

  i1 = XFIXNAT (c1);
  i2 = XFIXNAT (c2);

  /* FIXME: It is possible to compare multibyte characters even when
     the current buffer is unibyte.  Unfortunately this is ambiguous
     for characters between 128 and 255, as they could be either
     eight-bit raw bytes or Latin-1 characters.  Assume the former for
     now.  See Bug#17011, and also see casefiddle.c's casify_object,
     which has a similar problem.  */
  if (NILP (BVAR (current_buffer, enable_multibyte_characters)))
    {
      if (SINGLE_BYTE_CHAR_P (i1))
	i1 = UNIBYTE_TO_CHAR (i1);
      if (SINGLE_BYTE_CHAR_P (i2))
	i2 = UNIBYTE_TO_CHAR (i2);
    }

  return (downcase (i1) == downcase (i2) ? Qt :  Qnil);
}

/* Transpose the markers in two regions of the current buffer, and
   adjust the ones between them if necessary (i.e.: if the regions
   differ in size).

   START1, END1 are the character positions of the first region.
   START1_BYTE, END1_BYTE are the byte positions.
   START2, END2 are the character positions of the second region.
   START2_BYTE, END2_BYTE are the byte positions.

   Traverses the entire marker list of the buffer to do so, adding an
   appropriate amount to some, subtracting from some, and leaving the
   rest untouched.  Most of this is copied from adjust_markers in insdel.c.

   It's the caller's job to ensure that START1 <= END1 <= START2 <= END2.  */

static void
transpose_markers (ptrdiff_t start1, ptrdiff_t end1,
		   ptrdiff_t start2, ptrdiff_t end2,
		   ptrdiff_t start1_byte, ptrdiff_t end1_byte,
		   ptrdiff_t start2_byte, ptrdiff_t end2_byte)
{
  register ptrdiff_t amt1, amt1_byte, amt2, amt2_byte, diff, diff_byte, mpos;
  register struct Lisp_Marker *marker;

  /* Update point as if it were a marker.  */
  if (PT < start1)
    ;
  else if (PT < end1)
    TEMP_SET_PT_BOTH (PT + (end2 - end1),
		      PT_BYTE + (end2_byte - end1_byte));
  else if (PT < start2)
    TEMP_SET_PT_BOTH (PT + (end2 - start2) - (end1 - start1),
		      (PT_BYTE + (end2_byte - start2_byte)
		       - (end1_byte - start1_byte)));
  else if (PT < end2)
    TEMP_SET_PT_BOTH (PT - (start2 - start1),
		      PT_BYTE - (start2_byte - start1_byte));

  /* We used to adjust the endpoints here to account for the gap, but that
     isn't good enough.  Even if we assume the caller has tried to move the
     gap out of our way, it might still be at start1 exactly, for example;
     and that places it `inside' the interval, for our purposes.  The amount
     of adjustment is nontrivial if there's a `denormalized' marker whose
     position is between GPT and GPT + GAP_SIZE, so it's simpler to leave
     the dirty work to Fmarker_position, below.  */

  /* The difference between the region's lengths */
  diff = (end2 - start2) - (end1 - start1);
  diff_byte = (end2_byte - start2_byte) - (end1_byte - start1_byte);

  /* For shifting each marker in a region by the length of the other
     region plus the distance between the regions.  */
  amt1 = (end2 - start2) + (start2 - end1);
  amt2 = (end1 - start1) + (start2 - end1);
  amt1_byte = (end2_byte - start2_byte) + (start2_byte - end1_byte);
  amt2_byte = (end1_byte - start1_byte) + (start2_byte - end1_byte);

  for (marker = BUF_MARKERS (current_buffer); marker; marker = marker->next)
    {
      mpos = marker->bytepos;
      if (mpos >= start1_byte && mpos < end2_byte)
	{
	  if (mpos < end1_byte)
	    mpos += amt1_byte;
	  else if (mpos < start2_byte)
	    mpos += diff_byte;
	  else
	    mpos -= amt2_byte;
	  marker->bytepos = mpos;
	}
      mpos = marker->charpos;
      if (mpos >= start1 && mpos < end2)
	{
	  if (mpos < end1)
	    mpos += amt1;
	  else if (mpos < start2)
	    mpos += diff;
	  else
	    mpos -= amt2;
	}
      marker->charpos = mpos;
    }
}

DEFUN ("transpose-regions", Ftranspose_regions, Stranspose_regions, 4, 5,
       "(if (< (length mark-ring) 2)\
	    (error \"Other region must be marked before transposing two regions\")\
	  (let* ((num (if current-prefix-arg\
			 (prefix-numeric-value current-prefix-arg)\
			0))\
		 (ring-length (length mark-ring))\
		 (eltnum (mod num ring-length))\
		 (eltnum2 (mod (1+ num) ring-length)))\
	    (list (point) (mark) (elt mark-ring eltnum) (elt mark-ring eltnum2))))",
       doc: /* Transpose region STARTR1 to ENDR1 with STARTR2 to ENDR2.
The regions should not be overlapping, because the size of the buffer is
never changed in a transposition.

Optional fifth arg LEAVE-MARKERS, if non-nil, means don't update
any markers that happen to be located in the regions.

Transposing beyond buffer boundaries is an error.

Interactively, STARTR1 and ENDR1 are point and mark; STARTR2 and ENDR2
are the last two marks pushed to the mark ring; LEAVE-MARKERS is nil.
If a prefix argument N is given, STARTR2 and ENDR2 are the two
successive marks N entries back in the mark ring.  A negative prefix
argument instead counts forward from the oldest mark in the mark
ring.  */)
  (Lisp_Object startr1, Lisp_Object endr1, Lisp_Object startr2, Lisp_Object endr2, Lisp_Object leave_markers)
{
  register ptrdiff_t start1, end1, start2, end2;
  ptrdiff_t start1_byte, start2_byte, len1_byte, len2_byte, end2_byte;
  ptrdiff_t gap, len1, len_mid, len2;
  unsigned char *start1_addr, *start2_addr, *temp;

  INTERVAL cur_intv, tmp_interval1, tmp_interval_mid, tmp_interval2, tmp_interval3;
  Lisp_Object buf;

  XSETBUFFER (buf, current_buffer);
  cur_intv = buffer_intervals (current_buffer);

  validate_region (&startr1, &endr1);
  validate_region (&startr2, &endr2);

  start1 = XFIXNAT (startr1);
  end1 = XFIXNAT (endr1);
  start2 = XFIXNAT (startr2);
  end2 = XFIXNAT (endr2);
  gap = GPT;

  /* Swap the regions if they're reversed.  */
  if (start2 < end1)
    {
      register ptrdiff_t glumph = start1;
      start1 = start2;
      start2 = glumph;
      glumph = end1;
      end1 = end2;
      end2 = glumph;
    }

  len1 = end1 - start1;
  len2 = end2 - start2;

  if (start2 < end1)
    error ("Transposed regions overlap");
  /* Nothing to change for adjacent regions with one being empty */
  else if ((start1 == end1 || start2 == end2) && end1 == start2)
    return Qnil;

  /* The possibilities are:
     1. Adjacent (contiguous) regions, or separate but equal regions
     (no, really equal, in this case!), or
     2. Separate regions of unequal size.

     The worst case is usually No. 2.  It means that (aside from
     potential need for getting the gap out of the way), there also
     needs to be a shifting of the text between the two regions.  So
     if they are spread far apart, we are that much slower... sigh.  */

  /* It must be pointed out that the really studly thing to do would
     be not to move the gap at all, but to leave it in place and work
     around it if necessary.  This would be extremely efficient,
     especially considering that people are likely to do
     transpositions near where they are working interactively, which
     is exactly where the gap would be found.  However, such code
     would be much harder to write and to read.  So, if you are
     reading this comment and are feeling squirrely, by all means have
     a go!  I just didn't feel like doing it, so I will simply move
     the gap the minimum distance to get it out of the way, and then
     deal with an unbroken array.  */

  start1_byte = CHAR_TO_BYTE (start1);
  end2_byte = CHAR_TO_BYTE (end2);

  /* Make sure the gap won't interfere, by moving it out of the text
     we will operate on.  */
  if (start1 < gap && gap < end2)
    {
      if (gap - start1 < end2 - gap)
	move_gap_both (start1, start1_byte);
      else
	move_gap_both (end2, end2_byte);
    }

  start2_byte = CHAR_TO_BYTE (start2);
  len1_byte = CHAR_TO_BYTE (end1) - start1_byte;
  len2_byte = end2_byte - start2_byte;

#ifdef BYTE_COMBINING_DEBUG
  if (end1 == start2)
    {
      if (count_combining_before (BYTE_POS_ADDR (start2_byte),
				  len2_byte, start1, start1_byte)
	  || count_combining_before (BYTE_POS_ADDR (start1_byte),
				     len1_byte, end2, start2_byte + len2_byte)
	  || count_combining_after (BYTE_POS_ADDR (start1_byte),
				    len1_byte, end2, start2_byte + len2_byte))
	emacs_abort ();
    }
  else
    {
      if (count_combining_before (BYTE_POS_ADDR (start2_byte),
				  len2_byte, start1, start1_byte)
	  || count_combining_before (BYTE_POS_ADDR (start1_byte),
				     len1_byte, start2, start2_byte)
	  || count_combining_after (BYTE_POS_ADDR (start2_byte),
				    len2_byte, end1, start1_byte + len1_byte)
	  || count_combining_after (BYTE_POS_ADDR (start1_byte),
				    len1_byte, end2, start2_byte + len2_byte))
	emacs_abort ();
    }
#endif

  /* Hmmm... how about checking to see if the gap is large
     enough to use as the temporary storage?  That would avoid an
     allocation... interesting.  Later, don't fool with it now.  */

  if (end1 == start2)		/* adjacent regions */
    {
      modify_text (start1, end2);
      record_change (start1, len1 + len2);

      tmp_interval1 = copy_intervals (cur_intv, start1, len1);
      tmp_interval2 = copy_intervals (cur_intv, start2, len2);
      /* Don't use Fset_text_properties: that can cause GC, which can
	 clobber objects stored in the tmp_intervals.  */
      tmp_interval3 = validate_interval_range (buf, &startr1, &endr2, 0);
      if (tmp_interval3)
	set_text_properties_1 (startr1, endr2, Qnil, buf, tmp_interval3);

      USE_SAFE_ALLOCA;

      /* First region smaller than second.  */
      if (len1_byte < len2_byte)
        {
	  temp = SAFE_ALLOCA (len2_byte);

	  /* Don't precompute these addresses.  We have to compute them
	     at the last minute, because the relocating allocator might
	     have moved the buffer around during the xmalloc.  */
	  start1_addr = BYTE_POS_ADDR (start1_byte);
	  start2_addr = BYTE_POS_ADDR (start2_byte);

          memcpy (temp, start2_addr, len2_byte);
          memcpy (start1_addr + len2_byte, start1_addr, len1_byte);
          memcpy (start1_addr, temp, len2_byte);
        }
      else
	/* First region not smaller than second.  */
        {
	  temp = SAFE_ALLOCA (len1_byte);
	  start1_addr = BYTE_POS_ADDR (start1_byte);
	  start2_addr = BYTE_POS_ADDR (start2_byte);
          memcpy (temp, start1_addr, len1_byte);
          memcpy (start1_addr, start2_addr, len2_byte);
          memcpy (start1_addr + len2_byte, temp, len1_byte);
        }

      SAFE_FREE ();
      graft_intervals_into_buffer (tmp_interval1, start1 + len2,
                                   len1, current_buffer, 0);
      graft_intervals_into_buffer (tmp_interval2, start1,
                                   len2, current_buffer, 0);
      update_compositions (start1, start1 + len2, CHECK_BORDER);
      update_compositions (start1 + len2, end2, CHECK_TAIL);
    }
  /* Non-adjacent regions, because end1 != start2, bleagh...  */
  else
    {
      len_mid = start2_byte - (start1_byte + len1_byte);

      if (len1_byte == len2_byte)
	/* Regions are same size, though, how nice.  */
        {
	  USE_SAFE_ALLOCA;

          modify_text (start1, end2);
          record_change (start1, len1);
          record_change (start2, len2);
          tmp_interval1 = copy_intervals (cur_intv, start1, len1);
          tmp_interval2 = copy_intervals (cur_intv, start2, len2);

	  tmp_interval3 = validate_interval_range (buf, &startr1, &endr1, 0);
	  if (tmp_interval3)
	    set_text_properties_1 (startr1, endr1, Qnil, buf, tmp_interval3);

	  tmp_interval3 = validate_interval_range (buf, &startr2, &endr2, 0);
	  if (tmp_interval3)
	    set_text_properties_1 (startr2, endr2, Qnil, buf, tmp_interval3);

	  temp = SAFE_ALLOCA (len1_byte);
	  start1_addr = BYTE_POS_ADDR (start1_byte);
	  start2_addr = BYTE_POS_ADDR (start2_byte);
          memcpy (temp, start1_addr, len1_byte);
          memcpy (start1_addr, start2_addr, len2_byte);
          memcpy (start2_addr, temp, len1_byte);
	  SAFE_FREE ();

          graft_intervals_into_buffer (tmp_interval1, start2,
                                       len1, current_buffer, 0);
          graft_intervals_into_buffer (tmp_interval2, start1,
                                       len2, current_buffer, 0);
        }

      else if (len1_byte < len2_byte)	/* Second region larger than first */
        /* Non-adjacent & unequal size, area between must also be shifted.  */
        {
	  USE_SAFE_ALLOCA;

          modify_text (start1, end2);
          record_change (start1, (end2 - start1));
          tmp_interval1 = copy_intervals (cur_intv, start1, len1);
          tmp_interval_mid = copy_intervals (cur_intv, end1, len_mid);
          tmp_interval2 = copy_intervals (cur_intv, start2, len2);

	  tmp_interval3 = validate_interval_range (buf, &startr1, &endr2, 0);
	  if (tmp_interval3)
	    set_text_properties_1 (startr1, endr2, Qnil, buf, tmp_interval3);

	  /* holds region 2 */
	  temp = SAFE_ALLOCA (len2_byte);
	  start1_addr = BYTE_POS_ADDR (start1_byte);
	  start2_addr = BYTE_POS_ADDR (start2_byte);
          memcpy (temp, start2_addr, len2_byte);
          memcpy (start1_addr + len_mid + len2_byte, start1_addr, len1_byte);
          memmove (start1_addr + len2_byte, start1_addr + len1_byte, len_mid);
          memcpy (start1_addr, temp, len2_byte);
	  SAFE_FREE ();

          graft_intervals_into_buffer (tmp_interval1, end2 - len1,
                                       len1, current_buffer, 0);
          graft_intervals_into_buffer (tmp_interval_mid, start1 + len2,
                                       len_mid, current_buffer, 0);
          graft_intervals_into_buffer (tmp_interval2, start1,
                                       len2, current_buffer, 0);
        }
      else
	/* Second region smaller than first.  */
        {
	  USE_SAFE_ALLOCA;

          record_change (start1, (end2 - start1));
          modify_text (start1, end2);

          tmp_interval1 = copy_intervals (cur_intv, start1, len1);
          tmp_interval_mid = copy_intervals (cur_intv, end1, len_mid);
          tmp_interval2 = copy_intervals (cur_intv, start2, len2);

	  tmp_interval3 = validate_interval_range (buf, &startr1, &endr2, 0);
	  if (tmp_interval3)
	    set_text_properties_1 (startr1, endr2, Qnil, buf, tmp_interval3);

	  /* holds region 1 */
	  temp = SAFE_ALLOCA (len1_byte);
	  start1_addr = BYTE_POS_ADDR (start1_byte);
	  start2_addr = BYTE_POS_ADDR (start2_byte);
          memcpy (temp, start1_addr, len1_byte);
          memcpy (start1_addr, start2_addr, len2_byte);
          memmove (start1_addr + len2_byte, start1_addr + len1_byte, len_mid);
          memcpy (start1_addr + len2_byte + len_mid, temp, len1_byte);
	  SAFE_FREE ();

          graft_intervals_into_buffer (tmp_interval1, end2 - len1,
                                       len1, current_buffer, 0);
          graft_intervals_into_buffer (tmp_interval_mid, start1 + len2,
                                       len_mid, current_buffer, 0);
          graft_intervals_into_buffer (tmp_interval2, start1,
                                       len2, current_buffer, 0);
        }

      update_compositions (start1, start1 + len2, CHECK_BORDER);
      update_compositions (end2 - len1, end2, CHECK_BORDER);
    }

  /* When doing multiple transpositions, it might be nice
     to optimize this.  Perhaps the markers in any one buffer
     should be organized in some sorted data tree.  */
  if (NILP (leave_markers))
    {
      transpose_markers (start1, end1, start2, end2,
			 start1_byte, start1_byte + len1_byte,
			 start2_byte, start2_byte + len2_byte);
    }
  else
    {
      /* The character positions of the markers remain intact, but we
	 still need to update their byte positions, because the
	 transposed regions might include multibyte sequences which
	 make some original byte positions of the markers invalid.  */
      adjust_markers_bytepos (start1, start1_byte, end2, end2_byte, 0);
    }

  signal_after_change (start1, end2 - start1, end2 - start1);
  return Qnil;
}


void
syms_of_editfns (void)
{
  DEFSYM (Qbuffer_access_fontify_functions, "buffer-access-fontify-functions");
  DEFSYM (Qwall, "wall");
  DEFSYM (Qpropertize, "propertize");

  DEFVAR_LISP ("inhibit-field-text-motion", Vinhibit_field_text_motion,
	       doc: /* Non-nil means text motion commands don't notice fields.  */);
  Vinhibit_field_text_motion = Qnil;

  DEFVAR_LISP ("buffer-access-fontify-functions",
	       Vbuffer_access_fontify_functions,
	       doc: /* List of functions called by `buffer-substring' to fontify if necessary.
Each function is called with two arguments which specify the range
of the buffer being accessed.  */);
  Vbuffer_access_fontify_functions = Qnil;

  {
    Lisp_Object obuf;
    obuf = Fcurrent_buffer ();
    /* Do this here, because init_buffer_once is too early--it won't work.  */
    Fset_buffer (Vprin1_to_string_buffer);
    /* Make sure buffer-access-fontify-functions is nil in this buffer.  */
    Fset (Fmake_local_variable (Qbuffer_access_fontify_functions), Qnil);
    Fset_buffer (obuf);
  }

  DEFVAR_LISP ("buffer-access-fontified-property",
	       Vbuffer_access_fontified_property,
	       doc: /* Property which (if non-nil) indicates text has been fontified.
`buffer-substring' need not call the `buffer-access-fontify-functions'
functions if all the text being accessed has this property.  */);
  Vbuffer_access_fontified_property = Qnil;

  DEFVAR_LISP ("system-name", Vsystem_name,
	       doc: /* The host name of the machine Emacs is running on.  */);
  Vsystem_name = cached_system_name = Qnil;

  DEFVAR_LISP ("user-full-name", Vuser_full_name,
	       doc: /* The full name of the user logged in.  */);

  DEFVAR_LISP ("user-login-name", Vuser_login_name,
	       doc: /* The user's name, taken from environment variables if possible.  */);
  Vuser_login_name = Qnil;

  DEFVAR_LISP ("user-real-login-name", Vuser_real_login_name,
	       doc: /* The user's name, based upon the real uid only.  */);

  DEFVAR_LISP ("operating-system-release", Voperating_system_release,
	       doc: /* The kernel version of the operating system on which Emacs is running.
The value is a string.  It can also be nil if Emacs doesn't
know how to get the kernel version on the underlying OS.  */);

  DEFVAR_LISP ("global-mark-ring", Vglobal_mark_ring,
	       doc: /* "The list of saved global marks, most recent first." */);
  Vglobal_mark_ring = Qnil;
  DEFSYM (Qglobal_mark_ring, "global-mark-ring");

  DEFVAR_INT ("global-mark-ring-max", global_mark_ring_max,
	       doc: /* "Maximum size of global mark ring.
Start discarding off end if gets this big." */);
  DEFSYM (Qglobal_mark_ring_max, "global-mark-ring-max");

  DEFVAR_BOOL ("binary-as-unsigned",
	       binary_as_unsigned,
	       doc: /* Non-nil means `format' %x and %o treat integers as unsigned.
This has machine-dependent results.  Nil means to treat integers as
signed, which is portable and is the default; for example, if N is a
negative integer, (read (format "#x%x" N)) returns N only when this
variable is nil.

This variable is experimental; email 32252@debbugs.gnu.org if you need
it to be non-nil.  */);
  binary_as_unsigned = false;

  defsubr (&Spropertize);
  defsubr (&Schar_equal);
  defsubr (&Sgoto_char);
  defsubr (&Sstring_to_char);
  defsubr (&Schar_to_string);
  defsubr (&Sbyte_to_string);
  defsubr (&Sbuffer_substring);
  defsubr (&Sbuffer_substring_no_properties);
  defsubr (&Sbuffer_string);
  defsubr (&Sget_pos_property);

  defsubr (&Spoint_marker);
  defsubr (&Smark_marker);
  defsubr (&Spoint);
  defsubr (&Sregion_beginning);
  defsubr (&Sregion_end);

  /* Symbol for the text property used to mark fields.  */
  DEFSYM (Qfield, "field");

  /* A special value for Qfield properties.  */
  DEFSYM (Qboundary, "boundary");

  defsubr (&Sfield_beginning);
  defsubr (&Sfield_end);
  defsubr (&Sfield_string);
  defsubr (&Sfield_string_no_properties);
  defsubr (&Sdelete_field);
  defsubr (&Sconstrain_to_field);

  defsubr (&Sline_beginning_position);
  defsubr (&Sline_end_position);
  defsubr (&Spos_bol);
  defsubr (&Spos_eol);

  defsubr (&Ssave_excursion);
  defsubr (&Ssave_current_buffer);

  defsubr (&Sbuffer_size);
  defsubr (&Spoint_max);
  defsubr (&Spoint_min);
  defsubr (&Spoint_min_marker);
  defsubr (&Spoint_max_marker);
  defsubr (&Sgap_position);
  defsubr (&Sgap_size);
  defsubr (&Sposition_bytes);
  defsubr (&Sbyte_to_position);

  defsubr (&Sbobp);
  defsubr (&Seobp);
  defsubr (&Sbolp);
  defsubr (&Seolp);
  defsubr (&Sfollowing_char);
  defsubr (&Sprevious_char);
  defsubr (&Schar_after);
  defsubr (&Schar_before);
  defsubr (&Sinsert);
  defsubr (&Sinsert_before_markers);
  defsubr (&Sinsert_and_inherit);
  defsubr (&Sinsert_and_inherit_before_markers);
  defsubr (&Sinsert_char);
  defsubr (&Sinsert_byte);

  defsubr (&Sngettext);

  defsubr (&Suser_login_name);
  defsubr (&Sgroup_name);
  defsubr (&Suser_real_login_name);
  defsubr (&Suser_uid);
  defsubr (&Suser_real_uid);
  defsubr (&Sgroup_gid);
  defsubr (&Sgroup_real_gid);
  defsubr (&Suser_full_name);
  defsubr (&Semacs_pid);
  defsubr (&Ssystem_name);
  defsubr (&Smessage);
  defsubr (&Smessage_box);
  defsubr (&Smessage_or_box);
  defsubr (&Scurrent_message);
  defsubr (&Sformat);
  defsubr (&Sformat_message);

  defsubr (&Sinsert_buffer_substring);
  defsubr (&Scompare_buffer_substrings);
  defsubr (&Sreplace_buffer_contents);
  defsubr (&Ssubst_char_in_region);
  defsubr (&Stranslate_region_internal);
  defsubr (&Sdelete_region);
  defsubr (&Sdelete_and_extract_region);
  defsubr (&Swiden);
  defsubr (&Snarrow_to_region);
<<<<<<< HEAD
=======
  defsubr (&Sinternal__lock_narrowing);
  defsubr (&Sinternal__unlock_narrowing);
>>>>>>> 6a677fd3
  defsubr (&Ssave_restriction);
  defsubr (&Stranspose_regions);
  defsubr (&Spush_global_mark);
}<|MERGE_RESOLUTION|>--- conflicted
+++ resolved
@@ -2697,199 +2697,9 @@
 }
  
-<<<<<<< HEAD
 DEFUN ("widen", Fwiden, Swiden, 0, 0, "",
        doc: /* Remove restrictions (narrowing) from current buffer.
 This allows the buffer's full text to be seen and edited.  */)
-=======
-/* Alist of buffers in which locked narrowing is used.  The car of
-   each list element is a buffer, the cdr is a list of triplets (tag
-   begv-marker zv-marker).  The last element of that list always uses
-   the (uninterned) Qoutermost_narrowing tag and records the narrowing
-   bounds that were set by the user and that are visible on display.
-   This alist is used internally by narrow-to-region, widen,
-   internal--lock-narrowing, internal--unlock-narrowing and
-   save-restriction.  For efficiency reasons, an alist is used instead
-   of a buffer-local variable: otherwise reset_outermost_narrowings,
-   which is called during each redisplay cycle, would have to loop
-   through all live buffers.  */
-static Lisp_Object narrowing_locks;
-
-/* Add BUF with its LOCKS in the narrowing_locks alist.  */
-static void
-narrowing_locks_add (Lisp_Object buf, Lisp_Object locks)
-{
-  narrowing_locks = nconc2 (list1 (list2 (buf, locks)), narrowing_locks);
-}
-
-/* Remove BUF and its locks from the narrowing_locks alist.  Do
-   nothing if BUF is not present in narrowing_locks.  */
-static void
-narrowing_locks_remove (Lisp_Object buf)
-{
-  narrowing_locks = Fdelq (Fassoc (buf, narrowing_locks, Qnil),
-			   narrowing_locks);
-}
-
-/* Retrieve one of the BEGV/ZV bounds of a narrowing in BUF from the
-   narrowing_locks alist, as a pointer to a struct Lisp_Marker, or
-   NULL if BUF is not in narrowing_locks or is a killed buffer.  When
-   OUTERMOST is true, the bounds that were set by the user and that
-   are visible on display are returned.  Otherwise the innermost
-   locked narrowing bounds are returned.  */
-static struct Lisp_Marker *
-narrowing_lock_get_bound (Lisp_Object buf, bool begv, bool outermost)
-{
-  if (NILP (Fbuffer_live_p (buf)))
-    return NULL;
-  Lisp_Object buffer_locks = assq_no_quit (buf, narrowing_locks);
-  if (NILP (buffer_locks))
-    return NULL;
-  buffer_locks = XCAR (XCDR (buffer_locks));
-  Lisp_Object bounds
-    = outermost
-      ? XCDR (assq_no_quit (Qoutermost_narrowing, buffer_locks))
-      : XCDR (XCAR (buffer_locks));
-  eassert (! NILP (bounds));
-  Lisp_Object marker = begv ? XCAR (bounds) : XCAR (XCDR (bounds));
-  eassert (EQ (Fmarker_buffer (marker), buf));
-  return XMARKER (marker);
-}
-
-/* Retrieve the tag of the innermost narrowing in BUF.  Return nil if
-   BUF is not in narrowing_locks or is a killed buffer.  */
-static Lisp_Object
-narrowing_lock_peek_tag (Lisp_Object buf)
-{
-  if (NILP (Fbuffer_live_p (buf)))
-    return Qnil;
-  Lisp_Object buffer_locks = assq_no_quit (buf, narrowing_locks);
-  if (NILP (buffer_locks))
-    return Qnil;
-  Lisp_Object tag = XCAR (XCAR (XCAR (XCDR (buffer_locks))));
-  eassert (! NILP (tag));
-  return tag;
-}
-
-/* Add a LOCK for BUF in the narrowing_locks alist.  */
-static void
-narrowing_lock_push (Lisp_Object buf, Lisp_Object lock)
-{
-  Lisp_Object buffer_locks = assq_no_quit (buf, narrowing_locks);
-  if (NILP (buffer_locks))
-    narrowing_locks_add (buf, list1 (lock));
-  else
-    XSETCDR (buffer_locks, list1 (nconc2 (list1 (lock),
-					  XCAR (XCDR (buffer_locks)))));
-}
-
-/* Remove the innermost lock in BUF from the narrowing_locks alist.
-   Do nothing if BUF is not present in narrowing_locks.  */
-static void
-narrowing_lock_pop (Lisp_Object buf)
-{
-  Lisp_Object buffer_locks = assq_no_quit (buf, narrowing_locks);
-  if (NILP (buffer_locks))
-    return;
-  if (EQ (narrowing_lock_peek_tag (buf), Qoutermost_narrowing))
-    narrowing_locks_remove (buf);
-  else
-    XSETCDR (buffer_locks, list1 (XCDR (XCAR (XCDR (buffer_locks)))));
-}
-
-static void
-unwind_reset_outermost_narrowing (Lisp_Object buf)
-{
-  struct Lisp_Marker *begv = narrowing_lock_get_bound (buf, true, false);
-  struct Lisp_Marker *zv = narrowing_lock_get_bound (buf, false, false);
-  if (begv != NULL && zv != NULL)
-    {
-      SET_BUF_BEGV_BOTH (XBUFFER (buf), begv->charpos, begv->bytepos);
-      SET_BUF_ZV_BOTH (XBUFFER (buf), zv->charpos, zv->bytepos);
-    }
-  else
-    narrowing_locks_remove (buf);
-}
-
-/* Restore the narrowing bounds that were set by the user, and restore
-   the bounds of the locked narrowing upon return.
-   In particular, this function is called when redisplay starts, so
-   that if a Lisp function executed during redisplay calls (redisplay)
-   while a locked narrowing is in effect, the locked narrowing will
-   not be visible on display.
-   See https://debbugs.gnu.org/cgi/bugreport.cgi?bug=57207#140 and
-   https://debbugs.gnu.org/cgi/bugreport.cgi?bug=57207#254 for example
-   recipes that demonstrate why this is necessary.  */
-void
-reset_outermost_narrowings (void)
-{
-  Lisp_Object val, buf;
-  for (val = narrowing_locks; CONSP (val); val = XCDR (val))
-    {
-      buf = XCAR (XCAR (val));
-      eassert (BUFFERP (buf));
-      struct Lisp_Marker *begv = narrowing_lock_get_bound (buf, true, true);
-      struct Lisp_Marker *zv = narrowing_lock_get_bound (buf, false, true);
-      if (begv != NULL && zv != NULL)
-	{
-	  SET_BUF_BEGV_BOTH (XBUFFER (buf), begv->charpos, begv->bytepos);
-	  SET_BUF_ZV_BOTH (XBUFFER (buf), zv->charpos, zv->bytepos);
-	  record_unwind_protect (unwind_reset_outermost_narrowing, buf);
-	}
-      else
-	narrowing_locks_remove (buf);
-    }
-}
-
-/* Helper functions to save and restore the narrowing locks of the
-   current buffer in Fsave_restriction.  */
-static Lisp_Object
-narrowing_locks_save (void)
-{
-  Lisp_Object buf = Fcurrent_buffer ();
-  Lisp_Object locks = assq_no_quit (buf, narrowing_locks);
-  if (!NILP (locks))
-    locks = XCAR (XCDR (locks));
-  return Fcons (buf, Fcopy_sequence (locks));
-}
-
-static void
-narrowing_locks_restore (Lisp_Object buf_and_saved_locks)
-{
-  Lisp_Object buf = XCAR (buf_and_saved_locks);
-  Lisp_Object saved_locks = XCDR (buf_and_saved_locks);
-  narrowing_locks_remove (buf);
-  if (!NILP (saved_locks))
-    narrowing_locks_add (buf, saved_locks);
-}
-
-static void
-unwind_narrow_to_region_locked (Lisp_Object tag)
-{
-  Finternal__unlock_narrowing (tag);
-  Fwiden ();
-}
-
-/* Narrow current_buffer to BEGV-ZV with a narrowing locked with TAG.  */
-void
-narrow_to_region_locked (Lisp_Object begv, Lisp_Object zv, Lisp_Object tag)
-{
-  Fnarrow_to_region (begv, zv);
-  Finternal__lock_narrowing (tag);
-  record_unwind_protect (restore_point_unwind, Fpoint_marker ());
-  record_unwind_protect (unwind_narrow_to_region_locked, tag);
-}
-
-DEFUN ("widen", Fwiden, Swiden, 0, 0, "",
-       doc: /* Remove restrictions (narrowing) from current buffer.
-
-This allows the buffer's full text to be seen and edited.
-
-However, when restrictions have been set by `with-restriction' with a
-label, `widen' restores the narrowing limits set by `with-restriction'.
-To gain access to other portions of the buffer, use
-`without-restriction' with the same label.  */)
->>>>>>> 6a677fd3
   (void)
 {
   if (BEG != BEGV || Z != ZV)
@@ -2911,18 +2721,7 @@
 
 When calling from Lisp, pass two arguments START and END:
 positions (integers or markers) bounding the text that should
-<<<<<<< HEAD
 remain visible.  */)
-=======
-remain visible.
-
-However, when restrictions have been set by `with-restriction' with a
-label, `narrow-to-region' can be used only within the limits of these
-restrictions.  If the START or END arguments are outside these limits,
-the corresponding limit set by `with-restriction' is used instead of the
-argument.  To gain access to other portions of the buffer, use
-`without-restriction' with the same label.  */)
->>>>>>> 6a677fd3
   (Lisp_Object start, Lisp_Object end)
 {
   EMACS_INT s = fix_position (start), e = fix_position (end);
@@ -2935,30 +2734,6 @@
   if (!(BEG <= s && s <= e && e <= Z))
     args_out_of_range (start, end);
 
-<<<<<<< HEAD
-=======
-  Lisp_Object buf = Fcurrent_buffer ();
-  if (! NILP (narrowing_lock_peek_tag (buf)))
-    {
-      struct Lisp_Marker *begv = narrowing_lock_get_bound (buf, true, false);
-      struct Lisp_Marker *zv = narrowing_lock_get_bound (buf, false, false);
-      eassert (begv != NULL && zv != NULL);
-      /* Limit the start and end positions to those of the locked
-	 narrowing.  */
-      if (s < begv->charpos) s = begv->charpos;
-      if (s > zv->charpos) s = zv->charpos;
-      if (e < begv->charpos) e = begv->charpos;
-      if (e > zv->charpos) e = zv->charpos;
-    }
-
-  /* Record the accessible range of the buffer when narrow-to-region
-     is called, that is, before applying the narrowing.  It is used
-     only by internal--lock-narrowing.  */
-  Fset (Qoutermost_narrowing, list3 (Qoutermost_narrowing,
-				     Fpoint_min_marker (),
-				     Fpoint_max_marker ()));
-
->>>>>>> 6a677fd3
   if (BEGV != s || ZV != e)
     current_buffer->clip_changed = 1;
 
@@ -2973,48 +2748,8 @@
   return Qnil;
 }
 
-<<<<<<< HEAD
 Lisp_Object
 save_restriction_save (void)
-=======
-DEFUN ("internal--lock-narrowing", Finternal__lock_narrowing,
-       Sinternal__lock_narrowing, 1, 1, 0,
-       doc: /* Lock the current narrowing with LABEL.
-
-This is an internal function used by `with-restriction'.  */)
-  (Lisp_Object tag)
-{
-  Lisp_Object buf = Fcurrent_buffer ();
-  Lisp_Object outermost_narrowing
-    = buffer_local_value (Qoutermost_narrowing, buf);
-  /* If internal--lock-narrowing is ever called without being preceded
-     by narrow-to-region, do nothing.  */
-  if (NILP (outermost_narrowing))
-    return Qnil;
-  if (NILP (narrowing_lock_peek_tag (buf)))
-    narrowing_lock_push (buf, outermost_narrowing);
-  narrowing_lock_push (buf, list3 (tag,
-				   Fpoint_min_marker (),
-				   Fpoint_max_marker ()));
-  return Qnil;
-}
-
-DEFUN ("internal--unlock-narrowing", Finternal__unlock_narrowing,
-       Sinternal__unlock_narrowing, 1, 1, 0,
-       doc: /* Unlock a narrowing locked with LABEL.
-
-This is an internal function used by `without-restriction'.  */)
-  (Lisp_Object tag)
-{
-  Lisp_Object buf = Fcurrent_buffer ();
-  if (EQ (narrowing_lock_peek_tag (buf), tag))
-    narrowing_lock_pop (buf);
-  return Qnil;
-}
-
-static Lisp_Object
-save_restriction_save_1 (void)
->>>>>>> 6a677fd3
 {
   if (BEGV == BEG && ZV == Z)
     /* The common case that the buffer isn't narrowed.
@@ -3125,14 +2860,8 @@
        doc: /* Execute BODY, saving and restoring current buffer's restrictions.
 The buffer's restrictions make parts of the beginning and end invisible.
 \(They are set up with `narrow-to-region' and eliminated with `widen'.)
-<<<<<<< HEAD
 This special form, `save-restriction', saves the current buffer's restrictions
 when it is entered, and restores them when it is exited.
-=======
-This special form, `save-restriction', saves the current buffer's
-restrictions, including those that were set by `with-restriction' with a
-label argument, when it is entered, and restores them when it is exited.
->>>>>>> 6a677fd3
 So any `narrow-to-region' within BODY lasts only until the end of the form.
 The old restrictions settings are restored
 even in case of abnormal exit (throw or error).
@@ -4958,11 +4687,6 @@
   defsubr (&Sdelete_and_extract_region);
   defsubr (&Swiden);
   defsubr (&Snarrow_to_region);
-<<<<<<< HEAD
-=======
-  defsubr (&Sinternal__lock_narrowing);
-  defsubr (&Sinternal__unlock_narrowing);
->>>>>>> 6a677fd3
   defsubr (&Ssave_restriction);
   defsubr (&Stranspose_regions);
   defsubr (&Spush_global_mark);
