--- conflicted
+++ resolved
@@ -342,7 +342,6 @@
 	      /* Check the overlay is indeed active at point.  */
 	      || ((node->begin == posn
 		   && OVERLAY_FRONT_ADVANCE_P (ol))
-<<<<<<< HEAD
 		  || (OVERLAY_END (ol) == posn
 		      && !OVERLAY_REAR_ADVANCE_P (ol))
 		  || OVERLAY_START (ol) > posn
@@ -354,20 +353,6 @@
 		  return tem;
 		}
 	    }
-=======
-		  || (node->end == posn
-		      && ! OVERLAY_REAR_ADVANCE_P (ol))
-		  || node->begin > posn
-		  || node->end < posn))
-	    /* The overlay will not cover a char inserted at point.  */
-	    continue;
-
-	  struct sortvec *this = (result == items ? items + 1 : items);
-          if (NILP (res)
-              || (make_sortvec_item (this, node->data),
-                  compare_overlays (result, this) < 0))
-            res = tem;
->>>>>>> 10faaa3c
 	}
       set_buffer_temp (obuf);
 
